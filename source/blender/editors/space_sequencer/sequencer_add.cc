/* SPDX-FileCopyrightText: 2001-2002 NaN Holding BV. All rights reserved.
 *
 * SPDX-License-Identifier: GPL-2.0-or-later */

/** \file
 * \ingroup spseq
 */

#include <cctype>
#include <cstdlib>
#include <cstring>

#include "AS_asset_representation.hh"

#include "DNA_sequence_types.h"
#include "MEM_guardedalloc.h"

#include "BLI_listbase.h"
#include "BLI_path_utils.hh"
#include "BLI_string.h"
#include "BLI_string_utf8.h"
#include "BLI_utildefines.h"

#include "BLT_translation.hh"

#include "DNA_scene_types.h"
#include "DNA_space_types.h"

#include "BKE_context.hh"
#include "BKE_global.hh"
#include "BKE_main.hh"
#include "BKE_report.hh"
#include "BKE_scene.hh"

#include "IMB_imbuf_enums.h"

#include "SEQ_channels.hh"
#include "WM_api.hh"
#include "WM_types.hh"

#include "RNA_define.hh"
#include "RNA_enum_types.hh"
#include "RNA_prototypes.hh"

#include "SEQ_add.hh"
#include "SEQ_connect.hh"
#include "SEQ_effects.hh"
#include "SEQ_proxy.hh"
#include "SEQ_select.hh"
#include "SEQ_sequencer.hh"
#include "SEQ_time.hh"
#include "SEQ_transform.hh"

#include "ED_asset.hh"
#include "ED_asset_menu_utils.hh"
#include "ED_image.hh"
#include "ED_scene.hh"
#include "ED_screen.hh"
#include "ED_sequencer.hh"
#include "ED_time_scrub_ui.hh"

#include "UI_interface.hh"
#include "UI_interface_layout.hh"
#include "UI_view2d.hh"

#ifdef WITH_AUDASPACE
#  include <AUD_Sequence.h>
#endif

#include "DEG_depsgraph.hh"
#include "DEG_depsgraph_build.hh"

/* Own include. */
#include "sequencer_intern.hh"

#include "DNA_space_types.h" /*BFA - 3D Sequencer*/

#include "BKE_context.hh" /*BFA - 3D Sequencer*/

namespace blender::ed::vse {

struct SequencerAddData {
  bool is_drop_event = false;
  /* Store original value of the property and restore it when strip is added. This way
   * `move_strips` can be saved and drag and drop does not override user choice. */
  bool move_strips_backup;
  ImageFormatData im_format;
};

/* Avoid passing multiple args and be more verbose. */
#define SEQPROP_STARTFRAME (1 << 0)
/* For image and effect strips only. */
#define SEQPROP_LENGTH (1 << 1)
/* Skips setting filepath or directory properties to active strip media directory,
 * since they have already been set by the file browser or by drag and drop. */
#define SEQPROP_NOPATHS (1 << 2)
/* Skips guessing channel for effect strips only. */
#define SEQPROP_NOCHAN (1 << 3)
#define SEQPROP_FIT_METHOD (1 << 4)
#define SEQPROP_VIEW_TRANSFORM (1 << 5)
#define SEQPROP_PLAYBACK_RATE (1 << 6)
#define SEQPROP_MOVE (1 << 7)

/* -------------------------------------------------------------------- */
/** \name Generic Add Functions
 * \{ */

static void sequencer_add_init(bContext * /*C*/, wmOperator *op)
{
  op->customdata = MEM_new<SequencerAddData>(__func__);
}

static void sequencer_add_free(bContext * /*C*/, wmOperator *op)
{
  if (op->customdata) {
    SequencerAddData *sad = reinterpret_cast<SequencerAddData *>(op->customdata);
    MEM_delete(sad);
    op->customdata = nullptr;
  }
}

static void sequencer_generic_props__internal(wmOperatorType *ot, int flag)
{
  PropertyRNA *prop;

  if (flag & SEQPROP_MOVE) {
    prop = RNA_def_boolean(
        ot->srna,
        "move_strips",
        true,
        "Move Strips",
        "Automatically begin translating strips with the mouse after adding them to the timeline");
  }

  if (flag & SEQPROP_STARTFRAME) {
    RNA_def_int(ot->srna,
                "frame_start",
                0,
                INT_MIN,
                INT_MAX,
                "Start Frame",
                "Start frame of the strip",
                -MAXFRAME,
                MAXFRAME);
  }

  if (flag & SEQPROP_LENGTH) {
    /* Not usual since most strips have a predefined length. */
    RNA_def_int(ot->srna,
                "length",
                0,
                INT_MIN,
                INT_MAX,
                "Length",
                "Length of the strip in frames, or the length of each strip if multiple are added",
                -MAXFRAME,
                MAXFRAME);
  }

  RNA_def_int(ot->srna,
              "channel",
              1,
              1,
              seq::MAX_CHANNELS,
              "Channel",
              "Channel to place this strip into",
              1,
              seq::MAX_CHANNELS);

  RNA_def_boolean(ot->srna,
                  "replace_sel",
                  true,
                  "Replace Selection",
                  "Deselect previously selected strips after add operation completes");

  /* Only for python scripts which import strips and place them after. */
  prop = RNA_def_boolean(
      ot->srna, "overlap", false, "Allow Overlap", "Don't correct overlap on new strips");
  RNA_def_property_flag(prop, PROP_HIDDEN | PROP_SKIP_SAVE);

  prop = RNA_def_boolean(
      ot->srna,
      "overlap_shuffle_override",
      false,
      "Override Overlap Shuffle Behavior",
      "Use the overlap_mode tool settings to determine how to shuffle overlapping strips");
  RNA_def_property_flag(prop, PROP_HIDDEN | PROP_SKIP_SAVE);

  prop = RNA_def_boolean(ot->srna,
                         "skip_locked_or_muted_channels",
                         true,
                         "Skip Locked or Muted Channels",
                         "Add strips to muted or locked channels when adding movie strips");
  RNA_def_property_flag(prop, PROP_HIDDEN | PROP_SKIP_SAVE);

  if (flag & SEQPROP_FIT_METHOD) {
    ot->prop = RNA_def_enum(ot->srna,
                            "fit_method",
                            rna_enum_strip_scale_method_items,
                            SEQ_SCALE_TO_FIT,
                            "Fit Method",
                            "Mode for fitting the image to the canvas");
  }

  if (flag & SEQPROP_VIEW_TRANSFORM) {
    ot->prop = RNA_def_boolean(ot->srna,
                               "set_view_transform",
                               true,
                               "Set View Transform",
                               "Set appropriate view transform based on media color space");
  }

  if (flag & SEQPROP_PLAYBACK_RATE) {
    ot->prop = RNA_def_boolean(ot->srna,
                               "adjust_playback_rate",
                               true,
                               "Adjust Playback Rate",
                               "Play at normal speed regardless of scene FPS");
  }
}

static void sequencer_generic_invoke_path__internal(bContext *C,
                                                    wmOperator *op,
                                                    const char *identifier)
{
  if (RNA_struct_find_property(op->ptr, identifier)) {
    Scene *scene = CTX_data_sequencer_scene(C);
    Strip *last_strip = seq::select_active_get(scene);
    if (last_strip && last_strip->data && STRIP_HAS_PATH(last_strip)) {
      Main *bmain = CTX_data_main(C);
      char dirpath[FILE_MAX];
      STRNCPY(dirpath, last_strip->data->dirpath);
      BLI_path_abs(dirpath, BKE_main_blendfile_path(bmain));
      RNA_string_set(op->ptr, identifier, dirpath);
    }
  }
}

static int find_unlocked_unmuted_channel(const Editing *ed, int channel_index)
{
  const ListBase *channels = seq::channels_displayed_get(ed);

  while (channel_index < seq::MAX_CHANNELS) {
    SeqTimelineChannel *channel = seq::channel_get_by_index(channels, channel_index);
    if (!seq::channel_is_muted(channel) && !seq::channel_is_locked(channel)) {
      break;
    }
    channel_index++;
  }

  return channel_index;
}

static int sequencer_generic_invoke_xy_guess_channel(bContext *C, int type)
{
  Strip *tgt = nullptr;
  Scene *scene = CTX_data_sequencer_scene(C);
  Editing *ed = seq::editing_ensure(scene);
  int timeline_frame = scene->r.cfra;
  int proximity = INT_MAX;

  if (!ed || !ed->current_strips()) {
    return 1;
  }

  LISTBASE_FOREACH (Strip *, strip, ed->current_strips()) {
    const int strip_end = seq::time_right_handle_frame_get(scene, strip);
    if (ELEM(type, -1, strip->type) && (strip_end <= timeline_frame) &&
        (timeline_frame - strip_end < proximity))
    {
      tgt = strip;
      proximity = timeline_frame - strip_end;
    }
  }

  int best_channel = 1;
  if (tgt) {
    best_channel = (type == STRIP_TYPE_MOVIE) ? tgt->channel - 1 : tgt->channel;
  }

  best_channel = find_unlocked_unmuted_channel(ed, best_channel);

  return math::clamp(best_channel, 0, seq::MAX_CHANNELS);
}

static bool have_free_channels(bContext *C,
                               wmOperator *op,
                               int need_channels,
                               const char **r_error_msg)
{
  const int channel = RNA_int_get(op->ptr, "channel");
  const int frame_start = RNA_int_get(op->ptr, "frame_start");

  /* First check simple case - strip is added to very top of timeline. */
  const int max_channel = seq::MAX_CHANNELS - need_channels + 1;
  if (channel > max_channel) {
    *r_error_msg = RPT_("No available channel for the current frame.");
    return false;
  }

  /* When adding strip(s) to lower channels, we must count number of free channels. There can be
   * gaps. */
  Set<int> used_channels;
  for (Strip *strip : all_strips_from_context(C)) {
    if (seq::time_strip_intersects_frame(CTX_data_sequencer_scene(C), strip, frame_start)) {
      used_channels.add(strip->channel);
    }
  }

  int free_channels = 0;
  for (int i : IndexRange(channel, seq::MAX_CHANNELS - channel + 1)) {
    if (!used_channels.contains(i)) {
      free_channels++;
    }
    if (free_channels == need_channels) {
      return true;
    }
  }

  *r_error_msg = RPT_("No available channel for the current frame.");
  return false;
}

/* Sets `channel` and `frame_start` properties when the operator is likely to have been invoked
 * with drag-and-drop data. */
static void sequencer_file_drop_channel_frame_set(bContext *C,
                                                  wmOperator *op,
                                                  const wmEvent *event)
{
  BLI_assert((RNA_struct_property_is_set(op->ptr, "files") &&
              !RNA_collection_is_empty(op->ptr, "files")) ||
             RNA_struct_property_is_set(op->ptr, "filepath"));

  if (RNA_struct_property_is_set(op->ptr, "channel") ||
      RNA_struct_property_is_set(op->ptr, "frame_start"))
  {
    return;
  }

  ARegion *region = CTX_wm_region(C);
  if (!region || region->regiontype != RGN_TYPE_WINDOW) {
    return;
  }

  float frame_start, channel;
  UI_view2d_region_to_view(&region->v2d, event->mval[0], event->mval[1], &frame_start, &channel);
  RNA_int_set(op->ptr, "channel", int(channel));
  RNA_int_set(op->ptr, "frame_start", int(frame_start));
}

static void sequencer_generic_invoke_xy__internal(
    bContext *C, wmOperator *op, int flag, int type, const wmEvent *event)
{
  Scene *scene = CTX_data_sequencer_scene(C);

  int timeline_frame = scene->r.cfra;
  if (event && (flag & SEQPROP_NOPATHS)) {
    SequencerAddData *sad = reinterpret_cast<SequencerAddData *>(op->customdata);
    sad->is_drop_event = true;
    sad->move_strips_backup = RNA_boolean_get(op->ptr, "move_strips");
    RNA_boolean_set(op->ptr, "move_strips", false);

    sequencer_file_drop_channel_frame_set(C, op, event);
  }

  /* Effect strips shouldn't have their channel guessed. Instead,
   * it will be set to the first free channel above the input strips. */
  if (!(flag & SEQPROP_NOCHAN) && !RNA_struct_property_is_set(op->ptr, "channel")) {
    RNA_int_set(op->ptr, "channel", sequencer_generic_invoke_xy_guess_channel(C, type));
  }

  if (!RNA_struct_property_is_set(op->ptr, "frame_start")) {
    RNA_int_set(op->ptr, "frame_start", timeline_frame);
  }

  if ((flag & SEQPROP_LENGTH) && !RNA_struct_property_is_set(op->ptr, "length")) {
    RNA_int_set(op->ptr, "length", DEFAULT_IMG_STRIP_LENGTH);
  }

  if (!(flag & SEQPROP_NOPATHS)) {
    sequencer_generic_invoke_path__internal(C, op, "filepath");
    sequencer_generic_invoke_path__internal(C, op, "directory");
  }
}

static void move_strips(bContext *C)
{
  wmOperatorType *ot = WM_operatortype_find("TRANSFORM_OT_seq_slide", true);
  PointerRNA ptr;
  WM_operator_properties_create_ptr(&ptr, ot);
  RNA_boolean_set(&ptr, "remove_on_cancel", true);
  RNA_boolean_set(&ptr, "view2d_edge_pan", true);
  RNA_boolean_set(&ptr, "release_confirm", false);
  WM_operator_name_call_ptr(C, ot, wm::OpCallContext::InvokeDefault, &ptr, nullptr);
  WM_operator_properties_free(&ptr);
}

static void restore_move_strips_state(wmOperator *op)
{
  if (op->customdata == nullptr) {
    return;
  }

  SequencerAddData *sad = reinterpret_cast<SequencerAddData *>(op->customdata);
  if (sad->is_drop_event) {
    RNA_boolean_set(op->ptr, "move_strips", sad->move_strips_backup);
  }
}

static bool load_data_init_from_operator(seq::LoadData *load_data, bContext *C, wmOperator *op)
{
  const Main *bmain = CTX_data_main(C);
  const ARegion *region = CTX_wm_region(C);

  memset(load_data, 0, sizeof(seq::LoadData));

  load_data->start_frame = RNA_int_get(op->ptr, "frame_start");
  load_data->channel = RNA_int_get(op->ptr, "channel");
  load_data->image.length = 1;
  load_data->image.count = 1;

  PropertyRNA *prop;
  if ((prop = RNA_struct_find_property(op->ptr, "fit_method"))) {
    load_data->fit_method = eSeqImageFitMethod(RNA_enum_get(op->ptr, "fit_method"));
    seq::tool_settings_fit_method_set(CTX_data_sequencer_scene(C), load_data->fit_method);
  }

  if ((prop = RNA_struct_find_property(op->ptr, "adjust_playback_rate"))) {
    load_data->adjust_playback_rate = RNA_boolean_get(op->ptr, "adjust_playback_rate");
  }

  if ((prop = RNA_struct_find_property(op->ptr, "filepath"))) {
    RNA_property_string_get(op->ptr, prop, load_data->path);
    /* File basename might be too long, better report it now than silently
     * truncating the basename later. */
    const char *basename = BLI_path_basename(load_data->path);
    if (strlen(basename) >= sizeof(StripElem::filename)) {
      BKE_reportf(op->reports,
                  RPT_ERROR,
                  "Filename '%s' too long (max length %zu, was %zu)",
                  basename,
                  sizeof(StripElem::filename),
                  strlen(basename));
      return false;
    }
    STRNCPY(load_data->name, basename);
  }
  else if ((prop = RNA_struct_find_property(op->ptr, "directory"))) {
    std::string directory = RNA_string_get(op->ptr, "directory");

    if ((prop = RNA_struct_find_property(op->ptr, "files"))) {
      RNA_PROP_BEGIN (op->ptr, itemptr, prop) {
        std::string filename = RNA_string_get(&itemptr, "name");
        STRNCPY(load_data->name, filename.c_str());
        BLI_path_join(
            load_data->path, sizeof(load_data->path), directory.c_str(), filename.c_str());
        break;
      }
      RNA_PROP_END;
    }
  }

  const bool relative = (prop = RNA_struct_find_property(op->ptr, "relative_path")) &&
                        RNA_property_boolean_get(op->ptr, prop);
  if (relative) {
    BLI_path_rel(load_data->path, BKE_main_blendfile_path(bmain));
  }

  if ((prop = RNA_struct_find_property(op->ptr, "length"))) {
    load_data->image.length = RNA_property_int_get(op->ptr, prop);
    load_data->effect.length = load_data->image.length;
  }

  if ((prop = RNA_struct_find_property(op->ptr, "cache")) &&
      RNA_property_boolean_get(op->ptr, prop))
  {
    load_data->flags |= seq::SEQ_LOAD_SOUND_CACHE;
  }

  if ((prop = RNA_struct_find_property(op->ptr, "mono")) &&
      RNA_property_boolean_get(op->ptr, prop))
  {
    load_data->flags |= seq::SEQ_LOAD_SOUND_MONO;
  }

  if ((prop = RNA_struct_find_property(op->ptr, "use_framerate")) &&
      RNA_property_boolean_get(op->ptr, prop))
  {
    load_data->flags |= seq::SEQ_LOAD_MOVIE_SYNC_FPS;
  }

  if ((prop = RNA_struct_find_property(op->ptr, "set_view_transform")) &&
      RNA_property_boolean_get(op->ptr, prop))
  {
    load_data->flags |= seq::SEQ_LOAD_SET_VIEW_TRANSFORM;
  }

  if ((prop = RNA_struct_find_property(op->ptr, "use_multiview")) &&
      RNA_property_boolean_get(op->ptr, prop))
  {
    if (op->customdata) {
      SequencerAddData *sad = reinterpret_cast<SequencerAddData *>(op->customdata);
      ImageFormatData *imf = &sad->im_format;

      load_data->use_multiview = true;
      load_data->views_format = imf->views_format;
      load_data->stereo3d_format = &imf->stereo3d_format;
    }
  }

  if (region == nullptr) {
    RNA_boolean_set(op->ptr, "move_strips", false);
  }

  /* Override strip position by current mouse position. */
  if ((prop = RNA_struct_find_property(op->ptr, "move_strips")) &&
      RNA_property_boolean_get(op->ptr, prop))
  {
    const wmWindow *win = CTX_wm_window(C);
    int2 mouse_region(win->eventstate->xy[0] - region->winrct.xmin,
                      win->eventstate->xy[1] - region->winrct.ymin);

    /* Clamp mouse cursor location (strip starting position) to the sequencer region bounds so that
     * it is immediately visible even if the mouse cursor is out of bounds. For maximums, use 90%
     * of the bounds instead of 1 frame away, which works well even if zoomed out. */
    const rcti mask = ED_time_scrub_clamp_scroller_mask(region->v2d.mask);
    rcti clamp_bounds;
    BLI_rcti_init(&clamp_bounds,
                  mask.xmin,
                  mask.xmin + 0.9 * BLI_rcti_size_x(&mask),
                  mask.ymin,
                  mask.ymin + 0.9 * BLI_rcti_size_y(&mask));
    BLI_rcti_clamp_pt_v(&clamp_bounds, mouse_region);

    float2 mouse_view;
    UI_view2d_region_to_view(
        &region->v2d, mouse_region.x, mouse_region.y, &mouse_view.x, &mouse_view.y);

    load_data->start_frame = std::trunc(mouse_view.x);
    load_data->channel = std::trunc(mouse_view.y);
    load_data->image.length = DEFAULT_IMG_STRIP_LENGTH;
    load_data->effect.length = load_data->image.length;
  }
  return true;
}

static void seq_load_apply_generic_options(bContext *C, wmOperator *op, Strip *strip)
{
  Scene *scene = CTX_data_sequencer_scene(C);
  Editing *ed = seq::editing_get(scene);

  if (strip == nullptr) {
    return;
  }

  if (RNA_boolean_get(op->ptr, "replace_sel")) {
    strip->flag |= SELECT;
    seq::select_active_set(scene, strip);
  }

  if (RNA_boolean_get(op->ptr, "overlap") == true ||
      !seq::transform_test_overlap(scene, ed->current_strips(), strip) ||
      RNA_boolean_get(op->ptr, "move_strips"))
  {
    /* No overlap should be handled or the strip is not overlapping, exit early. */
    return;
  }

  if (RNA_boolean_get(op->ptr, "overlap_shuffle_override")) {
    /* Use set overlap_mode to fix overlaps. */
    blender::VectorSet<Strip *> strip_col;
    strip_col.add(strip);

    ScrArea *area = CTX_wm_area(C);
    const bool use_sync_markers = (((SpaceSeq *)area->spacedata.first)->flag & SEQ_MARKER_TRANS) !=
                                  0;
    seq::transform_handle_overlap(scene, ed->current_strips(), strip_col, use_sync_markers);
  }
  else {
    /* Shuffle strip channel to fix overlaps. */
    seq::transform_seqbase_shuffle(ed->current_strips(), strip, scene);
  }
}

/* In this alternative version we only check for overlap, but do not do anything about them. */
static bool seq_load_apply_generic_options_only_test_overlap(bContext *C,
                                                             wmOperator *op,
                                                             Strip *strip)
{
  Scene *scene = CTX_data_sequencer_scene(C);
  Editing *ed = seq::editing_get(scene);

  if (strip == nullptr) {
    return false;
  }

  if (RNA_boolean_get(op->ptr, "replace_sel")) {
    strip->flag |= SELECT;
    seq::select_active_set(scene, strip);
  }

  return seq::transform_test_overlap(scene, ed->current_strips(), strip);
}

static void sequencer_disable_one_time_properties(bContext *C, wmOperator *op)
{
  Editing *ed = seq::editing_get(CTX_data_sequencer_scene(C));
  /* Disable following properties if there are any existing strips, unless overridden by user. */
  if (ed && ed->current_strips() && ed->current_strips()->first) {
    if (RNA_struct_find_property(op->ptr, "use_framerate")) {
      RNA_boolean_set(op->ptr, "use_framerate", false);
    }
    if (RNA_struct_find_property(op->ptr, "set_view_transform")) {
      RNA_boolean_set(op->ptr, "set_view_transform", false);
    }
  }
}

/** \} */

/* -------------------------------------------------------------------- */
/** \name Add Scene Strip
 * \{ */

static wmOperatorStatus sequencer_add_scene_strip_exec(bContext *C, wmOperator *op)
{
  Main *bmain = CTX_data_main(C);
  Scene *scene = CTX_data_sequencer_scene(C);
  const Editing *ed = seq::editing_ensure(scene);
  Scene *sce_seq = static_cast<Scene *>(
      BLI_findlink(&bmain->scenes, RNA_enum_get(op->ptr, "scene")));

  if (sce_seq == nullptr) {
    BKE_report(op->reports, RPT_ERROR, "Scene not found");
    return OPERATOR_CANCELLED;
  }

  const char *error_msg;
  if (!have_free_channels(C, op, 1, &error_msg)) {
    BKE_report(op->reports, RPT_ERROR, error_msg);
    return OPERATOR_CANCELLED;
  }

  if (RNA_boolean_get(op->ptr, "replace_sel")) {
    deselect_all_strips(scene);
  }

  seq::LoadData load_data;
  load_data_init_from_operator(&load_data, C, op);
  load_data.scene = sce_seq;

  Strip *strip = seq::add_scene_strip(scene, ed->current_strips(), &load_data);
  seq_load_apply_generic_options(C, op, strip);

  DEG_id_tag_update(&scene->id, ID_RECALC_SEQUENCER_STRIPS);
  DEG_relations_tag_update(bmain);
  sequencer_select_do_updates(C, seq::get_ref_scene_for_notifiers(C)); /*BFA - 3D Sequencer*/

  if (RNA_boolean_get(op->ptr, "move_strips")) {
    move_strips(C);
  }

  return OPERATOR_FINISHED;
}

static wmOperatorStatus sequencer_add_scene_strip_invoke(bContext *C,
                                                         wmOperator *op,
                                                         const wmEvent *event)
{
  sequencer_disable_one_time_properties(C, op);
  if (!RNA_struct_property_is_set(op->ptr, "scene")) {
    return WM_enum_search_invoke(C, op, event);
  }

  sequencer_generic_invoke_xy__internal(C, op, 0, STRIP_TYPE_SCENE, event);
  return sequencer_add_scene_strip_exec(C, op);
}

void SEQUENCER_OT_scene_strip_add(wmOperatorType *ot)
{
  PropertyRNA *prop;

  /* Identifiers. */
  ot->name = "Add Scene Strip";
  ot->idname = "SEQUENCER_OT_scene_strip_add";
  ot->description = "Add a strip to the sequencer using a Blender scene as a source";

  /* API callbacks. */
  ot->invoke = sequencer_add_scene_strip_invoke;
  ot->exec = sequencer_add_scene_strip_exec;
  ot->poll = ED_operator_sequencer_active_editable;

  /* Flags. */
  ot->flag = OPTYPE_REGISTER | OPTYPE_UNDO;

  sequencer_generic_props__internal(ot, SEQPROP_STARTFRAME | SEQPROP_MOVE);
  prop = RNA_def_enum(ot->srna, "scene", rna_enum_dummy_NULL_items, 0, "Scene", "");
<<<<<<< HEAD
  RNA_def_enum_funcs(prop, RNA_seq_scene_without_active_itemf); /*BFA - 3D Sequencer*/
=======
  RNA_def_enum_funcs(prop, RNA_scene_without_sequencer_scene_itemf);
>>>>>>> 346d5b74
  RNA_def_property_flag(prop, PROP_ENUM_NO_TRANSLATE);
  ot->prop = prop;
}

/** \} */

/* -------------------------------------------------------------------- */
/** \name Add Scene Strip With New Scene
 * \{ */

static EnumPropertyItem strip_new_scene_items[] = {
    {SCE_COPY_NEW, "NEW", 0, "New", "Add new Strip with a new empty Scene with default settings"},
    {SCE_COPY_EMPTY,
     "EMPTY",
     0,
     "Copy Settings",
     "Add a new Strip, with an empty scene, and copy settings from the current scene"},
    {SCE_COPY_LINK_COLLECTION,
     "LINK_COPY",
     0,
     "Linked Copy",
     "Add a Strip and link in the collections from the current scene (shallow copy)"},
    {SCE_COPY_FULL,
     "FULL_COPY",
     0,
     "Full Copy",
     "Add a Strip and make a full copy of the current scene"},
    {0, nullptr, 0, nullptr, nullptr},
};

static wmOperatorStatus sequencer_add_scene_strip_new_exec(bContext *C, wmOperator *op)
{
  Main *bmain = CTX_data_main(C);
  Scene *scene = CTX_data_sequencer_scene(C);
  const Editing *ed = seq::editing_ensure(scene);

  const char *error_msg;
  if (!have_free_channels(C, op, 1, &error_msg)) {
    BKE_report(op->reports, RPT_ERROR, error_msg);
    return OPERATOR_CANCELLED;
  }

  if (RNA_boolean_get(op->ptr, "replace_sel")) {
    deselect_all_strips(scene);
  }

  seq::LoadData load_data;
  load_data_init_from_operator(&load_data, C, op);

  int type = RNA_enum_get(op->ptr, "type");
  Scene *scene_new = ED_scene_sequencer_add(bmain, C, eSceneCopyMethod(type));
  if (scene_new == nullptr) {
    return OPERATOR_CANCELLED;
  }
  load_data.scene = scene_new;

  Strip *strip = seq::add_scene_strip(scene, ed->current_strips(), &load_data);
  seq_load_apply_generic_options(C, op, strip);

  DEG_id_tag_update(&scene->id, ID_RECALC_SEQUENCER_STRIPS);
  DEG_relations_tag_update(bmain);
  sequencer_select_do_updates(C, scene);

  if (RNA_boolean_get(op->ptr, "move_strips")) {
    move_strips(C);
  }

  return OPERATOR_FINISHED;
}

static wmOperatorStatus sequencer_add_scene_strip_new_invoke(bContext *C,
                                                             wmOperator *op,
                                                             const wmEvent *event)
{
  sequencer_disable_one_time_properties(C, op);
  sequencer_generic_invoke_xy__internal(C, op, 0, STRIP_TYPE_SCENE, event);
  return sequencer_add_scene_strip_new_exec(C, op);
}

void SEQUENCER_OT_scene_strip_add_new(wmOperatorType *ot)
{
  /* Identifiers. */
  ot->name = "Add Strip with a new Scene";
  ot->idname = "SEQUENCER_OT_scene_strip_add_new";
  ot->description = "Create a new Strip and assign a new Scene as source";

  /* API callbacks. */
  ot->invoke = sequencer_add_scene_strip_new_invoke;
  ot->exec = sequencer_add_scene_strip_new_exec;
  ot->poll = ED_operator_sequencer_active_editable;

  /* Flags. */
  ot->flag = OPTYPE_REGISTER | OPTYPE_UNDO;

  sequencer_generic_props__internal(ot, SEQPROP_STARTFRAME | SEQPROP_MOVE);

  ot->prop = RNA_def_enum(ot->srna, "type", strip_new_scene_items, SCE_COPY_NEW, "Type", "");
}

/** \} */

/* -------------------------------------------------------------------- */
/** \name Add Scene Strip From Scene Asset
 * \{ */

static Scene *sequencer_add_scene_asset(const bContext &C,
                                        const asset_system::AssetRepresentation &asset,
                                        ReportList & /*reports*/)
{
  Main &bmain = *CTX_data_main(&C);
  Scene *scene_asset = reinterpret_cast<Scene *>(
      asset::asset_local_id_ensure_imported(bmain, asset));
  return scene_asset;
}

static wmOperatorStatus sequencer_add_scene_asset_invoke(bContext *C,
                                                         wmOperator *op,
                                                         const wmEvent *event)
{
  Main *bmain = CTX_data_main(C);
  Scene *scene = CTX_data_sequencer_scene(C);
  if (!scene) {
    return OPERATOR_CANCELLED;
  }
  Editing *ed = seq::editing_ensure(scene);
  BLI_assert(ed != nullptr);

  sequencer_disable_one_time_properties(C, op);

  sequencer_generic_invoke_xy__internal(C, op, 0, STRIP_TYPE_SCENE, event);
  const asset_system::AssetRepresentation *asset =
      asset::operator_asset_reference_props_get_asset_from_all_library(*C, *op->ptr, op->reports);
  if (!asset) {
    return OPERATOR_CANCELLED;
  }

  Scene *scene_asset = sequencer_add_scene_asset(*C, *asset, *op->reports);
  if (!scene_asset) {
    return OPERATOR_CANCELLED;
  }

  const char *error_msg;
  if (!have_free_channels(C, op, 1, &error_msg)) {
    BKE_report(op->reports, RPT_ERROR, error_msg);
    return OPERATOR_CANCELLED;
  }

  if (RNA_boolean_get(op->ptr, "replace_sel")) {
    deselect_all_strips(scene);
  }

  seq::LoadData load_data;
  load_data_init_from_operator(&load_data, C, op);
  load_data.scene = scene_asset;

  Strip *strip = seq::add_scene_strip(scene, ed->current_strips(), &load_data);
  seq_load_apply_generic_options(C, op, strip);

  DEG_id_tag_update(&scene->id, ID_RECALC_SEQUENCER_STRIPS);
  DEG_relations_tag_update(bmain);
  sequencer_select_do_updates(C, scene);

  if (RNA_boolean_get(op->ptr, "move_strips")) {
    move_strips(C);
  }

  return OPERATOR_FINISHED;
}

static std::string sequencer_add_scene_asset_get_description(bContext *C,
                                                             wmOperatorType * /*ot*/,
                                                             PointerRNA *ptr)
{
  const asset_system::AssetRepresentation *asset =
      asset::operator_asset_reference_props_get_asset_from_all_library(*C, *ptr, nullptr);
  if (!asset) {
    return "";
  }
  const AssetMetaData &asset_data = asset->get_metadata();
  if (!asset_data.description) {
    return "";
  }
  return TIP_(asset_data.description);
}

void SEQUENCER_OT_add_scene_strip_from_scene_asset(wmOperatorType *ot)
{
  ot->name = "Add Scene Asset";
  ot->description = "Add a scene strip from a scene asset";
  ot->idname = "SEQUENCER_OT_add_scene_strip_from_scene_asset";

  ot->invoke = sequencer_add_scene_asset_invoke;
  ot->poll = ED_operator_sequencer_active_editable;
  ot->get_description = sequencer_add_scene_asset_get_description;

  ot->flag = OPTYPE_REGISTER | OPTYPE_UNDO | OPTYPE_INTERNAL;

  sequencer_generic_props__internal(ot, SEQPROP_STARTFRAME | SEQPROP_MOVE);

  asset::operator_asset_reference_props_register(*ot->srna);
}

/** \} */

/* -------------------------------------------------------------------- */
/** \name Add Movieclip Strip
 * \{ */

static wmOperatorStatus sequencer_add_movieclip_strip_exec(bContext *C, wmOperator *op)
{
  Main *bmain = CTX_data_main(C);
  Scene *scene = CTX_data_sequencer_scene(C);
  const Editing *ed = seq::editing_ensure(scene);
  MovieClip *clip = static_cast<MovieClip *>(
      BLI_findlink(&bmain->movieclips, RNA_enum_get(op->ptr, "clip")));

  if (clip == nullptr) {
    BKE_report(op->reports, RPT_ERROR, "Movie clip not found");
    return OPERATOR_CANCELLED;
  }

  const char *error_msg;
  if (!have_free_channels(C, op, 1, &error_msg)) {
    BKE_report(op->reports, RPT_ERROR, error_msg);
    return OPERATOR_CANCELLED;
  }

  if (RNA_boolean_get(op->ptr, "replace_sel")) {
    deselect_all_strips(scene);
  }

  seq::LoadData load_data;
  if (!load_data_init_from_operator(&load_data, C, op)) {
    return OPERATOR_CANCELLED;
  }
  load_data.clip = clip;

  Strip *strip = seq::add_movieclip_strip(scene, ed->current_strips(), &load_data);
  seq_load_apply_generic_options(C, op, strip);

  DEG_id_tag_update(&scene->id, ID_RECALC_SEQUENCER_STRIPS);
  sequencer_select_do_updates(C, seq::get_ref_scene_for_notifiers(C)); /*BFA - 3D Sequencer*/

  if (RNA_boolean_get(op->ptr, "move_strips")) {
    move_strips(C);
  }

  return OPERATOR_FINISHED;
}

static wmOperatorStatus sequencer_add_movieclip_strip_invoke(bContext *C,
                                                             wmOperator *op,
                                                             const wmEvent *event)
{
  if (!RNA_struct_property_is_set(op->ptr, "clip")) {
    return WM_enum_search_invoke(C, op, event);
  }

  sequencer_generic_invoke_xy__internal(C, op, 0, STRIP_TYPE_MOVIECLIP, event);
  return sequencer_add_movieclip_strip_exec(C, op);
}

void SEQUENCER_OT_movieclip_strip_add(wmOperatorType *ot)
{
  PropertyRNA *prop;

  /* Identifiers. */
  ot->name = "Add MovieClip Strip";
  ot->idname = "SEQUENCER_OT_movieclip_strip_add";
  ot->description = "Add a movieclip strip to the sequencer";

  /* API callbacks. */
  ot->invoke = sequencer_add_movieclip_strip_invoke;
  ot->exec = sequencer_add_movieclip_strip_exec;
  ot->poll = ED_operator_sequencer_active_editable;

  /* Flags. */
  ot->flag = OPTYPE_REGISTER | OPTYPE_UNDO;

  sequencer_generic_props__internal(ot, SEQPROP_STARTFRAME | SEQPROP_MOVE);
  prop = RNA_def_enum(ot->srna, "clip", rna_enum_dummy_NULL_items, 0, "Clip", "");
  RNA_def_enum_funcs(prop, RNA_movieclip_itemf);
  RNA_def_property_translation_context(prop, BLT_I18NCONTEXT_ID_MOVIECLIP);
  RNA_def_property_flag(prop, PROP_ENUM_NO_TRANSLATE);
  ot->prop = prop;
}

/** \} */

/* -------------------------------------------------------------------- */
/** \name Add Mask Strip
 * \{ */

static wmOperatorStatus sequencer_add_mask_strip_exec(bContext *C, wmOperator *op)
{
  Main *bmain = CTX_data_main(C);
  Scene *scene = CTX_data_sequencer_scene(C);
  const Editing *ed = seq::editing_ensure(scene);
  Mask *mask = static_cast<Mask *>(BLI_findlink(&bmain->masks, RNA_enum_get(op->ptr, "mask")));

  if (mask == nullptr) {
    BKE_report(op->reports, RPT_ERROR, "Mask not found");
    return OPERATOR_CANCELLED;
  }

  const char *error_msg;
  if (!have_free_channels(C, op, 1, &error_msg)) {
    BKE_report(op->reports, RPT_ERROR, error_msg);
    return OPERATOR_CANCELLED;
  }

  if (RNA_boolean_get(op->ptr, "replace_sel")) {
    deselect_all_strips(scene);
  }

  seq::LoadData load_data;
  load_data_init_from_operator(&load_data, C, op);
  load_data.mask = mask;

  Strip *strip = seq::add_mask_strip(scene, ed->current_strips(), &load_data);
  seq_load_apply_generic_options(C, op, strip);

  DEG_id_tag_update(&scene->id, ID_RECALC_SEQUENCER_STRIPS);
  sequencer_select_do_updates(C, seq::get_ref_scene_for_notifiers(C)); /*BFA - 3D Sequencer*/

  if (RNA_boolean_get(op->ptr, "move_strips")) {
    move_strips(C);
  }

  return OPERATOR_FINISHED;
}

static wmOperatorStatus sequencer_add_mask_strip_invoke(bContext *C,
                                                        wmOperator *op,
                                                        const wmEvent *event)
{
  if (!RNA_struct_property_is_set(op->ptr, "mask")) {
    return WM_enum_search_invoke(C, op, event);
  }

  sequencer_generic_invoke_xy__internal(C, op, 0, STRIP_TYPE_MASK, event);
  return sequencer_add_mask_strip_exec(C, op);
}

void SEQUENCER_OT_mask_strip_add(wmOperatorType *ot)
{
  PropertyRNA *prop;

  /* Identifiers. */
  ot->name = "Add Mask Strip";
  ot->idname = "SEQUENCER_OT_mask_strip_add";
  ot->description = "Add a mask strip to the sequencer";

  /* API callbacks. */
  ot->invoke = sequencer_add_mask_strip_invoke;
  ot->exec = sequencer_add_mask_strip_exec;
  ot->poll = ED_operator_sequencer_active_editable;

  /* Flags. */
  ot->flag = OPTYPE_REGISTER | OPTYPE_UNDO;

  sequencer_generic_props__internal(ot, SEQPROP_STARTFRAME | SEQPROP_MOVE);
  prop = RNA_def_enum(ot->srna, "mask", rna_enum_dummy_NULL_items, 0, "Mask", "");
  RNA_def_enum_funcs(prop, RNA_mask_itemf);
  RNA_def_property_flag(prop, PROP_ENUM_NO_TRANSLATE);
  ot->prop = prop;
}

/** \} */

/* -------------------------------------------------------------------- */
/** \name Add Movie Strip
 * \{ */

/* Strips are added in context of timeline which has different preview size than actual preview. We
 * must search for preview area. In most cases there will be only one preview area, but there can
 * be more with different preview sizes. */
static IMB_Proxy_Size seq_get_proxy_size_flags(bContext *C)
{
  bScreen *screen = CTX_wm_screen(C);
  IMB_Proxy_Size proxy_sizes = IMB_PROXY_NONE;
  LISTBASE_FOREACH (ScrArea *, area, &screen->areabase) {
    LISTBASE_FOREACH (SpaceLink *, sl, &area->spacedata) {
      switch (sl->spacetype) {
        case SPACE_SEQ: {
          SpaceSeq *sseq = (SpaceSeq *)sl;
          if (!ELEM(sseq->view, SEQ_VIEW_PREVIEW, SEQ_VIEW_SEQUENCE_PREVIEW)) {
            continue;
          }
          proxy_sizes |= seq::rendersize_to_proxysize(
              eSpaceSeq_Proxy_RenderSize(sseq->render_size));
        }
      }
    }
  }
  return proxy_sizes;
}

static void seq_build_proxy(bContext *C, blender::Span<Strip *> movie_strips)
{
  if (U.sequencer_proxy_setup != USER_SEQ_PROXY_SETUP_AUTOMATIC) {
    return;
  }

  wmJob *wm_job = seq::ED_seq_proxy_wm_job_get(C);
  seq::ProxyJob *pj = seq::ED_seq_proxy_job_get(C, wm_job);

  for (Strip *strip : movie_strips) {
    /* Enable and set proxy size. */
    seq::proxy_set(strip, true);
    strip->data->proxy->build_size_flags = seq_get_proxy_size_flags(C);
    strip->data->proxy->build_flags |= SEQ_PROXY_SKIP_EXISTING;
    seq::proxy_rebuild_context(
        pj->main, pj->depsgraph, pj->scene, strip, nullptr, &pj->queue, true);
  }

  if (!WM_jobs_is_running(wm_job)) {
    G.is_break = false;
    WM_jobs_start(CTX_wm_manager(C), wm_job);
  }
  ED_area_tag_redraw(CTX_wm_area(C));
}

static void sequencer_add_movie_sync_sound_strip(
    Main *bmain, Scene *scene, Strip *strip_movie, Strip *strip_sound, seq::LoadData *load_data)
{
  if (ELEM(nullptr, strip_movie, strip_sound)) {
    return;
  }

  /* Make sure that the sound strip start time relative to the movie is taken into account. */
  seq::add_sound_av_sync(bmain, scene, strip_sound, load_data);

  /* Expand missing sound data in the underlying container to fill the movie strip's length. To the
   * user, this missing data is the same as complete silence, so we pretend like it is. */
  strip_sound->len = std::max(strip_movie->len, strip_sound->len);

  /* Ensure that length matches the movie strip even if the underlying sound data
   * doesn't match up (e.g. it is longer). */
  seq::time_right_handle_frame_set(
      scene, strip_sound, seq::time_right_handle_frame_get(scene, strip_movie));
  seq::time_left_handle_frame_set(
      scene, strip_sound, seq::time_left_handle_frame_get(scene, strip_movie));
}

static void sequencer_add_movie_multiple_strips(bContext *C,
                                                wmOperator *op,
                                                seq::LoadData *load_data,
                                                blender::VectorSet<Strip *> &r_movie_strips)
{
  Main *bmain = CTX_data_main(C);
  Scene *scene = CTX_data_sequencer_scene(C);
  const Editing *ed = seq::editing_ensure(scene);
  bool overlap_shuffle_override = RNA_boolean_get(op->ptr, "overlap") == false &&
                                  RNA_boolean_get(op->ptr, "overlap_shuffle_override");
  bool has_seq_overlap = false;
  blender::Vector<Strip *> added_strips;

  RNA_BEGIN (op->ptr, itemptr, "files") {
    char dir_only[FILE_MAX];
    char file_only[FILE_MAX];
    RNA_string_get(op->ptr, "directory", dir_only);
    RNA_string_get(&itemptr, "name", file_only);
    BLI_path_join(load_data->path, sizeof(load_data->path), dir_only, file_only);
    STRNCPY(load_data->name, file_only);
    Strip *strip_movie = nullptr;
    Strip *strip_sound = nullptr;

    strip_movie = seq::add_movie_strip(bmain, scene, ed->current_strips(), load_data);

    if (strip_movie == nullptr) {
      BKE_reportf(op->reports, RPT_ERROR, "File '%s' could not be loaded", load_data->path);
    }
    else {
      if (RNA_boolean_get(op->ptr, "sound")) {
        strip_sound = seq::add_sound_strip(bmain, scene, ed->current_strips(), load_data);
        sequencer_add_movie_sync_sound_strip(bmain, scene, strip_movie, strip_sound, load_data);
        added_strips.append(strip_movie);

        if (strip_sound) {
          /* The video has sound, shift the video strip up a channel to make room for the sound
           * strip. */
          added_strips.append(strip_sound);
          seq::strip_channel_set(strip_movie,
                                 find_unlocked_unmuted_channel(ed, strip_movie->channel + 1));
        }
      }

      load_data->start_frame += seq::time_right_handle_frame_get(scene, strip_movie) -
                                seq::time_left_handle_frame_get(scene, strip_movie);
      if (overlap_shuffle_override) {
        has_seq_overlap |= seq_load_apply_generic_options_only_test_overlap(C, op, strip_sound);
        has_seq_overlap |= seq_load_apply_generic_options_only_test_overlap(C, op, strip_movie);
      }
      else {
        seq_load_apply_generic_options(C, op, strip_sound);
        seq_load_apply_generic_options(C, op, strip_movie);
      }

      if (U.sequencer_editor_flag & USER_SEQ_ED_CONNECT_STRIPS_BY_DEFAULT) {
        seq::connect(strip_movie, strip_sound);
      }

      r_movie_strips.add(strip_movie);
    }
  }
  RNA_END;

  if (overlap_shuffle_override) {
    if (has_seq_overlap) {
      ScrArea *area = CTX_wm_area(C);
      const bool use_sync_markers = (((SpaceSeq *)area->spacedata.first)->flag &
                                     SEQ_MARKER_TRANS) != 0;
      seq::transform_handle_overlap(scene, ed->current_strips(), added_strips, use_sync_markers);
    }
  }
}

static bool sequencer_add_movie_single_strip(bContext *C,
                                             wmOperator *op,
                                             seq::LoadData *load_data,
                                             blender::VectorSet<Strip *> &r_movie_strips)
{
  Main *bmain = CTX_data_main(C);
  Scene *scene = CTX_data_sequencer_scene(C);
  const Editing *ed = seq::editing_ensure(scene);

  Strip *strip_movie = nullptr;
  Strip *strip_sound = nullptr;
  blender::Vector<Strip *> added_strips;

  strip_movie = seq::add_movie_strip(bmain, scene, ed->current_strips(), load_data);

  if (strip_movie == nullptr) {
    BKE_reportf(op->reports, RPT_ERROR, "File '%s' could not be loaded", load_data->path);
    return false;
  }
  if (RNA_boolean_get(op->ptr, "sound")) {
    strip_sound = seq::add_sound_strip(bmain, scene, ed->current_strips(), load_data);
    sequencer_add_movie_sync_sound_strip(bmain, scene, strip_movie, strip_sound, load_data);
    added_strips.append(strip_movie);

    if (strip_sound) {
      added_strips.append(strip_sound);

      /* The video has sound, shift the video strip up a channel to make room for the sound
       * strip. */
      int movie_channel = strip_movie->channel + 1;

      if (RNA_boolean_get(op->ptr, "skip_locked_or_muted_channels")) {
        movie_channel = find_unlocked_unmuted_channel(ed, strip_movie->channel + 1);
      }

      seq::strip_channel_set(strip_movie, movie_channel);
    }
  }

  bool overlap_shuffle_override = RNA_boolean_get(op->ptr, "overlap") == false &&
                                  RNA_boolean_get(op->ptr, "overlap_shuffle_override");
  if (overlap_shuffle_override) {
    bool has_seq_overlap = false;

    has_seq_overlap |= seq_load_apply_generic_options_only_test_overlap(C, op, strip_sound);
    has_seq_overlap |= seq_load_apply_generic_options_only_test_overlap(C, op, strip_movie);

    if (has_seq_overlap) {
      ScrArea *area = CTX_wm_area(C);
      const bool use_sync_markers = (((SpaceSeq *)area->spacedata.first)->flag &
                                     SEQ_MARKER_TRANS) != 0;
      seq::transform_handle_overlap(scene, ed->current_strips(), added_strips, use_sync_markers);
    }
  }
  else {
    seq_load_apply_generic_options(C, op, strip_sound);
    seq_load_apply_generic_options(C, op, strip_movie);
  }

  if (U.sequencer_editor_flag & USER_SEQ_ED_CONNECT_STRIPS_BY_DEFAULT) {
    seq::connect(strip_movie, strip_sound);
  }

  r_movie_strips.add(strip_movie);

  return true;
}

static wmOperatorStatus sequencer_add_movie_strip_exec(bContext *C, wmOperator *op)
{
  Main *bmain = CTX_data_main(C);
  Scene *scene = CTX_data_sequencer_scene(C);
  seq::LoadData load_data;

  if (!load_data_init_from_operator(&load_data, C, op)) {
    return OPERATOR_CANCELLED;
  }

  sequencer_generic_invoke_xy__internal(C, op, SEQPROP_NOPATHS, STRIP_TYPE_MOVIE, nullptr);

  const char *error_msg;
  if (!have_free_channels(C, op, 2, &error_msg)) {
    BKE_report(op->reports, RPT_ERROR, error_msg);
    return OPERATOR_CANCELLED;
  }

  if (RNA_boolean_get(op->ptr, "replace_sel")) {
    deselect_all_strips(scene);
  }

  blender::VectorSet<Strip *> movie_strips;
  const int tot_files = RNA_property_collection_length(op->ptr,
                                                       RNA_struct_find_property(op->ptr, "files"));

  char vt_old[64];
  STRNCPY_UTF8(vt_old, scene->view_settings.view_transform);
  float fps_old = scene->r.frs_sec / scene->r.frs_sec_base;

  if (tot_files > 1) {
    sequencer_add_movie_multiple_strips(C, op, &load_data, movie_strips);
  }
  else {
    sequencer_add_movie_single_strip(C, op, &load_data, movie_strips);
  }

  if (!STREQ(vt_old, scene->view_settings.view_transform)) {
    BKE_reportf(op->reports,
                RPT_WARNING,
                "View transform set to %s (converted from %s)",
                scene->view_settings.view_transform,
                vt_old);
  }

  if (fps_old != scene->r.frs_sec / scene->r.frs_sec_base) {
    BKE_reportf(op->reports,
                RPT_WARNING,
                "Scene frame rate set to %.4g (converted from %.4g)",
                scene->r.frs_sec / scene->r.frs_sec_base,
                fps_old);
  }

  if (movie_strips.is_empty()) {
    sequencer_add_free(C, op);
    return OPERATOR_CANCELLED;
  }

  seq_build_proxy(C, movie_strips);
  DEG_relations_tag_update(bmain);
  DEG_id_tag_update(&scene->id, ID_RECALC_SEQUENCER_STRIPS);
  sequencer_select_do_updates(C, seq::get_ref_scene_for_notifiers(C)); /*BFA - 3D Sequencer*/

  if (RNA_boolean_get(op->ptr, "move_strips")) {
    move_strips(C);
  }

  restore_move_strips_state(op);
  sequencer_add_free(C, op);

  return OPERATOR_FINISHED;
}

static wmOperatorStatus sequencer_add_movie_strip_invoke(bContext *C,
                                                         wmOperator *op,
                                                         const wmEvent *event)
{
  PropertyRNA *prop;
  Scene *scene = CTX_data_sequencer_scene(C);

  sequencer_disable_one_time_properties(C, op);
  sequencer_add_init(C, op);

  RNA_enum_set(op->ptr, "fit_method", seq::tool_settings_fit_method_get(scene));
  RNA_boolean_set(op->ptr, "adjust_playback_rate", true);

  /* This is for drag and drop. */
  if ((RNA_struct_property_is_set(op->ptr, "files") &&
       !RNA_collection_is_empty(op->ptr, "files")) ||
      RNA_struct_property_is_set(op->ptr, "filepath"))
  {
    sequencer_generic_invoke_xy__internal(C, op, SEQPROP_NOPATHS, STRIP_TYPE_MOVIE, event);

    const char *error_msg;
    if (!have_free_channels(C, op, 2, &error_msg)) {
      BKE_report(op->reports, RPT_ERROR, error_msg);
      return OPERATOR_CANCELLED;
    }

    return sequencer_add_movie_strip_exec(C, op);
  }

  sequencer_generic_invoke_xy__internal(C, op, 0, STRIP_TYPE_MOVIE, event);

  /* Show multiview save options only if scene use multiview. */
  prop = RNA_struct_find_property(op->ptr, "show_multiview");
  RNA_property_boolean_set(op->ptr, prop, (scene->r.scemode & R_MULTIVIEW) != 0);

  WM_event_add_fileselect(C, op);
  return OPERATOR_RUNNING_MODAL;
}

static bool sequencer_add_draw_check_fn(PointerRNA * /*ptr*/,
                                        PropertyRNA *prop,
                                        void * /*user_data*/)
{
  const char *prop_id = RNA_property_identifier(prop);

  return !STR_ELEM(prop_id,
                   "filepath",
                   "directory",
                   "filename",
                   "frame_start",
                   "channel",
                   "length",
                   "move_strips",
                   "use_sequence_detection",
                   "use_placeholders");
}

static void sequencer_add_draw(bContext * /*C*/, wmOperator *op)
{
  uiLayout *layout = op->layout;
  SequencerAddData *sad = reinterpret_cast<SequencerAddData *>(op->customdata);
  ImageFormatData *imf = &sad->im_format;

  layout->prop(op->ptr, "move_strips", UI_ITEM_NONE, std::nullopt, ICON_NONE);
  if (!RNA_boolean_get(op->ptr, "move_strips")) {
    uiLayout &col = layout->column(true);
    col.prop(op->ptr, "frame_start", UI_ITEM_NONE, std::nullopt, ICON_NONE);
    if (RNA_struct_find_property(op->ptr, "length")) {
      col.prop(op->ptr, "length", UI_ITEM_NONE, std::nullopt, ICON_NONE);
    }
    layout->prop(op->ptr, "channel", UI_ITEM_NONE, std::nullopt, ICON_NONE);
    layout->separator();
  }

  layout->prop(op->ptr, "use_sequence_detection", UI_ITEM_NONE, std::nullopt, ICON_NONE);
  if (RNA_boolean_get(op->ptr, "use_sequence_detection")) {
    layout->prop(op->ptr, "use_placeholders", UI_ITEM_NONE, std::nullopt, ICON_NONE);
  }

  /* Main draw call. */
  uiDefAutoButsRNA(layout,
                   op->ptr,
                   sequencer_add_draw_check_fn,
                   nullptr,
                   nullptr,
                   UI_BUT_LABEL_ALIGN_NONE,
                   false);

  layout->separator();

  /* Image template. */
  PointerRNA imf_ptr = RNA_pointer_create_discrete(nullptr, &RNA_ImageFormatSettings, imf);

  /* Multiview template. */
  if (RNA_boolean_get(op->ptr, "show_multiview")) {
    uiTemplateImageFormatViews(layout, &imf_ptr, op->ptr);
  }
}

void SEQUENCER_OT_movie_strip_add(wmOperatorType *ot)
{

  /* Identifiers. */
  ot->name = "Add Movie Strip";
  ot->idname = "SEQUENCER_OT_movie_strip_add";
  ot->description = "Add a movie strip to the sequencer";

  /* API callbacks. */
  ot->invoke = sequencer_add_movie_strip_invoke;
  ot->exec = sequencer_add_movie_strip_exec;
  ot->cancel = sequencer_add_free;
  ot->ui = sequencer_add_draw;
  ot->poll = ED_operator_sequencer_active_editable;

  /* Flags. */
  ot->flag = OPTYPE_REGISTER | OPTYPE_UNDO;

  WM_operator_properties_filesel(ot,
                                 FILE_TYPE_FOLDER | FILE_TYPE_MOVIE,
                                 FILE_SPECIAL,
                                 FILE_OPENFILE,
                                 WM_FILESEL_FILEPATH | WM_FILESEL_RELPATH | WM_FILESEL_FILES |
                                     WM_FILESEL_SHOW_PROPS | WM_FILESEL_DIRECTORY,
                                 FILE_DEFAULTDISPLAY,
                                 FILE_SORT_DEFAULT);
  sequencer_generic_props__internal(ot,
                                    SEQPROP_STARTFRAME | SEQPROP_FIT_METHOD |
                                        SEQPROP_VIEW_TRANSFORM | SEQPROP_PLAYBACK_RATE |
                                        SEQPROP_MOVE);
  RNA_def_boolean(ot->srna, "sound", true, "Sound", "Load sound with the movie");
  RNA_def_boolean(ot->srna,
                  "use_framerate",
                  true,
                  "Set Scene Frame Rate",
                  "Set frame rate of the current scene to the frame rate of the movie");
}

/** \} */

/* -------------------------------------------------------------------- */
/** \name Add Sound Strip
 * \{ */

static void sequencer_add_sound_multiple_strips(bContext *C,
                                                wmOperator *op,
                                                seq::LoadData *load_data)
{
  Main *bmain = CTX_data_main(C);
  Scene *scene = CTX_data_sequencer_scene(C);
  Editing *ed = seq::editing_ensure(scene);

  RNA_BEGIN (op->ptr, itemptr, "files") {
    char dir_only[FILE_MAX];
    char file_only[FILE_MAX];
    RNA_string_get(op->ptr, "directory", dir_only);
    RNA_string_get(&itemptr, "name", file_only);
    BLI_path_join(load_data->path, sizeof(load_data->path), dir_only, file_only);
    STRNCPY(load_data->name, file_only);
    Strip *strip = seq::add_sound_strip(bmain, scene, ed->current_strips(), load_data);
    if (strip == nullptr) {
      BKE_reportf(op->reports, RPT_ERROR, "File '%s' could not be loaded", load_data->path);
    }
    else {
      seq_load_apply_generic_options(C, op, strip);
      load_data->start_frame += seq::time_right_handle_frame_get(scene, strip) -
                                seq::time_left_handle_frame_get(scene, strip);
    }
  }
  RNA_END;
}

static bool sequencer_add_sound_single_strip(bContext *C, wmOperator *op, seq::LoadData *load_data)
{
  Main *bmain = CTX_data_main(C);
  Scene *scene = CTX_data_sequencer_scene(C);
  Editing *ed = seq::editing_ensure(scene);

  Strip *strip = seq::add_sound_strip(bmain, scene, ed->current_strips(), load_data);
  if (strip == nullptr) {
    BKE_reportf(op->reports, RPT_ERROR, "File '%s' could not be loaded", load_data->path);
    return false;
  }
  seq_load_apply_generic_options(C, op, strip);

  return true;
}

static wmOperatorStatus sequencer_add_sound_strip_exec(bContext *C, wmOperator *op)
{
  Main *bmain = CTX_data_main(C);
  Scene *scene = CTX_data_sequencer_scene(C);
  seq::LoadData load_data;
  load_data_init_from_operator(&load_data, C, op);

  const char *error_msg;
  if (!have_free_channels(C, op, 1, &error_msg)) {
    BKE_report(op->reports, RPT_ERROR, error_msg);
    return OPERATOR_CANCELLED;
  }

  if (RNA_boolean_get(op->ptr, "replace_sel")) {
    deselect_all_strips(scene);
  }

  const int tot_files = RNA_property_collection_length(op->ptr,
                                                       RNA_struct_find_property(op->ptr, "files"));
  if (tot_files > 1) {
    sequencer_add_sound_multiple_strips(C, op, &load_data);
  }
  else {
    if (!sequencer_add_sound_single_strip(C, op, &load_data)) {
      sequencer_add_free(C, op);
      return OPERATOR_CANCELLED;
    }
  }

  DEG_relations_tag_update(bmain);
  DEG_id_tag_update(&scene->id, ID_RECALC_SEQUENCER_STRIPS);
  sequencer_select_do_updates(C, seq::get_ref_scene_for_notifiers(C)); /*BFA - 3D Sequencer*/

  if (RNA_boolean_get(op->ptr, "move_strips")) {
    move_strips(C);
  }

  restore_move_strips_state(op);
  sequencer_add_free(C, op);

  return OPERATOR_FINISHED;
}

static wmOperatorStatus sequencer_add_sound_strip_invoke(bContext *C,
                                                         wmOperator *op,
                                                         const wmEvent *event)
{
  sequencer_add_init(C, op);

  /* This is for drag and drop. */
  if ((RNA_struct_property_is_set(op->ptr, "files") &&
       !RNA_collection_is_empty(op->ptr, "files")) ||
      RNA_struct_property_is_set(op->ptr, "filepath"))
  {
    sequencer_generic_invoke_xy__internal(C, op, SEQPROP_NOPATHS, STRIP_TYPE_SOUND_RAM, event);

    const char *error_msg;
    if (!have_free_channels(C, op, 1, &error_msg)) {
      BKE_report(op->reports, RPT_ERROR, error_msg);
      return OPERATOR_CANCELLED;
    }

    return sequencer_add_sound_strip_exec(C, op);
  }

  sequencer_generic_invoke_xy__internal(C, op, 0, STRIP_TYPE_SOUND_RAM, event);

  WM_event_add_fileselect(C, op);
  return OPERATOR_RUNNING_MODAL;
}

void SEQUENCER_OT_sound_strip_add(wmOperatorType *ot)
{

  /* Identifiers. */
  ot->name = "Add Sound Strip";
  ot->idname = "SEQUENCER_OT_sound_strip_add";
  ot->description = "Add a sound strip to the sequencer";

  /* API callbacks. */
  ot->invoke = sequencer_add_sound_strip_invoke;
  ot->exec = sequencer_add_sound_strip_exec;
  ot->poll = ED_operator_sequencer_active_editable;

  /* Flags. */
  ot->flag = OPTYPE_REGISTER | OPTYPE_UNDO;

  WM_operator_properties_filesel(ot,
                                 FILE_TYPE_FOLDER | FILE_TYPE_SOUND,
                                 FILE_SPECIAL,
                                 FILE_OPENFILE,
                                 WM_FILESEL_FILEPATH | WM_FILESEL_RELPATH | WM_FILESEL_FILES |
                                     WM_FILESEL_SHOW_PROPS | WM_FILESEL_DIRECTORY,
                                 FILE_DEFAULTDISPLAY,
                                 FILE_SORT_DEFAULT);
  sequencer_generic_props__internal(ot, SEQPROP_STARTFRAME | SEQPROP_MOVE);
  RNA_def_boolean(ot->srna, "cache", false, "Cache", "Cache the sound in memory");
  RNA_def_boolean(ot->srna, "mono", false, "Mono", "Merge all the sound's channels into one");
}

/** \} */

/* -------------------------------------------------------------------- */
/** \name Add Image Strip
 * \{ */

int sequencer_image_strip_get_minmax_frame(wmOperator *op,
                                           int sfra,
                                           int *r_minframe,
                                           int *r_numdigits)
{
  int minframe = INT32_MAX, maxframe = INT32_MIN;
  int numdigits = 0;

  RNA_BEGIN (op->ptr, itemptr, "files") {
    int frame;
    std::string filename = RNA_string_get(&itemptr, "name");

    if (!filename.empty()) {
      if (BLI_path_frame_get(filename.c_str(), &frame, &numdigits)) {
        minframe = min_ii(minframe, frame);
        maxframe = max_ii(maxframe, frame);
      }
    }
  }
  RNA_END;

  if (minframe == INT32_MAX) {
    minframe = sfra;
    maxframe = minframe + 1;
  }

  *r_minframe = minframe;
  *r_numdigits = numdigits;

  return maxframe - minframe + 1;
}

void sequencer_image_strip_reserve_frames(
    wmOperator *op, StripElem *se, int len, int minframe, int numdigits)
{
  char *filename = nullptr;
  RNA_BEGIN (op->ptr, itemptr, "files") {
    filename = RNA_string_get_alloc(&itemptr, "name", nullptr, 0, nullptr);
    break;
  }
  RNA_END;

  if (filename) {
    char ext[FILE_MAX];
    char filename_stripped[FILE_MAX];
    /* Strip the frame from filename and substitute with `#`. */
    BLI_path_frame_strip(filename, ext, sizeof(ext));

    for (int i = 0; i < len; i++, se++) {
      STRNCPY(filename_stripped, filename);
      BLI_path_frame(filename_stripped, sizeof(filename_stripped), minframe + i, numdigits);
      SNPRINTF(se->filename, "%s%s", filename_stripped, ext);
    }

    MEM_freeN(filename);
  }
}

static void frame_filename_set(char *dst,
                               size_t dst_len,
                               const char *filename_stripped,
                               const int frame,
                               const int numdigits,
                               const char *ext)
{
  BLI_strncpy(dst, filename_stripped, dst_len);
  BLI_path_frame(dst, dst_len, frame, numdigits);
  BLI_path_extension_ensure(dst, dst_len, ext);
}

static void sequencer_add_image_strip_load_files(wmOperator *op,
                                                 Scene *scene,
                                                 Strip *strip,
                                                 seq::LoadData *load_data,
                                                 const ImageFrameRange *range)
{
  int framenr, numdigits;
  BLI_path_frame_get(load_data->path, &framenr, &numdigits);
  char ext[FILE_MAX];
  char filename_stripped[FILE_MAX];
  BLI_path_split_file_part(load_data->path, filename_stripped, sizeof(filename_stripped));
  BLI_path_frame_strip(filename_stripped, ext, sizeof(ext));

  StripElem *se = strip->data->stripdata;
  const bool use_placeholders = RNA_boolean_get(op->ptr, "use_placeholders");
  if (use_placeholders) {
    for (int i = range->offset; i < range->max_framenr + 1; i++, se++) {
      frame_filename_set(se->filename, sizeof(se->filename), filename_stripped, i, numdigits, ext);
    }
  }
  else {
    size_t strip_frame = 0;
    LISTBASE_FOREACH (ImageFrame *, frame, &range->frames) {
      char filename[FILE_MAX];
      frame_filename_set(
          filename, sizeof(filename), filename_stripped, frame->framenr, numdigits, ext);
      seq::add_image_load_file(scene, strip, strip_frame, filename);
      strip_frame++;
    }
  }
}

static wmOperatorStatus sequencer_add_image_strip_exec(bContext *C, wmOperator *op)
{
  Main *bmain = CTX_data_main(C);
  Scene *scene = CTX_data_sequencer_scene(C);
  Editing *ed = seq::editing_ensure(scene);

  seq::LoadData load_data;
  if (!load_data_init_from_operator(&load_data, C, op)) {
    return OPERATOR_CANCELLED;
  }

  const char *error_msg;
  if (!have_free_channels(C, op, 1, &error_msg)) {
    BKE_report(op->reports, RPT_ERROR, error_msg);
    return OPERATOR_CANCELLED;
  }

  ListBase ranges = ED_image_filesel_detect_sequences(BKE_main_blendfile_path(bmain), op, false);
  if (BLI_listbase_is_empty(&ranges)) {
    sequencer_add_free(C, op);
    return OPERATOR_CANCELLED;
  }

  if (RNA_boolean_get(op->ptr, "replace_sel")) {
    deselect_all_strips(scene);
  }

  char vt_old[64];
  STRNCPY_UTF8(vt_old, scene->view_settings.view_transform);

  const bool use_placeholders = RNA_boolean_get(op->ptr, "use_placeholders");
  LISTBASE_FOREACH (ImageFrameRange *, range, &ranges) {
    /* Populate `load_data` with data from `range`. */
    load_data.image.count = use_placeholders ? range->max_framenr - range->offset + 1 :
                                               BLI_listbase_count(&range->frames);
    STRNCPY(load_data.path, range->filepath);
    BLI_path_split_file_part(load_data.path, load_data.name, sizeof(load_data.name));

    Strip *strip = seq::add_image_strip(bmain, scene, ed->current_strips(), &load_data);
    const bool is_sequence = !seq::transform_single_image_check(strip);

    char dirpath[sizeof(strip->data->dirpath)];
    BLI_path_split_dir_part(load_data.path, dirpath, sizeof(dirpath));
    seq::add_image_set_directory(strip, dirpath);

    /* Set `StripElem` filenames, one for each `ImageFrame` in this range, or if `use_placeholders`
     * is set, every frame between `offset` and `max_framenr` . */
    sequencer_add_image_strip_load_files(op, scene, strip, &load_data, range);

    seq::add_image_init_alpha_mode(strip);

    /* Adjust starting length of strip.
     * Note that this length differs from `strip->len`, which is always 1 for single images. */
    if (!is_sequence) {
      seq::time_right_handle_frame_set(
          scene, strip, load_data.start_frame + load_data.image.length);
    }

    seq_load_apply_generic_options(C, op, strip);
    load_data.start_frame += is_sequence ? load_data.image.count : load_data.image.length;
    BLI_freelistN(&range->frames);
  }
  BLI_freelistN(&ranges);

  if (!STREQ(vt_old, scene->view_settings.view_transform)) {
    BKE_reportf(op->reports,
                RPT_WARNING,
                "View transform set to %s (converted from %s)",
                scene->view_settings.view_transform,
                vt_old);
  }

  DEG_id_tag_update(&scene->id, ID_RECALC_SEQUENCER_STRIPS);
  sequencer_select_do_updates(C, seq::get_ref_scene_for_notifiers(C)); /*BFA - 3D Sequencer*/

  if (RNA_boolean_get(op->ptr, "move_strips")) {
    move_strips(C);
  }

  restore_move_strips_state(op);
  sequencer_add_free(C, op);

  return OPERATOR_FINISHED;
}

static wmOperatorStatus sequencer_add_image_strip_invoke(bContext *C,
                                                         wmOperator *op,
                                                         const wmEvent *event)
{
  PropertyRNA *prop;
  Scene *scene = CTX_data_sequencer_scene(C);

  sequencer_disable_one_time_properties(C, op);
  sequencer_add_init(C, op);

  RNA_enum_set(op->ptr, "fit_method", seq::tool_settings_fit_method_get(scene));

  /* Name set already by drag and drop. */
  if (RNA_struct_property_is_set(op->ptr, "files") && !RNA_collection_is_empty(op->ptr, "files")) {
    sequencer_generic_invoke_xy__internal(
        C, op, SEQPROP_LENGTH | SEQPROP_NOPATHS, STRIP_TYPE_IMAGE, event);

    const char *error_msg;
    if (!have_free_channels(C, op, 1, &error_msg)) {
      BKE_report(op->reports, RPT_ERROR, error_msg);
      return OPERATOR_CANCELLED;
    }

    return sequencer_add_image_strip_exec(C, op);
  }

  sequencer_generic_invoke_xy__internal(C, op, SEQPROP_LENGTH, STRIP_TYPE_IMAGE, event);

  /* Show multiview save options only if the scene uses multiview. */
  prop = RNA_struct_find_property(op->ptr, "show_multiview");
  RNA_property_boolean_set(op->ptr, prop, (scene->r.scemode & R_MULTIVIEW) != 0);

  WM_event_add_fileselect(C, op);
  return OPERATOR_RUNNING_MODAL;
}

void SEQUENCER_OT_image_strip_add(wmOperatorType *ot)
{

  /* Identifiers. */
  ot->name = "Add Image Strip";
  ot->idname = "SEQUENCER_OT_image_strip_add";
  ot->description = "Add an image or image sequence to the sequencer";

  /* API callbacks. */
  ot->invoke = sequencer_add_image_strip_invoke;
  ot->exec = sequencer_add_image_strip_exec;
  ot->cancel = sequencer_add_free;
  ot->ui = sequencer_add_draw;
  ot->poll = ED_operator_sequencer_active_editable;

  /* Flags. */
  ot->flag = OPTYPE_REGISTER | OPTYPE_UNDO;

  WM_operator_properties_filesel(
      ot,
      FILE_TYPE_FOLDER | FILE_TYPE_IMAGE,
      FILE_SPECIAL,
      FILE_OPENFILE,
      (WM_FILESEL_DIRECTORY | WM_FILESEL_RELPATH | WM_FILESEL_FILES | WM_FILESEL_SHOW_PROPS),
      FILE_DEFAULTDISPLAY,
      FILE_SORT_DEFAULT);
  sequencer_generic_props__internal(ot,
                                    SEQPROP_STARTFRAME | SEQPROP_LENGTH | SEQPROP_FIT_METHOD |
                                        SEQPROP_VIEW_TRANSFORM | SEQPROP_MOVE);

  RNA_def_boolean(ot->srna,
                  "use_placeholders",
                  false,
                  "Use Placeholders",
                  "Reserve placeholder frames for missing frames of the image sequence");

  RNA_def_boolean(
      ot->srna,
      "use_sequence_detection",
      true,
      "Detect Sequences",
      "Automatically detect animated sequences in selected images (based on file names)");
}

/** \} */

/* -------------------------------------------------------------------- */
/** \name Add Effect Strip
 * \{ */

static wmOperatorStatus sequencer_add_effect_strip_exec(bContext *C, wmOperator *op)
{
  Scene *scene = CTX_data_sequencer_scene(C);
  Editing *ed = seq::editing_ensure(scene);

  const char *error;
  if (!have_free_channels(C, op, 1, &error)) {
    BKE_report(op->reports, RPT_ERROR, error);
    return OPERATOR_CANCELLED;
  }

  seq::LoadData load_data;
  load_data_init_from_operator(&load_data, C, op);
  load_data.effect.type = RNA_enum_get(op->ptr, "type");
  const int num_inputs = seq::effect_get_num_inputs(load_data.effect.type);

  VectorSet<Strip *> inputs = strip_effect_get_new_inputs(scene, num_inputs);
  StringRef error_msg = effect_inputs_validate(inputs, num_inputs);

  if (!error_msg.is_empty()) {
    BKE_report(op->reports, RPT_ERROR, error_msg.data());
    return OPERATOR_CANCELLED;
  }

  if (RNA_boolean_get(op->ptr, "replace_sel")) {
    deselect_all_strips(scene);
  }

  Strip *input1 = inputs.size() > 0 ? inputs[0] : nullptr;
  Strip *input2 = inputs.size() == 2 ? inputs[1] : nullptr;

  load_data.effect.input1 = input1;
  load_data.effect.input2 = input2;

  /* Set channel. If unset, use lowest free one above strips. */
  if (!RNA_struct_property_is_set(op->ptr, "channel")) {
    if (input1 != nullptr) {
      int chan = max_ii(input1 ? input1->channel : 0, input2 ? input2->channel : 0);
      if (chan < seq::MAX_CHANNELS) {
        load_data.channel = chan;
      }
    }
  }

  Strip *strip = seq::add_effect_strip(scene, ed->current_strips(), &load_data);
  seq_load_apply_generic_options(C, op, strip);

  if (strip->type == STRIP_TYPE_COLOR) {
    SolidColorVars *colvars = (SolidColorVars *)strip->effectdata;
    RNA_float_get_array(op->ptr, "color", colvars->col);
  }

  DEG_id_tag_update(&scene->id, ID_RECALC_SEQUENCER_STRIPS);
  sequencer_select_do_updates(C, seq::get_ref_scene_for_notifiers(C)); /*BFA - 3D Sequencer*/

  if (RNA_boolean_get(op->ptr, "move_strips")) {
    move_strips(C);
  }

  return OPERATOR_FINISHED;
}

static wmOperatorStatus sequencer_add_effect_strip_invoke(bContext *C,
                                                          wmOperator *op,
                                                          const wmEvent *event)
{
  bool is_type_set = RNA_struct_property_is_set(op->ptr, "type");
  int type = -1;
  int prop_flag = SEQPROP_LENGTH;

  if (!is_type_set) {
    BKE_report(op->reports, RPT_ERROR_INVALID_INPUT, "Strip type is not set.");
    return OPERATOR_CANCELLED;
  }

  type = RNA_enum_get(op->ptr, "type");

  /* When invoking an effect strip which uses inputs, skip guessing of the channel. */
  if (seq::effect_get_num_inputs(type) != 0) {
    prop_flag |= SEQPROP_NOCHAN;
  }

  sequencer_generic_invoke_xy__internal(C, op, prop_flag, type, event);

  /* It's reasonable to add effects with inputs directly above the input. */
  if (!ELEM(type, STRIP_TYPE_COLOR, STRIP_TYPE_TEXT, STRIP_TYPE_ADJUSTMENT, STRIP_TYPE_MULTICAM)) {
    RNA_boolean_set(op->ptr, "move_strips", false);
  }

  return sequencer_add_effect_strip_exec(C, op);
}

static bool sequencer_add_effect_strip_poll_property(const bContext * /*C*/,
                                                     wmOperator *op,
                                                     const PropertyRNA *prop)
{
  const char *prop_id = RNA_property_identifier(prop);
  int type = RNA_enum_get(op->ptr, "type");

  /* Hide start frame and length for effect strips that are locked to their parents' location. */
  if (seq::effect_get_num_inputs(type) != 0) {
    if (STR_ELEM(prop_id, "frame_start", "length")) {
      return false;
    }
  }
  if ((type != STRIP_TYPE_COLOR) && STREQ(prop_id, "color")) {
    return false;
  }

  return true;
}

static std::string sequencer_add_effect_strip_get_description(bContext * /*C*/,
                                                              wmOperatorType * /*ot*/,
                                                              PointerRNA *ptr)
{
  const int type = RNA_enum_get(ptr, "type");

  switch (type) {
    case STRIP_TYPE_CROSS:
      return TIP_("Add a crossfade transition strip for two selected strips with video content");
    case STRIP_TYPE_ADD:
      return TIP_("Add an add blend mode effect strip for two selected strips with video content");
    case STRIP_TYPE_SUB:
      return TIP_(
          "Add a subtract blend mode effect strip for two selected strips with video content");
    case STRIP_TYPE_ALPHAOVER:
      return TIP_(
          "Add an alpha over blend mode effect strip for two selected strips with video content");
    case STRIP_TYPE_ALPHAUNDER:
      return TIP_(
          "Add an alpha under blend mode effect strip for two selected strips with video content");
    case STRIP_TYPE_GAMCROSS:
      return TIP_(
          "Add a gamma crossfade transition strip for two selected strips with video content");
    case STRIP_TYPE_MUL:
      return TIP_(
          "Add a multiply blend mode effect strip for two selected strips with video content");
    case STRIP_TYPE_WIPE:
      return TIP_("Add a wipe transition strip for two selected strips with video content");
    case STRIP_TYPE_GLOW:
      return TIP_("Add a glow effect strip for a single selected strip with video content");
    case STRIP_TYPE_TRANSFORM:
      return TIP_("Add a transform effect strip for a single selected strip with video content");
    case STRIP_TYPE_COLOR:
      return TIP_("Add a color strip to the sequencer");
    case STRIP_TYPE_SPEED:
      return TIP_("Add a video speed effect strip for a single selected strip with video content");
    case STRIP_TYPE_MULTICAM:
      return TIP_("Add a multicam selector effect strip to the sequencer");
    case STRIP_TYPE_ADJUSTMENT:
      return TIP_("Add an adjustment layer effect strip to the sequencer");
    case STRIP_TYPE_GAUSSIAN_BLUR:
      return TIP_(
          "Add a gaussian blur effect strip for a single selected strip with video content");
    case STRIP_TYPE_TEXT:
      return TIP_("Add a text strip to the sequencer");
    case STRIP_TYPE_COLORMIX:
      return TIP_("Add a color mix effect strip to the sequencer");
    default:
      break;
  }

  /* Use default description. */
  return "";
}

void SEQUENCER_OT_effect_strip_add(wmOperatorType *ot)
{
  PropertyRNA *prop;

  /* Identifiers. */
  ot->name = "Add Effect Strip";
  ot->idname = "SEQUENCER_OT_effect_strip_add";
  ot->description = "Add an effect to the sequencer, most are applied on top of existing strips";

  /* API callbacks. */
  ot->invoke = sequencer_add_effect_strip_invoke;
  ot->exec = sequencer_add_effect_strip_exec;
  ot->poll = ED_operator_sequencer_active_editable;
  ot->poll_property = sequencer_add_effect_strip_poll_property;
  ot->get_description = sequencer_add_effect_strip_get_description;

  /* Flags. */
  ot->flag = OPTYPE_REGISTER | OPTYPE_UNDO;

  prop = RNA_def_enum(ot->srna,
                      "type",
                      sequencer_prop_effect_types,
                      STRIP_TYPE_CROSS,
                      "Type",
                      "Sequencer effect type");
  RNA_def_property_translation_context(prop, BLT_I18NCONTEXT_ID_SEQUENCE);
  sequencer_generic_props__internal(ot, SEQPROP_STARTFRAME | SEQPROP_LENGTH | SEQPROP_MOVE);
  /* Only used when strip is of the Color type. */
  prop = RNA_def_float_color(ot->srna,
                             "color",
                             3,
                             nullptr,
                             0.0f,
                             1.0f,
                             "Color",
                             "Initialize the strip with this color",
                             0.0f,
                             1.0f);
  RNA_def_property_subtype(prop, PROP_COLOR_GAMMA);
}

/** \} */

}  // namespace blender::ed::vse<|MERGE_RESOLUTION|>--- conflicted
+++ resolved
@@ -695,11 +695,9 @@
 
   sequencer_generic_props__internal(ot, SEQPROP_STARTFRAME | SEQPROP_MOVE);
   prop = RNA_def_enum(ot->srna, "scene", rna_enum_dummy_NULL_items, 0, "Scene", "");
-<<<<<<< HEAD
   RNA_def_enum_funcs(prop, RNA_seq_scene_without_active_itemf); /*BFA - 3D Sequencer*/
-=======
-  RNA_def_enum_funcs(prop, RNA_scene_without_sequencer_scene_itemf);
->>>>>>> 346d5b74
+  //BFA - TODO
+  //RNA_def_enum_funcs(prop, RNA_scene_without_sequencer_scene_itemf);
   RNA_def_property_flag(prop, PROP_ENUM_NO_TRANSLATE);
   ot->prop = prop;
 }
