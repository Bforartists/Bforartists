/* SPDX-FileCopyrightText: 2001-2002 NaN Holding BV. All rights reserved.
 *
 * SPDX-License-Identifier: GPL-2.0-or-later */

/** \file
 * \ingroup spseq
 */

#include <cmath>
#include <cstdlib>
#include <cstring>

#include "DNA_windowmanager_enums.h"
#include "MEM_guardedalloc.h"

#include "BLI_ghash.h"
#include "BLI_listbase.h"
#include "BLI_math_geom.h"
#include "BLI_math_vector.h"
#include "BLI_math_vector_types.hh"
#include "BLI_string.h"
#include "BLI_utildefines.h"

#include "DNA_scene_types.h"
#include "DNA_space_types.h"

#include "BKE_context.hh"
#include "BKE_report.hh"

#include "BLT_translation.hh"

#include "WM_api.hh"
#include "WM_types.hh"

#include "RNA_define.hh"

#include "SEQ_channels.hh"
#include "SEQ_connect.hh"
#include "SEQ_effects.hh"
#include "SEQ_iterator.hh"
#include "SEQ_relations.hh"
#include "SEQ_retiming.hh"
#include "SEQ_select.hh"
#include "SEQ_sequencer.hh"
#include "SEQ_time.hh"
#include "SEQ_transform.hh"

/* For menu, popup, icons, etc. */

#include "ED_outliner.hh"
#include "ED_screen.hh"
#include "ED_select_utils.hh"
#include "ED_sequencer.hh"

#include "UI_resources.hh" /* BFA - needed for icons */

#include "UI_view2d.hh"

/* Own include. */
#include "sequencer_intern.hh"

namespace blender::ed::vse {

/* -------------------------------------------------------------------- */
/** \name Selection Utilities
 * \{ */

class MouseCoords {
 public:
  blender::int2 region;
  blender::float2 view;

  MouseCoords(const View2D *v2d, int x, int y)
  {
    region[0] = x;
    region[1] = y;
    UI_view2d_region_to_view(v2d, x, y, &view[0], &view[1]);
  }
};

bool deselect_all_strips(const Scene *scene)
{
  Editing *ed = seq::editing_get(scene);
  bool changed = false;

  if (ed == nullptr) {
    return changed;
  }

  VectorSet<Strip *> strips = seq::query_all_strips(seq::active_seqbase_get(ed));
  for (Strip *strip : strips) {
    if (strip->flag & STRIP_ALLSEL) {
      strip->flag &= ~STRIP_ALLSEL;
      changed = true;
    }
  }
  return changed;
}

Strip *strip_under_mouse_get(const Scene *scene, const View2D *v2d, const int mval[2])
{
  float mouse_co[2];
  UI_view2d_region_to_view(v2d, mval[0], mval[1], &mouse_co[0], &mouse_co[1]);

  blender::Vector<Strip *> visible = sequencer_visible_strips_get(scene, v2d);
  int mouse_channel = int(mouse_co[1]);
  for (Strip *strip : visible) {
    if (strip->channel != mouse_channel) {
      continue;
    }
    rctf body;
    strip_rectf(scene, strip, &body);
    if (BLI_rctf_isect_pt_v(&body, mouse_co)) {
      return strip;
    }
  }

  return nullptr;
}

blender::VectorSet<Strip *> all_strips_from_context(bContext *C)
{
  Scene *scene = CTX_data_scene(C);
  Editing *ed = seq::editing_get(scene);
  ListBase *seqbase = seq::active_seqbase_get(ed);
  ListBase *channels = seq::channels_displayed_get(ed);

  const bool is_preview = sequencer_view_has_preview_poll(C);
  if (is_preview) {
    return seq::query_rendered_strips(scene, channels, seqbase, scene->r.cfra, 0);
  }

  return seq::query_all_strips(seqbase);
}

blender::VectorSet<Strip *> selected_strips_from_context(bContext *C)
{
  const Scene *scene = CTX_data_scene(C);
  Editing *ed = seq::editing_get(scene);
  ListBase *seqbase = seq::active_seqbase_get(ed);
  ListBase *channels = seq::channels_displayed_get(ed);

  const bool is_preview = sequencer_view_has_preview_poll(C);

  if (is_preview) {
    blender::VectorSet strips = seq::query_rendered_strips(
        scene, channels, seqbase, scene->r.cfra, 0);
    strips.remove_if([&](Strip *strip) { return (strip->flag & SELECT) == 0; });
    return strips;
  }

  return seq::query_selected_strips(seqbase);
}

static void select_surrounding_handles(Scene *scene, Strip *test) /* XXX BRING BACK */
{
  Strip *neighbor;

  neighbor = find_neighboring_strip(scene, test, seq::SIDE_LEFT, -1);
  if (neighbor) {
    /* Only select neighbor handle if matching handle from test strip is also selected,
     * or if neighbor was not selected at all up till now.
     * Otherwise, we get odd mismatch when shift-alt-rmb selecting neighbor strips... */
    if (!(neighbor->flag & SELECT) || (test->flag & SEQ_LEFTSEL)) {
      neighbor->flag |= SEQ_RIGHTSEL;
    }
    neighbor->flag |= SELECT;
    recurs_sel_strip(neighbor);
  }
  neighbor = find_neighboring_strip(scene, test, seq::SIDE_RIGHT, -1);
  if (neighbor) {
    if (!(neighbor->flag & SELECT) || (test->flag & SEQ_RIGHTSEL)) { /* See comment above. */
      neighbor->flag |= SEQ_LEFTSEL;
    }
    neighbor->flag |= SELECT;
    recurs_sel_strip(neighbor);
  }
}

/* Used for mouse selection in #SEQUENCER_OT_select. */
static void select_active_side(
    const Scene *scene, ListBase *seqbase, int sel_side, int channel, int frame)
{

  LISTBASE_FOREACH (Strip *, strip, seqbase) {
    if (channel == strip->channel) {
      switch (sel_side) {
        case seq::SIDE_LEFT:
          if (frame > seq::time_left_handle_frame_get(scene, strip)) {
            strip->flag &= ~(SEQ_RIGHTSEL | SEQ_LEFTSEL);
            strip->flag |= SELECT;
          }
          break;
        case seq::SIDE_RIGHT:
          if (frame < seq::time_left_handle_frame_get(scene, strip)) {
            strip->flag &= ~(SEQ_RIGHTSEL | SEQ_LEFTSEL);
            strip->flag |= SELECT;
          }
          break;
        case seq::SIDE_BOTH:
          strip->flag &= ~(SEQ_RIGHTSEL | SEQ_LEFTSEL);
          strip->flag |= SELECT;
          break;
      }
    }
  }
}

/* Used for mouse selection in #SEQUENCER_OT_select_side. */
static void select_active_side_range(const Scene *scene,
                                     ListBase *seqbase,
                                     const int sel_side,
                                     const int frame_ranges[seq::MAX_CHANNELS],
                                     const int frame_ignore)
{
  LISTBASE_FOREACH (Strip *, strip, seqbase) {
    if (strip->channel < seq::MAX_CHANNELS) {
      const int frame = frame_ranges[strip->channel];
      if (frame == frame_ignore) {
        continue;
      }
      switch (sel_side) {
        case seq::SIDE_LEFT:
          if (frame > seq::time_left_handle_frame_get(scene, strip)) {
            strip->flag &= ~(SEQ_RIGHTSEL | SEQ_LEFTSEL);
            strip->flag |= SELECT;
          }
          break;
        case seq::SIDE_RIGHT:
          if (frame < seq::time_left_handle_frame_get(scene, strip)) {
            strip->flag &= ~(SEQ_RIGHTSEL | SEQ_LEFTSEL);
            strip->flag |= SELECT;
          }
          break;
        case seq::SIDE_BOTH:
          strip->flag &= ~(SEQ_RIGHTSEL | SEQ_LEFTSEL);
          strip->flag |= SELECT;
          break;
      }
    }
  }
}

/* Used alongside `select_linked_time` helper function in #SEQUENCER_OT_select. */
static void select_linked_time_strip(const Scene *scene,
                                     const Strip *strip_source,
                                     const eStripHandle handle_clicked)
{
  ListBase *seqbase = seq::active_seqbase_get(scene->ed);
  int source_left = seq::time_left_handle_frame_get(scene, strip_source);
  int source_right = seq::time_right_handle_frame_get(scene, strip_source);

  LISTBASE_FOREACH (Strip *, strip_dest, seqbase) {
    if (strip_source->channel != strip_dest->channel) {
      const bool left_match = (seq::time_left_handle_frame_get(scene, strip_dest) == source_left);
      const bool right_match = (seq::time_right_handle_frame_get(scene, strip_dest) ==
                                source_right);

      if (left_match && right_match) {
        /* Direct match, copy all selection settings. */
        strip_dest->flag &= ~STRIP_ALLSEL;
        strip_dest->flag |= strip_source->flag & (STRIP_ALLSEL);
        recurs_sel_strip(strip_dest);
      }
      else if (left_match && handle_clicked == STRIP_HANDLE_LEFT) {
        strip_dest->flag &= ~(SELECT | SEQ_LEFTSEL);
        strip_dest->flag |= strip_source->flag & (SELECT | SEQ_LEFTSEL);
        recurs_sel_strip(strip_dest);
      }
      else if (right_match && handle_clicked == STRIP_HANDLE_RIGHT) {
        strip_dest->flag &= ~(SELECT | SEQ_RIGHTSEL);
        strip_dest->flag |= strip_source->flag & (SELECT | SEQ_RIGHTSEL);
        recurs_sel_strip(strip_dest);
      }
    }
  }
}

#if 0 /* BRING BACK */
void select_surround_from_last(Scene *scene)
{
  Strip *strip = get_last_seq(scene);

  if (strip == nullptr) {
    return;
  }

  select_surrounding_handles(scene, strip);
}
#endif

void select_strip_single(Scene *scene, Strip *strip, bool deselect_all)
{
  Editing *ed = seq::editing_get(scene);

  if (deselect_all) {
    deselect_all_strips(scene);
  }

  seq::select_active_set(scene, strip);

  if (ELEM(strip->type, STRIP_TYPE_IMAGE, STRIP_TYPE_MOVIE)) {
    if (strip->data) {
      BLI_strncpy(ed->act_imagedir, strip->data->dirpath, FILE_MAXDIR);
    }
  }
  else if (strip->type == STRIP_TYPE_SOUND_RAM) {
    if (strip->data) {
      BLI_strncpy(ed->act_sounddir, strip->data->dirpath, FILE_MAXDIR);
    }
  }
  strip->flag |= SELECT;
  recurs_sel_strip(strip);
}

void strip_rectf(const Scene *scene, const Strip *strip, rctf *r_rect)
{
  r_rect->xmin = seq::time_left_handle_frame_get(scene, strip);
  r_rect->xmax = seq::time_right_handle_frame_get(scene, strip);
  r_rect->ymin = strip->channel + STRIP_OFSBOTTOM;
  r_rect->ymax = strip->channel + STRIP_OFSTOP;
}

Strip *find_neighboring_strip(Scene *scene, Strip *test, int lr, int sel)
{
  /* sel: 0==unselected, 1==selected, -1==don't care. */
  Editing *ed = seq::editing_get(scene);

  if (ed == nullptr) {
    return nullptr;
  }

  if (sel > 0) {
    sel = SELECT;
  }
  LISTBASE_FOREACH (Strip *, strip, ed->seqbasep) {
    if ((strip != test) && (test->channel == strip->channel) &&
        ((sel == -1) || (sel && (strip->flag & SELECT)) ||
         (sel == 0 && (strip->flag & SELECT) == 0)))
    {
      switch (lr) {
        case seq::SIDE_LEFT:
          if (seq::time_left_handle_frame_get(scene, test) ==
              seq::time_right_handle_frame_get(scene, strip))
          {
            return strip;
          }
          break;
        case seq::SIDE_RIGHT:
          if (seq::time_right_handle_frame_get(scene, test) ==
              seq::time_left_handle_frame_get(scene, strip))
          {
            return strip;
          }
          break;
      }
    }
  }
  return nullptr;
}

#if 0
static void select_neighbor_from_last(Scene *scene, int lr)
{
  Strip *strip = seq::SEQ_select_active_get(scene);
  Strip *neighbor;
  bool changed = false;
  if (strip) {
    neighbor = find_neighboring_strip(scene, strip, lr, -1);
    if (neighbor) {
      switch (lr) {
        case seq::SIDE_LEFT:
          neighbor->flag |= SELECT;
          recurs_sel_strip(neighbor);
          neighbor->flag |= SEQ_RIGHTSEL;
          strip->flag |= SEQ_LEFTSEL;
          break;
        case seq::SIDE_RIGHT:
          neighbor->flag |= SELECT;
          recurs_sel_strip(neighbor);
          neighbor->flag |= SEQ_LEFTSEL;
          strip->flag |= SEQ_RIGHTSEL;
          break;
      }
      strip->flag |= SELECT;
      changed = true;
    }
  }
  if (changed) {
    /* Pass. */
  }
}
#endif

void recurs_sel_strip(Strip *strip_meta)
{
  Strip *strip;
  strip = static_cast<Strip *>(strip_meta->seqbase.first);

  while (strip) {

    if (strip_meta->flag & (SEQ_LEFTSEL + SEQ_RIGHTSEL)) {
      strip->flag &= ~STRIP_ALLSEL;
    }
    else if (strip_meta->flag & SELECT) {
      strip->flag |= SELECT;
    }
    else {
      strip->flag &= ~STRIP_ALLSEL;
    }

    if (strip->seqbase.first) {
      recurs_sel_strip(strip);
    }

    strip = static_cast<Strip *>(strip->next);
  }
}

bool strip_point_image_isect(const Scene *scene, const Strip *strip, float point_view[2])
{
  const blender::Array<blender::float2> strip_image_quad = seq::image_transform_final_quad_get(
      scene, strip);
  return isect_point_quad_v2(point_view,
                             strip_image_quad[0],
                             strip_image_quad[1],
                             strip_image_quad[2],
                             strip_image_quad[3]);
}

void sequencer_select_do_updates(const bContext *C, Scene * /*scene*/)
{
  ED_outliner_select_sync_from_sequence_tag(C);
  WM_event_add_notifier(C,
                        NC_SCENE | ND_SEQUENCER | NA_SELECTED,
                        seq::get_ref_scene_for_notifiers(C)); /*BFA - 3D Sequencer*/
}

/** \} */

/* -------------------------------------------------------------------- */
/** \name (De)select All Operator
 * \{ */

static wmOperatorStatus sequencer_de_select_all_exec(bContext *C, wmOperator *op)
{
  int action = RNA_enum_get(op->ptr, "action");
  Scene *scene = CTX_data_scene(C);

  if (sequencer_view_has_preview_poll(C) && !sequencer_view_preview_only_poll(C)) {
    return OPERATOR_CANCELLED;
  }

  if (sequencer_retiming_mode_is_active(C) && retiming_keys_can_be_displayed(CTX_wm_space_seq(C)))
  {
    return sequencer_retiming_select_all_exec(C, op);
  }

  blender::VectorSet strips = all_strips_from_context(C);

  if (action == SEL_TOGGLE) {
    action = SEL_SELECT;
    for (Strip *strip : strips) {
      if (strip->flag & STRIP_ALLSEL) {
        action = SEL_DESELECT;
        break;
      }
    }
  }
  if (ELEM(action, SEL_INVERT, SEL_SELECT)) {
    if (action == SEL_INVERT) {
      for (Strip *strip : strips) {
        if (strip->flag & STRIP_ALLSEL) {
          strips.remove(strip);
        }
      }
    }
    deselect_all_strips(scene);
  }
  for (Strip *strip : strips) {
    switch (action) {
      case SEL_SELECT:
        strip->flag |= SELECT;
        break;
      case SEL_DESELECT:
        strip->flag &= ~STRIP_ALLSEL;
        break;
      case SEL_INVERT:
        strip->flag |= SELECT;
        break;
    }
  }
  ED_outliner_select_sync_from_sequence_tag(C);
  WM_event_add_notifier(
      C, NC_SCENE | ND_SEQUENCER, seq::get_ref_scene_for_notifiers(C)); /*BFA - 3D Sequencer*/

  return OPERATOR_FINISHED;
}

/*bfa - descriptions*/
static std::string sequencer_ot_select_all_get_description(bContext * /*C*/,
                                                           wmOperatorType * /*ot*/,
                                                           PointerRNA *ptr)
{
  /*Select*/
  if (RNA_enum_get(ptr, "action") == SEL_SELECT) {
    return "Select all strips";
  }
  /*Deselect*/
  else if (RNA_enum_get(ptr, "action") == SEL_DESELECT) {
    return "Deselect all strips";
  }
  /*Invert*/
  else if (RNA_enum_get(ptr, "action") == SEL_INVERT) {
    return "Inverts the current selection";
  }
  return "";
}

void SEQUENCER_OT_select_all(wmOperatorType *ot)
{
  /* Identifiers. */
  ot->name = "(De)select All";
  ot->idname = "SEQUENCER_OT_select_all";
  ot->description = "Select or deselect all strips";

  /* API callbacks. */
  ot->exec = sequencer_de_select_all_exec;
  ot->get_description = sequencer_ot_select_all_get_description; /*bfa - descriptions*/
  ot->poll = sequencer_edit_poll;

  /* Flags. */
  ot->flag = OPTYPE_UNDO;

  WM_operator_properties_select_all(ot);
}

/** \} */

/* -------------------------------------------------------------------- */
/** \name Select Inverse Operator
 * \{ */

static wmOperatorStatus sequencer_select_inverse_exec(bContext *C, wmOperator * /*op*/)
{
  /*Scene *scene = CTX_data_scene(C);*/ /*BFA - warning, 'scene': local variable is initialized but
                                           not referenced*/

  if (sequencer_view_has_preview_poll(C) && !sequencer_view_preview_only_poll(C)) {
    return OPERATOR_CANCELLED;
  }

  blender::VectorSet strips = all_strips_from_context(C);

  for (Strip *strip : strips) {
    if (strip->flag & SELECT) {
      strip->flag &= ~STRIP_ALLSEL;
    }
    else {
      strip->flag &= ~(SEQ_LEFTSEL + SEQ_RIGHTSEL);
      strip->flag |= SELECT;
    }
  }

  ED_outliner_select_sync_from_sequence_tag(C);
  WM_event_add_notifier(
      C, NC_SCENE | ND_SEQUENCER, seq::get_ref_scene_for_notifiers(C)); /*BFA - 3D Sequencer*/

  return OPERATOR_FINISHED;
}

void SEQUENCER_OT_select_inverse(wmOperatorType *ot)
{
  /* Identifiers. */
  ot->name = "Select Inverse";
  ot->idname = "SEQUENCER_OT_select_inverse";
  ot->description = "Select unselected strips";

  /* API callbacks. */
  ot->exec = sequencer_select_inverse_exec;
  ot->poll = sequencer_edit_poll;

  /* Flags. */
  ot->flag = OPTYPE_UNDO;
}

/** \} */

/* -------------------------------------------------------------------- */
/** \name Select Operator
 * \{ */

static void sequencer_select_set_active(Scene *scene, Strip *strip)
{
  Editing *ed = seq::editing_get(scene);

  seq::select_active_set(scene, strip);

  if (ELEM(strip->type, STRIP_TYPE_IMAGE, STRIP_TYPE_MOVIE)) {
    if (strip->data) {
      BLI_strncpy(ed->act_imagedir, strip->data->dirpath, FILE_MAXDIR);
    }
  }
  else if (strip->type == STRIP_TYPE_SOUND_RAM) {
    if (strip->data) {
      BLI_strncpy(ed->act_sounddir, strip->data->dirpath, FILE_MAXDIR);
    }
  }
  recurs_sel_strip(strip);
}

static void sequencer_select_side_of_frame(const bContext *C,
                                           const View2D *v2d,
                                           const int mval[2],
                                           Scene *scene)
{
  Editing *ed = seq::editing_get(scene);

  const float x = UI_view2d_region_to_view_x(v2d, mval[0]);
  LISTBASE_FOREACH (Strip *, strip_iter, seq::active_seqbase_get(ed)) {
    if (((x < scene->r.cfra) &&
         (seq::time_right_handle_frame_get(scene, strip_iter) <= scene->r.cfra)) ||
        ((x >= scene->r.cfra) &&
         (seq::time_left_handle_frame_get(scene, strip_iter) >= scene->r.cfra)))
    {
      /* Select left or right. */
      strip_iter->flag |= SELECT;
      recurs_sel_strip(strip_iter);
    }
  }

  {
    SpaceSeq *sseq = CTX_wm_space_seq(C);
    if (sseq && sseq->flag & SEQ_MARKER_TRANS) {

      LISTBASE_FOREACH (TimeMarker *, tmarker, &scene->markers) {
        if (((x < scene->r.cfra) && (tmarker->frame <= scene->r.cfra)) ||
            ((x >= scene->r.cfra) && (tmarker->frame >= scene->r.cfra)))
        {
          tmarker->flag |= SELECT;
        }
        else {
          tmarker->flag &= ~SELECT;
        }
      }
    }
  }
}

static void sequencer_select_linked_handle(const bContext *C,
                                           Strip *strip,
                                           const eStripHandle handle_clicked)
{
  Scene *scene = CTX_data_scene(C);
  Editing *ed = seq::editing_get(scene);
  if (!ELEM(handle_clicked, STRIP_HANDLE_LEFT, STRIP_HANDLE_RIGHT)) {
    /* First click selects the strip and its adjacent handles (if valid).
     * Second click selects the strip,
     * both of its handles and its adjacent handles (if valid). */
    const bool is_striponly_selected = ((strip->flag & STRIP_ALLSEL) == SELECT);
    strip->flag &= ~STRIP_ALLSEL;
    strip->flag |= is_striponly_selected ? STRIP_ALLSEL : SELECT;
    select_surrounding_handles(scene, strip);
  }
  else {
    /* Always select the strip under the cursor. */
    strip->flag |= SELECT;

    /* First click selects adjacent handles on that side.
     * Second click selects all strips in that direction.
     * If there are no adjacent strips, it just selects all in that direction.
     */
    const int sel_side = (handle_clicked == STRIP_HANDLE_LEFT) ? seq::SIDE_LEFT : seq::SIDE_RIGHT;

    Strip *neighbor = find_neighboring_strip(scene, strip, sel_side, -1);
    if (neighbor) {
      switch (sel_side) {
        case seq::SIDE_LEFT:
          if ((strip->flag & SEQ_LEFTSEL) && (neighbor->flag & SEQ_RIGHTSEL)) {
            strip->flag |= SELECT;
            select_active_side(scene,
                               ed->seqbasep,
                               seq::SIDE_LEFT,
                               strip->channel,
                               seq::time_left_handle_frame_get(scene, strip));
          }
          else {
            strip->flag |= SELECT;
            neighbor->flag |= SELECT;
            recurs_sel_strip(neighbor);
            neighbor->flag |= SEQ_RIGHTSEL;
            strip->flag |= SEQ_LEFTSEL;
          }
          break;
        case seq::SIDE_RIGHT:
          if ((strip->flag & SEQ_RIGHTSEL) && (neighbor->flag & SEQ_LEFTSEL)) {
            strip->flag |= SELECT;
            select_active_side(scene,
                               ed->seqbasep,
                               seq::SIDE_RIGHT,
                               strip->channel,
                               seq::time_left_handle_frame_get(scene, strip));
          }
          else {
            strip->flag |= SELECT;
            neighbor->flag |= SELECT;
            recurs_sel_strip(neighbor);
            neighbor->flag |= SEQ_LEFTSEL;
            strip->flag |= SEQ_RIGHTSEL;
          }
          break;
      }
    }
    else {

      select_active_side(scene,
                         ed->seqbasep,
                         sel_side,
                         strip->channel,
                         seq::time_left_handle_frame_get(scene, strip));
    }
  }
}

/** Collect sequencer that are candidates for being selected. */
struct SeqSelect_Link {
  SeqSelect_Link *next, *prev;
  Strip *strip;
  /** Only use for center selection. */
  float center_dist_sq;
};

static int strip_sort_for_depth_select(const void *a, const void *b)
{
  const SeqSelect_Link *slink_a = static_cast<const SeqSelect_Link *>(a);
  const SeqSelect_Link *slink_b = static_cast<const SeqSelect_Link *>(b);

  /* Exactly overlapping strips, sort by channel (so the top-most is first). */
  if (slink_a->strip->channel < slink_b->strip->channel) {
    return 1;
  }
  if (slink_a->strip->channel > slink_b->strip->channel) {
    return -1;
  }
  return 0;
}

static int strip_sort_for_center_select(const void *a, const void *b)
{
  const SeqSelect_Link *slink_a = static_cast<const SeqSelect_Link *>(a);
  const SeqSelect_Link *slink_b = static_cast<const SeqSelect_Link *>(b);
  if (slink_a->center_dist_sq > slink_b->center_dist_sq) {
    return 1;
  }
  if (slink_a->center_dist_sq < slink_b->center_dist_sq) {
    return -1;
  }

  /* Exactly overlapping strips, use depth. */
  return strip_sort_for_depth_select(a, b);
}

/**
 * Check if click happened on image which belongs to strip.
 * If multiple strips are found, loop through them in order
 * (depth (top-most first) or closest to mouse when `center` is true).
 */
static Strip *strip_select_from_preview(
    const bContext *C, const int mval[2], const bool toggle, const bool extend, const bool center)
{
  Scene *scene = CTX_data_scene(C);
  Editing *ed = seq::editing_get(scene);
  ListBase *seqbase = seq::active_seqbase_get(ed);
  ListBase *channels = seq::channels_displayed_get(ed);
  SpaceSeq *sseq = CTX_wm_space_seq(C);
  View2D *v2d = UI_view2d_fromcontext(C);

  float mouseco_view[2];
  UI_view2d_region_to_view(v2d, mval[0], mval[1], &mouseco_view[0], &mouseco_view[1]);

  /* Always update the coordinates (check extended after). */
  const bool use_cycle = (!WM_cursor_test_motion_and_update(mval) || extend || toggle);

  /* Allow strips this far from the closest center to be included.
   * This allows cycling over center points which are near enough
   * to overlapping from the users perspective. */
  const float center_dist_sq_max = square_f(75.0f * U.pixelsize);
  const float center_scale_px[2] = {
      UI_view2d_scale_get_x(v2d),
      UI_view2d_scale_get_y(v2d),
  };

  blender::VectorSet strips = seq::query_rendered_strips(
      scene, channels, seqbase, scene->r.cfra, sseq->chanshown);

  SeqSelect_Link *slink_active = nullptr;
  Strip *strip_active = seq::select_active_get(scene);
  ListBase strips_ordered = {nullptr};
  for (Strip *strip : strips) {
    bool isect = false;
    float center_dist_sq_test = 0.0f;
    if (center) {
      /* Detect overlapping center points (scaled by the zoom level). */
      blender::float2 co = seq::image_transform_origin_offset_pixelspace_get(scene, strip);
      sub_v2_v2(co, mouseco_view);
      mul_v2_v2(co, center_scale_px);
      center_dist_sq_test = len_squared_v2(co);
      isect = center_dist_sq_test <= center_dist_sq_max;
      if (isect) {
        /* Use an active strip penalty for "center" selection when cycle is enabled. */
        if (use_cycle && (strip == strip_active) && (strip_active->flag & SELECT)) {
          center_dist_sq_test = square_f(sqrtf(center_dist_sq_test) + (3.0f * U.pixelsize));
        }
      }
    }
    else {
      isect = strip_point_image_isect(scene, strip, mouseco_view);
    }

    if (isect) {
      SeqSelect_Link *slink = MEM_callocN<SeqSelect_Link>(__func__);
      slink->strip = strip;
      slink->center_dist_sq = center_dist_sq_test;
      BLI_addtail(&strips_ordered, slink);

      if (strip == strip_active) {
        slink_active = slink;
      }
    }
  }

  BLI_listbase_sort(&strips_ordered,
                    center ? strip_sort_for_center_select : strip_sort_for_depth_select);

  SeqSelect_Link *slink_select = static_cast<SeqSelect_Link *>(strips_ordered.first);
  Strip *strip_select = nullptr;
  if (slink_select != nullptr) {
    /* Only use special behavior for the active strip when it's selected. */
    if ((center == false) && slink_active && (strip_active->flag & SELECT)) {
      if (use_cycle) {
        if (slink_active->next) {
          slink_select = slink_active->next;
        }
      }
      else {
        /* Match object selection behavior: keep the current active item unless cycle is enabled.
         * Clicking again in the same location will cycle away from the active object. */
        slink_select = slink_active;
      }
    }
    strip_select = slink_select->strip;
  }

  BLI_freelistN(&strips_ordered);

  return strip_select;
}

bool handle_is_selected(const Strip *strip, const eStripHandle handle)
{
  return ((strip->flag & SEQ_LEFTSEL) && (handle == STRIP_HANDLE_LEFT)) ||
         ((strip->flag & SEQ_RIGHTSEL) && (handle == STRIP_HANDLE_RIGHT));
}

/**
 * Test to see if the desired strip `selection` already matches the underlying strips' state.
 * If so, `sequencer_select` functions will keep the rest of the current timeline selection intact
 * on press, only selecting the given strip on release if no tweak occurs.
 */
static bool element_already_selected(const StripSelection &selection)
{
  if (selection.strip1 == nullptr) {
    return false;
  }

  const bool strip1_already_selected = ((selection.strip1->flag & SELECT) != 0);
  if (selection.strip2 == nullptr) {
    if (selection.handle == STRIP_HANDLE_NONE) {
      return strip1_already_selected && !(selection.strip1->flag & (SEQ_LEFTSEL | SEQ_RIGHTSEL));
    }
    return strip1_already_selected && handle_is_selected(selection.strip1, selection.handle);
  }

  /* If we are here, the strip selection is dual handle. */
  const bool strip2_already_selected = ((selection.strip2->flag & SELECT) != 0);
  const int strip1_handle = selection.strip1->flag & (SEQ_RIGHTSEL | SEQ_LEFTSEL);
  const int strip2_handle = selection.strip2->flag & (SEQ_RIGHTSEL | SEQ_LEFTSEL);
  /* Handles must be selected in XOR fashion, with `strip1` matching `handle_clicked`. */
  const bool both_handles_selected = strip1_handle == selection.handle && strip2_handle != 0 &&
                                     strip1_handle != strip2_handle;
  return strip1_already_selected && strip2_already_selected && both_handles_selected;
}

static void sequencer_select_connected_strips(const StripSelection &selection)
{
  blender::VectorSet<Strip *> sources;
  sources.add(selection.strip1);
  if (selection.strip2) {
    sources.add(selection.strip2);
  }

  for (Strip *source : sources) {
    blender::VectorSet<Strip *> connections = seq::connected_strips_get(source);
    for (Strip *connection : connections) {
      /* Copy selection settings exactly for connected strips. */
      connection->flag &= ~STRIP_ALLSEL;
      connection->flag |= source->flag & (STRIP_ALLSEL);
    }
  }
}

static void sequencer_copy_handles_to_selected_strips(const StripSelection &selection,
                                                      const VectorSet<Strip *> prev_selection)
{
  /* TODO(john): Dual handle propagation is not supported for now due to its complexity,
   * but once we simplify selection assumptions in 5.0 we can add support for it. */
  if (selection.strip2) {
    return;
  }

  Strip *source = selection.strip1;
  /* For left or right handle selection only, simply copy selection state. */
  /* NOTE that this must be `ALLSEL` since `prev_selection` was deselected earlier. */
  for (Strip *strip : prev_selection) {
    strip->flag &= ~STRIP_ALLSEL;
    strip->flag |= source->flag & STRIP_ALLSEL;
  }
}

static void sequencer_select_strip_impl(const Editing *ed,
                                        Strip *strip,
                                        const eStripHandle handle_clicked,
                                        const bool extend,
                                        const bool deselect,
                                        const bool toggle)
{
  const bool is_active = (ed->act_strip == strip);

  /* Exception for active strip handles. */
  if ((handle_clicked != STRIP_HANDLE_NONE) && (strip->flag & SELECT) && is_active && toggle) {
    if (handle_clicked == STRIP_HANDLE_LEFT) {
      strip->flag ^= SEQ_LEFTSEL;
    }
    else if (handle_clicked == STRIP_HANDLE_RIGHT) {
      strip->flag ^= SEQ_RIGHTSEL;
    }
    return;
  }

  /* Select strip. */
  /* Match object selection behavior. */
  int action = -1;
  if (extend) {
    action = 1;
  }
  else if (deselect) {
    action = 0;
  }
  else {
    if (!((strip->flag & SELECT) && is_active)) {
      action = 1;
    }
    else if (toggle) {
      action = 0;
    }
  }

  if (action == 1) {
    strip->flag |= SELECT;
    if (handle_clicked == STRIP_HANDLE_LEFT) {
      strip->flag |= SEQ_LEFTSEL;
    }
    if (handle_clicked == STRIP_HANDLE_RIGHT) {
      strip->flag |= SEQ_RIGHTSEL;
    }
  }
  else if (action == 0) {
    strip->flag &= ~STRIP_ALLSEL;
  }
}

static void select_linked_time(const Scene *scene,
                               const StripSelection &selection,
                               const bool extend,
                               const bool deselect,
                               const bool toggle)
{
  Editing *ed = seq::editing_get(scene);

  sequencer_select_strip_impl(ed, selection.strip1, selection.handle, extend, deselect, toggle);
  select_linked_time_strip(scene, selection.strip1, selection.handle);

  if (selection.strip2 != nullptr) {
    eStripHandle strip2_handle_clicked = (selection.handle == STRIP_HANDLE_LEFT) ?
                                             STRIP_HANDLE_RIGHT :
                                             STRIP_HANDLE_LEFT;
    sequencer_select_strip_impl(
        ed, selection.strip2, strip2_handle_clicked, extend, deselect, toggle);
    select_linked_time_strip(scene, selection.strip2, strip2_handle_clicked);
  }
}

/**
 * Similar to `strip_handle_draw_size_get()`, but returns a larger clickable area that is
 * the same for a given zoom level no matter whether "simplified tweaking" is turned off or on.
 * `strip_clickable_areas_get` will pad this past strip bounds by 1/3 of the inner handle size,
 * making the full handle size either 15 + 5 = 20px or 1/4 + 1/12 = 1/3 of the strip size.
 */
static float inner_clickable_handle_size_get(const Scene *scene,
                                             const Strip *strip,
                                             const View2D *v2d)
{
  const float pixelx = 1 / UI_view2d_scale_get_x(v2d);
  const float strip_len = seq::time_right_handle_frame_get(scene, strip) -
                          seq::time_left_handle_frame_get(scene, strip);
  return min_ff(15.0f * pixelx * U.pixelsize, strip_len / 4);
}

bool can_select_handle(const Scene *scene, const Strip *strip, const View2D *v2d)
{
  if (seq::effect_get_num_inputs(strip->type) > 0) {
    return false;
  }

  Editing *ed = seq::editing_get(scene);
  ListBase *channels = seq::channels_displayed_get(ed);
  if (seq::transform_is_locked(channels, strip)) {
    return false;
  }

  /* This ensures clickable handles are deactivated when the strip gets too small
   * (25 pixels). Since the full handle size for a small strip is 1/3 of the strip size (see
   * `inner_clickable_handle_size_get`), this means handles cannot be smaller than 25/3 = 8px. */
  int min_len = 25 * U.pixelsize;

  const float pixelx = 1 / UI_view2d_scale_get_x(v2d);
  const int strip_len = seq::time_right_handle_frame_get(scene, strip) -
                        seq::time_left_handle_frame_get(scene, strip);
  if (strip_len / pixelx < min_len) {
    return false;
  }

  if (UI_view2d_scale_get_y(v2d) < 16 * U.pixelsize) {
    return false;
  }

  return true;
}

static void strip_clickable_areas_get(const Scene *scene,
                                      const Strip *strip,
                                      const View2D *v2d,
                                      rctf *r_body,
                                      rctf *r_left_handle,
                                      rctf *r_right_handle)
{
  strip_rectf(scene, strip, r_body);
  *r_left_handle = *r_body;
  *r_right_handle = *r_body;

  const float handsize = inner_clickable_handle_size_get(scene, strip, v2d);
  r_left_handle->xmax = r_body->xmin + handsize;
  r_right_handle->xmin = r_body->xmax - handsize;
  BLI_rctf_pad(r_left_handle, handsize / 3, 0.0f);
  BLI_rctf_pad(r_right_handle, handsize / 3, 0.0f);
  BLI_rctf_pad(r_body, -handsize, 0.0f);
}

static rctf strip_clickable_area_get(const Scene *scene, const View2D *v2d, const Strip *strip)
{
  rctf body, left, right;
  strip_clickable_areas_get(scene, strip, v2d, &body, &left, &right);
  BLI_rctf_union(&body, &left);
  BLI_rctf_union(&body, &right);
  return body;
}

static float strip_to_frame_distance(const Scene *scene,
                                     const View2D *v2d,
                                     const Strip *strip,
                                     float timeline_frame)
{
  rctf body, left, right;
  strip_clickable_areas_get(scene, strip, v2d, &body, &left, &right);
  return BLI_rctf_length_x(&body, timeline_frame);
}

/**
 * Get strips that can be selected by a click from `mouse_co` in view-space.
 * The area considered includes padded handles past strip bounds, so multiple strips may be
 * returned.
 */
static blender::Vector<Strip *> padded_strips_under_mouse_get(const Scene *scene,
                                                              const View2D *v2d,
                                                              float mouse_co[2])
{
  Editing *ed = seq::editing_get(scene);

  if (ed == nullptr) {
    return {};
  }

  blender::Vector<Strip *> strips;
  LISTBASE_FOREACH (Strip *, strip, ed->seqbasep) {
    if (strip->channel != int(mouse_co[1])) {
      continue;
    }
    if (seq::time_left_handle_frame_get(scene, strip) > v2d->cur.xmax) {
      continue;
    }
    if (seq::time_right_handle_frame_get(scene, strip) < v2d->cur.xmin) {
      continue;
    }
    const rctf body = strip_clickable_area_get(scene, v2d, strip);
    if (!BLI_rctf_isect_pt_v(&body, mouse_co)) {
      continue;
    }
    strips.append(strip);
  }

  std::sort(strips.begin(), strips.end(), [&](const Strip *strip1, const Strip *strip2) {
    return strip_to_frame_distance(scene, v2d, strip1, mouse_co[0]) <
           strip_to_frame_distance(scene, v2d, strip2, mouse_co[0]);
  });

  return strips;
}

static bool strips_are_adjacent(const Scene *scene, const Strip *strip1, const Strip *strip2)
{
  const int s1_left = seq::time_left_handle_frame_get(scene, strip1);
  const int s1_right = seq::time_right_handle_frame_get(scene, strip1);
  const int s2_left = seq::time_left_handle_frame_get(scene, strip2);
  const int s2_right = seq::time_right_handle_frame_get(scene, strip2);

  return s1_right == s2_left || s1_left == s2_right;
}

static eStripHandle strip_handle_under_cursor_get(const Scene *scene,
                                                  const Strip *strip,
                                                  const View2D *v2d,
                                                  float mouse_co[2])
{
  if (!can_select_handle(scene, strip, v2d)) {
    return STRIP_HANDLE_NONE;
  }

  rctf body, left, right;
  strip_clickable_areas_get(scene, strip, v2d, &body, &left, &right);
  if (BLI_rctf_isect_pt_v(&left, mouse_co)) {
    return STRIP_HANDLE_LEFT;
  }
  if (BLI_rctf_isect_pt_v(&right, mouse_co)) {
    return STRIP_HANDLE_RIGHT;
  }

  return STRIP_HANDLE_NONE;
}

static bool is_mouse_over_both_handles_of_adjacent_strips(const Scene *scene,
                                                          blender::Vector<Strip *> strips,
                                                          const View2D *v2d,
                                                          float mouse_co[2])
{
  const eStripHandle strip1_handle = strip_handle_under_cursor_get(
      scene, strips[0], v2d, mouse_co);

  if (strip1_handle == STRIP_HANDLE_NONE) {
    return false;
  }
  if (!strips_are_adjacent(scene, strips[0], strips[1])) {
    return false;
  }
  const eStripHandle strip2_handle = strip_handle_under_cursor_get(
      scene, strips[1], v2d, mouse_co);
  if (strip1_handle == STRIP_HANDLE_RIGHT && strip2_handle != STRIP_HANDLE_LEFT) {
    return false;
  }
  if (strip1_handle == STRIP_HANDLE_LEFT && strip2_handle != STRIP_HANDLE_RIGHT) {
    return false;
  }

  return true;
}

StripSelection pick_strip_and_handle(const Scene *scene, const View2D *v2d, float mouse_co[2])
{
  StripSelection selection;
  /* Do not pick strips when clicking inside time scrub region. */
  float time_scrub_y = v2d->cur.ymax - UI_TIME_SCRUB_MARGIN_Y / UI_view2d_scale_get_y(v2d);
  if (mouse_co[1] > time_scrub_y) {
    return selection;
  }

  blender::Vector<Strip *> strips = padded_strips_under_mouse_get(scene, v2d, mouse_co);

  if (strips.size() == 0) {
    return selection;
  }

  selection.strip1 = strips[0];
  selection.handle = strip_handle_under_cursor_get(scene, selection.strip1, v2d, mouse_co);

  if (strips.size() == 2 &&
      is_mouse_over_both_handles_of_adjacent_strips(scene, strips, v2d, mouse_co))
  {
    selection.strip2 = strips[1];
  }

  return selection;
}

wmOperatorStatus sequencer_select_exec(bContext *C, wmOperator *op)
{
  const View2D *v2d = UI_view2d_fromcontext(C);
  Scene *scene = CTX_data_scene(C);
  Editing *ed = seq::editing_get(scene);
  ARegion *region = CTX_wm_region(C);
  ScrArea *area = CTX_wm_area(C);

  if (ed == nullptr) {
    return OPERATOR_CANCELLED;
  }

  if (STREQ(area->runtime.tool->idname, "builtin.blade")) {
    /* Blade tool overrides select operator everywhere except the padded part of handles. We
     * should not be able to select these with this tool active, so return. */
    return OPERATOR_CANCELLED;
  }

  if (region->regiontype == RGN_TYPE_PREVIEW) {
    if (!sequencer_view_preview_only_poll(C)) {
      return OPERATOR_CANCELLED;
    }
    const SpaceSeq *sseq = CTX_wm_space_seq(C);
    if (sseq->mainb != SEQ_DRAW_IMG_IMBUF) {
      return OPERATOR_CANCELLED;
    }
  }

  const bool was_retiming = sequencer_retiming_mode_is_active(C);

  MouseCoords mouse_co(v2d, RNA_int_get(op->ptr, "mouse_x"), RNA_int_get(op->ptr, "mouse_y"));

  /* Check to see if the mouse cursor intersects with the retiming box; if so, `strip_key_owner` is
   * set. If the cursor intersects with a retiming key, `key` will be set too. */
  Strip *strip_key_owner = nullptr;
  SeqRetimingKey *key = retiming_mouseover_key_get(C, mouse_co.region, &strip_key_owner);

  /* If no key was found, the mouse cursor may still intersect with a "fake key" that has not been
   * realized yet. */
  if (strip_key_owner != nullptr && key == nullptr &&
      retiming_keys_can_be_displayed(CTX_wm_space_seq(C)) &&
      seq::retiming_data_is_editable(strip_key_owner))
  {
    key = try_to_realize_fake_keys(C, strip_key_owner, mouse_co.region);
  }

  if (key != nullptr) {
    if (!was_retiming) {
      deselect_all_strips(scene);
      sequencer_select_do_updates(C, scene);
    }
    /* Attempt to realize any other connected strips' fake keys. */
    if (seq::is_strip_connected(strip_key_owner)) {
      const int key_frame = seq::retiming_key_timeline_frame_get(scene, strip_key_owner, key);
      blender::VectorSet<Strip *> connections = seq::connected_strips_get(strip_key_owner);
      for (Strip *connection : connections) {
        if (key_frame == left_fake_key_frame_get(C, connection) ||
            key_frame == right_fake_key_frame_get(C, connection))
        {
          realize_fake_keys(scene, connection);
        }
      }
    }
    return sequencer_retiming_key_select_exec(C, op, key, strip_key_owner);
  }

  /* We should only reach here if no retiming selection is happening. */
  if (was_retiming) {
    seq::retiming_selection_clear(ed);
    WM_event_add_notifier(C, NC_SCENE | ND_SEQUENCER, scene);
  }

  const bool extend = RNA_boolean_get(op->ptr, "extend");
  const bool deselect = RNA_boolean_get(op->ptr, "deselect");
  const bool deselect_all = RNA_boolean_get(op->ptr, "deselect_all");
  const bool toggle = RNA_boolean_get(op->ptr, "toggle");
  const bool center = RNA_boolean_get(op->ptr, "center");

  StripSelection selection;
  if (region->regiontype == RGN_TYPE_PREVIEW) {
    selection.strip1 = strip_select_from_preview(C, mouse_co.region, toggle, extend, center);
  }
  else {
    selection = pick_strip_and_handle(scene, v2d, mouse_co.view);
  }

  /* NOTE: `side_of_frame` and `linked_time` functionality is designed to be shared on one
   * keymap, therefore both properties can be true at the same time. */
  if (selection.strip1 && RNA_boolean_get(op->ptr, "linked_time")) {
    if (!extend && !toggle) {
      deselect_all_strips(scene);
    }
    select_linked_time(scene, selection, extend, deselect, toggle);
    sequencer_select_do_updates(C, scene);
    sequencer_select_set_active(scene, selection.strip1);
    return OPERATOR_FINISHED;
  }

  /* Select left, right or overlapping the current frame. */
  if (RNA_boolean_get(op->ptr, "side_of_frame")) {
    if (!extend && !toggle) {
      deselect_all_strips(scene);
    }
    sequencer_select_side_of_frame(C, v2d, mouse_co.region, scene);
    sequencer_select_do_updates(C, scene);
    return OPERATOR_FINISHED;
  }

  /* On Alt selection, select the strip and bordering handles. */
  if (selection.strip1 && RNA_boolean_get(op->ptr, "linked_handle")) {
    if (!extend && !toggle) {
      deselect_all_strips(scene);
    }
    sequencer_select_linked_handle(C, selection.strip1, selection.handle);
    sequencer_select_do_updates(C, scene);
    sequencer_select_set_active(scene, selection.strip1);
    return OPERATOR_FINISHED;
  }

  const bool wait_to_deselect_others = RNA_boolean_get(op->ptr, "wait_to_deselect_others");
  const bool already_selected = element_already_selected(selection);

  SpaceSeq *sseq = CTX_wm_space_seq(C);
  if (selection.handle != STRIP_HANDLE_NONE && already_selected) {
    sseq->flag &= ~SPACE_SEQ_DESELECT_STRIP_HANDLE;
  }
  else {
    sseq->flag |= SPACE_SEQ_DESELECT_STRIP_HANDLE;
  }
  const bool ignore_connections = RNA_boolean_get(op->ptr, "ignore_connections");

  /* Clicking on already selected element falls on modal operation.
   * All strips are deselected on mouse button release unless extend mode is used. */
  if (already_selected && wait_to_deselect_others && !toggle && !ignore_connections) {
    return OPERATOR_RUNNING_MODAL;
  }

  VectorSet<Strip *> copy_to;
  /* True if the user selects either handle of a strip that is already selected, meaning that
   * handles should be propagated to all currently selected strips. */
<<<<<<< HEAD
  bool copy_handles_to_sel = (U.sequencer_editor_flag & USER_SEQ_ED_SIMPLE_TWEAKING) &&
                             (selection.handle != STRIP_HANDLE_NONE) &&
=======
  bool copy_handles_to_sel = (selection.handle != STRIP_HANDLE_NONE) &&
>>>>>>> 9a41dc73
                             (selection.strip1->flag & SELECT);

  /* TODO(john): Dual handle propagation is not supported for now due to its complexity,
   * but once we simplify selection assumptions in 5.0 we can add support for it. */
  copy_handles_to_sel &= (selection.strip2 == nullptr);
<<<<<<< HEAD

  if (copy_handles_to_sel) {
    copy_to = seq::query_selected_strips(seq::active_seqbase_get(scene->ed));
    copy_to.remove(selection.strip1);
    copy_to.remove_if([](Strip *strip) { return strip->type == STRIP_TYPE_EFFECT; });
  }

=======

  if (copy_handles_to_sel) {
    copy_to = seq::query_selected_strips(seq::active_seqbase_get(scene->ed));
    copy_to.remove(selection.strip1);
    copy_to.remove_if([](Strip *strip) { return strip->type == STRIP_TYPE_EFFECT; });
  }

>>>>>>> 9a41dc73
  bool changed = false;
  /* Deselect everything for now. NOTE that this condition runs for almost every click with no
   * modifiers. `sequencer_select_strip_impl` expects this and will re-select any strips in
   * `selection`. */
  if (deselect_all ||
      (selection.strip1 && (extend == false && deselect == false && toggle == false)))
  {
    changed |= deselect_all_strips(scene);
  }

  /* Nothing to select, but strips might have been deselected, in which case we should update. */
  if (!selection.strip1) {
    if (changed) {
      sequencer_select_do_updates(C, scene);
    }
    return changed ? OPERATOR_FINISHED : OPERATOR_CANCELLED;
  }

  /* Do actual selection. */
  sequencer_select_strip_impl(ed, selection.strip1, selection.handle, extend, deselect, toggle);
  if (selection.strip2 != nullptr) {
    /* Invert handle selection for second strip. */
    eStripHandle strip2_handle_clicked = (selection.handle == STRIP_HANDLE_LEFT) ?
                                             STRIP_HANDLE_RIGHT :
                                             STRIP_HANDLE_LEFT;
    sequencer_select_strip_impl(
        ed, selection.strip2, strip2_handle_clicked, extend, deselect, toggle);
  }

  if (copy_handles_to_sel) {
    sequencer_copy_handles_to_selected_strips(selection, copy_to);
  }

  if (!ignore_connections) {
    sequencer_select_connected_strips(selection);
  }

  sequencer_select_do_updates(C, scene);
  sequencer_select_set_active(scene, selection.strip1);
  return OPERATOR_FINISHED;
}

static wmOperatorStatus sequencer_select_invoke(bContext *C, wmOperator *op, const wmEvent *event)
{
  const wmOperatorStatus retval = WM_generic_select_invoke(C, op, event);
  ARegion *region = CTX_wm_region(C);
  if (region && (region->regiontype == RGN_TYPE_PREVIEW)) {
    return WM_operator_flag_only_pass_through_on_press(retval, event);
  }
  return retval;
}

static std::string sequencer_select_get_name(wmOperatorType *ot, PointerRNA *ptr)
{
  if (RNA_boolean_get(ptr, "ignore_connections")) {
    return CTX_IFACE_(BLT_I18NCONTEXT_OPERATOR_DEFAULT, "Select (Unconnected)");
  }
  if (RNA_boolean_get(ptr, "linked_time")) {
    return CTX_IFACE_(BLT_I18NCONTEXT_OPERATOR_DEFAULT, "Select (Linked Time)");
  }
  if (RNA_boolean_get(ptr, "linked_handle")) {
    return CTX_IFACE_(BLT_I18NCONTEXT_OPERATOR_DEFAULT, "Select (Linked Handle)");
  }
  if (RNA_boolean_get(ptr, "side_of_frame")) {
    return CTX_IFACE_(BLT_I18NCONTEXT_OPERATOR_DEFAULT, "Select (Side of Frame)");
  }

  return ED_select_pick_get_name(ot, ptr);
}

void SEQUENCER_OT_select(wmOperatorType *ot)
{
  PropertyRNA *prop;

  /* Identifiers. */
  ot->name = "Select";
  ot->idname = "SEQUENCER_OT_select";
  ot->description = "Select a strip (last selected becomes the \"active strip\")";

  /* API callbacks. */
  ot->exec = sequencer_select_exec;
  ot->invoke = sequencer_select_invoke;
  ot->modal = WM_generic_select_modal;
  ot->poll = ED_operator_sequencer_active;
  ot->get_name = sequencer_select_get_name;

  /* Flags. */
  ot->flag = OPTYPE_UNDO;

  /* Properties. */
  WM_operator_properties_generic_select(ot);

  WM_operator_properties_mouse_select(ot);

  prop = RNA_def_boolean(
      ot->srna,
      "center",
      false,
      "Center",
      "Use the object center when selecting, in edit mode used to extend object selection");
  RNA_def_property_flag(prop, PROP_SKIP_SAVE);

  prop = RNA_def_boolean(ot->srna,
                         "linked_handle",
                         false,
                         "Linked Handle",
                         "Select handles next to the active strip");
  RNA_def_property_flag(prop, PROP_SKIP_SAVE);

  prop = RNA_def_boolean(ot->srna,
                         "linked_time",
                         false,
                         "Linked Time",
                         "Select other strips or handles at the same time, or all retiming keys "
                         "after the current in retiming mode");
  RNA_def_property_flag(prop, PROP_SKIP_SAVE);

  prop = RNA_def_boolean(
      ot->srna,
      "side_of_frame",
      false,
      "Side of Frame",
      "Select all strips on same side of the current frame as the mouse cursor");
  RNA_def_property_flag(prop, PROP_SKIP_SAVE);

  prop = RNA_def_boolean(ot->srna,
                         "ignore_connections",
                         false,
                         "Ignore Connections",
                         "Select strips individually whether or not they are connected");
  RNA_def_property_flag(prop, PROP_SKIP_SAVE);
}

/** \} */

/* -------------------------------------------------------------------- */
/** \name Select Handle Operator
 * \{ */

/** This operator is only used in the RCS keymap by default and is not exposed in any menus. */
static wmOperatorStatus sequencer_select_handle_exec(bContext *C, wmOperator *op)
{
  const View2D *v2d = UI_view2d_fromcontext(C);
  Scene *scene = CTX_data_scene(C);
  Editing *ed = seq::editing_get(scene);

  if (ed == nullptr) {
    return OPERATOR_CANCELLED;
  }

  MouseCoords mouse_co(v2d, RNA_int_get(op->ptr, "mouse_x"), RNA_int_get(op->ptr, "mouse_y"));

  StripSelection selection = pick_strip_and_handle(scene, v2d, mouse_co.view);
  if (selection.strip1 == nullptr || selection.handle == STRIP_HANDLE_NONE) {
    return OPERATOR_CANCELLED | OPERATOR_PASS_THROUGH;
  }

  /* Ignore clicks on retiming keys. */
  Strip *strip_key_test = nullptr;
  SeqRetimingKey *key = retiming_mouseover_key_get(C, mouse_co.region, &strip_key_test);
  if (key != nullptr) {
    return OPERATOR_CANCELLED | OPERATOR_PASS_THROUGH;
  }

  SpaceSeq *sseq = CTX_wm_space_seq(C);
  if (element_already_selected(selection)) {
    sseq->flag &= ~SPACE_SEQ_DESELECT_STRIP_HANDLE;
    return OPERATOR_CANCELLED | OPERATOR_PASS_THROUGH;
  }
  sseq->flag |= SPACE_SEQ_DESELECT_STRIP_HANDLE;
  deselect_all_strips(scene);

  /* Do actual selection. */
  sequencer_select_strip_impl(ed, selection.strip1, selection.handle, false, false, false);
  if (selection.strip2 != nullptr) {
    /* Invert handle selection for second strip */
    eStripHandle strip2_handle_clicked = (selection.handle == STRIP_HANDLE_LEFT) ?
                                             STRIP_HANDLE_RIGHT :
                                             STRIP_HANDLE_LEFT;
    sequencer_select_strip_impl(ed, selection.strip2, strip2_handle_clicked, false, false, false);
  }

  const bool ignore_connections = RNA_boolean_get(op->ptr, "ignore_connections");
  if (!ignore_connections) {
    sequencer_select_connected_strips(selection);
  }

  seq::retiming_selection_clear(ed);
  sequencer_select_do_updates(C, scene);
  sequencer_select_set_active(scene, selection.strip1);
  return OPERATOR_FINISHED | OPERATOR_PASS_THROUGH;
}

static wmOperatorStatus sequencer_select_handle_invoke(bContext *C,
                                                       wmOperator *op,
                                                       const wmEvent *event)
{
  ARegion *region = CTX_wm_region(C);

  int mval[2];
  WM_event_drag_start_mval(event, region, mval);

  RNA_int_set(op->ptr, "mouse_x", mval[0]);
  RNA_int_set(op->ptr, "mouse_y", mval[1]);

  return sequencer_select_handle_exec(C, op);
}

void SEQUENCER_OT_select_handle(wmOperatorType *ot)
{
  PropertyRNA *prop;

  /* Identifiers. */
  ot->name = "Select Handle";
  ot->idname = "SEQUENCER_OT_select_handle";
  ot->description = "Select strip handle";

  /* API callbacks. */
  ot->exec = sequencer_select_handle_exec;
  ot->invoke = sequencer_select_handle_invoke;
  ot->poll = ED_operator_sequencer_active;

  /* Flags. */
  ot->flag = OPTYPE_UNDO;

  /* Properties. */
  WM_operator_properties_generic_select(ot);

  prop = RNA_def_boolean(ot->srna,
                         "ignore_connections",
                         false,
                         "Ignore Connections",
                         "Select strips individually whether or not they are connected");
  RNA_def_property_flag(prop, PROP_SKIP_SAVE);
}

/** \} */

/* -------------------------------------------------------------------- */
/** \name Select More Operator
 * \{ */

/* Run recursively to select linked. */
static bool select_linked_internal(Scene *scene)
{
  Editing *ed = seq::editing_get(scene);

  if (ed == nullptr) {
    return false;
  }

  bool changed = false;

  LISTBASE_FOREACH (Strip *, strip, seq::active_seqbase_get(ed)) {
    if ((strip->flag & SELECT) == 0) {
      continue;
    }
    /* Only get unselected neighbors. */
    Strip *neighbor = find_neighboring_strip(scene, strip, seq::SIDE_LEFT, 0);
    if (neighbor) {
      neighbor->flag |= SELECT;
      recurs_sel_strip(neighbor);
      changed = true;
    }
    neighbor = find_neighboring_strip(scene, strip, seq::SIDE_RIGHT, 0);
    if (neighbor) {
      neighbor->flag |= SELECT;
      recurs_sel_strip(neighbor);
      changed = true;
    }
  }

  return changed;
}

/* Select only one linked strip on each side. */
static bool select_more_less_impl(Scene *scene, bool select_more)
{
  Editing *ed = seq::editing_get(scene);

  if (ed == nullptr) {
    return false;
  }

  GSet *neighbors = BLI_gset_new(BLI_ghashutil_ptrhash, BLI_ghashutil_ptrcmp, "Linked strips");
  const int neighbor_selection_filter = select_more ? 0 : SELECT;
  const int selection_filter = select_more ? SELECT : 0;

  LISTBASE_FOREACH (Strip *, strip, seq::active_seqbase_get(ed)) {
    if ((strip->flag & SELECT) != selection_filter) {
      continue;
    }
    Strip *neighbor = find_neighboring_strip(
        scene, strip, seq::SIDE_LEFT, neighbor_selection_filter);
    if (neighbor) {
      BLI_gset_add(neighbors, neighbor);
    }
    neighbor = find_neighboring_strip(scene, strip, seq::SIDE_RIGHT, neighbor_selection_filter);
    if (neighbor) {
      BLI_gset_add(neighbors, neighbor);
    }
  }

  bool changed = false;
  GSetIterator gsi;
  BLI_gsetIterator_init(&gsi, neighbors);
  while (!BLI_gsetIterator_done(&gsi)) {
    Strip *neighbor = static_cast<Strip *>(BLI_gsetIterator_getKey(&gsi));
    if (select_more) {
      neighbor->flag |= SELECT;
      recurs_sel_strip(neighbor);
    }
    else {
      neighbor->flag &= ~SELECT;
    }
    changed = true;
    BLI_gsetIterator_step(&gsi);
  }

  BLI_gset_free(neighbors, nullptr);
  return changed;
}

static wmOperatorStatus sequencer_select_more_exec(bContext *C, wmOperator * /*op*/)
{
  Scene *scene = CTX_data_scene(C);

  if (!select_more_less_impl(scene, true)) {
    return OPERATOR_CANCELLED;
  }

  ED_outliner_select_sync_from_sequence_tag(C);

  WM_event_add_notifier(
      C, NC_SCENE | ND_SEQUENCER, seq::get_ref_scene_for_notifiers(C)); /*BFA - 3D Sequencer*/

  return OPERATOR_FINISHED;
}

void SEQUENCER_OT_select_more(wmOperatorType *ot)
{
  /* Identifiers. */
  ot->name = "Select More";
  ot->idname = "SEQUENCER_OT_select_more";
  ot->description = "Select more strips adjacent to the current selection";

  /* API callbacks. */
  ot->exec = sequencer_select_more_exec;
  ot->poll = sequencer_edit_poll;

  /* Flags. */
  ot->flag = OPTYPE_REGISTER | OPTYPE_UNDO;
}

/** \} */

/* -------------------------------------------------------------------- */
/** \name Select Less Operator
 * \{ */

static wmOperatorStatus sequencer_select_less_exec(bContext *C, wmOperator * /*op*/)
{
  Scene *scene = CTX_data_scene(C);

  if (!select_more_less_impl(scene, false)) {
    return OPERATOR_CANCELLED;
  }

  ED_outliner_select_sync_from_sequence_tag(C);

  WM_event_add_notifier(
      C, NC_SCENE | ND_SEQUENCER, seq::get_ref_scene_for_notifiers(C)); /*BFA - 3D Sequencer*/

  return OPERATOR_FINISHED;
}

void SEQUENCER_OT_select_less(wmOperatorType *ot)
{
  /* Identifiers. */
  ot->name = "Select Less";
  ot->idname = "SEQUENCER_OT_select_less";
  ot->description = "Shrink the current selection of adjacent selected strips";

  /* API callbacks. */
  ot->exec = sequencer_select_less_exec;
  ot->poll = sequencer_edit_poll;

  /* Flags. */
  ot->flag = OPTYPE_REGISTER | OPTYPE_UNDO;
}

/** \} */

/* -------------------------------------------------------------------- */
/** \name Select Pick Linked Operator
 * \{ */

static wmOperatorStatus sequencer_select_linked_pick_invoke(bContext *C,
                                                            wmOperator *op,
                                                            const wmEvent *event)
{
  Scene *scene = CTX_data_scene(C);
  const View2D *v2d = UI_view2d_fromcontext(C);

  bool extend = RNA_boolean_get(op->ptr, "extend");

  float mouse_co[2];
  UI_view2d_region_to_view(v2d, event->mval[0], event->mval[1], &mouse_co[0], &mouse_co[1]);

  /* This works like UV, not mesh. */
  StripSelection mouse_selection = pick_strip_and_handle(scene, v2d, mouse_co);
  if (!mouse_selection.strip1) {
    return OPERATOR_FINISHED; /* User error as with mesh?? */
  }

  if (extend == 0) {
    deselect_all_strips(scene);
  }

  mouse_selection.strip1->flag |= SELECT;
  recurs_sel_strip(mouse_selection.strip1);

  bool selected = true;
  while (selected) {
    selected = select_linked_internal(scene);
  }

  ED_outliner_select_sync_from_sequence_tag(C);

  WM_event_add_notifier(
      C, NC_SCENE | ND_SEQUENCER, seq::get_ref_scene_for_notifiers(C)); /*BFA - 3D Sequencer*/

  return OPERATOR_FINISHED;
}

void SEQUENCER_OT_select_linked_pick(wmOperatorType *ot)
{
  /* Identifiers. */
  ot->name = "Select Pick Linked";
  ot->idname = "SEQUENCER_OT_select_linked_pick";
  ot->description = "Select a chain of linked strips nearest to the mouse pointer";

  /* API callbacks. */
  ot->invoke = sequencer_select_linked_pick_invoke;
  ot->poll = ED_operator_sequencer_active;

  /* Flags. */
  ot->flag = OPTYPE_REGISTER | OPTYPE_UNDO;

  /* Properties. */
  PropertyRNA *prop;
  prop = RNA_def_boolean(ot->srna, "extend", false, "Extend", "Extend the selection");
  RNA_def_property_flag(prop, PROP_SKIP_SAVE);
}

/** \} */

/* -------------------------------------------------------------------- */
/** \name Select Linked Operator
 * \{ */

static wmOperatorStatus sequencer_select_linked_exec(bContext *C, wmOperator * /*op*/)
{
  Scene *scene = CTX_data_scene(C);
  bool selected;

  selected = true;
  while (selected) {
    selected = select_linked_internal(scene);
  }

  ED_outliner_select_sync_from_sequence_tag(C);

  WM_event_add_notifier(
      C, NC_SCENE | ND_SEQUENCER, seq::get_ref_scene_for_notifiers(C)); /*BFA - 3D Sequencer*/

  return OPERATOR_FINISHED;
}

void SEQUENCER_OT_select_linked(wmOperatorType *ot)
{
  /* Identifiers. */
  ot->name = "Select Linked";
  ot->idname = "SEQUENCER_OT_select_linked";
  ot->description = "Select all strips adjacent to the current selection";

  /* API callbacks. */
  ot->exec = sequencer_select_linked_exec;
  ot->poll = sequencer_edit_poll;

  /* Flags. */
  ot->flag = OPTYPE_REGISTER | OPTYPE_UNDO;
}

/** \} */

/* -------------------------------------------------------------------- */
/** \name Select Handles Operator
 * \{ */

enum {
  SEQ_SELECT_HANDLES_SIDE_LEFT,
  SEQ_SELECT_HANDLES_SIDE_RIGHT,
  SEQ_SELECT_HANDLES_SIDE_BOTH,
  SEQ_SELECT_HANDLES_SIDE_LEFT_NEIGHBOR,
  SEQ_SELECT_HANDLES_SIDE_RIGHT_NEIGHBOR,
  SEQ_SELECT_HANDLES_SIDE_BOTH_NEIGHBORS,
};

static const EnumPropertyItem prop_select_handles_side_types[] = {
    {SEQ_SELECT_HANDLES_SIDE_LEFT, "LEFT", 0, "Left", ""},
    {SEQ_SELECT_HANDLES_SIDE_RIGHT, "RIGHT", 0, "Right", ""},
    {SEQ_SELECT_HANDLES_SIDE_BOTH, "BOTH", 0, "Both", ""},
    {SEQ_SELECT_HANDLES_SIDE_LEFT_NEIGHBOR, "LEFT_NEIGHBOR", 0, "Left Neighbor", ""},
    {SEQ_SELECT_HANDLES_SIDE_RIGHT_NEIGHBOR, "RIGHT_NEIGHBOR", 0, "Right Neighbor", ""},
    {SEQ_SELECT_HANDLES_SIDE_BOTH_NEIGHBORS, "BOTH_NEIGHBORS", 0, "Both Neighbors", ""},
    {0, nullptr, 0, nullptr, nullptr},
};

static wmOperatorStatus sequencer_select_handles_exec(bContext *C, wmOperator *op)
{
  Scene *scene = CTX_data_scene(C);
  Editing *ed = seq::editing_get(scene);
  int sel_side = RNA_enum_get(op->ptr, "side");
  LISTBASE_FOREACH (Strip *, strip, ed->seqbasep) {
    if (strip->flag & SELECT) {
      Strip *l_neighbor = find_neighboring_strip(scene, strip, seq::SIDE_LEFT, -1);
      Strip *r_neighbor = find_neighboring_strip(scene, strip, seq::SIDE_RIGHT, -1);

      switch (sel_side) {
        case SEQ_SELECT_HANDLES_SIDE_LEFT:
          strip->flag &= ~SEQ_RIGHTSEL;
          strip->flag |= SEQ_LEFTSEL;
          break;
        case SEQ_SELECT_HANDLES_SIDE_RIGHT:
          strip->flag &= ~SEQ_LEFTSEL;
          strip->flag |= SEQ_RIGHTSEL;
          break;
        case SEQ_SELECT_HANDLES_SIDE_BOTH:
          strip->flag |= SEQ_LEFTSEL | SEQ_RIGHTSEL;
          break;
        case SEQ_SELECT_HANDLES_SIDE_LEFT_NEIGHBOR:
          if (l_neighbor) {
            if (!(l_neighbor->flag & SELECT)) {
              l_neighbor->flag |= SEQ_RIGHTSEL;
            }
          }
          break;
        case SEQ_SELECT_HANDLES_SIDE_RIGHT_NEIGHBOR:
          if (r_neighbor) {
            if (!(r_neighbor->flag & SELECT)) {
              r_neighbor->flag |= SEQ_LEFTSEL;
            }
          }
          break;
        case SEQ_SELECT_HANDLES_SIDE_BOTH_NEIGHBORS:
          if (l_neighbor) {
            if (!(l_neighbor->flag & SELECT)) {
              l_neighbor->flag |= SEQ_RIGHTSEL;
            }
          }
          if (r_neighbor) {
            if (!(r_neighbor->flag & SELECT)) {
              r_neighbor->flag |= SEQ_LEFTSEL;
            }
            break;
          }
      }
    }
  }
  /*   Select strips */
  LISTBASE_FOREACH (Strip *, strip, ed->seqbasep) {
    if ((strip->flag & SEQ_LEFTSEL) || (strip->flag & SEQ_RIGHTSEL)) {
      if (!(strip->flag & SELECT)) {
        strip->flag |= SELECT;
        recurs_sel_strip(strip);
      }
    }
  }

  ED_outliner_select_sync_from_sequence_tag(C);

  WM_event_add_notifier(
      C, NC_SCENE | ND_SEQUENCER, seq::get_ref_scene_for_notifiers(C)); /*BFA - 3D Sequencer*/

  return OPERATOR_FINISHED;
}

void SEQUENCER_OT_select_handles(wmOperatorType *ot)
{
  /* Identifiers. */
  ot->name = "Select Handles";
  ot->idname = "SEQUENCER_OT_select_handles";
  ot->description = "Select gizmo handles on the sides of the selected strip";

  /* API callbacks. */
  ot->exec = sequencer_select_handles_exec;
  ot->poll = sequencer_edit_poll;

  /* Flags. */
  ot->flag = OPTYPE_REGISTER | OPTYPE_UNDO;

  /* Properties. */
  RNA_def_enum(ot->srna,
               "side",
               prop_select_handles_side_types,
               SEQ_SELECT_HANDLES_SIDE_BOTH,
               "Side",
               "The side of the handle that is selected");
}

/** \} */

/* -------------------------------------------------------------------- */
/** \name Select Side of Frame Operator
 * \{ */

static wmOperatorStatus sequencer_select_side_of_frame_exec(bContext *C, wmOperator *op)
{
  Scene *scene = CTX_data_scene(C);
  Editing *ed = seq::editing_get(scene);
  const bool extend = RNA_boolean_get(op->ptr, "extend");
  const int side = RNA_enum_get(op->ptr, "side");

  if (ed == nullptr) {
    return OPERATOR_CANCELLED;
  }
  if (extend == false) {
    deselect_all_strips(scene);
  }
  const int timeline_frame = scene->r.cfra;
  LISTBASE_FOREACH (Strip *, strip, seq::active_seqbase_get(ed)) {
    bool test = false;
    switch (side) {
      case -1:
        test = (timeline_frame >= seq::time_right_handle_frame_get(scene, strip));
        break;
      case 1:
        test = (timeline_frame <= seq::time_left_handle_frame_get(scene, strip));
        break;
      case 2:
        test = seq::time_strip_intersects_frame(scene, strip, timeline_frame);
        break;
    }

    if (test) {
      strip->flag |= SELECT;
      recurs_sel_strip(strip);
    }
  }

  ED_outliner_select_sync_from_sequence_tag(C);

  WM_event_add_notifier(
      C, NC_SCENE | ND_SEQUENCER, seq::get_ref_scene_for_notifiers(C)); /*BFA - 3D Sequencer*/

  return OPERATOR_FINISHED;
}

void SEQUENCER_OT_select_side_of_frame(wmOperatorType *ot)
{
  static const EnumPropertyItem sequencer_select_left_right_types[] = {
      {-1, "LEFT", ICON_RESTRICT_SELECT_OFF, "Left", "Select to the left of the current frame"},
      {1, "RIGHT", ICON_RESTRICT_SELECT_OFF, "Right", "Select to the right of the current frame"},
      {2,
       "CURRENT",
       ICON_RESTRICT_SELECT_OFF,
       "Current Frame",
       "Select intersecting with the current frame"},
      {0, nullptr, 0, nullptr, nullptr},
  };

  /* Identifiers. */
  ot->name = "Select Side of Frame";
  ot->idname = "SEQUENCER_OT_select_side_of_frame";
  ot->description = "Select strips relative to the current frame";

  /* API callbacks. */
  ot->exec = sequencer_select_side_of_frame_exec;
  ot->poll = ED_operator_sequencer_active;

  /* Flags. */
  ot->flag = OPTYPE_UNDO;

  /* Properties. */
  PropertyRNA *prop;
  prop = RNA_def_boolean(ot->srna, "extend", false, "Extend", "Extend the selection");
  RNA_def_property_flag(prop, PROP_SKIP_SAVE);
  ot->prop = RNA_def_enum(ot->srna, "side", sequencer_select_left_right_types, 0, "Side", "");
}

/** \} */

/* -------------------------------------------------------------------- */
/** \name Select Side Operator
 * \{ */

static wmOperatorStatus sequencer_select_side_exec(bContext *C, wmOperator *op)
{
  Scene *scene = CTX_data_scene(C);
  Editing *ed = seq::editing_get(scene);

  const int sel_side = RNA_enum_get(op->ptr, "side");
  const int frame_init = sel_side == seq::SIDE_LEFT ? INT_MIN : INT_MAX;
  int frame_ranges[seq::MAX_CHANNELS];
  bool selected = false;

  copy_vn_i(frame_ranges, ARRAY_SIZE(frame_ranges), frame_init);

  LISTBASE_FOREACH (Strip *, strip, ed->seqbasep) {
    if (UNLIKELY(strip->channel >= seq::MAX_CHANNELS)) {
      continue;
    }
    int *frame_limit_p = &frame_ranges[strip->channel];
    if (strip->flag & SELECT) {
      selected = true;
      if (sel_side == seq::SIDE_LEFT) {
        *frame_limit_p = max_ii(*frame_limit_p, seq::time_left_handle_frame_get(scene, strip));
      }
      else {
        *frame_limit_p = min_ii(*frame_limit_p, seq::time_left_handle_frame_get(scene, strip));
      }
    }
  }

  if (selected == false) {
    return OPERATOR_CANCELLED;
  }

  select_active_side_range(scene, ed->seqbasep, sel_side, frame_ranges, frame_init);

  ED_outliner_select_sync_from_sequence_tag(C);

  WM_event_add_notifier(
      C, NC_SCENE | ND_SEQUENCER, seq::get_ref_scene_for_notifiers(C)); /*BFA - 3D Sequencer*/

  return OPERATOR_FINISHED;
}

void SEQUENCER_OT_select_side(wmOperatorType *ot)
{
  /* Identifiers. */
  ot->name = "Select Side";
  ot->idname = "SEQUENCER_OT_select_side";
  ot->description = "Select strips on the nominated side of the selected strips";

  /* API callbacks. */
  ot->exec = sequencer_select_side_exec;
  ot->poll = sequencer_edit_poll;

  /* Flags. */
  ot->flag = OPTYPE_REGISTER | OPTYPE_UNDO;

  /* Properties. */
  RNA_def_enum(ot->srna,
               "side",
               prop_side_types,
               seq::SIDE_BOTH,
               "Side",
               "The side to which the selection is applied");
}

/** \} */

/* -------------------------------------------------------------------- */
/** \name Box Select Operator
 * \{ */

static bool strip_box_select_rect_image_isect(const Scene *scene,
                                              const Strip *strip,
                                              const rctf *rect)
{
  const blender::Array<blender::float2> strip_image_quad = seq::image_transform_final_quad_get(
      scene, strip);
  float rect_quad[4][2] = {{rect->xmax, rect->ymax},
                           {rect->xmax, rect->ymin},
                           {rect->xmin, rect->ymin},
                           {rect->xmin, rect->ymax}};

  return strip_point_image_isect(scene, strip, rect_quad[0]) ||
         strip_point_image_isect(scene, strip, rect_quad[1]) ||
         strip_point_image_isect(scene, strip, rect_quad[2]) ||
         strip_point_image_isect(scene, strip, rect_quad[3]) ||
         isect_point_quad_v2(
             strip_image_quad[0], rect_quad[0], rect_quad[1], rect_quad[2], rect_quad[3]) ||
         isect_point_quad_v2(
             strip_image_quad[1], rect_quad[0], rect_quad[1], rect_quad[2], rect_quad[3]) ||
         isect_point_quad_v2(
             strip_image_quad[2], rect_quad[0], rect_quad[1], rect_quad[2], rect_quad[3]) ||
         isect_point_quad_v2(
             strip_image_quad[3], rect_quad[0], rect_quad[1], rect_quad[2], rect_quad[3]);
}

static void seq_box_select_strip_from_preview(const bContext *C,
                                              const rctf *rect,
                                              const eSelectOp mode)
{
  Scene *scene = CTX_data_scene(C);
  Editing *ed = seq::editing_get(scene);
  ListBase *seqbase = seq::active_seqbase_get(ed);
  ListBase *channels = seq::channels_displayed_get(ed);
  SpaceSeq *sseq = CTX_wm_space_seq(C);

  blender::VectorSet strips = seq::query_rendered_strips(
      scene, channels, seqbase, scene->r.cfra, sseq->chanshown);
  for (Strip *strip : strips) {
    if (!strip_box_select_rect_image_isect(scene, strip, rect)) {
      continue;
    }

    if (ELEM(mode, SEL_OP_ADD, SEL_OP_SET)) {
      strip->flag |= SELECT;
    }
    else {
      BLI_assert(mode == SEL_OP_SUB);
      strip->flag &= ~SELECT;
    }
  }
}

static wmOperatorStatus sequencer_box_select_exec(bContext *C, wmOperator *op)
{
  Scene *scene = CTX_data_scene(C);
  View2D *v2d = UI_view2d_fromcontext(C);
  Editing *ed = seq::editing_get(scene);

  if (ed == nullptr) {
    return OPERATOR_CANCELLED;
  }

  if (sequencer_retiming_mode_is_active(C) && retiming_keys_can_be_displayed(CTX_wm_space_seq(C)))
  {
    return sequencer_retiming_box_select_exec(C, op);
  }

  const eSelectOp sel_op = eSelectOp(RNA_enum_get(op->ptr, "mode"));
  const bool handles = RNA_boolean_get(op->ptr, "include_handles");
  const bool select = (sel_op != SEL_OP_SUB);

  bool changed = false;

  if (SEL_OP_USE_PRE_DESELECT(sel_op)) {
    changed |= deselect_all_strips(scene);
  }

  rctf rectf;
  WM_operator_properties_border_to_rctf(op, &rectf);
  UI_view2d_region_to_view_rctf(v2d, &rectf, &rectf);

  ARegion *region = CTX_wm_region(C);
  if (region->regiontype == RGN_TYPE_PREVIEW) {
    if (!sequencer_view_preview_only_poll(C)) {
      return OPERATOR_CANCELLED;
    }
    seq_box_select_strip_from_preview(C, &rectf, sel_op);
    sequencer_select_do_updates(C, scene);
    return OPERATOR_FINISHED;
  }

  LISTBASE_FOREACH (Strip *, strip, ed->seqbasep) {
    rctf rq;
    strip_rectf(scene, strip, &rq);
    if (BLI_rctf_isect(&rq, &rectf, nullptr)) {
      if (handles) {
        /* Get the clickable handle size, ignoring padding. */
        float handsize = inner_clickable_handle_size_get(scene, strip, v2d) * 4;

        /* Right handle. */
        if (rectf.xmax > (seq::time_right_handle_frame_get(scene, strip) - handsize)) {
          if (select) {
            strip->flag |= SELECT | SEQ_RIGHTSEL;
          }
          else {
            /* Deselect the strip if it's left with no handles selected. */
            if ((strip->flag & SEQ_RIGHTSEL) && ((strip->flag & SEQ_LEFTSEL) == 0)) {
              strip->flag &= ~SELECT;
            }
            strip->flag &= ~SEQ_RIGHTSEL;
          }

          changed = true;
        }
        /* Left handle. */
        if (rectf.xmin < (seq::time_left_handle_frame_get(scene, strip) + handsize)) {
          if (select) {
            strip->flag |= SELECT | SEQ_LEFTSEL;
          }
          else {
            /* Deselect the strip if it's left with no handles selected. */
            if ((strip->flag & SEQ_LEFTSEL) && ((strip->flag & SEQ_RIGHTSEL) == 0)) {
              strip->flag &= ~SELECT;
            }
            strip->flag &= ~SEQ_LEFTSEL;
          }
        }

        changed = true;
      }

      /* Regular box selection. */
      else {
        SET_FLAG_FROM_TEST(strip->flag, select, SELECT);
        strip->flag &= ~(SEQ_LEFTSEL | SEQ_RIGHTSEL);
        changed = true;
      }

      const bool ignore_connections = RNA_boolean_get(op->ptr, "ignore_connections");
      if (!ignore_connections) {
        /* Propagate selection to connected strips. */
        StripSelection selection;
        selection.strip1 = strip;
        sequencer_select_connected_strips(selection);
      }
    }
  }

  if (!changed) {
    return OPERATOR_CANCELLED;
  }

  sequencer_select_do_updates(C, scene);

  return OPERATOR_FINISHED;
}

static wmOperatorStatus sequencer_box_select_invoke(bContext *C,
                                                    wmOperator *op,
                                                    const wmEvent *event)
{
  Scene *scene = CTX_data_scene(C);
  const View2D *v2d = UI_view2d_fromcontext(C);
  ARegion *region = CTX_wm_region(C);

  if (region->regiontype == RGN_TYPE_PREVIEW && !sequencer_view_preview_only_poll(C)) {
    return OPERATOR_CANCELLED;
  }

  const bool tweak = RNA_boolean_get(op->ptr, "tweak");

  if (tweak) {
    int mval[2];
    float mouse_co[2];
    WM_event_drag_start_mval(event, region, mval);
    UI_view2d_region_to_view(v2d, mval[0], mval[1], &mouse_co[0], &mouse_co[1]);

    StripSelection selection = pick_strip_and_handle(scene, v2d, mouse_co);

    if (selection.strip1 != nullptr) {
      return OPERATOR_CANCELLED | OPERATOR_PASS_THROUGH;
    }
  }

  return WM_gesture_box_invoke(C, op, event);
}

void SEQUENCER_OT_select_box(wmOperatorType *ot)
{
  PropertyRNA *prop;

  /* Identifiers. */
  ot->name = "Box Select";
  ot->idname = "SEQUENCER_OT_select_box";
  ot->description = "Select strips using box selection";

  /* API callbacks. */
  ot->invoke = sequencer_box_select_invoke;
  ot->exec = sequencer_box_select_exec;
  ot->modal = WM_gesture_box_modal;
  ot->cancel = WM_gesture_box_cancel;

  ot->poll = ED_operator_sequencer_active;

  /* Flags. */
  ot->flag = OPTYPE_UNDO;

  /* Properties. */
  WM_operator_properties_gesture_box(ot);
  WM_operator_properties_select_operation_simple(ot);

  prop = RNA_def_boolean(
      ot->srna,
      "tweak",
      false,
      "Tweak",
      "Make box select pass through to sequence slide when the cursor is hovering on a strip");
  RNA_def_property_flag(prop, PROP_SKIP_SAVE);

  prop = RNA_def_boolean(
      ot->srna, "include_handles", false, "Select Handles", "Select the strips and their handles");
  RNA_def_property_flag(prop, PROP_SKIP_SAVE);

  prop = RNA_def_boolean(ot->srna,
                         "ignore_connections",
                         false,
                         "Ignore Connections",
                         "Select strips individually whether or not they are connected");
  RNA_def_property_flag(prop, PROP_SKIP_SAVE);
}

/** \} */

/* -------------------------------------------------------------------- */
/** \name Select Grouped Operator
 * \{ */

enum {
  SEQ_SELECT_GROUP_TYPE,
  SEQ_SELECT_GROUP_TYPE_BASIC,
  SEQ_SELECT_GROUP_TYPE_EFFECT,
  SEQ_SELECT_GROUP_DATA,
  SEQ_SELECT_GROUP_EFFECT,
  SEQ_SELECT_GROUP_EFFECT_LINK,
  SEQ_SELECT_GROUP_OVERLAP,
};

static const EnumPropertyItem sequencer_prop_select_grouped_types[] = {
    {SEQ_SELECT_GROUP_TYPE, "TYPE", ICON_TYPE, "Type", "Shared strip type"},
    {SEQ_SELECT_GROUP_TYPE_BASIC,
     "TYPE_BASIC",
     ICON_TYPE,
     "Global Type",
     "All strips of same basic type (graphical or sound)"},
    {SEQ_SELECT_GROUP_TYPE_EFFECT,
     "TYPE_EFFECT",
     ICON_TYPE,
     "Effect Type",
     "Shared strip effect type (if active strip is not an effect one, select all non-effect "
     "strips)"},
    {SEQ_SELECT_GROUP_DATA, "DATA", ICON_TEXT, "Data", "Shared data (scene, image, sound, etc.)"},
    {SEQ_SELECT_GROUP_EFFECT, "EFFECT", ICON_PHYSICS, "Effect", "Shared effects"},
    {SEQ_SELECT_GROUP_EFFECT_LINK,
     "EFFECT_LINK",
     ICON_LINKED,
     "Effect/Linked",
     "Other strips affected by the active one (sharing some time, and below or effect-assigned)"},
    {SEQ_SELECT_GROUP_OVERLAP, "OVERLAP", ICON_LAYER, "Overlap", "Overlapping time"},
    {0, nullptr, 0, nullptr, nullptr},
};

#define STRIP_IS_SOUND(_strip) \
  ((_strip->type & STRIP_TYPE_SOUND_RAM) && !(_strip->type & STRIP_TYPE_EFFECT))

#define STRIP_IS_EFFECT(_strip) ((_strip->type & STRIP_TYPE_EFFECT) != 0)

#define STRIP_USE_DATA(_strip) \
  (ELEM(_strip->type, STRIP_TYPE_SCENE, STRIP_TYPE_MOVIECLIP, STRIP_TYPE_MASK) || \
   STRIP_HAS_PATH(_strip))

#define STRIP_CHANNEL_CHECK(_strip, _chan) ELEM((_chan), 0, (_strip)->channel)

static bool select_grouped_type(blender::Span<Strip *> strips,
                                ListBase * /*seqbase*/,
                                Strip *act_strip,
                                const int channel)
{
  bool changed = false;

  for (Strip *strip : strips) {
    if (STRIP_CHANNEL_CHECK(strip, channel) && strip->type == act_strip->type) {
      strip->flag |= SELECT;
      changed = true;
    }
  }

  return changed;
}

static bool select_grouped_type_basic(blender::Span<Strip *> strips,
                                      ListBase * /*seqbase*/,
                                      Strip *act_strip,
                                      const int channel)
{
  bool changed = false;
  const bool is_sound = STRIP_IS_SOUND(act_strip);

  for (Strip *strip : strips) {
    if (STRIP_CHANNEL_CHECK(strip, channel) &&
        (is_sound ? STRIP_IS_SOUND(strip) : !STRIP_IS_SOUND(strip)))
    {
      strip->flag |= SELECT;
      changed = true;
    }
  }

  return changed;
}

static bool select_grouped_type_effect(blender::Span<Strip *> strips,
                                       ListBase * /*seqbase*/,
                                       Strip *act_strip,
                                       const int channel)
{
  bool changed = false;
  const bool is_effect = STRIP_IS_EFFECT(act_strip);

  for (Strip *strip : strips) {
    if (STRIP_CHANNEL_CHECK(strip, channel) &&
        (is_effect ? STRIP_IS_EFFECT(strip) : !STRIP_IS_EFFECT(strip)))
    {
      strip->flag |= SELECT;
      changed = true;
    }
  }

  return changed;
}

static bool select_grouped_data(blender::Span<Strip *> strips,
                                ListBase * /*seqbase*/,
                                Strip *act_strip,
                                const int channel)
{
  bool changed = false;
  const char *dirpath = act_strip->data ? act_strip->data->dirpath : nullptr;

  if (!STRIP_USE_DATA(act_strip)) {
    return changed;
  }

  if (STRIP_HAS_PATH(act_strip) && dirpath) {
    for (Strip *strip : strips) {
      if (STRIP_CHANNEL_CHECK(strip, channel) && STRIP_HAS_PATH(strip) && strip->data &&
          STREQ(strip->data->dirpath, dirpath))
      {
        strip->flag |= SELECT;
        changed = true;
      }
    }
  }
  else if (act_strip->type == STRIP_TYPE_SCENE) {
    Scene *sce = act_strip->scene;
    for (Strip *strip : strips) {
      if (STRIP_CHANNEL_CHECK(strip, channel) && strip->type == STRIP_TYPE_SCENE &&
          strip->scene == sce)
      {
        strip->flag |= SELECT;
        changed = true;
      }
    }
  }
  else if (act_strip->type == STRIP_TYPE_MOVIECLIP) {
    MovieClip *clip = act_strip->clip;
    for (Strip *strip : strips) {
      if (STRIP_CHANNEL_CHECK(strip, channel) && strip->type == STRIP_TYPE_MOVIECLIP &&
          strip->clip == clip)
      {
        strip->flag |= SELECT;
        changed = true;
      }
    }
  }
  else if (act_strip->type == STRIP_TYPE_MASK) {
    Mask *mask = act_strip->mask;
    for (Strip *strip : strips) {
      if (STRIP_CHANNEL_CHECK(strip, channel) && strip->type == STRIP_TYPE_MASK &&
          strip->mask == mask)
      {
        strip->flag |= SELECT;
        changed = true;
      }
    }
  }

  return changed;
}

static bool select_grouped_effect(blender::Span<Strip *> strips,
                                  ListBase * /*seqbase*/,
                                  Strip *act_strip,
                                  const int channel)
{
  bool changed = false;
  bool effects[STRIP_TYPE_MAX + 1];

  for (int i = 0; i <= STRIP_TYPE_MAX; i++) {
    effects[i] = false;
  }

  for (Strip *strip : strips) {
    if (STRIP_CHANNEL_CHECK(strip, channel) && (strip->type & STRIP_TYPE_EFFECT) &&
        seq::relation_is_effect_of_strip(strip, act_strip))
    {
      effects[strip->type] = true;
    }
  }

  for (Strip *strip : strips) {
    if (STRIP_CHANNEL_CHECK(strip, channel) && effects[strip->type]) {
      if (strip->input1) {
        strip->input1->flag |= SELECT;
      }
      if (strip->input2) {
        strip->input2->flag |= SELECT;
      }
      changed = true;
    }
  }

  return changed;
}

static bool select_grouped_time_overlap(const Scene *scene,
                                        blender::Span<Strip *> strips,
                                        ListBase * /*seqbase*/,
                                        Strip *act_strip)
{
  bool changed = false;

  for (Strip *strip : strips) {
    if (seq::time_left_handle_frame_get(scene, strip) <
            seq::time_right_handle_frame_get(scene, act_strip) &&
        seq::time_right_handle_frame_get(scene, strip) >
            seq::time_left_handle_frame_get(scene, act_strip))
    {
      strip->flag |= SELECT;
      changed = true;
    }
  }

  return changed;
}

/* Query strips that are in lower channel and intersect in time with strip_reference. */
static void query_lower_channel_strips(const Scene *scene,
                                       Strip *strip_reference,
                                       ListBase *seqbase,
                                       blender::VectorSet<Strip *> &strips)
{
  LISTBASE_FOREACH (Strip *, strip_test, seqbase) {
    if (strip_test->channel > strip_reference->channel) {
      continue; /* Not lower channel. */
    }
    if (seq::time_right_handle_frame_get(scene, strip_test) <=
            seq::time_left_handle_frame_get(scene, strip_reference) ||
        seq::time_left_handle_frame_get(scene, strip_test) >=
            seq::time_right_handle_frame_get(scene, strip_reference))
    {
      continue; /* Not intersecting in time. */
    }
    strips.add(strip_test);
  }
}

/* Select all strips within time range and with lower channel of initial selection. Then select
 * effect chains of these strips. */
static bool select_grouped_effect_link(const Scene *scene,
                                       blender::VectorSet<Strip *> strips,
                                       ListBase *seqbase,
                                       Strip * /*act_strip*/,
                                       const int /*channel*/)
{
  /* Get collection of strips. */
  strips.remove_if([&](Strip *strip) { return (strip->flag & SELECT) == 0; });
  const int selected_strip_count = strips.size();
  /* XXX: this uses scene as arg, so it does not work with iterator :( I had thought about this,
   * but expand function is just so useful... I can just add scene and inject it I guess. */
  seq::iterator_set_expand(scene, seqbase, strips, query_lower_channel_strips);
  seq::iterator_set_expand(scene, seqbase, strips, seq::query_strip_effect_chain);

  /* Check if other strips will be affected. */
  const bool changed = strips.size() > selected_strip_count;

  /* Actual logic. */
  for (Strip *strip : strips) {
    strip->flag |= SELECT;
  }

  return changed;
}

#undef STRIP_IS_SOUND
#undef STRIP_IS_EFFECT
#undef STRIP_USE_DATA

static wmOperatorStatus sequencer_select_grouped_exec(bContext *C, wmOperator *op)
{
  Scene *scene = CTX_data_scene(C);
  ListBase *seqbase = seq::active_seqbase_get(seq::editing_get(scene));
  Strip *act_strip = seq::select_active_get(scene);

  const bool is_preview = sequencer_view_has_preview_poll(C);
  if (is_preview && !sequencer_view_preview_only_poll(C)) {
    return OPERATOR_CANCELLED;
  }

  blender::VectorSet strips = all_strips_from_context(C);

  if (act_strip == nullptr || (is_preview && !strips.contains(act_strip))) {
    BKE_report(op->reports, RPT_ERROR, "No active strip!");
    return OPERATOR_CANCELLED;
  }

  const int type = RNA_enum_get(op->ptr, "type");
  const int channel = RNA_boolean_get(op->ptr, "use_active_channel") ? act_strip->channel : 0;
  const bool extend = RNA_boolean_get(op->ptr, "extend");

  bool changed = false;

  if (!extend) {
    LISTBASE_FOREACH (Strip *, strip, seqbase) {
      strip->flag &= ~SELECT;
      changed = true;
    }
  }

  switch (type) {
    case SEQ_SELECT_GROUP_TYPE:
      changed |= select_grouped_type(strips, seqbase, act_strip, channel);
      break;
    case SEQ_SELECT_GROUP_TYPE_BASIC:
      changed |= select_grouped_type_basic(strips, seqbase, act_strip, channel);
      break;
    case SEQ_SELECT_GROUP_TYPE_EFFECT:
      changed |= select_grouped_type_effect(strips, seqbase, act_strip, channel);
      break;
    case SEQ_SELECT_GROUP_DATA:
      changed |= select_grouped_data(strips, seqbase, act_strip, channel);
      break;
    case SEQ_SELECT_GROUP_EFFECT:
      changed |= select_grouped_effect(strips, seqbase, act_strip, channel);
      break;
    case SEQ_SELECT_GROUP_EFFECT_LINK:
      changed |= select_grouped_effect_link(scene, strips, seqbase, act_strip, channel);
      break;
    case SEQ_SELECT_GROUP_OVERLAP:
      changed |= select_grouped_time_overlap(scene, strips, seqbase, act_strip);
      break;
    default:
      BLI_assert(0);
      break;
  }

  if (changed) {
    ED_outliner_select_sync_from_sequence_tag(C);
    WM_event_add_notifier(
        C, NC_SCENE | ND_SEQUENCER, seq::get_ref_scene_for_notifiers(C)); /*BFA - 3D Sequencer*/
    return OPERATOR_FINISHED;
  }

  return OPERATOR_CANCELLED;
}

void SEQUENCER_OT_select_grouped(wmOperatorType *ot)
{
  /* Identifiers. */
  ot->name = "Select Grouped";
  ot->idname = "SEQUENCER_OT_select_grouped";
  ot->description = "Select all strips grouped by various properties";

  /* API callbacks. */
  ot->invoke = WM_menu_invoke;
  ot->exec = sequencer_select_grouped_exec;
  ot->poll = sequencer_edit_poll;

  /* Flags. */
  ot->flag = OPTYPE_REGISTER | OPTYPE_UNDO;

  /* Properties. */
  ot->prop = RNA_def_enum(ot->srna, "type", sequencer_prop_select_grouped_types, 0, "Type", "");
  RNA_def_boolean(ot->srna,
                  "extend",
                  false,
                  "Extend",
                  "Extend selection instead of deselecting everything first");
  RNA_def_boolean(ot->srna,
                  "use_active_channel",
                  false,
                  "Same Channel",
                  "Only consider strips on the same channel as the active one");
}

/** \} */

}  // namespace blender::ed::vse<|MERGE_RESOLUTION|>--- conflicted
+++ resolved
@@ -1350,18 +1350,12 @@
   VectorSet<Strip *> copy_to;
   /* True if the user selects either handle of a strip that is already selected, meaning that
    * handles should be propagated to all currently selected strips. */
-<<<<<<< HEAD
-  bool copy_handles_to_sel = (U.sequencer_editor_flag & USER_SEQ_ED_SIMPLE_TWEAKING) &&
-                             (selection.handle != STRIP_HANDLE_NONE) &&
-=======
   bool copy_handles_to_sel = (selection.handle != STRIP_HANDLE_NONE) &&
->>>>>>> 9a41dc73
                              (selection.strip1->flag & SELECT);
 
   /* TODO(john): Dual handle propagation is not supported for now due to its complexity,
    * but once we simplify selection assumptions in 5.0 we can add support for it. */
   copy_handles_to_sel &= (selection.strip2 == nullptr);
-<<<<<<< HEAD
 
   if (copy_handles_to_sel) {
     copy_to = seq::query_selected_strips(seq::active_seqbase_get(scene->ed));
@@ -1369,15 +1363,6 @@
     copy_to.remove_if([](Strip *strip) { return strip->type == STRIP_TYPE_EFFECT; });
   }
 
-=======
-
-  if (copy_handles_to_sel) {
-    copy_to = seq::query_selected_strips(seq::active_seqbase_get(scene->ed));
-    copy_to.remove(selection.strip1);
-    copy_to.remove_if([](Strip *strip) { return strip->type == STRIP_TYPE_EFFECT; });
-  }
-
->>>>>>> 9a41dc73
   bool changed = false;
   /* Deselect everything for now. NOTE that this condition runs for almost every click with no
    * modifiers. `sequencer_select_strip_impl` expects this and will re-select any strips in
@@ -1711,8 +1696,7 @@
 
   ED_outliner_select_sync_from_sequence_tag(C);
 
-  WM_event_add_notifier(
-      C, NC_SCENE | ND_SEQUENCER, seq::get_ref_scene_for_notifiers(C)); /*BFA - 3D Sequencer*/
+  WM_event_add_notifier(C, NC_SCENE | ND_SEQUENCER, seq::get_ref_scene_for_notifiers(C)); /*BFA - 3D Sequencer*/
 
   return OPERATOR_FINISHED;
 }
@@ -1748,8 +1732,7 @@
 
   ED_outliner_select_sync_from_sequence_tag(C);
 
-  WM_event_add_notifier(
-      C, NC_SCENE | ND_SEQUENCER, seq::get_ref_scene_for_notifiers(C)); /*BFA - 3D Sequencer*/
+  WM_event_add_notifier(C, NC_SCENE | ND_SEQUENCER, seq::get_ref_scene_for_notifiers(C)); /*BFA - 3D Sequencer*/
 
   return OPERATOR_FINISHED;
 }
@@ -1807,8 +1790,7 @@
 
   ED_outliner_select_sync_from_sequence_tag(C);
 
-  WM_event_add_notifier(
-      C, NC_SCENE | ND_SEQUENCER, seq::get_ref_scene_for_notifiers(C)); /*BFA - 3D Sequencer*/
+  WM_event_add_notifier(C, NC_SCENE | ND_SEQUENCER, seq::get_ref_scene_for_notifiers(C)); /*BFA - 3D Sequencer*/
 
   return OPERATOR_FINISHED;
 }
@@ -1851,8 +1833,7 @@
 
   ED_outliner_select_sync_from_sequence_tag(C);
 
-  WM_event_add_notifier(
-      C, NC_SCENE | ND_SEQUENCER, seq::get_ref_scene_for_notifiers(C)); /*BFA - 3D Sequencer*/
+  WM_event_add_notifier(C, NC_SCENE | ND_SEQUENCER, seq::get_ref_scene_for_notifiers(C)); /*BFA - 3D Sequencer*/
 
   return OPERATOR_FINISHED;
 }
@@ -1960,8 +1941,7 @@
 
   ED_outliner_select_sync_from_sequence_tag(C);
 
-  WM_event_add_notifier(
-      C, NC_SCENE | ND_SEQUENCER, seq::get_ref_scene_for_notifiers(C)); /*BFA - 3D Sequencer*/
+  WM_event_add_notifier(C, NC_SCENE | ND_SEQUENCER, seq::get_ref_scene_for_notifiers(C)); /*BFA - 3D Sequencer*/
 
   return OPERATOR_FINISHED;
 }
@@ -2031,8 +2011,7 @@
 
   ED_outliner_select_sync_from_sequence_tag(C);
 
-  WM_event_add_notifier(
-      C, NC_SCENE | ND_SEQUENCER, seq::get_ref_scene_for_notifiers(C)); /*BFA - 3D Sequencer*/
+  WM_event_add_notifier(C, NC_SCENE | ND_SEQUENCER, seq::get_ref_scene_for_notifiers(C)); /*BFA - 3D Sequencer*/
 
   return OPERATOR_FINISHED;
 }
@@ -2111,8 +2090,7 @@
 
   ED_outliner_select_sync_from_sequence_tag(C);
 
-  WM_event_add_notifier(
-      C, NC_SCENE | ND_SEQUENCER, seq::get_ref_scene_for_notifiers(C)); /*BFA - 3D Sequencer*/
+  WM_event_add_notifier(C, NC_SCENE | ND_SEQUENCER, seq::get_ref_scene_for_notifiers(C)); /*BFA - 3D Sequencer*/
 
   return OPERATOR_FINISHED;
 }
@@ -2712,8 +2690,7 @@
 
   if (changed) {
     ED_outliner_select_sync_from_sequence_tag(C);
-    WM_event_add_notifier(
-        C, NC_SCENE | ND_SEQUENCER, seq::get_ref_scene_for_notifiers(C)); /*BFA - 3D Sequencer*/
+    WM_event_add_notifier(C, NC_SCENE | ND_SEQUENCER, seq::get_ref_scene_for_notifiers(C)); /*BFA - 3D Sequencer*/
     return OPERATOR_FINISHED;
   }
 
