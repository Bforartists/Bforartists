/* SPDX-FileCopyrightText: 2001-2002 NaN Holding BV. All rights reserved.
 *
 * SPDX-License-Identifier: GPL-2.0-or-later */

/** \file
 * \ingroup spseq
 */

#include <cmath>
#include <cstdlib>
#include <cstring>

#include "DNA_windowmanager_enums.h"
#include "MEM_guardedalloc.h"

#include "BLI_ghash.h"
#include "BLI_listbase.h"
#include "BLI_math_geom.h"
#include "BLI_math_vector.h"
#include "BLI_math_vector_types.hh"
#include "BLI_string.h"
#include "BLI_utildefines.h"

#include "DNA_scene_types.h"
#include "DNA_space_types.h"

#include "BKE_context.hh"
#include "BKE_report.hh"

#include "BLT_translation.hh"

#include "WM_api.hh"
#include "WM_types.hh"

#include "RNA_define.hh"

#include "SEQ_channels.hh"
#include "SEQ_connect.hh"
#include "SEQ_effects.hh"
#include "SEQ_iterator.hh"
#include "SEQ_relations.hh"
#include "SEQ_retiming.hh"
#include "SEQ_select.hh"
#include "SEQ_sequencer.hh"
#include "SEQ_time.hh"
#include "SEQ_transform.hh"

/* For menu, popup, icons, etc. */

#include "ED_outliner.hh"
#include "ED_screen.hh"
#include "ED_select_utils.hh"
#include "ED_sequencer.hh"

#include "UI_resources.hh" /* BFA - needed for icons */

#include "UI_view2d.hh"

/* Own include. */
#include "sequencer_intern.hh"

namespace blender::ed::vse {

/* -------------------------------------------------------------------- */
/** \name Selection Utilities
 * \{ */

class MouseCoords {
 public:
  blender::int2 region;
  blender::float2 view;

  MouseCoords(const View2D *v2d, int x, int y)
  {
    region[0] = x;
    region[1] = y;
    UI_view2d_region_to_view(v2d, x, y, &view[0], &view[1]);
  }
};

bool deselect_all_strips(const Scene *scene)
{
  Editing *ed = seq::editing_get(scene);
  bool changed = false;

  if (ed == nullptr) {
    return changed;
  }

  VectorSet<Strip *> strips = seq::query_all_strips(seq::active_seqbase_get(ed));
  for (Strip *strip : strips) {
    if (strip->flag & STRIP_ALLSEL) {
      strip->flag &= ~STRIP_ALLSEL;
      changed = true;
    }
  }
  return changed;
}

Strip *strip_under_mouse_get(const Scene *scene, const View2D *v2d, const int mval[2])
{
  float mouse_co[2];
  UI_view2d_region_to_view(v2d, mval[0], mval[1], &mouse_co[0], &mouse_co[1]);

  blender::Vector<Strip *> visible = sequencer_visible_strips_get(scene, v2d);
  int mouse_channel = int(mouse_co[1]);
  for (Strip *strip : visible) {
    if (strip->channel != mouse_channel) {
      continue;
    }
    rctf body;
    strip_rectf(scene, strip, &body);
    if (BLI_rctf_isect_pt_v(&body, mouse_co)) {
      return strip;
    }
  }

  return nullptr;
}

blender::VectorSet<Strip *> all_strips_from_context(bContext *C)
{
  Scene *scene = CTX_data_scene(C);
  Editing *ed = seq::editing_get(scene);
  ListBase *seqbase = seq::active_seqbase_get(ed);
  ListBase *channels = seq::channels_displayed_get(ed);

  const bool is_preview = sequencer_view_has_preview_poll(C);
  if (is_preview) {
    return seq::query_rendered_strips(scene, channels, seqbase, scene->r.cfra, 0);
  }

  return seq::query_all_strips(seqbase);
}

blender::VectorSet<Strip *> selected_strips_from_context(bContext *C)
{
  const Scene *scene = CTX_data_scene(C);
  Editing *ed = seq::editing_get(scene);
  ListBase *seqbase = seq::active_seqbase_get(ed);
  ListBase *channels = seq::channels_displayed_get(ed);

  const bool is_preview = sequencer_view_has_preview_poll(C);

  if (is_preview) {
    blender::VectorSet strips = seq::query_rendered_strips(
        scene, channels, seqbase, scene->r.cfra, 0);
    strips.remove_if([&](Strip *strip) { return (strip->flag & SELECT) == 0; });
    return strips;
  }

  return seq::query_selected_strips(seqbase);
}

static void select_surrounding_handles(Scene *scene, Strip *test) /* XXX BRING BACK */
{
  Strip *neighbor;

  neighbor = find_neighboring_strip(scene, test, seq::SIDE_LEFT, -1);
  if (neighbor) {
    /* Only select neighbor handle if matching handle from test strip is also selected,
     * or if neighbor was not selected at all up till now.
     * Otherwise, we get odd mismatch when shift-alt-rmb selecting neighbor strips... */
    if (!(neighbor->flag & SELECT) || (test->flag & SEQ_LEFTSEL)) {
      neighbor->flag |= SEQ_RIGHTSEL;
    }
    neighbor->flag |= SELECT;
    recurs_sel_strip(neighbor);
  }
  neighbor = find_neighboring_strip(scene, test, seq::SIDE_RIGHT, -1);
  if (neighbor) {
    if (!(neighbor->flag & SELECT) || (test->flag & SEQ_RIGHTSEL)) { /* See comment above. */
      neighbor->flag |= SEQ_LEFTSEL;
    }
    neighbor->flag |= SELECT;
    recurs_sel_strip(neighbor);
  }
}

/* Used for mouse selection in #SEQUENCER_OT_select. */
static void select_active_side(
    const Scene *scene, ListBase *seqbase, int sel_side, int channel, int frame)
{

  LISTBASE_FOREACH (Strip *, strip, seqbase) {
    if (channel == strip->channel) {
      switch (sel_side) {
        case seq::SIDE_LEFT:
          if (frame > seq::time_left_handle_frame_get(scene, strip)) {
            strip->flag &= ~(SEQ_RIGHTSEL | SEQ_LEFTSEL);
            strip->flag |= SELECT;
          }
          break;
        case seq::SIDE_RIGHT:
          if (frame < seq::time_left_handle_frame_get(scene, strip)) {
            strip->flag &= ~(SEQ_RIGHTSEL | SEQ_LEFTSEL);
            strip->flag |= SELECT;
          }
          break;
        case seq::SIDE_BOTH:
          strip->flag &= ~(SEQ_RIGHTSEL | SEQ_LEFTSEL);
          strip->flag |= SELECT;
          break;
      }
    }
  }
}

/* Used for mouse selection in #SEQUENCER_OT_select_side. */
static void select_active_side_range(const Scene *scene,
                                     ListBase *seqbase,
                                     const int sel_side,
                                     const int frame_ranges[seq::MAX_CHANNELS],
                                     const int frame_ignore)
{
  LISTBASE_FOREACH (Strip *, strip, seqbase) {
    if (strip->channel < seq::MAX_CHANNELS) {
      const int frame = frame_ranges[strip->channel];
      if (frame == frame_ignore) {
        continue;
      }
      switch (sel_side) {
        case seq::SIDE_LEFT:
          if (frame > seq::time_left_handle_frame_get(scene, strip)) {
            strip->flag &= ~(SEQ_RIGHTSEL | SEQ_LEFTSEL);
            strip->flag |= SELECT;
          }
          break;
        case seq::SIDE_RIGHT:
          if (frame < seq::time_left_handle_frame_get(scene, strip)) {
            strip->flag &= ~(SEQ_RIGHTSEL | SEQ_LEFTSEL);
            strip->flag |= SELECT;
          }
          break;
        case seq::SIDE_BOTH:
          strip->flag &= ~(SEQ_RIGHTSEL | SEQ_LEFTSEL);
          strip->flag |= SELECT;
          break;
      }
    }
  }
}

/* Used alongside `select_linked_time` helper function in #SEQUENCER_OT_select. */
static void select_linked_time_strip(const Scene *scene,
                                     const Strip *strip_source,
                                     const eStripHandle handle_clicked)
{
  ListBase *seqbase = seq::active_seqbase_get(scene->ed);
  int source_left = seq::time_left_handle_frame_get(scene, strip_source);
  int source_right = seq::time_right_handle_frame_get(scene, strip_source);

  LISTBASE_FOREACH (Strip *, strip_dest, seqbase) {
    if (strip_source->channel != strip_dest->channel) {
      const bool left_match = (seq::time_left_handle_frame_get(scene, strip_dest) == source_left);
      const bool right_match = (seq::time_right_handle_frame_get(scene, strip_dest) ==
                                source_right);

      if (left_match && right_match) {
        /* Direct match, copy all selection settings. */
        strip_dest->flag &= ~STRIP_ALLSEL;
        strip_dest->flag |= strip_source->flag & (STRIP_ALLSEL);
        recurs_sel_strip(strip_dest);
      }
      else if (left_match && handle_clicked == STRIP_HANDLE_LEFT) {
        strip_dest->flag &= ~(SELECT | SEQ_LEFTSEL);
        strip_dest->flag |= strip_source->flag & (SELECT | SEQ_LEFTSEL);
        recurs_sel_strip(strip_dest);
      }
      else if (right_match && handle_clicked == STRIP_HANDLE_RIGHT) {
        strip_dest->flag &= ~(SELECT | SEQ_RIGHTSEL);
        strip_dest->flag |= strip_source->flag & (SELECT | SEQ_RIGHTSEL);
        recurs_sel_strip(strip_dest);
      }
    }
  }
}

#if 0 /* BRING BACK */
void select_surround_from_last(Scene *scene)
{
  Strip *strip = get_last_seq(scene);

  if (strip == nullptr) {
    return;
  }

  select_surrounding_handles(scene, strip);
}
#endif

void select_strip_single(Scene *scene, Strip *strip, bool deselect_all)
{
  Editing *ed = seq::editing_get(scene);

  if (deselect_all) {
    deselect_all_strips(scene);
  }

  seq::select_active_set(scene, strip);

  if (ELEM(strip->type, STRIP_TYPE_IMAGE, STRIP_TYPE_MOVIE)) {
    if (strip->data) {
      BLI_strncpy(ed->act_imagedir, strip->data->dirpath, FILE_MAXDIR);
    }
  }
  else if (strip->type == STRIP_TYPE_SOUND_RAM) {
    if (strip->data) {
      BLI_strncpy(ed->act_sounddir, strip->data->dirpath, FILE_MAXDIR);
    }
  }
  strip->flag |= SELECT;
  recurs_sel_strip(strip);
}

void strip_rectf(const Scene *scene, const Strip *strip, rctf *r_rect)
{
  r_rect->xmin = seq::time_left_handle_frame_get(scene, strip);
  r_rect->xmax = seq::time_right_handle_frame_get(scene, strip);
  r_rect->ymin = strip->channel + STRIP_OFSBOTTOM;
  r_rect->ymax = strip->channel + STRIP_OFSTOP;
}

Strip *find_neighboring_strip(Scene *scene, Strip *test, int lr, int sel)
{
  /* sel: 0==unselected, 1==selected, -1==don't care. */
  Editing *ed = seq::editing_get(scene);

  if (ed == nullptr) {
    return nullptr;
  }

  if (sel > 0) {
    sel = SELECT;
  }
  LISTBASE_FOREACH (Strip *, strip, ed->seqbasep) {
    if ((strip != test) && (test->channel == strip->channel) &&
        ((sel == -1) || (sel && (strip->flag & SELECT)) ||
         (sel == 0 && (strip->flag & SELECT) == 0)))
    {
      switch (lr) {
        case seq::SIDE_LEFT:
          if (seq::time_left_handle_frame_get(scene, test) ==
              seq::time_right_handle_frame_get(scene, strip))
          {
            return strip;
          }
          break;
        case seq::SIDE_RIGHT:
          if (seq::time_right_handle_frame_get(scene, test) ==
              seq::time_left_handle_frame_get(scene, strip))
          {
            return strip;
          }
          break;
      }
    }
  }
  return nullptr;
}

#if 0
static void select_neighbor_from_last(Scene *scene, int lr)
{
  Strip *strip = seq::SEQ_select_active_get(scene);
  Strip *neighbor;
  bool changed = false;
  if (strip) {
    neighbor = find_neighboring_strip(scene, strip, lr, -1);
    if (neighbor) {
      switch (lr) {
        case seq::SIDE_LEFT:
          neighbor->flag |= SELECT;
          recurs_sel_strip(neighbor);
          neighbor->flag |= SEQ_RIGHTSEL;
          strip->flag |= SEQ_LEFTSEL;
          break;
        case seq::SIDE_RIGHT:
          neighbor->flag |= SELECT;
          recurs_sel_strip(neighbor);
          neighbor->flag |= SEQ_LEFTSEL;
          strip->flag |= SEQ_RIGHTSEL;
          break;
      }
      strip->flag |= SELECT;
      changed = true;
    }
  }
  if (changed) {
    /* Pass. */
  }
}
#endif

void recurs_sel_strip(Strip *strip_meta)
{
  Strip *strip;
  strip = static_cast<Strip *>(strip_meta->seqbase.first);

  while (strip) {

    if (strip_meta->flag & (SEQ_LEFTSEL + SEQ_RIGHTSEL)) {
      strip->flag &= ~STRIP_ALLSEL;
    }
    else if (strip_meta->flag & SELECT) {
      strip->flag |= SELECT;
    }
    else {
      strip->flag &= ~STRIP_ALLSEL;
    }

    if (strip->seqbase.first) {
      recurs_sel_strip(strip);
    }

    strip = static_cast<Strip *>(strip->next);
  }
}

bool strip_point_image_isect(const Scene *scene, const Strip *strip, float point_view[2])
{
  const blender::Array<blender::float2> strip_image_quad = seq::image_transform_final_quad_get(
      scene, strip);
  return isect_point_quad_v2(point_view,
                             strip_image_quad[0],
                             strip_image_quad[1],
                             strip_image_quad[2],
                             strip_image_quad[3]);
}

void sequencer_select_do_updates(const bContext *C, Scene * /*scene*/)
{
  ED_outliner_select_sync_from_sequence_tag(C);
  WM_event_add_notifier(C,
                        NC_SCENE | ND_SEQUENCER | NA_SELECTED,
                        seq::get_ref_scene_for_notifiers(C)); /*BFA - 3D Sequencer*/
}

/** \} */

/* -------------------------------------------------------------------- */
/** \name (De)select All Operator
 * \{ */

static wmOperatorStatus sequencer_de_select_all_exec(bContext *C, wmOperator *op)
{
  int action = RNA_enum_get(op->ptr, "action");
  Scene *scene = CTX_data_scene(C);

  if (sequencer_view_has_preview_poll(C) && !sequencer_view_preview_only_poll(C)) {
    return OPERATOR_CANCELLED;
  }

  if (sequencer_retiming_mode_is_active(C) && retiming_keys_can_be_displayed(CTX_wm_space_seq(C)))
  {
    return sequencer_retiming_select_all_exec(C, op);
  }

  blender::VectorSet strips = all_strips_from_context(C);

  if (action == SEL_TOGGLE) {
    action = SEL_SELECT;
    for (Strip *strip : strips) {
      if (strip->flag & STRIP_ALLSEL) {
        action = SEL_DESELECT;
        break;
      }
    }
  }
  if (ELEM(action, SEL_INVERT, SEL_SELECT)) {
    if (action == SEL_INVERT) {
      for (Strip *strip : strips) {
        if (strip->flag & STRIP_ALLSEL) {
          strips.remove(strip);
        }
      }
    }
    deselect_all_strips(scene);
  }
  for (Strip *strip : strips) {
    switch (action) {
      case SEL_SELECT:
        strip->flag |= SELECT;
        break;
      case SEL_DESELECT:
        strip->flag &= ~STRIP_ALLSEL;
        break;
      case SEL_INVERT:
        strip->flag |= SELECT;
        break;
    }
  }
  ED_outliner_select_sync_from_sequence_tag(C);
  WM_event_add_notifier(
      C, NC_SCENE | ND_SEQUENCER, seq::get_ref_scene_for_notifiers(C)); /*BFA - 3D Sequencer*/

  return OPERATOR_FINISHED;
}

/*bfa - descriptions*/
static std::string sequencer_ot_select_all_get_description(bContext * /*C*/,
                                                           wmOperatorType * /*ot*/,
                                                           PointerRNA *ptr)
{
  /*Select*/
  if (RNA_enum_get(ptr, "action") == SEL_SELECT) {
    return "Select all strips";
  }
  /*Deselect*/
  else if (RNA_enum_get(ptr, "action") == SEL_DESELECT) {
    return "Deselect all strips";
  }
  /*Invert*/
  else if (RNA_enum_get(ptr, "action") == SEL_INVERT) {
    return "Inverts the current selection";
  }
  return "";
}

void SEQUENCER_OT_select_all(wmOperatorType *ot)
{
  /* Identifiers. */
  ot->name = "(De)select All";
  ot->idname = "SEQUENCER_OT_select_all";
  ot->description = "Select or deselect all strips";

  /* API callbacks. */
  ot->exec = sequencer_de_select_all_exec;
  ot->get_description = sequencer_ot_select_all_get_description; /*bfa - descriptions*/
  ot->poll = sequencer_edit_poll;

  /* Flags. */
  ot->flag = OPTYPE_UNDO;

  WM_operator_properties_select_all(ot);
}

/** \} */

/* -------------------------------------------------------------------- */
/** \name Select Inverse Operator
 * \{ */

static wmOperatorStatus sequencer_select_inverse_exec(bContext *C, wmOperator * /*op*/)
{
  /*Scene *scene = CTX_data_scene(C);*/ /*BFA - warning, 'scene': local variable is initialized but
                                           not referenced*/

  if (sequencer_view_has_preview_poll(C) && !sequencer_view_preview_only_poll(C)) {
    return OPERATOR_CANCELLED;
  }

  blender::VectorSet strips = all_strips_from_context(C);

  for (Strip *strip : strips) {
    if (strip->flag & SELECT) {
      strip->flag &= ~STRIP_ALLSEL;
    }
    else {
      strip->flag &= ~(SEQ_LEFTSEL + SEQ_RIGHTSEL);
      strip->flag |= SELECT;
    }
  }

  ED_outliner_select_sync_from_sequence_tag(C);
  WM_event_add_notifier(
      C, NC_SCENE | ND_SEQUENCER, seq::get_ref_scene_for_notifiers(C)); /*BFA - 3D Sequencer*/

  return OPERATOR_FINISHED;
}

void SEQUENCER_OT_select_inverse(wmOperatorType *ot)
{
  /* Identifiers. */
  ot->name = "Select Inverse";
  ot->idname = "SEQUENCER_OT_select_inverse";
  ot->description = "Select unselected strips";

  /* API callbacks. */
  ot->exec = sequencer_select_inverse_exec;
  ot->poll = sequencer_edit_poll;

  /* Flags. */
  ot->flag = OPTYPE_UNDO;
}

/** \} */

/* -------------------------------------------------------------------- */
/** \name Select Operator
 * \{ */

static void sequencer_select_set_active(Scene *scene, Strip *strip)
{
  Editing *ed = seq::editing_get(scene);

  seq::select_active_set(scene, strip);

  if (ELEM(strip->type, STRIP_TYPE_IMAGE, STRIP_TYPE_MOVIE)) {
    if (strip->data) {
      BLI_strncpy(ed->act_imagedir, strip->data->dirpath, FILE_MAXDIR);
    }
  }
  else if (strip->type == STRIP_TYPE_SOUND_RAM) {
    if (strip->data) {
      BLI_strncpy(ed->act_sounddir, strip->data->dirpath, FILE_MAXDIR);
    }
  }
  recurs_sel_strip(strip);
}

static void sequencer_select_side_of_frame(const bContext *C,
                                           const View2D *v2d,
                                           const int mval[2],
                                           Scene *scene)
{
  Editing *ed = seq::editing_get(scene);

  const float x = UI_view2d_region_to_view_x(v2d, mval[0]);
  LISTBASE_FOREACH (Strip *, strip_iter, seq::active_seqbase_get(ed)) {
    if (((x < scene->r.cfra) &&
         (seq::time_right_handle_frame_get(scene, strip_iter) <= scene->r.cfra)) ||
        ((x >= scene->r.cfra) &&
         (seq::time_left_handle_frame_get(scene, strip_iter) >= scene->r.cfra)))
    {
      /* Select left or right. */
      strip_iter->flag |= SELECT;
      recurs_sel_strip(strip_iter);
    }
  }

  {
    SpaceSeq *sseq = CTX_wm_space_seq(C);
    if (sseq && sseq->flag & SEQ_MARKER_TRANS) {

      LISTBASE_FOREACH (TimeMarker *, tmarker, &scene->markers) {
        if (((x < scene->r.cfra) && (tmarker->frame <= scene->r.cfra)) ||
            ((x >= scene->r.cfra) && (tmarker->frame >= scene->r.cfra)))
        {
          tmarker->flag |= SELECT;
        }
        else {
          tmarker->flag &= ~SELECT;
        }
      }
    }
  }
}

static void sequencer_select_linked_handle(const bContext *C,
                                           Strip *strip,
                                           const eStripHandle handle_clicked)
{
  Scene *scene = CTX_data_scene(C);
  Editing *ed = seq::editing_get(scene);
  if (!ELEM(handle_clicked, STRIP_HANDLE_LEFT, STRIP_HANDLE_RIGHT)) {
    /* First click selects the strip and its adjacent handles (if valid).
     * Second click selects the strip,
     * both of its handles and its adjacent handles (if valid). */
    const bool is_striponly_selected = ((strip->flag & STRIP_ALLSEL) == SELECT);
    strip->flag &= ~STRIP_ALLSEL;
    strip->flag |= is_striponly_selected ? STRIP_ALLSEL : SELECT;
    select_surrounding_handles(scene, strip);
  }
  else {
    /* Always select the strip under the cursor. */
    strip->flag |= SELECT;

    /* First click selects adjacent handles on that side.
     * Second click selects all strips in that direction.
     * If there are no adjacent strips, it just selects all in that direction.
     */
    const int sel_side = (handle_clicked == STRIP_HANDLE_LEFT) ? seq::SIDE_LEFT : seq::SIDE_RIGHT;

    Strip *neighbor = find_neighboring_strip(scene, strip, sel_side, -1);
    if (neighbor) {
      switch (sel_side) {
        case seq::SIDE_LEFT:
          if ((strip->flag & SEQ_LEFTSEL) && (neighbor->flag & SEQ_RIGHTSEL)) {
            strip->flag |= SELECT;
            select_active_side(scene,
                               ed->seqbasep,
                               seq::SIDE_LEFT,
                               strip->channel,
                               seq::time_left_handle_frame_get(scene, strip));
          }
          else {
            strip->flag |= SELECT;
            neighbor->flag |= SELECT;
            recurs_sel_strip(neighbor);
            neighbor->flag |= SEQ_RIGHTSEL;
            strip->flag |= SEQ_LEFTSEL;
          }
          break;
        case seq::SIDE_RIGHT:
          if ((strip->flag & SEQ_RIGHTSEL) && (neighbor->flag & SEQ_LEFTSEL)) {
            strip->flag |= SELECT;
            select_active_side(scene,
                               ed->seqbasep,
                               seq::SIDE_RIGHT,
                               strip->channel,
                               seq::time_left_handle_frame_get(scene, strip));
          }
          else {
            strip->flag |= SELECT;
            neighbor->flag |= SELECT;
            recurs_sel_strip(neighbor);
            neighbor->flag |= SEQ_LEFTSEL;
            strip->flag |= SEQ_RIGHTSEL;
          }
          break;
      }
    }
    else {

      select_active_side(scene,
                         ed->seqbasep,
                         sel_side,
                         strip->channel,
                         seq::time_left_handle_frame_get(scene, strip));
    }
  }
}

/** Collect sequencer that are candidates for being selected. */
struct SeqSelect_Link {
  SeqSelect_Link *next, *prev;
  Strip *strip;
  /** Only use for center selection. */
  float center_dist_sq;
};

static int strip_sort_for_depth_select(const void *a, const void *b)
{
  const SeqSelect_Link *slink_a = static_cast<const SeqSelect_Link *>(a);
  const SeqSelect_Link *slink_b = static_cast<const SeqSelect_Link *>(b);

  /* Exactly overlapping strips, sort by channel (so the top-most is first). */
  if (slink_a->strip->channel < slink_b->strip->channel) {
    return 1;
  }
  if (slink_a->strip->channel > slink_b->strip->channel) {
    return -1;
  }
  return 0;
}

static int strip_sort_for_center_select(const void *a, const void *b)
{
  const SeqSelect_Link *slink_a = static_cast<const SeqSelect_Link *>(a);
  const SeqSelect_Link *slink_b = static_cast<const SeqSelect_Link *>(b);
  if (slink_a->center_dist_sq > slink_b->center_dist_sq) {
    return 1;
  }
  if (slink_a->center_dist_sq < slink_b->center_dist_sq) {
    return -1;
  }

  /* Exactly overlapping strips, use depth. */
  return strip_sort_for_depth_select(a, b);
}

/**
 * Check if click happened on image which belongs to strip.
 * If multiple strips are found, loop through them in order
 * (depth (top-most first) or closest to mouse when `center` is true).
 */
static Strip *strip_select_from_preview(
    const bContext *C, const int mval[2], const bool toggle, const bool extend, const bool center)
{
  Scene *scene = CTX_data_scene(C);
  Editing *ed = seq::editing_get(scene);
  ListBase *seqbase = seq::active_seqbase_get(ed);
  ListBase *channels = seq::channels_displayed_get(ed);
  SpaceSeq *sseq = CTX_wm_space_seq(C);
  View2D *v2d = UI_view2d_fromcontext(C);

  float mouseco_view[2];
  UI_view2d_region_to_view(v2d, mval[0], mval[1], &mouseco_view[0], &mouseco_view[1]);

  /* Always update the coordinates (check extended after). */
  const bool use_cycle = (!WM_cursor_test_motion_and_update(mval) || extend || toggle);

  /* Allow strips this far from the closest center to be included.
   * This allows cycling over center points which are near enough
   * to overlapping from the users perspective. */
  const float center_dist_sq_max = square_f(75.0f * U.pixelsize);
  const float center_scale_px[2] = {
      UI_view2d_scale_get_x(v2d),
      UI_view2d_scale_get_y(v2d),
  };

  blender::VectorSet strips = seq::query_rendered_strips(
      scene, channels, seqbase, scene->r.cfra, sseq->chanshown);

  SeqSelect_Link *slink_active = nullptr;
  Strip *strip_active = seq::select_active_get(scene);
  ListBase strips_ordered = {nullptr};
  for (Strip *strip : strips) {
    bool isect = false;
    float center_dist_sq_test = 0.0f;
    if (center) {
      /* Detect overlapping center points (scaled by the zoom level). */
      blender::float2 co = seq::image_transform_origin_offset_pixelspace_get(scene, strip);
      sub_v2_v2(co, mouseco_view);
      mul_v2_v2(co, center_scale_px);
      center_dist_sq_test = len_squared_v2(co);
      isect = center_dist_sq_test <= center_dist_sq_max;
      if (isect) {
        /* Use an active strip penalty for "center" selection when cycle is enabled. */
        if (use_cycle && (strip == strip_active) && (strip_active->flag & SELECT)) {
          center_dist_sq_test = square_f(sqrtf(center_dist_sq_test) + (3.0f * U.pixelsize));
        }
      }
    }
    else {
      isect = strip_point_image_isect(scene, strip, mouseco_view);
    }

    if (isect) {
      SeqSelect_Link *slink = MEM_callocN<SeqSelect_Link>(__func__);
      slink->strip = strip;
      slink->center_dist_sq = center_dist_sq_test;
      BLI_addtail(&strips_ordered, slink);

      if (strip == strip_active) {
        slink_active = slink;
      }
    }
  }

  BLI_listbase_sort(&strips_ordered,
                    center ? strip_sort_for_center_select : strip_sort_for_depth_select);

  SeqSelect_Link *slink_select = static_cast<SeqSelect_Link *>(strips_ordered.first);
  Strip *strip_select = nullptr;
  if (slink_select != nullptr) {
    /* Only use special behavior for the active strip when it's selected. */
    if ((center == false) && slink_active && (strip_active->flag & SELECT)) {
      if (use_cycle) {
        if (slink_active->next) {
          slink_select = slink_active->next;
        }
      }
      else {
        /* Match object selection behavior: keep the current active item unless cycle is enabled.
         * Clicking again in the same location will cycle away from the active object. */
        slink_select = slink_active;
      }
    }
    strip_select = slink_select->strip;
  }

  BLI_freelistN(&strips_ordered);

  return strip_select;
}

bool handle_is_selected(const Strip *strip, const eStripHandle handle)
{
  return ((strip->flag & SEQ_LEFTSEL) && (handle == STRIP_HANDLE_LEFT)) ||
         ((strip->flag & SEQ_RIGHTSEL) && (handle == STRIP_HANDLE_RIGHT));
}

/**
 * Test to see if the desired strip `selection` already matches the underlying strips' state.
 * If so, `sequencer_select` functions will keep the rest of the current timeline selection intact
 * on press, only selecting the given strip on release if no tweak occurs.
 */
static bool element_already_selected(const StripSelection &selection)
{
  if (selection.strip1 == nullptr) {
    return false;
  }
<<<<<<< HEAD
  const bool strip1_already_selected = ((selection.strip1->flag & SELECT) != 0);
  if (selection.strip2 == nullptr) {
    const bool handle_already_selected = handle_is_selected(selection.strip1, selection.handle) ||
                                         selection.handle == SEQ_HANDLE_NONE;
    return strip1_already_selected && handle_already_selected;
  }
=======

  const bool strip1_already_selected = ((selection.strip1->flag & SELECT) != 0);
  if (selection.strip2 == nullptr) {
    if (selection.handle == STRIP_HANDLE_NONE) {
      return strip1_already_selected && !(selection.strip1->flag & (SEQ_LEFTSEL | SEQ_RIGHTSEL));
    }
    return strip1_already_selected && handle_is_selected(selection.strip1, selection.handle);
  }

  /* If we are here, the strip selection is dual handle. */
>>>>>>> f812af9b
  const bool strip2_already_selected = ((selection.strip2->flag & SELECT) != 0);
  const int strip1_handle = selection.strip1->flag & (SEQ_RIGHTSEL | SEQ_LEFTSEL);
  const int strip2_handle = selection.strip2->flag & (SEQ_RIGHTSEL | SEQ_LEFTSEL);
  /* Handles must be selected in XOR fashion, with `strip1` matching `handle_clicked`. */
  const bool both_handles_selected = strip1_handle == selection.handle && strip2_handle != 0 &&
                                     strip1_handle != strip2_handle;
  return strip1_already_selected && strip2_already_selected && both_handles_selected;
}

static void sequencer_select_connected_strips(const StripSelection &selection)
{
  blender::VectorSet<Strip *> sources;
  sources.add(selection.strip1);
  if (selection.strip2) {
    sources.add(selection.strip2);
  }

  for (Strip *source : sources) {
    blender::VectorSet<Strip *> connections = seq::connected_strips_get(source);
    for (Strip *connection : connections) {
      /* Copy selection settings exactly for connected strips. */
      connection->flag &= ~STRIP_ALLSEL;
      connection->flag |= source->flag & (STRIP_ALLSEL);
    }
  }
}

static void sequencer_copy_handles_to_selected_strips(const StripSelection &selection,
                                                      const VectorSet<Strip *> prev_selection)
{
  /* TODO(john): Dual handle propagation is not supported for now due to its complexity,
   * but once we simplify selection assumptions in 5.0 we can add support for it. */
  if (selection.strip2) {
    return;
  }

  Strip *source = selection.strip1;
  /* For left or right handle selection only, simply copy selection state. */
  /* NOTE that this must be `ALLSEL` since `prev_selection` was deselected earlier. */
  for (Strip *strip : prev_selection) {
    strip->flag &= ~STRIP_ALLSEL;
    strip->flag |= source->flag & STRIP_ALLSEL;
  }
}

static void sequencer_select_strip_impl(const Editing *ed,
                                        Strip *strip,
                                        const eStripHandle handle_clicked,
                                        const bool extend,
                                        const bool deselect,
                                        const bool toggle)
{
  const bool is_active = (ed->act_strip == strip);

  /* Exception for active strip handles. */
  if ((handle_clicked != STRIP_HANDLE_NONE) && (strip->flag & SELECT) && is_active && toggle) {
    if (handle_clicked == STRIP_HANDLE_LEFT) {
      strip->flag ^= SEQ_LEFTSEL;
    }
    else if (handle_clicked == STRIP_HANDLE_RIGHT) {
      strip->flag ^= SEQ_RIGHTSEL;
    }
    return;
  }

  /* Select strip. */
  /* Match object selection behavior. */
  int action = -1;
  if (extend) {
    action = 1;
  }
  else if (deselect) {
    action = 0;
  }
  else {
    if (!((strip->flag & SELECT) && is_active)) {
      action = 1;
    }
    else if (toggle) {
      action = 0;
    }
  }

  if (action == 1) {
    strip->flag |= SELECT;
    if (handle_clicked == STRIP_HANDLE_LEFT) {
      strip->flag |= SEQ_LEFTSEL;
    }
    if (handle_clicked == STRIP_HANDLE_RIGHT) {
      strip->flag |= SEQ_RIGHTSEL;
    }
  }
  else if (action == 0) {
    strip->flag &= ~STRIP_ALLSEL;
  }
}

static void select_linked_time(const Scene *scene,
                               const StripSelection &selection,
                               const bool extend,
                               const bool deselect,
                               const bool toggle)
{
  Editing *ed = seq::editing_get(scene);

  sequencer_select_strip_impl(ed, selection.strip1, selection.handle, extend, deselect, toggle);
  select_linked_time_strip(scene, selection.strip1, selection.handle);

  if (selection.strip2 != nullptr) {
<<<<<<< HEAD
    eStripHandle strip2_handle_clicked = (selection.handle == SEQ_HANDLE_LEFT) ? SEQ_HANDLE_RIGHT :
                                                                                 SEQ_HANDLE_LEFT;
=======
    eStripHandle strip2_handle_clicked = (selection.handle == STRIP_HANDLE_LEFT) ?
                                             STRIP_HANDLE_RIGHT :
                                             STRIP_HANDLE_LEFT;
>>>>>>> f812af9b
    sequencer_select_strip_impl(
        ed, selection.strip2, strip2_handle_clicked, extend, deselect, toggle);
    select_linked_time_strip(scene, selection.strip2, strip2_handle_clicked);
  }
}

/**
 * Similar to `strip_handle_draw_size_get()`, but returns a larger clickable area that is
 * the same for a given zoom level no matter whether "simplified tweaking" is turned off or on.
 * `strip_clickable_areas_get` will pad this past strip bounds by 1/3 of the inner handle size,
 * making the full handle size either 15 + 5 = 20px or 1/4 + 1/12 = 1/3 of the strip size.
 */
static float inner_clickable_handle_size_get(const Scene *scene,
                                             const Strip *strip,
                                             const View2D *v2d)
{
  const float pixelx = 1 / UI_view2d_scale_get_x(v2d);
  const float strip_len = seq::time_right_handle_frame_get(scene, strip) -
                          seq::time_left_handle_frame_get(scene, strip);
  return min_ff(15.0f * pixelx * U.pixelsize, strip_len / 4);
}

bool can_select_handle(const Scene *scene, const Strip *strip, const View2D *v2d)
{
  if (seq::effect_get_num_inputs(strip->type) > 0) {
    return false;
  }

  Editing *ed = seq::editing_get(scene);
  ListBase *channels = seq::channels_displayed_get(ed);
  if (seq::transform_is_locked(channels, strip)) {
    return false;
  }

  /* This ensures clickable handles are deactivated when the strip gets too small (25 or 15
   * frames). Since the full handle size for a small strip is 1/3 of the strip size (see
   * `inner_clickable_handle_size_get`), this means handles cannot be smaller than 25/3 = 8px for
   * simple tweaking, 15/3 = 5px for legacy behavior. */
  int min_len = 25 * U.pixelsize;
  if ((U.sequencer_editor_flag & USER_SEQ_ED_SIMPLE_TWEAKING) == 0) {
    min_len = 15 * U.pixelsize;
  }

  const float pixelx = 1 / UI_view2d_scale_get_x(v2d);
  const int strip_len = seq::time_right_handle_frame_get(scene, strip) -
                        seq::time_left_handle_frame_get(scene, strip);
  if (strip_len / pixelx < min_len) {
    return false;
  }

  if (UI_view2d_scale_get_y(v2d) < 16 * U.pixelsize) {
    return false;
  }

  return true;
}

static void strip_clickable_areas_get(const Scene *scene,
                                      const Strip *strip,
                                      const View2D *v2d,
                                      rctf *r_body,
                                      rctf *r_left_handle,
                                      rctf *r_right_handle)
{
  strip_rectf(scene, strip, r_body);
  *r_left_handle = *r_body;
  *r_right_handle = *r_body;

  const float handsize = inner_clickable_handle_size_get(scene, strip, v2d);
  r_left_handle->xmax = r_body->xmin + handsize;
  r_right_handle->xmin = r_body->xmax - handsize;
  BLI_rctf_pad(r_left_handle, handsize / 3, 0.0f);
  BLI_rctf_pad(r_right_handle, handsize / 3, 0.0f);
  BLI_rctf_pad(r_body, -handsize, 0.0f);
}

static rctf strip_clickable_area_get(const Scene *scene, const View2D *v2d, const Strip *strip)
{
  rctf body, left, right;
  strip_clickable_areas_get(scene, strip, v2d, &body, &left, &right);
  BLI_rctf_union(&body, &left);
  BLI_rctf_union(&body, &right);
  return body;
}

static float strip_to_frame_distance(const Scene *scene,
                                     const View2D *v2d,
                                     const Strip *strip,
                                     float timeline_frame)
{
  rctf body, left, right;
  strip_clickable_areas_get(scene, strip, v2d, &body, &left, &right);
  return BLI_rctf_length_x(&body, timeline_frame);
}

/**
 * Get strips that can be selected by a click from `mouse_co` in view-space.
 * The area considered includes padded handles past strip bounds, so multiple strips may be
 * returned.
 */
static blender::Vector<Strip *> padded_strips_under_mouse_get(const Scene *scene,
                                                              const View2D *v2d,
                                                              float mouse_co[2])
{
  Editing *ed = seq::editing_get(scene);

  if (ed == nullptr) {
    return {};
  }

  blender::Vector<Strip *> strips;
  LISTBASE_FOREACH (Strip *, strip, ed->seqbasep) {
    if (strip->channel != int(mouse_co[1])) {
      continue;
    }
    if (seq::time_left_handle_frame_get(scene, strip) > v2d->cur.xmax) {
      continue;
    }
    if (seq::time_right_handle_frame_get(scene, strip) < v2d->cur.xmin) {
      continue;
    }
    const rctf body = strip_clickable_area_get(scene, v2d, strip);
    if (!BLI_rctf_isect_pt_v(&body, mouse_co)) {
      continue;
    }
    strips.append(strip);
  }

  std::sort(strips.begin(), strips.end(), [&](const Strip *strip1, const Strip *strip2) {
    return strip_to_frame_distance(scene, v2d, strip1, mouse_co[0]) <
           strip_to_frame_distance(scene, v2d, strip2, mouse_co[0]);
  });

  return strips;
}

static bool strips_are_adjacent(const Scene *scene, const Strip *strip1, const Strip *strip2)
{
  const int s1_left = seq::time_left_handle_frame_get(scene, strip1);
  const int s1_right = seq::time_right_handle_frame_get(scene, strip1);
  const int s2_left = seq::time_left_handle_frame_get(scene, strip2);
  const int s2_right = seq::time_right_handle_frame_get(scene, strip2);

  return s1_right == s2_left || s1_left == s2_right;
}

static eStripHandle strip_handle_under_cursor_get(const Scene *scene,
                                                  const Strip *strip,
                                                  const View2D *v2d,
                                                  float mouse_co[2])
{
  if (!can_select_handle(scene, strip, v2d)) {
    return STRIP_HANDLE_NONE;
  }

  rctf body, left, right;
  strip_clickable_areas_get(scene, strip, v2d, &body, &left, &right);
  if (BLI_rctf_isect_pt_v(&left, mouse_co)) {
    return STRIP_HANDLE_LEFT;
  }
  if (BLI_rctf_isect_pt_v(&right, mouse_co)) {
    return STRIP_HANDLE_RIGHT;
  }

  return STRIP_HANDLE_NONE;
}

static bool is_mouse_over_both_handles_of_adjacent_strips(const Scene *scene,
                                                          blender::Vector<Strip *> strips,
                                                          const View2D *v2d,
                                                          float mouse_co[2])
{
  const eStripHandle strip1_handle = strip_handle_under_cursor_get(
      scene, strips[0], v2d, mouse_co);

<<<<<<< HEAD
  if (strip1_handle == SEQ_HANDLE_NONE) {
=======
  if (strip1_handle == STRIP_HANDLE_NONE) {
>>>>>>> f812af9b
    return false;
  }
  if (!strips_are_adjacent(scene, strips[0], strips[1])) {
    return false;
  }
  const eStripHandle strip2_handle = strip_handle_under_cursor_get(
      scene, strips[1], v2d, mouse_co);
<<<<<<< HEAD
  if (strip1_handle == SEQ_HANDLE_RIGHT && strip2_handle != SEQ_HANDLE_LEFT) {
    return false;
  }
  if (strip1_handle == SEQ_HANDLE_LEFT && strip2_handle != SEQ_HANDLE_RIGHT) {
=======
  if (strip1_handle == STRIP_HANDLE_RIGHT && strip2_handle != STRIP_HANDLE_LEFT) {
    return false;
  }
  if (strip1_handle == STRIP_HANDLE_LEFT && strip2_handle != STRIP_HANDLE_RIGHT) {
>>>>>>> f812af9b
    return false;
  }

  return true;
}

StripSelection pick_strip_and_handle(const Scene *scene, const View2D *v2d, float mouse_co[2])
{
  StripSelection selection;
  /* Do not pick strips when clicking inside time scrub region. */
  float time_scrub_y = v2d->cur.ymax - UI_TIME_SCRUB_MARGIN_Y / UI_view2d_scale_get_y(v2d);
  if (mouse_co[1] > time_scrub_y) {
    return selection;
  }

  blender::Vector<Strip *> strips = padded_strips_under_mouse_get(scene, v2d, mouse_co);

  if (strips.size() == 0) {
    return selection;
  }

  selection.strip1 = strips[0];
  selection.handle = strip_handle_under_cursor_get(scene, selection.strip1, v2d, mouse_co);

  if (strips.size() == 2 && (U.sequencer_editor_flag & USER_SEQ_ED_SIMPLE_TWEAKING) != 0 &&
      is_mouse_over_both_handles_of_adjacent_strips(scene, strips, v2d, mouse_co))
  {
    selection.strip2 = strips[1];
  }

  return selection;
}

wmOperatorStatus sequencer_select_exec(bContext *C, wmOperator *op)
{
  const View2D *v2d = UI_view2d_fromcontext(C);
  Scene *scene = CTX_data_scene(C);
  Editing *ed = seq::editing_get(scene);
  ARegion *region = CTX_wm_region(C);
  ScrArea *area = CTX_wm_area(C);

  if (ed == nullptr) {
    return OPERATOR_CANCELLED;
  }

  if (STREQ(area->runtime.tool->idname, "builtin.blade")) {
    /* Blade tool overrides select operator everywhere except the padded part of handles. We
     * should not be able to select these with this tool active, so return. */
    return OPERATOR_CANCELLED;
  }

  if (region->regiontype == RGN_TYPE_PREVIEW) {
    if (!sequencer_view_preview_only_poll(C)) {
      return OPERATOR_CANCELLED;
    }
    const SpaceSeq *sseq = CTX_wm_space_seq(C);
    if (sseq->mainb != SEQ_DRAW_IMG_IMBUF) {
      return OPERATOR_CANCELLED;
    }
  }

  const bool was_retiming = sequencer_retiming_mode_is_active(C);

  MouseCoords mouse_co(v2d, RNA_int_get(op->ptr, "mouse_x"), RNA_int_get(op->ptr, "mouse_y"));

  /* Check to see if the mouse cursor intersects with the retiming box; if so, `strip_key_owner` is
   * set. If the cursor intersects with a retiming key, `key` will be set too. */
  Strip *strip_key_owner = nullptr;
  SeqRetimingKey *key = retiming_mouseover_key_get(C, mouse_co.region, &strip_key_owner);

  /* If no key was found, the mouse cursor may still intersect with a "fake key" that has not been
   * realized yet. */
  if (strip_key_owner != nullptr && key == nullptr &&
      retiming_keys_can_be_displayed(CTX_wm_space_seq(C)) &&
      seq::retiming_data_is_editable(strip_key_owner))
  {
    key = try_to_realize_fake_keys(C, strip_key_owner, mouse_co.region);
  }

  if (key != nullptr) {
    if (!was_retiming) {
      deselect_all_strips(scene);
      sequencer_select_do_updates(C, scene);
    }
    /* Attempt to realize any other connected strips' fake keys. */
    if (seq::is_strip_connected(strip_key_owner)) {
      const int key_frame = seq::retiming_key_timeline_frame_get(scene, strip_key_owner, key);
      blender::VectorSet<Strip *> connections = seq::connected_strips_get(strip_key_owner);
      for (Strip *connection : connections) {
        if (key_frame == left_fake_key_frame_get(C, connection) ||
            key_frame == right_fake_key_frame_get(C, connection))
        {
          realize_fake_keys(scene, connection);
        }
      }
    }
    return sequencer_retiming_key_select_exec(C, op, key, strip_key_owner);
  }

  /* We should only reach here if no retiming selection is happening. */
  if (was_retiming) {
    seq::retiming_selection_clear(ed);
    WM_event_add_notifier(C, NC_SCENE | ND_SEQUENCER, scene);
  }

  const bool extend = RNA_boolean_get(op->ptr, "extend");
  const bool deselect = RNA_boolean_get(op->ptr, "deselect");
  const bool deselect_all = RNA_boolean_get(op->ptr, "deselect_all");
  const bool toggle = RNA_boolean_get(op->ptr, "toggle");
  const bool center = RNA_boolean_get(op->ptr, "center");

  StripSelection selection;
  if (region->regiontype == RGN_TYPE_PREVIEW) {
    selection.strip1 = strip_select_from_preview(C, mouse_co.region, toggle, extend, center);
  }
  else {
    selection = pick_strip_and_handle(scene, v2d, mouse_co.view);
  }

  /* NOTE: `side_of_frame` and `linked_time` functionality is designed to be shared on one
   * keymap, therefore both properties can be true at the same time. */
  if (selection.strip1 && RNA_boolean_get(op->ptr, "linked_time")) {
    if (!extend && !toggle) {
      deselect_all_strips(scene);
    }
    select_linked_time(scene, selection, extend, deselect, toggle);
    sequencer_select_do_updates(C, scene);
    sequencer_select_set_active(scene, selection.strip1);
    return OPERATOR_FINISHED;
  }

  /* Select left, right or overlapping the current frame. */
  if (RNA_boolean_get(op->ptr, "side_of_frame")) {
    if (!extend && !toggle) {
      deselect_all_strips(scene);
    }
    sequencer_select_side_of_frame(C, v2d, mouse_co.region, scene);
    sequencer_select_do_updates(C, scene);
    return OPERATOR_FINISHED;
  }

  /* On Alt selection, select the strip and bordering handles. */
  if (selection.strip1 && RNA_boolean_get(op->ptr, "linked_handle")) {
    if (!extend && !toggle) {
      deselect_all_strips(scene);
    }
    sequencer_select_linked_handle(C, selection.strip1, selection.handle);
    sequencer_select_do_updates(C, scene);
    sequencer_select_set_active(scene, selection.strip1);
    return OPERATOR_FINISHED;
  }

  const bool wait_to_deselect_others = RNA_boolean_get(op->ptr, "wait_to_deselect_others");
  const bool already_selected = element_already_selected(selection);

  SpaceSeq *sseq = CTX_wm_space_seq(C);
  if (selection.handle != STRIP_HANDLE_NONE && already_selected) {
    sseq->flag &= ~SPACE_SEQ_DESELECT_STRIP_HANDLE;
  }
  else {
    sseq->flag |= SPACE_SEQ_DESELECT_STRIP_HANDLE;
  }
  const bool ignore_connections = RNA_boolean_get(op->ptr, "ignore_connections");

  /* Clicking on already selected element falls on modal operation.
   * All strips are deselected on mouse button release unless extend mode is used. */
  if (already_selected && wait_to_deselect_others && !toggle && !ignore_connections) {
    return OPERATOR_RUNNING_MODAL;
  }

  VectorSet<Strip *> copy_to;
  /* True if the user selects either handle of a strip that is already selected, meaning that
   * handles should be propagated to all currently selected strips. */
  bool copy_handles_to_sel = (U.sequencer_editor_flag & USER_SEQ_ED_SIMPLE_TWEAKING) &&
                             (selection.handle != STRIP_HANDLE_NONE) &&
                             (selection.strip1->flag & SELECT);

  /* TODO(john): Dual handle propagation is not supported for now due to its complexity,
   * but once we simplify selection assumptions in 5.0 we can add support for it. */
  copy_handles_to_sel &= (selection.strip2 == nullptr);

  if (copy_handles_to_sel) {
    copy_to = seq::query_selected_strips(seq::active_seqbase_get(scene->ed));
    copy_to.remove(selection.strip1);
    copy_to.remove_if([](Strip *strip) { return strip->type == STRIP_TYPE_EFFECT; });
  }

  bool changed = false;
  /* Deselect everything for now. NOTE that this condition runs for almost every click with no
   * modifiers. `sequencer_select_strip_impl` expects this and will re-select any strips in
   * `selection`. */
  if (deselect_all ||
      (selection.strip1 && (extend == false && deselect == false && toggle == false)))
  {
    changed |= deselect_all_strips(scene);
  }

<<<<<<< HEAD
  /* Nothing to select, but strips could be deselected. */
=======
  /* Nothing to select, but strips might have been deselected, in which case we should update. */
>>>>>>> f812af9b
  if (!selection.strip1) {
    if (changed) {
      sequencer_select_do_updates(C, scene);
    }
    return changed ? OPERATOR_FINISHED : OPERATOR_CANCELLED;
  }

  /* Do actual selection. */
  sequencer_select_strip_impl(ed, selection.strip1, selection.handle, extend, deselect, toggle);
  if (selection.strip2 != nullptr) {
<<<<<<< HEAD
    /* Invert handle selection for second strip */
    eStripHandle strip2_handle_clicked = (selection.handle == SEQ_HANDLE_LEFT) ? SEQ_HANDLE_RIGHT :
                                                                                 SEQ_HANDLE_LEFT;
    sequencer_select_strip_impl(
        ed, selection.strip2, strip2_handle_clicked, extend, deselect, toggle);
=======
    /* Invert handle selection for second strip. */
    eStripHandle strip2_handle_clicked = (selection.handle == STRIP_HANDLE_LEFT) ?
                                             STRIP_HANDLE_RIGHT :
                                             STRIP_HANDLE_LEFT;
    sequencer_select_strip_impl(
        ed, selection.strip2, strip2_handle_clicked, extend, deselect, toggle);
  }

  if (copy_handles_to_sel) {
    sequencer_copy_handles_to_selected_strips(selection, copy_to);
>>>>>>> f812af9b
  }

  if (!ignore_connections) {
    sequencer_select_connected_strips(selection);
  }

  sequencer_select_do_updates(C, scene);
  sequencer_select_set_active(scene, selection.strip1);
  return OPERATOR_FINISHED;
}

static wmOperatorStatus sequencer_select_invoke(bContext *C, wmOperator *op, const wmEvent *event)
{
  const wmOperatorStatus retval = WM_generic_select_invoke(C, op, event);
  ARegion *region = CTX_wm_region(C);
  if (region && (region->regiontype == RGN_TYPE_PREVIEW)) {
    return WM_operator_flag_only_pass_through_on_press(retval, event);
  }
  return retval;
}

static std::string sequencer_select_get_name(wmOperatorType *ot, PointerRNA *ptr)
{
  if (RNA_boolean_get(ptr, "ignore_connections")) {
    return CTX_IFACE_(BLT_I18NCONTEXT_OPERATOR_DEFAULT, "Select (Unconnected)");
  }
  if (RNA_boolean_get(ptr, "linked_time")) {
    return CTX_IFACE_(BLT_I18NCONTEXT_OPERATOR_DEFAULT, "Select (Linked Time)");
  }
  if (RNA_boolean_get(ptr, "linked_handle")) {
    return CTX_IFACE_(BLT_I18NCONTEXT_OPERATOR_DEFAULT, "Select (Linked Handle)");
  }
  if (RNA_boolean_get(ptr, "side_of_frame")) {
    return CTX_IFACE_(BLT_I18NCONTEXT_OPERATOR_DEFAULT, "Select (Side of Frame)");
  }

  return ED_select_pick_get_name(ot, ptr);
}

void SEQUENCER_OT_select(wmOperatorType *ot)
{
  PropertyRNA *prop;

  /* Identifiers. */
  ot->name = "Select";
  ot->idname = "SEQUENCER_OT_select";
  ot->description = "Select a strip (last selected becomes the \"active strip\")";

  /* API callbacks. */
  ot->exec = sequencer_select_exec;
  ot->invoke = sequencer_select_invoke;
  ot->modal = WM_generic_select_modal;
  ot->poll = ED_operator_sequencer_active;
  ot->get_name = sequencer_select_get_name;

  /* Flags. */
  ot->flag = OPTYPE_UNDO;

  /* Properties. */
  WM_operator_properties_generic_select(ot);

  WM_operator_properties_mouse_select(ot);

  prop = RNA_def_boolean(
      ot->srna,
      "center",
      false,
      "Center",
      "Use the object center when selecting, in edit mode used to extend object selection");
  RNA_def_property_flag(prop, PROP_SKIP_SAVE);

  prop = RNA_def_boolean(ot->srna,
                         "linked_handle",
                         false,
                         "Linked Handle",
                         "Select handles next to the active strip");
  RNA_def_property_flag(prop, PROP_SKIP_SAVE);

  prop = RNA_def_boolean(ot->srna,
                         "linked_time",
                         false,
                         "Linked Time",
                         "Select other strips or handles at the same time, or all retiming keys "
                         "after the current in retiming mode");
  RNA_def_property_flag(prop, PROP_SKIP_SAVE);

  prop = RNA_def_boolean(
      ot->srna,
      "side_of_frame",
      false,
      "Side of Frame",
      "Select all strips on same side of the current frame as the mouse cursor");
  RNA_def_property_flag(prop, PROP_SKIP_SAVE);

  prop = RNA_def_boolean(ot->srna,
                         "ignore_connections",
                         false,
                         "Ignore Connections",
                         "Select strips individually whether or not they are connected");
  RNA_def_property_flag(prop, PROP_SKIP_SAVE);
}

/** \} */

/* -------------------------------------------------------------------- */
/** \name Select Handle Operator
 * \{ */

static wmOperatorStatus sequencer_select_handle_exec(bContext *C, wmOperator *op)
{
  /* This operator is only used in the RCS keymap by default and is not exposed in any menus. */
  const View2D *v2d = UI_view2d_fromcontext(C);
  Scene *scene = CTX_data_scene(C);
  Editing *ed = seq::editing_get(scene);

  if (ed == nullptr) {
    return OPERATOR_CANCELLED;
  }

  if ((U.sequencer_editor_flag & USER_SEQ_ED_SIMPLE_TWEAKING) == 0) {
    return OPERATOR_CANCELLED | OPERATOR_PASS_THROUGH;
  }

  MouseCoords mouse_co(v2d, RNA_int_get(op->ptr, "mouse_x"), RNA_int_get(op->ptr, "mouse_y"));

  StripSelection selection = pick_strip_and_handle(scene, v2d, mouse_co.view);
<<<<<<< HEAD
  if (selection.strip1 == nullptr || selection.handle == SEQ_HANDLE_NONE) {
=======
  if (selection.strip1 == nullptr || selection.handle == STRIP_HANDLE_NONE) {
>>>>>>> f812af9b
    return OPERATOR_CANCELLED | OPERATOR_PASS_THROUGH;
  }

  /* Ignore clicks on retiming keys. */
  Strip *strip_key_test = nullptr;
  SeqRetimingKey *key = retiming_mouseover_key_get(C, mouse_co.region, &strip_key_test);
  if (key != nullptr) {
    return OPERATOR_CANCELLED | OPERATOR_PASS_THROUGH;
  }

  SpaceSeq *sseq = CTX_wm_space_seq(C);
  if (element_already_selected(selection)) {
    sseq->flag &= ~SPACE_SEQ_DESELECT_STRIP_HANDLE;
    return OPERATOR_CANCELLED | OPERATOR_PASS_THROUGH;
  }
  sseq->flag |= SPACE_SEQ_DESELECT_STRIP_HANDLE;
  deselect_all_strips(scene);

  /* Do actual selection. */
  sequencer_select_strip_impl(ed, selection.strip1, selection.handle, false, false, false);
  if (selection.strip2 != nullptr) {
    /* Invert handle selection for second strip */
<<<<<<< HEAD
    eStripHandle strip2_handle_clicked = (selection.handle == SEQ_HANDLE_LEFT) ? SEQ_HANDLE_RIGHT :
                                                                                 SEQ_HANDLE_LEFT;
=======
    eStripHandle strip2_handle_clicked = (selection.handle == STRIP_HANDLE_LEFT) ?
                                             STRIP_HANDLE_RIGHT :
                                             STRIP_HANDLE_LEFT;
>>>>>>> f812af9b
    sequencer_select_strip_impl(ed, selection.strip2, strip2_handle_clicked, false, false, false);
  }

  const bool ignore_connections = RNA_boolean_get(op->ptr, "ignore_connections");
  if (!ignore_connections) {
    sequencer_select_connected_strips(selection);
  }

  seq::retiming_selection_clear(ed);
  sequencer_select_do_updates(C, scene);
  sequencer_select_set_active(scene, selection.strip1);
  return OPERATOR_FINISHED | OPERATOR_PASS_THROUGH;
}

static wmOperatorStatus sequencer_select_handle_invoke(bContext *C,
                                                       wmOperator *op,
                                                       const wmEvent *event)
{
  ARegion *region = CTX_wm_region(C);

  int mval[2];
  WM_event_drag_start_mval(event, region, mval);

  RNA_int_set(op->ptr, "mouse_x", mval[0]);
  RNA_int_set(op->ptr, "mouse_y", mval[1]);

  return sequencer_select_handle_exec(C, op);
}

void SEQUENCER_OT_select_handle(wmOperatorType *ot)
{
  PropertyRNA *prop;

  /* Identifiers. */
  ot->name = "Select Handle";
  ot->idname = "SEQUENCER_OT_select_handle";
  ot->description = "Select strip handle";

  /* API callbacks. */
  ot->exec = sequencer_select_handle_exec;
  ot->invoke = sequencer_select_handle_invoke;
  ot->poll = ED_operator_sequencer_active;

  /* Flags. */
  ot->flag = OPTYPE_UNDO;

  /* Properties. */
  WM_operator_properties_generic_select(ot);

  prop = RNA_def_boolean(ot->srna,
                         "ignore_connections",
                         false,
                         "Ignore Connections",
                         "Select strips individually whether or not they are connected");
  RNA_def_property_flag(prop, PROP_SKIP_SAVE);
}

/** \} */

/* -------------------------------------------------------------------- */
/** \name Select More Operator
 * \{ */

/* Run recursively to select linked. */
static bool select_linked_internal(Scene *scene)
{
  Editing *ed = seq::editing_get(scene);

  if (ed == nullptr) {
    return false;
  }

  bool changed = false;

  LISTBASE_FOREACH (Strip *, strip, seq::active_seqbase_get(ed)) {
    if ((strip->flag & SELECT) == 0) {
      continue;
    }
    /* Only get unselected neighbors. */
    Strip *neighbor = find_neighboring_strip(scene, strip, seq::SIDE_LEFT, 0);
    if (neighbor) {
      neighbor->flag |= SELECT;
      recurs_sel_strip(neighbor);
      changed = true;
    }
    neighbor = find_neighboring_strip(scene, strip, seq::SIDE_RIGHT, 0);
    if (neighbor) {
      neighbor->flag |= SELECT;
      recurs_sel_strip(neighbor);
      changed = true;
    }
  }

  return changed;
}

/* Select only one linked strip on each side. */
static bool select_more_less_impl(Scene *scene, bool select_more)
{
  Editing *ed = seq::editing_get(scene);

  if (ed == nullptr) {
    return false;
  }

  GSet *neighbors = BLI_gset_new(BLI_ghashutil_ptrhash, BLI_ghashutil_ptrcmp, "Linked strips");
  const int neighbor_selection_filter = select_more ? 0 : SELECT;
  const int selection_filter = select_more ? SELECT : 0;

  LISTBASE_FOREACH (Strip *, strip, seq::active_seqbase_get(ed)) {
    if ((strip->flag & SELECT) != selection_filter) {
      continue;
    }
    Strip *neighbor = find_neighboring_strip(
        scene, strip, seq::SIDE_LEFT, neighbor_selection_filter);
    if (neighbor) {
      BLI_gset_add(neighbors, neighbor);
    }
    neighbor = find_neighboring_strip(scene, strip, seq::SIDE_RIGHT, neighbor_selection_filter);
    if (neighbor) {
      BLI_gset_add(neighbors, neighbor);
    }
  }

  bool changed = false;
  GSetIterator gsi;
  BLI_gsetIterator_init(&gsi, neighbors);
  while (!BLI_gsetIterator_done(&gsi)) {
    Strip *neighbor = static_cast<Strip *>(BLI_gsetIterator_getKey(&gsi));
    if (select_more) {
      neighbor->flag |= SELECT;
      recurs_sel_strip(neighbor);
    }
    else {
      neighbor->flag &= ~SELECT;
    }
    changed = true;
    BLI_gsetIterator_step(&gsi);
  }

  BLI_gset_free(neighbors, nullptr);
  return changed;
}

static wmOperatorStatus sequencer_select_more_exec(bContext *C, wmOperator * /*op*/)
{
  Scene *scene = CTX_data_scene(C);

  if (!select_more_less_impl(scene, true)) {
    return OPERATOR_CANCELLED;
  }

  ED_outliner_select_sync_from_sequence_tag(C);

  WM_event_add_notifier(
      C, NC_SCENE | ND_SEQUENCER, seq::get_ref_scene_for_notifiers(C)); /*BFA - 3D Sequencer*/

  return OPERATOR_FINISHED;
}

void SEQUENCER_OT_select_more(wmOperatorType *ot)
{
  /* Identifiers. */
  ot->name = "Select More";
  ot->idname = "SEQUENCER_OT_select_more";
  ot->description = "Select more strips adjacent to the current selection";

  /* API callbacks. */
  ot->exec = sequencer_select_more_exec;
  ot->poll = sequencer_edit_poll;

  /* Flags. */
  ot->flag = OPTYPE_REGISTER | OPTYPE_UNDO;
}

/** \} */

/* -------------------------------------------------------------------- */
/** \name Select Less Operator
 * \{ */

static wmOperatorStatus sequencer_select_less_exec(bContext *C, wmOperator * /*op*/)
{
  Scene *scene = CTX_data_scene(C);

  if (!select_more_less_impl(scene, false)) {
    return OPERATOR_CANCELLED;
  }

  ED_outliner_select_sync_from_sequence_tag(C);

  WM_event_add_notifier(
      C, NC_SCENE | ND_SEQUENCER, seq::get_ref_scene_for_notifiers(C)); /*BFA - 3D Sequencer*/

  return OPERATOR_FINISHED;
}

void SEQUENCER_OT_select_less(wmOperatorType *ot)
{
  /* Identifiers. */
  ot->name = "Select Less";
  ot->idname = "SEQUENCER_OT_select_less";
  ot->description = "Shrink the current selection of adjacent selected strips";

  /* API callbacks. */
  ot->exec = sequencer_select_less_exec;
  ot->poll = sequencer_edit_poll;

  /* Flags. */
  ot->flag = OPTYPE_REGISTER | OPTYPE_UNDO;
}

/** \} */

/* -------------------------------------------------------------------- */
/** \name Select Pick Linked Operator
 * \{ */

static wmOperatorStatus sequencer_select_linked_pick_invoke(bContext *C,
                                                            wmOperator *op,
                                                            const wmEvent *event)
{
  Scene *scene = CTX_data_scene(C);
  const View2D *v2d = UI_view2d_fromcontext(C);

  bool extend = RNA_boolean_get(op->ptr, "extend");

  float mouse_co[2];
  UI_view2d_region_to_view(v2d, event->mval[0], event->mval[1], &mouse_co[0], &mouse_co[1]);

  /* This works like UV, not mesh. */
  StripSelection mouse_selection = pick_strip_and_handle(scene, v2d, mouse_co);
  if (!mouse_selection.strip1) {
    return OPERATOR_FINISHED; /* User error as with mesh?? */
  }

  if (extend == 0) {
    deselect_all_strips(scene);
  }

  mouse_selection.strip1->flag |= SELECT;
  recurs_sel_strip(mouse_selection.strip1);

  bool selected = true;
  while (selected) {
    selected = select_linked_internal(scene);
  }

  ED_outliner_select_sync_from_sequence_tag(C);

  WM_event_add_notifier(
      C, NC_SCENE | ND_SEQUENCER, seq::get_ref_scene_for_notifiers(C)); /*BFA - 3D Sequencer*/

  return OPERATOR_FINISHED;
}

void SEQUENCER_OT_select_linked_pick(wmOperatorType *ot)
{
  /* Identifiers. */
  ot->name = "Select Pick Linked";
  ot->idname = "SEQUENCER_OT_select_linked_pick";
  ot->description = "Select a chain of linked strips nearest to the mouse pointer";

  /* API callbacks. */
  ot->invoke = sequencer_select_linked_pick_invoke;
  ot->poll = ED_operator_sequencer_active;

  /* Flags. */
  ot->flag = OPTYPE_REGISTER | OPTYPE_UNDO;

  /* Properties. */
  PropertyRNA *prop;
  prop = RNA_def_boolean(ot->srna, "extend", false, "Extend", "Extend the selection");
  RNA_def_property_flag(prop, PROP_SKIP_SAVE);
}

/** \} */

/* -------------------------------------------------------------------- */
/** \name Select Linked Operator
 * \{ */

static wmOperatorStatus sequencer_select_linked_exec(bContext *C, wmOperator * /*op*/)
{
  Scene *scene = CTX_data_scene(C);
  bool selected;

  selected = true;
  while (selected) {
    selected = select_linked_internal(scene);
  }

  ED_outliner_select_sync_from_sequence_tag(C);

  WM_event_add_notifier(
      C, NC_SCENE | ND_SEQUENCER, seq::get_ref_scene_for_notifiers(C)); /*BFA - 3D Sequencer*/

  return OPERATOR_FINISHED;
}

void SEQUENCER_OT_select_linked(wmOperatorType *ot)
{
  /* Identifiers. */
  ot->name = "Select Linked";
  ot->idname = "SEQUENCER_OT_select_linked";
  ot->description = "Select all strips adjacent to the current selection";

  /* API callbacks. */
  ot->exec = sequencer_select_linked_exec;
  ot->poll = sequencer_edit_poll;

  /* Flags. */
  ot->flag = OPTYPE_REGISTER | OPTYPE_UNDO;
}

/** \} */

/* -------------------------------------------------------------------- */
/** \name Select Handles Operator
 * \{ */

enum {
  SEQ_SELECT_HANDLES_SIDE_LEFT,
  SEQ_SELECT_HANDLES_SIDE_RIGHT,
  SEQ_SELECT_HANDLES_SIDE_BOTH,
  SEQ_SELECT_HANDLES_SIDE_LEFT_NEIGHBOR,
  SEQ_SELECT_HANDLES_SIDE_RIGHT_NEIGHBOR,
  SEQ_SELECT_HANDLES_SIDE_BOTH_NEIGHBORS,
};

static const EnumPropertyItem prop_select_handles_side_types[] = {
    {SEQ_SELECT_HANDLES_SIDE_LEFT, "LEFT", 0, "Left", ""},
    {SEQ_SELECT_HANDLES_SIDE_RIGHT, "RIGHT", 0, "Right", ""},
    {SEQ_SELECT_HANDLES_SIDE_BOTH, "BOTH", 0, "Both", ""},
    {SEQ_SELECT_HANDLES_SIDE_LEFT_NEIGHBOR, "LEFT_NEIGHBOR", 0, "Left Neighbor", ""},
    {SEQ_SELECT_HANDLES_SIDE_RIGHT_NEIGHBOR, "RIGHT_NEIGHBOR", 0, "Right Neighbor", ""},
    {SEQ_SELECT_HANDLES_SIDE_BOTH_NEIGHBORS, "BOTH_NEIGHBORS", 0, "Both Neighbors", ""},
    {0, nullptr, 0, nullptr, nullptr},
};

static wmOperatorStatus sequencer_select_handles_exec(bContext *C, wmOperator *op)
{
  Scene *scene = CTX_data_scene(C);
  Editing *ed = seq::editing_get(scene);
  int sel_side = RNA_enum_get(op->ptr, "side");
  LISTBASE_FOREACH (Strip *, strip, ed->seqbasep) {
    if (strip->flag & SELECT) {
      Strip *l_neighbor = find_neighboring_strip(scene, strip, seq::SIDE_LEFT, -1);
      Strip *r_neighbor = find_neighboring_strip(scene, strip, seq::SIDE_RIGHT, -1);

      switch (sel_side) {
        case SEQ_SELECT_HANDLES_SIDE_LEFT:
          strip->flag &= ~SEQ_RIGHTSEL;
          strip->flag |= SEQ_LEFTSEL;
          break;
        case SEQ_SELECT_HANDLES_SIDE_RIGHT:
          strip->flag &= ~SEQ_LEFTSEL;
          strip->flag |= SEQ_RIGHTSEL;
          break;
        case SEQ_SELECT_HANDLES_SIDE_BOTH:
          strip->flag |= SEQ_LEFTSEL | SEQ_RIGHTSEL;
          break;
        case SEQ_SELECT_HANDLES_SIDE_LEFT_NEIGHBOR:
          if (l_neighbor) {
            if (!(l_neighbor->flag & SELECT)) {
              l_neighbor->flag |= SEQ_RIGHTSEL;
            }
          }
          break;
        case SEQ_SELECT_HANDLES_SIDE_RIGHT_NEIGHBOR:
          if (r_neighbor) {
            if (!(r_neighbor->flag & SELECT)) {
              r_neighbor->flag |= SEQ_LEFTSEL;
            }
          }
          break;
        case SEQ_SELECT_HANDLES_SIDE_BOTH_NEIGHBORS:
          if (l_neighbor) {
            if (!(l_neighbor->flag & SELECT)) {
              l_neighbor->flag |= SEQ_RIGHTSEL;
            }
          }
          if (r_neighbor) {
            if (!(r_neighbor->flag & SELECT)) {
              r_neighbor->flag |= SEQ_LEFTSEL;
            }
            break;
          }
      }
    }
  }
  /*   Select strips */
  LISTBASE_FOREACH (Strip *, strip, ed->seqbasep) {
    if ((strip->flag & SEQ_LEFTSEL) || (strip->flag & SEQ_RIGHTSEL)) {
      if (!(strip->flag & SELECT)) {
        strip->flag |= SELECT;
        recurs_sel_strip(strip);
      }
    }
  }

  ED_outliner_select_sync_from_sequence_tag(C);

  WM_event_add_notifier(
      C, NC_SCENE | ND_SEQUENCER, seq::get_ref_scene_for_notifiers(C)); /*BFA - 3D Sequencer*/

  return OPERATOR_FINISHED;
}

void SEQUENCER_OT_select_handles(wmOperatorType *ot)
{
  /* Identifiers. */
  ot->name = "Select Handles";
  ot->idname = "SEQUENCER_OT_select_handles";
  ot->description = "Select gizmo handles on the sides of the selected strip";

  /* API callbacks. */
  ot->exec = sequencer_select_handles_exec;
  ot->poll = sequencer_edit_poll;

  /* Flags. */
  ot->flag = OPTYPE_REGISTER | OPTYPE_UNDO;

  /* Properties. */
  RNA_def_enum(ot->srna,
               "side",
               prop_select_handles_side_types,
               SEQ_SELECT_HANDLES_SIDE_BOTH,
               "Side",
               "The side of the handle that is selected");
}

/** \} */

/* -------------------------------------------------------------------- */
/** \name Select Side of Frame Operator
 * \{ */

static wmOperatorStatus sequencer_select_side_of_frame_exec(bContext *C, wmOperator *op)
{
  Scene *scene = CTX_data_scene(C);
  Editing *ed = seq::editing_get(scene);
  const bool extend = RNA_boolean_get(op->ptr, "extend");
  const int side = RNA_enum_get(op->ptr, "side");

  if (ed == nullptr) {
    return OPERATOR_CANCELLED;
  }
  if (extend == false) {
    deselect_all_strips(scene);
  }
  const int timeline_frame = scene->r.cfra;
  LISTBASE_FOREACH (Strip *, strip, seq::active_seqbase_get(ed)) {
    bool test = false;
    switch (side) {
      case -1:
        test = (timeline_frame >= seq::time_right_handle_frame_get(scene, strip));
        break;
      case 1:
        test = (timeline_frame <= seq::time_left_handle_frame_get(scene, strip));
        break;
      case 2:
        test = seq::time_strip_intersects_frame(scene, strip, timeline_frame);
        break;
    }

    if (test) {
      strip->flag |= SELECT;
      recurs_sel_strip(strip);
    }
  }

  ED_outliner_select_sync_from_sequence_tag(C);

  WM_event_add_notifier(
      C, NC_SCENE | ND_SEQUENCER, seq::get_ref_scene_for_notifiers(C)); /*BFA - 3D Sequencer*/

  return OPERATOR_FINISHED;
}

void SEQUENCER_OT_select_side_of_frame(wmOperatorType *ot)
{
  static const EnumPropertyItem sequencer_select_left_right_types[] = {
      {-1, "LEFT", ICON_RESTRICT_SELECT_OFF, "Left", "Select to the left of the current frame"},
      {1, "RIGHT", ICON_RESTRICT_SELECT_OFF, "Right", "Select to the right of the current frame"},
      {2,
       "CURRENT",
       ICON_RESTRICT_SELECT_OFF,
       "Current Frame",
       "Select intersecting with the current frame"},
      {0, nullptr, 0, nullptr, nullptr},
  };

  /* Identifiers. */
  ot->name = "Select Side of Frame";
  ot->idname = "SEQUENCER_OT_select_side_of_frame";
  ot->description = "Select strips relative to the current frame";

  /* API callbacks. */
  ot->exec = sequencer_select_side_of_frame_exec;
  ot->poll = ED_operator_sequencer_active;

  /* Flags. */
  ot->flag = OPTYPE_UNDO;

  /* Properties. */
  PropertyRNA *prop;
  prop = RNA_def_boolean(ot->srna, "extend", false, "Extend", "Extend the selection");
  RNA_def_property_flag(prop, PROP_SKIP_SAVE);
  ot->prop = RNA_def_enum(ot->srna, "side", sequencer_select_left_right_types, 0, "Side", "");
}

/** \} */

/* -------------------------------------------------------------------- */
/** \name Select Side Operator
 * \{ */

static wmOperatorStatus sequencer_select_side_exec(bContext *C, wmOperator *op)
{
  Scene *scene = CTX_data_scene(C);
  Editing *ed = seq::editing_get(scene);

  const int sel_side = RNA_enum_get(op->ptr, "side");
  const int frame_init = sel_side == seq::SIDE_LEFT ? INT_MIN : INT_MAX;
  int frame_ranges[seq::MAX_CHANNELS];
  bool selected = false;

  copy_vn_i(frame_ranges, ARRAY_SIZE(frame_ranges), frame_init);

  LISTBASE_FOREACH (Strip *, strip, ed->seqbasep) {
    if (UNLIKELY(strip->channel >= seq::MAX_CHANNELS)) {
      continue;
    }
    int *frame_limit_p = &frame_ranges[strip->channel];
    if (strip->flag & SELECT) {
      selected = true;
      if (sel_side == seq::SIDE_LEFT) {
        *frame_limit_p = max_ii(*frame_limit_p, seq::time_left_handle_frame_get(scene, strip));
      }
      else {
        *frame_limit_p = min_ii(*frame_limit_p, seq::time_left_handle_frame_get(scene, strip));
      }
    }
  }

  if (selected == false) {
    return OPERATOR_CANCELLED;
  }

  select_active_side_range(scene, ed->seqbasep, sel_side, frame_ranges, frame_init);

  ED_outliner_select_sync_from_sequence_tag(C);

  WM_event_add_notifier(
      C, NC_SCENE | ND_SEQUENCER, seq::get_ref_scene_for_notifiers(C)); /*BFA - 3D Sequencer*/

  return OPERATOR_FINISHED;
}

void SEQUENCER_OT_select_side(wmOperatorType *ot)
{
  /* Identifiers. */
  ot->name = "Select Side";
  ot->idname = "SEQUENCER_OT_select_side";
  ot->description = "Select strips on the nominated side of the selected strips";

  /* API callbacks. */
  ot->exec = sequencer_select_side_exec;
  ot->poll = sequencer_edit_poll;

  /* Flags. */
  ot->flag = OPTYPE_REGISTER | OPTYPE_UNDO;

  /* Properties. */
  RNA_def_enum(ot->srna,
               "side",
               prop_side_types,
               seq::SIDE_BOTH,
               "Side",
               "The side to which the selection is applied");
}

/** \} */

/* -------------------------------------------------------------------- */
/** \name Box Select Operator
 * \{ */

static bool strip_box_select_rect_image_isect(const Scene *scene,
                                              const Strip *strip,
                                              const rctf *rect)
{
  const blender::Array<blender::float2> strip_image_quad = seq::image_transform_final_quad_get(
      scene, strip);
  float rect_quad[4][2] = {{rect->xmax, rect->ymax},
                           {rect->xmax, rect->ymin},
                           {rect->xmin, rect->ymin},
                           {rect->xmin, rect->ymax}};

  return strip_point_image_isect(scene, strip, rect_quad[0]) ||
         strip_point_image_isect(scene, strip, rect_quad[1]) ||
         strip_point_image_isect(scene, strip, rect_quad[2]) ||
         strip_point_image_isect(scene, strip, rect_quad[3]) ||
         isect_point_quad_v2(
             strip_image_quad[0], rect_quad[0], rect_quad[1], rect_quad[2], rect_quad[3]) ||
         isect_point_quad_v2(
             strip_image_quad[1], rect_quad[0], rect_quad[1], rect_quad[2], rect_quad[3]) ||
         isect_point_quad_v2(
             strip_image_quad[2], rect_quad[0], rect_quad[1], rect_quad[2], rect_quad[3]) ||
         isect_point_quad_v2(
             strip_image_quad[3], rect_quad[0], rect_quad[1], rect_quad[2], rect_quad[3]);
}

static void seq_box_select_strip_from_preview(const bContext *C,
                                              const rctf *rect,
                                              const eSelectOp mode)
{
  Scene *scene = CTX_data_scene(C);
  Editing *ed = seq::editing_get(scene);
  ListBase *seqbase = seq::active_seqbase_get(ed);
  ListBase *channels = seq::channels_displayed_get(ed);
  SpaceSeq *sseq = CTX_wm_space_seq(C);

  blender::VectorSet strips = seq::query_rendered_strips(
      scene, channels, seqbase, scene->r.cfra, sseq->chanshown);
  for (Strip *strip : strips) {
    if (!strip_box_select_rect_image_isect(scene, strip, rect)) {
      continue;
    }

    if (ELEM(mode, SEL_OP_ADD, SEL_OP_SET)) {
      strip->flag |= SELECT;
    }
    else {
      BLI_assert(mode == SEL_OP_SUB);
      strip->flag &= ~SELECT;
    }
  }
}

static wmOperatorStatus sequencer_box_select_exec(bContext *C, wmOperator *op)
{
  Scene *scene = CTX_data_scene(C);
  View2D *v2d = UI_view2d_fromcontext(C);
  Editing *ed = seq::editing_get(scene);

  if (ed == nullptr) {
    return OPERATOR_CANCELLED;
  }

  if (sequencer_retiming_mode_is_active(C) && retiming_keys_can_be_displayed(CTX_wm_space_seq(C)))
  {
    return sequencer_retiming_box_select_exec(C, op);
  }

  const eSelectOp sel_op = eSelectOp(RNA_enum_get(op->ptr, "mode"));
  const bool handles = RNA_boolean_get(op->ptr, "include_handles");
  const bool select = (sel_op != SEL_OP_SUB);

  bool changed = false;

  if (SEL_OP_USE_PRE_DESELECT(sel_op)) {
    changed |= deselect_all_strips(scene);
  }

  rctf rectf;
  WM_operator_properties_border_to_rctf(op, &rectf);
  UI_view2d_region_to_view_rctf(v2d, &rectf, &rectf);

  ARegion *region = CTX_wm_region(C);
  if (region->regiontype == RGN_TYPE_PREVIEW) {
    if (!sequencer_view_preview_only_poll(C)) {
      return OPERATOR_CANCELLED;
    }
    seq_box_select_strip_from_preview(C, &rectf, sel_op);
    sequencer_select_do_updates(C, scene);
    return OPERATOR_FINISHED;
  }

  LISTBASE_FOREACH (Strip *, strip, ed->seqbasep) {
    rctf rq;
    strip_rectf(scene, strip, &rq);
    if (BLI_rctf_isect(&rq, &rectf, nullptr)) {
      if (handles) {
        /* Get the clickable handle size, ignoring padding. */
        float handsize = inner_clickable_handle_size_get(scene, strip, v2d) * 4;

        /* Right handle. */
        if (rectf.xmax > (seq::time_right_handle_frame_get(scene, strip) - handsize)) {
          if (select) {
            strip->flag |= SELECT | SEQ_RIGHTSEL;
          }
          else {
            /* Deselect the strip if it's left with no handles selected. */
            if ((strip->flag & SEQ_RIGHTSEL) && ((strip->flag & SEQ_LEFTSEL) == 0)) {
              strip->flag &= ~SELECT;
            }
            strip->flag &= ~SEQ_RIGHTSEL;
          }

          changed = true;
        }
        /* Left handle. */
        if (rectf.xmin < (seq::time_left_handle_frame_get(scene, strip) + handsize)) {
          if (select) {
            strip->flag |= SELECT | SEQ_LEFTSEL;
          }
          else {
            /* Deselect the strip if it's left with no handles selected. */
            if ((strip->flag & SEQ_LEFTSEL) && ((strip->flag & SEQ_RIGHTSEL) == 0)) {
              strip->flag &= ~SELECT;
            }
            strip->flag &= ~SEQ_LEFTSEL;
          }
        }

        changed = true;
      }

      /* Regular box selection. */
      else {
        SET_FLAG_FROM_TEST(strip->flag, select, SELECT);
        strip->flag &= ~(SEQ_LEFTSEL | SEQ_RIGHTSEL);
        changed = true;
      }

      const bool ignore_connections = RNA_boolean_get(op->ptr, "ignore_connections");
      if (!ignore_connections) {
        /* Propagate selection to connected strips. */
        StripSelection selection;
        selection.strip1 = strip;
        sequencer_select_connected_strips(selection);
      }
    }
  }

  if (!changed) {
    return OPERATOR_CANCELLED;
  }

  sequencer_select_do_updates(C, scene);

  return OPERATOR_FINISHED;
}

static wmOperatorStatus sequencer_box_select_invoke(bContext *C,
                                                    wmOperator *op,
                                                    const wmEvent *event)
{
  Scene *scene = CTX_data_scene(C);
  const View2D *v2d = UI_view2d_fromcontext(C);
  ARegion *region = CTX_wm_region(C);

  if (region->regiontype == RGN_TYPE_PREVIEW && !sequencer_view_preview_only_poll(C)) {
    return OPERATOR_CANCELLED;
  }

  const bool tweak = RNA_boolean_get(op->ptr, "tweak");

  if (tweak) {
    int mval[2];
    float mouse_co[2];
    WM_event_drag_start_mval(event, region, mval);
    UI_view2d_region_to_view(v2d, mval[0], mval[1], &mouse_co[0], &mouse_co[1]);

    StripSelection selection = pick_strip_and_handle(scene, v2d, mouse_co);

    if (selection.strip1 != nullptr) {
      return OPERATOR_CANCELLED | OPERATOR_PASS_THROUGH;
    }
  }

  return WM_gesture_box_invoke(C, op, event);
}

void SEQUENCER_OT_select_box(wmOperatorType *ot)
{
  PropertyRNA *prop;

  /* Identifiers. */
  ot->name = "Box Select";
  ot->idname = "SEQUENCER_OT_select_box";
  ot->description = "Select strips using box selection";

  /* API callbacks. */
  ot->invoke = sequencer_box_select_invoke;
  ot->exec = sequencer_box_select_exec;
  ot->modal = WM_gesture_box_modal;
  ot->cancel = WM_gesture_box_cancel;

  ot->poll = ED_operator_sequencer_active;

  /* Flags. */
  ot->flag = OPTYPE_UNDO;

  /* Properties. */
  WM_operator_properties_gesture_box(ot);
  WM_operator_properties_select_operation_simple(ot);

  prop = RNA_def_boolean(
      ot->srna,
      "tweak",
      false,
      "Tweak",
      "Make box select pass through to sequence slide when the cursor is hovering on a strip");
  RNA_def_property_flag(prop, PROP_SKIP_SAVE);

  prop = RNA_def_boolean(
      ot->srna, "include_handles", false, "Select Handles", "Select the strips and their handles");
  RNA_def_property_flag(prop, PROP_SKIP_SAVE);

  prop = RNA_def_boolean(ot->srna,
                         "ignore_connections",
                         false,
                         "Ignore Connections",
                         "Select strips individually whether or not they are connected");
  RNA_def_property_flag(prop, PROP_SKIP_SAVE);
}

/** \} */

/* -------------------------------------------------------------------- */
/** \name Select Grouped Operator
 * \{ */

enum {
  SEQ_SELECT_GROUP_TYPE,
  SEQ_SELECT_GROUP_TYPE_BASIC,
  SEQ_SELECT_GROUP_TYPE_EFFECT,
  SEQ_SELECT_GROUP_DATA,
  SEQ_SELECT_GROUP_EFFECT,
  SEQ_SELECT_GROUP_EFFECT_LINK,
  SEQ_SELECT_GROUP_OVERLAP,
};

static const EnumPropertyItem sequencer_prop_select_grouped_types[] = {
    {SEQ_SELECT_GROUP_TYPE, "TYPE", ICON_TYPE, "Type", "Shared strip type"},
    {SEQ_SELECT_GROUP_TYPE_BASIC,
     "TYPE_BASIC",
     ICON_TYPE,
     "Global Type",
     "All strips of same basic type (graphical or sound)"},
    {SEQ_SELECT_GROUP_TYPE_EFFECT,
     "TYPE_EFFECT",
     ICON_TYPE,
     "Effect Type",
     "Shared strip effect type (if active strip is not an effect one, select all non-effect "
     "strips)"},
    {SEQ_SELECT_GROUP_DATA, "DATA", ICON_TEXT, "Data", "Shared data (scene, image, sound, etc.)"},
    {SEQ_SELECT_GROUP_EFFECT, "EFFECT", ICON_PHYSICS, "Effect", "Shared effects"},
    {SEQ_SELECT_GROUP_EFFECT_LINK,
     "EFFECT_LINK",
     ICON_LINKED,
     "Effect/Linked",
     "Other strips affected by the active one (sharing some time, and below or effect-assigned)"},
    {SEQ_SELECT_GROUP_OVERLAP, "OVERLAP", ICON_LAYER, "Overlap", "Overlapping time"},
    {0, nullptr, 0, nullptr, nullptr},
};

#define STRIP_IS_SOUND(_strip) \
  ((_strip->type & STRIP_TYPE_SOUND_RAM) && !(_strip->type & STRIP_TYPE_EFFECT))

#define STRIP_IS_EFFECT(_strip) ((_strip->type & STRIP_TYPE_EFFECT) != 0)

#define STRIP_USE_DATA(_strip) \
  (ELEM(_strip->type, STRIP_TYPE_SCENE, STRIP_TYPE_MOVIECLIP, STRIP_TYPE_MASK) || \
   STRIP_HAS_PATH(_strip))

#define STRIP_CHANNEL_CHECK(_strip, _chan) ELEM((_chan), 0, (_strip)->channel)

static bool select_grouped_type(blender::Span<Strip *> strips,
                                ListBase * /*seqbase*/,
                                Strip *act_strip,
                                const int channel)
{
  bool changed = false;

  for (Strip *strip : strips) {
    if (STRIP_CHANNEL_CHECK(strip, channel) && strip->type == act_strip->type) {
      strip->flag |= SELECT;
      changed = true;
    }
  }

  return changed;
}

static bool select_grouped_type_basic(blender::Span<Strip *> strips,
                                      ListBase * /*seqbase*/,
                                      Strip *act_strip,
                                      const int channel)
{
  bool changed = false;
  const bool is_sound = STRIP_IS_SOUND(act_strip);

  for (Strip *strip : strips) {
    if (STRIP_CHANNEL_CHECK(strip, channel) &&
        (is_sound ? STRIP_IS_SOUND(strip) : !STRIP_IS_SOUND(strip)))
    {
      strip->flag |= SELECT;
      changed = true;
    }
  }

  return changed;
}

static bool select_grouped_type_effect(blender::Span<Strip *> strips,
                                       ListBase * /*seqbase*/,
                                       Strip *act_strip,
                                       const int channel)
{
  bool changed = false;
  const bool is_effect = STRIP_IS_EFFECT(act_strip);

  for (Strip *strip : strips) {
    if (STRIP_CHANNEL_CHECK(strip, channel) &&
        (is_effect ? STRIP_IS_EFFECT(strip) : !STRIP_IS_EFFECT(strip)))
    {
      strip->flag |= SELECT;
      changed = true;
    }
  }

  return changed;
}

static bool select_grouped_data(blender::Span<Strip *> strips,
                                ListBase * /*seqbase*/,
                                Strip *act_strip,
                                const int channel)
{
  bool changed = false;
  const char *dirpath = act_strip->data ? act_strip->data->dirpath : nullptr;

  if (!STRIP_USE_DATA(act_strip)) {
    return changed;
  }

  if (STRIP_HAS_PATH(act_strip) && dirpath) {
    for (Strip *strip : strips) {
      if (STRIP_CHANNEL_CHECK(strip, channel) && STRIP_HAS_PATH(strip) && strip->data &&
          STREQ(strip->data->dirpath, dirpath))
      {
        strip->flag |= SELECT;
        changed = true;
      }
    }
  }
  else if (act_strip->type == STRIP_TYPE_SCENE) {
    Scene *sce = act_strip->scene;
    for (Strip *strip : strips) {
      if (STRIP_CHANNEL_CHECK(strip, channel) && strip->type == STRIP_TYPE_SCENE &&
          strip->scene == sce)
      {
        strip->flag |= SELECT;
        changed = true;
      }
    }
  }
  else if (act_strip->type == STRIP_TYPE_MOVIECLIP) {
    MovieClip *clip = act_strip->clip;
    for (Strip *strip : strips) {
      if (STRIP_CHANNEL_CHECK(strip, channel) && strip->type == STRIP_TYPE_MOVIECLIP &&
          strip->clip == clip)
      {
        strip->flag |= SELECT;
        changed = true;
      }
    }
  }
  else if (act_strip->type == STRIP_TYPE_MASK) {
    Mask *mask = act_strip->mask;
    for (Strip *strip : strips) {
      if (STRIP_CHANNEL_CHECK(strip, channel) && strip->type == STRIP_TYPE_MASK &&
          strip->mask == mask)
      {
        strip->flag |= SELECT;
        changed = true;
      }
    }
  }

  return changed;
}

static bool select_grouped_effect(blender::Span<Strip *> strips,
                                  ListBase * /*seqbase*/,
                                  Strip *act_strip,
                                  const int channel)
{
  bool changed = false;
  bool effects[STRIP_TYPE_MAX + 1];

  for (int i = 0; i <= STRIP_TYPE_MAX; i++) {
    effects[i] = false;
  }

  for (Strip *strip : strips) {
    if (STRIP_CHANNEL_CHECK(strip, channel) && (strip->type & STRIP_TYPE_EFFECT) &&
        seq::relation_is_effect_of_strip(strip, act_strip))
    {
      effects[strip->type] = true;
    }
  }

  for (Strip *strip : strips) {
    if (STRIP_CHANNEL_CHECK(strip, channel) && effects[strip->type]) {
      if (strip->input1) {
        strip->input1->flag |= SELECT;
      }
      if (strip->input2) {
        strip->input2->flag |= SELECT;
      }
      changed = true;
    }
  }

  return changed;
}

static bool select_grouped_time_overlap(const Scene *scene,
                                        blender::Span<Strip *> strips,
                                        ListBase * /*seqbase*/,
                                        Strip *act_strip)
{
  bool changed = false;

  for (Strip *strip : strips) {
    if (seq::time_left_handle_frame_get(scene, strip) <
            seq::time_right_handle_frame_get(scene, act_strip) &&
        seq::time_right_handle_frame_get(scene, strip) >
            seq::time_left_handle_frame_get(scene, act_strip))
    {
      strip->flag |= SELECT;
      changed = true;
    }
  }

  return changed;
}

/* Query strips that are in lower channel and intersect in time with strip_reference. */
static void query_lower_channel_strips(const Scene *scene,
                                       Strip *strip_reference,
                                       ListBase *seqbase,
                                       blender::VectorSet<Strip *> &strips)
{
  LISTBASE_FOREACH (Strip *, strip_test, seqbase) {
    if (strip_test->channel > strip_reference->channel) {
      continue; /* Not lower channel. */
    }
    if (seq::time_right_handle_frame_get(scene, strip_test) <=
            seq::time_left_handle_frame_get(scene, strip_reference) ||
        seq::time_left_handle_frame_get(scene, strip_test) >=
            seq::time_right_handle_frame_get(scene, strip_reference))
    {
      continue; /* Not intersecting in time. */
    }
    strips.add(strip_test);
  }
}

/* Select all strips within time range and with lower channel of initial selection. Then select
 * effect chains of these strips. */
static bool select_grouped_effect_link(const Scene *scene,
                                       blender::VectorSet<Strip *> strips,
                                       ListBase *seqbase,
                                       Strip * /*act_strip*/,
                                       const int /*channel*/)
{
  /* Get collection of strips. */
  strips.remove_if([&](Strip *strip) { return (strip->flag & SELECT) == 0; });
  const int selected_strip_count = strips.size();
  /* XXX: this uses scene as arg, so it does not work with iterator :( I had thought about this,
   * but expand function is just so useful... I can just add scene and inject it I guess. */
  seq::iterator_set_expand(scene, seqbase, strips, query_lower_channel_strips);
  seq::iterator_set_expand(scene, seqbase, strips, seq::query_strip_effect_chain);

  /* Check if other strips will be affected. */
  const bool changed = strips.size() > selected_strip_count;

  /* Actual logic. */
  for (Strip *strip : strips) {
    strip->flag |= SELECT;
  }

  return changed;
}

#undef STRIP_IS_SOUND
#undef STRIP_IS_EFFECT
#undef STRIP_USE_DATA

static wmOperatorStatus sequencer_select_grouped_exec(bContext *C, wmOperator *op)
{
  Scene *scene = CTX_data_scene(C);
  ListBase *seqbase = seq::active_seqbase_get(seq::editing_get(scene));
  Strip *act_strip = seq::select_active_get(scene);

  const bool is_preview = sequencer_view_has_preview_poll(C);
  if (is_preview && !sequencer_view_preview_only_poll(C)) {
    return OPERATOR_CANCELLED;
  }

  blender::VectorSet strips = all_strips_from_context(C);

  if (act_strip == nullptr || (is_preview && !strips.contains(act_strip))) {
    BKE_report(op->reports, RPT_ERROR, "No active strip!");
    return OPERATOR_CANCELLED;
  }

  const int type = RNA_enum_get(op->ptr, "type");
  const int channel = RNA_boolean_get(op->ptr, "use_active_channel") ? act_strip->channel : 0;
  const bool extend = RNA_boolean_get(op->ptr, "extend");

  bool changed = false;

  if (!extend) {
    LISTBASE_FOREACH (Strip *, strip, seqbase) {
      strip->flag &= ~SELECT;
      changed = true;
    }
  }

  switch (type) {
    case SEQ_SELECT_GROUP_TYPE:
      changed |= select_grouped_type(strips, seqbase, act_strip, channel);
      break;
    case SEQ_SELECT_GROUP_TYPE_BASIC:
      changed |= select_grouped_type_basic(strips, seqbase, act_strip, channel);
      break;
    case SEQ_SELECT_GROUP_TYPE_EFFECT:
      changed |= select_grouped_type_effect(strips, seqbase, act_strip, channel);
      break;
    case SEQ_SELECT_GROUP_DATA:
      changed |= select_grouped_data(strips, seqbase, act_strip, channel);
      break;
    case SEQ_SELECT_GROUP_EFFECT:
      changed |= select_grouped_effect(strips, seqbase, act_strip, channel);
      break;
    case SEQ_SELECT_GROUP_EFFECT_LINK:
      changed |= select_grouped_effect_link(scene, strips, seqbase, act_strip, channel);
      break;
    case SEQ_SELECT_GROUP_OVERLAP:
      changed |= select_grouped_time_overlap(scene, strips, seqbase, act_strip);
      break;
    default:
      BLI_assert(0);
      break;
  }

  if (changed) {
    ED_outliner_select_sync_from_sequence_tag(C);
    WM_event_add_notifier(
        C, NC_SCENE | ND_SEQUENCER, seq::get_ref_scene_for_notifiers(C)); /*BFA - 3D Sequencer*/
    return OPERATOR_FINISHED;
  }

  return OPERATOR_CANCELLED;
}

void SEQUENCER_OT_select_grouped(wmOperatorType *ot)
{
  /* Identifiers. */
  ot->name = "Select Grouped";
  ot->idname = "SEQUENCER_OT_select_grouped";
  ot->description = "Select all strips grouped by various properties";

  /* API callbacks. */
  ot->invoke = WM_menu_invoke;
  ot->exec = sequencer_select_grouped_exec;
  ot->poll = sequencer_edit_poll;

  /* Flags. */
  ot->flag = OPTYPE_REGISTER | OPTYPE_UNDO;

  /* Properties. */
  ot->prop = RNA_def_enum(ot->srna, "type", sequencer_prop_select_grouped_types, 0, "Type", "");
  RNA_def_boolean(ot->srna,
                  "extend",
                  false,
                  "Extend",
                  "Extend selection instead of deselecting everything first");
  RNA_def_boolean(ot->srna,
                  "use_active_channel",
                  false,
                  "Same Channel",
                  "Only consider strips on the same channel as the active one");
}

/** \} */

}  // namespace blender::ed::vse<|MERGE_RESOLUTION|>--- conflicted
+++ resolved
@@ -872,14 +872,6 @@
   if (selection.strip1 == nullptr) {
     return false;
   }
-<<<<<<< HEAD
-  const bool strip1_already_selected = ((selection.strip1->flag & SELECT) != 0);
-  if (selection.strip2 == nullptr) {
-    const bool handle_already_selected = handle_is_selected(selection.strip1, selection.handle) ||
-                                         selection.handle == SEQ_HANDLE_NONE;
-    return strip1_already_selected && handle_already_selected;
-  }
-=======
 
   const bool strip1_already_selected = ((selection.strip1->flag & SELECT) != 0);
   if (selection.strip2 == nullptr) {
@@ -890,7 +882,6 @@
   }
 
   /* If we are here, the strip selection is dual handle. */
->>>>>>> f812af9b
   const bool strip2_already_selected = ((selection.strip2->flag & SELECT) != 0);
   const int strip1_handle = selection.strip1->flag & (SEQ_RIGHTSEL | SEQ_LEFTSEL);
   const int strip2_handle = selection.strip2->flag & (SEQ_RIGHTSEL | SEQ_LEFTSEL);
@@ -1000,14 +991,9 @@
   select_linked_time_strip(scene, selection.strip1, selection.handle);
 
   if (selection.strip2 != nullptr) {
-<<<<<<< HEAD
-    eStripHandle strip2_handle_clicked = (selection.handle == SEQ_HANDLE_LEFT) ? SEQ_HANDLE_RIGHT :
-                                                                                 SEQ_HANDLE_LEFT;
-=======
     eStripHandle strip2_handle_clicked = (selection.handle == STRIP_HANDLE_LEFT) ?
                                              STRIP_HANDLE_RIGHT :
                                              STRIP_HANDLE_LEFT;
->>>>>>> f812af9b
     sequencer_select_strip_impl(
         ed, selection.strip2, strip2_handle_clicked, extend, deselect, toggle);
     select_linked_time_strip(scene, selection.strip2, strip2_handle_clicked);
@@ -1183,11 +1169,7 @@
   const eStripHandle strip1_handle = strip_handle_under_cursor_get(
       scene, strips[0], v2d, mouse_co);
 
-<<<<<<< HEAD
-  if (strip1_handle == SEQ_HANDLE_NONE) {
-=======
   if (strip1_handle == STRIP_HANDLE_NONE) {
->>>>>>> f812af9b
     return false;
   }
   if (!strips_are_adjacent(scene, strips[0], strips[1])) {
@@ -1195,17 +1177,10 @@
   }
   const eStripHandle strip2_handle = strip_handle_under_cursor_get(
       scene, strips[1], v2d, mouse_co);
-<<<<<<< HEAD
-  if (strip1_handle == SEQ_HANDLE_RIGHT && strip2_handle != SEQ_HANDLE_LEFT) {
-    return false;
-  }
-  if (strip1_handle == SEQ_HANDLE_LEFT && strip2_handle != SEQ_HANDLE_RIGHT) {
-=======
   if (strip1_handle == STRIP_HANDLE_RIGHT && strip2_handle != STRIP_HANDLE_LEFT) {
     return false;
   }
   if (strip1_handle == STRIP_HANDLE_LEFT && strip2_handle != STRIP_HANDLE_RIGHT) {
->>>>>>> f812af9b
     return false;
   }
 
@@ -1403,11 +1378,7 @@
     changed |= deselect_all_strips(scene);
   }
 
-<<<<<<< HEAD
-  /* Nothing to select, but strips could be deselected. */
-=======
   /* Nothing to select, but strips might have been deselected, in which case we should update. */
->>>>>>> f812af9b
   if (!selection.strip1) {
     if (changed) {
       sequencer_select_do_updates(C, scene);
@@ -1418,13 +1389,6 @@
   /* Do actual selection. */
   sequencer_select_strip_impl(ed, selection.strip1, selection.handle, extend, deselect, toggle);
   if (selection.strip2 != nullptr) {
-<<<<<<< HEAD
-    /* Invert handle selection for second strip */
-    eStripHandle strip2_handle_clicked = (selection.handle == SEQ_HANDLE_LEFT) ? SEQ_HANDLE_RIGHT :
-                                                                                 SEQ_HANDLE_LEFT;
-    sequencer_select_strip_impl(
-        ed, selection.strip2, strip2_handle_clicked, extend, deselect, toggle);
-=======
     /* Invert handle selection for second strip. */
     eStripHandle strip2_handle_clicked = (selection.handle == STRIP_HANDLE_LEFT) ?
                                              STRIP_HANDLE_RIGHT :
@@ -1435,7 +1399,6 @@
 
   if (copy_handles_to_sel) {
     sequencer_copy_handles_to_selected_strips(selection, copy_to);
->>>>>>> f812af9b
   }
 
   if (!ignore_connections) {
@@ -1562,11 +1525,7 @@
   MouseCoords mouse_co(v2d, RNA_int_get(op->ptr, "mouse_x"), RNA_int_get(op->ptr, "mouse_y"));
 
   StripSelection selection = pick_strip_and_handle(scene, v2d, mouse_co.view);
-<<<<<<< HEAD
-  if (selection.strip1 == nullptr || selection.handle == SEQ_HANDLE_NONE) {
-=======
   if (selection.strip1 == nullptr || selection.handle == STRIP_HANDLE_NONE) {
->>>>>>> f812af9b
     return OPERATOR_CANCELLED | OPERATOR_PASS_THROUGH;
   }
 
@@ -1589,14 +1548,9 @@
   sequencer_select_strip_impl(ed, selection.strip1, selection.handle, false, false, false);
   if (selection.strip2 != nullptr) {
     /* Invert handle selection for second strip */
-<<<<<<< HEAD
-    eStripHandle strip2_handle_clicked = (selection.handle == SEQ_HANDLE_LEFT) ? SEQ_HANDLE_RIGHT :
-                                                                                 SEQ_HANDLE_LEFT;
-=======
     eStripHandle strip2_handle_clicked = (selection.handle == STRIP_HANDLE_LEFT) ?
                                              STRIP_HANDLE_RIGHT :
                                              STRIP_HANDLE_LEFT;
->>>>>>> f812af9b
     sequencer_select_strip_impl(ed, selection.strip2, strip2_handle_clicked, false, false, false);
   }
 
