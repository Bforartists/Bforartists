/* SPDX-License-Identifier: GPL-2.0-or-later
 * Copyright 2009 Blender Foundation, Joshua Leung. All rights reserved. */

/** \file
 * \ingroup edanimation
 */

#include <stdio.h>

#include "MEM_guardedalloc.h"

#include "BLI_blenlib.h"
#include "BLI_math.h"
#include "BLI_utildefines.h"

#include "BLT_translation.h"

#include "DNA_anim_types.h"
#include "DNA_armature_types.h"
#include "DNA_cachefile_types.h"
#include "DNA_camera_types.h"
#include "DNA_curves_types.h"
#include "DNA_gpencil_types.h"
#include "DNA_key_types.h"
#include "DNA_lattice_types.h"
#include "DNA_light_types.h"
#include "DNA_linestyle_types.h"
#include "DNA_mask_types.h"
#include "DNA_material_types.h"
#include "DNA_mesh_types.h"
#include "DNA_meta_types.h"
#include "DNA_node_types.h"
#include "DNA_object_types.h"
#include "DNA_particle_types.h"
#include "DNA_pointcloud_types.h"
#include "DNA_scene_types.h"
#include "DNA_screen_types.h"
#include "DNA_simulation_types.h"
#include "DNA_space_types.h"
#include "DNA_speaker_types.h"
#include "DNA_userdef_types.h"
#include "DNA_volume_types.h"
#include "DNA_world_types.h"

#include "RNA_access.h"
#include "RNA_path.h"
#include "RNA_prototypes.h"

#include "BKE_anim_data.h"
#include "BKE_animsys.h"
#include "BKE_context.h"
#include "BKE_curve.h"
#include "BKE_gpencil.h"
#include "BKE_key.h"
#include "BKE_lib_id.h"
#include "BKE_main.h"
#include "BKE_nla.h"

#include "GPU_immediate.h"
#include "GPU_state.h"

#include "DEG_depsgraph.h"

#include "UI_interface.h"
#include "UI_interface_icons.h"
#include "UI_resources.h"
#include "UI_view2d.h"

#include "ED_anim_api.h"
#include "ED_keyframing.h"

#include "WM_api.h"
#include "WM_types.h"

/* *********************************************** */
/* XXX constant defines to be moved elsewhere? */

/* extra padding for lengths (to go under scrollers) */
#define EXTRA_SCROLL_PAD 100.0f

/* size of indent steps */
#define INDENT_STEP_SIZE (0.35f * U.widget_unit)

/* size of string buffers used for animation channel displayed names */
#define ANIM_CHAN_NAME_SIZE 256

/* get the pointer used for some flag */
#define GET_ACF_FLAG_PTR(ptr, type) ((*(type) = sizeof(ptr)), &(ptr))

/* *********************************************** */
/* Generic Functions (Type independent) */

/* Draw Backdrop ---------------------------------- */

/* get backdrop color for top-level widgets (Scene and Object only) */
static void acf_generic_root_color(bAnimContext *UNUSED(ac),
                                   bAnimListElem *UNUSED(ale),
                                   float r_color[3])
{
  /* darker blue for top-level widgets */
  UI_GetThemeColor3fv(TH_DOPESHEET_CHANNELOB, r_color);
}

/* backdrop for top-level widgets (Scene and Object only) */
static void acf_generic_root_backdrop(bAnimContext *ac,
                                      bAnimListElem *ale,
                                      float yminc,
                                      float ymaxc)
{
  const bAnimChannelType *acf = ANIM_channel_get_typeinfo(ale);
  View2D *v2d = &ac->region->v2d;
  short expanded = ANIM_channel_setting_get(ac, ale, ACHANNEL_SETTING_EXPAND) != 0;
  short offset = (acf->get_offset) ? acf->get_offset(ac, ale) : 0;
  float color[3];

  /* set backdrop drawing color */
  acf->get_backdrop_color(ac, ale, color);

  /* rounded corners on LHS only - top only when expanded, but bottom too when collapsed */
  UI_draw_roundbox_corner_set((expanded) ? UI_CNR_TOP_LEFT :
                                           (UI_CNR_TOP_LEFT | UI_CNR_BOTTOM_LEFT));
  UI_draw_roundbox_3fv_alpha(
      &(const rctf){
          .xmin = offset,
          .xmax = v2d->cur.xmax + EXTRA_SCROLL_PAD,
          .ymin = yminc,
          .ymax = ymaxc,
      },
      true,
      8,
      color,
      1.0f);
}

/* get backdrop color for data expanders under top-level Scene/Object */
static void acf_generic_dataexpand_color(bAnimContext *UNUSED(ac),
                                         bAnimListElem *UNUSED(ale),
                                         float r_color[3])
{
  /* lighter color than top-level widget */
  UI_GetThemeColor3fv(TH_DOPESHEET_CHANNELSUBOB, r_color);
}

/* backdrop for data expanders under top-level Scene/Object */
static void acf_generic_dataexpand_backdrop(bAnimContext *ac,
                                            bAnimListElem *ale,
                                            float yminc,
                                            float ymaxc)
{
  const bAnimChannelType *acf = ANIM_channel_get_typeinfo(ale);
  View2D *v2d = &ac->region->v2d;
  short offset = (acf->get_offset) ? acf->get_offset(ac, ale) : 0;
  float color[3];

  uint pos = GPU_vertformat_attr_add(immVertexFormat(), "pos", GPU_COMP_F32, 2, GPU_FETCH_FLOAT);

  /* set backdrop drawing color */
  acf->get_backdrop_color(ac, ale, color);

  immBindBuiltinProgram(GPU_SHADER_3D_UNIFORM_COLOR);
  immUniformColor3fv(color);

  /* no rounded corner - just rectangular box */
  immRectf(pos, offset, yminc, v2d->cur.xmax + EXTRA_SCROLL_PAD, ymaxc);

  immUnbindProgram();
}

/* helper method to test if group colors should be drawn */
static bool acf_show_channel_colors(void)
{
  return (U.animation_flag & USER_ANIM_SHOW_CHANNEL_GROUP_COLORS) != 0;
}

/* get backdrop color for generic channels */
static void acf_generic_channel_color(bAnimContext *ac, bAnimListElem *ale, float r_color[3])
{
  const bAnimChannelType *acf = ANIM_channel_get_typeinfo(ale);
  bActionGroup *grp = NULL;
  short indent = (acf->get_indent_level) ? acf->get_indent_level(ac, ale) : 0;
  bool showGroupColors = acf_show_channel_colors();

  if (ale->type == ANIMTYPE_FCURVE) {
    FCurve *fcu = (FCurve *)ale->data;
    grp = fcu->grp;
  }

  /* set color for normal channels
   * - use 3 shades of color group/standard color for 3 indentation level
   * - only use group colors if allowed to, and if actually feasible
   */
  if (showGroupColors && (grp) && (grp->customCol)) {
    uchar cp[3];

    if (indent == 2) {
      copy_v3_v3_uchar(cp, grp->cs.solid);
    }
    else if (indent == 1) {
      copy_v3_v3_uchar(cp, grp->cs.select);
    }
    else {
      copy_v3_v3_uchar(cp, grp->cs.active);
    }

    /* copy the colors over, transforming from bytes to floats */
    rgb_uchar_to_float(r_color, cp);
  }
  else {
    /* FIXME: what happens when the indentation is 1 greater than what it should be
     * (due to grouping)? */
    int colOfs = 10 - 10 * indent;
    UI_GetThemeColorShade3fv(TH_SHADE2, colOfs, r_color);
  }
}

/* get backdrop color for grease pencil channels */
static void acf_gpencil_channel_color(bAnimContext *ac, bAnimListElem *ale, float r_color[3])
{
  const bAnimChannelType *acf = ANIM_channel_get_typeinfo(ale);
  short indent = (acf->get_indent_level) ? acf->get_indent_level(ac, ale) : 0;
  bool showGroupColors = acf_show_channel_colors();

  if ((showGroupColors) && (ale->type == ANIMTYPE_GPLAYER)) {
    bGPDlayer *gpl = (bGPDlayer *)ale->data;
    copy_v3_v3(r_color, gpl->color);
  }
  else {
    int colOfs = 10 - 10 * indent;
    UI_GetThemeColorShade3fv(TH_SHADE2, colOfs, r_color);
  }
}

/* backdrop for generic channels */
static void acf_generic_channel_backdrop(bAnimContext *ac,
                                         bAnimListElem *ale,
                                         float yminc,
                                         float ymaxc)
{
  const bAnimChannelType *acf = ANIM_channel_get_typeinfo(ale);
  View2D *v2d = &ac->region->v2d;
  short offset = (acf->get_offset) ? acf->get_offset(ac, ale) : 0;
  float color[3];

  uint pos = GPU_vertformat_attr_add(immVertexFormat(), "pos", GPU_COMP_F32, 2, GPU_FETCH_FLOAT);

  /* set backdrop drawing color */
  acf->get_backdrop_color(ac, ale, color);

  immBindBuiltinProgram(GPU_SHADER_3D_UNIFORM_COLOR);
  immUniformColor3fv(color);

  /* no rounded corners - just rectangular box */
  immRectf(pos, offset, yminc, v2d->cur.xmax + EXTRA_SCROLL_PAD, ymaxc);

  immUnbindProgram();
}

/* Indentation + Offset ------------------------------------------- */

/* indentation level is always the value in the name */
static short acf_generic_indentation_0(bAnimContext *UNUSED(ac), bAnimListElem *UNUSED(ale))
{
  return 0;
}
static short acf_generic_indentation_1(bAnimContext *UNUSED(ac), bAnimListElem *UNUSED(ale))
{
  return 1;
}
#if 0 /* XXX not used */
static short acf_generic_indentation_2(bAnimContext *ac, bAnimListElem *ale)
{
  return 2;
}
#endif

/* indentation which varies with the grouping status */
static short acf_generic_indentation_flexible(bAnimContext *UNUSED(ac), bAnimListElem *ale)
{
  short indent = 0;

  /* grouped F-Curves need extra level of indentation */
  if (ale->type == ANIMTYPE_FCURVE) {
    FCurve *fcu = (FCurve *)ale->data;

    /* TODO: we need some way of specifying that the indentation color should be one less. */
    if (fcu->grp) {
      indent++;
    }
  }

  /* no indentation */
  return indent;
}

/* basic offset for channels derived from indentation */
static short acf_generic_basic_offset(bAnimContext *ac, bAnimListElem *ale)
{
  const bAnimChannelType *acf = ANIM_channel_get_typeinfo(ale);

  if (acf && acf->get_indent_level) {
    return acf->get_indent_level(ac, ale) * INDENT_STEP_SIZE;
  }
  return 0;
}

/* offset based on nodetree type */
static short acf_nodetree_rootType_offset(bNodeTree *ntree)
{
  if (ntree) {
    switch (ntree->type) {
      case NTREE_SHADER:
        /* 1 additional level (i.e. is indented one level in from material,
         * so shift all right by one step)
         */
        return INDENT_STEP_SIZE;

      case NTREE_COMPOSIT:
        /* no additional levels needed */
        return 0;

      case NTREE_TEXTURE:
        /* 2 additional levels */
        return INDENT_STEP_SIZE * 2;
    }
  }

  /* unknown */
  return 0;
}

/* offset for groups + grouped entities */
static short acf_generic_group_offset(bAnimContext *ac, bAnimListElem *ale)
{
  short offset = acf_generic_basic_offset(ac, ale);

  if (ale->id) {
    /* texture animdata */
    if (GS(ale->id->name) == ID_TE) {
      offset += U.widget_unit;
    }
    /* materials and particles animdata */
    else if (ELEM(GS(ale->id->name), ID_MA, ID_PA)) {
      offset += (short)(0.7f * U.widget_unit);

      /* If not in Action Editor mode, action-groups (and their children)
       * must carry some offset too. */
    }
    else if (ac->datatype != ANIMCONT_ACTION) {
      offset += (short)(0.7f * U.widget_unit);
    }

    /* nodetree animdata */
    if (GS(ale->id->name) == ID_NT) {
      offset += acf_nodetree_rootType_offset((bNodeTree *)ale->id);
    }
  }

  /* offset is just the normal type - i.e. based on indentation */
  return offset;
}

/* Name ------------------------------------------- */

/* name for ID block entries */
static void acf_generic_idblock_name(bAnimListElem *ale, char *name)
{
  ID *id = (ID *)ale->data; /* data pointed to should be an ID block */

  /* just copy the name... */
  if (id && name) {
    BLI_strncpy(name, id->name + 2, ANIM_CHAN_NAME_SIZE);
  }
}

/* name property for ID block entries */
static bool acf_generic_idblock_name_prop(bAnimListElem *ale, PointerRNA *ptr, PropertyRNA **prop)
{
  RNA_id_pointer_create(ale->data, ptr);
  *prop = RNA_struct_name_property(ptr->type);

  return (*prop != NULL);
}

/* name property for ID block entries which are just subheading "fillers" */
static bool acf_generic_idfill_name_prop(bAnimListElem *ale, PointerRNA *ptr, PropertyRNA **prop)
{
  /* actual ID we're representing is stored in ale->data not ale->id, as id gives the owner */
  RNA_id_pointer_create(ale->data, ptr);
  *prop = RNA_struct_name_property(ptr->type);

  return (*prop != NULL);
}

/* Settings ------------------------------------------- */

#if 0
/* channel type has no settings */
static bool acf_generic_none_setting_valid(bAnimContext *ac,
                                           bAnimListElem *ale,
                                           eAnimChannel_Settings setting)
{
  return false;
}
#endif

/* check if some setting exists for this object-based data-expander (datablock only) */
static bool acf_generic_dataexpand_setting_valid(bAnimContext *ac,
                                                 bAnimListElem *UNUSED(ale),
                                                 eAnimChannel_Settings setting)
{
  switch (setting) {
    /* expand is always supported */
    case ACHANNEL_SETTING_EXPAND:
      return true;

    /* mute is only supported for NLA */
    case ACHANNEL_SETTING_MUTE:
      return ((ac) && (ac->spacetype == SPACE_NLA));

    /* Select is ok for most `ds*` channels (e.g. `dsmat`) */
    case ACHANNEL_SETTING_SELECT:
      return true;

    case ACHANNEL_SETTING_ALWAYS_VISIBLE:
      return true;

    /* other flags are never supported */
    default:
      return false;
  }
}

/* *********************************************** */
/* Type Specific Functions + Defines */

/* Animation Summary ----------------------------------- */

/* get backdrop color for summary widget */
static void acf_summary_color(bAnimContext *UNUSED(ac),
                              bAnimListElem *UNUSED(ale),
                              float r_color[3])
{
  /* reddish color - same as the 'action' line in NLA */
  UI_GetThemeColor3fv(TH_ANIM_ACTIVE, r_color);
}

/* backdrop for summary widget */
static void acf_summary_backdrop(bAnimContext *ac, bAnimListElem *ale, float yminc, float ymaxc)
{
  const bAnimChannelType *acf = ANIM_channel_get_typeinfo(ale);
  View2D *v2d = &ac->region->v2d;
  float color[3];

  /* set backdrop drawing color */
  acf->get_backdrop_color(ac, ale, color);

  /* rounded corners on LHS only
   * - top and bottom
   * - special hack: make the top a bit higher, since we are first...
   */
  UI_draw_roundbox_corner_set(UI_CNR_TOP_LEFT | UI_CNR_BOTTOM_LEFT);
  UI_draw_roundbox_3fv_alpha(
      &(const rctf){
          .xmin = 0,
          .xmax = v2d->cur.xmax + EXTRA_SCROLL_PAD,
          .ymin = yminc - 2,
          .ymax = ymaxc,
      },
      true,
      8,
      color,
      1.0f);
}

/* name for summary entries */
static void acf_summary_name(bAnimListElem *UNUSED(ale), char *name)
{
  if (name) {
    BLI_strncpy(name, IFACE_("Summary"), ANIM_CHAN_NAME_SIZE);
  }
}

/* check if some setting exists for this channel */
static bool acf_summary_setting_valid(bAnimContext *UNUSED(ac),
                                      bAnimListElem *UNUSED(ale),
                                      eAnimChannel_Settings setting)
{
  /* only expanded is supported, as it is used for hiding all stuff which the summary covers */
  return (setting == ACHANNEL_SETTING_EXPAND);
}

/* Get the appropriate flag(s) for the setting when it is valid. */
static int acf_summary_setting_flag(bAnimContext *UNUSED(ac),
                                    eAnimChannel_Settings setting,
                                    bool *neg)
{
  if (setting == ACHANNEL_SETTING_EXPAND) {
    /* expanded */
    *neg = true;
    return ADS_FLAG_SUMMARY_COLLAPSED;
  }

  /* unsupported */
  *neg = false;
  return 0;
}

/* get pointer to the setting */
static void *acf_summary_setting_ptr(bAnimListElem *ale,
                                     eAnimChannel_Settings setting,
                                     short *type)
{
  bAnimContext *ac = (bAnimContext *)ale->data;

  /* if data is valid, return pointer to active dopesheet's relevant flag
   * - this is restricted to DopeSheet/Action Editor only
   */
  if ((ac->sl) && (ac->spacetype == SPACE_ACTION) && (setting == ACHANNEL_SETTING_EXPAND)) {
    SpaceAction *saction = (SpaceAction *)ac->sl;
    bDopeSheet *ads = &saction->ads;

    /* return pointer to DopeSheet's flag */
    return GET_ACF_FLAG_PTR(ads->flag, type);
  }

  /* can't return anything useful - unsupported */
  *type = 0;
  return NULL;
}

/** All animation summary (dope-sheet only) type define. */
static bAnimChannelType ACF_SUMMARY = {
    "Summary",              /* type name */
    ACHANNEL_ROLE_EXPANDER, /* role */

    acf_summary_color,         /* backdrop color */
    acf_summary_backdrop,      /* backdrop */
    acf_generic_indentation_0, /* indent level */
    NULL,                      /* offset */

    acf_summary_name, /* name */
    NULL,             /* name prop */
    NULL,             /* icon */

    acf_summary_setting_valid, /* has setting */
    acf_summary_setting_flag,  /* flag for setting */
    acf_summary_setting_ptr,   /* pointer for setting */
};

/* Scene ------------------------------------------- */

/* TODO: just get this from RNA? */
static int acf_scene_icon(bAnimListElem *UNUSED(ale))
{
  return ICON_SCENE_DATA;
}

/* check if some setting exists for this channel */
static bool acf_scene_setting_valid(bAnimContext *ac,
                                    bAnimListElem *UNUSED(ale),
                                    eAnimChannel_Settings setting)
{
  switch (setting) {
    /* muted only in NLA */
    case ACHANNEL_SETTING_MUTE:
      return ((ac) && (ac->spacetype == SPACE_NLA));

    /* visible only in Graph Editor */
    case ACHANNEL_SETTING_VISIBLE:
      return ((ac) && (ac->spacetype == SPACE_GRAPH));

    /* only select and expand supported otherwise */
    case ACHANNEL_SETTING_SELECT:
    case ACHANNEL_SETTING_EXPAND:
      return true;

    case ACHANNEL_SETTING_ALWAYS_VISIBLE:
      return false;

    default:
      return false;
  }
}

/* Get the appropriate flag(s) for the setting when it is valid. */
static int acf_scene_setting_flag(bAnimContext *UNUSED(ac),
                                  eAnimChannel_Settings setting,
                                  bool *neg)
{
  /* clear extra return data first */
  *neg = false;

  switch (setting) {
    case ACHANNEL_SETTING_SELECT: /* selected */
      return SCE_DS_SELECTED;

    case ACHANNEL_SETTING_EXPAND: /* expanded */
      *neg = true;
      return SCE_DS_COLLAPSED;

    case ACHANNEL_SETTING_MUTE: /* mute (only in NLA) */
      return ADT_NLA_EVAL_OFF;

    case ACHANNEL_SETTING_VISIBLE: /* visible (only in Graph Editor) */
      *neg = true;
      return ADT_CURVES_NOT_VISIBLE;

    default: /* unsupported */
      return 0;
  }
}

/* get pointer to the setting */
static void *acf_scene_setting_ptr(bAnimListElem *ale, eAnimChannel_Settings setting, short *type)
{
  Scene *scene = (Scene *)ale->data;

  /* clear extra return data first */
  *type = 0;

  switch (setting) {
    case ACHANNEL_SETTING_SELECT: /* selected */
      return GET_ACF_FLAG_PTR(scene->flag, type);

    case ACHANNEL_SETTING_EXPAND: /* expanded */
      return GET_ACF_FLAG_PTR(scene->flag, type);

    case ACHANNEL_SETTING_MUTE:    /* mute (only in NLA) */
    case ACHANNEL_SETTING_VISIBLE: /* visible (for Graph Editor only) */
      if (scene->adt) {
        return GET_ACF_FLAG_PTR(scene->adt->flag, type);
      }
      return NULL;

    default: /* unsupported */
      return NULL;
  }
}

/** Scene type define. */
static bAnimChannelType ACF_SCENE = {
    "Scene",                /* type name */
    ACHANNEL_ROLE_EXPANDER, /* role */

    acf_generic_root_color,    /* backdrop color */
    acf_generic_root_backdrop, /* backdrop */
    acf_generic_indentation_0, /* indent level */
    NULL,                      /* offset */

    acf_generic_idblock_name,      /* name */
    acf_generic_idblock_name_prop, /* name prop */
    acf_scene_icon,                /* icon */

    acf_scene_setting_valid, /* has setting */
    acf_scene_setting_flag,  /* flag for setting */
    acf_scene_setting_ptr,   /* pointer for setting */
};

/* Object ------------------------------------------- */

static int acf_object_icon(bAnimListElem *ale)
{
  Base *base = (Base *)ale->data;
  Object *ob = base->object;

  /* icon depends on object-type */
  switch (ob->type) {
    case OB_LAMP:
      return ICON_OUTLINER_OB_LIGHT;
    case OB_MESH:
      return ICON_OUTLINER_OB_MESH;
    case OB_CAMERA:
      return ICON_OUTLINER_OB_CAMERA;
    case OB_CURVES_LEGACY:
      return ICON_OUTLINER_OB_CURVE;
    case OB_MBALL:
      return ICON_OUTLINER_OB_META;
    case OB_LATTICE:
      return ICON_OUTLINER_OB_LATTICE;
    case OB_SPEAKER:
      return ICON_OUTLINER_OB_SPEAKER;
    case OB_LIGHTPROBE:
      return ICON_OUTLINER_OB_LIGHTPROBE;
    case OB_ARMATURE:
      return ICON_OUTLINER_OB_ARMATURE;
    case OB_FONT:
      return ICON_OUTLINER_OB_FONT;
    case OB_SURF:
      return ICON_OUTLINER_OB_SURFACE;
    case OB_CURVES:
      return ICON_OUTLINER_OB_CURVES;
    case OB_POINTCLOUD:
      return ICON_OUTLINER_OB_POINTCLOUD;
    case OB_VOLUME:
      return ICON_OUTLINER_OB_VOLUME;
    case OB_EMPTY:
      return ICON_OUTLINER_OB_EMPTY;
    case OB_GPENCIL:
      return ICON_OUTLINER_OB_GREASEPENCIL;
    default:
      return ICON_OBJECT_DATA;
  }
}

/* name for object */
static void acf_object_name(bAnimListElem *ale, char *name)
{
  Base *base = (Base *)ale->data;
  Object *ob = base->object;

  /* just copy the name... */
  if (ob && name) {
    BLI_strncpy(name, ob->id.name + 2, ANIM_CHAN_NAME_SIZE);
  }
}

/* name property for object */
static bool acf_object_name_prop(bAnimListElem *ale, PointerRNA *ptr, PropertyRNA **prop)
{
  RNA_id_pointer_create(ale->id, ptr);
  *prop = RNA_struct_name_property(ptr->type);

  return (*prop != NULL);
}

/* check if some setting exists for this channel */
static bool acf_object_setting_valid(bAnimContext *ac,
                                     bAnimListElem *ale,
                                     eAnimChannel_Settings setting)
{
  Base *base = (Base *)ale->data;
  Object *ob = base->object;

  switch (setting) {
    /* muted only in NLA */
    case ACHANNEL_SETTING_MUTE:
      return ((ac) && (ac->spacetype == SPACE_NLA));

    /* visible only in Graph Editor */
    case ACHANNEL_SETTING_VISIBLE:
      return ((ac) && (ac->spacetype == SPACE_GRAPH) && (ob->adt));

    /* only select and expand supported otherwise */
    case ACHANNEL_SETTING_SELECT:
    case ACHANNEL_SETTING_EXPAND:
      return true;

    case ACHANNEL_SETTING_ALWAYS_VISIBLE:
      return ((ac) && (ac->spacetype == SPACE_GRAPH) && (ob->adt));

    default:
      return false;
  }
}

/* Get the appropriate flag(s) for the setting when it is valid. */
static int acf_object_setting_flag(bAnimContext *UNUSED(ac),
                                   eAnimChannel_Settings setting,
                                   bool *neg)
{
  /* clear extra return data first */
  *neg = false;

  switch (setting) {
    case ACHANNEL_SETTING_SELECT: /* selected */
      return BASE_SELECTED;

    case ACHANNEL_SETTING_EXPAND: /* expanded */
      *neg = 1;
      return OB_ADS_COLLAPSED;

    case ACHANNEL_SETTING_MUTE: /* mute (only in NLA) */
      return ADT_NLA_EVAL_OFF;

    case ACHANNEL_SETTING_VISIBLE: /* visible (only in Graph Editor) */
      *neg = true;
      return ADT_CURVES_NOT_VISIBLE;

    case ACHANNEL_SETTING_ALWAYS_VISIBLE:
      return ADT_CURVES_ALWAYS_VISIBLE;

    default: /* unsupported */
      return 0;
  }
}

/* get pointer to the setting */
static void *acf_object_setting_ptr(bAnimListElem *ale, eAnimChannel_Settings setting, short *type)
{
  Base *base = (Base *)ale->data;
  Object *ob = base->object;

  /* clear extra return data first */
  *type = 0;

  switch (setting) {
    case ACHANNEL_SETTING_SELECT: /* selected */
      return GET_ACF_FLAG_PTR(base->flag, type);

    case ACHANNEL_SETTING_EXPAND:                 /* expanded */
      return GET_ACF_FLAG_PTR(ob->nlaflag, type); /* XXX */

    case ACHANNEL_SETTING_MUTE:    /* mute (only in NLA) */
    case ACHANNEL_SETTING_VISIBLE: /* visible (for Graph Editor only) */
    case ACHANNEL_SETTING_ALWAYS_VISIBLE:
      if (ob->adt) {
        return GET_ACF_FLAG_PTR(ob->adt->flag, type);
      }
      return NULL;

    default: /* unsupported */
      return NULL;
  }
}

/** Object type define. */
static bAnimChannelType ACF_OBJECT = {
    "Object",               /* type name */
    ACHANNEL_ROLE_EXPANDER, /* role */

    acf_generic_root_color,    /* backdrop color */
    acf_generic_root_backdrop, /* backdrop */
    acf_generic_indentation_0, /* indent level */
    NULL,                      /* offset */

    acf_object_name,      /* name */
    acf_object_name_prop, /* name prop */
    acf_object_icon,      /* icon */

    acf_object_setting_valid, /* has setting */
    acf_object_setting_flag,  /* flag for setting */
    acf_object_setting_ptr,   /* pointer for setting */
};

/* Group ------------------------------------------- */

/* get backdrop color for group widget */
static void acf_group_color(bAnimContext *UNUSED(ac), bAnimListElem *ale, float r_color[3])
{
  bActionGroup *agrp = (bActionGroup *)ale->data;
  bool showGroupColors = acf_show_channel_colors();

  if (showGroupColors && agrp->customCol) {
    uchar cp[3];

    /* highlight only for active */
    if (ale->flag & AGRP_ACTIVE) {
      copy_v3_v3_uchar(cp, agrp->cs.select);
    }
    else {
      copy_v3_v3_uchar(cp, agrp->cs.solid);
    }

    /* copy the colors over, transforming from bytes to floats */
    rgb_uchar_to_float(r_color, cp);
  }
  else {
    /* highlight only for active */
    if (ale->flag & AGRP_ACTIVE) {
      UI_GetThemeColor3fv(TH_GROUP_ACTIVE, r_color);
    }
    else {
      UI_GetThemeColor3fv(TH_GROUP, r_color);
    }
  }
}

/* backdrop for group widget */
static void acf_group_backdrop(bAnimContext *ac, bAnimListElem *ale, float yminc, float ymaxc)
{
  const bAnimChannelType *acf = ANIM_channel_get_typeinfo(ale);
  View2D *v2d = &ac->region->v2d;
  short expanded = ANIM_channel_setting_get(ac, ale, ACHANNEL_SETTING_EXPAND) != 0;
  short offset = (acf->get_offset) ? acf->get_offset(ac, ale) : 0;
  float color[3];

  /* set backdrop drawing color */
  acf->get_backdrop_color(ac, ale, color);

  /* rounded corners on LHS only - top only when expanded, but bottom too when collapsed */
  UI_draw_roundbox_corner_set(expanded ? UI_CNR_TOP_LEFT : (UI_CNR_TOP_LEFT | UI_CNR_BOTTOM_LEFT));
  UI_draw_roundbox_3fv_alpha(
      &(const rctf){
          .xmin = offset,
          .xmax = v2d->cur.xmax + EXTRA_SCROLL_PAD,
          .ymin = yminc,
          .ymax = ymaxc,
      },
      true,
      8,
      color,
      1.0f);
}

/* name for group entries */
static void acf_group_name(bAnimListElem *ale, char *name)
{
  bActionGroup *agrp = (bActionGroup *)ale->data;

  /* just copy the name... */
  if (agrp && name) {
    BLI_strncpy(name, agrp->name, ANIM_CHAN_NAME_SIZE);
  }
}

/* name property for group entries */
static bool acf_group_name_prop(bAnimListElem *ale, PointerRNA *ptr, PropertyRNA **prop)
{
  RNA_pointer_create(ale->fcurve_owner_id, &RNA_ActionGroup, ale->data, ptr);
  *prop = RNA_struct_name_property(ptr->type);

  return (*prop != NULL);
}

/* check if some setting exists for this channel */
static bool acf_group_setting_valid(bAnimContext *ac,
                                    bAnimListElem *UNUSED(ale),
                                    eAnimChannel_Settings setting)
{
  /* for now, all settings are supported, though some are only conditionally */
  switch (setting) {
    /* unsupported */
    case ACHANNEL_SETTING_SOLO:   /* Only available in NLA Editor for tracks */
    case ACHANNEL_SETTING_PINNED: /* Only for NLA actions */
      return false;

    /* conditionally supported */
    case ACHANNEL_SETTING_VISIBLE: /* Only available in Graph Editor */
      return (ac->spacetype == SPACE_GRAPH);

    case ACHANNEL_SETTING_ALWAYS_VISIBLE:
      return (ac->spacetype == SPACE_GRAPH);

    default: /* always supported */
      return true;
  }
}

/* Get the appropriate flag(s) for the setting when it is valid. */
static int acf_group_setting_flag(bAnimContext *ac, eAnimChannel_Settings setting, bool *neg)
{
  /* clear extra return data first */
  *neg = false;

  switch (setting) {
    case ACHANNEL_SETTING_SELECT: /* selected */
      return AGRP_SELECTED;

    case ACHANNEL_SETTING_EXPAND: /* expanded */
    {
      /* NOTE: Graph Editor uses a different flag to everywhere else for this,
       * allowing different collapsing of groups there, since sharing the flag
       * proved to be a hazard for workflows...
       */
      return (ac->spacetype == SPACE_GRAPH) ? AGRP_EXPANDED_G : /* Graph Editor case */
                                              AGRP_EXPANDED;                                 /* DopeSheet and elsewhere */
    }

    case ACHANNEL_SETTING_MUTE: /* muted */
      return AGRP_MUTED;

    case ACHANNEL_SETTING_MOD_OFF: /* muted */
      *neg = 1;
      return AGRP_MODIFIERS_OFF;

    case ACHANNEL_SETTING_PROTECT: /* protected */
      return AGRP_PROTECTED;

    case ACHANNEL_SETTING_VISIBLE: /* visibility - graph editor */
      *neg = 1;
      return AGRP_NOTVISIBLE;

    case ACHANNEL_SETTING_ALWAYS_VISIBLE:
      return ADT_CURVES_ALWAYS_VISIBLE;

    default:
      /* this shouldn't happen */
      return 0;
  }
}

/* get pointer to the setting */
static void *acf_group_setting_ptr(bAnimListElem *ale,
                                   eAnimChannel_Settings UNUSED(setting),
                                   short *type)
{
  bActionGroup *agrp = (bActionGroup *)ale->data;

  /* all flags are just in agrp->flag for now... */
  return GET_ACF_FLAG_PTR(agrp->flag, type);
}

/** Group type define. */
static bAnimChannelType ACF_GROUP = {
    "Group",               /* type name */
    ACHANNEL_ROLE_CHANNEL, /* role */

    acf_group_color,           /* backdrop color */
    acf_group_backdrop,        /* backdrop */
    acf_generic_indentation_0, /* indent level */
    acf_generic_group_offset,  /* offset */

    acf_group_name,      /* name */
    acf_group_name_prop, /* name prop */
    NULL,                /* icon */

    acf_group_setting_valid, /* has setting */
    acf_group_setting_flag,  /* flag for setting */
    acf_group_setting_ptr,   /* pointer for setting */
};

/* F-Curve ------------------------------------------- */

/* name for fcurve entries */
static void acf_fcurve_name(bAnimListElem *ale, char *name)
{
  getname_anim_fcurve(name, ale->id, ale->data);
}

/* "name" property for fcurve entries */
static bool acf_fcurve_name_prop(bAnimListElem *ale, PointerRNA *ptr, PropertyRNA **prop)
{
  FCurve *fcu = (FCurve *)ale->data;

  /* Ctrl-Click Usability Convenience Hack:
   * For disabled F-Curves, allow access to the RNA Path
   * as our "name" so that user can perform quick fixes
   */
  if (fcu->flag & FCURVE_DISABLED) {
    RNA_pointer_create(ale->fcurve_owner_id, &RNA_FCurve, ale->data, ptr);
    *prop = RNA_struct_find_property(ptr, "data_path");
  }
  else {
    /* for "normal" F-Curves - no editable name, but *prop may not be set properly yet... */
    *prop = NULL;
  }

  return (*prop != NULL);
}

/* check if some setting exists for this channel */
static bool acf_fcurve_setting_valid(bAnimContext *ac,
                                     bAnimListElem *ale,
                                     eAnimChannel_Settings setting)
{
  FCurve *fcu = (FCurve *)ale->data;

  switch (setting) {
    /* unsupported */
    case ACHANNEL_SETTING_SOLO:   /* Solo Flag is only for NLA */
    case ACHANNEL_SETTING_EXPAND: /* F-Curves are not containers */
    case ACHANNEL_SETTING_PINNED: /* This is only for NLA Actions */
      return false;

    /* conditionally available */
    case ACHANNEL_SETTING_PROTECT: /* Protection is only valid when there's keyframes */
      if (fcu->bezt) {
        return true;
      }
      else {
        return false; /* NOTE: in this special case, we need to draw ICON_ZOOMOUT */
      }

    case ACHANNEL_SETTING_VISIBLE: /* Only available in Graph Editor */
      return (ac->spacetype == SPACE_GRAPH);

    case ACHANNEL_SETTING_ALWAYS_VISIBLE:
      return false;

    /* always available */
    default:
      return true;
  }
}

/* Get the appropriate flag(s) for the setting when it is valid. */
static int acf_fcurve_setting_flag(bAnimContext *UNUSED(ac),
                                   eAnimChannel_Settings setting,
                                   bool *neg)
{
  /* clear extra return data first */
  *neg = false;

  switch (setting) {
    case ACHANNEL_SETTING_SELECT: /* selected */
      return FCURVE_SELECTED;

    case ACHANNEL_SETTING_MUTE: /* muted */
      return FCURVE_MUTED;

    case ACHANNEL_SETTING_PROTECT: /* protected */
      return FCURVE_PROTECTED;

    case ACHANNEL_SETTING_VISIBLE: /* visibility - graph editor */
      return FCURVE_VISIBLE;

    case ACHANNEL_SETTING_MOD_OFF:
      *neg = 1;
      return FCURVE_MOD_OFF;

    default: /* unsupported */
      return 0;
  }
}

/* get pointer to the setting */
static void *acf_fcurve_setting_ptr(bAnimListElem *ale,
                                    eAnimChannel_Settings UNUSED(setting),
                                    short *type)
{
  FCurve *fcu = (FCurve *)ale->data;

  /* all flags are just in agrp->flag for now... */
  return GET_ACF_FLAG_PTR(fcu->flag, type);
}

/** F-Curve type define. */
static bAnimChannelType ACF_FCURVE = {
    "F-Curve",             /* type name */
    ACHANNEL_ROLE_CHANNEL, /* role */

    acf_generic_channel_color,    /* backdrop color */
    acf_generic_channel_backdrop, /* backdrop */
    acf_generic_indentation_flexible,
    /* indent level */        /* XXX rename this to f-curves only? */
    acf_generic_group_offset, /* offset */

    acf_fcurve_name,      /* name */
    acf_fcurve_name_prop, /* name prop */
    NULL,                 /* icon */

    acf_fcurve_setting_valid, /* has setting */
    acf_fcurve_setting_flag,  /* flag for setting */
    acf_fcurve_setting_ptr,   /* pointer for setting */
};

/* NLA Control FCurves Expander ----------------------- */

/* get backdrop color for nla controls widget */
static void acf_nla_controls_color(bAnimContext *UNUSED(ac),
                                   bAnimListElem *UNUSED(ale),
                                   float r_color[3])
{
  /* TODO: give this its own theme setting? */
  UI_GetThemeColorShade3fv(TH_GROUP, 55, r_color);
}

/* backdrop for nla controls expander widget */
static void acf_nla_controls_backdrop(bAnimContext *ac,
                                      bAnimListElem *ale,
                                      float yminc,
                                      float ymaxc)
{
  const bAnimChannelType *acf = ANIM_channel_get_typeinfo(ale);
  View2D *v2d = &ac->region->v2d;
  short expanded = ANIM_channel_setting_get(ac, ale, ACHANNEL_SETTING_EXPAND) != 0;
  short offset = (acf->get_offset) ? acf->get_offset(ac, ale) : 0;
  float color[3];

  /* set backdrop drawing color */
  acf->get_backdrop_color(ac, ale, color);

  /* rounded corners on LHS only - top only when expanded, but bottom too when collapsed */
  UI_draw_roundbox_corner_set(expanded ? UI_CNR_TOP_LEFT : (UI_CNR_TOP_LEFT | UI_CNR_BOTTOM_LEFT));
  UI_draw_roundbox_3fv_alpha(
      &(const rctf){
          .xmin = offset,
          .xmax = v2d->cur.xmax + EXTRA_SCROLL_PAD,
          .ymin = yminc,
          .ymax = ymaxc,
      },
      true,
      5,
      color,
      1.0f);
}

/* name for nla controls expander entries */
static void acf_nla_controls_name(bAnimListElem *UNUSED(ale), char *name)
{
  BLI_strncpy(name, IFACE_("NLA Strip Controls"), ANIM_CHAN_NAME_SIZE);
}

/* check if some setting exists for this channel */
static bool acf_nla_controls_setting_valid(bAnimContext *UNUSED(ac),
                                           bAnimListElem *UNUSED(ale),
                                           eAnimChannel_Settings setting)
{
  /* for now, all settings are supported, though some are only conditionally */
  switch (setting) {
    /* supported */
    case ACHANNEL_SETTING_EXPAND:
      return true;

      /* TODO: selected? */

    default: /* unsupported */
      return false;
  }
}

/* Get the appropriate flag(s) for the setting when it is valid. */
static int acf_nla_controls_setting_flag(bAnimContext *UNUSED(ac),
                                         eAnimChannel_Settings setting,
                                         bool *neg)
{
  /* clear extra return data first */
  *neg = false;

  switch (setting) {
    case ACHANNEL_SETTING_EXPAND: /* expanded */
      *neg = true;
      return ADT_NLA_SKEYS_COLLAPSED;

    default:
      /* this shouldn't happen */
      return 0;
  }
}

/* get pointer to the setting */
static void *acf_nla_controls_setting_ptr(bAnimListElem *ale,
                                          eAnimChannel_Settings UNUSED(setting),
                                          short *type)
{
  AnimData *adt = (AnimData *)ale->data;

  /* all flags are just in adt->flag for now... */
  return GET_ACF_FLAG_PTR(adt->flag, type);
}

static int acf_nla_controls_icon(bAnimListElem *UNUSED(ale))
{
  return ICON_NLA;
}

/** NLA Control F-Curves expander type define. */
static bAnimChannelType ACF_NLACONTROLS = {
    "NLA Controls Expander", /* type name */
    ACHANNEL_ROLE_EXPANDER,  /* role */

    acf_nla_controls_color,    /* backdrop color */
    acf_nla_controls_backdrop, /* backdrop */
    acf_generic_indentation_0, /* indent level */
    acf_generic_group_offset,  /* offset */

    acf_nla_controls_name, /* name */
    NULL,                  /* name prop */
    acf_nla_controls_icon, /* icon */

    acf_nla_controls_setting_valid, /* has setting */
    acf_nla_controls_setting_flag,  /* flag for setting */
    acf_nla_controls_setting_ptr,   /* pointer for setting */
};

/* NLA Control F-Curve -------------------------------- */

/* name for nla control fcurve entries */
static void acf_nla_curve_name(bAnimListElem *ale, char *name)
{
  NlaStrip *strip = ale->owner;
  FCurve *fcu = ale->data;
  PropertyRNA *prop;

  /* try to get RNA property that this shortened path (relative to the strip) refers to */
  prop = RNA_struct_type_find_property(&RNA_NlaStrip, fcu->rna_path);
  if (prop) {
    /* "name" of this strip displays the UI identifier + the name of the NlaStrip */
    BLI_snprintf(name, 256, "%s (%s)", RNA_property_ui_name(prop), strip->name);
  }
  else {
    /* unknown property... */
    BLI_snprintf(name, 256, "%s[%d]", fcu->rna_path, fcu->array_index);
  }
}

/** NLA Control F-Curve type define. */
static bAnimChannelType ACF_NLACURVE = {
    "NLA Control F-Curve", /* type name */
    ACHANNEL_ROLE_CHANNEL, /* role */

    acf_generic_channel_color,    /* backdrop color */
    acf_generic_channel_backdrop, /* backdrop */
    acf_generic_indentation_1,    /* indent level */
    acf_generic_group_offset,     /* offset */

    acf_nla_curve_name,   /* name */
    acf_fcurve_name_prop, /* name prop */
    NULL,                 /* icon */

    acf_fcurve_setting_valid, /* has setting */
    acf_fcurve_setting_flag,  /* flag for setting */
    acf_fcurve_setting_ptr,   /* pointer for setting */
};

/* Object Action Expander  ------------------------------------------- */

/* TODO: just get this from RNA? */
static int acf_fillactd_icon(bAnimListElem *UNUSED(ale))
{
  return ICON_ACTION;
}

/* check if some setting exists for this channel */
static bool acf_fillactd_setting_valid(bAnimContext *UNUSED(ac),
                                       bAnimListElem *UNUSED(ale),
                                       eAnimChannel_Settings setting)
{
  switch (setting) {
    /* only select and expand supported */
    case ACHANNEL_SETTING_SELECT:
    case ACHANNEL_SETTING_EXPAND:
      return true;

    default:
      return false;
  }
}

/* Get the appropriate flag(s) for the setting when it is valid. */
static int acf_fillactd_setting_flag(bAnimContext *UNUSED(ac),
                                     eAnimChannel_Settings setting,
                                     bool *neg)
{
  /* clear extra return data first */
  *neg = false;

  switch (setting) {
    case ACHANNEL_SETTING_SELECT: /* selected */
      return ADT_UI_SELECTED;

    case ACHANNEL_SETTING_EXPAND: /* expanded */
      *neg = true;
      return ACT_COLLAPSED;

    default: /* unsupported */
      return 0;
  }
}

/* get pointer to the setting */
static void *acf_fillactd_setting_ptr(bAnimListElem *ale,
                                      eAnimChannel_Settings setting,
                                      short *type)
{
  bAction *act = (bAction *)ale->data;
  AnimData *adt = ale->adt;

  /* clear extra return data first */
  *type = 0;

  switch (setting) {
    case ACHANNEL_SETTING_SELECT: /* selected */
      if (adt) {
        return GET_ACF_FLAG_PTR(adt->flag, type);
      }
      return NULL;

    case ACHANNEL_SETTING_EXPAND: /* expanded */
      return GET_ACF_FLAG_PTR(act->flag, type);

    default: /* unsupported */
      return NULL;
  }
}

/** Object action expander type define. */
static bAnimChannelType ACF_FILLACTD = {
    "Ob-Action Filler",     /* type name */
    ACHANNEL_ROLE_EXPANDER, /* role */

    acf_generic_dataexpand_color,    /* backdrop color */
    acf_generic_dataexpand_backdrop, /* backdrop */
    acf_generic_indentation_1,       /* indent level */
    acf_generic_basic_offset,        /* offset */

    acf_generic_idblock_name,     /* name */
    acf_generic_idfill_name_prop, /* name prop */
    acf_fillactd_icon,            /* icon */

    acf_fillactd_setting_valid, /* has setting */
    acf_fillactd_setting_flag,  /* flag for setting */
    acf_fillactd_setting_ptr,   /* pointer for setting */
};

/* Drivers Expander  ------------------------------------------- */

/* TODO: just get this from RNA? */
static int acf_filldrivers_icon(bAnimListElem *UNUSED(ale))
{
  return ICON_DRIVER;
}

static void acf_filldrivers_name(bAnimListElem *UNUSED(ale), char *name)
{
  BLI_strncpy(name, IFACE_("Drivers"), ANIM_CHAN_NAME_SIZE);
}

/* check if some setting exists for this channel */
/* TODO: this could be made more generic */
static bool acf_filldrivers_setting_valid(bAnimContext *UNUSED(ac),
                                          bAnimListElem *UNUSED(ale),
                                          eAnimChannel_Settings setting)
{
  switch (setting) {
    /* only expand supported */
    case ACHANNEL_SETTING_EXPAND:
      return true;

    default:
      return false;
  }
}

/* Get the appropriate flag(s) for the setting when it is valid. */
static int acf_filldrivers_setting_flag(bAnimContext *UNUSED(ac),
                                        eAnimChannel_Settings setting,
                                        bool *neg)
{
  /* clear extra return data first */
  *neg = false;

  switch (setting) {
    case ACHANNEL_SETTING_EXPAND: /* expanded */
      *neg = true;
      return ADT_DRIVERS_COLLAPSED;

    default: /* unsupported */
      return 0;
  }
}

/* get pointer to the setting */
static void *acf_filldrivers_setting_ptr(bAnimListElem *ale,
                                         eAnimChannel_Settings setting,
                                         short *type)
{
  AnimData *adt = (AnimData *)ale->data;

  /* clear extra return data first */
  *type = 0;

  switch (setting) {
    case ACHANNEL_SETTING_EXPAND: /* expanded */
      return GET_ACF_FLAG_PTR(adt->flag, type);

    default: /* unsupported */
      return NULL;
  }
}

/** Drivers expander type define. */
static bAnimChannelType ACF_FILLDRIVERS = {
    "Drivers Filler",       /* type name */
    ACHANNEL_ROLE_EXPANDER, /* role */

    acf_generic_dataexpand_color,    /* backdrop color */
    acf_generic_dataexpand_backdrop, /* backdrop */
    acf_generic_indentation_1,       /* indent level */
    acf_generic_basic_offset,        /* offset */

    acf_filldrivers_name, /* name */
    NULL,                 /* name prop */
    acf_filldrivers_icon, /* icon */

    acf_filldrivers_setting_valid, /* has setting */
    acf_filldrivers_setting_flag,  /* flag for setting */
    acf_filldrivers_setting_ptr,   /* pointer for setting */
};

/* Material Expander  ------------------------------------------- */

/* TODO: just get this from RNA? */
static int acf_dsmat_icon(bAnimListElem *UNUSED(ale))
{
  return ICON_MATERIAL_DATA;
}

/* Get the appropriate flag(s) for the setting when it is valid. */
static int acf_dsmat_setting_flag(bAnimContext *UNUSED(ac),
                                  eAnimChannel_Settings setting,
                                  bool *neg)
{
  /* clear extra return data first */
  *neg = false;

  switch (setting) {
    case ACHANNEL_SETTING_EXPAND: /* expanded */
      return MA_DS_EXPAND;

    case ACHANNEL_SETTING_MUTE: /* mute (only in NLA) */
      return ADT_NLA_EVAL_OFF;

    case ACHANNEL_SETTING_VISIBLE: /* visible (only in Graph Editor) */
      *neg = true;
      return ADT_CURVES_NOT_VISIBLE;

    case ACHANNEL_SETTING_SELECT: /* selected */
      return ADT_UI_SELECTED;

    default: /* unsupported */
      return 0;
  }
}

/* get pointer to the setting */
static void *acf_dsmat_setting_ptr(bAnimListElem *ale, eAnimChannel_Settings setting, short *type)
{
  Material *ma = (Material *)ale->data;

  /* clear extra return data first */
  *type = 0;

  switch (setting) {
    case ACHANNEL_SETTING_EXPAND: /* expanded */
      return GET_ACF_FLAG_PTR(ma->flag, type);

    case ACHANNEL_SETTING_SELECT:  /* selected */
    case ACHANNEL_SETTING_MUTE:    /* muted (for NLA only) */
    case ACHANNEL_SETTING_VISIBLE: /* visible (for Graph Editor only) */
      if (ma->adt) {
        return GET_ACF_FLAG_PTR(ma->adt->flag, type);
      }
      return NULL;

    default: /* unsupported */
      return NULL;
  }
}

/** Material expander type define. */
static bAnimChannelType ACF_DSMAT = {
    "Material Data Expander", /* type name */
    ACHANNEL_ROLE_EXPANDER,   /* role */

    acf_generic_dataexpand_color,    /* backdrop color */
    acf_generic_dataexpand_backdrop, /* backdrop */
    acf_generic_indentation_1,       /* indent level */
    acf_generic_basic_offset,        /* offset */

    acf_generic_idblock_name,      /* name */
    acf_generic_idblock_name_prop, /* name prop */
    acf_dsmat_icon,                /* icon */

    acf_generic_dataexpand_setting_valid, /* has setting */
    acf_dsmat_setting_flag,               /* flag for setting */
    acf_dsmat_setting_ptr,                /* pointer for setting */
};

/* Light Expander  ------------------------------------------- */

/* TODO: just get this from RNA? */
static int acf_dslight_icon(bAnimListElem *UNUSED(ale))
{
  return ICON_LIGHT_DATA;
}

/* Get the appropriate flag(s) for the setting when it is valid. */
static int acf_dslight_setting_flag(bAnimContext *UNUSED(ac),
                                    eAnimChannel_Settings setting,
                                    bool *neg)
{
  /* clear extra return data first */
  *neg = false;

  switch (setting) {
    case ACHANNEL_SETTING_EXPAND: /* expanded */
      return LA_DS_EXPAND;

    case ACHANNEL_SETTING_MUTE: /* mute (only in NLA) */
      return ADT_NLA_EVAL_OFF;

    case ACHANNEL_SETTING_VISIBLE: /* visible (only in Graph Editor) */
      *neg = true;
      return ADT_CURVES_NOT_VISIBLE;

    case ACHANNEL_SETTING_SELECT: /* selected */
      return ADT_UI_SELECTED;

    default: /* unsupported */
      return 0;
  }
}

/* get pointer to the setting */
static void *acf_dslight_setting_ptr(bAnimListElem *ale,
                                     eAnimChannel_Settings setting,
                                     short *type)
{
  Light *la = (Light *)ale->data;

  /* clear extra return data first */
  *type = 0;

  switch (setting) {
    case ACHANNEL_SETTING_EXPAND: /* expanded */
      return GET_ACF_FLAG_PTR(la->flag, type);

    case ACHANNEL_SETTING_SELECT:  /* selected */
    case ACHANNEL_SETTING_MUTE:    /* muted (for NLA only) */
    case ACHANNEL_SETTING_VISIBLE: /* visible (for Graph Editor only) */
      if (la->adt) {
        return GET_ACF_FLAG_PTR(la->adt->flag, type);
      }
      return NULL;

    default: /* unsupported */
      return NULL;
  }
}

/** Light expander type define. */
static bAnimChannelType ACF_DSLIGHT = {
    "Light Expander",       /* type name */
    ACHANNEL_ROLE_EXPANDER, /* role */

    acf_generic_dataexpand_color,    /* backdrop color */
    acf_generic_dataexpand_backdrop, /* backdrop */
    acf_generic_indentation_1,       /* indent level */
    acf_generic_basic_offset,        /* offset */

    acf_generic_idblock_name,      /* name */
    acf_generic_idblock_name_prop, /* name prop */
    acf_dslight_icon,              /* icon */

    acf_generic_dataexpand_setting_valid, /* has setting */
    acf_dslight_setting_flag,             /* flag for setting */
    acf_dslight_setting_ptr,              /* pointer for setting */
};

/* Texture Expander  ------------------------------------------- */

/* TODO: just get this from RNA? */
static int acf_dstex_icon(bAnimListElem *UNUSED(ale))
{
  return ICON_TEXTURE;
}

/* offset for texture expanders */
/* FIXME: soon to be obsolete? */
static short acf_dstex_offset(bAnimContext *UNUSED(ac), bAnimListElem *UNUSED(ale))
{
  return 14; /* XXX: simply include this in indentation instead? */
}

/* Get the appropriate flag(s) for the setting when it is valid. */
static int acf_dstex_setting_flag(bAnimContext *UNUSED(ac),
                                  eAnimChannel_Settings setting,
                                  bool *neg)
{
  /* clear extra return data first */
  *neg = false;

  switch (setting) {
    case ACHANNEL_SETTING_EXPAND: /* expanded */
      return TEX_DS_EXPAND;

    case ACHANNEL_SETTING_MUTE: /* mute (only in NLA) */
      return ADT_NLA_EVAL_OFF;

    case ACHANNEL_SETTING_VISIBLE: /* visible (only in Graph Editor) */
      *neg = true;
      return ADT_CURVES_NOT_VISIBLE;

    case ACHANNEL_SETTING_SELECT: /* selected */
      return ADT_UI_SELECTED;

    default: /* unsupported */
      return 0;
  }
}

/* get pointer to the setting */
static void *acf_dstex_setting_ptr(bAnimListElem *ale, eAnimChannel_Settings setting, short *type)
{
  Tex *tex = (Tex *)ale->data;

  /* clear extra return data first */
  *type = 0;

  switch (setting) {
    case ACHANNEL_SETTING_EXPAND: /* expanded */
      return GET_ACF_FLAG_PTR(tex->flag, type);

    case ACHANNEL_SETTING_SELECT:  /* selected */
    case ACHANNEL_SETTING_MUTE:    /* muted (for NLA only) */
    case ACHANNEL_SETTING_VISIBLE: /* visible (for Graph Editor only) */
      if (tex->adt) {
        return GET_ACF_FLAG_PTR(tex->adt->flag, type);
      }
      return NULL;

    default: /* unsupported */
      return NULL;
  }
}

/** Texture expander type define. */
static bAnimChannelType ACF_DSTEX = {
    "Texture Data Expander", /* type name */
    ACHANNEL_ROLE_EXPANDER,  /* role */

    acf_generic_dataexpand_color,    /* backdrop color */
    acf_generic_dataexpand_backdrop, /* backdrop */
    acf_generic_indentation_1,       /* indent level */
    acf_dstex_offset,                /* offset */

    acf_generic_idblock_name,     /* name */
    acf_generic_idfill_name_prop, /* name prop */
    acf_dstex_icon,               /* icon */

    acf_generic_dataexpand_setting_valid, /* has setting */
    acf_dstex_setting_flag,               /* flag for setting */
    acf_dstex_setting_ptr,                /* pointer for setting */
};

/* Camera Expander  ------------------------------------------- */

/* TODO: just get this from RNA? */
static int acf_dscachefile_icon(bAnimListElem *ale)
{
  UNUSED_VARS(ale);
  return ICON_FILE;
}

/* Get the appropriate flag(s) for the setting when it is valid. */
static int acf_dscachefile_setting_flag(bAnimContext *ac, eAnimChannel_Settings setting, bool *neg)
{
  /* clear extra return data first */
  *neg = false;

  switch (setting) {
    case ACHANNEL_SETTING_EXPAND: /* expanded */
      return CACHEFILE_DS_EXPAND;

    case ACHANNEL_SETTING_MUTE: /* mute (only in NLA) */
      return ADT_NLA_EVAL_OFF;

    case ACHANNEL_SETTING_VISIBLE: /* visible (only in Graph Editor) */
      *neg = true;
      return ADT_CURVES_NOT_VISIBLE;

    case ACHANNEL_SETTING_SELECT: /* selected */
      return ADT_UI_SELECTED;

    default: /* unsupported */
      return 0;
  }

  UNUSED_VARS(ac);
}

/* get pointer to the setting */
static void *acf_dscachefile_setting_ptr(bAnimListElem *ale,
                                         eAnimChannel_Settings setting,
                                         short *type)
{
  CacheFile *cache_file = (CacheFile *)ale->data;

  /* clear extra return data first */
  *type = 0;

  switch (setting) {
    case ACHANNEL_SETTING_EXPAND: /* expanded */
      return GET_ACF_FLAG_PTR(cache_file->flag, type);

    case ACHANNEL_SETTING_SELECT:  /* selected */
    case ACHANNEL_SETTING_MUTE:    /* muted (for NLA only) */
    case ACHANNEL_SETTING_VISIBLE: /* visible (for Graph Editor only) */
      if (cache_file->adt) {
        return GET_ACF_FLAG_PTR(cache_file->adt->flag, type);
      }

      return NULL;

    default: /* unsupported */
      return NULL;
  }
}

/** CacheFile expander type define.. */
static bAnimChannelType ACF_DSCACHEFILE = {
    "Cache File Expander",  /* type name */
    ACHANNEL_ROLE_EXPANDER, /* role */

    acf_generic_dataexpand_color,    /* backdrop color */
    acf_generic_dataexpand_backdrop, /* backdrop */
    acf_generic_indentation_1,       /* indent level */
    acf_generic_basic_offset,        /* offset */

    acf_generic_idblock_name,     /* name */
    acf_generic_idfill_name_prop, /* name prop */
    acf_dscachefile_icon,         /* icon */

    acf_generic_dataexpand_setting_valid, /* has setting */
    acf_dscachefile_setting_flag,         /* flag for setting */
    acf_dscachefile_setting_ptr,          /* pointer for setting */
};

/* Camera Expander  ------------------------------------------- */

/* TODO: just get this from RNA? */
static int acf_dscam_icon(bAnimListElem *UNUSED(ale))
{
  return ICON_CAMERA_DATA;
}

/* Get the appropriate flag(s) for the setting when it is valid. */
static int acf_dscam_setting_flag(bAnimContext *UNUSED(ac),
                                  eAnimChannel_Settings setting,
                                  bool *neg)
{
  /* clear extra return data first */
  *neg = false;

  switch (setting) {
    case ACHANNEL_SETTING_EXPAND: /* expanded */
      return CAM_DS_EXPAND;

    case ACHANNEL_SETTING_MUTE: /* mute (only in NLA) */
      return ADT_NLA_EVAL_OFF;

    case ACHANNEL_SETTING_VISIBLE: /* visible (only in Graph Editor) */
      *neg = true;
      return ADT_CURVES_NOT_VISIBLE;

    case ACHANNEL_SETTING_SELECT: /* selected */
      return ADT_UI_SELECTED;

    case ACHANNEL_SETTING_ALWAYS_VISIBLE:
      return ADT_CURVES_ALWAYS_VISIBLE;

    default: /* unsupported */
      return 0;
  }
}

/* get pointer to the setting */
static void *acf_dscam_setting_ptr(bAnimListElem *ale, eAnimChannel_Settings setting, short *type)
{
  Camera *ca = (Camera *)ale->data;

  /* clear extra return data first */
  *type = 0;

  switch (setting) {
    case ACHANNEL_SETTING_EXPAND: /* expanded */
      return GET_ACF_FLAG_PTR(ca->flag, type);

    case ACHANNEL_SETTING_SELECT:  /* selected */
    case ACHANNEL_SETTING_MUTE:    /* muted (for NLA only) */
    case ACHANNEL_SETTING_VISIBLE: /* visible (for Graph Editor only) */
    case ACHANNEL_SETTING_ALWAYS_VISIBLE:
      if (ca->adt) {
        return GET_ACF_FLAG_PTR(ca->adt->flag, type);
      }
      return NULL;

    default: /* unsupported */
      return NULL;
  }
}

/** Camera expander type define. */
static bAnimChannelType ACF_DSCAM = {
    "Camera Expander",      /* type name */
    ACHANNEL_ROLE_EXPANDER, /* role */

    acf_generic_dataexpand_color,    /* backdrop color */
    acf_generic_dataexpand_backdrop, /* backdrop */
    acf_generic_indentation_1,       /* indent level */
    acf_generic_basic_offset,        /* offset */

    acf_generic_idblock_name,     /* name */
    acf_generic_idfill_name_prop, /* name prop */
    acf_dscam_icon,               /* icon */

    acf_generic_dataexpand_setting_valid, /* has setting */
    acf_dscam_setting_flag,               /* flag for setting */
    acf_dscam_setting_ptr,                /* pointer for setting */
};

/* Curve Expander  ------------------------------------------- */

/* TODO: just get this from RNA? */
static int acf_dscur_icon(bAnimListElem *ale)
{
  Curve *cu = (Curve *)ale->data;
  short obtype = BKE_curve_type_get(cu);

  switch (obtype) {
    case OB_FONT:
      return ICON_FONT_DATA;
    case OB_SURF:
      return ICON_SURFACE_DATA;
    default:
      return ICON_CURVE_DATA;
  }
}

/* Get the appropriate flag(s) for the setting when it is valid. */
static int acf_dscur_setting_flag(bAnimContext *UNUSED(ac),
                                  eAnimChannel_Settings setting,
                                  bool *neg)
{
  /* clear extra return data first */
  *neg = false;

  switch (setting) {
    case ACHANNEL_SETTING_EXPAND: /* expanded */
      return CU_DS_EXPAND;

    case ACHANNEL_SETTING_MUTE: /* mute (only in NLA) */
      return ADT_NLA_EVAL_OFF;

    case ACHANNEL_SETTING_VISIBLE: /* visible (only in Graph Editor) */
      *neg = true;
      return ADT_CURVES_NOT_VISIBLE;

    case ACHANNEL_SETTING_SELECT: /* selected */
      return ADT_UI_SELECTED;

    default: /* unsupported */
      return 0;
  }
}

/* get pointer to the setting */
static void *acf_dscur_setting_ptr(bAnimListElem *ale, eAnimChannel_Settings setting, short *type)
{
  Curve *cu = (Curve *)ale->data;

  /* clear extra return data first */
  *type = 0;

  switch (setting) {
    case ACHANNEL_SETTING_EXPAND: /* expanded */
      return GET_ACF_FLAG_PTR(cu->flag, type);

    case ACHANNEL_SETTING_SELECT:  /* selected */
    case ACHANNEL_SETTING_MUTE:    /* muted (for NLA only) */
    case ACHANNEL_SETTING_VISIBLE: /* visible (for Graph Editor only) */
      if (cu->adt) {
        return GET_ACF_FLAG_PTR(cu->adt->flag, type);
      }
      return NULL;

    default: /* unsupported */
      return NULL;
  }
}

/** Curve expander type define. */
static bAnimChannelType ACF_DSCUR = {
    "Curve Expander",       /* type name */
    ACHANNEL_ROLE_EXPANDER, /* role */

    acf_generic_dataexpand_color,    /* backdrop color */
    acf_generic_dataexpand_backdrop, /* backdrop */
    acf_generic_indentation_1,       /* indent level */
    acf_generic_basic_offset,        /* offset */

    acf_generic_idblock_name,      /* name */
    acf_generic_idblock_name_prop, /* name prop */
    acf_dscur_icon,                /* icon */

    acf_generic_dataexpand_setting_valid, /* has setting */
    acf_dscur_setting_flag,               /* flag for setting */
    acf_dscur_setting_ptr,                /* pointer for setting */
};

/* Shape Key Expander  ------------------------------------------- */

/* TODO: just get this from RNA? */
static int acf_dsskey_icon(bAnimListElem *UNUSED(ale))
{
  return ICON_SHAPEKEY_DATA;
}

/* check if some setting exists for this channel */
static bool acf_dsskey_setting_valid(bAnimContext *ac,
                                     bAnimListElem *UNUSED(ale),
                                     eAnimChannel_Settings setting)
{
  switch (setting) {
    case ACHANNEL_SETTING_SELECT:
    case ACHANNEL_SETTING_EXPAND:
      return true;

    /* mute is only supported for NLA */
    case ACHANNEL_SETTING_MUTE:
      return ((ac) && (ac->spacetype == SPACE_NLA));

    default:
      return false;
  }
}

/* Get the appropriate flag(s) for the setting when it is valid. */
static int acf_dsskey_setting_flag(bAnimContext *UNUSED(ac),
                                   eAnimChannel_Settings setting,
                                   bool *neg)
{
  /* clear extra return data first */
  *neg = false;

  switch (setting) {
    case ACHANNEL_SETTING_EXPAND: /* expanded */
      return KEY_DS_EXPAND;

    case ACHANNEL_SETTING_MUTE: /* mute (only in NLA) */
      return ADT_NLA_EVAL_OFF;

    case ACHANNEL_SETTING_VISIBLE: /* visible (only in Graph Editor) */
      *neg = true;
      return ADT_CURVES_NOT_VISIBLE;

    case ACHANNEL_SETTING_SELECT: /* selected */
      return ADT_UI_SELECTED;

    default: /* unsupported */
      return 0;
  }
}

/* get pointer to the setting */
static void *acf_dsskey_setting_ptr(bAnimListElem *ale, eAnimChannel_Settings setting, short *type)
{
  Key *key = (Key *)ale->data;

  /* clear extra return data first */
  *type = 0;

  switch (setting) {
    case ACHANNEL_SETTING_EXPAND: /* expanded */
      return GET_ACF_FLAG_PTR(key->flag, type);

    case ACHANNEL_SETTING_SELECT:  /* selected */
    case ACHANNEL_SETTING_MUTE:    /* muted (for NLA only) */
    case ACHANNEL_SETTING_VISIBLE: /* visible (for Graph Editor only) */
      if (key->adt) {
        return GET_ACF_FLAG_PTR(key->adt->flag, type);
      }
      return NULL;

    default: /* unsupported */
      return NULL;
  }
}

/** Shape-key expander type define. */
static bAnimChannelType ACF_DSSKEY = {
    "Shape Key Expander",   /* type name */
    ACHANNEL_ROLE_EXPANDER, /* role */

    acf_generic_dataexpand_color,    /* backdrop color */
    acf_generic_dataexpand_backdrop, /* backdrop */
    acf_generic_indentation_1,       /* indent level */
    acf_generic_basic_offset,        /* offset */

    acf_generic_idblock_name,      /* name */
    acf_generic_idblock_name_prop, /* name prop */
    acf_dsskey_icon,               /* icon */

    acf_dsskey_setting_valid, /* has setting */
    acf_dsskey_setting_flag,  /* flag for setting */
    acf_dsskey_setting_ptr,   /* pointer for setting */
};

/* World Expander  ------------------------------------------- */

/* TODO: just get this from RNA? */
static int acf_dswor_icon(bAnimListElem *UNUSED(ale))
{
  return ICON_WORLD;
}

/* Get the appropriate flag(s) for the setting when it is valid. */
static int acf_dswor_setting_flag(bAnimContext *UNUSED(ac),
                                  eAnimChannel_Settings setting,
                                  bool *neg)
{
  /* clear extra return data first */
  *neg = false;

  switch (setting) {
    case ACHANNEL_SETTING_EXPAND: /* expanded */
      return WO_DS_EXPAND;

    case ACHANNEL_SETTING_MUTE: /* mute (only in NLA) */
      return ADT_NLA_EVAL_OFF;

    case ACHANNEL_SETTING_VISIBLE: /* visible (only in Graph Editor) */
      *neg = true;
      return ADT_CURVES_NOT_VISIBLE;

    case ACHANNEL_SETTING_SELECT: /* selected */
      return ADT_UI_SELECTED;

    default: /* unsupported */
      return 0;
  }
}

/* get pointer to the setting */
static void *acf_dswor_setting_ptr(bAnimListElem *ale, eAnimChannel_Settings setting, short *type)
{
  World *wo = (World *)ale->data;

  /* clear extra return data first */
  *type = 0;

  switch (setting) {
    case ACHANNEL_SETTING_EXPAND: /* expanded */
      return GET_ACF_FLAG_PTR(wo->flag, type);

    case ACHANNEL_SETTING_SELECT:  /* selected */
    case ACHANNEL_SETTING_MUTE:    /* muted (for NLA only) */
    case ACHANNEL_SETTING_VISIBLE: /* visible (for Graph Editor only) */
      if (wo->adt) {
        return GET_ACF_FLAG_PTR(wo->adt->flag, type);
      }
      return NULL;

    default: /* unsupported */
      return NULL;
  }
}

/** World expander type define. */
static bAnimChannelType ACF_DSWOR = {
    "World Expander",       /* type name */
    ACHANNEL_ROLE_EXPANDER, /* role */

    acf_generic_dataexpand_color,    /* backdrop color */
    acf_generic_dataexpand_backdrop, /* backdrop */
    acf_generic_indentation_1,       /* indent level */
    acf_generic_basic_offset,        /* offset */

    acf_generic_idblock_name,     /* name */
    acf_generic_idfill_name_prop, /* name prop */
    acf_dswor_icon,               /* icon */

    acf_generic_dataexpand_setting_valid, /* has setting */
    acf_dswor_setting_flag,               /* flag for setting */
    acf_dswor_setting_ptr,                /* pointer for setting */
};

/* Particle Expander  ------------------------------------------- */

/* TODO: just get this from RNA? */
static int acf_dspart_icon(bAnimListElem *UNUSED(ale))
{
  return ICON_PARTICLE_DATA;
}

/* Get the appropriate flag(s) for the setting when it is valid. */
static int acf_dspart_setting_flag(bAnimContext *UNUSED(ac),
                                   eAnimChannel_Settings setting,
                                   bool *neg)
{
  /* clear extra return data first */
  *neg = false;

  switch (setting) {
    case ACHANNEL_SETTING_EXPAND: /* expanded */
      return PART_DS_EXPAND;

    case ACHANNEL_SETTING_MUTE: /* mute (only in NLA) */
      return ADT_NLA_EVAL_OFF;

    case ACHANNEL_SETTING_VISIBLE: /* visible (only in Graph Editor) */
      *neg = true;
      return ADT_CURVES_NOT_VISIBLE;

    case ACHANNEL_SETTING_SELECT: /* selected */
      return ADT_UI_SELECTED;

    default: /* unsupported */
      return 0;
  }
}

/* get pointer to the setting */
static void *acf_dspart_setting_ptr(bAnimListElem *ale, eAnimChannel_Settings setting, short *type)
{
  ParticleSettings *part = (ParticleSettings *)ale->data;

  /* clear extra return data first */
  *type = 0;

  switch (setting) {
    case ACHANNEL_SETTING_EXPAND: /* expanded */
      return GET_ACF_FLAG_PTR(part->flag, type);

    case ACHANNEL_SETTING_SELECT:  /* selected */
    case ACHANNEL_SETTING_MUTE:    /* muted (for NLA only) */
    case ACHANNEL_SETTING_VISIBLE: /* visible (for Graph Editor only) */
      if (part->adt) {
        return GET_ACF_FLAG_PTR(part->adt->flag, type);
      }
      return NULL;

    default: /* unsupported */
      return NULL;
  }
}

/** Particle expander type define. */
static bAnimChannelType ACF_DSPART = {
    "Particle Data Expander", /* type name */
    ACHANNEL_ROLE_EXPANDER,   /* role */

    acf_generic_dataexpand_color,    /* backdrop color */
    acf_generic_dataexpand_backdrop, /* backdrop */
    acf_generic_indentation_1,       /* indent level */
    acf_generic_basic_offset,        /* offset */

    acf_generic_idblock_name,      /* name */
    acf_generic_idblock_name_prop, /* name prop */
    acf_dspart_icon,               /* icon */

    acf_generic_dataexpand_setting_valid, /* has setting */
    acf_dspart_setting_flag,              /* flag for setting */
    acf_dspart_setting_ptr,               /* pointer for setting */
};

/* MetaBall Expander  ------------------------------------------- */

/* TODO: just get this from RNA? */
static int acf_dsmball_icon(bAnimListElem *UNUSED(ale))
{
  return ICON_META_DATA;
}

/* Get the appropriate flag(s) for the setting when it is valid. */
static int acf_dsmball_setting_flag(bAnimContext *UNUSED(ac),
                                    eAnimChannel_Settings setting,
                                    bool *neg)
{
  /* clear extra return data first */
  *neg = false;

  switch (setting) {
    case ACHANNEL_SETTING_EXPAND: /* expanded */
      return MB_DS_EXPAND;

    case ACHANNEL_SETTING_MUTE: /* mute (only in NLA) */
      return ADT_NLA_EVAL_OFF;

    case ACHANNEL_SETTING_VISIBLE: /* visible (only in Graph Editor) */
      *neg = true;
      return ADT_CURVES_NOT_VISIBLE;

    case ACHANNEL_SETTING_SELECT: /* selected */
      return ADT_UI_SELECTED;

    default: /* unsupported */
      return 0;
  }
}

/* get pointer to the setting */
static void *acf_dsmball_setting_ptr(bAnimListElem *ale,
                                     eAnimChannel_Settings setting,
                                     short *type)
{
  MetaBall *mb = (MetaBall *)ale->data;

  /* clear extra return data first */
  *type = 0;

  switch (setting) {
    case ACHANNEL_SETTING_EXPAND: /* expanded */
      return GET_ACF_FLAG_PTR(mb->flag2, type);

    case ACHANNEL_SETTING_SELECT:  /* selected */
    case ACHANNEL_SETTING_MUTE:    /* muted (for NLA only) */
    case ACHANNEL_SETTING_VISIBLE: /* visible (for Graph Editor only) */
      if (mb->adt) {
        return GET_ACF_FLAG_PTR(mb->adt->flag, type);
      }
      return NULL;

    default: /* unsupported */
      return NULL;
  }
}

/** Meta-ball expander type define. */
static bAnimChannelType ACF_DSMBALL = {
    "Metaball Expander",    /* type name */
    ACHANNEL_ROLE_EXPANDER, /* role */

    acf_generic_dataexpand_color,    /* backdrop color */
    acf_generic_dataexpand_backdrop, /* backdrop */
    acf_generic_indentation_1,       /* indent level */
    acf_generic_basic_offset,        /* offset */

    acf_generic_idblock_name,      /* name */
    acf_generic_idblock_name_prop, /* name prop */
    acf_dsmball_icon,              /* icon */

    acf_generic_dataexpand_setting_valid, /* has setting */
    acf_dsmball_setting_flag,             /* flag for setting */
    acf_dsmball_setting_ptr,              /* pointer for setting */
};

/* Armature Expander  ------------------------------------------- */

/* TODO: just get this from RNA? */
static int acf_dsarm_icon(bAnimListElem *UNUSED(ale))
{
  return ICON_ARMATURE_DATA;
}

/* Get the appropriate flag(s) for the setting when it is valid. */
static int acf_dsarm_setting_flag(bAnimContext *UNUSED(ac),
                                  eAnimChannel_Settings setting,
                                  bool *neg)
{
  /* clear extra return data first */
  *neg = false;

  switch (setting) {
    case ACHANNEL_SETTING_EXPAND: /* expanded */
      return ARM_DS_EXPAND;

    case ACHANNEL_SETTING_MUTE: /* mute (only in NLA) */
      return ADT_NLA_EVAL_OFF;

    case ACHANNEL_SETTING_VISIBLE: /* visible (only in Graph Editor) */
      *neg = true;
      return ADT_CURVES_NOT_VISIBLE;

    case ACHANNEL_SETTING_SELECT: /* selected */
      return ADT_UI_SELECTED;

    default: /* unsupported */
      return 0;
  }
}

/* get pointer to the setting */
static void *acf_dsarm_setting_ptr(bAnimListElem *ale, eAnimChannel_Settings setting, short *type)
{
  bArmature *arm = (bArmature *)ale->data;

  /* clear extra return data first */
  *type = 0;

  switch (setting) {
    case ACHANNEL_SETTING_EXPAND: /* expanded */
      return GET_ACF_FLAG_PTR(arm->flag, type);

    case ACHANNEL_SETTING_SELECT:  /* selected */
    case ACHANNEL_SETTING_MUTE:    /* muted (for NLA only) */
    case ACHANNEL_SETTING_VISIBLE: /* visible (for Graph Editor only) */
      if (arm->adt) {
        return GET_ACF_FLAG_PTR(arm->adt->flag, type);
      }
      return NULL;

    default: /* unsupported */
      return NULL;
  }
}

/** Armature expander type define. */
static bAnimChannelType ACF_DSARM = {
    "Armature Expander",    /* type name */
    ACHANNEL_ROLE_EXPANDER, /* role */

    acf_generic_dataexpand_color,    /* backdrop color */
    acf_generic_dataexpand_backdrop, /* backdrop */
    acf_generic_indentation_1,       /* indent level */
    acf_generic_basic_offset,        /* offset */

    acf_generic_idblock_name,      /* name */
    acf_generic_idblock_name_prop, /* name prop */
    acf_dsarm_icon,                /* icon */

    acf_generic_dataexpand_setting_valid, /* has setting */
    acf_dsarm_setting_flag,               /* flag for setting */
    acf_dsarm_setting_ptr,                /* pointer for setting */
};

/* NodeTree Expander  ------------------------------------------- */

/* TODO: just get this from RNA? */
static int acf_dsntree_icon(bAnimListElem *UNUSED(ale))
{
  return ICON_NODETREE;
}

/* offset for nodetree expanders */
static short acf_dsntree_offset(bAnimContext *ac, bAnimListElem *ale)
{
  bNodeTree *ntree = (bNodeTree *)ale->data;
  short offset = acf_generic_basic_offset(ac, ale);

  offset += acf_nodetree_rootType_offset(ntree);

  return offset;
}

/* Get the appropriate flag(s) for the setting when it is valid. */
static int acf_dsntree_setting_flag(bAnimContext *UNUSED(ac),
                                    eAnimChannel_Settings setting,
                                    bool *neg)
{
  /* clear extra return data first */
  *neg = false;

  switch (setting) {
    case ACHANNEL_SETTING_EXPAND: /* expanded */
      return NTREE_DS_EXPAND;

    case ACHANNEL_SETTING_MUTE: /* mute (only in NLA) */
      return ADT_NLA_EVAL_OFF;

    case ACHANNEL_SETTING_VISIBLE: /* visible (only in Graph Editor) */
      *neg = true;
      return ADT_CURVES_NOT_VISIBLE;

    case ACHANNEL_SETTING_SELECT: /* selected */
      return ADT_UI_SELECTED;

    default: /* unsupported */
      return 0;
  }
}

/* get pointer to the setting */
static void *acf_dsntree_setting_ptr(bAnimListElem *ale,
                                     eAnimChannel_Settings setting,
                                     short *type)
{
  bNodeTree *ntree = (bNodeTree *)ale->data;

  /* clear extra return data first */
  *type = 0;

  switch (setting) {
    case ACHANNEL_SETTING_EXPAND: /* expanded */
      return GET_ACF_FLAG_PTR(ntree->flag, type);

    case ACHANNEL_SETTING_SELECT:  /* selected */
    case ACHANNEL_SETTING_MUTE:    /* muted (for NLA only) */
    case ACHANNEL_SETTING_VISIBLE: /* visible (for Graph Editor only) */
      if (ntree->adt) {
        return GET_ACF_FLAG_PTR(ntree->adt->flag, type);
      }
      return NULL;

    default: /* unsupported */
      return NULL;
  }
}

/** Node tree expander type define. */
static bAnimChannelType ACF_DSNTREE = {
    "Node Tree Expander",   /* type name */
    ACHANNEL_ROLE_EXPANDER, /* role */

    acf_generic_dataexpand_color,    /* backdrop color */
    acf_generic_dataexpand_backdrop, /* backdrop */
    acf_generic_indentation_1,       /* indent level */
    acf_dsntree_offset,              /* offset */

    acf_generic_idblock_name,      /* name */
    acf_generic_idblock_name_prop, /* name prop */
    acf_dsntree_icon,              /* icon */

    acf_generic_dataexpand_setting_valid, /* has setting */
    acf_dsntree_setting_flag,             /* flag for setting */
    acf_dsntree_setting_ptr,              /* pointer for setting */
};

/* LineStyle Expander  ------------------------------------------- */

/* TODO: just get this from RNA? */
static int acf_dslinestyle_icon(bAnimListElem *UNUSED(ale))
{
  return ICON_LINE_DATA;
}

/* Get the appropriate flag(s) for the setting when it is valid. */
static int acf_dslinestyle_setting_flag(bAnimContext *UNUSED(ac),
                                        eAnimChannel_Settings setting,
                                        bool *neg)
{
  /* clear extra return data first */
  *neg = false;

  switch (setting) {
    case ACHANNEL_SETTING_EXPAND: /* expanded */
      return LS_DS_EXPAND;

    case ACHANNEL_SETTING_MUTE: /* mute (only in NLA) */
      return ADT_NLA_EVAL_OFF;

    case ACHANNEL_SETTING_VISIBLE: /* visible (only in Graph Editor) */
      *neg = true;
      return ADT_CURVES_NOT_VISIBLE;

    case ACHANNEL_SETTING_SELECT: /* selected */
      return ADT_UI_SELECTED;

    default: /* unsupported */
      return 0;
  }
}

/* get pointer to the setting */
static void *acf_dslinestyle_setting_ptr(bAnimListElem *ale,
                                         eAnimChannel_Settings setting,
                                         short *type)
{
  FreestyleLineStyle *linestyle = (FreestyleLineStyle *)ale->data;

  /* clear extra return data first */
  *type = 0;

  switch (setting) {
    case ACHANNEL_SETTING_EXPAND: /* expanded */
      return GET_ACF_FLAG_PTR(linestyle->flag, type);

    case ACHANNEL_SETTING_SELECT:  /* selected */
    case ACHANNEL_SETTING_MUTE:    /* muted (for NLA only) */
    case ACHANNEL_SETTING_VISIBLE: /* visible (for Graph Editor only) */
      if (linestyle->adt) {
        return GET_ACF_FLAG_PTR(linestyle->adt->flag, type);
      }
      return NULL;

    default: /* unsupported */
      return NULL;
  }
}

/** Line Style expander type define. */
static bAnimChannelType ACF_DSLINESTYLE = {
    "Line Style Expander",  /* type name */
    ACHANNEL_ROLE_EXPANDER, /* role */

    acf_generic_dataexpand_color,    /* backdrop color */
    acf_generic_dataexpand_backdrop, /* backdrop */
    acf_generic_indentation_1,       /* indent level */
    acf_generic_basic_offset,        /* offset */

    acf_generic_idblock_name,      /* name */
    acf_generic_idblock_name_prop, /* name prop */
    acf_dslinestyle_icon,          /* icon */

    acf_generic_dataexpand_setting_valid, /* has setting */
    acf_dslinestyle_setting_flag,         /* flag for setting */
    acf_dslinestyle_setting_ptr,          /* pointer for setting */
};

/* Mesh Expander  ------------------------------------------- */

/* TODO: just get this from RNA? */
static int acf_dsmesh_icon(bAnimListElem *UNUSED(ale))
{
  return ICON_MESH_DATA;
}

/* Get the appropriate flag(s) for the setting when it is valid. */
static int acf_dsmesh_setting_flag(bAnimContext *UNUSED(ac),
                                   eAnimChannel_Settings setting,
                                   bool *neg)
{
  /* clear extra return data first */
  *neg = false;

  switch (setting) {
    case ACHANNEL_SETTING_EXPAND: /* expanded */
      return ME_DS_EXPAND;

    case ACHANNEL_SETTING_MUTE: /* mute (only in NLA) */
      return ADT_NLA_EVAL_OFF;

    case ACHANNEL_SETTING_VISIBLE: /* visible (only in Graph Editor) */
      *neg = true;
      return ADT_CURVES_NOT_VISIBLE;

    case ACHANNEL_SETTING_SELECT: /* selected */
      return ADT_UI_SELECTED;

    default: /* unsupported */
      return 0;
  }
}

/* get pointer to the setting */
static void *acf_dsmesh_setting_ptr(bAnimListElem *ale, eAnimChannel_Settings setting, short *type)
{
  Mesh *me = (Mesh *)ale->data;

  /* clear extra return data first */
  *type = 0;

  switch (setting) {
    case ACHANNEL_SETTING_EXPAND: /* expanded */
      return GET_ACF_FLAG_PTR(me->flag, type);

    case ACHANNEL_SETTING_SELECT:  /* selected */
    case ACHANNEL_SETTING_MUTE:    /* muted (for NLA only) */
    case ACHANNEL_SETTING_VISIBLE: /* visible (for Graph Editor only) */
      if (me->adt) {
        return GET_ACF_FLAG_PTR(me->adt->flag, type);
      }
      return NULL;

    default: /* unsupported */
      return NULL;
  }
}

/** Mesh expander type define. */
static bAnimChannelType ACF_DSMESH = {
    "Mesh Expander",        /* type name */
    ACHANNEL_ROLE_EXPANDER, /* role */

    acf_generic_dataexpand_color,    /* backdrop color */
    acf_generic_dataexpand_backdrop, /* backdrop */
    acf_generic_indentation_1,
    /* indent level */        /* XXX this only works for compositing */
    acf_generic_basic_offset, /* offset */

    acf_generic_idblock_name,      /* name */
    acf_generic_idblock_name_prop, /* name prop */
    acf_dsmesh_icon,               /* icon */

    acf_generic_dataexpand_setting_valid, /* has setting */
    acf_dsmesh_setting_flag,              /* flag for setting */
    acf_dsmesh_setting_ptr,               /* pointer for setting */
};

/* Lattice Expander  ------------------------------------------- */

/* TODO: just get this from RNA? */
static int acf_dslat_icon(bAnimListElem *UNUSED(ale))
{
  return ICON_LATTICE_DATA;
}

/* Get the appropriate flag(s) for the setting when it is valid. */
static int acf_dslat_setting_flag(bAnimContext *UNUSED(ac),
                                  eAnimChannel_Settings setting,
                                  bool *neg)
{
  /* clear extra return data first */
  *neg = false;

  switch (setting) {
    case ACHANNEL_SETTING_EXPAND: /* expanded */
      return LT_DS_EXPAND;

    case ACHANNEL_SETTING_MUTE: /* mute (only in NLA) */
      return ADT_NLA_EVAL_OFF;

    case ACHANNEL_SETTING_VISIBLE: /* visible (only in Graph Editor) */
      *neg = true;
      return ADT_CURVES_NOT_VISIBLE;

    case ACHANNEL_SETTING_SELECT: /* selected */
      return ADT_UI_SELECTED;

    default: /* unsupported */
      return 0;
  }
}

/* get pointer to the setting */
static void *acf_dslat_setting_ptr(bAnimListElem *ale, eAnimChannel_Settings setting, short *type)
{
  Lattice *lt = (Lattice *)ale->data;

  /* clear extra return data first */
  *type = 0;

  switch (setting) {
    case ACHANNEL_SETTING_EXPAND: /* expanded */
      return GET_ACF_FLAG_PTR(lt->flag, type);

    case ACHANNEL_SETTING_SELECT:  /* selected */
    case ACHANNEL_SETTING_MUTE:    /* muted (for NLA only) */
    case ACHANNEL_SETTING_VISIBLE: /* visible (for Graph Editor only) */
      if (lt->adt) {
        return GET_ACF_FLAG_PTR(lt->adt->flag, type);
      }
      return NULL;

    default: /* unsupported */
      return NULL;
  }
}

/** Lattice expander type define. */
static bAnimChannelType ACF_DSLAT = {
    "Lattice Expander",     /* type name */
    ACHANNEL_ROLE_EXPANDER, /* role */

    acf_generic_dataexpand_color,    /* backdrop color */
    acf_generic_dataexpand_backdrop, /* backdrop */
    acf_generic_indentation_1,
    /* indent level */        /* XXX this only works for compositing */
    acf_generic_basic_offset, /* offset */

    acf_generic_idblock_name,      /* name */
    acf_generic_idblock_name_prop, /* name prop */
    acf_dslat_icon,                /* icon */

    acf_generic_dataexpand_setting_valid, /* has setting */
    acf_dslat_setting_flag,               /* flag for setting */
    acf_dslat_setting_ptr,                /* pointer for setting */
};

/* Speaker Expander  ------------------------------------------- */

/* TODO: just get this from RNA? */
static int acf_dsspk_icon(bAnimListElem *UNUSED(ale))
{
  return ICON_SPEAKER;
}

/* Get the appropriate flag(s) for the setting when it is valid. */
static int acf_dsspk_setting_flag(bAnimContext *UNUSED(ac),
                                  eAnimChannel_Settings setting,
                                  bool *neg)
{
  /* clear extra return data first */
  *neg = false;

  switch (setting) {
    case ACHANNEL_SETTING_EXPAND: /* expanded */
      return SPK_DS_EXPAND;

    case ACHANNEL_SETTING_MUTE: /* mute (only in NLA) */
      return ADT_NLA_EVAL_OFF;

    case ACHANNEL_SETTING_VISIBLE: /* visible (only in Graph Editor) */
      *neg = true;
      return ADT_CURVES_NOT_VISIBLE;

    case ACHANNEL_SETTING_SELECT: /* selected */
      return ADT_UI_SELECTED;

    default: /* unsupported */
      return 0;
  }
}

/* get pointer to the setting */
static void *acf_dsspk_setting_ptr(bAnimListElem *ale, eAnimChannel_Settings setting, short *type)
{
  Speaker *spk = (Speaker *)ale->data;

  /* clear extra return data first */
  *type = 0;

  switch (setting) {
    case ACHANNEL_SETTING_EXPAND: /* expanded */
      return GET_ACF_FLAG_PTR(spk->flag, type);

    case ACHANNEL_SETTING_SELECT:  /* selected */
    case ACHANNEL_SETTING_MUTE:    /* muted (for NLA only) */
    case ACHANNEL_SETTING_VISIBLE: /* visible (for Graph Editor only) */
      if (spk->adt) {
        return GET_ACF_FLAG_PTR(spk->adt->flag, type);
      }
      return NULL;

    default: /* unsupported */
      return NULL;
  }
}

/** Speaker expander type define. */
static bAnimChannelType ACF_DSSPK = {
    "Speaker Expander",     /* type name */
    ACHANNEL_ROLE_EXPANDER, /* role */

    acf_generic_dataexpand_color,    /* backdrop color */
    acf_generic_dataexpand_backdrop, /* backdrop */
    acf_generic_indentation_1,       /* indent level */
    acf_generic_basic_offset,        /* offset */

    acf_generic_idblock_name,      /* name */
    acf_generic_idblock_name_prop, /* name prop */
    acf_dsspk_icon,                /* icon */

    acf_generic_dataexpand_setting_valid, /* has setting */
    acf_dsspk_setting_flag,               /* flag for setting */
    acf_dsspk_setting_ptr,                /* pointer for setting */
};

/* Curves Expander  ------------------------------------------- */

/* TODO: just get this from RNA? */
static int acf_dscurves_icon(bAnimListElem *UNUSED(ale))
{
  return ICON_HAIR_DATA;
}

/* Get the appropriate flag(s) for the setting when it is valid. */
static int acf_dscurves_setting_flag(bAnimContext *UNUSED(ac),
                                     eAnimChannel_Settings setting,
                                     bool *neg)
{
  /* clear extra return data first */
  *neg = false;

  switch (setting) {
    case ACHANNEL_SETTING_EXPAND: /* expanded */
      return VO_DS_EXPAND;

    case ACHANNEL_SETTING_MUTE: /* mute (only in NLA) */
      return ADT_NLA_EVAL_OFF;

    case ACHANNEL_SETTING_VISIBLE: /* visible (only in Graph Editor) */
      *neg = true;
      return ADT_CURVES_NOT_VISIBLE;

    case ACHANNEL_SETTING_SELECT: /* selected */
      return ADT_UI_SELECTED;

    default: /* unsupported */
      return 0;
  }
}

/* get pointer to the setting */
static void *acf_dscurves_setting_ptr(bAnimListElem *ale,
                                      eAnimChannel_Settings setting,
                                      short *type)
{
  Curves *curves = (Curves *)ale->data;

  /* clear extra return data first */
  *type = 0;

  switch (setting) {
    case ACHANNEL_SETTING_EXPAND: /* expanded */
      return GET_ACF_FLAG_PTR(curves->flag, type);

    case ACHANNEL_SETTING_SELECT:  /* selected */
    case ACHANNEL_SETTING_MUTE:    /* muted (for NLA only) */
    case ACHANNEL_SETTING_VISIBLE: /* visible (for Graph Editor only) */
      if (curves->adt) {
        return GET_ACF_FLAG_PTR(curves->adt->flag, type);
      }
      return NULL;

    default: /* unsupported */
      return NULL;
  }
}

/** Curves expander type define. */
static bAnimChannelType ACF_DSCURVES = {
    "Curves Expander",      /* type name */
    ACHANNEL_ROLE_EXPANDER, /* role */

    acf_generic_dataexpand_color,    /* backdrop color */
    acf_generic_dataexpand_backdrop, /* backdrop */
    acf_generic_indentation_1,       /* indent level */
    acf_generic_basic_offset,        /* offset */

    acf_generic_idblock_name,      /* name */
    acf_generic_idblock_name_prop, /* name prop */
    acf_dscurves_icon,             /* icon */

    acf_generic_dataexpand_setting_valid, /* has setting */
    acf_dscurves_setting_flag,            /* flag for setting */
    acf_dscurves_setting_ptr              /* pointer for setting */
};

/* PointCloud Expander  ------------------------------------------- */

/* TODO: just get this from RNA? */
static int acf_dspointcloud_icon(bAnimListElem *UNUSED(ale))
{
  return ICON_POINTCLOUD_DATA;
}

/* Get the appropriate flag(s) for the setting when it is valid. */
static int acf_dspointcloud_setting_flag(bAnimContext *UNUSED(ac),
                                         eAnimChannel_Settings setting,
                                         bool *neg)
{
  /* clear extra return data first */
  *neg = false;

  switch (setting) {
    case ACHANNEL_SETTING_EXPAND: /* expanded */
      return VO_DS_EXPAND;

    case ACHANNEL_SETTING_MUTE: /* mute (only in NLA) */
      return ADT_NLA_EVAL_OFF;

    case ACHANNEL_SETTING_VISIBLE: /* visible (only in Graph Editor) */
      *neg = true;
      return ADT_CURVES_NOT_VISIBLE;

    case ACHANNEL_SETTING_SELECT: /* selected */
      return ADT_UI_SELECTED;

    default: /* unsupported */
      return 0;
  }
}

/* get pointer to the setting */
static void *acf_dspointcloud_setting_ptr(bAnimListElem *ale,
                                          eAnimChannel_Settings setting,
                                          short *type)
{
  PointCloud *pointcloud = (PointCloud *)ale->data;

  /* clear extra return data first */
  *type = 0;

  switch (setting) {
    case ACHANNEL_SETTING_EXPAND: /* expanded */
      return GET_ACF_FLAG_PTR(pointcloud->flag, type);

    case ACHANNEL_SETTING_SELECT:  /* selected */
    case ACHANNEL_SETTING_MUTE:    /* muted (for NLA only) */
    case ACHANNEL_SETTING_VISIBLE: /* visible (for Graph Editor only) */
      if (pointcloud->adt) {
        return GET_ACF_FLAG_PTR(pointcloud->adt->flag, type);
      }
      return NULL;

    default: /* unsupported */
      return NULL;
  }
}

/** Point-cloud expander type define. */
static bAnimChannelType ACF_DSPOINTCLOUD = {
    "PointCloud Expander",  /* type name */
    ACHANNEL_ROLE_EXPANDER, /* role */

    acf_generic_dataexpand_color,    /* backdrop color */
    acf_generic_dataexpand_backdrop, /* backdrop */
    acf_generic_indentation_1,       /* indent level */
    acf_generic_basic_offset,        /* offset */

    acf_generic_idblock_name,      /* name */
    acf_generic_idblock_name_prop, /* name prop */
    acf_dspointcloud_icon,         /* icon */

    acf_generic_dataexpand_setting_valid, /* has setting */
    acf_dspointcloud_setting_flag,        /* flag for setting */
    acf_dspointcloud_setting_ptr          /* pointer for setting */
};

/* Volume Expander  ------------------------------------------- */

/* TODO: just get this from RNA? */
static int acf_dsvolume_icon(bAnimListElem *UNUSED(ale))
{
  return ICON_VOLUME_DATA;
}

/* Get the appropriate flag(s) for the setting when it is valid. */
static int acf_dsvolume_setting_flag(bAnimContext *UNUSED(ac),
                                     eAnimChannel_Settings setting,
                                     bool *neg)
{
  /* clear extra return data first */
  *neg = false;

  switch (setting) {
    case ACHANNEL_SETTING_EXPAND: /* expanded */
      return VO_DS_EXPAND;

    case ACHANNEL_SETTING_MUTE: /* mute (only in NLA) */
      return ADT_NLA_EVAL_OFF;

    case ACHANNEL_SETTING_VISIBLE: /* visible (only in Graph Editor) */
      *neg = true;
      return ADT_CURVES_NOT_VISIBLE;

    case ACHANNEL_SETTING_SELECT: /* selected */
      return ADT_UI_SELECTED;

    default: /* unsupported */
      return 0;
  }
}

/* get pointer to the setting */
static void *acf_dsvolume_setting_ptr(bAnimListElem *ale,
                                      eAnimChannel_Settings setting,
                                      short *type)
{
  Volume *volume = (Volume *)ale->data;

  /* clear extra return data first */
  *type = 0;

  switch (setting) {
    case ACHANNEL_SETTING_EXPAND: /* expanded */
      return GET_ACF_FLAG_PTR(volume->flag, type);

    case ACHANNEL_SETTING_SELECT:  /* selected */
    case ACHANNEL_SETTING_MUTE:    /* muted (for NLA only) */
    case ACHANNEL_SETTING_VISIBLE: /* visible (for Graph Editor only) */
      if (volume->adt) {
        return GET_ACF_FLAG_PTR(volume->adt->flag, type);
      }
      return NULL;

    default: /* unsupported */
      return NULL;
  }
}

/** Volume expander type define. */
static bAnimChannelType ACF_DSVOLUME = {
    "Volume Expander",      /* type name */
    ACHANNEL_ROLE_EXPANDER, /* role */

    acf_generic_dataexpand_color,    /* backdrop color */
    acf_generic_dataexpand_backdrop, /* backdrop */
    acf_generic_indentation_1,       /* indent level */
    acf_generic_basic_offset,        /* offset */

    acf_generic_idblock_name,      /* name */
    acf_generic_idblock_name_prop, /* name prop */
    acf_dsvolume_icon,             /* icon */

    acf_generic_dataexpand_setting_valid, /* has setting */
    acf_dsvolume_setting_flag,            /* flag for setting */
    acf_dsvolume_setting_ptr              /* pointer for setting */
};

/* Simulation Expander ----------------------------------------- */

static int acf_dssimulation_icon(bAnimListElem *UNUSED(ale))
{
  /* TODO: Use correct icon. */
  return ICON_PHYSICS;
}

static int acf_dssimulation_setting_flag(bAnimContext *UNUSED(ac),
                                         eAnimChannel_Settings setting,
                                         bool *neg)
{
  /* clear extra return data first */
  *neg = false;

  switch (setting) {
    case ACHANNEL_SETTING_EXPAND: /* expanded */
      return SIM_DS_EXPAND;

    case ACHANNEL_SETTING_MUTE: /* mute (only in NLA) */
      return ADT_NLA_EVAL_OFF;

    case ACHANNEL_SETTING_VISIBLE: /* visible (only in Graph Editor) */
      *neg = true;
      return ADT_CURVES_NOT_VISIBLE;

    case ACHANNEL_SETTING_SELECT: /* selected */
      return ADT_UI_SELECTED;

    default: /* unsupported */
      return 0;
  }
}

static void *acf_dssimulation_setting_ptr(bAnimListElem *ale,
                                          eAnimChannel_Settings setting,
                                          short *type)
{
  Simulation *simulation = (Simulation *)ale->data;

  /* clear extra return data first */
  *type = 0;

  switch (setting) {
    case ACHANNEL_SETTING_EXPAND: /* expanded */
      return GET_ACF_FLAG_PTR(simulation->flag, type);

    case ACHANNEL_SETTING_SELECT:  /* selected */
    case ACHANNEL_SETTING_MUTE:    /* muted (for NLA only) */
    case ACHANNEL_SETTING_VISIBLE: /* visible (for Graph Editor only) */
      if (simulation->adt) {
        return GET_ACF_FLAG_PTR(simulation->adt->flag, type);
      }
      return NULL;

    default: /* unsupported */
      return NULL;
  }
}

/** Simulation expander type define. */
static bAnimChannelType ACF_DSSIMULATION = {
    "Simulation Expander",  /* type name */
    ACHANNEL_ROLE_EXPANDER, /* role */

    acf_generic_dataexpand_color,    /* backdrop color */
    acf_generic_dataexpand_backdrop, /* backdrop */
    acf_generic_indentation_1,       /* indent level */
    acf_generic_basic_offset,        /* offset */

    acf_generic_idblock_name,      /* name */
    acf_generic_idblock_name_prop, /* name prop */
    acf_dssimulation_icon,         /* icon */

    acf_generic_dataexpand_setting_valid, /* has setting */
    acf_dssimulation_setting_flag,        /* flag for setting */
    acf_dssimulation_setting_ptr          /* pointer for setting */
};

/* GPencil Expander  ------------------------------------------- */

/* TODO: just get this from RNA? */
static int acf_dsgpencil_icon(bAnimListElem *UNUSED(ale))
{
  return ICON_OUTLINER_DATA_GREASEPENCIL;
}

/* Get the appropriate flag(s) for the setting when it is valid. */
static int acf_dsgpencil_setting_flag(bAnimContext *UNUSED(ac),
                                      eAnimChannel_Settings setting,
                                      bool *neg)
{
  /* clear extra return data first */
  *neg = false;

  switch (setting) {
    case ACHANNEL_SETTING_EXPAND: /* expanded */
      return GP_DATA_EXPAND;

    case ACHANNEL_SETTING_MUTE: /* mute (only in NLA) */
      return ADT_NLA_EVAL_OFF;

    case ACHANNEL_SETTING_VISIBLE: /* visible (only in Graph Editor) */
      *neg = true;
      return ADT_CURVES_NOT_VISIBLE;

    case ACHANNEL_SETTING_SELECT: /* selected */
      return ADT_UI_SELECTED;

    default: /* unsupported */
      return 0;
  }
}

/* get pointer to the setting */
static void *acf_dsgpencil_setting_ptr(bAnimListElem *ale,
                                       eAnimChannel_Settings setting,
                                       short *type)
{
  bGPdata *gpd = (bGPdata *)ale->data;

  /* clear extra return data first */
  *type = 0;

  switch (setting) {
    case ACHANNEL_SETTING_EXPAND: /* expanded */
      return GET_ACF_FLAG_PTR(gpd->flag, type);

    case ACHANNEL_SETTING_SELECT:  /* selected */
    case ACHANNEL_SETTING_MUTE:    /* muted (for NLA only) */
    case ACHANNEL_SETTING_VISIBLE: /* visible (for Graph Editor only) */
      if (gpd->adt) {
        return GET_ACF_FLAG_PTR(gpd->adt->flag, type);
      }
      return NULL;

    default: /* unsupported */
      return NULL;
  }
}

/** Grease-pencil expander type define. */
static bAnimChannelType ACF_DSGPENCIL = {
    "GPencil DS Expander",  /* type name */
    ACHANNEL_ROLE_EXPANDER, /* role */

    acf_generic_dataexpand_color,    /* backdrop color */
    acf_generic_dataexpand_backdrop, /* backdrop */
    acf_generic_indentation_1,       /* indent level */
    acf_generic_basic_offset,        /* offset */

    acf_generic_idblock_name,      /* name */
    acf_generic_idblock_name_prop, /* name prop */
    acf_dsgpencil_icon,            /* icon */

    acf_generic_dataexpand_setting_valid, /* has setting */
    acf_dsgpencil_setting_flag,           /* flag for setting */
    acf_dsgpencil_setting_ptr,            /* pointer for setting */
};

/* World Expander  ------------------------------------------- */

/* TODO: just get this from RNA? */
static int acf_dsmclip_icon(bAnimListElem *UNUSED(ale))
{
  return ICON_SEQUENCE;
}

/* Get the appropriate flag(s) for the setting when it is valid. */
static int acf_dsmclip_setting_flag(bAnimContext *UNUSED(ac),
                                    eAnimChannel_Settings setting,
                                    bool *neg)
{
  /* clear extra return data first */
  *neg = false;

  switch (setting) {
    case ACHANNEL_SETTING_EXPAND: /* expanded */
      return MCLIP_DATA_EXPAND;

    case ACHANNEL_SETTING_MUTE: /* mute (only in NLA) */
      return ADT_NLA_EVAL_OFF;

    case ACHANNEL_SETTING_VISIBLE: /* visible (only in Graph Editor) */
      *neg = true;
      return ADT_CURVES_NOT_VISIBLE;

    case ACHANNEL_SETTING_SELECT: /* selected */
      return ADT_UI_SELECTED;

    default: /* unsupported */
      return 0;
  }
}

/* get pointer to the setting */
static void *acf_dsmclip_setting_ptr(bAnimListElem *ale,
                                     eAnimChannel_Settings setting,
                                     short *type)
{
  MovieClip *clip = (MovieClip *)ale->data;

  /* clear extra return data first */
  *type = 0;

  switch (setting) {
    case ACHANNEL_SETTING_EXPAND: /* expanded */
      return GET_ACF_FLAG_PTR(clip->flag, type);

    case ACHANNEL_SETTING_SELECT:  /* selected */
    case ACHANNEL_SETTING_MUTE:    /* muted (for NLA only) */
    case ACHANNEL_SETTING_VISIBLE: /* visible (for Graph Editor only) */
      if (clip->adt != NULL) {
        return GET_ACF_FLAG_PTR(clip->adt->flag, type);
      }
      return NULL;

    default: /* unsupported */
      return NULL;
  }
}

/** Movie-clip expander type define. */
static bAnimChannelType ACF_DSMCLIP = {
    "Movieclip Expander",   /* type name */
    ACHANNEL_ROLE_EXPANDER, /* role */

    acf_generic_dataexpand_color,    /* backdrop color */
    acf_generic_dataexpand_backdrop, /* backdrop */
    acf_generic_indentation_1,       /* indent level */
    acf_generic_basic_offset,        /* offset */

    acf_generic_idblock_name,     /* name */
    acf_generic_idfill_name_prop, /* name prop */
    acf_dsmclip_icon,             /* icon */

    acf_generic_dataexpand_setting_valid, /* has setting */
    acf_dsmclip_setting_flag,             /* flag for setting */
    acf_dsmclip_setting_ptr,              /* pointer for setting */
};

/* ShapeKey Entry  ------------------------------------------- */

/* name for ShapeKey */
static void acf_shapekey_name(bAnimListElem *ale, char *name)
{
  KeyBlock *kb = (KeyBlock *)ale->data;

  /* just copy the name... */
  if (kb && name) {
    /* if the KeyBlock had a name, use it, otherwise use the index */
    if (kb->name[0]) {
      BLI_strncpy(name, kb->name, ANIM_CHAN_NAME_SIZE);
    }
    else {
      BLI_snprintf(name, ANIM_CHAN_NAME_SIZE, IFACE_("Key %d"), ale->index);
    }
  }
}

/* name property for ShapeKey entries */
static bool acf_shapekey_name_prop(bAnimListElem *ale, PointerRNA *ptr, PropertyRNA **prop)
{
  KeyBlock *kb = (KeyBlock *)ale->data;

  /* if the KeyBlock had a name, use it, otherwise use the index */
  if (kb && kb->name[0]) {
    RNA_pointer_create(ale->id, &RNA_ShapeKey, kb, ptr);
    *prop = RNA_struct_name_property(ptr->type);

    return (*prop != NULL);
  }

  return false;
}

/* check if some setting exists for this channel */
static bool acf_shapekey_setting_valid(bAnimContext *UNUSED(ac),
                                       bAnimListElem *UNUSED(ale),
                                       eAnimChannel_Settings setting)
{
  switch (setting) {
    case ACHANNEL_SETTING_SELECT:  /* selected */
    case ACHANNEL_SETTING_MUTE:    /* muted */
    case ACHANNEL_SETTING_PROTECT: /* protected */
      return true;

    /* nothing else is supported */
    default:
      return false;
  }
}

/* Get the appropriate flag(s) for the setting when it is valid. */
static int acf_shapekey_setting_flag(bAnimContext *UNUSED(ac),
                                     eAnimChannel_Settings setting,
                                     bool *neg)
{
  /* clear extra return data first */
  *neg = false;

  switch (setting) {
    case ACHANNEL_SETTING_MUTE: /* mute */
      return KEYBLOCK_MUTE;

    case ACHANNEL_SETTING_SELECT: /* selected */
      return KEYBLOCK_SEL;

    case ACHANNEL_SETTING_PROTECT: /* locked */
      return KEYBLOCK_LOCKED;

    default: /* unsupported */
      return 0;
  }
}

/* get pointer to the setting */
static void *acf_shapekey_setting_ptr(bAnimListElem *ale,
                                      eAnimChannel_Settings setting,
                                      short *type)
{
  KeyBlock *kb = (KeyBlock *)ale->data;

  /* clear extra return data first */
  *type = 0;

  switch (setting) {
    case ACHANNEL_SETTING_SELECT:  /* selected */
    case ACHANNEL_SETTING_MUTE:    /* muted */
    case ACHANNEL_SETTING_PROTECT: /* protected */
      return GET_ACF_FLAG_PTR(kb->flag, type);

    default: /* unsupported */
      return NULL;
  }
}

/** Shape-key expander type define. */
static bAnimChannelType ACF_SHAPEKEY = {
    "Shape Key",           /* type name */
    ACHANNEL_ROLE_CHANNEL, /* role */

    acf_generic_channel_color,    /* backdrop color */
    acf_generic_channel_backdrop, /* backdrop */
    acf_generic_indentation_0,    /* indent level */
    acf_generic_basic_offset,     /* offset */

    acf_shapekey_name,      /* name */
    acf_shapekey_name_prop, /* name prop */
    NULL,                   /* icon */

    acf_shapekey_setting_valid, /* has setting */
    acf_shapekey_setting_flag,  /* flag for setting */
    acf_shapekey_setting_ptr,   /* pointer for setting */
};

/* GPencil Datablock ------------------------------------------- */

/* get backdrop color for gpencil datablock widget */
static void acf_gpd_color(bAnimContext *UNUSED(ac), bAnimListElem *UNUSED(ale), float r_color[3])
{
  /* these are ID-blocks, but not exactly standalone... */
  UI_GetThemeColorShade3fv(TH_DOPESHEET_CHANNELSUBOB, 20, r_color);
}

/* TODO: just get this from RNA? */
static int acf_gpd_icon(bAnimListElem *UNUSED(ale))
{
  return ICON_OUTLINER_OB_GREASEPENCIL;
}

/* check if some setting exists for this channel */
static bool acf_gpd_setting_valid(bAnimContext *UNUSED(ac),
                                  bAnimListElem *UNUSED(ale),
                                  eAnimChannel_Settings setting)
{
  switch (setting) {
    /* only select and expand supported */
    case ACHANNEL_SETTING_SELECT:
    case ACHANNEL_SETTING_EXPAND:
      return true;

    default:
      return false;
  }
}

/* Get the appropriate flag(s) for the setting when it is valid. */
static int acf_gpd_setting_flag(bAnimContext *UNUSED(ac), eAnimChannel_Settings setting, bool *neg)
{
  /* clear extra return data first */
  *neg = false;

  switch (setting) {
    case ACHANNEL_SETTING_SELECT: /* selected */
      return AGRP_SELECTED;

    case ACHANNEL_SETTING_EXPAND: /* expanded */
      return GP_DATA_EXPAND;

    default:
      /* these shouldn't happen */
      return 0;
  }
}

/* get pointer to the setting */
static void *acf_gpd_setting_ptr(bAnimListElem *ale,
                                 eAnimChannel_Settings UNUSED(setting),
                                 short *type)
{
  bGPdata *gpd = (bGPdata *)ale->data;

  /* all flags are just in gpd->flag for now... */
  return GET_ACF_FLAG_PTR(gpd->flag, type);
}

/** Grease-pencil data-block type define. */
static bAnimChannelType ACF_GPD = {
    "GPencil Datablock",    /* type name */
    ACHANNEL_ROLE_EXPANDER, /* role */

    acf_gpd_color,             /* backdrop color */
    acf_group_backdrop,        /* backdrop */
    acf_generic_indentation_0, /* indent level */
    acf_generic_group_offset,  /* offset */

    acf_generic_idblock_name,     /* name */
    acf_generic_idfill_name_prop, /* name prop */
    acf_gpd_icon,                 /* icon */

    acf_gpd_setting_valid, /* has setting */
    acf_gpd_setting_flag,  /* flag for setting */
    acf_gpd_setting_ptr,   /* pointer for setting */
};

/* GPencil Layer ------------------------------------------- */

/* name for grease pencil layer entries */
static void acf_gpl_name(bAnimListElem *ale, char *name)
{
  bGPDlayer *gpl = (bGPDlayer *)ale->data;

  if (gpl && name) {
    BLI_strncpy(name, gpl->info, ANIM_CHAN_NAME_SIZE);
  }
}

/* name property for grease pencil layer entries */
static bool acf_gpl_name_prop(bAnimListElem *ale, PointerRNA *ptr, PropertyRNA **prop)
{
  if (ale->data) {
    RNA_pointer_create(ale->id, &RNA_GPencilLayer, ale->data, ptr);
    *prop = RNA_struct_name_property(ptr->type);

    return (*prop != NULL);
  }

  return false;
}

/* check if some setting exists for this channel */
static bool acf_gpl_setting_valid(bAnimContext *UNUSED(ac),
                                  bAnimListElem *UNUSED(ale),
                                  eAnimChannel_Settings setting)
{
  switch (setting) {
    /* unsupported */
    case ACHANNEL_SETTING_EXPAND: /* gpencil layers are more like F-Curves than groups */
    case ACHANNEL_SETTING_SOLO:   /* nla editor only */
    case ACHANNEL_SETTING_MOD_OFF:
    case ACHANNEL_SETTING_PINNED: /* nla actions only */
      return false;

    /* always available */
    default:
      return true;
  }
}

/* Get the appropriate flag(s) for the setting when it is valid. */
static int acf_gpl_setting_flag(bAnimContext *UNUSED(ac), eAnimChannel_Settings setting, bool *neg)
{
  /* clear extra return data first */
  *neg = false;

  switch (setting) {
    case ACHANNEL_SETTING_SELECT: /* selected */
      return GP_LAYER_SELECT;

    case ACHANNEL_SETTING_MUTE: /* animation muting - similar to frame lock... */
      return GP_LAYER_FRAMELOCK;

    case ACHANNEL_SETTING_VISIBLE: /* visibility of the layers (NOT muting) */
      *neg = true;
      return GP_LAYER_HIDE;

    case ACHANNEL_SETTING_PROTECT: /* protected */
      return GP_LAYER_LOCKED;

    default: /* unsupported */
      return 0;
  }
}

/* get pointer to the setting */
static void *acf_gpl_setting_ptr(bAnimListElem *ale,
                                 eAnimChannel_Settings UNUSED(setting),
                                 short *type)
{
  bGPDlayer *gpl = (bGPDlayer *)ale->data;

  /* all flags are just in gpl->flag for now... */
  return GET_ACF_FLAG_PTR(gpl->flag, type);
}

/** Grease-pencil layer type define. */
static bAnimChannelType ACF_GPL = {
    "GPencil Layer",       /* type name */
    ACHANNEL_ROLE_CHANNEL, /* role */

    acf_gpencil_channel_color,        /* backdrop color */
    acf_generic_channel_backdrop,     /* backdrop */
    acf_generic_indentation_flexible, /* indent level */
    acf_generic_group_offset,         /* offset */

    acf_gpl_name,      /* name */
    acf_gpl_name_prop, /* name prop */
    NULL,              /* icon */

    acf_gpl_setting_valid, /* has setting */
    acf_gpl_setting_flag,  /* flag for setting */
    acf_gpl_setting_ptr,   /* pointer for setting */
};

/* Mask Datablock ------------------------------------------- */

/* get backdrop color for mask datablock widget */
static void acf_mask_color(bAnimContext *UNUSED(ac), bAnimListElem *UNUSED(ale), float r_color[3])
{
  /* these are ID-blocks, but not exactly standalone... */
  UI_GetThemeColorShade3fv(TH_DOPESHEET_CHANNELSUBOB, 20, r_color);
}

/* TODO: just get this from RNA? */
static int acf_mask_icon(bAnimListElem *UNUSED(ale))
{
  return ICON_MOD_MASK;
}

/* check if some setting exists for this channel */
static bool acf_mask_setting_valid(bAnimContext *UNUSED(ac),
                                   bAnimListElem *UNUSED(ale),
                                   eAnimChannel_Settings setting)
{
  switch (setting) {
    /* only select and expand supported */
    case ACHANNEL_SETTING_SELECT:
    case ACHANNEL_SETTING_EXPAND:
      return true;

    default:
      return false;
  }
}

/* Get the appropriate flag(s) for the setting when it is valid. */
static int acf_mask_setting_flag(bAnimContext *UNUSED(ac),
                                 eAnimChannel_Settings setting,
                                 bool *neg)
{
  /* clear extra return data first */
  *neg = false;

  switch (setting) {
    case ACHANNEL_SETTING_SELECT: /* selected */
      return AGRP_SELECTED;

    case ACHANNEL_SETTING_EXPAND: /* expanded */
      return MASK_ANIMF_EXPAND;

    default:
      /* this shouldn't happen */
      return 0;
  }
}

/* get pointer to the setting */
static void *acf_mask_setting_ptr(bAnimListElem *ale,
                                  eAnimChannel_Settings UNUSED(setting),
                                  short *type)
{
  Mask *mask = (Mask *)ale->data;

  /* all flags are just in mask->flag for now... */
  return GET_ACF_FLAG_PTR(mask->flag, type);
}

/** Mask data-block type define. */
static bAnimChannelType ACF_MASKDATA = {
    "Mask Datablock",       /* type name */
    ACHANNEL_ROLE_EXPANDER, /* role */

    acf_mask_color,            /* backdrop color */
    acf_group_backdrop,        /* backdrop */
    acf_generic_indentation_0, /* indent level */
    acf_generic_group_offset,  /* offset */

    acf_generic_idblock_name,     /* name */
    acf_generic_idfill_name_prop, /* name prop */
    acf_mask_icon,                /* icon */

    acf_mask_setting_valid, /* has setting */
    acf_mask_setting_flag,  /* flag for setting */
    acf_mask_setting_ptr,   /* pointer for setting */
};

/* Mask Layer ------------------------------------------- */

/* name for grease pencil layer entries */
static void acf_masklay_name(bAnimListElem *ale, char *name)
{
  MaskLayer *masklay = (MaskLayer *)ale->data;

  if (masklay && name) {
    BLI_strncpy(name, masklay->name, ANIM_CHAN_NAME_SIZE);
  }
}

/* name property for grease pencil layer entries */
static bool acf_masklay_name_prop(bAnimListElem *ale, PointerRNA *ptr, PropertyRNA **prop)
{
  if (ale->data) {
    RNA_pointer_create(ale->id, &RNA_MaskLayer, ale->data, ptr);
    *prop = RNA_struct_name_property(ptr->type);

    return (*prop != NULL);
  }

  return false;
}

/* check if some setting exists for this channel */
static bool acf_masklay_setting_valid(bAnimContext *UNUSED(ac),
                                      bAnimListElem *UNUSED(ale),
                                      eAnimChannel_Settings setting)
{
  switch (setting) {
    /* unsupported */
    case ACHANNEL_SETTING_EXPAND:  /* mask layers are more like F-Curves than groups */
    case ACHANNEL_SETTING_VISIBLE: /* graph editor only */
    case ACHANNEL_SETTING_SOLO:    /* nla editor only */
    case ACHANNEL_SETTING_MOD_OFF:
    case ACHANNEL_SETTING_PINNED: /* nla actions only */
    case ACHANNEL_SETTING_MUTE:
      return false;

    /* always available */
    default:
      return true;
  }
}

/* Get the appropriate flag(s) for the setting when it is valid. */
static int acf_masklay_setting_flag(bAnimContext *UNUSED(ac),
                                    eAnimChannel_Settings setting,
                                    bool *neg)
{
  /* clear extra return data first */
  *neg = false;

  switch (setting) {
    case ACHANNEL_SETTING_SELECT: /* selected */
      return MASK_LAYERFLAG_SELECT;

    case ACHANNEL_SETTING_PROTECT: /* protected */
      return MASK_LAYERFLAG_LOCKED;

    default: /* unsupported */
      return 0;
  }
}

/* get pointer to the setting */
static void *acf_masklay_setting_ptr(bAnimListElem *ale,
                                     eAnimChannel_Settings UNUSED(setting),
                                     short *type)
{
  MaskLayer *masklay = (MaskLayer *)ale->data;

  /* all flags are just in masklay->flag for now... */
  return GET_ACF_FLAG_PTR(masklay->flag, type);
}

/** Mask layer type define. */
static bAnimChannelType ACF_MASKLAYER = {
    "Mask Layer",          /* type name */
    ACHANNEL_ROLE_CHANNEL, /* role */

    acf_generic_channel_color,        /* backdrop color */
    acf_generic_channel_backdrop,     /* backdrop */
    acf_generic_indentation_flexible, /* indent level */
    acf_generic_group_offset,         /* offset */

    acf_masklay_name,      /* name */
    acf_masklay_name_prop, /* name prop */
    NULL,                  /* icon */

    acf_masklay_setting_valid, /* has setting */
    acf_masklay_setting_flag,  /* flag for setting */
    acf_masklay_setting_ptr,   /* pointer for setting */
};

/* NLA Track ----------------------------------------------- */

/* get backdrop color for nla track channels */
static void acf_nlatrack_color(bAnimContext *UNUSED(ac), bAnimListElem *ale, float r_color[3])
{
  NlaTrack *nlt = (NlaTrack *)ale->data;
  AnimData *adt = ale->adt;
  bool nonSolo = false;

  /* is track enabled for solo drawing? */
  if ((adt) && (adt->flag & ADT_NLA_SOLO_TRACK)) {
    if ((nlt->flag & NLATRACK_SOLO) == 0) {
      /* tag for special non-solo handling */
      nonSolo = true;
    }
  }

  /* set color for nla track */
  UI_GetThemeColorShade3fv(TH_NLA_TRACK, ((nonSolo == false) ? 20 : -20), r_color);
}

/* name for nla track entries */
static void acf_nlatrack_name(bAnimListElem *ale, char *name)
{
  NlaTrack *nlt = (NlaTrack *)ale->data;

  if (nlt && name) {
    BLI_strncpy(name, nlt->name, ANIM_CHAN_NAME_SIZE);
  }
}

/* name property for nla track entries */
static bool acf_nlatrack_name_prop(bAnimListElem *ale, PointerRNA *ptr, PropertyRNA **prop)
{
  if (ale->data) {
    RNA_pointer_create(ale->id, &RNA_NlaTrack, ale->data, ptr);
    *prop = RNA_struct_name_property(ptr->type);

    return (*prop != NULL);
  }

  return false;
}

/* check if some setting exists for this channel */
static bool acf_nlatrack_setting_valid(bAnimContext *UNUSED(ac),
                                       bAnimListElem *ale,
                                       eAnimChannel_Settings setting)
{
  NlaTrack *nlt = (NlaTrack *)ale->data;
  AnimData *adt = ale->adt;

  /* visibility of settings depends on various states... */
  switch (setting) {
    /* always supported */
    case ACHANNEL_SETTING_SELECT:
    case ACHANNEL_SETTING_SOLO:
      return true;

    /* conditionally supported... */
    case ACHANNEL_SETTING_PROTECT:
    case ACHANNEL_SETTING_MUTE:
      /* if this track is active and we're tweaking it, don't draw these toggles */
      if (((nlt->flag & NLATRACK_ACTIVE) && (nlt->flag & NLATRACK_DISABLED)) == 0) {
        /* is track enabled for solo drawing? */
        if ((adt) && (adt->flag & ADT_NLA_SOLO_TRACK)) {
          if (nlt->flag & NLATRACK_SOLO) {
            /* ok - we've got a solo track, and this is it */
            return true;
          }
          /* not ok - we've got a solo track, but this isn't it, so make it more obvious */
          return false;
        }

        /* ok - no tracks are solo'd, and this isn't being tweaked */
        return true;
      }
      /* unsupported - this track is being tweaked */
      return false;

    /* unsupported */
    default:
      return false;
  }
}

/* Get the appropriate flag(s) for the setting when it is valid. */
static int acf_nlatrack_setting_flag(bAnimContext *UNUSED(ac),
                                     eAnimChannel_Settings setting,
                                     bool *neg)
{
  /* clear extra return data first */
  *neg = false;

  switch (setting) {
    case ACHANNEL_SETTING_SELECT: /* selected */
      return NLATRACK_SELECTED;

    case ACHANNEL_SETTING_MUTE: /* muted */
      return NLATRACK_MUTED;

    case ACHANNEL_SETTING_PROTECT: /* protected */
      return NLATRACK_PROTECTED;

    case ACHANNEL_SETTING_SOLO: /* solo */
      return NLATRACK_SOLO;

    default: /* unsupported */
      return 0;
  }
}

/* get pointer to the setting */
static void *acf_nlatrack_setting_ptr(bAnimListElem *ale,
                                      eAnimChannel_Settings UNUSED(setting),
                                      short *type)
{
  NlaTrack *nlt = (NlaTrack *)ale->data;
  return GET_ACF_FLAG_PTR(nlt->flag, type);
}

/** NLA track type define. */
static bAnimChannelType ACF_NLATRACK = {
    "NLA Track",           /* type name */
    ACHANNEL_ROLE_CHANNEL, /* role */

    acf_nlatrack_color,               /* backdrop color */
    acf_generic_channel_backdrop,     /* backdrop */
    acf_generic_indentation_flexible, /* indent level */
    acf_generic_group_offset,
    /* offset */ /* XXX? */

    acf_nlatrack_name,      /* name */
    acf_nlatrack_name_prop, /* name prop */
    NULL,                   /* icon */

    acf_nlatrack_setting_valid, /* has setting */
    acf_nlatrack_setting_flag,  /* flag for setting */
    acf_nlatrack_setting_ptr,   /* pointer for setting */
};

/* NLA Action ----------------------------------------------- */

/* icon for action depends on whether it's in tweaking mode */
static int acf_nlaaction_icon(bAnimListElem *ale)
{
  AnimData *adt = ale->adt;

  /* indicate tweaking-action state by changing the icon... */
  if ((adt) && (adt->flag & ADT_NLA_EDIT_ON)) {
    return ICON_ACTION_TWEAK;
  }

  return ICON_ACTION;
}

/* Backdrop color for nla action channel
 * Although this can't be used directly for NLA Action drawing,
 * it is still needed for use behind the RHS toggles
 */
static void acf_nlaaction_color(bAnimContext *UNUSED(ac), bAnimListElem *ale, float r_color[3])
{
  float color[4];

  /* Action Line
   *   The alpha values action_get_color returns are only useful for drawing
   *   strips backgrounds but here we're doing channel list backgrounds instead
   *   so we ignore that and use our own when needed
   */
  nla_action_get_color(ale->adt, (bAction *)ale->data, color);

  /* NOTE: since the return types only allow rgb, we cannot do the alpha-blending we'd
   * like for the solo-drawing case. Hence, this method isn't actually used for drawing
   * most of the channel...
   */
  copy_v3_v3(r_color, color);
}

/* backdrop for nla action channel */
static void acf_nlaaction_backdrop(bAnimContext *ac, bAnimListElem *ale, float yminc, float ymaxc)
{
  const bAnimChannelType *acf = ANIM_channel_get_typeinfo(ale);
  View2D *v2d = &ac->region->v2d;
  AnimData *adt = ale->adt;
  short offset = (acf->get_offset) ? acf->get_offset(ac, ale) : 0;
  float color[4];

  /* Action Line
   *   The alpha values action_get_color returns are only useful for drawing
   *   strips backgrounds but here we're doing channel list backgrounds instead
   *   so we ignore that and use our own when needed
   */
  nla_action_get_color(adt, (bAction *)ale->data, color);

  if (adt && (adt->flag & ADT_NLA_EDIT_ON)) {
    color[3] = 1.0f;
  }
  else {
    color[3] = (adt && (adt->flag & ADT_NLA_SOLO_TRACK)) ? 0.3f : 1.0f;
  }

  /* only on top left corner, to show that this channel sits on top of the preceding ones
   * while still linking into the action line strip to the right
   */
  UI_draw_roundbox_corner_set(UI_CNR_TOP_LEFT);

  /* draw slightly shifted up vertically to look like it has more separation from other channels,
   * but we then need to slightly shorten it so that it doesn't look like it overlaps
   */
  UI_draw_roundbox_4fv(
      &(const rctf){
          .xmin = offset,
          .xmax = (float)v2d->cur.xmax,
          .ymin = yminc + NLACHANNEL_SKIP,
          .ymax = ymaxc + NLACHANNEL_SKIP - 1,
      },
      true,
      8,
      color);
}

/* name for nla action entries */
static void acf_nlaaction_name(bAnimListElem *ale, char *name)
{
  bAction *act = (bAction *)ale->data;

  if (name) {
    if (act) {
      /* TODO: add special decoration when doing this in tweaking mode? */
      BLI_strncpy(name, act->id.name + 2, ANIM_CHAN_NAME_SIZE);
    }
    else {
      BLI_strncpy(name, "<No Action>", ANIM_CHAN_NAME_SIZE);
    }
  }
}

/* name property for nla action entries */
static bool acf_nlaaction_name_prop(bAnimListElem *ale, PointerRNA *ptr, PropertyRNA **prop)
{
  if (ale->data) {
    RNA_pointer_create(ale->fcurve_owner_id, &RNA_Action, ale->data, ptr);
    *prop = RNA_struct_name_property(ptr->type);

    return (*prop != NULL);
  }

  return false;
}

/* check if some setting exists for this channel */
static bool acf_nlaaction_setting_valid(bAnimContext *UNUSED(ac),
                                        bAnimListElem *ale,
                                        eAnimChannel_Settings setting)
{
  AnimData *adt = ale->adt;

  /* visibility of settings depends on various states... */
  switch (setting) {
    /* conditionally supported */
    case ACHANNEL_SETTING_PINNED: /* pinned - map/unmap */
      if ((adt) && (adt->flag & ADT_NLA_EDIT_ON)) {
        /* This should only appear in tweak-mode. */
        return true;
      }
      else {
        return false;
      }
    case ACHANNEL_SETTING_SELECT: /* selected */
      return true;

    /* unsupported */
    default:
      return false;
  }
}

/* Get the appropriate flag(s) for the setting when it is valid. */
static int acf_nlaaction_setting_flag(bAnimContext *UNUSED(ac),
                                      eAnimChannel_Settings setting,
                                      bool *neg)
{
  /* clear extra return data first */
  *neg = false;

  switch (setting) {
    case ACHANNEL_SETTING_PINNED: /* pinned - map/unmap */
      *neg = true;                /* XXX */
      return ADT_NLA_EDIT_NOMAP;

    case ACHANNEL_SETTING_SELECT: /* selected */
      return ADT_UI_SELECTED;

    default: /* unsupported */
      return 0;
  }
}

/* get pointer to the setting */
static void *acf_nlaaction_setting_ptr(bAnimListElem *ale,
                                       eAnimChannel_Settings UNUSED(setting),
                                       short *type)
{
  AnimData *adt = ale->adt;
  return GET_ACF_FLAG_PTR(adt->flag, type);
}

/* nla action type define */
static bAnimChannelType ACF_NLAACTION = {
    "NLA Active Action",   /* type name */
    ACHANNEL_ROLE_CHANNEL, /* role */

    acf_nlaaction_color,              /* backdrop color (NOTE: the backdrop handles this too,
                                       * since it needs special hacks). */
    acf_nlaaction_backdrop,           /* backdrop */
    acf_generic_indentation_flexible, /* indent level */
    acf_generic_group_offset,
    /* offset */ /* XXX? */

    acf_nlaaction_name,      /* name */
    acf_nlaaction_name_prop, /* name prop */
    acf_nlaaction_icon,      /* icon */

    acf_nlaaction_setting_valid, /* has setting */
    acf_nlaaction_setting_flag,  /* flag for setting */
    acf_nlaaction_setting_ptr,   /* pointer for setting */
};

/* *********************************************** */
/* Type Registration and General Access */

/* These globals only ever get directly accessed in this file */
static bAnimChannelType *animchannelTypeInfo[ANIMTYPE_NUM_TYPES];
static short ACF_INIT = 1; /* when non-zero, the list needs to be updated */

/* Initialize type info definitions */
static void ANIM_init_channel_typeinfo_data(void)
{
  int type = 0;

  /* start initializing if necessary... */
  if (ACF_INIT) {
    ACF_INIT = 0;

    /* NOTE: need to keep the order of these synchronized with the definition of
     * channel types (eAnim_ChannelType) in ED_anim_api.h
     */
    animchannelTypeInfo[type++] = NULL; /* None */
    animchannelTypeInfo[type++] = NULL; /* AnimData */
    animchannelTypeInfo[type++] = NULL; /* Special */

    animchannelTypeInfo[type++] = &ACF_SUMMARY; /* Motion Summary */

    animchannelTypeInfo[type++] = &ACF_SCENE;  /* Scene */
    animchannelTypeInfo[type++] = &ACF_OBJECT; /* Object */
    animchannelTypeInfo[type++] = &ACF_GROUP;  /* Group */
    animchannelTypeInfo[type++] = &ACF_FCURVE; /* F-Curve */

    animchannelTypeInfo[type++] = &ACF_NLACONTROLS; /* NLA Control FCurve Expander */
    animchannelTypeInfo[type++] = &ACF_NLACURVE;    /* NLA Control FCurve Channel */

    animchannelTypeInfo[type++] = &ACF_FILLACTD;    /* Object Action Expander */
    animchannelTypeInfo[type++] = &ACF_FILLDRIVERS; /* Drivers Expander */

    animchannelTypeInfo[type++] = &ACF_DSMAT;        /* Material Channel */
    animchannelTypeInfo[type++] = &ACF_DSLIGHT;      /* Light Channel */
    animchannelTypeInfo[type++] = &ACF_DSCAM;        /* Camera Channel */
    animchannelTypeInfo[type++] = &ACF_DSCACHEFILE;  /* CacheFile Channel */
    animchannelTypeInfo[type++] = &ACF_DSCUR;        /* Curve Channel */
    animchannelTypeInfo[type++] = &ACF_DSSKEY;       /* ShapeKey Channel */
    animchannelTypeInfo[type++] = &ACF_DSWOR;        /* World Channel */
    animchannelTypeInfo[type++] = &ACF_DSNTREE;      /* NodeTree Channel */
    animchannelTypeInfo[type++] = &ACF_DSPART;       /* Particle Channel */
    animchannelTypeInfo[type++] = &ACF_DSMBALL;      /* MetaBall Channel */
    animchannelTypeInfo[type++] = &ACF_DSARM;        /* Armature Channel */
    animchannelTypeInfo[type++] = &ACF_DSMESH;       /* Mesh Channel */
    animchannelTypeInfo[type++] = &ACF_DSTEX;        /* Texture Channel */
    animchannelTypeInfo[type++] = &ACF_DSLAT;        /* Lattice Channel */
    animchannelTypeInfo[type++] = &ACF_DSLINESTYLE;  /* LineStyle Channel */
    animchannelTypeInfo[type++] = &ACF_DSSPK;        /* Speaker Channel */
    animchannelTypeInfo[type++] = &ACF_DSGPENCIL;    /* GreasePencil Channel */
    animchannelTypeInfo[type++] = &ACF_DSMCLIP;      /* MovieClip Channel */
    animchannelTypeInfo[type++] = &ACF_DSCURVES;     /* Curves Channel */
    animchannelTypeInfo[type++] = &ACF_DSPOINTCLOUD; /* PointCloud Channel */
    animchannelTypeInfo[type++] = &ACF_DSVOLUME;     /* Volume Channel */
    animchannelTypeInfo[type++] = &ACF_DSSIMULATION; /* Simulation Channel */

    animchannelTypeInfo[type++] = &ACF_SHAPEKEY; /* ShapeKey */

    animchannelTypeInfo[type++] = &ACF_GPD; /* Grease Pencil Datablock */
    animchannelTypeInfo[type++] = &ACF_GPL; /* Grease Pencil Layer */

    animchannelTypeInfo[type++] = &ACF_MASKDATA;  /* Mask Datablock */
    animchannelTypeInfo[type++] = &ACF_MASKLAYER; /* Mask Layer */

    animchannelTypeInfo[type++] = &ACF_NLATRACK;  /* NLA Track */
    animchannelTypeInfo[type++] = &ACF_NLAACTION; /* NLA Action */
  }
}

const bAnimChannelType *ANIM_channel_get_typeinfo(bAnimListElem *ale)
{
  /* Sanity checks. */
  if (ale == NULL) {
    return NULL;
  }

  /* init the typeinfo if not available yet... */
  ANIM_init_channel_typeinfo_data();

  /* check if type is in bounds... */
  if ((ale->type >= 0) && (ale->type < ANIMTYPE_NUM_TYPES)) {
    return animchannelTypeInfo[ale->type];
  }

  return NULL;
}

/* --------------------------- */

void ANIM_channel_debug_print_info(bAnimListElem *ale, short indent_level)
{
  const bAnimChannelType *acf = ANIM_channel_get_typeinfo(ale);

  /* print indents */
  for (; indent_level > 0; indent_level--) {
    printf("  ");
  }

  /* print info */
  if (acf) {
    char name[ANIM_CHAN_NAME_SIZE]; /* hopefully this will be enough! */

    /* get UI name */
    if (acf->name) {
      acf->name(ale, name);
    }
    else {
      BLI_strncpy(name, "<No name>", sizeof(name));
    }

    /* print type name + ui name */
    printf("ChanType: <%s> Name: \"%s\"\n", acf->channel_type_name, name);
  }
  else if (ale) {
    printf("ChanType: <Unknown - %d>\n", ale->type);
  }
  else {
    printf("<Invalid channel - NULL>\n");
  }
}

bAction *ANIM_channel_action_get(const bAnimListElem *ale)
{
  if (ale->datatype == ALE_ACT) {
    return (bAction *)ale->key_data;
  }

  if (ELEM(ale->type, ANIMTYPE_GROUP, ANIMTYPE_FCURVE)) {
    ID *owner = ale->fcurve_owner_id;

    if (owner && GS(owner->name) == ID_AC) {
      return (bAction *)owner;
    }
  }

  return NULL;
}

/* --------------------------- */

short ANIM_channel_setting_get(bAnimContext *ac, bAnimListElem *ale, eAnimChannel_Settings setting)
{
  const bAnimChannelType *acf = ANIM_channel_get_typeinfo(ale);

  /* 1) check that the setting exists for the current context */
  if ((acf) && (!acf->has_setting || acf->has_setting(ac, ale, setting))) {
    /* 2) get pointer to check for flag in, and the flag to check for */
    short ptrsize;
    bool negflag;
    int flag;
    void *ptr;

    flag = acf->setting_flag(ac, setting, &negflag);
    ptr = acf->setting_ptr(ale, setting, &ptrsize);

    /* check if flag is enabled */
    if (ptr && flag) {
      switch (ptrsize) {
        case sizeof(int): /* integer pointer for setting */
        {
          const int *val = (int *)ptr;

          if (negflag) {
            return ((*val) & flag) == 0;
          }
          return ((*val) & flag) != 0;
        }
        case sizeof(short): /* short pointer for setting */
        {
          const short *val = (short *)ptr;

          if (negflag) {
            return ((*val) & flag) == 0;
          }
          return ((*val) & flag) != 0;
        }
        case sizeof(char): /* char pointer for setting */
        {
          const char *val = (char *)ptr;

          if (negflag) {
            return ((*val) & flag) == 0;
          }
          return ((*val) & flag) != 0;
        }
      }
    }
  }

  /* not found... */
  return -1;
}

/* Quick macro for use in ANIM_channel_setting_set -
 * set flag for setting according the mode given. */
#define ACF_SETTING_SET(sval, sflag, smode) \
  { \
    if (negflag) { \
      if (smode == ACHANNEL_SETFLAG_INVERT) { \
        (sval) ^= (sflag); \
      } \
      else if (smode == ACHANNEL_SETFLAG_ADD) { \
        (sval) &= ~(sflag); \
      } \
      else { \
        (sval) |= (sflag); \
      } \
    } \
    else { \
      if (smode == ACHANNEL_SETFLAG_INVERT) { \
        (sval) ^= (sflag); \
      } \
      else if (smode == ACHANNEL_SETFLAG_ADD) { \
        (sval) |= (sflag); \
      } \
      else { \
        (sval) &= ~(sflag); \
      } \
    } \
  } \
  (void)0

void ANIM_channel_setting_set(bAnimContext *ac,
                              bAnimListElem *ale,
                              eAnimChannel_Settings setting,
                              eAnimChannels_SetFlag mode)
{
  const bAnimChannelType *acf = ANIM_channel_get_typeinfo(ale);

  /* 1) check that the setting exists for the current context */
  if ((acf) && (!acf->has_setting || acf->has_setting(ac, ale, setting))) {
    /* 2) get pointer to check for flag in, and the flag to check for */
    short ptrsize;
    bool negflag;
    int flag;
    void *ptr;

    flag = acf->setting_flag(ac, setting, &negflag);
    ptr = acf->setting_ptr(ale, setting, &ptrsize);

    /* check if flag is enabled */
    if (ptr && flag) {
      switch (ptrsize) {
        case sizeof(int): /* integer pointer for setting */
        {
          int *val = (int *)ptr;
          ACF_SETTING_SET(*val, flag, mode);
          break;
        }
        case sizeof(short): /* short pointer for setting */
        {
          short *val = (short *)ptr;
          ACF_SETTING_SET(*val, flag, mode);
          break;
        }
        case sizeof(char): /* char pointer for setting */
        {
          char *val = (char *)ptr;
          ACF_SETTING_SET(*val, flag, mode);
          break;
        }
      }
    }
  }
}

/* --------------------------- */

/** Size of icons. */
#define ICON_WIDTH (0.85f * U.widget_unit)
/** Width of sliders. */
#define SLIDER_WIDTH (4 * U.widget_unit)
/** Min-width of rename text-boxes. */
#define RENAME_TEXT_MIN_WIDTH (U.widget_unit)
/** Width of graph editor color bands. */
#define GRAPH_COLOR_BAND_WIDTH (0.3f * U.widget_unit)
/** Extra offset for the visibility icons in the graph editor. */
#define GRAPH_ICON_VISIBILITY_OFFSET (GRAPH_COLOR_BAND_WIDTH * 1.5f)

/* Helper - Check if a channel needs renaming */
static bool achannel_is_being_renamed(const bAnimContext *ac,
                                      const bAnimChannelType *acf,
                                      size_t channel_index)
{
  if (acf->name_prop && ac->ads) {
    /* if rename index matches, this channel is being renamed */
    if (ac->ads->renameIndex == channel_index + 1) {
      return true;
    }
  }

  /* not being renamed */
  return false;
}

void ANIM_channel_draw(
    bAnimContext *ac, bAnimListElem *ale, float yminc, float ymaxc, size_t channel_index)
{
  const bAnimChannelType *acf = ANIM_channel_get_typeinfo(ale);
  View2D *v2d = &ac->region->v2d;
  short selected, offset;
  float y, ymid, ytext;

  /* sanity checks - don't draw anything */
  if (ELEM(NULL, acf, ale)) {
    return;
  }

  /* get initial offset */
  if (acf->get_offset) {
    offset = acf->get_offset(ac, ale);
  }
  else {
    offset = 0;
  }

  /* calculate appropriate y-coordinates for icon buttons */
  y = (ymaxc - yminc) / 2 + yminc;
  ymid = y - 0.5f * ICON_WIDTH;
  /* y-coordinates for text is only 4 down from middle */
  ytext = y - 0.2f * U.widget_unit;

  /* check if channel is selected */
  if (acf->has_setting(ac, ale, ACHANNEL_SETTING_SELECT)) {
    selected = ANIM_channel_setting_get(ac, ale, ACHANNEL_SETTING_SELECT);
  }
  else {
    selected = 0;
  }

  /* set blending again, as may not be set in previous step */
  GPU_blend(GPU_BLEND_ALPHA);

  /* step 1) draw backdrop ........................................... */
  if (acf->draw_backdrop) {
    acf->draw_backdrop(ac, ale, yminc, ymaxc);
  }

  /* step 2) draw expand widget ....................................... */
  if (acf->has_setting(ac, ale, ACHANNEL_SETTING_EXPAND)) {
    /* just skip - drawn as widget now */
    offset += ICON_WIDTH;
  }

  /* step 3) draw icon ............................................... */
  if (acf->icon) {
    UI_icon_draw(offset, ymid, acf->icon(ale));
    offset += ICON_WIDTH;
  }

  /* step 4) draw special toggles  .................................
   * - in Graph Editor, check-boxes for visibility in curves area
   * - in NLA Editor, glowing dots for solo/not solo...
   * - in Grease Pencil mode, color swatches for layer color
   */
  if (ac->sl) {
    if ((ac->spacetype == SPACE_GRAPH) &&
        (acf->has_setting(ac, ale, ACHANNEL_SETTING_VISIBLE) ||
         acf->has_setting(ac, ale, ACHANNEL_SETTING_ALWAYS_VISIBLE))) {
      /* for F-Curves, draw color-preview of curve left to the visibility icon */
      if (ELEM(ale->type, ANIMTYPE_FCURVE, ANIMTYPE_NLACURVE)) {
        FCurve *fcu = (FCurve *)ale->data;
        uint pos = GPU_vertformat_attr_add(
            immVertexFormat(), "pos", GPU_COMP_F32, 2, GPU_FETCH_FLOAT);

        immBindBuiltinProgram(GPU_SHADER_3D_UNIFORM_COLOR);

        /* F-Curve channels need to have a special 'color code' box drawn,
         * which is colored with whatever color the curve has stored.
         */

        /* If the curve is hidden, make the rect less opaque. */
        float rect_alpha = (fcu->flag & FCURVE_VISIBLE) ? 1 : 0.3f;
        immUniformColor3fvAlpha(fcu->color, rect_alpha);

        immRectf(pos, offset, yminc, offset + GRAPH_COLOR_BAND_WIDTH, ymaxc);
        immUnbindProgram();
      }

      /* turn off blending, since not needed anymore... */
      GPU_blend(GPU_BLEND_NONE);

      /* icon is drawn as widget now... */
      if (acf->has_setting(ac, ale, ACHANNEL_SETTING_VISIBLE)) {
        if (ELEM(ale->type, ANIMTYPE_FCURVE, ANIMTYPE_NLACURVE)) {
          offset += ICON_WIDTH + GRAPH_ICON_VISIBILITY_OFFSET;
        }
        else {
          offset += ICON_WIDTH;
        }
      }
      if (acf->has_setting(ac, ale, ACHANNEL_SETTING_ALWAYS_VISIBLE)) {
        offset += ICON_WIDTH;
      }
    }
    else if ((ac->spacetype == SPACE_NLA) && acf->has_setting(ac, ale, ACHANNEL_SETTING_SOLO)) {
      /* just skip - drawn as widget now */
      offset += ICON_WIDTH;
    }
  }

  /* step 5) draw name ............................................... */
  /* Don't draw this if renaming... */
  if (acf->name && !achannel_is_being_renamed(ac, acf, channel_index)) {
    const uiFontStyle *fstyle = UI_FSTYLE_WIDGET;
    char name[ANIM_CHAN_NAME_SIZE]; /* hopefully this will be enough! */
    uchar col[4];

    /* set text color */
    /* XXX: if active, highlight differently? */

    if (selected) {
      UI_GetThemeColor4ubv(TH_TEXT_HI, col);
    }
    else {
      UI_GetThemeColor4ubv(TH_TEXT, col);
    }

    /* get name */
    acf->name(ale, name);

    offset += 3;
    UI_fontstyle_draw_simple(fstyle, offset, ytext, name, col);

    /* draw red underline if channel is disabled */
    if (ELEM(ale->type, ANIMTYPE_FCURVE, ANIMTYPE_NLACURVE) && (ale->flag & FCURVE_DISABLED)) {
      uint pos = GPU_vertformat_attr_add(
          immVertexFormat(), "pos", GPU_COMP_F32, 2, GPU_FETCH_FLOAT);

      immBindBuiltinProgram(GPU_SHADER_3D_UNIFORM_COLOR);

      /* FIXME: replace hardcoded color here, and check on extents! */
      immUniformColor3f(1.0f, 0.0f, 0.0f);

      GPU_line_width(2.0f);

      immBegin(GPU_PRIM_LINES, 2);
      immVertex2f(pos, (float)offset, yminc);
      immVertex2f(pos, (float)v2d->cur.xmax, yminc);
      immEnd();

      immUnbindProgram();
    }
  }

  /* step 6) draw backdrops behind mute+protection toggles + (sliders) ....................... */
  /*  - Reset offset - now goes from RHS of panel.
   *  - Exception for graph editor, which needs extra space for the scroll bar.
   */
  if (ac->spacetype == SPACE_GRAPH &&
      ELEM(ale->type, ANIMTYPE_FCURVE, ANIMTYPE_NLACURVE, ANIMTYPE_GROUP)) {
    offset = V2D_SCROLL_WIDTH;
  }
  else {
    offset = 0;
  }

  /* TODO: when drawing sliders, make those draw instead of these toggles if not enough space */

  if (v2d) {
    short draw_sliders = 0;
    float ymin_ofs = 0.0f;
    float color[3];
    uint pos = GPU_vertformat_attr_add(immVertexFormat(), "pos", GPU_COMP_F32, 2, GPU_FETCH_FLOAT);

    immBindBuiltinProgram(GPU_SHADER_3D_UNIFORM_COLOR);

    /* get and set backdrop color */
    acf->get_backdrop_color(ac, ale, color);
    immUniformColor3fv(color);

    /* check if we need to show the sliders */
    if ((ac->sl) && ELEM(ac->spacetype, SPACE_ACTION, SPACE_GRAPH)) {
      switch (ac->spacetype) {
        case SPACE_ACTION: {
          SpaceAction *saction = (SpaceAction *)ac->sl;
          draw_sliders = (saction->flag & SACTION_SLIDERS);
          break;
        }
        case SPACE_GRAPH: {
          SpaceGraph *sipo = (SpaceGraph *)ac->sl;
          draw_sliders = (sipo->flag & SIPO_SLIDERS);
          break;
        }
      }
    }

    /* check if there's enough space for the toggles if the sliders are drawn too */
    if (!(draw_sliders) || (BLI_rcti_size_x(&v2d->mask) > ACHANNEL_BUTTON_WIDTH / 2)) {
      /* protect... */
      if (acf->has_setting(ac, ale, ACHANNEL_SETTING_PROTECT)) {
        offset += ICON_WIDTH;
      }

      /* mute... */
      if (acf->has_setting(ac, ale, ACHANNEL_SETTING_MUTE)) {
        offset += ICON_WIDTH;
      }

      /* grease pencil visibility... */
      if (ale->type == ANIMTYPE_GPLAYER) {
        offset += ICON_WIDTH;
      }

      /* modifiers toggle... */
      if (acf->has_setting(ac, ale, ACHANNEL_SETTING_MOD_OFF)) {
        offset += ICON_WIDTH;
      }

      /* pinned... */
      if (acf->has_setting(ac, ale, ACHANNEL_SETTING_PINNED)) {
        offset += ICON_WIDTH;
      }

      /* NOTE: technically, NLA Action "pushdown" should be here too,
       * but there are no sliders there. */

      /* NLA action channels have slightly different spacing requirements... */
      if (ale->type == ANIMTYPE_NLAACTION) {
        ymin_ofs = NLACHANNEL_SKIP;
      }
    }

    /* Draw slider:
     * - Even if we can draw sliders for this view,
     *   we must also check that the channel-type supports them
     *   (only F-Curves really can support them for now).
     * - Slider should start before the toggles (if they're visible)
     *   to keep a clean line down the side.
     */
    if ((draw_sliders) &&
        ELEM(ale->type, ANIMTYPE_FCURVE, ANIMTYPE_NLACURVE, ANIMTYPE_SHAPEKEY, ANIMTYPE_GPLAYER)) {
      /* adjust offset */
      offset += SLIDER_WIDTH;
    }

    /* Finally draw a backdrop rect behind these:
     * - Starts from the point where the first toggle/slider starts.
     * - Ends past the space that might be reserved for a scroller.
     */
    immRectf(pos,
             v2d->cur.xmax - (float)offset,
             yminc + ymin_ofs,
             v2d->cur.xmax + EXTRA_SCROLL_PAD,
             ymaxc);

    immUnbindProgram();
  }
}

/* ------------------ */

/* callback for (normal) widget settings - send notifiers */
static void achannel_setting_widget_cb(bContext *C, void *UNUSED(arg1), void *UNUSED(arg2))
{
  WM_event_add_notifier(C, NC_ANIMATION | ND_ANIMCHAN | NA_EDITED, NULL);
}

/* callback for widget settings that need flushing */
static void achannel_setting_flush_widget_cb(bContext *C, void *ale_npoin, void *setting_wrap)
{
  bAnimListElem *ale_setting = (bAnimListElem *)ale_npoin;
  bAnimContext ac;
  ListBase anim_data = {NULL, NULL};
  int filter;
  int setting = POINTER_AS_INT(setting_wrap);
  short on = 0;

  /* send notifiers before doing anything else... */
  WM_event_add_notifier(C, NC_ANIMATION | ND_ANIMCHAN | NA_EDITED, NULL);

  /* verify that we have a channel to operate on. */
  if (!ale_setting) {
    return;
  }

  if (ale_setting->type == ANIMTYPE_GPLAYER) {
    /* draw cache updates for settings that affect the visible strokes */
    if (setting == ACHANNEL_SETTING_VISIBLE) {
      bGPdata *gpd = (bGPdata *)ale_setting->id;
      DEG_id_tag_update(&gpd->id, ID_RECALC_TRANSFORM | ID_RECALC_GEOMETRY);
    }

    /* UI updates */
    WM_event_add_notifier(C, NC_GPENCIL | ND_DATA | NA_EDITED, NULL);
  }

  /* Tag for full animation update, so that the settings will have an effect. */
  if (ale_setting->id) {
    DEG_id_tag_update(ale_setting->id, ID_RECALC_ANIMATION);
  }
  if (ale_setting->adt && ale_setting->adt->action) {
    /* Action is its own datablock, so has to be tagged specifically. */
    DEG_id_tag_update(&ale_setting->adt->action->id, ID_RECALC_ANIMATION);
  }

  /* verify animation context */
  if (ANIM_animdata_get_context(C, &ac) == 0) {
    return;
  }

  /* check if the setting is on... */
  on = ANIM_channel_setting_get(&ac, ale_setting, setting);

  /* on == -1 means setting not found... */
  if (on == -1) {
    return;
  }

  /* get all channels that can possibly be chosen - but ignore hierarchy */
  filter = ANIMFILTER_DATA_VISIBLE | ANIMFILTER_LIST_CHANNELS;
  ANIM_animdata_filter(&ac, &anim_data, filter, ac.data, ac.datatype);

  /* call API method to flush the setting */
  ANIM_flush_setting_anim_channels(&ac, &anim_data, ale_setting, setting, on);

  /* free temp data */
  ANIM_animdata_freelist(&anim_data);
}

/* callback for wrapping NLA Track "solo" toggle logic */
static void achannel_nlatrack_solo_widget_cb(bContext *C, void *ale_poin, void *UNUSED(arg2))
{
  bAnimListElem *ale = ale_poin;
  AnimData *adt = ale->adt;
  NlaTrack *nlt = ale->data;

  /* Toggle 'solo' mode. There are several complications here which need explaining:
   * - The method call is needed to perform a few additional validation operations
   *   to ensure that the mode is applied properly
   * - BUT, since the button already toggles the value, we need to un-toggle it
   *   before the API call gets to it, otherwise it will end up clearing the result
   *   again!
   */
  nlt->flag ^= NLATRACK_SOLO;
  BKE_nlatrack_solo_toggle(adt, nlt);

  /* send notifiers */
  DEG_id_tag_update(ale->id, ID_RECALC_ANIMATION);
  WM_event_add_notifier(C, NC_ANIMATION | ND_NLA | NA_EDITED, NULL);
}

/* callback for widget sliders - insert keyframes */
static void achannel_setting_slider_cb(bContext *C, void *id_poin, void *fcu_poin)
{
  ID *id = (ID *)id_poin;
  AnimData *adt = BKE_animdata_from_id(id);
  FCurve *fcu = (FCurve *)fcu_poin;

  ReportList *reports = CTX_wm_reports(C);
  Scene *scene = CTX_data_scene(C);
  Depsgraph *depsgraph = CTX_data_depsgraph_pointer(C);
  ToolSettings *ts = scene->toolsettings;
  ListBase nla_cache = {NULL, NULL};
  PointerRNA id_ptr, ptr;
  PropertyRNA *prop;
  eInsertKeyFlags flag = 0;
  bool done = false;
  float cfra;

  /* Get RNA pointer */
  RNA_id_pointer_create(id, &id_ptr);

  /* Get NLA context for value remapping */
  const AnimationEvalContext anim_eval_context = BKE_animsys_eval_context_construct(
      depsgraph, (float)scene->r.cfra);
  NlaKeyframingContext *nla_context = BKE_animsys_get_nla_keyframing_context(
      &nla_cache, &id_ptr, adt, &anim_eval_context);

  /* get current frame and apply NLA-mapping to it (if applicable) */
  cfra = BKE_nla_tweakedit_remap(adt, (float)scene->r.cfra, NLATIME_CONVERT_UNMAP);

  /* Get flags for keyframing. */
  flag = ANIM_get_keyframing_flags(scene, true);

  /* try to resolve the path stored in the F-Curve */
  if (RNA_path_resolve_property(&id_ptr, fcu->rna_path, &ptr, &prop)) {
    /* set the special 'replace' flag if on a keyframe */
    if (fcurve_frame_has_keyframe(fcu, cfra, 0)) {
      flag |= INSERTKEY_REPLACE;
    }

    /* insert a keyframe for this F-Curve */
    done = insert_keyframe_direct(
        reports, ptr, prop, fcu, &anim_eval_context, ts->keyframe_type, nla_context, flag);

    if (done) {
      if (adt->action != NULL) {
        DEG_id_tag_update(&adt->action->id, ID_RECALC_ANIMATION_NO_FLUSH);
      }
      DEG_id_tag_update(id, ID_RECALC_ANIMATION_NO_FLUSH);
      WM_event_add_notifier(C, NC_ANIMATION | ND_ANIMCHAN | NA_EDITED, NULL);
    }
  }

  BKE_animsys_free_nla_keyframing_context_cache(&nla_cache);
}

/* callback for shapekey widget sliders - insert keyframes */
static void achannel_setting_slider_shapekey_cb(bContext *C, void *key_poin, void *kb_poin)
{
  Main *bmain = CTX_data_main(C);
  Key *key = (Key *)key_poin;
  KeyBlock *kb = (KeyBlock *)kb_poin;
  char *rna_path = BKE_keyblock_curval_rnapath_get(key, kb);

  ReportList *reports = CTX_wm_reports(C);
  Scene *scene = CTX_data_scene(C);
  Depsgraph *depsgraph = CTX_data_depsgraph_pointer(C);
  ToolSettings *ts = scene->toolsettings;
  ListBase nla_cache = {NULL, NULL};
  PointerRNA id_ptr, ptr;
  PropertyRNA *prop;
  eInsertKeyFlags flag = 0;
  bool done = false;

  /* Get RNA pointer */
  RNA_id_pointer_create((ID *)key, &id_ptr);

  /* Get NLA context for value remapping */
  const AnimationEvalContext anim_eval_context = BKE_animsys_eval_context_construct(
      depsgraph, (float)scene->r.cfra);
  NlaKeyframingContext *nla_context = BKE_animsys_get_nla_keyframing_context(
      &nla_cache, &id_ptr, key->adt, &anim_eval_context);

  /* get current frame and apply NLA-mapping to it (if applicable) */
  const float remapped_frame = BKE_nla_tweakedit_remap(
      key->adt, anim_eval_context.eval_time, NLATIME_CONVERT_UNMAP);

  /* get flags for keyframing */
  flag = ANIM_get_keyframing_flags(scene, true);

  /* try to resolve the path stored in the F-Curve */
  if (RNA_path_resolve_property(&id_ptr, rna_path, &ptr, &prop)) {
    /* find or create new F-Curve */
    /* XXX is the group name for this ok? */
    bAction *act = ED_id_action_ensure(bmain, (ID *)key);
    FCurve *fcu = ED_action_fcurve_ensure(bmain, act, NULL, &ptr, rna_path, 0);

    /* set the special 'replace' flag if on a keyframe */
    if (fcurve_frame_has_keyframe(fcu, remapped_frame, 0)) {
      flag |= INSERTKEY_REPLACE;
    }

    /* insert a keyframe for this F-Curve */
    const AnimationEvalContext remapped_anim_eval_context = BKE_animsys_eval_context_construct_at(
        &anim_eval_context, remapped_frame);
    done = insert_keyframe_direct(reports,
                                  ptr,
                                  prop,
                                  fcu,
                                  &remapped_anim_eval_context,
                                  ts->keyframe_type,
                                  nla_context,
                                  flag);

    if (done) {
      WM_event_add_notifier(C, NC_ANIMATION | ND_ANIMCHAN | NA_EDITED, NULL);
    }
  }

  /* free the path */
  if (rna_path) {
    MEM_freeN(rna_path);
  }

  BKE_animsys_free_nla_keyframing_context_cache(&nla_cache);
}

/* callback for NLA Control Curve widget sliders - insert keyframes */
static void achannel_setting_slider_nla_curve_cb(bContext *C,
                                                 void *UNUSED(id_poin),
                                                 void *fcu_poin)
{
  /* ID *id = (ID *)id_poin; */
  FCurve *fcu = (FCurve *)fcu_poin;

  PointerRNA ptr;
  PropertyRNA *prop;
  int index;

  ReportList *reports = CTX_wm_reports(C);
  Scene *scene = CTX_data_scene(C);
  ToolSettings *ts = scene->toolsettings;
  eInsertKeyFlags flag = 0;
  bool done = false;
  float cfra;

  /* get current frame - *no* NLA mapping should be done */
  cfra = (float)scene->r.cfra;

  /* get flags for keyframing */
  flag = ANIM_get_keyframing_flags(scene, true);

  /* Get pointer and property from the slider -
   * this should all match up with the NlaStrip required. */
  UI_context_active_but_prop_get(C, &ptr, &prop, &index);

  if (fcu && prop) {
    /* set the special 'replace' flag if on a keyframe */
    if (fcurve_frame_has_keyframe(fcu, cfra, 0)) {
      flag |= INSERTKEY_REPLACE;
    }

    /* insert a keyframe for this F-Curve */
    Depsgraph *depsgraph = CTX_data_depsgraph_pointer(C);
    const AnimationEvalContext anim_eval_context = BKE_animsys_eval_context_construct(depsgraph,
                                                                                      cfra);
    done = insert_keyframe_direct(
        reports, ptr, prop, fcu, &anim_eval_context, ts->keyframe_type, NULL, flag);

    if (done) {
      WM_event_add_notifier(C, NC_ANIMATION | ND_ANIMCHAN | NA_EDITED, NULL);
    }
  }
}

/* Draw a widget for some setting */
static void draw_setting_widget(bAnimContext *ac,
                                bAnimListElem *ale,
                                const bAnimChannelType *acf,
                                uiBlock *block,
                                int xpos,
                                int ypos,
                                int setting)
{
  short ptrsize, butType;
  bool negflag;
  bool usetoggle = true;
  int flag, icon;
  void *ptr;
  const char *tooltip;
  uiBut *but = NULL;
  bool enabled;

  /* get the flag and the pointer to that flag */
  flag = acf->setting_flag(ac, setting, &negflag);
  ptr = acf->setting_ptr(ale, setting, &ptrsize);
  enabled = ANIM_channel_setting_get(ac, ale, setting);

  /* get the base icon for the setting */
  switch (setting) {
    case ACHANNEL_SETTING_VISIBLE: /* visibility eyes */
      // icon = ((enabled) ? ICON_HIDE_OFF : ICON_HIDE_ON);
      icon = ICON_HIDE_ON;

      if (ELEM(ale->type, ANIMTYPE_FCURVE, ANIMTYPE_NLACURVE)) {
        tooltip = TIP_("Visibility\nF-Curve visibility in Graph Editor");
      }
      else if (ale->type == ANIMTYPE_GPLAYER) {
        tooltip = TIP_("Visibility\nGrease Pencil layer is visible in the viewport");
      }
      else {
<<<<<<< HEAD
        tooltip = TIP_("Visibility\nChannels are visible in Graph Editor for editing");
=======
        tooltip = TIP_("Toggle visibility of Channels in Graph Editor for editing");
>>>>>>> ebf02ca1
      }
      break;

    case ACHANNEL_SETTING_ALWAYS_VISIBLE:
      icon = ICON_UNPINNED;
      tooltip = TIP_("Pin\nChannels are visible in Graph Editor for editing");
      break;

    case ACHANNEL_SETTING_MOD_OFF: /* modifiers disabled */
      icon = ICON_MODIFIER_OFF;
      tooltip = TIP_("Enable F-Curve modifiers\nEnables or disables existing F-Curve modifiers");
      break;

    case ACHANNEL_SETTING_EXPAND: /* expanded triangle */
      // icon = ((enabled) ? ICON_TRIA_DOWN : ICON_TRIA_RIGHT);
      icon = ICON_TRIA_RIGHT;
      tooltip = TIP_("Expand\nMake channels grouped under this channel visible");
      break;

    case ACHANNEL_SETTING_SOLO: /* NLA Tracks only */
      // icon = ((enabled) ? ICON_SOLO_OFF : ICON_SOLO_ON);
      icon = ICON_SOLO_OFF;
      tooltip = TIP_(
          "Solo\nNLA Track is the only one evaluated in this animation data, with all others "
          "muted");
      break;

      /* --- */

    case ACHANNEL_SETTING_PROTECT: /* protected lock */
      /* TODO: what about when there's no protect needed? */
      // icon = ((enabled) ? ICON_LOCKED : ICON_UNLOCKED);
      icon = ICON_UNLOCKED;

      if (ale->datatype != ALE_NLASTRIP) {
        tooltip = TIP_("Lock Channel\nEditability of keyframes for this channel");
      }
      else {
        tooltip = TIP_("Lock Channel\nEditability of NLA Strips in this track");
      }
      break;

    case ACHANNEL_SETTING_MUTE: /* muted speaker */
      icon = ((enabled) ? ICON_CHECKBOX_DEHLT : ICON_CHECKBOX_HLT);
      usetoggle = false;

      if (ELEM(ale->type, ANIMTYPE_FCURVE, ANIMTYPE_NLACURVE)) {
        tooltip = TIP_("Mute Channel\nDoes F-Curve contribute to result");
      }
      else if ((ac) && (ac->spacetype == SPACE_NLA) && (ale->type != ANIMTYPE_NLATRACK)) {
        tooltip = TIP_(
            "Mute\nTemporarily disable NLA stack evaluation (i.e. only the active action is "
            "evaluated)");
      }
      else if (ale->type == ANIMTYPE_GPLAYER) {
        tooltip = TIP_(
<<<<<<< HEAD
            "Lock Channel\nShows all keyframes during animation playback and enabled all frames "
            "for editing "
=======
            "Show all keyframes during animation playback and enable all frames for editing "
>>>>>>> ebf02ca1
            "(uncheck to use only the current keyframe during animation playback and editing)");
      }
      else {
        tooltip = TIP_("Mute Channel\nDo channels contribute to result (toggle channel muting)");
      }
      break;

    case ACHANNEL_SETTING_PINNED: /* pin icon */
      // icon = ((enabled) ? ICON_PINNED : ICON_UNPINNED);
      icon = ICON_UNPINNED;

      if (ale->type == ANIMTYPE_NLAACTION) {
        tooltip = TIP_("Pin\nDisplay action without any time remapping (when unpinned)");
      }
      else {
        /* TODO: there are no other tools which require the 'pinning' concept yet */
        tooltip = NULL;
      }
      break;

    default:
      tooltip = NULL;
      icon = 0;
      break;
  }

  /* type of button */
  if (usetoggle) {
    if (negflag) {
      butType = UI_BTYPE_ICON_TOGGLE_N;
    }
    else {
      butType = UI_BTYPE_ICON_TOGGLE;
    }
  }
  else {
    if (negflag) {
      butType = UI_BTYPE_TOGGLE_N;
    }
    else {
      butType = UI_BTYPE_TOGGLE;
    }
  }
  /* draw button for setting */
  if (ptr && flag) {
    switch (ptrsize) {
      case sizeof(int): /* integer pointer for setting */
        but = uiDefIconButBitI(block,
                               butType,
                               flag,
                               0,
                               icon,
                               xpos,
                               ypos,
                               ICON_WIDTH,
                               ICON_WIDTH,
                               ptr,
                               0,
                               0,
                               0,
                               0,
                               tooltip);
        break;

      case sizeof(short): /* short pointer for setting */
        but = uiDefIconButBitS(block,
                               butType,
                               flag,
                               0,
                               icon,
                               xpos,
                               ypos,
                               ICON_WIDTH,
                               ICON_WIDTH,
                               ptr,
                               0,
                               0,
                               0,
                               0,
                               tooltip);
        break;

      case sizeof(char): /* char pointer for setting */
        but = uiDefIconButBitC(block,
                               butType,
                               flag,
                               0,
                               icon,
                               xpos,
                               ypos,
                               ICON_WIDTH,
                               ICON_WIDTH,
                               ptr,
                               0,
                               0,
                               0,
                               0,
                               tooltip);
        break;
    }

    /* set call to send relevant notifiers and/or perform type-specific updates */
    if (but) {
      switch (setting) {
        /* Settings needing flushing up/down hierarchy. */
        case ACHANNEL_SETTING_VISIBLE: /* Graph Editor - 'visibility' toggles */
        case ACHANNEL_SETTING_PROTECT: /* General - protection flags */
        case ACHANNEL_SETTING_MUTE:    /* General - muting flags */
        case ACHANNEL_SETTING_PINNED:  /* NLA Actions - 'map/nomap' */
        case ACHANNEL_SETTING_MOD_OFF:
        case ACHANNEL_SETTING_ALWAYS_VISIBLE:
          UI_but_funcN_set(but,
                           achannel_setting_flush_widget_cb,
                           MEM_dupallocN(ale),
                           POINTER_FROM_INT(setting));
          break;

        /* settings needing special attention */
        case ACHANNEL_SETTING_SOLO: /* NLA Tracks - Solo toggle */
          UI_but_funcN_set(but, achannel_nlatrack_solo_widget_cb, MEM_dupallocN(ale), NULL);
          break;

        /* no flushing */
        case ACHANNEL_SETTING_EXPAND: /* expanding - cannot flush,
                                       * otherwise all would open/close at once */
        default:
          UI_but_func_set(but, achannel_setting_widget_cb, NULL, NULL);
          break;
      }

      if ((ale->fcurve_owner_id != NULL && !BKE_id_is_editable(ac->bmain, ale->fcurve_owner_id)) ||
          (ale->fcurve_owner_id == NULL && ale->id != NULL &&
           !BKE_id_is_editable(ac->bmain, ale->id))) {
        if (setting != ACHANNEL_SETTING_EXPAND) {
          UI_but_disable(but, TIP_("Can't edit this property from a linked data-block"));
        }
      }
    }
  }
}

void ANIM_channel_draw_widgets(const bContext *C,
                               bAnimContext *ac,
                               bAnimListElem *ale,
                               uiBlock *block,
                               rctf *rect,
                               size_t channel_index)
{
  const bAnimChannelType *acf = ANIM_channel_get_typeinfo(ale);
  View2D *v2d = &ac->region->v2d;
  float ymid;
  const short channel_height = round_fl_to_int(BLI_rctf_size_y(rect));
  const bool is_being_renamed = achannel_is_being_renamed(ac, acf, channel_index);

  /* sanity checks - don't draw anything */
  if (ELEM(NULL, acf, ale, block)) {
    return;
  }

  /* get initial offset */
  short offset = rect->xmin;
  if (acf->get_offset) {
    offset += acf->get_offset(ac, ale);
  }

  /* calculate appropriate y-coordinates for icon buttons */
  ymid = BLI_rctf_cent_y(rect) - 0.5f * ICON_WIDTH;

  /* no button backdrop behind icons */
  UI_block_emboss_set(block, UI_EMBOSS_NONE);

  /* step 1) draw expand widget ....................................... */
  if (acf->has_setting(ac, ale, ACHANNEL_SETTING_EXPAND)) {
    draw_setting_widget(ac, ale, acf, block, offset, ymid, ACHANNEL_SETTING_EXPAND);
    offset += ICON_WIDTH;
  }

  /* step 2) draw icon ............................................... */
  if (acf->icon) {
    /* icon is not drawn here (not a widget) */
    offset += ICON_WIDTH;
  }

  /* step 3) draw special toggles  .................................
   * - in Graph Editor, check-boxes for visibility in curves area
   * - in NLA Editor, glowing dots for solo/not solo...
   * - in Grease Pencil mode, color swatches for layer color
   */
  if (ac->sl) {
    if ((ac->spacetype == SPACE_GRAPH) &&
        (acf->has_setting(ac, ale, ACHANNEL_SETTING_VISIBLE) ||
         acf->has_setting(ac, ale, ACHANNEL_SETTING_ALWAYS_VISIBLE))) {
      /* Pin toggle. */
      if (acf->has_setting(ac, ale, ACHANNEL_SETTING_ALWAYS_VISIBLE)) {
        draw_setting_widget(ac, ale, acf, block, offset, ymid, ACHANNEL_SETTING_ALWAYS_VISIBLE);
        offset += ICON_WIDTH;
      }
      /* Visibility toggle. */
      if (acf->has_setting(ac, ale, ACHANNEL_SETTING_VISIBLE)) {
        /* For F-Curves, add the extra space for the color bands. */
        if (ELEM(ale->type, ANIMTYPE_FCURVE, ANIMTYPE_NLACURVE)) {
          offset += GRAPH_ICON_VISIBILITY_OFFSET;
        }
        draw_setting_widget(ac, ale, acf, block, offset, ymid, ACHANNEL_SETTING_VISIBLE);
        offset += ICON_WIDTH;
      }
    }
    else if ((ac->spacetype == SPACE_NLA) && acf->has_setting(ac, ale, ACHANNEL_SETTING_SOLO)) {
      /* 'solo' setting for NLA Tracks */
      draw_setting_widget(ac, ale, acf, block, offset, ymid, ACHANNEL_SETTING_SOLO);
      offset += ICON_WIDTH;
    }
  }

  /* step 4) draw text - check if renaming widget is in use... */
  if (is_being_renamed) {
    PointerRNA ptr = {NULL};
    PropertyRNA *prop = NULL;

    /* draw renaming widget if we can get RNA pointer for it
     * NOTE: property may only be available in some cases, even if we have
     *       a callback available (e.g. broken F-Curve rename)
     */
    if (acf->name_prop(ale, &ptr, &prop)) {
      const short margin_x = 3 * round_fl_to_int(UI_DPI_FAC);
      const short width = ac->region->winx - offset - (margin_x * 2);
      uiBut *but;

      UI_block_emboss_set(block, UI_EMBOSS);

      but = uiDefButR(block,
                      UI_BTYPE_TEXT,
                      1,
                      "",
                      offset + margin_x,
                      rect->ymin,
                      MAX2(width, RENAME_TEXT_MIN_WIDTH),
                      channel_height,
                      &ptr,
                      RNA_property_identifier(prop),
                      -1,
                      0,
                      0,
                      -1,
                      -1,
                      NULL);

      /* copy what outliner does here, see outliner_buttons */
      if (UI_but_active_only(C, ac->region, block, but) == false) {
        ac->ads->renameIndex = 0;

        /* send notifiers */
        WM_event_add_notifier(C, NC_ANIMATION | ND_ANIMCHAN | NA_RENAME, NULL);
      }

      UI_block_emboss_set(block, UI_EMBOSS_NONE);
    }
    else {
      /* Cannot get property/cannot or rename for some reason, so clear rename index
       * so that this doesn't hang around, and the name can be drawn normally - T47492
       */
      ac->ads->renameIndex = 0;
      WM_event_add_notifier(C, NC_ANIMATION | ND_ANIMCHAN, NULL);
    }
  }

  /* step 5) draw mute+protection toggles + (sliders) ....................... */
  /* reset offset - now goes from RHS of panel */
  offset = (int)rect->xmax;

  /* TODO: when drawing sliders, make those draw instead of these toggles if not enough space. */
  if (v2d && !is_being_renamed) {
    short draw_sliders = 0;

    /* check if we need to show the sliders */
    if ((ac->sl) && ELEM(ac->spacetype, SPACE_ACTION, SPACE_GRAPH)) {
      switch (ac->spacetype) {
        case SPACE_ACTION: {
          SpaceAction *saction = (SpaceAction *)ac->sl;
          draw_sliders = (saction->flag & SACTION_SLIDERS);
          break;
        }
        case SPACE_GRAPH: {
          SpaceGraph *sipo = (SpaceGraph *)ac->sl;
          draw_sliders = (sipo->flag & SIPO_SLIDERS);
          break;
        }
      }
    }

    /* check if there's enough space for the toggles if the sliders are drawn too */
    if (!(draw_sliders) || (BLI_rcti_size_x(&v2d->mask) > ACHANNEL_BUTTON_WIDTH / 2)) {
      /* protect... */
      if (acf->has_setting(ac, ale, ACHANNEL_SETTING_PROTECT)) {
        offset -= ICON_WIDTH;
        draw_setting_widget(ac, ale, acf, block, offset, ymid, ACHANNEL_SETTING_PROTECT);
      }
      /* mute... */
      if (acf->has_setting(ac, ale, ACHANNEL_SETTING_MUTE)) {
        offset -= ICON_WIDTH;
        draw_setting_widget(ac, ale, acf, block, offset, ymid, ACHANNEL_SETTING_MUTE);
      }
      if (ale->type == ANIMTYPE_GPLAYER) {
        /* Not technically "mute"
         * (in terms of anim channels, but this sets layer visibility instead). */
        offset -= ICON_WIDTH;
        draw_setting_widget(ac, ale, acf, block, offset, ymid, ACHANNEL_SETTING_VISIBLE);
      }

      /* modifiers disable */
      if (acf->has_setting(ac, ale, ACHANNEL_SETTING_MOD_OFF)) {
        offset -= ICON_WIDTH;
        draw_setting_widget(ac, ale, acf, block, offset, ymid, ACHANNEL_SETTING_MOD_OFF);
      }

      /* ----------- */

      /* pinned... */
      if (acf->has_setting(ac, ale, ACHANNEL_SETTING_PINNED)) {
        offset -= ICON_WIDTH;
        draw_setting_widget(ac, ale, acf, block, offset, ymid, ACHANNEL_SETTING_PINNED);
      }

      /* NLA Action "pushdown" */
      if ((ale->type == ANIMTYPE_NLAACTION) && (ale->adt && ale->adt->action) &&
          !(ale->adt->flag & ADT_NLA_EDIT_ON)) {
        uiBut *but;
        PointerRNA *opptr_b;

        UI_block_emboss_set(block, UI_EMBOSS);

        offset -= UI_UNIT_X;
        but = uiDefIconButO(block,
                            UI_BTYPE_BUT,
                            "NLA_OT_action_pushdown",
                            WM_OP_INVOKE_DEFAULT,
                            ICON_NLA_PUSHDOWN,
                            offset,
                            ymid,
                            UI_UNIT_X,
                            UI_UNIT_X,
                            NULL);

        opptr_b = UI_but_operator_ptr_get(but);
        RNA_int_set(opptr_b, "channel_index", channel_index);

        UI_block_emboss_set(block, UI_EMBOSS_NONE);
      }
    }

    /* Draw slider:
     * - Even if we can draw sliders for this view, we must also check that the channel-type
     *   supports them (only F-Curves really can support them for now).
     * - To make things easier, we use RNA-autobuts for this so that changes are
     *   reflected immediately, wherever they occurred.
     *   BUT, we don't use the layout engine, otherwise we'd get wrong alignment,
     *   and wouldn't be able to auto-keyframe.
     * - Slider should start before the toggles (if they're visible)
     *   to keep a clean line down the side.
     * - Sliders are always drawn in Shape-key mode now. Prior to this
     *   the SACTION_SLIDERS flag would be set when changing into shape-key mode.
     */
    if (((draw_sliders) && ELEM(ale->type,
                                ANIMTYPE_FCURVE,
                                ANIMTYPE_NLACURVE,
                                ANIMTYPE_SHAPEKEY,
                                ANIMTYPE_GPLAYER)) ||
        ale->type == ANIMTYPE_SHAPEKEY) {
      /* adjust offset */
      /* TODO: make slider width dynamic,
       * so that they can be easier to use when the view is wide enough. */
      offset -= SLIDER_WIDTH;

      /* need backdrop behind sliders... */
      UI_block_emboss_set(block, UI_EMBOSS);

      if (ale->owner) { /* Slider using custom RNA Access ---------- */
        if (ale->type == ANIMTYPE_NLACURVE) {
          NlaStrip *strip = (NlaStrip *)ale->owner;
          FCurve *fcu = (FCurve *)ale->data;
          PointerRNA ptr;
          PropertyRNA *prop;

          /* create RNA pointers */
          RNA_pointer_create(ale->id, &RNA_NlaStrip, strip, &ptr);
          prop = RNA_struct_find_property(&ptr, fcu->rna_path);

          /* create property slider */
          if (prop) {
            uiBut *but;

            /* Create the slider button,
             * and assign relevant callback to ensure keyframes are inserted. */
            but = uiDefAutoButR(block,
                                &ptr,
                                prop,
                                fcu->array_index,
                                "",
                                ICON_NONE,
                                offset,
                                rect->ymin,
                                SLIDER_WIDTH,
                                channel_height);
            UI_but_func_set(but, achannel_setting_slider_nla_curve_cb, ale->id, ale->data);
          }
        }
      }
      else if (ale->id) { /* Slider using RNA Access --------------- */
        PointerRNA id_ptr, ptr;
        PropertyRNA *prop;
        char *rna_path = NULL;
        int array_index = 0;
        short free_path = 0;

        /* get destination info */
        if (ale->type == ANIMTYPE_FCURVE) {
          FCurve *fcu = (FCurve *)ale->data;

          rna_path = fcu->rna_path;
          array_index = fcu->array_index;
        }
        else if (ale->type == ANIMTYPE_SHAPEKEY) {
          KeyBlock *kb = (KeyBlock *)ale->data;
          Key *key = (Key *)ale->id;

          rna_path = BKE_keyblock_curval_rnapath_get(key, kb);
          free_path = 1;
        }
        /* Special for Grease Pencil Layer. */
        else if (ale->type == ANIMTYPE_GPLAYER) {
          bGPdata *gpd = (bGPdata *)ale->id;
          if ((gpd != NULL) && ((gpd->flag & GP_DATA_ANNOTATIONS) == 0)) {
            /* Reset slider offset, in order to add special gp icons. */
            offset += SLIDER_WIDTH;

            char *gp_rna_path = NULL;
            bGPDlayer *gpl = (bGPDlayer *)ale->data;

            /* Create the RNA pointers. */
            RNA_pointer_create(ale->id, &RNA_GPencilLayer, ale->data, &ptr);
            RNA_id_pointer_create(ale->id, &id_ptr);
            int icon;

            /* Layer onion skinning switch. */
            offset -= ICON_WIDTH;
            UI_block_emboss_set(block, UI_EMBOSS_NONE);
            prop = RNA_struct_find_property(&ptr, "use_onion_skinning");
            gp_rna_path = RNA_path_from_ID_to_property(&ptr, prop);
            if (RNA_path_resolve_property(&id_ptr, gp_rna_path, &ptr, &prop)) {
              icon = (gpl->onion_flag & GP_LAYER_ONIONSKIN) ? ICON_ONIONSKIN_ON :
                                                              ICON_ONIONSKIN_OFF;
              uiDefAutoButR(block,
                            &ptr,
                            prop,
                            array_index,
                            "",
                            icon,
                            offset,
                            rect->ymin,
                            ICON_WIDTH,
                            channel_height);
            }
            MEM_freeN(gp_rna_path);

            /* Mask Layer. */
            offset -= ICON_WIDTH;
            UI_block_emboss_set(block, UI_EMBOSS_NONE);
            prop = RNA_struct_find_property(&ptr, "use_mask_layer");
            gp_rna_path = RNA_path_from_ID_to_property(&ptr, prop);
            if (RNA_path_resolve_property(&id_ptr, gp_rna_path, &ptr, &prop)) {
              if (gpl->flag & GP_LAYER_USE_MASK) {
                icon = ICON_MOD_MASK;
              }
              else {
                icon = ICON_LAYER_ACTIVE;
              }
              uiDefAutoButR(block,
                            &ptr,
                            prop,
                            array_index,
                            "",
                            icon,
                            offset,
                            rect->ymin,
                            ICON_WIDTH,
                            channel_height);
            }
            MEM_freeN(gp_rna_path);

            /* Layer opacity. */
            const short width = SLIDER_WIDTH * 0.6;
            offset -= width;
            UI_block_emboss_set(block, UI_EMBOSS);
            prop = RNA_struct_find_property(&ptr, "opacity");
            gp_rna_path = RNA_path_from_ID_to_property(&ptr, prop);
            if (RNA_path_resolve_property(&id_ptr, gp_rna_path, &ptr, &prop)) {
              uiDefAutoButR(block,
                            &ptr,
                            prop,
                            array_index,
                            "",
                            ICON_NONE,
                            offset,
                            rect->ymin,
                            width,
                            channel_height);
            }
            MEM_freeN(gp_rna_path);
          }
        }

        /* Only if RNA-Path found. */
        if (rna_path) {
          /* get RNA pointer, and resolve the path */
          RNA_id_pointer_create(ale->id, &id_ptr);

          /* try to resolve the path */
          if (RNA_path_resolve_property(&id_ptr, rna_path, &ptr, &prop)) {
            uiBut *but;

            /* Create the slider button,
             * and assign relevant callback to ensure keyframes are inserted. */
            but = uiDefAutoButR(block,
                                &ptr,
                                prop,
                                array_index,
                                "",
                                ICON_NONE,
                                offset,
                                rect->ymin,
                                SLIDER_WIDTH,
                                channel_height);

            /* assign keyframing function according to slider type */
            if (ale->type == ANIMTYPE_SHAPEKEY) {
              UI_but_func_set(but, achannel_setting_slider_shapekey_cb, ale->id, ale->data);
            }
            else {
              UI_but_func_set(but, achannel_setting_slider_cb, ale->id, ale->data);
            }
          }

          /* free the path if necessary */
          if (free_path) {
            MEM_freeN(rna_path);
          }
        }
      }
      else { /* Special Slider for stuff without RNA Access ---------- */
        /* TODO: only implement this case when we really need it... */
      }
    }
  }
}

/* *********************************************** */<|MERGE_RESOLUTION|>--- conflicted
+++ resolved
@@ -4937,11 +4937,7 @@
         tooltip = TIP_("Visibility\nGrease Pencil layer is visible in the viewport");
       }
       else {
-<<<<<<< HEAD
-        tooltip = TIP_("Visibility\nChannels are visible in Graph Editor for editing");
-=======
-        tooltip = TIP_("Toggle visibility of Channels in Graph Editor for editing");
->>>>>>> ebf02ca1
+        tooltip = TIP_("Visibility\nToggle visibility of Channels in Graph Editor for editing");
       }
       break;
 
@@ -4998,12 +4994,7 @@
       }
       else if (ale->type == ANIMTYPE_GPLAYER) {
         tooltip = TIP_(
-<<<<<<< HEAD
-            "Lock Channel\nShows all keyframes during animation playback and enabled all frames "
-            "for editing "
-=======
-            "Show all keyframes during animation playback and enable all frames for editing "
->>>>>>> ebf02ca1
+            "Lock Channel\nShow all keyframes during animation playback and enable all frames for editing "
             "(uncheck to use only the current keyframe during animation playback and editing)");
       }
       else {
