--- conflicted
+++ resolved
@@ -192,18 +192,13 @@
   }
 
   /* Check if this strip is selected. */
-<<<<<<< HEAD
   Editing *ed = blender::seq::editing_get(scene);
-  strip = blender::seq::get_sequence_by_name(ed->seqbasep, strip_name, false);
-=======
-  Editing *ed = SEQ_editing_get(scene);
   if (ed == nullptr) {
     /* The existence of the F-Curve doesn't imply the existence of the sequencer
      * strip, or even the sequencer itself. */
     return;
   }
-  strip = SEQ_get_sequence_by_name(ed->seqbasep, strip_name, false);
->>>>>>> 5d086a26
+  strip = blender::seq::get_sequence_by_name(ed->seqbasep, strip_name, false);
   if (strip == nullptr) {
     return;
   }
