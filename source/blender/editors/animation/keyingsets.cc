--- conflicted
+++ resolved
@@ -483,6 +483,34 @@
 }
 
 /* Build the enum for all keyingsets except the active keyingset. */
+
+/* bfa - set builtin keyingset enum items icons */
+std::unordered_map<std::string, BIFIconID_Static> ks_icons_map = {
+    {"Available", ICON_DECORATE_KEYFRAME},
+    {"Location", ICON_TRANSFORM_MOVE},
+    {"Rotation", ICON_TRANSFORM_ROTATE},
+    {"Scaling", ICON_TRANSFORM_SCALE},
+    {"BUILTIN_KSI_LocRot", ICON_LOC_ROT},
+    {"LocRotScale", ICON_LOC_ROT_SCALE},
+    {"LocRotScaleCProp", ICON_LOC_ROT_SCALE_CUSTOM},
+    {"BUILTIN_KSI_LocScale", ICON_LOC_SCALE},
+    {"BUILTIN_KSI_RotScale", ICON_ROT_SCALE},
+    {"BUILTIN_KSI_DeltaLocation", ICON_APPLYMOVEDELTA},
+    {"BUILTIN_KSI_DeltaRotation", ICON_APPLYROTATEDELTA},
+    {"BUILTIN_KSI_DeltaScale", ICON_APPLYSCALEDELTA},
+    {"BUILTIN_KSI_VisualLoc", ICON_VISUAL_MOVE},
+    {"BUILTIN_KSI_VisualRot", ICON_VISUAL_ROTATE},
+    {"BUILTIN_KSI_VisualScaling", ICON_VISUAL_SCALE},
+    {"BUILTIN_KSI_VisualLocRot", ICON_VISUAL_LOC_ROT},
+    {"BUILTIN_KSI_VisualLocRotScale", ICON_VISUAL_LOC_ROT_SCALE},
+    {"BUILTIN_KSI_VisualLocScale", ICON_VISUAL_LOC_SCALE},
+    {"BUILTIN_KSI_VisualRotScale", ICON_VISUAL_ROT_SCALE},
+    {"BUILTIN_KSI_BendyBones", ICON_BONE_DATA},
+    {"WholeCharacter", ICON_ARMATURE_DATA},
+    {"WholeCharacterSelected", ICON_MOD_ARMATURE_SELECTED},
+};
+/* endbfa */
+
 static void build_keyingset_enum(bContext *C, EnumPropertyItem **item, int *totitem, bool *r_free)
 {
   /* user-defined Keying Sets
@@ -500,6 +528,15 @@
         item_tmp.name = ks->name;
         item_tmp.description = ks->description;
         item_tmp.value = enum_index;
+        /* bfa start */
+        auto it = ks_icons_map.find(ks->idname);
+        if (it != ks_icons_map.end()) {
+          item_tmp.icon = it->second;
+        }
+        else {
+          item_tmp.icon = ICON_NONE;
+        }
+        /* bfa end */
         RNA_enum_item_add(item, totitem, &item_tmp);
       }
     }
@@ -842,81 +879,7 @@
     RNA_enum_item_add_separator(&item, &totitem);
   }
 
-<<<<<<< HEAD
-  enum_index++;
-
-  /* user-defined Keying Sets
-   * - these are listed in the order in which they were defined for the active scene
-   */
-  KeyingSet *ks;
-  if (scene->keyingsets.first) {
-    for (ks = static_cast<KeyingSet *>(scene->keyingsets.first); ks; ks = ks->next, enum_index++) {
-      if (ANIM_keyingset_context_ok_poll(C, ks)) {
-        item_tmp.identifier = ks->idname;
-        item_tmp.name = ks->name;
-        item_tmp.description = ks->description;
-        item_tmp.value = enum_index;
-        RNA_enum_item_add(&item, &totitem, &item_tmp);
-      }
-    }
-
-    /* separator */
-    RNA_enum_item_add_separator(&item, &totitem);
-  }
-  /* bfa - set builtin keyingset enum items icons */
-  std::unordered_map<std::string, BIFIconID_Static> ks_icons_map = {
-      {"Available", ICON_DECORATE_KEYFRAME},
-      {"Location", ICON_TRANSFORM_MOVE},
-      {"Rotation", ICON_TRANSFORM_ROTATE},
-      {"Scaling", ICON_TRANSFORM_SCALE},
-      {"BUILTIN_KSI_LocRot", ICON_LOC_ROT},
-      {"LocRotScale", ICON_LOC_ROT_SCALE},
-      {"LocRotScaleCProp", ICON_LOC_ROT_SCALE_CUSTOM},
-      {"BUILTIN_KSI_LocScale", ICON_LOC_SCALE},
-      {"BUILTIN_KSI_RotScale", ICON_ROT_SCALE},
-      {"BUILTIN_KSI_DeltaLocation", ICON_APPLYMOVEDELTA},
-      {"BUILTIN_KSI_DeltaRotation", ICON_APPLYROTATEDELTA},
-      {"BUILTIN_KSI_DeltaScale", ICON_APPLYSCALEDELTA},
-      {"BUILTIN_KSI_VisualLoc", ICON_VISUAL_MOVE},
-      {"BUILTIN_KSI_VisualRot", ICON_VISUAL_ROTATE},
-      {"BUILTIN_KSI_VisualScaling", ICON_VISUAL_SCALE},
-      {"BUILTIN_KSI_VisualLocRot", ICON_VISUAL_LOC_ROT},
-      {"BUILTIN_KSI_VisualLocRotScale", ICON_VISUAL_LOC_ROT_SCALE},
-      {"BUILTIN_KSI_VisualLocScale", ICON_VISUAL_LOC_SCALE},
-      {"BUILTIN_KSI_VisualRotScale", ICON_VISUAL_ROT_SCALE},
-      {"BUILTIN_KSI_BendyBones", ICON_BONE_DATA},
-      {"WholeCharacter", ICON_ARMATURE_DATA},
-      {"WholeCharacterSelected", ICON_MOD_ARMATURE_SELECTED},
-  };
-  /* endbfa */
-
-  /* builtin Keying Sets */
-  enum_index = -1;
-  for (ks = static_cast<KeyingSet *>(builtin_keyingsets.first); ks; ks = ks->next, enum_index--) {
-    /* only show KeyingSet if context is suitable */
-    if (ANIM_keyingset_context_ok_poll(C, ks)) {
-      item_tmp.identifier = ks->idname;
-      item_tmp.name = ks->name;
-      item_tmp.description = ks->description;
-      item_tmp.value = enum_index;
-      /* bfa start */
-      auto it = ks_icons_map.find(ks->idname);
-      if (it != ks_icons_map.end()) {
-        item_tmp.icon = it->second;
-      }
-      else {
-        item_tmp.icon = ICON_NONE;
-      }
-      /* bfa end */
-      RNA_enum_item_add(&item, &totitem, &item_tmp);
-    }
-  }
-
-  RNA_enum_item_end(&item, &totitem);
-  *r_free = true;
-=======
   build_keyingset_enum(C, &item, &totitem, r_free);
->>>>>>> 76e45269
 
   return item;
 }
