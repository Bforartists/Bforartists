--- conflicted
+++ resolved
@@ -2725,14 +2725,9 @@
 					adt->flag |= ADT_UI_ACTIVE;
 
 				/* ensure we exit editmode on whatever object was active before to avoid getting stuck there - T48747 */
-<<<<<<< HEAD
-				if (ob != CTX_data_edit_object(C))
-					ED_object_editmode_exit(C, EM_FREEDATA | EM_WAITCURSOR | EM_DO_UNDO);
-=======
-				if (ob != sce->obedit) {
+				if (ob != CTX_data_edit_object(C)) {
 					ED_object_editmode_exit(C, EM_FREEDATA | EM_WAITCURSOR);
 				}
->>>>>>> 9636cab0
 
 				notifierFlags |= (ND_ANIMCHAN | NA_SELECTED);
 			}
