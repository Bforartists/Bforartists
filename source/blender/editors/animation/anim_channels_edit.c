--- conflicted
+++ resolved
@@ -1371,7 +1371,7 @@
 	/* identifiers */
 	ot->name = "Move Channels";
 	ot->idname = "ANIM_OT_channels_move";
-	ot->description = "Move Channels, Move selected animation channels";
+	ot->description = "Rearrange selected animation channels";
 	
 	/* api callbacks */
 	ot->exec = animchannels_rearrange_exec;
@@ -1515,7 +1515,7 @@
 	/* identifiers */
 	ot->name = "Group Channels";
 	ot->idname = "ANIM_OT_channels_group";
-	ot->description = "Group Channels\nAdd selected F-Curves to a new group";
+	ot->description = "Add selected F-Curves to a new group";
 	
 	/* callbacks */
 	ot->invoke = WM_operator_props_popup;
@@ -1586,7 +1586,7 @@
 	/* identifiers */
 	ot->name = "Ungroup Channels";
 	ot->idname = "ANIM_OT_channels_ungroup";
-	ot->description = "Ungroup Channels\nRemove selected F-Curves from their current groups";
+	ot->description = "Remove selected F-Curves from their current groups";
 	
 	/* callbacks */
 	ot->exec = animchannels_ungroup_exec;
@@ -1730,7 +1730,7 @@
 	/* identifiers */
 	ot->name = "Delete Channels";
 	ot->idname = "ANIM_OT_channels_delete";
-	ot->description = "Delete Channels\nDelete all selected animation channels";
+	ot->description = "Delete all selected animation channels";
 	
 	/* api callbacks */
 	ot->exec = animchannels_delete_exec;
@@ -1876,7 +1876,7 @@
 	/* identifiers */
 	ot->name = "Enable Channel Setting";
 	ot->idname = "ANIM_OT_channels_setting_enable";
-	ot->description = "Enable Channel Setting, Enable specified setting on all selected animation channels";
+	ot->description = "Enable specified setting on all selected animation channels";
 	
 	/* api callbacks */
 	ot->invoke = WM_menu_invoke;
@@ -1901,7 +1901,7 @@
 	/* identifiers */
 	ot->name = "Disable Channel Setting";
 	ot->idname = "ANIM_OT_channels_setting_disable";
-	ot->description = "Disable Channel Setting, Disable specified setting on all selected animation channels";
+	ot->description = "Disable specified setting on all selected animation channels";
 	
 	/* api callbacks */
 	ot->invoke = WM_menu_invoke;
@@ -1926,7 +1926,7 @@
 	/* identifiers */
 	ot->name = "Toggle Channel Setting";
 	ot->idname = "ANIM_OT_channels_setting_toggle";
-	ot->description = "Toggle Channel Setting, Toggle specified setting on all selected animation channels";
+	ot->description = "Toggle specified setting on all selected animation channels";
 	
 	/* api callbacks */
 	ot->invoke = WM_menu_invoke;
@@ -1951,7 +1951,7 @@
 	/* identifiers */
 	ot->name = "Toggle Channel Editability";
 	ot->idname = "ANIM_OT_channels_editable_toggle";
-	ot->description = "Toggle Channel Editability\nToggle editability of selected channels";
+	ot->description = "Toggle editability of selected channels";
 	
 	/* api callbacks */
 	ot->exec = animchannels_setflag_exec;
@@ -1997,7 +1997,7 @@
 	/* identifiers */
 	ot->name = "Expand Channels";
 	ot->idname = "ANIM_OT_channels_expand";
-	ot->description = "Expand Channels\nExpand (i.e. open) all selected expandable animation channels";
+	ot->description = "Expand (i.e. open) all selected expandable animation channels";
 	
 	/* api callbacks */
 	ot->exec = animchannels_expand_exec;
@@ -2039,7 +2039,7 @@
 	/* identifiers */
 	ot->name = "Collapse Channels";
 	ot->idname = "ANIM_OT_channels_collapse";
-	ot->description = "Collapse Channels\nCollapse (i.e. close) all selected expandable animation channels";
+	ot->description = "Collapse (i.e. close) all selected expandable animation channels";
 	
 	/* api callbacks */
 	ot->exec = animchannels_collapse_exec;
@@ -2149,11 +2149,7 @@
 	/* identifiers */
 	ot->name = "Remove Empty Animation Data";
 	ot->idname = "ANIM_OT_channels_clean_empty";
-<<<<<<< HEAD
-	ot->description = "Remove Empty Animation Data\nDelete all empty animation data containers from visible datablocks";
-=======
 	ot->description = "Delete all empty animation data containers from visible data-blocks";
->>>>>>> ecd36afb
 	
 	/* api callbacks */
 	ot->exec = animchannels_clean_empty_exec;
@@ -2226,7 +2222,7 @@
 	/* identifiers */
 	ot->name = "Revive Disabled F-Curves";
 	ot->idname = "ANIM_OT_channels_fcurves_enable";
-	ot->description = "Revive Disabled F-Curves\nClears 'disabled' tag from all F-Curves to get broken F-Curves working again";
+	ot->description = "Clears 'disabled' tag from all F-Curves to get broken F-Curves working again";
 	
 	/* api callbacks */
 	ot->exec = animchannels_enable_exec;
@@ -2298,7 +2294,7 @@
 	/* identifiers */
 	ot->name = "Find Channels";
 	ot->idname = "ANIM_OT_channels_find";
-	ot->description = "Find Channels\nFilter the set of channels shown to only include those with matching names";
+	ot->description = "Filter the set of channels shown to only include those with matching names";
 	
 	/* callbacks */
 	ot->invoke = animchannels_find_invoke;
@@ -2339,7 +2335,7 @@
 	/* identifiers */
 	ot->name = "Select All";
 	ot->idname = "ANIM_OT_channels_select_all_toggle";
-	ot->description = "Select All\nToggle selection of all animation channels";
+	ot->description = "Toggle selection of all animation channels";
 	
 	/* api callbacks */
 	ot->exec = animchannels_deselectall_exec;
@@ -2494,7 +2490,7 @@
 	/* identifiers */
 	ot->name = "Border Select";
 	ot->idname = "ANIM_OT_channels_select_border";
-	ot->description = "Border Select\nSelect all animation channels within the specified region";
+	ot->description = "Select all animation channels within the specified region";
 	
 	/* api callbacks */
 	ot->invoke = WM_border_select_invoke;
@@ -2619,7 +2615,7 @@
 	/* identifiers */
 	ot->name = "Rename Channels";
 	ot->idname = "ANIM_OT_channels_rename";
-	ot->description = "Rename Channels\nRename animation channel under mouse";
+	ot->description = "Rename animation channel under mouse";
 	
 	/* api callbacks */
 	ot->invoke = animchannels_rename_invoke;
@@ -3028,7 +3024,7 @@
 	/* identifiers */
 	ot->name = "Mouse Click on Channels";
 	ot->idname = "ANIM_OT_channels_click";
-	ot->description = "Mouse Click on Channels\nHandle mouse-clicks over animation channels";
+	ot->description = "Handle mouse-clicks over animation channels";
 	
 	/* api callbacks */
 	ot->invoke = animchannels_mouseclick_invoke;
@@ -3135,7 +3131,7 @@
 	/* identifiers */
 	ot->name = "Select Channel keyframes";
 	ot->idname = "ANIM_OT_channel_select_keys";
-	ot->description = "Select Channel keyframes\nSelect all keyframes of channel under mouse";
+	ot->description = "Select all keyframes of channel under mouse";
 
 	/* api callbacks */
 	ot->invoke = animchannels_channel_select_keys_invoke;
