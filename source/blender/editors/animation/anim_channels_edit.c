--- conflicted
+++ resolved
@@ -1541,17 +1541,10 @@
 
 static void ANIM_OT_channels_group(wmOperatorType *ot)
 {
-<<<<<<< HEAD
-	/* identifiers */
-	ot->name = "Group Channels";
-	ot->idname = "ANIM_OT_channels_group";
-	ot->description = "Group Channels\nAdd selected F-Curves to a new group";
-=======
   /* identifiers */
   ot->name = "Group Channels";
   ot->idname = "ANIM_OT_channels_group";
-  ot->description = "Add selected F-Curves to a new group";
->>>>>>> 38bd6dcc
+  ot->description = "Group Channels\nAdd selected F-Curves to a new group";
 
   /* callbacks */
   ot->invoke = WM_operator_props_popup;
@@ -1624,17 +1617,10 @@
 
 static void ANIM_OT_channels_ungroup(wmOperatorType *ot)
 {
-<<<<<<< HEAD
-	/* identifiers */
-	ot->name = "Ungroup Channels";
-	ot->idname = "ANIM_OT_channels_ungroup";
-	ot->description = "Ungroup Channels\nRemove selected F-Curves from their current groups";
-=======
   /* identifiers */
   ot->name = "Ungroup Channels";
   ot->idname = "ANIM_OT_channels_ungroup";
-  ot->description = "Remove selected F-Curves from their current groups";
->>>>>>> 38bd6dcc
+  ot->description = "Ungroup Channels\nRemove selected F-Curves from their current groups";
 
   /* callbacks */
   ot->exec = animchannels_ungroup_exec;
@@ -1798,17 +1784,10 @@
 
 static void ANIM_OT_channels_delete(wmOperatorType *ot)
 {
-<<<<<<< HEAD
-	/* identifiers */
-	ot->name = "Delete Channels";
-	ot->idname = "ANIM_OT_channels_delete";
-	ot->description = "Delete Channels\nDelete all selected animation channels";
-=======
   /* identifiers */
   ot->name = "Delete Channels";
   ot->idname = "ANIM_OT_channels_delete";
-  ot->description = "Delete all selected animation channels";
->>>>>>> 38bd6dcc
+  ot->description = "Delete Channels\nDelete all selected animation channels";
 
   /* api callbacks */
   ot->exec = animchannels_delete_exec;
@@ -1942,8 +1921,8 @@
     flush = false;
 
   /* modify setting
-   * - only selected channels are affected
-   */
+	 * - only selected channels are affected
+	 */
   setflag_anim_channels(&ac, setting, mode, true, flush);
 
   /* send notifier that things have changed */
@@ -1957,17 +1936,11 @@
 {
   PropertyRNA *prop;
 
-<<<<<<< HEAD
-	/* identifiers */
-	ot->name = "Enable Channel Setting";
-	ot->idname = "ANIM_OT_channels_setting_enable";
-	ot->description = "Enable Channel Setting, Enable specified setting on all selected animation channels";
-=======
   /* identifiers */
   ot->name = "Enable Channel Setting";
   ot->idname = "ANIM_OT_channels_setting_enable";
-  ot->description = "Enable specified setting on all selected animation channels";
->>>>>>> 38bd6dcc
+  ot->description =
+      "Enable Channel Setting, Enable specified setting on all selected animation channels";
 
   /* api callbacks */
   ot->invoke = WM_menu_invoke;
@@ -1990,17 +1963,11 @@
 {
   PropertyRNA *prop;
 
-<<<<<<< HEAD
-	/* identifiers */
-	ot->name = "Disable Channel Setting";
-	ot->idname = "ANIM_OT_channels_setting_disable";
-	ot->description = "Disable Channel Setting, Disable specified setting on all selected animation channels";
-=======
   /* identifiers */
   ot->name = "Disable Channel Setting";
   ot->idname = "ANIM_OT_channels_setting_disable";
-  ot->description = "Disable specified setting on all selected animation channels";
->>>>>>> 38bd6dcc
+  ot->description =
+      "Disable Channel Setting, Disable specified setting on all selected animation channels";
 
   /* api callbacks */
   ot->invoke = WM_menu_invoke;
@@ -2023,17 +1990,11 @@
 {
   PropertyRNA *prop;
 
-<<<<<<< HEAD
-	/* identifiers */
-	ot->name = "Toggle Channel Setting";
-	ot->idname = "ANIM_OT_channels_setting_toggle";
-	ot->description = "Toggle Channel Setting, Toggle specified setting on all selected animation channels";
-=======
   /* identifiers */
   ot->name = "Toggle Channel Setting";
   ot->idname = "ANIM_OT_channels_setting_toggle";
-  ot->description = "Toggle specified setting on all selected animation channels";
->>>>>>> 38bd6dcc
+  ot->description =
+      "Toggle Channel Setting, Toggle specified setting on all selected animation channels";
 
   /* api callbacks */
   ot->invoke = WM_menu_invoke;
@@ -2056,17 +2017,10 @@
 {
   PropertyRNA *prop;
 
-<<<<<<< HEAD
-	/* identifiers */
-	ot->name = "Toggle Channel Editability";
-	ot->idname = "ANIM_OT_channels_editable_toggle";
-	ot->description = "Toggle Channel Editability\nToggle editability of selected channels";
-=======
   /* identifiers */
   ot->name = "Toggle Channel Editability";
   ot->idname = "ANIM_OT_channels_editable_toggle";
-  ot->description = "Toggle editability of selected channels";
->>>>>>> 38bd6dcc
+  ot->description = "Toggle Channel Editability\nToggle editability of selected channels";
 
   /* api callbacks */
   ot->exec = animchannels_setflag_exec;
@@ -2111,17 +2065,11 @@
 
 static void ANIM_OT_channels_expand(wmOperatorType *ot)
 {
-<<<<<<< HEAD
-	/* identifiers */
-	ot->name = "Expand Channels";
-	ot->idname = "ANIM_OT_channels_expand";
-	ot->description = "Expand Channels\nExpand (i.e. open) all selected expandable animation channels";
-=======
   /* identifiers */
   ot->name = "Expand Channels";
   ot->idname = "ANIM_OT_channels_expand";
-  ot->description = "Expand (i.e. open) all selected expandable animation channels";
->>>>>>> 38bd6dcc
+  ot->description =
+      "Expand Channels\nExpand (i.e. open) all selected expandable animation channels";
 
   /* api callbacks */
   ot->exec = animchannels_expand_exec;
@@ -2161,17 +2109,11 @@
 
 static void ANIM_OT_channels_collapse(wmOperatorType *ot)
 {
-<<<<<<< HEAD
-	/* identifiers */
-	ot->name = "Collapse Channels";
-	ot->idname = "ANIM_OT_channels_collapse";
-	ot->description = "Collapse Channels\nCollapse (i.e. close) all selected expandable animation channels";
-=======
   /* identifiers */
   ot->name = "Collapse Channels";
   ot->idname = "ANIM_OT_channels_collapse";
-  ot->description = "Collapse (i.e. close) all selected expandable animation channels";
->>>>>>> 38bd6dcc
+  ot->description =
+      "Collapse Channels\nCollapse (i.e. close) all selected expandable animation channels";
 
   /* api callbacks */
   ot->exec = animchannels_collapse_exec;
@@ -2278,17 +2220,12 @@
 
 static void ANIM_OT_channels_clean_empty(wmOperatorType *ot)
 {
-<<<<<<< HEAD
-	/* identifiers */
-	ot->name = "Remove Empty Animation Data";
-	ot->idname = "ANIM_OT_channels_clean_empty";
-	ot->description = "Remove Empty Animation Data\nDelete all empty animation data containers from visible datablocks";
-=======
   /* identifiers */
   ot->name = "Remove Empty Animation Data";
   ot->idname = "ANIM_OT_channels_clean_empty";
-  ot->description = "Delete all empty animation data containers from visible data-blocks";
->>>>>>> 38bd6dcc
+  ot->description =
+      "Remove Empty Animation Data\nDelete all empty animation data containers from visible "
+      "datablocks";
 
   /* api callbacks */
   ot->exec = animchannels_clean_empty_exec;
@@ -2358,17 +2295,12 @@
 
 static void ANIM_OT_channels_fcurves_enable(wmOperatorType *ot)
 {
-<<<<<<< HEAD
-	/* identifiers */
-	ot->name = "Revive Disabled F-Curves";
-	ot->idname = "ANIM_OT_channels_fcurves_enable";
-	ot->description = "Revive Disabled F-Curves\nClears 'disabled' tag from all F-Curves to get broken F-Curves working again";
-=======
   /* identifiers */
   ot->name = "Revive Disabled F-Curves";
   ot->idname = "ANIM_OT_channels_fcurves_enable";
-  ot->description = "Clears 'disabled' tag from all F-Curves to get broken F-Curves working again";
->>>>>>> 38bd6dcc
+  ot->description =
+      "Revive Disabled F-Curves\nClears 'disabled' tag from all F-Curves to get broken F-Curves "
+      "working again";
 
   /* api callbacks */
   ot->exec = animchannels_enable_exec;
@@ -2428,17 +2360,11 @@
 
 static void ANIM_OT_channels_find(wmOperatorType *ot)
 {
-<<<<<<< HEAD
-	/* identifiers */
-	ot->name = "Find Channels";
-	ot->idname = "ANIM_OT_channels_find";
-	ot->description = "Find Channels\nFilter the set of channels shown to only include those with matching names";
-=======
   /* identifiers */
   ot->name = "Find Channels";
   ot->idname = "ANIM_OT_channels_find";
-  ot->description = "Filter the set of channels shown to only include those with matching names";
->>>>>>> 38bd6dcc
+  ot->description =
+      "Find Channels\nFilter the set of channels shown to only include those with matching names";
 
   /* callbacks */
   ot->invoke = animchannels_find_invoke;
@@ -2495,17 +2421,10 @@
 
 static void ANIM_OT_channels_select_all(wmOperatorType *ot)
 {
-<<<<<<< HEAD
-	/* identifiers */
-	ot->name = "Select All";
-	ot->idname = "ANIM_OT_channels_select_all";
-	ot->description = "Select All\nToggle selection of all animation channels";
-=======
   /* identifiers */
   ot->name = "Select All";
   ot->idname = "ANIM_OT_channels_select_all";
-  ot->description = "Toggle selection of all animation channels";
->>>>>>> 38bd6dcc
+  ot->description = "Select All\nToggle selection of all animation channels";
 
   /* api callbacks */
   ot->exec = animchannels_deselectall_exec;
@@ -2778,17 +2697,10 @@
 
 static void ANIM_OT_channels_rename(wmOperatorType *ot)
 {
-<<<<<<< HEAD
-	/* identifiers */
-	ot->name = "Rename Channels";
-	ot->idname = "ANIM_OT_channels_rename";
-	ot->description = "Rename Channels\nRename animation channel under mouse";
-=======
   /* identifiers */
   ot->name = "Rename Channels";
   ot->idname = "ANIM_OT_channels_rename";
-  ot->description = "Rename animation channel under mouse";
->>>>>>> 38bd6dcc
+  ot->description = "Rename Channels\nRename animation channel under mouse";
 
   /* api callbacks */
   ot->invoke = animchannels_rename_invoke;
@@ -3216,17 +3128,10 @@
 {
   PropertyRNA *prop;
 
-<<<<<<< HEAD
-	/* identifiers */
-	ot->name = "Mouse Click on Channels";
-	ot->idname = "ANIM_OT_channels_click";
-	ot->description = "Mouse Click on Channels\nHandle mouse-clicks over animation channels";
-=======
   /* identifiers */
   ot->name = "Mouse Click on Channels";
   ot->idname = "ANIM_OT_channels_click";
-  ot->description = "Handle mouse-clicks over animation channels";
->>>>>>> 38bd6dcc
+  ot->description = "Mouse Click on Channels\nHandle mouse-clicks over animation channels";
 
   /* api callbacks */
   ot->invoke = animchannels_mouseclick_invoke;
@@ -3334,17 +3239,10 @@
 {
   PropertyRNA *prop;
 
-<<<<<<< HEAD
-	/* identifiers */
-	ot->name = "Select Channel keyframes";
-	ot->idname = "ANIM_OT_channel_select_keys";
-	ot->description = "Select Channel keyframes\nSelect all keyframes of channel under mouse";
-=======
   /* identifiers */
   ot->name = "Select Channel keyframes";
   ot->idname = "ANIM_OT_channel_select_keys";
-  ot->description = "Select all keyframes of channel under mouse";
->>>>>>> 38bd6dcc
+  ot->description = "Select Channel keyframes\nSelect all keyframes of channel under mouse";
 
   /* api callbacks */
   ot->invoke = animchannels_channel_select_keys_invoke;
