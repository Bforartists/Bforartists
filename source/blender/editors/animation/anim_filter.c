/*
 * ***** BEGIN GPL LICENSE BLOCK *****
 *
 * This program is free software; you can redistribute it and/or
 * modify it under the terms of the GNU General Public License
 * as published by the Free Software Foundation; either version 2
 * of the License, or (at your option) any later version. 
 *
 * This program is distributed in the hope that it will be useful,
 * but WITHOUT ANY WARRANTY; without even the implied warranty of
 * MERCHANTABILITY or FITNESS FOR A PARTICULAR PURPOSE.  See the
 * GNU General Public License for more details.
 *
 * You should have received a copy of the GNU General Public License
 * along with this program; if not, write to the Free Software Foundation,
 * Inc., 51 Franklin Street, Fifth Floor, Boston, MA 02110-1301, USA.
 *
 * The Original Code is Copyright (C) 2008 Blender Foundation, Joshua Leung
 * All rights reserved.
 *
 * 
 * Contributor(s): Joshua Leung (original author)
 *
 * ***** END GPL LICENSE BLOCK *****
 */

/** \file blender/editors/animation/anim_filter.c
 *  \ingroup edanimation
 */


/* This file contains a system used to provide a layer of abstraction between sources
 * of animation data and tools in Animation Editors. The method used here involves 
 * generating a list of edit structures which enable tools to naively perform the actions 
 * they require without all the boiler-plate associated with loops within loops and checking 
 * for cases to ignore. 
 *
 * While this is primarily used for the Action/Dopesheet Editor (and its accessory modes),
 * the Graph Editor also uses this for its channel list and for determining which curves
 * are being edited. Likewise, the NLA Editor also uses this for its channel list and in
 * its operators.
 *
 * Note: much of the original system this was based on was built before the creation of the RNA
 * system. In future, it would be interesting to replace some parts of this code with RNA queries,
 * however, RNA does not eliminate some of the boiler-plate reduction benefits presented by this 
 * system, so if any such work does occur, it should only be used for the internals used here...
 *
 * -- Joshua Leung, Dec 2008 (Last revision July 2009)
 */

#include <string.h>

#include "DNA_anim_types.h"
#include "DNA_armature_types.h"
#include "DNA_camera_types.h"
#include "DNA_lamp_types.h"
#include "DNA_lattice_types.h"
#include "DNA_linestyle_types.h"
#include "DNA_key_types.h"
#include "DNA_mask_types.h"
#include "DNA_material_types.h"
#include "DNA_mesh_types.h"
#include "DNA_meta_types.h"
#include "DNA_node_types.h"
#include "DNA_particle_types.h"
#include "DNA_space_types.h"
#include "DNA_sequence_types.h"
#include "DNA_scene_types.h"
#include "DNA_screen_types.h"
#include "DNA_speaker_types.h"
#include "DNA_world_types.h"
#include "DNA_gpencil_types.h"
#include "DNA_object_types.h"

#include "MEM_guardedalloc.h"

#include "BLI_blenlib.h"
#include "BLI_utildefines.h"
#include "BLI_ghash.h"

#include "BKE_animsys.h"
#include "BKE_action.h"
#include "BKE_fcurve.h"
#include "BKE_context.h"
#include "BKE_global.h"
#include "BKE_group.h"
#include "BKE_key.h"
#include "BKE_main.h"
#include "BKE_material.h"
#include "BKE_node.h"
#include "BKE_mask.h"
#include "BKE_sequencer.h"
#include "BKE_utildefines.h"

#include "ED_anim_api.h"
#include "ED_markers.h"

/* ************************************************************ */
/* Blender Context <-> Animation Context mapping */

/* ----------- Private Stuff - Action Editor ------------- */

/* Get shapekey data being edited (for Action Editor -> ShapeKey mode) */
/* Note: there's a similar function in key.c (ob_get_key) */
static Key *actedit_get_shapekeys(bAnimContext *ac)
{
	Scene *scene = ac->scene;
	Object *ob;
	Key *key;
	
	ob = OBACT;
	if (ob == NULL) 
		return NULL;
	
	/* XXX pinning is not available in 'ShapeKey' mode... */
	//if (saction->pin) return NULL;
	
	/* shapekey data is stored with geometry data */
	key = ob_get_key(ob);
	
	if (key) {
		if (key->type == KEY_RELATIVE)
			return key;
	}
	
	return NULL;
}

/* Get data being edited in Action Editor (depending on current 'mode') */
static short actedit_get_context(bAnimContext *ac, SpaceAction *saction)
{
	/* get dopesheet */
	ac->ads = &saction->ads;
	
	/* sync settings with current view status, then return appropriate data */
	switch (saction->mode) {
		case SACTCONT_ACTION: /* 'Action Editor' */
			/* if not pinned, sync with active object */
			if (/*saction->pin == 0*/ 1) {
				if (ac->obact && ac->obact->adt)
					saction->action = ac->obact->adt->action;
				else
					saction->action = NULL;
			}
			
			ac->datatype = ANIMCONT_ACTION;
			ac->data = saction->action;
			
			ac->mode = saction->mode;
			return 1;
			
		case SACTCONT_SHAPEKEY: /* 'ShapeKey Editor' */
			ac->datatype = ANIMCONT_SHAPEKEY;
			ac->data = actedit_get_shapekeys(ac);
			
			/* if not pinned, sync with active object */
			if (/*saction->pin == 0*/ 1) {
				Key *key = (Key *)ac->data;
				
				if (key && key->adt)
					saction->action = key->adt->action;
				else
					saction->action = NULL;
			}
			
			ac->mode = saction->mode;
			return 1;

		case SACTCONT_GPENCIL: /* Grease Pencil */ /* XXX review how this mode is handled... */
			/* update scene-pointer (no need to check for pinning yet, as not implemented) */
			saction->ads.source = (ID *)ac->scene;

			ac->datatype = ANIMCONT_GPENCIL;
			ac->data = &saction->ads;

			ac->mode = saction->mode;
			return 1;

		case SACTCONT_MASK: /* Grease Pencil */ /* XXX review how this mode is handled... */
			/* update scene-pointer (no need to check for pinning yet, as not implemented) */
{
			/* TODO, other methods to get the mask */
			// Sequence *seq = BKE_sequencer_active_get(ac->scene);
			//MovieClip *clip = ac->scene->clip;
//			struct Mask *mask = seq ? seq->mask : NULL;

			saction->ads.source = (ID *)ac->scene;

			ac->datatype = ANIMCONT_MASK;
			ac->data = &saction->ads;

			ac->mode = saction->mode;
			return 1;
}
		case SACTCONT_DOPESHEET: /* DopeSheet */
			/* update scene-pointer (no need to check for pinning yet, as not implemented) */
			saction->ads.source = (ID *)ac->scene;
			
			ac->datatype = ANIMCONT_DOPESHEET;
			ac->data = &saction->ads;
			
			ac->mode = saction->mode;
			return 1;
		
		default: /* unhandled yet */
			ac->datatype = ANIMCONT_NONE;
			ac->data = NULL;
			
			ac->mode = -1;
			return 0;
	}
}

/* ----------- Private Stuff - Graph Editor ------------- */

/* Get data being edited in Graph Editor (depending on current 'mode') */
static short graphedit_get_context(bAnimContext *ac, SpaceIpo *sipo)
{
	/* init dopesheet data if non-existant (i.e. for old files) */
	if (sipo->ads == NULL) {
		sipo->ads = MEM_callocN(sizeof(bDopeSheet), "GraphEdit DopeSheet");
		sipo->ads->source = (ID *)ac->scene;
	}
	ac->ads = sipo->ads;
	
	/* set settings for Graph Editor - "Selected = Editable" */
	if (sipo->flag & SIPO_SELCUVERTSONLY)
		sipo->ads->filterflag |= ADS_FILTER_SELEDIT;
	else
		sipo->ads->filterflag &= ~ADS_FILTER_SELEDIT;
	
	/* sync settings with current view status, then return appropriate data */
	switch (sipo->mode) {
		case SIPO_MODE_ANIMATION:  /* Animation F-Curve Editor */
			/* update scene-pointer (no need to check for pinning yet, as not implemented) */
			sipo->ads->source = (ID *)ac->scene;
			sipo->ads->filterflag &= ~ADS_FILTER_ONLYDRIVERS;
			
			ac->datatype = ANIMCONT_FCURVES;
			ac->data = sipo->ads;
			
			ac->mode = sipo->mode;
			return 1;
		
		case SIPO_MODE_DRIVERS:  /* Driver F-Curve Editor */
			/* update scene-pointer (no need to check for pinning yet, as not implemented) */
			sipo->ads->source = (ID *)ac->scene;
			sipo->ads->filterflag |= ADS_FILTER_ONLYDRIVERS;
			
			ac->datatype = ANIMCONT_DRIVERS;
			ac->data = sipo->ads;
			
			ac->mode = sipo->mode;
			return 1;
		
		default: /* unhandled yet */
			ac->datatype = ANIMCONT_NONE;
			ac->data = NULL;
			
			ac->mode = -1;
			return 0;
	}
}

/* ----------- Private Stuff - NLA Editor ------------- */

/* Get data being edited in Graph Editor (depending on current 'mode') */
static short nlaedit_get_context(bAnimContext *ac, SpaceNla *snla)
{
	/* init dopesheet data if non-existant (i.e. for old files) */
	if (snla->ads == NULL)
		snla->ads = MEM_callocN(sizeof(bDopeSheet), "NlaEdit DopeSheet");
	ac->ads = snla->ads;
	
	/* sync settings with current view status, then return appropriate data */
	/* update scene-pointer (no need to check for pinning yet, as not implemented) */
	snla->ads->source = (ID *)ac->scene;
	snla->ads->filterflag |= ADS_FILTER_ONLYNLA;
	
	ac->datatype = ANIMCONT_NLA;
	ac->data = snla->ads;
	
	return 1;
}

/* ----------- Public API --------------- */

/* Obtain current anim-data context, given that context info from Blender context has already been set 
 *	- AnimContext to write to is provided as pointer to var on stack so that we don't have
 *	  allocation/freeing costs (which are not that avoidable with channels).
 */
short ANIM_animdata_context_getdata(bAnimContext *ac)
{
	SpaceLink *sl = ac->sl;
	short ok = 0;
	
	/* context depends on editor we are currently in */
	if (sl) {
		switch (ac->spacetype) {
			case SPACE_ACTION:
			{
				SpaceAction *saction = (SpaceAction *)sl;
				ok = actedit_get_context(ac, saction);
			}
			break;
				
			case SPACE_IPO:
			{
				SpaceIpo *sipo = (SpaceIpo *)sl;
				ok = graphedit_get_context(ac, sipo);
			}
			break;
				
			case SPACE_NLA:
			{
				SpaceNla *snla = (SpaceNla *)sl;
				ok = nlaedit_get_context(ac, snla);
			}
			break;
		}
	}
	
	/* check if there's any valid data */
	if (ok && ac->data)
		return 1;
	else
		return 0;
}

/* Obtain current anim-data context from Blender Context info 
 *	- AnimContext to write to is provided as pointer to var on stack so that we don't have
 *	  allocation/freeing costs (which are not that avoidable with channels).
 *	- Clears data and sets the information from Blender Context which is useful
 */
short ANIM_animdata_get_context(const bContext *C, bAnimContext *ac)
{
	ScrArea *sa = CTX_wm_area(C);
	ARegion *ar = CTX_wm_region(C);
	SpaceLink *sl = CTX_wm_space_data(C);
	Scene *scene = CTX_data_scene(C);
	
	/* clear old context info */
	if (ac == NULL) return 0;
	memset(ac, 0, sizeof(bAnimContext));
	
	/* get useful default context settings from context */
	ac->scene = scene;
	if (scene) {
		ac->markers = ED_context_get_markers(C);
		ac->obact = (scene->basact) ?  scene->basact->object : NULL;
	}
	ac->sa = sa;
	ac->ar = ar;
	ac->sl = sl;
	ac->spacetype = (sa) ? sa->spacetype : 0;
	ac->regiontype = (ar) ? ar->regiontype : 0;
	
	/* get data context info */
	return ANIM_animdata_context_getdata(ac);
}

/* ************************************************************ */
/* Blender Data <-- Filter --> Channels to be operated on */

/* macros to use before/after getting the sub-channels of some channel,
 * to abstract away some of the tricky logic involved
 *
 * cases:
 *	1) Graph Edit main area (just data) OR channels visible in Channel List
 *	2) If not showing channels, we're only interested in the data (Action Editor's editing)
 *	3) We don't care what data, we just care there is some (so that a collapsed 
 *	   channel can be kept around). No need to clear channels-flag in order to 
 *	   keep expander channels with no sub-data out, as those cases should get
 *	   dealt with by the recursive detection idiom in place.
 *
 * Implementation Note:
 *  YES the _doSubChannels variable is NOT read anywhere. BUT, this is NOT an excuse
 *  to go steamrolling the logic into a single-line expression as from experience,
 *  those are notoriously difficult to read + debug when extending later on. The code
 *  below is purposefully laid out so that each case noted above corresponds clearly to
 *  one case below.
 */
#define BEGIN_ANIMFILTER_SUBCHANNELS(expanded_check) \
	{ \
		int _filter = filter_mode; \
		short _doSubChannels = 0; \
		if (!(filter_mode & ANIMFILTER_LIST_VISIBLE) || (expanded_check)) \
			_doSubChannels = 1; \
		else if (!(filter_mode & ANIMFILTER_LIST_CHANNELS)) \
			_doSubChannels = 2; \
		else { \
			filter_mode |= ANIMFILTER_TMP_PEEK; \
		} \
		 \
		{ \
			(void) _doSubChannels; \
		}
/* ... standard sub-channel filtering can go on here now ... */
#define END_ANIMFILTER_SUBCHANNELS \
		filter_mode = _filter; \
	} (void)0

/* ............................... */

/* quick macro to test if AnimData is usable */
#define ANIMDATA_HAS_KEYS(id) ((id)->adt && (id)->adt->action)

/* quick macro to test if AnimData is usable for drivers */
#define ANIMDATA_HAS_DRIVERS(id) ((id)->adt && (id)->adt->drivers.first)

/* quick macro to test if AnimData is usable for NLA */
#define ANIMDATA_HAS_NLA(id) ((id)->adt && (id)->adt->nla_tracks.first)

/* Quick macro to test for all three above usability tests, performing the appropriate provided 
 * action for each when the AnimData context is appropriate. 
 *
 * Priority order for this goes (most important, to least): AnimData blocks, NLA, Drivers, Keyframes.
 *
 * For this to work correctly, a standard set of data needs to be available within the scope that this
 * gets called in: 
 *	- ListBase anim_data;
 *	- bDopeSheet *ads;
 *	- bAnimListElem *ale;
 *  - size_t items;
 *
 *  - id: ID block which should have an AnimData pointer following it immediately, to use
 *	- adtOk: line or block of code to execute for AnimData-blocks case (usually ANIMDATA_ADD_ANIMDATA)
 *	- nlaOk: line or block of code to execute for NLA tracks+strips case
 *	- driversOk: line or block of code to execute for Drivers case
 *	- keysOk: line or block of code for Keyframes case
 *
 * The checks for the various cases are as follows:
 *	0) top level: checks for animdata and also that all the F-Curves for the block will be visible
 *	1) animdata check: for filtering animdata blocks only
 *	2A) nla tracks: include animdata block's data as there are NLA tracks+strips there
 *	2B) actions to convert to nla: include animdata block's data as there is an action that can be 
 *		converted to a new NLA strip, and the filtering options allow this
 *	2C) allow non-animated datablocks to be included so that datablocks can be added
 *	3) drivers: include drivers from animdata block (for Drivers mode in Graph Editor)
 *	4) normal keyframes: only when there is an active action
 */
#define ANIMDATA_FILTER_CASES(id, adtOk, nlaOk, driversOk, keysOk) \
	{ \
		if ((id)->adt) { \
			if (!(filter_mode & ANIMFILTER_CURVE_VISIBLE) || !((id)->adt->flag & ADT_CURVES_NOT_VISIBLE)) { \
				if (filter_mode & ANIMFILTER_ANIMDATA) { \
					adtOk \
				} \
				else if (ads->filterflag & ADS_FILTER_ONLYNLA) { \
					if (ANIMDATA_HAS_NLA(id)) { \
						nlaOk \
					} \
					else if (!(ads->filterflag & ADS_FILTER_NLA_NOACT) && ANIMDATA_HAS_KEYS(id)) { \
						nlaOk \
					} \
				} \
				else if (ads->filterflag & ADS_FILTER_ONLYDRIVERS) { \
					if (ANIMDATA_HAS_DRIVERS(id)) { \
						driversOk \
					} \
				} \
				else { \
					if (ANIMDATA_HAS_KEYS(id)) { \
						keysOk \
					} \
				} \
			} \
		} \
	} (void)0

/* ............................... */

/* Add a new animation channel, taking into account the "peek" flag, which is used to just check 
 * whether any channels will be added (but without needing them to actually get created).
 *
 * ! This causes the calling function to return early if we're only "peeking" for channels
 */
// XXX: ale_statement stuff is really a hack for one special case. It shouldn't really be needed...
#define ANIMCHANNEL_NEW_CHANNEL_FULL(channel_data, channel_type, owner_id, ale_statement) \
	if (filter_mode & ANIMFILTER_TMP_PEEK) \
		return 1; \
	else { \
		bAnimListElem *ale = make_new_animlistelem(channel_data, channel_type, (ID *)owner_id); \
		if (ale) { \
			BLI_addtail(anim_data, ale); \
			items ++; \
			ale_statement \
		} \
	} (void)0
	
#define ANIMCHANNEL_NEW_CHANNEL(channel_data, channel_type, owner_id) \
	ANIMCHANNEL_NEW_CHANNEL_FULL(channel_data, channel_type, owner_id, {})
	
/* ............................... */
	
/* quick macro to test if an anim-channel representing an AnimData block is suitably active */
#define ANIMCHANNEL_ACTIVEOK(ale) \
	(!(filter_mode & ANIMFILTER_ACTIVE) || !(ale->adt) || (ale->adt->flag & ADT_UI_ACTIVE) )

/* quick macro to test if an anim-channel (F-Curve, Group, etc.) is selected in an acceptable way */
#define ANIMCHANNEL_SELOK(test_func) \
	(!(filter_mode & (ANIMFILTER_SEL | ANIMFILTER_UNSEL)) || \
	 ((filter_mode & ANIMFILTER_SEL) && test_func) || \
	 ((filter_mode & ANIMFILTER_UNSEL) && test_func == 0) )
		  
/* quick macro to test if an anim-channel (F-Curve) is selected ok for editing purposes 
 *	- _SELEDIT means that only selected curves will have visible+editable keyframes
 *
 * checks here work as follows:
 *	1) seledit off - don't need to consider the implications of this option
 *	2) foredit off - we're not considering editing, so channel is ok still
 *	3) test_func (i.e. selection test) - only if selected, this test will pass
 */
#define ANIMCHANNEL_SELEDITOK(test_func) \
	(!(filter_mode & ANIMFILTER_SELEDIT) || \
	 !(filter_mode & ANIMFILTER_FOREDIT) || \
	 (test_func) )

/* ----------- 'Private' Stuff --------------- */

/* this function allocates memory for a new bAnimListElem struct for the 
 * provided animation channel-data. 
 */
static bAnimListElem *make_new_animlistelem(void *data, short datatype, ID *owner_id)
{
	bAnimListElem *ale = NULL;
	
	/* only allocate memory if there is data to convert */
	if (data) {
		/* allocate and set generic data */
		ale = MEM_callocN(sizeof(bAnimListElem), "bAnimListElem");
		
		ale->data = data;
		ale->type = datatype;
		
		ale->id = owner_id;
		ale->adt = BKE_animdata_from_id(owner_id);
		
		/* do specifics */
		switch (datatype) {
			case ANIMTYPE_SUMMARY:
			{
				/* nothing to include for now... this is just a dummy wrappy around all the other channels 
				 * in the DopeSheet, and gets included at the start of the list
				 */
				ale->key_data = NULL;
				ale->datatype = ALE_ALL;
			}
			break;
			
			case ANIMTYPE_SCENE:
			{
				Scene *sce = (Scene *)data;
				
				ale->flag = sce->flag;
				
				ale->key_data = sce;
				ale->datatype = ALE_SCE;
				
				ale->adt = BKE_animdata_from_id(data);
			}
			break;
			case ANIMTYPE_OBJECT:
			{
				Base *base = (Base *)data;
				Object *ob = base->object;
				
				ale->flag = ob->flag;
				
				ale->key_data = ob;
				ale->datatype = ALE_OB;
				
				ale->adt = BKE_animdata_from_id(&ob->id);
			}
			break;
			case ANIMTYPE_FILLACTD:
			{
				bAction *act = (bAction *)data;
				
				ale->flag = act->flag;
				
				ale->key_data = act;
				ale->datatype = ALE_ACT;
			}
			break;
			case ANIMTYPE_FILLDRIVERS:
			{
				AnimData *adt = (AnimData *)data;
				
				ale->flag = adt->flag;
				
				// XXX... drivers don't show summary for now
				ale->key_data = NULL;
				ale->datatype = ALE_NONE;
			}
			break;
			
			case ANIMTYPE_DSMAT:
			{
				Material *ma = (Material *)data;
				AnimData *adt = ma->adt;
				
				ale->flag = FILTER_MAT_OBJD(ma);
				
				ale->key_data = (adt) ? adt->action : NULL;
				ale->datatype = ALE_ACT;
				
				ale->adt = BKE_animdata_from_id(data);
			}
			break;
			case ANIMTYPE_DSLAM:
			{
				Lamp *la = (Lamp *)data;
				AnimData *adt = la->adt;
				
				ale->flag = FILTER_LAM_OBJD(la);
				
				ale->key_data = (adt) ? adt->action : NULL;
				ale->datatype = ALE_ACT;
				
				ale->adt = BKE_animdata_from_id(data);
			}
			break;
			case ANIMTYPE_DSCAM:
			{
				Camera *ca = (Camera *)data;
				AnimData *adt = ca->adt;
				
				ale->flag = FILTER_CAM_OBJD(ca);
				
				ale->key_data = (adt) ? adt->action : NULL;
				ale->datatype = ALE_ACT;
				
				ale->adt = BKE_animdata_from_id(data);
			}
			break;
			case ANIMTYPE_DSCUR:
			{
				Curve *cu = (Curve *)data;
				AnimData *adt = cu->adt;
				
				ale->flag = FILTER_CUR_OBJD(cu);
				
				ale->key_data = (adt) ? adt->action : NULL;
				ale->datatype = ALE_ACT;
				
				ale->adt = BKE_animdata_from_id(data);
			}
			break;
			case ANIMTYPE_DSARM:
			{
				bArmature *arm = (bArmature *)data;
				AnimData *adt = arm->adt;
				
				ale->flag = FILTER_ARM_OBJD(arm);
				
				ale->key_data = (adt) ? adt->action : NULL;
				ale->datatype = ALE_ACT;
				
				ale->adt = BKE_animdata_from_id(data);
			}
			break;
			case ANIMTYPE_DSMESH:
			{
				Mesh *me = (Mesh *)data;
				AnimData *adt = me->adt;
				
				ale->flag = FILTER_MESH_OBJD(me);
				
				ale->key_data = (adt) ? adt->action : NULL;
				ale->datatype = ALE_ACT;
				
				ale->adt = BKE_animdata_from_id(data);
			}
			break;
			case ANIMTYPE_DSLAT:
			{
				Lattice *lt = (Lattice *)data;
				AnimData *adt = lt->adt;
				
				ale->flag = FILTER_LATTICE_OBJD(lt);
				
				ale->key_data = (adt) ? adt->action : NULL;
				ale->datatype = ALE_ACT;
				
				ale->adt = BKE_animdata_from_id(data);
			}	
			break;
			case ANIMTYPE_DSSPK:
			{
				Speaker *spk = (Speaker *)data;
				AnimData *adt = spk->adt;

				ale->flag = FILTER_SPK_OBJD(spk);

				ale->key_data = (adt) ? adt->action : NULL;
				ale->datatype = ALE_ACT;

				ale->adt = BKE_animdata_from_id(data);
			}
			break;
			case ANIMTYPE_DSSKEY:
			{
				Key *key = (Key *)data;
				AnimData *adt = key->adt;
				
				ale->flag = FILTER_SKE_OBJD(key);
				
				ale->key_data = (adt) ? adt->action : NULL;
				ale->datatype = ALE_ACT;
				
				ale->adt = BKE_animdata_from_id(data);
			}
			break;
			case ANIMTYPE_DSWOR:
			{
				World *wo = (World *)data;
				AnimData *adt = wo->adt;
				
				ale->flag = FILTER_WOR_SCED(wo);
				
				ale->key_data = (adt) ? adt->action : NULL;
				ale->datatype = ALE_ACT;
				
				ale->adt = BKE_animdata_from_id(data);
			}
			break;
			case ANIMTYPE_DSNTREE:
			{
				bNodeTree *ntree = (bNodeTree *)data;
				AnimData *adt = ntree->adt;
				
				ale->flag = FILTER_NTREE_DATA(ntree);
				
				ale->key_data = (adt) ? adt->action : NULL;
				ale->datatype = ALE_ACT;
				
				ale->adt = BKE_animdata_from_id(data);
			}
			break;
			case ANIMTYPE_DSLINESTYLE:
			{
				FreestyleLineStyle *linestyle= (FreestyleLineStyle *)data;
				AnimData *adt= linestyle->adt;
				
				ale->flag= FILTER_LS_SCED(linestyle); 
				
				ale->key_data= (adt) ? adt->action : NULL;
				ale->datatype= ALE_ACT;
				
				ale->adt= BKE_animdata_from_id(data);
			}
				break;
			case ANIMTYPE_DSPART:
			{
				ParticleSettings *part = (ParticleSettings *)ale->data;
				AnimData *adt = part->adt;
				
				ale->flag = FILTER_PART_OBJD(part);
				
				ale->key_data = (adt) ? adt->action : NULL;
				ale->datatype = ALE_ACT;
				
				ale->adt = BKE_animdata_from_id(data);
			}
			break;
			case ANIMTYPE_DSTEX:
			{
				Tex *tex = (Tex *)data;
				AnimData *adt = tex->adt;
				
				ale->flag = FILTER_TEX_DATA(tex);
				
				ale->key_data = (adt) ? adt->action : NULL;
				ale->datatype = ALE_ACT;
				
				ale->adt = BKE_animdata_from_id(data);
			}
			break;
				
			case ANIMTYPE_GROUP:
			{
				bActionGroup *agrp = (bActionGroup *)data;
				
				ale->flag = agrp->flag;
				
				ale->key_data = NULL;
				ale->datatype = ALE_GROUP;
			}
			break;
			case ANIMTYPE_FCURVE:
			{
				FCurve *fcu = (FCurve *)data;
				
				ale->flag = fcu->flag;
				
				ale->key_data = fcu;
				ale->datatype = ALE_FCURVE;
			}
			break;
				
			case ANIMTYPE_SHAPEKEY:
			{
				KeyBlock *kb = (KeyBlock *)data;
				Key *key = (Key *)ale->id;
				
				ale->flag = kb->flag;
				
				/* whether we have keyframes depends on whether there is a Key block to find it from */
				if (key) {
					/* index of shapekey is defined by place in key's list */
					ale->index = BLI_findindex(&key->block, kb);
					
					/* the corresponding keyframes are from the animdata */
					if (ale->adt && ale->adt->action) {
						bAction *act = ale->adt->action;
						char *rna_path = key_get_curValue_rnaPath(key, kb);
						
						/* try to find the F-Curve which corresponds to this exactly,
						 * then free the MEM_alloc'd string
						 */
						if (rna_path) {
							ale->key_data = (void *)list_find_fcurve(&act->curves, rna_path, 0);
							MEM_freeN(rna_path);
						}
					}
					ale->datatype = (ale->key_data) ? ALE_FCURVE : ALE_NONE;
				}
			}	
			break;
			
			case ANIMTYPE_GPLAYER:
			{
				bGPDlayer *gpl = (bGPDlayer *)data;
				
				ale->flag = gpl->flag;
				
				ale->key_data = NULL;
				ale->datatype = ALE_GPFRAME;
			}
			break;

			case ANIMTYPE_MASKLAYER:
			{
				MaskLayer *masklay = (MaskLayer *)data;

				ale->flag = masklay->flag;

				ale->key_data = NULL;
				ale->datatype = ALE_MASKLAY;
			}
			break;

			case ANIMTYPE_NLATRACK:
			{
				NlaTrack *nlt = (NlaTrack *)data;
				
				ale->flag = nlt->flag;
				
				ale->key_data = &nlt->strips;
				ale->datatype = ALE_NLASTRIP;
			}
			break;
			case ANIMTYPE_NLAACTION:
			{
				/* nothing to include for now... nothing editable from NLA-perspective here */
				ale->key_data = NULL;
				ale->datatype = ALE_NONE;
			}
			break;
		}
	}
	
	/* return created datatype */
	return ale;
}
 
/* ----------------------------------------- */

/* 'Only Selected' selected data and/or 'Include Hidden' filtering
 * NOTE: when this function returns true, the F-Curve is to be skipped 
 */
static short skip_fcurve_selected_data(bDopeSheet *ads, FCurve *fcu, ID *owner_id, int filter_mode)
{
	/* hidden items should be skipped if we only care about visible data, but we aren't interested in hidden stuff */
	short skip_hidden = (filter_mode & ANIMFILTER_DATA_VISIBLE) && !(ads->filterflag & ADS_FILTER_INCL_HIDDEN);
	
	if (GS(owner_id->name) == ID_OB) {
		Object *ob = (Object *)owner_id;
		
		/* only consider if F-Curve involves pose.bones */
		if ((fcu->rna_path) && strstr(fcu->rna_path, "pose.bones")) {
			bPoseChannel *pchan;
			char *bone_name;
			
			/* get bone-name, and check if this bone is selected */
			bone_name = BLI_str_quoted_substrN(fcu->rna_path, "pose.bones[");
			pchan = BKE_pose_channel_find_name(ob->pose, bone_name);
			if (bone_name) MEM_freeN(bone_name);
			
			/* check whether to continue or skip */
			if ((pchan) && (pchan->bone)) {
				/* if only visible channels, skip if bone not visible unless user wants channels from hidden data too */
				if (skip_hidden) {
					bArmature *arm = (bArmature *)ob->data;
					
					/* skipping - not visible on currently visible layers */
					if ((arm->layer & pchan->bone->layer) == 0)
						return 1;
					/* skipping - is currently hidden */
					if (pchan->bone->flag & BONE_HIDDEN_P)
						return 1;
				}
				
				/* can only add this F-Curve if it is selected */
				if (ads->filterflag & ADS_FILTER_ONLYSEL) {
					if ((pchan->bone->flag & BONE_SELECTED) == 0)
						return 1;
				}
			}
		}
	}
	else if (GS(owner_id->name) == ID_SCE) {
		Scene *scene = (Scene *)owner_id;
		
		/* only consider if F-Curve involves sequence_editor.sequences */
		if ((fcu->rna_path) && strstr(fcu->rna_path, "sequences_all")) {
			Editing *ed = BKE_sequencer_editing_get(scene, FALSE);
			Sequence *seq;
			char *seq_name;
			
			/* get strip name, and check if this strip is selected */
			seq_name = BLI_str_quoted_substrN(fcu->rna_path, "sequences_all[");
			seq = get_seq_by_name(ed->seqbasep, seq_name, FALSE);
			if (seq_name) MEM_freeN(seq_name);
			
			/* can only add this F-Curve if it is selected */
			if (ads->filterflag & ADS_FILTER_ONLYSEL) {
				if ((seq == NULL) || (seq->flag & SELECT) == 0)
					return 1;
			}
		}
	}
	else if (GS(owner_id->name) == ID_NT) {
		bNodeTree *ntree = (bNodeTree *)owner_id;
		
		/* check for selected nodes */
		if ((fcu->rna_path) && strstr(fcu->rna_path, "nodes")) {
			bNode *node;
			char *node_name;
			
			/* get strip name, and check if this strip is selected */
			node_name = BLI_str_quoted_substrN(fcu->rna_path, "nodes[");
			node = nodeFindNodebyName(ntree, node_name);
			if (node_name) MEM_freeN(node_name);
			
			/* can only add this F-Curve if it is selected */
			if (ads->filterflag & ADS_FILTER_ONLYSEL) {
				if ((node) && (node->flag & NODE_SELECT) == 0)
					return 1;
			}
		}
	}
	return 0;
}

/* (Display-)Name-based F-Curve filtering
 * NOTE: when this function returns true, the F-Curve is to be skipped 
 */
static short skip_fcurve_with_name(bDopeSheet *ads, FCurve *fcu, ID *owner_id)
{
	bAnimListElem ale_dummy = {NULL};
	bAnimChannelType *acf;
	
	/* create a dummy wrapper for the F-Curve */
	ale_dummy.type = ANIMTYPE_FCURVE;
	ale_dummy.id = owner_id;
	ale_dummy.data = fcu;
	
	/* get type info for channel */
	acf = ANIM_channel_get_typeinfo(&ale_dummy);
	if (acf && acf->name) {
		char name[256]; /* hopefully this will be enough! */
		
		/* get name */
		acf->name(&ale_dummy, name);
		
		/* check for partial match with the match string, assuming case insensitive filtering 
		 * if match, this channel shouldn't be ignored!
		 */
		return BLI_strcasestr(name, ads->searchstr) == NULL;
	}
	
	/* just let this go... */
	return 1;
}

/* find the next F-Curve that is usable for inclusion */
static FCurve *animfilter_fcurve_next(bDopeSheet *ads, FCurve *first, bActionGroup *grp, int filter_mode, ID *owner_id)
{
	FCurve *fcu = NULL;
	
	/* loop over F-Curves - assume that the caller of this has already checked that these should be included 
	 * NOTE: we need to check if the F-Curves belong to the same group, as this gets called for groups too...
	 */
	for (fcu = first; ((fcu) && (fcu->grp == grp)); fcu = fcu->next) {
		/* special exception for Pose-Channel/Sequence-Strip/Node Based F-Curves:
		 *	- the 'Only Selected' and 'Include Hidden' data filters should be applied to sub-ID data which
		 *	  can be independently selected/hidden, such as Pose-Channels, Sequence Strips, and Nodes.
		 *	  Since these checks were traditionally done as first check for objects, we do the same here
		 *	- we currently use an 'approximate' method for getting these F-Curves that doesn't require
		 *	  carefully checking the entire path
		 *	- this will also affect things like Drivers, and also works for Bone Constraints
		 */
		if (ads && owner_id) {
			if ((ads->filterflag & ADS_FILTER_ONLYSEL) || (ads->filterflag & ADS_FILTER_INCL_HIDDEN) == 0) {
				if (skip_fcurve_selected_data(ads, fcu, owner_id, filter_mode))
					continue;
			}
		}	
		
		/* only include if visible (Graph Editor check, not channels check) */
		if (!(filter_mode & ANIMFILTER_CURVE_VISIBLE) || (fcu->flag & FCURVE_VISIBLE)) {
			/* only work with this channel and its subchannels if it is editable */
			if (!(filter_mode & ANIMFILTER_FOREDIT) || EDITABLE_FCU(fcu)) {
				/* only include this curve if selected in a way consistent with the filtering requirements */
				if (ANIMCHANNEL_SELOK(SEL_FCU(fcu)) && ANIMCHANNEL_SELEDITOK(SEL_FCU(fcu))) {
					/* only include if this curve is active */
					if (!(filter_mode & ANIMFILTER_ACTIVE) || (fcu->flag & FCURVE_ACTIVE)) {
						/* name based filtering... */
						if ( ((ads) && (ads->filterflag & ADS_FILTER_BY_FCU_NAME)) && (owner_id) ) {
							if (skip_fcurve_with_name(ads, fcu, owner_id))
								continue;
						}
						
						/* this F-Curve can be used, so return it */
						return fcu;
					}
				}
			}
		}
	}
	
	/* no (more) F-Curves from the list are suitable... */
	return NULL;
}

static size_t animfilter_fcurves(ListBase *anim_data, bDopeSheet *ads, FCurve *first, bActionGroup *grp, int filter_mode, ID *owner_id)
{
	FCurve *fcu;
	size_t items = 0;
	
	/* loop over every F-Curve able to be included 
	 *	- this for-loop works like this: 
	 *		1) the starting F-Curve is assigned to the fcu pointer so that we have a starting point to search from
	 *		2) the first valid F-Curve to start from (which may include the one given as 'first') in the remaining 
	 *		   list of F-Curves is found, and verified to be non-null
	 *		3) the F-Curve referenced by fcu pointer is added to the list
	 *		4) the fcu pointer is set to the F-Curve after the one we just added, so that we can keep going through 
	 *		   the rest of the F-Curve list without an eternal loop. Back to step 2 :)
	 */
	for (fcu = first; ( (fcu = animfilter_fcurve_next(ads, fcu, grp, filter_mode, owner_id)) ); fcu = fcu->next) {
		ANIMCHANNEL_NEW_CHANNEL(fcu, ANIMTYPE_FCURVE, owner_id);
	}
	
	/* return the number of items added to the list */
	return items;
}

static size_t animfilter_act_group(bAnimContext *ac, ListBase *anim_data, bDopeSheet *ads, bAction *UNUSED(act), bActionGroup *agrp, int filter_mode, ID *owner_id)
{
	ListBase tmp_data = {NULL, NULL};
	size_t tmp_items = 0;
	size_t items = 0;
	//int ofilter = filter_mode;
	
	/* if we care about the selection status of the channels, 
	 * but the group isn't expanded (1)...
	 *  (1) this only matters if we actually care about the hierarchy though.
	 *		- Hierarchy matters: this hack should be applied
	 *		- Hierarchy ignored: cases like [#21276] won't work properly, unless we skip this hack
	 */
	if ( ((filter_mode & ANIMFILTER_LIST_VISIBLE) && EXPANDED_AGRP(ac, agrp) == 0) &&     /* care about hierarchy but group isn't expanded */
	     (filter_mode & (ANIMFILTER_SEL | ANIMFILTER_UNSEL)) )                          /* care about selection status */
	{
		/* if the group itself isn't selected appropriately, we shouldn't consider it's children either */
		if (ANIMCHANNEL_SELOK(SEL_AGRP(agrp)) == 0)
			return 0;
		
		/* if we're still here, then the selection status of the curves within this group should not matter,
		 * since this creates too much overhead for animators (i.e. making a slow workflow)
		 *
		 * Tools affected by this at time of coding (2010 Feb 09):
		 *	- inserting keyframes on selected channels only
		 *	- pasting keyframes
		 *	- creating ghost curves in Graph Editor
		 */
		filter_mode &= ~(ANIMFILTER_SEL | ANIMFILTER_UNSEL | ANIMFILTER_LIST_VISIBLE);
	}
	
	/* add grouped F-Curves */
	BEGIN_ANIMFILTER_SUBCHANNELS(EXPANDED_AGRP(ac, agrp))
	{
		/* special filter so that we can get just the F-Curves within the active group */
		if (!(filter_mode & ANIMFILTER_ACTGROUPED) || (agrp->flag & AGRP_ACTIVE)) {
			/* for the Graph Editor, curves may be set to not be visible in the view to lessen clutter,
			 * but to do this, we need to check that the group doesn't have it's not-visible flag set preventing 
			 * all its sub-curves to be shown
			 */
			if (!(filter_mode & ANIMFILTER_CURVE_VISIBLE) || !(agrp->flag & AGRP_NOTVISIBLE)) {
				/* group must be editable for its children to be editable (if we care about this) */
				if (!(filter_mode & ANIMFILTER_FOREDIT) || EDITABLE_AGRP(agrp)) {
					/* get first F-Curve which can be used here */
					FCurve *first_fcu = animfilter_fcurve_next(ads, agrp->channels.first, agrp, filter_mode, owner_id);
					
					/* filter list, starting from this F-Curve */
					tmp_items += animfilter_fcurves(&tmp_data, ads, first_fcu, agrp, filter_mode, owner_id);
				}
			}
		}
	}
	END_ANIMFILTER_SUBCHANNELS;
	
	/* did we find anything? */
	if (tmp_items) {
		/* add this group as a channel first */
		if (filter_mode & ANIMFILTER_LIST_CHANNELS) {
			/* restore original filter mode so that this next step works ok... */
			//filter_mode = ofilter;
			
			/* filter selection of channel specially here again, since may be open and not subject to previous test */
			if (ANIMCHANNEL_SELOK(SEL_AGRP(agrp)) ) {
				ANIMCHANNEL_NEW_CHANNEL(agrp, ANIMTYPE_GROUP, owner_id);
			}
		}
		
		/* now add the list of collected channels */
		BLI_movelisttolist(anim_data, &tmp_data);
		BLI_assert((tmp_data.first == tmp_data.last) && (tmp_data.first == NULL));
		items += tmp_items;
	}
	
	/* return the number of items added to the list */
	return items;
}

static size_t animfilter_action(bAnimContext *ac, ListBase *anim_data, bDopeSheet *ads, bAction *act, int filter_mode, ID *owner_id)
{
	bActionGroup *agrp;
	FCurve *lastchan = NULL;
	size_t items = 0;
	
	/* don't include anything from this action if it is linked in from another file,
	 * and we're getting stuff for editing...
	 */
	// TODO: need a way of tagging other channels that may also be affected...
	if ((filter_mode & ANIMFILTER_FOREDIT) && (act->id.lib))
		return 0;
		
	/* do groups */
	// TODO: do nested groups?
	for (agrp = act->groups.first; agrp; agrp = agrp->next) {
		/* store reference to last channel of group */
		if (agrp->channels.last) 
			lastchan = agrp->channels.last;
			
		/* action group's channels */
		items += animfilter_act_group(ac, anim_data, ads, act, agrp, filter_mode, owner_id);
	}
	
	/* un-grouped F-Curves (only if we're not only considering those channels in the active group) */
	if (!(filter_mode & ANIMFILTER_ACTGROUPED)) {
		FCurve *firstfcu = (lastchan) ? (lastchan->next) : (act->curves.first);
		items += animfilter_fcurves(anim_data, ads, firstfcu, NULL, filter_mode, owner_id);
	}
	
	/* return the number of items added to the list */
	return items;
}

/* Include NLA-Data for NLA-Editor:
 *	- when ANIMFILTER_LIST_CHANNELS is used, that means we should be filtering the list for display
 *	  Although the evaluation order is from the first track to the last and then apply the Action on top,
 *	  we present this in the UI as the Active Action followed by the last track to the first so that we 
 *	  get the evaluation order presented as per a stack.
 *	- for normal filtering (i.e. for editing), we only need the NLA-tracks but they can be in 'normal' evaluation
 *	  order, i.e. first to last. Otherwise, some tools may get screwed up.
 */
static size_t animfilter_nla(bAnimContext *UNUSED(ac), ListBase *anim_data, bDopeSheet *ads, AnimData *adt, int filter_mode, ID *owner_id)
{
	NlaTrack *nlt;
	NlaTrack *first = NULL, *next = NULL;
	size_t items = 0;
	
	/* if showing channels, include active action */
	if (filter_mode & ANIMFILTER_LIST_CHANNELS) {
		/* if NLA action-line filtering is off, don't show unless there are keyframes, 
		 * in order to keep things more compact for doing transforms
		 */
		if (!(ads->filterflag & ADS_FILTER_NLA_NOACT) || (adt->action)) {
			/* there isn't really anything editable here, so skip if need editable */
			if ((filter_mode & ANIMFILTER_FOREDIT) == 0) { 
				/* just add the action track now (this MUST appear for drawing)
				 *	- as AnimData may not have an action, we pass a dummy pointer just to get the list elem created, then
				 *	  overwrite this with the real value - REVIEW THIS...
				 */
				ANIMCHANNEL_NEW_CHANNEL_FULL((void *)(&adt->action), ANIMTYPE_NLAACTION, owner_id, 
					{
						ale->data = adt->action ? adt->action : NULL; 
					});
			}
		}
		
		/* first track to include will be the last one if we're filtering by channels */
		first = adt->nla_tracks.last;
	}
	else {
		/* first track to include will the the first one (as per normal) */
		first = adt->nla_tracks.first;
	}
	
	/* loop over NLA Tracks - assume that the caller of this has already checked that these should be included */
	for (nlt = first; nlt; nlt = next) {
		/* 'next' NLA-Track to use depends on whether we're filtering for drawing or not */
		if (filter_mode & ANIMFILTER_LIST_CHANNELS) 
			next = nlt->prev;
		else
			next = nlt->next;
		
		/* if we're in NLA-tweakmode, don't show this track if it was disabled (due to tweaking) for now 
		 *	- active track should still get shown though (even though it has disabled flag set)
		 */
		// FIXME: the channels after should still get drawn, just 'differently', and after an active-action channel
		if ((adt->flag & ADT_NLA_EDIT_ON) && (nlt->flag & NLATRACK_DISABLED) && !(nlt->flag & NLATRACK_ACTIVE))
			continue;
		
		/* only work with this channel and its subchannels if it is editable */
		if (!(filter_mode & ANIMFILTER_FOREDIT) || EDITABLE_NLT(nlt)) {
			/* only include this track if selected in a way consistent with the filtering requirements */
			if (ANIMCHANNEL_SELOK(SEL_NLT(nlt))) {
				/* only include if this track is active */
				if (!(filter_mode & ANIMFILTER_ACTIVE) || (nlt->flag & NLATRACK_ACTIVE)) {
					ANIMCHANNEL_NEW_CHANNEL(nlt, ANIMTYPE_NLATRACK, owner_id);
				}
			}
		}
	}
	
	/* return the number of items added to the list */
	return items;
}

/* determine what animation data from AnimData block should get displayed */
static size_t animfilter_block_data(bAnimContext *ac, ListBase *anim_data, bDopeSheet *ads, ID *id, int filter_mode)
{
	AnimData *adt = BKE_animdata_from_id(id);
	size_t items = 0;

	/* image object datablocks have no anim-data so check for NULL */
	if (adt) {
		IdAdtTemplate *iat = (IdAdtTemplate *)id;

		/* NOTE: this macro is used instead of inlining the logic here, since this sort of filtering is still needed
		 * in a few places in he rest of the code still - notably for the few cases where special mode-based
		 * different types of data expanders are required.
		 */
		ANIMDATA_FILTER_CASES(iat,
			{ /* AnimData */
				/* specifically filter animdata block */
				ANIMCHANNEL_NEW_CHANNEL(adt, ANIMTYPE_ANIMDATA, id);
			},
			{ /* NLA */
				items += animfilter_nla(ac, anim_data, ads, adt, filter_mode, id);
			},
			{ /* Drivers */
				items += animfilter_fcurves(anim_data, ads, adt->drivers.first, NULL, filter_mode, id);
			},
			{ /* Keyframes */
				items += animfilter_action(ac, anim_data, ads, adt->action, filter_mode, id);
			}
		);
	}

	return items;
}



/* Include ShapeKey Data for ShapeKey Editor */
static size_t animdata_filter_shapekey(bAnimContext *ac, ListBase *anim_data, Key *key, int filter_mode)
{
	size_t items = 0;
	
	/* check if channels or only F-Curves */
	if (filter_mode & ANIMFILTER_LIST_CHANNELS) {
		KeyBlock *kb;
		
		/* loop through the channels adding ShapeKeys as appropriate */
		for (kb = key->block.first; kb; kb = kb->next) {
			/* skip the first one, since that's the non-animatable basis */
			// XXX maybe in future this may become handy?
			if (kb == key->block.first) continue;
			
			/* only work with this channel and its subchannels if it is editable */
			if (!(filter_mode & ANIMFILTER_FOREDIT) || EDITABLE_SHAPEKEY(kb)) {
				/* only include this track if selected in a way consistent with the filtering requirements */
				if (ANIMCHANNEL_SELOK(SEL_SHAPEKEY(kb)) ) {
					// TODO: consider 'active' too?
					
					/* owner-id here must be key so that the F-Curve can be resolved... */
					ANIMCHANNEL_NEW_CHANNEL(kb, ANIMTYPE_SHAPEKEY, key);
				}
			}
		}
	}
	else {
		/* just use the action associated with the shapekey */
		// TODO: somehow manage to pass dopesheet info down here too?
		if (key->adt) {
			if (filter_mode & ANIMFILTER_ANIMDATA) {
				ANIMCHANNEL_NEW_CHANNEL(key->adt, ANIMTYPE_ANIMDATA, key);
			}
			else if (key->adt->action) {
				items = animfilter_action(ac, anim_data, NULL, key->adt->action, filter_mode, (ID *)key);
			}
		}
	}
	
	/* return the number of items added to the list */
	return items;
}

static size_t animdata_filter_gpencil_data(ListBase *anim_data, bGPdata *gpd, int filter_mode)
{
	bGPDlayer *gpl;
	size_t items = 0;
	
	/* loop over layers as the conditions are acceptable */
	for (gpl = gpd->layers.first; gpl; gpl = gpl->next) {
		/* only if selected */
		if (ANIMCHANNEL_SELOK(SEL_GPL(gpl)) ) {
			/* only if editable */
			if (!(filter_mode & ANIMFILTER_FOREDIT) || EDITABLE_GPL(gpl)) {
				/* active... */
				if (!(filter_mode & ANIMFILTER_ACTIVE) || (gpl->flag & GP_LAYER_ACTIVE)) {
					/* add to list */
					ANIMCHANNEL_NEW_CHANNEL(gpl, ANIMTYPE_GPLAYER, gpd);
				}
			}
		}
	}
	
	return items;
}

/* Grab all Grease Pencil datablocks in file */
// TODO: should this be amalgamated with the dopesheet filtering code?
static size_t animdata_filter_gpencil(ListBase *anim_data, void *UNUSED(data), int filter_mode)
{
	bGPdata *gpd;
	size_t items = 0;
	
	/* for now, grab grease pencil datablocks directly from main */
	// XXX: this is not good...
	for (gpd = G.main->gpencil.first; gpd; gpd = gpd->id.next) {
		ListBase tmp_data = {NULL, NULL};
		size_t tmp_items = 0;
		
		/* only show if gpd is used by something... */
		if (ID_REAL_USERS(gpd) < 1)
			continue;
			
		/* add gpencil animation channels */
		BEGIN_ANIMFILTER_SUBCHANNELS(EXPANDED_GPD(gpd))
		{
			tmp_items += animdata_filter_gpencil_data(&tmp_data, gpd, filter_mode);
		}
		END_ANIMFILTER_SUBCHANNELS;
		
		/* did we find anything? */
		if (tmp_items) {
			/* include data-expand widget first */
			if (filter_mode & ANIMFILTER_LIST_CHANNELS) {
				/* add gpd as channel too (if for drawing, and it has layers) */
				ANIMCHANNEL_NEW_CHANNEL(gpd, ANIMTYPE_GPDATABLOCK, NULL);
			}
			
			/* now add the list of collected channels */
			BLI_movelisttolist(anim_data, &tmp_data);
			BLI_assert((tmp_data.first == tmp_data.last) && (tmp_data.first == NULL));
			items += tmp_items;
		}
	}
	
	/* return the number of items added to the list */
	return items;
}

static size_t animdata_filter_mask_data(ListBase *anim_data, Mask *mask, const int filter_mode)
{
	MaskLayer *masklay_act = BKE_mask_layer_active(mask);
	MaskLayer *masklay;
	size_t items = 0;

	/* loop over layers as the conditions are acceptable */
	for (masklay = mask->masklayers.first; masklay; masklay = masklay->next) {
		/* only if selected */
		if (ANIMCHANNEL_SELOK(SEL_MASKLAY(masklay)) ) {
			/* only if editable */
//			if (!(filter_mode & ANIMFILTER_FOREDIT) || EDITABLE_GPL(gpl)) {
				/* active... */
				if (!(filter_mode & ANIMFILTER_ACTIVE) || (masklay_act == masklay)) {
					/* add to list */
					ANIMCHANNEL_NEW_CHANNEL(masklay, ANIMTYPE_MASKLAYER, mask);


//					if (filter_mode & ANIMFILTER_TMP_PEEK)
//						return 1;
//					else {
//						bAnimListElem *ale = make_new_animlistelem(masklay, channel_type, (ID *)owner_id);
//						if (ale) {
//							BLI_addtail(anim_data, ale);
//							items ++;
//						}
//					}

				}
//			}
		}
	}

	return items;
}

static size_t animdata_filter_mask(ListBase *anim_data, void *UNUSED(data), int filter_mode)
{
	Mask *mask;
	size_t items = 0;

	/* for now, grab grease pencil datablocks directly from main */
	// XXX: this is not good...
	for (mask = G.main->mask.first; mask; mask = mask->id.next) {
		ListBase tmp_data = {NULL, NULL};
		size_t tmp_items = 0;

		/* only show if gpd is used by something... */
		if (ID_REAL_USERS(mask) < 1)
			continue;

		/* add gpencil animation channels */
		BEGIN_ANIMFILTER_SUBCHANNELS(EXPANDED_MASK(mask))
		{
			tmp_items += animdata_filter_mask_data(&tmp_data, mask, filter_mode);
		}
		END_ANIMFILTER_SUBCHANNELS;

		/* did we find anything? */
		if (tmp_items) {
			/* include data-expand widget first */
			if (filter_mode & ANIMFILTER_LIST_CHANNELS) {
				/* add gpd as channel too (if for drawing, and it has layers) */
				ANIMCHANNEL_NEW_CHANNEL(mask, ANIMTYPE_MASKDATABLOCK, NULL);
			}

			/* now add the list of collected channels */
			BLI_movelisttolist(anim_data, &tmp_data);
			BLI_assert((tmp_data.first == tmp_data.last) && (tmp_data.first == NULL));
			items += tmp_items;
		}
	}

	/* return the number of items added to the list */
	return items;
}

/* NOTE: owner_id is scene, material, or texture block, which is the direct owner of the node tree in question */
// TODO: how to handle group nodes is still unclear...
static size_t animdata_filter_ds_nodetree(bAnimContext *ac, ListBase *anim_data, bDopeSheet *ads, ID *owner_id, bNodeTree *ntree, int filter_mode)
{
	ListBase tmp_data = {NULL, NULL};
	size_t tmp_items = 0;
	size_t items = 0;
	
	/* add nodetree animation channels */
	BEGIN_ANIMFILTER_SUBCHANNELS(FILTER_NTREE_DATA(ntree))
	{
		/* animation data filtering */
		tmp_items += animfilter_block_data(ac, &tmp_data, ads, (ID *)ntree, filter_mode);
	}
	END_ANIMFILTER_SUBCHANNELS;
	
	/* did we find anything? */
	if (tmp_items) {
		/* include data-expand widget first */
		if (filter_mode & ANIMFILTER_LIST_CHANNELS) {
			/* check if filtering by active status */
			if (ANIMCHANNEL_ACTIVEOK(ntree)) {
				ANIMCHANNEL_NEW_CHANNEL(ntree, ANIMTYPE_DSNTREE, owner_id);
			}
		}
		
		/* now add the list of collected channels */
		BLI_movelisttolist(anim_data, &tmp_data);
		BLI_assert((tmp_data.first == tmp_data.last) && (tmp_data.first == NULL));
		items += tmp_items;
	}
	
	/* return the number of items added to the list */
	return items;
}

static size_t animdata_filter_ds_linestyle (bAnimContext *ac, ListBase *anim_data, bDopeSheet *ads, Scene *sce, int filter_mode)
{
	SceneRenderLayer *srl;
	size_t items = 0;

	for (srl= sce->r.layers.first; srl; srl= srl->next) {
		FreestyleLineSet *lineset;

		/* skip render layers without Freestyle enabled */
		if (!(srl->layflag & SCE_LAY_FRS))
			continue;

		/* loop over linesets defined in the render layer */
		for (lineset= srl->freestyleConfig.linesets.first; lineset; lineset= lineset->next) {
			FreestyleLineStyle *linestyle = lineset->linestyle;
			ListBase tmp_data = {NULL, NULL};
			size_t tmp_items = 0;

			/* add scene-level animation channels */
			BEGIN_ANIMFILTER_SUBCHANNELS(FILTER_LS_SCED(linestyle))
			{
				/* animation data filtering */
				tmp_items += animfilter_block_data(ac, &tmp_data, ads, (ID *)linestyle, filter_mode);
			}
			END_ANIMFILTER_SUBCHANNELS;

			/* did we find anything? */
			if (tmp_items) {
				/* include anim-expand widget first */
				if (filter_mode & ANIMFILTER_LIST_CHANNELS) {
					/* check if filtering by active status */
					if ANIMCHANNEL_ACTIVEOK(linestyle) {
						ANIMCHANNEL_NEW_CHANNEL(linestyle, ANIMTYPE_DSLINESTYLE, sce);
					}
				}
				
				/* now add the list of collected channels */
				BLI_movelisttolist(anim_data, &tmp_data);
				BLI_assert((tmp_data.first == tmp_data.last) && (tmp_data.first == NULL));
				items += tmp_items;
			}
		}
	}
	
	/* return the number of items added to the list */
	return items;
}

/* NOTE: owner_id is either material, lamp, or world block, which is the direct owner of the texture stack in question */
static size_t animdata_filter_ds_textures(bAnimContext *ac, ListBase *anim_data, bDopeSheet *ads, ID *owner_id, int filter_mode)
{
	MTex **mtex = NULL;
	size_t items = 0;
	int a = 0;
	
	/* get datatype specific data first */
	if (owner_id == NULL)
		return 0;
	
	switch (GS(owner_id->name)) {
		case ID_MA:
		{
			Material *ma = (Material *)owner_id;
			mtex = (MTex **)(&ma->mtex);
		}
		break;
		case ID_LA:
		{
			Lamp *la = (Lamp *)owner_id;
			mtex = (MTex **)(&la->mtex);
		}
		break;
		case ID_WO:
		{
			World *wo = (World *)owner_id;
			mtex = (MTex **)(&wo->mtex);
		}
		break;
		default: 
		{
			/* invalid/unsupported option */
			if (G.debug & G_DEBUG)
				printf("ERROR: unsupported owner_id (i.e. texture stack) for filter textures - %s\n", owner_id->name);
			return 0;
		}
	}
	
	/* firstly check that we actuallly have some textures, by gathering all textures in a temp list */
	for (a = 0; a < MAX_MTEX; a++) {
		Tex *tex = (mtex[a]) ? mtex[a]->tex : NULL;
		ListBase tmp_data = {NULL, NULL};
		size_t tmp_items = 0;
		
		/* for now, if no texture returned, skip (this shouldn't confuse the user I hope) */
		if (tex == NULL) 
			continue;
		
		/* add texture's animation data to temp collection */
		BEGIN_ANIMFILTER_SUBCHANNELS(FILTER_TEX_DATA(tex)) 
		{
			/* texture animdata */
			tmp_items += animfilter_block_data(ac, &tmp_data, ads, (ID *)tex, filter_mode);
			
			/* nodes */
			if ((tex->nodetree) && !(ads->filterflag & ADS_FILTER_NONTREE)) {
				/* owner_id as id instead of texture, since it'll otherwise be impossible to track the depth */
				// FIXME: perhaps as a result, textures should NOT be included under materials, but under their own section instead
				// so that free-floating textures can also be animated
				tmp_items += animdata_filter_ds_nodetree(ac, &tmp_data, ads, (ID *)tex, tex->nodetree, filter_mode);
			}
		}
		END_ANIMFILTER_SUBCHANNELS;
		
		/* did we find anything? */
		if (tmp_items) {
			/* include texture-expand widget? */
			if (filter_mode & ANIMFILTER_LIST_CHANNELS) {
				/* check if filtering by active status */
				if (ANIMCHANNEL_ACTIVEOK(tex)) {
					ANIMCHANNEL_NEW_CHANNEL(tex, ANIMTYPE_DSTEX, owner_id);
				}
			}
			
			/* now add the list of collected channels */
			BLI_movelisttolist(anim_data, &tmp_data);
			BLI_assert((tmp_data.first == tmp_data.last) && (tmp_data.first == NULL));
			items += tmp_items;
		}
	}
	
	/* return the number of items added to the list */
	return items;
}


static size_t animdata_filter_ds_material(bAnimContext *ac, ListBase *anim_data, bDopeSheet *ads, Material *ma, int filter_mode)
{
	ListBase tmp_data = {NULL, NULL};
	size_t tmp_items = 0;
	size_t items = 0;
	
	/* add material's animation data to temp collection */
	BEGIN_ANIMFILTER_SUBCHANNELS(FILTER_MAT_OBJD(ma))
	{
		/* material's animation data */
		tmp_items += animfilter_block_data(ac, &tmp_data, ads, (ID *)ma, filter_mode);
			
		/* textures */
		if (!(ads->filterflag & ADS_FILTER_NOTEX))
			tmp_items += animdata_filter_ds_textures(ac, &tmp_data, ads, (ID *)ma, filter_mode);
			
		/* nodes */
		if ((ma->nodetree) && !(ads->filterflag & ADS_FILTER_NONTREE)) 
			tmp_items += animdata_filter_ds_nodetree(ac, &tmp_data, ads, (ID *)ma, ma->nodetree, filter_mode);
	}
	END_ANIMFILTER_SUBCHANNELS;
	
	/* did we find anything? */
	if (tmp_items) {
		/* include material-expand widget first */
		// hmm... do we need to store the index of this material in the array anywhere?
		if (filter_mode & ANIMFILTER_LIST_CHANNELS) {
			/* check if filtering by active status */
			if (ANIMCHANNEL_ACTIVEOK(ma)) {
				ANIMCHANNEL_NEW_CHANNEL(ma, ANIMTYPE_DSMAT, ma);
			}
		}
		
		/* now add the list of collected channels */
		BLI_movelisttolist(anim_data, &tmp_data);
		BLI_assert((tmp_data.first == tmp_data.last) && (tmp_data.first == NULL));
		items += tmp_items;
	}
	
	return items;
}

static size_t animdata_filter_ds_materials(bAnimContext *ac, ListBase *anim_data, bDopeSheet *ads, Object *ob, int filter_mode)
{
	short has_nested = 0;
	size_t items = 0;
	int a = 0;
	
	/* first pass: take the materials referenced via the Material slots of the object */
	for (a = 1; a <= ob->totcol; a++) {
		Material *ma = give_current_material(ob, a);
		
		/* if material is valid, try to add relevant contents from here */
		if (ma) {
			/* add channels */
			items += animdata_filter_ds_material(ac, anim_data, ads, ma, filter_mode);
			
			/* for optimising second pass - check if there's a nested material here to come back for */
			if (has_nested == 0)
				has_nested = give_node_material(ma) != NULL;
		}
	}
	
	/* second pass: go through a second time looking for "nested" materials (material.material references)
	 *
	 * NOTE: here we ignore the expanded status of the parent, as it could be too confusing as to why these are
	 *       disappearing/not available, since the relationships between these is not that clear
	 */
	if (has_nested) {
		for (a = 1; a <= ob->totcol; a++) {
			Material *base = give_current_material(ob, a);
			Material *ma   = give_node_material(base);
			
			/* add channels from the nested material if it exists */
			if (ma)
				items += animdata_filter_ds_material(ac, anim_data, ads, ma, filter_mode);
		}
	}
	
	/* return the number of items added to the list */
	return items;
}

static size_t animdata_filter_ds_particles(bAnimContext *ac, ListBase *anim_data, bDopeSheet *ads, Object *ob, int filter_mode)
{
	ParticleSystem *psys;
	size_t items = 0;

	for (psys = ob->particlesystem.first; psys; psys = psys->next) {
		ListBase tmp_data = {NULL, NULL};
		size_t tmp_items = 0;
		
		/* if no material returned, skip - so that we don't get weird blank entries... */
		if (ELEM(NULL, psys->part, psys->part->adt))
			continue;
		
		/* add particle-system's animation data to temp collection */
		BEGIN_ANIMFILTER_SUBCHANNELS(FILTER_PART_OBJD(psys->part))
		{
			/* material's animation data */
			tmp_items += animfilter_block_data(ac, &tmp_data, ads, (ID *)psys->part, filter_mode);
		}
		END_ANIMFILTER_SUBCHANNELS;
		
		/* did we find anything? */
		if (tmp_items) {
			/* include particle-expand widget first */
			if (filter_mode & ANIMFILTER_LIST_CHANNELS) {
				/* check if filtering by active status */
				if (ANIMCHANNEL_ACTIVEOK(psys->part)) {
					ANIMCHANNEL_NEW_CHANNEL(psys->part, ANIMTYPE_DSPART, psys->part);
				}
			}
			
			/* now add the list of collected channels */
			BLI_movelisttolist(anim_data, &tmp_data);
			BLI_assert((tmp_data.first == tmp_data.last) && (tmp_data.first == NULL));
			items += tmp_items;
		}
	}
	
	/* return the number of items added to the list */
	return items;
}

static size_t animdata_filter_ds_obdata(bAnimContext *ac, ListBase *anim_data, bDopeSheet *ads, Object *ob, int filter_mode)
{
	ListBase tmp_data = {NULL, NULL};
	size_t tmp_items = 0;
	size_t items = 0;
	
	IdAdtTemplate *iat = ob->data;
	short type = 0, expanded = 0;
	
	/* get settings based on data type */
	switch (ob->type) {
		case OB_CAMERA: /* ------- Camera ------------ */
		{
			Camera *ca = (Camera *)ob->data;
			
			if (ads->filterflag & ADS_FILTER_NOCAM)
				return 0;
			
			type = ANIMTYPE_DSCAM;
			expanded = FILTER_CAM_OBJD(ca);
		}
		break;
		case OB_LAMP: /* ---------- Lamp ----------- */
		{
			Lamp *la = (Lamp *)ob->data;
			
			if (ads->filterflag & ADS_FILTER_NOLAM)
				return 0;
			
			type = ANIMTYPE_DSLAM;
			expanded = FILTER_LAM_OBJD(la);
		}
		break;
		case OB_CURVE: /* ------- Curve ---------- */
		case OB_SURF: /* ------- Nurbs Surface ---------- */
		case OB_FONT: /* ------- Text Curve ---------- */
		{
			Curve *cu = (Curve *)ob->data;
			
			if (ads->filterflag & ADS_FILTER_NOCUR)
				return 0;
			
			type = ANIMTYPE_DSCUR;
			expanded = FILTER_CUR_OBJD(cu);
		}
		break;
		case OB_MBALL: /* ------- MetaBall ---------- */
		{
			MetaBall *mb = (MetaBall *)ob->data;
			
			if (ads->filterflag & ADS_FILTER_NOMBA)
				return 0;
			
			type = ANIMTYPE_DSMBALL;
			expanded = FILTER_MBALL_OBJD(mb);
		}
		break;
		case OB_ARMATURE: /* ------- Armature ---------- */
		{
			bArmature *arm = (bArmature *)ob->data;
			
			if (ads->filterflag & ADS_FILTER_NOARM)
				return 0;
			
			type = ANIMTYPE_DSARM;
			expanded = FILTER_ARM_OBJD(arm);
		}
		break;
		case OB_MESH: /* ------- Mesh ---------- */
		{
			Mesh *me = (Mesh *)ob->data;
			
			if (ads->filterflag & ADS_FILTER_NOMESH)
				return 0;
			
			type = ANIMTYPE_DSMESH;
			expanded = FILTER_MESH_OBJD(me);
		}
		break;
		case OB_LATTICE: /* ---- Lattice ---- */
		{
			Lattice *lt = (Lattice *)ob->data;
			
			if (ads->filterflag & ADS_FILTER_NOLAT)
				return 0;
			
			type = ANIMTYPE_DSLAT;
			expanded = FILTER_LATTICE_OBJD(lt);
		}
		break;
		case OB_SPEAKER: /* ---------- Speaker ----------- */
		{
			Speaker *spk = (Speaker *)ob->data;
			
			type = ANIMTYPE_DSSPK;
			expanded = FILTER_SPK_OBJD(spk);
		}
		break;
	}
	
	/* add object data animation channels */
	BEGIN_ANIMFILTER_SUBCHANNELS(expanded)
	{
		/* animation data filtering */
		tmp_items += animfilter_block_data(ac, &tmp_data, ads, (ID *)iat, filter_mode);
		
		/* sub-data filtering... */
		switch (ob->type) {
			case OB_LAMP:  /* lamp - textures */
			{
				/* textures */
				if (!(ads->filterflag & ADS_FILTER_NOTEX))
					tmp_items += animdata_filter_ds_textures(ac, &tmp_data, ads, ob->data, filter_mode);
			}
			break;
		}
	}
	END_ANIMFILTER_SUBCHANNELS;
	
	/* did we find anything? */
	if (tmp_items) {
		/* include data-expand widget first */
		if (filter_mode & ANIMFILTER_LIST_CHANNELS) {
			/* check if filtering by active status */
			if (ANIMCHANNEL_ACTIVEOK(iat)) {
				ANIMCHANNEL_NEW_CHANNEL(iat, type, iat);
			}
		}
		
		/* now add the list of collected channels */
		BLI_movelisttolist(anim_data, &tmp_data);
		BLI_assert((tmp_data.first == tmp_data.last) && (tmp_data.first == NULL));
		items += tmp_items;
	}
	
	/* return the number of items added to the list */
	return items;
}

/* shapekey-level animation */
static size_t animdata_filter_ds_keyanim(bAnimContext *ac, ListBase *anim_data, bDopeSheet *ads, Object *ob, Key *key, int filter_mode)
{
	ListBase tmp_data = {NULL, NULL};
	size_t tmp_items = 0;
	size_t items = 0;
	
	/* add shapekey-level animation channels */
	BEGIN_ANIMFILTER_SUBCHANNELS(FILTER_SKE_OBJD(key))
	{
		/* animation data filtering */
		tmp_items += animfilter_block_data(ac, &tmp_data, ads, (ID *)key, filter_mode);
	}
	END_ANIMFILTER_SUBCHANNELS;
	
	/* did we find anything? */
	if (tmp_items) {
		/* include key-expand widget first */
		if (filter_mode & ANIMFILTER_LIST_CHANNELS) {
			if (ANIMCHANNEL_ACTIVEOK(key)) {
				ANIMCHANNEL_NEW_CHANNEL(key, ANIMTYPE_DSSKEY, ob);
			}
		}
		
		/* now add the list of collected channels */
		BLI_movelisttolist(anim_data, &tmp_data);
		BLI_assert((tmp_data.first == tmp_data.last) && (tmp_data.first == NULL));
		items += tmp_items;
	}
	
	/* return the number of items added to the list */
	return items;
}

/* object-level animation */
static size_t animdata_filter_ds_obanim(bAnimContext *ac, ListBase *anim_data, bDopeSheet *ads, Object *ob, int filter_mode)
{
	ListBase tmp_data = {NULL, NULL};
	size_t tmp_items = 0;
	size_t items = 0;
	
	AnimData *adt = ob->adt;
	short type = 0, expanded = 1;
	void *cdata = NULL;

	/* determine the type of expander channels to use */
	/* this is the best way to do this for now... */
	ANIMDATA_FILTER_CASES(ob,
		{ /* AnimData - no channel, but consider data */ },
		{ /* NLA - no channel, but consider data */ },
		{ /* Drivers */
			type = ANIMTYPE_FILLDRIVERS;
			cdata = adt;
			expanded = EXPANDED_DRVD(adt);
		},
		{ /* Keyframes */
			type = ANIMTYPE_FILLACTD;
			cdata = adt->action;
			expanded = EXPANDED_ACTC(adt->action);
		});
		
	/* add object-level animation channels */
	BEGIN_ANIMFILTER_SUBCHANNELS(expanded)
	{
		/* animation data filtering */
		tmp_items += animfilter_block_data(ac, &tmp_data, ads, (ID *)ob, filter_mode);
	}
	END_ANIMFILTER_SUBCHANNELS;
	
	/* did we find anything? */
	if (tmp_items) {
		/* include anim-expand widget first */
		if (filter_mode & ANIMFILTER_LIST_CHANNELS) {
			if (type != ANIMTYPE_NONE) {
				/* NOTE: active-status (and the associated checks) don't apply here... */
				ANIMCHANNEL_NEW_CHANNEL(cdata, type, ob);
			}
		}
		
		/* now add the list of collected channels */
		BLI_movelisttolist(anim_data, &tmp_data);
		BLI_assert((tmp_data.first == tmp_data.last) && (tmp_data.first == NULL));
		items += tmp_items;
	}
	
	/* return the number of items added to the list */
	return items;
}

/* get animation channels from object2 */
static size_t animdata_filter_dopesheet_ob(bAnimContext *ac, ListBase *anim_data, bDopeSheet *ads, Base *base, int filter_mode)
{
	ListBase tmp_data = {NULL, NULL};
	Object *ob = base->object;
	size_t tmp_items = 0;
	size_t items = 0;
	
	/* filter data contained under object first */
	BEGIN_ANIMFILTER_SUBCHANNELS(EXPANDED_OBJC(ob))
	{
		Key *key = ob_get_key(ob);
		
		/* object-level animation */
		if ((ob->adt) && !(ads->filterflag & ADS_FILTER_NOOBJ)) {
			tmp_items += animdata_filter_ds_obanim(ac, &tmp_data, ads, ob, filter_mode);
		}
		
		/* shape-key */
		if ((key && key->adt) && !(ads->filterflag & ADS_FILTER_NOSHAPEKEYS)) {
			tmp_items += animdata_filter_ds_keyanim(ac, &tmp_data, ads, ob, key, filter_mode);
		}
		
		/* materials */
		if ((ob->totcol) && !(ads->filterflag & ADS_FILTER_NOMAT)) {
			tmp_items += animdata_filter_ds_materials(ac, &tmp_data, ads, ob, filter_mode);
		}
		
		/* object data */
		if (ob->data) {
			tmp_items += animdata_filter_ds_obdata(ac, &tmp_data, ads, ob, filter_mode);
		}
		
		/* particles */
		if ((ob->particlesystem.first) && !(ads->filterflag & ADS_FILTER_NOPART)) {
			tmp_items += animdata_filter_ds_particles(ac, &tmp_data, ads, ob, filter_mode);
		}
	}
	END_ANIMFILTER_SUBCHANNELS;
	
	
	/* if we collected some channels, add these to the new list... */
	if (tmp_items) {
		/* firstly add object expander if required */
		if (filter_mode & ANIMFILTER_LIST_CHANNELS) {
			/* check if filtering by selection */
			// XXX: double-check on this - most of the time, a lot of tools need to filter out these channels!
			if (ANIMCHANNEL_SELOK((base->flag & SELECT))) {
				/* check if filtering by active status */
				if (ANIMCHANNEL_ACTIVEOK(ob)) {
					ANIMCHANNEL_NEW_CHANNEL(base, ANIMTYPE_OBJECT, ob);
				}
			}
		}
		
		/* now add the list of collected channels */
		BLI_movelisttolist(anim_data, &tmp_data);
		BLI_assert((tmp_data.first == tmp_data.last) && (tmp_data.first == NULL));
		items += tmp_items;
	}
	
	/* return the number of items added */
	return items;
}

static size_t animdata_filter_ds_world(bAnimContext *ac, ListBase *anim_data, bDopeSheet *ads, Scene *sce, World *wo, int filter_mode)
{
	ListBase tmp_data = {NULL, NULL};
	size_t tmp_items = 0;
	size_t items = 0;
	
	/* add world animation channels */
	BEGIN_ANIMFILTER_SUBCHANNELS(FILTER_WOR_SCED(wo))
	{
		/* animation data filtering */
		tmp_items += animfilter_block_data(ac, &tmp_data, ads, (ID *)wo, filter_mode);
		
		/* textures for world */
		if (!(ads->filterflag & ADS_FILTER_NOTEX))
			items += animdata_filter_ds_textures(ac, &tmp_data, ads, (ID *)wo, filter_mode);
			
		/* nodes */
		if ((wo->nodetree) && !(ads->filterflag & ADS_FILTER_NONTREE)) 
			tmp_items += animdata_filter_ds_nodetree(ac, &tmp_data, ads, (ID *)wo, wo->nodetree, filter_mode);
	}
	END_ANIMFILTER_SUBCHANNELS;
	
	/* did we find anything? */
	if (tmp_items) {
		/* include data-expand widget first */
		if (filter_mode & ANIMFILTER_LIST_CHANNELS) {
			/* check if filtering by active status */
			if (ANIMCHANNEL_ACTIVEOK(wo)) {
				ANIMCHANNEL_NEW_CHANNEL(wo, ANIMTYPE_DSWOR, sce);
			}
		}
		
		/* now add the list of collected channels */
		BLI_movelisttolist(anim_data, &tmp_data);
		BLI_assert((tmp_data.first == tmp_data.last) && (tmp_data.first == NULL));
		items += tmp_items;
	}
	
	/* return the number of items added to the list */
	return items;
}

static size_t animdata_filter_ds_scene(bAnimContext *ac, ListBase *anim_data, bDopeSheet *ads, Scene *sce, int filter_mode)
{
	ListBase tmp_data = {NULL, NULL};
	size_t tmp_items = 0;
	size_t items = 0;
	
	AnimData *adt = sce->adt;
	short type = 0, expanded = 1;
	void *cdata = NULL;
	
	/* determine the type of expander channels to use */
	// this is the best way to do this for now...
	ANIMDATA_FILTER_CASES(sce,
		{ /* AnimData - no channel, but consider data */},
		{ /* NLA - no channel, but consider data */},
		{ /* Drivers */
			type = ANIMTYPE_FILLDRIVERS;
			cdata = adt;
			expanded = EXPANDED_DRVD(adt);
		},
		{ /* Keyframes */
			type = ANIMTYPE_FILLACTD;
			cdata = adt->action;
			expanded = EXPANDED_ACTC(adt->action);
		});
		
	/* add scene-level animation channels */
	BEGIN_ANIMFILTER_SUBCHANNELS(expanded)
	{
		/* animation data filtering */
		tmp_items += animfilter_block_data(ac, &tmp_data, ads, (ID *)sce, filter_mode);
	}
	END_ANIMFILTER_SUBCHANNELS;
	
	/* did we find anything? */
	if (tmp_items) {
		/* include anim-expand widget first */
		if (filter_mode & ANIMFILTER_LIST_CHANNELS) {
			if (type != ANIMTYPE_NONE) {
				/* NOTE: active-status (and the associated checks) don't apply here... */
				ANIMCHANNEL_NEW_CHANNEL(cdata, type, sce);
			}
		}
		
		/* now add the list of collected channels */
		BLI_movelisttolist(anim_data, &tmp_data);
		BLI_assert((tmp_data.first == tmp_data.last) && (tmp_data.first == NULL));
		items += tmp_items;
	}
	
	/* return the number of items added to the list */
	return items;
}

static size_t animdata_filter_dopesheet_scene(bAnimContext *ac, ListBase *anim_data, bDopeSheet *ads, Scene *sce, int filter_mode)
{
	ListBase tmp_data = {NULL, NULL};
	size_t tmp_items = 0;
	size_t items = 0;
	
	/* filter data contained under object first */
	BEGIN_ANIMFILTER_SUBCHANNELS(EXPANDED_SCEC(sce))
	{
		bNodeTree *ntree = sce->nodetree;
		World *wo = sce->world;
		
		/* Action, Drivers, or NLA for Scene */
		if ((ads->filterflag & ADS_FILTER_NOSCE) == 0) {
			tmp_items += animdata_filter_ds_scene(ac, &tmp_data, ads, sce, filter_mode);
		}
		
		/* world */
		if ((wo) && !(ads->filterflag & ADS_FILTER_NOWOR)) {
			tmp_items += animdata_filter_ds_world(ac, &tmp_data, ads, sce, wo, filter_mode);
		}
		
		/* nodetree */
		if ((ntree) && !(ads->filterflag & ADS_FILTER_NONTREE)) {
			tmp_items += animdata_filter_ds_nodetree(ac, &tmp_data, ads, (ID *)sce, ntree, filter_mode);
		}

<<<<<<< HEAD
		/* line styles */
		if ((ads->filterflag & ADS_FILTER_NOLINESTYLE) == 0) {
			tmp_items += animdata_filter_ds_linestyle(ac, &tmp_data, ads, sce, filter_mode);
		}
		
		// TODO: one day, when sequencer becomes its own datatype, perhaps it should be included here
=======
		/* TODO: one day, when sequencer becomes its own datatype, perhaps it should be included here */
>>>>>>> 807ad1f0
	}
	END_ANIMFILTER_SUBCHANNELS;

	/* if we collected some channels, add these to the new list... */
	if (tmp_items) {
		/* firstly add object expander if required */
		if (filter_mode & ANIMFILTER_LIST_CHANNELS) {
			/* check if filtering by selection */
			if (ANIMCHANNEL_SELOK((sce->flag & SCE_DS_SELECTED))) {
				/* NOTE: active-status doesn't matter for this! */
				ANIMCHANNEL_NEW_CHANNEL(sce, ANIMTYPE_SCENE, sce);
			}
		}
		
		/* now add the list of collected channels */
		BLI_movelisttolist(anim_data, &tmp_data);
		BLI_assert((tmp_data.first == tmp_data.last) && (tmp_data.first == NULL));
		items += tmp_items;
	}
	
	/* return the number of items added */
	return items;
}

// TODO: implement pinning... (if and when pinning is done, what we need to do is to provide freeing mechanisms - to protect against data that was deleted)
static size_t animdata_filter_dopesheet(bAnimContext *ac, ListBase *anim_data, bDopeSheet *ads, int filter_mode)
{
	Scene *sce = (Scene *)ads->source;
	Base *base;
	size_t items = 0;
	
	/* check that we do indeed have a scene */
	if ((ads->source == NULL) || (GS(ads->source->name) != ID_SCE)) {
		printf("DopeSheet Error: Not scene!\n");
		if (G.debug & G_DEBUG)
			printf("\tPointer = %p, Name = '%s'\n", (void *)ads->source, (ads->source) ? ads->source->name : NULL);
		return 0;
	}
	
	/* augment the filter-flags with settings based on the dopesheet filterflags 
	 * so that some temp settings can get added automagically...
	 */
	if (ads->filterflag & ADS_FILTER_SELEDIT) {
		/* only selected F-Curves should get their keyframes considered for editability */
		filter_mode |= ANIMFILTER_SELEDIT;
	}
	
	/* scene-linked animation - e.g. world, compositing nodes, scene anim (including sequencer currently) */
	items += animdata_filter_dopesheet_scene(ac, anim_data, ads, sce, filter_mode);
	
	/* loop over all bases (i.e.objects) in the scene */
	for (base = sce->base.first; base; base = base->next) {
		/* check if there's an object (all the relevant checks are done in the ob-function) */
		if (base->object) {
			Object *ob = base->object;
			
			/* firstly, check if object can be included, by the following factors:
			 *	- if only visible, must check for layer and also viewport visibility
			 *		--> while tools may demand only visible, user setting takes priority
			 *			as user option controls whether sets of channels get included while
			 *			tool-flag takes into account collapsed/open channels too
			 *	- if only selected, must check if object is selected 
			 *	- there must be animation data to edit (this is done recursively as we 
			 *	  try to add the channels)
			 */
			if ((filter_mode & ANIMFILTER_DATA_VISIBLE) && !(ads->filterflag & ADS_FILTER_INCL_HIDDEN)) {
				/* layer visibility - we check both object and base, since these may not be in sync yet */
				if ((sce->lay & (ob->lay | base->lay)) == 0) continue;
				
				/* outliner restrict-flag */
				if (ob->restrictflag & OB_RESTRICT_VIEW) continue;
			}
			
			/* if only F-Curves with visible flags set can be shown, check that 
			 * datablock hasn't been set to invisible 
			 */
			if (filter_mode & ANIMFILTER_CURVE_VISIBLE) {
				if ((ob->adt) && (ob->adt->flag & ADT_CURVES_NOT_VISIBLE))
					continue;
			}
			
			/* check selection and object type filters */
			if ( (ads->filterflag & ADS_FILTER_ONLYSEL) && !((base->flag & SELECT) /*|| (base == sce->basact)*/) ) {
				/* only selected should be shown */
				continue;
			}
			
			/* check if object belongs to the filtering group if option to filter 
			 * objects by the grouped status is on
			 *	- used to ease the process of doing multiple-character choreographies
			 */
			if (ads->filterflag & ADS_FILTER_ONLYOBGROUP) {
				if (object_in_group(ob, ads->filter_grp) == 0)
					continue;
			}
				
			/* since we're still here, this object should be usable */
			items += animdata_filter_dopesheet_ob(ac, anim_data, ads, base, filter_mode);
		}
	}
	
	/* return the number of items in the list */
	return items;
}

/* Summary track for DopeSheet/Action Editor 
 *  - return code is whether the summary lets the other channels get drawn
 */
static short animdata_filter_dopesheet_summary(bAnimContext *ac, ListBase *anim_data, int filter_mode, size_t *items)
{
	bDopeSheet *ads = NULL;
	
	/* get the DopeSheet information to use 
	 *	- we should only need to deal with the DopeSheet/Action Editor, 
	 *	  since all the other Animation Editors won't have this concept
	 *	  being applicable.
	 */
	if ((ac && ac->sl) && (ac->spacetype == SPACE_ACTION)) {
		SpaceAction *saction = (SpaceAction *)ac->sl;
		ads = &saction->ads;
	}
	else {
		/* invalid space type - skip this summary channels */
		return 1;
	}
	
	/* dopesheet summary 
	 *	- only for drawing and/or selecting keyframes in channels, but not for real editing 
	 *	- only useful for DopeSheet/Action/etc. editors where it is actually useful
	 */
	if ((filter_mode & ANIMFILTER_LIST_CHANNELS) && (ads->filterflag & ADS_FILTER_SUMMARY)) {
		bAnimListElem *ale = make_new_animlistelem(ac, ANIMTYPE_SUMMARY, NULL);
		if (ale) {
			BLI_addtail(anim_data, ale);
			(*items)++;
		}
		
		/* if summary is collapsed, don't show other channels beneath this 
		 *	- this check is put inside the summary check so that it doesn't interfere with normal operation
		 */ 
		if (ads->flag & ADS_FLAG_SUMMARY_COLLAPSED)
			return 0;
	}
	
	/* the other channels beneath this can be shown */
	return 1;
}  

/* ......................... */

/* filter data associated with a channel - usually for handling summary-channels in DopeSheet */
static size_t animdata_filter_animchan(bAnimContext *ac, ListBase *anim_data, bDopeSheet *ads, bAnimListElem *channel, int filter_mode)
{
	size_t items = 0;
	
	/* data to filter depends on channel type */
	// XXX: only common channel-types have been handled for now
	switch (channel->type) {
		case ANIMTYPE_SUMMARY:
			items += animdata_filter_dopesheet(ac, anim_data, ads, filter_mode);
			break;
			
		case ANIMTYPE_SCENE:
			items += animdata_filter_dopesheet_scene(ac, anim_data, ads, channel->data, filter_mode);
			break;
		
		case ANIMTYPE_OBJECT:
			items += animdata_filter_dopesheet_ob(ac, anim_data, ads, channel->data, filter_mode);
			break;
	}
	
	return items;
}

/* ----------- Cleanup API --------------- */

/* Remove entries with invalid types in animation channel list */
static size_t animdata_filter_remove_invalid(ListBase *anim_data)
{
	bAnimListElem *ale, *next;
	size_t items = 0;
	
	/* only keep entries with valid types */
	for (ale = anim_data->first; ale; ale = next) {
		next = ale->next;
		
		if (ale->type == ANIMTYPE_NONE)
			BLI_freelinkN(anim_data, ale);
		else
			items++;
	}
	
	return items;
}

/* Remove duplicate entries in animation channel list */
static size_t animdata_filter_remove_duplis(ListBase *anim_data)
{
	bAnimListElem *ale, *next;
	GHash *gh;
	size_t items = 0;
	
	/* build new hashtable to efficiently store and retrieve which entries have been 
	 * encountered already while searching
	 */
	gh = BLI_ghash_ptr_new("animdata_filter_duplis_remove gh");
	
	/* loop through items, removing them from the list if a similar item occurs already */
	for (ale = anim_data->first; ale; ale = next) {
		next = ale->next;
		
		/* check if hash has any record of an entry like this 
		 *	- just use ale->data for now, though it would be nicer to involve 
		 *	  ale->type in combination too to capture corner cases (where same data performs differently)
		 */
		if (BLI_ghash_haskey(gh, ale->data) == 0) {
			/* this entry is 'unique' and can be kept */
			BLI_ghash_insert(gh, ale->data, NULL);
			items++;
		}
		else {
			/* this entry isn't needed anymore */
			BLI_freelinkN(anim_data, ale);
		}
	}
	
	/* free the hash... */
	BLI_ghash_free(gh, NULL, NULL);
	
	/* return the number of items still in the list */
	return items;
}

/* ----------- Public API --------------- */

/* This function filters the active data source to leave only animation channels suitable for
 * usage by the caller. It will return the length of the list 
 * 
 *  *anim_data: is a pointer to a ListBase, to which the filtered animation channels
 *		will be placed for use.
 *	filter_mode: how should the data be filtered - bitmapping accessed flags
 */
size_t ANIM_animdata_filter(bAnimContext *ac, ListBase *anim_data, int filter_mode, void *data, short datatype)
{
	size_t items = 0;
	
	/* only filter data if there's somewhere to put it */
	if (data && anim_data) {
		
		/* firstly filter the data */
		switch (datatype) {
			case ANIMCONT_ACTION:   /* 'Action Editor' */
			{
				Object *obact = ac->obact;
				SpaceAction *saction = (SpaceAction *)ac->sl;
				bDopeSheet *ads = (saction) ? &saction->ads : NULL;
				
				/* the check for the DopeSheet summary is included here since the summary works here too */
				if (animdata_filter_dopesheet_summary(ac, anim_data, filter_mode, &items))
					items += animfilter_action(ac, anim_data, ads, data, filter_mode, (ID *)obact);
			}
			break;

			case ANIMCONT_SHAPEKEY: /* 'ShapeKey Editor' */
			{
				/* the check for the DopeSheet summary is included here since the summary works here too */
				if (animdata_filter_dopesheet_summary(ac, anim_data, filter_mode, &items))
					items = animdata_filter_shapekey(ac, anim_data, data, filter_mode);
			}
			break;
				
			case ANIMCONT_GPENCIL:
			{
				if (animdata_filter_dopesheet_summary(ac, anim_data, filter_mode, &items))
					items = animdata_filter_gpencil(anim_data, data, filter_mode);
			}
			break;

			case ANIMCONT_MASK:
			{
				if (animdata_filter_dopesheet_summary(ac, anim_data, filter_mode, &items))
					items = animdata_filter_mask(anim_data, data, filter_mode);
			}
			break;

			case ANIMCONT_DOPESHEET: /* 'DopeSheet Editor' */
			{
				/* the DopeSheet editor is the primary place where the DopeSheet summaries are useful */
				if (animdata_filter_dopesheet_summary(ac, anim_data, filter_mode, &items))
					items += animdata_filter_dopesheet(ac, anim_data, data, filter_mode);
			}
			break;
				
			case ANIMCONT_FCURVES: /* Graph Editor -> FCurves/Animation Editing */
			case ANIMCONT_DRIVERS: /* Graph Editor -> Drivers Editing */
			case ANIMCONT_NLA: /* NLA Editor */
			{
				/* all of these editors use the basic DopeSheet data for filtering options, but don't have all the same features */
				items = animdata_filter_dopesheet(ac, anim_data, data, filter_mode);
			}
			break;
			
			case ANIMCONT_CHANNEL: /* animation channel */
			{
				bDopeSheet *ads = ac->ads;
				
				/* based on the channel type, filter relevant data for this */
				items = animdata_filter_animchan(ac, anim_data, ads, data, filter_mode);
			}
			break;
		}
			
		/* remove any 'weedy' entries */
		items = animdata_filter_remove_invalid(anim_data);
		
		/* remove duplicates (if required) */
		if (filter_mode & ANIMFILTER_NODUPLIS)
			items = animdata_filter_remove_duplis(anim_data);
	}
	
	/* return the number of items in the list */
	return items;
}

/* ************************************************************ */<|MERGE_RESOLUTION|>--- conflicted
+++ resolved
@@ -2185,16 +2185,12 @@
 			tmp_items += animdata_filter_ds_nodetree(ac, &tmp_data, ads, (ID *)sce, ntree, filter_mode);
 		}
 
-<<<<<<< HEAD
 		/* line styles */
 		if ((ads->filterflag & ADS_FILTER_NOLINESTYLE) == 0) {
 			tmp_items += animdata_filter_ds_linestyle(ac, &tmp_data, ads, sce, filter_mode);
 		}
 		
-		// TODO: one day, when sequencer becomes its own datatype, perhaps it should be included here
-=======
 		/* TODO: one day, when sequencer becomes its own datatype, perhaps it should be included here */
->>>>>>> 807ad1f0
 	}
 	END_ANIMFILTER_SUBCHANNELS;
 
