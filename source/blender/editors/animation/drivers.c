/*
 * ***** BEGIN GPL LICENSE BLOCK *****
 *
 * This program is free software; you can redistribute it and/or
 * modify it under the terms of the GNU General Public License
 * as published by the Free Software Foundation; either version 2
 * of the License, or (at your option) any later version.
 *
 * This program is distributed in the hope that it will be useful,
 * but WITHOUT ANY WARRANTY; without even the implied warranty of
 * MERCHANTABILITY or FITNESS FOR A PARTICULAR PURPOSE.  See the
 * GNU General Public License for more details.
 *
 * You should have received a copy of the GNU General Public License
 * along with this program; if not, write to the Free Software Foundation,
 * Inc., 51 Franklin Street, Fifth Floor, Boston, MA 02110-1301, USA.
 *
 * The Original Code is Copyright (C) 2009 Blender Foundation, Joshua Leung
 * All rights reserved.
 *
 * The Original Code is: all of this file.
 *
 * Contributor(s): Joshua Leung (full recode)
 *
 * ***** END GPL LICENSE BLOCK *****
 */

/** \file blender/editors/animation/drivers.c
 *  \ingroup edanimation
 */

 
#include <stdio.h>
#include <string.h>

#include "MEM_guardedalloc.h"

#include "BLI_blenlib.h"
#include "BLI_utildefines.h"
#include "BLI_string.h"

#include "DNA_anim_types.h"
#include "DNA_texture_types.h"

#include "BKE_animsys.h"
#include "BKE_depsgraph.h"
#include "BKE_fcurve.h"
#include "BKE_context.h"
#include "BKE_report.h"

#include "ED_keyframing.h"

#include "UI_interface.h"
#include "UI_resources.h"

#include "WM_api.h"
#include "WM_types.h"

#include "RNA_access.h"
#include "RNA_define.h"

#include "anim_intern.h"

/* ************************************************** */
/* Animation Data Validation */

/* Get (or add relevant data to be able to do so) F-Curve from the driver stack, 
 * for the given Animation Data block. This assumes that all the destinations are valid.
 *	
 *	- add:	0 - don't add anything if not found, 
 *			1 - add new Driver FCurve (with keyframes for visual tweaking),
 *			2 - add new Driver FCurve (with generator, for script backwards compatibility)
 *			-1 - add new Driver FCurve without driver stuff (for pasting)
 */
FCurve *verify_driver_fcurve(ID *id, const char rna_path[], const int array_index, short add)
{
	AnimData *adt;
	FCurve *fcu;
	
	/* sanity checks */
	if (ELEM(NULL, id, rna_path))
		return NULL;
	
	/* init animdata if none available yet */
	adt = BKE_animdata_from_id(id);
	if ((adt == NULL) && (add))
		adt = BKE_animdata_add_id(id);
	if (adt == NULL) {
		/* if still none (as not allowed to add, or ID doesn't have animdata for some reason) */
		return NULL;
	}
		
	/* try to find f-curve matching for this setting 
	 *	- add if not found and allowed to add one
	 *		TODO: add auto-grouping support? how this works will need to be resolved
	 */
	fcu = list_find_fcurve(&adt->drivers, rna_path, array_index);
	
	if ((fcu == NULL) && (add)) {
		/* use default settings to make a F-Curve */
		fcu = MEM_callocN(sizeof(FCurve), "FCurve");
		
		fcu->flag = (FCURVE_VISIBLE | FCURVE_SELECTED);
		
		/* store path - make copy, and store that */
		fcu->rna_path = BLI_strdup(rna_path);
		fcu->array_index = array_index;
		
		/* if add is negative, don't init this data yet, since it will be filled in by the pasted driver */
		if (add > 0) {
			BezTriple *bezt;
			size_t i;
			
			/* add some new driver data */
			fcu->driver = MEM_callocN(sizeof(ChannelDriver), "ChannelDriver");
			fcu->driver->flag |= DRIVER_FLAG_SHOWDEBUG;
			
			/* F-Modifier or Keyframes? */
			// FIXME: replace these magic numbers with defines
			if (add == 2) {
				/* Python API Backwards compatibility hack:
				 * Create FModifier so that old scripts won't break
				 * for now before 2.7 series -- (September 4, 2013)
				 */
				add_fmodifier(&fcu->modifiers, FMODIFIER_TYPE_GENERATOR);
			}
			else {
				/* add 2 keyframes so that user has something to work with 
				 * - These are configured to 0,0 and 1,1 to give a 1-1 mapping
				 *   which can be easily tweaked from there.
				 */
				insert_vert_fcurve(fcu, 0.0f, 0.0f, BEZT_KEYTYPE_KEYFRAME, INSERTKEY_FAST);
				insert_vert_fcurve(fcu, 1.0f, 1.0f, BEZT_KEYTYPE_KEYFRAME, INSERTKEY_FAST);
				
				/* configure this curve to extrapolate */
				for (i = 0, bezt = fcu->bezt;  (i < fcu->totvert) && bezt;  i++, bezt++) {
					bezt->h1 = bezt->h2 = HD_VECT;
				}
				
				fcu->extend = FCURVE_EXTRAPOLATE_LINEAR;
				calchandles_fcurve(fcu);
			}
		}
		
		/* just add F-Curve to end of driver list */
		BLI_addtail(&adt->drivers, fcu);
	}
	
	/* return the F-Curve */
	return fcu;
}

/* ************************************************** */
/* Driver Management API */

/* Helper for ANIM_add_driver_with_target - Adds the actual driver */
static int add_driver_with_target(
        ReportList *UNUSED(reports),
        ID *dst_id, const char dst_path[], int dst_index,
        ID *src_id, const char src_path[], int src_index,
        PointerRNA *dst_ptr, PropertyRNA *dst_prop,
        PointerRNA *src_ptr, PropertyRNA *src_prop,
        short flag, int driver_type)
{
	FCurve *fcu;
	short add_mode = (flag & CREATEDRIVER_WITH_FMODIFIER) ? 2 : 1;
	const char *prop_name = RNA_property_identifier(src_prop);
	
	/* Create F-Curve with Driver */
	fcu = verify_driver_fcurve(dst_id, dst_path, dst_index, add_mode);
	
	if (fcu && fcu->driver) {
		ChannelDriver *driver = fcu->driver;
		DriverVar *dvar;
		
		/* Set the type of the driver */
		driver->type = driver_type;
		
		/* Set driver expression, so that the driver works out of the box
		 *
		 * The following checks define a bit of "autodetection magic" we use
		 * to ensure that the drivers will behave as expected out of the box
		 * when faced with properties with different units.
		 */
		/* XXX: if we have N-1 mapping, should we include all those in the expression? */
		if ((RNA_property_unit(dst_prop) == PROP_UNIT_ROTATION) && 
		    (RNA_property_unit(src_prop) != PROP_UNIT_ROTATION))
		{
			/* Rotation Destination:  normal -> radians,  so convert src to radians
			 * (However, if both input and output is a rotation, don't apply such corrections)
			 */
			BLI_strncpy(driver->expression, "radians(var)", sizeof(driver->expression));
		}
		else if ((RNA_property_unit(src_prop) == PROP_UNIT_ROTATION) &&
		         (RNA_property_unit(dst_prop) != PROP_UNIT_ROTATION))
		{
			/* Rotation Source:  radians -> normal,  so convert src to degrees
			 * (However, if both input and output is a rotation, don't apply such corrections)
			 */
			BLI_strncpy(driver->expression, "degrees(var)", sizeof(driver->expression));
		}
		else {
			/* Just a normal property without any unit problems */
			BLI_strncpy(driver->expression, "var", sizeof(driver->expression));
		}
		
		/* Create a driver variable for the target
		 *   - For transform properties, we want to automatically use "transform channel" instead
		 *     (The only issue is with quat rotations vs euler channels...)
		 *   - To avoid problems with transform properties depending on the final transform that they
		 *     control (thus creating pseudo-cycles - see T48734), we don't use transform channels
		 *     when both the source and destinations are in same places.
		 */
		dvar = driver_add_new_variable(driver);
		
		if (ELEM(src_ptr->type, &RNA_Object, &RNA_PoseBone) &&  
		    (STREQ(prop_name, "location") || STREQ(prop_name, "scale") || STRPREFIX(prop_name, "rotation_")) &&
		    (src_ptr->data != dst_ptr->data))
		{
			/* Transform Channel */
			DriverTarget *dtar;
			
			driver_change_variable_type(dvar, DVAR_TYPE_TRANSFORM_CHAN);
			dtar = &dvar->targets[0];
			
			/* Bone or Object target? */
			dtar->id = src_id;
			dtar->idtype = GS(src_id->name);
			
			if (src_ptr->type == &RNA_PoseBone) {
				RNA_string_get(src_ptr, "name", dtar->pchan_name);
			}
			
			/* Transform channel depends on type */
			if (STREQ(prop_name, "location")) {
				if (src_index == 2)
					dtar->transChan = DTAR_TRANSCHAN_LOCZ;
				else if (src_index == 1)
					dtar->transChan = DTAR_TRANSCHAN_LOCY;
				else
					dtar->transChan = DTAR_TRANSCHAN_LOCX;
			}
			else if (STREQ(prop_name, "scale")) {
				if (src_index == 2)
					dtar->transChan = DTAR_TRANSCHAN_SCALEZ;
				else if (src_index == 1)
					dtar->transChan = DTAR_TRANSCHAN_SCALEY;
				else
					dtar->transChan = DTAR_TRANSCHAN_SCALEX;
			}
			else {
				/* XXX: With quaternions and axis-angle, this mapping might not be correct...
				 *      But since those have 4 elements instead, there's not much we can do
				 */
				if (src_index == 2)
					dtar->transChan = DTAR_TRANSCHAN_ROTZ;
				else if (src_index == 1)
					dtar->transChan = DTAR_TRANSCHAN_ROTY;
				else
					dtar->transChan = DTAR_TRANSCHAN_ROTX;
			}
		}
		else {
			/* Single RNA Property */
			DriverTarget *dtar = &dvar->targets[0];
			
			/* ID is as-is */
			dtar->id = src_id;
			dtar->idtype = GS(src_id->name);
			
			/* Need to make a copy of the path (or build one with array index built in) */
			if (RNA_property_array_check(src_prop)) {
				dtar->rna_path = BLI_sprintfN("%s[%d]", src_path, src_index);
			}
			else {
				dtar->rna_path = BLI_strdup(src_path);
			}
		}
	}
	
	/* set the done status */
	return (fcu != NULL);
}

/* Main Driver Management API calls:
 *  Add a new driver for the specified property on the given ID block,
 *  and make it be driven by the specified target.
 *
 * This is intended to be used in conjunction with a modal "eyedropper"
 * for picking the variable that is going to be used to drive this one.
 *
 * - flag: eCreateDriverFlags
 * - driver_type: eDriver_Types
 * - mapping_type: eCreateDriver_MappingTypes
 */
int ANIM_add_driver_with_target(
        ReportList *reports, 
        ID *dst_id, const char dst_path[], int dst_index,
        ID *src_id, const char src_path[], int src_index,
        short flag, int driver_type, short mapping_type)
{
	PointerRNA id_ptr, ptr;
	PropertyRNA *prop;
	
	PointerRNA id_ptr2, ptr2;
	PropertyRNA *prop2;
	int done_tot = 0;
	
	/* validate pointers first - exit if failure */
	RNA_id_pointer_create(dst_id, &id_ptr);
	if (RNA_path_resolve_property(&id_ptr, dst_path, &ptr, &prop) == false) {
		BKE_reportf(reports, RPT_ERROR, 
		            "Could not add driver, as RNA path is invalid for the given ID (ID = %s, path = %s)",
		            dst_id->name, dst_path);
		return 0;
	}
	
	RNA_id_pointer_create(src_id, &id_ptr2);
	if ((RNA_path_resolve_property(&id_ptr2, src_path, &ptr2, &prop2) == false) || 
	    (mapping_type == CREATEDRIVER_MAPPING_NONE))
	{
		/* No target - So, fall back to default method for adding a "simple" driver normally */
		return ANIM_add_driver(reports, dst_id, dst_path, dst_index, flag | CREATEDRIVER_WITH_DEFAULT_DVAR, driver_type);
	}
	
	/* handle curve-property mappings based on mapping_type */
	switch (mapping_type) {
		case CREATEDRIVER_MAPPING_N_N: /* N-N - Try to match as much as possible, then use the first one */
		{
			/* Use the shorter of the two (to avoid out of bounds access) */
			int dst_len = (RNA_property_array_check(prop)) ? RNA_property_array_length(&ptr, prop) : 1;
			int src_len = (RNA_property_array_check(prop)) ? RNA_property_array_length(&ptr2, prop2) : 1;
			
			int len = MIN2(dst_len, src_len);
			int i;
			
			for (i = 0; i < len; i++) {
				done_tot += add_driver_with_target(reports, dst_id, dst_path, i, src_id, src_path, i, &ptr, prop, &ptr2, prop2, flag, driver_type);
			}
			break;
		}
		
		case CREATEDRIVER_MAPPING_1_N: /* 1-N - Specified target index for all */
		default:
		{
			int len = (RNA_property_array_check(prop)) ? RNA_property_array_length(&ptr, prop) : 1;
			int i;
			
			for (i = 0; i < len; i++) {
				done_tot += add_driver_with_target(reports, dst_id, dst_path, i, src_id, src_path, src_index, &ptr, prop, &ptr2, prop2, flag, driver_type);
			}
			break;
		}
		
		case CREATEDRIVER_MAPPING_1_1: /* 1-1 - Use the specified index (unless -1) */
		{
			done_tot = add_driver_with_target(reports, dst_id, dst_path, dst_index, src_id, src_path, src_index, &ptr, prop, &ptr2, prop2, flag, driver_type);
			break;
		}
	}
	
	/* done */
	return done_tot;
}

/* --------------------------------- */

/* Main Driver Management API calls:
 *  Add a new driver for the specified property on the given ID block
 */
int ANIM_add_driver(ReportList *reports, ID *id, const char rna_path[], int array_index, short flag, int type)
{	
	PointerRNA id_ptr, ptr;
	PropertyRNA *prop;
	FCurve *fcu;
	int array_index_max;
	int done_tot = 0;
	
	/* validate pointer first - exit if failure */
	RNA_id_pointer_create(id, &id_ptr);
	if (RNA_path_resolve_property(&id_ptr, rna_path, &ptr, &prop) == false) {
		BKE_reportf(reports, RPT_ERROR, 
		            "Could not add driver, as RNA path is invalid for the given ID (ID = %s, path = %s)",
		            id->name, rna_path);
		return 0;
	}
	
	/* key entire array convenience method */
	if (array_index == -1) {
		array_index_max = RNA_property_array_length(&ptr, prop);
		array_index = 0;
	}
	else
		array_index_max = array_index;
	
	/* maximum index should be greater than the start index */
	if (array_index == array_index_max)
		array_index_max += 1;
	
	/* will only loop once unless the array index was -1 */
	for (; array_index < array_index_max; array_index++) {
		short add_mode = (flag & CREATEDRIVER_WITH_FMODIFIER) ? 2 : 1;
		
		/* create F-Curve with Driver */
		fcu = verify_driver_fcurve(id, rna_path, array_index, add_mode);
		
		if (fcu && fcu->driver) {
			ChannelDriver *driver = fcu->driver;
			
			/* set the type of the driver */
			driver->type = type;
			
			/* creating drivers for buttons will create the driver(s) with type 
			 * "scripted expression" so that their values won't be lost immediately,
			 * so here we copy those values over to the driver's expression
			 */
			if (type == DRIVER_TYPE_PYTHON) {
				PropertyType proptype = RNA_property_type(prop);
				int array = RNA_property_array_length(&ptr, prop);
				char *expression = driver->expression;
				int val, maxlen = sizeof(driver->expression);
				float fval;
				
				if (proptype == PROP_BOOLEAN) {
					if (!array) val = RNA_property_boolean_get(&ptr, prop);
					else val = RNA_property_boolean_get_index(&ptr, prop, array_index);
					
					BLI_strncpy(expression, (val) ? "True" : "False", maxlen);
				}
				else if (proptype == PROP_INT) {
					if (!array) val = RNA_property_int_get(&ptr, prop);
					else val = RNA_property_int_get_index(&ptr, prop, array_index);
					
					BLI_snprintf(expression, maxlen, "%d", val);
				}
				else if (proptype == PROP_FLOAT) {
					if (!array) fval = RNA_property_float_get(&ptr, prop);
					else fval = RNA_property_float_get_index(&ptr, prop, array_index);
					
					BLI_snprintf(expression, maxlen, "%.3f", fval);
				}
			}
			
			/* for easier setup of drivers from UI, a driver variable should be 
			 * added if flag is set (UI calls only)
			 */
			if (flag & CREATEDRIVER_WITH_DEFAULT_DVAR) {
				/* assume that users will mostly want this to be of type "Transform Channel" too,
				 * since this allows the easiest setting up of common rig components
				 */
				DriverVar *dvar = driver_add_new_variable(driver);
				driver_change_variable_type(dvar, DVAR_TYPE_TRANSFORM_CHAN);
			}
		}
		
		/* set the done status */
		done_tot += (fcu != NULL);
	}
	
	/* done */
	return done_tot;
}

/* Main Driver Management API calls:
 *  Remove the driver for the specified property on the given ID block (if available)
 */
bool ANIM_remove_driver(ReportList *UNUSED(reports), ID *id, const char rna_path[], int array_index, short UNUSED(flag))
{
	AnimData *adt;
	FCurve *fcu;
	bool success = false;
	
	/* we don't check the validity of the path here yet, but it should be ok... */
	adt = BKE_animdata_from_id(id);
	
	if (adt) {
		if (array_index == -1) {
			/* step through all drivers, removing all of those with the same base path */
			FCurve *fcu_iter = adt->drivers.first;
			
			while ((fcu = iter_step_fcurve(fcu_iter, rna_path)) != NULL) {
				/* store the next fcurve for looping  */
				fcu_iter = fcu->next;
				
				/* remove F-Curve from driver stack, then free it */
				BLI_remlink(&adt->drivers, fcu);
				free_fcurve(fcu);
				
				/* done successfully */
				success = true;
			}
		}
		else {
			/* find the matching driver and remove it only 
			 * Note: here is one of the places where we don't want new F-Curve + Driver added!
			 *      so 'add' var must be 0
			 */
			fcu = verify_driver_fcurve(id, rna_path, array_index, 0);
			if (fcu) {
				BLI_remlink(&adt->drivers, fcu);
				free_fcurve(fcu);
				
				success = true;
			}
		}
	}

	return success;
}

/* ************************************************** */
/* Driver Management API - Copy/Paste Drivers */

/* Copy/Paste Buffer for Driver Data... */
static FCurve *channeldriver_copypaste_buf = NULL;

/* This function frees any MEM_calloc'ed copy/paste buffer data */
void ANIM_drivers_copybuf_free(void)
{
	/* free the buffer F-Curve if it exists, as if it were just another F-Curve */
	if (channeldriver_copypaste_buf)
		free_fcurve(channeldriver_copypaste_buf);
	channeldriver_copypaste_buf = NULL;
}

/* Checks if there is a driver in the copy/paste buffer */
bool ANIM_driver_can_paste(void)
{
	return (channeldriver_copypaste_buf != NULL);
}

/* ------------------- */

/* Main Driver Management API calls:
 *  Make a copy of the driver for the specified property on the given ID block
 */
bool ANIM_copy_driver(ReportList *reports, ID *id, const char rna_path[], int array_index, short UNUSED(flag))
{
	PointerRNA id_ptr, ptr;
	PropertyRNA *prop;
	FCurve *fcu;
	
	/* validate pointer first - exit if failure */
	RNA_id_pointer_create(id, &id_ptr);
	if (RNA_path_resolve_property(&id_ptr, rna_path, &ptr, &prop) == false) {
		BKE_reportf(reports, RPT_ERROR,
		            "Could not find driver to copy, as RNA path is invalid for the given ID (ID = %s, path = %s)",
		            id->name, rna_path);
		return 0;
	}
	
	/* try to get F-Curve with Driver */
	fcu = verify_driver_fcurve(id, rna_path, array_index, 0);
	
	/* clear copy/paste buffer first (for consistency with other copy/paste buffers) */
	ANIM_drivers_copybuf_free();
	
	/* copy this to the copy/paste buf if it exists */
	if (fcu && fcu->driver) {
		/* make copies of some info such as the rna_path, then clear this info from the F-Curve temporarily
		 * so that we don't end up wasting memory storing the path which won't get used ever...
		 */
		char *tmp_path = fcu->rna_path;
		fcu->rna_path = NULL;
		
		/* make a copy of the F-Curve with */
		channeldriver_copypaste_buf = copy_fcurve(fcu);
		
		/* restore the path */
		fcu->rna_path = tmp_path;
		
		/* copied... */
		return 1;
	}
	
	/* done */
	return 0;
}

/* Main Driver Management API calls:
 *  Add a new driver for the specified property on the given ID block or replace an existing one
 *	with the driver + driver-curve data from the buffer 
 */
bool ANIM_paste_driver(ReportList *reports, ID *id, const char rna_path[], int array_index, short UNUSED(flag))
{	
	PointerRNA id_ptr, ptr;
	PropertyRNA *prop;
	FCurve *fcu;
	
	/* validate pointer first - exit if failure */
	RNA_id_pointer_create(id, &id_ptr);
	if (RNA_path_resolve_property(&id_ptr, rna_path, &ptr, &prop) == false) {
		BKE_reportf(reports, RPT_ERROR,
		            "Could not paste driver, as RNA path is invalid for the given ID (ID = %s, path = %s)",
		            id->name, rna_path);
		return 0;
	}
	
	/* if the buffer is empty, cannot paste... */
	if (channeldriver_copypaste_buf == NULL) {
		BKE_report(reports, RPT_ERROR, "Paste driver: no driver to paste");
		return 0;
	}
	
	/* create Driver F-Curve, but without data which will be copied across... */
	fcu = verify_driver_fcurve(id, rna_path, array_index, -1);
	
	if (fcu) {
		/* copy across the curve data from the buffer curve 
		 * NOTE: this step needs care to not miss new settings
		 */
		/* keyframes/samples */
		fcu->bezt = MEM_dupallocN(channeldriver_copypaste_buf->bezt);
		fcu->fpt = MEM_dupallocN(channeldriver_copypaste_buf->fpt);
		fcu->totvert = channeldriver_copypaste_buf->totvert;
		
		/* modifiers */
		copy_fmodifiers(&fcu->modifiers, &channeldriver_copypaste_buf->modifiers);
		
		/* extrapolation mode */
		fcu->extend = channeldriver_copypaste_buf->extend;
			
		/* the 'juicy' stuff - the driver */
		fcu->driver = fcurve_copy_driver(channeldriver_copypaste_buf->driver);
	}
	
	/* done */
	return (fcu != NULL);
}

/* ************************************************** */
/* Driver Management API - Copy/Paste Driver Variables */

/* Copy/Paste Buffer for Driver Variables... */
static ListBase driver_vars_copybuf = {NULL, NULL};

/* This function frees any MEM_calloc'ed copy/paste buffer data */
void ANIM_driver_vars_copybuf_free(void)
{
	/* Free the driver variables kept in the buffer */
	if (driver_vars_copybuf.first) {
		DriverVar *dvar, *dvarn;
		
		/* Free variables (and any data they use) */
		for (dvar = driver_vars_copybuf.first; dvar; dvar = dvarn) {
			dvarn = dvar->next;
			driver_free_variable(&driver_vars_copybuf, dvar);
		}
	}
	
	BLI_listbase_clear(&driver_vars_copybuf);
}

/* Checks if there are driver variables in the copy/paste buffer */
bool ANIM_driver_vars_can_paste(void)
{
	return (BLI_listbase_is_empty(&driver_vars_copybuf) == false);
}

/* -------------------------------------------------- */

/* Copy the given driver's variables to the buffer */
bool ANIM_driver_vars_copy(ReportList *reports, FCurve *fcu)
{
	/* sanity checks */
	if (ELEM(NULL, fcu, fcu->driver)) {
		BKE_report(reports, RPT_ERROR, "No driver to copy variables from");
		return false;
	}
	
	if (BLI_listbase_is_empty(&fcu->driver->variables)) {
		BKE_report(reports, RPT_ERROR, "Driver has no variables to copy");
		return false;
	}
	
	/* clear buffer */
	ANIM_driver_vars_copybuf_free();
	
	/* copy over the variables */
	driver_variables_copy(&driver_vars_copybuf, &fcu->driver->variables);
	
	return (BLI_listbase_is_empty(&driver_vars_copybuf) == false);
}

/* Paste the variables in the buffer to the given FCurve */
bool ANIM_driver_vars_paste(ReportList *reports, FCurve *fcu, bool replace)
{
	ChannelDriver *driver = (fcu) ? fcu->driver : NULL;
	ListBase tmp_list = {NULL, NULL};
	
	/* sanity checks */
	if (BLI_listbase_is_empty(&driver_vars_copybuf)) {
		BKE_report(reports, RPT_ERROR, "No driver variables in clipboard to paste");
		return false;
	}
	
	if (ELEM(NULL, fcu, fcu->driver)) {
		BKE_report(reports, RPT_ERROR, "Cannot paste driver variables without a driver");
		return false;
	}
	
	/* 1) Make a new copy of the variables in the buffer - these will get pasted later... */
	driver_variables_copy(&tmp_list, &driver_vars_copybuf);
	
	/* 2) Prepare destination array */
	if (replace) {
		DriverVar *dvar, *dvarn;
		
		/* Free all existing vars first - We aren't retaining anything */
		for (dvar = driver->variables.first; dvar; dvar = dvarn) {
			dvarn = dvar->next;
			driver_free_variable_ex(driver, dvar);
		}
		
		BLI_listbase_clear(&driver->variables);
	}
	
	/* 3) Add new vars */
	if (driver->variables.last) {
		DriverVar *last = driver->variables.last;
		DriverVar *first = tmp_list.first;
		
		last->next = first;
		first->prev = last;
		
		driver->variables.last = tmp_list.last;
	}
	else {
		driver->variables.first = tmp_list.first;
		driver->variables.last = tmp_list.last;
	}
	
#ifdef WITH_PYTHON
	/* since driver variables are cached, the expression needs re-compiling too */
	if (driver->type == DRIVER_TYPE_PYTHON)
		driver->flag |= DRIVER_FLAG_RENAMEVAR;
#endif
	
	return true;
}

/* ************************************************** */
/* UI-Button Interface */

/* Add Driver - Enum Defines ------------------------- */

/* Mapping Types enum for operators */
/* NOTE: Used by ANIM_OT_driver_button_add and UI_OT_eyedropper_driver */
// XXX: These names need reviewing
EnumPropertyItem prop_driver_create_mapping_types[] = {
	{CREATEDRIVER_MAPPING_1_N, "SINGLE_MANY", ICON_UI, "All from Target",
	 "Drive all components of this property using the target picked"},
	{CREATEDRIVER_MAPPING_1_1, "DIRECT", 0, "Single from Target",
	 "Drive this component of this property using the target picked"},
	 
	{CREATEDRIVER_MAPPING_N_N, "MATCH", ICON_COLOR, "Match Indices",
	 "Create drivers for each pair of corresponding elements"},
	 
	{CREATEDRIVER_MAPPING_NONE_ALL, "NONE_ALL", ICON_HAND, "Manually Create Later",
	 "Create drivers for all properties without assigning any targets yet"},
	{CREATEDRIVER_MAPPING_NONE,     "NONE_SINGLE", 0, "Manually Create Later (Single)",
	 "Create driver for this property only and without assigning any targets yet"},
	{0, NULL, 0, NULL, NULL}
};

/* Filtering callback for driver mapping types enum */
static EnumPropertyItem *driver_mapping_type_itemsf(bContext *C, PointerRNA *UNUSED(owner_ptr), PropertyRNA *UNUSED(owner_prop), bool *r_free)
{
	EnumPropertyItem *input = prop_driver_create_mapping_types;
	EnumPropertyItem *item = NULL;
	
	PointerRNA ptr = {{NULL}};
	PropertyRNA *prop = NULL;
	int index;
	
	int totitem = 0;
	
	if (!C) /* needed for docs */
		return prop_driver_create_mapping_types;
	
	UI_context_active_but_prop_get(C, &ptr, &prop, &index);
	
	if (ptr.id.data && ptr.data && prop && RNA_property_animateable(&ptr, prop)) {
		const bool is_array = RNA_property_array_check(prop);
		
		while (input->identifier) {
			if (ELEM(input->value, CREATEDRIVER_MAPPING_1_1, CREATEDRIVER_MAPPING_NONE) || (is_array)) {
				RNA_enum_item_add(&item, &totitem, input);
			}
			input++;
		}
	}
	else {
		/* We need at least this one! */
		RNA_enum_items_add_value(&item, &totitem, input, CREATEDRIVER_MAPPING_NONE);
	}
	
	RNA_enum_item_end(&item, &totitem);
	
	*r_free = true;
	return item;
}


/* Add Driver Button Operator ------------------------ */

static int add_driver_button_poll(bContext *C)
{
	PointerRNA ptr = {{NULL}};
	PropertyRNA *prop = NULL;
	int index;
	
	/* this operator can only run if there's a property button active, and it can be animated */
	UI_context_active_but_prop_get(C, &ptr, &prop, &index);
	return (ptr.id.data && ptr.data && prop && RNA_property_animateable(&ptr, prop));
}

/* Wrapper for creating a driver without knowing what the targets will be yet (i.e. "manual/add later") */
static int add_driver_button_none(bContext *C, wmOperator *op, short mapping_type)
{
	PointerRNA ptr = {{NULL}};
	PropertyRNA *prop = NULL;
	int index;
	int success = 0;
	
	UI_context_active_but_prop_get(C, &ptr, &prop, &index);
	
	if (mapping_type == CREATEDRIVER_MAPPING_NONE_ALL)
		index = -1;
	
	if (ptr.id.data && ptr.data && prop && RNA_property_animateable(&ptr, prop)) {
		char *path = BKE_animdata_driver_path_hack(C, &ptr, prop, NULL);
		short flags = CREATEDRIVER_WITH_DEFAULT_DVAR;
		
		if (path) {
			success += ANIM_add_driver(op->reports, ptr.id.data, path, index, flags, DRIVER_TYPE_PYTHON);
			MEM_freeN(path);
		}
	}
	
	if (success) {
		/* send updates */
		UI_context_update_anim_flag(C);
		DAG_relations_tag_update(CTX_data_main(C));
		WM_event_add_notifier(C, NC_ANIMATION | ND_FCURVES_ORDER, NULL);  // XXX
		
		return OPERATOR_FINISHED;
	}
	else {
		return OPERATOR_CANCELLED;
	}
}

static int add_driver_button_exec(bContext *C, wmOperator *op)
{
	short mapping_type = RNA_enum_get(op->ptr, "mapping_type");
	if (ELEM(mapping_type, CREATEDRIVER_MAPPING_NONE, CREATEDRIVER_MAPPING_NONE_ALL)) {
		/* Just create driver with no targets */
		return add_driver_button_none(C, op, mapping_type);
	}
	else {
		/* Create Driver using Eyedropper */
		wmOperatorType *ot = WM_operatortype_find("UI_OT_eyedropper_driver", true);
		
		/* XXX: We assume that it's fine to use the same set of properties, since they're actually the same... */
		WM_operator_name_call_ptr(C, ot, WM_OP_INVOKE_DEFAULT, op->ptr);
		
		return OPERATOR_FINISHED;
	}
}

/* Show menu or create drivers */
static int add_driver_button_invoke(bContext *C, wmOperator *op, const wmEvent *UNUSED(event))
{
	PropertyRNA *prop;
	
	if ((prop = RNA_struct_find_property(op->ptr, "mapping_type")) && RNA_property_is_set(op->ptr, prop)) {
		/* Mapping Type is Set - Directly go into creating drivers */
		return add_driver_button_exec(C, op);
	}
	else {
		/* Show menu */
		// TODO: This should get filtered by the enum filter
		/* important to execute in the region we're currently in */
		return WM_menu_invoke_ex(C, op, WM_OP_INVOKE_DEFAULT);
	}
}

void ANIM_OT_driver_button_add(wmOperatorType *ot)
{
	/* identifiers */
	ot->name = "Add Driver";
	ot->idname = "ANIM_OT_driver_button_add";
<<<<<<< HEAD
	ot->description = "Add Driver\nAdd driver(s) for the property(s) connected represented by the highlighted button";
=======
	ot->description = "Add driver(s) for the property(s) represented by the highlighted button";
>>>>>>> b76dbf5e
	
	/* callbacks */
	/* NOTE: No exec, as we need all these to use the current context info
	 * (especially the eyedropper, which is interactive)
	 */
	ot->invoke = add_driver_button_invoke;
	ot->exec = add_driver_button_exec; 
	ot->poll = add_driver_button_poll;
	
	/* flags */
	ot->flag = OPTYPE_UNDO | OPTYPE_INTERNAL;
	
	/* properties */
	ot->prop = RNA_def_enum(ot->srna, "mapping_type", prop_driver_create_mapping_types, 0,
	                        "Mapping Type", "Method used to match target and driven properties");
	RNA_def_enum_funcs(ot->prop, driver_mapping_type_itemsf);
}

/* Remove Driver Button Operator ------------------------ */

static int remove_driver_button_exec(bContext *C, wmOperator *op)
{
	PointerRNA ptr = {{NULL}};
	PropertyRNA *prop = NULL;
	short success = 0;
	int index;
	const bool all = RNA_boolean_get(op->ptr, "all");
	
	/* try to find driver using property retrieved from UI */
	UI_context_active_but_prop_get(C, &ptr, &prop, &index);
	
	if (all)
		index = -1;
	
	if (ptr.id.data && ptr.data && prop) {
		char *path = BKE_animdata_driver_path_hack(C, &ptr, prop, NULL);
		
		if (path) {
			success = ANIM_remove_driver(op->reports, ptr.id.data, path, index, 0);

			MEM_freeN(path);
		}
	}
	
	if (success) {
		/* send updates */
		UI_context_update_anim_flag(C);
		DAG_relations_tag_update(CTX_data_main(C));
		WM_event_add_notifier(C, NC_ANIMATION | ND_FCURVES_ORDER, NULL);  // XXX
	}
	
	return (success) ? OPERATOR_FINISHED : OPERATOR_CANCELLED;
}

void ANIM_OT_driver_button_remove(wmOperatorType *ot)
{
	/* identifiers */
	ot->name = "Remove Driver";
	ot->idname = "ANIM_OT_driver_button_remove";
	ot->description = "Remove Driver\nRemove the driver(s) for the property(s) connected represented by the highlighted button";
	
	/* callbacks */
	ot->exec = remove_driver_button_exec; 
	//op->poll = ??? // TODO: need to have some driver to be able to do this...
	
	/* flags */
	ot->flag = OPTYPE_UNDO | OPTYPE_INTERNAL;

	/* properties */
	RNA_def_boolean(ot->srna, "all", 1, "All", "Delete drivers for all elements of the array");
}

/* Copy Driver Button Operator ------------------------ */

static int copy_driver_button_exec(bContext *C, wmOperator *op)
{
	PointerRNA ptr = {{NULL}};
	PropertyRNA *prop = NULL;
	short success = 0;
	int index;
	
	/* try to create driver using property retrieved from UI */
	UI_context_active_but_prop_get(C, &ptr, &prop, &index);
	
	if (ptr.id.data && ptr.data && prop && RNA_property_animateable(&ptr, prop)) {
		char *path = BKE_animdata_driver_path_hack(C, &ptr, prop, NULL);
		
		if (path) {
			/* only copy the driver for the button that this was involved for */
			success = ANIM_copy_driver(op->reports, ptr.id.data, path, index, 0);
			
			UI_context_update_anim_flag(C);
			
			MEM_freeN(path);
		}
	}
	
	/* since we're just copying, we don't really need to do anything else...*/
	return (success) ? OPERATOR_FINISHED : OPERATOR_CANCELLED;
}

void ANIM_OT_copy_driver_button(wmOperatorType *ot)
{
	/* identifiers */
	ot->name = "Copy Driver";
	ot->idname = "ANIM_OT_copy_driver_button";
	ot->description = "Copy Driver\nCopy the driver for the highlighted button";
	
	/* callbacks */
	ot->exec = copy_driver_button_exec; 
	//op->poll = ??? // TODO: need to have some driver to be able to do this...
	
	/* flags */
	ot->flag = OPTYPE_UNDO | OPTYPE_INTERNAL;
}

/* Paste Driver Button Operator ------------------------ */

static int paste_driver_button_exec(bContext *C, wmOperator *op)
{
	PointerRNA ptr = {{NULL}};
	PropertyRNA *prop = NULL;
	short success = 0;
	int index;
	
	/* try to create driver using property retrieved from UI */
	UI_context_active_but_prop_get(C, &ptr, &prop, &index);
	
	if (ptr.id.data && ptr.data && prop && RNA_property_animateable(&ptr, prop)) {
		char *path = BKE_animdata_driver_path_hack(C, &ptr, prop, NULL);
		
		if (path) {
			/* only copy the driver for the button that this was involved for */
			success = ANIM_paste_driver(op->reports, ptr.id.data, path, index, 0);
			
			UI_context_update_anim_flag(C);
			
			MEM_freeN(path);
		}
	}
	
	/* since we're just copying, we don't really need to do anything else...*/
	return (success) ? OPERATOR_FINISHED : OPERATOR_CANCELLED;
}

void ANIM_OT_paste_driver_button(wmOperatorType *ot)
{
	/* identifiers */
	ot->name = "Paste Driver";
	ot->idname = "ANIM_OT_paste_driver_button";
	ot->description = "Paste Driver\nPaste the driver in the copy/paste buffer for the highlighted button";
	
	/* callbacks */
	ot->exec = paste_driver_button_exec; 
	//op->poll = ??? // TODO: need to have some driver to be able to do this...
	
	/* flags */
	ot->flag = OPTYPE_UNDO | OPTYPE_INTERNAL;
}

/* ************************************************** */<|MERGE_RESOLUTION|>--- conflicted
+++ resolved
@@ -891,11 +891,7 @@
 	/* identifiers */
 	ot->name = "Add Driver";
 	ot->idname = "ANIM_OT_driver_button_add";
-<<<<<<< HEAD
-	ot->description = "Add Driver\nAdd driver(s) for the property(s) connected represented by the highlighted button";
-=======
 	ot->description = "Add driver(s) for the property(s) represented by the highlighted button";
->>>>>>> b76dbf5e
 	
 	/* callbacks */
 	/* NOTE: No exec, as we need all these to use the current context info
@@ -955,7 +951,7 @@
 	/* identifiers */
 	ot->name = "Remove Driver";
 	ot->idname = "ANIM_OT_driver_button_remove";
-	ot->description = "Remove Driver\nRemove the driver(s) for the property(s) connected represented by the highlighted button";
+	ot->description = "Remove the driver(s) for the property(s) connected represented by the highlighted button";
 	
 	/* callbacks */
 	ot->exec = remove_driver_button_exec; 
@@ -1002,7 +998,7 @@
 	/* identifiers */
 	ot->name = "Copy Driver";
 	ot->idname = "ANIM_OT_copy_driver_button";
-	ot->description = "Copy Driver\nCopy the driver for the highlighted button";
+	ot->description = "Copy the driver for the highlighted button";
 	
 	/* callbacks */
 	ot->exec = copy_driver_button_exec; 
@@ -1046,7 +1042,7 @@
 	/* identifiers */
 	ot->name = "Paste Driver";
 	ot->idname = "ANIM_OT_paste_driver_button";
-	ot->description = "Paste Driver\nPaste the driver in the copy/paste buffer for the highlighted button";
+	ot->description = "Paste the driver in the copy/paste buffer for the highlighted button";
 	
 	/* callbacks */
 	ot->exec = paste_driver_button_exec; 
