/*
 * This program is free software; you can redistribute it and/or
 * modify it under the terms of the GNU General Public License
 * as published by the Free Software Foundation; either version 2
 * of the License, or (at your option) any later version.
 *
 * This program is distributed in the hope that it will be useful,
 * but WITHOUT ANY WARRANTY; without even the implied warranty of
 * MERCHANTABILITY or FITNESS FOR A PARTICULAR PURPOSE.  See the
 * GNU General Public License for more details.
 *
 * You should have received a copy of the GNU General Public License
 * along with this program; if not, write to the Free Software Foundation,
 * Inc., 51 Franklin Street, Fifth Floor, Boston, MA 02110-1301, USA.
 *
 * The Original Code is Copyright (C) 2009 Blender Foundation, Joshua Leung
 * All rights reserved.
 */

/** \file
 * \ingroup edanimation
 */

#include <stdio.h>
#include <string.h>

#include "MEM_guardedalloc.h"

#include "BLI_blenlib.h"
#include "BLI_utildefines.h"
#include "BLI_string.h"

#include "DNA_anim_types.h"
#include "DNA_object_types.h"
#include "DNA_space_types.h"
#include "DNA_texture_types.h"

#include "BKE_animsys.h"
#include "BKE_fcurve.h"
#include "BKE_context.h"
#include "BKE_report.h"

#include "DEG_depsgraph.h"
#include "DEG_depsgraph_build.h"

#include "ED_keyframing.h"

#include "UI_interface.h"
#include "UI_resources.h"

#include "WM_api.h"
#include "WM_types.h"

#include "RNA_access.h"
#include "RNA_define.h"

#include "anim_intern.h"

/* ************************************************** */
/* Animation Data Validation */

/* Get (or add relevant data to be able to do so) F-Curve from the driver stack,
 * for the given Animation Data block. This assumes that all the destinations are valid.
 *
 * - add: 0 - don't add anything if not found,
 *        1 - add new Driver FCurve (with keyframes for visual tweaking),
 *        2 - add new Driver FCurve (with generator, for script backwards compatibility)
 *        -1 - add new Driver FCurve without driver stuff (for pasting)
 */
FCurve *verify_driver_fcurve(ID *id, const char rna_path[], const int array_index, short add)
{
  AnimData *adt;
  FCurve *fcu;

  /* sanity checks */
  if (ELEM(NULL, id, rna_path))
    return NULL;

  /* init animdata if none available yet */
  adt = BKE_animdata_from_id(id);
  if ((adt == NULL) && (add))
    adt = BKE_animdata_add_id(id);
  if (adt == NULL) {
    /* if still none (as not allowed to add, or ID doesn't have animdata for some reason) */
    return NULL;
  }

  /* try to find f-curve matching for this setting
   * - add if not found and allowed to add one
   * TODO: add auto-grouping support? how this works will need to be resolved
   */
  fcu = list_find_fcurve(&adt->drivers, rna_path, array_index);

  if ((fcu == NULL) && (add)) {
    /* use default settings to make a F-Curve */
    fcu = MEM_callocN(sizeof(FCurve), "FCurve");

    fcu->flag = (FCURVE_VISIBLE | FCURVE_SELECTED);
    fcu->auto_smoothing = FCURVE_SMOOTH_CONT_ACCEL;

    /* store path - make copy, and store that */
    fcu->rna_path = BLI_strdup(rna_path);
    fcu->array_index = array_index;

    /* if add is negative, don't init this data yet, since it will be filled in by the pasted driver */
    if (add > 0) {
      BezTriple *bezt;
      size_t i;

      /* add some new driver data */
      fcu->driver = MEM_callocN(sizeof(ChannelDriver), "ChannelDriver");

      /* F-Modifier or Keyframes? */
      // FIXME: replace these magic numbers with defines
      if (add == 2) {
        /* Python API Backwards compatibility hack:
         * Create FModifier so that old scripts won't break
         * for now before 2.7 series -- (September 4, 2013)
         */
        add_fmodifier(&fcu->modifiers, FMODIFIER_TYPE_GENERATOR, fcu);
      }
      else {
        /* add 2 keyframes so that user has something to work with
         * - These are configured to 0,0 and 1,1 to give a 1-1 mapping
         *   which can be easily tweaked from there.
         */
        insert_vert_fcurve(fcu, 0.0f, 0.0f, BEZT_KEYTYPE_KEYFRAME, INSERTKEY_FAST);
        insert_vert_fcurve(fcu, 1.0f, 1.0f, BEZT_KEYTYPE_KEYFRAME, INSERTKEY_FAST);

        /* configure this curve to extrapolate */
        for (i = 0, bezt = fcu->bezt; (i < fcu->totvert) && bezt; i++, bezt++) {
          bezt->h1 = bezt->h2 = HD_VECT;
        }

        fcu->extend = FCURVE_EXTRAPOLATE_LINEAR;
        calchandles_fcurve(fcu);
      }
    }

    /* just add F-Curve to end of driver list */
    BLI_addtail(&adt->drivers, fcu);
  }

  /* return the F-Curve */
  return fcu;
}

/* ************************************************** */
/* Driver Management API */

/* Helper for ANIM_add_driver_with_target - Adds the actual driver */
static int add_driver_with_target(ReportList *UNUSED(reports),
                                  ID *dst_id,
                                  const char dst_path[],
                                  int dst_index,
                                  ID *src_id,
                                  const char src_path[],
                                  int src_index,
                                  PointerRNA *dst_ptr,
                                  PropertyRNA *dst_prop,
                                  PointerRNA *src_ptr,
                                  PropertyRNA *src_prop,
                                  short flag,
                                  int driver_type)
{
  FCurve *fcu;
  short add_mode = (flag & CREATEDRIVER_WITH_FMODIFIER) ? 2 : 1;
  const char *prop_name = RNA_property_identifier(src_prop);

  /* Create F-Curve with Driver */
  fcu = verify_driver_fcurve(dst_id, dst_path, dst_index, add_mode);

  if (fcu && fcu->driver) {
    ChannelDriver *driver = fcu->driver;
    DriverVar *dvar;

    /* Set the type of the driver */
    driver->type = driver_type;

    /* Set driver expression, so that the driver works out of the box
     *
     * The following checks define a bit of "autodetection magic" we use
     * to ensure that the drivers will behave as expected out of the box
     * when faced with properties with different units.
     */
    /* XXX: if we have N-1 mapping, should we include all those in the expression? */
    if ((RNA_property_unit(dst_prop) == PROP_UNIT_ROTATION) &&
        (RNA_property_unit(src_prop) != PROP_UNIT_ROTATION)) {
      /* Rotation Destination:  normal -> radians,  so convert src to radians
       * (However, if both input and output is a rotation, don't apply such corrections)
       */
      BLI_strncpy(driver->expression, "radians(var)", sizeof(driver->expression));
    }
    else if ((RNA_property_unit(src_prop) == PROP_UNIT_ROTATION) &&
             (RNA_property_unit(dst_prop) != PROP_UNIT_ROTATION)) {
      /* Rotation Source:  radians -> normal,  so convert src to degrees
       * (However, if both input and output is a rotation, don't apply such corrections)
       */
      BLI_strncpy(driver->expression, "degrees(var)", sizeof(driver->expression));
    }
    else {
      /* Just a normal property without any unit problems */
      BLI_strncpy(driver->expression, "var", sizeof(driver->expression));
    }

    /* Create a driver variable for the target
     *   - For transform properties, we want to automatically use "transform channel" instead
     *     (The only issue is with quat rotations vs euler channels...)
     *   - To avoid problems with transform properties depending on the final transform that they
     *     control (thus creating pseudo-cycles - see T48734), we don't use transform channels
     *     when both the source and destinations are in same places.
     */
    dvar = driver_add_new_variable(driver);

    if (ELEM(src_ptr->type, &RNA_Object, &RNA_PoseBone) &&
        (STREQ(prop_name, "location") || STREQ(prop_name, "scale") ||
         STRPREFIX(prop_name, "rotation_")) &&
        (src_ptr->data != dst_ptr->data)) {
      /* Transform Channel */
      DriverTarget *dtar;

      driver_change_variable_type(dvar, DVAR_TYPE_TRANSFORM_CHAN);
      dtar = &dvar->targets[0];

      /* Bone or Object target? */
      dtar->id = src_id;
      dtar->idtype = GS(src_id->name);

      if (src_ptr->type == &RNA_PoseBone) {
        RNA_string_get(src_ptr, "name", dtar->pchan_name);
      }

      /* Transform channel depends on type */
      if (STREQ(prop_name, "location")) {
        if (src_index == 2)
          dtar->transChan = DTAR_TRANSCHAN_LOCZ;
        else if (src_index == 1)
          dtar->transChan = DTAR_TRANSCHAN_LOCY;
        else
          dtar->transChan = DTAR_TRANSCHAN_LOCX;
      }
      else if (STREQ(prop_name, "scale")) {
        if (src_index == 2)
          dtar->transChan = DTAR_TRANSCHAN_SCALEZ;
        else if (src_index == 1)
          dtar->transChan = DTAR_TRANSCHAN_SCALEY;
        else
          dtar->transChan = DTAR_TRANSCHAN_SCALEX;
      }
      else {
        /* XXX: With quaternions and axis-angle, this mapping might not be correct...
         *      But since those have 4 elements instead, there's not much we can do
         */
        if (src_index == 2)
          dtar->transChan = DTAR_TRANSCHAN_ROTZ;
        else if (src_index == 1)
          dtar->transChan = DTAR_TRANSCHAN_ROTY;
        else
          dtar->transChan = DTAR_TRANSCHAN_ROTX;
      }
    }
    else {
      /* Single RNA Property */
      DriverTarget *dtar = &dvar->targets[0];

      /* ID is as-is */
      dtar->id = src_id;
      dtar->idtype = GS(src_id->name);

      /* Need to make a copy of the path (or build one with array index built in) */
      if (RNA_property_array_check(src_prop)) {
        dtar->rna_path = BLI_sprintfN("%s[%d]", src_path, src_index);
      }
      else {
        dtar->rna_path = BLI_strdup(src_path);
      }
    }
  }

  /* set the done status */
  return (fcu != NULL);
}

/* Main Driver Management API calls:
 * Add a new driver for the specified property on the given ID block,
 * and make it be driven by the specified target.
 *
 * This is intended to be used in conjunction with a modal "eyedropper"
 * for picking the variable that is going to be used to drive this one.
 *
 * - flag: eCreateDriverFlags
 * - driver_type: eDriver_Types
 * - mapping_type: eCreateDriver_MappingTypes
 */
int ANIM_add_driver_with_target(ReportList *reports,
                                ID *dst_id,
                                const char dst_path[],
                                int dst_index,
                                ID *src_id,
                                const char src_path[],
                                int src_index,
                                short flag,
                                int driver_type,
                                short mapping_type)
{
  PointerRNA id_ptr, ptr;
  PropertyRNA *prop;

  PointerRNA id_ptr2, ptr2;
  PropertyRNA *prop2;
  int done_tot = 0;

  /* validate pointers first - exit if failure */
  RNA_id_pointer_create(dst_id, &id_ptr);
  if (RNA_path_resolve_property(&id_ptr, dst_path, &ptr, &prop) == false) {
    BKE_reportf(
        reports,
        RPT_ERROR,
        "Could not add driver, as RNA path is invalid for the given ID (ID = %s, path = %s)",
        dst_id->name,
        dst_path);
    return 0;
  }

  RNA_id_pointer_create(src_id, &id_ptr2);
  if ((RNA_path_resolve_property(&id_ptr2, src_path, &ptr2, &prop2) == false) ||
      (mapping_type == CREATEDRIVER_MAPPING_NONE)) {
    /* No target - So, fall back to default method for adding a "simple" driver normally */
    return ANIM_add_driver(
        reports, dst_id, dst_path, dst_index, flag | CREATEDRIVER_WITH_DEFAULT_DVAR, driver_type);
  }

  /* handle curve-property mappings based on mapping_type */
  switch (mapping_type) {
    case CREATEDRIVER_MAPPING_N_N: /* N-N - Try to match as much as possible,
                                    * then use the first one */
    {
      /* Use the shorter of the two (to avoid out of bounds access) */
      int dst_len = (RNA_property_array_check(prop)) ? RNA_property_array_length(&ptr, prop) : 1;
      int src_len = (RNA_property_array_check(prop)) ? RNA_property_array_length(&ptr2, prop2) : 1;

      int len = MIN2(dst_len, src_len);
      int i;

      for (i = 0; i < len; i++) {
        done_tot += add_driver_with_target(reports,
                                           dst_id,
                                           dst_path,
                                           i,
                                           src_id,
                                           src_path,
                                           i,
                                           &ptr,
                                           prop,
                                           &ptr2,
                                           prop2,
                                           flag,
                                           driver_type);
      }
      break;
    }

    case CREATEDRIVER_MAPPING_1_N: /* 1-N - Specified target index for all */
    default: {
      int len = (RNA_property_array_check(prop)) ? RNA_property_array_length(&ptr, prop) : 1;
      int i;

      for (i = 0; i < len; i++) {
        done_tot += add_driver_with_target(reports,
                                           dst_id,
                                           dst_path,
                                           i,
                                           src_id,
                                           src_path,
                                           src_index,
                                           &ptr,
                                           prop,
                                           &ptr2,
                                           prop2,
                                           flag,
                                           driver_type);
      }
      break;
    }

    case CREATEDRIVER_MAPPING_1_1: /* 1-1 - Use the specified index (unless -1) */
    {
      done_tot = add_driver_with_target(reports,
                                        dst_id,
                                        dst_path,
                                        dst_index,
                                        src_id,
                                        src_path,
                                        src_index,
                                        &ptr,
                                        prop,
                                        &ptr2,
                                        prop2,
                                        flag,
                                        driver_type);
      break;
    }
  }

  /* done */
  return done_tot;
}

/* --------------------------------- */

/* Main Driver Management API calls:
 * Add a new driver for the specified property on the given ID block
 */
int ANIM_add_driver(
    ReportList *reports, ID *id, const char rna_path[], int array_index, short flag, int type)
{
  PointerRNA id_ptr, ptr;
  PropertyRNA *prop;
  FCurve *fcu;
  int array_index_max;
  int done_tot = 0;

  /* validate pointer first - exit if failure */
  RNA_id_pointer_create(id, &id_ptr);
  if (RNA_path_resolve_property(&id_ptr, rna_path, &ptr, &prop) == false) {
    BKE_reportf(
        reports,
        RPT_ERROR,
        "Could not add driver, as RNA path is invalid for the given ID (ID = %s, path = %s)",
        id->name,
        rna_path);
    return 0;
  }

  /* key entire array convenience method */
  if (array_index == -1) {
    array_index_max = RNA_property_array_length(&ptr, prop);
    array_index = 0;
  }
  else
    array_index_max = array_index;

  /* maximum index should be greater than the start index */
  if (array_index == array_index_max)
    array_index_max += 1;

  /* will only loop once unless the array index was -1 */
  for (; array_index < array_index_max; array_index++) {
    short add_mode = (flag & CREATEDRIVER_WITH_FMODIFIER) ? 2 : 1;

    /* create F-Curve with Driver */
    fcu = verify_driver_fcurve(id, rna_path, array_index, add_mode);

    if (fcu && fcu->driver) {
      ChannelDriver *driver = fcu->driver;

      /* set the type of the driver */
      driver->type = type;

      /* Creating drivers for buttons will create the driver(s) with type
       * "scripted expression" so that their values won't be lost immediately,
       * so here we copy those values over to the driver's expression
       *
       * If the "default dvar" option (for easier UI setup of drivers) is provided,
       * include "var" in the expressions too, so that the user doesn't have to edit
       * it to get something to happen. It should be fine to just add it to the default
       * value, so that we get both in the expression, even if it's a bit more confusing
       * that way...
       */
      if (type == DRIVER_TYPE_PYTHON) {
        PropertyType proptype = RNA_property_type(prop);
        int array = RNA_property_array_length(&ptr, prop);
        const char *dvar_prefix = (flag & CREATEDRIVER_WITH_DEFAULT_DVAR) ? "var + " : "";
        char *expression = driver->expression;
        int val, maxlen = sizeof(driver->expression);
        float fval;

        if (proptype == PROP_BOOLEAN) {
          if (!array)
            val = RNA_property_boolean_get(&ptr, prop);
          else
            val = RNA_property_boolean_get_index(&ptr, prop, array_index);

          BLI_snprintf(expression, maxlen, "%s%s", dvar_prefix, (val) ? "True" : "False");
        }
        else if (proptype == PROP_INT) {
          if (!array)
            val = RNA_property_int_get(&ptr, prop);
          else
            val = RNA_property_int_get_index(&ptr, prop, array_index);

          BLI_snprintf(expression, maxlen, "%s%d", dvar_prefix, val);
        }
        else if (proptype == PROP_FLOAT) {
          if (!array)
            fval = RNA_property_float_get(&ptr, prop);
          else
            fval = RNA_property_float_get_index(&ptr, prop, array_index);

          BLI_snprintf(expression, maxlen, "%s%.3f", dvar_prefix, fval);
          BLI_str_rstrip_float_zero(expression, '\0');
        }
        else if (flag & CREATEDRIVER_WITH_DEFAULT_DVAR) {
          BLI_strncpy(expression, "var", maxlen);
        }
      }

      /* for easier setup of drivers from UI, a driver variable should be
       * added if flag is set (UI calls only)
       */
      if (flag & CREATEDRIVER_WITH_DEFAULT_DVAR) {
        /* assume that users will mostly want this to be of type "Transform Channel" too,
         * since this allows the easiest setting up of common rig components
         */
        DriverVar *dvar = driver_add_new_variable(driver);
        driver_change_variable_type(dvar, DVAR_TYPE_TRANSFORM_CHAN);
      }
    }

    /* set the done status */
    done_tot += (fcu != NULL);
  }

  /* done */
  return done_tot;
}

/* Main Driver Management API calls:
 * Remove the driver for the specified property on the given ID block (if available)
 */
bool ANIM_remove_driver(ReportList *UNUSED(reports),
                        ID *id,
                        const char rna_path[],
                        int array_index,
                        short UNUSED(flag))
{
  AnimData *adt;
  FCurve *fcu;
  bool success = false;

  /* we don't check the validity of the path here yet, but it should be ok... */
  adt = BKE_animdata_from_id(id);

  if (adt) {
    if (array_index == -1) {
      /* step through all drivers, removing all of those with the same base path */
      FCurve *fcu_iter = adt->drivers.first;

      while ((fcu = iter_step_fcurve(fcu_iter, rna_path)) != NULL) {
        /* store the next fcurve for looping  */
        fcu_iter = fcu->next;

        /* remove F-Curve from driver stack, then free it */
        BLI_remlink(&adt->drivers, fcu);
        free_fcurve(fcu);

        /* done successfully */
        success = true;
      }
    }
    else {
      /* find the matching driver and remove it only
       * Note: here is one of the places where we don't want new F-Curve + Driver added!
       *      so 'add' var must be 0
       */
      fcu = verify_driver_fcurve(id, rna_path, array_index, 0);
      if (fcu) {
        BLI_remlink(&adt->drivers, fcu);
        free_fcurve(fcu);

        success = true;
      }
    }
  }

  return success;
}

/* ************************************************** */
/* Driver Management API - Copy/Paste Drivers */

/* Copy/Paste Buffer for Driver Data... */
static FCurve *channeldriver_copypaste_buf = NULL;

/* This function frees any MEM_calloc'ed copy/paste buffer data */
void ANIM_drivers_copybuf_free(void)
{
  /* free the buffer F-Curve if it exists, as if it were just another F-Curve */
  if (channeldriver_copypaste_buf)
    free_fcurve(channeldriver_copypaste_buf);
  channeldriver_copypaste_buf = NULL;
}

/* Checks if there is a driver in the copy/paste buffer */
bool ANIM_driver_can_paste(void)
{
  return (channeldriver_copypaste_buf != NULL);
}

/* ------------------- */

/* Main Driver Management API calls:
 *  Make a copy of the driver for the specified property on the given ID block
 */
bool ANIM_copy_driver(
    ReportList *reports, ID *id, const char rna_path[], int array_index, short UNUSED(flag))
{
  PointerRNA id_ptr, ptr;
  PropertyRNA *prop;
  FCurve *fcu;

  /* validate pointer first - exit if failure */
  RNA_id_pointer_create(id, &id_ptr);
  if (RNA_path_resolve_property(&id_ptr, rna_path, &ptr, &prop) == false) {
    BKE_reportf(reports,
                RPT_ERROR,
                "Could not find driver to copy, as RNA path is invalid for the given ID (ID = %s, "
                "path = %s)",
                id->name,
                rna_path);
    return 0;
  }

  /* try to get F-Curve with Driver */
  fcu = verify_driver_fcurve(id, rna_path, array_index, 0);

  /* clear copy/paste buffer first (for consistency with other copy/paste buffers) */
  ANIM_drivers_copybuf_free();

  /* copy this to the copy/paste buf if it exists */
  if (fcu && fcu->driver) {
    /* make copies of some info such as the rna_path, then clear this info from the F-Curve temporarily
     * so that we don't end up wasting memory storing the path which won't get used ever...
     */
    char *tmp_path = fcu->rna_path;
    fcu->rna_path = NULL;

    /* make a copy of the F-Curve with */
    channeldriver_copypaste_buf = copy_fcurve(fcu);

    /* restore the path */
    fcu->rna_path = tmp_path;

    /* copied... */
    return 1;
  }

  /* done */
  return 0;
}

/* Main Driver Management API calls:
 * Add a new driver for the specified property on the given ID block or replace an existing one
 * with the driver + driver-curve data from the buffer
 */
bool ANIM_paste_driver(
    ReportList *reports, ID *id, const char rna_path[], int array_index, short UNUSED(flag))
{
  PointerRNA id_ptr, ptr;
  PropertyRNA *prop;
  FCurve *fcu;

  /* validate pointer first - exit if failure */
  RNA_id_pointer_create(id, &id_ptr);
  if (RNA_path_resolve_property(&id_ptr, rna_path, &ptr, &prop) == false) {
    BKE_reportf(
        reports,
        RPT_ERROR,
        "Could not paste driver, as RNA path is invalid for the given ID (ID = %s, path = %s)",
        id->name,
        rna_path);
    return 0;
  }

  /* if the buffer is empty, cannot paste... */
  if (channeldriver_copypaste_buf == NULL) {
    BKE_report(reports, RPT_ERROR, "Paste driver: no driver to paste");
    return 0;
  }

  /* create Driver F-Curve, but without data which will be copied across... */
  fcu = verify_driver_fcurve(id, rna_path, array_index, -1);

  if (fcu) {
    /* copy across the curve data from the buffer curve
     * NOTE: this step needs care to not miss new settings
     */
    /* keyframes/samples */
    fcu->bezt = MEM_dupallocN(channeldriver_copypaste_buf->bezt);
    fcu->fpt = MEM_dupallocN(channeldriver_copypaste_buf->fpt);
    fcu->totvert = channeldriver_copypaste_buf->totvert;

    /* modifiers */
    copy_fmodifiers(&fcu->modifiers, &channeldriver_copypaste_buf->modifiers);

    /* extrapolation mode */
    fcu->extend = channeldriver_copypaste_buf->extend;

    /* the 'juicy' stuff - the driver */
    fcu->driver = fcurve_copy_driver(channeldriver_copypaste_buf->driver);
  }

  /* done */
  return (fcu != NULL);
}

/* ************************************************** */
/* Driver Management API - Copy/Paste Driver Variables */

/* Copy/Paste Buffer for Driver Variables... */
static ListBase driver_vars_copybuf = {NULL, NULL};

/* This function frees any MEM_calloc'ed copy/paste buffer data */
void ANIM_driver_vars_copybuf_free(void)
{
  /* Free the driver variables kept in the buffer */
  if (driver_vars_copybuf.first) {
    DriverVar *dvar, *dvarn;

    /* Free variables (and any data they use) */
    for (dvar = driver_vars_copybuf.first; dvar; dvar = dvarn) {
      dvarn = dvar->next;
      driver_free_variable(&driver_vars_copybuf, dvar);
    }
  }

  BLI_listbase_clear(&driver_vars_copybuf);
}

/* Checks if there are driver variables in the copy/paste buffer */
bool ANIM_driver_vars_can_paste(void)
{
  return (BLI_listbase_is_empty(&driver_vars_copybuf) == false);
}

/* -------------------------------------------------- */

/* Copy the given driver's variables to the buffer */
bool ANIM_driver_vars_copy(ReportList *reports, FCurve *fcu)
{
  /* sanity checks */
  if (ELEM(NULL, fcu, fcu->driver)) {
    BKE_report(reports, RPT_ERROR, "No driver to copy variables from");
    return false;
  }

  if (BLI_listbase_is_empty(&fcu->driver->variables)) {
    BKE_report(reports, RPT_ERROR, "Driver has no variables to copy");
    return false;
  }

  /* clear buffer */
  ANIM_driver_vars_copybuf_free();

  /* copy over the variables */
  driver_variables_copy(&driver_vars_copybuf, &fcu->driver->variables);

  return (BLI_listbase_is_empty(&driver_vars_copybuf) == false);
}

/* Paste the variables in the buffer to the given FCurve */
bool ANIM_driver_vars_paste(ReportList *reports, FCurve *fcu, bool replace)
{
  ChannelDriver *driver = (fcu) ? fcu->driver : NULL;
  ListBase tmp_list = {NULL, NULL};

  /* sanity checks */
  if (BLI_listbase_is_empty(&driver_vars_copybuf)) {
    BKE_report(reports, RPT_ERROR, "No driver variables in clipboard to paste");
    return false;
  }

  if (ELEM(NULL, fcu, fcu->driver)) {
    BKE_report(reports, RPT_ERROR, "Cannot paste driver variables without a driver");
    return false;
  }

  /* 1) Make a new copy of the variables in the buffer - these will get pasted later... */
  driver_variables_copy(&tmp_list, &driver_vars_copybuf);

  /* 2) Prepare destination array */
  if (replace) {
    DriverVar *dvar, *dvarn;

    /* Free all existing vars first - We aren't retaining anything */
    for (dvar = driver->variables.first; dvar; dvar = dvarn) {
      dvarn = dvar->next;
      driver_free_variable_ex(driver, dvar);
    }

    BLI_listbase_clear(&driver->variables);
  }

  /* 3) Add new vars */
  if (driver->variables.last) {
    DriverVar *last = driver->variables.last;
    DriverVar *first = tmp_list.first;

    last->next = first;
    first->prev = last;

    driver->variables.last = tmp_list.last;
  }
  else {
    driver->variables.first = tmp_list.first;
    driver->variables.last = tmp_list.last;
  }

  /* since driver variables are cached, the expression needs re-compiling too */
  BKE_driver_invalidate_expression(driver, false, true);

  return true;
}

/* ************************************************** */
/* UI-Button Interface */

/* Add Driver - Enum Defines ------------------------- */

/* Mapping Types enum for operators */
/* NOTE: Used by ANIM_OT_driver_button_add and UI_OT_eyedropper_driver */
// XXX: These names need reviewing
EnumPropertyItem prop_driver_create_mapping_types[] = {
<<<<<<< HEAD
	{CREATEDRIVER_MAPPING_1_N, "SINGLE_MANY", ICON_UI, "All from Target",
	 "Drive all components of this property using the target picked"},
	{CREATEDRIVER_MAPPING_1_1, "DIRECT", 0, "Single from Target",
	 "Drive this component of this property using the target picked"},

	{CREATEDRIVER_MAPPING_N_N, "MATCH", ICON_COLOR, "Match Indices",
	 "Create drivers for each pair of corresponding elements"},

	{CREATEDRIVER_MAPPING_NONE_ALL, "NONE_ALL", ICON_HAND, "Manually Create Later",
	 "Create drivers for all properties without assigning any targets yet"},
	{CREATEDRIVER_MAPPING_NONE,     "NONE_SINGLE", 0, "Manually Create Later (Single)",
	 "Create driver for this property only and without assigning any targets yet"},
	{0, NULL, 0, NULL, NULL},
=======
    {CREATEDRIVER_MAPPING_1_N,
     "SINGLE_MANY",
     0,
     "All from Target",
     "Drive all components of this property using the target picked"},
    {CREATEDRIVER_MAPPING_1_1,
     "DIRECT",
     0,
     "Single from Target",
     "Drive this component of this property using the target picked"},

    {CREATEDRIVER_MAPPING_N_N,
     "MATCH",
     ICON_COLOR,
     "Match Indices",
     "Create drivers for each pair of corresponding elements"},

    {CREATEDRIVER_MAPPING_NONE_ALL,
     "NONE_ALL",
     ICON_HAND,
     "Manually Create Later",
     "Create drivers for all properties without assigning any targets yet"},
    {CREATEDRIVER_MAPPING_NONE,
     "NONE_SINGLE",
     0,
     "Manually Create Later (Single)",
     "Create driver for this property only and without assigning any targets yet"},
    {0, NULL, 0, NULL, NULL},
>>>>>>> d301d80d
};

/* Filtering callback for driver mapping types enum */
static const EnumPropertyItem *driver_mapping_type_itemsf(bContext *C,
                                                          PointerRNA *UNUSED(owner_ptr),
                                                          PropertyRNA *UNUSED(owner_prop),
                                                          bool *r_free)
{
  EnumPropertyItem *input = prop_driver_create_mapping_types;
  EnumPropertyItem *item = NULL;

  PointerRNA ptr = {{NULL}};
  PropertyRNA *prop = NULL;
  int index;

  int totitem = 0;

  if (!C) /* needed for docs */
    return prop_driver_create_mapping_types;

  UI_context_active_but_prop_get(C, &ptr, &prop, &index);

  if (ptr.id.data && ptr.data && prop && RNA_property_animateable(&ptr, prop)) {
    const bool is_array = RNA_property_array_check(prop);

    while (input->identifier) {
      if (ELEM(input->value, CREATEDRIVER_MAPPING_1_1, CREATEDRIVER_MAPPING_NONE) || (is_array)) {
        RNA_enum_item_add(&item, &totitem, input);
      }
      input++;
    }
  }
  else {
    /* We need at least this one! */
    RNA_enum_items_add_value(&item, &totitem, input, CREATEDRIVER_MAPPING_NONE);
  }

  RNA_enum_item_end(&item, &totitem);

  *r_free = true;
  return item;
}

/* Add Driver (With Menu) Button Operator ------------------------ */

static bool add_driver_button_poll(bContext *C)
{
  PointerRNA ptr = {{NULL}};
  PropertyRNA *prop = NULL;
  int index;
  bool driven, special;

  /* this operator can only run if there's a property button active, and it can be animated */
  UI_context_active_but_prop_get(C, &ptr, &prop, &index);

  if (!(ptr.id.data && ptr.data && prop)) {
    return false;
  }
  if (!RNA_property_animateable(&ptr, prop)) {
    return false;
  }

  /* Don't do anything if there is an fcurve for animation without a driver. */
  FCurve *fcu = rna_get_fcurve_context_ui(C, &ptr, prop, index, NULL, NULL, &driven, &special);
  return (fcu == NULL || fcu->driver);
}

/* Wrapper for creating a driver without knowing what the targets will be yet (i.e. "manual/add later") */
static int add_driver_button_none(bContext *C, wmOperator *op, short mapping_type)
{
  PointerRNA ptr = {{NULL}};
  PropertyRNA *prop = NULL;
  int index;
  int success = 0;

  UI_context_active_but_prop_get(C, &ptr, &prop, &index);

  if (mapping_type == CREATEDRIVER_MAPPING_NONE_ALL)
    index = -1;

  if (ptr.id.data && ptr.data && prop && RNA_property_animateable(&ptr, prop)) {
    char *path = BKE_animdata_driver_path_hack(C, &ptr, prop, NULL);
    short flags = CREATEDRIVER_WITH_DEFAULT_DVAR;

    if (path) {
      success += ANIM_add_driver(op->reports, ptr.id.data, path, index, flags, DRIVER_TYPE_PYTHON);
      MEM_freeN(path);
    }
  }

  if (success) {
    /* send updates */
    UI_context_update_anim_flag(C);
    DEG_relations_tag_update(CTX_data_main(C));
    WM_event_add_notifier(C, NC_ANIMATION | ND_FCURVES_ORDER, NULL);  // XXX

    return OPERATOR_FINISHED;
  }
  else {
    return OPERATOR_CANCELLED;
  }
}

static int add_driver_button_menu_exec(bContext *C, wmOperator *op)
{
  short mapping_type = RNA_enum_get(op->ptr, "mapping_type");
  if (ELEM(mapping_type, CREATEDRIVER_MAPPING_NONE, CREATEDRIVER_MAPPING_NONE_ALL)) {
    /* Just create driver with no targets */
    return add_driver_button_none(C, op, mapping_type);
  }
  else {
    /* Create Driver using Eyedropper */
    wmOperatorType *ot = WM_operatortype_find("UI_OT_eyedropper_driver", true);

    /* XXX: We assume that it's fine to use the same set of properties, since they're actually the same... */
    WM_operator_name_call_ptr(C, ot, WM_OP_INVOKE_DEFAULT, op->ptr);

    return OPERATOR_FINISHED;
  }
}

/* Show menu or create drivers */
static int add_driver_button_menu_invoke(bContext *C, wmOperator *op, const wmEvent *UNUSED(event))
{
  PropertyRNA *prop;

  if ((prop = RNA_struct_find_property(op->ptr, "mapping_type")) &&
      RNA_property_is_set(op->ptr, prop)) {
    /* Mapping Type is Set - Directly go into creating drivers */
    return add_driver_button_menu_exec(C, op);
  }
  else {
    /* Show menu */
    // TODO: This should get filtered by the enum filter
    /* important to execute in the region we're currently in */
    return WM_menu_invoke_ex(C, op, WM_OP_INVOKE_DEFAULT);
  }
}

static void UNUSED_FUNCTION(ANIM_OT_driver_button_add_menu)(wmOperatorType *ot)
{
<<<<<<< HEAD
	/* identifiers */
	ot->name = "Add Driver Menu";
	ot->idname = "ANIM_OT_driver_button_add_menu";
	ot->description = "Add Driver\nAdd driver(s) for the property(s) represented by the highlighted button";

	/* callbacks */
	ot->invoke = add_driver_button_menu_invoke;
	ot->exec = add_driver_button_menu_exec;
	ot->poll = add_driver_button_poll;

	/* flags */
	ot->flag = OPTYPE_UNDO | OPTYPE_INTERNAL;

	/* properties */
	ot->prop = RNA_def_enum(ot->srna, "mapping_type", prop_driver_create_mapping_types, 0,
	                        "Mapping Type", "Method used to match target and driven properties");
	RNA_def_enum_funcs(ot->prop, driver_mapping_type_itemsf);
=======
  /* identifiers */
  ot->name = "Add Driver Menu";
  ot->idname = "ANIM_OT_driver_button_add_menu";
  ot->description = "Add driver(s) for the property(s) represented by the highlighted button";

  /* callbacks */
  ot->invoke = add_driver_button_menu_invoke;
  ot->exec = add_driver_button_menu_exec;
  ot->poll = add_driver_button_poll;

  /* flags */
  ot->flag = OPTYPE_UNDO | OPTYPE_INTERNAL;

  /* properties */
  ot->prop = RNA_def_enum(ot->srna,
                          "mapping_type",
                          prop_driver_create_mapping_types,
                          0,
                          "Mapping Type",
                          "Method used to match target and driven properties");
  RNA_def_enum_funcs(ot->prop, driver_mapping_type_itemsf);
>>>>>>> d301d80d
}

/* Add Driver Button Operator ------------------------ */

static int add_driver_button_invoke(bContext *C, wmOperator *op, const wmEvent *UNUSED(event))
{
  PointerRNA ptr = {{NULL}};
  PropertyRNA *prop = NULL;
  int index;

  /* try to find driver using property retrieved from UI */
  UI_context_active_but_prop_get(C, &ptr, &prop, &index);

  if (ptr.id.data && ptr.data && prop && RNA_property_animateable(&ptr, prop)) {
    /* 1) Create a new "empty" driver for this property */
    char *path = BKE_animdata_driver_path_hack(C, &ptr, prop, NULL);
    short flags = CREATEDRIVER_WITH_DEFAULT_DVAR;
    short success = 0;

    if (path) {
      success += ANIM_add_driver(op->reports, ptr.id.data, path, index, flags, DRIVER_TYPE_PYTHON);
      MEM_freeN(path);
    }

    if (success) {
      /* send updates */
      UI_context_update_anim_flag(C);
      DEG_id_tag_update(ptr.id.data, ID_RECALC_COPY_ON_WRITE);
      DEG_relations_tag_update(CTX_data_main(C));
      WM_event_add_notifier(C, NC_ANIMATION | ND_FCURVES_ORDER, NULL);
    }

    /* 2) Show editing panel for setting up this driver */
    /* TODO: Use a different one from the editing popever, so we can have the single/all toggle? */
    UI_popover_panel_invoke(C, "GRAPH_PT_drivers_popover", true, op->reports);
  }

  return OPERATOR_INTERFACE;
}

void ANIM_OT_driver_button_add(wmOperatorType *ot)
{
  /* identifiers */
  ot->name = "Add Driver";
  ot->idname = "ANIM_OT_driver_button_add";
  ot->description = "Add driver for the property under the cursor";

  /* callbacks */
  /* NOTE: No exec, as we need all these to use the current context info */
  ot->invoke = add_driver_button_invoke;
  ot->poll = add_driver_button_poll;

  /* flags */
  ot->flag = OPTYPE_UNDO | OPTYPE_INTERNAL;
}

/* Remove Driver Button Operator ------------------------ */

static int remove_driver_button_exec(bContext *C, wmOperator *op)
{
  PointerRNA ptr = {{NULL}};
  PropertyRNA *prop = NULL;
  short success = 0;
  int index;
  const bool all = RNA_boolean_get(op->ptr, "all");

  /* try to find driver using property retrieved from UI */
  UI_context_active_but_prop_get(C, &ptr, &prop, &index);

  if (all)
    index = -1;

  if (ptr.id.data && ptr.data && prop) {
    char *path = BKE_animdata_driver_path_hack(C, &ptr, prop, NULL);

    if (path) {
      success = ANIM_remove_driver(op->reports, ptr.id.data, path, index, 0);

      MEM_freeN(path);
    }
  }

  if (success) {
    /* send updates */
    UI_context_update_anim_flag(C);
    DEG_relations_tag_update(CTX_data_main(C));
    WM_event_add_notifier(C, NC_ANIMATION | ND_FCURVES_ORDER, NULL);  // XXX
  }

  return (success) ? OPERATOR_FINISHED : OPERATOR_CANCELLED;
}

void ANIM_OT_driver_button_remove(wmOperatorType *ot)
{
<<<<<<< HEAD
	/* identifiers */
	ot->name = "Remove Driver";
	ot->idname = "ANIM_OT_driver_button_remove";
	ot->description = "Remove Driver\nRemove the driver(s) for the property(s) connected represented by the highlighted button";
=======
  /* identifiers */
  ot->name = "Remove Driver";
  ot->idname = "ANIM_OT_driver_button_remove";
  ot->description =
      "Remove the driver(s) for the property(s) connected represented by the highlighted button";
>>>>>>> d301d80d

  /* callbacks */
  ot->exec = remove_driver_button_exec;
  //op->poll = ??? // TODO: need to have some driver to be able to do this...

  /* flags */
  ot->flag = OPTYPE_UNDO | OPTYPE_INTERNAL;

  /* properties */
  RNA_def_boolean(ot->srna, "all", 1, "All", "Delete drivers for all elements of the array");
}

/* Edit Driver Button Operator ------------------------ */

static int edit_driver_button_exec(bContext *C, wmOperator *op)
{
  PointerRNA ptr = {{NULL}};
  PropertyRNA *prop = NULL;
  int index;

  /* try to find driver using property retrieved from UI */
  UI_context_active_but_prop_get(C, &ptr, &prop, &index);

  if (ptr.id.data && ptr.data && prop) {
    UI_popover_panel_invoke(C, "GRAPH_PT_drivers_popover", true, op->reports);
  }

  return OPERATOR_INTERFACE;
}

void ANIM_OT_driver_button_edit(wmOperatorType *ot)
{
  /* identifiers */
  ot->name = "Edit Driver";
  ot->idname = "ANIM_OT_driver_button_edit";
  ot->description =
      "Edit the drivers for the property connected represented by the highlighted button";

  /* callbacks */
  ot->exec = edit_driver_button_exec;
  //op->poll = ??? // TODO: need to have some driver to be able to do this...

  /* flags */
  ot->flag = OPTYPE_UNDO | OPTYPE_INTERNAL;
}

/* Copy Driver Button Operator ------------------------ */

static int copy_driver_button_exec(bContext *C, wmOperator *op)
{
  PointerRNA ptr = {{NULL}};
  PropertyRNA *prop = NULL;
  short success = 0;
  int index;

  /* try to create driver using property retrieved from UI */
  UI_context_active_but_prop_get(C, &ptr, &prop, &index);

  if (ptr.id.data && ptr.data && prop && RNA_property_animateable(&ptr, prop)) {
    char *path = BKE_animdata_driver_path_hack(C, &ptr, prop, NULL);

    if (path) {
      /* only copy the driver for the button that this was involved for */
      success = ANIM_copy_driver(op->reports, ptr.id.data, path, index, 0);

      UI_context_update_anim_flag(C);

      MEM_freeN(path);
    }
  }

  /* since we're just copying, we don't really need to do anything else...*/
  return (success) ? OPERATOR_FINISHED : OPERATOR_CANCELLED;
}

void ANIM_OT_copy_driver_button(wmOperatorType *ot)
{
<<<<<<< HEAD
	/* identifiers */
	ot->name = "Copy Driver";
	ot->idname = "ANIM_OT_copy_driver_button";
	ot->description = "Copy Driver\nCopy the driver for the highlighted button";
=======
  /* identifiers */
  ot->name = "Copy Driver";
  ot->idname = "ANIM_OT_copy_driver_button";
  ot->description = "Copy the driver for the highlighted button";
>>>>>>> d301d80d

  /* callbacks */
  ot->exec = copy_driver_button_exec;
  //op->poll = ??? // TODO: need to have some driver to be able to do this...

  /* flags */
  ot->flag = OPTYPE_UNDO | OPTYPE_INTERNAL;
}

/* Paste Driver Button Operator ------------------------ */

static int paste_driver_button_exec(bContext *C, wmOperator *op)
{
  PointerRNA ptr = {{NULL}};
  PropertyRNA *prop = NULL;
  short success = 0;
  int index;

  /* try to create driver using property retrieved from UI */
  UI_context_active_but_prop_get(C, &ptr, &prop, &index);

  if (ptr.id.data && ptr.data && prop && RNA_property_animateable(&ptr, prop)) {
    char *path = BKE_animdata_driver_path_hack(C, &ptr, prop, NULL);

    if (path) {
      /* only copy the driver for the button that this was involved for */
      success = ANIM_paste_driver(op->reports, ptr.id.data, path, index, 0);

      UI_context_update_anim_flag(C);

      DEG_relations_tag_update(CTX_data_main(C));
      DEG_id_tag_update(ptr.id.data, ID_RECALC_TRANSFORM | ID_RECALC_GEOMETRY);

      WM_event_add_notifier(C, NC_ANIMATION | ND_KEYFRAME_PROP, NULL);  // XXX

      MEM_freeN(path);
    }
  }

  /* since we're just copying, we don't really need to do anything else...*/
  return (success) ? OPERATOR_FINISHED : OPERATOR_CANCELLED;
}

void ANIM_OT_paste_driver_button(wmOperatorType *ot)
{
<<<<<<< HEAD
	/* identifiers */
	ot->name = "Paste Driver";
	ot->idname = "ANIM_OT_paste_driver_button";
	ot->description = "Paste Driver\nPaste the driver in the copy/paste buffer for the highlighted button";
=======
  /* identifiers */
  ot->name = "Paste Driver";
  ot->idname = "ANIM_OT_paste_driver_button";
  ot->description = "Paste the driver in the copy/paste buffer for the highlighted button";
>>>>>>> d301d80d

  /* callbacks */
  ot->exec = paste_driver_button_exec;
  //op->poll = ??? // TODO: need to have some driver to be able to do this...

  /* flags */
  ot->flag = OPTYPE_UNDO | OPTYPE_INTERNAL;
}

/* ************************************************** */<|MERGE_RESOLUTION|>--- conflicted
+++ resolved
@@ -821,24 +821,9 @@
 /* NOTE: Used by ANIM_OT_driver_button_add and UI_OT_eyedropper_driver */
 // XXX: These names need reviewing
 EnumPropertyItem prop_driver_create_mapping_types[] = {
-<<<<<<< HEAD
-	{CREATEDRIVER_MAPPING_1_N, "SINGLE_MANY", ICON_UI, "All from Target",
-	 "Drive all components of this property using the target picked"},
-	{CREATEDRIVER_MAPPING_1_1, "DIRECT", 0, "Single from Target",
-	 "Drive this component of this property using the target picked"},
-
-	{CREATEDRIVER_MAPPING_N_N, "MATCH", ICON_COLOR, "Match Indices",
-	 "Create drivers for each pair of corresponding elements"},
-
-	{CREATEDRIVER_MAPPING_NONE_ALL, "NONE_ALL", ICON_HAND, "Manually Create Later",
-	 "Create drivers for all properties without assigning any targets yet"},
-	{CREATEDRIVER_MAPPING_NONE,     "NONE_SINGLE", 0, "Manually Create Later (Single)",
-	 "Create driver for this property only and without assigning any targets yet"},
-	{0, NULL, 0, NULL, NULL},
-=======
     {CREATEDRIVER_MAPPING_1_N,
      "SINGLE_MANY",
-     0,
+     ICON_UI,
      "All from Target",
      "Drive all components of this property using the target picked"},
     {CREATEDRIVER_MAPPING_1_1,
@@ -864,7 +849,6 @@
      "Manually Create Later (Single)",
      "Create driver for this property only and without assigning any targets yet"},
     {0, NULL, 0, NULL, NULL},
->>>>>>> d301d80d
 };
 
 /* Filtering callback for driver mapping types enum */
@@ -1006,29 +990,11 @@
 
 static void UNUSED_FUNCTION(ANIM_OT_driver_button_add_menu)(wmOperatorType *ot)
 {
-<<<<<<< HEAD
-	/* identifiers */
-	ot->name = "Add Driver Menu";
-	ot->idname = "ANIM_OT_driver_button_add_menu";
-	ot->description = "Add Driver\nAdd driver(s) for the property(s) represented by the highlighted button";
-
-	/* callbacks */
-	ot->invoke = add_driver_button_menu_invoke;
-	ot->exec = add_driver_button_menu_exec;
-	ot->poll = add_driver_button_poll;
-
-	/* flags */
-	ot->flag = OPTYPE_UNDO | OPTYPE_INTERNAL;
-
-	/* properties */
-	ot->prop = RNA_def_enum(ot->srna, "mapping_type", prop_driver_create_mapping_types, 0,
-	                        "Mapping Type", "Method used to match target and driven properties");
-	RNA_def_enum_funcs(ot->prop, driver_mapping_type_itemsf);
-=======
   /* identifiers */
   ot->name = "Add Driver Menu";
   ot->idname = "ANIM_OT_driver_button_add_menu";
-  ot->description = "Add driver(s) for the property(s) represented by the highlighted button";
+  ot->description =
+      "Add Driver\nAdd driver(s) for the property(s) represented by the highlighted button";
 
   /* callbacks */
   ot->invoke = add_driver_button_menu_invoke;
@@ -1046,7 +1012,6 @@
                           "Mapping Type",
                           "Method used to match target and driven properties");
   RNA_def_enum_funcs(ot->prop, driver_mapping_type_itemsf);
->>>>>>> d301d80d
 }
 
 /* Add Driver Button Operator ------------------------ */
@@ -1141,18 +1106,12 @@
 
 void ANIM_OT_driver_button_remove(wmOperatorType *ot)
 {
-<<<<<<< HEAD
-	/* identifiers */
-	ot->name = "Remove Driver";
-	ot->idname = "ANIM_OT_driver_button_remove";
-	ot->description = "Remove Driver\nRemove the driver(s) for the property(s) connected represented by the highlighted button";
-=======
   /* identifiers */
   ot->name = "Remove Driver";
   ot->idname = "ANIM_OT_driver_button_remove";
   ot->description =
-      "Remove the driver(s) for the property(s) connected represented by the highlighted button";
->>>>>>> d301d80d
+      "Remove Driver\nRemove the driver(s) for the property(s) connected represented by the "
+      "highlighted button";
 
   /* callbacks */
   ot->exec = remove_driver_button_exec;
@@ -1230,17 +1189,10 @@
 
 void ANIM_OT_copy_driver_button(wmOperatorType *ot)
 {
-<<<<<<< HEAD
-	/* identifiers */
-	ot->name = "Copy Driver";
-	ot->idname = "ANIM_OT_copy_driver_button";
-	ot->description = "Copy Driver\nCopy the driver for the highlighted button";
-=======
   /* identifiers */
   ot->name = "Copy Driver";
   ot->idname = "ANIM_OT_copy_driver_button";
-  ot->description = "Copy the driver for the highlighted button";
->>>>>>> d301d80d
+  ot->description = "Copy Driver\nCopy the driver for the highlighted button";
 
   /* callbacks */
   ot->exec = copy_driver_button_exec;
@@ -1286,17 +1238,11 @@
 
 void ANIM_OT_paste_driver_button(wmOperatorType *ot)
 {
-<<<<<<< HEAD
-	/* identifiers */
-	ot->name = "Paste Driver";
-	ot->idname = "ANIM_OT_paste_driver_button";
-	ot->description = "Paste Driver\nPaste the driver in the copy/paste buffer for the highlighted button";
-=======
   /* identifiers */
   ot->name = "Paste Driver";
   ot->idname = "ANIM_OT_paste_driver_button";
-  ot->description = "Paste the driver in the copy/paste buffer for the highlighted button";
->>>>>>> d301d80d
+  ot->description =
+      "Paste Driver\nPaste the driver in the copy/paste buffer for the highlighted button";
 
   /* callbacks */
   ot->exec = paste_driver_button_exec;
