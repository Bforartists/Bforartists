--- conflicted
+++ resolved
@@ -1238,7 +1238,8 @@
         const std::optional<blender::StringRefNull> group = default_channel_group_for_path(
             &ptr, identifier);
 
-<<<<<<< HEAD
+        ANIM_deselect_keys_in_animation_editors(C);
+
 // BFA - Old version
 //        /*bfa - if (all) put on top*/
 //        if (all) {
@@ -1290,10 +1291,6 @@
          * exclude ptr.data from selected objects/bones
          * to make sure delete/insert_frame is not called twice on same object/bone.
          */
-=======
-        ANIM_deselect_keys_in_animation_editors(C);
-
->>>>>>> a5381b5d
         /* NOTE: `index == -1` is a magic number, meaning either "operate on all
          * elements" or "not an array property". */
         const std::optional<int> array_index = (all || index < 0) ? std::nullopt :
