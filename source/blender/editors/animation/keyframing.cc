--- conflicted
+++ resolved
@@ -940,7 +940,6 @@
       changed |= (blender::animrig::insert_keyframe(bmain,
                                                     reports,
                                                     link->ptr.owner_id,
-                                                    NULL,
                                                     group,
                                                     path->c_str(),
                                                     index,
@@ -988,7 +987,6 @@
     if (blender::animrig::insert_keyframe(bmain,
                                           reports,
                                           link->ptr.owner_id,
-                                          NULL,
                                           group,
                                           prop_path,
                                           index,
@@ -1134,7 +1132,6 @@
           }
         }
 
-<<<<<<< HEAD
         /* bfa - NOTE: this has to be called anyways for UI button's object
          * as it is possible to show property for non selected object,
          * to make sure delete/insert_frame is not called twice on same object/bone,
@@ -1143,29 +1140,12 @@
         changed |= (blender::animrig::insert_keyframe(bmain,
                                                       op->reports,
                                                       ptr.owner_id,
-                                                      nullptr,
                                                       group,
                                                       path->c_str(),
                                                       index,
                                                       &anim_eval_context,
                                                       eBezTriple_KeyframeType(ts->keyframe_type),
                                                       flag) != 0);
-=======
-        if (all) {
-          /* -1 indicates operating on the entire array (or the property itself otherwise) */
-          index = -1;
-        }
-
-        changed = (blender::animrig::insert_keyframe(bmain,
-                                                     op->reports,
-                                                     ptr.owner_id,
-                                                     group,
-                                                     path->c_str(),
-                                                     index,
-                                                     &anim_eval_context,
-                                                     eBezTriple_KeyframeType(ts->keyframe_type),
-                                                     flag) != 0);
->>>>>>> 3805974b
       }
       else {
         BKE_report(op->reports,
