/* SPDX-FileCopyrightText: 2009 Blender Authors, Joshua Leung. All rights reserved.
 *
 * SPDX-License-Identifier: GPL-2.0-or-later */

/** \file
 * \ingroup edanimation
 */

#include <cstddef>
#include <cstdio>

#include <fmt/format.h>

#include "MEM_guardedalloc.h"

#include "BLI_blenlib.h"

#include "BLT_translation.hh"

#include "DNA_ID.h"
#include "DNA_action_types.h"
#include "DNA_anim_types.h"
#include "DNA_armature_types.h"
#include "DNA_object_types.h"
#include "DNA_scene_types.h"

#include "BKE_action.h"
#include "BKE_anim_data.hh"
#include "BKE_animsys.h"
#include "BKE_armature.hh"
#include "BKE_context.hh"
#include "BKE_fcurve.hh"
#include "BKE_global.hh"
#include "BKE_idtype.hh"
#include "BKE_lib_id.hh"
#include "BKE_nla.h"
#include "BKE_report.hh"
#include "BKE_scene.hh"

#include "DEG_depsgraph.hh"

#include "ED_keyframing.hh"
#include "ED_object.hh"
#include "ED_screen.hh"

#include "ANIM_animdata.hh"
#include "ANIM_bone_collections.hh"
#include "ANIM_driver.hh"
#include "ANIM_fcurve.hh"
#include "ANIM_keyframing.hh"
#include "ANIM_keyingsets.hh"
#include "ANIM_rna.hh"

#include "UI_interface.hh"
#include "UI_resources.hh"

#include "WM_api.hh"
#include "WM_types.hh"

#include "RNA_access.hh"
#include "RNA_define.hh"
#include "RNA_enum_types.hh"
#include "RNA_path.hh"
#include "RNA_prototypes.h"

#include "anim_intern.hh"

static KeyingSet *keyingset_get_from_op_with_error(wmOperator *op,
                                                   PropertyRNA *prop,
                                                   Scene *scene);

static int delete_key_using_keying_set(bContext *C, wmOperator *op, KeyingSet *ks);

/* ******************************************* */
/* Animation Data Validation */

void update_autoflags_fcurve(FCurve *fcu, bContext *C, ReportList *reports, PointerRNA *ptr)
{
  PointerRNA tmp_ptr;
  PropertyRNA *prop;
  int old_flag = fcu->flag;

  if ((ptr->owner_id == nullptr) && (ptr->data == nullptr)) {
    BKE_report(reports, RPT_ERROR, "No RNA pointer available to retrieve values for this F-curve");
    return;
  }

  /* try to get property we should be affecting */
  if (RNA_path_resolve_property(ptr, fcu->rna_path, &tmp_ptr, &prop) == false) {
    /* property not found... */
    const char *idname = (ptr->owner_id) ? ptr->owner_id->name : RPT_("<No ID pointer>");

    BKE_reportf(reports,
                RPT_ERROR,
                "Could not update flags for this F-curve, as RNA path is invalid for the given ID "
                "(ID = %s, path = %s)",
                idname,
                fcu->rna_path);
    return;
  }

  /* update F-Curve flags */
  blender::animrig::update_autoflags_fcurve_direct(fcu, prop);

  if (old_flag != fcu->flag) {
    /* Same as if keyframes had been changed */
    WM_event_add_notifier(C, NC_ANIMATION | ND_KEYFRAME | NA_EDITED, nullptr);
  }
}

/* ------------------------- Insert Key API ------------------------- */

void ED_keyframes_add(FCurve *fcu, int num_keys_to_add)
{
  BLI_assert_msg(num_keys_to_add >= 0, "cannot remove keyframes with this function");

  if (num_keys_to_add == 0) {
    return;
  }

  fcu->bezt = static_cast<BezTriple *>(
      MEM_recallocN(fcu->bezt, sizeof(BezTriple) * (fcu->totvert + num_keys_to_add)));
  BezTriple *bezt = fcu->bezt + fcu->totvert; /* Pointer to the first new one. '*/

  fcu->totvert += num_keys_to_add;

  /* Iterate over the new keys to update their settings. */
  while (num_keys_to_add--) {
    /* Defaults, ignoring user-preference gives predictable results for API. */
    bezt->f1 = bezt->f2 = bezt->f3 = SELECT;
    bezt->ipo = BEZT_IPO_BEZ;
    bezt->h1 = bezt->h2 = HD_AUTO_ANIM;
    bezt++;
  }
}

/* ******************************************* */
/* KEYFRAME MODIFICATION */

/* mode for commonkey_modifykey */
enum {
  COMMONKEY_MODE_INSERT = 0,
  COMMONKEY_MODE_DELETE,
} /*eCommonModifyKey_Modes*/;

/**
 * Polling callback for use with `ANIM_*_keyframe()` operators
 * This is based on the standard ED_operator_areaactive callback,
 * except that it does special checks for a few space-types too.
 */
static bool modify_key_op_poll(bContext *C)
{
  ScrArea *area = CTX_wm_area(C);
  Scene *scene = CTX_data_scene(C);

  /* if no area or active scene */
  if (ELEM(nullptr, area, scene)) {
    return false;
  }

  /* should be fine */
  return true;
}

/* Insert Key Operator ------------------------ */

static int insert_key_with_keyingset(bContext *C, wmOperator *op, KeyingSet *ks)
{
  Scene *scene = CTX_data_scene(C);
  Object *obedit = CTX_data_edit_object(C);
  bool ob_edit_mode = false;

  const float cfra = BKE_scene_frame_get(scene);
  const bool confirm = op->flag & OP_IS_INVOKE;
  /* exit the edit mode to make sure that those object data properties that have been
   * updated since the last switching to the edit mode will be keyframed correctly
   */
  if (obedit && ANIM_keyingset_find_id(ks, (ID *)obedit->data)) {
    blender::ed::object::mode_set(C, OB_MODE_OBJECT);
    ob_edit_mode = true;
  }

  /* try to insert keyframes for the channels specified by KeyingSet */
  const int num_channels = ANIM_apply_keyingset(
      C, nullptr, ks, blender::animrig::ModifyKeyMode::INSERT, cfra);
  if (G.debug & G_DEBUG) {
    BKE_reportf(op->reports,
                RPT_INFO,
                "Keying set '%s' - successfully added %d keyframes",
                ks->name,
                num_channels);
  }

  /* restore the edit mode if necessary */
  if (ob_edit_mode) {
    blender::ed::object::mode_set(C, OB_MODE_EDIT);
  }

  /* report failure or do updates? */
  if (num_channels < 0) {
    BKE_report(op->reports, RPT_ERROR, "No suitable context info for active keying set");
    return OPERATOR_CANCELLED;
  }

  if (num_channels > 0) {
    /* send notifiers that keyframes have been changed */
    WM_event_add_notifier(C, NC_ANIMATION | ND_KEYFRAME | NA_ADDED, nullptr);
  }

  if (confirm) {
    /* if called by invoke (from the UI), make a note that we've inserted keyframes */
    if (num_channels > 0) {
      BKE_reportf(op->reports,
                  RPT_INFO,
                  "Successfully added %d keyframes for keying set '%s'",
                  num_channels,
                  ks->name);
    }
    else {
      BKE_report(op->reports, RPT_WARNING, "Keying set failed to insert any keyframes");
    }
  }

  return OPERATOR_FINISHED;
}

static bool is_idproperty_keyable(IDProperty *id_prop, PointerRNA *ptr, PropertyRNA *prop)
{
  /* While you can cast the IDProperty* to a PropertyRNA* and pass it to the functions, this
   * does not work because it will not have the right flags set. Instead the resolved
   * PointerRNA and PropertyRNA need to be passed. */
  if (!RNA_property_anim_editable(ptr, prop)) {
    return false;
  }

  if (ELEM(id_prop->type,
           eIDPropertyType::IDP_BOOLEAN,
           eIDPropertyType::IDP_INT,
           eIDPropertyType::IDP_FLOAT,
           eIDPropertyType::IDP_DOUBLE))
  {
    return true;
  }

  if (id_prop->type == eIDPropertyType::IDP_ARRAY) {
    if (ELEM(id_prop->subtype,
             eIDPropertyType::IDP_BOOLEAN,
             eIDPropertyType::IDP_INT,
             eIDPropertyType::IDP_FLOAT,
             eIDPropertyType::IDP_DOUBLE))
    {
      return true;
    }
  }

  return false;
}

static blender::Vector<RNAPath> construct_rna_paths(PointerRNA *ptr)
{
  eRotationModes rotation_mode;
  IDProperty *properties;
  blender::Vector<RNAPath> paths;

  if (ptr->type == &RNA_PoseBone) {
    bPoseChannel *pchan = static_cast<bPoseChannel *>(ptr->data);
    rotation_mode = eRotationModes(pchan->rotmode);
    properties = pchan->prop;
  }
  else if (ptr->type == &RNA_Object) {
    Object *ob = static_cast<Object *>(ptr->data);
    rotation_mode = eRotationModes(ob->rotmode);
    properties = ob->id.properties;
  }
  else {
    /* Pointer type not supported. */
    return paths;
  }

  eKeyInsertChannels insert_channel_flags = eKeyInsertChannels(U.key_insert_channels);
  if (insert_channel_flags & USER_ANIM_KEY_CHANNEL_LOCATION) {
    paths.append({"location"});
  }
  if (insert_channel_flags & USER_ANIM_KEY_CHANNEL_ROTATION) {
    switch (rotation_mode) {
      case ROT_MODE_QUAT:
        paths.append({"rotation_quaternion"});
        break;
      case ROT_MODE_AXISANGLE:
        paths.append({"rotation_axis_angle"});
        break;
      case ROT_MODE_XYZ:
      case ROT_MODE_XZY:
      case ROT_MODE_YXZ:
      case ROT_MODE_YZX:
      case ROT_MODE_ZXY:
      case ROT_MODE_ZYX:
        paths.append({"rotation_euler"});
      default:
        break;
    }
  }
  if (insert_channel_flags & USER_ANIM_KEY_CHANNEL_SCALE) {
    paths.append({"scale"});
  }
  if (insert_channel_flags & USER_ANIM_KEY_CHANNEL_ROTATION_MODE) {
    paths.append({"rotation_mode"});
  }
  if (insert_channel_flags & USER_ANIM_KEY_CHANNEL_CUSTOM_PROPERTIES) {
    if (properties) {
      LISTBASE_FOREACH (IDProperty *, id_prop, &properties->data.group) {
        PointerRNA resolved_ptr;
        PropertyRNA *resolved_prop;
        std::string path = id_prop->name;
        /* Resolving the path twice, once as RNA property (without brackets, `"propname"`),
         * and once as ID property (with brackets, `["propname"]`).
         * This is required to support IDProperties that have been defined as part of an add-on.
         * Those need to be animated through an RNA path without the brackets. */
        bool is_resolved = RNA_path_resolve_property(
            ptr, path.c_str(), &resolved_ptr, &resolved_prop);
        if (!is_resolved) {
          char name_escaped[MAX_IDPROP_NAME * 2];
          BLI_str_escape(name_escaped, id_prop->name, sizeof(name_escaped));
          path = fmt::format("[\"{}\"]", name_escaped);
          is_resolved = RNA_path_resolve_property(
              ptr, path.c_str(), &resolved_ptr, &resolved_prop);
        }
        if (!is_resolved) {
          continue;
        }
        if (is_idproperty_keyable(id_prop, &resolved_ptr, resolved_prop)) {
          paths.append({path});
        }
      }
    }
  }
  return paths;
}

/* Fill the list with items depending on the mode of the context. */
static bool get_selection(bContext *C, blender::Vector<PointerRNA> *r_selection)
{
  const eContextObjectMode context_mode = CTX_data_mode_enum(C);

  switch (context_mode) {
    case CTX_MODE_OBJECT: {
      CTX_data_selected_objects(C, r_selection);
      break;
    }
    case CTX_MODE_POSE: {
      CTX_data_selected_pose_bones(C, r_selection);
      break;
    }
    default:
      return false;
  }

  return true;
}

static int insert_key(bContext *C, wmOperator *op)
{
  using namespace blender;

  blender::Vector<PointerRNA> selection;
  const bool found_selection = get_selection(C, &selection);
  if (!found_selection) {
    BKE_reportf(op->reports, RPT_ERROR, "Unsupported context mode");
    return OPERATOR_CANCELLED;
  }

  if (selection.is_empty()) {
    BKE_reportf(op->reports, RPT_WARNING, "Nothing selected to key");
    return OPERATOR_CANCELLED;
  }

  Main *bmain = CTX_data_main(C);
  Scene *scene = CTX_data_scene(C);
  const float scene_frame = BKE_scene_frame_get(scene);

  const eInsertKeyFlags insert_key_flags = animrig::get_keyframing_flags(scene);
  const eBezTriple_KeyframeType key_type = eBezTriple_KeyframeType(
      scene->toolsettings->keyframe_type);
  Depsgraph *depsgraph = CTX_data_depsgraph_pointer(C);
  const AnimationEvalContext anim_eval_context = BKE_animsys_eval_context_construct(
      depsgraph, BKE_scene_frame_get(scene));

  animrig::CombinedKeyingResult combined_result;
  for (PointerRNA &id_ptr : selection) {
    ID *selected_id = id_ptr.owner_id;
    if (!id_can_have_animdata(selected_id)) {
      BKE_reportf(op->reports,
                  RPT_ERROR,
                  "Could not insert keyframe, as this type does not support animation data (ID = "
                  "%s)",
                  selected_id->name);
      continue;
    }
    if (!BKE_id_is_editable(bmain, selected_id)) {
      BKE_reportf(op->reports, RPT_ERROR, "'%s' is not editable", selected_id->name + 2);
      continue;
    }
    Vector<RNAPath> rna_paths = construct_rna_paths(&id_ptr);

    combined_result.merge(animrig::insert_keyframes(bmain,
                                                    &id_ptr,
                                                    std::nullopt,
                                                    rna_paths.as_span(),
                                                    scene_frame,
                                                    anim_eval_context,
                                                    key_type,
                                                    insert_key_flags));
  }

  if (combined_result.get_count(animrig::SingleKeyingResult::SUCCESS) == 0) {
    combined_result.generate_reports(op->reports);
  }

  WM_event_add_notifier(C, NC_ANIMATION | ND_KEYFRAME | NA_ADDED, nullptr);

  return OPERATOR_FINISHED;
}

static int insert_key_exec(bContext *C, wmOperator *op)
{
  Scene *scene = CTX_data_scene(C);
  /* Use the active keying set if there is one. */
  const int type = RNA_enum_get(op->ptr, "type");
  KeyingSet *ks = ANIM_keyingset_get_from_enum_type(scene, type);
  if (ks) {
    return insert_key_with_keyingset(C, op, ks);
  }
  return insert_key(C, op);
}

void ANIM_OT_keyframe_insert(wmOperatorType *ot)
{
  /* identifiers */
  ot->name = "Insert Keyframe";
  ot->idname = "ANIM_OT_keyframe_insert";
  ot->description =
      "Insert keyframes on the current frame using either the active keying set, or the user "
      "preferences if no keying set is active";

  /* callbacks */
  ot->exec = insert_key_exec;
  ot->poll = modify_key_op_poll;

  /* flags */
  ot->flag = OPTYPE_REGISTER | OPTYPE_UNDO;

  /* Allows passing in a keying set when using the Python operator. */
  PropertyRNA *prop = RNA_def_enum(
      ot->srna, "type", rna_enum_dummy_DEFAULT_items, 0, "Keying Set", "The Keying Set to use");
  RNA_def_enum_funcs(prop, ANIM_keying_sets_enum_itemf);
  RNA_def_property_flag(prop, PROP_HIDDEN);
  ot->prop = prop;
}

static int keyframe_insert_with_keyingset_exec(bContext *C, wmOperator *op)
{
  Scene *scene = CTX_data_scene(C);
  KeyingSet *ks = keyingset_get_from_op_with_error(op, op->type->prop, scene);
  if (ks == nullptr) {
    return OPERATOR_CANCELLED;
  }
  return insert_key_with_keyingset(C, op, ks);
}

void ANIM_OT_keyframe_insert_by_name(wmOperatorType *ot)
{
  PropertyRNA *prop;

  /* identifiers */
  ot->name = "Insert Keyframe (by name)";
  ot->idname = "ANIM_OT_keyframe_insert_by_name";
  ot->description = "Alternate access to 'Insert Keyframe' for keymaps to use";

  /* callbacks */
  ot->exec = keyframe_insert_with_keyingset_exec;
  ot->poll = modify_key_op_poll;

  /* flags */
  ot->flag = OPTYPE_REGISTER | OPTYPE_UNDO;

  /* keyingset to use (idname) */
  prop = RNA_def_string(
      ot->srna, "type", nullptr, MAX_ID_NAME - 2, "Keying Set", "The Keying Set to use");
  RNA_def_property_string_search_func_runtime(
      prop, ANIM_keyingset_visit_for_search_no_poll, PROP_STRING_SEARCH_SUGGESTION);
  RNA_def_property_flag(prop, PROP_HIDDEN);
  ot->prop = prop;
}

/* Insert Key Operator (With Menu) ------------------------ */
/* This operator checks if a menu should be shown for choosing the KeyingSet to use,
 * then calls the menu if necessary before
 */

static int insert_key_menu_invoke(bContext *C, wmOperator *op, const wmEvent * /*event*/)
{
  Scene *scene = CTX_data_scene(C);

  /* When there is an active keying set and no request to prompt, keyframe immediately. */
  if ((scene->active_keyingset != 0) && !RNA_boolean_get(op->ptr, "always_prompt")) {
    /* Just call the exec() on the active keying-set. */
    RNA_enum_set(op->ptr, "type", 0);
    return op->type->exec(C, op);
  }

  /* Show a menu listing all keying-sets, the enum is expanded here to make use of the
   * operator that accesses the keying-set by name. This is important for the ability
   * to assign shortcuts to arbitrarily named keying sets. See #89560.
   * These menu items perform the key-frame insertion (not this operator)
   * hence the #OPERATOR_INTERFACE return. */
  uiPopupMenu *pup = UI_popup_menu_begin(
      C, WM_operatortype_name(op->type, op->ptr).c_str(), ICON_NONE);
  uiLayout *layout = UI_popup_menu_layout(pup);

  /* Even though `ANIM_OT_keyframe_insert_menu` can show a menu in one line,
   * prefer `ANIM_OT_keyframe_insert_by_name` so users can bind keys to specific
   * keying sets by name in the key-map instead of the index which isn't stable. */
  PropertyRNA *prop = RNA_struct_find_property(op->ptr, "type");
  const EnumPropertyItem *item_array = nullptr;
  int totitem;
  bool free;

  RNA_property_enum_items_gettexted(C, op->ptr, prop, &item_array, &totitem, &free);

  for (int i = 0; i < totitem; i++) {
    const EnumPropertyItem *item = &item_array[i];
    if (item->identifier[0] != '\0') {
      uiItemStringO(layout,
                    item->name,
                    item->icon,
                    "ANIM_OT_keyframe_insert_by_name",
                    "type",
                    item->identifier);
    }
    else {
      /* This enum shouldn't contain headings, assert there are none.
       * NOTE: If in the future the enum includes them, additional layout code can be
       * added to show them - although that doesn't seem likely. */
      BLI_assert(item->name == nullptr);
      uiItemS(layout);
    }
  }

  if (free) {
    MEM_freeN((void *)item_array);
  }

  UI_popup_menu_end(C, pup);

  return OPERATOR_INTERFACE;
}

void ANIM_OT_keyframe_insert_menu(wmOperatorType *ot)
{
  PropertyRNA *prop;

  /* identifiers */
  ot->name = "Insert Keyframe Menu";
  ot->idname = "ANIM_OT_keyframe_insert_menu";
  ot->description =
      "Insert Keyframes for specified Keying Set, with menu of available Keying Sets if undefined";

  /* callbacks */
  ot->invoke = insert_key_menu_invoke;
  ot->exec = keyframe_insert_with_keyingset_exec;
  ot->poll = ED_operator_areaactive;

  /* flags */
  ot->flag = OPTYPE_REGISTER | OPTYPE_UNDO;

  /* keyingset to use (dynamic enum) */
  prop = RNA_def_enum(
      ot->srna, "type", rna_enum_dummy_DEFAULT_items, 0, "Keying Set", "The Keying Set to use");
  RNA_def_enum_funcs(prop, ANIM_keying_sets_enum_itemf);
  RNA_def_property_flag(prop, PROP_HIDDEN);
  ot->prop = prop;

  /* whether the menu should always be shown
   * - by default, the menu should only be shown when there is no active Keying Set (2.5 behavior),
   *   although in some cases it might be useful to always shown (pre 2.5 behavior)
   */
  prop = RNA_def_boolean(ot->srna, "always_prompt", false, "Always Show Menu", "");
  RNA_def_property_flag(prop, PROP_HIDDEN);
}

/* Delete Key Operator ------------------------ */

static int delete_key_exec(bContext *C, wmOperator *op)
{
  Scene *scene = CTX_data_scene(C);
  KeyingSet *ks = keyingset_get_from_op_with_error(op, op->type->prop, scene);
  if (ks == nullptr) {
    return OPERATOR_CANCELLED;
  }

  return delete_key_using_keying_set(C, op, ks);
}

static int delete_key_using_keying_set(bContext *C, wmOperator *op, KeyingSet *ks)
{
  Scene *scene = CTX_data_scene(C);
  float cfra = BKE_scene_frame_get(scene);
  int num_channels;
  const bool confirm = op->flag & OP_IS_INVOKE;

  /* try to delete keyframes for the channels specified by KeyingSet */
  num_channels = ANIM_apply_keyingset(
      C, nullptr, ks, blender::animrig::ModifyKeyMode::DELETE, cfra);
  if (G.debug & G_DEBUG) {
    printf("KeyingSet '%s' - Successfully removed %d Keyframes\n", ks->name, num_channels);
  }

  /* report failure or do updates? */
  if (num_channels < 0) {
    BKE_report(op->reports, RPT_ERROR, "No suitable context info for active keying set");
    return OPERATOR_CANCELLED;
  }

  if (num_channels > 0) {
    WM_event_add_notifier(C, NC_ANIMATION | ND_KEYFRAME | NA_REMOVED, nullptr);
  }

  if (confirm) {
    /* if called by invoke (from the UI), make a note that we've removed keyframes */
    if (num_channels > 0) {
      BKE_reportf(op->reports,
                  RPT_INFO,
                  "Successfully removed %d keyframes for keying set '%s'",
                  num_channels,
                  ks->name);
    }
    else {
      BKE_report(op->reports, RPT_WARNING, "Keying set failed to remove any keyframes");
    }
  }
  return OPERATOR_FINISHED;
}

void ANIM_OT_keyframe_delete(wmOperatorType *ot)
{
  PropertyRNA *prop;

  /* identifiers */
  ot->name = "Delete Keying-Set Keyframe";
  ot->idname = "ANIM_OT_keyframe_delete";
  ot->description =
      "Delete keyframes on the current frame for all properties in the specified Keying Set";

  /* callbacks */
  ot->exec = delete_key_exec;
  ot->poll = modify_key_op_poll;

  /* flags */
  ot->flag = OPTYPE_REGISTER | OPTYPE_UNDO;

  /* keyingset to use (dynamic enum) */
  prop = RNA_def_enum(
      ot->srna, "type", rna_enum_dummy_DEFAULT_items, 0, "Keying Set", "The Keying Set to use");
  RNA_def_enum_funcs(prop, ANIM_keying_sets_enum_itemf);
  RNA_def_property_flag(prop, PROP_HIDDEN);
  ot->prop = prop;
}

void ANIM_OT_keyframe_delete_by_name(wmOperatorType *ot)
{
  PropertyRNA *prop;

  /* identifiers */
  ot->name = "Delete Keying-Set Keyframe (by name)";
  ot->idname = "ANIM_OT_keyframe_delete_by_name";
  ot->description = "Alternate access to 'Delete Keyframe' for keymaps to use";

  /* callbacks */
  ot->exec = delete_key_exec;
  ot->poll = modify_key_op_poll;

  /* flags */
  ot->flag = OPTYPE_REGISTER | OPTYPE_UNDO;

  /* keyingset to use (idname) */
  prop = RNA_def_string(
      ot->srna, "type", nullptr, MAX_ID_NAME - 2, "Keying Set", "The Keying Set to use");
  RNA_def_property_string_search_func_runtime(
      prop, ANIM_keyingset_visit_for_search_no_poll, PROP_STRING_SEARCH_SUGGESTION);
  RNA_def_property_flag(prop, PROP_HIDDEN);
  ot->prop = prop;
}

/* Delete Key Operator ------------------------ */
/* NOTE: Although this version is simpler than the more generic version for KeyingSets,
 * it is more useful for animators working in the 3D view.
 */

static int clear_anim_v3d_exec(bContext *C, wmOperator * /*op*/)
{
  bool changed = false;

  CTX_DATA_BEGIN (C, Object *, ob, selected_objects) {
    /* just those in active action... */
    if ((ob->adt) && (ob->adt->action)) {
      AnimData *adt = ob->adt;
      bAction *act = adt->action;
      FCurve *fcu, *fcn;

      for (fcu = static_cast<FCurve *>(act->curves.first); fcu; fcu = fcn) {
        bool can_delete = false;

        fcn = fcu->next;

        /* in pose mode, only delete the F-Curve if it belongs to a selected bone */
        if (ob->mode & OB_MODE_POSE) {
          if (fcu->rna_path) {
            /* Get bone-name, and check if this bone is selected. */
            bPoseChannel *pchan = nullptr;
            char bone_name[sizeof(pchan->name)];
            if (BLI_str_quoted_substr(fcu->rna_path, "pose.bones[", bone_name, sizeof(bone_name)))
            {
              pchan = BKE_pose_channel_find_name(ob->pose, bone_name);
              /* Delete if bone is selected. */
              if ((pchan) && (pchan->bone)) {
                if (pchan->bone->flag & BONE_SELECTED) {
                  can_delete = true;
                }
              }
            }
          }
        }
        else {
          /* object mode - all of Object's F-Curves are affected */
          can_delete = true;
        }

        /* delete F-Curve completely */
        if (can_delete) {
          blender::animrig::animdata_fcurve_delete(nullptr, adt, fcu);
          DEG_id_tag_update(&ob->id, ID_RECALC_TRANSFORM);
          changed = true;
        }
      }

      /* Delete the action itself if it is empty. */
      if (blender::animrig::animdata_remove_empty_action(adt)) {
        changed = true;
      }
    }
  }
  CTX_DATA_END;

  if (!changed) {
    return OPERATOR_CANCELLED;
  }

  /* send updates */
  WM_event_add_notifier(C, NC_OBJECT | ND_KEYS, nullptr);

  return OPERATOR_FINISHED;
}

static int clear_anim_v3d_invoke(bContext *C, wmOperator *op, const wmEvent * /*event*/)
{
  if (RNA_boolean_get(op->ptr, "confirm")) {
    return WM_operator_confirm_ex(C,
                                  op,
                                  IFACE_("Remove animation from selected objects?"),
                                  nullptr,
                                  CTX_IFACE_(BLT_I18NCONTEXT_OPERATOR_DEFAULT, "Remove"),
                                  ALERT_ICON_NONE,
                                  false);
  }
  return clear_anim_v3d_exec(C, op);
}

void ANIM_OT_keyframe_clear_v3d(wmOperatorType *ot)
{
  /* identifiers */
  ot->name = "Remove Animation";
  ot->description = "Remove all keyframe animation for selected objects";
  ot->idname = "ANIM_OT_keyframe_clear_v3d";

  /* callbacks */
  ot->invoke = clear_anim_v3d_invoke;
  ot->exec = clear_anim_v3d_exec;

  ot->poll = ED_operator_areaactive;

  /* flags */
  ot->flag = OPTYPE_REGISTER | OPTYPE_UNDO;
  WM_operator_properties_confirm_or_exec(ot);
}

static int delete_key_v3d_without_keying_set(bContext *C, wmOperator *op)
{
  Scene *scene = CTX_data_scene(C);
  const float cfra = BKE_scene_frame_get(scene);

  int selected_objects_len = 0;
  int selected_objects_success_len = 0;
  int success_multi = 0;

  const bool confirm = op->flag & OP_IS_INVOKE;

  CTX_DATA_BEGIN (C, Object *, ob, selected_objects) {
    ID *id = &ob->id;
    int success = 0;

    selected_objects_len += 1;

    /* just those in active action... */
    if ((ob->adt) && (ob->adt->action)) {
      AnimData *adt = ob->adt;
      bAction *act = adt->action;
      FCurve *fcu, *fcn;
      const float cfra_unmap = BKE_nla_tweakedit_remap(adt, cfra, NLATIME_CONVERT_UNMAP);

      for (fcu = static_cast<FCurve *>(act->curves.first); fcu; fcu = fcn) {
        fcn = fcu->next;

        /* don't touch protected F-Curves */
        if (BKE_fcurve_is_protected(fcu)) {
          BKE_reportf(op->reports,
                      RPT_WARNING,
                      "Not deleting keyframe for locked F-Curve '%s', object '%s'",
                      fcu->rna_path,
                      id->name + 2);
          continue;
        }

        /* Special exception for bones, as this makes this operator more convenient to use
         * NOTE: This is only done in pose mode.
         * In object mode, we're dealing with the entire object.
         */
        if (ob->mode & OB_MODE_POSE) {
          bPoseChannel *pchan = nullptr;

          /* Get bone-name, and check if this bone is selected. */
          char bone_name[sizeof(pchan->name)];
          if (!BLI_str_quoted_substr(fcu->rna_path, "pose.bones[", bone_name, sizeof(bone_name))) {
            continue;
          }
          pchan = BKE_pose_channel_find_name(ob->pose, bone_name);

          /* skip if bone is not selected */
          if ((pchan) && (pchan->bone)) {
            /* bones are only selected/editable if visible... */
            bArmature *arm = (bArmature *)ob->data;

            /* skipping - not visible on currently visible layers */
            if (!ANIM_bonecoll_is_visible_pchan(arm, pchan)) {
              continue;
            }
            /* skipping - is currently hidden */
            if (pchan->bone->flag & BONE_HIDDEN_P) {
              continue;
            }

            /* selection flag... */
            if ((pchan->bone->flag & BONE_SELECTED) == 0) {
              continue;
            }
          }
        }

        /* delete keyframes on current frame
         * WARNING: this can delete the next F-Curve, hence the "fcn" copying
         */
        success += blender::animrig::delete_keyframe_fcurve(adt, fcu, cfra_unmap);
      }
      DEG_id_tag_update(&ob->adt->action->id, ID_RECALC_ANIMATION_NO_FLUSH);
    }

    /* Only for reporting. */
    if (success) {
      selected_objects_success_len += 1;
      success_multi += success;
    }

    DEG_id_tag_update(&ob->id, ID_RECALC_TRANSFORM);
  }
  CTX_DATA_END;

  if (selected_objects_success_len) {
    /* send updates */
    WM_event_add_notifier(C, NC_OBJECT | ND_KEYS, nullptr);
  }

  if (confirm) {
    /* if called by invoke (from the UI), make a note that we've removed keyframes */
    if (selected_objects_success_len) {
      BKE_reportf(op->reports,
                  RPT_INFO,
                  "%d object(s) successfully had %d keyframes removed",
                  selected_objects_success_len,
                  success_multi);
    }
    else {
      BKE_reportf(
          op->reports, RPT_ERROR, "No keyframes removed from %d object(s)", selected_objects_len);
    }
  }
  return OPERATOR_FINISHED;
}

static int delete_key_v3d_exec(bContext *C, wmOperator *op)
{
  Scene *scene = CTX_data_scene(C);
  KeyingSet *ks = ANIM_scene_get_active_keyingset(scene);

  if (ks == nullptr) {
    return delete_key_v3d_without_keying_set(C, op);
  }

  return delete_key_using_keying_set(C, op, ks);
}

static int delete_key_v3d_invoke(bContext *C, wmOperator *op, const wmEvent * /*event*/)
{
  if (RNA_boolean_get(op->ptr, "confirm")) {
    return WM_operator_confirm_ex(C,
                                  op,
                                  IFACE_("Delete keyframes from selected objects?"),
                                  nullptr,
                                  IFACE_("Delete"),
                                  ALERT_ICON_NONE,
                                  false);
  }
  return delete_key_v3d_exec(C, op);
}

void ANIM_OT_keyframe_delete_v3d(wmOperatorType *ot)
{
  /* identifiers */
  ot->name = "Delete Keyframe";
  ot->description = "Remove keyframes on current frame for selected objects and bones";
  ot->idname = "ANIM_OT_keyframe_delete_v3d";

  /* callbacks */
  ot->invoke = delete_key_v3d_invoke;
  ot->exec = delete_key_v3d_exec;

  ot->poll = ED_operator_areaactive;

  /* flags */
  ot->flag = OPTYPE_REGISTER | OPTYPE_UNDO;
  // WM_operator_properties_confirm_or_exec(ot); // BFA - Remove confirmation dialog
}

/* bfa - Apply animation to all selected pose bones through UI animate property */
/**
 * \return Whether keyframes were added or not.
 * caller should update animation data afterwards.
 */
#define UNUSED(x) (void)(x) /*BFA - to suppress a warning*/

static bool insert_key_selected_pose_bones(Main *bmain,
                                           bContext *C,
                                           ReportList *reports, /*BFA - warning*/
                                           ToolSettings *ts,
                                           const AnimationEvalContext anim_eval_context,
                                           int index,
                                           eInsertKeyFlags flag,
                                           PropertyRNA *prop,
                                           bPoseChannel *pchan_to_exclude)
{
  UNUSED(reports); /* BFA - Used the UNUSED macro to suppress the warning*/
  using namespace blender::animrig;

  bPoseChannel *pchan = NULL;
  blender::Vector<PointerRNA> selected_bones;
  char *group = NULL;
  std::optional<std::string> path;
  bool changed = false;

  CTX_data_selected_pose_bones(C, &selected_bones);
  if (selected_bones.is_empty()) {
    return false;
  }

  for (PointerRNA ptr : selected_bones) {
    pchan = (bPoseChannel *)ptr.data;
    if (pchan_to_exclude != NULL) {
      if (pchan == pchan_to_exclude) {
        continue;
      }
    }
    group = pchan->name;
    path = RNA_path_from_ID_to_property(&ptr, prop);
    if (path) {
      CombinedKeyingResult result = blender::animrig::insert_keyframe(
          bmain,
          *ptr.owner_id,
          group,
          path->c_str(),
          index,
          &anim_eval_context,
          eBezTriple_KeyframeType(ts->keyframe_type),
          flag);
      changed |= (result.get_count(SingleKeyingResult::SUCCESS) != 0);
    }
  }
  return changed;
}

/* bfa - Apply animation to all selected objects through UI animate property */
/**
 * \return Whether keyframes were added or not.
 */
#define UNUSED(x) (void)(x) /*BFA - to suppress a warning*/
static bool insert_key_selected_objects(Main *bmain,
                                        bContext *C,
                                        ReportList *reports, /*BFA - warning*/
                                        ToolSettings *ts,
                                        const AnimationEvalContext anim_eval_context,
                                        int index,
                                        eInsertKeyFlags flag,
                                        const char *group,
                                        const char *prop_path,
                                        Object *object_to_exclude)
{
  UNUSED(reports); /* BFA - Used the UNUSED macro to suppress the warning*/
  using namespace blender::animrig;

  blender::Vector<PointerRNA> selected_objects;
  Object *object = NULL;
  bool changed = false;

  CTX_data_selected_objects(C, &selected_objects);
  if (selected_objects.is_empty()) {
    return false;
  }

  for (PointerRNA ptr : selected_objects) {
    object = (Object *)ptr.data;
    if (object_to_exclude != NULL) {
      if (object == object_to_exclude) {
        continue;
      }
    }
    CombinedKeyingResult result = blender::animrig::insert_keyframe(
        bmain,
        *ptr.owner_id,
        group,
        prop_path,
        index,
        &anim_eval_context,
        eBezTriple_KeyframeType(ts->keyframe_type),
        flag);
    if (result.get_count(SingleKeyingResult::SUCCESS) != 0) {
      DEG_id_tag_update(ptr.owner_id, ID_RECALC_ANIMATION_NO_FLUSH);
      changed = true;
    }
  }
  return changed;
}

/* Insert Key Button Operator ------------------------ */

static int insert_key_button_exec(bContext *C, wmOperator *op)
{
  using namespace blender::animrig;

  /* bfa - Apply animation to all selected through UI animate property */
  wmWindow *win = CTX_wm_window(C);
  bool alt_held = ((win->eventstate->modifier & KM_ALT) != 0);

  Main *bmain = CTX_data_main(C);
  Scene *scene = CTX_data_scene(C);
  ToolSettings *ts = scene->toolsettings;
  PointerRNA ptr = {nullptr};
  PropertyRNA *prop = nullptr;
  uiBut *but;
  const AnimationEvalContext anim_eval_context = BKE_animsys_eval_context_construct(
      CTX_data_depsgraph_pointer(C), BKE_scene_frame_get(scene));
  bool changed = false;
  int index;
  const bool all = RNA_boolean_get(op->ptr, "all");
  eInsertKeyFlags flag = INSERTKEY_NOFLAGS;

  flag = get_keyframing_flags(scene);

  if (!(but = UI_context_active_but_prop_get(C, &ptr, &prop, &index))) {
    /* pass event on if no active button found */
    return (OPERATOR_CANCELLED | OPERATOR_PASS_THROUGH);
  }

  if ((ptr.owner_id && ptr.data && prop) && RNA_property_anim_editable(&ptr, prop)) {
    if (ptr.type == &RNA_NlaStrip) {
      /* Handle special properties for NLA Strips, whose F-Curves are stored on the
       * strips themselves. These are stored separately or else the properties will
       * not have any effect.
       */
      NlaStrip *strip = static_cast<NlaStrip *>(ptr.data);
      FCurve *fcu = BKE_fcurve_find(&strip->fcurves, RNA_property_identifier(prop), index);

      if (fcu) {
        changed = insert_keyframe_direct(op->reports,
                                         ptr,
                                         prop,
                                         fcu,
                                         &anim_eval_context,
                                         eBezTriple_KeyframeType(ts->keyframe_type),
                                         nullptr,
                                         eInsertKeyFlags(0));
      }
      else {
        BKE_report(op->reports,
                   RPT_ERROR,
                   "This property cannot be animated as it will not get updated correctly");
      }
    }
    else if (UI_but_flag_is_set(but, UI_BUT_DRIVEN)) {
      /* Driven property - Find driver */
      FCurve *fcu;
      bool driven, special;

      fcu = BKE_fcurve_find_by_rna_context_ui(
          C, &ptr, prop, index, nullptr, nullptr, &driven, &special);

      if (fcu && driven) {
        const float driver_frame = evaluate_driver_from_rna_pointer(
            &anim_eval_context, &ptr, prop, fcu);
        AnimationEvalContext remapped_context = BKE_animsys_eval_context_construct(
            CTX_data_depsgraph_pointer(C), driver_frame);
        changed = insert_keyframe_direct(op->reports,
                                         ptr,
                                         prop,
                                         fcu,
                                         &remapped_context,
                                         eBezTriple_KeyframeType(ts->keyframe_type),
                                         nullptr,
                                         INSERTKEY_NOFLAGS);
      }
    }
    else {
      /* standard properties */
      if (const std::optional<std::string> path = RNA_path_from_ID_to_property(&ptr, prop)) {
        const char *identifier = RNA_property_identifier(prop);
<<<<<<< HEAD
        const char *group = nullptr;

        /*bfa - if (all) put on top*/
        if (all) {
          /* -1 indicates operating on the entire array (or the property itself otherwise) */
          index = -1;
        }

        /* Special exception for keyframing transforms:
         * Set "group" for this manually, instead of having them appearing at the bottom
         * (ungrouped) part of the channels list.
         * Leaving these ungrouped is not a nice user behavior in this case.
         *
         * TODO: Perhaps we can extend this behavior in future for other properties...
         */
        if (ptr.type == &RNA_PoseBone) {
          bPoseChannel *pchan = static_cast<bPoseChannel *>(ptr.data);
          group = pchan->name;
          /* bfa - Apply animation to all selected through UI animate property */
          if (alt_held) {
            changed |= insert_key_selected_pose_bones(
                bmain, C, op->reports, ts, anim_eval_context, index, flag, prop, pchan);
          }
        }
        else if ((ptr.type == &RNA_Object) &&
                 (strstr(identifier, "location") || strstr(identifier, "rotation") ||
                  strstr(identifier, "scale")))
        {
          /* NOTE: Keep this label in sync with the "ID" case in
           * keyingsets_utils.py :: get_transform_generators_base_info()
           */
          group = "Object Transforms";
          /* bfa - Apply animation to all selected through UI animate property */
          if (alt_held) {
            changed |= insert_key_selected_objects(bmain,
                                                   C,
                                                   op->reports,
                                                   ts,
                                                   anim_eval_context,
                                                   index,
                                                   flag,
                                                   group,
                                                   path->c_str(),
                                                   (Object *)ptr.data);
          }
        }

        /* bfa - NOTE: this has to be called anyways for UI button's object
         * as it is possible to show property for non selected object,
         * exclude ptr.data from selected objects/bones
         * to make sure delete/insert_frame is not called twice on same object/bone.
         */
        CombinedKeyingResult result = insert_keyframe(bmain,
                                                      *ptr.owner_id,
                                                      group,
                                                      path->c_str(),
                                                      index,
                                                      &anim_eval_context,
                                                      eBezTriple_KeyframeType(ts->keyframe_type),
                                                      flag);
        /* bfa - the | "or" operator is on purpose */
        changed |= result.get_count(SingleKeyingResult::SUCCESS) != 0;
=======
        const std::optional<blender::StringRefNull> group = default_channel_group_for_path(
            &ptr, identifier);

        /* NOTE: `index == -1` is a magic number, meaning either "operate on all
         * elements" or "not an array property". */
        const std::optional<int> array_index = (all || index < 0) ? std::nullopt :
                                                                    std::optional(index);
        PointerRNA owner_ptr = RNA_id_pointer_create(ptr.owner_id);
        CombinedKeyingResult result = insert_keyframes(bmain,
                                                       &owner_ptr,
                                                       group,
                                                       {{*path, {}, array_index}},
                                                       std::nullopt,
                                                       anim_eval_context,
                                                       eBezTriple_KeyframeType(ts->keyframe_type),
                                                       flag);
        changed = result.get_count(SingleKeyingResult::SUCCESS) != 0;
>>>>>>> 395a2fea
      }
      else {
        BKE_report(op->reports,
                   RPT_WARNING,
                   "Failed to resolve path to property, "
                   "try manually specifying this using a Keying Set instead");
      }
    }
  }
  else {
    if (prop && !RNA_property_anim_editable(&ptr, prop)) {
      BKE_reportf(op->reports,
                  RPT_WARNING,
                  "\"%s\" property cannot be animated",
                  RNA_property_identifier(prop));
    }
    else {
      BKE_reportf(op->reports,
                  RPT_WARNING,
                  "Button doesn't appear to have any property information attached (ptr.data = "
                  "%p, prop = %p)",
                  ptr.data,
                  (void *)prop);
    }
  }

  if (changed) {
    ID *id = ptr.owner_id;
    AnimData *adt = BKE_animdata_from_id(id);
    if (adt->action != nullptr) {
      DEG_id_tag_update(&adt->action->id, ID_RECALC_ANIMATION_NO_FLUSH);
    }
    DEG_id_tag_update(id, ID_RECALC_ANIMATION_NO_FLUSH);

    /* send updates */
    UI_context_update_anim_flag(C);

    /* send notifiers that keyframes have been changed */
    WM_event_add_notifier(C, NC_ANIMATION | ND_KEYFRAME | NA_ADDED, nullptr);
  }

  return (changed) ? OPERATOR_FINISHED : OPERATOR_CANCELLED;
}

/*bfa - descriptions*/
static std::string ANIM_OT_keyframe_insert_button_get_description(struct bContext * /*C*/,
                                                                  struct wmOperatorType * /*op*/,
                                                                  struct PointerRNA *values)
{
  if (RNA_boolean_get(values, "all")) {
    return "Insert a keyframe for all UI elements of the property";
  }
  return "";
}

void ANIM_OT_keyframe_insert_button(wmOperatorType *ot)
{
  /* identifiers */
  ot->name = "Insert Keyframe (Buttons)";
  ot->idname = "ANIM_OT_keyframe_insert_button";
  ot->description = "Insert a keyframe for the single property";

  /* callbacks */
  ot->exec = insert_key_button_exec;
  ot->get_description = ANIM_OT_keyframe_insert_button_get_description; /*bfa - descriptions*/
  ot->poll = modify_key_op_poll;

  /* flags */
  ot->flag = OPTYPE_UNDO | OPTYPE_INTERNAL;

  /* properties */
  RNA_def_boolean(ot->srna, "all", true, "All", "Insert a keyframe for all element of the array");
}

/* bfa - Apply animation to all selected through UI animate property */
/**
 * \return Whether keyframes were deleted or not.
 */
static bool delete_key_selected_pose_bones(Main *bmain,
                                           bContext *C,
                                           ReportList *reports, /*BFA - warning*/
                                           int index,
                                           PropertyRNA *prop,
                                           float cfra,
                                           bPoseChannel *pchan_to_exclude)
{
  bPoseChannel *pchan = NULL;
  blender::Vector<PointerRNA> selected_bones;
  AnimData *adt = NULL;
  std::optional<std::string> path;
  bool changed = false;

  CTX_data_selected_pose_bones(C, &selected_bones);
  if (selected_bones.is_empty()) {
    return false;
  }

  for (PointerRNA ptr : selected_bones) {
    pchan = (bPoseChannel *)ptr.data;
    if (pchan == pchan_to_exclude) {
      continue;
    }
    /* bfa - NOTE: this makes sure there is animation data available, to prevent reporting error */
    adt = BKE_animdata_from_id(ptr.owner_id);
    if (adt == NULL) {
      continue;
    }
    if (adt->action == NULL) {
      continue;
    }
    /* -- */
    path = RNA_path_from_ID_to_property(&ptr, prop);
    if (path) {
      changed |= (blender::animrig::delete_keyframe(
                      bmain, reports, ptr.owner_id, NULL, path->c_str(), index, cfra) != 0);
    }
  }
  return changed;
}

/* bfa - Apply animation to all selected through UI animate property */
/**
 * \return Whether keyframes were deleted or not.
 */
static bool delete_key_selected_objects(Main *bmain,
                                        bContext *C,
                                        ReportList *reports,
                                        int index,
                                        const char *prop_path,
                                        float cfra,
                                        Object *object_to_exclude)
{
  blender::Vector<PointerRNA> selected_objects;
  Object *object = NULL;
  AnimData *adt = NULL;
  bool changed = false;

  CTX_data_selected_objects(C, &selected_objects);
  if (selected_objects.is_empty()) {
    return false;
  }

  for (PointerRNA ptr : selected_objects) {
    object = (Object *)ptr.data;
    if (object == object_to_exclude) {
      continue;
    }
    adt = BKE_animdata_from_id(ptr.owner_id);
    /* bfa - NOTE: this makes sure there is animation data available, to prevent reporting error.
     */
    if (adt == NULL) {
      continue;
    }
    if (adt->action == NULL) {
      continue;
    }
    /* -- */
    changed |= (blender::animrig::delete_keyframe(
                    bmain, reports, ptr.owner_id, NULL, prop_path, index, cfra) != 0);
  }
  return changed;
}

/* Delete Key Button Operator ------------------------ */

static int delete_key_button_exec(bContext *C, wmOperator *op)
{
  /* bfa - Apply animation to all selected through UI animate property */
  wmWindow *win = CTX_wm_window(C);
  bool alt_held = ((win->eventstate->modifier & KM_ALT) != 0);
  AnimData *adt = NULL;

  Scene *scene = CTX_data_scene(C);
  PointerRNA ptr = {nullptr};
  PropertyRNA *prop = nullptr;
  Main *bmain = CTX_data_main(C);
  const float cfra = BKE_scene_frame_get(scene);
  bool changed = false;
  int index;
  const bool all = RNA_boolean_get(op->ptr, "all");

  if (!UI_context_active_but_prop_get(C, &ptr, &prop, &index)) {
    /* pass event on if no active button found */
    return (OPERATOR_CANCELLED | OPERATOR_PASS_THROUGH);
  }

  if (ptr.owner_id && ptr.data && prop) {
    if (BKE_nlastrip_has_curves_for_property(&ptr, prop)) {
      /* Handle special properties for NLA Strips, whose F-Curves are stored on the
       * strips themselves. These are stored separately or else the properties will
       * not have any effect.
       */
      ID *id = ptr.owner_id;
      NlaStrip *strip = static_cast<NlaStrip *>(ptr.data);
      FCurve *fcu = BKE_fcurve_find(&strip->fcurves, RNA_property_identifier(prop), 0);

      if (fcu) {
        if (BKE_fcurve_is_protected(fcu)) {
          BKE_reportf(
              op->reports,
              RPT_WARNING,
              "Not deleting keyframe for locked F-Curve for NLA Strip influence on %s - %s '%s'",
              strip->name,
              BKE_idtype_idcode_to_name(GS(id->name)),
              id->name + 2);
        }
        else {
          /* remove the keyframe directly
           * NOTE: cannot use delete_keyframe_fcurve(), as that will free the curve,
           *       and delete_keyframe() expects the FCurve to be part of an action
           */
          bool found = false;
          int i;

          /* try to find index of beztriple to get rid of */
          i = BKE_fcurve_bezt_binarysearch_index(fcu->bezt, cfra, fcu->totvert, &found);
          if (found) {
            /* delete the key at the index (will sanity check + do recalc afterwards) */
            BKE_fcurve_delete_key(fcu, i);
            BKE_fcurve_handles_recalc(fcu);
            changed = true;
          }
        }
      }
    }
    else {
      /* standard properties */
      if (const std::optional<std::string> path = RNA_path_from_ID_to_property(&ptr, prop)) {
        if (all) {
          /* -1 indicates operating on the entire array (or the property itself otherwise) */
          index = -1;
        }

        /* bfa - Apply animation to all selected through UI animate property */
        if (alt_held) {
          if (ptr.type == &RNA_PoseBone) {
            changed |= delete_key_selected_pose_bones(
                bmain, C, op->reports, index, prop, cfra, (bPoseChannel *)ptr.data);
          }
          else if (ptr.type == &RNA_Object) {
            changed |= delete_key_selected_objects(
                bmain, C, op->reports, index, path->c_str(), cfra, (Object *)ptr.data);
          }
        }
        /* bfa - Apply animation to all selected through UI animate property */
        /* bfa - NOTE: this makes sure there is animation data available, to prevent reporting
         * error. */
        adt = BKE_animdata_from_id(ptr.owner_id);
        if (adt != nullptr) {
          if (adt->action != nullptr) {
            /* bfa - NOTE: this has to be called anyways for UI button's object
             * as it is possible to show property for non selected object,
             * to make sure delete/insert_frame is not called twice on same object/bone,
             * exclude ptr.data from selected objects/bones. */
            changed |=
                blender::animrig::delete_keyframe(
                    bmain, op->reports, ptr.owner_id, nullptr, path->c_str(), index, cfra) != 0;
          }
        }
      }
      else if (G.debug & G_DEBUG) {
        printf("Button Delete-Key: no path to property\n");
      }
    }
  }
  else if (G.debug & G_DEBUG) {
    printf("ptr.data = %p, prop = %p\n", ptr.data, (void *)prop);
  }

  if (changed) {
    /* send updates */
    UI_context_update_anim_flag(C);

    /* send notifiers that keyframes have been changed */
    WM_event_add_notifier(C, NC_ANIMATION | ND_KEYFRAME | NA_REMOVED, nullptr);
  }

  return (changed) ? OPERATOR_FINISHED : OPERATOR_CANCELLED;
}

void ANIM_OT_keyframe_delete_button(wmOperatorType *ot)
{
  /* identifiers */
  ot->name = "Delete Keyframe (Buttons)";
  ot->idname = "ANIM_OT_keyframe_delete_button";
  ot->description = "Delete current keyframe of current UI-active property";

  /* callbacks */
  ot->exec = delete_key_button_exec;
  ot->poll = modify_key_op_poll;

  /* flags */
  ot->flag = OPTYPE_UNDO | OPTYPE_INTERNAL;

  /* properties */
  RNA_def_boolean(ot->srna, "all", true, "All", "Delete keyframes from all elements of the array");
}

/* Clear Key Button Operator ------------------------ */

static int clear_key_button_exec(bContext *C, wmOperator *op)
{
  PointerRNA ptr = {nullptr};
  PropertyRNA *prop = nullptr;
  Main *bmain = CTX_data_main(C);
  bool changed = false;
  int index;
  const bool all = RNA_boolean_get(op->ptr, "all");

  if (!UI_context_active_but_prop_get(C, &ptr, &prop, &index)) {
    /* pass event on if no active button found */
    return (OPERATOR_CANCELLED | OPERATOR_PASS_THROUGH);
  }

  if (ptr.owner_id && ptr.data && prop) {
    if (const std::optional<std::string> path = RNA_path_from_ID_to_property(&ptr, prop)) {
      if (all) {
        /* -1 indicates operating on the entire array (or the property itself otherwise) */
        index = -1;
      }

      changed |= (blender::animrig::clear_keyframe(bmain,
                                                   op->reports,
                                                   ptr.owner_id,
                                                   nullptr,
                                                   path->c_str(),
                                                   index,
                                                   eInsertKeyFlags(0)) != 0);
    }
    else if (G.debug & G_DEBUG) {
      printf("Button Clear-Key: no path to property\n");
    }
  }
  else if (G.debug & G_DEBUG) {
    printf("ptr.data = %p, prop = %p\n", ptr.data, (void *)prop);
  }

  if (changed) {
    /* send updates */
    UI_context_update_anim_flag(C);

    /* send notifiers that keyframes have been changed */
    WM_event_add_notifier(C, NC_ANIMATION | ND_KEYFRAME | NA_REMOVED, nullptr);
  }

  return (changed) ? OPERATOR_FINISHED : OPERATOR_CANCELLED;
}

void ANIM_OT_keyframe_clear_button(wmOperatorType *ot)
{
  /* identifiers */
  ot->name = "Clear Keyframe (Buttons)";
  ot->idname = "ANIM_OT_keyframe_clear_button";
  ot->description = "Clear all keyframes on the currently active property";

  /* callbacks */
  ot->exec = clear_key_button_exec;
  ot->poll = modify_key_op_poll;

  /* flags */
  ot->flag = OPTYPE_UNDO | OPTYPE_INTERNAL;

  /* properties */
  RNA_def_boolean(ot->srna, "all", true, "All", "Clear keyframes from all elements of the array");
}

/* ******************************************* */
/* KEYFRAME DETECTION */

/* --------------- API/Per-Datablock Handling ------------------- */

bool fcurve_frame_has_keyframe(const FCurve *fcu, float frame)
{
  /* quick sanity check */
  if (ELEM(nullptr, fcu, fcu->bezt)) {
    return false;
  }

  if ((fcu->flag & FCURVE_MUTED) == 0) {
    bool replace;
    int i = BKE_fcurve_bezt_binarysearch_index(fcu->bezt, frame, fcu->totvert, &replace);

    /* BKE_fcurve_bezt_binarysearch_index will set replace to be 0 or 1
     * - obviously, 1 represents a match
     */
    if (replace) {
      /* sanity check: 'i' may in rare cases exceed arraylen */
      if ((i >= 0) && (i < fcu->totvert)) {
        return true;
      }
    }
  }

  return false;
}

bool fcurve_is_changed(PointerRNA ptr,
                       PropertyRNA *prop,
                       FCurve *fcu,
                       const AnimationEvalContext *anim_eval_context)
{
  PathResolvedRNA anim_rna;
  anim_rna.ptr = ptr;
  anim_rna.prop = prop;
  anim_rna.prop_index = fcu->array_index;

  int index = fcu->array_index;
  blender::Vector<float> values = blender::animrig::get_rna_values(&ptr, prop);

  float fcurve_val = calculate_fcurve(&anim_rna, fcu, anim_eval_context);
  float cur_val = (index >= 0 && index < values.size()) ? values[index] : 0.0f;

  return !compare_ff_relative(fcurve_val, cur_val, FLT_EPSILON, 64);
}

/**
 * Checks whether an Action has a keyframe for a given frame
 * Since we're only concerned whether a keyframe exists,
 * we can simply loop until a match is found.
 */
static bool action_frame_has_keyframe(bAction *act, float frame)
{
  /* can only find if there is data */
  if (act == nullptr) {
    return false;
  }

  if (act->flag & ACT_MUTED) {
    return false;
  }

  /* loop over F-Curves, using binary-search to try to find matches
   * - this assumes that keyframes are only beztriples
   */
  LISTBASE_FOREACH (FCurve *, fcu, &act->curves) {
    /* only check if there are keyframes (currently only of type BezTriple) */
    if (fcu->bezt && fcu->totvert) {
      if (fcurve_frame_has_keyframe(fcu, frame)) {
        return true;
      }
    }
  }

  /* nothing found */
  return false;
}

/* Checks whether an Object has a keyframe for a given frame */
static bool object_frame_has_keyframe(Object *ob, float frame)
{
  /* error checking */
  if (ob == nullptr) {
    return false;
  }

  /* check its own animation data - specifically, the action it contains */
  if ((ob->adt) && (ob->adt->action)) {
    /* #41525 - When the active action is a NLA strip being edited,
     * we need to correct the frame number to "look inside" the
     * remapped action
     */
    float ob_frame = BKE_nla_tweakedit_remap(ob->adt, frame, NLATIME_CONVERT_UNMAP);

    if (action_frame_has_keyframe(ob->adt->action, ob_frame)) {
      return true;
    }
  }

  /* nothing found */
  return false;
}

/* --------------- API ------------------- */

bool id_frame_has_keyframe(ID *id, float frame)
{
  /* sanity checks */
  if (id == nullptr) {
    return false;
  }

  /* perform special checks for 'macro' types */
  switch (GS(id->name)) {
    case ID_OB: /* object */
      return object_frame_has_keyframe((Object *)id, frame);
#if 0
    /* XXX TODO... for now, just use 'normal' behavior */
    case ID_SCE: /* scene */
      break;
#endif
    default: /* 'normal type' */
    {
      AnimData *adt = BKE_animdata_from_id(id);

      /* only check keyframes in active action */
      if (adt) {
        return action_frame_has_keyframe(adt->action, frame);
      }
      break;
    }
  }

  /* no keyframe found */
  return false;
}

/* -------------------------------------------------------------------- */
/** \name Internal Utilities
 * \{ */

/** Use for insert/delete key-frame. */
static KeyingSet *keyingset_get_from_op_with_error(wmOperator *op, PropertyRNA *prop, Scene *scene)
{
  KeyingSet *ks = nullptr;
  const int prop_type = RNA_property_type(prop);
  if (prop_type == PROP_ENUM) {
    int type = RNA_property_enum_get(op->ptr, prop);
    ks = ANIM_keyingset_get_from_enum_type(scene, type);
    if (ks == nullptr) {
      BKE_report(op->reports, RPT_ERROR, "No active Keying Set");
    }
  }
  else if (prop_type == PROP_STRING) {
    char type_id[MAX_ID_NAME - 2];
    RNA_property_string_get(op->ptr, prop, type_id);

    if (STREQ(type_id, "__ACTIVE__")) {
      ks = ANIM_keyingset_get_from_enum_type(scene, scene->active_keyingset);
    }
    else {
      ks = ANIM_keyingset_get_from_idname(scene, type_id);
    }

    if (ks == nullptr) {
      BKE_reportf(op->reports, RPT_ERROR, "Keying set '%s' not found", type_id);
    }
  }
  else {
    BLI_assert(0);
  }
  return ks;
}

/** \} */<|MERGE_RESOLUTION|>--- conflicted
+++ resolved
@@ -919,7 +919,7 @@
 
 static int delete_key_v3d_invoke(bContext *C, wmOperator *op, const wmEvent * /*event*/)
 {
-  if (RNA_boolean_get(op->ptr, "confirm")) {
+  /*if (RNA_boolean_get(op->ptr, "confirm")) {
     return WM_operator_confirm_ex(C,
                                   op,
                                   IFACE_("Delete keyframes from selected objects?"),
@@ -927,7 +927,7 @@
                                   IFACE_("Delete"),
                                   ALERT_ICON_NONE,
                                   false);
-  }
+  }*/ /*BFA - Remove confirmation dialog*/
   return delete_key_v3d_exec(C, op);
 }
 
@@ -946,126 +946,184 @@
 
   /* flags */
   ot->flag = OPTYPE_REGISTER | OPTYPE_UNDO;
-  // WM_operator_properties_confirm_or_exec(ot); // BFA - Remove confirmation dialog
-}
-
+  //WM_operator_properties_confirm_or_exec(ot); /*BFA - Remove confirmation dialog*/
+}
+
+// BFA - old version
 /* bfa - Apply animation to all selected pose bones through UI animate property */
 /**
  * \return Whether keyframes were added or not.
  * caller should update animation data afterwards.
  */
-#define UNUSED(x) (void)(x) /*BFA - to suppress a warning*/
-
-static bool insert_key_selected_pose_bones(Main *bmain,
-                                           bContext *C,
-                                           ReportList *reports, /*BFA - warning*/
-                                           ToolSettings *ts,
-                                           const AnimationEvalContext anim_eval_context,
-                                           int index,
-                                           eInsertKeyFlags flag,
-                                           PropertyRNA *prop,
-                                           bPoseChannel *pchan_to_exclude)
-{
-  UNUSED(reports); /* BFA - Used the UNUSED macro to suppress the warning*/
-  using namespace blender::animrig;
-
-  bPoseChannel *pchan = NULL;
-  blender::Vector<PointerRNA> selected_bones;
-  char *group = NULL;
-  std::optional<std::string> path;
-  bool changed = false;
-
-  CTX_data_selected_pose_bones(C, &selected_bones);
-  if (selected_bones.is_empty()) {
-    return false;
-  }
-
-  for (PointerRNA ptr : selected_bones) {
-    pchan = (bPoseChannel *)ptr.data;
-    if (pchan_to_exclude != NULL) {
-      if (pchan == pchan_to_exclude) {
-        continue;
-      }
-    }
-    group = pchan->name;
-    path = RNA_path_from_ID_to_property(&ptr, prop);
-    if (path) {
-      CombinedKeyingResult result = blender::animrig::insert_keyframe(
-          bmain,
-          *ptr.owner_id,
-          group,
-          path->c_str(),
-          index,
-          &anim_eval_context,
-          eBezTriple_KeyframeType(ts->keyframe_type),
-          flag);
-      changed |= (result.get_count(SingleKeyingResult::SUCCESS) != 0);
-    }
-  }
-  return changed;
-}
+//#define UNUSED(x) (void)(x) /*BFA - to suppress a warning*/
+
+//static bool insert_key_selected_pose_bones(Main *bmain,
+//                                           bContext *C,
+//                                           ReportList *reports, /*BFA - warning*/
+//                                           ToolSettings *ts,
+//                                           const AnimationEvalContext anim_eval_context,
+//                                           int index,
+//                                           eInsertKeyFlags flag,
+//                                           PropertyRNA *prop,
+//                                           bPoseChannel *pchan_to_exclude)
+//{
+//  UNUSED(reports); /* BFA - Used the UNUSED macro to suppress the warning*/
+//  using namespace blender::animrig;
+//
+//  Main *bmain = CTX_data_main(C);
+//  Scene *scene = CTX_data_scene(C);
+//  ToolSettings *ts = scene->toolsettings;
+//  PointerRNA ptr = {nullptr};
+//  PropertyRNA *prop = nullptr;
+//  uiBut *but;
+//  const AnimationEvalContext anim_eval_context = BKE_animsys_eval_context_construct(
+//      CTX_data_depsgraph_pointer(C), BKE_scene_frame_get(scene));
+//  bool changed = false;
+//  int index;
+//  const bool all = RNA_boolean_get(op->ptr, "all");
+//  eInsertKeyFlags flag = INSERTKEY_NOFLAGS;
+//
+//  flag = get_keyframing_flags(scene);
+//
+//  bPoseChannel *pchan = nullptr;
+//  blender::Vector<PointerRNA> selected_bones;
+//  char *group = nullptr;
+//  std::optional<std::string> path;
+//  bool changed = false;
+//
+//  CTX_data_selected_pose_bones(C, &selected_bones);
+//  if (selected_bones.is_empty()) {
+//    return false;
+//  }
+//
+//  for (PointerRNA ptr : selected_bones) {
+//    pchan = (bPoseChannel *)ptr.data;
+//    if (pchan_to_exclude != nullptr) {
+//      if (pchan == pchan_to_exclude) {
+//        continue;
+//      }
+//    }
+//    group = pchan->name;
+//    path = RNA_path_from_ID_to_property(&ptr, prop);
+//    if (path) {
+//      CombinedKeyingResult combined_result;
+//      for (PointerRNA &ptr : sources) {
+//      const CombinedKeyingResult result = insert_keyframes(
+//          bmain,
+//          &ptr,
+//          std::nullopt,
+//          rna_paths,
+//          scene_frame,
+//          anim_eval_context,
+//          eBezTriple_KeyframeType(scene->toolsettings->keyframe_type),
+//          flag);
+//      combined_result.merge(result);
+//      }   
+      // BFA - old version
+      //CombinedKeyingResult result = blender::animrig::insert_keyframe(
+      //    bmain,
+      //    *ptr.owner_id,
+      //    group,
+      //    path->c_str(),
+      //    index,
+      //    &anim_eval_context,
+      //    eBezTriple_KeyframeType(ts->keyframe_type),
+      //    flag);
+//      changed |= (result.get_count(SingleKeyingResult::SUCCESS) != 0);
+//    }
+//  }
+//  return changed;
+//}
 
 /* bfa - Apply animation to all selected objects through UI animate property */
 /**
  * \return Whether keyframes were added or not.
  */
-#define UNUSED(x) (void)(x) /*BFA - to suppress a warning*/
-static bool insert_key_selected_objects(Main *bmain,
-                                        bContext *C,
-                                        ReportList *reports, /*BFA - warning*/
-                                        ToolSettings *ts,
-                                        const AnimationEvalContext anim_eval_context,
-                                        int index,
-                                        eInsertKeyFlags flag,
-                                        const char *group,
-                                        const char *prop_path,
-                                        Object *object_to_exclude)
-{
-  UNUSED(reports); /* BFA - Used the UNUSED macro to suppress the warning*/
+//#define UNUSED(x) (void)(x) /*BFA - to suppress a warning*/
+//static bool insert_key_selected_objects(Main *bmain,
+//                                        bContext *C,
+//                                        ReportList *reports, /*BFA - warning*/
+//                                        ToolSettings *ts,
+//                                        const AnimationEvalContext anim_eval_context,
+//                                        int index,
+//                                        eInsertKeyFlags flag,
+//                                        const char *group,
+//                                        const char *prop_path,
+//                                        Object *object_to_exclude)
+//{
+//  UNUSED(reports); /* BFA - Used the UNUSED macro to suppress the warning*/
+//  using namespace blender::animrig;
+//
+//  Main *bmain = CTX_data_main(C);
+//  Scene *scene = CTX_data_scene(C);
+//  ToolSettings *ts = scene->toolsettings;
+//  PointerRNA ptr = {nullptr};
+//  PropertyRNA *prop = nullptr;
+//  uiBut *but;
+//  const AnimationEvalContext anim_eval_context = BKE_animsys_eval_context_construct(
+//      CTX_data_depsgraph_pointer(C), BKE_scene_frame_get(scene));
+//  bool changed = false;
+//  int index;
+//  const bool all = RNA_boolean_get(op->ptr, "all");
+//  eInsertKeyFlags flag = INSERTKEY_NOFLAGS;
+//
+//  flag = get_keyframing_flags(scene);
+//  blender::Vector<PointerRNA> selected_objects;
+//  Object *object = nullptr;
+//  bool changed = false;
+//
+//  CTX_data_selected_objects(C, &selected_objects);
+//  if (selected_objects.is_empty()) {
+//    return false;
+//  }
+
+//  for (PointerRNA ptr : selected_objects) {
+//    object = (Object *)ptr.data;
+//    if (object_to_exclude != nullptr) {
+//      if (object == object_to_exclude) {
+//        continue;
+//      }
+//    }
+//        CombinedKeyingResult combined_result;
+//        for (PointerRNA &ptr : sources) {
+//        const CombinedKeyingResult result = insert_keyframes(
+//            bmain,
+//            &ptr,
+//            std::nullopt,
+//            rna_paths,
+//            scene_frame,
+//            anim_eval_context,
+//            eBezTriple_KeyframeType(scene->toolsettings->keyframe_type),
+//            flag);
+//        combined_result.merge(result);
+//        }    
+        // BFA- old version
+        //CombinedKeyingResult result = blender::animrig::insert_keyframe(
+        //bmain,
+        //*ptr.owner_id,
+        //group,
+        //prop_path,
+        //index,
+        //&anim_eval_context,
+        //eBezTriple_KeyframeType(ts->keyframe_type),
+        //flag);
+//    if (result.get_count(SingleKeyingResult::SUCCESS) != 0) {
+//      DEG_id_tag_update(ptr.owner_id, ID_RECALC_ANIMATION_NO_FLUSH);
+//      changed = true;
+//    }
+//  }
+//  return changed;
+//}
+
+/* Insert Key Button Operator ------------------------ */
+
+static int insert_key_button_exec(bContext *C, wmOperator *op)
+{
   using namespace blender::animrig;
-
-  blender::Vector<PointerRNA> selected_objects;
-  Object *object = NULL;
-  bool changed = false;
-
-  CTX_data_selected_objects(C, &selected_objects);
-  if (selected_objects.is_empty()) {
-    return false;
-  }
-
-  for (PointerRNA ptr : selected_objects) {
-    object = (Object *)ptr.data;
-    if (object_to_exclude != NULL) {
-      if (object == object_to_exclude) {
-        continue;
-      }
-    }
-    CombinedKeyingResult result = blender::animrig::insert_keyframe(
-        bmain,
-        *ptr.owner_id,
-        group,
-        prop_path,
-        index,
-        &anim_eval_context,
-        eBezTriple_KeyframeType(ts->keyframe_type),
-        flag);
-    if (result.get_count(SingleKeyingResult::SUCCESS) != 0) {
-      DEG_id_tag_update(ptr.owner_id, ID_RECALC_ANIMATION_NO_FLUSH);
-      changed = true;
-    }
-  }
-  return changed;
-}
-
-/* Insert Key Button Operator ------------------------ */
-
-static int insert_key_button_exec(bContext *C, wmOperator *op)
-{
-  using namespace blender::animrig;
-
-  /* bfa - Apply animation to all selected through UI animate property */
-  wmWindow *win = CTX_wm_window(C);
-  bool alt_held = ((win->eventstate->modifier & KM_ALT) != 0);
+// BFA - old version
+//  /* bfa - Apply animation to all selected through UI animate property */
+//  wmWindow *win = CTX_wm_window(C);
+//  bool alt_held = ((win->eventstate->modifier & KM_ALT) != 0);
 
   Main *bmain = CTX_data_main(C);
   Scene *scene = CTX_data_scene(C);
@@ -1139,14 +1197,15 @@
       /* standard properties */
       if (const std::optional<std::string> path = RNA_path_from_ID_to_property(&ptr, prop)) {
         const char *identifier = RNA_property_identifier(prop);
-<<<<<<< HEAD
-        const char *group = nullptr;
-
-        /*bfa - if (all) put on top*/
-        if (all) {
-          /* -1 indicates operating on the entire array (or the property itself otherwise) */
-          index = -1;
-        }
+        const std::optional<blender::StringRefNull> group = default_channel_group_for_path(
+            &ptr, identifier);
+
+// BFA - Old version
+//        /*bfa - if (all) put on top*/
+//        if (all) {
+//          /* -1 indicates operating on the entire array (or the property itself otherwise) */
+//          index = -1;
+//        }
 
         /* Special exception for keyframing transforms:
          * Set "group" for this manually, instead of having them appearing at the bottom
@@ -1155,57 +1214,43 @@
          *
          * TODO: Perhaps we can extend this behavior in future for other properties...
          */
-        if (ptr.type == &RNA_PoseBone) {
-          bPoseChannel *pchan = static_cast<bPoseChannel *>(ptr.data);
-          group = pchan->name;
+//        if (ptr.type == &RNA_PoseBone) {
+//          bPoseChannel *pchan = static_cast<bPoseChannel *>(ptr.data);
+//          group = pchan->name;
           /* bfa - Apply animation to all selected through UI animate property */
-          if (alt_held) {
-            changed |= insert_key_selected_pose_bones(
-                bmain, C, op->reports, ts, anim_eval_context, index, flag, prop, pchan);
-          }
-        }
-        else if ((ptr.type == &RNA_Object) &&
-                 (strstr(identifier, "location") || strstr(identifier, "rotation") ||
-                  strstr(identifier, "scale")))
-        {
+//          if (alt_held) {
+//            changed |= insert_key_selected_pose_bones(
+//                bmain, C, op->reports, ts, anim_eval_context, index, flag, prop, pchan);
+//          }
+//        }
+//        else if ((ptr.type == &RNA_Object) &&
+//                 (strstr(identifier, "location") || strstr(identifier, "rotation") ||
+//                  strstr(identifier, "scale")))
+//        {
           /* NOTE: Keep this label in sync with the "ID" case in
            * keyingsets_utils.py :: get_transform_generators_base_info()
            */
-          group = "Object Transforms";
+//          group = "Object Transforms";
           /* bfa - Apply animation to all selected through UI animate property */
-          if (alt_held) {
-            changed |= insert_key_selected_objects(bmain,
-                                                   C,
-                                                   op->reports,
-                                                   ts,
-                                                   anim_eval_context,
-                                                   index,
-                                                   flag,
-                                                   group,
-                                                   path->c_str(),
-                                                   (Object *)ptr.data);
-          }
-        }
+//          if (alt_held) {
+//            changed |= insert_key_selected_objects(bmain,
+//                                                   C,
+//                                                   op->reports,
+//                                                   ts,
+//                                                   anim_eval_context,
+//                                                   index,
+//                                                   flag,
+//                                                   group,
+//                                                   path->c_str(),
+//                                                   (Object *)ptr.data);
+//          }
+//        }
 
         /* bfa - NOTE: this has to be called anyways for UI button's object
          * as it is possible to show property for non selected object,
          * exclude ptr.data from selected objects/bones
          * to make sure delete/insert_frame is not called twice on same object/bone.
          */
-        CombinedKeyingResult result = insert_keyframe(bmain,
-                                                      *ptr.owner_id,
-                                                      group,
-                                                      path->c_str(),
-                                                      index,
-                                                      &anim_eval_context,
-                                                      eBezTriple_KeyframeType(ts->keyframe_type),
-                                                      flag);
-        /* bfa - the | "or" operator is on purpose */
-        changed |= result.get_count(SingleKeyingResult::SUCCESS) != 0;
-=======
-        const std::optional<blender::StringRefNull> group = default_channel_group_for_path(
-            &ptr, identifier);
-
         /* NOTE: `index == -1` is a magic number, meaning either "operate on all
          * elements" or "not an array property". */
         const std::optional<int> array_index = (all || index < 0) ? std::nullopt :
@@ -1219,8 +1264,10 @@
                                                        anim_eval_context,
                                                        eBezTriple_KeyframeType(ts->keyframe_type),
                                                        flag);
+// BFA - Old version
+//        /* bfa - the | "or" operator is on purpose */
+//        changed |= result.get_count(SingleKeyingResult::SUCCESS) != 0;
         changed = result.get_count(SingleKeyingResult::SUCCESS) != 0;
->>>>>>> 395a2fea
       }
       else {
         BKE_report(op->reports,
@@ -1293,105 +1340,107 @@
 
   /* properties */
   RNA_def_boolean(ot->srna, "all", true, "All", "Insert a keyframe for all element of the array");
-}
+// BFA - Old version
+//}
 
 /* bfa - Apply animation to all selected through UI animate property */
 /**
  * \return Whether keyframes were deleted or not.
  */
-static bool delete_key_selected_pose_bones(Main *bmain,
-                                           bContext *C,
-                                           ReportList *reports, /*BFA - warning*/
-                                           int index,
-                                           PropertyRNA *prop,
-                                           float cfra,
-                                           bPoseChannel *pchan_to_exclude)
-{
-  bPoseChannel *pchan = NULL;
-  blender::Vector<PointerRNA> selected_bones;
-  AnimData *adt = NULL;
-  std::optional<std::string> path;
-  bool changed = false;
-
-  CTX_data_selected_pose_bones(C, &selected_bones);
-  if (selected_bones.is_empty()) {
-    return false;
-  }
-
-  for (PointerRNA ptr : selected_bones) {
-    pchan = (bPoseChannel *)ptr.data;
-    if (pchan == pchan_to_exclude) {
-      continue;
-    }
-    /* bfa - NOTE: this makes sure there is animation data available, to prevent reporting error */
-    adt = BKE_animdata_from_id(ptr.owner_id);
-    if (adt == NULL) {
-      continue;
-    }
-    if (adt->action == NULL) {
-      continue;
-    }
-    /* -- */
-    path = RNA_path_from_ID_to_property(&ptr, prop);
-    if (path) {
-      changed |= (blender::animrig::delete_keyframe(
-                      bmain, reports, ptr.owner_id, NULL, path->c_str(), index, cfra) != 0);
-    }
-  }
-  return changed;
-}
-
+//static bool delete_key_selected_pose_bones(Main *bmain,
+//                                           bContext *C,
+//                                           ReportList *reports, /*BFA - warning*/
+//                                           int index,
+//                                           PropertyRNA *prop,
+//                                           float cfra,
+//                                           bPoseChannel *pchan_to_exclude)
+//{
+//  bPoseChannel *pchan = nullptr;
+//  blender::Vector<PointerRNA> selected_bones;
+//  AnimData *adt = nullptr;
+//  std::optional<std::string> path;
+//  bool changed = false;
+//
+//  CTX_data_selected_pose_bones(C, &selected_bones);
+//  if (selected_bones.is_empty()) {
+//    return false;
+//  }
+//
+//  for (PointerRNA ptr : selected_bones) {
+//    pchan = (bPoseChannel *)ptr.data;
+//    if (pchan == pchan_to_exclude) {
+//      continue;
+//    }
+//    /* bfa - NOTE: this makes sure there is animation data available, to prevent reporting error */
+//    adt = BKE_animdata_from_id(ptr.owner_id);
+//    if (adt == nullptr) {
+//      continue;
+//    }
+//    if (adt->action == nullptr) {
+//      continue;
+//    }
+//    /* -- */
+//    path = RNA_path_from_ID_to_property(&ptr, prop);
+//    if (path) {
+//      changed |= (blender::animrig::delete_keyframe(
+//                      bmain, reports, ptr.owner_id, nullptr, path->c_str(), index, cfra) != 0);
+//    }
+//  }
+//  return changed;
+//}
+//
 /* bfa - Apply animation to all selected through UI animate property */
 /**
  * \return Whether keyframes were deleted or not.
  */
-static bool delete_key_selected_objects(Main *bmain,
-                                        bContext *C,
-                                        ReportList *reports,
-                                        int index,
-                                        const char *prop_path,
-                                        float cfra,
-                                        Object *object_to_exclude)
-{
-  blender::Vector<PointerRNA> selected_objects;
-  Object *object = NULL;
-  AnimData *adt = NULL;
-  bool changed = false;
-
-  CTX_data_selected_objects(C, &selected_objects);
-  if (selected_objects.is_empty()) {
-    return false;
-  }
-
-  for (PointerRNA ptr : selected_objects) {
-    object = (Object *)ptr.data;
-    if (object == object_to_exclude) {
-      continue;
-    }
-    adt = BKE_animdata_from_id(ptr.owner_id);
+//static bool delete_key_selected_objects(Main *bmain,
+//                                        bContext *C,
+//                                        ReportList *reports,
+//                                        int index,
+//                                        const char *prop_path,
+//                                        float cfra,
+//                                        Object *object_to_exclude)
+//{
+//  blender::Vector<PointerRNA> selected_objects;
+//  Object *object = nullptr;
+//  AnimData *adt = nullptr;
+//  bool changed = false;
+//
+//  CTX_data_selected_objects(C, &selected_objects);
+//  if (selected_objects.is_empty()) {
+//    return false;
+//  }
+//
+//  for (PointerRNA ptr : selected_objects) {
+//    object = (Object *)ptr.data;
+//    if (object == object_to_exclude) {
+//      continue;
+//    }
+//    adt = BKE_animdata_from_id(ptr.owner_id);
     /* bfa - NOTE: this makes sure there is animation data available, to prevent reporting error.
      */
-    if (adt == NULL) {
-      continue;
-    }
-    if (adt->action == NULL) {
-      continue;
-    }
+//    if (adt == nullptr) {
+//      continue;
+//    }
+//    if (adt->action == nullptr) {
+//      continue;
+//    }
     /* -- */
-    changed |= (blender::animrig::delete_keyframe(
-                    bmain, reports, ptr.owner_id, NULL, prop_path, index, cfra) != 0);
-  }
-  return changed;
+//    changed |= (blender::animrig::delete_keyframe(
+//                    bmain, reports, ptr.owner_id, nullptr, prop_path, index, cfra) != 0);
+//  }
+//  return changed;
 }
 
 /* Delete Key Button Operator ------------------------ */
 
 static int delete_key_button_exec(bContext *C, wmOperator *op)
 {
-  /* bfa - Apply animation to all selected through UI animate property */
-  wmWindow *win = CTX_wm_window(C);
-  bool alt_held = ((win->eventstate->modifier & KM_ALT) != 0);
-  AnimData *adt = NULL;
+// BFA - old version
+//  /* bfa - Apply animation to all selected through UI animate property */
+//  wmWindow *win = CTX_wm_window(C);
+//  bool alt_held = ((win->eventstate->modifier & KM_ALT) != 0);
+//  AnimData *adt = nullptr;
 
   Scene *scene = CTX_data_scene(C);
   PointerRNA ptr = {nullptr};
@@ -1454,32 +1503,35 @@
           index = -1;
         }
 
-        /* bfa - Apply animation to all selected through UI animate property */
-        if (alt_held) {
-          if (ptr.type == &RNA_PoseBone) {
-            changed |= delete_key_selected_pose_bones(
-                bmain, C, op->reports, index, prop, cfra, (bPoseChannel *)ptr.data);
-          }
-          else if (ptr.type == &RNA_Object) {
-            changed |= delete_key_selected_objects(
-                bmain, C, op->reports, index, path->c_str(), cfra, (Object *)ptr.data);
-          }
-        }
-        /* bfa - Apply animation to all selected through UI animate property */
-        /* bfa - NOTE: this makes sure there is animation data available, to prevent reporting
-         * error. */
-        adt = BKE_animdata_from_id(ptr.owner_id);
-        if (adt != nullptr) {
-          if (adt->action != nullptr) {
-            /* bfa - NOTE: this has to be called anyways for UI button's object
-             * as it is possible to show property for non selected object,
-             * to make sure delete/insert_frame is not called twice on same object/bone,
-             * exclude ptr.data from selected objects/bones. */
-            changed |=
-                blender::animrig::delete_keyframe(
-                    bmain, op->reports, ptr.owner_id, nullptr, path->c_str(), index, cfra) != 0;
-          }
-        }
+        changed = blender::animrig::delete_keyframe(
+                      bmain, op->reports, ptr.owner_id, nullptr, path->c_str(), index, cfra) != 0;
+// BFA - Old version
+//        /* bfa - Apply animation to all selected through UI animate property */
+//        if (alt_held) {
+//          if (ptr.type == &RNA_PoseBone) {
+//            changed |= delete_key_selected_pose_bones(
+//                bmain, C, op->reports, index, prop, cfra, (bPoseChannel *)ptr.data);
+//          }
+//          else if (ptr.type == &RNA_Object) {
+//            changed |= delete_key_selected_objects(
+//                bmain, C, op->reports, index, path->c_str(), cfra, (Object *)ptr.data);
+//          }
+//        }
+//        /* bfa - Apply animation to all selected through UI animate property */
+//        /* bfa - NOTE: this makes sure there is animation data available, to prevent reporting
+//         * error. */
+//        adt = BKE_animdata_from_id(ptr.owner_id);
+//        if (adt != nullptr) {
+//          if (adt->action != nullptr) {
+//            /* bfa - NOTE: this has to be called anyways for UI button's object
+//             * as it is possible to show property for non selected object,
+//             * to make sure delete/insert_frame is not called twice on same object/bone,
+//             * exclude ptr.data from selected objects/bones. */
+//            changed |=
+//                blender::animrig::delete_keyframe(
+//                    bmain, op->reports, ptr.owner_id, nullptr, path->c_str(), index, cfra) != 0;
+//          }
+//        }
       }
       else if (G.debug & G_DEBUG) {
         printf("Button Delete-Key: no path to property\n");
