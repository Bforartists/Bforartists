--- conflicted
+++ resolved
@@ -1572,18 +1572,14 @@
 
 static wmOperatorStatus delete_key_button_exec(bContext *C, wmOperator *op)
 {
-<<<<<<< HEAD
   /* bfa - Apply animation to all selected through UI animate property */
   bool is_alt_held = ((CTX_wm_window(C)->eventstate->modifier & KM_ALT) != 0);
 
-  Scene *scene = CTX_data_scene(C);
-=======
   const bool is_sequencer = CTX_wm_space_seq(C) != nullptr;
   Scene *scene = is_sequencer ? CTX_data_sequencer_scene(C) : CTX_data_scene(C);
   if (!scene) {
     return OPERATOR_CANCELLED;
   }
->>>>>>> 43a75f6a
   PointerRNA ptr = {};
   PropertyRNA *prop = nullptr;
   Main *bmain = CTX_data_main(C);
