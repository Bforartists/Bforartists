/*
 * This program is free software; you can redistribute it and/or
 * modify it under the terms of the GNU General Public License
 * as published by the Free Software Foundation; either version 2
 * of the License, or (at your option) any later version.
 *
 * This program is distributed in the hope that it will be useful,
 * but WITHOUT ANY WARRANTY; without even the implied warranty of
 * MERCHANTABILITY or FITNESS FOR A PARTICULAR PURPOSE.  See the
 * GNU General Public License for more details.
 *
 * You should have received a copy of the GNU General Public License
 * along with this program; if not, write to the Free Software Foundation,
 * Inc., 51 Franklin Street, Fifth Floor, Boston, MA 02110-1301, USA.
 *
 * The Original Code is Copyright (C) 2008 Blender Foundation.
 * All rights reserved.
 */

/** \file
 * \ingroup edanimation
 */

#include <math.h>

#include "MEM_guardedalloc.h"

#include "DNA_scene_types.h"
#include "DNA_object_types.h"

#include "BLI_blenlib.h"
#include "BLI_math.h"
#include "BLI_utildefines.h"

#include "BLT_translation.h"

#include "BKE_context.h"
#include "BKE_fcurve.h"
#include "BKE_layer.h"
#include "BKE_main.h"
#include "BKE_report.h"
#include "BKE_scene.h"
#include "BKE_screen.h"
#include "BKE_unit.h"

#include "RNA_access.h"
#include "RNA_define.h"
#include "RNA_enum_types.h"

#include "WM_api.h"
#include "WM_types.h"

#include "GPU_immediate.h"
#include "GPU_matrix.h"
#include "GPU_state.h"

#include "UI_interface.h"
#include "UI_interface_icons.h"
#include "UI_view2d.h"
#include "UI_resources.h"

#include "ED_anim_api.h"
#include "ED_markers.h"
#include "ED_screen.h"
#include "ED_select_utils.h"
#include "ED_util.h"
#include "ED_numinput.h"
#include "ED_object.h"
#include "ED_transform.h"
#include "ED_types.h"

#include "DEG_depsgraph.h"

/* ************* Marker API **************** */

/* helper function for getting the list of markers to work on */
static ListBase *context_get_markers(Scene *scene, ScrArea *sa)
{
  /* local marker sets... */
  if (sa) {
    if (sa->spacetype == SPACE_ACTION) {
      SpaceAction *saction = (SpaceAction *)sa->spacedata.first;

      /* local markers can only be shown when there's only a single active action to grab them from
       * - flag only takes effect when there's an action, otherwise it can get too confusing?
       */
      if (ELEM(saction->mode, SACTCONT_ACTION, SACTCONT_SHAPEKEY) && (saction->action)) {
        if (saction->flag & SACTION_POSEMARKERS_SHOW) {
          return &saction->action->markers;
        }
      }
    }
  }

  /* default to using the scene's markers */
  return &scene->markers;
}

/* ............. */

/* public API for getting markers from context */
ListBase *ED_context_get_markers(const bContext *C)
{
  return context_get_markers(CTX_data_scene(C), CTX_wm_area(C));
}

/* public API for getting markers from "animation" context */
ListBase *ED_animcontext_get_markers(const bAnimContext *ac)
{
  if (ac) {
    return context_get_markers(ac->scene, ac->sa);
  }
  else {
    return NULL;
  }
}

/* --------------------------------- */

/**
 * Apply some transformation to markers after the fact
 *
 * \param markers: List of markers to affect - this may or may not be the scene markers list,
 * so don't assume anything.
 * \param scene: Current scene (for getting current frame)
 * \param mode: (TfmMode) transform mode that this transform is for
 * \param value: From the transform code, this is ``t->vec[0]``
 * (which is delta transform for grab/extend, and scale factor for scale)
 * \param side: (B/L/R) for 'extend' functionality, which side of current frame to use
 */
int ED_markers_post_apply_transform(
    ListBase *markers, Scene *scene, int mode, float value, char side)
{
  TimeMarker *marker;
  float cfra = (float)CFRA;
  int changed_tot = 0;

  /* sanity check - no markers, or locked markers */
  if ((scene->toolsettings->lock_markers) || (markers == NULL)) {
    return changed_tot;
  }

  /* affect selected markers - it's unlikely that we will want to affect all in this way? */
  for (marker = markers->first; marker; marker = marker->next) {
    if (marker->flag & SELECT) {
      switch (mode) {
        case TFM_TIME_TRANSLATE:
        case TFM_TIME_EXTEND: {
          /* apply delta if marker is on the right side of the current frame */
          if ((side == 'B') || (side == 'L' && marker->frame < cfra) ||
              (side == 'R' && marker->frame >= cfra)) {
            marker->frame += round_fl_to_int(value);
            changed_tot++;
          }
          break;
        }
        case TFM_TIME_SCALE: {
          /* rescale the distance between the marker and the current frame */
          marker->frame = cfra + round_fl_to_int((float)(marker->frame - cfra) * value);
          changed_tot++;
          break;
        }
      }
    }
  }

  return changed_tot;
}

/* --------------------------------- */

/* Get the marker that is closest to this point */
/* XXX for select, the min_dist should be small */
TimeMarker *ED_markers_find_nearest_marker(ListBase *markers, float x)
{
  TimeMarker *marker, *nearest = NULL;
  float dist, min_dist = 1000000;

  if (markers) {
    for (marker = markers->first; marker; marker = marker->next) {
      dist = fabsf((float)marker->frame - x);

      if (dist < min_dist) {
        min_dist = dist;
        nearest = marker;
      }
    }
  }

  return nearest;
}

/* Return the time of the marker that occurs on a frame closest to the given time */
int ED_markers_find_nearest_marker_time(ListBase *markers, float x)
{
  TimeMarker *nearest = ED_markers_find_nearest_marker(markers, x);
  return (nearest) ? (nearest->frame) : round_fl_to_int(x);
}

void ED_markers_get_minmax(ListBase *markers, short sel, float *first, float *last)
{
  TimeMarker *marker;
  float min, max;

  /* sanity check */
  // printf("markers = %p -  %p, %p\n", markers, markers->first, markers->last);
  if (ELEM(NULL, markers, markers->first, markers->last)) {
    *first = 0.0f;
    *last = 0.0f;
    return;
  }

  min = FLT_MAX;
  max = -FLT_MAX;
  for (marker = markers->first; marker; marker = marker->next) {
    if (!sel || (marker->flag & SELECT)) {
      if (marker->frame < min) {
        min = (float)marker->frame;
      }
      if (marker->frame > max) {
        max = (float)marker->frame;
      }
    }
  }

  /* set the min/max values */
  *first = min;
  *last = max;
}

/* --------------------------------- */

/* Adds a marker to list of cfra elems */
static void add_marker_to_cfra_elem(ListBase *lb, TimeMarker *marker, short only_sel)
{
  CfraElem *ce, *cen;

  /* should this one only be considered if it is selected? */
  if ((only_sel) && ((marker->flag & SELECT) == 0)) {
    return;
  }

  /* insertion sort - try to find a previous cfra elem */
  for (ce = lb->first; ce; ce = ce->next) {
    if (ce->cfra == marker->frame) {
      /* do because of double keys */
      if (marker->flag & SELECT) {
        ce->sel = marker->flag;
      }
      return;
    }
    else if (ce->cfra > marker->frame) {
      break;
    }
  }

  cen = MEM_callocN(sizeof(CfraElem), "add_to_cfra_elem");
  if (ce) {
    BLI_insertlinkbefore(lb, ce, cen);
  }
  else {
    BLI_addtail(lb, cen);
  }

  cen->cfra = marker->frame;
  cen->sel = marker->flag;
}

/* This function makes a list of all the markers. The only_sel
 * argument is used to specify whether only the selected markers
 * are added.
 */
void ED_markers_make_cfra_list(ListBase *markers, ListBase *lb, short only_sel)
{
  TimeMarker *marker;

  if (lb) {
    /* Clear the list first, since callers have no way of knowing
     * whether this terminated early otherwise. This may lead
     * to crashes if the user didn't clear the memory first.
     */
    lb->first = lb->last = NULL;
  }
  else {
    return;
  }

  if (markers == NULL) {
    return;
  }

  for (marker = markers->first; marker; marker = marker->next) {
    add_marker_to_cfra_elem(lb, marker, only_sel);
  }
}

void ED_markers_deselect_all(ListBase *markers, int action)
{
  if (action == SEL_TOGGLE) {
    action = ED_markers_get_first_selected(markers) ? SEL_DESELECT : SEL_SELECT;
  }

  for (TimeMarker *marker = markers->first; marker; marker = marker->next) {
    if (action == SEL_SELECT) {
      marker->flag |= SELECT;
    }
    else if (action == SEL_DESELECT) {
      marker->flag &= ~SELECT;
    }
    else if (action == SEL_INVERT) {
      marker->flag ^= SELECT;
    }
    else {
      BLI_assert(0);
    }
  }
}

/* --------------------------------- */

/* Get the first selected marker */
TimeMarker *ED_markers_get_first_selected(ListBase *markers)
{
  TimeMarker *marker;

  if (markers) {
    for (marker = markers->first; marker; marker = marker->next) {
      if (marker->flag & SELECT) {
        return marker;
      }
    }
  }

  return NULL;
}

/* --------------------------------- */

/* Print debugging prints of list of markers
 * BSI's: do NOT make static or put in if-defs as "unused code".
 * That's too much trouble when we need to use for quick debugging!
 */
void debug_markers_print_list(ListBase *markers)
{
  TimeMarker *marker;

  if (markers == NULL) {
    printf("No markers list to print debug for\n");
    return;
  }

  printf("List of markers follows: -----\n");

  for (marker = markers->first; marker; marker = marker->next) {
    printf(
        "\t'%s' on %d at %p with %u\n", marker->name, marker->frame, (void *)marker, marker->flag);
  }

  printf("End of list ------------------\n");
}

/* ************* Marker Drawing ************ */

static void marker_color_get(TimeMarker *marker, unsigned char *color)
{
  if (marker->flag & SELECT) {
    UI_GetThemeColor4ubv(TH_TEXT_HI, color);
  }
  else {
    UI_GetThemeColor4ubv(TH_TEXT, color);
  }
}

static void draw_marker_name(const uiFontStyle *fstyle,
                             TimeMarker *marker,
                             float marker_x,
                             float text_y)
{
  unsigned char text_color[4];
  marker_color_get(marker, text_color);

  const char *name = marker->name;

#ifdef DURIAN_CAMERA_SWITCH
  if (marker->camera) {
    Object *camera = marker->camera;
    name = camera->id.name + 2;
    if (camera->restrictflag & OB_RESTRICT_RENDER) {
      text_color[3] = 100;
    }
  }
#endif

  int name_x = marker_x + UI_DPI_ICON_SIZE * 0.6;
  UI_fontstyle_draw_simple(fstyle, name_x, text_y, name, text_color);
}

static void draw_marker_line(const float color[4], float x, float ymin, float ymax)
{
  GPUVertFormat *format = immVertexFormat();
  uint pos = GPU_vertformat_attr_add(format, "pos", GPU_COMP_F32, 2, GPU_FETCH_FLOAT);

  immBindBuiltinProgram(GPU_SHADER_2D_LINE_DASHED_UNIFORM_COLOR);

  float viewport_size[4];
  GPU_viewport_size_get_f(viewport_size);
  immUniform2f("viewport_size", viewport_size[2] / UI_DPI_FAC, viewport_size[3] / UI_DPI_FAC);

  immUniformColor4fv(color);
  immUniform1i("colors_len", 0); /* "simple" mode */
  immUniform1f("dash_width", 6.0f);
  immUniform1f("dash_factor", 0.5f);

  immBegin(GPU_PRIM_LINES, 2);
  immVertex2f(pos, x, ymin);
  immVertex2f(pos, x, ymax);
  immEnd();

  immUnbindProgram();
}

static int marker_get_icon_id(TimeMarker *marker, int flag)
{
  if (flag & DRAW_MARKERS_LOCAL) {
    return (marker->flag & ACTIVE) ? ICON_PMARKER_ACT :
                                     (marker->flag & SELECT) ? ICON_PMARKER_SEL : ICON_PMARKER;
  }
#ifdef DURIAN_CAMERA_SWITCH
  else if (marker->camera) {
    return (marker->flag & SELECT) ? ICON_OUTLINER_OB_CAMERA : ICON_CAMERA_DATA;
  }
#endif
  else {
    return (marker->flag & SELECT) ? ICON_MARKER_HLT : ICON_MARKER;
  }
}

static void draw_marker_line_if_necessary(TimeMarker *marker, int flag, int xpos, int height)
{
#ifdef DURIAN_CAMERA_SWITCH
  if ((marker->camera) || (flag & DRAW_MARKERS_LINES))
#else
  if (flag & DRAW_MARKERS_LINES)
#endif
  {
    float color[4];
    if (marker->flag & SELECT) {
      copy_v4_fl4(color, 1.0f, 1.0f, 1.0f, 0.38f);
    }
    else {
      copy_v4_fl4(color, 0.0f, 0.0f, 0.0f, 0.38f);
    }

    draw_marker_line(color, xpos, UI_DPI_FAC * 20, height);
  }
}

static void draw_marker(
    const uiFontStyle *fstyle, TimeMarker *marker, int xpos, int flag, int region_height)
{
  GPU_blend(true);
  GPU_blend_set_func_separate(
      GPU_SRC_ALPHA, GPU_ONE_MINUS_SRC_ALPHA, GPU_ONE, GPU_ONE_MINUS_SRC_ALPHA);

  draw_marker_line_if_necessary(marker, flag, xpos, region_height);

  int icon_id = marker_get_icon_id(marker, flag);
  UI_icon_draw(xpos - 0.55f * UI_DPI_ICON_SIZE, UI_DPI_FAC * 18, icon_id);

  GPU_blend(false);

  float name_y = UI_DPI_FAC * 18;
  if (marker->flag & SELECT) {
    name_y += UI_DPI_FAC * 10;
  }
  draw_marker_name(fstyle, marker, xpos, name_y);
}

static void draw_markers_background(rctf *rect)
{
  uint pos = GPU_vertformat_attr_add(immVertexFormat(), "pos", GPU_COMP_F32, 2, GPU_FETCH_FLOAT);
  immBindBuiltinProgram(GPU_SHADER_2D_UNIFORM_COLOR);

  unsigned char shade[4];
  UI_GetThemeColor4ubv(TH_TIME_SCRUB_BACKGROUND, shade);

  immUniformColor4ubv(shade);

  GPU_blend(true);
  GPU_blend_set_func_separate(
      GPU_SRC_ALPHA, GPU_ONE_MINUS_SRC_ALPHA, GPU_ONE, GPU_ONE_MINUS_SRC_ALPHA);

  immRectf(pos, rect->xmin, rect->ymin, rect->xmax, rect->ymax);

  GPU_blend(false);

  immUnbindProgram();
}

static bool marker_is_in_frame_range(TimeMarker *marker, int frame_range[2])
{
  if (marker->frame < frame_range[0]) {
    return false;
  }
  if (marker->frame > frame_range[1]) {
    return false;
  }
  return true;
}

static void get_marker_region_rect(View2D *v2d, rctf *rect)
{
  rect->xmin = v2d->cur.xmin;
  rect->xmax = v2d->cur.xmax;
  rect->ymin = 0;
  rect->ymax = UI_MARKER_MARGIN_Y;
}

static void get_marker_clip_frame_range(View2D *v2d, float xscale, int r_range[2])
{
  float font_width_max = (10 * UI_DPI_FAC) / xscale;
  r_range[0] = v2d->cur.xmin - sizeof(((TimeMarker *)NULL)->name) * font_width_max;
  r_range[1] = v2d->cur.xmax + font_width_max;
}

/* Draw Scene-Markers in time window */
void ED_markers_draw(const bContext *C, int flag)
{
  ListBase *markers = ED_context_get_markers(C);
  if (markers == NULL || BLI_listbase_is_empty(markers)) {
    return;
  }

  ARegion *ar = CTX_wm_region(C);
  View2D *v2d = UI_view2d_fromcontext(C);

  rctf markers_region_rect;
  get_marker_region_rect(v2d, &markers_region_rect);

  draw_markers_background(&markers_region_rect);

  /* no time correction for framelen! space is drawn with old values */
  float xscale, dummy;
  UI_view2d_scale_get(v2d, &xscale, &dummy);
  GPU_matrix_push();
  GPU_matrix_scale_2f(1.0f / xscale, 1.0f);

  int clip_frame_range[2];
  get_marker_clip_frame_range(v2d, xscale, clip_frame_range);

  const uiFontStyle *fstyle = UI_FSTYLE_WIDGET;

  for (TimeMarker *marker = markers->first; marker; marker = marker->next) {
    if ((marker->flag & SELECT) == 0) {
      if (marker_is_in_frame_range(marker, clip_frame_range)) {
        draw_marker(fstyle, marker, marker->frame * xscale, flag, ar->winy);
      }
    }
  }
  for (TimeMarker *marker = markers->first; marker; marker = marker->next) {
    if (marker->flag & SELECT) {
      if (marker_is_in_frame_range(marker, clip_frame_range)) {
        draw_marker(fstyle, marker, marker->frame * xscale, flag, ar->winy);
      }
    }
  }

  GPU_matrix_pop();
}

/* ************************ Marker Wrappers API ********************* */
/* These wrappers allow marker operators to function within the confines
 * of standard animation editors, such that they can coexist with the
 * primary operations of those editors.
 */

/* ------------------------ */

/* special poll() which checks if there are selected markers first */
static bool ed_markers_poll_selected_markers(bContext *C)
{
  ListBase *markers = ED_context_get_markers(C);

  /* first things first: markers can only exist in timeline views */
  if (ED_operator_animview_active(C) == 0) {
    return 0;
  }

  /* check if some marker is selected */
  return ED_markers_get_first_selected(markers) != NULL;
}

static bool ed_markers_poll_selected_no_locked_markers(bContext *C)
{
  ListBase *markers = ED_context_get_markers(C);
  ToolSettings *ts = CTX_data_tool_settings(C);

  if (ts->lock_markers) {
    return 0;
  }

  /* first things first: markers can only exist in timeline views */
  if (ED_operator_animview_active(C) == 0) {
    return 0;
  }

  /* check if some marker is selected */
  return ED_markers_get_first_selected(markers) != NULL;
}

/* special poll() which checks if there are any markers at all first */
static bool ed_markers_poll_markers_exist(bContext *C)
{
  ListBase *markers = ED_context_get_markers(C);
  ToolSettings *ts = CTX_data_tool_settings(C);

  if (ts->lock_markers) {
    return 0;
  }

  /* first things first: markers can only exist in timeline views */
  if (ED_operator_animview_active(C) == 0) {
    return 0;
  }

  /* list of markers must exist, as well as some markers in it! */
  return (markers && markers->first);
}

/* ************************** add markers *************************** */

/* add TimeMarker at current frame */
static int ed_marker_add_exec(bContext *C, wmOperator *UNUSED(op))
{
  ListBase *markers = ED_context_get_markers(C);
  TimeMarker *marker;
  int frame = CTX_data_scene(C)->r.cfra;

  if (markers == NULL) {
    return OPERATOR_CANCELLED;
  }

  /* prefer not having 2 markers at the same place,
   * though the user can move them to overlap once added */
  for (marker = markers->first; marker; marker = marker->next) {
    if (marker->frame == frame) {
      return OPERATOR_CANCELLED;
    }
  }

  /* deselect all */
  for (marker = markers->first; marker; marker = marker->next) {
    marker->flag &= ~SELECT;
  }

  marker = MEM_callocN(sizeof(TimeMarker), "TimeMarker");
  marker->flag = SELECT;
  marker->frame = frame;
  BLI_snprintf(marker->name, sizeof(marker->name), "F_%02d", frame);  // XXX - temp code only
  BLI_addtail(markers, marker);

  WM_event_add_notifier(C, NC_SCENE | ND_MARKERS, NULL);
  WM_event_add_notifier(C, NC_ANIMATION | ND_MARKERS, NULL);

  return OPERATOR_FINISHED;
}

static void MARKER_OT_add(wmOperatorType *ot)
{
  /* identifiers */
  ot->name = "Add Time Marker";
  ot->description = "Add Time Marker\nAdd a new time marker";
  ot->idname = "MARKER_OT_add";

  /* api callbacks */
  ot->exec = ed_marker_add_exec;
  ot->poll = ED_operator_animview_active;

  /* flags */
  ot->flag = OPTYPE_REGISTER | OPTYPE_UNDO;
}

/* ************************** transform markers *************************** */

/* operator state vars used:
 *     frs: delta movement
 *
 * functions:
 *
 *     init()   check selection, add customdata with old values and some lookups
 *
 *     apply()  do the actual movement
 *
 *     exit()    cleanup, send notifier
 *
 *     cancel() to escape from modal
 *
 * callbacks:
 *
 *     exec()    calls init, apply, exit
 *
 *     invoke() calls init, adds modal handler
 *
 *     modal()    accept modal events while doing it, ends with apply and exit, or cancel
 */

typedef struct MarkerMove {
  SpaceLink *slink;
  ListBase *markers;
  int event_type; /* store invoke-event, to verify */
  int *oldframe, evtx, firstx;
  NumInput num;
} MarkerMove;

static bool ed_marker_move_use_time(MarkerMove *mm)
{
  if (((mm->slink->spacetype == SPACE_SEQ) && !(((SpaceSeq *)mm->slink)->flag & SEQ_DRAWFRAMES)) ||
      ((mm->slink->spacetype == SPACE_ACTION) &&
       (((SpaceAction *)mm->slink)->flag & SACTION_DRAWTIME)) ||
      ((mm->slink->spacetype == SPACE_GRAPH) &&
       !(((SpaceGraph *)mm->slink)->flag & SIPO_DRAWTIME)) ||
      ((mm->slink->spacetype == SPACE_NLA) && !(((SpaceNla *)mm->slink)->flag & SNLA_DRAWTIME))) {
    return true;
  }

  return false;
}

static void ed_marker_move_update_header(bContext *C, wmOperator *op)
{
  Scene *scene = CTX_data_scene(C);
  MarkerMove *mm = op->customdata;
  TimeMarker *marker, *selmarker = NULL;
  const int offs = RNA_int_get(op->ptr, "frames");
  char str[UI_MAX_DRAW_STR];
  char str_offs[NUM_STR_REP_LEN];
  int totmark;
  const bool use_time = ed_marker_move_use_time(mm);

  for (totmark = 0, marker = mm->markers->first; marker; marker = marker->next) {
    if (marker->flag & SELECT) {
      selmarker = marker;
      totmark++;
    }
  }

  if (hasNumInput(&mm->num)) {
    outputNumInput(&mm->num, str_offs, &scene->unit);
  }
  else if (use_time) {
    BLI_snprintf(str_offs, sizeof(str_offs), "%.2f", FRA2TIME(offs));
  }
  else {
    BLI_snprintf(str_offs, sizeof(str_offs), "%d", offs);
  }

  if (totmark == 1 && selmarker) {
    /* we print current marker value */
    if (use_time) {
      BLI_snprintf(
          str, sizeof(str), IFACE_("Marker %.2f offset %s"), FRA2TIME(selmarker->frame), str_offs);
    }
    else {
      BLI_snprintf(str, sizeof(str), IFACE_("Marker %d offset %s"), selmarker->frame, str_offs);
    }
  }
  else {
    BLI_snprintf(str, sizeof(str), IFACE_("Marker offset %s"), str_offs);
  }

  ED_area_status_text(CTX_wm_area(C), str);
}

/* copy selection to temp buffer */
/* return 0 if not OK */
static bool ed_marker_move_init(bContext *C, wmOperator *op)
{
  Scene *scene = CTX_data_scene(C);
  ListBase *markers = ED_context_get_markers(C);
  MarkerMove *mm;
  TimeMarker *marker;
  int a, totmark;

  if (markers == NULL) {
    return false;
  }

  for (totmark = 0, marker = markers->first; marker; marker = marker->next) {
    if (marker->flag & SELECT) {
      totmark++;
    }
  }

  if (totmark == 0) {
    return false;
  }

  op->customdata = mm = MEM_callocN(sizeof(MarkerMove), "Markermove");
  mm->slink = CTX_wm_space_data(C);
  mm->markers = markers;
  mm->oldframe = MEM_callocN(totmark * sizeof(int), "MarkerMove oldframe");

  initNumInput(&mm->num);
  mm->num.idx_max = 0; /* one axis */
  mm->num.val_flag[0] |= NUM_NO_FRACTION;
  mm->num.unit_sys = scene->unit.system;
  /* No time unit supporting frames currently... */
  mm->num.unit_type[0] = ed_marker_move_use_time(mm) ? B_UNIT_TIME : B_UNIT_NONE;

  for (a = 0, marker = markers->first; marker; marker = marker->next) {
    if (marker->flag & SELECT) {
      mm->oldframe[a] = marker->frame;
      a++;
    }
  }

  return true;
}

/* free stuff */
static void ed_marker_move_exit(bContext *C, wmOperator *op)
{
  MarkerMove *mm = op->customdata;

  /* free data */
  MEM_freeN(mm->oldframe);
  MEM_freeN(op->customdata);
  op->customdata = NULL;

  /* clear custom header prints */
  ED_area_status_text(CTX_wm_area(C), NULL);
}

static int ed_marker_move_invoke(bContext *C, wmOperator *op, const wmEvent *event)
{
  if (ed_marker_move_init(C, op)) {
    MarkerMove *mm = op->customdata;

    mm->evtx = event->x;
    mm->firstx = event->x;
    mm->event_type = event->type;

    /* add temp handler */
    WM_event_add_modal_handler(C, op);

    /* reset frs delta */
    RNA_int_set(op->ptr, "frames", 0);

    ed_marker_move_update_header(C, op);

    return OPERATOR_RUNNING_MODAL;
  }

  return OPERATOR_CANCELLED;
}

/* note, init has to be called successfully */
static void ed_marker_move_apply(bContext *C, wmOperator *op)
{
#ifdef DURIAN_CAMERA_SWITCH
  bScreen *sc = CTX_wm_screen(C);
  Scene *scene = CTX_data_scene(C);
  Object *camera = scene->camera;
#endif
  MarkerMove *mm = op->customdata;
  TimeMarker *marker;
  int a, offs;

  offs = RNA_int_get(op->ptr, "frames");
  for (a = 0, marker = mm->markers->first; marker; marker = marker->next) {
    if (marker->flag & SELECT) {
      marker->frame = mm->oldframe[a] + offs;
      a++;
    }
  }

  WM_event_add_notifier(C, NC_SCENE | ND_MARKERS, NULL);
  WM_event_add_notifier(C, NC_ANIMATION | ND_MARKERS, NULL);

#ifdef DURIAN_CAMERA_SWITCH
  /* so we get view3d redraws */
  BKE_scene_camera_switch_update(scene);

  if (camera != scene->camera) {
    BKE_screen_view3d_scene_sync(sc, scene);
    WM_event_add_notifier(C, NC_SCENE | NA_EDITED, scene);
  }
#endif
}

/* only for modal */
static void ed_marker_move_cancel(bContext *C, wmOperator *op)
{
  RNA_int_set(op->ptr, "frames", 0);
  ed_marker_move_apply(C, op);
  ed_marker_move_exit(C, op);
}

static int ed_marker_move_modal(bContext *C, wmOperator *op, const wmEvent *event)
{
  Scene *scene = CTX_data_scene(C);
  MarkerMove *mm = op->customdata;
  View2D *v2d = UI_view2d_fromcontext(C);
  const bool has_numinput = hasNumInput(&mm->num);
  const bool use_time = ed_marker_move_use_time(mm);

  /* Modal numinput active, try to handle numeric inputs first... */
  if (event->val == KM_PRESS && has_numinput && handleNumInput(C, &mm->num, event)) {
    float value = (float)RNA_int_get(op->ptr, "frames");

    applyNumInput(&mm->num, &value);
    if (use_time) {
      value = TIME2FRA(value);
    }

    RNA_int_set(op->ptr, "frames", (int)value);
    ed_marker_move_apply(C, op);
    ed_marker_move_update_header(C, op);
  }
  else {
    bool handled = false;
    switch (event->type) {
      case ESCKEY:
        ed_marker_move_cancel(C, op);
        return OPERATOR_CANCELLED;
      case RIGHTMOUSE:
        /* press = user manually demands transform to be canceled */
        if (event->val == KM_PRESS) {
          ed_marker_move_cancel(C, op);
          return OPERATOR_CANCELLED;
        }
        /* else continue; <--- see if release event should be caught for tweak-end */
        ATTR_FALLTHROUGH;

      case RETKEY:
      case PADENTER:
      case LEFTMOUSE:
      case MIDDLEMOUSE:
        if (WM_event_is_modal_tweak_exit(event, mm->event_type)) {
          ed_marker_move_exit(C, op);
          WM_event_add_notifier(C, NC_SCENE | ND_MARKERS, NULL);
          WM_event_add_notifier(C, NC_ANIMATION | ND_MARKERS, NULL);
          return OPERATOR_FINISHED;
        }
        break;
      case MOUSEMOVE:
        if (!has_numinput) {
          float dx;

          dx = BLI_rctf_size_x(&v2d->cur) / BLI_rcti_size_x(&v2d->mask);

          if (event->x != mm->evtx) { /* XXX maybe init for first time */
            float fac;

            mm->evtx = event->x;
            fac = ((float)(event->x - mm->firstx) * dx);

            apply_keyb_grid(event->shift,
                            event->ctrl,
                            &fac,
                            0.0,
                            1.0,
                            0.1,
                            0 /*was: U.flag & USER_AUTOGRABGRID*/);

            RNA_int_set(op->ptr, "frames", (int)fac);
            ed_marker_move_apply(C, op);
            ed_marker_move_update_header(C, op);
          }
        }
        break;
    }

    if (!handled && event->val == KM_PRESS && handleNumInput(C, &mm->num, event)) {
      float value = (float)RNA_int_get(op->ptr, "frames");

      applyNumInput(&mm->num, &value);
      if (use_time) {
        value = TIME2FRA(value);
      }

      RNA_int_set(op->ptr, "frames", (int)value);
      ed_marker_move_apply(C, op);
      ed_marker_move_update_header(C, op);
    }
  }

  return OPERATOR_RUNNING_MODAL;
}

static int ed_marker_move_exec(bContext *C, wmOperator *op)
{
  if (ed_marker_move_init(C, op)) {
    ed_marker_move_apply(C, op);
    ed_marker_move_exit(C, op);
    return OPERATOR_FINISHED;
  }
  return OPERATOR_PASS_THROUGH;
}

static void MARKER_OT_move(wmOperatorType *ot)
{
  /* identifiers */
  ot->name = "Move Time Marker";
  ot->description = "Move Time Marker\nMove selected time marker(s)";
  ot->idname = "MARKER_OT_move";

  /* api callbacks */
  ot->exec = ed_marker_move_exec;
  ot->invoke = ed_marker_move_invoke;
  ot->modal = ed_marker_move_modal;
  ot->poll = ed_markers_poll_selected_no_locked_markers;
  ot->cancel = ed_marker_move_cancel;

  /* flags */
  ot->flag = OPTYPE_REGISTER | OPTYPE_UNDO | OPTYPE_BLOCKING | OPTYPE_GRAB_CURSOR_XY;

  /* rna storage */
  RNA_def_int(ot->srna, "frames", 0, INT_MIN, INT_MAX, "Frames", "", INT_MIN, INT_MAX);
}

/* ************************** duplicate markers *************************** */

/* operator state vars used:
 *     frs: delta movement
 *
 * functions:
 *
 *     apply()  do the actual duplicate
 *
 * callbacks:
 *
 *     exec()    calls apply, move_exec
 *
 *     invoke() calls apply, move_invoke
 *
 *     modal()    uses move_modal
 */

/* duplicate selected TimeMarkers */
static void ed_marker_duplicate_apply(bContext *C)
{
  ListBase *markers = ED_context_get_markers(C);
  TimeMarker *marker, *newmarker;

  if (markers == NULL) {
    return;
  }

  /* go through the list of markers, duplicate selected markers and add duplicated copies
   * to the beginning of the list (unselect original markers)
   */
  for (marker = markers->first; marker; marker = marker->next) {
    if (marker->flag & SELECT) {
      /* unselect selected marker */
      marker->flag &= ~SELECT;

      /* create and set up new marker */
      newmarker = MEM_callocN(sizeof(TimeMarker), "TimeMarker");
      newmarker->flag = SELECT;
      newmarker->frame = marker->frame;
      BLI_strncpy(newmarker->name, marker->name, sizeof(marker->name));

#ifdef DURIAN_CAMERA_SWITCH
      newmarker->camera = marker->camera;
#endif

      /* new marker is added to the beginning of list */
      // FIXME: bad ordering!
      BLI_addhead(markers, newmarker);
    }
  }
}

static int ed_marker_duplicate_exec(bContext *C, wmOperator *op)
{
  ed_marker_duplicate_apply(C);
  ed_marker_move_exec(C, op); /* assumes frs delta set */

  return OPERATOR_FINISHED;
}

static int ed_marker_duplicate_invoke(bContext *C, wmOperator *op, const wmEvent *event)
{
  ed_marker_duplicate_apply(C);
  return ed_marker_move_invoke(C, op, event);
}

static void MARKER_OT_duplicate(wmOperatorType *ot)
{
  /* identifiers */
  ot->name = "Duplicate Time Marker";
  ot->description = "Duplicate Time Marker\nDuplicate selected time marker(s)";
  ot->idname = "MARKER_OT_duplicate";

  /* api callbacks */
  ot->exec = ed_marker_duplicate_exec;
  ot->invoke = ed_marker_duplicate_invoke;
  ot->modal = ed_marker_move_modal;
  ot->poll = ed_markers_poll_selected_no_locked_markers;
  ot->cancel = ed_marker_move_cancel;

  /* flags */
  ot->flag = OPTYPE_REGISTER | OPTYPE_UNDO;

  /* rna storage */
  RNA_def_int(ot->srna, "frames", 0, INT_MIN, INT_MAX, "Frames", "", INT_MIN, INT_MAX);
}

/* ************************** selection ************************************/

/* select/deselect TimeMarker at current frame */
static void select_timeline_marker_frame(ListBase *markers, int frame, bool extend)
{
  TimeMarker *marker, *marker_first = NULL;

  /* support for selection cycling */
  for (marker = markers->first; marker; marker = marker->next) {
    if (marker->frame == frame) {
      if (marker->flag & SELECT) {
        marker_first = marker->next;
        break;
      }
    }
  }

  /* if extend is not set, then deselect markers */
  if (extend == false) {
    for (marker = markers->first; marker; marker = marker->next) {
      marker->flag &= ~SELECT;
    }
  }

  LISTBASE_CIRCULAR_FORWARD_BEGIN (markers, marker, marker_first) {
    /* this way a not-extend select will always give 1 selected marker */
    if (marker->frame == frame) {
      marker->flag ^= SELECT;
      break;
    }
  }
  LISTBASE_CIRCULAR_FORWARD_END(markers, marker, marker_first);
}

static int ed_marker_select(bContext *C, const wmEvent *event, bool extend, bool camera)
{
  ListBase *markers = ED_context_get_markers(C);
  ARegion *ar = CTX_wm_region(C);
  View2D *v2d = UI_view2d_fromcontext(C);
  float viewx;
  int x, cfra;

  if (markers == NULL) {
    return OPERATOR_PASS_THROUGH;
  }

  x = event->x - ar->winrct.xmin;

  viewx = UI_view2d_region_to_view_x(v2d, x);

  cfra = ED_markers_find_nearest_marker_time(markers, viewx);

  select_timeline_marker_frame(markers, cfra, extend);

#ifdef DURIAN_CAMERA_SWITCH

  if (camera) {
    Scene *scene = CTX_data_scene(C);
    ViewLayer *view_layer = CTX_data_view_layer(C);
    Base *base;
    TimeMarker *marker;
    int sel = 0;

    if (!extend) {
      BKE_view_layer_base_deselect_all(view_layer);
    }

    for (marker = markers->first; marker; marker = marker->next) {
      if (marker->frame == cfra) {
        sel = (marker->flag & SELECT);
        break;
      }
    }

    for (marker = markers->first; marker; marker = marker->next) {
      if (marker->camera) {
        if (marker->frame == cfra) {
          base = BKE_view_layer_base_find(view_layer, marker->camera);
          if (base) {
            ED_object_base_select(base, sel);
            if (sel) {
              ED_object_base_activate(C, base);
            }
          }
        }
      }
    }

    DEG_id_tag_update(&scene->id, ID_RECALC_SELECT);
    WM_event_add_notifier(C, NC_SCENE | ND_OB_SELECT, scene);
  }
#else
  (void)camera;
#endif

  WM_event_add_notifier(C, NC_SCENE | ND_MARKERS, NULL);
  WM_event_add_notifier(C, NC_ANIMATION | ND_MARKERS, NULL);

  /* allowing tweaks, but needs OPERATOR_FINISHED, otherwise renaming fails... [#25987] */
  return OPERATOR_FINISHED | OPERATOR_PASS_THROUGH;
}

static int ed_marker_select_invoke(bContext *C, wmOperator *op, const wmEvent *event)
{
  const bool extend = RNA_boolean_get(op->ptr, "extend");
  bool camera = false;
#ifdef DURIAN_CAMERA_SWITCH
  camera = RNA_boolean_get(op->ptr, "camera");
#endif
  return ed_marker_select(C, event, extend, camera);
}

static void MARKER_OT_select(wmOperatorType *ot)
{
  PropertyRNA *prop;

  /* identifiers */
  ot->name = "Select Time Marker";
  ot->description = "Select time marker(s)";
  ot->idname = "MARKER_OT_select";

  /* api callbacks */
  ot->invoke = ed_marker_select_invoke;
  ot->poll = ed_markers_poll_markers_exist;

  /* flags */
  ot->flag = OPTYPE_REGISTER | OPTYPE_UNDO;

  prop = RNA_def_boolean(ot->srna, "extend", 0, "Extend", "Extend the selection");
  RNA_def_property_flag(prop, PROP_SKIP_SAVE);
#ifdef DURIAN_CAMERA_SWITCH
  prop = RNA_def_boolean(ot->srna, "camera", 0, "Camera", "Select the camera");
  RNA_def_property_flag(prop, PROP_SKIP_SAVE);
#endif
}

/* *************************** box select markers **************** */

/* operator state vars used: (added by default WM callbacks)
 * xmin, ymin
 * xmax, ymax
 *
 * customdata: the wmGesture pointer, with subwindow
 *
 * callbacks:
 *
 *  exec()  has to be filled in by user
 *
 *  invoke() default WM function
 *          adds modal handler
 *
 *  modal() default WM function
 *          accept modal events while doing it, calls exec(), handles ESC and border drawing
 *
 *  poll()  has to be filled in by user for context
 */

static int ed_marker_box_select_exec(bContext *C, wmOperator *op)
{
  View2D *v2d = UI_view2d_fromcontext(C);
  ListBase *markers = ED_context_get_markers(C);
  rctf rect;

  WM_operator_properties_border_to_rctf(op, &rect);
  UI_view2d_region_to_view_rctf(v2d, &rect, &rect);

  if (markers == NULL) {
    return 0;
  }

  const eSelectOp sel_op = RNA_enum_get(op->ptr, "mode");
  const bool select = (sel_op != SEL_OP_SUB);
  if (SEL_OP_USE_PRE_DESELECT(sel_op)) {
    ED_markers_deselect_all(markers, SEL_DESELECT);
  }

  for (TimeMarker *marker = markers->first; marker; marker = marker->next) {
    if (BLI_rctf_isect_x(&rect, marker->frame)) {
      SET_FLAG_FROM_TEST(marker->flag, select, SELECT);
    }
  }

  WM_event_add_notifier(C, NC_SCENE | ND_MARKERS, NULL);
  WM_event_add_notifier(C, NC_ANIMATION | ND_MARKERS, NULL);

  return 1;
}

static void MARKER_OT_select_box(wmOperatorType *ot)
{
  /* identifiers */
  ot->name = "Marker Box Select";
  ot->description = "Marker Box Select\nSelect all time markers using box selection";
  ot->idname = "MARKER_OT_select_box";

  /* api callbacks */
  ot->exec = ed_marker_box_select_exec;
  ot->invoke = WM_gesture_box_invoke;
  ot->modal = WM_gesture_box_modal;
  ot->cancel = WM_gesture_box_cancel;

  ot->poll = ed_markers_poll_markers_exist;

  /* flags */
  ot->flag = OPTYPE_REGISTER | OPTYPE_UNDO;

  /* properties */
  WM_operator_properties_gesture_box(ot);
  WM_operator_properties_select_operation_simple(ot);
}

/* *********************** (de)select all ***************** */

static int ed_marker_select_all_exec(bContext *C, wmOperator *op)
{
  ListBase *markers = ED_context_get_markers(C);
  if (markers == NULL) {
    return OPERATOR_CANCELLED;
  }

  int action = RNA_enum_get(op->ptr, "action");
  ED_markers_deselect_all(markers, action);

  WM_event_add_notifier(C, NC_SCENE | ND_MARKERS, NULL);
  WM_event_add_notifier(C, NC_ANIMATION | ND_MARKERS, NULL);

  return OPERATOR_FINISHED;
}

static void MARKER_OT_select_all(wmOperatorType *ot)
{
  /* identifiers */
  ot->name = "(De)select all Markers";
  ot->description = "(De)select all Markers\nChange selection of all time markers";
  ot->idname = "MARKER_OT_select_all";

  /* api callbacks */
  ot->exec = ed_marker_select_all_exec;
  ot->poll = ed_markers_poll_markers_exist;

  /* flags */
  ot->flag = OPTYPE_REGISTER | OPTYPE_UNDO;

  /* rna */
  WM_operator_properties_select_all(ot);
}

/* ***************** remove marker *********************** */

/* remove selected TimeMarkers */
static int ed_marker_delete_exec(bContext *C, wmOperator *UNUSED(op))
{
  ListBase *markers = ED_context_get_markers(C);
  TimeMarker *marker, *nmarker;
  bool changed = false;

  if (markers == NULL) {
    return OPERATOR_CANCELLED;
  }

  for (marker = markers->first; marker; marker = nmarker) {
    nmarker = marker->next;
    if (marker->flag & SELECT) {
      BLI_freelinkN(markers, marker);
      changed = true;
    }
  }

  if (changed) {
    WM_event_add_notifier(C, NC_SCENE | ND_MARKERS, NULL);
    WM_event_add_notifier(C, NC_ANIMATION | ND_MARKERS, NULL);
  }

  return OPERATOR_FINISHED;
}

static void MARKER_OT_delete(wmOperatorType *ot)
{
  /* identifiers */
  ot->name = "Delete Markers";
  ot->description = "Delete Markers\nDelete selected time marker(s)";
  ot->idname = "MARKER_OT_delete";

  /* api callbacks */
<<<<<<< HEAD
  /*ot->invoke = ed_marker_delete_invoke_wrapper;*/ /*bfa - turned this dialog off*/
=======
  ot->invoke = WM_operator_confirm;
>>>>>>> 41c5fd44
  ot->exec = ed_marker_delete_exec;
  ot->poll = ed_markers_poll_selected_no_locked_markers;

  /* flags */
  ot->flag = OPTYPE_REGISTER | OPTYPE_UNDO;
}

/* **************** rename marker ***************** */

/* rename first selected TimeMarker */
static int ed_marker_rename_exec(bContext *C, wmOperator *op)
{
  TimeMarker *marker = ED_markers_get_first_selected(ED_context_get_markers(C));

  if (marker) {
    RNA_string_get(op->ptr, "name", marker->name);

    WM_event_add_notifier(C, NC_SCENE | ND_MARKERS, NULL);
    WM_event_add_notifier(C, NC_ANIMATION | ND_MARKERS, NULL);

    return OPERATOR_FINISHED;
  }
  else {
    return OPERATOR_CANCELLED;
  }
}

static int ed_marker_rename_invoke(bContext *C, wmOperator *op, const wmEvent *event)
{
  /* must initialize the marker name first if there is a marker selected */
  TimeMarker *marker = ED_markers_get_first_selected(ED_context_get_markers(C));
  if (marker) {
    RNA_string_set(op->ptr, "name", marker->name);
  }

  return WM_operator_props_popup_confirm(C, op, event);
}

static void MARKER_OT_rename(wmOperatorType *ot)
{
  /* identifiers */
  ot->name = "Rename Marker";
  ot->description = "Rename Marker\nRename first selected time marker";
  ot->idname = "MARKER_OT_rename";

  /* api callbacks */
  ot->invoke = ed_marker_rename_invoke;
  ot->exec = ed_marker_rename_exec;
  ot->poll = ed_markers_poll_selected_no_locked_markers;

  /* flags */
  ot->flag = OPTYPE_REGISTER | OPTYPE_UNDO;

  /* properties */
  ot->prop = RNA_def_string(ot->srna,
                            "name",
                            "RenamedMarker",
                            sizeof(((TimeMarker *)NULL)->name),
                            "Name",
                            "New name for marker");
#if 0
  RNA_def_boolean(ot->srna,
                  "ensure_unique",
                  0,
                  "Ensure Unique",
                  "Ensure that new name is unique within collection of markers");
#endif
}

/* **************** make links to scene ***************** */

static int ed_marker_make_links_scene_exec(bContext *C, wmOperator *op)
{
  ListBase *markers = ED_context_get_markers(C);
  Scene *scene_to = BLI_findlink(&CTX_data_main(C)->scenes, RNA_enum_get(op->ptr, "scene"));
  TimeMarker *marker, *marker_new;

  if (scene_to == NULL) {
    BKE_report(op->reports, RPT_ERROR, "Scene not found");
    return OPERATOR_CANCELLED;
  }

  if (scene_to == CTX_data_scene(C)) {
    BKE_report(op->reports, RPT_ERROR, "Cannot re-link markers into the same scene");
    return OPERATOR_CANCELLED;
  }

  if (scene_to->toolsettings->lock_markers) {
    BKE_report(op->reports, RPT_ERROR, "Target scene has locked markers");
    return OPERATOR_CANCELLED;
  }

  /* copy markers */
  for (marker = markers->first; marker; marker = marker->next) {
    if (marker->flag & SELECT) {
      marker_new = MEM_dupallocN(marker);
      marker_new->prev = marker_new->next = NULL;

      BLI_addtail(&scene_to->markers, marker_new);
    }
  }

  return OPERATOR_FINISHED;
}

static void MARKER_OT_make_links_scene(wmOperatorType *ot)
{
  PropertyRNA *prop;

  /* identifiers */
  ot->name = "Make Links to Scene";
  ot->description = "Make Links to Scene\nCopy selected markers to another scene";
  ot->idname = "MARKER_OT_make_links_scene";

  /* api callbacks */
  ot->exec = ed_marker_make_links_scene_exec;
  ot->invoke = WM_menu_invoke;
  ot->poll = ed_markers_poll_selected_markers;

  /* flags */
  ot->flag = OPTYPE_REGISTER | OPTYPE_UNDO;

  /* properties */
  prop = RNA_def_enum(ot->srna, "scene", DummyRNA_NULL_items, 0, "Scene", "");
  RNA_def_enum_funcs(prop, RNA_scene_itemf);
  RNA_def_property_flag(prop, PROP_ENUM_NO_TRANSLATE);
  ot->prop = prop;
}

#ifdef DURIAN_CAMERA_SWITCH
/* ******************************* camera bind marker ***************** */

static int ed_marker_camera_bind_exec(bContext *C, wmOperator *op)
{
  bScreen *sc = CTX_wm_screen(C);
  Scene *scene = CTX_data_scene(C);
  Object *ob = CTX_data_active_object(C);
  ListBase *markers = ED_context_get_markers(C);
  TimeMarker *marker;

  /* Don't do anything if we don't have a camera selected */
  if (ob == NULL) {
    BKE_report(op->reports, RPT_ERROR, "Select a camera to bind to a marker on this frame");
    return OPERATOR_CANCELLED;
  }

  /* add new marker, unless we already have one on this frame, in which case, replace it */
  if (markers == NULL) {
    return OPERATOR_CANCELLED;
  }

  marker = ED_markers_find_nearest_marker(markers, CFRA);
  if ((marker == NULL) || (marker->frame != CFRA)) {
    marker = MEM_callocN(sizeof(TimeMarker), "Camera TimeMarker");
    marker->flag = SELECT;
    marker->frame = CFRA;
    BLI_addtail(markers, marker);

    /* deselect all others, so that the user can then move it without problems */
    for (TimeMarker *m = markers->first; m; m = m->next) {
      if (m != marker) {
        m->flag &= ~SELECT;
      }
    }
  }

  /* bind to the nominated camera (as set in operator props) */
  marker->camera = ob;

  /* camera may have changes */
  BKE_scene_camera_switch_update(scene);
  BKE_screen_view3d_scene_sync(sc, scene);

  WM_event_add_notifier(C, NC_SCENE | ND_MARKERS, NULL);
  WM_event_add_notifier(C, NC_ANIMATION | ND_MARKERS, NULL);
  WM_event_add_notifier(C, NC_SCENE | NA_EDITED, scene); /* so we get view3d redraws */

  return OPERATOR_FINISHED;
}

static void MARKER_OT_camera_bind(wmOperatorType *ot)
{
  /* identifiers */
  ot->name = "Bind Camera to Markers";
  ot->description =
      "Bind Camera to Markers\nBind the selected camera to a marker on the current frame";
  ot->idname = "MARKER_OT_camera_bind";

  /* api callbacks */
  ot->exec = ed_marker_camera_bind_exec;
  ot->poll = ED_operator_animview_active;

  /* flags */
  ot->flag = OPTYPE_REGISTER | OPTYPE_UNDO;
}
#endif

/* ************************** registration **********************************/

/* called in screen_ops.c:ED_operatortypes_screen() */
void ED_operatortypes_marker(void)
{
  WM_operatortype_append(MARKER_OT_add);
  WM_operatortype_append(MARKER_OT_move);
  WM_operatortype_append(MARKER_OT_duplicate);
  WM_operatortype_append(MARKER_OT_select);
  WM_operatortype_append(MARKER_OT_select_box);
  WM_operatortype_append(MARKER_OT_select_all);
  WM_operatortype_append(MARKER_OT_delete);
  WM_operatortype_append(MARKER_OT_rename);
  WM_operatortype_append(MARKER_OT_make_links_scene);
#ifdef DURIAN_CAMERA_SWITCH
  WM_operatortype_append(MARKER_OT_camera_bind);
#endif
}

/* called in screen_ops.c:ED_keymap_screen() */
void ED_keymap_marker(wmKeyConfig *keyconf)
{
  WM_keymap_ensure(keyconf, "Markers", 0, 0);
}<|MERGE_RESOLUTION|>--- conflicted
+++ resolved
@@ -1391,11 +1391,7 @@
   ot->idname = "MARKER_OT_delete";
 
   /* api callbacks */
-<<<<<<< HEAD
-  /*ot->invoke = ed_marker_delete_invoke_wrapper;*/ /*bfa - turned this dialog off*/
-=======
-  ot->invoke = WM_operator_confirm;
->>>>>>> 41c5fd44
+  /*ot->invoke = WM_operator_confirm;*/ /*bfa - turned this dialog off*/
   ot->exec = ed_marker_delete_exec;
   ot->poll = ed_markers_poll_selected_no_locked_markers;
 
