--- conflicted
+++ resolved
@@ -697,23 +697,9 @@
 
 static void MARKER_OT_add(wmOperatorType *ot)
 {
-<<<<<<< HEAD
-	/* identifiers */
-	ot->name = "Add Time Marker";
-	ot->description = "Add Time Marker\nAdd a new time marker";
-	ot->idname = "MARKER_OT_add";
-
-	/* api callbacks */
-	ot->exec = ed_marker_add_exec;
-	ot->invoke = ed_markers_opwrap_invoke;
-	ot->poll = ED_operator_animview_active;
-
-	/* flags */
-	ot->flag = OPTYPE_REGISTER | OPTYPE_UNDO;
-=======
   /* identifiers */
   ot->name = "Add Time Marker";
-  ot->description = "Add a new time marker";
+  ot->description = "Add Time Marker\nAdd a new time marker";
   ot->idname = "MARKER_OT_add";
 
   /* api callbacks */
@@ -723,7 +709,6 @@
 
   /* flags */
   ot->flag = OPTYPE_REGISTER | OPTYPE_UNDO;
->>>>>>> 863eeca1
 }
 
 /* ************************** transform markers *************************** */
@@ -1051,28 +1036,9 @@
 
 static void MARKER_OT_move(wmOperatorType *ot)
 {
-<<<<<<< HEAD
-	/* identifiers */
-	ot->name = "Move Time Marker";
-	ot->description = "Move Time Marker\nMove selected time marker(s)";
-	ot->idname = "MARKER_OT_move";
-
-	/* api callbacks */
-	ot->exec = ed_marker_move_exec;
-	ot->invoke = ed_marker_move_invoke_wrapper;
-	ot->modal = ed_marker_move_modal;
-	ot->poll = ed_markers_poll_selected_no_locked_markers;
-	ot->cancel = ed_marker_move_cancel;
-
-	/* flags */
-	ot->flag = OPTYPE_REGISTER | OPTYPE_UNDO | OPTYPE_BLOCKING | OPTYPE_GRAB_CURSOR;
-
-	/* rna storage */
-	RNA_def_int(ot->srna, "frames", 0, INT_MIN, INT_MAX, "Frames", "", INT_MIN, INT_MAX);
-=======
   /* identifiers */
   ot->name = "Move Time Marker";
-  ot->description = "Move selected time marker(s)";
+  ot->description = "Move Time Marker\nMove selected time marker(s)";
   ot->idname = "MARKER_OT_move";
 
   /* api callbacks */
@@ -1087,7 +1053,6 @@
 
   /* rna storage */
   RNA_def_int(ot->srna, "frames", 0, INT_MIN, INT_MAX, "Frames", "", INT_MIN, INT_MAX);
->>>>>>> 863eeca1
 }
 
 /* ************************** duplicate markers *************************** */
@@ -1163,28 +1128,9 @@
 
 static void MARKER_OT_duplicate(wmOperatorType *ot)
 {
-<<<<<<< HEAD
-	/* identifiers */
-	ot->name = "Duplicate Time Marker";
-	ot->description = "Duplicate Time Marker\nDuplicate selected time marker(s)";
-	ot->idname = "MARKER_OT_duplicate";
-
-	/* api callbacks */
-	ot->exec = ed_marker_duplicate_exec;
-	ot->invoke = ed_marker_duplicate_invoke_wrapper;
-	ot->modal = ed_marker_move_modal;
-	ot->poll = ed_markers_poll_selected_no_locked_markers;
-	ot->cancel = ed_marker_move_cancel;
-
-	/* flags */
-	ot->flag = OPTYPE_REGISTER | OPTYPE_UNDO;
-
-	/* rna storage */
-	RNA_def_int(ot->srna, "frames", 0, INT_MIN, INT_MAX, "Frames", "", INT_MIN, INT_MAX);
-=======
   /* identifiers */
   ot->name = "Duplicate Time Marker";
-  ot->description = "Duplicate selected time marker(s)";
+  ot->description = "Duplicate Time Marker\nDuplicate selected time marker(s)";
   ot->idname = "MARKER_OT_duplicate";
 
   /* api callbacks */
@@ -1199,7 +1145,6 @@
 
   /* rna storage */
   RNA_def_int(ot->srna, "frames", 0, INT_MIN, INT_MAX, "Frames", "", INT_MIN, INT_MAX);
->>>>>>> 863eeca1
 }
 
 /* ************************** selection ************************************/
@@ -1398,17 +1343,10 @@
 
 static void MARKER_OT_select_box(wmOperatorType *ot)
 {
-<<<<<<< HEAD
-	/* identifiers */
-	ot->name = "Marker Box Select";
-	ot->description = "Marker Box Select\nSelect all time markers using box selection";
-	ot->idname = "MARKER_OT_select_box";
-=======
   /* identifiers */
   ot->name = "Marker Box Select";
-  ot->description = "Select all time markers using box selection";
+  ot->description = "Marker Box Select\nSelect all time markers using box selection";
   ot->idname = "MARKER_OT_select_box";
->>>>>>> 863eeca1
 
   /* api callbacks */
   ot->exec = ed_marker_box_select_exec;
@@ -1446,17 +1384,10 @@
 
 static void MARKER_OT_select_all(wmOperatorType *ot)
 {
-<<<<<<< HEAD
-	/* identifiers */
-	ot->name = "(De)select all Markers";
-	ot->description = "(De)select all Markers\nChange selection of all time markers";
-	ot->idname = "MARKER_OT_select_all";
-=======
   /* identifiers */
   ot->name = "(De)select all Markers";
-  ot->description = "Change selection of all time markers";
+  ot->description = "(De)select all Markers\nChange selection of all time markers";
   ot->idname = "MARKER_OT_select_all";
->>>>>>> 863eeca1
 
   /* api callbacks */
   ot->exec = ed_marker_select_all_exec;
@@ -1506,33 +1437,18 @@
 
 static void MARKER_OT_delete(wmOperatorType *ot)
 {
-<<<<<<< HEAD
-	/* identifiers */
-	ot->name = "Delete Markers";
-	ot->description = "Delete Markers\nDelete selected time marker(s)";
-	ot->idname = "MARKER_OT_delete";
-
-	/* api callbacks */
-	/*ot->invoke = ed_marker_delete_invoke_wrapper;*/ /*bfa - turned this dialog off*/
-	ot->exec = ed_marker_delete_exec;
-	ot->poll = ed_markers_poll_selected_no_locked_markers;
-
-	/* flags */
-	ot->flag = OPTYPE_REGISTER | OPTYPE_UNDO;
-=======
   /* identifiers */
   ot->name = "Delete Markers";
-  ot->description = "Delete selected time marker(s)";
+  ot->description = "Delete Markers\nDelete selected time marker(s)";
   ot->idname = "MARKER_OT_delete";
 
   /* api callbacks */
-  ot->invoke = ed_marker_delete_invoke_wrapper;
+  /*ot->invoke = ed_marker_delete_invoke_wrapper;*/ /*bfa - turned this dialog off*/
   ot->exec = ed_marker_delete_exec;
   ot->poll = ed_markers_poll_selected_no_locked_markers;
 
   /* flags */
   ot->flag = OPTYPE_REGISTER | OPTYPE_UNDO;
->>>>>>> 863eeca1
 }
 
 /* **************** rename marker ***************** */
@@ -1568,27 +1484,9 @@
 
 static void MARKER_OT_rename(wmOperatorType *ot)
 {
-<<<<<<< HEAD
-	/* identifiers */
-	ot->name = "Rename Marker";
-	ot->description = "Rename Marker\nRename first selected time marker";
-	ot->idname = "MARKER_OT_rename";
-
-	/* api callbacks */
-	ot->invoke = ed_marker_rename_invoke_wrapper;
-	ot->exec = ed_marker_rename_exec;
-	ot->poll = ed_markers_poll_selected_no_locked_markers;
-
-	/* flags */
-	ot->flag = OPTYPE_REGISTER | OPTYPE_UNDO;
-
-	/* properties */
-	ot->prop = RNA_def_string(ot->srna, "name", "RenamedMarker", sizeof(((TimeMarker *)NULL)->name), "Name", "New name for marker");
-	//RNA_def_boolean(ot->srna, "ensure_unique", 0, "Ensure Unique", "Ensure that new name is unique within collection of markers");
-=======
   /* identifiers */
   ot->name = "Rename Marker";
-  ot->description = "Rename first selected time marker";
+  ot->description = "Rename Marker\nRename first selected time marker";
   ot->idname = "MARKER_OT_rename";
 
   /* api callbacks */
@@ -1607,7 +1505,6 @@
                             "Name",
                             "New name for marker");
   //RNA_def_boolean(ot->srna, "ensure_unique", 0, "Ensure Unique", "Ensure that new name is unique within collection of markers");
->>>>>>> 863eeca1
 }
 
 /* **************** make links to scene ***************** */
@@ -1655,34 +1552,11 @@
 
 static void MARKER_OT_make_links_scene(wmOperatorType *ot)
 {
-<<<<<<< HEAD
-	PropertyRNA *prop;
-
-	/* identifiers */
-	ot->name = "Make Links to Scene";
-	ot->description = "Make Links to Scene\nCopy selected markers to another scene";
-	ot->idname = "MARKER_OT_make_links_scene";
-
-	/* api callbacks */
-	ot->exec = ed_marker_make_links_scene_exec;
-	ot->invoke = ed_marker_make_links_scene_invoke_wrapper;
-	ot->poll = ed_markers_poll_selected_markers;
-
-	/* flags */
-	ot->flag = OPTYPE_REGISTER | OPTYPE_UNDO;
-
-	/* properties */
-	prop = RNA_def_enum(ot->srna, "scene", DummyRNA_NULL_items, 0, "Scene", "");
-	RNA_def_enum_funcs(prop, RNA_scene_itemf);
-	RNA_def_property_flag(prop, PROP_ENUM_NO_TRANSLATE);
-	ot->prop = prop;
-
-=======
   PropertyRNA *prop;
 
   /* identifiers */
   ot->name = "Make Links to Scene";
-  ot->description = "Copy selected markers to another scene";
+  ot->description = "Make Links to Scene\nCopy selected markers to another scene";
   ot->idname = "MARKER_OT_make_links_scene";
 
   /* api callbacks */
@@ -1698,7 +1572,6 @@
   RNA_def_enum_funcs(prop, RNA_scene_itemf);
   RNA_def_property_flag(prop, PROP_ENUM_NO_TRANSLATE);
   ot->prop = prop;
->>>>>>> 863eeca1
 }
 
 #ifdef DURIAN_CAMERA_SWITCH
@@ -1753,23 +1626,10 @@
 
 static void MARKER_OT_camera_bind(wmOperatorType *ot)
 {
-<<<<<<< HEAD
-	/* identifiers */
-	ot->name = "Bind Camera to Markers";
-	ot->description = "Bind Camera to Markers\nBind the selected camera to a marker on the current frame";
-	ot->idname = "MARKER_OT_camera_bind";
-
-	/* api callbacks */
-	ot->exec = ed_marker_camera_bind_exec;
-	ot->invoke = ed_markers_opwrap_invoke;
-	ot->poll = ED_operator_animview_active;
-
-	/* flags */
-	ot->flag = OPTYPE_REGISTER | OPTYPE_UNDO;
-=======
   /* identifiers */
   ot->name = "Bind Camera to Markers";
-  ot->description = "Bind the selected camera to a marker on the current frame";
+  ot->description =
+      "Bind Camera to Markers\nBind the selected camera to a marker on the current frame";
   ot->idname = "MARKER_OT_camera_bind";
 
   /* api callbacks */
@@ -1779,7 +1639,6 @@
 
   /* flags */
   ot->flag = OPTYPE_REGISTER | OPTYPE_UNDO;
->>>>>>> 863eeca1
 }
 #endif
 
