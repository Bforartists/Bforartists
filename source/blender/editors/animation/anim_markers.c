/*
 * ***** BEGIN GPL LICENSE BLOCK *****
 *
 * This program is free software; you can redistribute it and/or
 * modify it under the terms of the GNU General Public License
 * as published by the Free Software Foundation; either version 2
 * of the License, or (at your option) any later version.
 *
 * This program is distributed in the hope that it will be useful,
 * but WITHOUT ANY WARRANTY; without even the implied warranty of
 * MERCHANTABILITY or FITNESS FOR A PARTICULAR PURPOSE.  See the
 * GNU General Public License for more details.
 *
 * You should have received a copy of the GNU General Public License
 * along with this program; if not, write to the Free Software Foundation,
 * Inc., 51 Franklin Street, Fifth Floor, Boston, MA 02110-1301, USA.
 *
 * The Original Code is Copyright (C) 2008 Blender Foundation.
 * All rights reserved.
 *
 *
 * Contributor(s): Blender Foundation
 *
 * ***** END GPL LICENSE BLOCK *****
 */

/** \file blender/editors/animation/anim_markers.c
 *  \ingroup edanimation
 */

#include <math.h>

#include "MEM_guardedalloc.h"

#include "DNA_scene_types.h"
#include "DNA_object_types.h"

#include "BLI_blenlib.h"
#include "BLI_math.h"
#include "BLI_utildefines.h"

#include "BLT_translation.h"

#include "BKE_context.h"
#include "BKE_fcurve.h"
#include "BKE_layer.h"
#include "BKE_main.h"
#include "BKE_report.h"
#include "BKE_scene.h"
#include "BKE_screen.h"
#include "BKE_unit.h"

#include "RNA_access.h"
#include "RNA_define.h"
#include "RNA_enum_types.h"

#include "WM_api.h"
#include "WM_types.h"

#include "BIF_glutil.h"

#include "GPU_immediate.h"
#include "GPU_matrix.h"
#include "GPU_state.h"

#include "UI_interface.h"
#include "UI_interface_icons.h"
#include "UI_view2d.h"
#include "UI_resources.h"

#include "ED_anim_api.h"
#include "ED_markers.h"
#include "ED_screen.h"
#include "ED_select_utils.h"
#include "ED_util.h"
#include "ED_numinput.h"
#include "ED_object.h"
#include "ED_transform.h"
#include "ED_types.h"

#include "DEG_depsgraph.h"

/* ************* Marker API **************** */

/* helper function for getting the list of markers to work on */
static ListBase *context_get_markers(Scene *scene, ScrArea *sa)
{
	/* local marker sets... */
	if (sa) {
		if (sa->spacetype == SPACE_ACTION) {
			SpaceAction *saction = (SpaceAction *)sa->spacedata.first;

			/* local markers can only be shown when there's only a single active action to grab them from
			 * - flag only takes effect when there's an action, otherwise it can get too confusing?
			 */
			if (ELEM(saction->mode, SACTCONT_ACTION, SACTCONT_SHAPEKEY) && (saction->action)) {
				if (saction->flag & SACTION_POSEMARKERS_SHOW) {
					return &saction->action->markers;
				}
			}
		}
	}

	/* default to using the scene's markers */
	return &scene->markers;
}

/* ............. */

/* public API for getting markers from context */
ListBase *ED_context_get_markers(const bContext *C)
{
	return context_get_markers(CTX_data_scene(C), CTX_wm_area(C));
}

/* public API for getting markers from "animation" context */
ListBase *ED_animcontext_get_markers(const bAnimContext *ac)
{
	if (ac)
		return context_get_markers(ac->scene, ac->sa);
	else
		return NULL;
}

/* --------------------------------- */

/**
 * Apply some transformation to markers after the fact
 *
 * \param markers List of markers to affect - this may or may not be the scene markers list, so don't assume anything
 * \param scene Current scene (for getting current frame)
 * \param mode (TfmMode) transform mode that this transform is for
 * \param value From the transform code, this is ``t->vec[0]``
 * (which is delta transform for grab/extend, and scale factor for scale)
 * \param side (B/L/R) for 'extend' functionality, which side of current frame to use
 */
int ED_markers_post_apply_transform(ListBase *markers, Scene *scene, int mode, float value, char side)
{
	TimeMarker *marker;
	float cfra = (float)CFRA;
	int changed_tot = 0;

	/* sanity check - no markers, or locked markers */
	if ((scene->toolsettings->lock_markers) ||
	    (markers == NULL))
	{
		return changed_tot;
	}

	/* affect selected markers - it's unlikely that we will want to affect all in this way? */
	for (marker = markers->first; marker; marker = marker->next) {
		if (marker->flag & SELECT) {
			switch (mode) {
				case TFM_TIME_TRANSLATE:
				case TFM_TIME_EXTEND:
				{
					/* apply delta if marker is on the right side of the current frame */
					if ((side == 'B') ||
					    (side == 'L' && marker->frame < cfra) ||
					    (side == 'R' && marker->frame >= cfra))
					{
						marker->frame += round_fl_to_int(value);
						changed_tot++;
					}
					break;
				}
				case TFM_TIME_SCALE:
				{
					/* rescale the distance between the marker and the current frame */
					marker->frame = cfra + round_fl_to_int((float)(marker->frame - cfra) * value);
					changed_tot++;
					break;
				}
			}
		}
	}

	return changed_tot;
}

/* --------------------------------- */

/* Get the marker that is closest to this point */
/* XXX for select, the min_dist should be small */
TimeMarker *ED_markers_find_nearest_marker(ListBase *markers, float x)
{
	TimeMarker *marker, *nearest = NULL;
	float dist, min_dist = 1000000;

	if (markers) {
		for (marker = markers->first; marker; marker = marker->next) {
			dist = fabsf((float)marker->frame - x);

			if (dist < min_dist) {
				min_dist = dist;
				nearest = marker;
			}
		}
	}

	return nearest;
}

/* Return the time of the marker that occurs on a frame closest to the given time */
int ED_markers_find_nearest_marker_time(ListBase *markers, float x)
{
	TimeMarker *nearest = ED_markers_find_nearest_marker(markers, x);
	return (nearest) ? (nearest->frame) : round_fl_to_int(x);
}


void ED_markers_get_minmax(ListBase *markers, short sel, float *first, float *last)
{
	TimeMarker *marker;
	float min, max;

	/* sanity check */
	//printf("markers = %p -  %p, %p\n", markers, markers->first, markers->last);
	if (ELEM(NULL, markers, markers->first, markers->last)) {
		*first = 0.0f;
		*last = 0.0f;
		return;
	}

	min = FLT_MAX;
	max = -FLT_MAX;
	for (marker = markers->first; marker; marker = marker->next) {
		if (!sel || (marker->flag & SELECT)) {
			if (marker->frame < min)
				min = (float)marker->frame;
			if (marker->frame > max)
				max = (float)marker->frame;
		}
	}

	/* set the min/max values */
	*first = min;
	*last = max;
}

/* --------------------------------- */

/* Adds a marker to list of cfra elems */
static void add_marker_to_cfra_elem(ListBase *lb, TimeMarker *marker, short only_sel)
{
	CfraElem *ce, *cen;

	/* should this one only be considered if it is selected? */
	if ((only_sel) && ((marker->flag & SELECT) == 0))
		return;

	/* insertion sort - try to find a previous cfra elem */
	for (ce = lb->first; ce; ce = ce->next) {
		if (ce->cfra == marker->frame) {
			/* do because of double keys */
			if (marker->flag & SELECT)
				ce->sel = marker->flag;
			return;
		}
		else if (ce->cfra > marker->frame) {
			break;
		}
	}

	cen = MEM_callocN(sizeof(CfraElem), "add_to_cfra_elem");
	if (ce) BLI_insertlinkbefore(lb, ce, cen);
	else BLI_addtail(lb, cen);

	cen->cfra = marker->frame;
	cen->sel = marker->flag;
}

/* This function makes a list of all the markers. The only_sel
 * argument is used to specify whether only the selected markers
 * are added.
 */
void ED_markers_make_cfra_list(ListBase *markers, ListBase *lb, short only_sel)
{
	TimeMarker *marker;

	if (lb) {
		/* Clear the list first, since callers have no way of knowing
		 * whether this terminated early otherwise. This may lead
		 * to crashes if the user didn't clear the memory first.
		 */
		lb->first = lb->last = NULL;
	}
	else {
		return;
	}

	if (markers == NULL) {
		return;
	}

	for (marker = markers->first; marker; marker = marker->next)
		add_marker_to_cfra_elem(lb, marker, only_sel);
}

/* --------------------------------- */

/* Get the first selected marker */
TimeMarker *ED_markers_get_first_selected(ListBase *markers)
{
	TimeMarker *marker;

	if (markers) {
		for (marker = markers->first; marker; marker = marker->next) {
			if (marker->flag & SELECT)
				return marker;
		}
	}

	return NULL;
}

/* --------------------------------- */

/* Print debugging prints of list of markers
 * BSI's: do NOT make static or put in if-defs as "unused code". That's too much trouble when we need to use for quick debugging!
 */
void debug_markers_print_list(ListBase *markers)
{
	TimeMarker *marker;

	if (markers == NULL) {
		printf("No markers list to print debug for\n");
		return;
	}

	printf("List of markers follows: -----\n");

	for (marker = markers->first; marker; marker = marker->next) {
		printf("\t'%s' on %d at %p with %u\n", marker->name, marker->frame, (void *)marker, marker->flag);
	}

	printf("End of list ------------------\n");
}

/* ************* Marker Drawing ************ */

static void draw_marker_name(
        const uiFontStyle *fstyle, TimeMarker *marker, const char *name,
        int cfra, const float xpos, const float ypixels)
{
	unsigned char text_col[4];
	float x, y;

	/* minimal y coordinate which wouldn't be occluded by scroll */
	int min_y = 17.0f * UI_DPI_FAC;

	if (marker->flag & SELECT) {
		UI_GetThemeColor4ubv(TH_TEXT_HI, text_col);
		x = xpos + 4.0f * UI_DPI_FAC;
		y = (ypixels <= 39.0f * UI_DPI_FAC) ? (ypixels - 10.0f * UI_DPI_FAC) : 29.0f * UI_DPI_FAC;
		y = max_ii(y, min_y);
	}
	else {
		UI_GetThemeColor4ubv(TH_TEXT, text_col);
		if ((marker->frame <= cfra) && (marker->frame + 5 > cfra)) {
			x = xpos + 8.0f * UI_DPI_FAC;
			y = (ypixels <= 39.0f * UI_DPI_FAC) ? (ypixels - 10.0f * UI_DPI_FAC) : 29.0f * UI_DPI_FAC;
			y = max_ii(y, min_y);
		}
		else {
			x = xpos + 8.0f * UI_DPI_FAC;
			y = 17.0f * UI_DPI_FAC;
		}
	}

#ifdef DURIAN_CAMERA_SWITCH
	if (marker->camera && (marker->camera->restrictflag & OB_RESTRICT_RENDER)) {
		text_col[3] = 100;
	}
#endif

	UI_fontstyle_draw_simple(fstyle, x, y, name, text_col);
}

/* function to draw markers */
static void draw_marker(
        View2D *v2d, const uiFontStyle *fstyle, TimeMarker *marker, int cfra, int flag,
        /* avoid re-calculating each time */
        const float ypixels, const float xscale, const float yscale)
{
	const float xpos = marker->frame * xscale;
#ifdef DURIAN_CAMERA_SWITCH
	const float yoffs = (marker->camera) ?  0.2f * UI_DPI_ICON_SIZE : 0.0f;
#else
	const float yoffs = 0.0f;
#endif
	int icon_id;

	GPU_blend(true);
	GPU_blend_set_func_separate(GPU_SRC_ALPHA, GPU_ONE_MINUS_SRC_ALPHA, GPU_ONE, GPU_ONE_MINUS_SRC_ALPHA);

	/* vertical line - dotted */
#ifdef DURIAN_CAMERA_SWITCH
	if ((marker->camera) || (flag & DRAW_MARKERS_LINES))
#else
	if (flag & DRAW_MARKERS_LINES)
#endif
	{
		GPUVertFormat *format = immVertexFormat();
		uint pos = GPU_vertformat_attr_add(format, "pos", GPU_COMP_F32, 2, GPU_FETCH_FLOAT);

		immBindBuiltinProgram(GPU_SHADER_2D_LINE_DASHED_UNIFORM_COLOR);

		float viewport_size[4];
		GPU_viewport_size_get_f(viewport_size);
		immUniform2f("viewport_size", viewport_size[2] / UI_DPI_FAC, viewport_size[3] / UI_DPI_FAC);

		if (marker->flag & SELECT) {
			immUniformColor4f(1.0f, 1.0f, 1.0f, 0.38f);
		}
		else {
			immUniformColor4f(0.0f, 0.0f, 0.0f, 0.38f);
		}
		immUniform1i("colors_len", 0);  /* "simple" mode */
		immUniform1f("dash_width", 6.0f);
		immUniform1f("dash_factor", 0.5f);

		immBegin(GPU_PRIM_LINES, 2);
		immVertex2f(pos, xpos + 0.5f, 12.0f);
		immVertex2f(pos, xpos + 0.5f, (v2d->cur.ymax + 12.0f) * yscale);
		immEnd();

		immUnbindProgram();
	}

	/* 5 px to offset icon to align properly, space / pixels corrects for zoom */
	if (flag & DRAW_MARKERS_LOCAL) {
		icon_id = (marker->flag & ACTIVE) ? ICON_PMARKER_ACT :
		          (marker->flag & SELECT) ? ICON_PMARKER_SEL :
		          ICON_PMARKER;
	}
#ifdef DURIAN_CAMERA_SWITCH
	else if (marker->camera) {
		icon_id = (marker->flag & SELECT) ? ICON_OUTLINER_OB_CAMERA :
		          ICON_CAMERA_DATA;
	}
#endif
	else {
		icon_id = (marker->flag & SELECT) ? ICON_MARKER_HLT :
		          ICON_MARKER;
	}

	UI_icon_draw(xpos - 0.45f * UI_DPI_ICON_SIZE, yoffs + UI_DPI_ICON_SIZE, icon_id);

	GPU_blend(false);

	/* and the marker name too, shifted slightly to the top-right */
#ifdef DURIAN_CAMERA_SWITCH
	if (marker->camera) {
		draw_marker_name(fstyle, marker, marker->camera->id.name + 2, cfra, xpos, ypixels);
	}
	else if (marker->name[0]) {
		draw_marker_name(fstyle, marker, marker->name, cfra, xpos, ypixels);
	}
#else
	if (marker->name[0]) {
		draw_marker_name(fstyle, marker, marker->name, cfra, xpos, ypixels);

	}
#endif
}

/* Draw Scene-Markers in time window */
void ED_markers_draw(const bContext *C, int flag)
{
	const uiFontStyle *fstyle = UI_FSTYLE_WIDGET;
	ListBase *markers = ED_context_get_markers(C);
	View2D *v2d;
	TimeMarker *marker;
	Scene *scene;
	int select_pass;
	int v2d_clip_range_x[2];
	float font_width_max;

	/* cache values */
	float ypixels, xscale, yscale;

	if (markers == NULL || BLI_listbase_is_empty(markers)) {
		return;
	}

	scene = CTX_data_scene(C);
	v2d = UI_view2d_fromcontext(C);

	if (flag & DRAW_MARKERS_MARGIN) {
		uint pos = GPU_vertformat_attr_add(immVertexFormat(), "pos", GPU_COMP_F32, 2, GPU_FETCH_FLOAT);
		immBindBuiltinProgram(GPU_SHADER_2D_UNIFORM_COLOR);

		const unsigned char shade[4] = {0, 0, 0, 16};
		immUniformColor4ubv(shade);

		GPU_blend(true);
		GPU_blend_set_func_separate(GPU_SRC_ALPHA, GPU_ONE_MINUS_SRC_ALPHA, GPU_ONE, GPU_ONE_MINUS_SRC_ALPHA);

		immRectf(pos, v2d->cur.xmin, 0, v2d->cur.xmax, UI_MARKER_MARGIN_Y);

		GPU_blend(false);

		immUnbindProgram();
	}

	/* no time correction for framelen! space is drawn with old values */
	ypixels = BLI_rcti_size_y(&v2d->mask);
	UI_view2d_scale_get(v2d, &xscale, &yscale);
	GPU_matrix_push();
	GPU_matrix_scale_2f(1.0f / xscale, 1.0f);

	/* x-bounds with offset for text (adjust for long string, avoid checking string width) */
	font_width_max = (10 * UI_DPI_FAC) / xscale;
	v2d_clip_range_x[0] = v2d->cur.xmin - (sizeof(marker->name) * font_width_max);
	v2d_clip_range_x[1] = v2d->cur.xmax + font_width_max;

	/* loop [unselected, selected] */
	for (select_pass = 0; select_pass <= SELECT; select_pass += SELECT) {
		/* unselected markers are drawn at the first time */
		for (marker = markers->first; marker; marker = marker->next) {
			if ((marker->flag & SELECT) == select_pass) {
				/* bounds check */
				if ((marker->frame >= v2d_clip_range_x[0]) &&
				    (marker->frame <= v2d_clip_range_x[1]))
				{
					draw_marker(v2d, fstyle, marker, scene->r.cfra, flag,
					            ypixels, xscale, yscale);
				}
			}
		}
	}

	GPU_matrix_pop();
}

/* ************************ Marker Wrappers API ********************* */
/* These wrappers allow marker operators to function within the confines
 * of standard animation editors, such that they can coexist with the
 * primary operations of those editors.
 */

/* ------------------------ */

/* special poll() which checks if there are selected markers first */
static bool ed_markers_poll_selected_markers(bContext *C)
{
	ListBase *markers = ED_context_get_markers(C);

	/* first things first: markers can only exist in timeline views */
	if (ED_operator_animview_active(C) == 0)
		return 0;

	/* check if some marker is selected */
	return ED_markers_get_first_selected(markers) != NULL;
}

static bool ed_markers_poll_selected_no_locked_markers(bContext *C)
{
	ListBase *markers = ED_context_get_markers(C);
	ToolSettings *ts = CTX_data_tool_settings(C);

	if (ts->lock_markers)
		return 0;

	/* first things first: markers can only exist in timeline views */
	if (ED_operator_animview_active(C) == 0)
		return 0;

	/* check if some marker is selected */
	return ED_markers_get_first_selected(markers) != NULL;
}


/* special poll() which checks if there are any markers at all first */
static bool ed_markers_poll_markers_exist(bContext *C)
{
	ListBase *markers = ED_context_get_markers(C);
	ToolSettings *ts = CTX_data_tool_settings(C);

	if (ts->lock_markers)
		return 0;

	/* first things first: markers can only exist in timeline views */
	if (ED_operator_animview_active(C) == 0)
		return 0;

	/* list of markers must exist, as well as some markers in it! */
	return (markers && markers->first);
}

/* ------------------------ */

/**
 * Second-tier invoke() callback that performs context validation before running the
 * "custom"/third-tier invoke() callback supplied as the last arg (which would normally
 * be the operator's invoke() callback elsewhere)
 *
 * \param invoke_func "standard" invoke function that operator would otherwise have used.
 * If NULL, the operator's standard exec()
 * callback will be called instead in the appropriate places.
 */
static int ed_markers_opwrap_invoke_custom(bContext *C, wmOperator *op, const wmEvent *event,
                                           int (*invoke_func)(bContext *, wmOperator *, const wmEvent *))
{
	int retval = OPERATOR_PASS_THROUGH;

	/* removed check for Y coord of event, keymap has bounbox now */

	/* allow operator to run now */
	if (invoke_func)
		retval = invoke_func(C, op, event);
	else if (op->type->exec)
		retval = op->type->exec(C, op);
	else
		BKE_report(op->reports, RPT_ERROR, "Programming error: operator does not actually have code to do anything!");


	/* unless successful, must add "pass-through" to let normal operator's have a chance at tackling this event */
	if ((retval & (OPERATOR_FINISHED | OPERATOR_INTERFACE)) == 0) {
		retval |= OPERATOR_PASS_THROUGH;
	}

	return retval;
}

/* standard wrapper - first-tier invoke() callback to be directly assigned to operator typedata
 * for operators which don't need any special invoke calls. Any operators with special invoke calls
 * though will need to implement their own wrapper which calls the second-tier callback themselves
 * (passing through the custom invoke function they use)
 */
static int ed_markers_opwrap_invoke(bContext *C, wmOperator *op, const wmEvent *event)
{
	return ed_markers_opwrap_invoke_custom(C, op, event, NULL);
}

/* ************************** add markers *************************** */

/* add TimeMarker at current frame */
static int ed_marker_add_exec(bContext *C, wmOperator *UNUSED(op))
{
	ListBase *markers = ED_context_get_markers(C);
	TimeMarker *marker;
	int frame = CTX_data_scene(C)->r.cfra;

	if (markers == NULL)
		return OPERATOR_CANCELLED;

	/* prefer not having 2 markers at the same place,
	 * though the user can move them to overlap once added */
	for (marker = markers->first; marker; marker = marker->next) {
		if (marker->frame == frame)
			return OPERATOR_CANCELLED;
	}

	/* deselect all */
	for (marker = markers->first; marker; marker = marker->next)
		marker->flag &= ~SELECT;

	marker = MEM_callocN(sizeof(TimeMarker), "TimeMarker");
	marker->flag = SELECT;
	marker->frame = frame;
	BLI_snprintf(marker->name, sizeof(marker->name), "F_%02d", frame); // XXX - temp code only
	BLI_addtail(markers, marker);

	WM_event_add_notifier(C, NC_SCENE | ND_MARKERS, NULL);
	WM_event_add_notifier(C, NC_ANIMATION | ND_MARKERS, NULL);

	return OPERATOR_FINISHED;
}

static void MARKER_OT_add(wmOperatorType *ot)
{
	/* identifiers */
	ot->name = "Add Time Marker";
	ot->description = "Add Time Marker\nAdd a new time marker";
	ot->idname = "MARKER_OT_add";

	/* api callbacks */
	ot->exec = ed_marker_add_exec;
	ot->invoke = ed_markers_opwrap_invoke;
	ot->poll = ED_operator_animview_active;

	/* flags */
	ot->flag = OPTYPE_REGISTER | OPTYPE_UNDO;
}

/* ************************** transform markers *************************** */

/* operator state vars used:
 *     frs: delta movement
 *
 * functions:
 *
 *     init()   check selection, add customdata with old values and some lookups
 *
 *     apply()  do the actual movement
 *
 *     exit()    cleanup, send notifier
 *
 *     cancel() to escape from modal
 *
 * callbacks:
 *
 *     exec()    calls init, apply, exit
 *
 *     invoke() calls init, adds modal handler
 *
 *     modal()    accept modal events while doing it, ends with apply and exit, or cancel
 *
 */

typedef struct MarkerMove {
	SpaceLink *slink;
	ListBase *markers;
	int event_type;     /* store invoke-event, to verify */
	int *oldframe, evtx, firstx;
	NumInput num;
} MarkerMove;

static bool ed_marker_move_use_time(MarkerMove *mm)
{
	if (((mm->slink->spacetype == SPACE_SEQ) && !(((SpaceSeq *)mm->slink)->flag & SEQ_DRAWFRAMES)) ||
	    ((mm->slink->spacetype == SPACE_ACTION) && (((SpaceAction *)mm->slink)->flag & SACTION_DRAWTIME)) ||
	    ((mm->slink->spacetype == SPACE_IPO) && !(((SpaceIpo *)mm->slink)->flag & SIPO_DRAWTIME)) ||
	    ((mm->slink->spacetype == SPACE_NLA) && !(((SpaceNla *)mm->slink)->flag & SNLA_DRAWTIME)))
	{
		return true;
	}

	return false;
}

static void ed_marker_move_update_header(bContext *C, wmOperator *op)
{
	Scene *scene = CTX_data_scene(C);
	MarkerMove *mm = op->customdata;
	TimeMarker *marker, *selmarker = NULL;
	const int offs = RNA_int_get(op->ptr, "frames");
	char str[UI_MAX_DRAW_STR];
	char str_offs[NUM_STR_REP_LEN];
	int totmark;
	const bool use_time = ed_marker_move_use_time(mm);

	for (totmark = 0, marker = mm->markers->first; marker; marker = marker->next) {
		if (marker->flag & SELECT) {
			selmarker = marker;
			totmark++;
		}
	}

	if (hasNumInput(&mm->num)) {
		outputNumInput(&mm->num, str_offs, &scene->unit);
	}
	else if (use_time) {
		BLI_snprintf(str_offs, sizeof(str_offs), "%.2f", FRA2TIME(offs));
	}
	else {
		BLI_snprintf(str_offs, sizeof(str_offs), "%d", offs);
	}

	if (totmark == 1 && selmarker) {
		/* we print current marker value */
		if (use_time) {
			BLI_snprintf(str, sizeof(str), IFACE_("Marker %.2f offset %s"), FRA2TIME(selmarker->frame), str_offs);
		}
		else {
			BLI_snprintf(str, sizeof(str), IFACE_("Marker %d offset %s"), selmarker->frame, str_offs);
		}
	}
	else {
		BLI_snprintf(str, sizeof(str), IFACE_("Marker offset %s"), str_offs);
	}

	ED_area_status_text(CTX_wm_area(C), str);
}

/* copy selection to temp buffer */
/* return 0 if not OK */
static bool ed_marker_move_init(bContext *C, wmOperator *op)
{
	Scene *scene = CTX_data_scene(C);
	ListBase *markers = ED_context_get_markers(C);
	MarkerMove *mm;
	TimeMarker *marker;
	int a, totmark;

	if (markers == NULL) {
		return false;
	}

	for (totmark = 0, marker = markers->first; marker; marker = marker->next) {
		if (marker->flag & SELECT) {
			totmark++;
		}
	}

	if (totmark == 0) {
		return false;
	}

	op->customdata = mm = MEM_callocN(sizeof(MarkerMove), "Markermove");
	mm->slink = CTX_wm_space_data(C);
	mm->markers = markers;
	mm->oldframe = MEM_callocN(totmark * sizeof(int), "MarkerMove oldframe");

	initNumInput(&mm->num);
	mm->num.idx_max = 0; /* one axis */
	mm->num.val_flag[0] |= NUM_NO_FRACTION;
	mm->num.unit_sys = scene->unit.system;
	/* No time unit supporting frames currently... */
	mm->num.unit_type[0] = ed_marker_move_use_time(mm) ? B_UNIT_TIME : B_UNIT_NONE;

	for (a = 0, marker = markers->first; marker; marker = marker->next) {
		if (marker->flag & SELECT) {
			mm->oldframe[a] = marker->frame;
			a++;
		}
	}

	return true;
}

/* free stuff */
static void ed_marker_move_exit(bContext *C, wmOperator *op)
{
	MarkerMove *mm = op->customdata;

	/* free data */
	MEM_freeN(mm->oldframe);
	MEM_freeN(op->customdata);
	op->customdata = NULL;

	/* clear custom header prints */
	ED_area_status_text(CTX_wm_area(C), NULL);
}

static int ed_marker_move_invoke(bContext *C, wmOperator *op, const wmEvent *event)
{
	if (ed_marker_move_init(C, op)) {
		MarkerMove *mm = op->customdata;

		mm->evtx = event->x;
		mm->firstx = event->x;
		mm->event_type = event->type;

		/* add temp handler */
		WM_event_add_modal_handler(C, op);

		/* reset frs delta */
		RNA_int_set(op->ptr, "frames", 0);

		ed_marker_move_update_header(C, op);

		return OPERATOR_RUNNING_MODAL;
	}

	return OPERATOR_CANCELLED;
}

static int ed_marker_move_invoke_wrapper(bContext *C, wmOperator *op, const wmEvent *event)
{
	return ed_markers_opwrap_invoke_custom(C, op, event, ed_marker_move_invoke);
}

/* note, init has to be called successfully */
static void ed_marker_move_apply(bContext *C, wmOperator *op)
{
#ifdef DURIAN_CAMERA_SWITCH
	bScreen *sc = CTX_wm_screen(C);
	Scene *scene = CTX_data_scene(C);
	Object *camera = scene->camera;
#endif
	MarkerMove *mm = op->customdata;
	TimeMarker *marker;
	int a, offs;

	offs = RNA_int_get(op->ptr, "frames");
	for (a = 0, marker = mm->markers->first; marker; marker = marker->next) {
		if (marker->flag & SELECT) {
			marker->frame = mm->oldframe[a] + offs;
			a++;
		}
	}

	WM_event_add_notifier(C, NC_SCENE | ND_MARKERS, NULL);
	WM_event_add_notifier(C, NC_ANIMATION | ND_MARKERS, NULL);

#ifdef DURIAN_CAMERA_SWITCH
	/* so we get view3d redraws */
	BKE_scene_camera_switch_update(scene);

	if (camera != scene->camera) {
		BKE_screen_view3d_scene_sync(sc, scene);
		WM_event_add_notifier(C, NC_SCENE | NA_EDITED, scene);
	}
#endif
}

/* only for modal */
static void ed_marker_move_cancel(bContext *C, wmOperator *op)
{
	RNA_int_set(op->ptr, "frames", 0);
	ed_marker_move_apply(C, op);
	ed_marker_move_exit(C, op);
}

static int ed_marker_move_modal(bContext *C, wmOperator *op, const wmEvent *event)
{
	Scene *scene = CTX_data_scene(C);
	MarkerMove *mm = op->customdata;
	View2D *v2d = UI_view2d_fromcontext(C);
	const bool has_numinput = hasNumInput(&mm->num);
	const bool use_time = ed_marker_move_use_time(mm);

	/* Modal numinput active, try to handle numeric inputs first... */
	if (event->val == KM_PRESS && has_numinput && handleNumInput(C, &mm->num, event)) {
		float value = (float)RNA_int_get(op->ptr, "frames");

		applyNumInput(&mm->num, &value);
		if (use_time) {
			value = TIME2FRA(value);
		}

		RNA_int_set(op->ptr, "frames", (int)value);
		ed_marker_move_apply(C, op);
		ed_marker_move_update_header(C, op);
	}
	else {
		bool handled = false;
		switch (event->type) {
			case ESCKEY:
				ed_marker_move_cancel(C, op);
				return OPERATOR_CANCELLED;
			case RIGHTMOUSE:
				/* press = user manually demands transform to be canceled */
				if (event->val == KM_PRESS) {
					ed_marker_move_cancel(C, op);
					return OPERATOR_CANCELLED;
				}
				/* else continue; <--- see if release event should be caught for tweak-end */
				ATTR_FALLTHROUGH;

			case RETKEY:
			case PADENTER:
			case LEFTMOUSE:
			case MIDDLEMOUSE:
				if (WM_event_is_modal_tweak_exit(event, mm->event_type)) {
					ed_marker_move_exit(C, op);
					WM_event_add_notifier(C, NC_SCENE | ND_MARKERS, NULL);
					WM_event_add_notifier(C, NC_ANIMATION | ND_MARKERS, NULL);
					return OPERATOR_FINISHED;
				}
				break;
			case MOUSEMOVE:
				if (!has_numinput) {
					float dx;

					dx = BLI_rctf_size_x(&v2d->cur) / BLI_rcti_size_x(&v2d->mask);

					if (event->x != mm->evtx) {   /* XXX maybe init for first time */
						float fac;

						mm->evtx = event->x;
						fac = ((float)(event->x - mm->firstx) * dx);

						apply_keyb_grid(event->shift, event->ctrl, &fac, 0.0, 1.0, 0.1, 0 /*was: U.flag & USER_AUTOGRABGRID*/);

						RNA_int_set(op->ptr, "frames", (int)fac);
						ed_marker_move_apply(C, op);
						ed_marker_move_update_header(C, op);
					}
				}
				break;
		}

		if (!handled && event->val == KM_PRESS && handleNumInput(C, &mm->num, event)) {
			float value = (float)RNA_int_get(op->ptr, "frames");

			applyNumInput(&mm->num, &value);
			if (use_time) {
				value = TIME2FRA(value);
			}

			RNA_int_set(op->ptr, "frames", (int)value);
			ed_marker_move_apply(C, op);
			ed_marker_move_update_header(C, op);
		}
	}

	return OPERATOR_RUNNING_MODAL;
}

static int ed_marker_move_exec(bContext *C, wmOperator *op)
{
	if (ed_marker_move_init(C, op)) {
		ed_marker_move_apply(C, op);
		ed_marker_move_exit(C, op);
		return OPERATOR_FINISHED;
	}
	return OPERATOR_PASS_THROUGH;
}

static void MARKER_OT_move(wmOperatorType *ot)
{
	/* identifiers */
	ot->name = "Move Time Marker";
	ot->description = "Move Time Marker\nMove selected time marker(s)";
	ot->idname = "MARKER_OT_move";

	/* api callbacks */
	ot->exec = ed_marker_move_exec;
	ot->invoke = ed_marker_move_invoke_wrapper;
	ot->modal = ed_marker_move_modal;
	ot->poll = ed_markers_poll_selected_no_locked_markers;
	ot->cancel = ed_marker_move_cancel;

	/* flags */
	ot->flag = OPTYPE_REGISTER | OPTYPE_UNDO | OPTYPE_BLOCKING | OPTYPE_GRAB_CURSOR;

	/* rna storage */
	RNA_def_int(ot->srna, "frames", 0, INT_MIN, INT_MAX, "Frames", "", INT_MIN, INT_MAX);
}

/* ************************** duplicate markers *************************** */

/* operator state vars used:
 *     frs: delta movement
 *
 * functions:
 *
 *     apply()  do the actual duplicate
 *
 * callbacks:
 *
 *     exec()    calls apply, move_exec
 *
 *     invoke() calls apply, move_invoke
 *
 *     modal()    uses move_modal
 */

/* duplicate selected TimeMarkers */
static void ed_marker_duplicate_apply(bContext *C)
{
	ListBase *markers = ED_context_get_markers(C);
	TimeMarker *marker, *newmarker;

	if (markers == NULL)
		return;

	/* go through the list of markers, duplicate selected markers and add duplicated copies
	 * to the beginning of the list (unselect original markers)
	 */
	for (marker = markers->first; marker; marker = marker->next) {
		if (marker->flag & SELECT) {
			/* unselect selected marker */
			marker->flag &= ~SELECT;

			/* create and set up new marker */
			newmarker = MEM_callocN(sizeof(TimeMarker), "TimeMarker");
			newmarker->flag = SELECT;
			newmarker->frame = marker->frame;
			BLI_strncpy(newmarker->name, marker->name, sizeof(marker->name));

#ifdef DURIAN_CAMERA_SWITCH
			newmarker->camera = marker->camera;
#endif

			/* new marker is added to the beginning of list */
			// FIXME: bad ordering!
			BLI_addhead(markers, newmarker);
		}
	}
}

static int ed_marker_duplicate_exec(bContext *C, wmOperator *op)
{
	ed_marker_duplicate_apply(C);
	ed_marker_move_exec(C, op); /* assumes frs delta set */

	return OPERATOR_FINISHED;

}

static int ed_marker_duplicate_invoke(bContext *C, wmOperator *op, const wmEvent *event)
{
	ed_marker_duplicate_apply(C);
	return ed_marker_move_invoke(C, op, event);
}

static int ed_marker_duplicate_invoke_wrapper(bContext *C, wmOperator *op, const wmEvent *event)
{
	return ed_markers_opwrap_invoke_custom(C, op, event, ed_marker_duplicate_invoke);
}

static void MARKER_OT_duplicate(wmOperatorType *ot)
{
	/* identifiers */
	ot->name = "Duplicate Time Marker";
	ot->description = "Duplicate Time Marker\nDuplicate selected time marker(s)";
	ot->idname = "MARKER_OT_duplicate";

	/* api callbacks */
	ot->exec = ed_marker_duplicate_exec;
	ot->invoke = ed_marker_duplicate_invoke_wrapper;
	ot->modal = ed_marker_move_modal;
	ot->poll = ed_markers_poll_selected_no_locked_markers;
	ot->cancel = ed_marker_move_cancel;

	/* flags */
	ot->flag = OPTYPE_REGISTER | OPTYPE_UNDO;

	/* rna storage */
	RNA_def_int(ot->srna, "frames", 0, INT_MIN, INT_MAX, "Frames", "", INT_MIN, INT_MAX);
}

/* ************************** selection ************************************/

/* select/deselect TimeMarker at current frame */
static void select_timeline_marker_frame(ListBase *markers, int frame, bool extend)
{
	TimeMarker *marker, *marker_first = NULL;

	/* support for selection cycling */
	for (marker = markers->first; marker; marker = marker->next) {
		if (marker->frame == frame) {
			if (marker->flag & SELECT) {
				marker_first = marker->next;
				break;
			}
		}
	}

	/* if extend is not set, then deselect markers */
	if (extend == false) {
		for (marker = markers->first; marker; marker = marker->next) {
			marker->flag &= ~SELECT;
		}
	}

	LISTBASE_CIRCULAR_FORWARD_BEGIN(markers, marker, marker_first)
	{
		/* this way a not-extend select will always give 1 selected marker */
		if (marker->frame == frame) {
			marker->flag ^= SELECT;
			break;
		}
	}
	LISTBASE_CIRCULAR_FORWARD_END(markers, marker, marker_first);
}

static int ed_marker_select(bContext *C, const wmEvent *event, bool extend, bool camera)
{
	ListBase *markers = ED_context_get_markers(C);
	ARegion *ar = CTX_wm_region(C);
	View2D *v2d = UI_view2d_fromcontext(C);
	float viewx;
	int x, cfra;

	if (markers == NULL)
		return OPERATOR_PASS_THROUGH;

	x = event->x - ar->winrct.xmin;

	viewx = UI_view2d_region_to_view_x(v2d, x);

	cfra = ED_markers_find_nearest_marker_time(markers, viewx);

	select_timeline_marker_frame(markers, cfra, extend);

#ifdef DURIAN_CAMERA_SWITCH

	if (camera) {
		Scene *scene = CTX_data_scene(C);
		ViewLayer *view_layer = CTX_data_view_layer(C);
		Base *base;
		TimeMarker *marker;
		int sel = 0;

		if (!extend)
			BKE_view_layer_base_deselect_all(view_layer);

		for (marker = markers->first; marker; marker = marker->next) {
			if (marker->frame == cfra) {
				sel = (marker->flag & SELECT);
				break;
			}
		}

		for (marker = markers->first; marker; marker = marker->next) {
			if (marker->camera) {
				if (marker->frame == cfra) {
					base = BKE_view_layer_base_find(view_layer, marker->camera);
					if (base) {
						ED_object_base_select(base, sel);
						if (sel)
							ED_object_base_activate(C, base);
					}
				}
			}
		}

		DEG_id_tag_update(&scene->id, DEG_TAG_SELECT_UPDATE);
		WM_event_add_notifier(C, NC_SCENE | ND_OB_SELECT, scene);
	}
#else
	(void)camera;
#endif

	WM_event_add_notifier(C, NC_SCENE | ND_MARKERS, NULL);
	WM_event_add_notifier(C, NC_ANIMATION | ND_MARKERS, NULL);

	/* allowing tweaks, but needs OPERATOR_FINISHED, otherwise renaming fails... [#25987] */
	return OPERATOR_FINISHED | OPERATOR_PASS_THROUGH;
}

static int ed_marker_select_invoke(bContext *C, wmOperator *op, const wmEvent *event)
{
	const bool extend = RNA_boolean_get(op->ptr, "extend");
	bool camera = false;
#ifdef DURIAN_CAMERA_SWITCH
	camera = RNA_boolean_get(op->ptr, "camera");
#endif
	return ed_marker_select(C, event, extend, camera);
}

static int ed_marker_select_invoke_wrapper(bContext *C, wmOperator *op, const wmEvent *event)
{
	return ed_markers_opwrap_invoke_custom(C, op, event, ed_marker_select_invoke);
}

static void MARKER_OT_select(wmOperatorType *ot)
{
	PropertyRNA *prop;

	/* identifiers */
	ot->name = "Select Time Marker";
	ot->description = "Select Time Marker\nSelect time marker(s)";
	ot->idname = "MARKER_OT_select";

	/* api callbacks */
	ot->invoke = ed_marker_select_invoke_wrapper;
	ot->poll = ed_markers_poll_markers_exist;

	/* flags */
	ot->flag = OPTYPE_REGISTER | OPTYPE_UNDO;

	prop = RNA_def_boolean(ot->srna, "extend", 0, "Extend", "Extend the selection");
	RNA_def_property_flag(prop, PROP_SKIP_SAVE);
#ifdef DURIAN_CAMERA_SWITCH
	prop = RNA_def_boolean(ot->srna, "camera", 0, "Camera", "Select the camera");
	RNA_def_property_flag(prop, PROP_SKIP_SAVE);
#endif
}

/* *************************** box select markers **************** */

/* operator state vars used: (added by default WM callbacks)
 * xmin, ymin
 * xmax, ymax
 *
 * customdata: the wmGesture pointer, with subwindow
 *
 * callbacks:
 *
 *  exec()	has to be filled in by user
 *
 *  invoke() default WM function
 *          adds modal handler
 *
 *  modal()	default WM function
 *          accept modal events while doing it, calls exec(), handles ESC and border drawing
 *
 *  poll()	has to be filled in by user for context
 */

static int ed_marker_box_select_exec(bContext *C, wmOperator *op)
{
	View2D *v2d = UI_view2d_fromcontext(C);
	ListBase *markers = ED_context_get_markers(C);
	TimeMarker *marker;
	bool select = !RNA_boolean_get(op->ptr, "deselect");
	bool extend = RNA_boolean_get(op->ptr, "extend");
	rctf rect;

	WM_operator_properties_border_to_rctf(op, &rect);
	UI_view2d_region_to_view_rctf(v2d, &rect, &rect);

	if (markers == NULL)
		return 0;

	/* XXX marker context */
	for (marker = markers->first; marker; marker = marker->next) {
		if (BLI_rctf_isect_x(&rect, marker->frame)) {
			if (select) {
				marker->flag |= SELECT;
			}
			else {
				marker->flag &= ~SELECT;
			}
		}
		else if (!extend) {
			marker->flag &= ~SELECT;
		}
	}

	WM_event_add_notifier(C, NC_SCENE | ND_MARKERS, NULL);
	WM_event_add_notifier(C, NC_ANIMATION | ND_MARKERS, NULL);

	return 1;
}

static int ed_marker_select_box_invoke_wrapper(bContext *C, wmOperator *op, const wmEvent *event)
{
	return ed_markers_opwrap_invoke_custom(C, op, event, WM_gesture_box_invoke);
}

static void MARKER_OT_select_box(wmOperatorType *ot)
{
	/* identifiers */
<<<<<<< HEAD
	ot->name = "Marker Border Select";
	ot->description = "Marker Border Select\nSelect all time markers using border selection";
	ot->idname = "MARKER_OT_select_border";
=======
	ot->name = "Marker Box Select";
	ot->description = "Select all time markers using box selection";
	ot->idname = "MARKER_OT_select_box";
>>>>>>> c4777d31

	/* api callbacks */
	ot->exec = ed_marker_box_select_exec;
	ot->invoke = ed_marker_select_box_invoke_wrapper;
	ot->modal = WM_gesture_box_modal;
	ot->cancel = WM_gesture_box_cancel;

	ot->poll = ed_markers_poll_markers_exist;

	/* flags */
	ot->flag = OPTYPE_REGISTER | OPTYPE_UNDO;

	/* rna */
	WM_operator_properties_gesture_box_select(ot);
}

/* *********************** (de)select all ***************** */

static int ed_marker_select_all_exec(bContext *C, wmOperator *op)
{
	ListBase *markers = ED_context_get_markers(C);
	TimeMarker *marker;
	int action = RNA_enum_get(op->ptr, "action");

	if (markers == NULL)
		return OPERATOR_CANCELLED;

	if (action == SEL_TOGGLE) {
		action = (ED_markers_get_first_selected(markers) != NULL) ? SEL_DESELECT : SEL_SELECT;
	}

	for (marker = markers->first; marker; marker = marker->next) {
		switch (action) {
			case SEL_SELECT:
				marker->flag |= SELECT;
				break;
			case SEL_DESELECT:
				marker->flag &= ~SELECT;
				break;
			case SEL_INVERT:
				marker->flag ^= SELECT;
				break;
		}
	}

	WM_event_add_notifier(C, NC_SCENE | ND_MARKERS, NULL);
	WM_event_add_notifier(C, NC_ANIMATION | ND_MARKERS, NULL);

	return OPERATOR_FINISHED;
}

static void MARKER_OT_select_all(wmOperatorType *ot)
{
	/* identifiers */
	ot->name = "(De)select all Markers";
	ot->description = "(De)select all Markers\nChange selection of all time markers";
	ot->idname = "MARKER_OT_select_all";

	/* api callbacks */
	ot->exec = ed_marker_select_all_exec;
	ot->invoke = ed_markers_opwrap_invoke;
	ot->poll = ed_markers_poll_markers_exist;

	/* flags */
	ot->flag = OPTYPE_REGISTER | OPTYPE_UNDO;

	/* rna */
	WM_operator_properties_select_all(ot);
}

/* ***************** remove marker *********************** */

/* remove selected TimeMarkers */
static int ed_marker_delete_exec(bContext *C, wmOperator *UNUSED(op))
{
	ListBase *markers = ED_context_get_markers(C);
	TimeMarker *marker, *nmarker;
	bool changed = false;

	if (markers == NULL)
		return OPERATOR_CANCELLED;

	for (marker = markers->first; marker; marker = nmarker) {
		nmarker = marker->next;
		if (marker->flag & SELECT) {
			BLI_freelinkN(markers, marker);
			changed = true;
		}
	}

	if (changed) {
		WM_event_add_notifier(C, NC_SCENE | ND_MARKERS, NULL);
		WM_event_add_notifier(C, NC_ANIMATION | ND_MARKERS, NULL);
	}

	return OPERATOR_FINISHED;
}

static int ed_marker_delete_invoke_wrapper(bContext *C, wmOperator *op, const wmEvent *event)
{
	// XXX: must we keep these confirmations?
	return ed_markers_opwrap_invoke_custom(C, op, event, WM_operator_confirm);
}

static void MARKER_OT_delete(wmOperatorType *ot)
{
	/* identifiers */
	ot->name = "Delete Markers";
	ot->description = "Delete Markers\nDelete selected time marker(s)";
	ot->idname = "MARKER_OT_delete";

	/* api callbacks */
	/*ot->invoke = ed_marker_delete_invoke_wrapper;*/ /*bfa - turned this dialog off*/
	ot->exec = ed_marker_delete_exec;
	ot->poll = ed_markers_poll_selected_no_locked_markers;

	/* flags */
	ot->flag = OPTYPE_REGISTER | OPTYPE_UNDO;
}


/* **************** rename marker ***************** */

/* rename first selected TimeMarker */
static int ed_marker_rename_exec(bContext *C, wmOperator *op)
{
	TimeMarker *marker = ED_markers_get_first_selected(ED_context_get_markers(C));

	if (marker) {
		RNA_string_get(op->ptr, "name", marker->name);

		WM_event_add_notifier(C, NC_SCENE | ND_MARKERS, NULL);
		WM_event_add_notifier(C, NC_ANIMATION | ND_MARKERS, NULL);

		return OPERATOR_FINISHED;
	}
	else {
		return OPERATOR_CANCELLED;
	}
}

static int ed_marker_rename_invoke_wrapper(bContext *C, wmOperator *op, const wmEvent *event)
{
	/* must initialize the marker name first if there is a marker selected */
	TimeMarker *marker = ED_markers_get_first_selected(ED_context_get_markers(C));
	if (marker)
		RNA_string_set(op->ptr, "name", marker->name);

	/* now see if the operator is usable */
	return ed_markers_opwrap_invoke_custom(C, op, event, WM_operator_props_popup_confirm);
}

static void MARKER_OT_rename(wmOperatorType *ot)
{
	/* identifiers */
	ot->name = "Rename Marker";
	ot->description = "Rename Marker\nRename first selected time marker";
	ot->idname = "MARKER_OT_rename";

	/* api callbacks */
	ot->invoke = ed_marker_rename_invoke_wrapper;
	ot->exec = ed_marker_rename_exec;
	ot->poll = ed_markers_poll_selected_no_locked_markers;

	/* flags */
	ot->flag = OPTYPE_REGISTER | OPTYPE_UNDO;

	/* properties */
	ot->prop = RNA_def_string(ot->srna, "name", "RenamedMarker", sizeof(((TimeMarker *)NULL)->name), "Name", "New name for marker");
	//RNA_def_boolean(ot->srna, "ensure_unique", 0, "Ensure Unique", "Ensure that new name is unique within collection of markers");
}

/* **************** make links to scene ***************** */

static int ed_marker_make_links_scene_exec(bContext *C, wmOperator *op)
{
	ListBase *markers = ED_context_get_markers(C);
	Scene *scene_to = BLI_findlink(&CTX_data_main(C)->scene, RNA_enum_get(op->ptr, "scene"));
	TimeMarker *marker, *marker_new;

	if (scene_to == NULL) {
		BKE_report(op->reports, RPT_ERROR, "Scene not found");
		return OPERATOR_CANCELLED;
	}

	if (scene_to == CTX_data_scene(C)) {
		BKE_report(op->reports, RPT_ERROR, "Cannot re-link markers into the same scene");
		return OPERATOR_CANCELLED;
	}

	if (scene_to->toolsettings->lock_markers) {
		BKE_report(op->reports, RPT_ERROR, "Target scene has locked markers");
		return OPERATOR_CANCELLED;
	}

	/* copy markers */
	for (marker = markers->first; marker; marker = marker->next) {
		if (marker->flag & SELECT) {
			marker_new = MEM_dupallocN(marker);
			marker_new->prev = marker_new->next = NULL;

			BLI_addtail(&scene_to->markers, marker_new);
		}
	}

	return OPERATOR_FINISHED;
}

static int ed_marker_make_links_scene_invoke_wrapper(bContext *C, wmOperator *op, const wmEvent *event)
{
	return ed_markers_opwrap_invoke_custom(C, op, event, WM_menu_invoke);
}

static void MARKER_OT_make_links_scene(wmOperatorType *ot)
{
	PropertyRNA *prop;

	/* identifiers */
	ot->name = "Make Links to Scene";
	ot->description = "Make Links to Scene\nCopy selected markers to another scene";
	ot->idname = "MARKER_OT_make_links_scene";

	/* api callbacks */
	ot->exec = ed_marker_make_links_scene_exec;
	ot->invoke = ed_marker_make_links_scene_invoke_wrapper;
	ot->poll = ed_markers_poll_selected_markers;

	/* flags */
	ot->flag = OPTYPE_REGISTER | OPTYPE_UNDO;

	/* properties */
	prop = RNA_def_enum(ot->srna, "scene", DummyRNA_NULL_items, 0, "Scene", "");
	RNA_def_enum_funcs(prop, RNA_scene_itemf);
	RNA_def_property_flag(prop, PROP_ENUM_NO_TRANSLATE);
	ot->prop = prop;

}

#ifdef DURIAN_CAMERA_SWITCH
/* ******************************* camera bind marker ***************** */

static int ed_marker_camera_bind_exec(bContext *C, wmOperator *op)
{
	bScreen *sc = CTX_wm_screen(C);
	Scene *scene = CTX_data_scene(C);
	Object *ob = CTX_data_active_object(C);
	ListBase *markers = ED_context_get_markers(C);
	TimeMarker *marker;

	/* Don't do anything if we don't have a camera selected */
	if (ob == NULL) {
		BKE_report(op->reports, RPT_ERROR, "Select a camera to bind to a marker on this frame");
		return OPERATOR_CANCELLED;
	}

	/* add new marker, unless we already have one on this frame, in which case, replace it */
	if (markers == NULL)
		return OPERATOR_CANCELLED;

	marker = ED_markers_find_nearest_marker(markers, CFRA);
	if ((marker == NULL) || (marker->frame != CFRA)) {
		marker = MEM_callocN(sizeof(TimeMarker), "Camera TimeMarker");
		marker->flag = SELECT;
		marker->frame = CFRA;
		BLI_addtail(markers, marker);

		/* deselect all others, so that the user can then move it without problems */
		for (TimeMarker *m = markers->first; m; m = m->next) {
			if (m != marker) {
				m->flag &= ~SELECT;
			}
		}
	}

	/* bind to the nominated camera (as set in operator props) */
	marker->camera = ob;

	/* camera may have changes */
	BKE_scene_camera_switch_update(scene);
	BKE_screen_view3d_scene_sync(sc, scene);

	WM_event_add_notifier(C, NC_SCENE | ND_MARKERS, NULL);
	WM_event_add_notifier(C, NC_ANIMATION | ND_MARKERS, NULL);
	WM_event_add_notifier(C, NC_SCENE | NA_EDITED, scene); /* so we get view3d redraws */

	return OPERATOR_FINISHED;
}

static void MARKER_OT_camera_bind(wmOperatorType *ot)
{
	/* identifiers */
	ot->name = "Bind Camera to Markers";
<<<<<<< HEAD
	ot->description = "Bind Camera to Markers\nBind the active camera to selected marker(s)";
=======
	ot->description = "Bind the selected camera to a marker on the current frame";
>>>>>>> c4777d31
	ot->idname = "MARKER_OT_camera_bind";

	/* api callbacks */
	ot->exec = ed_marker_camera_bind_exec;
	ot->invoke = ed_markers_opwrap_invoke;
	ot->poll = ED_operator_animview_active;

	/* flags */
	ot->flag = OPTYPE_REGISTER | OPTYPE_UNDO;
}
#endif

/* ************************** registration **********************************/

/* called in screen_ops.c:ED_operatortypes_screen() */
void ED_operatortypes_marker(void)
{
	WM_operatortype_append(MARKER_OT_add);
	WM_operatortype_append(MARKER_OT_move);
	WM_operatortype_append(MARKER_OT_duplicate);
	WM_operatortype_append(MARKER_OT_select);
	WM_operatortype_append(MARKER_OT_select_box);
	WM_operatortype_append(MARKER_OT_select_all);
	WM_operatortype_append(MARKER_OT_delete);
	WM_operatortype_append(MARKER_OT_rename);
	WM_operatortype_append(MARKER_OT_make_links_scene);
#ifdef DURIAN_CAMERA_SWITCH
	WM_operatortype_append(MARKER_OT_camera_bind);
#endif
}

/* called in screen_ops.c:ED_keymap_screen() */
void ED_keymap_marker(wmKeyConfig *keyconf)
{
	WM_keymap_ensure(keyconf, "Markers", 0, 0);
}<|MERGE_RESOLUTION|>--- conflicted
+++ resolved
@@ -1236,7 +1236,7 @@
 
 	/* identifiers */
 	ot->name = "Select Time Marker";
-	ot->description = "Select Time Marker\nSelect time marker(s)";
+	ot->description = "Select time marker(s)";
 	ot->idname = "MARKER_OT_select";
 
 	/* api callbacks */
@@ -1319,15 +1319,9 @@
 static void MARKER_OT_select_box(wmOperatorType *ot)
 {
 	/* identifiers */
-<<<<<<< HEAD
-	ot->name = "Marker Border Select";
-	ot->description = "Marker Border Select\nSelect all time markers using border selection";
-	ot->idname = "MARKER_OT_select_border";
-=======
 	ot->name = "Marker Box Select";
-	ot->description = "Select all time markers using box selection";
+	ot->description = "Marker Box Select\nSelect all time markers using box selection";
 	ot->idname = "MARKER_OT_select_box";
->>>>>>> c4777d31
 
 	/* api callbacks */
 	ot->exec = ed_marker_box_select_exec;
@@ -1620,11 +1614,7 @@
 {
 	/* identifiers */
 	ot->name = "Bind Camera to Markers";
-<<<<<<< HEAD
 	ot->description = "Bind Camera to Markers\nBind the active camera to selected marker(s)";
-=======
-	ot->description = "Bind the selected camera to a marker on the current frame";
->>>>>>> c4777d31
 	ot->idname = "MARKER_OT_camera_bind";
 
 	/* api callbacks */
