/*
 * ***** BEGIN GPL LICENSE BLOCK *****
 *
 * This program is free software; you can redistribute it and/or
 * modify it under the terms of the GNU General Public License
 * as published by the Free Software Foundation; either version 2
 * of the License, or (at your option) any later version.
 *
 * This program is distributed in the hope that it will be useful,
 * but WITHOUT ANY WARRANTY; without even the implied warranty of
 * MERCHANTABILITY or FITNESS FOR A PARTICULAR PURPOSE.  See the
 * GNU General Public License for more details.
 *
 * You should have received a copy of the GNU General Public License
 * along with this program; if not, write to the Free Software Foundation,
 * Inc., 51 Franklin Street, Fifth Floor, Boston, MA 02110-1301, USA.
 *
 * The Original Code is Copyright (C) 2008 Blender Foundation.
 * All rights reserved.
 *
 *
 * Contributor(s): Blender Foundation, Joshua Leung
 *
 * ***** END GPL LICENSE BLOCK *****
 */

/** \file blender/editors/animation/anim_ops.c
 *  \ingroup edanimation
 */


#include <stdlib.h>
#include <math.h>

#include "BLI_sys_types.h"

#include "BLI_utildefines.h"
#include "BLI_math_base.h"

#include "DNA_anim_types.h"
#include "DNA_scene_types.h"

#include "BKE_context.h"
#include "BKE_sequencer.h"
#include "BKE_global.h"
#include "BKE_main.h"
#include "BKE_sound.h"

#include "UI_view2d.h"

#include "RNA_access.h"
#include "RNA_define.h"

#include "WM_api.h"
#include "WM_types.h"

#include "ED_anim_api.h"
#include "ED_screen.h"
#include "ED_sequencer.h"
#include "ED_util.h"

#include "anim_intern.h"

/* ********************** frame change operator ***************************/

/* Check if the operator can be run from the current context */
static int change_frame_poll(bContext *C)
{
	ScrArea *sa = CTX_wm_area(C);

	/* XXX temp? prevent changes during render */
	if (G.is_rendering) return false;

	/* although it's only included in keymaps for regions using ED_KEYMAP_ANIMATION,
	 * this shouldn't show up in 3D editor (or others without 2D timeline view) via search
	 */
	if (sa) {
		if (ELEM(sa->spacetype, SPACE_TIME, SPACE_ACTION, SPACE_NLA, SPACE_SEQ, SPACE_CLIP)) {
			return true;
		}
		else if (sa->spacetype == SPACE_IPO) {
			/* NOTE: Graph Editor has special version which does some extra stuff.
			 * No need to show the generic error message for that case though!
			 */
			return false;
		}
	}

	CTX_wm_operator_poll_msg_set(C, "Expected an timeline/animation area to be active");
	return false;
}

/* Set the new frame number */
static void change_frame_apply(bContext *C, wmOperator *op)
{
	Main *bmain = CTX_data_main(C);
	Scene *scene = CTX_data_scene(C);
	float frame = RNA_float_get(op->ptr, "frame");
	bool do_snap = RNA_boolean_get(op->ptr, "snap");

	if (do_snap && CTX_wm_space_seq(C)) {
		frame = BKE_sequencer_find_next_prev_edit(scene, frame, SEQ_SIDE_BOTH, true, false, false);
	}

	/* set the new frame number */
	if (scene->r.flag & SCER_SHOW_SUBFRAME) {
		CFRA = (int)frame;
		SUBFRA = frame - (int)frame;
	}
	else {
		CFRA = round_fl_to_int(frame);
		SUBFRA = 0.0f;
	}
	FRAMENUMBER_MIN_CLAMP(CFRA);

	/* do updates */
	BKE_sound_seek_scene(bmain, scene);
	WM_event_add_notifier(C, NC_SCENE | ND_FRAME, scene);
}

/* ---- */

/* Non-modal callback for running operator without user input */
static int change_frame_exec(bContext *C, wmOperator *op)
{
	change_frame_apply(C, op);

	return OPERATOR_FINISHED;
}

/* ---- */

/* Get frame from mouse coordinates */
static float frame_from_event(bContext *C, const wmEvent *event)
{
	ARegion *region = CTX_wm_region(C);
	Scene *scene = CTX_data_scene(C);
	float frame;

	/* convert from region coordinates to View2D 'tot' space */
	frame = UI_view2d_region_to_view_x(&region->v2d, event->mval[0]);

	/* respect preview range restrictions (if only allowed to move around within that range) */
	if (scene->r.flag & SCER_LOCK_FRAME_SELECTION) {
		CLAMP(frame, PSFRA, PEFRA);
	}

	return frame;
}

static void change_frame_seq_preview_begin(bContext *C, const wmEvent *event)
{
	ScrArea *sa = CTX_wm_area(C);
	bScreen *screen = CTX_wm_screen(C);
	if (sa && sa->spacetype == SPACE_SEQ) {
		SpaceSeq *sseq = sa->spacedata.first;
		if (ED_space_sequencer_check_show_strip(sseq)) {
			ED_sequencer_special_preview_set(C, event->mval);
		}
	}
	if (screen)
		screen->scrubbing = true;
}

static void change_frame_seq_preview_end(bContext *C)
{
	bScreen *screen = CTX_wm_screen(C);
	bool notify = false;

	if (screen->scrubbing) {
		screen->scrubbing = false;
		notify = true;
	}

	if (ED_sequencer_special_preview_get() != NULL) {
		ED_sequencer_special_preview_clear();
		notify = true;
	}

	if (notify) {
		Scene *scene = CTX_data_scene(C);
		WM_event_add_notifier(C, NC_SCENE | ND_FRAME, scene);
	}
}

/* Modal Operator init */
static int change_frame_invoke(bContext *C, wmOperator *op, const wmEvent *event)
{
	/* Change to frame that mouse is over before adding modal handler,
	 * as user could click on a single frame (jump to frame) as well as
	 * click-dragging over a range (modal scrubbing).
	 */
	RNA_float_set(op->ptr, "frame", frame_from_event(C, event));

	change_frame_seq_preview_begin(C, event);

	change_frame_apply(C, op);

	/* add temp handler */
	WM_event_add_modal_handler(C, op);

	return OPERATOR_RUNNING_MODAL;
}

static void change_frame_cancel(bContext *C, wmOperator *UNUSED(op))
{
	change_frame_seq_preview_end(C);
}

/* Modal event handling of frame changing */
static int change_frame_modal(bContext *C, wmOperator *op, const wmEvent *event)
{
	int ret = OPERATOR_RUNNING_MODAL;
	/* execute the events */
	switch (event->type) {
		case ESCKEY:
			ret = OPERATOR_FINISHED;
			break;

		case MOUSEMOVE:
			RNA_float_set(op->ptr, "frame", frame_from_event(C, event));
			change_frame_apply(C, op);
			break;

		case LEFTMOUSE:
		case RIGHTMOUSE:
		case MIDDLEMOUSE:
			/* we check for either mouse-button to end, as checking for ACTIONMOUSE (which is used to init
			 * the modal op) doesn't work for some reason
			 */
			if (event->val == KM_RELEASE)
				ret = OPERATOR_FINISHED;
			break;

		case LEFTCTRLKEY:
		case RIGHTCTRLKEY:
			if (event->val == KM_RELEASE) {
				RNA_boolean_set(op->ptr, "snap", false);
			}
			else if (event->val == KM_PRESS) {
				RNA_boolean_set(op->ptr, "snap", true);
			}
			break;
	}

	if (ret != OPERATOR_RUNNING_MODAL) {
		change_frame_seq_preview_end(C);
	}

	return ret;
}

static void ANIM_OT_change_frame(wmOperatorType *ot)
{
	PropertyRNA *prop;

	/* identifiers */
	ot->name = "Change Frame";
	ot->idname = "ANIM_OT_change_frame";
<<<<<<< HEAD
	ot->description = "Change Frame\nInteractively change the current frame number";
	
=======
	ot->description = "Interactively change the current frame number";

>>>>>>> 0083dc89
	/* api callbacks */
	ot->exec = change_frame_exec;
	ot->invoke = change_frame_invoke;
	ot->cancel = change_frame_cancel;
	ot->modal = change_frame_modal;
	ot->poll = change_frame_poll;

	/* flags */
	ot->flag = OPTYPE_BLOCKING | OPTYPE_GRAB_CURSOR | OPTYPE_UNDO_GROUPED;
	ot->undo_group = "FRAME_CHANGE";

	/* rna */
	ot->prop = RNA_def_float(ot->srna, "frame", 0, MINAFRAME, MAXFRAME, "Frame", "", MINAFRAME, MAXFRAME);
	prop = RNA_def_boolean(ot->srna, "snap", false, "Snap", "");
	RNA_def_property_flag(prop, PROP_SKIP_SAVE);
}

/* ****************** set preview range operator ****************************/

static int previewrange_define_exec(bContext *C, wmOperator *op)
{
	Scene *scene = CTX_data_scene(C);
	ARegion *ar = CTX_wm_region(C);
	float sfra, efra;
	rcti rect;

	/* get min/max values from border select rect (already in region coordinates, not screen) */
	WM_operator_properties_border_to_rcti(op, &rect);

	/* convert min/max values to frames (i.e. region to 'tot' rect) */
	sfra = UI_view2d_region_to_view_x(&ar->v2d, rect.xmin);
	efra = UI_view2d_region_to_view_x(&ar->v2d, rect.xmax);

	/* set start/end frames for preview-range
	 *	- must clamp within allowable limits
	 *	- end must not be before start (though this won't occur most of the time)
	 */
	FRAMENUMBER_MIN_CLAMP(sfra);
	FRAMENUMBER_MIN_CLAMP(efra);
	if (efra < sfra) efra = sfra;

	scene->r.flag |= SCER_PRV_RANGE;
	scene->r.psfra = round_fl_to_int(sfra);
	scene->r.pefra = round_fl_to_int(efra);

	/* send notifiers */
	WM_event_add_notifier(C, NC_SCENE | ND_FRAME, scene);

	return OPERATOR_FINISHED;
}

static void ANIM_OT_previewrange_set(wmOperatorType *ot)
{
	/* identifiers */
	ot->name = "Set Preview Range";
	ot->idname = "ANIM_OT_previewrange_set";
<<<<<<< HEAD
	ot->description = "Set Preview Range\nInteractively define frame range used for playback";
	
=======
	ot->description = "Interactively define frame range used for playback";

>>>>>>> 0083dc89
	/* api callbacks */
	ot->invoke = WM_gesture_border_invoke;
	ot->exec = previewrange_define_exec;
	ot->modal = WM_gesture_border_modal;
	ot->cancel = WM_gesture_border_cancel;

	ot->poll = ED_operator_animview_active;

	/* flags */
	ot->flag = OPTYPE_REGISTER | OPTYPE_UNDO;

	/* rna */
	/* used to define frame range.
	 *
	 * note: border Y values are not used,
	 * but are needed by borderselect gesture operator stuff */
	WM_operator_properties_border(ot);
}

/* ****************** clear preview range operator ****************************/

static int previewrange_clear_exec(bContext *C, wmOperator *UNUSED(op))
{
	Scene *scene = CTX_data_scene(C);
	ScrArea *curarea = CTX_wm_area(C);

	/* sanity checks */
	if (ELEM(NULL, scene, curarea))
		return OPERATOR_CANCELLED;

	/* simply clear values */
	scene->r.flag &= ~SCER_PRV_RANGE;
	scene->r.psfra = 0;
	scene->r.pefra = 0;

	ED_area_tag_redraw(curarea);

	/* send notifiers */
	WM_event_add_notifier(C, NC_SCENE | ND_FRAME, scene);

	return OPERATOR_FINISHED;
}

static void ANIM_OT_previewrange_clear(wmOperatorType *ot)
{
	/* identifiers */
	ot->name = "Clear Preview Range";
	ot->idname = "ANIM_OT_previewrange_clear";
<<<<<<< HEAD
	ot->description = "Clear Preview Range\Clear Preview Range";
	
=======
	ot->description = "Clear Preview Range";

>>>>>>> 0083dc89
	/* api callbacks */
	ot->exec = previewrange_clear_exec;

	ot->poll = ED_operator_animview_active;

	/* flags */
	ot->flag = OPTYPE_REGISTER | OPTYPE_UNDO;
}

/* ************************** registration **********************************/

void ED_operatortypes_anim(void)
{
	/* Animation Editors only -------------------------- */
	WM_operatortype_append(ANIM_OT_change_frame);

	WM_operatortype_append(ANIM_OT_previewrange_set);
	WM_operatortype_append(ANIM_OT_previewrange_clear);

	/* Entire UI --------------------------------------- */
	WM_operatortype_append(ANIM_OT_keyframe_insert);
	WM_operatortype_append(ANIM_OT_keyframe_delete);
	WM_operatortype_append(ANIM_OT_keyframe_insert_menu);
	WM_operatortype_append(ANIM_OT_keyframe_delete_v3d);
	WM_operatortype_append(ANIM_OT_keyframe_clear_v3d);
	WM_operatortype_append(ANIM_OT_keyframe_insert_button);
	WM_operatortype_append(ANIM_OT_keyframe_delete_button);
	WM_operatortype_append(ANIM_OT_keyframe_clear_button);


	WM_operatortype_append(ANIM_OT_driver_button_add);
	WM_operatortype_append(ANIM_OT_driver_button_remove);
	WM_operatortype_append(ANIM_OT_copy_driver_button);
	WM_operatortype_append(ANIM_OT_paste_driver_button);


	WM_operatortype_append(ANIM_OT_keyingset_button_add);
	WM_operatortype_append(ANIM_OT_keyingset_button_remove);

	WM_operatortype_append(ANIM_OT_keying_set_add);
	WM_operatortype_append(ANIM_OT_keying_set_remove);
	WM_operatortype_append(ANIM_OT_keying_set_path_add);
	WM_operatortype_append(ANIM_OT_keying_set_path_remove);

	WM_operatortype_append(ANIM_OT_keying_set_active_set);
}

void ED_keymap_anim(wmKeyConfig *keyconf)
{
	wmKeyMap *keymap = WM_keymap_find(keyconf, "Animation", 0, 0);
	wmKeyMapItem *kmi;

	/* frame management */
	/* NOTE: 'ACTIONMOUSE' not 'LEFTMOUSE', as user may have swapped mouse-buttons */
	WM_keymap_add_item(keymap, "ANIM_OT_change_frame", ACTIONMOUSE, KM_PRESS, 0, 0);

	kmi = WM_keymap_add_item(keymap, "WM_OT_context_toggle", TKEY, KM_PRESS, KM_CTRL, 0);
	RNA_string_set(kmi->ptr, "data_path", "space_data.show_seconds");

	/* preview range */
	WM_keymap_verify_item(keymap, "ANIM_OT_previewrange_set", PKEY, KM_PRESS, 0, 0);
	WM_keymap_verify_item(keymap, "ANIM_OT_previewrange_clear", PKEY, KM_PRESS, KM_ALT, 0);
}<|MERGE_RESOLUTION|>--- conflicted
+++ resolved
@@ -257,13 +257,8 @@
 	/* identifiers */
 	ot->name = "Change Frame";
 	ot->idname = "ANIM_OT_change_frame";
-<<<<<<< HEAD
 	ot->description = "Change Frame\nInteractively change the current frame number";
 	
-=======
-	ot->description = "Interactively change the current frame number";
-
->>>>>>> 0083dc89
 	/* api callbacks */
 	ot->exec = change_frame_exec;
 	ot->invoke = change_frame_invoke;
@@ -320,13 +315,8 @@
 	/* identifiers */
 	ot->name = "Set Preview Range";
 	ot->idname = "ANIM_OT_previewrange_set";
-<<<<<<< HEAD
 	ot->description = "Set Preview Range\nInteractively define frame range used for playback";
 	
-=======
-	ot->description = "Interactively define frame range used for playback";
-
->>>>>>> 0083dc89
 	/* api callbacks */
 	ot->invoke = WM_gesture_border_invoke;
 	ot->exec = previewrange_define_exec;
@@ -375,13 +365,8 @@
 	/* identifiers */
 	ot->name = "Clear Preview Range";
 	ot->idname = "ANIM_OT_previewrange_clear";
-<<<<<<< HEAD
 	ot->description = "Clear Preview Range\Clear Preview Range";
 	
-=======
-	ot->description = "Clear Preview Range";
-
->>>>>>> 0083dc89
 	/* api callbacks */
 	ot->exec = previewrange_clear_exec;
 
