/*
 * This program is free software; you can redistribute it and/or
 * modify it under the terms of the GNU General Public License
 * as published by the Free Software Foundation; either version 2
 * of the License, or (at your option) any later version.
 *
 * This program is distributed in the hope that it will be useful,
 * but WITHOUT ANY WARRANTY; without even the implied warranty of
 * MERCHANTABILITY or FITNESS FOR A PARTICULAR PURPOSE.  See the
 * GNU General Public License for more details.
 *
 * You should have received a copy of the GNU General Public License
 * along with this program; if not, write to the Free Software Foundation,
 * Inc., 51 Franklin Street, Fifth Floor, Boston, MA 02110-1301, USA.
 *
 * The Original Code is Copyright (C) 2008 Blender Foundation.
 * All rights reserved.
 */

/** \file
 * \ingroup edanimation
 */

#include <stdlib.h>
#include <math.h>

#include "BLI_sys_types.h"

#include "BLI_utildefines.h"
#include "BLI_math_base.h"

#include "DNA_anim_types.h"
#include "DNA_scene_types.h"

#include "BKE_context.h"
#include "BKE_sequencer.h"
#include "BKE_global.h"
#include "BKE_main.h"
#include "BKE_sound.h"
#include "BKE_scene.h"

#include "UI_view2d.h"

#include "RNA_access.h"
#include "RNA_define.h"

#include "WM_api.h"
#include "WM_types.h"

#include "ED_anim_api.h"
#include "ED_screen.h"
#include "ED_sequencer.h"
#include "ED_util.h"

#include "anim_intern.h"

/* ********************** frame change operator ***************************/

/* Check if the operator can be run from the current context */
static bool change_frame_poll(bContext *C)
{
  ScrArea *sa = CTX_wm_area(C);

  /* XXX temp? prevent changes during render */
  if (G.is_rendering)
    return false;

  /* although it's only included in keymaps for regions using ED_KEYMAP_ANIMATION,
   * this shouldn't show up in 3D editor (or others without 2D timeline view) via search
   */
  if (sa) {
    if (ELEM(sa->spacetype, SPACE_ACTION, SPACE_NLA, SPACE_SEQ, SPACE_CLIP)) {
      return true;
    }
    else if (sa->spacetype == SPACE_GRAPH) {
      /* NOTE: Graph Editor has special version which does some extra stuff.
       * No need to show the generic error message for that case though!
       */
      return false;
    }
  }

  CTX_wm_operator_poll_msg_set(C, "Expected an animation area to be active");
  return false;
}

/* Set the new frame number */
static void change_frame_apply(bContext *C, wmOperator *op)
{
  Main *bmain = CTX_data_main(C);
  Scene *scene = CTX_data_scene(C);
  float frame = RNA_float_get(op->ptr, "frame");
  bool do_snap = RNA_boolean_get(op->ptr, "snap");

  if (do_snap) {
    if (CTX_wm_space_seq(C)) {
      frame = BKE_sequencer_find_next_prev_edit(scene, frame, SEQ_SIDE_BOTH, true, false, false);
    }
    else {
      frame = BKE_scene_frame_snap_by_seconds(scene, 1.0, frame);
    }
  }

  /* set the new frame number */
  if (scene->r.flag & SCER_SHOW_SUBFRAME) {
    CFRA = (int)frame;
    SUBFRA = frame - (int)frame;
  }
  else {
    CFRA = round_fl_to_int(frame);
    SUBFRA = 0.0f;
  }
  FRAMENUMBER_MIN_CLAMP(CFRA);

  /* do updates */
  BKE_sound_seek_scene(bmain, scene);
  WM_event_add_notifier(C, NC_SCENE | ND_FRAME, scene);
}

/* ---- */

/* Non-modal callback for running operator without user input */
static int change_frame_exec(bContext *C, wmOperator *op)
{
  change_frame_apply(C, op);

  return OPERATOR_FINISHED;
}

/* ---- */

/* Get frame from mouse coordinates */
static float frame_from_event(bContext *C, const wmEvent *event)
{
  ARegion *region = CTX_wm_region(C);
  Scene *scene = CTX_data_scene(C);
  float frame;

  /* convert from region coordinates to View2D 'tot' space */
  frame = UI_view2d_region_to_view_x(&region->v2d, event->mval[0]);

  /* respect preview range restrictions (if only allowed to move around within that range) */
  if (scene->r.flag & SCER_LOCK_FRAME_SELECTION) {
    CLAMP(frame, PSFRA, PEFRA);
  }

  return frame;
}

static void change_frame_seq_preview_begin(bContext *C, const wmEvent *event)
{
  ScrArea *sa = CTX_wm_area(C);
  bScreen *screen = CTX_wm_screen(C);
  if (sa && sa->spacetype == SPACE_SEQ) {
    SpaceSeq *sseq = sa->spacedata.first;
    if (ED_space_sequencer_check_show_strip(sseq)) {
      ED_sequencer_special_preview_set(C, event->mval);
    }
  }
  if (screen)
    screen->scrubbing = true;
}

static void change_frame_seq_preview_end(bContext *C)
{
  bScreen *screen = CTX_wm_screen(C);
  bool notify = false;

  if (screen->scrubbing) {
    screen->scrubbing = false;
    notify = true;
  }

  if (ED_sequencer_special_preview_get() != NULL) {
    ED_sequencer_special_preview_clear();
    notify = true;
  }

  if (notify) {
    Scene *scene = CTX_data_scene(C);
    WM_event_add_notifier(C, NC_SCENE | ND_FRAME, scene);
  }
}

/* Modal Operator init */
static int change_frame_invoke(bContext *C, wmOperator *op, const wmEvent *event)
{
  /* Change to frame that mouse is over before adding modal handler,
   * as user could click on a single frame (jump to frame) as well as
   * click-dragging over a range (modal scrubbing).
   */
  RNA_float_set(op->ptr, "frame", frame_from_event(C, event));

  change_frame_seq_preview_begin(C, event);

  change_frame_apply(C, op);

  /* add temp handler */
  WM_event_add_modal_handler(C, op);

  return OPERATOR_RUNNING_MODAL;
}

static void change_frame_cancel(bContext *C, wmOperator *UNUSED(op))
{
  change_frame_seq_preview_end(C);
}

/* Modal event handling of frame changing */
static int change_frame_modal(bContext *C, wmOperator *op, const wmEvent *event)
{
  int ret = OPERATOR_RUNNING_MODAL;
  /* execute the events */
  switch (event->type) {
    case ESCKEY:
      ret = OPERATOR_FINISHED;
      break;

    case MOUSEMOVE:
      RNA_float_set(op->ptr, "frame", frame_from_event(C, event));
      change_frame_apply(C, op);
      break;

    case LEFTMOUSE:
    case RIGHTMOUSE:
    case MIDDLEMOUSE:
      /* We check for either mouse-button to end, to work with all user keymaps. */
      if (event->val == KM_RELEASE)
        ret = OPERATOR_FINISHED;
      break;

    case LEFTCTRLKEY:
    case RIGHTCTRLKEY:
      if (event->val == KM_RELEASE) {
        RNA_boolean_set(op->ptr, "snap", false);
      }
      else if (event->val == KM_PRESS) {
        RNA_boolean_set(op->ptr, "snap", true);
      }
      break;
  }

  if (ret != OPERATOR_RUNNING_MODAL) {
    change_frame_seq_preview_end(C);
  }

  return ret;
}

static void ANIM_OT_change_frame(wmOperatorType *ot)
{
<<<<<<< HEAD
	PropertyRNA *prop;

	/* identifiers */
	ot->name = "Change Frame";
	ot->idname = "ANIM_OT_change_frame";
	ot->description = "Change Frame\nInteractively change the current frame number";
	
	/* api callbacks */
	ot->exec = change_frame_exec;
	ot->invoke = change_frame_invoke;
	ot->cancel = change_frame_cancel;
	ot->modal = change_frame_modal;
	ot->poll = change_frame_poll;

	/* flags */
	ot->flag = OPTYPE_BLOCKING | OPTYPE_GRAB_CURSOR | OPTYPE_UNDO_GROUPED;
	ot->undo_group = "Frame Change";

	/* rna */
	ot->prop = RNA_def_float(ot->srna, "frame", 0, MINAFRAME, MAXFRAME, "Frame", "", MINAFRAME, MAXFRAME);
	prop = RNA_def_boolean(ot->srna, "snap", false, "Snap", "");
	RNA_def_property_flag(prop, PROP_SKIP_SAVE);
=======
  PropertyRNA *prop;

  /* identifiers */
  ot->name = "Change Frame";
  ot->idname = "ANIM_OT_change_frame";
  ot->description = "Interactively change the current frame number";

  /* api callbacks */
  ot->exec = change_frame_exec;
  ot->invoke = change_frame_invoke;
  ot->cancel = change_frame_cancel;
  ot->modal = change_frame_modal;
  ot->poll = change_frame_poll;

  /* flags */
  ot->flag = OPTYPE_BLOCKING | OPTYPE_GRAB_CURSOR | OPTYPE_UNDO_GROUPED;
  ot->undo_group = "Frame Change";

  /* rna */
  ot->prop = RNA_def_float(
      ot->srna, "frame", 0, MINAFRAME, MAXFRAME, "Frame", "", MINAFRAME, MAXFRAME);
  prop = RNA_def_boolean(ot->srna, "snap", false, "Snap", "");
  RNA_def_property_flag(prop, PROP_SKIP_SAVE);
>>>>>>> 3ea04e77
}

/* ****************** Start/End Frame Operators *******************************/

static bool anim_set_end_frames_poll(bContext *C)
{
  ScrArea *sa = CTX_wm_area(C);

  /* XXX temp? prevent changes during render */
  if (G.is_rendering)
    return false;

  /* although it's only included in keymaps for regions using ED_KEYMAP_ANIMATION,
   * this shouldn't show up in 3D editor (or others without 2D timeline view) via search
   */
  if (sa) {
    if (ELEM(sa->spacetype, SPACE_ACTION, SPACE_GRAPH, SPACE_NLA, SPACE_SEQ, SPACE_CLIP)) {
      return true;
    }
  }

  CTX_wm_operator_poll_msg_set(C, "Expected an animation area to be active");
  return false;
}

static int anim_set_sfra_exec(bContext *C, wmOperator *UNUSED(op))
{
  Scene *scene = CTX_data_scene(C);
  int frame;

  if (scene == NULL)
    return OPERATOR_CANCELLED;

  frame = CFRA;

  /* if Preview Range is defined, set the 'start' frame for that */
  if (PRVRANGEON)
    scene->r.psfra = frame;
  else
    scene->r.sfra = frame;

  if (PEFRA < frame) {
    if (PRVRANGEON)
      scene->r.pefra = frame;
    else
      scene->r.efra = frame;
  }

  WM_event_add_notifier(C, NC_SCENE | ND_FRAME, scene);

  return OPERATOR_FINISHED;
}

static void ANIM_OT_start_frame_set(wmOperatorType *ot)
{
  /* identifiers */
  ot->name = "Set Start Frame";
  ot->idname = "ANIM_OT_start_frame_set";
  ot->description = "Set the current frame as the preview or scene start frame";

  /* api callbacks */
  ot->exec = anim_set_sfra_exec;
  ot->poll = anim_set_end_frames_poll;

  /* flags */
  ot->flag = OPTYPE_REGISTER | OPTYPE_UNDO;
}

static int anim_set_efra_exec(bContext *C, wmOperator *UNUSED(op))
{
  Scene *scene = CTX_data_scene(C);
  int frame;

  if (scene == NULL)
    return OPERATOR_CANCELLED;

  frame = CFRA;

  /* if Preview Range is defined, set the 'end' frame for that */
  if (PRVRANGEON)
    scene->r.pefra = frame;
  else
    scene->r.efra = frame;

  if (PSFRA > frame) {
    if (PRVRANGEON)
      scene->r.psfra = frame;
    else
      scene->r.sfra = frame;
  }

  WM_event_add_notifier(C, NC_SCENE | ND_FRAME, scene);

  return OPERATOR_FINISHED;
}

static void ANIM_OT_end_frame_set(wmOperatorType *ot)
{
  /* identifiers */
  ot->name = "Set End Frame";
  ot->idname = "ANIM_OT_end_frame_set";
  ot->description = "Set the current frame as the preview or scene end frame";

  /* api callbacks */
  ot->exec = anim_set_efra_exec;
  ot->poll = anim_set_end_frames_poll;

  /* flags */
  ot->flag = OPTYPE_REGISTER | OPTYPE_UNDO;
}

/* ****************** set preview range operator ****************************/

static int previewrange_define_exec(bContext *C, wmOperator *op)
{
  Scene *scene = CTX_data_scene(C);
  ARegion *ar = CTX_wm_region(C);
  float sfra, efra;
  rcti rect;

  /* get min/max values from box select rect (already in region coordinates, not screen) */
  WM_operator_properties_border_to_rcti(op, &rect);

  /* convert min/max values to frames (i.e. region to 'tot' rect) */
  sfra = UI_view2d_region_to_view_x(&ar->v2d, rect.xmin);
  efra = UI_view2d_region_to_view_x(&ar->v2d, rect.xmax);

  /* set start/end frames for preview-range
   * - must clamp within allowable limits
   * - end must not be before start (though this won't occur most of the time)
   */
  FRAMENUMBER_MIN_CLAMP(sfra);
  FRAMENUMBER_MIN_CLAMP(efra);
  if (efra < sfra)
    efra = sfra;

  scene->r.flag |= SCER_PRV_RANGE;
  scene->r.psfra = round_fl_to_int(sfra);
  scene->r.pefra = round_fl_to_int(efra);

  /* send notifiers */
  WM_event_add_notifier(C, NC_SCENE | ND_FRAME, scene);

  return OPERATOR_FINISHED;
}

static void ANIM_OT_previewrange_set(wmOperatorType *ot)
{
<<<<<<< HEAD
	/* identifiers */
	ot->name = "Set Preview Range";
	ot->idname = "ANIM_OT_previewrange_set";
	ot->description = "Set Preview Range\nInteractively define frame range used for playback";
	
	/* api callbacks */
	ot->invoke = WM_gesture_box_invoke;
	ot->exec = previewrange_define_exec;
	ot->modal = WM_gesture_box_modal;
	ot->cancel = WM_gesture_box_cancel;

	ot->poll = ED_operator_animview_active;

	/* flags */
	ot->flag = OPTYPE_REGISTER | OPTYPE_UNDO;

	/* rna */
	/* used to define frame range.
	 *
	 * note: border Y values are not used,
	 * but are needed by box_select gesture operator stuff */
	WM_operator_properties_border(ot);
=======
  /* identifiers */
  ot->name = "Set Preview Range";
  ot->idname = "ANIM_OT_previewrange_set";
  ot->description = "Interactively define frame range used for playback";

  /* api callbacks */
  ot->invoke = WM_gesture_box_invoke;
  ot->exec = previewrange_define_exec;
  ot->modal = WM_gesture_box_modal;
  ot->cancel = WM_gesture_box_cancel;

  ot->poll = ED_operator_animview_active;

  /* flags */
  ot->flag = OPTYPE_REGISTER | OPTYPE_UNDO;

  /* rna */
  /* used to define frame range.
   *
   * note: border Y values are not used,
   * but are needed by box_select gesture operator stuff */
  WM_operator_properties_border(ot);
>>>>>>> 3ea04e77
}

/* ****************** clear preview range operator ****************************/

static int previewrange_clear_exec(bContext *C, wmOperator *UNUSED(op))
{
  Scene *scene = CTX_data_scene(C);
  ScrArea *curarea = CTX_wm_area(C);

  /* sanity checks */
  if (ELEM(NULL, scene, curarea))
    return OPERATOR_CANCELLED;

  /* simply clear values */
  scene->r.flag &= ~SCER_PRV_RANGE;
  scene->r.psfra = 0;
  scene->r.pefra = 0;

  ED_area_tag_redraw(curarea);

  /* send notifiers */
  WM_event_add_notifier(C, NC_SCENE | ND_FRAME, scene);

  return OPERATOR_FINISHED;
}

static void ANIM_OT_previewrange_clear(wmOperatorType *ot)
{
<<<<<<< HEAD
	/* identifiers */
	ot->name = "Clear Preview Range";
	ot->idname = "ANIM_OT_previewrange_clear";
	ot->description = "Clear Preview Range\Clear Preview Range";
	
	/* api callbacks */
	ot->exec = previewrange_clear_exec;
=======
  /* identifiers */
  ot->name = "Clear Preview Range";
  ot->idname = "ANIM_OT_previewrange_clear";
  ot->description = "Clear Preview Range";

  /* api callbacks */
  ot->exec = previewrange_clear_exec;
>>>>>>> 3ea04e77

  ot->poll = ED_operator_animview_active;

  /* flags */
  ot->flag = OPTYPE_REGISTER | OPTYPE_UNDO;
}

/* ************************** registration **********************************/

void ED_operatortypes_anim(void)
{
  /* Animation Editors only -------------------------- */
  WM_operatortype_append(ANIM_OT_change_frame);

  WM_operatortype_append(ANIM_OT_start_frame_set);
  WM_operatortype_append(ANIM_OT_end_frame_set);

  WM_operatortype_append(ANIM_OT_previewrange_set);
  WM_operatortype_append(ANIM_OT_previewrange_clear);

  /* Entire UI --------------------------------------- */
  WM_operatortype_append(ANIM_OT_keyframe_insert);
  WM_operatortype_append(ANIM_OT_keyframe_delete);
  WM_operatortype_append(ANIM_OT_keyframe_insert_menu);
  WM_operatortype_append(ANIM_OT_keyframe_delete_v3d);
  WM_operatortype_append(ANIM_OT_keyframe_clear_v3d);
  WM_operatortype_append(ANIM_OT_keyframe_insert_button);
  WM_operatortype_append(ANIM_OT_keyframe_delete_button);
  WM_operatortype_append(ANIM_OT_keyframe_clear_button);
  WM_operatortype_append(ANIM_OT_keyframe_insert_by_name);
  WM_operatortype_append(ANIM_OT_keyframe_delete_by_name);

  WM_operatortype_append(ANIM_OT_driver_button_add);
  WM_operatortype_append(ANIM_OT_driver_button_remove);
  WM_operatortype_append(ANIM_OT_driver_button_edit);
  WM_operatortype_append(ANIM_OT_copy_driver_button);
  WM_operatortype_append(ANIM_OT_paste_driver_button);

  WM_operatortype_append(ANIM_OT_keyingset_button_add);
  WM_operatortype_append(ANIM_OT_keyingset_button_remove);

  WM_operatortype_append(ANIM_OT_keying_set_add);
  WM_operatortype_append(ANIM_OT_keying_set_remove);
  WM_operatortype_append(ANIM_OT_keying_set_path_add);
  WM_operatortype_append(ANIM_OT_keying_set_path_remove);

  WM_operatortype_append(ANIM_OT_keying_set_active_set);
}

void ED_keymap_anim(wmKeyConfig *keyconf)
{
  WM_keymap_ensure(keyconf, "Animation", 0, 0);
}<|MERGE_RESOLUTION|>--- conflicted
+++ resolved
@@ -249,36 +249,12 @@
 
 static void ANIM_OT_change_frame(wmOperatorType *ot)
 {
-<<<<<<< HEAD
-	PropertyRNA *prop;
-
-	/* identifiers */
-	ot->name = "Change Frame";
-	ot->idname = "ANIM_OT_change_frame";
-	ot->description = "Change Frame\nInteractively change the current frame number";
-	
-	/* api callbacks */
-	ot->exec = change_frame_exec;
-	ot->invoke = change_frame_invoke;
-	ot->cancel = change_frame_cancel;
-	ot->modal = change_frame_modal;
-	ot->poll = change_frame_poll;
-
-	/* flags */
-	ot->flag = OPTYPE_BLOCKING | OPTYPE_GRAB_CURSOR | OPTYPE_UNDO_GROUPED;
-	ot->undo_group = "Frame Change";
-
-	/* rna */
-	ot->prop = RNA_def_float(ot->srna, "frame", 0, MINAFRAME, MAXFRAME, "Frame", "", MINAFRAME, MAXFRAME);
-	prop = RNA_def_boolean(ot->srna, "snap", false, "Snap", "");
-	RNA_def_property_flag(prop, PROP_SKIP_SAVE);
-=======
   PropertyRNA *prop;
 
   /* identifiers */
   ot->name = "Change Frame";
   ot->idname = "ANIM_OT_change_frame";
-  ot->description = "Interactively change the current frame number";
+  ot->description = "Change Frame\nInteractively change the current frame number";
 
   /* api callbacks */
   ot->exec = change_frame_exec;
@@ -296,7 +272,6 @@
       ot->srna, "frame", 0, MINAFRAME, MAXFRAME, "Frame", "", MINAFRAME, MAXFRAME);
   prop = RNA_def_boolean(ot->srna, "snap", false, "Snap", "");
   RNA_def_property_flag(prop, PROP_SKIP_SAVE);
->>>>>>> 3ea04e77
 }
 
 /* ****************** Start/End Frame Operators *******************************/
@@ -445,34 +420,10 @@
 
 static void ANIM_OT_previewrange_set(wmOperatorType *ot)
 {
-<<<<<<< HEAD
-	/* identifiers */
-	ot->name = "Set Preview Range";
-	ot->idname = "ANIM_OT_previewrange_set";
-	ot->description = "Set Preview Range\nInteractively define frame range used for playback";
-	
-	/* api callbacks */
-	ot->invoke = WM_gesture_box_invoke;
-	ot->exec = previewrange_define_exec;
-	ot->modal = WM_gesture_box_modal;
-	ot->cancel = WM_gesture_box_cancel;
-
-	ot->poll = ED_operator_animview_active;
-
-	/* flags */
-	ot->flag = OPTYPE_REGISTER | OPTYPE_UNDO;
-
-	/* rna */
-	/* used to define frame range.
-	 *
-	 * note: border Y values are not used,
-	 * but are needed by box_select gesture operator stuff */
-	WM_operator_properties_border(ot);
-=======
   /* identifiers */
   ot->name = "Set Preview Range";
   ot->idname = "ANIM_OT_previewrange_set";
-  ot->description = "Interactively define frame range used for playback";
+  ot->description = "Set Preview Range\nInteractively define frame range used for playback";
 
   /* api callbacks */
   ot->invoke = WM_gesture_box_invoke;
@@ -491,7 +442,6 @@
    * note: border Y values are not used,
    * but are needed by box_select gesture operator stuff */
   WM_operator_properties_border(ot);
->>>>>>> 3ea04e77
 }
 
 /* ****************** clear preview range operator ****************************/
@@ -520,23 +470,13 @@
 
 static void ANIM_OT_previewrange_clear(wmOperatorType *ot)
 {
-<<<<<<< HEAD
-	/* identifiers */
-	ot->name = "Clear Preview Range";
-	ot->idname = "ANIM_OT_previewrange_clear";
-	ot->description = "Clear Preview Range\Clear Preview Range";
-	
-	/* api callbacks */
-	ot->exec = previewrange_clear_exec;
-=======
   /* identifiers */
   ot->name = "Clear Preview Range";
   ot->idname = "ANIM_OT_previewrange_clear";
-  ot->description = "Clear Preview Range";
+  ot->description = "Clear Preview Range\Clear Preview Range";
 
   /* api callbacks */
   ot->exec = previewrange_clear_exec;
->>>>>>> 3ea04e77
 
   ot->poll = ED_operator_animview_active;
 
