/*
 * ***** BEGIN GPL LICENSE BLOCK *****
 *
 * This program is free software; you can redistribute it and/or
 * modify it under the terms of the GNU General Public License
 * as published by the Free Software Foundation; either version 2
 * of the License, or (at your option) any later version.
 *
 * This program is distributed in the hope that it will be useful,
 * but WITHOUT ANY WARRANTY; without even the implied warranty of
 * MERCHANTABILITY or FITNESS FOR A PARTICULAR PURPOSE.  See the
 * GNU General Public License for more details.
 *
 * You should have received a copy of the GNU General Public License
 * along with this program; if not, write to the Free Software Foundation,
 * Inc., 51 Franklin Street, Fifth Floor, Boston, MA 02110-1301, USA.
 *
 * The Original Code is Copyright (C) 2009 Blender Foundation, Joshua Leung
 * All rights reserved.
 *
 * The Original Code is: all of this file.
 *
 * Contributor(s): Joshua Leung (full recode)
 *
 * ***** END GPL LICENSE BLOCK *****
 */

/** \file blender/editors/animation/keyframes_draw.c
 *  \ingroup edanimation
 */


/* System includes ----------------------------------------------------- */

#include <math.h>
#include <stdlib.h>
#include <string.h>
#include <float.h>

#include "MEM_guardedalloc.h"

#include "BLI_dlrbTree.h"
#include "BLI_math.h"
#include "BLI_utildefines.h"
#include "BLI_rect.h"

#include "DNA_anim_types.h"
#include "DNA_cachefile_types.h"
#include "DNA_object_types.h"
#include "DNA_scene_types.h"
#include "DNA_gpencil_types.h"
#include "DNA_brush_types.h"
#include "DNA_mask_types.h"

#include "BKE_fcurve.h"

#include "GPU_draw.h"
#include "GPU_immediate.h"
#include "GPU_state.h"

#include "UI_resources.h"
#include "UI_view2d.h"

#include "ED_anim_api.h"
#include "ED_keyframes_draw.h"

/* *************************** Keyframe Processing *************************** */

/* ActKeyColumns (Keyframe Columns) ------------------------------------------ */

BLI_INLINE bool is_cfra_eq(float a, float b)
{
	return IS_EQT(a, b, BEZT_BINARYSEARCH_THRESH);
}

BLI_INLINE bool is_cfra_lt(float a, float b)
{
	return (b - a) > BEZT_BINARYSEARCH_THRESH;
}

/* Comparator callback used for ActKeyColumns and cframe float-value pointer */
/* NOTE: this is exported to other modules that use the ActKeyColumns for finding keyframes */
short compare_ak_cfraPtr(void *node, void *data)
{
	ActKeyColumn *ak = (ActKeyColumn *)node;
	const float *cframe = data;
	float val = *cframe;

	if (is_cfra_eq(val, ak->cfra))
		return 0;

	if (val < ak->cfra)
		return -1;
	else
		return 1;
}

/* --------------- */

/* Set of references to three logically adjacent keys. */
typedef struct BezTripleChain {
	/* Current keyframe. */
	BezTriple *cur;

	/* Logical neighbors. May be NULL. */
	BezTriple *prev, *next;
} BezTripleChain;

/* Categorize the interpolation & handle type of the keyframe. */
static eKeyframeHandleDrawOpts bezt_handle_type(BezTriple *bezt)
{
	if (bezt->h1 == HD_AUTO_ANIM && bezt->h2 == HD_AUTO_ANIM) {
		return KEYFRAME_HANDLE_AUTO_CLAMP;
	}
	else if (ELEM(bezt->h1, HD_AUTO_ANIM, HD_AUTO) && ELEM(bezt->h2, HD_AUTO_ANIM, HD_AUTO)) {
		return KEYFRAME_HANDLE_AUTO;
	}
	else if (bezt->h1 == HD_VECT && bezt->h2 == HD_VECT) {
		return KEYFRAME_HANDLE_VECTOR;
	}
	else if (ELEM(HD_FREE, bezt->h1, bezt->h2)) {
		return KEYFRAME_HANDLE_FREE;
	}
	else {
		return KEYFRAME_HANDLE_ALIGNED;
	}
}

/* Determine if the keyframe is an extreme by comparing with neighbors.
 * Ends of fixed-value sections and of the whole curve are also marked.
 */
static eKeyframeExtremeDrawOpts bezt_extreme_type(BezTripleChain *chain)
{
	if (chain->prev == NULL && chain->next == NULL) {
		return KEYFRAME_EXTREME_NONE;
	}

	/* Keyframe values for the current one and neighbors. */
	float cur_y = chain->cur->vec[1][1];
	float prev_y = cur_y, next_y = cur_y;

	if (chain->prev && !IS_EQF(cur_y, chain->prev->vec[1][1])) {
		prev_y = chain->prev->vec[1][1];
	}
	if (chain->next && !IS_EQF(cur_y, chain->next->vec[1][1])) {
		next_y = chain->next->vec[1][1];
	}

	/* Static hold. */
	if (prev_y == cur_y && next_y == cur_y) {
		return KEYFRAME_EXTREME_FLAT;
	}

	/* Middle of an incline. */
	if ((prev_y < cur_y && next_y > cur_y) || (prev_y > cur_y && next_y < cur_y)) {
		return KEYFRAME_EXTREME_NONE;
	}

	/* Bezier handle values for the overshoot check. */
	bool l_bezier = chain->prev && chain->prev->ipo == BEZT_IPO_BEZ;
	bool r_bezier = chain->next && chain->cur->ipo == BEZT_IPO_BEZ;
	float handle_l = l_bezier ? chain->cur->vec[0][1] : cur_y;
	float handle_r = r_bezier ? chain->cur->vec[2][1] : cur_y;

	/* Detect extremes. One of the neighbors is allowed to be equal to current. */
	if (prev_y < cur_y || next_y < cur_y) {
		bool is_overshoot = (handle_l > cur_y || handle_r > cur_y);

		return KEYFRAME_EXTREME_MAX | (is_overshoot ? KEYFRAME_EXTREME_MIXED : 0);
	}

	if (prev_y > cur_y || next_y > cur_y) {
		bool is_overshoot = (handle_l < cur_y || handle_r < cur_y);

		return KEYFRAME_EXTREME_MIN | (is_overshoot ? KEYFRAME_EXTREME_MIXED : 0);
	}

	return KEYFRAME_EXTREME_NONE;
}

/* Comparator callback used for ActKeyColumns and BezTripleChain */
static short compare_ak_bezt(void *node, void *data)
{
	BezTripleChain *chain = data;

	return compare_ak_cfraPtr(node, &chain->cur->vec[1][0]);
}

/* New node callback used for building ActKeyColumns from BezTripleChain */
static DLRBT_Node *nalloc_ak_bezt(void *data)
{
	ActKeyColumn *ak = MEM_callocN(sizeof(ActKeyColumn), "ActKeyColumn");
	BezTripleChain *chain = data;
	BezTriple *bezt = chain->cur;

	/* store settings based on state of BezTriple */
	ak->cfra = bezt->vec[1][0];
	ak->sel = BEZT_ISSEL_ANY(bezt) ? SELECT : 0;
	ak->key_type = BEZKEYTYPE(bezt);
	ak->handle_type = bezt_handle_type(bezt);
	ak->extreme_type = bezt_extreme_type(chain);

	/* count keyframes in this column */
	ak->totkey = 1;

	return (DLRBT_Node *)ak;
}

/* Node updater callback used for building ActKeyColumns from BezTripleChain */
static void nupdate_ak_bezt(void *node, void *data)
{
	ActKeyColumn *ak = node;
	BezTripleChain *chain = data;
	BezTriple *bezt = chain->cur;

	/* set selection status and 'touched' status */
	if (BEZT_ISSEL_ANY(bezt)) ak->sel = SELECT;

	/* count keyframes in this column */
	ak->totkey++;

	/* for keyframe type, 'proper' keyframes have priority over breakdowns (and other types for now) */
	if (BEZKEYTYPE(bezt) == BEZT_KEYTYPE_KEYFRAME)
		ak->key_type = BEZT_KEYTYPE_KEYFRAME;

	/* For interpolation type, select the highest value (enum is sorted). */
	ak->handle_type = MAX2(ak->handle_type, bezt_handle_type(bezt));

	/* For extremes, detect when combining different states. */
	char new_extreme = bezt_extreme_type(chain);

	if (new_extreme != ak->extreme_type) {
		/* Replace the flat status without adding mixed. */
		if (ak->extreme_type == KEYFRAME_EXTREME_FLAT) {
			ak->extreme_type = new_extreme;
		}
		else if (new_extreme != KEYFRAME_EXTREME_FLAT) {
			ak->extreme_type |= (new_extreme | KEYFRAME_EXTREME_MIXED);
		}
	}
}

/* ......... */

/* Comparator callback used for ActKeyColumns and GPencil frame */
static short compare_ak_gpframe(void *node, void *data)
{
	bGPDframe *gpf = (bGPDframe *)data;

	float frame = gpf->framenum;
	return compare_ak_cfraPtr(node, &frame);
}

/* New node callback used for building ActKeyColumns from GPencil frames */
static DLRBT_Node *nalloc_ak_gpframe(void *data)
{
	ActKeyColumn *ak = MEM_callocN(sizeof(ActKeyColumn), "ActKeyColumnGPF");
	bGPDframe *gpf = (bGPDframe *)data;

	/* store settings based on state of BezTriple */
	ak->cfra = gpf->framenum;
	ak->sel = (gpf->flag & GP_FRAME_SELECT) ? SELECT : 0;
	ak->key_type = gpf->key_type;

	/* count keyframes in this column */
	ak->totkey = 1;

	return (DLRBT_Node *)ak;
}

/* Node updater callback used for building ActKeyColumns from GPencil frames */
static void nupdate_ak_gpframe(void *node, void *data)
{
	ActKeyColumn *ak = (ActKeyColumn *)node;
	bGPDframe *gpf = (bGPDframe *)data;

	/* set selection status and 'touched' status */
	if (gpf->flag & GP_FRAME_SELECT) ak->sel = SELECT;

	/* count keyframes in this column */
	ak->totkey++;

	/* for keyframe type, 'proper' keyframes have priority over breakdowns (and other types for now) */
	if (gpf->key_type == BEZT_KEYTYPE_KEYFRAME)
		ak->key_type = BEZT_KEYTYPE_KEYFRAME;
}

/* ......... */

/* Comparator callback used for ActKeyColumns and GPencil frame */
static short compare_ak_masklayshape(void *node, void *data)
{
	MaskLayerShape *masklay_shape = (MaskLayerShape *)data;

	float frame = masklay_shape->frame;
	return compare_ak_cfraPtr(node, &frame);
}

/* New node callback used for building ActKeyColumns from GPencil frames */
static DLRBT_Node *nalloc_ak_masklayshape(void *data)
{
	ActKeyColumn *ak = MEM_callocN(sizeof(ActKeyColumn), "ActKeyColumnGPF");
	MaskLayerShape *masklay_shape = (MaskLayerShape *)data;

	/* store settings based on state of BezTriple */
	ak->cfra = masklay_shape->frame;
	ak->sel = (masklay_shape->flag & MASK_SHAPE_SELECT) ? SELECT : 0;

	/* count keyframes in this column */
	ak->totkey = 1;

	return (DLRBT_Node *)ak;
}

/* Node updater callback used for building ActKeyColumns from GPencil frames */
static void nupdate_ak_masklayshape(void *node, void *data)
{
	ActKeyColumn *ak = (ActKeyColumn *)node;
	MaskLayerShape *masklay_shape = (MaskLayerShape *)data;

	/* set selection status and 'touched' status */
	if (masklay_shape->flag & MASK_SHAPE_SELECT) ak->sel = SELECT;

	/* count keyframes in this column */
	ak->totkey++;
}


/* --------------- */

/* Add the given BezTriple to the given 'list' of Keyframes */
static void add_bezt_to_keycolumns_list(DLRBT_Tree *keys, BezTripleChain *bezt)
{
	if (ELEM(NULL, keys, bezt))
		return;
	else
		BLI_dlrbTree_add(keys, compare_ak_bezt, nalloc_ak_bezt, nupdate_ak_bezt, bezt);
}

/* Add the given GPencil Frame to the given 'list' of Keyframes */
static void add_gpframe_to_keycolumns_list(DLRBT_Tree *keys, bGPDframe *gpf)
{
	if (ELEM(NULL, keys, gpf))
		return;
	else
		BLI_dlrbTree_add(keys, compare_ak_gpframe, nalloc_ak_gpframe, nupdate_ak_gpframe, gpf);
}

/* Add the given MaskLayerShape Frame to the given 'list' of Keyframes */
static void add_masklay_to_keycolumns_list(DLRBT_Tree *keys, MaskLayerShape *masklay_shape)
{
	if (ELEM(NULL, keys, masklay_shape))
		return;
	else
		BLI_dlrbTree_add(keys, compare_ak_masklayshape, nalloc_ak_masklayshape, nupdate_ak_masklayshape, masklay_shape);
}

/* ActKeyBlocks (Long Keyframes) ------------------------------------------ */

static const ActKeyBlockInfo dummy_keyblock = { 0 };

static void compute_keyblock_data(ActKeyBlockInfo *info, BezTriple *prev, BezTriple *beztn)
{
	memset(info, 0, sizeof(ActKeyBlockInfo));

	if (BEZKEYTYPE(beztn) == BEZT_KEYTYPE_MOVEHOLD) {
		/* Animator tagged a "moving hold"
		 *   - Previous key must also be tagged as a moving hold, otherwise
		 *     we're just dealing with the first of a pair, and we don't
		 *     want to be creating any phantom holds...
		 */
		if (BEZKEYTYPE(prev) == BEZT_KEYTYPE_MOVEHOLD) {
			info->flag |= ACTKEYBLOCK_FLAG_MOVING_HOLD | ACTKEYBLOCK_FLAG_ANY_HOLD;
		}
	}
<<<<<<< HEAD
=======
	else {
		/* Check for same values...
		 * - Handles must have same central value as each other
		 * - Handles which control that section of the curve must be constant
		 */
		if (IS_EQF(beztn->vec[1][1], prev->vec[1][1]) == 0) return;
>>>>>>> 30f906d0

	/* Check for same values...
	 *  - Handles must have same central value as each other
	 *  - Handles which control that section of the curve must be constant
	 */
	if (IS_EQF(beztn->vec[1][1], prev->vec[1][1])) {
		bool hold;

		/* Only check handles in case of actual bezier interpolation. */
		if (prev->ipo == BEZT_IPO_BEZ) {
			hold = IS_EQF(beztn->vec[1][1], beztn->vec[0][1]) && IS_EQF(prev->vec[1][1], prev->vec[2][1]);
		}
		/* This interpolation type induces movement even between identical keys. */
		else {
			hold = !ELEM(prev->ipo, BEZT_IPO_ELASTIC);
		}

		if (hold) {
			info->flag |= ACTKEYBLOCK_FLAG_STATIC_HOLD | ACTKEYBLOCK_FLAG_ANY_HOLD;
		}
	}

	/* Remember non-bezier interpolation info. */
	if (prev->ipo != BEZT_IPO_BEZ) {
		info->flag |= ACTKEYBLOCK_FLAG_NON_BEZIER;
	}

	info->sel = BEZT_ISSEL_ANY(prev) || BEZT_ISSEL_ANY(beztn);
}

static void add_keyblock_info(ActKeyColumn *col, const ActKeyBlockInfo *block)
{
	/* New curve and block. */
	if (col->totcurve <= 1 && col->totblock == 0) {
		memcpy(&col->block, block, sizeof(ActKeyBlockInfo));
	}
	/* Existing curve. */
	else {
		col->block.conflict |= (col->block.flag ^ block->flag);
		col->block.flag |= block->flag;
		col->block.sel |= block->sel;
	}

<<<<<<< HEAD
	if (block->flag) {
		col->totblock++;
	}
}
=======
		/* try to find a keyblock that starts on the previous beztriple, and add a new one if none start there
		 * Note: we perform a tree traversal here NOT a standard linked-list traversal...
		 * Note: we can't search from end to try to optimize this as it causes errors there's
		 *      an A ___ B |---| B situation
		 */
		// FIXME: here there is a bug where we are trying to get the summary for the following channels
		//      A|--------------|A ______________ B|--------------|B
		//      A|------------------------------------------------|A
		//      A|----|A|---|A|-----------------------------------|A
		for (ab = blocks->root; ab; ab = abn) {
			/* check if this is a match, or whether we go left or right
			 * NOTE: we now use a float threshold to prevent precision errors causing problems with summaries
			 */
			if (IS_EQT(ab->start, prev->vec[1][0], BEZT_BINARYSEARCH_THRESH)) {
				/* set selection status and 'touched' status */
				if (BEZT_ISSEL_ANY(beztn))
					ab->sel = SELECT;
>>>>>>> 30f906d0

static void add_bezt_to_keyblocks_list(DLRBT_Tree *keys, BezTriple *bezt, int bezt_len)
{
	ActKeyColumn *col = keys->first;

	if (bezt && bezt_len >= 2) {
		ActKeyBlockInfo block;

		/* Find the first key column while inserting dummy blocks. */
		for (; col != NULL && is_cfra_lt(col->cfra, bezt[0].vec[1][0]); col = col->next) {
			add_keyblock_info(col, &dummy_keyblock);
		}

		BLI_assert(col != NULL);

		/* Insert real blocks. */
		for (int v = 1; col != NULL && v < bezt_len; v++, bezt++) {
			/* Wrong order of bezier keys: resync position. */
			if (is_cfra_lt(bezt[1].vec[1][0], bezt[0].vec[1][0])) {
				/* Backtrack to find the right location. */
				if (is_cfra_lt(bezt[1].vec[1][0], col->cfra)) {
					ActKeyColumn *newcol = (ActKeyColumn *)BLI_dlrbTree_search_exact(
					        keys, compare_ak_cfraPtr, &bezt[1].vec[1][0]);

					if (newcol != NULL) {
						col = newcol;

						/* The previous keyblock is garbage too. */
						if (col->prev != NULL) {
							add_keyblock_info(col->prev, &dummy_keyblock);
						}
					}
					else {
						BLI_assert(false);
					}
				}

				continue;
			}

			/* Normal sequence */
			BLI_assert(is_cfra_eq(col->cfra, bezt[0].vec[1][0]));

			compute_keyblock_data(&block, bezt, bezt + 1);

			for (; col != NULL && is_cfra_lt(col->cfra, bezt[1].vec[1][0]); col = col->next) {
				add_keyblock_info(col, &block);
			}

			BLI_assert(col != NULL);
		}
	}

	/* Insert dummy blocks at the end. */
	for (; col != NULL; col = col->next) {
		add_keyblock_info(col, &dummy_keyblock);
	}
}

/* Walk through columns and propagate blocks and totcurve.
 *
 * This must be called even by animation sources that don't generate
 * keyblocks to keep the data structure consistent after adding columns.
 */
static void update_keyblocks(DLRBT_Tree *keys, BezTriple *bezt, int bezt_len)
{
	/* Recompute the prev/next linked list. */
	BLI_dlrbTree_linkedlist_sync(keys);

	/* Find the curve count */
	int max_curve = 0;

	for (ActKeyColumn *col = keys->first; col; col = col->next) {
		max_curve = MAX2(max_curve, col->totcurve);
	}

	/* Propagate blocks to inserted keys */
	ActKeyColumn *prev_ready = NULL;

	for (ActKeyColumn *col = keys->first; col; col = col->next) {
		/* Pre-existing column. */
		if (col->totcurve > 0) {
			prev_ready = col;
		}
		/* Newly inserted column, so copy block data from previous. */
		else if (prev_ready != NULL) {
			col->totblock = prev_ready->totblock;
			memcpy(&col->block, &prev_ready->block, sizeof(ActKeyBlockInfo));
		}

		col->totcurve = max_curve + 1;
	}

	/* Add blocks on top */
	add_bezt_to_keyblocks_list(keys, bezt, bezt_len);
}

/* --------- */

bool actkeyblock_is_valid(ActKeyColumn *ac)
{
	return ac != NULL && ac->next != NULL && ac->totblock > 0;
}

/* Checks if ActKeyBlock should exist... */
int actkeyblock_get_valid_hold(ActKeyColumn *ac)
{
	/* check that block is valid */
	if (!actkeyblock_is_valid(ac))
		return 0;

	const int hold_mask = (ACTKEYBLOCK_FLAG_ANY_HOLD | ACTKEYBLOCK_FLAG_STATIC_HOLD | ACTKEYBLOCK_FLAG_ANY_HOLD);
	return (ac->block.flag & ~ac->block.conflict) & hold_mask;
}

/* *************************** Keyframe Drawing *************************** */

void draw_keyframe_shape(float x, float y, float size, bool sel, short key_type, short mode, float alpha,
                         unsigned int pos_id, unsigned int size_id, unsigned int color_id, unsigned int outline_color_id,
                         unsigned int flags_id, short handle_type, short extreme_type)
{
	bool draw_fill = ELEM(mode, KEYFRAME_SHAPE_INSIDE, KEYFRAME_SHAPE_BOTH);
	bool draw_outline = ELEM(mode, KEYFRAME_SHAPE_FRAME, KEYFRAME_SHAPE_BOTH);

	BLI_assert(draw_fill || draw_outline);

	/* tweak size of keyframe shape according to type of keyframe
	 * - 'proper' keyframes have key_type = 0, so get drawn at full size
	 */
	switch (key_type) {
		case BEZT_KEYTYPE_KEYFRAME:  /* must be full size */
			break;

		case BEZT_KEYTYPE_BREAKDOWN: /* slightly smaller than normal keyframe */
			size *= 0.85f;
			break;

		case BEZT_KEYTYPE_MOVEHOLD:  /* slightly smaller than normal keyframes (but by less than for breakdowns) */
			size *= 0.925f;
			break;

		case BEZT_KEYTYPE_EXTREME:   /* slightly larger */
			size *= 1.2f;
			break;

		default:
			size -= 0.8f * key_type;
	}

	unsigned char fill_col[4];
	unsigned char outline_col[4];
	unsigned int flags = 0;

	/* draw! */
	if (draw_fill) {
		/* get interior colors from theme (for selected and unselected only) */
		switch (key_type) {
			case BEZT_KEYTYPE_BREAKDOWN: /* bluish frames (default theme) */
				UI_GetThemeColor4ubv(sel ? TH_KEYTYPE_BREAKDOWN_SELECT : TH_KEYTYPE_BREAKDOWN, fill_col);
				break;
			case BEZT_KEYTYPE_EXTREME: /* reddish frames (default theme) */
				UI_GetThemeColor4ubv(sel ? TH_KEYTYPE_EXTREME_SELECT : TH_KEYTYPE_EXTREME, fill_col);
				break;
			case BEZT_KEYTYPE_JITTER: /* greenish frames (default theme) */
				UI_GetThemeColor4ubv(sel ? TH_KEYTYPE_JITTER_SELECT : TH_KEYTYPE_JITTER, fill_col);
				break;
			case BEZT_KEYTYPE_MOVEHOLD: /* similar to traditional keyframes, but different... */
				UI_GetThemeColor4ubv(sel ? TH_KEYTYPE_MOVEHOLD_SELECT : TH_KEYTYPE_MOVEHOLD, fill_col);
				break;
			case BEZT_KEYTYPE_KEYFRAME: /* traditional yellowish frames (default theme) */
			default:
				UI_GetThemeColor4ubv(sel ? TH_KEYTYPE_KEYFRAME_SELECT : TH_KEYTYPE_KEYFRAME, fill_col);
		}

		/* NOTE: we don't use the straight alpha from the theme, or else effects such as
		 * graying out protected/muted channels doesn't work correctly!
		 */
		fill_col[3] *= alpha;

		if (!draw_outline) {
			/* force outline color to match */
			outline_col[0] = fill_col[0];
			outline_col[1] = fill_col[1];
			outline_col[2] = fill_col[2];
			outline_col[3] = fill_col[3];
		}
	}

	if (draw_outline) {
		/* exterior - black frame */
		UI_GetThemeColor4ubv(sel ? TH_KEYBORDER_SELECT : TH_KEYBORDER, outline_col);
		outline_col[3] *= alpha;

		if (!draw_fill) {
			/* fill color needs to be (outline.rgb, 0) */
			fill_col[0] = outline_col[0];
			fill_col[1] = outline_col[1];
			fill_col[2] = outline_col[2];
			fill_col[3] = 0;
		}

		/* Handle type to outline shape. */
		switch (handle_type) {
			case KEYFRAME_HANDLE_AUTO_CLAMP: flags = 0x2; break; /* circle */
			case KEYFRAME_HANDLE_AUTO: flags = 0x12; break; /* circle with dot */
			case KEYFRAME_HANDLE_VECTOR: flags = 0xC; break; /* square */
			case KEYFRAME_HANDLE_ALIGNED: flags = 0x5; break; /* clipped diamond */

			case KEYFRAME_HANDLE_FREE:
			default:
			    flags = 1; /* diamond */
		}

		/* Extreme type to arrow-like shading. */
		if (extreme_type & KEYFRAME_EXTREME_MAX) {
			flags |= 0x100;
		}
		if (extreme_type & KEYFRAME_EXTREME_MIN) {
			flags |= 0x200;
		}
		if (extreme_type & KEYFRAME_EXTREME_MIXED) {
			flags |= 0x400;
		}
	}

	immAttr1f(size_id, size);
	immAttr4ubv(color_id, fill_col);
	immAttr4ubv(outline_color_id, outline_col);
	immAttr1u(flags_id, flags);
	immVertex2f(pos_id, x, y);
}

static void draw_keylist(View2D *v2d, DLRBT_Tree *keys, float ypos, float yscale_fac, bool channelLocked, int saction_flag)
{
	const float icon_sz = U.widget_unit * 0.5f * yscale_fac;
	const float half_icon_sz = 0.5f * icon_sz;
	const float smaller_sz = 0.35f * icon_sz;
	const float ipo_sz = 0.1f * icon_sz;

	GPU_blend(true);

	/* locked channels are less strongly shown, as feedback for locked channels in DopeSheet */
	/* TODO: allow this opacity factor to be themed? */
	float alpha = channelLocked ? 0.25f : 1.0f;

	/* Show interpolation and handle type? */
	bool show_ipo = (saction_flag & SACTION_SHOW_INTERPOLATION) != 0;

	/* draw keyblocks */
	if (keys) {
		float sel_color[4], unsel_color[4];
		float sel_mhcol[4], unsel_mhcol[4];
		float ipo_color[4], ipo_color_mix[4];

		/* cache colours first */
		UI_GetThemeColor4fv(TH_STRIP_SELECT, sel_color);
		UI_GetThemeColor4fv(TH_STRIP, unsel_color);
		UI_GetThemeColor4fv(TH_DOPESHEET_IPOLINE, ipo_color);

		sel_color[3]   *= alpha;
		unsel_color[3] *= alpha;
		ipo_color[3]   *= alpha;

		copy_v4_v4(sel_mhcol, sel_color);
		sel_mhcol[3]   *= 0.8f;
		copy_v4_v4(unsel_mhcol, unsel_color);
		unsel_mhcol[3] *= 0.8f;
		copy_v4_v4(ipo_color_mix, ipo_color);
		ipo_color_mix[3] *= 0.5f;

		uint block_len = 0;
		for (ActKeyColumn *ab = keys->first; ab; ab = ab->next) {
			if (actkeyblock_get_valid_hold(ab)) {
				block_len++;
			}
			if (show_ipo && actkeyblock_is_valid(ab) && (ab->block.flag & ACTKEYBLOCK_FLAG_NON_BEZIER)) {
				block_len++;
			}
		}

		if (block_len > 0) {
			GPUVertFormat *format = immVertexFormat();
			uint pos_id = GPU_vertformat_attr_add(format, "pos", GPU_COMP_F32, 2, GPU_FETCH_FLOAT);
			uint color_id = GPU_vertformat_attr_add(format, "color", GPU_COMP_F32, 4, GPU_FETCH_FLOAT);
			immBindBuiltinProgram(GPU_SHADER_2D_FLAT_COLOR);

			immBegin(GPU_PRIM_TRIS, 6 * block_len);
			for (ActKeyColumn *ab = keys->first; ab; ab = ab->next) {
				int valid_hold = actkeyblock_get_valid_hold(ab);
				if (valid_hold != 0) {
					if ((valid_hold & ACTKEYBLOCK_FLAG_STATIC_HOLD) == 0) {
						/* draw "moving hold" long-keyframe block - slightly smaller */
						immRectf_fast_with_color(pos_id, color_id,
						                         ab->cfra, ypos - smaller_sz, ab->next->cfra, ypos + smaller_sz,
						                         (ab->block.sel) ? sel_mhcol : unsel_mhcol);
					}
					else {
						/* draw standard long-keyframe block */
						immRectf_fast_with_color(pos_id, color_id,
						                         ab->cfra, ypos - half_icon_sz, ab->next->cfra, ypos + half_icon_sz,
						                         (ab->block.sel) ? sel_color : unsel_color);
					}
				}
				if (show_ipo && actkeyblock_is_valid(ab) && (ab->block.flag & ACTKEYBLOCK_FLAG_NON_BEZIER)) {
					/* draw an interpolation line */
					immRectf_fast_with_color(pos_id, color_id,
					                         ab->cfra, ypos - ipo_sz, ab->next->cfra, ypos + ipo_sz,
					                         (ab->block.conflict & ACTKEYBLOCK_FLAG_NON_BEZIER) ? ipo_color_mix : ipo_color);
				}
			}
			immEnd();
			immUnbindProgram();
		}
	}

	if (keys) {
		/* count keys */
		uint key_len = 0;
		for (ActKeyColumn *ak = keys->first; ak; ak = ak->next) {
			/* optimization: if keyframe doesn't appear within 5 units (screenspace) in visible area, don't draw
			 * - this might give some improvements, since we current have to flip between view/region matrices
			 */
			if (IN_RANGE_INCL(ak->cfra, v2d->cur.xmin, v2d->cur.xmax))
				key_len++;
		}

		if (key_len > 0) {
			/* draw keys */
			GPUVertFormat *format = immVertexFormat();
			uint pos_id = GPU_vertformat_attr_add(format, "pos", GPU_COMP_F32, 2, GPU_FETCH_FLOAT);
			uint size_id = GPU_vertformat_attr_add(format, "size", GPU_COMP_F32, 1, GPU_FETCH_FLOAT);
			uint color_id = GPU_vertformat_attr_add(format, "color", GPU_COMP_U8, 4, GPU_FETCH_INT_TO_FLOAT_UNIT);
			uint outline_color_id = GPU_vertformat_attr_add(format, "outlineColor", GPU_COMP_U8, 4, GPU_FETCH_INT_TO_FLOAT_UNIT);
			uint flags_id = GPU_vertformat_attr_add(format, "flags", GPU_COMP_U32, 1, GPU_FETCH_INT);
			immBindBuiltinProgram(GPU_SHADER_KEYFRAME_DIAMOND);
			GPU_enable_program_point_size();
			immUniform2f("ViewportSize", BLI_rcti_size_x(&v2d->mask) + 1, BLI_rcti_size_y(&v2d->mask) + 1);
			immBegin(GPU_PRIM_POINTS, key_len);

			short handle_type = KEYFRAME_HANDLE_NONE, extreme_type = KEYFRAME_EXTREME_NONE;

			for (ActKeyColumn *ak = keys->first; ak; ak = ak->next) {
				if (IN_RANGE_INCL(ak->cfra, v2d->cur.xmin, v2d->cur.xmax)) {
					if (show_ipo) {
						handle_type = ak->handle_type;
					}
					if (saction_flag & SACTION_SHOW_EXTREMES) {
						extreme_type = ak->extreme_type;
					}

					draw_keyframe_shape(ak->cfra, ypos, icon_sz, (ak->sel & SELECT), ak->key_type, KEYFRAME_SHAPE_BOTH, alpha,
					                    pos_id, size_id, color_id, outline_color_id, flags_id, handle_type, extreme_type);
				}
			}

			immEnd();
			GPU_disable_program_point_size();
			immUnbindProgram();
		}
	}

	GPU_blend(false);
}

/* *************************** Channel Drawing Funcs *************************** */

void draw_summary_channel(View2D *v2d, bAnimContext *ac, float ypos, float yscale_fac, int saction_flag)
{
	DLRBT_Tree keys;

	saction_flag &= ~SACTION_SHOW_EXTREMES;

	BLI_dlrbTree_init(&keys);

	summary_to_keylist(ac, &keys, saction_flag);

	draw_keylist(v2d, &keys, ypos, yscale_fac, false, saction_flag);

	BLI_dlrbTree_free(&keys);
}

void draw_scene_channel(View2D *v2d, bDopeSheet *ads, Scene *sce, float ypos, float yscale_fac, int saction_flag)
{
	DLRBT_Tree keys;

	saction_flag &= ~SACTION_SHOW_EXTREMES;

	BLI_dlrbTree_init(&keys);

	scene_to_keylist(ads, sce, &keys, saction_flag);

	draw_keylist(v2d, &keys, ypos, yscale_fac, false, saction_flag);

	BLI_dlrbTree_free(&keys);
}

void draw_object_channel(View2D *v2d, bDopeSheet *ads, Object *ob, float ypos, float yscale_fac, int saction_flag)
{
	DLRBT_Tree keys;

	saction_flag &= ~SACTION_SHOW_EXTREMES;

	BLI_dlrbTree_init(&keys);

	ob_to_keylist(ads, ob, &keys, saction_flag);

	draw_keylist(v2d, &keys, ypos, yscale_fac, false, saction_flag);

	BLI_dlrbTree_free(&keys);
}

void draw_fcurve_channel(View2D *v2d, AnimData *adt, FCurve *fcu, float ypos, float yscale_fac, int saction_flag)
{
	DLRBT_Tree keys;

	bool locked = (fcu->flag & FCURVE_PROTECTED) ||
	              ((fcu->grp) && (fcu->grp->flag & AGRP_PROTECTED)) ||
	              ((adt && adt->action) && ID_IS_LINKED(adt->action));

	BLI_dlrbTree_init(&keys);

	fcurve_to_keylist(adt, fcu, &keys, saction_flag);

	draw_keylist(v2d, &keys, ypos, yscale_fac, locked, saction_flag);

	BLI_dlrbTree_free(&keys);
}

void draw_agroup_channel(View2D *v2d, AnimData *adt, bActionGroup *agrp, float ypos, float yscale_fac, int saction_flag)
{
	DLRBT_Tree keys;

	bool locked = (agrp->flag & AGRP_PROTECTED) ||
	              ((adt && adt->action) && ID_IS_LINKED(adt->action));

	BLI_dlrbTree_init(&keys);

	agroup_to_keylist(adt, agrp, &keys, saction_flag);

	draw_keylist(v2d, &keys, ypos, yscale_fac, locked, saction_flag);

	BLI_dlrbTree_free(&keys);
}

void draw_action_channel(View2D *v2d, AnimData *adt, bAction *act, float ypos, float yscale_fac, int saction_flag)
{
	DLRBT_Tree keys;

	bool locked = (act && ID_IS_LINKED(act));

	saction_flag &= ~SACTION_SHOW_EXTREMES;

	BLI_dlrbTree_init(&keys);

	action_to_keylist(adt, act, &keys, saction_flag);

	draw_keylist(v2d, &keys, ypos, yscale_fac, locked, saction_flag);

	BLI_dlrbTree_free(&keys);
}

void draw_gpencil_channel(View2D *v2d, bDopeSheet *ads, bGPdata *gpd, float ypos, float yscale_fac, int saction_flag)
{
	DLRBT_Tree keys;

	saction_flag &= ~SACTION_SHOW_EXTREMES;

	BLI_dlrbTree_init(&keys);

	gpencil_to_keylist(ads, gpd, &keys, false);

	draw_keylist(v2d, &keys, ypos, yscale_fac, false, saction_flag);

	BLI_dlrbTree_free(&keys);
}

void draw_gpl_channel(View2D *v2d, bDopeSheet *ads, bGPDlayer *gpl, float ypos, float yscale_fac, int saction_flag)
{
	DLRBT_Tree keys;

	bool locked = (gpl->flag & GP_LAYER_LOCKED) != 0;

	BLI_dlrbTree_init(&keys);

	gpl_to_keylist(ads, gpl, &keys);

	draw_keylist(v2d, &keys, ypos, yscale_fac, locked, saction_flag);

	BLI_dlrbTree_free(&keys);
}

void draw_masklay_channel(View2D *v2d, bDopeSheet *ads, MaskLayer *masklay, float ypos, float yscale_fac, int saction_flag)
{
	DLRBT_Tree keys;

	bool locked = (masklay->flag & MASK_LAYERFLAG_LOCKED) != 0;

	BLI_dlrbTree_init(&keys);

	mask_to_keylist(ads, masklay, &keys);

	draw_keylist(v2d, &keys, ypos, yscale_fac, locked, saction_flag);

	BLI_dlrbTree_free(&keys);
}

/* *************************** Keyframe List Conversions *************************** */

void summary_to_keylist(bAnimContext *ac, DLRBT_Tree *keys, int saction_flag)
{
	if (ac) {
		ListBase anim_data = {NULL, NULL};
		bAnimListElem *ale;
		int filter;

		/* get F-Curves to take keyframes from */
		filter = ANIMFILTER_DATA_VISIBLE;
		ANIM_animdata_filter(ac, &anim_data, filter, ac->data, ac->datatype);

		/* loop through each F-Curve, grabbing the keyframes */
		for (ale = anim_data.first; ale; ale = ale->next) {
			/* Why not use all #eAnim_KeyType here?
			 * All of the other key types are actually "summaries" themselves, and will just end up duplicating stuff
			 * that comes up through standard filtering of just F-Curves.
			 * Given the way that these work, there isn't really any benefit at all from including them. - Aligorith */

			switch (ale->datatype) {
				case ALE_FCURVE:
					fcurve_to_keylist(ale->adt, ale->data, keys, saction_flag);
					break;
				case ALE_MASKLAY:
					mask_to_keylist(ac->ads, ale->data, keys);
					break;
				case ALE_GPFRAME:
					gpl_to_keylist(ac->ads, ale->data, keys);
					break;
				default:
					// printf("%s: datatype %d unhandled\n", __func__, ale->datatype);
					break;
			}
		}

		ANIM_animdata_freelist(&anim_data);
	}
}

void scene_to_keylist(bDopeSheet *ads, Scene *sce, DLRBT_Tree *keys, int saction_flag)
{
	bAnimContext ac = {NULL};
	ListBase anim_data = {NULL, NULL};
	bAnimListElem *ale;
	int filter;

	bAnimListElem dummychan = {NULL};

	if (sce == NULL)
		return;

	/* create a dummy wrapper data to work with */
	dummychan.type = ANIMTYPE_SCENE;
	dummychan.data = sce;
	dummychan.id = &sce->id;
	dummychan.adt = sce->adt;

	ac.ads = ads;
	ac.data = &dummychan;
	ac.datatype = ANIMCONT_CHANNEL;

	/* get F-Curves to take keyframes from */
	filter = ANIMFILTER_DATA_VISIBLE; // curves only
	ANIM_animdata_filter(&ac, &anim_data, filter, ac.data, ac.datatype);

	/* loop through each F-Curve, grabbing the keyframes */
	for (ale = anim_data.first; ale; ale = ale->next)
		fcurve_to_keylist(ale->adt, ale->data, keys, saction_flag);

	ANIM_animdata_freelist(&anim_data);
}

void ob_to_keylist(bDopeSheet *ads, Object *ob, DLRBT_Tree *keys, int saction_flag)
{
	bAnimContext ac = {NULL};
	ListBase anim_data = {NULL, NULL};
	bAnimListElem *ale;
	int filter;

	bAnimListElem dummychan = {NULL};
	Base dummybase = {NULL};

	if (ob == NULL)
		return;

	/* create a dummy wrapper data to work with */
	dummybase.object = ob;

	dummychan.type = ANIMTYPE_OBJECT;
	dummychan.data = &dummybase;
	dummychan.id = &ob->id;
	dummychan.adt = ob->adt;

	ac.ads = ads;
	ac.data = &dummychan;
	ac.datatype = ANIMCONT_CHANNEL;

	/* get F-Curves to take keyframes from */
	filter = ANIMFILTER_DATA_VISIBLE; // curves only
	ANIM_animdata_filter(&ac, &anim_data, filter, ac.data, ac.datatype);

	/* loop through each F-Curve, grabbing the keyframes */
	for (ale = anim_data.first; ale; ale = ale->next)
		fcurve_to_keylist(ale->adt, ale->data, keys, saction_flag);

	ANIM_animdata_freelist(&anim_data);
}

void cachefile_to_keylist(bDopeSheet *ads, CacheFile *cache_file, DLRBT_Tree *keys, int saction_flag)
{
	if (cache_file == NULL) {
		return;
	}

	/* create a dummy wrapper data to work with */
	bAnimListElem dummychan = {NULL};
	dummychan.type = ANIMTYPE_DSCACHEFILE;
	dummychan.data = cache_file;
	dummychan.id = &cache_file->id;
	dummychan.adt = cache_file->adt;

	bAnimContext ac = {NULL};
	ac.ads = ads;
	ac.data = &dummychan;
	ac.datatype = ANIMCONT_CHANNEL;

	/* get F-Curves to take keyframes from */
	ListBase anim_data = { NULL, NULL };
	int filter = ANIMFILTER_DATA_VISIBLE; // curves only
	ANIM_animdata_filter(&ac, &anim_data, filter, ac.data, ac.datatype);

	/* loop through each F-Curve, grabbing the keyframes */
	for (bAnimListElem *ale = anim_data.first; ale; ale = ale->next) {
		fcurve_to_keylist(ale->adt, ale->data, keys, saction_flag);
	}

	ANIM_animdata_freelist(&anim_data);
}

void fcurve_to_keylist(AnimData *adt, FCurve *fcu, DLRBT_Tree *keys, int saction_flag)
{
	if (fcu && fcu->totvert && fcu->bezt) {
		/* apply NLA-mapping (if applicable) */
		if (adt)
			ANIM_nla_mapping_apply_fcurve(adt, fcu, 0, 0);

		/* Check if the curve is cyclic. */
		bool is_cyclic = BKE_fcurve_is_cyclic(fcu) && (fcu->totvert >= 2);
		bool do_extremes = (saction_flag & SACTION_SHOW_EXTREMES) != 0;

		/* loop through beztriples, making ActKeysColumns */
		BezTripleChain chain = { 0 };

		for (int v = 0; v < fcu->totvert; v++) {
			chain.cur = &fcu->bezt[v];

			/* Neighbor keys, accounting for being cyclic. */
			if (do_extremes) {
				chain.prev = (v > 0) ? &fcu->bezt[v - 1] : is_cyclic ? &fcu->bezt[fcu->totvert - 2] : NULL;
				chain.next = (v + 1 < fcu->totvert) ? &fcu->bezt[v + 1] : is_cyclic ? &fcu->bezt[1] : NULL;
			}

			add_bezt_to_keycolumns_list(keys, &chain);
		}

		/* Update keyblocks. */
		update_keyblocks(keys, fcu->bezt, fcu->totvert);

		/* unapply NLA-mapping if applicable */
		if (adt)
			ANIM_nla_mapping_apply_fcurve(adt, fcu, 1, 0);
	}
}

void agroup_to_keylist(AnimData *adt, bActionGroup *agrp, DLRBT_Tree *keys, int saction_flag)
{
	FCurve *fcu;

	if (agrp) {
		/* loop through F-Curves */
		for (fcu = agrp->channels.first; fcu && fcu->grp == agrp; fcu = fcu->next) {
			fcurve_to_keylist(adt, fcu, keys, saction_flag);
		}
	}
}

void action_to_keylist(AnimData *adt, bAction *act, DLRBT_Tree *keys, int saction_flag)
{
	FCurve *fcu;

	if (act) {
		/* loop through F-Curves */
		for (fcu = act->curves.first; fcu; fcu = fcu->next) {
			fcurve_to_keylist(adt, fcu, keys, saction_flag);
		}
	}
}


void gpencil_to_keylist(bDopeSheet *ads, bGPdata *gpd, DLRBT_Tree *keys, const bool active)
{
	bGPDlayer *gpl;

	if (gpd && keys) {
		/* for now, just aggregate out all the frames, but only for visible layers */
		for (gpl = gpd->layers.last; gpl; gpl = gpl->prev) {
			if ((gpl->flag & GP_LAYER_HIDE) == 0) {
				if ((!active) || ((active) && (gpl->flag & GP_LAYER_SELECT))) {
					gpl_to_keylist(ads, gpl, keys);
				}
			}
		}
	}
}

void gpl_to_keylist(bDopeSheet *UNUSED(ads), bGPDlayer *gpl, DLRBT_Tree *keys)
{
	bGPDframe *gpf;

	if (gpl && keys) {
		/* although the frames should already be in an ordered list, they are not suitable for displaying yet */
		for (gpf = gpl->frames.first; gpf; gpf = gpf->next)
			add_gpframe_to_keycolumns_list(keys, gpf);

		update_keyblocks(keys, NULL, 0);
	}
}

void mask_to_keylist(bDopeSheet *UNUSED(ads), MaskLayer *masklay, DLRBT_Tree *keys)
{
	MaskLayerShape *masklay_shape;

	if (masklay && keys) {
		for (masklay_shape = masklay->splines_shapes.first;
		     masklay_shape;
		     masklay_shape = masklay_shape->next)
		{
			add_masklay_to_keycolumns_list(keys, masklay_shape);
		}

		update_keyblocks(keys, NULL, 0);
	}
}<|MERGE_RESOLUTION|>--- conflicted
+++ resolved
@@ -373,15 +373,6 @@
 			info->flag |= ACTKEYBLOCK_FLAG_MOVING_HOLD | ACTKEYBLOCK_FLAG_ANY_HOLD;
 		}
 	}
-<<<<<<< HEAD
-=======
-	else {
-		/* Check for same values...
-		 * - Handles must have same central value as each other
-		 * - Handles which control that section of the curve must be constant
-		 */
-		if (IS_EQF(beztn->vec[1][1], prev->vec[1][1]) == 0) return;
->>>>>>> 30f906d0
 
 	/* Check for same values...
 	 *  - Handles must have same central value as each other
@@ -425,30 +416,10 @@
 		col->block.sel |= block->sel;
 	}
 
-<<<<<<< HEAD
 	if (block->flag) {
 		col->totblock++;
 	}
 }
-=======
-		/* try to find a keyblock that starts on the previous beztriple, and add a new one if none start there
-		 * Note: we perform a tree traversal here NOT a standard linked-list traversal...
-		 * Note: we can't search from end to try to optimize this as it causes errors there's
-		 *      an A ___ B |---| B situation
-		 */
-		// FIXME: here there is a bug where we are trying to get the summary for the following channels
-		//      A|--------------|A ______________ B|--------------|B
-		//      A|------------------------------------------------|A
-		//      A|----|A|---|A|-----------------------------------|A
-		for (ab = blocks->root; ab; ab = abn) {
-			/* check if this is a match, or whether we go left or right
-			 * NOTE: we now use a float threshold to prevent precision errors causing problems with summaries
-			 */
-			if (IS_EQT(ab->start, prev->vec[1][0], BEZT_BINARYSEARCH_THRESH)) {
-				/* set selection status and 'touched' status */
-				if (BEZT_ISSEL_ANY(beztn))
-					ab->sel = SELECT;
->>>>>>> 30f906d0
 
 static void add_bezt_to_keyblocks_list(DLRBT_Tree *keys, BezTriple *bezt, int bezt_len)
 {
