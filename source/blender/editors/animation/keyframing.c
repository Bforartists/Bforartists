/*
 * ***** BEGIN GPL LICENSE BLOCK *****
 *
 * This program is free software; you can redistribute it and/or
 * modify it under the terms of the GNU General Public License
 * as published by the Free Software Foundation; either version 2
 * of the License, or (at your option) any later version.
 *
 * This program is distributed in the hope that it will be useful,
 * but WITHOUT ANY WARRANTY; without even the implied warranty of
 * MERCHANTABILITY or FITNESS FOR A PARTICULAR PURPOSE.  See the
 * GNU General Public License for more details.
 *
 * You should have received a copy of the GNU General Public License
 * along with this program; if not, write to the Free Software Foundation,
 * Inc., 51 Franklin Street, Fifth Floor, Boston, MA 02110-1301, USA.
 *
 * The Original Code is Copyright (C) 2009 Blender Foundation, Joshua Leung
 * All rights reserved.
 *
 * The Original Code is: all of this file.
 *
 * Contributor(s): Joshua Leung (full recode)
 *
 * ***** END GPL LICENSE BLOCK *****
 */

/** \file blender/editors/animation/keyframing.c
 *  \ingroup edanimation
 */

 
#include <stdio.h>
#include <stddef.h>
#include <string.h>
#include <math.h>
#include <float.h>

#include "MEM_guardedalloc.h"

#include "BLI_blenlib.h"
#include "BLI_math.h"
#include "BLI_utildefines.h"

#include "BLT_translation.h"

#include "DNA_anim_types.h"
#include "DNA_armature_types.h"
#include "DNA_constraint_types.h"
#include "DNA_key_types.h"
#include "DNA_material_types.h"
#include "DNA_scene_types.h"
#include "DNA_object_types.h"
#include "DNA_rigidbody_types.h"

#include "BKE_animsys.h"
#include "BKE_action.h"
#include "BKE_armature.h"
#include "BKE_depsgraph.h"
#include "BKE_fcurve.h"
#include "BKE_idcode.h"
#include "BKE_nla.h"
#include "BKE_global.h"
#include "BKE_context.h"
#include "BKE_report.h"
#include "BKE_key.h"
#include "BKE_material.h"

#include "ED_anim_api.h"
#include "ED_keyframing.h"
#include "ED_keyframes_edit.h"
#include "ED_screen.h"
#include "ED_object.h"

#include "UI_interface.h"
#include "UI_resources.h"

#include "WM_api.h"
#include "WM_types.h"

#include "RNA_access.h"
#include "RNA_define.h"
#include "RNA_enum_types.h"

#include "anim_intern.h"

/* ************************************************** */
/* Keyframing Setting Wrangling */

/* Get the active settings for keyframing settings from context (specifically the given scene) */
short ANIM_get_keyframing_flags(Scene *scene, short incl_mode)
{
	short flag = 0;
	
	/* standard flags */
	{
		/* visual keying */
		if (IS_AUTOKEY_FLAG(scene, AUTOMATKEY)) 
			flag |= INSERTKEY_MATRIX;
		
		/* only needed */
		if (IS_AUTOKEY_FLAG(scene, INSERTNEEDED)) 
			flag |= INSERTKEY_NEEDED;
		
		/* default F-Curve color mode - RGB from XYZ indices */
		if (IS_AUTOKEY_FLAG(scene, XYZ2RGB)) 
			flag |= INSERTKEY_XYZ2RGB;
	}
		
	/* only if including settings from the autokeying mode... */
	if (incl_mode) {
		/* keyframing mode - only replace existing keyframes */
		if (IS_AUTOKEY_MODE(scene, EDITKEYS)) 
			flag |= INSERTKEY_REPLACE;
	}
		
	return flag;
}

/* ******************************************* */
/* Animation Data Validation */

/* Get (or add relevant data to be able to do so) the Active Action for the given 
 * Animation Data block, given an ID block where the Animation Data should reside.
 */
bAction *verify_adt_action(ID *id, short add)
{
	AnimData *adt;
	
	/* init animdata if none available yet */
	adt = BKE_animdata_from_id(id);
	if ((adt == NULL) && (add))
		adt = BKE_animdata_add_id(id);
	if (adt == NULL) {
		/* if still none (as not allowed to add, or ID doesn't have animdata for some reason) */
		printf("ERROR: Couldn't add AnimData (ID = %s)\n", (id) ? (id->name) : "<None>");
		return NULL;
	}

	/* init action if none available yet */
	/* TODO: need some wizardry to handle NLA stuff correct */
	if ((adt->action == NULL) && (add)) {
		/* init action name from name of ID block */
		char actname[sizeof(id->name) - 2];
		BLI_snprintf(actname, sizeof(actname), "%sAction", id->name + 2);
		
		/* create action */
		adt->action = add_empty_action(G.main, actname);
		
		/* set ID-type from ID-block that this is going to be assigned to
		 * so that users can't accidentally break actions by assigning them
		 * to the wrong places
		 */
		adt->action->idroot = GS(id->name);

		/* tag depsgraph to be rebuilt to include time dependency */
		/* XXX: we probably should have bmain passed down, but that involves altering too many API's */
		DAG_relations_tag_update(G.main);
	}
		
	/* return the action */
	return adt->action;
}

/* Get (or add relevant data to be able to do so) F-Curve from the Active Action, 
 * for the given Animation Data block. This assumes that all the destinations are valid.
 */
FCurve *verify_fcurve(bAction *act, const char group[], PointerRNA *ptr, 
                      const char rna_path[], const int array_index, short add)
{
	bActionGroup *agrp;
	FCurve *fcu;
	
	/* sanity checks */
	if (ELEM(NULL, act, rna_path))
		return NULL;
		
	/* try to find f-curve matching for this setting 
	 *	- add if not found and allowed to add one
	 *		TODO: add auto-grouping support? how this works will need to be resolved
	 */
	fcu = list_find_fcurve(&act->curves, rna_path, array_index);
	
	if ((fcu == NULL) && (add)) {
		/* use default settings to make a F-Curve */
		fcu = MEM_callocN(sizeof(FCurve), "FCurve");
		
		fcu->flag = (FCURVE_VISIBLE | FCURVE_SELECTED);
		if (BLI_listbase_is_empty(&act->curves))
			fcu->flag |= FCURVE_ACTIVE;  /* first one added active */
			
		/* store path - make copy, and store that */
		fcu->rna_path = BLI_strdup(rna_path);
		fcu->array_index = array_index;
		
		/* if a group name has been provided, try to add or find a group, then add F-Curve to it */
		if (group) {
			/* try to find group */
			agrp = BKE_action_group_find_name(act, group);
			
			/* no matching groups, so add one */
			if (agrp == NULL) {
				agrp = action_groups_add_new(act, group);
				
				/* sync bone group colors if applicable */
				if (ptr && (ptr->type == &RNA_PoseBone)) {
					Object *ob = (Object *)ptr->id.data;
					bPoseChannel *pchan = (bPoseChannel *)ptr->data;
					bPose *pose = ob->pose;
					bActionGroup *grp;
					
					/* find bone group (if present), and use the color from that */
					grp = (bActionGroup *)BLI_findlink(&pose->agroups, (pchan->agrp_index - 1));
					if (grp) {
						agrp->customCol = grp->customCol;
						action_group_colors_sync(agrp, grp);
					}
				}
			}
			
			/* add F-Curve to group */
			action_groups_add_channel(act, agrp, fcu);
		}
		else {
			/* just add F-Curve to end of Action's list */
			BLI_addtail(&act->curves, fcu);
		}
	}
	
	/* return the F-Curve */
	return fcu;
}

/* Helper for update_autoflags_fcurve() */
static void update_autoflags_fcurve_direct(FCurve *fcu, PropertyRNA *prop)
{
	/* set additional flags for the F-Curve (i.e. only integer values) */
	fcu->flag &= ~(FCURVE_INT_VALUES | FCURVE_DISCRETE_VALUES);
	switch (RNA_property_type(prop)) {
		case PROP_FLOAT:
			/* do nothing */
			break;
		case PROP_INT:
			/* do integer (only 'whole' numbers) interpolation between all points */
			fcu->flag |= FCURVE_INT_VALUES;
			break;
		default:
			/* do 'discrete' (i.e. enum, boolean values which cannot take any intermediate
			 * values at all) interpolation between all points
			 *    - however, we must also ensure that evaluated values are only integers still
			 */
			fcu->flag |= (FCURVE_DISCRETE_VALUES | FCURVE_INT_VALUES);
			break;
	}
}

/* Update integer/discrete flags of the FCurve (used when creating/inserting keyframes,
 * but also through RNA when editing an ID prop, see T37103).
 */
void update_autoflags_fcurve(FCurve *fcu, bContext *C, ReportList *reports, PointerRNA *ptr)
{
	PointerRNA tmp_ptr;
	PropertyRNA *prop;
	int old_flag = fcu->flag;

	if ((ptr->id.data == NULL) && (ptr->data == NULL)) {
		BKE_report(reports, RPT_ERROR, "No RNA pointer available to retrieve values for this fcurve");
		return;
	}

	/* try to get property we should be affecting */
	if (RNA_path_resolve_property(ptr, fcu->rna_path, &tmp_ptr, &prop) == false) {
		/* property not found... */
		const char *idname = (ptr->id.data) ? ((ID *)ptr->id.data)->name : TIP_("<No ID pointer>");

		BKE_reportf(reports, RPT_ERROR,
		            "Could not update flags for this fcurve, as RNA path is invalid for the given ID "
		            "(ID = %s, path = %s)",
		            idname, fcu->rna_path);
		return;
	}
	
	/* update F-Curve flags */
	update_autoflags_fcurve_direct(fcu, prop);
	
	if (old_flag != fcu->flag) {
		/* Same as if keyframes had been changed */
		WM_event_add_notifier(C, NC_ANIMATION | ND_KEYFRAME | NA_EDITED, NULL);
	}
}

/* ************************************************** */
/* KEYFRAME INSERTION */

/* -------------- BezTriple Insertion -------------------- */

/* This function adds a given BezTriple to an F-Curve. It will allocate 
 * memory for the array if needed, and will insert the BezTriple into a
 * suitable place in chronological order.
 * 
 * NOTE: any recalculate of the F-Curve that needs to be done will need to 
 *      be done by the caller.
 */
int insert_bezt_fcurve(FCurve *fcu, const BezTriple *bezt, short flag)
{
	int i = 0;
	
	/* are there already keyframes? */
	if (fcu->bezt) {
		bool replace;
		i = binarysearch_bezt_index(fcu->bezt, bezt->vec[1][0], fcu->totvert, &replace);
		
		/* replace an existing keyframe? */
		if (replace) {
			/* sanity check: 'i' may in rare cases exceed arraylen */
			if ((i >= 0) && (i < fcu->totvert)) {
				if (flag & INSERTKEY_OVERWRITE_FULL) {
					fcu->bezt[i] = *bezt;
				}
				else {
					/* just change the values when replacing, so as to not overwrite handles */
					BezTriple *dst = (fcu->bezt + i);
					float dy = bezt->vec[1][1] - dst->vec[1][1];
					
					/* just apply delta value change to the handle values */
					dst->vec[0][1] += dy;
					dst->vec[1][1] += dy;
					dst->vec[2][1] += dy;
					
					dst->f1 = bezt->f1;
					dst->f2 = bezt->f2;
					dst->f3 = bezt->f3;
					
					/* TODO: perform some other operations? */
				}
			}
		}
		/* keyframing modes allow to not replace keyframe */
		else if ((flag & INSERTKEY_REPLACE) == 0) {
			/* insert new - if we're not restricted to replacing keyframes only */
			BezTriple *newb = MEM_callocN((fcu->totvert + 1) * sizeof(BezTriple), "beztriple");
			
			/* add the beztriples that should occur before the beztriple to be pasted (originally in fcu) */
			if (i > 0)
				memcpy(newb, fcu->bezt, i * sizeof(BezTriple));
			
			/* add beztriple to paste at index i */
			*(newb + i) = *bezt;
			
			/* add the beztriples that occur after the beztriple to be pasted (originally in fcu) */
			if (i < fcu->totvert) 
				memcpy(newb + i + 1, fcu->bezt + i, (fcu->totvert - i) * sizeof(BezTriple));
			
			/* replace (+ free) old with new, only if necessary to do so */
			MEM_freeN(fcu->bezt);
			fcu->bezt = newb;
			
			fcu->totvert++;
		}
	}
	/* no keyframes already, but can only add if...
	 *	1) keyframing modes say that keyframes can only be replaced, so adding new ones won't know
	 *	2) there are no samples on the curve
	 *		// NOTE: maybe we may want to allow this later when doing samples -> bezt conversions, 
	 *		// but for now, having both is asking for trouble
	 */
	else if ((flag & INSERTKEY_REPLACE) == 0 && (fcu->fpt == NULL)) {
		/* create new keyframes array */
		fcu->bezt = MEM_callocN(sizeof(BezTriple), "beztriple");
		*(fcu->bezt) = *bezt;
		fcu->totvert = 1;
	}
	/* cannot add anything */
	else {
		/* return error code -1 to prevent any misunderstandings */
		return -1;
	}
	
	
	/* we need to return the index, so that some tools which do post-processing can 
	 * detect where we added the BezTriple in the array
	 */
	return i;
}

/**
 * This function is a wrapper for insert_bezt_fcurve_internal(), and should be used when
 * adding a new keyframe to a curve, when the keyframe doesn't exist anywhere else yet. 
 * It returns the index at which the keyframe was added.
 *
 * \param keyframe_type: The type of keyframe (eBezTriple_KeyframeTypes)
 * \param flag: Optional flags (eInsertKeyFlags) for controlling how keys get added 
 *              and/or whether updates get done
 */
int insert_vert_fcurve(FCurve *fcu, float x, float y, char keyframe_type, short flag)
{
	BezTriple beztr = {{{0}}};
	unsigned int oldTot = fcu->totvert;
	int a;
	
	/* set all three points, for nicer start position 
	 * NOTE: +/- 1 on vec.x for left and right handles is so that 'free' handles work ok...
	 */
	beztr.vec[0][0] = x - 1.0f;
	beztr.vec[0][1] = y;
	beztr.vec[1][0] = x;
	beztr.vec[1][1] = y;
	beztr.vec[2][0] = x + 1.0f;
	beztr.vec[2][1] = y;
	beztr.f1 = beztr.f2 = beztr.f3 = SELECT;
	
	/* set default handle types and interpolation mode */
	if (flag & INSERTKEY_NO_USERPREF) {
		/* for Py-API, we want scripts to have predictable behaviour,
		 * hence the option to not depend on the userpref defaults
		 */
		beztr.h1 = beztr.h2 = HD_AUTO_ANIM;
		beztr.ipo = BEZT_IPO_BEZ;
	}
	else {
		/* for UI usage - defaults should come from the userprefs and/or toolsettings */
		beztr.h1 = beztr.h2 = U.keyhandles_new; /* use default handle type here */
		
		/* use default interpolation mode, with exceptions for int/discrete values */
		beztr.ipo = U.ipo_new;
	}
	
	/* interpolation type used is constrained by the type of values the curve can take */
	if (fcu->flag & FCURVE_DISCRETE_VALUES) {
		beztr.ipo = BEZT_IPO_CONST;
	}
	else if ((beztr.ipo == BEZT_IPO_BEZ) && (fcu->flag & FCURVE_INT_VALUES)) {
		beztr.ipo = BEZT_IPO_LIN;
	}
	
	/* set keyframe type value (supplied), which should come from the scene settings in most cases */
	BEZKEYTYPE(&beztr) = keyframe_type;
	
	/* set default values for "easing" interpolation mode settings
	 * NOTE: Even if these modes aren't currently used, if users switch
	 *       to these later, we want these to work in a sane way out of
	 *       the box.
	 */
	beztr.back = 1.70158f;     /* "back" easing - this value used to be used when overshoot=0, but that        */
	                           /*                 introduced discontinuities in how the param worked           */
	
	beztr.amplitude = 0.8f;    /* "elastic" easing - values here were hand-optimised for a default duration of */
	beztr.period = 4.1f;       /*                    ~10 frames (typical mograph motion length)                */
	
	/* add temp beztriple to keyframes */
	a = insert_bezt_fcurve(fcu, &beztr, flag);
	
	/* what if 'a' is a negative index? 
	 * for now, just exit to prevent any segfaults
	 */
	if (a < 0) return -1;
	
	/* don't recalculate handles if fast is set
	 *	- this is a hack to make importers faster
	 *	- we may calculate twice (due to autohandle needing to be calculated twice)
	 */
	if ((flag & INSERTKEY_FAST) == 0) 
		calchandles_fcurve(fcu);
	
	/* set handletype and interpolation */
	if ((fcu->totvert > 2) && (flag & INSERTKEY_REPLACE) == 0) {
		BezTriple *bezt = (fcu->bezt + a);
		
		/* set interpolation from previous (if available), but only if we didn't just replace some keyframe 
		 *  - replacement is indicated by no-change in number of verts
		 *	- when replacing, the user may have specified some interpolation that should be kept
		 */
		if (fcu->totvert > oldTot) {
			if (a > 0) 
				bezt->ipo = (bezt - 1)->ipo;
			else if (a < fcu->totvert - 1)
				bezt->ipo = (bezt + 1)->ipo;
		}
			
		/* don't recalculate handles if fast is set
		 *	- this is a hack to make importers faster
		 *	- we may calculate twice (due to autohandle needing to be calculated twice)
		 */
		if ((flag & INSERTKEY_FAST) == 0) 
			calchandles_fcurve(fcu);
	}
	
	/* return the index at which the keyframe was added */
	return a;
}

/* -------------- 'Smarter' Keyframing Functions -------------------- */
/* return codes for new_key_needed */
enum {
	KEYNEEDED_DONTADD = 0,
	KEYNEEDED_JUSTADD,
	KEYNEEDED_DELPREV,
	KEYNEEDED_DELNEXT
} /*eKeyNeededStatus*/;

/* This helper function determines whether a new keyframe is needed */
/* Cases where keyframes should not be added:
 *	1. Keyframe to be added between two keyframes with similar values
 *	2. Keyframe to be added on frame where two keyframes are already situated
 *	3. Keyframe lies at point that intersects the linear line between two keyframes
 */
static short new_key_needed(FCurve *fcu, float cFrame, float nValue)
{
	BezTriple *bezt = NULL, *prev = NULL;
	int totCount, i;
	float valA = 0.0f, valB = 0.0f;
	
	/* safety checking */
	if (fcu == NULL) return KEYNEEDED_JUSTADD;
	totCount = fcu->totvert;
	if (totCount == 0) return KEYNEEDED_JUSTADD;
	
	/* loop through checking if any are the same */
	bezt = fcu->bezt;
	for (i = 0; i < totCount; i++) {
		float prevPosi = 0.0f, prevVal = 0.0f;
		float beztPosi = 0.0f, beztVal = 0.0f;
			
		/* get current time+value */
		beztPosi = bezt->vec[1][0];
		beztVal = bezt->vec[1][1];
			
		if (prev) {
			/* there is a keyframe before the one currently being examined */
			
			/* get previous time+value */
			prevPosi = prev->vec[1][0];
			prevVal = prev->vec[1][1];
			
			/* keyframe to be added at point where there are already two similar points? */
			if (IS_EQF(prevPosi, cFrame) && IS_EQF(beztPosi, cFrame) && IS_EQF(beztPosi, prevPosi)) {
				return KEYNEEDED_DONTADD;
			}
			
			/* keyframe between prev+current points ? */
			if ((prevPosi <= cFrame) && (cFrame <= beztPosi)) {
				/* is the value of keyframe to be added the same as keyframes on either side ? */
				if (IS_EQF(prevVal, nValue) && IS_EQF(beztVal, nValue) && IS_EQF(prevVal, beztVal)) {
					return KEYNEEDED_DONTADD;
				}
				else {
					float realVal;
					
					/* get real value of curve at that point */
					realVal = evaluate_fcurve(fcu, cFrame);
					
					/* compare whether it's the same as proposed */
					if (IS_EQF(realVal, nValue))
						return KEYNEEDED_DONTADD;
					else 
						return KEYNEEDED_JUSTADD;
				}
			}
			
			/* new keyframe before prev beztriple? */
			if (cFrame < prevPosi) {
				/* A new keyframe will be added. However, whether the previous beztriple
				 * stays around or not depends on whether the values of previous/current
				 * beztriples and new keyframe are the same.
				 */
				if (IS_EQF(prevVal, nValue) && IS_EQF(beztVal, nValue) && IS_EQF(prevVal, beztVal))
					return KEYNEEDED_DELNEXT;
				else 
					return KEYNEEDED_JUSTADD;
			}
		}
		else {
			/* just add a keyframe if there's only one keyframe 
			 * and the new one occurs before the existing one does.
			 */
			if ((cFrame < beztPosi) && (totCount == 1))
				return KEYNEEDED_JUSTADD;
		}
		
		/* continue. frame to do not yet passed (or other conditions not met) */
		if (i < (totCount - 1)) {
			prev = bezt;
			bezt++;
		}
		else
			break;
	}
	
	/* Frame in which to add a new-keyframe occurs after all other keys
	 * -> If there are at least two existing keyframes, then if the values of the
	 *    last two keyframes and the new-keyframe match, the last existing keyframe
	 *    gets deleted as it is no longer required.
	 * -> Otherwise, a keyframe is just added. 1.0 is added so that fake-2nd-to-last
	 *    keyframe is not equal to last keyframe.
	 */
	bezt = (fcu->bezt + (fcu->totvert - 1));
	valA = bezt->vec[1][1];
	
	if (prev)
		valB = prev->vec[1][1];
	else 
		valB = bezt->vec[1][1] + 1.0f;
		
	if (IS_EQF(valA, nValue) && IS_EQF(valA, valB))
		return KEYNEEDED_DELPREV;
	else 
		return KEYNEEDED_JUSTADD;
}

/* ------------------ RNA Data-Access Functions ------------------ */

/* Try to read value using RNA-properties obtained already */
static float setting_get_rna_value(PointerRNA *ptr, PropertyRNA *prop, int index)
{
	float value = 0.0f;
	
	switch (RNA_property_type(prop)) {
		case PROP_BOOLEAN:
			if (RNA_property_array_check(prop))
				value = (float)RNA_property_boolean_get_index(ptr, prop, index);
			else
				value = (float)RNA_property_boolean_get(ptr, prop);
			break;
		case PROP_INT:
			if (RNA_property_array_check(prop))
				value = (float)RNA_property_int_get_index(ptr, prop, index);
			else
				value = (float)RNA_property_int_get(ptr, prop);
			break;
		case PROP_FLOAT:
			if (RNA_property_array_check(prop))
				value = RNA_property_float_get_index(ptr, prop, index);
			else
				value = RNA_property_float_get(ptr, prop);
			break;
		case PROP_ENUM:
			value = (float)RNA_property_enum_get(ptr, prop);
			break;
		default:
			break;
	}
	
	return value;
}

/* ------------------ 'Visual' Keyframing Functions ------------------ */

/* internal status codes for visualkey_can_use */
enum {
	VISUALKEY_NONE = 0,
	VISUALKEY_LOC,
	VISUALKEY_ROT,
	VISUALKEY_SCA,
};

/* This helper function determines if visual-keyframing should be used when  
 * inserting keyframes for the given channel. As visual-keyframing only works
 * on Object and Pose-Channel blocks, this should only get called for those 
 * blocktypes, when using "standard" keying but 'Visual Keying' option in Auto-Keying 
 * settings is on.
 */
static bool visualkey_can_use(PointerRNA *ptr, PropertyRNA *prop)
{
	bConstraint *con = NULL;
	short searchtype = VISUALKEY_NONE;
	bool has_rigidbody = false;
	bool has_parent = false;
	const char *identifier = NULL;
	
	/* validate data */
	if (ELEM(NULL, ptr, ptr->data, prop))
		return false;
	
	/* get first constraint and determine type of keyframe constraints to check for 
	 *  - constraints can be on either Objects or PoseChannels, so we only check if the
	 *    ptr->type is RNA_Object or RNA_PoseBone, which are the RNA wrapping-info for
	 *    those structs, allowing us to identify the owner of the data
	 */
	if (ptr->type == &RNA_Object) {
		/* Object */
		Object *ob = (Object *)ptr->data;
		RigidBodyOb *rbo = ob->rigidbody_object;
		
		con = ob->constraints.first;
		identifier = RNA_property_identifier(prop);
		has_parent = (ob->parent != NULL);
		
		/* active rigidbody objects only, as only those are affected by sim */
		has_rigidbody = ((rbo) && (rbo->type == RBO_TYPE_ACTIVE));
	}
	else if (ptr->type == &RNA_PoseBone) {
		/* Pose Channel */
		bPoseChannel *pchan = (bPoseChannel *)ptr->data;
		
		con = pchan->constraints.first;
		identifier = RNA_property_identifier(prop);
		has_parent = (pchan->parent != NULL);
	}
	
	/* check if any data to search using */
	if (ELEM(NULL, con, identifier) && (has_parent == false) && (has_rigidbody == false))
		return false;
	
	/* location or rotation identifiers only... */
	if (identifier == NULL) {
		printf("%s failed: NULL identifier\n", __func__);
		return false;
	}
	else if (strstr(identifier, "location")) {
		searchtype = VISUALKEY_LOC;
	}
	else if (strstr(identifier, "rotation")) {
		searchtype = VISUALKEY_ROT;
	}
	else if (strstr(identifier, "scale")) {
		searchtype = VISUALKEY_SCA;
	}
	else {
		printf("%s failed: identifier - '%s'\n", __func__, identifier);
		return false;
	}
	
	
	/* only search if a searchtype and initial constraint are available */
	if (searchtype) {
		/* parent or rigidbody are always matching */
		if (has_parent || has_rigidbody)
			return true;
		
		/* constraints */
		for (; con; con = con->next) {
			/* only consider constraint if it is not disabled, and has influence */
			if (con->flag & CONSTRAINT_DISABLE) continue;
			if (con->enforce == 0.0f) continue;
			
			/* some constraints may alter these transforms */
			switch (con->type) {
				/* multi-transform constraints */
				case CONSTRAINT_TYPE_CHILDOF:
					return true;
				case CONSTRAINT_TYPE_TRANSFORM:
				case CONSTRAINT_TYPE_TRANSLIKE:
					return true;
				case CONSTRAINT_TYPE_FOLLOWPATH:
					return true;
				case CONSTRAINT_TYPE_KINEMATIC:
					return true;
				
				/* single-transform constraits  */
				case CONSTRAINT_TYPE_TRACKTO:
					if (searchtype == VISUALKEY_ROT) return true;
					break;
				case CONSTRAINT_TYPE_DAMPTRACK:
					if (searchtype == VISUALKEY_ROT) return true;
					break;
				case CONSTRAINT_TYPE_ROTLIMIT:
					if (searchtype == VISUALKEY_ROT) return true;
					break;
				case CONSTRAINT_TYPE_LOCLIMIT:
					if (searchtype == VISUALKEY_LOC) return true;
					break;
				case CONSTRAINT_TYPE_SIZELIMIT:
					if (searchtype == VISUALKEY_SCA) return true;
					break;
				case CONSTRAINT_TYPE_DISTLIMIT:
					if (searchtype == VISUALKEY_LOC) return true;
					break;
				case CONSTRAINT_TYPE_ROTLIKE:
					if (searchtype == VISUALKEY_ROT) return true;
					break;
				case CONSTRAINT_TYPE_LOCLIKE:
					if (searchtype == VISUALKEY_LOC) return true;
					break;
				case CONSTRAINT_TYPE_SIZELIKE:
					if (searchtype == VISUALKEY_SCA) return true;
					break;
				case CONSTRAINT_TYPE_LOCKTRACK:
					if (searchtype == VISUALKEY_ROT) return true;
					break;
				case CONSTRAINT_TYPE_MINMAX:
					if (searchtype == VISUALKEY_LOC) return true;
					break;
				
				default:
					break;
			}
		}
	}
	
	/* when some condition is met, this function returns, so that means we've got nothing */
	return false;
}

/* This helper function extracts the value to use for visual-keyframing 
 * In the event that it is not possible to perform visual keying, try to fall-back
 * to using the default method. Assumes that all data it has been passed is valid.
 */
static float visualkey_get_value(PointerRNA *ptr, PropertyRNA *prop, int array_index)
{
	const char *identifier = RNA_property_identifier(prop);
	float tmat[4][4];
	int rotmode;
	
	/* handle for Objects or PoseChannels only 
	 *  - only Location, Rotation or Scale keyframes are supported currently
	 *  - constraints can be on either Objects or PoseChannels, so we only check if the
	 *    ptr->type is RNA_Object or RNA_PoseBone, which are the RNA wrapping-info for
	 *        those structs, allowing us to identify the owner of the data
	 *  - assume that array_index will be sane
	 */
	if (ptr->type == &RNA_Object) {
		Object *ob = (Object *)ptr->data;
		
		/* Loc code is specific... */
		if (strstr(identifier, "location")) {
			return ob->obmat[3][array_index];
		}
		
		copy_m4_m4(tmat, ob->obmat);
		rotmode = ob->rotmode;
	}
	else if (ptr->type == &RNA_PoseBone) {
		bPoseChannel *pchan = (bPoseChannel *)ptr->data;
		
		BKE_armature_mat_pose_to_bone(pchan, pchan->pose_mat, tmat);
		rotmode = pchan->rotmode;
		
		/* Loc code is specific... */
		if (strstr(identifier, "location")) {
			/* only use for non-connected bones */
			if ((pchan->bone->parent == NULL) || !(pchan->bone->flag & BONE_CONNECTED))
				return tmat[3][array_index];
		}
	}
	else {
		return setting_get_rna_value(ptr, prop, array_index);
	}
	
	/* Rot/Scale code are common! */
	if (strstr(identifier, "rotation_euler")) {
		float eul[3];
		
		mat4_to_eulO(eul, rotmode, tmat);
		return eul[array_index];
	}
	else if (strstr(identifier, "rotation_quaternion")) {
		float mat3[3][3], quat[4];
		
		copy_m3_m4(mat3, tmat);
		mat3_to_quat_is_ok(quat, mat3);
		
		return quat[array_index];
	}
	else if (strstr(identifier, "rotation_axis_angle")) {
		float axis[3], angle;
		
		mat4_to_axis_angle(axis, &angle, tmat);
		
		/* w = 0, x,y,z = 1,2,3 */
		if (array_index == 0)
			return angle;
		else
			return axis[array_index - 1];
	}
	else if (strstr(identifier, "scale")) {
		float scale[3];
		
		mat4_to_size(scale, tmat);
		
		return scale[array_index];
	}
	
	/* as the function hasn't returned yet, read value from system in the default way */
	return setting_get_rna_value(ptr, prop, array_index);
}

/* ------------------------- Insert Key API ------------------------- */

/* Secondary Keyframing API call: 
 *  Use this when validation of necessary animation data is not necessary, since an RNA-pointer to the necessary
 *	data being keyframed, and a pointer to the F-Curve to use have both been provided.
 *
 *  keytype is the "keyframe type" (eBezTriple_KeyframeTypes), as shown in the Dope Sheet.
 *
 *	The flag argument is used for special settings that alter the behavior of
 *	the keyframe insertion. These include the 'visual' keyframing modes, quick refresh,
 *	and extra keyframe filtering.
 */
bool insert_keyframe_direct(ReportList *reports, PointerRNA ptr, PropertyRNA *prop, FCurve *fcu, float cfra, char keytype, short flag)
{
	float curval = 0.0f;
	
	/* no F-Curve to add keyframe to? */
	if (fcu == NULL) {
		BKE_report(reports, RPT_ERROR, "No F-Curve to add keyframes to");
		return false;
	}
	/* F-Curve not editable? */
	if (fcurve_is_keyframable(fcu) == 0) {
		BKE_reportf(reports, RPT_ERROR, 
		            "F-Curve with path '%s[%d]' cannot be keyframed, ensure that it is not locked or sampled, "
		            "and try removing F-Modifiers",
		            fcu->rna_path, fcu->array_index);
		return false;
	}
	
	/* if no property given yet, try to validate from F-Curve info */
	if ((ptr.id.data == NULL) && (ptr.data == NULL)) {
		BKE_report(reports, RPT_ERROR, "No RNA pointer available to retrieve values for keyframing from");
		return false;
	}
	if (prop == NULL) {
		PointerRNA tmp_ptr;
		
		/* try to get property we should be affecting */
		if (RNA_path_resolve_property(&ptr, fcu->rna_path, &tmp_ptr, &prop) == false) {
			/* property not found... */
			const char *idname = (ptr.id.data) ? ((ID *)ptr.id.data)->name : TIP_("<No ID pointer>");
			
			BKE_reportf(reports, RPT_ERROR,
			            "Could not insert keyframe, as RNA path is invalid for the given ID (ID = %s, path = %s)",
			            idname, fcu->rna_path);
			return false;
		}
		else {
			/* property found, so overwrite 'ptr' to make later code easier */
			ptr = tmp_ptr;
		}
	}
	
	/* update F-Curve flags to ensure proper behaviour for property type */
	update_autoflags_fcurve_direct(fcu, prop);

	/* adjust frame on which to add keyframe */
	if ((flag & INSERTKEY_DRIVER) && (fcu->driver)) {
		PathResolvedRNA anim_rna;

		if (RNA_path_resolved_create(&ptr, prop, fcu->array_index, &anim_rna)) {
			/* for making it easier to add corrective drivers... */
			cfra = evaluate_driver(&anim_rna, fcu->driver, cfra);
		}
		else {
			cfra = 0.0f;
		}
	}
	
	/* obtain value to give keyframe */
	if ( (flag & INSERTKEY_MATRIX) && 
	     (visualkey_can_use(&ptr, prop)) )
	{
		/* visual-keying is only available for object and pchan datablocks, as 
		 * it works by keyframing using a value extracted from the final matrix 
		 * instead of using the kt system to extract a value.
		 */
		curval = visualkey_get_value(&ptr, prop, fcu->array_index);
	}
	else {
		/* read value from system */
		curval = setting_get_rna_value(&ptr, prop, fcu->array_index);
	}
	
	/* only insert keyframes where they are needed */
	if (flag & INSERTKEY_NEEDED) {
		short insert_mode;
		
		/* check whether this curve really needs a new keyframe */
		insert_mode = new_key_needed(fcu, cfra, curval);
		
		/* insert new keyframe at current frame */
		if (insert_mode)
			insert_vert_fcurve(fcu, cfra, curval, keytype, flag);
		
		/* delete keyframe immediately before/after newly added */
		switch (insert_mode) {
			case KEYNEEDED_DELPREV:
				delete_fcurve_key(fcu, fcu->totvert - 2, 1);
				break;
			case KEYNEEDED_DELNEXT:
				delete_fcurve_key(fcu, 1, 1);
				break;
		}
		
		/* only return success if keyframe added */
		if (insert_mode)
			return true;
	}
	else {
		/* just insert keyframe */
		insert_vert_fcurve(fcu, cfra, curval, keytype, flag);
		
		/* return success */
		return true;
	}
	
	/* failed */
	return false;
}

/* Main Keyframing API call:
 *	Use this when validation of necessary animation data is necessary, since it may not exist yet.
 *	
 *	The flag argument is used for special settings that alter the behavior of
 *	the keyframe insertion. These include the 'visual' keyframing modes, quick refresh,
 *	and extra keyframe filtering.
 *
 *	index of -1 keys all array indices
 */
short insert_keyframe(ReportList *reports, ID *id, bAction *act, const char group[], const char rna_path[], int array_index, float cfra, char keytype, short flag)
{	
	PointerRNA id_ptr, ptr;
	PropertyRNA *prop = NULL;
	AnimData *adt;
	FCurve *fcu;
	int array_index_max = array_index + 1;
	int ret = 0;
	
	/* validate pointer first - exit if failure */
	if (id == NULL) {
		BKE_reportf(reports, RPT_ERROR, "No ID block to insert keyframe in (path = %s)", rna_path);
		return 0;
	}
	
	RNA_id_pointer_create(id, &id_ptr);
	if (RNA_path_resolve_property(&id_ptr, rna_path, &ptr, &prop) == false) {
		BKE_reportf(reports, RPT_ERROR,
		            "Could not insert keyframe, as RNA path is invalid for the given ID (ID = %s, path = %s)",
		            (id) ? id->name : TIP_("<Missing ID block>"), rna_path);
		return 0;
	}
	
	/* if no action is provided, keyframe to the default one attached to this ID-block */
	if (act == NULL) {
		/* get action to add F-Curve+keyframe to */
		act = verify_adt_action(id, 1);
		
		if (act == NULL) {
			BKE_reportf(reports, RPT_ERROR, 
			            "Could not insert keyframe, as this type does not support animation data (ID = %s, path = %s)",
			            id->name, rna_path);
			return 0;
		}
	}
	
	/* apply NLA-mapping to frame to use (if applicable) */
	adt = BKE_animdata_from_id(id);
	cfra = BKE_nla_tweakedit_remap(adt, cfra, NLATIME_CONVERT_UNMAP);
	
	/* key entire array convenience method */
	if (array_index == -1) {
		array_index = 0;
		array_index_max = RNA_property_array_length(&ptr, prop);
		
		/* for single properties, increase max_index so that the property itself gets included,
		 * but don't do this for standard arrays since that can cause corruption issues 
		 * (extra unused curves)
		 */
		if (array_index_max == array_index)
			array_index_max++;
	}
	
	/* will only loop once unless the array index was -1 */
	for (; array_index < array_index_max; array_index++) {
		/* make sure the F-Curve exists 
		 *	- if we're replacing keyframes only, DO NOT create new F-Curves if they do not exist yet
		 *	  but still try to get the F-Curve if it exists...
		 */
		fcu = verify_fcurve(act, group, &ptr, rna_path, array_index, (flag & INSERTKEY_REPLACE) == 0);
		
		/* we may not have a F-Curve when we're replacing only... */
		if (fcu) {
			/* set color mode if the F-Curve is new (i.e. without any keyframes) */
			if ((fcu->totvert == 0) && (flag & INSERTKEY_XYZ2RGB)) {
				/* for Loc/Rot/Scale and also Color F-Curves, the color of the F-Curve in the Graph Editor,
				 * is determined by the array index for the F-Curve
				 */
				if (ELEM(RNA_property_subtype(prop), PROP_TRANSLATION, PROP_XYZ, PROP_EULER, PROP_COLOR, PROP_COORDS)) {
					fcu->color_mode = FCURVE_COLOR_AUTO_RGB;
				}
				else if (RNA_property_subtype(prop), PROP_QUATERNION) {
					fcu->color_mode = FCURVE_COLOR_AUTO_YRGB;
				}
			}
			
			/* insert keyframe */
			ret += insert_keyframe_direct(reports, ptr, prop, fcu, cfra, keytype, flag);
		}
	}
	
	return ret;
}

/* ************************************************** */
/* KEYFRAME DELETION */

/* Main Keyframing API call:
 *	Use this when validation of necessary animation data isn't necessary as it
 *	already exists. It will delete a keyframe at the current frame.
 *	
 *	The flag argument is used for special settings that alter the behavior of
 *	the keyframe deletion. These include the quick refresh options.
 */



/**
 * \note caller needs to run #BKE_nla_tweakedit_remap to get NLA relative frame.
 *       caller should also check #BKE_fcurve_is_protected before keying.
 */
static bool delete_keyframe_fcurve(AnimData *adt, FCurve *fcu, float cfra)
{
	bool found;
	int i;

	/* try to find index of beztriple to get rid of */
	i = binarysearch_bezt_index(fcu->bezt, cfra, fcu->totvert, &found);
	if (found) {
		/* delete the key at the index (will sanity check + do recalc afterwards) */
		delete_fcurve_key(fcu, i, 1);

		/* Only delete curve too if it won't be doing anything anymore */
		if ((fcu->totvert == 0) && (list_has_suitable_fmodifier(&fcu->modifiers, 0, FMI_TYPE_GENERATE_CURVE) == 0))
			ANIM_fcurve_delete_from_animdata(NULL, adt, fcu);

		/* return success */
		return true;
	}
	return false;
}

short delete_keyframe(ReportList *reports, ID *id, bAction *act, const char group[], const char rna_path[], int array_index, float cfra, short UNUSED(flag))
{
	AnimData *adt = BKE_animdata_from_id(id);
	PointerRNA id_ptr, ptr;
	PropertyRNA *prop;
	int array_index_max = array_index + 1;
	int ret = 0;
	
	/* sanity checks */
	if (ELEM(NULL, id, adt)) {
		BKE_report(reports, RPT_ERROR, "No ID block and/or AnimData to delete keyframe from");
		return 0;
	}
	
	/* validate pointer first - exit if failure */
	RNA_id_pointer_create(id, &id_ptr);
	if (RNA_path_resolve_property(&id_ptr, rna_path, &ptr, &prop) == false) {
		BKE_reportf(reports, RPT_ERROR,
		            "Could not delete keyframe, as RNA path is invalid for the given ID (ID = %s, path = %s)",
		            id->name, rna_path);
		return 0;
	}
	
	/* get F-Curve
	 * Note: here is one of the places where we don't want new Action + F-Curve added!
	 *      so 'add' var must be 0
	 */
	if (act == NULL) {
		/* if no action is provided, use the default one attached to this ID-block 
		 *  - if it doesn't exist, then we're out of options...
		 */
		if (adt->action) {
			act = adt->action;
			
			/* apply NLA-mapping to frame to use (if applicable) */
			cfra = BKE_nla_tweakedit_remap(adt, cfra, NLATIME_CONVERT_UNMAP);
		}
		else {
			BKE_reportf(reports, RPT_ERROR, "No action to delete keyframes from for ID = %s", id->name);
			return 0;
		}
	}
	
	/* key entire array convenience method */
	if (array_index == -1) {
		array_index = 0;
		array_index_max = RNA_property_array_length(&ptr, prop);
		
		/* for single properties, increase max_index so that the property itself gets included,
		 * but don't do this for standard arrays since that can cause corruption issues 
		 * (extra unused curves)
		 */
		if (array_index_max == array_index)
			array_index_max++;
	}
	
	/* will only loop once unless the array index was -1 */
	for (; array_index < array_index_max; array_index++) {
		FCurve *fcu = verify_fcurve(act, group, &ptr, rna_path, array_index, 0);

		/* check if F-Curve exists and/or whether it can be edited */
		if (fcu == NULL)
			continue;

		if (BKE_fcurve_is_protected(fcu)) {
			BKE_reportf(reports, RPT_WARNING,
			            "Not deleting keyframe for locked F-Curve '%s' for %s '%s'",
			            fcu->rna_path, BKE_idcode_to_name(GS(id->name)), id->name + 2);
			continue;
		}

		ret += delete_keyframe_fcurve(adt, fcu, cfra);

	}
	
	/* return success/failure */
	return ret;
}

/* ************************************************** */
/* KEYFRAME CLEAR */

/* Main Keyframing API call:
 *	Use this when validation of necessary animation data isn't necessary as it
 *	already exists. It will clear the current buttons fcurve(s).
 *
 *	The flag argument is used for special settings that alter the behavior of
 *	the keyframe deletion. These include the quick refresh options.
 */
static short clear_keyframe(ReportList *reports, ID *id, bAction *act, const char group[], const char rna_path[], int array_index, short UNUSED(flag))
{
	AnimData *adt = BKE_animdata_from_id(id);
	PointerRNA id_ptr, ptr;
	PropertyRNA *prop;
	int array_index_max = array_index + 1;
	int ret = 0;

	/* sanity checks */
	if (ELEM(NULL, id, adt)) {
		BKE_report(reports, RPT_ERROR, "No ID block and/or AnimData to delete keyframe from");
		return 0;
	}

	/* validate pointer first - exit if failure */
	RNA_id_pointer_create(id, &id_ptr);
	if (RNA_path_resolve_property(&id_ptr, rna_path, &ptr, &prop) == false) {
		BKE_reportf(reports, RPT_ERROR,
		            "Could not clear keyframe, as RNA path is invalid for the given ID (ID = %s, path = %s)",
		            id->name, rna_path);
		return 0;
	}

	/* get F-Curve
	 * Note: here is one of the places where we don't want new Action + F-Curve added!
	 *      so 'add' var must be 0
	 */
	if (act == NULL) {
		/* if no action is provided, use the default one attached to this ID-block
		 *  - if it doesn't exist, then we're out of options...
		 */
		if (adt->action) {
			act = adt->action;
		}
		else {
			BKE_reportf(reports, RPT_ERROR, "No action to delete keyframes from for ID = %s", id->name);
			return 0;
		}
	}

	/* key entire array convenience method */
	if (array_index == -1) {
		array_index = 0;
		array_index_max = RNA_property_array_length(&ptr, prop);

		/* for single properties, increase max_index so that the property itself gets included,
		 * but don't do this for standard arrays since that can cause corruption issues
		 * (extra unused curves)
		 */
		if (array_index_max == array_index)
			array_index_max++;
	}

	/* will only loop once unless the array index was -1 */
	for (; array_index < array_index_max; array_index++) {
		FCurve *fcu = verify_fcurve(act, group, &ptr, rna_path, array_index, 0);

		/* check if F-Curve exists and/or whether it can be edited */
		if (fcu == NULL)
			continue;

		if (BKE_fcurve_is_protected(fcu)) {
			BKE_reportf(reports, RPT_WARNING,
			            "Not clearing all keyframes from locked F-Curve '%s' for %s '%s'",
			            fcu->rna_path, BKE_idcode_to_name(GS(id->name)), id->name + 2);
			continue;
		}

		ANIM_fcurve_delete_from_animdata(NULL, adt, fcu);

		/* return success */
		ret++;
	}

	/* return success/failure */
	return ret;
}

/* ******************************************* */
/* KEYFRAME MODIFICATION */

/* mode for commonkey_modifykey */
enum {
	COMMONKEY_MODE_INSERT = 0,
	COMMONKEY_MODE_DELETE,
} /*eCommonModifyKey_Modes*/;

/* Polling callback for use with ANIM_*_keyframe() operators
 * This is based on the standard ED_operator_areaactive callback,
 * except that it does special checks for a few spacetypes too...
 */
static int modify_key_op_poll(bContext *C)
{
	ScrArea *sa = CTX_wm_area(C);
	Scene *scene = CTX_data_scene(C);
	
	/* if no area or active scene */
	if (ELEM(NULL, sa, scene)) 
		return false;
	
	/* should be fine */
	return true;
}

/* Insert Key Operator ------------------------ */

static int insert_key_exec(bContext *C, wmOperator *op)
{
	Scene *scene = CTX_data_scene(C);
	Object *obedit = CTX_data_edit_object(C);
	bool ob_edit_mode = false;
	KeyingSet *ks = NULL;
	int type = RNA_enum_get(op->ptr, "type");
	float cfra = (float)CFRA; // XXX for now, don't bother about all the yucky offset crap
	short success;
	
	/* type is the Keying Set the user specified to use when calling the operator:
	 *	- type == 0: use scene's active Keying Set
	 *	- type > 0: use a user-defined Keying Set from the active scene
	 *	- type < 0: use a builtin Keying Set
	 */
	if (type == 0) 
		type = scene->active_keyingset;
	if (type > 0)
		ks = BLI_findlink(&scene->keyingsets, type - 1);
	else
		ks = BLI_findlink(&builtin_keyingsets, -type - 1);
		
	/* report failures */
	if (ks == NULL) {
		BKE_report(op->reports, RPT_ERROR, "No active keying set");
		return OPERATOR_CANCELLED;
	}

	/* exit the edit mode to make sure that those object data properties that have been
	 * updated since the last switching to the edit mode will be keyframed correctly
	 */
	if (obedit && ANIM_keyingset_find_id(ks, (ID *)obedit->data)) {
		ED_object_toggle_modes(C, OB_MODE_EDIT);
		ob_edit_mode = true;
	}
	
	/* try to insert keyframes for the channels specified by KeyingSet */
	success = ANIM_apply_keyingset(C, NULL, NULL, ks, MODIFYKEY_MODE_INSERT, cfra);
	if (G.debug & G_DEBUG)
		BKE_reportf(op->reports, RPT_INFO, "Keying set '%s' - successfully added %d keyframes", ks->name, success);
	
	/* restore the edit mode if necessary */
	if (ob_edit_mode) {
		ED_object_toggle_modes(C, OB_MODE_EDIT);
	}

	/* report failure or do updates? */
	if (success == MODIFYKEY_INVALID_CONTEXT) {
		BKE_report(op->reports, RPT_ERROR, "No suitable context info for active keying set");
		return OPERATOR_CANCELLED;
	}
	else if (success) {
		/* if the appropriate properties have been set, make a note that we've inserted something */
		if (RNA_boolean_get(op->ptr, "confirm_success"))
			BKE_reportf(op->reports, RPT_INFO, "Successfully added %d keyframes for keying set '%s'", success, ks->name);
		
		/* send notifiers that keyframes have been changed */
		WM_event_add_notifier(C, NC_ANIMATION | ND_KEYFRAME | NA_ADDED, NULL);
	}
	else
		BKE_report(op->reports, RPT_WARNING, "Keying set failed to insert any keyframes");
	
	return OPERATOR_FINISHED;
}

void ANIM_OT_keyframe_insert(wmOperatorType *ot)
{
	PropertyRNA *prop;
	
	/* identifiers */
	ot->name = "Insert Keyframe";
	ot->idname = "ANIM_OT_keyframe_insert";
	ot->description = "Insert Keyframe\nInsert keyframes on the current frame for all properties in the specified Keying Set";
	
	/* callbacks */
	ot->exec = insert_key_exec; 
	ot->poll = modify_key_op_poll;
	
	/* flags */
	ot->flag = OPTYPE_REGISTER | OPTYPE_UNDO;
	
	/* keyingset to use (dynamic enum) */
	prop = RNA_def_enum(ot->srna, "type", DummyRNA_DEFAULT_items, 0, "Keying Set", "The Keying Set to use");
	RNA_def_enum_funcs(prop, ANIM_keying_sets_enum_itemf);
	RNA_def_property_flag(prop, PROP_HIDDEN);
	ot->prop = prop;
	
	/* confirm whether a keyframe was added by showing a popup 
	 *	- by default, this is enabled, since this operator is assumed to be called independently
	 */
	prop = RNA_def_boolean(ot->srna, "confirm_success", 1, "Confirm Successful Insert",
	                       "Show a popup when the keyframes get successfully added");
	RNA_def_property_flag(prop, PROP_HIDDEN);
}

/* Insert Key Operator (With Menu) ------------------------ */
/* This operator checks if a menu should be shown for choosing the KeyingSet to use, 
 * then calls the menu if necessary before 
 */

static int insert_key_menu_invoke(bContext *C, wmOperator *op, const wmEvent *UNUSED(event))
{
	Scene *scene = CTX_data_scene(C);
	
	/* if prompting or no active Keying Set, show the menu */
	if ((scene->active_keyingset == 0) || RNA_boolean_get(op->ptr, "always_prompt")) {
		uiPopupMenu *pup;
		uiLayout *layout;
		
		/* call the menu, which will call this operator again, hence the canceled */
		pup = UI_popup_menu_begin(C, RNA_struct_ui_name(op->type->srna), ICON_NONE);
		layout = UI_popup_menu_layout(pup);
		uiItemsEnumO(layout, "ANIM_OT_keyframe_insert_menu", "type");
		UI_popup_menu_end(C, pup);
		
		return OPERATOR_INTERFACE;
	}
	else {
		/* just call the exec() on the active keyingset */
		RNA_enum_set(op->ptr, "type", 0);
		RNA_boolean_set(op->ptr, "confirm_success", true);
		
		return op->type->exec(C, op);
	}
}
 
void ANIM_OT_keyframe_insert_menu(wmOperatorType *ot)
{
	PropertyRNA *prop;
	
	/* identifiers */
	ot->name = "Insert Keyframe Menu";
	ot->idname = "ANIM_OT_keyframe_insert_menu";
	ot->description = "Insert Keyframe Menu\nInsert Keyframes for specified Keying Set, \nwith menu of available Keying Sets if undefined";
	
	/* callbacks */
	ot->invoke = insert_key_menu_invoke;
	ot->exec = insert_key_exec; 
	ot->poll = ED_operator_areaactive;
	
	/* flags */
	ot->flag = OPTYPE_REGISTER | OPTYPE_UNDO;
	
	/* keyingset to use (dynamic enum) */
	prop = RNA_def_enum(ot->srna, "type", DummyRNA_DEFAULT_items, 0, "Keying Set", "The Keying Set to use");
	RNA_def_enum_funcs(prop, ANIM_keying_sets_enum_itemf);
	RNA_def_property_flag(prop, PROP_HIDDEN);
	ot->prop = prop;
	
	/* confirm whether a keyframe was added by showing a popup 
	 *	- by default, this is disabled so that if a menu is shown, this doesn't come up too
	 */
	// XXX should this just be always on?
	prop = RNA_def_boolean(ot->srna, "confirm_success", 0, "Confirm Successful Insert",
	                       "Show a popup when the keyframes get successfully added");
	RNA_def_property_flag(prop, PROP_HIDDEN);
	
	/* whether the menu should always be shown 
	 *	- by default, the menu should only be shown when there is no active Keying Set (2.5 behavior),
	 *	  although in some cases it might be useful to always shown (pre 2.5 behavior)
	 */
	prop = RNA_def_boolean(ot->srna, "always_prompt", 0, "Always Show Menu", "");
	RNA_def_property_flag(prop, PROP_HIDDEN);
}

/* Delete Key Operator ------------------------ */

static int delete_key_exec(bContext *C, wmOperator *op)
{
	Scene *scene = CTX_data_scene(C);
	KeyingSet *ks = NULL;
	int type = RNA_enum_get(op->ptr, "type");
	float cfra = (float)CFRA; // XXX for now, don't bother about all the yucky offset crap
	short success;
	
	/* type is the Keying Set the user specified to use when calling the operator:
	 *	- type == 0: use scene's active Keying Set
	 *	- type > 0: use a user-defined Keying Set from the active scene
	 *	- type < 0: use a builtin Keying Set
	 */
	if (type == 0) 
		type = scene->active_keyingset;
	if (type > 0)
		ks = BLI_findlink(&scene->keyingsets, type - 1);
	else
		ks = BLI_findlink(&builtin_keyingsets, -type - 1);
	
	/* report failure */
	if (ks == NULL) {
		BKE_report(op->reports, RPT_ERROR, "No active Keying Set");
		return OPERATOR_CANCELLED;
	}
	
	/* try to delete keyframes for the channels specified by KeyingSet */
	success = ANIM_apply_keyingset(C, NULL, NULL, ks, MODIFYKEY_MODE_DELETE, cfra);
	if (G.debug & G_DEBUG)
		printf("KeyingSet '%s' - Successfully removed %d Keyframes\n", ks->name, success);
	
	/* report failure or do updates? */
	if (success == MODIFYKEY_INVALID_CONTEXT) {
		BKE_report(op->reports, RPT_ERROR, "No suitable context info for active keying set");
		return OPERATOR_CANCELLED;
	}
	else if (success) {
		/* if the appropriate properties have been set, make a note that we've inserted something */
		if (RNA_boolean_get(op->ptr, "confirm_success"))
			BKE_reportf(op->reports, RPT_INFO, "Successfully removed %d keyframes for keying set '%s'", success, ks->name);
		
		/* send notifiers that keyframes have been changed */
		WM_event_add_notifier(C, NC_ANIMATION | ND_KEYFRAME | NA_REMOVED, NULL);
	}
	else
		BKE_report(op->reports, RPT_WARNING, "Keying set failed to remove any keyframes");
	
	return OPERATOR_FINISHED;
}

void ANIM_OT_keyframe_delete(wmOperatorType *ot)
{
	PropertyRNA *prop;
	
	/* identifiers */
	ot->name = "Delete Keying-Set Keyframe";
	ot->idname = "ANIM_OT_keyframe_delete";
	ot->description = "Delete Keying-Set Keyframe\nDelete keyframes on the current frame for all properties in the specified Keying Set";
	
	/* callbacks */
	ot->exec = delete_key_exec; 
	ot->poll = modify_key_op_poll;
	
	/* flags */
	ot->flag = OPTYPE_REGISTER | OPTYPE_UNDO;
	
	/* keyingset to use (dynamic enum) */
	prop = RNA_def_enum(ot->srna, "type", DummyRNA_DEFAULT_items, 0, "Keying Set", "The Keying Set to use");
	RNA_def_enum_funcs(prop, ANIM_keying_sets_enum_itemf);
	RNA_def_property_flag(prop, PROP_HIDDEN);
	ot->prop = prop;
	
	/* confirm whether a keyframe was added by showing a popup 
	 *	- by default, this is enabled, since this operator is assumed to be called independently
	 */
	RNA_def_boolean(ot->srna, "confirm_success", 1, "Confirm Successful Delete",
	                "Show a popup when the keyframes get successfully removed");
}

/* Delete Key Operator ------------------------ */
/* NOTE: Although this version is simpler than the more generic version for KeyingSets,
 * it is more useful for animators working in the 3D view.
 */
 
static int clear_anim_v3d_exec(bContext *C, wmOperator *UNUSED(op))
{
	bool changed = false;

	CTX_DATA_BEGIN (C, Object *, ob, selected_objects)
	{
		/* just those in active action... */
		if ((ob->adt) && (ob->adt->action)) {
			AnimData *adt = ob->adt;
			bAction *act = adt->action;
			FCurve *fcu, *fcn;
			
			for (fcu = act->curves.first; fcu; fcu = fcn) {
				bool can_delete = false;
				
				fcn = fcu->next;
				
				/* in pose mode, only delete the F-Curve if it belongs to a selected bone */
				if (ob->mode & OB_MODE_POSE) {
					if ((fcu->rna_path) && strstr(fcu->rna_path, "pose.bones[")) {
						bPoseChannel *pchan;
						char *bone_name;
						
						/* get bone-name, and check if this bone is selected */
						bone_name = BLI_str_quoted_substrN(fcu->rna_path, "pose.bones[");
						pchan = BKE_pose_channel_find_name(ob->pose, bone_name);
						if (bone_name) MEM_freeN(bone_name);
						
						/* delete if bone is selected*/
						if ((pchan) && (pchan->bone)) {
							if (pchan->bone->flag & BONE_SELECTED)
								can_delete = true;
						}
					}
				}
				else {
					/* object mode - all of Object's F-Curves are affected */
					can_delete = true;
				}
				
				/* delete F-Curve completely */
				if (can_delete) {
					ANIM_fcurve_delete_from_animdata(NULL, adt, fcu);
					DAG_id_tag_update(&ob->id, OB_RECALC_OB);
					changed = true;
				}
			}
		}
	}
	CTX_DATA_END;

	if (!changed) {
		return OPERATOR_CANCELLED;
	}

	/* send updates */
	WM_event_add_notifier(C, NC_OBJECT | ND_KEYS, NULL);
	
	return OPERATOR_FINISHED;
}

void ANIM_OT_keyframe_clear_v3d(wmOperatorType *ot)
{
	/* identifiers */
	ot->name = "Remove Animation";
	ot->description = "Remove Animation\nRemove all keyframe animation for selected objects";
	ot->idname = "ANIM_OT_keyframe_clear_v3d";
	
	/* callbacks */
	ot->invoke = WM_operator_confirm;
	ot->exec = clear_anim_v3d_exec; 
	
	ot->poll = ED_operator_areaactive;
	
	/* flags */
	ot->flag = OPTYPE_REGISTER | OPTYPE_UNDO;
}


static int delete_key_v3d_exec(bContext *C, wmOperator *op)
{
	Scene *scene = CTX_data_scene(C);
	float cfra = (float)CFRA;
	
	CTX_DATA_BEGIN (C, Object *, ob, selected_objects)
	{
		ID *id = &ob->id;
		int success = 0;
		
		/* just those in active action... */
		if ((ob->adt) && (ob->adt->action)) {
			AnimData *adt = ob->adt;
			bAction *act = adt->action;
			FCurve *fcu, *fcn;
			const float cfra_unmap = BKE_nla_tweakedit_remap(adt, cfra, NLATIME_CONVERT_UNMAP);
			
			for (fcu = act->curves.first; fcu; fcu = fcn) {
				fcn = fcu->next;
				
				/* don't touch protected F-Curves */
				if (BKE_fcurve_is_protected(fcu)) {
					BKE_reportf(op->reports, RPT_WARNING,
					            "Not deleting keyframe for locked F-Curve '%s', object '%s'",
					            fcu->rna_path, id->name + 2);
					continue;
				}
				
				/* special exception for bones, as this makes this operator more convenient to use
				 * NOTE: This is only done in pose mode. In object mode, we're dealign with the entire object.
				 */
				if ((ob->mode & OB_MODE_POSE) && strstr(fcu->rna_path, "pose.bones[\"")) {
					bPoseChannel *pchan;
					char *bone_name;
					
					/* get bone-name, and check if this bone is selected */
					bone_name = BLI_str_quoted_substrN(fcu->rna_path, "pose.bones[");
					pchan = BKE_pose_channel_find_name(ob->pose, bone_name);
					if (bone_name) MEM_freeN(bone_name);
					
					/* skip if bone is not selected */
					if ((pchan) && (pchan->bone)) {
						/* bones are only selected/editable if visible... */
						bArmature *arm = (bArmature *)ob->data;
					
						/* skipping - not visible on currently visible layers */
						if ((arm->layer & pchan->bone->layer) == 0)
							continue;
						/* skipping - is currently hidden */
						if (pchan->bone->flag & BONE_HIDDEN_P)
							continue;
						
						/* selection flag... */
						if ((pchan->bone->flag & BONE_SELECTED) == 0)
							continue;
					}
				}
				
				/* delete keyframes on current frame 
				 * WARNING: this can delete the next F-Curve, hence the "fcn" copying
				 */
				success += delete_keyframe_fcurve(adt, fcu, cfra_unmap);
			}
		}
		
		/* report success (or failure) */
		if (success)
			BKE_reportf(op->reports, RPT_INFO, "Object '%s' successfully had %d keyframes removed", id->name + 2, success);
		else
			BKE_reportf(op->reports, RPT_ERROR, "No keyframes removed from Object '%s'", id->name + 2);
		
		DAG_id_tag_update(&ob->id, OB_RECALC_OB);
	}
	CTX_DATA_END;
	
	/* send updates */
	WM_event_add_notifier(C, NC_OBJECT | ND_KEYS, NULL);
	
	return OPERATOR_FINISHED;
}

void ANIM_OT_keyframe_delete_v3d(wmOperatorType *ot)
{
	/* identifiers */
	ot->name = "Delete Keyframe";
<<<<<<< HEAD
	ot->description = "Delete Keyframe\nRemove keyframes on current frame for selected objects";
=======
	ot->description = "Remove keyframes on current frame for selected objects and bones";
>>>>>>> ecd36afb
	ot->idname = "ANIM_OT_keyframe_delete_v3d";
	
	/* callbacks */
	ot->invoke = WM_operator_confirm;
	ot->exec = delete_key_v3d_exec; 
	
	ot->poll = ED_operator_areaactive;
	
	/* flags */
	ot->flag = OPTYPE_REGISTER | OPTYPE_UNDO;
}


/* Insert Key Button Operator ------------------------ */

static int insert_key_button_exec(bContext *C, wmOperator *op)
{
	Scene *scene = CTX_data_scene(C);
	ToolSettings *ts = scene->toolsettings;
	PointerRNA ptr = {{NULL}};
	PropertyRNA *prop = NULL;
	char *path;
	uiBut *but;
	float cfra = (float)CFRA;
	short success = 0;
	int index;
	const bool all = RNA_boolean_get(op->ptr, "all");
	short flag = 0;
	
	/* flags for inserting keyframes */
	flag = ANIM_get_keyframing_flags(scene, 1);
	
	/* try to insert keyframe using property retrieved from UI */
	if (!(but = UI_context_active_but_prop_get(C, &ptr, &prop, &index))) {
		/* pass event on if no active button found */
		return (OPERATOR_CANCELLED | OPERATOR_PASS_THROUGH);
	}
	
	if ((ptr.id.data && ptr.data && prop) && RNA_property_animateable(&ptr, prop)) {
		if (ptr.type == &RNA_NlaStrip) {
			/* Handle special properties for NLA Strips, whose F-Curves are stored on the
			 * strips themselves. These are stored separately or else the properties will
			 * not have any effect.
			 */
			NlaStrip *strip = (NlaStrip *)ptr.data;
			FCurve *fcu = list_find_fcurve(&strip->fcurves, RNA_property_identifier(prop), index);
			
			success = insert_keyframe_direct(op->reports, ptr, prop, fcu, cfra, ts->keyframe_type, 0);
		}
		else if (UI_but_flag_is_set(but, UI_BUT_DRIVEN)) {
			/* Driven property - Find driver */
			FCurve *fcu;
			bool driven, special;
			
			fcu = rna_get_fcurve_context_ui(C, &ptr, prop, index, NULL, NULL, &driven, &special);
			
			if (fcu && driven) {
				success = insert_keyframe_direct(op->reports, ptr, prop, fcu, cfra, ts->keyframe_type, INSERTKEY_DRIVER);
			}
		}
		else {
			/* standard properties */
			path = RNA_path_from_ID_to_property(&ptr, prop);
			
			if (path) {
				if (all) {
					/* -1 indicates operating on the entire array (or the property itself otherwise) */
					index = -1;
				}
				
				success = insert_keyframe(op->reports, ptr.id.data, NULL, NULL, path, index, cfra, ts->keyframe_type, flag);
				
				MEM_freeN(path);
			}
			else {
				BKE_report(op->reports, RPT_WARNING, 
				           "Failed to resolve path to property, "
				           "try manually specifying this using a Keying Set instead");
			}
		}
	}
	else {
		if (prop && !RNA_property_animateable(&ptr, prop)) {
			BKE_reportf(op->reports, RPT_WARNING, 
			           "\"%s\" property cannot be animated",
			           RNA_property_identifier(prop));
		}
		else {
			BKE_reportf(op->reports, RPT_WARNING,
			            "Button doesn't appear to have any property information attached (ptr.data = %p, prop = %p)",
			            (void *)ptr.data, (void *)prop);
		}
	}
	
	if (success) {
		/* send updates */
		UI_context_update_anim_flag(C);
		
		/* send notifiers that keyframes have been changed */
		WM_event_add_notifier(C, NC_ANIMATION | ND_KEYFRAME | NA_ADDED, NULL);
	}
	
	return (success) ? OPERATOR_FINISHED : OPERATOR_CANCELLED;
}

void ANIM_OT_keyframe_insert_button(wmOperatorType *ot)
{
	/* identifiers */
	ot->name = "Insert Keyframe (Buttons)";
	ot->idname = "ANIM_OT_keyframe_insert_button";
	ot->description = "Insert Keyframe (Buttons)\nInsert a keyframe for current UI-active property";
	
	/* callbacks */
	ot->exec = insert_key_button_exec; 
	ot->poll = modify_key_op_poll;
	
	/* flags */
	ot->flag = OPTYPE_UNDO | OPTYPE_INTERNAL;

	/* properties */
	RNA_def_boolean(ot->srna, "all", 1, "All", "Insert a keyframe for all element of the array");
}

/* Delete Key Button Operator ------------------------ */

static int delete_key_button_exec(bContext *C, wmOperator *op)
{
	Scene *scene = CTX_data_scene(C);
	PointerRNA ptr = {{NULL}};
	PropertyRNA *prop = NULL;
	char *path;
	float cfra = (float)CFRA; // XXX for now, don't bother about all the yucky offset crap
	short success = 0;
	int index;
	const bool all = RNA_boolean_get(op->ptr, "all");
	
	/* try to insert keyframe using property retrieved from UI */
	if (!UI_context_active_but_prop_get(C, &ptr, &prop, &index)) {
		/* pass event on if no active button found */
		return (OPERATOR_CANCELLED | OPERATOR_PASS_THROUGH);
	}

	if (ptr.id.data && ptr.data && prop) {
		if (ptr.type == &RNA_NlaStrip) {
			/* Handle special properties for NLA Strips, whose F-Curves are stored on the
			 * strips themselves. These are stored separately or else the properties will
			 * not have any effect.
			 */
			ID *id = ptr.id.data;
			NlaStrip *strip = (NlaStrip *)ptr.data;
			FCurve *fcu = list_find_fcurve(&strip->fcurves, RNA_property_identifier(prop), 0);
			
			BLI_assert(fcu != NULL); /* NOTE: This should be true, or else we wouldn't be able to get here */
			
			if (BKE_fcurve_is_protected(fcu)) {
				BKE_reportf(op->reports, RPT_WARNING,
				            "Not deleting keyframe for locked F-Curve for NLA Strip influence on %s - %s '%s'",
				            strip->name, BKE_idcode_to_name(GS(id->name)), id->name + 2);
			}
			else {
				/* remove the keyframe directly
				 * NOTE: cannot use delete_keyframe_fcurve(), as that will free the curve,
				 *       and delete_keyframe() expects the FCurve to be part of an action
				 */
				bool found = false;
				int i;
				
				/* try to find index of beztriple to get rid of */
				i = binarysearch_bezt_index(fcu->bezt, cfra, fcu->totvert, &found);
				if (found) {
					/* delete the key at the index (will sanity check + do recalc afterwards) */
					delete_fcurve_key(fcu, i, 1);
					success = true;
				}
			}
		}
		else {
			/* standard properties */
			path = RNA_path_from_ID_to_property(&ptr, prop);
			
			if (path) {
				if (all) {
					/* -1 indicates operating on the entire array (or the property itself otherwise) */
					index = -1;
				}
				
				success = delete_keyframe(op->reports, ptr.id.data, NULL, NULL, path, index, cfra, 0);
				MEM_freeN(path);
			}
			else if (G.debug & G_DEBUG)
				printf("Button Delete-Key: no path to property\n");
		}
	}
	else if (G.debug & G_DEBUG) {
		printf("ptr.data = %p, prop = %p\n", (void *)ptr.data, (void *)prop);
	}
	
	
	if (success) {
		/* send updates */
		UI_context_update_anim_flag(C);
		
		/* send notifiers that keyframes have been changed */
		WM_event_add_notifier(C, NC_ANIMATION | ND_KEYFRAME | NA_REMOVED, NULL);
	}
	
	return (success) ? OPERATOR_FINISHED : OPERATOR_CANCELLED;
}

void ANIM_OT_keyframe_delete_button(wmOperatorType *ot)
{
	/* identifiers */
	ot->name = "Delete Keyframe (Buttons)";
	ot->idname = "ANIM_OT_keyframe_delete_button";
	ot->description = "Delete Keyframe (Buttons)\nDelete current keyframe of current UI-active property";
	
	/* callbacks */
	ot->exec = delete_key_button_exec; 
	ot->poll = modify_key_op_poll;
	
	/* flags */
	ot->flag = OPTYPE_UNDO | OPTYPE_INTERNAL;

	/* properties */
	RNA_def_boolean(ot->srna, "all", 1, "All", "Delete keyframes from all elements of the array");
}


/* Clear Key Button Operator ------------------------ */

static int clear_key_button_exec(bContext *C, wmOperator *op)
{
	PointerRNA ptr = {{NULL}};
	PropertyRNA *prop = NULL;
	char *path;
	short success = 0;
	int index;
	const bool all = RNA_boolean_get(op->ptr, "all");

	/* try to insert keyframe using property retrieved from UI */
	if (!UI_context_active_but_prop_get(C, &ptr, &prop, &index)) {
		/* pass event on if no active button found */
		return (OPERATOR_CANCELLED | OPERATOR_PASS_THROUGH);
	}

	if (ptr.id.data && ptr.data && prop) {
		path = RNA_path_from_ID_to_property(&ptr, prop);
		
		if (path) {
			if (all) {
				/* -1 indicates operating on the entire array (or the property itself otherwise) */
				index = -1;
			}
			
			success += clear_keyframe(op->reports, ptr.id.data, NULL, NULL, path, index, 0);
			MEM_freeN(path);
		}
		else if (G.debug & G_DEBUG)
			printf("Button Clear-Key: no path to property\n");
	}
	else if (G.debug & G_DEBUG) {
		printf("ptr.data = %p, prop = %p\n", (void *)ptr.data, (void *)prop);
	}


	if (success) {
		/* send updates */
		UI_context_update_anim_flag(C);
		
		/* send notifiers that keyframes have been changed */
		WM_event_add_notifier(C, NC_ANIMATION | ND_KEYFRAME | NA_REMOVED, NULL);
	}

	return (success) ? OPERATOR_FINISHED : OPERATOR_CANCELLED;
}

void ANIM_OT_keyframe_clear_button(wmOperatorType *ot)
{
	/* identifiers */
	ot->name = "Clear Keyframe (Buttons)";
	ot->idname = "ANIM_OT_keyframe_clear_button";
	ot->description = "Clear Keyframe (Buttons)\nClear all keyframes on the currently active property";

	/* callbacks */
	ot->exec = clear_key_button_exec;
	ot->poll = modify_key_op_poll;

	/* flags */
	ot->flag = OPTYPE_UNDO | OPTYPE_INTERNAL;

	/* properties */
	RNA_def_boolean(ot->srna, "all", 1, "All", "Clear keyframes from all elements of the array");
}

/* ******************************************* */
/* AUTO KEYFRAME */

bool autokeyframe_cfra_can_key(Scene *scene, ID *id)
{
	float cfra = (float)CFRA; // XXX for now, this will do
	
	/* only filter if auto-key mode requires this */
	if (IS_AUTOKEY_ON(scene) == 0)
		return false;
	
	if (IS_AUTOKEY_MODE(scene, EDITKEYS)) {
		/* Replace Mode:
		 * For whole block, only key if there's a keyframe on that frame already
		 * This is a valid assumption when we're blocking + tweaking
		 */
		return id_frame_has_keyframe(id, cfra, ANIMFILTER_KEYS_LOCAL);
	}
	else {
		/* Normal Mode (or treat as being normal mode):
		 *
		 * Just in case the flags aren't set properly (i.e. only on/off is set, without a mode)
		 * let's set the "normal" flag too, so that it will all be sane everywhere...
		 */
		scene->toolsettings->autokey_mode = AUTOKEY_MODE_NORMAL;
		
		/* Can insert anytime we like... */
		return true;
	}
}

/* ******************************************* */
/* KEYFRAME DETECTION */

/* --------------- API/Per-Datablock Handling ------------------- */

/* Checks if some F-Curve has a keyframe for a given frame */
bool fcurve_frame_has_keyframe(FCurve *fcu, float frame, short filter)
{
	/* quick sanity check */
	if (ELEM(NULL, fcu, fcu->bezt))
		return false;
	
	/* we either include all regardless of muting, or only non-muted  */
	if ((filter & ANIMFILTER_KEYS_MUTED) || (fcu->flag & FCURVE_MUTED) == 0) {
		bool replace;
		int i = binarysearch_bezt_index(fcu->bezt, frame, fcu->totvert, &replace);
		
		/* binarysearch_bezt_index will set replace to be 0 or 1
		 * - obviously, 1 represents a match
		 */
		if (replace) {
			/* sanity check: 'i' may in rare cases exceed arraylen */
			if ((i >= 0) && (i < fcu->totvert))
				return true;
		}
	}
	
	return false;
}

/* Checks whether an Action has a keyframe for a given frame 
 * Since we're only concerned whether a keyframe exists, we can simply loop until a match is found...
 */
static bool action_frame_has_keyframe(bAction *act, float frame, short filter)
{
	FCurve *fcu;
	
	/* can only find if there is data */
	if (act == NULL)
		return false;
		
	/* if only check non-muted, check if muted */
	if ((filter & ANIMFILTER_KEYS_MUTED) || (act->flag & ACT_MUTED))
		return false;
	
	/* loop over F-Curves, using binary-search to try to find matches 
	 *	- this assumes that keyframes are only beztriples
	 */
	for (fcu = act->curves.first; fcu; fcu = fcu->next) {
		/* only check if there are keyframes (currently only of type BezTriple) */
		if (fcu->bezt && fcu->totvert) {
			if (fcurve_frame_has_keyframe(fcu, frame, filter))
				return true;
		}
	}
	
	/* nothing found */
	return false;
}

/* Checks whether an Object has a keyframe for a given frame */
static bool object_frame_has_keyframe(Object *ob, float frame, short filter)
{
	/* error checking */
	if (ob == NULL)
		return false;
	
	/* check own animation data - specifically, the action it contains */
	if ((ob->adt) && (ob->adt->action)) {
		/* T41525 - When the active action is a NLA strip being edited, 
		 * we need to correct the frame number to "look inside" the
		 * remapped action
		 */
		float ob_frame = BKE_nla_tweakedit_remap(ob->adt, frame, NLATIME_CONVERT_UNMAP);
		
		if (action_frame_has_keyframe(ob->adt->action, ob_frame, filter))
			return true;
	}
	
	/* try shapekey keyframes (if available, and allowed by filter) */
	if (!(filter & ANIMFILTER_KEYS_LOCAL) && !(filter & ANIMFILTER_KEYS_NOSKEY)) {
		Key *key = BKE_key_from_object(ob);
		
		/* shapekeys can have keyframes ('Relative Shape Keys') 
		 * or depend on time (old 'Absolute Shape Keys') 
		 */
		 
		/* 1. test for relative (with keyframes) */
		if (id_frame_has_keyframe((ID *)key, frame, filter))
			return true;

		/* 2. test for time */
		/* TODO... yet to be implemented (this feature may evolve before then anyway) */
	}

	/* try materials */
	if (!(filter & ANIMFILTER_KEYS_LOCAL) && !(filter & ANIMFILTER_KEYS_NOMAT)) {
		/* if only active, then we can skip a lot of looping */
		if (filter & ANIMFILTER_KEYS_ACTIVE) {
			Material *ma = give_current_material(ob, (ob->actcol + 1));
			
			/* we only retrieve the active material... */
			if (id_frame_has_keyframe((ID *)ma, frame, filter))
				return true;
		}
		else {
			int a;
			
			/* loop over materials */
			for (a = 0; a < ob->totcol; a++) {
				Material *ma = give_current_material(ob, a + 1);
				
				if (id_frame_has_keyframe((ID *)ma, frame, filter))
					return true;
			}
		}
	}
	
	/* nothing found */
	return false;
}

/* --------------- API ------------------- */

/* Checks whether a keyframe exists for the given ID-block one the given frame */
bool id_frame_has_keyframe(ID *id, float frame, short filter)
{
	/* sanity checks */
	if (id == NULL)
		return false;
	
	/* perform special checks for 'macro' types */
	switch (GS(id->name)) {
		case ID_OB: /* object */
			return object_frame_has_keyframe((Object *)id, frame, filter);
#if 0
		// XXX TODO... for now, just use 'normal' behavior
		case ID_SCE: /* scene */
			break;
#endif
		default:  /* 'normal type' */
		{
			AnimData *adt = BKE_animdata_from_id(id);
			
			/* only check keyframes in active action */
			if (adt)
				return action_frame_has_keyframe(adt->action, frame, filter);
			break;
		}
	}
	
	
	/* no keyframe found */
	return false;
}

/* ************************************************** */

bool ED_autokeyframe_object(bContext *C, Scene *scene, Object *ob, KeyingSet *ks)
{
	/* auto keyframing */
	if (autokeyframe_cfra_can_key(scene, &ob->id)) {
		ListBase dsources = {NULL, NULL};

		/* now insert the keyframe(s) using the Keying Set
		 *	1) add datasource override for the Object
		 *	2) insert keyframes
		 *	3) free the extra info
		 */
		ANIM_relative_keyingset_add_source(&dsources, &ob->id, NULL, NULL);
		ANIM_apply_keyingset(C, &dsources, NULL, ks, MODIFYKEY_MODE_INSERT, (float)CFRA);
		BLI_freelistN(&dsources);

		return true;
	}
	else {
		return false;
	}
}

bool ED_autokeyframe_pchan(bContext *C, Scene *scene, Object *ob, bPoseChannel *pchan, KeyingSet *ks)
{
	if (autokeyframe_cfra_can_key(scene, &ob->id)) {
		ListBase dsources = {NULL, NULL};

		/* now insert the keyframe(s) using the Keying Set
		 *	1) add datasource override for the PoseChannel
		 *	2) insert keyframes
		 *	3) free the extra info
		 */
		ANIM_relative_keyingset_add_source(&dsources, &ob->id, &RNA_PoseBone, pchan);
		ANIM_apply_keyingset(C, &dsources, NULL, ks, MODIFYKEY_MODE_INSERT, (float)CFRA);
		BLI_freelistN(&dsources);

		/* clear any unkeyed tags */
		if (pchan->bone) {
			pchan->bone->flag &= ~BONE_UNKEYED;
		}

		return true;
	}
	else {
		/* add unkeyed tags */
		if (pchan->bone) {
			pchan->bone->flag |= BONE_UNKEYED;
		}

		return false;
	}
}<|MERGE_RESOLUTION|>--- conflicted
+++ resolved
@@ -1394,7 +1394,7 @@
 	/* identifiers */
 	ot->name = "Insert Keyframe";
 	ot->idname = "ANIM_OT_keyframe_insert";
-	ot->description = "Insert Keyframe\nInsert keyframes on the current frame for all properties in the specified Keying Set";
+	ot->description = "Insert keyframes on the current frame for all properties in the specified Keying Set";
 	
 	/* callbacks */
 	ot->exec = insert_key_exec; 
@@ -1455,7 +1455,7 @@
 	/* identifiers */
 	ot->name = "Insert Keyframe Menu";
 	ot->idname = "ANIM_OT_keyframe_insert_menu";
-	ot->description = "Insert Keyframe Menu\nInsert Keyframes for specified Keying Set, \nwith menu of available Keying Sets if undefined";
+	ot->description = "Insert Keyframes for specified Keying Set, with menu of available Keying Sets if undefined";
 	
 	/* callbacks */
 	ot->invoke = insert_key_menu_invoke;
@@ -1546,7 +1546,7 @@
 	/* identifiers */
 	ot->name = "Delete Keying-Set Keyframe";
 	ot->idname = "ANIM_OT_keyframe_delete";
-	ot->description = "Delete Keying-Set Keyframe\nDelete keyframes on the current frame for all properties in the specified Keying Set";
+	ot->description = "Delete keyframes on the current frame for all properties in the specified Keying Set";
 	
 	/* callbacks */
 	ot->exec = delete_key_exec; 
@@ -1638,7 +1638,7 @@
 {
 	/* identifiers */
 	ot->name = "Remove Animation";
-	ot->description = "Remove Animation\nRemove all keyframe animation for selected objects";
+	ot->description = "Remove all keyframe animation for selected objects";
 	ot->idname = "ANIM_OT_keyframe_clear_v3d";
 	
 	/* callbacks */
@@ -1737,11 +1737,7 @@
 {
 	/* identifiers */
 	ot->name = "Delete Keyframe";
-<<<<<<< HEAD
-	ot->description = "Delete Keyframe\nRemove keyframes on current frame for selected objects";
-=======
 	ot->description = "Remove keyframes on current frame for selected objects and bones";
->>>>>>> ecd36afb
 	ot->idname = "ANIM_OT_keyframe_delete_v3d";
 	
 	/* callbacks */
@@ -1852,7 +1848,7 @@
 	/* identifiers */
 	ot->name = "Insert Keyframe (Buttons)";
 	ot->idname = "ANIM_OT_keyframe_insert_button";
-	ot->description = "Insert Keyframe (Buttons)\nInsert a keyframe for current UI-active property";
+	ot->description = "Insert a keyframe for current UI-active property";
 	
 	/* callbacks */
 	ot->exec = insert_key_button_exec; 
@@ -1956,7 +1952,7 @@
 	/* identifiers */
 	ot->name = "Delete Keyframe (Buttons)";
 	ot->idname = "ANIM_OT_keyframe_delete_button";
-	ot->description = "Delete Keyframe (Buttons)\nDelete current keyframe of current UI-active property";
+	ot->description = "Delete current keyframe of current UI-active property";
 	
 	/* callbacks */
 	ot->exec = delete_key_button_exec; 
@@ -2023,7 +2019,7 @@
 	/* identifiers */
 	ot->name = "Clear Keyframe (Buttons)";
 	ot->idname = "ANIM_OT_keyframe_clear_button";
-	ot->description = "Clear Keyframe (Buttons)\nClear all keyframes on the currently active property";
+	ot->description = "Clear all keyframes on the currently active property";
 
 	/* callbacks */
 	ot->exec = clear_key_button_exec;
