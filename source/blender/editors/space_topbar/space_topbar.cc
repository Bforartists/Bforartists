/* SPDX-FileCopyrightText: 2017 Blender Authors
 *
 * SPDX-License-Identifier: GPL-2.0-or-later */

/** \file
 * \ingroup sptopbar
 */

#include <cstdio>
#include <cstring>

#include "MEM_guardedalloc.h"

#include "BLI_blenlib.h"
#include "BLI_utildefines.h"

#include "BLT_translation.hh"

#include "BKE_context.hh"
#include "BKE_screen.hh"
#include "BKE_undo_system.hh"

#include "ED_screen.hh"
#include "ED_space_api.hh"

#include "UI_interface.hh"
#include "UI_resources.hh"
#include "UI_view2d.hh"

#include "BLO_read_write.hh"

#include "RNA_access.hh"

#include "WM_api.hh"
#include "WM_message.hh"
#include "WM_types.hh"

/* ******************** default callbacks for topbar space ***************** */

static SpaceLink *topbar_create(const ScrArea * /*area*/, const Scene * /*scene*/)
{
  ARegion *region;
  SpaceTopBar *stopbar;

  stopbar = static_cast<SpaceTopBar *>(MEM_callocN(sizeof(*stopbar), "init topbar"));
  stopbar->spacetype = SPACE_TOPBAR;

  /* header */
  region = static_cast<ARegion *>(MEM_callocN(sizeof(ARegion), "left aligned header for topbar"));
  BLI_addtail(&stopbar->regionbase, region);
  region->regiontype = RGN_TYPE_HEADER;
  region->alignment = RGN_ALIGN_TOP;
  region = static_cast<ARegion *>(MEM_callocN(sizeof(ARegion), "right aligned header for topbar"));
  BLI_addtail(&stopbar->regionbase, region);
  region->regiontype = RGN_TYPE_HEADER;
  region->alignment = RGN_ALIGN_RIGHT | RGN_SPLIT_PREV;

  /* main regions */
  region = static_cast<ARegion *>(MEM_callocN(sizeof(ARegion), "main region of topbar"));
  BLI_addtail(&stopbar->regionbase, region);
  region->regiontype = RGN_TYPE_WINDOW;

  return (SpaceLink *)stopbar;
}

/* Doesn't free the space-link itself. */
static void topbar_free(SpaceLink * /*sl*/) {}

/* spacetype; init callback */
static void topbar_init(wmWindowManager * /*wm*/, ScrArea * /*area*/) {}

static SpaceLink *topbar_duplicate(SpaceLink *sl)
{
  SpaceTopBar *stopbarn = static_cast<SpaceTopBar *>(MEM_dupallocN(sl));

  /* clear or remove stuff from old */

  return (SpaceLink *)stopbarn;
}

/* add handlers, stuff you only do once or on area/region changes */
static void topbar_main_region_init(wmWindowManager *wm, ARegion *region)
{
  wmKeyMap *keymap;

  /* force delayed UI_view2d_region_reinit call */
  if (ELEM(RGN_ALIGN_ENUM_FROM_MASK(region->alignment), RGN_ALIGN_RIGHT)) {
    region->flag |= RGN_FLAG_DYNAMIC_SIZE;
  }
  UI_view2d_region_reinit(&region->v2d, V2D_COMMONVIEW_HEADER, region->winx, region->winy);

  keymap = WM_keymap_ensure(wm->defaultconf, "View2D Buttons List", SPACE_EMPTY, RGN_TYPE_WINDOW);
  WM_event_add_keymap_handler(&region->handlers, keymap);
}

static void topbar_operatortypes() {}

static void topbar_keymap(wmKeyConfig * /*keyconf*/) {}

/* add handlers, stuff you only do once or on area/region changes */
static void topbar_header_region_init(wmWindowManager * /*wm*/, ARegion *region)
{
  if (RGN_ALIGN_ENUM_FROM_MASK(region->alignment) == RGN_ALIGN_RIGHT) {
    region->flag |= RGN_FLAG_DYNAMIC_SIZE;
  }
  ED_region_header_init(region);
}

static void topbar_main_region_listener(const wmRegionListenerParams *params)
{
  ARegion *region = params->region;
  const wmNotifier *wmn = params->notifier;

  /* context changes */
  switch (wmn->category) {
    case NC_WM:
      if (wmn->data == ND_HISTORY) {
        ED_region_tag_redraw(region);
      }
      break;
    case NC_SCENE:
      if (wmn->data == ND_MODE) {
        ED_region_tag_redraw(region);
      }
      break;
    case NC_SPACE:
      if (wmn->data == ND_SPACE_VIEW3D) {
        ED_region_tag_redraw(region);
      }
      break;
    case NC_GPENCIL:
      if (wmn->data == ND_DATA) {
        ED_region_tag_redraw(region);
      }
      break;
  }
}

static void topbar_header_listener(const wmRegionListenerParams *params)
{
  ARegion *region = params->region;
  const wmNotifier *wmn = params->notifier;

  /* context changes */
  switch (wmn->category) {
    case NC_WM:
      if (wmn->data == ND_JOB) {
        ED_region_tag_redraw(region);
      }
      break;
    case NC_WORKSPACE:
      ED_region_tag_redraw(region);
      break;
    case NC_SPACE:
      if (wmn->data == ND_SPACE_INFO) {
        ED_region_tag_redraw(region);
      }
      break;
    case NC_SCREEN:
      if (wmn->data == ND_LAYER) {
        ED_region_tag_redraw(region);
      }
      break;
    case NC_SCENE:
      if (wmn->data == ND_SCENEBROWSE) {
        ED_region_tag_redraw(region);
      }
      break;
  }
}

static void topbar_header_region_message_subscribe(const wmRegionMessageSubscribeParams *params)
{
  wmMsgBus *mbus = params->message_bus;
  WorkSpace *workspace = params->workspace;
  ARegion *region = params->region;

  wmMsgSubscribeValue msg_sub_value_region_tag_redraw{};
  msg_sub_value_region_tag_redraw.owner = region;
  msg_sub_value_region_tag_redraw.user_data = region;
  msg_sub_value_region_tag_redraw.notify = ED_region_do_msg_notify_tag_redraw;

  WM_msg_subscribe_rna_prop(
      mbus, &workspace->id, workspace, WorkSpace, tools, &msg_sub_value_region_tag_redraw);
}

static void recent_files_menu_draw(const bContext * /*C*/, Menu *menu)
{
  uiLayout *layout = menu->layout;
  uiLayoutSetOperatorContext(layout, WM_OP_INVOKE_DEFAULT);
  if (uiTemplateRecentFiles(layout, U.recent_files) != 0) {
    uiItemS(layout);
<<<<<<< HEAD
    uiItemO(layout, nullptr, ICON_CLEAR, "WM_OT_clear_recent_files");
=======
    uiItemO(layout, IFACE_("Clear Recent Files List..."), ICON_TRASH, "WM_OT_clear_recent_files");
>>>>>>> 2a3072f8
  }
  else {
    uiItemL(layout, IFACE_("No Recent Files"), ICON_NONE);
  }
}

static void recent_files_menu_register()
{
  MenuType *mt;

  mt = static_cast<MenuType *>(MEM_callocN(sizeof(MenuType), "spacetype info menu recent files"));
  STRNCPY(mt->idname, "TOPBAR_MT_file_open_recent");
  STRNCPY(mt->label, N_("Open Recent"));
  STRNCPY(mt->translation_context, BLT_I18NCONTEXT_DEFAULT_BPYRNA);
  mt->draw = recent_files_menu_draw;
  WM_menutype_add(mt);
}

static void undo_history_draw_menu(const bContext *C, Menu *menu)
{
  wmWindowManager *wm = CTX_wm_manager(C);
  if (wm->undo_stack == nullptr) {
    return;
  }

  int undo_step_count = 0;
  int undo_step_count_all = 0;
  LISTBASE_FOREACH_BACKWARD (UndoStep *, us, &wm->undo_stack->steps) {
    undo_step_count_all += 1;
    if (us->skip) {
      continue;
    }
    undo_step_count += 1;
  }

  uiLayout *split = uiLayoutSplit(menu->layout, 0.0f, false);
  uiLayout *column = nullptr;

  const int col_size = 20 + (undo_step_count / 12);

  undo_step_count = 0;

  /* Reverse the order so the most recent state is first in the menu. */
  int i = undo_step_count_all - 1;
  for (UndoStep *us = static_cast<UndoStep *>(wm->undo_stack->steps.last); us; us = us->prev, i--)
  {
    if (us->skip) {
      continue;
    }
    if (!(undo_step_count % col_size)) {
      column = uiLayoutColumn(split, false);
    }
    const bool is_active = (us == wm->undo_stack->step_active);
    uiLayout *row = uiLayoutRow(column, false);
    uiLayoutSetEnabled(row, !is_active);
    uiItemIntO(row,
               CTX_IFACE_(BLT_I18NCONTEXT_OPERATOR_DEFAULT, us->name),
               is_active ? ICON_LAYER_ACTIVE : ICON_NONE,
               "ED_OT_undo_history",
               "item",
               i);
    undo_step_count += 1;
  }
}

static void undo_history_menu_register()
{
  MenuType *mt;

  mt = static_cast<MenuType *>(MEM_callocN(sizeof(MenuType), __func__));
  STRNCPY(mt->idname, "TOPBAR_MT_undo_history");
  STRNCPY(mt->label, N_("Undo History"));
  STRNCPY(mt->translation_context, BLT_I18NCONTEXT_DEFAULT_BPYRNA);
  mt->draw = undo_history_draw_menu;
  WM_menutype_add(mt);
}

static void topbar_space_blend_write(BlendWriter *writer, SpaceLink *sl)
{
  BLO_write_struct(writer, SpaceTopBar, sl);
}

void ED_spacetype_topbar()
{
  std::unique_ptr<SpaceType> st = std::make_unique<SpaceType>();
  ARegionType *art;

  st->spaceid = SPACE_TOPBAR;
  STRNCPY(st->name, "Top Bar");

  st->create = topbar_create;
  st->free = topbar_free;
  st->init = topbar_init;
  st->duplicate = topbar_duplicate;
  st->operatortypes = topbar_operatortypes;
  st->keymap = topbar_keymap;
  st->blend_write = topbar_space_blend_write;

  /* regions: main window */
  art = static_cast<ARegionType *>(
      MEM_callocN(sizeof(ARegionType), "spacetype topbar main region"));
  art->regionid = RGN_TYPE_WINDOW;
  art->init = topbar_main_region_init;
  art->layout = ED_region_header_layout;
  art->draw = ED_region_header_draw;
  art->listener = topbar_main_region_listener;
  art->prefsizex = UI_UNIT_X * 5; /* Mainly to avoid glitches */
  art->keymapflag = ED_KEYMAP_UI | ED_KEYMAP_VIEW2D | ED_KEYMAP_HEADER;

  BLI_addhead(&st->regiontypes, art);

  /* regions: header */
  art = static_cast<ARegionType *>(
      MEM_callocN(sizeof(ARegionType), "spacetype topbar header region"));
  art->regionid = RGN_TYPE_HEADER;
  art->prefsizey = HEADERY;
  art->prefsizex = UI_UNIT_X * 5; /* Mainly to avoid glitches */
  art->keymapflag = ED_KEYMAP_UI | ED_KEYMAP_VIEW2D | ED_KEYMAP_HEADER;
  art->listener = topbar_header_listener;
  art->message_subscribe = topbar_header_region_message_subscribe;
  art->init = topbar_header_region_init;
  art->layout = ED_region_header_layout;
  art->draw = ED_region_header_draw;

  BLI_addhead(&st->regiontypes, art);

  recent_files_menu_register();
  undo_history_menu_register();

  BKE_spacetype_register(std::move(st));
}<|MERGE_RESOLUTION|>--- conflicted
+++ resolved
@@ -190,11 +190,7 @@
   uiLayoutSetOperatorContext(layout, WM_OP_INVOKE_DEFAULT);
   if (uiTemplateRecentFiles(layout, U.recent_files) != 0) {
     uiItemS(layout);
-<<<<<<< HEAD
-    uiItemO(layout, nullptr, ICON_CLEAR, "WM_OT_clear_recent_files");
-=======
-    uiItemO(layout, IFACE_("Clear Recent Files List..."), ICON_TRASH, "WM_OT_clear_recent_files");
->>>>>>> 2a3072f8
+    uiItemO(layout, IFACE_("Clear Recent Files List"), ICON_TRASH, "WM_OT_clear_recent_files"); /*BFA - icon added*/
   }
   else {
     uiItemL(layout, IFACE_("No Recent Files"), ICON_NONE);
