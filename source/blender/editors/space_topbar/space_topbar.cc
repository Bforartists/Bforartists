/* SPDX-FileCopyrightText: 2017 Blender Authors
 *
 * SPDX-License-Identifier: GPL-2.0-or-later */

/** \file
 * \ingroup sptopbar
 */

#include <cstring>

#include "MEM_guardedalloc.h"

#include "BLI_listbase.h"
#include "BLI_string.h"
#include "BLI_utildefines.h"

#include "BLT_translation.hh"

#include "BKE_context.hh"
#include "BKE_screen.hh"
#include "BKE_undo_system.hh"

#include "ED_screen.hh"
#include "ED_space_api.hh"

#include "UI_interface.hh"
#include "UI_resources.hh"
#include "UI_view2d.hh"

#include "BLO_read_write.hh"

#include "RNA_access.hh"

#include "WM_api.hh"
#include "WM_message.hh"
#include "WM_types.hh"

/* ******************** default callbacks for topbar space ***************** */

static SpaceLink *topbar_create(const ScrArea * /*area*/, const Scene * /*scene*/)
{
  ARegion *region;
  SpaceTopBar *stopbar;

  stopbar = MEM_callocN<SpaceTopBar>("init topbar");
  stopbar->spacetype = SPACE_TOPBAR;

  /* header */
  region = BKE_area_region_new();
  BLI_addtail(&stopbar->regionbase, region);
  region->regiontype = RGN_TYPE_HEADER;
  region->alignment = RGN_ALIGN_TOP;
  region = BKE_area_region_new();
  BLI_addtail(&stopbar->regionbase, region);
  region->regiontype = RGN_TYPE_HEADER;
  region->alignment = RGN_ALIGN_RIGHT | RGN_SPLIT_PREV;

  /* main regions */
  region = BKE_area_region_new();
  BLI_addtail(&stopbar->regionbase, region);
  region->regiontype = RGN_TYPE_WINDOW;

  return (SpaceLink *)stopbar;
}

/* Doesn't free the space-link itself. */
static void topbar_free(SpaceLink * /*sl*/) {}

/* spacetype; init callback */
static void topbar_init(wmWindowManager * /*wm*/, ScrArea * /*area*/) {}

static SpaceLink *topbar_duplicate(SpaceLink *sl)
{
  SpaceTopBar *stopbarn = static_cast<SpaceTopBar *>(MEM_dupallocN(sl));

  /* clear or remove stuff from old */

  return (SpaceLink *)stopbarn;
}

/* add handlers, stuff you only do once or on area/region changes */
static void topbar_main_region_init(wmWindowManager *wm, ARegion *region)
{
  wmKeyMap *keymap;

  /* force delayed UI_view2d_region_reinit call */
  if (ELEM(RGN_ALIGN_ENUM_FROM_MASK(region->alignment), RGN_ALIGN_RIGHT)) {
    region->flag |= RGN_FLAG_DYNAMIC_SIZE;
  }
  UI_view2d_region_reinit(&region->v2d, V2D_COMMONVIEW_HEADER, region->winx, region->winy);

  keymap = WM_keymap_ensure(wm->defaultconf, "View2D Buttons List", SPACE_EMPTY, RGN_TYPE_WINDOW);
  WM_event_add_keymap_handler(&region->runtime->handlers, keymap);
}

static void topbar_operatortypes() {}

static void topbar_keymap(wmKeyConfig * /*keyconf*/) {}

/* add handlers, stuff you only do once or on area/region changes */
static void topbar_header_region_init(wmWindowManager * /*wm*/, ARegion *region)
{
  if (RGN_ALIGN_ENUM_FROM_MASK(region->alignment) == RGN_ALIGN_RIGHT) {
    region->flag |= RGN_FLAG_DYNAMIC_SIZE;
  }
  ED_region_header_init(region);
}

static void topbar_main_region_listener(const wmRegionListenerParams *params)
{
  ARegion *region = params->region;
  const wmNotifier *wmn = params->notifier;

  /* context changes */
  switch (wmn->category) {
    case NC_WM:
      if (wmn->data == ND_HISTORY) {
        ED_region_tag_redraw(region);
      }
      break;
    case NC_SCENE:
      if (wmn->data == ND_MODE) {
        ED_region_tag_redraw(region);
      }
      break;
    case NC_SPACE:
      if (wmn->data == ND_SPACE_VIEW3D) {
        ED_region_tag_redraw(region);
      }
      break;
    case NC_GPENCIL:
      if (wmn->data == ND_DATA) {
        ED_region_tag_redraw(region);
      }
      break;
  }
}

static void topbar_header_listener(const wmRegionListenerParams *params)
{
  ARegion *region = params->region;
  const wmNotifier *wmn = params->notifier;

  /* context changes */
  switch (wmn->category) {
    case NC_WM:
      if (wmn->data == ND_JOB) {
        ED_region_tag_redraw(region);
      }
      break;
    case NC_WORKSPACE:
      ED_region_tag_redraw(region);
      break;
    case NC_SPACE:
      if (wmn->data == ND_SPACE_INFO) {
        ED_region_tag_redraw(region);
      }
      break;
    case NC_SCREEN:
      if (wmn->data == ND_LAYER) {
        ED_region_tag_redraw(region);
      }
      break;
    case NC_SCENE:
      if (wmn->data == ND_SCENEBROWSE) {
        ED_region_tag_redraw(region);
      }
      break;
  }
}

static void topbar_header_region_message_subscribe(const wmRegionMessageSubscribeParams *params)
{
  wmMsgBus *mbus = params->message_bus;
  WorkSpace *workspace = params->workspace;
  ARegion *region = params->region;

  wmMsgSubscribeValue msg_sub_value_region_tag_redraw{};
  msg_sub_value_region_tag_redraw.owner = region;
  msg_sub_value_region_tag_redraw.user_data = region;
  msg_sub_value_region_tag_redraw.notify = ED_region_do_msg_notify_tag_redraw;

  WM_msg_subscribe_rna_prop(
      mbus, &workspace->id, workspace, WorkSpace, tools, &msg_sub_value_region_tag_redraw);
}

static void recent_files_menu_draw(const bContext * /*C*/, Menu *menu)
{
  uiLayout *layout = menu->layout;
  uiLayoutSetOperatorContext(layout, WM_OP_INVOKE_DEFAULT);
  if (uiTemplateRecentFiles(layout, U.recent_files) != 0) {
    layout->separator();
<<<<<<< HEAD
    layout->op("WM_OT_clear_recent_files", IFACE_("Clear Recent Files List"), ICON_TRASH);
=======
    layout->op("WM_OT_clear_recent_files", IFACE_("Clear Recent Files List..."), ICON_TRASH);
>>>>>>> 8b918866
  }
  else {
    layout->label(IFACE_("No Recent Files"), ICON_NONE);
  }
}

static void recent_files_menu_register()
{
  MenuType *mt;

  mt = MEM_callocN<MenuType>("spacetype info menu recent files");
  STRNCPY(mt->idname, "TOPBAR_MT_file_open_recent");
  STRNCPY(mt->label, N_("Open Recent"));
  STRNCPY(mt->translation_context, BLT_I18NCONTEXT_DEFAULT_BPYRNA);
  mt->draw = recent_files_menu_draw;
  WM_menutype_add(mt);
}

static void undo_history_draw_menu(const bContext *C, Menu *menu)
{
  wmWindowManager *wm = CTX_wm_manager(C);
  if (wm->undo_stack == nullptr) {
    return;
  }

  int undo_step_count = 0;
  int undo_step_count_all = 0;
  LISTBASE_FOREACH_BACKWARD (UndoStep *, us, &wm->undo_stack->steps) {
    undo_step_count_all += 1;
    if (us->skip) {
      continue;
    }
    undo_step_count += 1;
  }

  uiLayout *split = &menu->layout->split(0.0f, false);
  uiLayout *column = nullptr;

  const int col_size = 20 + (undo_step_count / 12);

  undo_step_count = 0;

  /* Reverse the order so the most recent state is first in the menu. */
  int i = undo_step_count_all - 1;
  for (UndoStep *us = static_cast<UndoStep *>(wm->undo_stack->steps.last); us; us = us->prev, i--)
  {
    if (us->skip) {
      continue;
    }
    if (!(undo_step_count % col_size)) {
      column = &split->column(false);
    }
    const bool is_active = (us == wm->undo_stack->step_active);
    uiLayout *row = &column->row(false);
    uiLayoutSetEnabled(row, !is_active);
    PointerRNA op_ptr = row->op("ED_OT_undo_history",
                                CTX_IFACE_(BLT_I18NCONTEXT_OPERATOR_DEFAULT, us->name),
                                is_active ? ICON_LAYER_ACTIVE : ICON_NONE);
    RNA_int_set(&op_ptr, "item", i);
    undo_step_count += 1;
  }
}

static void undo_history_menu_register()
{
  MenuType *mt;

  mt = MEM_callocN<MenuType>(__func__);
  STRNCPY(mt->idname, "TOPBAR_MT_undo_history");
  STRNCPY(mt->label, N_("Undo History"));
  STRNCPY(mt->translation_context, BLT_I18NCONTEXT_DEFAULT_BPYRNA);
  mt->draw = undo_history_draw_menu;
  WM_menutype_add(mt);
}

static void topbar_space_blend_write(BlendWriter *writer, SpaceLink *sl)
{
  BLO_write_struct(writer, SpaceTopBar, sl);
}

void ED_spacetype_topbar()
{
  std::unique_ptr<SpaceType> st = std::make_unique<SpaceType>();
  ARegionType *art;

  st->spaceid = SPACE_TOPBAR;
  STRNCPY(st->name, "Top Bar");

  st->create = topbar_create;
  st->free = topbar_free;
  st->init = topbar_init;
  st->duplicate = topbar_duplicate;
  st->operatortypes = topbar_operatortypes;
  st->keymap = topbar_keymap;
  st->blend_write = topbar_space_blend_write;

  /* regions: main window */
  art = MEM_callocN<ARegionType>("spacetype topbar main region");
  art->regionid = RGN_TYPE_WINDOW;
  art->init = topbar_main_region_init;
  art->layout = ED_region_header_layout;
  art->draw = ED_region_header_draw;
  art->listener = topbar_main_region_listener;
  art->prefsizex = UI_UNIT_X * 5; /* Mainly to avoid glitches */
  art->keymapflag = ED_KEYMAP_UI | ED_KEYMAP_VIEW2D | ED_KEYMAP_HEADER;

  BLI_addhead(&st->regiontypes, art);

  /* regions: header */
  art = MEM_callocN<ARegionType>("spacetype topbar header region");
  art->regionid = RGN_TYPE_HEADER;
  art->prefsizey = HEADERY;
  art->prefsizex = UI_UNIT_X * 5; /* Mainly to avoid glitches */
  art->keymapflag = ED_KEYMAP_UI | ED_KEYMAP_VIEW2D | ED_KEYMAP_HEADER;
  art->listener = topbar_header_listener;
  art->message_subscribe = topbar_header_region_message_subscribe;
  art->init = topbar_header_region_init;
  art->layout = ED_region_header_layout;
  art->draw = ED_region_header_draw;

  BLI_addhead(&st->regiontypes, art);

  recent_files_menu_register();
  undo_history_menu_register();

  BKE_spacetype_register(std::move(st));
}<|MERGE_RESOLUTION|>--- conflicted
+++ resolved
@@ -190,11 +190,7 @@
   uiLayoutSetOperatorContext(layout, WM_OP_INVOKE_DEFAULT);
   if (uiTemplateRecentFiles(layout, U.recent_files) != 0) {
     layout->separator();
-<<<<<<< HEAD
     layout->op("WM_OT_clear_recent_files", IFACE_("Clear Recent Files List"), ICON_TRASH);
-=======
-    layout->op("WM_OT_clear_recent_files", IFACE_("Clear Recent Files List..."), ICON_TRASH);
->>>>>>> 8b918866
   }
   else {
     layout->label(IFACE_("No Recent Files"), ICON_NONE);
