/* SPDX-FileCopyrightText: 2017 Blender Authors
 *
 * SPDX-License-Identifier: GPL-2.0-or-later */

/** \file
 * \ingroup sptopbar
 */

#include <cstring>

#include "MEM_guardedalloc.h"

#include "BLI_listbase.h"
#include "BLI_string_utf8.h"
#include "BLI_utildefines.h"

#include "BLT_translation.hh"

#include "BKE_context.hh"
#include "BKE_screen.hh"
#include "BKE_undo_system.hh"

#include "ED_screen.hh"
#include "ED_space_api.hh"

#include "UI_interface.hh"
#include "UI_interface_layout.hh"
#include "UI_resources.hh"
#include "UI_view2d.hh"

#include "BLO_read_write.hh"

#include "RNA_access.hh"

#include "WM_api.hh"
#include "WM_message.hh"
#include "WM_types.hh"

/* ******************** default callbacks for topbar space ***************** */

static SpaceLink *topbar_create(const ScrArea * /*area*/, const Scene * /*scene*/)
{
  ARegion *region;
  SpaceTopBar *stopbar;

  stopbar = MEM_callocN<SpaceTopBar>("init topbar");
  stopbar->spacetype = SPACE_TOPBAR;

  /* header */
  region = BKE_area_region_new();
  BLI_addtail(&stopbar->regionbase, region);
  region->regiontype = RGN_TYPE_HEADER;
  region->alignment = RGN_ALIGN_TOP;
  region = BKE_area_region_new();
  BLI_addtail(&stopbar->regionbase, region);
  region->regiontype = RGN_TYPE_HEADER;
  region->alignment = RGN_ALIGN_RIGHT | RGN_SPLIT_PREV;

  /* main regions */
  region = BKE_area_region_new();
  BLI_addtail(&stopbar->regionbase, region);
  region->regiontype = RGN_TYPE_WINDOW;

  return (SpaceLink *)stopbar;
}

/* Doesn't free the space-link itself. */
static void topbar_free(SpaceLink * /*sl*/) {}

/* spacetype; init callback */
static void topbar_init(wmWindowManager * /*wm*/, ScrArea * /*area*/) {}

static SpaceLink *topbar_duplicate(SpaceLink *sl)
{
  SpaceTopBar *stopbarn = static_cast<SpaceTopBar *>(MEM_dupallocN(sl));

  /* clear or remove stuff from old */

  return (SpaceLink *)stopbarn;
}

/* add handlers, stuff you only do once or on area/region changes */
static void topbar_main_region_init(wmWindowManager *wm, ARegion *region)
{
  wmKeyMap *keymap;

  /* force delayed UI_view2d_region_reinit call */
  if (ELEM(RGN_ALIGN_ENUM_FROM_MASK(region->alignment), RGN_ALIGN_RIGHT)) {
    region->flag |= RGN_FLAG_DYNAMIC_SIZE;
  }
  UI_view2d_region_reinit(&region->v2d, V2D_COMMONVIEW_HEADER, region->winx, region->winy);

  keymap = WM_keymap_ensure(
      wm->runtime->defaultconf, "View2D Buttons List", SPACE_EMPTY, RGN_TYPE_WINDOW);
  WM_event_add_keymap_handler(&region->runtime->handlers, keymap);
}

static void topbar_operatortypes() {}

static void topbar_keymap(wmKeyConfig * /*keyconf*/) {}

/* add handlers, stuff you only do once or on area/region changes */
static void topbar_header_region_init(wmWindowManager * /*wm*/, ARegion *region)
{
  if (RGN_ALIGN_ENUM_FROM_MASK(region->alignment) == RGN_ALIGN_RIGHT) {
    region->flag |= RGN_FLAG_DYNAMIC_SIZE;
  }
  ED_region_header_init(region);
}

static void topbar_main_region_listener(const wmRegionListenerParams *params)
{
  ARegion *region = params->region;
  const wmNotifier *wmn = params->notifier;

  /* context changes */
  switch (wmn->category) {
    case NC_WM:
      if (wmn->data == ND_HISTORY) {
        ED_region_tag_redraw(region);
      }
      break;
    case NC_SCENE:
      if (wmn->data == ND_MODE) {
        ED_region_tag_redraw(region);
      }
      break;
    case NC_SPACE:
      if (wmn->data == ND_SPACE_VIEW3D) {
        ED_region_tag_redraw(region);
      }
      break;
    case NC_GPENCIL:
      if (wmn->data == ND_DATA) {
        ED_region_tag_redraw(region);
      }
      break;
  }
}

static void topbar_header_listener(const wmRegionListenerParams *params)
{
  ARegion *region = params->region;
  const wmNotifier *wmn = params->notifier;

  /* context changes */
  switch (wmn->category) {
    case NC_WM:
      if (wmn->data == ND_JOB) {
        ED_region_tag_redraw(region);
      }
      break;
    case NC_WORKSPACE:
      ED_region_tag_redraw(region);
      break;
    case NC_SPACE:
      if (wmn->data == ND_SPACE_INFO) {
        ED_region_tag_redraw(region);
      }
      break;
    case NC_SCREEN:
      if (wmn->data == ND_LAYER) {
        ED_region_tag_redraw(region);
      }
      break;
    case NC_SCENE:
      if (wmn->data == ND_SCENEBROWSE) {
        ED_region_tag_redraw(region);
      }
      break;
  }
}

static void topbar_header_region_message_subscribe(const wmRegionMessageSubscribeParams *params)
{
  wmMsgBus *mbus = params->message_bus;
  WorkSpace *workspace = params->workspace;
  ARegion *region = params->region;

  wmMsgSubscribeValue msg_sub_value_region_tag_redraw{};
  msg_sub_value_region_tag_redraw.owner = region;
  msg_sub_value_region_tag_redraw.user_data = region;
  msg_sub_value_region_tag_redraw.notify = ED_region_do_msg_notify_tag_redraw;

  WM_msg_subscribe_rna_prop(
      mbus, &workspace->id, workspace, WorkSpace, tools, &msg_sub_value_region_tag_redraw);
}

static void recent_files_menu_draw(const bContext *C, Menu *menu)
{
  blender::ui::Layout &layout = *menu->layout;
  layout.operator_context_set(blender::wm::OpCallContext::InvokeDefault);
  const bool is_menu_search = CTX_data_int_get(C, "is_menu_search").value_or(false);
  if (is_menu_search) {
    uiTemplateRecentFiles(&layout, U.recent_files);
  }
  else {
    const int limit = std::min<int>(U.recent_files, 20);
<<<<<<< HEAD
    if (uiTemplateRecentFiles(layout, limit) != 0) {
      layout->separator();
      PointerRNA search_props = layout->op(
          "WM_OT_search_single_menu", IFACE_("More"), ICON_VIEWZOOM);
      RNA_string_set(&search_props, "menu_idname", "TOPBAR_MT_file_open_recent");
      layout->op("WM_OT_clear_recent_files", IFACE_("Clear Recent Files List"), ICON_TRASH); /* BFA */
=======
    if (uiTemplateRecentFiles(&layout, limit) != 0) {
      layout.separator();
      PointerRNA search_props = layout.op(
          "WM_OT_search_single_menu", IFACE_("More..."), ICON_VIEWZOOM);
      RNA_string_set(&search_props, "menu_idname", "TOPBAR_MT_file_open_recent");
      layout.op("WM_OT_clear_recent_files", IFACE_("Clear Recent Files List..."), ICON_TRASH);
>>>>>>> 85504da2
    }
    else {
      layout.label(IFACE_("No Recent Files"), ICON_NONE);
    }
  }
}

static void recent_files_menu_register()
{
  MenuType *mt;

  mt = MEM_callocN<MenuType>("spacetype info menu recent files");
  STRNCPY_UTF8(mt->idname, "TOPBAR_MT_file_open_recent");
  STRNCPY_UTF8(mt->label, N_("Open Recent"));
  STRNCPY_UTF8(mt->translation_context, BLT_I18NCONTEXT_DEFAULT_BPYRNA);
  mt->draw = recent_files_menu_draw;
  WM_menutype_add(mt);
}

static void undo_history_draw_menu(const bContext *C, Menu *menu)
{
  wmWindowManager *wm = CTX_wm_manager(C);
  if (wm->runtime->undo_stack == nullptr) {
    return;
  }

  int undo_step_count = 0;
  int undo_step_count_all = 0;
  LISTBASE_FOREACH_BACKWARD (UndoStep *, us, &wm->runtime->undo_stack->steps) {
    undo_step_count_all += 1;
    if (us->skip) {
      continue;
    }
    undo_step_count += 1;
  }

  blender::ui::Layout &split = menu->layout->split(0.0f, false);
  blender::ui::Layout *column = nullptr;

  const int col_size = 20 + (undo_step_count / 12);

  undo_step_count = 0;

  /* Reverse the order so the most recent state is first in the menu. */
  int i = undo_step_count_all - 1;
  for (UndoStep *us = static_cast<UndoStep *>(wm->runtime->undo_stack->steps.last); us;
       us = us->prev, i--)
  {
    if (us->skip) {
      continue;
    }
    if (!(undo_step_count % col_size)) {
      column = &split.column(false);
    }
    const bool is_active = (us == wm->runtime->undo_stack->step_active);
    blender::ui::Layout &row = column->row(false);
    row.enabled_set(!is_active);
    PointerRNA op_ptr = row.op("ED_OT_undo_history",
                               CTX_IFACE_(BLT_I18NCONTEXT_OPERATOR_DEFAULT, us->name),
                               is_active ? ICON_LAYER_ACTIVE : ICON_NONE);
    RNA_int_set(&op_ptr, "item", i);
    undo_step_count += 1;
  }
}

static void undo_history_menu_register()
{
  MenuType *mt;

  mt = MEM_callocN<MenuType>(__func__);
  STRNCPY_UTF8(mt->idname, "TOPBAR_MT_undo_history");
  STRNCPY_UTF8(mt->label, N_("Undo History"));
  STRNCPY_UTF8(mt->translation_context, BLT_I18NCONTEXT_DEFAULT_BPYRNA);
  mt->draw = undo_history_draw_menu;
  WM_menutype_add(mt);
}

static void topbar_space_blend_write(BlendWriter *writer, SpaceLink *sl)
{
  BLO_write_struct(writer, SpaceTopBar, sl);
}

void ED_spacetype_topbar()
{
  std::unique_ptr<SpaceType> st = std::make_unique<SpaceType>();
  ARegionType *art;

  st->spaceid = SPACE_TOPBAR;
  STRNCPY_UTF8(st->name, "Top Bar");

  st->create = topbar_create;
  st->free = topbar_free;
  st->init = topbar_init;
  st->duplicate = topbar_duplicate;
  st->operatortypes = topbar_operatortypes;
  st->keymap = topbar_keymap;
  st->blend_write = topbar_space_blend_write;

  /* regions: main window */
  art = MEM_callocN<ARegionType>("spacetype topbar main region");
  art->regionid = RGN_TYPE_WINDOW;
  art->init = topbar_main_region_init;
  art->layout = ED_region_header_layout;
  art->draw = ED_region_header_draw;
  art->listener = topbar_main_region_listener;
  art->prefsizex = UI_UNIT_X * 5; /* Mainly to avoid glitches */
  art->keymapflag = ED_KEYMAP_UI | ED_KEYMAP_VIEW2D | ED_KEYMAP_HEADER;

  BLI_addhead(&st->regiontypes, art);

  /* regions: header */
  art = MEM_callocN<ARegionType>("spacetype topbar header region");
  art->regionid = RGN_TYPE_HEADER;
  art->prefsizey = HEADERY;
  art->prefsizex = UI_UNIT_X * 5; /* Mainly to avoid glitches */
  art->keymapflag = ED_KEYMAP_UI | ED_KEYMAP_VIEW2D | ED_KEYMAP_HEADER;
  art->listener = topbar_header_listener;
  art->message_subscribe = topbar_header_region_message_subscribe;
  art->init = topbar_header_region_init;
  art->layout = ED_region_header_layout;
  art->draw = ED_region_header_draw;

  BLI_addhead(&st->regiontypes, art);

  recent_files_menu_register();
  undo_history_menu_register();

  BKE_spacetype_register(std::move(st));
}<|MERGE_RESOLUTION|>--- conflicted
+++ resolved
@@ -196,21 +196,13 @@
   }
   else {
     const int limit = std::min<int>(U.recent_files, 20);
-<<<<<<< HEAD
-    if (uiTemplateRecentFiles(layout, limit) != 0) {
-      layout->separator();
-      PointerRNA search_props = layout->op(
-          "WM_OT_search_single_menu", IFACE_("More"), ICON_VIEWZOOM);
-      RNA_string_set(&search_props, "menu_idname", "TOPBAR_MT_file_open_recent");
-      layout->op("WM_OT_clear_recent_files", IFACE_("Clear Recent Files List"), ICON_TRASH); /* BFA */
-=======
     if (uiTemplateRecentFiles(&layout, limit) != 0) {
       layout.separator();
       PointerRNA search_props = layout.op(
-          "WM_OT_search_single_menu", IFACE_("More..."), ICON_VIEWZOOM);
+          "WM_OT_search_single_menu", IFACE_("More"), ICON_VIEWZOOM);
       RNA_string_set(&search_props, "menu_idname", "TOPBAR_MT_file_open_recent");
-      layout.op("WM_OT_clear_recent_files", IFACE_("Clear Recent Files List..."), ICON_TRASH);
->>>>>>> 85504da2
+      layout.op(
+          "WM_OT_clear_recent_files", IFACE_("Clear Recent Files List"), ICON_TRASH); /* BFA */
     }
     else {
       layout.label(IFACE_("No Recent Files"), ICON_NONE);
