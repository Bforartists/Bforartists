--- conflicted
+++ resolved
@@ -787,13 +787,8 @@
 	/* identifiers */
 	ot->name = "Duplicate Line";
 	ot->idname = "TEXT_OT_duplicate_line";
-<<<<<<< HEAD
 	ot->description = "Duplicate Line\nDuplicate the current line";
-	
-=======
-	ot->description = "Duplicate the current line";
-
->>>>>>> 473f17b3
+
 	/* api callbacks */
 	ot->exec = text_duplicate_line_exec;
 	ot->poll = text_edit_poll;
@@ -989,13 +984,8 @@
 	/* identifiers */
 	ot->name = "Line Break";
 	ot->idname = "TEXT_OT_line_break";
-<<<<<<< HEAD
 	ot->description = "Line Break\nInsert line break at cursor position";
-	
-=======
-	ot->description = "Insert line break at cursor position";
-
->>>>>>> 473f17b3
+
 	/* api callbacks */
 	ot->exec = text_line_break_exec;
 	ot->poll = text_edit_poll;
@@ -1030,13 +1020,8 @@
 	/* identifiers */
 	ot->name = "Comment";
 	ot->idname = "TEXT_OT_comment";
-<<<<<<< HEAD
 	ot->description = "Comment\nConvert selected text to comment";
-	
-=======
-	ot->description = "Convert selected text to comment";
-
->>>>>>> 473f17b3
+
 	/* api callbacks */
 	ot->exec = text_comment_exec;
 	ot->poll = text_edit_poll;
@@ -3253,32 +3238,5 @@
 	ot->flag = OPTYPE_REGISTER | OPTYPE_UNDO;
 
 	/* properties */
-<<<<<<< HEAD
 	RNA_def_boolean(ot->srna, "split_lines", 0, "Split Lines", "Split Lines\nCreate one object per line in the text");
-}
-
-
-/************************ undo ******************************/
-
-void ED_text_undo_step(bContext *C, int step)
-{
-	Text *text = CTX_data_edit_text(C);
-
-	if (!text)
-		return;
-
-	if (step == 1)
-		txt_do_undo(text);
-	else if (step == -1)
-		txt_do_redo(text);
-
-	text_update_edited(text);
-
-	text_update_cursor_moved(C);
-	text_drawcache_tag_update(CTX_wm_space_text(C), 1);
-	WM_event_add_notifier(C, NC_TEXT | NA_EDITED, text);
-}
-=======
-	RNA_def_boolean(ot->srna, "split_lines", 0, "Split Lines", "Create one object per line in the text");
-}
->>>>>>> 473f17b3
+}