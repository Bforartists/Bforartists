--- conflicted
+++ resolved
@@ -3818,17 +3818,11 @@
   ot->flag = OPTYPE_REGISTER | OPTYPE_UNDO;
 
   /* properties */
-<<<<<<< HEAD
   RNA_def_boolean(ot->srna,
                   "split_lines",
                   0,
                   "Split Lines",
                   "Split Lines\nCreate one object per line in the text");
 }
-=======
-  RNA_def_boolean(
-      ot->srna, "split_lines", 0, "Split Lines", "Create one object per line in the text");
-}
-
-/** \} */
->>>>>>> d3ed2d68
+
+/** \} */