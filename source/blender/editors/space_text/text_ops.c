/*
 * This program is free software; you can redistribute it and/or
 * modify it under the terms of the GNU General Public License
 * as published by the Free Software Foundation; either version 2
 * of the License, or (at your option) any later version.
 *
 * This program is distributed in the hope that it will be useful,
 * but WITHOUT ANY WARRANTY; without even the implied warranty of
 * MERCHANTABILITY or FITNESS FOR A PARTICULAR PURPOSE.  See the
 * GNU General Public License for more details.
 *
 * You should have received a copy of the GNU General Public License
 * along with this program; if not, write to the Free Software Foundation,
 * Inc., 51 Franklin Street, Fifth Floor, Boston, MA 02110-1301, USA.
 *
 * The Original Code is Copyright (C) 2001-2002 by NaN Holding BV.
 * All rights reserved.
 */

/** \file
 * \ingroup sptext
 */

#include <string.h>
#include <errno.h>

#include "MEM_guardedalloc.h"

#include "DNA_text_types.h"

#include "BLI_blenlib.h"

#include "BLT_translation.h"

#include "PIL_time.h"

#include "BKE_context.h"
#include "BKE_library.h"
#include "BKE_main.h"
#include "BKE_report.h"
#include "BKE_text.h"

#include "WM_api.h"
#include "WM_types.h"

#include "ED_text.h"
#include "ED_curve.h"
#include "ED_screen.h"
#include "UI_interface.h"
#include "UI_resources.h"

#include "RNA_access.h"
#include "RNA_define.h"

#ifdef WITH_PYTHON
#  include "BPY_extern.h"
#endif

#include "text_intern.h"
#include "text_format.h"

static void txt_screen_clamp(SpaceText *st, ARegion *ar);

/************************ poll ***************************/

BLI_INLINE int text_pixel_x_to_column(SpaceText *st, const int x)
{
  /* add half the char width so mouse cursor selection is inbetween letters */
  return (x + (st->cwidth / 2)) / st->cwidth;
}

static bool text_new_poll(bContext *UNUSED(C))
{
  return 1;
}

static bool text_edit_poll(bContext *C)
{
  Text *text = CTX_data_edit_text(C);

  if (!text)
    return 0;

  if (ID_IS_LINKED(text)) {
    // BKE_report(op->reports, RPT_ERROR, "Cannot edit external library data");
    return 0;
  }

  return 1;
}

bool text_space_edit_poll(bContext *C)
{
  SpaceText *st = CTX_wm_space_text(C);
  Text *text = CTX_data_edit_text(C);

  if (!st || !text)
    return 0;

  if (ID_IS_LINKED(text)) {
    // BKE_report(op->reports, RPT_ERROR, "Cannot edit external library data");
    return 0;
  }

  return 1;
}

static bool text_region_edit_poll(bContext *C)
{
  SpaceText *st = CTX_wm_space_text(C);
  Text *text = CTX_data_edit_text(C);
  ARegion *ar = CTX_wm_region(C);

  if (!st || !text)
    return 0;

  if (!ar || ar->regiontype != RGN_TYPE_WINDOW)
    return 0;

  if (ID_IS_LINKED(text)) {
    // BKE_report(op->reports, RPT_ERROR, "Cannot edit external library data");
    return 0;
  }

  return 1;
}

/********************** updates *********************/

void text_update_line_edited(TextLine *line)
{
  if (!line)
    return;

  /* we just free format here, and let it rebuild during draw */
  if (line->format) {
    MEM_freeN(line->format);
    line->format = NULL;
  }
}

void text_update_edited(Text *text)
{
  TextLine *line;

  for (line = text->lines.first; line; line = line->next)
    text_update_line_edited(line);
}

/******************* new operator *********************/

static int text_new_exec(bContext *C, wmOperator *UNUSED(op))
{
  SpaceText *st = CTX_wm_space_text(C);
  Main *bmain = CTX_data_main(C);
  Text *text;
  PointerRNA ptr, idptr;
  PropertyRNA *prop;

  text = BKE_text_add(bmain, "Text");

  /* hook into UI */
  UI_context_active_but_prop_get_templateID(C, &ptr, &prop);

  if (prop) {
    RNA_id_pointer_create(&text->id, &idptr);
    RNA_property_pointer_set(&ptr, prop, idptr);
    RNA_property_update(C, &ptr, prop);
  }
  else if (st) {
    st->text = text;
    st->left = 0;
    st->top = 0;
    st->scroll_accum[0] = 0.0f;
    st->scroll_accum[1] = 0.0f;
    text_drawcache_tag_update(st, 1);
  }

  WM_event_add_notifier(C, NC_TEXT | NA_ADDED, text);

  return OPERATOR_FINISHED;
}

void TEXT_OT_new(wmOperatorType *ot)
{
<<<<<<< HEAD
	/* identifiers */
	ot->name = "New Text";
	ot->idname = "TEXT_OT_new";
	ot->description = "Create Text Block\nCreate a new text data block";
=======
  /* identifiers */
  ot->name = "New Text";
  ot->idname = "TEXT_OT_new";
  ot->description = "Create a new text data-block";
>>>>>>> 93c19a5a

  /* api callbacks */
  ot->exec = text_new_exec;
  ot->poll = text_new_poll;

  /* flags */
  ot->flag = OPTYPE_UNDO;
}

/******************* open operator *********************/

static void text_open_init(bContext *C, wmOperator *op)
{
  PropertyPointerRNA *pprop;

  op->customdata = pprop = MEM_callocN(sizeof(PropertyPointerRNA), "OpenPropertyPointerRNA");
  UI_context_active_but_prop_get_templateID(C, &pprop->ptr, &pprop->prop);
}

static void text_open_cancel(bContext *UNUSED(C), wmOperator *op)
{
  MEM_freeN(op->customdata);
}

static int text_open_exec(bContext *C, wmOperator *op)
{
  SpaceText *st = CTX_wm_space_text(C);
  Main *bmain = CTX_data_main(C);
  Text *text;
  PropertyPointerRNA *pprop;
  PointerRNA idptr;
  char str[FILE_MAX];
  const bool internal = RNA_boolean_get(op->ptr, "internal");

  RNA_string_get(op->ptr, "filepath", str);

  text = BKE_text_load_ex(bmain, str, BKE_main_blendfile_path(bmain), internal);

  if (!text) {
    if (op->customdata)
      MEM_freeN(op->customdata);
    return OPERATOR_CANCELLED;
  }

  if (!op->customdata)
    text_open_init(C, op);

  /* hook into UI */
  pprop = op->customdata;

  id_us_ensure_real(&text->id);

  if (pprop->prop) {
    RNA_id_pointer_create(&text->id, &idptr);
    RNA_property_pointer_set(&pprop->ptr, pprop->prop, idptr);
    RNA_property_update(C, &pprop->ptr, pprop->prop);
  }
  else if (st) {
    st->text = text;
    st->left = 0;
    st->top = 0;
    st->scroll_accum[0] = 0.0f;
    st->scroll_accum[1] = 0.0f;
  }

  text_drawcache_tag_update(st, 1);
  WM_event_add_notifier(C, NC_TEXT | NA_ADDED, text);

  MEM_freeN(op->customdata);

  return OPERATOR_FINISHED;
}

static int text_open_invoke(bContext *C, wmOperator *op, const wmEvent *UNUSED(event))
{
  Main *bmain = CTX_data_main(C);
  Text *text = CTX_data_edit_text(C);
  const char *path = (text && text->name) ? text->name : BKE_main_blendfile_path(bmain);

  if (RNA_struct_property_is_set(op->ptr, "filepath"))
    return text_open_exec(C, op);

  text_open_init(C, op);
  RNA_string_set(op->ptr, "filepath", path);
  WM_event_add_fileselect(C, op);

  return OPERATOR_RUNNING_MODAL;
}

void TEXT_OT_open(wmOperatorType *ot)
{
<<<<<<< HEAD
	/* identifiers */
	ot->name = "Open Text";
	ot->idname = "TEXT_OT_open";
	ot->description = "Open Text Block\nOpen a new text data block";
=======
  /* identifiers */
  ot->name = "Open Text";
  ot->idname = "TEXT_OT_open";
  ot->description = "Open a new text data-block";
>>>>>>> 93c19a5a

  /* api callbacks */
  ot->exec = text_open_exec;
  ot->invoke = text_open_invoke;
  ot->cancel = text_open_cancel;
  ot->poll = text_new_poll;

  /* flags */
  ot->flag = OPTYPE_UNDO;

  /* properties */
  WM_operator_properties_filesel(ot,
                                 FILE_TYPE_FOLDER | FILE_TYPE_TEXT | FILE_TYPE_PYSCRIPT,
                                 FILE_SPECIAL,
                                 FILE_OPENFILE,
                                 WM_FILESEL_FILEPATH,
                                 FILE_DEFAULTDISPLAY,
                                 FILE_SORT_ALPHA);  //XXX TODO, relative_path
  RNA_def_boolean(
      ot->srna, "internal", 0, "Make internal", "Make text file internal after loading");
}

/******************* reload operator *********************/

static int text_reload_exec(bContext *C, wmOperator *op)
{
  SpaceText *st = CTX_wm_space_text(C);
  Text *text = CTX_data_edit_text(C);
  ARegion *ar = CTX_wm_region(C);

  /* store view & cursor state */
  const int orig_top = st->top;
  const int orig_curl = BLI_findindex(&text->lines, text->curl);
  const int orig_curc = text->curc;

  if (!BKE_text_reload(text)) {
    BKE_report(op->reports, RPT_ERROR, "Could not reopen file");
    return OPERATOR_CANCELLED;
  }

#ifdef WITH_PYTHON
  if (text->compiled)
    BPY_text_free_code(text);
#endif

  text_update_edited(text);
  text_update_cursor_moved(C);
  text_drawcache_tag_update(CTX_wm_space_text(C), 1);
  WM_event_add_notifier(C, NC_TEXT | NA_EDITED, text);

  /* return to scroll position */
  st->top = orig_top;
  txt_screen_clamp(st, ar);
  /* return cursor */
  txt_move_to(text, orig_curl, orig_curc, false);

  return OPERATOR_FINISHED;
}

void TEXT_OT_reload(wmOperatorType *ot)
{
<<<<<<< HEAD
	/* identifiers */
	ot->name = "Reload";
	ot->idname = "TEXT_OT_reload";
	ot->description = "Reload\nReload active text data block from its file";
=======
  /* identifiers */
  ot->name = "Reload";
  ot->idname = "TEXT_OT_reload";
  ot->description = "Reload active text data-block from its file";
>>>>>>> 93c19a5a

  /* api callbacks */
  ot->exec = text_reload_exec;
  ot->invoke = WM_operator_confirm;
  ot->poll = text_edit_poll;
}

/******************* delete operator *********************/

static bool text_unlink_poll(bContext *C)
{
  /* it should be possible to unlink texts if they're lib-linked in... */
  return CTX_data_edit_text(C) != NULL;
}

static int text_unlink_exec(bContext *C, wmOperator *UNUSED(op))
{
  Main *bmain = CTX_data_main(C);
  SpaceText *st = CTX_wm_space_text(C);
  Text *text = CTX_data_edit_text(C);

  /* make the previous text active, if its not there make the next text active */
  if (st) {
    if (text->id.prev) {
      st->text = text->id.prev;
      text_update_cursor_moved(C);
      WM_event_add_notifier(C, NC_TEXT | ND_CURSOR, st->text);
    }
    else if (text->id.next) {
      st->text = text->id.next;
      text_update_cursor_moved(C);
      WM_event_add_notifier(C, NC_TEXT | ND_CURSOR, st->text);
    }
  }

  BKE_id_delete(bmain, text);

  text_drawcache_tag_update(st, 1);
  WM_event_add_notifier(C, NC_TEXT | NA_REMOVED, NULL);

  return OPERATOR_FINISHED;
}

void TEXT_OT_unlink(wmOperatorType *ot)
{
  /* identifiers */
  ot->name = "Unlink";
  ot->idname = "TEXT_OT_unlink";
  ot->description = "Unlink active text data-block";

  /* api callbacks */
  ot->exec = text_unlink_exec;
  ot->invoke = WM_operator_confirm;
  ot->poll = text_unlink_poll;

  /* flags */
  ot->flag = OPTYPE_UNDO;
}

/******************* make internal operator *********************/

static int text_make_internal_exec(bContext *C, wmOperator *UNUSED(op))
{
  Text *text = CTX_data_edit_text(C);

  text->flags |= TXT_ISMEM | TXT_ISDIRTY;

  if (text->name) {
    MEM_freeN(text->name);
    text->name = NULL;
  }

  text_update_cursor_moved(C);
  WM_event_add_notifier(C, NC_TEXT | NA_EDITED, text);

  return OPERATOR_FINISHED;
}

void TEXT_OT_make_internal(wmOperatorType *ot)
{
<<<<<<< HEAD
	/* identifiers */
	ot->name = "Make Internal";
	ot->idname = "TEXT_OT_make_internal";
	ot->description = "Make Internal\nMake active text file internal";
=======
  /* identifiers */
  ot->name = "Make Internal";
  ot->idname = "TEXT_OT_make_internal";
  ot->description = "Make active text file internal";
>>>>>>> 93c19a5a

  /* api callbacks */
  ot->exec = text_make_internal_exec;
  ot->poll = text_edit_poll;

  /* flags */
  ot->flag = OPTYPE_UNDO;
}

/******************* save operator *********************/

static bool text_save_poll(bContext *C)
{
  Text *text = CTX_data_edit_text(C);

  if (!text_edit_poll(C))
    return 0;

  return (text->name != NULL && !(text->flags & TXT_ISMEM));
}

static void txt_write_file(Main *bmain, Text *text, ReportList *reports)
{
  FILE *fp;
  TextLine *tmp;
  BLI_stat_t st;
  char filepath[FILE_MAX];

  BLI_strncpy(filepath, text->name, FILE_MAX);
  BLI_path_abs(filepath, BKE_main_blendfile_path(bmain));

  fp = BLI_fopen(filepath, "w");
  if (fp == NULL) {
    BKE_reportf(reports,
                RPT_ERROR,
                "Unable to save '%s': %s",
                filepath,
                errno ? strerror(errno) : TIP_("unknown error writing file"));
    return;
  }

  for (tmp = text->lines.first; tmp; tmp = tmp->next) {
    fputs(tmp->line, fp);
    if (tmp->next) {
      fputc('\n', fp);
    }
  }

  fclose(fp);

  if (BLI_stat(filepath, &st) == 0) {
    text->mtime = st.st_mtime;

    /* report since this can be called from key-shortcuts */
    BKE_reportf(reports, RPT_INFO, "Saved Text '%s'", filepath);
  }
  else {
    text->mtime = 0;
    BKE_reportf(reports,
                RPT_WARNING,
                "Unable to stat '%s': %s",
                filepath,
                errno ? strerror(errno) : TIP_("unknown error stating file"));
  }

  text->flags &= ~TXT_ISDIRTY;
}

static int text_save_exec(bContext *C, wmOperator *op)
{
  Main *bmain = CTX_data_main(C);
  Text *text = CTX_data_edit_text(C);

  txt_write_file(bmain, text, op->reports);

  text_update_cursor_moved(C);
  WM_event_add_notifier(C, NC_TEXT | NA_EDITED, text);

  return OPERATOR_FINISHED;
}

void TEXT_OT_save(wmOperatorType *ot)
{
<<<<<<< HEAD
	/* identifiers */
	ot->name = "Save";
	ot->idname = "TEXT_OT_save";
	ot->description = "Save\nSave active text data block";
=======
  /* identifiers */
  ot->name = "Save";
  ot->idname = "TEXT_OT_save";
  ot->description = "Save active text data-block";
>>>>>>> 93c19a5a

  /* api callbacks */
  ot->exec = text_save_exec;
  ot->poll = text_save_poll;
}

/******************* save as operator *********************/

static int text_save_as_exec(bContext *C, wmOperator *op)
{
  Main *bmain = CTX_data_main(C);
  Text *text = CTX_data_edit_text(C);
  char str[FILE_MAX];

  if (!text)
    return OPERATOR_CANCELLED;

  RNA_string_get(op->ptr, "filepath", str);

  if (text->name)
    MEM_freeN(text->name);
  text->name = BLI_strdup(str);
  text->flags &= ~TXT_ISMEM;

  txt_write_file(bmain, text, op->reports);

  text_update_cursor_moved(C);
  WM_event_add_notifier(C, NC_TEXT | NA_EDITED, text);

  return OPERATOR_FINISHED;
}

static int text_save_as_invoke(bContext *C, wmOperator *op, const wmEvent *UNUSED(event))
{
  Main *bmain = CTX_data_main(C);
  Text *text = CTX_data_edit_text(C);
  const char *str;

  if (RNA_struct_property_is_set(op->ptr, "filepath"))
    return text_save_as_exec(C, op);

  if (text->name)
    str = text->name;
  else if (text->flags & TXT_ISMEM)
    str = text->id.name + 2;
  else
    str = BKE_main_blendfile_path(bmain);

  RNA_string_set(op->ptr, "filepath", str);
  WM_event_add_fileselect(C, op);

  return OPERATOR_RUNNING_MODAL;
}

void TEXT_OT_save_as(wmOperatorType *ot)
{
<<<<<<< HEAD
	/* identifiers */
	ot->name = "Save As";
	ot->idname = "TEXT_OT_save_as";
	ot->description = "Save As\nSave active text file with options";
=======
  /* identifiers */
  ot->name = "Save As";
  ot->idname = "TEXT_OT_save_as";
  ot->description = "Save active text file with options";
>>>>>>> 93c19a5a

  /* api callbacks */
  ot->exec = text_save_as_exec;
  ot->invoke = text_save_as_invoke;
  ot->poll = text_edit_poll;

  /* properties */
  WM_operator_properties_filesel(ot,
                                 FILE_TYPE_FOLDER | FILE_TYPE_TEXT | FILE_TYPE_PYSCRIPT,
                                 FILE_SPECIAL,
                                 FILE_SAVE,
                                 WM_FILESEL_FILEPATH,
                                 FILE_DEFAULTDISPLAY,
                                 FILE_SORT_ALPHA);  //XXX TODO, relative_path
}

/******************* run script operator *********************/

static bool text_run_script_poll(bContext *C)
{
  return (CTX_data_edit_text(C) != NULL);
}

static int text_run_script(bContext *C, ReportList *reports)
{
#ifdef WITH_PYTHON
  Text *text = CTX_data_edit_text(C);
  const bool is_live = (reports == NULL);

  /* only for comparison */
  void *curl_prev = text->curl;
  int curc_prev = text->curc;

  if (BPY_execute_text(C, text, reports, !is_live)) {
    if (is_live) {
      /* for nice live updates */
      WM_event_add_notifier(C, NC_WINDOW | NA_EDITED, NULL);
    }
    return OPERATOR_FINISHED;
  }

  /* Don't report error messages while live editing */
  if (!is_live) {
    /* text may have freed its self */
    if (CTX_data_edit_text(C) == text) {
      if (text->curl != curl_prev || curc_prev != text->curc) {
        text_update_cursor_moved(C);
        WM_event_add_notifier(C, NC_TEXT | NA_EDITED, text);
      }
    }

    BKE_report(
        reports, RPT_ERROR, "Python script failed, check the message in the system console");

    return OPERATOR_FINISHED;
  }
#else
  (void)C;
  (void)reports;
#endif /* !WITH_PYTHON */
  return OPERATOR_CANCELLED;
}

static int text_run_script_exec(bContext *C, wmOperator *op)
{
#ifndef WITH_PYTHON
  (void)C; /* unused */

  BKE_report(op->reports, RPT_ERROR, "Python disabled in this build");

  return OPERATOR_CANCELLED;
#else
  return text_run_script(C, op->reports);
#endif
}

void TEXT_OT_run_script(wmOperatorType *ot)
{
<<<<<<< HEAD
	/* identifiers */
	ot->name = "Run Script";
	ot->idname = "TEXT_OT_run_script";
	ot->description = "Run Script\nRun active script";
=======
  /* identifiers */
  ot->name = "Run Script";
  ot->idname = "TEXT_OT_run_script";
  ot->description = "Run active script";
>>>>>>> 93c19a5a

  /* api callbacks */
  ot->poll = text_run_script_poll;
  ot->exec = text_run_script_exec;

  /* flags */
  ot->flag = OPTYPE_REGISTER | OPTYPE_UNDO;
}

/******************* refresh pyconstraints operator *********************/

static int text_refresh_pyconstraints_exec(bContext *UNUSED(C), wmOperator *UNUSED(op))
{
#ifdef WITH_PYTHON
#  if 0
  Text *text = CTX_data_edit_text(C);
  Object *ob;
  bConstraint *con;
  short update;

  /* check all pyconstraints */
  for (ob = CTX_data_main(C)->objects.first; ob; ob = ob->id.next) {
    update = 0;
    if (ob->type == OB_ARMATURE && ob->pose) {
      bPoseChannel *pchan;
      for (pchan = ob->pose->chanbase.first; pchan; pchan = pchan->next) {
        for (con = pchan->constraints.first; con; con = con->next) {
          if (con->type == CONSTRAINT_TYPE_PYTHON) {
            bPythonConstraint *data = con->data;
            if (data->text == text)
              BPY_pyconstraint_update(ob, con);
            update = 1;
          }
        }
      }
    }
    for (con = ob->constraints.first; con; con = con->next) {
      if (con->type == CONSTRAINT_TYPE_PYTHON) {
        bPythonConstraint *data = con->data;
        if (data->text == text)
          BPY_pyconstraint_update(ob, con);
        update = 1;
      }
    }

    if (update) {
      DEG_id_tag_update(&ob->id, ID_RECALC_GEOMETRY);
    }
  }
#  endif
#endif

  return OPERATOR_FINISHED;
}

void TEXT_OT_refresh_pyconstraints(wmOperatorType *ot)
{
<<<<<<< HEAD
	/* identifiers */
	ot->name = "Refresh PyConstraints";
	ot->idname = "TEXT_OT_refresh_pyconstraints";
	ot->description = "Refresh PyConstraints\nRefresh all pyconstraints";
=======
  /* identifiers */
  ot->name = "Refresh PyConstraints";
  ot->idname = "TEXT_OT_refresh_pyconstraints";
  ot->description = "Refresh all pyconstraints";
>>>>>>> 93c19a5a

  /* api callbacks */
  ot->exec = text_refresh_pyconstraints_exec;
  ot->poll = text_edit_poll;
}

/******************* paste operator *********************/

static int text_paste_exec(bContext *C, wmOperator *op)
{
  const bool selection = RNA_boolean_get(op->ptr, "selection");
  Text *text = CTX_data_edit_text(C);
  char *buf;
  int buf_len;

  buf = WM_clipboard_text_get(selection, &buf_len);

  if (!buf)
    return OPERATOR_CANCELLED;

  text_drawcache_tag_update(CTX_wm_space_text(C), 0);

  TextUndoBuf *utxt = ED_text_undo_push_init(C);
  txt_insert_buf(text, utxt, buf);
  text_update_edited(text);

  MEM_freeN(buf);

  text_update_cursor_moved(C);
  WM_event_add_notifier(C, NC_TEXT | NA_EDITED, text);

  /* run the script while editing, evil but useful */
  if (CTX_wm_space_text(C)->live_edit)
    text_run_script(C, NULL);

  return OPERATOR_FINISHED;
}

void TEXT_OT_paste(wmOperatorType *ot)
{
<<<<<<< HEAD
	/* identifiers */
	ot->name = "Paste";
	ot->idname = "TEXT_OT_paste";
	ot->description = "Paste\nPaste text from clipboard";
=======
  /* identifiers */
  ot->name = "Paste";
  ot->idname = "TEXT_OT_paste";
  ot->description = "Paste text from clipboard";
>>>>>>> 93c19a5a

  /* api callbacks */
  ot->exec = text_paste_exec;
  ot->poll = text_edit_poll;

  /* flags */
  ot->flag = OPTYPE_UNDO;

  /* properties */
  RNA_def_boolean(ot->srna,
                  "selection",
                  0,
                  "Selection",
                  "Paste text selected elsewhere rather than copied (X11 only)");
}

/**************** duplicate operator *******************/

static int text_duplicate_line_exec(bContext *C, wmOperator *UNUSED(op))
{
  Text *text = CTX_data_edit_text(C);

  TextUndoBuf *utxt = ED_text_undo_push_init(C);

  txt_duplicate_line(text, utxt);

  WM_event_add_notifier(C, NC_TEXT | NA_EDITED, text);

  /* run the script while editing, evil but useful */
  if (CTX_wm_space_text(C)->live_edit) {
    text_run_script(C, NULL);
  }

  return OPERATOR_FINISHED;
}

void TEXT_OT_duplicate_line(wmOperatorType *ot)
{
<<<<<<< HEAD
	/* identifiers */
	ot->name = "Duplicate Line";
	ot->idname = "TEXT_OT_duplicate_line";
	ot->description = "Duplicate Line\nDuplicate the current line";
=======
  /* identifiers */
  ot->name = "Duplicate Line";
  ot->idname = "TEXT_OT_duplicate_line";
  ot->description = "Duplicate the current line";
>>>>>>> 93c19a5a

  /* api callbacks */
  ot->exec = text_duplicate_line_exec;
  ot->poll = text_edit_poll;

  /* flags */
  ot->flag = OPTYPE_UNDO;
}

/******************* copy operator *********************/

static void txt_copy_clipboard(Text *text)
{
  char *buf;

  if (!txt_has_sel(text))
    return;

  buf = txt_sel_to_buf(text);

  if (buf) {
    WM_clipboard_text_set(buf, 0);
    MEM_freeN(buf);
  }
}

static int text_copy_exec(bContext *C, wmOperator *UNUSED(op))
{
  Text *text = CTX_data_edit_text(C);

  txt_copy_clipboard(text);

  return OPERATOR_FINISHED;
}

void TEXT_OT_copy(wmOperatorType *ot)
{
<<<<<<< HEAD
	/* identifiers */
	ot->name = "Copy";
	ot->idname = "TEXT_OT_copy";
	ot->description = "Copy\nCopy selected text to clipboard";
=======
  /* identifiers */
  ot->name = "Copy";
  ot->idname = "TEXT_OT_copy";
  ot->description = "Copy selected text to clipboard";
>>>>>>> 93c19a5a

  /* api callbacks */
  ot->exec = text_copy_exec;
  ot->poll = text_edit_poll;
}

/******************* cut operator *********************/

static int text_cut_exec(bContext *C, wmOperator *UNUSED(op))
{
  Text *text = CTX_data_edit_text(C);

  text_drawcache_tag_update(CTX_wm_space_text(C), 0);

  txt_copy_clipboard(text);

  TextUndoBuf *utxt = ED_text_undo_push_init(C);
  txt_delete_selected(text, utxt);

  text_update_cursor_moved(C);
  WM_event_add_notifier(C, NC_TEXT | NA_EDITED, text);

  /* run the script while editing, evil but useful */
  if (CTX_wm_space_text(C)->live_edit)
    text_run_script(C, NULL);

  return OPERATOR_FINISHED;
}

void TEXT_OT_cut(wmOperatorType *ot)
{
<<<<<<< HEAD
	/* identifiers */
	ot->name = "Cut";
	ot->idname = "TEXT_OT_cut";
	ot->description = "Cut\nCut selected text to clipboard";
=======
  /* identifiers */
  ot->name = "Cut";
  ot->idname = "TEXT_OT_cut";
  ot->description = "Cut selected text to clipboard";
>>>>>>> 93c19a5a

  /* api callbacks */
  ot->exec = text_cut_exec;
  ot->poll = text_edit_poll;

  /* flags */
  ot->flag = OPTYPE_UNDO;
}

/******************* indent operator *********************/

static int text_indent_exec(bContext *C, wmOperator *UNUSED(op))
{
  Text *text = CTX_data_edit_text(C);

  text_drawcache_tag_update(CTX_wm_space_text(C), 0);

  TextUndoBuf *utxt = ED_text_undo_push_init(C);

  if (txt_has_sel(text)) {
    txt_order_cursors(text, false);
    txt_indent(text, utxt);
  }
  else {
    txt_add_char(text, utxt, '\t');
  }

  text_update_edited(text);

  text_update_cursor_moved(C);
  WM_event_add_notifier(C, NC_TEXT | NA_EDITED, text);

  return OPERATOR_FINISHED;
}

void TEXT_OT_indent(wmOperatorType *ot)
{
<<<<<<< HEAD
	/* identifiers */
	ot->name = "Indent";
	ot->idname = "TEXT_OT_indent";
	ot->description = "Indent\nIndent selected text";
=======
  /* identifiers */
  ot->name = "Indent";
  ot->idname = "TEXT_OT_indent";
  ot->description = "Indent selected text";
>>>>>>> 93c19a5a

  /* api callbacks */
  ot->exec = text_indent_exec;
  ot->poll = text_edit_poll;

  /* flags */
  ot->flag = OPTYPE_UNDO;
}

/******************* unindent operator *********************/

static int text_unindent_exec(bContext *C, wmOperator *UNUSED(op))
{
  Text *text = CTX_data_edit_text(C);

  text_drawcache_tag_update(CTX_wm_space_text(C), 0);

  TextUndoBuf *utxt = ED_text_undo_push_init(C);

  txt_order_cursors(text, false);
  txt_unindent(text, utxt);

  text_update_edited(text);

  text_update_cursor_moved(C);
  WM_event_add_notifier(C, NC_TEXT | NA_EDITED, text);

  return OPERATOR_FINISHED;
}

void TEXT_OT_unindent(wmOperatorType *ot)
{
<<<<<<< HEAD
	/* identifiers */
	ot->name = "Unindent";
	ot->idname = "TEXT_OT_unindent";
	ot->description = "Unindent\nUnindent selected text";
=======
  /* identifiers */
  ot->name = "Unindent";
  ot->idname = "TEXT_OT_unindent";
  ot->description = "Unindent selected text";
>>>>>>> 93c19a5a

  /* api callbacks */
  ot->exec = text_unindent_exec;
  ot->poll = text_edit_poll;

  /* flags */
  ot->flag = OPTYPE_UNDO;
}

/******************* line break operator *********************/

static int text_line_break_exec(bContext *C, wmOperator *UNUSED(op))
{
  SpaceText *st = CTX_wm_space_text(C);
  Text *text = CTX_data_edit_text(C);
  int a, curts;
  int space = (text->flags & TXT_TABSTOSPACES) ? st->tabnumber : 1;

  text_drawcache_tag_update(st, 0);

  // double check tabs/spaces before splitting the line
  curts = txt_setcurr_tab_spaces(text, space);
  TextUndoBuf *utxt = ED_text_undo_push_init(C);
  txt_split_curline(text, utxt);

  for (a = 0; a < curts; a++) {
    if (text->flags & TXT_TABSTOSPACES) {
      txt_add_char(text, utxt, ' ');
    }
    else {
      txt_add_char(text, utxt, '\t');
    }
  }

  if (text->curl) {
    if (text->curl->prev)
      text_update_line_edited(text->curl->prev);
    text_update_line_edited(text->curl);
  }

  text_update_cursor_moved(C);
  WM_event_add_notifier(C, NC_TEXT | NA_EDITED, text);

  return OPERATOR_FINISHED;
}

void TEXT_OT_line_break(wmOperatorType *ot)
{
<<<<<<< HEAD
	/* identifiers */
	ot->name = "Line Break";
	ot->idname = "TEXT_OT_line_break";
	ot->description = "Line Break\nInsert line break at cursor position";
=======
  /* identifiers */
  ot->name = "Line Break";
  ot->idname = "TEXT_OT_line_break";
  ot->description = "Insert line break at cursor position";
>>>>>>> 93c19a5a

  /* api callbacks */
  ot->exec = text_line_break_exec;
  ot->poll = text_edit_poll;

  /* flags */
  ot->flag = OPTYPE_UNDO;
}

/******************* comment operator *********************/

static int text_comment_exec(bContext *C, wmOperator *UNUSED(op))
{
  Text *text = CTX_data_edit_text(C);

  if (txt_has_sel(text)) {
    text_drawcache_tag_update(CTX_wm_space_text(C), 0);

    TextUndoBuf *utxt = ED_text_undo_push_init(C);

    txt_order_cursors(text, false);
    txt_comment(text, utxt);
    text_update_edited(text);

    text_update_cursor_moved(C);
    WM_event_add_notifier(C, NC_TEXT | NA_EDITED, text);
    return OPERATOR_FINISHED;
  }

  return OPERATOR_CANCELLED;
}

void TEXT_OT_comment(wmOperatorType *ot)
{
<<<<<<< HEAD
	/* identifiers */
	ot->name = "Comment";
	ot->idname = "TEXT_OT_comment";
	ot->description = "Comment\nConvert selected text to comment";
=======
  /* identifiers */
  ot->name = "Comment";
  ot->idname = "TEXT_OT_comment";
  ot->description = "Convert selected text to comment";
>>>>>>> 93c19a5a

  /* api callbacks */
  ot->exec = text_comment_exec;
  ot->poll = text_edit_poll;

  /* flags */
  ot->flag = OPTYPE_UNDO;
}

/******************* uncomment operator *********************/

static int text_uncomment_exec(bContext *C, wmOperator *UNUSED(op))
{
  Text *text = CTX_data_edit_text(C);

  if (txt_has_sel(text)) {
    text_drawcache_tag_update(CTX_wm_space_text(C), 0);

    TextUndoBuf *utxt = ED_text_undo_push_init(C);

    txt_order_cursors(text, false);
    txt_uncomment(text, utxt);
    text_update_edited(text);

    text_update_cursor_moved(C);
    WM_event_add_notifier(C, NC_TEXT | NA_EDITED, text);

    return OPERATOR_FINISHED;
  }

  return OPERATOR_CANCELLED;
}

void TEXT_OT_uncomment(wmOperatorType *ot)
{
<<<<<<< HEAD
	/* identifiers */
	ot->name = "Uncomment";
	ot->idname = "TEXT_OT_uncomment";
	ot->description = "Uncomment\nConvert selected comment to text";
=======
  /* identifiers */
  ot->name = "Uncomment";
  ot->idname = "TEXT_OT_uncomment";
  ot->description = "Convert selected comment to text";
>>>>>>> 93c19a5a

  /* api callbacks */
  ot->exec = text_uncomment_exec;
  ot->poll = text_edit_poll;

  /* flags */
  ot->flag = OPTYPE_UNDO;
}

/******************* convert whitespace operator *********************/

enum { TO_SPACES, TO_TABS };
static const EnumPropertyItem whitespace_type_items[] = {
    {TO_SPACES, "SPACES", 0, "To Spaces", NULL},
    {TO_TABS, "TABS", 0, "To Tabs", NULL},
    {0, NULL, 0, NULL, NULL},
};

static int text_convert_whitespace_exec(bContext *C, wmOperator *op)
{
  SpaceText *st = CTX_wm_space_text(C);
  Text *text = CTX_data_edit_text(C);
  TextLine *tmp;
  FlattenString fs;
  size_t a, j, max_len = 0;
  int type = RNA_enum_get(op->ptr, "type");

  /* first convert to all space, this make it a lot easier to convert to tabs
   * because there is no mixtures of ' ' && '\t' */
  for (tmp = text->lines.first; tmp; tmp = tmp->next) {
    char *new_line;

    BLI_assert(tmp->line);

    flatten_string(st, &fs, tmp->line);
    new_line = BLI_strdup(fs.buf);
    flatten_string_free(&fs);

    MEM_freeN(tmp->line);
    if (tmp->format)
      MEM_freeN(tmp->format);

    /* Put new_line in the tmp->line spot still need to try and set the curc correctly. */
    tmp->line = new_line;
    tmp->len = strlen(new_line);
    tmp->format = NULL;
    if (tmp->len > max_len) {
      max_len = tmp->len;
    }
  }

  if (type == TO_TABS) {
    char *tmp_line = MEM_mallocN(sizeof(*tmp_line) * (max_len + 1), __func__);

    for (tmp = text->lines.first; tmp; tmp = tmp->next) {
      const char *text_check_line = tmp->line;
      const int text_check_line_len = tmp->len;
      char *tmp_line_cur = tmp_line;
      const size_t tab_len = st->tabnumber;

      BLI_assert(text_check_line);

      for (a = 0; a < text_check_line_len;) {
        /* A tab can only start at a position multiple of tab_len... */
        if (!(a % tab_len) && (text_check_line[a] == ' ')) {
          /* a + 0 we already know to be ' ' char... */
          for (j = 1;
               (j < tab_len) && (a + j < text_check_line_len) && (text_check_line[a + j] == ' ');
               j++)
            ;

          if (j == tab_len) {
            /* We found a set of spaces that can be replaced by a tab... */
            if ((tmp_line_cur == tmp_line) && a != 0) {
              /* Copy all 'valid' string already 'parsed'... */
              memcpy(tmp_line_cur, text_check_line, a);
              tmp_line_cur += a;
            }
            *tmp_line_cur = '\t';
            tmp_line_cur++;
            a += j;
          }
          else {
            if (tmp_line_cur != tmp_line) {
              memcpy(tmp_line_cur, &text_check_line[a], j);
              tmp_line_cur += j;
            }
            a += j;
          }
        }
        else {
          size_t len = BLI_str_utf8_size_safe(&text_check_line[a]);
          if (tmp_line_cur != tmp_line) {
            memcpy(tmp_line_cur, &text_check_line[a], len);
            tmp_line_cur += len;
          }
          a += len;
        }
      }

      if (tmp_line_cur != tmp_line) {
        *tmp_line_cur = '\0';

#ifndef NDEBUG
        BLI_assert(tmp_line_cur - tmp_line <= max_len);

        flatten_string(st, &fs, tmp_line);
        BLI_assert(STREQ(fs.buf, tmp->line));
        flatten_string_free(&fs);
#endif

        MEM_freeN(tmp->line);
        if (tmp->format)
          MEM_freeN(tmp->format);

        /* Put new_line in the tmp->line spot
         * still need to try and set the curc correctly. */
        tmp->line = BLI_strdup(tmp_line);
        tmp->len = strlen(tmp_line);
        tmp->format = NULL;
      }
    }

    MEM_freeN(tmp_line);
  }

  text_update_edited(text);
  text_update_cursor_moved(C);
  text_drawcache_tag_update(st, 1);
  WM_event_add_notifier(C, NC_TEXT | NA_EDITED, text);

  return OPERATOR_FINISHED;
}

void TEXT_OT_convert_whitespace(wmOperatorType *ot)
{
<<<<<<< HEAD
	/* identifiers */
	ot->name = "Convert Whitespace";
	ot->idname = "TEXT_OT_convert_whitespace";
	ot->description = "Convert Whitespace\nConvert whitespaces by type";
=======
  /* identifiers */
  ot->name = "Convert Whitespace";
  ot->idname = "TEXT_OT_convert_whitespace";
  ot->description = "Convert whitespaces by type";
>>>>>>> 93c19a5a

  /* api callbacks */
  ot->exec = text_convert_whitespace_exec;
  ot->poll = text_edit_poll;

  /* flags */
  ot->flag = OPTYPE_UNDO;

  /* properties */
  RNA_def_enum(ot->srna,
               "type",
               whitespace_type_items,
               TO_SPACES,
               "Type",
               "Type of whitespace to convert to");
}

/******************* select all operator *********************/

static int text_select_all_exec(bContext *C, wmOperator *UNUSED(op))
{
  Text *text = CTX_data_edit_text(C);

  txt_sel_all(text);

  text_update_cursor_moved(C);
  WM_event_add_notifier(C, NC_TEXT | NA_EDITED, text);

  return OPERATOR_FINISHED;
}

void TEXT_OT_select_all(wmOperatorType *ot)
{
<<<<<<< HEAD
	/* identifiers */
	ot->name = "Select All";
	ot->idname = "TEXT_OT_select_all";
	ot->description = "Select All\nSelect all text";
=======
  /* identifiers */
  ot->name = "Select All";
  ot->idname = "TEXT_OT_select_all";
  ot->description = "Select all text";
>>>>>>> 93c19a5a

  /* api callbacks */
  ot->exec = text_select_all_exec;
  ot->poll = text_edit_poll;
}

/******************* select line operator *********************/

static int text_select_line_exec(bContext *C, wmOperator *UNUSED(op))
{
  Text *text = CTX_data_edit_text(C);

  txt_sel_line(text);

  text_update_cursor_moved(C);
  WM_event_add_notifier(C, NC_TEXT | NA_EDITED, text);

  return OPERATOR_FINISHED;
}

void TEXT_OT_select_line(wmOperatorType *ot)
{
<<<<<<< HEAD
	/* identifiers */
	ot->name = "Select Line";
	ot->idname = "TEXT_OT_select_line";
	ot->description = "Select Line\nSelect text by line";
=======
  /* identifiers */
  ot->name = "Select Line";
  ot->idname = "TEXT_OT_select_line";
  ot->description = "Select text by line";
>>>>>>> 93c19a5a

  /* api callbacks */
  ot->exec = text_select_line_exec;
  ot->poll = text_edit_poll;
}

/******************* select word operator *********************/

static int text_select_word_exec(bContext *C, wmOperator *UNUSED(op))
{
  Text *text = CTX_data_edit_text(C);
  /* don't advance cursor before stepping */
  const bool use_init_step = false;

  txt_jump_left(text, false, use_init_step);
  txt_jump_right(text, true, use_init_step);

  text_update_cursor_moved(C);
  WM_event_add_notifier(C, NC_TEXT | NA_EDITED, text);

  return OPERATOR_FINISHED;
}

void TEXT_OT_select_word(wmOperatorType *ot)
{
<<<<<<< HEAD
	/* identifiers */
	ot->name = "Select Word";
	ot->idname = "TEXT_OT_select_word";
	ot->description = "Select Word\nSelect word under cursor";
=======
  /* identifiers */
  ot->name = "Select Word";
  ot->idname = "TEXT_OT_select_word";
  ot->description = "Select word under cursor";
>>>>>>> 93c19a5a

  /* api callbacks */
  ot->exec = text_select_word_exec;
  ot->poll = text_edit_poll;
}

/********************* move lines operators ***********************/

static int move_lines_exec(bContext *C, wmOperator *op)
{
  Text *text = CTX_data_edit_text(C);
  const int direction = RNA_enum_get(op->ptr, "direction");

  TextUndoBuf *utxt = ED_text_undo_push_init(C);

  txt_move_lines(text, utxt, direction);

  text_update_cursor_moved(C);
  WM_event_add_notifier(C, NC_TEXT | NA_EDITED, text);

  /* run the script while editing, evil but useful */
  if (CTX_wm_space_text(C)->live_edit)
    text_run_script(C, NULL);

  return OPERATOR_FINISHED;
}

void TEXT_OT_move_lines(wmOperatorType *ot)
{
  static const EnumPropertyItem direction_items[] = {
      {TXT_MOVE_LINE_UP, "UP", 0, "Up", ""},
      {TXT_MOVE_LINE_DOWN, "DOWN", 0, "Down", ""},
      {0, NULL, 0, NULL, NULL},
  };

<<<<<<< HEAD
	/* identifiers */
	ot->name = "Move Lines";
	ot->idname = "TEXT_OT_move_lines";
	ot->description = "Move Lines\nMove the currently selected line(s) up/down";
=======
  /* identifiers */
  ot->name = "Move Lines";
  ot->idname = "TEXT_OT_move_lines";
  ot->description = "Move the currently selected line(s) up/down";
>>>>>>> 93c19a5a

  /* api callbacks */
  ot->exec = move_lines_exec;
  ot->poll = text_edit_poll;

  /* flags */
  ot->flag = OPTYPE_UNDO;

  /* properties */
  RNA_def_enum(ot->srna, "direction", direction_items, 1, "Direction", "");
}

/************************ move operator ************************/

static const EnumPropertyItem move_type_items[] = {
    {LINE_BEGIN, "LINE_BEGIN", 0, "Line Begin", ""},
    {LINE_END, "LINE_END", 0, "Line End", ""},
    {FILE_TOP, "FILE_TOP", 0, "File Top", ""},
    {FILE_BOTTOM, "FILE_BOTTOM", 0, "File Bottom", ""},
    {PREV_CHAR, "PREVIOUS_CHARACTER", 0, "Previous Character", ""},
    {NEXT_CHAR, "NEXT_CHARACTER", 0, "Next Character", ""},
    {PREV_WORD, "PREVIOUS_WORD", 0, "Previous Word", ""},
    {NEXT_WORD, "NEXT_WORD", 0, "Next Word", ""},
    {PREV_LINE, "PREVIOUS_LINE", 0, "Previous Line", ""},
    {NEXT_LINE, "NEXT_LINE", 0, "Next Line", ""},
    {PREV_PAGE, "PREVIOUS_PAGE", 0, "Previous Page", ""},
    {NEXT_PAGE, "NEXT_PAGE", 0, "Next Page", ""},
    {0, NULL, 0, NULL, NULL},
};

/* get cursor position in line by relative wrapped line and column positions */
static int text_get_cursor_rel(SpaceText *st, ARegion *ar, TextLine *linein, int rell, int relc)
{
  int i, j, start, end, max, chop, curs, loop, endj, found, selc;
  char ch;

  max = wrap_width(st, ar);

  selc = start = endj = curs = found = 0;
  end = max;
  chop = loop = 1;

  for (i = 0, j = 0; loop; j += BLI_str_utf8_size_safe(linein->line + j)) {
    int chars;
    int columns = BLI_str_utf8_char_width_safe(linein->line + j); /* = 1 for tab */

    /* Mimic replacement of tabs */
    ch = linein->line[j];
    if (ch == '\t') {
      chars = st->tabnumber - i % st->tabnumber;
      ch = ' ';
    }
    else {
      chars = 1;
    }

    while (chars--) {
      if (rell == 0 && i - start <= relc && i + columns - start > relc) {
        /* current position could be wrapped to next line */
        /* this should be checked when end of current line would be reached */
        selc = j;
        found = 1;
      }
      else if (i - end <= relc && i + columns - end > relc) {
        curs = j;
      }
      if (i + columns - start > max) {
        end = MIN2(end, i);

        if (found) {
          /* exact cursor position was found, check if it's */
          /* still on needed line (hasn't been wrapped) */
          if (selc > endj && !chop)
            selc = endj;
          loop = 0;
          break;
        }

        if (chop)
          endj = j;

        start = end;
        end += max;
        chop = 1;
        rell--;

        if (rell == 0 && i + columns - start > relc) {
          selc = curs;
          loop = 0;
          break;
        }
      }
      else if (ch == '\0') {
        if (!found)
          selc = linein->len;
        loop = 0;
        break;
      }
      else if (ch == ' ' || ch == '-') {
        if (found) {
          loop = 0;
          break;
        }

        if (rell == 0 && i + columns - start > relc) {
          selc = curs;
          loop = 0;
          break;
        }
        end = i + 1;
        endj = j;
        chop = 0;
      }
      i += columns;
    }
  }

  return selc;
}

static int cursor_skip_find_line(
    SpaceText *st, ARegion *ar, int lines, TextLine **linep, int *charp, int *rell, int *relc)
{
  int offl, offc, visible_lines;

  wrap_offset_in_line(st, ar, *linep, *charp, &offl, &offc);
  *relc = text_get_char_pos(st, (*linep)->line, *charp) + offc;
  *rell = lines;

  /* handle current line */
  if (lines > 0) {
    visible_lines = text_get_visible_lines(st, ar, (*linep)->line);

    if (*rell - visible_lines + offl >= 0) {
      if (!(*linep)->next) {
        if (offl < visible_lines - 1) {
          *rell = visible_lines - 1;
          return 1;
        }

        *charp = (*linep)->len;
        return 0;
      }

      *rell -= visible_lines - offl;
      *linep = (*linep)->next;
    }
    else {
      *rell += offl;
      return 1;
    }
  }
  else {
    if (*rell + offl <= 0) {
      if (!(*linep)->prev) {
        if (offl) {
          *rell = 0;
          return 1;
        }

        *charp = 0;
        return 0;
      }

      *rell += offl;
      *linep = (*linep)->prev;
    }
    else {
      *rell += offl;
      return 1;
    }
  }

  /* skip lines and find destination line and offsets */
  while (*linep) {
    visible_lines = text_get_visible_lines(st, ar, (*linep)->line);

    if (lines < 0) { /* moving top */
      if (*rell + visible_lines >= 0) {
        *rell += visible_lines;
        break;
      }

      if (!(*linep)->prev) {
        *rell = 0;
        break;
      }

      *rell += visible_lines;
      *linep = (*linep)->prev;
    }
    else { /* moving bottom */
      if (*rell - visible_lines < 0)
        break;

      if (!(*linep)->next) {
        *rell = visible_lines - 1;
        break;
      }

      *rell -= visible_lines;
      *linep = (*linep)->next;
    }
  }

  return 1;
}

static void txt_wrap_move_bol(SpaceText *st, ARegion *ar, const bool sel)
{
  Text *text = st->text;
  TextLine **linep;
  int *charp;
  int oldc, i, j, max, start, end, endj, chop, loop;
  char ch;

  text_update_character_width(st);

  if (sel) {
    linep = &text->sell;
    charp = &text->selc;
  }
  else {
    linep = &text->curl;
    charp = &text->curc;
  }

  oldc = *charp;

  max = wrap_width(st, ar);

  start = endj = 0;
  end = max;
  chop = loop = 1;
  *charp = 0;

  for (i = 0, j = 0; loop; j += BLI_str_utf8_size_safe((*linep)->line + j)) {
    int chars;
    int columns = BLI_str_utf8_char_width_safe((*linep)->line + j); /* = 1 for tab */

    /* Mimic replacement of tabs */
    ch = (*linep)->line[j];
    if (ch == '\t') {
      chars = st->tabnumber - i % st->tabnumber;
      ch = ' ';
    }
    else {
      chars = 1;
    }

    while (chars--) {
      if (i + columns - start > max) {
        end = MIN2(end, i);

        *charp = endj;

        if (j >= oldc) {
          if (ch == '\0')
            *charp = txt_utf8_column_to_offset((*linep)->line, start);
          loop = 0;
          break;
        }

        if (chop)
          endj = j;

        start = end;
        end += max;
        chop = 1;
      }
      else if (ch == ' ' || ch == '-' || ch == '\0') {
        if (j >= oldc) {
          *charp = txt_utf8_column_to_offset((*linep)->line, start);
          loop = 0;
          break;
        }

        end = i + 1;
        endj = j + 1;
        chop = 0;
      }
      i += columns;
    }
  }

  if (!sel)
    txt_pop_sel(text);
}

static void txt_wrap_move_eol(SpaceText *st, ARegion *ar, const bool sel)
{
  Text *text = st->text;
  TextLine **linep;
  int *charp;
  int oldc, i, j, max, start, end, endj, chop, loop;
  char ch;

  text_update_character_width(st);

  if (sel) {
    linep = &text->sell;
    charp = &text->selc;
  }
  else {
    linep = &text->curl;
    charp = &text->curc;
  }

  oldc = *charp;

  max = wrap_width(st, ar);

  start = endj = 0;
  end = max;
  chop = loop = 1;
  *charp = 0;

  for (i = 0, j = 0; loop; j += BLI_str_utf8_size_safe((*linep)->line + j)) {
    int chars;
    int columns = BLI_str_utf8_char_width_safe((*linep)->line + j); /* = 1 for tab */

    /* Mimic replacement of tabs */
    ch = (*linep)->line[j];
    if (ch == '\t') {
      chars = st->tabnumber - i % st->tabnumber;
      ch = ' ';
    }
    else {
      chars = 1;
    }

    while (chars--) {
      if (i + columns - start > max) {
        end = MIN2(end, i);

        if (chop)
          endj = BLI_str_prev_char_utf8((*linep)->line + j) - (*linep)->line;

        if (endj >= oldc) {
          if (ch == '\0')
            *charp = (*linep)->len;
          else
            *charp = endj;
          loop = 0;
          break;
        }

        start = end;
        end += max;
        chop = 1;
      }
      else if (ch == '\0') {
        *charp = (*linep)->len;
        loop = 0;
        break;
      }
      else if (ch == ' ' || ch == '-') {
        end = i + 1;
        endj = j;
        chop = 0;
      }
      i += columns;
    }
  }

  if (!sel)
    txt_pop_sel(text);
}

static void txt_wrap_move_up(SpaceText *st, ARegion *ar, const bool sel)
{
  Text *text = st->text;
  TextLine **linep;
  int *charp;
  int offl, offc, col;

  text_update_character_width(st);

  if (sel) {
    linep = &text->sell;
    charp = &text->selc;
  }
  else {
    linep = &text->curl;
    charp = &text->curc;
  }

  wrap_offset_in_line(st, ar, *linep, *charp, &offl, &offc);
  col = text_get_char_pos(st, (*linep)->line, *charp) + offc;
  if (offl) {
    *charp = text_get_cursor_rel(st, ar, *linep, offl - 1, col);
  }
  else {
    if ((*linep)->prev) {
      int visible_lines;

      *linep = (*linep)->prev;
      visible_lines = text_get_visible_lines(st, ar, (*linep)->line);
      *charp = text_get_cursor_rel(st, ar, *linep, visible_lines - 1, col);
    }
    else {
      *charp = 0;
    }
  }

  if (!sel)
    txt_pop_sel(text);
}

static void txt_wrap_move_down(SpaceText *st, ARegion *ar, const bool sel)
{
  Text *text = st->text;
  TextLine **linep;
  int *charp;
  int offl, offc, col, visible_lines;

  text_update_character_width(st);

  if (sel) {
    linep = &text->sell;
    charp = &text->selc;
  }
  else {
    linep = &text->curl;
    charp = &text->curc;
  }

  wrap_offset_in_line(st, ar, *linep, *charp, &offl, &offc);
  col = text_get_char_pos(st, (*linep)->line, *charp) + offc;
  visible_lines = text_get_visible_lines(st, ar, (*linep)->line);
  if (offl < visible_lines - 1) {
    *charp = text_get_cursor_rel(st, ar, *linep, offl + 1, col);
  }
  else {
    if ((*linep)->next) {
      *linep = (*linep)->next;
      *charp = text_get_cursor_rel(st, ar, *linep, 0, col);
    }
    else {
      *charp = (*linep)->len;
    }
  }

  if (!sel)
    txt_pop_sel(text);
}

/* Moves the cursor vertically by the specified number of lines.
 * If the destination line is shorter than the current cursor position, the
 * cursor will be positioned at the end of this line.
 *
 * This is to replace screen_skip for PageUp/Down operations.
 */
static void cursor_skip(SpaceText *st, ARegion *ar, Text *text, int lines, const bool sel)
{
  TextLine **linep;
  int *charp;

  if (sel) {
    linep = &text->sell;
    charp = &text->selc;
  }
  else {
    linep = &text->curl;
    charp = &text->curc;
  }

  if (st && ar && st->wordwrap) {
    int rell, relc;

    /* find line and offsets inside it needed to set cursor position */
    if (cursor_skip_find_line(st, ar, lines, linep, charp, &rell, &relc))
      *charp = text_get_cursor_rel(st, ar, *linep, rell, relc);
  }
  else {
    while (lines > 0 && (*linep)->next) {
      *linep = (*linep)->next;
      lines--;
    }
    while (lines < 0 && (*linep)->prev) {
      *linep = (*linep)->prev;
      lines++;
    }
  }

  if (*charp > (*linep)->len)
    *charp = (*linep)->len;

  if (!sel)
    txt_pop_sel(text);
}

static int text_move_cursor(bContext *C, int type, bool select)
{
  SpaceText *st = CTX_wm_space_text(C);
  Text *text = CTX_data_edit_text(C);
  ARegion *ar = CTX_wm_region(C);

  /* ensure we have the right region, it's optional */
  if (ar && ar->regiontype != RGN_TYPE_WINDOW)
    ar = NULL;

  switch (type) {
    case LINE_BEGIN:
      if (!select) {
        txt_sel_clear(text);
      }
      if (st && st->wordwrap && ar)
        txt_wrap_move_bol(st, ar, select);
      else
        txt_move_bol(text, select);
      break;

    case LINE_END:
      if (!select) {
        txt_sel_clear(text);
      }
      if (st && st->wordwrap && ar)
        txt_wrap_move_eol(st, ar, select);
      else
        txt_move_eol(text, select);
      break;

    case FILE_TOP:
      txt_move_bof(text, select);
      break;

    case FILE_BOTTOM:
      txt_move_eof(text, select);
      break;

    case PREV_WORD:
      if (txt_cursor_is_line_start(text)) {
        txt_move_left(text, select);
      }
      txt_jump_left(text, select, true);
      break;

    case NEXT_WORD:
      if (txt_cursor_is_line_end(text)) {
        txt_move_right(text, select);
      }
      txt_jump_right(text, select, true);
      break;

    case PREV_CHAR:
      if (txt_has_sel(text) && !select) {
        txt_order_cursors(text, false);
        txt_pop_sel(text);
      }
      else {
        txt_move_left(text, select);
      }
      break;

    case NEXT_CHAR:
      if (txt_has_sel(text) && !select) {
        txt_order_cursors(text, true);
        txt_pop_sel(text);
      }
      else {
        txt_move_right(text, select);
      }
      break;

    case PREV_LINE:
      if (st && st->wordwrap && ar)
        txt_wrap_move_up(st, ar, select);
      else
        txt_move_up(text, select);
      break;

    case NEXT_LINE:
      if (st && st->wordwrap && ar)
        txt_wrap_move_down(st, ar, select);
      else
        txt_move_down(text, select);
      break;

    case PREV_PAGE:
      if (st)
        cursor_skip(st, ar, st->text, -st->viewlines, select);
      else
        cursor_skip(NULL, NULL, text, -10, select);
      break;

    case NEXT_PAGE:
      if (st)
        cursor_skip(st, ar, st->text, st->viewlines, select);
      else
        cursor_skip(NULL, NULL, text, 10, select);
      break;
  }

  text_update_cursor_moved(C);
  WM_event_add_notifier(C, NC_TEXT | ND_CURSOR, text);

  return OPERATOR_FINISHED;
}

static int text_move_exec(bContext *C, wmOperator *op)
{
  int type = RNA_enum_get(op->ptr, "type");

  return text_move_cursor(C, type, 0);
}

void TEXT_OT_move(wmOperatorType *ot)
{
<<<<<<< HEAD
	/* identifiers */
	ot->name = "Move Cursor";
	ot->idname = "TEXT_OT_move";
	ot->description = "Move Cursor\nMove cursor to position type";
=======
  /* identifiers */
  ot->name = "Move Cursor";
  ot->idname = "TEXT_OT_move";
  ot->description = "Move cursor to position type";
>>>>>>> 93c19a5a

  /* api callbacks */
  ot->exec = text_move_exec;
  ot->poll = text_edit_poll;

  /* properties */
  RNA_def_enum(ot->srna, "type", move_type_items, LINE_BEGIN, "Type", "Where to move cursor to");
}

/******************* move select operator ********************/

static int text_move_select_exec(bContext *C, wmOperator *op)
{
  int type = RNA_enum_get(op->ptr, "type");

  return text_move_cursor(C, type, 1);
}

void TEXT_OT_move_select(wmOperatorType *ot)
{
<<<<<<< HEAD
	/* identifiers */
	ot->name = "Move Select";
	ot->idname = "TEXT_OT_move_select";
	ot->description = "Move Select\nMove the cursor while selecting";
=======
  /* identifiers */
  ot->name = "Move Select";
  ot->idname = "TEXT_OT_move_select";
  ot->description = "Move the cursor while selecting";
>>>>>>> 93c19a5a

  /* api callbacks */
  ot->exec = text_move_select_exec;
  ot->poll = text_space_edit_poll;

  /* properties */
  RNA_def_enum(ot->srna,
               "type",
               move_type_items,
               LINE_BEGIN,
               "Type",
               "Where to move cursor to, to make a selection");
}

/******************* jump operator *********************/

static int text_jump_exec(bContext *C, wmOperator *op)
{
  Text *text = CTX_data_edit_text(C);
  int line = RNA_int_get(op->ptr, "line");
  short nlines = txt_get_span(text->lines.first, text->lines.last) + 1;

  if (line < 1)
    txt_move_toline(text, 1, 0);
  else if (line > nlines)
    txt_move_toline(text, nlines - 1, 0);
  else
    txt_move_toline(text, line - 1, 0);

  text_update_cursor_moved(C);
  WM_event_add_notifier(C, NC_TEXT | ND_CURSOR, text);

  return OPERATOR_FINISHED;
}

static int text_jump_invoke(bContext *C, wmOperator *op, const wmEvent *UNUSED(event))
{
  return WM_operator_props_dialog_popup(C, op, 200, 100);
}

void TEXT_OT_jump(wmOperatorType *ot)
{
  PropertyRNA *prop;

<<<<<<< HEAD
	/* identifiers */
	ot->name = "Go To Line";
	ot->idname = "TEXT_OT_jump";
	ot->description = "Go To Line\nGo to a specific line number";
=======
  /* identifiers */
  ot->name = "Jump";
  ot->idname = "TEXT_OT_jump";
  ot->description = "Jump cursor to line";
>>>>>>> 93c19a5a

  /* api callbacks */
  ot->invoke = text_jump_invoke;
  ot->exec = text_jump_exec;
  ot->poll = text_edit_poll;

<<<<<<< HEAD
	/* properties */
	prop = RNA_def_int(ot->srna, "line", 1, 1, INT_MAX, "Line", "Line number to go to", 1, 10000);
	RNA_def_property_translation_context(prop, BLT_I18NCONTEXT_ID_TEXT);
=======
  /* properties */
  prop = RNA_def_int(ot->srna, "line", 1, 1, INT_MAX, "Line", "Line number to jump to", 1, 10000);
  RNA_def_property_translation_context(prop, BLT_I18NCONTEXT_ID_TEXT);
>>>>>>> 93c19a5a
}

/******************* delete operator **********************/

static const EnumPropertyItem delete_type_items[] = {
    {DEL_NEXT_CHAR, "NEXT_CHARACTER", 0, "Next Character", ""},
    {DEL_PREV_CHAR, "PREVIOUS_CHARACTER", 0, "Previous Character", ""},
    {DEL_NEXT_WORD, "NEXT_WORD", 0, "Next Word", ""},
    {DEL_PREV_WORD, "PREVIOUS_WORD", 0, "Previous Word", ""},
    {0, NULL, 0, NULL, NULL},
};

static int text_delete_exec(bContext *C, wmOperator *op)
{
  SpaceText *st = CTX_wm_space_text(C);
  Text *text = CTX_data_edit_text(C);
  int type = RNA_enum_get(op->ptr, "type");

  text_drawcache_tag_update(st, 0);

  /* behavior could be changed here,
   * but for now just don't jump words when we have a selection */
  if (txt_has_sel(text)) {
    if (type == DEL_PREV_WORD)
      type = DEL_PREV_CHAR;
    else if (type == DEL_NEXT_WORD)
      type = DEL_NEXT_CHAR;
  }

  TextUndoBuf *utxt = ED_text_undo_push_init(C);

  if (type == DEL_PREV_WORD) {
    if (txt_cursor_is_line_start(text)) {
      txt_backspace_char(text, utxt);
    }
    txt_backspace_word(text, utxt);
  }
  else if (type == DEL_PREV_CHAR) {

    if (text->flags & TXT_TABSTOSPACES) {
      if (!txt_has_sel(text) && !txt_cursor_is_line_start(text)) {
        int tabsize = 0;
        tabsize = txt_calc_tab_left(text->curl, text->curc);
        if (tabsize) {
          text->sell = text->curl;
          text->selc = text->curc - tabsize;
          txt_order_cursors(text, false);
        }
      }
    }

    txt_backspace_char(text, utxt);
  }
  else if (type == DEL_NEXT_WORD) {
    if (txt_cursor_is_line_end(text)) {
      txt_delete_char(text, utxt);
    }
    txt_delete_word(text, utxt);
  }
  else if (type == DEL_NEXT_CHAR) {

    if (text->flags & TXT_TABSTOSPACES) {
      if (!txt_has_sel(text) && !txt_cursor_is_line_end(text)) {
        int tabsize = 0;
        tabsize = txt_calc_tab_right(text->curl, text->curc);
        if (tabsize) {
          text->sell = text->curl;
          text->selc = text->curc + tabsize;
          txt_order_cursors(text, true);
        }
      }
    }

    txt_delete_char(text, utxt);
  }

  text_update_line_edited(text->curl);

  text_update_cursor_moved(C);
  WM_event_add_notifier(C, NC_TEXT | NA_EDITED, text);

  /* run the script while editing, evil but useful */
  if (st->live_edit)
    text_run_script(C, NULL);

  return OPERATOR_FINISHED;
}

void TEXT_OT_delete(wmOperatorType *ot)
{
<<<<<<< HEAD
	/* identifiers */
	ot->name = "Delete";
	ot->idname = "TEXT_OT_delete";
	ot->description = "Delete\nDelete text by cursor position";
	/* api callbacks */
	ot->exec = text_delete_exec;
	ot->poll = text_edit_poll;
=======
  /* identifiers */
  ot->name = "Delete";
  ot->idname = "TEXT_OT_delete";
  ot->description = "Delete text by cursor position";

  /* api callbacks */
  ot->exec = text_delete_exec;
  ot->poll = text_edit_poll;
>>>>>>> 93c19a5a

  /* flags */
  ot->flag = OPTYPE_UNDO;

  /* properties */
  PropertyRNA *prop;
  prop = RNA_def_enum(ot->srna,
                      "type",
                      delete_type_items,
                      DEL_NEXT_CHAR,
                      "Type",
                      "Which part of the text to delete");
  RNA_def_property_flag(prop, PROP_HIDDEN | PROP_SKIP_SAVE);
}

/******************* toggle overwrite operator **********************/

static int text_toggle_overwrite_exec(bContext *C, wmOperator *UNUSED(op))
{
  SpaceText *st = CTX_wm_space_text(C);

  st->overwrite = !st->overwrite;

  WM_event_add_notifier(C, NC_TEXT | ND_CURSOR, st->text);

  return OPERATOR_FINISHED;
}

void TEXT_OT_overwrite_toggle(wmOperatorType *ot)
{
<<<<<<< HEAD
	/* identifiers */
	ot->name = "Toggle Overwrite";
	ot->idname = "TEXT_OT_overwrite_toggle";
	ot->description = "Toggle Overwrite\nToggle overwrite while typing";
=======
  /* identifiers */
  ot->name = "Toggle Overwrite";
  ot->idname = "TEXT_OT_overwrite_toggle";
  ot->description = "Toggle overwrite while typing";
>>>>>>> 93c19a5a

  /* api callbacks */
  ot->exec = text_toggle_overwrite_exec;
  ot->poll = text_space_edit_poll;
}

/******************* scroll operator **********************/

static void txt_screen_clamp(SpaceText *st, ARegion *ar)
{
  if (st->top <= 0) {
    st->top = 0;
  }
  else {
    int last;
    last = text_get_total_lines(st, ar);
    last = last - (st->viewlines / 2);
    if (last > 0 && st->top > last) {
      st->top = last;
    }
  }
}

/* Moves the view vertically by the specified number of lines */
static void txt_screen_skip(SpaceText *st, ARegion *ar, int lines)
{
  st->top += lines;
  txt_screen_clamp(st, ar);
}

/* quick enum for tsc->zone (scroller handles) */
enum {
  SCROLLHANDLE_BAR,
  SCROLLHANDLE_MIN_OUTSIDE,
  SCROLLHANDLE_MAX_OUTSIDE,
};

typedef struct TextScroll {
  int old[2];
  int delta[2];

  int first;
  int scrollbar;

  int zone;
} TextScroll;

static bool text_scroll_poll(bContext *C)
{
  /* it should be possible to still scroll linked texts to read them,
   * even if they can't be edited... */
  return CTX_data_edit_text(C) != NULL;
}

static int text_scroll_exec(bContext *C, wmOperator *op)
{
  SpaceText *st = CTX_wm_space_text(C);
  ARegion *ar = CTX_wm_region(C);

  int lines = RNA_int_get(op->ptr, "lines");

  if (lines == 0)
    return OPERATOR_CANCELLED;

  txt_screen_skip(st, ar, lines * U.wheellinescroll);

  ED_area_tag_redraw(CTX_wm_area(C));

  return OPERATOR_FINISHED;
}

static void text_scroll_apply(bContext *C, wmOperator *op, const wmEvent *event)
{
  SpaceText *st = CTX_wm_space_text(C);
  ARegion *ar = CTX_wm_region(C);
  TextScroll *tsc = op->customdata;
  int mval[2] = {event->x, event->y};
  int scroll_steps[2] = {0, 0};

  text_update_character_width(st);

  /* compute mouse move distance */
  if (tsc->first) {
    tsc->old[0] = mval[0];
    tsc->old[1] = mval[1];
    tsc->first = 0;
  }

  if (event->type != MOUSEPAN) {
    tsc->delta[0] = mval[0] - tsc->old[0];
    tsc->delta[1] = mval[1] - tsc->old[1];
  }

  /* accumulate scroll, in float values for events that give less than one
   * line offset but taken together should still scroll */
  if (!tsc->scrollbar) {
    st->scroll_accum[0] += -tsc->delta[0] / (float)st->cwidth;
    st->scroll_accum[1] += tsc->delta[1] / (float)(st->lheight_dpi + TXT_LINE_SPACING);
  }
  else {
    st->scroll_accum[1] += -tsc->delta[1] * st->pix_per_line;
  }

  /* round to number of lines to scroll */
  scroll_steps[0] = (int)st->scroll_accum[0];
  scroll_steps[1] = (int)st->scroll_accum[1];

  st->scroll_accum[0] -= scroll_steps[0];
  st->scroll_accum[1] -= scroll_steps[1];

  /* perform vertical and/or horizontal scroll */
  if (scroll_steps[0] || scroll_steps[1]) {
    txt_screen_skip(st, ar, scroll_steps[1]);

    if (st->wordwrap) {
      st->left = 0;
    }
    else {
      st->left += scroll_steps[0];
      if (st->left < 0)
        st->left = 0;
    }

    ED_area_tag_redraw(CTX_wm_area(C));
  }

  tsc->old[0] = mval[0];
  tsc->old[1] = mval[1];
}

static void scroll_exit(bContext *C, wmOperator *op)
{
  SpaceText *st = CTX_wm_space_text(C);

  st->flags &= ~ST_SCROLL_SELECT;
  MEM_freeN(op->customdata);
}

static int text_scroll_modal(bContext *C, wmOperator *op, const wmEvent *event)
{
  TextScroll *tsc = op->customdata;
  SpaceText *st = CTX_wm_space_text(C);
  ARegion *ar = CTX_wm_region(C);

  switch (event->type) {
    case MOUSEMOVE:
      if (tsc->zone == SCROLLHANDLE_BAR)
        text_scroll_apply(C, op, event);
      break;
    case LEFTMOUSE:
    case RIGHTMOUSE:
    case MIDDLEMOUSE:
      if (event->val == KM_RELEASE) {
        if (ELEM(tsc->zone, SCROLLHANDLE_MIN_OUTSIDE, SCROLLHANDLE_MAX_OUTSIDE)) {
          txt_screen_skip(
              st, ar, st->viewlines * (tsc->zone == SCROLLHANDLE_MIN_OUTSIDE ? 1 : -1));

          ED_area_tag_redraw(CTX_wm_area(C));
        }
        scroll_exit(C, op);
        return OPERATOR_FINISHED;
      }
  }

  return OPERATOR_RUNNING_MODAL;
}

static void text_scroll_cancel(bContext *C, wmOperator *op)
{
  scroll_exit(C, op);
}

static int text_scroll_invoke(bContext *C, wmOperator *op, const wmEvent *event)
{
  SpaceText *st = CTX_wm_space_text(C);
  TextScroll *tsc;

  if (RNA_struct_property_is_set(op->ptr, "lines"))
    return text_scroll_exec(C, op);

  tsc = MEM_callocN(sizeof(TextScroll), "TextScroll");
  tsc->first = 1;
  tsc->zone = SCROLLHANDLE_BAR;
  op->customdata = tsc;

  st->flags |= ST_SCROLL_SELECT;

  if (event->type == MOUSEPAN) {
    text_update_character_width(st);

    tsc->old[0] = event->x;
    tsc->old[1] = event->y;
    /* Sensitivity of scroll set to 4pix per line/char */
    tsc->delta[0] = (event->x - event->prevx) * st->cwidth / 4;
    tsc->delta[1] = (event->y - event->prevy) * st->lheight_dpi / 4;
    tsc->first = 0;
    tsc->scrollbar = 0;
    text_scroll_apply(C, op, event);
    scroll_exit(C, op);
    return OPERATOR_FINISHED;
  }

  WM_event_add_modal_handler(C, op);

  return OPERATOR_RUNNING_MODAL;
}

void TEXT_OT_scroll(wmOperatorType *ot)
{
  /* identifiers */
  ot->name = "Scroll";
  /* don't really see the difference between this and
   * scroll_bar. Both do basically the same thing (aside
   * from keymaps).*/
  ot->idname = "TEXT_OT_scroll";

  /* api callbacks */
  ot->exec = text_scroll_exec;
  ot->invoke = text_scroll_invoke;
  ot->modal = text_scroll_modal;
  ot->cancel = text_scroll_cancel;
  ot->poll = text_scroll_poll;

  /* flags */
  ot->flag = OPTYPE_BLOCKING | OPTYPE_GRAB_CURSOR | OPTYPE_INTERNAL;

  /* properties */
  RNA_def_int(
      ot->srna, "lines", 1, INT_MIN, INT_MAX, "Lines", "Number of lines to scroll", -100, 100);
}

/******************** scroll bar operator *******************/

static bool text_region_scroll_poll(bContext *C)
{
  /* same as text_region_edit_poll except it works on libdata too */
  SpaceText *st = CTX_wm_space_text(C);
  Text *text = CTX_data_edit_text(C);
  ARegion *ar = CTX_wm_region(C);

  if (!st || !text)
    return 0;

  if (!ar || ar->regiontype != RGN_TYPE_WINDOW)
    return 0;

  return 1;
}

static int text_scroll_bar_invoke(bContext *C, wmOperator *op, const wmEvent *event)
{
  SpaceText *st = CTX_wm_space_text(C);
  ARegion *ar = CTX_wm_region(C);
  TextScroll *tsc;
  const int *mval = event->mval;
  int zone = -1;

  if (RNA_struct_property_is_set(op->ptr, "lines"))
    return text_scroll_exec(C, op);

  /* verify we are in the right zone */
  if (mval[0] > st->txtbar.xmin && mval[0] < st->txtbar.xmax) {
    if (mval[1] >= st->txtbar.ymin && mval[1] <= st->txtbar.ymax) {
      /* mouse inside scroll handle */
      zone = SCROLLHANDLE_BAR;
    }
    else if (mval[1] > TXT_SCROLL_SPACE && mval[1] < ar->winy - TXT_SCROLL_SPACE) {
      if (mval[1] < st->txtbar.ymin)
        zone = SCROLLHANDLE_MIN_OUTSIDE;
      else
        zone = SCROLLHANDLE_MAX_OUTSIDE;
    }
  }

  if (zone == -1) {
    /* we are outside slider - nothing to do */
    return OPERATOR_PASS_THROUGH;
  }

  tsc = MEM_callocN(sizeof(TextScroll), "TextScroll");
  tsc->first = 1;
  tsc->scrollbar = 1;
  tsc->zone = zone;
  op->customdata = tsc;
  st->flags |= ST_SCROLL_SELECT;

  /* jump scroll, works in v2d but needs to be added here too :S */
  if (event->type == MIDDLEMOUSE) {
    tsc->old[0] = ar->winrct.xmin + BLI_rcti_cent_x(&st->txtbar);
    tsc->old[1] = ar->winrct.ymin + BLI_rcti_cent_y(&st->txtbar);

    tsc->first = 0;
    tsc->zone = SCROLLHANDLE_BAR;
    text_scroll_apply(C, op, event);
  }

  WM_event_add_modal_handler(C, op);

  return OPERATOR_RUNNING_MODAL;
}

void TEXT_OT_scroll_bar(wmOperatorType *ot)
{
  /* identifiers */
  ot->name = "Scrollbar";
  /* don't really see the difference between this and
   * scroll. Both do basically the same thing (aside
   * from keymaps).*/
  ot->idname = "TEXT_OT_scroll_bar";

  /* api callbacks */
  ot->invoke = text_scroll_bar_invoke;
  ot->modal = text_scroll_modal;
  ot->cancel = text_scroll_cancel;
  ot->poll = text_region_scroll_poll;

  /* flags */
  ot->flag = OPTYPE_BLOCKING | OPTYPE_INTERNAL;

<<<<<<< HEAD
	/* properties */
	RNA_def_int(ot->srna, "lines", 1, INT_MIN, INT_MAX, "Lines", "Lines\nNumber of lines to scroll", -100, 100);
=======
  /* properties */
  RNA_def_int(
      ot->srna, "lines", 1, INT_MIN, INT_MAX, "Lines", "Number of lines to scroll", -100, 100);
>>>>>>> 93c19a5a
}

/******************* set selection operator **********************/

typedef struct SetSelection {
  int selecting;
  int selc, sell;
  short old[2];
  wmTimer *timer; /* needed for scrolling when mouse at region bounds */
} SetSelection;

static int flatten_width(SpaceText *st, const char *str)
{
  int i, total = 0;

  for (i = 0; str[i]; i += BLI_str_utf8_size_safe(str + i)) {
    if (str[i] == '\t') {
      total += st->tabnumber - total % st->tabnumber;
    }
    else {
      total += BLI_str_utf8_char_width_safe(str + i);
    }
  }

  return total;
}

static int flatten_column_to_offset(SpaceText *st, const char *str, int index)
{
  int i = 0, j = 0, col;

  while (*(str + j)) {
    if (str[j] == '\t')
      col = st->tabnumber - i % st->tabnumber;
    else
      col = BLI_str_utf8_char_width_safe(str + j);

    if (i + col > index)
      break;

    i += col;
    j += BLI_str_utf8_size_safe(str + j);
  }

  return j;
}

static TextLine *get_line_pos_wrapped(SpaceText *st, ARegion *ar, int *y)
{
  TextLine *linep = st->text->lines.first;
  int i, lines;

  if (*y < -st->top) {
    return NULL; /* We are beyond the first line... */
  }

  for (i = -st->top; i <= *y && linep; linep = linep->next, i += lines) {
    lines = text_get_visible_lines(st, ar, linep->line);

    if (i + lines > *y) {
      /* We found the line matching given vertical 'coordinate',
       * now set y relative to this line's start. */
      *y -= i;
      break;
    }
  }
  return linep;
}

static void text_cursor_set_to_pos_wrapped(
    SpaceText *st, ARegion *ar, int x, int y, const bool sel)
{
  Text *text = st->text;
  int max = wrap_width(st, ar); /* column */
  int charp = -1;               /* mem */
  bool found = false;           /* flags */

  /* Point to line matching given y position, if any. */
  TextLine *linep = get_line_pos_wrapped(st, ar, &y);

  if (linep) {
    int i = 0, start = 0, end = max; /* column */
    int j, curs = 0, endj = 0;       /* mem */
    bool chop = true;                /* flags */
    char ch;

    for (j = 0; !found && ((ch = linep->line[j]) != '\0');
         j += BLI_str_utf8_size_safe(linep->line + j)) {
      int chars;
      int columns = BLI_str_utf8_char_width_safe(linep->line + j); /* = 1 for tab */

      /* Mimic replacement of tabs */
      if (ch == '\t') {
        chars = st->tabnumber - i % st->tabnumber;
        ch = ' ';
      }
      else {
        chars = 1;
      }

      while (chars--) {
        /* Gone too far, go back to last wrap point */
        if (y < 0) {
          charp = endj;
          y = 0;
          found = true;
          break;
          /* Exactly at the cursor */
        }
        else if (y == 0 && i - start <= x && i + columns - start > x) {
          /* current position could be wrapped to next line */
          /* this should be checked when end of current line would be reached */
          charp = curs = j;
          found = true;
          /* Prepare curs for next wrap */
        }
        else if (i - end <= x && i + columns - end > x) {
          curs = j;
        }
        if (i + columns - start > max) {
          end = MIN2(end, i);

          if (found) {
            /* exact cursor position was found, check if it's still on needed line
             * (hasn't been wrapped) */
            if (charp > endj && !chop && ch != '\0')
              charp = endj;
            break;
          }

          if (chop)
            endj = j;
          start = end;
          end += max;

          if (j < linep->len)
            y--;

          chop = true;
          if (y == 0 && i + columns - start > x) {
            charp = curs;
            found = true;
            break;
          }
        }
        else if (ch == ' ' || ch == '-' || ch == '\0') {
          if (found) {
            break;
          }

          if (y == 0 && i + columns - start > x) {
            charp = curs;
            found = true;
            break;
          }
          end = i + 1;
          endj = j;
          chop = false;
        }
        i += columns;
      }
    }

    BLI_assert(y == 0);

    if (!found) {
      /* On correct line but didn't meet cursor, must be at end */
      charp = linep->len;
    }
  }
  else if (y < 0) { /* Before start of text. */
    linep = st->text->lines.first;
    charp = 0;
  }
  else { /* Beyond end of text */
    linep = st->text->lines.last;
    charp = linep->len;
  }

  BLI_assert(linep && charp != -1);

  if (sel) {
    text->sell = linep;
    text->selc = charp;
  }
  else {
    text->curl = linep;
    text->curc = charp;
  }
}

static void text_cursor_set_to_pos(SpaceText *st, ARegion *ar, int x, int y, const bool sel)
{
  Text *text = st->text;
  text_update_character_width(st);
  y = (ar->winy - 2 - y) / (st->lheight_dpi + TXT_LINE_SPACING);

  if (st->showlinenrs)
    x -= TXT_OFFSET + TEXTXLOC;
  else
    x -= TXT_OFFSET;

  if (x < 0)
    x = 0;
  x = text_pixel_x_to_column(st, x) + st->left;

  if (st->wordwrap) {
    text_cursor_set_to_pos_wrapped(st, ar, x, y, sel);
  }
  else {
    TextLine **linep;
    int *charp;
    int w;

    if (sel) {
      linep = &text->sell;
      charp = &text->selc;
    }
    else {
      linep = &text->curl;
      charp = &text->curc;
    }

    y -= txt_get_span(text->lines.first, *linep) - st->top;

    if (y > 0) {
      while (y-- != 0) {
        if ((*linep)->next)
          *linep = (*linep)->next;
      }
    }
    else if (y < 0) {
      while (y++ != 0) {
        if ((*linep)->prev)
          *linep = (*linep)->prev;
      }
    }

    w = flatten_width(st, (*linep)->line);
    if (x < w)
      *charp = flatten_column_to_offset(st, (*linep)->line, x);
    else
      *charp = (*linep)->len;
  }
  if (!sel)
    txt_pop_sel(text);
}

static void text_cursor_timer_ensure(bContext *C, SetSelection *ssel)
{
  if (ssel->timer == NULL) {
    wmWindowManager *wm = CTX_wm_manager(C);
    wmWindow *win = CTX_wm_window(C);

    ssel->timer = WM_event_add_timer(wm, win, TIMER, 0.02f);
  }
}

static void text_cursor_timer_remove(bContext *C, SetSelection *ssel)
{
  if (ssel->timer) {
    wmWindowManager *wm = CTX_wm_manager(C);
    wmWindow *win = CTX_wm_window(C);

    WM_event_remove_timer(wm, win, ssel->timer);
  }
  ssel->timer = NULL;
}

static void text_cursor_set_apply(bContext *C, wmOperator *op, const wmEvent *event)
{
  SpaceText *st = CTX_wm_space_text(C);
  ARegion *ar = CTX_wm_region(C);
  SetSelection *ssel = op->customdata;

  if (event->mval[1] < 0 || event->mval[1] > ar->winy) {
    text_cursor_timer_ensure(C, ssel);

    if (event->type == TIMER) {
      text_cursor_set_to_pos(st, ar, event->mval[0], event->mval[1], 1);
      text_scroll_to_cursor(st, ar, false);
      WM_event_add_notifier(C, NC_TEXT | ND_CURSOR, st->text);
    }
  }
  else if (!st->wordwrap && (event->mval[0] < 0 || event->mval[0] > ar->winx)) {
    text_cursor_timer_ensure(C, ssel);

    if (event->type == TIMER) {
      text_cursor_set_to_pos(st, ar, CLAMPIS(event->mval[0], 0, ar->winx), event->mval[1], 1);
      text_scroll_to_cursor(st, ar, false);
      WM_event_add_notifier(C, NC_TEXT | ND_CURSOR, st->text);
    }
  }
  else {
    text_cursor_timer_remove(C, ssel);

    if (event->type != TIMER) {
      text_cursor_set_to_pos(st, ar, event->mval[0], event->mval[1], 1);
      text_scroll_to_cursor(st, ar, false);
      WM_event_add_notifier(C, NC_TEXT | ND_CURSOR, st->text);

      ssel->old[0] = event->mval[0];
      ssel->old[1] = event->mval[1];
    }
  }
}

static void text_cursor_set_exit(bContext *C, wmOperator *op)
{
  SpaceText *st = CTX_wm_space_text(C);
  Text *text = st->text;
  SetSelection *ssel = op->customdata;
  char *buffer;

  if (txt_has_sel(text)) {
    buffer = txt_sel_to_buf(text);
    WM_clipboard_text_set(buffer, 1);
    MEM_freeN(buffer);
  }

  text_update_cursor_moved(C);
  WM_event_add_notifier(C, NC_TEXT | ND_CURSOR, st->text);

  text_cursor_timer_remove(C, ssel);
  MEM_freeN(ssel);
}

static int text_set_selection_invoke(bContext *C, wmOperator *op, const wmEvent *event)
{
  SpaceText *st = CTX_wm_space_text(C);
  SetSelection *ssel;

  if (event->mval[0] >= st->txtbar.xmin)
    return OPERATOR_PASS_THROUGH;

  op->customdata = MEM_callocN(sizeof(SetSelection), "SetCursor");
  ssel = op->customdata;
  ssel->selecting = RNA_boolean_get(op->ptr, "select");

  ssel->old[0] = event->mval[0];
  ssel->old[1] = event->mval[1];

  ssel->sell = txt_get_span(st->text->lines.first, st->text->sell);
  ssel->selc = st->text->selc;

  WM_event_add_modal_handler(C, op);

  text_cursor_set_apply(C, op, event);

  return OPERATOR_RUNNING_MODAL;
}

static int text_set_selection_modal(bContext *C, wmOperator *op, const wmEvent *event)
{
  switch (event->type) {
    case LEFTMOUSE:
    case MIDDLEMOUSE:
    case RIGHTMOUSE:
      text_cursor_set_exit(C, op);
      return OPERATOR_FINISHED;
    case TIMER:
    case MOUSEMOVE:
      text_cursor_set_apply(C, op, event);
      break;
  }

  return OPERATOR_RUNNING_MODAL;
}

static void text_set_selection_cancel(bContext *C, wmOperator *op)
{
  text_cursor_set_exit(C, op);
}

void TEXT_OT_selection_set(wmOperatorType *ot)
{
<<<<<<< HEAD
	/* identifiers */
	ot->name = "Set Selection";
	ot->idname = "TEXT_OT_selection_set";
	ot->description = "Set Selection\nSet cursor selection";
=======
  /* identifiers */
  ot->name = "Set Selection";
  ot->idname = "TEXT_OT_selection_set";
  ot->description = "Set cursor selection";
>>>>>>> 93c19a5a

  /* api callbacks */
  ot->invoke = text_set_selection_invoke;
  ot->modal = text_set_selection_modal;
  ot->cancel = text_set_selection_cancel;
  ot->poll = text_region_edit_poll;

<<<<<<< HEAD
	/* properties */
	RNA_def_boolean(ot->srna, "select", 0, "Select", "Select\nSet selection end rather than cursor");
=======
  /* properties */
  RNA_def_boolean(ot->srna, "select", 0, "Select", "Set selection end rather than cursor");
>>>>>>> 93c19a5a
}

/******************* set cursor operator **********************/

static int text_cursor_set_exec(bContext *C, wmOperator *op)
{
  SpaceText *st = CTX_wm_space_text(C);
  ARegion *ar = CTX_wm_region(C);
  int x = RNA_int_get(op->ptr, "x");
  int y = RNA_int_get(op->ptr, "y");

  text_cursor_set_to_pos(st, ar, x, y, 0);

  text_update_cursor_moved(C);
  WM_event_add_notifier(C, NC_TEXT | ND_CURSOR, st->text);

  return OPERATOR_PASS_THROUGH;
}

static int text_cursor_set_invoke(bContext *C, wmOperator *op, const wmEvent *event)
{
  SpaceText *st = CTX_wm_space_text(C);

  if (event->mval[0] >= st->txtbar.xmin)
    return OPERATOR_PASS_THROUGH;

  RNA_int_set(op->ptr, "x", event->mval[0]);
  RNA_int_set(op->ptr, "y", event->mval[1]);

  return text_cursor_set_exec(C, op);
}

void TEXT_OT_cursor_set(wmOperatorType *ot)
{
<<<<<<< HEAD
	/* identifiers */
	ot->name = "Set Cursor";
	ot->idname = "TEXT_OT_cursor_set";
	ot->description = "Set Cursor\nSet cursor position";
=======
  /* identifiers */
  ot->name = "Set Cursor";
  ot->idname = "TEXT_OT_cursor_set";
  ot->description = "Set cursor position";
>>>>>>> 93c19a5a

  /* api callbacks */
  ot->invoke = text_cursor_set_invoke;
  ot->exec = text_cursor_set_exec;
  ot->poll = text_region_edit_poll;

  /* properties */
  RNA_def_int(ot->srna, "x", 0, INT_MIN, INT_MAX, "X", "", INT_MIN, INT_MAX);
  RNA_def_int(ot->srna, "y", 0, INT_MIN, INT_MAX, "Y", "", INT_MIN, INT_MAX);
}

/******************* line number operator **********************/

static int text_line_number_invoke(bContext *C, wmOperator *UNUSED(op), const wmEvent *event)
{
  SpaceText *st = CTX_wm_space_text(C);
  Text *text = CTX_data_edit_text(C);
  ARegion *ar = CTX_wm_region(C);
  const int *mval = event->mval;
  double time;
  static int jump_to = 0;
  static double last_jump = 0;

  text_update_character_width(st);

  if (!st->showlinenrs)
    return OPERATOR_PASS_THROUGH;

  if (!(mval[0] > 2 && mval[0] < (TXT_OFFSET + TEXTXLOC) && mval[1] > 2 && mval[1] < ar->winy - 2))
    return OPERATOR_PASS_THROUGH;

  if (!(event->ascii >= '0' && event->ascii <= '9'))
    return OPERATOR_PASS_THROUGH;

  time = PIL_check_seconds_timer();
  if (last_jump < time - 1)
    jump_to = 0;

  jump_to *= 10;
  jump_to += (int)(event->ascii - '0');

  txt_move_toline(text, jump_to - 1, 0);
  last_jump = time;

  text_update_cursor_moved(C);
  WM_event_add_notifier(C, NC_TEXT | ND_CURSOR, text);

  return OPERATOR_FINISHED;
}

void TEXT_OT_line_number(wmOperatorType *ot)
{
<<<<<<< HEAD
	/* identifiers */
	ot->name = "Line Number";
	ot->idname = "TEXT_OT_line_number";
	ot->description = "Line Number\nThe current line number";
=======
  /* identifiers */
  ot->name = "Line Number";
  ot->idname = "TEXT_OT_line_number";
  ot->description = "The current line number";
>>>>>>> 93c19a5a

  /* api callbacks */
  ot->invoke = text_line_number_invoke;
  ot->poll = text_region_edit_poll;
}

/******************* insert operator **********************/

static int text_insert_exec(bContext *C, wmOperator *op)
{
  SpaceText *st = CTX_wm_space_text(C);
  Text *text = CTX_data_edit_text(C);
  char *str;
  bool done = false;
  size_t i = 0;
  unsigned int code;

  text_drawcache_tag_update(st, 0);

  str = RNA_string_get_alloc(op->ptr, "text", NULL, 0);

  TextUndoBuf *utxt = ED_text_undo_push_init(C);

  if (st && st->overwrite) {
    while (str[i]) {
      code = BLI_str_utf8_as_unicode_step(str, &i);
      done |= txt_replace_char(text, utxt, code);
    }
  }
  else {
    while (str[i]) {
      code = BLI_str_utf8_as_unicode_step(str, &i);
      done |= txt_add_char(text, utxt, code);
    }
  }

  MEM_freeN(str);

  if (!done)
    return OPERATOR_CANCELLED;

  text_update_line_edited(text->curl);

  text_update_cursor_moved(C);
  WM_event_add_notifier(C, NC_TEXT | NA_EDITED, text);

  return OPERATOR_FINISHED;
}

static int text_insert_invoke(bContext *C, wmOperator *op, const wmEvent *event)
{
  int ret;

  // if (!RNA_struct_property_is_set(op->ptr, "text")) { /* always set from keymap XXX */
  if (!RNA_string_length(op->ptr, "text")) {
    /* if alt/ctrl/super are pressed pass through except for utf8 character event
     * (when input method are used for utf8 inputs, the user may assign key event
     * including alt/ctrl/super like ctrl+m to commit utf8 string.  in such case,
     * the modifiers in the utf8 character event make no sense.) */
    if ((event->ctrl || event->oskey) && !event->utf8_buf[0]) {
      return OPERATOR_PASS_THROUGH;
    }
    else {
      char str[BLI_UTF8_MAX + 1];
      size_t len;

      if (event->utf8_buf[0]) {
        len = BLI_str_utf8_size_safe(event->utf8_buf);
        memcpy(str, event->utf8_buf, len);
      }
      else {
        /* in theory, ghost can set value to extended ascii here */
        len = BLI_str_utf8_from_unicode(event->ascii, str);
      }
      str[len] = '\0';
      RNA_string_set(op->ptr, "text", str);
    }
  }

  ret = text_insert_exec(C, op);

  /* run the script while editing, evil but useful */
  if (ret == OPERATOR_FINISHED && CTX_wm_space_text(C)->live_edit)
    text_run_script(C, NULL);

  return ret;
}

void TEXT_OT_insert(wmOperatorType *ot)
{
  PropertyRNA *prop;

<<<<<<< HEAD
	/* identifiers */
	ot->name = "Insert";
	ot->idname = "TEXT_OT_insert";
	ot->description = "Insert\nInsert text at cursor position";
=======
  /* identifiers */
  ot->name = "Insert";
  ot->idname = "TEXT_OT_insert";
  ot->description = "Insert text at cursor position";
>>>>>>> 93c19a5a

  /* api callbacks */
  ot->exec = text_insert_exec;
  ot->invoke = text_insert_invoke;
  ot->poll = text_edit_poll;

  /* flags */
  ot->flag = OPTYPE_UNDO;

<<<<<<< HEAD
	/* properties */
	prop = RNA_def_string(ot->srna, "text", NULL, 0, "Text", "Text\nText to insert at the cursor position");
	RNA_def_property_flag(prop, PROP_SKIP_SAVE);
=======
  /* properties */
  prop = RNA_def_string(
      ot->srna, "text", NULL, 0, "Text", "Text to insert at the cursor position");
  RNA_def_property_flag(prop, PROP_SKIP_SAVE);
>>>>>>> 93c19a5a
}

/******************* find operator *********************/

/* mode */
#define TEXT_FIND 0
#define TEXT_REPLACE 1

static int text_find_and_replace(bContext *C, wmOperator *op, short mode)
{
  Main *bmain = CTX_data_main(C);
  SpaceText *st = CTX_wm_space_text(C);
  Text *text = st->text;
  int flags;
  int found = 0;
  char *tmp;

  if (!st->findstr[0])
    return OPERATOR_CANCELLED;

  flags = st->flags;
  if (flags & ST_FIND_ALL)
    flags &= ~ST_FIND_WRAP;

  /* Replace current */
  if (mode != TEXT_FIND && txt_has_sel(text)) {
    tmp = txt_sel_to_buf(text);

    if (flags & ST_MATCH_CASE)
      found = STREQ(st->findstr, tmp);
    else
      found = BLI_strcasecmp(st->findstr, tmp) == 0;

    if (found) {
      if (mode == TEXT_REPLACE) {
        TextUndoBuf *utxt = ED_text_undo_push_init(C);
        txt_insert_buf(text, utxt, st->replacestr);
        if (text->curl && text->curl->format) {
          MEM_freeN(text->curl->format);
          text->curl->format = NULL;
        }
        text_update_cursor_moved(C);
        WM_event_add_notifier(C, NC_TEXT | NA_EDITED, text);
        text_drawcache_tag_update(CTX_wm_space_text(C), 1);
      }
    }
    MEM_freeN(tmp);
    tmp = NULL;
  }

  /* Find next */
  if (txt_find_string(text, st->findstr, flags & ST_FIND_WRAP, flags & ST_MATCH_CASE)) {
    text_update_cursor_moved(C);
    WM_event_add_notifier(C, NC_TEXT | ND_CURSOR, text);
  }
  else if (flags & ST_FIND_ALL) {
    if (text->id.next)
      text = st->text = text->id.next;
    else
      text = st->text = bmain->texts.first;
    txt_move_toline(text, 0, 0);
    text_update_cursor_moved(C);
    WM_event_add_notifier(C, NC_TEXT | ND_CURSOR, text);
  }
  else {
    if (!found)
      BKE_reportf(op->reports, RPT_ERROR, "Text not found: %s", st->findstr);
  }

  return OPERATOR_FINISHED;
}

static int text_find_exec(bContext *C, wmOperator *op)
{
  return text_find_and_replace(C, op, TEXT_FIND);
}

void TEXT_OT_find(wmOperatorType *ot)
{
<<<<<<< HEAD
	/* identifiers */
	ot->name = "Find Next";
	ot->idname = "TEXT_OT_find";
	ot->description = "Find Next\nFind specified text";
=======
  /* identifiers */
  ot->name = "Find Next";
  ot->idname = "TEXT_OT_find";
  ot->description = "Find specified text";
>>>>>>> 93c19a5a

  /* api callbacks */
  ot->exec = text_find_exec;
  ot->poll = text_space_edit_poll;
}

/******************* replace operator *********************/

static int text_replace_exec(bContext *C, wmOperator *op)
{
  return text_find_and_replace(C, op, TEXT_REPLACE);
}

void TEXT_OT_replace(wmOperatorType *ot)
{
<<<<<<< HEAD
	/* identifiers */
	ot->name = "Replace";
	ot->idname = "TEXT_OT_replace";
	ot->description = "Replace\nReplace text with the specified text";
=======
  /* identifiers */
  ot->name = "Replace";
  ot->idname = "TEXT_OT_replace";
  ot->description = "Replace text with the specified text";
>>>>>>> 93c19a5a

  /* api callbacks */
  ot->exec = text_replace_exec;
  ot->poll = text_space_edit_poll;

  /* flags */
  ot->flag = OPTYPE_UNDO;
}

/******************* find set selected *********************/

static int text_find_set_selected_exec(bContext *C, wmOperator *op)
{
  SpaceText *st = CTX_wm_space_text(C);
  Text *text = CTX_data_edit_text(C);
  char *tmp;

  tmp = txt_sel_to_buf(text);
  BLI_strncpy(st->findstr, tmp, ST_MAX_FIND_STR);
  MEM_freeN(tmp);

  if (!st->findstr[0])
    return OPERATOR_FINISHED;

  return text_find_and_replace(C, op, TEXT_FIND);
}

void TEXT_OT_find_set_selected(wmOperatorType *ot)
{
<<<<<<< HEAD
	/* identifiers */
	ot->name = "Find Set Selected";
	ot->idname = "TEXT_OT_find_set_selected";
	ot->description = "Find Set Selected\nFind specified text and set as selected";
=======
  /* identifiers */
  ot->name = "Find Set Selected";
  ot->idname = "TEXT_OT_find_set_selected";
  ot->description = "Find specified text and set as selected";
>>>>>>> 93c19a5a

  /* api callbacks */
  ot->exec = text_find_set_selected_exec;
  ot->poll = text_space_edit_poll;
}

/******************* replace set selected *********************/

static int text_replace_set_selected_exec(bContext *C, wmOperator *UNUSED(op))
{
  SpaceText *st = CTX_wm_space_text(C);
  Text *text = CTX_data_edit_text(C);
  char *tmp;

  tmp = txt_sel_to_buf(text);
  BLI_strncpy(st->replacestr, tmp, ST_MAX_FIND_STR);
  MEM_freeN(tmp);

  return OPERATOR_FINISHED;
}

void TEXT_OT_replace_set_selected(wmOperatorType *ot)
{
<<<<<<< HEAD
	/* identifiers */
	ot->name = "Replace Set Selected";
	ot->idname = "TEXT_OT_replace_set_selected";
	ot->description = "Replace Set Selected\nReplace text with specified text and set as selected";
=======
  /* identifiers */
  ot->name = "Replace Set Selected";
  ot->idname = "TEXT_OT_replace_set_selected";
  ot->description = "Replace text with specified text and set as selected";
>>>>>>> 93c19a5a

  /* api callbacks */
  ot->exec = text_replace_set_selected_exec;
  ot->poll = text_space_edit_poll;

  /* flags */
  ot->flag = OPTYPE_UNDO;
}

/****************** resolve conflict operator ******************/

enum { RESOLVE_IGNORE, RESOLVE_RELOAD, RESOLVE_SAVE, RESOLVE_MAKE_INTERNAL };
static const EnumPropertyItem resolution_items[] = {
    {RESOLVE_IGNORE, "IGNORE", 0, "Ignore", ""},
    {RESOLVE_RELOAD, "RELOAD", 0, "Reload", ""},
    {RESOLVE_SAVE, "SAVE", 0, "Save", ""},
    {RESOLVE_MAKE_INTERNAL, "MAKE_INTERNAL", 0, "Make Internal", ""},
    {0, NULL, 0, NULL, NULL},
};

static int text_resolve_conflict_exec(bContext *C, wmOperator *op)
{
  Text *text = CTX_data_edit_text(C);
  int resolution = RNA_enum_get(op->ptr, "resolution");

  switch (resolution) {
    case RESOLVE_RELOAD:
      return text_reload_exec(C, op);
    case RESOLVE_SAVE:
      return text_save_exec(C, op);
    case RESOLVE_MAKE_INTERNAL:
      return text_make_internal_exec(C, op);
    case RESOLVE_IGNORE:
      BKE_text_file_modified_ignore(text);
      return OPERATOR_FINISHED;
  }

  return OPERATOR_CANCELLED;
}

static int text_resolve_conflict_invoke(bContext *C, wmOperator *op, const wmEvent *UNUSED(event))
{
  Text *text = CTX_data_edit_text(C);
  uiPopupMenu *pup;
  uiLayout *layout;

  switch (BKE_text_file_modified_check(text)) {
    case 1:
      if (text->flags & TXT_ISDIRTY) {
        /* modified locally and externally, ahhh. offer more possibilities. */
        pup = UI_popup_menu_begin(
            C, IFACE_("File Modified Outside and Inside Blender"), ICON_NONE);
        layout = UI_popup_menu_layout(pup);
        uiItemEnumO_ptr(layout,
                        op->type,
                        IFACE_("Reload from disk (ignore local changes)"),
                        0,
                        "resolution",
                        RESOLVE_RELOAD);
        uiItemEnumO_ptr(layout,
                        op->type,
                        IFACE_("Save to disk (ignore outside changes)"),
                        0,
                        "resolution",
                        RESOLVE_SAVE);
        uiItemEnumO_ptr(layout,
                        op->type,
                        IFACE_("Make text internal (separate copy)"),
                        0,
                        "resolution",
                        RESOLVE_MAKE_INTERNAL);
        UI_popup_menu_end(C, pup);
      }
      else {
        pup = UI_popup_menu_begin(C, IFACE_("File Modified Outside Blender"), ICON_NONE);
        layout = UI_popup_menu_layout(pup);
        uiItemEnumO_ptr(
            layout, op->type, IFACE_("Reload from disk"), 0, "resolution", RESOLVE_RELOAD);
        uiItemEnumO_ptr(layout,
                        op->type,
                        IFACE_("Make text internal (separate copy)"),
                        0,
                        "resolution",
                        RESOLVE_MAKE_INTERNAL);
        uiItemEnumO_ptr(layout, op->type, IFACE_("Ignore"), 0, "resolution", RESOLVE_IGNORE);
        UI_popup_menu_end(C, pup);
      }
      break;
    case 2:
      pup = UI_popup_menu_begin(C, IFACE_("File Deleted Outside Blender"), ICON_NONE);
      layout = UI_popup_menu_layout(pup);
      uiItemEnumO_ptr(
          layout, op->type, IFACE_("Make text internal"), 0, "resolution", RESOLVE_MAKE_INTERNAL);
      uiItemEnumO_ptr(layout, op->type, IFACE_("Recreate file"), 0, "resolution", RESOLVE_SAVE);
      UI_popup_menu_end(C, pup);
      break;
  }

  return OPERATOR_INTERFACE;
}

void TEXT_OT_resolve_conflict(wmOperatorType *ot)
{
<<<<<<< HEAD
	/* identifiers */
	ot->name = "Resolve Conflict";
	ot->idname = "TEXT_OT_resolve_conflict";
	ot->description = "Resolve Conflict\nWhen external text is out of sync, resolve the conflict";
=======
  /* identifiers */
  ot->name = "Resolve Conflict";
  ot->idname = "TEXT_OT_resolve_conflict";
  ot->description = "When external text is out of sync, resolve the conflict";
>>>>>>> 93c19a5a

  /* api callbacks */
  ot->exec = text_resolve_conflict_exec;
  ot->invoke = text_resolve_conflict_invoke;
  ot->poll = text_save_poll;

  /* properties */
  RNA_def_enum(ot->srna,
               "resolution",
               resolution_items,
               RESOLVE_IGNORE,
               "Resolution",
               "How to solve conflict due to differences in internal and external text");
}

/********************** to 3d object operator *****************/

static int text_to_3d_object_exec(bContext *C, wmOperator *op)
{
  Text *text = CTX_data_edit_text(C);
  const bool split_lines = RNA_boolean_get(op->ptr, "split_lines");

  ED_text_to_object(C, text, split_lines);

  return OPERATOR_FINISHED;
}

void TEXT_OT_to_3d_object(wmOperatorType *ot)
{
<<<<<<< HEAD
	/* identifiers */
	ot->name = "To 3D Object";
	ot->idname = "TEXT_OT_to_3d_object";
	ot->description = "To 3D Object\nCreate 3D text object from active text data block";
=======
  /* identifiers */
  ot->name = "To 3D Object";
  ot->idname = "TEXT_OT_to_3d_object";
  ot->description = "Create 3D text object from active text data-block";
>>>>>>> 93c19a5a

  /* api callbacks */
  ot->exec = text_to_3d_object_exec;
  ot->poll = text_edit_poll;

  /* flags */
  ot->flag = OPTYPE_REGISTER | OPTYPE_UNDO;

<<<<<<< HEAD
	/* properties */
	RNA_def_boolean(ot->srna, "split_lines", 0, "Split Lines", "Split Lines\nCreate one object per line in the text");
=======
  /* properties */
  RNA_def_boolean(
      ot->srna, "split_lines", 0, "Split Lines", "Create one object per line in the text");
>>>>>>> 93c19a5a
}<|MERGE_RESOLUTION|>--- conflicted
+++ resolved
@@ -183,17 +183,10 @@
 
 void TEXT_OT_new(wmOperatorType *ot)
 {
-<<<<<<< HEAD
-	/* identifiers */
-	ot->name = "New Text";
-	ot->idname = "TEXT_OT_new";
-	ot->description = "Create Text Block\nCreate a new text data block";
-=======
   /* identifiers */
   ot->name = "New Text";
   ot->idname = "TEXT_OT_new";
-  ot->description = "Create a new text data-block";
->>>>>>> 93c19a5a
+  ot->description = "Create Text Block\nCreate a new text data block";
 
   /* api callbacks */
   ot->exec = text_new_exec;
@@ -285,17 +278,10 @@
 
 void TEXT_OT_open(wmOperatorType *ot)
 {
-<<<<<<< HEAD
-	/* identifiers */
-	ot->name = "Open Text";
-	ot->idname = "TEXT_OT_open";
-	ot->description = "Open Text Block\nOpen a new text data block";
-=======
   /* identifiers */
   ot->name = "Open Text";
   ot->idname = "TEXT_OT_open";
-  ot->description = "Open a new text data-block";
->>>>>>> 93c19a5a
+  ot->description = "Open Text Block\nOpen a new text data block";
 
   /* api callbacks */
   ot->exec = text_open_exec;
@@ -357,17 +343,10 @@
 
 void TEXT_OT_reload(wmOperatorType *ot)
 {
-<<<<<<< HEAD
-	/* identifiers */
-	ot->name = "Reload";
-	ot->idname = "TEXT_OT_reload";
-	ot->description = "Reload\nReload active text data block from its file";
-=======
   /* identifiers */
   ot->name = "Reload";
   ot->idname = "TEXT_OT_reload";
-  ot->description = "Reload active text data-block from its file";
->>>>>>> 93c19a5a
+  ot->description = "Reload\nReload active text data block from its file";
 
   /* api callbacks */
   ot->exec = text_reload_exec;
@@ -448,17 +427,10 @@
 
 void TEXT_OT_make_internal(wmOperatorType *ot)
 {
-<<<<<<< HEAD
-	/* identifiers */
-	ot->name = "Make Internal";
-	ot->idname = "TEXT_OT_make_internal";
-	ot->description = "Make Internal\nMake active text file internal";
-=======
   /* identifiers */
   ot->name = "Make Internal";
   ot->idname = "TEXT_OT_make_internal";
-  ot->description = "Make active text file internal";
->>>>>>> 93c19a5a
+  ot->description = "Make Internal\nMake active text file internal";
 
   /* api callbacks */
   ot->exec = text_make_internal_exec;
@@ -542,17 +514,10 @@
 
 void TEXT_OT_save(wmOperatorType *ot)
 {
-<<<<<<< HEAD
-	/* identifiers */
-	ot->name = "Save";
-	ot->idname = "TEXT_OT_save";
-	ot->description = "Save\nSave active text data block";
-=======
   /* identifiers */
   ot->name = "Save";
   ot->idname = "TEXT_OT_save";
-  ot->description = "Save active text data-block";
->>>>>>> 93c19a5a
+  ot->description = "Save\nSave active text data block";
 
   /* api callbacks */
   ot->exec = text_save_exec;
@@ -609,17 +574,10 @@
 
 void TEXT_OT_save_as(wmOperatorType *ot)
 {
-<<<<<<< HEAD
-	/* identifiers */
-	ot->name = "Save As";
-	ot->idname = "TEXT_OT_save_as";
-	ot->description = "Save As\nSave active text file with options";
-=======
   /* identifiers */
   ot->name = "Save As";
   ot->idname = "TEXT_OT_save_as";
-  ot->description = "Save active text file with options";
->>>>>>> 93c19a5a
+  ot->description = "Save As\nSave active text file with options";
 
   /* api callbacks */
   ot->exec = text_save_as_exec;
@@ -698,17 +656,10 @@
 
 void TEXT_OT_run_script(wmOperatorType *ot)
 {
-<<<<<<< HEAD
-	/* identifiers */
-	ot->name = "Run Script";
-	ot->idname = "TEXT_OT_run_script";
-	ot->description = "Run Script\nRun active script";
-=======
   /* identifiers */
   ot->name = "Run Script";
   ot->idname = "TEXT_OT_run_script";
-  ot->description = "Run active script";
->>>>>>> 93c19a5a
+  ot->description = "Run Script\nRun active script";
 
   /* api callbacks */
   ot->poll = text_run_script_poll;
@@ -766,17 +717,10 @@
 
 void TEXT_OT_refresh_pyconstraints(wmOperatorType *ot)
 {
-<<<<<<< HEAD
-	/* identifiers */
-	ot->name = "Refresh PyConstraints";
-	ot->idname = "TEXT_OT_refresh_pyconstraints";
-	ot->description = "Refresh PyConstraints\nRefresh all pyconstraints";
-=======
   /* identifiers */
   ot->name = "Refresh PyConstraints";
   ot->idname = "TEXT_OT_refresh_pyconstraints";
-  ot->description = "Refresh all pyconstraints";
->>>>>>> 93c19a5a
+  ot->description = "Refresh PyConstraints\nRefresh all pyconstraints";
 
   /* api callbacks */
   ot->exec = text_refresh_pyconstraints_exec;
@@ -817,17 +761,10 @@
 
 void TEXT_OT_paste(wmOperatorType *ot)
 {
-<<<<<<< HEAD
-	/* identifiers */
-	ot->name = "Paste";
-	ot->idname = "TEXT_OT_paste";
-	ot->description = "Paste\nPaste text from clipboard";
-=======
   /* identifiers */
   ot->name = "Paste";
   ot->idname = "TEXT_OT_paste";
-  ot->description = "Paste text from clipboard";
->>>>>>> 93c19a5a
+  ot->description = "Paste\nPaste text from clipboard";
 
   /* api callbacks */
   ot->exec = text_paste_exec;
@@ -866,17 +803,10 @@
 
 void TEXT_OT_duplicate_line(wmOperatorType *ot)
 {
-<<<<<<< HEAD
-	/* identifiers */
-	ot->name = "Duplicate Line";
-	ot->idname = "TEXT_OT_duplicate_line";
-	ot->description = "Duplicate Line\nDuplicate the current line";
-=======
   /* identifiers */
   ot->name = "Duplicate Line";
   ot->idname = "TEXT_OT_duplicate_line";
-  ot->description = "Duplicate the current line";
->>>>>>> 93c19a5a
+  ot->description = "Duplicate Line\nDuplicate the current line";
 
   /* api callbacks */
   ot->exec = text_duplicate_line_exec;
@@ -914,17 +844,10 @@
 
 void TEXT_OT_copy(wmOperatorType *ot)
 {
-<<<<<<< HEAD
-	/* identifiers */
-	ot->name = "Copy";
-	ot->idname = "TEXT_OT_copy";
-	ot->description = "Copy\nCopy selected text to clipboard";
-=======
   /* identifiers */
   ot->name = "Copy";
   ot->idname = "TEXT_OT_copy";
-  ot->description = "Copy selected text to clipboard";
->>>>>>> 93c19a5a
+  ot->description = "Copy\nCopy selected text to clipboard";
 
   /* api callbacks */
   ot->exec = text_copy_exec;
@@ -956,17 +879,10 @@
 
 void TEXT_OT_cut(wmOperatorType *ot)
 {
-<<<<<<< HEAD
-	/* identifiers */
-	ot->name = "Cut";
-	ot->idname = "TEXT_OT_cut";
-	ot->description = "Cut\nCut selected text to clipboard";
-=======
   /* identifiers */
   ot->name = "Cut";
   ot->idname = "TEXT_OT_cut";
-  ot->description = "Cut selected text to clipboard";
->>>>>>> 93c19a5a
+  ot->description = "Cut\nCut selected text to clipboard";
 
   /* api callbacks */
   ot->exec = text_cut_exec;
@@ -1004,17 +920,10 @@
 
 void TEXT_OT_indent(wmOperatorType *ot)
 {
-<<<<<<< HEAD
-	/* identifiers */
-	ot->name = "Indent";
-	ot->idname = "TEXT_OT_indent";
-	ot->description = "Indent\nIndent selected text";
-=======
   /* identifiers */
   ot->name = "Indent";
   ot->idname = "TEXT_OT_indent";
-  ot->description = "Indent selected text";
->>>>>>> 93c19a5a
+  ot->description = "Indent\nIndent selected text";
 
   /* api callbacks */
   ot->exec = text_indent_exec;
@@ -1047,17 +956,10 @@
 
 void TEXT_OT_unindent(wmOperatorType *ot)
 {
-<<<<<<< HEAD
-	/* identifiers */
-	ot->name = "Unindent";
-	ot->idname = "TEXT_OT_unindent";
-	ot->description = "Unindent\nUnindent selected text";
-=======
   /* identifiers */
   ot->name = "Unindent";
   ot->idname = "TEXT_OT_unindent";
-  ot->description = "Unindent selected text";
->>>>>>> 93c19a5a
+  ot->description = "Unindent\nUnindent selected text";
 
   /* api callbacks */
   ot->exec = text_unindent_exec;
@@ -1106,17 +1008,10 @@
 
 void TEXT_OT_line_break(wmOperatorType *ot)
 {
-<<<<<<< HEAD
-	/* identifiers */
-	ot->name = "Line Break";
-	ot->idname = "TEXT_OT_line_break";
-	ot->description = "Line Break\nInsert line break at cursor position";
-=======
   /* identifiers */
   ot->name = "Line Break";
   ot->idname = "TEXT_OT_line_break";
-  ot->description = "Insert line break at cursor position";
->>>>>>> 93c19a5a
+  ot->description = "Line Break\nInsert line break at cursor position";
 
   /* api callbacks */
   ot->exec = text_line_break_exec;
@@ -1151,17 +1046,10 @@
 
 void TEXT_OT_comment(wmOperatorType *ot)
 {
-<<<<<<< HEAD
-	/* identifiers */
-	ot->name = "Comment";
-	ot->idname = "TEXT_OT_comment";
-	ot->description = "Comment\nConvert selected text to comment";
-=======
   /* identifiers */
   ot->name = "Comment";
   ot->idname = "TEXT_OT_comment";
-  ot->description = "Convert selected text to comment";
->>>>>>> 93c19a5a
+  ot->description = "Comment\nConvert selected text to comment";
 
   /* api callbacks */
   ot->exec = text_comment_exec;
@@ -1197,17 +1085,10 @@
 
 void TEXT_OT_uncomment(wmOperatorType *ot)
 {
-<<<<<<< HEAD
-	/* identifiers */
-	ot->name = "Uncomment";
-	ot->idname = "TEXT_OT_uncomment";
-	ot->description = "Uncomment\nConvert selected comment to text";
-=======
   /* identifiers */
   ot->name = "Uncomment";
   ot->idname = "TEXT_OT_uncomment";
-  ot->description = "Convert selected comment to text";
->>>>>>> 93c19a5a
+  ot->description = "Uncomment\nConvert selected comment to text";
 
   /* api callbacks */
   ot->exec = text_uncomment_exec;
@@ -1344,17 +1225,10 @@
 
 void TEXT_OT_convert_whitespace(wmOperatorType *ot)
 {
-<<<<<<< HEAD
-	/* identifiers */
-	ot->name = "Convert Whitespace";
-	ot->idname = "TEXT_OT_convert_whitespace";
-	ot->description = "Convert Whitespace\nConvert whitespaces by type";
-=======
   /* identifiers */
   ot->name = "Convert Whitespace";
   ot->idname = "TEXT_OT_convert_whitespace";
-  ot->description = "Convert whitespaces by type";
->>>>>>> 93c19a5a
+  ot->description = "Convert Whitespace\nConvert whitespaces by type";
 
   /* api callbacks */
   ot->exec = text_convert_whitespace_exec;
@@ -1388,17 +1262,10 @@
 
 void TEXT_OT_select_all(wmOperatorType *ot)
 {
-<<<<<<< HEAD
-	/* identifiers */
-	ot->name = "Select All";
-	ot->idname = "TEXT_OT_select_all";
-	ot->description = "Select All\nSelect all text";
-=======
   /* identifiers */
   ot->name = "Select All";
   ot->idname = "TEXT_OT_select_all";
-  ot->description = "Select all text";
->>>>>>> 93c19a5a
+  ot->description = "Select All\nSelect all text";
 
   /* api callbacks */
   ot->exec = text_select_all_exec;
@@ -1421,17 +1288,10 @@
 
 void TEXT_OT_select_line(wmOperatorType *ot)
 {
-<<<<<<< HEAD
-	/* identifiers */
-	ot->name = "Select Line";
-	ot->idname = "TEXT_OT_select_line";
-	ot->description = "Select Line\nSelect text by line";
-=======
   /* identifiers */
   ot->name = "Select Line";
   ot->idname = "TEXT_OT_select_line";
-  ot->description = "Select text by line";
->>>>>>> 93c19a5a
+  ot->description = "Select Line\nSelect text by line";
 
   /* api callbacks */
   ot->exec = text_select_line_exec;
@@ -1457,17 +1317,10 @@
 
 void TEXT_OT_select_word(wmOperatorType *ot)
 {
-<<<<<<< HEAD
-	/* identifiers */
-	ot->name = "Select Word";
-	ot->idname = "TEXT_OT_select_word";
-	ot->description = "Select Word\nSelect word under cursor";
-=======
   /* identifiers */
   ot->name = "Select Word";
   ot->idname = "TEXT_OT_select_word";
-  ot->description = "Select word under cursor";
->>>>>>> 93c19a5a
+  ot->description = "Select Word\nSelect word under cursor";
 
   /* api callbacks */
   ot->exec = text_select_word_exec;
@@ -1503,17 +1356,10 @@
       {0, NULL, 0, NULL, NULL},
   };
 
-<<<<<<< HEAD
-	/* identifiers */
-	ot->name = "Move Lines";
-	ot->idname = "TEXT_OT_move_lines";
-	ot->description = "Move Lines\nMove the currently selected line(s) up/down";
-=======
   /* identifiers */
   ot->name = "Move Lines";
   ot->idname = "TEXT_OT_move_lines";
-  ot->description = "Move the currently selected line(s) up/down";
->>>>>>> 93c19a5a
+  ot->description = "Move Lines\nMove the currently selected line(s) up/down";
 
   /* api callbacks */
   ot->exec = move_lines_exec;
@@ -2123,17 +1969,10 @@
 
 void TEXT_OT_move(wmOperatorType *ot)
 {
-<<<<<<< HEAD
-	/* identifiers */
-	ot->name = "Move Cursor";
-	ot->idname = "TEXT_OT_move";
-	ot->description = "Move Cursor\nMove cursor to position type";
-=======
   /* identifiers */
   ot->name = "Move Cursor";
   ot->idname = "TEXT_OT_move";
-  ot->description = "Move cursor to position type";
->>>>>>> 93c19a5a
+  ot->description = "Move Cursor\nMove cursor to position type";
 
   /* api callbacks */
   ot->exec = text_move_exec;
@@ -2154,17 +1993,10 @@
 
 void TEXT_OT_move_select(wmOperatorType *ot)
 {
-<<<<<<< HEAD
-	/* identifiers */
-	ot->name = "Move Select";
-	ot->idname = "TEXT_OT_move_select";
-	ot->description = "Move Select\nMove the cursor while selecting";
-=======
   /* identifiers */
   ot->name = "Move Select";
   ot->idname = "TEXT_OT_move_select";
-  ot->description = "Move the cursor while selecting";
->>>>>>> 93c19a5a
+  ot->description = "Move Select\nMove the cursor while selecting";
 
   /* api callbacks */
   ot->exec = text_move_select_exec;
@@ -2209,32 +2041,19 @@
 {
   PropertyRNA *prop;
 
-<<<<<<< HEAD
-	/* identifiers */
-	ot->name = "Go To Line";
-	ot->idname = "TEXT_OT_jump";
-	ot->description = "Go To Line\nGo to a specific line number";
-=======
-  /* identifiers */
-  ot->name = "Jump";
+  /* identifiers */
+  ot->name = "Go To Line";
   ot->idname = "TEXT_OT_jump";
-  ot->description = "Jump cursor to line";
->>>>>>> 93c19a5a
+  ot->description = "Go To Line\nGo to a specific line number";
 
   /* api callbacks */
   ot->invoke = text_jump_invoke;
   ot->exec = text_jump_exec;
   ot->poll = text_edit_poll;
 
-<<<<<<< HEAD
-	/* properties */
-	prop = RNA_def_int(ot->srna, "line", 1, 1, INT_MAX, "Line", "Line number to go to", 1, 10000);
-	RNA_def_property_translation_context(prop, BLT_I18NCONTEXT_ID_TEXT);
-=======
   /* properties */
-  prop = RNA_def_int(ot->srna, "line", 1, 1, INT_MAX, "Line", "Line number to jump to", 1, 10000);
+  prop = RNA_def_int(ot->srna, "line", 1, 1, INT_MAX, "Line", "Line number to go to", 1, 10000);
   RNA_def_property_translation_context(prop, BLT_I18NCONTEXT_ID_TEXT);
->>>>>>> 93c19a5a
 }
 
 /******************* delete operator **********************/
@@ -2325,24 +2144,13 @@
 
 void TEXT_OT_delete(wmOperatorType *ot)
 {
-<<<<<<< HEAD
-	/* identifiers */
-	ot->name = "Delete";
-	ot->idname = "TEXT_OT_delete";
-	ot->description = "Delete\nDelete text by cursor position";
-	/* api callbacks */
-	ot->exec = text_delete_exec;
-	ot->poll = text_edit_poll;
-=======
   /* identifiers */
   ot->name = "Delete";
   ot->idname = "TEXT_OT_delete";
-  ot->description = "Delete text by cursor position";
-
+  ot->description = "Delete\nDelete text by cursor position";
   /* api callbacks */
   ot->exec = text_delete_exec;
   ot->poll = text_edit_poll;
->>>>>>> 93c19a5a
 
   /* flags */
   ot->flag = OPTYPE_UNDO;
@@ -2373,17 +2181,10 @@
 
 void TEXT_OT_overwrite_toggle(wmOperatorType *ot)
 {
-<<<<<<< HEAD
-	/* identifiers */
-	ot->name = "Toggle Overwrite";
-	ot->idname = "TEXT_OT_overwrite_toggle";
-	ot->description = "Toggle Overwrite\nToggle overwrite while typing";
-=======
   /* identifiers */
   ot->name = "Toggle Overwrite";
   ot->idname = "TEXT_OT_overwrite_toggle";
-  ot->description = "Toggle overwrite while typing";
->>>>>>> 93c19a5a
+  ot->description = "Toggle Overwrite\nToggle overwrite while typing";
 
   /* api callbacks */
   ot->exec = text_toggle_overwrite_exec;
@@ -2703,14 +2504,16 @@
   /* flags */
   ot->flag = OPTYPE_BLOCKING | OPTYPE_INTERNAL;
 
-<<<<<<< HEAD
-	/* properties */
-	RNA_def_int(ot->srna, "lines", 1, INT_MIN, INT_MAX, "Lines", "Lines\nNumber of lines to scroll", -100, 100);
-=======
   /* properties */
-  RNA_def_int(
-      ot->srna, "lines", 1, INT_MIN, INT_MAX, "Lines", "Number of lines to scroll", -100, 100);
->>>>>>> 93c19a5a
+  RNA_def_int(ot->srna,
+              "lines",
+              1,
+              INT_MIN,
+              INT_MAX,
+              "Lines",
+              "Lines\nNumber of lines to scroll",
+              -100,
+              100);
 }
 
 /******************* set selection operator **********************/
@@ -3087,17 +2890,10 @@
 
 void TEXT_OT_selection_set(wmOperatorType *ot)
 {
-<<<<<<< HEAD
-	/* identifiers */
-	ot->name = "Set Selection";
-	ot->idname = "TEXT_OT_selection_set";
-	ot->description = "Set Selection\nSet cursor selection";
-=======
   /* identifiers */
   ot->name = "Set Selection";
   ot->idname = "TEXT_OT_selection_set";
-  ot->description = "Set cursor selection";
->>>>>>> 93c19a5a
+  ot->description = "Set Selection\nSet cursor selection";
 
   /* api callbacks */
   ot->invoke = text_set_selection_invoke;
@@ -3105,13 +2901,8 @@
   ot->cancel = text_set_selection_cancel;
   ot->poll = text_region_edit_poll;
 
-<<<<<<< HEAD
-	/* properties */
-	RNA_def_boolean(ot->srna, "select", 0, "Select", "Select\nSet selection end rather than cursor");
-=======
   /* properties */
-  RNA_def_boolean(ot->srna, "select", 0, "Select", "Set selection end rather than cursor");
->>>>>>> 93c19a5a
+  RNA_def_boolean(ot->srna, "select", 0, "Select", "Select\nSet selection end rather than cursor");
 }
 
 /******************* set cursor operator **********************/
@@ -3146,17 +2937,10 @@
 
 void TEXT_OT_cursor_set(wmOperatorType *ot)
 {
-<<<<<<< HEAD
-	/* identifiers */
-	ot->name = "Set Cursor";
-	ot->idname = "TEXT_OT_cursor_set";
-	ot->description = "Set Cursor\nSet cursor position";
-=======
   /* identifiers */
   ot->name = "Set Cursor";
   ot->idname = "TEXT_OT_cursor_set";
-  ot->description = "Set cursor position";
->>>>>>> 93c19a5a
+  ot->description = "Set Cursor\nSet cursor position";
 
   /* api callbacks */
   ot->invoke = text_cursor_set_invoke;
@@ -3209,17 +2993,10 @@
 
 void TEXT_OT_line_number(wmOperatorType *ot)
 {
-<<<<<<< HEAD
-	/* identifiers */
-	ot->name = "Line Number";
-	ot->idname = "TEXT_OT_line_number";
-	ot->description = "Line Number\nThe current line number";
-=======
   /* identifiers */
   ot->name = "Line Number";
   ot->idname = "TEXT_OT_line_number";
-  ot->description = "The current line number";
->>>>>>> 93c19a5a
+  ot->description = "Line Number\nThe current line number";
 
   /* api callbacks */
   ot->invoke = text_line_number_invoke;
@@ -3312,17 +3089,10 @@
 {
   PropertyRNA *prop;
 
-<<<<<<< HEAD
-	/* identifiers */
-	ot->name = "Insert";
-	ot->idname = "TEXT_OT_insert";
-	ot->description = "Insert\nInsert text at cursor position";
-=======
   /* identifiers */
   ot->name = "Insert";
   ot->idname = "TEXT_OT_insert";
-  ot->description = "Insert text at cursor position";
->>>>>>> 93c19a5a
+  ot->description = "Insert\nInsert text at cursor position";
 
   /* api callbacks */
   ot->exec = text_insert_exec;
@@ -3332,16 +3102,10 @@
   /* flags */
   ot->flag = OPTYPE_UNDO;
 
-<<<<<<< HEAD
-	/* properties */
-	prop = RNA_def_string(ot->srna, "text", NULL, 0, "Text", "Text\nText to insert at the cursor position");
-	RNA_def_property_flag(prop, PROP_SKIP_SAVE);
-=======
   /* properties */
   prop = RNA_def_string(
-      ot->srna, "text", NULL, 0, "Text", "Text to insert at the cursor position");
+      ot->srna, "text", NULL, 0, "Text", "Text\nText to insert at the cursor position");
   RNA_def_property_flag(prop, PROP_SKIP_SAVE);
->>>>>>> 93c19a5a
 }
 
 /******************* find operator *********************/
@@ -3421,17 +3185,10 @@
 
 void TEXT_OT_find(wmOperatorType *ot)
 {
-<<<<<<< HEAD
-	/* identifiers */
-	ot->name = "Find Next";
-	ot->idname = "TEXT_OT_find";
-	ot->description = "Find Next\nFind specified text";
-=======
   /* identifiers */
   ot->name = "Find Next";
   ot->idname = "TEXT_OT_find";
-  ot->description = "Find specified text";
->>>>>>> 93c19a5a
+  ot->description = "Find Next\nFind specified text";
 
   /* api callbacks */
   ot->exec = text_find_exec;
@@ -3447,17 +3204,10 @@
 
 void TEXT_OT_replace(wmOperatorType *ot)
 {
-<<<<<<< HEAD
-	/* identifiers */
-	ot->name = "Replace";
-	ot->idname = "TEXT_OT_replace";
-	ot->description = "Replace\nReplace text with the specified text";
-=======
   /* identifiers */
   ot->name = "Replace";
   ot->idname = "TEXT_OT_replace";
-  ot->description = "Replace text with the specified text";
->>>>>>> 93c19a5a
+  ot->description = "Replace\nReplace text with the specified text";
 
   /* api callbacks */
   ot->exec = text_replace_exec;
@@ -3487,17 +3237,10 @@
 
 void TEXT_OT_find_set_selected(wmOperatorType *ot)
 {
-<<<<<<< HEAD
-	/* identifiers */
-	ot->name = "Find Set Selected";
-	ot->idname = "TEXT_OT_find_set_selected";
-	ot->description = "Find Set Selected\nFind specified text and set as selected";
-=======
   /* identifiers */
   ot->name = "Find Set Selected";
   ot->idname = "TEXT_OT_find_set_selected";
-  ot->description = "Find specified text and set as selected";
->>>>>>> 93c19a5a
+  ot->description = "Find Set Selected\nFind specified text and set as selected";
 
   /* api callbacks */
   ot->exec = text_find_set_selected_exec;
@@ -3521,17 +3264,10 @@
 
 void TEXT_OT_replace_set_selected(wmOperatorType *ot)
 {
-<<<<<<< HEAD
-	/* identifiers */
-	ot->name = "Replace Set Selected";
-	ot->idname = "TEXT_OT_replace_set_selected";
-	ot->description = "Replace Set Selected\nReplace text with specified text and set as selected";
-=======
   /* identifiers */
   ot->name = "Replace Set Selected";
   ot->idname = "TEXT_OT_replace_set_selected";
-  ot->description = "Replace text with specified text and set as selected";
->>>>>>> 93c19a5a
+  ot->description = "Replace Set Selected\nReplace text with specified text and set as selected";
 
   /* api callbacks */
   ot->exec = text_replace_set_selected_exec;
@@ -3635,17 +3371,10 @@
 
 void TEXT_OT_resolve_conflict(wmOperatorType *ot)
 {
-<<<<<<< HEAD
-	/* identifiers */
-	ot->name = "Resolve Conflict";
-	ot->idname = "TEXT_OT_resolve_conflict";
-	ot->description = "Resolve Conflict\nWhen external text is out of sync, resolve the conflict";
-=======
   /* identifiers */
   ot->name = "Resolve Conflict";
   ot->idname = "TEXT_OT_resolve_conflict";
-  ot->description = "When external text is out of sync, resolve the conflict";
->>>>>>> 93c19a5a
+  ot->description = "Resolve Conflict\nWhen external text is out of sync, resolve the conflict";
 
   /* api callbacks */
   ot->exec = text_resolve_conflict_exec;
@@ -3675,17 +3404,10 @@
 
 void TEXT_OT_to_3d_object(wmOperatorType *ot)
 {
-<<<<<<< HEAD
-	/* identifiers */
-	ot->name = "To 3D Object";
-	ot->idname = "TEXT_OT_to_3d_object";
-	ot->description = "To 3D Object\nCreate 3D text object from active text data block";
-=======
   /* identifiers */
   ot->name = "To 3D Object";
   ot->idname = "TEXT_OT_to_3d_object";
-  ot->description = "Create 3D text object from active text data-block";
->>>>>>> 93c19a5a
+  ot->description = "To 3D Object\nCreate 3D text object from active text data block";
 
   /* api callbacks */
   ot->exec = text_to_3d_object_exec;
@@ -3694,12 +3416,10 @@
   /* flags */
   ot->flag = OPTYPE_REGISTER | OPTYPE_UNDO;
 
-<<<<<<< HEAD
-	/* properties */
-	RNA_def_boolean(ot->srna, "split_lines", 0, "Split Lines", "Split Lines\nCreate one object per line in the text");
-=======
   /* properties */
-  RNA_def_boolean(
-      ot->srna, "split_lines", 0, "Split Lines", "Create one object per line in the text");
->>>>>>> 93c19a5a
+  RNA_def_boolean(ot->srna,
+                  "split_lines",
+                  0,
+                  "Split Lines",
+                  "Split Lines\nCreate one object per line in the text");
 }