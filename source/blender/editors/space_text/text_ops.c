--- conflicted
+++ resolved
@@ -197,13 +197,8 @@
 	/* identifiers */
 	ot->name = "Create Text Block";
 	ot->idname = "TEXT_OT_new";
-<<<<<<< HEAD
 	ot->description = "Create Text Block\nCreate a new text data block";
-	
-=======
-	ot->description = "Create a new text data-block";
-
->>>>>>> 0083dc89
+
 	/* api callbacks */
 	ot->exec = text_new_exec;
 	ot->poll = text_new_poll;
@@ -356,13 +351,8 @@
 	/* identifiers */
 	ot->name = "Reload";
 	ot->idname = "TEXT_OT_reload";
-<<<<<<< HEAD
 	ot->description = "Reload\nReload active text data block from its file";
-	
-=======
-	ot->description = "Reload active text data-block from its file";
-
->>>>>>> 0083dc89
+
 	/* api callbacks */
 	ot->exec = text_reload_exec;
 	ot->invoke = WM_operator_confirm;
@@ -410,13 +400,8 @@
 	/* identifiers */
 	ot->name = "Unlink";
 	ot->idname = "TEXT_OT_unlink";
-<<<<<<< HEAD
 	ot->description = "Unlink\nUnlink active text data block";
-	
-=======
-	ot->description = "Unlink active text data-block";
-
->>>>>>> 0083dc89
+
 	/* api callbacks */
 	ot->exec = text_unlink_exec;
 	ot->invoke = WM_operator_confirm;
@@ -590,13 +575,8 @@
 	/* identifiers */
 	ot->name = "Save As";
 	ot->idname = "TEXT_OT_save_as";
-<<<<<<< HEAD
 	ot->description = "Save As\nSave active text file with options";
-	
-=======
-	ot->description = "Save active text file with options";
-
->>>>>>> 0083dc89
+
 	/* api callbacks */
 	ot->exec = text_save_as_exec;
 	ot->invoke = text_save_as_invoke;
@@ -672,13 +652,8 @@
 	/* identifiers */
 	ot->name = "Run Script";
 	ot->idname = "TEXT_OT_run_script";
-<<<<<<< HEAD
 	ot->description = "Run Script\nRun active script";
-	
-=======
-	ot->description = "Run active script";
-
->>>>>>> 0083dc89
+
 	/* api callbacks */
 	ot->poll = text_run_script_poll;
 	ot->exec = text_run_script_exec;
@@ -737,13 +712,8 @@
 	/* identifiers */
 	ot->name = "Refresh PyConstraints";
 	ot->idname = "TEXT_OT_refresh_pyconstraints";
-<<<<<<< HEAD
 	ot->description = "Refresh PyConstraints\nRefresh all pyconstraints";
-	
-=======
-	ot->description = "Refresh all pyconstraints";
-
->>>>>>> 0083dc89
+
 	/* api callbacks */
 	ot->exec = text_refresh_pyconstraints_exec;
 	ot->poll = text_edit_poll;
@@ -786,13 +756,8 @@
 	/* identifiers */
 	ot->name = "Paste";
 	ot->idname = "TEXT_OT_paste";
-<<<<<<< HEAD
 	ot->description = "Paste\nPaste text from clipboard";
-	
-=======
-	ot->description = "Paste text from clipboard";
-
->>>>>>> 0083dc89
+
 	/* api callbacks */
 	ot->exec = text_paste_exec;
 	ot->poll = text_edit_poll;
@@ -905,13 +870,8 @@
 	/* identifiers */
 	ot->name = "Cut";
 	ot->idname = "TEXT_OT_cut";
-<<<<<<< HEAD
 	ot->description = "Cut\nCut selected text to clipboard";
-	
-=======
-	ot->description = "Cut selected text to clipboard";
-
->>>>>>> 0083dc89
+
 	/* api callbacks */
 	ot->exec = text_cut_exec;
 	ot->poll = text_edit_poll;
@@ -951,13 +911,8 @@
 	/* identifiers */
 	ot->name = "Indent";
 	ot->idname = "TEXT_OT_indent";
-<<<<<<< HEAD
 	ot->description = "Indent\nIndent selected text";
-	
-=======
-	ot->description = "Indent selected text";
-
->>>>>>> 0083dc89
+
 	/* api callbacks */
 	ot->exec = text_indent_exec;
 	ot->poll = text_edit_poll;
@@ -992,13 +947,8 @@
 	/* identifiers */
 	ot->name = "Unindent";
 	ot->idname = "TEXT_OT_unindent";
-<<<<<<< HEAD
 	ot->description = "Unindent\nUnindent selected text";
-	
-=======
-	ot->description = "Unindent selected text";
-
->>>>>>> 0083dc89
+
 	/* api callbacks */
 	ot->exec = text_unindent_exec;
 	ot->poll = text_edit_poll;
@@ -1126,13 +1076,8 @@
 	/* identifiers */
 	ot->name = "Uncomment";
 	ot->idname = "TEXT_OT_uncomment";
-<<<<<<< HEAD
 	ot->description = "Uncomment\nConvert selected comment to text";
-	
-=======
-	ot->description = "Convert selected comment to text";
-
->>>>>>> 0083dc89
+
 	/* api callbacks */
 	ot->exec = text_uncomment_exec;
 	ot->poll = text_edit_poll;
@@ -1266,13 +1211,8 @@
 	/* identifiers */
 	ot->name = "Convert Whitespace";
 	ot->idname = "TEXT_OT_convert_whitespace";
-<<<<<<< HEAD
 	ot->description = "Convert Whitespace\nConvert whitespaces by type";
-	
-=======
-	ot->description = "Convert whitespaces by type";
-
->>>>>>> 0083dc89
+
 	/* api callbacks */
 	ot->exec = text_convert_whitespace_exec;
 	ot->poll = text_edit_poll;
@@ -1303,13 +1243,8 @@
 	/* identifiers */
 	ot->name = "Select All";
 	ot->idname = "TEXT_OT_select_all";
-<<<<<<< HEAD
 	ot->description = "Select All\nSelect all text";
-	
-=======
-	ot->description = "Select all text";
-
->>>>>>> 0083dc89
+
 	/* api callbacks */
 	ot->exec = text_select_all_exec;
 	ot->poll = text_edit_poll;
@@ -1334,13 +1269,8 @@
 	/* identifiers */
 	ot->name = "Select Line";
 	ot->idname = "TEXT_OT_select_line";
-<<<<<<< HEAD
 	ot->description = "Select Line\nSelect text by line";
-	
-=======
-	ot->description = "Select text by line";
-
->>>>>>> 0083dc89
+
 	/* api callbacks */
 	ot->exec = text_select_line_exec;
 	ot->poll = text_edit_poll;
@@ -1407,13 +1337,8 @@
 	/* identifiers */
 	ot->name = "Move Lines";
 	ot->idname = "TEXT_OT_move_lines";
-<<<<<<< HEAD
 	ot->description = "Move Lines\nMove the currently selected line(s) up/down";
-	
-=======
-	ot->description = "Move the currently selected line(s) up/down";
-
->>>>>>> 0083dc89
+
 	/* api callbacks */
 	ot->exec = move_lines_exec;
 	ot->poll = text_edit_poll;
@@ -1967,13 +1892,8 @@
 	/* identifiers */
 	ot->name = "Move Cursor";
 	ot->idname = "TEXT_OT_move";
-<<<<<<< HEAD
 	ot->description = "Move Cursor\nMove cursor to position type";
-	
-=======
-	ot->description = "Move cursor to position type";
-
->>>>>>> 0083dc89
+
 	/* api callbacks */
 	ot->exec = text_move_exec;
 	ot->poll = text_edit_poll;
@@ -1996,13 +1916,8 @@
 	/* identifiers */
 	ot->name = "Move Select";
 	ot->idname = "TEXT_OT_move_select";
-<<<<<<< HEAD
 	ot->description = "Move Select\nMove the cursor while selecting";
-	
-=======
-	ot->description = "Move the cursor while selecting";
-
->>>>>>> 0083dc89
+
 	/* api callbacks */
 	ot->exec = text_move_select_exec;
 	ot->poll = text_space_edit_poll;
@@ -2045,13 +1960,8 @@
 	/* identifiers */
 	ot->name = "Jump";
 	ot->idname = "TEXT_OT_jump";
-<<<<<<< HEAD
 	ot->description = "Jump\nJump cursor to line";
-	
-=======
-	ot->description = "Jump cursor to line";
-
->>>>>>> 0083dc89
+
 	/* api callbacks */
 	ot->invoke = text_jump_invoke;
 	ot->exec = text_jump_exec;
@@ -2151,13 +2061,7 @@
 	/* identifiers */
 	ot->name = "Delete";
 	ot->idname = "TEXT_OT_delete";
-<<<<<<< HEAD
 	ot->description = "Delete\nDelete text by cursor position";
-	
-=======
-	ot->description = "Delete text by cursor position";
-
->>>>>>> 0083dc89
 	/* api callbacks */
 	ot->exec = text_delete_exec;
 	ot->poll = text_edit_poll;
@@ -2187,13 +2091,8 @@
 	/* identifiers */
 	ot->name = "Toggle Overwrite";
 	ot->idname = "TEXT_OT_overwrite_toggle";
-<<<<<<< HEAD
 	ot->description = "Toggle Overwrite\nToggle overwrite while typing";
-	
-=======
-	ot->description = "Toggle overwrite while typing";
-
->>>>>>> 0083dc89
+
 	/* api callbacks */
 	ot->exec = text_toggle_overwrite_exec;
 	ot->poll = text_space_edit_poll;
@@ -2975,13 +2874,8 @@
 	/* identifiers */
 	ot->name = "Line Number";
 	ot->idname = "TEXT_OT_line_number";
-<<<<<<< HEAD
 	ot->description = "Line Number\nThe current line number";
-	
-=======
-	ot->description = "The current line number";
-
->>>>>>> 0083dc89
+
 	/* api callbacks */
 	ot->invoke = text_line_number_invoke;
 	ot->poll = text_region_edit_poll;
@@ -3076,13 +2970,8 @@
 	/* identifiers */
 	ot->name = "Insert";
 	ot->idname = "TEXT_OT_insert";
-<<<<<<< HEAD
 	ot->description = "Insert\nInsert text at cursor position";
-	
-=======
-	ot->description = "Insert text at cursor position";
-
->>>>>>> 0083dc89
+
 	/* api callbacks */
 	ot->exec = text_insert_exec;
 	ot->invoke = text_insert_invoke;
@@ -3173,13 +3062,8 @@
 	/* identifiers */
 	ot->name = "Find Next";
 	ot->idname = "TEXT_OT_find";
-<<<<<<< HEAD
 	ot->description = "Find Next\nFind specified text";
-	
-=======
-	ot->description = "Find specified text";
-
->>>>>>> 0083dc89
+
 	/* api callbacks */
 	ot->exec = text_find_exec;
 	ot->poll = text_space_edit_poll;
@@ -3230,13 +3114,8 @@
 	/* identifiers */
 	ot->name = "Find Set Selected";
 	ot->idname = "TEXT_OT_find_set_selected";
-<<<<<<< HEAD
 	ot->description = "Find Set Selected\nFind specified text and set as selected";
-	
-=======
-	ot->description = "Find specified text and set as selected";
-
->>>>>>> 0083dc89
+
 	/* api callbacks */
 	ot->exec = text_find_set_selected_exec;
 	ot->poll = text_space_edit_poll;
@@ -3262,13 +3141,8 @@
 	/* identifiers */
 	ot->name = "Replace Set Selected";
 	ot->idname = "TEXT_OT_replace_set_selected";
-<<<<<<< HEAD
 	ot->description = "Replace Set Selected\nReplace text with specified text and set as selected";
-	
-=======
-	ot->description = "Replace text with specified text and set as selected";
-
->>>>>>> 0083dc89
+
 	/* api callbacks */
 	ot->exec = text_replace_set_selected_exec;
 	ot->poll = text_space_edit_poll;
@@ -3363,7 +3237,7 @@
 	ot->poll = text_save_poll;
 
 	/* properties */
-	RNA_def_enum(ot->srna, "resolution", resolution_items, RESOLVE_IGNORE, "Resolution", "Resolution\nHow to solve conflict due to differences in internal and external text");
+	RNA_def_enum(ot->srna, "resolution", resolution_items, RESOLVE_IGNORE, "Resolution", "How to solve conflict due to differences in internal and external text");
 }
 
 /********************** to 3d object operator *****************/
@@ -3383,13 +3257,8 @@
 	/* identifiers */
 	ot->name = "To 3D Object";
 	ot->idname = "TEXT_OT_to_3d_object";
-<<<<<<< HEAD
 	ot->description = "To 3D Object\nCreate 3D text object from active text data block";
-	
-=======
-	ot->description = "Create 3D text object from active text data-block";
-
->>>>>>> 0083dc89
+
 	/* api callbacks */
 	ot->exec = text_to_3d_object_exec;
 	ot->poll = text_edit_poll;
