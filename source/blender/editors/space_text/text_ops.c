/*
 * This program is free software; you can redistribute it and/or
 * modify it under the terms of the GNU General Public License
 * as published by the Free Software Foundation; either version 2
 * of the License, or (at your option) any later version.
 *
 * This program is distributed in the hope that it will be useful,
 * but WITHOUT ANY WARRANTY; without even the implied warranty of
 * MERCHANTABILITY or FITNESS FOR A PARTICULAR PURPOSE.  See the
 * GNU General Public License for more details.
 *
 * You should have received a copy of the GNU General Public License
 * along with this program; if not, write to the Free Software Foundation,
 * Inc., 51 Franklin Street, Fifth Floor, Boston, MA 02110-1301, USA.
 *
 * The Original Code is Copyright (C) 2001-2002 by NaN Holding BV.
 * All rights reserved.
 */

/** \file
 * \ingroup sptext
 */

#include <string.h>
#include <errno.h>

#include "MEM_guardedalloc.h"

#include "DNA_text_types.h"

#include "BLI_blenlib.h"

#include "BLT_translation.h"

#include "PIL_time.h"

#include "BKE_context.h"
#include "BKE_library.h"
#include "BKE_main.h"
#include "BKE_report.h"
#include "BKE_text.h"

#include "WM_api.h"
#include "WM_types.h"

#include "ED_text.h"
#include "ED_curve.h"
#include "ED_screen.h"
#include "UI_interface.h"
#include "UI_resources.h"

#include "RNA_access.h"
#include "RNA_define.h"

#ifdef WITH_PYTHON
#  include "BPY_extern.h"
#endif

#include "text_intern.h"
#include "text_format.h"

static void txt_screen_clamp(SpaceText *st, ARegion *ar);

/* -------------------------------------------------------------------- */
/** \name Util
 * \{ */

/**
 * Tests if the given character represents a start of a new line or the
 * indentation part of a line.
 * \param c: The current character.
 * \param r_last_state: A pointer to a flag representing the last state. The
 * flag may be modified.
 */
static void test_line_start(char c, bool *r_last_state)
{
  if (c == '\n') {
    *r_last_state = true;
  }
  else if (!ELEM(c, '\t', ' ')) {
    *r_last_state = false;
  }
}

/**
 * This function converts the indentation tabs from a buffer to spaces.
 * \param buf: A pointer to a cstring.
 * \param tab_size: The size, in spaces, of the tab character.
 */
static char *buf_tabs_to_spaces(const char *in_buf, const int tab_size)
{
  /* Get the number of tab characters in buffer. */
  bool line_start = true;
  int num_tabs = 0;

  for (int in_offset = 0; in_buf[in_offset]; in_offset++) {
    /* Verify if is an indentation whitespace character. */
    test_line_start(in_buf[in_offset], &line_start);

    if (in_buf[in_offset] == '\t' && line_start) {
      num_tabs++;
    }
  }

  /* Allocate output before with extra space for expanded tabs. */
  const int out_size = strlen(in_buf) + num_tabs * (tab_size - 1) + 1;
  char *out_buf = MEM_mallocN(out_size * sizeof(char), __func__);

  /* Fill output buffer. */
  int spaces_until_tab = 0;
  int out_offset = 0;
  line_start = true;

  for (int in_offset = 0; in_buf[in_offset]; in_offset++) {
    /* Verify if is an indentation whitespace character. */
    test_line_start(in_buf[in_offset], &line_start);

    if (in_buf[in_offset] == '\t' && line_start) {
      /* Calculate tab size so it fills until next indentation. */
      int num_spaces = tab_size - (spaces_until_tab % tab_size);
      spaces_until_tab = 0;

      /* Write to buffer. */
      memset(&out_buf[out_offset], ' ', num_spaces);
      out_offset += num_spaces;
    }
    else {
      if (in_buf[in_offset] == ' ') {
        spaces_until_tab++;
      }
      else if (in_buf[in_offset] == '\n') {
        spaces_until_tab = 0;
      }

      out_buf[out_offset++] = in_buf[in_offset];
    }
  }

  out_buf[out_offset] = '\0';
  return out_buf;
}

BLI_INLINE int text_pixel_x_to_column(SpaceText *st, const int x)
{
  /* Add half the char width so mouse cursor selection is in between letters. */
  return (x + (st->runtime.cwidth_px / 2)) / st->runtime.cwidth_px;
}

/** \} */

/* -------------------------------------------------------------------- */
/** \name Operator Poll
 * \{ */

static bool text_new_poll(bContext *UNUSED(C))
{
  return 1;
}

static bool text_edit_poll(bContext *C)
{
  Text *text = CTX_data_edit_text(C);

  if (!text) {
    return 0;
  }

  if (ID_IS_LINKED(text)) {
    // BKE_report(op->reports, RPT_ERROR, "Cannot edit external library data");
    return 0;
  }

  return 1;
}

bool text_space_edit_poll(bContext *C)
{
  SpaceText *st = CTX_wm_space_text(C);
  Text *text = CTX_data_edit_text(C);

  if (!st || !text) {
    return 0;
  }

  if (ID_IS_LINKED(text)) {
    // BKE_report(op->reports, RPT_ERROR, "Cannot edit external library data");
    return 0;
  }

  return 1;
}

static bool text_region_edit_poll(bContext *C)
{
  SpaceText *st = CTX_wm_space_text(C);
  Text *text = CTX_data_edit_text(C);
  ARegion *ar = CTX_wm_region(C);

  if (!st || !text) {
    return 0;
  }

  if (!ar || ar->regiontype != RGN_TYPE_WINDOW) {
    return 0;
  }

  if (ID_IS_LINKED(text)) {
    // BKE_report(op->reports, RPT_ERROR, "Cannot edit external library data");
    return 0;
  }

  return 1;
}

/** \} */

/* -------------------------------------------------------------------- */
/** \name Updates
 * \{ */

void text_update_line_edited(TextLine *line)
{
  if (!line) {
    return;
  }

  /* we just free format here, and let it rebuild during draw */
  if (line->format) {
    MEM_freeN(line->format);
    line->format = NULL;
  }
}

void text_update_edited(Text *text)
{
  TextLine *line;

  for (line = text->lines.first; line; line = line->next) {
    text_update_line_edited(line);
  }
}

/** \} */

/* -------------------------------------------------------------------- */
/** \name New Operator
 * \{ */

static int text_new_exec(bContext *C, wmOperator *UNUSED(op))
{
  SpaceText *st = CTX_wm_space_text(C);
  Main *bmain = CTX_data_main(C);
  Text *text;
  PointerRNA ptr, idptr;
  PropertyRNA *prop;

  text = BKE_text_add(bmain, "Text");
  /* Texts have no user by default... Only the 'real' user flag. */
  id_us_min(&text->id);

  /* hook into UI */
  UI_context_active_but_prop_get_templateID(C, &ptr, &prop);

  if (prop) {
    RNA_id_pointer_create(&text->id, &idptr);
    RNA_property_pointer_set(&ptr, prop, idptr, NULL);
    RNA_property_update(C, &ptr, prop);
  }
  else if (st) {
    st->text = text;
    st->left = 0;
    st->top = 0;
    st->runtime.scroll_ofs_px[0] = 0;
    st->runtime.scroll_ofs_px[1] = 0;
    text_drawcache_tag_update(st, 1);
  }

  WM_event_add_notifier(C, NC_TEXT | NA_ADDED, text);

  return OPERATOR_FINISHED;
}

void TEXT_OT_new(wmOperatorType *ot)
{
  /* identifiers */
  ot->name = "New Text";
  ot->idname = "TEXT_OT_new";
  ot->description = "Create a new text file";

  /* api callbacks */
  ot->exec = text_new_exec;
  ot->poll = text_new_poll;

  /* flags */
  ot->flag = OPTYPE_UNDO;
}

/** \} */

/* -------------------------------------------------------------------- */
/** \name Open Operator
 * \{ */

static void text_open_init(bContext *C, wmOperator *op)
{
  PropertyPointerRNA *pprop;

  op->customdata = pprop = MEM_callocN(sizeof(PropertyPointerRNA), "OpenPropertyPointerRNA");
  UI_context_active_but_prop_get_templateID(C, &pprop->ptr, &pprop->prop);
}

static void text_open_cancel(bContext *UNUSED(C), wmOperator *op)
{
  MEM_freeN(op->customdata);
}

static int text_open_exec(bContext *C, wmOperator *op)
{
  SpaceText *st = CTX_wm_space_text(C);
  Main *bmain = CTX_data_main(C);
  Text *text;
  PropertyPointerRNA *pprop;
  PointerRNA idptr;
  char str[FILE_MAX];
  const bool internal = RNA_boolean_get(op->ptr, "internal");

  RNA_string_get(op->ptr, "filepath", str);

  text = BKE_text_load_ex(bmain, str, BKE_main_blendfile_path(bmain), internal);
  /* Texts have no user by default... Only the 'real' user flag. */
  id_us_min(&text->id);

  if (!text) {
    if (op->customdata) {
      MEM_freeN(op->customdata);
    }
    return OPERATOR_CANCELLED;
  }

  if (!op->customdata) {
    text_open_init(C, op);
  }

  /* hook into UI */
  pprop = op->customdata;

  if (pprop->prop) {
    RNA_id_pointer_create(&text->id, &idptr);
    RNA_property_pointer_set(&pprop->ptr, pprop->prop, idptr, NULL);
    RNA_property_update(C, &pprop->ptr, pprop->prop);
  }
  else if (st) {
    st->text = text;
    st->left = 0;
    st->top = 0;
    st->runtime.scroll_ofs_px[0] = 0;
    st->runtime.scroll_ofs_px[1] = 0;
  }

  text_drawcache_tag_update(st, 1);
  WM_event_add_notifier(C, NC_TEXT | NA_ADDED, text);

  MEM_freeN(op->customdata);

  return OPERATOR_FINISHED;
}

static int text_open_invoke(bContext *C, wmOperator *op, const wmEvent *UNUSED(event))
{
  Main *bmain = CTX_data_main(C);
  Text *text = CTX_data_edit_text(C);
  const char *path = (text && text->name) ? text->name : BKE_main_blendfile_path(bmain);

  if (RNA_struct_property_is_set(op->ptr, "filepath")) {
    return text_open_exec(C, op);
  }

  text_open_init(C, op);
  RNA_string_set(op->ptr, "filepath", path);
  WM_event_add_fileselect(C, op);

  return OPERATOR_RUNNING_MODAL;
}

void TEXT_OT_open(wmOperatorType *ot)
{
  /* identifiers */
  ot->name = "Open Text";
  ot->idname = "TEXT_OT_open";
  ot->description = "Open a new text file";

  /* api callbacks */
  ot->exec = text_open_exec;
  ot->invoke = text_open_invoke;
  ot->cancel = text_open_cancel;
  ot->poll = text_new_poll;

  /* flags */
  ot->flag = OPTYPE_UNDO;

  /* properties */
  WM_operator_properties_filesel(ot,
                                 FILE_TYPE_FOLDER | FILE_TYPE_TEXT | FILE_TYPE_PYSCRIPT,
                                 FILE_SPECIAL,
                                 FILE_OPENFILE,
                                 WM_FILESEL_FILEPATH,
                                 FILE_DEFAULTDISPLAY,
                                 FILE_SORT_ALPHA);  // XXX TODO, relative_path
  RNA_def_boolean(
      ot->srna, "internal", 0, "Make internal", "Make text file internal after loading");
}

/** \} */

/* -------------------------------------------------------------------- */
/** \name Reload Operator
 * \{ */

static int text_reload_exec(bContext *C, wmOperator *op)
{
  SpaceText *st = CTX_wm_space_text(C);
  Text *text = CTX_data_edit_text(C);
  ARegion *ar = CTX_wm_region(C);

  /* store view & cursor state */
  const int orig_top = st->top;
  const int orig_curl = BLI_findindex(&text->lines, text->curl);
  const int orig_curc = text->curc;

  if (!BKE_text_reload(text)) {
    BKE_report(op->reports, RPT_ERROR, "Could not reopen file");
    return OPERATOR_CANCELLED;
  }

#ifdef WITH_PYTHON
  if (text->compiled) {
    BPY_text_free_code(text);
  }
#endif

  text_update_edited(text);
  text_update_cursor_moved(C);
  text_drawcache_tag_update(CTX_wm_space_text(C), 1);
  WM_event_add_notifier(C, NC_TEXT | NA_EDITED, text);

  text->flags &= ~TXT_ISDIRTY;

  /* return to scroll position */
  st->top = orig_top;
  txt_screen_clamp(st, ar);
  /* return cursor */
  txt_move_to(text, orig_curl, orig_curc, false);

  return OPERATOR_FINISHED;
}

void TEXT_OT_reload(wmOperatorType *ot)
{
  /* identifiers */
  ot->name = "Reload";
  ot->idname = "TEXT_OT_reload";
  ot->description = "Reload active text file";

  /* api callbacks */
  ot->exec = text_reload_exec;
  ot->invoke = WM_operator_confirm;
  ot->poll = text_edit_poll;
}

/** \} */

/* -------------------------------------------------------------------- */
/** \name Delete Operator
 * \{ */

static bool text_unlink_poll(bContext *C)
{
  /* it should be possible to unlink texts if they're lib-linked in... */
  return CTX_data_edit_text(C) != NULL;
}

static int text_unlink_exec(bContext *C, wmOperator *UNUSED(op))
{
  Main *bmain = CTX_data_main(C);
  SpaceText *st = CTX_wm_space_text(C);
  Text *text = CTX_data_edit_text(C);

  /* make the previous text active, if its not there make the next text active */
  if (st) {
    if (text->id.prev) {
      st->text = text->id.prev;
      text_update_cursor_moved(C);
      WM_event_add_notifier(C, NC_TEXT | ND_CURSOR, st->text);
    }
    else if (text->id.next) {
      st->text = text->id.next;
      text_update_cursor_moved(C);
      WM_event_add_notifier(C, NC_TEXT | ND_CURSOR, st->text);
    }
  }

  BKE_id_delete(bmain, text);

  text_drawcache_tag_update(st, 1);
  WM_event_add_notifier(C, NC_TEXT | NA_REMOVED, NULL);

  return OPERATOR_FINISHED;
}

void TEXT_OT_unlink(wmOperatorType *ot)
{
  /* identifiers */
  ot->name = "Unlink";
  ot->idname = "TEXT_OT_unlink";
  ot->description = "Unlink active text data-block";

  /* api callbacks */
  ot->exec = text_unlink_exec;
  ot->invoke = WM_operator_confirm;
  ot->poll = text_unlink_poll;

  /* flags */
  ot->flag = OPTYPE_UNDO;
}

/** \} */

/* -------------------------------------------------------------------- */
/** \name Make Internal Operator
 * \{ */

static int text_make_internal_exec(bContext *C, wmOperator *UNUSED(op))
{
  Text *text = CTX_data_edit_text(C);

  text->flags |= TXT_ISMEM | TXT_ISDIRTY;

  if (text->name) {
    MEM_freeN(text->name);
    text->name = NULL;
  }

  text_update_cursor_moved(C);
  WM_event_add_notifier(C, NC_TEXT | NA_EDITED, text);

  return OPERATOR_FINISHED;
}

void TEXT_OT_make_internal(wmOperatorType *ot)
{
  /* identifiers */
  ot->name = "Make Internal";
  ot->idname = "TEXT_OT_make_internal";
  ot->description = "Make active text file internal";

  /* api callbacks */
  ot->exec = text_make_internal_exec;
  ot->poll = text_edit_poll;

  /* flags */
  ot->flag = OPTYPE_UNDO;
}

/** \} */

/* -------------------------------------------------------------------- */
/** \name Save Operator
 * \{ */

static bool text_save_poll(bContext *C)
{
  Text *text = CTX_data_edit_text(C);

  if (!text_edit_poll(C)) {
    return 0;
  }

  return (text->name != NULL && !(text->flags & TXT_ISMEM));
}

static void txt_write_file(Main *bmain, Text *text, ReportList *reports)
{
  FILE *fp;
  TextLine *tmp;
  BLI_stat_t st;
  char filepath[FILE_MAX];

  BLI_strncpy(filepath, text->name, FILE_MAX);
  BLI_path_abs(filepath, BKE_main_blendfile_path(bmain));

  fp = BLI_fopen(filepath, "w");
  if (fp == NULL) {
    BKE_reportf(reports,
                RPT_ERROR,
                "Unable to save '%s': %s",
                filepath,
                errno ? strerror(errno) : TIP_("unknown error writing file"));
    return;
  }

  for (tmp = text->lines.first; tmp; tmp = tmp->next) {
    fputs(tmp->line, fp);
    if (tmp->next) {
      fputc('\n', fp);
    }
  }

  fclose(fp);

  if (BLI_stat(filepath, &st) == 0) {
    text->mtime = st.st_mtime;

    /* report since this can be called from key-shortcuts */
    BKE_reportf(reports, RPT_INFO, "Saved Text '%s'", filepath);
  }
  else {
    text->mtime = 0;
    BKE_reportf(reports,
                RPT_WARNING,
                "Unable to stat '%s': %s",
                filepath,
                errno ? strerror(errno) : TIP_("unknown error stating file"));
  }

  text->flags &= ~TXT_ISDIRTY;
}

static int text_save_exec(bContext *C, wmOperator *op)
{
  Main *bmain = CTX_data_main(C);
  Text *text = CTX_data_edit_text(C);

  txt_write_file(bmain, text, op->reports);

  text_update_cursor_moved(C);
  WM_event_add_notifier(C, NC_TEXT | NA_EDITED, text);

  return OPERATOR_FINISHED;
}

void TEXT_OT_save(wmOperatorType *ot)
{
  /* identifiers */
  ot->name = "Save";
  ot->idname = "TEXT_OT_save";
  ot->description = "Save active text file";

  /* api callbacks */
  ot->exec = text_save_exec;
  ot->poll = text_save_poll;
}

/** \} */

/* -------------------------------------------------------------------- */
/** \name Save As Operator
 * \{ */

static int text_save_as_exec(bContext *C, wmOperator *op)
{
  Main *bmain = CTX_data_main(C);
  Text *text = CTX_data_edit_text(C);
  char str[FILE_MAX];

  if (!text) {
    return OPERATOR_CANCELLED;
  }

  RNA_string_get(op->ptr, "filepath", str);

  if (text->name) {
    MEM_freeN(text->name);
  }
  text->name = BLI_strdup(str);
  text->flags &= ~TXT_ISMEM;

  txt_write_file(bmain, text, op->reports);

  text_update_cursor_moved(C);
  WM_event_add_notifier(C, NC_TEXT | NA_EDITED, text);

  return OPERATOR_FINISHED;
}

static int text_save_as_invoke(bContext *C, wmOperator *op, const wmEvent *UNUSED(event))
{
  Main *bmain = CTX_data_main(C);
  Text *text = CTX_data_edit_text(C);
  const char *str;

  if (RNA_struct_property_is_set(op->ptr, "filepath")) {
    return text_save_as_exec(C, op);
  }

  if (text->name) {
    str = text->name;
  }
  else if (text->flags & TXT_ISMEM) {
    str = text->id.name + 2;
  }
  else {
    str = BKE_main_blendfile_path(bmain);
  }

  RNA_string_set(op->ptr, "filepath", str);
  WM_event_add_fileselect(C, op);

  return OPERATOR_RUNNING_MODAL;
}

void TEXT_OT_save_as(wmOperatorType *ot)
{
  /* identifiers */
  ot->name = "Save As";
  ot->idname = "TEXT_OT_save_as";
  ot->description = "Save active text file with options";

  /* api callbacks */
  ot->exec = text_save_as_exec;
  ot->invoke = text_save_as_invoke;
  ot->poll = text_edit_poll;

  /* properties */
  WM_operator_properties_filesel(ot,
                                 FILE_TYPE_FOLDER | FILE_TYPE_TEXT | FILE_TYPE_PYSCRIPT,
                                 FILE_SPECIAL,
                                 FILE_SAVE,
                                 WM_FILESEL_FILEPATH,
                                 FILE_DEFAULTDISPLAY,
                                 FILE_SORT_ALPHA);  // XXX TODO, relative_path
}

/** \} */

/* -------------------------------------------------------------------- */
/** \name Run Script Operator
 * \{ */

static bool text_run_script_poll(bContext *C)
{
  return (CTX_data_edit_text(C) != NULL);
}

static int text_run_script(bContext *C, ReportList *reports)
{
#ifdef WITH_PYTHON
  Text *text = CTX_data_edit_text(C);
  const bool is_live = (reports == NULL);

  /* only for comparison */
  void *curl_prev = text->curl;
  int curc_prev = text->curc;

  if (BPY_execute_text(C, text, reports, !is_live)) {
    if (is_live) {
      /* for nice live updates */
      WM_event_add_notifier(C, NC_WINDOW | NA_EDITED, NULL);
    }
    return OPERATOR_FINISHED;
  }

  /* Don't report error messages while live editing */
  if (!is_live) {
    /* text may have freed its self */
    if (CTX_data_edit_text(C) == text) {
      if (text->curl != curl_prev || curc_prev != text->curc) {
        text_update_cursor_moved(C);
        WM_event_add_notifier(C, NC_TEXT | NA_EDITED, text);
      }
    }

    BKE_report(
        reports, RPT_ERROR, "Python script failed, check the message in the system console");

    return OPERATOR_FINISHED;
  }
#else
  (void)C;
  (void)reports;
#endif /* !WITH_PYTHON */
  return OPERATOR_CANCELLED;
}

static int text_run_script_exec(bContext *C, wmOperator *op)
{
#ifndef WITH_PYTHON
  (void)C; /* unused */

  BKE_report(op->reports, RPT_ERROR, "Python disabled in this build");

  return OPERATOR_CANCELLED;
#else
  return text_run_script(C, op->reports);
#endif
}

void TEXT_OT_run_script(wmOperatorType *ot)
{
  /* identifiers */
  ot->name = "Run Script";
  ot->idname = "TEXT_OT_run_script";
  ot->description = "Run active script";

  /* api callbacks */
  ot->poll = text_run_script_poll;
  ot->exec = text_run_script_exec;

  /* flags */
  ot->flag = OPTYPE_REGISTER | OPTYPE_UNDO;
}

/** \} */

/* -------------------------------------------------------------------- */
/** \name Refresh Pyconstraints Operator
 * \{ */

static int text_refresh_pyconstraints_exec(bContext *UNUSED(C), wmOperator *UNUSED(op))
{
#ifdef WITH_PYTHON
#  if 0
  Text *text = CTX_data_edit_text(C);
  Object *ob;
  bConstraint *con;
  short update;

  /* check all pyconstraints */
  for (ob = CTX_data_main(C)->objects.first; ob; ob = ob->id.next) {
    update = 0;
    if (ob->type == OB_ARMATURE && ob->pose) {
      bPoseChannel *pchan;
      for (pchan = ob->pose->chanbase.first; pchan; pchan = pchan->next) {
        for (con = pchan->constraints.first; con; con = con->next) {
          if (con->type == CONSTRAINT_TYPE_PYTHON) {
            bPythonConstraint *data = con->data;
            if (data->text == text) {
              BPY_pyconstraint_update(ob, con);
            }
            update = 1;
          }
        }
      }
    }
    for (con = ob->constraints.first; con; con = con->next) {
      if (con->type == CONSTRAINT_TYPE_PYTHON) {
        bPythonConstraint *data = con->data;
        if (data->text == text) {
          BPY_pyconstraint_update(ob, con);
        }
        update = 1;
      }
    }

    if (update) {
      DEG_id_tag_update(&ob->id, ID_RECALC_GEOMETRY);
    }
  }
#  endif
#endif

  return OPERATOR_FINISHED;
}

void TEXT_OT_refresh_pyconstraints(wmOperatorType *ot)
{
  /* identifiers */
  ot->name = "Refresh PyConstraints";
  ot->idname = "TEXT_OT_refresh_pyconstraints";
  ot->description = "Refresh all pyconstraints";

  /* api callbacks */
  ot->exec = text_refresh_pyconstraints_exec;
  ot->poll = text_edit_poll;
}

/** \} */

/* -------------------------------------------------------------------- */
/** \name Paste Operator
 * \{ */

static int text_paste_exec(bContext *C, wmOperator *op)
{
  const bool selection = RNA_boolean_get(op->ptr, "selection");
  Text *text = CTX_data_edit_text(C);
  char *buf;
  int buf_len;

  buf = WM_clipboard_text_get(selection, &buf_len);

  if (!buf) {
    return OPERATOR_CANCELLED;
  }

  text_drawcache_tag_update(CTX_wm_space_text(C), 0);

  ED_text_undo_push_init(C);

  /* Convert clipboard content indentation to spaces if specified */
  if (text->flags & TXT_TABSTOSPACES) {
    char *new_buf = buf_tabs_to_spaces(buf, TXT_TABSIZE);
    MEM_freeN(buf);
    buf = new_buf;
  }

  txt_insert_buf(text, buf);
  text_update_edited(text);

  MEM_freeN(buf);

  text_update_cursor_moved(C);
  WM_event_add_notifier(C, NC_TEXT | NA_EDITED, text);

  /* run the script while editing, evil but useful */
  if (CTX_wm_space_text(C)->live_edit) {
    text_run_script(C, NULL);
  }

  return OPERATOR_FINISHED;
}

void TEXT_OT_paste(wmOperatorType *ot)
{
  /* identifiers */
  ot->name = "Paste";
  ot->idname = "TEXT_OT_paste";
  ot->description = "Paste text from clipboard";

  /* api callbacks */
  ot->exec = text_paste_exec;
  ot->poll = text_edit_poll;

  /* flags */
  ot->flag = OPTYPE_UNDO;

  /* properties */
  RNA_def_boolean(ot->srna,
                  "selection",
                  0,
                  "Selection",
                  "Paste text selected elsewhere rather than copied (X11 only)");
}

/** \} */

/* -------------------------------------------------------------------- */
/** \name Duplicate Operator
 * \{ */

static int text_duplicate_line_exec(bContext *C, wmOperator *UNUSED(op))
{
  Text *text = CTX_data_edit_text(C);

  ED_text_undo_push_init(C);

  txt_duplicate_line(text);

  WM_event_add_notifier(C, NC_TEXT | NA_EDITED, text);

  /* run the script while editing, evil but useful */
  if (CTX_wm_space_text(C)->live_edit) {
    text_run_script(C, NULL);
  }

  return OPERATOR_FINISHED;
}

void TEXT_OT_duplicate_line(wmOperatorType *ot)
{
  /* identifiers */
  ot->name = "Duplicate Line";
  ot->idname = "TEXT_OT_duplicate_line";
  ot->description = "Duplicate the current line";

  /* api callbacks */
  ot->exec = text_duplicate_line_exec;
  ot->poll = text_edit_poll;

  /* flags */
  ot->flag = OPTYPE_UNDO;
}

/** \} */

/* -------------------------------------------------------------------- */
/** \name Copy Operator
 * \{ */

static void txt_copy_clipboard(Text *text)
{
  char *buf;

  if (!txt_has_sel(text)) {
    return;
  }

  buf = txt_sel_to_buf(text, NULL);

  if (buf) {
    WM_clipboard_text_set(buf, 0);
    MEM_freeN(buf);
  }
}

static int text_copy_exec(bContext *C, wmOperator *UNUSED(op))
{
  Text *text = CTX_data_edit_text(C);

  txt_copy_clipboard(text);

  return OPERATOR_FINISHED;
}

void TEXT_OT_copy(wmOperatorType *ot)
{
  /* identifiers */
  ot->name = "Copy";
  ot->idname = "TEXT_OT_copy";
  ot->description = "Copy selected text to clipboard";

  /* api callbacks */
  ot->exec = text_copy_exec;
  ot->poll = text_edit_poll;
}

/** \} */

/* -------------------------------------------------------------------- */
/** \name Cut Operator
 * \{ */

static int text_cut_exec(bContext *C, wmOperator *UNUSED(op))
{
  Text *text = CTX_data_edit_text(C);

  text_drawcache_tag_update(CTX_wm_space_text(C), 0);

  txt_copy_clipboard(text);

  ED_text_undo_push_init(C);
  txt_delete_selected(text);

  text_update_cursor_moved(C);
  WM_event_add_notifier(C, NC_TEXT | NA_EDITED, text);

  /* run the script while editing, evil but useful */
  if (CTX_wm_space_text(C)->live_edit) {
    text_run_script(C, NULL);
  }

  return OPERATOR_FINISHED;
}

void TEXT_OT_cut(wmOperatorType *ot)
{
  /* identifiers */
  ot->name = "Cut";
  ot->idname = "TEXT_OT_cut";
  ot->description = "Cut selected text to clipboard";

  /* api callbacks */
  ot->exec = text_cut_exec;
  ot->poll = text_edit_poll;

  /* flags */
  ot->flag = OPTYPE_UNDO;
}

/** \} */

/* -------------------------------------------------------------------- */
/** \name Indent or Autocomplete Operator
 * \{ */

static int text_indent_or_autocomplete_exec(bContext *C, wmOperator *UNUSED(op))
{
  Text *text = CTX_data_edit_text(C);
  TextLine *line = text->curl;
  bool text_before_cursor = text->curc != 0 && !ELEM(line->line[text->curc - 1], ' ', '\t');
  if (text_before_cursor && (txt_has_sel(text) == false)) {
    WM_operator_name_call(C, "TEXT_OT_autocomplete", WM_OP_INVOKE_DEFAULT, NULL);
  }
  else {
    WM_operator_name_call(C, "TEXT_OT_indent", WM_OP_EXEC_DEFAULT, NULL);
  }
  return OPERATOR_FINISHED;
}

void TEXT_OT_indent_or_autocomplete(wmOperatorType *ot)
{
  /* identifiers */
  ot->name = "Indent or Autocomplete";
  ot->idname = "TEXT_OT_indent_or_autocomplete";
  ot->description = "Indent selected text or autocomplete";

  /* api callbacks */
  ot->exec = text_indent_or_autocomplete_exec;
  ot->poll = text_edit_poll;

  /* flags */
  ot->flag = 0;
}

/** \} */

/* -------------------------------------------------------------------- */
/** \name Indent Operator
 * \{ */

static int text_indent_exec(bContext *C, wmOperator *UNUSED(op))
{
  Text *text = CTX_data_edit_text(C);

  text_drawcache_tag_update(CTX_wm_space_text(C), 0);

  ED_text_undo_push_init(C);

  if (txt_has_sel(text)) {
    txt_order_cursors(text, false);
    txt_indent(text);
  }
  else {
    txt_add_char(text, '\t');
  }

  text_update_edited(text);

  text_update_cursor_moved(C);
  WM_event_add_notifier(C, NC_TEXT | NA_EDITED, text);

  return OPERATOR_FINISHED;
}

void TEXT_OT_indent(wmOperatorType *ot)
{
  /* identifiers */
  ot->name = "Indent";
  ot->idname = "TEXT_OT_indent";
  ot->description = "Indent selected text";

  /* api callbacks */
  ot->exec = text_indent_exec;
  ot->poll = text_edit_poll;

  /* flags */
  ot->flag = OPTYPE_UNDO;
}

/** \} */

/* -------------------------------------------------------------------- */
/** \name Unindent Operator
 * \{ */

static int text_unindent_exec(bContext *C, wmOperator *UNUSED(op))
{
  Text *text = CTX_data_edit_text(C);

  text_drawcache_tag_update(CTX_wm_space_text(C), 0);

  ED_text_undo_push_init(C);

  txt_order_cursors(text, false);
  txt_unindent(text);

  text_update_edited(text);

  text_update_cursor_moved(C);
  WM_event_add_notifier(C, NC_TEXT | NA_EDITED, text);

  return OPERATOR_FINISHED;
}

void TEXT_OT_unindent(wmOperatorType *ot)
{
  /* identifiers */
  ot->name = "Unindent";
  ot->idname = "TEXT_OT_unindent";
  ot->description = "Unindent selected text";

  /* api callbacks */
  ot->exec = text_unindent_exec;
  ot->poll = text_edit_poll;

  /* flags */
  ot->flag = OPTYPE_UNDO;
}

/** \} */

/* -------------------------------------------------------------------- */
/** \name Line Break Operator
 * \{ */

static int text_line_break_exec(bContext *C, wmOperator *UNUSED(op))
{
  SpaceText *st = CTX_wm_space_text(C);
  Text *text = CTX_data_edit_text(C);
  int a, curts;
  int space = (text->flags & TXT_TABSTOSPACES) ? st->tabnumber : 1;

  text_drawcache_tag_update(st, 0);

  // double check tabs/spaces before splitting the line
  curts = txt_setcurr_tab_spaces(text, space);
  ED_text_undo_push_init(C);
  txt_split_curline(text);

  for (a = 0; a < curts; a++) {
    if (text->flags & TXT_TABSTOSPACES) {
      txt_add_char(text, ' ');
    }
    else {
      txt_add_char(text, '\t');
    }
  }

  if (text->curl) {
    if (text->curl->prev) {
      text_update_line_edited(text->curl->prev);
    }
    text_update_line_edited(text->curl);
  }

  text_update_cursor_moved(C);
  WM_event_add_notifier(C, NC_TEXT | NA_EDITED, text);

  return OPERATOR_FINISHED;
}

void TEXT_OT_line_break(wmOperatorType *ot)
{
  /* identifiers */
  ot->name = "Line Break";
  ot->idname = "TEXT_OT_line_break";
  ot->description = "Insert line break at cursor position";

  /* api callbacks */
  ot->exec = text_line_break_exec;
  ot->poll = text_edit_poll;

  /* flags */
  ot->flag = OPTYPE_UNDO;
}

/** \} */

/* -------------------------------------------------------------------- */
/** \name Toggle-Comment Operator
 * \{ */

static int text_comment_exec(bContext *C, wmOperator *op)
{
  Text *text = CTX_data_edit_text(C);
  int type = RNA_enum_get(op->ptr, "type");

  text_drawcache_tag_update(CTX_wm_space_text(C), 0);

  ED_text_undo_push_init(C);

  if (txt_has_sel(text)) {
    txt_order_cursors(text, false);
  }

  switch (type) {
    case 1:
      txt_comment(text);
      break;
    case -1:
      txt_uncomment(text);
      break;
    default:
      if (txt_uncomment(text) == false) {
        txt_comment(text);
      }
      break;
  }

  text_update_edited(text);

  text_update_cursor_moved(C);
  WM_event_add_notifier(C, NC_TEXT | NA_EDITED, text);

  return OPERATOR_FINISHED;
}

void TEXT_OT_comment_toggle(wmOperatorType *ot)
{
  static const EnumPropertyItem comment_items[] = {
      {0, "TOGGLE", 0, "Toggle Comments", NULL},
      {1, "COMMENT", 0, "Comment", NULL},
      {-1, "UNCOMMENT", 0, "Un-Comment", NULL},
      {0, NULL, 0, NULL, NULL},
  };

  /* identifiers */
  ot->name = "Toggle Comments";
  ot->idname = "TEXT_OT_comment_toggle";

  /* api callbacks */
  ot->exec = text_comment_exec;
  ot->poll = text_edit_poll;

  /* flags */
  ot->flag = OPTYPE_UNDO;

  /* properties */
  PropertyRNA *prop;
  prop = RNA_def_enum(ot->srna, "type", comment_items, 0, "Type", "Add or remove comments");
  RNA_def_property_flag(prop, PROP_HIDDEN | PROP_SKIP_SAVE);
}

/** \} */

/* -------------------------------------------------------------------- */
/** \name Convert Whitespace Operator
 * \{ */

enum { TO_SPACES, TO_TABS };
static const EnumPropertyItem whitespace_type_items[] = {
    {TO_SPACES, "SPACES", 0, "To Spaces", NULL},
    {TO_TABS, "TABS", 0, "To Tabs", NULL},
    {0, NULL, 0, NULL, NULL},
};

static int text_convert_whitespace_exec(bContext *C, wmOperator *op)
{
  SpaceText *st = CTX_wm_space_text(C);
  Text *text = CTX_data_edit_text(C);
  TextLine *tmp;
  FlattenString fs;
  size_t a, j, max_len = 0;
  int type = RNA_enum_get(op->ptr, "type");

  /* first convert to all space, this make it a lot easier to convert to tabs
   * because there is no mixtures of ' ' && '\t' */
  for (tmp = text->lines.first; tmp; tmp = tmp->next) {
    char *new_line;

    BLI_assert(tmp->line);

    flatten_string(st, &fs, tmp->line);
    new_line = BLI_strdup(fs.buf);
    flatten_string_free(&fs);

    MEM_freeN(tmp->line);
    if (tmp->format) {
      MEM_freeN(tmp->format);
    }

    /* Put new_line in the tmp->line spot still need to try and set the curc correctly. */
    tmp->line = new_line;
    tmp->len = strlen(new_line);
    tmp->format = NULL;
    if (tmp->len > max_len) {
      max_len = tmp->len;
    }
  }

  if (type == TO_TABS) {
    char *tmp_line = MEM_mallocN(sizeof(*tmp_line) * (max_len + 1), __func__);

    for (tmp = text->lines.first; tmp; tmp = tmp->next) {
      const char *text_check_line = tmp->line;
      const int text_check_line_len = tmp->len;
      char *tmp_line_cur = tmp_line;
      const size_t tab_len = st->tabnumber;

      BLI_assert(text_check_line);

      for (a = 0; a < text_check_line_len;) {
        /* A tab can only start at a position multiple of tab_len... */
        if (!(a % tab_len) && (text_check_line[a] == ' ')) {
          /* a + 0 we already know to be ' ' char... */
          for (j = 1;
               (j < tab_len) && (a + j < text_check_line_len) && (text_check_line[a + j] == ' ');
               j++) {
            /* pass */
          }

          if (j == tab_len) {
            /* We found a set of spaces that can be replaced by a tab... */
            if ((tmp_line_cur == tmp_line) && a != 0) {
              /* Copy all 'valid' string already 'parsed'... */
              memcpy(tmp_line_cur, text_check_line, a);
              tmp_line_cur += a;
            }
            *tmp_line_cur = '\t';
            tmp_line_cur++;
            a += j;
          }
          else {
            if (tmp_line_cur != tmp_line) {
              memcpy(tmp_line_cur, &text_check_line[a], j);
              tmp_line_cur += j;
            }
            a += j;
          }
        }
        else {
          size_t len = BLI_str_utf8_size_safe(&text_check_line[a]);
          if (tmp_line_cur != tmp_line) {
            memcpy(tmp_line_cur, &text_check_line[a], len);
            tmp_line_cur += len;
          }
          a += len;
        }
      }

      if (tmp_line_cur != tmp_line) {
        *tmp_line_cur = '\0';

#ifndef NDEBUG
        BLI_assert(tmp_line_cur - tmp_line <= max_len);

        flatten_string(st, &fs, tmp_line);
        BLI_assert(STREQ(fs.buf, tmp->line));
        flatten_string_free(&fs);
#endif

        MEM_freeN(tmp->line);
        if (tmp->format) {
          MEM_freeN(tmp->format);
        }

        /* Put new_line in the tmp->line spot
         * still need to try and set the curc correctly. */
        tmp->line = BLI_strdup(tmp_line);
        tmp->len = strlen(tmp_line);
        tmp->format = NULL;
      }
    }

    MEM_freeN(tmp_line);
  }

  text_update_edited(text);
  text_update_cursor_moved(C);
  text_drawcache_tag_update(st, 1);
  WM_event_add_notifier(C, NC_TEXT | NA_EDITED, text);

  return OPERATOR_FINISHED;
}

void TEXT_OT_convert_whitespace(wmOperatorType *ot)
{
  /* identifiers */
  ot->name = "Convert Whitespace";
  ot->idname = "TEXT_OT_convert_whitespace";
  ot->description = "Convert whitespaces by type";

  /* api callbacks */
  ot->exec = text_convert_whitespace_exec;
  ot->poll = text_edit_poll;

  /* flags */
  ot->flag = OPTYPE_UNDO;

  /* properties */
  RNA_def_enum(ot->srna,
               "type",
               whitespace_type_items,
               TO_SPACES,
               "Type",
               "Type of whitespace to convert to");
}

/** \} */

/* -------------------------------------------------------------------- */
/** \name Select All Operator
 * \{ */

static int text_select_all_exec(bContext *C, wmOperator *UNUSED(op))
{
  Text *text = CTX_data_edit_text(C);

  txt_sel_all(text);

  text_update_cursor_moved(C);
  WM_event_add_notifier(C, NC_TEXT | NA_EDITED, text);

  return OPERATOR_FINISHED;
}

void TEXT_OT_select_all(wmOperatorType *ot)
{
  /* identifiers */
  ot->name = "Select All";
  ot->idname = "TEXT_OT_select_all";
  ot->description = "Select all text";

  /* api callbacks */
  ot->exec = text_select_all_exec;
  ot->poll = text_edit_poll;
}

/** \} */

/* -------------------------------------------------------------------- */
/** \name Select Line Operator
 * \{ */

static int text_select_line_exec(bContext *C, wmOperator *UNUSED(op))
{
  Text *text = CTX_data_edit_text(C);

  txt_sel_line(text);

  text_update_cursor_moved(C);
  WM_event_add_notifier(C, NC_TEXT | NA_EDITED, text);

  return OPERATOR_FINISHED;
}

void TEXT_OT_select_line(wmOperatorType *ot)
{
  /* identifiers */
  ot->name = "Select Line";
  ot->idname = "TEXT_OT_select_line";
  ot->description = "Select text by line";

  /* api callbacks */
  ot->exec = text_select_line_exec;
  ot->poll = text_edit_poll;
}

/** \} */

/* -------------------------------------------------------------------- */
/** \name Select Word Operator
 * \{ */

static int text_select_word_exec(bContext *C, wmOperator *UNUSED(op))
{
  Text *text = CTX_data_edit_text(C);
  /* don't advance cursor before stepping */
  const bool use_init_step = false;

  txt_jump_left(text, false, use_init_step);
  txt_jump_right(text, true, use_init_step);

  text_update_cursor_moved(C);
  WM_event_add_notifier(C, NC_TEXT | NA_EDITED, text);

  return OPERATOR_FINISHED;
}

void TEXT_OT_select_word(wmOperatorType *ot)
{
  /* identifiers */
  ot->name = "Select Word";
  ot->idname = "TEXT_OT_select_word";
  ot->description = "Select word under cursor";

  /* api callbacks */
  ot->exec = text_select_word_exec;
  ot->poll = text_edit_poll;
}

/** \} */

/* -------------------------------------------------------------------- */
/** \name Move Lines Operators
 * \{ */

static int move_lines_exec(bContext *C, wmOperator *op)
{
  Text *text = CTX_data_edit_text(C);
  const int direction = RNA_enum_get(op->ptr, "direction");

  ED_text_undo_push_init(C);

  txt_move_lines(text, direction);

  text_update_cursor_moved(C);
  WM_event_add_notifier(C, NC_TEXT | NA_EDITED, text);

  /* run the script while editing, evil but useful */
  if (CTX_wm_space_text(C)->live_edit) {
    text_run_script(C, NULL);
  }

  return OPERATOR_FINISHED;
}

void TEXT_OT_move_lines(wmOperatorType *ot)
{
  static const EnumPropertyItem direction_items[] = {
      {TXT_MOVE_LINE_UP, "UP", 0, "Up", ""},
      {TXT_MOVE_LINE_DOWN, "DOWN", 0, "Down", ""},
      {0, NULL, 0, NULL, NULL},
  };

  /* identifiers */
  ot->name = "Move Lines";
  ot->idname = "TEXT_OT_move_lines";
  ot->description = "Move the currently selected line(s) up/down";

  /* api callbacks */
  ot->exec = move_lines_exec;
  ot->poll = text_edit_poll;

  /* flags */
  ot->flag = OPTYPE_UNDO;

  /* properties */
  RNA_def_enum(ot->srna, "direction", direction_items, 1, "Direction", "");
}

/** \} */

/* -------------------------------------------------------------------- */
/** \name Move Operator
 * \{ */

static const EnumPropertyItem move_type_items[] = {
    {LINE_BEGIN, "LINE_BEGIN", 0, "Line Begin", ""},
    {LINE_END, "LINE_END", 0, "Line End", ""},
    {FILE_TOP, "FILE_TOP", 0, "File Top", ""},
    {FILE_BOTTOM, "FILE_BOTTOM", 0, "File Bottom", ""},
    {PREV_CHAR, "PREVIOUS_CHARACTER", 0, "Previous Character", ""},
    {NEXT_CHAR, "NEXT_CHARACTER", 0, "Next Character", ""},
    {PREV_WORD, "PREVIOUS_WORD", 0, "Previous Word", ""},
    {NEXT_WORD, "NEXT_WORD", 0, "Next Word", ""},
    {PREV_LINE, "PREVIOUS_LINE", 0, "Previous Line", ""},
    {NEXT_LINE, "NEXT_LINE", 0, "Next Line", ""},
    {PREV_PAGE, "PREVIOUS_PAGE", 0, "Previous Page", ""},
    {NEXT_PAGE, "NEXT_PAGE", 0, "Next Page", ""},
    {0, NULL, 0, NULL, NULL},
};

/* get cursor position in line by relative wrapped line and column positions */
static int text_get_cursor_rel(SpaceText *st, ARegion *ar, TextLine *linein, int rell, int relc)
{
  int i, j, start, end, max, chop, curs, loop, endj, found, selc;
  char ch;

  max = wrap_width(st, ar);

  selc = start = endj = curs = found = 0;
  end = max;
  chop = loop = 1;

  for (i = 0, j = 0; loop; j += BLI_str_utf8_size_safe(linein->line + j)) {
    int chars;
    int columns = BLI_str_utf8_char_width_safe(linein->line + j); /* = 1 for tab */

    /* Mimic replacement of tabs */
    ch = linein->line[j];
    if (ch == '\t') {
      chars = st->tabnumber - i % st->tabnumber;
      ch = ' ';
    }
    else {
      chars = 1;
    }

    while (chars--) {
      if (rell == 0 && i - start <= relc && i + columns - start > relc) {
        /* current position could be wrapped to next line */
        /* this should be checked when end of current line would be reached */
        selc = j;
        found = 1;
      }
      else if (i - end <= relc && i + columns - end > relc) {
        curs = j;
      }
      if (i + columns - start > max) {
        end = MIN2(end, i);

        if (found) {
          /* exact cursor position was found, check if it's */
          /* still on needed line (hasn't been wrapped) */
          if (selc > endj && !chop) {
            selc = endj;
          }
          loop = 0;
          break;
        }

        if (chop) {
          endj = j;
        }

        start = end;
        end += max;
        chop = 1;
        rell--;

        if (rell == 0 && i + columns - start > relc) {
          selc = curs;
          loop = 0;
          break;
        }
      }
      else if (ch == '\0') {
        if (!found) {
          selc = linein->len;
        }
        loop = 0;
        break;
      }
      else if (ch == ' ' || ch == '-') {
        if (found) {
          loop = 0;
          break;
        }

        if (rell == 0 && i + columns - start > relc) {
          selc = curs;
          loop = 0;
          break;
        }
        end = i + 1;
        endj = j;
        chop = 0;
      }
      i += columns;
    }
  }

  return selc;
}

static int cursor_skip_find_line(
    SpaceText *st, ARegion *ar, int lines, TextLine **linep, int *charp, int *rell, int *relc)
{
  int offl, offc, visible_lines;

  wrap_offset_in_line(st, ar, *linep, *charp, &offl, &offc);
  *relc = text_get_char_pos(st, (*linep)->line, *charp) + offc;
  *rell = lines;

  /* handle current line */
  if (lines > 0) {
    visible_lines = text_get_visible_lines(st, ar, (*linep)->line);

    if (*rell - visible_lines + offl >= 0) {
      if (!(*linep)->next) {
        if (offl < visible_lines - 1) {
          *rell = visible_lines - 1;
          return 1;
        }

        *charp = (*linep)->len;
        return 0;
      }

      *rell -= visible_lines - offl;
      *linep = (*linep)->next;
    }
    else {
      *rell += offl;
      return 1;
    }
  }
  else {
    if (*rell + offl <= 0) {
      if (!(*linep)->prev) {
        if (offl) {
          *rell = 0;
          return 1;
        }

        *charp = 0;
        return 0;
      }

      *rell += offl;
      *linep = (*linep)->prev;
    }
    else {
      *rell += offl;
      return 1;
    }
  }

  /* skip lines and find destination line and offsets */
  while (*linep) {
    visible_lines = text_get_visible_lines(st, ar, (*linep)->line);

    if (lines < 0) { /* moving top */
      if (*rell + visible_lines >= 0) {
        *rell += visible_lines;
        break;
      }

      if (!(*linep)->prev) {
        *rell = 0;
        break;
      }

      *rell += visible_lines;
      *linep = (*linep)->prev;
    }
    else { /* moving bottom */
      if (*rell - visible_lines < 0) {
        break;
      }

      if (!(*linep)->next) {
        *rell = visible_lines - 1;
        break;
      }

      *rell -= visible_lines;
      *linep = (*linep)->next;
    }
  }

  return 1;
}

static void txt_wrap_move_bol(SpaceText *st, ARegion *ar, const bool sel)
{
  Text *text = st->text;
  TextLine **linep;
  int *charp;
  int oldc, i, j, max, start, end, endj, chop, loop;
  char ch;

  text_update_character_width(st);

  if (sel) {
    linep = &text->sell;
    charp = &text->selc;
  }
  else {
    linep = &text->curl;
    charp = &text->curc;
  }

  oldc = *charp;

  max = wrap_width(st, ar);

  start = endj = 0;
  end = max;
  chop = loop = 1;
  *charp = 0;

  for (i = 0, j = 0; loop; j += BLI_str_utf8_size_safe((*linep)->line + j)) {
    int chars;
    int columns = BLI_str_utf8_char_width_safe((*linep)->line + j); /* = 1 for tab */

    /* Mimic replacement of tabs */
    ch = (*linep)->line[j];
    if (ch == '\t') {
      chars = st->tabnumber - i % st->tabnumber;
      ch = ' ';
    }
    else {
      chars = 1;
    }

    while (chars--) {
      if (i + columns - start > max) {
        end = MIN2(end, i);

        *charp = endj;

        if (j >= oldc) {
          if (ch == '\0') {
            *charp = BLI_str_utf8_offset_from_column((*linep)->line, start);
          }
          loop = 0;
          break;
        }

        if (chop) {
          endj = j;
        }

        start = end;
        end += max;
        chop = 1;
      }
      else if (ch == ' ' || ch == '-' || ch == '\0') {
        if (j >= oldc) {
          *charp = BLI_str_utf8_offset_from_column((*linep)->line, start);
          loop = 0;
          break;
        }

        end = i + 1;
        endj = j + 1;
        chop = 0;
      }
      i += columns;
    }
  }

  if (!sel) {
    txt_pop_sel(text);
  }
}

static void txt_wrap_move_eol(SpaceText *st, ARegion *ar, const bool sel)
{
  Text *text = st->text;
  TextLine **linep;
  int *charp;
  int oldc, i, j, max, start, end, endj, chop, loop;
  char ch;

  text_update_character_width(st);

  if (sel) {
    linep = &text->sell;
    charp = &text->selc;
  }
  else {
    linep = &text->curl;
    charp = &text->curc;
  }

  oldc = *charp;

  max = wrap_width(st, ar);

  start = endj = 0;
  end = max;
  chop = loop = 1;
  *charp = 0;

  for (i = 0, j = 0; loop; j += BLI_str_utf8_size_safe((*linep)->line + j)) {
    int chars;
    int columns = BLI_str_utf8_char_width_safe((*linep)->line + j); /* = 1 for tab */

    /* Mimic replacement of tabs */
    ch = (*linep)->line[j];
    if (ch == '\t') {
      chars = st->tabnumber - i % st->tabnumber;
      ch = ' ';
    }
    else {
      chars = 1;
    }

    while (chars--) {
      if (i + columns - start > max) {
        end = MIN2(end, i);

        if (chop) {
          endj = BLI_str_prev_char_utf8((*linep)->line + j) - (*linep)->line;
        }

        if (endj >= oldc) {
          if (ch == '\0') {
            *charp = (*linep)->len;
          }
          else {
            *charp = endj;
          }
          loop = 0;
          break;
        }

        start = end;
        end += max;
        chop = 1;
      }
      else if (ch == '\0') {
        *charp = (*linep)->len;
        loop = 0;
        break;
      }
      else if (ch == ' ' || ch == '-') {
        end = i + 1;
        endj = j;
        chop = 0;
      }
      i += columns;
    }
  }

  if (!sel) {
    txt_pop_sel(text);
  }
}

static void txt_wrap_move_up(SpaceText *st, ARegion *ar, const bool sel)
{
  Text *text = st->text;
  TextLine **linep;
  int *charp;
  int offl, offc, col;

  text_update_character_width(st);

  if (sel) {
    linep = &text->sell;
    charp = &text->selc;
  }
  else {
    linep = &text->curl;
    charp = &text->curc;
  }

  wrap_offset_in_line(st, ar, *linep, *charp, &offl, &offc);
  col = text_get_char_pos(st, (*linep)->line, *charp) + offc;
  if (offl) {
    *charp = text_get_cursor_rel(st, ar, *linep, offl - 1, col);
  }
  else {
    if ((*linep)->prev) {
      int visible_lines;

      *linep = (*linep)->prev;
      visible_lines = text_get_visible_lines(st, ar, (*linep)->line);
      *charp = text_get_cursor_rel(st, ar, *linep, visible_lines - 1, col);
    }
    else {
      *charp = 0;
    }
  }

  if (!sel) {
    txt_pop_sel(text);
  }
}

static void txt_wrap_move_down(SpaceText *st, ARegion *ar, const bool sel)
{
  Text *text = st->text;
  TextLine **linep;
  int *charp;
  int offl, offc, col, visible_lines;

  text_update_character_width(st);

  if (sel) {
    linep = &text->sell;
    charp = &text->selc;
  }
  else {
    linep = &text->curl;
    charp = &text->curc;
  }

  wrap_offset_in_line(st, ar, *linep, *charp, &offl, &offc);
  col = text_get_char_pos(st, (*linep)->line, *charp) + offc;
  visible_lines = text_get_visible_lines(st, ar, (*linep)->line);
  if (offl < visible_lines - 1) {
    *charp = text_get_cursor_rel(st, ar, *linep, offl + 1, col);
  }
  else {
    if ((*linep)->next) {
      *linep = (*linep)->next;
      *charp = text_get_cursor_rel(st, ar, *linep, 0, col);
    }
    else {
      *charp = (*linep)->len;
    }
  }

  if (!sel) {
    txt_pop_sel(text);
  }
}

/* Moves the cursor vertically by the specified number of lines.
 * If the destination line is shorter than the current cursor position, the
 * cursor will be positioned at the end of this line.
 *
 * This is to replace screen_skip for PageUp/Down operations.
 */
static void cursor_skip(SpaceText *st, ARegion *ar, Text *text, int lines, const bool sel)
{
  TextLine **linep;
  int *charp;

  if (sel) {
    linep = &text->sell;
    charp = &text->selc;
  }
  else {
    linep = &text->curl;
    charp = &text->curc;
  }

  if (st && ar && st->wordwrap) {
    int rell, relc;

    /* find line and offsets inside it needed to set cursor position */
    if (cursor_skip_find_line(st, ar, lines, linep, charp, &rell, &relc)) {
      *charp = text_get_cursor_rel(st, ar, *linep, rell, relc);
    }
  }
  else {
    while (lines > 0 && (*linep)->next) {
      *linep = (*linep)->next;
      lines--;
    }
    while (lines < 0 && (*linep)->prev) {
      *linep = (*linep)->prev;
      lines++;
    }
  }

  if (*charp > (*linep)->len) {
    *charp = (*linep)->len;
  }

  if (!sel) {
    txt_pop_sel(text);
  }
}

static int text_move_cursor(bContext *C, int type, bool select)
{
  SpaceText *st = CTX_wm_space_text(C);
  Text *text = CTX_data_edit_text(C);
  ARegion *ar = CTX_wm_region(C);

  /* ensure we have the right region, it's optional */
  if (ar && ar->regiontype != RGN_TYPE_WINDOW) {
    ar = NULL;
  }

  switch (type) {
    case LINE_BEGIN:
      if (!select) {
        txt_sel_clear(text);
      }
      if (st && st->wordwrap && ar) {
        txt_wrap_move_bol(st, ar, select);
      }
      else {
        txt_move_bol(text, select);
      }
      break;

    case LINE_END:
      if (!select) {
        txt_sel_clear(text);
      }
      if (st && st->wordwrap && ar) {
        txt_wrap_move_eol(st, ar, select);
      }
      else {
        txt_move_eol(text, select);
      }
      break;

    case FILE_TOP:
      txt_move_bof(text, select);
      break;

    case FILE_BOTTOM:
      txt_move_eof(text, select);
      break;

    case PREV_WORD:
      if (txt_cursor_is_line_start(text)) {
        txt_move_left(text, select);
      }
      txt_jump_left(text, select, true);
      break;

    case NEXT_WORD:
      if (txt_cursor_is_line_end(text)) {
        txt_move_right(text, select);
      }
      txt_jump_right(text, select, true);
      break;

    case PREV_CHAR:
      if (txt_has_sel(text) && !select) {
        txt_order_cursors(text, false);
        txt_pop_sel(text);
      }
      else {
        txt_move_left(text, select);
      }
      break;

    case NEXT_CHAR:
      if (txt_has_sel(text) && !select) {
        txt_order_cursors(text, true);
        txt_pop_sel(text);
      }
      else {
        txt_move_right(text, select);
      }
      break;

    case PREV_LINE:
      if (st && st->wordwrap && ar) {
        txt_wrap_move_up(st, ar, select);
      }
      else {
        txt_move_up(text, select);
      }
      break;

    case NEXT_LINE:
      if (st && st->wordwrap && ar) {
        txt_wrap_move_down(st, ar, select);
      }
      else {
        txt_move_down(text, select);
      }
      break;

    case PREV_PAGE:
      if (st) {
        cursor_skip(st, ar, st->text, -st->runtime.viewlines, select);
      }
      else {
        cursor_skip(NULL, NULL, text, -10, select);
      }
      break;

    case NEXT_PAGE:
      if (st) {
        cursor_skip(st, ar, st->text, st->runtime.viewlines, select);
      }
      else {
        cursor_skip(NULL, NULL, text, 10, select);
      }
      break;
  }

  text_update_cursor_moved(C);
  WM_event_add_notifier(C, NC_TEXT | ND_CURSOR, text);

  return OPERATOR_FINISHED;
}

static int text_move_exec(bContext *C, wmOperator *op)
{
  int type = RNA_enum_get(op->ptr, "type");

  return text_move_cursor(C, type, 0);
}

void TEXT_OT_move(wmOperatorType *ot)
{
  /* identifiers */
  ot->name = "Move Cursor";
  ot->idname = "TEXT_OT_move";
  ot->description = "Move cursor to position type";

  /* api callbacks */
  ot->exec = text_move_exec;
  ot->poll = text_edit_poll;

  /* properties */
  RNA_def_enum(ot->srna, "type", move_type_items, LINE_BEGIN, "Type", "Where to move cursor to");
}

/** \} */

/* -------------------------------------------------------------------- */
/** \name Move Select Operator
 * \{ */

static int text_move_select_exec(bContext *C, wmOperator *op)
{
  int type = RNA_enum_get(op->ptr, "type");

  return text_move_cursor(C, type, 1);
}

void TEXT_OT_move_select(wmOperatorType *ot)
{
  /* identifiers */
  ot->name = "Move Select";
  ot->idname = "TEXT_OT_move_select";
  ot->description = "Move the cursor while selecting";

  /* api callbacks */
  ot->exec = text_move_select_exec;
  ot->poll = text_space_edit_poll;

  /* properties */
  RNA_def_enum(ot->srna,
               "type",
               move_type_items,
               LINE_BEGIN,
               "Type",
               "Where to move cursor to, to make a selection");
}

/** \} */

/* -------------------------------------------------------------------- */
/** \name Jump Operator
 * \{ */

static int text_jump_exec(bContext *C, wmOperator *op)
{
  Text *text = CTX_data_edit_text(C);
  int line = RNA_int_get(op->ptr, "line");
  short nlines = txt_get_span(text->lines.first, text->lines.last) + 1;

  if (line < 1) {
    txt_move_toline(text, 1, 0);
  }
  else if (line > nlines) {
    txt_move_toline(text, nlines - 1, 0);
  }
  else {
    txt_move_toline(text, line - 1, 0);
  }

  text_update_cursor_moved(C);
  WM_event_add_notifier(C, NC_TEXT | ND_CURSOR, text);

  return OPERATOR_FINISHED;
}

static int text_jump_invoke(bContext *C, wmOperator *op, const wmEvent *UNUSED(event))
{
  return WM_operator_props_dialog_popup(C, op, 200, 100);
}

void TEXT_OT_jump(wmOperatorType *ot)
{
  PropertyRNA *prop;

  /* identifiers */
  ot->name = "Go To Line";
  ot->idname = "TEXT_OT_jump";
  ot->description = "Go to a specific line number";

  /* api callbacks */
  ot->invoke = text_jump_invoke;
  ot->exec = text_jump_exec;
  ot->poll = text_edit_poll;

  /* properties */
  prop = RNA_def_int(ot->srna, "line", 1, 1, INT_MAX, "Line", "Line number to go to", 1, 10000);
  RNA_def_property_translation_context(prop, BLT_I18NCONTEXT_ID_TEXT);
}

/** \} */

/* -------------------------------------------------------------------- */
/** \name Delete Operator
 * \{ */

static const EnumPropertyItem delete_type_items[] = {
    {DEL_NEXT_CHAR, "NEXT_CHARACTER", 0, "Next Character", ""},
    {DEL_PREV_CHAR, "PREVIOUS_CHARACTER", 0, "Previous Character", ""},
    {DEL_NEXT_WORD, "NEXT_WORD", 0, "Next Word", ""},
    {DEL_PREV_WORD, "PREVIOUS_WORD", 0, "Previous Word", ""},
    {0, NULL, 0, NULL, NULL},
};

static int text_delete_exec(bContext *C, wmOperator *op)
{
  SpaceText *st = CTX_wm_space_text(C);
  Text *text = CTX_data_edit_text(C);
  int type = RNA_enum_get(op->ptr, "type");

  text_drawcache_tag_update(st, 0);

  /* behavior could be changed here,
   * but for now just don't jump words when we have a selection */
  if (txt_has_sel(text)) {
    if (type == DEL_PREV_WORD) {
      type = DEL_PREV_CHAR;
    }
    else if (type == DEL_NEXT_WORD) {
      type = DEL_NEXT_CHAR;
    }
  }

  ED_text_undo_push_init(C);

  if (type == DEL_PREV_WORD) {
    if (txt_cursor_is_line_start(text)) {
      txt_backspace_char(text);
    }
    txt_backspace_word(text);
  }
  else if (type == DEL_PREV_CHAR) {

    if (text->flags & TXT_TABSTOSPACES) {
      if (!txt_has_sel(text) && !txt_cursor_is_line_start(text)) {
        int tabsize = 0;
        tabsize = txt_calc_tab_left(text->curl, text->curc);
        if (tabsize) {
          text->sell = text->curl;
          text->selc = text->curc - tabsize;
          txt_order_cursors(text, false);
        }
      }
    }

    txt_backspace_char(text);
  }
  else if (type == DEL_NEXT_WORD) {
    if (txt_cursor_is_line_end(text)) {
      txt_delete_char(text);
    }
    txt_delete_word(text);
  }
  else if (type == DEL_NEXT_CHAR) {

    if (text->flags & TXT_TABSTOSPACES) {
      if (!txt_has_sel(text) && !txt_cursor_is_line_end(text)) {
        int tabsize = 0;
        tabsize = txt_calc_tab_right(text->curl, text->curc);
        if (tabsize) {
          text->sell = text->curl;
          text->selc = text->curc + tabsize;
          txt_order_cursors(text, true);
        }
      }
    }

    txt_delete_char(text);
  }

  text_update_line_edited(text->curl);

  text_update_cursor_moved(C);
  WM_event_add_notifier(C, NC_TEXT | NA_EDITED, text);

  /* run the script while editing, evil but useful */
  if (st->live_edit) {
    text_run_script(C, NULL);
  }

  return OPERATOR_FINISHED;
}

void TEXT_OT_delete(wmOperatorType *ot)
{
  /* identifiers */
  ot->name = "Delete";
  ot->idname = "TEXT_OT_delete";
  ot->description = "Delete text by cursor position";

  /* api callbacks */
  ot->exec = text_delete_exec;
  ot->poll = text_edit_poll;

  /* flags */
  ot->flag = OPTYPE_UNDO;

  /* properties */
  PropertyRNA *prop;
  prop = RNA_def_enum(ot->srna,
                      "type",
                      delete_type_items,
                      DEL_NEXT_CHAR,
                      "Type",
                      "Which part of the text to delete");
  RNA_def_property_flag(prop, PROP_HIDDEN | PROP_SKIP_SAVE);
}

/** \} */

/* -------------------------------------------------------------------- */
/** \name Toggle Overwrite Operator
 * \{ */

static int text_toggle_overwrite_exec(bContext *C, wmOperator *UNUSED(op))
{
  SpaceText *st = CTX_wm_space_text(C);

  st->overwrite = !st->overwrite;

  WM_event_add_notifier(C, NC_TEXT | ND_CURSOR, st->text);

  return OPERATOR_FINISHED;
}

void TEXT_OT_overwrite_toggle(wmOperatorType *ot)
{
  /* identifiers */
  ot->name = "Toggle Overwrite";
  ot->idname = "TEXT_OT_overwrite_toggle";
  ot->description = "Toggle overwrite while typing";

  /* api callbacks */
  ot->exec = text_toggle_overwrite_exec;
  ot->poll = text_space_edit_poll;
}

/** \} */

/* -------------------------------------------------------------------- */
/** \name Scroll Operator
 * \{ */

static void txt_screen_clamp(SpaceText *st, ARegion *ar)
{
  if (st->top <= 0) {
    st->top = 0;
  }
  else {
    int last;
    last = text_get_total_lines(st, ar);
    last = last - (st->runtime.viewlines / 2);
    if (last > 0 && st->top > last) {
      st->top = last;
    }
  }
}

/* Moves the view vertically by the specified number of lines */
static void txt_screen_skip(SpaceText *st, ARegion *ar, int lines)
{
  st->top += lines;
  txt_screen_clamp(st, ar);
}

/* quick enum for tsc->zone (scroller handles) */
enum eScrollZone {
  SCROLLHANDLE_INVALID_OUTSIDE = -1,
  SCROLLHANDLE_BAR,
  SCROLLHANDLE_MIN_OUTSIDE,
  SCROLLHANDLE_MAX_OUTSIDE,
};

typedef struct TextScroll {
  int mval_prev[2];
  int mval_delta[2];

  bool is_first;
  bool is_scrollbar;

  enum eScrollZone zone;

  /* Store the state of the display, cache some constant vars. */
  struct {
    int ofs_init[2];
    int ofs_max[2];
    int size_px[2];
  } state;
  int ofs_delta[2];
  int ofs_delta_px[2];
} TextScroll;

static void text_scroll_state_init(TextScroll *tsc, SpaceText *st, ARegion *ar)
{
  tsc->state.ofs_init[0] = st->left;
  tsc->state.ofs_init[1] = st->top;

  tsc->state.ofs_max[0] = INT_MAX;
  tsc->state.ofs_max[1] = text_get_total_lines(st, ar) - (st->runtime.viewlines / 2);

  tsc->state.size_px[0] = st->runtime.cwidth_px;
  tsc->state.size_px[1] = TXT_LINE_HEIGHT(st);
}

static bool text_scroll_poll(bContext *C)
{
  /* it should be possible to still scroll linked texts to read them,
   * even if they can't be edited... */
  return CTX_data_edit_text(C) != NULL;
}

static int text_scroll_exec(bContext *C, wmOperator *op)
{
  SpaceText *st = CTX_wm_space_text(C);
  ARegion *ar = CTX_wm_region(C);

  int lines = RNA_int_get(op->ptr, "lines");

  if (lines == 0) {
    return OPERATOR_CANCELLED;
  }

  txt_screen_skip(st, ar, lines * U.wheellinescroll);

  ED_area_tag_redraw(CTX_wm_area(C));

  return OPERATOR_FINISHED;
}

static void text_scroll_apply(bContext *C, wmOperator *op, const wmEvent *event)
{
  SpaceText *st = CTX_wm_space_text(C);
  TextScroll *tsc = op->customdata;
  int mval[2] = {event->x, event->y};

  text_update_character_width(st);

  /* compute mouse move distance */
  if (tsc->is_first) {
    tsc->mval_prev[0] = mval[0];
    tsc->mval_prev[1] = mval[1];
    tsc->is_first = false;
  }

  if (event->type != MOUSEPAN) {
    tsc->mval_delta[0] = mval[0] - tsc->mval_prev[0];
    tsc->mval_delta[1] = mval[1] - tsc->mval_prev[1];
  }

  /* accumulate scroll, in float values for events that give less than one
   * line offset but taken together should still scroll */
  if (!tsc->is_scrollbar) {
    tsc->ofs_delta_px[0] -= tsc->mval_delta[0];
    tsc->ofs_delta_px[1] += tsc->mval_delta[1];
  }
  else {
    tsc->ofs_delta_px[1] -= (tsc->mval_delta[1] * st->runtime.scroll_px_per_line) *
                            tsc->state.size_px[1];
  }

  for (int i = 0; i < 2; i += 1) {
    int lines_from_pixels = tsc->ofs_delta_px[i] / tsc->state.size_px[i];
    tsc->ofs_delta[i] += lines_from_pixels;
    tsc->ofs_delta_px[i] -= lines_from_pixels * tsc->state.size_px[i];
  }

  /* The final values need to be calculated from the inputs,
   * so clamping and ensuring an unsigned pixel offset doesn't conflict with
   * updating the cursor mval_delta. */
  int scroll_ofs_new[2] = {
      tsc->state.ofs_init[0] + tsc->ofs_delta[0],
      tsc->state.ofs_init[1] + tsc->ofs_delta[1],
  };
  int scroll_ofs_px_new[2] = {
      tsc->ofs_delta_px[0],
      tsc->ofs_delta_px[1],
  };

  for (int i = 0; i < 2; i += 1) {
    /* Ensure always unsigned (adjusting line/column accordingly). */
    while (scroll_ofs_px_new[i] < 0) {
      scroll_ofs_px_new[i] += tsc->state.size_px[i];
      scroll_ofs_new[i] -= 1;
    }

    /* Clamp within usable region. */
    if (scroll_ofs_new[i] < 0) {
      scroll_ofs_new[i] = 0;
      scroll_ofs_px_new[i] = 0;
    }
    else if (scroll_ofs_new[i] >= tsc->state.ofs_max[i]) {
      scroll_ofs_new[i] = tsc->state.ofs_max[i];
      scroll_ofs_px_new[i] = 0;
    }
  }

  /* Override for word-wrap. */
  if (st->wordwrap) {
    scroll_ofs_new[0] = 0;
    scroll_ofs_px_new[0] = 0;
  }

  /* Apply to the screen. */
  if (scroll_ofs_new[0] != st->left || scroll_ofs_new[1] != st->top ||
      /* Horizontal sub-pixel offset currently isn't used. */
      /* scroll_ofs_px_new[0] != st->scroll_ofs_px[0] || */
      scroll_ofs_px_new[1] != st->runtime.scroll_ofs_px[1]) {

    st->left = scroll_ofs_new[0];
    st->top = scroll_ofs_new[1];
    st->runtime.scroll_ofs_px[0] = scroll_ofs_px_new[0];
    st->runtime.scroll_ofs_px[1] = scroll_ofs_px_new[1];
    ED_area_tag_redraw(CTX_wm_area(C));
  }

  tsc->mval_prev[0] = mval[0];
  tsc->mval_prev[1] = mval[1];
}

static void scroll_exit(bContext *C, wmOperator *op)
{
  SpaceText *st = CTX_wm_space_text(C);
  TextScroll *tsc = op->customdata;

  st->flags &= ~ST_SCROLL_SELECT;

  if (st->runtime.scroll_ofs_px[1] > tsc->state.size_px[1] / 2) {
    st->top += 1;
  }

  st->runtime.scroll_ofs_px[0] = 0;
  st->runtime.scroll_ofs_px[1] = 0;
  ED_area_tag_redraw(CTX_wm_area(C));

  MEM_freeN(op->customdata);
}

static int text_scroll_modal(bContext *C, wmOperator *op, const wmEvent *event)
{
  TextScroll *tsc = op->customdata;
  SpaceText *st = CTX_wm_space_text(C);
  ARegion *ar = CTX_wm_region(C);

  switch (event->type) {
    case MOUSEMOVE:
      if (tsc->zone == SCROLLHANDLE_BAR) {
        text_scroll_apply(C, op, event);
      }
      break;
    case LEFTMOUSE:
    case RIGHTMOUSE:
    case MIDDLEMOUSE:
      if (event->val == KM_RELEASE) {
        if (ELEM(tsc->zone, SCROLLHANDLE_MIN_OUTSIDE, SCROLLHANDLE_MAX_OUTSIDE)) {
          txt_screen_skip(
              st, ar, st->runtime.viewlines * (tsc->zone == SCROLLHANDLE_MIN_OUTSIDE ? 1 : -1));

          ED_area_tag_redraw(CTX_wm_area(C));
        }
        scroll_exit(C, op);
        return OPERATOR_FINISHED;
      }
  }

  return OPERATOR_RUNNING_MODAL;
}

static void text_scroll_cancel(bContext *C, wmOperator *op)
{
  scroll_exit(C, op);
}

static int text_scroll_invoke(bContext *C, wmOperator *op, const wmEvent *event)
{
  SpaceText *st = CTX_wm_space_text(C);
  ARegion *ar = CTX_wm_region(C);

  TextScroll *tsc;

  if (RNA_struct_property_is_set(op->ptr, "lines")) {
    return text_scroll_exec(C, op);
  }

  tsc = MEM_callocN(sizeof(TextScroll), "TextScroll");
  tsc->is_first = true;
  tsc->zone = SCROLLHANDLE_BAR;

  text_scroll_state_init(tsc, st, ar);

  op->customdata = tsc;

  st->flags |= ST_SCROLL_SELECT;

  if (event->type == MOUSEPAN) {
    text_update_character_width(st);

    tsc->mval_prev[0] = event->x;
    tsc->mval_prev[1] = event->y;
    /* Sensitivity of scroll set to 4pix per line/char */
    tsc->mval_delta[0] = (event->x - event->prevx) * st->runtime.cwidth_px / 4;
    tsc->mval_delta[1] = (event->y - event->prevy) * st->runtime.lheight_px / 4;
    tsc->is_first = false;
    tsc->is_scrollbar = false;
    text_scroll_apply(C, op, event);
    scroll_exit(C, op);
    return OPERATOR_FINISHED;
  }

  WM_event_add_modal_handler(C, op);

  return OPERATOR_RUNNING_MODAL;
}

void TEXT_OT_scroll(wmOperatorType *ot)
{
  /* identifiers */
  ot->name = "Scroll";
  /* don't really see the difference between this and
   * scroll_bar. Both do basically the same thing (aside
   * from keymaps).*/
  ot->idname = "TEXT_OT_scroll";

  /* api callbacks */
  ot->exec = text_scroll_exec;
  ot->invoke = text_scroll_invoke;
  ot->modal = text_scroll_modal;
  ot->cancel = text_scroll_cancel;
  ot->poll = text_scroll_poll;

  /* flags */
  ot->flag = OPTYPE_BLOCKING | OPTYPE_GRAB_CURSOR_XY | OPTYPE_INTERNAL;

  /* properties */
  RNA_def_int(
      ot->srna, "lines", 1, INT_MIN, INT_MAX, "Lines", "Number of lines to scroll", -100, 100);
}

/** \} */

/* -------------------------------------------------------------------- */
/** \name Scroll Bar Operator
 * \{ */

static bool text_region_scroll_poll(bContext *C)
{
  /* same as text_region_edit_poll except it works on libdata too */
  SpaceText *st = CTX_wm_space_text(C);
  Text *text = CTX_data_edit_text(C);
  ARegion *ar = CTX_wm_region(C);

  if (!st || !text) {
    return 0;
  }

  if (!ar || ar->regiontype != RGN_TYPE_WINDOW) {
    return 0;
  }

  return 1;
}

static int text_scroll_bar_invoke(bContext *C, wmOperator *op, const wmEvent *event)
{
  SpaceText *st = CTX_wm_space_text(C);
  ARegion *ar = CTX_wm_region(C);
  TextScroll *tsc;
  const int *mval = event->mval;
  enum eScrollZone zone = SCROLLHANDLE_INVALID_OUTSIDE;

  if (RNA_struct_property_is_set(op->ptr, "lines")) {
    return text_scroll_exec(C, op);
  }

  /* verify we are in the right zone */
  if (mval[0] > st->runtime.scroll_region_handle.xmin &&
      mval[0] < st->runtime.scroll_region_handle.xmax) {
    if (mval[1] >= st->runtime.scroll_region_handle.ymin &&
        mval[1] <= st->runtime.scroll_region_handle.ymax) {
      /* mouse inside scroll handle */
      zone = SCROLLHANDLE_BAR;
    }
    else if (mval[1] > TXT_SCROLL_SPACE && mval[1] < ar->winy - TXT_SCROLL_SPACE) {
      if (mval[1] < st->runtime.scroll_region_handle.ymin) {
        zone = SCROLLHANDLE_MIN_OUTSIDE;
      }
      else {
        zone = SCROLLHANDLE_MAX_OUTSIDE;
      }
    }
  }

  if (zone == SCROLLHANDLE_INVALID_OUTSIDE) {
    /* we are outside slider - nothing to do */
    return OPERATOR_PASS_THROUGH;
  }

  tsc = MEM_callocN(sizeof(TextScroll), "TextScroll");
  tsc->is_first = true;
  tsc->is_scrollbar = true;
  tsc->zone = zone;
  op->customdata = tsc;
  st->flags |= ST_SCROLL_SELECT;

  text_scroll_state_init(tsc, st, ar);

  /* jump scroll, works in v2d but needs to be added here too :S */
  if (event->type == MIDDLEMOUSE) {
    tsc->mval_prev[0] = ar->winrct.xmin + BLI_rcti_cent_x(&st->runtime.scroll_region_handle);
    tsc->mval_prev[1] = ar->winrct.ymin + BLI_rcti_cent_y(&st->runtime.scroll_region_handle);

    tsc->is_first = false;
    tsc->zone = SCROLLHANDLE_BAR;
    text_scroll_apply(C, op, event);
  }

  WM_event_add_modal_handler(C, op);

  return OPERATOR_RUNNING_MODAL;
}

void TEXT_OT_scroll_bar(wmOperatorType *ot)
{
  /* identifiers */
  ot->name = "Scrollbar";
  /* don't really see the difference between this and
   * scroll. Both do basically the same thing (aside
   * from keymaps).*/
  ot->idname = "TEXT_OT_scroll_bar";

  /* api callbacks */
  ot->invoke = text_scroll_bar_invoke;
  ot->modal = text_scroll_modal;
  ot->cancel = text_scroll_cancel;
  ot->poll = text_region_scroll_poll;

  /* flags */
  ot->flag = OPTYPE_BLOCKING | OPTYPE_INTERNAL;

  /* properties */
  RNA_def_int(ot->srna,
              "lines",
              1,
              INT_MIN,
              INT_MAX,
              "Lines",
              "Lines\nNumber of lines to scroll",
              -100,
              100);
}

/** \} */

/* -------------------------------------------------------------------- */
/** \name Set Selection Operator
 * \{ */

typedef struct SetSelection {
  int selecting;
  int selc, sell;
  short mval_prev[2];
  wmTimer *timer; /* needed for scrolling when mouse at region bounds */
} SetSelection;

static int flatten_width(SpaceText *st, const char *str)
{
  int i, total = 0;

  for (i = 0; str[i]; i += BLI_str_utf8_size_safe(str + i)) {
    if (str[i] == '\t') {
      total += st->tabnumber - total % st->tabnumber;
    }
    else {
      total += BLI_str_utf8_char_width_safe(str + i);
    }
  }

  return total;
}

static int flatten_column_to_offset(SpaceText *st, const char *str, int index)
{
  int i = 0, j = 0, col;

  while (*(str + j)) {
    if (str[j] == '\t') {
      col = st->tabnumber - i % st->tabnumber;
    }
    else {
      col = BLI_str_utf8_char_width_safe(str + j);
    }

    if (i + col > index) {
      break;
    }

    i += col;
    j += BLI_str_utf8_size_safe(str + j);
  }

  return j;
}

static TextLine *get_line_pos_wrapped(SpaceText *st, ARegion *ar, int *y)
{
  TextLine *linep = st->text->lines.first;
  int i, lines;

  if (*y < -st->top) {
    return NULL; /* We are beyond the first line... */
  }

  for (i = -st->top; i <= *y && linep; linep = linep->next, i += lines) {
    lines = text_get_visible_lines(st, ar, linep->line);

    if (i + lines > *y) {
      /* We found the line matching given vertical 'coordinate',
       * now set y relative to this line's start. */
      *y -= i;
      break;
    }
  }
  return linep;
}

static void text_cursor_set_to_pos_wrapped(
    SpaceText *st, ARegion *ar, int x, int y, const bool sel)
{
  Text *text = st->text;
  int max = wrap_width(st, ar); /* column */
  int charp = -1;               /* mem */
  bool found = false;           /* flags */

  /* Point to line matching given y position, if any. */
  TextLine *linep = get_line_pos_wrapped(st, ar, &y);

  if (linep) {
    int i = 0, start = 0, end = max; /* column */
    int j, curs = 0, endj = 0;       /* mem */
    bool chop = true;                /* flags */
    char ch;

    for (j = 0; !found && ((ch = linep->line[j]) != '\0');
         j += BLI_str_utf8_size_safe(linep->line + j)) {
      int chars;
      int columns = BLI_str_utf8_char_width_safe(linep->line + j); /* = 1 for tab */

      /* Mimic replacement of tabs */
      if (ch == '\t') {
        chars = st->tabnumber - i % st->tabnumber;
        ch = ' ';
      }
      else {
        chars = 1;
      }

      while (chars--) {
        /* Gone too far, go back to last wrap point */
        if (y < 0) {
          charp = endj;
          y = 0;
          found = true;
          break;
          /* Exactly at the cursor */
        }
        else if (y == 0 && i - start <= x && i + columns - start > x) {
          /* current position could be wrapped to next line */
          /* this should be checked when end of current line would be reached */
          charp = curs = j;
          found = true;
          /* Prepare curs for next wrap */
        }
        else if (i - end <= x && i + columns - end > x) {
          curs = j;
        }
        if (i + columns - start > max) {
          end = MIN2(end, i);

          if (found) {
            /* exact cursor position was found, check if it's still on needed line
             * (hasn't been wrapped) */
            if (charp > endj && !chop && ch != '\0') {
              charp = endj;
            }
            break;
          }

          if (chop) {
            endj = j;
          }
          start = end;
          end += max;

          if (j < linep->len) {
            y--;
          }

          chop = true;
          if (y == 0 && i + columns - start > x) {
            charp = curs;
            found = true;
            break;
          }
        }
        else if (ch == ' ' || ch == '-' || ch == '\0') {
          if (found) {
            break;
          }

          if (y == 0 && i + columns - start > x) {
            charp = curs;
            found = true;
            break;
          }
          end = i + 1;
          endj = j;
          chop = false;
        }
        i += columns;
      }
    }

    BLI_assert(y == 0);

    if (!found) {
      /* On correct line but didn't meet cursor, must be at end */
      charp = linep->len;
    }
  }
  else if (y < 0) { /* Before start of text. */
    linep = st->text->lines.first;
    charp = 0;
  }
  else { /* Beyond end of text */
    linep = st->text->lines.last;
    charp = linep->len;
  }

  BLI_assert(linep && charp != -1);

  if (sel) {
    text->sell = linep;
    text->selc = charp;
  }
  else {
    text->curl = linep;
    text->curc = charp;
  }
}

static void text_cursor_set_to_pos(SpaceText *st, ARegion *ar, int x, int y, const bool sel)
{
  Text *text = st->text;
  text_update_character_width(st);
  y = (ar->winy - 2 - y) / TXT_LINE_HEIGHT(st);

  x -= TXT_BODY_LEFT(st);
  if (x < 0) {
    x = 0;
  }
  x = text_pixel_x_to_column(st, x) + st->left;

  if (st->wordwrap) {
    text_cursor_set_to_pos_wrapped(st, ar, x, y, sel);
  }
  else {
    TextLine **linep;
    int *charp;
    int w;

    if (sel) {
      linep = &text->sell;
      charp = &text->selc;
    }
    else {
      linep = &text->curl;
      charp = &text->curc;
    }

    y -= txt_get_span(text->lines.first, *linep) - st->top;

    if (y > 0) {
      while (y-- != 0) {
        if ((*linep)->next) {
          *linep = (*linep)->next;
        }
      }
    }
    else if (y < 0) {
      while (y++ != 0) {
        if ((*linep)->prev) {
          *linep = (*linep)->prev;
        }
      }
    }

    w = flatten_width(st, (*linep)->line);
    if (x < w) {
      *charp = flatten_column_to_offset(st, (*linep)->line, x);
    }
    else {
      *charp = (*linep)->len;
    }
  }
  if (!sel) {
    txt_pop_sel(text);
  }
}

static void text_cursor_timer_ensure(bContext *C, SetSelection *ssel)
{
  if (ssel->timer == NULL) {
    wmWindowManager *wm = CTX_wm_manager(C);
    wmWindow *win = CTX_wm_window(C);

    ssel->timer = WM_event_add_timer(wm, win, TIMER, 0.02f);
  }
}

static void text_cursor_timer_remove(bContext *C, SetSelection *ssel)
{
  if (ssel->timer) {
    wmWindowManager *wm = CTX_wm_manager(C);
    wmWindow *win = CTX_wm_window(C);

    WM_event_remove_timer(wm, win, ssel->timer);
  }
  ssel->timer = NULL;
}

static void text_cursor_set_apply(bContext *C, wmOperator *op, const wmEvent *event)
{
  SpaceText *st = CTX_wm_space_text(C);
  ARegion *ar = CTX_wm_region(C);
  SetSelection *ssel = op->customdata;

  if (event->mval[1] < 0 || event->mval[1] > ar->winy) {
    text_cursor_timer_ensure(C, ssel);

    if (event->type == TIMER) {
      text_cursor_set_to_pos(st, ar, event->mval[0], event->mval[1], 1);
      text_scroll_to_cursor(st, ar, false);
      WM_event_add_notifier(C, NC_TEXT | ND_CURSOR, st->text);
    }
  }
  else if (!st->wordwrap && (event->mval[0] < 0 || event->mval[0] > ar->winx)) {
    text_cursor_timer_ensure(C, ssel);

    if (event->type == TIMER) {
      text_cursor_set_to_pos(st, ar, CLAMPIS(event->mval[0], 0, ar->winx), event->mval[1], 1);
      text_scroll_to_cursor(st, ar, false);
      WM_event_add_notifier(C, NC_TEXT | ND_CURSOR, st->text);
    }
  }
  else {
    text_cursor_timer_remove(C, ssel);

    if (event->type != TIMER) {
      text_cursor_set_to_pos(st, ar, event->mval[0], event->mval[1], 1);
      text_scroll_to_cursor(st, ar, false);
      WM_event_add_notifier(C, NC_TEXT | ND_CURSOR, st->text);

      ssel->mval_prev[0] = event->mval[0];
      ssel->mval_prev[1] = event->mval[1];
    }
  }
}

static void text_cursor_set_exit(bContext *C, wmOperator *op)
{
  SpaceText *st = CTX_wm_space_text(C);
  Text *text = st->text;
  SetSelection *ssel = op->customdata;
  char *buffer;

  if (txt_has_sel(text)) {
    buffer = txt_sel_to_buf(text, NULL);
    WM_clipboard_text_set(buffer, 1);
    MEM_freeN(buffer);
  }

  text_update_cursor_moved(C);
  WM_event_add_notifier(C, NC_TEXT | ND_CURSOR, st->text);

  text_cursor_timer_remove(C, ssel);
  MEM_freeN(ssel);
}

static int text_selection_set_invoke(bContext *C, wmOperator *op, const wmEvent *event)
{
  SpaceText *st = CTX_wm_space_text(C);
  SetSelection *ssel;

  if (event->mval[0] >= st->runtime.scroll_region_handle.xmin) {
    return OPERATOR_PASS_THROUGH;
  }

  op->customdata = MEM_callocN(sizeof(SetSelection), "SetCursor");
  ssel = op->customdata;

  ssel->mval_prev[0] = event->mval[0];
  ssel->mval_prev[1] = event->mval[1];

  ssel->sell = txt_get_span(st->text->lines.first, st->text->sell);
  ssel->selc = st->text->selc;

  WM_event_add_modal_handler(C, op);

  text_cursor_set_apply(C, op, event);

  return OPERATOR_RUNNING_MODAL;
}

static int text_selection_set_modal(bContext *C, wmOperator *op, const wmEvent *event)
{
  switch (event->type) {
    case LEFTMOUSE:
    case MIDDLEMOUSE:
    case RIGHTMOUSE:
      text_cursor_set_exit(C, op);
      return OPERATOR_FINISHED;
    case TIMER:
    case MOUSEMOVE:
      text_cursor_set_apply(C, op, event);
      break;
  }

  return OPERATOR_RUNNING_MODAL;
}

static void text_selection_set_cancel(bContext *C, wmOperator *op)
{
  text_cursor_set_exit(C, op);
}

void TEXT_OT_selection_set(wmOperatorType *ot)
{
  /* identifiers */
  ot->name = "Set Selection";
  ot->idname = "TEXT_OT_selection_set";
  ot->description = "Set cursor selection";

  /* api callbacks */
  ot->invoke = text_selection_set_invoke;
  ot->modal = text_selection_set_modal;
  ot->cancel = text_selection_set_cancel;
  ot->poll = text_region_edit_poll;
<<<<<<< HEAD

  /* properties */
  RNA_def_boolean(ot->srna, "select", 0, "Select", "Select\nSet selection end rather than cursor");
=======
>>>>>>> 7ae9badc
}

/** \} */

/* -------------------------------------------------------------------- */
/** \name Set Cursor Operator
 * \{ */

static int text_cursor_set_exec(bContext *C, wmOperator *op)
{
  SpaceText *st = CTX_wm_space_text(C);
  ARegion *ar = CTX_wm_region(C);
  int x = RNA_int_get(op->ptr, "x");
  int y = RNA_int_get(op->ptr, "y");

  text_cursor_set_to_pos(st, ar, x, y, 0);

  text_update_cursor_moved(C);
  WM_event_add_notifier(C, NC_TEXT | ND_CURSOR, st->text);

  return OPERATOR_PASS_THROUGH;
}

static int text_cursor_set_invoke(bContext *C, wmOperator *op, const wmEvent *event)
{
  SpaceText *st = CTX_wm_space_text(C);

  if (event->mval[0] >= st->runtime.scroll_region_handle.xmin) {
    return OPERATOR_PASS_THROUGH;
  }

  RNA_int_set(op->ptr, "x", event->mval[0]);
  RNA_int_set(op->ptr, "y", event->mval[1]);

  return text_cursor_set_exec(C, op);
}

void TEXT_OT_cursor_set(wmOperatorType *ot)
{
  /* identifiers */
  ot->name = "Set Cursor";
  ot->idname = "TEXT_OT_cursor_set";
  ot->description = "Set cursor position";

  /* api callbacks */
  ot->invoke = text_cursor_set_invoke;
  ot->exec = text_cursor_set_exec;
  ot->poll = text_region_edit_poll;

  /* properties */
  RNA_def_int(ot->srna, "x", 0, INT_MIN, INT_MAX, "X", "", INT_MIN, INT_MAX);
  RNA_def_int(ot->srna, "y", 0, INT_MIN, INT_MAX, "Y", "", INT_MIN, INT_MAX);
}

/** \} */

/* -------------------------------------------------------------------- */
/** \name Line Number Operator
 * \{ */

static int text_line_number_invoke(bContext *C, wmOperator *UNUSED(op), const wmEvent *event)
{
  SpaceText *st = CTX_wm_space_text(C);
  Text *text = CTX_data_edit_text(C);
  ARegion *ar = CTX_wm_region(C);
  const int *mval = event->mval;
  double time;
  static int jump_to = 0;
  static double last_jump = 0;

  text_update_character_width(st);

  if (!st->showlinenrs) {
    return OPERATOR_PASS_THROUGH;
  }

  if (!(mval[0] > 2 &&
        mval[0] < (TXT_NUMCOL_WIDTH(st) + (TXT_BODY_LPAD * st->runtime.cwidth_px)) &&
        mval[1] > 2 && mval[1] < ar->winy - 2)) {
    return OPERATOR_PASS_THROUGH;
  }

  if (!(event->ascii >= '0' && event->ascii <= '9')) {
    return OPERATOR_PASS_THROUGH;
  }

  time = PIL_check_seconds_timer();
  if (last_jump < time - 1) {
    jump_to = 0;
  }

  jump_to *= 10;
  jump_to += (int)(event->ascii - '0');

  txt_move_toline(text, jump_to - 1, 0);
  last_jump = time;

  text_update_cursor_moved(C);
  WM_event_add_notifier(C, NC_TEXT | ND_CURSOR, text);

  return OPERATOR_FINISHED;
}

void TEXT_OT_line_number(wmOperatorType *ot)
{
  /* identifiers */
  ot->name = "Line Number";
  ot->idname = "TEXT_OT_line_number";
  ot->description = "The current line number";

  /* api callbacks */
  ot->invoke = text_line_number_invoke;
  ot->poll = text_region_edit_poll;
}

/** \} */

/* -------------------------------------------------------------------- */
/** \name Insert Operator
 * \{ */

static int text_insert_exec(bContext *C, wmOperator *op)
{
  SpaceText *st = CTX_wm_space_text(C);
  Text *text = CTX_data_edit_text(C);
  char *str;
  bool done = false;
  size_t i = 0;
  unsigned int code;

  text_drawcache_tag_update(st, 0);

  str = RNA_string_get_alloc(op->ptr, "text", NULL, 0);

  ED_text_undo_push_init(C);

  if (st && st->overwrite) {
    while (str[i]) {
      code = BLI_str_utf8_as_unicode_step(str, &i);
      done |= txt_replace_char(text, code);
    }
  }
  else {
    while (str[i]) {
      code = BLI_str_utf8_as_unicode_step(str, &i);
      done |= txt_add_char(text, code);
    }
  }

  MEM_freeN(str);

  if (!done) {
    return OPERATOR_CANCELLED;
  }

  text_update_line_edited(text->curl);

  text_update_cursor_moved(C);
  WM_event_add_notifier(C, NC_TEXT | NA_EDITED, text);

  return OPERATOR_FINISHED;
}

static int text_insert_invoke(bContext *C, wmOperator *op, const wmEvent *event)
{
  int ret;

  // if (!RNA_struct_property_is_set(op->ptr, "text")) { /* always set from keymap XXX */
  if (!RNA_string_length(op->ptr, "text")) {
    /* if alt/ctrl/super are pressed pass through except for utf8 character event
     * (when input method are used for utf8 inputs, the user may assign key event
     * including alt/ctrl/super like ctrl+m to commit utf8 string.  in such case,
     * the modifiers in the utf8 character event make no sense.) */
    if ((event->ctrl || event->oskey) && !event->utf8_buf[0]) {
      return OPERATOR_PASS_THROUGH;
    }
    else {
      char str[BLI_UTF8_MAX + 1];
      size_t len;

      if (event->utf8_buf[0]) {
        len = BLI_str_utf8_size_safe(event->utf8_buf);
        memcpy(str, event->utf8_buf, len);
      }
      else {
        /* in theory, ghost can set value to extended ascii here */
        len = BLI_str_utf8_from_unicode(event->ascii, str);
      }
      str[len] = '\0';
      RNA_string_set(op->ptr, "text", str);
    }
  }

  ret = text_insert_exec(C, op);

  /* run the script while editing, evil but useful */
  if (ret == OPERATOR_FINISHED && CTX_wm_space_text(C)->live_edit) {
    text_run_script(C, NULL);
  }

  return ret;
}

void TEXT_OT_insert(wmOperatorType *ot)
{
  PropertyRNA *prop;

  /* identifiers */
  ot->name = "Insert";
  ot->idname = "TEXT_OT_insert";
  ot->description = "Insert text at cursor position";

  /* api callbacks */
  ot->exec = text_insert_exec;
  ot->invoke = text_insert_invoke;
  ot->poll = text_edit_poll;

  /* flags */
  ot->flag = OPTYPE_UNDO;

  /* properties */
  prop = RNA_def_string(
      ot->srna, "text", NULL, 0, "Text", "Text\nText to insert at the cursor position");
  RNA_def_property_flag(prop, PROP_SKIP_SAVE);
}

/** \} */

/* -------------------------------------------------------------------- */
/** \name Find Operator
 * \{ */

/* mode */
#define TEXT_FIND 0
#define TEXT_REPLACE 1

static int text_find_and_replace(bContext *C, wmOperator *op, short mode)
{
  Main *bmain = CTX_data_main(C);
  SpaceText *st = CTX_wm_space_text(C);
  Text *text = st->text;
  int flags;
  int found = 0;
  char *tmp;

  if (!st->findstr[0]) {
    return OPERATOR_CANCELLED;
  }

  flags = st->flags;
  if (flags & ST_FIND_ALL) {
    flags &= ~ST_FIND_WRAP;
  }

  /* Replace current */
  if (mode != TEXT_FIND && txt_has_sel(text)) {
    tmp = txt_sel_to_buf(text, NULL);

    if (flags & ST_MATCH_CASE) {
      found = STREQ(st->findstr, tmp);
    }
    else {
      found = BLI_strcasecmp(st->findstr, tmp) == 0;
    }

    if (found) {
      if (mode == TEXT_REPLACE) {
        ED_text_undo_push_init(C);
        txt_insert_buf(text, st->replacestr);
        if (text->curl && text->curl->format) {
          MEM_freeN(text->curl->format);
          text->curl->format = NULL;
        }
        text_update_cursor_moved(C);
        WM_event_add_notifier(C, NC_TEXT | NA_EDITED, text);
        text_drawcache_tag_update(CTX_wm_space_text(C), 1);
      }
    }
    MEM_freeN(tmp);
    tmp = NULL;
  }

  /* Find next */
  if (txt_find_string(text, st->findstr, flags & ST_FIND_WRAP, flags & ST_MATCH_CASE)) {
    text_update_cursor_moved(C);
    WM_event_add_notifier(C, NC_TEXT | ND_CURSOR, text);
  }
  else if (flags & ST_FIND_ALL) {
    if (text->id.next) {
      text = st->text = text->id.next;
    }
    else {
      text = st->text = bmain->texts.first;
    }
    txt_move_toline(text, 0, 0);
    text_update_cursor_moved(C);
    WM_event_add_notifier(C, NC_TEXT | ND_CURSOR, text);
  }
  else {
    if (!found) {
      BKE_reportf(op->reports, RPT_WARNING, "Text not found: %s", st->findstr);
    }
  }

  return OPERATOR_FINISHED;
}

static int text_find_exec(bContext *C, wmOperator *op)
{
  return text_find_and_replace(C, op, TEXT_FIND);
}

void TEXT_OT_find(wmOperatorType *ot)
{
  /* identifiers */
  ot->name = "Find Next";
  ot->idname = "TEXT_OT_find";
  ot->description = "Find specified text";

  /* api callbacks */
  ot->exec = text_find_exec;
  ot->poll = text_space_edit_poll;
}

/** \} */

/* -------------------------------------------------------------------- */
/** \name Replace Operator
 * \{ */

static int text_replace_exec(bContext *C, wmOperator *op)
{
  return text_find_and_replace(C, op, TEXT_REPLACE);
}

void TEXT_OT_replace(wmOperatorType *ot)
{
  /* identifiers */
  ot->name = "Replace";
  ot->idname = "TEXT_OT_replace";
  ot->description = "Replace text with the specified text";

  /* api callbacks */
  ot->exec = text_replace_exec;
  ot->poll = text_space_edit_poll;

  /* flags */
  ot->flag = OPTYPE_UNDO;
}

/** \} */

/* -------------------------------------------------------------------- */
/** \name Find Set Selected
 * \{ */

static int text_find_set_selected_exec(bContext *C, wmOperator *op)
{
  SpaceText *st = CTX_wm_space_text(C);
  Text *text = CTX_data_edit_text(C);
  char *tmp;

  tmp = txt_sel_to_buf(text, NULL);
  BLI_strncpy(st->findstr, tmp, ST_MAX_FIND_STR);
  MEM_freeN(tmp);

  if (!st->findstr[0]) {
    return OPERATOR_FINISHED;
  }

  return text_find_and_replace(C, op, TEXT_FIND);
}

void TEXT_OT_find_set_selected(wmOperatorType *ot)
{
  /* identifiers */
  ot->name = "Find Set Selected";
  ot->idname = "TEXT_OT_find_set_selected";
  ot->description = "Find specified text and set as selected";

  /* api callbacks */
  ot->exec = text_find_set_selected_exec;
  ot->poll = text_space_edit_poll;
}

/** \} */

/* -------------------------------------------------------------------- */
/** \name Replace Set Selected
 * \{ */

static int text_replace_set_selected_exec(bContext *C, wmOperator *UNUSED(op))
{
  SpaceText *st = CTX_wm_space_text(C);
  Text *text = CTX_data_edit_text(C);
  char *tmp;

  tmp = txt_sel_to_buf(text, NULL);
  BLI_strncpy(st->replacestr, tmp, ST_MAX_FIND_STR);
  MEM_freeN(tmp);

  return OPERATOR_FINISHED;
}

void TEXT_OT_replace_set_selected(wmOperatorType *ot)
{
  /* identifiers */
  ot->name = "Replace Set Selected";
  ot->idname = "TEXT_OT_replace_set_selected";
  ot->description = "Replace text with specified text and set as selected";

  /* api callbacks */
  ot->exec = text_replace_set_selected_exec;
  ot->poll = text_space_edit_poll;

  /* flags */
  ot->flag = OPTYPE_UNDO;
}

/** \} */

/* -------------------------------------------------------------------- */
/** \name Resolve Conflict Operator
 * \{ */

enum { RESOLVE_IGNORE, RESOLVE_RELOAD, RESOLVE_SAVE, RESOLVE_MAKE_INTERNAL };
static const EnumPropertyItem resolution_items[] = {
    {RESOLVE_IGNORE, "IGNORE", 0, "Ignore", ""},
    {RESOLVE_RELOAD, "RELOAD", 0, "Reload", ""},
    {RESOLVE_SAVE, "SAVE", 0, "Save", ""},
    {RESOLVE_MAKE_INTERNAL, "MAKE_INTERNAL", 0, "Make Internal", ""},
    {0, NULL, 0, NULL, NULL},
};

static int text_resolve_conflict_exec(bContext *C, wmOperator *op)
{
  Text *text = CTX_data_edit_text(C);
  int resolution = RNA_enum_get(op->ptr, "resolution");

  switch (resolution) {
    case RESOLVE_RELOAD:
      return text_reload_exec(C, op);
    case RESOLVE_SAVE:
      return text_save_exec(C, op);
    case RESOLVE_MAKE_INTERNAL:
      return text_make_internal_exec(C, op);
    case RESOLVE_IGNORE:
      BKE_text_file_modified_ignore(text);
      return OPERATOR_FINISHED;
  }

  return OPERATOR_CANCELLED;
}

static int text_resolve_conflict_invoke(bContext *C, wmOperator *op, const wmEvent *UNUSED(event))
{
  Text *text = CTX_data_edit_text(C);
  uiPopupMenu *pup;
  uiLayout *layout;

  switch (BKE_text_file_modified_check(text)) {
    case 1:
      if (text->flags & TXT_ISDIRTY) {
        /* modified locally and externally, ahhh. offer more possibilities. */
        pup = UI_popup_menu_begin(
            C, IFACE_("File Modified Outside and Inside Blender"), ICON_NONE);
        layout = UI_popup_menu_layout(pup);
        uiItemEnumO_ptr(layout,
                        op->type,
                        IFACE_("Reload from disk (ignore local changes)"),
                        0,
                        "resolution",
                        RESOLVE_RELOAD);
        uiItemEnumO_ptr(layout,
                        op->type,
                        IFACE_("Save to disk (ignore outside changes)"),
                        0,
                        "resolution",
                        RESOLVE_SAVE);
        uiItemEnumO_ptr(layout,
                        op->type,
                        IFACE_("Make text internal (separate copy)"),
                        0,
                        "resolution",
                        RESOLVE_MAKE_INTERNAL);
        UI_popup_menu_end(C, pup);
      }
      else {
        pup = UI_popup_menu_begin(C, IFACE_("File Modified Outside Blender"), ICON_NONE);
        layout = UI_popup_menu_layout(pup);
        uiItemEnumO_ptr(
            layout, op->type, IFACE_("Reload from disk"), 0, "resolution", RESOLVE_RELOAD);
        uiItemEnumO_ptr(layout,
                        op->type,
                        IFACE_("Make text internal (separate copy)"),
                        0,
                        "resolution",
                        RESOLVE_MAKE_INTERNAL);
        uiItemEnumO_ptr(layout, op->type, IFACE_("Ignore"), 0, "resolution", RESOLVE_IGNORE);
        UI_popup_menu_end(C, pup);
      }
      break;
    case 2:
      pup = UI_popup_menu_begin(C, IFACE_("File Deleted Outside Blender"), ICON_NONE);
      layout = UI_popup_menu_layout(pup);
      uiItemEnumO_ptr(
          layout, op->type, IFACE_("Make text internal"), 0, "resolution", RESOLVE_MAKE_INTERNAL);
      uiItemEnumO_ptr(layout, op->type, IFACE_("Recreate file"), 0, "resolution", RESOLVE_SAVE);
      UI_popup_menu_end(C, pup);
      break;
  }

  return OPERATOR_INTERFACE;
}

void TEXT_OT_resolve_conflict(wmOperatorType *ot)
{
  /* identifiers */
  ot->name = "Resolve Conflict";
  ot->idname = "TEXT_OT_resolve_conflict";
  ot->description = "When external text is out of sync, resolve the conflict";

  /* api callbacks */
  ot->exec = text_resolve_conflict_exec;
  ot->invoke = text_resolve_conflict_invoke;
  ot->poll = text_save_poll;

  /* properties */
  RNA_def_enum(ot->srna,
               "resolution",
               resolution_items,
               RESOLVE_IGNORE,
               "Resolution",
               "How to solve conflict due to differences in internal and external text");
}

/** \} */

/* -------------------------------------------------------------------- */
/** \name To 3D Object Operator
 * \{ */

static int text_to_3d_object_exec(bContext *C, wmOperator *op)
{
  Text *text = CTX_data_edit_text(C);
  const bool split_lines = RNA_boolean_get(op->ptr, "split_lines");

  ED_text_to_object(C, text, split_lines);

  return OPERATOR_FINISHED;
}

void TEXT_OT_to_3d_object(wmOperatorType *ot)
{
  /* identifiers */
  ot->name = "To 3D Object";
  ot->idname = "TEXT_OT_to_3d_object";
  ot->description = "Create 3D text object from active text data-block";

  /* api callbacks */
  ot->exec = text_to_3d_object_exec;
  ot->poll = text_edit_poll;

  /* flags */
  ot->flag = OPTYPE_REGISTER | OPTYPE_UNDO;

  /* properties */
  RNA_def_boolean(ot->srna,
                  "split_lines",
                  0,
                  "Split Lines",
                  "Split Lines\nCreate one object per line in the text");
}

/** \} */<|MERGE_RESOLUTION|>--- conflicted
+++ resolved
@@ -285,7 +285,7 @@
   /* identifiers */
   ot->name = "New Text";
   ot->idname = "TEXT_OT_new";
-  ot->description = "Create a new text file";
+  ot->description = "Create a new text file"; /*bfa - text file, not text data block*/
 
   /* api callbacks */
   ot->exec = text_new_exec;
@@ -387,7 +387,7 @@
   /* identifiers */
   ot->name = "Open Text";
   ot->idname = "TEXT_OT_open";
-  ot->description = "Open a new text file";
+  ot->description = "Open a new text file"; /*bfa - text file, not text data block*/
 
   /* api callbacks */
   ot->exec = text_open_exec;
@@ -459,7 +459,7 @@
   /* identifiers */
   ot->name = "Reload";
   ot->idname = "TEXT_OT_reload";
-  ot->description = "Reload active text file";
+  ot->description = "Reload active text file"; /* bfa - text file, not text data block*/
 
   /* api callbacks */
   ot->exec = text_reload_exec;
@@ -643,7 +643,7 @@
   /* identifiers */
   ot->name = "Save";
   ot->idname = "TEXT_OT_save";
-  ot->description = "Save active text file";
+  ot->description = "Save active text file"; /*bfa - text file. not text data block*/
 
   /* api callbacks */
   ot->exec = text_save_exec;
@@ -2885,15 +2885,8 @@
   ot->flag = OPTYPE_BLOCKING | OPTYPE_INTERNAL;
 
   /* properties */
-  RNA_def_int(ot->srna,
-              "lines",
-              1,
-              INT_MIN,
-              INT_MAX,
-              "Lines",
-              "Lines\nNumber of lines to scroll",
-              -100,
-              100);
+  RNA_def_int(
+      ot->srna, "lines", 1, INT_MIN, INT_MAX, "Lines", "Number of lines to scroll", -100, 100);
 }
 
 /** \} */
@@ -3292,12 +3285,6 @@
   ot->modal = text_selection_set_modal;
   ot->cancel = text_selection_set_cancel;
   ot->poll = text_region_edit_poll;
-<<<<<<< HEAD
-
-  /* properties */
-  RNA_def_boolean(ot->srna, "select", 0, "Select", "Select\nSet selection end rather than cursor");
-=======
->>>>>>> 7ae9badc
 }
 
 /** \} */
@@ -3520,7 +3507,7 @@
 
   /* properties */
   prop = RNA_def_string(
-      ot->srna, "text", NULL, 0, "Text", "Text\nText to insert at the cursor position");
+      ot->srna, "text", NULL, 0, "Text", "Text to insert at the cursor position");
   RNA_def_property_flag(prop, PROP_SKIP_SAVE);
 }
 
@@ -3865,11 +3852,8 @@
   ot->flag = OPTYPE_REGISTER | OPTYPE_UNDO;
 
   /* properties */
-  RNA_def_boolean(ot->srna,
-                  "split_lines",
-                  0,
-                  "Split Lines",
-                  "Split Lines\nCreate one object per line in the text");
+  RNA_def_boolean(
+      ot->srna, "split_lines", 0, "Split Lines", "Create one object per line in the text");
 }
 
 /** \} */