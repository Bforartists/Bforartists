/*
 * ***** BEGIN GPL LICENSE BLOCK *****
 *
 * This program is free software; you can redistribute it and/or
 * modify it under the terms of the GNU General Public License
 * as published by the Free Software Foundation; either version 2
 * of the License, or (at your option) any later version. 
 *
 * This program is distributed in the hope that it will be useful,
 * but WITHOUT ANY WARRANTY; without even the implied warranty of
 * MERCHANTABILITY or FITNESS FOR A PARTICULAR PURPOSE.  See the
 * GNU General Public License for more details.
 *
 * You should have received a copy of the GNU General Public License
 * along with this program; if not, write to the Free Software Foundation,
 * Inc., 51 Franklin Street, Fifth Floor, Boston, MA 02110-1301, USA.
 *
 * The Original Code is Copyright (C) 2008 Blender Foundation.
 * All rights reserved.
 *
 * 
 * Contributor(s): Blender Foundation
 *
 * ***** END GPL LICENSE BLOCK *****
 */

/** \file blender/editors/space_text/text_header.c
 *  \ingroup sptext
 */

#include "DNA_windowmanager_types.h"

#include "MEM_guardedalloc.h"

#include "BLI_blenlib.h"


#include "BKE_context.h"
#include "BKE_screen.h"

#include "ED_screen.h"

#include "WM_types.h"

#include "text_intern.h"

/* ************************ header area region *********************** */

/************************** properties ******************************/

static ARegion *text_has_properties_region(ScrArea *sa)
{
	ARegion *ar, *arnew;

	ar = BKE_area_find_region_type(sa, RGN_TYPE_UI);
	if (ar) return ar;
	
	/* add subdiv level; after header */
	ar = BKE_area_find_region_type(sa, RGN_TYPE_HEADER);

	/* is error! */
	if (ar == NULL) return NULL;
	
	arnew = MEM_callocN(sizeof(ARegion), "properties region");
	
	BLI_insertlinkafter(&sa->regionbase, ar, arnew);
	arnew->regiontype = RGN_TYPE_UI;
	arnew->alignment = RGN_ALIGN_LEFT;
	
	arnew->flag = RGN_FLAG_HIDDEN;
	
	return arnew;
}

static int text_properties_poll(bContext *C)
{
	return (CTX_wm_space_text(C) != NULL);
}

static int text_properties_exec(bContext *C, wmOperator *UNUSED(op))
{
	ScrArea *sa = CTX_wm_area(C);
	ARegion *ar = text_has_properties_region(sa);
	
	if (ar)
		ED_region_toggle_hidden(C, ar);

	return OPERATOR_FINISHED;
}

void TEXT_OT_properties(wmOperatorType *ot)
{
	/* identifiers */
	ot->name = "Properties";
<<<<<<< HEAD
	ot->description = "Properties\nToggle text properties panel";
=======
	ot->description = "Toggle the properties region visibility";
>>>>>>> b76dbf5e
	ot->idname = "TEXT_OT_properties";
	
	/* api callbacks */
	ot->exec = text_properties_exec;
	ot->poll = text_properties_poll;
}

static int text_text_search_exec(bContext *C, wmOperator *UNUSED(op))
{
	ScrArea *sa = CTX_wm_area(C);
	ARegion *ar = text_has_properties_region(sa);
	SpaceText *st = CTX_wm_space_text(C);
	
	if (ar) {
		if (ar->flag & RGN_FLAG_HIDDEN)
			ED_region_toggle_hidden(C, ar);
		
		/* cannot send a button activate yet for case when region wasn't visible yet */
		/* flag gets checked and cleared in main draw callback */
		st->flags |= ST_FIND_ACTIVATE;
		
		ED_region_tag_redraw(ar);
	}
	return OPERATOR_FINISHED;
}


void TEXT_OT_start_find(wmOperatorType *ot)
{
	/* identifiers */
	ot->name = "Find";
	ot->description = "Find\nStart searching text";
	ot->idname = "TEXT_OT_start_find";
	
	/* api callbacks */
	ot->exec = text_text_search_exec;
	ot->poll = text_properties_poll;
}

/******************** XXX popup menus *******************/

#if 0
{
	// RMB

	uiPopupMenu *pup;

	if (text) {
		pup = UI_popup_menu_begin(C, IFACE_("Text"), ICON_NONE);
		if (txt_has_sel(text)) {
			uiItemO(layout, NULL, ICON_NONE, "TEXT_OT_cut");
			uiItemO(layout, NULL, ICON_NONE, "TEXT_OT_copy");
		}
		uiItemO(layout, NULL, ICON_NONE, "TEXT_OT_paste");
		uiItemO(layout, NULL, ICON_NONE, "TEXT_OT_new");
		uiItemO(layout, NULL, ICON_NONE, "TEXT_OT_open");
		uiItemO(layout, NULL, ICON_NONE, "TEXT_OT_save");
		uiItemO(layout, NULL, ICON_NONE, "TEXT_OT_save_as");
		uiItemO(layout, NULL, ICON_NONE, "TEXT_OT_run_script");
		UI_popup_menu_end(C, pup);
	}
	else {
		pup = UI_popup_menu_begin(C, IFACE_("File"), ICON_NONE);
		uiItemO(layout, NULL, ICON_NONE, "TEXT_OT_new");
		uiItemO(layout, NULL, ICON_NONE, "TEXT_OT_open");
		UI_popup_menu_end(C, pup);
	}
}

{
	// Alt+Shift+E

	uiPopupMenu *pup;

	pup = UI_popup_menu_begin(C, IFACE_("Edit"), ICON_NONE);
	uiItemO(layout, NULL, ICON_NONE, "TEXT_OT_cut");
	uiItemO(layout, NULL, ICON_NONE, "TEXT_OT_copy");
	uiItemO(layout, NULL, ICON_NONE, "TEXT_OT_paste");
	UI_popup_menu_end(C, pup);
}

{
	// Alt+Shift+F

	uiPopupMenu *pup;

	if (text) {
		pup = UI_popup_menu_begin(C, IFACE_("Text"), ICON_NONE);
		uiItemO(layout, NULL, ICON_NONE, "TEXT_OT_new");
		uiItemO(layout, NULL, ICON_NONE, "TEXT_OT_open");
		uiItemO(layout, NULL, ICON_NONE, "TEXT_OT_save");
		uiItemO(layout, NULL, ICON_NONE, "TEXT_OT_save_as");
		uiItemO(layout, NULL, ICON_NONE, "TEXT_OT_run_script");
		UI_popup_menu_end(C, pup);
	}
	else {
		pup = UI_popup_menu_begin(C, IFACE_("File"), ICON_NONE);
		uiItemO(layout, NULL, ICON_NONE, "TEXT_OT_new");
		uiItemO(layout, NULL, ICON_NONE, "TEXT_OT_open");
		UI_popup_menu_end(C, pup);
	}
}

{
	// Alt+Shift+V

	uiPopupMenu *pup;

	pup = UI_popup_menu_begin(C, IFACE_("Text"), ICON_NONE);
	uiItemEnumO(layout, "TEXT_OT_move", CTX_IFACE_(BLT_I18NCONTEXT_OPERATOR_DEFAULT, "Top of File"),
	            0, "type", FILE_TOP);
	uiItemEnumO(layout, "TEXT_OT_move", CTX_IFACE_(BLT_I18NCONTEXT_OPERATOR_DEFAULT, "Bottom of File"),
	            0, "type", FILE_BOTTOM);
	uiItemEnumO(layout, "TEXT_OT_move", CTX_IFACE_(BLT_I18NCONTEXT_OPERATOR_DEFAULT, "Page Up"), 0, "type", PREV_PAGE);
	uiItemEnumO(layout, "TEXT_OT_move", CTX_IFACE_(BLT_I18NCONTEXT_OPERATOR_DEFAULT, "Page Down"),
	            0, "type", NEXT_PAGE);
	UI_popup_menu_end(C, pup);
}
#endif
<|MERGE_RESOLUTION|>--- conflicted
+++ resolved
@@ -92,11 +92,7 @@
 {
 	/* identifiers */
 	ot->name = "Properties";
-<<<<<<< HEAD
-	ot->description = "Properties\nToggle text properties panel";
-=======
 	ot->description = "Toggle the properties region visibility";
->>>>>>> b76dbf5e
 	ot->idname = "TEXT_OT_properties";
 	
 	/* api callbacks */
@@ -128,7 +124,7 @@
 {
 	/* identifiers */
 	ot->name = "Find";
-	ot->description = "Find\nStart searching text";
+	ot->description = "Start searching text";
 	ot->idname = "TEXT_OT_start_find";
 	
 	/* api callbacks */
