/* SPDX-License-Identifier: GPL-2.0-or-later
 * Copyright 2008 Blender Foundation. All rights reserved. */

/** \file
 * \ingroup sptext
 */

#include <string.h>

#include "DNA_text_types.h"

#include "MEM_guardedalloc.h"

#include "BLI_blenlib.h"

#include "BKE_context.h"
#include "BKE_global.h"
#include "BKE_lib_id.h"
#include "BKE_lib_remap.h"
#include "BKE_screen.h"

#include "ED_screen.h"
#include "ED_space_api.h"

#include "WM_api.h"
#include "WM_types.h"

#include "UI_interface.h"
#include "UI_resources.h"
#include "UI_view2d.h"

#include "BLO_read_write.h"

#include "RNA_access.h"
#include "RNA_path.h"

#include "text_format.h"
#include "text_intern.h" /* own include */

/* ******************** default callbacks for text space ***************** */

static SpaceLink *text_create(const ScrArea *UNUSED(area), const Scene *UNUSED(scene))
{
  ARegion *region;
  SpaceText *stext;

  stext = MEM_callocN(sizeof(SpaceText), "inittext");
  stext->spacetype = SPACE_TEXT;

  stext->lheight = 12;
  stext->tabnumber = 4;
  stext->margin_column = 80;
  stext->showsyntax = true;
  stext->showlinenrs = true;

  /* header */
  region = MEM_callocN(sizeof(ARegion), "header for text");

  BLI_addtail(&stext->regionbase, region);
  region->regiontype = RGN_TYPE_HEADER;
  region->alignment = (U.uiflag & USER_HEADER_BOTTOM) ? RGN_ALIGN_BOTTOM : RGN_ALIGN_TOP;

  /* footer */
  region = MEM_callocN(sizeof(ARegion), "footer for text");
  BLI_addtail(&stext->regionbase, region);
  region->regiontype = RGN_TYPE_FOOTER;
  region->alignment = (U.uiflag & USER_HEADER_BOTTOM) ? RGN_ALIGN_TOP : RGN_ALIGN_BOTTOM;

  /* properties region */
  region = MEM_callocN(sizeof(ARegion), "properties region for text");

  BLI_addtail(&stext->regionbase, region);
  region->regiontype = RGN_TYPE_UI;
  region->alignment = RGN_ALIGN_RIGHT;
  region->flag = RGN_FLAG_HIDDEN;

  /* main region */
  region = MEM_callocN(sizeof(ARegion), "main region for text");

  BLI_addtail(&stext->regionbase, region);
  region->regiontype = RGN_TYPE_WINDOW;

  return (SpaceLink *)stext;
}

/* not spacelink itself */
static void text_free(SpaceLink *sl)
{
  SpaceText *stext = (SpaceText *)sl;

  stext->text = NULL;
  text_free_caches(stext);
}

/* spacetype; init callback */
static void text_init(struct wmWindowManager *UNUSED(wm), ScrArea *UNUSED(area))
{
}

static SpaceLink *text_duplicate(SpaceLink *sl)
{
  SpaceText *stextn = MEM_dupallocN(sl);

  /* clear or remove stuff from old */

  stextn->runtime.drawcache = NULL; /* space need its own cache */

  return (SpaceLink *)stextn;
}

static void text_listener(const wmSpaceTypeListenerParams *params)
{
  ScrArea *area = params->area;
  const wmNotifier *wmn = params->notifier;
  SpaceText *st = area->spacedata.first;

  /* context changes */
  switch (wmn->category) {
    case NC_TEXT:
      /* check if active text was changed, no need to redraw if text isn't active
       * (reference == NULL) means text was unlinked, should update anyway for this
       * case -- no way to know was text active before unlinking or not */
      if (wmn->reference && wmn->reference != st->text) {
        break;
      }

      switch (wmn->data) {
        case ND_DISPLAY:
        case ND_CURSOR:
          ED_area_tag_redraw(area);
          break;
      }

      switch (wmn->action) {
        case NA_EDITED:
          if (st->text) {
            text_drawcache_tag_update(st, 1);
            text_update_edited(st->text);
          }

          ED_area_tag_redraw(area);
          ATTR_FALLTHROUGH; /* fall down to tag redraw */
        case NA_ADDED:
        case NA_REMOVED:
        case NA_SELECTED:
          ED_area_tag_redraw(area);
          break;
      }

      break;
    case NC_SPACE:
      if (wmn->data == ND_SPACE_TEXT) {
        ED_area_tag_redraw(area);
      }
      break;
  }
}

static void text_operatortypes(void)
{
  WM_operatortype_append(TEXT_OT_new);
  WM_operatortype_append(TEXT_OT_open);
  WM_operatortype_append(TEXT_OT_reload);
  WM_operatortype_append(TEXT_OT_unlink);
  WM_operatortype_append(TEXT_OT_save);
  WM_operatortype_append(TEXT_OT_save_as);
  WM_operatortype_append(TEXT_OT_make_internal);
  WM_operatortype_append(TEXT_OT_run_script);
  WM_operatortype_append(TEXT_OT_refresh_pyconstraints);

  WM_operatortype_append(TEXT_OT_paste);
  WM_operatortype_append(TEXT_OT_copy);
  WM_operatortype_append(TEXT_OT_cut);
  WM_operatortype_append(TEXT_OT_duplicate_line);

  WM_operatortype_append(TEXT_OT_convert_whitespace);
  WM_operatortype_append(TEXT_OT_comment_toggle);
  WM_operatortype_append(TEXT_OT_unindent);
  WM_operatortype_append(TEXT_OT_indent);
  WM_operatortype_append(TEXT_OT_indent_or_autocomplete);

  WM_operatortype_append(TEXT_OT_select_line);
  WM_operatortype_append(TEXT_OT_select_all);
  WM_operatortype_append(TEXT_OT_select_word);

  WM_operatortype_append(TEXT_OT_move_lines);

  WM_operatortype_append(TEXT_OT_jump);
  WM_operatortype_append(TEXT_OT_move);
  WM_operatortype_append(TEXT_OT_move_select);
  WM_operatortype_append(TEXT_OT_delete);
  WM_operatortype_append(TEXT_OT_overwrite_toggle);

  WM_operatortype_append(TEXT_OT_selection_set);
  WM_operatortype_append(TEXT_OT_cursor_set);
  WM_operatortype_append(TEXT_OT_scroll);
  WM_operatortype_append(TEXT_OT_scroll_bar);
  WM_operatortype_append(TEXT_OT_line_number);

  WM_operatortype_append(TEXT_OT_line_break);
  WM_operatortype_append(TEXT_OT_insert);

  WM_operatortype_append(TEXT_OT_find);
  WM_operatortype_append(TEXT_OT_find_set_selected);
  WM_operatortype_append(TEXT_OT_replace);
  WM_operatortype_append(TEXT_OT_replace_set_selected);

  WM_operatortype_append(TEXT_OT_start_find);

  WM_operatortype_append(TEXT_OT_to_3d_object);

  WM_operatortype_append(TEXT_OT_resolve_conflict);

  WM_operatortype_append(TEXT_OT_autocomplete);
}

static void text_keymap(struct wmKeyConfig *keyconf)
{
  WM_keymap_ensure(keyconf, "Text Generic", SPACE_TEXT, 0);
  WM_keymap_ensure(keyconf, "Text", SPACE_TEXT, 0);
}

const char *text_context_dir[] = {"edit_text", NULL};

static int /*eContextResult*/ text_context(const bContext *C,
                                           const char *member,
                                           bContextDataResult *result)
{
  SpaceText *st = CTX_wm_space_text(C);

  if (CTX_data_dir(member)) {
    CTX_data_dir_set(result, text_context_dir);
    return CTX_RESULT_OK;
  }
  if (CTX_data_equals(member, "edit_text")) {
    if (st->text != NULL) {
      CTX_data_id_pointer_set(result, &st->text->id);
    }
    return CTX_RESULT_OK;
  }

  return CTX_RESULT_MEMBER_NOT_FOUND;
}

/********************* main region ********************/

/* add handlers, stuff you only do once or on area/region changes */
static void text_main_region_init(wmWindowManager *wm, ARegion *region)
{
  wmKeyMap *keymap;
  ListBase *lb;

  UI_view2d_region_reinit(&region->v2d, V2D_COMMONVIEW_STANDARD, region->winx, region->winy);

  /* own keymap */
  keymap = WM_keymap_ensure(wm->defaultconf, "Text Generic", SPACE_TEXT, 0);
  WM_event_add_keymap_handler_v2d_mask(&region->handlers, keymap);
  keymap = WM_keymap_ensure(wm->defaultconf, "Text", SPACE_TEXT, 0);
  WM_event_add_keymap_handler_v2d_mask(&region->handlers, keymap);

  /* add drop boxes */
  lb = WM_dropboxmap_find("Text", SPACE_TEXT, RGN_TYPE_WINDOW);

  WM_event_add_dropbox_handler(&region->handlers, lb);
}

static void text_main_region_draw(const bContext *C, ARegion *region)
{
  /* draw entirely, view changes should be handled here */
  SpaceText *st = CTX_wm_space_text(C);
  // View2D *v2d = &region->v2d;

  /* clear and setup matrix */
  UI_ThemeClearColor(TH_BACK);

  // UI_view2d_view_ortho(v2d);

  /* data... */
  draw_text_main(st, region);

  /* reset view matrix */
  // UI_view2d_view_restore(C);

  /* scrollers? */
}

static void text_cursor(wmWindow *win, ScrArea *area, ARegion *region)
{
  SpaceText *st = area->spacedata.first;
  int wmcursor = WM_CURSOR_TEXT_EDIT;

  if (st->text && BLI_rcti_isect_pt(&st->runtime.scroll_region_handle,
                                    win->eventstate->xy[0] - region->winrct.xmin,
                                    st->runtime.scroll_region_handle.ymin)) {
    wmcursor = WM_CURSOR_DEFAULT;
  }

  WM_cursor_set(win, wmcursor);
}

/* ************* dropboxes ************* */

static bool text_drop_poll(bContext *UNUSED(C), wmDrag *drag, const wmEvent *UNUSED(event))
{
  if (drag->type == WM_DRAG_PATH) {
<<<<<<< HEAD
    /* rule might not work? */
    if (ELEM(drag->icon, ICON_FILE_SCRIPT, ICON_FILE_TEXT, ICON_FILE)) {
=======
    const eFileSel_File_Types file_type = WM_drag_get_path_file_type(drag);
    if (ELEM(file_type, 0, FILE_TYPE_PYSCRIPT, FILE_TYPE_TEXT)) {
>>>>>>> be90f211
      return true;
    }
  }
  return false;
}

static void text_drop_copy(bContext *UNUSED(C), wmDrag *drag, wmDropBox *drop)
{
  /* copy drag path to properties */
  RNA_string_set(drop->ptr, "filepath", WM_drag_get_path(drag));
}

static bool text_drop_paste_poll(bContext *UNUSED(C), wmDrag *drag, const wmEvent *UNUSED(event))
{
  return (drag->type == WM_DRAG_ID);
}

static void text_drop_paste(bContext *UNUSED(C), wmDrag *drag, wmDropBox *drop)
{
  char *text;
  ID *id = WM_drag_get_local_ID(drag, 0);

  /* copy drag path to properties */
  text = RNA_path_full_ID_py(id);
  RNA_string_set(drop->ptr, "text", text);
  MEM_freeN(text);
}

/* this region dropbox definition */
static void text_dropboxes(void)
{
  ListBase *lb = WM_dropboxmap_find("Text", SPACE_TEXT, RGN_TYPE_WINDOW);

  WM_dropbox_add(lb, "TEXT_OT_open", text_drop_poll, text_drop_copy, NULL, NULL);
  WM_dropbox_add(lb, "TEXT_OT_insert", text_drop_paste_poll, text_drop_paste, NULL, NULL);
}

/* ************* end drop *********** */

/****************** header region ******************/

/* add handlers, stuff you only do once or on area/region changes */
static void text_header_region_init(wmWindowManager *UNUSED(wm), ARegion *region)
{
  ED_region_header_init(region);
}

static void text_header_region_draw(const bContext *C, ARegion *region)
{
  ED_region_header(C, region);
}

/****************** properties region ******************/

/* add handlers, stuff you only do once or on area/region changes */
static void text_properties_region_init(wmWindowManager *wm, ARegion *region)
{
  wmKeyMap *keymap;

  region->v2d.scroll = V2D_SCROLL_RIGHT | V2D_SCROLL_VERTICAL_HIDE;
  ED_region_panels_init(wm, region);

  /* own keymaps */
  keymap = WM_keymap_ensure(wm->defaultconf, "Text Generic", SPACE_TEXT, 0);
  WM_event_add_keymap_handler_v2d_mask(&region->handlers, keymap);
}

static void text_properties_region_draw(const bContext *C, ARegion *region)
{
  SpaceText *st = CTX_wm_space_text(C);

  ED_region_panels(C, region);

  /* this flag trick is make sure buttons have been added already */
  if (st->flags & ST_FIND_ACTIVATE) {
    if (UI_textbutton_activate_rna(C, region, st, "find_text")) {
      /* if the panel was already open we need to do another redraw */
      ScrArea *area = CTX_wm_area(C);
      WM_event_add_notifier(C, NC_SPACE | ND_SPACE_TEXT, area);
    }
    st->flags &= ~ST_FIND_ACTIVATE;
  }
}

static void text_id_remap(ScrArea *UNUSED(area),
                          SpaceLink *slink,
                          const struct IDRemapper *mappings)
{
  SpaceText *stext = (SpaceText *)slink;
  BKE_id_remapper_apply(mappings, (ID **)&stext->text, ID_REMAP_APPLY_ENSURE_REAL);
}

static void text_blend_read_data(BlendDataReader *UNUSED(reader), SpaceLink *sl)
{
  SpaceText *st = (SpaceText *)sl;
  memset(&st->runtime, 0x0, sizeof(st->runtime));
}

static void text_blend_read_lib(BlendLibReader *reader, ID *parent_id, SpaceLink *sl)
{
  SpaceText *st = (SpaceText *)sl;
  BLO_read_id_address(reader, parent_id->lib, &st->text);
}

static void text_blend_write(BlendWriter *writer, SpaceLink *sl)
{
  BLO_write_struct(writer, SpaceText, sl);
}

/********************* registration ********************/

void ED_spacetype_text(void)
{
  SpaceType *st = MEM_callocN(sizeof(SpaceType), "spacetype text");
  ARegionType *art;

  st->spaceid = SPACE_TEXT;
  STRNCPY(st->name, "Text");

  st->create = text_create;
  st->free = text_free;
  st->init = text_init;
  st->duplicate = text_duplicate;
  st->operatortypes = text_operatortypes;
  st->keymap = text_keymap;
  st->listener = text_listener;
  st->context = text_context;
  st->dropboxes = text_dropboxes;
  st->id_remap = text_id_remap;
  st->blend_read_data = text_blend_read_data;
  st->blend_read_lib = text_blend_read_lib;
  st->blend_write = text_blend_write;

  /* regions: main window */
  art = MEM_callocN(sizeof(ARegionType), "spacetype text region");
  art->regionid = RGN_TYPE_WINDOW;
  art->init = text_main_region_init;
  art->draw = text_main_region_draw;
  art->cursor = text_cursor;
  art->event_cursor = true;

  BLI_addhead(&st->regiontypes, art);

  /* regions: properties */
  art = MEM_callocN(sizeof(ARegionType), "spacetype text region");
  art->regionid = RGN_TYPE_UI;
  art->prefsizex = UI_COMPACT_PANEL_WIDTH;
  art->keymapflag = ED_KEYMAP_UI;

  art->init = text_properties_region_init;
  art->draw = text_properties_region_draw;
  BLI_addhead(&st->regiontypes, art);

  /* regions: header */
  art = MEM_callocN(sizeof(ARegionType), "spacetype text region");
  art->regionid = RGN_TYPE_HEADER;
  art->prefsizey = HEADERY;
  art->keymapflag = ED_KEYMAP_UI | ED_KEYMAP_VIEW2D | ED_KEYMAP_HEADER;

  art->init = text_header_region_init;
  art->draw = text_header_region_draw;
  BLI_addhead(&st->regiontypes, art);

  /* regions: footer */
  art = MEM_callocN(sizeof(ARegionType), "spacetype text region");
  art->regionid = RGN_TYPE_FOOTER;
  art->prefsizey = HEADERY;
  art->keymapflag = ED_KEYMAP_UI | ED_KEYMAP_VIEW2D | ED_KEYMAP_FOOTER;
  art->init = text_header_region_init;
  art->draw = text_header_region_draw;
  BLI_addhead(&st->regiontypes, art);

  BKE_spacetype_register(st);

  /* register formatters */
  ED_text_format_register_py();
  ED_text_format_register_osl();
  ED_text_format_register_lua();
  ED_text_format_register_pov();
  ED_text_format_register_pov_ini();
}<|MERGE_RESOLUTION|>--- conflicted
+++ resolved
@@ -303,13 +303,8 @@
 static bool text_drop_poll(bContext *UNUSED(C), wmDrag *drag, const wmEvent *UNUSED(event))
 {
   if (drag->type == WM_DRAG_PATH) {
-<<<<<<< HEAD
-    /* rule might not work? */
-    if (ELEM(drag->icon, ICON_FILE_SCRIPT, ICON_FILE_TEXT, ICON_FILE)) {
-=======
     const eFileSel_File_Types file_type = WM_drag_get_path_file_type(drag);
     if (ELEM(file_type, 0, FILE_TYPE_PYSCRIPT, FILE_TYPE_TEXT)) {
->>>>>>> be90f211
       return true;
     }
   }
