/* SPDX-FileCopyrightText: 2008 Blender Authors
 *
 * SPDX-License-Identifier: GPL-2.0-or-later */

/** \file
 * \ingroup sptext
 */

#include <cstring>

#include "DNA_text_types.h"

#include "MEM_guardedalloc.h"

#include "BLI_blenlib.h"

#include "BKE_context.hh"
<<<<<<< HEAD
#include "BKE_global.hh"
#include "BKE_lib_id.hh"
=======
>>>>>>> 6d33f76a
#include "BKE_lib_query.hh"
#include "BKE_lib_remap.hh"
#include "BKE_screen.hh"

#include "ED_screen.hh"
#include "ED_space_api.hh"

#include "WM_api.hh"
#include "WM_types.hh"

#include "UI_interface.hh"
#include "UI_resources.hh"
#include "UI_view2d.hh"

#include "BLO_read_write.hh"

#include "RNA_access.hh"
#include "RNA_path.hh"

#include "text_format.hh"
#include "text_intern.hh" /* own include */

/* ******************** default callbacks for text space ***************** */

static SpaceLink *text_create(const ScrArea * /*area*/, const Scene * /*scene*/)
{
  ARegion *region;
  SpaceText *stext;

  stext = static_cast<SpaceText *>(MEM_callocN(sizeof(SpaceText), "inittext"));
  stext->spacetype = SPACE_TEXT;

  stext->lheight = 12;
  stext->tabnumber = 4;
  stext->margin_column = 80;
  stext->showsyntax = true;
  stext->showlinenrs = true;

  stext->runtime = MEM_new<SpaceText_Runtime>(__func__);

  /* header */
  region = static_cast<ARegion *>(MEM_callocN(sizeof(ARegion), "header for text"));

  BLI_addtail(&stext->regionbase, region);
  region->regiontype = RGN_TYPE_HEADER;
  region->alignment = (U.uiflag & USER_HEADER_BOTTOM) ? RGN_ALIGN_BOTTOM : RGN_ALIGN_TOP;

  /* footer */
  region = static_cast<ARegion *>(MEM_callocN(sizeof(ARegion), "footer for text"));
  BLI_addtail(&stext->regionbase, region);
  region->regiontype = RGN_TYPE_FOOTER;
  region->alignment = (U.uiflag & USER_HEADER_BOTTOM) ? RGN_ALIGN_TOP : RGN_ALIGN_BOTTOM;

  /* properties region */
  region = static_cast<ARegion *>(MEM_callocN(sizeof(ARegion), "properties region for text"));

  BLI_addtail(&stext->regionbase, region);
  region->regiontype = RGN_TYPE_UI;
  region->alignment = RGN_ALIGN_RIGHT;
  region->flag = RGN_FLAG_HIDDEN;

  /* main region */
  region = static_cast<ARegion *>(MEM_callocN(sizeof(ARegion), "main region for text"));

  BLI_addtail(&stext->regionbase, region);
  region->regiontype = RGN_TYPE_WINDOW;

  return (SpaceLink *)stext;
}

/* Doesn't free the space-link itself. */
static void text_free(SpaceLink *sl)
{
  SpaceText *stext = (SpaceText *)sl;
  space_text_free_caches(stext);
  MEM_delete(stext->runtime);
  stext->text = nullptr;
}

/* spacetype; init callback */
static void text_init(wmWindowManager * /*wm*/, ScrArea * /*area*/) {}

static SpaceLink *text_duplicate(SpaceLink *sl)
{
  SpaceText *stextn = static_cast<SpaceText *>(MEM_dupallocN(sl));

  /* Add its own runtime data. */
  stextn->runtime = MEM_new<SpaceText_Runtime>(__func__);

  return (SpaceLink *)stextn;
}

static void text_listener(const wmSpaceTypeListenerParams *params)
{
  ScrArea *area = params->area;
  const wmNotifier *wmn = params->notifier;
  SpaceText *st = static_cast<SpaceText *>(area->spacedata.first);

  /* context changes */
  switch (wmn->category) {
    case NC_TEXT:
      /* check if active text was changed, no need to redraw if text isn't active
       * (reference == nullptr) means text was unlinked, should update anyway for this
       * case -- no way to know was text active before unlinking or not */
      if (wmn->reference && wmn->reference != st->text) {
        break;
      }

      switch (wmn->data) {
        case ND_DISPLAY:
        case ND_CURSOR:
          ED_area_tag_redraw(area);
          break;
      }

      switch (wmn->action) {
        case NA_EDITED:
          if (st->text) {
            space_text_drawcache_tag_update(st, true);
            text_update_edited(st->text);
          }

          ED_area_tag_redraw(area);
          ATTR_FALLTHROUGH; /* fall down to tag redraw */
        case NA_ADDED:
        case NA_REMOVED:
        case NA_SELECTED:
          ED_area_tag_redraw(area);
          break;
      }

      break;
    case NC_SPACE:
      if (wmn->data == ND_SPACE_TEXT) {
        ED_area_tag_redraw(area);
      }
      break;
  }
}

static void text_operatortypes()
{
  WM_operatortype_append(TEXT_OT_new);
  WM_operatortype_append(TEXT_OT_open);
  WM_operatortype_append(TEXT_OT_reload);
  WM_operatortype_append(TEXT_OT_unlink);
  WM_operatortype_append(TEXT_OT_save);
  WM_operatortype_append(TEXT_OT_save_as);
  WM_operatortype_append(TEXT_OT_make_internal);
  WM_operatortype_append(TEXT_OT_run_script);
  WM_operatortype_append(TEXT_OT_refresh_pyconstraints);

  WM_operatortype_append(TEXT_OT_paste);
  WM_operatortype_append(TEXT_OT_copy);
  WM_operatortype_append(TEXT_OT_cut);
  WM_operatortype_append(TEXT_OT_duplicate_line);

  WM_operatortype_append(TEXT_OT_convert_whitespace);
  WM_operatortype_append(TEXT_OT_comment_toggle);
  WM_operatortype_append(TEXT_OT_unindent);
  WM_operatortype_append(TEXT_OT_indent);
  WM_operatortype_append(TEXT_OT_indent_or_autocomplete);

  WM_operatortype_append(TEXT_OT_select_line);
  WM_operatortype_append(TEXT_OT_select_all);
  WM_operatortype_append(TEXT_OT_select_word);

  WM_operatortype_append(TEXT_OT_move_lines);

  WM_operatortype_append(TEXT_OT_jump);
  WM_operatortype_append(TEXT_OT_move);
  WM_operatortype_append(TEXT_OT_move_select);
  WM_operatortype_append(TEXT_OT_delete);
  WM_operatortype_append(TEXT_OT_overwrite_toggle);

  WM_operatortype_append(TEXT_OT_selection_set);
  WM_operatortype_append(TEXT_OT_cursor_set);
  WM_operatortype_append(TEXT_OT_scroll);
  WM_operatortype_append(TEXT_OT_scroll_bar);
  WM_operatortype_append(TEXT_OT_line_number);

  WM_operatortype_append(TEXT_OT_line_break);
  WM_operatortype_append(TEXT_OT_insert);

  WM_operatortype_append(TEXT_OT_find);
  WM_operatortype_append(TEXT_OT_find_set_selected);
  WM_operatortype_append(TEXT_OT_replace);
  WM_operatortype_append(TEXT_OT_replace_set_selected);

  WM_operatortype_append(TEXT_OT_start_find);
  WM_operatortype_append(TEXT_OT_jump_to_file_at_point);

  WM_operatortype_append(TEXT_OT_to_3d_object);

  WM_operatortype_append(TEXT_OT_resolve_conflict);

  WM_operatortype_append(TEXT_OT_autocomplete);
}

static void text_keymap(wmKeyConfig *keyconf)
{
  WM_keymap_ensure(keyconf, "Text Generic", SPACE_TEXT, RGN_TYPE_WINDOW);
  WM_keymap_ensure(keyconf, "Text", SPACE_TEXT, RGN_TYPE_WINDOW);
}

const char *text_context_dir[] = {"edit_text", nullptr};

static int /*eContextResult*/ text_context(const bContext *C,
                                           const char *member,
                                           bContextDataResult *result)
{
  SpaceText *st = CTX_wm_space_text(C);

  if (CTX_data_dir(member)) {
    CTX_data_dir_set(result, text_context_dir);
    return CTX_RESULT_OK;
  }
  if (CTX_data_equals(member, "edit_text")) {
    if (st->text != nullptr) {
      CTX_data_id_pointer_set(result, &st->text->id);
    }
    return CTX_RESULT_OK;
  }

  return CTX_RESULT_MEMBER_NOT_FOUND;
}

/********************* main region ********************/

/* add handlers, stuff you only do once or on area/region changes */
static void text_main_region_init(wmWindowManager *wm, ARegion *region)
{
  wmKeyMap *keymap;
  ListBase *lb;

  UI_view2d_region_reinit(&region->v2d, V2D_COMMONVIEW_STANDARD, region->winx, region->winy);

  /* own keymap */
  keymap = WM_keymap_ensure(wm->defaultconf, "Text Generic", SPACE_TEXT, RGN_TYPE_WINDOW);
  WM_event_add_keymap_handler_v2d_mask(&region->handlers, keymap);
  keymap = WM_keymap_ensure(wm->defaultconf, "Text", SPACE_TEXT, RGN_TYPE_WINDOW);
  WM_event_add_keymap_handler_v2d_mask(&region->handlers, keymap);

  /* add drop boxes */
  lb = WM_dropboxmap_find("Text", SPACE_TEXT, RGN_TYPE_WINDOW);

  WM_event_add_dropbox_handler(&region->handlers, lb);
}

static void text_main_region_draw(const bContext *C, ARegion *region)
{
  /* draw entirely, view changes should be handled here */
  SpaceText *st = CTX_wm_space_text(C);
  // View2D *v2d = &region->v2d;

  /* clear and setup matrix */
  UI_ThemeClearColor(TH_BACK);

  // UI_view2d_view_ortho(v2d);

  /* data... */
  draw_text_main(st, region);

  /* reset view matrix */
  // UI_view2d_view_restore(C);

  /* scrollers? */
}

static void text_cursor(wmWindow *win, ScrArea *area, ARegion *region)
{
  SpaceText *st = static_cast<SpaceText *>(area->spacedata.first);
  int wmcursor = WM_CURSOR_TEXT_EDIT;

  if (st->text && BLI_rcti_isect_pt(&st->runtime->scroll_region_handle,
                                    win->eventstate->xy[0] - region->winrct.xmin,
                                    st->runtime->scroll_region_handle.ymin))
  {
    wmcursor = WM_CURSOR_DEFAULT;
  }

  WM_cursor_set(win, wmcursor);
}

/* ************* dropboxes ************* */

static bool text_drop_path_poll(bContext * /*C*/, wmDrag *drag, const wmEvent * /*event*/)
{
  if (drag->type == WM_DRAG_PATH) {
    const eFileSel_File_Types file_type = eFileSel_File_Types(WM_drag_get_path_file_type(drag));
    if (ELEM(file_type, FILE_TYPE_PYSCRIPT, FILE_TYPE_TEXT)) {
      return true;
    }
  }
  return false;
}

static void text_drop_path_copy(bContext * /*C*/, wmDrag *drag, wmDropBox *drop)
{
  /* copy drag path to properties */
  RNA_string_set(drop->ptr, "filepath", WM_drag_get_single_path(drag));
}

static bool text_drop_id_poll(bContext * /*C*/, wmDrag *drag, const wmEvent * /*event*/)
{
  return (drag->type == WM_DRAG_ID);
}

static void text_drop_id_copy(bContext * /*C*/, wmDrag *drag, wmDropBox *drop)
{
  ID *id = WM_drag_get_local_ID(drag, 0);

  /* copy drag path to properties */
  std::string text = RNA_path_full_ID_py(id);
  RNA_string_set(drop->ptr, "text", text.c_str());
<<<<<<< HEAD
=======
}

static bool text_drop_string_poll(bContext * /*C*/, wmDrag *drag, const wmEvent * /*event*/)
{
  return (drag->type == WM_DRAG_STRING);
}

static void text_drop_string_copy(bContext * /*C*/, wmDrag *drag, wmDropBox *drop)
{
  const std::string &str = WM_drag_get_string(drag);
  RNA_string_set(drop->ptr, "text", str.c_str());
>>>>>>> 6d33f76a
}

/* this region dropbox definition */
static void text_dropboxes()
{
  ListBase *lb = WM_dropboxmap_find("Text", SPACE_TEXT, RGN_TYPE_WINDOW);

  WM_dropbox_add(lb, "TEXT_OT_open", text_drop_path_poll, text_drop_path_copy, nullptr, nullptr);
  WM_dropbox_add(lb, "TEXT_OT_insert", text_drop_id_poll, text_drop_id_copy, nullptr, nullptr);
  WM_dropbox_add(
      lb, "TEXT_OT_insert", text_drop_string_poll, text_drop_string_copy, nullptr, nullptr);
}

/* ************* end drop *********** */

/****************** header region ******************/

/* add handlers, stuff you only do once or on area/region changes */
static void text_header_region_init(wmWindowManager * /*wm*/, ARegion *region)
{
  ED_region_header_init(region);
}

static void text_header_region_draw(const bContext *C, ARegion *region)
{
  ED_region_header(C, region);
}

/****************** properties region ******************/

/* add handlers, stuff you only do once or on area/region changes */
static void text_properties_region_init(wmWindowManager *wm, ARegion *region)
{
  wmKeyMap *keymap;

  region->v2d.scroll = V2D_SCROLL_RIGHT | V2D_SCROLL_VERTICAL_HIDE;
  ED_region_panels_init(wm, region);

  /* own keymaps */
  keymap = WM_keymap_ensure(wm->defaultconf, "Text Generic", SPACE_TEXT, RGN_TYPE_WINDOW);
  WM_event_add_keymap_handler_v2d_mask(&region->handlers, keymap);
}

static void text_properties_region_draw(const bContext *C, ARegion *region)
{
  ED_region_panels(C, region);
}

static void text_id_remap(ScrArea * /*area*/,
                          SpaceLink *slink,
                          const blender::bke::id::IDRemapper &mappings)
{
  SpaceText *stext = (SpaceText *)slink;
  mappings.apply((ID **)&stext->text, ID_REMAP_APPLY_ENSURE_REAL);
}

static void text_foreach_id(SpaceLink *space_link, LibraryForeachIDData *data)
{
  SpaceText *st = reinterpret_cast<SpaceText *>(space_link);
  BKE_LIB_FOREACHID_PROCESS_IDSUPER(data, st->text, IDWALK_CB_USER_ONE);
}

static void text_space_blend_read_data(BlendDataReader * /*reader*/, SpaceLink *sl)
{
  SpaceText *st = (SpaceText *)sl;
  st->runtime = MEM_new<SpaceText_Runtime>(__func__);
}

static void text_space_blend_write(BlendWriter *writer, SpaceLink *sl)
{
  BLO_write_struct(writer, SpaceText, sl);
}

/********************* registration ********************/

void ED_spacetype_text()
{
  std::unique_ptr<SpaceType> st = std::make_unique<SpaceType>();
  ARegionType *art;

  st->spaceid = SPACE_TEXT;
  STRNCPY(st->name, "Text");

  st->create = text_create;
  st->free = text_free;
  st->init = text_init;
  st->duplicate = text_duplicate;
  st->operatortypes = text_operatortypes;
  st->keymap = text_keymap;
  st->listener = text_listener;
  st->context = text_context;
  st->dropboxes = text_dropboxes;
  st->id_remap = text_id_remap;
  st->foreach_id = text_foreach_id;
  st->blend_read_data = text_space_blend_read_data;
  st->blend_read_after_liblink = nullptr;
  st->blend_write = text_space_blend_write;

  /* regions: main window */
  art = static_cast<ARegionType *>(MEM_callocN(sizeof(ARegionType), "spacetype text region"));
  art->regionid = RGN_TYPE_WINDOW;
  art->init = text_main_region_init;
  art->draw = text_main_region_draw;
  art->cursor = text_cursor;
  art->event_cursor = true;

  BLI_addhead(&st->regiontypes, art);

  /* regions: properties */
  art = static_cast<ARegionType *>(MEM_callocN(sizeof(ARegionType), "spacetype text region"));
  art->regionid = RGN_TYPE_UI;
  art->prefsizex = UI_COMPACT_PANEL_WIDTH;
  art->keymapflag = ED_KEYMAP_UI;

  art->init = text_properties_region_init;
  art->draw = text_properties_region_draw;
  BLI_addhead(&st->regiontypes, art);

  /* regions: header */
  art = static_cast<ARegionType *>(MEM_callocN(sizeof(ARegionType), "spacetype text region"));
  art->regionid = RGN_TYPE_HEADER;
  art->prefsizey = HEADERY;
  art->keymapflag = ED_KEYMAP_UI | ED_KEYMAP_VIEW2D | ED_KEYMAP_HEADER;

  art->init = text_header_region_init;
  art->draw = text_header_region_draw;
  BLI_addhead(&st->regiontypes, art);

  /* regions: footer */
  art = static_cast<ARegionType *>(MEM_callocN(sizeof(ARegionType), "spacetype text region"));
  art->regionid = RGN_TYPE_FOOTER;
  art->prefsizey = HEADERY;
  art->keymapflag = ED_KEYMAP_UI | ED_KEYMAP_VIEW2D | ED_KEYMAP_FOOTER;
  art->init = text_header_region_init;
  art->draw = text_header_region_draw;
  BLI_addhead(&st->regiontypes, art);

  BKE_spacetype_register(std::move(st));

  /* register formatters */
  ED_text_format_register_py();
  ED_text_format_register_osl();
  ED_text_format_register_pov();
  ED_text_format_register_pov_ini();
}<|MERGE_RESOLUTION|>--- conflicted
+++ resolved
@@ -15,11 +15,6 @@
 #include "BLI_blenlib.h"
 
 #include "BKE_context.hh"
-<<<<<<< HEAD
-#include "BKE_global.hh"
-#include "BKE_lib_id.hh"
-=======
->>>>>>> 6d33f76a
 #include "BKE_lib_query.hh"
 #include "BKE_lib_remap.hh"
 #include "BKE_screen.hh"
@@ -335,8 +330,6 @@
   /* copy drag path to properties */
   std::string text = RNA_path_full_ID_py(id);
   RNA_string_set(drop->ptr, "text", text.c_str());
-<<<<<<< HEAD
-=======
 }
 
 static bool text_drop_string_poll(bContext * /*C*/, wmDrag *drag, const wmEvent * /*event*/)
@@ -348,7 +341,6 @@
 {
   const std::string &str = WM_drag_get_string(drag);
   RNA_string_set(drop->ptr, "text", str.c_str());
->>>>>>> 6d33f76a
 }
 
 /* this region dropbox definition */
