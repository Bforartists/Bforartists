/* SPDX-FileCopyrightText: 2001-2002 NaN Holding BV. All rights reserved.
 *
 * SPDX-License-Identifier: GPL-2.0-or-later */

/** \file
 * \ingroup sptext
 */

#include <algorithm>

#include "MEM_guardedalloc.h"

#include "BLF_api.hh"

#include "BLI_listbase.h"
#include "BLI_rect.h"
#include "BLI_string.h"
#include "BLI_string_utf8.h"

#include "DNA_screen_types.h"
#include "DNA_space_types.h"
#include "DNA_text_types.h"

#include "BKE_context.hh"
#include "BKE_screen.hh"
#include "BKE_text.h"
#include "BKE_text_suggestions.h"

#include "ED_text.hh"

#include "GPU_immediate.hh"
#include "GPU_state.hh"

#include "UI_interface.hh"
#include "UI_resources.hh"

#include "text_format.hh"
#include "text_intern.hh"

#include "WM_api.hh"
#include "WM_types.hh"

/* -------------------------------------------------------------------- */
/** \name Text Run-Time Access
 * \{ */

int ED_space_text_visible_lines_get(const SpaceText *st)
{
  return st->runtime->viewlines;
}

/** \} */

/* -------------------------------------------------------------------- */
/** \name Text Font Drawing
 * \{ */

struct TextDrawContext {
  int font_id;
  int cwidth_px;
  int lheight_px;
  bool syntax_highlight;
};

static void space_text_draw_context_init(const SpaceText *st, TextDrawContext *tdc)
{
  tdc->font_id = blf_mono_font;
  tdc->cwidth_px = 0;
  tdc->lheight_px = st->runtime->lheight_px;
  tdc->syntax_highlight = st->showsyntax && ED_text_is_syntax_highlight_supported(st->text);
}

static void text_font_begin(const TextDrawContext *tdc)
{
  BLF_size(tdc->font_id, float(tdc->lheight_px));
}

static void text_font_end(const TextDrawContext * /*tdc*/) {}

static int text_font_draw(const TextDrawContext *tdc, int x, int y, const char *str)
{
  const char tab_columns = 1; /* Tab characters aren't used here. */
  BLF_position(tdc->font_id, x, y, 0);
  const int columns = BLF_draw_mono(
      tdc->font_id, str, BLF_DRAW_STR_DUMMY_MAX, tdc->cwidth_px, tab_columns);

  return tdc->cwidth_px * columns;
}

static int text_font_draw_character(const TextDrawContext *tdc, int x, int y, char c)
{
  const char tab_columns = 1;
  BLF_position(tdc->font_id, x, y, 0);
  BLF_draw_mono(tdc->font_id, &c, 1, tdc->cwidth_px, tab_columns);

  return tdc->cwidth_px;
}

static int text_font_draw_character_utf8(
    const TextDrawContext *tdc, int x, int y, const char *c, const int c_len)
{
  BLI_assert(c_len == BLI_str_utf8_size_safe(c));
  const char tab_columns = 1; /* Tab characters aren't used here. */
  BLF_position(tdc->font_id, x, y, 0);
  const int columns = BLF_draw_mono(tdc->font_id, c, c_len, tdc->cwidth_px, tab_columns);

  return tdc->cwidth_px * columns;
}

#if 0
/* Formats every line of the current text */
static void txt_format_text(SpaceText *st)
{
  TextLine *linep;

  if (!st->text) {
    return;
  }

  for (linep = st->text->lines.first; linep; linep = linep->next) {
    txt_format_line(st, linep, 0);
  }
}
#endif

/* Sets the current drawing color based on the format character specified */
static void format_draw_color(const TextDrawContext *tdc, char formatchar)
{
  switch (formatchar) {
    case FMT_TYPE_WHITESPACE:
      break;
    case FMT_TYPE_SYMBOL:
      UI_FontThemeColor(tdc->font_id, TH_SYNTAX_S);
      break;
    case FMT_TYPE_COMMENT:
      UI_FontThemeColor(tdc->font_id, TH_SYNTAX_C);
      break;
    case FMT_TYPE_NUMERAL:
      UI_FontThemeColor(tdc->font_id, TH_SYNTAX_N);
      break;
    case FMT_TYPE_STRING:
      UI_FontThemeColor(tdc->font_id, TH_SYNTAX_L);
      break;
    case FMT_TYPE_DIRECTIVE:
      UI_FontThemeColor(tdc->font_id, TH_SYNTAX_D);
      break;
    case FMT_TYPE_SPECIAL:
      UI_FontThemeColor(tdc->font_id, TH_SYNTAX_V);
      break;
    case FMT_TYPE_RESERVED:
      UI_FontThemeColor(tdc->font_id, TH_SYNTAX_R);
      break;
    case FMT_TYPE_KEYWORD:
      UI_FontThemeColor(tdc->font_id, TH_SYNTAX_B);
      break;
    case FMT_TYPE_DEFAULT:
    default:
      UI_FontThemeColor(tdc->font_id, TH_TEXT);
      break;
  }
}

/** \} */

/* -------------------------------------------------------------------- */
/** \name Draw Text
 *
 * Notes on Word-Wrap
 * ==================
 *
 * All word-wrap functions follow the algorithm below to maintain consistency:
 * - line:
 *   The line to wrap (tabs converted to spaces)
 * - view_width:
 *   The maximum number of characters displayable in the region
 *   This equals region_width/font_width for the region
 * - wrap_chars:
 *   Characters that allow wrapping. This equals [' ', '\t', '-']
 *
 * \code{.py}
 * def wrap(line, view_width, wrap_chars):
 *     draw_start = 0
 *     draw_end = view_width
 *     pos = 0
 *     for c in line:
 *         if pos-draw_start >= view_width:
 *             print line[draw_start:draw_end]
 *             draw_start = draw_end
 *             draw_end += view_width
 *         elif c in wrap_chars:
 *             draw_end = pos+1
 *         pos += 1
 *     print line[draw_start:]
 * \encode
 *
 * \{ */

int space_text_wrap_width(const SpaceText *st, const ARegion *region)
{
  int winx = region->winx - TXT_SCROLL_WIDTH;
  int x, max;

  x = TXT_BODY_LEFT(st);
  max = st->runtime->cwidth_px ? (winx - x) / st->runtime->cwidth_px : 0;
  return max > 8 ? max : 8;
}

void space_text_wrap_offset(
    const SpaceText *st, const ARegion *region, TextLine *linein, int cursin, int *offl, int *offc)
{
  Text *text;
  TextLine *linep;
  int i, j, start, end, max;
  bool chop;
  char ch;

  *offl = *offc = 0;

  if (!st->text) {
    return;
  }
  if (!st->wordwrap) {
    return;
  }

  text = st->text;

  /* Move pointer to first visible line (top) */
  linep = static_cast<TextLine *>(text->lines.first);
  i = st->top;
  while (i > 0 && linep) {
    int lines = space_text_get_visible_lines(st, region, linep->line);

    /* Line before top */
    if (linep == linein) {
      if (lines <= i) {
        /* no visible part of line */
        return;
      }
    }

    if (i - lines < 0) {
      break;
    }

    linep = linep->next;
    (*offl) += lines - 1;
    i -= lines;
  }

  max = space_text_wrap_width(st, region);
  cursin = BLI_str_utf8_offset_to_column(linein->line, linein->len, cursin);

  while (linep) {
    start = 0;
    end = max;
    chop = true;
    *offc = 0;
    for (i = 0, j = 0; linep->line[j]; j += BLI_str_utf8_size_safe(linep->line + j)) {
      int chars;
      const int columns = BLI_str_utf8_char_width_safe(linep->line + j); /* = 1 for tab */

      /* Mimic replacement of tabs */
      ch = linep->line[j];
      if (ch == '\t') {
        chars = st->tabnumber - i % st->tabnumber;
        if (linep == linein && i < cursin) {
          cursin += chars - 1;
        }
        ch = ' ';
      }
      else {
        chars = 1;
      }

      while (chars--) {
        if (i + columns - start > max) {
          end = std::min(end, i);

          if (chop && linep == linein && i >= cursin) {
            if (i == cursin) {
              (*offl)++;
              *offc -= end - start;
            }

            return;
          }

          (*offl)++;
          *offc -= end - start;

          start = end;
          end += max;
          chop = true;
        }
        else if (ELEM(ch, ' ', '-')) {
          end = i + 1;
          chop = false;
          if (linep == linein && i >= cursin) {
            return;
          }
        }
        i += columns;
      }
    }
    if (linep == linein) {
      break;
    }
    linep = linep->next;
  }
}

void space_text_wrap_offset_in_line(
    const SpaceText *st, const ARegion *region, TextLine *linein, int cursin, int *offl, int *offc)
{
  int i, j, start, end, chars, max;
  bool chop;
  char ch;

  *offl = *offc = 0;

  if (!st->text) {
    return;
  }
  if (!st->wordwrap) {
    return;
  }

  max = space_text_wrap_width(st, region);

  start = 0;
  end = max;
  chop = true;
  *offc = 0;
  cursin = BLI_str_utf8_offset_to_column(linein->line, linein->len, cursin);

  for (i = 0, j = 0; linein->line[j]; j += BLI_str_utf8_size_safe(linein->line + j)) {
    const int columns = BLI_str_utf8_char_width_safe(linein->line + j); /* = 1 for tab */

    /* Mimic replacement of tabs */
    ch = linein->line[j];
    if (ch == '\t') {
      chars = st->tabnumber - i % st->tabnumber;
      if (i < cursin) {
        cursin += chars - 1;
      }
      ch = ' ';
    }
    else {
      chars = 1;
    }

    while (chars--) {
      if (i + columns - start > max) {
        end = std::min(end, i);

        if (chop && i >= cursin) {
          if (i == cursin) {
            (*offl)++;
            *offc -= end - start;
          }

          return;
        }

        (*offl)++;
        *offc -= end - start;

        start = end;
        end += max;
        chop = true;
      }
      else if (ELEM(ch, ' ', '-')) {
        end = i + 1;
        chop = false;
        if (i >= cursin) {
          return;
        }
      }
      i += columns;
    }
  }
}

int space_text_get_char_pos(const SpaceText *st, const char *line, int cur)
{
  int a = 0, i;

  for (i = 0; i < cur && line[i]; i += BLI_str_utf8_size_safe(line + i)) {
    if (line[i] == '\t') {
      a += st->tabnumber - a % st->tabnumber;
    }
    else {
      a += BLI_str_utf8_char_width_safe(line + i);
    }
  }
  return a;
}

static const char *txt_utf8_forward_columns(const char *str, int columns, int *padding)
{
  const char *p = str;
  while (*p) {
    const int col = BLI_str_utf8_char_width_safe(p);
    if (columns - col < 0) {
      break;
    }
    columns -= col;
    p += BLI_str_utf8_size_safe(p);
    if (columns == 0) {
      break;
    }
  }
  if (padding) {
    *padding = *p ? columns : 0;
  }
  return p;
}

static int space_text_draw_wrapped(const SpaceText *st,
                                   const TextDrawContext *tdc,
                                   const char *str,
                                   int x,
                                   int y,
                                   int w,
                                   const char *format,
                                   int skip)
{
  const bool use_syntax = (tdc->syntax_highlight && format);
  FlattenString fs;
  int basex, lines;
  int i, wrap, end, max, columns, padding; /* column */
  /* warning, only valid when 'use_syntax' is set */
  int a, fstart, fpos;      /* utf8 chars */
  int mi, ma, mstart, mend; /* mem */
  char fmt_prev = 0xff;
  /* don't draw lines below this */
  const int clip_min_y = -(st->runtime->lheight_px - 1);

  flatten_string(st, &fs, str);
  str = fs.buf;
  max = w / st->runtime->cwidth_px;
  max = std::max(max, 8);
  basex = x;
  lines = 1;

  fpos = fstart = 0;
  mstart = 0;
  mend = txt_utf8_forward_columns(str, max, &padding) - str;
  end = wrap = max - padding;

  for (i = 0, mi = 0; str[mi]; i += columns, mi += BLI_str_utf8_size_safe(str + mi)) {
    columns = BLI_str_utf8_char_width_safe(str + mi);
    if (i + columns > end) {
      /* skip hidden part of line */
      if (skip) {
        skip--;
        if (use_syntax) {
          /* currently fpos only used when formatting */
          fpos += BLI_strnlen_utf8(str + mstart, mend - mstart);
        }
        fstart = fpos;
        mstart = mend;
        mend = txt_utf8_forward_columns(str + mend, max, &padding) - str;
        end = (wrap += max - padding);
        continue;
      }

      /* Draw the visible portion of text on the overshot line */
      for (a = fstart, ma = mstart; ma < mend; a++) {
        if (use_syntax) {
          if (fmt_prev != format[a]) {
            format_draw_color(tdc, fmt_prev = format[a]);
          }
        }
        const int c_len = BLI_str_utf8_size_safe(str + ma);
        x += text_font_draw_character_utf8(tdc, x, y, str + ma, c_len);
        ma += c_len;
        fpos++;
      }
      y -= TXT_LINE_HEIGHT(st);
      x = basex;
      lines++;
      fstart = fpos;
      mstart = mend;
      mend = txt_utf8_forward_columns(str + mend, max, &padding) - str;
      end = (wrap += max - padding);

      if (y <= clip_min_y) {
        break;
      }
    }
    else if (ELEM(str[mi], ' ', '-')) {
      wrap = i + 1;
      mend = mi + 1;
    }
  }

  /* Draw the remaining text */
  for (a = fstart, ma = mstart; str[ma] && y > clip_min_y; a++) {
    if (use_syntax) {
      if (fmt_prev != format[a]) {
        format_draw_color(tdc, fmt_prev = format[a]);
      }
    }

    const int c_len = BLI_str_utf8_size_safe(str + ma);
    x += text_font_draw_character_utf8(tdc, x, y, str + ma, c_len);
    ma += c_len;
  }

  flatten_string_free(&fs);

  return lines;
}

static void space_text_draw(const SpaceText *st,
                            const TextDrawContext *tdc,
                            char *str,
                            int cshift,
                            int maxwidth,
                            int x,
                            int y,
                            const char *format)
{
  const bool use_syntax = (tdc->syntax_highlight && format);
  FlattenString fs;
  int n, w = 0, padding, amount = 0;
  const char *in = nullptr;

  for (n = flatten_string(st, &fs, str), str = fs.buf; n > 0; n--) {
    const int columns = BLI_str_utf8_char_width_safe(str);
    const int size = BLI_str_utf8_size_safe(str);

    if (!in) {
      if (w >= cshift) {
        padding = w - cshift;
        in = str;
      }
      else if (format) {
        format++;
      }
    }
    if (in) {
      if (maxwidth && w + columns > cshift + maxwidth) {
        break;
      }
      amount++;
    }

    w += columns;
    str += size;
  }
  if (!in) {
    flatten_string_free(&fs);
    return; /* String is shorter than shift or ends with a padding */
  }

  x += tdc->cwidth_px * padding;

  if (use_syntax) {
    int a, str_shift = 0;
    char fmt_prev = 0xff;

    for (a = 0; a < amount; a++) {
      if (format[a] != fmt_prev) {
        format_draw_color(tdc, fmt_prev = format[a]);
      }
      const int c_len = BLI_str_utf8_size_safe(in + str_shift);
      x += text_font_draw_character_utf8(tdc, x, y, in + str_shift, c_len);
      str_shift += c_len;
    }
  }
  else {
    text_font_draw(tdc, x, y, in);
  }

  flatten_string_free(&fs);
}

/** \} */

/* -------------------------------------------------------------------- */
/** \name Cache Utilities
 * \{ */

struct DrawCache {
  int *line_height;
  int total_lines, nlines;

  /* this is needed to check cache relevance */
  int winx, wordwrap, showlinenrs, tabnumber;
  short lheight;
  char cwidth_px;
  char text_id[MAX_ID_NAME];

  /** For partial lines recalculation. */
  bool update;
  int valid_head, valid_tail; /* amount of unchanged lines */
};

static void space_text_drawcache_init(SpaceText *st)
{
  DrawCache *drawcache = MEM_callocN<DrawCache>("text draw cache");

  drawcache->winx = -1;
  drawcache->nlines = BLI_listbase_count(&st->text->lines);
  drawcache->text_id[0] = '\0';

  st->runtime->drawcache = drawcache;
}

static void space_text_update_drawcache(SpaceText *st, const ARegion *region)
{
  DrawCache *drawcache;
  bool full_update = false;
  int nlines = 0;
  Text *txt = st->text;

  if (st->runtime->drawcache == nullptr) {
    space_text_drawcache_init(st);
  }

  space_text_update_character_width(st);

  drawcache = static_cast<DrawCache *>(st->runtime->drawcache);
  nlines = drawcache->nlines;

  /* check if full cache update is needed */

  /* area was resized */
  full_update |= drawcache->winx != region->winx;
  /* word-wrapping option was toggled */
  full_update |= drawcache->wordwrap != st->wordwrap;
  /* word-wrapping option was toggled */
  full_update |= drawcache->showlinenrs != st->showlinenrs;
  /* word-wrapping option was toggled */
  full_update |= drawcache->tabnumber != st->tabnumber;
  /* word-wrapping option was toggled */
  full_update |= drawcache->lheight != st->runtime->lheight_px;
  /* word-wrapping option was toggled */
  full_update |= drawcache->cwidth_px != st->runtime->cwidth_px;
  /* text datablock was changed */
  full_update |= !STREQLEN(drawcache->text_id, txt->id.name, MAX_ID_NAME);

  if (st->wordwrap) {
    /* update line heights */
    if (full_update || !drawcache->line_height) {
      drawcache->valid_head = 0;
      drawcache->valid_tail = 0;
      drawcache->update = true;
    }

    if (drawcache->update) {
      TextLine *line = static_cast<TextLine *>(st->text->lines.first);
      int lineno = 0, size, lines_count;
      int *fp = drawcache->line_height, *new_tail, *old_tail;

      nlines = BLI_listbase_count(&txt->lines);
      size = sizeof(int) * nlines;

      if (fp) {
        fp = static_cast<int *>(MEM_reallocN(fp, size));
      }
      else {
        fp = static_cast<int *>(MEM_callocN(size, "text drawcache line_height"));
      }

      drawcache->valid_tail = drawcache->valid_head = 0;
      old_tail = fp + drawcache->nlines - drawcache->valid_tail;
      new_tail = fp + nlines - drawcache->valid_tail;
      memmove(new_tail, old_tail, drawcache->valid_tail);

      drawcache->total_lines = 0;

      if (st->showlinenrs) {
        st->runtime->line_number_display_digits = integer_digits_i(nlines);
      }

      while (line) {
        if (drawcache->valid_head) { /* we're inside valid head lines */
          lines_count = fp[lineno];
          drawcache->valid_head--;
        }
        else if (lineno > new_tail - fp) { /* we-re inside valid tail lines */
          lines_count = fp[lineno];
        }
        else {
          lines_count = space_text_get_visible_lines(st, region, line->line);
        }

        fp[lineno] = lines_count;

        line = line->next;
        lineno++;
        drawcache->total_lines += lines_count;
      }

      drawcache->line_height = fp;
    }
  }
  else {
    MEM_SAFE_FREE(drawcache->line_height);

    if (full_update || drawcache->update) {
      nlines = BLI_listbase_count(&txt->lines);

      if (st->showlinenrs) {
        st->runtime->line_number_display_digits = integer_digits_i(nlines);
      }
    }

    drawcache->total_lines = nlines;
  }

  drawcache->nlines = nlines;

  /* store settings */
  drawcache->winx = region->winx;
  drawcache->wordwrap = st->wordwrap;
  drawcache->lheight = st->runtime->lheight_px;
  drawcache->cwidth_px = st->runtime->cwidth_px;
  drawcache->showlinenrs = st->showlinenrs;
  drawcache->tabnumber = st->tabnumber;

  STRNCPY(drawcache->text_id, txt->id.name);

  /* clear update flag */
  drawcache->update = false;
  drawcache->valid_head = 0;
  drawcache->valid_tail = 0;
}

void space_text_drawcache_tag_update(SpaceText *st, const bool full)
{
  /* This happens if text editor ops are called from Python. */
  if (st == nullptr) {
    return;
  }

  if (st->runtime->drawcache != nullptr) {
    DrawCache *drawcache = static_cast<DrawCache *>(st->runtime->drawcache);
    Text *txt = st->text;

    if (drawcache->update) {
      /* happens when tagging update from space listener */
      /* should do nothing to prevent locally tagged cache be fully recalculated */
      return;
    }

    if (!full) {
      int sellno = BLI_findindex(&txt->lines, txt->sell);
      int curlno = BLI_findindex(&txt->lines, txt->curl);

      if (curlno < sellno) {
        drawcache->valid_head = curlno;
        drawcache->valid_tail = drawcache->nlines - sellno - 1;
      }
      else {
        drawcache->valid_head = sellno;
        drawcache->valid_tail = drawcache->nlines - curlno - 1;
      }

      /* quick cache recalculation is also used in delete operator,
       * which could merge lines which are adjacent to current selection lines
       * expand recalculate area to this lines */
      if (drawcache->valid_head > 0) {
        drawcache->valid_head--;
      }
      if (drawcache->valid_tail > 0) {
        drawcache->valid_tail--;
      }
    }
    else {
      drawcache->valid_head = 0;
      drawcache->valid_tail = 0;
    }

    drawcache->update = true;
  }
}

void space_text_free_caches(SpaceText *st)
{
  DrawCache *drawcache = static_cast<DrawCache *>(st->runtime->drawcache);

  if (drawcache) {
    if (drawcache->line_height) {
      MEM_freeN(drawcache->line_height);
    }

    MEM_freeN(drawcache);
  }
}

/** \} */

/* -------------------------------------------------------------------- */
/** \name Word-Wrap Utilities
 * \{ */

/* cache should be updated in caller */
static int space_text_get_visible_lines_no(const SpaceText *st, int lineno)
{
  const DrawCache *drawcache = static_cast<const DrawCache *>(st->runtime->drawcache);

  return drawcache->line_height[lineno];
}

int space_text_get_visible_lines(const SpaceText *st, const ARegion *region, const char *str)
{
  int i, j, start, end, max, lines, chars;
  char ch;

  max = space_text_wrap_width(st, region);
  lines = 1;
  start = 0;
  end = max;
  for (i = 0, j = 0; str[j]; j += BLI_str_utf8_size_safe(str + j)) {
    const int columns = BLI_str_utf8_char_width_safe(str + j); /* = 1 for tab */

    /* Mimic replacement of tabs */
    ch = str[j];
    if (ch == '\t') {
      chars = st->tabnumber - i % st->tabnumber;
      ch = ' ';
    }
    else {
      chars = 1;
    }

    while (chars--) {
      if (i + columns - start > max) {
        lines++;
        start = std::min(end, i);
        end += max;
      }
      else if (ELEM(ch, ' ', '-')) {
        end = i + 1;
      }

      i += columns;
    }
  }

  return lines;
}

int space_text_get_span_wrap(const SpaceText *st,
                             const ARegion *region,
                             const TextLine *from,
                             const TextLine *to)
{
  if (st->wordwrap) {
    int ret = 0;
    const TextLine *tmp = from;

    /* Look forwards */
    while (tmp) {
      if (tmp == to) {
        return ret;
      }
      ret += space_text_get_visible_lines(st, region, tmp->line);
      tmp = tmp->next;
    }

    return ret;
  }
  return txt_get_span(from, to);
}

int space_text_get_total_lines(SpaceText *st, const ARegion *region)
{
  DrawCache *drawcache;

  space_text_update_drawcache(st, region);
  drawcache = static_cast<DrawCache *>(st->runtime->drawcache);

  return drawcache->total_lines;
}

/** \} */

/* -------------------------------------------------------------------- */
/** \name Draw Scroll-Bar
 * \{ */

static void calc_text_rcts(SpaceText *st, ARegion *region, rcti *r_scroll, rcti *r_back)
{
  int lhlstart, lhlend, ltexth, sell_off, curl_off;
  short barheight, barstart, hlstart, hlend, blank_lines;
  short pix_available, pix_top_margin, pix_bottom_margin, pix_bardiff;

  pix_top_margin = (0.4 * U.widget_unit);
  pix_bottom_margin = (0.4 * U.widget_unit);
  pix_available = region->winy - pix_top_margin - pix_bottom_margin;
  ltexth = space_text_get_total_lines(st, region);
  blank_lines = st->runtime->viewlines / 2;

  /* nicer code: use scroll rect for entire bar */
  r_back->xmin = region->winx - (0.6 * U.widget_unit);
  r_back->xmax = region->winx;
  r_back->ymin = 0;
  r_back->ymax = region->winy;

  r_scroll->xmax = region->winx - (0.2 * U.widget_unit);
  r_scroll->xmin = r_scroll->xmax - (0.4 * U.widget_unit);
  r_scroll->ymin = pix_top_margin;
  r_scroll->ymax = pix_available;

  /* when re-sizing a 2D Viewport with the bar at the bottom to a greater height
   * more blank lines will be added */
  if (ltexth + blank_lines < st->top + st->runtime->viewlines) {
    blank_lines = st->top + st->runtime->viewlines - ltexth;
  }

  ltexth += blank_lines;

  barheight = (ltexth > 0) ? (st->runtime->viewlines * pix_available) / ltexth : 0;
  pix_bardiff = 0;
  if (barheight < 20) {
    pix_bardiff = 20 - barheight; /* take into account the now non-linear sizing of the bar */
    barheight = 20;
  }
  barstart = (ltexth > 0) ? ((pix_available - pix_bardiff) * st->top) / ltexth : 0;

  st->runtime->scroll_region_handle = *r_scroll;
  st->runtime->scroll_region_handle.ymax -= barstart;
  st->runtime->scroll_region_handle.ymin = st->runtime->scroll_region_handle.ymax - barheight;

  CLAMP(st->runtime->scroll_region_handle.ymin, pix_bottom_margin, region->winy - pix_top_margin);
  CLAMP(st->runtime->scroll_region_handle.ymax, pix_bottom_margin, region->winy - pix_top_margin);

  st->runtime->scroll_px_per_line = (pix_available > 0) ? float(ltexth) / pix_available : 0;
  st->runtime->scroll_px_per_line = std::max(st->runtime->scroll_px_per_line, 0.1f);

  curl_off = space_text_get_span_wrap(
      st, region, static_cast<TextLine *>(st->text->lines.first), st->text->curl);
  sell_off = space_text_get_span_wrap(
      st, region, static_cast<TextLine *>(st->text->lines.first), st->text->sell);
  lhlstart = std::min(curl_off, sell_off);
  lhlend = std::max(curl_off, sell_off);

  if (ltexth > 0) {
    hlstart = (lhlstart * pix_available) / ltexth;
    hlend = (lhlend * pix_available) / ltexth;

    /* The scroll-bar is non-linear sized. */
    if (pix_bardiff > 0) {
      /* the start of the highlight is in the current viewport */
      if (st->runtime->viewlines && lhlstart >= st->top &&
          lhlstart <= st->top + st->runtime->viewlines)
      {
        /* Speed the progression of the start of the highlight through the scroll-bar. */
        hlstart = (((pix_available - pix_bardiff) * lhlstart) / ltexth) +
                  (pix_bardiff * (lhlstart - st->top) / st->runtime->viewlines);
      }
      else if (lhlstart > st->top + st->runtime->viewlines && hlstart < barstart + barheight &&
               hlstart > barstart)
      {
        /* Push `hlstart` down. */
        hlstart = barstart + barheight;
      }
      else if (lhlend > st->top && lhlstart < st->top && hlstart > barstart) {
        /* Fill out start. */
        hlstart = barstart;
      }

      if (hlend <= hlstart) {
        hlend = hlstart + 2;
      }

      /* the end of the highlight is in the current viewport */
      if (st->runtime->viewlines && lhlend >= st->top &&
          lhlend <= st->top + st->runtime->viewlines)
      {
        /* Speed the progression of the end of the highlight through the scroll-bar. */
        hlend = (((pix_available - pix_bardiff) * lhlend) / ltexth) +
                (pix_bardiff * (lhlend - st->top) / st->runtime->viewlines);
      }
      else if (lhlend < st->top && hlend >= barstart - 2 && hlend < barstart + barheight) {
        /* Push `hlend` up. */
        hlend = barstart;
      }
      else if (lhlend > st->top + st->runtime->viewlines &&
               lhlstart < st->top + st->runtime->viewlines && hlend < barstart + barheight)
      {
        /* Fill out end. */
        hlend = barstart + barheight;
      }

      if (hlend <= hlstart) {
        hlstart = hlend - 2;
      }
    }
  }
  else {
    hlstart = 0;
    hlend = 0;
  }

  if (hlend - hlstart < 2) {
    hlend = hlstart + 2;
  }

  st->runtime->scroll_region_select = *r_scroll;
  st->runtime->scroll_region_select.ymax = region->winy - pix_top_margin - hlstart;
  st->runtime->scroll_region_select.ymin = region->winy - pix_top_margin - hlend;

  CLAMP(st->runtime->scroll_region_select.ymin, pix_bottom_margin, region->winy - pix_top_margin);
  CLAMP(st->runtime->scroll_region_select.ymax, pix_bottom_margin, region->winy - pix_top_margin);
}

static void draw_textscroll(const SpaceText *st, const rcti *scroll, const rcti *back)
{
  bTheme *btheme = UI_GetTheme();
  uiWidgetColors wcol = btheme->tui.wcol_scroll;
  float col[4];
  float rad;

  /* Background so highlights don't go behind the scroll-bar. */
<<<<<<< HEAD
  uint pos = GPU_vertformat_attr_add(immVertexFormat(), "pos", GPU_COMP_F32, 2, GPU_FETCH_FLOAT);
=======
  uint pos = GPU_vertformat_attr_add(
      immVertexFormat(), "pos", blender::gpu::VertAttrType::SFLOAT_32_32);
>>>>>>> 9a41dc73
  immBindBuiltinProgram(GPU_SHADER_3D_UNIFORM_COLOR);
  immUniformThemeColor(TH_BACK);
  immRectf(pos, back->xmin, back->ymin, back->xmax, back->ymax);
  immUnbindProgram();

  UI_draw_widget_scroll(&wcol,
                        scroll,
                        &st->runtime->scroll_region_handle,
                        (st->flags & ST_SCROLL_SELECT) ? UI_SCROLL_PRESSED : 0);

  UI_draw_roundbox_corner_set(UI_CNR_ALL);
  rad = 0.4f * min_ii(BLI_rcti_size_x(&st->runtime->scroll_region_select),
                      BLI_rcti_size_y(&st->runtime->scroll_region_select));
  UI_GetThemeColor3fv(TH_HILITE, col);
  col[3] = 0.18f;

  rctf rect;
  rect.xmin = st->runtime->scroll_region_select.xmin + 1;
  rect.xmax = st->runtime->scroll_region_select.xmax - 1;
  rect.ymin = st->runtime->scroll_region_select.ymin;
  rect.ymax = st->runtime->scroll_region_select.ymax;
  UI_draw_roundbox_aa(&rect, true, rad, col);
}

/** \} */

/* -------------------------------------------------------------------- */
/** \name Draw Documentation
 * \{ */

/* -------------------------------------------------------------------- */
/** \name Draw Suggestion List
 * \{ */

static void draw_suggestion_list(const SpaceText *st, const TextDrawContext *tdc, ARegion *region)
{
  SuggItem *item, *first, *last, *sel;
  char str[SUGG_LIST_WIDTH * BLI_UTF8_MAX + 1];
  int offl, offc, vcurl, vcurc;
  int w, boxw = 0, boxh, i, x, y, *top;
  const int lheight = TXT_LINE_HEIGHT(st);
  const int margin_x = 2;

  if (!st->text) {
    return;
  }
  if (!texttool_text_is_active(st->text)) {
    return;
  }

  first = texttool_suggest_first();
  last = texttool_suggest_last();

  if (!first || !last) {
    return;
  }

  text_pop_suggest_list();
  sel = texttool_suggest_selected();
  top = texttool_suggest_top();

  space_text_wrap_offset(st, region, st->text->curl, st->text->curc, &offl, &offc);
  vcurl = txt_get_span(static_cast<TextLine *>(st->text->lines.first), st->text->curl) - st->top +
          offl;
  vcurc = space_text_get_char_pos(st, st->text->curl->line, st->text->curc) - st->left + offc;

  x = TXT_BODY_LEFT(st) + (vcurc * st->runtime->cwidth_px);
  y = region->winy - (vcurl + 1) * lheight - 2;

  /* offset back so the start of the text lines up with the suggestions,
   * not essential but makes suggestions easier to follow */
  x -= st->runtime->cwidth_px *
       (st->text->curc - text_find_identifier_start(st->text->curl->line, st->text->curc));

  boxw = SUGG_LIST_WIDTH * st->runtime->cwidth_px + 20;
  boxh = SUGG_LIST_SIZE * lheight + 8;

  if (x + boxw > region->winx) {
    x = std::max(0, region->winx - boxw);
  }

  /* not needed but stands out nicer */
  {
    rctf rect;
    rect.xmin = x;
    rect.xmax = x + boxw;
    rect.ymin = y - boxh;
    rect.ymax = y;
    ui_draw_dropshadow(&rect, 0.0f, 8.0f, 1.0f, 0.5f);
  }

<<<<<<< HEAD
  uint pos = GPU_vertformat_attr_add(immVertexFormat(), "pos", GPU_COMP_F32, 2, GPU_FETCH_FLOAT);
=======
  uint pos = GPU_vertformat_attr_add(
      immVertexFormat(), "pos", blender::gpu::VertAttrType::SFLOAT_32_32);
>>>>>>> 9a41dc73
  immBindBuiltinProgram(GPU_SHADER_3D_UNIFORM_COLOR);

  immUniformThemeColor(TH_SHADE1);
  immRectf(pos, x - 1, y + 1, x + boxw + 1, y - boxh - 1);
  immUniformThemeColorShade(TH_BACK, 16);
  immRectf(pos, x, y, x + boxw, y - boxh);

  immUnbindProgram();

  /* Set the top 'item' of the visible list */
  for (i = 0, item = first; i < *top && item->next; i++, item = item->next) {
    /* pass */
  }

  for (i = 0; i < SUGG_LIST_SIZE && item; i++, item = item->next) {
    int len = txt_utf8_forward_columns(item->name, SUGG_LIST_WIDTH, nullptr) - item->name;

    y -= lheight;

    BLI_strncpy(str, item->name, len + 1);

    w = st->runtime->cwidth_px * space_text_get_char_pos(st, str, len);

    if (item == sel) {
      uint posi = GPU_vertformat_attr_add(
<<<<<<< HEAD
          immVertexFormat(), "pos", GPU_COMP_F32, 2, GPU_FETCH_FLOAT);
=======
          immVertexFormat(), "pos", blender::gpu::VertAttrType::SFLOAT_32_32);
>>>>>>> 9a41dc73
      immBindBuiltinProgram(GPU_SHADER_3D_UNIFORM_COLOR);

      immUniformThemeColor(TH_SHADE2);
      immRectf(posi, x + margin_x, y - 3, x + margin_x + w, y + lheight - 3);

      immUnbindProgram();
    }

    format_draw_color(tdc, item->type);
    space_text_draw(st, tdc, str, 0, 0, x + margin_x, y - 1, nullptr);

    if (item == last) {
      break;
    }
  }
}

/** \} */

/* -------------------------------------------------------------------- */
/** \name Draw Cursor
 * \{ */

static void draw_text_decoration(SpaceText *st, ARegion *region)
{
  Text *text = st->text;
  int vcurl, vcurc, vsell, vselc;
  bool hidden = false;
  int offl, offc;
  const int lheight = TXT_LINE_HEIGHT(st);

  /* Convert to view space character coordinates to determine if cursor is hidden */
  space_text_wrap_offset(st, region, text->sell, text->selc, &offl, &offc);
  vsell = txt_get_span(static_cast<TextLine *>(text->lines.first), text->sell) - st->top + offl;
  vselc = space_text_get_char_pos(st, text->sell->line, text->selc) - st->left + offc;

  if (vselc < 0) {
    vselc = 0;
    hidden = true;
  }

  if (text->curl == text->sell && text->curc == text->selc && !st->line_hlight && hidden) {
    /* Nothing to draw here */
    return;
  }

<<<<<<< HEAD
  uint pos = GPU_vertformat_attr_add(immVertexFormat(), "pos", GPU_COMP_F32, 2, GPU_FETCH_FLOAT);
=======
  uint pos = GPU_vertformat_attr_add(
      immVertexFormat(), "pos", blender::gpu::VertAttrType::SFLOAT_32_32);
>>>>>>> 9a41dc73
  immBindBuiltinProgram(GPU_SHADER_3D_UNIFORM_COLOR);

  /* Draw the selection */
  if (text->curl != text->sell || text->curc != text->selc) {
    /* Convert all to view space character coordinates */
    space_text_wrap_offset(st, region, text->curl, text->curc, &offl, &offc);
    vcurl = txt_get_span(static_cast<TextLine *>(text->lines.first), text->curl) - st->top + offl;
    vcurc = space_text_get_char_pos(st, text->curl->line, text->curc) - st->left + offc;

    vcurc = std::max(vcurc, 0);

    immUniformThemeColor(TH_SHADE2);

    int x = TXT_BODY_LEFT(st);
    int y = region->winy;
    if (st->flags & ST_SCROLL_SELECT) {
      y += st->runtime->scroll_ofs_px[1];
    }

    if (vcurl == vsell) {
      y -= vcurl * lheight;

      if (vcurc < vselc) {
        immRectf(pos,
                 x + vcurc * st->runtime->cwidth_px,
                 y,
                 x + vselc * st->runtime->cwidth_px,
                 y - lheight);
      }
      else {
        immRectf(pos,
                 x + vselc * st->runtime->cwidth_px,
                 y,
                 x + vcurc * st->runtime->cwidth_px,
                 y - lheight);
      }
    }
    else {
      int froml, fromc, tol, toc;

      if (vcurl < vsell) {
        froml = vcurl;
        tol = vsell;
        fromc = vcurc;
        toc = vselc;
      }
      else {
        froml = vsell;
        tol = vcurl;
        fromc = vselc;
        toc = vcurc;
      }

      y -= froml * lheight;

      immRectf(
          pos, x + fromc * st->runtime->cwidth_px - U.pixelsize, y, region->winx, y - lheight);
      y -= lheight;

      for (int i = froml + 1; i < tol; i++) {
        immRectf(pos, x - U.pixelsize, y, region->winx, y - lheight);
        y -= lheight;
      }

      if (x + toc * st->runtime->cwidth_px > x) {
        immRectf(pos, x - U.pixelsize, y, x + toc * st->runtime->cwidth_px, y - lheight);
      }
      y -= lheight;
    }
    /* Quiet warnings. */
    UNUSED_VARS(x, y);
  }

  if (st->line_hlight) {
    int y1, y2;

    if (st->wordwrap) {
      int visible_lines = space_text_get_visible_lines(st, region, text->sell->line);

      space_text_wrap_offset_in_line(st, region, text->sell, text->selc, &offl, &offc);

      y1 = region->winy - (vsell - offl) * lheight;
      if (st->flags & ST_SCROLL_SELECT) {
        y1 += st->runtime->scroll_ofs_px[1];
      }
      y2 = y1 - (lheight * visible_lines);
    }
    else {
      y1 = region->winy - vsell * lheight;
      if (st->flags & ST_SCROLL_SELECT) {
        y1 += st->runtime->scroll_ofs_px[1];
      }
      y2 = y1 - (lheight);
    }

    if (!(y1 < 0 || y2 > region->winy)) { /* check we need to draw */
      float highlight_color[4];
      UI_GetThemeColor4fv(TH_TEXT, highlight_color);
      highlight_color[3] = 0.1f;
      immUniformColor4fv(highlight_color);
      GPU_blend(GPU_BLEND_ALPHA);
      immRectf(pos, 0, y1, region->winx, y2);
      GPU_blend(GPU_BLEND_NONE);
    }
  }

  if (!hidden) {
    /* Draw the cursor itself (we draw the sel. cursor as this is the leading edge) */
    int x = TXT_BODY_LEFT(st) + (vselc * st->runtime->cwidth_px);
    int y = region->winy - vsell * lheight;
    if (st->flags & ST_SCROLL_SELECT) {
      y += st->runtime->scroll_ofs_px[1];
    }

    immUniformThemeColor(TH_HILITE);

    if (st->overwrite) {
      char ch = text->sell->line[text->selc];

      y += TXT_LINE_SPACING(st);
      int w = st->runtime->cwidth_px;
      if (ch == '\t') {
        w *= st->tabnumber - (vselc + st->left) % st->tabnumber;
      }

      immRectf(
          pos, x, y - lheight - U.pixelsize, x + w + U.pixelsize, y - lheight - (3 * U.pixelsize));
    }
    else {
      immRectf(pos, x - U.pixelsize, y, x + U.pixelsize, y - lheight);
    }
  }

  immUnbindProgram();
}

/** \} */

/* -------------------------------------------------------------------- */
/** \name Draw Matching Brackets
 * \{ */

static void draw_brackets(const SpaceText *st, const TextDrawContext *tdc, ARegion *region)
{
  TextLine *startl, *endl, *linep;
  Text *text = st->text;
  int b, fc, find, stack, viewc, viewl, offl, offc, x, y;
  int startc, endc, c;

  char ch;

  /* syntax_highlight must be on or else the format string will be null */
  if (!text->curl || !tdc->syntax_highlight) {
    return;
  }

  startl = text->curl;
  startc = text->curc;
  b = text_check_bracket(startl->line[startc]);
  if (b == 0 && startc > 0) {
    b = text_check_bracket(startl->line[--startc]);
  }
  if (b == 0) {
    return;
  }

  linep = startl;
  c = startc;
  fc = BLI_str_utf8_offset_to_index(linep->line, linep->len, startc);
  endl = nullptr;
  endc = -1;
  find = -b;
  stack = 0;

  /* Don't highlight brackets if syntax HL is off or bracket in string or comment. */
  if (!linep->format || linep->format[fc] == FMT_TYPE_STRING ||
      linep->format[fc] == FMT_TYPE_COMMENT)
  {
    return;
  }

  if (b > 0) {
    /* opening bracket, search forward for close */
    fc++;
    c += BLI_str_utf8_size_safe(linep->line + c);
    while (linep) {
      while (c < linep->len) {
        if (linep->format && linep->format[fc] != FMT_TYPE_STRING &&
            linep->format[fc] != FMT_TYPE_COMMENT)
        {
          b = text_check_bracket(linep->line[c]);
          if (b == find) {
            if (stack == 0) {
              endl = linep;
              endc = c;
              break;
            }
            stack--;
          }
          else if (b == -find) {
            stack++;
          }
        }
        fc++;
        c += BLI_str_utf8_size_safe(linep->line + c);
      }
      if (endl) {
        break;
      }
      linep = linep->next;
      c = 0;
      fc = 0;
    }
  }
  else {
    /* closing bracket, search backward for open */
    fc--;
    if (c > 0) {
      c -= linep->line + c - BLI_str_find_prev_char_utf8(linep->line + c, linep->line);
    }
    while (linep) {
      while (fc >= 0) {
        if (linep->format && linep->format[fc] != FMT_TYPE_STRING &&
            linep->format[fc] != FMT_TYPE_COMMENT)
        {
          b = text_check_bracket(linep->line[c]);
          if (b == find) {
            if (stack == 0) {
              endl = linep;
              endc = c;
              break;
            }
            stack--;
          }
          else if (b == -find) {
            stack++;
          }
        }
        fc--;
        if (c > 0) {
          c -= linep->line + c - BLI_str_find_prev_char_utf8(linep->line + c, linep->line);
        }
      }
      if (endl) {
        break;
      }
      linep = linep->prev;
      if (linep) {
        if (linep->format) {
          fc = strlen(linep->format) - 1;
        }
        else {
          fc = -1;
        }
        if (linep->len) {
          c = BLI_str_find_prev_char_utf8(linep->line + linep->len, linep->line) - linep->line;
        }
        else {
          fc = -1;
        }
      }
    }
  }

  if (!endl || endc == -1) {
    return;
  }

  UI_FontThemeColor(tdc->font_id, TH_HILITE);
  x = TXT_BODY_LEFT(st);
  y = region->winy - st->runtime->lheight_px;
  if (st->flags & ST_SCROLL_SELECT) {
    y += st->runtime->scroll_ofs_px[1];
  }

  /* draw opening bracket */
  ch = startl->line[startc];
  space_text_wrap_offset(st, region, startl, startc, &offl, &offc);
  viewc = space_text_get_char_pos(st, startl->line, startc) - st->left + offc;

  if (viewc >= 0) {
    viewl = txt_get_span(static_cast<TextLine *>(text->lines.first), startl) - st->top + offl;

    text_font_draw_character(
        tdc, x + viewc * st->runtime->cwidth_px, y - viewl * TXT_LINE_HEIGHT(st), ch);
    text_font_draw_character(
        tdc, x + viewc * st->runtime->cwidth_px + 1, y - viewl * TXT_LINE_HEIGHT(st), ch);
  }

  /* draw closing bracket */
  ch = endl->line[endc];
  space_text_wrap_offset(st, region, endl, endc, &offl, &offc);
  viewc = space_text_get_char_pos(st, endl->line, endc) - st->left + offc;

  if (viewc >= 0) {
    viewl = txt_get_span(static_cast<TextLine *>(text->lines.first), endl) - st->top + offl;

    text_font_draw_character(
        tdc, x + viewc * st->runtime->cwidth_px, y - viewl * TXT_LINE_HEIGHT(st), ch);
    text_font_draw_character(
        tdc, x + viewc * st->runtime->cwidth_px + 1, y - viewl * TXT_LINE_HEIGHT(st), ch);
  }
}

/** \} */

/* -------------------------------------------------------------------- */
/** \name Main Region Drawing
 * \{ */

void draw_text_main(SpaceText *st, ARegion *region)
{
  TextDrawContext tdc = {0};
  Text *text = st->text;
  TextFormatType *tft;
  TextLine *tmp;
  rcti scroll, back;
  char linenr[12];
  int i, x, y, winx, linecount = 0, lineno = 0;
  int wraplinecount = 0, wrap_skip = 0;
  int margin_column_x;

  /* if no text, nothing to do */
  if (!text) {
    return;
  }

  /* DPI controlled line height and font size. */
  st->runtime->lheight_px = (U.widget_unit * st->lheight) / 20;

  /* don't draw lines below this */
  const int clip_min_y = -(st->runtime->lheight_px - 1);

  st->runtime->viewlines = (st->runtime->lheight_px) ?
                               int(region->winy - clip_min_y) / TXT_LINE_HEIGHT(st) :
                               0;

  space_text_draw_context_init(st, &tdc);

  space_text_update_drawcache(st, region);

  /* make sure all the positional pointers exist */
  if (!text->curl || !text->sell || !text->lines.first || !text->lines.last) {
    txt_clean_text(text);
  }

  /* Update rectangles for scroll. */
  calc_text_rcts(st, region, &scroll, &back); /* scroll will hold the entire bar size */

  /* update syntax formatting if needed */
  tft = ED_text_format_get(text);
  tmp = static_cast<TextLine *>(text->lines.first);
  lineno = 0;
  for (i = 0; i < st->top && tmp; i++) {
    if (tdc.syntax_highlight && !tmp->format) {
      tft->format_line(st, tmp, false);
    }

    if (st->wordwrap) {
      int lines = space_text_get_visible_lines_no(st, lineno);

      if (wraplinecount + lines > st->top) {
        wrap_skip = st->top - wraplinecount;
        break;
      }

      wraplinecount += lines;
      tmp = tmp->next;
      linecount++;
    }
    else {
      tmp = tmp->next;
      linecount++;
    }

    lineno++;
  }

  text_font_begin(&tdc);

  tdc.cwidth_px = max_ii(int(BLF_fixed_width(tdc.font_id)), 1);
  st->runtime->cwidth_px = tdc.cwidth_px;

  /* draw line numbers background */
  if (st->showlinenrs) {
<<<<<<< HEAD
    uint pos = GPU_vertformat_attr_add(immVertexFormat(), "pos", GPU_COMP_F32, 2, GPU_FETCH_FLOAT);
=======
    uint pos = GPU_vertformat_attr_add(
        immVertexFormat(), "pos", blender::gpu::VertAttrType::SFLOAT_32_32);
>>>>>>> 9a41dc73
    immBindBuiltinProgram(GPU_SHADER_3D_UNIFORM_COLOR);
    immUniformThemeColor(TH_GRID);
    immRectf(pos, 0, 0, TXT_NUMCOL_WIDTH(st), region->winy);
    immUnbindProgram();
  }
  else {
    st->runtime->line_number_display_digits = 0; /* not used */
  }

  x = TXT_BODY_LEFT(st);
  y = region->winy - st->runtime->lheight_px;
  int viewlines = st->runtime->viewlines;
  if (st->flags & ST_SCROLL_SELECT) {
    y += st->runtime->scroll_ofs_px[1];
    viewlines += 1;
  }

  winx = region->winx - TXT_SCROLL_WIDTH;

  /* draw cursor, margin, selection and highlight */
  draw_text_decoration(st, region);

  /* draw the text */
  UI_FontThemeColor(tdc.font_id, TH_TEXT);

  for (i = 0; y > clip_min_y && i < viewlines && tmp; i++, tmp = tmp->next) {
    if (tdc.syntax_highlight && !tmp->format) {
      tft->format_line(st, tmp, false);
    }

    if (st->showlinenrs && !wrap_skip) {
      /* Draw line number. */
      UI_FontThemeColor(tdc.font_id, (tmp == text->sell) ? TH_HILITE : TH_LINENUMBERS);
      SNPRINTF(linenr, "%*d", st->runtime->line_number_display_digits, i + linecount + 1);
      text_font_draw(&tdc, TXT_NUMCOL_PAD * st->runtime->cwidth_px, y, linenr);
      /* Change back to text color. */
      UI_FontThemeColor(tdc.font_id, TH_TEXT);
    }

    if (st->wordwrap) {
      /* draw word wrapped text */
      int lines = space_text_draw_wrapped(
          st, &tdc, tmp->line, x, y, winx - x, tmp->format, wrap_skip);
      y -= lines * TXT_LINE_HEIGHT(st);
    }
    else {
      /* draw unwrapped text */
      space_text_draw(
          st, &tdc, tmp->line, st->left, region->winx / st->runtime->cwidth_px, x, y, tmp->format);
      y -= TXT_LINE_HEIGHT(st);
    }

    wrap_skip = 0;
  }

  if (st->flags & ST_SHOW_MARGIN) {
    margin_column_x = x + st->runtime->cwidth_px * (st->margin_column - st->left);
    if (margin_column_x >= x) {
      uint pos = GPU_vertformat_attr_add(
<<<<<<< HEAD
          immVertexFormat(), "pos", GPU_COMP_F32, 2, GPU_FETCH_FLOAT);
=======
          immVertexFormat(), "pos", blender::gpu::VertAttrType::SFLOAT_32_32);
>>>>>>> 9a41dc73
      immBindBuiltinProgram(GPU_SHADER_3D_UNIFORM_COLOR);
      float margin_color[4];
      UI_GetThemeColor4fv(TH_TEXT, margin_color);
      margin_color[3] = 0.2f;
      immUniformColor4fv(margin_color);
      GPU_blend(GPU_BLEND_ALPHA);
      immRectf(pos, margin_column_x, 0, margin_column_x + U.pixelsize, region->winy);
      GPU_blend(GPU_BLEND_NONE);
      immUnbindProgram();
    }
  }

  /* draw other stuff */
  draw_brackets(st, &tdc, region);
  draw_textscroll(st, &scroll, &back);
  /* draw_documentation(st, region); - No longer supported */
  draw_suggestion_list(st, &tdc, region);

  text_font_end(&tdc);
}

/** \} */

/* -------------------------------------------------------------------- */
/** \name Update & Coordinate Conversion
 * \{ */

void space_text_update_character_width(SpaceText *st)
{
  TextDrawContext tdc = {0};

  space_text_draw_context_init(st, &tdc);

  text_font_begin(&tdc);
  st->runtime->cwidth_px = BLF_fixed_width(tdc.font_id);
  st->runtime->cwidth_px = std::max(st->runtime->cwidth_px, 1);
  text_font_end(&tdc);
}

bool ED_text_activate_in_screen(bContext *C, Text *text)
{
  ScrArea *area = BKE_screen_find_big_area(CTX_wm_screen(C), SPACE_TEXT, 0);
  if (area) {
    SpaceText *st = static_cast<SpaceText *>(area->spacedata.first);
    ARegion *region = BKE_area_find_region_type(area, RGN_TYPE_WINDOW);
    st->text = text;
    if (region) {
      ED_space_text_scroll_to_cursor(st, region, true);
    }
    WM_event_add_notifier(C, NC_TEXT | ND_CURSOR, text);
    return true;
  }

  return false;
}

void ED_space_text_scroll_to_cursor(SpaceText *st, ARegion *region, const bool center)
{
  Text *text;
  int i, x, winx = region->winx;

  if (ELEM(nullptr, st, st->text, st->text->curl)) {
    return;
  }

  text = st->text;

  space_text_update_character_width(st);

  i = txt_get_span(static_cast<TextLine *>(text->lines.first), text->sell);
  if (st->wordwrap) {
    int offl, offc;
    space_text_wrap_offset(st, region, text->sell, text->selc, &offl, &offc);
    i += offl;
  }

  if (center) {
    if (st->top + st->runtime->viewlines <= i || st->top > i) {
      st->top = i - st->runtime->viewlines / 2;
    }
  }
  else {
    if (st->top + st->runtime->viewlines <= i) {
      st->top = i - (st->runtime->viewlines - 1);
    }
    else if (st->top > i) {
      st->top = i;
    }
  }

  if (st->wordwrap) {
    st->left = 0;
  }
  else {
    x = st->runtime->cwidth_px *
        (space_text_get_char_pos(st, text->sell->line, text->selc) - st->left);
    winx -= TXT_BODY_LEFT(st) + TXT_SCROLL_WIDTH;

    if (center) {
      if (x <= 0 || x > winx) {
        st->left += (x - winx / 2) / st->runtime->cwidth_px;
      }
    }
    else {
      if (x <= 0) {
        st->left += ((x + 1) / st->runtime->cwidth_px) - 1;
      }
      else if (x > winx) {
        st->left += ((x - (winx + 1)) / st->runtime->cwidth_px) + 1;
      }
    }
  }

  st->top = std::max(st->top, 0);
  st->left = std::max(st->left, 0);

  st->runtime->scroll_ofs_px[0] = 0;
  st->runtime->scroll_ofs_px[1] = 0;
}

void space_text_scroll_to_cursor_with_area(SpaceText *st, ScrArea *area, const bool center)
{
  ARegion *region;

  if (ELEM(nullptr, st, st->text, st->text->curl)) {
    return;
  }

  region = BKE_area_find_region_type(area, RGN_TYPE_WINDOW);

  if (region) {
    ED_space_text_scroll_to_cursor(st, region, center);
  }
}

void space_text_update_cursor_moved(bContext *C)
{
  ScrArea *area = CTX_wm_area(C);
  SpaceText *st = CTX_wm_space_text(C);

  space_text_scroll_to_cursor_with_area(st, area, true);
}

bool ED_space_text_region_location_from_cursor(const SpaceText *st,
                                               const ARegion *region,
                                               const int cursor_co[2],
                                               int r_pixel_co[2])
{
  Text *text = st->text;

  if (!text) {
    return false;
  }
  TextLine *line = static_cast<TextLine *>(BLI_findlink(&text->lines, cursor_co[0]));
  if (!line) {
    return false;
  }

  /* Convert character index to char byte offset. */
  const int char_ofs = BLI_str_utf8_offset_from_index(line->line, line->len, cursor_co[1]);
  if (char_ofs < 0 || char_ofs > line->len) {
    return false;
  }

  /* All values are in-range, calculate the pixel offset.
   * Note that !126720 provides a useful interactive test-case for this logic. */
  const int lheight = TXT_LINE_HEIGHT(st);
  const int linenr_offset = TXT_BODY_LEFT(st);
  /* Handle tabs as well! */
  const int char_pos = space_text_get_char_pos(st, line->line, char_ofs);

  int offl, offc;
  space_text_wrap_offset(st, region, line, char_ofs, &offl, &offc);
  r_pixel_co[0] = (char_pos + offc - st->left) * st->runtime->cwidth_px + linenr_offset;
  r_pixel_co[1] = (region->winy - ((cursor_co[0] + offl - st->top) * lheight)) - lheight;
  return true;
}

/** \} */<|MERGE_RESOLUTION|>--- conflicted
+++ resolved
@@ -1019,12 +1019,8 @@
   float rad;
 
   /* Background so highlights don't go behind the scroll-bar. */
-<<<<<<< HEAD
-  uint pos = GPU_vertformat_attr_add(immVertexFormat(), "pos", GPU_COMP_F32, 2, GPU_FETCH_FLOAT);
-=======
   uint pos = GPU_vertformat_attr_add(
       immVertexFormat(), "pos", blender::gpu::VertAttrType::SFLOAT_32_32);
->>>>>>> 9a41dc73
   immBindBuiltinProgram(GPU_SHADER_3D_UNIFORM_COLOR);
   immUniformThemeColor(TH_BACK);
   immRectf(pos, back->xmin, back->ymin, back->xmax, back->ymax);
@@ -1116,12 +1112,8 @@
     ui_draw_dropshadow(&rect, 0.0f, 8.0f, 1.0f, 0.5f);
   }
 
-<<<<<<< HEAD
-  uint pos = GPU_vertformat_attr_add(immVertexFormat(), "pos", GPU_COMP_F32, 2, GPU_FETCH_FLOAT);
-=======
   uint pos = GPU_vertformat_attr_add(
       immVertexFormat(), "pos", blender::gpu::VertAttrType::SFLOAT_32_32);
->>>>>>> 9a41dc73
   immBindBuiltinProgram(GPU_SHADER_3D_UNIFORM_COLOR);
 
   immUniformThemeColor(TH_SHADE1);
@@ -1147,11 +1139,7 @@
 
     if (item == sel) {
       uint posi = GPU_vertformat_attr_add(
-<<<<<<< HEAD
-          immVertexFormat(), "pos", GPU_COMP_F32, 2, GPU_FETCH_FLOAT);
-=======
           immVertexFormat(), "pos", blender::gpu::VertAttrType::SFLOAT_32_32);
->>>>>>> 9a41dc73
       immBindBuiltinProgram(GPU_SHADER_3D_UNIFORM_COLOR);
 
       immUniformThemeColor(TH_SHADE2);
@@ -1198,12 +1186,8 @@
     return;
   }
 
-<<<<<<< HEAD
-  uint pos = GPU_vertformat_attr_add(immVertexFormat(), "pos", GPU_COMP_F32, 2, GPU_FETCH_FLOAT);
-=======
   uint pos = GPU_vertformat_attr_add(
       immVertexFormat(), "pos", blender::gpu::VertAttrType::SFLOAT_32_32);
->>>>>>> 9a41dc73
   immBindBuiltinProgram(GPU_SHADER_3D_UNIFORM_COLOR);
 
   /* Draw the selection */
@@ -1589,12 +1573,8 @@
 
   /* draw line numbers background */
   if (st->showlinenrs) {
-<<<<<<< HEAD
-    uint pos = GPU_vertformat_attr_add(immVertexFormat(), "pos", GPU_COMP_F32, 2, GPU_FETCH_FLOAT);
-=======
     uint pos = GPU_vertformat_attr_add(
         immVertexFormat(), "pos", blender::gpu::VertAttrType::SFLOAT_32_32);
->>>>>>> 9a41dc73
     immBindBuiltinProgram(GPU_SHADER_3D_UNIFORM_COLOR);
     immUniformThemeColor(TH_GRID);
     immRectf(pos, 0, 0, TXT_NUMCOL_WIDTH(st), region->winy);
@@ -1654,11 +1634,7 @@
     margin_column_x = x + st->runtime->cwidth_px * (st->margin_column - st->left);
     if (margin_column_x >= x) {
       uint pos = GPU_vertformat_attr_add(
-<<<<<<< HEAD
-          immVertexFormat(), "pos", GPU_COMP_F32, 2, GPU_FETCH_FLOAT);
-=======
           immVertexFormat(), "pos", blender::gpu::VertAttrType::SFLOAT_32_32);
->>>>>>> 9a41dc73
       immBindBuiltinProgram(GPU_SHADER_3D_UNIFORM_COLOR);
       float margin_color[4];
       UI_GetThemeColor4fv(TH_TEXT, margin_color);
