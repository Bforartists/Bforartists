--- conflicted
+++ resolved
@@ -2471,14 +2471,9 @@
   ot->poll = text_edit_poll;
 
   /* properties */
-<<<<<<< HEAD
-  prop = RNA_def_int(ot->srna, "line", 1, 1, INT_MAX, "Line", "Line number to go to", 1, 10000);
-  RNA_def_property_translation_context(prop, BLT_I18NCONTEXT_ID_TEXT);
-=======
   ot->prop = RNA_def_int(
-      ot->srna, "line", 1, 1, INT_MAX, "Line", "Line number to jump to", 1, 10000);
+      ot->srna, "line", 1, 1, INT_MAX, "Line", "Line number to go to", 1, 10000);
   RNA_def_property_translation_context(ot->prop, BLT_I18NCONTEXT_ID_TEXT);
->>>>>>> 6408c8e5
 }
 
 /** \} */
