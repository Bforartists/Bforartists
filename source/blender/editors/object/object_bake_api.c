/*
 * This program is free software; you can redistribute it and/or
 * modify it under the terms of the GNU General Public License
 * as published by the Free Software Foundation; either version 2
 * of the License, or (at your option) any later version.
 *
 * This program is distributed in the hope that it will be useful,
 * but WITHOUT ANY WARRANTY; without even the implied warranty of
 * MERCHANTABILITY or FITNESS FOR A PARTICULAR PURPOSE.  See the
 * GNU General Public License for more details.
 *
 * You should have received a copy of the GNU General Public License
 * along with this program; if not, write to the Free Software Foundation,
 * Inc., 51 Franklin Street, Fifth Floor, Boston, MA 02110-1301, USA.
 *
 * The Original Code is Copyright (C) 2004 by Blender Foundation
 * All rights reserved.
 */

/** \file
 * \ingroup edobj
 */

#include "MEM_guardedalloc.h"

#include "DNA_object_types.h"
#include "DNA_mesh_types.h"
#include "DNA_material_types.h"

#include "RNA_access.h"
#include "RNA_define.h"
#include "RNA_enum_types.h"

#include "BLI_listbase.h"
#include "BLI_fileops.h"
#include "BLI_path_util.h"

#include "BKE_context.h"
#include "BKE_global.h"
#include "BKE_image.h"
#include "BKE_layer.h"
#include "BKE_library.h"
#include "BKE_main.h"
#include "BKE_material.h"
#include "BKE_mesh.h"
#include "BKE_modifier.h"
#include "BKE_node.h"
#include "BKE_object.h"
#include "BKE_report.h"
#include "BKE_scene.h"
#include "BKE_screen.h"

#include "DEG_depsgraph.h"
#include "DEG_depsgraph_build.h"
#include "DEG_depsgraph_query.h"

#include "RE_engine.h"
#include "RE_pipeline.h"

#include "IMB_imbuf_types.h"
#include "IMB_imbuf.h"
#include "IMB_colormanagement.h"

#include "WM_api.h"
#include "WM_types.h"

#include "ED_object.h"
#include "ED_screen.h"
#include "ED_uvedit.h"

#include "GPU_draw.h"

#include "object_intern.h"

/* prototypes */
static void bake_set_props(wmOperator *op, Scene *scene);

typedef struct BakeAPIRender {
  Object *ob;
  Main *main;
  Scene *scene;
  ViewLayer *view_layer;
  ReportList *reports;
  ListBase selected_objects;

  eScenePassType pass_type;
  int pass_filter;
  int margin;

  int save_mode;

  bool is_clear;
  bool is_split_materials;
  bool is_automatic_name;
  bool is_selected_to_active;
  bool is_cage;

  float cage_extrusion;
  int normal_space;
  eBakeNormalSwizzle normal_swizzle[3];

  char uv_layer[MAX_CUSTOMDATA_LAYER_NAME];
  char custom_cage[MAX_NAME];
  char filepath[FILE_MAX];

  int width;
  int height;
  const char *identifier;

  int result;
  bool ready;

  /* callbacks */
  Render *render;
  float *progress;
  short *do_update;

  /* for redrawing */
  ScrArea *sa;
} BakeAPIRender;

/* callbacks */

static void bake_progress_update(void *bjv, float progress)
{
  BakeAPIRender *bj = bjv;

  if (bj->progress && *bj->progress != progress) {
    *bj->progress = progress;

    /* make jobs timer to send notifier */
    *(bj->do_update) = true;
  }
}

/* catch esc */
static int bake_modal(bContext *C, wmOperator *UNUSED(op), const wmEvent *event)
{
  /* no running blender, remove handler and pass through */
  if (0 == WM_jobs_test(CTX_wm_manager(C), CTX_data_scene(C), WM_JOB_TYPE_OBJECT_BAKE))
    return OPERATOR_FINISHED | OPERATOR_PASS_THROUGH;

  /* running render */
  switch (event->type) {
    case ESCKEY: {
      G.is_break = true;
      return OPERATOR_RUNNING_MODAL;
    }
  }
  return OPERATOR_PASS_THROUGH;
}

/* for exec() when there is no render job
 * note: this wont check for the escape key being pressed, but doing so isnt threadsafe */
static int bake_break(void *UNUSED(rjv))
{
  if (G.is_break)
    return 1;
  return 0;
}

static void bake_update_image(ScrArea *sa, Image *image)
{
  if (sa && sa->spacetype == SPACE_IMAGE) { /* in case the user changed while baking */
    SpaceImage *sima = sa->spacedata.first;
    if (sima)
      sima->image = image;
  }
}

static bool write_internal_bake_pixels(Image *image,
                                       BakePixel pixel_array[],
                                       float *buffer,
                                       const int width,
                                       const int height,
                                       const int margin,
                                       const bool is_clear,
                                       const bool is_noncolor)
{
  ImBuf *ibuf;
  void *lock;
  bool is_float;
  char *mask_buffer = NULL;
  const size_t num_pixels = (size_t)width * (size_t)height;

  ibuf = BKE_image_acquire_ibuf(image, NULL, &lock);

  if (!ibuf)
    return false;

  if (margin > 0 || !is_clear) {
    mask_buffer = MEM_callocN(sizeof(char) * num_pixels, "Bake Mask");
    RE_bake_mask_fill(pixel_array, num_pixels, mask_buffer);
  }

  is_float = (ibuf->rect_float != NULL);

  /* colormanagement conversions */
  if (!is_noncolor) {
    const char *from_colorspace;
    const char *to_colorspace;

    from_colorspace = IMB_colormanagement_role_colorspace_name_get(COLOR_ROLE_SCENE_LINEAR);

    if (is_float)
      to_colorspace = IMB_colormanagement_get_float_colorspace(ibuf);
    else
      to_colorspace = IMB_colormanagement_get_rect_colorspace(ibuf);

    if (from_colorspace != to_colorspace)
      IMB_colormanagement_transform(
          buffer, ibuf->x, ibuf->y, ibuf->channels, from_colorspace, to_colorspace, false);
  }

  /* populates the ImBuf */
  if (is_clear) {
    if (is_float) {
      IMB_buffer_float_from_float(ibuf->rect_float,
                                  buffer,
                                  ibuf->channels,
                                  IB_PROFILE_LINEAR_RGB,
                                  IB_PROFILE_LINEAR_RGB,
                                  false,
                                  ibuf->x,
                                  ibuf->y,
                                  ibuf->x,
                                  ibuf->x);
    }
    else {
      IMB_buffer_byte_from_float((unsigned char *)ibuf->rect,
                                 buffer,
                                 ibuf->channels,
                                 ibuf->dither,
                                 IB_PROFILE_SRGB,
                                 IB_PROFILE_SRGB,
                                 false,
                                 ibuf->x,
                                 ibuf->y,
                                 ibuf->x,
                                 ibuf->x);
    }
  }
  else {
    if (is_float) {
      IMB_buffer_float_from_float_mask(ibuf->rect_float,
                                       buffer,
                                       ibuf->channels,
                                       ibuf->x,
                                       ibuf->y,
                                       ibuf->x,
                                       ibuf->x,
                                       mask_buffer);
    }
    else {
      IMB_buffer_byte_from_float_mask((unsigned char *)ibuf->rect,
                                      buffer,
                                      ibuf->channels,
                                      ibuf->dither,
                                      false,
                                      ibuf->x,
                                      ibuf->y,
                                      ibuf->x,
                                      ibuf->x,
                                      mask_buffer);
    }
  }

  /* margins */
  if (margin > 0)
    RE_bake_margin(ibuf, mask_buffer, margin);

  ibuf->userflags |= IB_DISPLAY_BUFFER_INVALID | IB_BITMAPDIRTY;

  if (ibuf->rect_float)
    ibuf->userflags |= IB_RECT_INVALID;

  /* force mipmap recalc */
  if (ibuf->mipmap[0]) {
    ibuf->userflags |= IB_MIPMAP_INVALID;
    imb_freemipmapImBuf(ibuf);
  }

  BKE_image_release_ibuf(image, ibuf, NULL);

  if (mask_buffer)
    MEM_freeN(mask_buffer);

  return true;
}

/* force OpenGL reload */
static void refresh_images(BakeImages *bake_images)
{
  int i;
  for (i = 0; i < bake_images->size; i++) {
    Image *ima = bake_images->data[i].image;
    if (ima->ok == IMA_OK_LOADED) {
      GPU_free_image(ima);
      DEG_id_tag_update(&ima->id, 0);
    }
  }
}

static bool write_external_bake_pixels(const char *filepath,
                                       BakePixel pixel_array[],
                                       float *buffer,
                                       const int width,
                                       const int height,
                                       const int margin,
                                       ImageFormatData *im_format,
                                       const bool is_noncolor)
{
  ImBuf *ibuf = NULL;
  bool ok = false;
  bool is_float;

  is_float = im_format->depth > 8;

  /* create a new ImBuf */
  ibuf = IMB_allocImBuf(width, height, im_format->planes, (is_float ? IB_rectfloat : IB_rect));

  if (!ibuf)
    return false;

  /* populates the ImBuf */
  if (is_float) {
    IMB_buffer_float_from_float(ibuf->rect_float,
                                buffer,
                                ibuf->channels,
                                IB_PROFILE_LINEAR_RGB,
                                IB_PROFILE_LINEAR_RGB,
                                false,
                                ibuf->x,
                                ibuf->y,
                                ibuf->x,
                                ibuf->x);
  }
  else {
    if (!is_noncolor) {
      const char *from_colorspace = IMB_colormanagement_role_colorspace_name_get(
          COLOR_ROLE_SCENE_LINEAR);
      const char *to_colorspace = IMB_colormanagement_get_rect_colorspace(ibuf);
      IMB_colormanagement_transform(
          buffer, ibuf->x, ibuf->y, ibuf->channels, from_colorspace, to_colorspace, false);
    }

    IMB_buffer_byte_from_float((unsigned char *)ibuf->rect,
                               buffer,
                               ibuf->channels,
                               ibuf->dither,
                               IB_PROFILE_SRGB,
                               IB_PROFILE_SRGB,
                               false,
                               ibuf->x,
                               ibuf->y,
                               ibuf->x,
                               ibuf->x);
  }

  /* margins */
  if (margin > 0) {
    char *mask_buffer = NULL;
    const size_t num_pixels = (size_t)width * (size_t)height;

    mask_buffer = MEM_callocN(sizeof(char) * num_pixels, "Bake Mask");
    RE_bake_mask_fill(pixel_array, num_pixels, mask_buffer);
    RE_bake_margin(ibuf, mask_buffer, margin);

    if (mask_buffer)
      MEM_freeN(mask_buffer);
  }

  if ((ok = BKE_imbuf_write(ibuf, filepath, im_format))) {
#ifndef WIN32
    chmod(filepath, S_IRUSR | S_IWUSR);
#endif
    //printf("%s saving bake map: '%s'\n", __func__, filepath);
  }

  /* garbage collection */
  IMB_freeImBuf(ibuf);

  return ok;
}

static bool is_noncolor_pass(eScenePassType pass_type)
{
  return ELEM(pass_type,
              SCE_PASS_Z,
              SCE_PASS_NORMAL,
              SCE_PASS_VECTOR,
              SCE_PASS_INDEXOB,
              SCE_PASS_UV,
              SCE_PASS_RAYHITS,
              SCE_PASS_INDEXMA);
}

/* if all is good tag image and return true */
static bool bake_object_check(ViewLayer *view_layer, Object *ob, ReportList *reports)
{
  Image *image;
  Base *base = BKE_view_layer_base_find(view_layer, ob);
  void *lock;
  int i;

  if (base == NULL) {
    BKE_reportf(reports, RPT_ERROR, "Object \"%s\" is not in view layer", ob->id.name + 2);
    return false;
  }

  if (!(base->flag & BASE_ENABLED_RENDER)) {
    BKE_reportf(reports, RPT_ERROR, "Object \"%s\" is not enabled for rendering", ob->id.name + 2);
    return false;
  }

  if (ob->type != OB_MESH) {
    BKE_reportf(reports, RPT_ERROR, "Object \"%s\" is not a mesh", ob->id.name + 2);
    return false;
  }
  else {
    Mesh *me = (Mesh *)ob->data;

    if (CustomData_get_active_layer_index(&me->ldata, CD_MLOOPUV) == -1) {
      BKE_reportf(
          reports, RPT_ERROR, "No active UV layer found in the object \"%s\"", ob->id.name + 2);
      return false;
    }
  }

  for (i = 0; i < ob->totcol; i++) {
    bNodeTree *ntree = NULL;
    bNode *node = NULL;
    ED_object_get_active_image(ob, i + 1, &image, NULL, &node, &ntree);

    if (image) {
      ImBuf *ibuf;

      if (node) {
        if (BKE_node_is_connected_to_output(ntree, node)) {
          /* we don't return false since this may be a false positive
           * this can't be RPT_ERROR though, otherwise it prevents
           * multiple highpoly objects to be baked at once */
          BKE_reportf(reports,
                      RPT_INFO,
                      "Circular dependency for image \"%s\" from object \"%s\"",
                      image->id.name + 2,
                      ob->id.name + 2);
        }
      }

      ibuf = BKE_image_acquire_ibuf(image, NULL, &lock);

      if (ibuf) {
        BKE_image_release_ibuf(image, ibuf, lock);
      }
      else {
        BKE_reportf(reports,
                    RPT_ERROR,
                    "Uninitialized image \"%s\" from object \"%s\"",
                    image->id.name + 2,
                    ob->id.name + 2);

        BKE_image_release_ibuf(image, ibuf, lock);
        return false;
      }
    }
    else {
      Material *mat = give_current_material(ob, i);
      if (mat != NULL) {
        BKE_reportf(reports,
                    RPT_INFO,
                    "No active image found in material \"%s\" (%d) for object \"%s\"",
                    mat->id.name + 2,
                    i,
                    ob->id.name + 2);
      }
      else {
        BKE_reportf(reports,
                    RPT_INFO,
                    "No active image found in material slot (%d) for object \"%s\"",
                    i,
                    ob->id.name + 2);
      }
      continue;
    }

    image->id.tag |= LIB_TAG_DOIT;
  }
  return true;
}

static bool bake_pass_filter_check(eScenePassType pass_type,
                                   const int pass_filter,
                                   ReportList *reports)
{
  switch (pass_type) {
    case SCE_PASS_COMBINED:
      if ((pass_filter & R_BAKE_PASS_FILTER_EMIT) != 0) {
        return true;
      }

      if (((pass_filter & R_BAKE_PASS_FILTER_DIRECT) != 0) ||
          ((pass_filter & R_BAKE_PASS_FILTER_INDIRECT) != 0)) {
        if (((pass_filter & R_BAKE_PASS_FILTER_DIFFUSE) != 0) ||
            ((pass_filter & R_BAKE_PASS_FILTER_GLOSSY) != 0) ||
            ((pass_filter & R_BAKE_PASS_FILTER_TRANSM) != 0) ||
            ((pass_filter & R_BAKE_PASS_FILTER_SUBSURFACE) != 0)) {
          return true;
        }

        if ((pass_filter & R_BAKE_PASS_FILTER_AO) != 0) {
          BKE_report(
              reports,
              RPT_ERROR,
              "Combined bake pass Ambient Occlusion contribution requires an enabled light pass "
              "(bake the Ambient Occlusion pass type instead)");
        }
        else {
          BKE_report(reports,
                     RPT_ERROR,
                     "Combined bake pass requires Emit, or a light pass with "
                     "Direct or Indirect contributions enabled");
        }

        return false;
      }
      else {
        BKE_report(reports,
                   RPT_ERROR,
                   "Combined bake pass requires Emit, or a light pass with "
                   "Direct or Indirect contributions enabled");
        return false;
      }
      break;
    case SCE_PASS_DIFFUSE_COLOR:
    case SCE_PASS_GLOSSY_COLOR:
    case SCE_PASS_TRANSM_COLOR:
    case SCE_PASS_SUBSURFACE_COLOR:
      if (((pass_filter & R_BAKE_PASS_FILTER_COLOR) != 0) ||
          ((pass_filter & R_BAKE_PASS_FILTER_DIRECT) != 0) ||
          ((pass_filter & R_BAKE_PASS_FILTER_INDIRECT) != 0)) {
        return true;
      }
      else {
        BKE_report(reports,
                   RPT_ERROR,
                   "Bake pass requires Direct, Indirect, or Color contributions to be enabled");
        return false;
      }
      break;
    default:
      return true;
      break;
  }
}

/* before even getting in the bake function we check for some basic errors */
static bool bake_objects_check(Main *bmain,
                               ViewLayer *view_layer,
                               Object *ob,
                               ListBase *selected_objects,
                               ReportList *reports,
                               const bool is_selected_to_active)
{
  CollectionPointerLink *link;

  /* error handling and tag (in case multiple materials share the same image) */
  BKE_main_id_tag_idcode(bmain, ID_IM, LIB_TAG_DOIT, false);

  if (is_selected_to_active) {
    int tot_objects = 0;

    if (!bake_object_check(view_layer, ob, reports))
      return false;

    for (link = selected_objects->first; link; link = link->next) {
      Object *ob_iter = (Object *)link->ptr.data;

      if (ob_iter == ob)
        continue;

      if (ELEM(ob_iter->type, OB_MESH, OB_FONT, OB_CURVE, OB_SURF, OB_MBALL) == false) {
        BKE_reportf(reports,
                    RPT_ERROR,
                    "Object \"%s\" is not a mesh or can't be converted to a mesh (Curve, Text, "
                    "Surface or Metaball)",
                    ob_iter->id.name + 2);
        return false;
      }
      tot_objects += 1;
    }

    if (tot_objects == 0) {
      BKE_report(reports, RPT_ERROR, "No valid selected objects");
      return false;
    }
  }
  else {
    if (BLI_listbase_is_empty(selected_objects)) {
      BKE_report(reports, RPT_ERROR, "No valid selected objects");
      return false;
    }

    for (link = selected_objects->first; link; link = link->next) {
      if (!bake_object_check(view_layer, link->ptr.data, reports))
        return false;
    }
  }
  return true;
}

/* it needs to be called after bake_objects_check since the image tagging happens there */
static void bake_images_clear(Main *bmain, const bool is_tangent)
{
  Image *image;
  for (image = bmain->images.first; image; image = image->id.next) {
    if ((image->id.tag & LIB_TAG_DOIT) != 0) {
      RE_bake_ibuf_clear(image, is_tangent);
    }
  }
}

static void build_image_lookup(Main *bmain, Object *ob, BakeImages *bake_images)
{
  const int tot_mat = ob->totcol;
  int i, j;
  int tot_images = 0;

  /* error handling and tag (in case multiple materials share the same image) */
  BKE_main_id_tag_idcode(bmain, ID_IM, LIB_TAG_DOIT, false);

  for (i = 0; i < tot_mat; i++) {
    Image *image;
    ED_object_get_active_image(ob, i + 1, &image, NULL, NULL, NULL);

    /* Some materials have no image, we just ignore those cases. */
    if (image == NULL) {
      bake_images->lookup[i] = -1;
    }
    else if (image->id.tag & LIB_TAG_DOIT) {
      for (j = 0; j < i; j++) {
        if (bake_images->data[j].image == image) {
          bake_images->lookup[i] = j;
          break;
        }
      }
    }
    else {
      bake_images->lookup[i] = tot_images;
      bake_images->data[tot_images].image = image;
      image->id.tag |= LIB_TAG_DOIT;
      tot_images++;
    }
  }

  bake_images->size = tot_images;
}

/*
 * returns the total number of pixels
 */
static size_t initialize_internal_images(BakeImages *bake_images, ReportList *reports)
{
  int i;
  size_t tot_size = 0;

  for (i = 0; i < bake_images->size; i++) {
    ImBuf *ibuf;
    void *lock;

    BakeImage *bk_image = &bake_images->data[i];
    ibuf = BKE_image_acquire_ibuf(bk_image->image, NULL, &lock);

    if (ibuf) {
      bk_image->width = ibuf->x;
      bk_image->height = ibuf->y;
      bk_image->offset = tot_size;

      tot_size += (size_t)ibuf->x * (size_t)ibuf->y;
    }
    else {
      BKE_image_release_ibuf(bk_image->image, ibuf, lock);
      BKE_reportf(reports, RPT_ERROR, "Uninitialized image %s", bk_image->image->id.name + 2);
      return 0;
    }
    BKE_image_release_ibuf(bk_image->image, ibuf, lock);
  }
  return tot_size;
}

/* create new mesh with edit mode changes and modifiers applied */
static Mesh *bake_mesh_new_from_object(Depsgraph *depsgraph, Main *bmain, Scene *scene, Object *ob)
{
  bool apply_modifiers = (ob->type != OB_MESH);
  Mesh *me = BKE_mesh_new_from_object(depsgraph, bmain, scene, ob, apply_modifiers, false);

  if (me->flag & ME_AUTOSMOOTH) {
    BKE_mesh_split_faces(me, true);
  }

  return me;
}

static int bake(Render *re,
                Main *bmain,
                Scene *scene,
                ViewLayer *view_layer,
                Object *ob_low,
                ListBase *selected_objects,
                ReportList *reports,
                const eScenePassType pass_type,
                const int pass_filter,
                const int margin,
                const eBakeSaveMode save_mode,
                const bool is_clear,
                const bool is_split_materials,
                const bool is_automatic_name,
                const bool is_selected_to_active,
                const bool is_cage,
                const float cage_extrusion,
                const int normal_space,
                const eBakeNormalSwizzle normal_swizzle[],
                const char *custom_cage,
                const char *filepath,
                const int width,
                const int height,
                const char *identifier,
                ScrArea *sa,
                const char *uv_layer)
{
  /* We build a depsgraph for the baking,
   * so we don't need to change the original data to adjust visibility and modifiers. */
  Depsgraph *depsgraph = DEG_graph_new(scene, view_layer, DAG_EVAL_RENDER);
  DEG_graph_build_from_view_layer(depsgraph, bmain, scene, view_layer);

  int op_result = OPERATOR_CANCELLED;
  bool ok = false;

  Object *ob_cage = NULL;
  Object *ob_cage_eval = NULL;
  Object *ob_low_eval = NULL;

  BakeHighPolyData *highpoly = NULL;
  int tot_highpoly = 0;

  Mesh *me_low = NULL;
  Mesh *me_cage = NULL;

  MultiresModifierData *mmd_low = NULL;
  int mmd_flags_low = 0;

  float *result = NULL;

  BakePixel *pixel_array_low = NULL;
  BakePixel *pixel_array_high = NULL;

  const bool is_save_internal = (save_mode == R_BAKE_SAVE_INTERNAL);
  const bool is_noncolor = is_noncolor_pass(pass_type);
  const int depth = RE_pass_depth(pass_type);

  BakeImages bake_images = {NULL};

  size_t num_pixels;
  int tot_materials;

  RE_bake_engine_set_engine_parameters(re, bmain, scene);

  if (!RE_bake_has_engine(re)) {
    BKE_report(reports, RPT_ERROR, "Current render engine does not support baking");
    goto cleanup;
  }

  tot_materials = ob_low->totcol;

  if (uv_layer && uv_layer[0] != '\0') {
    Mesh *me = (Mesh *)ob_low->data;
    if (CustomData_get_named_layer(&me->ldata, CD_MLOOPUV, uv_layer) == -1) {
      BKE_reportf(reports,
                  RPT_ERROR,
                  "No UV layer named \"%s\" found in the object \"%s\"",
                  uv_layer,
                  ob_low->id.name + 2);
      goto cleanup;
    }
  }

  if (tot_materials == 0) {
    if (is_save_internal) {
      BKE_report(
          reports, RPT_ERROR, "No active image found, add a material or bake to an external file");

      goto cleanup;
    }
    else if (is_split_materials) {
      BKE_report(
          reports,
          RPT_ERROR,
          "No active image found, add a material or bake without the Split Materials option");

      goto cleanup;
    }
    else {
      /* baking externally without splitting materials */
      tot_materials = 1;
    }
  }

  /* we overallocate in case there is more materials than images */
  bake_images.data = MEM_mallocN(sizeof(BakeImage) * tot_materials,
                                 "bake images dimensions (width, height, offset)");
  bake_images.lookup = MEM_mallocN(sizeof(int) * tot_materials,
                                   "bake images lookup (from material to BakeImage)");

  build_image_lookup(bmain, ob_low, &bake_images);

  if (is_save_internal) {
    num_pixels = initialize_internal_images(&bake_images, reports);

    if (num_pixels == 0) {
      goto cleanup;
    }
  }
  else {
    /* when saving externally always use the size specified in the UI */

    num_pixels = (size_t)width * (size_t)height * bake_images.size;

    for (int i = 0; i < bake_images.size; i++) {
      bake_images.data[i].width = width;
      bake_images.data[i].height = height;
      bake_images.data[i].offset = (is_split_materials ? num_pixels : 0);
      bake_images.data[i].image = NULL;
    }

    if (!is_split_materials) {
      /* saving a single image */
      for (int i = 0; i < tot_materials; i++) {
        bake_images.lookup[i] = 0;
      }
    }
  }

  if (is_selected_to_active) {
    CollectionPointerLink *link;
    tot_highpoly = 0;

    for (link = selected_objects->first; link; link = link->next) {
      Object *ob_iter = link->ptr.data;

      if (ob_iter == ob_low)
        continue;

      tot_highpoly++;
    }

    if (is_cage && custom_cage[0] != '\0') {
      ob_cage = BLI_findstring(&bmain->objects, custom_cage, offsetof(ID, name) + 2);

      if (ob_cage == NULL || ob_cage->type != OB_MESH) {
        BKE_report(reports, RPT_ERROR, "No valid cage object");
        goto cleanup;
      }
      else {
        ob_cage_eval = DEG_get_evaluated_object(depsgraph, ob_cage);
        ob_cage_eval->restrictflag |= OB_RESTRICT_RENDER;
        ob_cage_eval->base_flag &= ~(BASE_VISIBLE | BASE_ENABLED_RENDER);
      }
    }
  }

  pixel_array_low = MEM_mallocN(sizeof(BakePixel) * num_pixels, "bake pixels low poly");
  pixel_array_high = MEM_mallocN(sizeof(BakePixel) * num_pixels, "bake pixels high poly");
  result = MEM_callocN(sizeof(float) * depth * num_pixels, "bake return pixels");

  /* for multires bake, use linear UV subdivision to match low res UVs */
  if (pass_type == SCE_PASS_NORMAL && normal_space == R_BAKE_SPACE_TANGENT &&
      !is_selected_to_active) {
    mmd_low = (MultiresModifierData *)modifiers_findByType(ob_low, eModifierType_Multires);
    if (mmd_low) {
      mmd_flags_low = mmd_low->flags;
      mmd_low->uv_smooth = SUBSURF_UV_SMOOTH_NONE;
    }
  }

  /* Make sure depsgraph is up to date. */
  BKE_scene_graph_update_tagged(depsgraph, bmain);
  ob_low_eval = DEG_get_evaluated_object(depsgraph, ob_low);

  /* get the mesh as it arrives in the renderer */
  me_low = bake_mesh_new_from_object(depsgraph, bmain, scene, ob_low_eval);

  /* populate the pixel array with the face data */
  if ((is_selected_to_active && (ob_cage == NULL) && is_cage) == false)
    RE_bake_pixels_populate(me_low, pixel_array_low, num_pixels, &bake_images, uv_layer);
  /* else populate the pixel array with the 'cage' mesh (the smooth version of the mesh)  */

  if (is_selected_to_active) {
    CollectionPointerLink *link;
    int i = 0;

    /* prepare cage mesh */
    if (ob_cage) {
      me_cage = bake_mesh_new_from_object(depsgraph, bmain, scene, ob_cage_eval);
      if ((me_low->totpoly != me_cage->totpoly) || (me_low->totloop != me_cage->totloop)) {
        BKE_report(reports,
                   RPT_ERROR,
                   "Invalid cage object, the cage mesh must have the same number "
                   "of faces as the active object");
        goto cleanup;
      }
    }
    else if (is_cage) {
      BKE_object_eval_reset(ob_low_eval);

      ModifierData *md = ob_low_eval->modifiers.first;
      while (md) {
        ModifierData *md_next = md->next;

        /* Edge Split cannot be applied in the cage,
         * the cage is supposed to have interpolated normals
         * between the faces unless the geometry is physically
         * split. So we create a copy of the low poly mesh without
         * the eventual edge split.*/

        if (md->type == eModifierType_EdgeSplit) {
          BLI_remlink(&ob_low_eval->modifiers, md);
          modifier_free(md);
        }
        md = md_next;
      }

      me_cage = bake_mesh_new_from_object(depsgraph, bmain, scene, ob_low_eval);
      RE_bake_pixels_populate(me_cage, pixel_array_low, num_pixels, &bake_images, uv_layer);
    }

    highpoly = MEM_callocN(sizeof(BakeHighPolyData) * tot_highpoly, "bake high poly objects");

    /* populate highpoly array */
    for (link = selected_objects->first; link; link = link->next) {
      Object *ob_iter = link->ptr.data;

      if (ob_iter == ob_low)
        continue;

      /* initialize highpoly_data */
      highpoly[i].ob = ob_iter;
      highpoly[i].ob_eval = DEG_get_evaluated_object(depsgraph, ob_iter);
      highpoly[i].ob_eval->restrictflag &= ~OB_RESTRICT_RENDER;
      highpoly[i].ob_eval->base_flag |= (BASE_VISIBLE | BASE_ENABLED_RENDER);
      highpoly[i].me = bake_mesh_new_from_object(depsgraph, bmain, scene, highpoly[i].ob_eval);

      /* lowpoly to highpoly transformation matrix */
      copy_m4_m4(highpoly[i].obmat, highpoly[i].ob->obmat);
      invert_m4_m4(highpoly[i].imat, highpoly[i].obmat);

      highpoly[i].is_flip_object = is_negative_m4(highpoly[i].ob->obmat);

      i++;
    }

    BLI_assert(i == tot_highpoly);

    if (ob_cage != NULL) {
      ob_cage_eval->restrictflag |= OB_RESTRICT_RENDER;
      ob_cage_eval->base_flag &= ~(BASE_VISIBLE | BASE_ENABLED_RENDER);
    }
    ob_low_eval->restrictflag |= OB_RESTRICT_RENDER;
    ob_low_eval->base_flag &= ~(BASE_VISIBLE | BASE_ENABLED_RENDER);

    /* populate the pixel arrays with the corresponding face data for each high poly object */
    if (!RE_bake_pixels_populate_from_objects(me_low,
                                              pixel_array_low,
                                              pixel_array_high,
                                              highpoly,
                                              tot_highpoly,
                                              num_pixels,
                                              ob_cage != NULL,
                                              cage_extrusion,
                                              ob_low_eval->obmat,
                                              (ob_cage ? ob_cage->obmat : ob_low_eval->obmat),
                                              me_cage)) {
      BKE_report(reports, RPT_ERROR, "Error handling selected objects");
      goto cleanup;
    }

    /* the baking itself */
    for (i = 0; i < tot_highpoly; i++) {
      ok = RE_bake_engine(re,
                          depsgraph,
                          highpoly[i].ob,
                          i,
                          pixel_array_high,
                          num_pixels,
                          depth,
                          pass_type,
                          pass_filter,
                          result);
      if (!ok) {
        BKE_reportf(
            reports, RPT_ERROR, "Error baking from object \"%s\"", highpoly[i].ob->id.name + 2);
        goto cleanup;
      }
    }
  }
  else {
    /* If low poly is not renderable it should have failed long ago. */
    BLI_assert((ob_low_eval->restrictflag & OB_RESTRICT_RENDER) == 0);

    if (RE_bake_has_engine(re)) {
      ok = RE_bake_engine(re,
                          depsgraph,
                          ob_low_eval,
                          0,
                          pixel_array_low,
                          num_pixels,
                          depth,
                          pass_type,
                          pass_filter,
                          result);
    }
    else {
      BKE_report(reports, RPT_ERROR, "Current render engine does not support baking");
      goto cleanup;
    }
  }

  /* normal space conversion
   * the normals are expected to be in world space, +X +Y +Z */
  if (ok && pass_type == SCE_PASS_NORMAL) {
    switch (normal_space) {
      case R_BAKE_SPACE_WORLD: {
        /* Cycles internal format */
        if ((normal_swizzle[0] == R_BAKE_POSX) && (normal_swizzle[1] == R_BAKE_POSY) &&
            (normal_swizzle[2] == R_BAKE_POSZ)) {
          break;
        }
        else {
          RE_bake_normal_world_to_world(
              pixel_array_low, num_pixels, depth, result, normal_swizzle);
        }
        break;
      }
      case R_BAKE_SPACE_OBJECT: {
        RE_bake_normal_world_to_object(
            pixel_array_low, num_pixels, depth, result, ob_low_eval, normal_swizzle);
        break;
      }
      case R_BAKE_SPACE_TANGENT: {
        if (is_selected_to_active) {
          RE_bake_normal_world_to_tangent(pixel_array_low,
                                          num_pixels,
                                          depth,
                                          result,
                                          me_low,
                                          normal_swizzle,
                                          ob_low_eval->obmat);
        }
        else {
          /* from multiresolution */
          Mesh *me_nores = NULL;
          ModifierData *md = NULL;
          int mode;

          BKE_object_eval_reset(ob_low_eval);
          md = modifiers_findByType(ob_low_eval, eModifierType_Multires);

          if (md) {
            mode = md->mode;
            md->mode &= ~eModifierMode_Render;
          }

          /* Evaluate modifiers again. */
          me_nores = BKE_mesh_new_from_object(depsgraph, bmain, scene, ob_low_eval, true, false);
          RE_bake_pixels_populate(me_nores, pixel_array_low, num_pixels, &bake_images, uv_layer);

          RE_bake_normal_world_to_tangent(pixel_array_low,
                                          num_pixels,
                                          depth,
                                          result,
                                          me_nores,
                                          normal_swizzle,
                                          ob_low_eval->obmat);
          BKE_id_free(bmain, me_nores);

          if (md)
            md->mode = mode;
        }
        break;
      }
      default:
        break;
    }
  }

  if (!ok) {
    BKE_reportf(reports, RPT_ERROR, "Problem baking object \"%s\"", ob_low->id.name + 2);
    op_result = OPERATOR_CANCELLED;
  }
  else {
    /* save the results */
    for (int i = 0; i < bake_images.size; i++) {
      BakeImage *bk_image = &bake_images.data[i];

      if (is_save_internal) {
        ok = write_internal_bake_pixels(bk_image->image,
                                        pixel_array_low + bk_image->offset,
                                        result + bk_image->offset * depth,
                                        bk_image->width,
                                        bk_image->height,
                                        margin,
                                        is_clear,
                                        is_noncolor);

        /* might be read by UI to set active image for display */
        bake_update_image(sa, bk_image->image);

        if (!ok) {
          BKE_reportf(reports,
                      RPT_ERROR,
                      "Problem saving the bake map internally for object \"%s\"",
                      ob_low->id.name + 2);
          op_result = OPERATOR_CANCELLED;
        }
        else {
          BKE_report(reports,
                     RPT_INFO,
                     "Baking map saved to internal image, save it externally or pack it");
          op_result = OPERATOR_FINISHED;
        }
      }
      /* save externally */
      else {
        BakeData *bake = &scene->r.bake;
        char name[FILE_MAX];

        BKE_image_path_from_imtype(name,
                                   filepath,
                                   BKE_main_blendfile_path(bmain),
                                   0,
                                   bake->im_format.imtype,
                                   true,
                                   false,
                                   NULL);

        if (is_automatic_name) {
          BLI_path_suffix(name, FILE_MAX, ob_low->id.name + 2, "_");
          BLI_path_suffix(name, FILE_MAX, identifier, "_");
        }

        if (is_split_materials) {
          if (bk_image->image) {
            BLI_path_suffix(name, FILE_MAX, bk_image->image->id.name + 2, "_");
          }
          else {
            if (ob_low_eval->mat[i]) {
              BLI_path_suffix(name, FILE_MAX, ob_low_eval->mat[i]->id.name + 2, "_");
            }
            else if (me_low->mat[i]) {
              BLI_path_suffix(name, FILE_MAX, me_low->mat[i]->id.name + 2, "_");
            }
            else {
              /* if everything else fails, use the material index */
              char tmp[5];
              sprintf(tmp, "%d", i % 1000);
              BLI_path_suffix(name, FILE_MAX, tmp, "_");
            }
          }
        }

        /* save it externally */
        ok = write_external_bake_pixels(name,
                                        pixel_array_low + bk_image->offset,
                                        result + bk_image->offset * depth,
                                        bk_image->width,
                                        bk_image->height,
                                        margin,
                                        &bake->im_format,
                                        is_noncolor);

        if (!ok) {
          BKE_reportf(reports, RPT_ERROR, "Problem saving baked map in \"%s\"", name);
          op_result = OPERATOR_CANCELLED;
        }
        else {
          BKE_reportf(reports, RPT_INFO, "Baking map written to \"%s\"", name);
          op_result = OPERATOR_FINISHED;
        }

        if (!is_split_materials) {
          break;
        }
      }
    }
  }

  if (is_save_internal)
    refresh_images(&bake_images);

cleanup:

  if (highpoly) {
    int i;
    for (i = 0; i < tot_highpoly; i++) {
      if (highpoly[i].me)
        BKE_id_free(bmain, highpoly[i].me);
    }
    MEM_freeN(highpoly);
  }

  if (mmd_low)
    mmd_low->flags = mmd_flags_low;

  if (pixel_array_low)
    MEM_freeN(pixel_array_low);

  if (pixel_array_high)
    MEM_freeN(pixel_array_high);

  if (bake_images.data)
    MEM_freeN(bake_images.data);

  if (bake_images.lookup)
    MEM_freeN(bake_images.lookup);

  if (result)
    MEM_freeN(result);

  if (me_low)
    BKE_id_free(bmain, me_low);

  if (me_cage)
    BKE_id_free(bmain, me_cage);

  DEG_graph_free(depsgraph);

  return op_result;
}

static void bake_init_api_data(wmOperator *op, bContext *C, BakeAPIRender *bkr)
{
  bool is_save_internal;
  bScreen *sc = CTX_wm_screen(C);

  bkr->ob = CTX_data_active_object(C);
  bkr->main = CTX_data_main(C);
  bkr->view_layer = CTX_data_view_layer(C);
  bkr->scene = CTX_data_scene(C);
  bkr->sa = sc ? BKE_screen_find_big_area(sc, SPACE_IMAGE, 10) : NULL;

  bkr->pass_type = RNA_enum_get(op->ptr, "type");
  bkr->pass_filter = RNA_enum_get(op->ptr, "pass_filter");
  bkr->margin = RNA_int_get(op->ptr, "margin");

  bkr->save_mode = RNA_enum_get(op->ptr, "save_mode");
  is_save_internal = (bkr->save_mode == R_BAKE_SAVE_INTERNAL);

  bkr->is_clear = RNA_boolean_get(op->ptr, "use_clear");
  bkr->is_split_materials = (!is_save_internal) && RNA_boolean_get(op->ptr, "use_split_materials");
  bkr->is_automatic_name = RNA_boolean_get(op->ptr, "use_automatic_name");
  bkr->is_selected_to_active = RNA_boolean_get(op->ptr, "use_selected_to_active");
  bkr->is_cage = RNA_boolean_get(op->ptr, "use_cage");
  bkr->cage_extrusion = RNA_float_get(op->ptr, "cage_extrusion");

  bkr->normal_space = RNA_enum_get(op->ptr, "normal_space");
  bkr->normal_swizzle[0] = RNA_enum_get(op->ptr, "normal_r");
  bkr->normal_swizzle[1] = RNA_enum_get(op->ptr, "normal_g");
  bkr->normal_swizzle[2] = RNA_enum_get(op->ptr, "normal_b");

  bkr->width = RNA_int_get(op->ptr, "width");
  bkr->height = RNA_int_get(op->ptr, "height");
  bkr->identifier = "";

  RNA_string_get(op->ptr, "uv_layer", bkr->uv_layer);

  RNA_string_get(op->ptr, "cage_object", bkr->custom_cage);

  if ((!is_save_internal) && bkr->is_automatic_name) {
    PropertyRNA *prop = RNA_struct_find_property(op->ptr, "type");
    RNA_property_enum_identifier(C, op->ptr, prop, bkr->pass_type, &bkr->identifier);
  }

  CTX_data_selected_objects(C, &bkr->selected_objects);

  bkr->reports = op->reports;

  bkr->result = OPERATOR_CANCELLED;

  bkr->render = RE_NewSceneRender(bkr->scene);

  /* XXX hack to force saving to always be internal. Whether (and how) to support
   * external saving will be addressed later */
  bkr->save_mode = R_BAKE_SAVE_INTERNAL;
}

static int bake_exec(bContext *C, wmOperator *op)
{
  Render *re;
  int result = OPERATOR_CANCELLED;
  BakeAPIRender bkr = {NULL};
  Scene *scene = CTX_data_scene(C);

  G.is_break = false;
  G.is_rendering = true;

  bake_set_props(op, scene);

  bake_init_api_data(op, C, &bkr);
  re = bkr.render;

  /* setup new render */
  RE_test_break_cb(re, NULL, bake_break);

  if (!bake_pass_filter_check(bkr.pass_type, bkr.pass_filter, bkr.reports)) {
    goto finally;
  }

  if (!bake_objects_check(bkr.main,
                          bkr.view_layer,
                          bkr.ob,
                          &bkr.selected_objects,
                          bkr.reports,
                          bkr.is_selected_to_active)) {
    goto finally;
  }

  if (bkr.is_clear) {
    const bool is_tangent = ((bkr.pass_type == SCE_PASS_NORMAL) &&
                             (bkr.normal_space == R_BAKE_SPACE_TANGENT));
    bake_images_clear(bkr.main, is_tangent);
  }

  RE_SetReports(re, bkr.reports);

  if (bkr.is_selected_to_active) {
    result = bake(bkr.render,
                  bkr.main,
                  bkr.scene,
                  bkr.view_layer,
                  bkr.ob,
                  &bkr.selected_objects,
                  bkr.reports,
                  bkr.pass_type,
                  bkr.pass_filter,
                  bkr.margin,
                  bkr.save_mode,
                  bkr.is_clear,
                  bkr.is_split_materials,
                  bkr.is_automatic_name,
                  true,
                  bkr.is_cage,
                  bkr.cage_extrusion,
                  bkr.normal_space,
                  bkr.normal_swizzle,
                  bkr.custom_cage,
                  bkr.filepath,
                  bkr.width,
                  bkr.height,
                  bkr.identifier,
                  bkr.sa,
                  bkr.uv_layer);
  }
  else {
    CollectionPointerLink *link;
    const bool is_clear = bkr.is_clear && BLI_listbase_is_single(&bkr.selected_objects);
    for (link = bkr.selected_objects.first; link; link = link->next) {
      Object *ob_iter = link->ptr.data;
      result = bake(bkr.render,
                    bkr.main,
                    bkr.scene,
                    bkr.view_layer,
                    ob_iter,
                    NULL,
                    bkr.reports,
                    bkr.pass_type,
                    bkr.pass_filter,
                    bkr.margin,
                    bkr.save_mode,
                    is_clear,
                    bkr.is_split_materials,
                    bkr.is_automatic_name,
                    false,
                    bkr.is_cage,
                    bkr.cage_extrusion,
                    bkr.normal_space,
                    bkr.normal_swizzle,
                    bkr.custom_cage,
                    bkr.filepath,
                    bkr.width,
                    bkr.height,
                    bkr.identifier,
                    bkr.sa,
                    bkr.uv_layer);
    }
  }

  RE_SetReports(re, NULL);

finally:
  G.is_rendering = false;
  BLI_freelistN(&bkr.selected_objects);
  return result;
}

static void bake_startjob(void *bkv, short *UNUSED(stop), short *do_update, float *progress)
{
  BakeAPIRender *bkr = (BakeAPIRender *)bkv;

  /* setup new render */
  bkr->do_update = do_update;
  bkr->progress = progress;

  RE_SetReports(bkr->render, bkr->reports);

  if (!bake_pass_filter_check(bkr->pass_type, bkr->pass_filter, bkr->reports)) {
    bkr->result = OPERATOR_CANCELLED;
    return;
  }

  if (!bake_objects_check(bkr->main,
                          bkr->view_layer,
                          bkr->ob,
                          &bkr->selected_objects,
                          bkr->reports,
                          bkr->is_selected_to_active)) {
    bkr->result = OPERATOR_CANCELLED;
    return;
  }

  if (bkr->is_clear) {
    const bool is_tangent = ((bkr->pass_type == SCE_PASS_NORMAL) &&
                             (bkr->normal_space == R_BAKE_SPACE_TANGENT));
    bake_images_clear(bkr->main, is_tangent);
  }

  if (bkr->is_selected_to_active) {
    bkr->result = bake(bkr->render,
                       bkr->main,
                       bkr->scene,
                       bkr->view_layer,
                       bkr->ob,
                       &bkr->selected_objects,
                       bkr->reports,
                       bkr->pass_type,
                       bkr->pass_filter,
                       bkr->margin,
                       bkr->save_mode,
                       bkr->is_clear,
                       bkr->is_split_materials,
                       bkr->is_automatic_name,
                       true,
                       bkr->is_cage,
                       bkr->cage_extrusion,
                       bkr->normal_space,
                       bkr->normal_swizzle,
                       bkr->custom_cage,
                       bkr->filepath,
                       bkr->width,
                       bkr->height,
                       bkr->identifier,
                       bkr->sa,
                       bkr->uv_layer);
  }
  else {
    CollectionPointerLink *link;
    const bool is_clear = bkr->is_clear && BLI_listbase_is_single(&bkr->selected_objects);
    for (link = bkr->selected_objects.first; link; link = link->next) {
      Object *ob_iter = link->ptr.data;
      bkr->result = bake(bkr->render,
                         bkr->main,
                         bkr->scene,
                         bkr->view_layer,
                         ob_iter,
                         NULL,
                         bkr->reports,
                         bkr->pass_type,
                         bkr->pass_filter,
                         bkr->margin,
                         bkr->save_mode,
                         is_clear,
                         bkr->is_split_materials,
                         bkr->is_automatic_name,
                         false,
                         bkr->is_cage,
                         bkr->cage_extrusion,
                         bkr->normal_space,
                         bkr->normal_swizzle,
                         bkr->custom_cage,
                         bkr->filepath,
                         bkr->width,
                         bkr->height,
                         bkr->identifier,
                         bkr->sa,
                         bkr->uv_layer);

      if (bkr->result == OPERATOR_CANCELLED)
        return;
    }
  }

  RE_SetReports(bkr->render, NULL);
}

static void bake_freejob(void *bkv)
{
  BakeAPIRender *bkr = (BakeAPIRender *)bkv;

  BLI_freelistN(&bkr->selected_objects);
  MEM_freeN(bkr);

  G.is_rendering = false;
}

static void bake_set_props(wmOperator *op, Scene *scene)
{
  PropertyRNA *prop;
  BakeData *bake = &scene->r.bake;

  prop = RNA_struct_find_property(op->ptr, "filepath");
  if (!RNA_property_is_set(op->ptr, prop)) {
    RNA_property_string_set(op->ptr, prop, bake->filepath);
  }

  prop = RNA_struct_find_property(op->ptr, "width");
  if (!RNA_property_is_set(op->ptr, prop)) {
    RNA_property_int_set(op->ptr, prop, bake->width);
  }

  prop = RNA_struct_find_property(op->ptr, "height");
  if (!RNA_property_is_set(op->ptr, prop)) {
    RNA_property_int_set(op->ptr, prop, bake->width);
  }

  prop = RNA_struct_find_property(op->ptr, "margin");
  if (!RNA_property_is_set(op->ptr, prop)) {
    RNA_property_int_set(op->ptr, prop, bake->margin);
  }

  prop = RNA_struct_find_property(op->ptr, "use_selected_to_active");
  if (!RNA_property_is_set(op->ptr, prop)) {
    RNA_property_boolean_set(op->ptr, prop, (bake->flag & R_BAKE_TO_ACTIVE) != 0);
  }

  prop = RNA_struct_find_property(op->ptr, "cage_extrusion");
  if (!RNA_property_is_set(op->ptr, prop)) {
    RNA_property_float_set(op->ptr, prop, bake->cage_extrusion);
  }

  prop = RNA_struct_find_property(op->ptr, "cage_object");
  if (!RNA_property_is_set(op->ptr, prop)) {
    if (bake->cage_object) {
      RNA_property_string_set(op->ptr, prop, bake->cage_object->id.name + 2);
    }
  }

  prop = RNA_struct_find_property(op->ptr, "normal_space");
  if (!RNA_property_is_set(op->ptr, prop)) {
    RNA_property_enum_set(op->ptr, prop, bake->normal_space);
  }

  prop = RNA_struct_find_property(op->ptr, "normal_r");
  if (!RNA_property_is_set(op->ptr, prop)) {
    RNA_property_enum_set(op->ptr, prop, bake->normal_swizzle[0]);
  }

  prop = RNA_struct_find_property(op->ptr, "normal_g");
  if (!RNA_property_is_set(op->ptr, prop)) {
    RNA_property_enum_set(op->ptr, prop, bake->normal_swizzle[1]);
  }

  prop = RNA_struct_find_property(op->ptr, "normal_b");
  if (!RNA_property_is_set(op->ptr, prop)) {
    RNA_property_enum_set(op->ptr, prop, bake->normal_swizzle[2]);
  }

  prop = RNA_struct_find_property(op->ptr, "save_mode");
  if (!RNA_property_is_set(op->ptr, prop)) {
    RNA_property_enum_set(op->ptr, prop, bake->save_mode);
  }

  prop = RNA_struct_find_property(op->ptr, "use_clear");
  if (!RNA_property_is_set(op->ptr, prop)) {
    RNA_property_boolean_set(op->ptr, prop, (bake->flag & R_BAKE_CLEAR) != 0);
  }

  prop = RNA_struct_find_property(op->ptr, "use_cage");
  if (!RNA_property_is_set(op->ptr, prop)) {
    RNA_property_boolean_set(op->ptr, prop, (bake->flag & R_BAKE_CAGE) != 0);
  }

  prop = RNA_struct_find_property(op->ptr, "use_split_materials");
  if (!RNA_property_is_set(op->ptr, prop)) {
    RNA_property_boolean_set(op->ptr, prop, (bake->flag & R_BAKE_SPLIT_MAT) != 0);
  }

  prop = RNA_struct_find_property(op->ptr, "use_automatic_name");
  if (!RNA_property_is_set(op->ptr, prop)) {
    RNA_property_boolean_set(op->ptr, prop, (bake->flag & R_BAKE_AUTO_NAME) != 0);
  }

  prop = RNA_struct_find_property(op->ptr, "pass_filter");
  if (!RNA_property_is_set(op->ptr, prop)) {
    RNA_property_enum_set(op->ptr, prop, bake->pass_filter);
  }
}

static int bake_invoke(bContext *C, wmOperator *op, const wmEvent *UNUSED(event))
{
  wmJob *wm_job;
  BakeAPIRender *bkr;
  Render *re;
  Scene *scene = CTX_data_scene(C);

  bake_set_props(op, scene);

  /* only one render job at a time */
  if (WM_jobs_test(CTX_wm_manager(C), scene, WM_JOB_TYPE_OBJECT_BAKE))
    return OPERATOR_CANCELLED;

  bkr = MEM_mallocN(sizeof(BakeAPIRender), "render bake");

  /* init bake render */
  bake_init_api_data(op, C, bkr);
  re = bkr->render;

  /* setup new render */
  RE_test_break_cb(re, NULL, bake_break);
  RE_progress_cb(re, bkr, bake_progress_update);

  /* setup job */
  wm_job = WM_jobs_get(CTX_wm_manager(C),
                       CTX_wm_window(C),
                       scene,
                       "Texture Bake",
                       WM_JOB_EXCL_RENDER | WM_JOB_PRIORITY | WM_JOB_PROGRESS,
                       WM_JOB_TYPE_OBJECT_BAKE);
  WM_jobs_customdata_set(wm_job, bkr, bake_freejob);
  WM_jobs_timer(wm_job, 0.5, NC_IMAGE, 0); /* TODO - only draw bake image, can we enforce this */
  WM_jobs_callbacks(wm_job, bake_startjob, NULL, NULL, NULL);

  G.is_break = false;
  G.is_rendering = true;

  WM_jobs_start(CTX_wm_manager(C), wm_job);

  WM_cursor_wait(0);

  /* add modal handler for ESC */
  WM_event_add_modal_handler(C, op);

  WM_event_add_notifier(C, NC_SCENE | ND_RENDER_RESULT, scene);
  return OPERATOR_RUNNING_MODAL;
}

void OBJECT_OT_bake(wmOperatorType *ot)
{
<<<<<<< HEAD
	PropertyRNA *prop;

	/* identifiers */
	ot->name = "Bake";
	ot->description = "Bake\nBake image textures of selected objects";
	ot->idname = "OBJECT_OT_bake";

	/* api callbacks */
	ot->exec = bake_exec;
	ot->modal = bake_modal;
	ot->invoke = bake_invoke;
	ot->poll = ED_operator_object_active_editable_mesh;

	RNA_def_enum(ot->srna, "type", rna_enum_bake_pass_type_items, SCE_PASS_COMBINED, "Type",
	             "Type of pass to bake, some of them may not be supported by the current render engine");
	prop = RNA_def_enum(ot->srna, "pass_filter", rna_enum_bake_pass_filter_type_items, R_BAKE_PASS_FILTER_NONE, "Pass Filter",
	             "Filter to combined, diffuse, glossy, transmission and subsurface passes");
	RNA_def_property_flag(prop, PROP_ENUM_FLAG);
	RNA_def_string_file_path(ot->srna, "filepath", NULL, FILE_MAX, "File Path",
	                         "Image filepath to use when saving externally");
	RNA_def_int(ot->srna, "width", 512, 1, INT_MAX, "Width",
	            "Horizontal dimension of the baking map (external only)", 64, 4096);
	RNA_def_int(ot->srna, "height", 512, 1, INT_MAX, "Height",
	            "Vertical dimension of the baking map (external only)", 64, 4096);
	RNA_def_int(ot->srna, "margin", 16, 0, INT_MAX, "Margin",
	            "Extends the baked result as a post process filter", 0, 64);
	RNA_def_boolean(ot->srna, "use_selected_to_active", false, "Selected to Active",
	                "Bake shading on the surface of selected objects to the active object");
	RNA_def_float(ot->srna, "cage_extrusion", 0.0f, 0.0f, FLT_MAX, "Cage Extrusion",
	              "Distance to use for the inward ray cast when using selected to active", 0.0f, 1.0f);
	RNA_def_string(ot->srna, "cage_object", NULL, MAX_NAME, "Cage Object",
	               "Object to use as cage, instead of calculating the cage from the active object with cage extrusion");
	RNA_def_enum(ot->srna, "normal_space", rna_enum_normal_space_items, R_BAKE_SPACE_TANGENT, "Normal Space",
	             "Choose normal space for baking");
	RNA_def_enum(ot->srna, "normal_r", rna_enum_normal_swizzle_items, R_BAKE_POSX, "R", "Axis to bake in red channel");
	RNA_def_enum(ot->srna, "normal_g", rna_enum_normal_swizzle_items, R_BAKE_POSY, "G", "Axis to bake in green channel");
	RNA_def_enum(ot->srna, "normal_b", rna_enum_normal_swizzle_items, R_BAKE_POSZ, "B", "Axis to bake in blue channel");
	RNA_def_enum(ot->srna, "save_mode", rna_enum_bake_save_mode_items, R_BAKE_SAVE_INTERNAL, "Save Mode",
	             "Choose how to save the baking map");
	RNA_def_boolean(ot->srna, "use_clear", false, "Clear",
	                "Clear Images before baking (only for internal saving)");
	RNA_def_boolean(ot->srna, "use_cage", false, "Cage",
	                "Cast rays to active object from a cage");
	RNA_def_boolean(ot->srna, "use_split_materials", false, "Split Materials",
	                "Split baked maps per material, using material name in output file (external only)");
	RNA_def_boolean(ot->srna, "use_automatic_name", false, "Automatic Name",
	                "Automatically name the output file with the pass type");
	RNA_def_string(ot->srna, "uv_layer", NULL, MAX_CUSTOMDATA_LAYER_NAME, "UV Layer", "UV layer to override active");
=======
  PropertyRNA *prop;

  /* identifiers */
  ot->name = "Bake";
  ot->description = "Bake image textures of selected objects";
  ot->idname = "OBJECT_OT_bake";

  /* api callbacks */
  ot->exec = bake_exec;
  ot->modal = bake_modal;
  ot->invoke = bake_invoke;
  ot->poll = ED_operator_object_active_editable_mesh;

  RNA_def_enum(
      ot->srna,
      "type",
      rna_enum_bake_pass_type_items,
      SCE_PASS_COMBINED,
      "Type",
      "Type of pass to bake, some of them may not be supported by the current render engine");
  prop = RNA_def_enum(ot->srna,
                      "pass_filter",
                      rna_enum_bake_pass_filter_type_items,
                      R_BAKE_PASS_FILTER_NONE,
                      "Pass Filter",
                      "Filter to combined, diffuse, glossy, transmission and subsurface passes");
  RNA_def_property_flag(prop, PROP_ENUM_FLAG);
  RNA_def_string_file_path(ot->srna,
                           "filepath",
                           NULL,
                           FILE_MAX,
                           "File Path",
                           "Image filepath to use when saving externally");
  RNA_def_int(ot->srna,
              "width",
              512,
              1,
              INT_MAX,
              "Width",
              "Horizontal dimension of the baking map (external only)",
              64,
              4096);
  RNA_def_int(ot->srna,
              "height",
              512,
              1,
              INT_MAX,
              "Height",
              "Vertical dimension of the baking map (external only)",
              64,
              4096);
  RNA_def_int(ot->srna,
              "margin",
              16,
              0,
              INT_MAX,
              "Margin",
              "Extends the baked result as a post process filter",
              0,
              64);
  RNA_def_boolean(ot->srna,
                  "use_selected_to_active",
                  false,
                  "Selected to Active",
                  "Bake shading on the surface of selected objects to the active object");
  RNA_def_float(ot->srna,
                "cage_extrusion",
                0.0f,
                0.0f,
                FLT_MAX,
                "Cage Extrusion",
                "Distance to use for the inward ray cast when using selected to active",
                0.0f,
                1.0f);
  RNA_def_string(ot->srna,
                 "cage_object",
                 NULL,
                 MAX_NAME,
                 "Cage Object",
                 "Object to use as cage, instead of calculating the cage from the active object "
                 "with cage extrusion");
  RNA_def_enum(ot->srna,
               "normal_space",
               rna_enum_normal_space_items,
               R_BAKE_SPACE_TANGENT,
               "Normal Space",
               "Choose normal space for baking");
  RNA_def_enum(ot->srna,
               "normal_r",
               rna_enum_normal_swizzle_items,
               R_BAKE_POSX,
               "R",
               "Axis to bake in red channel");
  RNA_def_enum(ot->srna,
               "normal_g",
               rna_enum_normal_swizzle_items,
               R_BAKE_POSY,
               "G",
               "Axis to bake in green channel");
  RNA_def_enum(ot->srna,
               "normal_b",
               rna_enum_normal_swizzle_items,
               R_BAKE_POSZ,
               "B",
               "Axis to bake in blue channel");
  RNA_def_enum(ot->srna,
               "save_mode",
               rna_enum_bake_save_mode_items,
               R_BAKE_SAVE_INTERNAL,
               "Save Mode",
               "Choose how to save the baking map");
  RNA_def_boolean(ot->srna,
                  "use_clear",
                  false,
                  "Clear",
                  "Clear Images before baking (only for internal saving)");
  RNA_def_boolean(ot->srna, "use_cage", false, "Cage", "Cast rays to active object from a cage");
  RNA_def_boolean(
      ot->srna,
      "use_split_materials",
      false,
      "Split Materials",
      "Split baked maps per material, using material name in output file (external only)");
  RNA_def_boolean(ot->srna,
                  "use_automatic_name",
                  false,
                  "Automatic Name",
                  "Automatically name the output file with the pass type");
  RNA_def_string(ot->srna,
                 "uv_layer",
                 NULL,
                 MAX_CUSTOMDATA_LAYER_NAME,
                 "UV Layer",
                 "UV layer to override active");
>>>>>>> 863eeca1
}<|MERGE_RESOLUTION|>--- conflicted
+++ resolved
@@ -1653,61 +1653,11 @@
 
 void OBJECT_OT_bake(wmOperatorType *ot)
 {
-<<<<<<< HEAD
-	PropertyRNA *prop;
-
-	/* identifiers */
-	ot->name = "Bake";
-	ot->description = "Bake\nBake image textures of selected objects";
-	ot->idname = "OBJECT_OT_bake";
-
-	/* api callbacks */
-	ot->exec = bake_exec;
-	ot->modal = bake_modal;
-	ot->invoke = bake_invoke;
-	ot->poll = ED_operator_object_active_editable_mesh;
-
-	RNA_def_enum(ot->srna, "type", rna_enum_bake_pass_type_items, SCE_PASS_COMBINED, "Type",
-	             "Type of pass to bake, some of them may not be supported by the current render engine");
-	prop = RNA_def_enum(ot->srna, "pass_filter", rna_enum_bake_pass_filter_type_items, R_BAKE_PASS_FILTER_NONE, "Pass Filter",
-	             "Filter to combined, diffuse, glossy, transmission and subsurface passes");
-	RNA_def_property_flag(prop, PROP_ENUM_FLAG);
-	RNA_def_string_file_path(ot->srna, "filepath", NULL, FILE_MAX, "File Path",
-	                         "Image filepath to use when saving externally");
-	RNA_def_int(ot->srna, "width", 512, 1, INT_MAX, "Width",
-	            "Horizontal dimension of the baking map (external only)", 64, 4096);
-	RNA_def_int(ot->srna, "height", 512, 1, INT_MAX, "Height",
-	            "Vertical dimension of the baking map (external only)", 64, 4096);
-	RNA_def_int(ot->srna, "margin", 16, 0, INT_MAX, "Margin",
-	            "Extends the baked result as a post process filter", 0, 64);
-	RNA_def_boolean(ot->srna, "use_selected_to_active", false, "Selected to Active",
-	                "Bake shading on the surface of selected objects to the active object");
-	RNA_def_float(ot->srna, "cage_extrusion", 0.0f, 0.0f, FLT_MAX, "Cage Extrusion",
-	              "Distance to use for the inward ray cast when using selected to active", 0.0f, 1.0f);
-	RNA_def_string(ot->srna, "cage_object", NULL, MAX_NAME, "Cage Object",
-	               "Object to use as cage, instead of calculating the cage from the active object with cage extrusion");
-	RNA_def_enum(ot->srna, "normal_space", rna_enum_normal_space_items, R_BAKE_SPACE_TANGENT, "Normal Space",
-	             "Choose normal space for baking");
-	RNA_def_enum(ot->srna, "normal_r", rna_enum_normal_swizzle_items, R_BAKE_POSX, "R", "Axis to bake in red channel");
-	RNA_def_enum(ot->srna, "normal_g", rna_enum_normal_swizzle_items, R_BAKE_POSY, "G", "Axis to bake in green channel");
-	RNA_def_enum(ot->srna, "normal_b", rna_enum_normal_swizzle_items, R_BAKE_POSZ, "B", "Axis to bake in blue channel");
-	RNA_def_enum(ot->srna, "save_mode", rna_enum_bake_save_mode_items, R_BAKE_SAVE_INTERNAL, "Save Mode",
-	             "Choose how to save the baking map");
-	RNA_def_boolean(ot->srna, "use_clear", false, "Clear",
-	                "Clear Images before baking (only for internal saving)");
-	RNA_def_boolean(ot->srna, "use_cage", false, "Cage",
-	                "Cast rays to active object from a cage");
-	RNA_def_boolean(ot->srna, "use_split_materials", false, "Split Materials",
-	                "Split baked maps per material, using material name in output file (external only)");
-	RNA_def_boolean(ot->srna, "use_automatic_name", false, "Automatic Name",
-	                "Automatically name the output file with the pass type");
-	RNA_def_string(ot->srna, "uv_layer", NULL, MAX_CUSTOMDATA_LAYER_NAME, "UV Layer", "UV layer to override active");
-=======
   PropertyRNA *prop;
 
   /* identifiers */
   ot->name = "Bake";
-  ot->description = "Bake image textures of selected objects";
+  ot->description = "Bake\nBake image textures of selected objects";
   ot->idname = "OBJECT_OT_bake";
 
   /* api callbacks */
@@ -1837,5 +1787,4 @@
                  MAX_CUSTOMDATA_LAYER_NAME,
                  "UV Layer",
                  "UV layer to override active");
->>>>>>> 863eeca1
 }