/* SPDX-License-Identifier: GPL-2.0-or-later
 * Copyright 2001-2002 NaN Holding BV. All rights reserved. */

/** \file
 * \ingroup edobj
 */

#include <ctype.h>
#include <stdio.h>
#include <stdlib.h>
#include <string.h>

#include "MEM_guardedalloc.h"

#include "DNA_anim_types.h"
#include "DNA_armature_types.h"
#include "DNA_collection_types.h"
#include "DNA_gpencil_types.h"
#include "DNA_light_types.h"
#include "DNA_material_types.h"
#include "DNA_modifier_types.h"
#include "DNA_scene_types.h"
#include "DNA_workspace_types.h"

#include "BLI_listbase.h"
#include "BLI_math.h"
#include "BLI_math_bits.h"
#include "BLI_rand.h"
#include "BLI_string_utils.h"
#include "BLI_utildefines.h"

#include "BLT_translation.h"

#include "BKE_action.h"
#include "BKE_armature.h"
#include "BKE_collection.h"
#include "BKE_context.h"
#include "BKE_deform.h"
#include "BKE_layer.h"
#include "BKE_lib_id.h"
#include "BKE_main.h"
#include "BKE_material.h"
#include "BKE_object.h"
#include "BKE_paint.h"
#include "BKE_particle.h"
#include "BKE_report.h"
#include "BKE_scene.h"
#include "BKE_workspace.h"

#include "DEG_depsgraph.h"

#include "WM_api.h"
#include "WM_message.h"
#include "WM_types.h"

#include "ED_armature.h"
#include "ED_keyframing.h"
#include "ED_object.h"
#include "ED_outliner.h"
#include "ED_screen.h"
#include "ED_select_utils.h"

#include "UI_interface.h"
#include "UI_resources.h"

#include "RNA_access.h"
#include "RNA_define.h"
#include "RNA_enum_types.h"

#include "object_intern.h"

#include "BLI_string.h" /*bfa - needed for BLI_strdup */

/* -------------------------------------------------------------------- */
/** \name Public Object Selection API
 * \{ */

void ED_object_base_select(Base *base, eObjectSelect_Mode mode)
{
  if (mode == BA_INVERT) {
    mode = (base->flag & BASE_SELECTED) != 0 ? BA_DESELECT : BA_SELECT;
  }

  if (base) {
    switch (mode) {
      case BA_SELECT:
        if ((base->flag & BASE_SELECTABLE) != 0) {
          base->flag |= BASE_SELECTED;
        }
        break;
      case BA_DESELECT:
        base->flag &= ~BASE_SELECTED;
        break;
      case BA_INVERT:
        /* Never happens. */
        break;
    }
    BKE_scene_object_base_flag_sync_from_base(base);
  }
}

void ED_object_base_active_refresh(Main *bmain, Scene *scene, ViewLayer *view_layer)
{
  WM_main_add_notifier(NC_SCENE | ND_OB_ACTIVE, scene);
  DEG_id_tag_update(&scene->id, ID_RECALC_SELECT);
  struct wmMsgBus *mbus = ((wmWindowManager *)bmain->wm.first)->message_bus;
  if (mbus != NULL) {
    WM_msg_publish_rna_prop(mbus, &scene->id, view_layer, LayerObjects, active);
  }
}

void ED_object_base_activate(bContext *C, Base *base)
{
  Scene *scene = CTX_data_scene(C);
  ViewLayer *view_layer = CTX_data_view_layer(C);
  view_layer->basact = base;
  ED_object_base_active_refresh(CTX_data_main(C), scene, view_layer);
}

void ED_object_base_activate_with_mode_exit_if_needed(bContext *C, Base *base)
{
  ViewLayer *view_layer = CTX_data_view_layer(C);

  /* Currently we only need to be concerned with edit-mode. */
  Object *obedit = OBEDIT_FROM_VIEW_LAYER(view_layer);
  if (obedit) {
    Object *ob = base->object;
    if (((ob->mode & OB_MODE_EDIT) == 0) || (obedit->type != ob->type)) {
      Main *bmain = CTX_data_main(C);
      Scene *scene = CTX_data_scene(C);
      ED_object_editmode_exit_multi_ex(bmain, scene, view_layer, EM_FREEDATA);
    }
  }
  ED_object_base_activate(C, base);
}

bool ED_object_base_deselect_all_ex(ViewLayer *view_layer,
                                    View3D *v3d,
                                    int action,
                                    bool *r_any_visible)
{
  if (action == SEL_TOGGLE) {
    action = SEL_SELECT;
    FOREACH_VISIBLE_BASE_BEGIN (view_layer, v3d, base) {
      if (v3d && ((v3d->object_type_exclude_select & (1 << base->object->type)) != 0)) {
        continue;
      }
      if ((base->flag & BASE_SELECTED) != 0) {
        action = SEL_DESELECT;
        break;
      }
    }
    FOREACH_VISIBLE_BASE_END;
  }

  bool any_visible = false;
  bool changed = false;
  FOREACH_VISIBLE_BASE_BEGIN (view_layer, v3d, base) {
    if (v3d && ((v3d->object_type_exclude_select & (1 << base->object->type)) != 0)) {
      continue;
    }
    switch (action) {
      case SEL_SELECT:
        if ((base->flag & BASE_SELECTED) == 0) {
          ED_object_base_select(base, BA_SELECT);
          changed = true;
        }
        break;
      case SEL_DESELECT:
        if ((base->flag & BASE_SELECTED) != 0) {
          ED_object_base_select(base, BA_DESELECT);
          changed = true;
        }
        break;
      case SEL_INVERT:
        if ((base->flag & BASE_SELECTED) != 0) {
          ED_object_base_select(base, BA_DESELECT);
          changed = true;
        }
        else {
          ED_object_base_select(base, BA_SELECT);
          changed = true;
        }
        break;
    }
    any_visible = true;
  }
  FOREACH_VISIBLE_BASE_END;
  if (r_any_visible) {
    *r_any_visible = any_visible;
  }
  return changed;
}

bool ED_object_base_deselect_all(ViewLayer *view_layer, View3D *v3d, int action)
{
  return ED_object_base_deselect_all_ex(view_layer, v3d, action, NULL);
}

/** \} */

/* -------------------------------------------------------------------- */
/** \name Jump To Object Utilities
 * \{ */

static int get_base_select_priority(Base *base)
{
  if (base->flag & BASE_VISIBLE_DEPSGRAPH) {
    if (base->flag & BASE_SELECTABLE) {
      return 3;
    }
    return 2;
  }
  return 1;
}

Base *ED_object_find_first_by_data_id(ViewLayer *view_layer, ID *id)
{
  BLI_assert(OB_DATA_SUPPORT_ID(GS(id->name)));

  /* Try active object. */
  Base *basact = view_layer->basact;

  if (basact && basact->object && basact->object->data == id) {
    return basact;
  }

  /* Try all objects. */
  Base *base_best = NULL;
  int priority_best = 0;

  LISTBASE_FOREACH (Base *, base, &view_layer->object_bases) {
    if (base->object && base->object->data == id) {
      if (base->flag & BASE_SELECTED) {
        return base;
      }

      int priority_test = get_base_select_priority(base);

      if (priority_test > priority_best) {
        priority_best = priority_test;
        base_best = base;
      }
    }
  }

  return base_best;
}

bool ED_object_jump_to_object(bContext *C, Object *ob, const bool UNUSED(reveal_hidden))
{
  ViewLayer *view_layer = CTX_data_view_layer(C);
  View3D *v3d = CTX_wm_view3d(C);
  Base *base = BKE_view_layer_base_find(view_layer, ob);

  if (base == NULL) {
    return false;
  }

  /* TODO: use 'reveal_hidden', as is done with bones. */

  if (view_layer->basact != base || !(base->flag & BASE_SELECTED)) {
    /* Select if not selected. */
    if (!(base->flag & BASE_SELECTED)) {
      ED_object_base_deselect_all(view_layer, v3d, SEL_DESELECT);

      if (BASE_VISIBLE(v3d, base)) {
        ED_object_base_select(base, BA_SELECT);
      }

      WM_event_add_notifier(C, NC_SCENE | ND_OB_SELECT, CTX_data_scene(C));
    }

    /* Make active if not active. */
    ED_object_base_activate(C, base);
  }

  return true;
}

bool ED_object_jump_to_bone(bContext *C,
                            Object *ob,
                            const char *bone_name,
                            const bool reveal_hidden)
{
  /* Verify it's a valid armature object. */
  if (ob == NULL || ob->type != OB_ARMATURE) {
    return false;
  }

  bArmature *arm = ob->data;

  /* Activate the armature object. */
  if (!ED_object_jump_to_object(C, ob, reveal_hidden)) {
    return false;
  }

  /* Switch to pose mode from object mode. */
  if (!ELEM(ob->mode, OB_MODE_EDIT, OB_MODE_POSE)) {
    ED_object_mode_set(C, OB_MODE_POSE);
  }

  if (ob->mode == OB_MODE_EDIT && arm->edbo != NULL) {
    /* In Edit mode select and activate the target Edit-Bone. */
    EditBone *ebone = ED_armature_ebone_find_name(arm->edbo, bone_name);
    if (ebone != NULL) {
      if (reveal_hidden) {
        /* Unhide the bone. */
        ebone->flag &= ~BONE_HIDDEN_A;

        if ((arm->layer & ebone->layer) == 0) {
          arm->layer |= 1U << bitscan_forward_uint(ebone->layer);
        }
      }

      /* Select it. */
      ED_armature_edit_deselect_all(ob);

      if (EBONE_SELECTABLE(arm, ebone)) {
        ED_armature_ebone_select_set(ebone, true);
        ED_armature_edit_sync_selection(arm->edbo);
      }

      arm->act_edbone = ebone;

      ED_pose_bone_select_tag_update(ob);
      return true;
    }
  }
  else if (ob->mode == OB_MODE_POSE && ob->pose != NULL) {
    /* In Pose mode select and activate the target Bone/Pose-Channel. */
    bPoseChannel *pchan = BKE_pose_channel_find_name(ob->pose, bone_name);
    if (pchan != NULL) {
      if (reveal_hidden) {
        /* Unhide the bone. */
        pchan->bone->flag &= ~BONE_HIDDEN_P;

        if ((arm->layer & pchan->bone->layer) == 0) {
          arm->layer |= 1U << bitscan_forward_uint(pchan->bone->layer);
        }
      }

      /* Select it. */
      ED_pose_deselect_all(ob, SEL_DESELECT, true);
      ED_pose_bone_select(ob, pchan, true);

      arm->act_bone = pchan->bone;

      ED_pose_bone_select_tag_update(ob);
      return true;
    }
  }

  return false;
}

/** \} */

/* -------------------------------------------------------------------- */
/** \name Select Operator Utils
 * \{ */

static bool objects_selectable_poll(bContext *C)
{
  /* we don't check for linked scenes here, selection is
   * still allowed then for inspection of scene */
  Object *obact = CTX_data_active_object(C);

  if (CTX_data_edit_object(C)) {
    return 0;
  }
  if (obact && obact->mode) {
    return 0;
  }

  return 1;
}

/** \} */

/* -------------------------------------------------------------------- */
/** \name Select by Type
 * \{ */

static int object_select_by_type_exec(bContext *C, wmOperator *op)
{
  ViewLayer *view_layer = CTX_data_view_layer(C);
  View3D *v3d = CTX_wm_view3d(C);
  short obtype, extend;

  obtype = RNA_enum_get(op->ptr, "type");
  extend = RNA_boolean_get(op->ptr, "extend");

  if (extend == 0) {
    ED_object_base_deselect_all(view_layer, v3d, SEL_DESELECT);
  }

  CTX_DATA_BEGIN (C, Base *, base, visible_bases) {
    if (base->object->type == obtype) {
      ED_object_base_select(base, BA_SELECT);
    }
  }
  CTX_DATA_END;

  Scene *scene = CTX_data_scene(C);
  DEG_id_tag_update(&scene->id, ID_RECALC_SELECT);
  WM_event_add_notifier(C, NC_SCENE | ND_OB_SELECT, scene);

  ED_outliner_select_sync_from_object_tag(C);

  return OPERATOR_FINISHED;
}

void OBJECT_OT_select_by_type(wmOperatorType *ot)
{
  /* identifiers */
  ot->name = "Select by Type";
  ot->description = "Select all visible objects that are of a type";
  ot->idname = "OBJECT_OT_select_by_type";

  /* api callbacks */
  ot->invoke = WM_menu_invoke;
  ot->exec = object_select_by_type_exec;
  ot->poll = objects_selectable_poll;

  /* flags */
  ot->flag = OPTYPE_REGISTER | OPTYPE_UNDO;

  /* properties */
  RNA_def_boolean(ot->srna,
                  "extend",
                  false,
                  "Extend",
                  "Extend selection instead of deselecting everything first");
  ot->prop = RNA_def_enum(ot->srna, "type", rna_enum_object_type_items, 1, "Type", "");
  RNA_def_property_translation_context(ot->prop, BLT_I18NCONTEXT_ID_ID);
}

/** \} */

/* -------------------------------------------------------------------- */
/** \name Selection by Links
 * \{ */

enum {
  OBJECT_SELECT_LINKED_IPO = 1,
  OBJECT_SELECT_LINKED_OBDATA,
  OBJECT_SELECT_LINKED_MATERIAL,
  OBJECT_SELECT_LINKED_DUPGROUP,
  OBJECT_SELECT_LINKED_PARTICLE,
  OBJECT_SELECT_LINKED_LIBRARY,
  OBJECT_SELECT_LINKED_LIBRARY_OBDATA,
};

static const EnumPropertyItem prop_select_linked_types[] = {
    /* XXX deprecated animation system stuff. */
    // {OBJECT_SELECT_LINKED_IPO, "IPO", 0, "Object IPO", ""},
    {OBJECT_SELECT_LINKED_OBDATA, "OBDATA", 0, "Object Data", ""},
    {OBJECT_SELECT_LINKED_MATERIAL, "MATERIAL", 0, "Material", ""},
    {OBJECT_SELECT_LINKED_DUPGROUP, "DUPGROUP", 0, "Instanced Collection", ""},
    {OBJECT_SELECT_LINKED_PARTICLE, "PARTICLE", 0, "Particle System", ""},
    {OBJECT_SELECT_LINKED_LIBRARY, "LIBRARY", 0, "Library", ""},
    {OBJECT_SELECT_LINKED_LIBRARY_OBDATA, "LIBRARY_OBDATA", 0, "Library (Object Data)", ""},
    {0, NULL, 0, NULL, NULL},
};

static bool object_select_all_by_obdata(bContext *C, void *obdata)
{
  bool changed = false;

  CTX_DATA_BEGIN (C, Base *, base, visible_bases) {
    if (((base->flag & BASE_SELECTED) == 0) && ((base->flag & BASE_SELECTABLE) != 0)) {
      if (base->object->data == obdata) {
        ED_object_base_select(base, BA_SELECT);
        changed = true;
      }
    }
  }
  CTX_DATA_END;

  return changed;
}

static bool object_select_all_by_material(bContext *C, Material *mat)
{
  bool changed = false;

  CTX_DATA_BEGIN (C, Base *, base, visible_bases) {
    if (((base->flag & BASE_SELECTED) == 0) && ((base->flag & BASE_SELECTABLE) != 0)) {
      Object *ob = base->object;
      Material *mat1;
      int a;

      for (a = 1; a <= ob->totcol; a++) {
        mat1 = BKE_object_material_get(ob, a);

        if (mat1 == mat) {
          ED_object_base_select(base, BA_SELECT);
          changed = true;
        }
      }
    }
  }
  CTX_DATA_END;

  return changed;
}

static bool object_select_all_by_instance_collection(bContext *C, Object *ob)
{
  bool changed = false;
  Collection *instance_collection = (ob->transflag & OB_DUPLICOLLECTION) ?
                                        ob->instance_collection :
                                        NULL;

  CTX_DATA_BEGIN (C, Base *, base, visible_bases) {
    if (((base->flag & BASE_SELECTED) == 0) && ((base->flag & BASE_SELECTABLE) != 0)) {
      Collection *instance_collection_other = (base->object->transflag & OB_DUPLICOLLECTION) ?
                                                  base->object->instance_collection :
                                                  NULL;
      if (instance_collection == instance_collection_other) {
        ED_object_base_select(base, BA_SELECT);
        changed = true;
      }
    }
  }
  CTX_DATA_END;

  return changed;
}

static bool object_select_all_by_particle(bContext *C, Object *ob)
{
  ParticleSystem *psys_act = psys_get_current(ob);
  bool changed = false;

  CTX_DATA_BEGIN (C, Base *, base, visible_bases) {
    if (((base->flag & BASE_SELECTED) == 0) && ((base->flag & BASE_SELECTABLE) != 0)) {
      /* Loop through other particles. */
      ParticleSystem *psys;

      for (psys = base->object->particlesystem.first; psys; psys = psys->next) {
        if (psys->part == psys_act->part) {
          ED_object_base_select(base, BA_SELECT);
          changed = true;
          break;
        }

        if (base->flag & BASE_SELECTED) {
          break;
        }
      }
    }
  }
  CTX_DATA_END;

  return changed;
}

static bool object_select_all_by_library(bContext *C, Library *lib)
{
  bool changed = false;

  CTX_DATA_BEGIN (C, Base *, base, visible_bases) {
    if (((base->flag & BASE_SELECTED) == 0) && ((base->flag & BASE_SELECTABLE) != 0)) {
      if (lib == base->object->id.lib) {
        ED_object_base_select(base, BA_SELECT);
        changed = true;
      }
    }
  }
  CTX_DATA_END;

  return changed;
}

static bool object_select_all_by_library_obdata(bContext *C, Library *lib)
{
  bool changed = false;

  CTX_DATA_BEGIN (C, Base *, base, visible_bases) {
    if (((base->flag & BASE_SELECTED) == 0) && ((base->flag & BASE_SELECTABLE) != 0)) {
      if (base->object->data && lib == ((ID *)base->object->data)->lib) {
        ED_object_base_select(base, BA_SELECT);
        changed = true;
      }
    }
  }
  CTX_DATA_END;

  return changed;
}

void ED_object_select_linked_by_id(bContext *C, ID *id)
{
  int idtype = GS(id->name);
  bool changed = false;

  if (OB_DATA_SUPPORT_ID(idtype)) {
    changed = object_select_all_by_obdata(C, id);
  }
  else if (idtype == ID_MA) {
    changed = object_select_all_by_material(C, (Material *)id);
  }
  else if (idtype == ID_LI) {
    changed = object_select_all_by_library(C, (Library *)id);
  }

  if (changed) {
    Scene *scene = CTX_data_scene(C);
    DEG_id_tag_update(&scene->id, ID_RECALC_SELECT);
    WM_event_add_notifier(C, NC_SCENE | ND_OB_SELECT, scene);
  }
}

static int object_select_linked_exec(bContext *C, wmOperator *op)
{
  Scene *scene = CTX_data_scene(C);
  ViewLayer *view_layer = CTX_data_view_layer(C);
  View3D *v3d = CTX_wm_view3d(C);
  Object *ob;
  int nr = RNA_enum_get(op->ptr, "type");
  bool changed = false, extend;

  extend = RNA_boolean_get(op->ptr, "extend");

  if (extend == 0) {
    ED_object_base_deselect_all(view_layer, v3d, SEL_DESELECT);
  }

  ob = OBACT(view_layer);
  if (ob == NULL) {
    BKE_report(op->reports, RPT_ERROR, "No active object");
    return OPERATOR_CANCELLED;
  }

  if (nr == OBJECT_SELECT_LINKED_IPO) {
    /* XXX old animation system */
    // if (ob->ipo == 0) return OPERATOR_CANCELLED;
    // object_select_all_by_ipo(C, ob->ipo)
    return OPERATOR_CANCELLED;
  }
  if (nr == OBJECT_SELECT_LINKED_OBDATA) {
    if (ob->data == NULL) {
      return OPERATOR_CANCELLED;
    }

    changed = object_select_all_by_obdata(C, ob->data);
  }
  else if (nr == OBJECT_SELECT_LINKED_MATERIAL) {
    Material *mat = NULL;

    mat = BKE_object_material_get(ob, ob->actcol);
    if (mat == NULL) {
      return OPERATOR_CANCELLED;
    }

    changed = object_select_all_by_material(C, mat);
  }
  else if (nr == OBJECT_SELECT_LINKED_DUPGROUP) {
    if (ob->instance_collection == NULL) {
      return OPERATOR_CANCELLED;
    }

    changed = object_select_all_by_instance_collection(C, ob);
  }
  else if (nr == OBJECT_SELECT_LINKED_PARTICLE) {
    if (BLI_listbase_is_empty(&ob->particlesystem)) {
      return OPERATOR_CANCELLED;
    }

    changed = object_select_all_by_particle(C, ob);
  }
  else if (nr == OBJECT_SELECT_LINKED_LIBRARY) {
    /* do nothing */
    changed = object_select_all_by_library(C, ob->id.lib);
  }
  else if (nr == OBJECT_SELECT_LINKED_LIBRARY_OBDATA) {
    if (ob->data == NULL) {
      return OPERATOR_CANCELLED;
    }

    changed = object_select_all_by_library_obdata(C, ((ID *)ob->data)->lib);
  }
  else {
    return OPERATOR_CANCELLED;
  }

  if (changed) {
    DEG_id_tag_update(&scene->id, ID_RECALC_SELECT);
    WM_event_add_notifier(C, NC_SCENE | ND_OB_SELECT, scene);
    ED_outliner_select_sync_from_object_tag(C);
    return OPERATOR_FINISHED;
  }

  return OPERATOR_CANCELLED;
}

void OBJECT_OT_select_linked(wmOperatorType *ot)
{
  /* identifiers */
  ot->name = "Select Linked";
  ot->description = "Select all visible objects that are linked to";
  ot->idname = "OBJECT_OT_select_linked";

  /* api callbacks */
  ot->invoke = WM_menu_invoke;
  ot->exec = object_select_linked_exec;
  ot->poll = objects_selectable_poll;

  /* flags */
  ot->flag = OPTYPE_REGISTER | OPTYPE_UNDO;

  /* properties */
  RNA_def_boolean(ot->srna,
                  "extend",
                  false,
                  "Extend",
                  "Extend selection instead of deselecting everything first");
  ot->prop = RNA_def_enum(ot->srna, "type", prop_select_linked_types, 0, "Type", "");
}

/** \} */

/* -------------------------------------------------------------------- */
/** \name Selected Grouped
 * \{ */

enum {
  OBJECT_GRPSEL_CHILDREN_RECURSIVE = 0,
  OBJECT_GRPSEL_CHILDREN = 1,
  OBJECT_GRPSEL_PARENT = 2,
  OBJECT_GRPSEL_SIBLINGS = 3,
  OBJECT_GRPSEL_TYPE = 4,
  OBJECT_GRPSEL_COLLECTION = 5,
  OBJECT_GRPSEL_HOOK = 7,
  OBJECT_GRPSEL_PASS = 8,
  OBJECT_GRPSEL_COLOR = 9,
  OBJECT_GRPSEL_KEYINGSET = 10,
  OBJECT_GRPSEL_LIGHT_TYPE = 11,
};

static const EnumPropertyItem prop_select_grouped_types[] = {
    {OBJECT_GRPSEL_CHILDREN_RECURSIVE, "CHILDREN_RECURSIVE", ICON_CHILD_RECURSIVE, "Children", ""},
    {OBJECT_GRPSEL_CHILDREN, "CHILDREN", ICON_CHILD, "Immediate Children", ""},
    {OBJECT_GRPSEL_PARENT, "PARENT", ICON_PARENT, "Parent", ""},
    {OBJECT_GRPSEL_SIBLINGS, "SIBLINGS", ICON_SIBLINGS, "Siblings", "Shared parent"},
    {OBJECT_GRPSEL_TYPE, "TYPE", ICON_TYPE, "Type", "Shared object type"},
    {OBJECT_GRPSEL_COLLECTION, "COLLECTION", ICON_GROUP, "Collection", "Shared collection"},
    {OBJECT_GRPSEL_HOOK, "HOOK", ICON_HOOK, "Hook", ""},
    {OBJECT_GRPSEL_PASS, "PASS", ICON_PASS, "Pass", "Render pass index"},
    {OBJECT_GRPSEL_COLOR, "COLOR", ICON_COLOR, "Color", "Object color"},
<<<<<<< HEAD
    {OBJECT_GRPSEL_KEYINGSET, "KEYINGSET", ICON_KEYINGSET,"Keying Set", "Objects included in active Keying Set"},
=======
    {OBJECT_GRPSEL_KEYINGSET,
     "KEYINGSET",
     ICON_KEYINGSET,
     "Keying Set",
     "Objects included in active Keying Set"},
>>>>>>> 44989054
    {OBJECT_GRPSEL_LIGHT_TYPE, "LIGHT_TYPE", ICON_LIGHT, "Light Type", "Matching light types"},
    {0, NULL, 0, NULL, NULL},
};

static bool select_grouped_children(bContext *C, Object *ob, const bool recursive)
{
  bool changed = false;

  CTX_DATA_BEGIN (C, Base *, base, selectable_bases) {
    if (ob == base->object->parent) {
      if ((base->flag & BASE_SELECTED) == 0) {
        ED_object_base_select(base, BA_SELECT);
        changed = true;
      }

      if (recursive) {
        changed |= select_grouped_children(C, base->object, 1);
      }
    }
  }
  CTX_DATA_END;
  return changed;
}

static bool select_grouped_parent(bContext *C) /* Makes parent active and de-selected OBACT */
{
  ViewLayer *view_layer = CTX_data_view_layer(C);
  View3D *v3d = CTX_wm_view3d(C);
  Base *baspar, *basact = CTX_data_active_base(C);
  bool changed = false;

  if (!basact || !(basact->object->parent)) {
    return 0; /* we know OBACT is valid */
  }

  baspar = BKE_view_layer_base_find(view_layer, basact->object->parent);

  /* can be NULL if parent in other scene */
  if (baspar && BASE_SELECTABLE(v3d, baspar)) {
    ED_object_base_select(baspar, BA_SELECT);
    ED_object_base_activate(C, baspar);
    changed = true;
  }
  return changed;
}

#define COLLECTION_MENU_MAX 24
/* Select objects in the same group as the active */
static bool select_grouped_collection(bContext *C, Object *ob)
{
  Main *bmain = CTX_data_main(C);
  bool changed = false;
  Collection *collection, *ob_collections[COLLECTION_MENU_MAX];
  int collection_count = 0, i;
  uiPopupMenu *pup;
  uiLayout *layout;

  for (collection = bmain->collections.first;
       collection && (collection_count < COLLECTION_MENU_MAX);
       collection = collection->id.next) {
    if (BKE_collection_has_object(collection, ob)) {
      ob_collections[collection_count] = collection;
      collection_count++;
    }
  }

  if (!collection_count) {
    return 0;
  }
  if (collection_count == 1) {
    collection = ob_collections[0];
    CTX_DATA_BEGIN (C, Base *, base, visible_bases) {
      if (((base->flag & BASE_SELECTED) == 0) && ((base->flag & BASE_SELECTABLE) != 0)) {
        if (BKE_collection_has_object(collection, base->object)) {
          ED_object_base_select(base, BA_SELECT);
          changed = true;
        }
      }
    }
    CTX_DATA_END;
    return changed;
  }

  /* build the menu. */
  pup = UI_popup_menu_begin(C, IFACE_("Select Collection"), ICON_NONE);
  layout = UI_popup_menu_layout(pup);

  for (i = 0; i < collection_count; i++) {
    collection = ob_collections[i];
    uiItemStringO(layout,
                  collection->id.name + 2,
                  0,
                  "OBJECT_OT_select_same_collection",
                  "collection",
                  collection->id.name + 2);
  }

  UI_popup_menu_end(C, pup);
  return changed; /* The operator already handle this! */
}

static bool select_grouped_object_hooks(bContext *C, Object *ob)
{
  ViewLayer *view_layer = CTX_data_view_layer(C);
  View3D *v3d = CTX_wm_view3d(C);

  bool changed = false;
  Base *base;
  ModifierData *md;
  HookModifierData *hmd;

  for (md = ob->modifiers.first; md; md = md->next) {
    if (md->type == eModifierType_Hook) {
      hmd = (HookModifierData *)md;
      if (hmd->object) {
        base = BKE_view_layer_base_find(view_layer, hmd->object);
        if (base && ((base->flag & BASE_SELECTED) == 0) && (BASE_SELECTABLE(v3d, base))) {
          ED_object_base_select(base, BA_SELECT);
          changed = true;
        }
      }
    }
  }
  return changed;
}

/* Select objects with the same parent as the active (siblings),
 * parent can be NULL also */
static bool select_grouped_siblings(bContext *C, Object *ob)
{
  bool changed = false;

  CTX_DATA_BEGIN (C, Base *, base, selectable_bases) {
    if ((base->object->parent == ob->parent) && ((base->flag & BASE_SELECTED) == 0)) {
      ED_object_base_select(base, BA_SELECT);
      changed = true;
    }
  }
  CTX_DATA_END;
  return changed;
}
static bool select_grouped_lighttype(bContext *C, Object *ob)
{
  Light *la = ob->data;

  bool changed = false;

  CTX_DATA_BEGIN (C, Base *, base, selectable_bases) {
    if (base->object->type == OB_LAMP) {
      Light *la_test = base->object->data;
      if ((la->type == la_test->type) && ((base->flag & BASE_SELECTED) == 0)) {
        ED_object_base_select(base, BA_SELECT);
        changed = true;
      }
    }
  }
  CTX_DATA_END;
  return changed;
}
static bool select_grouped_type(bContext *C, Object *ob)
{
  bool changed = false;

  CTX_DATA_BEGIN (C, Base *, base, selectable_bases) {
    if ((base->object->type == ob->type) && ((base->flag & BASE_SELECTED) == 0)) {
      ED_object_base_select(base, BA_SELECT);
      changed = true;
    }
  }
  CTX_DATA_END;
  return changed;
}

static bool select_grouped_index_object(bContext *C, Object *ob)
{
  bool changed = false;

  CTX_DATA_BEGIN (C, Base *, base, selectable_bases) {
    if ((base->object->index == ob->index) && ((base->flag & BASE_SELECTED) == 0)) {
      ED_object_base_select(base, BA_SELECT);
      changed = true;
    }
  }
  CTX_DATA_END;
  return changed;
}

static bool select_grouped_color(bContext *C, Object *ob)
{
  bool changed = false;

  CTX_DATA_BEGIN (C, Base *, base, selectable_bases) {
    if (((base->flag & BASE_SELECTED) == 0) &&
        (compare_v3v3(base->object->color, ob->color, 0.005f))) {
      ED_object_base_select(base, BA_SELECT);
      changed = true;
    }
  }
  CTX_DATA_END;
  return changed;
}

static bool select_grouped_keyingset(bContext *C, Object *UNUSED(ob), ReportList *reports)
{
  KeyingSet *ks = ANIM_scene_get_active_keyingset(CTX_data_scene(C));
  bool changed = false;

  /* firstly, validate KeyingSet */
  if (ks == NULL) {
    BKE_report(reports, RPT_ERROR, "No active Keying Set to use");
    return false;
  }
  if (ANIM_validate_keyingset(C, NULL, ks) != 0) {
    if (ks->paths.first == NULL) {
      if ((ks->flag & KEYINGSET_ABSOLUTE) == 0) {
        BKE_report(reports,
                   RPT_ERROR,
                   "Use another Keying Set, as the active one depends on the currently "
                   "selected objects or cannot find any targets due to unsuitable context");
      }
      else {
        BKE_report(reports, RPT_ERROR, "Keying Set does not contain any paths");
      }
    }
    return false;
  }

  /* select each object that Keying Set refers to */
  /* TODO: perhaps to be more in line with the rest of these, we should only take objects
   * if the passed in object is included in this too */
  CTX_DATA_BEGIN (C, Base *, base, selectable_bases) {
    /* only check for this object if it isn't selected already, to limit time wasted */
    if ((base->flag & BASE_SELECTED) == 0) {
      KS_Path *ksp;

      /* this is the slow way... we could end up with > 500 items here,
       * with none matching, but end up doing this on 1000 objects...
       */
      for (ksp = ks->paths.first; ksp; ksp = ksp->next) {
        /* if id matches, select then stop looping (match found) */
        if (ksp->id == (ID *)base->object) {
          ED_object_base_select(base, BA_SELECT);
          changed = true;
          break;
        }
      }
    }
  }
  CTX_DATA_END;

  return changed;
}

static int object_select_grouped_exec(bContext *C, wmOperator *op)
{
  Scene *scene = CTX_data_scene(C);
  ViewLayer *view_layer = CTX_data_view_layer(C);
  View3D *v3d = CTX_wm_view3d(C);
  Object *ob;
  const int type = RNA_enum_get(op->ptr, "type");
  bool changed = false, extend;

  extend = RNA_boolean_get(op->ptr, "extend");

  if (extend == 0) {
    changed = ED_object_base_deselect_all(view_layer, v3d, SEL_DESELECT);
  }

  ob = OBACT(view_layer);
  if (ob == NULL) {
    BKE_report(op->reports, RPT_ERROR, "No active object");
    return OPERATOR_CANCELLED;
  }

  switch (type) {
    case OBJECT_GRPSEL_CHILDREN_RECURSIVE:
      changed |= select_grouped_children(C, ob, true);
      break;
    case OBJECT_GRPSEL_CHILDREN:
      changed |= select_grouped_children(C, ob, false);
      break;
    case OBJECT_GRPSEL_PARENT:
      changed |= select_grouped_parent(C);
      break;
    case OBJECT_GRPSEL_SIBLINGS:
      changed |= select_grouped_siblings(C, ob);
      break;
    case OBJECT_GRPSEL_TYPE:
      changed |= select_grouped_type(C, ob);
      break;
    case OBJECT_GRPSEL_COLLECTION:
      changed |= select_grouped_collection(C, ob);
      break;
    case OBJECT_GRPSEL_HOOK:
      changed |= select_grouped_object_hooks(C, ob);
      break;
    case OBJECT_GRPSEL_PASS:
      changed |= select_grouped_index_object(C, ob);
      break;
    case OBJECT_GRPSEL_COLOR:
      changed |= select_grouped_color(C, ob);
      break;
    case OBJECT_GRPSEL_KEYINGSET:
      changed |= select_grouped_keyingset(C, ob, op->reports);
      break;
    case OBJECT_GRPSEL_LIGHT_TYPE:
      if (ob->type != OB_LAMP) {
        BKE_report(op->reports, RPT_ERROR, "Active object must be a light");
        break;
      }
      changed |= select_grouped_lighttype(C, ob);
      break;
    default:
      break;
  }

  if (changed) {
    DEG_id_tag_update(&scene->id, ID_RECALC_SELECT);
    WM_event_add_notifier(C, NC_SCENE | ND_OB_SELECT, scene);
    ED_outliner_select_sync_from_object_tag(C);
    return OPERATOR_FINISHED;
  }

  return OPERATOR_CANCELLED;
}

void OBJECT_OT_select_grouped(wmOperatorType *ot)
{
  /* identifiers */
  ot->name = "Select Grouped";
  ot->description = "Select all visible objects grouped by various properties";
  ot->idname = "OBJECT_OT_select_grouped";

  /* api callbacks */
  ot->invoke = WM_menu_invoke;
  ot->exec = object_select_grouped_exec;
  ot->poll = objects_selectable_poll;

  /* flags */
  ot->flag = OPTYPE_REGISTER | OPTYPE_UNDO;

  /* properties */
  RNA_def_boolean(ot->srna,
                  "extend",
                  false,
                  "Extend",
                  "Extend selection instead of deselecting everything first");
  ot->prop = RNA_def_enum(ot->srna, "type", prop_select_grouped_types, 0, "Type", "");
}

/** \} */

/* -------------------------------------------------------------------- */
/** \name (De)select All
 * \{ */

static int object_select_all_exec(bContext *C, wmOperator *op)
{
  ViewLayer *view_layer = CTX_data_view_layer(C);
  View3D *v3d = CTX_wm_view3d(C);
  int action = RNA_enum_get(op->ptr, "action");
  bool any_visible = false;

  bool changed = ED_object_base_deselect_all_ex(view_layer, v3d, action, &any_visible);

  if (changed) {
    Scene *scene = CTX_data_scene(C);
    DEG_id_tag_update(&scene->id, ID_RECALC_SELECT);
    WM_event_add_notifier(C, NC_SCENE | ND_OB_SELECT, scene);

    ED_outliner_select_sync_from_object_tag(C);

    return OPERATOR_FINISHED;
  }
  if (any_visible == false) {
    /* TODO(campbell): Looks like we could remove this,
     * if not comment should say why its needed. */
    return OPERATOR_PASS_THROUGH;
  }
  return OPERATOR_CANCELLED;
}

/*bfa - descriptions*/
static char *object_ot_select_all_get_description(bContext *UNUSED(C),
                                                  wmOperatorType *UNUSED(ot),
                                                  PointerRNA *ptr)
{
  /*Select*/
  if (RNA_enum_get(ptr, "action") == SEL_SELECT) {
    return BLI_strdup("Select all visible objects in scene");
  }
  /*Deselect*/
  else if (RNA_enum_get(ptr, "action") == SEL_DESELECT) {
    return BLI_strdup("Deselect all visible objects in scene");
  }
  /*Invert*/
  else if (RNA_enum_get(ptr, "action") == SEL_INVERT) {
    return BLI_strdup("Inverts the current selection");
  }
  return NULL;
}

void OBJECT_OT_select_all(wmOperatorType *ot)
{

  /* identifiers */
  ot->name = "(De)select All";
  ot->description = "Change selection of all visible objects in scene";
  ot->idname = "OBJECT_OT_select_all";

  /* api callbacks */
  ot->exec = object_select_all_exec;
  ot->get_description = object_ot_select_all_get_description; /*bfa - descriptions*/
  ot->poll = objects_selectable_poll;

  /* flags */
  ot->flag = OPTYPE_REGISTER | OPTYPE_UNDO;

  WM_operator_properties_select_all(ot);
}

/** \} */

/* -------------------------------------------------------------------- */
/** \name Select In The Same Collection
 * \{ */

static int object_select_same_collection_exec(bContext *C, wmOperator *op)
{
  Main *bmain = CTX_data_main(C);
  Collection *collection;
  char collection_name[MAX_ID_NAME];

  /* passthrough if no objects are visible */
  if (CTX_DATA_COUNT(C, visible_bases) == 0) {
    return OPERATOR_PASS_THROUGH;
  }

  RNA_string_get(op->ptr, "collection", collection_name);

  collection = (Collection *)BKE_libblock_find_name(bmain, ID_GR, collection_name);

  if (!collection) {
    return OPERATOR_PASS_THROUGH;
  }

  CTX_DATA_BEGIN (C, Base *, base, visible_bases) {
    if (((base->flag & BASE_SELECTED) == 0) && ((base->flag & BASE_SELECTABLE) != 0)) {
      if (BKE_collection_has_object(collection, base->object)) {
        ED_object_base_select(base, BA_SELECT);
      }
    }
  }
  CTX_DATA_END;

  Scene *scene = CTX_data_scene(C);
  DEG_id_tag_update(&scene->id, ID_RECALC_SELECT);
  WM_event_add_notifier(C, NC_SCENE | ND_OB_SELECT, scene);

  ED_outliner_select_sync_from_object_tag(C);

  return OPERATOR_FINISHED;
}

void OBJECT_OT_select_same_collection(wmOperatorType *ot)
{

  /* identifiers */
  ot->name = "Select Same Collection";
  ot->description = "Select object in the same collection";
  ot->idname = "OBJECT_OT_select_same_collection";

  /* api callbacks */
  ot->exec = object_select_same_collection_exec;
  ot->poll = objects_selectable_poll;

  /* flags */
  ot->flag = OPTYPE_REGISTER | OPTYPE_UNDO;

  RNA_def_string(
      ot->srna, "collection", NULL, MAX_ID_NAME, "Collection", "Name of the collection to select");
}

/** \} */

/* -------------------------------------------------------------------- */
/** \name Select Mirror
 * \{ */

static int object_select_mirror_exec(bContext *C, wmOperator *op)
{
  Main *bmain = CTX_data_main(C);
  Scene *scene = CTX_data_scene(C);
  ViewLayer *view_layer = CTX_data_view_layer(C);
  bool extend;

  extend = RNA_boolean_get(op->ptr, "extend");

  CTX_DATA_BEGIN (C, Base *, primbase, selected_bases) {
    char name_flip[MAXBONENAME];

    BLI_string_flip_side_name(name_flip, primbase->object->id.name + 2, true, sizeof(name_flip));

    if (!STREQ(name_flip, primbase->object->id.name + 2)) {
      Object *ob = (Object *)BKE_libblock_find_name(bmain, ID_OB, name_flip);
      if (ob) {
        Base *secbase = BKE_view_layer_base_find(view_layer, ob);

        if (secbase) {
          ED_object_base_select(secbase, BA_SELECT);
        }
      }
    }

    if (extend == false) {
      ED_object_base_select(primbase, BA_DESELECT);
    }
  }
  CTX_DATA_END;

  /* undo? */
  DEG_id_tag_update(&scene->id, ID_RECALC_SELECT);
  WM_event_add_notifier(C, NC_SCENE | ND_OB_SELECT, scene);

  ED_outliner_select_sync_from_object_tag(C);

  return OPERATOR_FINISHED;
}

void OBJECT_OT_select_mirror(wmOperatorType *ot)
{

  /* identifiers */
  ot->name = "Select Mirror";
  ot->description =
      "Select the mirror objects of the selected object e.g. \"L.sword\" and \"R.sword\"";
  ot->idname = "OBJECT_OT_select_mirror";

  /* api callbacks */
  ot->exec = object_select_mirror_exec;
  ot->poll = objects_selectable_poll;

  /* flags */
  ot->flag = OPTYPE_REGISTER | OPTYPE_UNDO;

  RNA_def_boolean(
      ot->srna, "extend", 0, "Extend", "Extend selection instead of deselecting everything first");
}

/** \} */

/* -------------------------------------------------------------------- */
/** \name Select More/Less
 * \{ */

static bool object_select_more_less(bContext *C, const bool select)
{
  ViewLayer *view_layer = CTX_data_view_layer(C);

  LISTBASE_FOREACH (Base *, base, &view_layer->object_bases) {
    Object *ob = base->object;
    ob->flag &= ~OB_DONE;
    ob->id.tag &= ~LIB_TAG_DOIT;
    /* parent may be in another scene */
    if (ob->parent) {
      ob->parent->flag &= ~OB_DONE;
      ob->parent->id.tag &= ~LIB_TAG_DOIT;
    }
  }

  ListBase ctx_base_list;
  CollectionPointerLink *ctx_base;
  CTX_data_selectable_bases(C, &ctx_base_list);

  CTX_DATA_BEGIN (C, Object *, ob, selected_objects) {
    ob->flag |= OB_DONE;
  }
  CTX_DATA_END;

  for (ctx_base = ctx_base_list.first; ctx_base; ctx_base = ctx_base->next) {
    Object *ob = ((Base *)ctx_base->ptr.data)->object;
    if (ob->parent) {
      if ((ob->flag & OB_DONE) != (ob->parent->flag & OB_DONE)) {
        ob->id.tag |= LIB_TAG_DOIT;
        ob->parent->id.tag |= LIB_TAG_DOIT;
      }
    }
  }

  bool changed = false;
  const short select_mode = select ? BA_SELECT : BA_DESELECT;
  const short select_flag = select ? BASE_SELECTED : 0;

  for (ctx_base = ctx_base_list.first; ctx_base; ctx_base = ctx_base->next) {
    Base *base = ctx_base->ptr.data;
    Object *ob = base->object;
    if ((ob->id.tag & LIB_TAG_DOIT) && ((base->flag & BASE_SELECTED) != select_flag)) {
      ED_object_base_select(base, select_mode);
      changed = true;
    }
  }

  BLI_freelistN(&ctx_base_list);

  return changed;
}

static int object_select_more_exec(bContext *C, wmOperator *UNUSED(op))
{
  bool changed = object_select_more_less(C, true);

  if (changed) {
    Scene *scene = CTX_data_scene(C);
    DEG_id_tag_update(&scene->id, ID_RECALC_SELECT);
    WM_event_add_notifier(C, NC_SCENE | ND_OB_SELECT, scene);

    ED_outliner_select_sync_from_object_tag(C);

    return OPERATOR_FINISHED;
  }
  return OPERATOR_CANCELLED;
}

void OBJECT_OT_select_more(wmOperatorType *ot)
{
  /* identifiers */
  ot->name = "Select More";
  ot->idname = "OBJECT_OT_select_more";
  ot->description = "Select connected parent/child objects";

  /* api callbacks */
  ot->exec = object_select_more_exec;
  ot->poll = ED_operator_objectmode;

  /* flags */
  ot->flag = OPTYPE_REGISTER | OPTYPE_UNDO;
}

static int object_select_less_exec(bContext *C, wmOperator *UNUSED(op))
{
  bool changed = object_select_more_less(C, false);

  if (changed) {
    Scene *scene = CTX_data_scene(C);
    DEG_id_tag_update(&scene->id, ID_RECALC_SELECT);
    WM_event_add_notifier(C, NC_SCENE | ND_OB_SELECT, scene);

    ED_outliner_select_sync_from_object_tag(C);

    return OPERATOR_FINISHED;
  }
  return OPERATOR_CANCELLED;
}

void OBJECT_OT_select_less(wmOperatorType *ot)
{
  /* identifiers */
  ot->name = "Select Less";
  ot->idname = "OBJECT_OT_select_less";
  ot->description = "Deselect objects at the boundaries of parent/child relationships";

  /* api callbacks */
  ot->exec = object_select_less_exec;
  ot->poll = ED_operator_objectmode;

  /* flags */
  ot->flag = OPTYPE_REGISTER | OPTYPE_UNDO;
}

/** \} */

/* -------------------------------------------------------------------- */
/** \name Select Random
 * \{ */

static int object_select_random_exec(bContext *C, wmOperator *op)
{
  const bool select = (RNA_enum_get(op->ptr, "action") == SEL_SELECT);
  const float randfac = RNA_float_get(op->ptr, "ratio");
  const int seed = WM_operator_properties_select_random_seed_increment_get(op);

  ListBase ctx_data_list;
  CTX_data_selectable_bases(C, &ctx_data_list);
  const int tot = BLI_listbase_count(&ctx_data_list);
  int elem_map_len = 0;
  Base **elem_map = MEM_mallocN(sizeof(*elem_map) * tot, __func__);

  CollectionPointerLink *ctx_link;
  for (ctx_link = ctx_data_list.first; ctx_link; ctx_link = ctx_link->next) {
    elem_map[elem_map_len++] = ctx_link->ptr.data;
  }
  BLI_freelistN(&ctx_data_list);

  BLI_array_randomize(elem_map, sizeof(*elem_map), elem_map_len, seed);
  const int count_select = elem_map_len * randfac;
  for (int i = 0; i < count_select; i++) {
    ED_object_base_select(elem_map[i], select);
  }
  MEM_freeN(elem_map);

  Scene *scene = CTX_data_scene(C);
  DEG_id_tag_update(&scene->id, ID_RECALC_SELECT);
  WM_event_add_notifier(C, NC_SCENE | ND_OB_SELECT, scene);

  ED_outliner_select_sync_from_object_tag(C);

  return OPERATOR_FINISHED;
}

void OBJECT_OT_select_random(wmOperatorType *ot)
{
  /* identifiers */
  ot->name = "Select Random";
  ot->description = "Set select on random visible objects";
  ot->idname = "OBJECT_OT_select_random";

  /* api callbacks */
  // ot->invoke = object_select_random_invoke; /* TODO: need a number popup. */
  ot->exec = object_select_random_exec;
  ot->poll = objects_selectable_poll;

  /* flags */
  ot->flag = OPTYPE_REGISTER | OPTYPE_UNDO;

  /* properties */
  WM_operator_properties_select_random(ot);
}

/** \} */<|MERGE_RESOLUTION|>--- conflicted
+++ resolved
@@ -750,15 +750,11 @@
     {OBJECT_GRPSEL_HOOK, "HOOK", ICON_HOOK, "Hook", ""},
     {OBJECT_GRPSEL_PASS, "PASS", ICON_PASS, "Pass", "Render pass index"},
     {OBJECT_GRPSEL_COLOR, "COLOR", ICON_COLOR, "Color", "Object color"},
-<<<<<<< HEAD
-    {OBJECT_GRPSEL_KEYINGSET, "KEYINGSET", ICON_KEYINGSET,"Keying Set", "Objects included in active Keying Set"},
-=======
     {OBJECT_GRPSEL_KEYINGSET,
      "KEYINGSET",
      ICON_KEYINGSET,
      "Keying Set",
      "Objects included in active Keying Set"},
->>>>>>> 44989054
     {OBJECT_GRPSEL_LIGHT_TYPE, "LIGHT_TYPE", ICON_LIGHT, "Light Type", "Matching light types"},
     {0, NULL, 0, NULL, NULL},
 };
