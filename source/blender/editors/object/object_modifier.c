--- conflicted
+++ resolved
@@ -869,17 +869,10 @@
 {
   PropertyRNA *prop;
 
-<<<<<<< HEAD
-	/* identifiers */
-	ot->name = "Add Modifier";
-	ot->description = "Add Modifier\nAdd a procedural operation/effect to the active object";
-	ot->idname = "OBJECT_OT_modifier_add";
-=======
   /* identifiers */
   ot->name = "Add Modifier";
-  ot->description = "Add a procedural operation/effect to the active object";
+  ot->description = "Add Modifier\nAdd a procedural operation/effect to the active object";
   ot->idname = "OBJECT_OT_modifier_add";
->>>>>>> 863eeca1
 
   /* api callbacks */
   ot->invoke = WM_menu_invoke;
@@ -999,15 +992,9 @@
 
 void OBJECT_OT_modifier_remove(wmOperatorType *ot)
 {
-<<<<<<< HEAD
-	ot->name = "Remove Modifier";
-	ot->description = "Remove Modifier\nRemove a modifier from the active object";
-	ot->idname = "OBJECT_OT_modifier_remove";
-=======
   ot->name = "Remove Modifier";
-  ot->description = "Remove a modifier from the active object";
+  ot->description = "Remove Modifier\nRemove a modifier from the active object";
   ot->idname = "OBJECT_OT_modifier_remove";
->>>>>>> 863eeca1
 
   ot->invoke = modifier_remove_invoke;
   ot->exec = modifier_remove_exec;
@@ -1044,15 +1031,9 @@
 
 void OBJECT_OT_modifier_move_up(wmOperatorType *ot)
 {
-<<<<<<< HEAD
-	ot->name = "Move Up Modifier";
-	ot->description = "Move Up Modifier\nMove modifier up in the stack";
-	ot->idname = "OBJECT_OT_modifier_move_up";
-=======
   ot->name = "Move Up Modifier";
-  ot->description = "Move modifier up in the stack";
+  ot->description = "Move Up Modifier\nMove modifier up in the stack";
   ot->idname = "OBJECT_OT_modifier_move_up";
->>>>>>> 863eeca1
 
   ot->invoke = modifier_move_up_invoke;
   ot->exec = modifier_move_up_exec;
@@ -1089,15 +1070,9 @@
 
 void OBJECT_OT_modifier_move_down(wmOperatorType *ot)
 {
-<<<<<<< HEAD
-	ot->name = "Move Down Modifier";
-	ot->description = "Move Down Modifier\nMove modifier down in the stack";
-	ot->idname = "OBJECT_OT_modifier_move_down";
-=======
   ot->name = "Move Down Modifier";
-  ot->description = "Move modifier down in the stack";
+  ot->description = "Move Down Modifier\nMove modifier down in the stack";
   ot->idname = "OBJECT_OT_modifier_move_down";
->>>>>>> 863eeca1
 
   ot->invoke = modifier_move_down_invoke;
   ot->exec = modifier_move_down_exec;
@@ -1149,15 +1124,9 @@
 
 void OBJECT_OT_modifier_apply(wmOperatorType *ot)
 {
-<<<<<<< HEAD
-	ot->name = "Apply Modifier";
-	ot->description = "Apply Modifier\nApply modifier and remove from the stack";
-	ot->idname = "OBJECT_OT_modifier_apply";
-=======
   ot->name = "Apply Modifier";
-  ot->description = "Apply modifier and remove from the stack";
+  ot->description = "Apply Modifier\nApply modifier and remove from the stack";
   ot->idname = "OBJECT_OT_modifier_apply";
->>>>>>> 863eeca1
 
   ot->invoke = modifier_apply_invoke;
   ot->exec = modifier_apply_exec;
@@ -1205,15 +1174,9 @@
 
 void OBJECT_OT_modifier_convert(wmOperatorType *ot)
 {
-<<<<<<< HEAD
-	ot->name = "Convert Modifier";
-	ot->description = "Convert Modifier\nConvert particles to a mesh object";
-	ot->idname = "OBJECT_OT_modifier_convert";
-=======
   ot->name = "Convert Modifier";
-  ot->description = "Convert particles to a mesh object";
+  ot->description = "Convert Modifier\nConvert particles to a mesh object";
   ot->idname = "OBJECT_OT_modifier_convert";
->>>>>>> 863eeca1
 
   ot->invoke = modifier_convert_invoke;
   ot->exec = modifier_convert_exec;
@@ -1250,15 +1213,9 @@
 
 void OBJECT_OT_modifier_copy(wmOperatorType *ot)
 {
-<<<<<<< HEAD
-	ot->name = "Copy Modifier";
-	ot->description = "Copy Modifier\nDuplicate modifier at the same position in the stack";
-	ot->idname = "OBJECT_OT_modifier_copy";
-=======
   ot->name = "Copy Modifier";
-  ot->description = "Duplicate modifier at the same position in the stack";
+  ot->description = "Copy Modifier\nDuplicate modifier at the same position in the stack";
   ot->idname = "OBJECT_OT_modifier_copy";
->>>>>>> 863eeca1
 
   ot->invoke = modifier_copy_invoke;
   ot->exec = modifier_copy_exec;
@@ -1308,15 +1265,10 @@
 
 void OBJECT_OT_multires_higher_levels_delete(wmOperatorType *ot)
 {
-<<<<<<< HEAD
-	ot->name = "Delete Higher Levels";
-	ot->description = "Delete Higher Levels\nDeletes the higher resolution mesh, potential loss of detail";
-	ot->idname = "OBJECT_OT_multires_higher_levels_delete";
-=======
   ot->name = "Delete Higher Levels";
-  ot->description = "Deletes the higher resolution mesh, potential loss of detail";
+  ot->description =
+      "Delete Higher Levels\nDeletes the higher resolution mesh, potential loss of detail";
   ot->idname = "OBJECT_OT_multires_higher_levels_delete";
->>>>>>> 863eeca1
 
   ot->poll = multires_poll;
   ot->invoke = multires_higher_levels_delete_invoke;
@@ -1365,15 +1317,9 @@
 
 void OBJECT_OT_multires_subdivide(wmOperatorType *ot)
 {
-<<<<<<< HEAD
-	ot->name = "Multires Subdivide";
-	ot->description = "Multires Subdivide\nAdd a new level of subdivision";
-	ot->idname = "OBJECT_OT_multires_subdivide";
-=======
   ot->name = "Multires Subdivide";
-  ot->description = "Add a new level of subdivision";
+  ot->description = "Multires Subdivide\nAdd a new level of subdivision";
   ot->idname = "OBJECT_OT_multires_subdivide";
->>>>>>> 863eeca1
 
   ot->poll = multires_poll;
   ot->invoke = multires_subdivide_invoke;
@@ -1435,15 +1381,9 @@
 
 void OBJECT_OT_multires_reshape(wmOperatorType *ot)
 {
-<<<<<<< HEAD
-	ot->name = "Multires Reshape";
-	ot->description = "Multires Reshape\nCopy vertex coordinates from other object";
-	ot->idname = "OBJECT_OT_multires_reshape";
-=======
   ot->name = "Multires Reshape";
-  ot->description = "Copy vertex coordinates from other object";
+  ot->description = "Multires Reshape\nCopy vertex coordinates from other object";
   ot->idname = "OBJECT_OT_multires_reshape";
->>>>>>> 863eeca1
 
   ot->poll = multires_poll;
   ot->invoke = multires_reshape_invoke;
@@ -1514,15 +1454,9 @@
 
 void OBJECT_OT_multires_external_save(wmOperatorType *ot)
 {
-<<<<<<< HEAD
-	ot->name = "Multires Save External";
-	ot->description = "Multires Save External\nSave displacements to an external file";
-	ot->idname = "OBJECT_OT_multires_external_save";
-=======
   ot->name = "Multires Save External";
-  ot->description = "Save displacements to an external file";
+  ot->description = "Multires Save External\nSave displacements to an external file";
   ot->idname = "OBJECT_OT_multires_external_save";
->>>>>>> 863eeca1
 
   /* XXX modifier no longer in context after file browser .. ot->poll = multires_poll; */
   ot->exec = multires_external_save_exec;
@@ -1560,15 +1494,9 @@
 
 void OBJECT_OT_multires_external_pack(wmOperatorType *ot)
 {
-<<<<<<< HEAD
-	ot->name = "Multires Pack External";
-	ot->description = "Multires Pack External\nPack displacements from an external file";
-	ot->idname = "OBJECT_OT_multires_external_pack";
-=======
   ot->name = "Multires Pack External";
-  ot->description = "Pack displacements from an external file";
+  ot->description = "Multires Pack External\nPack displacements from an external file";
   ot->idname = "OBJECT_OT_multires_external_pack";
->>>>>>> 863eeca1
 
   ot->poll = multires_poll;
   ot->exec = multires_external_pack_exec;
@@ -1606,15 +1534,9 @@
 
 void OBJECT_OT_multires_base_apply(wmOperatorType *ot)
 {
-<<<<<<< HEAD
-	ot->name = "Multires Apply Base";
-	ot->description = "Multires Apply Base\nModify the base mesh to conform to the displaced mesh";
-	ot->idname = "OBJECT_OT_multires_base_apply";
-=======
   ot->name = "Multires Apply Base";
-  ot->description = "Modify the base mesh to conform to the displaced mesh";
+  ot->description = "Multires Apply Base\nModify the base mesh to conform to the displaced mesh";
   ot->idname = "OBJECT_OT_multires_base_apply";
->>>>>>> 863eeca1
 
   ot->poll = multires_poll;
   ot->invoke = multires_base_apply_invoke;
@@ -1706,15 +1628,9 @@
 
 void OBJECT_OT_skin_root_mark(wmOperatorType *ot)
 {
-<<<<<<< HEAD
-	ot->name = "Skin Root Mark";
-	ot->description = "Skin Root Mark\nMark selected vertices as roots";
-	ot->idname = "OBJECT_OT_skin_root_mark";
-=======
   ot->name = "Skin Root Mark";
-  ot->description = "Mark selected vertices as roots";
+  ot->description = "Skin Root Mark\nMark selected vertices as roots";
   ot->idname = "OBJECT_OT_skin_root_mark";
->>>>>>> 863eeca1
 
   ot->poll = skin_edit_poll;
   ot->exec = skin_root_mark_exec;
@@ -1770,15 +1686,9 @@
       {0, NULL, 0, NULL, NULL},
   };
 
-<<<<<<< HEAD
-	ot->name = "Skin Mark/Clear Loose";
-	ot->description = "Skin Mark/Clear Loose\nMark/clear selected vertices as loose";
-	ot->idname = "OBJECT_OT_skin_loose_mark_clear";
-=======
   ot->name = "Skin Mark/Clear Loose";
-  ot->description = "Mark/clear selected vertices as loose";
+  ot->description = "Skin Mark/Clear Loose\nMark/clear selected vertices as loose";
   ot->idname = "OBJECT_OT_skin_loose_mark_clear";
->>>>>>> 863eeca1
 
   ot->poll = skin_edit_poll;
   ot->exec = skin_loose_mark_clear_exec;
@@ -1818,15 +1728,9 @@
 
 void OBJECT_OT_skin_radii_equalize(wmOperatorType *ot)
 {
-<<<<<<< HEAD
-	ot->name = "Skin Radii Equalize";
-	ot->description = "Skin Radii Equalize\nMake skin radii of selected vertices equal on each axis";
-	ot->idname = "OBJECT_OT_skin_radii_equalize";
-=======
   ot->name = "Skin Radii Equalize";
-  ot->description = "Make skin radii of selected vertices equal on each axis";
+  ot->description = "Skin Radii Equalize\nMake skin radii of selected vertices equal on each axis";
   ot->idname = "OBJECT_OT_skin_radii_equalize";
->>>>>>> 863eeca1
 
   ot->poll = skin_edit_poll;
   ot->exec = skin_radii_equalize_exec;
@@ -1999,15 +1903,9 @@
 
 void OBJECT_OT_skin_armature_create(wmOperatorType *ot)
 {
-<<<<<<< HEAD
-	ot->name = "Skin Armature Create";
-	ot->description = "Skin Armature Create\nCreate an armature that parallels the skin layout";
-	ot->idname = "OBJECT_OT_skin_armature_create";
-=======
   ot->name = "Skin Armature Create";
-  ot->description = "Create an armature that parallels the skin layout";
+  ot->description = "Skin Armature Create\nCreate an armature that parallels the skin layout";
   ot->idname = "OBJECT_OT_skin_armature_create";
->>>>>>> 863eeca1
 
   ot->poll = skin_poll;
   ot->invoke = skin_armature_create_invoke;
@@ -2078,17 +1976,10 @@
 
 void OBJECT_OT_correctivesmooth_bind(wmOperatorType *ot)
 {
-<<<<<<< HEAD
-	/* identifiers */
-	ot->name = "Corrective Smooth Bind";
-	ot->description = "Corrective Smooth Bind\nBind base pose in Corrective Smooth modifier";
-	ot->idname = "OBJECT_OT_correctivesmooth_bind";
-=======
   /* identifiers */
   ot->name = "Corrective Smooth Bind";
-  ot->description = "Bind base pose in Corrective Smooth modifier";
+  ot->description = "Corrective Smooth Bind\nBind base pose in Corrective Smooth modifier";
   ot->idname = "OBJECT_OT_correctivesmooth_bind";
->>>>>>> 863eeca1
 
   /* api callbacks */
   ot->poll = correctivesmooth_poll;
@@ -2155,17 +2046,10 @@
 
 void OBJECT_OT_meshdeform_bind(wmOperatorType *ot)
 {
-<<<<<<< HEAD
-	/* identifiers */
-	ot->name = "Mesh Deform Bind";
-	ot->description = "Mesh Deform Bind\nBind mesh to cage in mesh deform modifier";
-	ot->idname = "OBJECT_OT_meshdeform_bind";
-=======
   /* identifiers */
   ot->name = "Mesh Deform Bind";
-  ot->description = "Bind mesh to cage in mesh deform modifier";
+  ot->description = "Mesh Deform Bind\nBind mesh to cage in mesh deform modifier";
   ot->idname = "OBJECT_OT_meshdeform_bind";
->>>>>>> 863eeca1
 
   /* api callbacks */
   ot->poll = meshdeform_poll;
@@ -2211,15 +2095,9 @@
 
 void OBJECT_OT_explode_refresh(wmOperatorType *ot)
 {
-<<<<<<< HEAD
-	ot->name = "Explode Refresh";
-	ot->description = "Explode Refresh\nRefresh data in the Explode modifier";
-	ot->idname = "OBJECT_OT_explode_refresh";
-=======
   ot->name = "Explode Refresh";
-  ot->description = "Refresh data in the Explode modifier";
+  ot->description = "Explode Refresh\nRefresh data in the Explode modifier";
   ot->idname = "OBJECT_OT_explode_refresh";
->>>>>>> 863eeca1
 
   ot->poll = explode_poll;
   ot->invoke = explode_refresh_invoke;
@@ -2412,15 +2290,9 @@
 
 void OBJECT_OT_ocean_bake(wmOperatorType *ot)
 {
-<<<<<<< HEAD
-	ot->name = "Bake Ocean";
-	ot->description = "Bake Ocean\nBake an image sequence of ocean data";
-	ot->idname = "OBJECT_OT_ocean_bake";
-=======
   ot->name = "Bake Ocean";
-  ot->description = "Bake an image sequence of ocean data";
+  ot->description = "Bake Ocean\nBake an image sequence of ocean data";
   ot->idname = "OBJECT_OT_ocean_bake";
->>>>>>> 863eeca1
 
   ot->poll = ocean_bake_poll;
   ot->invoke = ocean_bake_invoke;
@@ -2491,17 +2363,10 @@
 
 void OBJECT_OT_laplaciandeform_bind(wmOperatorType *ot)
 {
-<<<<<<< HEAD
-	/* identifiers */
-	ot->name = "Laplacian Deform Bind";
-	ot->description = "Laplacian Deform Bind\nBind mesh to system in laplacian deform modifier";
-	ot->idname = "OBJECT_OT_laplaciandeform_bind";
-=======
   /* identifiers */
   ot->name = "Laplacian Deform Bind";
-  ot->description = "Bind mesh to system in laplacian deform modifier";
+  ot->description = "Laplacian Deform Bind\nBind mesh to system in laplacian deform modifier";
   ot->idname = "OBJECT_OT_laplaciandeform_bind";
->>>>>>> 863eeca1
 
   /* api callbacks */
   ot->poll = laplaciandeform_poll;
