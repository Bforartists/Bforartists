/*
 * ***** BEGIN GPL LICENSE BLOCK *****
 *
 * This program is free software; you can redistribute it and/or
 * modify it under the terms of the GNU General Public License
 * as published by the Free Software Foundation; either version 2
 * of the License, or (at your option) any later version.
 *
 * This program is distributed in the hope that it will be useful,
 * but WITHOUT ANY WARRANTY; without even the implied warranty of
 * MERCHANTABILITY or FITNESS FOR A PARTICULAR PURPOSE.  See the
 * GNU General Public License for more details.
 *
 * You should have received a copy of the GNU General Public License
 * along with this program; if not, write to the Free Software Foundation,
 * Inc., 51 Franklin Street, Fifth Floor, Boston, MA 02110-1301, USA.
 *
 * The Original Code is Copyright (C) 2001-2002 by NaN Holding BV.
 * All rights reserved.
 *
 * Contributor(s): Blender Foundation, 2009
 *
 * ***** END GPL LICENSE BLOCK *****
 */

/** \file blender/editors/object/object_modifier.c
 *  \ingroup edobj
 */


#include <math.h>
#include <stdio.h>
#include <stdlib.h>

#include "MEM_guardedalloc.h"

#include "DNA_anim_types.h"
#include "DNA_armature_types.h"
#include "DNA_curve_types.h"
#include "DNA_key_types.h"
#include "DNA_mesh_types.h"
#include "DNA_meshdata_types.h"
#include "DNA_object_force.h"
#include "DNA_scene_types.h"

#include "BLI_bitmap.h"
#include "BLI_math.h"
#include "BLI_listbase.h"
#include "BLI_string.h"
#include "BLI_string_utf8.h"
#include "BLI_path_util.h"
#include "BLI_utildefines.h"

#include "BKE_animsys.h"
#include "BKE_curve.h"
#include "BKE_context.h"
#include "BKE_depsgraph.h"
#include "BKE_displist.h"
#include "BKE_DerivedMesh.h"
#include "BKE_effect.h"
#include "BKE_global.h"
#include "BKE_key.h"
#include "BKE_lattice.h"
#include "BKE_main.h"
#include "BKE_mesh.h"
#include "BKE_mesh_mapping.h"
#include "BKE_modifier.h"
#include "BKE_multires.h"
#include "BKE_report.h"
#include "BKE_object.h"
#include "BKE_object_deform.h"
#include "BKE_ocean.h"
#include "BKE_paint.h"
#include "BKE_particle.h"
#include "BKE_softbody.h"
#include "BKE_editmesh.h"

#include "RNA_access.h"
#include "RNA_define.h"
#include "RNA_enum_types.h"

#include "ED_armature.h"
#include "ED_object.h"
#include "ED_screen.h"
#include "ED_mesh.h"

#include "WM_api.h"
#include "WM_types.h"

#include "object_intern.h"

static void modifier_skin_customdata_delete(struct Object *ob);

/******************************** API ****************************/

ModifierData *ED_object_modifier_add(ReportList *reports, Main *bmain, Scene *scene, Object *ob, const char *name, int type)
{
	ModifierData *md = NULL, *new_md = NULL;
	const ModifierTypeInfo *mti = modifierType_getInfo(type);
	
	/* Check compatibility of modifier [T25291, T50373]. */
	if (!BKE_object_support_modifier_type_check(ob, type)) {
		BKE_reportf(reports, RPT_WARNING, "Modifiers cannot be added to object '%s'", ob->id.name + 2);
		return NULL;
	}

	if (mti->flags & eModifierTypeFlag_Single) {
		if (modifiers_findByType(ob, type)) {
			BKE_report(reports, RPT_WARNING, "Only one modifier of this type is allowed");
			return NULL;
		}
	}
	
	if (type == eModifierType_ParticleSystem) {
		/* don't need to worry about the new modifier's name, since that is set to the number
		 * of particle systems which shouldn't have too many duplicates 
		 */
		new_md = object_add_particle_system(scene, ob, name);
	}
	else {
		/* get new modifier data to add */
		new_md = modifier_new(type);
		
		if (mti->flags & eModifierTypeFlag_RequiresOriginalData) {
			md = ob->modifiers.first;
			
			while (md && modifierType_getInfo(md->type)->type == eModifierTypeType_OnlyDeform)
				md = md->next;
			
			BLI_insertlinkbefore(&ob->modifiers, md, new_md);
		}
		else
			BLI_addtail(&ob->modifiers, new_md);

		if (name) {
			BLI_strncpy_utf8(new_md->name, name, sizeof(new_md->name));
		}

		/* make sure modifier data has unique name */

		modifier_unique_name(&ob->modifiers, new_md);
		
		/* special cases */
		if (type == eModifierType_Softbody) {
			if (!ob->soft) {
				ob->soft = sbNew(scene);
				ob->softflag |= OB_SB_GOAL | OB_SB_EDGES;
			}
		}
		else if (type == eModifierType_Collision) {
			if (!ob->pd)
				ob->pd = object_add_collision_fields(0);
			
			ob->pd->deflect = 1;
		}
		else if (type == eModifierType_Surface) {
			/* pass */
		}
		else if (type == eModifierType_Multires) {
			/* set totlvl from existing MDISPS layer if object already had it */
			multiresModifier_set_levels_from_disps((MultiresModifierData *)new_md, ob);

			if (ob->mode & OB_MODE_SCULPT) {
				/* ensure that grid paint mask layer is created */
				BKE_sculpt_mask_layers_ensure(ob, (MultiresModifierData *)new_md);
			}
		}
		else if (type == eModifierType_Skin) {
			/* ensure skin-node customdata exists */
			BKE_mesh_ensure_skin_customdata(ob->data);
		}
	}

	DAG_id_tag_update(&ob->id, OB_RECALC_DATA);
	DAG_relations_tag_update(bmain);

	return new_md;
}

/* Return true if the object has a modifier of type 'type' other than
 * the modifier pointed to be 'exclude', otherwise returns false. */
static bool object_has_modifier(const Object *ob, const ModifierData *exclude,
                                ModifierType type)
{
	ModifierData *md;

	for (md = ob->modifiers.first; md; md = md->next) {
		if ((md != exclude) && (md->type == type))
			return true;
	}

	return false;
}

/* If the object data of 'orig_ob' has other users, run 'callback' on
 * each of them.
 *
 * If include_orig is true, the callback will run on 'orig_ob' too.
 * 
 * If the callback ever returns true, iteration will stop and the
 * function value will be true. Otherwise the function returns false.
 */
bool ED_object_iter_other(Main *bmain, Object *orig_ob, const bool include_orig,
                          bool (*callback)(Object *ob, void *callback_data),
                          void *callback_data)
{
	ID *ob_data_id = orig_ob->data;
	int users = ob_data_id->us;

	if (ob_data_id->flag & LIB_FAKEUSER)
		users--;

	/* First check that the object's data has multiple users */
	if (users > 1) {
		Object *ob;
		int totfound = include_orig ? 0 : 1;

		for (ob = bmain->object.first; ob && totfound < users;
		     ob = ob->id.next)
		{
			if (((ob != orig_ob) || include_orig) &&
			    (ob->data == orig_ob->data))
			{
				if (callback(ob, callback_data))
					return true;

				totfound++;
			}
		}
	}
	else if (include_orig) {
		return callback(orig_ob, callback_data);
	}

	return false;
}

static bool object_has_modifier_cb(Object *ob, void *data)
{
	ModifierType type = *((ModifierType *)data);

	return object_has_modifier(ob, NULL, type);
}

/* Use with ED_object_iter_other(). Sets the total number of levels
 * for any multires modifiers on the object to the int pointed to by
 * callback_data. */
bool ED_object_multires_update_totlevels_cb(Object *ob, void *totlevel_v)
{
	ModifierData *md;
	int totlevel = *((char *)totlevel_v);

	for (md = ob->modifiers.first; md; md = md->next) {
		if (md->type == eModifierType_Multires) {
			multires_set_tot_level(ob, (MultiresModifierData *)md, totlevel);
			DAG_id_tag_update(&ob->id, OB_RECALC_DATA);
		}
	}
	return false;
}

/* Return true if no modifier of type 'type' other than 'exclude' */
static bool object_modifier_safe_to_delete(Main *bmain, Object *ob,
                                           ModifierData *exclude,
                                           ModifierType type)
{
	return (!object_has_modifier(ob, exclude, type) &&
	        !ED_object_iter_other(bmain, ob, false,
	                              object_has_modifier_cb, &type));
}

static bool object_modifier_remove(Main *bmain, Object *ob, ModifierData *md,
                                   bool *r_sort_depsgraph)
{
	/* It seems on rapid delete it is possible to
	 * get called twice on same modifier, so make
	 * sure it is in list. */
	if (BLI_findindex(&ob->modifiers, md) == -1) {
		return 0;
	}

	/* special cases */
	if (md->type == eModifierType_ParticleSystem) {
		ParticleSystemModifierData *psmd = (ParticleSystemModifierData *)md;

		BLI_remlink(&ob->particlesystem, psmd->psys);
		psys_free(ob, psmd->psys);
		psmd->psys = NULL;
	}
	else if (md->type == eModifierType_Softbody) {
		if (ob->soft) {
			sbFree(ob->soft);
			ob->soft = NULL;
			ob->softflag = 0;
		}
	}
	else if (md->type == eModifierType_Collision) {
		if (ob->pd)
			ob->pd->deflect = 0;

		*r_sort_depsgraph = true;
	}
	else if (md->type == eModifierType_Surface) {
		*r_sort_depsgraph = true;
	}
	else if (md->type == eModifierType_Multires) {
		/* Delete MDisps layer if not used by another multires modifier */
		if (object_modifier_safe_to_delete(bmain, ob, md, eModifierType_Multires))
			multires_customdata_delete(ob->data);
	}
	else if (md->type == eModifierType_Skin) {
		/* Delete MVertSkin layer if not used by another skin modifier */
		if (object_modifier_safe_to_delete(bmain, ob, md, eModifierType_Skin))
			modifier_skin_customdata_delete(ob);
	}

	if (ELEM(md->type, eModifierType_Softbody, eModifierType_Cloth) &&
	    BLI_listbase_is_empty(&ob->particlesystem))
	{
		ob->mode &= ~OB_MODE_PARTICLE_EDIT;
	}

	DAG_relations_tag_update(bmain);

	BLI_remlink(&ob->modifiers, md);
	modifier_free(md);
	BKE_object_free_derived_caches(ob);

	return 1;
}

bool ED_object_modifier_remove(ReportList *reports, Main *bmain, Object *ob, ModifierData *md)
{
	bool sort_depsgraph = false;
	bool ok;

	ok = object_modifier_remove(bmain, ob, md, &sort_depsgraph);

	if (!ok) {
		BKE_reportf(reports, RPT_ERROR, "Modifier '%s' not in object '%s'", md->name, ob->id.name);
		return 0;
	}

	DAG_id_tag_update(&ob->id, OB_RECALC_DATA);
	DAG_relations_tag_update(bmain);

	return 1;
}

void ED_object_modifier_clear(Main *bmain, Object *ob)
{
	ModifierData *md = ob->modifiers.first;
	bool sort_depsgraph = false;

	if (!md)
		return;

	while (md) {
		ModifierData *next_md;

		next_md = md->next;

		object_modifier_remove(bmain, ob, md, &sort_depsgraph);

		md = next_md;
	}

	DAG_id_tag_update(&ob->id, OB_RECALC_DATA);
	DAG_relations_tag_update(bmain);
}

int ED_object_modifier_move_up(ReportList *reports, Object *ob, ModifierData *md)
{
	if (md->prev) {
		const ModifierTypeInfo *mti = modifierType_getInfo(md->type);

		if (mti->type != eModifierTypeType_OnlyDeform) {
			const ModifierTypeInfo *nmti = modifierType_getInfo(md->prev->type);

			if (nmti->flags & eModifierTypeFlag_RequiresOriginalData) {
				BKE_report(reports, RPT_WARNING, "Cannot move above a modifier requiring original data");
				return 0;
			}
		}

		BLI_remlink(&ob->modifiers, md);
		BLI_insertlinkbefore(&ob->modifiers, md->prev, md);
	}

	return 1;
}

int ED_object_modifier_move_down(ReportList *reports, Object *ob, ModifierData *md)
{
	if (md->next) {
		const ModifierTypeInfo *mti = modifierType_getInfo(md->type);

		if (mti->flags & eModifierTypeFlag_RequiresOriginalData) {
			const ModifierTypeInfo *nmti = modifierType_getInfo(md->next->type);

			if (nmti->type != eModifierTypeType_OnlyDeform) {
				BKE_report(reports, RPT_WARNING, "Cannot move beyond a non-deforming modifier");
				return 0;
			}
		}

		BLI_remlink(&ob->modifiers, md);
		BLI_insertlinkafter(&ob->modifiers, md->next, md);
	}

	return 1;
}

int ED_object_modifier_convert(ReportList *UNUSED(reports), Main *bmain, Scene *scene, Object *ob, ModifierData *md)
{
	Object *obn;
	ParticleSystem *psys;
	ParticleCacheKey *key, **cache;
	ParticleSettings *part;
	Mesh *me;
	MVert *mvert;
	MEdge *medge;
	int a, k, kmax;
	int totvert = 0, totedge = 0, cvert = 0;
	int totpart = 0, totchild = 0;

	if (md->type != eModifierType_ParticleSystem) return 0;
	if (ob && ob->mode & OB_MODE_PARTICLE_EDIT) return 0;

	psys = ((ParticleSystemModifierData *)md)->psys;
	part = psys->part;

	if (part->ren_as != PART_DRAW_PATH || psys->pathcache == NULL)
		return 0;

	totpart = psys->totcached;
	totchild = psys->totchildcache;

	if (totchild && (part->draw & PART_DRAW_PARENT) == 0)
		totpart = 0;

	/* count */
	cache = psys->pathcache;
	for (a = 0; a < totpart; a++) {
		key = cache[a];

		if (key->segments > 0) {
			totvert += key->segments + 1;
			totedge += key->segments;
		}
	}

	cache = psys->childcache;
	for (a = 0; a < totchild; a++) {
		key = cache[a];

		if (key->segments > 0) {
			totvert += key->segments + 1;
			totedge += key->segments;
		}
	}

	if (totvert == 0) return 0;

	/* add new mesh */
	obn = BKE_object_add(bmain, scene, OB_MESH, NULL);
	me = obn->data;
	
	me->totvert = totvert;
	me->totedge = totedge;
	
	me->mvert = CustomData_add_layer(&me->vdata, CD_MVERT, CD_CALLOC, NULL, totvert);
	me->medge = CustomData_add_layer(&me->edata, CD_MEDGE, CD_CALLOC, NULL, totedge);
	me->mface = CustomData_add_layer(&me->fdata, CD_MFACE, CD_CALLOC, NULL, 0);
	
	mvert = me->mvert;
	medge = me->medge;

	/* copy coordinates */
	cache = psys->pathcache;
	for (a = 0; a < totpart; a++) {
		key = cache[a];
		kmax = key->segments;
		for (k = 0; k <= kmax; k++, key++, cvert++, mvert++) {
			copy_v3_v3(mvert->co, key->co);
			if (k) {
				medge->v1 = cvert - 1;
				medge->v2 = cvert;
				medge->flag = ME_EDGEDRAW | ME_EDGERENDER | ME_LOOSEEDGE;
				medge++;
			}
			else {
				/* cheap trick to select the roots */
				mvert->flag |= SELECT;
			}
		}
	}

	cache = psys->childcache;
	for (a = 0; a < totchild; a++) {
		key = cache[a];
		kmax = key->segments;
		for (k = 0; k <= kmax; k++, key++, cvert++, mvert++) {
			copy_v3_v3(mvert->co, key->co);
			if (k) {
				medge->v1 = cvert - 1;
				medge->v2 = cvert;
				medge->flag = ME_EDGEDRAW | ME_EDGERENDER | ME_LOOSEEDGE;
				medge++;
			}
			else {
				/* cheap trick to select the roots */
				mvert->flag |= SELECT;
			}
		}
	}

	DAG_relations_tag_update(bmain);

	return 1;
}

static int modifier_apply_shape(ReportList *reports, Scene *scene, Object *ob, ModifierData *md)
{
	const ModifierTypeInfo *mti = modifierType_getInfo(md->type);

	md->scene = scene;

	if (mti->isDisabled && mti->isDisabled(md, 0)) {
		BKE_report(reports, RPT_ERROR, "Modifier is disabled, skipping apply");
		return 0;
	}

	/*
	 * It should be ridiculously easy to extract the original verts that we want
	 * and form the shape data.  We can probably use the CD KEYINDEX layer (or
	 * whatever I ended up calling it, too tired to check now), though this would
	 * by necessity have to make some potentially ugly assumptions about the order
	 * of the mesh data :-/  you can probably assume in 99% of cases that the first
	 * element of a given index is the original, and any subsequent duplicates are
	 * copies/interpolates, but that's an assumption that would need to be tested
	 * and then predominantly stated in comments in a half dozen headers.
	 */

	if (ob->type == OB_MESH) {
		DerivedMesh *dm;
		Mesh *me = ob->data;
		Key *key = me->key;
		KeyBlock *kb;
		
		if (!modifier_isSameTopology(md) || mti->type == eModifierTypeType_NonGeometrical) {
			BKE_report(reports, RPT_ERROR, "Only deforming modifiers can be applied to shapes");
			return 0;
		}
		
		dm = mesh_create_derived_for_modifier(scene, ob, md, 0);
		if (!dm) {
			BKE_report(reports, RPT_ERROR, "Modifier is disabled or returned error, skipping apply");
			return 0;
		}
		
		if (key == NULL) {
			key = me->key = BKE_key_add((ID *)me);
			key->type = KEY_RELATIVE;
			/* if that was the first key block added, then it was the basis.
			 * Initialize it with the mesh, and add another for the modifier */
			kb = BKE_keyblock_add(key, NULL);
			BKE_keyblock_convert_from_mesh(me, kb);
		}

		kb = BKE_keyblock_add(key, md->name);
		DM_to_meshkey(dm, me, kb);
		
		dm->release(dm);
	}
	else {
		BKE_report(reports, RPT_ERROR, "Cannot apply modifier for this object type");
		return 0;
	}
	return 1;
}

static int modifier_apply_obdata(ReportList *reports, Scene *scene, Object *ob, ModifierData *md)
{
	const ModifierTypeInfo *mti = modifierType_getInfo(md->type);

	md->scene = scene;

	if (mti->isDisabled && mti->isDisabled(md, 0)) {
		BKE_report(reports, RPT_ERROR, "Modifier is disabled, skipping apply");
		return 0;
	}

	if (ob->type == OB_MESH) {
		DerivedMesh *dm;
		Mesh *me = ob->data;
		MultiresModifierData *mmd = find_multires_modifier_before(scene, md);

		if (me->key && mti->type != eModifierTypeType_NonGeometrical) {
			BKE_report(reports, RPT_ERROR, "Modifier cannot be applied to a mesh with shape keys");
			return 0;
		}

		/* Multires: ensure that recent sculpting is applied */
		if (md->type == eModifierType_Multires)
			multires_force_update(ob);

		if (mmd && mmd->totlvl && mti->type == eModifierTypeType_OnlyDeform) {
			if (!multiresModifier_reshapeFromDeformMod(scene, mmd, ob, md)) {
				BKE_report(reports, RPT_ERROR, "Multires modifier returned error, skipping apply");
				return 0;
			}
		}
		else {
			dm = mesh_create_derived_for_modifier(scene, ob, md, 1);
			if (!dm) {
				BKE_report(reports, RPT_ERROR, "Modifier returned error, skipping apply");
				return 0;
			}

			DM_to_mesh(dm, me, ob, CD_MASK_MESH, true);

			if (md->type == eModifierType_Multires)
				multires_customdata_delete(me);
		}
	}
	else if (ELEM(ob->type, OB_CURVE, OB_SURF)) {
		Curve *cu;
		int numVerts;
		float (*vertexCos)[3];

		if (ELEM(mti->type, eModifierTypeType_Constructive, eModifierTypeType_Nonconstructive)) {
			BKE_report(reports, RPT_ERROR, "Cannot apply constructive modifiers on curve");
			return 0;
		}

		cu = ob->data;
		BKE_report(reports, RPT_INFO, "Applied modifier only changed CV points, not tessellated/bevel vertices");

		vertexCos = BKE_curve_nurbs_vertexCos_get(&cu->nurb, &numVerts);
		mti->deformVerts(md, ob, NULL, vertexCos, numVerts, 0);
		BK_curve_nurbs_vertexCos_apply(&cu->nurb, vertexCos);

		MEM_freeN(vertexCos);

		DAG_id_tag_update(&ob->id, OB_RECALC_DATA);
	}
	else {
		BKE_report(reports, RPT_ERROR, "Cannot apply modifier for this object type");
		return 0;
	}

	/* lattice modifier can be applied to particle system too */
	if (ob->particlesystem.first) {

		ParticleSystem *psys = ob->particlesystem.first;

		for (; psys; psys = psys->next) {
			
			if (psys->part->type != PART_HAIR)
				continue;

			psys_apply_hair_lattice(scene, ob, psys);
		}
	}

	return 1;
}

int ED_object_modifier_apply(ReportList *reports, Scene *scene, Object *ob, ModifierData *md, int mode)
{
	int prev_mode;

	if (scene->obedit) {
		BKE_report(reports, RPT_ERROR, "Modifiers cannot be applied in edit mode");
		return 0;
	}
	else if (((ID *) ob->data)->us > 1) {
		BKE_report(reports, RPT_ERROR, "Modifiers cannot be applied to multi-user data");
		return 0;
	}
	else if ((ob->mode & OB_MODE_SCULPT) &&
	         (find_multires_modifier_before(scene, md)) &&
	         (modifier_isSameTopology(md) == false))
	{
		BKE_report(reports, RPT_ERROR, "Constructive modifier cannot be applied to multi-res data in sculpt mode");
		return 0;
	}

	if (md != ob->modifiers.first)
		BKE_report(reports, RPT_INFO, "Applied modifier was not first, result may not be as expected");

	/* allow apply of a not-realtime modifier, by first re-enabling realtime. */
	prev_mode = md->mode;
	md->mode |= eModifierMode_Realtime;

	if (mode == MODIFIER_APPLY_SHAPE) {
		if (!modifier_apply_shape(reports, scene, ob, md)) {
			md->mode = prev_mode;
			return 0;
		}
	}
	else {
		if (!modifier_apply_obdata(reports, scene, ob, md)) {
			md->mode = prev_mode;
			return 0;
		}
	}

	BLI_remlink(&ob->modifiers, md);
	modifier_free(md);

	BKE_object_free_derived_caches(ob);

	return 1;
}

int ED_object_modifier_copy(ReportList *UNUSED(reports), Object *ob, ModifierData *md)
{
	ModifierData *nmd;
	
	nmd = modifier_new(md->type);
	modifier_copyData(md, nmd);
	BLI_insertlinkafter(&ob->modifiers, md, nmd);
	modifier_unique_name(&ob->modifiers, nmd);

	return 1;
}

/************************ add modifier operator *********************/

static int modifier_add_exec(bContext *C, wmOperator *op)
{
	Main *bmain = CTX_data_main(C);
	Scene *scene = CTX_data_scene(C);
	Object *ob = ED_object_active_context(C);
	int type = RNA_enum_get(op->ptr, "type");

	if (!ED_object_modifier_add(op->reports, bmain, scene, ob, NULL, type))
		return OPERATOR_CANCELLED;

	WM_event_add_notifier(C, NC_OBJECT | ND_MODIFIER, ob);
	
	return OPERATOR_FINISHED;
}

static EnumPropertyItem *modifier_add_itemf(bContext *C, PointerRNA *UNUSED(ptr), PropertyRNA *UNUSED(prop), bool *r_free)
{	
	Object *ob = ED_object_active_context(C);
	EnumPropertyItem *item = NULL, *md_item, *group_item = NULL;
	const ModifierTypeInfo *mti;
	int totitem = 0, a;
	
	if (!ob)
		return rna_enum_object_modifier_type_items;

	for (a = 0; rna_enum_object_modifier_type_items[a].identifier; a++) {
		md_item = &rna_enum_object_modifier_type_items[a];

		if (md_item->identifier[0]) {
			mti = modifierType_getInfo(md_item->value);

			if (mti->flags & eModifierTypeFlag_NoUserAdd)
				continue;

			if (!BKE_object_support_modifier_type_check(ob, md_item->value))
				continue;
		}
		else {
			group_item = md_item;
			md_item = NULL;

			continue;
		}

		if (group_item) {
			RNA_enum_item_add(&item, &totitem, group_item);
			group_item = NULL;
		}

		RNA_enum_item_add(&item, &totitem, md_item);
	}

	RNA_enum_item_end(&item, &totitem);
	*r_free = true;

	return item;
}

void OBJECT_OT_modifier_add(wmOperatorType *ot)
{
	PropertyRNA *prop;

	/* identifiers */
	ot->name = "Add Modifier";
<<<<<<< HEAD
	ot->description = "Add Modifier\nAdd a modifier to the active object";
=======
	ot->description = "Add a procedural operation/effect to the active object";
>>>>>>> 4fecaeaf
	ot->idname = "OBJECT_OT_modifier_add";
	
	/* api callbacks */
	ot->invoke = WM_menu_invoke;
	ot->exec = modifier_add_exec;
	ot->poll = ED_operator_object_active_editable;
	
	/* flags */
	ot->flag = OPTYPE_REGISTER | OPTYPE_UNDO;
	
	/* properties */
	prop = RNA_def_enum(ot->srna, "type", rna_enum_object_modifier_type_items, eModifierType_Subsurf, "Type", "");
	RNA_def_enum_funcs(prop, modifier_add_itemf);
	ot->prop = prop;
}

/************************ generic functions for operators using mod names and data context *********************/

int edit_modifier_poll_generic(bContext *C, StructRNA *rna_type, int obtype_flag)
{
	PointerRNA ptr = CTX_data_pointer_get_type(C, "modifier", rna_type);
	Object *ob = (ptr.id.data) ? ptr.id.data : ED_object_active_context(C);
	
	if (!ob || ID_IS_LINKED_DATABLOCK(ob)) return 0;
	if (obtype_flag && ((1 << ob->type) & obtype_flag) == 0) return 0;
	if (ptr.id.data && ID_IS_LINKED_DATABLOCK(ptr.id.data)) return 0;
	
	return 1;
}

int edit_modifier_poll(bContext *C)
{
	return edit_modifier_poll_generic(C, &RNA_Modifier, 0);
}

void edit_modifier_properties(wmOperatorType *ot)
{
	RNA_def_string(ot->srna, "modifier", NULL, MAX_NAME, "Modifier", "Name of the modifier to edit");
}

int edit_modifier_invoke_properties(bContext *C, wmOperator *op)
{
	ModifierData *md;
	
	if (RNA_struct_property_is_set(op->ptr, "modifier")) {
		return true;
	}
	else {
		PointerRNA ptr = CTX_data_pointer_get_type(C, "modifier", &RNA_Modifier);
		if (ptr.data) {
			md = ptr.data;
			RNA_string_set(op->ptr, "modifier", md->name);
			return true;
		}
	}

	return false;
}

ModifierData *edit_modifier_property_get(wmOperator *op, Object *ob, int type)
{
	char modifier_name[MAX_NAME];
	ModifierData *md;
	RNA_string_get(op->ptr, "modifier", modifier_name);
	
	md = modifiers_findByName(ob, modifier_name);
	
	if (md && type != 0 && md->type != type)
		md = NULL;

	return md;
}

/************************ remove modifier operator *********************/

static int modifier_remove_exec(bContext *C, wmOperator *op)
{
	Main *bmain = CTX_data_main(C);
	Scene *scene = CTX_data_scene(C);
	Object *ob = ED_object_active_context(C);
	ModifierData *md = edit_modifier_property_get(op, ob, 0);
	int mode_orig = ob->mode;
	
	if (!md || !ED_object_modifier_remove(op->reports, bmain, ob, md))
		return OPERATOR_CANCELLED;

	WM_event_add_notifier(C, NC_OBJECT | ND_MODIFIER, ob);

	/* if cloth/softbody was removed, particle mode could be cleared */
	if (mode_orig & OB_MODE_PARTICLE_EDIT)
		if ((ob->mode & OB_MODE_PARTICLE_EDIT) == 0)
			if (scene->basact && scene->basact->object == ob)
				WM_event_add_notifier(C, NC_SCENE | ND_MODE | NS_MODE_OBJECT, NULL);
	
	return OPERATOR_FINISHED;
}

static int modifier_remove_invoke(bContext *C, wmOperator *op, const wmEvent *UNUSED(event))
{
	if (edit_modifier_invoke_properties(C, op))
		return modifier_remove_exec(C, op);
	else
		return OPERATOR_CANCELLED;
}

void OBJECT_OT_modifier_remove(wmOperatorType *ot)
{
	ot->name = "Remove Modifier";
	ot->description = "Remove Modifier\nRemove a modifier from the active object";
	ot->idname = "OBJECT_OT_modifier_remove";

	ot->invoke = modifier_remove_invoke;
	ot->exec = modifier_remove_exec;
	ot->poll = edit_modifier_poll;
	
	/* flags */
	ot->flag = OPTYPE_REGISTER | OPTYPE_UNDO | OPTYPE_INTERNAL;
	edit_modifier_properties(ot);
}

/************************ move up modifier operator *********************/

static int modifier_move_up_exec(bContext *C, wmOperator *op)
{
	Object *ob = ED_object_active_context(C);
	ModifierData *md = edit_modifier_property_get(op, ob, 0);

	if (!md || !ED_object_modifier_move_up(op->reports, ob, md))
		return OPERATOR_CANCELLED;

	DAG_id_tag_update(&ob->id, OB_RECALC_DATA);
	WM_event_add_notifier(C, NC_OBJECT | ND_MODIFIER, ob);
	
	return OPERATOR_FINISHED;
}

static int modifier_move_up_invoke(bContext *C, wmOperator *op, const wmEvent *UNUSED(event))
{
	if (edit_modifier_invoke_properties(C, op))
		return modifier_move_up_exec(C, op);
	else
		return OPERATOR_CANCELLED;
}

void OBJECT_OT_modifier_move_up(wmOperatorType *ot)
{
	ot->name = "Move Up Modifier";
	ot->description = "Move Up Modifier\nMove modifier up in the stack";
	ot->idname = "OBJECT_OT_modifier_move_up";

	ot->invoke = modifier_move_up_invoke;
	ot->exec = modifier_move_up_exec;
	ot->poll = edit_modifier_poll;
	
	/* flags */
	ot->flag = OPTYPE_REGISTER | OPTYPE_UNDO | OPTYPE_INTERNAL;
	edit_modifier_properties(ot);
}

/************************ move down modifier operator *********************/

static int modifier_move_down_exec(bContext *C, wmOperator *op)
{
	Object *ob = ED_object_active_context(C);
	ModifierData *md = edit_modifier_property_get(op, ob, 0);

	if (!md || !ED_object_modifier_move_down(op->reports, ob, md))
		return OPERATOR_CANCELLED;

	DAG_id_tag_update(&ob->id, OB_RECALC_DATA);
	WM_event_add_notifier(C, NC_OBJECT | ND_MODIFIER, ob);
	
	return OPERATOR_FINISHED;
}

static int modifier_move_down_invoke(bContext *C, wmOperator *op, const wmEvent *UNUSED(event))
{
	if (edit_modifier_invoke_properties(C, op))
		return modifier_move_down_exec(C, op);
	else
		return OPERATOR_CANCELLED;
}

void OBJECT_OT_modifier_move_down(wmOperatorType *ot)
{
	ot->name = "Move Down Modifier";
	ot->description = "Move Down Modifier\nMove modifier down in the stack";
	ot->idname = "OBJECT_OT_modifier_move_down";

	ot->invoke = modifier_move_down_invoke;
	ot->exec = modifier_move_down_exec;
	ot->poll = edit_modifier_poll;
	
	/* flags */
	ot->flag = OPTYPE_REGISTER | OPTYPE_UNDO | OPTYPE_INTERNAL;
	edit_modifier_properties(ot);
}

/************************ apply modifier operator *********************/

static int modifier_apply_exec(bContext *C, wmOperator *op)
{
	Scene *scene = CTX_data_scene(C);
	Object *ob = ED_object_active_context(C);
	ModifierData *md = edit_modifier_property_get(op, ob, 0);
	int apply_as = RNA_enum_get(op->ptr, "apply_as");

	if (!md || !ED_object_modifier_apply(op->reports, scene, ob, md, apply_as)) {
		return OPERATOR_CANCELLED;
	}

	DAG_id_tag_update(&ob->id, OB_RECALC_DATA);
	WM_event_add_notifier(C, NC_OBJECT | ND_MODIFIER, ob);
	
	return OPERATOR_FINISHED;
}

static int modifier_apply_invoke(bContext *C, wmOperator *op, const wmEvent *UNUSED(event))
{
	if (edit_modifier_invoke_properties(C, op))
		return modifier_apply_exec(C, op);
	else
		return OPERATOR_CANCELLED;
}

static EnumPropertyItem modifier_apply_as_items[] = {
	{MODIFIER_APPLY_DATA, "DATA", 0, "Object Data", "Apply modifier to the object's data"},
	{MODIFIER_APPLY_SHAPE, "SHAPE", 0, "New Shape", "Apply deform-only modifier to a new shape on this object"},
	{0, NULL, 0, NULL, NULL}
};

void OBJECT_OT_modifier_apply(wmOperatorType *ot)
{
	ot->name = "Apply Modifier";
	ot->description = "Apply Modifier\nApply modifier and remove from the stack";
	ot->idname = "OBJECT_OT_modifier_apply";

	ot->invoke = modifier_apply_invoke;
	ot->exec = modifier_apply_exec;
	ot->poll = edit_modifier_poll;
	
	/* flags */
	ot->flag = OPTYPE_REGISTER | OPTYPE_UNDO | OPTYPE_INTERNAL;
	
	RNA_def_enum(ot->srna, "apply_as", modifier_apply_as_items, MODIFIER_APPLY_DATA, "Apply as", "How to apply the modifier to the geometry");
	edit_modifier_properties(ot);
}

/************************ convert modifier operator *********************/

static int modifier_convert_exec(bContext *C, wmOperator *op)
{
	Main *bmain = CTX_data_main(C);
	Scene *scene = CTX_data_scene(C);
	Object *ob = ED_object_active_context(C);
	ModifierData *md = edit_modifier_property_get(op, ob, 0);
	
	if (!md || !ED_object_modifier_convert(op->reports, bmain, scene, ob, md))
		return OPERATOR_CANCELLED;

	DAG_id_tag_update(&ob->id, OB_RECALC_DATA);
	WM_event_add_notifier(C, NC_OBJECT | ND_MODIFIER, ob);
	
	return OPERATOR_FINISHED;
}

static int modifier_convert_invoke(bContext *C, wmOperator *op, const wmEvent *UNUSED(event))
{
	if (edit_modifier_invoke_properties(C, op))
		return modifier_convert_exec(C, op);
	else
		return OPERATOR_CANCELLED;
}

void OBJECT_OT_modifier_convert(wmOperatorType *ot)
{
	ot->name = "Convert Modifier";
	ot->description = "Convert Modifier\nConvert particles to a mesh object";
	ot->idname = "OBJECT_OT_modifier_convert";

	ot->invoke = modifier_convert_invoke;
	ot->exec = modifier_convert_exec;
	ot->poll = edit_modifier_poll;
	
	/* flags */
	ot->flag = OPTYPE_REGISTER | OPTYPE_UNDO | OPTYPE_INTERNAL;
	edit_modifier_properties(ot);
}

/************************ copy modifier operator *********************/

static int modifier_copy_exec(bContext *C, wmOperator *op)
{
	Object *ob = ED_object_active_context(C);
	ModifierData *md = edit_modifier_property_get(op, ob, 0);

	if (!md || !ED_object_modifier_copy(op->reports, ob, md))
		return OPERATOR_CANCELLED;

	DAG_id_tag_update(&ob->id, OB_RECALC_DATA);
	WM_event_add_notifier(C, NC_OBJECT | ND_MODIFIER, ob);
	
	return OPERATOR_FINISHED;
}

static int modifier_copy_invoke(bContext *C, wmOperator *op, const wmEvent *UNUSED(event))
{
	if (edit_modifier_invoke_properties(C, op))
		return modifier_copy_exec(C, op);
	else
		return OPERATOR_CANCELLED;
}

void OBJECT_OT_modifier_copy(wmOperatorType *ot)
{
	ot->name = "Copy Modifier";
	ot->description = "Copy Modifier\nDuplicate modifier at the same position in the stack";
	ot->idname = "OBJECT_OT_modifier_copy";

	ot->invoke = modifier_copy_invoke;
	ot->exec = modifier_copy_exec;
	ot->poll = edit_modifier_poll;
	
	/* flags */
	ot->flag = OPTYPE_REGISTER | OPTYPE_UNDO | OPTYPE_INTERNAL;
	edit_modifier_properties(ot);
}

/************* multires delete higher levels operator ****************/

static int multires_poll(bContext *C)
{
	return edit_modifier_poll_generic(C, &RNA_MultiresModifier, (1 << OB_MESH));
}

static int multires_higher_levels_delete_exec(bContext *C, wmOperator *op)
{
	Object *ob = ED_object_active_context(C);
	MultiresModifierData *mmd = (MultiresModifierData *)edit_modifier_property_get(op, ob, eModifierType_Multires);
	
	if (!mmd)
		return OPERATOR_CANCELLED;
	
	multiresModifier_del_levels(mmd, ob, 1);

	ED_object_iter_other(CTX_data_main(C), ob, true,
	                     ED_object_multires_update_totlevels_cb,
	                     &mmd->totlvl);
	
	WM_event_add_notifier(C, NC_OBJECT | ND_MODIFIER, ob);
	
	return OPERATOR_FINISHED;
}

static int multires_higher_levels_delete_invoke(bContext *C, wmOperator *op, const wmEvent *UNUSED(event))
{
	if (edit_modifier_invoke_properties(C, op))
		return multires_higher_levels_delete_exec(C, op);
	else
		return OPERATOR_CANCELLED;
}

void OBJECT_OT_multires_higher_levels_delete(wmOperatorType *ot)
{
	ot->name = "Delete Higher Levels";
	ot->description = "Delete Higher Levels\nDeletes the higher resolution mesh, potential loss of detail";
	ot->idname = "OBJECT_OT_multires_higher_levels_delete";

	ot->poll = multires_poll;
	ot->invoke = multires_higher_levels_delete_invoke;
	ot->exec = multires_higher_levels_delete_exec;
	
	/* flags */
	ot->flag = OPTYPE_REGISTER | OPTYPE_UNDO | OPTYPE_INTERNAL;
	edit_modifier_properties(ot);
}

/****************** multires subdivide operator *********************/

static int multires_subdivide_exec(bContext *C, wmOperator *op)
{
	Object *ob = ED_object_active_context(C);
	MultiresModifierData *mmd = (MultiresModifierData *)edit_modifier_property_get(op, ob, eModifierType_Multires);
	
	if (!mmd)
		return OPERATOR_CANCELLED;
	
	multiresModifier_subdivide(mmd, ob, 0, mmd->simple);

	ED_object_iter_other(CTX_data_main(C), ob, true,
	                     ED_object_multires_update_totlevels_cb,
	                     &mmd->totlvl);

	DAG_id_tag_update(&ob->id, OB_RECALC_DATA);
	WM_event_add_notifier(C, NC_OBJECT | ND_MODIFIER, ob);

	if (ob->mode & OB_MODE_SCULPT) {
		/* ensure that grid paint mask layer is created */
		BKE_sculpt_mask_layers_ensure(ob, mmd);
	}
	
	return OPERATOR_FINISHED;
}

static int multires_subdivide_invoke(bContext *C, wmOperator *op, const wmEvent *UNUSED(event))
{
	if (edit_modifier_invoke_properties(C, op))
		return multires_subdivide_exec(C, op);
	else
		return OPERATOR_CANCELLED;
}

void OBJECT_OT_multires_subdivide(wmOperatorType *ot)
{
	ot->name = "Multires Subdivide";
	ot->description = "Multires Subdivide\nAdd a new level of subdivision";
	ot->idname = "OBJECT_OT_multires_subdivide";

	ot->poll = multires_poll;
	ot->invoke = multires_subdivide_invoke;
	ot->exec = multires_subdivide_exec;
	
	/* flags */
	ot->flag = OPTYPE_REGISTER | OPTYPE_UNDO | OPTYPE_INTERNAL;
	edit_modifier_properties(ot);
}

/****************** multires reshape operator *********************/

static int multires_reshape_exec(bContext *C, wmOperator *op)
{
	Object *ob = ED_object_active_context(C), *secondob = NULL;
	Scene *scene = CTX_data_scene(C);
	MultiresModifierData *mmd = (MultiresModifierData *)edit_modifier_property_get(op, ob, eModifierType_Multires);

	if (!mmd)
		return OPERATOR_CANCELLED;

	if (mmd->lvl == 0) {
		BKE_report(op->reports, RPT_ERROR, "Reshape can work only with higher levels of subdivisions");
		return OPERATOR_CANCELLED;
	}

	CTX_DATA_BEGIN(C, Object *, selob, selected_editable_objects)
	{
		if (selob->type == OB_MESH && selob != ob) {
			secondob = selob;
			break;
		}
	}
	CTX_DATA_END;

	if (!secondob) {
		BKE_report(op->reports, RPT_ERROR, "Second selected mesh object required to copy shape from");
		return OPERATOR_CANCELLED;
	}

	if (!multiresModifier_reshape(scene, mmd, ob, secondob)) {
		BKE_report(op->reports, RPT_ERROR, "Objects do not have the same number of vertices");
		return OPERATOR_CANCELLED;
	}

	DAG_id_tag_update(&ob->id, OB_RECALC_DATA);
	WM_event_add_notifier(C, NC_OBJECT | ND_MODIFIER, ob);

	return OPERATOR_FINISHED;
}

static int multires_reshape_invoke(bContext *C, wmOperator *op, const wmEvent *UNUSED(event))
{
	if (edit_modifier_invoke_properties(C, op))
		return multires_reshape_exec(C, op);
	else
		return OPERATOR_CANCELLED;
}

void OBJECT_OT_multires_reshape(wmOperatorType *ot)
{
	ot->name = "Multires Reshape";
	ot->description = "Multires Reshape\nCopy vertex coordinates from other object";
	ot->idname = "OBJECT_OT_multires_reshape";

	ot->poll = multires_poll;
	ot->invoke = multires_reshape_invoke;
	ot->exec = multires_reshape_exec;
	
	/* flags */
	ot->flag = OPTYPE_REGISTER | OPTYPE_UNDO | OPTYPE_INTERNAL;
	edit_modifier_properties(ot);
}


		
/****************** multires save external operator *********************/

static int multires_external_save_exec(bContext *C, wmOperator *op)
{
	Object *ob = ED_object_active_context(C);
	Mesh *me = (ob) ? ob->data : op->customdata;
	char path[FILE_MAX];
	const bool relative = RNA_boolean_get(op->ptr, "relative_path");

	if (!me)
		return OPERATOR_CANCELLED;

	if (CustomData_external_test(&me->ldata, CD_MDISPS))
		return OPERATOR_CANCELLED;
	
	RNA_string_get(op->ptr, "filepath", path);

	if (relative)
		BLI_path_rel(path, G.main->name);

	CustomData_external_add(&me->ldata, &me->id, CD_MDISPS, me->totloop, path);
	CustomData_external_write(&me->ldata, &me->id, CD_MASK_MESH, me->totloop, 0);
	
	return OPERATOR_FINISHED;
}

static int multires_external_save_invoke(bContext *C, wmOperator *op, const wmEvent *UNUSED(event))
{
	Object *ob = ED_object_active_context(C);
	MultiresModifierData *mmd;
	Mesh *me = ob->data;
	char path[FILE_MAX];

	if (!edit_modifier_invoke_properties(C, op))
		return OPERATOR_CANCELLED;
	
	mmd = (MultiresModifierData *)edit_modifier_property_get(op, ob, eModifierType_Multires);
	
	if (!mmd)
		return OPERATOR_CANCELLED;
	
	if (CustomData_external_test(&me->ldata, CD_MDISPS))
		return OPERATOR_CANCELLED;

	if (RNA_struct_property_is_set(op->ptr, "filepath"))
		return multires_external_save_exec(C, op);
	
	op->customdata = me;

	BLI_snprintf(path, sizeof(path), "//%s.btx", me->id.name + 2);
	RNA_string_set(op->ptr, "filepath", path);
	
	WM_event_add_fileselect(C, op);

	return OPERATOR_RUNNING_MODAL;
}

void OBJECT_OT_multires_external_save(wmOperatorType *ot)
{
	ot->name = "Multires Save External";
	ot->description = "Multires Save External\nSave displacements to an external file";
	ot->idname = "OBJECT_OT_multires_external_save";

	/* XXX modifier no longer in context after file browser .. ot->poll = multires_poll; */
	ot->exec = multires_external_save_exec;
	ot->invoke = multires_external_save_invoke;
	ot->poll = multires_poll;
	
	/* flags */
	ot->flag = OPTYPE_REGISTER | OPTYPE_UNDO | OPTYPE_INTERNAL;

	WM_operator_properties_filesel(
	        ot, FILE_TYPE_FOLDER | FILE_TYPE_BTX, FILE_SPECIAL, FILE_SAVE,
	        WM_FILESEL_FILEPATH | WM_FILESEL_RELPATH, FILE_DEFAULTDISPLAY, FILE_SORT_ALPHA);
	edit_modifier_properties(ot);
}

/****************** multires pack operator *********************/

static int multires_external_pack_exec(bContext *C, wmOperator *UNUSED(op))
{
	Object *ob = ED_object_active_context(C);
	Mesh *me = ob->data;

	if (!CustomData_external_test(&me->ldata, CD_MDISPS))
		return OPERATOR_CANCELLED;

	/* XXX don't remove.. */
	CustomData_external_remove(&me->ldata, &me->id, CD_MDISPS, me->totloop);
	
	return OPERATOR_FINISHED;
}

void OBJECT_OT_multires_external_pack(wmOperatorType *ot)
{
	ot->name = "Multires Pack External";
	ot->description = "Multires Pack External\nPack displacements from an external file";
	ot->idname = "OBJECT_OT_multires_external_pack";

	ot->poll = multires_poll;
	ot->exec = multires_external_pack_exec;
	
	/* flags */
	ot->flag = OPTYPE_REGISTER | OPTYPE_UNDO;
}

/********************* multires apply base ***********************/
static int multires_base_apply_exec(bContext *C, wmOperator *op)
{
	Object *ob = ED_object_active_context(C);
	MultiresModifierData *mmd = (MultiresModifierData *)edit_modifier_property_get(op, ob, eModifierType_Multires);
	
	if (!mmd)
		return OPERATOR_CANCELLED;
	
	multiresModifier_base_apply(mmd, ob);

	DAG_id_tag_update(&ob->id, OB_RECALC_DATA);
	WM_event_add_notifier(C, NC_OBJECT | ND_MODIFIER, ob);
	
	return OPERATOR_FINISHED;
}

static int multires_base_apply_invoke(bContext *C, wmOperator *op, const wmEvent *UNUSED(event))
{
	if (edit_modifier_invoke_properties(C, op))
		return multires_base_apply_exec(C, op);
	else
		return OPERATOR_CANCELLED;
}


void OBJECT_OT_multires_base_apply(wmOperatorType *ot)
{
	ot->name = "Multires Apply Base";
	ot->description = "Multires Apply Base\nModify the base mesh to conform to the displaced mesh";
	ot->idname = "OBJECT_OT_multires_base_apply";

	ot->poll = multires_poll;
	ot->invoke = multires_base_apply_invoke;
	ot->exec = multires_base_apply_exec;
	
	/* flags */
	ot->flag = OPTYPE_REGISTER | OPTYPE_UNDO | OPTYPE_INTERNAL;
	edit_modifier_properties(ot);
}


/************************** skin modifier ***********************/

static void modifier_skin_customdata_delete(Object *ob)
{
	Mesh *me = ob->data;
	BMEditMesh *em = me->edit_btmesh;
	
	if (em)
		BM_data_layer_free(em->bm, &em->bm->vdata, CD_MVERT_SKIN);
	else
		CustomData_free_layer_active(&me->vdata, CD_MVERT_SKIN, me->totvert);
}

static int skin_poll(bContext *C)
{
	return (!CTX_data_edit_object(C) &&
	        edit_modifier_poll_generic(C, &RNA_SkinModifier, (1 << OB_MESH)));
}

static int skin_edit_poll(bContext *C)
{
	return (CTX_data_edit_object(C) &&
	        edit_modifier_poll_generic(C, &RNA_SkinModifier, (1 << OB_MESH)));
}

static void skin_root_clear(BMVert *bm_vert, GSet *visited, const int cd_vert_skin_offset)
{
	BMEdge *bm_edge;
	BMIter bm_iter;
	
	BM_ITER_ELEM (bm_edge, &bm_iter, bm_vert, BM_EDGES_OF_VERT) {
		BMVert *v2 = BM_edge_other_vert(bm_edge, bm_vert);

		if (BLI_gset_add(visited, v2)) {
			MVertSkin *vs = BM_ELEM_CD_GET_VOID_P(v2, cd_vert_skin_offset);

			/* clear vertex root flag and add to visited set */
			vs->flag &= ~MVERT_SKIN_ROOT;

			skin_root_clear(v2, visited, cd_vert_skin_offset);
		}
	}
}

static int skin_root_mark_exec(bContext *C, wmOperator *UNUSED(op))
{
	Object *ob = CTX_data_edit_object(C);
	BMEditMesh *em = BKE_editmesh_from_object(ob);
	BMesh *bm = em->bm;
	BMVert *bm_vert;
	BMIter bm_iter;
	GSet *visited;

	visited = BLI_gset_ptr_new(__func__);

	BKE_mesh_ensure_skin_customdata(ob->data);

	const int cd_vert_skin_offset = CustomData_get_offset(&bm->vdata, CD_MVERT_SKIN);

	BM_ITER_MESH (bm_vert, &bm_iter, bm, BM_VERTS_OF_MESH) {
		if (BM_elem_flag_test(bm_vert, BM_ELEM_SELECT) &&
		    BLI_gset_add(visited, bm_vert))
		{
			MVertSkin *vs = BM_ELEM_CD_GET_VOID_P(bm_vert, cd_vert_skin_offset);

			/* mark vertex as root and add to visited set */
			vs->flag |= MVERT_SKIN_ROOT;

			/* clear root flag from all connected vertices (recursively) */
			skin_root_clear(bm_vert, visited, cd_vert_skin_offset);
		}
	}

	BLI_gset_free(visited, NULL);

	DAG_id_tag_update(&ob->id, OB_RECALC_DATA);
	WM_event_add_notifier(C, NC_OBJECT | ND_MODIFIER, ob);
	
	return OPERATOR_FINISHED;
}

void OBJECT_OT_skin_root_mark(wmOperatorType *ot)
{
	ot->name = "Skin Root Mark";
	ot->description = "Skin Root Mark\nMark selected vertices as roots";
	ot->idname = "OBJECT_OT_skin_root_mark";

	ot->poll = skin_edit_poll;
	ot->exec = skin_root_mark_exec;
	
	/* flags */
	ot->flag = OPTYPE_REGISTER | OPTYPE_UNDO;
}

typedef enum {
	SKIN_LOOSE_MARK,
	SKIN_LOOSE_CLEAR
} SkinLooseAction;

static int skin_loose_mark_clear_exec(bContext *C, wmOperator *op)
{
	Object *ob = CTX_data_edit_object(C);
	BMEditMesh *em = BKE_editmesh_from_object(ob);
	BMesh *bm = em->bm;
	BMVert *bm_vert;
	BMIter bm_iter;
	SkinLooseAction action = RNA_enum_get(op->ptr, "action");

	if (!CustomData_has_layer(&bm->vdata, CD_MVERT_SKIN)) {
		return OPERATOR_CANCELLED;
	}

	BM_ITER_MESH (bm_vert, &bm_iter, bm, BM_VERTS_OF_MESH) {
		if (BM_elem_flag_test(bm_vert, BM_ELEM_SELECT)) {
			MVertSkin *vs = CustomData_bmesh_get(&bm->vdata,
			                                     bm_vert->head.data,
			                                     CD_MVERT_SKIN);


			switch (action) {
				case SKIN_LOOSE_MARK:
					vs->flag |= MVERT_SKIN_LOOSE;
					break;
				case SKIN_LOOSE_CLEAR:
					vs->flag &= ~MVERT_SKIN_LOOSE;
					break;
			}
		}
	}

	DAG_id_tag_update(&ob->id, OB_RECALC_DATA);
	WM_event_add_notifier(C, NC_OBJECT | ND_MODIFIER, ob);
	
	return OPERATOR_FINISHED;
}

void OBJECT_OT_skin_loose_mark_clear(wmOperatorType *ot)
{
	static EnumPropertyItem action_items[] = {
		{SKIN_LOOSE_MARK, "MARK", 0, "Mark", "Mark selected vertices as loose"},
		{SKIN_LOOSE_CLEAR, "CLEAR", 0, "Clear", "Set selected vertices as not loose"},
		{0, NULL, 0, NULL, NULL}
	};

	ot->name = "Skin Mark/Clear Loose";
	ot->description = "Skin Mark/Clear Loose\nMark/clear selected vertices as loose";
	ot->idname = "OBJECT_OT_skin_loose_mark_clear";

	ot->poll = skin_edit_poll;
	ot->exec = skin_loose_mark_clear_exec;
	
	/* flags */
	ot->flag = OPTYPE_REGISTER | OPTYPE_UNDO;

	RNA_def_enum(ot->srna, "action", action_items, SKIN_LOOSE_MARK, "Action", NULL);
}

static int skin_radii_equalize_exec(bContext *C, wmOperator *UNUSED(op))
{
	Object *ob = CTX_data_edit_object(C);
	BMEditMesh *em = BKE_editmesh_from_object(ob);
	BMesh *bm = em->bm;
	BMVert *bm_vert;
	BMIter bm_iter;

	if (!CustomData_has_layer(&bm->vdata, CD_MVERT_SKIN)) {
		return OPERATOR_CANCELLED;
	}

	BM_ITER_MESH (bm_vert, &bm_iter, bm, BM_VERTS_OF_MESH) {
		if (BM_elem_flag_test(bm_vert, BM_ELEM_SELECT)) {
			MVertSkin *vs = CustomData_bmesh_get(&bm->vdata,
			                                     bm_vert->head.data,
			                                     CD_MVERT_SKIN);
			float avg = (vs->radius[0] + vs->radius[1]) * 0.5f;

			vs->radius[0] = vs->radius[1] = avg;
		}
	}

	DAG_id_tag_update(&ob->id, OB_RECALC_DATA);
	WM_event_add_notifier(C, NC_OBJECT | ND_MODIFIER, ob);
	
	return OPERATOR_FINISHED;
}

void OBJECT_OT_skin_radii_equalize(wmOperatorType *ot)
{
	ot->name = "Skin Radii Equalize";
	ot->description = "Skin Radii Equalize\nMake skin radii of selected vertices equal on each axis";
	ot->idname = "OBJECT_OT_skin_radii_equalize";

	ot->poll = skin_edit_poll;
	ot->exec = skin_radii_equalize_exec;
	
	/* flags */
	ot->flag = OPTYPE_REGISTER | OPTYPE_UNDO;
}

static void skin_armature_bone_create(Object *skin_ob,
                                      MVert *mvert, MEdge *medge,
                                      bArmature *arm,
                                      BLI_bitmap *edges_visited,
                                      const MeshElemMap *emap,
                                      EditBone *parent_bone,
                                      int parent_v)
{
	int i;

	for (i = 0; i < emap[parent_v].count; i++) {
		int endx = emap[parent_v].indices[i];
		const MEdge *e = &medge[endx];
		EditBone *bone;
		bDeformGroup *dg;
		int v;

		/* ignore edge if already visited */
		if (BLI_BITMAP_TEST(edges_visited, endx))
			continue;
		BLI_BITMAP_ENABLE(edges_visited, endx);

		v = (e->v1 == parent_v ? e->v2 : e->v1);

		bone = ED_armature_edit_bone_add(arm, "Bone");

		bone->parent = parent_bone;
		bone->flag |= BONE_CONNECTED;

		copy_v3_v3(bone->head, mvert[parent_v].co);
		copy_v3_v3(bone->tail, mvert[v].co);
		bone->rad_head = bone->rad_tail = 0.25;
		BLI_snprintf(bone->name, sizeof(bone->name), "Bone.%.2d", endx);

		/* add bDeformGroup */
		if ((dg = BKE_object_defgroup_add_name(skin_ob, bone->name))) {
			ED_vgroup_vert_add(skin_ob, dg, parent_v, 1, WEIGHT_REPLACE);
			ED_vgroup_vert_add(skin_ob, dg, v, 1, WEIGHT_REPLACE);
		}
		
		skin_armature_bone_create(skin_ob,
		                          mvert, medge,
		                          arm,
		                          edges_visited,
		                          emap,
		                          bone,
		                          v);
	}
}

static Object *modifier_skin_armature_create(Main *bmain, Scene *scene, Object *skin_ob)
{
	BLI_bitmap *edges_visited;
	DerivedMesh *deform_dm;
	MVert *mvert;
	Mesh *me = skin_ob->data;
	Object *arm_ob;
	bArmature *arm;
	MVertSkin *mvert_skin;
	MeshElemMap *emap;
	int *emap_mem;
	int v;

	deform_dm = mesh_get_derived_deform(scene, skin_ob, CD_MASK_BAREMESH);
	mvert = deform_dm->getVertArray(deform_dm);

	/* add vertex weights to original mesh */
	CustomData_add_layer(&me->vdata,
	                     CD_MDEFORMVERT,
	                     CD_CALLOC,
	                     NULL,
	                     me->totvert);
	
	arm_ob = BKE_object_add(bmain, scene, OB_ARMATURE, NULL);
	BKE_object_transform_copy(arm_ob, skin_ob);
	arm = arm_ob->data;
	arm->layer = 1;
	arm_ob->dtx |= OB_DRAWXRAY;
	arm->drawtype = ARM_LINE;
	arm->edbo = MEM_callocN(sizeof(ListBase), "edbo armature");

	mvert_skin = CustomData_get_layer(&me->vdata, CD_MVERT_SKIN);
	BKE_mesh_vert_edge_map_create(&emap, &emap_mem,
	                     me->medge, me->totvert, me->totedge);

	edges_visited = BLI_BITMAP_NEW(me->totedge, "edge_visited");

	/* note: we use EditBones here, easier to set them up and use
	 * edit-armature functions to convert back to regular bones */
	for (v = 0; v < me->totvert; v++) {
		if (mvert_skin[v].flag & MVERT_SKIN_ROOT) {
			EditBone *bone = NULL;

			/* Unless the skin root has just one adjacent edge, create
			 * a fake root bone (have it going off in the Y direction
			 * (arbitrary) */
			if (emap[v].count > 1) {
				bone = ED_armature_edit_bone_add(arm, "Bone");

				copy_v3_v3(bone->head, me->mvert[v].co);
				copy_v3_v3(bone->tail, me->mvert[v].co);

				bone->head[1] = 1.0f;
				bone->rad_head = bone->rad_tail = 0.25;
			}
			
			if (emap[v].count >= 1) {
				skin_armature_bone_create(skin_ob,
				                          mvert, me->medge,
				                          arm,
				                          edges_visited,
				                          emap,
				                          bone,
				                          v);
			}
		}
	}

	MEM_freeN(edges_visited);
	MEM_freeN(emap);
	MEM_freeN(emap_mem);

	ED_armature_from_edit(arm);
	ED_armature_edit_free(arm);

	return arm_ob;
}

static int skin_armature_create_exec(bContext *C, wmOperator *op)
{
	Main *bmain = CTX_data_main(C);
	Scene *scene = CTX_data_scene(C);
	Object *ob = CTX_data_active_object(C), *arm_ob;
	Mesh *me = ob->data;
	ModifierData *skin_md;
	ArmatureModifierData *arm_md;

	if (!CustomData_has_layer(&me->vdata, CD_MVERT_SKIN)) {
		BKE_reportf(op->reports, RPT_WARNING, "Mesh '%s' has no skin vertex data", me->id.name + 2);
		return OPERATOR_CANCELLED;
	}

	/* create new armature */
	arm_ob = modifier_skin_armature_create(bmain, scene, ob);

	/* add a modifier to connect the new armature to the mesh */
	arm_md = (ArmatureModifierData *)modifier_new(eModifierType_Armature);
	if (arm_md) {
		skin_md = edit_modifier_property_get(op, ob, eModifierType_Skin);
		BLI_insertlinkafter(&ob->modifiers, skin_md, arm_md);

		arm_md->object = arm_ob;
		arm_md->deformflag = ARM_DEF_VGROUP | ARM_DEF_QUATERNION;
		DAG_relations_tag_update(bmain);
		DAG_id_tag_update(&ob->id, OB_RECALC_DATA);
	}

	WM_event_add_notifier(C, NC_OBJECT | ND_MODIFIER, ob);

	return OPERATOR_FINISHED;
}

static int skin_armature_create_invoke(bContext *C, wmOperator *op, const wmEvent *UNUSED(event))
{
	if (edit_modifier_invoke_properties(C, op))
		return skin_armature_create_exec(C, op);
	else
		return OPERATOR_CANCELLED;
}

void OBJECT_OT_skin_armature_create(wmOperatorType *ot)
{
	ot->name = "Skin Armature Create";
	ot->description = "Skin Armature Create\nCreate an armature that parallels the skin layout";
	ot->idname = "OBJECT_OT_skin_armature_create";

	ot->poll = skin_poll;
	ot->invoke = skin_armature_create_invoke;
	ot->exec = skin_armature_create_exec;
	
	/* flags */
	ot->flag = OPTYPE_REGISTER | OPTYPE_UNDO | OPTYPE_INTERNAL;
	edit_modifier_properties(ot);
}
/************************ delta mush bind operator *********************/

static int correctivesmooth_poll(bContext *C)
{
	return edit_modifier_poll_generic(C, &RNA_CorrectiveSmoothModifier, 0);
}

static int correctivesmooth_bind_exec(bContext *C, wmOperator *op)
{
	Scene *scene = CTX_data_scene(C);
	Object *ob = ED_object_active_context(C);
	CorrectiveSmoothModifierData *csmd = (CorrectiveSmoothModifierData *)edit_modifier_property_get(op, ob, eModifierType_CorrectiveSmooth);
	bool is_bind;

	if (!csmd) {
		return OPERATOR_CANCELLED;
	}

	if (!modifier_isEnabled(scene, &csmd->modifier, eModifierMode_Realtime)) {
		BKE_report(op->reports, RPT_ERROR, "Modifier is disabled");
		return OPERATOR_CANCELLED;
	}

	is_bind = (csmd->bind_coords != NULL);

	MEM_SAFE_FREE(csmd->bind_coords);
	MEM_SAFE_FREE(csmd->delta_cache);

	if (is_bind) {
		/* toggle off */
		csmd->bind_coords_num = 0;
	}
	else {
		/* signal to modifier to recalculate */
		csmd->bind_coords_num = (unsigned int)-1;
	}

	DAG_id_tag_update(&ob->id, OB_RECALC_DATA);
	WM_event_add_notifier(C, NC_OBJECT | ND_MODIFIER, ob);

	return OPERATOR_FINISHED;
}

static int correctivesmooth_bind_invoke(bContext *C, wmOperator *op, const wmEvent *UNUSED(event))
{
	if (edit_modifier_invoke_properties(C, op))
		return correctivesmooth_bind_exec(C, op);
	else
		return OPERATOR_CANCELLED;
}

void OBJECT_OT_correctivesmooth_bind(wmOperatorType *ot)
{
	/* identifiers */
	ot->name = "Corrective Smooth Bind";
	ot->description = "Corrective Smooth Bind\nBind base pose in Corrective Smooth modifier";
	ot->idname = "OBJECT_OT_correctivesmooth_bind";

	/* api callbacks */
	ot->poll = correctivesmooth_poll;
	ot->invoke = correctivesmooth_bind_invoke;
	ot->exec = correctivesmooth_bind_exec;

	/* flags */
	ot->flag = OPTYPE_REGISTER | OPTYPE_UNDO | OPTYPE_INTERNAL;
	edit_modifier_properties(ot);
}

/************************ mdef bind operator *********************/

static int meshdeform_poll(bContext *C)
{
	return edit_modifier_poll_generic(C, &RNA_MeshDeformModifier, 0);
}

static int meshdeform_bind_exec(bContext *C, wmOperator *op)
{
	Scene *scene = CTX_data_scene(C);
	Object *ob = ED_object_active_context(C);
	MeshDeformModifierData *mmd = (MeshDeformModifierData *)edit_modifier_property_get(op, ob, eModifierType_MeshDeform);
	
	if (!mmd)
		return OPERATOR_CANCELLED;

	if (mmd->bindcagecos) {
		MEM_freeN(mmd->bindcagecos);
		if (mmd->dyngrid) MEM_freeN(mmd->dyngrid);
		if (mmd->dyninfluences) MEM_freeN(mmd->dyninfluences);
		if (mmd->bindinfluences) MEM_freeN(mmd->bindinfluences);
		if (mmd->bindoffsets) MEM_freeN(mmd->bindoffsets);
		if (mmd->dynverts) MEM_freeN(mmd->dynverts);
		if (mmd->bindweights) MEM_freeN(mmd->bindweights);  /* deprecated */
		if (mmd->bindcos) MEM_freeN(mmd->bindcos);  /* deprecated */

		mmd->bindcagecos = NULL;
		mmd->dyngrid = NULL;
		mmd->dyninfluences = NULL;
		mmd->bindinfluences = NULL;
		mmd->bindoffsets = NULL;
		mmd->dynverts = NULL;
		mmd->bindweights = NULL; /* deprecated */
		mmd->bindcos = NULL; /* deprecated */
		mmd->totvert = 0;
		mmd->totcagevert = 0;
		mmd->totinfluence = 0;
		
		DAG_id_tag_update(&ob->id, OB_RECALC_DATA);
		WM_event_add_notifier(C, NC_OBJECT | ND_MODIFIER, ob);
	}
	else {
		DerivedMesh *dm;
		int mode = mmd->modifier.mode;

		/* force modifier to run, it will call binding routine */
		mmd->bindfunc = mesh_deform_bind;
		mmd->modifier.mode |= eModifierMode_Realtime;

		if (ob->type == OB_MESH) {
			dm = mesh_create_derived_view(scene, ob, 0);
			dm->release(dm);
		}
		else if (ob->type == OB_LATTICE) {
			BKE_lattice_modifiers_calc(scene, ob);
		}
		else if (ob->type == OB_MBALL) {
			BKE_displist_make_mball(CTX_data_main(C)->eval_ctx, scene, ob);
		}
		else if (ELEM(ob->type, OB_CURVE, OB_SURF, OB_FONT)) {
			BKE_displist_make_curveTypes(scene, ob, 0);
		}

		mmd->bindfunc = NULL;
		mmd->modifier.mode = mode;
	}
	
	return OPERATOR_FINISHED;
}

static int meshdeform_bind_invoke(bContext *C, wmOperator *op, const wmEvent *UNUSED(event))
{
	if (edit_modifier_invoke_properties(C, op))
		return meshdeform_bind_exec(C, op);
	else 
		return OPERATOR_CANCELLED;
}

void OBJECT_OT_meshdeform_bind(wmOperatorType *ot)
{
	/* identifiers */
	ot->name = "Mesh Deform Bind";
	ot->description = "Mesh Deform Bind\nBind mesh to cage in mesh deform modifier";
	ot->idname = "OBJECT_OT_meshdeform_bind";
	
	/* api callbacks */
	ot->poll = meshdeform_poll;
	ot->invoke = meshdeform_bind_invoke;
	ot->exec = meshdeform_bind_exec;
	
	/* flags */
	ot->flag = OPTYPE_REGISTER | OPTYPE_UNDO | OPTYPE_INTERNAL;
	edit_modifier_properties(ot);
}

/****************** explode refresh operator *********************/

static int explode_poll(bContext *C)
{
	return edit_modifier_poll_generic(C, &RNA_ExplodeModifier, 0);
}

static int explode_refresh_exec(bContext *C, wmOperator *op)
{
	Object *ob = ED_object_active_context(C);
	ExplodeModifierData *emd = (ExplodeModifierData *)edit_modifier_property_get(op, ob, eModifierType_Explode);
	
	if (!emd)
		return OPERATOR_CANCELLED;

	emd->flag |= eExplodeFlag_CalcFaces;

	DAG_id_tag_update(&ob->id, OB_RECALC_DATA);
	WM_event_add_notifier(C, NC_OBJECT | ND_MODIFIER, ob);
	
	return OPERATOR_FINISHED;
}

static int explode_refresh_invoke(bContext *C, wmOperator *op, const wmEvent *UNUSED(event))
{
	if (edit_modifier_invoke_properties(C, op))
		return explode_refresh_exec(C, op);
	else
		return OPERATOR_CANCELLED;
}


void OBJECT_OT_explode_refresh(wmOperatorType *ot)
{
	ot->name = "Explode Refresh";
	ot->description = "Explode Refresh\nRefresh data in the Explode modifier";
	ot->idname = "OBJECT_OT_explode_refresh";

	ot->poll = explode_poll;
	ot->invoke = explode_refresh_invoke;
	ot->exec = explode_refresh_exec;
	
	/* flags */
	ot->flag = OPTYPE_REGISTER | OPTYPE_UNDO | OPTYPE_INTERNAL;
	edit_modifier_properties(ot);
}


/****************** ocean bake operator *********************/

static int ocean_bake_poll(bContext *C)
{
	return edit_modifier_poll_generic(C, &RNA_OceanModifier, 0);
}

/* copied from init_ocean_modifier, MOD_ocean.c */
static void init_ocean_modifier_bake(struct Ocean *oc, struct OceanModifierData *omd)
{
	int do_heightfield, do_chop, do_normals, do_jacobian;
	
	if (!omd || !oc) return; 
	
	do_heightfield = true;
	do_chop = (omd->chop_amount > 0);
	do_normals = (omd->flag & MOD_OCEAN_GENERATE_NORMALS);
	do_jacobian = (omd->flag & MOD_OCEAN_GENERATE_FOAM);
	
	BKE_ocean_init(oc, omd->resolution * omd->resolution, omd->resolution * omd->resolution, omd->spatial_size, omd->spatial_size,
	               omd->wind_velocity, omd->smallest_wave, 1.0, omd->wave_direction, omd->damp, omd->wave_alignment,
	               omd->depth, omd->time,
	               do_heightfield, do_chop, do_normals, do_jacobian,
	               omd->seed);
}

typedef struct OceanBakeJob {
	/* from wmJob */
	void *owner;
	short *stop, *do_update;
	float *progress;
	int current_frame;
	struct OceanCache *och;
	struct Ocean *ocean;
	struct OceanModifierData *omd;
} OceanBakeJob;

static void oceanbake_free(void *customdata)
{
	OceanBakeJob *oj = customdata;
	MEM_freeN(oj);
}

/* called by oceanbake, only to check job 'stop' value */
static int oceanbake_breakjob(void *UNUSED(customdata))
{
	//OceanBakeJob *ob = (OceanBakeJob *)customdata;
	//return *(ob->stop);
	
	/* this is not nice yet, need to make the jobs list template better 
	 * for identifying/acting upon various different jobs */
	/* but for now we'll reuse the render break... */
	return (G.is_break);
}

/* called by oceanbake, wmJob sends notifier */
static void oceanbake_update(void *customdata, float progress, int *cancel)
{
	OceanBakeJob *oj = customdata;
	
	if (oceanbake_breakjob(oj))
		*cancel = 1;
	
	*(oj->do_update) = true;
	*(oj->progress) = progress;
}

static void oceanbake_startjob(void *customdata, short *stop, short *do_update, float *progress)
{
	OceanBakeJob *oj = customdata;
	
	oj->stop = stop;
	oj->do_update = do_update;
	oj->progress = progress;
	
	G.is_break = false;   /* XXX shared with render - replace with job 'stop' switch */
	
	BKE_ocean_bake(oj->ocean, oj->och, oceanbake_update, (void *)oj);
	
	*do_update = true;
	*stop = 0;
}

static void oceanbake_endjob(void *customdata)
{
	OceanBakeJob *oj = customdata;
	
	if (oj->ocean) {
		BKE_ocean_free(oj->ocean);
		oj->ocean = NULL;
	}
	
	oj->omd->oceancache = oj->och;
	oj->omd->cached = true;
}

static int ocean_bake_exec(bContext *C, wmOperator *op)
{
	Object *ob = ED_object_active_context(C);
	OceanModifierData *omd = (OceanModifierData *)edit_modifier_property_get(op, ob, eModifierType_Ocean);
	Scene *scene = CTX_data_scene(C);
	OceanCache *och;
	struct Ocean *ocean;
	int f, cfra, i = 0;
	const bool free = RNA_boolean_get(op->ptr, "free");
	
	wmJob *wm_job;
	OceanBakeJob *oj;
	
	if (!omd)
		return OPERATOR_CANCELLED;
	
	if (free) {
		omd->refresh |= MOD_OCEAN_REFRESH_CLEAR_CACHE;
		DAG_id_tag_update(&ob->id, OB_RECALC_DATA);
		WM_event_add_notifier(C, NC_OBJECT | ND_MODIFIER, ob);
		return OPERATOR_FINISHED;
	}

	och = BKE_ocean_init_cache(omd->cachepath, modifier_path_relbase(ob),
	                           omd->bakestart, omd->bakeend, omd->wave_scale,
	                           omd->chop_amount, omd->foam_coverage, omd->foam_fade, omd->resolution);
	
	och->time = MEM_mallocN(och->duration * sizeof(float), "foam bake time");
	
	cfra = scene->r.cfra;
	
	/* precalculate time variable before baking */
	for (f = omd->bakestart; f <= omd->bakeend; f++) {
		/* from physics_fluid.c:
		 *
		 * XXX: This can't be used due to an anim sys optimization that ignores recalc object animation,
		 * leaving it for the depgraph (this ignores object animation such as modifier properties though... :/ )
		 * --> BKE_animsys_evaluate_all_animation(G.main, eval_time);
		 * This doesn't work with drivers:
		 * --> BKE_animsys_evaluate_animdata(&fsDomain->id, fsDomain->adt, eval_time, ADT_RECALC_ALL);
		 */
		
		/* Modifying the global scene isn't nice, but we can do it in 
		 * this part of the process before a threaded job is created */
		
		//scene->r.cfra = f;
		//ED_update_for_newframe(CTX_data_main(C), scene, 1);
		
		/* ok, this doesn't work with drivers, but is way faster. 
		 * let's use this for now and hope nobody wants to drive the time value... */
		BKE_animsys_evaluate_animdata(scene, (ID *)ob, ob->adt, f, ADT_RECALC_ANIM);
		
		och->time[i] = omd->time;
		i++;
	}
	
	/* make a copy of ocean to use for baking - threadsafety */
	ocean = BKE_ocean_add();
	init_ocean_modifier_bake(ocean, omd);
	
#if 0
	BKE_ocean_bake(ocean, och);
	
	omd->oceancache = och;
	omd->cached = true;
	
	scene->r.cfra = cfra;
	
	DAG_id_tag_update(&ob->id, OB_RECALC_DATA);
	WM_event_add_notifier(C, NC_OBJECT | ND_MODIFIER, ob);
#endif
	
	/* job stuff */
	
	scene->r.cfra = cfra;
	
	/* setup job */
	wm_job = WM_jobs_get(CTX_wm_manager(C), CTX_wm_window(C), scene, "Ocean Simulation",
	                     WM_JOB_PROGRESS, WM_JOB_TYPE_OBJECT_SIM_OCEAN);
	oj = MEM_callocN(sizeof(OceanBakeJob), "ocean bake job");
	oj->ocean = ocean;
	oj->och = och;
	oj->omd = omd;
	
	WM_jobs_customdata_set(wm_job, oj, oceanbake_free);
	WM_jobs_timer(wm_job, 0.1, NC_OBJECT | ND_MODIFIER, NC_OBJECT | ND_MODIFIER);
	WM_jobs_callbacks(wm_job, oceanbake_startjob, NULL, NULL, oceanbake_endjob);
	
	WM_jobs_start(CTX_wm_manager(C), wm_job);
	
	
	
	return OPERATOR_FINISHED;
}

static int ocean_bake_invoke(bContext *C, wmOperator *op, const wmEvent *UNUSED(event))
{
	if (edit_modifier_invoke_properties(C, op))
		return ocean_bake_exec(C, op);
	else
		return OPERATOR_CANCELLED;
}


void OBJECT_OT_ocean_bake(wmOperatorType *ot)
{
	ot->name = "Bake Ocean";
	ot->description = "Bake Ocean\nBake an image sequence of ocean data";
	ot->idname = "OBJECT_OT_ocean_bake";
	
	ot->poll = ocean_bake_poll;
	ot->invoke = ocean_bake_invoke;
	ot->exec = ocean_bake_exec;
	
	/* flags */
	ot->flag = OPTYPE_REGISTER | OPTYPE_UNDO | OPTYPE_INTERNAL;
	edit_modifier_properties(ot);
	
	RNA_def_boolean(ot->srna, "free", false, "Free", "Free the bake, rather than generating it");
}

/************************ LaplacianDeform bind operator *********************/

static int laplaciandeform_poll(bContext *C)
{
	return edit_modifier_poll_generic(C, &RNA_LaplacianDeformModifier, 0);
}

static int laplaciandeform_bind_exec(bContext *C, wmOperator *op)
{
	Object *ob = ED_object_active_context(C);
	LaplacianDeformModifierData *lmd = (LaplacianDeformModifierData *)edit_modifier_property_get(op, ob, eModifierType_LaplacianDeform);

	if (!lmd)
		return OPERATOR_CANCELLED;
	if (lmd->flag & MOD_LAPLACIANDEFORM_BIND) {
		lmd->flag &= ~MOD_LAPLACIANDEFORM_BIND;
	}
	else {
		lmd->flag |= MOD_LAPLACIANDEFORM_BIND;
	}
	DAG_id_tag_update(&ob->id, OB_RECALC_DATA);
	WM_event_add_notifier(C, NC_OBJECT | ND_MODIFIER, ob);
	return OPERATOR_FINISHED;
}

static int laplaciandeform_bind_invoke(bContext *C, wmOperator *op, const wmEvent *UNUSED(event))
{
	if (edit_modifier_invoke_properties(C, op))
		return laplaciandeform_bind_exec(C, op);
	else 
		return OPERATOR_CANCELLED;
}

void OBJECT_OT_laplaciandeform_bind(wmOperatorType *ot)
{
	/* identifiers */
	ot->name = "Laplacian Deform Bind";
	ot->description = "Laplacian Deform Bind\nBind mesh to system in laplacian deform modifier";
	ot->idname = "OBJECT_OT_laplaciandeform_bind";
	
	/* api callbacks */
	ot->poll = laplaciandeform_poll;
	ot->invoke = laplaciandeform_bind_invoke;
	ot->exec = laplaciandeform_bind_exec;
	
	/* flags */
	ot->flag = OPTYPE_REGISTER | OPTYPE_UNDO | OPTYPE_INTERNAL;
	edit_modifier_properties(ot);
}

/************************ sdef bind operator *********************/

static int surfacedeform_bind_poll(bContext *C)
{
	return edit_modifier_poll_generic(C, &RNA_SurfaceDeformModifier, 0);
}

static int surfacedeform_bind_exec(bContext *C, wmOperator *op)
{
	Object *ob = ED_object_active_context(C);
	SurfaceDeformModifierData *smd = (SurfaceDeformModifierData *)edit_modifier_property_get(op, ob, eModifierType_SurfaceDeform);

	if (!smd)
		return OPERATOR_CANCELLED;

	if (smd->flags & MOD_SDEF_BIND) {
		smd->flags &= ~MOD_SDEF_BIND;
	}
	else if (smd->target) {
		smd->flags |= MOD_SDEF_BIND;
	}

	DAG_id_tag_update(&ob->id, OB_RECALC_DATA);
	WM_event_add_notifier(C, NC_OBJECT | ND_MODIFIER, ob);

	return OPERATOR_FINISHED;
}

static int surfacedeform_bind_invoke(bContext *C, wmOperator *op, const wmEvent *UNUSED(event))
{
	if (edit_modifier_invoke_properties(C, op))
		return surfacedeform_bind_exec(C, op);
	else
		return OPERATOR_CANCELLED;
}

void OBJECT_OT_surfacedeform_bind(wmOperatorType *ot)
{
	/* identifiers */
	ot->name = "Surface Deform Bind";
	ot->description = "Bind mesh to target in surface deform modifier";
	ot->idname = "OBJECT_OT_surfacedeform_bind";

	/* api callbacks */
	ot->poll = surfacedeform_bind_poll;
	ot->invoke = surfacedeform_bind_invoke;
	ot->exec = surfacedeform_bind_exec;

	/* flags */
	ot->flag = OPTYPE_REGISTER | OPTYPE_UNDO | OPTYPE_INTERNAL;
	edit_modifier_properties(ot);
}<|MERGE_RESOLUTION|>--- conflicted
+++ resolved
@@ -793,11 +793,7 @@
 
 	/* identifiers */
 	ot->name = "Add Modifier";
-<<<<<<< HEAD
-	ot->description = "Add Modifier\nAdd a modifier to the active object";
-=======
-	ot->description = "Add a procedural operation/effect to the active object";
->>>>>>> 4fecaeaf
+	ot->description = "Add Modifier\nAdd a procedural operation/effect to the active object";
 	ot->idname = "OBJECT_OT_modifier_add";
 	
 	/* api callbacks */
