--- conflicted
+++ resolved
@@ -263,45 +263,11 @@
 
 void TRANSFORM_OT_vertex_warp(struct wmOperatorType *ot)
 {
-<<<<<<< HEAD
-	PropertyRNA *prop;
-
-	/* identifiers */
-	ot->name = "Warp";
-	ot->description = "Warp\nWarp vertices around the cursor";
-	ot->idname = "TRANSFORM_OT_vertex_warp";
-
-	/* api callbacks */
-	ot->exec = object_warp_verts_exec;
-	ot->poll = ED_transverts_poll;
-
-	/* flags */
-	ot->flag = OPTYPE_REGISTER | OPTYPE_UNDO;
-
-	/* props */
-	prop = RNA_def_float(ot->srna, "warp_angle", DEG2RADF(360.0f), -FLT_MAX, FLT_MAX, "Warp Angle",
-	                     "Amount to warp about the cursor", DEG2RADF(-360.0f), DEG2RADF(360.0f));
-	RNA_def_property_subtype(prop, PROP_ANGLE);
-
-	prop = RNA_def_float(ot->srna, "offset_angle", DEG2RADF(0.0f), -FLT_MAX, FLT_MAX, "Offset Angle",
-	                     "Angle to use as the basis for warping", DEG2RADF(-360.0f), DEG2RADF(360.0f));
-	RNA_def_property_subtype(prop, PROP_ANGLE);
-
-	prop = RNA_def_float(ot->srna, "min", -1.0f, -FLT_MAX, FLT_MAX, "Min", "", -100.0, 100.0);
-	prop = RNA_def_float(ot->srna, "max",  1.0f, -FLT_MAX, FLT_MAX, "Max", "", -100.0, 100.0);
-
-	/* hidden props */
-	prop = RNA_def_float_matrix(ot->srna, "viewmat", 4, 4, NULL, 0.0f, 0.0f, "Matrix", "", 0.0f, 0.0f);
-	RNA_def_property_flag(prop, PROP_HIDDEN | PROP_SKIP_SAVE);
-
-	prop = RNA_def_float_vector_xyz(ot->srna, "center", 3, NULL, -FLT_MAX, FLT_MAX, "Center", "", -FLT_MAX, FLT_MAX);
-	RNA_def_property_flag(prop, PROP_HIDDEN | PROP_SKIP_SAVE);
-=======
   PropertyRNA *prop;
 
   /* identifiers */
   ot->name = "Warp";
-  ot->description = "Warp vertices around the cursor";
+  ot->description = "Warp\nWarp vertices around the cursor";
   ot->idname = "TRANSFORM_OT_vertex_warp";
 
   /* api callbacks */
@@ -345,5 +311,4 @@
   prop = RNA_def_float_vector_xyz(
       ot->srna, "center", 3, NULL, -FLT_MAX, FLT_MAX, "Center", "", -FLT_MAX, FLT_MAX);
   RNA_def_property_flag(prop, PROP_HIDDEN | PROP_SKIP_SAVE);
->>>>>>> c03ac674
 }