/*
 * This program is free software; you can redistribute it and/or
 * modify it under the terms of the GNU General Public License
 * as published by the Free Software Foundation; either version 2
 * of the License, or (at your option) any later version.
 *
 * This program is distributed in the hope that it will be useful,
 * but WITHOUT ANY WARRANTY; without even the implied warranty of
 * MERCHANTABILITY or FITNESS FOR A PARTICULAR PURPOSE.  See the
 * GNU General Public License for more details.
 *
 * You should have received a copy of the GNU General Public License
 * along with this program; if not, write to the Free Software Foundation,
 * Inc., 51 Franklin Street, Fifth Floor, Boston, MA 02110-1301, USA.
 *
 * The Original Code is Copyright (C) 2001-2002 by NaN Holding BV.
 * All rights reserved.
 */

/** \file blender/editors/object/object_relations.c
 *  \ingroup edobj
 */


#include <stdio.h>
#include <stdlib.h>
#include <string.h>

#include "MEM_guardedalloc.h"

#include "DNA_anim_types.h"
#include "DNA_armature_types.h"
#include "DNA_mesh_types.h"
#include "DNA_collection_types.h"
#include "DNA_constraint_types.h"
#include "DNA_lamp_types.h"
#include "DNA_lattice_types.h"
#include "DNA_material_types.h"
#include "DNA_meta_types.h"
#include "DNA_particle_types.h"
#include "DNA_scene_types.h"
#include "DNA_world_types.h"
#include "DNA_object_types.h"
#include "DNA_vfont_types.h"
#include "DNA_gpencil_types.h"

#include "BLI_math.h"
#include "BLI_listbase.h"
#include "BLI_linklist.h"
#include "BLI_string.h"
#include "BLI_kdtree.h"
#include "BLI_utildefines.h"

#include "BLT_translation.h"

#include "BKE_action.h"
#include "BKE_animsys.h"
#include "BKE_armature.h"
#include "BKE_camera.h"
#include "BKE_collection.h"
#include "BKE_context.h"
#include "BKE_constraint.h"
#include "BKE_curve.h"
#include "BKE_DerivedMesh.h"
#include "BKE_displist.h"
#include "BKE_editmesh.h"
#include "BKE_gpencil.h"
#include "BKE_fcurve.h"
#include "BKE_idprop.h"
#include "BKE_lamp.h"
#include "BKE_lattice.h"
#include "BKE_layer.h"
#include "BKE_library.h"
#include "BKE_library_override.h"
#include "BKE_library_query.h"
#include "BKE_library_remap.h"
#include "BKE_lightprobe.h"
#include "BKE_main.h"
#include "BKE_material.h"
#include "BKE_mball.h"
#include "BKE_mesh.h"
#include "BKE_modifier.h"
#include "BKE_node.h"
#include "BKE_object.h"
#include "BKE_report.h"
#include "BKE_scene.h"
#include "BKE_speaker.h"
#include "BKE_texture.h"

#include "DEG_depsgraph.h"
#include "DEG_depsgraph_build.h"

#include "WM_api.h"
#include "WM_types.h"

#include "UI_interface.h"
#include "UI_resources.h"

#include "RNA_access.h"
#include "RNA_define.h"
#include "RNA_enum_types.h"

#include "ED_armature.h"
#include "ED_curve.h"
#include "ED_gpencil.h"
#include "ED_keyframing.h"
#include "ED_object.h"
#include "ED_mesh.h"
#include "ED_screen.h"
#include "ED_view3d.h"

#include "object_intern.h"

/*********************** Make Vertex Parent Operator ************************/

static bool vertex_parent_set_poll(bContext *C)
{
	return ED_operator_editmesh(C) || ED_operator_editsurfcurve(C) || ED_operator_editlattice(C);
}

static int vertex_parent_set_exec(bContext *C, wmOperator *op)
{
	Main *bmain = CTX_data_main(C);
	Scene *scene = CTX_data_scene(C);
	View3D *v3d = CTX_wm_view3d(C);
	Depsgraph *depsgraph = CTX_data_depsgraph(C);
	ViewLayer *view_layer = CTX_data_view_layer(C);
	Object *obedit = CTX_data_edit_object(C);
	BMVert *eve;
	BMIter iter;
	Nurb *nu;
	BezTriple *bezt;
	BPoint *bp;
	Object *par;
	int a, v1 = 0, v2 = 0, v3 = 0, v4 = 0, nr = 1;

	/* we need 1 to 3 selected vertices */

	if (obedit->type == OB_MESH) {
		Mesh *me = obedit->data;
		BMEditMesh *em;

		EDBM_mesh_load(bmain, obedit);
		EDBM_mesh_make(obedit, scene->toolsettings->selectmode, true);

		DEG_id_tag_update(obedit->data, 0);

		em = me->edit_btmesh;

		EDBM_mesh_normals_update(em);
		BKE_editmesh_tessface_calc(em);

		/* derivedMesh might be needed for solving parenting,
		 * so re-create it here */
		makeDerivedMesh(depsgraph, scene, obedit, em, CD_MASK_BAREMESH | CD_MASK_ORIGINDEX, false);

		BM_ITER_MESH (eve, &iter, em->bm, BM_VERTS_OF_MESH) {
			if (BM_elem_flag_test(eve, BM_ELEM_SELECT)) {
				if (v1 == 0) v1 = nr;
				else if (v2 == 0) v2 = nr;
				else if (v3 == 0) v3 = nr;
				else if (v4 == 0) v4 = nr;
				else break;
			}
			nr++;
		}
	}
	else if (ELEM(obedit->type, OB_SURF, OB_CURVE)) {
		ListBase *editnurb = object_editcurve_get(obedit);

		nu = editnurb->first;
		while (nu) {
			if (nu->type == CU_BEZIER) {
				bezt = nu->bezt;
				a = nu->pntsu;
				while (a--) {
					if (BEZT_ISSEL_ANY_HIDDENHANDLES(v3d, bezt)) {
						if (v1 == 0) v1 = nr;
						else if (v2 == 0) v2 = nr;
						else if (v3 == 0) v3 = nr;
						else if (v4 == 0) v4 = nr;
						else break;
					}
					nr++;
					bezt++;
				}
			}
			else {
				bp = nu->bp;
				a = nu->pntsu * nu->pntsv;
				while (a--) {
					if (bp->f1 & SELECT) {
						if (v1 == 0) v1 = nr;
						else if (v2 == 0) v2 = nr;
						else if (v3 == 0) v3 = nr;
						else if (v4 == 0) v4 = nr;
						else break;
					}
					nr++;
					bp++;
				}
			}
			nu = nu->next;
		}
	}
	else if (obedit->type == OB_LATTICE) {
		Lattice *lt = obedit->data;

		a = lt->editlatt->latt->pntsu * lt->editlatt->latt->pntsv * lt->editlatt->latt->pntsw;
		bp = lt->editlatt->latt->def;
		while (a--) {
			if (bp->f1 & SELECT) {
				if (v1 == 0) v1 = nr;
				else if (v2 == 0) v2 = nr;
				else if (v3 == 0) v3 = nr;
				else if (v4 == 0) v4 = nr;
				else break;
			}
			nr++;
			bp++;
		}
	}

	if (v4 || !((v1 && v2 == 0 && v3 == 0) || (v1 && v2 && v3))) {
		BKE_report(op->reports, RPT_ERROR, "Select either 1 or 3 vertices to parent to");
		return OPERATOR_CANCELLED;
	}

	CTX_DATA_BEGIN (C, Object *, ob, selected_editable_objects)
	{
		if (ob != obedit) {
			DEG_id_tag_update(&ob->id, ID_RECALC_TRANSFORM | ID_RECALC_GEOMETRY | ID_RECALC_ANIMATION);
			par = obedit->parent;

			if (BKE_object_parent_loop_check(par, ob)) {
				BKE_report(op->reports, RPT_ERROR, "Loop in parents");
			}
			else {
				Object workob;

				ob->parent = BASACT(view_layer)->object;
				if (v3) {
					ob->partype = PARVERT3;
					ob->par1 = v1 - 1;
					ob->par2 = v2 - 1;
					ob->par3 = v3 - 1;

					/* inverse parent matrix */
					BKE_object_workob_calc_parent(depsgraph, scene, ob, &workob);
					invert_m4_m4(ob->parentinv, workob.obmat);
				}
				else {
					ob->partype = PARVERT1;
					ob->par1 = v1 - 1;

					/* inverse parent matrix */
					BKE_object_workob_calc_parent(depsgraph, scene, ob, &workob);
					invert_m4_m4(ob->parentinv, workob.obmat);
				}
			}
		}
	}
	CTX_DATA_END;

	DEG_relations_tag_update(bmain);

	WM_event_add_notifier(C, NC_OBJECT, NULL);

	return OPERATOR_FINISHED;
}

void OBJECT_OT_vertex_parent_set(wmOperatorType *ot)
{
	/* identifiers */
	ot->name = "Make Vertex Parent";
	ot->description = "Make Vertex Parent\nParent selected objects to the selected vertices\nCan be used at Mesh, Lattice and Curve Objects\nSelect vertice(s), select object to parent with strg+lmb, then perform Make Vertex Parent";
	ot->idname = "OBJECT_OT_vertex_parent_set";

	/* api callbacks */
	ot->invoke = WM_operator_confirm;
	ot->poll = vertex_parent_set_poll;
	ot->exec = vertex_parent_set_exec;

	/* flags */
	ot->flag = OPTYPE_REGISTER | OPTYPE_UNDO;
}

/********************** Make Proxy Operator *************************/

/* set the object to proxify */
static int make_proxy_invoke(bContext *C, wmOperator *op, const wmEvent *event)
{
	Scene *scene = CTX_data_scene(C);
	Object *ob = ED_object_active_context(C);

	/* sanity checks */
	if (!scene || ID_IS_LINKED(scene) || !ob)
		return OPERATOR_CANCELLED;

	/* Get object to work on - use a menu if we need to... */
	if (ob->dup_group && ID_IS_LINKED(ob->dup_group)) {
		/* gives menu with list of objects in group */
		/* proxy_group_objects_menu(C, op, ob, ob->dup_group); */
		WM_enum_search_invoke(C, op, event);
		return OPERATOR_CANCELLED;
	}
	else if (ID_IS_LINKED(ob)) {
		uiPopupMenu *pup = UI_popup_menu_begin(C, IFACE_("OK?"), ICON_QUESTION);
		uiLayout *layout = UI_popup_menu_layout(pup);

		/* create operator menu item with relevant properties filled in */
		PointerRNA opptr_dummy;
		uiItemFullO_ptr(layout, op->type, op->type->name, ICON_NONE, NULL,
		                WM_OP_EXEC_REGION_WIN, 0, &opptr_dummy);

		/* present the menu and be done... */
		UI_popup_menu_end(C, pup);

		/* this invoke just calls another instance of this operator... */
		return OPERATOR_INTERFACE;
	}
	else {
		/* error.. cannot continue */
		BKE_report(op->reports, RPT_ERROR, "Can only make proxy for a referenced object or collection");
		return OPERATOR_CANCELLED;
	}

}

static int make_proxy_exec(bContext *C, wmOperator *op)
{
	Main *bmain = CTX_data_main(C);
	Object *ob, *gob = ED_object_active_context(C);
	Scene *scene = CTX_data_scene(C);
	ViewLayer *view_layer = CTX_data_view_layer(C);

	if (gob->dup_group != NULL) {
		const ListBase dup_group_objects = BKE_collection_object_cache_get(gob->dup_group);
		Base *base = BLI_findlink(&dup_group_objects, RNA_enum_get(op->ptr, "object"));
		ob = base->object;
	}
	else {
		ob = gob;
	}

	if (ob) {
		Object *newob;
		char name[MAX_ID_NAME + 4];

		BLI_snprintf(name, sizeof(name), "%s_proxy", ((ID *)(gob ? gob : ob))->name + 2);

		/* Add new object for the proxy */
		newob = BKE_object_add_from(bmain, scene, view_layer, OB_EMPTY, name, gob ? gob : ob);

		/* set layers OK */
		BKE_object_make_proxy(bmain, newob, ob, gob);

		/* Set back pointer immediately so dependency graph knows that this is
		 * is a proxy and will act accordingly. Otherwise correctness of graph
		 * will depend on order of bases.
		 *
		 * TODO(sergey): We really need to get rid of this bi-directional links
		 * in proxies with something like static overrides.
		 */
		newob->proxy->proxy_from = newob;

		/* depsgraph flushes are needed for the new data */
		DEG_relations_tag_update(bmain);
		DEG_id_tag_update(&newob->id, ID_RECALC_TRANSFORM | ID_RECALC_GEOMETRY | ID_RECALC_ANIMATION);
		WM_event_add_notifier(C, NC_OBJECT | ND_DRAW, newob);
	}
	else {
		BKE_report(op->reports, RPT_ERROR, "No object to make proxy for");
		return OPERATOR_CANCELLED;
	}

	return OPERATOR_FINISHED;
}

/* Generic itemf's for operators that take library args */
static const EnumPropertyItem *proxy_collection_object_itemf(
        bContext *C, PointerRNA *UNUSED(ptr),
        PropertyRNA *UNUSED(prop), bool *r_free)
{
	EnumPropertyItem item_tmp = {0}, *item = NULL;
	int totitem = 0;
	int i = 0;
	Object *ob = ED_object_active_context(C);

	if (!ob || !ob->dup_group)
		return DummyRNA_DEFAULT_items;

	/* find the object to affect */
	FOREACH_COLLECTION_OBJECT_RECURSIVE_BEGIN(ob->dup_group, object)
	{
		item_tmp.identifier = item_tmp.name = object->id.name + 2;
		item_tmp.value = i++;
		RNA_enum_item_add(&item, &totitem, &item_tmp);
	}
	FOREACH_COLLECTION_OBJECT_RECURSIVE_END;

	RNA_enum_item_end(&item, &totitem);
	*r_free = true;

	return item;
}

void OBJECT_OT_proxy_make(wmOperatorType *ot)
{
	PropertyRNA *prop;

	/* identifiers */
	ot->name = "Make Proxy";
	ot->idname = "OBJECT_OT_proxy_make";
	ot->description = "Make Proxy, Add empty object to become local replacement data of a library-linked object";

	/* callbacks */
	ot->invoke = make_proxy_invoke;
	ot->exec = make_proxy_exec;
	ot->poll = ED_operator_object_active;

	/* flags */
	ot->flag = OPTYPE_REGISTER | OPTYPE_UNDO;

	/* properties */
	/* XXX, relies on hard coded ID at the moment */
	prop = RNA_def_enum(ot->srna, "object", DummyRNA_DEFAULT_items, 0, "Proxy Object",
	                    "Name of lib-linked/collection object to make a proxy for");
	RNA_def_enum_funcs(prop, proxy_collection_object_itemf);
	RNA_def_property_flag(prop, PROP_ENUM_NO_TRANSLATE);
	ot->prop = prop;
}

/********************** Clear Parent Operator ******************* */

typedef enum eObClearParentTypes {
	CLEAR_PARENT_ALL = 0,
	CLEAR_PARENT_KEEP_TRANSFORM,
	CLEAR_PARENT_INVERSE
} eObClearParentTypes;

EnumPropertyItem prop_clear_parent_types[] = {
	{CLEAR_PARENT_ALL, "CLEAR", 0, "Clear Parent",
	 "Completely clear the parenting relationship, including involved modifiers if any"},
	{CLEAR_PARENT_KEEP_TRANSFORM, "CLEAR_KEEP_TRANSFORM", 0, "Clear and Keep Transformation",
	 "As 'Clear Parent', but keep the current visual transformations of the object"},
	{CLEAR_PARENT_INVERSE, "CLEAR_INVERSE", 0, "Clear Parent Inverse",
	 "Reset the transform corrections applied to the parenting relationship, does not remove parenting itself"},
	{0, NULL, 0, NULL, NULL},
};

/* Helper for ED_object_parent_clear() - Remove deform-modifiers associated with parent */
static void object_remove_parent_deform_modifiers(Object *ob, const Object *par)
{
	if (ELEM(par->type, OB_ARMATURE, OB_LATTICE, OB_CURVE)) {
		ModifierData *md, *mdn;

		/* assume that we only need to remove the first instance of matching deform modifier here */
		for (md = ob->modifiers.first; md; md = mdn) {
			bool free = false;

			mdn = md->next;

			/* need to match types (modifier + parent) and references */
			if ((md->type == eModifierType_Armature) && (par->type == OB_ARMATURE)) {
				ArmatureModifierData *amd = (ArmatureModifierData *)md;
				if (amd->object == par) {
					free = true;
				}
			}
			else if ((md->type == eModifierType_Lattice) && (par->type == OB_LATTICE)) {
				LatticeModifierData *lmd = (LatticeModifierData *)md;
				if (lmd->object == par) {
					free = true;
				}
			}
			else if ((md->type == eModifierType_Curve) && (par->type == OB_CURVE)) {
				CurveModifierData *cmd = (CurveModifierData *)md;
				if (cmd->object == par) {
					free = true;
				}
			}

			/* free modifier if match */
			if (free) {
				BLI_remlink(&ob->modifiers, md);
				modifier_free(md);
			}
		}
	}
}

void ED_object_parent_clear(Object *ob, const int type)
{
	if (ob->parent == NULL)
		return;

	switch (type) {
		case CLEAR_PARENT_ALL:
		{
			/* for deformers, remove corresponding modifiers to prevent
			 * a large number of modifiers building up */
			object_remove_parent_deform_modifiers(ob, ob->parent);

			/* clear parenting relationship completely */
			ob->parent = NULL;
			break;
		}
		case CLEAR_PARENT_KEEP_TRANSFORM:
		{
			/* remove parent, and apply the parented transform
			 * result as object's local transforms */
			ob->parent = NULL;
			BKE_object_apply_mat4(ob, ob->obmat, true, false);
			break;
		}
		case CLEAR_PARENT_INVERSE:
		{
			/* object stays parented, but the parent inverse
			 * (i.e. offset from parent to retain binding state)
			 * is cleared. In other words: nothing to do here! */
			break;
		}
	}

	/* Always clear parentinv matrix for sake of consistency, see T41950. */
	unit_m4(ob->parentinv);

	DEG_id_tag_update(&ob->id, ID_RECALC_TRANSFORM | ID_RECALC_GEOMETRY | ID_RECALC_ANIMATION);
}

/* note, poll should check for editable scene */
static int parent_clear_exec(bContext *C, wmOperator *op)
{
	Main *bmain = CTX_data_main(C);
	const int type = RNA_enum_get(op->ptr, "type");

	CTX_DATA_BEGIN (C, Object *, ob, selected_editable_objects)
	{
		ED_object_parent_clear(ob, type);
	}
	CTX_DATA_END;

	DEG_relations_tag_update(bmain);
	WM_event_add_notifier(C, NC_OBJECT | ND_TRANSFORM, NULL);
	WM_event_add_notifier(C, NC_OBJECT | ND_PARENT, NULL);
	return OPERATOR_FINISHED;
}

void OBJECT_OT_parent_clear(wmOperatorType *ot)
{
	/* identifiers */
	ot->name = "Clear Parent";
	ot->description = "Clear Parent, Clear the object's parenting";
	ot->idname = "OBJECT_OT_parent_clear";

	/* api callbacks */
	ot->invoke = WM_menu_invoke;
	ot->exec = parent_clear_exec;

	ot->poll = ED_operator_object_active_editable;

	/* flags */
	ot->flag = OPTYPE_REGISTER | OPTYPE_UNDO;

	ot->prop = RNA_def_enum(ot->srna, "type", prop_clear_parent_types, CLEAR_PARENT_ALL, "Type", "");
}

/* ******************** Make Parent Operator *********************** */

void ED_object_parent(Object *ob, Object *par, const int type, const char *substr)
{
	/* Always clear parentinv matrix for sake of consistency, see T41950. */
	unit_m4(ob->parentinv);

	if (!par || BKE_object_parent_loop_check(par, ob)) {
		ob->parent = NULL;
		ob->partype = PAROBJECT;
		ob->parsubstr[0] = 0;
		return;
	}

	/* Other partypes are deprecated, do not use here! */
	BLI_assert(ELEM(type & PARTYPE, PAROBJECT, PARSKEL, PARVERT1, PARVERT3, PARBONE));

	/* this could use some more checks */

	ob->parent = par;
	ob->partype &= ~PARTYPE;
	ob->partype |= type;
	BLI_strncpy(ob->parsubstr, substr, sizeof(ob->parsubstr));
}

/* Operator Property */
EnumPropertyItem prop_make_parent_types[] = {
	{PAR_OBJECT, "OBJECT", 0, "Object", ""},
	{PAR_ARMATURE, "ARMATURE", 0, "Armature Deform", ""},
	{PAR_ARMATURE_NAME, "ARMATURE_NAME", 0, "   With Empty Groups", ""},
	{PAR_ARMATURE_AUTO, "ARMATURE_AUTO", 0, "   With Automatic Weights", ""},
	{PAR_ARMATURE_ENVELOPE, "ARMATURE_ENVELOPE", 0, "   With Envelope Weights", ""},
	{PAR_BONE, "BONE", 0, "Bone", ""},
	{PAR_BONE_RELATIVE, "BONE_RELATIVE", 0, "Bone Relative", ""},
	{PAR_CURVE, "CURVE", 0, "Curve Deform", ""},
	{PAR_FOLLOW, "FOLLOW", 0, "Follow Path", ""},
	{PAR_PATH_CONST, "PATH_CONST", 0, "Path Constraint", ""},
	{PAR_LATTICE, "LATTICE", 0, "Lattice Deform", ""},
	{PAR_VERTEX, "VERTEX", 0, "Vertex", ""},
	{PAR_VERTEX_TRI, "VERTEX_TRI", 0, "Vertex (Triangle)", ""},
	{0, NULL, 0, NULL, NULL},
};

bool ED_object_parent_set(ReportList *reports, const bContext *C, Scene *scene, Object *ob, Object *par,
                          int partype, const bool xmirror, const bool keep_transform, const int vert_par[3])
{
	Main *bmain = CTX_data_main(C);
	Depsgraph *depsgraph = CTX_data_depsgraph(C);
	bPoseChannel *pchan = NULL;
	const bool pararm = ELEM(partype, PAR_ARMATURE, PAR_ARMATURE_NAME, PAR_ARMATURE_ENVELOPE, PAR_ARMATURE_AUTO);

	DEG_id_tag_update(&par->id, ID_RECALC_TRANSFORM);

	/* preconditions */
	if (partype == PAR_FOLLOW || partype == PAR_PATH_CONST) {
		if (par->type != OB_CURVE)
			return 0;
		else {
			Curve *cu = par->data;

			if ((cu->flag & CU_PATH) == 0) {
				cu->flag |= CU_PATH | CU_FOLLOW;
				/* force creation of path data */
				BKE_displist_make_curveTypes(depsgraph, scene, par, false, false);
			}
			else {
				cu->flag |= CU_FOLLOW;
			}

			/* if follow, add F-Curve for ctime (i.e. "eval_time") so that path-follow works */
			if (partype == PAR_FOLLOW) {
				/* get or create F-Curve */
				bAction *act = verify_adt_action(bmain, &cu->id, 1);
				FCurve *fcu = verify_fcurve(bmain, act, NULL, NULL, "eval_time", 0, 1);

				/* setup dummy 'generator' modifier here to get 1-1 correspondence still working */
				if (!fcu->bezt && !fcu->fpt && !fcu->modifiers.first)
					add_fmodifier(&fcu->modifiers, FMODIFIER_TYPE_GENERATOR, fcu);
			}

			/* fall back on regular parenting now (for follow only) */
			if (partype == PAR_FOLLOW)
				partype = PAR_OBJECT;
		}
	}
	else if (ELEM(partype, PAR_BONE, PAR_BONE_RELATIVE)) {
		pchan = BKE_pose_channel_active(par);

		if (pchan == NULL) {
			BKE_report(reports, RPT_ERROR, "No active bone");
			return false;
		}
	}

	if (ob != par) {
		if (BKE_object_parent_loop_check(par, ob)) {
			BKE_report(reports, RPT_ERROR, "Loop in parents");
			return false;
		}
		else {
			Object workob;

			/* apply transformation of previous parenting */
			if (keep_transform) {
				/* was removed because of bug [#23577],
				 * but this can be handy in some cases too [#32616], so make optional */
				BKE_object_apply_mat4(ob, ob->obmat, false, false);
			}

			/* set the parent (except for follow-path constraint option) */
			if (partype != PAR_PATH_CONST) {
				ob->parent = par;
				/* Always clear parentinv matrix for sake of consistency, see T41950. */
				unit_m4(ob->parentinv);
			}

			/* handle types */
			if (pchan)
				BLI_strncpy(ob->parsubstr, pchan->name, sizeof(ob->parsubstr));
			else
				ob->parsubstr[0] = 0;

			if (partype == PAR_PATH_CONST) {
				/* don't do anything here, since this is not technically "parenting" */
			}
			else if (ELEM(partype, PAR_CURVE, PAR_LATTICE) || (pararm)) {
				/* partype is now set to PAROBJECT so that invisible 'virtual' modifiers don't need to be created
				 * NOTE: the old (2.4x) method was to set ob->partype = PARSKEL, creating the virtual modifiers
				 */
				ob->partype = PAROBJECT;  /* note, dna define, not operator property */
				/* ob->partype = PARSKEL; */  /* note, dna define, not operator property */

				/* BUT, to keep the deforms, we need a modifier, and then we need to set the object that it uses
				 * - We need to ensure that the modifier we're adding doesn't already exist, so we check this by
				 *   assuming that the parent is selected too...
				 */
				/* XXX currently this should only happen for meshes, curves, surfaces,
				 * and lattices - this stuff isn't available for metas yet */
				if (ELEM(ob->type, OB_MESH, OB_CURVE, OB_SURF, OB_FONT, OB_LATTICE)) {
					ModifierData *md;

					switch (partype) {
						case PAR_CURVE: /* curve deform */
							if (modifiers_isDeformedByCurve(ob) != par) {
								md = ED_object_modifier_add(reports, bmain, scene, ob, NULL, eModifierType_Curve);
								if (md) {
									((CurveModifierData *)md)->object = par;
								}
								if (par->runtime.curve_cache && par->runtime.curve_cache->path == NULL) {
									DEG_id_tag_update(&par->id, ID_RECALC_GEOMETRY);
								}
							}
							break;
						case PAR_LATTICE: /* lattice deform */
							if (modifiers_isDeformedByLattice(ob) != par) {
								md = ED_object_modifier_add(reports, bmain, scene, ob, NULL, eModifierType_Lattice);
								if (md) {
									((LatticeModifierData *)md)->object = par;
								}
							}
							break;
						default: /* armature deform */
							if (modifiers_isDeformedByArmature(ob) != par) {
								md = ED_object_modifier_add(reports, bmain, scene, ob, NULL, eModifierType_Armature);
								if (md) {
									((ArmatureModifierData *)md)->object = par;
								}
							}
							break;
					}
				}
			}
			else if (partype == PAR_BONE) {
				ob->partype = PARBONE;  /* note, dna define, not operator property */
				if (pchan->bone)
					pchan->bone->flag &= ~BONE_RELATIVE_PARENTING;
			}
			else if (partype == PAR_BONE_RELATIVE) {
				ob->partype = PARBONE;  /* note, dna define, not operator property */
				if (pchan->bone)
					pchan->bone->flag |= BONE_RELATIVE_PARENTING;
			}
			else if (partype == PAR_VERTEX) {
				ob->partype = PARVERT1;
				ob->par1 = vert_par[0];
			}
			else if (partype == PAR_VERTEX_TRI) {
				ob->partype = PARVERT3;
				copy_v3_v3_int(&ob->par1, vert_par);
			}
			else {
				ob->partype = PAROBJECT;  /* note, dna define, not operator property */
			}

			/* constraint */
			if (partype == PAR_PATH_CONST) {
				bConstraint *con;
				bFollowPathConstraint *data;
				float cmat[4][4], vec[3];

				con = BKE_constraint_add_for_object(ob, "AutoPath", CONSTRAINT_TYPE_FOLLOWPATH);

				data = con->data;
				data->tar = par;

				BKE_constraint_target_matrix_get(depsgraph, scene, con, 0, CONSTRAINT_OBTYPE_OBJECT, NULL, cmat, scene->r.cfra);
				sub_v3_v3v3(vec, ob->obmat[3], cmat[3]);

				copy_v3_v3(ob->loc, vec);
			}
			else if (pararm && (ob->type == OB_MESH) && (par->type == OB_ARMATURE)) {
				if (partype == PAR_ARMATURE_NAME) {
					ED_object_vgroup_calc_from_armature(reports, depsgraph, scene, ob, par, ARM_GROUPS_NAME, false);
				}
				else if (partype == PAR_ARMATURE_ENVELOPE) {
					ED_object_vgroup_calc_from_armature(reports, depsgraph, scene, ob, par, ARM_GROUPS_ENVELOPE, xmirror);
				}
				else if (partype == PAR_ARMATURE_AUTO) {
					WM_cursor_wait(1);
					ED_object_vgroup_calc_from_armature(reports, depsgraph, scene, ob, par, ARM_GROUPS_AUTO, xmirror);
					WM_cursor_wait(0);
				}
				/* get corrected inverse */
				ob->partype = PAROBJECT;
				BKE_object_workob_calc_parent(depsgraph, scene, ob, &workob);

				invert_m4_m4(ob->parentinv, workob.obmat);
			}
			else if (pararm && (ob->type == OB_GPENCIL) && (par->type == OB_ARMATURE)) {
				if (partype == PAR_ARMATURE_NAME) {
					ED_gpencil_add_armature_weights(C, reports, ob, par, GP_PAR_ARMATURE_NAME);
				}
				else if ((partype == PAR_ARMATURE_AUTO) ||
				         (partype == PAR_ARMATURE_ENVELOPE))
				{
					WM_cursor_wait(1);
					ED_gpencil_add_armature_weights(C, reports, ob, par, GP_PAR_ARMATURE_AUTO);
					WM_cursor_wait(0);
				}
				/* get corrected inverse */
				ob->partype = PAROBJECT;
				BKE_object_workob_calc_parent(depsgraph, scene, ob, &workob);

				invert_m4_m4(ob->parentinv, workob.obmat);
			}
			else {
				/* calculate inverse parent matrix */
				BKE_object_workob_calc_parent(depsgraph, scene, ob, &workob);
				invert_m4_m4(ob->parentinv, workob.obmat);
			}

			DEG_id_tag_update(&ob->id, ID_RECALC_TRANSFORM | ID_RECALC_GEOMETRY);
		}
	}

	return true;
}



static void parent_set_vert_find(KDTree *tree, Object *child, int vert_par[3], bool is_tri)
{
	const float *co_find = child->obmat[3];
	if (is_tri) {
		KDTreeNearest nearest[3];
		int tot;

		tot = BLI_kdtree_find_nearest_n(tree, co_find, nearest, 3);
		BLI_assert(tot == 3);
		UNUSED_VARS(tot);

		vert_par[0] = nearest[0].index;
		vert_par[1] = nearest[1].index;
		vert_par[2] = nearest[2].index;

		BLI_assert(min_iii(UNPACK3(vert_par)) >= 0);
	}
	else {
		vert_par[0] = BLI_kdtree_find_nearest(tree, co_find, NULL);
		BLI_assert(vert_par[0] >= 0);
		vert_par[1] = 0;
		vert_par[2] = 0;
	}
}

static int parent_set_exec(bContext *C, wmOperator *op)
{
	Main *bmain = CTX_data_main(C);
	Scene *scene = CTX_data_scene(C);
	Object *par = ED_object_active_context(C);
	int partype = RNA_enum_get(op->ptr, "type");
	const bool xmirror = RNA_boolean_get(op->ptr, "xmirror");
	const bool keep_transform = RNA_boolean_get(op->ptr, "keep_transform");
	bool ok = true;

	/* vertex parent (kdtree) */
	const bool is_vert_par = ELEM(partype, PAR_VERTEX, PAR_VERTEX_TRI);
	const bool is_tri = partype == PAR_VERTEX_TRI;
	int tree_tot;
	struct KDTree *tree = NULL;
	int vert_par[3] = {0, 0, 0};
	const int *vert_par_p = is_vert_par ? vert_par : NULL;


	if (is_vert_par) {
		tree = BKE_object_as_kdtree(par, &tree_tot);
		BLI_assert(tree != NULL);

		if (tree_tot < (is_tri ? 3 : 1)) {
			BKE_report(op->reports, RPT_ERROR, "Not enough vertices for vertex-parent");
			ok = false;
		}
	}

	if (ok) {
		/* Non vertex-parent */
		CTX_DATA_BEGIN (C, Object *, ob, selected_editable_objects)
		{
			if (is_vert_par) {
				parent_set_vert_find(tree, ob, vert_par, is_tri);
			}

			if (!ED_object_parent_set(op->reports, C, scene, ob, par, partype, xmirror, keep_transform, vert_par_p)) {
				ok = false;
				break;
			}
		}
		CTX_DATA_END;
	}

	if (is_vert_par) {
		BLI_kdtree_free(tree);
	}

	if (!ok)
		return OPERATOR_CANCELLED;

	DEG_relations_tag_update(bmain);
	WM_event_add_notifier(C, NC_OBJECT | ND_TRANSFORM, NULL);
	WM_event_add_notifier(C, NC_OBJECT | ND_PARENT, NULL);

	return OPERATOR_FINISHED;
}


static int parent_set_invoke(bContext *C, wmOperator *UNUSED(op), const wmEvent *UNUSED(event))
{
	Object *parent = ED_object_active_context(C);
	uiPopupMenu *pup = UI_popup_menu_begin(C, IFACE_("Set Parent To"), ICON_NONE);
	uiLayout *layout = UI_popup_menu_layout(pup);

	wmOperatorType *ot = WM_operatortype_find("OBJECT_OT_parent_set", true);
	PointerRNA opptr;

#if 0
	uiItemEnumO_ptr(layout, ot, NULL, 0, "type", PAR_OBJECT);
#else
	uiItemFullO_ptr(layout, ot, IFACE_("Object"), ICON_NONE, NULL, WM_OP_EXEC_DEFAULT, 0, &opptr);
	RNA_enum_set(&opptr, "type", PAR_OBJECT);
	RNA_boolean_set(&opptr, "keep_transform", false);

	uiItemFullO_ptr(
	        layout, ot, IFACE_("Object (Keep Transform)"), ICON_NONE,
	        NULL, WM_OP_EXEC_DEFAULT, 0, &opptr);
	RNA_enum_set(&opptr, "type", PAR_OBJECT);
	RNA_boolean_set(&opptr, "keep_transform", true);
#endif

	struct {
		bool mesh, gpencil;
	} has_children_of_type = { 0 };

	CTX_DATA_BEGIN (C, Object *, child, selected_editable_objects)
	{
		if (child == parent) {
			continue;
		}
		if (child->type == OB_MESH) {
			has_children_of_type.mesh = true;
		}
		if (child->type == OB_GPENCIL) {
			has_children_of_type.gpencil = true;
		}
	}
	CTX_DATA_END;

	if (parent->type == OB_ARMATURE) {
		uiItemEnumO_ptr(layout, ot, NULL, 0, "type", PAR_ARMATURE);
		uiItemEnumO_ptr(layout, ot, NULL, 0, "type", PAR_ARMATURE_NAME);
		uiItemEnumO_ptr(layout, ot, NULL, 0, "type", PAR_ARMATURE_ENVELOPE);
		if (has_children_of_type.mesh || has_children_of_type.gpencil) {
			uiItemEnumO_ptr(layout, ot, NULL, 0, "type", PAR_ARMATURE_AUTO);
		}
		uiItemEnumO_ptr(layout, ot, NULL, 0, "type", PAR_BONE);
		uiItemEnumO_ptr(layout, ot, NULL, 0, "type", PAR_BONE_RELATIVE);
	}
	else if (parent->type == OB_CURVE) {
		uiItemEnumO_ptr(layout, ot, NULL, 0, "type", PAR_CURVE);
		uiItemEnumO_ptr(layout, ot, NULL, 0, "type", PAR_FOLLOW);
		uiItemEnumO_ptr(layout, ot, NULL, 0, "type", PAR_PATH_CONST);
	}
	else if (parent->type == OB_LATTICE) {
		uiItemEnumO_ptr(layout, ot, NULL, 0, "type", PAR_LATTICE);
	}

	/* vertex parenting */
	if (OB_TYPE_SUPPORT_PARVERT(parent->type)) {
		uiItemEnumO_ptr(layout, ot, NULL, 0, "type", PAR_VERTEX);
		uiItemEnumO_ptr(layout, ot, NULL, 0, "type", PAR_VERTEX_TRI);
	}

	UI_popup_menu_end(C, pup);

	return OPERATOR_INTERFACE;
}

static bool parent_set_poll_property(const bContext *UNUSED(C), wmOperator *op, const PropertyRNA *prop)
{
	const char *prop_id = RNA_property_identifier(prop);

	/* Only show XMirror for PAR_ARMATURE_ENVELOPE and PAR_ARMATURE_AUTO! */
	if (STREQ(prop_id, "xmirror")) {
		const int type = RNA_enum_get(op->ptr, "type");
		if (ELEM(type, PAR_ARMATURE_ENVELOPE, PAR_ARMATURE_AUTO))
			return true;
		else
			return false;
	}

	return true;
}

void OBJECT_OT_parent_set(wmOperatorType *ot)
{
	/* identifiers */
	ot->name = "Make Parent";
	ot->description = "Make Parent, Set the object's parenting";
	ot->idname = "OBJECT_OT_parent_set";

	/* api callbacks */
	ot->invoke = parent_set_invoke;
	ot->exec = parent_set_exec;
	ot->poll = ED_operator_object_active;
	ot->poll_property = parent_set_poll_property;

	/* flags */
	ot->flag = OPTYPE_REGISTER | OPTYPE_UNDO;

	ot->prop = RNA_def_enum(ot->srna, "type", prop_make_parent_types, 0, "Type", "");
	RNA_def_boolean(ot->srna, "xmirror", false, "X Mirror",
	                "Apply weights symmetrically along X axis, for Envelope/Automatic vertex groups creation");
	RNA_def_boolean(ot->srna, "keep_transform", false, "Keep Transform",
	                "Apply transformation before parenting");
}

/* ************ Make Parent Without Inverse Operator ******************* */

static int parent_noinv_set_exec(bContext *C, wmOperator *op)
{
	Main *bmain = CTX_data_main(C);
	Object *par = ED_object_active_context(C);

	DEG_id_tag_update(&par->id, ID_RECALC_TRANSFORM);

	/* context iterator */
	CTX_DATA_BEGIN (C, Object *, ob, selected_editable_objects)
	{
		if (ob != par) {
			if (BKE_object_parent_loop_check(par, ob)) {
				BKE_report(op->reports, RPT_ERROR, "Loop in parents");
			}
			else {
				/* clear inverse matrix and also the object location */
				unit_m4(ob->parentinv);
				memset(ob->loc, 0, 3 * sizeof(float));

				/* set recalc flags */
				DEG_id_tag_update(&ob->id, ID_RECALC_TRANSFORM | ID_RECALC_GEOMETRY);

				/* set parenting type for object - object only... */
				ob->parent = par;
				ob->partype = PAROBJECT; /* note, dna define, not operator property */
			}
		}
	}
	CTX_DATA_END;

	DEG_relations_tag_update(bmain);
	WM_event_add_notifier(C, NC_OBJECT | ND_TRANSFORM, NULL);

	return OPERATOR_FINISHED;
}

void OBJECT_OT_parent_no_inverse_set(wmOperatorType *ot)
{
	/* identifiers */
	ot->name = "Make Parent without Inverse";
	ot->description = "Make Parent without Inverse, Set the object's parenting without setting the inverse parent correction";
	ot->idname = "OBJECT_OT_parent_no_inverse_set";

	/* api callbacks */
	ot->invoke = WM_operator_confirm;
	ot->exec = parent_noinv_set_exec;
	ot->poll = ED_operator_object_active_editable;

	/* flags */
	ot->flag = OPTYPE_REGISTER | OPTYPE_UNDO;
}

<<<<<<< HEAD
/************************ Clear Slow Parent Operator *********************/

static int object_slow_parent_clear_exec(bContext *C, wmOperator *UNUSED(op))
{
	Depsgraph *depsgraph = CTX_data_depsgraph(C);
	Scene *scene = CTX_data_scene(C);

	CTX_DATA_BEGIN (C, Object *, ob, selected_editable_objects)
	{
		if (ob->parent) {
			if (ob->partype & PARSLOW) {
				ob->partype -= PARSLOW;
				BKE_object_where_is_calc(depsgraph, scene, ob);
				ob->partype |= PARSLOW;
				DEG_id_tag_update(&ob->id, ID_RECALC_TRANSFORM);
			}
		}
	}
	CTX_DATA_END;

	WM_event_add_notifier(C, NC_SCENE, scene);

	return OPERATOR_FINISHED;
}

void OBJECT_OT_slow_parent_clear(wmOperatorType *ot)
{
	/* identifiers */
	ot->name = "Clear Slow Parent";
	ot->description = "Clear Slow Parent\nClear the object's slow parent";
	ot->idname = "OBJECT_OT_slow_parent_clear";

	/* api callbacks */
	ot->invoke = WM_operator_confirm;
	ot->exec = object_slow_parent_clear_exec;
	ot->poll = ED_operator_view3d_active;

	/* flags */
	ot->flag = OPTYPE_REGISTER | OPTYPE_UNDO;
}

/********************** Make Slow Parent Operator *********************/

static int object_slow_parent_set_exec(bContext *C, wmOperator *UNUSED(op))
{
	Scene *scene = CTX_data_scene(C);

	CTX_DATA_BEGIN (C, Object *, ob, selected_editable_objects)
	{
		if (ob->parent)
			ob->partype |= PARSLOW;

		DEG_id_tag_update(&ob->id, ID_RECALC_TRANSFORM);
	}
	CTX_DATA_END;

	WM_event_add_notifier(C, NC_SCENE, scene);

	return OPERATOR_FINISHED;
}

void OBJECT_OT_slow_parent_set(wmOperatorType *ot)
{
	/* identifiers */
	ot->name = "Set Slow Parent";
	ot->description = "Set Slow Parent\nSet the object's slow parent";
	ot->idname = "OBJECT_OT_slow_parent_set";

	/* api callbacks */
	ot->invoke = WM_operator_confirm;
	ot->exec = object_slow_parent_set_exec;
	ot->poll = ED_operator_view3d_active;

	/* flags */
	ot->flag = OPTYPE_REGISTER | OPTYPE_UNDO;
}

=======
>>>>>>> 71da631a
/* ******************** Clear Track Operator ******************* */

enum {
	CLEAR_TRACK                = 1,
	CLEAR_TRACK_KEEP_TRANSFORM = 2,
};

static const EnumPropertyItem prop_clear_track_types[] = {
	{CLEAR_TRACK, "CLEAR", 0, "Clear Track", ""},
	{CLEAR_TRACK_KEEP_TRANSFORM, "CLEAR_KEEP_TRANSFORM", 0, "Clear and Keep Transformation (Clear Track)", ""},
	{0, NULL, 0, NULL, NULL},
};

/* note, poll should check for editable scene */
static int object_track_clear_exec(bContext *C, wmOperator *op)
{
	Main *bmain = CTX_data_main(C);
	const int type = RNA_enum_get(op->ptr, "type");

	if (CTX_data_edit_object(C)) {
		BKE_report(op->reports, RPT_ERROR, "Operation cannot be performed in edit mode");
		return OPERATOR_CANCELLED;
	}
	CTX_DATA_BEGIN (C, Object *, ob, selected_editable_objects)
	{
		bConstraint *con, *pcon;

		/* remove track-object for old track */
		ob->track = NULL;
		DEG_id_tag_update(&ob->id, ID_RECALC_TRANSFORM | ID_RECALC_GEOMETRY | ID_RECALC_ANIMATION);

		/* also remove all tracking constraints */
		for (con = ob->constraints.last; con; con = pcon) {
			pcon = con->prev;
			if (ELEM(con->type, CONSTRAINT_TYPE_TRACKTO, CONSTRAINT_TYPE_LOCKTRACK, CONSTRAINT_TYPE_DAMPTRACK))
				BKE_constraint_remove(&ob->constraints, con);
		}

		if (type == CLEAR_TRACK_KEEP_TRANSFORM)
			BKE_object_apply_mat4(ob, ob->obmat, true, true);
	}
	CTX_DATA_END;

	DEG_relations_tag_update(bmain);
	WM_event_add_notifier(C, NC_OBJECT | ND_TRANSFORM, NULL);

	return OPERATOR_FINISHED;
}

void OBJECT_OT_track_clear(wmOperatorType *ot)
{
	/* identifiers */
	ot->name = "Clear Track";
	ot->description = "Clear Track, Clear tracking constraint or flag from object";
	ot->idname = "OBJECT_OT_track_clear";

	/* api callbacks */
	ot->invoke = WM_menu_invoke;
	ot->exec = object_track_clear_exec;

	ot->poll = ED_operator_objectmode;

	/* flags */
	ot->flag = OPTYPE_REGISTER | OPTYPE_UNDO;

	ot->prop = RNA_def_enum(ot->srna, "type", prop_clear_track_types, 0, "Type", "");
}

/************************** Make Track Operator *****************************/

enum {
	CREATE_TRACK_DAMPTRACK = 1,
	CREATE_TRACK_TRACKTO   = 2,
	CREATE_TRACK_LOCKTRACK = 3,
};

static const EnumPropertyItem prop_make_track_types[] = {
	{CREATE_TRACK_DAMPTRACK, "DAMPTRACK", 0, "Damped Track Constraint", ""},
	{CREATE_TRACK_TRACKTO, "TRACKTO", 0, "Track To Constraint", ""},
	{CREATE_TRACK_LOCKTRACK, "LOCKTRACK", 0, "Lock Track Constraint", ""},
	{0, NULL, 0, NULL, NULL},
};

static int track_set_exec(bContext *C, wmOperator *op)
{
	Main *bmain = CTX_data_main(C);
	Object *obact = ED_object_active_context(C);

	const int type = RNA_enum_get(op->ptr, "type");

	switch (type) {
		case CREATE_TRACK_DAMPTRACK:
		{
			bConstraint *con;
			bDampTrackConstraint *data;

			CTX_DATA_BEGIN (C, Object *, ob, selected_editable_objects)
			{
				if (ob != obact) {
					con = BKE_constraint_add_for_object(ob, "AutoTrack", CONSTRAINT_TYPE_DAMPTRACK);

					data = con->data;
					data->tar = obact;
					DEG_id_tag_update(&ob->id, ID_RECALC_TRANSFORM | ID_RECALC_GEOMETRY | ID_RECALC_ANIMATION);

					/* Lamp, Camera and Speaker track differently by default */
					if (ELEM(ob->type, OB_LAMP, OB_CAMERA, OB_SPEAKER)) {
						data->trackflag = TRACK_nZ;
					}
				}
			}
			CTX_DATA_END;
			break;
		}
		case CREATE_TRACK_TRACKTO:
		{
			bConstraint *con;
			bTrackToConstraint *data;

			CTX_DATA_BEGIN (C, Object *, ob, selected_editable_objects)
			{
				if (ob != obact) {
					con = BKE_constraint_add_for_object(ob, "AutoTrack", CONSTRAINT_TYPE_TRACKTO);

					data = con->data;
					data->tar = obact;
					DEG_id_tag_update(&ob->id, ID_RECALC_TRANSFORM | ID_RECALC_GEOMETRY | ID_RECALC_ANIMATION);

					/* Lamp, Camera and Speaker track differently by default */
					if (ELEM(ob->type, OB_LAMP, OB_CAMERA, OB_SPEAKER)) {
						data->reserved1 = TRACK_nZ;
						data->reserved2 = UP_Y;
					}
				}
			}
			CTX_DATA_END;
			break;
		}
		case CREATE_TRACK_LOCKTRACK:
		{
			bConstraint *con;
			bLockTrackConstraint *data;

			CTX_DATA_BEGIN (C, Object *, ob, selected_editable_objects)
			{
				if (ob != obact) {
					con = BKE_constraint_add_for_object(ob, "AutoTrack", CONSTRAINT_TYPE_LOCKTRACK);

					data = con->data;
					data->tar = obact;
					DEG_id_tag_update(&ob->id, ID_RECALC_TRANSFORM | ID_RECALC_GEOMETRY | ID_RECALC_ANIMATION);

					/* Lamp, Camera and Speaker track differently by default */
					if (ELEM(ob->type, OB_LAMP, OB_CAMERA, OB_SPEAKER)) {
						data->trackflag = TRACK_nZ;
						data->lockflag = LOCK_Y;
					}
				}
			}
			CTX_DATA_END;
			break;
		}
	}

	DEG_relations_tag_update(bmain);
	WM_event_add_notifier(C, NC_OBJECT | ND_TRANSFORM, NULL);

	return OPERATOR_FINISHED;
}

void OBJECT_OT_track_set(wmOperatorType *ot)
{
	/* identifiers */
	ot->name = "Make Track";
	ot->description = "Make Track, Make the object track another object, using various methods/constraints";
	ot->idname = "OBJECT_OT_track_set";

	/* api callbacks */
	ot->invoke = WM_menu_invoke;
	ot->exec = track_set_exec;

	ot->poll = ED_operator_objectmode;

	/* flags */
	ot->flag = OPTYPE_REGISTER | OPTYPE_UNDO;

	/* properties */
	ot->prop = RNA_def_enum(ot->srna, "type", prop_make_track_types, 0, "Type", "");
}

/************************** Link to Scene Operator *****************************/

#if 0
static void link_to_scene(Main *UNUSED(bmain), unsigned short UNUSED(nr))
{
	Scene *sce = (Scene *) BLI_findlink(&bmain->scene, G.curscreen->scenenr - 1);
	Base *base, *nbase;

	if (sce == NULL) return;
	if (sce->id.lib) return;

	for (base = FIRSTBASE; base; base = base->next) {
		if (BASE_SELECTED(v3d, base)) {
			nbase = MEM_mallocN(sizeof(Base), "newbase");
			*nbase = *base;
			BLI_addhead(&(sce->base), nbase);
			id_us_plus((ID *)base->object);
		}
	}
}
#endif

static int make_links_scene_exec(bContext *C, wmOperator *op)
{
	Main *bmain = CTX_data_main(C);
	Scene *scene_to = BLI_findlink(&bmain->scene, RNA_enum_get(op->ptr, "scene"));

	if (scene_to == NULL) {
		BKE_report(op->reports, RPT_ERROR, "Could not find scene");
		return OPERATOR_CANCELLED;
	}

	if (scene_to == CTX_data_scene(C)) {
		BKE_report(op->reports, RPT_ERROR, "Cannot link objects into the same scene");
		return OPERATOR_CANCELLED;
	}

	if (ID_IS_LINKED(scene_to)) {
		BKE_report(op->reports, RPT_ERROR, "Cannot link objects into a linked scene");
		return OPERATOR_CANCELLED;
	}

	Collection *collection_to = BKE_collection_master(scene_to);
	CTX_DATA_BEGIN (C, Base *, base, selected_bases)
	{
		BKE_collection_object_add(bmain, collection_to, base->object);
	}
	CTX_DATA_END;

	/* redraw the 3D view because the object center points are colored differently */
	WM_event_add_notifier(C, NC_OBJECT | ND_DRAW, NULL);

	/* one day multiple scenes will be visible, then we should have some update function for them */
	return OPERATOR_FINISHED;
}

enum {
	MAKE_LINKS_OBDATA     = 1,
	MAKE_LINKS_MATERIALS  = 2,
	MAKE_LINKS_ANIMDATA   = 3,
	MAKE_LINKS_GROUP      = 4,
	MAKE_LINKS_DUPLICOLLECTION = 5,
	MAKE_LINKS_MODIFIERS  = 6,
	MAKE_LINKS_FONTS      = 7,
};

/* Return true if make link data is allowed, false otherwise */
static bool allow_make_links_data(const int type, Object *ob_src, Object *ob_dst)
{
	switch (type) {
		case MAKE_LINKS_OBDATA:
			if (ob_src->type == ob_dst->type && ob_src->type != OB_EMPTY) {
				return true;
			}
			break;
		case MAKE_LINKS_MATERIALS:
			if (OB_TYPE_SUPPORT_MATERIAL(ob_src->type) && OB_TYPE_SUPPORT_MATERIAL(ob_dst->type)) {
				return true;
			}
			break;
		case MAKE_LINKS_ANIMDATA:
		case MAKE_LINKS_GROUP:
		case MAKE_LINKS_DUPLICOLLECTION:
			return true;
		case MAKE_LINKS_MODIFIERS:
			if (!ELEM(OB_EMPTY, ob_src->type, ob_dst->type)) {
				return true;
			}
			break;
		case MAKE_LINKS_FONTS:
			if ((ob_src->data != ob_dst->data) && (ob_src->type == OB_FONT) && (ob_dst->type == OB_FONT)) {
				return true;
			}
			break;
	}
	return false;
}

static int make_links_data_exec(bContext *C, wmOperator *op)
{
	Scene *scene = CTX_data_scene(C);
	Main *bmain = CTX_data_main(C);
	const int type = RNA_enum_get(op->ptr, "type");
	Object *ob_src;
	ID *obdata_id;
	int a;

	/* collection */
	LinkNode *ob_collections = NULL;
	bool is_cycle = false;
	bool is_lib = false;

	ob_src = ED_object_active_context(C);

	/* avoid searching all collections in source object each time */
	if (type == MAKE_LINKS_GROUP) {
		ob_collections = BKE_object_groups(bmain, ob_src);
	}

	CTX_DATA_BEGIN (C, Base *, base_dst, selected_editable_bases)
	{
		Object *ob_dst = base_dst->object;

		if (ob_src != ob_dst) {
			if (allow_make_links_data(type, ob_src, ob_dst)) {
				obdata_id = ob_dst->data;

				switch (type) {
					case MAKE_LINKS_OBDATA: /* obdata */
						id_us_min(obdata_id);

						obdata_id = ob_src->data;
						id_us_plus(obdata_id);
						ob_dst->data = obdata_id;

						/* if amount of material indices changed: */
						test_object_materials(bmain, ob_dst, ob_dst->data);

						DEG_id_tag_update(&ob_dst->id, ID_RECALC_GEOMETRY);
						break;
					case MAKE_LINKS_MATERIALS:
						/* new approach, using functions from kernel */
						for (a = 0; a < ob_src->totcol; a++) {
							Material *ma = give_current_material(ob_src, a + 1);
							/* also works with `ma == NULL` */
							assign_material(bmain, ob_dst, ma, a + 1, BKE_MAT_ASSIGN_USERPREF);
						}
						DEG_id_tag_update(&ob_dst->id, ID_RECALC_GEOMETRY);
						break;
					case MAKE_LINKS_ANIMDATA:
						BKE_animdata_copy_id(bmain, (ID *)ob_dst, (ID *)ob_src, 0);
						if (ob_dst->data && ob_src->data) {
							if (ID_IS_LINKED(obdata_id)) {
								is_lib = true;
								break;
							}
							BKE_animdata_copy_id(bmain, (ID *)ob_dst->data, (ID *)ob_src->data, 0);
						}
						DEG_id_tag_update(&ob_dst->id, ID_RECALC_TRANSFORM | ID_RECALC_GEOMETRY | ID_RECALC_ANIMATION);
						break;
					case MAKE_LINKS_GROUP:
					{
						LinkNode *collection_node;

						/* first clear collections */
						BKE_object_groups_clear(bmain, ob_dst);

						/* now add in the collections from the link nodes */
						for (collection_node = ob_collections; collection_node; collection_node = collection_node->next) {
							if (ob_dst->dup_group != collection_node->link) {
								BKE_collection_object_add(bmain, collection_node->link, ob_dst);
							}
							else {
								is_cycle = true;
							}
						}
						break;
					}
					case MAKE_LINKS_DUPLICOLLECTION:
						ob_dst->dup_group = ob_src->dup_group;
						if (ob_dst->dup_group) {
							id_us_plus(&ob_dst->dup_group->id);
							ob_dst->transflag |= OB_DUPLICOLLECTION;
						}
						break;
					case MAKE_LINKS_MODIFIERS:
						BKE_object_link_modifiers(scene, ob_dst, ob_src);
						DEG_id_tag_update(&ob_dst->id, ID_RECALC_TRANSFORM | ID_RECALC_GEOMETRY | ID_RECALC_ANIMATION);
						break;
					case MAKE_LINKS_FONTS:
					{
						Curve *cu_src = ob_src->data;
						Curve *cu_dst = ob_dst->data;

						if (ID_IS_LINKED(obdata_id)) {
							is_lib = true;
							break;
						}

						if (cu_dst->vfont)
							id_us_min(&cu_dst->vfont->id);
						cu_dst->vfont = cu_src->vfont;
						id_us_plus((ID *)cu_dst->vfont);
						if (cu_dst->vfontb)
							id_us_min(&cu_dst->vfontb->id);
						cu_dst->vfontb = cu_src->vfontb;
						id_us_plus((ID *)cu_dst->vfontb);
						if (cu_dst->vfonti)
							id_us_min(&cu_dst->vfonti->id);
						cu_dst->vfonti = cu_src->vfonti;
						id_us_plus((ID *)cu_dst->vfonti);
						if (cu_dst->vfontbi)
							id_us_min(&cu_dst->vfontbi->id);
						cu_dst->vfontbi = cu_src->vfontbi;
						id_us_plus((ID *)cu_dst->vfontbi);

						DEG_id_tag_update(&ob_dst->id, ID_RECALC_TRANSFORM | ID_RECALC_GEOMETRY | ID_RECALC_ANIMATION);
						break;
					}
				}
			}
		}
	}
	CTX_DATA_END;

	if (type == MAKE_LINKS_GROUP) {
		if (ob_collections) {
			BLI_linklist_free(ob_collections, NULL);
		}

		if (is_cycle) {
			BKE_report(op->reports, RPT_WARNING, "Skipped some collections because of cycle detected");
		}
	}

	if (is_lib) {
		BKE_report(op->reports, RPT_WARNING, "Skipped editing library object data");
	}

	DEG_relations_tag_update(bmain);
	WM_event_add_notifier(C, NC_SPACE | ND_SPACE_VIEW3D, CTX_wm_view3d(C));
	WM_event_add_notifier(C, NC_ANIMATION | ND_NLA_ACTCHANGE, CTX_wm_view3d(C));
	WM_event_add_notifier(C, NC_OBJECT, NULL);

	return OPERATOR_FINISHED;
}


void OBJECT_OT_make_links_scene(wmOperatorType *ot)
{
	PropertyRNA *prop;

	/* identifiers */
	ot->name = "Link Objects to Scene";
	ot->description = "Link Objects to Scene\nLink selection to another scene";
	ot->idname = "OBJECT_OT_make_links_scene";

	/* api callbacks */
	ot->invoke = WM_enum_search_invoke;
	ot->exec = make_links_scene_exec;
	/* better not run the poll check */

	/* flags */
	ot->flag = OPTYPE_REGISTER | OPTYPE_UNDO;

	/* properties */
	prop = RNA_def_enum(ot->srna, "scene", DummyRNA_NULL_items, 0, "Scene", "");
	RNA_def_enum_funcs(prop, RNA_scene_local_itemf);
	RNA_def_property_flag(prop, PROP_ENUM_NO_TRANSLATE);
	ot->prop = prop;
}

void OBJECT_OT_make_links_data(wmOperatorType *ot)
{
	static const EnumPropertyItem make_links_items[] = {
		{MAKE_LINKS_OBDATA,     "OBDATA", 0, "Object Data", ""},
		{MAKE_LINKS_MATERIALS,  "MATERIAL", 0, "Materials", ""},
		{MAKE_LINKS_ANIMDATA,   "ANIMATION", 0, "Animation Data", ""},
		{MAKE_LINKS_GROUP,      "GROUPS", 0, "Collection", ""},
		{MAKE_LINKS_DUPLICOLLECTION, "DUPLICOLLECTION", 0, "Instance Collection", ""},
		{MAKE_LINKS_MODIFIERS,  "MODIFIERS", 0, "Modifiers", ""},
		{MAKE_LINKS_FONTS,      "FONTS", 0, "Fonts", ""},
		{0, NULL, 0, NULL, NULL},
	};

	/* identifiers */
	ot->name = "Link Data";
	ot->description = "Link Data, Apply active object links to other selected objects";
	ot->idname = "OBJECT_OT_make_links_data";

	/* api callbacks */
	ot->exec = make_links_data_exec;
	ot->poll = ED_operator_object_active;

	/* flags */
	ot->flag = OPTYPE_REGISTER | OPTYPE_UNDO;

	/* properties */
	ot->prop = RNA_def_enum(ot->srna, "type", make_links_items, 0, "Type", "");
}


/**************************** Make Single User ********************************/

static void libblock_relink_collection(Collection *collection)
{
	BKE_libblock_relink_to_newid(&collection->id);

	for (CollectionObject *cob = collection->gobject.first; cob != NULL; cob = cob->next) {
		BKE_libblock_relink_to_newid(&cob->ob->id);
	}

	for (CollectionChild *child = collection->children.first; child; child = child->next) {
		libblock_relink_collection(child->collection);
	}
}

static void single_object_users_collection(
        Main *bmain, Scene *scene, Collection *collection,
        const int flag, const bool copy_collections, const bool is_master_collection)
{
	/* Generate new copies for objects in given collection and all its children,
	 * and optionnaly also copy collections themselves. */
	if (copy_collections && !is_master_collection) {
		collection = ID_NEW_SET(collection, BKE_collection_copy(bmain, NULL, collection));
	}

	/* We do not remap to new objects here, this is done in separate step. */
	for (CollectionObject *cob = collection->gobject.first; cob; cob = cob->next) {
		Object *ob = cob->ob;
		/* an object may be in more than one collection */
		if ((ob->id.newid == NULL) && ((ob->flag & flag) == flag)) {
			if (!ID_IS_LINKED(ob) && ob->id.us > 1) {
				ID_NEW_SET(ob, BKE_object_copy(bmain, ob));
			}
		}
	}

	for (CollectionChild *child = collection->children.first; child; child = child->next) {
		single_object_users_collection(bmain, scene, child->collection, flag, copy_collections, false);
	}
}

/* Warning, sets ID->newid pointers of objects and collections, but does not clear them. */
static void single_object_users(Main *bmain, Scene *scene, View3D *v3d, const int flag, const bool copy_collections)
{
	/* duplicate all the objects of the scene (and matching collections, if required). */
	Collection *master_collection = BKE_collection_master(scene);
	single_object_users_collection(bmain, scene, master_collection, flag, copy_collections, true);

	/* duplicate collections that consist entirely of duplicated objects */
	/* XXX I guess that was designed for calls from 'make single user' operator... But since copy_collection is
	 *     always false then, was not doing anything. And that kind of behavior should be added at operator level,
	 *     not in a utility function also used by rather different code... */
#if 0
	if (copy_collections) {
		Collection *collection, *collectionn;
		for (collection = bmain->collection.first; collection; collection = collection->id.next) {
			bool all_duplicated = true;
			bool any_duplicated = false;

			for (CollectionObject *cob = collection->gobject.first; cob; cob = cob->next) {
				any_duplicated = true;
				if (cob->ob->id.newid == NULL) {
					all_duplicated = false;
					break;
				}
			}

			if (any_duplicated && all_duplicated) {
				// TODO: test if this works, with child collections ..
				collectionn = ID_NEW_SET(collection, BKE_collection_copy(bmain, NULL, collection));

				for (CollectionObject *cob = collectionn->gobject.first; cob; cob = cob->next) {
					cob->ob = (Object *)cob->ob->id.newid;
				}
			}
		}
	}
#endif

	/* Collection and object pointers in collections */
	libblock_relink_collection(master_collection);

	/* collection pointers in scene */
	BKE_scene_groups_relink(scene);

	/* active camera */
	ID_NEW_REMAP(scene->camera);
	if (v3d) ID_NEW_REMAP(v3d->camera);

	BKE_scene_collection_sync(scene);
}

/* not an especially efficient function, only added so the single user
 * button can be functional.*/
void ED_object_single_user(Main *bmain, Scene *scene, Object *ob)
{
	FOREACH_SCENE_OBJECT_BEGIN(scene, ob_iter)
	{
		ob_iter->flag &= ~OB_DONE;
	}
	FOREACH_SCENE_OBJECT_END;

	/* tag only the one object */
	ob->flag |= OB_DONE;

	single_object_users(bmain, scene, NULL, OB_DONE, false);
	BKE_main_id_clear_newpoins(bmain);
}

static void new_id_matar(Main *bmain, Material **matar, const int totcol)
{
	ID *id;
	int a;

	for (a = 0; a < totcol; a++) {
		id = (ID *)matar[a];
		if (id && !ID_IS_LINKED(id)) {
			if (id->newid) {
				matar[a] = (Material *)id->newid;
				id_us_plus(id->newid);
				id_us_min(id);
			}
			else if (id->us > 1) {
				matar[a] = ID_NEW_SET(id, BKE_material_copy(bmain, matar[a]));
				id_us_min(id);
			}
		}
	}
}

static void single_obdata_users(Main *bmain, Scene *scene, ViewLayer *view_layer, View3D *v3d, const int flag)
{
	Lamp *la;
	Curve *cu;
	/* Camera *cam; */
	Mesh *me;
	Lattice *lat;
	ID *id;

	FOREACH_OBJECT_FLAG_BEGIN(scene, view_layer, v3d, flag, ob)
	{
		if (!ID_IS_LINKED(ob)) {
			id = ob->data;

			if (id && id->us > 1 && !ID_IS_LINKED(id)) {
				DEG_id_tag_update(&ob->id, ID_RECALC_GEOMETRY);

				switch (ob->type) {
					case OB_LAMP:
						ob->data = la = ID_NEW_SET(ob->data, BKE_lamp_copy(bmain, ob->data));
						break;
					case OB_CAMERA:
						ob->data = ID_NEW_SET(ob->data, BKE_camera_copy(bmain, ob->data));
						break;
					case OB_MESH:
						/* Needed to remap texcomesh below. */
						me = ob->data = ID_NEW_SET(ob->data, BKE_mesh_copy(bmain, ob->data));
						if (me->key)  /* We do not need to set me->key->id.newid here... */
							BKE_animdata_copy_id_action(bmain, (ID *)me->key, false);
						break;
					case OB_MBALL:
						ob->data = ID_NEW_SET(ob->data, BKE_mball_copy(bmain, ob->data));
						break;
					case OB_CURVE:
					case OB_SURF:
					case OB_FONT:
						ob->data = cu = ID_NEW_SET(ob->data, BKE_curve_copy(bmain, ob->data));
						ID_NEW_REMAP(cu->bevobj);
						ID_NEW_REMAP(cu->taperobj);
						if (cu->key)  /* We do not need to set cu->key->id.newid here... */
							BKE_animdata_copy_id_action(bmain, (ID *)cu->key, false);
						break;
					case OB_LATTICE:
						ob->data = lat = ID_NEW_SET(ob->data, BKE_lattice_copy(bmain, ob->data));
						if (lat->key)  /* We do not need to set lat->key->id.newid here... */
							BKE_animdata_copy_id_action(bmain, (ID *)lat->key, false);
						break;
					case OB_ARMATURE:
						DEG_id_tag_update(&ob->id, ID_RECALC_GEOMETRY);
						ob->data = ID_NEW_SET(ob->data, BKE_armature_copy(bmain, ob->data));
						BKE_pose_rebuild(bmain, ob, ob->data, true);
						break;
					case OB_SPEAKER:
						ob->data = ID_NEW_SET(ob->data, BKE_speaker_copy(bmain, ob->data));
						break;
					case OB_LIGHTPROBE:
						ob->data = ID_NEW_SET(ob->data, BKE_lightprobe_copy(bmain, ob->data));
						break;
					case OB_GPENCIL:
						ob->data = ID_NEW_SET(ob->data, BKE_gpencil_copy(bmain, ob->data));
						break;
					default:
						printf("ERROR %s: can't copy %s\n", __func__, id->name);
						BLI_assert(!"This should never happen.");

						/* We need to end the FOREACH_OBJECT_FLAG_BEGIN iterator to prevent memory leak. */
						BKE_scene_objects_iterator_end(&iter_macro);
						return;
				}

				/* Copy animation data after object data became local,
				 * otherwise old and new object data will share the same
				 * AnimData structure, which is not what we want.
				 *                                             (sergey)
				 */
				BKE_animdata_copy_id_action(bmain, (ID *)ob->data, false);

				id_us_min(id);
			}
		}
	}
	FOREACH_OBJECT_FLAG_END;

	me = bmain->mesh.first;
	while (me) {
		ID_NEW_REMAP(me->texcomesh);
		me = me->id.next;
	}
}

static void single_object_action_users(Main *bmain, Scene *scene, ViewLayer *view_layer, View3D *v3d, const int flag)
{
	FOREACH_OBJECT_FLAG_BEGIN(scene, view_layer, v3d, flag, ob)
	{
		if (!ID_IS_LINKED(ob)) {
			DEG_id_tag_update(&ob->id, ID_RECALC_GEOMETRY);
			BKE_animdata_copy_id_action(bmain, &ob->id, false);
		}
	}
	FOREACH_OBJECT_FLAG_END;
}

static void single_mat_users(Main *bmain, Scene *scene, ViewLayer *view_layer, View3D *v3d, const int flag)
{
	Material *ma, *man;
	int a;

	FOREACH_OBJECT_FLAG_BEGIN(scene, view_layer, v3d, flag, ob)
	{
		if (!ID_IS_LINKED(ob)) {
			for (a = 1; a <= ob->totcol; a++) {
				ma = give_current_material(ob, a);
				if (ma) {
					/* do not test for LIB_TAG_NEW or use newid:
					 * this functions guaranteed delivers single_users! */

					if (ma->id.us > 1) {
						man = BKE_material_copy(bmain, ma);
						BKE_animdata_copy_id_action(bmain, &man->id, false);
						if (man->nodetree != NULL) {
							BKE_animdata_copy_id_action(bmain, &man->nodetree->id, false);
						}

						man->id.us = 0;
						assign_material(bmain, ob, man, a, BKE_MAT_ASSIGN_USERPREF);
					}
				}
			}
		}
	}
	FOREACH_OBJECT_FLAG_END;
}

static void single_mat_users_expand(Main *bmain)
{
	/* only when 'parent' blocks are LIB_TAG_NEW */
	Object *ob;
	Mesh *me;
	Curve *cu;
	MetaBall *mb;
	bGPdata *gpd;

	for (ob = bmain->object.first; ob; ob = ob->id.next)
		if (ob->id.tag & LIB_TAG_NEW)
			new_id_matar(bmain, ob->mat, ob->totcol);

	for (me = bmain->mesh.first; me; me = me->id.next)
		if (me->id.tag & LIB_TAG_NEW)
			new_id_matar(bmain, me->mat, me->totcol);

	for (cu = bmain->curve.first; cu; cu = cu->id.next)
		if (cu->id.tag & LIB_TAG_NEW)
			new_id_matar(bmain, cu->mat, cu->totcol);

	for (mb = bmain->mball.first; mb; mb = mb->id.next)
		if (mb->id.tag & LIB_TAG_NEW)
			new_id_matar(bmain, mb->mat, mb->totcol);

	for (gpd = bmain->gpencil.first; gpd; gpd = gpd->id.next)
		if (gpd->id.tag & LIB_TAG_NEW)
			new_id_matar(bmain, gpd->mat, gpd->totcol);
}

/* used for copying scenes */
void ED_object_single_users(Main *bmain, Scene *scene, const bool full, const bool copy_collections)
{
	single_object_users(bmain, scene, NULL, 0, copy_collections);

	if (full) {
		single_obdata_users(bmain, scene, NULL, NULL, 0);
		single_object_action_users(bmain, scene, NULL, NULL, 0);
		single_mat_users_expand(bmain);
	}

	/* Relink nodetrees' pointers that have been duplicated. */
	FOREACH_NODETREE_BEGIN(bmain, ntree, id)
	{
		/* This is a bit convoluted, we want to root ntree of copied IDs and only those,
		 * so we first check that old ID has been copied and that ntree is root tree of old ID,
		 * then get root tree of new ID and remap its pointers to new ID... */
		if (id->newid && (&ntree->id != id)) {
			ntree = ntreeFromID(id->newid);
			BKE_libblock_relink_to_newid(&ntree->id);
		}
	} FOREACH_NODETREE_END;

	/* Relink datablock pointer properties */
	{
		IDP_RelinkProperty(scene->id.properties);

		FOREACH_SCENE_OBJECT_BEGIN(scene, ob)
		{
			if (!ID_IS_LINKED(ob)) {
				IDP_RelinkProperty(ob->id.properties);
			}
		}
		FOREACH_SCENE_OBJECT_END;

		if (scene->nodetree) {
			IDP_RelinkProperty(scene->nodetree->id.properties);
			for (bNode *node = scene->nodetree->nodes.first; node; node = node->next) {
				IDP_RelinkProperty(node->prop);
			}
		}

		if (scene->world) {
			IDP_RelinkProperty(scene->world->id.properties);
		}

		if (scene->clip) {
			IDP_RelinkProperty(scene->clip->id.properties);
		}
	}
	BKE_main_id_clear_newpoins(bmain);
	DEG_relations_tag_update(bmain);
}

/******************************* Make Local ***********************************/

enum {
	MAKE_LOCAL_SELECT_OB              = 1,
	MAKE_LOCAL_SELECT_OBDATA          = 2,
	MAKE_LOCAL_SELECT_OBDATA_MATERIAL = 3,
	MAKE_LOCAL_ALL                    = 4,
};

static int tag_localizable_looper(
        void *UNUSED(user_data), ID *UNUSED(self_id), ID **id_pointer, const int UNUSED(cb_flag))
{
	if (*id_pointer) {
		(*id_pointer)->tag &= ~LIB_TAG_DOIT;
	}

	return IDWALK_RET_NOP;
}

static void tag_localizable_objects(bContext *C, const int mode)
{
	Main *bmain = CTX_data_main(C);

	BKE_main_id_tag_all(bmain, LIB_TAG_DOIT, false);

	/* Set LIB_TAG_DOIT flag for all selected objects, so next we can check whether
	 * object is gonna to become local or not.
	 */
	CTX_DATA_BEGIN (C, Object *, object, selected_objects)
	{
		object->id.tag |= LIB_TAG_DOIT;

		/* If data is also gonna to become local, mark data we're interested in
		 * as gonna-to-be-local.
		 */
		if (mode == MAKE_LOCAL_SELECT_OBDATA && object->data) {
			ID *data_id = (ID *) object->data;
			data_id->tag |= LIB_TAG_DOIT;
		}
	}
	CTX_DATA_END;

	/* Also forbid making objects local if other library objects are using
	 * them for modifiers or constraints.
	 */
	for (Object *object = bmain->object.first; object; object = object->id.next) {
		if ((object->id.tag & LIB_TAG_DOIT) == 0) {
			BKE_library_foreach_ID_link(NULL, &object->id, tag_localizable_looper, NULL, IDWALK_READONLY);
		}
		if (object->data) {
			ID *data_id = (ID *) object->data;
			if ((data_id->tag & LIB_TAG_DOIT) == 0) {
				BKE_library_foreach_ID_link(NULL, data_id, tag_localizable_looper, NULL, IDWALK_READONLY);
			}
		}
	}

	/* TODO(sergey): Drivers targets? */
}

/**
 * Instance indirectly referenced zero user objects,
 * otherwise they're lost on reload, see T40595.
 */
static bool make_local_all__instance_indirect_unused(Main *bmain, ViewLayer *view_layer, Collection *collection)
{
	Object *ob;
	bool changed = false;

	for (ob = bmain->object.first; ob; ob = ob->id.next) {
		if (ID_IS_LINKED(ob) && (ob->id.us == 0)) {
			Base *base;

			id_us_plus(&ob->id);

			BKE_collection_object_add(bmain, collection, ob);
			base = BKE_view_layer_base_find(view_layer, ob);
			base->flag |= BASE_SELECTED;
			BKE_scene_object_base_flag_sync_from_base(base);
			DEG_id_tag_update(&ob->id, ID_RECALC_TRANSFORM | ID_RECALC_GEOMETRY | ID_RECALC_ANIMATION);

			changed = true;
		}
	}

	return changed;
}

static void make_local_animdata_tag_strips(ListBase *strips)
{
	NlaStrip *strip;

	for (strip = strips->first; strip; strip = strip->next) {
		if (strip->act) {
			strip->act->id.tag &= ~LIB_TAG_PRE_EXISTING;
		}

		make_local_animdata_tag_strips(&strip->strips);
	}
}

/* Tag all actions used by given animdata to be made local. */
static void make_local_animdata_tag(AnimData *adt)
{
	if (adt) {
		/* Actions - Active and Temp */
		if (adt->action) {
			adt->action->id.tag &= ~LIB_TAG_PRE_EXISTING;
		}
		if (adt->tmpact) {
			adt->tmpact->id.tag &= ~LIB_TAG_PRE_EXISTING;
		}

		/* Drivers */
		/* TODO: need to handle the ID-targets too? */

		/* NLA Data */
		for (NlaTrack *nlt = adt->nla_tracks.first; nlt; nlt = nlt->next) {
			make_local_animdata_tag_strips(&nlt->strips);
		}
	}
}

static void make_local_material_tag(Material *ma)
{
	if (ma) {
		ma->id.tag &= ~LIB_TAG_PRE_EXISTING;
		make_local_animdata_tag(BKE_animdata_from_id(&ma->id));

		/* About nodetrees: root one is made local together with material, others we keep linked for now... */
	}
}

static int make_local_exec(bContext *C, wmOperator *op)
{
	Main *bmain = CTX_data_main(C);
	ParticleSystem *psys;
	Material *ma, ***matarar;
	const int mode = RNA_enum_get(op->ptr, "type");
	int a;

	/* Note: we (ab)use LIB_TAG_PRE_EXISTING to cherry pick which ID to make local... */
	if (mode == MAKE_LOCAL_ALL) {
		ViewLayer *view_layer = CTX_data_view_layer(C);
		Collection *collection = CTX_data_collection(C);

		BKE_main_id_tag_all(bmain, LIB_TAG_PRE_EXISTING, false);

		/* De-select so the user can differentiate newly instanced from existing objects. */
		BKE_view_layer_base_deselect_all(view_layer);

		if (make_local_all__instance_indirect_unused(bmain, view_layer, collection)) {
			BKE_report(op->reports, RPT_INFO, "Orphan library objects added to the current scene to avoid loss");
		}
	}
	else {
		BKE_main_id_tag_all(bmain, LIB_TAG_PRE_EXISTING, true);
		tag_localizable_objects(C, mode);

		CTX_DATA_BEGIN (C, Object *, ob, selected_objects)
		{
			if ((ob->id.tag & LIB_TAG_DOIT) == 0) {
				continue;
			}

			ob->id.tag &= ~LIB_TAG_PRE_EXISTING;
			make_local_animdata_tag(BKE_animdata_from_id(&ob->id));
			for (psys = ob->particlesystem.first; psys; psys = psys->next) {
				psys->part->id.tag &= ~LIB_TAG_PRE_EXISTING;
			}

			if (mode == MAKE_LOCAL_SELECT_OBDATA_MATERIAL) {
				for (a = 0; a < ob->totcol; a++) {
					ma = ob->mat[a];
					if (ma) {
						make_local_material_tag(ma);
					}
				}

				matarar = (Material ***)give_matarar(ob);
				if (matarar) {
					for (a = 0; a < ob->totcol; a++) {
						ma = (*matarar)[a];
						if (ma) {
							make_local_material_tag(ma);
						}
					}
				}
			}

			if (ELEM(mode, MAKE_LOCAL_SELECT_OBDATA, MAKE_LOCAL_SELECT_OBDATA_MATERIAL) && ob->data != NULL) {
				ID *ob_data = ob->data;
				ob_data->tag &= ~LIB_TAG_PRE_EXISTING;
				make_local_animdata_tag(BKE_animdata_from_id(ob_data));
			}
		}
		CTX_DATA_END;
	}

	BKE_library_make_local(bmain, NULL, NULL, true, false); /* NULL is all libs */

	WM_event_add_notifier(C, NC_WINDOW, NULL);
	return OPERATOR_FINISHED;
}

void OBJECT_OT_make_local(wmOperatorType *ot)
{
	static const EnumPropertyItem type_items[] = {
		{MAKE_LOCAL_SELECT_OB, "SELECT_OBJECT", 0, "Selected Objects", ""},
		{MAKE_LOCAL_SELECT_OBDATA, "SELECT_OBDATA", 0, "Selected Objects and Data", ""},
		{MAKE_LOCAL_SELECT_OBDATA_MATERIAL, "SELECT_OBDATA_MATERIAL", 0, "Selected Objects, Data and Materials", ""},
		{MAKE_LOCAL_ALL, "ALL", 0, "All", ""},
		{0, NULL, 0, NULL, NULL},
	};

	/* identifiers */
	ot->name = "Make Local";
	ot->description = "Make Local, Make library linked datablocks local to this file";
	ot->idname = "OBJECT_OT_make_local";

	/* api callbacks */
	ot->invoke = WM_menu_invoke;
	ot->exec = make_local_exec;
	ot->poll = ED_operator_objectmode;

	/* flags */
	ot->flag = OPTYPE_REGISTER | OPTYPE_UNDO;

	/* properties */
	ot->prop = RNA_def_enum(ot->srna, "type", type_items, 0, "Type", "");
}


static void make_override_static_tag_object(Object *obact, Object *ob)
{
	if (ob == obact) {
		return;
	}

	if (!ID_IS_LINKED(ob)) {
		return;
	}

	/* Note: all this is very case-by-case bad handling, ultimately we'll want a real full
	 * 'automatic', generic handling of all this,
	 * will probably require adding some override-aware stuff to library_query code... */

	if (obact->type == OB_ARMATURE && ob->modifiers.first != NULL) {
		for (ModifierData *md = ob->modifiers.first; md != NULL; md = md->next) {
			if (md->type == eModifierType_Armature) {
				ArmatureModifierData *amd = (ArmatureModifierData *)md;
				if (amd->object == obact) {
					ob->id.tag |= LIB_TAG_DOIT;
					break;
				}
			}
		}
	}
	else if (ob->parent == obact) {
		ob->id.tag |= LIB_TAG_DOIT;
	}

	if (ob->id.tag & LIB_TAG_DOIT) {
		printf("Indirectly overriding %s for %s\n", ob->id.name, obact->id.name);
	}
}

static void make_override_static_tag_collections(Collection *collection)
{
	collection->id.tag |= LIB_TAG_DOIT;
	for (CollectionChild *coll_child = collection->children.first; coll_child != NULL; coll_child = coll_child->next) {
		make_override_static_tag_collections(coll_child->collection);
	}
}

/* Set the object to override. */
static int make_override_static_invoke(bContext *C, wmOperator *op, const wmEvent *event)
{
	Scene *scene = CTX_data_scene(C);
	Object *obact = ED_object_active_context(C);

	/* Sanity checks. */
	if (!scene || ID_IS_LINKED(scene) || !obact) {
		return OPERATOR_CANCELLED;
	}

	/* Get object to work on - use a menu if we need to... */
	if (!ID_IS_LINKED(obact) && obact->dup_group != NULL && ID_IS_LINKED(obact->dup_group)) {
		/* Gives menu with list of objects in group. */
		WM_enum_search_invoke(C, op, event);
		return OPERATOR_CANCELLED;
	}
	else if (ID_IS_LINKED(obact)) {
		uiPopupMenu *pup = UI_popup_menu_begin(C, IFACE_("OK?"), ICON_QUESTION);
		uiLayout *layout = UI_popup_menu_layout(pup);

		/* Create operator menu item with relevant properties filled in. */
		PointerRNA opptr_dummy;
		uiItemFullO_ptr(layout, op->type, op->type->name, ICON_NONE, NULL,
		                WM_OP_EXEC_REGION_WIN, 0, &opptr_dummy);

		/* Present the menu and be done... */
		UI_popup_menu_end(C, pup);

		/* This invoke just calls another instance of this operator... */
		return OPERATOR_INTERFACE;
	}
	else {
		/* Error.. cannot continue. */
		BKE_report(op->reports, RPT_ERROR, "Can only make static override for a referenced object or collection");
		return OPERATOR_CANCELLED;
	}

}

static int make_override_static_exec(bContext *C, wmOperator *op)
{
	Main *bmain = CTX_data_main(C);
	Object *obact = CTX_data_active_object(C);

	bool success = false;

	if (!ID_IS_LINKED(obact) && obact->dup_group != NULL && ID_IS_LINKED(obact->dup_group)) {
		Object *obcollection = obact;
		Collection *collection = obcollection->dup_group;

		const ListBase dup_collection_objects = BKE_collection_object_cache_get(collection);
		Base *base = BLI_findlink(&dup_collection_objects, RNA_enum_get(op->ptr, "object"));
		obact = base->object;

		/* First, we make a static override of the linked collection itself, and all its children. */
		make_override_static_tag_collections(collection);

		/* Then, we make static override of the whole set of objects in the Collection. */
		FOREACH_COLLECTION_OBJECT_RECURSIVE_BEGIN(collection, ob)
		{
			ob->id.tag |= LIB_TAG_DOIT;
		}
		FOREACH_COLLECTION_OBJECT_RECURSIVE_END;

		/* Then, we remove (untag) bone shape objects, you shall never want to override those (hopefully)... */
		FOREACH_COLLECTION_OBJECT_RECURSIVE_BEGIN(collection, ob)
		{
			if (ob->type == OB_ARMATURE && ob->pose != NULL) {
				for (bPoseChannel *pchan = ob->pose->chanbase.first; pchan != NULL; pchan = pchan->next) {
					if (pchan->custom != NULL) {
						pchan->custom->id.tag &= ~ LIB_TAG_DOIT;
					}
				}
			}
		}
		FOREACH_COLLECTION_OBJECT_RECURSIVE_END;

		success = BKE_override_static_create_from_tag(bmain);

		/* Instantiate our newly overridden objects in scene, if not yet done. */
		Scene *scene = CTX_data_scene(C);
		ViewLayer *view_layer = CTX_data_view_layer(C);
		Collection *new_collection = (Collection *)collection->id.newid;

		BKE_collection_child_add(bmain, scene->master_collection, new_collection);
		FOREACH_COLLECTION_OBJECT_RECURSIVE_BEGIN(new_collection, new_ob)
		{
			if (new_ob != NULL && new_ob->id.override_static != NULL) {
				if ((base = BKE_view_layer_base_find(view_layer, new_ob)) == NULL) {
					BKE_collection_object_add_from(bmain, scene, obcollection, new_ob);
					base = BKE_view_layer_base_find(view_layer, new_ob);
					DEG_id_tag_update_ex(bmain, &new_ob->id, ID_RECALC_TRANSFORM | ID_RECALC_BASE_FLAGS);
				}
				/* parent to 'collection' empty */
				if (new_ob->parent == NULL) {
					new_ob->parent = obcollection;
				}
				if (new_ob == (Object *)obact->id.newid) {
					/* TODO: is setting active needed? */
					BKE_view_layer_base_select_and_set_active(view_layer, base);
				}
				else {
					/* Disable auto-override tags for non-active objects, will help with performaces... */
					new_ob->id.override_static->flag &= ~STATICOVERRIDE_AUTO;
				}
				/* We still want to store all objects' current override status (i.e. change of parent). */
				BKE_override_static_operations_create(bmain, &new_ob->id, true);
			}
		}
		FOREACH_COLLECTION_OBJECT_RECURSIVE_END;

		/* obcollection is no more duplicollection-ing,
		 * it merely parents whole collection of overriding instantiated objects. */
		obcollection->dup_group = NULL;

		/* Also, we'd likely want to lock by default things like
		 * transformations of implicitly overridden objects? */

		DEG_id_tag_update(&scene->id, 0);

		/* Cleanup. */
		BKE_main_id_clear_newpoins(bmain);
		BKE_main_id_tag_listbase(&bmain->object, LIB_TAG_DOIT, false);
	}
	/* Else, poll func ensures us that ID_IS_LINKED(obact) is true. */
	else if (obact->type == OB_ARMATURE) {
		BKE_main_id_tag_all(bmain, LIB_TAG_DOIT, false);

		obact->id.tag |= LIB_TAG_DOIT;

		for (Object *ob = bmain->object.first; ob != NULL; ob = ob->id.next) {
			make_override_static_tag_object(obact, ob);
		}

		success = BKE_override_static_create_from_tag(bmain);

		/* Also, we'd likely want to lock by default things like
		 * transformations of implicitly overridden objects? */

		/* Cleanup. */
		BKE_main_id_clear_newpoins(bmain);
		BKE_main_id_tag_listbase(&bmain->object, LIB_TAG_DOIT, false);
	}
	/* TODO: probably more cases where we want to do automated smart things in the future! */
	else {
		success = (BKE_override_static_create_from_id(bmain, &obact->id) != NULL);
	}

	WM_event_add_notifier(C, NC_WINDOW, NULL);

	return success ? OPERATOR_FINISHED : OPERATOR_CANCELLED;
}

static bool make_override_static_poll(bContext *C)
{
	Object *obact = CTX_data_active_object(C);

	/* Object must be directly linked to be overridable. */
	return (BKE_override_static_is_enabled() &&
	        ED_operator_objectmode(C) && obact != NULL &&
	        ((ID_IS_LINKED(obact) && obact->id.tag & LIB_TAG_EXTERN) ||
	         (!ID_IS_LINKED(obact) && obact->dup_group != NULL && ID_IS_LINKED(obact->dup_group))));
}

void OBJECT_OT_make_override_static(wmOperatorType *ot)
{
	/* identifiers */
	ot->name = "Make Static Override";
	ot->description = "Make local override of this library linked data-block";
	ot->idname = "OBJECT_OT_make_override_static";

	/* api callbacks */
	ot->invoke = make_override_static_invoke;
	ot->exec = make_override_static_exec;
	ot->poll = make_override_static_poll;

	/* flags */
	ot->flag = OPTYPE_REGISTER | OPTYPE_UNDO;

	/* properties */
	PropertyRNA *prop;
	prop = RNA_def_enum(ot->srna, "object", DummyRNA_DEFAULT_items, 0, "Override Object",
	                    "Name of lib-linked/collection object to make an override from");
	RNA_def_enum_funcs(prop, proxy_collection_object_itemf);
	RNA_def_property_flag(prop, PROP_ENUM_NO_TRANSLATE);
	ot->prop = prop;
}

enum {
	MAKE_SINGLE_USER_ALL      = 1,
	MAKE_SINGLE_USER_SELECTED = 2,
};

static int make_single_user_exec(bContext *C, wmOperator *op)
{
	Main *bmain = CTX_data_main(C);
	Scene *scene = CTX_data_scene(C);
	ViewLayer *view_layer = CTX_data_view_layer(C);
	View3D *v3d = CTX_wm_view3d(C); /* ok if this is NULL */
	const int flag = (RNA_enum_get(op->ptr, "type") == MAKE_SINGLE_USER_SELECTED) ? SELECT : 0;
	const bool copy_collections = false;
	bool update_deps = false;

	if (RNA_boolean_get(op->ptr, "object")) {
		if (flag == SELECT) {
			BKE_view_layer_selected_objects_tag(view_layer, OB_DONE);
			single_object_users(bmain, scene, v3d, OB_DONE, copy_collections);
		}
		else {
			single_object_users(bmain, scene, v3d, 0, copy_collections);
		}

		/* needed since object relationships may have changed */
		update_deps = true;
	}

	if (RNA_boolean_get(op->ptr, "obdata")) {
		single_obdata_users(bmain, scene, view_layer, v3d, flag);
	}

	if (RNA_boolean_get(op->ptr, "material")) {
		single_mat_users(bmain, scene, view_layer, v3d, flag);
	}

	if (RNA_boolean_get(op->ptr, "animation")) {
		single_object_action_users(bmain, scene, view_layer, v3d, flag);
	}

	BKE_main_id_clear_newpoins(bmain);

	WM_event_add_notifier(C, NC_WINDOW, NULL);

	if (update_deps) {
		DEG_relations_tag_update(bmain);
	}

	return OPERATOR_FINISHED;
}

void OBJECT_OT_make_single_user(wmOperatorType *ot)
{
	static const EnumPropertyItem type_items[] = {
		{MAKE_SINGLE_USER_SELECTED, "SELECTED_OBJECTS", 0, "Selected Objects", ""},
		{MAKE_SINGLE_USER_ALL, "ALL", 0, "All", ""},
		{0, NULL, 0, NULL, NULL},
	};

	/* identifiers */
	ot->name = "Make Single User";
	ot->description = "Make Single User, Make linked data local to each object";
	ot->idname = "OBJECT_OT_make_single_user";

	/* api callbacks */
	ot->invoke = WM_menu_invoke;
	ot->exec = make_single_user_exec;
	ot->poll = ED_operator_objectmode;

	/* flags */
	ot->flag = OPTYPE_REGISTER | OPTYPE_UNDO;

	/* properties */
	ot->prop = RNA_def_enum(ot->srna, "type", type_items, MAKE_SINGLE_USER_SELECTED, "Type", "");

	RNA_def_boolean(ot->srna, "object", 0, "Object", "Make single user objects");
	RNA_def_boolean(ot->srna, "obdata", 0, "Object Data", "Make single user object data");
	RNA_def_boolean(ot->srna, "material", 0, "Materials", "Make materials local to each data-block");
	RNA_def_boolean(ot->srna, "animation", 0, "Object Animation", "Make animation data local to each object");
}

static int drop_named_material_invoke(bContext *C, wmOperator *op, const wmEvent *event)
{
	Main *bmain = CTX_data_main(C);
	Base *base = ED_view3d_give_base_under_cursor(C, event->mval);
	Material *ma;
	char name[MAX_ID_NAME - 2];

	RNA_string_get(op->ptr, "name", name);
	ma = (Material *)BKE_libblock_find_name(bmain, ID_MA, name);
	if (base == NULL || ma == NULL)
		return OPERATOR_CANCELLED;

	assign_material(CTX_data_main(C), base->object, ma, 1, BKE_MAT_ASSIGN_USERPREF);

	DEG_id_tag_update(&base->object->id, ID_RECALC_TRANSFORM);

	WM_event_add_notifier(C, NC_OBJECT | ND_OB_SHADING, base->object);
	WM_event_add_notifier(C, NC_SPACE | ND_SPACE_VIEW3D, CTX_wm_view3d(C));
	WM_event_add_notifier(C, NC_MATERIAL | ND_SHADING_LINKS, ma);

	return OPERATOR_FINISHED;
}

/* used for dropbox */
/* assigns to object under cursor, only first material slot */
void OBJECT_OT_drop_named_material(wmOperatorType *ot)
{
	/* identifiers */
	ot->name = "Drop Named Material on Object";
	ot->idname = "OBJECT_OT_drop_named_material";

	/* api callbacks */
	ot->invoke = drop_named_material_invoke;
	ot->poll = ED_operator_objectmode;

	/* flags */
	ot->flag = OPTYPE_UNDO | OPTYPE_INTERNAL;

	/* properties */
	RNA_def_string(ot->srna, "name", "Material", MAX_ID_NAME - 2, "Name", "Material name to assign");
}

static int object_unlink_data_exec(bContext *C, wmOperator *op)
{
	ID *id;
	PropertyPointerRNA pprop;

	UI_context_active_but_prop_get_templateID(C, &pprop.ptr, &pprop.prop);

	if (pprop.prop == NULL) {
		BKE_report(op->reports, RPT_ERROR, "Incorrect context for running object data unlink");
		return OPERATOR_CANCELLED;
	}

	id = pprop.ptr.id.data;

	if (GS(id->name) == ID_OB) {
		Object *ob = (Object *)id;
		if (ob->data) {
			ID *id_data = ob->data;

			if (GS(id_data->name) == ID_IM) {
				id_us_min(id_data);
				ob->data = NULL;
			}
			else {
				BKE_report(op->reports, RPT_ERROR, "Can't unlink this object data");
				return OPERATOR_CANCELLED;
			}
		}
	}

	RNA_property_update(C, &pprop.ptr, pprop.prop);

	return OPERATOR_FINISHED;
}

/**
 * \note Only for empty-image objects, this operator is needed
 */
void OBJECT_OT_unlink_data(wmOperatorType *ot)
{
	/* identifiers */
	ot->name = "Unlink";
	ot->idname = "OBJECT_OT_unlink_data";

	/* api callbacks */
	ot->exec = object_unlink_data_exec;

	/* flags */
	ot->flag = OPTYPE_INTERNAL;
}<|MERGE_RESOLUTION|>--- conflicted
+++ resolved
@@ -1075,86 +1075,6 @@
 	ot->flag = OPTYPE_REGISTER | OPTYPE_UNDO;
 }
 
-<<<<<<< HEAD
-/************************ Clear Slow Parent Operator *********************/
-
-static int object_slow_parent_clear_exec(bContext *C, wmOperator *UNUSED(op))
-{
-	Depsgraph *depsgraph = CTX_data_depsgraph(C);
-	Scene *scene = CTX_data_scene(C);
-
-	CTX_DATA_BEGIN (C, Object *, ob, selected_editable_objects)
-	{
-		if (ob->parent) {
-			if (ob->partype & PARSLOW) {
-				ob->partype -= PARSLOW;
-				BKE_object_where_is_calc(depsgraph, scene, ob);
-				ob->partype |= PARSLOW;
-				DEG_id_tag_update(&ob->id, ID_RECALC_TRANSFORM);
-			}
-		}
-	}
-	CTX_DATA_END;
-
-	WM_event_add_notifier(C, NC_SCENE, scene);
-
-	return OPERATOR_FINISHED;
-}
-
-void OBJECT_OT_slow_parent_clear(wmOperatorType *ot)
-{
-	/* identifiers */
-	ot->name = "Clear Slow Parent";
-	ot->description = "Clear Slow Parent\nClear the object's slow parent";
-	ot->idname = "OBJECT_OT_slow_parent_clear";
-
-	/* api callbacks */
-	ot->invoke = WM_operator_confirm;
-	ot->exec = object_slow_parent_clear_exec;
-	ot->poll = ED_operator_view3d_active;
-
-	/* flags */
-	ot->flag = OPTYPE_REGISTER | OPTYPE_UNDO;
-}
-
-/********************** Make Slow Parent Operator *********************/
-
-static int object_slow_parent_set_exec(bContext *C, wmOperator *UNUSED(op))
-{
-	Scene *scene = CTX_data_scene(C);
-
-	CTX_DATA_BEGIN (C, Object *, ob, selected_editable_objects)
-	{
-		if (ob->parent)
-			ob->partype |= PARSLOW;
-
-		DEG_id_tag_update(&ob->id, ID_RECALC_TRANSFORM);
-	}
-	CTX_DATA_END;
-
-	WM_event_add_notifier(C, NC_SCENE, scene);
-
-	return OPERATOR_FINISHED;
-}
-
-void OBJECT_OT_slow_parent_set(wmOperatorType *ot)
-{
-	/* identifiers */
-	ot->name = "Set Slow Parent";
-	ot->description = "Set Slow Parent\nSet the object's slow parent";
-	ot->idname = "OBJECT_OT_slow_parent_set";
-
-	/* api callbacks */
-	ot->invoke = WM_operator_confirm;
-	ot->exec = object_slow_parent_set_exec;
-	ot->poll = ED_operator_view3d_active;
-
-	/* flags */
-	ot->flag = OPTYPE_REGISTER | OPTYPE_UNDO;
-}
-
-=======
->>>>>>> 71da631a
 /* ******************** Clear Track Operator ******************* */
 
 enum {
