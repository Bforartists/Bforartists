/*
 * This program is free software; you can redistribute it and/or
 * modify it under the terms of the GNU General Public License
 * as published by the Free Software Foundation; either version 2
 * of the License, or (at your option) any later version.
 *
 * This program is distributed in the hope that it will be useful,
 * but WITHOUT ANY WARRANTY; without even the implied warranty of
 * MERCHANTABILITY or FITNESS FOR A PARTICULAR PURPOSE.  See the
 * GNU General Public License for more details.
 *
 * You should have received a copy of the GNU General Public License
 * along with this program; if not, write to the Free Software Foundation,
 * Inc., 51 Franklin Street, Fifth Floor, Boston, MA 02110-1301, USA.
 *
 * The Original Code is Copyright (C) 2001-2002 by NaN Holding BV.
 * All rights reserved.
 */

/** \file
 * \ingroup edobj
 */

#include <stdio.h>
#include <stdlib.h>
#include <string.h>

#include "MEM_guardedalloc.h"

#include "DNA_anim_types.h"
#include "DNA_armature_types.h"
#include "DNA_camera_types.h"
#include "DNA_collection_types.h"
#include "DNA_constraint_types.h"
#include "DNA_gpencil_types.h"
#include "DNA_light_types.h"
#include "DNA_lattice_types.h"
#include "DNA_material_types.h"
#include "DNA_mesh_types.h"
#include "DNA_meta_types.h"
#include "DNA_object_types.h"
#include "DNA_particle_types.h"
#include "DNA_scene_types.h"
#include "DNA_vfont_types.h"
#include "DNA_world_types.h"

#include "BLI_math.h"
#include "BLI_listbase.h"
#include "BLI_linklist.h"
#include "BLI_string.h"
#include "BLI_kdtree.h"
#include "BLI_utildefines.h"

#include "BLT_translation.h"

#include "BKE_action.h"
#include "BKE_animsys.h"
#include "BKE_armature.h"
#include "BKE_camera.h"
#include "BKE_collection.h"
#include "BKE_context.h"
#include "BKE_constraint.h"
#include "BKE_curve.h"
#include "BKE_DerivedMesh.h"
#include "BKE_displist.h"
#include "BKE_editmesh.h"
#include "BKE_gpencil.h"
#include "BKE_fcurve.h"
#include "BKE_idprop.h"
#include "BKE_light.h"
#include "BKE_lattice.h"
#include "BKE_layer.h"
#include "BKE_library.h"
#include "BKE_library_override.h"
#include "BKE_library_query.h"
#include "BKE_library_remap.h"
#include "BKE_lightprobe.h"
#include "BKE_main.h"
#include "BKE_material.h"
#include "BKE_mball.h"
#include "BKE_mesh.h"
#include "BKE_modifier.h"
#include "BKE_node.h"
#include "BKE_object.h"
#include "BKE_report.h"
#include "BKE_scene.h"
#include "BKE_speaker.h"
#include "BKE_texture.h"

#include "DEG_depsgraph.h"
#include "DEG_depsgraph_build.h"
#include "DEG_depsgraph_query.h"

#include "WM_api.h"
#include "WM_types.h"

#include "UI_interface.h"
#include "UI_resources.h"

#include "RNA_access.h"
#include "RNA_define.h"
#include "RNA_enum_types.h"

#include "ED_armature.h"
#include "ED_curve.h"
#include "ED_gpencil.h"
#include "ED_keyframing.h"
#include "ED_object.h"
#include "ED_mesh.h"
#include "ED_screen.h"
#include "ED_view3d.h"

#include "object_intern.h"

/*********************** Make Vertex Parent Operator ************************/

static bool vertex_parent_set_poll(bContext *C)
{
  return ED_operator_editmesh(C) || ED_operator_editsurfcurve(C) || ED_operator_editlattice(C);
}

static int vertex_parent_set_exec(bContext *C, wmOperator *op)
{
  Main *bmain = CTX_data_main(C);
  Scene *scene = CTX_data_scene(C);
  View3D *v3d = CTX_wm_view3d(C);
  Depsgraph *depsgraph = CTX_data_ensure_evaluated_depsgraph(C);
  ViewLayer *view_layer = CTX_data_view_layer(C);
  Object *obedit = CTX_data_edit_object(C);
  BMVert *eve;
  BMIter iter;
  Nurb *nu;
  BezTriple *bezt;
  BPoint *bp;
  Object *par;
  int a, v1 = 0, v2 = 0, v3 = 0, v4 = 0, nr = 1;

  /* we need 1 to 3 selected vertices */

  if (obedit->type == OB_MESH) {
    Mesh *me = obedit->data;
    BMEditMesh *em;

    EDBM_mesh_load(bmain, obedit);
    EDBM_mesh_make(obedit, scene->toolsettings->selectmode, true);

    DEG_id_tag_update(obedit->data, 0);

    em = me->edit_mesh;

    EDBM_mesh_normals_update(em);
    BKE_editmesh_looptri_calc(em);

    /* Make sure the evaluated mesh is updated.
     *
     * Most reliable way is to update the tagged objects, which will ensure
     * proper copy-on-write update, but also will make sure all dependent
     * objects are also up to date. */
    BKE_scene_graph_update_tagged(depsgraph, bmain);

    BM_ITER_MESH (eve, &iter, em->bm, BM_VERTS_OF_MESH) {
      if (BM_elem_flag_test(eve, BM_ELEM_SELECT)) {
        if (v1 == 0) {
          v1 = nr;
        }
        else if (v2 == 0) {
          v2 = nr;
        }
        else if (v3 == 0) {
          v3 = nr;
        }
        else if (v4 == 0) {
          v4 = nr;
        }
        else {
          break;
        }
      }
      nr++;
    }
  }
  else if (ELEM(obedit->type, OB_SURF, OB_CURVE)) {
    ListBase *editnurb = object_editcurve_get(obedit);

    nu = editnurb->first;
    while (nu) {
      if (nu->type == CU_BEZIER) {
        bezt = nu->bezt;
        a = nu->pntsu;
        while (a--) {
          if (BEZT_ISSEL_ANY_HIDDENHANDLES(v3d, bezt)) {
            if (v1 == 0) {
              v1 = nr;
            }
            else if (v2 == 0) {
              v2 = nr;
            }
            else if (v3 == 0) {
              v3 = nr;
            }
            else if (v4 == 0) {
              v4 = nr;
            }
            else {
              break;
            }
          }
          nr++;
          bezt++;
        }
      }
      else {
        bp = nu->bp;
        a = nu->pntsu * nu->pntsv;
        while (a--) {
          if (bp->f1 & SELECT) {
            if (v1 == 0) {
              v1 = nr;
            }
            else if (v2 == 0) {
              v2 = nr;
            }
            else if (v3 == 0) {
              v3 = nr;
            }
            else if (v4 == 0) {
              v4 = nr;
            }
            else {
              break;
            }
          }
          nr++;
          bp++;
        }
      }
      nu = nu->next;
    }
  }
  else if (obedit->type == OB_LATTICE) {
    Lattice *lt = obedit->data;

    a = lt->editlatt->latt->pntsu * lt->editlatt->latt->pntsv * lt->editlatt->latt->pntsw;
    bp = lt->editlatt->latt->def;
    while (a--) {
      if (bp->f1 & SELECT) {
        if (v1 == 0) {
          v1 = nr;
        }
        else if (v2 == 0) {
          v2 = nr;
        }
        else if (v3 == 0) {
          v3 = nr;
        }
        else if (v4 == 0) {
          v4 = nr;
        }
        else {
          break;
        }
      }
      nr++;
      bp++;
    }
  }

  if (v4 || !((v1 && v2 == 0 && v3 == 0) || (v1 && v2 && v3))) {
    BKE_report(op->reports, RPT_ERROR, "Select either 1 or 3 vertices to parent to");
    return OPERATOR_CANCELLED;
  }

  CTX_DATA_BEGIN (C, Object *, ob, selected_editable_objects) {
    if (ob != obedit) {
      DEG_id_tag_update(&ob->id, ID_RECALC_TRANSFORM | ID_RECALC_GEOMETRY | ID_RECALC_ANIMATION);
      par = obedit->parent;

      if (BKE_object_parent_loop_check(par, ob)) {
        BKE_report(op->reports, RPT_ERROR, "Loop in parents");
      }
      else {
        Object workob;

        ob->parent = BASACT(view_layer)->object;
        if (v3) {
          ob->partype = PARVERT3;
          ob->par1 = v1 - 1;
          ob->par2 = v2 - 1;
          ob->par3 = v3 - 1;

          /* inverse parent matrix */
          BKE_object_workob_calc_parent(depsgraph, scene, ob, &workob);
          invert_m4_m4(ob->parentinv, workob.obmat);
        }
        else {
          ob->partype = PARVERT1;
          ob->par1 = v1 - 1;

          /* inverse parent matrix */
          BKE_object_workob_calc_parent(depsgraph, scene, ob, &workob);
          invert_m4_m4(ob->parentinv, workob.obmat);
        }
      }
    }
  }
  CTX_DATA_END;

  DEG_relations_tag_update(bmain);

  WM_event_add_notifier(C, NC_OBJECT, NULL);

  return OPERATOR_FINISHED;
}

void OBJECT_OT_vertex_parent_set(wmOperatorType *ot)
{
  /* identifiers */
  ot->name = "Make Vertex Parent";
  ot->description =
      "Parent selected objects to the selected vertices\nCan be used at Mesh, "
      "Lattice and Curve Objects\nSelect vertice(s), select object to parent with strg+lmb, then "
      "perform Make Vertex Parent";
  ot->idname = "OBJECT_OT_vertex_parent_set";

  /* api callbacks */
  ot->invoke = WM_operator_confirm;
  ot->poll = vertex_parent_set_poll;
  ot->exec = vertex_parent_set_exec;

  /* flags */
  ot->flag = OPTYPE_REGISTER | OPTYPE_UNDO;
}

/********************** Make Proxy Operator *************************/

/* set the object to proxify */
static int make_proxy_invoke(bContext *C, wmOperator *op, const wmEvent *event)
{
  Scene *scene = CTX_data_scene(C);
  Object *ob = ED_object_active_context(C);

  /* sanity checks */
  if (!scene || ID_IS_LINKED(scene) || !ob) {
    return OPERATOR_CANCELLED;
  }

  /* Get object to work on - use a menu if we need to... */
  if (ob->instance_collection && ID_IS_LINKED(ob->instance_collection)) {
    /* gives menu with list of objects in group */
    /* proxy_group_objects_menu(C, op, ob, ob->instance_collection); */
    WM_enum_search_invoke(C, op, event);
    return OPERATOR_CANCELLED;
  }
  else if (ID_IS_LINKED(ob)) {
    uiPopupMenu *pup = UI_popup_menu_begin(C, IFACE_("OK?"), ICON_QUESTION);
    uiLayout *layout = UI_popup_menu_layout(pup);

    /* create operator menu item with relevant properties filled in */
    PointerRNA opptr_dummy;
    uiItemFullO_ptr(
        layout, op->type, op->type->name, ICON_NONE, NULL, WM_OP_EXEC_REGION_WIN, 0, &opptr_dummy);

    /* present the menu and be done... */
    UI_popup_menu_end(C, pup);

    /* this invoke just calls another instance of this operator... */
    return OPERATOR_INTERFACE;
  }
  else {
    /* error.. cannot continue */
    BKE_report(
        op->reports, RPT_ERROR, "Can only make proxy for a referenced object or collection");
    return OPERATOR_CANCELLED;
  }
}

static int make_proxy_exec(bContext *C, wmOperator *op)
{
  Main *bmain = CTX_data_main(C);
  Object *ob, *gob = ED_object_active_context(C);
  Scene *scene = CTX_data_scene(C);
  ViewLayer *view_layer = CTX_data_view_layer(C);

  if (gob->instance_collection != NULL) {
    const ListBase instance_collection_objects = BKE_collection_object_cache_get(
        gob->instance_collection);
    Base *base = BLI_findlink(&instance_collection_objects, RNA_enum_get(op->ptr, "object"));
    ob = base->object;
  }
  else {
    ob = gob;
    gob = NULL;
  }

  if (ob) {
    Object *newob;
    char name[MAX_ID_NAME + 4];

    BLI_snprintf(name, sizeof(name), "%s_proxy", ((ID *)(gob ? gob : ob))->name + 2);

    /* Add new object for the proxy */
    newob = BKE_object_add_from(bmain, scene, view_layer, OB_EMPTY, name, gob ? gob : ob);

    /* set layers OK */
    BKE_object_make_proxy(bmain, newob, ob, gob);

    /* Set back pointer immediately so dependency graph knows that this is
     * is a proxy and will act accordingly. Otherwise correctness of graph
     * will depend on order of bases.
     *
     * TODO(sergey): We really need to get rid of this bi-directional links
     * in proxies with something like library overrides.
     */
    newob->proxy->proxy_from = newob;

    /* depsgraph flushes are needed for the new data */
    DEG_relations_tag_update(bmain);
    DEG_id_tag_update(&newob->id, ID_RECALC_TRANSFORM | ID_RECALC_GEOMETRY | ID_RECALC_ANIMATION);
    WM_event_add_notifier(C, NC_OBJECT | ND_DRAW, newob);
  }
  else {
    BKE_report(op->reports, RPT_ERROR, "No object to make proxy for");
    return OPERATOR_CANCELLED;
  }

  return OPERATOR_FINISHED;
}

/* Generic itemf's for operators that take library args */
static const EnumPropertyItem *proxy_collection_object_itemf(bContext *C,
                                                             PointerRNA *UNUSED(ptr),
                                                             PropertyRNA *UNUSED(prop),
                                                             bool *r_free)
{
  EnumPropertyItem item_tmp = {0}, *item = NULL;
  int totitem = 0;
  int i = 0;
  Object *ob = ED_object_active_context(C);

  if (!ob || !ob->instance_collection) {
    return DummyRNA_DEFAULT_items;
  }

  /* find the object to affect */
  FOREACH_COLLECTION_OBJECT_RECURSIVE_BEGIN (ob->instance_collection, object) {
    item_tmp.identifier = item_tmp.name = object->id.name + 2;
    item_tmp.value = i++;
    RNA_enum_item_add(&item, &totitem, &item_tmp);
  }
  FOREACH_COLLECTION_OBJECT_RECURSIVE_END;

  RNA_enum_item_end(&item, &totitem);
  *r_free = true;

  return item;
}

void OBJECT_OT_proxy_make(wmOperatorType *ot)
{
  PropertyRNA *prop;

  /* identifiers */
  ot->name = "Make Proxy";
  ot->idname = "OBJECT_OT_proxy_make";
  ot->description = "Add empty object to become local replacement data of a library-linked object";

  /* callbacks */
  ot->invoke = make_proxy_invoke;
  ot->exec = make_proxy_exec;
  ot->poll = ED_operator_object_active;

  /* flags */
  ot->flag = OPTYPE_REGISTER | OPTYPE_UNDO;

  /* properties */
  /* XXX, relies on hard coded ID at the moment */
  prop = RNA_def_enum(ot->srna,
                      "object",
                      DummyRNA_DEFAULT_items,
                      0,
                      "Proxy Object",
                      "Name of lib-linked/collection object to make a proxy for");
  RNA_def_enum_funcs(prop, proxy_collection_object_itemf);
  RNA_def_property_flag(prop, PROP_ENUM_NO_TRANSLATE);
  ot->prop = prop;
}

/********************** Clear Parent Operator ******************* */

typedef enum eObClearParentTypes {
  CLEAR_PARENT_ALL = 0,
  CLEAR_PARENT_KEEP_TRANSFORM,
  CLEAR_PARENT_INVERSE,
} eObClearParentTypes;

EnumPropertyItem prop_clear_parent_types[] = {
    {CLEAR_PARENT_ALL,
     "CLEAR",
     ICON_PARENT_CLEAR,
     "Clear Parent",
     "Completely clear the parenting relationship, including involved modifiers if any"},
    {CLEAR_PARENT_KEEP_TRANSFORM,
     "CLEAR_KEEP_TRANSFORM",
     ICON_PARENT_CLEAR,
     "Clear and Keep Transformation",
     "As 'Clear Parent', but keep the current visual transformations of the object"},
    {CLEAR_PARENT_INVERSE,
     "CLEAR_INVERSE",
     ICON_PARENT_CLEAR,
     "Clear Parent Inverse",
     "Reset the transform corrections applied to the parenting relationship, does not remove "
     "parenting itself"},
    {0, NULL, 0, NULL, NULL},
};

/* Helper for ED_object_parent_clear() - Remove deform-modifiers associated with parent */
static void object_remove_parent_deform_modifiers(Object *ob, const Object *par)
{
  if (ELEM(par->type, OB_ARMATURE, OB_LATTICE, OB_CURVE)) {
    ModifierData *md, *mdn;

    /* assume that we only need to remove the first instance of matching deform modifier here */
    for (md = ob->modifiers.first; md; md = mdn) {
      bool free = false;

      mdn = md->next;

      /* need to match types (modifier + parent) and references */
      if ((md->type == eModifierType_Armature) && (par->type == OB_ARMATURE)) {
        ArmatureModifierData *amd = (ArmatureModifierData *)md;
        if (amd->object == par) {
          free = true;
        }
      }
      else if ((md->type == eModifierType_Lattice) && (par->type == OB_LATTICE)) {
        LatticeModifierData *lmd = (LatticeModifierData *)md;
        if (lmd->object == par) {
          free = true;
        }
      }
      else if ((md->type == eModifierType_Curve) && (par->type == OB_CURVE)) {
        CurveModifierData *cmd = (CurveModifierData *)md;
        if (cmd->object == par) {
          free = true;
        }
      }

      /* free modifier if match */
      if (free) {
        BLI_remlink(&ob->modifiers, md);
        modifier_free(md);
      }
    }
  }
}

void ED_object_parent_clear(Object *ob, const int type)
{
  if (ob->parent == NULL) {
    return;
  }

  switch (type) {
    case CLEAR_PARENT_ALL: {
      /* for deformers, remove corresponding modifiers to prevent
       * a large number of modifiers building up */
      object_remove_parent_deform_modifiers(ob, ob->parent);

      /* clear parenting relationship completely */
      ob->parent = NULL;
      break;
    }
    case CLEAR_PARENT_KEEP_TRANSFORM: {
      /* remove parent, and apply the parented transform
       * result as object's local transforms */
      ob->parent = NULL;
      BKE_object_apply_mat4(ob, ob->obmat, true, false);
      break;
    }
    case CLEAR_PARENT_INVERSE: {
      /* object stays parented, but the parent inverse
       * (i.e. offset from parent to retain binding state)
       * is cleared. In other words: nothing to do here! */
      break;
    }
  }

  /* Always clear parentinv matrix for sake of consistency, see T41950. */
  unit_m4(ob->parentinv);

  DEG_id_tag_update(&ob->id, ID_RECALC_TRANSFORM | ID_RECALC_GEOMETRY | ID_RECALC_ANIMATION);
}

/* note, poll should check for editable scene */
static int parent_clear_exec(bContext *C, wmOperator *op)
{
  Main *bmain = CTX_data_main(C);
  const int type = RNA_enum_get(op->ptr, "type");

  CTX_DATA_BEGIN (C, Object *, ob, selected_editable_objects) {
    ED_object_parent_clear(ob, type);
  }
  CTX_DATA_END;

  DEG_relations_tag_update(bmain);
  WM_event_add_notifier(C, NC_OBJECT | ND_TRANSFORM, NULL);
  WM_event_add_notifier(C, NC_OBJECT | ND_PARENT, NULL);
  return OPERATOR_FINISHED;
}

void OBJECT_OT_parent_clear(wmOperatorType *ot)
{
  /* identifiers */
  ot->name = "Clear Parent";
  ot->description = "Clear the object's parenting";
  ot->idname = "OBJECT_OT_parent_clear";

  /* api callbacks */
  ot->invoke = WM_menu_invoke;
  ot->exec = parent_clear_exec;

  /* flags */
  ot->flag = OPTYPE_REGISTER | OPTYPE_UNDO;

  ot->prop = RNA_def_enum(ot->srna, "type", prop_clear_parent_types, CLEAR_PARENT_ALL, "Type", "");
}

/* ******************** Make Parent Operator *********************** */

void ED_object_parent(Object *ob, Object *par, const int type, const char *substr)
{
  /* Always clear parentinv matrix for sake of consistency, see T41950. */
  unit_m4(ob->parentinv);

  if (!par || BKE_object_parent_loop_check(par, ob)) {
    ob->parent = NULL;
    ob->partype = PAROBJECT;
    ob->parsubstr[0] = 0;
    return;
  }

  /* Other partypes are deprecated, do not use here! */
  BLI_assert(ELEM(type & PARTYPE, PAROBJECT, PARSKEL, PARVERT1, PARVERT3, PARBONE));

  /* this could use some more checks */

  ob->parent = par;
  ob->partype &= ~PARTYPE;
  ob->partype |= type;
  BLI_strncpy(ob->parsubstr, substr, sizeof(ob->parsubstr));
}

/* Operator Property */
EnumPropertyItem prop_make_parent_types[] = {
    {PAR_OBJECT, "OBJECT", ICON_PARENT_OBJECT, "Object", ""},
    {PAR_ARMATURE, "ARMATURE", ICON_PARENT_BONE, "Armature Deform", ""},
    {PAR_ARMATURE_NAME, "ARMATURE_NAME", ICON_PARENT_BONE, "   With Empty Groups", ""},
    {PAR_ARMATURE_AUTO, "ARMATURE_AUTO", ICON_PARENT_BONE, "   With Automatic Weights", ""},
    {PAR_ARMATURE_ENVELOPE, "ARMATURE_ENVELOPE", ICON_PARENT_BONE, "   With Envelope Weights", ""},
    {PAR_BONE, "BONE", ICON_PARENT_BONE, "Bone", ""},
    {PAR_BONE_RELATIVE, "BONE_RELATIVE", ICON_PARENT_BONE, "Bone Relative", ""},
    {PAR_CURVE, "CURVE", ICON_PARENT_CURVE, "Curve Deform", ""},
    {PAR_FOLLOW, "FOLLOW", ICON_PARENT_CURVE, "Follow Path", ""},
    {PAR_PATH_CONST, "PATH_CONST", ICON_PARENT_CURVE, "Path Constraint", ""},
    {PAR_LATTICE, "LATTICE", ICON_PARENT_LATTICE, "Lattice Deform", ""},
    {PAR_VERTEX, "VERTEX", ICON_VERTEX_PARENT, "Vertex", ""},
    {PAR_VERTEX_TRI, "VERTEX_TRI", ICON_VERTEX_PARENT, "Vertex (Triangle)", ""},
    {0, NULL, 0, NULL, NULL},
};

bool ED_object_parent_set(ReportList *reports,
                          const bContext *C,
                          Scene *scene,
                          Object *ob,
                          Object *par,
                          int partype,
                          const bool xmirror,
                          const bool keep_transform,
                          const int vert_par[3])
{
  Main *bmain = CTX_data_main(C);
  Depsgraph *depsgraph = CTX_data_ensure_evaluated_depsgraph(C);
  bPoseChannel *pchan = NULL;
  bPoseChannel *pchan_eval = NULL;
  const bool pararm = ELEM(
      partype, PAR_ARMATURE, PAR_ARMATURE_NAME, PAR_ARMATURE_ENVELOPE, PAR_ARMATURE_AUTO);
  Object *parent_eval = DEG_get_evaluated_object(depsgraph, par);

  DEG_id_tag_update(&par->id, ID_RECALC_TRANSFORM | ID_RECALC_GEOMETRY);

  /* preconditions */
  if (partype == PAR_FOLLOW || partype == PAR_PATH_CONST) {
    if (par->type != OB_CURVE) {
      return 0;
    }
    else {
      Curve *cu = par->data;
      Curve *cu_eval = parent_eval->data;
      if ((cu->flag & CU_PATH) == 0) {
        cu->flag |= CU_PATH | CU_FOLLOW;
        cu_eval->flag |= CU_PATH | CU_FOLLOW;
        /* force creation of path data */
        BKE_displist_make_curveTypes(depsgraph, scene, par, false, false);
      }
      else {
        cu->flag |= CU_FOLLOW;
        cu_eval->flag |= CU_FOLLOW;
      }

      /* if follow, add F-Curve for ctime (i.e. "eval_time") so that path-follow works */
      if (partype == PAR_FOLLOW) {
        /* get or create F-Curve */
        bAction *act = verify_adt_action(bmain, &cu->id, 1);
        FCurve *fcu = verify_fcurve(bmain, act, NULL, NULL, "eval_time", 0, 1);

        /* setup dummy 'generator' modifier here to get 1-1 correspondence still working */
        if (!fcu->bezt && !fcu->fpt && !fcu->modifiers.first) {
          add_fmodifier(&fcu->modifiers, FMODIFIER_TYPE_GENERATOR, fcu);
        }
      }

      /* fall back on regular parenting now (for follow only) */
      if (partype == PAR_FOLLOW) {
        partype = PAR_OBJECT;
      }
    }
  }
  else if (ELEM(partype, PAR_BONE, PAR_BONE_RELATIVE)) {
    pchan = BKE_pose_channel_active(par);
    pchan_eval = BKE_pose_channel_active(parent_eval);

    if (pchan == NULL) {
      BKE_report(reports, RPT_ERROR, "No active bone");
      return false;
    }
  }

  if (ob != par) {
    if (BKE_object_parent_loop_check(par, ob)) {
      BKE_report(reports, RPT_ERROR, "Loop in parents");
      return false;
    }
    else {
      Object workob;

      /* apply transformation of previous parenting */
      if (keep_transform) {
        /* was removed because of bug [#23577],
         * but this can be handy in some cases too [#32616], so make optional */
        BKE_object_apply_mat4(ob, ob->obmat, false, false);
      }

      /* set the parent (except for follow-path constraint option) */
      if (partype != PAR_PATH_CONST) {
        ob->parent = par;
        /* Always clear parentinv matrix for sake of consistency, see T41950. */
        unit_m4(ob->parentinv);
        DEG_id_tag_update(&ob->id, ID_RECALC_TRANSFORM);
      }

      /* handle types */
      if (pchan) {
        BLI_strncpy(ob->parsubstr, pchan->name, sizeof(ob->parsubstr));
      }
      else {
        ob->parsubstr[0] = 0;
      }

      if (partype == PAR_PATH_CONST) {
        /* don't do anything here, since this is not technically "parenting" */
      }
      else if (ELEM(partype, PAR_CURVE, PAR_LATTICE) || (pararm)) {
        /* partype is now set to PAROBJECT so that invisible 'virtual'
         * modifiers don't need to be created.
         * NOTE: the old (2.4x) method was to set ob->partype = PARSKEL,
         * creating the virtual modifiers.
         */
        ob->partype = PAROBJECT;     /* note, dna define, not operator property */
        /* ob->partype = PARSKEL; */ /* note, dna define, not operator property */

        /* BUT, to keep the deforms, we need a modifier,
         * and then we need to set the object that it uses
         * - We need to ensure that the modifier we're adding doesn't already exist,
         *   so we check this by assuming that the parent is selected too.
         */
        /* XXX currently this should only happen for meshes, curves, surfaces,
         * and lattices - this stuff isn't available for metas yet */
        if (ELEM(ob->type, OB_MESH, OB_CURVE, OB_SURF, OB_FONT, OB_LATTICE)) {
          ModifierData *md;

          switch (partype) {
            case PAR_CURVE: /* curve deform */
              if (modifiers_isDeformedByCurve(ob) != par) {
                md = ED_object_modifier_add(reports, bmain, scene, ob, NULL, eModifierType_Curve);
                if (md) {
                  ((CurveModifierData *)md)->object = par;
                }
                if (par->runtime.curve_cache && par->runtime.curve_cache->path == NULL) {
                  DEG_id_tag_update(&par->id, ID_RECALC_GEOMETRY);
                }
              }
              break;
            case PAR_LATTICE: /* lattice deform */
              if (modifiers_isDeformedByLattice(ob) != par) {
                md = ED_object_modifier_add(
                    reports, bmain, scene, ob, NULL, eModifierType_Lattice);
                if (md) {
                  ((LatticeModifierData *)md)->object = par;
                }
              }
              break;
            default: /* armature deform */
              if (modifiers_isDeformedByArmature(ob) != par) {
                md = ED_object_modifier_add(
                    reports, bmain, scene, ob, NULL, eModifierType_Armature);
                if (md) {
                  ((ArmatureModifierData *)md)->object = par;
                }
              }
              break;
          }
        }
      }
      else if (partype == PAR_BONE) {
        ob->partype = PARBONE; /* note, dna define, not operator property */
        if (pchan->bone) {
          pchan->bone->flag &= ~BONE_RELATIVE_PARENTING;
          pchan_eval->bone->flag &= ~BONE_RELATIVE_PARENTING;
        }
      }
      else if (partype == PAR_BONE_RELATIVE) {
        ob->partype = PARBONE; /* note, dna define, not operator property */
        if (pchan->bone) {
          pchan->bone->flag |= BONE_RELATIVE_PARENTING;
          pchan_eval->bone->flag |= BONE_RELATIVE_PARENTING;
        }
      }
      else if (partype == PAR_VERTEX) {
        ob->partype = PARVERT1;
        ob->par1 = vert_par[0];
      }
      else if (partype == PAR_VERTEX_TRI) {
        ob->partype = PARVERT3;
        copy_v3_v3_int(&ob->par1, vert_par);
      }
      else {
        ob->partype = PAROBJECT; /* note, dna define, not operator property */
      }

      /* constraint */
      if (partype == PAR_PATH_CONST) {
        bConstraint *con;
        bFollowPathConstraint *data;
        float cmat[4][4], vec[3];

        con = BKE_constraint_add_for_object(ob, "AutoPath", CONSTRAINT_TYPE_FOLLOWPATH);

        data = con->data;
        data->tar = par;

        BKE_constraint_target_matrix_get(
            depsgraph, scene, con, 0, CONSTRAINT_OBTYPE_OBJECT, NULL, cmat, scene->r.cfra);
        sub_v3_v3v3(vec, ob->obmat[3], cmat[3]);

        copy_v3_v3(ob->loc, vec);
      }
      else if (pararm && (ob->type == OB_MESH) && (par->type == OB_ARMATURE)) {
        if (partype == PAR_ARMATURE_NAME) {
          ED_object_vgroup_calc_from_armature(
              reports, depsgraph, scene, ob, par, ARM_GROUPS_NAME, false);
        }
        else if (partype == PAR_ARMATURE_ENVELOPE) {
          ED_object_vgroup_calc_from_armature(
              reports, depsgraph, scene, ob, par, ARM_GROUPS_ENVELOPE, xmirror);
        }
        else if (partype == PAR_ARMATURE_AUTO) {
          WM_cursor_wait(1);
          ED_object_vgroup_calc_from_armature(
              reports, depsgraph, scene, ob, par, ARM_GROUPS_AUTO, xmirror);
          WM_cursor_wait(0);
        }
        /* get corrected inverse */
        ob->partype = PAROBJECT;
        BKE_object_workob_calc_parent(depsgraph, scene, ob, &workob);

        invert_m4_m4(ob->parentinv, workob.obmat);
      }
      else if (pararm && (ob->type == OB_GPENCIL) && (par->type == OB_ARMATURE)) {
        if (partype == PAR_ARMATURE_NAME) {
          ED_gpencil_add_armature_weights(C, reports, ob, par, GP_PAR_ARMATURE_NAME);
        }
        else if ((partype == PAR_ARMATURE_AUTO) || (partype == PAR_ARMATURE_ENVELOPE)) {
          WM_cursor_wait(1);
          ED_gpencil_add_armature_weights(C, reports, ob, par, GP_PAR_ARMATURE_AUTO);
          WM_cursor_wait(0);
        }
        /* get corrected inverse */
        ob->partype = PAROBJECT;
        BKE_object_workob_calc_parent(depsgraph, scene, ob, &workob);

        invert_m4_m4(ob->parentinv, workob.obmat);
      }
      else if ((ob->type == OB_GPENCIL) && (par->type == OB_LATTICE)) {
        /* Add Lattice modifier */
        if (partype == PAR_LATTICE) {
          ED_gpencil_add_lattice_modifier(C, reports, ob, par);
        }
        /* get corrected inverse */
        ob->partype = PAROBJECT;
        BKE_object_workob_calc_parent(depsgraph, scene, ob, &workob);

        invert_m4_m4(ob->parentinv, workob.obmat);
      }
      else {
        /* calculate inverse parent matrix */
        BKE_object_workob_calc_parent(depsgraph, scene, ob, &workob);
        invert_m4_m4(ob->parentinv, workob.obmat);
      }

      DEG_id_tag_update(&ob->id, ID_RECALC_TRANSFORM | ID_RECALC_GEOMETRY);
    }
  }

  return true;
}

static void parent_set_vert_find(KDTree_3d *tree, Object *child, int vert_par[3], bool is_tri)
{
  const float *co_find = child->obmat[3];
  if (is_tri) {
    KDTreeNearest_3d nearest[3];
    int tot;

    tot = BLI_kdtree_3d_find_nearest_n(tree, co_find, nearest, 3);
    BLI_assert(tot == 3);
    UNUSED_VARS(tot);

    vert_par[0] = nearest[0].index;
    vert_par[1] = nearest[1].index;
    vert_par[2] = nearest[2].index;

    BLI_assert(min_iii(UNPACK3(vert_par)) >= 0);
  }
  else {
    vert_par[0] = BLI_kdtree_3d_find_nearest(tree, co_find, NULL);
    BLI_assert(vert_par[0] >= 0);
    vert_par[1] = 0;
    vert_par[2] = 0;
  }
}

static int parent_set_exec(bContext *C, wmOperator *op)
{
  Main *bmain = CTX_data_main(C);
  Scene *scene = CTX_data_scene(C);
  Object *par = ED_object_active_context(C);
  int partype = RNA_enum_get(op->ptr, "type");
  const bool xmirror = RNA_boolean_get(op->ptr, "xmirror");
  const bool keep_transform = RNA_boolean_get(op->ptr, "keep_transform");
  bool ok = true;

  /* vertex parent (kdtree) */
  const bool is_vert_par = ELEM(partype, PAR_VERTEX, PAR_VERTEX_TRI);
  const bool is_tri = partype == PAR_VERTEX_TRI;
  int tree_tot;
  struct KDTree_3d *tree = NULL;
  int vert_par[3] = {0, 0, 0};
  const int *vert_par_p = is_vert_par ? vert_par : NULL;

  if (is_vert_par) {
    tree = BKE_object_as_kdtree(par, &tree_tot);
    BLI_assert(tree != NULL);

    if (tree_tot < (is_tri ? 3 : 1)) {
      BKE_report(op->reports, RPT_ERROR, "Not enough vertices for vertex-parent");
      ok = false;
    }
  }

  if (ok) {
    /* Non vertex-parent */
    CTX_DATA_BEGIN (C, Object *, ob, selected_editable_objects) {
      if (is_vert_par) {
        parent_set_vert_find(tree, ob, vert_par, is_tri);
      }

      if (!ED_object_parent_set(
              op->reports, C, scene, ob, par, partype, xmirror, keep_transform, vert_par_p)) {
        ok = false;
        break;
      }
    }
    CTX_DATA_END;
  }

  if (is_vert_par) {
    BLI_kdtree_3d_free(tree);
  }

  if (!ok) {
    return OPERATOR_CANCELLED;
  }

  DEG_relations_tag_update(bmain);
  WM_event_add_notifier(C, NC_OBJECT | ND_TRANSFORM, NULL);
  WM_event_add_notifier(C, NC_OBJECT | ND_PARENT, NULL);

  return OPERATOR_FINISHED;
}

static int parent_set_invoke_menu(bContext *C, wmOperatorType *ot)
{
  Object *parent = ED_object_active_context(C);
  uiPopupMenu *pup = UI_popup_menu_begin(C, IFACE_("Set Parent To"), ICON_NONE);
  uiLayout *layout = UI_popup_menu_layout(pup);

  PointerRNA opptr;
#if 0
  uiItemEnumO_ptr(layout, ot, NULL, 0, "type", PAR_OBJECT);
#else
  uiItemFullO_ptr(
      layout, ot, IFACE_("Object"), ICON_PARENT_OBJECT, NULL, WM_OP_EXEC_DEFAULT, 0, &opptr);
  RNA_enum_set(&opptr, "type", PAR_OBJECT);
  RNA_boolean_set(&opptr, "keep_transform", false);

  uiItemFullO_ptr(layout,
                  ot,
                  IFACE_("Object (Keep Transform)"),
                  ICON_PARENT_OBJECT,
                  NULL,
                  WM_OP_EXEC_DEFAULT,
                  0,
                  &opptr);
  RNA_enum_set(&opptr, "type", PAR_OBJECT);
  RNA_boolean_set(&opptr, "keep_transform", true);
#endif

  uiItemO(
      layout, IFACE_("Object (Without Inverse)"), ICON_PARENT, "OBJECT_OT_parent_no_inverse_set");

  struct {
    bool mesh, gpencil;
  } has_children_of_type = {0};

  CTX_DATA_BEGIN (C, Object *, child, selected_editable_objects) {
    if (child == parent) {
      continue;
    }
    if (child->type == OB_MESH) {
      has_children_of_type.mesh = true;
    }
    if (child->type == OB_GPENCIL) {
      has_children_of_type.gpencil = true;
    }
  }
  CTX_DATA_END;

  if (parent->type == OB_ARMATURE) {
<<<<<<< HEAD
    uiItemEnumO_ptr(layout, ot, NULL, ICON_PARENT_BONE, "type", PAR_ARMATURE);
    uiItemEnumO_ptr(layout, ot, NULL, ICON_PARENT_BONE, "type", PAR_ARMATURE_NAME);
    uiItemEnumO_ptr(layout, ot, NULL, ICON_PARENT_BONE, "type", PAR_ARMATURE_ENVELOPE);
=======
    uiItemEnumO_ptr(layout, ot, NULL, 0, "type", PAR_ARMATURE);
    uiItemEnumO_ptr(layout, ot, NULL, 0, "type", PAR_ARMATURE_NAME);
    if (!has_children_of_type.gpencil) {
      uiItemEnumO_ptr(layout, ot, NULL, 0, "type", PAR_ARMATURE_ENVELOPE);
    }
>>>>>>> bf730c33
    if (has_children_of_type.mesh || has_children_of_type.gpencil) {
      uiItemEnumO_ptr(layout, ot, NULL, ICON_PARENT_BONE, "type", PAR_ARMATURE_AUTO);
    }
    uiItemEnumO_ptr(layout, ot, NULL, ICON_PARENT_BONE, "type", PAR_BONE);
    uiItemEnumO_ptr(layout, ot, NULL, ICON_PARENT_BONE, "type", PAR_BONE_RELATIVE);
  }
  else if (parent->type == OB_CURVE) {
    uiItemEnumO_ptr(layout, ot, NULL, ICON_PARENT_CURVE, "type", PAR_CURVE);
    uiItemEnumO_ptr(layout, ot, NULL, ICON_PARENT_CURVE, "type", PAR_FOLLOW);
    uiItemEnumO_ptr(layout, ot, NULL, ICON_PARENT_CURVE, "type", PAR_PATH_CONST);
  }
  else if (parent->type == OB_LATTICE) {
    uiItemEnumO_ptr(layout, ot, NULL, ICON_PARENT_LATTICE, "type", PAR_LATTICE);
  }

  /* vertex parenting */
  if (OB_TYPE_SUPPORT_PARVERT(parent->type)) {
    uiItemEnumO_ptr(layout, ot, NULL, ICON_VERTEX_PARENT, "type", PAR_VERTEX);
    uiItemEnumO_ptr(layout, ot, NULL, ICON_VERTEX_PARENT, "type", PAR_VERTEX_TRI);
  }

  UI_popup_menu_end(C, pup);

  return OPERATOR_INTERFACE;
}

static int parent_set_invoke(bContext *C, wmOperator *op, const wmEvent *UNUSED(event))
{
  if (RNA_property_is_set(op->ptr, op->type->prop)) {
    return parent_set_exec(C, op);
  }
  return parent_set_invoke_menu(C, op->type);
}

static bool parent_set_poll_property(const bContext *UNUSED(C),
                                     wmOperator *op,
                                     const PropertyRNA *prop)
{
  const char *prop_id = RNA_property_identifier(prop);

  /* Only show XMirror for PAR_ARMATURE_ENVELOPE and PAR_ARMATURE_AUTO! */
  if (STREQ(prop_id, "xmirror")) {
    const int type = RNA_enum_get(op->ptr, "type");
    if (ELEM(type, PAR_ARMATURE_ENVELOPE, PAR_ARMATURE_AUTO)) {
      return true;
    }
    else {
      return false;
    }
  }

  return true;
}

void OBJECT_OT_parent_set(wmOperatorType *ot)
{
  /* identifiers */
  ot->name = "Make Parent";
  ot->description = "Set the object's parenting";
  ot->idname = "OBJECT_OT_parent_set";

  /* api callbacks */
  ot->invoke = parent_set_invoke;
  ot->exec = parent_set_exec;
  ot->poll = ED_operator_object_active;
  ot->poll_property = parent_set_poll_property;

  /* flags */
  ot->flag = OPTYPE_REGISTER | OPTYPE_UNDO;

  ot->prop = RNA_def_enum(ot->srna, "type", prop_make_parent_types, 0, "Type", "");
  RNA_def_boolean(
      ot->srna,
      "xmirror",
      false,
      "X Mirror",
      "Apply weights symmetrically along X axis, for Envelope/Automatic vertex groups creation");
  RNA_def_boolean(ot->srna,
                  "keep_transform",
                  false,
                  "Keep Transform",
                  "Apply transformation before parenting");
}

/* ************ Make Parent Without Inverse Operator ******************* */

static int parent_noinv_set_exec(bContext *C, wmOperator *op)
{
  Main *bmain = CTX_data_main(C);
  Object *par = ED_object_active_context(C);

  DEG_id_tag_update(&par->id, ID_RECALC_TRANSFORM);

  /* context iterator */
  CTX_DATA_BEGIN (C, Object *, ob, selected_editable_objects) {
    if (ob != par) {
      if (BKE_object_parent_loop_check(par, ob)) {
        BKE_report(op->reports, RPT_ERROR, "Loop in parents");
      }
      else {
        /* clear inverse matrix and also the object location */
        unit_m4(ob->parentinv);
        memset(ob->loc, 0, 3 * sizeof(float));

        /* set recalc flags */
        DEG_id_tag_update(&ob->id, ID_RECALC_TRANSFORM | ID_RECALC_GEOMETRY);

        /* set parenting type for object - object only... */
        ob->parent = par;
        ob->partype = PAROBJECT; /* note, dna define, not operator property */
      }
    }
  }
  CTX_DATA_END;

  DEG_relations_tag_update(bmain);
  WM_event_add_notifier(C, NC_OBJECT | ND_TRANSFORM, NULL);

  return OPERATOR_FINISHED;
}

void OBJECT_OT_parent_no_inverse_set(wmOperatorType *ot)
{
  /* identifiers */
  ot->name = "Make Parent without Inverse";
  ot->description = "Set the object's parenting without setting the inverse parent correction";
  ot->idname = "OBJECT_OT_parent_no_inverse_set";

  /* api callbacks */
  ot->invoke = WM_operator_confirm;
  ot->exec = parent_noinv_set_exec;
  ot->poll = ED_operator_object_active_editable;

  /* flags */
  ot->flag = OPTYPE_REGISTER | OPTYPE_UNDO;
}

/* ******************** Clear Track Operator ******************* */

enum {
  CLEAR_TRACK = 1,
  CLEAR_TRACK_KEEP_TRANSFORM = 2,
};

static const EnumPropertyItem prop_clear_track_types[] = {
    {CLEAR_TRACK, "CLEAR", 0, "Clear Track", ""},
    {CLEAR_TRACK_KEEP_TRANSFORM,
     "CLEAR_KEEP_TRANSFORM",
     0,
     "Clear and Keep Transformation (Clear Track)",
     ""},
    {0, NULL, 0, NULL, NULL},
};

/* note, poll should check for editable scene */
static int object_track_clear_exec(bContext *C, wmOperator *op)
{
  Main *bmain = CTX_data_main(C);
  const int type = RNA_enum_get(op->ptr, "type");

  if (CTX_data_edit_object(C)) {
    BKE_report(op->reports, RPT_ERROR, "Operation cannot be performed in edit mode");
    return OPERATOR_CANCELLED;
  }
  CTX_DATA_BEGIN (C, Object *, ob, selected_editable_objects) {
    bConstraint *con, *pcon;

    /* remove track-object for old track */
    ob->track = NULL;
    DEG_id_tag_update(&ob->id, ID_RECALC_TRANSFORM | ID_RECALC_GEOMETRY | ID_RECALC_ANIMATION);

    /* also remove all tracking constraints */
    for (con = ob->constraints.last; con; con = pcon) {
      pcon = con->prev;
      if (ELEM(con->type,
               CONSTRAINT_TYPE_TRACKTO,
               CONSTRAINT_TYPE_LOCKTRACK,
               CONSTRAINT_TYPE_DAMPTRACK)) {
        BKE_constraint_remove(&ob->constraints, con);
      }
    }

    if (type == CLEAR_TRACK_KEEP_TRANSFORM) {
      BKE_object_apply_mat4(ob, ob->obmat, true, true);
    }
  }
  CTX_DATA_END;

  DEG_relations_tag_update(bmain);
  WM_event_add_notifier(C, NC_OBJECT | ND_TRANSFORM, NULL);

  return OPERATOR_FINISHED;
}

void OBJECT_OT_track_clear(wmOperatorType *ot)
{
  /* identifiers */
  ot->name = "Clear Track";
  ot->description = "Clear tracking constraint or flag from object";
  ot->idname = "OBJECT_OT_track_clear";

  /* api callbacks */
  ot->invoke = WM_menu_invoke;
  ot->exec = object_track_clear_exec;

  ot->poll = ED_operator_objectmode;

  /* flags */
  ot->flag = OPTYPE_REGISTER | OPTYPE_UNDO;

  ot->prop = RNA_def_enum(ot->srna, "type", prop_clear_track_types, 0, "Type", "");
}

/************************** Make Track Operator *****************************/

enum {
  CREATE_TRACK_DAMPTRACK = 1,
  CREATE_TRACK_TRACKTO = 2,
  CREATE_TRACK_LOCKTRACK = 3,
};

static const EnumPropertyItem prop_make_track_types[] = {
    {CREATE_TRACK_DAMPTRACK, "DAMPTRACK", 0, "Damped Track Constraint", ""},
    {CREATE_TRACK_TRACKTO, "TRACKTO", 0, "Track To Constraint", ""},
    {CREATE_TRACK_LOCKTRACK, "LOCKTRACK", 0, "Lock Track Constraint", ""},
    {0, NULL, 0, NULL, NULL},
};

static int track_set_exec(bContext *C, wmOperator *op)
{
  Main *bmain = CTX_data_main(C);
  Object *obact = ED_object_active_context(C);

  const int type = RNA_enum_get(op->ptr, "type");

  switch (type) {
    case CREATE_TRACK_DAMPTRACK: {
      bConstraint *con;
      bDampTrackConstraint *data;

      CTX_DATA_BEGIN (C, Object *, ob, selected_editable_objects) {
        if (ob != obact) {
          con = BKE_constraint_add_for_object(ob, "AutoTrack", CONSTRAINT_TYPE_DAMPTRACK);

          data = con->data;
          data->tar = obact;
          DEG_id_tag_update(&ob->id,
                            ID_RECALC_TRANSFORM | ID_RECALC_GEOMETRY | ID_RECALC_ANIMATION);

          /* Light, Camera and Speaker track differently by default */
          if (ELEM(ob->type, OB_LAMP, OB_CAMERA, OB_SPEAKER)) {
            data->trackflag = TRACK_nZ;
          }
        }
      }
      CTX_DATA_END;
      break;
    }
    case CREATE_TRACK_TRACKTO: {
      bConstraint *con;
      bTrackToConstraint *data;

      CTX_DATA_BEGIN (C, Object *, ob, selected_editable_objects) {
        if (ob != obact) {
          con = BKE_constraint_add_for_object(ob, "AutoTrack", CONSTRAINT_TYPE_TRACKTO);

          data = con->data;
          data->tar = obact;
          DEG_id_tag_update(&ob->id,
                            ID_RECALC_TRANSFORM | ID_RECALC_GEOMETRY | ID_RECALC_ANIMATION);

          /* Light, Camera and Speaker track differently by default */
          if (ELEM(ob->type, OB_LAMP, OB_CAMERA, OB_SPEAKER)) {
            data->reserved1 = TRACK_nZ;
            data->reserved2 = UP_Y;
          }
        }
      }
      CTX_DATA_END;
      break;
    }
    case CREATE_TRACK_LOCKTRACK: {
      bConstraint *con;
      bLockTrackConstraint *data;

      CTX_DATA_BEGIN (C, Object *, ob, selected_editable_objects) {
        if (ob != obact) {
          con = BKE_constraint_add_for_object(ob, "AutoTrack", CONSTRAINT_TYPE_LOCKTRACK);

          data = con->data;
          data->tar = obact;
          DEG_id_tag_update(&ob->id,
                            ID_RECALC_TRANSFORM | ID_RECALC_GEOMETRY | ID_RECALC_ANIMATION);

          /* Light, Camera and Speaker track differently by default */
          if (ELEM(ob->type, OB_LAMP, OB_CAMERA, OB_SPEAKER)) {
            data->trackflag = TRACK_nZ;
            data->lockflag = LOCK_Y;
          }
        }
      }
      CTX_DATA_END;
      break;
    }
  }

  DEG_relations_tag_update(bmain);
  WM_event_add_notifier(C, NC_OBJECT | ND_TRANSFORM, NULL);

  return OPERATOR_FINISHED;
}

void OBJECT_OT_track_set(wmOperatorType *ot)
{
  /* identifiers */
  ot->name = "Make Track";
  ot->description = "Make the object track another object, using various methods/constraints";
  ot->idname = "OBJECT_OT_track_set";

  /* api callbacks */
  ot->invoke = WM_menu_invoke;
  ot->exec = track_set_exec;

  ot->poll = ED_operator_objectmode;

  /* flags */
  ot->flag = OPTYPE_REGISTER | OPTYPE_UNDO;

  /* properties */
  ot->prop = RNA_def_enum(ot->srna, "type", prop_make_track_types, 0, "Type", "");
}

/************************** Link to Scene Operator *****************************/

#if 0
static void link_to_scene(Main *UNUSED(bmain), unsigned short UNUSED(nr))
{
  Scene *sce = (Scene *)BLI_findlink(&bmain->scene, G.curscreen->scenenr - 1);
  Base *base, *nbase;

  if (sce == NULL) {
    return;
  }
  if (sce->id.lib) {
    return;
  }

  for (base = FIRSTBASE; base; base = base->next) {
    if (BASE_SELECTED(v3d, base)) {
      nbase = MEM_mallocN(sizeof(Base), "newbase");
      *nbase = *base;
      BLI_addhead(&(sce->base), nbase);
      id_us_plus((ID *)base->object);
    }
  }
}
#endif

static int make_links_scene_exec(bContext *C, wmOperator *op)
{
  Main *bmain = CTX_data_main(C);
  Scene *scene_to = BLI_findlink(&bmain->scenes, RNA_enum_get(op->ptr, "scene"));

  if (scene_to == NULL) {
    BKE_report(op->reports, RPT_ERROR, "Could not find scene");
    return OPERATOR_CANCELLED;
  }

  if (scene_to == CTX_data_scene(C)) {
    BKE_report(op->reports, RPT_ERROR, "Cannot link objects into the same scene");
    return OPERATOR_CANCELLED;
  }

  if (ID_IS_LINKED(scene_to)) {
    BKE_report(op->reports, RPT_ERROR, "Cannot link objects into a linked scene");
    return OPERATOR_CANCELLED;
  }

  Collection *collection_to = scene_to->master_collection;
  CTX_DATA_BEGIN (C, Base *, base, selected_bases) {
    BKE_collection_object_add(bmain, collection_to, base->object);
  }
  CTX_DATA_END;

  DEG_relations_tag_update(bmain);

  /* redraw the 3D view because the object center points are colored differently */
  WM_event_add_notifier(C, NC_OBJECT | ND_DRAW, NULL);

  /* one day multiple scenes will be visible, then we should have some update function for them */
  return OPERATOR_FINISHED;
}

enum {
  MAKE_LINKS_OBDATA = 1,
  MAKE_LINKS_MATERIALS = 2,
  MAKE_LINKS_ANIMDATA = 3,
  MAKE_LINKS_GROUP = 4,
  MAKE_LINKS_DUPLICOLLECTION = 5,
  MAKE_LINKS_MODIFIERS = 6,
  MAKE_LINKS_FONTS = 7,
};

/* Return true if make link data is allowed, false otherwise */
static bool allow_make_links_data(const int type, Object *ob_src, Object *ob_dst)
{
  switch (type) {
    case MAKE_LINKS_OBDATA:
      if (ob_src->type == ob_dst->type && ob_src->type != OB_EMPTY) {
        return true;
      }
      break;
    case MAKE_LINKS_MATERIALS:
      if (OB_TYPE_SUPPORT_MATERIAL(ob_src->type) && OB_TYPE_SUPPORT_MATERIAL(ob_dst->type)) {
        return true;
      }
      break;
    case MAKE_LINKS_DUPLICOLLECTION:
      if (ob_dst->type == OB_EMPTY) {
        return true;
      }
      break;
    case MAKE_LINKS_ANIMDATA:
    case MAKE_LINKS_GROUP:
      return true;
    case MAKE_LINKS_MODIFIERS:
      if (!ELEM(OB_EMPTY, ob_src->type, ob_dst->type)) {
        return true;
      }
      break;
    case MAKE_LINKS_FONTS:
      if ((ob_src->data != ob_dst->data) && (ob_src->type == OB_FONT) &&
          (ob_dst->type == OB_FONT)) {
        return true;
      }
      break;
  }
  return false;
}

static int make_links_data_exec(bContext *C, wmOperator *op)
{
  Scene *scene = CTX_data_scene(C);
  Main *bmain = CTX_data_main(C);
  const int type = RNA_enum_get(op->ptr, "type");
  Object *ob_src;
  ID *obdata_id;
  int a;

  /* collection */
  LinkNode *ob_collections = NULL;
  bool is_cycle = false;
  bool is_lib = false;

  ob_src = ED_object_active_context(C);

  /* avoid searching all collections in source object each time */
  if (type == MAKE_LINKS_GROUP) {
    ob_collections = BKE_object_groups(bmain, scene, ob_src);
  }

  CTX_DATA_BEGIN (C, Base *, base_dst, selected_editable_bases) {
    Object *ob_dst = base_dst->object;

    if (ob_src != ob_dst) {
      if (allow_make_links_data(type, ob_src, ob_dst)) {
        obdata_id = ob_dst->data;

        switch (type) {
          case MAKE_LINKS_OBDATA: /* obdata */
            id_us_min(obdata_id);

            obdata_id = ob_src->data;
            id_us_plus(obdata_id);
            ob_dst->data = obdata_id;

            /* if amount of material indices changed: */
            BKE_object_materials_test(bmain, ob_dst, ob_dst->data);

            DEG_id_tag_update(&ob_dst->id, ID_RECALC_GEOMETRY);
            break;
          case MAKE_LINKS_MATERIALS:
            /* new approach, using functions from kernel */
            for (a = 0; a < ob_src->totcol; a++) {
              Material *ma = BKE_object_material_get(ob_src, a + 1);
              /* also works with `ma == NULL` */
              BKE_object_material_assign(bmain, ob_dst, ma, a + 1, BKE_MAT_ASSIGN_USERPREF);
            }
            DEG_id_tag_update(&ob_dst->id, ID_RECALC_GEOMETRY);
            break;
          case MAKE_LINKS_ANIMDATA:
            BKE_animdata_copy_id(bmain, (ID *)ob_dst, (ID *)ob_src, 0);
            if (ob_dst->data && ob_src->data) {
              if (ID_IS_LINKED(obdata_id)) {
                is_lib = true;
                break;
              }
              BKE_animdata_copy_id(bmain, (ID *)ob_dst->data, (ID *)ob_src->data, 0);
            }
            DEG_id_tag_update(&ob_dst->id,
                              ID_RECALC_TRANSFORM | ID_RECALC_GEOMETRY | ID_RECALC_ANIMATION);
            break;
          case MAKE_LINKS_GROUP: {
            LinkNode *collection_node;

            /* first clear collections */
            BKE_object_groups_clear(bmain, scene, ob_dst);

            /* now add in the collections from the link nodes */
            for (collection_node = ob_collections; collection_node;
                 collection_node = collection_node->next) {
              if (ob_dst->instance_collection != collection_node->link) {
                BKE_collection_object_add(bmain, collection_node->link, ob_dst);
              }
              else {
                is_cycle = true;
              }
            }
            break;
          }
          case MAKE_LINKS_DUPLICOLLECTION:
            ob_dst->instance_collection = ob_src->instance_collection;
            if (ob_dst->instance_collection) {
              id_us_plus(&ob_dst->instance_collection->id);
              ob_dst->transflag |= OB_DUPLICOLLECTION;
            }
            DEG_id_tag_update(&ob_dst->id, ID_RECALC_COPY_ON_WRITE);
            break;
          case MAKE_LINKS_MODIFIERS:
            BKE_object_link_modifiers(scene, ob_dst, ob_src);
            DEG_id_tag_update(&ob_dst->id,
                              ID_RECALC_TRANSFORM | ID_RECALC_GEOMETRY | ID_RECALC_ANIMATION);
            break;
          case MAKE_LINKS_FONTS: {
            Curve *cu_src = ob_src->data;
            Curve *cu_dst = ob_dst->data;

            if (ID_IS_LINKED(obdata_id)) {
              is_lib = true;
              break;
            }

            if (cu_dst->vfont) {
              id_us_min(&cu_dst->vfont->id);
            }
            cu_dst->vfont = cu_src->vfont;
            id_us_plus((ID *)cu_dst->vfont);
            if (cu_dst->vfontb) {
              id_us_min(&cu_dst->vfontb->id);
            }
            cu_dst->vfontb = cu_src->vfontb;
            id_us_plus((ID *)cu_dst->vfontb);
            if (cu_dst->vfonti) {
              id_us_min(&cu_dst->vfonti->id);
            }
            cu_dst->vfonti = cu_src->vfonti;
            id_us_plus((ID *)cu_dst->vfonti);
            if (cu_dst->vfontbi) {
              id_us_min(&cu_dst->vfontbi->id);
            }
            cu_dst->vfontbi = cu_src->vfontbi;
            id_us_plus((ID *)cu_dst->vfontbi);

            DEG_id_tag_update(&ob_dst->id,
                              ID_RECALC_TRANSFORM | ID_RECALC_GEOMETRY | ID_RECALC_ANIMATION);
            break;
          }
        }
      }
    }
  }
  CTX_DATA_END;

  if (type == MAKE_LINKS_GROUP) {
    if (ob_collections) {
      BLI_linklist_free(ob_collections, NULL);
    }

    if (is_cycle) {
      BKE_report(op->reports, RPT_WARNING, "Skipped some collections because of cycle detected");
    }
  }

  if (is_lib) {
    BKE_report(op->reports, RPT_WARNING, "Skipped editing library object data");
  }

  DEG_relations_tag_update(bmain);
  WM_event_add_notifier(C, NC_SPACE | ND_SPACE_VIEW3D, CTX_wm_view3d(C));
  WM_event_add_notifier(C, NC_ANIMATION | ND_NLA_ACTCHANGE, CTX_wm_view3d(C));
  WM_event_add_notifier(C, NC_OBJECT, NULL);

  return OPERATOR_FINISHED;
}

void OBJECT_OT_make_links_scene(wmOperatorType *ot)
{
  PropertyRNA *prop;

  /* identifiers */
  ot->name = "Link Objects to Scene";
  ot->description = "Link selection to another scene";
  ot->idname = "OBJECT_OT_make_links_scene";

  /* api callbacks */
  ot->invoke = WM_enum_search_invoke;
  ot->exec = make_links_scene_exec;
  /* better not run the poll check */

  /* flags */
  ot->flag = OPTYPE_REGISTER | OPTYPE_UNDO;

  /* properties */
  prop = RNA_def_enum(ot->srna, "scene", DummyRNA_NULL_items, 0, "Scene", "");
  RNA_def_enum_funcs(prop, RNA_scene_local_itemf);
  RNA_def_property_flag(prop, PROP_ENUM_NO_TRANSLATE);
  ot->prop = prop;
}

void OBJECT_OT_make_links_data(wmOperatorType *ot)
{
  static const EnumPropertyItem make_links_items[] = {
      {MAKE_LINKS_OBDATA, "OBDATA", ICON_LINK_DATA, "Object Data", ""},
      {MAKE_LINKS_MATERIALS, "MATERIAL", ICON_LINK_DATA, "Materials", ""},
      {MAKE_LINKS_ANIMDATA, "ANIMATION", ICON_LINK_DATA, "Animation Data", ""},
      {MAKE_LINKS_GROUP, "GROUPS", ICON_LINK_DATA, "Collection", ""},
      {MAKE_LINKS_DUPLICOLLECTION, "DUPLICOLLECTION", ICON_LINK_DATA, "Instance Collection", ""},
      {MAKE_LINKS_MODIFIERS, "MODIFIERS", ICON_LINK_DATA, "Modifiers", ""},
      {MAKE_LINKS_FONTS, "FONTS", ICON_LINK_DATA, "Fonts", ""},
      {0, NULL, 0, NULL, NULL},
  };

  /* identifiers */
  ot->name = "Link Data";
  ot->description = "Apply active object links to other selected objects";
  ot->idname = "OBJECT_OT_make_links_data";

  /* api callbacks */
  ot->exec = make_links_data_exec;
  ot->poll = ED_operator_object_active;

  /* flags */
  ot->flag = OPTYPE_REGISTER | OPTYPE_UNDO;

  /* properties */
  ot->prop = RNA_def_enum(ot->srna, "type", make_links_items, 0, "Type", "");
}

/**************************** Make Single User ********************************/

static void libblock_relink_collection(Collection *collection, const bool do_collection)
{
  if (do_collection) {
    BKE_libblock_relink_to_newid(&collection->id);
  }

  for (CollectionObject *cob = collection->gobject.first; cob != NULL; cob = cob->next) {
    BKE_libblock_relink_to_newid(&cob->ob->id);
  }

  for (CollectionChild *child = collection->children.first; child; child = child->next) {
    libblock_relink_collection(child->collection, true);
  }
}

static Collection *single_object_users_collection(Main *bmain,
                                                  Scene *scene,
                                                  Collection *collection,
                                                  const int flag,
                                                  const bool copy_collections,
                                                  const bool is_master_collection)
{
  /* Generate new copies for objects in given collection and all its children,
   * and optionally also copy collections themselves. */
  if (copy_collections && !is_master_collection) {
    collection = ID_NEW_SET(collection, BKE_collection_copy(bmain, NULL, collection));
  }

  /* We do not remap to new objects here, this is done in separate step. */
  for (CollectionObject *cob = collection->gobject.first; cob; cob = cob->next) {
    Object *ob = cob->ob;
    /* an object may be in more than one collection */
    if ((ob->id.newid == NULL) && ((ob->flag & flag) == flag)) {
      if (!ID_IS_LINKED(ob) && BKE_object_scenes_users_get(bmain, ob) > 1) {
        ID_NEW_SET(ob, BKE_object_copy(bmain, ob));
      }
    }
  }

  /* Since master collection has already be duplicated as part of scene copy,
   * we do not duplicate it here.
   * However, this means its children need to be re-added manually here,
   * otherwise their parent lists are empty (which will lead to crashes, see T63101). */
  CollectionChild *child_next, *child = collection->children.first;
  CollectionChild *orig_child_last = collection->children.last;
  for (; child != NULL; child = child_next) {
    child_next = child->next;
    Collection *collection_child_new = single_object_users_collection(
        bmain, scene, child->collection, flag, copy_collections, false);

    if (is_master_collection && copy_collections && child->collection != collection_child_new) {
      /* We do not want a collection sync here, our collections are in a complete uninitialized
       * state currently. With current code, that would lead to a memory leak - because of reasons.
       * It would be a useless loss of computing anyway, since caller has to fully refresh
       * view-layers/collections caching at the end. */
      BKE_collection_child_add_no_sync(collection, collection_child_new);
      BLI_remlink(&collection->children, child);
      MEM_freeN(child);
      if (child == orig_child_last) {
        break;
      }
    }
  }

  return collection;
}

/* Warning, sets ID->newid pointers of objects and collections, but does not clear them. */
static void single_object_users(
    Main *bmain, Scene *scene, View3D *v3d, const int flag, const bool copy_collections)
{
  /* duplicate all the objects of the scene (and matching collections, if required). */
  Collection *master_collection = scene->master_collection;
  single_object_users_collection(bmain, scene, master_collection, flag, copy_collections, true);

  /* Will also handle the master collection. */
  BKE_libblock_relink_to_newid(&scene->id);

  /* Collection and object pointers in collections */
  libblock_relink_collection(scene->master_collection, false);

  /* We also have to handle runtime things in UI. */
  if (v3d) {
    ID_NEW_REMAP(v3d->camera);
  }

  /* Making single user may affect other scenes if they share
   * with current one some collections in their ViewLayer. */
  BKE_main_collection_sync_remap(bmain);
}

/* not an especially efficient function, only added so the single user
 * button can be functional.*/
void ED_object_single_user(Main *bmain, Scene *scene, Object *ob)
{
  FOREACH_SCENE_OBJECT_BEGIN (scene, ob_iter) {
    ob_iter->flag &= ~OB_DONE;
  }
  FOREACH_SCENE_OBJECT_END;

  /* tag only the one object */
  ob->flag |= OB_DONE;

  single_object_users(bmain, scene, NULL, OB_DONE, false);
  BKE_main_id_clear_newpoins(bmain);
}

static void new_id_matar(Main *bmain, Material **matar, const int totcol)
{
  ID *id;
  int a;

  for (a = 0; a < totcol; a++) {
    id = (ID *)matar[a];
    if (id && !ID_IS_LINKED(id)) {
      if (id->newid) {
        matar[a] = (Material *)id->newid;
        id_us_plus(id->newid);
        id_us_min(id);
      }
      else if (id->us > 1) {
        matar[a] = ID_NEW_SET(id, BKE_material_copy(bmain, matar[a]));
        id_us_min(id);
      }
    }
  }
}

static void single_obdata_users(
    Main *bmain, Scene *scene, ViewLayer *view_layer, View3D *v3d, const int flag)
{
  Light *la;
  Curve *cu;
  Camera *cam;
  Mesh *me;
  Lattice *lat;
  ID *id;

  FOREACH_OBJECT_FLAG_BEGIN (scene, view_layer, v3d, flag, ob) {
    if (!ID_IS_LINKED(ob)) {
      id = ob->data;

      if (id && id->us > 1 && !ID_IS_LINKED(id)) {
        DEG_id_tag_update(&ob->id, ID_RECALC_GEOMETRY);

        switch (ob->type) {
          case OB_LAMP:
            ob->data = la = ID_NEW_SET(ob->data, BKE_light_copy(bmain, ob->data));
            break;
          case OB_CAMERA:
            cam = ob->data = ID_NEW_SET(ob->data, BKE_camera_copy(bmain, ob->data));
            ID_NEW_REMAP(cam->dof.focus_object);
            break;
          case OB_MESH:
            /* Needed to remap texcomesh below. */
            me = ob->data = ID_NEW_SET(ob->data, BKE_mesh_copy(bmain, ob->data));
            if (me->key) { /* We do not need to set me->key->id.newid here... */
              BKE_animdata_copy_id_action(bmain, (ID *)me->key, false);
            }
            break;
          case OB_MBALL:
            ob->data = ID_NEW_SET(ob->data, BKE_mball_copy(bmain, ob->data));
            break;
          case OB_CURVE:
          case OB_SURF:
          case OB_FONT:
            ob->data = cu = ID_NEW_SET(ob->data, BKE_curve_copy(bmain, ob->data));
            ID_NEW_REMAP(cu->bevobj);
            ID_NEW_REMAP(cu->taperobj);
            if (cu->key) { /* We do not need to set cu->key->id.newid here... */
              BKE_animdata_copy_id_action(bmain, (ID *)cu->key, false);
            }
            break;
          case OB_LATTICE:
            ob->data = lat = ID_NEW_SET(ob->data, BKE_lattice_copy(bmain, ob->data));
            if (lat->key) { /* We do not need to set lat->key->id.newid here... */
              BKE_animdata_copy_id_action(bmain, (ID *)lat->key, false);
            }
            break;
          case OB_ARMATURE:
            DEG_id_tag_update(&ob->id, ID_RECALC_GEOMETRY);
            ob->data = ID_NEW_SET(ob->data, BKE_armature_copy(bmain, ob->data));
            BKE_pose_rebuild(bmain, ob, ob->data, true);
            break;
          case OB_SPEAKER:
            ob->data = ID_NEW_SET(ob->data, BKE_speaker_copy(bmain, ob->data));
            break;
          case OB_LIGHTPROBE:
            ob->data = ID_NEW_SET(ob->data, BKE_lightprobe_copy(bmain, ob->data));
            break;
          case OB_GPENCIL:
            ob->data = ID_NEW_SET(ob->data, BKE_gpencil_copy(bmain, ob->data));
            break;
          default:
            printf("ERROR %s: can't copy %s\n", __func__, id->name);
            BLI_assert(!"This should never happen.");

            /* We need to end the FOREACH_OBJECT_FLAG_BEGIN iterator to prevent memory leak. */
            BKE_scene_objects_iterator_end(&iter_macro);
            return;
        }

        /* Copy animation data after object data became local,
         * otherwise old and new object data will share the same
         * AnimData structure, which is not what we want.
         *                                             (sergey)
         */
        BKE_animdata_copy_id_action(bmain, (ID *)ob->data, false);

        id_us_min(id);
      }
    }
  }
  FOREACH_OBJECT_FLAG_END;

  me = bmain->meshes.first;
  while (me) {
    ID_NEW_REMAP(me->texcomesh);
    me = me->id.next;
  }
}

static void single_object_action_users(
    Main *bmain, Scene *scene, ViewLayer *view_layer, View3D *v3d, const int flag)
{
  FOREACH_OBJECT_FLAG_BEGIN (scene, view_layer, v3d, flag, ob) {
    if (!ID_IS_LINKED(ob)) {
      DEG_id_tag_update(&ob->id, ID_RECALC_GEOMETRY);
      BKE_animdata_copy_id_action(bmain, &ob->id, false);
    }
  }
  FOREACH_OBJECT_FLAG_END;
}

static void single_mat_users(
    Main *bmain, Scene *scene, ViewLayer *view_layer, View3D *v3d, const int flag)
{
  Material *ma, *man;
  int a;

  FOREACH_OBJECT_FLAG_BEGIN (scene, view_layer, v3d, flag, ob) {
    if (!ID_IS_LINKED(ob)) {
      for (a = 1; a <= ob->totcol; a++) {
        ma = BKE_object_material_get(ob, a);
        if (ma) {
          /* do not test for LIB_TAG_NEW or use newid:
           * this functions guaranteed delivers single_users! */

          if (ma->id.us > 1) {
            man = BKE_material_copy(bmain, ma);
            BKE_animdata_copy_id_action(bmain, &man->id, false);

            man->id.us = 0;
            BKE_object_material_assign(bmain, ob, man, a, BKE_MAT_ASSIGN_USERPREF);
          }
        }
      }
    }
  }
  FOREACH_OBJECT_FLAG_END;
}

static void single_mat_users_expand(Main *bmain)
{
  /* only when 'parent' blocks are LIB_TAG_NEW */
  Object *ob;
  Mesh *me;
  Curve *cu;
  MetaBall *mb;
  bGPdata *gpd;

  for (ob = bmain->objects.first; ob; ob = ob->id.next) {
    if (ob->id.tag & LIB_TAG_NEW) {
      new_id_matar(bmain, ob->mat, ob->totcol);
    }
  }

  for (me = bmain->meshes.first; me; me = me->id.next) {
    if (me->id.tag & LIB_TAG_NEW) {
      new_id_matar(bmain, me->mat, me->totcol);
    }
  }

  for (cu = bmain->curves.first; cu; cu = cu->id.next) {
    if (cu->id.tag & LIB_TAG_NEW) {
      new_id_matar(bmain, cu->mat, cu->totcol);
    }
  }

  for (mb = bmain->metaballs.first; mb; mb = mb->id.next) {
    if (mb->id.tag & LIB_TAG_NEW) {
      new_id_matar(bmain, mb->mat, mb->totcol);
    }
  }

  for (gpd = bmain->gpencils.first; gpd; gpd = gpd->id.next) {
    if (gpd->id.tag & LIB_TAG_NEW) {
      new_id_matar(bmain, gpd->mat, gpd->totcol);
    }
  }
}

/* used for copying scenes */
void ED_object_single_users(Main *bmain,
                            Scene *scene,
                            const bool full,
                            const bool copy_collections)
{
  single_object_users(bmain, scene, NULL, 0, copy_collections);

  if (full) {
    single_obdata_users(bmain, scene, NULL, NULL, 0);
    single_object_action_users(bmain, scene, NULL, NULL, 0);
    single_mat_users_expand(bmain);

    /* Duplicating obdata and other IDs may require another update of the collections and objects
     * pointers, especially regarding drivers and custom props, see T66641.
     * Note that this whole scene duplication code and 'make single user' functions have te be
     * rewritten at some point to make use of proper modern ID management code,
     * but that is no small task.
     * For now we are doomed to that kind of band-aid to try to cover most of remapping cases. */

    /* Will also handle the master collection. */
    BKE_libblock_relink_to_newid(&scene->id);

    /* Collection and object pointers in collections */
    libblock_relink_collection(scene->master_collection, false);
  }

  /* Relink nodetrees' pointers that have been duplicated. */
  FOREACH_NODETREE_BEGIN (bmain, ntree, id) {
    /* This is a bit convoluted, we want to root ntree of copied IDs and only those,
     * so we first check that old ID has been copied and that ntree is root tree of old ID,
     * then get root tree of new ID and remap its pointers to new ID... */
    if (id->newid && (&ntree->id != id)) {
      ntree = ntreeFromID(id->newid);
      BKE_libblock_relink_to_newid(&ntree->id);
    }
  }
  FOREACH_NODETREE_END;

  /* Relink datablock pointer properties */
  {
    IDP_RelinkProperty(scene->id.properties);

    FOREACH_SCENE_OBJECT_BEGIN (scene, ob) {
      if (!ID_IS_LINKED(ob)) {
        IDP_RelinkProperty(ob->id.properties);
      }
    }
    FOREACH_SCENE_OBJECT_END;

    if (scene->nodetree) {
      IDP_RelinkProperty(scene->nodetree->id.properties);
      for (bNode *node = scene->nodetree->nodes.first; node; node = node->next) {
        IDP_RelinkProperty(node->prop);
      }
    }

    if (scene->world) {
      IDP_RelinkProperty(scene->world->id.properties);
    }

    if (scene->clip) {
      IDP_RelinkProperty(scene->clip->id.properties);
    }
  }
  BKE_main_id_clear_newpoins(bmain);
  DEG_relations_tag_update(bmain);
}

/******************************* Make Local ***********************************/

enum {
  MAKE_LOCAL_SELECT_OB = 1,
  MAKE_LOCAL_SELECT_OBDATA = 2,
  MAKE_LOCAL_SELECT_OBDATA_MATERIAL = 3,
  MAKE_LOCAL_ALL = 4,
};

static int tag_localizable_looper(void *UNUSED(user_data),
                                  ID *UNUSED(self_id),
                                  ID **id_pointer,
                                  const int UNUSED(cb_flag))
{
  if (*id_pointer) {
    (*id_pointer)->tag &= ~LIB_TAG_DOIT;
  }

  return IDWALK_RET_NOP;
}

static void tag_localizable_objects(bContext *C, const int mode)
{
  Main *bmain = CTX_data_main(C);

  BKE_main_id_tag_all(bmain, LIB_TAG_DOIT, false);

  /* Set LIB_TAG_DOIT flag for all selected objects, so next we can check whether
   * object is gonna to become local or not.
   */
  CTX_DATA_BEGIN (C, Object *, object, selected_objects) {
    object->id.tag |= LIB_TAG_DOIT;

    /* If data is also gonna to become local, mark data we're interested in
     * as gonna-to-be-local.
     */
    if (mode == MAKE_LOCAL_SELECT_OBDATA && object->data) {
      ID *data_id = (ID *)object->data;
      data_id->tag |= LIB_TAG_DOIT;
    }
  }
  CTX_DATA_END;

  /* Also forbid making objects local if other library objects are using
   * them for modifiers or constraints.
   */
  for (Object *object = bmain->objects.first; object; object = object->id.next) {
    if ((object->id.tag & LIB_TAG_DOIT) == 0) {
      BKE_library_foreach_ID_link(
          NULL, &object->id, tag_localizable_looper, NULL, IDWALK_READONLY);
    }
    if (object->data) {
      ID *data_id = (ID *)object->data;
      if ((data_id->tag & LIB_TAG_DOIT) == 0) {
        BKE_library_foreach_ID_link(NULL, data_id, tag_localizable_looper, NULL, IDWALK_READONLY);
      }
    }
  }

  /* TODO(sergey): Drivers targets? */
}

/**
 * Instance indirectly referenced zero user objects,
 * otherwise they're lost on reload, see T40595.
 */
static bool make_local_all__instance_indirect_unused(Main *bmain,
                                                     ViewLayer *view_layer,
                                                     Collection *collection)
{
  Object *ob;
  bool changed = false;

  for (ob = bmain->objects.first; ob; ob = ob->id.next) {
    if (ID_IS_LINKED(ob) && (ob->id.us == 0)) {
      Base *base;

      id_us_plus(&ob->id);

      BKE_collection_object_add(bmain, collection, ob);
      base = BKE_view_layer_base_find(view_layer, ob);
      ED_object_base_select(base, BA_SELECT);
      DEG_id_tag_update(&ob->id, ID_RECALC_TRANSFORM | ID_RECALC_GEOMETRY | ID_RECALC_ANIMATION);

      changed = true;
    }
  }

  return changed;
}

static void make_local_animdata_tag_strips(ListBase *strips)
{
  NlaStrip *strip;

  for (strip = strips->first; strip; strip = strip->next) {
    if (strip->act) {
      strip->act->id.tag &= ~LIB_TAG_PRE_EXISTING;
    }

    make_local_animdata_tag_strips(&strip->strips);
  }
}

/* Tag all actions used by given animdata to be made local. */
static void make_local_animdata_tag(AnimData *adt)
{
  if (adt) {
    /* Actions - Active and Temp */
    if (adt->action) {
      adt->action->id.tag &= ~LIB_TAG_PRE_EXISTING;
    }
    if (adt->tmpact) {
      adt->tmpact->id.tag &= ~LIB_TAG_PRE_EXISTING;
    }

    /* Drivers */
    /* TODO: need to handle the ID-targets too? */

    /* NLA Data */
    for (NlaTrack *nlt = adt->nla_tracks.first; nlt; nlt = nlt->next) {
      make_local_animdata_tag_strips(&nlt->strips);
    }
  }
}

static void make_local_material_tag(Material *ma)
{
  if (ma) {
    ma->id.tag &= ~LIB_TAG_PRE_EXISTING;
    make_local_animdata_tag(BKE_animdata_from_id(&ma->id));

    /* About nodetrees: root one is made local together with material,
     * others we keep linked for now... */
  }
}

static int make_local_exec(bContext *C, wmOperator *op)
{
  Main *bmain = CTX_data_main(C);
  ParticleSystem *psys;
  Material *ma, ***matarar;
  const int mode = RNA_enum_get(op->ptr, "type");
  int a;

  /* Note: we (ab)use LIB_TAG_PRE_EXISTING to cherry pick which ID to make local... */
  if (mode == MAKE_LOCAL_ALL) {
    ViewLayer *view_layer = CTX_data_view_layer(C);
    Collection *collection = CTX_data_collection(C);

    BKE_main_id_tag_all(bmain, LIB_TAG_PRE_EXISTING, false);

    /* De-select so the user can differentiate newly instanced from existing objects. */
    BKE_view_layer_base_deselect_all(view_layer);

    if (make_local_all__instance_indirect_unused(bmain, view_layer, collection)) {
      BKE_report(op->reports,
                 RPT_INFO,
                 "Orphan library objects added to the current scene to avoid loss");
    }
  }
  else {
    BKE_main_id_tag_all(bmain, LIB_TAG_PRE_EXISTING, true);
    tag_localizable_objects(C, mode);

    CTX_DATA_BEGIN (C, Object *, ob, selected_objects) {
      if ((ob->id.tag & LIB_TAG_DOIT) == 0) {
        continue;
      }

      ob->id.tag &= ~LIB_TAG_PRE_EXISTING;
      make_local_animdata_tag(BKE_animdata_from_id(&ob->id));
      for (psys = ob->particlesystem.first; psys; psys = psys->next) {
        psys->part->id.tag &= ~LIB_TAG_PRE_EXISTING;
      }

      if (mode == MAKE_LOCAL_SELECT_OBDATA_MATERIAL) {
        for (a = 0; a < ob->totcol; a++) {
          ma = ob->mat[a];
          if (ma) {
            make_local_material_tag(ma);
          }
        }

        matarar = (Material ***)BKE_object_material_array(ob);
        if (matarar) {
          for (a = 0; a < ob->totcol; a++) {
            ma = (*matarar)[a];
            if (ma) {
              make_local_material_tag(ma);
            }
          }
        }
      }

      if (ELEM(mode, MAKE_LOCAL_SELECT_OBDATA, MAKE_LOCAL_SELECT_OBDATA_MATERIAL) &&
          ob->data != NULL) {
        ID *ob_data = ob->data;
        ob_data->tag &= ~LIB_TAG_PRE_EXISTING;
        make_local_animdata_tag(BKE_animdata_from_id(ob_data));
      }
    }
    CTX_DATA_END;
  }

  BKE_library_make_local(bmain, NULL, NULL, true, false); /* NULL is all libs */

  WM_event_add_notifier(C, NC_WINDOW, NULL);
  return OPERATOR_FINISHED;
}

void OBJECT_OT_make_local(wmOperatorType *ot)
{
  static const EnumPropertyItem type_items[] = {
      {MAKE_LOCAL_SELECT_OB, "SELECT_OBJECT", ICON_MAKE_LOCAL, "Selected Objects", ""},
      {MAKE_LOCAL_SELECT_OBDATA,
       "SELECT_OBDATA",
       ICON_MAKE_LOCAL,
       "Selected Objects and Data",
       ""},
      {MAKE_LOCAL_SELECT_OBDATA_MATERIAL,
       "SELECT_OBDATA_MATERIAL",
       ICON_MAKE_LOCAL,
       "Selected Objects, Data and Materials",
       ""},
      {MAKE_LOCAL_ALL, "ALL", ICON_MAKE_LOCAL, "All", ""},
      {0, NULL, 0, NULL, NULL},
  };

  /* identifiers */
  ot->name = "Make Local";
  ot->description = "Make library linked data-blocks local to this file";
  ot->idname = "OBJECT_OT_make_local";

  /* api callbacks */
  ot->invoke = WM_menu_invoke;
  ot->exec = make_local_exec;
  ot->poll = ED_operator_objectmode;

  /* flags */
  ot->flag = OPTYPE_REGISTER | OPTYPE_UNDO;

  /* properties */
  ot->prop = RNA_def_enum(ot->srna, "type", type_items, 0, "Type", "");
}

static void make_override_library_tag_object(Object *obact, Object *ob)
{
  if (ob == obact) {
    return;
  }

  if (!ID_IS_LINKED(ob)) {
    return;
  }

  /* Note: all this is very case-by-case bad handling, ultimately we'll want a real full
   * 'automatic', generic handling of all this,
   * will probably require adding some override-aware stuff to library_query code... */

  if (obact->type == OB_ARMATURE && ob->modifiers.first != NULL) {
    for (ModifierData *md = ob->modifiers.first; md != NULL; md = md->next) {
      if (md->type == eModifierType_Armature) {
        ArmatureModifierData *amd = (ArmatureModifierData *)md;
        if (amd->object == obact) {
          ob->id.tag |= LIB_TAG_DOIT;
          break;
        }
      }
    }
  }
  else if (ob->parent == obact) {
    ob->id.tag |= LIB_TAG_DOIT;
  }

  if (ob->id.tag & LIB_TAG_DOIT) {
    printf("Indirectly overriding %s for %s\n", ob->id.name, obact->id.name);
  }
}

static void make_override_library_tag_collections(Collection *collection)
{
  collection->id.tag |= LIB_TAG_DOIT;
  for (CollectionChild *coll_child = collection->children.first; coll_child != NULL;
       coll_child = coll_child->next) {
    make_override_library_tag_collections(coll_child->collection);
  }
}

/* Set the object to override. */
static int make_override_library_invoke(bContext *C, wmOperator *op, const wmEvent *event)
{
  Scene *scene = CTX_data_scene(C);
  Object *obact = ED_object_active_context(C);

  /* Sanity checks. */
  if (!scene || ID_IS_LINKED(scene) || !obact) {
    return OPERATOR_CANCELLED;
  }

  /* Get object to work on - use a menu if we need to... */
  if (!ID_IS_LINKED(obact) && obact->instance_collection != NULL &&
      ID_IS_LINKED(obact->instance_collection)) {
    /* Gives menu with list of objects in group. */
    WM_enum_search_invoke(C, op, event);
    return OPERATOR_CANCELLED;
  }
  else if (ID_IS_LINKED(obact)) {
    uiPopupMenu *pup = UI_popup_menu_begin(C, IFACE_("OK?"), ICON_QUESTION);
    uiLayout *layout = UI_popup_menu_layout(pup);

    /* Create operator menu item with relevant properties filled in. */
    PointerRNA opptr_dummy;
    uiItemFullO_ptr(
        layout, op->type, op->type->name, ICON_NONE, NULL, WM_OP_EXEC_REGION_WIN, 0, &opptr_dummy);

    /* Present the menu and be done... */
    UI_popup_menu_end(C, pup);

    /* This invoke just calls another instance of this operator... */
    return OPERATOR_INTERFACE;
  }
  else {
    /* Error.. cannot continue. */
    BKE_report(op->reports,
               RPT_ERROR,
               "Can only make library override for a referenced object or collection");
    return OPERATOR_CANCELLED;
  }
}

static int make_override_library_exec(bContext *C, wmOperator *op)
{
  Main *bmain = CTX_data_main(C);
  Object *obact = CTX_data_active_object(C);

  bool success = false;

  if (!ID_IS_LINKED(obact) && obact->instance_collection != NULL &&
      ID_IS_LINKED(obact->instance_collection)) {
    if (!ID_IS_OVERRIDABLE_LIBRARY(obact->instance_collection)) {
      BKE_reportf(op->reports,
                  RPT_ERROR_INVALID_INPUT,
                  "Collection '%s' (instantiated by the active object) is not overridable",
                  obact->instance_collection->id.name + 2);
      return OPERATOR_CANCELLED;
    }

    BKE_main_id_tag_all(bmain, LIB_TAG_DOIT, false);

    Object *obcollection = obact;
    Collection *collection = obcollection->instance_collection;

    const ListBase dup_collection_objects = BKE_collection_object_cache_get(collection);
    Base *base = BLI_findlink(&dup_collection_objects, RNA_enum_get(op->ptr, "object"));
    obact = base->object;

    /* First, we make a library override of the linked collection itself, and all its children. */
    make_override_library_tag_collections(collection);

    /* Then, we make library override of the whole set of objects in the Collection. */
    FOREACH_COLLECTION_OBJECT_RECURSIVE_BEGIN (collection, ob) {
      ob->id.tag |= LIB_TAG_DOIT;
    }
    FOREACH_COLLECTION_OBJECT_RECURSIVE_END;

    /* Then, we remove (untag) bone shape objects, you shall never want to override those
     * (hopefully)... */
    FOREACH_COLLECTION_OBJECT_RECURSIVE_BEGIN (collection, ob) {
      if (ob->type == OB_ARMATURE && ob->pose != NULL) {
        for (bPoseChannel *pchan = ob->pose->chanbase.first; pchan != NULL; pchan = pchan->next) {
          if (pchan->custom != NULL) {
            pchan->custom->id.tag &= ~LIB_TAG_DOIT;
          }
        }
      }
    }
    FOREACH_COLLECTION_OBJECT_RECURSIVE_END;

    success = BKE_override_library_create_from_tag(bmain);

    /* Instantiate our newly overridden objects in scene, if not yet done. */
    Scene *scene = CTX_data_scene(C);
    ViewLayer *view_layer = CTX_data_view_layer(C);
    Collection *new_collection = (Collection *)collection->id.newid;

    BKE_collection_child_add(bmain, scene->master_collection, new_collection);
    FOREACH_COLLECTION_OBJECT_RECURSIVE_BEGIN (new_collection, new_ob) {
      if (new_ob != NULL && new_ob->id.override_library != NULL) {
        if ((base = BKE_view_layer_base_find(view_layer, new_ob)) == NULL) {
          BKE_collection_object_add_from(bmain, scene, obcollection, new_ob);
          base = BKE_view_layer_base_find(view_layer, new_ob);
          DEG_id_tag_update_ex(bmain, &new_ob->id, ID_RECALC_TRANSFORM | ID_RECALC_BASE_FLAGS);
        }
        /* parent to 'collection' empty */
        /* Disabled for now, according to some artist this is probably not really useful anyway.
         * And it breaks things like objects parented to bones
         * (most likely due to missing proper setting of inverse parent matrix?)... */
        /* Note: we might even actually want to get rid of that instanciating empty... */
        if (0 && new_ob->parent == NULL) {
          new_ob->parent = obcollection;
        }
        if (new_ob == (Object *)obact->id.newid) {
          /* TODO: is setting active needed? */
          BKE_view_layer_base_select_and_set_active(view_layer, base);
        }
        else {
          /* Disable auto-override tags for non-active objects, will help with performaces... */
          new_ob->id.override_library->flag &= ~OVERRIDE_LIBRARY_AUTO;
        }
        /* We still want to store all objects' current override status (i.e. change of parent). */
        BKE_override_library_operations_create(bmain, &new_ob->id, true);
      }
    }
    FOREACH_COLLECTION_OBJECT_RECURSIVE_END;

    /* obcollection is no more duplicollection-ing,
     * it merely parents whole collection of overriding instantiated objects. */
    obcollection->instance_collection = NULL;

    /* Also, we'd likely want to lock by default things like
     * transformations of implicitly overridden objects? */

    DEG_id_tag_update(&scene->id, 0);

    /* Cleanup. */
    BKE_main_id_clear_newpoins(bmain);
    BKE_main_id_tag_all(bmain, LIB_TAG_DOIT, false);
  }
  else if (!ID_IS_OVERRIDABLE_LIBRARY(obact)) {
    BKE_reportf(op->reports,
                RPT_ERROR_INVALID_INPUT,
                "Active object '%s' is not overridable",
                obact->id.name + 2);
    return OPERATOR_CANCELLED;
  }
  /* Else, poll func ensures us that ID_IS_LINKED(obact) is true. */
  else if (obact->type == OB_ARMATURE) {
    BKE_main_id_tag_all(bmain, LIB_TAG_DOIT, false);

    obact->id.tag |= LIB_TAG_DOIT;

    for (Object *ob = bmain->objects.first; ob != NULL; ob = ob->id.next) {
      make_override_library_tag_object(obact, ob);
    }

    success = BKE_override_library_create_from_tag(bmain);

    /* Also, we'd likely want to lock by default things like
     * transformations of implicitly overridden objects? */

    /* Cleanup. */
    BKE_main_id_clear_newpoins(bmain);
    BKE_main_id_tag_all(bmain, LIB_TAG_DOIT, false);
  }
  /* TODO: probably more cases where we want to do automated smart things in the future! */
  else {
    /* For now, remapp all local usages of linked ID to local override one here. */
    BKE_main_id_tag_all(bmain, LIB_TAG_DOIT, true);
    success = (BKE_override_library_create_from_id(bmain, &obact->id, true) != NULL);
    BKE_main_id_tag_all(bmain, LIB_TAG_DOIT, false);
  }

  WM_event_add_notifier(C, NC_WINDOW, NULL);

  return success ? OPERATOR_FINISHED : OPERATOR_CANCELLED;
}

static bool make_override_library_poll(bContext *C)
{
  Object *obact = CTX_data_active_object(C);

  /* Object must be directly linked to be overridable. */
  return (BKE_override_library_is_enabled() && ED_operator_objectmode(C) && obact != NULL &&
          ((ID_IS_LINKED(obact) && obact->id.tag & LIB_TAG_EXTERN) ||
           (!ID_IS_LINKED(obact) && obact->instance_collection != NULL &&
            ID_IS_LINKED(obact->instance_collection))));
}

void OBJECT_OT_make_override_library(wmOperatorType *ot)
{
  /* identifiers */
  ot->name = "Make Library Override";
  ot->description = "Make a local override of this library linked data-block\nIterates through the hierarchy of objects and collections based on the selection";
  ot->idname = "OBJECT_OT_make_override_library";

  /* api callbacks */
  ot->invoke = make_override_library_invoke;
  ot->exec = make_override_library_exec;
  ot->poll = make_override_library_poll;

  /* flags */
  ot->flag = OPTYPE_REGISTER | OPTYPE_UNDO;

  /* properties */
  PropertyRNA *prop;
  prop = RNA_def_enum(ot->srna,
                      "object",
                      DummyRNA_DEFAULT_items,
                      0,
                      "Override Object",
                      "Name of lib-linked/collection object to make an override from");
  RNA_def_enum_funcs(prop, proxy_collection_object_itemf);
  RNA_def_property_flag(prop, PROP_ENUM_NO_TRANSLATE);
  ot->prop = prop;
}

enum {
  MAKE_SINGLE_USER_ALL = 1,
  MAKE_SINGLE_USER_SELECTED = 2,
};

static int make_single_user_exec(bContext *C, wmOperator *op)
{
  Main *bmain = CTX_data_main(C);
  Scene *scene = CTX_data_scene(C);
  ViewLayer *view_layer = CTX_data_view_layer(C);
  View3D *v3d = CTX_wm_view3d(C); /* ok if this is NULL */
  const int flag = (RNA_enum_get(op->ptr, "type") == MAKE_SINGLE_USER_SELECTED) ? SELECT : 0;
  const bool copy_collections = false;
  bool update_deps = false;

  if (RNA_boolean_get(op->ptr, "object")) {
    if (flag == SELECT) {
      BKE_view_layer_selected_objects_tag(view_layer, OB_DONE);
      single_object_users(bmain, scene, v3d, OB_DONE, copy_collections);
    }
    else {
      single_object_users(bmain, scene, v3d, 0, copy_collections);
    }

    /* needed since object relationships may have changed */
    update_deps = true;
  }

  if (RNA_boolean_get(op->ptr, "obdata")) {
    single_obdata_users(bmain, scene, view_layer, v3d, flag);
  }

  if (RNA_boolean_get(op->ptr, "material")) {
    single_mat_users(bmain, scene, view_layer, v3d, flag);
  }

  if (RNA_boolean_get(op->ptr, "animation")) {
    single_object_action_users(bmain, scene, view_layer, v3d, flag);
  }

  BKE_main_id_clear_newpoins(bmain);

  WM_event_add_notifier(C, NC_WINDOW, NULL);

  if (update_deps) {
    DEG_relations_tag_update(bmain);
  }

  return OPERATOR_FINISHED;
}

void OBJECT_OT_make_single_user(wmOperatorType *ot)
{
  static const EnumPropertyItem type_items[] = {
      {MAKE_SINGLE_USER_SELECTED, "SELECTED_OBJECTS", 0, "Selected Objects", ""},
      {MAKE_SINGLE_USER_ALL, "ALL", 0, "All", ""},
      {0, NULL, 0, NULL, NULL},
  };

  /* identifiers */
  ot->name = "Make Single User";
  ot->description = "Make linked data local to each object";
  ot->idname = "OBJECT_OT_make_single_user";

  /* api callbacks */
  ot->invoke = WM_menu_invoke;
  ot->exec = make_single_user_exec;
  ot->poll = ED_operator_objectmode;

  /* flags */
  ot->flag = OPTYPE_REGISTER | OPTYPE_UNDO;

  /* properties */
  ot->prop = RNA_def_enum(ot->srna, "type", type_items, MAKE_SINGLE_USER_SELECTED, "Type", "");

  RNA_def_boolean(ot->srna, "object", 0, "Object", "Make single user objects");
  RNA_def_boolean(ot->srna, "obdata", 0, "Object Data", "Make single user object data");
  RNA_def_boolean(ot->srna, "material", 0, "Materials", "Make materials local to each data-block");
  RNA_def_boolean(
      ot->srna, "animation", 0, "Object Animation", "Make animation data local to each object");
}

static int drop_named_material_invoke(bContext *C, wmOperator *op, const wmEvent *event)
{
  Main *bmain = CTX_data_main(C);
  Base *base = ED_view3d_give_base_under_cursor(C, event->mval);
  Material *ma;
  char name[MAX_ID_NAME - 2];

  RNA_string_get(op->ptr, "name", name);
  ma = (Material *)BKE_libblock_find_name(bmain, ID_MA, name);
  if (base == NULL || ma == NULL) {
    return OPERATOR_CANCELLED;
  }

  BKE_object_material_assign(CTX_data_main(C), base->object, ma, 1, BKE_MAT_ASSIGN_USERPREF);

  DEG_id_tag_update(&base->object->id, ID_RECALC_TRANSFORM);

  WM_event_add_notifier(C, NC_OBJECT | ND_OB_SHADING, base->object);
  WM_event_add_notifier(C, NC_SPACE | ND_SPACE_VIEW3D, CTX_wm_view3d(C));
  WM_event_add_notifier(C, NC_MATERIAL | ND_SHADING_LINKS, ma);

  return OPERATOR_FINISHED;
}

/* used for dropbox */
/* assigns to object under cursor, only first material slot */
void OBJECT_OT_drop_named_material(wmOperatorType *ot)
{
  /* identifiers */
  ot->name = "Drop Named Material on Object";
  ot->idname = "OBJECT_OT_drop_named_material";

  /* api callbacks */
  ot->invoke = drop_named_material_invoke;
  ot->poll = ED_operator_objectmode;

  /* flags */
  ot->flag = OPTYPE_UNDO | OPTYPE_INTERNAL;

  /* properties */
  RNA_def_string(ot->srna, "name", "Material", MAX_ID_NAME - 2, "Name", "Material name to assign");
}

static int object_unlink_data_exec(bContext *C, wmOperator *op)
{
  ID *id;
  PropertyPointerRNA pprop;

  UI_context_active_but_prop_get_templateID(C, &pprop.ptr, &pprop.prop);

  if (pprop.prop == NULL) {
    BKE_report(op->reports, RPT_ERROR, "Incorrect context for running object data unlink");
    return OPERATOR_CANCELLED;
  }

  id = pprop.ptr.owner_id;

  if (GS(id->name) == ID_OB) {
    Object *ob = (Object *)id;
    if (ob->data) {
      ID *id_data = ob->data;

      if (GS(id_data->name) == ID_IM) {
        id_us_min(id_data);
        ob->data = NULL;
      }
      else {
        BKE_report(op->reports, RPT_ERROR, "Can't unlink this object data");
        return OPERATOR_CANCELLED;
      }
    }
  }

  RNA_property_update(C, &pprop.ptr, pprop.prop);

  return OPERATOR_FINISHED;
}

/**
 * \note Only for empty-image objects, this operator is needed
 */
void OBJECT_OT_unlink_data(wmOperatorType *ot)
{
  /* identifiers */
  ot->name = "Unlink";
  ot->idname = "OBJECT_OT_unlink_data";

  /* api callbacks */
  ot->exec = object_unlink_data_exec;

  /* flags */
  ot->flag = OPTYPE_INTERNAL;
}<|MERGE_RESOLUTION|>--- conflicted
+++ resolved
@@ -316,10 +316,7 @@
 {
   /* identifiers */
   ot->name = "Make Vertex Parent";
-  ot->description =
-      "Parent selected objects to the selected vertices\nCan be used at Mesh, "
-      "Lattice and Curve Objects\nSelect vertice(s), select object to parent with strg+lmb, then "
-      "perform Make Vertex Parent";
+  ot->description = "Parent selected objects to the selected vertices";
   ot->idname = "OBJECT_OT_vertex_parent_set";
 
   /* api callbacks */
@@ -1056,17 +1053,11 @@
   CTX_DATA_END;
 
   if (parent->type == OB_ARMATURE) {
-<<<<<<< HEAD
     uiItemEnumO_ptr(layout, ot, NULL, ICON_PARENT_BONE, "type", PAR_ARMATURE);
     uiItemEnumO_ptr(layout, ot, NULL, ICON_PARENT_BONE, "type", PAR_ARMATURE_NAME);
-    uiItemEnumO_ptr(layout, ot, NULL, ICON_PARENT_BONE, "type", PAR_ARMATURE_ENVELOPE);
-=======
-    uiItemEnumO_ptr(layout, ot, NULL, 0, "type", PAR_ARMATURE);
-    uiItemEnumO_ptr(layout, ot, NULL, 0, "type", PAR_ARMATURE_NAME);
     if (!has_children_of_type.gpencil) {
-      uiItemEnumO_ptr(layout, ot, NULL, 0, "type", PAR_ARMATURE_ENVELOPE);
-    }
->>>>>>> bf730c33
+      uiItemEnumO_ptr(layout, ot, NULL, ICON_PARENT_BONE, "type", PAR_ARMATURE_ENVELOPE);
+    }
     if (has_children_of_type.mesh || has_children_of_type.gpencil) {
       uiItemEnumO_ptr(layout, ot, NULL, ICON_PARENT_BONE, "type", PAR_ARMATURE_AUTO);
     }
@@ -2303,11 +2294,7 @@
 {
   static const EnumPropertyItem type_items[] = {
       {MAKE_LOCAL_SELECT_OB, "SELECT_OBJECT", ICON_MAKE_LOCAL, "Selected Objects", ""},
-      {MAKE_LOCAL_SELECT_OBDATA,
-       "SELECT_OBDATA",
-       ICON_MAKE_LOCAL,
-       "Selected Objects and Data",
-       ""},
+      {MAKE_LOCAL_SELECT_OBDATA, "SELECT_OBDATA", ICON_MAKE_LOCAL, "Selected Objects and Data", ""},
       {MAKE_LOCAL_SELECT_OBDATA_MATERIAL,
        "SELECT_OBDATA_MATERIAL",
        ICON_MAKE_LOCAL,
