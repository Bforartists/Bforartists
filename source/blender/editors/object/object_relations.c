--- conflicted
+++ resolved
@@ -293,23 +293,12 @@
 
 void OBJECT_OT_vertex_parent_set(wmOperatorType *ot)
 {
-<<<<<<< HEAD
-	/* identifiers */
-	ot->name = "Make Vertex Parent";
-	ot->description = "Make Vertex Parent\nParent selected objects to the selected vertices\nCan be used at Mesh, Lattice and Curve Objects\nSelect vertice(s), select object to parent with strg+lmb, then perform Make Vertex Parent";
-	ot->idname = "OBJECT_OT_vertex_parent_set";
-
-	/* api callbacks */
-	ot->invoke = WM_operator_confirm;
-	ot->poll = vertex_parent_set_poll;
-	ot->exec = vertex_parent_set_exec;
-
-	/* flags */
-	ot->flag = OPTYPE_REGISTER | OPTYPE_UNDO;
-=======
   /* identifiers */
   ot->name = "Make Vertex Parent";
-  ot->description = "Parent selected objects to the selected vertices";
+  ot->description =
+      "Make Vertex Parent\nParent selected objects to the selected vertices\nCan be used at Mesh, "
+      "Lattice and Curve Objects\nSelect vertice(s), select object to parent with strg+lmb, then "
+      "perform Make Vertex Parent";
   ot->idname = "OBJECT_OT_vertex_parent_set";
 
   /* api callbacks */
@@ -319,7 +308,6 @@
 
   /* flags */
   ot->flag = OPTYPE_REGISTER | OPTYPE_UNDO;
->>>>>>> d301d80d
 }
 
 /********************** Make Proxy Operator *************************/
@@ -445,36 +433,13 @@
 
 void OBJECT_OT_proxy_make(wmOperatorType *ot)
 {
-<<<<<<< HEAD
-	PropertyRNA *prop;
-
-	/* identifiers */
-	ot->name = "Make Proxy";
-	ot->idname = "OBJECT_OT_proxy_make";
-	ot->description = "Make Proxy, Add empty object to become local replacement data of a library-linked object";
-
-	/* callbacks */
-	ot->invoke = make_proxy_invoke;
-	ot->exec = make_proxy_exec;
-	ot->poll = ED_operator_object_active;
-
-	/* flags */
-	ot->flag = OPTYPE_REGISTER | OPTYPE_UNDO;
-
-	/* properties */
-	/* XXX, relies on hard coded ID at the moment */
-	prop = RNA_def_enum(ot->srna, "object", DummyRNA_DEFAULT_items, 0, "Proxy Object",
-	                    "Name of lib-linked/collection object to make a proxy for");
-	RNA_def_enum_funcs(prop, proxy_collection_object_itemf);
-	RNA_def_property_flag(prop, PROP_ENUM_NO_TRANSLATE);
-	ot->prop = prop;
-=======
   PropertyRNA *prop;
 
   /* identifiers */
   ot->name = "Make Proxy";
   ot->idname = "OBJECT_OT_proxy_make";
-  ot->description = "Add empty object to become local replacement data of a library-linked object";
+  ot->description =
+      "Make Proxy, Add empty object to become local replacement data of a library-linked object";
 
   /* callbacks */
   ot->invoke = make_proxy_invoke;
@@ -495,7 +460,6 @@
   RNA_def_enum_funcs(prop, proxy_collection_object_itemf);
   RNA_def_property_flag(prop, PROP_ENUM_NO_TRANSLATE);
   ot->prop = prop;
->>>>>>> d301d80d
 }
 
 /********************** Clear Parent Operator ******************* */
@@ -507,33 +471,23 @@
 } eObClearParentTypes;
 
 EnumPropertyItem prop_clear_parent_types[] = {
-<<<<<<< HEAD
-	{CLEAR_PARENT_ALL, "CLEAR", ICON_DELETE, "Clear Parent",
-	 "Completely clear the parenting relationship, including involved modifiers if any"},
-	{CLEAR_PARENT_KEEP_TRANSFORM, "CLEAR_KEEP_TRANSFORM", ICON_DELETE, "Clear and Keep Transformation",
-	 "As 'Clear Parent', but keep the current visual transformations of the object"},
-	{CLEAR_PARENT_INVERSE, "CLEAR_INVERSE", ICON_DELETE, "Clear Parent Inverse",
-	 "Reset the transform corrections applied to the parenting relationship, does not remove parenting itself"},
-	{0, NULL, 0, NULL, NULL},
-=======
     {CLEAR_PARENT_ALL,
      "CLEAR",
-     0,
+     ICON_DELETE,
      "Clear Parent",
      "Completely clear the parenting relationship, including involved modifiers if any"},
     {CLEAR_PARENT_KEEP_TRANSFORM,
      "CLEAR_KEEP_TRANSFORM",
-     0,
+     ICON_DELETE,
      "Clear and Keep Transformation",
      "As 'Clear Parent', but keep the current visual transformations of the object"},
     {CLEAR_PARENT_INVERSE,
      "CLEAR_INVERSE",
-     0,
+     ICON_DELETE,
      "Clear Parent Inverse",
      "Reset the transform corrections applied to the parenting relationship, does not remove "
      "parenting itself"},
     {0, NULL, 0, NULL, NULL},
->>>>>>> d301d80d
 };
 
 /* Helper for ED_object_parent_clear() - Remove deform-modifiers associated with parent */
@@ -632,17 +586,10 @@
 
 void OBJECT_OT_parent_clear(wmOperatorType *ot)
 {
-<<<<<<< HEAD
-	/* identifiers */
-	ot->name = "Clear Parent";
-	ot->description = "Clear Parent, Clear the object's parenting";
-	ot->idname = "OBJECT_OT_parent_clear";
-=======
   /* identifiers */
   ot->name = "Clear Parent";
-  ot->description = "Clear the object's parenting";
+  ot->description = "Clear Parent, Clear the object's parenting";
   ot->idname = "OBJECT_OT_parent_clear";
->>>>>>> d301d80d
 
   /* api callbacks */
   ot->invoke = WM_menu_invoke;
@@ -683,37 +630,20 @@
 
 /* Operator Property */
 EnumPropertyItem prop_make_parent_types[] = {
-<<<<<<< HEAD
-	{PAR_OBJECT, "OBJECT", ICON_PARENT_OBJECT, "Object", ""},
-	{PAR_ARMATURE, "ARMATURE", ICON_PARENT_BONE, "Armature Deform", ""},
-	{PAR_ARMATURE_NAME, "ARMATURE_NAME", ICON_PARENT_BONE, "   With Empty Groups", ""},
-	{PAR_ARMATURE_AUTO, "ARMATURE_AUTO", ICON_PARENT_BONE, "   With Automatic Weights", ""},
-	{PAR_ARMATURE_ENVELOPE, "ARMATURE_ENVELOPE", ICON_PARENT_BONE, "   With Envelope Weights", ""},
-	{PAR_BONE, "BONE", ICON_PARENT_BONE, "Bone", ""},
-	{PAR_BONE_RELATIVE, "BONE_RELATIVE", ICON_PARENT_BONE, "Bone Relative", ""},
-	{PAR_CURVE, "CURVE", ICON_PARENT_CURVE, "Curve Deform", ""},
-	{PAR_FOLLOW, "FOLLOW", ICON_PARENT_CURVE, "Follow Path", ""},
-	{PAR_PATH_CONST, "PATH_CONST", ICON_PARENT_CURVE, "Path Constraint", ""},
-	{PAR_LATTICE, "LATTICE", ICON_PARENT_LATTICE, "Lattice Deform", ""},
-	{PAR_VERTEX, "VERTEX", ICON_VERTEX_PARENT, "Vertex", ""},
-	{PAR_VERTEX_TRI, "VERTEX_TRI", ICON_VERTEX_PARENT, "Vertex (Triangle)", ""},
-	{0, NULL, 0, NULL, NULL},
-=======
-    {PAR_OBJECT, "OBJECT", 0, "Object", ""},
-    {PAR_ARMATURE, "ARMATURE", 0, "Armature Deform", ""},
-    {PAR_ARMATURE_NAME, "ARMATURE_NAME", 0, "   With Empty Groups", ""},
-    {PAR_ARMATURE_AUTO, "ARMATURE_AUTO", 0, "   With Automatic Weights", ""},
-    {PAR_ARMATURE_ENVELOPE, "ARMATURE_ENVELOPE", 0, "   With Envelope Weights", ""},
-    {PAR_BONE, "BONE", 0, "Bone", ""},
-    {PAR_BONE_RELATIVE, "BONE_RELATIVE", 0, "Bone Relative", ""},
-    {PAR_CURVE, "CURVE", 0, "Curve Deform", ""},
-    {PAR_FOLLOW, "FOLLOW", 0, "Follow Path", ""},
-    {PAR_PATH_CONST, "PATH_CONST", 0, "Path Constraint", ""},
-    {PAR_LATTICE, "LATTICE", 0, "Lattice Deform", ""},
-    {PAR_VERTEX, "VERTEX", 0, "Vertex", ""},
-    {PAR_VERTEX_TRI, "VERTEX_TRI", 0, "Vertex (Triangle)", ""},
+    {PAR_OBJECT, "OBJECT", ICON_PARENT_OBJECT, "Object", ""},
+    {PAR_ARMATURE, "ARMATURE", ICON_PARENT_BONE, "Armature Deform", ""},
+    {PAR_ARMATURE_NAME, "ARMATURE_NAME", ICON_PARENT_BONE, "   With Empty Groups", ""},
+    {PAR_ARMATURE_AUTO, "ARMATURE_AUTO", ICON_PARENT_BONE, "   With Automatic Weights", ""},
+    {PAR_ARMATURE_ENVELOPE, "ARMATURE_ENVELOPE", ICON_PARENT_BONE, "   With Envelope Weights", ""},
+    {PAR_BONE, "BONE", ICON_PARENT_BONE, "Bone", ""},
+    {PAR_BONE_RELATIVE, "BONE_RELATIVE", ICON_PARENT_BONE, "Bone Relative", ""},
+    {PAR_CURVE, "CURVE", ICON_PARENT_CURVE, "Curve Deform", ""},
+    {PAR_FOLLOW, "FOLLOW", ICON_PARENT_CURVE, "Follow Path", ""},
+    {PAR_PATH_CONST, "PATH_CONST", ICON_PARENT_CURVE, "Path Constraint", ""},
+    {PAR_LATTICE, "LATTICE", ICON_PARENT_LATTICE, "Lattice Deform", ""},
+    {PAR_VERTEX, "VERTEX", ICON_VERTEX_PARENT, "Vertex", ""},
+    {PAR_VERTEX_TRI, "VERTEX_TRI", ICON_VERTEX_PARENT, "Vertex (Triangle)", ""},
     {0, NULL, 0, NULL, NULL},
->>>>>>> d301d80d
 };
 
 bool ED_object_parent_set(ReportList *reports,
@@ -1048,73 +978,15 @@
 #if 0
   uiItemEnumO_ptr(layout, ot, NULL, 0, "type", PAR_OBJECT);
 #else
-<<<<<<< HEAD
-	uiItemFullO_ptr(layout, ot, IFACE_("Object"), ICON_PARENT_OBJECT, NULL, WM_OP_EXEC_DEFAULT, 0, &opptr);
-	RNA_enum_set(&opptr, "type", PAR_OBJECT);
-	RNA_boolean_set(&opptr, "keep_transform", false);
-
-	uiItemFullO_ptr(
-	        layout, ot, IFACE_("Object (Keep Transform)"), ICON_PARENT_OBJECT,
-	        NULL, WM_OP_EXEC_DEFAULT, 0, &opptr);
-	RNA_enum_set(&opptr, "type", PAR_OBJECT);
-	RNA_boolean_set(&opptr, "keep_transform", true);
-#endif
-
-	struct {
-		bool mesh, gpencil;
-	} has_children_of_type = { 0 };
-
-	CTX_DATA_BEGIN (C, Object *, child, selected_editable_objects)
-	{
-		if (child == parent) {
-			continue;
-		}
-		if (child->type == OB_MESH) {
-			has_children_of_type.mesh = true;
-		}
-		if (child->type == OB_GPENCIL) {
-			has_children_of_type.gpencil = true;
-		}
-	}
-	CTX_DATA_END;
-
-	if (parent->type == OB_ARMATURE) {
-		uiItemEnumO_ptr(layout, ot, NULL, ICON_PARENT_BONE, "type", PAR_ARMATURE);
-		uiItemEnumO_ptr(layout, ot, NULL, ICON_PARENT_BONE, "type", PAR_ARMATURE_NAME);
-		uiItemEnumO_ptr(layout, ot, NULL, ICON_PARENT_BONE, "type", PAR_ARMATURE_ENVELOPE);
-		if (has_children_of_type.mesh || has_children_of_type.gpencil) {
-			uiItemEnumO_ptr(layout, ot, NULL, ICON_PARENT_BONE, "type", PAR_ARMATURE_AUTO);
-		}
-		uiItemEnumO_ptr(layout, ot, NULL, ICON_PARENT_BONE, "type", PAR_BONE);
-		uiItemEnumO_ptr(layout, ot, NULL, ICON_PARENT_BONE, "type", PAR_BONE_RELATIVE);
-	}
-	else if (parent->type == OB_CURVE) {
-		uiItemEnumO_ptr(layout, ot, NULL, ICON_PARENT_CURVE, "type", PAR_CURVE);
-		uiItemEnumO_ptr(layout, ot, NULL, ICON_PARENT_CURVE, "type", PAR_FOLLOW);
-		uiItemEnumO_ptr(layout, ot, NULL, ICON_PARENT_CURVE, "type", PAR_PATH_CONST);
-	}
-	else if (parent->type == OB_LATTICE) {
-		uiItemEnumO_ptr(layout, ot, NULL, ICON_PARENT_LATTICE, "type", PAR_LATTICE);
-	}
-
-	/* vertex parenting */
-	if (OB_TYPE_SUPPORT_PARVERT(parent->type)) {
-		uiItemEnumO_ptr(layout, ot, NULL, ICON_VERTEX_PARENT, "type", PAR_VERTEX);
-		uiItemEnumO_ptr(layout, ot, NULL, ICON_VERTEX_PARENT, "type", PAR_VERTEX_TRI);
-	}
-
-	UI_popup_menu_end(C, pup);
-
-	return OPERATOR_INTERFACE;
-=======
-  uiItemFullO_ptr(layout, ot, IFACE_("Object"), ICON_NONE, NULL, WM_OP_EXEC_DEFAULT, 0, &opptr);
+  uiItemFullO_ptr(
+      layout, ot, IFACE_("Object"), ICON_PARENT_OBJECT, NULL, WM_OP_EXEC_DEFAULT, 0, &opptr);
   RNA_enum_set(&opptr, "type", PAR_OBJECT);
   RNA_boolean_set(&opptr, "keep_transform", false);
 
   uiItemFullO_ptr(layout,
                   ot,
                   IFACE_("Object (Keep Transform)"),
-                  ICON_NONE,
+                  ICON_PARENT_OBJECT,
                   NULL,
                   WM_OP_EXEC_DEFAULT,
                   0,
@@ -1144,34 +1016,33 @@
   CTX_DATA_END;
 
   if (parent->type == OB_ARMATURE) {
-    uiItemEnumO_ptr(layout, ot, NULL, 0, "type", PAR_ARMATURE);
-    uiItemEnumO_ptr(layout, ot, NULL, 0, "type", PAR_ARMATURE_NAME);
-    uiItemEnumO_ptr(layout, ot, NULL, 0, "type", PAR_ARMATURE_ENVELOPE);
+    uiItemEnumO_ptr(layout, ot, NULL, ICON_PARENT_BONE, "type", PAR_ARMATURE);
+    uiItemEnumO_ptr(layout, ot, NULL, ICON_PARENT_BONE, "type", PAR_ARMATURE_NAME);
+    uiItemEnumO_ptr(layout, ot, NULL, ICON_PARENT_BONE, "type", PAR_ARMATURE_ENVELOPE);
     if (has_children_of_type.mesh || has_children_of_type.gpencil) {
-      uiItemEnumO_ptr(layout, ot, NULL, 0, "type", PAR_ARMATURE_AUTO);
-    }
-    uiItemEnumO_ptr(layout, ot, NULL, 0, "type", PAR_BONE);
-    uiItemEnumO_ptr(layout, ot, NULL, 0, "type", PAR_BONE_RELATIVE);
+      uiItemEnumO_ptr(layout, ot, NULL, ICON_PARENT_BONE, "type", PAR_ARMATURE_AUTO);
+    }
+    uiItemEnumO_ptr(layout, ot, NULL, ICON_PARENT_BONE, "type", PAR_BONE);
+    uiItemEnumO_ptr(layout, ot, NULL, ICON_PARENT_BONE, "type", PAR_BONE_RELATIVE);
   }
   else if (parent->type == OB_CURVE) {
-    uiItemEnumO_ptr(layout, ot, NULL, 0, "type", PAR_CURVE);
-    uiItemEnumO_ptr(layout, ot, NULL, 0, "type", PAR_FOLLOW);
-    uiItemEnumO_ptr(layout, ot, NULL, 0, "type", PAR_PATH_CONST);
+    uiItemEnumO_ptr(layout, ot, NULL, ICON_PARENT_CURVE, "type", PAR_CURVE);
+    uiItemEnumO_ptr(layout, ot, NULL, ICON_PARENT_CURVE, "type", PAR_FOLLOW);
+    uiItemEnumO_ptr(layout, ot, NULL, ICON_PARENT_CURVE, "type", PAR_PATH_CONST);
   }
   else if (parent->type == OB_LATTICE) {
-    uiItemEnumO_ptr(layout, ot, NULL, 0, "type", PAR_LATTICE);
+    uiItemEnumO_ptr(layout, ot, NULL, ICON_PARENT_LATTICE, "type", PAR_LATTICE);
   }
 
   /* vertex parenting */
   if (OB_TYPE_SUPPORT_PARVERT(parent->type)) {
-    uiItemEnumO_ptr(layout, ot, NULL, 0, "type", PAR_VERTEX);
-    uiItemEnumO_ptr(layout, ot, NULL, 0, "type", PAR_VERTEX_TRI);
+    uiItemEnumO_ptr(layout, ot, NULL, ICON_VERTEX_PARENT, "type", PAR_VERTEX);
+    uiItemEnumO_ptr(layout, ot, NULL, ICON_VERTEX_PARENT, "type", PAR_VERTEX_TRI);
   }
 
   UI_popup_menu_end(C, pup);
 
   return OPERATOR_INTERFACE;
->>>>>>> d301d80d
 }
 
 static bool parent_set_poll_property(const bContext *UNUSED(C),
@@ -1194,30 +1065,9 @@
 
 void OBJECT_OT_parent_set(wmOperatorType *ot)
 {
-<<<<<<< HEAD
-	/* identifiers */
-	ot->name = "Make Parent";
-	ot->description = "Make Parent, Set the object's parenting";
-	ot->idname = "OBJECT_OT_parent_set";
-
-	/* api callbacks */
-	ot->invoke = parent_set_invoke;
-	ot->exec = parent_set_exec;
-	ot->poll = ED_operator_object_active;
-	ot->poll_property = parent_set_poll_property;
-
-	/* flags */
-	ot->flag = OPTYPE_REGISTER | OPTYPE_UNDO;
-
-	ot->prop = RNA_def_enum(ot->srna, "type", prop_make_parent_types, 0, "Type", "");
-	RNA_def_boolean(ot->srna, "xmirror", false, "X Mirror",
-	                "Apply weights symmetrically along X axis, for Envelope/Automatic vertex groups creation");
-	RNA_def_boolean(ot->srna, "keep_transform", false, "Keep Transform",
-	                "Apply transformation before parenting");
-=======
   /* identifiers */
   ot->name = "Make Parent";
-  ot->description = "Set the object's parenting";
+  ot->description = "Make Parent, Set the object's parenting";
   ot->idname = "OBJECT_OT_parent_set";
 
   /* api callbacks */
@@ -1241,7 +1091,6 @@
                   false,
                   "Keep Transform",
                   "Apply transformation before parenting");
->>>>>>> d301d80d
 }
 
 /* ************ Make Parent Without Inverse Operator ******************* */
@@ -1283,23 +1132,11 @@
 
 void OBJECT_OT_parent_no_inverse_set(wmOperatorType *ot)
 {
-<<<<<<< HEAD
-	/* identifiers */
-	ot->name = "Make Parent without Inverse";
-	ot->description = "Make Parent without Inverse, Set the object's parenting without setting the inverse parent correction";
-	ot->idname = "OBJECT_OT_parent_no_inverse_set";
-
-	/* api callbacks */
-	ot->invoke = WM_operator_confirm;
-	ot->exec = parent_noinv_set_exec;
-	ot->poll = ED_operator_object_active_editable;
-
-	/* flags */
-	ot->flag = OPTYPE_REGISTER | OPTYPE_UNDO;
-=======
   /* identifiers */
   ot->name = "Make Parent without Inverse";
-  ot->description = "Set the object's parenting without setting the inverse parent correction";
+  ot->description =
+      "Make Parent without Inverse, Set the object's parenting without setting the inverse parent "
+      "correction";
   ot->idname = "OBJECT_OT_parent_no_inverse_set";
 
   /* api callbacks */
@@ -1309,7 +1146,6 @@
 
   /* flags */
   ot->flag = OPTYPE_REGISTER | OPTYPE_UNDO;
->>>>>>> d301d80d
 }
 
 /* ******************** Clear Track Operator ******************* */
@@ -1369,17 +1205,10 @@
 
 void OBJECT_OT_track_clear(wmOperatorType *ot)
 {
-<<<<<<< HEAD
-	/* identifiers */
-	ot->name = "Clear Track";
-	ot->description = "Clear Track, Clear tracking constraint or flag from object";
-	ot->idname = "OBJECT_OT_track_clear";
-=======
   /* identifiers */
   ot->name = "Clear Track";
-  ot->description = "Clear tracking constraint or flag from object";
+  ot->description = "Clear Track, Clear tracking constraint or flag from object";
   ot->idname = "OBJECT_OT_track_clear";
->>>>>>> d301d80d
 
   /* api callbacks */
   ot->invoke = WM_menu_invoke;
@@ -1494,17 +1323,11 @@
 
 void OBJECT_OT_track_set(wmOperatorType *ot)
 {
-<<<<<<< HEAD
-	/* identifiers */
-	ot->name = "Make Track";
-	ot->description = "Make Track, Make the object track another object, using various methods/constraints";
-	ot->idname = "OBJECT_OT_track_set";
-=======
   /* identifiers */
   ot->name = "Make Track";
-  ot->description = "Make the object track another object, using various methods/constraints";
+  ot->description =
+      "Make Track, Make the object track another object, using various methods/constraints";
   ot->idname = "OBJECT_OT_track_set";
->>>>>>> d301d80d
 
   /* api callbacks */
   ot->invoke = WM_menu_invoke;
@@ -1777,33 +1600,11 @@
 
 void OBJECT_OT_make_links_scene(wmOperatorType *ot)
 {
-<<<<<<< HEAD
-	PropertyRNA *prop;
-
-	/* identifiers */
-	ot->name = "Link Objects to Scene";
-	ot->description = "Link Objects to Scene\nLink selection to another scene";
-	ot->idname = "OBJECT_OT_make_links_scene";
-
-	/* api callbacks */
-	ot->invoke = WM_enum_search_invoke;
-	ot->exec = make_links_scene_exec;
-	/* better not run the poll check */
-
-	/* flags */
-	ot->flag = OPTYPE_REGISTER | OPTYPE_UNDO;
-
-	/* properties */
-	prop = RNA_def_enum(ot->srna, "scene", DummyRNA_NULL_items, 0, "Scene", "");
-	RNA_def_enum_funcs(prop, RNA_scene_local_itemf);
-	RNA_def_property_flag(prop, PROP_ENUM_NO_TRANSLATE);
-	ot->prop = prop;
-=======
   PropertyRNA *prop;
 
   /* identifiers */
   ot->name = "Link Objects to Scene";
-  ot->description = "Link selection to another scene";
+  ot->description = "Link Objects to Scene\nLink selection to another scene";
   ot->idname = "OBJECT_OT_make_links_scene";
 
   /* api callbacks */
@@ -1819,52 +1620,24 @@
   RNA_def_enum_funcs(prop, RNA_scene_local_itemf);
   RNA_def_property_flag(prop, PROP_ENUM_NO_TRANSLATE);
   ot->prop = prop;
->>>>>>> d301d80d
 }
 
 void OBJECT_OT_make_links_data(wmOperatorType *ot)
 {
-<<<<<<< HEAD
-	static const EnumPropertyItem make_links_items[] = {
-		{MAKE_LINKS_OBDATA,     "OBDATA", ICON_LINK_DATA, "Object Data", ""},
-		{MAKE_LINKS_MATERIALS,  "MATERIAL", ICON_LINK_DATA, "Materials", ""},
-		{MAKE_LINKS_ANIMDATA,   "ANIMATION", ICON_LINK_DATA, "Animation Data", ""},
-		{MAKE_LINKS_GROUP,      "GROUPS", ICON_LINK_DATA, "Collection", ""},
-		{MAKE_LINKS_DUPLICOLLECTION, "DUPLICOLLECTION", ICON_LINK_DATA, "Instance Collection", ""},
-		{MAKE_LINKS_MODIFIERS,  "MODIFIERS", ICON_LINK_DATA, "Modifiers", ""},
-		{MAKE_LINKS_FONTS,      "FONTS", ICON_LINK_DATA, "Fonts", ""},
-		{0, NULL, 0, NULL, NULL},
-	};
-
-	/* identifiers */
-	ot->name = "Link Data";
-	ot->description = "Link Data, Apply active object links to other selected objects";
-	ot->idname = "OBJECT_OT_make_links_data";
-
-	/* api callbacks */
-	ot->exec = make_links_data_exec;
-	ot->poll = ED_operator_object_active;
-
-	/* flags */
-	ot->flag = OPTYPE_REGISTER | OPTYPE_UNDO;
-
-	/* properties */
-	ot->prop = RNA_def_enum(ot->srna, "type", make_links_items, 0, "Type", "");
-=======
   static const EnumPropertyItem make_links_items[] = {
-      {MAKE_LINKS_OBDATA, "OBDATA", 0, "Object Data", ""},
-      {MAKE_LINKS_MATERIALS, "MATERIAL", 0, "Materials", ""},
-      {MAKE_LINKS_ANIMDATA, "ANIMATION", 0, "Animation Data", ""},
-      {MAKE_LINKS_GROUP, "GROUPS", 0, "Collection", ""},
-      {MAKE_LINKS_DUPLICOLLECTION, "DUPLICOLLECTION", 0, "Instance Collection", ""},
-      {MAKE_LINKS_MODIFIERS, "MODIFIERS", 0, "Modifiers", ""},
-      {MAKE_LINKS_FONTS, "FONTS", 0, "Fonts", ""},
+      {MAKE_LINKS_OBDATA, "OBDATA", ICON_LINK_DATA, "Object Data", ""},
+      {MAKE_LINKS_MATERIALS, "MATERIAL", ICON_LINK_DATA, "Materials", ""},
+      {MAKE_LINKS_ANIMDATA, "ANIMATION", ICON_LINK_DATA, "Animation Data", ""},
+      {MAKE_LINKS_GROUP, "GROUPS", ICON_LINK_DATA, "Collection", ""},
+      {MAKE_LINKS_DUPLICOLLECTION, "DUPLICOLLECTION", ICON_LINK_DATA, "Instance Collection", ""},
+      {MAKE_LINKS_MODIFIERS, "MODIFIERS", ICON_LINK_DATA, "Modifiers", ""},
+      {MAKE_LINKS_FONTS, "FONTS", ICON_LINK_DATA, "Fonts", ""},
       {0, NULL, 0, NULL, NULL},
   };
 
   /* identifiers */
   ot->name = "Link Data";
-  ot->description = "Apply active object links to other selected objects";
+  ot->description = "Link Data, Apply active object links to other selected objects";
   ot->idname = "OBJECT_OT_make_links_data";
 
   /* api callbacks */
@@ -1876,7 +1649,6 @@
 
   /* properties */
   ot->prop = RNA_def_enum(ot->srna, "type", make_links_items, 0, "Type", "");
->>>>>>> d301d80d
 }
 
 /**************************** Make Single User ********************************/
@@ -2464,46 +2236,25 @@
 
 void OBJECT_OT_make_local(wmOperatorType *ot)
 {
-<<<<<<< HEAD
-	static const EnumPropertyItem type_items[] = {
-		{MAKE_LOCAL_SELECT_OB, "SELECT_OBJECT", ICON_MAKE_LOCAL, "Selected Objects", ""},
-		{MAKE_LOCAL_SELECT_OBDATA, "SELECT_OBDATA", ICON_MAKE_LOCAL, "Selected Objects and Data", ""},
-		{MAKE_LOCAL_SELECT_OBDATA_MATERIAL, "SELECT_OBDATA_MATERIAL", ICON_MAKE_LOCAL, "Selected Objects, Data and Materials", ""},
-		{MAKE_LOCAL_ALL, "ALL", ICON_MAKE_LOCAL, "All", ""},
-		{0, NULL, 0, NULL, NULL},
-	};
-
-	/* identifiers */
-	ot->name = "Make Local";
-	ot->description = "Make Local, Make library linked datablocks local to this file";
-	ot->idname = "OBJECT_OT_make_local";
-
-	/* api callbacks */
-	ot->invoke = WM_menu_invoke;
-	ot->exec = make_local_exec;
-	ot->poll = ED_operator_objectmode;
-
-	/* flags */
-	ot->flag = OPTYPE_REGISTER | OPTYPE_UNDO;
-
-	/* properties */
-	ot->prop = RNA_def_enum(ot->srna, "type", type_items, 0, "Type", "");
-=======
   static const EnumPropertyItem type_items[] = {
-      {MAKE_LOCAL_SELECT_OB, "SELECT_OBJECT", 0, "Selected Objects", ""},
-      {MAKE_LOCAL_SELECT_OBDATA, "SELECT_OBDATA", 0, "Selected Objects and Data", ""},
+      {MAKE_LOCAL_SELECT_OB, "SELECT_OBJECT", ICON_MAKE_LOCAL, "Selected Objects", ""},
+      {MAKE_LOCAL_SELECT_OBDATA,
+       "SELECT_OBDATA",
+       ICON_MAKE_LOCAL,
+       "Selected Objects and Data",
+       ""},
       {MAKE_LOCAL_SELECT_OBDATA_MATERIAL,
        "SELECT_OBDATA_MATERIAL",
-       0,
+       ICON_MAKE_LOCAL,
        "Selected Objects, Data and Materials",
        ""},
-      {MAKE_LOCAL_ALL, "ALL", 0, "All", ""},
+      {MAKE_LOCAL_ALL, "ALL", ICON_MAKE_LOCAL, "All", ""},
       {0, NULL, 0, NULL, NULL},
   };
 
   /* identifiers */
   ot->name = "Make Local";
-  ot->description = "Make library linked data-blocks local to this file";
+  ot->description = "Make Local, Make library linked datablocks local to this file";
   ot->idname = "OBJECT_OT_make_local";
 
   /* api callbacks */
@@ -2516,7 +2267,6 @@
 
   /* properties */
   ot->prop = RNA_def_enum(ot->srna, "type", type_items, 0, "Type", "");
->>>>>>> d301d80d
 }
 
 static void make_override_static_tag_object(Object *obact, Object *ob)
@@ -2808,34 +2558,6 @@
 
 void OBJECT_OT_make_single_user(wmOperatorType *ot)
 {
-<<<<<<< HEAD
-	static const EnumPropertyItem type_items[] = {
-		{MAKE_SINGLE_USER_SELECTED, "SELECTED_OBJECTS", 0, "Selected Objects", ""},
-		{MAKE_SINGLE_USER_ALL, "ALL", 0, "All", ""},
-		{0, NULL, 0, NULL, NULL},
-	};
-
-	/* identifiers */
-	ot->name = "Make Single User";
-	ot->description = "Make Single User, Make linked data local to each object";
-	ot->idname = "OBJECT_OT_make_single_user";
-
-	/* api callbacks */
-	ot->invoke = WM_menu_invoke;
-	ot->exec = make_single_user_exec;
-	ot->poll = ED_operator_objectmode;
-
-	/* flags */
-	ot->flag = OPTYPE_REGISTER | OPTYPE_UNDO;
-
-	/* properties */
-	ot->prop = RNA_def_enum(ot->srna, "type", type_items, MAKE_SINGLE_USER_SELECTED, "Type", "");
-
-	RNA_def_boolean(ot->srna, "object", 0, "Object", "Make single user objects");
-	RNA_def_boolean(ot->srna, "obdata", 0, "Object Data", "Make single user object data");
-	RNA_def_boolean(ot->srna, "material", 0, "Materials", "Make materials local to each data-block");
-	RNA_def_boolean(ot->srna, "animation", 0, "Object Animation", "Make animation data local to each object");
-=======
   static const EnumPropertyItem type_items[] = {
       {MAKE_SINGLE_USER_SELECTED, "SELECTED_OBJECTS", 0, "Selected Objects", ""},
       {MAKE_SINGLE_USER_ALL, "ALL", 0, "All", ""},
@@ -2844,7 +2566,7 @@
 
   /* identifiers */
   ot->name = "Make Single User";
-  ot->description = "Make linked data local to each object";
+  ot->description = "Make Single User, Make linked data local to each object";
   ot->idname = "OBJECT_OT_make_single_user";
 
   /* api callbacks */
@@ -2863,7 +2585,6 @@
   RNA_def_boolean(ot->srna, "material", 0, "Materials", "Make materials local to each data-block");
   RNA_def_boolean(
       ot->srna, "animation", 0, "Object Animation", "Make animation data local to each object");
->>>>>>> d301d80d
 }
 
 static int drop_named_material_invoke(bContext *C, wmOperator *op, const wmEvent *event)
