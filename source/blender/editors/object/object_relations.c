/*
 * ***** BEGIN GPL LICENSE BLOCK *****
 *
 * This program is free software; you can redistribute it and/or
 * modify it under the terms of the GNU General Public License
 * as published by the Free Software Foundation; either version 2
 * of the License, or (at your option) any later version.
 *
 * This program is distributed in the hope that it will be useful,
 * but WITHOUT ANY WARRANTY; without even the implied warranty of
 * MERCHANTABILITY or FITNESS FOR A PARTICULAR PURPOSE.  See the
 * GNU General Public License for more details.
 *
 * You should have received a copy of the GNU General Public License
 * along with this program; if not, write to the Free Software Foundation,
 * Inc., 51 Franklin Street, Fifth Floor, Boston, MA 02110-1301, USA.
 *
 * The Original Code is Copyright (C) 2001-2002 by NaN Holding BV.
 * All rights reserved.
 *
 * Contributor(s): Blender Foundation, 2002-2008 full recode
 *
 * ***** END GPL LICENSE BLOCK *****
 */

/** \file blender/editors/object/object_relations.c
 *  \ingroup edobj
 */


#include <stdio.h>
#include <stdlib.h>
#include <string.h>

#include "MEM_guardedalloc.h"

#include "DNA_anim_types.h"
#include "DNA_armature_types.h"
#include "DNA_mesh_types.h"
#include "DNA_constraint_types.h"
#include "DNA_group_types.h"
#include "DNA_lamp_types.h"
#include "DNA_lattice_types.h"
#include "DNA_material_types.h"
#include "DNA_meta_types.h"
#include "DNA_particle_types.h"
#include "DNA_scene_types.h"
#include "DNA_world_types.h"
#include "DNA_object_types.h"
#include "DNA_vfont_types.h"
#include "DNA_gpencil_types.h"

#include "BLI_math.h"
#include "BLI_listbase.h"
#include "BLI_linklist.h"
#include "BLI_string.h"
#include "BLI_kdtree.h"
#include "BLI_utildefines.h"

#include "BLT_translation.h"

#include "BKE_action.h"
#include "BKE_animsys.h"
#include "BKE_armature.h"
#include "BKE_camera.h"
#include "BKE_context.h"
#include "BKE_constraint.h"
#include "BKE_curve.h"
#include "BKE_depsgraph.h"
#include "BKE_DerivedMesh.h"
#include "BKE_displist.h"
#include "BKE_global.h"
#include "BKE_group.h"
#include "BKE_fcurve.h"
#include "BKE_lamp.h"
#include "BKE_lattice.h"
#include "BKE_library.h"
#include "BKE_library_query.h"
#include "BKE_library_remap.h"
#include "BKE_main.h"
#include "BKE_material.h"
#include "BKE_mball.h"
#include "BKE_mesh.h"
#include "BKE_modifier.h"
#include "BKE_object.h"
#include "BKE_report.h"
#include "BKE_sca.h"
#include "BKE_scene.h"
#include "BKE_speaker.h"
#include "BKE_texture.h"
#include "BKE_editmesh.h"

#include "WM_api.h"
#include "WM_types.h"

#include "UI_interface.h"
#include "UI_resources.h"

#include "RNA_access.h"
#include "RNA_define.h"
#include "RNA_enum_types.h"

#include "ED_armature.h"
#include "ED_curve.h"
#include "ED_keyframing.h"
#include "ED_object.h"
#include "ED_mesh.h"
#include "ED_screen.h"
#include "ED_view3d.h"

#include "object_intern.h"

/*********************** Make Vertex Parent Operator ************************/

static int vertex_parent_set_poll(bContext *C)
{
	return ED_operator_editmesh(C) || ED_operator_editsurfcurve(C) || ED_operator_editlattice(C);
}

static int vertex_parent_set_exec(bContext *C, wmOperator *op)
{
	Main *bmain = CTX_data_main(C);
	Scene *scene = CTX_data_scene(C);
	Object *obedit = CTX_data_edit_object(C);
	BMVert *eve;
	BMIter iter;
	Curve *cu;
	Nurb *nu;
	BezTriple *bezt;
	BPoint *bp;
	Object *par;
	int a, v1 = 0, v2 = 0, v3 = 0, v4 = 0, nr = 1;

	/* we need 1 to 3 selected vertices */

	if (obedit->type == OB_MESH) {
		Mesh *me = obedit->data;
		BMEditMesh *em;

		EDBM_mesh_load(obedit);
		EDBM_mesh_make(scene->toolsettings, obedit, true);

		DAG_id_tag_update(obedit->data, 0);

		em = me->edit_btmesh;

		EDBM_mesh_normals_update(em);
		BKE_editmesh_tessface_calc(em);

		/* derivedMesh might be needed for solving parenting,
		 * so re-create it here */
		makeDerivedMesh(scene, obedit, em, CD_MASK_BAREMESH | CD_MASK_ORIGINDEX, false);

		BM_ITER_MESH (eve, &iter, em->bm, BM_VERTS_OF_MESH) {
			if (BM_elem_flag_test(eve, BM_ELEM_SELECT)) {
				if (v1 == 0) v1 = nr;
				else if (v2 == 0) v2 = nr;
				else if (v3 == 0) v3 = nr;
				else if (v4 == 0) v4 = nr;
				else break;
			}
			nr++;
		}
	}
	else if (ELEM(obedit->type, OB_SURF, OB_CURVE)) {
		ListBase *editnurb = object_editcurve_get(obedit);

		cu = obedit->data;

		nu = editnurb->first;
		while (nu) {
			if (nu->type == CU_BEZIER) {
				bezt = nu->bezt;
				a = nu->pntsu;
				while (a--) {
					if (BEZT_ISSEL_ANY_HIDDENHANDLES(cu, bezt)) {
						if (v1 == 0) v1 = nr;
						else if (v2 == 0) v2 = nr;
						else if (v3 == 0) v3 = nr;
						else if (v4 == 0) v4 = nr;
						else break;
					}
					nr++;
					bezt++;
				}
			}
			else {
				bp = nu->bp;
				a = nu->pntsu * nu->pntsv;
				while (a--) {
					if (bp->f1 & SELECT) {
						if (v1 == 0) v1 = nr;
						else if (v2 == 0) v2 = nr;
						else if (v3 == 0) v3 = nr;
						else if (v4 == 0) v4 = nr;
						else break;
					}
					nr++;
					bp++;
				}
			}
			nu = nu->next;
		}
	}
	else if (obedit->type == OB_LATTICE) {
		Lattice *lt = obedit->data;

		a = lt->editlatt->latt->pntsu * lt->editlatt->latt->pntsv * lt->editlatt->latt->pntsw;
		bp = lt->editlatt->latt->def;
		while (a--) {
			if (bp->f1 & SELECT) {
				if (v1 == 0) v1 = nr;
				else if (v2 == 0) v2 = nr;
				else if (v3 == 0) v3 = nr;
				else if (v4 == 0) v4 = nr;
				else break;
			}
			nr++;
			bp++;
		}
	}

	if (v4 || !((v1 && v2 == 0 && v3 == 0) || (v1 && v2 && v3))) {
		BKE_report(op->reports, RPT_ERROR, "Select either 1 or 3 vertices to parent to");
		return OPERATOR_CANCELLED;
	}

	CTX_DATA_BEGIN (C, Object *, ob, selected_editable_objects)
	{
		if (ob != obedit) {
			DAG_id_tag_update(&ob->id, OB_RECALC_OB | OB_RECALC_DATA | OB_RECALC_TIME);
			par = obedit->parent;

			if (BKE_object_parent_loop_check(par, ob)) {
				BKE_report(op->reports, RPT_ERROR, "Loop in parents");
			}
			else {
				Object workob;

				ob->parent = BASACT->object;
				if (v3) {
					ob->partype = PARVERT3;
					ob->par1 = v1 - 1;
					ob->par2 = v2 - 1;
					ob->par3 = v3 - 1;

					/* inverse parent matrix */
					BKE_object_workob_calc_parent(scene, ob, &workob);
					invert_m4_m4(ob->parentinv, workob.obmat);
				}
				else {
					ob->partype = PARVERT1;
					ob->par1 = v1 - 1;

					/* inverse parent matrix */
					BKE_object_workob_calc_parent(scene, ob, &workob);
					invert_m4_m4(ob->parentinv, workob.obmat);
				}
			}
		}
	}
	CTX_DATA_END;

	DAG_relations_tag_update(bmain);

	WM_event_add_notifier(C, NC_OBJECT, NULL);

	return OPERATOR_FINISHED;
}

void OBJECT_OT_vertex_parent_set(wmOperatorType *ot)
{
	/* identifiers */
	ot->name = "Make Vertex Parent";
	ot->description = "Make Vertex Parent\nParent selected objects to the selected vertices\nCan be used at Mesh, Lattice and Curve Objects\nSelect vertice(s), select object to parent with strg+lmb, then perform Make Vertex Parent";
	ot->idname = "OBJECT_OT_vertex_parent_set";

	/* api callbacks */
	ot->invoke = WM_operator_confirm;
	ot->poll = vertex_parent_set_poll;
	ot->exec = vertex_parent_set_exec;

	/* flags */
	ot->flag = OPTYPE_REGISTER | OPTYPE_UNDO;
}

/********************** Make Proxy Operator *************************/

/* set the object to proxify */
static int make_proxy_invoke(bContext *C, wmOperator *op, const wmEvent *event)
{
	Scene *scene = CTX_data_scene(C);
	Object *ob = ED_object_active_context(C);

	/* sanity checks */
	if (!scene || ID_IS_LINKED_DATABLOCK(scene) || !ob)
		return OPERATOR_CANCELLED;

	/* Get object to work on - use a menu if we need to... */
	if (ob->dup_group && ID_IS_LINKED_DATABLOCK(ob->dup_group)) {
		/* gives menu with list of objects in group */
		/* proxy_group_objects_menu(C, op, ob, ob->dup_group); */
		WM_enum_search_invoke(C, op, event);
		return OPERATOR_CANCELLED;
	}
	else if (ID_IS_LINKED_DATABLOCK(ob)) {
		uiPopupMenu *pup = UI_popup_menu_begin(C, IFACE_("OK?"), ICON_QUESTION);
		uiLayout *layout = UI_popup_menu_layout(pup);

		/* create operator menu item with relevant properties filled in */
		uiItemFullO_ptr(layout, op->type, op->type->name, ICON_NONE, NULL,
		                WM_OP_EXEC_REGION_WIN, UI_ITEM_O_RETURN_PROPS);

		/* present the menu and be done... */
		UI_popup_menu_end(C, pup);

		/* this invoke just calls another instance of this operator... */
		return OPERATOR_INTERFACE;
	}
	else {
		/* error.. cannot continue */
		BKE_report(op->reports, RPT_ERROR, "Can only make proxy for a referenced object or group");
		return OPERATOR_CANCELLED;
	}

}

static int make_proxy_exec(bContext *C, wmOperator *op)
{
	Main *bmain = CTX_data_main(C);
	Object *ob, *gob = ED_object_active_context(C);
	GroupObject *go;
	Scene *scene = CTX_data_scene(C);

	if (gob->dup_group != NULL) {
		go = BLI_findlink(&gob->dup_group->gobject, RNA_enum_get(op->ptr, "object"));
		ob = go->ob;
	}
	else {
		ob = gob;
		gob = NULL;
	}

	if (ob) {
		Object *newob;
		Base *newbase, *oldbase = BASACT;
		char name[MAX_ID_NAME + 4];

		BLI_snprintf(name, sizeof(name), "%s_proxy", ((ID *)(gob ? gob : ob))->name + 2);

		/* Add new object for the proxy */
		newob = BKE_object_add(bmain, scene, OB_EMPTY, name);

		/* set layers OK */
		newbase = BASACT;    /* BKE_object_add sets active... */
		newbase->lay = oldbase->lay;
		newob->lay = newbase->lay;

		/* remove base, leave user count of object, it gets linked in BKE_object_make_proxy */
		if (gob == NULL) {
			BKE_scene_base_unlink(scene, oldbase);
			MEM_freeN(oldbase);
		}

		BKE_object_make_proxy(newob, ob, gob);

		/* depsgraph flushes are needed for the new data */
		DAG_relations_tag_update(bmain);
		DAG_id_tag_update(&newob->id, OB_RECALC_OB | OB_RECALC_DATA | OB_RECALC_TIME);
		WM_event_add_notifier(C, NC_OBJECT | ND_DRAW, newob);
	}
	else {
		BKE_report(op->reports, RPT_ERROR, "No object to make proxy for");
		return OPERATOR_CANCELLED;
	}

	return OPERATOR_FINISHED;
}

/* Generic itemf's for operators that take library args */
static EnumPropertyItem *proxy_group_object_itemf(bContext *C, PointerRNA *UNUSED(ptr),
                                                  PropertyRNA *UNUSED(prop), bool *r_free)
{
	EnumPropertyItem item_tmp = {0}, *item = NULL;
	int totitem = 0;
	int i = 0;
	Object *ob = ED_object_active_context(C);
	GroupObject *go;

	if (!ob || !ob->dup_group)
		return DummyRNA_DEFAULT_items;

	/* find the object to affect */
	for (go = ob->dup_group->gobject.first; go; go = go->next) {
		item_tmp.identifier = item_tmp.name = go->ob->id.name + 2;
		item_tmp.value = i++;
		RNA_enum_item_add(&item, &totitem, &item_tmp);
	}

	RNA_enum_item_end(&item, &totitem);
	*r_free = true;

	return item;
}

void OBJECT_OT_proxy_make(wmOperatorType *ot)
{
	PropertyRNA *prop;

	/* identifiers */
	ot->name = "Make Proxy";
	ot->idname = "OBJECT_OT_proxy_make";
	ot->description = "Make Proxy, Add empty object to become local replacement data of a library-linked object";

	/* callbacks */
	ot->invoke = make_proxy_invoke;
	ot->exec = make_proxy_exec;
	ot->poll = ED_operator_object_active;

	/* flags */
	ot->flag = OPTYPE_REGISTER | OPTYPE_UNDO;

	/* properties */
	/* XXX, relies on hard coded ID at the moment */
	prop = RNA_def_enum(ot->srna, "object", DummyRNA_DEFAULT_items, 0, "Proxy Object",
	                    "Name of lib-linked/grouped object to make a proxy for");
	RNA_def_enum_funcs(prop, proxy_group_object_itemf);
	RNA_def_property_flag(prop, PROP_ENUM_NO_TRANSLATE);
	ot->prop = prop;
}

/********************** Clear Parent Operator ******************* */

typedef enum eObClearParentTypes {
	CLEAR_PARENT_ALL = 0,
	CLEAR_PARENT_KEEP_TRANSFORM,
	CLEAR_PARENT_INVERSE
} eObClearParentTypes;

EnumPropertyItem prop_clear_parent_types[] = {
	{CLEAR_PARENT_ALL, "CLEAR", 0, "Clear Parent",
	 "Completely clear the parenting relationship, including involved modifiers if any"},
	{CLEAR_PARENT_KEEP_TRANSFORM, "CLEAR_KEEP_TRANSFORM", 0, "Clear and Keep Transformation",
	 "As 'Clear Parent', but keep the current visual transformations of the object"},
	{CLEAR_PARENT_INVERSE, "CLEAR_INVERSE", 0, "Clear Parent Inverse",
	 "Reset the transform corrections applied to the parenting relationship, does not remove parenting itself"},
	{0, NULL, 0, NULL, NULL}
};

/* Helper for ED_object_parent_clear() - Remove deform-modifiers associated with parent */
static void object_remove_parent_deform_modifiers(Object *ob, const Object *par)
{
	if (ELEM(par->type, OB_ARMATURE, OB_LATTICE, OB_CURVE)) {
		ModifierData *md, *mdn;

		/* assume that we only need to remove the first instance of matching deform modifier here */
		for (md = ob->modifiers.first; md; md = mdn) {
			bool free = false;

			mdn = md->next;

			/* need to match types (modifier + parent) and references */
			if ((md->type == eModifierType_Armature) && (par->type == OB_ARMATURE)) {
				ArmatureModifierData *amd = (ArmatureModifierData *)md;
				if (amd->object == par) {
					free = true;
				}
			}
			else if ((md->type == eModifierType_Lattice) && (par->type == OB_LATTICE)) {
				LatticeModifierData *lmd = (LatticeModifierData *)md;
				if (lmd->object == par) {
					free = true;
				}
			}
			else if ((md->type == eModifierType_Curve) && (par->type == OB_CURVE)) {
				CurveModifierData *cmd = (CurveModifierData *)md;
				if (cmd->object == par) {
					free = true;
				}
			}

			/* free modifier if match */
			if (free) {
				BLI_remlink(&ob->modifiers, md);
				modifier_free(md);
			}
		}
	}
}

void ED_object_parent_clear(Object *ob, const int type)
{
	if (ob->parent == NULL)
		return;

	switch (type) {
		case CLEAR_PARENT_ALL:
		{
			/* for deformers, remove corresponding modifiers to prevent a large number of modifiers building up */
			object_remove_parent_deform_modifiers(ob, ob->parent);

			/* clear parenting relationship completely */
			ob->parent = NULL;
			break;
		}
		case CLEAR_PARENT_KEEP_TRANSFORM:
		{
			/* remove parent, and apply the parented transform result as object's local transforms */
			ob->parent = NULL;
			BKE_object_apply_mat4(ob, ob->obmat, true, false);
			break;
		}
		case CLEAR_PARENT_INVERSE:
		{
			/* object stays parented, but the parent inverse (i.e. offset from parent to retain binding state)
			 * is cleared. In other words: nothing to do here! */
			break;
		}
	}

	/* Always clear parentinv matrix for sake of consistency, see T41950. */
	unit_m4(ob->parentinv);

	DAG_id_tag_update(&ob->id, OB_RECALC_OB | OB_RECALC_DATA | OB_RECALC_TIME);
}

/* note, poll should check for editable scene */
static int parent_clear_exec(bContext *C, wmOperator *op)
{
	Main *bmain = CTX_data_main(C);
	const int type = RNA_enum_get(op->ptr, "type");

	CTX_DATA_BEGIN (C, Object *, ob, selected_editable_objects)
	{
		ED_object_parent_clear(ob, type);
	}
	CTX_DATA_END;

	DAG_relations_tag_update(bmain);
	WM_event_add_notifier(C, NC_OBJECT | ND_TRANSFORM, NULL);
	WM_event_add_notifier(C, NC_OBJECT | ND_PARENT, NULL);
	return OPERATOR_FINISHED;
}

void OBJECT_OT_parent_clear(wmOperatorType *ot)
{
	/* identifiers */
	ot->name = "Clear Parent";
	ot->description = "Clear Parent, Clear the object's parenting";
	ot->idname = "OBJECT_OT_parent_clear";

	/* api callbacks */
	ot->invoke = WM_menu_invoke;
	ot->exec = parent_clear_exec;

	ot->poll = ED_operator_object_active_editable;

	/* flags */
	ot->flag = OPTYPE_REGISTER | OPTYPE_UNDO;

	ot->prop = RNA_def_enum(ot->srna, "type", prop_clear_parent_types, CLEAR_PARENT_ALL, "Type", "");
}

/* ******************** Make Parent Operator *********************** */

void ED_object_parent(Object *ob, Object *par, const int type, const char *substr)
{
	/* Always clear parentinv matrix for sake of consistency, see T41950. */
	unit_m4(ob->parentinv);

	if (!par || BKE_object_parent_loop_check(par, ob)) {
		ob->parent = NULL;
		ob->partype = PAROBJECT;
		ob->parsubstr[0] = 0;
		return;
	}

	/* Other partypes are deprecated, do not use here! */
	BLI_assert(ELEM(type & PARTYPE, PAROBJECT, PARSKEL, PARVERT1, PARVERT3, PARBONE));

	/* this could use some more checks */

	ob->parent = par;
	ob->partype &= ~PARTYPE;
	ob->partype |= type;
	BLI_strncpy(ob->parsubstr, substr, sizeof(ob->parsubstr));
}

/* Operator Property */
EnumPropertyItem prop_make_parent_types[] = {
	{PAR_OBJECT, "OBJECT", 0, "Object", ""},
	{PAR_ARMATURE, "ARMATURE", 0, "Armature Deform", ""},
	{PAR_ARMATURE_NAME, "ARMATURE_NAME", 0, "   With Empty Groups", ""},
	{PAR_ARMATURE_AUTO, "ARMATURE_AUTO", 0, "   With Automatic Weights", ""},
	{PAR_ARMATURE_ENVELOPE, "ARMATURE_ENVELOPE", 0, "   With Envelope Weights", ""},
	{PAR_BONE, "BONE", 0, "Bone", ""},
	{PAR_BONE_RELATIVE, "BONE_RELATIVE", 0, "Bone Relative", ""},
	{PAR_CURVE, "CURVE", 0, "Curve Deform", ""},
	{PAR_FOLLOW, "FOLLOW", 0, "Follow Path", ""},
	{PAR_PATH_CONST, "PATH_CONST", 0, "Path Constraint", ""},
	{PAR_LATTICE, "LATTICE", 0, "Lattice Deform", ""},
	{PAR_VERTEX, "VERTEX", 0, "Vertex", ""},
	{PAR_VERTEX_TRI, "VERTEX_TRI", 0, "Vertex (Triangle)", ""},
	{0, NULL, 0, NULL, NULL}
};

bool ED_object_parent_set(ReportList *reports, Main *bmain, Scene *scene, Object *ob, Object *par,
                          int partype, const bool xmirror, const bool keep_transform, const int vert_par[3])
{
	bPoseChannel *pchan = NULL;
	const bool pararm = ELEM(partype, PAR_ARMATURE, PAR_ARMATURE_NAME, PAR_ARMATURE_ENVELOPE, PAR_ARMATURE_AUTO);

	DAG_id_tag_update(&par->id, OB_RECALC_OB);

	/* preconditions */
	if (partype == PAR_FOLLOW || partype == PAR_PATH_CONST) {
		if (par->type != OB_CURVE)
			return 0;
		else {
			Curve *cu = par->data;

			if ((cu->flag & CU_PATH) == 0) {
				cu->flag |= CU_PATH | CU_FOLLOW;
				BKE_displist_make_curveTypes(scene, par, 0);  /* force creation of path data */
			}
			else {
				cu->flag |= CU_FOLLOW;
			}

			/* if follow, add F-Curve for ctime (i.e. "eval_time") so that path-follow works */
			if (partype == PAR_FOLLOW) {
				/* get or create F-Curve */
				bAction *act = verify_adt_action(&cu->id, 1);
				FCurve *fcu = verify_fcurve(act, NULL, NULL, "eval_time", 0, 1);

				/* setup dummy 'generator' modifier here to get 1-1 correspondence still working */
				if (!fcu->bezt && !fcu->fpt && !fcu->modifiers.first)
					add_fmodifier(&fcu->modifiers, FMODIFIER_TYPE_GENERATOR);
			}

			/* fall back on regular parenting now (for follow only) */
			if (partype == PAR_FOLLOW)
				partype = PAR_OBJECT;
		}
	}
	else if (ELEM(partype, PAR_BONE, PAR_BONE_RELATIVE)) {
		pchan = BKE_pose_channel_active(par);

		if (pchan == NULL) {
			BKE_report(reports, RPT_ERROR, "No active bone");
			return false;
		}
	}

	if (ob != par) {
		if (BKE_object_parent_loop_check(par, ob)) {
			BKE_report(reports, RPT_ERROR, "Loop in parents");
			return false;
		}
		else {
			Object workob;

			/* apply transformation of previous parenting */
			if (keep_transform) {
				/* was removed because of bug [#23577],
				 * but this can be handy in some cases too [#32616], so make optional */
				BKE_object_apply_mat4(ob, ob->obmat, false, false);
			}

			/* set the parent (except for follow-path constraint option) */
			if (partype != PAR_PATH_CONST) {
				ob->parent = par;
				/* Always clear parentinv matrix for sake of consistency, see T41950. */
				unit_m4(ob->parentinv);
			}

			/* handle types */
			if (pchan)
				BLI_strncpy(ob->parsubstr, pchan->name, sizeof(ob->parsubstr));
			else
				ob->parsubstr[0] = 0;

			if (partype == PAR_PATH_CONST) {
				/* don't do anything here, since this is not technically "parenting" */
			}
			else if (ELEM(partype, PAR_CURVE, PAR_LATTICE) || (pararm)) {
				/* partype is now set to PAROBJECT so that invisible 'virtual' modifiers don't need to be created
				 * NOTE: the old (2.4x) method was to set ob->partype = PARSKEL, creating the virtual modifiers
				 */
				ob->partype = PAROBJECT;  /* note, dna define, not operator property */
				/* ob->partype = PARSKEL; */  /* note, dna define, not operator property */

				/* BUT, to keep the deforms, we need a modifier, and then we need to set the object that it uses
				 * - We need to ensure that the modifier we're adding doesn't already exist, so we check this by
				 *   assuming that the parent is selected too...
				 */
				/* XXX currently this should only happen for meshes, curves, surfaces,
				 * and lattices - this stuff isn't available for metas yet */
				if (ELEM(ob->type, OB_MESH, OB_CURVE, OB_SURF, OB_FONT, OB_LATTICE)) {
					ModifierData *md;

					switch (partype) {
						case PAR_CURVE: /* curve deform */
							if (modifiers_isDeformedByCurve(ob) != par) {
								md = ED_object_modifier_add(reports, bmain, scene, ob, NULL, eModifierType_Curve);
								if (md) {
									((CurveModifierData *)md)->object = par;
								}
								if (par->curve_cache && par->curve_cache->path == NULL) {
									DAG_id_tag_update(&par->id, OB_RECALC_DATA);
								}
							}
							break;
						case PAR_LATTICE: /* lattice deform */
							if (modifiers_isDeformedByLattice(ob) != par) {
								md = ED_object_modifier_add(reports, bmain, scene, ob, NULL, eModifierType_Lattice);
								if (md) {
									((LatticeModifierData *)md)->object = par;
								}
							}
							break;
						default: /* armature deform */
							if (modifiers_isDeformedByArmature(ob) != par) {
								md = ED_object_modifier_add(reports, bmain, scene, ob, NULL, eModifierType_Armature);
								if (md) {
									((ArmatureModifierData *)md)->object = par;
								}
							}
							break;
					}
				}
			}
			else if (partype == PAR_BONE) {
				ob->partype = PARBONE;  /* note, dna define, not operator property */
				if (pchan->bone)
					pchan->bone->flag &= ~BONE_RELATIVE_PARENTING;
			}
			else if (partype == PAR_BONE_RELATIVE) {
				ob->partype = PARBONE;  /* note, dna define, not operator property */
				if (pchan->bone)
					pchan->bone->flag |= BONE_RELATIVE_PARENTING;
			}
			else if (partype == PAR_VERTEX) {
				ob->partype = PARVERT1;
				ob->par1 = vert_par[0];
			}
			else if (partype == PAR_VERTEX_TRI) {
				ob->partype = PARVERT3;
				copy_v3_v3_int(&ob->par1, vert_par);
			}
			else {
				ob->partype = PAROBJECT;  /* note, dna define, not operator property */
			}

			/* constraint */
			if (partype == PAR_PATH_CONST) {
				bConstraint *con;
				bFollowPathConstraint *data;
				float cmat[4][4], vec[3];

				con = BKE_constraint_add_for_object(ob, "AutoPath", CONSTRAINT_TYPE_FOLLOWPATH);

				data = con->data;
				data->tar = par;

				BKE_constraint_target_matrix_get(scene, con, 0, CONSTRAINT_OBTYPE_OBJECT, NULL, cmat, scene->r.cfra);
				sub_v3_v3v3(vec, ob->obmat[3], cmat[3]);

				copy_v3_v3(ob->loc, vec);
			}
			else if (pararm && (ob->type == OB_MESH) && (par->type == OB_ARMATURE)) {
				if (partype == PAR_ARMATURE_NAME)
					create_vgroups_from_armature(reports, scene, ob, par, ARM_GROUPS_NAME, false);
				else if (partype == PAR_ARMATURE_ENVELOPE)
					create_vgroups_from_armature(reports, scene, ob, par, ARM_GROUPS_ENVELOPE, xmirror);
				else if (partype == PAR_ARMATURE_AUTO) {
					WM_cursor_wait(1);
					create_vgroups_from_armature(reports, scene, ob, par, ARM_GROUPS_AUTO, xmirror);
					WM_cursor_wait(0);
				}
				/* get corrected inverse */
				ob->partype = PAROBJECT;
				BKE_object_workob_calc_parent(scene, ob, &workob);

				invert_m4_m4(ob->parentinv, workob.obmat);
			}
			else {
				/* calculate inverse parent matrix */
				BKE_object_workob_calc_parent(scene, ob, &workob);
				invert_m4_m4(ob->parentinv, workob.obmat);
			}

			DAG_id_tag_update(&ob->id, OB_RECALC_OB | OB_RECALC_DATA);
		}
	}

	return true;
}



static void parent_set_vert_find(KDTree *tree, Object *child, int vert_par[3], bool is_tri)
{
	const float *co_find = child->obmat[3];
	if (is_tri) {
		KDTreeNearest nearest[3];
		int tot;

		tot = BLI_kdtree_find_nearest_n(tree, co_find, nearest, 3);
		BLI_assert(tot == 3);
		UNUSED_VARS(tot);

		vert_par[0] = nearest[0].index;
		vert_par[1] = nearest[1].index;
		vert_par[2] = nearest[2].index;

		BLI_assert(min_iii(UNPACK3(vert_par)) >= 0);
	}
	else {
		vert_par[0] = BLI_kdtree_find_nearest(tree, co_find, NULL);
		BLI_assert(vert_par[0] >= 0);
		vert_par[1] = 0;
		vert_par[2] = 0;
	}
}

static int parent_set_exec(bContext *C, wmOperator *op)
{
	Main *bmain = CTX_data_main(C);
	Scene *scene = CTX_data_scene(C);
	Object *par = ED_object_active_context(C);
	int partype = RNA_enum_get(op->ptr, "type");
	const bool xmirror = RNA_boolean_get(op->ptr, "xmirror");
	const bool keep_transform = RNA_boolean_get(op->ptr, "keep_transform");
	bool ok = true;

	/* vertex parent (kdtree) */
	const bool is_vert_par = ELEM(partype, PAR_VERTEX, PAR_VERTEX_TRI);
	const bool is_tri = partype == PAR_VERTEX_TRI;
	int tree_tot;
	struct KDTree *tree = NULL;
	int vert_par[3] = {0, 0, 0};
	const int *vert_par_p = is_vert_par ? vert_par : NULL;


	if (is_vert_par) {
		tree = BKE_object_as_kdtree(par, &tree_tot);
		BLI_assert(tree != NULL);

		if (tree_tot < (is_tri ? 3 : 1)) {
			BKE_report(op->reports, RPT_ERROR, "Not enough vertices for vertex-parent");
			ok = false;
		}
	}

	if (ok) {
		/* Non vertex-parent */
		CTX_DATA_BEGIN (C, Object *, ob, selected_editable_objects)
		{
			if (is_vert_par) {
				parent_set_vert_find(tree, ob, vert_par, is_tri);
			}

			if (!ED_object_parent_set(op->reports, bmain, scene, ob, par, partype, xmirror, keep_transform, vert_par_p)) {
				ok = false;
				break;
			}
		}
		CTX_DATA_END;
	}

	if (is_vert_par) {
		BLI_kdtree_free(tree);
	}

	if (!ok)
		return OPERATOR_CANCELLED;

	DAG_relations_tag_update(bmain);
	WM_event_add_notifier(C, NC_OBJECT | ND_TRANSFORM, NULL);
	WM_event_add_notifier(C, NC_OBJECT | ND_PARENT, NULL);

	return OPERATOR_FINISHED;
}


static int parent_set_invoke(bContext *C, wmOperator *UNUSED(op), const wmEvent *UNUSED(event))
{
	Object *ob = ED_object_active_context(C);
	uiPopupMenu *pup = UI_popup_menu_begin(C, IFACE_("Set Parent To"), ICON_NONE);
	uiLayout *layout = UI_popup_menu_layout(pup);

	wmOperatorType *ot = WM_operatortype_find("OBJECT_OT_parent_set", true);
	PointerRNA opptr;

#if 0
	uiItemEnumO_ptr(layout, ot, NULL, 0, "type", PAR_OBJECT);
#else
	opptr = uiItemFullO_ptr(layout, ot, IFACE_("Object"), ICON_NONE, NULL, WM_OP_EXEC_DEFAULT, UI_ITEM_O_RETURN_PROPS);
	RNA_enum_set(&opptr, "type", PAR_OBJECT);
	RNA_boolean_set(&opptr, "keep_transform", false);

	opptr = uiItemFullO_ptr(layout, ot, IFACE_("Object (Keep Transform)"), ICON_NONE, NULL, WM_OP_EXEC_DEFAULT,
	                        UI_ITEM_O_RETURN_PROPS);
	RNA_enum_set(&opptr, "type", PAR_OBJECT);
	RNA_boolean_set(&opptr, "keep_transform", true);
#endif
	/* ob becomes parent, make the associated menus */
	if (ob->type == OB_ARMATURE) {
		uiItemEnumO_ptr(layout, ot, NULL, 0, "type", PAR_ARMATURE);
		uiItemEnumO_ptr(layout, ot, NULL, 0, "type", PAR_ARMATURE_NAME);
		uiItemEnumO_ptr(layout, ot, NULL, 0, "type", PAR_ARMATURE_ENVELOPE);
		uiItemEnumO_ptr(layout, ot, NULL, 0, "type", PAR_ARMATURE_AUTO);
		uiItemEnumO_ptr(layout, ot, NULL, 0, "type", PAR_BONE);
		uiItemEnumO_ptr(layout, ot, NULL, 0, "type", PAR_BONE_RELATIVE);
	}
	else if (ob->type == OB_CURVE) {
		uiItemEnumO_ptr(layout, ot, NULL, 0, "type", PAR_CURVE);
		uiItemEnumO_ptr(layout, ot, NULL, 0, "type", PAR_FOLLOW);
		uiItemEnumO_ptr(layout, ot, NULL, 0, "type", PAR_PATH_CONST);
	}
	else if (ob->type == OB_LATTICE) {
		uiItemEnumO_ptr(layout, ot, NULL, 0, "type", PAR_LATTICE);
	}

	/* vertex parenting */
	if (OB_TYPE_SUPPORT_PARVERT(ob->type)) {
		uiItemEnumO_ptr(layout, ot, NULL, 0, "type", PAR_VERTEX);
		uiItemEnumO_ptr(layout, ot, NULL, 0, "type", PAR_VERTEX_TRI);
	}

	UI_popup_menu_end(C, pup);

	return OPERATOR_INTERFACE;
}

static bool parent_set_draw_check_prop(PointerRNA *ptr, PropertyRNA *prop)
{
	const char *prop_id = RNA_property_identifier(prop);
	const int type = RNA_enum_get(ptr, "type");

	/* Only show XMirror for PAR_ARMATURE_ENVELOPE and PAR_ARMATURE_AUTO! */
	if (STREQ(prop_id, "xmirror")) {
		if (ELEM(type, PAR_ARMATURE_ENVELOPE, PAR_ARMATURE_AUTO))
			return true;
		else
			return false;
	}

	return true;
}

static void parent_set_ui(bContext *C, wmOperator *op)
{
	uiLayout *layout = op->layout;
	wmWindowManager *wm = CTX_wm_manager(C);
	PointerRNA ptr;

	RNA_pointer_create(&wm->id, op->type->srna, op->properties, &ptr);

	/* Main auto-draw call. */
	uiDefAutoButsRNA(layout, &ptr, parent_set_draw_check_prop, '\0');
}

void OBJECT_OT_parent_set(wmOperatorType *ot)
{
	/* identifiers */
	ot->name = "Make Parent";
	ot->description = "Make Parent, Set the object's parenting";
	ot->idname = "OBJECT_OT_parent_set";

	/* api callbacks */
	ot->invoke = parent_set_invoke;
	ot->exec = parent_set_exec;
	ot->poll = ED_operator_object_active;
	ot->ui = parent_set_ui;

	/* flags */
	ot->flag = OPTYPE_REGISTER | OPTYPE_UNDO;

	ot->prop = RNA_def_enum(ot->srna, "type", prop_make_parent_types, 0, "Type", "");
	RNA_def_boolean(ot->srna, "xmirror", false, "X Mirror",
	                "Apply weights symmetrically along X axis, for Envelope/Automatic vertex groups creation");
	RNA_def_boolean(ot->srna, "keep_transform", false, "Keep Transform",
	                "Apply transformation before parenting");
}

/* ************ Make Parent Without Inverse Operator ******************* */

static int parent_noinv_set_exec(bContext *C, wmOperator *op)
{
	Main *bmain = CTX_data_main(C);
	Object *par = ED_object_active_context(C);

	DAG_id_tag_update(&par->id, OB_RECALC_OB);

	/* context iterator */
	CTX_DATA_BEGIN (C, Object *, ob, selected_editable_objects)
	{
		if (ob != par) {
			if (BKE_object_parent_loop_check(par, ob)) {
				BKE_report(op->reports, RPT_ERROR, "Loop in parents");
			}
			else {
				/* clear inverse matrix and also the object location */
				unit_m4(ob->parentinv);
				memset(ob->loc, 0, 3 * sizeof(float));

				/* set recalc flags */
				DAG_id_tag_update(&ob->id, OB_RECALC_OB | OB_RECALC_DATA);

				/* set parenting type for object - object only... */
				ob->parent = par;
				ob->partype = PAROBJECT; /* note, dna define, not operator property */
			}
		}
	}
	CTX_DATA_END;

	DAG_relations_tag_update(bmain);
	WM_event_add_notifier(C, NC_OBJECT | ND_TRANSFORM, NULL);

	return OPERATOR_FINISHED;
}

void OBJECT_OT_parent_no_inverse_set(wmOperatorType *ot)
{
	/* identifiers */
	ot->name = "Make Parent without Inverse";
	ot->description = "Make Parent without Inverse, Set the object's parenting without setting the inverse parent correction";
	ot->idname = "OBJECT_OT_parent_no_inverse_set";

	/* api callbacks */
	ot->invoke = WM_operator_confirm;
	ot->exec = parent_noinv_set_exec;
	ot->poll = ED_operator_object_active_editable;

	/* flags */
	ot->flag = OPTYPE_REGISTER | OPTYPE_UNDO;
}

/************************ Clear Slow Parent Operator *********************/

static int object_slow_parent_clear_exec(bContext *C, wmOperator *UNUSED(op))
{
	Scene *scene = CTX_data_scene(C);

	CTX_DATA_BEGIN (C, Object *, ob, selected_editable_objects)
	{
		if (ob->parent) {
			if (ob->partype & PARSLOW) {
				ob->partype -= PARSLOW;
				BKE_object_where_is_calc(scene, ob);
				ob->partype |= PARSLOW;
				DAG_id_tag_update(&ob->id, OB_RECALC_OB);
			}
		}
	}
	CTX_DATA_END;

	WM_event_add_notifier(C, NC_SCENE, scene);

	return OPERATOR_FINISHED;
}

void OBJECT_OT_slow_parent_clear(wmOperatorType *ot)
{
	/* identifiers */
	ot->name = "Clear Slow Parent";
	ot->description = "Clear Slow Parent\nClear the object's slow parent";
	ot->idname = "OBJECT_OT_slow_parent_clear";

	/* api callbacks */
	ot->invoke = WM_operator_confirm;
	ot->exec = object_slow_parent_clear_exec;
	ot->poll = ED_operator_view3d_active;

	/* flags */
	ot->flag = OPTYPE_REGISTER | OPTYPE_UNDO;
}

/********************** Make Slow Parent Operator *********************/

static int object_slow_parent_set_exec(bContext *C, wmOperator *UNUSED(op))
{
	Scene *scene = CTX_data_scene(C);

	CTX_DATA_BEGIN (C, Object *, ob, selected_editable_objects)
	{
		if (ob->parent)
			ob->partype |= PARSLOW;

		DAG_id_tag_update(&ob->id, OB_RECALC_OB);
	}
	CTX_DATA_END;

	WM_event_add_notifier(C, NC_SCENE, scene);

	return OPERATOR_FINISHED;
}

void OBJECT_OT_slow_parent_set(wmOperatorType *ot)
{
	/* identifiers */
	ot->name = "Set Slow Parent";
	ot->description = "Set Slow Parent\nSet the object's slow parent";
	ot->idname = "OBJECT_OT_slow_parent_set";

	/* api callbacks */
	ot->invoke = WM_operator_confirm;
	ot->exec = object_slow_parent_set_exec;
	ot->poll = ED_operator_view3d_active;

	/* flags */
	ot->flag = OPTYPE_REGISTER | OPTYPE_UNDO;
}

/* ******************** Clear Track Operator ******************* */

enum {
	CLEAR_TRACK                = 1,
	CLEAR_TRACK_KEEP_TRANSFORM = 2,
};

static EnumPropertyItem prop_clear_track_types[] = {
	{CLEAR_TRACK, "CLEAR", 0, "Clear Track", ""},
	{CLEAR_TRACK_KEEP_TRANSFORM, "CLEAR_KEEP_TRANSFORM", 0, "Clear and Keep Transformation (Clear Track)", ""},
	{0, NULL, 0, NULL, NULL}
};

/* note, poll should check for editable scene */
static int object_track_clear_exec(bContext *C, wmOperator *op)
{
	Main *bmain = CTX_data_main(C);
	const int type = RNA_enum_get(op->ptr, "type");

	if (CTX_data_edit_object(C)) {
		BKE_report(op->reports, RPT_ERROR, "Operation cannot be performed in edit mode");
		return OPERATOR_CANCELLED;
	}
	CTX_DATA_BEGIN (C, Object *, ob, selected_editable_objects)
	{
		bConstraint *con, *pcon;

		/* remove track-object for old track */
		ob->track = NULL;
		DAG_id_tag_update(&ob->id, OB_RECALC_OB | OB_RECALC_DATA | OB_RECALC_TIME);

		/* also remove all tracking constraints */
		for (con = ob->constraints.last; con; con = pcon) {
			pcon = con->prev;
			if (ELEM(con->type, CONSTRAINT_TYPE_TRACKTO, CONSTRAINT_TYPE_LOCKTRACK, CONSTRAINT_TYPE_DAMPTRACK))
				BKE_constraint_remove(&ob->constraints, con);
		}

		if (type == CLEAR_TRACK_KEEP_TRANSFORM)
			BKE_object_apply_mat4(ob, ob->obmat, true, true);
	}
	CTX_DATA_END;

	DAG_relations_tag_update(bmain);
	WM_event_add_notifier(C, NC_OBJECT | ND_TRANSFORM, NULL);

	return OPERATOR_FINISHED;
}

void OBJECT_OT_track_clear(wmOperatorType *ot)
{
	/* identifiers */
	ot->name = "Clear Track";
	ot->description = "Clear Track, Clear tracking constraint or flag from object";
	ot->idname = "OBJECT_OT_track_clear";

	/* api callbacks */
	ot->invoke = WM_menu_invoke;
	ot->exec = object_track_clear_exec;

	ot->poll = ED_operator_objectmode;

	/* flags */
	ot->flag = OPTYPE_REGISTER | OPTYPE_UNDO;

	ot->prop = RNA_def_enum(ot->srna, "type", prop_clear_track_types, 0, "Type", "");
}

/************************** Make Track Operator *****************************/

enum {
	CREATE_TRACK_DAMPTRACK = 1,
	CREATE_TRACK_TRACKTO   = 2,
	CREATE_TRACK_LOCKTRACK = 3,
};

static EnumPropertyItem prop_make_track_types[] = {
	{CREATE_TRACK_DAMPTRACK, "DAMPTRACK", 0, "Damped Track Constraint", ""},
	{CREATE_TRACK_TRACKTO, "TRACKTO", 0, "Track To Constraint", ""},
	{CREATE_TRACK_LOCKTRACK, "LOCKTRACK", 0, "Lock Track Constraint", ""},
	{0, NULL, 0, NULL, NULL}
};

static int track_set_exec(bContext *C, wmOperator *op)
{
	Main *bmain = CTX_data_main(C);
	Object *obact = ED_object_active_context(C);

	const int type = RNA_enum_get(op->ptr, "type");

	switch (type) {
		case CREATE_TRACK_DAMPTRACK:
		{
			bConstraint *con;
			bDampTrackConstraint *data;

			CTX_DATA_BEGIN (C, Object *, ob, selected_editable_objects)
			{
				if (ob != obact) {
					con = BKE_constraint_add_for_object(ob, "AutoTrack", CONSTRAINT_TYPE_DAMPTRACK);

					data = con->data;
					data->tar = obact;
					DAG_id_tag_update(&ob->id, OB_RECALC_OB | OB_RECALC_DATA | OB_RECALC_TIME);

					/* Lamp, Camera and Speaker track differently by default */
					if (ELEM(ob->type, OB_LAMP, OB_CAMERA, OB_SPEAKER)) {
						data->trackflag = TRACK_nZ;
					}
				}
			}
			CTX_DATA_END;
			break;
		}
		case CREATE_TRACK_TRACKTO:
		{
			bConstraint *con;
			bTrackToConstraint *data;

			CTX_DATA_BEGIN (C, Object *, ob, selected_editable_objects)
			{
				if (ob != obact) {
					con = BKE_constraint_add_for_object(ob, "AutoTrack", CONSTRAINT_TYPE_TRACKTO);

					data = con->data;
					data->tar = obact;
					DAG_id_tag_update(&ob->id, OB_RECALC_OB | OB_RECALC_DATA | OB_RECALC_TIME);

					/* Lamp, Camera and Speaker track differently by default */
					if (ELEM(ob->type, OB_LAMP, OB_CAMERA, OB_SPEAKER)) {
						data->reserved1 = TRACK_nZ;
						data->reserved2 = UP_Y;
					}
				}
			}
			CTX_DATA_END;
			break;
		}
		case CREATE_TRACK_LOCKTRACK:
		{
			bConstraint *con;
			bLockTrackConstraint *data;

			CTX_DATA_BEGIN (C, Object *, ob, selected_editable_objects)
			{
				if (ob != obact) {
					con = BKE_constraint_add_for_object(ob, "AutoTrack", CONSTRAINT_TYPE_LOCKTRACK);

					data = con->data;
					data->tar = obact;
					DAG_id_tag_update(&ob->id, OB_RECALC_OB | OB_RECALC_DATA | OB_RECALC_TIME);

					/* Lamp, Camera and Speaker track differently by default */
					if (ELEM(ob->type, OB_LAMP, OB_CAMERA, OB_SPEAKER)) {
						data->trackflag = TRACK_nZ;
						data->lockflag = LOCK_Y;
					}
				}
			}
			CTX_DATA_END;
			break;
		}
	}

	DAG_relations_tag_update(bmain);
	WM_event_add_notifier(C, NC_OBJECT | ND_TRANSFORM, NULL);

	return OPERATOR_FINISHED;
}

void OBJECT_OT_track_set(wmOperatorType *ot)
{
	/* identifiers */
	ot->name = "Make Track";
	ot->description = "Make Track, Make the object track another object, using various methods/constraints";
	ot->idname = "OBJECT_OT_track_set";

	/* api callbacks */
	ot->invoke = WM_menu_invoke;
	ot->exec = track_set_exec;

	ot->poll = ED_operator_objectmode;

	/* flags */
	ot->flag = OPTYPE_REGISTER | OPTYPE_UNDO;

	/* properties */
	ot->prop = RNA_def_enum(ot->srna, "type", prop_make_track_types, 0, "Type", "");
}

/************************** Move to Layer Operator *****************************/

static unsigned int move_to_layer_init(bContext *C, wmOperator *op)
{
	int values[20], a;
	unsigned int lay = 0;

	if (!RNA_struct_property_is_set(op->ptr, "layers")) {
		/* note: layers are set in bases, library objects work for this */
		CTX_DATA_BEGIN (C, Base *, base, selected_bases)
		{
			lay |= base->lay;
		}
		CTX_DATA_END;

		for (a = 0; a < 20; a++)
			values[a] = (lay & (1 << a)) != 0;

		RNA_boolean_set_array(op->ptr, "layers", values);
	}
	else {
		RNA_boolean_get_array(op->ptr, "layers", values);

		for (a = 0; a < 20; a++)
			if (values[a])
				lay |= (1 << a);
	}

	return lay;
}

static int move_to_layer_invoke(bContext *C, wmOperator *op, const wmEvent *event)
{
	View3D *v3d = CTX_wm_view3d(C);
	if (v3d && v3d->localvd) {
		return WM_operator_confirm_message(C, op, "Move out of Local View");
	}
	else {
		move_to_layer_init(C, op);
		return WM_operator_props_popup(C, op, event);
	}
}

static int move_to_layer_exec(bContext *C, wmOperator *op)
{
	Main *bmain = CTX_data_main(C);
	Scene *scene = CTX_data_scene(C);
	View3D *v3d = CTX_wm_view3d(C);
	unsigned int lay, local;
	/* bool is_lamp = false; */ /* UNUSED */

	lay = move_to_layer_init(C, op);
	lay &= 0xFFFFFF;

	if (lay == 0) return OPERATOR_CANCELLED;

	if (v3d && v3d->localvd) {
		/* now we can move out of localview. */
		/* note: layers are set in bases, library objects work for this */
		CTX_DATA_BEGIN (C, Base *, base, selected_bases)
		{
			lay = base->lay & ~v3d->lay;
			base->lay = lay;
			base->object->lay = lay;
			base->object->flag &= ~SELECT;
			base->flag &= ~SELECT;
			/* if (base->object->type == OB_LAMP) is_lamp = true; */
		}
		CTX_DATA_END;
	}
	else {
		/* normal non localview operation */
		/* note: layers are set in bases, library objects work for this */
		CTX_DATA_BEGIN (C, Base *, base, selected_bases)
		{
			/* upper byte is used for local view */
			local = base->lay & 0xFF000000;
			base->lay = lay + local;
			base->object->lay = base->lay;
			/* if (base->object->type == OB_LAMP) is_lamp = true; */
		}
		CTX_DATA_END;
	}

	/* warning, active object may be hidden now */

	WM_event_add_notifier(C, NC_OBJECT | ND_DRAW, scene);
	WM_event_add_notifier(C, NC_SCENE | ND_LAYER_CONTENT, scene);

	DAG_relations_tag_update(bmain);

	return OPERATOR_FINISHED;
}

void OBJECT_OT_move_to_layer(wmOperatorType *ot)
{
	/* identifiers */
	ot->name = "Move to Layer";
	ot->description = "Move to Layer\nMove the object to different layers";
	ot->idname = "OBJECT_OT_move_to_layer";

	/* api callbacks */
	ot->invoke = move_to_layer_invoke;
	ot->exec = move_to_layer_exec;
	ot->poll = ED_operator_objectmode;

	/* flags */
	ot->flag = OPTYPE_REGISTER | OPTYPE_UNDO;

	/* properties */
	RNA_def_boolean_layer_member(ot->srna, "layers", 20, NULL, "Layer", "");
}

/************************** Link to Scene Operator *****************************/

#if 0
static void link_to_scene(Main *UNUSED(bmain), unsigned short UNUSED(nr))
{
	Scene *sce = (Scene *) BLI_findlink(&bmain->scene, G.curscreen->scenenr - 1);
	Base *base, *nbase;

	if (sce == NULL) return;
	if (sce->id.lib) return;

	for (base = FIRSTBASE; base; base = base->next) {
		if (TESTBASE(v3d, base)) {
			nbase = MEM_mallocN(sizeof(Base), "newbase");
			*nbase = *base;
			BLI_addhead(&(sce->base), nbase);
			id_us_plus((ID *)base->object);
		}
	}
}
#endif

Base *ED_object_scene_link(Scene *scene, Object *ob)
{
	Base *base;

	if (BKE_scene_base_find(scene, ob)) {
		return NULL;
	}

	base = BKE_scene_base_add(scene, ob);
	id_us_plus(&ob->id);

	return base;
}

static int make_links_scene_exec(bContext *C, wmOperator *op)
{
	Scene *scene_to = BLI_findlink(&CTX_data_main(C)->scene, RNA_enum_get(op->ptr, "scene"));

	if (scene_to == NULL) {
		BKE_report(op->reports, RPT_ERROR, "Could not find scene");
		return OPERATOR_CANCELLED;
	}

	if (scene_to == CTX_data_scene(C)) {
		BKE_report(op->reports, RPT_ERROR, "Cannot link objects into the same scene");
		return OPERATOR_CANCELLED;
	}

	if (ID_IS_LINKED_DATABLOCK(scene_to)) {
		BKE_report(op->reports, RPT_ERROR, "Cannot link objects into a linked scene");
		return OPERATOR_CANCELLED;
	}

	CTX_DATA_BEGIN (C, Base *, base, selected_bases)
	{
		ED_object_scene_link(scene_to, base->object);
	}
	CTX_DATA_END;

	/* redraw the 3D view because the object center points are colored differently */
	WM_event_add_notifier(C, NC_OBJECT | ND_DRAW, NULL);

	/* one day multiple scenes will be visible, then we should have some update function for them */
	return OPERATOR_FINISHED;
}

enum {
	MAKE_LINKS_OBDATA     = 1,
	MAKE_LINKS_MATERIALS  = 2,
	MAKE_LINKS_ANIMDATA   = 3,
	MAKE_LINKS_GROUP      = 4,
	MAKE_LINKS_DUPLIGROUP = 5,
	MAKE_LINKS_MODIFIERS  = 6,
	MAKE_LINKS_FONTS      = 7,
};

/* Return true if make link data is allowed, false otherwise */
static bool allow_make_links_data(const int type, Object *ob_src, Object *ob_dst)
{
	switch (type) {
		case MAKE_LINKS_OBDATA:
			if (ob_src->type == ob_dst->type && ob_src->type != OB_EMPTY) {
				return true;
			}
			break;
		case MAKE_LINKS_MATERIALS:
			if (OB_TYPE_SUPPORT_MATERIAL(ob_src->type) && OB_TYPE_SUPPORT_MATERIAL(ob_dst->type)) {
				return true;
			}
			break;
		case MAKE_LINKS_ANIMDATA:
		case MAKE_LINKS_GROUP:
		case MAKE_LINKS_DUPLIGROUP:
			return true;
		case MAKE_LINKS_MODIFIERS:
			if (!ELEM(OB_EMPTY, ob_src->type, ob_dst->type)) {
				return true;
			}
			break;
		case MAKE_LINKS_FONTS:
			if ((ob_src->data != ob_dst->data) && (ob_src->type == OB_FONT) && (ob_dst->type == OB_FONT)) {
				return true;
			}
			break;
	}
	return false;
}

static int make_links_data_exec(bContext *C, wmOperator *op)
{
	Main *bmain = CTX_data_main(C);
	Scene *scene = CTX_data_scene(C);
	const int type = RNA_enum_get(op->ptr, "type");
	Object *ob_src;
	ID *obdata_id;
	int a;

	/* group */
	LinkNode *ob_groups = NULL;
	bool is_cycle = false;
	bool is_lib = false;

	ob_src = ED_object_active_context(C);

	/* avoid searching all groups in source object each time */
	if (type == MAKE_LINKS_GROUP) {
		ob_groups = BKE_object_groups(ob_src);
	}

	CTX_DATA_BEGIN (C, Base *, base_dst, selected_editable_bases)
	{
		Object *ob_dst = base_dst->object;

		if (ob_src != ob_dst) {
			if (allow_make_links_data(type, ob_src, ob_dst)) {
				obdata_id = ob_dst->data;

				switch (type) {
					case MAKE_LINKS_OBDATA: /* obdata */
						id_us_min(obdata_id);

						obdata_id = ob_src->data;
						id_us_plus(obdata_id);
						ob_dst->data = obdata_id;

						/* if amount of material indices changed: */
						test_object_materials(ob_dst, ob_dst->data);

						DAG_id_tag_update(&ob_dst->id, OB_RECALC_DATA);
						break;
					case MAKE_LINKS_MATERIALS:
						/* new approach, using functions from kernel */
						for (a = 0; a < ob_src->totcol; a++) {
							Material *ma = give_current_material(ob_src, a + 1);
							assign_material(ob_dst, ma, a + 1, BKE_MAT_ASSIGN_USERPREF); /* also works with ma==NULL */
						}
						DAG_id_tag_update(&ob_dst->id, OB_RECALC_DATA);
						break;
					case MAKE_LINKS_ANIMDATA:
						BKE_animdata_copy_id((ID *)ob_dst, (ID *)ob_src, false);
						if (ob_dst->data && ob_src->data) {
							if (ID_IS_LINKED_DATABLOCK(obdata_id)) {
								is_lib = true;
								break;
							}
							BKE_animdata_copy_id((ID *)ob_dst->data, (ID *)ob_src->data, false);
						}
						DAG_id_tag_update(&ob_dst->id, OB_RECALC_OB | OB_RECALC_DATA | OB_RECALC_TIME);
						break;
					case MAKE_LINKS_GROUP:
					{
						LinkNode *group_node;

						/* first clear groups */
						BKE_object_groups_clear(scene, base_dst, ob_dst);

						/* now add in the groups from the link nodes */
						for (group_node = ob_groups; group_node; group_node = group_node->next) {
							if (ob_dst->dup_group != group_node->link) {
								BKE_group_object_add(group_node->link, ob_dst, scene, base_dst);
							}
							else {
								is_cycle = true;
							}
						}
						break;
					}
					case MAKE_LINKS_DUPLIGROUP:
						ob_dst->dup_group = ob_src->dup_group;
						if (ob_dst->dup_group) {
							id_us_plus(&ob_dst->dup_group->id);
							ob_dst->transflag |= OB_DUPLIGROUP;
						}
						break;
					case MAKE_LINKS_MODIFIERS:
						BKE_object_link_modifiers(ob_dst, ob_src);
						DAG_id_tag_update(&ob_dst->id, OB_RECALC_OB | OB_RECALC_DATA | OB_RECALC_TIME);
						break;
					case MAKE_LINKS_FONTS:
					{
						Curve *cu_src = ob_src->data;
						Curve *cu_dst = ob_dst->data;

						if (ID_IS_LINKED_DATABLOCK(obdata_id)) {
							is_lib = true;
							break;
						}

						if (cu_dst->vfont)
							id_us_min(&cu_dst->vfont->id);
						cu_dst->vfont = cu_src->vfont;
						id_us_plus((ID *)cu_dst->vfont);
						if (cu_dst->vfontb)
							id_us_min(&cu_dst->vfontb->id);
						cu_dst->vfontb = cu_src->vfontb;
						id_us_plus((ID *)cu_dst->vfontb);
						if (cu_dst->vfonti)
							id_us_min(&cu_dst->vfonti->id);
						cu_dst->vfonti = cu_src->vfonti;
						id_us_plus((ID *)cu_dst->vfonti);
						if (cu_dst->vfontbi)
							id_us_min(&cu_dst->vfontbi->id);
						cu_dst->vfontbi = cu_src->vfontbi;
						id_us_plus((ID *)cu_dst->vfontbi);

						DAG_id_tag_update(&ob_dst->id, OB_RECALC_OB | OB_RECALC_DATA | OB_RECALC_TIME);
						break;
					}
				}
			}
		}
	}
	CTX_DATA_END;

	if (type == MAKE_LINKS_GROUP) {
		if (ob_groups) {
			BLI_linklist_free(ob_groups, NULL);
		}

		if (is_cycle) {
			BKE_report(op->reports, RPT_WARNING, "Skipped some groups because of cycle detected");
		}
	}

	if (is_lib) {
		BKE_report(op->reports, RPT_WARNING, "Skipped editing library object data");
	}

	DAG_relations_tag_update(bmain);
	WM_event_add_notifier(C, NC_SPACE | ND_SPACE_VIEW3D, CTX_wm_view3d(C));
	WM_event_add_notifier(C, NC_ANIMATION | ND_NLA_ACTCHANGE, CTX_wm_view3d(C));
	WM_event_add_notifier(C, NC_OBJECT, NULL);

	return OPERATOR_FINISHED;
}


void OBJECT_OT_make_links_scene(wmOperatorType *ot)
{
	PropertyRNA *prop;

	/* identifiers */
	ot->name = "Link Objects to Scene";
	ot->description = "Link Objects to Scene\nLink selection to another scene";
	ot->idname = "OBJECT_OT_make_links_scene";

	/* api callbacks */
	ot->invoke = WM_enum_search_invoke;
	ot->exec = make_links_scene_exec;
	/* better not run the poll check */

	/* flags */
	ot->flag = OPTYPE_REGISTER | OPTYPE_UNDO;

	/* properties */
	prop = RNA_def_enum(ot->srna, "scene", DummyRNA_NULL_items, 0, "Scene", "");
	RNA_def_enum_funcs(prop, RNA_scene_local_itemf);
	RNA_def_property_flag(prop, PROP_ENUM_NO_TRANSLATE);
	ot->prop = prop;
}

void OBJECT_OT_make_links_data(wmOperatorType *ot)
{
	static EnumPropertyItem make_links_items[] = {
		{MAKE_LINKS_OBDATA,     "OBDATA", 0, "Object Data", ""},
		{MAKE_LINKS_MATERIALS,  "MATERIAL", 0, "Materials", ""},
		{MAKE_LINKS_ANIMDATA,   "ANIMATION", 0, "Animation Data", ""},
		{MAKE_LINKS_GROUP,      "GROUPS", 0, "Group", ""},
		{MAKE_LINKS_DUPLIGROUP, "DUPLIGROUP", 0, "DupliGroup", ""},
		{MAKE_LINKS_MODIFIERS,  "MODIFIERS", 0, "Modifiers", ""},
		{MAKE_LINKS_FONTS,      "FONTS", 0, "Fonts", ""},
		{0, NULL, 0, NULL, NULL}};

	/* identifiers */
	ot->name = "Link Data";
	ot->description = "Link Data, Apply active object links to other selected objects";
	ot->idname = "OBJECT_OT_make_links_data";

	/* api callbacks */
	ot->exec = make_links_data_exec;
	ot->poll = ED_operator_object_active;

	/* flags */
	ot->flag = OPTYPE_REGISTER | OPTYPE_UNDO;

	/* properties */
	ot->prop = RNA_def_enum(ot->srna, "type", make_links_items, 0, "Type", "");
}


/**************************** Make Single User ********************************/

/* Warning, sets ID->newid pointers of objects and groups, but does not clear them. */
static void single_object_users(Main *bmain, Scene *scene, View3D *v3d, const int flag, const bool copy_groups)
{
	Base *base;
	Object *ob, *obn;
	Group *group, *groupn;
	GroupObject *go;

	clear_sca_new_poins();  /* BGE logic */

	/* duplicate (must set newid) */
	for (base = FIRSTBASE; base; base = base->next) {
		ob = base->object;

		if ((base->flag & flag) == flag) {
			if (!ID_IS_LINKED_DATABLOCK(ob) && ob->id.us > 1) {
				/* base gets copy of object */
				base->object = obn = ID_NEW_SET(ob, BKE_object_copy(bmain, ob));

				if (copy_groups) {
					if (ob->flag & OB_FROMGROUP) {
						obn->flag |= OB_FROMGROUP;
					}
				}
				else {
					/* copy already clears */
				}
				/* remap gpencil parenting */

				if (scene->gpd) {
					bGPdata *gpd = scene->gpd;
					for (bGPDlayer *gpl = gpd->layers.first; gpl; gpl = gpl->next) {
						if (gpl->parent == ob) {
							gpl->parent = obn;
						}
					}
				}

				base->flag = obn->flag;

				id_us_min(&ob->id);
			}
		}
	}

	/* duplicate groups that consist entirely of duplicated objects */
	for (group = bmain->group.first; group; group = group->id.next) {
		if (copy_groups && group->gobject.first) {
			bool all_duplicated = true;

			for (go = group->gobject.first; go; go = go->next) {
				if (!(go->ob && (go->ob->id.newid))) {
					all_duplicated = false;
					break;
				}
			}

			if (all_duplicated) {
				groupn = ID_NEW_SET(group, BKE_group_copy(bmain, group));

				for (go = groupn->gobject.first; go; go = go->next) {
					go->ob = (Object *)go->ob->id.newid;
				}
			}
		}
	}

	/* group pointers in scene */
	BKE_scene_groups_relink(scene);

	ID_NEW_REMAP(scene->camera);
	if (v3d) ID_NEW_REMAP(v3d->camera);

	/* object and group pointers */
	for (base = FIRSTBASE; base; base = base->next) {
		BKE_libblock_relink_to_newid(&base->object->id);
	}

	set_sca_new_poins();
}

/* not an especially efficient function, only added so the single user
 * button can be functional.*/
void ED_object_single_user(Main *bmain, Scene *scene, Object *ob)
{
	Base *base;
	const bool copy_groups = false;

	for (base = FIRSTBASE; base; base = base->next) {
		if (base->object == ob) base->flag |=  OB_DONE;
		else base->flag &= ~OB_DONE;
	}

	single_object_users(bmain, scene, NULL, OB_DONE, copy_groups);

	BKE_main_id_clear_newpoins(bmain);
}

static void new_id_matar(Main *bmain, Material **matar, const int totcol)
{
	ID *id;
	int a;

	for (a = 0; a < totcol; a++) {
		id = (ID *)matar[a];
		if (id && !ID_IS_LINKED_DATABLOCK(id)) {
			if (id->newid) {
				matar[a] = (Material *)id->newid;
				id_us_plus(id->newid);
				id_us_min(id);
			}
			else if (id->us > 1) {
				matar[a] = ID_NEW_SET(id, BKE_material_copy(bmain, matar[a]));
				id_us_min(id);
			}
		}
	}
}

static void single_obdata_users(Main *bmain, Scene *scene, const int flag)
{
	Object *ob;
	Lamp *la;
	Curve *cu;
	/* Camera *cam; */
	Base *base;
	Mesh *me;
	Lattice *lat;
	ID *id;
	int a;

	for (base = FIRSTBASE; base; base = base->next) {
		ob = base->object;
		if (!ID_IS_LINKED_DATABLOCK(ob) && (base->flag & flag) == flag) {
			id = ob->data;

			if (id && id->us > 1 && !ID_IS_LINKED_DATABLOCK(id)) {
				DAG_id_tag_update(&ob->id, OB_RECALC_DATA);

				switch (ob->type) {
					case OB_LAMP:
						ob->data = la = ID_NEW_SET(ob->data, BKE_lamp_copy(bmain, ob->data));
						for (a = 0; a < MAX_MTEX; a++) {
							if (la->mtex[a]) {
								ID_NEW_REMAP(la->mtex[a]->object);
							}
						}
						break;
					case OB_CAMERA:
						ob->data = ID_NEW_SET(ob->data, BKE_camera_copy(bmain, ob->data));
						break;
					case OB_MESH:
						/* Needed to remap texcomesh below. */
						me = ob->data = ID_NEW_SET(ob->data, BKE_mesh_copy(bmain, ob->data));
						if (me->key)  /* We do not need to set me->key->id.newid here... */
							BKE_animdata_copy_id_action((ID *)me->key, false);
						break;
					case OB_MBALL:
						ob->data = ID_NEW_SET(ob->data, BKE_mball_copy(bmain, ob->data));
						break;
					case OB_CURVE:
					case OB_SURF:
					case OB_FONT:
						ob->data = cu = ID_NEW_SET(ob->data, BKE_curve_copy(bmain, ob->data));
						ID_NEW_REMAP(cu->bevobj);
						ID_NEW_REMAP(cu->taperobj);
						if (cu->key)  /* We do not need to set cu->key->id.newid here... */
							BKE_animdata_copy_id_action((ID *)cu->key, false);
						break;
					case OB_LATTICE:
						ob->data = lat = ID_NEW_SET(ob->data, BKE_lattice_copy(bmain, ob->data));
						if (lat->key)  /* We do not need to set lat->key->id.newid here... */
							BKE_animdata_copy_id_action((ID *)lat->key, false);
						break;
					case OB_ARMATURE:
						DAG_id_tag_update(&ob->id, OB_RECALC_DATA);
						ob->data = ID_NEW_SET(ob->data, BKE_armature_copy(bmain, ob->data));
						BKE_pose_rebuild(ob, ob->data);
						break;
					case OB_SPEAKER:
						ob->data = ID_NEW_SET(ob->data, BKE_speaker_copy(bmain, ob->data));
						break;
					default:
						if (G.debug & G_DEBUG)
							printf("ERROR %s: can't copy %s\n", __func__, id->name);
						return;
				}

				/* Copy animation data after object data became local,
				 * otherwise old and new object data will share the same
				 * AnimData structure, which is not what we want.
				 *                                             (sergey)
				 */
				BKE_animdata_copy_id_action((ID *)ob->data, false);

				id_us_min(id);
			}
		}
	}

	me = bmain->mesh.first;
	while (me) {
		ID_NEW_REMAP(me->texcomesh);
		me = me->id.next;
	}
}

static void single_object_action_users(Scene *scene, const int flag)
{
	Object *ob;
	Base *base;

	for (base = FIRSTBASE; base; base = base->next) {
		ob = base->object;
		if (!ID_IS_LINKED_DATABLOCK(ob) && (flag == 0 || (base->flag & SELECT)) ) {
			DAG_id_tag_update(&ob->id, OB_RECALC_DATA);
			BKE_animdata_copy_id_action(&ob->id, false);
		}
	}
}

static void single_mat_users(Main *bmain, Scene *scene, const int flag, const bool do_textures)
{
	Object *ob;
	Base *base;
	Material *ma, *man;
	Tex *tex;
	int a, b;

	for (base = FIRSTBASE; base; base = base->next) {
		ob = base->object;
		if (!ID_IS_LINKED_DATABLOCK(ob) && (flag == 0 || (base->flag & SELECT)) ) {
			for (a = 1; a <= ob->totcol; a++) {
				ma = give_current_material(ob, a);
				if (ma) {
					/* do not test for LIB_TAG_NEW or use newid: this functions guaranteed delivers single_users! */

					if (ma->id.us > 1) {
						man = BKE_material_copy(bmain, ma);
						BKE_animdata_copy_id_action(&man->id, false);

						man->id.us = 0;
						assign_material(ob, man, a, BKE_MAT_ASSIGN_USERPREF);

						if (do_textures) {
							for (b = 0; b < MAX_MTEX; b++) {
								if (ma->mtex[b] && (tex = ma->mtex[b]->tex)) {
									if (tex->id.us > 1) {
										id_us_min(&tex->id);
										tex = BKE_texture_copy(bmain, tex);
										BKE_animdata_copy_id_action(&tex->id, false);
										man->mtex[b]->tex = tex;
									}
								}
							}
						}
					}
				}
			}
		}
	}
}

static void do_single_tex_user(Main *bmain, Tex **from)
{
	Tex *tex, *texn;

	tex = *from;
	if (tex == NULL) return;

	if (tex->id.newid) {
		*from = (Tex *)tex->id.newid;
		id_us_plus(tex->id.newid);
		id_us_min(&tex->id);
	}
	else if (tex->id.us > 1) {
		texn = ID_NEW_SET(tex, BKE_texture_copy(bmain, tex));
		BKE_animdata_copy_id_action(&texn->id, false);
		tex->id.newid = (ID *)texn;
		id_us_min(&tex->id);
		*from = texn;
	}
}

static void single_tex_users_expand(Main *bmain)
{
	/* only when 'parent' blocks are LIB_TAG_NEW */
	Material *ma;
	Lamp *la;
	World *wo;
	int b;

	for (ma = bmain->mat.first; ma; ma = ma->id.next) {
		if (ma->id.tag & LIB_TAG_NEW) {
			for (b = 0; b < MAX_MTEX; b++) {
				if (ma->mtex[b] && ma->mtex[b]->tex) {
					do_single_tex_user(bmain, &(ma->mtex[b]->tex));
				}
			}
		}
	}

	for (la = bmain->lamp.first; la; la = la->id.next) {
		if (la->id.tag & LIB_TAG_NEW) {
			for (b = 0; b < MAX_MTEX; b++) {
				if (la->mtex[b] && la->mtex[b]->tex) {
					do_single_tex_user(bmain, &(la->mtex[b]->tex));
				}
			}
		}
	}

	for (wo = bmain->world.first; wo; wo = wo->id.next) {
		if (wo->id.tag & LIB_TAG_NEW) {
			for (b = 0; b < MAX_MTEX; b++) {
				if (wo->mtex[b] && wo->mtex[b]->tex) {
					do_single_tex_user(bmain, &(wo->mtex[b]->tex));
				}
			}
		}
	}
}

static void single_mat_users_expand(Main *bmain)
{
	/* only when 'parent' blocks are LIB_TAG_NEW */
	Object *ob;
	Mesh *me;
	Curve *cu;
	MetaBall *mb;
	Material *ma;
	int a;

	for (ob = bmain->object.first; ob; ob = ob->id.next)
		if (ob->id.tag & LIB_TAG_NEW)
			new_id_matar(bmain, ob->mat, ob->totcol);

	for (me = bmain->mesh.first; me; me = me->id.next)
		if (me->id.tag & LIB_TAG_NEW)
			new_id_matar(bmain, me->mat, me->totcol);

	for (cu = bmain->curve.first; cu; cu = cu->id.next)
		if (cu->id.tag & LIB_TAG_NEW)
			new_id_matar(bmain, cu->mat, cu->totcol);

	for (mb = bmain->mball.first; mb; mb = mb->id.next)
		if (mb->id.tag & LIB_TAG_NEW)
			new_id_matar(bmain, mb->mat, mb->totcol);

	/* material imats  */
	for (ma = bmain->mat.first; ma; ma = ma->id.next)
		if (ma->id.tag & LIB_TAG_NEW)
			for (a = 0; a < MAX_MTEX; a++)
				if (ma->mtex[a])
					ID_NEW_REMAP(ma->mtex[a]->object);
}

/* used for copying scenes */
void ED_object_single_users(Main *bmain, Scene *scene, const bool full, const bool copy_groups)
{
	single_object_users(bmain, scene, NULL, 0, copy_groups);

	if (full) {
		single_obdata_users(bmain, scene, 0);
		single_object_action_users(scene, 0);
		single_mat_users_expand(bmain);
		single_tex_users_expand(bmain);
	}

	BKE_main_id_clear_newpoins(bmain);
	DAG_relations_tag_update(bmain);
}

/******************************* Make Local ***********************************/

/* helper for below, ma was checked to be not NULL */
static void make_local_makelocalmaterial(Material *ma)
{
	AnimData *adt;
	int b;

	id_make_local(G.main, &ma->id, false, false);

	for (b = 0; b < MAX_MTEX; b++)
		if (ma->mtex[b] && ma->mtex[b]->tex)
			id_make_local(G.main, &ma->mtex[b]->tex->id, false, false);

	adt = BKE_animdata_from_id(&ma->id);
	if (adt) BKE_animdata_make_local(adt);

	/* nodetree? XXX */
}

enum {
	MAKE_LOCAL_SELECT_OB              = 1,
	MAKE_LOCAL_SELECT_OBDATA          = 2,
	MAKE_LOCAL_SELECT_OBDATA_MATERIAL = 3,
	MAKE_LOCAL_ALL                    = 4,
};

static int tag_localizable_looper(
        void *UNUSED(user_data), ID *UNUSED(self_id), ID **id_pointer, const int UNUSED(cd_flag))
{
	if (*id_pointer) {
		(*id_pointer)->tag &= ~LIB_TAG_DOIT;
	}

	return IDWALK_RET_NOP;
}

static void tag_localizable_objects(bContext *C, const int mode)
{
	Main *bmain = CTX_data_main(C);

	BKE_main_id_tag_all(bmain, LIB_TAG_DOIT, false);

	/* Set LIB_TAG_DOIT flag for all selected objects, so next we can check whether
	 * object is gonna to become local or not.
	 */
	CTX_DATA_BEGIN (C, Object *, object, selected_objects)
	{
		object->id.tag |= LIB_TAG_DOIT;

		/* If data is also gonna to become local, mark data we're interested in
		 * as gonna-to-be-local.
		 */
		if (mode == MAKE_LOCAL_SELECT_OBDATA && object->data) {
			ID *data_id = (ID *) object->data;
			data_id->tag |= LIB_TAG_DOIT;
		}
	}
	CTX_DATA_END;

	/* Also forbid making objects local if other library objects are using
	 * them for modifiers or constraints.
	 */
	for (Object *object = bmain->object.first; object; object = object->id.next) {
		if ((object->id.tag & LIB_TAG_DOIT) == 0) {
			BKE_library_foreach_ID_link(&object->id, tag_localizable_looper, NULL, IDWALK_READONLY);
		}
		if (object->data) {
			ID *data_id = (ID *) object->data;
			if ((data_id->tag & LIB_TAG_DOIT) == 0) {
				BKE_library_foreach_ID_link(data_id, tag_localizable_looper, NULL, IDWALK_READONLY);
			}
		}
	}

	/* TODO(sergey): Drivers targets? */
}

/**
 * Instance indirectly referenced zero user objects,
 * otherwise they're lost on reload, see T40595.
 */
static bool make_local_all__instance_indirect_unused(Main *bmain, Scene *scene)
{
	Object *ob;
	bool changed = false;

	for (ob = bmain->object.first; ob; ob = ob->id.next) {
		if (ID_IS_LINKED_DATABLOCK(ob) && (ob->id.us == 0)) {
			Base *base;

			id_us_plus(&ob->id);

			base = BKE_scene_base_add(scene, ob);
			base->flag |= SELECT;
			base->object->flag = base->flag;
			DAG_id_tag_update(&ob->id, OB_RECALC_OB | OB_RECALC_DATA | OB_RECALC_TIME);

			changed = true;
		}
	}

	return changed;
}

static int make_local_exec(bContext *C, wmOperator *op)
{
	Main *bmain = CTX_data_main(C);
	Scene *scene = CTX_data_scene(C);
	AnimData *adt;
	ParticleSystem *psys;
	Material *ma, ***matarar;
	Lamp *la;
	ID *id;
	const int mode = RNA_enum_get(op->ptr, "type");
	int a, b;

	if (mode == MAKE_LOCAL_ALL) {
		/* de-select so the user can differentiate newly instanced from existing objects */
		BKE_scene_base_deselect_all(scene);

		if (make_local_all__instance_indirect_unused(bmain, scene)) {
			BKE_report(op->reports, RPT_INFO,
			           "Orphan library objects added to the current scene to avoid loss");
		}

		BKE_library_make_local(bmain, NULL, NULL, false, false); /* NULL is all libs */
		WM_event_add_notifier(C, NC_WINDOW, NULL);
		return OPERATOR_FINISHED;
	}

	tag_localizable_objects(C, mode);

	CTX_DATA_BEGIN (C, Object *, ob, selected_objects)
	{
		if ((ob->id.tag & LIB_TAG_DOIT) == 0) {
			continue;
		}

		if (ob->id.lib)
			id_make_local(bmain, &ob->id, false, false);
	}
	CTX_DATA_END;

	/* maybe object pointers */
	CTX_DATA_BEGIN (C, Object *, ob, selected_objects)
	{
		if (ob->id.lib == NULL) {
			ID_NEW_REMAP(ob->parent);
		}
	}
	CTX_DATA_END;

	CTX_DATA_BEGIN (C, Object *, ob, selected_objects)
	{
		if ((ob->id.tag & LIB_TAG_DOIT) == 0) {
			continue;
		}

		id = ob->data;

		if (id && (ELEM(mode, MAKE_LOCAL_SELECT_OBDATA, MAKE_LOCAL_SELECT_OBDATA_MATERIAL))) {
			id_make_local(bmain, id, false, false);
			adt = BKE_animdata_from_id(id);
			if (adt) BKE_animdata_make_local(adt);

			/* tag indirect data direct */
			matarar = give_matarar(ob);
			if (matarar) {
				for (a = 0; a < ob->totcol; a++) {
					ma = (*matarar)[a];
					if (ma)
						id_lib_extern(&ma->id);
				}
			}
		}

		for (psys = ob->particlesystem.first; psys; psys = psys->next)
			id_make_local(bmain, &psys->part->id, false, false);

		adt = BKE_animdata_from_id(&ob->id);
		if (adt) BKE_animdata_make_local(adt);
	}
	CTX_DATA_END;

	if (mode == MAKE_LOCAL_SELECT_OBDATA_MATERIAL) {
		CTX_DATA_BEGIN (C, Object *, ob, selected_objects)
		{
			if ((ob->id.tag & LIB_TAG_DOIT) == 0) {
				continue;
			}

			if (ob->type == OB_LAMP) {
				la = ob->data;

				for (b = 0; b < MAX_MTEX; b++)
					if (la->mtex[b] && la->mtex[b]->tex)
						id_make_local(bmain, &la->mtex[b]->tex->id, false, false);
			}
			else {
				for (a = 0; a < ob->totcol; a++) {
					ma = ob->mat[a];
					if (ma)
						make_local_makelocalmaterial(ma);
				}

				matarar = (Material ***)give_matarar(ob);
				if (matarar) {
					for (a = 0; a < ob->totcol; a++) {
						ma = (*matarar)[a];
						if (ma)
							make_local_makelocalmaterial(ma);
					}
				}
			}
		}
		CTX_DATA_END;
	}

	BKE_main_id_clear_newpoins(bmain);
	WM_event_add_notifier(C, NC_WINDOW, NULL);

	return OPERATOR_FINISHED;
}

void OBJECT_OT_make_local(wmOperatorType *ot)
{
	static EnumPropertyItem type_items[] = {
		{MAKE_LOCAL_SELECT_OB, "SELECT_OBJECT", 0, "Selected Objects", ""},
		{MAKE_LOCAL_SELECT_OBDATA, "SELECT_OBDATA", 0, "Selected Objects and Data", ""},
		{MAKE_LOCAL_SELECT_OBDATA_MATERIAL, "SELECT_OBDATA_MATERIAL", 0, "Selected Objects, Data and Materials", ""},
		{MAKE_LOCAL_ALL, "ALL", 0, "All", ""},
		{0, NULL, 0, NULL, NULL}
	};

	/* identifiers */
	ot->name = "Make Local";
<<<<<<< HEAD
	ot->description = "Make Local, Make library linked datablocks local to this file";
=======
	ot->description = "Make library linked data-blocks local to this file";
>>>>>>> ecd36afb
	ot->idname = "OBJECT_OT_make_local";

	/* api callbacks */
	ot->invoke = WM_menu_invoke;
	ot->exec = make_local_exec;
	ot->poll = ED_operator_objectmode;

	/* flags */
	ot->flag = OPTYPE_REGISTER | OPTYPE_UNDO;

	/* properties */
	ot->prop = RNA_def_enum(ot->srna, "type", type_items, 0, "Type", "");
}

enum {
	MAKE_SINGLE_USER_ALL      = 1,
	MAKE_SINGLE_USER_SELECTED = 2,
};

static int make_single_user_exec(bContext *C, wmOperator *op)
{
	Main *bmain = CTX_data_main(C);
	Scene *scene = CTX_data_scene(C);
	View3D *v3d = CTX_wm_view3d(C); /* ok if this is NULL */
	const int flag = (RNA_enum_get(op->ptr, "type") == MAKE_SINGLE_USER_SELECTED) ? SELECT : 0;
	const bool copy_groups = false;
	bool update_deps = false;

	if (RNA_boolean_get(op->ptr, "object")) {
		single_object_users(bmain, scene, v3d, flag, copy_groups);

		/* needed since object relationships may have changed */
		update_deps = true;
	}

	if (RNA_boolean_get(op->ptr, "obdata")) {
		single_obdata_users(bmain, scene, flag);
	}

	if (RNA_boolean_get(op->ptr, "material")) {
		single_mat_users(bmain, scene, flag, RNA_boolean_get(op->ptr, "texture"));
	}

#if 0 /* can't do this separate from materials */
	if (RNA_boolean_get(op->ptr, "texture"))
		single_mat_users(scene, flag, true);
#endif
	if (RNA_boolean_get(op->ptr, "animation")) {
		single_object_action_users(scene, flag);
	}

	BKE_main_id_clear_newpoins(bmain);

	WM_event_add_notifier(C, NC_WINDOW, NULL);

	if (update_deps) {
		DAG_relations_tag_update(bmain);
	}

	return OPERATOR_FINISHED;
}

void OBJECT_OT_make_single_user(wmOperatorType *ot)
{
	static EnumPropertyItem type_items[] = {
		{MAKE_SINGLE_USER_SELECTED, "SELECTED_OBJECTS", 0, "Selected Objects", ""},
		{MAKE_SINGLE_USER_ALL, "ALL", 0, "All", ""},
		{0, NULL, 0, NULL, NULL}};

	/* identifiers */
	ot->name = "Make Single User";
	ot->description = "Make Single User, Make linked data local to each object";
	ot->idname = "OBJECT_OT_make_single_user";

	/* api callbacks */
	ot->invoke = WM_menu_invoke;
	ot->exec = make_single_user_exec;
	ot->poll = ED_operator_objectmode;

	/* flags */
	ot->flag = OPTYPE_REGISTER | OPTYPE_UNDO;

	/* properties */
	ot->prop = RNA_def_enum(ot->srna, "type", type_items, MAKE_SINGLE_USER_SELECTED, "Type", "");

	RNA_def_boolean(ot->srna, "object", 0, "Object", "Make single user objects");
	RNA_def_boolean(ot->srna, "obdata", 0, "Object Data", "Make single user object data");
	RNA_def_boolean(ot->srna, "material", 0, "Materials", "Make materials local to each data-block");
	RNA_def_boolean(ot->srna, "texture", 0, "Textures",
	                "Make textures local to each material (needs 'Materials' to be set too)");
	RNA_def_boolean(ot->srna, "animation", 0, "Object Animation", "Make animation data local to each object");
}

static int drop_named_material_invoke(bContext *C, wmOperator *op, const wmEvent *event)
{
	Base *base = ED_view3d_give_base_under_cursor(C, event->mval);
	Material *ma;
	char name[MAX_ID_NAME - 2];

	RNA_string_get(op->ptr, "name", name);
	ma = (Material *)BKE_libblock_find_name(ID_MA, name);
	if (base == NULL || ma == NULL)
		return OPERATOR_CANCELLED;

	assign_material(base->object, ma, 1, BKE_MAT_ASSIGN_USERPREF);

	DAG_id_tag_update(&base->object->id, OB_RECALC_OB);

	WM_event_add_notifier(C, NC_OBJECT | ND_OB_SHADING, base->object);
	WM_event_add_notifier(C, NC_SPACE | ND_SPACE_VIEW3D, CTX_wm_view3d(C));
	WM_event_add_notifier(C, NC_MATERIAL | ND_SHADING_LINKS, ma);

	return OPERATOR_FINISHED;
}

/* used for dropbox */
/* assigns to object under cursor, only first material slot */
void OBJECT_OT_drop_named_material(wmOperatorType *ot)
{
	/* identifiers */
	ot->name = "Drop Named Material on Object";
	ot->description = "Drop Named Material on Objec";
	ot->idname = "OBJECT_OT_drop_named_material";

	/* api callbacks */
	ot->invoke = drop_named_material_invoke;
	ot->poll = ED_operator_objectmode;

	/* flags */
	ot->flag = OPTYPE_UNDO | OPTYPE_INTERNAL;

	/* properties */
	RNA_def_string(ot->srna, "name", "Material", MAX_ID_NAME - 2, "Name", "Material name to assign");
}

static int object_unlink_data_exec(bContext *C, wmOperator *op)
{
	ID *id;
	PropertyPointerRNA pprop;

	UI_context_active_but_prop_get_templateID(C, &pprop.ptr, &pprop.prop);

	if (pprop.prop == NULL) {
		BKE_report(op->reports, RPT_ERROR, "Incorrect context for running object data unlink");
		return OPERATOR_CANCELLED;
	}

	id = pprop.ptr.id.data;

	if (GS(id->name) == ID_OB) {
		Object *ob = (Object *)id;
		if (ob->data) {
			ID *id_data = ob->data;

			if (GS(id_data->name) == ID_IM) {
				id_us_min(id_data);
				ob->data = NULL;
			}
			else {
				BKE_report(op->reports, RPT_ERROR, "Can't unlink this object data");
				return OPERATOR_CANCELLED;
			}
		}
	}

	RNA_property_update(C, &pprop.ptr, pprop.prop);

	return OPERATOR_FINISHED;
}

/**
 * \note Only for empty-image objects, this operator is needed
 */
void OBJECT_OT_unlink_data(wmOperatorType *ot)
{
	/* identifiers */
	ot->name = "Unlink";
	ot->idname = "OBJECT_OT_unlink_data";
	ot->description = "Unlink";

	/* api callbacks */
	ot->exec = object_unlink_data_exec;

	/* flags */
	ot->flag = OPTYPE_INTERNAL;
}<|MERGE_RESOLUTION|>--- conflicted
+++ resolved
@@ -272,7 +272,7 @@
 {
 	/* identifiers */
 	ot->name = "Make Vertex Parent";
-	ot->description = "Make Vertex Parent\nParent selected objects to the selected vertices\nCan be used at Mesh, Lattice and Curve Objects\nSelect vertice(s), select object to parent with strg+lmb, then perform Make Vertex Parent";
+	ot->description = "Parent selected objects to the selected vertices";
 	ot->idname = "OBJECT_OT_vertex_parent_set";
 
 	/* api callbacks */
@@ -410,7 +410,7 @@
 	/* identifiers */
 	ot->name = "Make Proxy";
 	ot->idname = "OBJECT_OT_proxy_make";
-	ot->description = "Make Proxy, Add empty object to become local replacement data of a library-linked object";
+	ot->description = "Add empty object to become local replacement data of a library-linked object";
 
 	/* callbacks */
 	ot->invoke = make_proxy_invoke;
@@ -546,7 +546,7 @@
 {
 	/* identifiers */
 	ot->name = "Clear Parent";
-	ot->description = "Clear Parent, Clear the object's parenting";
+	ot->description = "Clear the object's parenting";
 	ot->idname = "OBJECT_OT_parent_clear";
 
 	/* api callbacks */
@@ -966,7 +966,7 @@
 {
 	/* identifiers */
 	ot->name = "Make Parent";
-	ot->description = "Make Parent, Set the object's parenting";
+	ot->description = "Set the object's parenting";
 	ot->idname = "OBJECT_OT_parent_set";
 
 	/* api callbacks */
@@ -1027,7 +1027,7 @@
 {
 	/* identifiers */
 	ot->name = "Make Parent without Inverse";
-	ot->description = "Make Parent without Inverse, Set the object's parenting without setting the inverse parent correction";
+	ot->description = "Set the object's parenting without setting the inverse parent correction";
 	ot->idname = "OBJECT_OT_parent_no_inverse_set";
 
 	/* api callbacks */
@@ -1067,7 +1067,7 @@
 {
 	/* identifiers */
 	ot->name = "Clear Slow Parent";
-	ot->description = "Clear Slow Parent\nClear the object's slow parent";
+	ot->description = "Clear the object's slow parent";
 	ot->idname = "OBJECT_OT_slow_parent_clear";
 
 	/* api callbacks */
@@ -1103,7 +1103,7 @@
 {
 	/* identifiers */
 	ot->name = "Set Slow Parent";
-	ot->description = "Set Slow Parent\nSet the object's slow parent";
+	ot->description = "Set the object's slow parent";
 	ot->idname = "OBJECT_OT_slow_parent_set";
 
 	/* api callbacks */
@@ -1168,7 +1168,7 @@
 {
 	/* identifiers */
 	ot->name = "Clear Track";
-	ot->description = "Clear Track, Clear tracking constraint or flag from object";
+	ot->description = "Clear tracking constraint or flag from object";
 	ot->idname = "OBJECT_OT_track_clear";
 
 	/* api callbacks */
@@ -1289,7 +1289,7 @@
 {
 	/* identifiers */
 	ot->name = "Make Track";
-	ot->description = "Make Track, Make the object track another object, using various methods/constraints";
+	ot->description = "Make the object track another object, using various methods/constraints";
 	ot->idname = "OBJECT_OT_track_set";
 
 	/* api callbacks */
@@ -1403,7 +1403,7 @@
 {
 	/* identifiers */
 	ot->name = "Move to Layer";
-	ot->description = "Move to Layer\nMove the object to different layers";
+	ot->description = "Move the object to different layers";
 	ot->idname = "OBJECT_OT_move_to_layer";
 
 	/* api callbacks */
@@ -1683,7 +1683,7 @@
 
 	/* identifiers */
 	ot->name = "Link Objects to Scene";
-	ot->description = "Link Objects to Scene\nLink selection to another scene";
+	ot->description = "Link selection to another scene";
 	ot->idname = "OBJECT_OT_make_links_scene";
 
 	/* api callbacks */
@@ -1715,7 +1715,7 @@
 
 	/* identifiers */
 	ot->name = "Link Data";
-	ot->description = "Link Data, Apply active object links to other selected objects";
+	ot->description = "Apply active object links to other selected objects";
 	ot->idname = "OBJECT_OT_make_links_data";
 
 	/* api callbacks */
@@ -2342,11 +2342,7 @@
 
 	/* identifiers */
 	ot->name = "Make Local";
-<<<<<<< HEAD
-	ot->description = "Make Local, Make library linked datablocks local to this file";
-=======
 	ot->description = "Make library linked data-blocks local to this file";
->>>>>>> ecd36afb
 	ot->idname = "OBJECT_OT_make_local";
 
 	/* api callbacks */
@@ -2418,7 +2414,7 @@
 
 	/* identifiers */
 	ot->name = "Make Single User";
-	ot->description = "Make Single User, Make linked data local to each object";
+	ot->description = "Make linked data local to each object";
 	ot->idname = "OBJECT_OT_make_single_user";
 
 	/* api callbacks */
@@ -2468,7 +2464,7 @@
 {
 	/* identifiers */
 	ot->name = "Drop Named Material on Object";
-	ot->description = "Drop Named Material on Objec";
+	ot->description = "";
 	ot->idname = "OBJECT_OT_drop_named_material";
 
 	/* api callbacks */
@@ -2525,7 +2521,7 @@
 	/* identifiers */
 	ot->name = "Unlink";
 	ot->idname = "OBJECT_OT_unlink_data";
-	ot->description = "Unlink";
+	ot->description = "";
 
 	/* api callbacks */
 	ot->exec = object_unlink_data_exec;
