/*
 * ***** BEGIN GPL LICENSE BLOCK *****
 *
 * This program is free software; you can redistribute it and/or
 * modify it under the terms of the GNU General Public License
 * as published by the Free Software Foundation; either version 2
 * of the License, or (at your option) any later version.
 *
 * This program is distributed in the hope that it will be useful,
 * but WITHOUT ANY WARRANTY; without even the implied warranty of
 * MERCHANTABILITY or FITNESS FOR A PARTICULAR PURPOSE.  See the
 * GNU General Public License for more details.
 *
 * You should have received a copy of the GNU General Public License
 * along with this program; if not, write to the Free Software Foundation,
 * Inc., 51 Franklin Street, Fifth Floor, Boston, MA 02110-1301, USA.
 *
 * The Original Code is Copyright (C) 2001-2002 by NaN Holding BV.
 * All rights reserved.
 *
 * Contributor(s): Blender Foundation, 2002-2008 full recode
 *
 * ***** END GPL LICENSE BLOCK *****
 */

/** \file blender/editors/object/object_hook.c
 *  \ingroup edobj
 */


#include <stdlib.h>
#include <string.h>

#include "MEM_guardedalloc.h"

#include "BLI_math.h"
#include "BLI_listbase.h"
#include "BLI_string.h"
#include "BLI_utildefines.h"

#include "DNA_armature_types.h"
#include "DNA_curve_types.h"
#include "DNA_lattice_types.h"
#include "DNA_mesh_types.h"
#include "DNA_meshdata_types.h"
#include "DNA_object_types.h"
#include "DNA_scene_types.h"

#include "BKE_action.h"
#include "BKE_context.h"
#include "BKE_depsgraph.h"
#include "BKE_main.h"
#include "BKE_modifier.h"
#include "BKE_object.h"
#include "BKE_report.h"
#include "BKE_scene.h"
#include "BKE_deform.h"
#include "BKE_editmesh.h"

#include "RNA_define.h"
#include "RNA_access.h"
#include "RNA_enum_types.h"

#include "ED_curve.h"
#include "ED_mesh.h"
#include "ED_screen.h"

#include "WM_types.h"
#include "WM_api.h"

#include "UI_resources.h"

#include "object_intern.h"

static int return_editmesh_indexar(
        BMEditMesh *em,
        int *r_tot, int **r_indexar, float r_cent[3])
{
	BMVert *eve;
	BMIter iter;
	int *index, nr, totvert = 0;

	BM_ITER_MESH (eve, &iter, em->bm, BM_VERTS_OF_MESH) {
		if (BM_elem_flag_test(eve, BM_ELEM_SELECT)) totvert++;
	}
	if (totvert == 0) return 0;

	*r_indexar = index = MEM_mallocN(4 * totvert, "hook indexar");
	*r_tot = totvert;
	nr = 0;
	zero_v3(r_cent);

	BM_ITER_MESH (eve, &iter, em->bm, BM_VERTS_OF_MESH) {
		if (BM_elem_flag_test(eve, BM_ELEM_SELECT)) {
			*index = nr; index++;
			add_v3_v3(r_cent, eve->co);
		}
		nr++;
	}

	mul_v3_fl(r_cent, 1.0f / (float)totvert);

	return totvert;
}

static bool return_editmesh_vgroup(Object *obedit, BMEditMesh *em, char *r_name, float r_cent[3])
{
	const int cd_dvert_offset = obedit->actdef ? CustomData_get_offset(&em->bm->vdata, CD_MDEFORMVERT) : -1;

	zero_v3(r_cent);

	if (cd_dvert_offset != -1) {
		const int defgrp_index = obedit->actdef - 1;
		int totvert = 0;

		MDeformVert *dvert;
		BMVert *eve;
		BMIter iter;

		/* find the vertices */
		BM_ITER_MESH (eve, &iter, em->bm, BM_VERTS_OF_MESH) {
			dvert = BM_ELEM_CD_GET_VOID_P(eve, cd_dvert_offset);

			if (defvert_find_weight(dvert, defgrp_index) > 0.0f) {
				add_v3_v3(r_cent, eve->co);
				totvert++;
			}
		}
		if (totvert) {
			bDeformGroup *dg = BLI_findlink(&obedit->defbase, defgrp_index);
			BLI_strncpy(r_name, dg->name, sizeof(dg->name));
			mul_v3_fl(r_cent, 1.0f / (float)totvert);
			return true;
		}
	}

	return false;
}

static void select_editbmesh_hook(Object *ob, HookModifierData *hmd)
{
	Mesh *me = ob->data;
	BMEditMesh *em = me->edit_btmesh;
	BMVert *eve;
	BMIter iter;
	int index = 0, nr = 0;

	if (hmd->indexar == NULL)
		return;

	BM_ITER_MESH (eve, &iter, em->bm, BM_VERTS_OF_MESH) {
		if (nr == hmd->indexar[index]) {
			BM_vert_select_set(em->bm, eve, true);
			if (index < hmd->totindex - 1) index++;
		}

		nr++;
	}

	EDBM_select_flush(em);
}

static int return_editlattice_indexar(
        Lattice *editlatt,
        int *r_tot, int **r_indexar, float r_cent[3])
{
	BPoint *bp;
	int *index, nr, totvert = 0, a;

	/* count */
	a = editlatt->pntsu * editlatt->pntsv * editlatt->pntsw;
	bp = editlatt->def;
	while (a--) {
		if (bp->f1 & SELECT) {
			if (bp->hide == 0) totvert++;
		}
		bp++;
	}

	if (totvert == 0) return 0;

	*r_indexar = index = MEM_mallocN(4 * totvert, "hook indexar");
	*r_tot = totvert;
	nr = 0;
	zero_v3(r_cent);

	a = editlatt->pntsu * editlatt->pntsv * editlatt->pntsw;
	bp = editlatt->def;
	while (a--) {
		if (bp->f1 & SELECT) {
			if (bp->hide == 0) {
				*index = nr; index++;
				add_v3_v3(r_cent, bp->vec);
			}
		}
		bp++;
		nr++;
	}

	mul_v3_fl(r_cent, 1.0f / (float)totvert);

	return totvert;
}

static void select_editlattice_hook(Object *obedit, HookModifierData *hmd)
{
	Lattice *lt = obedit->data, *editlt;
	BPoint *bp;
	int index = 0, nr = 0, a;

	editlt = lt->editlatt->latt;
	/* count */
	a = editlt->pntsu * editlt->pntsv * editlt->pntsw;
	bp = editlt->def;
	while (a--) {
		if (hmd->indexar[index] == nr) {
			bp->f1 |= SELECT;
			if (index < hmd->totindex - 1) index++;
		}
		nr++;
		bp++;
	}
}

static int return_editcurve_indexar(
        Object *obedit,
        int *r_tot, int **r_indexar, float r_cent[3])
{
	ListBase *editnurb = object_editcurve_get(obedit);
	Nurb *nu;
	BPoint *bp;
	BezTriple *bezt;
	int *index, a, nr, totvert = 0;

	for (nu = editnurb->first; nu; nu = nu->next) {
		if (nu->type == CU_BEZIER) {
			bezt = nu->bezt;
			a = nu->pntsu;
			while (a--) {
				if (bezt->f1 & SELECT) totvert++;
				if (bezt->f2 & SELECT) totvert++;
				if (bezt->f3 & SELECT) totvert++;
				bezt++;
			}
		}
		else {
			bp = nu->bp;
			a = nu->pntsu * nu->pntsv;
			while (a--) {
				if (bp->f1 & SELECT) totvert++;
				bp++;
			}
		}
	}
	if (totvert == 0) return 0;

	*r_indexar = index = MEM_mallocN(sizeof(*index) * totvert, "hook indexar");
	*r_tot = totvert;
	nr = 0;
	zero_v3(r_cent);

	for (nu = editnurb->first; nu; nu = nu->next) {
		if (nu->type == CU_BEZIER) {
			bezt = nu->bezt;
			a = nu->pntsu;
			while (a--) {
				if (bezt->f1 & SELECT) {
					*index = nr; index++;
					add_v3_v3(r_cent, bezt->vec[0]);
				}
				nr++;
				if (bezt->f2 & SELECT) {
					*index = nr; index++;
					add_v3_v3(r_cent, bezt->vec[1]);
				}
				nr++;
				if (bezt->f3 & SELECT) {
					*index = nr; index++;
					add_v3_v3(r_cent, bezt->vec[2]);
				}
				nr++;
				bezt++;
			}
		}
		else {
			bp = nu->bp;
			a = nu->pntsu * nu->pntsv;
			while (a--) {
				if (bp->f1 & SELECT) {
					*index = nr; index++;
					add_v3_v3(r_cent, bp->vec);
				}
				nr++;
				bp++;
			}
		}
	}

	mul_v3_fl(r_cent, 1.0f / (float)totvert);

	return totvert;
}

static bool object_hook_index_array(Main *bmain, Scene *scene, Object *obedit,
                                    int *r_tot, int **r_indexar, char *r_name, float r_cent[3])
{
	*r_indexar = NULL;
	*r_tot = 0;
	r_name[0] = 0;

	switch (obedit->type) {
		case OB_MESH:
		{
			Mesh *me = obedit->data;

			BMEditMesh *em;

			EDBM_mesh_load(obedit);
			EDBM_mesh_make(obedit, scene->toolsettings->selectmode, true);

			DAG_id_tag_update(obedit->data, 0);

			em = me->edit_btmesh;

			EDBM_mesh_normals_update(em);
			BKE_editmesh_tessface_calc(em);

			/* check selected vertices first */
			if (return_editmesh_indexar(em, r_tot, r_indexar, r_cent) == 0) {
				return return_editmesh_vgroup(obedit, em, r_name, r_cent);
			}
			return true;
		}
		case OB_CURVE:
		case OB_SURF:
			ED_curve_editnurb_load(bmain, obedit);
			ED_curve_editnurb_make(obedit);
			return return_editcurve_indexar(obedit, r_tot, r_indexar, r_cent);
		case OB_LATTICE:
		{
			Lattice *lt = obedit->data;
			return return_editlattice_indexar(lt->editlatt->latt, r_tot, r_indexar, r_cent);
		}
		default:
			return false;
	}
}

static void select_editcurve_hook(Object *obedit, HookModifierData *hmd)
{
	ListBase *editnurb = object_editcurve_get(obedit);
	Nurb *nu;
	BPoint *bp;
	BezTriple *bezt;
	int index = 0, a, nr = 0;

	for (nu = editnurb->first; nu; nu = nu->next) {
		if (nu->type == CU_BEZIER) {
			bezt = nu->bezt;
			a = nu->pntsu;
			while (a--) {
				if (nr == hmd->indexar[index]) {
					bezt->f1 |= SELECT;
					if (index < hmd->totindex - 1) index++;
				}
				nr++;
				if (nr == hmd->indexar[index]) {
					bezt->f2 |= SELECT;
					if (index < hmd->totindex - 1) index++;
				}
				nr++;
				if (nr == hmd->indexar[index]) {
					bezt->f3 |= SELECT;
					if (index < hmd->totindex - 1) index++;
				}
				nr++;

				bezt++;
			}
		}
		else {
			bp = nu->bp;
			a = nu->pntsu * nu->pntsv;
			while (a--) {
				if (nr == hmd->indexar[index]) {
					bp->f1 |= SELECT;
					if (index < hmd->totindex - 1) index++;
				}
				nr++;
				bp++;
			}
		}
	}
}

static void object_hook_from_context(bContext *C, PointerRNA *ptr, const int num,
                                     Object **r_ob, HookModifierData **r_hmd)
{
	Object *ob;
	HookModifierData *hmd;

	if (ptr->data) {  /* if modifier context is available, use that */
		ob = ptr->id.data;
		hmd = ptr->data;
	}
	else {  /* use the provided property */
		ob = CTX_data_edit_object(C);
		hmd = (HookModifierData *)BLI_findlink(&ob->modifiers, num);
	}

	if (ob && hmd && (hmd->modifier.type == eModifierType_Hook)) {
		*r_ob = ob;
		*r_hmd = hmd;
	}
	else {
		*r_ob = NULL;
		*r_hmd = NULL;
	}
}

static void object_hook_select(Object *ob, HookModifierData *hmd)
{
	if (hmd->indexar == NULL)
		return;

	if (ob->type == OB_MESH) select_editbmesh_hook(ob, hmd);
	else if (ob->type == OB_LATTICE) select_editlattice_hook(ob, hmd);
	else if (ob->type == OB_CURVE) select_editcurve_hook(ob, hmd);
	else if (ob->type == OB_SURF) select_editcurve_hook(ob, hmd);
}

/* special poll operators for hook operators */
/* TODO: check for properties window modifier context too as alternative? */
static int hook_op_edit_poll(bContext *C)
{
	Object *obedit = CTX_data_edit_object(C);

	if (obedit) {
		if (ED_operator_editmesh(C)) return 1;
		if (ED_operator_editsurfcurve(C)) return 1;
		if (ED_operator_editlattice(C)) return 1;
		//if (ED_operator_editmball(C)) return 1;
	}

	return 0;
}

static Object *add_hook_object_new(Main *bmain, Scene *scene, Object *obedit)
{
	Base *base, *basedit;
	Object *ob;

	ob = BKE_object_add(bmain, scene, OB_EMPTY, NULL);

	basedit = BKE_scene_base_find(scene, obedit);
	base = scene->basact;
	base->lay = ob->lay = obedit->lay;
	BLI_assert(scene->basact->object == ob);

	/* icky, BKE_object_add sets new base as active.
	 * so set it back to the original edit object */
	scene->basact = basedit;

	return ob;
}

static int add_hook_object(Main *bmain, Scene *scene, Object *obedit, Object *ob, int mode, ReportList *reports)
{
	ModifierData *md = NULL;
	HookModifierData *hmd = NULL;
	float cent[3];
	float pose_mat[4][4];
	int tot, ok, *indexar;
	char name[MAX_NAME];

	ok = object_hook_index_array(bmain, scene, obedit, &tot, &indexar, name, cent);

	if (!ok) {
		BKE_report(reports, RPT_ERROR, "Requires selected vertices or active vertex group");
		return false;
	}

	if (mode == OBJECT_ADDHOOK_NEWOB && !ob) {

		ob = add_hook_object_new(bmain, scene, obedit);

		/* transform cent to global coords for loc */
		mul_v3_m4v3(ob->loc, obedit->obmat, cent);
	}

	md = obedit->modifiers.first;
	while (md && modifierType_getInfo(md->type)->type == eModifierTypeType_OnlyDeform) {
		md = md->next;
	}

	hmd = (HookModifierData *) modifier_new(eModifierType_Hook);
	BLI_insertlinkbefore(&obedit->modifiers, md, hmd);
	BLI_snprintf(hmd->modifier.name, sizeof(hmd->modifier.name), "Hook-%s", ob->id.name + 2);
	modifier_unique_name(&obedit->modifiers, (ModifierData *)hmd);

	hmd->object = ob;
	hmd->indexar = indexar;
	copy_v3_v3(hmd->cent, cent);
	hmd->totindex = tot;
	BLI_strncpy(hmd->name, name, sizeof(hmd->name));

	unit_m4(pose_mat);

	invert_m4_m4(obedit->imat, obedit->obmat);
	if (mode == OBJECT_ADDHOOK_NEWOB) {
		/* pass */
	}
	else {
		/* may overwrite with pose-bone location, below */
		mul_v3_m4v3(cent, obedit->imat, ob->obmat[3]);
	}

	if (mode == OBJECT_ADDHOOK_SELOB_BONE) {
		bArmature *arm = ob->data;
		BLI_assert(ob->type == OB_ARMATURE);
		if (arm->act_bone) {
			bPoseChannel *pchan_act;

			BLI_strncpy(hmd->subtarget, arm->act_bone->name, sizeof(hmd->subtarget));

			pchan_act = BKE_pose_channel_active(ob);
			if (LIKELY(pchan_act)) {
				invert_m4_m4(pose_mat, pchan_act->pose_mat);
				mul_v3_m4v3(cent, ob->obmat, pchan_act->pose_mat[3]);
				mul_v3_m4v3(cent, obedit->imat, cent);
			}
		}
		else {
			BKE_report(reports, RPT_WARNING, "Armature has no active object bone");
		}
	}

	copy_v3_v3(hmd->cent, cent);


	/* matrix calculus */
	/* vert x (obmat x hook->imat) x hook->obmat x ob->imat */
	/*        (parentinv         )                          */
	BKE_object_where_is_calc(scene, ob);

	invert_m4_m4(ob->imat, ob->obmat);
	/* apparently this call goes from right to left... */
	mul_m4_series(hmd->parentinv, pose_mat, ob->imat, obedit->obmat);

	DAG_relations_tag_update(bmain);

	return true;
}

static int object_add_hook_selob_exec(bContext *C, wmOperator *op)
{
	Main *bmain = CTX_data_main(C);
	Scene *scene = CTX_data_scene(C);
	Object *obedit = CTX_data_edit_object(C);
	Object *obsel = NULL;
	const bool use_bone = RNA_boolean_get(op->ptr, "use_bone");
	const int mode = use_bone ? OBJECT_ADDHOOK_SELOB_BONE : OBJECT_ADDHOOK_SELOB;

	CTX_DATA_BEGIN (C, Object *, ob, selected_objects)
	{
		if (ob != obedit) {
			obsel = ob;
			break;
		}
	}
	CTX_DATA_END;

	if (!obsel) {
		BKE_report(op->reports, RPT_ERROR, "Cannot add hook with no other selected objects");
		return OPERATOR_CANCELLED;
	}

	if (use_bone && obsel->type != OB_ARMATURE) {
		BKE_report(op->reports, RPT_ERROR, "Cannot add hook bone for a non armature object");
		return OPERATOR_CANCELLED;
	}

	if (add_hook_object(bmain, scene, obedit, obsel, mode, op->reports)) {
		WM_event_add_notifier(C, NC_OBJECT | ND_MODIFIER, obedit);
		return OPERATOR_FINISHED;
	}
	else {
		return OPERATOR_CANCELLED;
	}
}

void OBJECT_OT_hook_add_selob(wmOperatorType *ot)
{
	/* identifiers */
	ot->name = "Hook to Selected Object";
	ot->description = "Hook to Selected Object\nHook to selected Object hooks vertices to the first selected Mesh object\nHook to Selected Objects to Bone hooks vertices to a selected bone";
	ot->idname = "OBJECT_OT_hook_add_selob";

	/* api callbacks */
	ot->exec = object_add_hook_selob_exec;
	ot->poll = hook_op_edit_poll;

	/* flags */
	ot->flag = OPTYPE_REGISTER | OPTYPE_UNDO;

	RNA_def_boolean(ot->srna, "use_bone", false, "Active Bone",
	                "Assign the hook to the hook objects active bone");
}

static int object_add_hook_newob_exec(bContext *C, wmOperator *op)
{
	Main *bmain = CTX_data_main(C);
	Scene *scene = CTX_data_scene(C);
	Object *obedit = CTX_data_edit_object(C);

	if (add_hook_object(bmain, scene, obedit, NULL, OBJECT_ADDHOOK_NEWOB, op->reports)) {
		WM_event_add_notifier(C, NC_SCENE | ND_OB_SELECT, scene);
		WM_event_add_notifier(C, NC_OBJECT | ND_MODIFIER, obedit);
		return OPERATOR_FINISHED;
	}
	else {
		return OPERATOR_CANCELLED;
	}
}

void OBJECT_OT_hook_add_newob(wmOperatorType *ot)
{
	/* identifiers */
	ot->name = "Hook to New Object";
	ot->description = "Hook to New Object\nHook selected vertices to a newly created object";
	ot->idname = "OBJECT_OT_hook_add_newob";

	/* api callbacks */
	ot->exec = object_add_hook_newob_exec;
	ot->poll = hook_op_edit_poll;

	/* flags */
	ot->flag = OPTYPE_REGISTER | OPTYPE_UNDO;
}

static int object_hook_remove_exec(bContext *C, wmOperator *op)
{
	int num = RNA_enum_get(op->ptr, "modifier");
	Object *ob = CTX_data_edit_object(C);
	HookModifierData *hmd = NULL;

	hmd = (HookModifierData *)BLI_findlink(&ob->modifiers, num);
	if (!hmd) {
		BKE_report(op->reports, RPT_ERROR, "Could not find hook modifier");
		return OPERATOR_CANCELLED;
	}

	/* remove functionality */

	BLI_remlink(&ob->modifiers, (ModifierData *)hmd);
	modifier_free((ModifierData *)hmd);

	DAG_id_tag_update(&ob->id, OB_RECALC_DATA);
	WM_event_add_notifier(C, NC_OBJECT | ND_MODIFIER, ob);

	return OPERATOR_FINISHED;
}

static const EnumPropertyItem *hook_mod_itemf(bContext *C, PointerRNA *UNUSED(ptr), PropertyRNA *UNUSED(prop), bool *r_free)
{
	Object *ob = CTX_data_edit_object(C);
	EnumPropertyItem tmp = {0, "", 0, "", ""};
	EnumPropertyItem *item = NULL;
	ModifierData *md = NULL;
	int a, totitem = 0;

	if (!ob)
		return DummyRNA_NULL_items;

	for (a = 0, md = ob->modifiers.first; md; md = md->next, a++) {
		if (md->type == eModifierType_Hook) {
			tmp.value = a;
			tmp.icon = ICON_HOOK;
			tmp.identifier = md->name;
			tmp.name = md->name;
			RNA_enum_item_add(&item, &totitem, &tmp);
		}
	}

	RNA_enum_item_end(&item, &totitem);
	*r_free = true;

	return item;
}

void OBJECT_OT_hook_remove(wmOperatorType *ot)
{
	PropertyRNA *prop;

	/* identifiers */
	ot->name = "Remove Hook";
	ot->idname = "OBJECT_OT_hook_remove";
<<<<<<< HEAD
	ot->description = "Remove Hook\nRemove a hook from the active object";
	
=======
	ot->description = "Remove a hook from the active object";

>>>>>>> 56810e75
	/* api callbacks */
	ot->exec = object_hook_remove_exec;
	ot->invoke = WM_menu_invoke;
	ot->poll = hook_op_edit_poll;

	/* flags */
	/* this operator removes modifier which isn't stored in local undo stack,
	 * so redoing it from redo panel gives totally weird results  */
	ot->flag = /*OPTYPE_REGISTER|*/ OPTYPE_UNDO;

	/* properties */
	prop = RNA_def_enum(ot->srna, "modifier", DummyRNA_NULL_items, 0, "Modifier", "Modifier number to remove");
	RNA_def_enum_funcs(prop, hook_mod_itemf);
	RNA_def_property_flag(prop, PROP_ENUM_NO_TRANSLATE);
	ot->prop = prop;
}

static int object_hook_reset_exec(bContext *C, wmOperator *op)
{
	PointerRNA ptr = CTX_data_pointer_get_type(C, "modifier", &RNA_HookModifier);
	int num = RNA_enum_get(op->ptr, "modifier");
	Object *ob = NULL;
	HookModifierData *hmd = NULL;

	object_hook_from_context(C, &ptr, num, &ob, &hmd);
	if (hmd == NULL) {
		BKE_report(op->reports, RPT_ERROR, "Could not find hook modifier");
		return OPERATOR_CANCELLED;
	}

	BKE_object_modifier_hook_reset(ob, hmd);

	DAG_id_tag_update(&ob->id, OB_RECALC_DATA);
	WM_event_add_notifier(C, NC_OBJECT | ND_MODIFIER, ob);

	return OPERATOR_FINISHED;
}

void OBJECT_OT_hook_reset(wmOperatorType *ot)
{
	PropertyRNA *prop;

	/* identifiers */
	ot->name = "Reset Hook";
	ot->description = "Reset Hook\nRecalculate and clear offset transformation";
	ot->idname = "OBJECT_OT_hook_reset";

	/* callbacks */
	ot->exec = object_hook_reset_exec;
	ot->poll = hook_op_edit_poll;

	/* flags */
	ot->flag = OPTYPE_REGISTER | OPTYPE_UNDO;

	/* properties */
	prop = RNA_def_enum(ot->srna, "modifier", DummyRNA_NULL_items, 0, "Modifier", "Modifier number to assign to");
	RNA_def_enum_funcs(prop, hook_mod_itemf);
	RNA_def_property_flag(prop, PROP_ENUM_NO_TRANSLATE);
}

static int object_hook_recenter_exec(bContext *C, wmOperator *op)
{
	PointerRNA ptr = CTX_data_pointer_get_type(C, "modifier", &RNA_HookModifier);
	int num = RNA_enum_get(op->ptr, "modifier");
	Object *ob = NULL;
	HookModifierData *hmd = NULL;
	Scene *scene = CTX_data_scene(C);
	float bmat[3][3], imat[3][3];

	object_hook_from_context(C, &ptr, num, &ob, &hmd);
	if (hmd == NULL) {
		BKE_report(op->reports, RPT_ERROR, "Could not find hook modifier");
		return OPERATOR_CANCELLED;
	}

	/* recenter functionality */
	copy_m3_m4(bmat, ob->obmat);
	invert_m3_m3(imat, bmat);

	sub_v3_v3v3(hmd->cent, scene->cursor, ob->obmat[3]);
	mul_m3_v3(imat, hmd->cent);

	DAG_id_tag_update(&ob->id, OB_RECALC_DATA);
	WM_event_add_notifier(C, NC_OBJECT | ND_MODIFIER, ob);

	return OPERATOR_FINISHED;
}

void OBJECT_OT_hook_recenter(wmOperatorType *ot)
{
	PropertyRNA *prop;

	/* identifiers */
	ot->name = "Recenter Hook";
	ot->description = "Recenter Hook\nSet hook center to cursor position";
	ot->idname = "OBJECT_OT_hook_recenter";

	/* callbacks */
	ot->exec = object_hook_recenter_exec;
	ot->poll = hook_op_edit_poll;

	/* flags */
	ot->flag = OPTYPE_REGISTER | OPTYPE_UNDO;

	/* properties */
	prop = RNA_def_enum(ot->srna, "modifier", DummyRNA_NULL_items, 0, "Modifier", "Modifier number to assign to");
	RNA_def_enum_funcs(prop, hook_mod_itemf);
	RNA_def_property_flag(prop, PROP_ENUM_NO_TRANSLATE);
}

static int object_hook_assign_exec(bContext *C, wmOperator *op)
{
	Main *bmain = CTX_data_main(C);
	Scene *scene = CTX_data_scene(C);
	PointerRNA ptr = CTX_data_pointer_get_type(C, "modifier", &RNA_HookModifier);
	int num = RNA_enum_get(op->ptr, "modifier");
	Object *ob = NULL;
	HookModifierData *hmd = NULL;
	float cent[3];
	char name[MAX_NAME];
	int *indexar, tot;

	object_hook_from_context(C, &ptr, num, &ob, &hmd);
	if (hmd == NULL) {
		BKE_report(op->reports, RPT_ERROR, "Could not find hook modifier");
		return OPERATOR_CANCELLED;
	}

	/* assign functionality */

	if (!object_hook_index_array(bmain, scene, ob, &tot, &indexar, name, cent)) {
		BKE_report(op->reports, RPT_WARNING, "Requires selected vertices or active vertex group");
		return OPERATOR_CANCELLED;
	}
	if (hmd->indexar)
		MEM_freeN(hmd->indexar);

	copy_v3_v3(hmd->cent, cent);
	hmd->indexar = indexar;
	hmd->totindex = tot;

	DAG_id_tag_update(&ob->id, OB_RECALC_DATA);
	WM_event_add_notifier(C, NC_OBJECT | ND_MODIFIER, ob);

	return OPERATOR_FINISHED;
}

void OBJECT_OT_hook_assign(wmOperatorType *ot)
{
	PropertyRNA *prop;

	/* identifiers */
	ot->name = "Assign to Hook";
	ot->description = "Assign to Hook\nAssign the selected vertices to a hook";
	ot->idname = "OBJECT_OT_hook_assign";

	/* callbacks */
	ot->exec = object_hook_assign_exec;
	ot->poll = hook_op_edit_poll;

	/* flags */
	/* this operator changes data stored in modifier which doesn't get pushed to undo stack,
	 * so redoing it from redo panel gives totally weird results  */
	ot->flag = /*OPTYPE_REGISTER|*/ OPTYPE_UNDO;

	/* properties */
	prop = RNA_def_enum(ot->srna, "modifier", DummyRNA_NULL_items, 0, "Modifier", "Modifier number to assign to");
	RNA_def_enum_funcs(prop, hook_mod_itemf);
	RNA_def_property_flag(prop, PROP_ENUM_NO_TRANSLATE);
}

static int object_hook_select_exec(bContext *C, wmOperator *op)
{
	PointerRNA ptr = CTX_data_pointer_get_type(C, "modifier", &RNA_HookModifier);
	int num = RNA_enum_get(op->ptr, "modifier");
	Object *ob = NULL;
	HookModifierData *hmd = NULL;

	object_hook_from_context(C, &ptr, num, &ob, &hmd);
	if (hmd == NULL) {
		BKE_report(op->reports, RPT_ERROR, "Could not find hook modifier");
		return OPERATOR_CANCELLED;
	}

	/* select functionality */
	object_hook_select(ob, hmd);

	WM_event_add_notifier(C, NC_GEOM | ND_SELECT, ob->data);

	return OPERATOR_FINISHED;
}

void OBJECT_OT_hook_select(wmOperatorType *ot)
{
	PropertyRNA *prop;

	/* identifiers */
	ot->name = "Select Hook";
	ot->description = "Select Hook\nSelect affected vertices on mesh";
	ot->idname = "OBJECT_OT_hook_select";

	/* callbacks */
	ot->exec = object_hook_select_exec;
	ot->poll = hook_op_edit_poll;

	/* flags */
	ot->flag = OPTYPE_REGISTER | OPTYPE_UNDO;

	/* properties */
	prop = RNA_def_enum(ot->srna, "modifier", DummyRNA_NULL_items, 0, "Modifier", "Modifier number to remove");
	RNA_def_enum_funcs(prop, hook_mod_itemf);
	RNA_def_property_flag(prop, PROP_ENUM_NO_TRANSLATE);
}
<|MERGE_RESOLUTION|>--- conflicted
+++ resolved
@@ -695,13 +695,8 @@
 	/* identifiers */
 	ot->name = "Remove Hook";
 	ot->idname = "OBJECT_OT_hook_remove";
-<<<<<<< HEAD
 	ot->description = "Remove Hook\nRemove a hook from the active object";
-	
-=======
-	ot->description = "Remove a hook from the active object";
-
->>>>>>> 56810e75
+
 	/* api callbacks */
 	ot->exec = object_hook_remove_exec;
 	ot->invoke = WM_menu_invoke;
