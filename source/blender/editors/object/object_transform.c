/*
 * This program is free software; you can redistribute it and/or
 * modify it under the terms of the GNU General Public License
 * as published by the Free Software Foundation; either version 2
 * of the License, or (at your option) any later version.
 *
 * This program is distributed in the hope that it will be useful,
 * but WITHOUT ANY WARRANTY; without even the implied warranty of
 * MERCHANTABILITY or FITNESS FOR A PARTICULAR PURPOSE.  See the
 * GNU General Public License for more details.
 *
 * You should have received a copy of the GNU General Public License
 * along with this program; if not, write to the Free Software Foundation,
 * Inc., 51 Franklin Street, Fifth Floor, Boston, MA 02110-1301, USA.
 *
 * The Original Code is Copyright (C) 2001-2002 by NaN Holding BV.
 * All rights reserved.
 */

/** \file
 * \ingroup edobj
 */

#include <stdlib.h>
#include <string.h>

#include "DNA_anim_types.h"
#include "DNA_armature_types.h"
#include "DNA_mesh_types.h"
#include "DNA_meta_types.h"
#include "DNA_light_types.h"
#include "DNA_object_types.h"
#include "DNA_scene_types.h"
#include "DNA_gpencil_types.h"
#include "DNA_collection_types.h"
#include "DNA_lattice_types.h"

#include "BLI_math.h"
#include "BLI_listbase.h"
#include "BLI_utildefines.h"
#include "BLI_array.h"

#include "BKE_context.h"
#include "BKE_curve.h"
#include "BKE_main.h"
#include "BKE_idcode.h"
#include "BKE_mball.h"
#include "BKE_mesh.h"
#include "BKE_object.h"
#include "BKE_report.h"
#include "BKE_editmesh.h"
#include "BKE_multires.h"
#include "BKE_armature.h"
#include "BKE_lattice.h"
#include "BKE_tracking.h"
#include "BKE_gpencil.h"

#include "DEG_depsgraph.h"

#include "RNA_define.h"
#include "RNA_access.h"

#include "WM_api.h"
#include "WM_types.h"

#include "ED_armature.h"
#include "ED_keyframing.h"
#include "ED_mesh.h"
#include "ED_screen.h"
#include "ED_view3d.h"
#include "ED_gpencil.h"

#include "MEM_guardedalloc.h"

#include "object_intern.h"

/*************************** Clear Transformation ****************************/

/* clear location of object */
static void object_clear_loc(Object *ob, const bool clear_delta)
{
  /* clear location if not locked */
  if ((ob->protectflag & OB_LOCK_LOCX) == 0) {
    ob->loc[0] = 0.0f;
    if (clear_delta)
      ob->dloc[0] = 0.0f;
  }
  if ((ob->protectflag & OB_LOCK_LOCY) == 0) {
    ob->loc[1] = 0.0f;
    if (clear_delta)
      ob->dloc[1] = 0.0f;
  }
  if ((ob->protectflag & OB_LOCK_LOCZ) == 0) {
    ob->loc[2] = 0.0f;
    if (clear_delta)
      ob->dloc[2] = 0.0f;
  }
}

/* clear rotation of object */
static void object_clear_rot(Object *ob, const bool clear_delta)
{
  /* clear rotations that aren't locked */
  if (ob->protectflag & (OB_LOCK_ROTX | OB_LOCK_ROTY | OB_LOCK_ROTZ | OB_LOCK_ROTW)) {
    if (ob->protectflag & OB_LOCK_ROT4D) {
      /* perform clamping on a component by component basis */
      if (ob->rotmode == ROT_MODE_AXISANGLE) {
        if ((ob->protectflag & OB_LOCK_ROTW) == 0) {
          ob->rotAngle = 0.0f;
          if (clear_delta)
            ob->drotAngle = 0.0f;
        }
        if ((ob->protectflag & OB_LOCK_ROTX) == 0) {
          ob->rotAxis[0] = 0.0f;
          if (clear_delta)
            ob->drotAxis[0] = 0.0f;
        }
        if ((ob->protectflag & OB_LOCK_ROTY) == 0) {
          ob->rotAxis[1] = 0.0f;
          if (clear_delta)
            ob->drotAxis[1] = 0.0f;
        }
        if ((ob->protectflag & OB_LOCK_ROTZ) == 0) {
          ob->rotAxis[2] = 0.0f;
          if (clear_delta)
            ob->drotAxis[2] = 0.0f;
        }

        /* check validity of axis - axis should never be 0,0,0 (if so, then we make it rotate about y) */
        if (IS_EQF(ob->rotAxis[0], ob->rotAxis[1]) && IS_EQF(ob->rotAxis[1], ob->rotAxis[2]))
          ob->rotAxis[1] = 1.0f;
        if (IS_EQF(ob->drotAxis[0], ob->drotAxis[1]) && IS_EQF(ob->drotAxis[1], ob->drotAxis[2]) &&
            clear_delta)
          ob->drotAxis[1] = 1.0f;
      }
      else if (ob->rotmode == ROT_MODE_QUAT) {
        if ((ob->protectflag & OB_LOCK_ROTW) == 0) {
          ob->quat[0] = 1.0f;
          if (clear_delta)
            ob->dquat[0] = 1.0f;
        }
        if ((ob->protectflag & OB_LOCK_ROTX) == 0) {
          ob->quat[1] = 0.0f;
          if (clear_delta)
            ob->dquat[1] = 0.0f;
        }
        if ((ob->protectflag & OB_LOCK_ROTY) == 0) {
          ob->quat[2] = 0.0f;
          if (clear_delta)
            ob->dquat[2] = 0.0f;
        }
        if ((ob->protectflag & OB_LOCK_ROTZ) == 0) {
          ob->quat[3] = 0.0f;
          if (clear_delta)
            ob->dquat[3] = 0.0f;
        }
        /* TODO: does this quat need normalizing now? */
      }
      else {
        /* the flag may have been set for the other modes, so just ignore the extra flag... */
        if ((ob->protectflag & OB_LOCK_ROTX) == 0) {
          ob->rot[0] = 0.0f;
          if (clear_delta)
            ob->drot[0] = 0.0f;
        }
        if ((ob->protectflag & OB_LOCK_ROTY) == 0) {
          ob->rot[1] = 0.0f;
          if (clear_delta)
            ob->drot[1] = 0.0f;
        }
        if ((ob->protectflag & OB_LOCK_ROTZ) == 0) {
          ob->rot[2] = 0.0f;
          if (clear_delta)
            ob->drot[2] = 0.0f;
        }
      }
    }
    else {
      /* perform clamping using euler form (3-components) */
      /* FIXME: deltas are not handled for these cases yet... */
      float eul[3], oldeul[3], quat1[4] = {0};

      if (ob->rotmode == ROT_MODE_QUAT) {
        copy_qt_qt(quat1, ob->quat);
        quat_to_eul(oldeul, ob->quat);
      }
      else if (ob->rotmode == ROT_MODE_AXISANGLE) {
        axis_angle_to_eulO(oldeul, EULER_ORDER_DEFAULT, ob->rotAxis, ob->rotAngle);
      }
      else {
        copy_v3_v3(oldeul, ob->rot);
      }

      eul[0] = eul[1] = eul[2] = 0.0f;

      if (ob->protectflag & OB_LOCK_ROTX)
        eul[0] = oldeul[0];
      if (ob->protectflag & OB_LOCK_ROTY)
        eul[1] = oldeul[1];
      if (ob->protectflag & OB_LOCK_ROTZ)
        eul[2] = oldeul[2];

      if (ob->rotmode == ROT_MODE_QUAT) {
        eul_to_quat(ob->quat, eul);
        /* quaternions flip w sign to accumulate rotations correctly */
        if ((quat1[0] < 0.0f && ob->quat[0] > 0.0f) || (quat1[0] > 0.0f && ob->quat[0] < 0.0f)) {
          mul_qt_fl(ob->quat, -1.0f);
        }
      }
      else if (ob->rotmode == ROT_MODE_AXISANGLE) {
        eulO_to_axis_angle(ob->rotAxis, &ob->rotAngle, eul, EULER_ORDER_DEFAULT);
      }
      else {
        copy_v3_v3(ob->rot, eul);
      }
    }
  }  // Duplicated in source/blender/editors/armature/editarmature.c
  else {
    if (ob->rotmode == ROT_MODE_QUAT) {
      unit_qt(ob->quat);
      if (clear_delta)
        unit_qt(ob->dquat);
    }
    else if (ob->rotmode == ROT_MODE_AXISANGLE) {
      unit_axis_angle(ob->rotAxis, &ob->rotAngle);
      if (clear_delta)
        unit_axis_angle(ob->drotAxis, &ob->drotAngle);
    }
    else {
      zero_v3(ob->rot);
      if (clear_delta)
        zero_v3(ob->drot);
    }
  }
}

/* clear scale of object */
static void object_clear_scale(Object *ob, const bool clear_delta)
{
  /* clear scale factors which are not locked */
  if ((ob->protectflag & OB_LOCK_SCALEX) == 0) {
    ob->scale[0] = 1.0f;
    if (clear_delta)
      ob->dscale[0] = 1.0f;
  }
  if ((ob->protectflag & OB_LOCK_SCALEY) == 0) {
    ob->scale[1] = 1.0f;
    if (clear_delta)
      ob->dscale[1] = 1.0f;
  }
  if ((ob->protectflag & OB_LOCK_SCALEZ) == 0) {
    ob->scale[2] = 1.0f;
    if (clear_delta)
      ob->dscale[2] = 1.0f;
  }
}

/* --------------- */

/* generic exec for clear-transform operators */
static int object_clear_transform_generic_exec(bContext *C,
                                               wmOperator *op,
                                               void (*clear_func)(Object *, const bool),
                                               const char default_ksName[])
{
  Scene *scene = CTX_data_scene(C);
  KeyingSet *ks;
  const bool clear_delta = RNA_boolean_get(op->ptr, "clear_delta");

  /* sanity checks */
  if (ELEM(NULL, clear_func, default_ksName)) {
    BKE_report(op->reports,
               RPT_ERROR,
               "Programming error: missing clear transform function or keying set name");
    return OPERATOR_CANCELLED;
  }

  /* get KeyingSet to use */
  ks = ANIM_get_keyingset_for_autokeying(scene, default_ksName);

  /* operate on selected objects only if they aren't in weight-paint mode
   * (so that object-transform clearing won't be applied at same time as bone-clearing)
   */
  CTX_DATA_BEGIN (C, Object *, ob, selected_editable_objects) {
    if (!(ob->mode & OB_MODE_WEIGHT_PAINT)) {
      /* run provided clearing function */
      clear_func(ob, clear_delta);

      ED_autokeyframe_object(C, scene, ob, ks);

      /* tag for updates */
      DEG_id_tag_update(&ob->id, ID_RECALC_TRANSFORM);
    }
  }
  CTX_DATA_END;

  /* this is needed so children are also updated */
  WM_event_add_notifier(C, NC_OBJECT | ND_TRANSFORM, NULL);

  return OPERATOR_FINISHED;
}

/* --------------- */

static int object_location_clear_exec(bContext *C, wmOperator *op)
{
  return object_clear_transform_generic_exec(C, op, object_clear_loc, ANIM_KS_LOCATION_ID);
}

void OBJECT_OT_location_clear(wmOperatorType *ot)
{
<<<<<<< HEAD
	/* identifiers */
	ot->name = "Clear Location";
	ot->description = "Clear Location\nClear the object's location";
	ot->idname = "OBJECT_OT_location_clear";

	/* api callbacks */
	ot->exec = object_location_clear_exec;
	ot->poll = ED_operator_scene_editable;

	/* flags */
	ot->flag = OPTYPE_REGISTER | OPTYPE_UNDO;


	/* properties */
	ot->prop = RNA_def_boolean(ot->srna, "clear_delta", false, "Clear Delta",
	                           "Clear delta location in addition to clearing the normal location transform");
=======
  /* identifiers */
  ot->name = "Clear Location";
  ot->description = "Clear the object's location";
  ot->idname = "OBJECT_OT_location_clear";

  /* api callbacks */
  ot->exec = object_location_clear_exec;
  ot->poll = ED_operator_scene_editable;

  /* flags */
  ot->flag = OPTYPE_REGISTER | OPTYPE_UNDO;

  /* properties */
  ot->prop = RNA_def_boolean(
      ot->srna,
      "clear_delta",
      false,
      "Clear Delta",
      "Clear delta location in addition to clearing the normal location transform");
>>>>>>> d301d80d
}

static int object_rotation_clear_exec(bContext *C, wmOperator *op)
{
  return object_clear_transform_generic_exec(C, op, object_clear_rot, ANIM_KS_ROTATION_ID);
}

void OBJECT_OT_rotation_clear(wmOperatorType *ot)
{
<<<<<<< HEAD
	/* identifiers */
	ot->name = "Clear Rotation";
	ot->description = "Clear Rotation\nClear the object's rotation";
	ot->idname = "OBJECT_OT_rotation_clear";

	/* api callbacks */
	ot->exec = object_rotation_clear_exec;
	ot->poll = ED_operator_scene_editable;

	/* flags */
	ot->flag = OPTYPE_REGISTER | OPTYPE_UNDO;

	/* properties */
	ot->prop = RNA_def_boolean(ot->srna, "clear_delta", false, "Clear Delta",
	                           "Clear delta rotation in addition to clearing the normal rotation transform");
=======
  /* identifiers */
  ot->name = "Clear Rotation";
  ot->description = "Clear the object's rotation";
  ot->idname = "OBJECT_OT_rotation_clear";

  /* api callbacks */
  ot->exec = object_rotation_clear_exec;
  ot->poll = ED_operator_scene_editable;

  /* flags */
  ot->flag = OPTYPE_REGISTER | OPTYPE_UNDO;

  /* properties */
  ot->prop = RNA_def_boolean(
      ot->srna,
      "clear_delta",
      false,
      "Clear Delta",
      "Clear delta rotation in addition to clearing the normal rotation transform");
>>>>>>> d301d80d
}

static int object_scale_clear_exec(bContext *C, wmOperator *op)
{
  return object_clear_transform_generic_exec(C, op, object_clear_scale, ANIM_KS_SCALING_ID);
}

void OBJECT_OT_scale_clear(wmOperatorType *ot)
{
<<<<<<< HEAD
	/* identifiers */
	ot->name = "Clear Scale";
	ot->description = "Clear Scale\nClear the object's scale";
	ot->idname = "OBJECT_OT_scale_clear";

	/* api callbacks */
	ot->exec = object_scale_clear_exec;
	ot->poll = ED_operator_scene_editable;

	/* flags */
	ot->flag = OPTYPE_REGISTER | OPTYPE_UNDO;

	/* properties */
	ot->prop = RNA_def_boolean(ot->srna, "clear_delta", false, "Clear Delta",
	                           "Clear delta scale in addition to clearing the normal scale transform");
=======
  /* identifiers */
  ot->name = "Clear Scale";
  ot->description = "Clear the object's scale";
  ot->idname = "OBJECT_OT_scale_clear";

  /* api callbacks */
  ot->exec = object_scale_clear_exec;
  ot->poll = ED_operator_scene_editable;

  /* flags */
  ot->flag = OPTYPE_REGISTER | OPTYPE_UNDO;

  /* properties */
  ot->prop = RNA_def_boolean(
      ot->srna,
      "clear_delta",
      false,
      "Clear Delta",
      "Clear delta scale in addition to clearing the normal scale transform");
>>>>>>> d301d80d
}

/* --------------- */

static int object_origin_clear_exec(bContext *C, wmOperator *UNUSED(op))
{
  float *v1, *v3;
  float mat[3][3];

  CTX_DATA_BEGIN (C, Object *, ob, selected_editable_objects) {
    if (ob->parent) {
      /* vectors pointed to by v1 and v3 will get modified */
      v1 = ob->loc;
      v3 = ob->parentinv[3];

      copy_m3_m4(mat, ob->parentinv);
      negate_v3_v3(v3, v1);
      mul_m3_v3(mat, v3);
    }

    DEG_id_tag_update(&ob->id, ID_RECALC_TRANSFORM);
  }
  CTX_DATA_END;

  WM_event_add_notifier(C, NC_OBJECT | ND_TRANSFORM, NULL);

  return OPERATOR_FINISHED;
}

void OBJECT_OT_origin_clear(wmOperatorType *ot)
{
<<<<<<< HEAD
	/* identifiers */
	ot->name = "Clear Origin";
	ot->description = "Clear Origin\nClear the object's origin";
	ot->idname = "OBJECT_OT_origin_clear";
=======
  /* identifiers */
  ot->name = "Clear Origin";
  ot->description = "Clear the object's origin";
  ot->idname = "OBJECT_OT_origin_clear";
>>>>>>> d301d80d

  /* api callbacks */
  ot->exec = object_origin_clear_exec;
  ot->poll = ED_operator_scene_editable;

  /* flags */
  ot->flag = OPTYPE_REGISTER | OPTYPE_UNDO;
}

/*************************** Apply Transformation ****************************/

/* use this when the loc/size/rot of the parent has changed but the children
 * should stay in the same place, e.g. for apply-size-rot or object center */
static void ignore_parent_tx(const bContext *C, Main *bmain, Scene *scene, Object *ob)
{
  Object workob;
  Object *ob_child;
  Depsgraph *depsgraph = CTX_data_depsgraph(C);

  /* a change was made, adjust the children to compensate */
  for (ob_child = bmain->objects.first; ob_child; ob_child = ob_child->id.next) {
    if (ob_child->parent == ob) {
      BKE_object_apply_mat4(ob_child, ob_child->obmat, true, false);
      BKE_object_workob_calc_parent(depsgraph, scene, ob_child, &workob);
      invert_m4_m4(ob_child->parentinv, workob.obmat);
    }
  }
}

static int apply_objects_internal(bContext *C,
                                  ReportList *reports,
                                  bool apply_loc,
                                  bool apply_rot,
                                  bool apply_scale,
                                  bool do_props)
{
  Main *bmain = CTX_data_main(C);
  Scene *scene = CTX_data_scene(C);
  Depsgraph *depsgraph = CTX_data_depsgraph(C);
  float rsmat[3][3], obmat[3][3], iobmat[3][3], mat[4][4], scale;
  bool changed = true;

  /* first check if we can execute */
  CTX_DATA_BEGIN (C, Object *, ob, selected_editable_objects) {
    if (ELEM(ob->type,
             OB_MESH,
             OB_ARMATURE,
             OB_LATTICE,
             OB_MBALL,
             OB_CURVE,
             OB_SURF,
             OB_FONT,
             OB_GPENCIL)) {
      ID *obdata = ob->data;
      if (ID_REAL_USERS(obdata) > 1) {
        BKE_reportf(reports,
                    RPT_ERROR,
                    "Cannot apply to a multi user: Object \"%s\", %s \"%s\", aborting",
                    ob->id.name + 2,
                    BKE_idcode_to_name(GS(obdata->name)),
                    obdata->name + 2);
        changed = false;
      }

      if (ID_IS_LINKED(obdata)) {
        BKE_reportf(reports,
                    RPT_ERROR,
                    "Cannot apply to library data: Object \"%s\", %s \"%s\", aborting",
                    ob->id.name + 2,
                    BKE_idcode_to_name(GS(obdata->name)),
                    obdata->name + 2);
        changed = false;
      }
    }

    if (ELEM(ob->type, OB_CURVE, OB_SURF)) {
      ID *obdata = ob->data;
      Curve *cu;

      cu = ob->data;

      if (((ob->type == OB_CURVE) && !(cu->flag & CU_3D)) && (apply_rot || apply_loc)) {
        BKE_reportf(
            reports,
            RPT_ERROR,
            "Rotation/Location can't apply to a 2D curve: Object \"%s\", %s \"%s\", aborting",
            ob->id.name + 2,
            BKE_idcode_to_name(GS(obdata->name)),
            obdata->name + 2);
        changed = false;
      }
      if (cu->key) {
        BKE_reportf(reports,
                    RPT_ERROR,
                    "Can't apply to a curve with shape-keys: Object \"%s\", %s \"%s\", aborting",
                    ob->id.name + 2,
                    BKE_idcode_to_name(GS(obdata->name)),
                    obdata->name + 2);
        changed = false;
      }
    }

    if (ob->type == OB_FONT) {
      if (apply_rot || apply_loc) {
        BKE_reportf(
            reports, RPT_ERROR, "Font's can only have scale applied: \"%s\"", ob->id.name + 2);
        changed = false;
      }
    }

    if (ob->type == OB_GPENCIL) {
      bGPdata *gpd = ob->data;
      if (gpd) {
        if (gpd->layers.first) {
          /* Unsupported configuration */
          bool has_unparented_layers = false;

          for (bGPDlayer *gpl = gpd->layers.first; gpl; gpl = gpl->next) {
            /* Parented layers aren't supported as we can't easily re-evaluate
             * the scene to sample parent movement */
            if (gpl->parent == NULL) {
              has_unparented_layers = true;
              break;
            }
          }

          if (has_unparented_layers == false) {
            BKE_reportf(reports,
                        RPT_ERROR,
                        "Can't apply to a GP datablock where all layers are parented: Object "
                        "\"%s\", %s \"%s\", aborting",
                        ob->id.name + 2,
                        BKE_idcode_to_name(ID_GD),
                        gpd->id.name + 2);
            changed = false;
          }
        }
        else {
          /* No layers/data */
          BKE_reportf(
              reports,
              RPT_ERROR,
              "Can't apply to GP datablock with no layers: Object \"%s\", %s \"%s\", aborting",
              ob->id.name + 2,
              BKE_idcode_to_name(ID_GD),
              gpd->id.name + 2);
        }
      }
    }

    if (ob->type == OB_LAMP) {
      Light *la = ob->data;
      if (la->type == LA_AREA) {
        if (apply_rot || apply_loc) {
          BKE_reportf(reports,
                      RPT_ERROR,
                      "Area Lights can only have scale applied: \"%s\"",
                      ob->id.name + 2);
          changed = false;
        }
      }
    }
  }
  CTX_DATA_END;

  if (!changed)
    return OPERATOR_CANCELLED;

  changed = false;

  /* now execute */
  CTX_DATA_BEGIN (C, Object *, ob, selected_editable_objects) {

    /* calculate rotation/scale matrix */
    if (apply_scale && apply_rot)
      BKE_object_to_mat3(ob, rsmat);
    else if (apply_scale)
      BKE_object_scale_to_mat3(ob, rsmat);
    else if (apply_rot) {
      float tmat[3][3], timat[3][3];

      /* simple rotation matrix */
      BKE_object_rot_to_mat3(ob, rsmat, true);

      /* correct for scale, note mul_m3_m3m3 has swapped args! */
      BKE_object_scale_to_mat3(ob, tmat);
      invert_m3_m3(timat, tmat);
      mul_m3_m3m3(rsmat, timat, rsmat);
      mul_m3_m3m3(rsmat, rsmat, tmat);
    }
    else
      unit_m3(rsmat);

    copy_m4_m3(mat, rsmat);

    /* calculate translation */
    if (apply_loc) {
      copy_v3_v3(mat[3], ob->loc);

      if (!(apply_scale && apply_rot)) {
        float tmat[3][3];
        /* correct for scale and rotation that is still applied */
        BKE_object_to_mat3(ob, obmat);
        invert_m3_m3(iobmat, obmat);
        mul_m3_m3m3(tmat, rsmat, iobmat);
        mul_m3_v3(tmat, mat[3]);
      }
    }

    /* apply to object data */
    if (ob->type == OB_MESH) {
      Mesh *me = ob->data;

      if (apply_scale)
        multiresModifier_scale_disp(depsgraph, scene, ob);

      /* adjust data */
      BKE_mesh_transform(me, mat, true);

      /* update normals */
      BKE_mesh_calc_normals(me);
    }
    else if (ob->type == OB_ARMATURE) {
      ED_armature_transform_apply(bmain, ob, mat, do_props);
    }
    else if (ob->type == OB_LATTICE) {
      Lattice *lt = ob->data;

      BKE_lattice_transform(lt, mat, true);
    }
    else if (ob->type == OB_MBALL) {
      MetaBall *mb = ob->data;
      BKE_mball_transform(mb, mat, do_props);
    }
    else if (ELEM(ob->type, OB_CURVE, OB_SURF)) {
      Curve *cu = ob->data;
      scale = mat3_to_scale(rsmat);
      BKE_curve_transform_ex(cu, mat, true, do_props, scale);
    }
    else if (ob->type == OB_FONT) {
      Curve *cu = ob->data;
      int i;

      scale = mat3_to_scale(rsmat);

      for (i = 0; i < cu->totbox; i++) {
        TextBox *tb = &cu->tb[i];
        tb->x *= scale;
        tb->y *= scale;
        tb->w *= scale;
        tb->h *= scale;
      }

      if (do_props) {
        cu->fsize *= scale;
      }
    }
    else if (ob->type == OB_GPENCIL) {
      bGPdata *gpd = ob->data;
      BKE_gpencil_transform(gpd, mat);
    }
    else if (ob->type == OB_CAMERA) {
      MovieClip *clip = BKE_object_movieclip_get(scene, ob, false);

      /* applying scale on camera actually scales clip's reconstruction.
       * of there's clip assigned to camera nothing to do actually.
       */
      if (!clip)
        continue;

      if (apply_scale)
        BKE_tracking_reconstruction_scale(&clip->tracking, ob->scale);
    }
    else if (ob->type == OB_EMPTY) {
      /* It's possible for empties too, even though they don't
       * really have obdata, since we can simply apply the maximum
       * scaling to the empty's drawsize.
       *
       * Core Assumptions:
       * 1) Most scaled empties have uniform scaling
       *    (i.e. for visibility reasons), AND/OR
       * 2) Preserving non-uniform scaling is not that important,
       *    and is something that many users would be willing to
       *    sacrifice for having an easy way to do this.
       */

      if ((apply_loc == false) && (apply_rot == false) && (apply_scale == true)) {
        float max_scale = max_fff(fabsf(ob->scale[0]), fabsf(ob->scale[1]), fabsf(ob->scale[2]));
        ob->empty_drawsize *= max_scale;
      }
    }
    else if (ob->type == OB_LAMP) {
      Light *la = ob->data;
      if (la->type != LA_AREA) {
        continue;
      }

      bool keeps_aspect_ratio = compare_ff_relative(rsmat[0][0], rsmat[1][1], FLT_EPSILON, 64);
      if ((la->area_shape == LA_AREA_SQUARE) && !keeps_aspect_ratio) {
        la->area_shape = LA_AREA_RECT;
        la->area_sizey = la->area_size;
      }
      else if ((la->area_shape == LA_AREA_DISK) && !keeps_aspect_ratio) {
        la->area_shape = LA_AREA_ELLIPSE;
        la->area_sizey = la->area_size;
      }

      la->area_size *= rsmat[0][0];
      la->area_sizey *= rsmat[1][1];
      la->area_sizez *= rsmat[2][2];
    }
    else {
      continue;
    }

    if (apply_loc)
      zero_v3(ob->loc);
    if (apply_scale)
      ob->scale[0] = ob->scale[1] = ob->scale[2] = 1.0f;
    if (apply_rot) {
      zero_v3(ob->rot);
      unit_qt(ob->quat);
      unit_axis_angle(ob->rotAxis, &ob->rotAngle);
    }

    BKE_object_where_is_calc(depsgraph, scene, ob);
    if (ob->type == OB_ARMATURE) {
      BKE_pose_where_is(depsgraph, scene, ob); /* needed for bone parents */
    }

    ignore_parent_tx(C, bmain, scene, ob);

    DEG_id_tag_update(&ob->id, ID_RECALC_TRANSFORM | ID_RECALC_GEOMETRY);

    changed = true;
  }
  CTX_DATA_END;

  if (!changed) {
    BKE_report(reports, RPT_WARNING, "Objects have no data to transform");
    return OPERATOR_CANCELLED;
  }

  WM_event_add_notifier(C, NC_OBJECT | ND_TRANSFORM, NULL);
  return OPERATOR_FINISHED;
}

static int visual_transform_apply_exec(bContext *C, wmOperator *UNUSED(op))
{
  Scene *scene = CTX_data_scene(C);
  Depsgraph *depsgraph = CTX_data_depsgraph(C);
  bool changed = false;

  CTX_DATA_BEGIN (C, Object *, ob, selected_editable_objects) {
    BKE_object_where_is_calc(depsgraph, scene, ob);
    BKE_object_apply_mat4(ob, ob->obmat, true, true);
    BKE_object_where_is_calc(depsgraph, scene, ob);

    /* update for any children that may get moved */
    DEG_id_tag_update(&ob->id, ID_RECALC_TRANSFORM);

    changed = true;
  }
  CTX_DATA_END;

  if (!changed)
    return OPERATOR_CANCELLED;

  WM_event_add_notifier(C, NC_OBJECT | ND_TRANSFORM, NULL);
  return OPERATOR_FINISHED;
}

void OBJECT_OT_visual_transform_apply(wmOperatorType *ot)
{
<<<<<<< HEAD
	/* identifiers */
	ot->name = "Apply Visual Transform";
	ot->description = "Apply Visual Transform\nApply the object's visual transformation to its data";
	ot->idname = "OBJECT_OT_visual_transform_apply";
=======
  /* identifiers */
  ot->name = "Apply Visual Transform";
  ot->description = "Apply the object's visual transformation to its data";
  ot->idname = "OBJECT_OT_visual_transform_apply";
>>>>>>> d301d80d

  /* api callbacks */
  ot->exec = visual_transform_apply_exec;
  ot->poll = ED_operator_scene_editable;

  /* flags */
  ot->flag = OPTYPE_REGISTER | OPTYPE_UNDO;
}

static int object_transform_apply_exec(bContext *C, wmOperator *op)
{
  const bool loc = RNA_boolean_get(op->ptr, "location");
  const bool rot = RNA_boolean_get(op->ptr, "rotation");
  const bool sca = RNA_boolean_get(op->ptr, "scale");
  const bool do_props = RNA_boolean_get(op->ptr, "properties");

  if (loc || rot || sca) {
    return apply_objects_internal(C, op->reports, loc, rot, sca, do_props);
  }
  else {
    /* allow for redo */
    return OPERATOR_FINISHED;
  }
}

void OBJECT_OT_transform_apply(wmOperatorType *ot)
{
<<<<<<< HEAD
	/* identifiers */
	ot->name = "Apply Object Transform";
	ot->description = "Apply Object Transform\nApply the object's transformation to its data";
	ot->idname = "OBJECT_OT_transform_apply";

	/* api callbacks */
	ot->exec = object_transform_apply_exec;
	ot->poll = ED_operator_objectmode;

	/* flags */
	ot->flag = OPTYPE_REGISTER | OPTYPE_UNDO;

	RNA_def_boolean(ot->srna, "location", true, "Location", "");
	RNA_def_boolean(ot->srna, "rotation", true, "Rotation", "");
	RNA_def_boolean(ot->srna, "scale", true, "Scale", "");
	RNA_def_boolean(ot->srna, "properties", true, "Apply Properties",
	                "Modify properties such as curve vertex radius, font size and bone envelope");
=======
  /* identifiers */
  ot->name = "Apply Object Transform";
  ot->description = "Apply the object's transformation to its data";
  ot->idname = "OBJECT_OT_transform_apply";

  /* api callbacks */
  ot->exec = object_transform_apply_exec;
  ot->poll = ED_operator_objectmode;

  /* flags */
  ot->flag = OPTYPE_REGISTER | OPTYPE_UNDO;

  RNA_def_boolean(ot->srna, "location", true, "Location", "");
  RNA_def_boolean(ot->srna, "rotation", true, "Rotation", "");
  RNA_def_boolean(ot->srna, "scale", true, "Scale", "");
  RNA_def_boolean(ot->srna,
                  "properties",
                  true,
                  "Apply Properties",
                  "Modify properties such as curve vertex radius, font size and bone envelope");
>>>>>>> d301d80d
}

/********************* Set Object Center ************************/

enum {
  GEOMETRY_TO_ORIGIN = 0,
  ORIGIN_TO_GEOMETRY,
  ORIGIN_TO_CURSOR,
  ORIGIN_TO_CENTER_OF_MASS_SURFACE,
  ORIGIN_TO_CENTER_OF_MASS_VOLUME,
};

static int object_origin_set_exec(bContext *C, wmOperator *op)
{
  Main *bmain = CTX_data_main(C);
  Scene *scene = CTX_data_scene(C);
  Object *obact = CTX_data_active_object(C);
  Object *obedit = CTX_data_edit_object(C);
  Depsgraph *depsgraph = CTX_data_depsgraph(C);
  Object *tob;
  float cent[3], cent_neg[3], centn[3];
  const float *cursor = scene->cursor.location;
  int centermode = RNA_enum_get(op->ptr, "type");

  ListBase ctx_data_list;
  CollectionPointerLink *ctx_ob;
  CollectionPointerLink *ctx_ob_act = NULL;

  /* keep track of what is changed */
  int tot_change = 0, tot_lib_error = 0, tot_multiuser_arm_error = 0;

  if (obedit && centermode != GEOMETRY_TO_ORIGIN) {
    BKE_report(op->reports, RPT_ERROR, "Operation cannot be performed in edit mode");
    return OPERATOR_CANCELLED;
  }

  int around;
  {
    PropertyRNA *prop_center = RNA_struct_find_property(op->ptr, "center");
    if (RNA_property_is_set(op->ptr, prop_center)) {
      around = RNA_property_enum_get(op->ptr, prop_center);
    }
    else {
      if (scene->toolsettings->transform_pivot_point == V3D_AROUND_CENTER_BOUNDS) {
        around = V3D_AROUND_CENTER_BOUNDS;
      }
      else {
        around = V3D_AROUND_CENTER_MEDIAN;
      }
      RNA_property_enum_set(op->ptr, prop_center, around);
    }
  }

  zero_v3(cent);

  if (obedit) {
    if (obedit->type == OB_MESH) {
      Mesh *me = obedit->data;
      BMEditMesh *em = me->edit_mesh;
      BMVert *eve;
      BMIter iter;

      if (centermode == ORIGIN_TO_CURSOR) {
        copy_v3_v3(cent, cursor);
        invert_m4_m4(obedit->imat, obedit->obmat);
        mul_m4_v3(obedit->imat, cent);
      }
      else {
        if (around == V3D_AROUND_CENTER_MEDIAN) {
          if (em->bm->totvert) {
            const float total_div = 1.0f / (float)em->bm->totvert;
            BM_ITER_MESH (eve, &iter, em->bm, BM_VERTS_OF_MESH) {
              madd_v3_v3fl(cent, eve->co, total_div);
            }
          }
        }
        else {
          float min[3], max[3];
          INIT_MINMAX(min, max);
          BM_ITER_MESH (eve, &iter, em->bm, BM_VERTS_OF_MESH) {
            minmax_v3v3_v3(min, max, eve->co);
          }
          mid_v3_v3v3(cent, min, max);
        }
      }

      BM_ITER_MESH (eve, &iter, em->bm, BM_VERTS_OF_MESH) {
        sub_v3_v3(eve->co, cent);
      }

      EDBM_mesh_normals_update(em);
      tot_change++;
      DEG_id_tag_update(&obedit->id, ID_RECALC_GEOMETRY);
    }
  }

  CTX_data_selected_editable_objects(C, &ctx_data_list);

  /* reset flags */
  for (ctx_ob = ctx_data_list.first; ctx_ob; ctx_ob = ctx_ob->next) {
    Object *ob = ctx_ob->ptr.data;
    ob->flag &= ~OB_DONE;

    /* move active first */
    if (ob == obact) {
      ctx_ob_act = ctx_ob;
    }
  }

  if (ctx_ob_act) {
    BLI_listbase_rotate_first(&ctx_data_list, (LinkData *)ctx_ob_act);
  }

  for (tob = bmain->objects.first; tob; tob = tob->id.next) {
    if (tob->data)
      ((ID *)tob->data)->tag &= ~LIB_TAG_DOIT;
    if (tob->instance_collection)
      ((ID *)tob->instance_collection)->tag &= ~LIB_TAG_DOIT;
  }

  for (ctx_ob = ctx_data_list.first; ctx_ob; ctx_ob = ctx_ob->next) {
    Object *ob = ctx_ob->ptr.data;

    if ((ob->flag & OB_DONE) == 0) {
      bool do_inverse_offset = false;
      ob->flag |= OB_DONE;

      if (centermode == ORIGIN_TO_CURSOR) {
        copy_v3_v3(cent, cursor);
        invert_m4_m4(ob->imat, ob->obmat);
        mul_m4_v3(ob->imat, cent);
      }

      if (ob->data == NULL) {
        /* special support for dupligroups */
        if ((ob->transflag & OB_DUPLICOLLECTION) && ob->instance_collection &&
            (ob->instance_collection->id.tag & LIB_TAG_DOIT) == 0) {
          if (ID_IS_LINKED(ob->instance_collection)) {
            tot_lib_error++;
          }
          else {
            if (centermode == ORIGIN_TO_CURSOR) {
              /* done */
            }
            else {
              float min[3], max[3];
              /* only bounds support */
              INIT_MINMAX(min, max);
              BKE_object_minmax_dupli(depsgraph, scene, ob, min, max, true);
              mid_v3_v3v3(cent, min, max);
              invert_m4_m4(ob->imat, ob->obmat);
              mul_m4_v3(ob->imat, cent);
            }

            add_v3_v3(ob->instance_collection->instance_offset, cent);

            tot_change++;
            ob->instance_collection->id.tag |= LIB_TAG_DOIT;
            do_inverse_offset = true;
          }
        }
      }
      else if (ID_IS_LINKED(ob->data)) {
        tot_lib_error++;
      }

      if (obedit == NULL && ob->type == OB_MESH) {
        Mesh *me = ob->data;

        if (centermode == ORIGIN_TO_CURSOR) {
          /* done */
        }
        else if (centermode == ORIGIN_TO_CENTER_OF_MASS_SURFACE) {
          BKE_mesh_center_of_surface(me, cent);
        }
        else if (centermode == ORIGIN_TO_CENTER_OF_MASS_VOLUME) {
          BKE_mesh_center_of_volume(me, cent);
        }
        else if (around == V3D_AROUND_CENTER_MEDIAN) {
          BKE_mesh_center_median(me, cent);
        }
        else {
          BKE_mesh_center_bounds(me, cent);
        }

        negate_v3_v3(cent_neg, cent);
        BKE_mesh_translate(me, cent_neg, 1);

        tot_change++;
        me->id.tag |= LIB_TAG_DOIT;
        do_inverse_offset = true;
      }
      else if (ELEM(ob->type, OB_CURVE, OB_SURF)) {
        Curve *cu = ob->data;

        if (centermode == ORIGIN_TO_CURSOR) { /* done */
        }
        else if (around == V3D_AROUND_CENTER_MEDIAN) {
          BKE_curve_center_median(cu, cent);
        }
        else {
          BKE_curve_center_bounds(cu, cent);
        }

        /* don't allow Z change if curve is 2D */
        if ((ob->type == OB_CURVE) && !(cu->flag & CU_3D))
          cent[2] = 0.0;

        negate_v3_v3(cent_neg, cent);
        BKE_curve_translate(cu, cent_neg, 1);

        tot_change++;
        cu->id.tag |= LIB_TAG_DOIT;
        do_inverse_offset = true;

        if (obedit) {
          if (centermode == GEOMETRY_TO_ORIGIN) {
            DEG_id_tag_update(&obedit->id, ID_RECALC_GEOMETRY);
          }
          break;
        }
      }
      else if (ob->type == OB_FONT) {
        /* get from bb */

        Curve *cu = ob->data;

        if (ob->runtime.bb == NULL && (centermode != ORIGIN_TO_CURSOR)) {
          /* do nothing*/
        }
        else {
          if (centermode == ORIGIN_TO_CURSOR) {
            /* done */
          }
          else {
            /* extra 0.5 is the height o above line */
            cent[0] = 0.5f * (ob->runtime.bb->vec[4][0] + ob->runtime.bb->vec[0][0]);
            cent[1] = 0.5f * (ob->runtime.bb->vec[0][1] + ob->runtime.bb->vec[2][1]);
          }

          cent[2] = 0.0f;

          cu->xof = cu->xof - cent[0];
          cu->yof = cu->yof - cent[1];

          tot_change++;
          cu->id.tag |= LIB_TAG_DOIT;
          do_inverse_offset = true;
        }
      }
      else if (ob->type == OB_ARMATURE) {
        bArmature *arm = ob->data;

        if (ID_REAL_USERS(arm) > 1) {
#if 0
          BKE_report(op->reports, RPT_ERROR, "Cannot apply to a multi user armature");
          return;
#endif
          tot_multiuser_arm_error++;
        }
        else {
          /* Function to recenter armatures in editarmature.c
           * Bone + object locations are handled there.
           */
          ED_armature_origin_set(bmain, ob, cursor, centermode, around);

          tot_change++;
          arm->id.tag |= LIB_TAG_DOIT;
          /* do_inverse_offset = true; */ /* docenter_armature() handles this */

          BKE_object_where_is_calc(depsgraph, scene, ob);
          BKE_pose_where_is(depsgraph, scene, ob); /* needed for bone parents */

          ignore_parent_tx(C, bmain, scene, ob);

          if (obedit)
            break;
        }
      }
      else if (ob->type == OB_MBALL) {
        MetaBall *mb = ob->data;

        if (centermode == ORIGIN_TO_CURSOR) { /* done */
        }
        else if (around == V3D_AROUND_CENTER_MEDIAN) {
          BKE_mball_center_median(mb, cent);
        }
        else {
          BKE_mball_center_bounds(mb, cent);
        }

        negate_v3_v3(cent_neg, cent);
        BKE_mball_translate(mb, cent_neg);

        tot_change++;
        mb->id.tag |= LIB_TAG_DOIT;
        do_inverse_offset = true;

        if (obedit) {
          if (centermode == GEOMETRY_TO_ORIGIN) {
            DEG_id_tag_update(&obedit->id, ID_RECALC_GEOMETRY);
          }
          break;
        }
      }
      else if (ob->type == OB_LATTICE) {
        Lattice *lt = ob->data;

        if (centermode == ORIGIN_TO_CURSOR) { /* done */
        }
        else if (around == V3D_AROUND_CENTER_MEDIAN) {
          BKE_lattice_center_median(lt, cent);
        }
        else {
          BKE_lattice_center_bounds(lt, cent);
        }

        negate_v3_v3(cent_neg, cent);
        BKE_lattice_translate(lt, cent_neg, 1);

        tot_change++;
        lt->id.tag |= LIB_TAG_DOIT;
        do_inverse_offset = true;
      }
      else if (ob->type == OB_GPENCIL) {
        bGPdata *gpd = ob->data;
        float gpcenter[3];
        if (gpd) {
          if (centermode == ORIGIN_TO_GEOMETRY) {
            zero_v3(gpcenter);
            BKE_gpencil_centroid_3d(gpd, gpcenter);
            add_v3_v3(gpcenter, ob->obmat[3]);
          }
          if (centermode == ORIGIN_TO_CURSOR) {
            copy_v3_v3(gpcenter, cursor);
          }
          if ((centermode == ORIGIN_TO_GEOMETRY) || (centermode == ORIGIN_TO_CURSOR)) {
            bGPDspoint *pt;
            float imat[3][3], bmat[3][3];
            float offset_global[3];
            float offset_local[3];
            int i;

            sub_v3_v3v3(offset_global, gpcenter, ob->obmat[3]);
            copy_m3_m4(bmat, obact->obmat);
            invert_m3_m3(imat, bmat);
            mul_m3_v3(imat, offset_global);
            mul_v3_m3v3(offset_local, imat, offset_global);

            float diff_mat[4][4];
            float inverse_diff_mat[4][4];

            /* recalculate all strokes
             * (all layers are considered without evaluating lock attributes) */
            for (bGPDlayer *gpl = gpd->layers.first; gpl; gpl = gpl->next) {
              /* calculate difference matrix */
              ED_gpencil_parent_location(depsgraph, obact, gpd, gpl, diff_mat);
              /* undo matrix */
              invert_m4_m4(inverse_diff_mat, diff_mat);
              for (bGPDframe *gpf = gpl->frames.first; gpf; gpf = gpf->next) {
                for (bGPDstroke *gps = gpf->strokes.first; gps; gps = gps->next) {
                  /* skip strokes that are invalid for current view */
                  if (ED_gpencil_stroke_can_use(C, gps) == false)
                    continue;

                  for (i = 0, pt = gps->points; i < gps->totpoints; i++, pt++) {
                    float mpt[3];
                    mul_v3_m4v3(mpt, inverse_diff_mat, &pt->x);
                    sub_v3_v3(mpt, offset_local);
                    mul_v3_m4v3(&pt->x, diff_mat, mpt);
                  }
                }
              }
            }
            DEG_id_tag_update(&gpd->id, ID_RECALC_TRANSFORM | ID_RECALC_GEOMETRY);

            tot_change++;
            if (centermode == ORIGIN_TO_GEOMETRY) {
              copy_v3_v3(ob->loc, gpcenter);
            }
            ob->id.tag |= LIB_TAG_DOIT;
            do_inverse_offset = true;
          }
          else {
            BKE_report(op->reports,
                       RPT_WARNING,
                       "Grease Pencil Object does not support this set origin option");
          }
        }
      }

      /* offset other selected objects */
      if (do_inverse_offset && (centermode != GEOMETRY_TO_ORIGIN)) {
        CollectionPointerLink *ctx_link_other;
        float obmat[4][4];

        /* was the object data modified
         * note: the functions above must set 'cent' */

        /* convert the offset to parent space */
        BKE_object_to_mat4(ob, obmat);
        mul_v3_mat3_m4v3(centn, obmat, cent); /* omit translation part */

        add_v3_v3(ob->loc, centn);

        BKE_object_where_is_calc(depsgraph, scene, ob);
        if (ob->type == OB_ARMATURE) {
          BKE_pose_where_is(depsgraph, scene, ob); /* needed for bone parents */
        }

        ignore_parent_tx(C, bmain, scene, ob);

        /* other users? */
        //CTX_DATA_BEGIN (C, Object *, ob_other, selected_editable_objects)
        //{

        /* use existing context looper */
        for (ctx_link_other = ctx_data_list.first; ctx_link_other;
             ctx_link_other = ctx_link_other->next) {
          Object *ob_other = ctx_link_other->ptr.data;

          if ((ob_other->flag & OB_DONE) == 0 &&
              ((ob->data && (ob->data == ob_other->data)) ||
               (ob->instance_collection == ob_other->instance_collection &&
                (ob->transflag | ob_other->transflag) & OB_DUPLICOLLECTION))) {
            ob_other->flag |= OB_DONE;
            DEG_id_tag_update(&ob_other->id, ID_RECALC_TRANSFORM | ID_RECALC_GEOMETRY);

            mul_v3_mat3_m4v3(centn, ob_other->obmat, cent); /* omit translation part */
            add_v3_v3(ob_other->loc, centn);

            BKE_object_where_is_calc(depsgraph, scene, ob_other);
            if (ob_other->type == OB_ARMATURE) {
              /* needed for bone parents */
              BKE_pose_where_is(depsgraph, scene, ob_other);
            }
            ignore_parent_tx(C, bmain, scene, ob_other);
          }
        }
        //CTX_DATA_END;
      }
    }
  }
  BLI_freelistN(&ctx_data_list);

  for (tob = bmain->objects.first; tob; tob = tob->id.next) {
    if (tob->data && (((ID *)tob->data)->tag & LIB_TAG_DOIT)) {
      BKE_object_batch_cache_dirty_tag(tob);
      DEG_id_tag_update(&tob->id, ID_RECALC_TRANSFORM | ID_RECALC_GEOMETRY);
    }
  }

  if (tot_change) {
    WM_event_add_notifier(C, NC_OBJECT | ND_TRANSFORM, NULL);
  }

  /* Warn if any errors occurred */
  if (tot_lib_error + tot_multiuser_arm_error) {
    BKE_reportf(op->reports,
                RPT_WARNING,
                "%i object(s) not centered, %i changed:",
                tot_lib_error + tot_multiuser_arm_error,
                tot_change);
    if (tot_lib_error)
      BKE_reportf(op->reports, RPT_WARNING, "|%i linked library object(s)", tot_lib_error);
    if (tot_multiuser_arm_error)
      BKE_reportf(
          op->reports, RPT_WARNING, "|%i multiuser armature object(s)", tot_multiuser_arm_error);
  }

  return OPERATOR_FINISHED;
}

void OBJECT_OT_origin_set(wmOperatorType *ot)
{
<<<<<<< HEAD
	static const EnumPropertyItem prop_set_center_types[] = {
		{GEOMETRY_TO_ORIGIN, "GEOMETRY_ORIGIN", 0, "Geometry to Origin", "Move object geometry to object origin"},
		{ORIGIN_TO_GEOMETRY, "ORIGIN_GEOMETRY", 0, "Origin to Geometry",
		 "Calculate the center of geometry based on the current pivot point (median, otherwise bounding-box)"},
		{ORIGIN_TO_CURSOR, "ORIGIN_CURSOR", 0, "Origin to 3D Cursor",
		 "Move object origin to position of the 3D cursor"},
		/* Intentional naming mismatch since some scripts refer to this. */
		{ORIGIN_TO_CENTER_OF_MASS_SURFACE, "ORIGIN_CENTER_OF_MASS", 0, "Origin to Center of Mass (Surface)",
		 "Calculate the center of mass from the surface area"},
		{ORIGIN_TO_CENTER_OF_MASS_VOLUME, "ORIGIN_CENTER_OF_VOLUME", 0, "Origin to Center of Mass (Volume)",
		 "Calculate the center of mass from the volume (must be manifold geometry with consistent normals)"},
		{0, NULL, 0, NULL, NULL},
	};

	static const EnumPropertyItem prop_set_bounds_types[] = {
		{V3D_AROUND_CENTER_MEDIAN, "MEDIAN", 0, "Median Center", ""},
		{V3D_AROUND_CENTER_BOUNDS, "BOUNDS", 0, "Bounds Center", ""},
		{0, NULL, 0, NULL, NULL},
	};

	/* identifiers */
	ot->name = "Set Origin";
	ot->description = "Set Origin.\nSet the object's origin, by either moving the data, or set to center of data, or use 3D cursor";
	ot->idname = "OBJECT_OT_origin_set";

	/* api callbacks */
	ot->invoke = WM_menu_invoke;
	ot->exec = object_origin_set_exec;

	ot->poll = ED_operator_scene_editable;

	/* flags */
	ot->flag = OPTYPE_REGISTER | OPTYPE_UNDO;

	ot->prop = RNA_def_enum(ot->srna, "type", prop_set_center_types, 0, "Type", "");
	RNA_def_enum(ot->srna, "center", prop_set_bounds_types, V3D_AROUND_CENTER_MEDIAN, "Center", "");
=======
  static const EnumPropertyItem prop_set_center_types[] = {
      {GEOMETRY_TO_ORIGIN,
       "GEOMETRY_ORIGIN",
       0,
       "Geometry to Origin",
       "Move object geometry to object origin"},
      {ORIGIN_TO_GEOMETRY,
       "ORIGIN_GEOMETRY",
       0,
       "Origin to Geometry",
       "Calculate the center of geometry based on the current pivot point (median, otherwise "
       "bounding-box)"},
      {ORIGIN_TO_CURSOR,
       "ORIGIN_CURSOR",
       0,
       "Origin to 3D Cursor",
       "Move object origin to position of the 3D cursor"},
      /* Intentional naming mismatch since some scripts refer to this. */
      {ORIGIN_TO_CENTER_OF_MASS_SURFACE,
       "ORIGIN_CENTER_OF_MASS",
       0,
       "Origin to Center of Mass (Surface)",
       "Calculate the center of mass from the surface area"},
      {ORIGIN_TO_CENTER_OF_MASS_VOLUME,
       "ORIGIN_CENTER_OF_VOLUME",
       0,
       "Origin to Center of Mass (Volume)",
       "Calculate the center of mass from the volume (must be manifold geometry with consistent "
       "normals)"},
      {0, NULL, 0, NULL, NULL},
  };

  static const EnumPropertyItem prop_set_bounds_types[] = {
      {V3D_AROUND_CENTER_MEDIAN, "MEDIAN", 0, "Median Center", ""},
      {V3D_AROUND_CENTER_BOUNDS, "BOUNDS", 0, "Bounds Center", ""},
      {0, NULL, 0, NULL, NULL},
  };

  /* identifiers */
  ot->name = "Set Origin";
  ot->description =
      "Set the object's origin, by either moving the data, or set to center of data, or use 3D "
      "cursor";
  ot->idname = "OBJECT_OT_origin_set";

  /* api callbacks */
  ot->invoke = WM_menu_invoke;
  ot->exec = object_origin_set_exec;

  ot->poll = ED_operator_scene_editable;

  /* flags */
  ot->flag = OPTYPE_REGISTER | OPTYPE_UNDO;

  ot->prop = RNA_def_enum(ot->srna, "type", prop_set_center_types, 0, "Type", "");
  RNA_def_enum(ot->srna, "center", prop_set_bounds_types, V3D_AROUND_CENTER_MEDIAN, "Center", "");
>>>>>>> d301d80d
}

/* -------------------------------------------------------------------- */
/** \name Transform Axis Target
 *
 * Note this is an experemental operator to point lights/cameras at objects.
 * We may re-work how this behaves based on user feedback.
 * - campbell.
 * \{ */

/* When using multiple objects, apply their relative rotational offset to the active object. */
#define USE_RELATIVE_ROTATION
/* Disable overlays, ignoring user setting (light wire gets in the way). */
#define USE_RENDER_OVERRIDE
/* Calculate a depth if the cursor isn't already over a depth (not essential but feels buggy without). */
#define USE_FAKE_DEPTH_INIT

struct XFormAxisItem {
  Object *ob;
  float rot_mat[3][3];
  void *obtfm;
  float xform_dist;

#ifdef USE_RELATIVE_ROTATION
  /* use when translating multiple */
  float xform_rot_offset[3][3];
#endif
};

struct XFormAxisData {
  ViewContext vc;
  struct {
    float depth;
    float normal[3];
    bool is_depth_valid;
    bool is_normal_valid;
  } prev;

  struct XFormAxisItem *object_data;
  uint object_data_len;
  bool is_translate;

  int init_event;
};

#ifdef USE_FAKE_DEPTH_INIT
static void object_transform_axis_target_calc_depth_init(struct XFormAxisData *xfd,
                                                         const int mval[2])
{
  struct XFormAxisItem *item = xfd->object_data;
  float view_co_a[3], view_co_b[3];
  const float mval_fl[2] = {UNPACK2(mval)};
  ED_view3d_win_to_ray(xfd->vc.ar, mval_fl, view_co_a, view_co_b);
  add_v3_v3(view_co_b, view_co_a);
  float center[3] = {0.0f};
  int center_tot = 0;
  for (int i = 0; i < xfd->object_data_len; i++, item++) {
    const Object *ob = item->ob;
    const float *ob_co_a = ob->obmat[3];
    float ob_co_b[3];
    add_v3_v3v3(ob_co_b, ob->obmat[3], ob->obmat[2]);
    float view_isect[3], ob_isect[3];
    if (isect_line_line_v3(view_co_a, view_co_b, ob_co_a, ob_co_b, view_isect, ob_isect)) {
      add_v3_v3(center, view_isect);
      center_tot += 1;
    }
  }
  if (center_tot) {
    mul_v3_fl(center, 1.0f / center_tot);
    float center_proj[3];
    ED_view3d_project(xfd->vc.ar, center, center_proj);
    xfd->prev.depth = center_proj[2];
    xfd->prev.is_depth_valid = true;
  }
}
#endif /* USE_FAKE_DEPTH_INIT */

static bool object_is_target_compat(const Object *ob)
{
  if (ob->type == OB_LAMP) {
    const Light *la = ob->data;
    if (ELEM(la->type, LA_SUN, LA_SPOT, LA_AREA)) {
      return true;
    }
  }
  /* We might want to enable this later, for now just lights. */
#if 0
  else if (ob->type == OB_CAMERA) {
    return true;
  }
#endif
  return false;
}

static void object_transform_axis_target_free_data(wmOperator *op)
{
  struct XFormAxisData *xfd = op->customdata;
  struct XFormAxisItem *item = xfd->object_data;

#ifdef USE_RENDER_OVERRIDE
  if (xfd->vc.rv3d->depths) {
    xfd->vc.rv3d->depths->damaged = true;
  }
#endif

  for (int i = 0; i < xfd->object_data_len; i++, item++) {
    MEM_freeN(item->obtfm);
  }
  MEM_freeN(xfd->object_data);
  MEM_freeN(xfd);
  op->customdata = NULL;
}

/* We may want to expose as alternative to: BKE_object_apply_rotation */
static void object_apply_rotation(Object *ob, const float rmat[3][3])
{
  float size[3];
  float loc[3];
  float rmat4[4][4];
  copy_m4_m3(rmat4, rmat);

  copy_v3_v3(size, ob->scale);
  copy_v3_v3(loc, ob->loc);
  BKE_object_apply_mat4(ob, rmat4, true, true);
  copy_v3_v3(ob->scale, size);
  copy_v3_v3(ob->loc, loc);
}
/* We may want to extract this to: BKE_object_apply_location */
static void object_apply_location(Object *ob, const float loc[3])
{
  /* quick but weak */
  Object ob_prev = *ob;
  float mat[4][4];
  copy_m4_m4(mat, ob->obmat);
  copy_v3_v3(mat[3], loc);
  BKE_object_apply_mat4(ob, mat, true, true);
  copy_v3_v3(mat[3], ob->loc);
  *ob = ob_prev;
  copy_v3_v3(ob->loc, mat[3]);
}

static void object_orient_to_location(Object *ob,
                                      float rot_orig[3][3],
                                      const float axis[3],
                                      const float location[3])
{
  float delta[3];
  sub_v3_v3v3(delta, ob->obmat[3], location);
  if (normalize_v3(delta) != 0.0f) {
    if (len_squared_v3v3(delta, axis) > FLT_EPSILON) {
      float delta_rot[3][3];
      float final_rot[3][3];
      rotation_between_vecs_to_mat3(delta_rot, axis, delta);

      mul_m3_m3m3(final_rot, delta_rot, rot_orig);

      object_apply_rotation(ob, final_rot);

      DEG_id_tag_update(&ob->id, ID_RECALC_TRANSFORM);
    }
  }
}

static void object_transform_axis_target_cancel(bContext *C, wmOperator *op)
{
  struct XFormAxisData *xfd = op->customdata;
  struct XFormAxisItem *item = xfd->object_data;
  for (int i = 0; i < xfd->object_data_len; i++, item++) {
    BKE_object_tfm_restore(item->ob, item->obtfm);
    DEG_id_tag_update(&item->ob->id, ID_RECALC_TRANSFORM);
    WM_event_add_notifier(C, NC_OBJECT | ND_TRANSFORM, item->ob);
  }

  object_transform_axis_target_free_data(op);
}

static int object_transform_axis_target_invoke(bContext *C, wmOperator *op, const wmEvent *event)
{
  ViewContext vc;
  ED_view3d_viewcontext_init(C, &vc);

  if (vc.obact == NULL || !object_is_target_compat(vc.obact)) {
    /* Falls back to texture space transform. */
    return OPERATOR_PASS_THROUGH;
  }

#ifdef USE_RENDER_OVERRIDE
  int flag2_prev = vc.v3d->flag2;
  vc.v3d->flag2 |= V3D_HIDE_OVERLAYS;
#endif

  ED_view3d_autodist_init(vc.depsgraph, vc.ar, vc.v3d, 0);

  if (vc.rv3d->depths != NULL) {
    vc.rv3d->depths->damaged = true;
  }
  ED_view3d_depth_update(vc.ar);

#ifdef USE_RENDER_OVERRIDE
  vc.v3d->flag2 = flag2_prev;
#endif

  if (vc.rv3d->depths == NULL) {
    BKE_report(op->reports, RPT_WARNING, "Unable to access depth buffer, using view plane");
    return OPERATOR_CANCELLED;
  }

  ED_region_tag_redraw(vc.ar);

  struct XFormAxisData *xfd;
  xfd = op->customdata = MEM_callocN(sizeof(struct XFormAxisData), __func__);

  /* Don't change this at runtime. */
  xfd->vc = vc;
  xfd->vc.mval[0] = event->mval[0];
  xfd->vc.mval[1] = event->mval[1];

  xfd->prev.depth = 1.0f;
  xfd->prev.is_depth_valid = false;
  xfd->prev.is_normal_valid = false;
  xfd->is_translate = false;

  xfd->init_event = WM_userdef_event_type_from_keymap_type(event->type);

  {
    struct XFormAxisItem *object_data = NULL;
    BLI_array_declare(object_data);

    struct XFormAxisItem *item = BLI_array_append_ret(object_data);
    item->ob = xfd->vc.obact;

    CTX_DATA_BEGIN (C, Object *, ob, selected_editable_objects) {
      if ((ob != xfd->vc.obact) && object_is_target_compat(ob)) {
        item = BLI_array_append_ret(object_data);
        item->ob = ob;
      }
    }
    CTX_DATA_END;

    xfd->object_data = object_data;
    xfd->object_data_len = BLI_array_len(object_data);

    if (xfd->object_data_len != BLI_array_len(object_data)) {
      xfd->object_data = MEM_reallocN(xfd->object_data,
                                      xfd->object_data_len * sizeof(*xfd->object_data));
    }
  }

  {
    struct XFormAxisItem *item = xfd->object_data;
    for (int i = 0; i < xfd->object_data_len; i++, item++) {
      item->obtfm = BKE_object_tfm_backup(item->ob);
      BKE_object_rot_to_mat3(item->ob, item->rot_mat, true);
    }
  }

  WM_event_add_modal_handler(C, op);

  return OPERATOR_RUNNING_MODAL;
}

static int object_transform_axis_target_modal(bContext *C, wmOperator *op, const wmEvent *event)
{
  struct XFormAxisData *xfd = op->customdata;
  ARegion *ar = xfd->vc.ar;

  view3d_operator_needs_opengl(C);

  const bool is_translate = (event->ctrl != 0);
  const bool is_translate_init = is_translate && (xfd->is_translate != is_translate);

  if (event->type == MOUSEMOVE || is_translate_init) {
    const ViewDepths *depths = xfd->vc.rv3d->depths;
    if (depths && ((unsigned int)event->mval[0] < depths->w) &&
        ((unsigned int)event->mval[1] < depths->h)) {
      double depth = (double)ED_view3d_depth_read_cached(&xfd->vc, event->mval);
      float location_world[3];
      if (depth == 1.0f) {
        if (xfd->prev.is_depth_valid) {
          depth = (double)xfd->prev.depth;
        }
      }

#ifdef USE_FAKE_DEPTH_INIT
      /* First time only. */
      if (depth == 1.0f) {
        if (xfd->prev.is_depth_valid == false) {
          object_transform_axis_target_calc_depth_init(xfd, event->mval);
          if (xfd->prev.is_depth_valid) {
            depth = (double)xfd->prev.depth;
          }
        }
      }
#endif

      if ((depth > depths->depth_range[0]) && (depth < depths->depth_range[1])) {
        xfd->prev.depth = depth;
        xfd->prev.is_depth_valid = true;
        if (ED_view3d_depth_unproject(ar, event->mval, depth, location_world)) {
          if (is_translate) {

            float normal[3];
            bool normal_found = false;
            if (ED_view3d_depth_read_cached_normal(&xfd->vc, event->mval, normal)) {
              normal_found = true;

              /* cheap attempt to smooth normals out a bit! */
              const uint ofs = 2;
              for (uint x = -ofs; x <= ofs; x += ofs / 2) {
                for (uint y = -ofs; y <= ofs; y += ofs / 2) {
                  if (x != 0 && y != 0) {
                    int mval_ofs[2] = {event->mval[0] + x, event->mval[1] + y};
                    float n[3];
                    if (ED_view3d_depth_read_cached_normal(&xfd->vc, mval_ofs, n)) {
                      add_v3_v3(normal, n);
                    }
                  }
                }
              }
              normalize_v3(normal);
            }
            else if (xfd->prev.is_normal_valid) {
              copy_v3_v3(normal, xfd->prev.normal);
              normal_found = true;
            }

            if (normal_found) {
#ifdef USE_RELATIVE_ROTATION
              if (is_translate_init && xfd->object_data_len > 1) {
                float xform_rot_offset_inv_first[3][3];
                struct XFormAxisItem *item = xfd->object_data;
                for (int i = 0; i < xfd->object_data_len; i++, item++) {
                  copy_m3_m4(item->xform_rot_offset, item->ob->obmat);
                  normalize_m3(item->xform_rot_offset);

                  if (i == 0) {
                    invert_m3_m3(xform_rot_offset_inv_first, xfd->object_data[0].xform_rot_offset);
                  }
                  else {
                    mul_m3_m3m3(item->xform_rot_offset,
                                item->xform_rot_offset,
                                xform_rot_offset_inv_first);
                  }
                }
              }

#endif

              struct XFormAxisItem *item = xfd->object_data;
              for (int i = 0; i < xfd->object_data_len; i++, item++) {
                if (is_translate_init) {
                  float ob_axis[3];
                  item->xform_dist = len_v3v3(item->ob->obmat[3], location_world);
                  normalize_v3_v3(ob_axis, item->ob->obmat[2]);
                  /* Scale to avoid adding distance when moving between surfaces. */
                  float scale = fabsf(dot_v3v3(ob_axis, normal));
                  item->xform_dist *= scale;
                }

                float target_normal[3];
                copy_v3_v3(target_normal, normal);

#ifdef USE_RELATIVE_ROTATION
                if (i != 0) {
                  mul_m3_v3(item->xform_rot_offset, target_normal);
                }
#endif
                {
                  float loc[3];

                  copy_v3_v3(loc, location_world);
                  madd_v3_v3fl(loc, target_normal, item->xform_dist);
                  object_apply_location(item->ob, loc);
                  /* so orient behaves as expected */
                  copy_v3_v3(item->ob->obmat[3], loc);
                }

                object_orient_to_location(
                    item->ob, item->rot_mat, item->rot_mat[2], location_world);
                WM_event_add_notifier(C, NC_OBJECT | ND_TRANSFORM, item->ob);
              }
              copy_v3_v3(xfd->prev.normal, normal);
              xfd->prev.is_normal_valid = true;
            }
          }
          else {
            struct XFormAxisItem *item = xfd->object_data;
            for (int i = 0; i < xfd->object_data_len; i++, item++) {
              object_orient_to_location(item->ob, item->rot_mat, item->rot_mat[2], location_world);
              WM_event_add_notifier(C, NC_OBJECT | ND_TRANSFORM, item->ob);
            }
            xfd->prev.is_normal_valid = false;
          }
        }
      }
    }
    xfd->is_translate = is_translate;

    ED_region_tag_redraw(xfd->vc.ar);
  }

  bool is_finished = false;

  if (ISMOUSE(xfd->init_event)) {
    if ((event->type == xfd->init_event) && (event->val == KM_RELEASE)) {
      is_finished = true;
    }
  }
  else {
    if (ELEM(event->type, LEFTMOUSE, RETKEY, PADENTER)) {
      is_finished = true;
    }
  }

  if (is_finished) {
    object_transform_axis_target_free_data(op);
    return OPERATOR_FINISHED;
  }
  else if (ELEM(event->type, ESCKEY, RIGHTMOUSE)) {
    object_transform_axis_target_cancel(C, op);
    return OPERATOR_CANCELLED;
  }

  return OPERATOR_RUNNING_MODAL;
}

void OBJECT_OT_transform_axis_target(wmOperatorType *ot)
{
  /* identifiers */
  ot->name = "Interactive Light Track to Cursor";
  ot->description = "Interactively point cameras and lights to a location (Ctrl translates)";
  ot->idname = "OBJECT_OT_transform_axis_target";

  /* api callbacks */
  ot->invoke = object_transform_axis_target_invoke;
  ot->cancel = object_transform_axis_target_cancel;
  ot->modal = object_transform_axis_target_modal;
  ot->poll = ED_operator_region_view3d_active;

  /* flags */
  ot->flag = OPTYPE_REGISTER | OPTYPE_UNDO | OPTYPE_BLOCKING;
}

#undef USE_RELATIVE_ROTATION

/** \} */<|MERGE_RESOLUTION|>--- conflicted
+++ resolved
@@ -309,27 +309,9 @@
 
 void OBJECT_OT_location_clear(wmOperatorType *ot)
 {
-<<<<<<< HEAD
-	/* identifiers */
-	ot->name = "Clear Location";
-	ot->description = "Clear Location\nClear the object's location";
-	ot->idname = "OBJECT_OT_location_clear";
-
-	/* api callbacks */
-	ot->exec = object_location_clear_exec;
-	ot->poll = ED_operator_scene_editable;
-
-	/* flags */
-	ot->flag = OPTYPE_REGISTER | OPTYPE_UNDO;
-
-
-	/* properties */
-	ot->prop = RNA_def_boolean(ot->srna, "clear_delta", false, "Clear Delta",
-	                           "Clear delta location in addition to clearing the normal location transform");
-=======
   /* identifiers */
   ot->name = "Clear Location";
-  ot->description = "Clear the object's location";
+  ot->description = "Clear Location\nClear the object's location";
   ot->idname = "OBJECT_OT_location_clear";
 
   /* api callbacks */
@@ -346,7 +328,6 @@
       false,
       "Clear Delta",
       "Clear delta location in addition to clearing the normal location transform");
->>>>>>> d301d80d
 }
 
 static int object_rotation_clear_exec(bContext *C, wmOperator *op)
@@ -356,26 +337,9 @@
 
 void OBJECT_OT_rotation_clear(wmOperatorType *ot)
 {
-<<<<<<< HEAD
-	/* identifiers */
-	ot->name = "Clear Rotation";
-	ot->description = "Clear Rotation\nClear the object's rotation";
-	ot->idname = "OBJECT_OT_rotation_clear";
-
-	/* api callbacks */
-	ot->exec = object_rotation_clear_exec;
-	ot->poll = ED_operator_scene_editable;
-
-	/* flags */
-	ot->flag = OPTYPE_REGISTER | OPTYPE_UNDO;
-
-	/* properties */
-	ot->prop = RNA_def_boolean(ot->srna, "clear_delta", false, "Clear Delta",
-	                           "Clear delta rotation in addition to clearing the normal rotation transform");
-=======
   /* identifiers */
   ot->name = "Clear Rotation";
-  ot->description = "Clear the object's rotation";
+  ot->description = "Clear Rotation\nClear the object's rotation";
   ot->idname = "OBJECT_OT_rotation_clear";
 
   /* api callbacks */
@@ -392,7 +356,6 @@
       false,
       "Clear Delta",
       "Clear delta rotation in addition to clearing the normal rotation transform");
->>>>>>> d301d80d
 }
 
 static int object_scale_clear_exec(bContext *C, wmOperator *op)
@@ -402,26 +365,9 @@
 
 void OBJECT_OT_scale_clear(wmOperatorType *ot)
 {
-<<<<<<< HEAD
-	/* identifiers */
-	ot->name = "Clear Scale";
-	ot->description = "Clear Scale\nClear the object's scale";
-	ot->idname = "OBJECT_OT_scale_clear";
-
-	/* api callbacks */
-	ot->exec = object_scale_clear_exec;
-	ot->poll = ED_operator_scene_editable;
-
-	/* flags */
-	ot->flag = OPTYPE_REGISTER | OPTYPE_UNDO;
-
-	/* properties */
-	ot->prop = RNA_def_boolean(ot->srna, "clear_delta", false, "Clear Delta",
-	                           "Clear delta scale in addition to clearing the normal scale transform");
-=======
   /* identifiers */
   ot->name = "Clear Scale";
-  ot->description = "Clear the object's scale";
+  ot->description = "Clear Scale\nClear the object's scale";
   ot->idname = "OBJECT_OT_scale_clear";
 
   /* api callbacks */
@@ -438,7 +384,6 @@
       false,
       "Clear Delta",
       "Clear delta scale in addition to clearing the normal scale transform");
->>>>>>> d301d80d
 }
 
 /* --------------- */
@@ -470,17 +415,10 @@
 
 void OBJECT_OT_origin_clear(wmOperatorType *ot)
 {
-<<<<<<< HEAD
-	/* identifiers */
-	ot->name = "Clear Origin";
-	ot->description = "Clear Origin\nClear the object's origin";
-	ot->idname = "OBJECT_OT_origin_clear";
-=======
   /* identifiers */
   ot->name = "Clear Origin";
-  ot->description = "Clear the object's origin";
+  ot->description = "Clear Origin\nClear the object's origin";
   ot->idname = "OBJECT_OT_origin_clear";
->>>>>>> d301d80d
 
   /* api callbacks */
   ot->exec = object_origin_clear_exec;
@@ -855,17 +793,10 @@
 
 void OBJECT_OT_visual_transform_apply(wmOperatorType *ot)
 {
-<<<<<<< HEAD
-	/* identifiers */
-	ot->name = "Apply Visual Transform";
-	ot->description = "Apply Visual Transform\nApply the object's visual transformation to its data";
-	ot->idname = "OBJECT_OT_visual_transform_apply";
-=======
   /* identifiers */
   ot->name = "Apply Visual Transform";
-  ot->description = "Apply the object's visual transformation to its data";
+  ot->description = "Apply Visual Transform\nApply the object's visual transformation to its data";
   ot->idname = "OBJECT_OT_visual_transform_apply";
->>>>>>> d301d80d
 
   /* api callbacks */
   ot->exec = visual_transform_apply_exec;
@@ -893,28 +824,9 @@
 
 void OBJECT_OT_transform_apply(wmOperatorType *ot)
 {
-<<<<<<< HEAD
-	/* identifiers */
-	ot->name = "Apply Object Transform";
-	ot->description = "Apply Object Transform\nApply the object's transformation to its data";
-	ot->idname = "OBJECT_OT_transform_apply";
-
-	/* api callbacks */
-	ot->exec = object_transform_apply_exec;
-	ot->poll = ED_operator_objectmode;
-
-	/* flags */
-	ot->flag = OPTYPE_REGISTER | OPTYPE_UNDO;
-
-	RNA_def_boolean(ot->srna, "location", true, "Location", "");
-	RNA_def_boolean(ot->srna, "rotation", true, "Rotation", "");
-	RNA_def_boolean(ot->srna, "scale", true, "Scale", "");
-	RNA_def_boolean(ot->srna, "properties", true, "Apply Properties",
-	                "Modify properties such as curve vertex radius, font size and bone envelope");
-=======
   /* identifiers */
   ot->name = "Apply Object Transform";
-  ot->description = "Apply the object's transformation to its data";
+  ot->description = "Apply Object Transform\nApply the object's transformation to its data";
   ot->idname = "OBJECT_OT_transform_apply";
 
   /* api callbacks */
@@ -932,7 +844,6 @@
                   true,
                   "Apply Properties",
                   "Modify properties such as curve vertex radius, font size and bone envelope");
->>>>>>> d301d80d
 }
 
 /********************* Set Object Center ************************/
@@ -1408,44 +1319,6 @@
 
 void OBJECT_OT_origin_set(wmOperatorType *ot)
 {
-<<<<<<< HEAD
-	static const EnumPropertyItem prop_set_center_types[] = {
-		{GEOMETRY_TO_ORIGIN, "GEOMETRY_ORIGIN", 0, "Geometry to Origin", "Move object geometry to object origin"},
-		{ORIGIN_TO_GEOMETRY, "ORIGIN_GEOMETRY", 0, "Origin to Geometry",
-		 "Calculate the center of geometry based on the current pivot point (median, otherwise bounding-box)"},
-		{ORIGIN_TO_CURSOR, "ORIGIN_CURSOR", 0, "Origin to 3D Cursor",
-		 "Move object origin to position of the 3D cursor"},
-		/* Intentional naming mismatch since some scripts refer to this. */
-		{ORIGIN_TO_CENTER_OF_MASS_SURFACE, "ORIGIN_CENTER_OF_MASS", 0, "Origin to Center of Mass (Surface)",
-		 "Calculate the center of mass from the surface area"},
-		{ORIGIN_TO_CENTER_OF_MASS_VOLUME, "ORIGIN_CENTER_OF_VOLUME", 0, "Origin to Center of Mass (Volume)",
-		 "Calculate the center of mass from the volume (must be manifold geometry with consistent normals)"},
-		{0, NULL, 0, NULL, NULL},
-	};
-
-	static const EnumPropertyItem prop_set_bounds_types[] = {
-		{V3D_AROUND_CENTER_MEDIAN, "MEDIAN", 0, "Median Center", ""},
-		{V3D_AROUND_CENTER_BOUNDS, "BOUNDS", 0, "Bounds Center", ""},
-		{0, NULL, 0, NULL, NULL},
-	};
-
-	/* identifiers */
-	ot->name = "Set Origin";
-	ot->description = "Set Origin.\nSet the object's origin, by either moving the data, or set to center of data, or use 3D cursor";
-	ot->idname = "OBJECT_OT_origin_set";
-
-	/* api callbacks */
-	ot->invoke = WM_menu_invoke;
-	ot->exec = object_origin_set_exec;
-
-	ot->poll = ED_operator_scene_editable;
-
-	/* flags */
-	ot->flag = OPTYPE_REGISTER | OPTYPE_UNDO;
-
-	ot->prop = RNA_def_enum(ot->srna, "type", prop_set_center_types, 0, "Type", "");
-	RNA_def_enum(ot->srna, "center", prop_set_bounds_types, V3D_AROUND_CENTER_MEDIAN, "Center", "");
-=======
   static const EnumPropertyItem prop_set_center_types[] = {
       {GEOMETRY_TO_ORIGIN,
        "GEOMETRY_ORIGIN",
@@ -1487,8 +1360,8 @@
   /* identifiers */
   ot->name = "Set Origin";
   ot->description =
-      "Set the object's origin, by either moving the data, or set to center of data, or use 3D "
-      "cursor";
+      "Set Origin.\nSet the object's origin, by either moving the data, or set to center of data, "
+      "or use 3D cursor";
   ot->idname = "OBJECT_OT_origin_set";
 
   /* api callbacks */
@@ -1502,7 +1375,6 @@
 
   ot->prop = RNA_def_enum(ot->srna, "type", prop_set_center_types, 0, "Type", "");
   RNA_def_enum(ot->srna, "center", prop_set_bounds_types, V3D_AROUND_CENTER_MEDIAN, "Center", "");
->>>>>>> d301d80d
 }
 
 /* -------------------------------------------------------------------- */
