/* SPDX-FileCopyrightText: 2001-2002 NaN Holding BV. All rights reserved.
 *
 * SPDX-License-Identifier: GPL-2.0-or-later */

/** \file
 * \ingroup edobj
 */

#include <algorithm>
#include <cmath>
#include <cstring>

#include "MEM_guardedalloc.h"

#include "DNA_curve_types.h"
#include "DNA_lattice_types.h"
#include "DNA_mesh_types.h"
#include "DNA_meshdata_types.h"
#include "DNA_object_types.h"
#include "DNA_scene_types.h"

#include "BLI_array.hh"
#include "BLI_bitmap.h"
#include "BLI_listbase.h"
#include "BLI_string.h"
#include "BLI_string_utf8.h"
#include "BLI_utildefines.h"
#include "BLI_utildefines_stack.h"
#include "BLI_vector.hh"

#include "BKE_attribute.hh"
#include "BKE_context.hh"
#include "BKE_curves.hh"
#include "BKE_customdata.hh"
#include "BKE_deform.hh"
#include "BKE_editmesh.hh"
#include "BKE_grease_pencil_vertex_groups.hh"
#include "BKE_lattice.hh"
#include "BKE_library.hh"
#include "BKE_mesh.hh"
#include "BKE_mesh_mapping.hh"
#include "BKE_modifier.hh"
#include "BKE_object.hh"
#include "BKE_object_deform.h"
#include "BKE_report.hh"

#include "DEG_depsgraph.hh"
#include "DEG_depsgraph_build.hh"

#include "BLT_translation.hh"

#include "DNA_armature_types.h"
#include "RNA_access.hh"
#include "RNA_define.hh"
#include "RNA_enum_types.hh"

#include "WM_api.hh"
#include "WM_types.hh"

#include "ED_curves.hh"
#include "ED_grease_pencil.hh"
#include "ED_mesh.hh"
#include "ED_object.hh"
#include "ED_object_vgroup.hh"
#include "ED_screen.hh"

#include "UI_resources.hh"

#include "object_intern.hh"

namespace blender::ed::object {

static bool vertex_group_supported_poll_ex(bContext *C, const Object *ob);

/* -------------------------------------------------------------------- */
/** \name Local Utility Functions
 * \{ */

static bool object_array_for_wpaint_filter(const Object *ob, void *user_data)
{
  bContext *C = static_cast<bContext *>(user_data);
  if (vertex_group_supported_poll_ex(C, ob)) {
    return true;
  }
  return false;
}

static Vector<Object *> object_array_for_wpaint(bContext *C)
{
  return objects_in_mode_or_selected(C, object_array_for_wpaint_filter, C);
}

static bool vertex_group_use_vert_sel(Object *ob)
{
  if (ob->mode == OB_MODE_EDIT) {
    return true;
  }
  if ((ob->type == OB_MESH) &&
      ((Mesh *)ob->data)->editflag & (ME_EDIT_PAINT_VERT_SEL | ME_EDIT_PAINT_FACE_SEL))
  {
    return true;
  }
  return false;
}

static Lattice *vgroup_edit_lattice(Object *ob)
{
  Lattice *lt = static_cast<Lattice *>(ob->data);
  BLI_assert(ob->type == OB_LATTICE);
  return (lt->editlatt) ? lt->editlatt->latt : lt;
}

/** \} */

/* -------------------------------------------------------------------- */
/** \name Public Utility Functions
 * \{ */

bool vgroup_sync_from_pose(Object *ob)
{
  Object *armobj = BKE_object_pose_armature_get(ob);
  if (armobj && (armobj->mode & OB_MODE_POSE)) {
    bArmature *arm = static_cast<bArmature *>(armobj->data);
    if (arm->act_bone) {
      int def_num = BKE_object_defgroup_name_index(ob, arm->act_bone->name);
      if (def_num != -1) {
        BKE_object_defgroup_active_index_set(ob, def_num + 1);
        return true;
      }
    }
  }
  return false;
}

void vgroup_data_clamp_range(ID *id, const int total)
{
  MDeformVert **dvert_arr;
  int dvert_tot;

  if (vgroup_parray_alloc(id, &dvert_arr, &dvert_tot, false)) {
    for (int i = 0; i < dvert_tot; i++) {
      MDeformVert *dv = dvert_arr[i];
      for (int j = 0; j < dv->totweight; j++) {
        if (dv->dw[j].def_nr >= total) {
          BKE_defvert_remove_group(dv, &dv->dw[j]);
          j--;
        }
      }
    }
  }
}

bool vgroup_parray_alloc(ID *id,
                         MDeformVert ***dvert_arr,
                         int *dvert_tot,
                         const bool use_vert_sel,
                         std::optional<int> current_frame)
{
  *dvert_tot = 0;
  *dvert_arr = nullptr;

  if (id) {
    switch (GS(id->name)) {
      case ID_ME: {
        Mesh *mesh = (Mesh *)id;

        if (BMEditMesh *em = mesh->runtime->edit_mesh.get()) {
          BMesh *bm = em->bm;
          const int cd_dvert_offset = CustomData_get_offset(&bm->vdata, CD_MDEFORMVERT);
          BMIter iter;
          BMVert *eve;
          int i;

          if (cd_dvert_offset == -1) {
            return false;
          }

          i = em->bm->totvert;

          *dvert_arr = MEM_malloc_arrayN<MDeformVert *>(i, __func__);
          *dvert_tot = i;

          i = 0;
          if (use_vert_sel) {
            BM_ITER_MESH (eve, &iter, em->bm, BM_VERTS_OF_MESH) {
              (*dvert_arr)[i] = BM_elem_flag_test(eve, BM_ELEM_SELECT) ?
                                    static_cast<MDeformVert *>(
                                        BM_ELEM_CD_GET_VOID_P(eve, cd_dvert_offset)) :
                                    nullptr;
              i++;
            }
          }
          else {
            BM_ITER_MESH (eve, &iter, em->bm, BM_VERTS_OF_MESH) {
              (*dvert_arr)[i] = static_cast<MDeformVert *>(
                  BM_ELEM_CD_GET_VOID_P(eve, cd_dvert_offset));
              i++;
            }
          }

          return true;
        }
        if (!mesh->deform_verts().is_empty()) {
          MutableSpan<MDeformVert> dverts = mesh->deform_verts_for_write();

          *dvert_tot = mesh->verts_num;
          *dvert_arr = MEM_malloc_arrayN<MDeformVert *>(mesh->verts_num, __func__);

          if (use_vert_sel) {
            const bke::AttributeAccessor attributes = mesh->attributes();
            const VArray<bool> select_vert = *attributes.lookup_or_default<bool>(
                ".select_vert", bke::AttrDomain::Point, false);

            for (int i = 0; i < mesh->verts_num; i++) {
              (*dvert_arr)[i] = select_vert[i] ? &dverts[i] : nullptr;
            }
          }
          else {
            for (int i = 0; i < mesh->verts_num; i++) {
              (*dvert_arr)[i] = &dverts[i];
            }
          }

          return true;
        }
        return false;
      }
      case ID_LT: {
        Lattice *lt = (Lattice *)id;
        lt = (lt->editlatt) ? lt->editlatt->latt : lt;

        if (lt->dvert) {
          BPoint *def = lt->def;
          *dvert_tot = lt->pntsu * lt->pntsv * lt->pntsw;
          *dvert_arr = MEM_malloc_arrayN<MDeformVert *>((*dvert_tot), __func__);

          if (use_vert_sel) {
            for (int i = 0; i < *dvert_tot; i++) {
              (*dvert_arr)[i] = (def->f1 & SELECT) ? &lt->dvert[i] : nullptr;
            }
          }
          else {
            for (int i = 0; i < *dvert_tot; i++) {
              (*dvert_arr)[i] = lt->dvert + i;
            }
          }

          return true;
        }
        return false;
      }
      case ID_GP: {
        if (!current_frame) {
          return false;
        }
        GreasePencil *grease_pencil = reinterpret_cast<GreasePencil *>(id);
        bke::greasepencil::Layer *layer = grease_pencil->get_active_layer();
        if (!layer) {
          return false;
        }
        bke::greasepencil::Drawing *drawing = grease_pencil->get_editable_drawing_at(
            *layer, *current_frame);
        if (!drawing) {
          return false;
        }
        bke::CurvesGeometry &curves = drawing->strokes_for_write();
        MutableSpan<MDeformVert> dverts = curves.deform_verts_for_write();

        if (!dverts.is_empty()) {
          const int points_num = curves.points_num();
          *dvert_tot = points_num;
          *dvert_arr = MEM_malloc_arrayN<MDeformVert *>(points_num, __func__);

          for (int i = 0; i < points_num; i++) {
            (*dvert_arr)[i] = &dverts[i];
          }

          return true;
        }
        return false;
      }

      default:
        break;
    }
  }

  return false;
}

void vgroup_parray_mirror_sync(Object *ob,
                               MDeformVert **dvert_array,
                               const int dvert_tot,
                               const bool *vgroup_validmap,
                               const int vgroup_tot)
{
  BMEditMesh *em = BKE_editmesh_from_object(ob);
  MDeformVert **dvert_array_all = nullptr;
  int dvert_tot_all;

  /* get an array of all verts, not only selected */
  if (vgroup_parray_alloc(static_cast<ID *>(ob->data), &dvert_array_all, &dvert_tot_all, false) ==
      false)
  {
    BLI_assert(0);
    return;
  }
  if (em) {
    BM_mesh_elem_table_ensure(em->bm, BM_VERT);
  }

  int flip_map_len;
  const int *flip_map = BKE_object_defgroup_flip_map(ob, true, &flip_map_len);

  for (int i_src = 0; i_src < dvert_tot; i_src++) {
    if (dvert_array[i_src] != nullptr) {
      /* its selected, check if its mirror exists */
      int i_dst = ED_mesh_mirror_get_vert(ob, i_src);
      if (i_dst != -1 && dvert_array_all[i_dst] != nullptr) {
        /* we found a match! */
        const MDeformVert *dv_src = dvert_array[i_src];
        MDeformVert *dv_dst = dvert_array_all[i_dst];

        BKE_defvert_mirror_subset(
            dv_dst, dv_src, vgroup_validmap, vgroup_tot, flip_map, flip_map_len);

        dvert_array[i_dst] = dvert_array_all[i_dst];
      }
    }
  }

  MEM_freeN(flip_map);
  MEM_freeN(dvert_array_all);
}

void vgroup_parray_mirror_assign(Object *ob, MDeformVert **dvert_array, const int dvert_tot)
{
  BMEditMesh *em = BKE_editmesh_from_object(ob);
  MDeformVert **dvert_array_all = nullptr;
  int dvert_tot_all;

  /* get an array of all verts, not only selected */
  if (vgroup_parray_alloc(static_cast<ID *>(ob->data), &dvert_array_all, &dvert_tot_all, false) ==
      false)
  {
    BLI_assert(0);
    return;
  }
  BLI_assert(dvert_tot == dvert_tot_all);
  if (em) {
    BM_mesh_elem_table_ensure(em->bm, BM_VERT);
  }

  for (int i = 0; i < dvert_tot; i++) {
    if (dvert_array[i] == nullptr) {
      /* its unselected, check if its mirror is */
      int i_sel = ED_mesh_mirror_get_vert(ob, i);
      if ((i_sel != -1) && (i_sel != i) && (dvert_array[i_sel])) {
        /* we found a match! */
        dvert_array[i] = dvert_array_all[i];
      }
    }
  }

  MEM_freeN(dvert_array_all);
}

void vgroup_parray_remove_zero(MDeformVert **dvert_array,
                               const int dvert_tot,
                               const bool *vgroup_validmap,
                               const int vgroup_tot,
                               const float epsilon,
                               const bool keep_single)
{
  MDeformVert *dv;

  for (int i = 0; i < dvert_tot; i++) {
    /* in case its not selected */
    if (!(dv = dvert_array[i])) {
      continue;
    }

    int j = dv->totweight;

    while (j--) {
      MDeformWeight *dw;

      if (keep_single && dv->totweight == 1) {
        break;
      }

      dw = dv->dw + j;
      if ((dw->def_nr < vgroup_tot) && vgroup_validmap[dw->def_nr]) {
        if (dw->weight <= epsilon) {
          BKE_defvert_remove_group(dv, dw);
        }
      }
    }
  }
}

bool vgroup_array_copy(Object *ob, Object *ob_from)
{
  MDeformVert **dvert_array_from = nullptr, **dvf;
  MDeformVert **dvert_array = nullptr, **dv;
  int dvert_tot_from;
  int dvert_tot;
  int i;
  ListBase *defbase_dst = BKE_object_defgroup_list_mutable(ob);
  const ListBase *defbase_src = BKE_object_defgroup_list(ob_from);

  int defbase_tot_from = BLI_listbase_count(defbase_src);
  int defbase_tot = BLI_listbase_count(defbase_dst);
  bool new_vgroup = false;

  BLI_assert(ob != ob_from);

  if (ob->data == ob_from->data) {
    return true;
  }

  /* In case we copy vgroup between two objects using same data,
   * we only have to care about object side of things. */
  if (ob->data != ob_from->data) {
    vgroup_parray_alloc(
        static_cast<ID *>(ob_from->data), &dvert_array_from, &dvert_tot_from, false);
    vgroup_parray_alloc(static_cast<ID *>(ob->data), &dvert_array, &dvert_tot, false);

    if ((dvert_array == nullptr) && (dvert_array_from != nullptr) &&
        BKE_object_defgroup_data_create(static_cast<ID *>(ob->data)))
    {
      vgroup_parray_alloc(static_cast<ID *>(ob->data), &dvert_array, &dvert_tot, false);
      new_vgroup = true;
    }

    if (dvert_tot == 0 || (dvert_tot != dvert_tot_from) || dvert_array_from == nullptr ||
        dvert_array == nullptr)
    {
      if (dvert_array) {
        MEM_freeN(dvert_array);
      }
      if (dvert_array_from) {
        MEM_freeN(dvert_array_from);
      }

      if (new_vgroup == true) {
        /* free the newly added vgroup since it wasn't compatible */
        BKE_object_defgroup_remove_all(ob);
      }

      /* if true: both are 0 and nothing needs changing, consider this a success */
      return (dvert_tot == dvert_tot_from);
    }
  }

  /* do the copy */
  BLI_freelistN(defbase_dst);
  BLI_duplicatelist(defbase_dst, defbase_src);
  BKE_object_defgroup_active_index_set(ob, BKE_object_defgroup_active_index_get(ob_from));

  if (defbase_tot_from < defbase_tot) {
    /* correct vgroup indices because the number of vgroups is being reduced. */
    Array<int> remap(defbase_tot + 1);
    for (i = 0; i <= defbase_tot_from; i++) {
      remap[i] = i;
    }
    for (; i <= defbase_tot; i++) {
      remap[i] = 0; /* can't use these, so disable */
    }

    BKE_object_defgroup_remap_update_users(ob, remap.data());
  }

  if (dvert_array_from != nullptr && dvert_array != nullptr) {
    dvf = dvert_array_from;
    dv = dvert_array;

    for (i = 0; i < dvert_tot; i++, dvf++, dv++) {
      MEM_SAFE_FREE((*dv)->dw);
      *(*dv) = *(*dvf);

      if ((*dv)->dw) {
        (*dv)->dw = static_cast<MDeformWeight *>(MEM_dupallocN((*dv)->dw));
      }
    }

    MEM_freeN(dvert_array);
    MEM_freeN(dvert_array_from);
  }

  return true;
}

void vgroup_parray_to_weight_array(const MDeformVert **dvert_array,
                                   const int dvert_tot,
                                   float *dvert_weights,
                                   const int def_nr)
{
  for (int i = 0; i < dvert_tot; i++) {
    const MDeformVert *dv = dvert_array[i];
    dvert_weights[i] = dv ? BKE_defvert_find_weight(dv, def_nr) : 0.0f;
  }
}

void vgroup_parray_from_weight_array(MDeformVert **dvert_array,
                                     const int dvert_tot,
                                     const float *dvert_weights,
                                     const int def_nr,
                                     const bool remove_zero)
{
  int i;

  for (i = 0; i < dvert_tot; i++) {
    MDeformVert *dv = dvert_array[i];
    if (dv) {
      if (dvert_weights[i] > 0.0f) {
        MDeformWeight *dw = BKE_defvert_ensure_index(dv, def_nr);
        BLI_assert(IN_RANGE_INCL(dvert_weights[i], 0.0f, 1.0f));
        dw->weight = dvert_weights[i];
      }
      else {
        MDeformWeight *dw = BKE_defvert_find_index(dv, def_nr);
        if (dw) {
          if (remove_zero) {
            BKE_defvert_remove_group(dv, dw);
          }
          else {
            dw->weight = 0.0f;
          }
        }
      }
    }
  }
}

/* TODO: cache flip data to speedup calls within a loop. */
static void mesh_defvert_mirror_update_internal(Object *ob,
                                                MDeformVert *dvert_dst,
                                                MDeformVert *dvert_src,
                                                const int def_nr)
{
  if (def_nr == -1) {
    /* All vgroups, add groups where needed. */
    int flip_map_len;
    int *flip_map = BKE_object_defgroup_flip_map_unlocked(ob, true, &flip_map_len);
    BKE_defvert_sync_mapped(dvert_dst, dvert_src, flip_map, flip_map_len, true);
    MEM_freeN(flip_map);
  }
  else {
    /* Single vgroup. */
    MDeformWeight *dw = BKE_defvert_ensure_index(dvert_dst,
                                                 BKE_object_defgroup_flip_index(ob, def_nr, true));
    if (dw) {
      dw->weight = BKE_defvert_find_weight(dvert_src, def_nr);
    }
  }
}

static void mesh_defvert_mirror_update_em(
    Object *ob, BMVert *eve, int def_nr, int vidx, const int cd_dvert_offset)
{
  Mesh *mesh = static_cast<Mesh *>(ob->data);
  BMEditMesh *em = mesh->runtime->edit_mesh.get();
  BMVert *eve_mirr;
  bool use_topology = (mesh->editflag & ME_EDIT_MIRROR_TOPO) != 0;

  eve_mirr = editbmesh_get_x_mirror_vert(ob, em, eve, eve->co, vidx, use_topology);

  if (eve_mirr && eve_mirr != eve) {
    MDeformVert *dvert_src = static_cast<MDeformVert *>(
        BM_ELEM_CD_GET_VOID_P(eve, cd_dvert_offset));
    MDeformVert *dvert_dst = static_cast<MDeformVert *>(
        BM_ELEM_CD_GET_VOID_P(eve_mirr, cd_dvert_offset));
    mesh_defvert_mirror_update_internal(ob, dvert_dst, dvert_src, def_nr);
  }
}

static void mesh_defvert_mirror_update_ob(Object *ob, int def_nr, int vidx)
{
  int vidx_mirr;
  Mesh *mesh = static_cast<Mesh *>(ob->data);
  bool use_topology = (mesh->editflag & ME_EDIT_MIRROR_TOPO) != 0;

  if (vidx == -1) {
    return;
  }

  vidx_mirr = mesh_get_x_mirror_vert(ob, nullptr, vidx, use_topology);

  MutableSpan<MDeformVert> dverts = mesh->deform_verts_for_write();
  if ((vidx_mirr) >= 0 && (vidx_mirr != vidx)) {
    MDeformVert *dvert_src = &dverts[vidx];
    MDeformVert *dvert_dst = &dverts[vidx_mirr];
    mesh_defvert_mirror_update_internal(ob, dvert_dst, dvert_src, def_nr);
  }
}

void vgroup_vert_active_mirror(Object *ob, int def_nr)
{
  Mesh *mesh = static_cast<Mesh *>(ob->data);
  BMEditMesh *em = mesh->runtime->edit_mesh.get();
  MDeformVert *dvert_act;

  if (mesh->symmetry & ME_SYMMETRY_X) {
    if (em) {
      BMVert *eve_act;
      dvert_act = ED_mesh_active_dvert_get_em(ob, &eve_act);
      if (dvert_act) {
        const int cd_dvert_offset = CustomData_get_offset(&em->bm->vdata, CD_MDEFORMVERT);
        mesh_defvert_mirror_update_em(ob, eve_act, def_nr, -1, cd_dvert_offset);
      }
    }
    else {
      int v_act;
      dvert_act = ED_mesh_active_dvert_get_ob(ob, &v_act);
      if (dvert_act) {
        mesh_defvert_mirror_update_ob(ob, def_nr, v_act);
      }
    }
  }
}

static void vgroup_remove_weight(Object *ob, const int def_nr)
{
  MDeformVert *dvert_act;
  MDeformWeight *dw;

  dvert_act = ED_mesh_active_dvert_get_only(ob);

  dw = BKE_defvert_find_index(dvert_act, def_nr);
  BKE_defvert_remove_group(dvert_act, dw);
}

static bool vgroup_normalize_active_vertex(Object *ob, eVGroupSelect subset_type)
{
  Mesh *mesh = static_cast<Mesh *>(ob->data);
  BMEditMesh *em = mesh->runtime->edit_mesh.get();
  BMVert *eve_act;
  int v_act;
  MDeformVert *dvert_act;
  int subset_count, vgroup_tot;
  const bool *vgroup_validmap;

  if (em) {
    dvert_act = ED_mesh_active_dvert_get_em(ob, &eve_act);
  }
  else {
    dvert_act = ED_mesh_active_dvert_get_ob(ob, &v_act);
  }

  if (dvert_act == nullptr) {
    return false;
  }

  vgroup_validmap = BKE_object_defgroup_subset_from_select_type(
      ob, subset_type, &vgroup_tot, &subset_count);

  bool *lock_flags = BKE_object_defgroup_lock_flags_get(ob, vgroup_tot);

  if (lock_flags) {
    BKE_defvert_normalize_lock_map(
        *dvert_act, Span(vgroup_validmap, vgroup_tot), Span(lock_flags, vgroup_tot));
    MEM_freeN(lock_flags);
  }
  else {
    BKE_defvert_normalize_subset(*dvert_act, Span(vgroup_validmap, vgroup_tot));
  }

  MEM_freeN(vgroup_validmap);

  if (mesh->symmetry & ME_SYMMETRY_X) {
    if (em) {
      const int cd_dvert_offset = CustomData_get_offset(&em->bm->vdata, CD_MDEFORMVERT);
      mesh_defvert_mirror_update_em(ob, eve_act, -1, -1, cd_dvert_offset);
    }
    else {
      mesh_defvert_mirror_update_ob(ob, -1, v_act);
    }
  }

  return true;
}

static void vgroup_copy_active_to_sel(Object *ob, eVGroupSelect subset_type)
{
  Mesh *mesh = static_cast<Mesh *>(ob->data);
  MDeformVert *dvert_act;
  int i, vgroup_tot, subset_count;
  const bool *vgroup_validmap = BKE_object_defgroup_subset_from_select_type(
      ob, subset_type, &vgroup_tot, &subset_count);

  if (BMEditMesh *em = mesh->runtime->edit_mesh.get()) {
    BMIter iter;
    BMVert *eve, *eve_act;
    const int cd_dvert_offset = CustomData_get_offset(&em->bm->vdata, CD_MDEFORMVERT);

    dvert_act = ED_mesh_active_dvert_get_em(ob, &eve_act);
    if (dvert_act) {
      BM_ITER_MESH_INDEX (eve, &iter, em->bm, BM_VERTS_OF_MESH, i) {
        if (BM_elem_flag_test(eve, BM_ELEM_SELECT) && eve != eve_act) {
          MDeformVert *dv = static_cast<MDeformVert *>(
              BM_ELEM_CD_GET_VOID_P(eve, cd_dvert_offset));
          BKE_defvert_copy_subset(dv, dvert_act, vgroup_validmap, vgroup_tot);
          if (mesh->symmetry & ME_SYMMETRY_X) {
            mesh_defvert_mirror_update_em(ob, eve, -1, i, cd_dvert_offset);
          }
        }
      }
    }
  }
  else {
    const bke::AttributeAccessor attributes = mesh->attributes();
    const VArray<bool> select_vert = *attributes.lookup_or_default<bool>(
        ".select_vert", bke::AttrDomain::Point, false);

    int v_act;

    dvert_act = ED_mesh_active_dvert_get_ob(ob, &v_act);
    if (dvert_act) {
      MutableSpan<MDeformVert> dverts = mesh->deform_verts_for_write();
      for (i = 0; i < mesh->verts_num; i++) {
        if (select_vert[i] && &dverts[i] != dvert_act) {
          BKE_defvert_copy_subset(&dverts[i], dvert_act, vgroup_validmap, vgroup_tot);
          if (mesh->symmetry & ME_SYMMETRY_X) {
            mesh_defvert_mirror_update_ob(ob, -1, i);
          }
        }
      }
    }
  }

  MEM_freeN(vgroup_validmap);
}

/** \} */

/* -------------------------------------------------------------------- */
/** \name Shared Weight Transfer Operator Properties
 * \{ */

static const EnumPropertyItem WT_vertex_group_select_item[] = {
    {WT_VGROUP_ACTIVE, "ACTIVE", 0, "Active Group", "The active Vertex Group"},
    {WT_VGROUP_BONE_SELECT,
     "BONE_SELECT",
     0,
     "Selected Pose Bones",
     "All Vertex Groups assigned to Selection"},
    {WT_VGROUP_BONE_DEFORM,
     "BONE_DEFORM",
     0,
     "Deform Pose Bones",
     "All Vertex Groups assigned to Deform Bones"},
    {WT_VGROUP_ALL, "ALL", 0, "All Groups", "All Vertex Groups"},
    {0, nullptr, 0, nullptr, nullptr},
};

const EnumPropertyItem *vgroup_selection_itemf_helper(const bContext *C,
                                                      PointerRNA * /*ptr*/,
                                                      PropertyRNA * /*prop*/,
                                                      bool *r_free,
                                                      const uint selection_mask)
{
  Object *ob;
  EnumPropertyItem *item = nullptr;
  int totitem = 0;

  if (C == nullptr) {
    /* needed for docs and i18n tools */
    return WT_vertex_group_select_item;
  }

  ob = context_object(C);
  if (selection_mask & (1 << WT_VGROUP_ACTIVE)) {
    RNA_enum_items_add_value(&item, &totitem, WT_vertex_group_select_item, WT_VGROUP_ACTIVE);
  }

  if (ob) {
    if (BKE_object_pose_armature_get(ob)) {
      if (selection_mask & (1 << WT_VGROUP_BONE_SELECT)) {
        RNA_enum_items_add_value(
            &item, &totitem, WT_vertex_group_select_item, WT_VGROUP_BONE_SELECT);
      }
    }

    if (BKE_modifiers_is_deformed_by_armature(ob)) {
      if (selection_mask & (1 << WT_VGROUP_BONE_DEFORM)) {
        RNA_enum_items_add_value(
            &item, &totitem, WT_vertex_group_select_item, WT_VGROUP_BONE_DEFORM);
      }
    }
  }

  if (selection_mask & (1 << WT_VGROUP_ALL)) {
    RNA_enum_items_add_value(&item, &totitem, WT_vertex_group_select_item, WT_VGROUP_ALL);
  }

  RNA_enum_item_end(&item, &totitem);
  *r_free = true;

  return item;
}

static const EnumPropertyItem *rna_vertex_group_with_single_itemf(bContext *C,
                                                                  PointerRNA *ptr,
                                                                  PropertyRNA *prop,
                                                                  bool *r_free)
{
  return vgroup_selection_itemf_helper(C, ptr, prop, r_free, WT_VGROUP_MASK_ALL);
}

static const EnumPropertyItem *rna_vertex_group_select_itemf(bContext *C,
                                                             PointerRNA *ptr,
                                                             PropertyRNA *prop,
                                                             bool *r_free)
{
  return vgroup_selection_itemf_helper(
      C, ptr, prop, r_free, WT_VGROUP_MASK_ALL & ~(1 << WT_VGROUP_ACTIVE));
}

static void vgroup_operator_subset_select_props(wmOperatorType *ot, bool use_active)
{
  PropertyRNA *prop;

  prop = RNA_def_enum(ot->srna,
                      "group_select_mode",
                      rna_enum_dummy_NULL_items,
                      use_active ? WT_VGROUP_ACTIVE : WT_VGROUP_ALL,
                      "Subset",
                      "Define which subset of groups shall be used");

  if (use_active) {
    RNA_def_enum_funcs(prop, rna_vertex_group_with_single_itemf);
  }
  else {
    RNA_def_enum_funcs(prop, rna_vertex_group_select_itemf);
  }
  RNA_def_property_flag(prop, PROP_ENUM_NO_TRANSLATE);
  ot->prop = prop;
}

/** \} */

/* -------------------------------------------------------------------- */
/** \name High Level Vertex Group Add/Remove
 *
 * Wrap lower level `BKE` functions.
 *
 * \note that operations on many vertices should use #vgroup_parray_alloc.
 * \{ */

/* for Mesh in Object mode */
/* allows editmode for Lattice */
static void vgroup_nr_vert_add(
    Object *ob, const int def_nr, const int vertnum, const float weight, const int assignmode)
{
  /* Add the vert to the deform group with the specified number. */
  MDeformVert *dvert = nullptr;
  int tot;

  /* Get the vert. */
  BKE_object_defgroup_array_get(static_cast<ID *>(ob->data), &dvert, &tot);

  if (dvert == nullptr) {
    return;
  }

  /* Check that vertnum is valid before trying to get the relevant dvert. */
  if ((vertnum < 0) || (vertnum >= tot)) {
    return;
  }

  MDeformVert *dv = &dvert[vertnum];
  MDeformWeight *dw;

  /* Lets first check to see if this vert is already in the weight group - if so lets update it. */
  dw = BKE_defvert_find_index(dv, def_nr);

  if (dw) {
    switch (assignmode) {
      case WEIGHT_REPLACE:
        dw->weight = weight;
        break;
      case WEIGHT_ADD:
        dw->weight += weight;
        dw->weight = std::min(dw->weight, 1.0f);
        break;
      case WEIGHT_SUBTRACT:
        dw->weight -= weight;
        /* If the weight is zero or less than remove the vert from the deform group. */
        if (dw->weight <= 0.0f) {
          BKE_defvert_remove_group(dv, dw);
        }
        break;
    }
  }
  else {
    /* If the vert wasn't in the deform group then we must take a different form of action. */

    switch (assignmode) {
      case WEIGHT_SUBTRACT:
        /* If we are subtracting then we don't need to do anything. */
        return;

      case WEIGHT_REPLACE:
      case WEIGHT_ADD:
        /* If we are doing an additive assignment, then we need to create the deform weight. */

        /* We checked if the vertex was added before so no need to test again, simply add. */
        BKE_defvert_add_index_notest(dv, def_nr, weight);
        break;
    }
  }
}

void vgroup_vert_add(Object *ob, bDeformGroup *dg, int vertnum, float weight, int assignmode)
{
  /* add the vert to the deform group with the
   * specified assign mode
   */
  const ListBase *defbase = BKE_object_defgroup_list(ob);
  const int def_nr = BLI_findindex(defbase, dg);

  MDeformVert *dv = nullptr;
  int tot;

  /* get the deform group number, exit if
   * it can't be found
   */
  if (def_nr != -1) {

    /* if there's no deform verts then create some,
     */
    if (BKE_object_defgroup_array_get(static_cast<ID *>(ob->data), &dv, &tot) && dv == nullptr) {
      BKE_object_defgroup_data_create(static_cast<ID *>(ob->data));
    }

    /* call another function to do the work
     */
    vgroup_nr_vert_add(ob, def_nr, vertnum, weight, assignmode);
  }
}

void vgroup_vert_remove(Object *ob, bDeformGroup *dg, int vertnum)
{
  /* This routine removes the vertex from the specified
   * deform group.
   */

  /* TODO(@ideasman42): This is slow in a loop, better pass def_nr directly,
   * but leave for later. */
  const ListBase *defbase = BKE_object_defgroup_list(ob);
  const int def_nr = BLI_findindex(defbase, dg);

  if (def_nr != -1) {
    MDeformVert *dvert = nullptr;
    int tot;

    /* get the deform vertices corresponding to the
     * vertnum
     */
    BKE_object_defgroup_array_get(static_cast<ID *>(ob->data), &dvert, &tot);

    if (dvert) {
      MDeformVert *dv = &dvert[vertnum];
      MDeformWeight *dw;

      dw = BKE_defvert_find_index(dv, def_nr);
      BKE_defvert_remove_group(dv, dw); /* dw can be nullptr */
    }
  }
}

static float get_vert_def_nr(Object *ob, const int def_nr, const int vertnum)
{
  const MDeformVert *dv = nullptr;

  /* get the deform vertices corresponding to the vertnum */
  if (ob->type == OB_MESH) {
    Mesh *mesh = static_cast<Mesh *>(ob->data);

    if (BMEditMesh *em = mesh->runtime->edit_mesh.get()) {
      const int cd_dvert_offset = CustomData_get_offset(&em->bm->vdata, CD_MDEFORMVERT);
      /* warning, this lookup is _not_ fast */

      if (cd_dvert_offset != -1 && vertnum < em->bm->totvert) {
        BMVert *eve;
        BM_mesh_elem_table_ensure(em->bm, BM_VERT);
        eve = BM_vert_at_index(em->bm, vertnum);
        dv = static_cast<const MDeformVert *>(BM_ELEM_CD_GET_VOID_P(eve, cd_dvert_offset));
      }
      else {
        return 0.0f;
      }
    }
    else {
      const Span<MDeformVert> dverts = mesh->deform_verts();
      if (!dverts.is_empty()) {
        if (vertnum >= mesh->verts_num) {
          return 0.0f;
        }
        dv = &dverts[vertnum];
      }
    }
  }
  else if (ob->type == OB_LATTICE) {
    Lattice *lt = vgroup_edit_lattice(ob);

    if (lt->dvert) {
      if (vertnum >= lt->pntsu * lt->pntsv * lt->pntsw) {
        return 0.0f;
      }
      dv = &lt->dvert[vertnum];
    }
  }

  if (dv) {
    MDeformWeight *dw = BKE_defvert_find_index(dv, def_nr);
    if (dw) {
      return dw->weight;
    }
  }

  return -1;
}

float vgroup_vert_weight(Object *ob, bDeformGroup *dg, int vertnum)
{
  const ListBase *defbase = BKE_object_defgroup_list(ob);
  const int def_nr = BLI_findindex(defbase, dg);

  if (def_nr == -1) {
    return -1;
  }

  return get_vert_def_nr(ob, def_nr, vertnum);
}

void vgroup_select_by_name(Object *ob, const char *name)
{
  /* NOTE: `actdef == 0` signals on painting to create a new one,
   * if a bone in pose-mode is selected. */
  BKE_object_defgroup_active_index_set(ob, BKE_object_defgroup_name_index(ob, name) + 1);
}

/** \} */

/* -------------------------------------------------------------------- */
/** \name Operator Function Implementations
 * \{ */

static void vgroup_grease_pencil_select_verts(const Scene &scene,
                                              const ToolSettings &tool_settings,
                                              const bDeformGroup *def_group,
                                              const bool select,
                                              Object &object)
{
  using namespace bke;
  using namespace ed::greasepencil;
  const bke::AttrDomain selection_domain = ED_grease_pencil_edit_selection_domain_get(
      &tool_settings);
  GreasePencil *grease_pencil = static_cast<GreasePencil *>(object.data);

  Vector<MutableDrawingInfo> drawings = retrieve_editable_drawings(scene, *grease_pencil);
  for (MutableDrawingInfo &info : drawings) {
    bke::CurvesGeometry &curves = info.drawing.strokes_for_write();
    ListBase &vertex_group_names = curves.vertex_group_names;

    const int def_nr = BKE_defgroup_name_index(&vertex_group_names, def_group->name);
    if (def_nr < 0) {
      /* No vertices assigned to the group in this drawing. */
      continue;
    }

    const Span<MDeformVert> dverts = curves.deform_verts();
    if (dverts.is_empty()) {
      continue;
    }

    GSpanAttributeWriter selection = ed::curves::ensure_selection_attribute(
        curves, selection_domain, bke::AttrType::Bool);
    switch (selection_domain) {
      case AttrDomain::Point:
        threading::parallel_for(curves.points_range(), 4096, [&](const IndexRange range) {
          for (const int point_i : range) {
            if (BKE_defvert_find_index(&dverts[point_i], def_nr)) {
              selection.span.typed<bool>()[point_i] = select;
            }
          }
        });
        break;
      case AttrDomain::Curve: {
        const OffsetIndices<int> points_by_curve = curves.points_by_curve();
        threading::parallel_for(curves.curves_range(), 1024, [&](const IndexRange range) {
          for (const int curve_i : range) {
            const IndexRange points = points_by_curve[curve_i];
            bool any_point_in_group = false;
            for (const int point_i : points) {
              if (BKE_defvert_find_index(&dverts[point_i], def_nr)) {
                any_point_in_group = true;
                break;
              }
            }
            if (any_point_in_group) {
              selection.span.typed<bool>()[curve_i] = select;
            }
          }
        });
        break;
      }
      default:
        BLI_assert_unreachable();
        break;
    }
    selection.finish();
  }

  DEG_id_tag_update(&grease_pencil->id, ID_RECALC_GEOMETRY);
}

/* only in editmode */
static void vgroup_select_verts(const ToolSettings &tool_settings,
                                Object *ob,
                                Scene &scene,
                                int select)
{
  const int def_nr = BKE_object_defgroup_active_index_get(ob) - 1;

  const ListBase *defbase = BKE_object_defgroup_list(ob);
  const bDeformGroup *def_group = static_cast<bDeformGroup *>(BLI_findlink(defbase, def_nr));
  if (!def_group) {
    return;
  }

  if (ob->type == OB_MESH) {
    Mesh *mesh = static_cast<Mesh *>(ob->data);

    if (BMEditMesh *em = mesh->runtime->edit_mesh.get()) {
      const int cd_dvert_offset = CustomData_get_offset(&em->bm->vdata, CD_MDEFORMVERT);

      if (cd_dvert_offset != -1) {
        BMIter iter;
        BMVert *eve;

        BM_ITER_MESH (eve, &iter, em->bm, BM_VERTS_OF_MESH) {
          if (!BM_elem_flag_test(eve, BM_ELEM_HIDDEN)) {
            MDeformVert *dv = static_cast<MDeformVert *>(
                BM_ELEM_CD_GET_VOID_P(eve, cd_dvert_offset));
            if (BKE_defvert_find_index(dv, def_nr)) {
              BM_vert_select_set(em->bm, eve, select);
            }
          }
        }

        /* This has to be called, because this function operates on vertices only.
         * Vertices to edges/faces. */
        EDBM_select_flush_from_verts(em, select);
      }
    }
    else {
      const Span<MDeformVert> dverts = mesh->deform_verts();
      if (!dverts.is_empty()) {
        bke::MutableAttributeAccessor attributes = mesh->attributes_for_write();
        const VArray<bool> hide_vert = *attributes.lookup_or_default<bool>(
            ".hide_vert", bke::AttrDomain::Point, false);
        bke::SpanAttributeWriter<bool> select_vert =
            attributes.lookup_or_add_for_write_only_span<bool>(".select_vert",
                                                               bke::AttrDomain::Point);

        for (const int i : select_vert.span.index_range()) {
          if (!hide_vert[i]) {
            if (BKE_defvert_find_index(&dverts[i], def_nr)) {
              select_vert.span[i] = select;
            }
          }
        }

        select_vert.finish();
        paintvert_flush_flags(ob);
      }
    }
  }
  else if (ob->type == OB_LATTICE) {
    Lattice *lt = vgroup_edit_lattice(ob);

    if (lt->dvert) {
      MDeformVert *dv;
      BPoint *bp, *actbp = BKE_lattice_active_point_get(lt);
      int a, tot;

      dv = lt->dvert;

      tot = lt->pntsu * lt->pntsv * lt->pntsw;
      for (a = 0, bp = lt->def; a < tot; a++, bp++, dv++) {
        if (BKE_defvert_find_index(dv, def_nr)) {
          if (select) {
            bp->f1 |= SELECT;
          }
          else {
            bp->f1 &= ~SELECT;
            if (actbp && bp == actbp) {
              lt->actbp = LT_ACTBP_NONE;
            }
          }
        }
      }
    }
  }
  else if (ob->type == OB_GREASE_PENCIL) {
    vgroup_grease_pencil_select_verts(scene, tool_settings, def_group, select, *ob);
  }
}

static void vgroup_duplicate(Object *ob)
{
  bDeformGroup *dg, *cdg;
  char name[sizeof(dg->name)];
  MDeformWeight *dw_org, *dw_cpy;
  MDeformVert **dvert_array = nullptr;
  int i, idg, icdg, dvert_tot = 0;

  ListBase *defbase = BKE_object_defgroup_list_mutable(ob);

  dg = static_cast<bDeformGroup *>(
      BLI_findlink(defbase, BKE_object_defgroup_active_index_get(ob) - 1));
  if (!dg) {
    return;
  }

  if (!strstr(dg->name, "_copy")) {
    SNPRINTF_UTF8(name, "%s_copy", dg->name);
  }
  else {
    STRNCPY_UTF8(name, dg->name);
  }

  cdg = BKE_defgroup_duplicate(dg);
  STRNCPY_UTF8(cdg->name, name);
  BKE_object_defgroup_unique_name(cdg, ob);

  BLI_addtail(defbase, cdg);

  idg = BKE_object_defgroup_active_index_get(ob) - 1;
  BKE_object_defgroup_active_index_set(ob, BLI_listbase_count(defbase));
  icdg = BKE_object_defgroup_active_index_get(ob) - 1;

  /* TODO(@ideasman42): we might want to allow only copy selected verts here? */
  vgroup_parray_alloc(static_cast<ID *>(ob->data), &dvert_array, &dvert_tot, false);

  if (dvert_array) {
    for (i = 0; i < dvert_tot; i++) {
      MDeformVert *dv = dvert_array[i];
      dw_org = BKE_defvert_find_index(dv, idg);
      if (dw_org) {
        /* #BKE_defvert_ensure_index re-allocates org so need to store the weight first. */
        const float weight = dw_org->weight;
        dw_cpy = BKE_defvert_ensure_index(dv, icdg);
        dw_cpy->weight = weight;
      }
    }

    MEM_freeN(dvert_array);
  }
}

static bool vgroup_normalize(Object *ob)
{
  MDeformWeight *dw;
  MDeformVert *dv, **dvert_array = nullptr;
  int dvert_tot = 0;
  const int def_nr = BKE_object_defgroup_active_index_get(ob) - 1;

  const bool use_vert_sel = vertex_group_use_vert_sel(ob);

  const ListBase *defbase = BKE_object_defgroup_list(ob);
  if (!BLI_findlink(defbase, def_nr)) {
    return false;
  }

  vgroup_parray_alloc(static_cast<ID *>(ob->data), &dvert_array, &dvert_tot, use_vert_sel);

  if (dvert_array) {
    float weight_max = 0.0f;

    for (int i = 0; i < dvert_tot; i++) {

      /* in case its not selected */
      if (!(dv = dvert_array[i])) {
        continue;
      }

      dw = BKE_defvert_find_index(dv, def_nr);
      if (dw) {
        weight_max = max_ff(dw->weight, weight_max);
      }
    }

    if (weight_max > 0.0f) {
      for (int i = 0; i < dvert_tot; i++) {

        /* in case its not selected */
        if (!(dv = dvert_array[i])) {
          continue;
        }

        dw = BKE_defvert_find_index(dv, def_nr);
        if (dw) {
          dw->weight /= weight_max;

          /* in case of division errors with very low weights */
          CLAMP(dw->weight, 0.0f, 1.0f);
        }
      }
    }

    MEM_freeN(dvert_array);

    return true;
  }

  return false;
}

static void vgroup_levels_subset(Object *ob,
                                 const bool *vgroup_validmap,
                                 const int vgroup_tot,
                                 const int /*subset_count*/,
                                 const float offset,
                                 const float gain)
{
  MDeformWeight *dw;
  MDeformVert *dv, **dvert_array = nullptr;
  int dvert_tot = 0;

  const bool use_vert_sel = vertex_group_use_vert_sel(ob);
  const bool use_mirror = (ob->type == OB_MESH) ?
                              (((Mesh *)ob->data)->symmetry & ME_SYMMETRY_X) != 0 :
                              false;

  vgroup_parray_alloc(static_cast<ID *>(ob->data), &dvert_array, &dvert_tot, use_vert_sel);

  if (dvert_array) {

    for (int i = 0; i < dvert_tot; i++) {
      /* in case its not selected */
      if (!(dv = dvert_array[i])) {
        continue;
      }

      int j = vgroup_tot;
      while (j--) {
        if (vgroup_validmap[j]) {
          dw = BKE_defvert_find_index(dv, j);
          if (dw) {
            dw->weight = gain * (dw->weight + offset);

            CLAMP(dw->weight, 0.0f, 1.0f);
          }
        }
      }
    }

    if (use_mirror && use_vert_sel) {
      vgroup_parray_mirror_sync(ob, dvert_array, dvert_tot, vgroup_validmap, vgroup_tot);
    }

    MEM_freeN(dvert_array);
  }
}

/**
 * Normalize vertex group weights.
 *
 * \param vgroup_validmap: An array of bools indicating which vertex groups
 * should be included (true) and excluded (false) from the normalization
 * process. Must have #vgroup_tot elements.
 *
 * \param lock_active: If true, the active vertex group is temporarily locked
 * during this normalization process.
 *
 * \param soft_lock_active: If true, the active vertex group is treated as "soft
 * locked". See `BKE_defvert_normalize_ex()`'s documentation for details of what
 * that means. Note: because locking is a stronger restriction, if `lock_active`
 * is true then this parameter has no effect.
 *
 * \return True if modification to weights might have happened, false if
 * modification was impossible (e.g. due to all groups being locked.)
 */
static bool vgroup_normalize_all(Object *ob,
                                 const bool *vgroup_validmap,
                                 const int vgroup_tot,
                                 const bool lock_active,
                                 const bool soft_lock_active,
                                 ReportList *reports,
                                 std::optional<int> current_frame = {})
{
  BLI_assert(vgroup_tot == BLI_listbase_count(BKE_object_defgroup_list(ob)));

  const int def_nr = BKE_object_defgroup_active_index_get(ob) - 1;
  const bool use_vert_sel = vertex_group_use_vert_sel(ob);
  BLI_assert(def_nr < vgroup_tot);

  MDeformVert **dvert_array = nullptr;
  int dvert_tot = 0;
  vgroup_parray_alloc(
      static_cast<ID *>(ob->data), &dvert_array, &dvert_tot, use_vert_sel, current_frame);

  if (!dvert_array) {
    return false;
  }

  Span<bool> subset_flags = Span(vgroup_validmap, vgroup_tot);

  MutableSpan<bool> lock_flags = {};
  bool *lock_flags_array = BKE_object_defgroup_lock_flags_get(ob, vgroup_tot);
  if (lock_flags_array) {
    lock_flags = MutableSpan(lock_flags_array, vgroup_tot);
  }
  else if (lock_active) {
    lock_flags_array = MEM_malloc_arrayN<bool>(vgroup_tot, "lock_flags_array");
    std::memset(lock_flags_array, 0, vgroup_tot); /* Clear to false. */
    lock_flags = MutableSpan(lock_flags_array, vgroup_tot);
  }
  if (lock_active) {
    lock_flags[def_nr] = true;
  }

  Vector<bool> soft_lock_flags;
  if (soft_lock_active && !lock_active) {
    soft_lock_flags = Vector(vgroup_tot, false);
    soft_lock_flags[def_nr] = true;
  }

<<<<<<< HEAD
  const bool all_locked = !lock_flags.is_empty() && !lock_flags.contains(false); /*BFA - fix for the vertex group lock by making it more intelligent*/
=======
  const bool all_locked = !lock_flags.is_empty() && !lock_flags.contains(false);
>>>>>>> 72f09824
  if (all_locked) {
    BKE_report(reports, RPT_ERROR, "All groups are locked");
  }
  else {
    /* Normalize. */
    for (int i = 0; i < dvert_tot; i++) {
      MDeformVert *dv = dvert_array[i];
      /* in case its not selected */
      if (dv) {
        BKE_defvert_normalize_ex(*dv, subset_flags, lock_flags, soft_lock_flags);
      }
    }
  }

  MEM_freeN(dvert_array);
  MEM_SAFE_FREE(lock_flags_array);

  return !all_locked;
}

/**
 * If the currently active vertex group is for a deform bone, normalize all
 * vertex groups that are for deform bones.
 *
 * \param soft_lock_active: If true, the active vertex group is treated as "soft
 * locked". See `BKE_defvert_normalize_ex()`'s documentation for details of what
 * that means.
 */
static void vgroup_normalize_all_deform_if_active_is_deform(Object *ob,
                                                            const bool soft_lock_active,
                                                            ReportList *reports,
                                                            std::optional<int> current_frame = {})
{
  const int defgroup_tot = BKE_object_defgroup_count(ob);
  bool *defgroup_validmap = BKE_object_defgroup_validmap_get(ob, defgroup_tot);
  const int def_nr = BKE_object_defgroup_active_index_get(ob) - 1;

  /* Only auto-normalize if the active group is bone-deforming. */
  if (defgroup_validmap[def_nr] == true) {
    int subset_count, vgroup_tot;
    const bool *vgroup_validmap = BKE_object_defgroup_subset_from_select_type(
        ob, WT_VGROUP_BONE_DEFORM, &vgroup_tot, &subset_count);

    vgroup_normalize_all(
        ob, vgroup_validmap, vgroup_tot, false, soft_lock_active, reports, current_frame);
    MEM_SAFE_FREE(vgroup_validmap);
  }

  MEM_SAFE_FREE(defgroup_validmap);
}

enum {
  VGROUP_TOGGLE,
  VGROUP_LOCK,
  VGROUP_UNLOCK,
  VGROUP_INVERT,
};

static const EnumPropertyItem vgroup_lock_actions[] = {
    {VGROUP_TOGGLE,
     "TOGGLE",
     0,
     "Toggle",
     "Unlock all vertex groups if there is at least one locked group, lock all in other case"},
    {VGROUP_LOCK, "LOCK", 0, "Lock", "Lock all vertex groups"},
    {VGROUP_UNLOCK, "UNLOCK", 0, "Unlock", "Unlock all vertex groups"},
    {VGROUP_INVERT, "INVERT", 0, "Invert", "Invert the lock state of all vertex groups"},
    {0, nullptr, 0, nullptr, nullptr},
};

enum {
  VGROUP_MASK_ALL,
  VGROUP_MASK_SELECTED,
  VGROUP_MASK_UNSELECTED,
  VGROUP_MASK_INVERT_UNSELECTED,
};

static const EnumPropertyItem vgroup_lock_mask[] = {
    {VGROUP_MASK_ALL, "ALL", 0, "All", "Apply action to all vertex groups"},
    {VGROUP_MASK_SELECTED, "SELECTED", 0, "Selected", "Apply to selected vertex groups"},
    {VGROUP_MASK_UNSELECTED, "UNSELECTED", 0, "Unselected", "Apply to unselected vertex groups"},
    {VGROUP_MASK_INVERT_UNSELECTED,
     "INVERT_UNSELECTED",
     0,
     "Invert Unselected",
     "Apply the opposite of Lock/Unlock to unselected vertex groups"},
    {0, nullptr, 0, nullptr, nullptr},
};

static bool *vgroup_selected_get(Object *ob)
{
  int sel_count = 0, defbase_tot = BKE_object_defgroup_count(ob);
  bool *mask;

  if (ob->mode & OB_MODE_WEIGHT_PAINT) {
    mask = BKE_object_defgroup_selected_get(ob, defbase_tot, &sel_count);

    /* Mirror the selection if X Mirror is enabled. */
    Mesh *mesh = BKE_mesh_from_object(ob);

    if (mesh && ME_USING_MIRROR_X_VERTEX_GROUPS(mesh)) {
      BKE_object_defgroup_mirror_selection(ob, defbase_tot, mask, mask, &sel_count);
    }
  }
  else {
    mask = MEM_calloc_arrayN<bool>(defbase_tot, __func__);
  }

  const int actdef = BKE_object_defgroup_active_index_get(ob);
  if (sel_count == 0 && actdef >= 1 && actdef <= defbase_tot) {
    mask[actdef - 1] = true;
  }

  return mask;
}

static void vgroup_lock_all(Object *ob, int action, int mask)
{
  bDeformGroup *dg;
  bool *selected = nullptr;
  int i;

  if (mask != VGROUP_MASK_ALL) {
    selected = vgroup_selected_get(ob);
  }
  const ListBase *defbase = BKE_object_defgroup_list(ob);

  if (action == VGROUP_TOGGLE) {
    action = VGROUP_LOCK;

    for (dg = static_cast<bDeformGroup *>(defbase->first), i = 0; dg; dg = dg->next, i++) {
      switch (mask) {
        case VGROUP_MASK_INVERT_UNSELECTED:
        case VGROUP_MASK_SELECTED:
          if (!selected[i]) {
            continue;
          }
          break;
        case VGROUP_MASK_UNSELECTED:
          if (selected[i]) {
            continue;
          }
          break;
        default:
          break;
      }

      if (dg->flag & DG_LOCK_WEIGHT) {
        action = VGROUP_UNLOCK;
        break;
      }
    }
  }

  for (dg = static_cast<bDeformGroup *>(defbase->first), i = 0; dg; dg = dg->next, i++) {
    switch (mask) {
      case VGROUP_MASK_SELECTED:
        if (!selected[i]) {
          continue;
        }
        break;
      case VGROUP_MASK_UNSELECTED:
        if (selected[i]) {
          continue;
        }
        break;
      default:
        break;
    }

    switch (action) {
      case VGROUP_LOCK:
        dg->flag |= DG_LOCK_WEIGHT;
        break;
      case VGROUP_UNLOCK:
        dg->flag &= ~DG_LOCK_WEIGHT;
        break;
      case VGROUP_INVERT:
        dg->flag ^= DG_LOCK_WEIGHT;
        break;
    }

    if (mask == VGROUP_MASK_INVERT_UNSELECTED && !selected[i]) {
      dg->flag ^= DG_LOCK_WEIGHT;
    }
  }

  if (selected) {
    MEM_freeN(selected);
  }
}

static void vgroup_invert_subset(Object *ob,
                                 const bool *vgroup_validmap,
                                 const int vgroup_tot,
                                 const int /*subset_count*/,
                                 const bool auto_assign,
                                 const bool auto_remove)
{
  MDeformWeight *dw;
  MDeformVert *dv, **dvert_array = nullptr;
  int dvert_tot = 0;
  const bool use_vert_sel = vertex_group_use_vert_sel(ob);
  const bool use_mirror = (ob->type == OB_MESH) ?
                              (((Mesh *)ob->data)->symmetry & ME_SYMMETRY_X) != 0 :
                              false;

  vgroup_parray_alloc(static_cast<ID *>(ob->data), &dvert_array, &dvert_tot, use_vert_sel);

  if (dvert_array) {
    for (int i = 0; i < dvert_tot; i++) {
      /* in case its not selected */
      if (!(dv = dvert_array[i])) {
        continue;
      }

      int j = vgroup_tot;
      while (j--) {

        if (vgroup_validmap[j]) {
          if (auto_assign) {
            dw = BKE_defvert_ensure_index(dv, j);
          }
          else {
            dw = BKE_defvert_find_index(dv, j);
          }

          if (dw) {
            dw->weight = 1.0f - dw->weight;
            CLAMP(dw->weight, 0.0f, 1.0f);
          }
        }
      }
    }

    if (use_mirror && use_vert_sel) {
      vgroup_parray_mirror_sync(ob, dvert_array, dvert_tot, vgroup_validmap, vgroup_tot);
    }

    if (auto_remove) {
      vgroup_parray_remove_zero(dvert_array, dvert_tot, vgroup_validmap, vgroup_tot, 0.0f, false);
    }

    MEM_freeN(dvert_array);
  }
}

static void vgroup_smooth_subset(Object *ob,
                                 const bool *vgroup_validmap,
                                 const int vgroup_tot,
                                 const int subset_count,
                                 const float fac,
                                 const int repeat,
                                 const float fac_expand)
{
  /* Caller must check, while it's not an error it will do nothing. */
  BLI_assert(vgroup_tot > 0 && subset_count > 0);

  const float ifac = 1.0f - fac;
  MDeformVert **dvert_array = nullptr;
  int dvert_tot = 0;
  Array<int, 32> vgroup_subset_map(subset_count);
  Array<float, 32> vgroup_subset_weights(subset_count);
  const bool use_mirror = (ob->type == OB_MESH) ?
                              (((Mesh *)ob->data)->symmetry & ME_SYMMETRY_X) != 0 :
                              false;
  const bool use_select = vertex_group_use_vert_sel(ob);
  const bool use_hide = use_select;

  const int expand_sign = signum_i(fac_expand);
  const float expand = fabsf(fac_expand);
  const float iexpand = 1.0f - expand;

  BMEditMesh *em = BKE_editmesh_from_object(ob);
  BMesh *bm = em ? em->bm : nullptr;
  Mesh *mesh = em ? nullptr : static_cast<Mesh *>(ob->data);

  float *weight_accum_prev;
  float *weight_accum_curr;

  uint subset_index;

  /* vertex indices that will be smoothed, (only to avoid iterating over verts that do nothing) */
  uint *verts_used;
  STACK_DECLARE(verts_used);

  BKE_object_defgroup_subset_to_index_array(vgroup_validmap, vgroup_tot, vgroup_subset_map.data());
  vgroup_parray_alloc(static_cast<ID *>(ob->data), &dvert_array, &dvert_tot, false);
  vgroup_subset_weights.fill(0.0f);

  Array<int> vert_to_edge_offsets;
  Array<int> vert_to_edge_indices;
  GroupedSpan<int> emap;
  if (bm) {
    BM_mesh_elem_table_ensure(bm, BM_VERT);
    BM_mesh_elem_index_ensure(bm, BM_VERT);
  }
  else {
    emap = bke::mesh::build_vert_to_edge_map(
        mesh->edges(), mesh->verts_num, vert_to_edge_offsets, vert_to_edge_indices);
  }

  weight_accum_prev = MEM_malloc_arrayN<float>(dvert_tot, __func__);
  weight_accum_curr = MEM_malloc_arrayN<float>(dvert_tot, __func__);

  verts_used = MEM_malloc_arrayN<uint>(dvert_tot, __func__);
  STACK_INIT(verts_used, dvert_tot);

#define IS_BM_VERT_READ(v) (use_hide ? (BM_elem_flag_test(v, BM_ELEM_HIDDEN) == 0) : true)
#define IS_BM_VERT_WRITE(v) (use_select ? (BM_elem_flag_test(v, BM_ELEM_SELECT) != 0) : true)

  VArray<bool> hide_vert;
  if (mesh && use_hide) {
    hide_vert = *mesh->attributes().lookup_or_default<bool>(
        ".hide_vert", bke::AttrDomain::Point, false);
  }
  else {
    hide_vert = VArray<bool>::from_single(false, dvert_tot);
  }

  VArray<bool> select_vert;
  if (mesh && use_select) {
    select_vert = *mesh->attributes().lookup_or_default<bool>(
        ".select_vert", bke::AttrDomain::Point, false);
  }
  else {
    select_vert = VArray<bool>::from_single(true, dvert_tot);
  }

  /* initialize used verts */
  if (bm) {
    for (int i = 0; i < dvert_tot; i++) {
      BMVert *v = BM_vert_at_index(bm, i);
      if (IS_BM_VERT_WRITE(v)) {
        BMIter eiter;
        BMEdge *e;
        BM_ITER_ELEM (e, &eiter, v, BM_EDGES_OF_VERT) {
          BMVert *v_other = BM_edge_other_vert(e, v);
          if (IS_BM_VERT_READ(v_other)) {
            STACK_PUSH(verts_used, i);
            break;
          }
        }
      }
    }
  }
  else {
    const Span<int2> edges = mesh->edges();
    for (int i = 0; i < dvert_tot; i++) {
      if (select_vert[i]) {
        for (int j = 0; j < emap[i].size(); j++) {
          const int2 &edge = edges[emap[i][j]];
          const int i_other = (edge[0] == i) ? edge[1] : edge[0];
          if (!hide_vert[i_other]) {
            STACK_PUSH(verts_used, i);
            break;
          }
        }
      }
    }
  }

  for (subset_index = 0; subset_index < subset_count; subset_index++) {
    const int def_nr = vgroup_subset_map[subset_index];
    int iter;

    vgroup_parray_to_weight_array(
        (const MDeformVert **)dvert_array, dvert_tot, weight_accum_prev, def_nr);
    memcpy(weight_accum_curr, weight_accum_prev, sizeof(*weight_accum_curr) * dvert_tot);

    for (iter = 0; iter < repeat; iter++) {
      uint *vi_step, *vi_end = verts_used + STACK_SIZE(verts_used);

      /* avoid looping over all verts */
      // for (i = 0; i < dvert_tot; i++)
      for (vi_step = verts_used; vi_step != vi_end; vi_step++) {
        const uint i = *vi_step;
        float weight_tot = 0.0f;
        float weight = 0.0f;

#define WEIGHT_ACCUMULATE \
  { \
    float weight_other = weight_accum_prev[i_other]; \
    float tot_factor = 1.0f; \
    if (expand_sign == 1) { /* expand */ \
      if (weight_other < weight_accum_prev[i]) { \
        weight_other = (weight_accum_prev[i] * expand) + (weight_other * iexpand); \
        tot_factor = iexpand; \
      } \
    } \
    else if (expand_sign == -1) { /* contract */ \
      if (weight_other > weight_accum_prev[i]) { \
        weight_other = (weight_accum_prev[i] * expand) + (weight_other * iexpand); \
        tot_factor = iexpand; \
      } \
    } \
    weight += tot_factor * weight_other; \
    weight_tot += tot_factor; \
  } \
  ((void)0)

        if (bm) {
          BMVert *v = BM_vert_at_index(bm, i);
          BMIter eiter;
          BMEdge *e;

          /* checked already */
          BLI_assert(IS_BM_VERT_WRITE(v));

          BM_ITER_ELEM (e, &eiter, v, BM_EDGES_OF_VERT) {
            BMVert *v_other = BM_edge_other_vert(e, v);
            if (IS_BM_VERT_READ(v_other)) {
              const int i_other = BM_elem_index_get(v_other);

              WEIGHT_ACCUMULATE;
            }
          }
        }
        else {
          int j;
          const Span<int2> edges = mesh->edges();

          /* checked already */
          BLI_assert(select_vert[i]);

          for (j = 0; j < emap[i].size(); j++) {
            const int2 &edge = edges[emap[i][j]];
            const int i_other = (edge[0] == i ? edge[1] : edge[0]);
            if (!hide_vert[i_other]) {
              WEIGHT_ACCUMULATE;
            }
          }
        }

#undef WEIGHT_ACCUMULATE

        if (weight_tot != 0.0f) {
          weight /= weight_tot;
          weight = (weight_accum_prev[i] * ifac) + (weight * fac);

          /* should be within range, just clamp because of float precision */
          CLAMP(weight, 0.0f, 1.0f);
          weight_accum_curr[i] = weight;
        }
      }

      std::swap(weight_accum_curr, weight_accum_prev);
    }

    vgroup_parray_from_weight_array(dvert_array, dvert_tot, weight_accum_prev, def_nr, true);
  }

#undef IS_BM_VERT_READ
#undef IS_BM_VERT_WRITE

  MEM_freeN(weight_accum_curr);
  MEM_freeN(weight_accum_prev);
  MEM_freeN(verts_used);

  if (dvert_array) {
    MEM_freeN(dvert_array);
  }

  /* not so efficient to get 'dvert_array' again just so unselected verts are nullptr'd */
  if (use_mirror) {
    vgroup_parray_alloc(static_cast<ID *>(ob->data), &dvert_array, &dvert_tot, true);
    vgroup_parray_mirror_sync(ob, dvert_array, dvert_tot, vgroup_validmap, vgroup_tot);
    if (dvert_array) {
      MEM_freeN(dvert_array);
    }
  }
}

static int inv_cmp_mdef_vert_weights(const void *a1, const void *a2)
{
  /* #qsort sorts in ascending order. We want descending order to save a #memcpy
   * so this compare function is inverted from the standard greater than comparison #qsort needs.
   * A normal compare function is called with two pointer arguments and should return an integer
   * less than, equal to, or greater than zero corresponding to whether its first argument is
   * considered less than, equal to, or greater than its second argument.
   * This does the opposite. */
  const MDeformWeight *dw1 = static_cast<const MDeformWeight *>(a1);
  const MDeformWeight *dw2 = static_cast<const MDeformWeight *>(a2);

  if (dw1->weight < dw2->weight) {
    return 1;
  }
  if (dw1->weight > dw2->weight) {
    return -1;
  }

  /* Compare address for stable sort algorithm. */
  if (&dw1 < &dw2) {
    return 1;
  }
  if (&dw1 > &dw2) {
    return -1;
  }
  return 0;
}

/* Used for limiting the number of influencing bones per vertex when exporting
 * skinned meshes.  if all_deform_weights is True, limit all deform modifiers
 * to max_weights regardless of type, otherwise,
 * only limit the number of influencing bones per vertex. */
static int vgroup_limit_total_subset(Object *ob,
                                     const bool *vgroup_validmap,
                                     const int vgroup_tot,
                                     const int subset_count,
                                     const int max_weights)
{
  MDeformVert *dv, **dvert_array = nullptr;
  int i, dvert_tot = 0;
  const bool use_vert_sel = vertex_group_use_vert_sel(ob);
  int remove_tot = 0;

  vgroup_parray_alloc(static_cast<ID *>(ob->data), &dvert_array, &dvert_tot, use_vert_sel);

  if (dvert_array) {
    int num_to_drop = 0;

    for (i = 0; i < dvert_tot; i++) {

      MDeformWeight *dw_temp;
      int bone_count = 0, non_bone_count = 0;
      int j;

      /* in case its not selected */
      if (!(dv = dvert_array[i])) {
        continue;
      }

      num_to_drop = subset_count - max_weights;

      /* first check if we even need to test further */
      if (num_to_drop > 0) {
        /* re-pack dw array so that non-bone weights are first, bone-weighted verts at end
         * sort the tail, then copy only the truncated array back to dv->dw */
        dw_temp = MEM_malloc_arrayN<MDeformWeight>(dv->totweight, __func__);
        bone_count = 0;
        non_bone_count = 0;
        for (j = 0; j < dv->totweight; j++) {
          if (LIKELY(dv->dw[j].def_nr < vgroup_tot) && vgroup_validmap[dv->dw[j].def_nr]) {
            dw_temp[dv->totweight - 1 - bone_count] = dv->dw[j];
            bone_count += 1;
          }
          else {
            dw_temp[non_bone_count] = dv->dw[j];
            non_bone_count += 1;
          }
        }
        BLI_assert(bone_count + non_bone_count == dv->totweight);
        num_to_drop = bone_count - max_weights;
        if (num_to_drop > 0) {
          qsort(&dw_temp[non_bone_count],
                bone_count,
                sizeof(MDeformWeight),
                inv_cmp_mdef_vert_weights);
          dv->totweight -= num_to_drop;
          /* Do we want to clean/normalize here? */
          MEM_freeN(dv->dw);
          dv->dw = static_cast<MDeformWeight *>(
              MEM_reallocN(dw_temp, sizeof(MDeformWeight) * dv->totweight));
          remove_tot += num_to_drop;
        }
        else {
          MEM_freeN(dw_temp);
        }
      }
    }
    MEM_freeN(dvert_array);
  }

  return remove_tot;
}

static void vgroup_clean_subset(Object *ob,
                                const bool *vgroup_validmap,
                                const int vgroup_tot,
                                const int /*subset_count*/,
                                const float epsilon,
                                const bool keep_single)
{
  MDeformVert **dvert_array = nullptr;
  int dvert_tot = 0;
  const bool use_vert_sel = vertex_group_use_vert_sel(ob);
  const bool use_mirror = (ob->type == OB_MESH) ?
                              (((Mesh *)ob->data)->symmetry & ME_SYMMETRY_X) != 0 :
                              false;

  vgroup_parray_alloc(static_cast<ID *>(ob->data), &dvert_array, &dvert_tot, use_vert_sel);

  if (dvert_array) {
    if (use_mirror && use_vert_sel) {
      /* correct behavior in this case isn't well defined
       * for now assume both sides are mirrored correctly,
       * so cleaning one side also cleans the other */
      vgroup_parray_mirror_assign(ob, dvert_array, dvert_tot);
    }

    vgroup_parray_remove_zero(
        dvert_array, dvert_tot, vgroup_validmap, vgroup_tot, epsilon, keep_single);

    MEM_freeN(dvert_array);
  }
}

static void vgroup_quantize_subset(Object *ob,
                                   const bool *vgroup_validmap,
                                   const int vgroup_tot,
                                   const int /*subset_count*/,
                                   const int steps)
{
  MDeformVert **dvert_array = nullptr;
  int dvert_tot = 0;
  const bool use_vert_sel = vertex_group_use_vert_sel(ob);
  const bool use_mirror = (ob->type == OB_MESH) ?
                              (((Mesh *)ob->data)->symmetry & ME_SYMMETRY_X) != 0 :
                              false;
  vgroup_parray_alloc(static_cast<ID *>(ob->data), &dvert_array, &dvert_tot, use_vert_sel);

  if (dvert_array) {
    const float steps_fl = steps;
    MDeformVert *dv;

    if (use_mirror && use_vert_sel) {
      vgroup_parray_mirror_assign(ob, dvert_array, dvert_tot);
    }

    for (int i = 0; i < dvert_tot; i++) {
      MDeformWeight *dw;

      /* in case its not selected */
      if (!(dv = dvert_array[i])) {
        continue;
      }

      int j;
      for (j = 0, dw = dv->dw; j < dv->totweight; j++, dw++) {
        if ((dw->def_nr < vgroup_tot) && vgroup_validmap[dw->def_nr]) {
          dw->weight = floorf((dw->weight * steps_fl) + 0.5f) / steps_fl;
          CLAMP(dw->weight, 0.0f, 1.0f);
        }
      }
    }

    MEM_freeN(dvert_array);
  }
}

static void dvert_mirror_op(MDeformVert *dvert,
                            MDeformVert *dvert_mirr,
                            const char sel,
                            const char sel_mirr,
                            const int *flip_map,
                            const int flip_map_len,
                            const bool mirror_weights,
                            const bool flip_vgroups,
                            const bool all_vgroups,
                            const int act_vgroup)
{
  BLI_assert(sel || sel_mirr);

  if (sel_mirr && sel) {
    /* swap */
    if (mirror_weights) {
      if (all_vgroups) {
        std::swap(*dvert, *dvert_mirr);
      }
      else {
        MDeformWeight *dw = BKE_defvert_find_index(dvert, act_vgroup);
        MDeformWeight *dw_mirr = BKE_defvert_find_index(dvert_mirr, act_vgroup);

        if (dw && dw_mirr) {
          std::swap(dw->weight, dw_mirr->weight);
        }
        else if (dw) {
          dw_mirr = BKE_defvert_ensure_index(dvert_mirr, act_vgroup);
          dw_mirr->weight = dw->weight;
          BKE_defvert_remove_group(dvert, dw);
        }
        else if (dw_mirr) {
          dw = BKE_defvert_ensure_index(dvert, act_vgroup);
          dw->weight = dw_mirr->weight;
          BKE_defvert_remove_group(dvert_mirr, dw_mirr);
        }
      }
    }

    if (flip_vgroups) {
      BKE_defvert_flip(dvert, flip_map, flip_map_len);
      BKE_defvert_flip(dvert_mirr, flip_map, flip_map_len);
    }
  }
  else {
    /* dvert should always be the target, only swaps pointer */
    if (sel_mirr) {
      std::swap(dvert, dvert_mirr);
    }

    if (mirror_weights) {
      if (all_vgroups) {
        BKE_defvert_copy(dvert, dvert_mirr);
      }
      else {
        BKE_defvert_copy_index(dvert, act_vgroup, dvert_mirr, act_vgroup);
      }
    }

    /* flip map already modified for 'all_vgroups' */
    if (flip_vgroups) {
      BKE_defvert_flip(dvert, flip_map, flip_map_len);
    }
  }
}

void vgroup_mirror(Object *ob,
                   const bool mirror_weights,
                   const bool flip_vgroups,
                   const bool all_vgroups,
                   const bool use_topology,
                   int *r_totmirr,
                   int *r_totfail)
{
  /* TODO: vgroup locking. */

  const int def_nr = BKE_object_defgroup_active_index_get(ob) - 1;
  int totmirr = 0, totfail = 0;

  *r_totmirr = *r_totfail = 0;

  const ListBase *defbase = BKE_object_defgroup_list(ob);

  if ((mirror_weights == false && flip_vgroups == false) ||
      (BLI_findlink(defbase, def_nr) == nullptr))
  {
    return;
  }

  int *flip_map = nullptr;
  int flip_map_len;
  if (flip_vgroups) {
    flip_map = all_vgroups ? BKE_object_defgroup_flip_map(ob, false, &flip_map_len) :
                             BKE_object_defgroup_flip_map_single(ob, false, def_nr, &flip_map_len);

    BLI_assert(flip_map != nullptr);

    if (flip_map == nullptr) {
      /* something went wrong!, possibly no groups */
      return;
    }
  }
  else {
    flip_map = nullptr;
    flip_map_len = 0;
  }

  /* only the active group */
  if (ob->type == OB_MESH) {
    Mesh *mesh = static_cast<Mesh *>(ob->data);

    if (BMEditMesh *em = mesh->runtime->edit_mesh.get()) {
      const int cd_dvert_offset = CustomData_get_offset(&em->bm->vdata, CD_MDEFORMVERT);
      BMIter iter;

      if (cd_dvert_offset == -1) {
        goto cleanup;
      }

      EDBM_verts_mirror_cache_begin(em, 0, true, false, false, use_topology);

      BM_mesh_elem_hflag_disable_all(em->bm, BM_VERT, BM_ELEM_TAG, false);

      /* Go through the list of edit-vertices and assign them. */
      BMVert *eve, *eve_mirr;
      BM_ITER_MESH (eve, &iter, em->bm, BM_VERTS_OF_MESH) {
        if (!BM_elem_flag_test(eve, BM_ELEM_TAG)) {
          if ((eve_mirr = EDBM_verts_mirror_get(em, eve))) {
            if (eve_mirr != eve) {
              if (!BM_elem_flag_test(eve_mirr, BM_ELEM_TAG)) {
                const bool sel = BM_elem_flag_test(eve, BM_ELEM_SELECT);
                const bool sel_mirr = BM_elem_flag_test(eve_mirr, BM_ELEM_SELECT);

                if ((sel || sel_mirr) && (eve != eve_mirr)) {
                  dvert_mirror_op(
                      static_cast<MDeformVert *>(BM_ELEM_CD_GET_VOID_P(eve, cd_dvert_offset)),
                      static_cast<MDeformVert *>(BM_ELEM_CD_GET_VOID_P(eve_mirr, cd_dvert_offset)),
                      sel,
                      sel_mirr,
                      flip_map,
                      flip_map_len,
                      mirror_weights,
                      flip_vgroups,
                      all_vgroups,
                      def_nr);
                  totmirr++;
                }

                /* don't use these again */
                BM_elem_flag_enable(eve, BM_ELEM_TAG);
                BM_elem_flag_enable(eve_mirr, BM_ELEM_TAG);
              }
            }
          }
          else {
            totfail++;
          }
        }
      }
      EDBM_verts_mirror_cache_end(em);
    }
    else {
      /* object mode / weight paint */
      const bool use_sel = (mesh->editflag & (ME_EDIT_PAINT_FACE_SEL | ME_EDIT_PAINT_VERT_SEL)) !=
                           0;
      if (mesh->deform_verts().is_empty()) {
        goto cleanup;
      }

      BLI_bitmap *vert_tag = BLI_BITMAP_NEW(mesh->verts_num, __func__);
      MutableSpan<MDeformVert> dverts = mesh->deform_verts_for_write();
      const bke::AttributeAccessor attributes = mesh->attributes();
      const VArray<bool> select_vert = *attributes.lookup_or_default<bool>(
          ".select_vert", bke::AttrDomain::Point, false);

      for (int vidx = 0; vidx < mesh->verts_num; vidx++) {
        if (!BLI_BITMAP_TEST(vert_tag, vidx)) {
          int vidx_mirr;
          if ((vidx_mirr = mesh_get_x_mirror_vert(ob, nullptr, vidx, use_topology)) != -1) {
            if (vidx != vidx_mirr) {
              if (!BLI_BITMAP_TEST(vert_tag, vidx_mirr)) {
                const bool sel = use_sel ? select_vert[vidx] : true;
                const bool sel_mirr = use_sel ? select_vert[vidx_mirr] : true;

                if (sel || sel_mirr) {
                  dvert_mirror_op(&dverts[vidx],
                                  &dverts[vidx_mirr],
                                  sel,
                                  sel_mirr,
                                  flip_map,
                                  flip_map_len,
                                  mirror_weights,
                                  flip_vgroups,
                                  all_vgroups,
                                  def_nr);
                  totmirr++;
                }

                BLI_BITMAP_ENABLE(vert_tag, vidx);
                BLI_BITMAP_ENABLE(vert_tag, vidx_mirr);
              }
            }
          }
          else {
            totfail++;
          }
        }
      }

      MEM_freeN(vert_tag);
    }
  }
  else if (ob->type == OB_LATTICE) {
    Lattice *lt = vgroup_edit_lattice(ob);
    /* half but found up odd value */

    if (lt->pntsu == 1 || lt->dvert == nullptr) {
      goto cleanup;
    }

    /* unlike editmesh we know that by only looping over the first half of
     * the 'u' indices it will cover all points except the middle which is
     * ok in this case */
    int pntsu_half = lt->pntsu / 2;

    for (int w = 0; w < lt->pntsw; w++) {
      for (int v = 0; v < lt->pntsv; v++) {
        for (int u = 0; u < pntsu_half; u++) {
          int u_inv = (lt->pntsu - 1) - u;
          if (u != u_inv) {
            const int i1 = BKE_lattice_index_from_uvw(lt, u, v, w);
            const int i2 = BKE_lattice_index_from_uvw(lt, u_inv, v, w);

            const BPoint *bp = &lt->def[i1];
            const BPoint *bp_mirr = &lt->def[i2];

            const bool sel = bp->f1 & SELECT;
            const bool sel_mirr = bp_mirr->f1 & SELECT;

            if (sel || sel_mirr) {
              dvert_mirror_op(&lt->dvert[i1],
                              &lt->dvert[i2],
                              sel,
                              sel_mirr,
                              flip_map,
                              flip_map_len,
                              mirror_weights,
                              flip_vgroups,
                              all_vgroups,
                              def_nr);
              totmirr++;
            }
          }
        }
      }
    }
  }

  /* disabled, confusing when you have an active pose bone */
#if 0
  /* flip active group index */
  if (flip_vgroups && flip_map[def_nr] >= 0) {
    ob->actdef = flip_map[def_nr] + 1;
  }
#endif

cleanup:
  *r_totmirr = totmirr;
  *r_totfail = totfail;

  if (flip_map) {
    MEM_freeN(flip_map);
  }

#undef VGROUP_MIRR_OP
}

static void vgroup_delete_active(Object *ob)
{
  const ListBase *defbase = BKE_object_defgroup_list(ob);
  bDeformGroup *dg = static_cast<bDeformGroup *>(
      BLI_findlink(defbase, BKE_object_defgroup_active_index_get(ob) - 1));
  if (!dg) {
    return;
  }

  BKE_object_defgroup_remove(ob, dg);
}

/* only in editmode */
static void vgroup_assign_verts(Object *ob, Scene &scene, const float weight)
{
  const int def_nr = BKE_object_defgroup_active_index_get(ob) - 1;

  const ListBase *defbase = BKE_object_defgroup_list(ob);
  if (!BLI_findlink(defbase, def_nr)) {
    return;
  }

  if (ob->type == OB_MESH) {
    Mesh *mesh = static_cast<Mesh *>(ob->data);

    if (mesh->runtime->edit_mesh) {
      BMEditMesh *em = mesh->runtime->edit_mesh.get();
      int cd_dvert_offset;

      BMIter iter;
      BMVert *eve;

      if (!CustomData_has_layer(&em->bm->vdata, CD_MDEFORMVERT)) {
        BM_data_layer_add(em->bm, &em->bm->vdata, CD_MDEFORMVERT);
      }

      cd_dvert_offset = CustomData_get_offset(&em->bm->vdata, CD_MDEFORMVERT);

      /* Go through the list of edit-vertices and assign them. */
      BM_ITER_MESH (eve, &iter, em->bm, BM_VERTS_OF_MESH) {
        if (BM_elem_flag_test(eve, BM_ELEM_SELECT)) {
          MDeformVert *dv;
          MDeformWeight *dw;
          dv = static_cast<MDeformVert *>(
              BM_ELEM_CD_GET_VOID_P(eve, cd_dvert_offset)); /* can be nullptr */
          dw = BKE_defvert_ensure_index(dv, def_nr);
          if (dw) {
            dw->weight = weight;
          }
        }
      }
    }
    else {
      const bke::AttributeAccessor attributes = mesh->attributes();
      const VArray<bool> select_vert = *attributes.lookup_or_default<bool>(
          ".select_vert", bke::AttrDomain::Point, false);

      MutableSpan<MDeformVert> dverts = mesh->deform_verts_for_write();

      for (int i = 0; i < mesh->verts_num; i++) {
        if (select_vert[i]) {
          MDeformWeight *dw;
          dw = BKE_defvert_ensure_index(&dverts[i], def_nr);
          if (dw) {
            dw->weight = weight;
          }
        }
      }
    }
  }
  else if (ob->type == OB_LATTICE) {
    Lattice *lt = vgroup_edit_lattice(ob);
    MDeformVert *dv;
    BPoint *bp;
    int a, tot;

    if (lt->dvert == nullptr) {
      BKE_object_defgroup_data_create(&lt->id);
    }

    dv = lt->dvert;

    tot = lt->pntsu * lt->pntsv * lt->pntsw;
    for (a = 0, bp = lt->def; a < tot; a++, bp++, dv++) {
      if (bp->f1 & SELECT) {
        MDeformWeight *dw;

        dw = BKE_defvert_ensure_index(dv, def_nr);
        if (dw) {
          dw->weight = weight;
        }
      }
    }
  }
  else if (ob->type == OB_GREASE_PENCIL) {
    GreasePencil *grease_pencil = static_cast<GreasePencil *>(ob->data);
    const bDeformGroup *defgroup = static_cast<const bDeformGroup *>(
        BLI_findlink(BKE_object_defgroup_list(ob), def_nr));

    {
      using namespace ed::greasepencil;
      Vector<MutableDrawingInfo> drawings = retrieve_editable_drawings(scene, *grease_pencil);
      for (MutableDrawingInfo info : drawings) {
        bke::greasepencil::assign_to_vertex_group(info.drawing, defgroup->name, weight);
      }
    }
  }
}

/** \} */

/* -------------------------------------------------------------------- */
/** \name Shared Operator Poll Functions
 * \{ */

static bool vertex_group_supported_poll_ex(bContext *C, const Object *ob)
{
  if (!ED_operator_object_active_local_editable_ex(C, ob)) {
    CTX_wm_operator_poll_msg_set(C, "No active editable object");
    return false;
  }

  if (!OB_TYPE_SUPPORT_VGROUP(ob->type)) {
    CTX_wm_operator_poll_msg_set(C, "Object type does not support vertex groups");
    return false;
  }

  /* Data checks. */
  const ID *data = static_cast<const ID *>(ob->data);
  if (data == nullptr || !ID_IS_EDITABLE(data) || ID_IS_OVERRIDE_LIBRARY(data)) {
    CTX_wm_operator_poll_msg_set(C, "Object type \"%s\" does not have editable data");
    return false;
  }

  return true;
}

static bool vertex_group_supported_poll(bContext *C)
{
  Object *ob = context_object(C);
  return vertex_group_supported_poll_ex(C, ob);
}

static bool vertex_group_poll_ex(bContext *C, Object *ob)
{
  if (!vertex_group_supported_poll_ex(C, ob)) {
    return false;
  }

  const ListBase *defbase = BKE_object_defgroup_list(ob);
  if (BLI_listbase_is_empty(defbase)) {
    CTX_wm_operator_poll_msg_set(C, "Object has no vertex groups");
    return false;
  }

  return true;
}

static bool vertex_group_poll(bContext *C)
{
  Object *ob = context_object(C);
  return vertex_group_poll_ex(C, ob);
}

static bool UNUSED_FUNCTION(vertex_group_poll_edit)(bContext *C)
{
  Object *ob = context_object(C);

  if (!vertex_group_supported_poll_ex(C, ob)) {
    return false;
  }

  return BKE_object_is_in_editmode_vgroup(ob);
}

/* editmode _or_ weight paint vertex sel */
static bool vertex_group_vert_poll_ex(bContext *C,
                                      const bool needs_select,
                                      const short ob_type_flag)
{
  Object *ob = context_object(C);

  if (!vertex_group_supported_poll_ex(C, ob)) {
    return false;
  }

  if (ob_type_flag && ((1 << ob->type) & ob_type_flag) == 0) {
    return false;
  }

  if (BKE_object_is_in_editmode_vgroup(ob)) {
    return true;
  }
  if (ob->mode & OB_MODE_WEIGHT_PAINT) {
    if (needs_select) {
      if (BKE_object_is_in_wpaint_select_vert(ob)) {
        return true;
      }
      CTX_wm_operator_poll_msg_set(C, "Vertex select needs to be enabled in weight paint mode");
      return false;
    }
    return true;
  }
  return false;
}

#if 0
static bool vertex_group_vert_poll(bContext *C)
{
  return vertex_group_vert_poll_ex(C, false, 0);
}
#endif

static bool vertex_group_mesh_vert_poll(bContext *C)
{
  return vertex_group_vert_poll_ex(C, false, (1 << OB_MESH));
}

static bool vertex_group_vert_select_poll(bContext *C)
{
  return vertex_group_vert_poll_ex(C, true, 0);
}

#if 0
static bool vertex_group_mesh_vert_select_poll(bContext *C)
{
  return vertex_group_vert_poll_ex(C, true, (1 << OB_MESH));
}
#endif

/* editmode _or_ weight paint vertex sel and active group unlocked */
static bool vertex_group_vert_select_unlocked_poll(bContext *C)
{
  Object *ob = context_object(C);

  if (!vertex_group_supported_poll_ex(C, ob)) {
    return false;
  }

  if (!(BKE_object_is_in_editmode_vgroup(ob) || BKE_object_is_in_wpaint_select_vert(ob))) {
    return false;
  }

  const int def_nr = BKE_object_defgroup_active_index_get(ob);
  if (def_nr != 0) {
    const ListBase *defbase = BKE_object_defgroup_list(ob);
    const bDeformGroup *dg = static_cast<const bDeformGroup *>(BLI_findlink(defbase, def_nr - 1));
    if (dg && (dg->flag & DG_LOCK_WEIGHT)) {
      CTX_wm_operator_poll_msg_set(C, "The active vertex group is locked");
      return false;
    }
  }
  return true;
}

static bool vertex_group_vert_select_mesh_poll(bContext *C)
{
  Object *ob = context_object(C);

  if (!vertex_group_supported_poll_ex(C, ob)) {
    return false;
  }

  /* only difference to #vertex_group_vert_select_poll */
  if (ob->type != OB_MESH) {
    return false;
  }

  return (BKE_object_is_in_editmode_vgroup(ob) || BKE_object_is_in_wpaint_select_vert(ob));
}

/** \} */

/* -------------------------------------------------------------------- */
/** \name Vertex Group Add Operator
 * \{ */

static wmOperatorStatus vertex_group_add_exec(bContext *C, wmOperator * /*op*/)
{
  Object *ob = context_object(C);

  BKE_object_defgroup_add(ob);
  DEG_relations_tag_update(CTX_data_main(C));
  DEG_id_tag_update(&ob->id, ID_RECALC_GEOMETRY);
  WM_event_add_notifier(C, NC_GEOM | ND_VERTEX_GROUP, ob->data);
  WM_event_add_notifier(C, NC_OBJECT | ND_DRAW, ob);

  return OPERATOR_FINISHED;
}

void OBJECT_OT_vertex_group_add(wmOperatorType *ot)
{
  /* identifiers */
  ot->name = "Add Vertex Group";
  ot->idname = "OBJECT_OT_vertex_group_add";
  ot->description = "Add a new vertex group to the active object";

  /* API callbacks. */
  ot->poll = vertex_group_supported_poll;
  ot->exec = vertex_group_add_exec;

  /* flags */
  ot->flag = OPTYPE_REGISTER | OPTYPE_UNDO;
}

/** \} */

/* -------------------------------------------------------------------- */
/** \name Vertex Group Remove Operator
 * \{ */

static void grease_pencil_clear_from_vgroup(Scene &scene,
                                            Object &ob,
                                            bDeformGroup *dg,
                                            const bool use_selection,
                                            const bool all_drawings = false)
{
  using namespace ed::greasepencil;
  GreasePencil &grease_pencil = *static_cast<GreasePencil *>(ob.data);

  if (all_drawings) {
    /* When removing vgroup, iterate over all the drawing. */
    for (GreasePencilDrawingBase *base : grease_pencil.drawings()) {
      if (base->type != GP_DRAWING) {
        continue;
      }
      bke::greasepencil::Drawing &drawing = reinterpret_cast<GreasePencilDrawing *>(base)->wrap();
      bke::greasepencil::remove_from_vertex_group(drawing, dg->name, use_selection);
    }
    /* Remove vgroup from the list. */
    BKE_object_defgroup_remove(&ob, dg);
  }
  else {
    Vector<MutableDrawingInfo> drawings = retrieve_editable_drawings(scene, grease_pencil);
    for (const MutableDrawingInfo &info : drawings) {
      bke::greasepencil::remove_from_vertex_group(info.drawing, dg->name, use_selection);
    }
  }
}

static void grease_pencil_clear_from_all_vgroup(Scene &scene,
                                                Object &ob,
                                                const bool use_selection,
                                                const bool all_drawings = false,
                                                const bool only_unlocked = false)
{
  const ListBase *defbase = BKE_object_defgroup_list(&ob);

  bDeformGroup *dg = static_cast<bDeformGroup *>(defbase->first);
  while (dg) {
    bDeformGroup *next_group = dg->next;
    if (!only_unlocked || (dg->flag & DG_LOCK_WEIGHT) == 0) {
      grease_pencil_clear_from_vgroup(scene, ob, dg, use_selection, all_drawings);
    }
    dg = next_group;
  }
}

static wmOperatorStatus vertex_group_remove_exec(bContext *C, wmOperator *op)
{
  Object *ob = context_object(C);
  Scene &scene = *CTX_data_scene(C);
  const bool all_vgroup = RNA_boolean_get(op->ptr, "all");
  const bool only_unlocked = RNA_boolean_get(op->ptr, "all_unlocked");

  if (ob->type == OB_GREASE_PENCIL) {
    if (all_vgroup || only_unlocked) {
      grease_pencil_clear_from_all_vgroup(scene, *ob, false, true, only_unlocked);
    }
    else {
      const ListBase *defbase = BKE_object_defgroup_list(ob);
      bDeformGroup *dg = static_cast<bDeformGroup *>(
          BLI_findlink(defbase, BKE_object_defgroup_active_index_get(ob) - 1));

      if (!dg) {
        return OPERATOR_CANCELLED;
      }
      grease_pencil_clear_from_vgroup(scene, *ob, dg, false, true);
    }
  }
  else {
    if (all_vgroup || only_unlocked) {
      BKE_object_defgroup_remove_all_ex(ob, only_unlocked);
    }
    else {
      vgroup_delete_active(ob);
    }
  }

  DEG_id_tag_update(&ob->id, ID_RECALC_GEOMETRY);
  DEG_relations_tag_update(CTX_data_main(C));
  WM_event_add_notifier(C, NC_GEOM | ND_VERTEX_GROUP, ob->data);
  WM_event_add_notifier(C, NC_OBJECT | ND_DRAW, ob);

  return OPERATOR_FINISHED;
}

void OBJECT_OT_vertex_group_remove(wmOperatorType *ot)
{
  /* identifiers */
  ot->name = "Remove Vertex Group";
  ot->idname = "OBJECT_OT_vertex_group_remove";
  ot->description = "Delete the active or all vertex groups from the active object";

  /* API callbacks. */
  ot->poll = vertex_group_poll;
  ot->exec = vertex_group_remove_exec;

  /* flags */
  /* redo operator will fail in this case because vertex groups aren't stored
   * in local edit mode stack and toggling "all" property will lead to
   * all groups deleted without way to restore them (see #29527, sergey) */
  ot->flag = /*OPTYPE_REGISTER|*/ OPTYPE_UNDO;

  /* properties */
  PropertyRNA *prop = RNA_def_boolean(ot->srna, "all", false, "All", "Remove all vertex groups");
  RNA_def_property_flag(prop, PROP_SKIP_SAVE);
  prop = RNA_def_boolean(
      ot->srna, "all_unlocked", false, "All Unlocked", "Remove all unlocked vertex groups");
  RNA_def_property_flag(prop, PROP_SKIP_SAVE);
}

/** \} */

/* -------------------------------------------------------------------- */
/** \name Vertex Group Assign Operator
 * \{ */

static wmOperatorStatus vertex_group_assign_exec(bContext *C, wmOperator *op)
{
  ToolSettings *ts = CTX_data_tool_settings(C);
  Object *ob = context_object(C);
  Scene &scene = *CTX_data_scene(C);

  vgroup_assign_verts(ob, scene, ts->vgroup_weight);

  if (ts->auto_normalize) {
    if (ob->type == OB_GREASE_PENCIL) {
      const int current_frame = scene.r.cfra;
      vgroup_normalize_all_deform_if_active_is_deform(ob, true, op->reports, current_frame);
    }
    else {
      vgroup_normalize_all_deform_if_active_is_deform(ob, true, op->reports);
    }
  }

  DEG_id_tag_update(&ob->id, ID_RECALC_GEOMETRY);
  WM_event_add_notifier(C, NC_GEOM | ND_DATA, ob->data);

  return OPERATOR_FINISHED;
}

void OBJECT_OT_vertex_group_assign(wmOperatorType *ot)
{
  /* identifiers */
  ot->name = "Assign to Vertex Group";
  ot->idname = "OBJECT_OT_vertex_group_assign";
  ot->description = "Assign the selected vertices to the active vertex group";

  /* API callbacks. */
  ot->poll = vertex_group_vert_select_unlocked_poll;
  ot->exec = vertex_group_assign_exec;

  /* flags */
  /* redo operator will fail in this case because vertex group assignment
   * isn't stored in local edit mode stack and toggling "new" property will
   * lead to creating plenty of new vertex groups (see #29527, sergey) */
  ot->flag = /*OPTYPE_REGISTER|*/ OPTYPE_UNDO;
}

/** \} */

/* -------------------------------------------------------------------- */
/** \name Vertex Group Assign New Operator
 * \{ */

/* NOTE: just a wrapper around vertex_group_assign_exec(), except we add these to a new group */
static wmOperatorStatus vertex_group_assign_new_exec(bContext *C, wmOperator *op)
{
  /* create new group... */
  Object *ob = context_object(C);
  BKE_object_defgroup_add(ob);

  /* assign selection to new group */
  return vertex_group_assign_exec(C, op);
}

void OBJECT_OT_vertex_group_assign_new(wmOperatorType *ot)
{
  /* identifiers */
  ot->name = "Assign to New Group";
  ot->idname = "OBJECT_OT_vertex_group_assign_new";
  ot->description = "Assign the selected vertices to a new vertex group";

  /* API callbacks. */
  ot->poll = vertex_group_vert_select_poll;
  ot->exec = vertex_group_assign_new_exec;

  /* flags */
  /* redo operator will fail in this case because vertex group assignment
   * isn't stored in local edit mode stack and toggling "new" property will
   * lead to creating plenty of new vertex groups (see #29527, sergey) */
  ot->flag = /*OPTYPE_REGISTER|*/ OPTYPE_UNDO;
}

/** \} */

/* -------------------------------------------------------------------- */
/** \name Vertex Group Remove From Operator
 * \{ */

static wmOperatorStatus vertex_group_remove_from_exec(bContext *C, wmOperator *op)
{
  const bool use_all_groups = RNA_boolean_get(op->ptr, "use_all_groups");
  const bool use_all_verts = RNA_boolean_get(op->ptr, "use_all_verts");
  Scene &scene = *CTX_data_scene(C);

  Object *ob = context_object(C);

  if (use_all_groups) {
    if (ob->type == OB_GREASE_PENCIL) {
      grease_pencil_clear_from_all_vgroup(scene, *ob, true);
    }
    else if (BKE_object_defgroup_clear_all(ob, true) == false) {
      return OPERATOR_CANCELLED;
    }
  }
  else {
    const ListBase *defbase = BKE_object_defgroup_list(ob);
    bDeformGroup *dg = static_cast<bDeformGroup *>(
        BLI_findlink(defbase, BKE_object_defgroup_active_index_get(ob) - 1));
    if (dg == nullptr) {
      return OPERATOR_CANCELLED;
    }

    if (ob->type == OB_GREASE_PENCIL) {
      grease_pencil_clear_from_vgroup(scene, *ob, dg, !use_all_verts);
    }
    else if (BKE_object_defgroup_clear(ob, dg, !use_all_verts) == false) {
      return OPERATOR_CANCELLED;
    }
  }

  ToolSettings *ts = CTX_data_tool_settings(C);
  if (ts->auto_normalize) {
    if (ob->type == OB_GREASE_PENCIL) {
      const int current_frame = scene.r.cfra;
      vgroup_normalize_all_deform_if_active_is_deform(ob, true, op->reports, current_frame);
    }
    else {
      vgroup_normalize_all_deform_if_active_is_deform(ob, true, op->reports);
    }
  }

  DEG_id_tag_update(&ob->id, ID_RECALC_GEOMETRY);
  WM_event_add_notifier(C, NC_GEOM | ND_DATA, ob->data);

  return OPERATOR_FINISHED;
}

void OBJECT_OT_vertex_group_remove_from(wmOperatorType *ot)
{
  PropertyRNA *prop;
  /* identifiers */
  ot->name = "Remove from Vertex Group";
  ot->idname = "OBJECT_OT_vertex_group_remove_from";
  ot->description = "Remove the selected vertices from active or all vertex group(s)";

  /* API callbacks. */
  ot->poll = vertex_group_vert_select_unlocked_poll;
  ot->exec = vertex_group_remove_from_exec;

  /* flags */
  /* redo operator will fail in this case because vertex groups assignment
   * isn't stored in local edit mode stack and toggling "all" property will lead to
   * removing vertices from all groups (see #29527, sergey) */
  ot->flag = /*OPTYPE_REGISTER|*/ OPTYPE_UNDO;

  /* properties */
  prop = RNA_def_boolean(
      ot->srna, "use_all_groups", false, "All Groups", "Remove from all groups");
  RNA_def_property_flag(prop, PROP_SKIP_SAVE);
  prop = RNA_def_boolean(
      ot->srna, "use_all_verts", false, "All Vertices", "Clear the active group");
  RNA_def_property_flag(prop, PROP_SKIP_SAVE);
}

/** \} */

/* -------------------------------------------------------------------- */
/** \name Vertex Group Select Operator
 * \{ */

static wmOperatorStatus vertex_group_select_exec(bContext *C, wmOperator * /*op*/)
{
  const ToolSettings &tool_settings = *CTX_data_scene(C)->toolsettings;
  Object *ob = context_object(C);
  Scene &scene = *CTX_data_scene(C);

  if (!ob || !ID_IS_EDITABLE(ob) || ID_IS_OVERRIDE_LIBRARY(ob)) {
    return OPERATOR_CANCELLED;
  }

  vgroup_select_verts(tool_settings, ob, scene, 1);
  DEG_id_tag_update(static_cast<ID *>(ob->data), ID_RECALC_SYNC_TO_EVAL | ID_RECALC_SELECT);
  WM_event_add_notifier(C, NC_GEOM | ND_SELECT, ob->data);

  return OPERATOR_FINISHED;
}

void OBJECT_OT_vertex_group_select(wmOperatorType *ot)
{
  /* identifiers */
  ot->name = "Select Vertex Group";
  ot->idname = "OBJECT_OT_vertex_group_select";
  ot->description = "Select all the vertices assigned to the active vertex group";

  /* API callbacks. */
  ot->poll = vertex_group_vert_select_poll;
  ot->exec = vertex_group_select_exec;

  /* flags */
  ot->flag = OPTYPE_REGISTER | OPTYPE_UNDO;
}

/** \} */

/* -------------------------------------------------------------------- */
/** \name Vertex Group Deselect Operator
 * \{ */

static wmOperatorStatus vertex_group_deselect_exec(bContext *C, wmOperator * /*op*/)
{
  const ToolSettings &tool_settings = *CTX_data_scene(C)->toolsettings;
  Object *ob = context_object(C);
  Scene &scene = *CTX_data_scene(C);

  vgroup_select_verts(tool_settings, ob, scene, 0);
  DEG_id_tag_update(static_cast<ID *>(ob->data), ID_RECALC_SYNC_TO_EVAL | ID_RECALC_SELECT);
  WM_event_add_notifier(C, NC_GEOM | ND_SELECT, ob->data);

  return OPERATOR_FINISHED;
}

void OBJECT_OT_vertex_group_deselect(wmOperatorType *ot)
{
  /* identifiers */
  ot->name = "Deselect Vertex Group";
  ot->idname = "OBJECT_OT_vertex_group_deselect";
  ot->description = "Deselect all selected vertices assigned to the active vertex group";

  /* API callbacks. */
  ot->poll = vertex_group_vert_select_poll;
  ot->exec = vertex_group_deselect_exec;

  /* flags */
  ot->flag = OPTYPE_REGISTER | OPTYPE_UNDO;
}

/** \} */

/* -------------------------------------------------------------------- */
/** \name Vertex Group Copy Operator
 * \{ */

static wmOperatorStatus vertex_group_copy_exec(bContext *C, wmOperator * /*op*/)
{
  Object *ob = context_object(C);

  vgroup_duplicate(ob);
  DEG_id_tag_update(&ob->id, ID_RECALC_GEOMETRY);
  DEG_relations_tag_update(CTX_data_main(C));
  WM_event_add_notifier(C, NC_OBJECT | ND_DRAW, ob);
  WM_event_add_notifier(C, NC_GEOM | ND_VERTEX_GROUP, ob->data);

  return OPERATOR_FINISHED;
}

void OBJECT_OT_vertex_group_copy(wmOperatorType *ot)
{
  /* identifiers */
  ot->name = "Duplicate Vertex Group";
  ot->idname = "OBJECT_OT_vertex_group_copy";
  ot->description = "Make a copy of the active vertex group";

  /* API callbacks. */
  ot->poll = vertex_group_poll;
  ot->exec = vertex_group_copy_exec;

  /* flags */
  ot->flag = OPTYPE_REGISTER | OPTYPE_UNDO;
}

/** \} */

/* -------------------------------------------------------------------- */
/** \name Vertex Group Levels Operator
 * \{ */

static wmOperatorStatus vertex_group_levels_exec(bContext *C, wmOperator *op)
{
  Object *ob = context_object(C);

  float offset = RNA_float_get(op->ptr, "offset");
  float gain = RNA_float_get(op->ptr, "gain");
  eVGroupSelect subset_type = static_cast<eVGroupSelect>(
      RNA_enum_get(op->ptr, "group_select_mode"));

  int subset_count, vgroup_tot;

  const bool *vgroup_validmap = BKE_object_defgroup_subset_from_select_type(
      ob, subset_type, &vgroup_tot, &subset_count);
  vgroup_levels_subset(ob, vgroup_validmap, vgroup_tot, subset_count, offset, gain);
  MEM_freeN(vgroup_validmap);

  DEG_id_tag_update(&ob->id, ID_RECALC_GEOMETRY);
  WM_event_add_notifier(C, NC_OBJECT | ND_DRAW, ob);
  WM_event_add_notifier(C, NC_GEOM | ND_DATA, ob->data);

  return OPERATOR_FINISHED;
}

void OBJECT_OT_vertex_group_levels(wmOperatorType *ot)
{
  /* identifiers */
  ot->name = "Vertex Group Levels";
  ot->idname = "OBJECT_OT_vertex_group_levels";
  ot->description =
      "Add some offset and multiply with some gain the weights of the active vertex group";

  /* API callbacks. */
  ot->poll = vertex_group_poll;
  ot->exec = vertex_group_levels_exec;

  /* flags */
  ot->flag = OPTYPE_REGISTER | OPTYPE_UNDO;

  vgroup_operator_subset_select_props(ot, true);
  RNA_def_float(
      ot->srna, "offset", 0.0f, -1.0, 1.0, "Offset", "Value to add to weights", -1.0f, 1.0f);
  RNA_def_float(
      ot->srna, "gain", 1.0f, 0.0f, FLT_MAX, "Gain", "Value to multiply weights by", 0.0f, 10.0f);
}

/** \} */

/* -------------------------------------------------------------------- */
/** \name Vertex Group Normalize Operator
 * \{ */

static wmOperatorStatus vertex_group_normalize_exec(bContext *C, wmOperator * /*op*/)
{
  Object *ob = context_object(C);
  bool changed;

  changed = vgroup_normalize(ob);

  if (changed) {
    DEG_id_tag_update(&ob->id, ID_RECALC_GEOMETRY);
    WM_event_add_notifier(C, NC_OBJECT | ND_DRAW, ob);
    WM_event_add_notifier(C, NC_GEOM | ND_DATA, ob->data);

    return OPERATOR_FINISHED;
  }
  return OPERATOR_CANCELLED;
}

void OBJECT_OT_vertex_group_normalize(wmOperatorType *ot)
{
  /* identifiers */
  ot->name = "Normalize Vertex Group";
  ot->idname = "OBJECT_OT_vertex_group_normalize";
  ot->description =
      "Normalize weights of the active vertex group, so that the highest ones are now 1.0";

  /* API callbacks. */
  ot->poll = vertex_group_poll;
  ot->exec = vertex_group_normalize_exec;

  /* flags */
  ot->flag = OPTYPE_REGISTER | OPTYPE_UNDO;
}

/** \} */

/* -------------------------------------------------------------------- */
/** \name Vertex Group Normalize All Operator
 * \{ */

/*
 * For a given object, determine which target vertex group to normalize.
 */
static eVGroupSelect normalize_vertex_group_target(Object *ob)
{
  /* Default to All Groups. */
  eVGroupSelect target_group = WT_VGROUP_ALL;

  /* If armature is present, and armature is actively deforming the object
   * (i.e armature modifier isn't disabled) use BONE DEFORM. */
  if (BKE_modifiers_is_deformed_by_armature(ob)) {

    int defgroup_tot = BKE_object_defgroup_count(ob);
    bool *defgroup_validmap = BKE_object_defgroup_validmap_get(ob, defgroup_tot);

    for (int i = 0; i < defgroup_tot; i++) {
      if (defgroup_validmap[i] == true) {
        target_group = WT_VGROUP_BONE_DEFORM;
        break;
      }
    }
    MEM_freeN(defgroup_validmap);
  }

  return target_group;
}

static wmOperatorStatus vertex_group_normalize_all_exec(bContext *C, wmOperator *op)
{
  Object *ob = context_object(C);

  eVGroupSelect target_group = normalize_vertex_group_target(ob);

  RNA_enum_set(op->ptr, "group_select_mode", target_group);

  bool lock_active = RNA_boolean_get(op->ptr, "lock_active");
  eVGroupSelect subset_type = static_cast<eVGroupSelect>(
      RNA_enum_get(op->ptr, "group_select_mode"));
  bool changed;
  int subset_count, vgroup_tot;
  const bool *vgroup_validmap = BKE_object_defgroup_subset_from_select_type(
      ob, subset_type, &vgroup_tot, &subset_count);

  if (subset_count == 0) {
    BKE_report(op->reports, RPT_ERROR, "No vertex groups to operate on");
    changed = false;
  }
  else {
    if (ob->type == OB_GREASE_PENCIL) {
      int current_frame = CTX_data_scene(C)->r.cfra;
      changed = vgroup_normalize_all(
          ob, vgroup_validmap, vgroup_tot, lock_active, false, op->reports, current_frame);
    }
    else {
      changed = vgroup_normalize_all(
          ob, vgroup_validmap, vgroup_tot, lock_active, false, op->reports);
    }
  }

  MEM_freeN(vgroup_validmap);

  if (changed) {
    DEG_id_tag_update(&ob->id, ID_RECALC_GEOMETRY);
    WM_event_add_notifier(C, NC_OBJECT | ND_DRAW, ob);
    WM_event_add_notifier(C, NC_GEOM | ND_DATA, ob->data);

    return OPERATOR_FINISHED;
  }

  /* allow to adjust settings */
  return OPERATOR_FINISHED;
}

void OBJECT_OT_vertex_group_normalize_all(wmOperatorType *ot)
{
  /* identifiers */
  ot->name = "Normalize All Vertex Groups";
  ot->idname = "OBJECT_OT_vertex_group_normalize_all";
  ot->description =
      "Normalize all weights of all vertex groups, "
      "so that for each vertex, the sum of all weights is 1.0";

  /* API callbacks. */
  ot->poll = vertex_group_poll;
  ot->exec = vertex_group_normalize_all_exec;

  /* flags */
  ot->flag = OPTYPE_REGISTER | OPTYPE_UNDO;

  vgroup_operator_subset_select_props(ot, false);
  RNA_def_boolean(ot->srna,
                  "lock_active",
                  true,
                  "Lock Active",
                  "Keep the values of the active group while normalizing others");
}

/** \} */

/* -------------------------------------------------------------------- */
/** \name Vertex Group Lock Operator
 * \{ */

static wmOperatorStatus vertex_group_lock_exec(bContext *C, wmOperator *op)
{
  Object *ob = context_object(C);

  int action = RNA_enum_get(op->ptr, "action");
  int mask = RNA_enum_get(op->ptr, "mask");

  vgroup_lock_all(ob, action, mask);

  WM_event_add_notifier(C, NC_OBJECT | ND_DRAW, ob);

  return OPERATOR_FINISHED;
}

static std::string vertex_group_lock_get_description(bContext * /*C*/,
                                                     wmOperatorType * /*ot*/,
                                                     PointerRNA *ptr)
{
  int action = RNA_enum_get(ptr, "action");
  int mask = RNA_enum_get(ptr, "mask");

  /* NOTE: constructing the following string literals can be done in a less verbose way,
   * however the resulting strings can't be usefully translated, (via `TIP_`). */
  switch (action) {
    case VGROUP_LOCK:
      switch (mask) {
        case VGROUP_MASK_ALL:
          return TIP_("Lock all vertex groups of the active object");
        case VGROUP_MASK_SELECTED:
          return TIP_("Lock selected vertex groups of the active object");
        case VGROUP_MASK_UNSELECTED:
          return TIP_("Lock unselected vertex groups of the active object");
        case VGROUP_MASK_INVERT_UNSELECTED:
          return TIP_("Lock selected and unlock unselected vertex groups of the active object");
      }
      break;
    case VGROUP_UNLOCK:
      switch (mask) {
        case VGROUP_MASK_ALL:
          return TIP_("Unlock all vertex groups of the active object");
        case VGROUP_MASK_SELECTED:
          return TIP_("Unlock selected vertex groups of the active object");
        case VGROUP_MASK_UNSELECTED:
          return TIP_("Unlock unselected vertex groups of the active object");
        case VGROUP_MASK_INVERT_UNSELECTED:
          return TIP_("Unlock selected and lock unselected vertex groups of the active object");
      }
      break;
    case VGROUP_TOGGLE:
      switch (mask) {
        case VGROUP_MASK_ALL:
          return TIP_("Toggle locks of all vertex groups of the active object");
        case VGROUP_MASK_SELECTED:
          return TIP_("Toggle locks of selected vertex groups of the active object");
        case VGROUP_MASK_UNSELECTED:
          return TIP_("Toggle locks of unselected vertex groups of the active object");
        case VGROUP_MASK_INVERT_UNSELECTED:
          return TIP_(
              "Toggle locks of all and invert unselected vertex groups of the active object");
      }
      break;
    case VGROUP_INVERT:
      switch (mask) {
        case VGROUP_MASK_ALL:
          return TIP_("Invert locks of all vertex groups of the active object");
        case VGROUP_MASK_SELECTED:
        case VGROUP_MASK_INVERT_UNSELECTED:
          return TIP_("Invert locks of selected vertex groups of the active object");
        case VGROUP_MASK_UNSELECTED:
          return TIP_("Invert locks of unselected vertex groups of the active object");
      }
      break;
    default:
      return {};
  }
  return {};
}

void OBJECT_OT_vertex_group_lock(wmOperatorType *ot)
{
  /* identifiers */
  ot->name = "Change the Lock On Vertex Groups";
  ot->idname = "OBJECT_OT_vertex_group_lock";
  ot->description = "Change the lock state of all or some vertex groups of active object";

  /* API callbacks. */
  ot->poll = vertex_group_poll;
  ot->exec = vertex_group_lock_exec;
  ot->get_description = vertex_group_lock_get_description;

  /* flags */
  ot->flag = OPTYPE_REGISTER | OPTYPE_UNDO;

  RNA_def_enum(ot->srna,
               "action",
               vgroup_lock_actions,
               VGROUP_TOGGLE,
               "Action",
               "Lock action to execute on vertex groups");

  RNA_def_enum(ot->srna,
               "mask",
               vgroup_lock_mask,
               VGROUP_MASK_ALL,
               "Mask",
               "Apply the action based on vertex group selection");
}

/** \} */

/* -------------------------------------------------------------------- */
/** \name Vertex Group Invert Operator
 * \{ */

static wmOperatorStatus vertex_group_invert_exec(bContext *C, wmOperator *op)
{
  Object *ob = context_object(C);
  bool auto_assign = RNA_boolean_get(op->ptr, "auto_assign");
  bool auto_remove = RNA_boolean_get(op->ptr, "auto_remove");

  eVGroupSelect subset_type = static_cast<eVGroupSelect>(
      RNA_enum_get(op->ptr, "group_select_mode"));

  int subset_count, vgroup_tot;

  const bool *vgroup_validmap = BKE_object_defgroup_subset_from_select_type(
      ob, subset_type, &vgroup_tot, &subset_count);
  vgroup_invert_subset(ob, vgroup_validmap, vgroup_tot, subset_count, auto_assign, auto_remove);
  MEM_freeN(vgroup_validmap);

  DEG_id_tag_update(&ob->id, ID_RECALC_GEOMETRY);
  WM_event_add_notifier(C, NC_OBJECT | ND_DRAW, ob);
  WM_event_add_notifier(C, NC_GEOM | ND_DATA, ob->data);

  return OPERATOR_FINISHED;
}

void OBJECT_OT_vertex_group_invert(wmOperatorType *ot)
{
  /* identifiers */
  ot->name = "Invert Vertex Group";
  ot->idname = "OBJECT_OT_vertex_group_invert";
  ot->description = "Invert active vertex group's weights";

  /* API callbacks. */
  ot->poll = vertex_group_poll;
  ot->exec = vertex_group_invert_exec;

  /* flags */
  ot->flag = OPTYPE_REGISTER | OPTYPE_UNDO;

  vgroup_operator_subset_select_props(ot, true);
  RNA_def_boolean(ot->srna,
                  "auto_assign",
                  true,
                  "Add Weights",
                  "Add vertices from groups that have zero weight before inverting");
  RNA_def_boolean(ot->srna,
                  "auto_remove",
                  true,
                  "Remove Weights",
                  "Remove vertices from groups that have zero weight after inverting");
}

/** \} */

/* -------------------------------------------------------------------- */
/** \name Vertex Group Smooth Operator
 * \{ */

static wmOperatorStatus vertex_group_smooth_exec(bContext *C, wmOperator *op)
{
  const float fac = RNA_float_get(op->ptr, "factor");
  const int repeat = RNA_int_get(op->ptr, "repeat");
  const eVGroupSelect subset_type = static_cast<eVGroupSelect>(
      RNA_enum_get(op->ptr, "group_select_mode"));
  const float fac_expand = RNA_float_get(op->ptr, "expand");

  bool has_vgroup_multi = false;
  const Vector<Object *> objects = object_array_for_wpaint(C);
  for (Object *ob : objects) {
    int subset_count, vgroup_tot;

    bool *vgroup_validmap = BKE_object_defgroup_subset_from_select_type(
        ob, subset_type, &vgroup_tot, &subset_count);

    if (vgroup_tot) {
      const bool *locked_vgroups = BKE_object_defgroup_lock_flags_get(ob, vgroup_tot);
      if (locked_vgroups) {
        /* Remove locked groups from the vgroup valid map. */
        for (int i = 0; i < vgroup_tot; i++) {
          if (vgroup_validmap[i] && locked_vgroups[i]) {
            vgroup_validmap[i] = false;
            subset_count--;
          }
        }
      }
      MEM_SAFE_FREE(locked_vgroups);

      has_vgroup_multi = true;

      if (subset_count) {
        vgroup_smooth_subset(
            ob, vgroup_validmap, vgroup_tot, subset_count, fac, repeat, fac_expand);

        DEG_id_tag_update(&ob->id, ID_RECALC_GEOMETRY);
        WM_event_add_notifier(C, NC_OBJECT | ND_DRAW, ob);
        WM_event_add_notifier(C, NC_GEOM | ND_DATA, ob->data);
      }
    }

    MEM_freeN(vgroup_validmap);
  }

  /* NOTE: typically we would return canceled if no changes were made (`changed_multi`).
   * In this case it's important only to do this if none of the objects *could* be changed.
   * TODO: skip meshes without any selected vertices.
   *
   * The reason this is a special case is returning canceled prevents the `group_select_mode`
   * from being changed, where this setting could have been the reason no change was possible. */
  if (!has_vgroup_multi) {
    BKE_reportf(op->reports, RPT_WARNING, "No meshes with vertex groups found");
    return OPERATOR_CANCELLED;
  }
  return OPERATOR_FINISHED;
}

void OBJECT_OT_vertex_group_smooth(wmOperatorType *ot)
{
  /* identifiers */
  ot->name = "Smooth Vertex Weights";
  ot->idname = "OBJECT_OT_vertex_group_smooth";
  ot->description = "Smooth weights for selected vertices";

  /* API callbacks. */
  ot->poll = vertex_group_mesh_vert_poll;
  ot->exec = vertex_group_smooth_exec;

  /* flags */
  ot->flag = OPTYPE_REGISTER | OPTYPE_UNDO;

  vgroup_operator_subset_select_props(ot, true);
  RNA_def_float(ot->srna, "factor", 0.5f, 0.0f, 1.0, "Factor", "", 0.0f, 1.0f);
  RNA_def_int(ot->srna, "repeat", 1, 1, 10000, "Iterations", "", 1, 200);

  RNA_def_float(ot->srna,
                "expand",
                0.0f,
                -1.0f,
                1.0,
                "Expand/Contract",
                "Expand/contract weights",
                -1.0f,
                1.0f);
}

/** \} */

/* -------------------------------------------------------------------- */
/** \name Vertex Group Clean Operator
 * \{ */

static wmOperatorStatus vertex_group_clean_exec(bContext *C, wmOperator *op)
{
  const float limit = RNA_float_get(op->ptr, "limit");
  const bool keep_single = RNA_boolean_get(op->ptr, "keep_single");
  const eVGroupSelect subset_type = static_cast<eVGroupSelect>(
      RNA_enum_get(op->ptr, "group_select_mode"));

  const Vector<Object *> objects = object_array_for_wpaint(C);
  for (Object *ob : objects) {
    int subset_count, vgroup_tot;

    const bool *vgroup_validmap = BKE_object_defgroup_subset_from_select_type(
        ob, subset_type, &vgroup_tot, &subset_count);

    vgroup_clean_subset(ob, vgroup_validmap, vgroup_tot, subset_count, limit, keep_single);
    MEM_freeN(vgroup_validmap);

    DEG_id_tag_update(&ob->id, ID_RECALC_GEOMETRY);
    WM_event_add_notifier(C, NC_OBJECT | ND_DRAW, ob);
    WM_event_add_notifier(C, NC_GEOM | ND_DATA, ob->data);
  }

  return OPERATOR_FINISHED;
}

void OBJECT_OT_vertex_group_clean(wmOperatorType *ot)
{
  /* identifiers */
  ot->name = "Clean Vertex Group Weights";
  ot->idname = "OBJECT_OT_vertex_group_clean";
  ot->description = "Remove vertex group assignments which are not required";

  /* API callbacks. */
  ot->poll = vertex_group_poll;
  ot->exec = vertex_group_clean_exec;

  /* flags */
  ot->flag = OPTYPE_REGISTER | OPTYPE_UNDO;

  vgroup_operator_subset_select_props(ot, true);
  RNA_def_float(ot->srna,
                "limit",
                0.0f,
                0.0f,
                1.0,
                "Limit",
                "Remove vertices which weight is below or equal to this limit",
                0.0f,
                0.99f);
  RNA_def_boolean(ot->srna,
                  "keep_single",
                  false,
                  "Keep Single",
                  "Keep verts assigned to at least one group when cleaning");
}

/** \} */

/* -------------------------------------------------------------------- */
/** \name Vertex Group Quantize Operator
 * \{ */

static wmOperatorStatus vertex_group_quantize_exec(bContext *C, wmOperator *op)
{
  Object *ob = context_object(C);

  const int steps = RNA_int_get(op->ptr, "steps");
  eVGroupSelect subset_type = static_cast<eVGroupSelect>(
      RNA_enum_get(op->ptr, "group_select_mode"));

  int subset_count, vgroup_tot;

  const bool *vgroup_validmap = BKE_object_defgroup_subset_from_select_type(
      ob, subset_type, &vgroup_tot, &subset_count);
  vgroup_quantize_subset(ob, vgroup_validmap, vgroup_tot, subset_count, steps);
  MEM_freeN(vgroup_validmap);

  DEG_id_tag_update(&ob->id, ID_RECALC_GEOMETRY);
  WM_event_add_notifier(C, NC_OBJECT | ND_DRAW, ob);
  WM_event_add_notifier(C, NC_GEOM | ND_DATA, ob->data);

  return OPERATOR_FINISHED;
}

void OBJECT_OT_vertex_group_quantize(wmOperatorType *ot)
{
  /* identifiers */
  ot->name = "Quantize Vertex Weights";
  ot->idname = "OBJECT_OT_vertex_group_quantize";
  ot->description = "Set weights to a fixed number of steps";

  /* API callbacks. */
  ot->poll = vertex_group_poll;
  ot->exec = vertex_group_quantize_exec;

  /* flags */
  ot->flag = OPTYPE_REGISTER | OPTYPE_UNDO;

  vgroup_operator_subset_select_props(ot, true);
  RNA_def_int(ot->srna, "steps", 4, 1, 1000, "Steps", "Number of steps between 0 and 1", 1, 100);
}

/** \} */

/* -------------------------------------------------------------------- */
/** \name Vertex Group Limit Total Operator
 * \{ */

static wmOperatorStatus vertex_group_limit_total_exec(bContext *C, wmOperator *op)
{
  const int limit = RNA_int_get(op->ptr, "limit");
  const eVGroupSelect subset_type = static_cast<eVGroupSelect>(
      RNA_enum_get(op->ptr, "group_select_mode"));
  int remove_multi_count = 0;

  const Vector<Object *> objects = object_array_for_wpaint(C);
  for (Object *ob : objects) {

    int subset_count, vgroup_tot;
    const bool *vgroup_validmap = BKE_object_defgroup_subset_from_select_type(
        ob, subset_type, &vgroup_tot, &subset_count);
    const int remove_count = vgroup_limit_total_subset(
        ob, vgroup_validmap, vgroup_tot, subset_count, limit);
    MEM_freeN(vgroup_validmap);

    if (remove_count != 0) {
      DEG_id_tag_update(&ob->id, ID_RECALC_GEOMETRY);
      WM_event_add_notifier(C, NC_OBJECT | ND_DRAW, ob);
      WM_event_add_notifier(C, NC_GEOM | ND_DATA, ob->data);
    }
    remove_multi_count += remove_count;
  }

  if (remove_multi_count) {
    BKE_reportf(op->reports,
                remove_multi_count ? RPT_INFO : RPT_WARNING,
                "%d vertex weights limited",
                remove_multi_count);

    return OPERATOR_FINISHED;
  }

  /* NOTE: would normally return canceled, except we want the redo
   * UI to show up for users to change */
  return OPERATOR_FINISHED;
}

void OBJECT_OT_vertex_group_limit_total(wmOperatorType *ot)
{
  /* identifiers */
  ot->name = "Limit Number of Weights per Vertex";
  ot->idname = "OBJECT_OT_vertex_group_limit_total";
  ot->description =
      "Limit deform weights associated with a vertex to a specified number by removing lowest "
      "weights";

  /* API callbacks. */
  ot->poll = vertex_group_poll;
  ot->exec = vertex_group_limit_total_exec;

  /* flags */
  ot->flag = OPTYPE_REGISTER | OPTYPE_UNDO;

  vgroup_operator_subset_select_props(ot, false);
  RNA_def_int(ot->srna, "limit", 4, 1, 32, "Limit", "Maximum number of deform weights", 1, 32);
}

/** \} */

/* -------------------------------------------------------------------- */
/** \name Vertex Group Mirror Operator
 * \{ */

static wmOperatorStatus vertex_group_mirror_exec(bContext *C, wmOperator *op)
{
  Object *ob = context_object(C);
  int totmirr = 0, totfail = 0;

  vgroup_mirror(ob,
                RNA_boolean_get(op->ptr, "mirror_weights"),
                RNA_boolean_get(op->ptr, "flip_group_names"),
                RNA_boolean_get(op->ptr, "all_groups"),
                RNA_boolean_get(op->ptr, "use_topology"),
                &totmirr,
                &totfail);

  ED_mesh_report_mirror(*op->reports, totmirr, totfail);

  DEG_id_tag_update(&ob->id, ID_RECALC_GEOMETRY);
  DEG_relations_tag_update(CTX_data_main(C));
  WM_event_add_notifier(C, NC_OBJECT | ND_DRAW, ob);
  WM_event_add_notifier(C, NC_GEOM | ND_DATA, ob->data);

  return OPERATOR_FINISHED;
}

void OBJECT_OT_vertex_group_mirror(wmOperatorType *ot)
{
  /* identifiers */
  ot->name = "Mirror Vertex Group";
  ot->idname = "OBJECT_OT_vertex_group_mirror";
  ot->description =
      "Mirror vertex group, flip weights and/or names, editing only selected vertices, "
      "flipping when both sides are selected otherwise copy from unselected";

  /* API callbacks. */
  ot->poll = vertex_group_poll;
  ot->exec = vertex_group_mirror_exec;

  /* flags */
  ot->flag = OPTYPE_REGISTER | OPTYPE_UNDO;

  /* properties */
  RNA_def_boolean(ot->srna, "mirror_weights", true, "Mirror Weights", "Mirror weights");
  RNA_def_boolean(
      ot->srna, "flip_group_names", true, "Flip Group Names", "Flip vertex group names");
  RNA_def_boolean(ot->srna, "all_groups", false, "All Groups", "Mirror all vertex groups weights");
  RNA_def_boolean(
      ot->srna,
      "use_topology",
      false,
      "Topology Mirror",
      "Use topology based mirroring (for when both sides of mesh have matching, unique topology)");
}

/** \} */

/* -------------------------------------------------------------------- */
/** \name Vertex Group Copy to Selected Operator
 * \{ */

static wmOperatorStatus vertex_group_copy_to_selected_exec(bContext *C, wmOperator *op)
{
  Object *obact = context_object(C);
  int changed_tot = 0;
  int fail = 0;

  CTX_DATA_BEGIN (C, Object *, ob, selected_editable_objects) {
    if (obact != ob && BKE_object_supports_vertex_groups(ob)) {
      if (vgroup_array_copy(ob, obact)) {
        DEG_id_tag_update(&ob->id, ID_RECALC_GEOMETRY);
        DEG_relations_tag_update(CTX_data_main(C));
        WM_event_add_notifier(C, NC_GEOM | ND_VERTEX_GROUP, ob);
        changed_tot++;
      }
      else {
        fail++;
      }
    }
  }
  CTX_DATA_END;

  if ((changed_tot == 0 && fail == 0) || fail) {
    BKE_reportf(op->reports,
                RPT_ERROR,
                "Copy vertex groups to selected: %d done, %d failed (object data must support "
                "vertex groups and have matching indices)",
                changed_tot,
                fail);
  }

  return OPERATOR_FINISHED;
}

void OBJECT_OT_vertex_group_copy_to_selected(wmOperatorType *ot)
{
  /* identifiers */
  ot->name = "Copy Vertex Group to Selected";
  ot->idname = "OBJECT_OT_vertex_group_copy_to_selected";
  ot->description = "Replace vertex groups of selected objects by vertex groups of active object";

  /* API callbacks. */
  ot->poll = vertex_group_poll;
  ot->exec = vertex_group_copy_to_selected_exec;

  /* flags */
  ot->flag = OPTYPE_REGISTER | OPTYPE_UNDO;
}

/** \} */

/* -------------------------------------------------------------------- */
/** \name Vertex Group Set Active Operator
 * \{ */

static wmOperatorStatus set_active_group_exec(bContext *C, wmOperator *op)
{
  Object *ob = context_object(C);
  int nr = RNA_enum_get(op->ptr, "group");

  BLI_assert(nr + 1 >= 0);
  BKE_object_defgroup_active_index_set(ob, nr + 1);

  DEG_id_tag_update(&ob->id, ID_RECALC_GEOMETRY);
  WM_event_add_notifier(C, NC_GEOM | ND_VERTEX_GROUP, ob);

  return OPERATOR_FINISHED;
}

static const EnumPropertyItem *vgroup_itemf(bContext *C,
                                            PointerRNA * /*ptr*/,
                                            PropertyRNA * /*prop*/,
                                            bool *r_free)
{
  if (C == nullptr) {
    return rna_enum_dummy_NULL_items;
  }

  Object *ob = context_object(C);
  EnumPropertyItem tmp = {0, "", 0, "", ""};
  EnumPropertyItem *item = nullptr;
  bDeformGroup *def;
  int a, totitem = 0;

  if (!ob) {
    return rna_enum_dummy_NULL_items;
  }

  const ListBase *defbase = BKE_object_defgroup_list(ob);
  for (a = 0, def = static_cast<bDeformGroup *>(defbase->first); def; def = def->next, a++) {
    tmp.value = a;
    tmp.icon = ICON_GROUP_VERTEX;
    tmp.identifier = def->name;
    tmp.name = def->name;
    RNA_enum_item_add(&item, &totitem, &tmp);
  }

  RNA_enum_item_end(&item, &totitem);
  *r_free = true;

  return item;
}

void OBJECT_OT_vertex_group_set_active(wmOperatorType *ot)
{
  PropertyRNA *prop;

  /* identifiers */
  ot->name = "Set Active Vertex Group";
  ot->idname = "OBJECT_OT_vertex_group_set_active";
  ot->description = "Set the active vertex group";

  /* API callbacks. */
  ot->poll = vertex_group_poll;
  ot->exec = set_active_group_exec;
  ot->invoke = WM_menu_invoke;

  /* flags */
  ot->flag = OPTYPE_REGISTER | OPTYPE_UNDO;

  /* properties */
  prop = RNA_def_enum(
      ot->srna, "group", rna_enum_dummy_NULL_items, 0, "Group", "Vertex group to set as active");
  RNA_def_enum_funcs(prop, vgroup_itemf);
  RNA_def_property_flag(prop, PROP_ENUM_NO_TRANSLATE);
  ot->prop = prop;
}

/** \} */

/* -------------------------------------------------------------------- */
/** \name Vertex Group Sort Operator
 * \{ */

/* creates the name_array parameter for vgroup_do_remap, call this before fiddling
 * with the order of vgroups then call vgroup_do_remap after */
static char *vgroup_init_remap(Object *ob)
{
  const ListBase *defbase = BKE_object_defgroup_list(ob);
  int defbase_tot = BLI_listbase_count(defbase);
  char *name_array = static_cast<char *>(
      MEM_mallocN(MAX_VGROUP_NAME * sizeof(char) * defbase_tot, "sort vgroups"));
  char *name;

  name = name_array;
  LISTBASE_FOREACH (const bDeformGroup *, def, defbase) {
    BLI_strncpy_utf8(name, def->name, MAX_VGROUP_NAME);
    name += MAX_VGROUP_NAME;
  }

  return name_array;
}

static wmOperatorStatus vgroup_do_remap(Object *ob, const char *name_array, wmOperator *op)
{
  MDeformVert *dvert = nullptr;
  const bDeformGroup *def;
  const ListBase *defbase = BKE_object_defgroup_list(ob);
  int defbase_tot = BLI_listbase_count(defbase);

  /* Needs a dummy index at the start. */
  int *sort_map_update = MEM_malloc_arrayN<int>((defbase_tot + 1), __func__);
  int *sort_map = sort_map_update + 1;

  const char *name;
  int i;

  name = name_array;
  for (def = static_cast<const bDeformGroup *>(defbase->first), i = 0; def; def = def->next, i++) {
    sort_map[i] = BKE_defgroup_name_index(defbase, name);
    name += MAX_VGROUP_NAME;

    BLI_assert(sort_map[i] != -1);
  }

  if (ob->type == OB_GREASE_PENCIL) {
    /* For Grease Pencil objects we don't have to do anything, because all drawings in the object
     * store their own set of #vertex_group_names. So changing the vertex group order on object
     * level is just a UI matter, no remapping in drawings is needed. */
  }
  else if (ob->mode == OB_MODE_EDIT) {
    if (ob->type == OB_MESH) {
      BMEditMesh *em = BKE_editmesh_from_object(ob);
      const int cd_dvert_offset = CustomData_get_offset(&em->bm->vdata, CD_MDEFORMVERT);

      if (cd_dvert_offset != -1) {
        BMIter iter;
        BMVert *eve;

        BM_ITER_MESH (eve, &iter, em->bm, BM_VERTS_OF_MESH) {
          dvert = static_cast<MDeformVert *>(BM_ELEM_CD_GET_VOID_P(eve, cd_dvert_offset));
          if (dvert->totweight) {
            BKE_defvert_remap(dvert, sort_map, defbase_tot);
          }
        }
      }
    }
    else {
      BKE_report(op->reports, RPT_ERROR, "Editmode lattice is not supported yet");
      MEM_freeN(sort_map_update);
      return OPERATOR_CANCELLED;
    }
  }
  else {
    int dvert_tot = 0;
    BKE_object_defgroup_array_get(static_cast<ID *>(ob->data), &dvert, &dvert_tot);

    /* Create as necessary. */
    if (dvert) {
      while (dvert_tot--) {
        if (dvert->totweight) {
          BKE_defvert_remap(dvert, sort_map, defbase_tot);
        }
        dvert++;
      }
    }
  }

  /* update users */
  for (i = 0; i < defbase_tot; i++) {
    sort_map[i]++;
  }

  sort_map_update[0] = 0;
  BKE_object_defgroup_remap_update_users(ob, sort_map_update);

  BLI_assert(sort_map_update[BKE_object_defgroup_active_index_get(ob)] >= 0);
  BKE_object_defgroup_active_index_set(ob,
                                       sort_map_update[BKE_object_defgroup_active_index_get(ob)]);

  MEM_freeN(sort_map_update);

  return OPERATOR_FINISHED;
}

static int vgroup_sort_name(const void *def_a_ptr, const void *def_b_ptr)
{
  const bDeformGroup *def_a = static_cast<const bDeformGroup *>(def_a_ptr);
  const bDeformGroup *def_b = static_cast<const bDeformGroup *>(def_b_ptr);

  return BLI_strcasecmp_natural(def_a->name, def_b->name);
}

/**
 * Sorts the weight groups according to the bone hierarchy of the
 * associated armature (similar to how bones are ordered in the Outliner)
 */
static void vgroup_sort_bone_hierarchy(Object *ob, ListBase *bonebase)
{
  if (bonebase == nullptr) {
    Object *armobj = BKE_modifiers_is_deformed_by_armature(ob);
    if (armobj != nullptr) {
      bArmature *armature = static_cast<bArmature *>(armobj->data);
      bonebase = &armature->bonebase;
    }
  }
  ListBase *defbase = BKE_object_defgroup_list_mutable(ob);

  if (bonebase != nullptr) {
    LISTBASE_FOREACH_BACKWARD (Bone *, bone, bonebase) {
      bDeformGroup *dg = BKE_object_defgroup_find_name(ob, bone->name);
      vgroup_sort_bone_hierarchy(ob, &bone->childbase);

      if (dg != nullptr) {
        BLI_remlink(defbase, dg);
        BLI_addhead(defbase, dg);
      }
    }
  }
}

enum {
  SORT_TYPE_NAME = 0,
  SORT_TYPE_BONEHIERARCHY = 1,
};

static wmOperatorStatus vertex_group_sort_exec(bContext *C, wmOperator *op)
{
  Object *ob = context_object(C);
  char *name_array;
  wmOperatorStatus ret;
  int sort_type = RNA_enum_get(op->ptr, "sort_type");

  /* Init remapping. */
  name_array = vgroup_init_remap(ob);

  ListBase *defbase = BKE_object_defgroup_list_mutable(ob);

  /* Sort vgroup names. */
  switch (sort_type) {
    case SORT_TYPE_NAME:
      BLI_listbase_sort(defbase, vgroup_sort_name);
      break;
    case SORT_TYPE_BONEHIERARCHY:
      vgroup_sort_bone_hierarchy(ob, nullptr);
      break;
  }

  /* Remap vgroup data to map to correct names. */
  ret = vgroup_do_remap(ob, name_array, op);

  if (ret != OPERATOR_CANCELLED) {
    DEG_id_tag_update(&ob->id, ID_RECALC_GEOMETRY);
    WM_event_add_notifier(C, NC_GEOM | ND_VERTEX_GROUP, ob);
  }

  if (name_array) {
    MEM_freeN(name_array);
  }

  return ret;
}

void OBJECT_OT_vertex_group_sort(wmOperatorType *ot)
{
  static const EnumPropertyItem vgroup_sort_type[] = {
      {SORT_TYPE_NAME, "NAME", 0, "Name", ""},
      {SORT_TYPE_BONEHIERARCHY, "BONE_HIERARCHY", 0, "Bone Hierarchy", ""},
      {0, nullptr, 0, nullptr, nullptr},
  };

  ot->name = "Sort Vertex Groups";
  ot->idname = "OBJECT_OT_vertex_group_sort";
  ot->description = "Sort vertex groups";

  /* API callbacks. */
  ot->poll = vertex_group_poll;
  ot->exec = vertex_group_sort_exec;

  /* flags */
  ot->flag = OPTYPE_REGISTER | OPTYPE_UNDO;

  RNA_def_enum(ot->srna, "sort_type", vgroup_sort_type, SORT_TYPE_NAME, "Sort Type", "Sort type");
}

/** \} */

/* -------------------------------------------------------------------- */
/** \name Vertex Group Move Operator
 * \{ */

static wmOperatorStatus vgroup_move_exec(bContext *C, wmOperator *op)
{
  Object *ob = context_object(C);
  bDeformGroup *def;
  char *name_array;
  int dir = RNA_enum_get(op->ptr, "direction");
  wmOperatorStatus ret = OPERATOR_FINISHED;

  ListBase *defbase = BKE_object_defgroup_list_mutable(ob);

  def = static_cast<bDeformGroup *>(
      BLI_findlink(defbase, BKE_object_defgroup_active_index_get(ob) - 1));
  if (!def) {
    return OPERATOR_CANCELLED;
  }

  name_array = vgroup_init_remap(ob);

  if (BLI_listbase_link_move(defbase, def, dir)) {
    ret = vgroup_do_remap(ob, name_array, op);

    if (ret != OPERATOR_CANCELLED) {
      DEG_id_tag_update(&ob->id, ID_RECALC_GEOMETRY);
      WM_event_add_notifier(C, NC_GEOM | ND_VERTEX_GROUP, ob);
    }
  }

  if (name_array) {
    MEM_freeN(name_array);
  }

  return ret;
}

void OBJECT_OT_vertex_group_move(wmOperatorType *ot)
{
  static const EnumPropertyItem vgroup_slot_move[] = {
      {-1, "UP", 0, "Up", ""},
      {1, "DOWN", 0, "Down", ""},
      {0, nullptr, 0, nullptr, nullptr},
  };

  /* identifiers */
  ot->name = "Move Vertex Group";
  ot->idname = "OBJECT_OT_vertex_group_move";
  ot->description = "Move the active vertex group up/down in the list";

  /* API callbacks. */
  ot->poll = vertex_group_poll;
  ot->exec = vgroup_move_exec;

  /* flags */
  ot->flag = OPTYPE_REGISTER | OPTYPE_UNDO;

  RNA_def_enum(ot->srna,
               "direction",
               vgroup_slot_move,
               0,
               "Direction",
               "Direction to move the active vertex group towards");
}

/** \} */

/* -------------------------------------------------------------------- */
/** \name Vertex Group Weight Paste Operator
 * \{ */

static void vgroup_copy_active_to_sel_single(Object *ob, const int def_nr)
{
  MDeformVert *dvert_act;

  Mesh *mesh = static_cast<Mesh *>(ob->data);
  int i;

  if (BMEditMesh *em = mesh->runtime->edit_mesh.get()) {
    const int cd_dvert_offset = CustomData_get_offset(&em->bm->vdata, CD_MDEFORMVERT);
    BMIter iter;
    BMVert *eve, *eve_act;

    dvert_act = ED_mesh_active_dvert_get_em(ob, &eve_act);
    if (dvert_act == nullptr) {
      return;
    }

    BM_ITER_MESH_INDEX (eve, &iter, em->bm, BM_VERTS_OF_MESH, i) {
      if (BM_elem_flag_test(eve, BM_ELEM_SELECT) && (eve != eve_act)) {
        MDeformVert *dvert_dst = static_cast<MDeformVert *>(
            BM_ELEM_CD_GET_VOID_P(eve, cd_dvert_offset));

        BKE_defvert_copy_index(dvert_dst, def_nr, dvert_act, def_nr);

        if (mesh->symmetry & ME_SYMMETRY_X) {
          mesh_defvert_mirror_update_em(ob, eve, -1, i, cd_dvert_offset);
        }
      }
    }

    if (mesh->symmetry & ME_SYMMETRY_X) {
      mesh_defvert_mirror_update_em(ob, eve_act, -1, -1, cd_dvert_offset);
    }
  }
  else {
    int v_act;

    dvert_act = ED_mesh_active_dvert_get_ob(ob, &v_act);
    if (dvert_act == nullptr) {
      return;
    }

    MutableSpan<MDeformVert> dverts = mesh->deform_verts_for_write();
    const bke::AttributeAccessor attributes = mesh->attributes();
    const VArray<bool> select_vert = *attributes.lookup_or_default<bool>(
        ".select_vert", bke::AttrDomain::Point, false);

    for (i = 0; i < mesh->verts_num; i++) {
      if (select_vert[i] && (&dverts[i] != dvert_act)) {
        BKE_defvert_copy_index(&dverts[i], def_nr, dvert_act, def_nr);

        if (mesh->symmetry & ME_SYMMETRY_X) {
          mesh_defvert_mirror_update_ob(ob, -1, i);
        }
      }
    }

    if (mesh->symmetry & ME_SYMMETRY_X) {
      mesh_defvert_mirror_update_ob(ob, -1, v_act);
    }
  }
}

static bool check_vertex_group_accessible(wmOperator *op, Object *ob, int def_nr)
{
  const ListBase *defbase = BKE_object_defgroup_list(ob);
  bDeformGroup *dg = static_cast<bDeformGroup *>(BLI_findlink(defbase, def_nr));

  if (!dg) {
    BKE_report(op->reports, RPT_ERROR, "Invalid vertex group index");
    return false;
  }

  if (dg->flag & DG_LOCK_WEIGHT) {
    BKE_report(op->reports, RPT_ERROR, "Vertex group is locked");
    return false;
  }

  return true;
}

static wmOperatorStatus vertex_weight_paste_exec(bContext *C, wmOperator *op)
{
  Object *ob = context_object(C);
  const int def_nr = RNA_int_get(op->ptr, "weight_group");

  if (!check_vertex_group_accessible(op, ob, def_nr)) {
    return OPERATOR_CANCELLED;
  }

  vgroup_copy_active_to_sel_single(ob, def_nr);

  DEG_id_tag_update(&ob->id, ID_RECALC_GEOMETRY);
  WM_event_add_notifier(C, NC_OBJECT | ND_DRAW, ob);

  return OPERATOR_FINISHED;
}

void OBJECT_OT_vertex_weight_paste(wmOperatorType *ot)
{
  PropertyRNA *prop;

  ot->name = "Paste Weight to Selected";
  ot->idname = "OBJECT_OT_vertex_weight_paste";
  ot->description =
      "Copy this group's weight to other selected vertices (disabled if vertex group is locked)";

  /* API callbacks. */
  ot->poll = vertex_group_vert_select_mesh_poll;
  ot->exec = vertex_weight_paste_exec;

  /* flags */
  ot->flag = OPTYPE_REGISTER | OPTYPE_UNDO;

  prop = RNA_def_int(ot->srna,
                     "weight_group",
                     -1,
                     -1,
                     INT_MAX,
                     "Weight Index",
                     "Index of source weight in active vertex group",
                     -1,
                     INT_MAX);
  RNA_def_property_flag(prop, PROP_SKIP_SAVE | PROP_HIDDEN);
}

/** \} */

/* -------------------------------------------------------------------- */
/** \name Vertex Group Weight Delete Operator
 * \{ */

static wmOperatorStatus vertex_weight_delete_exec(bContext *C, wmOperator *op)
{
  Object *ob = context_object(C);
  const int def_nr = RNA_int_get(op->ptr, "weight_group");

  if (!check_vertex_group_accessible(op, ob, def_nr)) {
    return OPERATOR_CANCELLED;
  }

  vgroup_remove_weight(ob, def_nr);

  DEG_id_tag_update(&ob->id, ID_RECALC_GEOMETRY);
  WM_event_add_notifier(C, NC_OBJECT | ND_DRAW, ob);

  return OPERATOR_FINISHED;
}

void OBJECT_OT_vertex_weight_delete(wmOperatorType *ot)
{
  PropertyRNA *prop;

  ot->name = "Delete Weight";
  ot->idname = "OBJECT_OT_vertex_weight_delete";
  ot->description = "Delete this weight from the vertex (disabled if vertex group is locked)";

  /* API callbacks. */
  ot->poll = vertex_group_vert_select_mesh_poll;
  ot->exec = vertex_weight_delete_exec;

  /* flags */
  ot->flag = OPTYPE_REGISTER | OPTYPE_UNDO;

  prop = RNA_def_int(ot->srna,
                     "weight_group",
                     -1,
                     -1,
                     INT_MAX,
                     "Weight Index",
                     "Index of source weight in active vertex group",
                     -1,
                     INT_MAX);
  RNA_def_property_flag(prop, PROP_SKIP_SAVE | PROP_HIDDEN);
}

/** \} */

/* -------------------------------------------------------------------- */
/** \name Vertex Group Set Active by Weight Operator
 * \{ */

static wmOperatorStatus vertex_weight_set_active_exec(bContext *C, wmOperator *op)
{
  Object *ob = context_object(C);
  const int wg_index = RNA_int_get(op->ptr, "weight_group");

  if (wg_index != -1) {
    BKE_object_defgroup_active_index_set(ob, wg_index + 1);
    DEG_id_tag_update(&ob->id, ID_RECALC_GEOMETRY);
    WM_event_add_notifier(C, NC_OBJECT | ND_DRAW, ob);
  }

  return OPERATOR_FINISHED;
}

void OBJECT_OT_vertex_weight_set_active(wmOperatorType *ot)
{
  PropertyRNA *prop;

  ot->name = "Set Active Group";
  ot->idname = "OBJECT_OT_vertex_weight_set_active";
  ot->description = "Set as active vertex group";

  /* API callbacks. */
  ot->poll = vertex_group_vert_select_mesh_poll;
  ot->exec = vertex_weight_set_active_exec;

  /* flags */
  ot->flag = OPTYPE_REGISTER | OPTYPE_UNDO;

  prop = RNA_def_int(ot->srna,
                     "weight_group",
                     -1,
                     -1,
                     INT_MAX,
                     "Weight Index",
                     "Index of source weight in active vertex group",
                     -1,
                     INT_MAX);
  RNA_def_property_flag(prop, PROP_SKIP_SAVE | PROP_HIDDEN);
}

/** \} */

/* -------------------------------------------------------------------- */
/** \name Vertex Group Normalize Active Vertex Operator
 * \{ */

static wmOperatorStatus vertex_weight_normalize_active_vertex_exec(bContext *C,
                                                                   wmOperator * /*op*/)
{
  Object *ob = context_object(C);
  ToolSettings *ts = CTX_data_tool_settings(C);
  eVGroupSelect subset_type = static_cast<eVGroupSelect>(ts->vgroupsubset);
  bool changed;

  changed = vgroup_normalize_active_vertex(ob, subset_type);

  if (changed) {
    DEG_id_tag_update(&ob->id, ID_RECALC_GEOMETRY);
    WM_event_add_notifier(C, NC_OBJECT | ND_DRAW, ob);

    return OPERATOR_FINISHED;
  }
  return OPERATOR_CANCELLED;
}

void OBJECT_OT_vertex_weight_normalize_active_vertex(wmOperatorType *ot)
{

  ot->name = "Normalize Active";
  ot->idname = "OBJECT_OT_vertex_weight_normalize_active_vertex";
  ot->description = "Normalize active vertex's weights";

  /* API callbacks. */
  ot->poll = vertex_group_vert_select_mesh_poll;
  ot->exec = vertex_weight_normalize_active_vertex_exec;

  /* flags */
  ot->flag = OPTYPE_REGISTER | OPTYPE_UNDO;
}

/** \} */

/* -------------------------------------------------------------------- */
/** \name Vertex Group Copy Weights from Active Operator
 * \{ */

static wmOperatorStatus vertex_weight_copy_exec(bContext *C, wmOperator * /*op*/)
{
  Object *ob = context_object(C);
  ToolSettings *ts = CTX_data_tool_settings(C);
  eVGroupSelect subset_type = static_cast<eVGroupSelect>(ts->vgroupsubset);

  vgroup_copy_active_to_sel(ob, subset_type);

  DEG_id_tag_update(&ob->id, ID_RECALC_GEOMETRY);
  WM_event_add_notifier(C, NC_OBJECT | ND_DRAW, ob);

  return OPERATOR_FINISHED;
}

void OBJECT_OT_vertex_weight_copy(wmOperatorType *ot)
{

  ot->name = "Copy Active";
  ot->idname = "OBJECT_OT_vertex_weight_copy";
  ot->description = "Copy weights from active to selected";

  /* API callbacks. */
  ot->poll = vertex_group_vert_select_mesh_poll;
  ot->exec = vertex_weight_copy_exec;

  /* flags */
  ot->flag = OPTYPE_REGISTER | OPTYPE_UNDO;
}

/** \} */

}  // namespace blender::ed::object<|MERGE_RESOLUTION|>--- conflicted
+++ resolved
@@ -1430,11 +1430,7 @@
     soft_lock_flags[def_nr] = true;
   }
 
-<<<<<<< HEAD
-  const bool all_locked = !lock_flags.is_empty() && !lock_flags.contains(false); /*BFA - fix for the vertex group lock by making it more intelligent*/
-=======
   const bool all_locked = !lock_flags.is_empty() && !lock_flags.contains(false);
->>>>>>> 72f09824
   if (all_locked) {
     BKE_report(reports, RPT_ERROR, "All groups are locked");
   }
