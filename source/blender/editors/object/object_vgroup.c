/*
 * ***** BEGIN GPL LICENSE BLOCK *****
 *
 * This program is free software; you can redistribute it and/or
 * modify it under the terms of the GNU General Public License
 * as published by the Free Software Foundation; either version 2
 * of the License, or (at your option) any later version.
 *
 * This program is distributed in the hope that it will be useful,
 * but WITHOUT ANY WARRANTY; without even the implied warranty of
 * MERCHANTABILITY or FITNESS FOR A PARTICULAR PURPOSE.  See the
 * GNU General Public License for more details.
 *
 * You should have received a copy of the GNU General Public License
 * along with this program; if not, write to the Free Software Foundation,
 * Inc., 51 Franklin Street, Fifth Floor, Boston, MA 02110-1301, USA.
 *
 * The Original Code is Copyright (C) 2001-2002 by NaN Holding BV.
 * All rights reserved.
 *
 * The Original Code is: all of this file.
 *
 * Contributor(s): none yet.
 *
 * ***** END GPL LICENSE BLOCK *****
 */

/** \file blender/editors/object/object_vgroup.c
 *  \ingroup edobj
 */


#include <string.h>
#include <stddef.h>
#include <math.h>
#include <assert.h>

#include "MEM_guardedalloc.h"

#include "DNA_cloth_types.h"
#include "DNA_curve_types.h"
#include "DNA_lattice_types.h"
#include "DNA_meshdata_types.h"
#include "DNA_mesh_types.h"
#include "DNA_modifier_types.h"
#include "DNA_object_types.h"
#include "DNA_object_force.h"
#include "DNA_scene_types.h"
#include "DNA_particle_types.h"

#include "BLI_math.h"
#include "BLI_blenlib.h"
#include "BLI_cellalloc.h"
#include "BLI_utildefines.h"

#include "BKE_context.h"
#include "BKE_customdata.h"
#include "BKE_deform.h"
#include "BKE_depsgraph.h"
#include "BKE_global.h"
#include "BKE_mesh.h"
#include "BKE_tessmesh.h"
#include "BKE_report.h"
#include "BKE_DerivedMesh.h"

#include "RNA_access.h"
#include "RNA_define.h"

#include "WM_api.h"
#include "WM_types.h"

#include "ED_mesh.h"

#include "UI_resources.h"

#include "object_intern.h"

/************************ Exported Functions **********************/
static void vgroup_remap_update_users(Object *ob, int *map);
static void vgroup_delete_edit_mode(Object *ob, bDeformGroup *defgroup);
static void vgroup_delete_object_mode(Object *ob, bDeformGroup *dg);
static void vgroup_delete_all(Object *ob);

static Lattice *vgroup_edit_lattice(Object *ob)
{
	Lattice *lt= ob->data;
	BLI_assert(ob->type==OB_LATTICE);
	return (lt->editlatt)? lt->editlatt->latt: lt;
}

int ED_vgroup_object_is_edit_mode(Object *ob)
{
	if(ob->type == OB_MESH)
		return (((Mesh*)ob->data)->edit_btmesh != NULL);
	else if(ob->type == OB_LATTICE)
		return (((Lattice*)ob->data)->editlatt != NULL);

	return 0;
}

bDeformGroup *ED_vgroup_add_name(Object *ob, const char *name)
{
	bDeformGroup *defgroup;

	if(!ob || !OB_TYPE_SUPPORT_VGROUP(ob->type))
		return NULL;
	
	defgroup = MEM_callocN(sizeof(bDeformGroup), "add deformGroup");

	BLI_strncpy(defgroup->name, name, sizeof(defgroup->name));

	BLI_addtail(&ob->defbase, defgroup);
	defgroup_unique_name(defgroup, ob);

	ob->actdef = BLI_countlist(&ob->defbase);

	return defgroup;
}

bDeformGroup *ED_vgroup_add(Object *ob) 
{
	return ED_vgroup_add_name(ob, "Group");
}

void ED_vgroup_delete(Object *ob, bDeformGroup *defgroup) 
{
	bDeformGroup *dg = (bDeformGroup *)ob->defbase.first;

	while (dg) {
		if (dg == defgroup)
			break;
		dg = dg->next;
	}

	if (dg == NULL)
		return;

	if(ED_vgroup_object_is_edit_mode(ob))
		vgroup_delete_edit_mode(ob, dg);
	else
		vgroup_delete_object_mode(ob, dg);
}

void ED_vgroup_clear(Object *ob)
{
	bDeformGroup *dg= (bDeformGroup *)ob->defbase.first;
	int edit_mode= ED_vgroup_object_is_edit_mode(ob);

	while (dg) {
		bDeformGroup *next_dg= dg->next;

		if(edit_mode)
			vgroup_delete_edit_mode(ob, dg);
		else
			vgroup_delete_object_mode(ob, dg);

		dg= next_dg;
	}
}

int ED_vgroup_data_create(ID *id)
{
	/* create deform verts */

	if(GS(id->name)==ID_ME) {
		Mesh *me= (Mesh *)id;
		me->dvert= CustomData_add_layer(&me->vdata, CD_MDEFORMVERT, CD_CALLOC, NULL, me->totvert);
		return TRUE;
	}
	else if(GS(id->name)==ID_LT) {
		Lattice *lt= (Lattice *)id;
		lt->dvert= MEM_callocN(sizeof(MDeformVert)*lt->pntsu*lt->pntsv*lt->pntsw, "lattice deformVert");
		return TRUE;
	}
	else {
		return FALSE;
	}
}

static int ED_vgroup_give_parray(ID *id, MDeformVert ***dvert_arr, int *dvert_tot)
{
	*dvert_tot = 0;
	*dvert_arr = NULL;

	if(id) {
		switch(GS(id->name)) {
			case ID_ME:
			{
				Mesh *me = (Mesh *)id;

				if(me->edit_btmesh) {
					BMEditMesh *em = me->edit_btmesh;
					BMIter iter;
					BMVert *eve;
					int i;

					if (!CustomData_has_layer(&em->bm->vdata, CD_MDEFORMVERT)) {
						return 0;
					}

					i = em->bm->totvert;

					*dvert_arr= MEM_mallocN(sizeof(void*)*i, "vgroup parray from me");
					*dvert_tot = i;

					i = 0;
					BM_ITER(eve, &iter, em->bm, BM_VERTS_OF_MESH, NULL) {
						(*dvert_arr)[i] = CustomData_em_get(&em->bm->vdata, eve->head.data, CD_MDEFORMVERT);
						i++;
					}

					return 1;
				}
				else if(me->dvert) {
					int i;

					*dvert_tot= me->totvert;
					*dvert_arr= MEM_mallocN(sizeof(void*)*me->totvert, "vgroup parray from me");

					for (i=0; i<me->totvert; i++) {
						(*dvert_arr)[i] = me->dvert + i;
					}

					return 1;
				}
				else {
					return 0;
				}
			}
			case ID_LT:
			{
				int i=0;

				Lattice *lt= (Lattice *)id;
				lt= (lt->editlatt)? lt->editlatt->latt: lt;

				if(lt->dvert) {
					*dvert_tot= lt->pntsu*lt->pntsv*lt->pntsw;
					*dvert_arr= MEM_mallocN(sizeof(void*)*(*dvert_tot), "vgroup parray from me");

					for (i=0; i<*dvert_tot; i++) {
						(*dvert_arr)[i] = lt->dvert + i;
					}

					return 1;
				}
				else {
					return 0;
				}
			}
		}
	}

	return 0;
}

/* returns true if the id type supports weights */
int ED_vgroup_give_array(ID *id, MDeformVert **dvert_arr, int *dvert_tot)
{
	if(id) {
		switch(GS(id->name)) {
			case ID_ME:
			{
				Mesh *me = (Mesh *)id;
				*dvert_arr= me->dvert;
				*dvert_tot= me->totvert;
				return TRUE;
			}
			case ID_LT:
			{
				Lattice *lt= (Lattice *)id;
				lt= (lt->editlatt)? lt->editlatt->latt: lt;
				*dvert_arr= lt->dvert;
				*dvert_tot= lt->pntsu*lt->pntsv*lt->pntsw;
				return TRUE;
			}
		}
	}

	*dvert_arr= NULL;
	*dvert_tot= 0;
	return FALSE;
}

/* matching index only */
int ED_vgroup_copy_array(Object *ob, Object *ob_from)
{
	MDeformVert **dvert_array_from, **dvf;
	MDeformVert **dvert_array, **dv;
	int dvert_tot_from;
	int dvert_tot;
	int i;
	int totdef_from= BLI_countlist(&ob_from->defbase);
	int totdef= BLI_countlist(&ob->defbase);
	short new_vgroup= FALSE;

	ED_vgroup_give_parray(ob_from->data, &dvert_array_from, &dvert_tot_from);
	ED_vgroup_give_parray(ob->data, &dvert_array, &dvert_tot);

	if((dvert_array == NULL) && (dvert_array_from != NULL) && ED_vgroup_data_create(ob->data)) {
		ED_vgroup_give_parray(ob->data, &dvert_array, &dvert_tot);
		new_vgroup= TRUE;
	}

	if(ob==ob_from || dvert_tot==0 || (dvert_tot != dvert_tot_from) || dvert_array_from==NULL || dvert_array==NULL) {
		if (dvert_array) MEM_freeN(dvert_array);
		if (dvert_array_from) MEM_freeN(dvert_array_from);

		if(new_vgroup == TRUE) {
			/* free the newly added vgroup since it wasn't compatible */
			vgroup_delete_all(ob);
		}
		return 0;
	}

	/* do the copy */
	BLI_freelistN(&ob->defbase);
	BLI_duplicatelist(&ob->defbase, &ob_from->defbase);
	ob->actdef= ob_from->actdef;

	if(totdef_from < totdef) {
		/* correct vgroup indices because the number of vgroups is being reduced. */
		int *remap= MEM_mallocN(sizeof(int) * (totdef + 1), "ED_vgroup_copy_array");
		for(i=0; i<=totdef_from; i++) remap[i]= i;
		for(; i<=totdef; i++) remap[i]= 0; /* can't use these, so disable */

		vgroup_remap_update_users(ob, remap);
		MEM_freeN(remap);
	}

	dvf= dvert_array_from;
	dv= dvert_array;

	for(i=0; i<dvert_tot; i++, dvf++, dv++) {
		if((*dv)->dw)
			BLI_cellalloc_free((*dv)->dw);

		*(*dv)= *(*dvf);

		if((*dv)->dw)
			(*dv)->dw= BLI_cellalloc_dupalloc((*dv)->dw);
	}

	MEM_freeN(dvert_array);
	MEM_freeN(dvert_array_from);

	return 1;
}

/* for mesh in object mode
   lattice can be in editmode */
static void ED_vgroup_nr_vert_remove(Object *ob, int def_nr, int vertnum)
{
	/* This routine removes the vertex from the deform
	 * group with number def_nr.
	 *
	 * This routine is meant to be fast, so it is the
	 * responsibility of the calling routine to:
	 *   a) test whether ob is non-NULL
	 *   b) test whether ob is a mesh
	 *   c) calculate def_nr
	 */

	MDeformWeight *newdw;
	MDeformVert *dvert= NULL;
	int i, tot;

	/* get the deform vertices corresponding to the
	 * vertnum
	 */
	ED_vgroup_give_array(ob->data, &dvert, &tot);

	if(dvert==NULL)
		return;
	
	dvert+= vertnum;

	/* for all of the deform weights in the
	 * deform vert
	 */
	for(i=dvert->totweight - 1 ; i>=0 ; i--){

		/* if the def_nr is the same as the one
		 * for our weight group then remove it
		 * from this deform vert.
		 */
		if(dvert->dw[i].def_nr == def_nr) {
			dvert->totweight--;

			/* if there are still other deform weights
			 * attached to this vert then remove this
			 * deform weight, and reshuffle the others
			 */
			if(dvert->totweight) {
				newdw = BLI_cellalloc_malloc(sizeof(MDeformWeight)*(dvert->totweight), 
									 "deformWeight");
				if(dvert->dw){
					memcpy(newdw, dvert->dw, sizeof(MDeformWeight)*i);
					memcpy(newdw+i, dvert->dw+i+1, 
							sizeof(MDeformWeight)*(dvert->totweight-i));
					BLI_cellalloc_free(dvert->dw);
				}
				dvert->dw=newdw;
			}
			/* if there are no other deform weights
			 * left then just remove the deform weight
			 */
			else {
				BLI_cellalloc_free(dvert->dw);
				dvert->dw = NULL;
				break;
			}
		}
	}

}

/* for Mesh in Object mode */
/* allows editmode for Lattice */
static void ED_vgroup_nr_vert_add(Object *ob, int def_nr, int vertnum, float weight, int assignmode)
{
	/* add the vert to the deform group with the
	 * specified number
	 */
	MDeformVert *dv= NULL;
	MDeformWeight *newdw;
	int	i, tot;

	/* get the vert */
	ED_vgroup_give_array(ob->data, &dv, &tot);
	
	if(dv==NULL)
		return;
	
	/* check that vertnum is valid before trying to get the relevant dvert */
	if ((vertnum < 0) || (vertnum >= tot))
		return;
	else
		dv += vertnum;

	/* Lets first check to see if this vert is
	 * already in the weight group -- if so
	 * lets update it
	 */
	for(i=0; i<dv->totweight; i++){
		
		/* if this weight cooresponds to the
		 * deform group, then add it using
		 * the assign mode provided
		 */
		if(dv->dw[i].def_nr == def_nr){
			
			switch(assignmode) {
			case WEIGHT_REPLACE:
				dv->dw[i].weight=weight;
				break;
			case WEIGHT_ADD:
				dv->dw[i].weight+=weight;
				if(dv->dw[i].weight >= 1.0f)
					dv->dw[i].weight = 1.0f;
				break;
			case WEIGHT_SUBTRACT:
				dv->dw[i].weight-=weight;
				/* if the weight is zero or less then
				 * remove the vert from the deform group
				 */
				if(dv->dw[i].weight <= 0.0f)
					ED_vgroup_nr_vert_remove(ob, def_nr, vertnum);
				break;
			}
			return;
		}
	}

	/* if the vert wasn't in the deform group then
	 * we must take a different form of action ...
	 */

	switch(assignmode) {
	case WEIGHT_SUBTRACT:
		/* if we are subtracting then we don't
		 * need to do anything
		 */
		return;

	case WEIGHT_REPLACE:
	case WEIGHT_ADD:
		/* if we are doing an additive assignment, then
		 * we need to create the deform weight
		 */
		newdw = BLI_cellalloc_calloc(sizeof(MDeformWeight)*(dv->totweight+1), 
							 "deformWeight");
		if(dv->dw){
			memcpy(newdw, dv->dw, sizeof(MDeformWeight)*dv->totweight);
			BLI_cellalloc_free(dv->dw);
		}
		dv->dw=newdw;

		dv->dw[dv->totweight].weight=weight;
		dv->dw[dv->totweight].def_nr=def_nr;

		dv->totweight++;
		break;
	}
}

/* called while not in editmode */
void ED_vgroup_vert_add(Object *ob, bDeformGroup *dg, int vertnum, float weight, int assignmode)
{
	/* add the vert to the deform group with the
	 * specified assign mode
	 */
	int	def_nr;

	MDeformVert *dv= NULL;
	int tot;

	/* get the deform group number, exit if
	 * it can't be found
	 */
	def_nr = defgroup_find_index(ob, dg);
	if(def_nr < 0) return;

	/* if there's no deform verts then create some,
	 */
	if(ED_vgroup_give_array(ob->data, &dv, &tot) && dv==NULL)
		ED_vgroup_data_create(ob->data);

	/* call another function to do the work
	 */
	ED_vgroup_nr_vert_add(ob, def_nr, vertnum, weight, assignmode);
}

/* mesh object mode, lattice can be in editmode */
void ED_vgroup_vert_remove(Object *ob, bDeformGroup	*dg, int vertnum)
{
	/* This routine removes the vertex from the specified
	 * deform group.
	 */
	const int def_nr= defgroup_find_index(ob, dg);
	if(def_nr < 0)
		return;

	ED_vgroup_nr_vert_remove(ob, def_nr, vertnum);
}

static float get_vert_def_nr(Object *ob, int def_nr, int vertnum)
{
	MDeformVert *dvert= NULL;
	BMVert *eve;
	Mesh *me;
	int i;

	/* get the deform vertices corresponding to the vertnum */
	if(ob->type==OB_MESH) {
		me= ob->data;

		if(me->edit_btmesh) {
			eve= BM_Vert_AtIndex(me->edit_btmesh->bm, vertnum);
			if(!eve) {
				return 0.0f;
			}
			dvert= CustomData_bmesh_get(&me->edit_btmesh->bm->vdata, eve->head.data, CD_MDEFORMVERT);
			vertnum= 0;
		}
		else {
			if(vertnum >= me->totvert) {
				return 0.0f;
			}
			dvert = me->dvert;
		}
	}
	else if(ob->type==OB_LATTICE) {
		Lattice *lt= vgroup_edit_lattice(ob);

		if(lt->dvert) {
			if(vertnum >= lt->pntsu*lt->pntsv*lt->pntsw) {
				return 0.0f;
			}
			dvert = lt->dvert;
		}
	}
	
	if(dvert==NULL)
		return -1;
	
	dvert += vertnum;
	
	for(i=dvert->totweight-1 ; i>=0 ; i--)
		if(dvert->dw[i].def_nr == def_nr)
			return dvert->dw[i].weight;

	return -1;
}

float ED_vgroup_vert_weight(Object *ob, bDeformGroup *dg, int vertnum)
{
	int def_nr;

	if(!ob) return -1;

	def_nr = defgroup_find_index(ob, dg);
	if(def_nr < 0) return -1;

	return get_vert_def_nr(ob, def_nr, vertnum);
}

void ED_vgroup_select_by_name(Object *ob, const char *name)
{	/* note: ob->actdef==0 signals on painting to create a new one, if a bone in posemode is selected */
	ob->actdef= defgroup_name_index(ob, name) + 1;
}

/********************** Operator Implementations *********************/

/* only in editmode */
static void vgroup_select_verts(Object *ob, int select)
{
	BMVert *eve;
	MDeformVert *dvert;
	int i;

	if(ob->type == OB_MESH) {
		Mesh *me= ob->data;
		BMEditMesh *em = me->edit_btmesh;
		BMIter iter;

		BM_ITER(eve, &iter, em->bm, BM_VERTS_OF_MESH, NULL) {
			dvert= CustomData_bmesh_get(&em->bm->vdata, eve->head.data, CD_MDEFORMVERT);

			if(dvert && dvert->totweight){
				for(i=0; i<dvert->totweight; i++){
					if(dvert->dw[i].def_nr == (ob->actdef-1)){
						if (!BM_TestHFlag(eve, BM_HIDDEN)) {
							BM_Select(em->bm, eve, select);
						}
						break;
					}
				}
			}
		}
		/* this has to be called, because this function operates on vertices only */
		if(select) EDBM_selectmode_flush(em);	// vertices to edges/faces
		else EDBM_deselect_flush(em);
	}
	else if(ob->type == OB_LATTICE) {
		Lattice *lt= vgroup_edit_lattice(ob);
		
		if(lt->dvert) {
			BPoint *bp;
			int a, tot;
			
			dvert= lt->dvert;

			tot= lt->pntsu*lt->pntsv*lt->pntsw;
			for(a=0, bp= lt->def; a<tot; a++, bp++, dvert++) {
				for(i=0; i<dvert->totweight; i++){
					if(dvert->dw[i].def_nr == (ob->actdef-1)) {
						if(select) bp->f1 |= SELECT;
						else bp->f1 &= ~SELECT;
						
						break;
					}
				}
			}
		}
	}
}

static void vgroup_duplicate(Object *ob)
{
	bDeformGroup *dg, *cdg;
	char name[sizeof(dg->name)];
	MDeformWeight *org, *cpy;
	MDeformVert *dvert, **dvert_array=NULL;
	int i, idg, icdg, dvert_tot=0;

	dg = BLI_findlink(&ob->defbase, (ob->actdef-1));
	if(!dg)
		return;
	
	if(!strstr(dg->name, "_copy")) {
		BLI_snprintf(name, sizeof(name), "%s_copy", dg->name);
	}
	else {
		BLI_snprintf(name, sizeof(name), "%s", dg->name);
	}

	cdg = defgroup_duplicate(dg);
	BLI_strncpy(cdg->name, name, sizeof(cdg->name));
	defgroup_unique_name(cdg, ob);

	BLI_addtail(&ob->defbase, cdg);

	idg = (ob->actdef-1);
	ob->actdef = BLI_countlist(&ob->defbase);
	icdg = (ob->actdef-1);

	ED_vgroup_give_parray(ob->data, &dvert_array, &dvert_tot);
	
	if(!dvert_array)
		return;

	for(i = 0; i < dvert_tot; i++) {
		dvert = dvert_array[i];
		org = defvert_find_index(dvert, idg);
		if(org) {
			float weight = org->weight;
			/* defvert_verify_index re-allocs org so need to store the weight first */
			cpy = defvert_verify_index(dvert, icdg);
			cpy->weight = weight;
		}
	}

	MEM_freeN(dvert_array);
}

static void vgroup_normalize(Object *ob)
{
	bDeformGroup *dg;
	MDeformWeight *dw;
	MDeformVert *dvert, **dvert_array=NULL;
	int i, def_nr, dvert_tot=0;
	
	Mesh *me = ob->data;
	MVert *mvert = me->mvert;
	const int use_vert_sel= (me->editflag & ME_EDIT_VERT_SEL) != 0;

	ED_vgroup_give_parray(ob->data, &dvert_array, &dvert_tot);

	dg = BLI_findlink(&ob->defbase, (ob->actdef-1));

	if(dg) {
		float weight_max = 0.0f;

		def_nr= ob->actdef-1;

		for(i = 0; i < dvert_tot; i++) {
			
			if(use_vert_sel && !(mvert[i].flag & SELECT)) {
				continue;
			}

			dvert = dvert_array[i];
			dw = defvert_find_index(dvert, def_nr);
			if(dw) {
				weight_max = MAX2(dw->weight, weight_max);
			}
		}

		if(weight_max > 0.0f) {
			for(i = 0; i < dvert_tot; i++) {
				
				if(use_vert_sel && !(mvert[i].flag & SELECT)) {
					continue;
				}

				dvert = dvert_array[i];
				dw = defvert_find_index(dvert, def_nr);
				if(dw) {
					dw->weight /= weight_max;
					
					/* incase of division errors with very low weights */
					CLAMP(dw->weight, 0.0f, 1.0f);
				}
			}
		}
	}

	if (dvert_array) MEM_freeN(dvert_array);
}

/* This adds the indices of vertices to a list if they are not already present
It returns the number that it added (0-2)
It relies on verts having -1 for unassigned indices
*/
static int tryToAddVerts(int *verts, int length, int a, int b)
{
	char containsA = FALSE;
	char containsB = FALSE;
	int added = 0;
	int i;
	for(i = 0; i < length && (!containsA || !containsB); i++) {
		if(verts[i] == a) {
			containsA = TRUE;
		} else if(verts[i] == b) {
			containsB = TRUE;
		} else if(verts[i] == -1) {
			if(!containsA) {
				verts[i] = a;
				containsA = TRUE;
				added++;
			} else if(!containsB){
				verts[i] = b;
				containsB = TRUE;
				added++;
			}
		}
	}
	return added;
}

/* This finds all of the vertices connected to vert by an edge
and returns an array of indices of size count

count is an int passed by reference so it can be assigned the value of the length here.
*/
static int* getSurroundingVerts(Mesh *me, int vert, int *count)
{
	int length = 0;
	int *tverts;
	int *verts = NULL;
	MFace *mf = me->mface;
	int totface = me->totface;
	int found = 0;
	int i;
	for(i = 0; i < totface; i++, mf++) {
		if(vert == mf->v1 || vert == mf->v2 || vert == mf->v3 || (mf->v4 &&vert == mf->v4)) {
			length+=2;
		}
	}
	if(!length) {
		return NULL;
	}
	tverts = MEM_mallocN(sizeof(int)*length, "tempSurroundingVerts");
	mf = me->mface;
	for(i = 0; i < length; i++) {
		tverts[i] = -1;
	}
	for(i = 0; i < totface; i++, mf++) {
		int a=-1, b=-1;
		if(mf->v1 == vert) {
			a = mf->v2;
			if(mf->v4) {
				b = mf->v4;
			} else {
				b = mf->v3;
			}
		} else if(mf->v2 == vert) {
			a = mf->v1;
			b = mf->v3;
		} else if(mf->v3 == vert) {
			a = mf->v2;
			if(mf->v4) {
				b = mf->v4;
			} else {
				b = mf->v1;
			}
		} else if (mf->v4 && mf->v4 == vert){
			a = mf->v1;
			b = mf->v3;
		} else {
			continue;
		}
		found += tryToAddVerts(tverts, length, a, b);
	}
	if(found) {
		verts = MEM_mallocN(sizeof(int)* found, "surroundingVerts");
		for(i = 0; i < found; i++) {
			verts[i] = tverts[i];
		}
		*count = found;
	}
	MEM_freeN(tverts);
	return verts;
}

/* get a single point in space by averaging a point cloud (vectors of size 3)
coord is the place the average is stored, points is the point cloud, count is the number of points in the cloud
*/
static void getSingleCoordinate(MVert *points, int count, float coord[3])
{
	int i;
	zero_v3(coord);
	for(i = 0; i < count; i++) {
		add_v3_v3(coord, points[i].co);
	}
	mul_v3_fl(coord, 1.0f/count);
}

/* find the closest point on a plane to another point and store it in dst */
/* coord is a point on the plane */
/* point is the point that you want the nearest of */
/* norm is the plane's normal, and d is the last number in the plane equation 0 = ax + by + cz + d */
static void getNearestPointOnPlane(const float norm[3], const float coord[3], const float point[3], float dst_r[3])
{
	float temp[3];
	float dotprod;

	sub_v3_v3v3(temp, point, coord);
	dotprod= dot_v3v3(temp, norm);

	dst_r[0] = point[0] - (norm[0] * dotprod);
	dst_r[1] = point[1] - (norm[1] * dotprod);
	dst_r[2] = point[2] - (norm[2] * dotprod);
}

/* distance of two vectors a and b of size length */
static float distance(float* a, float *b, int length)
{
	int i;
	float sum = 0;
	for(i = 0; i < length; i++) {
		sum += (b[i]-a[i])*(b[i]-a[i]);
	}
	return sqrt(sum);
}

/* given a plane and a start and end position,
compute the amount of vertical distance relative to the plane and store it in dists,
then get the horizontal and vertical change and store them in changes
*/
static void getVerticalAndHorizontalChange(float *norm, float d, float *coord, float *start, float distToStart,
                                           float *end, float (*changes)[2], float *dists, int index)
{
	// A=Q-((Q-P).N)N
	// D = (a*x0 + b*y0 +c*z0 +d)
	float projA[3] = {0}, projB[3] = {0};

	getNearestPointOnPlane(norm, coord, start, projA);
	getNearestPointOnPlane(norm, coord, end, projB);
	// (vertical and horizontal refer to the plane's y and xz respectively)
	// vertical distance
	dists[index] = norm[0]*end[0] + norm[1]*end[1] + norm[2]*end[2] + d;
	// vertical change
	changes[index][0] = dists[index] - distToStart;
	//printf("vc %f %f\n", distance(end, projB, 3)-distance(start, projA, 3), changes[index][0]);
	// horizontal change
	changes[index][1] = distance(projA, projB, 3);
}

// I need the derived mesh to be forgotten so the positions are recalculated with weight changes (see dm_deform_recalc)
static void dm_deform_clear(DerivedMesh *dm, Object *ob)
{
	if(ob->derivedDeform && (ob->derivedDeform)==dm) {
		ob->derivedDeform->needsFree = 1;
		ob->derivedDeform->release(ob->derivedDeform);
		ob->derivedDeform = NULL;
	}
	else if(dm) {
		dm->needsFree = 1;
		dm->release(dm);
	}
}

// recalculate the deformation
static DerivedMesh* dm_deform_recalc(Scene *scene, Object *ob)
{
	return mesh_get_derived_deform(scene, ob, CD_MASK_BAREMESH);
}

/* by changing nonzero weights, try to move a vertex in me->mverts with index 'index' to
distToBe distance away from the provided plane strength can change distToBe so that it moves
towards distToBe by that percentage cp changes how much the weights are adjusted
to check the distance

index is the index of the vertex being moved
norm and d are the plane's properties for the equation: ax + by + cz + d = 0
coord is a point on the plane
*/
static void moveCloserToDistanceFromPlane(Scene *scene, Object *ob, Mesh *me, int index, float norm[3],
                                          float coord[3], float d, float distToBe, float strength, float cp)
{
	DerivedMesh *dm;
	MDeformWeight *dw;
	MVert m;
	MDeformVert *dvert = me->dvert+index;
	int totweight = dvert->totweight;
	float oldw = 0;
	float oldPos[3] = {0};
	float vc, hc, dist = 0.0f /* Not necessary, but quites down gcc warnings! */;
	int i, k;
	float (*changes)[2] = MEM_mallocN(sizeof(float *)*totweight*2, "vertHorzChange");
	float *dists = MEM_mallocN(sizeof(float)*totweight, "distance");
	int *upDown = MEM_callocN(sizeof(int)*totweight, "upDownTracker");// track if up or down moved it closer for each bone
	int *dwIndices = MEM_callocN(sizeof(int)*totweight, "dwIndexTracker");
	float distToStart;
	int bestIndex = 0;
	char wasChange;
	char wasUp;
	int lastIndex = -1;
	float originalDistToBe = distToBe;
	do {
		wasChange = FALSE;
		dm = dm_deform_recalc(scene, ob);
		dm->getVert(dm, index, &m);
		copy_v3_v3(oldPos, m.co);
		distToStart = dot_v3v3(norm, oldPos) + d;

		if(distToBe == originalDistToBe) {
			distToBe += distToStart - distToStart*strength;
		}
		for(i = 0; i < totweight; i++) {
			dwIndices[i] = i;
			dw = (dvert->dw+i);
			vc = hc = 0;
			if(!dw->weight) {
				changes[i][0] = 0;
				changes[i][1] = 0;
				dists[i] = distToStart;
				continue;
			}
			for(k = 0; k < 2; k++) {
				if(dm) {
					dm_deform_clear(dm, ob); dm = NULL;
				}
				oldw = dw->weight;
				if(k) {
					dw->weight *= 1+cp;
				} else {
					dw->weight /= 1+cp;
				}
				if(dw->weight == oldw) {
					changes[i][0] = 0;
					changes[i][1] = 0;
					dists[i] = distToStart;
					break;
				}
				if(dw->weight > 1) {
					dw->weight = 1;
				}
				dm = dm_deform_recalc(scene, ob);
				dm->getVert(dm, index, &m);
				getVerticalAndHorizontalChange(norm, d, coord, oldPos, distToStart, m.co, changes, dists, i);
				dw->weight = oldw;
				if(!k) {
					vc = changes[i][0];
					hc = changes[i][1];
					dist = dists[i];
				} else {
					if(fabs(dist - distToBe) < fabs(dists[i] - distToBe)) {
						upDown[i] = 0;
						changes[i][0] = vc;
						changes[i][1] = hc;
						dists[i] = dist;
					} else {
						upDown[i] = 1;
					}
					if(fabs(dists[i] - distToBe) > fabs(distToStart - distToBe)) {
						changes[i][0] = 0;
						changes[i][1] = 0;
						dists[i] = distToStart;
					}
				}
			}
		}
		// sort the changes by the vertical change
		for(k = 0; k < totweight; k++) {
			float tf;
			int ti;
			bestIndex = k;
			for(i = k+1; i < totweight; i++) {
				dist = dists[i];

				if(fabs(dist) > fabs(dists[i])) {
					bestIndex = i;
				}
			}
			// switch with k
			if(bestIndex != k) {
				ti = upDown[k];
				upDown[k] = upDown[bestIndex];
				upDown[bestIndex] = ti;

				ti = dwIndices[k];
				dwIndices[k] = dwIndices[bestIndex];
				dwIndices[bestIndex] = ti;

				tf = changes[k][0];
				changes[k][0] = changes[bestIndex][0];
				changes[bestIndex][0] = tf;

				tf = changes[k][1];
				changes[k][1] = changes[bestIndex][1];
				changes[bestIndex][1] = tf;

				tf = dists[k];
				dists[k] = dists[bestIndex];
				dists[bestIndex] = tf;
			}
		}
		bestIndex = -1;
		// find the best change with an acceptable horizontal change
		for(i = 0; i < totweight; i++) {
			if(fabs(changes[i][0]) > fabs(changes[i][1]*2.0f)) {
				bestIndex = i;
				break;
			}
		}
		if(bestIndex != -1) {
			wasChange = TRUE;
			// it is a good place to stop if it tries to move the opposite direction
			// (relative to the plane) of last time
			if(lastIndex != -1) {
				if(wasUp != upDown[bestIndex]) {
					wasChange = FALSE;
				}
			}
			lastIndex = bestIndex;
			wasUp = upDown[bestIndex];
			dw = (dvert->dw+dwIndices[bestIndex]);
			oldw = dw->weight;
			if(upDown[bestIndex]) {
				dw->weight *= 1+cp;
			} else {
				dw->weight /= 1+cp;
			}
			if(dw->weight > 1) {
				dw->weight = 1;
			}
			if(oldw == dw->weight) {
				wasChange = FALSE;
			}
			if(dm) {
				dm_deform_clear(dm, ob); dm = NULL;
			}
		}
	} while(wasChange && (distToStart-distToBe)/fabsf(distToStart-distToBe) ==
	                     (dists[bestIndex]-distToBe)/fabsf(dists[bestIndex]-distToBe));
	MEM_freeN(upDown);
	MEM_freeN(changes);
	MEM_freeN(dists);
	MEM_freeN(dwIndices);
}

/* this is used to try to smooth a surface by only adjusting the nonzero weights of a vertex 
but it could be used to raise or lower an existing 'bump.' */
static void vgroup_fix(Scene *scene, Object *ob, float distToBe, float strength, float cp)
{
	int i;

	Mesh *me = ob->data;
	MVert *mvert = me->mvert;
	const int use_vert_sel= (me->editflag & ME_EDIT_VERT_SEL) != 0;
	int *verts = NULL;
	for(i = 0; i < me->totvert && mvert; i++, mvert++) {
		
		if(use_vert_sel && (mvert->flag & SELECT)) {
			
			int count=0;
			if((verts = getSurroundingVerts(me, i, &count))) {
				MVert m;
				MVert *p = MEM_callocN(sizeof(MVert)*(count), "deformedPoints");
				int k;

				DerivedMesh *dm = mesh_get_derived_deform(scene, ob, CD_MASK_BAREMESH);
				for(k = 0; k < count; k++) {
					dm->getVert(dm, verts[k], &m);
					p[k] = m;
				}
				
				if(count >= 3) {
					float d /*, dist */ /* UNUSED */, mag;
					float coord[3];
					float norm[3];
					getSingleCoordinate(p, count, coord);
					dm->getVert(dm, i, &m);
					sub_v3_v3v3(norm, m.co, coord);
					mag= normalize_v3(norm);
					if(mag) { /* zeros fix */
						d = -dot_v3v3(norm, coord);
						/* dist = (norm[0]*m.co[0] + norm[1]*m.co[1] + norm[2]*m.co[2] + d); */ /* UNUSED */
						moveCloserToDistanceFromPlane(scene, ob, me, i, norm, coord, d, distToBe, strength, cp);
					}
				}

				MEM_freeN(verts);
				MEM_freeN(p);
			}
		}
	}
}

static void vgroup_levels(Object *ob, float offset, float gain)
{
	bDeformGroup *dg;
	MDeformWeight *dw;
	MDeformVert *dvert, **dvert_array=NULL;
	int i, def_nr, dvert_tot=0;
	
	Mesh *me = ob->data;
	MVert *mvert = me->mvert;
	const int use_vert_sel= (me->editflag & ME_EDIT_VERT_SEL) != 0;

	ED_vgroup_give_parray(ob->data, &dvert_array, &dvert_tot);
	
	dg = BLI_findlink(&ob->defbase, (ob->actdef-1));
	
	if(dg) {
		def_nr= ob->actdef-1;
		
		for(i = 0; i < dvert_tot; i++) {
			
			if(use_vert_sel && !(mvert[i].flag & SELECT)) {
				continue;
			}

			dvert = dvert_array[i];
			dw = defvert_find_index(dvert, def_nr);
			if(dw) {
				dw->weight = gain * (dw->weight + offset);
				
				CLAMP(dw->weight, 0.0f, 1.0f);
			}
		}
	}

	if (dvert_array) MEM_freeN(dvert_array);
}

/* TODO - select between groups */
static void vgroup_normalize_all(Object *ob, int lock_active)
{
	MDeformWeight *dw, *dw_act;
	MDeformVert *dvert, **dvert_array=NULL;
	int i, dvert_tot=0;
	float tot_weight;

	
	Mesh *me = ob->data;
	MVert *mvert = me->mvert;
	const int use_vert_sel= (me->editflag & ME_EDIT_VERT_SEL) != 0;

	ED_vgroup_give_parray(ob->data, &dvert_array, &dvert_tot);

	if(dvert_array) {
		if(lock_active) {
			int def_nr= ob->actdef-1;

			for(i = 0; i < dvert_tot; i++) {
				float lock_iweight= 1.0f;
				int j;
				
				if(use_vert_sel && !(mvert[i].flag & SELECT)) {
					continue;
				}

				tot_weight= 0.0f;
				dw_act= NULL;
				dvert = dvert_array[i];

				j= dvert->totweight;
				while(j--) {
					dw= dvert->dw + j;

					if(dw->def_nr==def_nr) {
						dw_act= dw;
						lock_iweight = (1.0f - dw_act->weight);
					}
					else {
						tot_weight += dw->weight;
					}
				}

				if(tot_weight) {
					j= dvert->totweight;
					while(j--) {
						dw= dvert->dw + j;
						if(dw == dw_act) {
							if (dvert->totweight==1) {
								dw_act->weight= 1.0f; /* no other weights, set to 1.0 */
							}
						} else {
							if(dw->weight > 0.0f)
								dw->weight = (dw->weight / tot_weight) * lock_iweight;
						}

						/* incase of division errors with very low weights */
						CLAMP(dw->weight, 0.0f, 1.0f);
					}
				}
			}
		}
		else {
			for(i = 0; i < dvert_tot; i++) {
				int j;
				
				if(use_vert_sel && !(mvert[i].flag & SELECT)) {
					continue;
				}

				tot_weight= 0.0f;
				dvert = dvert_array[i];

				j= dvert->totweight;
				while(j--) {
					dw= dvert->dw + j;
					tot_weight += dw->weight;
				}

				if(tot_weight) {
					j= dvert->totweight;
					while(j--) {
						dw= dvert->dw + j;
						dw->weight /= tot_weight;

						/* incase of division errors with very low weights */
						CLAMP(dw->weight, 0.0f, 1.0f);
					}
				}
			}
		}
	}

	if (dvert_array) MEM_freeN(dvert_array);
}


static void vgroup_lock_all(Object *ob, int action)
{
	bDeformGroup *dg;

	if(action == SEL_TOGGLE) {
		action= SEL_SELECT;
		for(dg= ob->defbase.first; dg; dg= dg->next) {
			if(dg->flag & DG_LOCK_WEIGHT) {
				action= SEL_DESELECT;
				break;
			}
		}
	}

	for(dg= ob->defbase.first; dg; dg= dg->next) {
		switch(action) {
			case SEL_SELECT:
				dg->flag |= DG_LOCK_WEIGHT;
				break;
			case SEL_DESELECT:
				dg->flag &= ~DG_LOCK_WEIGHT;
				break;
			case SEL_INVERT:
				dg->flag ^= DG_LOCK_WEIGHT;
				break;
		}
	}
}

static void vgroup_invert(Object *ob, int auto_assign, int auto_remove)
{
	bDeformGroup *dg;
	MDeformWeight *dw;
	MDeformVert *dvert, **dvert_array=NULL;
	int i, def_nr, dvert_tot=0;
	
	Mesh *me = ob->data;
	MVert *mvert = me->mvert;
	const int use_vert_sel= (me->editflag & ME_EDIT_VERT_SEL) != 0;

	ED_vgroup_give_parray(ob->data, &dvert_array, &dvert_tot);

	dg = BLI_findlink(&ob->defbase, (ob->actdef-1));

	if(dg) {
		def_nr= ob->actdef-1;


		for(i = 0; i < dvert_tot; i++) {
			
			if(use_vert_sel && !(mvert[i].flag & SELECT)) {
				continue;
			}
			dvert = dvert_array[i];

			if(auto_assign) {
				dw= defvert_verify_index(dvert, def_nr);
			} else {
				dw= defvert_find_index(dvert, def_nr);
			}

			if(dw) {
				dw->weight = 1.0f-dw->weight;

				if(auto_remove && dw->weight <= 0.0f) {
					/* could have a faster function for this */
					ED_vgroup_nr_vert_remove(ob, def_nr, i);
				}
			}
		}
	}

	if (dvert_array) MEM_freeN(dvert_array);
}

static void vgroup_blend(Object *ob)
{
	BMEditMesh *em= ((Mesh *)ob->data)->edit_btmesh;
	bDeformGroup *dg;
	MDeformWeight *dw;
	MDeformVert *dvert_array=NULL, *dvert;
	int i, def_nr, dvert_tot=0;

	// ED_vgroup_give_array(ob->data, &dvert_array, &dvert_tot);

	if(em==NULL)
		return;

	dg = BLI_findlink(&ob->defbase, (ob->actdef-1));

	if(dg) {
		BMEdge *eed;
		BMVert *eve;
		BMIter iter;
		float *vg_weights;
		float *vg_users;
		int sel1, sel2;
		int i1, i2;

		def_nr= ob->actdef-1;

		BM_ElemIndex_Ensure(em->bm, BM_VERT);

		dvert_tot= em->bm->totvert;

		vg_weights= MEM_callocN(sizeof(float)*dvert_tot, "vgroup_blend_f");
		vg_users= MEM_callocN(sizeof(int)*dvert_tot, "vgroup_blend_i");

		BM_ITER(eed, &iter, em->bm, BM_EDGES_OF_MESH, NULL) {
			sel1= BM_TestHFlag(eed->v1, BM_SELECT);
			sel2= BM_TestHFlag(eed->v2, BM_SELECT);

			if(sel1 != sel2) {
				/* i1 is always the selected one */
				if(sel1==TRUE && sel2==FALSE) {
					i1= BM_GetIndex(eed->v1);
					i2= BM_GetIndex(eed->v2);
					eve= eed->v2;
				}
				else {
					i2= BM_GetIndex(eed->v1);
					i1= BM_GetIndex(eed->v2);
					eve= eed->v1;
				}

				vg_users[i1]++;

				/* TODO, we may want object mode blending */
				if(em)	dvert= CustomData_bmesh_get(&em->bm->vdata, eve->head.data, CD_MDEFORMVERT);
				else	dvert= dvert_array+i2;

				dw= defvert_find_index(dvert, def_nr);

				if(dw) {
					vg_weights[i1] += dw->weight;
				}
			}
		}

		i= 0;
		BM_ITER(eve, &iter, em->bm, BM_VERTS_OF_MESH, NULL) {
			if(BM_TestHFlag(eve, BM_SELECT) && vg_users[i] > 0) {
				/* TODO, we may want object mode blending */
				if(em)	dvert= CustomData_bmesh_get(&em->bm->vdata, eve->head.data, CD_MDEFORMVERT);
				else	dvert= dvert_array+i;

				dw= defvert_verify_index(dvert, def_nr);
				dw->weight= vg_weights[i] / (float)vg_users[i];
			}

			i++;
		}
		MEM_freeN(vg_weights);
		MEM_freeN(vg_users);
	}
}

static void vgroup_clean(Object *ob, float eul, int keep_single)
{
	bDeformGroup *dg;
	MDeformWeight *dw;
	MDeformVert *dvert, **dvert_array=NULL;
	int i, def_nr, dvert_tot=0;
	
	Mesh *me = ob->data;
	MVert *mvert = me->mvert;
	const int use_vert_sel= (me->editflag & ME_EDIT_VERT_SEL) != 0;

	ED_vgroup_give_parray(ob->data, &dvert_array, &dvert_tot);

	/* only the active group */
	dg = BLI_findlink(&ob->defbase, (ob->actdef-1));
	if(dg) {
		def_nr= ob->actdef-1;

		for(i = 0; i < dvert_tot; i++) {
			
			if(use_vert_sel && !(mvert[i].flag & SELECT)) {
				continue;
			}
			dvert = dvert_array[i];

			dw= defvert_find_index(dvert, def_nr);

			if(dw) {
				if(dw->weight <= eul)
					if(keep_single==FALSE || dvert->totweight > 1)
						ED_vgroup_nr_vert_remove(ob, def_nr, i);
			}
		}
	}

	if (dvert_array) MEM_freeN(dvert_array);
}

static void vgroup_clean_all(Object *ob, float eul, int keep_single)
{

	MDeformWeight *dw;
	MDeformVert *dvert, **dvert_array=NULL;
	int i, dvert_tot=0;
	
	Mesh *me = ob->data;
	MVert *mvert = me->mvert;
	const int use_vert_sel= (me->editflag & ME_EDIT_VERT_SEL) != 0;

	ED_vgroup_give_parray(ob->data, &dvert_array, &dvert_tot);

	if(dvert_array) {
		for(i = 0; i < dvert_tot; i++) {
			int j;
			
			if(use_vert_sel && !(mvert[i].flag & SELECT)) {
				continue;
			}

			dvert = dvert_array[i];
			j= dvert->totweight;

			while(j--) {

				if(keep_single && dvert->totweight == 1)
					break;

				dw= dvert->dw + j;

				if(dw->weight <= eul)
					ED_vgroup_nr_vert_remove(ob, dw->def_nr, i);

			}
		}
	}

	if (dvert_array) MEM_freeN(dvert_array);
}


static void dvert_mirror_op(MDeformVert *dvert, MDeformVert *dvert_mirr,
                            const char sel, const char sel_mirr,
                            const int *flip_map, const int flip_map_len,
                            const short mirror_weights, const short flip_vgroups,
                            const short all_vgroups, const int act_vgroup)
{
	BLI_assert(sel || sel_mirr);

	if(sel_mirr && sel) {
		/* swap */
		if(mirror_weights) {
			if (all_vgroups) {
				SWAP(MDeformVert, *dvert, *dvert_mirr);
			}
			else {
				MDeformWeight *dw=      defvert_find_index(dvert, act_vgroup);
				MDeformWeight *dw_mirr= defvert_find_index(dvert_mirr, act_vgroup);

				if (dw || dw_mirr) {
					if (dw_mirr == NULL)
						dw_mirr= defvert_verify_index(dvert_mirr, act_vgroup);
					if (dw == NULL)
						dw= defvert_verify_index(dvert, act_vgroup);

					SWAP(float, dw->weight, dw_mirr->weight);
				}
			}
		}

		if(flip_vgroups) {
			defvert_flip(dvert, flip_map, flip_map_len);
			defvert_flip(dvert_mirr, flip_map, flip_map_len);
		}
	}
	else {
		/* dvert should always be the target, only swaps pointer */
		if(sel_mirr) {
			SWAP(MDeformVert *, dvert, dvert_mirr);
		}

		if(mirror_weights) {
			if (all_vgroups) {
				defvert_copy(dvert, dvert_mirr);
			}
			else {
				defvert_copy_index(dvert, dvert_mirr, act_vgroup);
			}
		}

		/* flip map already modified for 'all_vgroups' */
		if(flip_vgroups) {
			defvert_flip(dvert, flip_map, flip_map_len);
		}
	}
}

/* TODO, vgroup locking */
/* TODO, face masking */
void ED_vgroup_mirror(Object *ob, const short mirror_weights, const short flip_vgroups, const short all_vgroups)
{

#define VGROUP_MIRR_OP                                                        \
        dvert_mirror_op(dvert, dvert_mirr,                                    \
                        sel, sel_mirr,                                        \
                        flip_map, flip_map_len,                               \
                        mirror_weights, flip_vgroups,                         \
                        all_vgroups, def_nr                                   \
                        )

	BMVert *eve, *eve_mirr;

	MDeformVert *dvert, *dvert_mirr;
	short sel, sel_mirr;
	int	*flip_map, flip_map_len;
	const int def_nr= ob->actdef-1;

	if ( (mirror_weights==0 && flip_vgroups==0) ||
	     (BLI_findlink(&ob->defbase, def_nr) == NULL) )
	{
		return;
	}

	if (flip_vgroups) {
		flip_map= all_vgroups ?
					defgroup_flip_map(ob, &flip_map_len, FALSE) :
					defgroup_flip_map_single(ob, &flip_map_len, FALSE, def_nr);

		BLI_assert(flip_map != NULL);

		if (flip_map == NULL) {
			/* something went wrong!, possibly no groups */
			return;
		}
	}
	else {
		flip_map= NULL;
		flip_map_len= 0;
	}

	/* only the active group */
	if(ob->type == OB_MESH) {
		Mesh *me= ob->data;
		BMEditMesh *em = me->edit_btmesh;

		if (em) {
<<<<<<< HEAD
			BMIter iter;

			if(!CustomData_has_layer(&em->bm->vdata, CD_MDEFORMVERT)) {
				MEM_freeN(flip_map);
				return;
=======
			if(!CustomData_has_layer(&em->vdata, CD_MDEFORMVERT)) {
				goto cleanup;
>>>>>>> 36377944
			}

			EDBM_CacheMirrorVerts(em, FALSE);

			/* Go through the list of editverts and assign them */
			BM_ITER(eve, &iter, em->bm, BM_VERTS_OF_MESH, NULL) {
				if((eve_mirr= EDBM_GetMirrorVert(em, eve))) {
					sel= BM_TestHFlag(eve, BM_SELECT);
					sel_mirr= BM_TestHFlag(eve_mirr, BM_SELECT);

					if((sel || sel_mirr) && (eve != eve_mirr)) {
						dvert= CustomData_bmesh_get(&em->bm->vdata, eve->head.data, CD_MDEFORMVERT);
						dvert_mirr= CustomData_bmesh_get(&em->bm->vdata, eve_mirr->head.data, CD_MDEFORMVERT);
						if(dvert && dvert_mirr) {
							VGROUP_MIRR_OP;
						}
					}

					/* don't use these again */
					EDBM_ClearMirrorVert(em, eve);
					EDBM_ClearMirrorVert(em, eve_mirr);
				}
			}
<<<<<<< HEAD

			EDBM_EndMirrorCache(em);
=======
			BKE_mesh_end_editmesh(me, em);
>>>>>>> 36377944
		}
		else {
			/* object mode / weight paint */
			MVert *mv, *mv_mirr;
			int vidx, vidx_mirr;
			const int use_vert_sel= (me->editflag & ME_EDIT_VERT_SEL) != 0;

			if (me->dvert == NULL) {
				goto cleanup;
			}

			if (!use_vert_sel) {
				sel= sel_mirr= TRUE;
			}

			/* tag verts we have used */
			for(vidx= 0, mv= me->mvert; vidx < me->totvert; vidx++, mv++) {
				mv->flag &= ~ME_VERT_TMP_TAG;
			}

			for(vidx= 0, mv= me->mvert; vidx < me->totvert; vidx++, mv++) {
				if (    ((mv->flag & ME_VERT_TMP_TAG) == 0) &&
				        ((vidx_mirr= mesh_get_x_mirror_vert(ob, vidx)) != -1) &&
				        (vidx != vidx_mirr) &&
				        ((((mv_mirr= me->mvert + vidx_mirr)->flag) & ME_VERT_TMP_TAG) == 0))
				{

					if (use_vert_sel) {
						sel= mv->flag & SELECT;
						sel_mirr= mv_mirr->flag & SELECT;
					}

					if (sel || sel_mirr) {
						dvert= &me->dvert[vidx];
						dvert_mirr= &me->dvert[vidx_mirr];

						VGROUP_MIRR_OP;
					}

					mv->flag |= ME_VERT_TMP_TAG;
					mv_mirr->flag |= ME_VERT_TMP_TAG;
				}
			}
		}
	}
	else if (ob->type == OB_LATTICE) {
		Lattice *lt= ob->data;
		int i1, i2;
		int u, v, w;
		int pntsu_half;
		/* half but found up odd value */

		if(lt->editlatt) lt= lt->editlatt->latt;

		if(lt->pntsu == 1 || lt->dvert == NULL) {
			goto cleanup;
		}

		/* unlike editmesh we know that by only looping over the first hald of
		 * the 'u' indicies it will cover all points except the middle which is
		 * ok in this case */
		pntsu_half= lt->pntsu / 2;

		for(w=0; w<lt->pntsw; w++) {
			for(v=0; v<lt->pntsv; v++) {
				for(u=0; u<pntsu_half; u++) {
					int u_inv= (lt->pntsu - 1) - u;
					if(u != u_inv) {
						BPoint *bp, *bp_mirr;

						i1= LT_INDEX(lt, u, v, w);
						i2= LT_INDEX(lt, u_inv, v, w);

						bp= &lt->def[i1];
						bp_mirr= &lt->def[i2];

						sel= bp->f1 & SELECT;
						sel_mirr= bp_mirr->f1 & SELECT;

						if(sel || sel_mirr) {
							dvert= &lt->dvert[i1];
							dvert_mirr= &lt->dvert[i2];

							VGROUP_MIRR_OP;
						}
					}
				}
			}
		}
	}

cleanup:
	if (flip_map) MEM_freeN(flip_map);

#undef VGROUP_MIRR_OP

}

static void vgroup_remap_update_users(Object *ob, int *map)
{
	ExplodeModifierData *emd;
	ModifierData *md;
	ParticleSystem *psys;
	ClothModifierData *clmd;
	ClothSimSettings *clsim;
	int a;

	/* these cases don't use names to refer to vertex groups, so when
	 * they get deleted the numbers get out of sync, this corrects that */

	if(ob->soft)
		ob->soft->vertgroup= map[ob->soft->vertgroup];

	for(md=ob->modifiers.first; md; md=md->next) {
		if(md->type == eModifierType_Explode) {
			emd= (ExplodeModifierData*)md;
			emd->vgroup= map[emd->vgroup];
		}
		else if(md->type == eModifierType_Cloth) {
			clmd= (ClothModifierData*)md;
			clsim= clmd->sim_parms;

			if(clsim) {
				clsim->vgroup_mass= map[clsim->vgroup_mass];
				clsim->vgroup_bend= map[clsim->vgroup_bend];
				clsim->vgroup_struct= map[clsim->vgroup_struct];
			}
		}
	}

	for(psys=ob->particlesystem.first; psys; psys=psys->next) {
		for(a=0; a<PSYS_TOT_VG; a++)
			psys->vgroup[a]= map[psys->vgroup[a]];
	}
}


static void vgroup_delete_update_users(Object *ob, int id)
{
	int i, tot= BLI_countlist(&ob->defbase) + 1;
	int *map= MEM_mallocN(sizeof(int) * tot, "vgroup del");

	map[id]= map[0]= 0;
	for(i=1; i<id; i++) map[i]=i;
	for(i=id+1; i<tot; i++) map[i]=i-1;

	vgroup_remap_update_users(ob, map);
	MEM_freeN(map);
}


static void vgroup_delete_object_mode(Object *ob, bDeformGroup *dg)
{
	MDeformVert *dvert_array=NULL;
	int i, e, dvert_tot=0;
	const int dg_index= BLI_findindex(&ob->defbase, dg);

	assert(dg_index > -1);
	
	ED_vgroup_give_array(ob->data, &dvert_array, &dvert_tot);

	if(dvert_array) {
		MDeformVert *dvert;
		for(i= 0, dvert= dvert_array; i < dvert_tot; i++, dvert++) {
			ED_vgroup_vert_remove(ob, dg, i); /* ok if the dg isnt in this dvert, will continue silently */
		}

		for(i= 0, dvert= dvert_array; i < dvert_tot; i++, dvert++) {
			for(e = 0; e < dvert->totweight; e++) {
				if(dvert->dw[e].def_nr > dg_index) {
					dvert->dw[e].def_nr--;
				}
			}
		}
	}

	vgroup_delete_update_users(ob, dg_index + 1);

	/* Remove the group */
	BLI_freelinkN(&ob->defbase, dg);

	/* Update the active deform index if necessary */
	if(ob->actdef > dg_index)
		ob->actdef--;
	if(ob->actdef < 1 && ob->defbase.first)
		ob->actdef= 1;

}

/* only in editmode */
/* removes from active defgroup, if allverts==0 only selected vertices */
static void vgroup_active_remove_verts(Object *ob, const int allverts, bDeformGroup *dg)
{
	BMVert *eve;
	MDeformVert *dvert;
	MDeformWeight *newdw;
	bDeformGroup *eg;
	int	i;

	if(ob->type == OB_MESH) {
		Mesh *me= ob->data;
		BMEditMesh *em = me->edit_btmesh;
		BMIter iter;

		BM_ITER(eve, &iter, em->bm, BM_VERTS_OF_MESH, NULL) {
			dvert= CustomData_bmesh_get(&em->bm->vdata, eve->head.data, CD_MDEFORMVERT);
		
			if(dvert && dvert->dw && (BM_TestHFlag(eve, BM_SELECT) || allverts)){
				for(i=0; i<dvert->totweight; i++){
					/* Find group */
					eg = BLI_findlink(&ob->defbase, dvert->dw[i].def_nr);
					if(eg == dg){
						dvert->totweight--;
						if (dvert->totweight){
							newdw = BLI_cellalloc_malloc (sizeof(MDeformWeight)*(dvert->totweight), "deformWeight");
							
							if(dvert->dw){
								memcpy(newdw, dvert->dw, sizeof(MDeformWeight)*i);
								memcpy(newdw+i, dvert->dw+i+1, sizeof(MDeformWeight)*(dvert->totweight-i));
								BLI_cellalloc_free(dvert->dw);
							}
							dvert->dw=newdw;
						}
						else{
							BLI_cellalloc_free (dvert->dw);
							dvert->dw=NULL;
							break;
						}
					}
				}
			}
		}
	}
	else if(ob->type == OB_LATTICE) {
		Lattice *lt= vgroup_edit_lattice(ob);
		
		if(lt->dvert) {
			BPoint *bp;
			int a, tot= lt->pntsu*lt->pntsv*lt->pntsw;
				
			for(a=0, bp= lt->def; a<tot; a++, bp++) {
				if(allverts || (bp->f1 & SELECT))
					ED_vgroup_vert_remove(ob, dg, a);
			}
		}
	}
}

static void vgroup_delete_edit_mode(Object *ob, bDeformGroup *dg)
{
	int i;
	const int dg_index= BLI_findindex(&ob->defbase, dg);

	assert(dg_index > -1);

	/* Make sure that no verts are using this group */
	vgroup_active_remove_verts(ob, TRUE, dg);

	/* Make sure that any verts with higher indices are adjusted accordingly */
	if(ob->type==OB_MESH) {
		Mesh *me= ob->data;
		BMEditMesh *em = me->edit_btmesh;
		BMIter iter;
		BMVert *eve;
		MDeformVert *dvert;
		
		BM_ITER(eve, &iter, em->bm, BM_VERTS_OF_MESH, NULL) {
			dvert= CustomData_bmesh_get(&em->bm->vdata, eve->head.data, CD_MDEFORMVERT);

			if(dvert)
				for(i=0; i<dvert->totweight; i++)
					if(dvert->dw[i].def_nr > dg_index)
						dvert->dw[i].def_nr--;
		}
	}
	else if(ob->type==OB_LATTICE) {
		Lattice *lt= vgroup_edit_lattice(ob);
		BPoint *bp;
		MDeformVert *dvert= lt->dvert;
		int a, tot;
		
		if(dvert) {
			tot= lt->pntsu*lt->pntsv*lt->pntsw;
			for(a=0, bp= lt->def; a<tot; a++, bp++, dvert++) {
				for(i=0; i<dvert->totweight; i++){
					if(dvert->dw[i].def_nr > dg_index)
						dvert->dw[i].def_nr--;
				}
			}
		}
	}

	vgroup_delete_update_users(ob, dg_index + 1);

	/* Remove the group */
	BLI_freelinkN (&ob->defbase, dg);

	/* Update the active deform index if necessary */
	if(ob->actdef > dg_index)
		ob->actdef--;
	if(ob->actdef < 1 && ob->defbase.first)
		ob->actdef= 1;

	/* remove all dverts */
	if(ob->defbase.first == NULL) {
		if(ob->type==OB_MESH) {
			Mesh *me= ob->data;
			CustomData_free_layer_active(&me->vdata, CD_MDEFORMVERT, me->totvert);
			me->dvert= NULL;
		}
		else if(ob->type==OB_LATTICE) {
			Lattice *lt= vgroup_edit_lattice(ob);
			if(lt->dvert) {
				BLI_cellalloc_free(lt->dvert);
				lt->dvert= NULL;
			}
		}
	}
}

static int vgroup_object_in_edit_mode(Object *ob)
{
	if(ob->type == OB_MESH)
		return (((Mesh*)ob->data)->edit_btmesh != NULL);
	else if(ob->type == OB_LATTICE)
		return (((Lattice*)ob->data)->editlatt != NULL);
	
	return 0;
}

static void vgroup_delete(Object *ob)
{
	bDeformGroup *dg = BLI_findlink(&ob->defbase, ob->actdef-1);
	if(!dg)
		return;

	if(vgroup_object_in_edit_mode(ob))
		vgroup_delete_edit_mode(ob, dg);
	else
		vgroup_delete_object_mode(ob, dg);
}

static void vgroup_delete_all(Object *ob)
{
	/* Remove all DVerts */
	if(ob->type==OB_MESH) {
		Mesh *me= ob->data;
		CustomData_free_layer_active(&me->vdata, CD_MDEFORMVERT, me->totvert);
		me->dvert= NULL;
	}
	else if(ob->type==OB_LATTICE) {
		Lattice *lt= vgroup_edit_lattice(ob);
		if(lt->dvert) {
			BLI_cellalloc_free(lt->dvert);
			lt->dvert= NULL;
		}
	}
	
	/* Remove all DefGroups */
	BLI_freelistN(&ob->defbase);
	
	/* Fix counters/indices */
	ob->actdef= 0;
}

/* only in editmode */
static void vgroup_assign_verts(Object *ob, float weight)
{
	BMVert *eve;
	bDeformGroup *dg, *eg;
	MDeformWeight *newdw;
	MDeformVert *dvert;
	int	i, done;

	dg=BLI_findlink(&ob->defbase, ob->actdef-1);
	if(!dg)
		return;

	if(ob->type == OB_MESH) {
		Mesh *me= ob->data;
		BMEditMesh *em = me->edit_btmesh;
		BMIter iter;

		if(!CustomData_has_layer(&em->bm->vdata, CD_MDEFORMVERT))
			BM_add_data_layer(em->bm, &em->bm->vdata, CD_MDEFORMVERT);

		/* Go through the list of editverts and assign them */
		BM_ITER(eve, &iter, em->bm, BM_VERTS_OF_MESH, NULL) {
			dvert= CustomData_bmesh_get(&em->bm->vdata, eve->head.data, CD_MDEFORMVERT);

			if(dvert && BM_TestHFlag(eve, BM_SELECT)) {
				/* See if this vert already has a reference to this group */
				/*		If so: Change its weight */
				done=0;
				for(i=0; i<dvert->totweight; i++){
					eg = BLI_findlink(&ob->defbase, dvert->dw[i].def_nr);
					/* Find the actual group */
					if(eg==dg){
						dvert->dw[i].weight= weight;
						done=1;
						break;
					}
				 }
				/*		If not: Add the group and set its weight */
				if(!done){
					newdw = BLI_cellalloc_calloc(sizeof(MDeformWeight)*(dvert->totweight+1), "deformWeight");
					if(dvert->dw){
						memcpy(newdw, dvert->dw, sizeof(MDeformWeight)*dvert->totweight);
						BLI_cellalloc_free(dvert->dw);
					}
					dvert->dw=newdw;

					dvert->dw[dvert->totweight].weight= weight;
					dvert->dw[dvert->totweight].def_nr= ob->actdef-1;

					dvert->totweight++;

				}
			}
		}
	}
	else if(ob->type == OB_LATTICE) {
		Lattice *lt= vgroup_edit_lattice(ob);
		BPoint *bp;
		int a, tot;
		
		if(lt->dvert==NULL)
			ED_vgroup_data_create(&lt->id);
		
		tot= lt->pntsu*lt->pntsv*lt->pntsw;
		for(a=0, bp= lt->def; a<tot; a++, bp++) {
			if(bp->f1 & SELECT)
				ED_vgroup_nr_vert_add(ob, ob->actdef-1, a, weight, WEIGHT_REPLACE);
		}
	}
}

/* only in editmode */
/* removes from all defgroup, if allverts==0 only selected vertices */
static void vgroup_remove_verts(Object *ob, int allverts)
{
	/* To prevent code redundancy, we just use vgroup_active_remove_verts, but that
	 * only operates on the active vgroup. So we iterate through all groups, by changing
	 * active group index
	 */
	bDeformGroup *dg;
	for(dg= ob->defbase.first; dg; dg= dg->next) {
		vgroup_active_remove_verts(ob, allverts, dg);
	}
}

/********************** vertex group operators *********************/

static int vertex_group_poll(bContext *C)
{
	Object *ob= CTX_data_pointer_get_type(C, "object", &RNA_Object).data;
	ID *data= (ob)? ob->data: NULL;
	return (ob && !ob->id.lib && OB_TYPE_SUPPORT_VGROUP(ob->type) && data && !data->lib);
}

static int vertex_group_poll_edit(bContext *C)
{
	Object *ob= CTX_data_pointer_get_type(C, "object", &RNA_Object).data;
	ID *data= (ob)? ob->data: NULL;

	if(!(ob && !ob->id.lib && data && !data->lib))
		return 0;

	return vgroup_object_in_edit_mode(ob);
}

static int vertex_group_add_exec(bContext *C, wmOperator *UNUSED(op))
{
	Object *ob= CTX_data_pointer_get_type(C, "object", &RNA_Object).data;

	ED_vgroup_add(ob);
	DAG_id_tag_update(&ob->id, OB_RECALC_DATA);
	WM_event_add_notifier(C, NC_GEOM|ND_DATA, ob->data);
	WM_event_add_notifier(C, NC_OBJECT|ND_DRAW, ob);
	
	return OPERATOR_FINISHED;
}

void OBJECT_OT_vertex_group_add(wmOperatorType *ot)
{
	/* identifiers */
	ot->name= "Add Vertex Group";
	ot->idname= "OBJECT_OT_vertex_group_add";
	
	/* api callbacks */
	ot->poll= vertex_group_poll;
	ot->exec= vertex_group_add_exec;

	/* flags */
	ot->flag= OPTYPE_REGISTER|OPTYPE_UNDO;
}

static int vertex_group_remove_exec(bContext *C, wmOperator *op)
{
	Object *ob= CTX_data_pointer_get_type(C, "object", &RNA_Object).data;

	if(RNA_boolean_get(op->ptr, "all"))
		vgroup_delete_all(ob);
	else
		vgroup_delete(ob);

	DAG_id_tag_update(&ob->id, OB_RECALC_DATA);
	WM_event_add_notifier(C, NC_GEOM|ND_DATA, ob->data);
	WM_event_add_notifier(C, NC_OBJECT|ND_DRAW, ob);
	
	return OPERATOR_FINISHED;
}

void OBJECT_OT_vertex_group_remove(wmOperatorType *ot)
{
	/* identifiers */
	ot->name= "Remove Vertex Group";
	ot->idname= "OBJECT_OT_vertex_group_remove";
	
	/* api callbacks */
	ot->poll= vertex_group_poll;
	ot->exec= vertex_group_remove_exec;

	/* flags */
	ot->flag= OPTYPE_REGISTER|OPTYPE_UNDO;

	/* properties */
	RNA_def_boolean(ot->srna, "all", 0, "All", "Remove from all vertex groups");
}

static int vertex_group_assign_exec(bContext *C, wmOperator *op)
{
	ToolSettings *ts= CTX_data_tool_settings(C);
	Object *ob= CTX_data_edit_object(C);

	if(RNA_boolean_get(op->ptr, "new"))
		ED_vgroup_add(ob);

	vgroup_assign_verts(ob, ts->vgroup_weight);
	DAG_id_tag_update(&ob->id, OB_RECALC_DATA);
	WM_event_add_notifier(C, NC_GEOM|ND_DATA, ob->data);
	
	return OPERATOR_FINISHED;
}

void OBJECT_OT_vertex_group_assign(wmOperatorType *ot)
{
	/* identifiers */
	ot->name= "Assign Vertex Group";
	ot->idname= "OBJECT_OT_vertex_group_assign";
	
	/* api callbacks */
	ot->poll= vertex_group_poll_edit;
	ot->exec= vertex_group_assign_exec;

	/* flags */
	ot->flag= OPTYPE_REGISTER|OPTYPE_UNDO;

	/* properties */
	RNA_def_boolean(ot->srna, "new", 0, "New", "Assign vertex to new vertex group");
}

static int vertex_group_remove_from_exec(bContext *C, wmOperator *op)
{
	Object *ob= CTX_data_edit_object(C);

	if(RNA_boolean_get(op->ptr, "all"))
		vgroup_remove_verts(ob, 0);
	else {
		bDeformGroup *dg= BLI_findlink(&ob->defbase, ob->actdef - 1);

		if(dg == NULL) {
			return OPERATOR_CANCELLED;
		}

		vgroup_active_remove_verts(ob, FALSE, dg);
	}

	DAG_id_tag_update(&ob->id, OB_RECALC_DATA);
	WM_event_add_notifier(C, NC_GEOM|ND_DATA, ob->data);

	return OPERATOR_FINISHED;
}

void OBJECT_OT_vertex_group_remove_from(wmOperatorType *ot)
{
	/* identifiers */
	ot->name= "Remove from Vertex Group";
	ot->idname= "OBJECT_OT_vertex_group_remove_from";

	/* api callbacks */
	ot->poll= vertex_group_poll_edit;
	ot->exec= vertex_group_remove_from_exec;

	/* flags */
	ot->flag= OPTYPE_REGISTER|OPTYPE_UNDO;

	/* properties */
	RNA_def_boolean(ot->srna, "all", 0, "All", "Remove from all vertex groups");
}

static int vertex_group_select_exec(bContext *C, wmOperator *UNUSED(op))
{
	Object *ob= CTX_data_edit_object(C);

	if(!ob || ob->id.lib)
		return OPERATOR_CANCELLED;

	vgroup_select_verts(ob, 1);
	WM_event_add_notifier(C, NC_GEOM|ND_SELECT, ob->data);

	return OPERATOR_FINISHED;
}

void OBJECT_OT_vertex_group_select(wmOperatorType *ot)
{
	/* identifiers */
	ot->name= "Select Vertex Group";
	ot->idname= "OBJECT_OT_vertex_group_select";

	/* api callbacks */
	ot->poll= vertex_group_poll_edit;
	ot->exec= vertex_group_select_exec;

	/* flags */
	ot->flag= OPTYPE_REGISTER|OPTYPE_UNDO;
}

static int vertex_group_deselect_exec(bContext *C, wmOperator *UNUSED(op))
{
	Object *ob= CTX_data_edit_object(C);

	vgroup_select_verts(ob, 0);
	WM_event_add_notifier(C, NC_GEOM|ND_SELECT, ob->data);

	return OPERATOR_FINISHED;
}

void OBJECT_OT_vertex_group_deselect(wmOperatorType *ot)
{
	/* identifiers */
	ot->name= "Deselect Vertex Group";
	ot->idname= "OBJECT_OT_vertex_group_deselect";

	/* api callbacks */
	ot->poll= vertex_group_poll_edit;
	ot->exec= vertex_group_deselect_exec;

	/* flags */
	ot->flag= OPTYPE_REGISTER|OPTYPE_UNDO;
}

static int vertex_group_copy_exec(bContext *C, wmOperator *UNUSED(op))
{
	Object *ob= CTX_data_pointer_get_type(C, "object", &RNA_Object).data;

	vgroup_duplicate(ob);
	DAG_id_tag_update(&ob->id, OB_RECALC_DATA);
	WM_event_add_notifier(C, NC_OBJECT|ND_DRAW, ob);
	WM_event_add_notifier(C, NC_GEOM|ND_DATA, ob->data);

	return OPERATOR_FINISHED;
}

void OBJECT_OT_vertex_group_copy(wmOperatorType *ot)
{
	/* identifiers */
	ot->name= "Copy Vertex Group";
	ot->idname= "OBJECT_OT_vertex_group_copy";

	/* api callbacks */
	ot->poll= vertex_group_poll;
	ot->exec= vertex_group_copy_exec;

	/* flags */
	ot->flag= OPTYPE_REGISTER|OPTYPE_UNDO;
}

static int vertex_group_levels_exec(bContext *C, wmOperator *op)
{
	Object *ob= CTX_data_pointer_get_type(C, "object", &RNA_Object).data;
	
	float offset= RNA_float_get(op->ptr,"offset");
	float gain= RNA_float_get(op->ptr,"gain");
	
	vgroup_levels(ob, offset, gain);
	
	DAG_id_tag_update(&ob->id, OB_RECALC_DATA);
	WM_event_add_notifier(C, NC_OBJECT|ND_DRAW, ob);
	WM_event_add_notifier(C, NC_GEOM|ND_DATA, ob->data);
	
	return OPERATOR_FINISHED;
}

void OBJECT_OT_vertex_group_levels(wmOperatorType *ot)
{
	/* identifiers */
	ot->name= "Vertex Group Levels";
	ot->idname= "OBJECT_OT_vertex_group_levels";
	
	/* api callbacks */
	ot->poll= vertex_group_poll;
	ot->exec= vertex_group_levels_exec;
	
	/* flags */
	ot->flag= OPTYPE_REGISTER|OPTYPE_UNDO;
	
	RNA_def_float(ot->srna, "offset", 0.f, -1.0, 1.0, "Offset", "Value to add to weights", -1.0f, 1.f);
	RNA_def_float(ot->srna, "gain", 1.f, 0.f, FLT_MAX, "Gain", "Value to multiply weights by", 0.0f, 10.f);
}

static int vertex_group_normalize_exec(bContext *C, wmOperator *UNUSED(op))
{
	Object *ob= CTX_data_pointer_get_type(C, "object", &RNA_Object).data;

	vgroup_normalize(ob);

	DAG_id_tag_update(&ob->id, OB_RECALC_DATA);
	WM_event_add_notifier(C, NC_OBJECT|ND_DRAW, ob);
	WM_event_add_notifier(C, NC_GEOM|ND_DATA, ob->data);

	return OPERATOR_FINISHED;
}

void OBJECT_OT_vertex_group_normalize(wmOperatorType *ot)
{
	/* identifiers */
	ot->name= "Normalize Vertex Group";
	ot->idname= "OBJECT_OT_vertex_group_normalize";

	/* api callbacks */
	ot->poll= vertex_group_poll;
	ot->exec= vertex_group_normalize_exec;

	/* flags */
	ot->flag= OPTYPE_REGISTER|OPTYPE_UNDO;
}

static int vertex_group_normalize_all_exec(bContext *C, wmOperator *op)
{
	Object *ob= CTX_data_pointer_get_type(C, "object", &RNA_Object).data;
	int lock_active= RNA_boolean_get(op->ptr,"lock_active");

	vgroup_normalize_all(ob, lock_active);

	DAG_id_tag_update(&ob->id, OB_RECALC_DATA);
	WM_event_add_notifier(C, NC_OBJECT|ND_DRAW, ob);
	WM_event_add_notifier(C, NC_GEOM|ND_DATA, ob->data);

	return OPERATOR_FINISHED;
}

void OBJECT_OT_vertex_group_normalize_all(wmOperatorType *ot)
{
	/* identifiers */
	ot->name= "Normalize All Vertex Groups";
	ot->idname= "OBJECT_OT_vertex_group_normalize_all";

	/* api callbacks */
	ot->poll= vertex_group_poll;
	ot->exec= vertex_group_normalize_all_exec;

	/* flags */
	ot->flag= OPTYPE_REGISTER|OPTYPE_UNDO;

	RNA_def_boolean(ot->srna, "lock_active", TRUE, "Lock Active",
	                "Keep the values of the active group while normalizing others");
}

static int vertex_group_fix_exec(bContext *C, wmOperator *op)
{
	Object *ob= CTX_data_active_object(C);
	Scene *scene= CTX_data_scene(C);
	
	float distToBe= RNA_float_get(op->ptr, "dist");
	float strength= RNA_float_get(op->ptr, "strength");
	float cp= RNA_float_get(op->ptr, "accuracy");
	ModifierData *md= ob->modifiers.first;

	while(md) {
		if(md->type == eModifierType_Mirror && (md->mode&eModifierMode_Realtime)) {
			break;
		}
		md = md->next;
	}
	
	if(md && md->type == eModifierType_Mirror) {
		BKE_report(op->reports, RPT_ERROR_INVALID_CONTEXT, "This operator does not support an active mirror modifier");
		return OPERATOR_CANCELLED;
	}
	vgroup_fix(scene, ob, distToBe, strength, cp);
	
	DAG_id_tag_update(&ob->id, OB_RECALC_DATA);
	WM_event_add_notifier(C, NC_OBJECT|ND_DRAW, ob);
	WM_event_add_notifier(C, NC_GEOM|ND_DATA, ob->data);
	
	return OPERATOR_FINISHED;
}

void OBJECT_OT_vertex_group_fix(wmOperatorType *ot)
{
	/* identifiers */
	ot->name= "Fix Vertex Group Deform";
	ot->idname= "OBJECT_OT_vertex_group_fix";
	ot->description= "Modify the position of selected vertices by changing only their respective "
	                 "groups' weights (this tool may be slow for many vertices)";
	
	/* api callbacks */
	ot->poll= vertex_group_poll;
	ot->exec= vertex_group_fix_exec;
	
	/* flags */
	ot->flag= OPTYPE_REGISTER|OPTYPE_UNDO;
	RNA_def_float(ot->srna, "dist", 0.0f, -FLT_MAX, FLT_MAX, "Distance", "The distance to move to", -10.0f, 10.0f);
	RNA_def_float(ot->srna, "strength", 1.f, -2.0f, FLT_MAX, "Strength",
	              "The distance moved can be changed by this multiplier", -2.0f, 2.0f);
	RNA_def_float(ot->srna, "accuracy", 1.0f, 0.05f, FLT_MAX, "Change Sensitivity",
	              "Change the amount weights are altered with each iteration: lower values are slower", 0.05f, 1.f);
}


static int vertex_group_lock_exec(bContext *C, wmOperator *op)
{
	Object *ob= CTX_data_active_object(C);

	int action = RNA_enum_get(op->ptr, "action");

	vgroup_lock_all(ob, action);

	return OPERATOR_FINISHED;
}

void OBJECT_OT_vertex_group_lock(wmOperatorType *ot)
{
	/* identifiers */
	ot->name= "Change the Lock On Vertex Groups";
	ot->idname= "OBJECT_OT_vertex_group_lock";

	/* api callbacks */
	ot->poll= vertex_group_poll;
	ot->exec= vertex_group_lock_exec;

	/* flags */
	ot->flag= OPTYPE_REGISTER|OPTYPE_UNDO;

	WM_operator_properties_select_all(ot);
}

static int vertex_group_invert_exec(bContext *C, wmOperator *op)
{
	Object *ob= CTX_data_pointer_get_type(C, "object", &RNA_Object).data;
	int auto_assign= RNA_boolean_get(op->ptr,"auto_assign");
	int auto_remove= RNA_boolean_get(op->ptr,"auto_remove");

	vgroup_invert(ob, auto_assign, auto_remove);
	DAG_id_tag_update(&ob->id, OB_RECALC_DATA);
	WM_event_add_notifier(C, NC_OBJECT|ND_DRAW, ob);
	WM_event_add_notifier(C, NC_GEOM|ND_DATA, ob->data);

	return OPERATOR_FINISHED;
}

void OBJECT_OT_vertex_group_invert(wmOperatorType *ot)
{
	/* identifiers */
	ot->name= "Invert Vertex Group";
	ot->idname= "OBJECT_OT_vertex_group_invert";

	/* api callbacks */
	ot->poll= vertex_group_poll;
	ot->exec= vertex_group_invert_exec;

	/* flags */
	ot->flag= OPTYPE_REGISTER|OPTYPE_UNDO;

	RNA_def_boolean(ot->srna, "auto_assign", TRUE, "Add Weights",
	                "Add verts from groups that have zero weight before inverting");
	RNA_def_boolean(ot->srna, "auto_remove", TRUE, "Remove Weights",
	                "Remove verts from groups that have zero weight after inverting");
}


static int vertex_group_blend_exec(bContext *C, wmOperator *UNUSED(op))
{
	Object *ob= CTX_data_pointer_get_type(C, "object", &RNA_Object).data;

	vgroup_blend(ob);

	DAG_id_tag_update(&ob->id, OB_RECALC_DATA);
	WM_event_add_notifier(C, NC_OBJECT|ND_DRAW, ob);
	WM_event_add_notifier(C, NC_GEOM|ND_DATA, ob->data);

	return OPERATOR_FINISHED;
}

void OBJECT_OT_vertex_group_blend(wmOperatorType *ot)
{
	/* identifiers */
	ot->name= "Blend Vertex Group";
	ot->idname= "OBJECT_OT_vertex_group_blend";
	ot->description= "";

	/* api callbacks */
	ot->poll= vertex_group_poll;
	ot->exec= vertex_group_blend_exec;

	/* flags */
	ot->flag= OPTYPE_REGISTER|OPTYPE_UNDO;
}


static int vertex_group_clean_exec(bContext *C, wmOperator *op)
{
	Object *ob= CTX_data_pointer_get_type(C, "object", &RNA_Object).data;

	float limit= RNA_float_get(op->ptr,"limit");
	int all_groups= RNA_boolean_get(op->ptr,"all_groups");
	int keep_single= RNA_boolean_get(op->ptr,"keep_single");

	if(all_groups)	vgroup_clean_all(ob, limit, keep_single);
	else			vgroup_clean(ob, limit, keep_single);

	DAG_id_tag_update(&ob->id, OB_RECALC_DATA);
	WM_event_add_notifier(C, NC_OBJECT|ND_DRAW, ob);
	WM_event_add_notifier(C, NC_GEOM|ND_DATA, ob->data);

	return OPERATOR_FINISHED;
}

void OBJECT_OT_vertex_group_clean(wmOperatorType *ot)
{
	/* identifiers */
	ot->name= "Clean Vertex Group";
	ot->idname= "OBJECT_OT_vertex_group_clean";
	ot->description= "Remove Vertex Group assignments which aren't required";

	/* api callbacks */
	ot->poll= vertex_group_poll;
	ot->exec= vertex_group_clean_exec;

	/* flags */
	ot->flag= OPTYPE_REGISTER|OPTYPE_UNDO;

	RNA_def_float(ot->srna, "limit", 0.01f, 0.0f, 1.0, "Limit", "Remove weights under this limit", 0.001f, 0.99f);
	RNA_def_boolean(ot->srna, "all_groups", FALSE, "All Groups", "Clean all vertex groups");
	RNA_def_boolean(ot->srna, "keep_single", FALSE, "Keep Single", "Keep verts assigned to at least one group when cleaning");
}


static int vertex_group_mirror_exec(bContext *C, wmOperator *op)
{
	Object *ob= CTX_data_pointer_get_type(C, "object", &RNA_Object).data;

	ED_vgroup_mirror(ob,
	                 RNA_boolean_get(op->ptr,"mirror_weights"),
	                 RNA_boolean_get(op->ptr,"flip_group_names"),
	                 RNA_boolean_get(op->ptr,"all_groups"));

	DAG_id_tag_update(&ob->id, OB_RECALC_DATA);
	WM_event_add_notifier(C, NC_OBJECT|ND_DRAW, ob);
	WM_event_add_notifier(C, NC_GEOM|ND_DATA, ob->data);

	return OPERATOR_FINISHED;
}

void OBJECT_OT_vertex_group_mirror(wmOperatorType *ot)
{
	/* identifiers */
	ot->name= "Mirror Vertex Group";
	ot->idname= "OBJECT_OT_vertex_group_mirror";
	ot->description= "Mirror all vertex groups, flip weights and/or names, editing only selected vertices, "
	                 "flipping when both sides are selected otherwise copy from unselected";

	/* api callbacks */
	ot->poll= vertex_group_poll;
	ot->exec= vertex_group_mirror_exec;

	/* flags */
	ot->flag= OPTYPE_REGISTER|OPTYPE_UNDO;

	/* properties */
	RNA_def_boolean(ot->srna, "mirror_weights", TRUE, "Mirror Weights", "Mirror weights");
	RNA_def_boolean(ot->srna, "flip_group_names", TRUE, "Flip Groups", "Flip vertex group names");
	RNA_def_boolean(ot->srna, "all_groups", FALSE, "All Groups", "Mirror all vertex groups weights");

}

static int vertex_group_copy_to_linked_exec(bContext *C, wmOperator *UNUSED(op))
{
	Scene *scene= CTX_data_scene(C);
	Object *ob= CTX_data_pointer_get_type(C, "object", &RNA_Object).data;
	Base *base;
	int retval= OPERATOR_CANCELLED;

	for(base=scene->base.first; base; base= base->next) {
		if(base->object->type==ob->type) {
			if(base->object!=ob && base->object->data==ob->data) {
				BLI_freelistN(&base->object->defbase);
				BLI_duplicatelist(&base->object->defbase, &ob->defbase);
				base->object->actdef= ob->actdef;

				DAG_id_tag_update(&base->object->id, OB_RECALC_DATA);
				WM_event_add_notifier(C, NC_OBJECT|ND_DRAW, base->object);
				WM_event_add_notifier(C, NC_GEOM|ND_DATA, base->object->data);

				retval = OPERATOR_FINISHED;
			}
		}
	}

	return retval;
}

void OBJECT_OT_vertex_group_copy_to_linked(wmOperatorType *ot)
{
	/* identifiers */
	ot->name= "Copy Vertex Groups to Linked";
	ot->idname= "OBJECT_OT_vertex_group_copy_to_linked";
	ot->description= "Copy Vertex Groups to all users of the same Geometry data";

	/* api callbacks */
	ot->poll= vertex_group_poll;
	ot->exec= vertex_group_copy_to_linked_exec;

	/* flags */
	ot->flag= OPTYPE_REGISTER|OPTYPE_UNDO;
}

static int vertex_group_copy_to_selected_exec(bContext *C, wmOperator *op)
{
	Object *obact= CTX_data_pointer_get_type(C, "object", &RNA_Object).data;
	int change= 0;
	int fail= 0;

	CTX_DATA_BEGIN(C, Object*, ob, selected_editable_objects)
	{
		if(obact != ob) {
			if(ED_vgroup_copy_array(ob, obact)) change++;
			else                                fail++;
		}
	}
	CTX_DATA_END;

	if((change == 0 && fail == 0) || fail) {
		BKE_reportf(op->reports, RPT_ERROR,
		            "Copy to VGroups to Selected warning done %d, failed %d, object data must have matching indicies",
		            change, fail);
	}

	return OPERATOR_FINISHED;
}


void OBJECT_OT_vertex_group_copy_to_selected(wmOperatorType *ot)
{
	/* identifiers */
	ot->name= "Copy Vertex Group to Selected";
	ot->idname= "OBJECT_OT_vertex_group_copy_to_selected";
	ot->description= "Copy Vertex Groups to other selected objects with matching indices";

	/* api callbacks */
	ot->poll= vertex_group_poll;
	ot->exec= vertex_group_copy_to_selected_exec;

	/* flags */
	ot->flag= OPTYPE_REGISTER|OPTYPE_UNDO;
}

static EnumPropertyItem vgroup_items[]= {
	{0, NULL, 0, NULL, NULL}};

static int set_active_group_exec(bContext *C, wmOperator *op)
{
	Object *ob= CTX_data_pointer_get_type(C, "object", &RNA_Object).data;
	int nr= RNA_enum_get(op->ptr, "group");

	ob->actdef= nr+1;
	BLI_assert(ob->actdef >= 0);

	DAG_id_tag_update(&ob->id, OB_RECALC_DATA);
	WM_event_add_notifier(C, NC_GEOM|ND_DATA, ob);

	return OPERATOR_FINISHED;
}

static EnumPropertyItem *vgroup_itemf(bContext *C, PointerRNA *UNUSED(ptr), PropertyRNA *UNUSED(prop), int *free)
{	
	Object *ob= CTX_data_pointer_get_type(C, "object", &RNA_Object).data;
	EnumPropertyItem tmp = {0, "", 0, "", ""};
	EnumPropertyItem *item= NULL;
	bDeformGroup *def;
	int a, totitem= 0;
	
	if(!ob)
		return vgroup_items;
	
	for(a=0, def=ob->defbase.first; def; def=def->next, a++) {
		tmp.value= a;
		tmp.icon= ICON_GROUP_VERTEX;
		tmp.identifier= def->name;
		tmp.name= def->name;
		RNA_enum_item_add(&item, &totitem, &tmp);
	}

	RNA_enum_item_end(&item, &totitem);
	*free= 1;

	return item;
}

void OBJECT_OT_vertex_group_set_active(wmOperatorType *ot)
{
	PropertyRNA *prop;

	/* identifiers */
	ot->name= "Set Active Vertex Group";
	ot->idname= "OBJECT_OT_vertex_group_set_active";
	ot->description= "Set the active vertex group";

	/* api callbacks */
	ot->poll= vertex_group_poll;
	ot->exec= set_active_group_exec;
	ot->invoke= WM_menu_invoke;

	/* flags */
	ot->flag= OPTYPE_REGISTER|OPTYPE_UNDO;

	/* properties */
	prop= RNA_def_enum(ot->srna, "group", vgroup_items, 0, "Group", "Vertex group to set as active");
	RNA_def_enum_funcs(prop, vgroup_itemf);
	ot->prop= prop;
}

/*creates the name_array parameter for vgroup_do_remap, call this before fiddling
  with the order of vgroups then call vgroup_do_remap after*/
static char *vgroup_init_remap(Object *ob)
{
	bDeformGroup *def;
	int def_tot = BLI_countlist(&ob->defbase);
	char *name_array= MEM_mallocN(MAX_VGROUP_NAME * sizeof(char) * def_tot, "sort vgroups");
	char *name;

	name= name_array;
	for(def = ob->defbase.first; def; def=def->next) {
		BLI_strncpy(name, def->name, MAX_VGROUP_NAME);
		name += MAX_VGROUP_NAME;
	}

	return name_array;
}

static int vgroup_do_remap(Object *ob, char *name_array, wmOperator *op)
{
	MDeformVert *dvert= NULL;
	bDeformGroup *def;
	int def_tot = BLI_countlist(&ob->defbase);
	int *sort_map_update= MEM_mallocN(sizeof(int) * (def_tot + 1), "sort vgroups"); /* needs a dummy index at the start*/
	int *sort_map= sort_map_update + 1;
	char *name;
	int i;

	name= name_array;
	for(def= ob->defbase.first, i=0; def; def=def->next, i++){
		sort_map[i]= BLI_findstringindex(&ob->defbase, name, offsetof(bDeformGroup, name));
		name += MAX_VGROUP_NAME;

		BLI_assert(sort_map[i] != -1);
	}

	if(ob->mode == OB_MODE_EDIT) {
		if(ob->type==OB_MESH) {
			BMEditMesh *em = ((Mesh*)ob->data)->edit_btmesh;
			BMIter iter;
			BMVert *eve;

			BM_ITER(eve, &iter, em->bm, BM_VERTS_OF_MESH, NULL) {
				dvert= CustomData_bmesh_get(&em->bm->vdata, eve->head.data, CD_MDEFORMVERT);
				if(dvert && dvert->totweight){
					defvert_remap(dvert, sort_map);
				}
			}
		}
		else {
			BKE_report(op->reports, RPT_ERROR, "Editmode lattice isnt supported yet");
			MEM_freeN(sort_map_update);
			return OPERATOR_CANCELLED;
		}
	}
	else {
		int dvert_tot=0;

		ED_vgroup_give_array(ob->data, &dvert, &dvert_tot);

		/*create as necassary*/
		while(dvert && dvert_tot--) {
			if(dvert->totweight)
				defvert_remap(dvert, sort_map);
			dvert++;
		}
	}

	/* update users */
	for(i=0; i<def_tot; i++)
		sort_map[i]++;

	sort_map_update[0]= 0;
	vgroup_remap_update_users(ob, sort_map_update);

	ob->actdef= sort_map_update[ob->actdef];
	BLI_assert(ob->actdef >= 0);
	
	MEM_freeN(sort_map_update);

	return OPERATOR_FINISHED;
}

static int vgroup_sort(void *def_a_ptr, void *def_b_ptr)
{
	bDeformGroup *def_a= (bDeformGroup *)def_a_ptr;
	bDeformGroup *def_b= (bDeformGroup *)def_b_ptr;

	return BLI_natstrcmp(def_a->name, def_b->name);
}

static int vertex_group_sort_exec(bContext *C, wmOperator *op)
{
	Object *ob= CTX_data_pointer_get_type(C, "object", &RNA_Object).data;
	char *name_array;
	int ret;

	/*init remapping*/
	name_array = vgroup_init_remap(ob);

	/*sort vgroup names*/
	BLI_sortlist(&ob->defbase, vgroup_sort);

	/*remap vgroup data to map to correct names*/
	ret = vgroup_do_remap(ob, name_array, op);

	if (ret != OPERATOR_CANCELLED) {
		DAG_id_tag_update(&ob->id, OB_RECALC_DATA);
		WM_event_add_notifier(C, NC_GEOM|ND_DATA, ob);
	}

	if (name_array) MEM_freeN(name_array);

	return ret;
}

void OBJECT_OT_vertex_group_sort(wmOperatorType *ot)
{
	ot->name= "Sort Vertex Groups";
	ot->idname= "OBJECT_OT_vertex_group_sort";
	ot->description= "Sorts vertex groups alphabetically";

	/* api callbacks */
	ot->poll= vertex_group_poll;
	ot->exec= vertex_group_sort_exec;

	/* flags */
	ot->flag= OPTYPE_REGISTER|OPTYPE_UNDO;
}

static int vgroup_move_exec(bContext *C, wmOperator *op)
{
	Object *ob= CTX_data_pointer_get_type(C, "object", &RNA_Object).data;
	bDeformGroup *def;
	char *name_array;
	int dir= RNA_enum_get(op->ptr, "direction"), ret;

	def = BLI_findlink(&ob->defbase, ob->actdef - 1);
	if (!def) {
		return OPERATOR_CANCELLED;
	}

	name_array = vgroup_init_remap(ob);

	if (dir == 1) { /*up*/
		void *prev = def->prev;

		BLI_remlink(&ob->defbase, def);
		BLI_insertlinkbefore(&ob->defbase, prev, def);
	} else { /*down*/
		void *next = def->next;

		BLI_remlink(&ob->defbase, def);
		BLI_insertlinkafter(&ob->defbase, next, def);
	}

	ret = vgroup_do_remap(ob, name_array, op);

	if (name_array) MEM_freeN(name_array);

	if (ret != OPERATOR_CANCELLED) {
		DAG_id_tag_update(&ob->id, OB_RECALC_DATA);
		WM_event_add_notifier(C, NC_GEOM|ND_DATA, ob);
	}

	return ret;
}

void OBJECT_OT_vertex_group_move(wmOperatorType *ot)
{
	static EnumPropertyItem vgroup_slot_move[] = {
		{1, "UP", 0, "Up", ""},
		{-1, "DOWN", 0, "Down", ""},
		{0, NULL, 0, NULL, NULL}
	};

	/* identifiers */
	ot->name= "Move Vertex Group";
	ot->idname= "OBJECT_OT_vertex_group_move";

	/* api callbacks */
	ot->poll= vertex_group_poll;
	ot->exec= vgroup_move_exec;

	/* flags */
	ot->flag= OPTYPE_REGISTER|OPTYPE_UNDO;

	RNA_def_enum(ot->srna, "direction", vgroup_slot_move, 0, "Direction", "Direction to move, UP or DOWN");
}<|MERGE_RESOLUTION|>--- conflicted
+++ resolved
@@ -1647,16 +1647,10 @@
 		BMEditMesh *em = me->edit_btmesh;
 
 		if (em) {
-<<<<<<< HEAD
 			BMIter iter;
 
 			if(!CustomData_has_layer(&em->bm->vdata, CD_MDEFORMVERT)) {
-				MEM_freeN(flip_map);
-				return;
-=======
-			if(!CustomData_has_layer(&em->vdata, CD_MDEFORMVERT)) {
 				goto cleanup;
->>>>>>> 36377944
 			}
 
 			EDBM_CacheMirrorVerts(em, FALSE);
@@ -1680,12 +1674,7 @@
 					EDBM_ClearMirrorVert(em, eve_mirr);
 				}
 			}
-<<<<<<< HEAD
-
 			EDBM_EndMirrorCache(em);
-=======
-			BKE_mesh_end_editmesh(me, em);
->>>>>>> 36377944
 		}
 		else {
 			/* object mode / weight paint */
