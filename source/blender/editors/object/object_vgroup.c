/* SPDX-License-Identifier: GPL-2.0-or-later
 * Copyright 2001-2002 NaN Holding BV. All rights reserved. */

/** \file
 * \ingroup edobj
 */

#include <math.h>
#include <stddef.h>
#include <string.h>

#include "MEM_guardedalloc.h"

#include "DNA_curve_types.h"
#include "DNA_gpencil_types.h"
#include "DNA_lattice_types.h"
#include "DNA_mesh_types.h"
#include "DNA_meshdata_types.h"
#include "DNA_modifier_types.h"
#include "DNA_object_types.h"
#include "DNA_scene_types.h"
#include "DNA_workspace_types.h"

#include "BLI_alloca.h"
#include "BLI_array.h"
#include "BLI_bitmap.h"
#include "BLI_blenlib.h"
#include "BLI_listbase.h"
#include "BLI_math.h"
#include "BLI_utildefines.h"
#include "BLI_utildefines_stack.h"

#include "BKE_context.h"
#include "BKE_customdata.h"
#include "BKE_deform.h"
#include "BKE_editmesh.h"
#include "BKE_lattice.h"
#include "BKE_layer.h"
#include "BKE_mesh.h"
#include "BKE_mesh_mapping.h"
#include "BKE_mesh_runtime.h"
#include "BKE_modifier.h"
#include "BKE_object.h"
#include "BKE_object_deform.h"
#include "BKE_report.h"

#include "DEG_depsgraph.h"
#include "DEG_depsgraph_build.h"
#include "DEG_depsgraph_query.h"

#include "BLT_translation.h"

#include "DNA_armature_types.h"
#include "RNA_access.h"
#include "RNA_define.h"
#include "RNA_enum_types.h"

#include "WM_api.h"
#include "WM_types.h"

#include "ED_mesh.h"
#include "ED_object.h"
#include "ED_screen.h"

#include "UI_resources.h"

#include "object_intern.h"

static bool vertex_group_supported_poll_ex(bContext *C, const Object *ob);

/* -------------------------------------------------------------------- */
/** \name Local Utility Functions
 * \{ */

static bool object_array_for_wpaint_filter(const Object *ob, void *user_data)
{
  bContext *C = user_data;
  if (vertex_group_supported_poll_ex(C, ob)) {
    return true;
  }
  return false;
}

static Object **object_array_for_wpaint(bContext *C, uint *r_objects_len)
{
  return ED_object_array_in_mode_or_selected(C, object_array_for_wpaint_filter, C, r_objects_len);
}

static bool vertex_group_use_vert_sel(Object *ob)
{
  if (ob->mode == OB_MODE_EDIT) {
    return true;
  }
  if ((ob->type == OB_MESH) &&
      ((Mesh *)ob->data)->editflag & (ME_EDIT_PAINT_VERT_SEL | ME_EDIT_PAINT_FACE_SEL)) {
    return true;
  }
  return false;
}

static Lattice *vgroup_edit_lattice(Object *ob)
{
  Lattice *lt = ob->data;
  BLI_assert(ob->type == OB_LATTICE);
  return (lt->editlatt) ? lt->editlatt->latt : lt;
}

/** \} */

/* -------------------------------------------------------------------- */
/** \name Public Utility Functions
 * \{ */

bool ED_vgroup_sync_from_pose(Object *ob)
{
  Object *armobj = BKE_object_pose_armature_get(ob);
  if (armobj && (armobj->mode & OB_MODE_POSE)) {
    struct bArmature *arm = armobj->data;
    if (arm->act_bone) {
      int def_num = BKE_object_defgroup_name_index(ob, arm->act_bone->name);
      if (def_num != -1) {
        BKE_object_defgroup_active_index_set(ob, def_num + 1);
        return true;
      }
    }
  }
  return false;
}

void ED_vgroup_data_clamp_range(ID *id, const int total)
{
  MDeformVert **dvert_arr;
  int dvert_tot;

  if (ED_vgroup_parray_alloc(id, &dvert_arr, &dvert_tot, false)) {
    for (int i = 0; i < dvert_tot; i++) {
      MDeformVert *dv = dvert_arr[i];
      for (int j = 0; j < dv->totweight; j++) {
        if (dv->dw[j].def_nr >= total) {
          BKE_defvert_remove_group(dv, &dv->dw[j]);
          j--;
        }
      }
    }
  }
}

bool ED_vgroup_parray_alloc(ID *id,
                            MDeformVert ***dvert_arr,
                            int *dvert_tot,
                            const bool use_vert_sel)
{
  *dvert_tot = 0;
  *dvert_arr = NULL;

  if (id) {
    switch (GS(id->name)) {
      case ID_ME: {
        Mesh *me = (Mesh *)id;

        if (me->edit_mesh) {
          BMEditMesh *em = me->edit_mesh;
          BMesh *bm = em->bm;
          const int cd_dvert_offset = CustomData_get_offset(&bm->vdata, CD_MDEFORMVERT);
          BMIter iter;
          BMVert *eve;
          int i;

          if (cd_dvert_offset == -1) {
            return false;
          }

          i = em->bm->totvert;

          *dvert_arr = MEM_mallocN(sizeof(void *) * i, "vgroup parray from me");
          *dvert_tot = i;

          i = 0;
          if (use_vert_sel) {
            BM_ITER_MESH (eve, &iter, em->bm, BM_VERTS_OF_MESH) {
              (*dvert_arr)[i] = BM_elem_flag_test(eve, BM_ELEM_SELECT) ?
                                    BM_ELEM_CD_GET_VOID_P(eve, cd_dvert_offset) :
                                    NULL;
              i++;
            }
          }
          else {
            BM_ITER_MESH (eve, &iter, em->bm, BM_VERTS_OF_MESH) {
              (*dvert_arr)[i] = BM_ELEM_CD_GET_VOID_P(eve, cd_dvert_offset);
              i++;
            }
          }

          return true;
        }
        if (me->dvert) {
          MVert *mvert = me->mvert;
          MDeformVert *dvert = me->dvert;

          *dvert_tot = me->totvert;
          *dvert_arr = MEM_mallocN(sizeof(void *) * me->totvert, "vgroup parray from me");

          if (use_vert_sel) {
            for (int i = 0; i < me->totvert; i++) {
              (*dvert_arr)[i] = (mvert[i].flag & SELECT) ? &dvert[i] : NULL;
            }
          }
          else {
            for (int i = 0; i < me->totvert; i++) {
              (*dvert_arr)[i] = me->dvert + i;
            }
          }

          return true;
        }
        return false;
      }
      case ID_LT: {
        Lattice *lt = (Lattice *)id;
        lt = (lt->editlatt) ? lt->editlatt->latt : lt;

        if (lt->dvert) {
          BPoint *def = lt->def;
          *dvert_tot = lt->pntsu * lt->pntsv * lt->pntsw;
          *dvert_arr = MEM_mallocN(sizeof(void *) * (*dvert_tot), "vgroup parray from me");

          if (use_vert_sel) {
            for (int i = 0; i < *dvert_tot; i++) {
              (*dvert_arr)[i] = (def->f1 & SELECT) ? &lt->dvert[i] : NULL;
            }
          }
          else {
            for (int i = 0; i < *dvert_tot; i++) {
              (*dvert_arr)[i] = lt->dvert + i;
            }
          }

          return true;
        }
        return false;
      }

      default:
        break;
    }
  }

  return false;
}

void ED_vgroup_parray_mirror_sync(Object *ob,
                                  MDeformVert **dvert_array,
                                  const int dvert_tot,
                                  const bool *vgroup_validmap,
                                  const int vgroup_tot)
{
  BMEditMesh *em = BKE_editmesh_from_object(ob);
  MDeformVert **dvert_array_all = NULL;
  int dvert_tot_all;

  /* get an array of all verts, not only selected */
  if (ED_vgroup_parray_alloc(ob->data, &dvert_array_all, &dvert_tot_all, false) == false) {
    BLI_assert(0);
    return;
  }
  if (em) {
    BM_mesh_elem_table_ensure(em->bm, BM_VERT);
  }

  int flip_map_len;
  const int *flip_map = BKE_object_defgroup_flip_map(ob, &flip_map_len, true);

  for (int i_src = 0; i_src < dvert_tot; i_src++) {
    if (dvert_array[i_src] != NULL) {
      /* its selected, check if its mirror exists */
      int i_dst = ED_mesh_mirror_get_vert(ob, i_src);
      if (i_dst != -1 && dvert_array_all[i_dst] != NULL) {
        /* we found a match! */
        const MDeformVert *dv_src = dvert_array[i_src];
        MDeformVert *dv_dst = dvert_array_all[i_dst];

        BKE_defvert_mirror_subset(
            dv_dst, dv_src, vgroup_validmap, vgroup_tot, flip_map, flip_map_len);

        dvert_array[i_dst] = dvert_array_all[i_dst];
      }
    }
  }

  MEM_freeN((void *)flip_map);
  MEM_freeN(dvert_array_all);
}

void ED_vgroup_parray_mirror_assign(Object *ob, MDeformVert **dvert_array, const int dvert_tot)
{
  BMEditMesh *em = BKE_editmesh_from_object(ob);
  MDeformVert **dvert_array_all = NULL;
  int dvert_tot_all;

  /* get an array of all verts, not only selected */
  if (ED_vgroup_parray_alloc(ob->data, &dvert_array_all, &dvert_tot_all, false) == false) {
    BLI_assert(0);
    return;
  }
  BLI_assert(dvert_tot == dvert_tot_all);
  if (em) {
    BM_mesh_elem_table_ensure(em->bm, BM_VERT);
  }

  for (int i = 0; i < dvert_tot; i++) {
    if (dvert_array[i] == NULL) {
      /* its unselected, check if its mirror is */
      int i_sel = ED_mesh_mirror_get_vert(ob, i);
      if ((i_sel != -1) && (i_sel != i) && (dvert_array[i_sel])) {
        /* we found a match! */
        dvert_array[i] = dvert_array_all[i];
      }
    }
  }

  MEM_freeN(dvert_array_all);
}

void ED_vgroup_parray_remove_zero(MDeformVert **dvert_array,
                                  const int dvert_tot,
                                  const bool *vgroup_validmap,
                                  const int vgroup_tot,
                                  const float epsilon,
                                  const bool keep_single)
{
  MDeformVert *dv;

  for (int i = 0; i < dvert_tot; i++) {
    /* in case its not selected */
    if (!(dv = dvert_array[i])) {
      continue;
    }

    int j = dv->totweight;

    while (j--) {
      MDeformWeight *dw;

      if (keep_single && dv->totweight == 1) {
        break;
      }

      dw = dv->dw + j;
      if ((dw->def_nr < vgroup_tot) && vgroup_validmap[dw->def_nr]) {
        if (dw->weight <= epsilon) {
          BKE_defvert_remove_group(dv, dw);
        }
      }
    }
  }
}

bool ED_vgroup_array_copy(Object *ob, Object *ob_from)
{
  MDeformVert **dvert_array_from = NULL, **dvf;
  MDeformVert **dvert_array = NULL, **dv;
  int dvert_tot_from;
  int dvert_tot;
  int i;
  ListBase *defbase_dst = BKE_object_defgroup_list_mutable(ob);
  const ListBase *defbase_src = BKE_object_defgroup_list(ob_from);

  int defbase_tot_from = BLI_listbase_count(defbase_src);
  int defbase_tot = BLI_listbase_count(defbase_dst);
  bool new_vgroup = false;

  BLI_assert(ob != ob_from);

  if (ob->data == ob_from->data) {
    return true;
  }

  /* In case we copy vgroup between two objects using same data,
   * we only have to care about object side of things. */
  if (ob->data != ob_from->data) {
    ED_vgroup_parray_alloc(ob_from->data, &dvert_array_from, &dvert_tot_from, false);
    ED_vgroup_parray_alloc(ob->data, &dvert_array, &dvert_tot, false);

    if ((dvert_array == NULL) && (dvert_array_from != NULL) &&
        BKE_object_defgroup_data_create(ob->data)) {
      ED_vgroup_parray_alloc(ob->data, &dvert_array, &dvert_tot, false);
      new_vgroup = true;
    }

    if (dvert_tot == 0 || (dvert_tot != dvert_tot_from) || dvert_array_from == NULL ||
        dvert_array == NULL) {
      if (dvert_array) {
        MEM_freeN(dvert_array);
      }
      if (dvert_array_from) {
        MEM_freeN(dvert_array_from);
      }

      if (new_vgroup == true) {
        /* free the newly added vgroup since it wasn't compatible */
        BKE_object_defgroup_remove_all(ob);
      }

      /* if true: both are 0 and nothing needs changing, consider this a success */
      return (dvert_tot == dvert_tot_from);
    }
  }

  /* do the copy */
  BLI_freelistN(defbase_dst);
  BLI_duplicatelist(defbase_dst, defbase_src);
  BKE_object_defgroup_active_index_set(ob, BKE_object_defgroup_active_index_get(ob_from));

  if (defbase_tot_from < defbase_tot) {
    /* correct vgroup indices because the number of vgroups is being reduced. */
    int *remap = MEM_mallocN(sizeof(int) * (defbase_tot + 1), __func__);
    for (i = 0; i <= defbase_tot_from; i++) {
      remap[i] = i;
    }
    for (; i <= defbase_tot; i++) {
      remap[i] = 0; /* can't use these, so disable */
    }

    BKE_object_defgroup_remap_update_users(ob, remap);
    MEM_freeN(remap);
  }

  if (dvert_array_from != NULL && dvert_array != NULL) {
    dvf = dvert_array_from;
    dv = dvert_array;

    for (i = 0; i < dvert_tot; i++, dvf++, dv++) {
      MEM_SAFE_FREE((*dv)->dw);
      *(*dv) = *(*dvf);

      if ((*dv)->dw) {
        (*dv)->dw = MEM_dupallocN((*dv)->dw);
      }
    }

    MEM_freeN(dvert_array);
    MEM_freeN(dvert_array_from);
  }

  return true;
}

void ED_vgroup_parray_to_weight_array(const MDeformVert **dvert_array,
                                      const int dvert_tot,
                                      float *dvert_weights,
                                      const int def_nr)
{
  for (int i = 0; i < dvert_tot; i++) {
    const MDeformVert *dv = dvert_array[i];
    dvert_weights[i] = dv ? BKE_defvert_find_weight(dv, def_nr) : 0.0f;
  }
}

void ED_vgroup_parray_from_weight_array(MDeformVert **dvert_array,
                                        const int dvert_tot,
                                        const float *dvert_weights,
                                        const int def_nr,
                                        const bool remove_zero)
{
  int i;

  for (i = 0; i < dvert_tot; i++) {
    MDeformVert *dv = dvert_array[i];
    if (dv) {
      if (dvert_weights[i] > 0.0f) {
        MDeformWeight *dw = BKE_defvert_ensure_index(dv, def_nr);
        BLI_assert(IN_RANGE_INCL(dvert_weights[i], 0.0f, 1.0f));
        dw->weight = dvert_weights[i];
      }
      else {
        MDeformWeight *dw = BKE_defvert_find_index(dv, def_nr);
        if (dw) {
          if (remove_zero) {
            BKE_defvert_remove_group(dv, dw);
          }
          else {
            dw->weight = 0.0f;
          }
        }
      }
    }
  }
}

/* TODO: cache flip data to speedup calls within a loop. */
static void mesh_defvert_mirror_update_internal(Object *ob,
                                                MDeformVert *dvert_dst,
                                                MDeformVert *dvert_src,
                                                const int def_nr)
{
  if (def_nr == -1) {
    /* All vgroups, add groups where needed. */
    int flip_map_len;
    int *flip_map = BKE_object_defgroup_flip_map(ob, &flip_map_len, true);
    BKE_defvert_sync_mapped(dvert_dst, dvert_src, flip_map, flip_map_len, true);
    MEM_freeN(flip_map);
  }
  else {
    /* Single vgroup. */
    MDeformWeight *dw = BKE_defvert_ensure_index(dvert_dst,
                                                 BKE_object_defgroup_flip_index(ob, def_nr, 1));
    if (dw) {
      dw->weight = BKE_defvert_find_weight(dvert_src, def_nr);
    }
  }
}

static void ED_mesh_defvert_mirror_update_em(
    Object *ob, BMVert *eve, int def_nr, int vidx, const int cd_dvert_offset)
{
  Mesh *me = ob->data;
  BMEditMesh *em = me->edit_mesh;
  BMVert *eve_mirr;
  bool use_topology = (me->editflag & ME_EDIT_MIRROR_TOPO) != 0;

  eve_mirr = editbmesh_get_x_mirror_vert(ob, em, eve, eve->co, vidx, use_topology);

  if (eve_mirr && eve_mirr != eve) {
    MDeformVert *dvert_src = BM_ELEM_CD_GET_VOID_P(eve, cd_dvert_offset);
    MDeformVert *dvert_dst = BM_ELEM_CD_GET_VOID_P(eve_mirr, cd_dvert_offset);
    mesh_defvert_mirror_update_internal(ob, dvert_dst, dvert_src, def_nr);
  }
}

static void ED_mesh_defvert_mirror_update_ob(Object *ob, int def_nr, int vidx)
{
  int vidx_mirr;
  Mesh *me = ob->data;
  bool use_topology = (me->editflag & ME_EDIT_MIRROR_TOPO) != 0;

  if (vidx == -1) {
    return;
  }

  vidx_mirr = mesh_get_x_mirror_vert(ob, NULL, vidx, use_topology);

  if ((vidx_mirr) >= 0 && (vidx_mirr != vidx)) {
    MDeformVert *dvert_src = &me->dvert[vidx];
    MDeformVert *dvert_dst = &me->dvert[vidx_mirr];
    mesh_defvert_mirror_update_internal(ob, dvert_dst, dvert_src, def_nr);
  }
}

void ED_vgroup_vert_active_mirror(Object *ob, int def_nr)
{
  Mesh *me = ob->data;
  BMEditMesh *em = me->edit_mesh;
  MDeformVert *dvert_act;

  if (me->symmetry & ME_SYMMETRY_X) {
    if (em) {
      BMVert *eve_act;
      dvert_act = ED_mesh_active_dvert_get_em(ob, &eve_act);
      if (dvert_act) {
        const int cd_dvert_offset = CustomData_get_offset(&em->bm->vdata, CD_MDEFORMVERT);
        ED_mesh_defvert_mirror_update_em(ob, eve_act, def_nr, -1, cd_dvert_offset);
      }
    }
    else {
      int v_act;
      dvert_act = ED_mesh_active_dvert_get_ob(ob, &v_act);
      if (dvert_act) {
        ED_mesh_defvert_mirror_update_ob(ob, def_nr, v_act);
      }
    }
  }
}

static void vgroup_remove_weight(Object *ob, const int def_nr)
{
  MDeformVert *dvert_act;
  MDeformWeight *dw;

  dvert_act = ED_mesh_active_dvert_get_only(ob);

  dw = BKE_defvert_find_index(dvert_act, def_nr);
  BKE_defvert_remove_group(dvert_act, dw);
}

static bool vgroup_normalize_active_vertex(Object *ob, eVGroupSelect subset_type)
{
  Mesh *me = ob->data;
  BMEditMesh *em = me->edit_mesh;
  BMVert *eve_act;
  int v_act;
  MDeformVert *dvert_act;
  int subset_count, vgroup_tot;
  const bool *vgroup_validmap;

  if (em) {
    dvert_act = ED_mesh_active_dvert_get_em(ob, &eve_act);
  }
  else {
    dvert_act = ED_mesh_active_dvert_get_ob(ob, &v_act);
  }

  if (dvert_act == NULL) {
    return false;
  }

  vgroup_validmap = BKE_object_defgroup_subset_from_select_type(
      ob, subset_type, &vgroup_tot, &subset_count);
  BKE_defvert_normalize_subset(dvert_act, vgroup_validmap, vgroup_tot);
  MEM_freeN((void *)vgroup_validmap);

  if (me->symmetry & ME_SYMMETRY_X) {
    if (em) {
      const int cd_dvert_offset = CustomData_get_offset(&em->bm->vdata, CD_MDEFORMVERT);
      ED_mesh_defvert_mirror_update_em(ob, eve_act, -1, -1, cd_dvert_offset);
    }
    else {
      ED_mesh_defvert_mirror_update_ob(ob, -1, v_act);
    }
  }

  return true;
}

static void vgroup_copy_active_to_sel(Object *ob, eVGroupSelect subset_type)
{
  Mesh *me = ob->data;
  BMEditMesh *em = me->edit_mesh;
  MDeformVert *dvert_act;
  int i, vgroup_tot, subset_count;
  const bool *vgroup_validmap = BKE_object_defgroup_subset_from_select_type(
      ob, subset_type, &vgroup_tot, &subset_count);

  if (em) {
    BMIter iter;
    BMVert *eve, *eve_act;
    const int cd_dvert_offset = CustomData_get_offset(&em->bm->vdata, CD_MDEFORMVERT);

    dvert_act = ED_mesh_active_dvert_get_em(ob, &eve_act);
    if (dvert_act) {
      BM_ITER_MESH_INDEX (eve, &iter, em->bm, BM_VERTS_OF_MESH, i) {
        if (BM_elem_flag_test(eve, BM_ELEM_SELECT) && eve != eve_act) {
          MDeformVert *dv = BM_ELEM_CD_GET_VOID_P(eve, cd_dvert_offset);
          BKE_defvert_copy_subset(dv, dvert_act, vgroup_validmap, vgroup_tot);
          if (me->symmetry & ME_SYMMETRY_X) {
            ED_mesh_defvert_mirror_update_em(ob, eve, -1, i, cd_dvert_offset);
          }
        }
      }
    }
  }
  else {
    MDeformVert *dv;
    int v_act;

    dvert_act = ED_mesh_active_dvert_get_ob(ob, &v_act);
    if (dvert_act) {
      dv = me->dvert;
      for (i = 0; i < me->totvert; i++, dv++) {
        if ((me->mvert[i].flag & SELECT) && dv != dvert_act) {
          BKE_defvert_copy_subset(dv, dvert_act, vgroup_validmap, vgroup_tot);
          if (me->symmetry & ME_SYMMETRY_X) {
            ED_mesh_defvert_mirror_update_ob(ob, -1, i);
          }
        }
      }
    }
  }

  MEM_freeN((void *)vgroup_validmap);
}

/** \} */

/* -------------------------------------------------------------------- */
/** \name Shared Weight Transfer Operator Properties
 * \{ */

static const EnumPropertyItem WT_vertex_group_select_item[] = {
    {WT_VGROUP_ACTIVE, "ACTIVE", 0, "Active Group", "The active Vertex Group"},
    {WT_VGROUP_BONE_SELECT,
     "BONE_SELECT",
     0,
     "Selected Pose Bones",
     "All Vertex Groups assigned to Selection"},
    {WT_VGROUP_BONE_DEFORM,
     "BONE_DEFORM",
     0,
     "Deform Pose Bones",
     "All Vertex Groups assigned to Deform Bones"},
    {WT_VGROUP_ALL, "ALL", 0, "All Groups", "All Vertex Groups"},
    {0, NULL, 0, NULL, NULL},
};

const EnumPropertyItem *ED_object_vgroup_selection_itemf_helper(const bContext *C,
                                                                PointerRNA *UNUSED(ptr),
                                                                PropertyRNA *prop,
                                                                bool *r_free,
                                                                const uint selection_mask)
{
  Object *ob;
  EnumPropertyItem *item = NULL;
  int totitem = 0;

  if (C == NULL) {
    /* needed for docs and i18n tools */
    return WT_vertex_group_select_item;
  }

  ob = CTX_data_active_object(C);
  if (selection_mask & (1 << WT_VGROUP_ACTIVE)) {
    RNA_enum_items_add_value(&item, &totitem, WT_vertex_group_select_item, WT_VGROUP_ACTIVE);
  }

  if (ob) {
    if (BKE_object_pose_armature_get(ob)) {
      if (selection_mask & (1 << WT_VGROUP_BONE_SELECT)) {
        RNA_enum_items_add_value(
            &item, &totitem, WT_vertex_group_select_item, WT_VGROUP_BONE_SELECT);
      }
    }

    if (BKE_modifiers_is_deformed_by_armature(ob)) {
      if (selection_mask & (1 << WT_VGROUP_BONE_DEFORM)) {
        RNA_enum_items_add_value(
            &item, &totitem, WT_vertex_group_select_item, WT_VGROUP_BONE_DEFORM);
      }
    }
  }

  if (selection_mask & (1 << WT_VGROUP_ALL)) {
    RNA_enum_items_add_value(&item, &totitem, WT_vertex_group_select_item, WT_VGROUP_ALL);
  }

  /* Set `Deform Bone` as default selection if armature is present. */
<<<<<<< HEAD
  RNA_def_property_enum_default(
    prop, BKE_modifiers_is_deformed_by_armature(ob) ? WT_VGROUP_BONE_DEFORM : WT_VGROUP_ALL);
=======
  if (ob) {
    RNA_def_property_enum_default(
        prop, BKE_modifiers_is_deformed_by_armature(ob) ? WT_VGROUP_BONE_DEFORM : WT_VGROUP_ALL);
  }
>>>>>>> ebc25336

  RNA_enum_item_end(&item, &totitem);
  *r_free = true;

  return item;
}

static const EnumPropertyItem *rna_vertex_group_with_single_itemf(bContext *C,
                                                                  PointerRNA *ptr,
                                                                  PropertyRNA *prop,
                                                                  bool *r_free)
{
  return ED_object_vgroup_selection_itemf_helper(C, ptr, prop, r_free, WT_VGROUP_MASK_ALL);
}

static const EnumPropertyItem *rna_vertex_group_select_itemf(bContext *C,
                                                             PointerRNA *ptr,
                                                             PropertyRNA *prop,
                                                             bool *r_free)
{
  return ED_object_vgroup_selection_itemf_helper(
      C, ptr, prop, r_free, WT_VGROUP_MASK_ALL & ~(1 << WT_VGROUP_ACTIVE));
}

static void vgroup_operator_subset_select_props(wmOperatorType *ot, bool use_active)
{
  PropertyRNA *prop;

  prop = RNA_def_enum(ot->srna,
                      "group_select_mode",
                      DummyRNA_NULL_items,
                      use_active ? WT_VGROUP_ACTIVE : WT_VGROUP_ALL,
                      "Subset",
                      "Define which subset of groups shall be used");

  if (use_active) {
    RNA_def_enum_funcs(prop, rna_vertex_group_with_single_itemf);
  }
  else {
    RNA_def_enum_funcs(prop, rna_vertex_group_select_itemf);
  }
  RNA_def_property_flag(prop, PROP_ENUM_NO_TRANSLATE);
  ot->prop = prop;
}

/** \} */

/* -------------------------------------------------------------------- */
/** \name High Level Vertex Group Add/Remove
 *
 * Wrap lower level `BKE` functions.
 *
 * \note that operations on many vertices should use #ED_vgroup_parray_alloc.
 * \{ */

/* for Mesh in Object mode */
/* allows editmode for Lattice */
static void ED_vgroup_nr_vert_add(
    Object *ob, const int def_nr, const int vertnum, const float weight, const int assignmode)
{
  /* Add the vert to the deform group with the specified number. */
  MDeformVert *dvert = NULL;
  int tot;

  /* Get the vert. */
  BKE_object_defgroup_array_get(ob->data, &dvert, &tot);

  if (dvert == NULL) {
    return;
  }

  /* Check that vertnum is valid before trying to get the relevant dvert. */
  if ((vertnum < 0) || (vertnum >= tot)) {
    return;
  }

  MDeformVert *dv = &dvert[vertnum];
  MDeformWeight *dw;

  /* Lets first check to see if this vert is already in the weight group - if so lets update it. */
  dw = BKE_defvert_find_index(dv, def_nr);

  if (dw) {
    switch (assignmode) {
      case WEIGHT_REPLACE:
        dw->weight = weight;
        break;
      case WEIGHT_ADD:
        dw->weight += weight;
        if (dw->weight >= 1.0f) {
          dw->weight = 1.0f;
        }
        break;
      case WEIGHT_SUBTRACT:
        dw->weight -= weight;
        /* If the weight is zero or less than remove the vert from the deform group. */
        if (dw->weight <= 0.0f) {
          BKE_defvert_remove_group(dv, dw);
        }
        break;
    }
  }
  else {
    /* If the vert wasn't in the deform group then we must take a different form of action. */

    switch (assignmode) {
      case WEIGHT_SUBTRACT:
        /* If we are subtracting then we don't need to do anything. */
        return;

      case WEIGHT_REPLACE:
      case WEIGHT_ADD:
        /* If we are doing an additive assignment, then we need to create the deform weight. */

        /* We checked if the vertex was added before so no need to test again, simply add. */
        BKE_defvert_add_index_notest(dv, def_nr, weight);
        break;
    }
  }
}

void ED_vgroup_vert_add(Object *ob, bDeformGroup *dg, int vertnum, float weight, int assignmode)
{
  /* add the vert to the deform group with the
   * specified assign mode
   */
  const ListBase *defbase = BKE_object_defgroup_list(ob);
  const int def_nr = BLI_findindex(defbase, dg);

  MDeformVert *dv = NULL;
  int tot;

  /* get the deform group number, exit if
   * it can't be found
   */
  if (def_nr != -1) {

    /* if there's no deform verts then create some,
     */
    if (BKE_object_defgroup_array_get(ob->data, &dv, &tot) && dv == NULL) {
      BKE_object_defgroup_data_create(ob->data);
    }

    /* call another function to do the work
     */
    ED_vgroup_nr_vert_add(ob, def_nr, vertnum, weight, assignmode);
  }
}

void ED_vgroup_vert_remove(Object *ob, bDeformGroup *dg, int vertnum)
{
  /* This routine removes the vertex from the specified
   * deform group.
   */

  /* TODO(campbell): This is slow in a loop, better pass def_nr directly,
   * but leave for later. */
  const ListBase *defbase = BKE_object_defgroup_list(ob);
  const int def_nr = BLI_findindex(defbase, dg);

  if (def_nr != -1) {
    MDeformVert *dvert = NULL;
    int tot;

    /* get the deform vertices corresponding to the
     * vertnum
     */
    BKE_object_defgroup_array_get(ob->data, &dvert, &tot);

    if (dvert) {
      MDeformVert *dv = &dvert[vertnum];
      MDeformWeight *dw;

      dw = BKE_defvert_find_index(dv, def_nr);
      BKE_defvert_remove_group(dv, dw); /* dw can be NULL */
    }
  }
}

static float get_vert_def_nr(Object *ob, const int def_nr, const int vertnum)
{
  MDeformVert *dv = NULL;

  /* get the deform vertices corresponding to the vertnum */
  if (ob->type == OB_MESH) {
    Mesh *me = ob->data;

    if (me->edit_mesh) {
      BMEditMesh *em = me->edit_mesh;
      const int cd_dvert_offset = CustomData_get_offset(&em->bm->vdata, CD_MDEFORMVERT);
      /* warning, this lookup is _not_ fast */

      if (cd_dvert_offset != -1 && vertnum < em->bm->totvert) {
        BMVert *eve;
        BM_mesh_elem_table_ensure(em->bm, BM_VERT);
        eve = BM_vert_at_index(em->bm, vertnum);
        dv = BM_ELEM_CD_GET_VOID_P(eve, cd_dvert_offset);
      }
      else {
        return 0.0f;
      }
    }
    else {
      if (me->dvert) {
        if (vertnum >= me->totvert) {
          return 0.0f;
        }
        dv = &me->dvert[vertnum];
      }
    }
  }
  else if (ob->type == OB_LATTICE) {
    Lattice *lt = vgroup_edit_lattice(ob);

    if (lt->dvert) {
      if (vertnum >= lt->pntsu * lt->pntsv * lt->pntsw) {
        return 0.0f;
      }
      dv = &lt->dvert[vertnum];
    }
  }

  if (dv) {
    MDeformWeight *dw = BKE_defvert_find_index(dv, def_nr);
    if (dw) {
      return dw->weight;
    }
  }

  return -1;
}

float ED_vgroup_vert_weight(Object *ob, bDeformGroup *dg, int vertnum)
{
  const ListBase *defbase = BKE_object_defgroup_list(ob);
  const int def_nr = BLI_findindex(defbase, dg);

  if (def_nr == -1) {
    return -1;
  }

  return get_vert_def_nr(ob, def_nr, vertnum);
}

void ED_vgroup_select_by_name(Object *ob, const char *name)
{
  /* NOTE: actdef==0 signals on painting to create a new one,
   * if a bone in posemode is selected */
  BKE_object_defgroup_active_index_set(ob, BKE_object_defgroup_name_index(ob, name) + 1);
}

/** \} */

/* -------------------------------------------------------------------- */
/** \name Operator Function Implementations
 * \{ */

/* only in editmode */
static void vgroup_select_verts(Object *ob, int select)
{
  const int def_nr = BKE_object_defgroup_active_index_get(ob) - 1;

  const ListBase *defbase = BKE_object_defgroup_list(ob);
  if (!BLI_findlink(defbase, def_nr)) {
    return;
  }

  if (ob->type == OB_MESH) {
    Mesh *me = ob->data;

    if (me->edit_mesh) {
      BMEditMesh *em = me->edit_mesh;
      const int cd_dvert_offset = CustomData_get_offset(&em->bm->vdata, CD_MDEFORMVERT);

      if (cd_dvert_offset != -1) {
        BMIter iter;
        BMVert *eve;

        BM_ITER_MESH (eve, &iter, em->bm, BM_VERTS_OF_MESH) {
          if (!BM_elem_flag_test(eve, BM_ELEM_HIDDEN)) {
            MDeformVert *dv = BM_ELEM_CD_GET_VOID_P(eve, cd_dvert_offset);
            if (BKE_defvert_find_index(dv, def_nr)) {
              BM_vert_select_set(em->bm, eve, select);
            }
          }
        }

        /* this has to be called, because this function operates on vertices only */
        if (select) {
          EDBM_select_flush(em); /* vertices to edges/faces */
        }
        else {
          EDBM_deselect_flush(em);
        }
      }
    }
    else {
      if (me->dvert) {
        MVert *mv;
        MDeformVert *dv;
        int i;

        mv = me->mvert;
        dv = me->dvert;

        for (i = 0; i < me->totvert; i++, mv++, dv++) {
          if (!(mv->flag & ME_HIDE)) {
            if (BKE_defvert_find_index(dv, def_nr)) {
              if (select) {
                mv->flag |= SELECT;
              }
              else {
                mv->flag &= ~SELECT;
              }
            }
          }
        }

        paintvert_flush_flags(ob);
      }
    }
  }
  else if (ob->type == OB_LATTICE) {
    Lattice *lt = vgroup_edit_lattice(ob);

    if (lt->dvert) {
      MDeformVert *dv;
      BPoint *bp, *actbp = BKE_lattice_active_point_get(lt);
      int a, tot;

      dv = lt->dvert;

      tot = lt->pntsu * lt->pntsv * lt->pntsw;
      for (a = 0, bp = lt->def; a < tot; a++, bp++, dv++) {
        if (BKE_defvert_find_index(dv, def_nr)) {
          if (select) {
            bp->f1 |= SELECT;
          }
          else {
            bp->f1 &= ~SELECT;
            if (actbp && bp == actbp) {
              lt->actbp = LT_ACTBP_NONE;
            }
          }
        }
      }
    }
  }
}

static void vgroup_duplicate(Object *ob)
{
  bDeformGroup *dg, *cdg;
  char name[sizeof(dg->name)];
  MDeformWeight *dw_org, *dw_cpy;
  MDeformVert **dvert_array = NULL;
  int i, idg, icdg, dvert_tot = 0;

  ListBase *defbase = BKE_object_defgroup_list_mutable(ob);

  dg = BLI_findlink(defbase, BKE_object_defgroup_active_index_get(ob) - 1);
  if (!dg) {
    return;
  }

  if (!strstr(dg->name, "_copy")) {
    BLI_snprintf(name, sizeof(name), "%s_copy", dg->name);
  }
  else {
    BLI_strncpy(name, dg->name, sizeof(name));
  }

  cdg = BKE_defgroup_duplicate(dg);
  BLI_strncpy(cdg->name, name, sizeof(cdg->name));
  BKE_object_defgroup_unique_name(cdg, ob);

  BLI_addtail(defbase, cdg);

  idg = BKE_object_defgroup_active_index_get(ob) - 1;
  BKE_object_defgroup_active_index_set(ob, BLI_listbase_count(defbase));
  icdg = BKE_object_defgroup_active_index_get(ob) - 1;

  /* TODO(campbell): we might want to allow only copy selected verts here? */
  ED_vgroup_parray_alloc(ob->data, &dvert_array, &dvert_tot, false);

  if (dvert_array) {
    for (i = 0; i < dvert_tot; i++) {
      MDeformVert *dv = dvert_array[i];
      dw_org = BKE_defvert_find_index(dv, idg);
      if (dw_org) {
        /* BKE_defvert_ensure_index re-allocs org so need to store the weight first */
        const float weight = dw_org->weight;
        dw_cpy = BKE_defvert_ensure_index(dv, icdg);
        dw_cpy->weight = weight;
      }
    }

    MEM_freeN(dvert_array);
  }
}

static bool vgroup_normalize(Object *ob)
{
  MDeformWeight *dw;
  MDeformVert *dv, **dvert_array = NULL;
  int dvert_tot = 0;
  const int def_nr = BKE_object_defgroup_active_index_get(ob) - 1;

  const bool use_vert_sel = vertex_group_use_vert_sel(ob);

  const ListBase *defbase = BKE_object_defgroup_list(ob);
  if (!BLI_findlink(defbase, def_nr)) {
    return false;
  }

  ED_vgroup_parray_alloc(ob->data, &dvert_array, &dvert_tot, use_vert_sel);

  if (dvert_array) {
    float weight_max = 0.0f;

    for (int i = 0; i < dvert_tot; i++) {

      /* in case its not selected */
      if (!(dv = dvert_array[i])) {
        continue;
      }

      dw = BKE_defvert_find_index(dv, def_nr);
      if (dw) {
        weight_max = max_ff(dw->weight, weight_max);
      }
    }

    if (weight_max > 0.0f) {
      for (int i = 0; i < dvert_tot; i++) {

        /* in case its not selected */
        if (!(dv = dvert_array[i])) {
          continue;
        }

        dw = BKE_defvert_find_index(dv, def_nr);
        if (dw) {
          dw->weight /= weight_max;

          /* in case of division errors with very low weights */
          CLAMP(dw->weight, 0.0f, 1.0f);
        }
      }
    }

    MEM_freeN(dvert_array);

    return true;
  }

  return false;
}

/* This finds all of the vertices face-connected to vert by an edge and returns a
 * MEM_allocated array of indices of size count.
 * count is an int passed by reference so it can be assigned the value of the length here. */
static int *getSurroundingVerts(Mesh *me, int vert, int *count)
{
  MPoly *mp = me->mpoly;
  int i = me->totpoly;
  /* Instead of looping twice on all polys and loops, and use a temp array, let's rather
   * use a BLI_array, with a reasonable starting/reserved size (typically, there are not
   * many vertices face-linked to another one, even 8 might be too high...). */
  int *verts = NULL;
  BLI_array_declare(verts);

  BLI_array_reserve(verts, 8);
  while (i--) {
    int j = mp->totloop;
    int first_l = mp->totloop - 1;
    MLoop *ml = &me->mloop[mp->loopstart];
    while (j--) {
      /* XXX This assume a vert can only be once in a poly, even though
       *     it seems logical to me, not totally sure of that. */
      if (ml->v == vert) {
        int a, b, k;
        if (j == first_l) {
          /* We are on the first corner. */
          a = ml[1].v;
          b = ml[j].v;
        }
        else if (!j) {
          /* We are on the last corner. */
          a = (ml - 1)->v;
          b = me->mloop[mp->loopstart].v;
        }
        else {
          a = (ml - 1)->v;
          b = (ml + 1)->v;
        }

        /* Append a and b verts to array, if not yet present. */
        k = BLI_array_len(verts);
        /* XXX Maybe a == b is enough? */
        while (k-- && !(a == b && a == -1)) {
          if (verts[k] == a) {
            a = -1;
          }
          else if (verts[k] == b) {
            b = -1;
          }
        }
        if (a != -1) {
          BLI_array_append(verts, a);
        }
        if (b != -1) {
          BLI_array_append(verts, b);
        }

        /* Vert found in this poly, we can go to next one! */
        break;
      }
      ml++;
    }
    mp++;
  }

  /* Do not free the array! */
  *count = BLI_array_len(verts);
  return verts;
}

/* Get a single point in space by averaging a point cloud (vectors of size 3)
 * coord is the place the average is stored,
 * points is the point cloud, count is the number of points in the cloud.
 */
static void getSingleCoordinate(MVert *points, int count, float coord[3])
{
  int i;
  zero_v3(coord);
  for (i = 0; i < count; i++) {
    add_v3_v3(coord, points[i].co);
  }
  mul_v3_fl(coord, 1.0f / count);
}

/* given a plane and a start and end position,
 * compute the amount of vertical distance relative to the plane and store it in dists,
 * then get the horizontal and vertical change and store them in changes
 */
static void getVerticalAndHorizontalChange(const float norm[3],
                                           float d,
                                           const float coord[3],
                                           const float start[3],
                                           float distToStart,
                                           float *end,
                                           float (*changes)[2],
                                           float *dists,
                                           int index)
{
  /* A = Q - ((Q - P).N)N
   * D = (a * x0 + b * y0 +c * z0 + d) */
  float projA[3], projB[3];
  float plane[4];

  plane_from_point_normal_v3(plane, coord, norm);

  closest_to_plane_normalized_v3(projA, plane, start);
  closest_to_plane_normalized_v3(projB, plane, end);
  /* (vertical and horizontal refer to the plane's y and xz respectively)
   * vertical distance */
  dists[index] = dot_v3v3(norm, end) + d;
  /* vertical change */
  changes[index][0] = dists[index] - distToStart;
  // printf("vc %f %f\n", distance(end, projB, 3) - distance(start, projA, 3), changes[index][0]);
  /* horizontal change */
  changes[index][1] = len_v3v3(projA, projB);
}

/* by changing nonzero weights, try to move a vertex in me->mverts with index 'index' to
 * distToBe distance away from the provided plane strength can change distToBe so that it moves
 * towards distToBe by that percentage cp changes how much the weights are adjusted
 * to check the distance
 *
 * index is the index of the vertex being moved
 * norm and d are the plane's properties for the equation: ax + by + cz + d = 0
 * coord is a point on the plane
 */
static void moveCloserToDistanceFromPlane(Depsgraph *depsgraph,
                                          Scene *UNUSED(scene),
                                          Object *ob,
                                          Mesh *me,
                                          int index,
                                          const float norm[3],
                                          const float coord[3],
                                          float d,
                                          float distToBe,
                                          float strength,
                                          float cp)
{
  Scene *scene_eval = DEG_get_evaluated_scene(depsgraph);
  Object *object_eval = DEG_get_evaluated_object(depsgraph, ob);
  Mesh *mesh_eval = (Mesh *)object_eval->data;

  Mesh *me_deform;
  MDeformWeight *dw, *dw_eval;
  MVert m;
  MDeformVert *dvert = me->dvert + index;
  MDeformVert *dvert_eval = mesh_eval->dvert + index;
  int totweight = dvert->totweight;
  float oldw = 0;
  float oldPos[3] = {0};
  float vc, hc, dist = 0.0f;
  int i, k;
  float(*changes)[2] = MEM_mallocN(sizeof(float[2]) * totweight, "vertHorzChange");
  float *dists = MEM_mallocN(sizeof(float) * totweight, "distance");

  /* track if up or down moved it closer for each bone */
  bool *upDown = MEM_callocN(sizeof(bool) * totweight, "upDownTracker");

  int *dwIndices = MEM_callocN(sizeof(int) * totweight, "dwIndexTracker");
  float distToStart;
  int bestIndex = 0;
  bool wasChange;
  bool wasUp;
  int lastIndex = -1;
  float originalDistToBe = distToBe;
  do {
    wasChange = false;
    me_deform = mesh_get_eval_deform(depsgraph, scene_eval, object_eval, &CD_MASK_BAREMESH);
    m = me_deform->mvert[index];
    copy_v3_v3(oldPos, m.co);
    distToStart = dot_v3v3(norm, oldPos) + d;

    if (distToBe == originalDistToBe) {
      distToBe += distToStart - distToStart * strength;
    }
    for (i = 0; i < totweight; i++) {
      dwIndices[i] = i;
      dw = (dvert->dw + i);
      dw_eval = (dvert_eval->dw + i);
      vc = hc = 0;
      if (!dw->weight) {
        changes[i][0] = 0;
        changes[i][1] = 0;
        dists[i] = distToStart;
        continue;
      }
      for (k = 0; k < 2; k++) {
        if (me_deform) {
          /* DO NOT try to do own cleanup here, this is call for dramatic failures and bugs!
           * Better to over-free and recompute a bit. */
          BKE_object_free_derived_caches(object_eval);
        }
        oldw = dw->weight;
        if (k) {
          dw->weight *= 1 + cp;
        }
        else {
          dw->weight /= 1 + cp;
        }
        if (dw->weight == oldw) {
          changes[i][0] = 0;
          changes[i][1] = 0;
          dists[i] = distToStart;
          break;
        }
        if (dw->weight > 1) {
          dw->weight = 1;
        }
        dw_eval->weight = dw->weight;
        me_deform = mesh_get_eval_deform(depsgraph, scene_eval, object_eval, &CD_MASK_BAREMESH);
        m = me_deform->mvert[index];
        getVerticalAndHorizontalChange(
            norm, d, coord, oldPos, distToStart, m.co, changes, dists, i);
        dw->weight = oldw;
        dw_eval->weight = oldw;
        if (!k) {
          vc = changes[i][0];
          hc = changes[i][1];
          dist = dists[i];
        }
        else {
          if (fabsf(dist - distToBe) < fabsf(dists[i] - distToBe)) {
            upDown[i] = false;
            changes[i][0] = vc;
            changes[i][1] = hc;
            dists[i] = dist;
          }
          else {
            upDown[i] = true;
          }
          if (fabsf(dists[i] - distToBe) > fabsf(distToStart - distToBe)) {
            changes[i][0] = 0;
            changes[i][1] = 0;
            dists[i] = distToStart;
          }
        }
      }
    }
    /* sort the changes by the vertical change */
    for (k = 0; k < totweight; k++) {
      bestIndex = k;
      for (i = k + 1; i < totweight; i++) {
        dist = dists[i];

        if (fabsf(dist) > fabsf(dists[i])) {
          bestIndex = i;
        }
      }
      /* switch with k */
      if (bestIndex != k) {
        SWAP(bool, upDown[k], upDown[bestIndex]);
        SWAP(int, dwIndices[k], dwIndices[bestIndex]);
        swap_v2_v2(changes[k], changes[bestIndex]);
        SWAP(float, dists[k], dists[bestIndex]);
      }
    }
    bestIndex = -1;
    /* find the best change with an acceptable horizontal change */
    for (i = 0; i < totweight; i++) {
      if (fabsf(changes[i][0]) > fabsf(changes[i][1] * 2.0f)) {
        bestIndex = i;
        break;
      }
    }
    if (bestIndex != -1) {
      wasChange = true;
      /* it is a good place to stop if it tries to move the opposite direction
       * (relative to the plane) of last time */
      if (lastIndex != -1) {
        if (wasUp != upDown[bestIndex]) {
          wasChange = false;
        }
      }
      lastIndex = bestIndex;
      wasUp = upDown[bestIndex];
      dw = (dvert->dw + dwIndices[bestIndex]);
      oldw = dw->weight;
      if (upDown[bestIndex]) {
        dw->weight *= 1 + cp;
      }
      else {
        dw->weight /= 1 + cp;
      }
      if (dw->weight > 1) {
        dw->weight = 1;
      }
      if (oldw == dw->weight) {
        wasChange = false;
      }
      if (me_deform) {
        /* DO NOT try to do own cleanup here, this is call for dramatic failures and bugs!
         * Better to over-free and recompute a bit. */
        BKE_object_free_derived_caches(object_eval);
      }
    }
  } while (wasChange && ((distToStart - distToBe) / fabsf(distToStart - distToBe) ==
                         (dists[bestIndex] - distToBe) / fabsf(dists[bestIndex] - distToBe)));

  MEM_freeN(upDown);
  MEM_freeN(changes);
  MEM_freeN(dists);
  MEM_freeN(dwIndices);
}

/* this is used to try to smooth a surface by only adjusting the nonzero weights of a vertex
 * but it could be used to raise or lower an existing 'bump.' */
static void vgroup_fix(
    const bContext *C, Scene *UNUSED(scene), Object *ob, float distToBe, float strength, float cp)
{
  Depsgraph *depsgraph = CTX_data_ensure_evaluated_depsgraph(C);
  Scene *scene_eval = DEG_get_evaluated_scene(depsgraph);
  Object *object_eval = DEG_get_evaluated_object(depsgraph, ob);
  int i;

  Mesh *me = ob->data;
  MVert *mvert = me->mvert;
  int *verts = NULL;
  if (!(me->editflag & ME_EDIT_PAINT_VERT_SEL)) {
    return;
  }
  for (i = 0; i < me->totvert && mvert; i++, mvert++) {
    if (mvert->flag & SELECT) {
      int count = 0;
      if ((verts = getSurroundingVerts(me, i, &count))) {
        MVert m;
        MVert *p = MEM_callocN(sizeof(MVert) * (count), "deformedPoints");
        int k;

        Mesh *me_deform = mesh_get_eval_deform(
            depsgraph, scene_eval, object_eval, &CD_MASK_BAREMESH);
        k = count;
        while (k--) {
          p[k] = me_deform->mvert[verts[k]];
        }

        if (count >= 3) {
          float d /*, dist */ /* UNUSED */, mag;
          float coord[3];
          float norm[3];
          getSingleCoordinate(p, count, coord);
          m = me_deform->mvert[i];
          sub_v3_v3v3(norm, m.co, coord);
          mag = normalize_v3(norm);
          if (mag) { /* zeros fix */
            d = -dot_v3v3(norm, coord);
            // dist = (dot_v3v3(norm, m.co) + d); /* UNUSED */
            moveCloserToDistanceFromPlane(
                depsgraph, scene_eval, object_eval, me, i, norm, coord, d, distToBe, strength, cp);
          }
        }

        MEM_freeN(verts);
        MEM_freeN(p);
      }
    }
  }
}

static void vgroup_levels_subset(Object *ob,
                                 const bool *vgroup_validmap,
                                 const int vgroup_tot,
                                 const int UNUSED(subset_count),
                                 const float offset,
                                 const float gain)
{
  MDeformWeight *dw;
  MDeformVert *dv, **dvert_array = NULL;
  int dvert_tot = 0;

  const bool use_vert_sel = vertex_group_use_vert_sel(ob);
  const bool use_mirror = (ob->type == OB_MESH) ?
                              (((Mesh *)ob->data)->symmetry & ME_SYMMETRY_X) != 0 :
                              false;

  ED_vgroup_parray_alloc(ob->data, &dvert_array, &dvert_tot, use_vert_sel);

  if (dvert_array) {

    for (int i = 0; i < dvert_tot; i++) {
      /* in case its not selected */
      if (!(dv = dvert_array[i])) {
        continue;
      }

      int j = vgroup_tot;
      while (j--) {
        if (vgroup_validmap[j]) {
          dw = BKE_defvert_find_index(dv, j);
          if (dw) {
            dw->weight = gain * (dw->weight + offset);

            CLAMP(dw->weight, 0.0f, 1.0f);
          }
        }
      }
    }

    if (use_mirror && use_vert_sel) {
      ED_vgroup_parray_mirror_sync(ob, dvert_array, dvert_tot, vgroup_validmap, vgroup_tot);
    }

    MEM_freeN(dvert_array);
  }
}

static bool vgroup_normalize_all(Object *ob,
                                 const bool *vgroup_validmap,
                                 const int vgroup_tot,
                                 const int subset_count,
                                 const bool lock_active,
                                 ReportList *reports)
{
  MDeformVert *dv, **dvert_array = NULL;
  int i, dvert_tot = 0;
  const int def_nr = BKE_object_defgroup_active_index_get(ob) - 1;

  const bool use_vert_sel = vertex_group_use_vert_sel(ob);

  if (subset_count == 0) {
    BKE_report(reports, RPT_ERROR, "No vertex groups to operate on");
    return false;
  }

  ED_vgroup_parray_alloc(ob->data, &dvert_array, &dvert_tot, use_vert_sel);

  if (dvert_array) {
    const ListBase *defbase = BKE_object_defgroup_list(ob);
    const int defbase_tot = BLI_listbase_count(defbase);
    bool *lock_flags = BKE_object_defgroup_lock_flags_get(ob, defbase_tot);
    bool changed = false;

    if ((lock_active == true) && (lock_flags != NULL) && (def_nr < defbase_tot)) {
      lock_flags[def_nr] = true;
    }

    if (lock_flags) {
      for (i = 0; i < defbase_tot; i++) {
        if (lock_flags[i] == false) {
          break;
        }
      }

      if (i == defbase_tot) {
        BKE_report(reports, RPT_ERROR, "All groups are locked");
        goto finally;
      }
    }

    for (i = 0; i < dvert_tot; i++) {
      /* in case its not selected */
      if ((dv = dvert_array[i])) {
        if (lock_flags) {
          BKE_defvert_normalize_lock_map(dv, vgroup_validmap, vgroup_tot, lock_flags, defbase_tot);
        }
        else if (lock_active) {
          BKE_defvert_normalize_lock_single(dv, vgroup_validmap, vgroup_tot, def_nr);
        }
        else {
          BKE_defvert_normalize_subset(dv, vgroup_validmap, vgroup_tot);
        }
      }
    }

    changed = true;

  finally:
    if (lock_flags) {
      MEM_freeN(lock_flags);
    }

    MEM_freeN(dvert_array);

    return changed;
  }

  return false;
}

enum {
  VGROUP_TOGGLE,
  VGROUP_LOCK,
  VGROUP_UNLOCK,
  VGROUP_INVERT,
};

static const EnumPropertyItem vgroup_lock_actions[] = {
    {VGROUP_TOGGLE,
     "TOGGLE",
     0,
     "Toggle",
     "Unlock all vertex groups if there is at least one locked group, lock all in other case"},
    {VGROUP_LOCK, "LOCK", 0, "Lock", "Lock all vertex groups"},
    {VGROUP_UNLOCK, "UNLOCK", 0, "Unlock", "Unlock all vertex groups"},
    {VGROUP_INVERT, "INVERT", 0, "Invert", "Invert the lock state of all vertex groups"},
    {0, NULL, 0, NULL, NULL},
};

enum {
  VGROUP_MASK_ALL,
  VGROUP_MASK_SELECTED,
  VGROUP_MASK_UNSELECTED,
  VGROUP_MASK_INVERT_UNSELECTED,
};

static const EnumPropertyItem vgroup_lock_mask[] = {
    {VGROUP_MASK_ALL, "ALL", 0, "All", "Apply action to all vertex groups"},
    {VGROUP_MASK_SELECTED, "SELECTED", 0, "Selected", "Apply to selected vertex groups"},
    {VGROUP_MASK_UNSELECTED, "UNSELECTED", 0, "Unselected", "Apply to unselected vertex groups"},
    {VGROUP_MASK_INVERT_UNSELECTED,
     "INVERT_UNSELECTED",
     0,
     "Invert Unselected",
     "Apply the opposite of Lock/Unlock to unselected vertex groups"},
    {0, NULL, 0, NULL, NULL},
};

static bool *vgroup_selected_get(Object *ob)
{
  int sel_count = 0, defbase_tot = BKE_object_defgroup_count(ob);
  bool *mask;

  if (ob->mode & OB_MODE_WEIGHT_PAINT) {
    mask = BKE_object_defgroup_selected_get(ob, defbase_tot, &sel_count);

    /* Mirror the selection if X Mirror is enabled. */
    Mesh *me = BKE_mesh_from_object(ob);

    if (me && ME_USING_MIRROR_X_VERTEX_GROUPS(me)) {
      BKE_object_defgroup_mirror_selection(ob, defbase_tot, mask, mask, &sel_count);
    }
  }
  else {
    mask = MEM_callocN(defbase_tot * sizeof(bool), __func__);
  }

  const int actdef = BKE_object_defgroup_active_index_get(ob);
  if (sel_count == 0 && actdef >= 1 && actdef <= defbase_tot) {
    mask[actdef - 1] = true;
  }

  return mask;
}

static void vgroup_lock_all(Object *ob, int action, int mask)
{
  bDeformGroup *dg;
  bool *selected = NULL;
  int i;

  if (mask != VGROUP_MASK_ALL) {
    selected = vgroup_selected_get(ob);
  }
  const ListBase *defbase = BKE_object_defgroup_list(ob);

  if (action == VGROUP_TOGGLE) {
    action = VGROUP_LOCK;

    for (dg = defbase->first, i = 0; dg; dg = dg->next, i++) {
      switch (mask) {
        case VGROUP_MASK_INVERT_UNSELECTED:
        case VGROUP_MASK_SELECTED:
          if (!selected[i]) {
            continue;
          }
          break;
        case VGROUP_MASK_UNSELECTED:
          if (selected[i]) {
            continue;
          }
          break;
        default:;
      }

      if (dg->flag & DG_LOCK_WEIGHT) {
        action = VGROUP_UNLOCK;
        break;
      }
    }
  }

  for (dg = defbase->first, i = 0; dg; dg = dg->next, i++) {
    switch (mask) {
      case VGROUP_MASK_SELECTED:
        if (!selected[i]) {
          continue;
        }
        break;
      case VGROUP_MASK_UNSELECTED:
        if (selected[i]) {
          continue;
        }
        break;
      default:;
    }

    switch (action) {
      case VGROUP_LOCK:
        dg->flag |= DG_LOCK_WEIGHT;
        break;
      case VGROUP_UNLOCK:
        dg->flag &= ~DG_LOCK_WEIGHT;
        break;
      case VGROUP_INVERT:
        dg->flag ^= DG_LOCK_WEIGHT;
        break;
    }

    if (mask == VGROUP_MASK_INVERT_UNSELECTED && !selected[i]) {
      dg->flag ^= DG_LOCK_WEIGHT;
    }
  }

  if (selected) {
    MEM_freeN(selected);
  }
}

static void vgroup_invert_subset(Object *ob,
                                 const bool *vgroup_validmap,
                                 const int vgroup_tot,
                                 const int UNUSED(subset_count),
                                 const bool auto_assign,
                                 const bool auto_remove)
{
  MDeformWeight *dw;
  MDeformVert *dv, **dvert_array = NULL;
  int dvert_tot = 0;
  const bool use_vert_sel = vertex_group_use_vert_sel(ob);
  const bool use_mirror = (ob->type == OB_MESH) ?
                              (((Mesh *)ob->data)->symmetry & ME_SYMMETRY_X) != 0 :
                              false;

  ED_vgroup_parray_alloc(ob->data, &dvert_array, &dvert_tot, use_vert_sel);

  if (dvert_array) {
    for (int i = 0; i < dvert_tot; i++) {
      /* in case its not selected */
      if (!(dv = dvert_array[i])) {
        continue;
      }

      int j = vgroup_tot;
      while (j--) {

        if (vgroup_validmap[j]) {
          if (auto_assign) {
            dw = BKE_defvert_ensure_index(dv, j);
          }
          else {
            dw = BKE_defvert_find_index(dv, j);
          }

          if (dw) {
            dw->weight = 1.0f - dw->weight;
            CLAMP(dw->weight, 0.0f, 1.0f);
          }
        }
      }
    }

    if (use_mirror && use_vert_sel) {
      ED_vgroup_parray_mirror_sync(ob, dvert_array, dvert_tot, vgroup_validmap, vgroup_tot);
    }

    if (auto_remove) {
      ED_vgroup_parray_remove_zero(
          dvert_array, dvert_tot, vgroup_validmap, vgroup_tot, 0.0f, false);
    }

    MEM_freeN(dvert_array);
  }
}

static void vgroup_smooth_subset(Object *ob,
                                 const bool *vgroup_validmap,
                                 const int vgroup_tot,
                                 const int subset_count,
                                 const float fac,
                                 const int repeat,
                                 const float fac_expand)
{
  const float ifac = 1.0f - fac;
  MDeformVert **dvert_array = NULL;
  int dvert_tot = 0;
  int *vgroup_subset_map = BLI_array_alloca(vgroup_subset_map, subset_count);
  float *vgroup_subset_weights = BLI_array_alloca(vgroup_subset_weights, subset_count);
  const bool use_mirror = (ob->type == OB_MESH) ?
                              (((Mesh *)ob->data)->symmetry & ME_SYMMETRY_X) != 0 :
                              false;
  const bool use_select = vertex_group_use_vert_sel(ob);
  const bool use_hide = use_select;

  const int expand_sign = signum_i(fac_expand);
  const float expand = fabsf(fac_expand);
  const float iexpand = 1.0f - expand;

  BMEditMesh *em = BKE_editmesh_from_object(ob);
  BMesh *bm = em ? em->bm : NULL;
  Mesh *me = em ? NULL : ob->data;

  MeshElemMap *emap;
  int *emap_mem;

  float *weight_accum_prev;
  float *weight_accum_curr;

  uint subset_index;

  /* vertex indices that will be smoothed, (only to avoid iterating over verts that do nothing) */
  uint *verts_used;
  STACK_DECLARE(verts_used);

  BKE_object_defgroup_subset_to_index_array(vgroup_validmap, vgroup_tot, vgroup_subset_map);
  ED_vgroup_parray_alloc(ob->data, &dvert_array, &dvert_tot, false);
  memset(vgroup_subset_weights, 0, sizeof(*vgroup_subset_weights) * subset_count);

  if (bm) {
    BM_mesh_elem_table_ensure(bm, BM_VERT);
    BM_mesh_elem_index_ensure(bm, BM_VERT);

    emap = NULL;
    emap_mem = NULL;
  }
  else {
    BKE_mesh_vert_edge_map_create(&emap, &emap_mem, me->medge, me->totvert, me->totedge);
  }

  weight_accum_prev = MEM_mallocN(sizeof(*weight_accum_prev) * dvert_tot, __func__);
  weight_accum_curr = MEM_mallocN(sizeof(*weight_accum_curr) * dvert_tot, __func__);

  verts_used = MEM_mallocN(sizeof(*verts_used) * dvert_tot, __func__);
  STACK_INIT(verts_used, dvert_tot);

#define IS_BM_VERT_READ(v) (use_hide ? (BM_elem_flag_test(v, BM_ELEM_HIDDEN) == 0) : true)
#define IS_BM_VERT_WRITE(v) (use_select ? (BM_elem_flag_test(v, BM_ELEM_SELECT) != 0) : true)

#define IS_ME_VERT_READ(v) (use_hide ? (((v)->flag & ME_HIDE) == 0) : true)
#define IS_ME_VERT_WRITE(v) (use_select ? (((v)->flag & SELECT) != 0) : true)

  /* initialize used verts */
  if (bm) {
    for (int i = 0; i < dvert_tot; i++) {
      BMVert *v = BM_vert_at_index(bm, i);
      if (IS_BM_VERT_WRITE(v)) {
        BMIter eiter;
        BMEdge *e;
        BM_ITER_ELEM (e, &eiter, v, BM_EDGES_OF_VERT) {
          BMVert *v_other = BM_edge_other_vert(e, v);
          if (IS_BM_VERT_READ(v_other)) {
            STACK_PUSH(verts_used, i);
            break;
          }
        }
      }
    }
  }
  else {
    for (int i = 0; i < dvert_tot; i++) {
      const MVert *v = &me->mvert[i];
      if (IS_ME_VERT_WRITE(v)) {
        for (int j = 0; j < emap[i].count; j++) {
          const MEdge *e = &me->medge[emap[i].indices[j]];
          const MVert *v_other = &me->mvert[(e->v1 == i) ? e->v2 : e->v1];
          if (IS_ME_VERT_READ(v_other)) {
            STACK_PUSH(verts_used, i);
            break;
          }
        }
      }
    }
  }

  for (subset_index = 0; subset_index < subset_count; subset_index++) {
    const int def_nr = vgroup_subset_map[subset_index];
    int iter;

    ED_vgroup_parray_to_weight_array(
        (const MDeformVert **)dvert_array, dvert_tot, weight_accum_prev, def_nr);
    memcpy(weight_accum_curr, weight_accum_prev, sizeof(*weight_accum_curr) * dvert_tot);

    for (iter = 0; iter < repeat; iter++) {
      uint *vi_step, *vi_end = verts_used + STACK_SIZE(verts_used);

      /* avoid looping over all verts */
      // for (i = 0; i < dvert_tot; i++)
      for (vi_step = verts_used; vi_step != vi_end; vi_step++) {
        const uint i = *vi_step;
        float weight_tot = 0.0f;
        float weight = 0.0f;

#define WEIGHT_ACCUMULATE \
  { \
    float weight_other = weight_accum_prev[i_other]; \
    float tot_factor = 1.0f; \
    if (expand_sign == 1) { /* expand */ \
      if (weight_other < weight_accum_prev[i]) { \
        weight_other = (weight_accum_prev[i] * expand) + (weight_other * iexpand); \
        tot_factor = iexpand; \
      } \
    } \
    else if (expand_sign == -1) { /* contract */ \
      if (weight_other > weight_accum_prev[i]) { \
        weight_other = (weight_accum_prev[i] * expand) + (weight_other * iexpand); \
        tot_factor = iexpand; \
      } \
    } \
    weight += tot_factor * weight_other; \
    weight_tot += tot_factor; \
  } \
  ((void)0)

        if (bm) {
          BMVert *v = BM_vert_at_index(bm, i);
          BMIter eiter;
          BMEdge *e;

          /* checked already */
          BLI_assert(IS_BM_VERT_WRITE(v));

          BM_ITER_ELEM (e, &eiter, v, BM_EDGES_OF_VERT) {
            BMVert *v_other = BM_edge_other_vert(e, v);
            if (IS_BM_VERT_READ(v_other)) {
              const int i_other = BM_elem_index_get(v_other);

              WEIGHT_ACCUMULATE;
            }
          }
        }
        else {
          int j;

          /* checked already */
          BLI_assert(IS_ME_VERT_WRITE(&me->mvert[i]));

          for (j = 0; j < emap[i].count; j++) {
            MEdge *e = &me->medge[emap[i].indices[j]];
            const int i_other = (e->v1 == i ? e->v2 : e->v1);
            MVert *v_other = &me->mvert[i_other];

            if (IS_ME_VERT_READ(v_other)) {
              WEIGHT_ACCUMULATE;
            }
          }
        }

#undef WEIGHT_ACCUMULATE

        if (weight_tot != 0.0f) {
          weight /= weight_tot;
          weight = (weight_accum_prev[i] * ifac) + (weight * fac);

          /* should be within range, just clamp because of float precision */
          CLAMP(weight, 0.0f, 1.0f);
          weight_accum_curr[i] = weight;
        }
      }

      SWAP(float *, weight_accum_curr, weight_accum_prev);
    }

    ED_vgroup_parray_from_weight_array(dvert_array, dvert_tot, weight_accum_prev, def_nr, true);
  }

#undef IS_BM_VERT_READ
#undef IS_BM_VERT_WRITE
#undef IS_ME_VERT_READ
#undef IS_ME_VERT_WRITE

  MEM_freeN(weight_accum_curr);
  MEM_freeN(weight_accum_prev);
  MEM_freeN(verts_used);

  if (bm) {
    /* pass */
  }
  else {
    MEM_freeN(emap);
    MEM_freeN(emap_mem);
  }

  if (dvert_array) {
    MEM_freeN(dvert_array);
  }

  /* not so efficient to get 'dvert_array' again just so unselected verts are NULL'd */
  if (use_mirror) {
    ED_vgroup_parray_alloc(ob->data, &dvert_array, &dvert_tot, true);
    ED_vgroup_parray_mirror_sync(ob, dvert_array, dvert_tot, vgroup_validmap, vgroup_tot);
    if (dvert_array) {
      MEM_freeN(dvert_array);
    }
  }
}

static int inv_cmp_mdef_vert_weights(const void *a1, const void *a2)
{
  /* qsort sorts in ascending order.  We want descending order to save a memcopy
   * so this compare function is inverted from the standard greater than comparison qsort needs.
   * A normal compare function is called with two pointer arguments and should return an integer
   * less than, equal to, or greater than zero corresponding to whether its first argument is
   * considered less than, equal to, or greater than its second argument.
   * This does the opposite. */
  const struct MDeformWeight *dw1 = a1, *dw2 = a2;

  if (dw1->weight < dw2->weight) {
    return 1;
  }
  if (dw1->weight > dw2->weight) {
    return -1;
  }
  if (&dw1 < &dw2) {
    return 1; /* compare address for stable sort algorithm */
  }
  return -1;
}

/* Used for limiting the number of influencing bones per vertex when exporting
 * skinned meshes.  if all_deform_weights is True, limit all deform modifiers
 * to max_weights regardless of type, otherwise,
 * only limit the number of influencing bones per vertex. */
static int vgroup_limit_total_subset(Object *ob,
                                     const bool *vgroup_validmap,
                                     const int vgroup_tot,
                                     const int subset_count,
                                     const int max_weights)
{
  MDeformVert *dv, **dvert_array = NULL;
  int i, dvert_tot = 0;
  const bool use_vert_sel = vertex_group_use_vert_sel(ob);
  int remove_tot = 0;

  ED_vgroup_parray_alloc(ob->data, &dvert_array, &dvert_tot, use_vert_sel);

  if (dvert_array) {
    int num_to_drop = 0;

    for (i = 0; i < dvert_tot; i++) {

      MDeformWeight *dw_temp;
      int bone_count = 0, non_bone_count = 0;
      int j;

      /* in case its not selected */
      if (!(dv = dvert_array[i])) {
        continue;
      }

      num_to_drop = subset_count - max_weights;

      /* first check if we even need to test further */
      if (num_to_drop > 0) {
        /* re-pack dw array so that non-bone weights are first, bone-weighted verts at end
         * sort the tail, then copy only the truncated array back to dv->dw */
        dw_temp = MEM_mallocN(sizeof(MDeformWeight) * dv->totweight, __func__);
        bone_count = 0;
        non_bone_count = 0;
        for (j = 0; j < dv->totweight; j++) {
          if (LIKELY(dv->dw[j].def_nr < vgroup_tot) && vgroup_validmap[dv->dw[j].def_nr]) {
            dw_temp[dv->totweight - 1 - bone_count] = dv->dw[j];
            bone_count += 1;
          }
          else {
            dw_temp[non_bone_count] = dv->dw[j];
            non_bone_count += 1;
          }
        }
        BLI_assert(bone_count + non_bone_count == dv->totweight);
        num_to_drop = bone_count - max_weights;
        if (num_to_drop > 0) {
          qsort(&dw_temp[non_bone_count],
                bone_count,
                sizeof(MDeformWeight),
                inv_cmp_mdef_vert_weights);
          dv->totweight -= num_to_drop;
          /* Do we want to clean/normalize here? */
          MEM_freeN(dv->dw);
          dv->dw = MEM_reallocN(dw_temp, sizeof(MDeformWeight) * dv->totweight);
          remove_tot += num_to_drop;
        }
        else {
          MEM_freeN(dw_temp);
        }
      }
    }
    MEM_freeN(dvert_array);
  }

  return remove_tot;
}

static void vgroup_clean_subset(Object *ob,
                                const bool *vgroup_validmap,
                                const int vgroup_tot,
                                const int UNUSED(subset_count),
                                const float epsilon,
                                const bool keep_single)
{
  MDeformVert **dvert_array = NULL;
  int dvert_tot = 0;
  const bool use_vert_sel = vertex_group_use_vert_sel(ob);
  const bool use_mirror = (ob->type == OB_MESH) ?
                              (((Mesh *)ob->data)->symmetry & ME_SYMMETRY_X) != 0 :
                              false;

  ED_vgroup_parray_alloc(ob->data, &dvert_array, &dvert_tot, use_vert_sel);

  if (dvert_array) {
    if (use_mirror && use_vert_sel) {
      /* correct behavior in this case isn't well defined
       * for now assume both sides are mirrored correctly,
       * so cleaning one side also cleans the other */
      ED_vgroup_parray_mirror_assign(ob, dvert_array, dvert_tot);
    }

    ED_vgroup_parray_remove_zero(
        dvert_array, dvert_tot, vgroup_validmap, vgroup_tot, epsilon, keep_single);

    MEM_freeN(dvert_array);
  }
}

static void vgroup_quantize_subset(Object *ob,
                                   const bool *vgroup_validmap,
                                   const int vgroup_tot,
                                   const int UNUSED(subset_count),
                                   const int steps)
{
  MDeformVert **dvert_array = NULL;
  int dvert_tot = 0;
  const bool use_vert_sel = vertex_group_use_vert_sel(ob);
  const bool use_mirror = (ob->type == OB_MESH) ?
                              (((Mesh *)ob->data)->symmetry & ME_SYMMETRY_X) != 0 :
                              false;
  ED_vgroup_parray_alloc(ob->data, &dvert_array, &dvert_tot, use_vert_sel);

  if (dvert_array) {
    const float steps_fl = steps;
    MDeformVert *dv;

    if (use_mirror && use_vert_sel) {
      ED_vgroup_parray_mirror_assign(ob, dvert_array, dvert_tot);
    }

    for (int i = 0; i < dvert_tot; i++) {
      MDeformWeight *dw;

      /* in case its not selected */
      if (!(dv = dvert_array[i])) {
        continue;
      }

      int j;
      for (j = 0, dw = dv->dw; j < dv->totweight; j++, dw++) {
        if ((dw->def_nr < vgroup_tot) && vgroup_validmap[dw->def_nr]) {
          dw->weight = floorf((dw->weight * steps_fl) + 0.5f) / steps_fl;
          CLAMP(dw->weight, 0.0f, 1.0f);
        }
      }
    }

    MEM_freeN(dvert_array);
  }
}

static void dvert_mirror_op(MDeformVert *dvert,
                            MDeformVert *dvert_mirr,
                            const char sel,
                            const char sel_mirr,
                            const int *flip_map,
                            const int flip_map_len,
                            const bool mirror_weights,
                            const bool flip_vgroups,
                            const bool all_vgroups,
                            const int act_vgroup)
{
  BLI_assert(sel || sel_mirr);

  if (sel_mirr && sel) {
    /* swap */
    if (mirror_weights) {
      if (all_vgroups) {
        SWAP(MDeformVert, *dvert, *dvert_mirr);
      }
      else {
        MDeformWeight *dw = BKE_defvert_find_index(dvert, act_vgroup);
        MDeformWeight *dw_mirr = BKE_defvert_find_index(dvert_mirr, act_vgroup);

        if (dw && dw_mirr) {
          SWAP(float, dw->weight, dw_mirr->weight);
        }
        else if (dw) {
          dw_mirr = BKE_defvert_ensure_index(dvert_mirr, act_vgroup);
          dw_mirr->weight = dw->weight;
          BKE_defvert_remove_group(dvert, dw);
        }
        else if (dw_mirr) {
          dw = BKE_defvert_ensure_index(dvert, act_vgroup);
          dw->weight = dw_mirr->weight;
          BKE_defvert_remove_group(dvert_mirr, dw_mirr);
        }
      }
    }

    if (flip_vgroups) {
      BKE_defvert_flip(dvert, flip_map, flip_map_len);
      BKE_defvert_flip(dvert_mirr, flip_map, flip_map_len);
    }
  }
  else {
    /* dvert should always be the target, only swaps pointer */
    if (sel_mirr) {
      SWAP(MDeformVert *, dvert, dvert_mirr);
    }

    if (mirror_weights) {
      if (all_vgroups) {
        BKE_defvert_copy(dvert, dvert_mirr);
      }
      else {
        BKE_defvert_copy_index(dvert, act_vgroup, dvert_mirr, act_vgroup);
      }
    }

    /* flip map already modified for 'all_vgroups' */
    if (flip_vgroups) {
      BKE_defvert_flip(dvert, flip_map, flip_map_len);
    }
  }
}

void ED_vgroup_mirror(Object *ob,
                      const bool mirror_weights,
                      const bool flip_vgroups,
                      const bool all_vgroups,
                      const bool use_topology,
                      int *r_totmirr,
                      int *r_totfail)
{
  /* TODO: vgroup locking.
   * TODO: face masking. */

#define VGROUP_MIRR_OP \
  dvert_mirror_op(dvert, \
                  dvert_mirr, \
                  sel, \
                  sel_mirr, \
                  flip_map, \
                  flip_map_len, \
                  mirror_weights, \
                  flip_vgroups, \
                  all_vgroups, \
                  def_nr)

  BMVert *eve, *eve_mirr;
  MDeformVert *dvert, *dvert_mirr;
  char sel, sel_mirr;
  int *flip_map = NULL, flip_map_len;
  const int def_nr = BKE_object_defgroup_active_index_get(ob) - 1;
  int totmirr = 0, totfail = 0;

  *r_totmirr = *r_totfail = 0;

  const ListBase *defbase = BKE_object_defgroup_list(ob);

  if ((mirror_weights == false && flip_vgroups == false) ||
      (BLI_findlink(defbase, def_nr) == NULL)) {
    return;
  }

  if (flip_vgroups) {
    flip_map = all_vgroups ? BKE_object_defgroup_flip_map(ob, &flip_map_len, false) :
                             BKE_object_defgroup_flip_map_single(ob, &flip_map_len, false, def_nr);

    BLI_assert(flip_map != NULL);

    if (flip_map == NULL) {
      /* something went wrong!, possibly no groups */
      return;
    }
  }
  else {
    flip_map = NULL;
    flip_map_len = 0;
  }

  /* only the active group */
  if (ob->type == OB_MESH) {
    Mesh *me = ob->data;
    BMEditMesh *em = me->edit_mesh;

    if (em) {
      const int cd_dvert_offset = CustomData_get_offset(&em->bm->vdata, CD_MDEFORMVERT);
      BMIter iter;

      if (cd_dvert_offset == -1) {
        goto cleanup;
      }

      EDBM_verts_mirror_cache_begin(em, 0, true, false, false, use_topology);

      BM_mesh_elem_hflag_disable_all(em->bm, BM_VERT, BM_ELEM_TAG, false);

      /* Go through the list of edit-vertices and assign them. */
      BM_ITER_MESH (eve, &iter, em->bm, BM_VERTS_OF_MESH) {
        if (!BM_elem_flag_test(eve, BM_ELEM_TAG)) {
          if ((eve_mirr = EDBM_verts_mirror_get(em, eve))) {
            if (eve_mirr != eve) {
              if (!BM_elem_flag_test(eve_mirr, BM_ELEM_TAG)) {
                sel = BM_elem_flag_test(eve, BM_ELEM_SELECT);
                sel_mirr = BM_elem_flag_test(eve_mirr, BM_ELEM_SELECT);

                if ((sel || sel_mirr) && (eve != eve_mirr)) {
                  dvert = BM_ELEM_CD_GET_VOID_P(eve, cd_dvert_offset);
                  dvert_mirr = BM_ELEM_CD_GET_VOID_P(eve_mirr, cd_dvert_offset);

                  VGROUP_MIRR_OP;
                  totmirr++;
                }

                /* don't use these again */
                BM_elem_flag_enable(eve, BM_ELEM_TAG);
                BM_elem_flag_enable(eve_mirr, BM_ELEM_TAG);
              }
            }
          }
          else {
            totfail++;
          }
        }
      }
      EDBM_verts_mirror_cache_end(em);
    }
    else {
      /* object mode / weight paint */
      MVert *mv, *mv_mirr;
      int vidx, vidx_mirr;
      const bool use_vert_sel = (me->editflag & ME_EDIT_PAINT_VERT_SEL) != 0;

      if (me->dvert == NULL) {
        goto cleanup;
      }

      if (!use_vert_sel) {
        sel = sel_mirr = true;
      }

      BLI_bitmap *vert_tag = BLI_BITMAP_NEW(me->totvert, __func__);

      for (vidx = 0, mv = me->mvert; vidx < me->totvert; vidx++, mv++) {
        if (!BLI_BITMAP_TEST(vert_tag, vidx)) {
          if ((vidx_mirr = mesh_get_x_mirror_vert(ob, NULL, vidx, use_topology)) != -1) {
            if (vidx != vidx_mirr) {
              mv_mirr = &me->mvert[vidx_mirr];
              if (!BLI_BITMAP_TEST(vert_tag, vidx_mirr)) {

                if (use_vert_sel) {
                  sel = mv->flag & SELECT;
                  sel_mirr = mv_mirr->flag & SELECT;
                }

                if (sel || sel_mirr) {
                  dvert = &me->dvert[vidx];
                  dvert_mirr = &me->dvert[vidx_mirr];

                  VGROUP_MIRR_OP;
                  totmirr++;
                }

                BLI_BITMAP_ENABLE(vert_tag, vidx);
                BLI_BITMAP_ENABLE(vert_tag, vidx_mirr);
              }
            }
          }
          else {
            totfail++;
          }
        }
      }

      MEM_freeN(vert_tag);
    }
  }
  else if (ob->type == OB_LATTICE) {
    Lattice *lt = vgroup_edit_lattice(ob);
    int i1, i2;
    int u, v, w;
    int pntsu_half;
    /* half but found up odd value */

    if (lt->pntsu == 1 || lt->dvert == NULL) {
      goto cleanup;
    }

    /* unlike editmesh we know that by only looping over the first half of
     * the 'u' indices it will cover all points except the middle which is
     * ok in this case */
    pntsu_half = lt->pntsu / 2;

    for (w = 0; w < lt->pntsw; w++) {
      for (v = 0; v < lt->pntsv; v++) {
        for (u = 0; u < pntsu_half; u++) {
          int u_inv = (lt->pntsu - 1) - u;
          if (u != u_inv) {
            BPoint *bp, *bp_mirr;

            i1 = BKE_lattice_index_from_uvw(lt, u, v, w);
            i2 = BKE_lattice_index_from_uvw(lt, u_inv, v, w);

            bp = &lt->def[i1];
            bp_mirr = &lt->def[i2];

            sel = bp->f1 & SELECT;
            sel_mirr = bp_mirr->f1 & SELECT;

            if (sel || sel_mirr) {
              dvert = &lt->dvert[i1];
              dvert_mirr = &lt->dvert[i2];

              VGROUP_MIRR_OP;
              totmirr++;
            }
          }
        }
      }
    }
  }

  /* disabled, confusing when you have an active pose bone */
#if 0
  /* flip active group index */
  if (flip_vgroups && flip_map[def_nr] >= 0) {
    ob->actdef = flip_map[def_nr] + 1;
  }
#endif

cleanup:
  *r_totmirr = totmirr;
  *r_totfail = totfail;

  if (flip_map) {
    MEM_freeN(flip_map);
  }

#undef VGROUP_MIRR_OP
}

static void vgroup_delete_active(Object *ob)
{
  const ListBase *defbase = BKE_object_defgroup_list(ob);
  bDeformGroup *dg = BLI_findlink(defbase, BKE_object_defgroup_active_index_get(ob) - 1);
  if (!dg) {
    return;
  }

  BKE_object_defgroup_remove(ob, dg);
}

/* only in editmode */
static void vgroup_assign_verts(Object *ob, const float weight)
{
  const int def_nr = BKE_object_defgroup_active_index_get(ob) - 1;

  const ListBase *defbase = BKE_object_defgroup_list(ob);
  if (!BLI_findlink(defbase, def_nr)) {
    return;
  }

  if (ob->type == OB_MESH) {
    Mesh *me = ob->data;

    if (me->edit_mesh) {
      BMEditMesh *em = me->edit_mesh;
      int cd_dvert_offset;

      BMIter iter;
      BMVert *eve;

      if (!CustomData_has_layer(&em->bm->vdata, CD_MDEFORMVERT)) {
        BM_data_layer_add(em->bm, &em->bm->vdata, CD_MDEFORMVERT);
      }

      cd_dvert_offset = CustomData_get_offset(&em->bm->vdata, CD_MDEFORMVERT);

      /* Go through the list of edit-vertices and assign them. */
      BM_ITER_MESH (eve, &iter, em->bm, BM_VERTS_OF_MESH) {
        if (BM_elem_flag_test(eve, BM_ELEM_SELECT)) {
          MDeformVert *dv;
          MDeformWeight *dw;
          dv = BM_ELEM_CD_GET_VOID_P(eve, cd_dvert_offset); /* can be NULL */
          dw = BKE_defvert_ensure_index(dv, def_nr);
          if (dw) {
            dw->weight = weight;
          }
        }
      }
    }
    else {
      if (!me->dvert) {
        BKE_object_defgroup_data_create(&me->id);
      }

      MVert *mv = me->mvert;
      MDeformVert *dv = me->dvert;

      for (int i = 0; i < me->totvert; i++, mv++, dv++) {
        if (mv->flag & SELECT) {
          MDeformWeight *dw;
          dw = BKE_defvert_ensure_index(dv, def_nr);
          if (dw) {
            dw->weight = weight;
          }
        }
      }
    }
  }
  else if (ob->type == OB_LATTICE) {
    Lattice *lt = vgroup_edit_lattice(ob);
    MDeformVert *dv;
    BPoint *bp;
    int a, tot;

    if (lt->dvert == NULL) {
      BKE_object_defgroup_data_create(&lt->id);
    }

    dv = lt->dvert;

    tot = lt->pntsu * lt->pntsv * lt->pntsw;
    for (a = 0, bp = lt->def; a < tot; a++, bp++, dv++) {
      if (bp->f1 & SELECT) {
        MDeformWeight *dw;

        dw = BKE_defvert_ensure_index(dv, def_nr);
        if (dw) {
          dw->weight = weight;
        }
      }
    }
  }
}

/** \} */

/* -------------------------------------------------------------------- */
/** \name Shared Operator Poll Functions
 * \{ */

static bool vertex_group_supported_poll_ex(bContext *C, const Object *ob)
{
  if (!ED_operator_object_active_local_editable_ex(C, ob)) {
    CTX_wm_operator_poll_msg_set(C, "No active editable object");
    return false;
  }

  if (!OB_TYPE_SUPPORT_VGROUP(ob->type)) {
    CTX_wm_operator_poll_msg_set(C, "Object type does not support vertex groups");
    return false;
  }

  /* Data checks. */
  const ID *data = ob->data;
  if (data == NULL || ID_IS_LINKED(data) || ID_IS_OVERRIDE_LIBRARY(data)) {
    CTX_wm_operator_poll_msg_set(C, "Object type \"%s\" does not have editable data");
    return false;
  }

  return true;
}

static bool vertex_group_supported_poll(bContext *C)
{
  Object *ob = ED_object_context(C);
  return vertex_group_supported_poll_ex(C, ob);
}

static bool vertex_group_poll_ex(bContext *C, Object *ob)
{
  if (!vertex_group_supported_poll_ex(C, ob)) {
    return false;
  }

  const ListBase *defbase = BKE_object_defgroup_list(ob);
  if (BLI_listbase_is_empty(defbase)) {
    CTX_wm_operator_poll_msg_set(C, "Object has no vertex groups");
    return false;
  }

  return true;
}

static bool vertex_group_poll(bContext *C)
{
  Object *ob = ED_object_context(C);
  return vertex_group_poll_ex(C, ob);
}

static bool vertex_group_mesh_poll_ex(bContext *C, Object *ob)
{
  if (!vertex_group_poll_ex(C, ob)) {
    return false;
  }

  if (ob->type != OB_MESH) {
    CTX_wm_operator_poll_msg_set(C, "Only mesh objects are supported");
    return false;
  }

  return true;
}

static bool vertex_group_mesh_with_dvert_poll(bContext *C)
{
  Object *ob = ED_object_context(C);
  if (!vertex_group_mesh_poll_ex(C, ob)) {
    return false;
  }

  Mesh *me = ob->data;
  if (me->dvert == NULL) {
    CTX_wm_operator_poll_msg_set(C, "The active mesh object has no vertex group data");
    return false;
  }

  return true;
}

static bool UNUSED_FUNCTION(vertex_group_poll_edit)(bContext *C)
{
  Object *ob = ED_object_context(C);

  if (!vertex_group_supported_poll_ex(C, ob)) {
    return false;
  }

  return BKE_object_is_in_editmode_vgroup(ob);
}

/* editmode _or_ weight paint vertex sel */
static bool vertex_group_vert_poll_ex(bContext *C,
                                      const bool needs_select,
                                      const short ob_type_flag)
{
  Object *ob = ED_object_context(C);

  if (!vertex_group_supported_poll_ex(C, ob)) {
    return false;
  }

  if (ob_type_flag && (((1 << ob->type) & ob_type_flag)) == 0) {
    return false;
  }

  if (BKE_object_is_in_editmode_vgroup(ob)) {
    return true;
  }
  if (ob->mode & OB_MODE_WEIGHT_PAINT) {
    if (needs_select) {
      if (BKE_object_is_in_wpaint_select_vert(ob)) {
        return true;
      }
      CTX_wm_operator_poll_msg_set(C, "Vertex select needs to be enabled in weight paint mode");
      return false;
    }
    return true;
  }
  return false;
}

#if 0
static bool vertex_group_vert_poll(bContext *C)
{
  return vertex_group_vert_poll_ex(C, false, 0);
}
#endif

static bool vertex_group_mesh_vert_poll(bContext *C)
{
  return vertex_group_vert_poll_ex(C, false, (1 << OB_MESH));
}

static bool vertex_group_vert_select_poll(bContext *C)
{
  return vertex_group_vert_poll_ex(C, true, 0);
}

#if 0
static bool vertex_group_mesh_vert_select_poll(bContext *C)
{
  return vertex_group_vert_poll_ex(C, true, (1 << OB_MESH));
}
#endif

/* editmode _or_ weight paint vertex sel and active group unlocked */
static bool vertex_group_vert_select_unlocked_poll(bContext *C)
{
  Object *ob = ED_object_context(C);

  if (!vertex_group_supported_poll_ex(C, ob)) {
    return false;
  }

  if (!(BKE_object_is_in_editmode_vgroup(ob) || BKE_object_is_in_wpaint_select_vert(ob))) {
    return false;
  }

  const int def_nr = BKE_object_defgroup_active_index_get(ob);
  if (def_nr != 0) {
    const ListBase *defbase = BKE_object_defgroup_list(ob);
    const bDeformGroup *dg = BLI_findlink(defbase, def_nr - 1);
    if (dg) {
      return !(dg->flag & DG_LOCK_WEIGHT);
    }
  }
  return true;
}

static bool vertex_group_vert_select_mesh_poll(bContext *C)
{
  Object *ob = ED_object_context(C);

  if (!vertex_group_supported_poll_ex(C, ob)) {
    return false;
  }

  /* only difference to #vertex_group_vert_select_poll */
  if (ob->type != OB_MESH) {
    return false;
  }

  return (BKE_object_is_in_editmode_vgroup(ob) || BKE_object_is_in_wpaint_select_vert(ob));
}

/** \} */

/* -------------------------------------------------------------------- */
/** \name Vertex Group Add Operator
 * \{ */

static int vertex_group_add_exec(bContext *C, wmOperator *UNUSED(op))
{
  Object *ob = ED_object_context(C);

  BKE_object_defgroup_add(ob);
  DEG_relations_tag_update(CTX_data_main(C));
  DEG_id_tag_update(&ob->id, ID_RECALC_GEOMETRY);
  WM_event_add_notifier(C, NC_GEOM | ND_VERTEX_GROUP, ob->data);
  WM_event_add_notifier(C, NC_OBJECT | ND_DRAW, ob);

  return OPERATOR_FINISHED;
}

void OBJECT_OT_vertex_group_add(wmOperatorType *ot)
{
  /* identifiers */
  ot->name = "Add Vertex Group";
  ot->idname = "OBJECT_OT_vertex_group_add";
  ot->description = "Add a new vertex group to the active object";

  /* api callbacks */
  ot->poll = vertex_group_supported_poll;
  ot->exec = vertex_group_add_exec;

  /* flags */
  ot->flag = OPTYPE_REGISTER | OPTYPE_UNDO;
}

/** \} */

/* -------------------------------------------------------------------- */
/** \name Vertex Group Remove Operator
 * \{ */

static int vertex_group_remove_exec(bContext *C, wmOperator *op)
{
  Object *ob = ED_object_context(C);

  if (RNA_boolean_get(op->ptr, "all")) {
    BKE_object_defgroup_remove_all(ob);
  }
  else if (RNA_boolean_get(op->ptr, "all_unlocked")) {
    BKE_object_defgroup_remove_all_ex(ob, true);
  }
  else {
    vgroup_delete_active(ob);
  }

  DEG_id_tag_update(&ob->id, ID_RECALC_GEOMETRY);
  DEG_relations_tag_update(CTX_data_main(C));
  WM_event_add_notifier(C, NC_GEOM | ND_VERTEX_GROUP, ob->data);
  WM_event_add_notifier(C, NC_OBJECT | ND_DRAW, ob);

  return OPERATOR_FINISHED;
}

void OBJECT_OT_vertex_group_remove(wmOperatorType *ot)
{
  /* identifiers */
  ot->name = "Remove Vertex Group";
  ot->idname = "OBJECT_OT_vertex_group_remove";
  ot->description = "Delete the active or all vertex groups from the active object";

  /* api callbacks */
  ot->poll = vertex_group_poll;
  ot->exec = vertex_group_remove_exec;

  /* flags */
  /* redo operator will fail in this case because vertex groups aren't stored
   * in local edit mode stack and toggling "all" property will lead to
   * all groups deleted without way to restore them (see T29527, sergey) */
  ot->flag = /*OPTYPE_REGISTER|*/ OPTYPE_UNDO;

  /* properties */
  PropertyRNA *prop = RNA_def_boolean(ot->srna, "all", 0, "All", "Remove all vertex groups");
  RNA_def_property_flag(prop, PROP_SKIP_SAVE);
  prop = RNA_def_boolean(
      ot->srna, "all_unlocked", 0, "All Unlocked", "Remove all unlocked vertex groups");
  RNA_def_property_flag(prop, PROP_SKIP_SAVE);
}

/** \} */

/* -------------------------------------------------------------------- */
/** \name Vertex Group Assign Operator
 * \{ */

static int vertex_group_assign_exec(bContext *C, wmOperator *UNUSED(op))
{
  ToolSettings *ts = CTX_data_tool_settings(C);
  Object *ob = ED_object_context(C);

  vgroup_assign_verts(ob, ts->vgroup_weight);
  DEG_id_tag_update(&ob->id, ID_RECALC_GEOMETRY);
  WM_event_add_notifier(C, NC_GEOM | ND_DATA, ob->data);

  return OPERATOR_FINISHED;
}

void OBJECT_OT_vertex_group_assign(wmOperatorType *ot)
{
  /* identifiers */
  ot->name = "Assign to Vertex Group";
  ot->idname = "OBJECT_OT_vertex_group_assign";
  ot->description = "Assign the selected vertices to the active vertex group";

  /* api callbacks */
  ot->poll = vertex_group_vert_select_unlocked_poll;
  ot->exec = vertex_group_assign_exec;

  /* flags */
  /* redo operator will fail in this case because vertex group assignment
   * isn't stored in local edit mode stack and toggling "new" property will
   * lead to creating plenty of new vertex groups (see T29527, sergey) */
  ot->flag = /*OPTYPE_REGISTER|*/ OPTYPE_UNDO;
}

/** \} */

/* -------------------------------------------------------------------- */
/** \name Vertex Group Assign New Operator
 * \{ */

/* NOTE: just a wrapper around vertex_group_assign_exec(), except we add these to a new group */
static int vertex_group_assign_new_exec(bContext *C, wmOperator *op)
{
  /* create new group... */
  Object *ob = ED_object_context(C);
  BKE_object_defgroup_add(ob);

  /* assign selection to new group */
  return vertex_group_assign_exec(C, op);
}

void OBJECT_OT_vertex_group_assign_new(wmOperatorType *ot)
{
  /* identifiers */
  ot->name = "Assign to New Group";
  ot->idname = "OBJECT_OT_vertex_group_assign_new";
  ot->description = "Assign the selected vertices to a new vertex group";

  /* api callbacks */
  ot->poll = vertex_group_vert_select_poll;
  ot->exec = vertex_group_assign_new_exec;

  /* flags */
  /* redo operator will fail in this case because vertex group assignment
   * isn't stored in local edit mode stack and toggling "new" property will
   * lead to creating plenty of new vertex groups (see T29527, sergey) */
  ot->flag = /*OPTYPE_REGISTER|*/ OPTYPE_UNDO;
}

/** \} */

/* -------------------------------------------------------------------- */
/** \name Vertex Group Remove From Operator
 * \{ */

static int vertex_group_remove_from_exec(bContext *C, wmOperator *op)
{
  const bool use_all_groups = RNA_boolean_get(op->ptr, "use_all_groups");
  const bool use_all_verts = RNA_boolean_get(op->ptr, "use_all_verts");

  Object *ob = ED_object_context(C);

  if (use_all_groups) {
    if (BKE_object_defgroup_clear_all(ob, true) == false) {
      return OPERATOR_CANCELLED;
    }
  }
  else {
    const ListBase *defbase = BKE_object_defgroup_list(ob);
    bDeformGroup *dg = BLI_findlink(defbase, BKE_object_defgroup_active_index_get(ob) - 1);
    if ((dg == NULL) || (BKE_object_defgroup_clear(ob, dg, !use_all_verts) == false)) {
      return OPERATOR_CANCELLED;
    }
  }

  DEG_id_tag_update(&ob->id, ID_RECALC_GEOMETRY);
  WM_event_add_notifier(C, NC_GEOM | ND_DATA, ob->data);

  return OPERATOR_FINISHED;
}

void OBJECT_OT_vertex_group_remove_from(wmOperatorType *ot)
{
  PropertyRNA *prop;
  /* identifiers */
  ot->name = "Remove from Vertex Group";
  ot->idname = "OBJECT_OT_vertex_group_remove_from";
  ot->description = "Remove the selected vertices from active or all vertex group(s)";

  /* api callbacks */
  ot->poll = vertex_group_vert_select_unlocked_poll;
  ot->exec = vertex_group_remove_from_exec;

  /* flags */
  /* redo operator will fail in this case because vertex groups assignment
   * isn't stored in local edit mode stack and toggling "all" property will lead to
   * removing vertices from all groups (see T29527, sergey) */
  ot->flag = /*OPTYPE_REGISTER|*/ OPTYPE_UNDO;

  /* properties */
  prop = RNA_def_boolean(ot->srna, "use_all_groups", 0, "All Groups", "Remove from all groups");
  RNA_def_property_flag(prop, PROP_SKIP_SAVE);
  prop = RNA_def_boolean(ot->srna, "use_all_verts", 0, "All Vertices", "Clear the active group");
  RNA_def_property_flag(prop, PROP_SKIP_SAVE);
}

/** \} */

/* -------------------------------------------------------------------- */
/** \name Vertex Group Select Operator
 * \{ */

static int vertex_group_select_exec(bContext *C, wmOperator *UNUSED(op))
{
  Object *ob = ED_object_context(C);

  if (!ob || ID_IS_LINKED(ob) || ID_IS_OVERRIDE_LIBRARY(ob)) {
    return OPERATOR_CANCELLED;
  }

  vgroup_select_verts(ob, 1);
  DEG_id_tag_update(ob->data, ID_RECALC_COPY_ON_WRITE | ID_RECALC_SELECT);
  WM_event_add_notifier(C, NC_GEOM | ND_SELECT, ob->data);

  return OPERATOR_FINISHED;
}

void OBJECT_OT_vertex_group_select(wmOperatorType *ot)
{
  /* identifiers */
  ot->name = "Select Vertex Group";
  ot->idname = "OBJECT_OT_vertex_group_select";
  ot->description = "Select all the vertices assigned to the active vertex group";

  /* api callbacks */
  ot->poll = vertex_group_vert_select_poll;
  ot->exec = vertex_group_select_exec;

  /* flags */
  ot->flag = OPTYPE_REGISTER | OPTYPE_UNDO;
}

/** \} */

/* -------------------------------------------------------------------- */
/** \name Vertex Group Deselect Operator
 * \{ */

static int vertex_group_deselect_exec(bContext *C, wmOperator *UNUSED(op))
{
  Object *ob = ED_object_context(C);

  vgroup_select_verts(ob, 0);
  DEG_id_tag_update(ob->data, ID_RECALC_COPY_ON_WRITE | ID_RECALC_SELECT);
  WM_event_add_notifier(C, NC_GEOM | ND_SELECT, ob->data);

  return OPERATOR_FINISHED;
}

void OBJECT_OT_vertex_group_deselect(wmOperatorType *ot)
{
  /* identifiers */
  ot->name = "Deselect Vertex Group";
  ot->idname = "OBJECT_OT_vertex_group_deselect";
  ot->description = "Deselect all selected vertices assigned to the active vertex group";

  /* api callbacks */
  ot->poll = vertex_group_vert_select_poll;
  ot->exec = vertex_group_deselect_exec;

  /* flags */
  ot->flag = OPTYPE_REGISTER | OPTYPE_UNDO;
}

/** \} */

/* -------------------------------------------------------------------- */
/** \name Vertex Group Copy Operator
 * \{ */

static int vertex_group_copy_exec(bContext *C, wmOperator *UNUSED(op))
{
  Object *ob = ED_object_context(C);

  vgroup_duplicate(ob);
  DEG_id_tag_update(&ob->id, ID_RECALC_GEOMETRY);
  DEG_relations_tag_update(CTX_data_main(C));
  WM_event_add_notifier(C, NC_OBJECT | ND_DRAW, ob);
  WM_event_add_notifier(C, NC_GEOM | ND_VERTEX_GROUP, ob->data);

  return OPERATOR_FINISHED;
}

void OBJECT_OT_vertex_group_copy(wmOperatorType *ot)
{
  /* identifiers */
  ot->name = "Copy Vertex Group";
  ot->idname = "OBJECT_OT_vertex_group_copy";
  ot->description = "Make a copy of the active vertex group";

  /* api callbacks */
  ot->poll = vertex_group_poll;
  ot->exec = vertex_group_copy_exec;

  /* flags */
  ot->flag = OPTYPE_REGISTER | OPTYPE_UNDO;
}

/** \} */

/* -------------------------------------------------------------------- */
/** \name Vertex Group Levels Operator
 * \{ */

static int vertex_group_levels_exec(bContext *C, wmOperator *op)
{
  Object *ob = ED_object_context(C);

  float offset = RNA_float_get(op->ptr, "offset");
  float gain = RNA_float_get(op->ptr, "gain");
  eVGroupSelect subset_type = RNA_enum_get(op->ptr, "group_select_mode");

  int subset_count, vgroup_tot;

  const bool *vgroup_validmap = BKE_object_defgroup_subset_from_select_type(
      ob, subset_type, &vgroup_tot, &subset_count);
  vgroup_levels_subset(ob, vgroup_validmap, vgroup_tot, subset_count, offset, gain);
  MEM_freeN((void *)vgroup_validmap);

  DEG_id_tag_update(&ob->id, ID_RECALC_GEOMETRY);
  WM_event_add_notifier(C, NC_OBJECT | ND_DRAW, ob);
  WM_event_add_notifier(C, NC_GEOM | ND_DATA, ob->data);

  return OPERATOR_FINISHED;
}

void OBJECT_OT_vertex_group_levels(wmOperatorType *ot)
{
  /* identifiers */
  ot->name = "Vertex Group Levels";
  ot->idname = "OBJECT_OT_vertex_group_levels";
  ot->description =
      "Add some offset and multiply with some gain the weights of the active vertex group";

  /* api callbacks */
  ot->poll = vertex_group_poll;
  ot->exec = vertex_group_levels_exec;

  /* flags */
  ot->flag = OPTYPE_REGISTER | OPTYPE_UNDO;

  vgroup_operator_subset_select_props(ot, true);
  RNA_def_float(
      ot->srna, "offset", 0.0f, -1.0, 1.0, "Offset", "Value to add to weights", -1.0f, 1.0f);
  RNA_def_float(
      ot->srna, "gain", 1.0f, 0.0f, FLT_MAX, "Gain", "Value to multiply weights by", 0.0f, 10.0f);
}

/** \} */

/* -------------------------------------------------------------------- */
/** \name Vertex Group Normalize Operator
 * \{ */

static int vertex_group_normalize_exec(bContext *C, wmOperator *UNUSED(op))
{
  Object *ob = ED_object_context(C);
  bool changed;

  changed = vgroup_normalize(ob);

  if (changed) {
    DEG_id_tag_update(&ob->id, ID_RECALC_GEOMETRY);
    WM_event_add_notifier(C, NC_OBJECT | ND_DRAW, ob);
    WM_event_add_notifier(C, NC_GEOM | ND_DATA, ob->data);

    return OPERATOR_FINISHED;
  }
  return OPERATOR_CANCELLED;
}

void OBJECT_OT_vertex_group_normalize(wmOperatorType *ot)
{
  /* identifiers */
  ot->name = "Normalize Vertex Group";
  ot->idname = "OBJECT_OT_vertex_group_normalize";
  ot->description =
      "Normalize weights of the active vertex group, so that the highest ones are now 1.0";

  /* api callbacks */
  ot->poll = vertex_group_poll;
  ot->exec = vertex_group_normalize_exec;

  /* flags */
  ot->flag = OPTYPE_REGISTER | OPTYPE_UNDO;
}

/** \} */

/* -------------------------------------------------------------------- */
/** \name Vertex Group Normalize All Operator
 * \{ */

static int vertex_group_normalize_all_exec(bContext *C, wmOperator *op)
{
  Object *ob = ED_object_context(C);
  bool lock_active = RNA_boolean_get(op->ptr, "lock_active");
  eVGroupSelect subset_type = RNA_enum_get(op->ptr, "group_select_mode");
  bool changed;
  int subset_count, vgroup_tot;
  const bool *vgroup_validmap = BKE_object_defgroup_subset_from_select_type(
      ob, subset_type, &vgroup_tot, &subset_count);

  changed = vgroup_normalize_all(
      ob, vgroup_validmap, vgroup_tot, subset_count, lock_active, op->reports);
  MEM_freeN((void *)vgroup_validmap);

  if (changed) {
    DEG_id_tag_update(&ob->id, ID_RECALC_GEOMETRY);
    WM_event_add_notifier(C, NC_OBJECT | ND_DRAW, ob);
    WM_event_add_notifier(C, NC_GEOM | ND_DATA, ob->data);

    return OPERATOR_FINISHED;
  }

  /* allow to adjust settings */
  return OPERATOR_FINISHED;
}

void OBJECT_OT_vertex_group_normalize_all(wmOperatorType *ot)
{
  /* identifiers */
  ot->name = "Normalize All Vertex Groups";
  ot->idname = "OBJECT_OT_vertex_group_normalize_all";
  ot->description =
      "Normalize all weights of all vertex groups, "
      "so that for each vertex, the sum of all weights is 1.0";

  /* api callbacks */
  ot->poll = vertex_group_poll;
  ot->exec = vertex_group_normalize_all_exec;

  /* flags */
  ot->flag = OPTYPE_REGISTER | OPTYPE_UNDO;

  vgroup_operator_subset_select_props(ot, false);
  RNA_def_boolean(ot->srna,
                  "lock_active",
                  true,
                  "Lock Active",
                  "Keep the values of the active group while normalizing others");
}

/** \} */

/* -------------------------------------------------------------------- */
/** \name Vertex Group Fix Position Operator
 * \{ */

static int vertex_group_fix_exec(bContext *C, wmOperator *op)
{
  Object *ob = CTX_data_active_object(C);
  Scene *scene = CTX_data_scene(C);

  float distToBe = RNA_float_get(op->ptr, "dist");
  float strength = RNA_float_get(op->ptr, "strength");
  float cp = RNA_float_get(op->ptr, "accuracy");
  ModifierData *md = ob->modifiers.first;

  while (md) {
    if (md->type == eModifierType_Mirror && (md->mode & eModifierMode_Realtime)) {
      break;
    }
    md = md->next;
  }

  if (md && md->type == eModifierType_Mirror) {
    BKE_report(op->reports,
               RPT_ERROR_INVALID_CONTEXT,
               "This operator does not support an active mirror modifier");
    return OPERATOR_CANCELLED;
  }
  vgroup_fix(C, scene, ob, distToBe, strength, cp);

  DEG_id_tag_update(&ob->id, ID_RECALC_GEOMETRY);
  WM_event_add_notifier(C, NC_OBJECT | ND_DRAW, ob);
  WM_event_add_notifier(C, NC_GEOM | ND_DATA, ob->data);

  return OPERATOR_FINISHED;
}

void OBJECT_OT_vertex_group_fix(wmOperatorType *ot)
{
  /* identifiers */
  ot->name = "Fix Vertex Group Deform";
  ot->idname = "OBJECT_OT_vertex_group_fix";
  ot->description =
      "Modify the position of selected vertices by changing only their respective "
      "groups' weights (this tool may be slow for many vertices)";

  /* api callbacks */
  ot->poll = vertex_group_mesh_with_dvert_poll;
  ot->exec = vertex_group_fix_exec;

  /* flags */
  ot->flag = OPTYPE_REGISTER | OPTYPE_UNDO;
  RNA_def_float(ot->srna,
                "dist",
                0.0f,
                -FLT_MAX,
                FLT_MAX,
                "Distance",
                "The distance to move to",
                -10.0f,
                10.0f);
  RNA_def_float(ot->srna,
                "strength",
                1.0f,
                -2.0f,
                FLT_MAX,
                "Strength",
                "The distance moved can be changed by this multiplier",
                -2.0f,
                2.0f);
  RNA_def_float(
      ot->srna,
      "accuracy",
      1.0f,
      0.05f,
      FLT_MAX,
      "Change Sensitivity",
      "Change the amount weights are altered with each iteration: lower values are slower",
      0.05f,
      1.0f);
}

/** \} */

/* -------------------------------------------------------------------- */
/** \name Vertex Group Lock Operator
 * \{ */

static int vertex_group_lock_exec(bContext *C, wmOperator *op)
{
  Object *ob = CTX_data_active_object(C);

  int action = RNA_enum_get(op->ptr, "action");
  int mask = RNA_enum_get(op->ptr, "mask");

  vgroup_lock_all(ob, action, mask);

  WM_event_add_notifier(C, NC_OBJECT | ND_DRAW, ob);

  return OPERATOR_FINISHED;
}

static char *vertex_group_lock_description(struct bContext *UNUSED(C),
                                           struct wmOperatorType *UNUSED(op),
                                           struct PointerRNA *params)
{
  int action = RNA_enum_get(params, "action");
  int mask = RNA_enum_get(params, "mask");

  const char *action_str, *target_str;

  switch (action) {
    case VGROUP_LOCK:
      action_str = TIP_("Lock");
      break;
    case VGROUP_UNLOCK:
      action_str = TIP_("Unlock");
      break;
    case VGROUP_TOGGLE:
      action_str = TIP_("Toggle locks of");
      break;
    case VGROUP_INVERT:
      action_str = TIP_("Invert locks of");
      break;
    default:
      return NULL;
  }

  switch (mask) {
    case VGROUP_MASK_ALL:
      target_str = TIP_("all");
      break;
    case VGROUP_MASK_SELECTED:
      target_str = TIP_("selected");
      break;
    case VGROUP_MASK_UNSELECTED:
      target_str = TIP_("unselected");
      break;
    case VGROUP_MASK_INVERT_UNSELECTED:
      switch (action) {
        case VGROUP_INVERT:
          target_str = TIP_("selected");
          break;
        case VGROUP_LOCK:
          target_str = TIP_("selected and unlock unselected");
          break;
        case VGROUP_UNLOCK:
          target_str = TIP_("selected and lock unselected");
          break;
        default:
          target_str = TIP_("all and invert unselected");
      }
      break;
    default:
      return NULL;
  }

  return BLI_sprintfN(TIP_("%s %s vertex groups of the active object"), action_str, target_str);
}

void OBJECT_OT_vertex_group_lock(wmOperatorType *ot)
{
  /* identifiers */
  ot->name = "Change the Lock On Vertex Groups";
  ot->idname = "OBJECT_OT_vertex_group_lock";
  ot->description = "Change the lock state of all or some vertex groups of active object";

  /* api callbacks */
  ot->poll = vertex_group_poll;
  ot->exec = vertex_group_lock_exec;
  ot->get_description = vertex_group_lock_description;

  /* flags */
  ot->flag = OPTYPE_REGISTER | OPTYPE_UNDO;

  RNA_def_enum(ot->srna,
               "action",
               vgroup_lock_actions,
               VGROUP_TOGGLE,
               "Action",
               "Lock action to execute on vertex groups");

  RNA_def_enum(ot->srna,
               "mask",
               vgroup_lock_mask,
               VGROUP_MASK_ALL,
               "Mask",
               "Apply the action based on vertex group selection");
}

/** \} */

/* -------------------------------------------------------------------- */
/** \name Vertex Group Invert Operator
 * \{ */

static int vertex_group_invert_exec(bContext *C, wmOperator *op)
{
  Object *ob = ED_object_context(C);
  bool auto_assign = RNA_boolean_get(op->ptr, "auto_assign");
  bool auto_remove = RNA_boolean_get(op->ptr, "auto_remove");

  eVGroupSelect subset_type = RNA_enum_get(op->ptr, "group_select_mode");

  int subset_count, vgroup_tot;

  const bool *vgroup_validmap = BKE_object_defgroup_subset_from_select_type(
      ob, subset_type, &vgroup_tot, &subset_count);
  vgroup_invert_subset(ob, vgroup_validmap, vgroup_tot, subset_count, auto_assign, auto_remove);
  MEM_freeN((void *)vgroup_validmap);

  DEG_id_tag_update(&ob->id, ID_RECALC_GEOMETRY);
  WM_event_add_notifier(C, NC_OBJECT | ND_DRAW, ob);
  WM_event_add_notifier(C, NC_GEOM | ND_DATA, ob->data);

  return OPERATOR_FINISHED;
}

void OBJECT_OT_vertex_group_invert(wmOperatorType *ot)
{
  /* identifiers */
  ot->name = "Invert Vertex Group";
  ot->idname = "OBJECT_OT_vertex_group_invert";
  ot->description = "Invert active vertex group's weights";

  /* api callbacks */
  ot->poll = vertex_group_poll;
  ot->exec = vertex_group_invert_exec;

  /* flags */
  ot->flag = OPTYPE_REGISTER | OPTYPE_UNDO;

  vgroup_operator_subset_select_props(ot, true);
  RNA_def_boolean(ot->srna,
                  "auto_assign",
                  true,
                  "Add Weights",
                  "Add vertices from groups that have zero weight before inverting");
  RNA_def_boolean(ot->srna,
                  "auto_remove",
                  true,
                  "Remove Weights",
                  "Remove vertices from groups that have zero weight after inverting");
}

/** \} */

/* -------------------------------------------------------------------- */
/** \name Vertex Group Invert Operator
 * \{ */

static int vertex_group_smooth_exec(bContext *C, wmOperator *op)
{
  const float fac = RNA_float_get(op->ptr, "factor");
  const int repeat = RNA_int_get(op->ptr, "repeat");
  const eVGroupSelect subset_type = RNA_enum_get(op->ptr, "group_select_mode");
  const float fac_expand = RNA_float_get(op->ptr, "expand");

  uint objects_len;
  Object **objects = object_array_for_wpaint(C, &objects_len);

  for (uint ob_index = 0; ob_index < objects_len; ob_index++) {
    Object *ob = objects[ob_index];

    int subset_count, vgroup_tot;

    const bool *vgroup_validmap = BKE_object_defgroup_subset_from_select_type(
        ob, subset_type, &vgroup_tot, &subset_count);

    vgroup_smooth_subset(ob, vgroup_validmap, vgroup_tot, subset_count, fac, repeat, fac_expand);
    MEM_freeN((void *)vgroup_validmap);

    DEG_id_tag_update(&ob->id, ID_RECALC_GEOMETRY);
    WM_event_add_notifier(C, NC_OBJECT | ND_DRAW, ob);
    WM_event_add_notifier(C, NC_GEOM | ND_DATA, ob->data);
  }
  MEM_freeN(objects);

  return OPERATOR_FINISHED;
}

void OBJECT_OT_vertex_group_smooth(wmOperatorType *ot)
{
  /* identifiers */
  ot->name = "Smooth Vertex Weights";
  ot->idname = "OBJECT_OT_vertex_group_smooth";
  ot->description = "Smooth weights for selected vertices";

  /* api callbacks */
  ot->poll = vertex_group_mesh_vert_poll;
  ot->exec = vertex_group_smooth_exec;

  /* flags */
  ot->flag = OPTYPE_REGISTER | OPTYPE_UNDO;

  vgroup_operator_subset_select_props(ot, true);
  RNA_def_float(ot->srna, "factor", 0.5f, 0.0f, 1.0, "Factor", "", 0.0f, 1.0f);
  RNA_def_int(ot->srna, "repeat", 1, 1, 10000, "Iterations", "", 1, 200);

  RNA_def_float(ot->srna,
                "expand",
                0.0f,
                -1.0f,
                1.0,
                "Expand/Contract",
                "Expand/contract weights",
                -1.0f,
                1.0f);
}

/** \} */

/* -------------------------------------------------------------------- */
/** \name Vertex Group Clean Operator
 * \{ */

static int vertex_group_clean_exec(bContext *C, wmOperator *op)
{
  const float limit = RNA_float_get(op->ptr, "limit");
  const bool keep_single = RNA_boolean_get(op->ptr, "keep_single");
  const eVGroupSelect subset_type = RNA_enum_get(op->ptr, "group_select_mode");

  uint objects_len;
  Object **objects = object_array_for_wpaint(C, &objects_len);

  for (uint ob_index = 0; ob_index < objects_len; ob_index++) {
    Object *ob = objects[ob_index];

    int subset_count, vgroup_tot;

    const bool *vgroup_validmap = BKE_object_defgroup_subset_from_select_type(
        ob, subset_type, &vgroup_tot, &subset_count);

    vgroup_clean_subset(ob, vgroup_validmap, vgroup_tot, subset_count, limit, keep_single);
    MEM_freeN((void *)vgroup_validmap);

    DEG_id_tag_update(&ob->id, ID_RECALC_GEOMETRY);
    WM_event_add_notifier(C, NC_OBJECT | ND_DRAW, ob);
    WM_event_add_notifier(C, NC_GEOM | ND_DATA, ob->data);
  }
  MEM_freeN(objects);

  return OPERATOR_FINISHED;
}

void OBJECT_OT_vertex_group_clean(wmOperatorType *ot)
{
  /* identifiers */
  ot->name = "Clean Vertex Group Weights";
  ot->idname = "OBJECT_OT_vertex_group_clean";
  ot->description = "Remove vertex group assignments which are not required";

  /* api callbacks */
  ot->poll = vertex_group_poll;
  ot->exec = vertex_group_clean_exec;

  /* flags */
  ot->flag = OPTYPE_REGISTER | OPTYPE_UNDO;

  vgroup_operator_subset_select_props(ot, true);
  RNA_def_float(ot->srna,
                "limit",
                0.0f,
                0.0f,
                1.0,
                "Limit",
                "Remove vertices which weight is below or equal to this limit",
                0.0f,
                0.99f);
  RNA_def_boolean(ot->srna,
                  "keep_single",
                  false,
                  "Keep Single",
                  "Keep verts assigned to at least one group when cleaning");
}

/** \} */

/* -------------------------------------------------------------------- */
/** \name Vertex Group Quantize Operator
 * \{ */

static int vertex_group_quantize_exec(bContext *C, wmOperator *op)
{
  Object *ob = ED_object_context(C);

  const int steps = RNA_int_get(op->ptr, "steps");
  eVGroupSelect subset_type = RNA_enum_get(op->ptr, "group_select_mode");

  int subset_count, vgroup_tot;

  const bool *vgroup_validmap = BKE_object_defgroup_subset_from_select_type(
      ob, subset_type, &vgroup_tot, &subset_count);
  vgroup_quantize_subset(ob, vgroup_validmap, vgroup_tot, subset_count, steps);
  MEM_freeN((void *)vgroup_validmap);

  DEG_id_tag_update(&ob->id, ID_RECALC_GEOMETRY);
  WM_event_add_notifier(C, NC_OBJECT | ND_DRAW, ob);
  WM_event_add_notifier(C, NC_GEOM | ND_DATA, ob->data);

  return OPERATOR_FINISHED;
}

void OBJECT_OT_vertex_group_quantize(wmOperatorType *ot)
{
  /* identifiers */
  ot->name = "Quantize Vertex Weights";
  ot->idname = "OBJECT_OT_vertex_group_quantize";
  ot->description = "Set weights to a fixed number of steps";

  /* api callbacks */
  ot->poll = vertex_group_poll;
  ot->exec = vertex_group_quantize_exec;

  /* flags */
  ot->flag = OPTYPE_REGISTER | OPTYPE_UNDO;

  vgroup_operator_subset_select_props(ot, true);
  RNA_def_int(ot->srna, "steps", 4, 1, 1000, "Steps", "Number of steps between 0 and 1", 1, 100);
}

/** \} */

/* -------------------------------------------------------------------- */
/** \name Vertex Group Limit Total Operator
 * \{ */

static int vertex_group_limit_total_exec(bContext *C, wmOperator *op)
{
  const int limit = RNA_int_get(op->ptr, "limit");
  const eVGroupSelect subset_type = RNA_enum_get(op->ptr, "group_select_mode");
  int remove_multi_count = 0;

  uint objects_len;
  Object **objects = object_array_for_wpaint(C, &objects_len);
  for (uint ob_index = 0; ob_index < objects_len; ob_index++) {
    Object *ob = objects[ob_index];

    int subset_count, vgroup_tot;
    const bool *vgroup_validmap = BKE_object_defgroup_subset_from_select_type(
        ob, subset_type, &vgroup_tot, &subset_count);
    const int remove_count = vgroup_limit_total_subset(
        ob, vgroup_validmap, vgroup_tot, subset_count, limit);
    MEM_freeN((void *)vgroup_validmap);

    if (remove_count != 0) {
      DEG_id_tag_update(&ob->id, ID_RECALC_GEOMETRY);
      WM_event_add_notifier(C, NC_OBJECT | ND_DRAW, ob);
      WM_event_add_notifier(C, NC_GEOM | ND_DATA, ob->data);
    }
    remove_multi_count += remove_count;
  }
  MEM_freeN(objects);

  if (remove_multi_count) {
    BKE_reportf(op->reports,
                remove_multi_count ? RPT_INFO : RPT_WARNING,
                "%d vertex weights limited",
                remove_multi_count);

    return OPERATOR_FINISHED;
  }

  /* NOTE: would normally return canceled, except we want the redo
   * UI to show up for users to change */
  return OPERATOR_FINISHED;
}

void OBJECT_OT_vertex_group_limit_total(wmOperatorType *ot)
{
  /* identifiers */
  ot->name = "Limit Number of Weights per Vertex";
  ot->idname = "OBJECT_OT_vertex_group_limit_total";
  ot->description =
      "Limit deform weights associated with a vertex to a specified number by removing lowest "
      "weights";

  /* api callbacks */
  ot->poll = vertex_group_poll;
  ot->exec = vertex_group_limit_total_exec;

  /* flags */
  ot->flag = OPTYPE_REGISTER | OPTYPE_UNDO;

  vgroup_operator_subset_select_props(ot, false);
  RNA_def_int(ot->srna, "limit", 4, 1, 32, "Limit", "Maximum number of deform weights", 1, 32);
}

/** \} */

/* -------------------------------------------------------------------- */
/** \name Vertex Group Mirror Operator
 * \{ */

static int vertex_group_mirror_exec(bContext *C, wmOperator *op)
{
  Object *ob = ED_object_context(C);
  int totmirr = 0, totfail = 0;

  ED_vgroup_mirror(ob,
                   RNA_boolean_get(op->ptr, "mirror_weights"),
                   RNA_boolean_get(op->ptr, "flip_group_names"),
                   RNA_boolean_get(op->ptr, "all_groups"),
                   RNA_boolean_get(op->ptr, "use_topology"),
                   &totmirr,
                   &totfail);

  ED_mesh_report_mirror(op, totmirr, totfail);

  DEG_id_tag_update(&ob->id, ID_RECALC_GEOMETRY);
  DEG_relations_tag_update(CTX_data_main(C));
  WM_event_add_notifier(C, NC_OBJECT | ND_DRAW, ob);
  WM_event_add_notifier(C, NC_GEOM | ND_DATA, ob->data);

  return OPERATOR_FINISHED;
}

void OBJECT_OT_vertex_group_mirror(wmOperatorType *ot)
{
  /* identifiers */
  ot->name = "Mirror Vertex Group";
  ot->idname = "OBJECT_OT_vertex_group_mirror";
  ot->description =
      "Mirror vertex group, flip weights and/or names, editing only selected vertices, "
      "flipping when both sides are selected otherwise copy from unselected";

  /* api callbacks */
  ot->poll = vertex_group_poll;
  ot->exec = vertex_group_mirror_exec;

  /* flags */
  ot->flag = OPTYPE_REGISTER | OPTYPE_UNDO;

  /* properties */
  RNA_def_boolean(ot->srna, "mirror_weights", true, "Mirror Weights", "Mirror weights");
  RNA_def_boolean(
      ot->srna, "flip_group_names", true, "Flip Group Names", "Flip vertex group names");
  RNA_def_boolean(ot->srna, "all_groups", false, "All Groups", "Mirror all vertex groups weights");
  RNA_def_boolean(
      ot->srna,
      "use_topology",
      0,
      "Topology Mirror",
      "Use topology based mirroring (for when both sides of mesh have matching, unique topology)");
}

/** \} */

/* -------------------------------------------------------------------- */
/** \name Vertex Group Copy to Selected Operator
 * \{ */

static int vertex_group_copy_to_selected_exec(bContext *C, wmOperator *op)
{
  Object *obact = ED_object_context(C);
  int changed_tot = 0;
  int fail = 0;

  CTX_DATA_BEGIN (C, Object *, ob, selected_editable_objects) {
    if (obact != ob && BKE_object_supports_vertex_groups(ob)) {
      if (ED_vgroup_array_copy(ob, obact)) {
        DEG_id_tag_update(&ob->id, ID_RECALC_GEOMETRY);
        DEG_relations_tag_update(CTX_data_main(C));
        WM_event_add_notifier(C, NC_GEOM | ND_VERTEX_GROUP, ob);
        changed_tot++;
      }
      else {
        fail++;
      }
    }
  }
  CTX_DATA_END;

  if ((changed_tot == 0 && fail == 0) || fail) {
    BKE_reportf(op->reports,
                RPT_ERROR,
                "Copy vertex groups to selected: %d done, %d failed (object data must support "
                "vertex groups and have matching indices)",
                changed_tot,
                fail);
  }

  return OPERATOR_FINISHED;
}

void OBJECT_OT_vertex_group_copy_to_selected(wmOperatorType *ot)
{
  /* identifiers */
  ot->name = "Copy Vertex Group to Selected";
  ot->idname = "OBJECT_OT_vertex_group_copy_to_selected";
  ot->description = "Replace vertex groups of selected objects by vertex groups of active object";

  /* api callbacks */
  ot->poll = vertex_group_poll;
  ot->exec = vertex_group_copy_to_selected_exec;

  /* flags */
  ot->flag = OPTYPE_REGISTER | OPTYPE_UNDO;
}

/** \} */

/* -------------------------------------------------------------------- */
/** \name Vertex Group Set Active Operator
 * \{ */

static int set_active_group_exec(bContext *C, wmOperator *op)
{
  Object *ob = ED_object_context(C);
  int nr = RNA_enum_get(op->ptr, "group");

  BLI_assert(nr + 1 >= 0);
  BKE_object_defgroup_active_index_set(ob, nr + 1);

  DEG_id_tag_update(&ob->id, ID_RECALC_GEOMETRY);
  WM_event_add_notifier(C, NC_GEOM | ND_VERTEX_GROUP, ob);

  return OPERATOR_FINISHED;
}

static const EnumPropertyItem *vgroup_itemf(bContext *C,
                                            PointerRNA *UNUSED(ptr),
                                            PropertyRNA *UNUSED(prop),
                                            bool *r_free)
{
  if (C == NULL) {
    return DummyRNA_NULL_items;
  }

  Object *ob = ED_object_context(C);
  EnumPropertyItem tmp = {0, "", 0, "", ""};
  EnumPropertyItem *item = NULL;
  bDeformGroup *def;
  int a, totitem = 0;

  if (!ob) {
    return DummyRNA_NULL_items;
  }

  const ListBase *defbase = BKE_object_defgroup_list(ob);
  for (a = 0, def = defbase->first; def; def = def->next, a++) {
    tmp.value = a;
    tmp.icon = ICON_GROUP_VERTEX;
    tmp.identifier = def->name;
    tmp.name = def->name;
    RNA_enum_item_add(&item, &totitem, &tmp);
  }

  RNA_enum_item_end(&item, &totitem);
  *r_free = true;

  return item;
}

void OBJECT_OT_vertex_group_set_active(wmOperatorType *ot)
{
  PropertyRNA *prop;

  /* identifiers */
  ot->name = "Set Active Vertex Group";
  ot->idname = "OBJECT_OT_vertex_group_set_active";
  ot->description = "Set the active vertex group";

  /* api callbacks */
  ot->poll = vertex_group_poll;
  ot->exec = set_active_group_exec;
  ot->invoke = WM_menu_invoke;

  /* flags */
  ot->flag = OPTYPE_REGISTER | OPTYPE_UNDO;

  /* properties */
  prop = RNA_def_enum(
      ot->srna, "group", DummyRNA_NULL_items, 0, "Group", "Vertex group to set as active");
  RNA_def_enum_funcs(prop, vgroup_itemf);
  RNA_def_property_flag(prop, PROP_ENUM_NO_TRANSLATE);
  ot->prop = prop;
}

/** \} */

/* -------------------------------------------------------------------- */
/** \name Vertex Group Sort Operator
 * \{ */

/* creates the name_array parameter for vgroup_do_remap, call this before fiddling
 * with the order of vgroups then call vgroup_do_remap after */
static char *vgroup_init_remap(Object *ob)
{
  const ListBase *defbase = BKE_object_defgroup_list(ob);
  int defbase_tot = BLI_listbase_count(defbase);
  char *name_array = MEM_mallocN(MAX_VGROUP_NAME * sizeof(char) * defbase_tot, "sort vgroups");
  char *name;

  name = name_array;
  for (const bDeformGroup *def = defbase->first; def; def = def->next) {
    BLI_strncpy(name, def->name, MAX_VGROUP_NAME);
    name += MAX_VGROUP_NAME;
  }

  return name_array;
}

static int vgroup_do_remap(Object *ob, const char *name_array, wmOperator *op)
{
  MDeformVert *dvert = NULL;
  const bDeformGroup *def;
  const ListBase *defbase = BKE_object_defgroup_list(ob);
  int defbase_tot = BLI_listbase_count(defbase);

  /* Needs a dummy index at the start. */
  int *sort_map_update = MEM_mallocN(sizeof(int) * (defbase_tot + 1), "sort vgroups");
  int *sort_map = sort_map_update + 1;

  const char *name;
  int i;

  name = name_array;
  for (def = defbase->first, i = 0; def; def = def->next, i++) {
    sort_map[i] = BLI_findstringindex(defbase, name, offsetof(bDeformGroup, name));
    name += MAX_VGROUP_NAME;

    BLI_assert(sort_map[i] != -1);
  }

  if (ob->mode == OB_MODE_EDIT) {
    if (ob->type == OB_MESH) {
      BMEditMesh *em = BKE_editmesh_from_object(ob);
      const int cd_dvert_offset = CustomData_get_offset(&em->bm->vdata, CD_MDEFORMVERT);

      if (cd_dvert_offset != -1) {
        BMIter iter;
        BMVert *eve;

        BM_ITER_MESH (eve, &iter, em->bm, BM_VERTS_OF_MESH) {
          dvert = BM_ELEM_CD_GET_VOID_P(eve, cd_dvert_offset);
          if (dvert->totweight) {
            BKE_defvert_remap(dvert, sort_map, defbase_tot);
          }
        }
      }
    }
    else {
      BKE_report(op->reports, RPT_ERROR, "Editmode lattice is not supported yet");
      MEM_freeN(sort_map_update);
      return OPERATOR_CANCELLED;
    }
  }
  else {
    int dvert_tot = 0;
    /* Grease pencil stores vertex groups separately for each stroke,
     * so remap each stroke's weights separately. */
    if (ob->type == OB_GPENCIL) {
      bGPdata *gpd = ob->data;
      LISTBASE_FOREACH (bGPDlayer *, gpl, &gpd->layers) {
        LISTBASE_FOREACH (bGPDframe *, gpf, &gpl->frames) {
          LISTBASE_FOREACH (bGPDstroke *, gps, &gpf->strokes) {
            dvert = gps->dvert;
            dvert_tot = gps->totpoints;
            if (dvert) {
              while (dvert_tot--) {
                if (dvert->totweight) {
                  BKE_defvert_remap(dvert, sort_map, defbase_tot);
                }
                dvert++;
              }
            }
          }
        }
      }
    }
    else {
      BKE_object_defgroup_array_get(ob->data, &dvert, &dvert_tot);

      /* Create as necessary. */
      if (dvert) {
        while (dvert_tot--) {
          if (dvert->totweight) {
            BKE_defvert_remap(dvert, sort_map, defbase_tot);
          }
          dvert++;
        }
      }
    }
  }

  /* update users */
  for (i = 0; i < defbase_tot; i++) {
    sort_map[i]++;
  }

  sort_map_update[0] = 0;
  BKE_object_defgroup_remap_update_users(ob, sort_map_update);

  BLI_assert(sort_map_update[BKE_object_defgroup_active_index_get(ob)] >= 0);
  BKE_object_defgroup_active_index_set(ob,
                                       sort_map_update[BKE_object_defgroup_active_index_get(ob)]);

  MEM_freeN(sort_map_update);

  return OPERATOR_FINISHED;
}

static int vgroup_sort_name(const void *def_a_ptr, const void *def_b_ptr)
{
  const bDeformGroup *def_a = def_a_ptr;
  const bDeformGroup *def_b = def_b_ptr;

  return BLI_strcasecmp_natural(def_a->name, def_b->name);
}

/**
 * Sorts the weight groups according to the bone hierarchy of the
 * associated armature (similar to how bones are ordered in the Outliner)
 */
static void vgroup_sort_bone_hierarchy(Object *ob, ListBase *bonebase)
{
  if (bonebase == NULL) {
    Object *armobj = BKE_modifiers_is_deformed_by_armature(ob);
    if (armobj != NULL) {
      bArmature *armature = armobj->data;
      bonebase = &armature->bonebase;
    }
  }
  ListBase *defbase = BKE_object_defgroup_list_mutable(ob);

  if (bonebase != NULL) {
    Bone *bone;
    for (bone = bonebase->last; bone; bone = bone->prev) {
      bDeformGroup *dg = BKE_object_defgroup_find_name(ob, bone->name);
      vgroup_sort_bone_hierarchy(ob, &bone->childbase);

      if (dg != NULL) {
        BLI_remlink(defbase, dg);
        BLI_addhead(defbase, dg);
      }
    }
  }
}

enum {
  SORT_TYPE_NAME = 0,
  SORT_TYPE_BONEHIERARCHY = 1,
};

static int vertex_group_sort_exec(bContext *C, wmOperator *op)
{
  Object *ob = ED_object_context(C);
  char *name_array;
  int ret;
  int sort_type = RNA_enum_get(op->ptr, "sort_type");

  /* Init remapping. */
  name_array = vgroup_init_remap(ob);

  ListBase *defbase = BKE_object_defgroup_list_mutable(ob);

  /* Sort vgroup names. */
  switch (sort_type) {
    case SORT_TYPE_NAME:
      BLI_listbase_sort(defbase, vgroup_sort_name);
      break;
    case SORT_TYPE_BONEHIERARCHY:
      vgroup_sort_bone_hierarchy(ob, NULL);
      break;
  }

  /* Remap vgroup data to map to correct names. */
  ret = vgroup_do_remap(ob, name_array, op);

  if (ret != OPERATOR_CANCELLED) {
    DEG_id_tag_update(&ob->id, ID_RECALC_GEOMETRY);
    WM_event_add_notifier(C, NC_GEOM | ND_VERTEX_GROUP, ob);
  }

  if (name_array) {
    MEM_freeN(name_array);
  }

  return ret;
}

void OBJECT_OT_vertex_group_sort(wmOperatorType *ot)
{
  static const EnumPropertyItem vgroup_sort_type[] = {
      {SORT_TYPE_NAME, "NAME", 0, "Name", ""},
      {SORT_TYPE_BONEHIERARCHY, "BONE_HIERARCHY", 0, "Bone Hierarchy", ""},
      {0, NULL, 0, NULL, NULL},
  };

  ot->name = "Sort Vertex Groups";
  ot->idname = "OBJECT_OT_vertex_group_sort";
  ot->description = "Sort vertex groups";

  /* api callbacks */
  ot->poll = vertex_group_poll;
  ot->exec = vertex_group_sort_exec;

  /* flags */
  ot->flag = OPTYPE_REGISTER | OPTYPE_UNDO;

  RNA_def_enum(ot->srna, "sort_type", vgroup_sort_type, SORT_TYPE_NAME, "Sort Type", "Sort type");
}

/** \} */

/* -------------------------------------------------------------------- */
/** \name Vertex Group Move Operator
 * \{ */

static int vgroup_move_exec(bContext *C, wmOperator *op)
{
  Object *ob = ED_object_context(C);
  bDeformGroup *def;
  char *name_array;
  int dir = RNA_enum_get(op->ptr, "direction");
  int ret = OPERATOR_FINISHED;

  ListBase *defbase = BKE_object_defgroup_list_mutable(ob);

  def = BLI_findlink(defbase, BKE_object_defgroup_active_index_get(ob) - 1);
  if (!def) {
    return OPERATOR_CANCELLED;
  }

  name_array = vgroup_init_remap(ob);

  if (BLI_listbase_link_move(defbase, def, dir)) {
    ret = vgroup_do_remap(ob, name_array, op);

    if (ret != OPERATOR_CANCELLED) {
      DEG_id_tag_update(&ob->id, ID_RECALC_GEOMETRY);
      WM_event_add_notifier(C, NC_GEOM | ND_VERTEX_GROUP, ob);
    }
  }

  if (name_array) {
    MEM_freeN(name_array);
  }

  return ret;
}

void OBJECT_OT_vertex_group_move(wmOperatorType *ot)
{
  static const EnumPropertyItem vgroup_slot_move[] = {
      {-1, "UP", 0, "Up", ""},
      {1, "DOWN", 0, "Down", ""},
      {0, NULL, 0, NULL, NULL},
  };

  /* identifiers */
  ot->name = "Move Vertex Group";
  ot->idname = "OBJECT_OT_vertex_group_move";
  ot->description = "Move the active vertex group up/down in the list";

  /* api callbacks */
  ot->poll = vertex_group_poll;
  ot->exec = vgroup_move_exec;

  /* flags */
  ot->flag = OPTYPE_REGISTER | OPTYPE_UNDO;

  RNA_def_enum(ot->srna,
               "direction",
               vgroup_slot_move,
               0,
               "Direction",
               "Direction to move the active vertex group towards");
}

/** \} */

/* -------------------------------------------------------------------- */
/** \name Vertex Group Weight Paste Operator
 * \{ */

static void vgroup_copy_active_to_sel_single(Object *ob, const int def_nr)
{
  MDeformVert *dvert_act;

  Mesh *me = ob->data;
  BMEditMesh *em = me->edit_mesh;
  int i;

  if (em) {
    const int cd_dvert_offset = CustomData_get_offset(&em->bm->vdata, CD_MDEFORMVERT);
    BMIter iter;
    BMVert *eve, *eve_act;

    dvert_act = ED_mesh_active_dvert_get_em(ob, &eve_act);
    if (dvert_act == NULL) {
      return;
    }

    BM_ITER_MESH_INDEX (eve, &iter, em->bm, BM_VERTS_OF_MESH, i) {
      if (BM_elem_flag_test(eve, BM_ELEM_SELECT) && (eve != eve_act)) {
        MDeformVert *dvert_dst = BM_ELEM_CD_GET_VOID_P(eve, cd_dvert_offset);

        BKE_defvert_copy_index(dvert_dst, def_nr, dvert_act, def_nr);

        if (me->symmetry & ME_SYMMETRY_X) {
          ED_mesh_defvert_mirror_update_em(ob, eve, -1, i, cd_dvert_offset);
        }
      }
    }

    if (me->symmetry & ME_SYMMETRY_X) {
      ED_mesh_defvert_mirror_update_em(ob, eve_act, -1, -1, cd_dvert_offset);
    }
  }
  else {
    MDeformVert *dv;
    int v_act;

    dvert_act = ED_mesh_active_dvert_get_ob(ob, &v_act);
    if (dvert_act == NULL) {
      return;
    }

    dv = me->dvert;
    for (i = 0; i < me->totvert; i++, dv++) {
      if ((me->mvert[i].flag & SELECT) && (dv != dvert_act)) {

        BKE_defvert_copy_index(dv, def_nr, dvert_act, def_nr);

        if (me->symmetry & ME_SYMMETRY_X) {
          ED_mesh_defvert_mirror_update_ob(ob, -1, i);
        }
      }
    }

    if (me->symmetry & ME_SYMMETRY_X) {
      ED_mesh_defvert_mirror_update_ob(ob, -1, v_act);
    }
  }
}

static bool check_vertex_group_accessible(wmOperator *op, Object *ob, int def_nr)
{
  const ListBase *defbase = BKE_object_defgroup_list(ob);
  bDeformGroup *dg = BLI_findlink(defbase, def_nr);

  if (!dg) {
    BKE_report(op->reports, RPT_ERROR, "Invalid vertex group index");
    return false;
  }

  if (dg->flag & DG_LOCK_WEIGHT) {
    BKE_report(op->reports, RPT_ERROR, "Vertex group is locked");
    return false;
  }

  return true;
}

static int vertex_weight_paste_exec(bContext *C, wmOperator *op)
{
  Object *ob = ED_object_context(C);
  const int def_nr = RNA_int_get(op->ptr, "weight_group");

  if (!check_vertex_group_accessible(op, ob, def_nr)) {
    return OPERATOR_CANCELLED;
  }

  vgroup_copy_active_to_sel_single(ob, def_nr);

  DEG_id_tag_update(&ob->id, ID_RECALC_GEOMETRY);
  WM_event_add_notifier(C, NC_OBJECT | ND_DRAW, ob);

  return OPERATOR_FINISHED;
}

void OBJECT_OT_vertex_weight_paste(wmOperatorType *ot)
{
  PropertyRNA *prop;

  ot->name = "Paste Weight to Selected";
  ot->idname = "OBJECT_OT_vertex_weight_paste";
  ot->description =
      "Copy this group's weight to other selected vertices (disabled if vertex group is locked)";

  /* api callbacks */
  ot->poll = vertex_group_vert_select_mesh_poll;
  ot->exec = vertex_weight_paste_exec;

  /* flags */
  ot->flag = OPTYPE_REGISTER | OPTYPE_UNDO;

  prop = RNA_def_int(ot->srna,
                     "weight_group",
                     -1,
                     -1,
                     INT_MAX,
                     "Weight Index",
                     "Index of source weight in active vertex group",
                     -1,
                     INT_MAX);
  RNA_def_property_flag(prop, PROP_SKIP_SAVE | PROP_HIDDEN);
}

/** \} */

/* -------------------------------------------------------------------- */
/** \name Vertex Group Weight Delete Operator
 * \{ */

static int vertex_weight_delete_exec(bContext *C, wmOperator *op)
{
  Object *ob = ED_object_context(C);
  const int def_nr = RNA_int_get(op->ptr, "weight_group");

  if (!check_vertex_group_accessible(op, ob, def_nr)) {
    return OPERATOR_CANCELLED;
  }

  vgroup_remove_weight(ob, def_nr);

  DEG_id_tag_update(&ob->id, ID_RECALC_GEOMETRY);
  WM_event_add_notifier(C, NC_OBJECT | ND_DRAW, ob);

  return OPERATOR_FINISHED;
}

void OBJECT_OT_vertex_weight_delete(wmOperatorType *ot)
{
  PropertyRNA *prop;

  ot->name = "Delete Weight";
  ot->idname = "OBJECT_OT_vertex_weight_delete";
  ot->description = "Delete this weight from the vertex (disabled if vertex group is locked)";

  /* api callbacks */
  ot->poll = vertex_group_vert_select_mesh_poll;
  ot->exec = vertex_weight_delete_exec;

  /* flags */
  ot->flag = OPTYPE_REGISTER | OPTYPE_UNDO;

  prop = RNA_def_int(ot->srna,
                     "weight_group",
                     -1,
                     -1,
                     INT_MAX,
                     "Weight Index",
                     "Index of source weight in active vertex group",
                     -1,
                     INT_MAX);
  RNA_def_property_flag(prop, PROP_SKIP_SAVE | PROP_HIDDEN);
}

/** \} */

/* -------------------------------------------------------------------- */
/** \name Vertex Group Set Active by Weight Operator
 * \{ */

static int vertex_weight_set_active_exec(bContext *C, wmOperator *op)
{
  Object *ob = ED_object_context(C);
  const int wg_index = RNA_int_get(op->ptr, "weight_group");

  if (wg_index != -1) {
    BKE_object_defgroup_active_index_set(ob, wg_index + 1);
    DEG_id_tag_update(&ob->id, ID_RECALC_GEOMETRY);
    WM_event_add_notifier(C, NC_OBJECT | ND_DRAW, ob);
  }

  return OPERATOR_FINISHED;
}

void OBJECT_OT_vertex_weight_set_active(wmOperatorType *ot)
{
  PropertyRNA *prop;

  ot->name = "Set Active Group";
  ot->idname = "OBJECT_OT_vertex_weight_set_active";
  ot->description = "Set as active vertex group";

  /* api callbacks */
  ot->poll = vertex_group_vert_select_mesh_poll;
  ot->exec = vertex_weight_set_active_exec;

  /* flags */
  ot->flag = OPTYPE_REGISTER | OPTYPE_UNDO;

  prop = RNA_def_int(ot->srna,
                     "weight_group",
                     -1,
                     -1,
                     INT_MAX,
                     "Weight Index",
                     "Index of source weight in active vertex group",
                     -1,
                     INT_MAX);
  RNA_def_property_flag(prop, PROP_SKIP_SAVE | PROP_HIDDEN);
}

/** \} */

/* -------------------------------------------------------------------- */
/** \name Vertex Group Normalize Active Vertex Operator
 * \{ */

static int vertex_weight_normalize_active_vertex_exec(bContext *C, wmOperator *UNUSED(op))
{
  Object *ob = ED_object_context(C);
  ToolSettings *ts = CTX_data_tool_settings(C);
  eVGroupSelect subset_type = ts->vgroupsubset;
  bool changed;

  changed = vgroup_normalize_active_vertex(ob, subset_type);

  if (changed) {
    DEG_id_tag_update(&ob->id, ID_RECALC_GEOMETRY);
    WM_event_add_notifier(C, NC_OBJECT | ND_DRAW, ob);

    return OPERATOR_FINISHED;
  }
  return OPERATOR_CANCELLED;
}

void OBJECT_OT_vertex_weight_normalize_active_vertex(wmOperatorType *ot)
{

  ot->name = "Normalize Active";
  ot->idname = "OBJECT_OT_vertex_weight_normalize_active_vertex";
  ot->description = "Normalize active vertex's weights";

  /* api callbacks */
  ot->poll = vertex_group_vert_select_mesh_poll;
  ot->exec = vertex_weight_normalize_active_vertex_exec;

  /* flags */
  ot->flag = OPTYPE_REGISTER | OPTYPE_UNDO;
}

/** \} */

/* -------------------------------------------------------------------- */
/** \name Vertex Group Copy Weights from Active Operator
 * \{ */

static int vertex_weight_copy_exec(bContext *C, wmOperator *UNUSED(op))
{
  Object *ob = ED_object_context(C);
  ToolSettings *ts = CTX_data_tool_settings(C);
  eVGroupSelect subset_type = ts->vgroupsubset;

  vgroup_copy_active_to_sel(ob, subset_type);

  DEG_id_tag_update(&ob->id, ID_RECALC_GEOMETRY);
  WM_event_add_notifier(C, NC_OBJECT | ND_DRAW, ob);

  return OPERATOR_FINISHED;
}

void OBJECT_OT_vertex_weight_copy(wmOperatorType *ot)
{

  ot->name = "Copy Active";
  ot->idname = "OBJECT_OT_vertex_weight_copy";
  ot->description = "Copy weights from active to selected";

  /* api callbacks */
  ot->poll = vertex_group_vert_select_mesh_poll;
  ot->exec = vertex_weight_copy_exec;

  /* flags */
  ot->flag = OPTYPE_REGISTER | OPTYPE_UNDO;
}

/** \} */<|MERGE_RESOLUTION|>--- conflicted
+++ resolved
@@ -732,15 +732,10 @@
   }
 
   /* Set `Deform Bone` as default selection if armature is present. */
-<<<<<<< HEAD
-  RNA_def_property_enum_default(
-    prop, BKE_modifiers_is_deformed_by_armature(ob) ? WT_VGROUP_BONE_DEFORM : WT_VGROUP_ALL);
-=======
   if (ob) {
     RNA_def_property_enum_default(
         prop, BKE_modifiers_is_deformed_by_armature(ob) ? WT_VGROUP_BONE_DEFORM : WT_VGROUP_ALL);
   }
->>>>>>> ebc25336
 
   RNA_enum_item_end(&item, &totitem);
   *r_free = true;
