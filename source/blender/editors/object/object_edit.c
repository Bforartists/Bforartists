--- conflicted
+++ resolved
@@ -723,13 +723,8 @@
 	/* identifiers */
 	ot->name = "Toggle Pose Mode";
 	ot->idname = "OBJECT_OT_posemode_toggle";
-<<<<<<< HEAD
 	ot->description = "Toggle Pose Mode\nEnable or disable posing/selecting bones";
-	
-=======
-	ot->description = "Enable or disable posing/selecting bones";
-
->>>>>>> 56810e75
+
 	/* api callbacks */
 	ot->exec = posemode_exec;
 	ot->poll = ED_operator_object_active_editable;
@@ -1332,13 +1327,8 @@
 	/* identifiers */
 	ot->name = "Calculate Object Paths";
 	ot->idname = "OBJECT_OT_paths_calculate";
-<<<<<<< HEAD
 	ot->description = "Calculate Object Paths\nCalculate motion paths for the selected objects";
-	
-=======
-	ot->description = "Calculate motion paths for the selected objects";
-
->>>>>>> 56810e75
+
 	/* api callbacks */
 	ot->invoke = object_calculate_paths_invoke;
 	ot->exec = object_calculate_paths_exec;
@@ -1387,13 +1377,8 @@
 	/* identifiers */
 	ot->name = "Update Object Paths";
 	ot->idname = "OBJECT_OT_paths_update";
-<<<<<<< HEAD
 	ot->description = "Update Object Paths\nRecalculate paths for selected objects";
-	
-=======
-	ot->description = "Recalculate paths for selected objects";
-
->>>>>>> 56810e75
+
 	/* api callbakcs */
 	ot->exec = object_update_paths_exec;
 	ot->poll = object_update_paths_poll;
@@ -1463,13 +1448,8 @@
 	/* identifiers */
 	ot->name = "Clear Object Paths";
 	ot->idname = "OBJECT_OT_paths_clear";
-<<<<<<< HEAD
 	ot->description = "Clear Object Paths\nClear path caches for selected objects";
-	
-=======
-	ot->description = "Clear path caches for all objects, hold Shift key for selected objects only";
-
->>>>>>> 56810e75
+
 	/* api callbacks */
 	ot->invoke = object_clear_paths_invoke;
 	ot->exec = object_clear_paths_exec;
