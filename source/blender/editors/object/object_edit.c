/*
 * ***** BEGIN GPL LICENSE BLOCK *****
 *
 * This program is free software; you can redistribute it and/or
 * modify it under the terms of the GNU General Public License
 * as published by the Free Software Foundation; either version 2
 * of the License, or (at your option) any later version.
 *
 * This program is distributed in the hope that it will be useful,
 * but WITHOUT ANY WARRANTY; without even the implied warranty of
 * MERCHANTABILITY or FITNESS FOR A PARTICULAR PURPOSE.  See the
 * GNU General Public License for more details.
 *
 * You should have received a copy of the GNU General Public License
 * along with this program; if not, write to the Free Software Foundation,
 * Inc., 51 Franklin Street, Fifth Floor, Boston, MA 02110-1301, USA.
 *
 * The Original Code is Copyright (C) 2001-2002 by NaN Holding BV.
 * All rights reserved.
 *
 * Contributor(s): Blender Foundation, 2002-2008 full recode
 *
 * ***** END GPL LICENSE BLOCK *****
 */

/** \file blender/editors/object/object_edit.c
 *  \ingroup edobj
 */

#include <stdlib.h>
#include <string.h>
#include <math.h>
#include <time.h>
#include <float.h>
#include <ctype.h>
#include <stddef.h> //for offsetof

#include "MEM_guardedalloc.h"

#include "BLI_blenlib.h"
#include "BLI_math.h"
#include "BLI_utildefines.h"
#include "BLI_ghash.h"
#include "BLI_string_utils.h"

#include "BLT_translation.h"

#include "DNA_armature_types.h"
#include "DNA_curve_types.h"
#include "DNA_gpencil_types.h"
#include "DNA_group_types.h"
#include "DNA_material_types.h"
#include "DNA_meta_types.h"
#include "DNA_property_types.h"
#include "DNA_scene_types.h"
#include "DNA_object_types.h"
#include "DNA_object_force_types.h"
#include "DNA_meshdata_types.h"
#include "DNA_vfont_types.h"
#include "DNA_mesh_types.h"
#include "DNA_lattice_types.h"
#include "DNA_workspace_types.h"

#include "IMB_imbuf_types.h"

#include "BKE_anim.h"
#include "BKE_collection.h"
#include "BKE_constraint.h"
#include "BKE_context.h"
#include "BKE_curve.h"
#include "BKE_effect.h"
#include "BKE_global.h"
#include "BKE_image.h"
#include "BKE_lattice.h"
#include "BKE_library.h"
#include "BKE_main.h"
#include "BKE_material.h"
#include "BKE_mball.h"
#include "BKE_mesh.h"
#include "BKE_object.h"
#include "BKE_paint.h"
#include "BKE_pointcache.h"
#include "BKE_property.h"
#include "BKE_sca.h"
#include "BKE_softbody.h"
#include "BKE_modifier.h"
#include "BKE_editlattice.h"
#include "BKE_editmesh.h"
#include "BKE_report.h"
#include "BKE_object.h"
#include "BKE_workspace.h"

#include "DEG_depsgraph.h"
#include "DEG_depsgraph_build.h"

#include "ED_armature.h"
#include "ED_curve.h"
#include "ED_mesh.h"
#include "ED_mball.h"
#include "ED_lattice.h"
#include "ED_object.h"
#include "ED_screen.h"
#include "ED_undo.h"
#include "ED_image.h"

#include "RNA_access.h"
#include "RNA_define.h"
#include "RNA_enum_types.h"

/* for menu/popup icons etc etc*/

#include "UI_interface.h"
#include "UI_resources.h"
#include "WM_api.h"
#include "WM_types.h"

#include "object_intern.h"  // own include

/* prototypes */
typedef struct MoveToCollectionData MoveToCollectionData;
static void move_to_collection_menus_items(struct uiLayout *layout, struct MoveToCollectionData *menu);

/* ************* XXX **************** */
static void error(const char *UNUSED(arg)) {}
static void waitcursor(int UNUSED(val)) {}
static int pupmenu(const char *UNUSED(msg)) { return 0; }

/* port over here */
static void error_libdata(void) {}

Object *ED_object_context(bContext *C)
{
	return CTX_data_pointer_get_type(C, "object", &RNA_Object).data;
}

/* find the correct active object per context
 * note: context can be NULL when called from a enum with PROP_ENUM_NO_CONTEXT */
Object *ED_object_active_context(bContext *C)
{
	Object *ob = NULL;
	if (C) {
		ob = ED_object_context(C);
		if (!ob) ob = CTX_data_active_object(C);
	}
	return ob;
}


/* ******************* toggle editmode operator  ***************** */

static bool mesh_needs_keyindex(const Mesh *me)
{
	if (me->key) {
		return false;  /* will be added */
	}

	for (const Object *ob = G.main->object.first; ob; ob = ob->id.next) {
		if ((ob->parent) && (ob->parent->data == me) && ELEM(ob->partype, PARVERT1, PARVERT3)) {
			return true;
		}
		if (ob->data == me) {
			for (const ModifierData *md = ob->modifiers.first; md; md = md->next) {
				if (md->type == eModifierType_Hook) {
					return true;
				}
			}
		}
	}
	return false;
}

/**
 * Load EditMode data back into the object,
 * optionally freeing the editmode data.
 */
static bool ED_object_editmode_load_ex(Main *bmain, Object *obedit, const bool freedata)
{
	if (obedit == NULL) {
		return false;
	}

	if (obedit->type == OB_MESH) {
		Mesh *me = obedit->data;
		if (me->edit_btmesh == NULL) {
			return false;
		}

		if (me->edit_btmesh->bm->totvert > MESH_MAX_VERTS) {
			error("Too many vertices");
			return false;
		}

		EDBM_mesh_load(obedit);

		if (freedata) {
			EDBM_mesh_free(me->edit_btmesh);
			MEM_freeN(me->edit_btmesh);
			me->edit_btmesh = NULL;
		}
		/* will be recalculated as needed. */
		{
			ED_mesh_mirror_spatial_table(NULL, NULL, NULL, NULL, 'e');
			ED_mesh_mirror_topo_table(NULL, NULL, 'e');
		}
	}
	else if (obedit->type == OB_ARMATURE) {
		const bArmature *arm = obedit->data;
		if (arm->edbo == NULL) {
			return false;
		}
		ED_armature_from_edit(obedit->data);
		if (freedata) {
			ED_armature_edit_free(obedit->data);
		}
		/* TODO(sergey): Pose channels might have been changed, so need
		 * to inform dependency graph about this. But is it really the
		 * best place to do this?
		 */
		DEG_relations_tag_update(bmain);
	}
	else if (ELEM(obedit->type, OB_CURVE, OB_SURF)) {
		const Curve *cu = obedit->data;
		if (cu->editnurb == NULL) {
			return false;
		}
		ED_curve_editnurb_load(obedit);
		if (freedata) {
			ED_curve_editnurb_free(obedit);
		}
	}
	else if (obedit->type == OB_FONT) {
		const Curve *cu = obedit->data;
		if (cu->editfont == NULL) {
			return false;
		}
		ED_curve_editfont_load(obedit);
		if (freedata) {
			ED_curve_editfont_free(obedit);
		}
	}
	else if (obedit->type == OB_LATTICE) {
		const Lattice *lt = obedit->data;
		if (lt->editlatt == NULL) {
			return false;
		}
		BKE_editlattice_load(obedit);
		if (freedata) {
			BKE_editlattice_free(obedit);
		}
	}
	else if (obedit->type == OB_MBALL) {
		const MetaBall *mb = obedit->data;
		if (mb->editelems == NULL) {
			return false;
		}
		ED_mball_editmball_load(obedit);
		if (freedata) {
			ED_mball_editmball_free(obedit);
		}
	}

	return true;
}

bool ED_object_editmode_load(Object *obedit)
{
	/* TODO(sergey): use proper main here? */
	return ED_object_editmode_load_ex(G.main, obedit, false);
}

/**
 * \param C: Can be NULL, only if #EM_DO_UNDO isn't set.
 * \param flag:
 * - Only in exceptional cases should #EM_DO_UNDO NOT be in the flag.
 * - If #EM_FREEDATA isn't in the flag, use ED_object_editmode_load directly.
 */
void ED_object_editmode_exit_ex(bContext *C, Scene *scene, Object *obedit, int flag)
{
	BLI_assert(C || !(flag & EM_DO_UNDO));
	/* Note! only in exceptional cases should 'EM_DO_UNDO' NOT be in the flag */
	/* Note! if 'EM_FREEDATA' isn't in the flag, use ED_object_editmode_load directly */
	ViewLayer *view_layer = CTX_data_view_layer(C);
	const bool freedata = (flag & EM_FREEDATA) != 0;

	if (flag & EM_WAITCURSOR) waitcursor(1);

	if (ED_object_editmode_load_ex(G.main, obedit, freedata) == false) {
		/* in rare cases (background mode) its possible active object
		 * is flagged for editmode, without 'obedit' being set [#35489] */
		if (UNLIKELY(view_layer->basact && (view_layer->basact->object->mode & OB_MODE_EDIT))) {
			view_layer->basact->object->mode &= ~OB_MODE_EDIT;
		}
		if (flag & EM_WAITCURSOR) waitcursor(0);
		return;
	}

	/* freedata only 0 now on file saves and render */
	if (freedata) {
		ListBase pidlist;
		PTCacheID *pid;

		/* flag object caches as outdated */
		BKE_ptcache_ids_from_object(&pidlist, obedit, scene, 0);
		for (pid = pidlist.first; pid; pid = pid->next) {
			if (pid->type != PTCACHE_TYPE_PARTICLES) /* particles don't need reset on geometry change */
				pid->cache->flag |= PTCACHE_OUTDATED;
		}
		BLI_freelistN(&pidlist);
		
		BKE_ptcache_object_reset(scene, obedit, PTCACHE_RESET_OUTDATED);

		/* also flush ob recalc, doesn't take much overhead, but used for particles */
		DEG_id_tag_update(&obedit->id, OB_RECALC_OB | OB_RECALC_DATA);
	
		if (flag & EM_DO_UNDO)
			ED_undo_push(C, "Editmode");

		WM_event_add_notifier(C, NC_SCENE | ND_MODE | NS_MODE_OBJECT, scene);

		obedit->mode &= ~OB_MODE_EDIT;
	}

	if (flag & EM_WAITCURSOR) waitcursor(0);

	/* This way we ensure scene's obedit is copied into all CoW scenes.  */
	DEG_id_tag_update(&scene->id, 0);
}

void ED_object_editmode_exit(bContext *C, int flag)
{
	Scene *scene = CTX_data_scene(C);
	Object *obedit = CTX_data_edit_object(C);
	ED_object_editmode_exit_ex(C, scene, obedit, flag);
}

void ED_object_editmode_enter(bContext *C, int flag)
{
	Scene *scene = CTX_data_scene(C);
	ViewLayer *view_layer = CTX_data_view_layer(C);
	Object *ob;
	bool ok = false;

	if (ID_IS_LINKED(scene)) return;

	if ((flag & EM_IGNORE_LAYER) == 0) {
		ob = CTX_data_active_object(C); /* active layer checked here for view3d */

		if (ob == NULL) return;
	}
	else {
		ob = view_layer->basact->object;
	}

	if (ELEM(NULL, ob, ob->data)) return;

	/* this checks actual object->data, for cases when other scenes have it in editmode context */
	if (BKE_object_is_in_editmode(ob))
		return;
	
	if (BKE_object_obdata_is_libdata(ob)) {
		error_libdata();
		return;
	}

	if (flag & EM_WAITCURSOR) waitcursor(1);

	ob->restore_mode = ob->mode;

	/* note, when switching scenes the object can have editmode data but
	 * not be scene->obedit: bug 22954, this avoids calling self eternally */
	if ((ob->restore_mode & OB_MODE_EDIT) == 0)
		ED_object_mode_toggle(C, ob->mode);

	ob->mode = OB_MODE_EDIT;

	if (ob->type == OB_MESH) {
		BMEditMesh *em;
		ok = 1;
		const bool use_key_index = mesh_needs_keyindex(ob->data);

		EDBM_mesh_make(ob, scene->toolsettings->selectmode, use_key_index);

		em = BKE_editmesh_from_object(ob);
		if (LIKELY(em)) {
			/* order doesn't matter */
			EDBM_mesh_normals_update(em);
			BKE_editmesh_tessface_calc(em);
		}

		WM_event_add_notifier(C, NC_SCENE | ND_MODE | NS_EDITMODE_MESH, scene);
	}
	else if (ob->type == OB_ARMATURE) {
		bArmature *arm = ob->data;
		if (!arm) return;
		/*
		 * The function BKE_object_obdata_is_libdata make a problem here, the
		 * check for ob->proxy return 0 and let blender enter to edit mode
		 * this causes a crash when you try leave the edit mode.
		 * The problem is that i can't remove the ob->proxy check from
		 * BKE_object_obdata_is_libdata that prevent the bugfix #6614, so
		 * i add this little hack here.
		 */
		if (ID_IS_LINKED(arm)) {
			error_libdata();
			return;
		}
		ok = 1;
		ED_armature_to_edit(arm);
		/* to ensure all goes in restposition and without striding */
		DEG_id_tag_update(&ob->id, OB_RECALC_OB | OB_RECALC_DATA | OB_RECALC_TIME); /* XXX: should this be OB_RECALC_DATA? */

		WM_event_add_notifier(C, NC_SCENE | ND_MODE | NS_EDITMODE_ARMATURE, scene);
	}
	else if (ob->type == OB_FONT) {
		ok = 1;
		ED_curve_editfont_make(ob);

		WM_event_add_notifier(C, NC_SCENE | ND_MODE | NS_EDITMODE_TEXT, scene);
	}
	else if (ob->type == OB_MBALL) {
		ok = 1;
		ED_mball_editmball_make(ob);

		WM_event_add_notifier(C, NC_SCENE | ND_MODE | NS_EDITMODE_MBALL, scene);
	}
	else if (ob->type == OB_LATTICE) {
		ok = 1;
		BKE_editlattice_make(ob);

		WM_event_add_notifier(C, NC_SCENE | ND_MODE | NS_EDITMODE_LATTICE, scene);
	}
	else if (ob->type == OB_SURF || ob->type == OB_CURVE) {
		ok = 1;
		ED_curve_editnurb_make(ob);

		WM_event_add_notifier(C, NC_SCENE | ND_MODE | NS_EDITMODE_CURVE, scene);
	}

	if (ok) {
		DEG_id_tag_update(&ob->id, OB_RECALC_DATA);
		/* This way we ensure scene's obedit is copied into all CoW scenes.  */
		DEG_id_tag_update(&scene->id, 0);
	}
	else {
		ob->mode &= ~OB_MODE_EDIT;
		WM_event_add_notifier(C, NC_SCENE | ND_MODE | NS_MODE_OBJECT, scene);
	}

	if (flag & EM_DO_UNDO) ED_undo_push(C, "Enter Editmode");
	if (flag & EM_WAITCURSOR) waitcursor(0);
}

static int editmode_toggle_exec(bContext *C, wmOperator *op)
{
	const int mode_flag = OB_MODE_EDIT;
	const bool is_mode_set = (CTX_data_edit_object(C) != NULL);
	Scene *scene =  CTX_data_scene(C);

	if (!is_mode_set) {
		Object *ob = CTX_data_active_object(C);
		if (!ED_object_mode_compat_set(C, ob, mode_flag, op->reports)) {
			return OPERATOR_CANCELLED;
		}
	}

	if (!is_mode_set)
		ED_object_editmode_enter(C, EM_WAITCURSOR);
	else
		ED_object_editmode_exit(C, EM_FREEDATA | EM_WAITCURSOR);  /* had EM_DO_UNDO but op flag calls undo too [#24685] */
	
	ED_space_image_uv_sculpt_update(CTX_wm_manager(C), scene);

	return OPERATOR_FINISHED;
}

static int editmode_toggle_poll(bContext *C)
{
	Object *ob = CTX_data_active_object(C);

	/* covers proxies too */
	if (ELEM(NULL, ob, ob->data) || ID_IS_LINKED(ob->data))
		return 0;

	/* if hidden but in edit mode, we still display */
	if ((ob->restrictflag & OB_RESTRICT_VIEW) && !(ob->mode & OB_MODE_EDIT)) {
		return 0;
	}

	return OB_TYPE_SUPPORT_EDITMODE(ob->type);
}

void OBJECT_OT_editmode_toggle(wmOperatorType *ot)
{
	
	/* identifiers */
	ot->name = "Toggle Editmode";
	ot->description = "Toggle object's editmode";
	ot->idname = "OBJECT_OT_editmode_toggle";
	
	/* api callbacks */
	ot->exec = editmode_toggle_exec;
	ot->poll = editmode_toggle_poll;
	
	/* flags */
	ot->flag = OPTYPE_REGISTER | OPTYPE_UNDO;
}

/* *************************** */

static int posemode_exec(bContext *C, wmOperator *op)
{
	Base *base = CTX_data_active_base(C);
	Object *ob = base->object;
	const int mode_flag = OB_MODE_POSE;
	bool is_mode_set = (ob->mode & mode_flag) != 0;
	
	if (!is_mode_set) {
		if (!ED_object_mode_compat_set(C, ob, mode_flag, op->reports)) {
			return OPERATOR_CANCELLED;
		}
	}

	if (ob->type == OB_ARMATURE) {
		if (ob == CTX_data_edit_object(C)) {
			ED_object_editmode_exit(C, EM_FREEDATA | EM_DO_UNDO);
			is_mode_set = false;
		}

		if (is_mode_set) {
			ED_object_posemode_exit(C, base);
		}
		else {
			ED_object_posemode_enter(C, base);
		}
<<<<<<< HEAD
		else if (is_mode_set)
			ED_armature_exit_posemode(C, base);
		else
			ED_armature_enter_posemode(C, base);

=======
		
>>>>>>> 32339a56
		return OPERATOR_FINISHED;
	}
	
	return OPERATOR_PASS_THROUGH;
}

void OBJECT_OT_posemode_toggle(wmOperatorType *ot) 
{
	/* identifiers */
	ot->name = "Toggle Pose Mode";
	ot->idname = "OBJECT_OT_posemode_toggle";
	ot->description = "Enable or disable posing/selecting bones";
	
	/* api callbacks */
	ot->exec = posemode_exec;
	ot->poll = ED_operator_object_active_editable;
	
	/* flag */
	ot->flag = OPTYPE_REGISTER | OPTYPE_UNDO;
}

static void copymenu_properties(ViewLayer *view_layer, Object *ob)
{	
//XXX no longer used - to be removed - replaced by game_properties_copy_exec
	bProperty *prop;
	Base *base;
	int nr, tot = 0;
	char *str;
	
	prop = ob->prop.first;
	while (prop) {
		tot++;
		prop = prop->next;
	}
	
	str = MEM_callocN(50 + 33 * tot, "copymenu prop");
	
	if (tot)
		strcpy(str, "Copy Property %t|Replace All|Merge All|%l");
	else
		strcpy(str, "Copy Property %t|Clear All (no properties on active)");
	
	tot = 0;
	prop = ob->prop.first;
	while (prop) {
		tot++;
		strcat(str, "|");
		strcat(str, prop->name);
		prop = prop->next;
	}

	nr = pupmenu(str);
	
	if (nr == 1 || nr == 2) {
		for (base = FIRSTBASE(view_layer); base; base = base->next) {
			if ((base != BASACT(view_layer)) && (TESTBASELIB(base))) {
				if (nr == 1) { /* replace */
					BKE_bproperty_copy_list(&base->object->prop, &ob->prop);
				}
				else {
					for (prop = ob->prop.first; prop; prop = prop->next) {
						BKE_bproperty_object_set(base->object, prop);
					}
				}
			}
		}
	}
	else if (nr > 0) {
		prop = BLI_findlink(&ob->prop, nr - 4); /* account for first 3 menu items & menu index starting at 1*/
		
		if (prop) {
			for (base = FIRSTBASE(view_layer); base; base = base->next) {
				if ((base != BASACT(view_layer)) && (TESTBASELIB(base))) {
					BKE_bproperty_object_set(base->object, prop);
				}
			}
		}
	}
	MEM_freeN(str);
	
}

static void copymenu_logicbricks(ViewLayer *view_layer, Object *ob)
{
//XXX no longer used - to be removed - replaced by logicbricks_copy_exec
	Base *base;
	
	for (base = FIRSTBASE(view_layer); base; base = base->next) {
		if (base->object != ob) {
			if (TESTBASELIB(base)) {
				
				/* first: free all logic */
				free_sensors(&base->object->sensors);
				unlink_controllers(&base->object->controllers);
				free_controllers(&base->object->controllers);
				unlink_actuators(&base->object->actuators);
				free_actuators(&base->object->actuators);
				
				/* now copy it, this also works without logicbricks! */
				clear_sca_new_poins_ob(ob);
				copy_sensors(&base->object->sensors, &ob->sensors, 0);
				copy_controllers(&base->object->controllers, &ob->controllers, 0);
				copy_actuators(&base->object->actuators, &ob->actuators, 0);
				set_sca_new_poins_ob(base->object);
				
				/* some menu settings */
				base->object->scavisflag = ob->scavisflag;
				base->object->scaflag = ob->scaflag;
				
				/* set the initial state */
				base->object->state = ob->state;
				base->object->init_state = ob->init_state;
			}
		}
	}
}

/* both pointers should exist */
static void copy_texture_space(Object *to, Object *ob)
{
	float *poin1 = NULL, *poin2 = NULL;
	short texflag = 0;
	
	if (ob->type == OB_MESH) {
		texflag = ((Mesh *)ob->data)->texflag;
		poin2 = ((Mesh *)ob->data)->loc;
	}
	else if (ELEM(ob->type, OB_CURVE, OB_SURF, OB_FONT)) {
		texflag = ((Curve *)ob->data)->texflag;
		poin2 = ((Curve *)ob->data)->loc;
	}
	else if (ob->type == OB_MBALL) {
		texflag = ((MetaBall *)ob->data)->texflag;
		poin2 = ((MetaBall *)ob->data)->loc;
	}
	else
		return;
		
	if (to->type == OB_MESH) {
		((Mesh *)to->data)->texflag = texflag;
		poin1 = ((Mesh *)to->data)->loc;
	}
	else if (ELEM(to->type, OB_CURVE, OB_SURF, OB_FONT)) {
		((Curve *)to->data)->texflag = texflag;
		poin1 = ((Curve *)to->data)->loc;
	}
	else if (to->type == OB_MBALL) {
		((MetaBall *)to->data)->texflag = texflag;
		poin1 = ((MetaBall *)to->data)->loc;
	}
	else
		return;
	
	memcpy(poin1, poin2, 9 * sizeof(float));  /* this was noted in DNA_mesh, curve, mball */
	
	if (to->type == OB_MESH) {
		/* pass */
	}
	else if (to->type == OB_MBALL) {
		BKE_mball_texspace_calc(to);
	}
	else {
		BKE_curve_texspace_calc(to->data);
	}
	
}

/* UNUSED, keep in case we want to copy functionality for use elsewhere */
static void copy_attr(Main *bmain, Scene *scene, ViewLayer *view_layer, short event)
{
	Object *ob;
	Base *base;
	Curve *cu, *cu1;
	Nurb *nu;
	bool do_depgraph_update = false;
	
	if (ID_IS_LINKED(scene)) return;

	if (!(ob = OBACT(view_layer))) return;
	
	if (BKE_object_is_in_editmode(ob)) {
		/* obedit_copymenu(); */
		return;
	}
	if (event == 9) {
		copymenu_properties(view_layer, ob);
		return;
	}
	else if (event == 10) {
		copymenu_logicbricks(view_layer, ob);
		return;
	}
	else if (event == 24) {
		/* moved to BKE_object_link_modifiers */
		/* copymenu_modifiers(bmain, scene, v3d, ob); */
		return;
	}

	for (base = FIRSTBASE(view_layer); base; base = base->next) {
		if (base != BASACT(view_layer)) {
			if (TESTBASELIB(base)) {
				DEG_id_tag_update(&base->object->id, OB_RECALC_DATA);
				
				if (event == 1) {  /* loc */
					copy_v3_v3(base->object->loc, ob->loc);
					copy_v3_v3(base->object->dloc, ob->dloc);
				}
				else if (event == 2) {  /* rot */
					copy_v3_v3(base->object->rot, ob->rot);
					copy_v3_v3(base->object->drot, ob->drot);

					copy_qt_qt(base->object->quat, ob->quat);
					copy_qt_qt(base->object->dquat, ob->dquat);
				}
				else if (event == 3) {  /* size */
					copy_v3_v3(base->object->size, ob->size);
					copy_v3_v3(base->object->dscale, ob->dscale);
				}
				else if (event == 4) {  /* drawtype */
					base->object->dt = ob->dt;
					base->object->dtx = ob->dtx;
					base->object->empty_drawtype = ob->empty_drawtype;
					base->object->empty_drawsize = ob->empty_drawsize;
				}
				else if (event == 5) {  /* time offs */
					base->object->sf = ob->sf;
				}
				else if (event == 6) {  /* dupli */
					base->object->dupon = ob->dupon;
					base->object->dupoff = ob->dupoff;
					base->object->dupsta = ob->dupsta;
					base->object->dupend = ob->dupend;
					
					base->object->transflag &= ~OB_DUPLI;
					base->object->transflag |= (ob->transflag & OB_DUPLI);

					base->object->dup_group = ob->dup_group;
					if (ob->dup_group)
						id_us_plus(&ob->dup_group->id);
				}
				else if (event == 7) {    /* mass */
					base->object->mass = ob->mass;
				}
				else if (event == 8) {    /* damping */
					base->object->damping = ob->damping;
					base->object->rdamping = ob->rdamping;
				}
				else if (event == 11) {   /* all physical attributes */
					base->object->gameflag = ob->gameflag;
					base->object->inertia = ob->inertia;
					base->object->formfactor = ob->formfactor;
					base->object->damping = ob->damping;
					base->object->rdamping = ob->rdamping;
					base->object->min_vel = ob->min_vel;
					base->object->max_vel = ob->max_vel;
					base->object->min_angvel = ob->min_angvel;
					base->object->max_angvel = ob->max_angvel;
					if (ob->gameflag & OB_BOUNDS) {
						base->object->collision_boundtype = ob->collision_boundtype;
					}
					base->object->margin = ob->margin;
					base->object->bsoft = copy_bulletsoftbody(ob->bsoft, 0);

				}
				else if (event == 17) {   /* tex space */
					copy_texture_space(base->object, ob);
				}
				else if (event == 18) {   /* font settings */
					
					if (base->object->type == ob->type) {
						cu = ob->data;
						cu1 = base->object->data;

						cu1->spacemode = cu->spacemode;
						cu1->align_y = cu->align_y;
						cu1->spacing = cu->spacing;
						cu1->linedist = cu->linedist;
						cu1->shear = cu->shear;
						cu1->fsize = cu->fsize;
						cu1->xof = cu->xof;
						cu1->yof = cu->yof;
						cu1->textoncurve = cu->textoncurve;
						cu1->wordspace = cu->wordspace;
						cu1->ulpos = cu->ulpos;
						cu1->ulheight = cu->ulheight;
						if (cu1->vfont)
							id_us_min(&cu1->vfont->id);
						cu1->vfont = cu->vfont;
						id_us_plus((ID *)cu1->vfont);
						if (cu1->vfontb)
							id_us_min(&cu1->vfontb->id);
						cu1->vfontb = cu->vfontb;
						id_us_plus((ID *)cu1->vfontb);
						if (cu1->vfonti)
							id_us_min(&cu1->vfonti->id);
						cu1->vfonti = cu->vfonti;
						id_us_plus((ID *)cu1->vfonti);
						if (cu1->vfontbi)
							id_us_min(&cu1->vfontbi->id);
						cu1->vfontbi = cu->vfontbi;
						id_us_plus((ID *)cu1->vfontbi);
						
						BLI_strncpy(cu1->family, cu->family, sizeof(cu1->family));
						
						DEG_id_tag_update(&base->object->id, OB_RECALC_DATA);
					}
				}
				else if (event == 19) {   /* bevel settings */
					
					if (ELEM(base->object->type, OB_CURVE, OB_FONT)) {
						cu = ob->data;
						cu1 = base->object->data;
						
						cu1->bevobj = cu->bevobj;
						cu1->taperobj = cu->taperobj;
						cu1->width = cu->width;
						cu1->bevresol = cu->bevresol;
						cu1->ext1 = cu->ext1;
						cu1->ext2 = cu->ext2;
						
						DEG_id_tag_update(&base->object->id, OB_RECALC_DATA);
					}
				}
				else if (event == 25) {   /* curve resolution */

					if (ELEM(base->object->type, OB_CURVE, OB_FONT)) {
						cu = ob->data;
						cu1 = base->object->data;
						
						cu1->resolu = cu->resolu;
						cu1->resolu_ren = cu->resolu_ren;
						
						nu = cu1->nurb.first;
						
						while (nu) {
							nu->resolu = cu1->resolu;
							nu = nu->next;
						}
						
						DEG_id_tag_update(&base->object->id, OB_RECALC_DATA);
					}
				}
				else if (event == 21) {
					if (base->object->type == OB_MESH) {
						ModifierData *md = modifiers_findByType(ob, eModifierType_Subsurf);

						if (md) {
							ModifierData *tmd = modifiers_findByType(base->object, eModifierType_Subsurf);

							if (!tmd) {
								tmd = modifier_new(eModifierType_Subsurf);
								BLI_addtail(&base->object->modifiers, tmd);
							}

							modifier_copyData(md, tmd);
							DEG_id_tag_update(&base->object->id, OB_RECALC_DATA);
						}
					}
				}
				else if (event == 22) {
					/* Copy the constraint channels over */
					BKE_constraints_copy(&base->object->constraints, &ob->constraints, true);
					
					do_depgraph_update = true;
				}
				else if (event == 23) {
					base->object->softflag = ob->softflag;
					if (base->object->soft) sbFree(base->object->soft);
					
					base->object->soft = copy_softbody(ob->soft, 0);

					if (!modifiers_findByType(base->object, eModifierType_Softbody)) {
						BLI_addhead(&base->object->modifiers, modifier_new(eModifierType_Softbody));
					}
				}
				else if (event == 26) {
#if 0 // XXX old animation system
					BKE_nlastrip_copy(s(&base->object->nlastrips, &ob->nlastrips);
#endif // XXX old animation system
				}
				else if (event == 27) {   /* autosmooth */
					if (base->object->type == OB_MESH) {
						Mesh *me = ob->data;
						Mesh *cme = base->object->data;
						cme->smoothresh = me->smoothresh;
						if (me->flag & ME_AUTOSMOOTH)
							cme->flag |= ME_AUTOSMOOTH;
						else
							cme->flag &= ~ME_AUTOSMOOTH;
					}
				}
				else if (event == 28) { /* UV orco */
					if (ELEM(base->object->type, OB_CURVE, OB_SURF)) {
						cu = ob->data;
						cu1 = base->object->data;
						
						if (cu->flag & CU_UV_ORCO)
							cu1->flag |= CU_UV_ORCO;
						else
							cu1->flag &= ~CU_UV_ORCO;
					}
				}
				else if (event == 29) { /* protected bits */
					base->object->protectflag = ob->protectflag;
				}
				else if (event == 30) { /* index object */
					base->object->index = ob->index;
				}
				else if (event == 31) { /* object color */
					copy_v4_v4(base->object->col, ob->col);
				}
			}
		}
	}
	
	if (do_depgraph_update)
		DEG_relations_tag_update(bmain);
}

static void UNUSED_FUNCTION(copy_attr_menu) (Main *bmain, Scene *scene, ViewLayer *view_layer, Object *obedit)
{
	Object *ob;
	short event;
	char str[512];
	
	if (!(ob = OBACT(view_layer))) return;
	
	if (obedit) {
/*		if (ob->type == OB_MESH) */
/* XXX			mesh_copy_menu(); */
		return;
	}
	
	/* Object Mode */
	
	/* If you change this menu, don't forget to update the menu in header_view3d.c
	 * view3d_edit_object_copyattrmenu() and in toolbox.c
	 */
	
	strcpy(str,
	       "Copy Attributes %t|Location %x1|Rotation %x2|Size %x3|Draw Options %x4|"
	       "Time Offset %x5|Dupli %x6|Object Color %x31|%l|Mass %x7|Damping %x8|All Physical Attributes %x11|Properties %x9|"
	       "Logic Bricks %x10|Protected Transform %x29|%l");
	
	strcat(str, "|Object Constraints %x22");
	strcat(str, "|NLA Strips %x26");
	
/* XXX	if (OB_TYPE_SUPPORT_MATERIAL(ob->type)) { */
/*		strcat(str, "|Texture Space %x17"); */
/*	} */
	
	if (ob->type == OB_FONT) strcat(str, "|Font Settings %x18|Bevel Settings %x19");
	if (ob->type == OB_CURVE) strcat(str, "|Bevel Settings %x19|UV Orco %x28");
	
	if ((ob->type == OB_FONT) || (ob->type == OB_CURVE)) {
		strcat(str, "|Curve Resolution %x25");
	}

	if (ob->type == OB_MESH) {
		strcat(str, "|Subsurf Settings %x21|AutoSmooth %x27");
	}

	if (ob->soft) strcat(str, "|Soft Body Settings %x23");
	
	strcat(str, "|Pass Index %x30");
	
	if (ob->type == OB_MESH || ob->type == OB_CURVE || ob->type == OB_LATTICE || ob->type == OB_SURF) {
		strcat(str, "|Modifiers ... %x24");
	}

	event = pupmenu(str);
	if (event <= 0) return;
	
	copy_attr(bmain, scene, view_layer, event);
}

/* ******************* force field toggle operator ***************** */

void ED_object_check_force_modifiers(Main *bmain, Scene *scene, Object *object)
{
	PartDeflect *pd = object->pd;
	ModifierData *md = modifiers_findByType(object, eModifierType_Surface);

	/* add/remove modifier as needed */
	if (!md) {
		if (pd && (pd->shape == PFIELD_SHAPE_SURFACE) && !ELEM(pd->forcefield, 0, PFIELD_GUIDE, PFIELD_TEXTURE)) {
			if (ELEM(object->type, OB_MESH, OB_SURF, OB_FONT, OB_CURVE)) {
				ED_object_modifier_add(NULL, bmain, scene, object, NULL, eModifierType_Surface);
			}
		}
	}
	else {
		if (!pd || (pd->shape != PFIELD_SHAPE_SURFACE) || ELEM(pd->forcefield, 0, PFIELD_GUIDE, PFIELD_TEXTURE)) {
			ED_object_modifier_remove(NULL, bmain, object, md);
		}
	}
}

static int forcefield_toggle_exec(bContext *C, wmOperator *UNUSED(op))
{
	Object *ob = CTX_data_active_object(C);

	if (ob->pd == NULL)
		ob->pd = object_add_collision_fields(PFIELD_FORCE);
	else if (ob->pd->forcefield == 0)
		ob->pd->forcefield = PFIELD_FORCE;
	else
		ob->pd->forcefield = 0;

	ED_object_check_force_modifiers(CTX_data_main(C), CTX_data_scene(C), ob);
	WM_event_add_notifier(C, NC_OBJECT | ND_DRAW, ob);
	WM_event_add_notifier(C, NC_OBJECT | ND_MODIFIER, ob);

	return OPERATOR_FINISHED;
}

void OBJECT_OT_forcefield_toggle(wmOperatorType *ot)
{
	
	/* identifiers */
	ot->name = "Toggle Force Field";
	ot->description = "Toggle object's force field";
	ot->idname = "OBJECT_OT_forcefield_toggle";
	
	/* api callbacks */
	ot->exec = forcefield_toggle_exec;
	ot->poll = ED_operator_object_active_editable;
	
	/* flags */
	ot->flag = OPTYPE_REGISTER | OPTYPE_UNDO;
}

/* ********************************************** */
/* Motion Paths */

/* For the objects with animation: update paths for those that have got them
 * This should selectively update paths that exist...
 *
 * To be called from various tools that do incremental updates 
 */
void ED_objects_recalculate_paths(bContext *C, Scene *scene)
{
	struct Main *bmain = CTX_data_main(C);
	EvaluationContext eval_ctx;
	CTX_data_eval_ctx(C, &eval_ctx);
	ListBase targets = {NULL, NULL};
	
	/* loop over objects in scene */
	CTX_DATA_BEGIN(C, Object *, ob, selected_editable_objects)
	{
		/* set flag to force recalc, then grab path(s) from object */
		ob->avs.recalc |= ANIMVIZ_RECALC_PATHS;
		animviz_get_object_motionpaths(ob, &targets);
	}
	CTX_DATA_END;
	
	/* recalculate paths, then free */
	animviz_calc_motionpaths(&eval_ctx, bmain, scene, &targets);
	BLI_freelistN(&targets);
}


/* show popup to determine settings */
static int object_calculate_paths_invoke(bContext *C, wmOperator *op, const wmEvent *UNUSED(event))
{
	Object *ob = CTX_data_active_object(C);
	
	if (ob == NULL)
		return OPERATOR_CANCELLED;
	
	/* set default settings from existing/stored settings */
	{
		bAnimVizSettings *avs = &ob->avs;
		
		RNA_int_set(op->ptr, "start_frame", avs->path_sf);
		RNA_int_set(op->ptr, "end_frame", avs->path_ef);
	}
	
	/* show popup dialog to allow editing of range... */
	/* FIXME: hardcoded dimensions here are just arbitrary */
	return WM_operator_props_dialog_popup(C, op, 10 * UI_UNIT_X, 10 * UI_UNIT_Y);
}

/* Calculate/recalculate whole paths (avs.path_sf to avs.path_ef) */
static int object_calculate_paths_exec(bContext *C, wmOperator *op)
{
	Scene *scene = CTX_data_scene(C);
	int start = RNA_int_get(op->ptr, "start_frame");
	int end = RNA_int_get(op->ptr, "end_frame");
	
	/* set up path data for bones being calculated */
	CTX_DATA_BEGIN(C, Object *, ob, selected_editable_objects)
	{
		bAnimVizSettings *avs = &ob->avs;
		
		/* grab baking settings from operator settings */
		avs->path_sf = start;
		avs->path_ef = end;
		
		/* verify that the selected object has the appropriate settings */
		animviz_verify_motionpaths(op->reports, scene, ob, NULL);
	}
	CTX_DATA_END;
	
	/* calculate the paths for objects that have them (and are tagged to get refreshed) */
	ED_objects_recalculate_paths(C, scene);
	
	/* notifiers for updates */
	WM_event_add_notifier(C, NC_OBJECT | ND_TRANSFORM, NULL);
	
	return OPERATOR_FINISHED; 
}

void OBJECT_OT_paths_calculate(wmOperatorType *ot)
{
	/* identifiers */
	ot->name = "Calculate Object Paths";
	ot->idname = "OBJECT_OT_paths_calculate";
	ot->description = "Calculate motion paths for the selected objects";
	
	/* api callbacks */
	ot->invoke = object_calculate_paths_invoke;
	ot->exec = object_calculate_paths_exec;
	ot->poll = ED_operator_object_active_editable;
	
	/* flags */
	ot->flag = OPTYPE_REGISTER | OPTYPE_UNDO;
	
	/* properties */
	RNA_def_int(ot->srna, "start_frame", 1, MINAFRAME, MAXFRAME, "Start", 
	            "First frame to calculate object paths on", MINFRAME, MAXFRAME / 2.0);
	RNA_def_int(ot->srna, "end_frame", 250, MINAFRAME, MAXFRAME, "End", 
	            "Last frame to calculate object paths on", MINFRAME, MAXFRAME / 2.0);
}

/* --------- */

static int object_update_paths_poll(bContext *C)
{
	if (ED_operator_object_active_editable(C)) {
		Object *ob = ED_object_active_context(C);
		return (ob->avs.path_bakeflag & MOTIONPATH_BAKE_HAS_PATHS) != 0;
	}
	
	return false;
}

static int object_update_paths_exec(bContext *C, wmOperator *UNUSED(op))
{
	Scene *scene = CTX_data_scene(C);
	
	if (scene == NULL)
		return OPERATOR_CANCELLED;
		
	/* calculate the paths for objects that have them (and are tagged to get refreshed) */
	ED_objects_recalculate_paths(C, scene);
	
	/* notifiers for updates */
	WM_event_add_notifier(C, NC_OBJECT | ND_TRANSFORM, NULL);
	
	return OPERATOR_FINISHED;
}

void OBJECT_OT_paths_update(wmOperatorType *ot)
{
	/* identifiers */
	ot->name = "Update Object Paths";
	ot->idname = "OBJECT_OT_paths_update";
	ot->description = "Recalculate paths for selected objects";
	
	/* api callbakcs */
	ot->exec = object_update_paths_exec;
	ot->poll = object_update_paths_poll;
	
	/* flags */
	ot->flag = OPTYPE_REGISTER | OPTYPE_UNDO;
}

/* --------- */

/* Helper for ED_objects_clear_paths() */
static void object_clear_mpath(Object *ob)
{
	if (ob->mpath) {
		animviz_free_motionpath(ob->mpath);
		ob->mpath = NULL;
		ob->avs.path_bakeflag &= ~MOTIONPATH_BAKE_HAS_PATHS;
	}
}

/* Clear motion paths for all objects */
void ED_objects_clear_paths(bContext *C, bool only_selected)
{
	if (only_selected) {
		/* loop over all selected + sedtiable objects in scene */
		CTX_DATA_BEGIN(C, Object *, ob, selected_editable_objects)
		{
			object_clear_mpath(ob);
		}
		CTX_DATA_END;
	}
	else {
		/* loop over all edtiable objects in scene */
		CTX_DATA_BEGIN(C, Object *, ob, editable_objects)
		{
			object_clear_mpath(ob);
		}
		CTX_DATA_END;
	}
}

/* operator callback for this */
static int object_clear_paths_exec(bContext *C, wmOperator *op)
{
	bool only_selected = RNA_boolean_get(op->ptr, "only_selected");
	
	/* use the backend function for this */
	ED_objects_clear_paths(C, only_selected);
	
	/* notifiers for updates */
	WM_event_add_notifier(C, NC_OBJECT | ND_TRANSFORM, NULL);
	
	return OPERATOR_FINISHED; 
}

/* operator callback/wrapper */
static int object_clear_paths_invoke(bContext *C, wmOperator *op, const wmEvent *evt)
{
	if ((evt->shift) && !RNA_struct_property_is_set(op->ptr, "only_selected")) {
		RNA_boolean_set(op->ptr, "only_selected", true);
	}
	return object_clear_paths_exec(C, op);
}

void OBJECT_OT_paths_clear(wmOperatorType *ot)
{
	/* identifiers */
	ot->name = "Clear Object Paths";
	ot->idname = "OBJECT_OT_paths_clear";
	ot->description = "Clear path caches for all objects, hold Shift key for selected objects only";
	
	/* api callbacks */
	ot->invoke = object_clear_paths_invoke;
	ot->exec = object_clear_paths_exec;
	ot->poll = ED_operator_object_active_editable;
	
	/* flags */
	ot->flag = OPTYPE_REGISTER | OPTYPE_UNDO;
	
	/* properties */
	ot->prop = RNA_def_boolean(ot->srna, "only_selected", false, "Only Selected",
	                           "Only clear paths from selected objects");
	RNA_def_property_flag(ot->prop, PROP_SKIP_SAVE);
}


/********************** Smooth/Flat *********************/

static int shade_smooth_exec(bContext *C, wmOperator *op)
{
	ID *data;
	Curve *cu;
	Nurb *nu;
	int clear = (STREQ(op->idname, "OBJECT_OT_shade_flat"));
	bool done = false, linked_data = false;

	CTX_DATA_BEGIN(C, Object *, ob, selected_editable_objects)
	{
		data = ob->data;

		if (data && ID_IS_LINKED(data)) {
			linked_data = true;
			continue;
		}

		if (ob->type == OB_MESH) {
			BKE_mesh_smooth_flag_set(ob, !clear);

			BKE_mesh_batch_cache_dirty(ob->data, BKE_MESH_BATCH_DIRTY_ALL);
			DEG_id_tag_update(&ob->id, OB_RECALC_DATA);
			WM_event_add_notifier(C, NC_OBJECT | ND_DRAW, ob);

			done = true;
		}
		else if (ELEM(ob->type, OB_SURF, OB_CURVE)) {
			cu = ob->data;

			for (nu = cu->nurb.first; nu; nu = nu->next) {
				if (!clear) nu->flag |= ME_SMOOTH;
				else nu->flag &= ~ME_SMOOTH;
			}

			DEG_id_tag_update(&ob->id, OB_RECALC_DATA);
			WM_event_add_notifier(C, NC_OBJECT | ND_DRAW, ob);

			done = true;
		}
	}
	CTX_DATA_END;

	if (linked_data)
		BKE_report(op->reports, RPT_WARNING, "Can't edit linked mesh or curve data");

	return (done) ? OPERATOR_FINISHED : OPERATOR_CANCELLED;
}

static int shade_poll(bContext *C)
{
	return (CTX_data_edit_object(C) == NULL);
}

void OBJECT_OT_shade_flat(wmOperatorType *ot)
{
	/* identifiers */
	ot->name = "Shade Flat";
	ot->description = "Render and display faces uniform, using Face Normals";
	ot->idname = "OBJECT_OT_shade_flat";
	
	/* api callbacks */
	ot->poll = shade_poll;
	ot->exec = shade_smooth_exec;

	/* flags */
	ot->flag = OPTYPE_REGISTER | OPTYPE_UNDO;
}

void OBJECT_OT_shade_smooth(wmOperatorType *ot)
{
	/* identifiers */
	ot->name = "Shade Smooth";
	ot->description = "Render and display faces smooth, using interpolated Vertex Normals";
	ot->idname = "OBJECT_OT_shade_smooth";
	
	/* api callbacks */
	ot->poll = shade_poll;
	ot->exec = shade_smooth_exec;
	
	/* flags */
	ot->flag = OPTYPE_REGISTER | OPTYPE_UNDO;
}

/* ********************** */

static void UNUSED_FUNCTION(image_aspect) (Scene *scene, ViewLayer *view_layer, Object *obedit)
{
	/* all selected objects with an image map: scale in image aspect */
	Base *base;
	Object *ob;
	Material *ma;
	Tex *tex;
	float x, y, space;
	int a, b, done;
	
	if (obedit) return;
	if (ID_IS_LINKED(scene)) return;
	
	for (base = FIRSTBASE(view_layer); base; base = base->next) {
		if (TESTBASELIB(base)) {
			ob = base->object;
			done = false;
			
			for (a = 1; a <= ob->totcol; a++) {
				ma = give_current_material(ob, a);
				if (ma) {
					for (b = 0; b < MAX_MTEX; b++) {
						if (ma->mtex[b] && ma->mtex[b]->tex) {
							tex = ma->mtex[b]->tex;
							if (tex->type == TEX_IMAGE && tex->ima) {
								ImBuf *ibuf = BKE_image_acquire_ibuf(tex->ima, NULL, NULL);
								
								/* texturespace */
								space = 1.0;
								if (ob->type == OB_MESH) {
									float size[3];
									BKE_mesh_texspace_get(ob->data, NULL, NULL, size);
									space = size[0] / size[1];
								}
								else if (ELEM(ob->type, OB_CURVE, OB_FONT, OB_SURF)) {
									float size[3];
									BKE_curve_texspace_get(ob->data, NULL, NULL, size);
									space = size[0] / size[1];
								}
							
								x = ibuf->x / space;
								y = ibuf->y;
								
								if (x > y) ob->size[0] = ob->size[1] * x / y;
								else ob->size[1] = ob->size[0] * y / x;
								
								done = true;
								DEG_id_tag_update(&ob->id, OB_RECALC_OB);

								BKE_image_release_ibuf(tex->ima, ibuf, NULL);
							}
						}
						if (done) break;
					}
				}
				if (done) break;
			}
		}
	}
	
}

static const EnumPropertyItem *object_mode_set_itemsf(
        bContext *C, PointerRNA *UNUSED(ptr), PropertyRNA *UNUSED(prop), bool *r_free)
{
	const EnumPropertyItem *input = rna_enum_object_mode_items;
	EnumPropertyItem *item = NULL;
	Object *ob;
	bGPdata *gpd;
	int totitem = 0;

	if (!C) /* needed for docs */
		return rna_enum_object_mode_items;

	ob = CTX_data_active_object(C);
	if (ob) {
		const bool use_mode_particle_edit = (BLI_listbase_is_empty(&ob->particlesystem) == false) ||
		                                    (ob->soft != NULL) ||
		                                    (modifiers_findByType(ob, eModifierType_Cloth) != NULL);
		while (input->identifier) {
			if ((input->value == OB_MODE_EDIT && OB_TYPE_SUPPORT_EDITMODE(ob->type)) ||
			    (input->value == OB_MODE_POSE && (ob->type == OB_ARMATURE)) ||
			    (input->value == OB_MODE_PARTICLE_EDIT && use_mode_particle_edit) ||
			    (ELEM(input->value, OB_MODE_SCULPT, OB_MODE_VERTEX_PAINT,
			           OB_MODE_WEIGHT_PAINT, OB_MODE_TEXTURE_PAINT) && (ob->type == OB_MESH)) ||
			    (input->value == OB_MODE_OBJECT))
			{
				RNA_enum_item_add(&item, &totitem, input);
			}
			input++;
		}
	}
	else {
		/* We need at least this one! */
		RNA_enum_items_add_value(&item, &totitem, input, OB_MODE_OBJECT);
	}
	
	/* On top of all the rest, GPencil Stroke Edit Mode
	 * is available if there's a valid gp datablock...
	 */
	gpd = CTX_data_gpencil_data(C);
	if (gpd) {
		RNA_enum_items_add_value(&item, &totitem, rna_enum_object_mode_items, OB_MODE_GPENCIL);
	}

	RNA_enum_item_end(&item, &totitem);

	*r_free = true;

	return item;
}

static int object_mode_set_poll(bContext *C)
{
	/* Since Grease Pencil editmode is also handled here,
	 * we have a special exception for allowing this operator
	 * to still work in that case when there's no active object
	 * so that users can exit editmode this way as per normal.
	 */
	if (ED_operator_object_active_editable(C))
		return true;
	else
		return (CTX_data_gpencil_data(C) != NULL);
}

static int object_mode_set_exec(bContext *C, wmOperator *op)
{
	Object *ob = CTX_data_active_object(C);
	bGPdata *gpd = CTX_data_gpencil_data(C);
	eObjectMode mode = RNA_enum_get(op->ptr, "mode");
	eObjectMode restore_mode = (ob) ? ob->mode : OB_MODE_OBJECT;
	const bool toggle = RNA_boolean_get(op->ptr, "toggle");
	
	if (gpd) {
		/* GP Mode is not bound to a specific object. Therefore,
		 * we don't want it to be actually saved on any objects,
		 * as weirdness can happen if you select other objects,
		 * or load old files.
		 *
		 * Instead, we use the following 2 rules to ensure that
		 * the mode selector works as expected:
		 *  1) If there's no object, we want to enter editmode.
		 *     (i.e. with no object, we're in object mode)
		 *  2) Otherwise, exit stroke editmode, so that we can
		 *     enter another mode...
		 */
		if (!ob || (gpd->flag & GP_DATA_STROKE_EDITMODE)) {
			WM_operator_name_call(C, "GPENCIL_OT_editmode_toggle", WM_OP_EXEC_REGION_WIN, NULL);
		}
	}
	
	if (!ob || !ED_object_mode_compat_test(ob, mode))
		return OPERATOR_PASS_THROUGH;

	if (ob->mode != mode) {
		/* we should be able to remove this call, each operator calls  */
		ED_object_mode_compat_set(C, ob, mode, op->reports);
	}

	/* Exit current mode if it's not the mode we're setting */
	if (mode != OB_MODE_OBJECT && (ob->mode != mode || toggle)) {
		/* Enter new mode */
		ED_object_mode_toggle(C, mode);
	}

	if (toggle) {
		/* Special case for Object mode! */
		if (mode == OB_MODE_OBJECT && restore_mode == OB_MODE_OBJECT && ob->restore_mode != OB_MODE_OBJECT) {
			ED_object_mode_toggle(C, ob->restore_mode);
		}
		else if (ob->mode == mode) {
			/* For toggling, store old mode so we know what to go back to */
			ob->restore_mode = restore_mode;
		}
		else if (ob->restore_mode != OB_MODE_OBJECT && ob->restore_mode != mode) {
			ED_object_mode_toggle(C, ob->restore_mode);
		}
	}

	return OPERATOR_FINISHED;
}

void OBJECT_OT_mode_set(wmOperatorType *ot)
{
	PropertyRNA *prop;
	
	/* identifiers */
	ot->name = "Set Object Mode";
	ot->description = "Sets the object interaction mode";
	ot->idname = "OBJECT_OT_mode_set";
	
	/* api callbacks */
	ot->exec = object_mode_set_exec;
	
	ot->poll = object_mode_set_poll; //ED_operator_object_active_editable;
	
	/* flags */
	ot->flag = 0; /* no register/undo here, leave it to operators being called */
	
	ot->prop = RNA_def_enum(ot->srna, "mode", rna_enum_object_mode_items, OB_MODE_OBJECT, "Mode", "");
	RNA_def_enum_funcs(ot->prop, object_mode_set_itemsf);
	RNA_def_property_flag(ot->prop, PROP_SKIP_SAVE);

	prop = RNA_def_boolean(ot->srna, "toggle", 0, "Toggle", "");
	RNA_def_property_flag(prop, PROP_SKIP_SAVE);
}

/************************ Game Properties ***********************/

static int game_property_new_exec(bContext *C, wmOperator *op)
{
	Object *ob = CTX_data_active_object(C);
	bProperty *prop;
	char name[MAX_NAME];
	int type = RNA_enum_get(op->ptr, "type");

	prop = BKE_bproperty_new(type);
	BLI_addtail(&ob->prop, prop);

	RNA_string_get(op->ptr, "name", name);
	if (name[0] != '\0') {
		BLI_strncpy(prop->name, name, sizeof(prop->name));
	}

	BLI_uniquename(&ob->prop, prop, DATA_("Property"), '.', offsetof(bProperty, name), sizeof(prop->name));

	WM_event_add_notifier(C, NC_LOGIC, NULL);
	return OPERATOR_FINISHED;
}


void OBJECT_OT_game_property_new(wmOperatorType *ot)
{
	/* identifiers */
	ot->name = "New Game Property";
	ot->description = "Create a new property available to the game engine";
	ot->idname = "OBJECT_OT_game_property_new";

	/* api callbacks */
	ot->exec = game_property_new_exec;
	ot->poll = ED_operator_object_active_editable;

	/* flags */
	ot->flag = OPTYPE_REGISTER | OPTYPE_UNDO;

	RNA_def_enum(ot->srna, "type", rna_enum_gameproperty_type_items, GPROP_FLOAT, "Type", "Type of game property to add");
	RNA_def_string(ot->srna, "name", NULL, MAX_NAME, "Name", "Name of the game property to add");
}

static int game_property_remove_exec(bContext *C, wmOperator *op)
{
	Object *ob = CTX_data_active_object(C);
	bProperty *prop;
	int index = RNA_int_get(op->ptr, "index");

	if (!ob)
		return OPERATOR_CANCELLED;

	prop = BLI_findlink(&ob->prop, index);

	if (prop) {
		BLI_remlink(&ob->prop, prop);
		BKE_bproperty_free(prop);

		WM_event_add_notifier(C, NC_LOGIC, NULL);
		return OPERATOR_FINISHED;
	}
	else {
		return OPERATOR_CANCELLED;
	}
}

void OBJECT_OT_game_property_remove(wmOperatorType *ot)
{
	/* identifiers */
	ot->name = "Remove Game Property";
	ot->description = "Remove game property";
	ot->idname = "OBJECT_OT_game_property_remove";

	/* api callbacks */
	ot->exec = game_property_remove_exec;
	ot->poll = ED_operator_object_active_editable;

	/* flags */
	ot->flag = OPTYPE_REGISTER | OPTYPE_UNDO;

	RNA_def_int(ot->srna, "index", 0, 0, INT_MAX, "Index", "Property index to remove ", 0, INT_MAX);
}

#define GAME_PROPERTY_MOVE_UP    1
#define GAME_PROPERTY_MOVE_DOWN -1

static int game_property_move(bContext *C, wmOperator *op)
{
	Object *ob = CTX_data_active_object(C);
	bProperty *prop;
	bProperty *otherprop = NULL;
	const int index = RNA_int_get(op->ptr, "index");
	const int dir = RNA_enum_get(op->ptr, "direction");

	if (ob == NULL)
		return OPERATOR_CANCELLED;

	prop = BLI_findlink(&ob->prop, index);
	/* invalid index */
	if (prop == NULL)
		return OPERATOR_CANCELLED;

	if (dir == GAME_PROPERTY_MOVE_UP) {
		otherprop = prop->prev;
	}
	else if (dir == GAME_PROPERTY_MOVE_DOWN) {
		otherprop = prop->next;
	}
	else {
		BLI_assert(0);
	}

	if (prop && otherprop) {
		BLI_listbase_swaplinks(&ob->prop, prop, otherprop);

		WM_event_add_notifier(C, NC_LOGIC, NULL);
		return OPERATOR_FINISHED;
	}
	else {
		return OPERATOR_CANCELLED;
	}
}

void OBJECT_OT_game_property_move(wmOperatorType *ot)
{
	static const EnumPropertyItem direction_property_move[] = {
		{GAME_PROPERTY_MOVE_UP,   "UP",   0, "Up",   ""},
		{GAME_PROPERTY_MOVE_DOWN, "DOWN", 0, "Down", ""},
		{0, NULL, 0, NULL, NULL}
	};
	PropertyRNA *prop;

	/* identifiers */
	ot->name = "Move Game Property";
	ot->description = "Move game property";
	ot->idname = "OBJECT_OT_game_property_move";

	/* api callbacks */
	ot->exec = game_property_move;
	ot->poll = ED_operator_object_active_editable;

	/* flags */
	ot->flag = OPTYPE_REGISTER | OPTYPE_UNDO;

	/* properties */
	prop = RNA_def_int(ot->srna, "index", 0, 0, INT_MAX, "Index", "Property index to move", 0, INT_MAX);
	RNA_def_property_flag(prop, PROP_HIDDEN);
	RNA_def_enum(ot->srna, "direction", direction_property_move, 0, "Direction",
	             "Direction for moving the property");
}

#undef GAME_PROPERTY_MOVE_UP
#undef GAME_PROPERTY_MOVE_DOWN

#define COPY_PROPERTIES_REPLACE 1
#define COPY_PROPERTIES_MERGE   2
#define COPY_PROPERTIES_COPY    3

static const EnumPropertyItem game_properties_copy_operations[] = {
	{COPY_PROPERTIES_REPLACE, "REPLACE", 0, "Replace Properties", ""},
	{COPY_PROPERTIES_MERGE, "MERGE", 0, "Merge Properties", ""},
	{COPY_PROPERTIES_COPY, "COPY", 0, "Copy a Property", ""},
	{0, NULL, 0, NULL, NULL}
};

static const EnumPropertyItem *gameprops_itemf(bContext *C, PointerRNA *UNUSED(ptr), PropertyRNA *UNUSED(prop), bool *r_free)
{	
	Object *ob = ED_object_active_context(C);
	EnumPropertyItem tmp = {0, "", 0, "", ""};
	EnumPropertyItem *item = NULL;
	bProperty *prop;
	int a, totitem = 0;
	
	if (!ob)
		return DummyRNA_NULL_items;

	for (a = 1, prop = ob->prop.first; prop; prop = prop->next, a++) {
		tmp.value = a;
		tmp.identifier = prop->name;
		tmp.name = prop->name;
		RNA_enum_item_add(&item, &totitem, &tmp);
	}

	RNA_enum_item_end(&item, &totitem);
	*r_free = true;

	return item;
}

static int game_property_copy_exec(bContext *C, wmOperator *op)
{
	Object *ob = ED_object_active_context(C);
	bProperty *prop;
	int type = RNA_enum_get(op->ptr, "operation");
	int propid = RNA_enum_get(op->ptr, "property");

	if (propid > 0) { /* copy */
		prop = BLI_findlink(&ob->prop, propid - 1);
		
		if (prop) {
			CTX_DATA_BEGIN(C, Object *, ob_iter, selected_editable_objects)
			{
				if (ob != ob_iter)
					BKE_bproperty_object_set(ob_iter, prop);
			} CTX_DATA_END;
		}
	}

	else {
		CTX_DATA_BEGIN(C, Object *, ob_iter, selected_editable_objects)
		{
			if (ob != ob_iter) {
				if (type == COPY_PROPERTIES_REPLACE) {
					BKE_bproperty_copy_list(&ob_iter->prop, &ob->prop);
				}
				else {
					/* merge - the default when calling with no argument */
					for (prop = ob->prop.first; prop; prop = prop->next) {
						BKE_bproperty_object_set(ob_iter, prop);
					}
				}
			}
		}
		CTX_DATA_END;
	}

	return OPERATOR_FINISHED;
}

void OBJECT_OT_game_property_copy(wmOperatorType *ot)
{
	PropertyRNA *prop;
	/* identifiers */
	ot->name = "Copy Game Property";
	ot->idname = "OBJECT_OT_game_property_copy";
	ot->description = "Copy/merge/replace a game property from active object to all selected objects";

	/* api callbacks */
	ot->exec = game_property_copy_exec;
	ot->poll = ED_operator_object_active_editable;

	/* flags */
	ot->flag = OPTYPE_REGISTER | OPTYPE_UNDO;

	RNA_def_enum(ot->srna, "operation", game_properties_copy_operations, 3, "Operation", "");
	prop = RNA_def_enum(ot->srna, "property", DummyRNA_NULL_items, 0, "Property", "Properties to copy");
	RNA_def_property_flag(prop, PROP_SKIP_SAVE | PROP_ENUM_NO_TRANSLATE);
	RNA_def_enum_funcs(prop, gameprops_itemf);
	ot->prop = prop;
}

static int game_property_clear_exec(bContext *C, wmOperator *UNUSED(op))
{
	CTX_DATA_BEGIN(C, Object *, ob_iter, selected_editable_objects)
	{
		BKE_bproperty_free_list(&ob_iter->prop);
	}
	CTX_DATA_END;

	WM_event_add_notifier(C, NC_LOGIC, NULL);
	return OPERATOR_FINISHED;
}
void OBJECT_OT_game_property_clear(wmOperatorType *ot)
{
	/* identifiers */
	ot->name = "Clear Game Properties";
	ot->idname = "OBJECT_OT_game_property_clear";
	ot->description = "Remove all game properties from all selected objects";

	/* api callbacks */
	ot->exec = game_property_clear_exec;
	ot->poll = ED_operator_object_active_editable;

	/* flags */
	ot->flag = OPTYPE_REGISTER | OPTYPE_UNDO;
}

/************************ Copy Logic Bricks ***********************/

static int logicbricks_copy_exec(bContext *C, wmOperator *UNUSED(op))
{
	Object *ob = ED_object_active_context(C);

	CTX_DATA_BEGIN(C, Object *, ob_iter, selected_editable_objects)
	{
		if (ob != ob_iter) {
			/* first: free all logic */
			free_sensors(&ob_iter->sensors);
			unlink_controllers(&ob_iter->controllers);
			free_controllers(&ob_iter->controllers);
			unlink_actuators(&ob_iter->actuators);
			free_actuators(&ob_iter->actuators);
		
			/* now copy it, this also works without logicbricks! */
			clear_sca_new_poins_ob(ob);
			copy_sensors(&ob_iter->sensors, &ob->sensors, 0);
			copy_controllers(&ob_iter->controllers, &ob->controllers, 0);
			copy_actuators(&ob_iter->actuators, &ob->actuators, 0);
			set_sca_new_poins_ob(ob_iter);
		
			/* some menu settings */
			ob_iter->scavisflag = ob->scavisflag;
			ob_iter->scaflag = ob->scaflag;
		
			/* set the initial state */
			ob_iter->state = ob->state;
			ob_iter->init_state = ob->init_state;

			if (ob_iter->totcol == ob->totcol) {
				ob_iter->actcol = ob->actcol;
				WM_event_add_notifier(C, NC_OBJECT | ND_DRAW, ob_iter);
			}
		}
	}
	CTX_DATA_END;

	WM_event_add_notifier(C, NC_LOGIC, NULL);

	return OPERATOR_FINISHED;
}

void OBJECT_OT_logic_bricks_copy(wmOperatorType *ot)
{
	/* identifiers */
	ot->name = "Copy Logic Bricks to Selected";
	ot->description = "Copy logic bricks to other selected objects";
	ot->idname = "OBJECT_OT_logic_bricks_copy";

	/* api callbacks */
	ot->exec = logicbricks_copy_exec;
	ot->poll = ED_operator_object_active_editable;

	/* flags */
	ot->flag = OPTYPE_REGISTER | OPTYPE_UNDO;
}

static int game_physics_copy_exec(bContext *C, wmOperator *UNUSED(op))
{
	Object *ob = ED_object_active_context(C);
	
	CTX_DATA_BEGIN(C, Object *, ob_iter, selected_editable_objects)
	{
		if (ob != ob_iter) {
			ob_iter->gameflag = ob->gameflag;
			ob_iter->gameflag2 = ob->gameflag2;
			ob_iter->inertia = ob->inertia;
			ob_iter->formfactor = ob->formfactor;
			ob_iter->damping = ob->damping;
			ob_iter->rdamping = ob->rdamping;
			ob_iter->min_vel = ob->min_vel;
			ob_iter->max_vel = ob->max_vel;
			ob_iter->min_angvel = ob->min_angvel;
			ob_iter->max_angvel = ob->max_angvel;
			ob_iter->obstacleRad = ob->obstacleRad;
			ob_iter->mass = ob->mass;
			copy_v3_v3(ob_iter->anisotropicFriction, ob->anisotropicFriction);
			ob_iter->collision_boundtype = ob->collision_boundtype;
			ob_iter->margin = ob->margin;
			ob_iter->bsoft = copy_bulletsoftbody(ob->bsoft, 0);
			if (ob->restrictflag & OB_RESTRICT_RENDER) 
				ob_iter->restrictflag |= OB_RESTRICT_RENDER;
			else
				ob_iter->restrictflag &= ~OB_RESTRICT_RENDER;

			ob_iter->col_group = ob->col_group;
			ob_iter->col_mask = ob->col_mask;
		}
	}
	CTX_DATA_END;
	
	return OPERATOR_FINISHED;
}

void OBJECT_OT_game_physics_copy(struct wmOperatorType *ot)
{
	/* identifiers */
	ot->name = "Copy Game Physics Properties to Selected";
	ot->description = "Copy game physics properties to other selected objects";
	ot->idname = "OBJECT_OT_game_physics_copy";
	
	/* api callbacks */
	ot->exec = game_physics_copy_exec;
	ot->poll = ED_operator_object_active_editable;
	
	/* flags */
	ot->flag = OPTYPE_REGISTER | OPTYPE_UNDO;
}

bool ED_object_editmode_calc_active_center(Object *obedit, const bool select_only, float r_center[3])
{
	switch (obedit->type) {
		case OB_MESH:
		{
			BMEditMesh *em = BKE_editmesh_from_object(obedit);
			BMEditSelection ese;

			if (BM_select_history_active_get(em->bm, &ese)) {
				BM_editselection_center(&ese, r_center);
				return true;
			}
			break;
		}
		case OB_ARMATURE:
		{
			bArmature *arm = obedit->data;
			EditBone *ebo = arm->act_edbone;

			if (ebo && (!select_only || (ebo->flag & (BONE_SELECTED | BONE_ROOTSEL)))) {
				copy_v3_v3(r_center, ebo->head);
				return true;
			}

			break;
		}
		case OB_CURVE:
		case OB_SURF:
		{
			Curve *cu = obedit->data;

			if (ED_curve_active_center(cu, r_center)) {
				return true;
			}
			break;
		}
		case OB_MBALL:
		{
			MetaBall *mb = obedit->data;
			MetaElem *ml_act = mb->lastelem;

			if (ml_act && (!select_only || (ml_act->flag & SELECT))) {
				copy_v3_v3(r_center, &ml_act->x);
				return true;
			}
			break;
		}
		case OB_LATTICE:
		{
			BPoint *actbp = BKE_lattice_active_point_get(obedit->data);

			if (actbp) {
				copy_v3_v3(r_center, actbp->vec);
				return true;
			}
			break;
		}
	}

	return false;
}

#define COLLECTION_INVALID_INDEX -1

static int move_to_collection_exec(bContext *C, wmOperator *op)
{
	Scene *scene = CTX_data_scene(C);
	PropertyRNA *prop = RNA_struct_find_property(op->ptr, "collection_index");
	const bool is_add = RNA_boolean_get(op->ptr, "is_add");
	const bool is_new = RNA_boolean_get(op->ptr, "is_new");
	SceneCollection *scene_collection;

	if (!RNA_property_is_set(op->ptr, prop)) {
		BKE_report(op->reports, RPT_ERROR, "No collection selected");
		return OPERATOR_CANCELLED;
	}

	int collection_index = RNA_property_int_get(op->ptr, prop);
	scene_collection = BKE_collection_from_index(CTX_data_scene(C), collection_index);
	if (scene_collection == NULL) {
		BKE_report(op->reports, RPT_ERROR, "Unexpected error, collection not found");
		return OPERATOR_CANCELLED;
	}

	Object *single_object = NULL;
	CTX_DATA_BEGIN (C, Object *, ob, selected_objects)
	{
		if (single_object != NULL) {
			single_object = NULL;
			break;
		}
		else {
			single_object = ob;
		}
	}
	CTX_DATA_END;

	if (is_new) {
		char new_collection_name[MAX_NAME];
		RNA_string_get(op->ptr, "new_collection_name", new_collection_name);
		scene_collection = BKE_collection_add(&scene->id, scene_collection, COLLECTION_TYPE_NONE, new_collection_name);
	}

	if ((single_object != NULL) &&
	    is_add &&
	    BLI_findptr(&scene_collection->objects, single_object, offsetof(LinkData, data)))
	{
		BKE_reportf(op->reports, RPT_ERROR, "%s already in %s", single_object->id.name + 2, scene_collection->name);
		return OPERATOR_CANCELLED;
	}

	CTX_DATA_BEGIN (C, Object *, ob, selected_objects)
	{
		if (!is_add) {
			BKE_collection_object_move(&scene->id, scene_collection, NULL, ob);
		}
		else {
			BKE_collection_object_add(&scene->id, scene_collection, ob);
		}
	}
	CTX_DATA_END;

	BKE_reportf(op->reports,
	            RPT_INFO,
	            "%s %s to %s",
	            (single_object != NULL) ? single_object->id.name + 2 : "Objects",
	            is_add ? "added" : "moved",
	            scene_collection->name);

	DEG_relations_tag_update(CTX_data_main(C));
	DEG_id_tag_update(&scene->id, 0);

	WM_event_add_notifier(C, NC_SCENE | ND_LAYER, scene);
	WM_event_add_notifier(C, NC_SCENE | ND_OB_ACTIVE, scene);
	WM_event_add_notifier(C, NC_SCENE | ND_LAYER_CONTENT, scene);

	return OPERATOR_FINISHED;
}

typedef struct MoveToCollectionData {
	struct MoveToCollectionData *next, *prev;
	int index;
	struct SceneCollection *collection;
	struct ListBase submenus;
	PointerRNA ptr;
	struct wmOperatorType *ot;
} MoveToCollectionData;

static int move_to_collection_menus_create(wmOperator *op, MoveToCollectionData *menu)
{
	int index = menu->index;
	for (SceneCollection *scene_collection = menu->collection->scene_collections.first;
	     scene_collection != NULL;
	     scene_collection = scene_collection->next)
	{
		MoveToCollectionData *submenu = MEM_callocN(sizeof(MoveToCollectionData),
		                                            "MoveToCollectionData submenu - expected memleak");
		BLI_addtail(&menu->submenus, submenu);
		submenu->collection = scene_collection;
		submenu->index = ++index;
		index = move_to_collection_menus_create(op, submenu);
		submenu->ot = op->type;
	}
	return index;
}

static void move_to_collection_menus_free_recursive(MoveToCollectionData *menu)
{
	for (MoveToCollectionData *submenu = menu->submenus.first;
	     submenu != NULL;
	     submenu = submenu->next)
	{
		move_to_collection_menus_free_recursive(submenu);
	}
	BLI_freelistN(&menu->submenus);
}

static void move_to_collection_menus_free(MoveToCollectionData **menu)
{
	if (*menu == NULL) {
		return;
	}

	move_to_collection_menus_free_recursive(*menu);
	MEM_freeN(*menu);
	*menu = NULL;
}

static void move_to_collection_menu_create(bContext *UNUSED(C), uiLayout *layout, void *menu_v)
{
	MoveToCollectionData *menu = menu_v;

	uiItemIntO(layout,
			   menu->collection->name,
			   ICON_NONE,
			   "OBJECT_OT_move_to_collection",
			   "collection_index",
			   menu->index);
	uiItemS(layout);

	for (MoveToCollectionData *submenu = menu->submenus.first;
		 submenu != NULL;
		 submenu = submenu->next)
	{
		move_to_collection_menus_items(layout, submenu);
	}

	uiItemS(layout);

	WM_operator_properties_create_ptr(&menu->ptr, menu->ot);
	RNA_int_set(&menu->ptr, "collection_index", menu->index);
	RNA_boolean_set(&menu->ptr, "is_new", true);

	uiItemFullO_ptr(layout,
	                menu->ot,
	                "New Collection",
	                ICON_ZOOMIN,
	                menu->ptr.data,
	                /* We use invoke here so we can read ctrl from event. */
	                WM_OP_INVOKE_DEFAULT,
	                0,
	                NULL);
}

static void move_to_collection_menus_items(uiLayout *layout, MoveToCollectionData *menu)
{
	if (BLI_listbase_is_empty(&menu->submenus)) {
		uiItemIntO(layout,
		           menu->collection->name,
		           ICON_NONE,
		           "OBJECT_OT_move_to_collection",
		           "collection_index",
		           menu->index);
	}
	else {
		uiItemMenuF(layout,
		            menu->collection->name,
		            ICON_NONE,
		            move_to_collection_menu_create,
		            menu);
	}
}

/* This is allocated statically because we need this available for the menus creation callback. */
static MoveToCollectionData *master_collection_menu = NULL;

static int move_to_collection_invoke(bContext *C, wmOperator *op, const wmEvent *event)
{
	/* Reset the menus data for the current master collection, and free previously allocated data. */
	move_to_collection_menus_free(&master_collection_menu);

	PropertyRNA *prop;
	prop = RNA_struct_find_property(op->ptr, "collection_index");
	if (RNA_property_is_set(op->ptr, prop)) {
		int collection_index = RNA_property_int_get(op->ptr, prop);
		RNA_boolean_set(op->ptr, "is_add", event->ctrl);

		if (RNA_boolean_get(op->ptr, "is_new")) {
			prop = RNA_struct_find_property(op->ptr, "new_collection_name");
			if (!RNA_property_is_set(op->ptr, prop)) {
				char name[MAX_NAME];
				SceneCollection *scene_collection;

				scene_collection = BKE_collection_from_index(CTX_data_scene(C), collection_index);
				BKE_collection_new_name_get(&CTX_data_scene(C)->id, scene_collection, name);

				RNA_property_string_set(op->ptr, prop, name);
				return WM_operator_props_dialog_popup(C, op, 10 * UI_UNIT_X, 5 * UI_UNIT_Y);
			}
		}
		return move_to_collection_exec(C, op);
	}

	SceneCollection *master_collection = BKE_collection_master(&CTX_data_scene(C)->id);

	/* We need the data to be allocated so it's available during menu drawing.
	 * Technically we could use wmOperator->customdata. However there is no free callback
	 * called to an operator that exit with OPERATOR_INTERFACE to launch a menu.
	 *
	 * So we are left with a memory that will necessarily leak. It's a small leak though.*/
	if (master_collection_menu == NULL) {
		master_collection_menu = MEM_callocN(sizeof(MoveToCollectionData),
		                                     "MoveToCollectionData menu - expected eventual memleak");
	}

	master_collection_menu->collection = master_collection;
	master_collection_menu->ot = op->type;
	move_to_collection_menus_create(op, master_collection_menu);

	uiPopupMenu *pup;
	uiLayout *layout;

	/* Build the menus. */
	pup = UI_popup_menu_begin(C, IFACE_("Move to Collection"), ICON_NONE);
	layout = UI_popup_menu_layout(pup);

	/* We use invoke here so we can read ctrl from event. */
	uiLayoutSetOperatorContext(layout, WM_OP_INVOKE_DEFAULT);

	move_to_collection_menu_create(C, layout, master_collection_menu);

	UI_popup_menu_end(C, pup);

	return OPERATOR_INTERFACE;
}

void OBJECT_OT_move_to_collection(wmOperatorType *ot)
{
	PropertyRNA *prop;

	/* identifiers */
	ot->name = "Move to Collection";
	ot->description = "Move to a collection only (Ctrl to add)";
	ot->idname = "OBJECT_OT_move_to_collection";

	/* api callbacks */
	ot->exec = move_to_collection_exec;
	ot->invoke = move_to_collection_invoke;
	ot->poll = ED_operator_object_active_editable;

	/* flags */
	ot->flag = OPTYPE_REGISTER | OPTYPE_UNDO;

	prop = RNA_def_int(ot->srna, "collection_index", COLLECTION_INVALID_INDEX, COLLECTION_INVALID_INDEX, INT_MAX,
	                   "Collection Index", "Index of the collection to move to", 0, INT_MAX);
	RNA_def_property_flag(prop, PROP_SKIP_SAVE | PROP_HIDDEN);
	prop = RNA_def_boolean(ot->srna, "is_add", false, "Add", "Keep object in original collections as well");
	RNA_def_property_flag(prop, PROP_SKIP_SAVE | PROP_HIDDEN);
	prop = RNA_def_boolean(ot->srna, "is_new", false, "New", "Move objects to a new collection");
	RNA_def_property_flag(prop, PROP_SKIP_SAVE | PROP_HIDDEN);
	prop = RNA_def_string(ot->srna, "new_collection_name", NULL, MAX_NAME, "Name",
	                      "Name of the newly added collection");
	RNA_def_property_flag(prop, PROP_SKIP_SAVE);
}

#undef COLLECTION_INVALID_INDEX<|MERGE_RESOLUTION|>--- conflicted
+++ resolved
@@ -532,15 +532,6 @@
 		else {
 			ED_object_posemode_enter(C, base);
 		}
-<<<<<<< HEAD
-		else if (is_mode_set)
-			ED_armature_exit_posemode(C, base);
-		else
-			ED_armature_enter_posemode(C, base);
-
-=======
-		
->>>>>>> 32339a56
 		return OPERATOR_FINISHED;
 	}
 	
