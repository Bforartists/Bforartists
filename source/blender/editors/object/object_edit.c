/*
 * ***** BEGIN GPL LICENSE BLOCK *****
 *
 * This program is free software; you can redistribute it and/or
 * modify it under the terms of the GNU General Public License
 * as published by the Free Software Foundation; either version 2
 * of the License, or (at your option) any later version.
 *
 * This program is distributed in the hope that it will be useful,
 * but WITHOUT ANY WARRANTY; without even the implied warranty of
 * MERCHANTABILITY or FITNESS FOR A PARTICULAR PURPOSE.  See the
 * GNU General Public License for more details.
 *
 * You should have received a copy of the GNU General Public License
 * along with this program; if not, write to the Free Software Foundation,
 * Inc., 51 Franklin Street, Fifth Floor, Boston, MA 02110-1301, USA.
 *
 * The Original Code is Copyright (C) 2001-2002 by NaN Holding BV.
 * All rights reserved.
 *
 * Contributor(s): Blender Foundation, 2002-2008 full recode
 *
 * ***** END GPL LICENSE BLOCK *****
 */

/** \file blender/editors/object/object_edit.c
 *  \ingroup edobj
 */

#include <stdlib.h>
#include <string.h>
#include <math.h>
#include <time.h>
#include <float.h>
#include <ctype.h>
#include <stddef.h> //for offsetof

#include "MEM_guardedalloc.h"

#include "BLI_blenlib.h"
#include "BLI_math.h"
#include "BLI_utildefines.h"
#include "BLI_ghash.h"
#include "BLI_string_utils.h"

#include "BLT_translation.h"

#include "DNA_armature_types.h"
#include "DNA_curve_types.h"
#include "DNA_gpencil_types.h"
#include "DNA_group_types.h"
#include "DNA_material_types.h"
#include "DNA_meta_types.h"
#include "DNA_property_types.h"
#include "DNA_scene_types.h"
#include "DNA_object_types.h"
#include "DNA_object_force.h"
#include "DNA_meshdata_types.h"
#include "DNA_vfont_types.h"
#include "DNA_mesh_types.h"

#include "IMB_imbuf_types.h"

#include "BKE_anim.h"
#include "BKE_constraint.h"
#include "BKE_context.h"
#include "BKE_curve.h"
#include "BKE_effect.h"
#include "BKE_depsgraph.h"
#include "BKE_global.h"
#include "BKE_image.h"
#include "BKE_lattice.h"
#include "BKE_library.h"
#include "BKE_main.h"
#include "BKE_material.h"
#include "BKE_mball.h"
#include "BKE_mesh.h"
#include "BKE_object.h"
#include "BKE_pointcache.h"
#include "BKE_property.h"
#include "BKE_sca.h"
#include "BKE_softbody.h"
#include "BKE_modifier.h"
#include "BKE_editmesh.h"
#include "BKE_report.h"

#include "ED_armature.h"
#include "ED_curve.h"
#include "ED_mesh.h"
#include "ED_mball.h"
#include "ED_lattice.h"
#include "ED_object.h"
#include "ED_screen.h"
#include "ED_util.h"
#include "ED_image.h"

#include "RNA_access.h"
#include "RNA_define.h"
#include "RNA_enum_types.h"

/* for menu/popup icons etc etc*/

#include "UI_interface.h"
#include "WM_api.h"
#include "WM_types.h"

#include "object_intern.h"  // own include

/* ************* XXX **************** */
static void error(const char *UNUSED(arg)) {}
static void waitcursor(int UNUSED(val)) {}
static int pupmenu(const char *UNUSED(msg)) { return 0; }

/* port over here */
static void error_libdata(void) {}

Object *ED_object_context(bContext *C)
{
	return CTX_data_pointer_get_type(C, "object", &RNA_Object).data;
}

/* find the correct active object per context
 * note: context can be NULL when called from a enum with PROP_ENUM_NO_CONTEXT */
Object *ED_object_active_context(bContext *C)
{
	Object *ob = NULL;
	if (C) {
		ob = ED_object_context(C);
		if (!ob) ob = CTX_data_active_object(C);
	}
	return ob;
}


/* ********* clear/set restrict view *********/
static int object_hide_view_clear_exec(bContext *C, wmOperator *UNUSED(op))
{
	Main *bmain = CTX_data_main(C);
	ScrArea *sa = CTX_wm_area(C);
	View3D *v3d = sa->spacedata.first;
	Scene *scene = CTX_data_scene(C);
	Base *base;
	bool changed = false;
	
	/* XXX need a context loop to handle such cases */
	for (base = FIRSTBASE; base; base = base->next) {
		if ((base->lay & v3d->lay) && base->object->restrictflag & OB_RESTRICT_VIEW) {
			if (!(base->object->restrictflag & OB_RESTRICT_SELECT)) {
				base->flag |= SELECT;
			}
			base->object->flag = base->flag;
			base->object->restrictflag &= ~OB_RESTRICT_VIEW; 
			changed = true;
		}
	}
	if (changed) {
		DAG_id_type_tag(bmain, ID_OB);
		DAG_relations_tag_update(bmain);
		WM_event_add_notifier(C, NC_SCENE | ND_OB_SELECT, scene);
	}

	return OPERATOR_FINISHED;
}

void OBJECT_OT_hide_view_clear(wmOperatorType *ot)
{
	
	/* identifiers */
	ot->name = "Show Hidden";
	ot->description = "Show Hidden\nReveals the hidden object(s)";
	ot->idname = "OBJECT_OT_hide_view_clear";
	
	/* api callbacks */
	ot->exec = object_hide_view_clear_exec;
	ot->poll = ED_operator_view3d_active;
	
	/* flags */
	ot->flag = OPTYPE_REGISTER | OPTYPE_UNDO;
}

static int object_hide_view_set_exec(bContext *C, wmOperator *op)
{
	Main *bmain = CTX_data_main(C);
	Scene *scene = CTX_data_scene(C);
	bool changed = false;
	const bool unselected = RNA_boolean_get(op->ptr, "unselected");
	
	CTX_DATA_BEGIN(C, Base *, base, visible_bases)
	{
		if (!unselected) {
			if (base->flag & SELECT) {
				base->flag &= ~SELECT;
				base->object->flag = base->flag;
				base->object->restrictflag |= OB_RESTRICT_VIEW;
				changed = true;
				if (base == BASACT) {
					ED_base_object_activate(C, NULL);
				}
			}
		}
		else {
			if (!(base->flag & SELECT)) {
				base->object->restrictflag |= OB_RESTRICT_VIEW;
				changed = true;
				if (base == BASACT) {
					ED_base_object_activate(C, NULL);
				}
			}
		}
	}
	CTX_DATA_END;

	if (changed) {
		DAG_id_type_tag(bmain, ID_OB);
		DAG_relations_tag_update(bmain);
		
		WM_event_add_notifier(C, NC_SCENE | ND_OB_SELECT, scene);
		
	}

	return OPERATOR_FINISHED;
}

void OBJECT_OT_hide_view_set(wmOperatorType *ot)
{
	/* identifiers */
	ot->name = "Hide Selected";
	ot->description = "Hide Selected \nHide the object";
	ot->idname = "OBJECT_OT_hide_view_set";
	
	/* api callbacks */
	ot->exec = object_hide_view_set_exec;
	ot->poll = ED_operator_view3d_active;
	
	/* flags */
	ot->flag = OPTYPE_REGISTER | OPTYPE_UNDO;
	
	RNA_def_boolean(ot->srna, "unselected", 0, "Unselected", "Hide unselected rather than selected objects");
	
}

/* 99% same as above except no need for scene refreshing (TODO, update render preview) */
static int object_hide_render_clear_exec(bContext *C, wmOperator *UNUSED(op))
{
	bool changed = false;

	/* XXX need a context loop to handle such cases */
	CTX_DATA_BEGIN(C, Object *, ob, selected_editable_objects)
	{
		if (ob->restrictflag & OB_RESTRICT_RENDER) {
			ob->restrictflag &= ~OB_RESTRICT_RENDER;
			changed = true;
		}
	}
	CTX_DATA_END;

	if (changed)
		WM_event_add_notifier(C, NC_SPACE | ND_SPACE_OUTLINER, NULL);

	return OPERATOR_FINISHED;
}

void OBJECT_OT_hide_render_clear(wmOperatorType *ot)
{

	/* identifiers */
	ot->name = "Clear Restrict Render";
	ot->description = "Clear Restrict Render\nReveal the render object by setting the hide render flag";
	ot->idname = "OBJECT_OT_hide_render_clear";

	/* api callbacks */
	ot->exec = object_hide_render_clear_exec;
	ot->poll = ED_operator_view3d_active;

	/* flags */
	ot->flag = OPTYPE_REGISTER | OPTYPE_UNDO;
}

static int object_hide_render_set_exec(bContext *C, wmOperator *op)
{
	const bool unselected = RNA_boolean_get(op->ptr, "unselected");

	CTX_DATA_BEGIN(C, Base *, base, visible_bases)
	{
		if (!unselected) {
			if (base->flag & SELECT) {
				base->object->restrictflag |= OB_RESTRICT_RENDER;
			}
		}
		else {
			if (!(base->flag & SELECT)) {
				base->object->restrictflag |= OB_RESTRICT_RENDER;
			}
		}
	}
	CTX_DATA_END;
	WM_event_add_notifier(C, NC_SPACE | ND_SPACE_OUTLINER, NULL);
	return OPERATOR_FINISHED;
}

void OBJECT_OT_hide_render_set(wmOperatorType *ot)
{
	/* identifiers */
	ot->name = "Set Restrict Render";
	ot->description = "Set Restrict Render\nHide the render object by setting the hide render flag";
	ot->idname = "OBJECT_OT_hide_render_set";

	/* api callbacks */
	ot->exec = object_hide_render_set_exec;
	ot->poll = ED_operator_view3d_active;

	/* flags */
	ot->flag = OPTYPE_REGISTER | OPTYPE_UNDO;

	RNA_def_boolean(ot->srna, "unselected", 0, "Unselected", "Hide unselected rather than selected objects");
}

/* ******************* toggle editmode operator  ***************** */

static bool mesh_needs_keyindex(const Mesh *me)
{
	if (me->key) {
		return false;  /* will be added */
	}

	for (const Object *ob = G.main->object.first; ob; ob = ob->id.next) {
		if ((ob->parent) && (ob->parent->data == me) && ELEM(ob->partype, PARVERT1, PARVERT3)) {
			return true;
		}
		if (ob->data == me) {
			for (const ModifierData *md = ob->modifiers.first; md; md = md->next) {
				if (md->type == eModifierType_Hook) {
					return true;
				}
			}
		}
	}
	return false;
}

/**
 * Load EditMode data back into the object,
 * optionally freeing the editmode data.
 */
static bool ED_object_editmode_load_ex(Main *bmain, Object *obedit, const bool freedata)
{
	if (obedit == NULL) {
		return false;
	}

	if (obedit->type == OB_MESH) {
		Mesh *me = obedit->data;

		if (me->edit_btmesh->bm->totvert > MESH_MAX_VERTS) {
			error("Too many vertices");
			return false;
		}

		EDBM_mesh_load(obedit);

		if (freedata) {
			EDBM_mesh_free(me->edit_btmesh);
			MEM_freeN(me->edit_btmesh);
			me->edit_btmesh = NULL;
		}
		if (obedit->restore_mode & OB_MODE_WEIGHT_PAINT) {
			ED_mesh_mirror_spatial_table(NULL, NULL, NULL, NULL, 'e');
			ED_mesh_mirror_topo_table(NULL, NULL, 'e');
		}
	}
	else if (obedit->type == OB_ARMATURE) {
		ED_armature_from_edit(obedit->data);
		if (freedata)
			ED_armature_edit_free(obedit->data);
		/* TODO(sergey): Pose channels might have been changed, so need
		 * to inform dependency graph about this. But is it really the
		 * best place to do this?
		 */
		DAG_relations_tag_update(bmain);
	}
	else if (ELEM(obedit->type, OB_CURVE, OB_SURF)) {
		ED_curve_editnurb_load(obedit);
		if (freedata) ED_curve_editnurb_free(obedit);
	}
	else if (obedit->type == OB_FONT) {
		ED_curve_editfont_load(obedit);
		if (freedata) ED_curve_editfont_free(obedit);
	}
	else if (obedit->type == OB_LATTICE) {
		ED_lattice_editlatt_load(obedit);
		if (freedata) ED_lattice_editlatt_free(obedit);
	}
	else if (obedit->type == OB_MBALL) {
		ED_mball_editmball_load(obedit);
		if (freedata) ED_mball_editmball_free(obedit);
	}

	/* Tag update so no access to freed data referenced from
	 * derived cache will happen.
	 */
	DAG_id_tag_update((ID *)obedit->data, 0);

	return true;
}

bool ED_object_editmode_load(Object *obedit)
{
	/* TODO(sergey): use proper main here? */
	return ED_object_editmode_load_ex(G.main, obedit, false);
}

void ED_object_editmode_exit(bContext *C, int flag)
{
	/* Note! only in exceptional cases should 'EM_DO_UNDO' NOT be in the flag */
	/* Note! if 'EM_FREEDATA' isn't in the flag, use ED_object_editmode_load directly */
	Scene *scene = CTX_data_scene(C);
	Object *obedit = CTX_data_edit_object(C);
	const bool freedata = (flag & EM_FREEDATA) != 0;

	if (flag & EM_WAITCURSOR) waitcursor(1);

	if (ED_object_editmode_load_ex(CTX_data_main(C), obedit, freedata) == false) {
		/* in rare cases (background mode) its possible active object
		 * is flagged for editmode, without 'obedit' being set [#35489] */
		if (UNLIKELY(scene->basact && (scene->basact->object->mode & OB_MODE_EDIT))) {
			scene->basact->object->mode &= ~OB_MODE_EDIT;
		}
		if (flag & EM_WAITCURSOR) waitcursor(0);
		return;
	}

	/* freedata only 0 now on file saves and render */
	if (freedata) {
		ListBase pidlist;
		PTCacheID *pid;

		/* for example; displist make is different in editmode */
		scene->obedit = NULL; // XXX for context

		/* flag object caches as outdated */
		BKE_ptcache_ids_from_object(&pidlist, obedit, scene, 0);
		for (pid = pidlist.first; pid; pid = pid->next) {
			if (pid->type != PTCACHE_TYPE_PARTICLES) /* particles don't need reset on geometry change */
				pid->cache->flag |= PTCACHE_OUTDATED;
		}
		BLI_freelistN(&pidlist);
		
		BKE_ptcache_object_reset(scene, obedit, PTCACHE_RESET_OUTDATED);

		/* also flush ob recalc, doesn't take much overhead, but used for particles */
		DAG_id_tag_update(&obedit->id, OB_RECALC_OB | OB_RECALC_DATA);
	
		if (flag & EM_DO_UNDO)
			ED_undo_push(C, "Editmode");

		WM_event_add_notifier(C, NC_SCENE | ND_MODE | NS_MODE_OBJECT, scene);

		obedit->mode &= ~OB_MODE_EDIT;
	}

	if (flag & EM_WAITCURSOR) waitcursor(0);
}


void ED_object_editmode_enter(bContext *C, int flag)
{
	Scene *scene = CTX_data_scene(C);
	Base *base = NULL;
	Object *ob;
	ScrArea *sa = CTX_wm_area(C);
	View3D *v3d = NULL;
	bool ok = false;

	if (ID_IS_LINKED_DATABLOCK(scene)) return;

	if (sa && sa->spacetype == SPACE_VIEW3D)
		v3d = sa->spacedata.first;

	if ((flag & EM_IGNORE_LAYER) == 0) {
		base = CTX_data_active_base(C); /* active layer checked here for view3d */

		if (base == NULL) return;
		else if (v3d && (base->lay & v3d->lay) == 0) return;
		else if (!v3d && (base->lay & scene->lay) == 0) return;
	}
	else {
		base = scene->basact;
	}

	if (ELEM(NULL, base, base->object, base->object->data)) return;

	ob = base->object;

	/* this checks actual object->data, for cases when other scenes have it in editmode context */
	if (BKE_object_is_in_editmode(ob))
		return;
	
	if (BKE_object_obdata_is_libdata(ob)) {
		error_libdata();
		return;
	}

	if (flag & EM_WAITCURSOR) waitcursor(1);

	ob->restore_mode = ob->mode;

	/* note, when switching scenes the object can have editmode data but
	 * not be scene->obedit: bug 22954, this avoids calling self eternally */
	if ((ob->restore_mode & OB_MODE_EDIT) == 0)
		ED_object_toggle_modes(C, ob->mode);

	ob->mode = OB_MODE_EDIT;

	if (ob->type == OB_MESH) {
		BMEditMesh *em;
		ok = 1;
		scene->obedit = ob;  /* context sees this */

		const bool use_key_index = mesh_needs_keyindex(ob->data);

		EDBM_mesh_make(scene->toolsettings, ob, use_key_index);

		em = BKE_editmesh_from_object(ob);
		if (LIKELY(em)) {
			/* order doesn't matter */
			EDBM_mesh_normals_update(em);
			BKE_editmesh_tessface_calc(em);
		}

		WM_event_add_notifier(C, NC_SCENE | ND_MODE | NS_EDITMODE_MESH, scene);
	}
	else if (ob->type == OB_ARMATURE) {
		bArmature *arm = ob->data;
		if (!arm) return;
		/*
		 * The function BKE_object_obdata_is_libdata make a problem here, the
		 * check for ob->proxy return 0 and let blender enter to edit mode
		 * this causes a crash when you try leave the edit mode.
		 * The problem is that i can't remove the ob->proxy check from
		 * BKE_object_obdata_is_libdata that prevent the bugfix #6614, so
		 * i add this little hack here.
		 */
		if (ID_IS_LINKED_DATABLOCK(arm)) {
			error_libdata();
			return;
		}
		ok = 1;
		scene->obedit = ob;
		ED_armature_to_edit(arm);
		/* to ensure all goes in restposition and without striding */
		DAG_id_tag_update(&ob->id, OB_RECALC_OB | OB_RECALC_DATA | OB_RECALC_TIME); /* XXX: should this be OB_RECALC_DATA? */

		WM_event_add_notifier(C, NC_SCENE | ND_MODE | NS_EDITMODE_ARMATURE, scene);
	}
	else if (ob->type == OB_FONT) {
		scene->obedit = ob; /* XXX for context */
		ok = 1;
		ED_curve_editfont_make(ob);

		WM_event_add_notifier(C, NC_SCENE | ND_MODE | NS_EDITMODE_TEXT, scene);
	}
	else if (ob->type == OB_MBALL) {
		scene->obedit = ob; /* XXX for context */
		ok = 1;
		ED_mball_editmball_make(ob);

		WM_event_add_notifier(C, NC_SCENE | ND_MODE | NS_EDITMODE_MBALL, scene);
	}
	else if (ob->type == OB_LATTICE) {
		scene->obedit = ob; /* XXX for context */
		ok = 1;
		ED_lattice_editlatt_make(ob);

		WM_event_add_notifier(C, NC_SCENE | ND_MODE | NS_EDITMODE_LATTICE, scene);
	}
	else if (ob->type == OB_SURF || ob->type == OB_CURVE) {
		ok = 1;
		scene->obedit = ob; /* XXX for context */
		ED_curve_editnurb_make(ob);

		WM_event_add_notifier(C, NC_SCENE | ND_MODE | NS_EDITMODE_CURVE, scene);
	}

	if (ok) {
		DAG_id_tag_update(&ob->id, OB_RECALC_DATA);
	}
	else {
		scene->obedit = NULL; /* XXX for context */
		ob->mode &= ~OB_MODE_EDIT;
		WM_event_add_notifier(C, NC_SCENE | ND_MODE | NS_MODE_OBJECT, scene);
	}

	if (flag & EM_DO_UNDO) ED_undo_push(C, "Enter Editmode");
	if (flag & EM_WAITCURSOR) waitcursor(0);
}

static int editmode_toggle_exec(bContext *C, wmOperator *op)
{
	const int mode_flag = OB_MODE_EDIT;
	const bool is_mode_set = (CTX_data_edit_object(C) != NULL);
	Scene *scene =  CTX_data_scene(C);

	if (!is_mode_set) {
		Object *ob = CTX_data_active_object(C);
		if (!ED_object_mode_compat_set(C, ob, mode_flag, op->reports)) {
			return OPERATOR_CANCELLED;
		}
	}

	if (!is_mode_set)
		ED_object_editmode_enter(C, EM_WAITCURSOR);
	else
		ED_object_editmode_exit(C, EM_FREEDATA | EM_FREEUNDO | EM_WAITCURSOR);  /* had EM_DO_UNDO but op flag calls undo too [#24685] */
	
	ED_space_image_uv_sculpt_update(CTX_wm_manager(C), scene);

	return OPERATOR_FINISHED;
}

static int editmode_toggle_poll(bContext *C)
{
	Object *ob = CTX_data_active_object(C);

	/* covers proxies too */
	if (ELEM(NULL, ob, ob->data) || ID_IS_LINKED_DATABLOCK(ob->data))
		return 0;

	/* if hidden but in edit mode, we still display */
	if ((ob->restrictflag & OB_RESTRICT_VIEW) && !(ob->mode & OB_MODE_EDIT))
		return 0;

	return OB_TYPE_SUPPORT_EDITMODE(ob->type);
}

void OBJECT_OT_editmode_toggle(wmOperatorType *ot)
{
	
	/* identifiers */
	ot->name = "Toggle Editmode";
	ot->description = "Toggle Editmode\nToggle object's editmode";
	ot->idname = "OBJECT_OT_editmode_toggle";
	
	/* api callbacks */
	ot->exec = editmode_toggle_exec;
	ot->poll = editmode_toggle_poll;
	
	/* flags */
	ot->flag = OPTYPE_REGISTER | OPTYPE_UNDO;
}

/* *************************** */

static int posemode_exec(bContext *C, wmOperator *op)
{
	Base *base = CTX_data_active_base(C);
	Object *ob = base->object;
	const int mode_flag = OB_MODE_POSE;
	const bool is_mode_set = (ob->mode & mode_flag) != 0;
	
	if (!is_mode_set) {
		if (!ED_object_mode_compat_set(C, ob, mode_flag, op->reports)) {
			return OPERATOR_CANCELLED;
		}
	}

	if (ob->type == OB_ARMATURE) {
		if (ob == CTX_data_edit_object(C)) {
			ED_object_editmode_exit(C, EM_FREEDATA | EM_DO_UNDO);
			ED_armature_enter_posemode(C, base);
		}
		else if (is_mode_set)
			ED_armature_exit_posemode(C, base);
		else
			ED_armature_enter_posemode(C, base);
		
		return OPERATOR_FINISHED;
	}
	
	return OPERATOR_PASS_THROUGH;
}

void OBJECT_OT_posemode_toggle(wmOperatorType *ot) 
{
	/* identifiers */
	ot->name = "Toggle Pose Mode";
	ot->idname = "OBJECT_OT_posemode_toggle";
	ot->description = "Toggle Pose Mode\nEnable or disable posing/selecting bones";
	
	/* api callbacks */
	ot->exec = posemode_exec;
	ot->poll = ED_operator_object_active_editable;
	
	/* flag */
	ot->flag = OPTYPE_REGISTER | OPTYPE_UNDO;
}

static void copymenu_properties(Scene *scene, View3D *v3d, Object *ob)
{	
//XXX no longer used - to be removed - replaced by game_properties_copy_exec
	bProperty *prop;
	Base *base;
	int nr, tot = 0;
	char *str;
	
	prop = ob->prop.first;
	while (prop) {
		tot++;
		prop = prop->next;
	}
	
	str = MEM_callocN(50 + 33 * tot, "copymenu prop");
	
	if (tot)
		strcpy(str, "Copy Property %t|Replace All|Merge All|%l");
	else
		strcpy(str, "Copy Property %t|Clear All (no properties on active)");
	
	tot = 0;
	prop = ob->prop.first;
	while (prop) {
		tot++;
		strcat(str, "|");
		strcat(str, prop->name);
		prop = prop->next;
	}

	nr = pupmenu(str);
	
	if (nr == 1 || nr == 2) {
		for (base = FIRSTBASE; base; base = base->next) {
			if ((base != BASACT) && (TESTBASELIB(v3d, base))) {
				if (nr == 1) { /* replace */
					BKE_bproperty_copy_list(&base->object->prop, &ob->prop);
				}
				else {
					for (prop = ob->prop.first; prop; prop = prop->next) {
						BKE_bproperty_object_set(base->object, prop);
					}
				}
			}
		}
	}
	else if (nr > 0) {
		prop = BLI_findlink(&ob->prop, nr - 4); /* account for first 3 menu items & menu index starting at 1*/
		
		if (prop) {
			for (base = FIRSTBASE; base; base = base->next) {
				if ((base != BASACT) && (TESTBASELIB(v3d, base))) {
					BKE_bproperty_object_set(base->object, prop);
				}
			}
		}
	}
	MEM_freeN(str);
	
}

static void copymenu_logicbricks(Scene *scene, View3D *v3d, Object *ob)
{
//XXX no longer used - to be removed - replaced by logicbricks_copy_exec
	Base *base;
	
	for (base = FIRSTBASE; base; base = base->next) {
		if (base->object != ob) {
			if (TESTBASELIB(v3d, base)) {
				
				/* first: free all logic */
				free_sensors(&base->object->sensors);
				unlink_controllers(&base->object->controllers);
				free_controllers(&base->object->controllers);
				unlink_actuators(&base->object->actuators);
				free_actuators(&base->object->actuators);
				
				/* now copy it, this also works without logicbricks! */
				clear_sca_new_poins_ob(ob);
				copy_sensors(&base->object->sensors, &ob->sensors);
				copy_controllers(&base->object->controllers, &ob->controllers);
				copy_actuators(&base->object->actuators, &ob->actuators);
				set_sca_new_poins_ob(base->object);
				
				/* some menu settings */
				base->object->scavisflag = ob->scavisflag;
				base->object->scaflag = ob->scaflag;
				
				/* set the initial state */
				base->object->state = ob->state;
				base->object->init_state = ob->init_state;
			}
		}
	}
}

/* both pointers should exist */
static void copy_texture_space(Object *to, Object *ob)
{
	float *poin1 = NULL, *poin2 = NULL;
	short texflag = 0;
	
	if (ob->type == OB_MESH) {
		texflag = ((Mesh *)ob->data)->texflag;
		poin2 = ((Mesh *)ob->data)->loc;
	}
	else if (ELEM(ob->type, OB_CURVE, OB_SURF, OB_FONT)) {
		texflag = ((Curve *)ob->data)->texflag;
		poin2 = ((Curve *)ob->data)->loc;
	}
	else if (ob->type == OB_MBALL) {
		texflag = ((MetaBall *)ob->data)->texflag;
		poin2 = ((MetaBall *)ob->data)->loc;
	}
	else
		return;
		
	if (to->type == OB_MESH) {
		((Mesh *)to->data)->texflag = texflag;
		poin1 = ((Mesh *)to->data)->loc;
	}
	else if (ELEM(to->type, OB_CURVE, OB_SURF, OB_FONT)) {
		((Curve *)to->data)->texflag = texflag;
		poin1 = ((Curve *)to->data)->loc;
	}
	else if (to->type == OB_MBALL) {
		((MetaBall *)to->data)->texflag = texflag;
		poin1 = ((MetaBall *)to->data)->loc;
	}
	else
		return;
	
	memcpy(poin1, poin2, 9 * sizeof(float));  /* this was noted in DNA_mesh, curve, mball */
	
	if (to->type == OB_MESH) {
		/* pass */
	}
	else if (to->type == OB_MBALL) {
		BKE_mball_texspace_calc(to);
	}
	else {
		BKE_curve_texspace_calc(to->data);
	}
	
}

/* UNUSED, keep in case we want to copy functionality for use elsewhere */
static void copy_attr(Main *bmain, Scene *scene, View3D *v3d, short event)
{
	Object *ob;
	Base *base;
	Curve *cu, *cu1;
	Nurb *nu;
	bool do_depgraph_update = false;
	
	if (ID_IS_LINKED_DATABLOCK(scene)) return;

	if (!(ob = OBACT)) return;
	
	if (scene->obedit) { // XXX get from context
		/* obedit_copymenu(); */
		return;
	}
	if (event == 9) {
		copymenu_properties(scene, v3d, ob);
		return;
	}
	else if (event == 10) {
		copymenu_logicbricks(scene, v3d, ob);
		return;
	}
	else if (event == 24) {
		/* moved to BKE_object_link_modifiers */
		/* copymenu_modifiers(bmain, scene, v3d, ob); */
		return;
	}

	for (base = FIRSTBASE; base; base = base->next) {
		if (base != BASACT) {
			if (TESTBASELIB(v3d, base)) {
				DAG_id_tag_update(&base->object->id, OB_RECALC_DATA);
				
				if (event == 1) {  /* loc */
					copy_v3_v3(base->object->loc, ob->loc);
					copy_v3_v3(base->object->dloc, ob->dloc);
				}
				else if (event == 2) {  /* rot */
					copy_v3_v3(base->object->rot, ob->rot);
					copy_v3_v3(base->object->drot, ob->drot);

					copy_qt_qt(base->object->quat, ob->quat);
					copy_qt_qt(base->object->dquat, ob->dquat);
				}
				else if (event == 3) {  /* size */
					copy_v3_v3(base->object->size, ob->size);
					copy_v3_v3(base->object->dscale, ob->dscale);
				}
				else if (event == 4) {  /* drawtype */
					base->object->dt = ob->dt;
					base->object->dtx = ob->dtx;
					base->object->empty_drawtype = ob->empty_drawtype;
					base->object->empty_drawsize = ob->empty_drawsize;
				}
				else if (event == 5) {  /* time offs */
					base->object->sf = ob->sf;
				}
				else if (event == 6) {  /* dupli */
					base->object->dupon = ob->dupon;
					base->object->dupoff = ob->dupoff;
					base->object->dupsta = ob->dupsta;
					base->object->dupend = ob->dupend;
					
					base->object->transflag &= ~OB_DUPLI;
					base->object->transflag |= (ob->transflag & OB_DUPLI);

					base->object->dup_group = ob->dup_group;
					if (ob->dup_group)
						id_us_plus(&ob->dup_group->id);
				}
				else if (event == 7) {    /* mass */
					base->object->mass = ob->mass;
				}
				else if (event == 8) {    /* damping */
					base->object->damping = ob->damping;
					base->object->rdamping = ob->rdamping;
				}
				else if (event == 11) {   /* all physical attributes */
					base->object->gameflag = ob->gameflag;
					base->object->inertia = ob->inertia;
					base->object->formfactor = ob->formfactor;
					base->object->damping = ob->damping;
					base->object->rdamping = ob->rdamping;
					base->object->min_vel = ob->min_vel;
					base->object->max_vel = ob->max_vel;
					base->object->min_angvel = ob->min_angvel;
					base->object->max_angvel = ob->max_angvel;
					if (ob->gameflag & OB_BOUNDS) {
						base->object->collision_boundtype = ob->collision_boundtype;
					}
					base->object->margin = ob->margin;
					base->object->bsoft = copy_bulletsoftbody(ob->bsoft);

				}
				else if (event == 17) {   /* tex space */
					copy_texture_space(base->object, ob);
				}
				else if (event == 18) {   /* font settings */
					
					if (base->object->type == ob->type) {
						cu = ob->data;
						cu1 = base->object->data;

						cu1->spacemode = cu->spacemode;
						cu1->align_y = cu->align_y;
						cu1->spacing = cu->spacing;
						cu1->linedist = cu->linedist;
						cu1->shear = cu->shear;
						cu1->fsize = cu->fsize;
						cu1->xof = cu->xof;
						cu1->yof = cu->yof;
						cu1->textoncurve = cu->textoncurve;
						cu1->wordspace = cu->wordspace;
						cu1->ulpos = cu->ulpos;
						cu1->ulheight = cu->ulheight;
						if (cu1->vfont)
							id_us_min(&cu1->vfont->id);
						cu1->vfont = cu->vfont;
						id_us_plus((ID *)cu1->vfont);
						if (cu1->vfontb)
							id_us_min(&cu1->vfontb->id);
						cu1->vfontb = cu->vfontb;
						id_us_plus((ID *)cu1->vfontb);
						if (cu1->vfonti)
							id_us_min(&cu1->vfonti->id);
						cu1->vfonti = cu->vfonti;
						id_us_plus((ID *)cu1->vfonti);
						if (cu1->vfontbi)
							id_us_min(&cu1->vfontbi->id);
						cu1->vfontbi = cu->vfontbi;
						id_us_plus((ID *)cu1->vfontbi);
						
						BLI_strncpy(cu1->family, cu->family, sizeof(cu1->family));
						
						DAG_id_tag_update(&base->object->id, OB_RECALC_DATA);
					}
				}
				else if (event == 19) {   /* bevel settings */
					
					if (ELEM(base->object->type, OB_CURVE, OB_FONT)) {
						cu = ob->data;
						cu1 = base->object->data;
						
						cu1->bevobj = cu->bevobj;
						cu1->taperobj = cu->taperobj;
						cu1->width = cu->width;
						cu1->bevresol = cu->bevresol;
						cu1->ext1 = cu->ext1;
						cu1->ext2 = cu->ext2;
						
						DAG_id_tag_update(&base->object->id, OB_RECALC_DATA);
					}
				}
				else if (event == 25) {   /* curve resolution */

					if (ELEM(base->object->type, OB_CURVE, OB_FONT)) {
						cu = ob->data;
						cu1 = base->object->data;
						
						cu1->resolu = cu->resolu;
						cu1->resolu_ren = cu->resolu_ren;
						
						nu = cu1->nurb.first;
						
						while (nu) {
							nu->resolu = cu1->resolu;
							nu = nu->next;
						}
						
						DAG_id_tag_update(&base->object->id, OB_RECALC_DATA);
					}
				}
				else if (event == 21) {
					if (base->object->type == OB_MESH) {
						ModifierData *md = modifiers_findByType(ob, eModifierType_Subsurf);

						if (md) {
							ModifierData *tmd = modifiers_findByType(base->object, eModifierType_Subsurf);

							if (!tmd) {
								tmd = modifier_new(eModifierType_Subsurf);
								BLI_addtail(&base->object->modifiers, tmd);
							}

							modifier_copyData(md, tmd);
							DAG_id_tag_update(&base->object->id, OB_RECALC_DATA);
						}
					}
				}
				else if (event == 22) {
					/* Copy the constraint channels over */
					BKE_constraints_copy(&base->object->constraints, &ob->constraints, true);
					
					do_depgraph_update = true;
				}
				else if (event == 23) {
					base->object->softflag = ob->softflag;
					if (base->object->soft) sbFree(base->object->soft);
					
					base->object->soft = copy_softbody(ob->soft, false);

					if (!modifiers_findByType(base->object, eModifierType_Softbody)) {
						BLI_addhead(&base->object->modifiers, modifier_new(eModifierType_Softbody));
					}
				}
				else if (event == 26) {
#if 0 // XXX old animation system
					copy_nlastrips(&base->object->nlastrips, &ob->nlastrips);
#endif // XXX old animation system
				}
				else if (event == 27) {   /* autosmooth */
					if (base->object->type == OB_MESH) {
						Mesh *me = ob->data;
						Mesh *cme = base->object->data;
						cme->smoothresh = me->smoothresh;
						if (me->flag & ME_AUTOSMOOTH)
							cme->flag |= ME_AUTOSMOOTH;
						else
							cme->flag &= ~ME_AUTOSMOOTH;
					}
				}
				else if (event == 28) { /* UV orco */
					if (ELEM(base->object->type, OB_CURVE, OB_SURF)) {
						cu = ob->data;
						cu1 = base->object->data;
						
						if (cu->flag & CU_UV_ORCO)
							cu1->flag |= CU_UV_ORCO;
						else
							cu1->flag &= ~CU_UV_ORCO;
					}
				}
				else if (event == 29) { /* protected bits */
					base->object->protectflag = ob->protectflag;
				}
				else if (event == 30) { /* index object */
					base->object->index = ob->index;
				}
				else if (event == 31) { /* object color */
					copy_v4_v4(base->object->col, ob->col);
				}
			}
		}
	}
	
	if (do_depgraph_update)
		DAG_relations_tag_update(bmain);
}

static void UNUSED_FUNCTION(copy_attr_menu) (Main *bmain, Scene *scene, View3D *v3d)
{
	Object *ob;
	short event;
	char str[512];
	
	if (!(ob = OBACT)) return;
	
	if (scene->obedit) { /* XXX get from context */
/*		if (ob->type == OB_MESH) */
/* XXX			mesh_copy_menu(); */
		return;
	}
	
	/* Object Mode */
	
	/* If you change this menu, don't forget to update the menu in header_view3d.c
	 * view3d_edit_object_copyattrmenu() and in toolbox.c
	 */
	
	strcpy(str,
	       "Copy Attributes %t|Location %x1|Rotation %x2|Size %x3|Draw Options %x4|"
	       "Time Offset %x5|Dupli %x6|Object Color %x31|%l|Mass %x7|Damping %x8|All Physical Attributes %x11|Properties %x9|"
	       "Logic Bricks %x10|Protected Transform %x29|%l");
	
	strcat(str, "|Object Constraints %x22");
	strcat(str, "|NLA Strips %x26");
	
/* XXX	if (OB_TYPE_SUPPORT_MATERIAL(ob->type)) { */
/*		strcat(str, "|Texture Space %x17"); */
/*	} */
	
	if (ob->type == OB_FONT) strcat(str, "|Font Settings %x18|Bevel Settings %x19");
	if (ob->type == OB_CURVE) strcat(str, "|Bevel Settings %x19|UV Orco %x28");
	
	if ((ob->type == OB_FONT) || (ob->type == OB_CURVE)) {
		strcat(str, "|Curve Resolution %x25");
	}

	if (ob->type == OB_MESH) {
		strcat(str, "|Subsurf Settings %x21|AutoSmooth %x27");
	}

	if (ob->soft) strcat(str, "|Soft Body Settings %x23");
	
	strcat(str, "|Pass Index %x30");
	
	if (ob->type == OB_MESH || ob->type == OB_CURVE || ob->type == OB_LATTICE || ob->type == OB_SURF) {
		strcat(str, "|Modifiers ... %x24");
	}

	event = pupmenu(str);
	if (event <= 0) return;
	
	copy_attr(bmain, scene, v3d, event);
}

/* ******************* force field toggle operator ***************** */

void ED_object_check_force_modifiers(Main *bmain, Scene *scene, Object *object)
{
	PartDeflect *pd = object->pd;
	ModifierData *md = modifiers_findByType(object, eModifierType_Surface);

	/* add/remove modifier as needed */
	if (!md) {
		if (pd && (pd->shape == PFIELD_SHAPE_SURFACE) && ELEM(pd->forcefield, PFIELD_GUIDE, PFIELD_TEXTURE) == 0)
			if (ELEM(object->type, OB_MESH, OB_SURF, OB_FONT, OB_CURVE))
				ED_object_modifier_add(NULL, bmain, scene, object, NULL, eModifierType_Surface);
	}
	else {
		if (!pd || pd->shape != PFIELD_SHAPE_SURFACE || pd->forcefield != PFIELD_FORCE)
			ED_object_modifier_remove(NULL, bmain, object, md);
	}
}

static int forcefield_toggle_exec(bContext *C, wmOperator *UNUSED(op))
{
	Object *ob = CTX_data_active_object(C);

	if (ob->pd == NULL)
		ob->pd = object_add_collision_fields(PFIELD_FORCE);
	else if (ob->pd->forcefield == 0)
		ob->pd->forcefield = PFIELD_FORCE;
	else
		ob->pd->forcefield = 0;
	
	ED_object_check_force_modifiers(CTX_data_main(C), CTX_data_scene(C), ob);
	WM_event_add_notifier(C, NC_OBJECT | ND_DRAW, ob);
	WM_event_add_notifier(C, NC_OBJECT | ND_MODIFIER, ob);

	return OPERATOR_FINISHED;
}

void OBJECT_OT_forcefield_toggle(wmOperatorType *ot)
{
	
	/* identifiers */
	ot->name = "Toggle Force Field";
	ot->description = "Toggle Force Field\nToggle object's force field";
	ot->idname = "OBJECT_OT_forcefield_toggle";
	
	/* api callbacks */
	ot->exec = forcefield_toggle_exec;
	ot->poll = ED_operator_object_active_editable;
	
	/* flags */
	ot->flag = OPTYPE_REGISTER | OPTYPE_UNDO;
}

/* ********************************************** */
/* Motion Paths */

/* For the objects with animation: update paths for those that have got them
 * This should selectively update paths that exist...
 *
 * To be called from various tools that do incremental updates 
 */
void ED_objects_recalculate_paths(bContext *C, Scene *scene)
{
	ListBase targets = {NULL, NULL};
	
	/* loop over objects in scene */
	CTX_DATA_BEGIN(C, Object *, ob, selected_editable_objects)
	{
		/* set flag to force recalc, then grab path(s) from object */
		ob->avs.recalc |= ANIMVIZ_RECALC_PATHS;
		animviz_get_object_motionpaths(ob, &targets);
	}
	CTX_DATA_END;
	
	/* recalculate paths, then free */
	animviz_calc_motionpaths(scene, &targets);
	BLI_freelistN(&targets);
}


/* show popup to determine settings */
static int object_calculate_paths_invoke(bContext *C, wmOperator *op, const wmEvent *UNUSED(event))
{
	Object *ob = CTX_data_active_object(C);
	
	if (ob == NULL)
		return OPERATOR_CANCELLED;
	
	/* set default settings from existing/stored settings */
	{
		bAnimVizSettings *avs = &ob->avs;
		
		RNA_int_set(op->ptr, "start_frame", avs->path_sf);
		RNA_int_set(op->ptr, "end_frame", avs->path_ef);
	}
	
	/* show popup dialog to allow editing of range... */
	/* FIXME: hardcoded dimensions here are just arbitrary */
	return WM_operator_props_dialog_popup(C, op, 10 * UI_UNIT_X, 10 * UI_UNIT_Y);
}

/* Calculate/recalculate whole paths (avs.path_sf to avs.path_ef) */
static int object_calculate_paths_exec(bContext *C, wmOperator *op)
{
	Scene *scene = CTX_data_scene(C);
	int start = RNA_int_get(op->ptr, "start_frame");
	int end = RNA_int_get(op->ptr, "end_frame");
	
	/* set up path data for bones being calculated */
	CTX_DATA_BEGIN(C, Object *, ob, selected_editable_objects)
	{
		bAnimVizSettings *avs = &ob->avs;
		
		/* grab baking settings from operator settings */
		avs->path_sf = start;
		avs->path_ef = end;
		
		/* verify that the selected object has the appropriate settings */
		animviz_verify_motionpaths(op->reports, scene, ob, NULL);
	}
	CTX_DATA_END;
	
	/* calculate the paths for objects that have them (and are tagged to get refreshed) */
	ED_objects_recalculate_paths(C, scene);
	
	/* notifiers for updates */
	WM_event_add_notifier(C, NC_OBJECT | ND_TRANSFORM, NULL);
	
	return OPERATOR_FINISHED; 
}

void OBJECT_OT_paths_calculate(wmOperatorType *ot)
{
	/* identifiers */
	ot->name = "Calculate Object Paths";
	ot->idname = "OBJECT_OT_paths_calculate";
	ot->description = "Calculate Object Paths\nCalculate motion paths for the selected objects";
	
	/* api callbacks */
	ot->invoke = object_calculate_paths_invoke;
	ot->exec = object_calculate_paths_exec;
	ot->poll = ED_operator_object_active_editable;
	
	/* flags */
	ot->flag = OPTYPE_REGISTER | OPTYPE_UNDO;
	
	/* properties */
	RNA_def_int(ot->srna, "start_frame", 1, MINAFRAME, MAXFRAME, "Start", 
	            "First frame to calculate object paths on", MINFRAME, MAXFRAME / 2.0);
	RNA_def_int(ot->srna, "end_frame", 250, MINAFRAME, MAXFRAME, "End", 
	            "Last frame to calculate object paths on", MINFRAME, MAXFRAME / 2.0);
}

/* --------- */

static int object_update_paths_poll(bContext *C)
{
	if (ED_operator_object_active_editable(C)) {
		Object *ob = ED_object_active_context(C);
		return (ob->avs.path_bakeflag & MOTIONPATH_BAKE_HAS_PATHS) != 0;
	}
	
	return false;
}

static int object_update_paths_exec(bContext *C, wmOperator *UNUSED(op))
{
	Scene *scene = CTX_data_scene(C);
	
	if (scene == NULL)
		return OPERATOR_CANCELLED;
		
	/* calculate the paths for objects that have them (and are tagged to get refreshed) */
	ED_objects_recalculate_paths(C, scene);
	
	/* notifiers for updates */
	WM_event_add_notifier(C, NC_OBJECT | ND_TRANSFORM, NULL);
	
	return OPERATOR_FINISHED;
}

void OBJECT_OT_paths_update(wmOperatorType *ot)
{
	/* identifiers */
	ot->name = "Update Object Paths";
	ot->idname = "OBJECT_OT_paths_update";
	ot->description = "Update Object Paths\nRecalculate paths for selected objects";
	
	/* api callbakcs */
	ot->exec = object_update_paths_exec;
	ot->poll = object_update_paths_poll;
	
	/* flags */
	ot->flag = OPTYPE_REGISTER | OPTYPE_UNDO;
}

/* --------- */

/* Helper for ED_objects_clear_paths() */
static void object_clear_mpath(Object *ob)
{
	if (ob->mpath) {
		animviz_free_motionpath(ob->mpath);
		ob->mpath = NULL;
		ob->avs.path_bakeflag &= ~MOTIONPATH_BAKE_HAS_PATHS;
	}
}

/* Clear motion paths for all objects */
void ED_objects_clear_paths(bContext *C, bool only_selected)
{
	if (only_selected) {
		/* loop over all selected + sedtiable objects in scene */
		CTX_DATA_BEGIN(C, Object *, ob, selected_editable_objects)
		{
			object_clear_mpath(ob);
		}
		CTX_DATA_END;
	}
	else {
		/* loop over all edtiable objects in scene */
		CTX_DATA_BEGIN(C, Object *, ob, editable_objects)
		{
			object_clear_mpath(ob);
		}
		CTX_DATA_END;
	}
}

/* operator callback for this */
static int object_clear_paths_exec(bContext *C, wmOperator *op)
{
	bool only_selected = RNA_boolean_get(op->ptr, "only_selected");
	
	/* use the backend function for this */
	ED_objects_clear_paths(C, only_selected);
	
	/* notifiers for updates */
	WM_event_add_notifier(C, NC_OBJECT | ND_TRANSFORM, NULL);
	
	return OPERATOR_FINISHED; 
}

/* operator callback/wrapper */
static int object_clear_paths_invoke(bContext *C, wmOperator *op, const wmEvent *evt)
{
	if ((evt->shift) && !RNA_struct_property_is_set(op->ptr, "only_selected")) {
		RNA_boolean_set(op->ptr, "only_selected", true);
	}
	return object_clear_paths_exec(C, op);
}

void OBJECT_OT_paths_clear(wmOperatorType *ot)
{
	/* identifiers */
	ot->name = "Clear Object Paths";
	ot->idname = "OBJECT_OT_paths_clear";
<<<<<<< HEAD
	ot->description = "Clear Object Paths\nClear path caches for selected objects";
=======
	ot->description = "Clear path caches for all objects, hold Shift key for selected objects only";
>>>>>>> b76dbf5e
	
	/* api callbacks */
	ot->invoke = object_clear_paths_invoke;
	ot->exec = object_clear_paths_exec;
	ot->poll = ED_operator_object_active_editable;
	
	/* flags */
	ot->flag = OPTYPE_REGISTER | OPTYPE_UNDO;
	
	/* properties */
	ot->prop = RNA_def_boolean(ot->srna, "only_selected", false, "Only Selected",
	                           "Only clear paths from selected objects");
	RNA_def_property_flag(ot->prop, PROP_SKIP_SAVE);
}


/********************** Smooth/Flat *********************/

static int shade_smooth_exec(bContext *C, wmOperator *op)
{
	ID *data;
	Curve *cu;
	Nurb *nu;
	int clear = (STREQ(op->idname, "OBJECT_OT_shade_flat"));
	bool done = false, linked_data = false;

	CTX_DATA_BEGIN(C, Object *, ob, selected_editable_objects)
	{
		data = ob->data;

		if (data && ID_IS_LINKED_DATABLOCK(data)) {
			linked_data = true;
			continue;
		}

		if (ob->type == OB_MESH) {
			BKE_mesh_smooth_flag_set(ob, !clear);

			DAG_id_tag_update(&ob->id, OB_RECALC_DATA);
			WM_event_add_notifier(C, NC_OBJECT | ND_DRAW, ob);

			done = true;
		}
		else if (ELEM(ob->type, OB_SURF, OB_CURVE)) {
			cu = ob->data;

			for (nu = cu->nurb.first; nu; nu = nu->next) {
				if (!clear) nu->flag |= ME_SMOOTH;
				else nu->flag &= ~ME_SMOOTH;
			}

			DAG_id_tag_update(&ob->id, OB_RECALC_DATA);
			WM_event_add_notifier(C, NC_OBJECT | ND_DRAW, ob);

			done = true;
		}
	}
	CTX_DATA_END;

	if (linked_data)
		BKE_report(op->reports, RPT_WARNING, "Can't edit linked mesh or curve data");

	return (done) ? OPERATOR_FINISHED : OPERATOR_CANCELLED;
}

static int shade_poll(bContext *C)
{
	return (CTX_data_edit_object(C) == NULL);
}

void OBJECT_OT_shade_flat(wmOperatorType *ot)
{
	/* identifiers */
	ot->name = "Shade Flat";
	ot->description = "Shade Flat\nRender and display faces uniform, using Face Normals";
	ot->idname = "OBJECT_OT_shade_flat";
	
	/* api callbacks */
	ot->poll = shade_poll;
	ot->exec = shade_smooth_exec;

	/* flags */
	ot->flag = OPTYPE_REGISTER | OPTYPE_UNDO;
}

void OBJECT_OT_shade_smooth(wmOperatorType *ot)
{
	/* identifiers */
	ot->name = "Shade Smooth";
	ot->description = "Shade Smooth\nRender and display faces smooth, using interpolated Vertex Normals";
	ot->idname = "OBJECT_OT_shade_smooth";
	
	/* api callbacks */
	ot->poll = shade_poll;
	ot->exec = shade_smooth_exec;
	
	/* flags */
	ot->flag = OPTYPE_REGISTER | OPTYPE_UNDO;
}

/* ********************** */

static void UNUSED_FUNCTION(image_aspect) (Scene *scene, View3D *v3d)
{
	/* all selected objects with an image map: scale in image aspect */
	Base *base;
	Object *ob;
	Material *ma;
	Tex *tex;
	float x, y, space;
	int a, b, done;
	
	if (scene->obedit) return;  // XXX get from context
	if (ID_IS_LINKED_DATABLOCK(scene)) return;
	
	for (base = FIRSTBASE; base; base = base->next) {
		if (TESTBASELIB(v3d, base)) {
			ob = base->object;
			done = false;
			
			for (a = 1; a <= ob->totcol; a++) {
				ma = give_current_material(ob, a);
				if (ma) {
					for (b = 0; b < MAX_MTEX; b++) {
						if (ma->mtex[b] && ma->mtex[b]->tex) {
							tex = ma->mtex[b]->tex;
							if (tex->type == TEX_IMAGE && tex->ima) {
								ImBuf *ibuf = BKE_image_acquire_ibuf(tex->ima, NULL, NULL);
								
								/* texturespace */
								space = 1.0;
								if (ob->type == OB_MESH) {
									float size[3];
									BKE_mesh_texspace_get(ob->data, NULL, NULL, size);
									space = size[0] / size[1];
								}
								else if (ELEM(ob->type, OB_CURVE, OB_FONT, OB_SURF)) {
									float size[3];
									BKE_curve_texspace_get(ob->data, NULL, NULL, size);
									space = size[0] / size[1];
								}
							
								x = ibuf->x / space;
								y = ibuf->y;
								
								if (x > y) ob->size[0] = ob->size[1] * x / y;
								else ob->size[1] = ob->size[0] * y / x;
								
								done = true;
								DAG_id_tag_update(&ob->id, OB_RECALC_OB);

								BKE_image_release_ibuf(tex->ima, ibuf, NULL);
							}
						}
						if (done) break;
					}
				}
				if (done) break;
			}
		}
	}
	
}

static EnumPropertyItem *object_mode_set_itemsf(bContext *C, PointerRNA *UNUSED(ptr), PropertyRNA *UNUSED(prop), bool *r_free)
{
	EnumPropertyItem *input = rna_enum_object_mode_items;
	EnumPropertyItem *item = NULL;
	Object *ob;
	bGPdata *gpd;
	int totitem = 0;

	if (!C) /* needed for docs */
		return rna_enum_object_mode_items;

	ob = CTX_data_active_object(C);
	if (ob) {
		const bool use_mode_particle_edit = (BLI_listbase_is_empty(&ob->particlesystem) == false) ||
		                                    (ob->soft != NULL) ||
		                                    (modifiers_findByType(ob, eModifierType_Cloth) != NULL);
		while (input->identifier) {
			if ((input->value == OB_MODE_EDIT && OB_TYPE_SUPPORT_EDITMODE(ob->type)) ||
			    (input->value == OB_MODE_POSE && (ob->type == OB_ARMATURE)) ||
			    (input->value == OB_MODE_PARTICLE_EDIT && use_mode_particle_edit) ||
			    (ELEM(input->value, OB_MODE_SCULPT, OB_MODE_VERTEX_PAINT,
			           OB_MODE_WEIGHT_PAINT, OB_MODE_TEXTURE_PAINT) && (ob->type == OB_MESH)) ||
			    (input->value == OB_MODE_OBJECT))
			{
				RNA_enum_item_add(&item, &totitem, input);
			}
			input++;
		}
	}
	else {
		/* We need at least this one! */
		RNA_enum_items_add_value(&item, &totitem, input, OB_MODE_OBJECT);
	}
	
	/* On top of all the rest, GPencil Stroke Edit Mode
	 * is available if there's a valid gp datablock...
	 */
	gpd = CTX_data_gpencil_data(C);
	if (gpd) {
		RNA_enum_items_add_value(&item, &totitem, rna_enum_object_mode_items, OB_MODE_GPENCIL);
	}

	RNA_enum_item_end(&item, &totitem);

	*r_free = true;

	return item;
}

static const char *object_mode_op_string(int mode)
{
	if (mode & OB_MODE_EDIT)
		return "OBJECT_OT_editmode_toggle";
	if (mode == OB_MODE_SCULPT)
		return "SCULPT_OT_sculptmode_toggle";
	if (mode == OB_MODE_VERTEX_PAINT)
		return "PAINT_OT_vertex_paint_toggle";
	if (mode == OB_MODE_WEIGHT_PAINT)
		return "PAINT_OT_weight_paint_toggle";
	if (mode == OB_MODE_TEXTURE_PAINT)
		return "PAINT_OT_texture_paint_toggle";
	if (mode == OB_MODE_PARTICLE_EDIT)
		return "PARTICLE_OT_particle_edit_toggle";
	if (mode == OB_MODE_POSE)
		return "OBJECT_OT_posemode_toggle";
	if (mode == OB_MODE_GPENCIL)
		return "GPENCIL_OT_editmode_toggle";
	return NULL;
}

/* checks the mode to be set is compatible with the object
 * should be made into a generic function
 */
static bool object_mode_compat_test(Object *ob, ObjectMode mode)
{
	if (ob) {
		if (mode == OB_MODE_OBJECT)
			return true;
		else if (mode == OB_MODE_GPENCIL)
			return true; /* XXX: assume this is the case for now... */

		switch (ob->type) {
			case OB_MESH:
				if (mode & (OB_MODE_EDIT | OB_MODE_SCULPT | OB_MODE_VERTEX_PAINT | OB_MODE_WEIGHT_PAINT |
				            OB_MODE_TEXTURE_PAINT | OB_MODE_PARTICLE_EDIT))
				{
					return true;
				}
				break;
			case OB_CURVE:
			case OB_SURF:
			case OB_FONT:
			case OB_MBALL:
				if (mode & (OB_MODE_EDIT))
					return true;
				break;
			case OB_LATTICE:
				if (mode & (OB_MODE_EDIT | OB_MODE_WEIGHT_PAINT))
					return true;
				break;
			case OB_ARMATURE:
				if (mode & (OB_MODE_EDIT | OB_MODE_POSE))
					return true;
				break;
		}
	}

	return false;
}

/**
 * Sets the mode to a compatible state (use before entering the mode).
 *
 * This is so each mode's exec function can call
 */
bool ED_object_mode_compat_set(bContext *C, Object *ob, int mode, ReportList *reports)
{
	bool ok;
	if (!ELEM(ob->mode, mode, OB_MODE_OBJECT)) {
		const char *opstring = object_mode_op_string(ob->mode);
		WM_operator_name_call(C, opstring, WM_OP_EXEC_REGION_WIN, NULL);
		ok = ELEM(ob->mode, mode, OB_MODE_OBJECT);
		if (!ok) {
			wmOperatorType *ot = WM_operatortype_find(opstring, false);
			BKE_reportf(reports, RPT_ERROR, "Unable to execute '%s', error changing modes", ot->name);
		}
	}
	else {
		ok = true;
	}

	return ok;
}

static int object_mode_set_poll(bContext *C)
{
	/* Since Grease Pencil editmode is also handled here,
	 * we have a special exception for allowing this operator
	 * to still work in that case when there's no active object
	 * so that users can exit editmode this way as per normal.
	 */
	if (ED_operator_object_active_editable(C))
		return true;
	else
		return (CTX_data_gpencil_data(C) != NULL);
}

static int object_mode_set_exec(bContext *C, wmOperator *op)
{
	Object *ob = CTX_data_active_object(C);
	bGPdata *gpd = CTX_data_gpencil_data(C);
	ObjectMode mode = RNA_enum_get(op->ptr, "mode");
	ObjectMode restore_mode = (ob) ? ob->mode : OB_MODE_OBJECT;
	const bool toggle = RNA_boolean_get(op->ptr, "toggle");
	
	if (gpd) {
		/* GP Mode is not bound to a specific object. Therefore,
		 * we don't want it to be actually saved on any objects,
		 * as weirdness can happen if you select other objects,
		 * or load old files.
		 *
		 * Instead, we use the following 2 rules to ensure that
		 * the mode selector works as expected:
		 *  1) If there's no object, we want to enter editmode.
		 *     (i.e. with no object, we're in object mode)
		 *  2) Otherwise, exit stroke editmode, so that we can
		 *     enter another mode...
		 */
		if (!ob || (gpd->flag & GP_DATA_STROKE_EDITMODE)) {
			WM_operator_name_call(C, "GPENCIL_OT_editmode_toggle", WM_OP_EXEC_REGION_WIN, NULL);
		}
	}
	
	if (!ob || !object_mode_compat_test(ob, mode))
		return OPERATOR_PASS_THROUGH;

	if (ob->mode != mode) {
		/* we should be able to remove this call, each operator calls  */
		ED_object_mode_compat_set(C, ob, mode, op->reports);
	}

	/* Exit current mode if it's not the mode we're setting */
	if (mode != OB_MODE_OBJECT && (ob->mode != mode || toggle)) {
		/* Enter new mode */
		ED_object_toggle_modes(C, mode);
	}

	if (toggle) {
		/* Special case for Object mode! */
		if (mode == OB_MODE_OBJECT && restore_mode == OB_MODE_OBJECT && ob->restore_mode != OB_MODE_OBJECT) {
			ED_object_toggle_modes(C, ob->restore_mode);
		}
		else if (ob->mode == mode) {
			/* For toggling, store old mode so we know what to go back to */
			ob->restore_mode = restore_mode;
		}
		else if (ob->restore_mode != OB_MODE_OBJECT && ob->restore_mode != mode) {
			ED_object_toggle_modes(C, ob->restore_mode);
		}
	}

	return OPERATOR_FINISHED;
}

void OBJECT_OT_mode_set(wmOperatorType *ot)
{
	PropertyRNA *prop;
	
	/* identifiers */
	ot->name = "Set Object Mode";
	ot->description = "Set Object interaction Mode to";
	ot->idname = "OBJECT_OT_mode_set";
	
	/* api callbacks */
	ot->exec = object_mode_set_exec;
	
	ot->poll = object_mode_set_poll; //ED_operator_object_active_editable;
	
	/* flags */
	ot->flag = 0; /* no register/undo here, leave it to operators being called */
	
	ot->prop = RNA_def_enum(ot->srna, "mode", rna_enum_object_mode_items, OB_MODE_OBJECT, "Mode", "");
	RNA_def_enum_funcs(ot->prop, object_mode_set_itemsf);
	RNA_def_property_flag(ot->prop, PROP_SKIP_SAVE);

	prop = RNA_def_boolean(ot->srna, "toggle", 0, "Toggle", "");
	RNA_def_property_flag(prop, PROP_SKIP_SAVE);
}



void ED_object_toggle_modes(bContext *C, int mode)
{
	if (mode != OB_MODE_OBJECT) {
		const char *opstring = object_mode_op_string(mode);
		if (opstring) {
			WM_operator_name_call(C, opstring, WM_OP_EXEC_REGION_WIN, NULL);
		}
	}
}

/************************ Game Properties ***********************/

static int game_property_new_exec(bContext *C, wmOperator *op)
{
	Object *ob = CTX_data_active_object(C);
	bProperty *prop;
	char name[MAX_NAME];
	int type = RNA_enum_get(op->ptr, "type");

	prop = BKE_bproperty_new(type);
	BLI_addtail(&ob->prop, prop);

	RNA_string_get(op->ptr, "name", name);
	if (name[0] != '\0') {
		BLI_strncpy(prop->name, name, sizeof(prop->name));
	}

	BLI_uniquename(&ob->prop, prop, DATA_("Property"), '.', offsetof(bProperty, name), sizeof(prop->name));

	WM_event_add_notifier(C, NC_LOGIC, NULL);
	return OPERATOR_FINISHED;
}


void OBJECT_OT_game_property_new(wmOperatorType *ot)
{
	/* identifiers */
	ot->name = "New Game Property";
	ot->description = "New Game Property\nCreate a new property available to the game engine";
	ot->idname = "OBJECT_OT_game_property_new";

	/* api callbacks */
	ot->exec = game_property_new_exec;
	ot->poll = ED_operator_object_active_editable;

	/* flags */
	ot->flag = OPTYPE_REGISTER | OPTYPE_UNDO;

	RNA_def_enum(ot->srna, "type", rna_enum_gameproperty_type_items, GPROP_FLOAT, "Type", "Type of game property to add");
	RNA_def_string(ot->srna, "name", NULL, MAX_NAME, "Name", "Name of the game property to add");
}

static int game_property_remove_exec(bContext *C, wmOperator *op)
{
	Object *ob = CTX_data_active_object(C);
	bProperty *prop;
	int index = RNA_int_get(op->ptr, "index");

	if (!ob)
		return OPERATOR_CANCELLED;

	prop = BLI_findlink(&ob->prop, index);

	if (prop) {
		BLI_remlink(&ob->prop, prop);
		BKE_bproperty_free(prop);

		WM_event_add_notifier(C, NC_LOGIC, NULL);
		return OPERATOR_FINISHED;
	}
	else {
		return OPERATOR_CANCELLED;
	}
}

void OBJECT_OT_game_property_remove(wmOperatorType *ot)
{
	/* identifiers */
	ot->name = "Remove Game Property";
	ot->description = "Remove Game Property\nRemove game property";
	ot->idname = "OBJECT_OT_game_property_remove";

	/* api callbacks */
	ot->exec = game_property_remove_exec;
	ot->poll = ED_operator_object_active_editable;

	/* flags */
	ot->flag = OPTYPE_REGISTER | OPTYPE_UNDO;

	RNA_def_int(ot->srna, "index", 0, 0, INT_MAX, "Index", "Property index to remove ", 0, INT_MAX);
}

#define GAME_PROPERTY_MOVE_UP    1
#define GAME_PROPERTY_MOVE_DOWN -1

static int game_property_move(bContext *C, wmOperator *op)
{
	Object *ob = CTX_data_active_object(C);
	bProperty *prop;
	bProperty *otherprop = NULL;
	const int index = RNA_int_get(op->ptr, "index");
	const int dir = RNA_enum_get(op->ptr, "direction");

	if (ob == NULL)
		return OPERATOR_CANCELLED;

	prop = BLI_findlink(&ob->prop, index);
	/* invalid index */
	if (prop == NULL)
		return OPERATOR_CANCELLED;

	if (dir == GAME_PROPERTY_MOVE_UP) {
		otherprop = prop->prev;
	}
	else if (dir == GAME_PROPERTY_MOVE_DOWN) {
		otherprop = prop->next;
	}
	else {
		BLI_assert(0);
	}

	if (prop && otherprop) {
		BLI_listbase_swaplinks(&ob->prop, prop, otherprop);

		WM_event_add_notifier(C, NC_LOGIC, NULL);
		return OPERATOR_FINISHED;
	}
	else {
		return OPERATOR_CANCELLED;
	}
}

void OBJECT_OT_game_property_move(wmOperatorType *ot)
{
	static EnumPropertyItem direction_property_move[] = {
		{GAME_PROPERTY_MOVE_UP,   "UP",   0, "Up",   ""},
		{GAME_PROPERTY_MOVE_DOWN, "DOWN", 0, "Down", ""},
		{0, NULL, 0, NULL, NULL}
	};
	PropertyRNA *prop;

	/* identifiers */
	ot->name = "Move Game Property";
	ot->description = "Move Game Property\nMove game property";
	ot->idname = "OBJECT_OT_game_property_move";

	/* api callbacks */
	ot->exec = game_property_move;
	ot->poll = ED_operator_object_active_editable;

	/* flags */
	ot->flag = OPTYPE_REGISTER | OPTYPE_UNDO;

	/* properties */
	prop = RNA_def_int(ot->srna, "index", 0, 0, INT_MAX, "Index", "Property index to move", 0, INT_MAX);
	RNA_def_property_flag(prop, PROP_HIDDEN);
	RNA_def_enum(ot->srna, "direction", direction_property_move, 0, "Direction",
	             "Direction for moving the property");
}

#undef GAME_PROPERTY_MOVE_UP
#undef GAME_PROPERTY_MOVE_DOWN

#define COPY_PROPERTIES_REPLACE 1
#define COPY_PROPERTIES_MERGE   2
#define COPY_PROPERTIES_COPY    3

static EnumPropertyItem game_properties_copy_operations[] = {
	{COPY_PROPERTIES_REPLACE, "REPLACE", 0, "Replace Properties", ""},
	{COPY_PROPERTIES_MERGE, "MERGE", 0, "Merge Properties", ""},
	{COPY_PROPERTIES_COPY, "COPY", 0, "Copy a Property", ""},
	{0, NULL, 0, NULL, NULL}
};

static EnumPropertyItem *gameprops_itemf(bContext *C, PointerRNA *UNUSED(ptr), PropertyRNA *UNUSED(prop), bool *r_free)
{	
	Object *ob = ED_object_active_context(C);
	EnumPropertyItem tmp = {0, "", 0, "", ""};
	EnumPropertyItem *item = NULL;
	bProperty *prop;
	int a, totitem = 0;
	
	if (!ob)
		return DummyRNA_NULL_items;

	for (a = 1, prop = ob->prop.first; prop; prop = prop->next, a++) {
		tmp.value = a;
		tmp.identifier = prop->name;
		tmp.name = prop->name;
		RNA_enum_item_add(&item, &totitem, &tmp);
	}

	RNA_enum_item_end(&item, &totitem);
	*r_free = true;

	return item;
}

static int game_property_copy_exec(bContext *C, wmOperator *op)
{
	Object *ob = ED_object_active_context(C);
	bProperty *prop;
	int type = RNA_enum_get(op->ptr, "operation");
	int propid = RNA_enum_get(op->ptr, "property");

	if (propid > 0) { /* copy */
		prop = BLI_findlink(&ob->prop, propid - 1);
		
		if (prop) {
			CTX_DATA_BEGIN(C, Object *, ob_iter, selected_editable_objects)
			{
				if (ob != ob_iter)
					BKE_bproperty_object_set(ob_iter, prop);
			} CTX_DATA_END;
		}
	}

	else {
		CTX_DATA_BEGIN(C, Object *, ob_iter, selected_editable_objects)
		{
			if (ob != ob_iter) {
				if (type == COPY_PROPERTIES_REPLACE) {
					BKE_bproperty_copy_list(&ob_iter->prop, &ob->prop);
				}
				else {
					/* merge - the default when calling with no argument */
					for (prop = ob->prop.first; prop; prop = prop->next) {
						BKE_bproperty_object_set(ob_iter, prop);
					}
				}
			}
		}
		CTX_DATA_END;
	}

	return OPERATOR_FINISHED;
}

void OBJECT_OT_game_property_copy(wmOperatorType *ot)
{
	PropertyRNA *prop;
	/* identifiers */
	ot->name = "Copy Game Property";
	ot->idname = "OBJECT_OT_game_property_copy";
	ot->description = "Copy Game Property\nCopy/merge/replace a game property from active object to all selected objects";

	/* api callbacks */
	ot->exec = game_property_copy_exec;
	ot->poll = ED_operator_object_active_editable;

	/* flags */
	ot->flag = OPTYPE_REGISTER | OPTYPE_UNDO;

	RNA_def_enum(ot->srna, "operation", game_properties_copy_operations, 3, "Operation", "");
	prop = RNA_def_enum(ot->srna, "property", DummyRNA_NULL_items, 0, "Property", "Properties to copy");
	RNA_def_property_flag(prop, PROP_SKIP_SAVE | PROP_ENUM_NO_TRANSLATE);
	RNA_def_enum_funcs(prop, gameprops_itemf);
	ot->prop = prop;
}

static int game_property_clear_exec(bContext *C, wmOperator *UNUSED(op))
{
	CTX_DATA_BEGIN(C, Object *, ob_iter, selected_editable_objects)
	{
		BKE_bproperty_free_list(&ob_iter->prop);
	}
	CTX_DATA_END;

	WM_event_add_notifier(C, NC_LOGIC, NULL);
	return OPERATOR_FINISHED;
}
void OBJECT_OT_game_property_clear(wmOperatorType *ot)
{
	/* identifiers */
	ot->name = "Clear Game Properties";
	ot->idname = "OBJECT_OT_game_property_clear";
	ot->description = "Clear Game Properties\nRemove all game properties from all selected objects";

	/* api callbacks */
	ot->exec = game_property_clear_exec;
	ot->poll = ED_operator_object_active_editable;

	/* flags */
	ot->flag = OPTYPE_REGISTER | OPTYPE_UNDO;
}

/************************ Copy Logic Bricks ***********************/

static int logicbricks_copy_exec(bContext *C, wmOperator *UNUSED(op))
{
	Object *ob = ED_object_active_context(C);

	CTX_DATA_BEGIN(C, Object *, ob_iter, selected_editable_objects)
	{
		if (ob != ob_iter) {
			/* first: free all logic */
			free_sensors(&ob_iter->sensors);
			unlink_controllers(&ob_iter->controllers);
			free_controllers(&ob_iter->controllers);
			unlink_actuators(&ob_iter->actuators);
			free_actuators(&ob_iter->actuators);
		
			/* now copy it, this also works without logicbricks! */
			clear_sca_new_poins_ob(ob);
			copy_sensors(&ob_iter->sensors, &ob->sensors);
			copy_controllers(&ob_iter->controllers, &ob->controllers);
			copy_actuators(&ob_iter->actuators, &ob->actuators);
			set_sca_new_poins_ob(ob_iter);
		
			/* some menu settings */
			ob_iter->scavisflag = ob->scavisflag;
			ob_iter->scaflag = ob->scaflag;
		
			/* set the initial state */
			ob_iter->state = ob->state;
			ob_iter->init_state = ob->init_state;

			if (ob_iter->totcol == ob->totcol) {
				ob_iter->actcol = ob->actcol;
				WM_event_add_notifier(C, NC_OBJECT | ND_DRAW, ob_iter);
			}
		}
	}
	CTX_DATA_END;

	WM_event_add_notifier(C, NC_LOGIC, NULL);

	return OPERATOR_FINISHED;
}

void OBJECT_OT_logic_bricks_copy(wmOperatorType *ot)
{
	/* identifiers */
	ot->name = "Copy Logic Bricks to Selected";
	ot->description = "Copy Logic Bricks to Selected\nCopy logic bricks to other selected objects";
	ot->idname = "OBJECT_OT_logic_bricks_copy";

	/* api callbacks */
	ot->exec = logicbricks_copy_exec;
	ot->poll = ED_operator_object_active_editable;

	/* flags */
	ot->flag = OPTYPE_REGISTER | OPTYPE_UNDO;
}

static int game_physics_copy_exec(bContext *C, wmOperator *UNUSED(op))
{
	Object *ob = ED_object_active_context(C);
	
	CTX_DATA_BEGIN(C, Object *, ob_iter, selected_editable_objects)
	{
		if (ob != ob_iter) {
			ob_iter->gameflag = ob->gameflag;
			ob_iter->gameflag2 = ob->gameflag2;
			ob_iter->inertia = ob->inertia;
			ob_iter->formfactor = ob->formfactor;
			ob_iter->damping = ob->damping;
			ob_iter->rdamping = ob->rdamping;
			ob_iter->min_vel = ob->min_vel;
			ob_iter->max_vel = ob->max_vel;
			ob_iter->min_angvel = ob->min_angvel;
			ob_iter->max_angvel = ob->max_angvel;
			ob_iter->obstacleRad = ob->obstacleRad;
			ob_iter->mass = ob->mass;
			copy_v3_v3(ob_iter->anisotropicFriction, ob->anisotropicFriction);
			ob_iter->collision_boundtype = ob->collision_boundtype;
			ob_iter->margin = ob->margin;
			ob_iter->bsoft = copy_bulletsoftbody(ob->bsoft);
			if (ob->restrictflag & OB_RESTRICT_RENDER) 
				ob_iter->restrictflag |= OB_RESTRICT_RENDER;
			else
				ob_iter->restrictflag &= ~OB_RESTRICT_RENDER;

			ob_iter->col_group = ob->col_group;
			ob_iter->col_mask = ob->col_mask;
		}
	}
	CTX_DATA_END;
	
	return OPERATOR_FINISHED;
}

void OBJECT_OT_game_physics_copy(struct wmOperatorType *ot)
{
	/* identifiers */
	ot->name = "Copy Game Physics Properties to Selected";
	ot->description = "Copy Game Physics Properties to Selected\nCopy game physics properties to other selected objects";
	ot->idname = "OBJECT_OT_game_physics_copy";
	
	/* api callbacks */
	ot->exec = game_physics_copy_exec;
	ot->poll = ED_operator_object_active_editable;
	
	/* flags */
	ot->flag = OPTYPE_REGISTER | OPTYPE_UNDO;
}

/* generic utility function */

bool ED_object_editmode_calc_active_center(Object *obedit, const bool select_only, float r_center[3])
{
	switch (obedit->type) {
		case OB_MESH:
		{
			BMEditMesh *em = BKE_editmesh_from_object(obedit);
			BMEditSelection ese;

			if (BM_select_history_active_get(em->bm, &ese)) {
				BM_editselection_center(&ese, r_center);
				return true;
			}
			break;
		}
		case OB_ARMATURE:
		{
			bArmature *arm = obedit->data;
			EditBone *ebo = arm->act_edbone;

			if (ebo && (!select_only || (ebo->flag & (BONE_SELECTED | BONE_ROOTSEL)))) {
				copy_v3_v3(r_center, ebo->head);
				return true;
			}

			break;
		}
		case OB_CURVE:
		case OB_SURF:
		{
			Curve *cu = obedit->data;

			if (ED_curve_active_center(cu, r_center)) {
				return true;
			}
			break;
		}
		case OB_MBALL:
		{
			MetaBall *mb = obedit->data;
			MetaElem *ml_act = mb->lastelem;

			if (ml_act && (!select_only || (ml_act->flag & SELECT))) {
				copy_v3_v3(r_center, &ml_act->x);
				return true;
			}
			break;
		}
		case OB_LATTICE:
		{
			BPoint *actbp = BKE_lattice_active_point_get(obedit->data);

			if (actbp) {
				copy_v3_v3(r_center, actbp->vec);
				return true;
			}
			break;
		}
	}

	return false;
}<|MERGE_RESOLUTION|>--- conflicted
+++ resolved
@@ -166,8 +166,8 @@
 {
 	
 	/* identifiers */
-	ot->name = "Show Hidden";
-	ot->description = "Show Hidden\nReveals the hidden object(s)";
+	ot->name = "Clear Restrict View";
+	ot->description = "Reveal the object by setting the hide flag";
 	ot->idname = "OBJECT_OT_hide_view_clear";
 	
 	/* api callbacks */
@@ -224,8 +224,8 @@
 void OBJECT_OT_hide_view_set(wmOperatorType *ot)
 {
 	/* identifiers */
-	ot->name = "Hide Selected";
-	ot->description = "Hide Selected \nHide the object";
+	ot->name = "Set Restrict View";
+	ot->description = "Hide the object by setting the hide flag";
 	ot->idname = "OBJECT_OT_hide_view_set";
 	
 	/* api callbacks */
@@ -265,7 +265,7 @@
 
 	/* identifiers */
 	ot->name = "Clear Restrict Render";
-	ot->description = "Clear Restrict Render\nReveal the render object by setting the hide render flag";
+	ot->description = "Reveal the render object by setting the hide render flag";
 	ot->idname = "OBJECT_OT_hide_render_clear";
 
 	/* api callbacks */
@@ -302,7 +302,7 @@
 {
 	/* identifiers */
 	ot->name = "Set Restrict Render";
-	ot->description = "Set Restrict Render\nHide the render object by setting the hide render flag";
+	ot->description = "Hide the render object by setting the hide render flag";
 	ot->idname = "OBJECT_OT_hide_render_set";
 
 	/* api callbacks */
@@ -637,7 +637,7 @@
 	
 	/* identifiers */
 	ot->name = "Toggle Editmode";
-	ot->description = "Toggle Editmode\nToggle object's editmode";
+	ot->description = "Toggle object's editmode";
 	ot->idname = "OBJECT_OT_editmode_toggle";
 	
 	/* api callbacks */
@@ -684,7 +684,7 @@
 	/* identifiers */
 	ot->name = "Toggle Pose Mode";
 	ot->idname = "OBJECT_OT_posemode_toggle";
-	ot->description = "Toggle Pose Mode\nEnable or disable posing/selecting bones";
+	ot->description = "Enable or disable posing/selecting bones";
 	
 	/* api callbacks */
 	ot->exec = posemode_exec;
@@ -1191,7 +1191,7 @@
 	
 	/* identifiers */
 	ot->name = "Toggle Force Field";
-	ot->description = "Toggle Force Field\nToggle object's force field";
+	ot->description = "Toggle object's force field";
 	ot->idname = "OBJECT_OT_forcefield_toggle";
 	
 	/* api callbacks */
@@ -1285,7 +1285,7 @@
 	/* identifiers */
 	ot->name = "Calculate Object Paths";
 	ot->idname = "OBJECT_OT_paths_calculate";
-	ot->description = "Calculate Object Paths\nCalculate motion paths for the selected objects";
+	ot->description = "Calculate motion paths for the selected objects";
 	
 	/* api callbacks */
 	ot->invoke = object_calculate_paths_invoke;
@@ -1335,7 +1335,7 @@
 	/* identifiers */
 	ot->name = "Update Object Paths";
 	ot->idname = "OBJECT_OT_paths_update";
-	ot->description = "Update Object Paths\nRecalculate paths for selected objects";
+	ot->description = "Recalculate paths for selected objects";
 	
 	/* api callbakcs */
 	ot->exec = object_update_paths_exec;
@@ -1406,11 +1406,7 @@
 	/* identifiers */
 	ot->name = "Clear Object Paths";
 	ot->idname = "OBJECT_OT_paths_clear";
-<<<<<<< HEAD
-	ot->description = "Clear Object Paths\nClear path caches for selected objects";
-=======
 	ot->description = "Clear path caches for all objects, hold Shift key for selected objects only";
->>>>>>> b76dbf5e
 	
 	/* api callbacks */
 	ot->invoke = object_clear_paths_invoke;
@@ -1485,7 +1481,7 @@
 {
 	/* identifiers */
 	ot->name = "Shade Flat";
-	ot->description = "Shade Flat\nRender and display faces uniform, using Face Normals";
+	ot->description = "Render and display faces uniform, using Face Normals";
 	ot->idname = "OBJECT_OT_shade_flat";
 	
 	/* api callbacks */
@@ -1500,7 +1496,7 @@
 {
 	/* identifiers */
 	ot->name = "Shade Smooth";
-	ot->description = "Shade Smooth\nRender and display faces smooth, using interpolated Vertex Normals";
+	ot->description = "Render and display faces smooth, using interpolated Vertex Normals";
 	ot->idname = "OBJECT_OT_shade_smooth";
 	
 	/* api callbacks */
@@ -1785,7 +1781,7 @@
 	
 	/* identifiers */
 	ot->name = "Set Object Mode";
-	ot->description = "Set Object interaction Mode to";
+	ot->description = "Sets the object interaction mode";
 	ot->idname = "OBJECT_OT_mode_set";
 	
 	/* api callbacks */
@@ -1844,7 +1840,7 @@
 {
 	/* identifiers */
 	ot->name = "New Game Property";
-	ot->description = "New Game Property\nCreate a new property available to the game engine";
+	ot->description = "Create a new property available to the game engine";
 	ot->idname = "OBJECT_OT_game_property_new";
 
 	/* api callbacks */
@@ -1885,7 +1881,7 @@
 {
 	/* identifiers */
 	ot->name = "Remove Game Property";
-	ot->description = "Remove Game Property\nRemove game property";
+	ot->description = "Remove game property";
 	ot->idname = "OBJECT_OT_game_property_remove";
 
 	/* api callbacks */
@@ -1949,7 +1945,7 @@
 
 	/* identifiers */
 	ot->name = "Move Game Property";
-	ot->description = "Move Game Property\nMove game property";
+	ot->description = "Move game property";
 	ot->idname = "OBJECT_OT_game_property_move";
 
 	/* api callbacks */
@@ -2050,7 +2046,7 @@
 	/* identifiers */
 	ot->name = "Copy Game Property";
 	ot->idname = "OBJECT_OT_game_property_copy";
-	ot->description = "Copy Game Property\nCopy/merge/replace a game property from active object to all selected objects";
+	ot->description = "Copy/merge/replace a game property from active object to all selected objects";
 
 	/* api callbacks */
 	ot->exec = game_property_copy_exec;
@@ -2082,7 +2078,7 @@
 	/* identifiers */
 	ot->name = "Clear Game Properties";
 	ot->idname = "OBJECT_OT_game_property_clear";
-	ot->description = "Clear Game Properties\nRemove all game properties from all selected objects";
+	ot->description = "Remove all game properties from all selected objects";
 
 	/* api callbacks */
 	ot->exec = game_property_clear_exec;
@@ -2140,7 +2136,7 @@
 {
 	/* identifiers */
 	ot->name = "Copy Logic Bricks to Selected";
-	ot->description = "Copy Logic Bricks to Selected\nCopy logic bricks to other selected objects";
+	ot->description = "Copy logic bricks to other selected objects";
 	ot->idname = "OBJECT_OT_logic_bricks_copy";
 
 	/* api callbacks */
@@ -2192,7 +2188,7 @@
 {
 	/* identifiers */
 	ot->name = "Copy Game Physics Properties to Selected";
-	ot->description = "Copy Game Physics Properties to Selected\nCopy game physics properties to other selected objects";
+	ot->description = "Copy game physics properties to other selected objects";
 	ot->idname = "OBJECT_OT_game_physics_copy";
 	
 	/* api callbacks */
