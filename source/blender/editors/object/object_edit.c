--- conflicted
+++ resolved
@@ -360,13 +360,8 @@
 void OBJECT_OT_hide_collection(wmOperatorType *ot)
 {
 	/* identifiers */
-<<<<<<< HEAD
-	ot->name = "Hide Objects By Collection";
-	ot->description = "Hide Objects By Collection\nShow only objects in collection (Shift to extend)";
-=======
 	ot->name = "Hide Collection";
-	ot->description = "Show only objects in collection (Shift to extend)";
->>>>>>> c240e7e6
+	ot->description = "Hide Collection\nShow only objects in collection (Shift to extend)";
 	ot->idname = "OBJECT_OT_hide_collection";
 
 	/* api callbacks */
@@ -1386,7 +1381,7 @@
 
 	/* identifiers */
 	ot->name = "Set Object Mode";
-	ot->description = "Set Object interaction Mode to";
+	ot->description = "Sets the object interaction mode to";
 	ot->idname = "OBJECT_OT_mode_set";
 
 	/* api callbacks */
