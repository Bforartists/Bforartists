--- conflicted
+++ resolved
@@ -194,7 +194,7 @@
 {
   /* identifiers */
   ot->name = "Show Hidden Objects";
-  ot->description = "Show Hidden Objects\nReveals the hidden object(s)";
+  ot->description = "Show Hidden Objects\nReveal temporarily hidden objects";
   ot->idname = "OBJECT_OT_hide_view_clear";
 
   /* api callbacks */
@@ -1714,11 +1714,7 @@
 
   /* identifiers */
   ot->name = "Move to Collection";
-<<<<<<< HEAD
   ot->description = "Move to Collection\nMove objects to a scene collection";
-=======
-  ot->description = "Move objects to a collection";
->>>>>>> 56a06556
   ot->idname = "OBJECT_OT_move_to_collection";
 
   /* api callbacks */
