/*
 * ***** BEGIN GPL LICENSE BLOCK *****
 *
 * This program is free software; you can redistribute it and/or
 * modify it under the terms of the GNU General Public License
 * as published by the Free Software Foundation; either version 2
 * of the License, or (at your option) any later version.
 *
 * This program is distributed in the hope that it will be useful,
 * but WITHOUT ANY WARRANTY; without even the implied warranty of
 * MERCHANTABILITY or FITNESS FOR A PARTICULAR PURPOSE.  See the
 * GNU General Public License for more details.
 *
 * You should have received a copy of the GNU General Public License
 * along with this program; if not, write to the Free Software Foundation,
 * Inc., 51 Franklin Street, Fifth Floor, Boston, MA 02110-1301, USA.
 *
 * The Original Code is Copyright (C) 2001-2002 by NaN Holding BV.
 * All rights reserved.
 *
 * Contributor(s): Blender Foundation, 2002-2008 full recode
 *
 * ***** END GPL LICENSE BLOCK *****
 */

/** \file blender/editors/object/object_edit.c
 *  \ingroup edobj
 */

#include <stdlib.h>
#include <string.h>
#include <math.h>
#include <time.h>
#include <float.h>
#include <ctype.h>
#include <stddef.h> //for offsetof

#include "MEM_guardedalloc.h"

#include "BLI_blenlib.h"
#include "BLI_math.h"
#include "BLI_utildefines.h"
#include "BLI_ghash.h"
#include "BLI_string_utils.h"

#include "BLT_translation.h"

#include "DNA_armature_types.h"
#include "DNA_collection_types.h"
#include "DNA_curve_types.h"
#include "DNA_gpencil_types.h"
#include "DNA_material_types.h"
#include "DNA_meta_types.h"
#include "DNA_scene_types.h"
#include "DNA_object_types.h"
#include "DNA_object_force_types.h"
#include "DNA_meshdata_types.h"
#include "DNA_vfont_types.h"
#include "DNA_mesh_types.h"
#include "DNA_lattice_types.h"
#include "DNA_workspace_types.h"

#include "IMB_imbuf_types.h"

#include "BKE_anim.h"
#include "BKE_collection.h"
#include "BKE_constraint.h"
#include "BKE_context.h"
#include "BKE_curve.h"
#include "BKE_editlattice.h"
#include "BKE_effect.h"
#include "BKE_global.h"
#include "BKE_image.h"
#include "BKE_lattice.h"
#include "BKE_layer.h"
#include "BKE_library.h"
#include "BKE_main.h"
#include "BKE_material.h"
#include "BKE_mball.h"
#include "BKE_mesh.h"
#include "BKE_modifier.h"
#include "BKE_object.h"
#include "BKE_paint.h"
#include "BKE_pointcache.h"
#include "BKE_softbody.h"
#include "BKE_editmesh.h"
#include "BKE_report.h"
#include "BKE_workspace.h"

#include "DEG_depsgraph.h"
#include "DEG_depsgraph_build.h"

#include "ED_armature.h"
#include "ED_curve.h"
#include "ED_mesh.h"
#include "ED_mball.h"
#include "ED_lattice.h"
#include "ED_object.h"
#include "ED_outliner.h"
#include "ED_screen.h"
#include "ED_undo.h"
#include "ED_image.h"
#include "ED_gpencil.h"

#include "RNA_access.h"
#include "RNA_define.h"
#include "RNA_enum_types.h"

/* for menu/popup icons etc etc*/

#include "UI_interface.h"
#include "UI_resources.h"

#include "WM_api.h"
#include "WM_types.h"
#include "WM_message.h"
#include "WM_toolsystem.h"

#include "object_intern.h"  // own include

/* prototypes */
typedef struct MoveToCollectionData MoveToCollectionData;
static void move_to_collection_menus_items(struct uiLayout *layout, struct MoveToCollectionData *menu);

/* ************* XXX **************** */
static void error(const char *UNUSED(arg)) {}
static void waitcursor(int UNUSED(val)) {}
static int pupmenu(const char *UNUSED(msg)) { return 0; }

/* port over here */
static void error_libdata(void) {}

Object *ED_object_context(bContext *C)
{
	return CTX_data_pointer_get_type(C, "object", &RNA_Object).data;
}

/* find the correct active object per context
 * note: context can be NULL when called from a enum with PROP_ENUM_NO_CONTEXT */
Object *ED_object_active_context(bContext *C)
{
	Object *ob = NULL;
	if (C) {
		ob = ED_object_context(C);
		if (!ob) ob = CTX_data_active_object(C);
	}
	return ob;
}

/* ********************** object hiding *************************** */

static bool object_hide_poll(bContext *C)
{
	if (CTX_wm_space_outliner(C) != NULL) {
		return ED_outliner_collections_editor_poll(C);
	}
	else {
		return ED_operator_view3d_active(C);
	}
}

static int object_hide_view_clear_exec(bContext *C, wmOperator *op)
{
	Scene *scene = CTX_data_scene(C);
	ViewLayer *view_layer = CTX_data_view_layer(C);
	const bool select = RNA_boolean_get(op->ptr, "select");
	bool changed = false;

	for (Base *base = view_layer->object_bases.first; base; base = base->next) {
		if (base->flag & BASE_HIDDEN) {
			base->flag &= ~BASE_HIDDEN;
			changed = true;

			if (select) {
				ED_object_base_select(base, BA_SELECT);
			}
		}
	}

	if (!changed) {
		return OPERATOR_CANCELLED;
	}

	BKE_layer_collection_sync(scene, view_layer);
	DEG_id_tag_update(&scene->id, DEG_TAG_BASE_FLAGS_UPDATE);
	WM_event_add_notifier(C, NC_SCENE | ND_OB_SELECT, scene);

	return OPERATOR_FINISHED;
}

void OBJECT_OT_hide_view_clear(wmOperatorType *ot)
{
	/* identifiers */
<<<<<<< HEAD
	ot->name = "Show Hidden";
	ot->description = "Show Hidden\nReveals the hidden object(s)";
=======
	ot->name = "Show Hidden Objects";
	ot->description = "Reveal temporarily hidden objects";
>>>>>>> 24888ec9
	ot->idname = "OBJECT_OT_hide_view_clear";

	/* api callbacks */
	ot->exec = object_hide_view_clear_exec;
	ot->poll = object_hide_poll;

	/* flags */
	ot->flag = OPTYPE_REGISTER | OPTYPE_UNDO;

	PropertyRNA *prop = RNA_def_boolean(ot->srna, "select", true, "Select", "");
	RNA_def_property_flag(prop, PROP_SKIP_SAVE | PROP_HIDDEN);
}

static int object_hide_view_set_exec(bContext *C, wmOperator *op)
{
	Scene *scene = CTX_data_scene(C);
	ViewLayer *view_layer = CTX_data_view_layer(C);
	const bool unselected = RNA_boolean_get(op->ptr, "unselected");

	/* Do nothing if no objects was selected. */
	bool have_selected = false;
	for (Base *base = view_layer->object_bases.first; base; base = base->next) {
		if (base->flag & BASE_VISIBLE) {
			if (base->flag & BASE_SELECTED) {
				have_selected = true;
				break;
			}
		}
	}

	if (!have_selected) {
		return OPERATOR_CANCELLED;
	}

	/* Hide selected or unselected objects. */
	for (Base *base = view_layer->object_bases.first; base; base = base->next) {
		if (!(base->flag & BASE_VISIBLE)) {
			continue;
		}

		if (!unselected) {
			if (base->flag & BASE_SELECTED) {
				ED_object_base_select(base, BA_DESELECT);
				base->flag |= BASE_HIDDEN;
			}
		}
		else {
			if (!(base->flag & BASE_SELECTED)) {
				ED_object_base_select(base, BA_DESELECT);
				base->flag |= BASE_HIDDEN;
			}
		}
	}

	BKE_layer_collection_sync(scene, view_layer);
	DEG_id_tag_update(&scene->id, DEG_TAG_BASE_FLAGS_UPDATE);
	WM_event_add_notifier(C, NC_SCENE | ND_OB_SELECT, scene);

	return OPERATOR_FINISHED;
}

void OBJECT_OT_hide_view_set(wmOperatorType *ot)
{
	/* identifiers */
<<<<<<< HEAD
	ot->name = "Hide Selected";
	ot->description = "Hide Selected \nHide the object";
=======
	ot->name = "Hide Objects";
	ot->description = "Temporarily hide objects from the viewport";
>>>>>>> 24888ec9
	ot->idname = "OBJECT_OT_hide_view_set";

	/* api callbacks */
	ot->exec = object_hide_view_set_exec;
	ot->poll = object_hide_poll;

	/* flags */
	ot->flag = OPTYPE_REGISTER | OPTYPE_UNDO;

	PropertyRNA *prop;
	prop = RNA_def_boolean(ot->srna, "unselected", 0, "Unselected", "Hide unselected rather than selected objects");
	RNA_def_property_flag(prop, PROP_SKIP_SAVE | PROP_HIDDEN);
}

static int object_hide_collection_exec(bContext *C, wmOperator *op)
{
	wmWindow *win = CTX_wm_window(C);

	int index = RNA_int_get(op->ptr, "collection_index");
	const bool extend = (win->eventstate->shift != 0) ||
	                    RNA_boolean_get(op->ptr, "toggle");

	if (win->eventstate->alt != 0) {
		index += 10;
	}

	Scene *scene = CTX_data_scene(C);
	ViewLayer *view_layer = CTX_data_view_layer(C);
	LayerCollection *lc = BKE_layer_collection_from_index(view_layer, index);

	if (!lc) {
		return OPERATOR_CANCELLED;
	}

	BKE_layer_collection_set_visible(scene, view_layer, lc, extend);

	DEG_id_tag_update(&scene->id, DEG_TAG_BASE_FLAGS_UPDATE);
	WM_event_add_notifier(C, NC_SCENE | ND_OB_SELECT, scene);

	return OPERATOR_FINISHED;
}

#define COLLECTION_INVALID_INDEX -1

void ED_hide_collections_menu_draw(const bContext *C, uiLayout *layout)
{
	ViewLayer *view_layer = CTX_data_view_layer(C);
	LayerCollection *lc_scene = view_layer->layer_collections.first;

<<<<<<< HEAD
	/* identifiers */
	ot->name = "Clear Restrict Render";
	ot->description = "Clear Restrict Render\nReveal the render object by setting the hide render flag";
	ot->idname = "OBJECT_OT_hide_render_clear";
=======
	uiLayoutSetOperatorContext(layout, WM_OP_EXEC_REGION_WIN);
>>>>>>> 24888ec9

	for (LayerCollection *lc = lc_scene->layer_collections.first; lc; lc = lc->next) {
		int index = BKE_layer_collection_findindex(view_layer, lc);
		uiLayout *row = uiLayoutRow(layout, false);

		if (lc->flag & LAYER_COLLECTION_EXCLUDE) {
			continue;
		}

		if (lc->collection->flag & COLLECTION_RESTRICT_VIEW) {
			continue;
		}

		if ((view_layer->runtime_flag & VIEW_LAYER_HAS_HIDE) &&
		    !(lc->runtime_flag & LAYER_COLLECTION_HAS_VISIBLE_OBJECTS))
		{
			uiLayoutSetActive(row, false);
		}

		int icon = ICON_NONE;
		if (BKE_layer_collection_has_selected_objects(view_layer, lc)) {
			icon = ICON_LAYER_ACTIVE;
		}
		else if (lc->runtime_flag & LAYER_COLLECTION_HAS_OBJECTS) {
			icon = ICON_LAYER_USED;
		}

		uiItemIntO(row,
		           lc->collection->id.name + 2,
		           icon,
		           "OBJECT_OT_hide_collection",
		           "collection_index",
		           index);
	}
}

static int object_hide_collection_invoke(bContext *C, wmOperator *op, const wmEvent *UNUSED(event))
{
	/* Immediately execute if collection index was specified. */
	int index = RNA_int_get(op->ptr, "collection_index");
	if (index != COLLECTION_INVALID_INDEX) {
		return object_hide_collection_exec(C, op);
	}

	/* Open popup menu. */
	const char *title = CTX_IFACE_(op->type->translation_context, op->type->name);
	uiPopupMenu *pup = UI_popup_menu_begin(C, title, ICON_GROUP);
	uiLayout *layout = UI_popup_menu_layout(pup);

	ED_hide_collections_menu_draw(C, layout);

	UI_popup_menu_end(C, pup);

	return OPERATOR_INTERFACE;
}

void OBJECT_OT_hide_collection(wmOperatorType *ot)
{
	/* identifiers */
<<<<<<< HEAD
	ot->name = "Render unselected";
	ot->description = "Render unselected\nDon't render the selected item, but all others\nHave a look in the outliner";
	ot->idname = "OBJECT_OT_hide_render_set";
=======
	ot->name = "Hide Objects By Collection";
	ot->description = "Show only objects in collection (Shift to extend)";
	ot->idname = "OBJECT_OT_hide_collection";
>>>>>>> 24888ec9

	/* api callbacks */
	ot->exec = object_hide_collection_exec;
	ot->invoke = object_hide_collection_invoke;
	ot->poll = ED_operator_view3d_active;

	/* flags */
	ot->flag = OPTYPE_REGISTER | OPTYPE_UNDO;

	/* Properties. */
	PropertyRNA *prop;
	prop = RNA_def_int(ot->srna, "collection_index", COLLECTION_INVALID_INDEX, COLLECTION_INVALID_INDEX, INT_MAX,
	                   "Collection Index", "Index of the collection to change visibility", 0, INT_MAX);
	RNA_def_property_flag(prop, PROP_SKIP_SAVE | PROP_HIDDEN);
	prop = RNA_def_boolean(ot->srna, "toggle", 0, "Toggle", "Toggle visibility");
	RNA_def_property_flag(prop, PROP_SKIP_SAVE | PROP_HIDDEN);
}

/* ******************* toggle editmode operator  ***************** */

static bool mesh_needs_keyindex(Main *bmain, const Mesh *me)
{
	if (me->key) {
		return false;  /* will be added */
	}

	for (const Object *ob = bmain->object.first; ob; ob = ob->id.next) {
		if ((ob->parent) && (ob->parent->data == me) && ELEM(ob->partype, PARVERT1, PARVERT3)) {
			return true;
		}
		if (ob->data == me) {
			for (const ModifierData *md = ob->modifiers.first; md; md = md->next) {
				if (md->type == eModifierType_Hook) {
					return true;
				}
			}
		}
	}
	return false;
}

/**
 * Load EditMode data back into the object,
 * optionally freeing the editmode data.
 */
static bool ED_object_editmode_load_ex(Main *bmain, Object *obedit, const bool freedata)
{
	if (obedit == NULL) {
		return false;
	}

	if (obedit->type == OB_MESH) {
		Mesh *me = obedit->data;
		if (me->edit_btmesh == NULL) {
			return false;
		}

		if (me->edit_btmesh->bm->totvert > MESH_MAX_VERTS) {
			error("Too many vertices");
			return false;
		}

		EDBM_mesh_load(bmain, obedit);

		if (freedata) {
			EDBM_mesh_free(me->edit_btmesh);
			MEM_freeN(me->edit_btmesh);
			me->edit_btmesh = NULL;
		}
		/* will be recalculated as needed. */
		{
			ED_mesh_mirror_spatial_table(NULL, NULL, NULL, NULL, 'e');
			ED_mesh_mirror_topo_table(NULL, NULL, 'e');
		}
	}
	else if (obedit->type == OB_ARMATURE) {
		const bArmature *arm = obedit->data;
		if (arm->edbo == NULL) {
			return false;
		}
		ED_armature_from_edit(bmain, obedit->data);
		if (freedata) {
			ED_armature_edit_free(obedit->data);
		}
		/* TODO(sergey): Pose channels might have been changed, so need
		 * to inform dependency graph about this. But is it really the
		 * best place to do this?
		 */
		DEG_relations_tag_update(bmain);
	}
	else if (ELEM(obedit->type, OB_CURVE, OB_SURF)) {
		const Curve *cu = obedit->data;
		if (cu->editnurb == NULL) {
			return false;
		}
		ED_curve_editnurb_load(bmain, obedit);
		if (freedata) {
			ED_curve_editnurb_free(obedit);
		}
	}
	else if (obedit->type == OB_FONT) {
		const Curve *cu = obedit->data;
		if (cu->editfont == NULL) {
			return false;
		}
		ED_curve_editfont_load(obedit);
		if (freedata) {
			ED_curve_editfont_free(obedit);
		}
	}
	else if (obedit->type == OB_LATTICE) {
		const Lattice *lt = obedit->data;
		if (lt->editlatt == NULL) {
			return false;
		}
		BKE_editlattice_load(obedit);
		if (freedata) {
			BKE_editlattice_free(obedit);
		}
	}
	else if (obedit->type == OB_MBALL) {
		const MetaBall *mb = obedit->data;
		if (mb->editelems == NULL) {
			return false;
		}
		ED_mball_editmball_load(obedit);
		if (freedata) {
			ED_mball_editmball_free(obedit);
		}
	}

	return true;
}

bool ED_object_editmode_load(Main *bmain, Object *obedit)
{
	return ED_object_editmode_load_ex(bmain, obedit, false);
}

/**
 * \param flag:
 * - If #EM_FREEDATA isn't in the flag, use ED_object_editmode_load directly.
 */
bool ED_object_editmode_exit_ex(Main *bmain, Scene *scene, Object *obedit, int flag)
{
	const bool freedata = (flag & EM_FREEDATA) != 0;

	if (flag & EM_WAITCURSOR) waitcursor(1);

	if (ED_object_editmode_load_ex(bmain, obedit, freedata) == false) {
		/* in rare cases (background mode) its possible active object
		 * is flagged for editmode, without 'obedit' being set [#35489] */
		if (UNLIKELY(obedit && obedit->mode & OB_MODE_EDIT)) {
			obedit->mode &= ~OB_MODE_EDIT;
		}
		if (flag & EM_WAITCURSOR) waitcursor(0);
		return true;
	}

	/* freedata only 0 now on file saves and render */
	if (freedata) {
		ListBase pidlist;
		PTCacheID *pid;

		/* flag object caches as outdated */
		BKE_ptcache_ids_from_object(&pidlist, obedit, scene, 0);
		for (pid = pidlist.first; pid; pid = pid->next) {
			if (pid->type != PTCACHE_TYPE_PARTICLES) /* particles don't need reset on geometry change */
				pid->cache->flag |= PTCACHE_OUTDATED;
		}
		BLI_freelistN(&pidlist);

		BKE_ptcache_object_reset(scene, obedit, PTCACHE_RESET_OUTDATED);

		/* also flush ob recalc, doesn't take much overhead, but used for particles */
		DEG_id_tag_update(&obedit->id, OB_RECALC_OB | OB_RECALC_DATA);

		WM_main_add_notifier(NC_SCENE | ND_MODE | NS_MODE_OBJECT, scene);

		obedit->mode &= ~OB_MODE_EDIT;
	}

	if (flag & EM_WAITCURSOR) waitcursor(0);

	return (obedit->mode & OB_MODE_EDIT) == 0;
}

bool ED_object_editmode_exit(bContext *C, int flag)
{
	Main *bmain = CTX_data_main(C);
	Scene *scene = CTX_data_scene(C);
	Object *obedit = CTX_data_edit_object(C);
	return ED_object_editmode_exit_ex(bmain, scene, obedit, flag);
}

bool ED_object_editmode_enter_ex(Main *bmain, Scene *scene, Object *ob, int flag)
{
	bool ok = false;

	if (ELEM(NULL, ob, ob->data) || ID_IS_LINKED(ob)) {
		return false;
	}

	/* this checks actual object->data, for cases when other scenes have it in editmode context */
	if (BKE_object_is_in_editmode(ob)) {
		return true;
	}

	if (BKE_object_obdata_is_libdata(ob)) {
		error_libdata();
		return false;
	}

	if (flag & EM_WAITCURSOR) waitcursor(1);

	ob->restore_mode = ob->mode;

	ob->mode = OB_MODE_EDIT;

	if (ob->type == OB_MESH) {
		BMEditMesh *em;
		ok = 1;

		const bool use_key_index = mesh_needs_keyindex(bmain, ob->data);

		EDBM_mesh_make(ob, scene->toolsettings->selectmode, use_key_index);

		em = BKE_editmesh_from_object(ob);
		if (LIKELY(em)) {
			/* order doesn't matter */
			EDBM_mesh_normals_update(em);
			BKE_editmesh_tessface_calc(em);
		}

		WM_main_add_notifier(NC_SCENE | ND_MODE | NS_EDITMODE_MESH, NULL);
	}
	else if (ob->type == OB_ARMATURE) {
		ok = 1;
		ED_armature_to_edit(ob->data);
		/* to ensure all goes in restposition and without striding */
		DEG_id_tag_update(&ob->id, OB_RECALC_OB | OB_RECALC_DATA | OB_RECALC_TIME); /* XXX: should this be OB_RECALC_DATA? */

		WM_main_add_notifier(NC_SCENE | ND_MODE | NS_EDITMODE_ARMATURE, scene);
	}
	else if (ob->type == OB_FONT) {
		ok = 1;
		ED_curve_editfont_make(ob);

		WM_main_add_notifier(NC_SCENE | ND_MODE | NS_EDITMODE_TEXT, scene);
	}
	else if (ob->type == OB_MBALL) {
		ok = 1;
		ED_mball_editmball_make(ob);

		WM_main_add_notifier(NC_SCENE | ND_MODE | NS_EDITMODE_MBALL, scene);
	}
	else if (ob->type == OB_LATTICE) {
		ok = 1;
		BKE_editlattice_make(ob);

		WM_main_add_notifier(NC_SCENE | ND_MODE | NS_EDITMODE_LATTICE, scene);
	}
	else if (ob->type == OB_SURF || ob->type == OB_CURVE) {
		ok = 1;
		ED_curve_editnurb_make(ob);

		WM_main_add_notifier(NC_SCENE | ND_MODE | NS_EDITMODE_CURVE, scene);
	}

	if (ok) {
		DEG_id_tag_update(&ob->id, OB_RECALC_DATA);
	}
	else {
		if ((flag & EM_NO_CONTEXT) == 0) {
			ob->mode &= ~OB_MODE_EDIT;
		}
		WM_main_add_notifier(NC_SCENE | ND_MODE | NS_MODE_OBJECT, scene);
	}

	if (flag & EM_WAITCURSOR) waitcursor(0);

	return (ob->mode & OB_MODE_EDIT) != 0;
}

bool ED_object_editmode_enter(bContext *C, int flag)
{
	Main *bmain = CTX_data_main(C);
	Scene *scene = CTX_data_scene(C);
	ViewLayer *view_layer = CTX_data_view_layer(C);
	Object *ob;

	if ((flag & EM_IGNORE_LAYER) == 0) {
		ob = CTX_data_active_object(C); /* active layer checked here for view3d */
	}
	else {
		ob = view_layer->basact->object;
	}
	if ((ob == NULL) || ID_IS_LINKED(ob)) {
		return false;
	}
	return ED_object_editmode_enter_ex(bmain, scene, ob, flag);
}

static int editmode_toggle_exec(bContext *C, wmOperator *op)
{
	struct wmMsgBus *mbus = CTX_wm_message_bus(C);
	const int mode_flag = OB_MODE_EDIT;
	const bool is_mode_set = (CTX_data_edit_object(C) != NULL);
	Main *bmain = CTX_data_main(C);
	Scene *scene =  CTX_data_scene(C);
	ViewLayer *view_layer = CTX_data_view_layer(C);
	View3D *v3d = CTX_wm_view3d(C);
	Object *obact = OBACT(view_layer);

	if (!is_mode_set) {
		if (!ED_object_mode_compat_set(C, obact, mode_flag, op->reports)) {
			return OPERATOR_CANCELLED;
		}
	}

	if (!is_mode_set) {
		ED_object_editmode_enter(C, EM_WAITCURSOR);
		if (obact->mode & mode_flag) {
			FOREACH_SELECTED_OBJECT_BEGIN(view_layer, v3d, ob)
			{
				if ((ob != obact) && (ob->type == obact->type)) {
					ED_object_editmode_enter_ex(bmain, scene, ob, EM_WAITCURSOR | EM_NO_CONTEXT);
				}
			}
			FOREACH_SELECTED_OBJECT_END;
		}
	}
	else {
		ED_object_editmode_exit(C, EM_FREEDATA | EM_WAITCURSOR);
		if ((obact->mode & mode_flag) == 0) {
			FOREACH_OBJECT_BEGIN(view_layer, ob)
			{
				if ((ob != obact) && (ob->type == obact->type)) {
					ED_object_editmode_exit_ex(bmain, scene, ob, EM_FREEDATA | EM_WAITCURSOR);
				}
			}
			FOREACH_OBJECT_END;
		}
	}

	ED_space_image_uv_sculpt_update(bmain, CTX_wm_manager(C), scene);

	WM_msg_publish_rna_prop(mbus, &obact->id, obact, Object, mode);

	if (G.background == false) {
		WM_toolsystem_update_from_context_view3d(C);
	}

	return OPERATOR_FINISHED;
}

static bool editmode_toggle_poll(bContext *C)
{
	Object *ob = CTX_data_active_object(C);

	/* covers proxies too */
	if (ELEM(NULL, ob, ob->data) || ID_IS_LINKED(ob->data))
		return 0;

	/* if hidden but in edit mode, we still display */
	if ((ob->restrictflag & OB_RESTRICT_VIEW) && !(ob->mode & OB_MODE_EDIT)) {
		return 0;
	}

	return OB_TYPE_SUPPORT_EDITMODE(ob->type);
}

void OBJECT_OT_editmode_toggle(wmOperatorType *ot)
{

	/* identifiers */
	ot->name = "Toggle Editmode";
	ot->description = "Toggle Editmode\nToggle object's editmode";
	ot->idname = "OBJECT_OT_editmode_toggle";

	/* api callbacks */
	ot->exec = editmode_toggle_exec;
	ot->poll = editmode_toggle_poll;

	/* flags */
	ot->flag = OPTYPE_REGISTER | OPTYPE_UNDO;
}

/* *************************** */

static int posemode_exec(bContext *C, wmOperator *op)
{
	struct wmMsgBus *mbus = CTX_wm_message_bus(C);
	Base *base = CTX_data_active_base(C);
	Object *obact = base->object;
	const int mode_flag = OB_MODE_POSE;
	bool is_mode_set = (obact->mode & mode_flag) != 0;

	if (!is_mode_set) {
		if (!ED_object_mode_compat_set(C, obact, mode_flag, op->reports)) {
			return OPERATOR_CANCELLED;
		}
	}

	if (obact->type != OB_ARMATURE) {
		return OPERATOR_PASS_THROUGH;
	}

	if (obact == CTX_data_edit_object(C)) {
		ED_object_editmode_exit(C, EM_FREEDATA);
		is_mode_set = false;
	}

	if (is_mode_set) {
		bool ok = ED_object_posemode_exit(C, obact);
		if (ok) {
			struct Main *bmain = CTX_data_main(C);
			ViewLayer *view_layer = CTX_data_view_layer(C);
			FOREACH_OBJECT_BEGIN(view_layer, ob)
			{
				if ((ob != obact) &&
				    (ob->type == OB_ARMATURE) &&
				    (ob->mode & mode_flag))
				{
					ED_object_posemode_exit_ex(bmain, ob);
				}
			}
			FOREACH_OBJECT_END;
		}
	}
	else {
		bool ok = ED_object_posemode_enter(C, obact);
		if (ok) {
			struct Main *bmain = CTX_data_main(C);
			ViewLayer *view_layer = CTX_data_view_layer(C);
			View3D *v3d = CTX_wm_view3d(C);
			FOREACH_SELECTED_OBJECT_BEGIN(view_layer, v3d, ob)
			{
				if ((ob != obact) &&
				    (ob->type == OB_ARMATURE) &&
				    (ob->mode == OB_MODE_OBJECT) &&
				    (!ID_IS_LINKED(ob)))
				{
					ED_object_posemode_enter_ex(bmain, ob);
				}
			}
			FOREACH_SELECTED_OBJECT_END;
		}
	}

	WM_msg_publish_rna_prop(mbus, &obact->id, obact, Object, mode);

	if (G.background == false) {
		WM_toolsystem_update_from_context_view3d(C);
	}

	return OPERATOR_FINISHED;
}

void OBJECT_OT_posemode_toggle(wmOperatorType *ot)
{
	/* identifiers */
	ot->name = "Toggle Pose Mode";
	ot->idname = "OBJECT_OT_posemode_toggle";
	ot->description = "Toggle Pose Mode\nEnable or disable posing/selecting bones";

	/* api callbacks */
	ot->exec = posemode_exec;
	ot->poll = ED_operator_object_active_editable;

	/* flag */
	ot->flag = OPTYPE_REGISTER | OPTYPE_UNDO;
}

/* both pointers should exist */
static void copy_texture_space(Object *to, Object *ob)
{
	float *poin1 = NULL, *poin2 = NULL;
	short texflag = 0;

	if (ob->type == OB_MESH) {
		texflag = ((Mesh *)ob->data)->texflag;
		poin2 = ((Mesh *)ob->data)->loc;
	}
	else if (ELEM(ob->type, OB_CURVE, OB_SURF, OB_FONT)) {
		texflag = ((Curve *)ob->data)->texflag;
		poin2 = ((Curve *)ob->data)->loc;
	}
	else if (ob->type == OB_MBALL) {
		texflag = ((MetaBall *)ob->data)->texflag;
		poin2 = ((MetaBall *)ob->data)->loc;
	}
	else
		return;

	if (to->type == OB_MESH) {
		((Mesh *)to->data)->texflag = texflag;
		poin1 = ((Mesh *)to->data)->loc;
	}
	else if (ELEM(to->type, OB_CURVE, OB_SURF, OB_FONT)) {
		((Curve *)to->data)->texflag = texflag;
		poin1 = ((Curve *)to->data)->loc;
	}
	else if (to->type == OB_MBALL) {
		((MetaBall *)to->data)->texflag = texflag;
		poin1 = ((MetaBall *)to->data)->loc;
	}
	else
		return;

	memcpy(poin1, poin2, 9 * sizeof(float));  /* this was noted in DNA_mesh, curve, mball */

	if (to->type == OB_MESH) {
		/* pass */
	}
	else if (to->type == OB_MBALL) {
		BKE_mball_texspace_calc(to);
	}
	else {
		BKE_curve_texspace_calc(to->data);
	}

}

/* UNUSED, keep in case we want to copy functionality for use elsewhere */
static void copy_attr(Main *bmain, Scene *scene, ViewLayer *view_layer, View3D *v3d, short event)
{
	Object *ob;
	Base *base;
	Curve *cu, *cu1;
	Nurb *nu;

	if (ID_IS_LINKED(scene)) return;

	if (!(ob = OBACT(view_layer))) return;

	if (BKE_object_is_in_editmode(ob)) {
		/* obedit_copymenu(); */
		return;
	}

	if (event == 24) {
		/* moved to BKE_object_link_modifiers */
		/* copymenu_modifiers(bmain, scene, v3d, ob); */
		return;
	}

	for (base = FIRSTBASE(view_layer); base; base = base->next) {
		if (base != BASACT(view_layer)) {
			if (TESTBASELIB(v3d, base)) {
				DEG_id_tag_update(&base->object->id, OB_RECALC_DATA);

				if (event == 1) {  /* loc */
					copy_v3_v3(base->object->loc, ob->loc);
					copy_v3_v3(base->object->dloc, ob->dloc);
				}
				else if (event == 2) {  /* rot */
					copy_v3_v3(base->object->rot, ob->rot);
					copy_v3_v3(base->object->drot, ob->drot);

					copy_qt_qt(base->object->quat, ob->quat);
					copy_qt_qt(base->object->dquat, ob->dquat);
				}
				else if (event == 3) {  /* size */
					copy_v3_v3(base->object->size, ob->size);
					copy_v3_v3(base->object->dscale, ob->dscale);
				}
				else if (event == 4) {  /* drawtype */
					base->object->dt = ob->dt;
					base->object->dtx = ob->dtx;
					base->object->empty_drawtype = ob->empty_drawtype;
					base->object->empty_drawsize = ob->empty_drawsize;
				}
				else if (event == 5) {  /* time offs */
					base->object->sf = ob->sf;
				}
				else if (event == 6) {  /* dupli */
					base->object->dupon = ob->dupon;
					base->object->dupoff = ob->dupoff;
					base->object->dupsta = ob->dupsta;
					base->object->dupend = ob->dupend;

					base->object->transflag &= ~OB_DUPLI;
					base->object->transflag |= (ob->transflag & OB_DUPLI);

					base->object->dup_group = ob->dup_group;
					if (ob->dup_group)
						id_us_plus(&ob->dup_group->id);
				}
				else if (event == 17) {   /* tex space */
					copy_texture_space(base->object, ob);
				}
				else if (event == 18) {   /* font settings */

					if (base->object->type == ob->type) {
						cu = ob->data;
						cu1 = base->object->data;

						cu1->spacemode = cu->spacemode;
						cu1->align_y = cu->align_y;
						cu1->spacing = cu->spacing;
						cu1->linedist = cu->linedist;
						cu1->shear = cu->shear;
						cu1->fsize = cu->fsize;
						cu1->xof = cu->xof;
						cu1->yof = cu->yof;
						cu1->textoncurve = cu->textoncurve;
						cu1->wordspace = cu->wordspace;
						cu1->ulpos = cu->ulpos;
						cu1->ulheight = cu->ulheight;
						if (cu1->vfont)
							id_us_min(&cu1->vfont->id);
						cu1->vfont = cu->vfont;
						id_us_plus((ID *)cu1->vfont);
						if (cu1->vfontb)
							id_us_min(&cu1->vfontb->id);
						cu1->vfontb = cu->vfontb;
						id_us_plus((ID *)cu1->vfontb);
						if (cu1->vfonti)
							id_us_min(&cu1->vfonti->id);
						cu1->vfonti = cu->vfonti;
						id_us_plus((ID *)cu1->vfonti);
						if (cu1->vfontbi)
							id_us_min(&cu1->vfontbi->id);
						cu1->vfontbi = cu->vfontbi;
						id_us_plus((ID *)cu1->vfontbi);

						BLI_strncpy(cu1->family, cu->family, sizeof(cu1->family));

						DEG_id_tag_update(&base->object->id, OB_RECALC_DATA);
					}
				}
				else if (event == 19) {   /* bevel settings */

					if (ELEM(base->object->type, OB_CURVE, OB_FONT)) {
						cu = ob->data;
						cu1 = base->object->data;

						cu1->bevobj = cu->bevobj;
						cu1->taperobj = cu->taperobj;
						cu1->width = cu->width;
						cu1->bevresol = cu->bevresol;
						cu1->ext1 = cu->ext1;
						cu1->ext2 = cu->ext2;

						DEG_id_tag_update(&base->object->id, OB_RECALC_DATA);
					}
				}
				else if (event == 25) {   /* curve resolution */

					if (ELEM(base->object->type, OB_CURVE, OB_FONT)) {
						cu = ob->data;
						cu1 = base->object->data;

						cu1->resolu = cu->resolu;
						cu1->resolu_ren = cu->resolu_ren;

						nu = cu1->nurb.first;

						while (nu) {
							nu->resolu = cu1->resolu;
							nu = nu->next;
						}

						DEG_id_tag_update(&base->object->id, OB_RECALC_DATA);
					}
				}
				else if (event == 21) {
					if (base->object->type == OB_MESH) {
						ModifierData *md = modifiers_findByType(ob, eModifierType_Subsurf);

						if (md) {
							ModifierData *tmd = modifiers_findByType(base->object, eModifierType_Subsurf);

							if (!tmd) {
								tmd = modifier_new(eModifierType_Subsurf);
								BLI_addtail(&base->object->modifiers, tmd);
							}

							modifier_copyData(md, tmd);
							DEG_id_tag_update(&base->object->id, OB_RECALC_DATA);
						}
					}
				}
				else if (event == 22) {
					/* Copy the constraint channels over */
					BKE_constraints_copy(&base->object->constraints, &ob->constraints, true);
					DEG_id_tag_update(&base->object->id, DEG_TAG_COPY_ON_WRITE);
					DEG_relations_tag_update(bmain);
				}
				else if (event == 23) {
					sbFree(base->object);
					BKE_object_copy_softbody(base->object, ob, 0);

					if (!modifiers_findByType(base->object, eModifierType_Softbody)) {
						BLI_addhead(&base->object->modifiers, modifier_new(eModifierType_Softbody));
					}

					DEG_id_tag_update(&base->object->id, DEG_TAG_COPY_ON_WRITE);
					DEG_relations_tag_update(bmain);
				}
				else if (event == 26) {
#if 0 // XXX old animation system
					BKE_nlastrip_copy(s(&base->object->nlastrips, &ob->nlastrips);
#endif // XXX old animation system
				}
				else if (event == 27) {   /* autosmooth */
					if (base->object->type == OB_MESH) {
						Mesh *me = ob->data;
						Mesh *cme = base->object->data;
						cme->smoothresh = me->smoothresh;
						if (me->flag & ME_AUTOSMOOTH)
							cme->flag |= ME_AUTOSMOOTH;
						else
							cme->flag &= ~ME_AUTOSMOOTH;
					}
				}
				else if (event == 28) { /* UV orco */
					if (ELEM(base->object->type, OB_CURVE, OB_SURF)) {
						cu = ob->data;
						cu1 = base->object->data;

						if (cu->flag & CU_UV_ORCO)
							cu1->flag |= CU_UV_ORCO;
						else
							cu1->flag &= ~CU_UV_ORCO;
					}
				}
				else if (event == 29) { /* protected bits */
					base->object->protectflag = ob->protectflag;
				}
				else if (event == 30) { /* index object */
					base->object->index = ob->index;
				}
				else if (event == 31) { /* object color */
					copy_v4_v4(base->object->col, ob->col);
				}
			}
		}
	}
}

static void UNUSED_FUNCTION(copy_attr_menu) (Main *bmain, Scene *scene, ViewLayer *view_layer, View3D *v3d, Object *obedit)
{
	Object *ob;
	short event;
	char str[512];

	if (!(ob = OBACT(view_layer))) return;

	if (obedit) {
/*		if (ob->type == OB_MESH) */
/* XXX			mesh_copy_menu(); */
		return;
	}

	/* Object Mode */

	/* If you change this menu, don't forget to update the menu in header_view3d.c
	 * view3d_edit_object_copyattrmenu() and in toolbox.c
	 */

	strcpy(str,
	       "Copy Attributes %t|Location %x1|Rotation %x2|Size %x3|Draw Options %x4|"
	       "Time Offset %x5|Dupli %x6|Object Color %x31|%l|Mass %x7|Damping %x8|All Physical Attributes %x11|Properties %x9|"
	       "Logic Bricks %x10|Protected Transform %x29|%l");

	strcat(str, "|Object Constraints %x22");
	strcat(str, "|NLA Strips %x26");

/* XXX	if (OB_TYPE_SUPPORT_MATERIAL(ob->type)) { */
/*		strcat(str, "|Texture Space %x17"); */
/*	} */

	if (ob->type == OB_FONT) strcat(str, "|Font Settings %x18|Bevel Settings %x19");
	if (ob->type == OB_CURVE) strcat(str, "|Bevel Settings %x19|UV Orco %x28");

	if ((ob->type == OB_FONT) || (ob->type == OB_CURVE)) {
		strcat(str, "|Curve Resolution %x25");
	}

	if (ob->type == OB_MESH) {
		strcat(str, "|Subsurf Settings %x21|AutoSmooth %x27");
	}

	if (ob->soft) strcat(str, "|Soft Body Settings %x23");

	strcat(str, "|Pass Index %x30");

	if (ob->type == OB_MESH || ob->type == OB_CURVE || ob->type == OB_LATTICE || ob->type == OB_SURF) {
		strcat(str, "|Modifiers ... %x24");
	}

	event = pupmenu(str);
	if (event <= 0) return;

	copy_attr(bmain, scene, view_layer, v3d, event);
}

/* ******************* force field toggle operator ***************** */

void ED_object_check_force_modifiers(Main *bmain, Scene *scene, Object *object)
{
	PartDeflect *pd = object->pd;
	ModifierData *md = modifiers_findByType(object, eModifierType_Surface);

	/* add/remove modifier as needed */
	if (!md) {
		if (pd && (pd->shape == PFIELD_SHAPE_SURFACE) && !ELEM(pd->forcefield, 0, PFIELD_GUIDE, PFIELD_TEXTURE)) {
			if (ELEM(object->type, OB_MESH, OB_SURF, OB_FONT, OB_CURVE)) {
				ED_object_modifier_add(NULL, bmain, scene, object, NULL, eModifierType_Surface);
			}
		}
	}
	else {
		if (!pd || (pd->shape != PFIELD_SHAPE_SURFACE) || ELEM(pd->forcefield, 0, PFIELD_GUIDE, PFIELD_TEXTURE)) {
			ED_object_modifier_remove(NULL, bmain, object, md);
		}
	}
}

static int forcefield_toggle_exec(bContext *C, wmOperator *UNUSED(op))
{
	Object *ob = CTX_data_active_object(C);

	if (ob->pd == NULL)
		ob->pd = BKE_partdeflect_new(PFIELD_FORCE);
	else if (ob->pd->forcefield == 0)
		ob->pd->forcefield = PFIELD_FORCE;
	else
		ob->pd->forcefield = 0;

	ED_object_check_force_modifiers(CTX_data_main(C), CTX_data_scene(C), ob);
	WM_event_add_notifier(C, NC_OBJECT | ND_DRAW, ob);
	WM_event_add_notifier(C, NC_OBJECT | ND_MODIFIER, ob);

	return OPERATOR_FINISHED;
}

void OBJECT_OT_forcefield_toggle(wmOperatorType *ot)
{

	/* identifiers */
	ot->name = "Toggle Force Field";
	ot->description = "Toggle Force Field\nToggle object's force field";
	ot->idname = "OBJECT_OT_forcefield_toggle";

	/* api callbacks */
	ot->exec = forcefield_toggle_exec;
	ot->poll = ED_operator_object_active_editable;

	/* flags */
	ot->flag = OPTYPE_REGISTER | OPTYPE_UNDO;
}

/* ********************************************** */
/* Motion Paths */

/* For the objects with animation: update paths for those that have got them
 * This should selectively update paths that exist...
 *
 * To be called from various tools that do incremental updates
 */
void ED_objects_recalculate_paths(bContext *C, Scene *scene, bool current_frame_only)
{
	/* Transform doesn't always have context available to do update. */
	if (C == NULL) {
		return;
	}

	Main *bmain = CTX_data_main(C);
	Depsgraph *depsgraph = CTX_data_depsgraph(C);
	ListBase targets = {NULL, NULL};

	/* loop over objects in scene */
	CTX_DATA_BEGIN(C, Object *, ob, selected_editable_objects)
	{
		/* set flag to force recalc, then grab path(s) from object */
		ob->avs.recalc |= ANIMVIZ_RECALC_PATHS;
		animviz_get_object_motionpaths(ob, &targets);
	}
	CTX_DATA_END;

	/* recalculate paths, then free */
	animviz_calc_motionpaths(depsgraph, bmain, scene, &targets, true, current_frame_only);
	BLI_freelistN(&targets);

	if (!current_frame_only) {
		/* Tag objects for copy on write - so paths will draw/redraw
		 * For currently frame only we update evaluated object directly. */
		CTX_DATA_BEGIN(C, Object *, ob, selected_editable_objects)
		{
			if (ob->mpath) {
				DEG_id_tag_update(&ob->id, DEG_TAG_COPY_ON_WRITE);
			}
		}
		CTX_DATA_END;
	}
}


/* show popup to determine settings */
static int object_calculate_paths_invoke(bContext *C, wmOperator *op, const wmEvent *UNUSED(event))
{
	Object *ob = CTX_data_active_object(C);

	if (ob == NULL)
		return OPERATOR_CANCELLED;

	/* set default settings from existing/stored settings */
	{
		bAnimVizSettings *avs = &ob->avs;

		RNA_int_set(op->ptr, "start_frame", avs->path_sf);
		RNA_int_set(op->ptr, "end_frame", avs->path_ef);
	}

	/* show popup dialog to allow editing of range... */
	/* FIXME: hardcoded dimensions here are just arbitrary */
	return WM_operator_props_dialog_popup(C, op, 200, 200);
}

/* Calculate/recalculate whole paths (avs.path_sf to avs.path_ef) */
static int object_calculate_paths_exec(bContext *C, wmOperator *op)
{
	Scene *scene = CTX_data_scene(C);
	int start = RNA_int_get(op->ptr, "start_frame");
	int end = RNA_int_get(op->ptr, "end_frame");

	/* set up path data for bones being calculated */
	CTX_DATA_BEGIN(C, Object *, ob, selected_editable_objects)
	{
		bAnimVizSettings *avs = &ob->avs;

		/* grab baking settings from operator settings */
		avs->path_sf = start;
		avs->path_ef = end;

		/* verify that the selected object has the appropriate settings */
		animviz_verify_motionpaths(op->reports, scene, ob, NULL);
	}
	CTX_DATA_END;

	/* calculate the paths for objects that have them (and are tagged to get refreshed) */
	ED_objects_recalculate_paths(C, scene, false);

	/* notifiers for updates */
	WM_event_add_notifier(C, NC_OBJECT | ND_TRANSFORM, NULL);

	return OPERATOR_FINISHED;
}

void OBJECT_OT_paths_calculate(wmOperatorType *ot)
{
	/* identifiers */
	ot->name = "Calculate Object Paths";
	ot->idname = "OBJECT_OT_paths_calculate";
	ot->description = "Calculate Object Paths\nCalculate motion paths for the selected objects";

	/* api callbacks */
	ot->invoke = object_calculate_paths_invoke;
	ot->exec = object_calculate_paths_exec;
	ot->poll = ED_operator_object_active_editable;

	/* flags */
	ot->flag = OPTYPE_REGISTER | OPTYPE_UNDO;

	/* properties */
	RNA_def_int(ot->srna, "start_frame", 1, MINAFRAME, MAXFRAME, "Start",
	            "First frame to calculate object paths on", MINFRAME, MAXFRAME / 2.0);
	RNA_def_int(ot->srna, "end_frame", 250, MINAFRAME, MAXFRAME, "End",
	            "Last frame to calculate object paths on", MINFRAME, MAXFRAME / 2.0);
}

/* --------- */

static bool object_update_paths_poll(bContext *C)
{
	if (ED_operator_object_active_editable(C)) {
		Object *ob = ED_object_active_context(C);
		return (ob->avs.path_bakeflag & MOTIONPATH_BAKE_HAS_PATHS) != 0;
	}

	return false;
}

static int object_update_paths_exec(bContext *C, wmOperator *UNUSED(op))
{
	Scene *scene = CTX_data_scene(C);

	if (scene == NULL)
		return OPERATOR_CANCELLED;

	/* calculate the paths for objects that have them (and are tagged to get refreshed) */
	ED_objects_recalculate_paths(C, scene, false);

	/* notifiers for updates */
	WM_event_add_notifier(C, NC_OBJECT | ND_TRANSFORM, NULL);

	return OPERATOR_FINISHED;
}

void OBJECT_OT_paths_update(wmOperatorType *ot)
{
	/* identifiers */
	ot->name = "Update Object Paths";
	ot->idname = "OBJECT_OT_paths_update";
	ot->description = "Update Object Paths\nRecalculate paths for selected objects";

	/* api callbakcs */
	ot->exec = object_update_paths_exec;
	ot->poll = object_update_paths_poll;

	/* flags */
	ot->flag = OPTYPE_REGISTER | OPTYPE_UNDO;
}

/* --------- */

/* Helper for ED_objects_clear_paths() */
static void object_clear_mpath(Object *ob)
{
	if (ob->mpath) {
		animviz_free_motionpath(ob->mpath);
		ob->mpath = NULL;
		ob->avs.path_bakeflag &= ~MOTIONPATH_BAKE_HAS_PATHS;

		/* tag object for copy on write - so removed paths don't still show */
		DEG_id_tag_update(&ob->id, DEG_TAG_COPY_ON_WRITE);
	}
}

/* Clear motion paths for all objects */
void ED_objects_clear_paths(bContext *C, bool only_selected)
{
	if (only_selected) {
		/* loop over all selected + sedtiable objects in scene */
		CTX_DATA_BEGIN(C, Object *, ob, selected_editable_objects)
		{
			object_clear_mpath(ob);
		}
		CTX_DATA_END;
	}
	else {
		/* loop over all edtiable objects in scene */
		CTX_DATA_BEGIN(C, Object *, ob, editable_objects)
		{
			object_clear_mpath(ob);
		}
		CTX_DATA_END;
	}
}

/* operator callback for this */
static int object_clear_paths_exec(bContext *C, wmOperator *op)
{
	bool only_selected = RNA_boolean_get(op->ptr, "only_selected");

	/* use the backend function for this */
	ED_objects_clear_paths(C, only_selected);

	/* notifiers for updates */
	WM_event_add_notifier(C, NC_OBJECT | ND_TRANSFORM, NULL);

	return OPERATOR_FINISHED;
}

/* operator callback/wrapper */
static int object_clear_paths_invoke(bContext *C, wmOperator *op, const wmEvent *evt)
{
	if ((evt->shift) && !RNA_struct_property_is_set(op->ptr, "only_selected")) {
		RNA_boolean_set(op->ptr, "only_selected", true);
	}
	return object_clear_paths_exec(C, op);
}

void OBJECT_OT_paths_clear(wmOperatorType *ot)
{
	/* identifiers */
	ot->name = "Clear Object Paths";
	ot->idname = "OBJECT_OT_paths_clear";
	ot->description = "Clear Object Paths\nClear path caches for selected objects";

	/* api callbacks */
	ot->invoke = object_clear_paths_invoke;
	ot->exec = object_clear_paths_exec;
	ot->poll = ED_operator_object_active_editable;

	/* flags */
	ot->flag = OPTYPE_REGISTER | OPTYPE_UNDO;

	/* properties */
	ot->prop = RNA_def_boolean(ot->srna, "only_selected", false, "Only Selected",
	                           "Only clear paths from selected objects");
	RNA_def_property_flag(ot->prop, PROP_SKIP_SAVE);
}

/* --------- */

static int object_update_paths_range_exec(bContext *C, wmOperator *UNUSED(op))
{
	Scene *scene = CTX_data_scene(C);

	/* loop over all edtiable objects in scene */
	CTX_DATA_BEGIN(C, Object *, ob, editable_objects)
	{
		/* use Preview Range or Full Frame Range - whichever is in use */
		ob->avs.path_sf = PSFRA;
		ob->avs.path_ef = PEFRA;

		/* tag for updates */
		DEG_id_tag_update(&ob->id, DEG_TAG_COPY_ON_WRITE);
		WM_event_add_notifier(C, NC_OBJECT | ND_TRANSFORM, NULL);
	}
	CTX_DATA_END;

	return OPERATOR_FINISHED;
}

void OBJECT_OT_paths_range_update(wmOperatorType *ot)
{
	/* identifiers */
	ot->name = "Update Range from Scene";
	ot->idname = "OBJECT_OT_paths_range_update";
	ot->description = "Update frame range for motion paths from the Scene's current frame range";

	/* callbacks */
	ot->exec = object_update_paths_range_exec;
	ot->poll = ED_operator_object_active_editable;

	/* flags */
	ot->flag = OPTYPE_REGISTER | OPTYPE_UNDO;
}


/********************** Smooth/Flat *********************/

static int shade_smooth_exec(bContext *C, wmOperator *op)
{
	ID *data;
	Curve *cu;
	Nurb *nu;
	int clear = (STREQ(op->idname, "OBJECT_OT_shade_flat"));
	bool done = false, linked_data = false;

	CTX_DATA_BEGIN(C, Object *, ob, selected_editable_objects)
	{
		data = ob->data;

		if (data && ID_IS_LINKED(data)) {
			linked_data = true;
			continue;
		}

		if (ob->type == OB_MESH) {
			BKE_mesh_smooth_flag_set(ob, !clear);

			BKE_mesh_batch_cache_dirty_tag(ob->data, BKE_MESH_BATCH_DIRTY_ALL);
			DEG_id_tag_update(&ob->id, OB_RECALC_DATA);
			WM_event_add_notifier(C, NC_OBJECT | ND_DRAW, ob);

			done = true;
		}
		else if (ELEM(ob->type, OB_SURF, OB_CURVE)) {
			cu = ob->data;

			for (nu = cu->nurb.first; nu; nu = nu->next) {
				if (!clear) nu->flag |= ME_SMOOTH;
				else nu->flag &= ~ME_SMOOTH;
			}

			DEG_id_tag_update(&ob->id, OB_RECALC_DATA);
			WM_event_add_notifier(C, NC_OBJECT | ND_DRAW, ob);

			done = true;
		}
	}
	CTX_DATA_END;

	if (linked_data)
		BKE_report(op->reports, RPT_WARNING, "Can't edit linked mesh or curve data");

	return (done) ? OPERATOR_FINISHED : OPERATOR_CANCELLED;
}

static bool shade_poll(bContext *C)
{
	return (CTX_data_edit_object(C) == NULL);
}

void OBJECT_OT_shade_flat(wmOperatorType *ot)
{
	/* identifiers */
	ot->name = "Shade Flat";
	ot->description = "Shade Flat\nRender and display faces uniform, using Face Normals";
	ot->idname = "OBJECT_OT_shade_flat";

	/* api callbacks */
	ot->poll = shade_poll;
	ot->exec = shade_smooth_exec;

	/* flags */
	ot->flag = OPTYPE_REGISTER | OPTYPE_UNDO;
}

void OBJECT_OT_shade_smooth(wmOperatorType *ot)
{
	/* identifiers */
	ot->name = "Shade Smooth";
	ot->description = "Shade Smooth\nRender and display faces smooth, using interpolated Vertex Normals";
	ot->idname = "OBJECT_OT_shade_smooth";

	/* api callbacks */
	ot->poll = shade_poll;
	ot->exec = shade_smooth_exec;

	/* flags */
	ot->flag = OPTYPE_REGISTER | OPTYPE_UNDO;
}

/* ********************** */

static const EnumPropertyItem *object_mode_set_itemsf(
        bContext *C, PointerRNA *UNUSED(ptr), PropertyRNA *UNUSED(prop), bool *r_free)
{
	const EnumPropertyItem *input = rna_enum_object_mode_items;
	EnumPropertyItem *item = NULL;
	Object *ob;
	int totitem = 0;

	if (!C) /* needed for docs */
		return rna_enum_object_mode_items;

	ob = CTX_data_active_object(C);
	if (ob) {
		const bool use_mode_particle_edit = (BLI_listbase_is_empty(&ob->particlesystem) == false) ||
		                                    (ob->soft != NULL) ||
		                                    (modifiers_findByType(ob, eModifierType_Cloth) != NULL);
		while (input->identifier) {
			if ((input->value == OB_MODE_EDIT && OB_TYPE_SUPPORT_EDITMODE(ob->type)) ||
			    (input->value == OB_MODE_POSE && (ob->type == OB_ARMATURE)) ||
			    (input->value == OB_MODE_PARTICLE_EDIT && use_mode_particle_edit) ||
			    (ELEM(input->value, OB_MODE_SCULPT, OB_MODE_VERTEX_PAINT,
			          OB_MODE_WEIGHT_PAINT, OB_MODE_TEXTURE_PAINT) && (ob->type == OB_MESH)) ||
			    (ELEM(input->value, OB_MODE_GPENCIL_EDIT, OB_MODE_GPENCIL_PAINT,
			          OB_MODE_GPENCIL_SCULPT, OB_MODE_GPENCIL_WEIGHT) && (ob->type == OB_GPENCIL)) ||
			    (input->value == OB_MODE_OBJECT))
			{
				RNA_enum_item_add(&item, &totitem, input);
			}
			input++;
		}
	}
	else {
		/* We need at least this one! */
		RNA_enum_items_add_value(&item, &totitem, input, OB_MODE_OBJECT);
	}

	RNA_enum_item_end(&item, &totitem);

	*r_free = true;

	return item;
}

static bool object_mode_set_poll(bContext *C)
{
	/* Since Grease Pencil editmode is also handled here,
	 * we have a special exception for allowing this operator
	 * to still work in that case when there's no active object
	 * so that users can exit editmode this way as per normal.
	 */
	if (ED_operator_object_active_editable(C))
		return true;
	else
		return (CTX_data_gpencil_data(C) != NULL);
}

static int object_mode_set_exec(bContext *C, wmOperator *op)
{
	bool use_submode = STREQ(op->idname, "OBJECT_OT_mode_set_or_submode");
	Object *ob = CTX_data_active_object(C);
	eObjectMode mode = RNA_enum_get(op->ptr, "mode");
	eObjectMode restore_mode = (ob) ? ob->mode : OB_MODE_OBJECT;
	const bool toggle = RNA_boolean_get(op->ptr, "toggle");

	if (use_submode) {
		/* When not changing modes use submodes, see: T55162. */
		if (toggle == false) {
			if (mode == restore_mode) {
				switch (mode) {
					case OB_MODE_EDIT:
						WM_menu_name_call(C, "VIEW3D_MT_edit_mesh_select_mode", WM_OP_INVOKE_REGION_WIN);
						return OPERATOR_INTERFACE;
					default:
						break;
				}
			}
		}
	}

	/* by default the operator assume is a mesh, but if gp object change mode */
	if ((ob != NULL) && (ob->type == OB_GPENCIL) && (mode == OB_MODE_EDIT)) {
		mode = OB_MODE_GPENCIL_EDIT;
	}

	if (!ob || !ED_object_mode_compat_test(ob, mode))
		return OPERATOR_PASS_THROUGH;

	if (ob->mode != mode) {
		/* we should be able to remove this call, each operator calls  */
		ED_object_mode_compat_set(C, ob, mode, op->reports);
	}

	/* Exit current mode if it's not the mode we're setting */
	if (mode != OB_MODE_OBJECT && (ob->mode != mode || toggle)) {
		/* Enter new mode */
		ED_object_mode_toggle(C, mode);
	}

	if (toggle) {
		/* Special case for Object mode! */
		if (mode == OB_MODE_OBJECT && restore_mode == OB_MODE_OBJECT && ob->restore_mode != OB_MODE_OBJECT) {
			ED_object_mode_toggle(C, ob->restore_mode);
		}
		else if (ob->mode == mode) {
			/* For toggling, store old mode so we know what to go back to */
			ob->restore_mode = restore_mode;
		}
		else if (ob->restore_mode != OB_MODE_OBJECT && ob->restore_mode != mode) {
			ED_object_mode_toggle(C, ob->restore_mode);
		}
	}

	/* if type is OB_GPENCIL, set cursor mode */
	if ((ob) && (ob->type == OB_GPENCIL)) {
		if (ob->data) {
			bGPdata *gpd = (bGPdata *)ob->data;
			ED_gpencil_setup_modes(C, gpd, ob->mode);
		}
	}

	return OPERATOR_FINISHED;
}

void OBJECT_OT_mode_set(wmOperatorType *ot)
{
	PropertyRNA *prop;

	/* identifiers */
	ot->name = "Set Object Mode";
	ot->description = "Set Object interaction Mode to";
	ot->idname = "OBJECT_OT_mode_set";

	/* api callbacks */
	ot->exec = object_mode_set_exec;

	ot->poll = object_mode_set_poll; //ED_operator_object_active_editable;

	/* flags */
	ot->flag = 0; /* no register/undo here, leave it to operators being called */

	ot->prop = RNA_def_enum(ot->srna, "mode", rna_enum_object_mode_items, OB_MODE_OBJECT, "Mode", "");
	RNA_def_enum_funcs(ot->prop, object_mode_set_itemsf);
	RNA_def_property_flag(ot->prop, PROP_SKIP_SAVE);

	prop = RNA_def_boolean(ot->srna, "toggle", 0, "Toggle", "");
	RNA_def_property_flag(prop, PROP_SKIP_SAVE);
}

void OBJECT_OT_mode_set_or_submode(wmOperatorType *ot)
{
	PropertyRNA *prop;

	/* identifiers */
<<<<<<< HEAD
	ot->name = "New Game Property";
	ot->description = "New Game Property\nCreate a new property available to the game engine";
	ot->idname = "OBJECT_OT_game_property_new";
=======
	ot->name = "Set Object Mode or Submode";
	ot->description = "Sets the object interaction mode";
	ot->idname = "OBJECT_OT_mode_set_or_submode";
>>>>>>> 24888ec9

	/* api callbacks */
	ot->exec = object_mode_set_exec;

	ot->poll = object_mode_set_poll; //ED_operator_object_active_editable;

	/* flags */
	ot->flag = 0; /* no register/undo here, leave it to operators being called */

	ot->prop = RNA_def_enum(ot->srna, "mode", rna_enum_object_mode_items, OB_MODE_OBJECT, "Mode", "");
	RNA_def_enum_funcs(ot->prop, object_mode_set_itemsf);
	RNA_def_property_flag(ot->prop, PROP_SKIP_SAVE);

	prop = RNA_def_boolean(ot->srna, "toggle", 0, "Toggle", "");
	RNA_def_property_flag(prop, PROP_SKIP_SAVE);
}

bool ED_object_editmode_calc_active_center(Object *obedit, const bool select_only, float r_center[3])
{
	switch (obedit->type) {
		case OB_MESH:
		{
			BMEditMesh *em = BKE_editmesh_from_object(obedit);
			BMEditSelection ese;

			if (BM_select_history_active_get(em->bm, &ese)) {
				BM_editselection_center(&ese, r_center);
				return true;
			}
			break;
		}
		case OB_ARMATURE:
		{
			bArmature *arm = obedit->data;
			EditBone *ebo = arm->act_edbone;

			if (ebo && (!select_only || (ebo->flag & (BONE_SELECTED | BONE_ROOTSEL)))) {
				copy_v3_v3(r_center, ebo->head);
				return true;
			}

			break;
		}
		case OB_CURVE:
		case OB_SURF:
		{
			Curve *cu = obedit->data;

			if (ED_curve_active_center(cu, r_center)) {
				return true;
			}
			break;
		}
		case OB_MBALL:
		{
			MetaBall *mb = obedit->data;
			MetaElem *ml_act = mb->lastelem;

			if (ml_act && (!select_only || (ml_act->flag & SELECT))) {
				copy_v3_v3(r_center, &ml_act->x);
				return true;
			}
			break;
		}
		case OB_LATTICE:
		{
			BPoint *actbp = BKE_lattice_active_point_get(obedit->data);

			if (actbp) {
				copy_v3_v3(r_center, actbp->vec);
				return true;
			}
			break;
		}
	}

	return false;
}

static bool move_to_collection_poll(bContext *C)
{
<<<<<<< HEAD
	/* identifiers */
	ot->name = "Remove Game Property";
	ot->description = "Remove Game Property\nRemove game property";
	ot->idname = "OBJECT_OT_game_property_remove";

	/* api callbacks */
	ot->exec = game_property_remove_exec;
	ot->poll = ED_operator_object_active_editable;
=======
	if (CTX_wm_space_outliner(C) != NULL) {
		return ED_outliner_collections_editor_poll(C);
	}
	else {
		View3D *v3d = CTX_wm_view3d(C);
>>>>>>> 24888ec9

		if (v3d && v3d->localvd) {
			return false;
		}

		return ED_operator_object_active_editable(C);
	}
}

static int move_to_collection_exec(bContext *C, wmOperator *op)
{
	Main *bmain = CTX_data_main(C);
	Scene *scene = CTX_data_scene(C);
	PropertyRNA *prop = RNA_struct_find_property(op->ptr, "collection_index");
	const bool is_link = STREQ(op->idname, "OBJECT_OT_link_to_collection");
	const bool is_new = RNA_boolean_get(op->ptr, "is_new");
	Collection *collection;
	ListBase objects = {NULL};

	if (!RNA_property_is_set(op->ptr, prop)) {
		BKE_report(op->reports, RPT_ERROR, "No collection selected");
		return OPERATOR_CANCELLED;
	}

	int collection_index = RNA_property_int_get(op->ptr, prop);
	collection = BKE_collection_from_index(CTX_data_scene(C), collection_index);
	if (collection == NULL) {
		BKE_report(op->reports, RPT_ERROR, "Unexpected error, collection not found");
		return OPERATOR_CANCELLED;
	}

	if (CTX_wm_space_outliner(C) != NULL) {
		ED_outliner_selected_objects_get(C, &objects);
	}
	else {
		CTX_DATA_BEGIN (C, Object *, ob, selected_objects)
		{
			BLI_addtail(&objects, BLI_genericNodeN(ob));
		}
		CTX_DATA_END;
	}

	if (is_new) {
		char new_collection_name[MAX_NAME];
		RNA_string_get(op->ptr, "new_collection_name", new_collection_name);
		collection = BKE_collection_add(bmain, collection, new_collection_name);
	}

	Object *single_object = BLI_listbase_is_single(&objects) ?
	                            ((LinkData *)objects.first)->data : NULL;

	if ((single_object != NULL) &&
	    is_link &&
	    BLI_findptr(&collection->gobject, single_object, offsetof(CollectionObject, ob)))
	{
		BKE_reportf(op->reports, RPT_ERROR, "%s already in %s", single_object->id.name + 2, collection->id.name + 2);
		BLI_freelistN(&objects);
		return OPERATOR_CANCELLED;
	}

	for (LinkData *link = objects.first; link; link = link->next) {
		Object *ob = link->data;

<<<<<<< HEAD
	/* identifiers */
	ot->name = "Move Game Property";
	ot->description = "Move Game Property\nMove game property";
	ot->idname = "OBJECT_OT_game_property_move";

	/* api callbacks */
	ot->exec = game_property_move;
	ot->poll = ED_operator_object_active_editable;
=======
		if (!is_link) {
			BKE_collection_object_move(bmain, scene, collection, NULL, ob);
		}
		else {
			BKE_collection_object_add(bmain, collection, ob);
		}
	}
	BLI_freelistN(&objects);
>>>>>>> 24888ec9

	BKE_reportf(op->reports,
	            RPT_INFO,
	            "%s %s to %s",
	            (single_object != NULL) ? single_object->id.name + 2 : "Objects",
	            is_link ? "linked" : "moved",
	            collection->id.name + 2);

	DEG_relations_tag_update(bmain);
	DEG_id_tag_update(&scene->id, DEG_TAG_COPY_ON_WRITE | DEG_TAG_SELECT_UPDATE);

	WM_event_add_notifier(C, NC_SCENE | ND_LAYER, scene);
	WM_event_add_notifier(C, NC_SCENE | ND_OB_ACTIVE, scene);
	WM_event_add_notifier(C, NC_SCENE | ND_LAYER_CONTENT, scene);

	return OPERATOR_FINISHED;
}

struct MoveToCollectionData {
	struct MoveToCollectionData *next, *prev;
	int index;
	struct Collection *collection;
	struct ListBase submenus;
	PointerRNA ptr;
	struct wmOperatorType *ot;
};

static int move_to_collection_menus_create(wmOperator *op, MoveToCollectionData *menu)
{
	int index = menu->index;
	for (CollectionChild *child = menu->collection->children.first;
	     child != NULL;
	     child = child->next)
	{
		Collection *collection = child->collection;
		MoveToCollectionData *submenu = MEM_callocN(sizeof(MoveToCollectionData),
		                                            "MoveToCollectionData submenu - expected memleak");
		BLI_addtail(&menu->submenus, submenu);
		submenu->collection = collection;
		submenu->index = ++index;
		index = move_to_collection_menus_create(op, submenu);
		submenu->ot = op->type;
	}
	return index;
}

static void move_to_collection_menus_free_recursive(MoveToCollectionData *menu)
{
	for (MoveToCollectionData *submenu = menu->submenus.first;
	     submenu != NULL;
	     submenu = submenu->next)
	{
		move_to_collection_menus_free_recursive(submenu);
	}
	BLI_freelistN(&menu->submenus);
}

static void move_to_collection_menus_free(MoveToCollectionData **menu)
{
	if (*menu == NULL) {
		return;
	}

	move_to_collection_menus_free_recursive(*menu);
	MEM_freeN(*menu);
	*menu = NULL;
}

static void move_to_collection_menu_create(bContext *UNUSED(C), uiLayout *layout, void *menu_v)
{
<<<<<<< HEAD
	PropertyRNA *prop;
	/* identifiers */
	ot->name = "Copy Game Property";
	ot->idname = "OBJECT_OT_game_property_copy";
	ot->description = "Copy Game Property\nCopy/merge/replace a game property from active object to all selected objects";
=======
	MoveToCollectionData *menu = menu_v;
	const char *name = BKE_collection_ui_name_get(menu->collection);
>>>>>>> 24888ec9

	uiItemIntO(layout,
	           name,
	           ICON_NONE,
	           menu->ot->idname,
	           "collection_index",
	           menu->index);
	uiItemS(layout);

	for (MoveToCollectionData *submenu = menu->submenus.first;
	     submenu != NULL;
	     submenu = submenu->next)
	{
		move_to_collection_menus_items(layout, submenu);
	}

	uiItemS(layout);

	WM_operator_properties_create_ptr(&menu->ptr, menu->ot);
	RNA_int_set(&menu->ptr, "collection_index", menu->index);
	RNA_boolean_set(&menu->ptr, "is_new", true);

	uiItemFullO_ptr(layout,
	                menu->ot,
	                "New Collection",
	                ICON_ADD,
	                menu->ptr.data,
	                WM_OP_INVOKE_DEFAULT,
	                0,
	                NULL);
}

static void move_to_collection_menus_items(uiLayout *layout, MoveToCollectionData *menu)
{
	if (BLI_listbase_is_empty(&menu->submenus)) {
		uiItemIntO(layout,
		           menu->collection->id.name + 2,
		           ICON_NONE,
		           menu->ot->idname,
		           "collection_index",
		           menu->index);
	}
	else {
		uiItemMenuF(layout,
		            menu->collection->id.name + 2,
		            ICON_NONE,
		            move_to_collection_menu_create,
		            menu);
	}
}

/* This is allocated statically because we need this available for the menus creation callback. */
static MoveToCollectionData *master_collection_menu = NULL;

static int move_to_collection_invoke(bContext *C, wmOperator *op, const wmEvent *UNUSED(event))
{
<<<<<<< HEAD
	/* identifiers */
	ot->name = "Clear Game Properties";
	ot->idname = "OBJECT_OT_game_property_clear";
	ot->description = "Clear Game Properties\nRemove all game properties from all selected objects";
=======
	Scene *scene = CTX_data_scene(C);
>>>>>>> 24888ec9

	/* Reset the menus data for the current master collection, and free previously allocated data. */
	move_to_collection_menus_free(&master_collection_menu);

	PropertyRNA *prop;
	prop = RNA_struct_find_property(op->ptr, "collection_index");
	if (RNA_property_is_set(op->ptr, prop)) {
		int collection_index = RNA_property_int_get(op->ptr, prop);

		if (RNA_boolean_get(op->ptr, "is_new")) {
			prop = RNA_struct_find_property(op->ptr, "new_collection_name");
			if (!RNA_property_is_set(op->ptr, prop)) {
				char name[MAX_NAME];
				Collection *collection;

				collection = BKE_collection_from_index(scene, collection_index);
				BKE_collection_new_name_get(collection, name);

				RNA_property_string_set(op->ptr, prop, name);
				return WM_operator_props_dialog_popup(C, op, 200, 100);
			}
		}
		return move_to_collection_exec(C, op);
	}

	Collection *master_collection = BKE_collection_master(scene);

	/* We need the data to be allocated so it's available during menu drawing.
	 * Technically we could use wmOperator->customdata. However there is no free callback
	 * called to an operator that exit with OPERATOR_INTERFACE to launch a menu.
	 *
	 * So we are left with a memory that will necessarily leak. It's a small leak though.*/
	if (master_collection_menu == NULL) {
		master_collection_menu = MEM_callocN(sizeof(MoveToCollectionData),
		                                     "MoveToCollectionData menu - expected eventual memleak");
	}

<<<<<<< HEAD
void OBJECT_OT_logic_bricks_copy(wmOperatorType *ot)
{
	/* identifiers */
	ot->name = "Copy Logic Bricks to Selected";
	ot->description = "Copy Logic Bricks to Selected\nCopy logic bricks to other selected objects";
	ot->idname = "OBJECT_OT_logic_bricks_copy";
=======
	master_collection_menu->collection = master_collection;
	master_collection_menu->ot = op->type;
	move_to_collection_menus_create(op, master_collection_menu);
>>>>>>> 24888ec9

	uiPopupMenu *pup;
	uiLayout *layout;

	/* Build the menus. */
	const char *title = CTX_IFACE_(op->type->translation_context, op->type->name);
	pup = UI_popup_menu_begin(C, title, ICON_NONE);
	layout = UI_popup_menu_layout(pup);

	uiLayoutSetOperatorContext(layout, WM_OP_INVOKE_DEFAULT);

	move_to_collection_menu_create(C, layout, master_collection_menu);

	UI_popup_menu_end(C, pup);

	return OPERATOR_INTERFACE;
}

void OBJECT_OT_move_to_collection(wmOperatorType *ot)
{
	PropertyRNA *prop;

	/* identifiers */
<<<<<<< HEAD
	ot->name = "Copy Game Physics Properties to Selected";
	ot->description = "Copy Game Physics Properties to Selected\nCopy game physics properties to other selected objects";
	ot->idname = "OBJECT_OT_game_physics_copy";
=======
	ot->name = "Move to Collection";
	ot->description = "Move objects to a scene collection";
	ot->idname = "OBJECT_OT_move_to_collection";
>>>>>>> 24888ec9

	/* api callbacks */
	ot->exec = move_to_collection_exec;
	ot->invoke = move_to_collection_invoke;
	ot->poll = move_to_collection_poll;

	/* flags */
	ot->flag = OPTYPE_REGISTER | OPTYPE_UNDO;

	prop = RNA_def_int(ot->srna, "collection_index", COLLECTION_INVALID_INDEX, COLLECTION_INVALID_INDEX, INT_MAX,
	                   "Collection Index", "Index of the collection to move to", 0, INT_MAX);
	RNA_def_property_flag(prop, PROP_SKIP_SAVE | PROP_HIDDEN);
	prop = RNA_def_boolean(ot->srna, "is_new", false, "New", "Move objects to a new collection");
	RNA_def_property_flag(prop, PROP_SKIP_SAVE | PROP_HIDDEN);
	prop = RNA_def_string(ot->srna, "new_collection_name", NULL, MAX_NAME, "Name",
	                      "Name of the newly added collection");
	RNA_def_property_flag(prop, PROP_SKIP_SAVE);
}

void OBJECT_OT_link_to_collection(wmOperatorType *ot)
{
	PropertyRNA *prop;

	/* identifiers */
	ot->name = "Link to Collection";
	ot->description = "Link objects to a collection";
	ot->idname = "OBJECT_OT_link_to_collection";

	/* api callbacks */
	ot->exec = move_to_collection_exec;
	ot->invoke = move_to_collection_invoke;
	ot->poll = move_to_collection_poll;

	/* flags */
	ot->flag = OPTYPE_REGISTER | OPTYPE_UNDO;

	prop = RNA_def_int(ot->srna, "collection_index", COLLECTION_INVALID_INDEX, COLLECTION_INVALID_INDEX, INT_MAX,
	                   "Collection Index", "Index of the collection to move to", 0, INT_MAX);
	RNA_def_property_flag(prop, PROP_SKIP_SAVE | PROP_HIDDEN);
	prop = RNA_def_boolean(ot->srna, "is_new", false, "New", "Move objects to a new collection");
	RNA_def_property_flag(prop, PROP_SKIP_SAVE | PROP_HIDDEN);
	prop = RNA_def_string(ot->srna, "new_collection_name", NULL, MAX_NAME, "Name",
	                      "Name of the newly added collection");
	RNA_def_property_flag(prop, PROP_SKIP_SAVE);
}<|MERGE_RESOLUTION|>--- conflicted
+++ resolved
@@ -191,13 +191,8 @@
 void OBJECT_OT_hide_view_clear(wmOperatorType *ot)
 {
 	/* identifiers */
-<<<<<<< HEAD
-	ot->name = "Show Hidden";
-	ot->description = "Show Hidden\nReveals the hidden object(s)";
-=======
 	ot->name = "Show Hidden Objects";
-	ot->description = "Reveal temporarily hidden objects";
->>>>>>> 24888ec9
+	ot->description = "Show Hidden Objects\nReveals the hidden object(s)";
 	ot->idname = "OBJECT_OT_hide_view_clear";
 
 	/* api callbacks */
@@ -262,13 +257,8 @@
 void OBJECT_OT_hide_view_set(wmOperatorType *ot)
 {
 	/* identifiers */
-<<<<<<< HEAD
-	ot->name = "Hide Selected";
-	ot->description = "Hide Selected \nHide the object";
-=======
 	ot->name = "Hide Objects";
-	ot->description = "Temporarily hide objects from the viewport";
->>>>>>> 24888ec9
+	ot->description = "Hide Objects\nTemporarily hide objects from the viewport";
 	ot->idname = "OBJECT_OT_hide_view_set";
 
 	/* api callbacks */
@@ -318,14 +308,7 @@
 	ViewLayer *view_layer = CTX_data_view_layer(C);
 	LayerCollection *lc_scene = view_layer->layer_collections.first;
 
-<<<<<<< HEAD
-	/* identifiers */
-	ot->name = "Clear Restrict Render";
-	ot->description = "Clear Restrict Render\nReveal the render object by setting the hide render flag";
-	ot->idname = "OBJECT_OT_hide_render_clear";
-=======
 	uiLayoutSetOperatorContext(layout, WM_OP_EXEC_REGION_WIN);
->>>>>>> 24888ec9
 
 	for (LayerCollection *lc = lc_scene->layer_collections.first; lc; lc = lc->next) {
 		int index = BKE_layer_collection_findindex(view_layer, lc);
@@ -385,15 +368,9 @@
 void OBJECT_OT_hide_collection(wmOperatorType *ot)
 {
 	/* identifiers */
-<<<<<<< HEAD
-	ot->name = "Render unselected";
-	ot->description = "Render unselected\nDon't render the selected item, but all others\nHave a look in the outliner";
-	ot->idname = "OBJECT_OT_hide_render_set";
-=======
 	ot->name = "Hide Objects By Collection";
-	ot->description = "Show only objects in collection (Shift to extend)";
+	ot->description = "Hide Objects By Collection\nShow only objects in collection (Shift to extend)";
 	ot->idname = "OBJECT_OT_hide_collection";
->>>>>>> 24888ec9
 
 	/* api callbacks */
 	ot->exec = object_hide_collection_exec;
@@ -1475,7 +1452,7 @@
 	/* identifiers */
 	ot->name = "Clear Object Paths";
 	ot->idname = "OBJECT_OT_paths_clear";
-	ot->description = "Clear Object Paths\nClear path caches for selected objects";
+	ot->description = "Clear Object Paths\nClear path caches for all objects, hold Shift key for selected objects only";
 
 	/* api callbacks */
 	ot->invoke = object_clear_paths_invoke;
@@ -1769,15 +1746,9 @@
 	PropertyRNA *prop;
 
 	/* identifiers */
-<<<<<<< HEAD
-	ot->name = "New Game Property";
-	ot->description = "New Game Property\nCreate a new property available to the game engine";
-	ot->idname = "OBJECT_OT_game_property_new";
-=======
 	ot->name = "Set Object Mode or Submode";
 	ot->description = "Sets the object interaction mode";
 	ot->idname = "OBJECT_OT_mode_set_or_submode";
->>>>>>> 24888ec9
 
 	/* api callbacks */
 	ot->exec = object_mode_set_exec;
@@ -1859,22 +1830,11 @@
 
 static bool move_to_collection_poll(bContext *C)
 {
-<<<<<<< HEAD
-	/* identifiers */
-	ot->name = "Remove Game Property";
-	ot->description = "Remove Game Property\nRemove game property";
-	ot->idname = "OBJECT_OT_game_property_remove";
-
-	/* api callbacks */
-	ot->exec = game_property_remove_exec;
-	ot->poll = ED_operator_object_active_editable;
-=======
 	if (CTX_wm_space_outliner(C) != NULL) {
 		return ED_outliner_collections_editor_poll(C);
 	}
 	else {
 		View3D *v3d = CTX_wm_view3d(C);
->>>>>>> 24888ec9
 
 		if (v3d && v3d->localvd) {
 			return false;
@@ -1938,16 +1898,6 @@
 	for (LinkData *link = objects.first; link; link = link->next) {
 		Object *ob = link->data;
 
-<<<<<<< HEAD
-	/* identifiers */
-	ot->name = "Move Game Property";
-	ot->description = "Move Game Property\nMove game property";
-	ot->idname = "OBJECT_OT_game_property_move";
-
-	/* api callbacks */
-	ot->exec = game_property_move;
-	ot->poll = ED_operator_object_active_editable;
-=======
 		if (!is_link) {
 			BKE_collection_object_move(bmain, scene, collection, NULL, ob);
 		}
@@ -1956,7 +1906,6 @@
 		}
 	}
 	BLI_freelistN(&objects);
->>>>>>> 24888ec9
 
 	BKE_reportf(op->reports,
 	            RPT_INFO,
@@ -2027,16 +1976,8 @@
 
 static void move_to_collection_menu_create(bContext *UNUSED(C), uiLayout *layout, void *menu_v)
 {
-<<<<<<< HEAD
-	PropertyRNA *prop;
-	/* identifiers */
-	ot->name = "Copy Game Property";
-	ot->idname = "OBJECT_OT_game_property_copy";
-	ot->description = "Copy Game Property\nCopy/merge/replace a game property from active object to all selected objects";
-=======
 	MoveToCollectionData *menu = menu_v;
 	const char *name = BKE_collection_ui_name_get(menu->collection);
->>>>>>> 24888ec9
 
 	uiItemIntO(layout,
 	           name,
@@ -2093,14 +2034,7 @@
 
 static int move_to_collection_invoke(bContext *C, wmOperator *op, const wmEvent *UNUSED(event))
 {
-<<<<<<< HEAD
-	/* identifiers */
-	ot->name = "Clear Game Properties";
-	ot->idname = "OBJECT_OT_game_property_clear";
-	ot->description = "Clear Game Properties\nRemove all game properties from all selected objects";
-=======
 	Scene *scene = CTX_data_scene(C);
->>>>>>> 24888ec9
 
 	/* Reset the menus data for the current master collection, and free previously allocated data. */
 	move_to_collection_menus_free(&master_collection_menu);
@@ -2138,18 +2072,9 @@
 		                                     "MoveToCollectionData menu - expected eventual memleak");
 	}
 
-<<<<<<< HEAD
-void OBJECT_OT_logic_bricks_copy(wmOperatorType *ot)
-{
-	/* identifiers */
-	ot->name = "Copy Logic Bricks to Selected";
-	ot->description = "Copy Logic Bricks to Selected\nCopy logic bricks to other selected objects";
-	ot->idname = "OBJECT_OT_logic_bricks_copy";
-=======
 	master_collection_menu->collection = master_collection;
 	master_collection_menu->ot = op->type;
 	move_to_collection_menus_create(op, master_collection_menu);
->>>>>>> 24888ec9
 
 	uiPopupMenu *pup;
 	uiLayout *layout;
@@ -2173,15 +2098,9 @@
 	PropertyRNA *prop;
 
 	/* identifiers */
-<<<<<<< HEAD
-	ot->name = "Copy Game Physics Properties to Selected";
-	ot->description = "Copy Game Physics Properties to Selected\nCopy game physics properties to other selected objects";
-	ot->idname = "OBJECT_OT_game_physics_copy";
-=======
 	ot->name = "Move to Collection";
-	ot->description = "Move objects to a scene collection";
+	ot->description = "Move to Collection\nMove objects to a scene collection";
 	ot->idname = "OBJECT_OT_move_to_collection";
->>>>>>> 24888ec9
 
 	/* api callbacks */
 	ot->exec = move_to_collection_exec;
