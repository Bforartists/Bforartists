/* SPDX-FileCopyrightText: Blender Authors
 *
 * SPDX-License-Identifier: GPL-2.0-or-later */

/** \file
 * \ingroup edobj
 */

#include <cstring>

// BFA - include <string> and <unordered_map>
#include <string>
#include <unordered_map>

#include "BLI_listbase.h"
#include "BLI_path_utils.hh"
#include "BLI_string_utf8.h"
#include "BLI_utildefines.h"

#include "DNA_collection_types.h"
#include "DNA_object_types.h"
#include "DNA_scene_types.h"

#include "BKE_collection.hh"
#include "BKE_context.hh"
#include "BKE_file_handler.hh"
#include "BKE_idprop.hh"
#include "BKE_layer.hh"
#include "BKE_lib_id.hh"
#include "BKE_library.hh"
#include "BKE_main.hh"
#include "BKE_object.hh"
#include "BKE_report.hh"
#include "BKE_screen.hh"

#include "BLT_translation.hh"

#include "DEG_depsgraph.hh"
#include "DEG_depsgraph_build.hh"

#include "ED_object.hh"
#include "ED_screen.hh"

#include "WM_api.hh"
#include "WM_types.hh"

#include "RNA_access.hh"
#include "RNA_define.hh"
#include "RNA_enum_types.hh"
#include "RNA_prototypes.hh"

#include "UI_interface.hh"
#include "UI_interface_icons.hh"
#include "UI_interface_layout.hh"

#include "object_intern.hh"

namespace blender::ed::object {

/********************* 3d view operators ***********************/

/* can be called with C == nullptr */
static const EnumPropertyItem *collection_object_active_itemf(bContext *C,
                                                              PointerRNA * /*ptr*/,
                                                              PropertyRNA * /*prop*/,
                                                              bool *r_free)
{
  Main *bmain = CTX_data_main(C);
  Scene *scene = CTX_data_scene(C);
  Object *ob;
  EnumPropertyItem *item = nullptr, item_tmp = {0};
  int totitem = 0;

  if (C == nullptr) {
    return rna_enum_dummy_NULL_items;
  }

  ob = context_object(C);

  /* check that the object exists */
  if (ob) {
    Collection *collection;
    int i = 0, count = 0;

    /* if 2 or more collections, add option to add to all collections */
    collection = nullptr;
    while ((collection = BKE_collection_object_find(bmain, scene, collection, ob))) {
      count++;
    }

    if (count >= 2) {
      item_tmp.identifier = item_tmp.name = "All Collections";
      item_tmp.value = INT_MAX; /* this will give nullptr on lookup */
      RNA_enum_item_add(&item, &totitem, &item_tmp);
      RNA_enum_item_add_separator(&item, &totitem);
    }

    /* add collections */
    collection = nullptr;
    while ((collection = BKE_collection_object_find(bmain, scene, collection, ob))) {
      item_tmp.identifier = item_tmp.name = collection->id.name + 2;
      item_tmp.icon = UI_icon_color_from_collection(collection);
      item_tmp.value = i;
      RNA_enum_item_add(&item, &totitem, &item_tmp);
      i++;
    }
  }

  RNA_enum_item_end(&item, &totitem);
  *r_free = true;

  return item;
}

/* get the collection back from the enum index, quite awkward and UI specific */
static Collection *collection_object_active_find_index(Main *bmain,
                                                       Scene *scene,
                                                       Object *ob,
                                                       const int collection_object_index)
{
  Collection *collection = nullptr;
  int i = 0;
  while ((collection = BKE_collection_object_find(bmain, scene, collection, ob))) {
    if (i == collection_object_index) {
      break;
    }
    i++;
  }

  return collection;
}

static wmOperatorStatus objects_add_active_exec(bContext *C, wmOperator *op)
{
  Object *ob = context_object(C);
  Main *bmain = CTX_data_main(C);
  Scene *scene = CTX_data_scene(C);
  int single_collection_index = RNA_enum_get(op->ptr, "collection");
  Collection *single_collection = collection_object_active_find_index(
      bmain, scene, ob, single_collection_index);
  bool is_cycle = false;
  bool changed_multi = false;

  if (ob == nullptr) {
    return OPERATOR_CANCELLED;
  }

  /* now add all selected objects to the collection(s) */
  FOREACH_COLLECTION_BEGIN (bmain, scene, Collection *, collection) {
    if (single_collection && collection != single_collection) {
      continue;
    }
    if (!BKE_collection_has_object(collection, ob)) {
      continue;
    }

    bool changed = false;
    CTX_DATA_BEGIN (C, Base *, base, selected_editable_bases) {
      if (BKE_collection_has_object(collection, base->object)) {
        continue;
      }

      if (!BKE_collection_object_cyclic_check(bmain, base->object, collection)) {
        BKE_collection_object_add(bmain, collection, base->object);
        changed = true;
      }
      else {
        is_cycle = true;
      }
    }
    CTX_DATA_END;

    if (changed) {
      DEG_id_tag_update(&collection->id, ID_RECALC_SYNC_TO_EVAL);
      changed_multi = true;
    }
  }
  FOREACH_COLLECTION_END;

  if (is_cycle) {
    BKE_report(op->reports, RPT_WARNING, "Skipped some collections because of cycle detected");
  }

  if (!changed_multi) {
    return OPERATOR_CANCELLED;
  }

  DEG_relations_tag_update(bmain);
  WM_event_add_notifier(C, NC_GROUP | NA_EDITED, nullptr);

  return OPERATOR_FINISHED;
}

void COLLECTION_OT_objects_add_active(wmOperatorType *ot)
{
  PropertyRNA *prop;

  /* identifiers */
  ot->name = "Add Selected to Active Object's Collection";
  ot->description =
      "Add selected objects to one of the collections the active-object is part of. "
      "Optionally add to \"All Collections\" to ensure selected objects are included in "
      "the same collections as the active object";
  ot->idname = "COLLECTION_OT_objects_add_active";

  /* API callbacks. */
  ot->exec = objects_add_active_exec;
  ot->invoke = WM_menu_invoke;
  ot->poll = ED_operator_objectmode;

  /* flags */
  ot->flag = OPTYPE_REGISTER | OPTYPE_UNDO;

  /* properties */
  prop = RNA_def_enum(ot->srna,
                      "collection",
                      rna_enum_dummy_NULL_items,
                      0,
                      "Collection",
                      "The collection to add other selected objects to");
  RNA_def_enum_funcs(prop, collection_object_active_itemf);
  RNA_def_property_flag(prop, PROP_ENUM_NO_TRANSLATE);
  ot->prop = prop;
}

static wmOperatorStatus objects_remove_active_exec(bContext *C, wmOperator *op)
{
  Main *bmain = CTX_data_main(C);
  Scene *scene = CTX_data_scene(C);
  ViewLayer *view_layer = CTX_data_view_layer(C);
  BKE_view_layer_synced_ensure(scene, view_layer);
  Object *ob = BKE_view_layer_active_object_get(view_layer);
  int single_collection_index = RNA_enum_get(op->ptr, "collection");
  Collection *single_collection = collection_object_active_find_index(
      bmain, scene, ob, single_collection_index);
  bool changed_multi = false;

  if (ob == nullptr) {
    return OPERATOR_CANCELLED;
  }

  /* Linking to same collection requires its own loop so we can avoid
   * looking up the active objects collections each time. */
  FOREACH_COLLECTION_BEGIN (bmain, scene, Collection *, collection) {
    if (single_collection && collection != single_collection) {
      continue;
    }

    if (BKE_collection_has_object(collection, ob)) {
      /* Remove collections from selected objects */
      bool changed = false;
      CTX_DATA_BEGIN (C, Base *, base, selected_editable_bases) {
        BKE_collection_object_remove(bmain, collection, base->object, false);
        changed = true;
      }
      CTX_DATA_END;

      if (changed) {
        DEG_id_tag_update(&collection->id, ID_RECALC_SYNC_TO_EVAL);
        changed_multi = true;
      }
    }
  }
  FOREACH_COLLECTION_END;

  if (!changed_multi) {
    BKE_report(op->reports, RPT_ERROR, "Active object contains no collections");
  }

  DEG_relations_tag_update(bmain);
  WM_event_add_notifier(C, NC_GROUP | NA_EDITED, nullptr);

  return OPERATOR_FINISHED;
}

void COLLECTION_OT_objects_remove_active(wmOperatorType *ot)
{
  PropertyRNA *prop;

  /* identifiers */
  ot->name = "Remove Selected from Active Collection";
  ot->description = "Remove the object from an object collection that contains the active object";
  ot->idname = "COLLECTION_OT_objects_remove_active";

  /* API callbacks. */
  ot->exec = objects_remove_active_exec;
  ot->invoke = WM_menu_invoke;
  ot->poll = ED_operator_objectmode;

  /* flags */
  ot->flag = OPTYPE_REGISTER | OPTYPE_UNDO;

  /* properties */
  prop = RNA_def_enum(ot->srna,
                      "collection",
                      rna_enum_dummy_NULL_items,
                      0,
                      "Collection",
                      "The collection to remove other selected objects from");
  RNA_def_enum_funcs(prop, collection_object_active_itemf);
  RNA_def_property_flag(prop, PROP_ENUM_NO_TRANSLATE);
  ot->prop = prop;
}

static wmOperatorStatus collection_objects_remove_all_exec(bContext *C, wmOperator * /*op*/)
{
  Main *bmain = CTX_data_main(C);
  Scene *scene = CTX_data_scene(C);

  CTX_DATA_BEGIN (C, Base *, base, selected_editable_bases) {
    BKE_object_groups_clear(bmain, scene, base->object);
  }
  CTX_DATA_END;

  DEG_relations_tag_update(bmain);
  WM_event_add_notifier(C, NC_GROUP | NA_EDITED, nullptr);

  return OPERATOR_FINISHED;
}

void COLLECTION_OT_objects_remove_all(wmOperatorType *ot)
{
  /* identifiers */
  ot->name = "Remove from All Collections";
  ot->description = "Remove selected objects from all collections";
  ot->idname = "COLLECTION_OT_objects_remove_all";

  /* API callbacks. */
  ot->exec = collection_objects_remove_all_exec;
  ot->poll = ED_operator_objectmode;

  /* flags */
  ot->flag = OPTYPE_REGISTER | OPTYPE_UNDO;
}

static wmOperatorStatus collection_objects_remove_exec(bContext *C, wmOperator *op)
{
  Object *ob = context_object(C);
  Main *bmain = CTX_data_main(C);
  Scene *scene = CTX_data_scene(C);
  int single_collection_index = RNA_enum_get(op->ptr, "collection");
  Collection *single_collection = collection_object_active_find_index(
      bmain, scene, ob, single_collection_index);
  bool changed_multi = false;

  if (ob == nullptr) {
    return OPERATOR_CANCELLED;
  }

  FOREACH_COLLECTION_BEGIN (bmain, scene, Collection *, collection) {
    if (single_collection && collection != single_collection) {
      continue;
    }
    if (!BKE_collection_has_object(collection, ob)) {
      continue;
    }

    /* now remove all selected objects from the collection */
    bool changed = false;
    CTX_DATA_BEGIN (C, Base *, base, selected_editable_bases) {
      BKE_collection_object_remove(bmain, collection, base->object, false);
      changed = true;
    }
    CTX_DATA_END;

    if (changed) {
      DEG_id_tag_update(&collection->id, ID_RECALC_SYNC_TO_EVAL);
      changed_multi = true;
    }
  }
  FOREACH_COLLECTION_END;

  if (!changed_multi) {
    return OPERATOR_CANCELLED;
  }

  DEG_relations_tag_update(bmain);
  WM_event_add_notifier(C, NC_GROUP | NA_EDITED, nullptr);

  return OPERATOR_FINISHED;
}

void COLLECTION_OT_objects_remove(wmOperatorType *ot)
{
  PropertyRNA *prop;

  /* identifiers */
  ot->name = "Remove from Collection";
  ot->description = "Remove selected objects from a collection";
  ot->idname = "COLLECTION_OT_objects_remove";

  /* API callbacks. */
  ot->exec = collection_objects_remove_exec;
  ot->invoke = WM_menu_invoke;
  ot->poll = ED_operator_objectmode;

  /* flags */
  ot->flag = OPTYPE_REGISTER | OPTYPE_UNDO;

  /* properties */
  prop = RNA_def_enum(ot->srna,
                      "collection",
                      rna_enum_dummy_NULL_items,
                      0,
                      "Collection",
                      "The collection to remove this object from");
  RNA_def_enum_funcs(prop, collection_object_active_itemf);
  RNA_def_property_flag(prop, PROP_ENUM_NO_TRANSLATE);
  ot->prop = prop;
}

static wmOperatorStatus collection_create_exec(bContext *C, wmOperator *op)
{
  Main *bmain = CTX_data_main(C);
  char name[MAX_ID_NAME - 2]; /* id name */
  bool changed = false;

  RNA_string_get(op->ptr, "name", name);

  Collection *collection = BKE_collection_add(bmain, nullptr, name);
  id_fake_user_set(&collection->id);

  CTX_DATA_BEGIN (C, Base *, base, selected_bases) {
    BKE_collection_object_add(bmain, collection, base->object);
    changed = true;
  }
  CTX_DATA_END;

  if (changed) {
    DEG_id_tag_update(&collection->id, ID_RECALC_SYNC_TO_EVAL);
  }

  DEG_relations_tag_update(bmain);
  WM_event_add_notifier(C, NC_GROUP | NA_EDITED, nullptr);

  return OPERATOR_FINISHED;
}

void COLLECTION_OT_create(wmOperatorType *ot)
{
  /* identifiers */
  ot->name = "Create New Collection";
  ot->description = "Create an object collection from selected objects";
  ot->idname = "COLLECTION_OT_create";

  /* API callbacks. */
  ot->exec = collection_create_exec;
  ot->poll = ED_operator_objectmode;

  /* flags */
  ot->flag = OPTYPE_REGISTER | OPTYPE_UNDO;

  RNA_def_string(ot->srna, "name", nullptr, MAX_ID_NAME - 2, "Name", "Name of the new collection");
}

static bool collection_exporter_common_check(const Collection *collection)
{
  return collection != nullptr &&
         !(ID_IS_LINKED(&collection->id) || ID_IS_OVERRIDE_LIBRARY(&collection->id));
}

static bool collection_exporter_poll(bContext *C)
{
  const Collection *collection = CTX_data_collection(C);
  return collection_exporter_common_check(collection);
}

static bool collection_exporter_remove_poll(bContext *C)
{
  const Collection *collection = CTX_data_collection(C);
  return collection_exporter_common_check(collection) &&
         !BLI_listbase_is_empty(&collection->exporters);
}

static bool collection_export_all_poll(bContext *C)
{
  return CTX_data_view_layer(C) != nullptr;
}

static wmOperatorStatus collection_exporter_add_exec(bContext *C, wmOperator *op)
{
  using namespace blender;
  Collection *collection = CTX_data_collection(C);

  char name[MAX_ID_NAME - 2]; /* id name */
  RNA_string_get(op->ptr, "name", name);

  bke::FileHandlerType *fh = bke::file_handler_find(name);
  if (!fh) {
    BKE_reportf(op->reports, RPT_ERROR, "File handler '%s' not found", name);
    return OPERATOR_CANCELLED;
  }

  if (!WM_operatortype_find(fh->export_operator, true)) {
    BKE_reportf(
        op->reports, RPT_ERROR, "File handler operator '%s' not found", fh->export_operator);
    return OPERATOR_CANCELLED;
  }

  BKE_collection_exporter_add(collection, fh->idname, fh->label);

  BKE_view_layer_need_resync_tag(CTX_data_view_layer(C));
  DEG_id_tag_update(&collection->id, ID_RECALC_SYNC_TO_EVAL);

  WM_event_add_notifier(C, NC_SPACE | ND_SPACE_PROPERTIES, nullptr);
  WM_event_add_notifier(C, NC_SPACE | ND_SPACE_OUTLINER, nullptr);

  return OPERATOR_FINISHED;
}

static void COLLECTION_OT_exporter_add(wmOperatorType *ot)
{
  /* identifiers */
  ot->name = "Add Exporter";
  ot->description = "Add exporter to the exporter list";
  ot->idname = "COLLECTION_OT_exporter_add";

  /* API callbacks. */
  ot->exec = collection_exporter_add_exec;
  ot->poll = collection_exporter_poll;

  /* flags */
  ot->flag = OPTYPE_REGISTER | OPTYPE_UNDO;

  RNA_def_string(ot->srna, "name", nullptr, MAX_ID_NAME - 2, "Name", "FileHandler idname");
}

static wmOperatorStatus collection_exporter_remove_exec(bContext *C, wmOperator *op)
{
  Collection *collection = CTX_data_collection(C);
  ListBase *exporters = &collection->exporters;

  int index = RNA_int_get(op->ptr, "index");
  CollectionExport *data = static_cast<CollectionExport *>(BLI_findlink(exporters, index));
  if (!data) {
    return OPERATOR_CANCELLED;
  }

  BKE_collection_exporter_remove(collection, data);

  BKE_view_layer_need_resync_tag(CTX_data_view_layer(C));
  DEG_id_tag_update(&collection->id, ID_RECALC_SYNC_TO_EVAL);

  WM_event_add_notifier(C, NC_SPACE | ND_SPACE_PROPERTIES, nullptr);
  WM_event_add_notifier(C, NC_SPACE | ND_SPACE_OUTLINER, nullptr);

  return OPERATOR_FINISHED;
}

static wmOperatorStatus collection_exporter_remove_invoke(bContext *C,
                                                          wmOperator *op,
                                                          const wmEvent * /*event*/)
{
  return WM_operator_confirm_ex(
      C, op, IFACE_("Remove exporter?"), nullptr, IFACE_("Delete"), ui::AlertIcon::None, false);
}

static void COLLECTION_OT_exporter_remove(wmOperatorType *ot)
{
  /* identifiers */
  ot->name = "Remove Exporter";
  ot->description = "Remove exporter from the exporter list";
  ot->idname = "COLLECTION_OT_exporter_remove";

  /* API callbacks. */
  ot->invoke = collection_exporter_remove_invoke;
  ot->exec = collection_exporter_remove_exec;
  ot->poll = collection_exporter_remove_poll;

  /* flags */
  ot->flag = OPTYPE_REGISTER | OPTYPE_UNDO;

  RNA_def_int(ot->srna, "index", 0, 0, INT_MAX, "Index", "Exporter index", 0, INT_MAX);
}

static wmOperatorStatus collection_exporter_move_exec(bContext *C, wmOperator *op)
{
  using namespace blender;
  Collection *collection = CTX_data_collection(C);
  const int dir = RNA_enum_get(op->ptr, "direction");
  const int from = collection->active_exporter_index;

  /* Move Up/down to index. */
  const int to = from + dir;

  if (!BKE_collection_exporter_move(collection, from, to)) {
    return OPERATOR_CANCELLED;
  }

  collection->active_exporter_index = to;
  return OPERATOR_FINISHED;
}

static void COLLECTION_OT_exporter_move(wmOperatorType *ot)
{
  static const EnumPropertyItem exporter_move[] = {
      {-1, "UP", 0, "Up", ""},
      {1, "DOWN", 0, "Down", ""},
      {0, nullptr, 0, nullptr, nullptr},
  };

  /* identifiers */
  ot->name = "Move Exporter";
  ot->description = "Move exporter up or down in the exporter list";
  ot->idname = "COLLECTION_OT_exporter_move";

  /* API callbacks. */
  ot->exec = collection_exporter_move_exec;
  ot->poll = collection_exporter_poll;

  /* flags */
  ot->flag = OPTYPE_REGISTER | OPTYPE_UNDO;

  RNA_def_enum(ot->srna,
               "direction",
               exporter_move,
               0,
               "Direction",
               "Direction to move the active exporter");
}

static wmOperatorStatus collection_exporter_export(bContext *C,
                                                   wmOperator *op,
                                                   CollectionExport *data,
                                                   Collection *collection,
                                                   const bool report_success)
{
  using namespace blender;
  bke::FileHandlerType *fh = bke::file_handler_find(data->fh_idname);
  if (!fh) {
    BKE_reportf(op->reports, RPT_ERROR, "File handler '%s' not found", data->fh_idname);
    return OPERATOR_CANCELLED;
  }

  wmOperatorType *ot = WM_operatortype_find(fh->export_operator, false);
  if (!ot) {
    BKE_reportf(
        op->reports, RPT_ERROR, "File handler operator '%s' not found", fh->export_operator);
    return OPERATOR_CANCELLED;
  }

  /* Execute operator with our stored properties. */
  /* TODO: Cascade settings down from parent collections(?) */
  IDProperty *op_props = IDP_CopyProperty(data->export_properties);
  PointerRNA properties = RNA_pointer_create_discrete(nullptr, ot->srna, op_props);
  const char *collection_name = collection->id.name + 2;

  /* Ensure we have a valid filepath set. Create one if the user has not specified anything yet. */
  char filepath[FILE_MAX];
  RNA_string_get(&properties, "filepath", filepath);
  if (!filepath[0]) {
    BLI_path_join(
        filepath, sizeof(filepath), "//", fh->get_default_filename(collection_name).c_str());
  }
  else {
    const char *filename = BLI_path_basename(filepath);
    if (!filename[0] || !BLI_path_extension(filename)) {
      BKE_reportf(op->reports, RPT_ERROR, "File path '%s' is not a valid file", filepath);

      IDP_FreeProperty(op_props);
      return OPERATOR_CANCELLED;
    }
  }

  const Main *bmain = CTX_data_main(C);
  BLI_path_abs(filepath, BKE_main_blendfile_path(bmain));

  /* Ensure that any properties from when this operator was "last used" are cleared. Save them for
   * restoration later. Otherwise properties from a regular File->Export may contaminate this
   * collection export. */
  IDProperty *last_properties = ot->last_properties;
  ot->last_properties = nullptr;

  RNA_string_set(&properties, "filepath", filepath);
  RNA_string_set(&properties, "collection", collection_name);
  wmOperatorStatus op_result = WM_operator_name_call_ptr(
      C, ot, wm::OpCallContext::ExecDefault, &properties, nullptr);

  /* Free the "last used" properties that were just set from the collection export and restore the
   * original "last used" properties. */
  if (ot->last_properties) {
    IDP_FreeProperty(ot->last_properties);
  }
  ot->last_properties = last_properties;

  IDP_FreeProperty(op_props);

  if (report_success && op_result == OPERATOR_FINISHED) {
    BKE_reportf(op->reports, RPT_INFO, "Exported '%s'", filepath);
  }

  return op_result;
}

static wmOperatorStatus collection_exporter_export_exec(bContext *C, wmOperator *op)
{
  Collection *collection = CTX_data_collection(C);
  ListBase *exporters = &collection->exporters;

  int index = RNA_int_get(op->ptr, "index");
  CollectionExport *data = static_cast<CollectionExport *>(BLI_findlink(exporters, index));
  if (!data) {
    return OPERATOR_CANCELLED;
  }

  return collection_exporter_export(C, op, data, collection, true);
}

static void COLLECTION_OT_exporter_export(wmOperatorType *ot)
{
  /* identifiers */
  ot->name = "Export";
  ot->description = "Invoke the export operation";
  ot->idname = "COLLECTION_OT_exporter_export";

  /* API callbacks. */
  ot->exec = collection_exporter_export_exec;
  ot->poll = collection_exporter_poll;

  /* flags */
  ot->flag = 0;

  RNA_def_int(ot->srna, "index", 0, 0, INT_MAX, "Index", "Exporter index", 0, INT_MAX);
}

struct CollectionExportStats {
  int successful_exports_num = 0;
  int collections_num = 0;
};

static wmOperatorStatus collection_export(bContext *C,
                                          wmOperator *op,
                                          Collection *collection,
                                          CollectionExportStats &stats)
{
  ListBase *exporters = &collection->exporters;
  int files_num = 0;

  LISTBASE_FOREACH (CollectionExport *, data, exporters) {
    if (collection_exporter_export(C, op, data, collection, false) != OPERATOR_FINISHED) {
      /* Do not continue calling exporters if we encounter one that fails. */
      return OPERATOR_CANCELLED;
    }
    files_num++;
  }

  if (files_num) {
    stats.successful_exports_num += files_num;
    stats.collections_num++;
  }
  return OPERATOR_FINISHED;
}

static wmOperatorStatus collection_io_export_all_exec(bContext *C, wmOperator *op)
{
  Collection *collection = CTX_data_collection(C);
  CollectionExportStats stats;
  wmOperatorStatus result = collection_export(C, op, collection, stats);

  /* Only report if nothing was cancelled along the way. We don't want this UI report to happen
   * over-top any reports from the actual failures. */
  if (result == OPERATOR_FINISHED && stats.successful_exports_num > 0) {
    BKE_reportf(op->reports,
                RPT_INFO,
                "Exported %d files from collection '%s'",
                stats.successful_exports_num,
                collection->id.name + 2);
  }

  return result;
}

static void COLLECTION_OT_export_all(wmOperatorType *ot)
{
  /* identifiers */
  ot->name = "Export All";
  ot->description = "Invoke all configured exporters on this collection";
  ot->idname = "COLLECTION_OT_export_all";

  /* API callbacks. */
  ot->exec = collection_io_export_all_exec;
  ot->poll = collection_exporter_poll;

  /* flags */
  ot->flag = 0;
}

static wmOperatorStatus collection_export_recursive(bContext *C,
                                                    wmOperator *op,
                                                    LayerCollection *layer_collection,
                                                    CollectionExportStats &stats)
{
  /* Skip collections which have been Excluded in the View Layer. */
  if (layer_collection->flag & LAYER_COLLECTION_EXCLUDE) {
    return OPERATOR_FINISHED;
  }

  if (!collection_exporter_common_check(layer_collection->collection)) {
    return OPERATOR_FINISHED;
  }

  if (collection_export(C, op, layer_collection->collection, stats) != OPERATOR_FINISHED) {
    return OPERATOR_CANCELLED;
  }

  LISTBASE_FOREACH (LayerCollection *, child, &layer_collection->layer_collections) {
    if (collection_export_recursive(C, op, child, stats) != OPERATOR_FINISHED) {
      return OPERATOR_CANCELLED;
    }
  }

  return OPERATOR_FINISHED;
}

static wmOperatorStatus wm_collection_export_all_exec(bContext *C, wmOperator *op)
{
  ViewLayer *view_layer = CTX_data_view_layer(C);

  CollectionExportStats stats;
  LISTBASE_FOREACH (LayerCollection *, layer_collection, &view_layer->layer_collections) {
    if (collection_export_recursive(C, op, layer_collection, stats) != OPERATOR_FINISHED) {
      return OPERATOR_CANCELLED;
    }
  }

  /* Only report if nothing was cancelled along the way. We don't want this UI report to happen
   * over-top any reports from the actual failures. */
  if (stats.successful_exports_num > 0) {
    BKE_reportf(op->reports,
                RPT_INFO,
                "Exported %d files from %d collections",
                stats.successful_exports_num,
                stats.collections_num);
  }

  return OPERATOR_FINISHED;
}

static void WM_OT_collection_export_all(wmOperatorType *ot)
{
  /* identifiers */
  ot->name = "Export All Collections";
  ot->description = "Invoke all configured exporters for all collections";
  ot->idname = "WM_OT_collection_export_all";

  /* API callbacks. */
  ot->exec = wm_collection_export_all_exec;
  ot->poll = collection_export_all_poll;

  /* flags */
  ot->flag = 0;
}

/* BFA - set builtin save enum items icons */
std::unordered_map<std::string, BIFIconID_Static> ks_icons_map = {
    {"IO_FH_alembic", ICON_SAVE_ABC},
    {"IO_FH_usd", ICON_SAVE_USD},
    {"IO_FH_obj", ICON_SAVE_OBJ},
    {"IO_FH_ply", ICON_SAVE_PLY},
    {"IO_FH_stl", ICON_SAVE_STL},
    {"IO_FH_fbx", ICON_SAVE_FBX},
    {"IO_FH_gltf2", ICON_SAVE_GLTF},
};
/* end BFA */

static void collection_exporter_menu_draw(const bContext * /*C*/, Menu *menu)
{
  ui::Layout &layout = *menu->layout;

  /* Add all file handlers capable of being exported to the menu. */
  bool at_least_one = false;
  for (const auto &fh : bke::file_handlers()) {
    if (WM_operatortype_find(fh->export_operator, true)) {
<<<<<<< HEAD
      /* BFA start */
      int icon ;
      if (auto it = ks_icons_map.find(fh->idname); it != ks_icons_map.end()) {
        icon = it->second;}
      else {icon = ICON_NONE;}
      /* BFA end */
      PointerRNA op_ptr = layout->op(
          "COLLECTION_OT_exporter_add", fh->label, icon);
=======
      PointerRNA op_ptr = layout.op("COLLECTION_OT_exporter_add", fh->label, ICON_NONE);
>>>>>>> 27ccd8ba
      RNA_string_set(&op_ptr, "name", fh->idname);
      at_least_one = true;
    }
  }

  if (!at_least_one) {
    layout.label(IFACE_("No file handlers available"), ICON_NONE);
  }
}

void collection_exporter_register()
{
  MenuType *mt = MEM_callocN<MenuType>(__func__);
  STRNCPY_UTF8(mt->idname, "COLLECTION_MT_exporter_add");
  STRNCPY_UTF8(mt->label, N_("Add Exporter"));
  mt->draw = collection_exporter_menu_draw;

  WM_menutype_add(mt);
  WM_operatortype_append(COLLECTION_OT_exporter_add);
  WM_operatortype_append(COLLECTION_OT_exporter_remove);
  WM_operatortype_append(COLLECTION_OT_exporter_move);
  WM_operatortype_append(COLLECTION_OT_exporter_export);
  WM_operatortype_append(COLLECTION_OT_export_all);
  WM_operatortype_append(WM_OT_collection_export_all);
}

/****************** properties window operators *********************/

static wmOperatorStatus collection_add_exec(bContext *C, wmOperator * /*op*/)
{
  Object *ob = context_object(C);
  Main *bmain = CTX_data_main(C);

  if (ob == nullptr) {
    return OPERATOR_CANCELLED;
  }

  Collection *collection = BKE_collection_add(bmain, nullptr, "Collection");
  id_fake_user_set(&collection->id);
  BKE_collection_object_add(bmain, collection, ob);

  DEG_id_tag_update(&collection->id, ID_RECALC_SYNC_TO_EVAL);
  DEG_relations_tag_update(bmain);

  WM_event_add_notifier(C, NC_OBJECT | ND_DRAW, ob);

  return OPERATOR_FINISHED;
}

void OBJECT_OT_collection_add(wmOperatorType *ot)
{
  /* identifiers */
  ot->name = "Add to New Collection"; /* BFA - more explicit*/
  ot->idname = "OBJECT_OT_collection_add";
  ot->description = "Adds the selected object to a new collection";  /* BFA - more explicit*/

  /* API callbacks. */
  ot->exec = collection_add_exec;
  ot->poll = ED_operator_objectmode;

  /* flags */
  ot->flag = OPTYPE_REGISTER | OPTYPE_UNDO;
}

static wmOperatorStatus collection_link_exec(bContext *C, wmOperator *op)
{
  Main *bmain = CTX_data_main(C);
  Object *ob = context_object(C);
  Collection *collection = static_cast<Collection *>(
      BLI_findlink(&bmain->collections, RNA_enum_get(op->ptr, "collection")));

  if (ELEM(nullptr, ob, collection)) {
    return OPERATOR_CANCELLED;
  }

  /* Early return check, if the object is already in collection
   * we could skip all the dependency check and just consider
   * operator is finished.
   */
  if (BKE_collection_has_object(collection, ob)) {
    return OPERATOR_FINISHED;
  }

  /* Currently this should not be allowed (might be supported in the future though...). */
  if (ID_IS_OVERRIDE_LIBRARY(&collection->id)) {
    BKE_report(op->reports, RPT_ERROR, "Could not add the collection because it is overridden");
    return OPERATOR_CANCELLED;
  }
  /* Linked collections are already checked for by using RNA_collection_local_itemf
   * but operator can be called without invoke */
  if (!ID_IS_EDITABLE(&collection->id)) {
    BKE_report(op->reports, RPT_ERROR, "Could not add the collection because it is linked");
    return OPERATOR_CANCELLED;
  }

  /* Adding object to collection which is used as dupli-collection for self is bad idea.
   *
   * It is also bad idea to add object to collection which is in collection which
   * contains our current object.
   */
  if (BKE_collection_object_cyclic_check(bmain, ob, collection)) {
    BKE_report(op->reports,
               RPT_ERROR,
               "Could not add the collection because of dependency cycle detected");
    return OPERATOR_CANCELLED;
  }

  BKE_collection_object_add(bmain, collection, ob);

  DEG_id_tag_update(&collection->id, ID_RECALC_SYNC_TO_EVAL);
  DEG_relations_tag_update(bmain);

  WM_event_add_notifier(C, NC_OBJECT | ND_DRAW, ob);

  return OPERATOR_FINISHED;
}

void OBJECT_OT_collection_link(wmOperatorType *ot)
{
  PropertyRNA *prop;

  /* identifiers */
  ot->name = "Link to Collection";
  ot->idname = "OBJECT_OT_collection_link";
  ot->description = "Add an object to an existing collection";

  /* API callbacks. */
  ot->exec = collection_link_exec;
  ot->invoke = WM_enum_search_invoke;
  ot->poll = ED_operator_objectmode;

  /* flags */
  ot->flag = OPTYPE_REGISTER | OPTYPE_UNDO;

  /* properties */
  prop = RNA_def_enum(ot->srna, "collection", rna_enum_dummy_NULL_items, 0, "Collection", "");
  RNA_def_enum_funcs(prop, RNA_collection_local_itemf);
  RNA_def_property_flag(prop, PROP_ENUM_NO_TRANSLATE);
  ot->prop = prop;
}

static wmOperatorStatus collection_remove_exec(bContext *C, wmOperator *op)
{
  Main *bmain = CTX_data_main(C);
  Object *ob = context_object(C);
  Collection *collection = static_cast<Collection *>(
      CTX_data_pointer_get_type(C, "collection", &RNA_Collection).data);

  if (!ob || !collection) {
    return OPERATOR_CANCELLED;
  }
  if (!ID_IS_EDITABLE(collection) || ID_IS_OVERRIDE_LIBRARY(collection)) {
    BKE_report(op->reports,
               RPT_ERROR,
               "Cannot remove an object from a linked or library override collection");
    return OPERATOR_CANCELLED;
  }

  BKE_collection_object_remove(bmain, collection, ob, false);

  DEG_id_tag_update(&collection->id, ID_RECALC_SYNC_TO_EVAL);
  DEG_relations_tag_update(bmain);

  WM_event_add_notifier(C, NC_OBJECT | ND_DRAW, ob);

  return OPERATOR_FINISHED;
}

void OBJECT_OT_collection_remove(wmOperatorType *ot)
{
  /* identifiers */
  ot->name = "Remove Collection";
  ot->idname = "OBJECT_OT_collection_remove";
  ot->description = "Remove the active object from this collection";

  /* API callbacks. */
  ot->exec = collection_remove_exec;
  ot->poll = ED_operator_objectmode;

  /* flags */
  ot->flag = OPTYPE_REGISTER | OPTYPE_UNDO;
}

static wmOperatorStatus collection_unlink_exec(bContext *C, wmOperator *op)
{
  Main *bmain = CTX_data_main(C);
  Collection *collection = CTX_data_collection(C);

  if (!collection) {
    return OPERATOR_CANCELLED;
  }
  if (collection->flag & COLLECTION_IS_MASTER) {
    return OPERATOR_CANCELLED;
  }
  BLI_assert((collection->id.flag & ID_FLAG_EMBEDDED_DATA) == 0);
  if (ID_IS_OVERRIDE_LIBRARY(collection) &&
      collection->id.override_library->hierarchy_root != &collection->id)
  {
    BKE_report(op->reports,
               RPT_ERROR,
               "Cannot unlink a library override collection which is not the root of its override "
               "hierarchy");
    return OPERATOR_CANCELLED;
  }

  BKE_id_delete(bmain, collection);

  DEG_relations_tag_update(bmain);

  WM_event_add_notifier(C, NC_OBJECT | ND_DRAW, nullptr);

  return OPERATOR_FINISHED;
}

static bool collection_unlink_poll(bContext *C)
{
  Collection *collection = CTX_data_collection(C);

  if (!collection) {
    return false;
  }
  if (collection->flag & COLLECTION_IS_MASTER) {
    return false;
  }
  BLI_assert((collection->id.flag & ID_FLAG_EMBEDDED_DATA) == 0);
  if (ID_IS_OVERRIDE_LIBRARY(collection) &&
      collection->id.override_library->hierarchy_root != &collection->id)
  {
    return false;
  }

  return ED_operator_objectmode(C);
}

void OBJECT_OT_collection_unlink(wmOperatorType *ot)
{
  /* identifiers */
  ot->name = "Unlink Collection";
  ot->idname = "OBJECT_OT_collection_unlink";
  ot->description = "Unlink the collection from all objects";

  /* API callbacks. */
  ot->exec = collection_unlink_exec;
  ot->poll = collection_unlink_poll;

  /* flags */
  ot->flag = OPTYPE_REGISTER | OPTYPE_UNDO;
}

/* Select objects in the same collection as the active */
static wmOperatorStatus select_grouped_exec(bContext *C, wmOperator * /*op*/)
{
  Scene *scene = CTX_data_scene(C);
  Collection *collection = static_cast<Collection *>(
      CTX_data_pointer_get_type(C, "collection", &RNA_Collection).data);

  if (!collection) {
    return OPERATOR_CANCELLED;
  }

  CTX_DATA_BEGIN (C, Base *, base, visible_bases) {
    if (((base->flag & BASE_SELECTED) == 0) && ((base->flag & BASE_SELECTABLE) != 0)) {
      if (BKE_collection_has_object_recursive(collection, base->object)) {
        base_select(base, BA_SELECT);
      }
    }
  }
  CTX_DATA_END;

  DEG_id_tag_update(&scene->id, ID_RECALC_SELECT);
  WM_main_add_notifier(NC_SCENE | ND_OB_SELECT, scene);

  return OPERATOR_FINISHED;
}

void OBJECT_OT_collection_objects_select(wmOperatorType *ot)
{
  /* identifiers */
  ot->name = "Select Objects in Collection";
  ot->idname = "OBJECT_OT_collection_objects_select";
  ot->description = "Select all objects in collection";

  /* API callbacks. */
  ot->exec = select_grouped_exec;
  ot->poll = ED_operator_objectmode;

  /* flags */
  ot->flag = OPTYPE_REGISTER | OPTYPE_UNDO;
}

}  // namespace blender::ed::object<|MERGE_RESOLUTION|>--- conflicted
+++ resolved
@@ -871,18 +871,16 @@
   bool at_least_one = false;
   for (const auto &fh : bke::file_handlers()) {
     if (WM_operatortype_find(fh->export_operator, true)) {
-<<<<<<< HEAD
       /* BFA start */
-      int icon ;
+      int icon;
       if (auto it = ks_icons_map.find(fh->idname); it != ks_icons_map.end()) {
-        icon = it->second;}
-      else {icon = ICON_NONE;}
+        icon = it->second;
+      }
+      else {
+        icon = ICON_NONE;
+      }
       /* BFA end */
-      PointerRNA op_ptr = layout->op(
-          "COLLECTION_OT_exporter_add", fh->label, icon);
-=======
-      PointerRNA op_ptr = layout.op("COLLECTION_OT_exporter_add", fh->label, ICON_NONE);
->>>>>>> 27ccd8ba
+      PointerRNA op_ptr = layout.op("COLLECTION_OT_exporter_add", fh->label, icon);
       RNA_string_set(&op_ptr, "name", fh->idname);
       at_least_one = true;
     }
@@ -937,7 +935,7 @@
   /* identifiers */
   ot->name = "Add to New Collection"; /* BFA - more explicit*/
   ot->idname = "OBJECT_OT_collection_add";
-  ot->description = "Adds the selected object to a new collection";  /* BFA - more explicit*/
+  ot->description = "Adds the selected object to a new collection"; /* BFA - more explicit*/
 
   /* API callbacks. */
   ot->exec = collection_add_exec;
