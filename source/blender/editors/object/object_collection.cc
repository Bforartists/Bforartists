--- conflicted
+++ resolved
@@ -846,7 +846,6 @@
   bool at_least_one = false;
   for (const auto &fh : bke::file_handlers()) {
     if (WM_operatortype_find(fh->export_operator, true)) {
-<<<<<<< HEAD
       /* BFA start */
       int icon ;
       if (auto it = ks_icons_map.find(fh->idname); it != ks_icons_map.end()) {
@@ -855,13 +854,9 @@
       else {
         icon = ICON_NONE;
       }
+      PointerRNA op_ptr = layout->op("COLLECTION_OT_exporter_add", fh->label, icon);
       /* BFA end */
-      uiItemStringO(
-          layout, fh->label, icon, "COLLECTION_OT_exporter_add", "name", fh->idname);
-=======
-      PointerRNA op_ptr = layout->op("COLLECTION_OT_exporter_add", fh->label, ICON_NONE);
       RNA_string_set(&op_ptr, "name", fh->idname);
->>>>>>> 5898c1b9
       at_least_one = true;
     }
   }
@@ -912,7 +907,7 @@
 void OBJECT_OT_collection_add(wmOperatorType *ot)
 {
   /* identifiers */
-  ot->name = "Add to New Collection";
+  ot->name = "Add to New Collection"; /*BFA - tooltip*/
   ot->idname = "OBJECT_OT_collection_add";
   ot->description = "Add an object to a new collection";
 
