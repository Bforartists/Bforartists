/* SPDX-FileCopyrightText: 2001-2002 NaN Holding BV. All rights reserved.
 *
 * SPDX-License-Identifier: GPL-2.0-or-later */

/** \file
 * \ingroup edobj
 */

#include <cmath>
#include <cstdio>
#include <cstdlib>

#include "CLG_log.h"

#include "MEM_guardedalloc.h"

#include "DNA_anim_types.h"
#include "DNA_armature_types.h"
#include "DNA_array_utils.hh"
#include "DNA_curve_types.h"
#include "DNA_defaults.h"
#include "DNA_dynamicpaint_types.h"
#include "DNA_fluid_types.h"
#include "DNA_key_types.h"
#include "DNA_lattice_types.h"
#include "DNA_material_types.h"
#include "DNA_mesh_types.h"
#include "DNA_meshdata_types.h"
#include "DNA_object_force_types.h"
#include "DNA_pointcloud_types.h"
#include "DNA_scene_types.h"
#include "DNA_space_types.h"

#include "BLI_bitmap.h"
#include "BLI_listbase.h"
#include "BLI_path_utils.hh"
#include "BLI_string.h"
#include "BLI_string_utf8.h"
#include "BLI_string_utils.hh"
#include "BLI_utildefines.h"

#include "BKE_animsys.h"
#include "BKE_armature.hh"
#include "BKE_context.hh"
#include "BKE_curve.hh"
#include "BKE_curves.h"
#include "BKE_curves.hh"
#include "BKE_displist.h"
#include "BKE_editmesh.hh"
#include "BKE_effect.h"
#include "BKE_geometry_set.hh"
#include "BKE_global.hh"
#include "BKE_grease_pencil.hh"
#include "BKE_idprop.hh"
#include "BKE_key.hh"
#include "BKE_lattice.hh"
#include "BKE_layer.hh"
#include "BKE_lib_id.hh"
#include "BKE_main.hh"
#include "BKE_material.h"
#include "BKE_mball.hh"
#include "BKE_mesh.hh"
#include "BKE_mesh_mapping.hh"
#include "BKE_mesh_runtime.hh"
#include "BKE_modifier.hh"
#include "BKE_multires.hh"
#include "BKE_object.hh"
#include "BKE_object_deform.h"
#include "BKE_object_types.hh"
#include "BKE_ocean.h"
#include "BKE_paint.hh"
#include "BKE_particle.h"
#include "BKE_pointcloud.hh"
#include "BKE_report.hh"
#include "BKE_scene.hh"
#include "BKE_softbody.h"
#include "BKE_volume.hh"

#include "BLT_translation.hh"

#include "DEG_depsgraph.hh"
#include "DEG_depsgraph_build.hh"
#include "DEG_depsgraph_query.hh"

#include "BLT_translation.hh"

#include "RNA_access.hh"
#include "RNA_define.hh"
#include "RNA_enum_types.hh"
#include "RNA_prototypes.hh"

#include "ED_armature.hh"
#include "ED_object.hh"
#include "ED_object_vgroup.hh"
#include "ED_screen.hh"

#include "ANIM_bone_collections.hh"

#include "GEO_merge_layers.hh"

#include "UI_interface.hh"

#include "WM_api.hh"
#include "WM_types.hh"

#include "object_intern.hh"

namespace blender::ed::object {

static CLG_LogRef LOG = {"ed.object"};

static void modifier_skin_customdata_delete(Object *ob);

/* ------------------------------------------------------------------- */
/** \name Public Api
 * \{ */

static void object_force_modifier_update_for_bind(Depsgraph *depsgraph, Object *ob)
{
  Scene *scene_eval = DEG_get_evaluated_scene(depsgraph);
  Object *ob_eval = DEG_get_evaluated_object(depsgraph, ob);
  BKE_object_eval_reset(ob_eval);
  if (ob->type == OB_MESH) {
    Mesh *mesh_eval = blender::bke::mesh_create_eval_final(
        depsgraph, scene_eval, ob_eval, &CD_MASK_DERIVEDMESH);
    BKE_id_free(nullptr, mesh_eval);
  }
  else if (ob->type == OB_LATTICE) {
    BKE_lattice_modifiers_calc(depsgraph, scene_eval, ob_eval);
  }
  else if (ob->type == OB_MBALL) {
    BKE_mball_data_update(depsgraph, scene_eval, ob_eval);
  }
  else if (ELEM(ob->type, OB_CURVES_LEGACY, OB_SURF, OB_FONT)) {
    BKE_displist_make_curveTypes(depsgraph, scene_eval, ob_eval, false);
  }
  else if (ob->type == OB_CURVES) {
    BKE_curves_data_update(depsgraph, scene_eval, ob);
  }
  else if (ob->type == OB_POINTCLOUD) {
    BKE_pointcloud_data_update(depsgraph, scene_eval, ob);
  }
  else if (ob->type == OB_VOLUME) {
    BKE_volume_data_update(depsgraph, scene_eval, ob);
  }
}

static void object_force_modifier_bind_simple_options(Depsgraph *depsgraph,
                                                      Object *object,
                                                      ModifierData *md)
{
  ModifierData *md_eval = (ModifierData *)BKE_modifier_get_evaluated(depsgraph, object, md);
  const int mode = md_eval->mode;
  md_eval->mode |= eModifierMode_Realtime;
  object_force_modifier_update_for_bind(depsgraph, object);
  md_eval->mode = mode;
}

ModifierData *modifier_add(
    ReportList *reports, Main *bmain, Scene *scene, Object *ob, const char *name, int type)
{
  ModifierData *new_md = nullptr;
  const ModifierTypeInfo *mti = BKE_modifier_get_info((ModifierType)type);

  /* Check compatibility of modifier [#25291, #50373]. */
  if (!BKE_object_support_modifier_type_check(ob, type)) {
    BKE_reportf(reports, RPT_WARNING, "Modifiers cannot be added to object '%s'", ob->id.name + 2);
    return nullptr;
  }

  if (mti->flags & eModifierTypeFlag_Single) {
    if (BKE_modifiers_findby_type(ob, (ModifierType)type)) {
      BKE_report(reports, RPT_WARNING, "Only one modifier of this type is allowed");
      return nullptr;
    }
  }

  if (type == eModifierType_ParticleSystem) {
    /* don't need to worry about the new modifier's name, since that is set to the number
     * of particle systems which shouldn't have too many duplicates
     */
    new_md = object_add_particle_system(bmain, scene, ob, name);
  }
  else {
    /* get new modifier data to add */
    new_md = BKE_modifier_new(type);

    ModifierData *next_md = nullptr;
    LISTBASE_FOREACH_BACKWARD (ModifierData *, md, &ob->modifiers) {
      if (md->flag & eModifierFlag_PinLast) {
        next_md = md;
      }
      else {
        break;
      }
    }
    if (mti->flags & eModifierTypeFlag_RequiresOriginalData) {
      next_md = static_cast<ModifierData *>(ob->modifiers.first);

      while (next_md && BKE_modifier_get_info((ModifierType)next_md->type)->type ==
                            ModifierTypeType::OnlyDeform)
      {
        if (next_md->next && (next_md->next->flag & eModifierFlag_PinLast) != 0) {
          break;
        }
        next_md = next_md->next;
      }
    }
    BLI_insertlinkbefore(&ob->modifiers, next_md, new_md);
    BKE_modifiers_persistent_uid_init(*ob, *new_md);

    if (name) {
      STRNCPY_UTF8(new_md->name, name);
    }

    /* make sure modifier data has unique name */

    BKE_modifier_unique_name(&ob->modifiers, new_md);

    /* special cases */
    if (type == eModifierType_Softbody) {
      if (!ob->soft) {
        ob->soft = sbNew();
        ob->softflag |= OB_SB_GOAL | OB_SB_EDGES;
      }
    }
    else if (type == eModifierType_Collision) {
      if (!ob->pd) {
        ob->pd = BKE_partdeflect_new(0);
      }

      ob->pd->deflect = 1;
    }
    else if (type == eModifierType_Surface) {
      /* pass */
    }
    else if (type == eModifierType_Multires) {
      /* set totlvl from existing MDISPS layer if object already had it */
      multiresModifier_set_levels_from_disps((MultiresModifierData *)new_md, ob);

      if (ob->mode & OB_MODE_SCULPT) {
        /* ensure that grid paint mask layer is created */
        BKE_sculpt_mask_layers_ensure(nullptr, nullptr, ob, (MultiresModifierData *)new_md);
      }
    }
    else if (type == eModifierType_Skin) {
      /* ensure skin-node customdata exists */
      BKE_mesh_ensure_skin_customdata(static_cast<Mesh *>(ob->data));
    }
  }

  BKE_object_modifier_set_active(ob, new_md);

  DEG_id_tag_update(&ob->id, ID_RECALC_GEOMETRY);
  DEG_relations_tag_update(bmain);

  return new_md;
}

/* Return true if the object has a modifier of type 'type' other than
 * the modifier pointed to be 'exclude', otherwise returns false. */
static bool object_has_modifier(const Object *ob, const ModifierData *exclude, ModifierType type)
{
  LISTBASE_FOREACH (ModifierData *, md, &ob->modifiers) {
    if ((md != exclude) && (md->type == type)) {
      return true;
    }
  }

  return false;
}

bool iter_other(Main *bmain,
                Object *orig_ob,
                const bool include_orig,
                bool (*callback)(Object *ob, void *callback_data),
                void *callback_data)
{
  ID *ob_data_id = static_cast<ID *>(orig_ob->data);
  int users = ob_data_id->us;

  if (ob_data_id->flag & ID_FLAG_FAKEUSER) {
    users--;
  }

  /* First check that the object's data has multiple users */
  if (users > 1) {
    Object *ob;
    int totfound = include_orig ? 0 : 1;

    for (ob = static_cast<Object *>(bmain->objects.first); ob && totfound < users;
         ob = reinterpret_cast<Object *>(ob->id.next))
    {
      if (((ob != orig_ob) || include_orig) && (ob->data == orig_ob->data)) {
        if (callback(ob, callback_data)) {
          return true;
        }

        totfound++;
      }
    }
  }
  else if (include_orig) {
    return callback(orig_ob, callback_data);
  }

  return false;
}

static bool object_has_modifier_cb(Object *ob, void *data)
{
  ModifierType type = *((ModifierType *)data);

  return object_has_modifier(ob, nullptr, type);
}

bool multires_update_totlevels(Object *ob, void *totlevel_v)
{
  int totlevel = *((char *)totlevel_v);

  LISTBASE_FOREACH (ModifierData *, md, &ob->modifiers) {
    if (md->type == eModifierType_Multires) {
      multires_set_tot_level(ob, (MultiresModifierData *)md, totlevel);
      DEG_id_tag_update(&ob->id, ID_RECALC_GEOMETRY);
    }
  }
  return false;
}

/* Return true if no modifier of type 'type' other than 'exclude' */
static bool object_modifier_safe_to_delete(Main *bmain,
                                           Object *ob,
                                           ModifierData *exclude,
                                           ModifierType type)
{
  return (!object_has_modifier(ob, exclude, type) &&
          !iter_other(bmain, ob, false, object_has_modifier_cb, &type));
}

static bool object_modifier_remove(
    Main *bmain, Scene *scene, Object *ob, ModifierData *md, bool *r_sort_depsgraph)
{
  /* It seems on rapid delete it is possible to
   * get called twice on same modifier, so make
   * sure it is in list. */
  if (BLI_findindex(&ob->modifiers, md) == -1) {
    return false;
  }

  /* special cases */
  if (md->type == eModifierType_ParticleSystem) {
    object_remove_particle_system(bmain, scene, ob, ((ParticleSystemModifierData *)md)->psys);
    return true;
  }

  if (md->type == eModifierType_Softbody) {
    if (ob->soft) {
      sbFree(ob);
      ob->softflag = 0; /* TODO(Sybren): this should probably be moved into sbFree() */
    }
  }
  else if (md->type == eModifierType_Collision) {
    if (ob->pd) {
      ob->pd->deflect = 0;
    }

    *r_sort_depsgraph = true;
  }
  else if (md->type == eModifierType_Surface) {
    *r_sort_depsgraph = true;
  }
  else if (md->type == eModifierType_Multires) {
    /* Delete MDisps layer if not used by another multires modifier */
    if (object_modifier_safe_to_delete(bmain, ob, md, eModifierType_Multires)) {
      multires_customdata_delete(static_cast<Mesh *>(ob->data));
    }
  }
  else if (md->type == eModifierType_Skin) {
    /* Delete MVertSkin layer if not used by another skin modifier */
    if (object_modifier_safe_to_delete(bmain, ob, md, eModifierType_Skin)) {
      modifier_skin_customdata_delete(ob);
    }
  }

  if (ELEM(md->type, eModifierType_Softbody, eModifierType_Cloth) &&
      BLI_listbase_is_empty(&ob->particlesystem))
  {
    ob->mode &= ~OB_MODE_PARTICLE_EDIT;
  }

  BKE_modifier_remove_from_list(ob, md);
  BKE_modifier_free(md);
  BKE_object_free_derived_caches(ob);

  return true;
}

bool modifier_remove(ReportList *reports, Main *bmain, Scene *scene, Object *ob, ModifierData *md)
{
  bool sort_depsgraph = false;

  bool ok = object_modifier_remove(bmain, scene, ob, md, &sort_depsgraph);

  if (!ok) {
    BKE_reportf(reports, RPT_ERROR, "Modifier '%s' not in object '%s'", md->name, ob->id.name);
    return false;
  }

  DEG_id_tag_update(&ob->id, ID_RECALC_GEOMETRY);
  DEG_relations_tag_update(bmain);

  return true;
}

void modifiers_clear(Main *bmain, Scene *scene, Object *ob)
{
  ModifierData *md = static_cast<ModifierData *>(ob->modifiers.first);
  bool sort_depsgraph = false;

  if (!md) {
    return;
  }

  while (md) {
    ModifierData *next_md = md->next;

    object_modifier_remove(bmain, scene, ob, md, &sort_depsgraph);

    md = next_md;
  }

  DEG_id_tag_update(&ob->id, ID_RECALC_GEOMETRY);
  DEG_relations_tag_update(bmain);
}

static bool object_modifier_check_move_before(ReportList *reports,
                                              eReportType error_type,
                                              ModifierData *md,
                                              ModifierData *md_prev)
{
  if (md_prev) {
    if (md->flag & eModifierFlag_PinLast && !(md_prev->flag & eModifierFlag_PinLast)) {
      return false;
    }
    const ModifierTypeInfo *mti = BKE_modifier_get_info((ModifierType)md->type);

    if (mti->type != ModifierTypeType::OnlyDeform) {
      const ModifierTypeInfo *nmti = BKE_modifier_get_info((ModifierType)md_prev->type);

      if (nmti->flags & eModifierTypeFlag_RequiresOriginalData) {
        BKE_report(reports, error_type, "Cannot move above a modifier requiring original data");
        return false;
      }
    }
  }
  else {
    BKE_report(reports, error_type, "Cannot move modifier beyond the start of the list");
    return false;
  }

  return true;
}

bool modifier_move_up(ReportList *reports, eReportType error_type, Object *ob, ModifierData *md)
{
  if (object_modifier_check_move_before(reports, error_type, md, md->prev)) {
    BLI_listbase_swaplinks(&ob->modifiers, md, md->prev);
    return true;
  }

  return false;
}

static bool object_modifier_check_move_after(ReportList *reports,
                                             eReportType error_type,
                                             ModifierData *md,
                                             ModifierData *md_next)
{
  if (md_next) {
    if (md_next->flag & eModifierFlag_PinLast && !(md->flag & eModifierFlag_PinLast)) {
      return false;
    }
    const ModifierTypeInfo *mti = BKE_modifier_get_info((ModifierType)md->type);

    if (mti->flags & eModifierTypeFlag_RequiresOriginalData) {
      const ModifierTypeInfo *nmti = BKE_modifier_get_info((ModifierType)md_next->type);

      if (nmti->type != ModifierTypeType::OnlyDeform) {
        BKE_report(reports, error_type, "Cannot move beyond a non-deforming modifier");
        return false;
      }
    }
  }
  else {
    BKE_report(reports, error_type, "Cannot move modifier beyond the end of the list");
    return false;
  }

  return true;
}

bool modifier_move_down(ReportList *reports, eReportType error_type, Object *ob, ModifierData *md)
{
  if (object_modifier_check_move_after(reports, error_type, md, md->next)) {
    BLI_listbase_swaplinks(&ob->modifiers, md, md->next);
    return true;
  }

  return false;
}

bool modifier_move_to_index(ReportList *reports,
                            eReportType error_type,
                            Object *ob,
                            ModifierData *md,
                            const int index,
                            bool allow_partial)
{
  BLI_assert(md != nullptr);

  if (index < 0 || index >= BLI_listbase_count(&ob->modifiers)) {
    BKE_report(reports, error_type, "Cannot move modifier beyond the end of the stack");
    return false;
  }

  int md_index = BLI_findindex(&ob->modifiers, md);
  BLI_assert(md_index != -1);

  if (md_index < index) {
    /* Move modifier down in list. */
    ModifierData *md_target = md;

    for (; md_index < index; md_index++, md_target = md_target->next) {
      if (!object_modifier_check_move_after(reports, error_type, md, md_target->next)) {
        if (!allow_partial || md == md_target) {
          return false;
        }

        break;
      }
    }

    BLI_assert(md != md_target && md_target);

    BLI_remlink(&ob->modifiers, md);
    BLI_insertlinkafter(&ob->modifiers, md_target, md);
  }
  else if (md_index > index) {
    /* Move modifier up in list. */
    ModifierData *md_target = md;

    for (; md_index > index; md_index--, md_target = md_target->prev) {
      if (!object_modifier_check_move_before(reports, error_type, md, md_target->prev)) {
        if (!allow_partial || md == md_target) {
          return false;
        }

        break;
      }
    }

    BLI_assert(md != md_target && md_target);

    BLI_remlink(&ob->modifiers, md);
    BLI_insertlinkbefore(&ob->modifiers, md_target, md);
  }
  else {
    return true;
  }

  /* NOTE: Dependency graph only uses modifier nodes for visibility updates, and exact order of
   * modifier nodes in the graph does not matter. */

  DEG_id_tag_update(&ob->id, ID_RECALC_GEOMETRY);
  WM_main_add_notifier(NC_OBJECT | ND_MODIFIER, ob);

  return true;
}

void modifier_link(bContext *C, Object *ob_dst, Object *ob_src)
{
  BKE_object_link_modifiers(ob_dst, ob_src);
  WM_event_add_notifier(C, NC_OBJECT | ND_MODIFIER, ob_dst);
  DEG_id_tag_update(&ob_dst->id, ID_RECALC_TRANSFORM | ID_RECALC_GEOMETRY | ID_RECALC_ANIMATION);

  Main *bmain = CTX_data_main(C);
  DEG_relations_tag_update(bmain);
}

bool modifier_copy_to_object(Main *bmain,
                             const Scene *scene,
                             const Object *ob_src,
                             const ModifierData *md,
                             Object *ob_dst,
                             ReportList *reports)
{
  const ModifierTypeInfo *mti = BKE_modifier_get_info((ModifierType)md->type);

  BLI_assert(ob_src != ob_dst);

  /* Checked in #BKE_object_copy_modifier, but check here too so we can give a better message. */
  if (!BKE_object_support_modifier_type_check(ob_dst, md->type)) {
    BKE_reportf(reports,
                RPT_WARNING,
                "Object '%s' does not support %s modifiers",
                ob_dst->id.name + 2,
                RPT_(mti->name));
    return false;
  }

  if (mti->flags & eModifierTypeFlag_Single) {
    if (BKE_modifiers_findby_type(ob_dst, (ModifierType)md->type)) {
      BKE_reportf(reports,
                  RPT_WARNING,
                  "Modifier can only be added once to object '%s'",
                  ob_dst->id.name + 2);
      return false;
    }
  }

  if (!BKE_object_copy_modifier(bmain, scene, ob_dst, ob_src, md)) {
    BKE_reportf(reports,
                RPT_ERROR,
                "Copying modifier '%s' to object '%s' failed",
                md->name,
                ob_dst->id.name + 2);
    return false;
  }

  WM_main_add_notifier(NC_OBJECT | ND_MODIFIER, ob_dst);
  DEG_id_tag_update(&ob_dst->id, ID_RECALC_GEOMETRY | ID_RECALC_ANIMATION);
  DEG_relations_tag_update(bmain);
  return true;
}

bool convert_psys_to_mesh(ReportList * /*reports*/,
                          Main *bmain,
                          Depsgraph *depsgraph,
                          Scene *scene,
                          ViewLayer *view_layer,
                          Object *ob,
                          ModifierData *md)
{
  int cvert = 0;

  if (md->type != eModifierType_ParticleSystem) {
    return false;
  }
  if (ob && ob->mode & OB_MODE_PARTICLE_EDIT) {
    return false;
  }

  ParticleSystem *psys_orig = ((ParticleSystemModifierData *)md)->psys;
  ParticleSettings *part = psys_orig->part;

  if (part->ren_as != PART_DRAW_PATH) {
    return false;
  }
  ParticleSystem *psys_eval = psys_eval_get(depsgraph, ob, psys_orig);
  if (psys_eval->pathcache == nullptr) {
    return false;
  }

  int part_num = psys_eval->totcached;
  int child_num = psys_eval->totchildcache;

  if (child_num && (part->draw & PART_DRAW_PARENT) == 0) {
    part_num = 0;
  }

  /* count */
  int verts_num = 0, edges_num = 0;
  ParticleCacheKey **cache = psys_eval->pathcache;
  for (int a = 0; a < part_num; a++) {
    ParticleCacheKey *key = cache[a];

    if (key->segments > 0) {
      verts_num += key->segments + 1;
      edges_num += key->segments;
    }
  }

  cache = psys_eval->childcache;
  for (int a = 0; a < child_num; a++) {
    ParticleCacheKey *key = cache[a];

    if (key->segments > 0) {
      verts_num += key->segments + 1;
      edges_num += key->segments;
    }
  }

  if (verts_num == 0) {
    return false;
  }

  /* add new mesh */
  Object *obn = BKE_object_add(bmain, scene, view_layer, OB_MESH, nullptr);
  Mesh *mesh = static_cast<Mesh *>(obn->data);

  mesh->verts_num = verts_num;
  mesh->edges_num = edges_num;

  CustomData_add_layer_named(
      &mesh->vert_data, CD_PROP_FLOAT3, CD_CONSTRUCT, verts_num, "position");
  CustomData_add_layer_named(
      &mesh->edge_data, CD_PROP_INT32_2D, CD_CONSTRUCT, mesh->edges_num, ".edge_verts");
  CustomData_add_layer(&mesh->fdata_legacy, CD_MFACE, CD_SET_DEFAULT, 0);

  MutableSpan<float3> positions = mesh->vert_positions_for_write();
  MutableSpan<int2> edges = mesh->edges_for_write();

  bke::MutableAttributeAccessor attributes = mesh->attributes_for_write();
  bke::SpanAttributeWriter<bool> select_vert = attributes.lookup_or_add_for_write_span<bool>(
      ".select_vert", bke::AttrDomain::Point);

  int edge_index = 0;

  /* copy coordinates */
  int vert_index = 0;
  cache = psys_eval->pathcache;
  for (int a = 0; a < part_num; a++) {
    ParticleCacheKey *key = cache[a];
    int kmax = key->segments;
    for (int k = 0; k <= kmax; k++, key++, cvert++, vert_index++) {
      positions[vert_index] = key->co;
      if (k) {
        edges[edge_index] = int2(cvert - 1, cvert);
        edge_index++;
      }
      else {
        /* cheap trick to select the roots */
        select_vert.span[vert_index] = true;
      }
    }
  }

  cache = psys_eval->childcache;
  for (int a = 0; a < child_num; a++) {
    ParticleCacheKey *key = cache[a];
    int kmax = key->segments;
    for (int k = 0; k <= kmax; k++, key++, cvert++, vert_index++) {
      copy_v3_v3(positions[vert_index], key->co);
      if (k) {
        edges[edge_index] = int2(cvert - 1, cvert);
        edge_index++;
      }
      else {
        /* cheap trick to select the roots */
        select_vert.span[vert_index] = true;
      }
    }
  }

  select_vert.finish();

  DEG_relations_tag_update(bmain);

  return true;
}

static void add_shapekey_layers(Mesh &mesh_dest, const Mesh &mesh_src)
{
  if (!mesh_src.key) {
    return;
  }
  int i;
  LISTBASE_FOREACH_INDEX (const KeyBlock *, kb, &mesh_src.key->block, i) {
    void *array;
    if (mesh_src.verts_num != kb->totelem) {
      CLOG_ERROR(&LOG,
                 "vertex size mismatch (Mesh '%s':%d != KeyBlock '%s':%d)",
                 mesh_src.id.name + 2,
                 mesh_src.verts_num,
                 kb->name,
                 kb->totelem);
      array = MEM_calloc_arrayN(size_t(mesh_src.verts_num), sizeof(float[3]), __func__);
    }
    else {
      array = MEM_malloc_arrayN(size_t(mesh_src.verts_num), sizeof(float[3]), __func__);
      memcpy(array, kb->data, sizeof(float[3]) * size_t(mesh_src.verts_num));
    }

    CustomData_add_layer_with_data(
        &mesh_dest.vert_data, CD_SHAPEKEY, array, mesh_dest.verts_num, nullptr);
    const int ci = CustomData_get_layer_index_n(&mesh_dest.vert_data, CD_SHAPEKEY, i);

    mesh_dest.vert_data.layers[ci].uid = kb->uid;
  }
}

/**
 * \param use_virtual_modifiers: When enabled, calculate virtual-modifiers before applying
 * `md_eval`. This is supported because virtual-modifiers are not modifiers from a user
 * perspective, allowing shape keys to be included with the modifier being applied, see: #91923.
 */
static Mesh *create_applied_mesh_for_modifier(Depsgraph *depsgraph,
                                              Scene *scene,
                                              Object *ob_eval,
                                              ModifierData *md_eval,
                                              const bool use_virtual_modifiers,
                                              const bool build_shapekey_layers,
                                              ReportList *reports)
{
  Mesh *mesh = ob_eval->runtime->data_orig ?
                   reinterpret_cast<Mesh *>(ob_eval->runtime->data_orig) :
                   reinterpret_cast<Mesh *>(ob_eval->data);
  const ModifierTypeInfo *mti = BKE_modifier_get_info(ModifierType(md_eval->type));
  const ModifierEvalContext mectx = {depsgraph, ob_eval, MOD_APPLY_TO_ORIGINAL};

  if (!(md_eval->mode & eModifierMode_Realtime)) {
    return nullptr;
  }

  if (mti->is_disabled && mti->is_disabled(scene, md_eval, false)) {
    return nullptr;
  }

  if (build_shapekey_layers && mesh->key) {
    if (KeyBlock *kb = static_cast<KeyBlock *>(
            BLI_findlink(&mesh->key->block, ob_eval->shapenr - 1)))
    {
      BKE_keyblock_convert_to_mesh(
          kb,
          reinterpret_cast<float(*)[3]>(mesh->vert_positions_for_write().data()),
          mesh->verts_num);
    }
  }

  Mesh *mesh_temp = reinterpret_cast<Mesh *>(
      BKE_id_copy_ex(nullptr, &mesh->id, nullptr, LIB_ID_COPY_LOCALIZE));
  MutableSpan<float3> deformedVerts = mesh_temp->vert_positions_for_write();

  if (use_virtual_modifiers) {
    VirtualModifierData virtual_modifier_data;
    for (ModifierData *md_eval_virt =
             BKE_modifiers_get_virtual_modifierlist(ob_eval, &virtual_modifier_data);
         md_eval_virt && (md_eval_virt != ob_eval->modifiers.first);
         md_eval_virt = md_eval_virt->next)
    {
      if (!BKE_modifier_is_enabled(scene, md_eval_virt, eModifierMode_Realtime)) {
        continue;
      }
      /* All virtual modifiers are deform modifiers. */
      const ModifierTypeInfo *mti_virt = BKE_modifier_get_info(ModifierType(md_eval_virt->type));
      BLI_assert(mti_virt->type == ModifierTypeType::OnlyDeform);
      if (mti_virt->type != ModifierTypeType::OnlyDeform) {
        continue;
      }

      mti_virt->deform_verts(md_eval_virt, &mectx, mesh_temp, deformedVerts);
    }
  }

  Mesh *result = nullptr;
  if (mti->type == ModifierTypeType::OnlyDeform) {
    result = mesh_temp;
    mti->deform_verts(md_eval, &mectx, result, deformedVerts);
    result->tag_positions_changed();

    if (build_shapekey_layers) {
      add_shapekey_layers(*result, *mesh);
    }
  }
  else {
    if (build_shapekey_layers) {
      add_shapekey_layers(*mesh_temp, *mesh);
    }

    if (mti->modify_geometry_set) {
      bke::GeometrySet geometry_set = bke::GeometrySet::from_mesh(
          mesh_temp, bke::GeometryOwnershipType::Owned);
      mti->modify_geometry_set(md_eval, &mectx, &geometry_set);
      if (!geometry_set.has_mesh()) {
        BKE_report(reports, RPT_ERROR, "Evaluated geometry from modifier does not contain a mesh");
        return nullptr;
      }
      result = geometry_set.get_component_for_write<bke::MeshComponent>().release();
    }
    else {
      result = mti->modify_mesh(md_eval, &mectx, mesh_temp);
      if (mesh_temp != result) {
        BKE_id_free(nullptr, mesh_temp);
      }
    }
  }

  return result;
}

static bool modifier_apply_shape(Main *bmain,
                                 ReportList *reports,
                                 Depsgraph *depsgraph,
                                 Scene *scene,
                                 Object *ob,
                                 ModifierData *md_eval)
{
  const ModifierTypeInfo *mti = BKE_modifier_get_info((ModifierType)md_eval->type);

  if (mti->is_disabled && mti->is_disabled(scene, md_eval, false)) {
    BKE_report(reports, RPT_ERROR, "Modifier is disabled, skipping apply");
    return false;
  }

  /* We could investigate using the #CD_ORIGINDEX layer
   * to support other kinds of modifiers besides deforming modifiers.
   * as this is done in many other places, see: #BKE_mesh_foreach_mapped_vert_coords_get.
   *
   * This isn't high priority in practice since most modifiers users
   * want to apply as a shape are deforming modifiers.
   *
   * If a compelling use-case comes up where we want to support other kinds of modifiers
   * we can look into supporting them. */

  if (ob->type == OB_MESH) {
    Mesh *mesh = static_cast<Mesh *>(ob->data);
    Key *key = mesh->key;

    if (!BKE_modifier_is_same_topology(md_eval) || mti->type == ModifierTypeType::NonGeometrical) {
      BKE_report(reports, RPT_ERROR, "Only deforming modifiers can be applied to shapes");
      return false;
    }

    Mesh *mesh_applied = create_applied_mesh_for_modifier(depsgraph,
                                                          DEG_get_evaluated_scene(depsgraph),
                                                          DEG_get_evaluated_object(depsgraph, ob),
                                                          md_eval,
                                                          true,
                                                          false,
                                                          reports);
    if (!mesh_applied) {
      BKE_report(reports, RPT_ERROR, "Modifier is disabled or returned error, skipping apply");
      return false;
    }

    if (key == nullptr) {
      key = mesh->key = BKE_key_add(bmain, (ID *)mesh);
      key->type = KEY_RELATIVE;
      /* if that was the first key block added, then it was the basis.
       * Initialize it with the mesh, and add another for the modifier */
      KeyBlock *kb = BKE_keyblock_add(key, nullptr);
      BKE_keyblock_convert_from_mesh(mesh, key, kb);
    }

    KeyBlock *kb = BKE_keyblock_add(key, md_eval->name);
    BKE_mesh_nomain_to_meshkey(mesh_applied, mesh, kb);

    BKE_id_free(nullptr, mesh_applied);
  }
  else {
    BKE_report(reports, RPT_ERROR, "Cannot apply modifier for this object type");
    return false;
  }
  return true;
}

static bool meta_data_matches(const std::optional<bke::AttributeMetaData> meta_data,
                              const AttrDomainMask domains,
                              const eCustomDataMask types)
{
  if (!meta_data) {
    return false;
  }
  if (!(ATTR_DOMAIN_AS_MASK(meta_data->domain) & domains)) {
    return false;
  }
  if (!(CD_TYPE_AS_MASK(meta_data->data_type) & types)) {
    return false;
  }
  return true;
}

static void remove_invalid_attribute_strings(Mesh &mesh)
{
  bke::AttributeAccessor attributes = mesh.attributes();
  if (!meta_data_matches(attributes.lookup_meta_data(mesh.active_color_attribute),
                         ATTR_DOMAIN_MASK_COLOR,
                         CD_MASK_COLOR_ALL))
  {
    MEM_SAFE_FREE(mesh.active_color_attribute);
  }
  if (!meta_data_matches(attributes.lookup_meta_data(mesh.default_color_attribute),
                         ATTR_DOMAIN_MASK_COLOR,
                         CD_MASK_COLOR_ALL))
  {
    MEM_SAFE_FREE(mesh.default_color_attribute);
  }
}

static void apply_eval_grease_pencil_data(const GreasePencil &src_grease_pencil,
                                          const int eval_frame,
                                          const IndexMask &orig_layers_to_apply,
                                          GreasePencil &orig_grease_pencil)
{
  using namespace bke;
  using namespace bke::greasepencil;

  /* Ensure that the layer names are unique by merging layers with the same name. */
  const int old_layers_num = src_grease_pencil.layers().size();
  Vector<Vector<int>> layers_map;
  Map<StringRef, int> new_layer_index_by_name;
  for (const int layer_i : IndexRange(old_layers_num)) {
    const Layer &layer = src_grease_pencil.layer(layer_i);
    const int new_layer_index = new_layer_index_by_name.lookup_or_add_cb(
        layer.name(), [&]() { return layers_map.append_and_get_index_as(); });
    layers_map[new_layer_index].append(layer_i);
  }
  GreasePencil &merged_layers_grease_pencil = *geometry::merge_layers(
      src_grease_pencil, layers_map, {});

  Map<const Layer *, const Layer *> eval_to_orig_layer_map;
  {
    Set<Layer *> mapped_original_layers;
    TreeNode *previous_node = nullptr;
    const Span<const Layer *> result_layers = merged_layers_grease_pencil.layers();
    for (const Layer *layer_eval : result_layers) {
      /* Check if the original geometry has a layer with the same name. */
      TreeNode *node_orig = orig_grease_pencil.find_node_by_name(layer_eval->name());
      if (!node_orig || node_orig->is_group()) {
        /* No layer with the same name found. Create a new layer.
         * Note: This name might be empty! This has to be resolved at a later stage! */
        Layer &layer_orig = orig_grease_pencil.add_layer(layer_eval->name(), false);
        /* Make sure to add a new keyframe with a new drawing. */
        orig_grease_pencil.insert_frame(layer_orig, eval_frame);
        node_orig = &layer_orig.as_node();
      }
      else if (node_orig->is_layer()) {
        const int orig_layer_index = *orig_grease_pencil.get_layer_index(node_orig->as_layer());
        if (!orig_layers_to_apply.contains(orig_layer_index)) {
          /* Mark as mapped so it won't be removed. */
          mapped_original_layers.add_new(&node_orig->as_layer());
          continue;
        }
      }
      BLI_assert(node_orig != nullptr);
      Layer &layer_orig = node_orig->as_layer();
      layer_orig.opacity = layer_eval->opacity;
      layer_orig.set_local_transform(layer_eval->local_transform());

      /* Insert the updated node after the previous node. This keeps the layer order consistent. */
      if (previous_node) {
        BLI_assert(node_orig != nullptr);
        orig_grease_pencil.move_node_after(*node_orig, *previous_node);
      }
      previous_node = node_orig;

      /* Add new mapping for layer_eval -> layer_orig*/
      eval_to_orig_layer_map.add_new(layer_eval, &layer_orig);
      mapped_original_layers.add_new(&layer_orig);
    }

    /* Clear keyframes of unmapped layers. */
    for (Layer *layer_orig : orig_grease_pencil.layers_for_write()) {
      if (!mapped_original_layers.contains(layer_orig)) {
        /* Try inserting a frame. */
        Drawing *drawing_orig = orig_grease_pencil.insert_frame(*layer_orig, eval_frame);
        if (drawing_orig == nullptr) {
          /* If that fails, get the drawing for this frame. */
          drawing_orig = orig_grease_pencil.get_drawing_at(*layer_orig, eval_frame);
        }
        /* Clear the existing drawing. */
        drawing_orig->strokes_for_write() = {};
        drawing_orig->tag_topology_changed();
      }
    }
  }

  /* Update the drawings. */
  VectorSet<Drawing *> all_updated_drawings;
  for (auto [layer_eval, layer_orig] : eval_to_orig_layer_map.items()) {
    const Drawing *drawing_eval = merged_layers_grease_pencil.get_drawing_at(*layer_eval,
                                                                             eval_frame);
    Drawing *drawing_orig = orig_grease_pencil.get_drawing_at(*layer_orig, eval_frame);
    if (drawing_orig && drawing_eval) {
      /* Write the data to the original drawing. */
      drawing_orig->strokes_for_write() = std::move(drawing_eval->strokes());
      /* Anonymous attributes shouldn't be available on original geometry. */
      drawing_orig->strokes_for_write().attributes_for_write().remove_anonymous();
      drawing_orig->tag_topology_changed();
      all_updated_drawings.add_new(drawing_orig);
    }
  }

  /* Get the original material pointers from the result geometry. */
  VectorSet<Material *> original_materials;
  const Span<Material *> eval_materials = Span{merged_layers_grease_pencil.material_array,
                                               merged_layers_grease_pencil.material_array_num};
  for (Material *eval_material : eval_materials) {
    if (eval_material != nullptr && eval_material->id.orig_id != nullptr) {
      original_materials.add_new(reinterpret_cast<Material *>(eval_material->id.orig_id));
    }
  }

  /* Build material indices mapping. This maps the materials indices on the original geometry to
   * the material indices used in the result geometry. The material indices for the drawings in the
   * result geometry are already correct, but this might not be the case for all drawings in the
   * original geometry (like for drawings that are not visible on the frame that the modifier is
   * being applied on). */
  Array<int> material_indices_map(orig_grease_pencil.material_array_num);
  for (const int mat_i : IndexRange(orig_grease_pencil.material_array_num)) {
    Material *material = orig_grease_pencil.material_array[mat_i];
    const int map_index = original_materials.index_of_try(material);
    if (map_index != -1) {
      material_indices_map[mat_i] = map_index;
    }
  }

  /* Remap material indices for all other drawings. */
  if (!material_indices_map.is_empty() &&
      !array_utils::indices_are_range(material_indices_map,
                                      IndexRange(orig_grease_pencil.material_array_num)))
  {
    for (GreasePencilDrawingBase *base : orig_grease_pencil.drawings()) {
      if (base->type != GP_DRAWING) {
        continue;
      }
      Drawing &drawing = reinterpret_cast<GreasePencilDrawing *>(base)->wrap();
      if (all_updated_drawings.contains(&drawing)) {
        /* Skip remapping drawings that already have been updated. */
        continue;
      }
      MutableAttributeAccessor attributes = drawing.strokes_for_write().attributes_for_write();
      if (!attributes.contains("material_index")) {
        continue;
      }
      SpanAttributeWriter<int> material_indices = attributes.lookup_or_add_for_write_span<int>(
          "material_index", AttrDomain::Curve);
      for (int &material_index : material_indices.span) {
        if (material_index >= 0 && material_index < material_indices_map.size()) {
          material_index = material_indices_map[material_index];
        }
      }
      material_indices.finish();
    }
  }

  /* Convert the layer map into an index mapping. */
  Map<int, int> eval_to_orig_layer_indices_map;
  for (const int layer_eval_i : merged_layers_grease_pencil.layers().index_range()) {
    const Layer *layer_eval = &merged_layers_grease_pencil.layer(layer_eval_i);
    if (eval_to_orig_layer_map.contains(layer_eval)) {
      const Layer *layer_orig = eval_to_orig_layer_map.lookup(layer_eval);
      const int layer_orig_index = *orig_grease_pencil.get_layer_index(*layer_orig);
      eval_to_orig_layer_indices_map.add(layer_eval_i, layer_orig_index);
    }
  }

  /* Propagate layer attributes. */
  AttributeAccessor src_attributes = merged_layers_grease_pencil.attributes();
  MutableAttributeAccessor dst_attributes = orig_grease_pencil.attributes_for_write();
  src_attributes.foreach_attribute([&](const bke::AttributeIter &iter) {
    /* Anonymous attributes shouldn't be available on original geometry. */
    if (attribute_name_is_anonymous(iter.name)) {
      return;
    }
    if (iter.data_type == CD_PROP_STRING) {
      return;
    }
    const GVArraySpan src = *iter.get(AttrDomain::Layer);
    GSpanAttributeWriter dst = dst_attributes.lookup_or_add_for_write_only_span(
        iter.name, AttrDomain::Layer, iter.data_type);
    if (!dst) {
      return;
    }
    attribute_math::convert_to_static_type(src.type(), [&](auto dummy) {
      using T = decltype(dummy);
      Span<T> src_span = src.typed<T>();
      MutableSpan<T> dst_span = dst.span.typed<T>();
      for (const auto [src_i, dst_i] : eval_to_orig_layer_indices_map.items()) {
        dst_span[dst_i] = src_span[src_i];
      }
    });
    dst.finish();
  });

  /* Free temporary grease pencil struct. */
  BKE_id_free(nullptr, &merged_layers_grease_pencil);
}

static bool apply_grease_pencil_for_modifier(Depsgraph *depsgraph,
                                             Object *ob,
                                             GreasePencil &grease_pencil_orig,
                                             ModifierData *md_eval)
{
  using namespace bke;
  using namespace bke::greasepencil;
  const ModifierTypeInfo *mti = BKE_modifier_get_info(ModifierType(md_eval->type));
  Object *ob_eval = DEG_get_evaluated_object(depsgraph, ob);
  GreasePencil *grease_pencil_for_eval = ob_eval->runtime->data_orig ?
                                             reinterpret_cast<GreasePencil *>(
                                                 ob_eval->runtime->data_orig) :
                                             &grease_pencil_orig;
  const int eval_frame = int(DEG_get_ctime(depsgraph));
  GreasePencil *grease_pencil_temp = reinterpret_cast<GreasePencil *>(
      BKE_id_copy_ex(nullptr, &grease_pencil_for_eval->id, nullptr, LIB_ID_COPY_LOCALIZE));
  grease_pencil_temp->runtime->eval_frame = eval_frame;
  GeometrySet eval_geometry_set = GeometrySet::from_grease_pencil(grease_pencil_temp,
                                                                  GeometryOwnershipType::Owned);

  ModifierEvalContext mectx = {depsgraph, ob_eval, MOD_APPLY_TO_ORIGINAL};
  mti->modify_geometry_set(md_eval, &mectx, &eval_geometry_set);
  if (!eval_geometry_set.has_grease_pencil()) {

    return false;
  }
  GreasePencil &grease_pencil_result =
      *eval_geometry_set.get_component_for_write<GreasePencilComponent>().get_for_write();

  apply_eval_grease_pencil_data(grease_pencil_result,
                                eval_frame,
                                grease_pencil_orig.layers().index_range(),
                                grease_pencil_orig);

  Main *bmain = DEG_get_bmain(depsgraph);
  /* There might be layers with empty names after evaluation. Make sure to rename them. */
  for (Layer *layer : grease_pencil_orig.layers_for_write()) {
    if (layer->name().is_empty()) {
      grease_pencil_orig.rename_node(*bmain, layer->as_node(), DATA_("Layer"));
    }
  }
  BKE_object_material_from_eval_data(bmain, ob, &grease_pencil_result.id);
  return true;
}

static bool apply_grease_pencil_for_modifier_all_keyframes(Depsgraph *depsgraph,
                                                           Scene *scene,
                                                           Object *ob,
                                                           GreasePencil &grease_pencil_orig,
                                                           ModifierData *md_eval)
{
  using namespace bke;
  using namespace bke::greasepencil;
  Main *bmain = DEG_get_bmain(depsgraph);
  const ModifierTypeInfo *mti = BKE_modifier_get_info(ModifierType(md_eval->type));

  WM_cursor_wait(true);

  Map<int, Vector<int>> layer_indices_to_apply_per_frame;
  {
    for (const int layer_i : grease_pencil_orig.layers().index_range()) {
      const Layer &layer = grease_pencil_orig.layer(layer_i);
      for (const auto &[key, value] : layer.frames().items()) {
        if (value.is_end()) {
          continue;
        }
        layer_indices_to_apply_per_frame.lookup_or_add(key, {}).append(layer_i);
      }
    }
  }

  Array<int> sorted_frame_times(layer_indices_to_apply_per_frame.size());
  int i = 0;
  for (const int key : layer_indices_to_apply_per_frame.keys()) {
    sorted_frame_times[i++] = key;
  }
  std::sort(sorted_frame_times.begin(), sorted_frame_times.end());

  const int prev_frame = int(DEG_get_ctime(depsgraph));
  bool changed = false;
  for (const int eval_frame : sorted_frame_times) {
    const Span<int> layer_indices = layer_indices_to_apply_per_frame.lookup(eval_frame).as_span();
    scene->r.cfra = eval_frame;
    BKE_scene_graph_update_for_newframe(depsgraph);

    Object *ob_eval = DEG_get_evaluated_object(depsgraph, ob);
    GreasePencil *grease_pencil_for_eval = ob_eval->runtime->data_orig ?
                                               reinterpret_cast<GreasePencil *>(
                                                   ob_eval->runtime->data_orig) :
                                               &grease_pencil_orig;

    GreasePencil *grease_pencil_temp = reinterpret_cast<GreasePencil *>(
        BKE_id_copy_ex(nullptr, &grease_pencil_for_eval->id, nullptr, LIB_ID_COPY_LOCALIZE));
    grease_pencil_temp->runtime->eval_frame = eval_frame;
    GeometrySet eval_geometry_set = GeometrySet::from_grease_pencil(grease_pencil_temp,
                                                                    GeometryOwnershipType::Owned);

    ModifierEvalContext mectx = {depsgraph, ob_eval, MOD_APPLY_TO_ORIGINAL};
    mti->modify_geometry_set(md_eval, &mectx, &eval_geometry_set);
    if (!eval_geometry_set.has_grease_pencil()) {
      continue;
    }
    GreasePencil &grease_pencil_result =
        *eval_geometry_set.get_component_for_write<GreasePencilComponent>().get_for_write();

    IndexMaskMemory memory;
    const IndexMask orig_layers_to_apply = IndexMask::from_indices(layer_indices, memory);
    apply_eval_grease_pencil_data(
        grease_pencil_result, eval_frame, orig_layers_to_apply, grease_pencil_orig);

    BKE_object_material_from_eval_data(bmain, ob, &grease_pencil_result.id);
    changed = true;
  }

  scene->r.cfra = prev_frame;
  BKE_scene_graph_update_for_newframe(depsgraph);

  /* There might be layers with empty names after evaluation. Make sure to rename them. */
  for (Layer *layer : grease_pencil_orig.layers_for_write()) {
    if (layer->name().is_empty()) {
      grease_pencil_orig.rename_node(*bmain, layer->as_node(), DATA_("Layer"));
    }
  }

  WM_cursor_wait(false);
  return changed;
}

static bool modifier_apply_obdata(ReportList *reports,
                                  Depsgraph *depsgraph,
                                  Scene *scene,
                                  Object *ob,
                                  ModifierData *md_eval,
                                  const bool do_all_keyframes)
{
  const ModifierTypeInfo *mti = BKE_modifier_get_info((ModifierType)md_eval->type);

  if (mti->is_disabled && mti->is_disabled(scene, md_eval, false)) {
    BKE_report(reports, RPT_ERROR, "Modifier is disabled, skipping apply");
    return false;
  }

  if (ob->type == OB_MESH) {
    Mesh *mesh = static_cast<Mesh *>(ob->data);
    MultiresModifierData *mmd = find_multires_modifier_before(scene, md_eval);

    if (mesh->key && mti->type != ModifierTypeType::NonGeometrical) {
      BKE_report(reports, RPT_ERROR, "Modifier cannot be applied to a mesh with shape keys");
      return false;
    }

    /* Multires: ensure that recent sculpting is applied */
    if (md_eval->type == eModifierType_Multires) {
      multires_force_sculpt_rebuild(ob);
    }

    if (mmd && mmd->totlvl && mti->type == ModifierTypeType::OnlyDeform) {
      if (!multiresModifier_reshapeFromDeformModifier(depsgraph, ob, mmd, md_eval)) {
        BKE_report(reports, RPT_ERROR, "Multires modifier returned error, skipping apply");
        return false;
      }
    }
    else {
      Mesh *mesh_applied = create_applied_mesh_for_modifier(
          depsgraph,
          DEG_get_evaluated_scene(depsgraph),
          DEG_get_evaluated_object(depsgraph, ob),
          md_eval,
          /* It's important not to apply virtual modifiers (e.g. shape-keys) because they're kept,
           * causing them to be applied twice, see: #97758. */
          false,
          true,
          reports);
      if (!mesh_applied) {
        return false;
      }

      Main *bmain = DEG_get_bmain(depsgraph);
      BKE_object_material_from_eval_data(bmain, ob, &mesh_applied->id);
      BKE_mesh_nomain_to_mesh(mesh_applied, mesh, ob);

      /* Anonymous attributes shouldn't be available on the applied geometry. */
      mesh->attributes_for_write().remove_anonymous();

      /* Remove strings referring to attributes if they no longer exist. */
      remove_invalid_attribute_strings(*mesh);

      if (md_eval->type == eModifierType_Multires) {
        multires_customdata_delete(mesh);
      }
    }
  }
  else if (ELEM(ob->type, OB_CURVES_LEGACY, OB_SURF)) {
    Object *object_eval = DEG_get_evaluated_object(depsgraph, ob);
    Curve *curve = static_cast<Curve *>(ob->data);
    Curve *curve_eval = static_cast<Curve *>(object_eval->data);
    ModifierEvalContext mectx = {depsgraph, object_eval, MOD_APPLY_TO_ORIGINAL};

    if (ELEM(mti->type, ModifierTypeType::Constructive, ModifierTypeType::Nonconstructive)) {
      BKE_report(
          reports,
          RPT_ERROR,
          "Cannot apply constructive modifiers on curve. Convert curve to mesh in order to apply");
      return false;
    }

    BKE_report(reports,
               RPT_INFO,
               "Applied modifier only changed CV points, not tessellated/bevel vertices");

    int verts_num;
    float(*vertexCos)[3] = BKE_curve_nurbs_vert_coords_alloc(&curve_eval->nurb, &verts_num);
    mti->deform_verts(
        md_eval, &mectx, nullptr, {reinterpret_cast<float3 *>(vertexCos), verts_num});
    BKE_curve_nurbs_vert_coords_apply(&curve->nurb, vertexCos, false);

    MEM_freeN(vertexCos);

    DEG_id_tag_update(&ob->id, ID_RECALC_GEOMETRY);
  }
  else if (ob->type == OB_LATTICE) {
    Object *object_eval = DEG_get_evaluated_object(depsgraph, ob);
    Lattice *lattice = static_cast<Lattice *>(ob->data);
    ModifierEvalContext mectx = {depsgraph, object_eval, MOD_APPLY_TO_ORIGINAL};

    if (ELEM(mti->type, ModifierTypeType::Constructive, ModifierTypeType::Nonconstructive)) {
      BKE_report(reports, RPT_ERROR, "Constructive modifiers cannot be applied");
      return false;
    }

    int verts_num;
    float(*vertexCos)[3] = BKE_lattice_vert_coords_alloc(lattice, &verts_num);
    mti->deform_verts(
        md_eval, &mectx, nullptr, {reinterpret_cast<float3 *>(vertexCos), verts_num});
    BKE_lattice_vert_coords_apply(lattice, vertexCos);

    MEM_freeN(vertexCos);

    DEG_id_tag_update(&ob->id, ID_RECALC_GEOMETRY);
  }
  else if (ob->type == OB_CURVES) {
    Curves &curves = *static_cast<Curves *>(ob->data);
    if (mti->modify_geometry_set == nullptr) {
      BLI_assert_unreachable();
      return false;
    }

    bke::GeometrySet geometry_set = bke::GeometrySet::from_curves(
        &curves, bke::GeometryOwnershipType::ReadOnly);

    ModifierEvalContext mectx = {depsgraph, ob, MOD_APPLY_TO_ORIGINAL};
    mti->modify_geometry_set(md_eval, &mectx, &geometry_set);
    if (!geometry_set.has_curves()) {
      BKE_report(reports, RPT_ERROR, "Evaluated geometry from modifier does not contain curves");
      return false;
    }
    Curves &curves_eval = *geometry_set.get_curves_for_write();

    /* Anonymous attributes shouldn't be available on original geometry. */
    curves_eval.geometry.wrap().attributes_for_write().remove_anonymous();

    curves.geometry.wrap() = std::move(curves_eval.geometry.wrap());
    Main *bmain = DEG_get_bmain(depsgraph);
    BKE_object_material_from_eval_data(bmain, ob, &curves_eval.id);
  }
  else if (ob->type == OB_POINTCLOUD) {
    PointCloud &points = *static_cast<PointCloud *>(ob->data);
    if (mti->modify_geometry_set == nullptr) {
      BLI_assert_unreachable();
      return false;
    }

    bke::GeometrySet geometry_set = bke::GeometrySet::from_pointcloud(
        &points, bke::GeometryOwnershipType::ReadOnly);

    ModifierEvalContext mectx = {depsgraph, ob, MOD_APPLY_TO_ORIGINAL};
    mti->modify_geometry_set(md_eval, &mectx, &geometry_set);
    if (!geometry_set.has_pointcloud()) {
      BKE_report(
          reports, RPT_ERROR, "Evaluated geometry from modifier does not contain a point cloud");
      return false;
    }
    PointCloud *pointcloud_eval =
        geometry_set.get_component_for_write<bke::PointCloudComponent>().release();

    /* Anonymous attributes shouldn't be available on original geometry. */
    pointcloud_eval->attributes_for_write().remove_anonymous();

    Main *bmain = DEG_get_bmain(depsgraph);
    BKE_object_material_from_eval_data(bmain, ob, &pointcloud_eval->id);
    BKE_pointcloud_nomain_to_pointcloud(pointcloud_eval, &points);
  }
  else if (ob->type == OB_GREASE_PENCIL) {
    if (mti->modify_geometry_set == nullptr) {
      BKE_report(reports, RPT_ERROR, "Cannot apply this modifier to grease pencil geometry");
      return false;
    }
    GreasePencil &grease_pencil_orig = *static_cast<GreasePencil *>(ob->data);
    bool success = false;
    if (do_all_keyframes) {
      success = apply_grease_pencil_for_modifier_all_keyframes(
          depsgraph, scene, ob, grease_pencil_orig, md_eval);
    }
    else {
      success = apply_grease_pencil_for_modifier(depsgraph, ob, grease_pencil_orig, md_eval);
    }
    if (!success) {
      BKE_report(reports,
                 RPT_ERROR,
                 "Evaluated geometry from modifier does not contain grease pencil geometry");
      return false;
    }
  }
  else {
    /* TODO: implement for volumes. */
    BKE_report(reports, RPT_ERROR, "Cannot apply modifier for this object type");
    return false;
  }

  /* lattice modifier can be applied to particle system too */
  if (ob->particlesystem.first) {
    LISTBASE_FOREACH (ParticleSystem *, psys, &ob->particlesystem) {
      if (psys->part->type != PART_HAIR) {
        continue;
      }

      psys_apply_hair_lattice(depsgraph, scene, ob, psys);
    }
  }

  return true;
}

bool modifier_apply(Main *bmain,
                    ReportList *reports,
                    Depsgraph *depsgraph,
                    Scene *scene,
                    Object *ob,
                    ModifierData *md,
                    int mode,
                    bool keep_modifier,
                    const bool do_all_keyframes)
{
  if (BKE_object_is_in_editmode(ob)) {
    BKE_report(reports, RPT_ERROR, "Modifiers cannot be applied in edit mode");
    return false;
  }
  if (mode != MODIFIER_APPLY_SHAPE && ID_REAL_USERS(ob->data) > 1) {
    BKE_report(reports, RPT_ERROR, "Modifiers cannot be applied to multi-user data");
    return false;
  }
  if ((ob->mode & OB_MODE_SCULPT) && find_multires_modifier_before(scene, md) &&
      (BKE_modifier_is_same_topology(md) == false))
  {
    BKE_report(reports,
               RPT_ERROR,
               "Constructive modifier cannot be applied to multi-res data in sculpt mode");
    return false;
  }

  if (md != ob->modifiers.first) {
    BKE_report(reports, RPT_INFO, "Applied modifier was not first, result may not be as expected");
  }

  /* Get evaluated modifier, so object links pointer to evaluated data,
   * but still use original object it is applied to the original mesh. */
  Object *ob_eval = DEG_get_evaluated_object(depsgraph, ob);
  ModifierData *md_eval = (ob_eval) ? BKE_modifiers_findby_name(ob_eval, md->name) : md;

  Depsgraph *apply_depsgraph = depsgraph;
  Depsgraph *local_depsgraph = nullptr;

  /* If the object is hidden or the modifier is not enabled for the viewport is disabled a special
   * handling is required. This is because the viewport dependency graph optimizes out evaluation
   * of objects which are used by hidden objects and disabled modifiers.
   *
   * The idea is to create a dependency graph which does not perform those optimizations. */
  if ((ob_eval->base_flag & BASE_ENABLED_VIEWPORT) == 0 ||
      (md_eval->mode & eModifierMode_Realtime) == 0)
  {
    ViewLayer *view_layer = DEG_get_input_view_layer(depsgraph);

    local_depsgraph = DEG_graph_new(bmain, scene, view_layer, DAG_EVAL_VIEWPORT);
    DEG_disable_visibility_optimization(local_depsgraph);

    DEG_graph_build_from_ids(local_depsgraph, {&ob->id});
    DEG_evaluate_on_refresh(local_depsgraph);

    apply_depsgraph = local_depsgraph;

    /* The evaluated object and modifier are now from the different dependency graph. */
    ob_eval = DEG_get_evaluated_object(local_depsgraph, ob);
    md_eval = BKE_modifiers_findby_name(ob_eval, md->name);

    /* Force mode on the evaluated modifier, enforcing the modifier evaluation in the apply()
     * functions. */
    md_eval->mode |= eModifierMode_Realtime;
  }

  bool did_apply = false;
  if (mode == MODIFIER_APPLY_SHAPE) {
    did_apply = modifier_apply_shape(bmain, reports, apply_depsgraph, scene, ob, md_eval);
  }
  else {
    did_apply = modifier_apply_obdata(
        reports, apply_depsgraph, scene, ob, md_eval, do_all_keyframes);
  }

  if (did_apply) {
    if (!keep_modifier) {
      BKE_modifier_remove_from_list(ob, md);
      BKE_modifier_free(md);
    }
    BKE_object_free_derived_caches(ob);
  }

  if (local_depsgraph != nullptr) {
    DEG_graph_free(local_depsgraph);
  }

  return true;
}

bool modifier_copy(
    ReportList * /*reports*/, Main *bmain, Scene *scene, Object *ob, ModifierData *md)
{
  if (md->type == eModifierType_ParticleSystem) {
    ModifierData *nmd = object_copy_particle_system(
        bmain, scene, ob, ((ParticleSystemModifierData *)md)->psys);
    BLI_remlink(&ob->modifiers, nmd);
    BLI_insertlinkafter(&ob->modifiers, md, nmd);
    BKE_object_modifier_set_active(ob, nmd);
    return true;
  }

  ModifierData *nmd = BKE_modifier_new(md->type);
  BKE_modifier_copydata(md, nmd);
  BLI_insertlinkafter(&ob->modifiers, md, nmd);
  BKE_modifier_unique_name(&ob->modifiers, nmd);
  BKE_modifiers_persistent_uid_init(*ob, *nmd);
  BKE_object_modifier_set_active(ob, nmd);

  nmd->flag |= eModifierFlag_OverrideLibrary_Local;

  return true;
}

/** \} */

Vector<PointerRNA> modifier_get_edit_objects(const bContext &C, const wmOperator &op)
{
  Vector<PointerRNA> objects;
  if (RNA_boolean_get(op.ptr, "use_selected_objects")) {
    CTX_data_selected_editable_objects(&C, &objects);
  }
  else {
    if (Object *object = context_active_object(&C)) {
      objects.append(RNA_id_pointer_create(&object->id));
    }
  }
  return objects;
}

void modifier_register_use_selected_objects_prop(wmOperatorType *ot)
{
  PropertyRNA *prop = RNA_def_boolean(
      ot->srna,
      "use_selected_objects",
      true, /*BFA - inversed to act on selected, ALT to act on only Active*/
      "Active Object", /*BFA - inversed*/
      "Affect only Active object instead of all the selected objects"); /*BFA - inversed*/
  RNA_def_property_flag(prop, PROP_SKIP_SAVE | PROP_HIDDEN);
}

/* ------------------------------------------------------------------- */
/** \name Add Modifier Operator
 * \{ */

static int modifier_add_exec(bContext *C, wmOperator *op)
{
  Main *bmain = CTX_data_main(C);
  Scene *scene = CTX_data_scene(C);
  int type = RNA_enum_get(op->ptr, "type");

  bool changed = false;
  for (const PointerRNA &ptr : modifier_get_edit_objects(*C, *op)) {
    Object *ob = static_cast<Object *>(ptr.data);
    if (!modifier_add(op->reports, bmain, scene, ob, nullptr, type)) {
      continue;
    }
    changed = true;
    WM_event_add_notifier(C, NC_OBJECT | ND_MODIFIER, ob);
  }
  if (!changed) {
    return OPERATOR_CANCELLED;
  }

  return OPERATOR_FINISHED;
}

static int modifier_add_invoke(bContext *C, wmOperator *op, const wmEvent *event)
{
  if (event->modifier & KM_ALT || CTX_wm_view3d(C)) {
    RNA_boolean_set(op->ptr, "use_selected_objects", false); /*BFA - inversed to act on selected, ALT to act on only Active*/
  }
  if (!RNA_struct_property_is_set(op->ptr, "type")) {
    return WM_menu_invoke(C, op, event);
  }
  return modifier_add_exec(C, op);
}

static const EnumPropertyItem *modifier_add_itemf(bContext *C,
                                                  PointerRNA * /*ptr*/,
                                                  PropertyRNA * /*prop*/,
                                                  bool *r_free)
{
  Object *ob = context_active_object(C);

  if (!ob) {
    return rna_enum_object_modifier_type_items;
  }

  EnumPropertyItem *items = nullptr;
  int totitem = 0;

  const EnumPropertyItem *group_item = nullptr;
  for (int a = 0; rna_enum_object_modifier_type_items[a].identifier; a++) {
    const EnumPropertyItem *md_item = &rna_enum_object_modifier_type_items[a];

    if (md_item->identifier[0]) {
      const ModifierTypeInfo *mti = BKE_modifier_get_info((ModifierType)md_item->value);

      if (mti->flags & eModifierTypeFlag_NoUserAdd) {
        continue;
      }

      if (!BKE_object_support_modifier_type_check(ob, md_item->value)) {
        continue;
      }
    }
    else {
      group_item = md_item;
      continue;
    }

    if (group_item) {
      RNA_enum_item_add(&items, &totitem, group_item);
      group_item = nullptr;
    }

    RNA_enum_item_add(&items, &totitem, md_item);
  }

  RNA_enum_item_end(&items, &totitem);
  *r_free = true;

  return items;
}

void OBJECT_OT_modifier_add(wmOperatorType *ot)
{
  PropertyRNA *prop;

  /* identifiers */
  ot->name = "Add Modifier to Selected"; /*BFA - defaults to all*/
  ot->description = "Add a procedural operation/effect to all selected objects"; /*BFA - defaults to all*/
  ot->idname = "OBJECT_OT_modifier_add";

  /* api callbacks */
  ot->invoke = modifier_add_invoke;
  ot->exec = modifier_add_exec;
  ot->poll = ED_operator_object_active_editable;

  /* flags */
  ot->flag = OPTYPE_REGISTER | OPTYPE_UNDO;

  /* properties */
  prop = RNA_def_enum(
      ot->srna, "type", rna_enum_object_modifier_type_items, eModifierType_Subsurf, "Type", "");
  RNA_def_enum_funcs(prop, modifier_add_itemf);
  ot->prop = prop;
  modifier_register_use_selected_objects_prop(ot);
}

/** \} */

/* ------------------------------------------------------------------- */
/** \name Generic Poll Function and Properties
 *
 * Using modifier names and data context.
 * \{ */

bool edit_modifier_poll_generic(bContext *C,
                                StructRNA *rna_type,
                                int obtype_flag,
                                const bool is_editmode_allowed,
                                const bool is_liboverride_allowed)
{
  Main *bmain = CTX_data_main(C);
  PointerRNA ptr = CTX_data_pointer_get_type(C, "modifier", rna_type);
  Object *ob = (ptr.owner_id) ? (Object *)ptr.owner_id : context_active_object(C);
  ModifierData *mod = static_cast<ModifierData *>(ptr.data); /* May be nullptr. */

  if (mod == nullptr && ob != nullptr) {
    mod = BKE_object_active_modifier(ob);
  }

  if (!ob || !BKE_id_is_editable(bmain, &ob->id)) {
    return false;
  }
  if (obtype_flag && ((1 << ob->type) & obtype_flag) == 0) {
    return false;
  }
  if (ptr.owner_id && !BKE_id_is_editable(bmain, ptr.owner_id)) {
    return false;
  }

  if (!is_liboverride_allowed && BKE_modifier_is_nonlocal_in_liboverride(ob, mod)) {
    CTX_wm_operator_poll_msg_set(
        C, "Cannot edit modifiers coming from linked data in a library override");
    return false;
  }

  if (!is_editmode_allowed && CTX_data_edit_object(C) != nullptr) {
    CTX_wm_operator_poll_msg_set(C, "This modifier operation is not allowed from Edit mode");
    return false;
  }

  return true;
}

static bool edit_modifier_poll(bContext *C)
{
  return edit_modifier_poll_generic(C, &RNA_Modifier, 0, true, false);
}

/* Used by operators performing actions allowed also on modifiers from the overridden linked object
 * (not only from added 'local' ones). */
static bool edit_modifier_liboverride_allowed_poll(bContext *C)
{
  return edit_modifier_poll_generic(C, &RNA_Modifier, 0, true, true);
}

void edit_modifier_properties(wmOperatorType *ot)
{
  PropertyRNA *prop = RNA_def_string(
      ot->srna, "modifier", nullptr, MAX_NAME, "Modifier", "Name of the modifier to edit");
  RNA_def_property_flag(prop, PROP_HIDDEN);
}

static void edit_modifier_report_property(wmOperatorType *ot)
{
  PropertyRNA *prop = RNA_def_boolean(
      ot->srna, "report", false, "Report", "Create a notification after the operation");
  RNA_def_property_flag(prop, PROP_HIDDEN);
}

/** \} */

/* ------------------------------------------------------------------- */
/** \name Generic Invoke Functions
 *
 * Using modifier names and data context.
 * \{ */

bool edit_modifier_invoke_properties(bContext *C, wmOperator *op)
{
  if (RNA_struct_property_is_set(op->ptr, "modifier")) {
    return true;
  }

  PointerRNA ctx_ptr = CTX_data_pointer_get_type(C, "modifier", &RNA_Modifier);
  if (ctx_ptr.data != nullptr) {
    ModifierData *md = static_cast<ModifierData *>(ctx_ptr.data);
    RNA_string_set(op->ptr, "modifier", md->name);
    return true;
  }

  return false;
}

/**
 * If the "modifier" property is not set, fill the modifier property with the name of the modifier
 * with a UI panel below the mouse cursor, unless a specific modifier is set with a context
 * pointer. Used in order to apply modifier operators on hover over their panels.
 */
static bool edit_modifier_invoke_properties_with_hover(bContext *C,
                                                       wmOperator *op,
                                                       const wmEvent *event,
                                                       int *r_retval)
{
  if (RNA_struct_find_property(op->ptr, "use_selected_objects")) {
    if (event->modifier & KM_ALT) {
      RNA_boolean_set(op->ptr, "use_selected_objects", false); /*BFA - inversed to act on selected, ALT to act on only Active*/
    }
  }

  if (RNA_struct_property_is_set(op->ptr, "modifier")) {
    return true;
  }

  /* Note that the context pointer is *not* the active modifier, it is set in UI layouts. */
  PointerRNA ctx_ptr = CTX_data_pointer_get_type(C, "modifier", &RNA_Modifier);
  if (ctx_ptr.data != nullptr) {
    ModifierData *md = static_cast<ModifierData *>(ctx_ptr.data);
    RNA_string_set(op->ptr, "modifier", md->name);
    return true;
  }

  PointerRNA *panel_ptr = UI_region_panel_custom_data_under_cursor(C, event);
  if (panel_ptr == nullptr || RNA_pointer_is_null(panel_ptr)) {
    *r_retval = OPERATOR_CANCELLED;
    return false;
  }

  if (!RNA_struct_is_a(panel_ptr->type, &RNA_Modifier)) {
    /* Work around multiple operators using the same shortcut. The operators for the other
     * stacks in the property editor use the same key, and will not run after these return
     * OPERATOR_CANCELLED. */
    *r_retval = (OPERATOR_PASS_THROUGH | OPERATOR_CANCELLED);
    return false;
  }

  const ModifierData *md = static_cast<const ModifierData *>(panel_ptr->data);
  RNA_string_set(op->ptr, "modifier", md->name);
  return true;
}

ModifierData *edit_modifier_property_get(wmOperator *op, Object *ob, int type)
{
  char modifier_name[MAX_NAME];
  RNA_string_get(op->ptr, "modifier", modifier_name);

  ModifierData *md = BKE_modifiers_findby_name(ob, modifier_name);

  if (md && type != 0 && md->type != type) {
    md = nullptr;
  }

  return md;
}

/** \} */

/* ------------------------------------------------------------------- */
/** \name Remove Modifier Operator
 * \{ */

static int modifier_remove_exec(bContext *C, wmOperator *op)
{
  Main *bmain = CTX_data_main(C);
  Scene *scene = CTX_data_scene(C);
  ViewLayer *view_layer = CTX_data_view_layer(C);

  char name[MAX_NAME];
  RNA_string_get(op->ptr, "modifier", name);

  bool changed = false;
  for (const PointerRNA &ptr : modifier_get_edit_objects(*C, *op)) {
    Object *ob = static_cast<Object *>(ptr.data);
    ModifierData *md = BKE_modifiers_findby_name(ob, name);
    if (md == nullptr) {
      continue;
    }

    int mode_orig = ob->mode;
    if (!modifier_remove(op->reports, bmain, scene, ob, md)) {
      continue;
    }

    changed = true;

    WM_event_add_notifier(C, NC_OBJECT | ND_MODIFIER, ob);

    /* if cloth/softbody was removed, particle mode could be cleared */
    if (mode_orig & OB_MODE_PARTICLE_EDIT) {
      if ((ob->mode & OB_MODE_PARTICLE_EDIT) == 0) {
        BKE_view_layer_synced_ensure(scene, view_layer);
        if (ob == BKE_view_layer_active_object_get(view_layer)) {
          WM_event_add_notifier(C, NC_SCENE | ND_MODE | NS_MODE_OBJECT, nullptr);
        }
      }
    }
  }

  if (!changed) {
    return OPERATOR_CANCELLED;
  }

  if (RNA_boolean_get(op->ptr, "report")) {
    BKE_reportf(op->reports, RPT_INFO, "Removed modifier: %s", name);
  }

  return OPERATOR_FINISHED;
}

static int modifier_remove_invoke(bContext *C, wmOperator *op, const wmEvent *event)
{
  int retval;
  if (edit_modifier_invoke_properties_with_hover(C, op, event, &retval)) {
    return modifier_remove_exec(C, op);
  }
  return retval;
}

void OBJECT_OT_modifier_remove(wmOperatorType *ot)
{
  ot->name = "Remove Modifier from Selected"; /*BFA - defaults to all*/
  ot->description = "Remove a modifier from all selected objects \nPress and hold ALT to remove from active object onlyy"; /*BFA - defaults to all*/
  ot->idname = "OBJECT_OT_modifier_remove";

  ot->invoke = modifier_remove_invoke;
  ot->exec = modifier_remove_exec;
  ot->poll = edit_modifier_poll;

  /* flags */
  ot->flag = OPTYPE_REGISTER | OPTYPE_UNDO | OPTYPE_INTERNAL;
  edit_modifier_properties(ot);
  edit_modifier_report_property(ot);
  modifier_register_use_selected_objects_prop(ot);
}

static int modifiers_clear_exec(bContext *C, wmOperator * /*op*/)
{
  Main *bmain = CTX_data_main(C);
  Scene *scene = CTX_data_scene(C);

  CTX_DATA_BEGIN (C, Object *, object, selected_editable_objects) {
    modifiers_clear(bmain, scene, object);
    WM_main_add_notifier(NC_OBJECT | ND_MODIFIER | NA_REMOVED, object);
  }
  CTX_DATA_END;

  return OPERATOR_FINISHED;
}

static bool modifiers_clear_poll(bContext *C)
{
  if (!ED_operator_object_active_local_editable(C)) {
    return false;
  }
  const Object *object = context_active_object(C);
  if (!BKE_object_supports_modifiers(object)) {
    return false;
  }
  return true;
}

void OBJECT_OT_modifiers_clear(wmOperatorType *ot)
{
  ot->name = "Clear Object Modifiers";
  ot->description = "Clear all modifiers from the selected objects";
  ot->idname = "OBJECT_OT_modifiers_clear";

  ot->exec = modifiers_clear_exec;
  ot->poll = modifiers_clear_poll;

  ot->flag = OPTYPE_REGISTER | OPTYPE_UNDO;
}

/** \} */

/* ------------------------------------------------------------------- */
/** \name Move Up Modifier Operator
 * \{ */

static int modifier_move_up_exec(bContext *C, wmOperator *op)
{
  Object *ob = context_active_object(C);
  ModifierData *md = edit_modifier_property_get(op, ob, 0);

  if (!md || !modifier_move_up(op->reports, RPT_WARNING, ob, md)) {
    return OPERATOR_CANCELLED;
  }

  DEG_id_tag_update(&ob->id, ID_RECALC_GEOMETRY);
  WM_event_add_notifier(C, NC_OBJECT | ND_MODIFIER, ob);

  return OPERATOR_FINISHED;
}

static int modifier_move_up_invoke(bContext *C, wmOperator *op, const wmEvent *event)
{
  int retval;
  if (edit_modifier_invoke_properties_with_hover(C, op, event, &retval)) {
    return modifier_move_up_exec(C, op);
  }
  return retval;
}

void OBJECT_OT_modifier_move_up(wmOperatorType *ot)
{
  ot->name = "Move Up Modifier";
  ot->description = "Move modifier up in the stack";
  ot->idname = "OBJECT_OT_modifier_move_up";

  ot->invoke = modifier_move_up_invoke;
  ot->exec = modifier_move_up_exec;
  ot->poll = edit_modifier_poll;

  /* flags */
  ot->flag = OPTYPE_REGISTER | OPTYPE_UNDO | OPTYPE_INTERNAL;
  edit_modifier_properties(ot);
}

/** \} */

/* ------------------------------------------------------------------- */
/** \name Move Down Modifier Operator
 * \{ */

static int modifier_move_down_exec(bContext *C, wmOperator *op)
{
  Object *ob = context_active_object(C);
  ModifierData *md = edit_modifier_property_get(op, ob, 0);

  if (!md || !modifier_move_down(op->reports, RPT_WARNING, ob, md)) {
    return OPERATOR_CANCELLED;
  }

  DEG_id_tag_update(&ob->id, ID_RECALC_GEOMETRY);
  WM_event_add_notifier(C, NC_OBJECT | ND_MODIFIER, ob);

  return OPERATOR_FINISHED;
}

static int modifier_move_down_invoke(bContext *C, wmOperator *op, const wmEvent *event)
{
  int retval;
  if (edit_modifier_invoke_properties_with_hover(C, op, event, &retval)) {
    return modifier_move_down_exec(C, op);
  }
  return retval;
}

void OBJECT_OT_modifier_move_down(wmOperatorType *ot)
{
  ot->name = "Move Down Modifier";
  ot->description = "Move modifier down in the stack";
  ot->idname = "OBJECT_OT_modifier_move_down";

  ot->invoke = modifier_move_down_invoke;
  ot->exec = modifier_move_down_exec;
  ot->poll = edit_modifier_poll;

  /* flags */
  ot->flag = OPTYPE_REGISTER | OPTYPE_UNDO | OPTYPE_INTERNAL;
  edit_modifier_properties(ot);
}

/** \} */

/* ------------------------------------------------------------------- */
/** \name Move to Index Modifier Operator
 * \{ */

static int modifier_move_to_index_exec(bContext *C, wmOperator *op)
{
  char name[MAX_NAME];
  RNA_string_get(op->ptr, "modifier", name);

  const int index = RNA_int_get(op->ptr, "index");

  bool changed = false;
  for (const PointerRNA &ptr : modifier_get_edit_objects(*C, *op)) {
    Object *ob = static_cast<Object *>(ptr.data);
    ModifierData *md = BKE_modifiers_findby_name(ob, name);
    if (!md) {
      continue;
    }

    if (!modifier_move_to_index(op->reports, RPT_WARNING, ob, md, index, true)) {
      continue;
    }
    changed = true;
  }

  if (!changed) {
    return OPERATOR_CANCELLED;
  }

  return OPERATOR_FINISHED;
}

static int modifier_move_to_index_invoke(bContext *C, wmOperator *op, const wmEvent *event)
{
  int retval;
  if (edit_modifier_invoke_properties_with_hover(C, op, event, &retval)) {
    return modifier_move_to_index_exec(C, op);
  }
  return retval;
}

void OBJECT_OT_modifier_move_to_index(wmOperatorType *ot)
{
  ot->name = "Move Active Modifier to Index";
  ot->description =
      "Change the modifier's index in the stack so it evaluates after the set number of others";
  ot->idname = "OBJECT_OT_modifier_move_to_index";

  ot->invoke = modifier_move_to_index_invoke;
  ot->exec = modifier_move_to_index_exec;
  ot->poll = edit_modifier_poll;

  /* flags */
  ot->flag = OPTYPE_REGISTER | OPTYPE_UNDO | OPTYPE_INTERNAL;
  edit_modifier_properties(ot);
  RNA_def_int(
      ot->srna, "index", 0, 0, INT_MAX, "Index", "The index to move the modifier to", 0, INT_MAX);
  modifier_register_use_selected_objects_prop(ot);
}

/** \} */

/* ------------------------------------------------------------------- */
/** \name Apply Modifier Operator
 * \{ */

static bool modifier_apply_poll(bContext *C)
{
  if (!edit_modifier_poll_generic(C, &RNA_Modifier, 0, false, false)) {
    return false;
  }

  Scene *scene = CTX_data_scene(C);
  PointerRNA ptr = CTX_data_pointer_get_type(C, "modifier", &RNA_Modifier);
  Object *ob = (ptr.owner_id != nullptr) ? (Object *)ptr.owner_id : context_active_object(C);
  ModifierData *md = static_cast<ModifierData *>(ptr.data); /* May be nullptr. */

  if (ID_IS_OVERRIDE_LIBRARY(ob) || ((ob->data != nullptr) && ID_IS_OVERRIDE_LIBRARY(ob->data))) {
    CTX_wm_operator_poll_msg_set(C, "Modifiers cannot be applied on override data");
    return false;
  }
  if (md != nullptr) {
    if ((ob->mode & OB_MODE_SCULPT) && find_multires_modifier_before(scene, md) &&
        (BKE_modifier_is_same_topology(md) == false))
    {
      CTX_wm_operator_poll_msg_set(
          C, "Constructive modifier cannot be applied to multi-res data in sculpt mode");
      return false;
    }
  }
  return true;
}

static int modifier_apply_exec_ex(bContext *C, wmOperator *op, int apply_as, bool keep_modifier)
{
  Main *bmain = CTX_data_main(C);
  Depsgraph *depsgraph = CTX_data_ensure_evaluated_depsgraph(C);
  Scene *scene = CTX_data_scene(C);
  Vector<PointerRNA> objects = modifier_get_edit_objects(*C, *op);

  char name[MAX_NAME];
  RNA_string_get(op->ptr, "modifier", name);

  const bool do_report = RNA_boolean_get(op->ptr, "report");
  const int reports_len = do_report ? BLI_listbase_count(&op->reports->list) : 0;

  const bool do_single_user = (apply_as == MODIFIER_APPLY_DATA) ?
                                  RNA_boolean_get(op->ptr, "single_user") :
                                  false;
  const bool do_merge_customdata = (apply_as == MODIFIER_APPLY_DATA) ?
                                       RNA_boolean_get(op->ptr, "merge_customdata") :
                                       false;
  const bool do_all_keyframes = (apply_as == MODIFIER_APPLY_DATA) ?
                                    RNA_boolean_get(op->ptr, "all_keyframes") :
                                    false;

  bool changed = false;
  for (const PointerRNA &ptr : objects) {
    Object *ob = static_cast<Object *>(ptr.data);
    ModifierData *md = BKE_modifiers_findby_name(ob, name);
    if (md == nullptr) {
      continue;
    }

    const ModifierTypeInfo *mti = BKE_modifier_get_info((ModifierType)md->type);

    if (do_single_user && ID_REAL_USERS(ob->data) > 1) {
      single_obdata_user_make(bmain, scene, ob);
      BKE_main_id_newptr_and_tag_clear(bmain);
      WM_event_add_notifier(C, NC_WINDOW, nullptr);
      DEG_relations_tag_update(bmain);
    }

    if (!modifier_apply(bmain,
                        op->reports,
                        depsgraph,
                        scene,
                        ob,
                        md,
                        apply_as,
                        keep_modifier,
                        do_all_keyframes))
    {
      continue;
    }
    changed = true;

    if (ob->type == OB_MESH && do_merge_customdata &&
        ELEM(mti->type, ModifierTypeType::Constructive, ModifierTypeType::Nonconstructive))
    {
      BKE_mesh_merge_customdata_for_apply_modifier((Mesh *)ob->data);
    }

    DEG_id_tag_update(&ob->id, ID_RECALC_GEOMETRY);
    DEG_relations_tag_update(bmain);
    WM_event_add_notifier(C, NC_OBJECT | ND_MODIFIER, ob);
  }

  if (!changed) {
    return OPERATOR_CANCELLED;
  }

  if (do_report) {
    /* Only add this report if the operator didn't cause another one. The purpose here is
     * to alert that something happened, and the previous report will do that anyway. */
    if (BLI_listbase_count(&op->reports->list) == reports_len) {
      BKE_reportf(op->reports, RPT_INFO, "Applied modifier: %s", name);
    }
  }

  return OPERATOR_FINISHED;
}

static int modifier_apply_exec(bContext *C, wmOperator *op)
{
  return modifier_apply_exec_ex(C, op, MODIFIER_APPLY_DATA, false);
}

static int modifier_apply_invoke(bContext *C, wmOperator *op, const wmEvent *event)
{
  int retval;
  if (edit_modifier_invoke_properties_with_hover(C, op, event, &retval)) {
    PointerRNA ptr = CTX_data_pointer_get_type(C, "modifier", &RNA_Modifier);
    Object *ob = (ptr.owner_id != nullptr) ? (Object *)ptr.owner_id : context_active_object(C);

    if ((ob->data != nullptr) && ID_REAL_USERS(ob->data) > 1) {
      PropertyRNA *prop = RNA_struct_find_property(op->ptr, "single_user");
      if (!RNA_property_is_set(op->ptr, prop)) {
        RNA_property_boolean_set(op->ptr, prop, true);
      }
      if (RNA_property_boolean_get(op->ptr, prop)) {
        return WM_operator_confirm_ex(
            C,
            op,
            IFACE_("Apply Modifier"),
            IFACE_("Make data single-user, apply modifier, and remove it from the list."),
            IFACE_("Apply"),
            ALERT_ICON_WARNING,
            false);
      }
    }
    return modifier_apply_exec(C, op);
  }
  return retval;
}

void OBJECT_OT_modifier_apply(wmOperatorType *ot)
{
<<<<<<< HEAD
  ot->name = "Apply Modifier to Selected"; /*BFA - defaults to all*/
  ot->description = "Apply modifier and remove from the stack \nPress and hold ALT to apply to active object only"; /*BFA - defaults to all*/
=======
  PropertyRNA *prop;

  ot->name = "Apply Modifier";
  ot->description = "Apply modifier and remove from the stack";
>>>>>>> ae49382f
  ot->idname = "OBJECT_OT_modifier_apply";

  ot->invoke = modifier_apply_invoke;
  ot->exec = modifier_apply_exec;
  ot->poll = modifier_apply_poll;

  /* flags */
  ot->flag = OPTYPE_REGISTER | OPTYPE_UNDO | OPTYPE_INTERNAL;

  edit_modifier_properties(ot);
  edit_modifier_report_property(ot);

  RNA_def_boolean(ot->srna,
                  "merge_customdata",
                  true,
                  "Merge UVs",
                  "For mesh objects, merge UV coordinates that share a vertex to account for "
                  "imprecision in some modifiers");
  prop = RNA_def_boolean(ot->srna,
                         "single_user",
                         false,
                         "Make Data Single User",
                         "Make the object's data single user if needed");
  RNA_def_property_flag(prop, (PropertyFlag)(PROP_HIDDEN | PROP_SKIP_SAVE));
  prop = RNA_def_boolean(ot->srna,
                         "all_keyframes",
                         false,
                         "Apply to all keyframes",
                         "For Grease Pencil objects, apply the modifier to all the keyframes");
  RNA_def_property_flag(prop, (PropertyFlag)(PROP_HIDDEN | PROP_SKIP_SAVE));
  modifier_register_use_selected_objects_prop(ot);
}

/** \} */

/* ------------------------------------------------------------------- */
/** \name Apply Modifier As Shape-Key Operator
 * \{ */

static bool modifier_apply_as_shapekey_poll(bContext *C)
{
  return modifier_apply_poll(C);
}

static int modifier_apply_as_shapekey_exec(bContext *C, wmOperator *op)
{
  bool keep = RNA_boolean_get(op->ptr, "keep_modifier");

  return modifier_apply_exec_ex(C, op, MODIFIER_APPLY_SHAPE, keep);
}

static int modifier_apply_as_shapekey_invoke(bContext *C, wmOperator *op, const wmEvent *event)
{
  int retval;
  if (edit_modifier_invoke_properties_with_hover(C, op, event, &retval)) {
    return modifier_apply_as_shapekey_exec(C, op);
  }
  return retval;
}

static std::string modifier_apply_as_shapekey_get_description(bContext * /*C*/,
                                                              wmOperatorType * /*ot*/,
                                                              PointerRNA *ptr)
{
  bool keep = RNA_boolean_get(ptr, "keep_modifier");
  if (keep) {
    return TIP_("Apply modifier as a new shapekey and keep it in the stack");
  }

  return "";
}

void OBJECT_OT_modifier_apply_as_shapekey(wmOperatorType *ot)
{
  ot->name = "Apply Modifier as Shape Key";
  ot->description = "Apply modifier as a new shape key and remove from the stack";
  ot->idname = "OBJECT_OT_modifier_apply_as_shapekey";

  ot->invoke = modifier_apply_as_shapekey_invoke;
  ot->exec = modifier_apply_as_shapekey_exec;
  ot->poll = modifier_apply_as_shapekey_poll;
  ot->get_description = modifier_apply_as_shapekey_get_description;

  /* flags */
  ot->flag = OPTYPE_REGISTER | OPTYPE_UNDO | OPTYPE_INTERNAL;

  RNA_def_boolean(
      ot->srna, "keep_modifier", false, "Keep Modifier", "Do not remove the modifier from stack");
  edit_modifier_properties(ot);
  edit_modifier_report_property(ot);
}

/** \} */

/* ------------------------------------------------------------------- */
/** \name Convert Particle System Modifier to Mesh Operator
 * \{ */

static int modifier_convert_exec(bContext *C, wmOperator *op)
{
  Main *bmain = CTX_data_main(C);
  Depsgraph *depsgraph = CTX_data_ensure_evaluated_depsgraph(C);
  Scene *scene = CTX_data_scene(C);
  ViewLayer *view_layer = CTX_data_view_layer(C);
  Object *ob = context_active_object(C);
  ModifierData *md = edit_modifier_property_get(op, ob, 0);

  if (!md || !convert_psys_to_mesh(op->reports, bmain, depsgraph, scene, view_layer, ob, md)) {
    return OPERATOR_CANCELLED;
  }

  DEG_id_tag_update(&ob->id, ID_RECALC_GEOMETRY);
  WM_event_add_notifier(C, NC_OBJECT | ND_MODIFIER, ob);

  return OPERATOR_FINISHED;
}

static int modifier_convert_invoke(bContext *C, wmOperator *op, const wmEvent * /*event*/)
{
  if (edit_modifier_invoke_properties(C, op)) {
    return modifier_convert_exec(C, op);
  }
  return OPERATOR_CANCELLED;
}

void OBJECT_OT_modifier_convert(wmOperatorType *ot)
{
  ot->name = "Convert Particles to Mesh";
  ot->description = "Convert particles to a mesh object";
  ot->idname = "OBJECT_OT_modifier_convert";

  ot->invoke = modifier_convert_invoke;
  ot->exec = modifier_convert_exec;
  ot->poll = edit_modifier_poll;

  /* flags */
  ot->flag = OPTYPE_REGISTER | OPTYPE_UNDO | OPTYPE_INTERNAL;
  edit_modifier_properties(ot);
}

/** \} */

/* ------------------------------------------------------------------- */
/** \name Copy Modifier Operator
 * \{ */

static int modifier_copy_exec(bContext *C, wmOperator *op)
{
  Main *bmain = CTX_data_main(C);
  Scene *scene = CTX_data_scene(C);
  char name[MAX_NAME];
  RNA_string_get(op->ptr, "modifier", name);

  bool changed = false;
  for (const PointerRNA &ptr : modifier_get_edit_objects(*C, *op)) {
    Object *ob = static_cast<Object *>(ptr.data);
    ModifierData *md = BKE_modifiers_findby_name(ob, name);
    if (!md) {
      continue;
    }

    if (!modifier_copy(op->reports, bmain, scene, ob, md)) {
      continue;
    }
    changed = true;
    DEG_id_tag_update(&ob->id, ID_RECALC_GEOMETRY);
    DEG_relations_tag_update(bmain);
    WM_event_add_notifier(C, NC_OBJECT | ND_MODIFIER, ob);
  }

  if (!changed) {
    return OPERATOR_CANCELLED;
  }

  return OPERATOR_FINISHED;
}

static int modifier_copy_invoke(bContext *C, wmOperator *op, const wmEvent *event)
{
  int retval;
  if (edit_modifier_invoke_properties_with_hover(C, op, event, &retval)) {
    return modifier_copy_exec(C, op);
  }
  return retval;
}

void OBJECT_OT_modifier_copy(wmOperatorType *ot)
{
  ot->name = "Copy Modifier";
  ot->description = "Duplicate modifier at the same position in the stack";
  ot->idname = "OBJECT_OT_modifier_copy";

  ot->invoke = modifier_copy_invoke;
  ot->exec = modifier_copy_exec;
  ot->poll = edit_modifier_liboverride_allowed_poll;

  /* flags */
  ot->flag = OPTYPE_REGISTER | OPTYPE_UNDO | OPTYPE_INTERNAL;
  edit_modifier_properties(ot);
  modifier_register_use_selected_objects_prop(ot);
}

/** \} */

/* ------------------------------------------------------------------- */
/** \name Set Active Modifier Operator
 * \{ */

static int modifier_set_active_exec(bContext *C, wmOperator *op)
{
  Object *ob = context_active_object(C);
  ModifierData *md = edit_modifier_property_get(op, ob, 0);

  /* If there is no modifier set for this operator, clear the active modifier field. */
  BKE_object_modifier_set_active(ob, md);

  WM_event_add_notifier(C, NC_OBJECT | ND_MODIFIER, ob);

  return OPERATOR_FINISHED;
}

static int modifier_set_active_invoke(bContext *C, wmOperator *op, const wmEvent *event)
{
  int retval;
  if (edit_modifier_invoke_properties_with_hover(C, op, event, &retval)) {
    return modifier_set_active_exec(C, op);
  }
  return retval;
}

void OBJECT_OT_modifier_set_active(wmOperatorType *ot)
{
  ot->name = "Set Active Modifier";
  ot->description = "Activate the modifier to use as the context";
  ot->idname = "OBJECT_OT_modifier_set_active";

  ot->invoke = modifier_set_active_invoke;
  ot->exec = modifier_set_active_exec;
  ot->poll = edit_modifier_liboverride_allowed_poll;

  /* flags */
  ot->flag = OPTYPE_REGISTER | OPTYPE_UNDO | OPTYPE_INTERNAL;
  edit_modifier_properties(ot);
}

/** \} */

/* ------------------------------------------------------------------- */
/** \name Copy Modifier To Selected Operator
 * \{ */

static int modifier_copy_to_selected_exec(bContext *C, wmOperator *op)
{
  Main *bmain = CTX_data_main(C);
  const Scene *scene = CTX_data_scene(C);
  Object *obact = context_active_object(C);
  ModifierData *md = edit_modifier_property_get(op, obact, 0);
  if (!md) {
    return OPERATOR_CANCELLED;
  }

  int num_copied = 0;

  Vector<PointerRNA> selected_objects;
  CTX_data_selected_objects(C, &selected_objects);
  CTX_DATA_BEGIN (C, Object *, ob, selected_objects) {
    if (ob == obact) {
      continue;
    }
    if (!ID_IS_EDITABLE(ob)) {
      continue;
    }
    if (modifier_copy_to_object(bmain, scene, obact, md, ob, op->reports)) {
      WM_event_add_notifier(C, NC_OBJECT | ND_MODIFIER | NA_ADDED, ob);
      num_copied++;
    }
  }
  CTX_DATA_END;

  if (num_copied > 0) {
    DEG_relations_tag_update(bmain);
  }
  else {
    BKE_reportf(op->reports, RPT_ERROR, "Modifier '%s' was not copied to any objects", md->name);
    return OPERATOR_CANCELLED;
  }

  return OPERATOR_FINISHED;
}

static int modifier_copy_to_selected_invoke(bContext *C, wmOperator *op, const wmEvent *event)
{
  int retval;
  if (edit_modifier_invoke_properties_with_hover(C, op, event, &retval)) {
    return modifier_copy_to_selected_exec(C, op);
  }
  return retval;
}

static bool modifier_copy_to_selected_poll(bContext *C)
{
  PointerRNA ptr = CTX_data_pointer_get_type(C, "modifier", &RNA_Modifier);
  Object *obact = (ptr.owner_id) ? (Object *)ptr.owner_id : context_active_object(C);
  ModifierData *md = static_cast<ModifierData *>(ptr.data);

  /* This just mirrors the check in #BKE_object_copy_modifier,
   * but there is no reasoning for it there. */
  if (md && ELEM(md->type, eModifierType_Hook, eModifierType_Collision)) {
    CTX_wm_operator_poll_msg_set(C, R"(Not supported for "Collision" or "Hook" modifiers)");
    return false;
  }

  if (!obact) {
    CTX_wm_operator_poll_msg_set(C, "No selected object is active");
    return false;
  }

  if (!BKE_object_supports_modifiers(obact)) {
    CTX_wm_operator_poll_msg_set(C, "Object type of source object is not supported");
    return false;
  }

  /* This could have a performance impact in the worst case, where there are many objects selected
   * and none of them pass either of the checks. But that should be uncommon, and this operator is
   * only exposed in a drop-down menu anyway. */
  bool found_supported_objects = false;
  CTX_DATA_BEGIN (C, Object *, ob, selected_objects) {
    if (ob == obact) {
      continue;
    }

    if (!md && BKE_object_supports_modifiers(ob)) {
      /* Skip type check if modifier could not be found ("modifier" context variable not set). */
      found_supported_objects = true;
      break;
    }
    if (BKE_object_support_modifier_type_check(ob, md->type)) {
      found_supported_objects = true;
      break;
    }
  }
  CTX_DATA_END;

  if (!found_supported_objects) {
    CTX_wm_operator_poll_msg_set(C, "No supported objects were selected");
    return false;
  }
  return true;
}

void OBJECT_OT_modifier_copy_to_selected(wmOperatorType *ot)
{
  ot->name = "Copy Modifier to Selected";
  ot->description = "Copy the modifier from the active object to all selected objects";
  ot->idname = "OBJECT_OT_modifier_copy_to_selected";

  ot->invoke = modifier_copy_to_selected_invoke;
  ot->exec = modifier_copy_to_selected_exec;
  ot->poll = modifier_copy_to_selected_poll;

  /* flags */
  ot->flag = OPTYPE_REGISTER | OPTYPE_UNDO | OPTYPE_INTERNAL;
  edit_modifier_properties(ot);
}

static int object_modifiers_copy_exec(bContext *C, wmOperator *op)
{
  Main *bmain = CTX_data_main(C);
  const Scene *scene = CTX_data_scene(C);
  Object *active_object = context_active_object(C);

  Vector<PointerRNA> selected_objects;
  CTX_data_selected_objects(C, &selected_objects);
  CTX_DATA_BEGIN (C, Object *, object, selected_objects) {
    if (object == active_object) {
      continue;
    }
    LISTBASE_FOREACH (const ModifierData *, md, &active_object->modifiers) {
      if (modifier_copy_to_object(bmain, scene, active_object, md, object, op->reports)) {
        WM_event_add_notifier(C, NC_OBJECT | ND_MODIFIER | NA_ADDED, object);
      }
    }
  }
  CTX_DATA_END;

  return OPERATOR_FINISHED;

  DEG_relations_tag_update(bmain);

  WM_event_add_notifier(C, NC_OBJECT | ND_MODIFIER | NA_ADDED, nullptr);

  return OPERATOR_FINISHED;
}

static bool modifiers_copy_to_selected_poll(bContext *C)
{
  if (!ED_operator_object_active_editable(C)) {
    return false;
  }
  const Object *active_object = context_active_object(C);
  if (!BKE_object_supports_modifiers(active_object)) {
    return false;
  }
  if (BLI_listbase_is_empty(&active_object->modifiers)) {
    CTX_wm_operator_poll_msg_set(C, "Active object has no modifiers");
    return false;
  }
  return true;
}

void OBJECT_OT_modifiers_copy_to_selected(wmOperatorType *ot)
{
  ot->name = "Copy Modifiers to Selected Objects";
  ot->idname = "OBJECT_OT_modifiers_copy_to_selected";
  ot->description = "Copy modifiers to other selected objects";

  ot->exec = object_modifiers_copy_exec;
  ot->poll = modifiers_copy_to_selected_poll;

  ot->flag = OPTYPE_REGISTER | OPTYPE_UNDO;
}

/** \} */

/* ------------------------------------------------------------------- */
/** \name Skin Modifier
 * \{ */

static void modifier_skin_customdata_delete(Object *ob)
{
  Mesh *mesh = static_cast<Mesh *>(ob->data);
  if (BMEditMesh *em = mesh->runtime->edit_mesh.get()) {
    BM_data_layer_free(em->bm, &em->bm->vdata, CD_MVERT_SKIN);
  }
  else {
    CustomData_free_layer_active(&mesh->vert_data, CD_MVERT_SKIN, mesh->verts_num);
  }
}

static bool skin_poll(bContext *C)
{
  return edit_modifier_poll_generic(C, &RNA_SkinModifier, (1 << OB_MESH), false, false);
}

static bool skin_edit_poll(bContext *C)
{
  Object *ob = CTX_data_edit_object(C);
  return (ob != nullptr &&
          edit_modifier_poll_generic(C, &RNA_SkinModifier, (1 << OB_MESH), true, false) &&
          !ID_IS_OVERRIDE_LIBRARY(ob) && !ID_IS_OVERRIDE_LIBRARY(ob->data));
}

static void skin_root_clear(BMVert *bm_vert, GSet *visited, const int cd_vert_skin_offset)
{
  BMEdge *bm_edge;
  BMIter bm_iter;

  BM_ITER_ELEM (bm_edge, &bm_iter, bm_vert, BM_EDGES_OF_VERT) {
    BMVert *v2 = BM_edge_other_vert(bm_edge, bm_vert);

    if (BLI_gset_add(visited, v2)) {
      MVertSkin *vs = static_cast<MVertSkin *>(BM_ELEM_CD_GET_VOID_P(v2, cd_vert_skin_offset));

      /* clear vertex root flag and add to visited set */
      vs->flag &= ~MVERT_SKIN_ROOT;

      skin_root_clear(v2, visited, cd_vert_skin_offset);
    }
  }
}

static int skin_root_mark_exec(bContext *C, wmOperator * /*op*/)
{
  Object *ob = CTX_data_edit_object(C);
  BMEditMesh *em = BKE_editmesh_from_object(ob);
  BMesh *bm = em->bm;

  GSet *visited = BLI_gset_ptr_new(__func__);

  BKE_mesh_ensure_skin_customdata(static_cast<Mesh *>(ob->data));

  const int cd_vert_skin_offset = CustomData_get_offset(&bm->vdata, CD_MVERT_SKIN);

  BMVert *bm_vert;
  BMIter bm_iter;
  BM_ITER_MESH (bm_vert, &bm_iter, bm, BM_VERTS_OF_MESH) {
    if (BM_elem_flag_test(bm_vert, BM_ELEM_SELECT) && BLI_gset_add(visited, bm_vert)) {
      MVertSkin *vs = static_cast<MVertSkin *>(
          BM_ELEM_CD_GET_VOID_P(bm_vert, cd_vert_skin_offset));

      /* mark vertex as root and add to visited set */
      vs->flag |= MVERT_SKIN_ROOT;

      /* clear root flag from all connected vertices (recursively) */
      skin_root_clear(bm_vert, visited, cd_vert_skin_offset);
    }
  }

  BLI_gset_free(visited, nullptr);

  DEG_id_tag_update(&ob->id, ID_RECALC_GEOMETRY);
  WM_event_add_notifier(C, NC_OBJECT | ND_MODIFIER, ob);

  return OPERATOR_FINISHED;
}

void OBJECT_OT_skin_root_mark(wmOperatorType *ot)
{
  ot->name = "Skin Root Mark";
  ot->description = "Mark selected vertices as roots";
  ot->idname = "OBJECT_OT_skin_root_mark";

  ot->poll = skin_edit_poll;
  ot->exec = skin_root_mark_exec;

  /* flags */
  ot->flag = OPTYPE_REGISTER | OPTYPE_UNDO;
}

enum SkinLooseAction {
  SKIN_LOOSE_MARK,
  SKIN_LOOSE_CLEAR,
};

static int skin_loose_mark_clear_exec(bContext *C, wmOperator *op)
{
  Object *ob = CTX_data_edit_object(C);
  BMEditMesh *em = BKE_editmesh_from_object(ob);
  BMesh *bm = em->bm;
  SkinLooseAction action = static_cast<SkinLooseAction>(RNA_enum_get(op->ptr, "action"));

  if (!CustomData_has_layer(&bm->vdata, CD_MVERT_SKIN)) {
    return OPERATOR_CANCELLED;
  }

  BMVert *bm_vert;
  BMIter bm_iter;
  BM_ITER_MESH (bm_vert, &bm_iter, bm, BM_VERTS_OF_MESH) {
    if (BM_elem_flag_test(bm_vert, BM_ELEM_SELECT)) {
      MVertSkin *vs = static_cast<MVertSkin *>(
          CustomData_bmesh_get(&bm->vdata, bm_vert->head.data, CD_MVERT_SKIN));

      switch (action) {
        case SKIN_LOOSE_MARK:
          vs->flag |= MVERT_SKIN_LOOSE;
          break;
        case SKIN_LOOSE_CLEAR:
          vs->flag &= ~MVERT_SKIN_LOOSE;
          break;
      }
    }
  }

  DEG_id_tag_update(&ob->id, ID_RECALC_GEOMETRY);
  WM_event_add_notifier(C, NC_OBJECT | ND_MODIFIER, ob);

  return OPERATOR_FINISHED;
}

void OBJECT_OT_skin_loose_mark_clear(wmOperatorType *ot)
{
  static const EnumPropertyItem action_items[] = {
      {SKIN_LOOSE_MARK, "MARK", 0, "Mark", "Mark selected vertices as loose"},
      {SKIN_LOOSE_CLEAR, "CLEAR", 0, "Clear", "Set selected vertices as not loose"},
      {0, nullptr, 0, nullptr, nullptr},
  };

  ot->name = "Skin Mark/Clear Loose";
  ot->description = "Mark/clear selected vertices as loose";
  ot->idname = "OBJECT_OT_skin_loose_mark_clear";

  ot->poll = skin_edit_poll;
  ot->exec = skin_loose_mark_clear_exec;

  /* flags */
  ot->flag = OPTYPE_REGISTER | OPTYPE_UNDO;

  RNA_def_enum(ot->srna, "action", action_items, SKIN_LOOSE_MARK, "Action", nullptr);
}

static int skin_radii_equalize_exec(bContext *C, wmOperator * /*op*/)
{
  Object *ob = CTX_data_edit_object(C);
  BMEditMesh *em = BKE_editmesh_from_object(ob);
  BMesh *bm = em->bm;

  if (!CustomData_has_layer(&bm->vdata, CD_MVERT_SKIN)) {
    return OPERATOR_CANCELLED;
  }

  BMVert *bm_vert;
  BMIter bm_iter;
  BM_ITER_MESH (bm_vert, &bm_iter, bm, BM_VERTS_OF_MESH) {
    if (BM_elem_flag_test(bm_vert, BM_ELEM_SELECT)) {
      MVertSkin *vs = static_cast<MVertSkin *>(
          CustomData_bmesh_get(&bm->vdata, bm_vert->head.data, CD_MVERT_SKIN));
      float avg = (vs->radius[0] + vs->radius[1]) * 0.5f;

      vs->radius[0] = vs->radius[1] = avg;
    }
  }

  DEG_id_tag_update(&ob->id, ID_RECALC_GEOMETRY);
  WM_event_add_notifier(C, NC_OBJECT | ND_MODIFIER, ob);

  return OPERATOR_FINISHED;
}

void OBJECT_OT_skin_radii_equalize(wmOperatorType *ot)
{
  ot->name = "Skin Radii Equalize";
  ot->description = "Make skin radii of selected vertices equal on each axis";
  ot->idname = "OBJECT_OT_skin_radii_equalize";

  ot->poll = skin_edit_poll;
  ot->exec = skin_radii_equalize_exec;

  /* flags */
  ot->flag = OPTYPE_REGISTER | OPTYPE_UNDO;
}

static void skin_armature_bone_create(Object *skin_ob,
                                      const Span<float3> positions,
                                      const int2 *edges,
                                      bArmature *arm,
                                      BLI_bitmap *edges_visited,
                                      const GroupedSpan<int> emap,
                                      EditBone *parent_bone,
                                      int parent_v)
{
  for (int i = 0; i < emap[parent_v].size(); i++) {
    int endx = emap[parent_v][i];
    const int2 &edge = edges[endx];

    /* ignore edge if already visited */
    if (BLI_BITMAP_TEST(edges_visited, endx)) {
      continue;
    }
    BLI_BITMAP_ENABLE(edges_visited, endx);

    int v = bke::mesh::edge_other_vert(edge, parent_v);

    EditBone *bone = ED_armature_ebone_add(arm, "Bone");

    bone->parent = parent_bone;
    if (parent_bone != nullptr) {
      bone->flag |= BONE_CONNECTED;
    }

    copy_v3_v3(bone->head, positions[parent_v]);
    copy_v3_v3(bone->tail, positions[v]);
    bone->rad_head = bone->rad_tail = 0.25;
    SNPRINTF(bone->name, "Bone.%.2d", endx);

    /* add bDeformGroup */
    bDeformGroup *dg = BKE_object_defgroup_add_name(skin_ob, bone->name);
    if (dg != nullptr) {
      blender::ed::object::vgroup_vert_add(skin_ob, dg, parent_v, 1, WEIGHT_REPLACE);
      blender::ed::object::vgroup_vert_add(skin_ob, dg, v, 1, WEIGHT_REPLACE);
    }

    skin_armature_bone_create(skin_ob, positions, edges, arm, edges_visited, emap, bone, v);
  }
}

static Object *modifier_skin_armature_create(Depsgraph *depsgraph, Main *bmain, Object *skin_ob)
{
  Mesh *mesh = static_cast<Mesh *>(skin_ob->data);
  const Span<float3> me_positions = mesh->vert_positions();
  const Span<int2> me_edges = mesh->edges();

  Scene *scene_eval = DEG_get_evaluated_scene(depsgraph);
  Object *ob_eval = DEG_get_evaluated_object(depsgraph, skin_ob);

  const Mesh *me_eval_deform = blender::bke::mesh_get_eval_deform(
      depsgraph, scene_eval, ob_eval, &CD_MASK_BAREMESH);
  const Span<float3> positions_eval = me_eval_deform->vert_positions();

  /* add vertex weights to original mesh */
  CustomData_add_layer(&mesh->vert_data, CD_MDEFORMVERT, CD_SET_DEFAULT, mesh->verts_num);

  Scene *scene = DEG_get_input_scene(depsgraph);
  ViewLayer *view_layer = DEG_get_input_view_layer(depsgraph);
  Object *arm_ob = BKE_object_add(bmain, scene, view_layer, OB_ARMATURE, nullptr);
  BKE_object_transform_copy(arm_ob, skin_ob);
  bArmature *arm = static_cast<bArmature *>(arm_ob->data);
  ANIM_armature_bonecoll_show_all(arm);
  arm_ob->dtx |= OB_DRAW_IN_FRONT;
  arm->drawtype = ARM_LINE;
  arm->edbo = MEM_cnew<ListBase>("edbo armature");

  MVertSkin *mvert_skin = static_cast<MVertSkin *>(
      CustomData_get_layer_for_write(&mesh->vert_data, CD_MVERT_SKIN, mesh->verts_num));

  Array<int> vert_to_edge_offsets;
  Array<int> vert_to_edge_indices;
  const GroupedSpan<int> emap = bke::mesh::build_vert_to_edge_map(
      me_edges, mesh->verts_num, vert_to_edge_offsets, vert_to_edge_indices);

  BLI_bitmap *edges_visited = BLI_BITMAP_NEW(mesh->edges_num, "edge_visited");

  /* NOTE: we use EditBones here, easier to set them up and use
   * edit-armature functions to convert back to regular bones */
  for (int v = 0; v < mesh->verts_num; v++) {
    if (mvert_skin[v].flag & MVERT_SKIN_ROOT) {
      EditBone *bone = nullptr;

      /* Unless the skin root has just one adjacent edge, create
       * a fake root bone (have it going off in the Y direction
       * (arbitrary) */
      if (emap[v].size() > 1) {
        bone = ED_armature_ebone_add(arm, "Bone");

        copy_v3_v3(bone->head, me_positions[v]);
        copy_v3_v3(bone->tail, me_positions[v]);

        bone->head[1] = 1.0f;
        bone->rad_head = bone->rad_tail = 0.25;
      }

      if (emap[v].size() >= 1) {
        skin_armature_bone_create(
            skin_ob, positions_eval, me_edges.data(), arm, edges_visited, emap, bone, v);
      }
    }
  }

  MEM_freeN(edges_visited);

  ED_armature_from_edit(bmain, arm);
  ED_armature_edit_free(arm);

  return arm_ob;
}

static int skin_armature_create_exec(bContext *C, wmOperator *op)
{
  Main *bmain = CTX_data_main(C);
  Depsgraph *depsgraph = CTX_data_ensure_evaluated_depsgraph(C);
  Object *ob = CTX_data_active_object(C);
  Mesh *mesh = static_cast<Mesh *>(ob->data);
  ModifierData *skin_md;

  if (!CustomData_has_layer(&mesh->vert_data, CD_MVERT_SKIN)) {
    BKE_reportf(op->reports, RPT_WARNING, "Mesh '%s' has no skin vertex data", mesh->id.name + 2);
    return OPERATOR_CANCELLED;
  }

  /* create new armature */
  Object *arm_ob = modifier_skin_armature_create(depsgraph, bmain, ob);

  /* add a modifier to connect the new armature to the mesh */
  ArmatureModifierData *arm_md = (ArmatureModifierData *)BKE_modifier_new(eModifierType_Armature);
  if (arm_md) {
    skin_md = edit_modifier_property_get(op, ob, eModifierType_Skin);
    BLI_insertlinkafter(&ob->modifiers, skin_md, arm_md);
    BKE_modifiers_persistent_uid_init(*arm_ob, arm_md->modifier);

    arm_md->object = arm_ob;
    arm_md->deformflag = ARM_DEF_VGROUP | ARM_DEF_QUATERNION;
    DEG_relations_tag_update(bmain);
    DEG_id_tag_update(&ob->id, ID_RECALC_GEOMETRY);
  }

  WM_event_add_notifier(C, NC_OBJECT | ND_MODIFIER, ob);

  return OPERATOR_FINISHED;
}

static int skin_armature_create_invoke(bContext *C, wmOperator *op, const wmEvent * /*event*/)
{
  if (edit_modifier_invoke_properties(C, op)) {
    return skin_armature_create_exec(C, op);
  }
  return OPERATOR_CANCELLED;
}

void OBJECT_OT_skin_armature_create(wmOperatorType *ot)
{
  ot->name = "Skin Armature Create";
  ot->description = "Create an armature that parallels the skin layout";
  ot->idname = "OBJECT_OT_skin_armature_create";

  ot->poll = skin_poll;
  ot->invoke = skin_armature_create_invoke;
  ot->exec = skin_armature_create_exec;

  /* flags */
  ot->flag = OPTYPE_REGISTER | OPTYPE_UNDO | OPTYPE_INTERNAL;
  edit_modifier_properties(ot);
}

/** \} */

/* ------------------------------------------------------------------- */
/** \name Delta Mesh Bind Operator
 * \{ */

static bool correctivesmooth_poll(bContext *C)
{
  return edit_modifier_poll_generic(C, &RNA_CorrectiveSmoothModifier, 0, true, false);
}

static int correctivesmooth_bind_exec(bContext *C, wmOperator *op)
{
  Depsgraph *depsgraph = CTX_data_ensure_evaluated_depsgraph(C);
  Scene *scene = CTX_data_scene(C);
  Object *ob = context_active_object(C);
  CorrectiveSmoothModifierData *csmd = (CorrectiveSmoothModifierData *)edit_modifier_property_get(
      op, ob, eModifierType_CorrectiveSmooth);

  if (!csmd) {
    return OPERATOR_CANCELLED;
  }

  if (!BKE_modifier_is_enabled(scene, &csmd->modifier, eModifierMode_Realtime)) {
    BKE_report(op->reports, RPT_ERROR, "Modifier is disabled");
    return OPERATOR_CANCELLED;
  }

  const bool is_bind = (csmd->bind_coords != nullptr);

  MEM_SAFE_FREE(csmd->bind_coords);
  MEM_SAFE_FREE(csmd->delta_cache.deltas);

  if (is_bind) {
    /* toggle off */
    csmd->bind_coords_num = 0;
  }
  else {
    /* Signal to modifier to recalculate. */
    CorrectiveSmoothModifierData *csmd_eval = (CorrectiveSmoothModifierData *)
        BKE_modifier_get_evaluated(depsgraph, ob, &csmd->modifier);
    csmd_eval->bind_coords_num = uint(-1);

    /* Force modifier to run, it will call binding routine
     * (this has to happen outside of depsgraph evaluation). */
    object_force_modifier_bind_simple_options(depsgraph, ob, &csmd->modifier);
  }

  DEG_id_tag_update(&ob->id, ID_RECALC_GEOMETRY);
  WM_event_add_notifier(C, NC_OBJECT | ND_MODIFIER, ob);

  return OPERATOR_FINISHED;
}

static int correctivesmooth_bind_invoke(bContext *C, wmOperator *op, const wmEvent * /*event*/)
{
  if (edit_modifier_invoke_properties(C, op)) {
    return correctivesmooth_bind_exec(C, op);
  }
  return OPERATOR_CANCELLED;
}

void OBJECT_OT_correctivesmooth_bind(wmOperatorType *ot)
{
  /* identifiers */
  ot->name = "Corrective Smooth Bind";
  ot->description = "Bind base pose in Corrective Smooth modifier";
  ot->idname = "OBJECT_OT_correctivesmooth_bind";

  /* api callbacks */
  ot->poll = correctivesmooth_poll;
  ot->invoke = correctivesmooth_bind_invoke;
  ot->exec = correctivesmooth_bind_exec;

  /* flags */
  ot->flag = OPTYPE_REGISTER | OPTYPE_UNDO | OPTYPE_INTERNAL;
  edit_modifier_properties(ot);
}

/** \} */

/* ------------------------------------------------------------------- */
/** \name Mesh Deform Bind Operator
 * \{ */

static bool meshdeform_poll(bContext *C)
{
  return edit_modifier_poll_generic(C, &RNA_MeshDeformModifier, 0, true, false);
}

static int meshdeform_bind_exec(bContext *C, wmOperator *op)
{
  Depsgraph *depsgraph = CTX_data_ensure_evaluated_depsgraph(C);
  Object *ob = context_active_object(C);
  MeshDeformModifierData *mmd = (MeshDeformModifierData *)edit_modifier_property_get(
      op, ob, eModifierType_MeshDeform);

  if (mmd == nullptr) {
    return OPERATOR_CANCELLED;
  }

  if (mmd->bindcagecos != nullptr) {
    MEM_SAFE_FREE(mmd->bindcagecos);
    MEM_SAFE_FREE(mmd->dyngrid);
    MEM_SAFE_FREE(mmd->dyninfluences);
    MEM_SAFE_FREE(mmd->bindinfluences);
    MEM_SAFE_FREE(mmd->bindoffsets);
    MEM_SAFE_FREE(mmd->dynverts);
    MEM_SAFE_FREE(mmd->bindweights); /* Deprecated */
    MEM_SAFE_FREE(mmd->bindcos);     /* Deprecated */
    mmd->verts_num = 0;
    mmd->cage_verts_num = 0;
    mmd->influences_num = 0;
  }
  else {
    /* Force modifier to run, it will call binding routine
     * (this has to happen outside of depsgraph evaluation). */
    MeshDeformModifierData *mmd_eval = (MeshDeformModifierData *)BKE_modifier_get_evaluated(
        depsgraph, ob, &mmd->modifier);
    mmd_eval->bindfunc = ED_mesh_deform_bind_callback;
    object_force_modifier_bind_simple_options(depsgraph, ob, &mmd->modifier);
    mmd_eval->bindfunc = nullptr;
  }

  DEG_id_tag_update(&ob->id, ID_RECALC_GEOMETRY);
  WM_event_add_notifier(C, NC_OBJECT | ND_MODIFIER, ob);
  return OPERATOR_FINISHED;
}

static int meshdeform_bind_invoke(bContext *C, wmOperator *op, const wmEvent * /*event*/)
{
  if (edit_modifier_invoke_properties(C, op)) {
    return meshdeform_bind_exec(C, op);
  }
  return OPERATOR_CANCELLED;
}

void OBJECT_OT_meshdeform_bind(wmOperatorType *ot)
{
  /* identifiers */
  ot->name = "Mesh Deform Bind";
  ot->description = "Bind mesh to cage in mesh deform modifier";
  ot->idname = "OBJECT_OT_meshdeform_bind";

  /* api callbacks */
  ot->poll = meshdeform_poll;
  ot->invoke = meshdeform_bind_invoke;
  ot->exec = meshdeform_bind_exec;

  /* flags */
  ot->flag = OPTYPE_REGISTER | OPTYPE_UNDO | OPTYPE_INTERNAL;
  edit_modifier_properties(ot);
}

/** \} */

/* ------------------------------------------------------------------- */
/** \name Explode Refresh Operator
 * \{ */

static bool explode_poll(bContext *C)
{
  return edit_modifier_poll_generic(C, &RNA_ExplodeModifier, 0, true, false);
}

static int explode_refresh_exec(bContext *C, wmOperator *op)
{
  Object *ob = context_active_object(C);
  ExplodeModifierData *emd = (ExplodeModifierData *)edit_modifier_property_get(
      op, ob, eModifierType_Explode);

  if (!emd) {
    return OPERATOR_CANCELLED;
  }

  emd->flag |= eExplodeFlag_CalcFaces;

  DEG_id_tag_update(&ob->id, ID_RECALC_GEOMETRY);
  WM_event_add_notifier(C, NC_OBJECT | ND_MODIFIER, ob);

  return OPERATOR_FINISHED;
}

static int explode_refresh_invoke(bContext *C, wmOperator *op, const wmEvent * /*event*/)
{
  if (edit_modifier_invoke_properties(C, op)) {
    return explode_refresh_exec(C, op);
  }
  return OPERATOR_CANCELLED;
}

void OBJECT_OT_explode_refresh(wmOperatorType *ot)
{
  ot->name = "Explode Refresh";
  ot->description = "Refresh data in the Explode modifier";
  ot->idname = "OBJECT_OT_explode_refresh";

  ot->poll = explode_poll;
  ot->invoke = explode_refresh_invoke;
  ot->exec = explode_refresh_exec;

  /* flags */
  ot->flag = OPTYPE_REGISTER | OPTYPE_UNDO | OPTYPE_INTERNAL;
  edit_modifier_properties(ot);
}

/** \} */

/* ------------------------------------------------------------------- */
/** \name Ocean Bake Operator
 * \{ */

static bool ocean_bake_poll(bContext *C)
{
  return edit_modifier_poll_generic(C, &RNA_OceanModifier, 0, true, false);
}

struct OceanBakeJob {
  /* from wmJob */
  Object *owner;
  bool *stop, *do_update;
  float *progress;
  int current_frame;
  OceanCache *och;
  Ocean *ocean;
  OceanModifierData *omd;
};

static void oceanbake_free(void *customdata)
{
  OceanBakeJob *oj = static_cast<OceanBakeJob *>(customdata);
  MEM_delete(oj);
}

/* called by oceanbake, only to check job 'stop' value */
static int oceanbake_breakjob(void * /*customdata*/)
{
  // OceanBakeJob *ob = (OceanBakeJob *)customdata;
  // return *(ob->stop);

  /* this is not nice yet, need to make the jobs list template better
   * for identifying/acting upon various different jobs */
  /* but for now we'll reuse the render break... */
  return (G.is_break);
}

/* called by oceanbake, wmJob sends notifier */
static void oceanbake_update(void *customdata, float progress, int *cancel)
{
  OceanBakeJob *oj = static_cast<OceanBakeJob *>(customdata);

  if (oceanbake_breakjob(oj)) {
    *cancel = 1;
  }

  *(oj->do_update) = true;
  *(oj->progress) = progress;
}

static void oceanbake_startjob(void *customdata, wmJobWorkerStatus *worker_status)
{
  OceanBakeJob *oj = static_cast<OceanBakeJob *>(customdata);

  oj->stop = &worker_status->stop;
  oj->do_update = &worker_status->do_update;
  oj->progress = &worker_status->progress;

  G.is_break = false; /* XXX shared with render - replace with job 'stop' switch */

  BKE_ocean_bake(oj->ocean, oj->och, oceanbake_update, (void *)oj);

  worker_status->do_update = true;
  worker_status->stop = false;
}

static void oceanbake_endjob(void *customdata)
{
  OceanBakeJob *oj = static_cast<OceanBakeJob *>(customdata);

  if (oj->ocean) {
    BKE_ocean_free(oj->ocean);
    oj->ocean = nullptr;
  }

  oj->omd->oceancache = oj->och;
  oj->omd->cached = true;

  Object *ob = oj->owner;
  DEG_id_tag_update(&ob->id, ID_RECALC_SYNC_TO_EVAL);
}

static int ocean_bake_exec(bContext *C, wmOperator *op)
{
  Main *bmain = CTX_data_main(C);
  Object *ob = context_active_object(C);
  OceanModifierData *omd = (OceanModifierData *)edit_modifier_property_get(
      op, ob, eModifierType_Ocean);
  Scene *scene = CTX_data_scene(C);
  const bool free = RNA_boolean_get(op->ptr, "free");

  if (!omd) {
    return OPERATOR_CANCELLED;
  }

  if (free) {
    BKE_ocean_free_modifier_cache(omd);
    DEG_id_tag_update(&ob->id, ID_RECALC_GEOMETRY);
    WM_event_add_notifier(C, NC_OBJECT | ND_MODIFIER, ob);
    return OPERATOR_FINISHED;
  }

  OceanCache *och = BKE_ocean_init_cache(omd->cachepath,
                                         BKE_modifier_path_relbase(bmain, ob),
                                         omd->bakestart,
                                         omd->bakeend,
                                         omd->wave_scale,
                                         omd->chop_amount,
                                         omd->foam_coverage,
                                         omd->foam_fade,
                                         omd->resolution);

  och->time = static_cast<float *>(MEM_mallocN(och->duration * sizeof(float), "foam bake time"));

  int cfra = scene->r.cfra;

  /* precalculate time variable before baking */
  int i = 0;
  Depsgraph *depsgraph = CTX_data_depsgraph_pointer(C);
  for (int f = omd->bakestart; f <= omd->bakeend; f++) {
    /* For now only simple animation of time value is supported, nothing else.
     * No drivers or other modifier parameters. */
    /* TODO(sergey): This operates on an original data, so no flush is needed. However, baking
     * usually should happen on an evaluated objects, so this seems to be deeper issue here. */

    const AnimationEvalContext anim_eval_context = BKE_animsys_eval_context_construct(depsgraph,
                                                                                      f);
    BKE_animsys_evaluate_animdata((ID *)ob, ob->adt, &anim_eval_context, ADT_RECALC_ANIM, false);

    och->time[i] = omd->time;
    i++;
  }

  /* Make a copy of ocean to use for baking - thread-safety. */
  Ocean *ocean = BKE_ocean_add();
  BKE_ocean_init_from_modifier(ocean, omd, omd->resolution);

#if 0
  BKE_ocean_bake(ocean, och);

  omd->oceancache = och;
  omd->cached = true;

  scene->r.cfra = cfra;

  DEG_id_tag_update(&ob->id, ID_RECALC_GEOMETRY);
  WM_event_add_notifier(C, NC_OBJECT | ND_MODIFIER, ob);
#endif

  /* job stuff */

  scene->r.cfra = cfra;

  /* setup job */
  wmJob *wm_job = WM_jobs_get(CTX_wm_manager(C),
                              CTX_wm_window(C),
                              scene,
                              "Ocean Simulation",
                              WM_JOB_PROGRESS,
                              WM_JOB_TYPE_OBJECT_SIM_OCEAN);
  OceanBakeJob *oj = MEM_cnew<OceanBakeJob>("ocean bake job");
  oj->owner = ob;
  oj->ocean = ocean;
  oj->och = och;
  oj->omd = omd;

  WM_jobs_customdata_set(wm_job, oj, oceanbake_free);
  WM_jobs_timer(wm_job, 0.1, NC_OBJECT | ND_MODIFIER, NC_OBJECT | ND_MODIFIER);
  WM_jobs_callbacks(wm_job, oceanbake_startjob, nullptr, nullptr, oceanbake_endjob);

  WM_jobs_start(CTX_wm_manager(C), wm_job);

  return OPERATOR_FINISHED;
}

static int ocean_bake_invoke(bContext *C, wmOperator *op, const wmEvent * /*event*/)
{
  if (edit_modifier_invoke_properties(C, op)) {
    return ocean_bake_exec(C, op);
  }
  return OPERATOR_CANCELLED;
}

void OBJECT_OT_ocean_bake(wmOperatorType *ot)
{
  ot->name = "Bake Ocean";
  ot->description = "Bake an image sequence of ocean data";
  ot->idname = "OBJECT_OT_ocean_bake";

  ot->poll = ocean_bake_poll;
  ot->invoke = ocean_bake_invoke;
  ot->exec = ocean_bake_exec;

  /* flags */
  ot->flag = OPTYPE_REGISTER | OPTYPE_UNDO | OPTYPE_INTERNAL;
  edit_modifier_properties(ot);

  RNA_def_boolean(ot->srna, "free", false, "Free", "Free the bake, rather than generating it");
}

/** \} */

/* ------------------------------------------------------------------- */
/** \name Laplacian-Deform Bind Operator
 * \{ */

static bool laplaciandeform_poll(bContext *C)
{
  return edit_modifier_poll_generic(C, &RNA_LaplacianDeformModifier, 0, false, false);
}

static int laplaciandeform_bind_exec(bContext *C, wmOperator *op)
{
  Object *ob = context_active_object(C);
  Depsgraph *depsgraph = CTX_data_ensure_evaluated_depsgraph(C);
  LaplacianDeformModifierData *lmd = (LaplacianDeformModifierData *)edit_modifier_property_get(
      op, ob, eModifierType_LaplacianDeform);

  if (lmd == nullptr) {
    return OPERATOR_CANCELLED;
  }

  if (lmd->flag & MOD_LAPLACIANDEFORM_BIND) {
    lmd->flag &= ~MOD_LAPLACIANDEFORM_BIND;
  }
  else {
    lmd->flag |= MOD_LAPLACIANDEFORM_BIND;
  }

  LaplacianDeformModifierData *lmd_eval = (LaplacianDeformModifierData *)
      BKE_modifier_get_evaluated(depsgraph, ob, &lmd->modifier);
  lmd_eval->flag = lmd->flag;

  /* Force modifier to run, it will call binding routine
   * (this has to happen outside of depsgraph evaluation). */
  object_force_modifier_bind_simple_options(depsgraph, ob, &lmd->modifier);

  /* This is hard to know from the modifier itself whether the evaluation is
   * happening for binding or not. So we copy all the required data here. */
  lmd->verts_num = lmd_eval->verts_num;
  if (lmd_eval->vertexco == nullptr) {
    MEM_SAFE_FREE(lmd->vertexco);
  }
  else {
    lmd->vertexco = static_cast<float *>(MEM_dupallocN(lmd_eval->vertexco));
  }

  DEG_id_tag_update(&ob->id, ID_RECALC_GEOMETRY);
  WM_event_add_notifier(C, NC_OBJECT | ND_MODIFIER, ob);
  return OPERATOR_FINISHED;
}

static int laplaciandeform_bind_invoke(bContext *C, wmOperator *op, const wmEvent * /*event*/)
{
  if (edit_modifier_invoke_properties(C, op)) {
    return laplaciandeform_bind_exec(C, op);
  }
  return OPERATOR_CANCELLED;
}

void OBJECT_OT_laplaciandeform_bind(wmOperatorType *ot)
{
  /* identifiers */
  ot->name = "Laplacian Deform Bind";
  ot->description = "Bind mesh to system in laplacian deform modifier";
  ot->idname = "OBJECT_OT_laplaciandeform_bind";

  /* api callbacks */
  ot->poll = laplaciandeform_poll;
  ot->invoke = laplaciandeform_bind_invoke;
  ot->exec = laplaciandeform_bind_exec;

  /* flags */
  ot->flag = OPTYPE_REGISTER | OPTYPE_UNDO | OPTYPE_INTERNAL;
  edit_modifier_properties(ot);
}

/** \} */

/* ------------------------------------------------------------------- */
/** \name Surface Deform Bind Operator
 * \{ */

static bool surfacedeform_bind_poll(bContext *C)
{
  return edit_modifier_poll_generic(C, &RNA_SurfaceDeformModifier, 0, true, false);
}

static int surfacedeform_bind_exec(bContext *C, wmOperator *op)
{
  Object *ob = context_active_object(C);
  Depsgraph *depsgraph = CTX_data_ensure_evaluated_depsgraph(C);
  SurfaceDeformModifierData *smd = (SurfaceDeformModifierData *)edit_modifier_property_get(
      op, ob, eModifierType_SurfaceDeform);

  if (smd == nullptr) {
    return OPERATOR_CANCELLED;
  }

  if (smd->flags & MOD_SDEF_BIND) {
    smd->flags &= ~MOD_SDEF_BIND;
  }
  else if (smd->target) {
    smd->flags |= MOD_SDEF_BIND;
  }

  SurfaceDeformModifierData *smd_eval = (SurfaceDeformModifierData *)BKE_modifier_get_evaluated(
      depsgraph, ob, &smd->modifier);
  smd_eval->flags = smd->flags;

  /* Force modifier to run, it will call binding routine
   * (this has to happen outside of depsgraph evaluation). */
  object_force_modifier_bind_simple_options(depsgraph, ob, &smd->modifier);

  DEG_id_tag_update(&ob->id, ID_RECALC_GEOMETRY);
  WM_event_add_notifier(C, NC_OBJECT | ND_MODIFIER, ob);
  return OPERATOR_FINISHED;
}

static int surfacedeform_bind_invoke(bContext *C, wmOperator *op, const wmEvent * /*event*/)
{
  if (edit_modifier_invoke_properties(C, op)) {
    return surfacedeform_bind_exec(C, op);
  }
  return OPERATOR_CANCELLED;
}

void OBJECT_OT_surfacedeform_bind(wmOperatorType *ot)
{
  /* identifiers */
  ot->name = "Surface Deform Bind";
  ot->description = "Bind mesh to target in surface deform modifier";
  ot->idname = "OBJECT_OT_surfacedeform_bind";

  /* api callbacks */
  ot->poll = surfacedeform_bind_poll;
  ot->invoke = surfacedeform_bind_invoke;
  ot->exec = surfacedeform_bind_exec;

  /* flags */
  ot->flag = OPTYPE_REGISTER | OPTYPE_UNDO | OPTYPE_INTERNAL;
  edit_modifier_properties(ot);
}

/** \} */

/* ------------------------------------------------------------------- */
/** \name Toggle Value or Attribute Operator
 *
 * \note This operator basically only exists to provide a better tooltip for the toggle button,
 * since it is stored as an IDProperty. It also stops the button from being highlighted when
 * "use_attribute" is on, which isn't expected.
 * \{ */

static int geometry_nodes_input_attribute_toggle_exec(bContext *C, wmOperator *op)
{
  Object *ob = context_active_object(C);

  char modifier_name[MAX_NAME];
  RNA_string_get(op->ptr, "modifier_name", modifier_name);
  NodesModifierData *nmd = (NodesModifierData *)BKE_modifiers_findby_name(ob, modifier_name);
  if (nmd == nullptr) {
    return OPERATOR_CANCELLED;
  }

  char input_name[MAX_NAME];
  RNA_string_get(op->ptr, "input_name", input_name);

  IDProperty *use_attribute = IDP_GetPropertyFromGroup(
      nmd->settings.properties, std::string(input_name + std::string("_use_attribute")).c_str());
  if (!use_attribute) {
    return OPERATOR_CANCELLED;
  }

  if (use_attribute->type == IDP_INT) {
    IDP_Int(use_attribute) = !IDP_Int(use_attribute);
  }
  else if (use_attribute->type == IDP_BOOLEAN) {
    IDP_Bool(use_attribute) = !IDP_Bool(use_attribute);
  }
  else {
    return OPERATOR_CANCELLED;
  }

  DEG_id_tag_update(&ob->id, ID_RECALC_GEOMETRY);
  WM_event_add_notifier(C, NC_OBJECT | ND_MODIFIER, ob);
  return OPERATOR_FINISHED;
}

void OBJECT_OT_geometry_nodes_input_attribute_toggle(wmOperatorType *ot)
{
  ot->name = "Input Attribute Toggle";
  ot->description =
      "Switch between an attribute and a single value to define the data for every element";
  ot->idname = "OBJECT_OT_geometry_nodes_input_attribute_toggle";

  ot->exec = geometry_nodes_input_attribute_toggle_exec;
  ot->poll = ED_operator_object_active;

  ot->flag = OPTYPE_REGISTER | OPTYPE_UNDO | OPTYPE_INTERNAL;

  RNA_def_string(ot->srna, "input_name", nullptr, 0, "Input Name", "");
  RNA_def_string(ot->srna, "modifier_name", nullptr, MAX_NAME, "Modifier Name", "");
}

/** \} */

/* ------------------------------------------------------------------- */
/** \name Copy and Assign Geometry Node Group operator
 * \{ */

static int geometry_node_tree_copy_assign_exec(bContext *C, wmOperator * /*op*/)
{
  Main *bmain = CTX_data_main(C);
  Object *ob = context_active_object(C);
  ModifierData *md = BKE_object_active_modifier(ob);
  if (!(md && md->type == eModifierType_Nodes)) {
    return OPERATOR_CANCELLED;
  }

  NodesModifierData *nmd = (NodesModifierData *)md;
  bNodeTree *tree = nmd->node_group;
  if (tree == nullptr) {
    return OPERATOR_CANCELLED;
  }

  bNodeTree *new_tree = (bNodeTree *)BKE_id_copy_ex(
      bmain, &tree->id, nullptr, LIB_ID_COPY_ACTIONS | LIB_ID_COPY_DEFAULT);

  nmd->flag &= ~NODES_MODIFIER_HIDE_DATABLOCK_SELECTOR;

  if (new_tree == nullptr) {
    return OPERATOR_CANCELLED;
  }

  nmd->node_group = new_tree;
  id_us_min(&tree->id);

  DEG_id_tag_update(&ob->id, ID_RECALC_GEOMETRY);
  DEG_relations_tag_update(bmain);
  WM_event_add_notifier(C, NC_OBJECT | ND_MODIFIER, ob);
  return OPERATOR_FINISHED;
}

void OBJECT_OT_geometry_node_tree_copy_assign(wmOperatorType *ot)
{
  ot->name = "Copy Geometry Node Group";
  ot->description = "Copy the active geometry node group and assign it to the active modifier";
  ot->idname = "OBJECT_OT_geometry_node_tree_copy_assign";

  ot->exec = geometry_node_tree_copy_assign_exec;
  ot->poll = ED_operator_object_active;

  ot->flag = OPTYPE_REGISTER | OPTYPE_UNDO;
}

/** \} */

/* ------------------------------------------------------------------- */
/** \name Dash Modifier
 * \{ */

static bool dash_modifier_segment_poll(bContext *C)
{
  return edit_modifier_poll_generic(C, &RNA_GreasePencilDashModifierData, 0, false, false);
}

static int dash_modifier_segment_add_exec(bContext *C, wmOperator *op)
{
  Object *ob = context_active_object(C);
  auto *dmd = reinterpret_cast<GreasePencilDashModifierData *>(
      edit_modifier_property_get(op, ob, eModifierType_GreasePencilDash));

  if (dmd == nullptr) {
    return OPERATOR_CANCELLED;
  }

  GreasePencilDashModifierSegment *new_segments = static_cast<GreasePencilDashModifierSegment *>(
      MEM_malloc_arrayN(dmd->segments_num + 1, sizeof(GreasePencilDashModifierSegment), __func__));

  const int new_active_index = std::clamp(dmd->segment_active_index + 1, 0, dmd->segments_num);
  if (dmd->segments_num != 0) {
    /* Copy the segments before the new segment. */
    memcpy(new_segments,
           dmd->segments_array,
           sizeof(GreasePencilDashModifierSegment) * new_active_index);
    /* Copy the segments after the new segment. */
    memcpy(new_segments + new_active_index + 1,
           dmd->segments_array + new_active_index,
           sizeof(GreasePencilDashModifierSegment) * (dmd->segments_num - new_active_index));
  }

  /* Create the new segment. */
  GreasePencilDashModifierSegment *ds = &new_segments[new_active_index];
  memcpy(ds,
         DNA_struct_default_get(GreasePencilDashModifierSegment),
         sizeof(GreasePencilDashModifierSegment));
  BLI_uniquename_cb(
      [&](const StringRef name) {
        for (const GreasePencilDashModifierSegment &ds : dmd->segments()) {
          if (STREQ(ds.name, name.data())) {
            return true;
          }
        }
        return false;
      },
      '.',
      ds->name);

  MEM_SAFE_FREE(dmd->segments_array);
  dmd->segments_array = new_segments;
  dmd->segments_num++;
  dmd->segment_active_index = new_active_index;

  DEG_id_tag_update(&ob->id, ID_RECALC_GEOMETRY | ID_RECALC_SYNC_TO_EVAL);
  WM_event_add_notifier(C, NC_OBJECT | ND_MODIFIER, ob);

  return OPERATOR_FINISHED;
}

static int dash_modifier_segment_add_invoke(bContext *C, wmOperator *op, const wmEvent * /*event*/)
{
  if (edit_modifier_invoke_properties(C, op)) {
    return dash_modifier_segment_add_exec(C, op);
  }
  return OPERATOR_CANCELLED;
}

void OBJECT_OT_grease_pencil_dash_modifier_segment_add(wmOperatorType *ot)
{
  /* identifiers */
  ot->name = "Add Segment";
  ot->description = "Add a segment to the dash modifier";
  ot->idname = "OBJECT_OT_grease_pencil_dash_modifier_segment_add";

  /* api callbacks */
  ot->poll = dash_modifier_segment_poll;
  ot->invoke = dash_modifier_segment_add_invoke;
  ot->exec = dash_modifier_segment_add_exec;

  /* flags */
  ot->flag = OPTYPE_REGISTER | OPTYPE_UNDO | OPTYPE_INTERNAL;
  edit_modifier_properties(ot);
}

static void dash_modifier_segment_free(GreasePencilDashModifierSegment * /*ds*/) {}

static int dash_modifier_segment_remove_exec(bContext *C, wmOperator *op)
{
  Object *ob = context_active_object(C);
  auto *dmd = reinterpret_cast<GreasePencilDashModifierData *>(
      edit_modifier_property_get(op, ob, eModifierType_GreasePencilDash));

  if (dmd == nullptr) {
    return OPERATOR_CANCELLED;
  }

  if (!dmd->segments().index_range().contains(dmd->segment_active_index)) {
    return OPERATOR_CANCELLED;
  }

  dna::array::remove_index(&dmd->segments_array,
                           &dmd->segments_num,
                           &dmd->segment_active_index,
                           dmd->segment_active_index,
                           dash_modifier_segment_free);

  DEG_id_tag_update(&ob->id, ID_RECALC_GEOMETRY | ID_RECALC_SYNC_TO_EVAL);
  WM_event_add_notifier(C, NC_OBJECT | ND_MODIFIER, ob);

  return OPERATOR_FINISHED;
}

static int dash_modifier_segment_remove_invoke(bContext *C,
                                               wmOperator *op,
                                               const wmEvent * /*event*/)
{
  if (edit_modifier_invoke_properties(C, op)) {
    return dash_modifier_segment_remove_exec(C, op);
  }
  return OPERATOR_CANCELLED;
}

void OBJECT_OT_grease_pencil_dash_modifier_segment_remove(wmOperatorType *ot)
{
  /* identifiers */
  ot->name = "Remove Dash Segment";
  ot->description = "Remove the active segment from the dash modifier";
  ot->idname = "OBJECT_OT_grease_pencil_dash_modifier_segment_remove";

  /* api callbacks */
  ot->poll = dash_modifier_segment_poll;
  ot->invoke = dash_modifier_segment_remove_invoke;
  ot->exec = dash_modifier_segment_remove_exec;

  /* flags */
  ot->flag = OPTYPE_REGISTER | OPTYPE_UNDO | OPTYPE_INTERNAL;
  edit_modifier_properties(ot);

  RNA_def_int(
      ot->srna, "index", 0, 0, INT_MAX, "Index", "Index of the segment to remove", 0, INT_MAX);
}

enum class DashSegmentMoveDirection {
  Up = -1,
  Down = 1,
};

static int dash_modifier_segment_move_exec(bContext *C, wmOperator *op)
{
  Object *ob = context_active_object(C);
  auto *dmd = reinterpret_cast<GreasePencilDashModifierData *>(
      edit_modifier_property_get(op, ob, eModifierType_GreasePencilDash));

  if (dmd == nullptr) {
    return OPERATOR_CANCELLED;
  }

  if (dmd->segments_num < 2) {
    return OPERATOR_CANCELLED;
  }

  const DashSegmentMoveDirection direction = DashSegmentMoveDirection(
      RNA_enum_get(op->ptr, "type"));
  switch (direction) {
    case DashSegmentMoveDirection::Up:
      if (dmd->segment_active_index == 0) {
        return OPERATOR_CANCELLED;
      }

      std::swap(dmd->segments_array[dmd->segment_active_index],
                dmd->segments_array[dmd->segment_active_index - 1]);

      dmd->segment_active_index--;
      break;
    case DashSegmentMoveDirection::Down:
      if (dmd->segment_active_index == dmd->segments_num - 1) {
        return OPERATOR_CANCELLED;
      }

      std::swap(dmd->segments_array[dmd->segment_active_index],
                dmd->segments_array[dmd->segment_active_index + 1]);

      dmd->segment_active_index++;
      break;
    default:
      return OPERATOR_CANCELLED;
  }

  DEG_id_tag_update(&ob->id, ID_RECALC_GEOMETRY | ID_RECALC_SYNC_TO_EVAL);
  WM_event_add_notifier(C, NC_OBJECT | ND_MODIFIER, ob);

  return OPERATOR_FINISHED;
}

static int dash_modifier_segment_move_invoke(bContext *C,
                                             wmOperator *op,
                                             const wmEvent * /*event*/)
{
  if (edit_modifier_invoke_properties(C, op)) {
    return dash_modifier_segment_move_exec(C, op);
  }
  return OPERATOR_CANCELLED;
}

void OBJECT_OT_grease_pencil_dash_modifier_segment_move(wmOperatorType *ot)
{
  static const EnumPropertyItem segment_move[] = {
      {int(DashSegmentMoveDirection::Up), "UP", 0, "Up", ""},
      {int(DashSegmentMoveDirection::Down), "DOWN", 0, "Down", ""},
      {0, nullptr, 0, nullptr, nullptr},
  };

  /* identifiers */
  ot->name = "Move Dash Segment";
  ot->description = "Move the active dash segment up or down";
  ot->idname = "OBJECT_OT_grease_pencil_dash_modifier_segment_move";

  /* api callbacks */
  ot->poll = dash_modifier_segment_poll;
  ot->invoke = dash_modifier_segment_move_invoke;
  ot->exec = dash_modifier_segment_move_exec;

  /* flags */
  ot->flag = OPTYPE_REGISTER | OPTYPE_UNDO | OPTYPE_INTERNAL;
  edit_modifier_properties(ot);

  ot->prop = RNA_def_enum(ot->srna, "type", segment_move, 0, "Type", "");
}

/** \} */

/* ------------------------------------------------------------------- */
/** \name Time Modifier
 * \{ */

static bool time_modifier_segment_poll(bContext *C)
{
  return edit_modifier_poll_generic(C, &RNA_GreasePencilTimeModifier, 0, false, false);
}

static int time_modifier_segment_add_exec(bContext *C, wmOperator *op)
{
  Object *ob = context_active_object(C);
  auto *tmd = reinterpret_cast<GreasePencilTimeModifierData *>(
      edit_modifier_property_get(op, ob, eModifierType_GreasePencilTime));

  if (tmd == nullptr) {
    return OPERATOR_CANCELLED;
  }

  GreasePencilTimeModifierSegment *new_segments = static_cast<GreasePencilTimeModifierSegment *>(
      MEM_malloc_arrayN(tmd->segments_num + 1, sizeof(GreasePencilTimeModifierSegment), __func__));

  const int new_active_index = std::clamp(tmd->segment_active_index + 1, 0, tmd->segments_num);
  if (tmd->segments_num != 0) {
    /* Copy the segments before the new segment. */
    memcpy(new_segments,
           tmd->segments_array,
           sizeof(GreasePencilTimeModifierSegment) * new_active_index);
    /* Copy the segments after the new segment. */
    memcpy(new_segments + new_active_index + 1,
           tmd->segments_array + new_active_index,
           sizeof(GreasePencilTimeModifierSegment) * (tmd->segments_num - new_active_index));
  }

  /* Create the new segment. */
  GreasePencilTimeModifierSegment *segment = &new_segments[new_active_index];
  memcpy(segment,
         DNA_struct_default_get(GreasePencilTimeModifierSegment),
         sizeof(GreasePencilTimeModifierSegment));
  BLI_uniquename_cb(
      [&](const StringRef name) {
        for (const GreasePencilTimeModifierSegment &segment : tmd->segments()) {
          if (STREQ(segment.name, name.data())) {
            return true;
          }
        }
        return false;
      },
      '.',
      segment->name);

  MEM_SAFE_FREE(tmd->segments_array);
  tmd->segments_array = new_segments;
  tmd->segments_num++;
  tmd->segment_active_index++;

  DEG_id_tag_update(&ob->id, ID_RECALC_GEOMETRY | ID_RECALC_SYNC_TO_EVAL);
  WM_event_add_notifier(C, NC_OBJECT | ND_MODIFIER, ob);

  return OPERATOR_FINISHED;
}

static int time_modifier_segment_add_invoke(bContext *C, wmOperator *op, const wmEvent * /*event*/)
{
  if (edit_modifier_invoke_properties(C, op)) {
    return time_modifier_segment_add_exec(C, op);
  }
  return OPERATOR_CANCELLED;
}

void OBJECT_OT_grease_pencil_time_modifier_segment_add(wmOperatorType *ot)
{
  /* identifiers */
  ot->name = "Add Segment";
  ot->description = "Add a segment to the time modifier";
  ot->idname = "OBJECT_OT_grease_pencil_time_modifier_segment_add";

  /* api callbacks */
  ot->poll = time_modifier_segment_poll;
  ot->invoke = time_modifier_segment_add_invoke;
  ot->exec = time_modifier_segment_add_exec;

  /* flags */
  ot->flag = OPTYPE_REGISTER | OPTYPE_UNDO | OPTYPE_INTERNAL;
  edit_modifier_properties(ot);
}

static void time_modifier_segment_free(GreasePencilTimeModifierSegment * /*ds*/) {}

static int time_modifier_segment_remove_exec(bContext *C, wmOperator *op)
{
  Object *ob = context_active_object(C);
  auto *tmd = reinterpret_cast<GreasePencilTimeModifierData *>(
      edit_modifier_property_get(op, ob, eModifierType_GreasePencilTime));

  if (tmd == nullptr) {
    return OPERATOR_CANCELLED;
  }

  if (!tmd->segments().index_range().contains(tmd->segment_active_index)) {
    return OPERATOR_CANCELLED;
  }

  dna::array::remove_index(&tmd->segments_array,
                           &tmd->segments_num,
                           &tmd->segment_active_index,
                           tmd->segment_active_index,
                           time_modifier_segment_free);

  DEG_id_tag_update(&ob->id, ID_RECALC_GEOMETRY | ID_RECALC_SYNC_TO_EVAL);
  WM_event_add_notifier(C, NC_OBJECT | ND_MODIFIER, ob);

  return OPERATOR_FINISHED;
}

static int time_modifier_segment_remove_invoke(bContext *C,
                                               wmOperator *op,
                                               const wmEvent * /*event*/)
{
  if (edit_modifier_invoke_properties(C, op)) {
    return time_modifier_segment_remove_exec(C, op);
  }
  return OPERATOR_CANCELLED;
}

void OBJECT_OT_grease_pencil_time_modifier_segment_remove(wmOperatorType *ot)
{
  /* identifiers */
  ot->name = "Remove Segment";
  ot->description = "Remove the active segment from the time modifier";
  ot->idname = "OBJECT_OT_grease_pencil_time_modifier_segment_remove";

  /* api callbacks */
  ot->poll = time_modifier_segment_poll;
  ot->invoke = time_modifier_segment_remove_invoke;
  ot->exec = time_modifier_segment_remove_exec;

  /* flags */
  ot->flag = OPTYPE_REGISTER | OPTYPE_UNDO | OPTYPE_INTERNAL;
  edit_modifier_properties(ot);

  RNA_def_int(
      ot->srna, "index", 0, 0, INT_MAX, "Index", "Index of the segment to remove", 0, INT_MAX);
}

enum class TimeSegmentMoveDirection {
  Up = -1,
  Down = 1,
};

static int time_modifier_segment_move_exec(bContext *C, wmOperator *op)
{
  Object *ob = context_active_object(C);
  auto *tmd = reinterpret_cast<GreasePencilTimeModifierData *>(
      edit_modifier_property_get(op, ob, eModifierType_GreasePencilTime));

  if (tmd == nullptr) {
    return OPERATOR_CANCELLED;
  }

  if (tmd->segments_num < 2) {
    return OPERATOR_CANCELLED;
  }

  const TimeSegmentMoveDirection direction = TimeSegmentMoveDirection(
      RNA_enum_get(op->ptr, "type"));
  switch (direction) {
    case TimeSegmentMoveDirection::Up:
      if (tmd->segment_active_index == 0) {
        return OPERATOR_CANCELLED;
      }

      std::swap(tmd->segments_array[tmd->segment_active_index],
                tmd->segments_array[tmd->segment_active_index - 1]);

      tmd->segment_active_index--;
      break;
    case TimeSegmentMoveDirection::Down:
      if (tmd->segment_active_index == tmd->segments_num - 1) {
        return OPERATOR_CANCELLED;
      }

      std::swap(tmd->segments_array[tmd->segment_active_index],
                tmd->segments_array[tmd->segment_active_index + 1]);

      tmd->segment_active_index++;
      break;
    default:
      return OPERATOR_CANCELLED;
  }

  DEG_id_tag_update(&ob->id, ID_RECALC_GEOMETRY | ID_RECALC_SYNC_TO_EVAL);
  WM_event_add_notifier(C, NC_OBJECT | ND_MODIFIER, ob);

  return OPERATOR_FINISHED;
}

static int time_modifier_segment_move_invoke(bContext *C,
                                             wmOperator *op,
                                             const wmEvent * /*event*/)
{
  if (edit_modifier_invoke_properties(C, op)) {
    return time_modifier_segment_move_exec(C, op);
  }
  return OPERATOR_CANCELLED;
}

void OBJECT_OT_grease_pencil_time_modifier_segment_move(wmOperatorType *ot)
{
  static const EnumPropertyItem segment_move[] = {
      {int(TimeSegmentMoveDirection::Up), "UP", 0, "Up", ""},
      {int(TimeSegmentMoveDirection::Down), "DOWN", 0, "Down", ""},
      {0, nullptr, 0, nullptr, nullptr},
  };

  /* identifiers */
  ot->name = "Move Segment";
  ot->description = "Move the active time segment up or down";
  ot->idname = "OBJECT_OT_grease_pencil_time_modifier_segment_move";

  /* api callbacks */
  ot->poll = time_modifier_segment_poll;
  ot->invoke = time_modifier_segment_move_invoke;
  ot->exec = time_modifier_segment_move_exec;

  /* flags */
  ot->flag = OPTYPE_REGISTER | OPTYPE_UNDO | OPTYPE_INTERNAL;
  edit_modifier_properties(ot);

  ot->prop = RNA_def_enum(ot->srna, "type", segment_move, 0, "Type", "");
}

/** \} */

}  // namespace blender::ed::object<|MERGE_RESOLUTION|>--- conflicted
+++ resolved
@@ -2337,15 +2337,10 @@
 
 void OBJECT_OT_modifier_apply(wmOperatorType *ot)
 {
-<<<<<<< HEAD
+  PropertyRNA *prop;
+
   ot->name = "Apply Modifier to Selected"; /*BFA - defaults to all*/
   ot->description = "Apply modifier and remove from the stack \nPress and hold ALT to apply to active object only"; /*BFA - defaults to all*/
-=======
-  PropertyRNA *prop;
-
-  ot->name = "Apply Modifier";
-  ot->description = "Apply modifier and remove from the stack";
->>>>>>> ae49382f
   ot->idname = "OBJECT_OT_modifier_apply";
 
   ot->invoke = modifier_apply_invoke;
