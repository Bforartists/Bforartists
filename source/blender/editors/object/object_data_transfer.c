/*
 * This program is free software; you can redistribute it and/or
 * modify it under the terms of the GNU General Public License
 * as published by the Free Software Foundation; either version 2
 * of the License, or (at your option) any later version.
 *
 * This program is distributed in the hope that it will be useful,
 * but WITHOUT ANY WARRANTY; without even the implied warranty of
 * MERCHANTABILITY or FITNESS FOR A PARTICULAR PURPOSE.  See the
 * GNU General Public License for more details.
 *
 * You should have received a copy of the GNU General Public License
 * along with this program; if not, write to the Free Software Foundation,
 * Inc., 51 Franklin Street, Fifth Floor, Boston, MA 02110-1301, USA.
 *
 * The Original Code is Copyright (C) 2014 by Blender Foundation.
 * All rights reserved.
 */

/** \file
 * \ingroup edobj
 */

#include "DNA_mesh_types.h"
#include "DNA_modifier_types.h"
#include "DNA_object_types.h"
#include "DNA_scene_types.h"

#include "BLI_math.h"
#include "BLI_blenlib.h"
#include "BLI_utildefines.h"

#include "BKE_context.h"
#include "BKE_data_transfer.h"
#include "BKE_mesh_mapping.h"
#include "BKE_mesh_remap.h"
#include "BKE_mesh_runtime.h"
#include "BKE_object.h"
#include "BKE_report.h"

#include "DEG_depsgraph.h"
#include "DEG_depsgraph_query.h"

#include "RNA_access.h"
#include "RNA_define.h"
#include "RNA_enum_types.h"

#include "WM_api.h"
#include "WM_types.h"

#include "ED_object.h"

#include "UI_interface.h"

#include "object_intern.h"

/* All possible data to transfer.
 * Note some are 'fake' ones, i.e. they are not hold by real CDLayers. */
/* Not shared with modifier, since we use a usual enum here, not a multi-choice one. */
static const EnumPropertyItem DT_layer_items[] = {
    {0, "", 0, "Vertex Data", ""},
    {DT_TYPE_MDEFORMVERT,
     "VGROUP_WEIGHTS",
     0,
     "Vertex Group(s)",
     "Transfer active or all vertex groups"},
#if 0 /* XXX For now, would like to finish/merge work from 2014 gsoc first. */
    {DT_TYPE_SHAPEKEY, "SHAPEKEYS", 0, "Shapekey(s)", "Transfer active or all shape keys"},
#endif
/* XXX When SkinModifier is enabled,
 * it seems to erase its own CD_MVERT_SKIN layer from final DM :( */
#if 0
    {DT_TYPE_SKIN, "SKIN", 0, "Skin Weight", "Transfer skin weights"},
#endif
    {DT_TYPE_BWEIGHT_VERT, "BEVEL_WEIGHT_VERT", 0, "Bevel Weight", "Transfer bevel weights"},
    {0, "", 0, "Edge Data", ""},
    {DT_TYPE_SHARP_EDGE, "SHARP_EDGE", 0, "Sharp", "Transfer sharp mark"},
    {DT_TYPE_SEAM, "SEAM", 0, "UV Seam", "Transfer UV seam mark"},
    {DT_TYPE_CREASE, "CREASE", 0, "Subsurf Crease", "Transfer crease values"},
    {DT_TYPE_BWEIGHT_EDGE, "BEVEL_WEIGHT_EDGE", 0, "Bevel Weight", "Transfer bevel weights"},
    {DT_TYPE_FREESTYLE_EDGE,
     "FREESTYLE_EDGE",
     0,
     "Freestyle Mark",
     "Transfer Freestyle edge mark"},
    {0, "", 0, "Face Corner Data", ""},
    {DT_TYPE_LNOR, "CUSTOM_NORMAL", 0, "Custom Normals", "Transfer custom normals"},
    {DT_TYPE_VCOL, "VCOL", 0, "VCol", "Vertex (face corners) colors"},
    {DT_TYPE_UV, "UV", 0, "UVs", "Transfer UV layers"},
    {0, "", 0, "Face Data", ""},
    {DT_TYPE_SHARP_FACE, "SMOOTH", 0, "Smooth", "Transfer flat/smooth mark"},
    {DT_TYPE_FREESTYLE_FACE,
     "FREESTYLE_FACE",
     0,
     "Freestyle Mark",
     "Transfer Freestyle face mark"},
    {0, NULL, 0, NULL, NULL},
};

/* Note: rna_enum_dt_layers_select_src_items enum is from rna_modifier.c */
static const EnumPropertyItem *dt_layers_select_src_itemf(bContext *C,
                                                          PointerRNA *ptr,
                                                          PropertyRNA *UNUSED(prop),
                                                          bool *r_free)
{
  if (!C) { /* needed for docs and i18n tools */
    return rna_enum_dt_layers_select_src_items;
  }

  EnumPropertyItem *item = NULL, tmp_item = {0};
  int totitem = 0;
  const int data_type = RNA_enum_get(ptr, "data_type");

  Depsgraph *depsgraph = CTX_data_depsgraph(C);

  PropertyRNA *prop = RNA_struct_find_property(ptr, "use_reverse_transfer");
  const bool reverse_transfer = prop != NULL && RNA_property_boolean_get(ptr, prop);
  const int layers_select_dst = reverse_transfer ? RNA_enum_get(ptr, "layers_select_src") :
                                                   RNA_enum_get(ptr, "layers_select_dst");

  if (!reverse_transfer || layers_select_dst == DT_LAYERS_ACTIVE_DST || layers_select_dst >= 0) {
    RNA_enum_items_add_value(
        &item, &totitem, rna_enum_dt_layers_select_src_items, DT_LAYERS_ACTIVE_SRC);
  }
  RNA_enum_items_add_value(
      &item, &totitem, rna_enum_dt_layers_select_src_items, DT_LAYERS_ALL_SRC);

  if (data_type == DT_TYPE_MDEFORMVERT) {
    Object *ob_src = CTX_data_active_object(C);

    if (BKE_object_pose_armature_get(ob_src)) {
      RNA_enum_items_add_value(
          &item, &totitem, rna_enum_dt_layers_select_src_items, DT_LAYERS_VGROUP_SRC_BONE_SELECT);
      RNA_enum_items_add_value(
          &item, &totitem, rna_enum_dt_layers_select_src_items, DT_LAYERS_VGROUP_SRC_BONE_DEFORM);
    }

    if (ob_src) {
      bDeformGroup *dg;
      int i;

      RNA_enum_item_add_separator(&item, &totitem);

      for (i = 0, dg = ob_src->defbase.first; dg; i++, dg = dg->next) {
        tmp_item.value = i;
        tmp_item.identifier = tmp_item.name = dg->name;
        RNA_enum_item_add(&item, &totitem, &tmp_item);
      }
    }
  }
  else if (data_type == DT_TYPE_SHAPEKEY) {
    /* TODO */
  }
  else if (data_type == DT_TYPE_UV) {
    Object *ob_src = CTX_data_active_object(C);

    if (ob_src) {
      Mesh *me_eval;
      int num_data, i;

      Scene *scene_eval = DEG_get_evaluated_scene(depsgraph);
      Object *ob_src_eval = DEG_get_evaluated_object(depsgraph, ob_src);

      CustomData_MeshMasks cddata_masks = CD_MASK_BAREMESH;
      cddata_masks.lmask |= CD_MASK_MLOOPUV;
      me_eval = mesh_get_eval_final(depsgraph, scene_eval, ob_src_eval, &cddata_masks);
      num_data = CustomData_number_of_layers(&me_eval->ldata, CD_MLOOPUV);

      RNA_enum_item_add_separator(&item, &totitem);

      for (i = 0; i < num_data; i++) {
        tmp_item.value = i;
        tmp_item.identifier = tmp_item.name = CustomData_get_layer_name(
            &me_eval->ldata, CD_MLOOPUV, i);
        RNA_enum_item_add(&item, &totitem, &tmp_item);
      }
    }
  }
  else if (data_type == DT_TYPE_VCOL) {
    Object *ob_src = CTX_data_active_object(C);

    if (ob_src) {
      Mesh *me_eval;
      int num_data, i;

      Scene *scene_eval = DEG_get_evaluated_scene(depsgraph);
      Object *ob_src_eval = DEG_get_evaluated_object(depsgraph, ob_src);

      CustomData_MeshMasks cddata_masks = CD_MASK_BAREMESH;
      cddata_masks.lmask |= CD_MASK_MLOOPCOL;
      me_eval = mesh_get_eval_final(depsgraph, scene_eval, ob_src_eval, &cddata_masks);
      num_data = CustomData_number_of_layers(&me_eval->ldata, CD_MLOOPCOL);

      RNA_enum_item_add_separator(&item, &totitem);

      for (i = 0; i < num_data; i++) {
        tmp_item.value = i;
        tmp_item.identifier = tmp_item.name = CustomData_get_layer_name(
            &me_eval->ldata, CD_MLOOPCOL, i);
        RNA_enum_item_add(&item, &totitem, &tmp_item);
      }
    }
  }

  RNA_enum_item_end(&item, &totitem);
  *r_free = true;

  return item;
}

/* Note: rna_enum_dt_layers_select_dst_items enum is from rna_modifier.c */
static const EnumPropertyItem *dt_layers_select_dst_itemf(bContext *C,
                                                          PointerRNA *ptr,
                                                          PropertyRNA *UNUSED(prop),
                                                          bool *r_free)
{
  if (!C) { /* needed for docs and i18n tools */
    return rna_enum_dt_layers_select_dst_items;
  }

  EnumPropertyItem *item = NULL;
  int totitem = 0;

  PropertyRNA *prop = RNA_struct_find_property(ptr, "use_reverse_transfer");
  const bool reverse_transfer = prop != NULL && RNA_property_boolean_get(ptr, prop);
  const int layers_select_src = reverse_transfer ? RNA_enum_get(ptr, "layers_select_dst") :
                                                   RNA_enum_get(ptr, "layers_select_src");

  if (reverse_transfer || layers_select_src == DT_LAYERS_ACTIVE_SRC || layers_select_src >= 0) {
    RNA_enum_items_add_value(
        &item, &totitem, rna_enum_dt_layers_select_dst_items, DT_LAYERS_ACTIVE_DST);
  }
  RNA_enum_items_add_value(
      &item, &totitem, rna_enum_dt_layers_select_dst_items, DT_LAYERS_NAME_DST);
  RNA_enum_items_add_value(
      &item, &totitem, rna_enum_dt_layers_select_dst_items, DT_LAYERS_INDEX_DST);

  /* No 'specific' to-layers here, since we may transfer to several objects at once! */

  RNA_enum_item_end(&item, &totitem);
  *r_free = true;

  return item;
}

static const EnumPropertyItem *dt_layers_select_itemf(bContext *C,
                                                      PointerRNA *ptr,
                                                      PropertyRNA *prop,
                                                      bool *r_free)
{
  const bool reverse_transfer = RNA_boolean_get(ptr, "use_reverse_transfer");

  if (STREQ(RNA_property_identifier(prop), "layers_select_dst")) {
    if (reverse_transfer) {
      return dt_layers_select_src_itemf(C, ptr, prop, r_free);
    }
    else {
      return dt_layers_select_dst_itemf(C, ptr, prop, r_free);
    }
  }
  else if (reverse_transfer) {
    return dt_layers_select_dst_itemf(C, ptr, prop, r_free);
  }
  else {
    return dt_layers_select_src_itemf(C, ptr, prop, r_free);
  }
}

/* Note: rna_enum_dt_mix_mode_items enum is from rna_modifier.c */
static const EnumPropertyItem *dt_mix_mode_itemf(bContext *C,
                                                 PointerRNA *ptr,
                                                 PropertyRNA *UNUSED(prop),
                                                 bool *r_free)
{
  EnumPropertyItem *item = NULL;
  int totitem = 0;

  const int dtdata_type = RNA_enum_get(ptr, "data_type");
  bool support_advanced_mixing, support_threshold;

  if (!C) { /* needed for docs and i18n tools */
    return rna_enum_dt_mix_mode_items;
  }

  RNA_enum_items_add_value(&item, &totitem, rna_enum_dt_mix_mode_items, CDT_MIX_TRANSFER);

  BKE_object_data_transfer_get_dttypes_capacity(
      dtdata_type, &support_advanced_mixing, &support_threshold);

  if (support_threshold) {
    RNA_enum_items_add_value(
        &item, &totitem, rna_enum_dt_mix_mode_items, CDT_MIX_REPLACE_ABOVE_THRESHOLD);
    RNA_enum_items_add_value(
        &item, &totitem, rna_enum_dt_mix_mode_items, CDT_MIX_REPLACE_BELOW_THRESHOLD);
  }

  if (support_advanced_mixing) {
    RNA_enum_item_add_separator(&item, &totitem);
    RNA_enum_items_add_value(&item, &totitem, rna_enum_dt_mix_mode_items, CDT_MIX_MIX);
    RNA_enum_items_add_value(&item, &totitem, rna_enum_dt_mix_mode_items, CDT_MIX_ADD);
    RNA_enum_items_add_value(&item, &totitem, rna_enum_dt_mix_mode_items, CDT_MIX_SUB);
    RNA_enum_items_add_value(&item, &totitem, rna_enum_dt_mix_mode_items, CDT_MIX_MUL);
  }

  RNA_enum_item_end(&item, &totitem);
  *r_free = true;

  return item;
}

static bool data_transfer_check(bContext *UNUSED(C), wmOperator *op)
{
  const int layers_select_src = RNA_enum_get(op->ptr, "layers_select_src");
  PropertyRNA *prop = RNA_struct_find_property(op->ptr, "layers_select_dst");
  const int layers_select_dst = RNA_property_enum_get(op->ptr, prop);

  /* TODO: check for invalid layers_src select modes too! */

  if ((layers_select_src != DT_LAYERS_ACTIVE_SRC) && (layers_select_dst == DT_LAYERS_ACTIVE_DST)) {
    RNA_property_enum_set(op->ptr, prop, DT_LAYERS_NAME_DST);
    return true;
  }

  return false;
}

/* Helper, used by both data_transfer_exec and datalayout_transfer_exec. */
static void data_transfer_exec_preprocess_objects(bContext *C,
                                                  wmOperator *op,
                                                  Object *ob_src,
                                                  ListBase *ctx_objects,
                                                  const bool reverse_transfer)
{
  CollectionPointerLink *ctx_ob;
  CTX_data_selected_editable_objects(C, ctx_objects);

  if (reverse_transfer) {
    return; /* Nothing else to do in this case... */
  }

  for (ctx_ob = ctx_objects->first; ctx_ob; ctx_ob = ctx_ob->next) {
    Object *ob = ctx_ob->ptr.data;
    Mesh *me;
    if ((ob == ob_src) || (ob->type != OB_MESH)) {
      continue;
    }

    me = ob->data;
    if (ID_IS_LINKED(me)) {
      /* Do not transfer to linked data, not supported. */
      BKE_reportf(op->reports,
                  RPT_WARNING,
                  "Skipping object '%s', linked data '%s' cannot be modified",
                  ob->id.name + 2,
                  me->id.name + 2);
      me->id.tag &= ~LIB_TAG_DOIT;
      continue;
    }

    me->id.tag |= LIB_TAG_DOIT;
  }
}

/* Helper, used by both data_transfer_exec and datalayout_transfer_exec. */
static bool data_transfer_exec_is_object_valid(wmOperator *op,
                                               Object *ob_src,
                                               Object *ob_dst,
                                               const bool reverse_transfer)
{
  Mesh *me;
  if ((ob_dst == ob_src) || (ob_src->type != OB_MESH) || (ob_dst->type != OB_MESH)) {
    return false;
  }

  if (reverse_transfer) {
    return true;
  }

  me = ob_dst->data;
  if (me->id.tag & LIB_TAG_DOIT) {
    me->id.tag &= ~LIB_TAG_DOIT;
    return true;
  }
  else if (!ID_IS_LINKED(me)) {
    /* Do not apply transfer operation more than once. */
    /* XXX This is not nice regarding vgroups, which are half-Object data... :/ */
    BKE_reportf(
        op->reports,
        RPT_WARNING,
        "Skipping object '%s', data '%s' has already been processed with a previous object",
        ob_dst->id.name + 2,
        me->id.name + 2);
  }
  return false;
}

static int data_transfer_exec(bContext *C, wmOperator *op)
{
  Object *ob_src = ED_object_active_context(C);
  Depsgraph *depsgraph = CTX_data_depsgraph(C);
  Scene *scene_eval = DEG_get_evaluated_scene(depsgraph);

  ListBase ctx_objects;
  CollectionPointerLink *ctx_ob_dst;

  bool changed = false;

  const bool is_frozen = RNA_boolean_get(op->ptr, "use_freeze");

  const bool reverse_transfer = RNA_boolean_get(op->ptr, "use_reverse_transfer");

  const int data_type = RNA_enum_get(op->ptr, "data_type");
  const bool use_create = RNA_boolean_get(op->ptr, "use_create");

  const int map_vert_mode = RNA_enum_get(op->ptr, "vert_mapping");
  const int map_edge_mode = RNA_enum_get(op->ptr, "edge_mapping");
  const int map_loop_mode = RNA_enum_get(op->ptr, "loop_mapping");
  const int map_poly_mode = RNA_enum_get(op->ptr, "poly_mapping");

  const bool use_auto_transform = RNA_boolean_get(op->ptr, "use_auto_transform");
  const bool use_object_transform = RNA_boolean_get(op->ptr, "use_object_transform");
  const bool use_max_distance = RNA_boolean_get(op->ptr, "use_max_distance");
  const float max_distance = use_max_distance ? RNA_float_get(op->ptr, "max_distance") : FLT_MAX;
  const float ray_radius = RNA_float_get(op->ptr, "ray_radius");
  const float islands_precision = RNA_float_get(op->ptr, "islands_precision");

  const int layers_src = RNA_enum_get(op->ptr, "layers_select_src");
  const int layers_dst = RNA_enum_get(op->ptr, "layers_select_dst");
  int layers_select_src[DT_MULTILAYER_INDEX_MAX] = {0};
  int layers_select_dst[DT_MULTILAYER_INDEX_MAX] = {0};
  const int fromto_idx = BKE_object_data_transfer_dttype_to_srcdst_index(data_type);

  const int mix_mode = RNA_enum_get(op->ptr, "mix_mode");
  const float mix_factor = RNA_float_get(op->ptr, "mix_factor");

  SpaceTransform space_transform_data;
  SpaceTransform *space_transform = (use_object_transform && !use_auto_transform) ?
                                        &space_transform_data :
                                        NULL;

  if (is_frozen) {
    BKE_report(
        op->reports,
        RPT_INFO,
        "Operator is frozen, changes to its settings won't take effect until you unfreeze it");
    return OPERATOR_FINISHED;
  }

  if (reverse_transfer && ID_IS_LINKED(ob_src->data)) {
    /* Do not transfer to linked data, not supported. */
    return OPERATOR_CANCELLED;
  }

  if (fromto_idx != DT_MULTILAYER_INDEX_INVALID) {
    layers_select_src[fromto_idx] = layers_src;
    layers_select_dst[fromto_idx] = layers_dst;
  }

  data_transfer_exec_preprocess_objects(C, op, ob_src, &ctx_objects, reverse_transfer);

  for (ctx_ob_dst = ctx_objects.first; ctx_ob_dst; ctx_ob_dst = ctx_ob_dst->next) {
    Object *ob_dst = ctx_ob_dst->ptr.data;

    if (reverse_transfer) {
      SWAP(Object *, ob_src, ob_dst);
    }

    if (data_transfer_exec_is_object_valid(op, ob_src, ob_dst, reverse_transfer)) {
      Object *ob_src_eval = DEG_get_evaluated_object(depsgraph, ob_src);

      if (space_transform) {
        Object *ob_dst_eval = DEG_get_evaluated_object(depsgraph, ob_dst);
        BLI_SPACE_TRANSFORM_SETUP(space_transform, ob_dst_eval, ob_src_eval);
      }

      if (BKE_object_data_transfer_mesh(depsgraph,
                                        scene_eval,
                                        ob_src_eval,
                                        ob_dst,
                                        data_type,
                                        use_create,
                                        map_vert_mode,
                                        map_edge_mode,
                                        map_loop_mode,
                                        map_poly_mode,
                                        space_transform,
                                        use_auto_transform,
                                        max_distance,
                                        ray_radius,
                                        islands_precision,
                                        layers_select_src,
                                        layers_select_dst,
                                        mix_mode,
                                        mix_factor,
                                        NULL,
                                        false,
                                        op->reports)) {
        changed = true;
      }
    }

    DEG_id_tag_update(&ob_dst->id, ID_RECALC_GEOMETRY);

    if (reverse_transfer) {
      SWAP(Object *, ob_src, ob_dst);
    }
  }

  BLI_freelistN(&ctx_objects);

  WM_event_add_notifier(C, NC_OBJECT | ND_DRAW, NULL);

#if 0 /* TODO */
  /* Note: issue with that is that if canceled, operator cannot be redone... Nasty in our case. */
  return changed ? OPERATOR_FINISHED : OPERATOR_CANCELLED;
#else
  (void)changed;
  return OPERATOR_FINISHED;
#endif
}

/* Used by both OBJECT_OT_data_transfer and OBJECT_OT_datalayout_transfer */
/* Note this context poll is only really partial, it cannot check for all possible invalid cases. */
static bool data_transfer_poll(bContext *C)
{
  Object *ob = ED_object_active_context(C);
  ID *data = (ob) ? ob->data : NULL;
  return (ob && ob->type == OB_MESH && data);
}

/* Used by both OBJECT_OT_data_transfer and OBJECT_OT_datalayout_transfer */
static bool data_transfer_poll_property(const bContext *UNUSED(C),
                                        wmOperator *op,
                                        const PropertyRNA *prop)
{
  PointerRNA *ptr = op->ptr;
  PropertyRNA *prop_other;

  const char *prop_id = RNA_property_identifier(prop);
  const int data_type = RNA_enum_get(ptr, "data_type");
  bool use_auto_transform = false;
  bool use_max_distance = false;
  bool use_modifier = false;

  if ((prop_other = RNA_struct_find_property(ptr, "use_auto_transform"))) {
    use_auto_transform = RNA_property_boolean_get(ptr, prop_other);
  }
  if ((prop_other = RNA_struct_find_property(ptr, "use_max_distance"))) {
    use_max_distance = RNA_property_boolean_get(ptr, prop_other);
  }
  if ((prop_other = RNA_struct_find_property(ptr, "modifier"))) {
    use_modifier = RNA_property_is_set(ptr, prop_other);
  }

  if (STREQ(prop_id, "modifier")) {
    return use_modifier;
  }

  if (use_modifier) {
    /* Hide everything but 'modifier' property, if set. */
    return false;
  }

  if (STREQ(prop_id, "use_object_transform") && use_auto_transform) {
    return false;
  }
  if (STREQ(prop_id, "max_distance") && !use_max_distance) {
    return false;
  }
  if (STREQ(prop_id, "islands_precision") && !DT_DATATYPE_IS_LOOP(data_type)) {
    return false;
  }

  if (STREQ(prop_id, "vert_mapping") && !DT_DATATYPE_IS_VERT(data_type)) {
    return false;
  }
  if (STREQ(prop_id, "edge_mapping") && !DT_DATATYPE_IS_EDGE(data_type)) {
    return false;
  }
  if (STREQ(prop_id, "loop_mapping") && !DT_DATATYPE_IS_LOOP(data_type)) {
    return false;
  }
  if (STREQ(prop_id, "poly_mapping") && !DT_DATATYPE_IS_POLY(data_type)) {
    return false;
  }

  if ((STREQ(prop_id, "layers_select_src") || STREQ(prop_id, "layers_select_dst")) &&
      !DT_DATATYPE_IS_MULTILAYERS(data_type)) {
    return false;
  }

  /* Else, show it! */
  return true;
}

/* Transfer mesh data from active to selected objects. */
void OBJECT_OT_data_transfer(wmOperatorType *ot)
{
<<<<<<< HEAD
	PropertyRNA *prop;

	/* Identifiers.*/
	ot->name = "Transfer Mesh Data";
	ot->idname = "OBJECT_OT_data_transfer";
	ot->description = "Transfer Mesh Data\nTransfer data layer(s) (weights, edge sharp, ...) from active to selected meshes";

	/* API callbacks.*/
	ot->poll = data_transfer_poll;
	ot->poll_property = data_transfer_poll_property;
	ot->invoke = WM_menu_invoke;
	ot->exec = data_transfer_exec;
	ot->check = data_transfer_check;

	/* Flags.*/
	ot->flag = OPTYPE_REGISTER | OPTYPE_UNDO | OPTYPE_USE_EVAL_DATA;

	/* Properties.*/
	prop = RNA_def_boolean(ot->srna, "use_reverse_transfer", false, "Reverse Transfer",
	                       "Transfer from selected objects to active one");
	RNA_def_property_flag(prop, PROP_HIDDEN | PROP_SKIP_SAVE);

	RNA_def_boolean(ot->srna, "use_freeze", false, "Freeze Operator",
	                "Prevent changes to settings to re-run the operator, "
	                "handy to change several things at once with heavy geometry");

	/* Data type to transfer. */
	ot->prop = RNA_def_enum(ot->srna, "data_type", DT_layer_items, 0, "Data Type", "Which data to transfer");
	RNA_def_boolean(ot->srna, "use_create", true, "Create Data", "Add data layers on destination meshes if needed");

	/* Mapping methods. */
	RNA_def_enum(ot->srna, "vert_mapping", rna_enum_dt_method_vertex_items, MREMAP_MODE_VERT_NEAREST, "Vertex Mapping",
	             "Method used to map source vertices to destination ones");
	RNA_def_enum(ot->srna, "edge_mapping", rna_enum_dt_method_edge_items, MREMAP_MODE_EDGE_NEAREST, "Edge Mapping",
	             "Method used to map source edges to destination ones");
	RNA_def_enum(ot->srna, "loop_mapping", rna_enum_dt_method_loop_items, MREMAP_MODE_LOOP_NEAREST_POLYNOR,
	             "Face Corner Mapping", "Method used to map source faces' corners to destination ones");
	RNA_def_enum(ot->srna, "poly_mapping", rna_enum_dt_method_poly_items, MREMAP_MODE_POLY_NEAREST, "Face Mapping",
	             "Method used to map source faces to destination ones");

	/* Mapping options and filtering. */
	RNA_def_boolean(ot->srna, "use_auto_transform", false, "Auto Transform",
	                "Automatically compute transformation to get the best possible match between source and "
	                "destination meshes (WARNING: results will never be as good as manual matching of objects)");
	RNA_def_boolean(ot->srna, "use_object_transform", true, "Object Transform",
	                "Evaluate source and destination meshes in global space");
	RNA_def_boolean(ot->srna, "use_max_distance", false, "Only Neighbor Geometry",
	                "Source elements must be closer than given distance from destination one");
	prop = RNA_def_float(ot->srna, "max_distance", 1.0f, 0.0f, FLT_MAX, "Max Distance",
	                     "Maximum allowed distance between source and destination element, for non-topology mappings",
	                     0.0f, 100.0f);
	RNA_def_property_subtype(prop, PROP_DISTANCE);
	prop = RNA_def_float(ot->srna, "ray_radius", 0.0f, 0.0f, FLT_MAX, "Ray Radius",
	                     "'Width' of rays (especially useful when raycasting against vertices or edges)",
	                     0.0f, 10.0f);
	RNA_def_property_subtype(prop, PROP_DISTANCE);
	prop = RNA_def_float(ot->srna, "islands_precision", 0.1f, 0.0f, 10.0f, "Islands Precision",
	                     "Factor controlling precision of islands handling (the higher, the better the results)",
	                     0.0f, 1.0f);
	RNA_def_property_subtype(prop, PROP_FACTOR);

	/* How to handle multi-layers types of data. */
	prop = RNA_def_enum(ot->srna, "layers_select_src", rna_enum_dt_layers_select_src_items, DT_LAYERS_ACTIVE_SRC,
	                    "Source Layers Selection", "Which layers to transfer, in case of multi-layers types");
	RNA_def_property_enum_funcs_runtime(prop, NULL, NULL, dt_layers_select_itemf);

	prop = RNA_def_enum(ot->srna, "layers_select_dst", rna_enum_dt_layers_select_dst_items, DT_LAYERS_ACTIVE_DST,
	                    "Destination Layers Matching", "How to match source and destination layers");
	RNA_def_property_enum_funcs_runtime(prop, NULL, NULL, dt_layers_select_itemf);

	prop = RNA_def_enum(ot->srna, "mix_mode", rna_enum_dt_mix_mode_items, CDT_MIX_TRANSFER, "Mix Mode",
	                   "How to affect destination elements with source values");
	RNA_def_property_enum_funcs_runtime(prop, NULL, NULL, dt_mix_mode_itemf);
	RNA_def_float(ot->srna, "mix_factor", 1.0f, 0.0f, 1.0f, "Mix Factor",
	              "Factor to use when applying data to destination (exact behavior depends on mix mode)", 0.0f, 1.0f);
=======
  PropertyRNA *prop;

  /* Identifiers.*/
  ot->name = "Transfer Mesh Data";
  ot->idname = "OBJECT_OT_data_transfer";
  ot->description =
      "Transfer data layer(s) (weights, edge sharp, ...) from active to selected meshes";

  /* API callbacks.*/
  ot->poll = data_transfer_poll;
  ot->poll_property = data_transfer_poll_property;
  ot->invoke = WM_menu_invoke;
  ot->exec = data_transfer_exec;
  ot->check = data_transfer_check;

  /* Flags.*/
  ot->flag = OPTYPE_REGISTER | OPTYPE_UNDO | OPTYPE_USE_EVAL_DATA;

  /* Properties.*/
  prop = RNA_def_boolean(ot->srna,
                         "use_reverse_transfer",
                         false,
                         "Reverse Transfer",
                         "Transfer from selected objects to active one");
  RNA_def_property_flag(prop, PROP_HIDDEN | PROP_SKIP_SAVE);

  RNA_def_boolean(ot->srna,
                  "use_freeze",
                  false,
                  "Freeze Operator",
                  "Prevent changes to settings to re-run the operator, "
                  "handy to change several things at once with heavy geometry");

  /* Data type to transfer. */
  ot->prop = RNA_def_enum(
      ot->srna, "data_type", DT_layer_items, 0, "Data Type", "Which data to transfer");
  RNA_def_boolean(ot->srna,
                  "use_create",
                  true,
                  "Create Data",
                  "Add data layers on destination meshes if needed");

  /* Mapping methods. */
  RNA_def_enum(ot->srna,
               "vert_mapping",
               rna_enum_dt_method_vertex_items,
               MREMAP_MODE_VERT_NEAREST,
               "Vertex Mapping",
               "Method used to map source vertices to destination ones");
  RNA_def_enum(ot->srna,
               "edge_mapping",
               rna_enum_dt_method_edge_items,
               MREMAP_MODE_EDGE_NEAREST,
               "Edge Mapping",
               "Method used to map source edges to destination ones");
  RNA_def_enum(ot->srna,
               "loop_mapping",
               rna_enum_dt_method_loop_items,
               MREMAP_MODE_LOOP_NEAREST_POLYNOR,
               "Face Corner Mapping",
               "Method used to map source faces' corners to destination ones");
  RNA_def_enum(ot->srna,
               "poly_mapping",
               rna_enum_dt_method_poly_items,
               MREMAP_MODE_POLY_NEAREST,
               "Face Mapping",
               "Method used to map source faces to destination ones");

  /* Mapping options and filtering. */
  RNA_def_boolean(
      ot->srna,
      "use_auto_transform",
      false,
      "Auto Transform",
      "Automatically compute transformation to get the best possible match between source and "
      "destination meshes (WARNING: results will never be as good as manual matching of objects)");
  RNA_def_boolean(ot->srna,
                  "use_object_transform",
                  true,
                  "Object Transform",
                  "Evaluate source and destination meshes in global space");
  RNA_def_boolean(ot->srna,
                  "use_max_distance",
                  false,
                  "Only Neighbor Geometry",
                  "Source elements must be closer than given distance from destination one");
  prop = RNA_def_float(
      ot->srna,
      "max_distance",
      1.0f,
      0.0f,
      FLT_MAX,
      "Max Distance",
      "Maximum allowed distance between source and destination element, for non-topology mappings",
      0.0f,
      100.0f);
  RNA_def_property_subtype(prop, PROP_DISTANCE);
  prop = RNA_def_float(
      ot->srna,
      "ray_radius",
      0.0f,
      0.0f,
      FLT_MAX,
      "Ray Radius",
      "'Width' of rays (especially useful when raycasting against vertices or edges)",
      0.0f,
      10.0f);
  RNA_def_property_subtype(prop, PROP_DISTANCE);
  prop = RNA_def_float(
      ot->srna,
      "islands_precision",
      0.1f,
      0.0f,
      10.0f,
      "Islands Precision",
      "Factor controlling precision of islands handling (the higher, the better the results)",
      0.0f,
      1.0f);
  RNA_def_property_subtype(prop, PROP_FACTOR);

  /* How to handle multi-layers types of data. */
  prop = RNA_def_enum(ot->srna,
                      "layers_select_src",
                      rna_enum_dt_layers_select_src_items,
                      DT_LAYERS_ACTIVE_SRC,
                      "Source Layers Selection",
                      "Which layers to transfer, in case of multi-layers types");
  RNA_def_property_enum_funcs_runtime(prop, NULL, NULL, dt_layers_select_itemf);

  prop = RNA_def_enum(ot->srna,
                      "layers_select_dst",
                      rna_enum_dt_layers_select_dst_items,
                      DT_LAYERS_ACTIVE_DST,
                      "Destination Layers Matching",
                      "How to match source and destination layers");
  RNA_def_property_enum_funcs_runtime(prop, NULL, NULL, dt_layers_select_itemf);

  prop = RNA_def_enum(ot->srna,
                      "mix_mode",
                      rna_enum_dt_mix_mode_items,
                      CDT_MIX_TRANSFER,
                      "Mix Mode",
                      "How to affect destination elements with source values");
  RNA_def_property_enum_funcs_runtime(prop, NULL, NULL, dt_mix_mode_itemf);
  RNA_def_float(
      ot->srna,
      "mix_factor",
      1.0f,
      0.0f,
      1.0f,
      "Mix Factor",
      "Factor to use when applying data to destination (exact behavior depends on mix mode)",
      0.0f,
      1.0f);
>>>>>>> 93c19a5a
}

/******************************************************************************/
/* Note: This operator is hybrid, it can work as a usual standalone Object operator,
 *       or as a DataTransfer modifier tool.
 */

static bool datalayout_transfer_poll(bContext *C)
{
  return (edit_modifier_poll_generic(C, &RNA_DataTransferModifier, (1 << OB_MESH)) ||
          data_transfer_poll(C));
}

static int datalayout_transfer_exec(bContext *C, wmOperator *op)
{
  Object *ob_act = ED_object_active_context(C);
  Depsgraph *depsgraph = CTX_data_depsgraph(C);
  Scene *scene_eval = DEG_get_evaluated_scene(depsgraph);
  DataTransferModifierData *dtmd;

  dtmd = (DataTransferModifierData *)edit_modifier_property_get(
      op, ob_act, eModifierType_DataTransfer);

  /* If we have a modifier, we transfer data layout from this modifier's source object to active one.
   * Else, we transfer data layout from active object to all selected ones. */
  if (dtmd) {
    Object *ob_src = dtmd->ob_source;
    Object *ob_dst = ob_act;

    const bool use_delete = false; /* Never when used from modifier, for now. */

    if (!ob_src) {
      return OPERATOR_CANCELLED;
    }

    Object *ob_src_eval = DEG_get_evaluated_object(depsgraph, ob_src);

    BKE_object_data_transfer_layout(depsgraph,
                                    scene_eval,
                                    ob_src_eval,
                                    ob_dst,
                                    dtmd->data_types,
                                    use_delete,
                                    dtmd->layers_select_src,
                                    dtmd->layers_select_dst);

    DEG_id_tag_update(&ob_dst->id, ID_RECALC_GEOMETRY);
  }
  else {
    Object *ob_src = ob_act;

    ListBase ctx_objects;
    CollectionPointerLink *ctx_ob_dst;

    const int data_type = RNA_enum_get(op->ptr, "data_type");
    const bool use_delete = RNA_boolean_get(op->ptr, "use_delete");

    const int layers_src = RNA_enum_get(op->ptr, "layers_select_src");
    const int layers_dst = RNA_enum_get(op->ptr, "layers_select_dst");
    int layers_select_src[DT_MULTILAYER_INDEX_MAX] = {0};
    int layers_select_dst[DT_MULTILAYER_INDEX_MAX] = {0};
    const int fromto_idx = BKE_object_data_transfer_dttype_to_srcdst_index(data_type);

    if (fromto_idx != DT_MULTILAYER_INDEX_INVALID) {
      layers_select_src[fromto_idx] = layers_src;
      layers_select_dst[fromto_idx] = layers_dst;
    }

    Object *ob_src_eval = DEG_get_evaluated_object(depsgraph, ob_src);

    data_transfer_exec_preprocess_objects(C, op, ob_src, &ctx_objects, false);

    for (ctx_ob_dst = ctx_objects.first; ctx_ob_dst; ctx_ob_dst = ctx_ob_dst->next) {
      Object *ob_dst = ctx_ob_dst->ptr.data;
      if (data_transfer_exec_is_object_valid(op, ob_src, ob_dst, false)) {
        BKE_object_data_transfer_layout(depsgraph,
                                        scene_eval,
                                        ob_src_eval,
                                        ob_dst,
                                        data_type,
                                        use_delete,
                                        layers_select_src,
                                        layers_select_dst);
      }

      DEG_id_tag_update(&ob_dst->id, ID_RECALC_GEOMETRY);
    }

    BLI_freelistN(&ctx_objects);
  }

  WM_event_add_notifier(C, NC_OBJECT | ND_DRAW, NULL);

  return OPERATOR_FINISHED;
}

static int datalayout_transfer_invoke(bContext *C, wmOperator *op, const wmEvent *event)
{
  if (edit_modifier_invoke_properties(C, op)) {
    return datalayout_transfer_exec(C, op);
  }
  else {
    return WM_menu_invoke(C, op, event);
  }
}

void OBJECT_OT_datalayout_transfer(wmOperatorType *ot)
{
<<<<<<< HEAD
	PropertyRNA *prop;

	ot->name = "Transfer Mesh Data Layout";
	ot->description = "Transfer Mesh Data Layout\nTransfer layout of data layer(s) from active to selected meshes";
	ot->idname = "OBJECT_OT_datalayout_transfer";

	ot->poll = datalayout_transfer_poll;
	ot->poll_property = data_transfer_poll_property;
	ot->invoke = datalayout_transfer_invoke;
	ot->exec = datalayout_transfer_exec;
	ot->check = data_transfer_check;

	/* flags */
	ot->flag = OPTYPE_REGISTER | OPTYPE_UNDO | OPTYPE_USE_EVAL_DATA;

	/* Properties.*/
	edit_modifier_properties(ot);

	/* Data type to transfer. */
	ot->prop = RNA_def_enum(ot->srna, "data_type", DT_layer_items, 0, "Data Type", "Which data to transfer");
	RNA_def_boolean(ot->srna, "use_delete", false, "Exact Match",
	                "Also delete some data layers from destination if necessary, so that it matches exactly source");

	/* How to handle multi-layers types of data. */
	prop = RNA_def_enum(ot->srna, "layers_select_src", rna_enum_dt_layers_select_src_items, DT_LAYERS_ACTIVE_SRC,
	                    "Source Layers Selection", "Which layers to transfer, in case of multi-layers types");
	RNA_def_property_enum_funcs_runtime(prop, NULL, NULL, dt_layers_select_src_itemf);

	prop = RNA_def_enum(ot->srna, "layers_select_dst", rna_enum_dt_layers_select_dst_items, DT_LAYERS_ACTIVE_DST,
	                    "Destination Layers Matching", "How to match source and destination layers");
	RNA_def_property_enum_funcs_runtime(prop, NULL, NULL, dt_layers_select_dst_itemf);
=======
  PropertyRNA *prop;

  ot->name = "Transfer Mesh Data Layout";
  ot->description = "Transfer layout of data layer(s) from active to selected meshes";
  ot->idname = "OBJECT_OT_datalayout_transfer";

  ot->poll = datalayout_transfer_poll;
  ot->poll_property = data_transfer_poll_property;
  ot->invoke = datalayout_transfer_invoke;
  ot->exec = datalayout_transfer_exec;
  ot->check = data_transfer_check;

  /* flags */
  ot->flag = OPTYPE_REGISTER | OPTYPE_UNDO | OPTYPE_USE_EVAL_DATA;

  /* Properties.*/
  edit_modifier_properties(ot);

  /* Data type to transfer. */
  ot->prop = RNA_def_enum(
      ot->srna, "data_type", DT_layer_items, 0, "Data Type", "Which data to transfer");
  RNA_def_boolean(ot->srna,
                  "use_delete",
                  false,
                  "Exact Match",
                  "Also delete some data layers from destination if necessary, so that it matches "
                  "exactly source");

  /* How to handle multi-layers types of data. */
  prop = RNA_def_enum(ot->srna,
                      "layers_select_src",
                      rna_enum_dt_layers_select_src_items,
                      DT_LAYERS_ACTIVE_SRC,
                      "Source Layers Selection",
                      "Which layers to transfer, in case of multi-layers types");
  RNA_def_property_enum_funcs_runtime(prop, NULL, NULL, dt_layers_select_src_itemf);

  prop = RNA_def_enum(ot->srna,
                      "layers_select_dst",
                      rna_enum_dt_layers_select_dst_items,
                      DT_LAYERS_ACTIVE_DST,
                      "Destination Layers Matching",
                      "How to match source and destination layers");
  RNA_def_property_enum_funcs_runtime(prop, NULL, NULL, dt_layers_select_dst_itemf);
>>>>>>> 93c19a5a
}<|MERGE_RESOLUTION|>--- conflicted
+++ resolved
@@ -596,90 +596,14 @@
 /* Transfer mesh data from active to selected objects. */
 void OBJECT_OT_data_transfer(wmOperatorType *ot)
 {
-<<<<<<< HEAD
-	PropertyRNA *prop;
-
-	/* Identifiers.*/
-	ot->name = "Transfer Mesh Data";
-	ot->idname = "OBJECT_OT_data_transfer";
-	ot->description = "Transfer Mesh Data\nTransfer data layer(s) (weights, edge sharp, ...) from active to selected meshes";
-
-	/* API callbacks.*/
-	ot->poll = data_transfer_poll;
-	ot->poll_property = data_transfer_poll_property;
-	ot->invoke = WM_menu_invoke;
-	ot->exec = data_transfer_exec;
-	ot->check = data_transfer_check;
-
-	/* Flags.*/
-	ot->flag = OPTYPE_REGISTER | OPTYPE_UNDO | OPTYPE_USE_EVAL_DATA;
-
-	/* Properties.*/
-	prop = RNA_def_boolean(ot->srna, "use_reverse_transfer", false, "Reverse Transfer",
-	                       "Transfer from selected objects to active one");
-	RNA_def_property_flag(prop, PROP_HIDDEN | PROP_SKIP_SAVE);
-
-	RNA_def_boolean(ot->srna, "use_freeze", false, "Freeze Operator",
-	                "Prevent changes to settings to re-run the operator, "
-	                "handy to change several things at once with heavy geometry");
-
-	/* Data type to transfer. */
-	ot->prop = RNA_def_enum(ot->srna, "data_type", DT_layer_items, 0, "Data Type", "Which data to transfer");
-	RNA_def_boolean(ot->srna, "use_create", true, "Create Data", "Add data layers on destination meshes if needed");
-
-	/* Mapping methods. */
-	RNA_def_enum(ot->srna, "vert_mapping", rna_enum_dt_method_vertex_items, MREMAP_MODE_VERT_NEAREST, "Vertex Mapping",
-	             "Method used to map source vertices to destination ones");
-	RNA_def_enum(ot->srna, "edge_mapping", rna_enum_dt_method_edge_items, MREMAP_MODE_EDGE_NEAREST, "Edge Mapping",
-	             "Method used to map source edges to destination ones");
-	RNA_def_enum(ot->srna, "loop_mapping", rna_enum_dt_method_loop_items, MREMAP_MODE_LOOP_NEAREST_POLYNOR,
-	             "Face Corner Mapping", "Method used to map source faces' corners to destination ones");
-	RNA_def_enum(ot->srna, "poly_mapping", rna_enum_dt_method_poly_items, MREMAP_MODE_POLY_NEAREST, "Face Mapping",
-	             "Method used to map source faces to destination ones");
-
-	/* Mapping options and filtering. */
-	RNA_def_boolean(ot->srna, "use_auto_transform", false, "Auto Transform",
-	                "Automatically compute transformation to get the best possible match between source and "
-	                "destination meshes (WARNING: results will never be as good as manual matching of objects)");
-	RNA_def_boolean(ot->srna, "use_object_transform", true, "Object Transform",
-	                "Evaluate source and destination meshes in global space");
-	RNA_def_boolean(ot->srna, "use_max_distance", false, "Only Neighbor Geometry",
-	                "Source elements must be closer than given distance from destination one");
-	prop = RNA_def_float(ot->srna, "max_distance", 1.0f, 0.0f, FLT_MAX, "Max Distance",
-	                     "Maximum allowed distance between source and destination element, for non-topology mappings",
-	                     0.0f, 100.0f);
-	RNA_def_property_subtype(prop, PROP_DISTANCE);
-	prop = RNA_def_float(ot->srna, "ray_radius", 0.0f, 0.0f, FLT_MAX, "Ray Radius",
-	                     "'Width' of rays (especially useful when raycasting against vertices or edges)",
-	                     0.0f, 10.0f);
-	RNA_def_property_subtype(prop, PROP_DISTANCE);
-	prop = RNA_def_float(ot->srna, "islands_precision", 0.1f, 0.0f, 10.0f, "Islands Precision",
-	                     "Factor controlling precision of islands handling (the higher, the better the results)",
-	                     0.0f, 1.0f);
-	RNA_def_property_subtype(prop, PROP_FACTOR);
-
-	/* How to handle multi-layers types of data. */
-	prop = RNA_def_enum(ot->srna, "layers_select_src", rna_enum_dt_layers_select_src_items, DT_LAYERS_ACTIVE_SRC,
-	                    "Source Layers Selection", "Which layers to transfer, in case of multi-layers types");
-	RNA_def_property_enum_funcs_runtime(prop, NULL, NULL, dt_layers_select_itemf);
-
-	prop = RNA_def_enum(ot->srna, "layers_select_dst", rna_enum_dt_layers_select_dst_items, DT_LAYERS_ACTIVE_DST,
-	                    "Destination Layers Matching", "How to match source and destination layers");
-	RNA_def_property_enum_funcs_runtime(prop, NULL, NULL, dt_layers_select_itemf);
-
-	prop = RNA_def_enum(ot->srna, "mix_mode", rna_enum_dt_mix_mode_items, CDT_MIX_TRANSFER, "Mix Mode",
-	                   "How to affect destination elements with source values");
-	RNA_def_property_enum_funcs_runtime(prop, NULL, NULL, dt_mix_mode_itemf);
-	RNA_def_float(ot->srna, "mix_factor", 1.0f, 0.0f, 1.0f, "Mix Factor",
-	              "Factor to use when applying data to destination (exact behavior depends on mix mode)", 0.0f, 1.0f);
-=======
   PropertyRNA *prop;
 
   /* Identifiers.*/
   ot->name = "Transfer Mesh Data";
   ot->idname = "OBJECT_OT_data_transfer";
   ot->description =
-      "Transfer data layer(s) (weights, edge sharp, ...) from active to selected meshes";
+      "Transfer Mesh Data\nTransfer data layer(s) (weights, edge sharp, ...) from active to "
+      "selected meshes";
 
   /* API callbacks.*/
   ot->poll = data_transfer_poll;
@@ -827,7 +751,6 @@
       "Factor to use when applying data to destination (exact behavior depends on mix mode)",
       0.0f,
       1.0f);
->>>>>>> 93c19a5a
 }
 
 /******************************************************************************/
@@ -936,43 +859,11 @@
 
 void OBJECT_OT_datalayout_transfer(wmOperatorType *ot)
 {
-<<<<<<< HEAD
-	PropertyRNA *prop;
-
-	ot->name = "Transfer Mesh Data Layout";
-	ot->description = "Transfer Mesh Data Layout\nTransfer layout of data layer(s) from active to selected meshes";
-	ot->idname = "OBJECT_OT_datalayout_transfer";
-
-	ot->poll = datalayout_transfer_poll;
-	ot->poll_property = data_transfer_poll_property;
-	ot->invoke = datalayout_transfer_invoke;
-	ot->exec = datalayout_transfer_exec;
-	ot->check = data_transfer_check;
-
-	/* flags */
-	ot->flag = OPTYPE_REGISTER | OPTYPE_UNDO | OPTYPE_USE_EVAL_DATA;
-
-	/* Properties.*/
-	edit_modifier_properties(ot);
-
-	/* Data type to transfer. */
-	ot->prop = RNA_def_enum(ot->srna, "data_type", DT_layer_items, 0, "Data Type", "Which data to transfer");
-	RNA_def_boolean(ot->srna, "use_delete", false, "Exact Match",
-	                "Also delete some data layers from destination if necessary, so that it matches exactly source");
-
-	/* How to handle multi-layers types of data. */
-	prop = RNA_def_enum(ot->srna, "layers_select_src", rna_enum_dt_layers_select_src_items, DT_LAYERS_ACTIVE_SRC,
-	                    "Source Layers Selection", "Which layers to transfer, in case of multi-layers types");
-	RNA_def_property_enum_funcs_runtime(prop, NULL, NULL, dt_layers_select_src_itemf);
-
-	prop = RNA_def_enum(ot->srna, "layers_select_dst", rna_enum_dt_layers_select_dst_items, DT_LAYERS_ACTIVE_DST,
-	                    "Destination Layers Matching", "How to match source and destination layers");
-	RNA_def_property_enum_funcs_runtime(prop, NULL, NULL, dt_layers_select_dst_itemf);
-=======
   PropertyRNA *prop;
 
   ot->name = "Transfer Mesh Data Layout";
-  ot->description = "Transfer layout of data layer(s) from active to selected meshes";
+  ot->description =
+      "Transfer Mesh Data Layout\nTransfer layout of data layer(s) from active to selected meshes";
   ot->idname = "OBJECT_OT_datalayout_transfer";
 
   ot->poll = datalayout_transfer_poll;
@@ -1013,5 +904,4 @@
                       "Destination Layers Matching",
                       "How to match source and destination layers");
   RNA_def_property_enum_funcs_runtime(prop, NULL, NULL, dt_layers_select_dst_itemf);
->>>>>>> 93c19a5a
 }