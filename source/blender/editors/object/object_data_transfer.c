/*
 * ***** BEGIN GPL LICENSE BLOCK *****
 *
 * This program is free software; you can redistribute it and/or
 * modify it under the terms of the GNU General Public License
 * as published by the Free Software Foundation; either version 2
 * of the License, or (at your option) any later version.
 *
 * This program is distributed in the hope that it will be useful,
 * but WITHOUT ANY WARRANTY; without even the implied warranty of
 * MERCHANTABILITY or FITNESS FOR A PARTICULAR PURPOSE.  See the
 * GNU General Public License for more details.
 *
 * You should have received a copy of the GNU General Public License
 * along with this program; if not, write to the Free Software Foundation,
 * Inc., 51 Franklin Street, Fifth Floor, Boston, MA 02110-1301, USA.
 *
 * The Original Code is Copyright (C) 2014 by Blender Foundation.
 * All rights reserved.
 *
 * The Original Code is: all of this file.
 *
 * Contributor(s): Bastien Montagne.
 *
 * ***** END GPL LICENSE BLOCK *****
 */

/** \file blender/editors/object/object_data_transfer.c
 *  \ingroup edobj
 */

#include "DNA_mesh_types.h"
#include "DNA_modifier_types.h"
#include "DNA_object_types.h"
#include "DNA_scene_types.h"

#include "BLI_math.h"
#include "BLI_blenlib.h"
#include "BLI_utildefines.h"

#include "BKE_context.h"
#include "BKE_data_transfer.h"
#include "BKE_depsgraph.h"
#include "BKE_DerivedMesh.h"
#include "BKE_mesh_mapping.h"
#include "BKE_mesh_remap.h"
#include "BKE_object.h"
#include "BKE_report.h"

#include "RNA_access.h"
#include "RNA_define.h"
#include "RNA_enum_types.h"

#include "WM_api.h"
#include "WM_types.h"

#include "ED_object.h"

#include "UI_interface.h"

#include "object_intern.h"

/* All possible data to transfer.
 * Note some are 'fake' ones, i.e. they are not hold by real CDLayers. */
/* Not shared with modifier, since we use a usual enum here, not a multi-choice one. */
static EnumPropertyItem DT_layer_items[] = {
	{0, "", 0, "Vertex Data", ""},
	{DT_TYPE_MDEFORMVERT, "VGROUP_WEIGHTS", 0, "Vertex Group(s)", "Transfer active or all vertex groups"},
#if 0  /* XXX For now, would like to finish/merge work from 2014 gsoc first. */
	{DT_TYPE_SHAPEKEY, "SHAPEKEYS", 0, "Shapekey(s)", "Transfer active or all shape keys"},
#endif
#if 0  /* XXX When SkinModifier is enabled, it seems to erase its own CD_MVERT_SKIN layer from final DM :( */
	{DT_TYPE_SKIN, "SKIN", 0, "Skin Weight", "Transfer skin weights"},
#endif
	{DT_TYPE_BWEIGHT_VERT, "BEVEL_WEIGHT_VERT", 0, "Bevel Weight", "Transfer bevel weights"},
	{0, "", 0, "Edge Data", ""},
	{DT_TYPE_SHARP_EDGE, "SHARP_EDGE", 0, "Sharp", "Transfer sharp mark"},
	{DT_TYPE_SEAM, "SEAM", 0, "UV Seam", "Transfer UV seam mark"},
	{DT_TYPE_CREASE, "CREASE", 0, "Subsurf Crease", "Transfer crease values"},
	{DT_TYPE_BWEIGHT_EDGE, "BEVEL_WEIGHT_EDGE", 0, "Bevel Weight", "Transfer bevel weights"},
	{DT_TYPE_FREESTYLE_EDGE, "FREESTYLE_EDGE", 0, "Freestyle Mark", "Transfer Freestyle edge mark"},
	{0, "", 0, "Face Corner Data", ""},
	{DT_TYPE_LNOR, "CUSTOM_NORMAL", 0, "Custom Normals", "Transfer custom normals"},
	{DT_TYPE_VCOL, "VCOL", 0, "VCol", "Vertex (face corners) colors"},
	{DT_TYPE_UV, "UV", 0, "UVs", "Transfer UV layers"},
	{0, "", 0, "Face Data", ""},
	{DT_TYPE_SHARP_FACE, "SMOOTH", 0, "Smooth", "Transfer flat/smooth mark"},
	{DT_TYPE_FREESTYLE_FACE, "FREESTYLE_FACE", 0, "Freestyle Mark", "Transfer Freestyle face mark"},
	{0, NULL, 0, NULL, NULL}
};

/* Note: rna_enum_dt_layers_select_src_items enum is from rna_modifier.c */
static EnumPropertyItem *dt_layers_select_src_itemf(
        bContext *C, PointerRNA *ptr, PropertyRNA *UNUSED(prop), bool *r_free)
{
	EnumPropertyItem *item = NULL, tmp_item = {0};
	int totitem = 0;

	const int data_type = RNA_enum_get(ptr, "data_type");

	if (!C) {  /* needed for docs and i18n tools */
		return rna_enum_dt_layers_select_src_items;
	}

	RNA_enum_items_add_value(&item, &totitem, rna_enum_dt_layers_select_src_items, DT_LAYERS_ACTIVE_SRC);
	RNA_enum_items_add_value(&item, &totitem, rna_enum_dt_layers_select_src_items, DT_LAYERS_ALL_SRC);

	if (data_type == DT_TYPE_MDEFORMVERT) {
		Object *ob_src = CTX_data_active_object(C);

		if (BKE_object_pose_armature_get(ob_src)) {
			RNA_enum_items_add_value(&item, &totitem, rna_enum_dt_layers_select_src_items, DT_LAYERS_VGROUP_SRC_BONE_SELECT);
			RNA_enum_items_add_value(&item, &totitem, rna_enum_dt_layers_select_src_items, DT_LAYERS_VGROUP_SRC_BONE_DEFORM);
		}

		if (ob_src) {
			bDeformGroup *dg;
			int i;

			RNA_enum_item_add_separator(&item, &totitem);

			for (i = 0, dg = ob_src->defbase.first; dg; i++, dg = dg->next) {
				tmp_item.value = i;
				tmp_item.identifier = tmp_item.name = dg->name;
				RNA_enum_item_add(&item, &totitem, &tmp_item);
			}
		}
	}
	else if (data_type == DT_TYPE_SHAPEKEY) {
		/* TODO */
	}
	else if (data_type == DT_TYPE_UV) {
		Object *ob_src = CTX_data_active_object(C);
		Scene *scene = CTX_data_scene(C);

		if (ob_src) {
			DerivedMesh *dm_src;
			CustomData *pdata;
			int num_data, i;

			/* XXX Is this OK? */
			dm_src = mesh_get_derived_final(scene, ob_src, CD_MASK_BAREMESH | CD_MTEXPOLY);
			pdata = dm_src->getPolyDataLayout(dm_src);
			num_data = CustomData_number_of_layers(pdata, CD_MTEXPOLY);

			RNA_enum_item_add_separator(&item, &totitem);

			for (i = 0; i < num_data; i++) {
				tmp_item.value = i;
				tmp_item.identifier = tmp_item.name = CustomData_get_layer_name(pdata, CD_MTEXPOLY, i);
				RNA_enum_item_add(&item, &totitem, &tmp_item);
			}
		}
	}
	else if (data_type == DT_TYPE_VCOL) {
		Object *ob_src = CTX_data_active_object(C);
		Scene *scene = CTX_data_scene(C);

		if (ob_src) {
			DerivedMesh *dm_src;
			CustomData *ldata;
			int num_data, i;

			/* XXX Is this OK? */
			dm_src = mesh_get_derived_final(scene, ob_src, CD_MASK_BAREMESH | CD_MLOOPCOL);
			ldata = dm_src->getLoopDataLayout(dm_src);
			num_data = CustomData_number_of_layers(ldata, CD_MLOOPCOL);

			RNA_enum_item_add_separator(&item, &totitem);

			for (i = 0; i < num_data; i++) {
				tmp_item.value = i;
				tmp_item.identifier = tmp_item.name = CustomData_get_layer_name(ldata, CD_MLOOPCOL, i);
				RNA_enum_item_add(&item, &totitem, &tmp_item);
			}
		}
	}

	RNA_enum_item_end(&item, &totitem);
	*r_free = true;

	return item;
}

<<<<<<< HEAD
/* Note: DT_layers_select_dst_items enum is from rna_modifier.c */
=======
/* Note: rna_enum_dt_layers_select_dst_items enum is from rna_modifier.c */
>>>>>>> b76dbf5e
static EnumPropertyItem *dt_layers_select_dst_itemf(
        bContext *C, PointerRNA *ptr, PropertyRNA *UNUSED(prop), bool *r_free)
{
	EnumPropertyItem *item = NULL;
	int totitem = 0;

	const int layers_select_src = RNA_enum_get(ptr, "layers_select_src");

	if (!C) {  /* needed for docs and i18n tools */
		return rna_enum_dt_layers_select_dst_items;
	}

	if (layers_select_src == DT_LAYERS_ACTIVE_SRC || layers_select_src >= 0) {
		RNA_enum_items_add_value(&item, &totitem, rna_enum_dt_layers_select_dst_items, DT_LAYERS_ACTIVE_DST);
	}
	RNA_enum_items_add_value(&item, &totitem, rna_enum_dt_layers_select_dst_items, DT_LAYERS_NAME_DST);
	RNA_enum_items_add_value(&item, &totitem, rna_enum_dt_layers_select_dst_items, DT_LAYERS_INDEX_DST);

	/* No 'specific' to-layers here, since we may transfer to several objects at once! */

	RNA_enum_item_end(&item, &totitem);
	*r_free = true;

	return item;
}

static EnumPropertyItem *dt_layers_select_itemf(bContext *C, PointerRNA *ptr, PropertyRNA *prop, bool *r_free)
{
	const bool reverse_transfer = RNA_boolean_get(ptr, "use_reverse_transfer");

	if (STREQ(RNA_property_identifier(prop), "layers_select_dst")) {
		if (reverse_transfer) {
			return dt_layers_select_src_itemf(C, ptr, prop, r_free);
		}
		else {
			return dt_layers_select_dst_itemf(C, ptr, prop, r_free);
		}
	}
	else if (reverse_transfer) {
		return dt_layers_select_dst_itemf(C, ptr, prop, r_free);
	}
	else {
		return dt_layers_select_src_itemf(C, ptr, prop, r_free);
	}
}

<<<<<<< HEAD
/* Note: DT_mix_mode_items enum is from rna_modifier.c */
=======
/* Note: rna_enum_dt_mix_mode_items enum is from rna_modifier.c */
>>>>>>> b76dbf5e
static EnumPropertyItem *dt_mix_mode_itemf(bContext *C, PointerRNA *ptr, PropertyRNA *UNUSED(prop), bool *r_free)
{
	EnumPropertyItem *item = NULL;
	int totitem = 0;

	const int dtdata_type = RNA_enum_get(ptr, "data_type");
	bool support_advanced_mixing, support_threshold;

	if (!C) {  /* needed for docs and i18n tools */
		return rna_enum_dt_mix_mode_items;
	}

	RNA_enum_items_add_value(&item, &totitem, rna_enum_dt_mix_mode_items, CDT_MIX_TRANSFER);

	BKE_object_data_transfer_get_dttypes_capacity(dtdata_type, &support_advanced_mixing, &support_threshold);

	if (support_threshold) {
		RNA_enum_items_add_value(&item, &totitem, rna_enum_dt_mix_mode_items, CDT_MIX_REPLACE_ABOVE_THRESHOLD);
		RNA_enum_items_add_value(&item, &totitem, rna_enum_dt_mix_mode_items, CDT_MIX_REPLACE_BELOW_THRESHOLD);
	}

	if (support_advanced_mixing) {
		RNA_enum_item_add_separator(&item, &totitem);
		RNA_enum_items_add_value(&item, &totitem, rna_enum_dt_mix_mode_items, CDT_MIX_MIX);
		RNA_enum_items_add_value(&item, &totitem, rna_enum_dt_mix_mode_items, CDT_MIX_ADD);
		RNA_enum_items_add_value(&item, &totitem, rna_enum_dt_mix_mode_items, CDT_MIX_SUB);
		RNA_enum_items_add_value(&item, &totitem, rna_enum_dt_mix_mode_items, CDT_MIX_MUL);
	}

	RNA_enum_item_end(&item, &totitem);
	*r_free = true;

	return item;
}

static bool data_transfer_check(bContext *UNUSED(C), wmOperator *op)
{
	const int layers_select_src = RNA_enum_get(op->ptr, "layers_select_src");
	PropertyRNA *prop = RNA_struct_find_property(op->ptr, "layers_select_dst");
	const int layers_select_dst = RNA_property_enum_get(op->ptr, prop);

	/* TODO: check for invalid layers_src select modes too! */

	if ((layers_select_src != DT_LAYERS_ACTIVE_SRC) && (layers_select_dst == DT_LAYERS_ACTIVE_DST)) {
		RNA_property_enum_set(op->ptr, prop, DT_LAYERS_NAME_DST);
		return true;
	}

	return false;
}

/* Helper, used by both data_transfer_exec and datalayout_transfer_exec. */
static void data_transfer_exec_preprocess_objects(
        bContext *C, wmOperator *op, Object *ob_src, ListBase *ctx_objects, const bool reverse_transfer)
{
	CollectionPointerLink *ctx_ob;
	CTX_data_selected_editable_objects(C, ctx_objects);

	if (reverse_transfer) {
		return;  /* Nothing else to do in this case... */
	}

	for (ctx_ob = ctx_objects->first; ctx_ob; ctx_ob = ctx_ob->next) {
		Object *ob = ctx_ob->ptr.data;
		Mesh *me;
		if ((ob == ob_src) || (ob->type != OB_MESH)) {
			continue;
		}

		me = ob->data;
		if (ID_IS_LINKED_DATABLOCK(me)) {
			/* Do not transfer to linked data, not supported. */
			BKE_reportf(op->reports, RPT_WARNING, "Skipping object '%s', linked data '%s' cannot be modified",
			            ob->id.name + 2, me->id.name + 2);
			me->id.tag &= ~LIB_TAG_DOIT;
			continue;
		}

		me->id.tag |= LIB_TAG_DOIT;
	}
}

/* Helper, used by both data_transfer_exec and datalayout_transfer_exec. */
static bool data_transfer_exec_is_object_valid(
        wmOperator *op, Object *ob_src, Object *ob_dst, const bool reverse_transfer)
{
	Mesh *me;
	if ((ob_dst == ob_src) || (ob_src->type != OB_MESH) || (ob_dst->type != OB_MESH)) {
		return false;
	}

	if (reverse_transfer) {
		return true;
	}

	me = ob_dst->data;
	if (me->id.tag & LIB_TAG_DOIT) {
		me->id.tag &= ~LIB_TAG_DOIT;
		return true;
	}
	else if (!ID_IS_LINKED_DATABLOCK(me)) {
		/* Do not transfer apply operation more than once. */
		/* XXX This is not nice regarding vgroups, which are half-Object data... :/ */
		BKE_reportf(op->reports, RPT_WARNING,
		            "Skipping object '%s', data '%s' has already been processed with a previous object",
		            ob_dst->id.name + 2, me->id.name + 2);
	}
	return false;
}

static int data_transfer_exec(bContext *C, wmOperator *op)
{
	Scene *scene = CTX_data_scene(C);
	Object *ob_src = ED_object_active_context(C);

	ListBase ctx_objects;
	CollectionPointerLink *ctx_ob_dst;

	bool changed = false;

	const bool is_frozen = RNA_boolean_get(op->ptr, "use_freeze");

	const bool reverse_transfer = RNA_boolean_get(op->ptr, "use_reverse_transfer");

	const int data_type = RNA_enum_get(op->ptr, "data_type");
	const bool use_create = RNA_boolean_get(op->ptr, "use_create");

	const int map_vert_mode = RNA_enum_get(op->ptr, "vert_mapping");
	const int map_edge_mode = RNA_enum_get(op->ptr, "edge_mapping");
	const int map_loop_mode = RNA_enum_get(op->ptr, "loop_mapping");
	const int map_poly_mode = RNA_enum_get(op->ptr, "poly_mapping");

	const bool use_auto_transform = RNA_boolean_get(op->ptr, "use_auto_transform");
	const bool use_object_transform = RNA_boolean_get(op->ptr, "use_object_transform");
	const bool use_max_distance = RNA_boolean_get(op->ptr, "use_max_distance");
	const float max_distance = use_max_distance ? RNA_float_get(op->ptr, "max_distance") : FLT_MAX;
	const float ray_radius = RNA_float_get(op->ptr, "ray_radius");
	const float islands_precision = RNA_float_get(op->ptr, "islands_precision");

	const int layers_src = RNA_enum_get(op->ptr, "layers_select_src");
	const int layers_dst = RNA_enum_get(op->ptr, "layers_select_dst");
	int layers_select_src[DT_MULTILAYER_INDEX_MAX] = {0};
	int layers_select_dst[DT_MULTILAYER_INDEX_MAX] = {0};
	const int fromto_idx = BKE_object_data_transfer_dttype_to_srcdst_index(data_type);

	const int mix_mode = RNA_enum_get(op->ptr, "mix_mode");
	const float mix_factor = RNA_float_get(op->ptr, "mix_factor");

	SpaceTransform space_transform_data;
	SpaceTransform *space_transform = (use_object_transform && !use_auto_transform) ? &space_transform_data : NULL;

	if (is_frozen) {
		BKE_report(op->reports, RPT_INFO,
		           "Operator is frozen, changes to its settings won't take effect until you unfreeze it");
		return OPERATOR_FINISHED;
	}

	if (reverse_transfer && ID_IS_LINKED_DATABLOCK(ob_src->data)) {
		/* Do not transfer to linked data, not supported. */
		return OPERATOR_CANCELLED;
	}

	if (fromto_idx != DT_MULTILAYER_INDEX_INVALID) {
		layers_select_src[fromto_idx] = layers_src;
		layers_select_dst[fromto_idx] = layers_dst;
	}

	data_transfer_exec_preprocess_objects(C, op, ob_src, &ctx_objects, reverse_transfer);

	for (ctx_ob_dst = ctx_objects.first; ctx_ob_dst; ctx_ob_dst = ctx_ob_dst->next) {
		Object *ob_dst = ctx_ob_dst->ptr.data;

		if (reverse_transfer) {
			SWAP(Object *, ob_src, ob_dst);
		}

		if (data_transfer_exec_is_object_valid(op, ob_src, ob_dst, reverse_transfer)) {
			if (space_transform) {
				BLI_SPACE_TRANSFORM_SETUP(space_transform, ob_dst, ob_src);
			}

			if (BKE_object_data_transfer_mesh(
			        scene, ob_src, ob_dst, data_type, use_create,
			        map_vert_mode, map_edge_mode, map_loop_mode, map_poly_mode,
			        space_transform, use_auto_transform,
			        max_distance, ray_radius, islands_precision,
			        layers_select_src, layers_select_dst,
			        mix_mode, mix_factor, NULL, false, op->reports))
			{
				changed = true;
			}
		}

		DAG_id_tag_update(&ob_dst->id, OB_RECALC_DATA);

		if (reverse_transfer) {
			SWAP(Object *, ob_src, ob_dst);
		}
	}

	BLI_freelistN(&ctx_objects);

	WM_event_add_notifier(C, NC_OBJECT | ND_DRAW, NULL);

#if 0  /* TODO */
	/* Note: issue with that is that if canceled, operator cannot be redone... Nasty in our case. */
	return changed ? OPERATOR_FINISHED : OPERATOR_CANCELLED;
#else
	(void)changed;
	return OPERATOR_FINISHED;
#endif
}

/* Used by both OBJECT_OT_data_transfer and OBJECT_OT_datalayout_transfer */
/* Note this context poll is only really partial, it cannot check for all possible invalid cases. */
static int data_transfer_poll(bContext *C)
{
	Object *ob = ED_object_active_context(C);
	ID *data = (ob) ? ob->data : NULL;
	return (ob && ob->type == OB_MESH && data);
}

/* Used by both OBJECT_OT_data_transfer and OBJECT_OT_datalayout_transfer */
static bool data_transfer_draw_check_prop(PointerRNA *ptr, PropertyRNA *prop)
{
	PropertyRNA *prop_other;

	const char *prop_id = RNA_property_identifier(prop);
	const int data_type = RNA_enum_get(ptr, "data_type");
	bool use_auto_transform = false;
	bool use_max_distance = false;
	bool use_modifier = false;

	if ((prop_other = RNA_struct_find_property(ptr, "use_auto_transform"))) {
		use_auto_transform = RNA_property_boolean_get(ptr, prop_other);
	}
	if ((prop_other = RNA_struct_find_property(ptr, "use_max_distance"))) {
		use_max_distance = RNA_property_boolean_get(ptr, prop_other);
	}
	if ((prop_other = RNA_struct_find_property(ptr, "modifier"))) {
		use_modifier = RNA_property_is_set(ptr, prop_other);
	}

	if (STREQ(prop_id, "modifier")) {
		return use_modifier;
	}

	if (use_modifier) {
		/* Hide everything but 'modifier' property, if set. */
		return false;
	}

	if (STREQ(prop_id, "use_object_transform") && use_auto_transform) {
		return false;
	}
	if (STREQ(prop_id, "max_distance") && !use_max_distance) {
		return false;
	}
	if (STREQ(prop_id, "islands_precision") && !DT_DATATYPE_IS_LOOP(data_type)) {
		return false;
	}

	if (STREQ(prop_id, "vert_mapping") && !DT_DATATYPE_IS_VERT(data_type)) {
		return false;
	}
	if (STREQ(prop_id, "edge_mapping") && !DT_DATATYPE_IS_EDGE(data_type)) {
		return false;
	}
	if (STREQ(prop_id, "loop_mapping") && !DT_DATATYPE_IS_LOOP(data_type)) {
		return false;
	}
	if (STREQ(prop_id, "poly_mapping") && !DT_DATATYPE_IS_POLY(data_type)) {
		return false;
	}

	if ((STREQ(prop_id, "layers_select_src") || STREQ(prop_id, "layers_select_dst")) &&
	    !DT_DATATYPE_IS_MULTILAYERS(data_type))
	{
		return false;
	}

	/* Else, show it! */
	return true;
}

/* Used by both OBJECT_OT_data_transfer and OBJECT_OT_datalayout_transfer */
static void data_transfer_ui(bContext *C, wmOperator *op)
{
	uiLayout *layout = op->layout;
	wmWindowManager *wm = CTX_wm_manager(C);
	PointerRNA ptr;

	RNA_pointer_create(&wm->id, op->type->srna, op->properties, &ptr);

	/* Main auto-draw call */
	uiDefAutoButsRNA(layout, &ptr, data_transfer_draw_check_prop, '\0');
}

/* transfers weight from active to selected */
void OBJECT_OT_data_transfer(wmOperatorType *ot)
{
	PropertyRNA *prop;

	/* Identifiers.*/
	ot->name = "Transfer Mesh Data";
	ot->idname = "OBJECT_OT_data_transfer";
	ot->description = "Transfer Mesh Data\nTransfer data layer(s) (weights, edge sharp, ...) from active to selected meshes";

	/* API callbacks.*/
	ot->poll = data_transfer_poll;
	ot->invoke = WM_menu_invoke;
	ot->exec = data_transfer_exec;
	ot->check = data_transfer_check;
	ot->ui = data_transfer_ui;

	/* Flags.*/
	ot->flag = OPTYPE_REGISTER | OPTYPE_UNDO;

	/* Properties.*/
	prop = RNA_def_boolean(ot->srna, "use_reverse_transfer", false, "Reverse Transfer",
	                       "Transfer from selected objects to active one");
	RNA_def_property_flag(prop, PROP_HIDDEN | PROP_SKIP_SAVE);

	RNA_def_boolean(ot->srna, "use_freeze", false, "Freeze Operator",
	                "Prevent changes to settings to re-run the operator, "
	                "handy to change several things at once with heavy geometry");

	/* Data type to transfer. */
	ot->prop = RNA_def_enum(ot->srna, "data_type", DT_layer_items, 0, "Data Type", "Which data to transfer");
	RNA_def_boolean(ot->srna, "use_create", true, "Create Data", "Add data layers on destination meshes if needed");

	/* Mapping methods. */
	RNA_def_enum(ot->srna, "vert_mapping", rna_enum_dt_method_vertex_items, MREMAP_MODE_VERT_NEAREST, "Vertex Mapping",
	             "Method used to map source vertices to destination ones");
	RNA_def_enum(ot->srna, "edge_mapping", rna_enum_dt_method_edge_items, MREMAP_MODE_EDGE_NEAREST, "Edge Mapping",
	             "Method used to map source edges to destination ones");
	RNA_def_enum(ot->srna, "loop_mapping", rna_enum_dt_method_loop_items, MREMAP_MODE_LOOP_NEAREST_POLYNOR,
	             "Face Corner Mapping", "Method used to map source faces' corners to destination ones");
	RNA_def_enum(ot->srna, "poly_mapping", rna_enum_dt_method_poly_items, MREMAP_MODE_POLY_NEAREST, "Face Mapping",
	             "Method used to map source faces to destination ones");

	/* Mapping options and filtering. */
	RNA_def_boolean(ot->srna, "use_auto_transform", false, "Auto Transform",
	                "Automatically compute transformation to get the best possible match between source and "
	                "destination meshes (WARNING: results will never be as good as manual matching of objects)");
	RNA_def_boolean(ot->srna, "use_object_transform", true, "Object Transform",
	                "Evaluate source and destination meshes in global space");
	RNA_def_boolean(ot->srna, "use_max_distance", false, "Only Neighbor Geometry",
	                "Source elements must be closer than given distance from destination one");
	prop = RNA_def_float(ot->srna, "max_distance", 1.0f, 0.0f, FLT_MAX, "Max Distance",
	                     "Maximum allowed distance between source and destination element, for non-topology mappings",
	                     0.0f, 100.0f);
	RNA_def_property_subtype(prop, PROP_DISTANCE);
	prop = RNA_def_float(ot->srna, "ray_radius", 0.0f, 0.0f, FLT_MAX, "Ray Radius",
	                     "'Width' of rays (especially useful when raycasting against vertices or edges)",
	                     0.0f, 10.0f);
	RNA_def_property_subtype(prop, PROP_DISTANCE);
	prop = RNA_def_float(ot->srna, "islands_precision", 0.1f, 0.0f, 10.0f, "Islands Precision",
	                     "Factor controlling precision of islands handling (the higher, the better the results)",
	                     0.0f, 1.0f);
	RNA_def_property_subtype(prop, PROP_FACTOR);

	/* How to handle multi-layers types of data. */
	prop = RNA_def_enum(ot->srna, "layers_select_src", rna_enum_dt_layers_select_src_items, DT_LAYERS_ACTIVE_SRC,
	                    "Source Layers Selection", "Which layers to transfer, in case of multi-layers types");
	RNA_def_property_enum_funcs_runtime(prop, NULL, NULL, dt_layers_select_itemf);

	prop = RNA_def_enum(ot->srna, "layers_select_dst", rna_enum_dt_layers_select_dst_items, DT_LAYERS_ACTIVE_DST,
	                    "Destination Layers Matching", "How to match source and destination layers");
	RNA_def_property_enum_funcs_runtime(prop, NULL, NULL, dt_layers_select_itemf);

	prop = RNA_def_enum(ot->srna, "mix_mode", rna_enum_dt_mix_mode_items, CDT_MIX_TRANSFER, "Mix Mode",
	                   "How to affect destination elements with source values");
	RNA_def_property_enum_funcs_runtime(prop, NULL, NULL, dt_mix_mode_itemf);
	RNA_def_float(ot->srna, "mix_factor", 1.0f, 0.0f, 1.0f, "Mix Factor",
	              "Factor to use when applying data to destination (exact behavior depends on mix mode)", 0.0f, 1.0f);
}

/******************************************************************************/
/* Note: This operator is hybrid, it can work as a usual standalone Object operator,
 *       or as a DataTransfer modifier tool.
 */

static int datalayout_transfer_poll(bContext *C)
{
	return (edit_modifier_poll_generic(C, &RNA_DataTransferModifier, (1 << OB_MESH)) || data_transfer_poll(C));
}

static int datalayout_transfer_exec(bContext *C, wmOperator *op)
{
	Scene *scene = CTX_data_scene(C);
	Object *ob_act = ED_object_active_context(C);
	DataTransferModifierData *dtmd;

	dtmd = (DataTransferModifierData *)edit_modifier_property_get(op, ob_act, eModifierType_DataTransfer);

	/* If we have a modifier, we transfer data layout from this modifier's source object to active one.
	 * Else, we transfer data layout from active object to all selected ones. */
	if (dtmd) {
		Object *ob_src = dtmd->ob_source;
		Object *ob_dst = ob_act;

		const bool use_delete = false;  /* Never when used from modifier, for now. */

		if (!ob_src) {
			return OPERATOR_CANCELLED;
		}

		BKE_object_data_transfer_layout(scene, ob_src, ob_dst, dtmd->data_types, use_delete,
		                                dtmd->layers_select_src, dtmd->layers_select_dst);

		DAG_id_tag_update(&ob_dst->id, OB_RECALC_DATA);
	}
	else {
		Object *ob_src = ob_act;

		ListBase ctx_objects;
		CollectionPointerLink *ctx_ob_dst;

		const int data_type = RNA_enum_get(op->ptr, "data_type");
		const bool use_delete = RNA_boolean_get(op->ptr, "use_delete");

		const int layers_src = RNA_enum_get(op->ptr, "layers_select_src");
		const int layers_dst = RNA_enum_get(op->ptr, "layers_select_dst");
		int layers_select_src[DT_MULTILAYER_INDEX_MAX] = {0};
		int layers_select_dst[DT_MULTILAYER_INDEX_MAX] = {0};
		const int fromto_idx = BKE_object_data_transfer_dttype_to_srcdst_index(data_type);

		if (fromto_idx != DT_MULTILAYER_INDEX_INVALID) {
			layers_select_src[fromto_idx] = layers_src;
			layers_select_dst[fromto_idx] = layers_dst;
		}

		data_transfer_exec_preprocess_objects(C, op, ob_src, &ctx_objects, false);

		for (ctx_ob_dst = ctx_objects.first; ctx_ob_dst; ctx_ob_dst = ctx_ob_dst->next) {
			Object *ob_dst = ctx_ob_dst->ptr.data;
			if (data_transfer_exec_is_object_valid(op, ob_src, ob_dst, false)) {
				BKE_object_data_transfer_layout(scene, ob_src, ob_dst, data_type, use_delete,
				                                layers_select_src, layers_select_dst);
			}

			DAG_id_tag_update(&ob_dst->id, OB_RECALC_DATA);
		}

		BLI_freelistN(&ctx_objects);
	}

	WM_event_add_notifier(C, NC_OBJECT | ND_DRAW, NULL);

	return OPERATOR_FINISHED;
}

static int datalayout_transfer_invoke(bContext *C, wmOperator *op, const wmEvent *event)
{
	if (edit_modifier_invoke_properties(C, op)) {
		return datalayout_transfer_exec(C, op);
	}
	else {
		return WM_menu_invoke(C, op, event);
	}
}

void OBJECT_OT_datalayout_transfer(wmOperatorType *ot)
{
	PropertyRNA *prop;

	ot->name = "Transfer Mesh Data Layout";
	ot->description = "Transfer Mesh Data Layout\nTransfer layout of data layer(s) from active to selected meshes";
	ot->idname = "OBJECT_OT_datalayout_transfer";

	ot->poll = datalayout_transfer_poll;
	ot->invoke = datalayout_transfer_invoke;
	ot->exec = datalayout_transfer_exec;
	ot->check = data_transfer_check;
	ot->ui = data_transfer_ui;

	/* flags */
	ot->flag = OPTYPE_REGISTER | OPTYPE_UNDO;

	/* Properties.*/
	edit_modifier_properties(ot);

	/* Data type to transfer. */
	ot->prop = RNA_def_enum(ot->srna, "data_type", DT_layer_items, 0, "Data Type", "Which data to transfer");
	RNA_def_boolean(ot->srna, "use_delete", false, "Exact Match",
	                "Also delete some data layers from destination if necessary, so that it matches exactly source");

	/* How to handle multi-layers types of data. */
	prop = RNA_def_enum(ot->srna, "layers_select_src", rna_enum_dt_layers_select_src_items, DT_LAYERS_ACTIVE_SRC,
	                    "Source Layers Selection", "Which layers to transfer, in case of multi-layers types");
	RNA_def_property_enum_funcs_runtime(prop, NULL, NULL, dt_layers_select_src_itemf);

	prop = RNA_def_enum(ot->srna, "layers_select_dst", rna_enum_dt_layers_select_dst_items, DT_LAYERS_ACTIVE_DST,
	                    "Destination Layers Matching", "How to match source and destination layers");
	RNA_def_property_enum_funcs_runtime(prop, NULL, NULL, dt_layers_select_dst_itemf);
}<|MERGE_RESOLUTION|>--- conflicted
+++ resolved
@@ -182,11 +182,7 @@
 	return item;
 }
 
-<<<<<<< HEAD
-/* Note: DT_layers_select_dst_items enum is from rna_modifier.c */
-=======
 /* Note: rna_enum_dt_layers_select_dst_items enum is from rna_modifier.c */
->>>>>>> b76dbf5e
 static EnumPropertyItem *dt_layers_select_dst_itemf(
         bContext *C, PointerRNA *ptr, PropertyRNA *UNUSED(prop), bool *r_free)
 {
@@ -233,11 +229,7 @@
 	}
 }
 
-<<<<<<< HEAD
-/* Note: DT_mix_mode_items enum is from rna_modifier.c */
-=======
 /* Note: rna_enum_dt_mix_mode_items enum is from rna_modifier.c */
->>>>>>> b76dbf5e
 static EnumPropertyItem *dt_mix_mode_itemf(bContext *C, PointerRNA *ptr, PropertyRNA *UNUSED(prop), bool *r_free)
 {
 	EnumPropertyItem *item = NULL;
@@ -544,7 +536,7 @@
 	/* Identifiers.*/
 	ot->name = "Transfer Mesh Data";
 	ot->idname = "OBJECT_OT_data_transfer";
-	ot->description = "Transfer Mesh Data\nTransfer data layer(s) (weights, edge sharp, ...) from active to selected meshes";
+	ot->description = "Transfer data layer(s) (weights, edge sharp, ...) from active to selected meshes";
 
 	/* API callbacks.*/
 	ot->poll = data_transfer_poll;
@@ -706,7 +698,7 @@
 	PropertyRNA *prop;
 
 	ot->name = "Transfer Mesh Data Layout";
-	ot->description = "Transfer Mesh Data Layout\nTransfer layout of data layer(s) from active to selected meshes";
+	ot->description = "Transfer layout of data layer(s) from active to selected meshes";
 	ot->idname = "OBJECT_OT_datalayout_transfer";
 
 	ot->poll = datalayout_transfer_poll;
