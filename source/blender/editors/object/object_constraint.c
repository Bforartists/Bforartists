/*
 * This program is free software; you can redistribute it and/or
 * modify it under the terms of the GNU General Public License
 * as published by the Free Software Foundation; either version 2
 * of the License, or (at your option) any later version.
 *
 * This program is distributed in the hope that it will be useful,
 * but WITHOUT ANY WARRANTY; without even the implied warranty of
 * MERCHANTABILITY or FITNESS FOR A PARTICULAR PURPOSE.  See the
 * GNU General Public License for more details.
 *
 * You should have received a copy of the GNU General Public License
 * along with this program; if not, write to the Free Software Foundation,
 * Inc., 51 Franklin Street, Fifth Floor, Boston, MA 02110-1301, USA.
 *
 * The Original Code is Copyright (C) 2001-2002 by NaN Holding BV.
 * All rights reserved.
 */

/** \file
 * \ingroup edobj
 */

#include <stdio.h>
#include <string.h>

#include "MEM_guardedalloc.h"

#include "BLI_blenlib.h"
#include "BLI_math.h"
#include "BLI_dynstr.h"
#include "BLI_utildefines.h"

#include "BLT_translation.h"

#include "DNA_anim_types.h"
#include "DNA_constraint_types.h"
#include "DNA_curve_types.h"
#include "DNA_scene_types.h"
#include "DNA_text_types.h"
#include "DNA_object_types.h"

#include "BKE_action.h"
#include "BKE_armature.h"
#include "BKE_constraint.h"
#include "BKE_context.h"
#include "BKE_fcurve.h"
#include "BKE_main.h"
#include "BKE_object.h"
#include "BKE_report.h"
#include "BKE_tracking.h"
#include "BIK_api.h"

#include "DEG_depsgraph.h"
#include "DEG_depsgraph_build.h"

#ifdef WITH_PYTHON
#  include "BPY_extern.h"
#endif

#include "WM_api.h"
#include "WM_types.h"

#include "RNA_access.h"
#include "RNA_define.h"
#include "RNA_enum_types.h"

#include "ED_object.h"
#include "ED_keyframing.h"
#include "ED_screen.h"

#include "UI_interface.h"
#include "UI_resources.h"

#include "object_intern.h"

/* -------------- Get Active Constraint Data ---------------------- */

/* if object in posemode, active bone constraints, else object constraints */
ListBase *get_active_constraints(Object *ob)
{
  if (ob == NULL)
    return NULL;

  if (ob->mode & OB_MODE_POSE) {
    bPoseChannel *pchan;

    pchan = BKE_pose_channel_active(ob);
    if (pchan)
      return &pchan->constraints;
  }
  else
    return &ob->constraints;

  return NULL;
}

/* Find the list that a given constraint belongs to,
 * and/or also get the posechannel this is from (if applicable) */
ListBase *get_constraint_lb(Object *ob, bConstraint *con, bPoseChannel **r_pchan)
{
  if (r_pchan)
    *r_pchan = NULL;

  if (ELEM(NULL, ob, con))
    return NULL;

  /* try object constraints first */
  if ((BLI_findindex(&ob->constraints, con) != -1)) {
    return &ob->constraints;
  }

  /* if armature, try pose bones too */
  if (ob->pose) {
    bPoseChannel *pchan;

    /* try each bone in order
     * NOTE: it's not possible to directly look up the active bone yet, so this will have to do
     */
    for (pchan = ob->pose->chanbase.first; pchan; pchan = pchan->next) {
      if ((BLI_findindex(&pchan->constraints, con) != -1)) {

        if (r_pchan)
          *r_pchan = pchan;

        return &pchan->constraints;
      }
    }
  }

  /* done */
  return NULL;
}

/* single constraint */
bConstraint *get_active_constraint(Object *ob)
{
  return BKE_constraints_active_get(get_active_constraints(ob));
}

/* -------------- Constraint Management (Add New, Remove, Rename) -------------------- */
#ifdef WITH_PYTHON
/* ------------- PyConstraints ------------------ */

/* this callback sets the text-file to be used for selected menu item */
static void validate_pyconstraint_cb(Main *bmain, void *arg1, void *arg2)
{
  bPythonConstraint *data = arg1;
  Text *text = NULL;
  int index = *((int *)arg2);
  int i;

  /* exception for no script */
  if (index) {
    /* innovative use of a for...loop to search */
    for (text = bmain->texts.first, i = 1; text && index != i; i++, text = text->id.next)
      ;
  }
  data->text = text;
}

/* this returns a string for the list of usable pyconstraint script names */
static char *buildmenu_pyconstraints(Main *bmain, Text *con_text, int *pyconindex)
{
  DynStr *pupds = BLI_dynstr_new();
  Text *text;
  char *str;
  char buf[64];
  int i;

  /* add title first */
  sprintf(buf, "Scripts: %%t|[None]%%x0|");
  BLI_dynstr_append(pupds, buf);

  /* init active-index first */
  if (con_text == NULL)
    *pyconindex = 0;

  /* loop through markers, adding them */
  for (text = bmain->texts.first, i = 1; text; i++, text = text->id.next) {
    /* this is important to ensure that right script is shown as active */
    if (text == con_text)
      *pyconindex = i;

    /* only include valid pyconstraint scripts */
    if (BPY_is_pyconstraint(text)) {
      BLI_dynstr_append(pupds, text->id.name + 2);

      sprintf(buf, "%%x%d", i);
      BLI_dynstr_append(pupds, buf);

      if (text->id.next)
        BLI_dynstr_append(pupds, "|");
    }
  }

  /* convert to normal MEM_malloc'd string */
  str = BLI_dynstr_get_cstring(pupds);
  BLI_dynstr_free(pupds);

  return str;
}
#endif /* WITH_PYTHON */

#if 0  // UNUSED, until pyconstraints are added back.
/* this callback gets called when the 'refresh' button of a pyconstraint gets pressed */
static void update_pyconstraint_cb(void *arg1, void *arg2)
{
#  ifndef WITH_PYTHON
  (void)arg1; /* unused */
  (void)arg2; /* unused */
#  else
  Object *owner = (Object *)arg1;
  bConstraint *con = (bConstraint *)arg2;
  if (owner && con)
    BPY_pyconstraint_update(owner, con);
#  endif
}
#endif  // UNUSED

/* helper function for add_constriant - sets the last target for the active constraint */
static void set_constraint_nth_target(bConstraint *con,
                                      Object *target,
                                      const char subtarget[],
                                      int index)
{
  const bConstraintTypeInfo *cti = BKE_constraint_typeinfo_get(con);
  ListBase targets = {NULL, NULL};
  bConstraintTarget *ct;
  int num_targets, i;

  if (cti && cti->get_constraint_targets) {
    cti->get_constraint_targets(con, &targets);
    num_targets = BLI_listbase_count(&targets);

    if (index < 0) {
      if (abs(index) < num_targets)
        index = num_targets - abs(index);
      else
        index = num_targets - 1;
    }
    else if (index >= num_targets) {
      index = num_targets - 1;
    }

    for (ct = targets.first, i = 0; ct; ct = ct->next, i++) {
      if (i == index) {
        ct->tar = target;
        BLI_strncpy(ct->subtarget, subtarget, sizeof(ct->subtarget));
        break;
      }
    }

    if (cti->flush_constraint_targets)
      cti->flush_constraint_targets(con, &targets, 0);
  }
}

/* ------------- Constraint Sanity Testing ------------------- */

static void test_constraint(
    Main *bmain, Object *owner, bPoseChannel *pchan, bConstraint *con, int type)
{
  const bConstraintTypeInfo *cti = BKE_constraint_typeinfo_get(con);
  ListBase targets = {NULL, NULL};
  bConstraintTarget *ct;
  bool check_targets = true;

  /* clear disabled-flag first */
  con->flag &= ~CONSTRAINT_DISABLE;

  if (con->type == CONSTRAINT_TYPE_KINEMATIC) {
    bKinematicConstraint *data = con->data;

    /* bad: we need a separate set of checks here as poletarget is
     * optional... otherwise poletarget must exist too or else
     * the constraint is deemed invalid
     */
    /* default IK check ... */
    if (BKE_object_exists_check(bmain, data->tar) == 0) {
      data->tar = NULL;
      con->flag |= CONSTRAINT_DISABLE;
    }
    else if (data->tar == owner) {
      if (!BKE_armature_find_bone_name(BKE_armature_from_object(owner), data->subtarget)) {
        con->flag |= CONSTRAINT_DISABLE;
      }
    }

    if (data->poletar) {
      if (BKE_object_exists_check(bmain, data->poletar) == 0) {
        data->poletar = NULL;
        con->flag |= CONSTRAINT_DISABLE;
      }
      else if (data->poletar == owner) {
        if (!BKE_armature_find_bone_name(BKE_armature_from_object(owner), data->polesubtarget)) {
          con->flag |= CONSTRAINT_DISABLE;
        }
      }
    }
    /* ... can be overwritten here */
    BIK_test_constraint(owner, con);
    /* targets have already been checked for this */
    check_targets = false;
  }
  else if (con->type == CONSTRAINT_TYPE_PIVOT) {
    bPivotConstraint *data = con->data;

    /* target doesn't have to exist, but if it is non-null, it must exist! */
    if (data->tar && BKE_object_exists_check(bmain, data->tar) == 0) {
      data->tar = NULL;
      con->flag |= CONSTRAINT_DISABLE;
    }
    else if (data->tar == owner) {
      if (!BKE_armature_find_bone_name(BKE_armature_from_object(owner), data->subtarget)) {
        con->flag |= CONSTRAINT_DISABLE;
      }
    }

    /* targets have already been checked for this */
    check_targets = false;
  }
  else if (con->type == CONSTRAINT_TYPE_ACTION) {
    bActionConstraint *data = con->data;

    /* validate action */
    if (data->act == NULL) {
      /* must have action */
      con->flag |= CONSTRAINT_DISABLE;
    }
    else if (data->act->idroot != ID_OB) {
      /* only object-rooted actions can be used */
      data->act = NULL;
      con->flag |= CONSTRAINT_DISABLE;
    }
  }
  else if (con->type == CONSTRAINT_TYPE_FOLLOWPATH) {
    bFollowPathConstraint *data = con->data;

    /* don't allow track/up axes to be the same */
    if (data->upflag == data->trackflag)
      con->flag |= CONSTRAINT_DISABLE;
    if (data->upflag + 3 == data->trackflag)
      con->flag |= CONSTRAINT_DISABLE;
  }
  else if (con->type == CONSTRAINT_TYPE_TRACKTO) {
    bTrackToConstraint *data = con->data;

    /* don't allow track/up axes to be the same */
    if (data->reserved2 == data->reserved1)
      con->flag |= CONSTRAINT_DISABLE;
    if (data->reserved2 + 3 == data->reserved1)
      con->flag |= CONSTRAINT_DISABLE;
  }
  else if (con->type == CONSTRAINT_TYPE_LOCKTRACK) {
    bLockTrackConstraint *data = con->data;

    if (data->lockflag == data->trackflag)
      con->flag |= CONSTRAINT_DISABLE;
    if (data->lockflag + 3 == data->trackflag)
      con->flag |= CONSTRAINT_DISABLE;
  }
  else if (con->type == CONSTRAINT_TYPE_SPLINEIK) {
    bSplineIKConstraint *data = con->data;

    /* if the number of points does not match the amount required by the chain length,
     * free the points array and request a rebind...
     */
    if ((data->points == NULL) || (data->numpoints != data->chainlen + 1)) {
      /* free the points array */
      if (data->points) {
        MEM_freeN(data->points);
        data->points = NULL;
      }

      /* clear the bound flag, forcing a rebind next time this is evaluated */
      data->flag &= ~CONSTRAINT_SPLINEIK_BOUND;
    }
  }
  else if (con->type == CONSTRAINT_TYPE_FOLLOWTRACK) {
    bFollowTrackConstraint *data = con->data;

    if ((data->flag & CAMERASOLVER_ACTIVECLIP) == 0) {
      if (data->clip != NULL && data->track[0]) {
        MovieTracking *tracking = &data->clip->tracking;
        MovieTrackingObject *tracking_object;

        if (data->object[0])
          tracking_object = BKE_tracking_object_get_named(tracking, data->object);
        else
          tracking_object = BKE_tracking_object_get_camera(tracking);

        if (!tracking_object) {
          con->flag |= CONSTRAINT_DISABLE;
        }
        else {
          if (!BKE_tracking_track_get_named(tracking, tracking_object, data->track))
            con->flag |= CONSTRAINT_DISABLE;
        }
      }
      else {
        con->flag |= CONSTRAINT_DISABLE;
      }
    }
  }
  else if (con->type == CONSTRAINT_TYPE_CAMERASOLVER) {
    bCameraSolverConstraint *data = con->data;

    if ((data->flag & CAMERASOLVER_ACTIVECLIP) == 0 && (data->clip == NULL))
      con->flag |= CONSTRAINT_DISABLE;
  }
  else if (con->type == CONSTRAINT_TYPE_OBJECTSOLVER) {
    bObjectSolverConstraint *data = con->data;

    if ((data->flag & CAMERASOLVER_ACTIVECLIP) == 0 && (data->clip == NULL))
      con->flag |= CONSTRAINT_DISABLE;
  }
  else if (con->type == CONSTRAINT_TYPE_TRANSFORM_CACHE) {
    bTransformCacheConstraint *data = con->data;

    if ((data->cache_file == NULL) || (data->object_path[0] == '\0')) {
      con->flag |= CONSTRAINT_DISABLE;
    }
  }

  /* Check targets for constraints */
  if (check_targets && cti && cti->get_constraint_targets) {
    cti->get_constraint_targets(con, &targets);

    /* constraints with empty target list that actually require targets */
    if (!targets.first && ELEM(con->type, CONSTRAINT_TYPE_ARMATURE)) {
      con->flag |= CONSTRAINT_DISABLE;
    }

    /* disable and clear constraints targets that are incorrect */
    for (ct = targets.first; ct; ct = ct->next) {
      /* general validity checks (for those constraints that need this) */
      if (BKE_object_exists_check(bmain, ct->tar) == 0) {
        /* object doesn't exist, but constraint requires target */
        ct->tar = NULL;
        con->flag |= CONSTRAINT_DISABLE;
      }
      else if (ct->tar == owner) {
        if (type == CONSTRAINT_OBTYPE_BONE) {
          if (!BKE_armature_find_bone_name(BKE_armature_from_object(owner), ct->subtarget)) {
            /* bone must exist in armature... */
            /* TODO: clear subtarget? */
            con->flag |= CONSTRAINT_DISABLE;
          }
          else if (STREQ(pchan->name, ct->subtarget)) {
            /* cannot target self */
            ct->subtarget[0] = '\0';
            con->flag |= CONSTRAINT_DISABLE;
          }
        }
        else {
          /* cannot use self as target */
          ct->tar = NULL;
          con->flag |= CONSTRAINT_DISABLE;
        }
      }

      /* target checks for specific constraints */
      if (ELEM(con->type,
               CONSTRAINT_TYPE_FOLLOWPATH,
               CONSTRAINT_TYPE_CLAMPTO,
               CONSTRAINT_TYPE_SPLINEIK)) {
        if (ct->tar) {
          if (ct->tar->type != OB_CURVE) {
            ct->tar = NULL;
            con->flag |= CONSTRAINT_DISABLE;
          }
          else {
            Curve *cu = ct->tar->data;

            /* auto-set 'Path' setting on curve so this works  */
            cu->flag |= CU_PATH;
          }
        }
      }
      else if (con->type == CONSTRAINT_TYPE_ARMATURE) {
        if (ct->tar) {
          if (ct->tar->type != OB_ARMATURE) {
            ct->tar = NULL;
            con->flag |= CONSTRAINT_DISABLE;
          }
          else if (!BKE_armature_find_bone_name(BKE_armature_from_object(ct->tar),
                                                ct->subtarget)) {
            /* bone must exist in armature... */
            con->flag |= CONSTRAINT_DISABLE;
          }
        }
      }
    }

    /* free any temporary targets */
    if (cti->flush_constraint_targets)
      cti->flush_constraint_targets(con, &targets, 0);
  }
}

static int constraint_type_get(Object *owner, bPoseChannel *pchan)
{
  int type;
  /* Check parents */
  if (pchan) {
    switch (owner->type) {
      case OB_ARMATURE:
        type = CONSTRAINT_OBTYPE_BONE;
        break;
      default:
        type = CONSTRAINT_OBTYPE_OBJECT;
        break;
    }
  }
  else
    type = CONSTRAINT_OBTYPE_OBJECT;
  return type;
}

/* checks validity of object pointers, and NULLs,
 * if Bone doesn't exist it sets the CONSTRAINT_DISABLE flag.
 */
static void test_constraints(Main *bmain, Object *owner, bPoseChannel *pchan)
{
  bConstraint *curcon;
  ListBase *conlist = NULL;
  int type;

  if (owner == NULL)
    return;

  type = constraint_type_get(owner, pchan);

  /* Get the constraint list for this object */
  switch (type) {
    case CONSTRAINT_OBTYPE_OBJECT:
      conlist = &owner->constraints;
      break;
    case CONSTRAINT_OBTYPE_BONE:
      conlist = &pchan->constraints;
      break;
  }

  /* Check all constraints - is constraint valid? */
  if (conlist) {
    for (curcon = conlist->first; curcon; curcon = curcon->next) {
      test_constraint(bmain, owner, pchan, curcon, type);
    }
  }
}

void object_test_constraints(Main *bmain, Object *owner)
{
  if (owner->constraints.first)
    test_constraints(bmain, owner, NULL);

  if (owner->type == OB_ARMATURE && owner->pose) {
    bPoseChannel *pchan;

    for (pchan = owner->pose->chanbase.first; pchan; pchan = pchan->next) {
      if (pchan->constraints.first)
        test_constraints(bmain, owner, pchan);
    }
  }
}

static void object_test_constraint(Main *bmain, Object *owner, bConstraint *con)
{
  if (owner->type == OB_ARMATURE && owner->pose) {
    if (BLI_findindex(&owner->constraints, con) != -1) {
      test_constraint(bmain, owner, NULL, con, CONSTRAINT_OBTYPE_OBJECT);
    }
    else {
      bPoseChannel *pchan;
      for (pchan = owner->pose->chanbase.first; pchan; pchan = pchan->next) {
        if (BLI_findindex(&pchan->constraints, con) != -1) {
          test_constraint(bmain, owner, pchan, con, CONSTRAINT_OBTYPE_BONE);
          break;
        }
      }
    }
  }
  else {
    test_constraint(bmain, owner, NULL, con, CONSTRAINT_OBTYPE_OBJECT);
  }
}

/************************ generic functions for operators using constraint names and data context *********************/

#define EDIT_CONSTRAINT_OWNER_OBJECT 0
#define EDIT_CONSTRAINT_OWNER_BONE 1

static const EnumPropertyItem constraint_owner_items[] = {
    {EDIT_CONSTRAINT_OWNER_OBJECT,
     "OBJECT",
     0,
     "Object",
     "Edit a constraint on the active object"},
    {EDIT_CONSTRAINT_OWNER_BONE, "BONE", 0, "Bone", "Edit a constraint on the active bone"},
    {0, NULL, 0, NULL, NULL},
};

static bool edit_constraint_poll_generic(bContext *C, StructRNA *rna_type)
{
  PointerRNA ptr = CTX_data_pointer_get_type(C, "constraint", rna_type);
  Object *ob = (ptr.id.data) ? ptr.id.data : ED_object_active_context(C);

  if (!ptr.data) {
    CTX_wm_operator_poll_msg_set(C, "Context missing 'constraint'");
    return 0;
  }

  if (!ob) {
    CTX_wm_operator_poll_msg_set(C, "Context missing active object");
    return 0;
  }

  if (ID_IS_LINKED(ob) || (ptr.id.data && ID_IS_LINKED(ptr.id.data))) {
    CTX_wm_operator_poll_msg_set(C, "Cannot edit library data");
    return 0;
  }

  if (ID_IS_STATIC_OVERRIDE(ob)) {
    CTX_wm_operator_poll_msg_set(C, "Cannot edit constraints coming from static override");
    return (((bConstraint *)ptr.data)->flag & CONSTRAINT_STATICOVERRIDE_LOCAL) != 0;
  }

  return 1;
}

static bool edit_constraint_poll(bContext *C)
{
  return edit_constraint_poll_generic(C, &RNA_Constraint);
}

static void edit_constraint_properties(wmOperatorType *ot)
{
  PropertyRNA *prop;
  prop = RNA_def_string(
      ot->srna, "constraint", NULL, MAX_NAME, "Constraint", "Name of the constraint to edit");
  RNA_def_property_flag(prop, PROP_HIDDEN);
  prop = RNA_def_enum(
      ot->srna, "owner", constraint_owner_items, 0, "Owner", "The owner of this constraint");
  RNA_def_property_flag(prop, PROP_HIDDEN);
}

static int edit_constraint_invoke_properties(bContext *C, wmOperator *op)
{
  PointerRNA ptr = CTX_data_pointer_get_type(C, "constraint", &RNA_Constraint);
  Object *ob = (ptr.id.data) ? ptr.id.data : ED_object_active_context(C);
  bConstraint *con;
  ListBase *list;

  if (RNA_struct_property_is_set(op->ptr, "constraint") &&
      RNA_struct_property_is_set(op->ptr, "owner"))
    return 1;

  if (ptr.data) {
    con = ptr.data;
    RNA_string_set(op->ptr, "constraint", con->name);

    list = get_constraint_lb(ob, con, NULL);

    if (&ob->constraints == list)
      RNA_enum_set(op->ptr, "owner", EDIT_CONSTRAINT_OWNER_OBJECT);
    else
      RNA_enum_set(op->ptr, "owner", EDIT_CONSTRAINT_OWNER_BONE);

    return 1;
  }

  return 0;
}

static bConstraint *edit_constraint_property_get(wmOperator *op, Object *ob, int type)
{
  char constraint_name[MAX_NAME];
  int owner = RNA_enum_get(op->ptr, "owner");
  bConstraint *con;
  ListBase *list = NULL;

  RNA_string_get(op->ptr, "constraint", constraint_name);

  if (owner == EDIT_CONSTRAINT_OWNER_OBJECT) {
    list = &ob->constraints;
  }
  else if (owner == EDIT_CONSTRAINT_OWNER_BONE) {
    bPoseChannel *pchan = BKE_pose_channel_active(ob);
    if (pchan)
      list = &pchan->constraints;
    else {
      //if (G.debug & G_DEBUG)
      //printf("edit_constraint_property_get: No active bone for object '%s'\n", (ob) ? ob->id.name + 2 : "<None>");
      return NULL;
    }
  }
  else {
    //if (G.debug & G_DEBUG)
    //printf("edit_constraint_property_get: defaulting to getting list in the standard way\n");
    list = get_active_constraints(ob);
  }

  con = BKE_constraints_find_name(list, constraint_name);
  //if (G.debug & G_DEBUG)
  //printf("constraint found = %p, %s\n", (void *)con, (con) ? con->name : "<Not found>");

  if (con && (type != 0) && (con->type != type))
    con = NULL;

  return con;
}

/* ********************** CONSTRAINT-SPECIFIC STUFF ********************* */

/* ---------- Distance-Dependent Constraints ---------- */
/* StretchTo, Limit Distance */

static int stretchto_reset_exec(bContext *C, wmOperator *op)
{
  Main *bmain = CTX_data_main(C);
  Object *ob = ED_object_active_context(C);
  bConstraint *con = edit_constraint_property_get(op, ob, CONSTRAINT_TYPE_STRETCHTO);
  bStretchToConstraint *data = (con) ? (bStretchToConstraint *)con->data : NULL;

  /* despite 3 layers of checks, we may still not be able to find a constraint */
  if (data == NULL)
    return OPERATOR_CANCELLED;

  /* just set original length to 0.0, which will cause a reset on next recalc */
  data->orglength = 0.0f;
  ED_object_constraint_update(bmain, ob);

  WM_event_add_notifier(C, NC_OBJECT | ND_CONSTRAINT, NULL);
  return OPERATOR_FINISHED;
}

static int stretchto_reset_invoke(bContext *C, wmOperator *op, const wmEvent *UNUSED(event))
{
  if (edit_constraint_invoke_properties(C, op))
    return stretchto_reset_exec(C, op);
  else
    return OPERATOR_CANCELLED;
}

void CONSTRAINT_OT_stretchto_reset(wmOperatorType *ot)
{
<<<<<<< HEAD
	/* identifiers */
	ot->name = "Reset Original Length";
	ot->idname = "CONSTRAINT_OT_stretchto_reset";
	ot->description = "Reset Original Length\nReset original length of bone for Stretch To Constraint";
=======
  /* identifiers */
  ot->name = "Reset Original Length";
  ot->idname = "CONSTRAINT_OT_stretchto_reset";
  ot->description = "Reset original length of bone for Stretch To Constraint";
>>>>>>> 38bd6dcc

  /* callbacks */
  ot->invoke = stretchto_reset_invoke;
  ot->exec = stretchto_reset_exec;
  ot->poll = edit_constraint_poll;

  /* flags */
  ot->flag = OPTYPE_REGISTER | OPTYPE_UNDO;

  /* properties */
  edit_constraint_properties(ot);
}

static int limitdistance_reset_exec(bContext *C, wmOperator *op)
{
  Main *bmain = CTX_data_main(C);
  Object *ob = ED_object_active_context(C);
  bConstraint *con = edit_constraint_property_get(op, ob, CONSTRAINT_TYPE_DISTLIMIT);
  bDistLimitConstraint *data = (con) ? (bDistLimitConstraint *)con->data : NULL;

  /* despite 3 layers of checks, we may still not be able to find a constraint */
  if (data == NULL)
    return OPERATOR_CANCELLED;

  /* just set original length to 0.0, which will cause a reset on next recalc */
  data->dist = 0.0f;
  ED_object_constraint_update(bmain, ob);

  WM_event_add_notifier(C, NC_OBJECT | ND_CONSTRAINT, NULL);
  return OPERATOR_FINISHED;
}

static int limitdistance_reset_invoke(bContext *C, wmOperator *op, const wmEvent *UNUSED(event))
{
  if (edit_constraint_invoke_properties(C, op))
    return limitdistance_reset_exec(C, op);
  else
    return OPERATOR_CANCELLED;
}

void CONSTRAINT_OT_limitdistance_reset(wmOperatorType *ot)
{
<<<<<<< HEAD
	/* identifiers */
	ot->name = "Reset Distance";
	ot->idname = "CONSTRAINT_OT_limitdistance_reset";
	ot->description = "Reset Distance\nReset limiting distance for Limit Distance Constraint";
=======
  /* identifiers */
  ot->name = "Reset Distance";
  ot->idname = "CONSTRAINT_OT_limitdistance_reset";
  ot->description = "Reset limiting distance for Limit Distance Constraint";
>>>>>>> 38bd6dcc

  /* callbacks */
  ot->invoke = limitdistance_reset_invoke;
  ot->exec = limitdistance_reset_exec;
  ot->poll = edit_constraint_poll;

  /* flags */
  ot->flag = OPTYPE_REGISTER | OPTYPE_UNDO;

  /* properties */
  edit_constraint_properties(ot);
}

/* ------------- Child-Of Constraint ------------------ */

static void child_get_inverse_matrix(const bContext *C,
                                     Scene *scene,
                                     Object *ob,
                                     bConstraint *con,
                                     float invmat[4][4],
                                     const int owner)
{
  Depsgraph *depsgraph = CTX_data_depsgraph(C);

  /* nullify inverse matrix first */
  unit_m4(invmat);

  if (owner == EDIT_CONSTRAINT_OWNER_BONE) {
    bPoseChannel *pchan;
    /* try to find a pose channel - assume that this is the constraint owner */
    /* TODO: get from context instead? */
    if (ob && ob->pose && (pchan = BKE_pose_channel_active(ob))) {
      bConstraint *con_last;
      /* calculate/set inverse matrix:
       * We just calculate all transform-stack eval up to but not including this constraint.
       * This is because inverse should just inverse correct for just the constraint's influence
       * when it gets applied; that is, at the time of application, we don't know anything about
       * what follows.
       */
      float imat[4][4], tmat[4][4];
      float pmat[4][4];

      /* make sure we passed the correct constraint */
      BLI_assert(BLI_findindex(&pchan->constraints, con) != -1);

      /* 1. calculate posemat where inverse doesn't exist yet (inverse was cleared above),
       * to use as baseline ("pmat") to derive delta from. This extra calc saves users
       * from having pressing "Clear Inverse" first
       */
      BKE_pose_where_is(depsgraph, scene, ob);
      copy_m4_m4(pmat, pchan->pose_mat);

      /* 2. knock out constraints starting from this one */
      con_last = pchan->constraints.last;
      pchan->constraints.last = con->prev;

      if (con->prev) {
        /* new end must not point to this one, else this chain cutting is useless */
        con->prev->next = NULL;
      }
      else {
        /* constraint was first */
        pchan->constraints.first = NULL;
      }

      /* 3. solve pose without disabled constraints */
      BKE_pose_where_is(depsgraph, scene, ob);

      /* 4. determine effect of constraint by removing the newly calculated
       * pchan->pose_mat from the original pchan->pose_mat, thus determining
       * the effect of the constraint
       */
      invert_m4_m4(imat, pchan->pose_mat);
      mul_m4_m4m4(tmat, pmat, imat);
      invert_m4_m4(invmat, tmat);

      /* 5. restore constraints */
      pchan->constraints.last = con_last;

      if (con->prev) {
        /* hook up prev to this one again */
        con->prev->next = con;
      }
      else {
        /* set as first again */
        pchan->constraints.first = con;
      }

      /* 6. recalculate pose with new inv-mat applied */
      BKE_pose_where_is(depsgraph, scene, ob);
    }
  }
  if (owner == EDIT_CONSTRAINT_OWNER_OBJECT) {
    if (ob) {
      Object workob;

      /* make sure we passed the correct constraint */
      BLI_assert(BLI_findindex(&ob->constraints, con) != -1);

      /* use BKE_object_workob_calc_parent to find inverse - just like for normal parenting */
      BKE_object_workob_calc_parent(depsgraph, scene, ob, &workob);
      invert_m4_m4(invmat, workob.obmat);
    }
  }
}

/* ChildOf Constraint - set inverse callback */
static int childof_set_inverse_exec(bContext *C, wmOperator *op)
{
  Main *bmain = CTX_data_main(C);
  Scene *scene = CTX_data_scene(C);
  Object *ob = ED_object_active_context(C);
  bConstraint *con = edit_constraint_property_get(op, ob, CONSTRAINT_TYPE_CHILDOF);
  bChildOfConstraint *data = (con) ? (bChildOfConstraint *)con->data : NULL;
  const int owner = RNA_enum_get(op->ptr, "owner");

  /* despite 3 layers of checks, we may still not be able to find a constraint */
  if (data == NULL) {
    printf("DEBUG: Child-Of Set Inverse - object = '%s'\n", (ob) ? ob->id.name + 2 : "<None>");
    BKE_report(op->reports, RPT_ERROR, "Could not find constraint data for Child-Of Set Inverse");
    return OPERATOR_CANCELLED;
  }

  child_get_inverse_matrix(C, scene, ob, con, data->invmat, owner);

  ED_object_constraint_update(bmain, ob);
  WM_event_add_notifier(C, NC_OBJECT | ND_CONSTRAINT, ob);

  return OPERATOR_FINISHED;
}

static int childof_set_inverse_invoke(bContext *C, wmOperator *op, const wmEvent *UNUSED(event))
{
  if (edit_constraint_invoke_properties(C, op))
    return childof_set_inverse_exec(C, op);
  else
    return OPERATOR_CANCELLED;
}

void CONSTRAINT_OT_childof_set_inverse(wmOperatorType *ot)
{
<<<<<<< HEAD
	/* identifiers */
	ot->name = "Set Inverse";
	ot->idname = "CONSTRAINT_OT_childof_set_inverse";
	ot->description = "Set Inverse\nSet inverse correction for ChildOf constraint";
=======
  /* identifiers */
  ot->name = "Set Inverse";
  ot->idname = "CONSTRAINT_OT_childof_set_inverse";
  ot->description = "Set inverse correction for ChildOf constraint";
>>>>>>> 38bd6dcc

  /* callbacks */
  ot->invoke = childof_set_inverse_invoke;
  ot->exec = childof_set_inverse_exec;
  ot->poll = edit_constraint_poll;

  /* flags */
  ot->flag = OPTYPE_REGISTER | OPTYPE_UNDO;

  /* properties */
  edit_constraint_properties(ot);
}

/* ChildOf Constraint - clear inverse callback */
static int childof_clear_inverse_exec(bContext *C, wmOperator *op)
{
  Main *bmain = CTX_data_main(C);
  Object *ob = ED_object_active_context(C);
  bConstraint *con = edit_constraint_property_get(op, ob, CONSTRAINT_TYPE_CHILDOF);
  bChildOfConstraint *data = (con) ? (bChildOfConstraint *)con->data : NULL;

  if (data == NULL) {
    BKE_report(op->reports, RPT_ERROR, "Child Of constraint not found");
    return OPERATOR_CANCELLED;
  }

  /* simply clear the matrix */
  unit_m4(data->invmat);

  ED_object_constraint_update(bmain, ob);
  WM_event_add_notifier(C, NC_OBJECT | ND_CONSTRAINT, ob);

  return OPERATOR_FINISHED;
}

static int childof_clear_inverse_invoke(bContext *C, wmOperator *op, const wmEvent *UNUSED(event))
{
  if (edit_constraint_invoke_properties(C, op))
    return childof_clear_inverse_exec(C, op);
  else
    return OPERATOR_CANCELLED;
}

void CONSTRAINT_OT_childof_clear_inverse(wmOperatorType *ot)
{
<<<<<<< HEAD
	/* identifiers */
	ot->name = "Clear Inverse";
	ot->idname = "CONSTRAINT_OT_childof_clear_inverse";
	ot->description = "Clear Inverse\nClear inverse correction for ChildOf constraint";
=======
  /* identifiers */
  ot->name = "Clear Inverse";
  ot->idname = "CONSTRAINT_OT_childof_clear_inverse";
  ot->description = "Clear inverse correction for ChildOf constraint";
>>>>>>> 38bd6dcc

  /* callbacks */
  ot->invoke = childof_clear_inverse_invoke;
  ot->exec = childof_clear_inverse_exec;
  ot->poll = edit_constraint_poll;

  /* flags */
  ot->flag = OPTYPE_REGISTER | OPTYPE_UNDO;

  /* properties */
  edit_constraint_properties(ot);
}

/* --------------- Follow Path Constraint ------------------ */

static int followpath_path_animate_exec(bContext *C, wmOperator *op)
{
  Main *bmain = CTX_data_main(C);
  Object *ob = ED_object_active_context(C);
  bConstraint *con = edit_constraint_property_get(op, ob, CONSTRAINT_TYPE_FOLLOWPATH);
  bFollowPathConstraint *data = (con) ? (bFollowPathConstraint *)con->data : NULL;

  bAction *act = NULL;
  FCurve *fcu = NULL;
  int sfra = RNA_int_get(op->ptr, "frame_start");
  int len = RNA_int_get(op->ptr, "length");
  float standardRange = 1.0;

  /* nearly impossible sanity check */
  if (data == NULL) {
    BKE_report(op->reports, RPT_ERROR, "Follow Path constraint not found");
    return OPERATOR_CANCELLED;
  }

  /* add F-Curve as appropriate */
  if (data->tar) {
    Curve *cu = (Curve *)data->tar->data;

    if (ELEM(NULL, cu->adt, cu->adt->action) ||
        (list_find_fcurve(&cu->adt->action->curves, "eval_time", 0) == NULL)) {
      /* create F-Curve for path animation */
      act = verify_adt_action(bmain, &cu->id, 1);
      fcu = verify_fcurve(bmain, act, NULL, NULL, "eval_time", 0, 1);

      /* standard vertical range - 1:1 = 100 frames */
      standardRange = 100.0f;
    }
    else {
      /* path anim exists already - abort for now as this may well be what was intended */
      BKE_report(op->reports, RPT_WARNING, "Path is already animated");
      return OPERATOR_CANCELLED;
    }
  }
  else {
    /* animate constraint's "fixed offset" */
    PointerRNA ptr;
    PropertyRNA *prop;
    char *path;

    /* get RNA pointer to constraint's "offset_factor" property - to build RNA path */
    RNA_pointer_create(&ob->id, &RNA_FollowPathConstraint, con, &ptr);
    prop = RNA_struct_find_property(&ptr, "offset_factor");

    path = RNA_path_from_ID_to_property(&ptr, prop);

    /* create F-Curve for constraint */
    act = verify_adt_action(bmain, &ob->id, 1);
    fcu = verify_fcurve(bmain, act, NULL, NULL, path, 0, 1);

    /* standard vertical range - 0.0 to 1.0 */
    standardRange = 1.0f;

    /* enable "Use Fixed Position" so that animating this has effect */
    data->followflag |= FOLLOWPATH_STATIC;

    /* path needs to be freed */
    if (path)
      MEM_freeN(path);
  }

  /* setup dummy 'generator' modifier here to get 1-1 correspondence still working
   * and define basic slope of this curve based on the properties
   */
  if (!fcu->bezt && !fcu->fpt && !fcu->modifiers.first) {
    FModifier *fcm = add_fmodifier(&fcu->modifiers, FMODIFIER_TYPE_GENERATOR, fcu);
    FMod_Generator *gen = fcm->data;

    /* Assume that we have the following equation:
     *     y = Ax + B
     *         1    0       <-- coefficients array indices
     */
    float A = standardRange / (float)(len);
    float B = (float)(-sfra) * A;

    gen->coefficients[1] = A;
    gen->coefficients[0] = B;
  }

  /* updates... */
  WM_event_add_notifier(C, NC_OBJECT | ND_CONSTRAINT, ob);
  return OPERATOR_FINISHED;
}

static int followpath_path_animate_invoke(bContext *C,
                                          wmOperator *op,
                                          const wmEvent *UNUSED(event))
{
  /* hook up invoke properties for figuring out which constraint we're dealing with */
  if (edit_constraint_invoke_properties(C, op)) {
    return followpath_path_animate_exec(C, op);
  }
  else {
    return OPERATOR_CANCELLED;
  }
}

void CONSTRAINT_OT_followpath_path_animate(wmOperatorType *ot)
{
<<<<<<< HEAD
	/* identifiers */
	ot->name = "Auto Animate Path";
	ot->idname = "CONSTRAINT_OT_followpath_path_animate";
	ot->description = "Auto Animate Path\nAdd default animation for path used by constraint if it isn't animated already";
	
	/* callbacks */
	ot->invoke = followpath_path_animate_invoke;
	ot->exec = followpath_path_animate_exec;
	ot->poll = edit_constraint_poll;

	/* flags */
	ot->flag = OPTYPE_REGISTER | OPTYPE_UNDO;

	/* props */
	edit_constraint_properties(ot);
	RNA_def_int(ot->srna, "frame_start", 1, MINAFRAME, MAXFRAME, "Start Frame",
	            "First frame of path animation", MINAFRAME, MAXFRAME);
	RNA_def_int(ot->srna, "length", 100, 0, MAXFRAME, "Length",
	            "Number of frames that path animation should take", 0, MAXFRAME);
=======
  /* identifiers */
  ot->name = "Auto Animate Path";
  ot->idname = "CONSTRAINT_OT_followpath_path_animate";
  ot->description =
      "Add default animation for path used by constraint if it isn't animated already";

  /* callbacks */
  ot->invoke = followpath_path_animate_invoke;
  ot->exec = followpath_path_animate_exec;
  ot->poll = edit_constraint_poll;

  /* flags */
  ot->flag = OPTYPE_REGISTER | OPTYPE_UNDO;

  /* props */
  edit_constraint_properties(ot);
  RNA_def_int(ot->srna,
              "frame_start",
              1,
              MINAFRAME,
              MAXFRAME,
              "Start Frame",
              "First frame of path animation",
              MINAFRAME,
              MAXFRAME);
  RNA_def_int(ot->srna,
              "length",
              100,
              0,
              MAXFRAME,
              "Length",
              "Number of frames that path animation should take",
              0,
              MAXFRAME);
>>>>>>> 38bd6dcc
}

/* ------------- Object Solver Constraint ------------------ */

static int objectsolver_set_inverse_exec(bContext *C, wmOperator *op)
{
  Scene *scene = CTX_data_scene(C);
  Object *ob = ED_object_active_context(C);
  bConstraint *con = edit_constraint_property_get(op, ob, CONSTRAINT_TYPE_OBJECTSOLVER);
  bObjectSolverConstraint *data = (con) ? (bObjectSolverConstraint *)con->data : NULL;
  const int owner = RNA_enum_get(op->ptr, "owner");

  /* despite 3 layers of checks, we may still not be able to find a constraint */
  if (data == NULL) {
    printf("DEBUG: Child-Of Set Inverse - object = '%s'\n", (ob) ? ob->id.name + 2 : "<None>");
    BKE_report(op->reports, RPT_ERROR, "Could not find constraint data for Child-Of Set Inverse");
    return OPERATOR_CANCELLED;
  }

  child_get_inverse_matrix(C, scene, ob, con, data->invmat, owner);

  WM_event_add_notifier(C, NC_OBJECT | ND_CONSTRAINT, ob);

  return OPERATOR_FINISHED;
}

static int objectsolver_set_inverse_invoke(bContext *C,
                                           wmOperator *op,
                                           const wmEvent *UNUSED(event))
{
  if (edit_constraint_invoke_properties(C, op))
    return objectsolver_set_inverse_exec(C, op);
  else
    return OPERATOR_CANCELLED;
}

void CONSTRAINT_OT_objectsolver_set_inverse(wmOperatorType *ot)
{
<<<<<<< HEAD
	/* identifiers */
	ot->name = "Set Inverse";
	ot->idname = "CONSTRAINT_OT_objectsolver_set_inverse";
	ot->description = "Set Inverse\nSet inverse correction for ObjectSolver constraint";
=======
  /* identifiers */
  ot->name = "Set Inverse";
  ot->idname = "CONSTRAINT_OT_objectsolver_set_inverse";
  ot->description = "Set inverse correction for ObjectSolver constraint";
>>>>>>> 38bd6dcc

  /* callbacks */
  ot->invoke = objectsolver_set_inverse_invoke;
  ot->exec = objectsolver_set_inverse_exec;
  ot->poll = edit_constraint_poll;

  /* flags */
  ot->flag = OPTYPE_REGISTER | OPTYPE_UNDO;

  /* properties */
  edit_constraint_properties(ot);
}

static int objectsolver_clear_inverse_exec(bContext *C, wmOperator *op)
{
  Object *ob = ED_object_active_context(C);
  bConstraint *con = edit_constraint_property_get(op, ob, CONSTRAINT_TYPE_OBJECTSOLVER);
  bObjectSolverConstraint *data = (con) ? (bObjectSolverConstraint *)con->data : NULL;

  if (data == NULL) {
    BKE_report(op->reports, RPT_ERROR, "Child Of constraint not found");
    return OPERATOR_CANCELLED;
  }

  /* simply clear the matrix */
  unit_m4(data->invmat);

  WM_event_add_notifier(C, NC_OBJECT | ND_CONSTRAINT, ob);

  return OPERATOR_FINISHED;
}

static int objectsolver_clear_inverse_invoke(bContext *C,
                                             wmOperator *op,
                                             const wmEvent *UNUSED(event))
{
  if (edit_constraint_invoke_properties(C, op))
    return objectsolver_clear_inverse_exec(C, op);
  else
    return OPERATOR_CANCELLED;
}

void CONSTRAINT_OT_objectsolver_clear_inverse(wmOperatorType *ot)
{
<<<<<<< HEAD
	/* identifiers */
	ot->name = "Clear Inverse";
	ot->idname = "CONSTRAINT_OT_objectsolver_clear_inverse";
	ot->description = "Clear Inverse\nClear inverse correction for ObjectSolver constraint";
=======
  /* identifiers */
  ot->name = "Clear Inverse";
  ot->idname = "CONSTRAINT_OT_objectsolver_clear_inverse";
  ot->description = "Clear inverse correction for ObjectSolver constraint";
>>>>>>> 38bd6dcc

  /* callbacks */
  ot->invoke = objectsolver_clear_inverse_invoke;
  ot->exec = objectsolver_clear_inverse_exec;
  ot->poll = edit_constraint_poll;

  /* flags */
  ot->flag = OPTYPE_REGISTER | OPTYPE_UNDO;

  /* properties */
  edit_constraint_properties(ot);
}

/***************************** BUTTONS ****************************/

void ED_object_constraint_set_active(Object *ob, bConstraint *con)
{
  ListBase *lb = get_constraint_lb(ob, con, NULL);

  /* lets be nice and escape if its active already */
  /* NOTE: this assumes that the stack doesn't have other active ones set... */
  if ((lb && con) && (con->flag & CONSTRAINT_ACTIVE))
    return;

  BKE_constraints_active_set(lb, con);
}

void ED_object_constraint_update(Main *bmain, Object *ob)
{
  if (ob->pose)
    BKE_pose_update_constraint_flags(ob->pose);

  object_test_constraints(bmain, ob);

  if (ob->type == OB_ARMATURE)
    DEG_id_tag_update(&ob->id, ID_RECALC_GEOMETRY | ID_RECALC_TRANSFORM);
  else
    DEG_id_tag_update(&ob->id, ID_RECALC_TRANSFORM);
}

static void object_pose_tag_update(Main *bmain, Object *ob)
{
  BKE_pose_tag_recalc(bmain, ob->pose); /* Checks & sort pose channels. */
  if (ob->proxy && ob->adt) {
    /* We need to make use of ugly POSE_ANIMATION_WORKAROUND here too, else anim data are not reloaded
     * after calling `BKE_pose_rebuild()`, which causes T43872.
     * Note that this is a bit wide here, since we cannot be sure whether there are some locked proxy bones
     * or not...
     * XXX Temp hack until new depsgraph hopefully solves this. */
    DEG_id_tag_update(&ob->id, ID_RECALC_ANIMATION);
  }
}

void ED_object_constraint_dependency_update(Main *bmain, Object *ob)
{
  ED_object_constraint_update(bmain, ob);

  if (ob->pose) {
    object_pose_tag_update(bmain, ob);
  }
  DEG_relations_tag_update(bmain);
}

void ED_object_constraint_tag_update(Main *bmain, Object *ob, bConstraint *con)
{
  if (ob->pose) {
    BKE_pose_tag_update_constraint_flags(ob->pose);
  }

  if (con) {
    object_test_constraint(bmain, ob, con);
  }

  if (ob->type == OB_ARMATURE)
    DEG_id_tag_update(&ob->id, ID_RECALC_GEOMETRY | ID_RECALC_TRANSFORM);
  else
    DEG_id_tag_update(&ob->id, ID_RECALC_TRANSFORM);

  /* Do Copy-on-Write tag here too, otherwise constraint
   * influence/mute buttons in UI have no effect
   */
  DEG_id_tag_update(&ob->id, ID_RECALC_COPY_ON_WRITE);
}

void ED_object_constraint_dependency_tag_update(Main *bmain, Object *ob, bConstraint *con)
{
  ED_object_constraint_tag_update(bmain, ob, con);

  if (ob->pose) {
    object_pose_tag_update(bmain, ob);
  }
  DEG_relations_tag_update(bmain);
}

static bool constraint_poll(bContext *C)
{
  PointerRNA ptr = CTX_data_pointer_get_type(C, "constraint", &RNA_Constraint);
  return (ptr.id.data && ptr.data);
}

static int constraint_delete_exec(bContext *C, wmOperator *UNUSED(op))
{
  Main *bmain = CTX_data_main(C);
  PointerRNA ptr = CTX_data_pointer_get_type(C, "constraint", &RNA_Constraint);
  Object *ob = ptr.id.data;
  bConstraint *con = ptr.data;
  ListBase *lb = get_constraint_lb(ob, con, NULL);

  /* free the constraint */
  if (BKE_constraint_remove_ex(lb, ob, con, true)) {
    /* there's no active constraint now, so make sure this is the case */
    BKE_constraints_active_set(&ob->constraints, NULL);
    /* needed to set the flags on posebones correctly */
    ED_object_constraint_update(bmain, ob);

    /* relations */
    DEG_relations_tag_update(CTX_data_main(C));

    /* notifiers */
    WM_event_add_notifier(C, NC_OBJECT | ND_CONSTRAINT | NA_REMOVED, ob);

    return OPERATOR_FINISHED;
  }
  else {
    /* couldn't remove due to some invalid data */
    return OPERATOR_CANCELLED;
  }
}

void CONSTRAINT_OT_delete(wmOperatorType *ot)
{
<<<<<<< HEAD
	/* identifiers */
	ot->name = "Delete Constraint";
	ot->idname = "CONSTRAINT_OT_delete";
	ot->description = "Delete Constraint\nRemove constraint from constraint stack";
=======
  /* identifiers */
  ot->name = "Delete Constraint";
  ot->idname = "CONSTRAINT_OT_delete";
  ot->description = "Remove constraint from constraint stack";
>>>>>>> 38bd6dcc

  /* callbacks */
  ot->exec = constraint_delete_exec;
  ot->poll = constraint_poll;

  /* flags */
  ot->flag = OPTYPE_REGISTER | OPTYPE_UNDO;
}

static int constraint_move_down_exec(bContext *C, wmOperator *op)
{
  Object *ob = ED_object_active_context(C);
  bConstraint *con = edit_constraint_property_get(op, ob, 0);

  if (con && con->next) {
    ListBase *conlist = get_constraint_lb(ob, con, NULL);
    bConstraint *nextCon = con->next;

    /* insert the nominated constraint after the one that used to be after it */
    BLI_remlink(conlist, con);
    BLI_insertlinkafter(conlist, nextCon, con);

    WM_event_add_notifier(C, NC_OBJECT | ND_CONSTRAINT, ob);

    return OPERATOR_FINISHED;
  }

  return OPERATOR_CANCELLED;
}

static int constraint_move_down_invoke(bContext *C, wmOperator *op, const wmEvent *UNUSED(event))
{
  if (edit_constraint_invoke_properties(C, op))
    return constraint_move_down_exec(C, op);
  else
    return OPERATOR_CANCELLED;
}

void CONSTRAINT_OT_move_down(wmOperatorType *ot)
{
<<<<<<< HEAD
	/* identifiers */
	ot->name = "Move Constraint Down";
	ot->idname = "CONSTRAINT_OT_move_down";
	ot->description = "Move Constraint Down\nMove constraint down in constraint stack";
=======
  /* identifiers */
  ot->name = "Move Constraint Down";
  ot->idname = "CONSTRAINT_OT_move_down";
  ot->description = "Move constraint down in constraint stack";
>>>>>>> 38bd6dcc

  /* callbacks */
  ot->invoke = constraint_move_down_invoke;
  ot->exec = constraint_move_down_exec;
  ot->poll = edit_constraint_poll;

  /* flags */
  ot->flag = OPTYPE_REGISTER | OPTYPE_UNDO;

  /* properties */
  edit_constraint_properties(ot);
}

static int constraint_move_up_exec(bContext *C, wmOperator *op)
{
  Object *ob = ED_object_active_context(C);
  bConstraint *con = edit_constraint_property_get(op, ob, 0);

  if (con && con->prev) {
    ListBase *conlist = get_constraint_lb(ob, con, NULL);
    bConstraint *prevCon = con->prev;

    /* insert the nominated constraint before the one that used to be before it */
    BLI_remlink(conlist, con);
    BLI_insertlinkbefore(conlist, prevCon, con);

    WM_event_add_notifier(C, NC_OBJECT | ND_CONSTRAINT, ob);

    return OPERATOR_FINISHED;
  }

  return OPERATOR_CANCELLED;
}

static int constraint_move_up_invoke(bContext *C, wmOperator *op, const wmEvent *UNUSED(event))
{
  if (edit_constraint_invoke_properties(C, op))
    return constraint_move_up_exec(C, op);
  else
    return OPERATOR_CANCELLED;
}

void CONSTRAINT_OT_move_up(wmOperatorType *ot)
{
<<<<<<< HEAD
	/* identifiers */
	ot->name = "Move Constraint Up";
	ot->idname = "CONSTRAINT_OT_move_up";
	ot->description = "Move Constraint Up\nMove constraint up in constraint stack";
=======
  /* identifiers */
  ot->name = "Move Constraint Up";
  ot->idname = "CONSTRAINT_OT_move_up";
  ot->description = "Move constraint up in constraint stack";
>>>>>>> 38bd6dcc

  /* callbacks */
  ot->exec = constraint_move_up_exec;
  ot->invoke = constraint_move_up_invoke;
  ot->poll = edit_constraint_poll;

  /* flags */
  ot->flag = OPTYPE_REGISTER | OPTYPE_UNDO;
  edit_constraint_properties(ot);
}

/***************************** OPERATORS ****************************/

/************************ remove constraint operators *********************/

static int pose_constraints_clear_exec(bContext *C, wmOperator *UNUSED(op))
{
  Main *bmain = CTX_data_main(C);
  Object *prev_ob = NULL;

  /* free constraints for all selected bones */
  CTX_DATA_BEGIN_WITH_ID (C, bPoseChannel *, pchan, selected_pose_bones, Object *, ob) {
    BKE_constraints_free(&pchan->constraints);
    pchan->constflag &= ~(PCHAN_HAS_IK | PCHAN_HAS_SPLINEIK | PCHAN_HAS_CONST);

    if (prev_ob != ob) {
      DEG_id_tag_update(&ob->id, ID_RECALC_GEOMETRY);
      WM_event_add_notifier(C, NC_OBJECT | ND_CONSTRAINT | NA_REMOVED, ob);
      prev_ob = ob;
    }
  }
  CTX_DATA_END;

  /* force depsgraph to get recalculated since relationships removed */
  DEG_relations_tag_update(bmain);

  /* note, calling BIK_clear_data() isn't needed here */

  return OPERATOR_FINISHED;
}

void POSE_OT_constraints_clear(wmOperatorType *ot)
{
<<<<<<< HEAD
	/* identifiers */
	ot->name = "Clear Pose Constraints";
	ot->idname = "POSE_OT_constraints_clear";
	ot->description = "Clear Pose Constraints\nClear all the constraints for the selected bones";
=======
  /* identifiers */
  ot->name = "Clear Pose Constraints";
  ot->idname = "POSE_OT_constraints_clear";
  ot->description = "Clear all the constraints for the selected bones";
>>>>>>> 38bd6dcc

  /* callbacks */
  ot->exec = pose_constraints_clear_exec;
  ot->poll =
      ED_operator_posemode_exclusive;  // XXX - do we want to ensure there are selected bones too?
}

static int object_constraints_clear_exec(bContext *C, wmOperator *UNUSED(op))
{
  Main *bmain = CTX_data_main(C);

  /* do freeing */
  CTX_DATA_BEGIN (C, Object *, ob, selected_editable_objects) {
    BKE_constraints_free(&ob->constraints);
    DEG_id_tag_update(&ob->id, ID_RECALC_TRANSFORM);
  }
  CTX_DATA_END;

  /* force depsgraph to get recalculated since relationships removed */
  DEG_relations_tag_update(bmain);

  /* do updates */
  WM_event_add_notifier(C, NC_OBJECT | ND_CONSTRAINT | NA_REMOVED, NULL);

  return OPERATOR_FINISHED;
}

void OBJECT_OT_constraints_clear(wmOperatorType *ot)
{
<<<<<<< HEAD
	/* identifiers */
	ot->name = "Clear Object Constraints";
	ot->idname = "OBJECT_OT_constraints_clear";
	ot->description = "Clear Object Constraints\nClear all the constraints for the active Object only";
=======
  /* identifiers */
  ot->name = "Clear Object Constraints";
  ot->idname = "OBJECT_OT_constraints_clear";
  ot->description = "Clear all the constraints for the active Object only";
>>>>>>> 38bd6dcc

  /* callbacks */
  ot->exec = object_constraints_clear_exec;
  ot->poll = ED_operator_object_active_editable;
}

/************************ copy all constraints operators *********************/

static int pose_constraint_copy_exec(bContext *C, wmOperator *op)
{
  Main *bmain = CTX_data_main(C);
  bPoseChannel *pchan = CTX_data_active_pose_bone(C);

  /* don't do anything if bone doesn't exist or doesn't have any constraints */
  if (ELEM(NULL, pchan, pchan->constraints.first)) {
    BKE_report(op->reports, RPT_ERROR, "No active bone with constraints for copying");
    return OPERATOR_CANCELLED;
  }

  Object *prev_ob = NULL;

  /* copy all constraints from active posebone to all selected posebones */
  CTX_DATA_BEGIN_WITH_ID (C, bPoseChannel *, chan, selected_pose_bones, Object *, ob) {
    /* if we're not handling the object we're copying from, copy all constraints over */
    if (pchan != chan) {
      BKE_constraints_copy(&chan->constraints, &pchan->constraints, true);
      /* update flags (need to add here, not just copy) */
      chan->constflag |= pchan->constflag;

      if (prev_ob != ob) {
        BKE_pose_tag_recalc(bmain, ob->pose);
        DEG_id_tag_update((ID *)ob, ID_RECALC_GEOMETRY);
        prev_ob = ob;
      }
    }
  }
  CTX_DATA_END;

  /* force depsgraph to get recalculated since new relationships added */
  DEG_relations_tag_update(bmain);

  WM_event_add_notifier(C, NC_OBJECT | ND_CONSTRAINT, NULL);

  return OPERATOR_FINISHED;
}

void POSE_OT_constraints_copy(wmOperatorType *ot)
{
<<<<<<< HEAD
	/* identifiers */
	ot->name = "Copy Constraints to Selected Bones";
	ot->idname = "POSE_OT_constraints_copy";
	ot->description = "Copy Constraints to Selected Bones\nCopy constraints to other selected bones";
=======
  /* identifiers */
  ot->name = "Copy Constraints to Selected Bones";
  ot->idname = "POSE_OT_constraints_copy";
  ot->description = "Copy constraints to other selected bones";
>>>>>>> 38bd6dcc

  /* api callbacks */
  ot->exec = pose_constraint_copy_exec;
  ot->poll = ED_operator_posemode_exclusive;

  /* flags */
  ot->flag = OPTYPE_REGISTER | OPTYPE_UNDO;
}

static int object_constraint_copy_exec(bContext *C, wmOperator *UNUSED(op))
{
  Main *bmain = CTX_data_main(C);
  Object *obact = ED_object_active_context(C);

  /* copy all constraints from active object to all selected objects */
  CTX_DATA_BEGIN (C, Object *, ob, selected_editable_objects) {
    /* if we're not handling the object we're copying from, copy all constraints over */
    if (obact != ob) {
      BKE_constraints_copy(&ob->constraints, &obact->constraints, true);
      DEG_id_tag_update(&ob->id, ID_RECALC_GEOMETRY | ID_RECALC_TRANSFORM);
    }
  }
  CTX_DATA_END;

  /* force depsgraph to get recalculated since new relationships added */
  DEG_relations_tag_update(bmain);

  /* notifiers for updates */
  WM_event_add_notifier(C, NC_OBJECT | ND_CONSTRAINT | NA_ADDED, NULL);

  return OPERATOR_FINISHED;
}

void OBJECT_OT_constraints_copy(wmOperatorType *ot)
{
<<<<<<< HEAD
	/* identifiers */
	ot->name = "Copy Constraints to Selected Objects";
	ot->idname = "OBJECT_OT_constraints_copy";
	ot->description = "Copy Constraints to Selected Objects\nCopy constraints to other selected objects";
=======
  /* identifiers */
  ot->name = "Copy Constraints to Selected Objects";
  ot->idname = "OBJECT_OT_constraints_copy";
  ot->description = "Copy constraints to other selected objects";
>>>>>>> 38bd6dcc

  /* api callbacks */
  ot->exec = object_constraint_copy_exec;
  ot->poll = ED_operator_object_active_editable;

  /* flags */
  ot->flag = OPTYPE_REGISTER | OPTYPE_UNDO;
}

/************************ add constraint operators *********************/

/* get the Object and/or PoseChannel to use as target */
static bool get_new_constraint_target(
    bContext *C, int con_type, Object **tar_ob, bPoseChannel **tar_pchan, bool add)
{
  Object *obact = ED_object_active_context(C);
  bPoseChannel *pchanact = BKE_pose_channel_active(obact);
  bool only_curve = false, only_mesh = false, only_ob = false;
  bool found = false;

  /* clear tar_ob and tar_pchan fields before use
   * - assume for now that both always exist...
   */
  *tar_ob = NULL;
  *tar_pchan = NULL;

  /* check if constraint type doesn't requires a target
   * - if so, no need to get any targets
   */
  switch (con_type) {
    /* no-target constraints --------------------------- */
    /* null constraint - shouldn't even be added! */
    case CONSTRAINT_TYPE_NULL:
    /* limit constraints - no targets needed */
    case CONSTRAINT_TYPE_LOCLIMIT:
    case CONSTRAINT_TYPE_ROTLIMIT:
    case CONSTRAINT_TYPE_SIZELIMIT:
    case CONSTRAINT_TYPE_SAMEVOL:
      return false;

    /* restricted target-type constraints -------------- */
    /* NOTE: for these, we cannot try to add a target object if no valid ones are found,
     * since that doesn't work */
    /* curve-based constraints - set the only_curve and only_ob flags */
    case CONSTRAINT_TYPE_CLAMPTO:
    case CONSTRAINT_TYPE_FOLLOWPATH:
    case CONSTRAINT_TYPE_SPLINEIK:
      only_curve = true;
      only_ob = true;
      add = false;
      break;

    /* mesh only? */
    case CONSTRAINT_TYPE_SHRINKWRAP:
      only_mesh = true;
      only_ob = true;
      add = false;
      break;
  }

  /* if the active Object is Armature, and we can search for bones, do so... */
  if ((obact->type == OB_ARMATURE) && (only_ob == false)) {
    /* search in list of selected Pose-Channels for target */
    CTX_DATA_BEGIN (C, bPoseChannel *, pchan, selected_pose_bones_from_active_object) {
      /* just use the first one that we encounter, as long as it is not the active one */
      if (pchan != pchanact) {
        *tar_ob = obact;
        *tar_pchan = pchan;
        found = true;

        break;
      }
    }
    CTX_DATA_END;
  }

  /* if not yet found, try selected Objects... */
  if (found == false) {
    /* search in selected objects context */
    CTX_DATA_BEGIN (C, Object *, ob, selected_objects) {
      /* just use the first object we encounter (that isn't the active object)
       * and which fulfills the criteria for the object-target that we've got
       */
      if (ob != obact) {
        /* for armatures in pose mode, look inside the armature for the active bone
         * so that we set up cross-armature constraints with less effort
         */
        if ((ob->type == OB_ARMATURE) && (ob->mode & OB_MODE_POSE) &&
            (!only_curve && !only_mesh)) {
          /* just use the active bone, and assume that it is visible + usable */
          *tar_ob = ob;
          *tar_pchan = BKE_pose_channel_active(ob);
          found = true;

          break;
        }
        else if (((!only_curve) || (ob->type == OB_CURVE)) &&
                 ((!only_mesh) || (ob->type == OB_MESH))) {
          /* set target */
          *tar_ob = ob;
          found = true;

          /* perform some special operations on the target */
          if (only_curve) {
            /* Curve-Path option must be enabled for follow-path constraints to be able to work */
            Curve *cu = (Curve *)ob->data;
            cu->flag |= CU_PATH;
          }

          break;
        }
      }
    }
    CTX_DATA_END;
  }

  /* if still not found, add a new empty to act as a target (if allowed) */
  if ((found == false) && (add)) {
    Main *bmain = CTX_data_main(C);
    Scene *scene = CTX_data_scene(C);
    ViewLayer *view_layer = CTX_data_view_layer(C);
    Base *base = BASACT(view_layer);
    Object *obt;

    /* add new target object */
    obt = BKE_object_add(bmain, scene, view_layer, OB_EMPTY, NULL);

    /* transform cent to global coords for loc */
    if (pchanact) {
      /* since by default, IK targets the tip of the last bone, use the tip of the active PoseChannel
       * if adding a target for an IK Constraint
       */
      if (con_type == CONSTRAINT_TYPE_KINEMATIC)
        mul_v3_m4v3(obt->loc, obact->obmat, pchanact->pose_tail);
      else
        mul_v3_m4v3(obt->loc, obact->obmat, pchanact->pose_head);
    }
    else {
      copy_v3_v3(obt->loc, obact->obmat[3]);
    }

    /* restore, BKE_object_add sets active */
    BASACT(view_layer) = base;
    base->flag |= BASE_SELECTED;

    /* make our new target the new object */
    *tar_ob = obt;
    found = true;
  }

  /* return whether there's any target */
  return found;
}

/* used by add constraint operators to add the constraint required */
static int constraint_add_exec(
    bContext *C, wmOperator *op, Object *ob, ListBase *list, int type, const bool setTarget)
{
  Main *bmain = CTX_data_main(C);
  bPoseChannel *pchan;
  bConstraint *con;

  if (list == &ob->constraints) {
    pchan = NULL;
  }
  else {
    pchan = BKE_pose_channel_active(ob);

    /* ensure not to confuse object/pose adding */
    if (pchan == NULL) {
      BKE_report(op->reports, RPT_ERROR, "No active pose bone to add a constraint to");
      return OPERATOR_CANCELLED;
    }
  }
  /* check if constraint to be added is valid for the given constraints stack */
  if (type == CONSTRAINT_TYPE_NULL) {
    return OPERATOR_CANCELLED;
  }
  if ((type == CONSTRAINT_TYPE_KINEMATIC) && ((!pchan) || (list != &pchan->constraints))) {
    BKE_report(op->reports, RPT_ERROR, "IK constraint can only be added to bones");
    return OPERATOR_CANCELLED;
  }
  if ((type == CONSTRAINT_TYPE_SPLINEIK) && ((!pchan) || (list != &pchan->constraints))) {
    BKE_report(op->reports, RPT_ERROR, "Spline IK constraint can only be added to bones");
    return OPERATOR_CANCELLED;
  }

  /* create a new constraint of the type required, and add it to the active/given constraints list */
  if (pchan)
    con = BKE_constraint_add_for_pose(ob, pchan, NULL, type);
  else
    con = BKE_constraint_add_for_object(ob, NULL, type);

  /* get the first selected object/bone, and make that the target
   * - apart from the buttons-window add buttons, we shouldn't add in this way
   */
  if (setTarget) {
    Object *tar_ob = NULL;
    bPoseChannel *tar_pchan = NULL;

    /* get the target objects, adding them as need be */
    if (get_new_constraint_target(C, type, &tar_ob, &tar_pchan, 1)) {
      /* method of setting target depends on the type of target we've got
       * - by default, just set the first target (distinction here is only for multiple-targeted constraints)
       */
      if (tar_pchan)
        set_constraint_nth_target(con, tar_ob, tar_pchan->name, 0);
      else
        set_constraint_nth_target(con, tar_ob, "", 0);
    }
  }

  /* do type-specific tweaking to the constraint settings  */
  switch (type) {
    case CONSTRAINT_TYPE_PYTHON: /* FIXME: this code is not really valid anymore */
    {
#ifdef WITH_PYTHON
      char *menustr;
      int scriptint = 0;
      /* popup a list of usable scripts */
      menustr = buildmenu_pyconstraints(bmain, NULL, &scriptint);
      /* XXX scriptint = pupmenu(menustr); */
      MEM_freeN(menustr);

      /* only add constraint if a script was chosen */
      if (scriptint) {
        /* add constraint */
        validate_pyconstraint_cb(bmain, con->data, &scriptint);

        /* make sure target allowance is set correctly */
        BPY_pyconstraint_update(ob, con);
      }
#endif
      break;
    }

    default:
      break;
  }

  /* make sure all settings are valid - similar to above checks, but sometimes can be wrong */
  object_test_constraints(bmain, ob);

  if (pchan)
    BKE_pose_update_constraint_flags(ob->pose);

  /* force depsgraph to get recalculated since new relationships added */
  DEG_relations_tag_update(bmain);

  if ((ob->type == OB_ARMATURE) && (pchan)) {
    BKE_pose_tag_recalc(bmain, ob->pose); /* sort pose channels */
    if (BKE_constraints_proxylocked_owner(ob, pchan) && ob->adt) {
      /* We need to make use of ugly POSE_ANIMATION_WORKAROUND here too, else anim data are not reloaded
       * after calling `BKE_pose_rebuild()`, which causes T43872.
       * XXX Temp hack until new depsgraph hopefully solves this. */
      DEG_id_tag_update(&ob->id, ID_RECALC_ANIMATION);
    }
    DEG_id_tag_update(&ob->id, ID_RECALC_GEOMETRY | ID_RECALC_TRANSFORM);
  }
  else
    DEG_id_tag_update(&ob->id, ID_RECALC_TRANSFORM);

  /* notifiers for updates */
  WM_event_add_notifier(C, NC_OBJECT | ND_CONSTRAINT | NA_ADDED, ob);

  return OPERATOR_FINISHED;
}

/* ------------------ */

/* dummy operator callback */
static int object_constraint_add_exec(bContext *C, wmOperator *op)
{
  Object *ob = ED_object_active_context(C);
  int type = RNA_enum_get(op->ptr, "type");
  short with_targets = 0;

  if (!ob) {
    BKE_report(op->reports, RPT_ERROR, "No active object to add constraint to");
    return OPERATOR_CANCELLED;
  }

  /* hack: set constraint targets from selected objects in context is allowed when
   * operator name included 'with_targets', since the menu doesn't allow multiple properties
   */
  if (strstr(op->idname, "with_targets"))
    with_targets = 1;

  return constraint_add_exec(C, op, ob, &ob->constraints, type, with_targets);
}

/* dummy operator callback */
static int pose_constraint_add_exec(bContext *C, wmOperator *op)
{
  Object *ob = BKE_object_pose_armature_get(ED_object_active_context(C));
  int type = RNA_enum_get(op->ptr, "type");
  short with_targets = 0;

  if (!ob) {
    BKE_report(op->reports, RPT_ERROR, "No active object to add constraint to");
    return OPERATOR_CANCELLED;
  }

  /* hack: set constraint targets from selected objects in context is allowed when
   * operator name included 'with_targets', since the menu doesn't allow multiple properties
   */
  if (strstr(op->idname, "with_targets"))
    with_targets = 1;

  return constraint_add_exec(C, op, ob, get_active_constraints(ob), type, with_targets);
}

/* ------------------ */

void OBJECT_OT_constraint_add(wmOperatorType *ot)
{
<<<<<<< HEAD
	/* identifiers */
	ot->name = "Add Constraint";
	ot->description = "Add Constraint\nAdd a constraint to the active object";
	ot->idname = "OBJECT_OT_constraint_add";
=======
  /* identifiers */
  ot->name = "Add Constraint";
  ot->description = "Add a constraint to the active object";
  ot->idname = "OBJECT_OT_constraint_add";
>>>>>>> 38bd6dcc

  /* api callbacks */
  ot->invoke = WM_menu_invoke;
  ot->exec = object_constraint_add_exec;
  ot->poll = ED_operator_object_active_editable;

  /* flags */
  ot->flag = OPTYPE_REGISTER | OPTYPE_UNDO;

  /* properties */
  ot->prop = RNA_def_enum(ot->srna, "type", rna_enum_constraint_type_items, 0, "Type", "");
}

void OBJECT_OT_constraint_add_with_targets(wmOperatorType *ot)
{
<<<<<<< HEAD
	/* identifiers */
	ot->name = "Add Constraint (with Targets)";
	ot->description = "Add Constraint (with Targets)\nAdd a constraint to the active object, with target (where applicable) set to the selected Objects/Bones";
	ot->idname = "OBJECT_OT_constraint_add_with_targets";
=======
  /* identifiers */
  ot->name = "Add Constraint (with Targets)";
  ot->description =
      "Add a constraint to the active object, with target (where applicable) set to the selected "
      "Objects/Bones";
  ot->idname = "OBJECT_OT_constraint_add_with_targets";
>>>>>>> 38bd6dcc

  /* api callbacks */
  ot->invoke = WM_menu_invoke;
  ot->exec = object_constraint_add_exec;
  ot->poll = ED_operator_object_active_editable;

  /* flags */
  ot->flag = OPTYPE_REGISTER | OPTYPE_UNDO;

  /* properties */
  ot->prop = RNA_def_enum(ot->srna, "type", rna_enum_constraint_type_items, 0, "Type", "");
}

void POSE_OT_constraint_add(wmOperatorType *ot)
{
<<<<<<< HEAD
	/* identifiers */
	ot->name = "Add Constraint";
	ot->description = "Add Constraint\nAdd a constraint to the active bone";
	ot->idname = "POSE_OT_constraint_add";
=======
  /* identifiers */
  ot->name = "Add Constraint";
  ot->description = "Add a constraint to the active bone";
  ot->idname = "POSE_OT_constraint_add";
>>>>>>> 38bd6dcc

  /* api callbacks */
  ot->invoke = WM_menu_invoke;
  ot->exec = pose_constraint_add_exec;
  ot->poll = ED_operator_posemode_exclusive;

  /* flags */
  ot->flag = OPTYPE_REGISTER | OPTYPE_UNDO;

  /* properties */
  ot->prop = RNA_def_enum(ot->srna, "type", rna_enum_constraint_type_items, 0, "Type", "");
}

void POSE_OT_constraint_add_with_targets(wmOperatorType *ot)
{
<<<<<<< HEAD
	/* identifiers */
	ot->name = "Add Constraint (with Targets)";
	ot->description = "Add Constraint (with Targets)\nAdd a constraint to the active bone, with target (where applicable) set to the selected Objects/Bones";
	ot->idname = "POSE_OT_constraint_add_with_targets";
=======
  /* identifiers */
  ot->name = "Add Constraint (with Targets)";
  ot->description =
      "Add a constraint to the active bone, with target (where applicable) set to the selected "
      "Objects/Bones";
  ot->idname = "POSE_OT_constraint_add_with_targets";
>>>>>>> 38bd6dcc

  /* api callbacks */
  ot->invoke = WM_menu_invoke;
  ot->exec = pose_constraint_add_exec;
  ot->poll = ED_operator_posemode_exclusive;

  /* flags */
  ot->flag = OPTYPE_REGISTER | OPTYPE_UNDO;

  /* properties */
  ot->prop = RNA_def_enum(ot->srna, "type", rna_enum_constraint_type_items, 0, "Type", "");
}

/************************ IK Constraint operators *********************/
/* NOTE: only for Pose-Channels */
// TODO: should these be here, or back in editors/armature/poseobject.c again?

/* present menu with options + validation for targets to use */
static int pose_ik_add_invoke(bContext *C, wmOperator *op, const wmEvent *UNUSED(event))
{
  Object *ob = BKE_object_pose_armature_get(CTX_data_active_object(C));
  bPoseChannel *pchan = BKE_pose_channel_active(ob);
  bConstraint *con = NULL;

  uiPopupMenu *pup;
  uiLayout *layout;
  Object *tar_ob = NULL;
  bPoseChannel *tar_pchan = NULL;

  /* must have active bone */
  if (ELEM(NULL, ob, pchan)) {
    BKE_report(op->reports, RPT_ERROR, "Must have an active bone to add IK constraint to");
    return OPERATOR_CANCELLED;
  }

  /* bone must not have any constraints already */
  for (con = pchan->constraints.first; con; con = con->next) {
    if (con->type == CONSTRAINT_TYPE_KINEMATIC)
      break;
  }
  if (con) {
    BKE_report(op->reports, RPT_ERROR, "Bone already has an IK constraint");
    return OPERATOR_CANCELLED;
  }

  /* prepare popup menu to choose targeting options */
  pup = UI_popup_menu_begin(C, IFACE_("Add IK"), ICON_NONE);
  layout = UI_popup_menu_layout(pup);

  /* the type of targets we'll set determines the menu entries to show... */
  if (get_new_constraint_target(C, CONSTRAINT_TYPE_KINEMATIC, &tar_ob, &tar_pchan, 0)) {
    /* bone target, or object target?
     * - the only thing that matters is that we want a target...
     */
    if (tar_pchan)
      uiItemBooleanO(
          layout, IFACE_("To Active Bone"), ICON_NONE, "POSE_OT_ik_add", "with_targets", 1);
    else
      uiItemBooleanO(
          layout, IFACE_("To Active Object"), ICON_NONE, "POSE_OT_ik_add", "with_targets", 1);
  }
  else {
    /* we have a choice of adding to a new empty, or not setting any target (targetless IK) */
    uiItemBooleanO(
        layout, IFACE_("To New Empty Object"), ICON_NONE, "POSE_OT_ik_add", "with_targets", 1);
    uiItemBooleanO(
        layout, IFACE_("Without Targets"), ICON_NONE, "POSE_OT_ik_add", "with_targets", 0);
  }

  /* finish building the menu, and process it (should result in calling self again) */
  UI_popup_menu_end(C, pup);

  return OPERATOR_INTERFACE;
}

/* call constraint_add_exec() to add the IK constraint */
static int pose_ik_add_exec(bContext *C, wmOperator *op)
{
  Object *ob = CTX_data_active_object(C);
  const bool with_targets = RNA_boolean_get(op->ptr, "with_targets");

  /* add the constraint - all necessary checks should have been done by the invoke() callback already... */
  return constraint_add_exec(
      C, op, ob, get_active_constraints(ob), CONSTRAINT_TYPE_KINEMATIC, with_targets);
}

void POSE_OT_ik_add(wmOperatorType *ot)
{
<<<<<<< HEAD
	/* identifiers */
	ot->name = "Add IK to Bone";
	ot->description = "Add IK to Bone\nAdd IK Constraint to the active Bone";
	ot->idname = "POSE_OT_ik_add";
=======
  /* identifiers */
  ot->name = "Add IK to Bone";
  ot->description = "Add IK Constraint to the active Bone";
  ot->idname = "POSE_OT_ik_add";
>>>>>>> 38bd6dcc

  /* api callbacks */
  ot->invoke = pose_ik_add_invoke;
  ot->exec = pose_ik_add_exec;
  ot->poll = ED_operator_posemode_exclusive;

  /* flags */
  ot->flag = OPTYPE_REGISTER | OPTYPE_UNDO;

  /* properties */
  RNA_def_boolean(ot->srna,
                  "with_targets",
                  1,
                  "With Targets",
                  "Assign IK Constraint with targets derived from the select bones/objects");
}

/* ------------------ */

/* remove IK constraints from selected bones */
static int pose_ik_clear_exec(bContext *C, wmOperator *UNUSED(op))
{
  Object *prev_ob = NULL;

  /* only remove IK Constraints */
  CTX_DATA_BEGIN_WITH_ID (C, bPoseChannel *, pchan, selected_pose_bones, Object *, ob) {
    bConstraint *con, *next;

    /* TODO: should we be checking if these constraints were local before we try and remove them? */
    for (con = pchan->constraints.first; con; con = next) {
      next = con->next;
      if (con->type == CONSTRAINT_TYPE_KINEMATIC) {
        BKE_constraint_remove(&pchan->constraints, con);
      }
    }
    pchan->constflag &= ~(PCHAN_HAS_IK | PCHAN_HAS_TARGET);

    if (prev_ob != ob) {
      prev_ob = ob;

      /* Refresh depsgraph. */
      DEG_id_tag_update(&ob->id, ID_RECALC_GEOMETRY);

      /* Note, notifier might evolve. */
      WM_event_add_notifier(C, NC_OBJECT | ND_CONSTRAINT | NA_REMOVED, ob);
    }
  }
  CTX_DATA_END;

  return OPERATOR_FINISHED;
}

void POSE_OT_ik_clear(wmOperatorType *ot)
{
<<<<<<< HEAD
	/* identifiers */
	ot->name = "Remove IK";
	ot->description = "Remove IK\nRemove all IK Constraints from selected bones";
	ot->idname = "POSE_OT_ik_clear";
=======
  /* identifiers */
  ot->name = "Remove IK";
  ot->description = "Remove all IK Constraints from selected bones";
  ot->idname = "POSE_OT_ik_clear";
>>>>>>> 38bd6dcc

  /* api callbacks */
  ot->exec = pose_ik_clear_exec;
  ot->poll = ED_operator_posemode_exclusive;

  /* flags */
  ot->flag = OPTYPE_REGISTER | OPTYPE_UNDO;
}<|MERGE_RESOLUTION|>--- conflicted
+++ resolved
@@ -745,17 +745,11 @@
 
 void CONSTRAINT_OT_stretchto_reset(wmOperatorType *ot)
 {
-<<<<<<< HEAD
-	/* identifiers */
-	ot->name = "Reset Original Length";
-	ot->idname = "CONSTRAINT_OT_stretchto_reset";
-	ot->description = "Reset Original Length\nReset original length of bone for Stretch To Constraint";
-=======
   /* identifiers */
   ot->name = "Reset Original Length";
   ot->idname = "CONSTRAINT_OT_stretchto_reset";
-  ot->description = "Reset original length of bone for Stretch To Constraint";
->>>>>>> 38bd6dcc
+  ot->description =
+      "Reset Original Length\nReset original length of bone for Stretch To Constraint";
 
   /* callbacks */
   ot->invoke = stretchto_reset_invoke;
@@ -798,17 +792,10 @@
 
 void CONSTRAINT_OT_limitdistance_reset(wmOperatorType *ot)
 {
-<<<<<<< HEAD
-	/* identifiers */
-	ot->name = "Reset Distance";
-	ot->idname = "CONSTRAINT_OT_limitdistance_reset";
-	ot->description = "Reset Distance\nReset limiting distance for Limit Distance Constraint";
-=======
   /* identifiers */
   ot->name = "Reset Distance";
   ot->idname = "CONSTRAINT_OT_limitdistance_reset";
-  ot->description = "Reset limiting distance for Limit Distance Constraint";
->>>>>>> 38bd6dcc
+  ot->description = "Reset Distance\nReset limiting distance for Limit Distance Constraint";
 
   /* callbacks */
   ot->invoke = limitdistance_reset_invoke;
@@ -950,17 +937,10 @@
 
 void CONSTRAINT_OT_childof_set_inverse(wmOperatorType *ot)
 {
-<<<<<<< HEAD
-	/* identifiers */
-	ot->name = "Set Inverse";
-	ot->idname = "CONSTRAINT_OT_childof_set_inverse";
-	ot->description = "Set Inverse\nSet inverse correction for ChildOf constraint";
-=======
   /* identifiers */
   ot->name = "Set Inverse";
   ot->idname = "CONSTRAINT_OT_childof_set_inverse";
-  ot->description = "Set inverse correction for ChildOf constraint";
->>>>>>> 38bd6dcc
+  ot->description = "Set Inverse\nSet inverse correction for ChildOf constraint";
 
   /* callbacks */
   ot->invoke = childof_set_inverse_invoke;
@@ -1006,17 +986,10 @@
 
 void CONSTRAINT_OT_childof_clear_inverse(wmOperatorType *ot)
 {
-<<<<<<< HEAD
-	/* identifiers */
-	ot->name = "Clear Inverse";
-	ot->idname = "CONSTRAINT_OT_childof_clear_inverse";
-	ot->description = "Clear Inverse\nClear inverse correction for ChildOf constraint";
-=======
   /* identifiers */
   ot->name = "Clear Inverse";
   ot->idname = "CONSTRAINT_OT_childof_clear_inverse";
-  ot->description = "Clear inverse correction for ChildOf constraint";
->>>>>>> 38bd6dcc
+  ot->description = "Clear Inverse\nClear inverse correction for ChildOf constraint";
 
   /* callbacks */
   ot->invoke = childof_clear_inverse_invoke;
@@ -1135,32 +1108,12 @@
 
 void CONSTRAINT_OT_followpath_path_animate(wmOperatorType *ot)
 {
-<<<<<<< HEAD
-	/* identifiers */
-	ot->name = "Auto Animate Path";
-	ot->idname = "CONSTRAINT_OT_followpath_path_animate";
-	ot->description = "Auto Animate Path\nAdd default animation for path used by constraint if it isn't animated already";
-	
-	/* callbacks */
-	ot->invoke = followpath_path_animate_invoke;
-	ot->exec = followpath_path_animate_exec;
-	ot->poll = edit_constraint_poll;
-
-	/* flags */
-	ot->flag = OPTYPE_REGISTER | OPTYPE_UNDO;
-
-	/* props */
-	edit_constraint_properties(ot);
-	RNA_def_int(ot->srna, "frame_start", 1, MINAFRAME, MAXFRAME, "Start Frame",
-	            "First frame of path animation", MINAFRAME, MAXFRAME);
-	RNA_def_int(ot->srna, "length", 100, 0, MAXFRAME, "Length",
-	            "Number of frames that path animation should take", 0, MAXFRAME);
-=======
   /* identifiers */
   ot->name = "Auto Animate Path";
   ot->idname = "CONSTRAINT_OT_followpath_path_animate";
   ot->description =
-      "Add default animation for path used by constraint if it isn't animated already";
+      "Auto Animate Path\nAdd default animation for path used by constraint if it isn't animated "
+      "already";
 
   /* callbacks */
   ot->invoke = followpath_path_animate_invoke;
@@ -1190,7 +1143,6 @@
               "Number of frames that path animation should take",
               0,
               MAXFRAME);
->>>>>>> 38bd6dcc
 }
 
 /* ------------- Object Solver Constraint ------------------ */
@@ -1229,17 +1181,10 @@
 
 void CONSTRAINT_OT_objectsolver_set_inverse(wmOperatorType *ot)
 {
-<<<<<<< HEAD
-	/* identifiers */
-	ot->name = "Set Inverse";
-	ot->idname = "CONSTRAINT_OT_objectsolver_set_inverse";
-	ot->description = "Set Inverse\nSet inverse correction for ObjectSolver constraint";
-=======
   /* identifiers */
   ot->name = "Set Inverse";
   ot->idname = "CONSTRAINT_OT_objectsolver_set_inverse";
-  ot->description = "Set inverse correction for ObjectSolver constraint";
->>>>>>> 38bd6dcc
+  ot->description = "Set Inverse\nSet inverse correction for ObjectSolver constraint";
 
   /* callbacks */
   ot->invoke = objectsolver_set_inverse_invoke;
@@ -1284,17 +1229,10 @@
 
 void CONSTRAINT_OT_objectsolver_clear_inverse(wmOperatorType *ot)
 {
-<<<<<<< HEAD
-	/* identifiers */
-	ot->name = "Clear Inverse";
-	ot->idname = "CONSTRAINT_OT_objectsolver_clear_inverse";
-	ot->description = "Clear Inverse\nClear inverse correction for ObjectSolver constraint";
-=======
   /* identifiers */
   ot->name = "Clear Inverse";
   ot->idname = "CONSTRAINT_OT_objectsolver_clear_inverse";
-  ot->description = "Clear inverse correction for ObjectSolver constraint";
->>>>>>> 38bd6dcc
+  ot->description = "Clear Inverse\nClear inverse correction for ObjectSolver constraint";
 
   /* callbacks */
   ot->invoke = objectsolver_clear_inverse_invoke;
@@ -1426,17 +1364,10 @@
 
 void CONSTRAINT_OT_delete(wmOperatorType *ot)
 {
-<<<<<<< HEAD
-	/* identifiers */
-	ot->name = "Delete Constraint";
-	ot->idname = "CONSTRAINT_OT_delete";
-	ot->description = "Delete Constraint\nRemove constraint from constraint stack";
-=======
   /* identifiers */
   ot->name = "Delete Constraint";
   ot->idname = "CONSTRAINT_OT_delete";
-  ot->description = "Remove constraint from constraint stack";
->>>>>>> 38bd6dcc
+  ot->description = "Delete Constraint\nRemove constraint from constraint stack";
 
   /* callbacks */
   ot->exec = constraint_delete_exec;
@@ -1477,17 +1408,10 @@
 
 void CONSTRAINT_OT_move_down(wmOperatorType *ot)
 {
-<<<<<<< HEAD
-	/* identifiers */
-	ot->name = "Move Constraint Down";
-	ot->idname = "CONSTRAINT_OT_move_down";
-	ot->description = "Move Constraint Down\nMove constraint down in constraint stack";
-=======
   /* identifiers */
   ot->name = "Move Constraint Down";
   ot->idname = "CONSTRAINT_OT_move_down";
-  ot->description = "Move constraint down in constraint stack";
->>>>>>> 38bd6dcc
+  ot->description = "Move Constraint Down\nMove constraint down in constraint stack";
 
   /* callbacks */
   ot->invoke = constraint_move_down_invoke;
@@ -1532,17 +1456,10 @@
 
 void CONSTRAINT_OT_move_up(wmOperatorType *ot)
 {
-<<<<<<< HEAD
-	/* identifiers */
-	ot->name = "Move Constraint Up";
-	ot->idname = "CONSTRAINT_OT_move_up";
-	ot->description = "Move Constraint Up\nMove constraint up in constraint stack";
-=======
   /* identifiers */
   ot->name = "Move Constraint Up";
   ot->idname = "CONSTRAINT_OT_move_up";
-  ot->description = "Move constraint up in constraint stack";
->>>>>>> 38bd6dcc
+  ot->description = "Move Constraint Up\nMove constraint up in constraint stack";
 
   /* callbacks */
   ot->exec = constraint_move_up_exec;
@@ -1586,17 +1503,10 @@
 
 void POSE_OT_constraints_clear(wmOperatorType *ot)
 {
-<<<<<<< HEAD
-	/* identifiers */
-	ot->name = "Clear Pose Constraints";
-	ot->idname = "POSE_OT_constraints_clear";
-	ot->description = "Clear Pose Constraints\nClear all the constraints for the selected bones";
-=======
   /* identifiers */
   ot->name = "Clear Pose Constraints";
   ot->idname = "POSE_OT_constraints_clear";
-  ot->description = "Clear all the constraints for the selected bones";
->>>>>>> 38bd6dcc
+  ot->description = "Clear Pose Constraints\nClear all the constraints for the selected bones";
 
   /* callbacks */
   ot->exec = pose_constraints_clear_exec;
@@ -1626,17 +1536,11 @@
 
 void OBJECT_OT_constraints_clear(wmOperatorType *ot)
 {
-<<<<<<< HEAD
-	/* identifiers */
-	ot->name = "Clear Object Constraints";
-	ot->idname = "OBJECT_OT_constraints_clear";
-	ot->description = "Clear Object Constraints\nClear all the constraints for the active Object only";
-=======
   /* identifiers */
   ot->name = "Clear Object Constraints";
   ot->idname = "OBJECT_OT_constraints_clear";
-  ot->description = "Clear all the constraints for the active Object only";
->>>>>>> 38bd6dcc
+  ot->description =
+      "Clear Object Constraints\nClear all the constraints for the active Object only";
 
   /* callbacks */
   ot->exec = object_constraints_clear_exec;
@@ -1685,17 +1589,10 @@
 
 void POSE_OT_constraints_copy(wmOperatorType *ot)
 {
-<<<<<<< HEAD
-	/* identifiers */
-	ot->name = "Copy Constraints to Selected Bones";
-	ot->idname = "POSE_OT_constraints_copy";
-	ot->description = "Copy Constraints to Selected Bones\nCopy constraints to other selected bones";
-=======
   /* identifiers */
   ot->name = "Copy Constraints to Selected Bones";
   ot->idname = "POSE_OT_constraints_copy";
-  ot->description = "Copy constraints to other selected bones";
->>>>>>> 38bd6dcc
+  ot->description = "Copy Constraints to Selected Bones\nCopy constraints to other selected bones";
 
   /* api callbacks */
   ot->exec = pose_constraint_copy_exec;
@@ -1731,17 +1628,11 @@
 
 void OBJECT_OT_constraints_copy(wmOperatorType *ot)
 {
-<<<<<<< HEAD
-	/* identifiers */
-	ot->name = "Copy Constraints to Selected Objects";
-	ot->idname = "OBJECT_OT_constraints_copy";
-	ot->description = "Copy Constraints to Selected Objects\nCopy constraints to other selected objects";
-=======
   /* identifiers */
   ot->name = "Copy Constraints to Selected Objects";
   ot->idname = "OBJECT_OT_constraints_copy";
-  ot->description = "Copy constraints to other selected objects";
->>>>>>> 38bd6dcc
+  ot->description =
+      "Copy Constraints to Selected Objects\nCopy constraints to other selected objects";
 
   /* api callbacks */
   ot->exec = object_constraint_copy_exec;
@@ -2058,17 +1949,10 @@
 
 void OBJECT_OT_constraint_add(wmOperatorType *ot)
 {
-<<<<<<< HEAD
-	/* identifiers */
-	ot->name = "Add Constraint";
-	ot->description = "Add Constraint\nAdd a constraint to the active object";
-	ot->idname = "OBJECT_OT_constraint_add";
-=======
   /* identifiers */
   ot->name = "Add Constraint";
-  ot->description = "Add a constraint to the active object";
+  ot->description = "Add Constraint\nAdd a constraint to the active object";
   ot->idname = "OBJECT_OT_constraint_add";
->>>>>>> 38bd6dcc
 
   /* api callbacks */
   ot->invoke = WM_menu_invoke;
@@ -2084,19 +1968,12 @@
 
 void OBJECT_OT_constraint_add_with_targets(wmOperatorType *ot)
 {
-<<<<<<< HEAD
-	/* identifiers */
-	ot->name = "Add Constraint (with Targets)";
-	ot->description = "Add Constraint (with Targets)\nAdd a constraint to the active object, with target (where applicable) set to the selected Objects/Bones";
-	ot->idname = "OBJECT_OT_constraint_add_with_targets";
-=======
   /* identifiers */
   ot->name = "Add Constraint (with Targets)";
   ot->description =
-      "Add a constraint to the active object, with target (where applicable) set to the selected "
-      "Objects/Bones";
+      "Add Constraint (with Targets)\nAdd a constraint to the active object, with target (where "
+      "applicable) set to the selected Objects/Bones";
   ot->idname = "OBJECT_OT_constraint_add_with_targets";
->>>>>>> 38bd6dcc
 
   /* api callbacks */
   ot->invoke = WM_menu_invoke;
@@ -2112,17 +1989,10 @@
 
 void POSE_OT_constraint_add(wmOperatorType *ot)
 {
-<<<<<<< HEAD
-	/* identifiers */
-	ot->name = "Add Constraint";
-	ot->description = "Add Constraint\nAdd a constraint to the active bone";
-	ot->idname = "POSE_OT_constraint_add";
-=======
   /* identifiers */
   ot->name = "Add Constraint";
-  ot->description = "Add a constraint to the active bone";
+  ot->description = "Add Constraint\nAdd a constraint to the active bone";
   ot->idname = "POSE_OT_constraint_add";
->>>>>>> 38bd6dcc
 
   /* api callbacks */
   ot->invoke = WM_menu_invoke;
@@ -2138,19 +2008,12 @@
 
 void POSE_OT_constraint_add_with_targets(wmOperatorType *ot)
 {
-<<<<<<< HEAD
-	/* identifiers */
-	ot->name = "Add Constraint (with Targets)";
-	ot->description = "Add Constraint (with Targets)\nAdd a constraint to the active bone, with target (where applicable) set to the selected Objects/Bones";
-	ot->idname = "POSE_OT_constraint_add_with_targets";
-=======
   /* identifiers */
   ot->name = "Add Constraint (with Targets)";
   ot->description =
-      "Add a constraint to the active bone, with target (where applicable) set to the selected "
-      "Objects/Bones";
+      "Add Constraint (with Targets)\nAdd a constraint to the active bone, with target (where "
+      "applicable) set to the selected Objects/Bones";
   ot->idname = "POSE_OT_constraint_add_with_targets";
->>>>>>> 38bd6dcc
 
   /* api callbacks */
   ot->invoke = WM_menu_invoke;
@@ -2239,17 +2102,10 @@
 
 void POSE_OT_ik_add(wmOperatorType *ot)
 {
-<<<<<<< HEAD
-	/* identifiers */
-	ot->name = "Add IK to Bone";
-	ot->description = "Add IK to Bone\nAdd IK Constraint to the active Bone";
-	ot->idname = "POSE_OT_ik_add";
-=======
   /* identifiers */
   ot->name = "Add IK to Bone";
-  ot->description = "Add IK Constraint to the active Bone";
+  ot->description = "Add IK to Bone\nAdd IK Constraint to the active Bone";
   ot->idname = "POSE_OT_ik_add";
->>>>>>> 38bd6dcc
 
   /* api callbacks */
   ot->invoke = pose_ik_add_invoke;
@@ -2304,17 +2160,10 @@
 
 void POSE_OT_ik_clear(wmOperatorType *ot)
 {
-<<<<<<< HEAD
-	/* identifiers */
-	ot->name = "Remove IK";
-	ot->description = "Remove IK\nRemove all IK Constraints from selected bones";
-	ot->idname = "POSE_OT_ik_clear";
-=======
   /* identifiers */
   ot->name = "Remove IK";
-  ot->description = "Remove all IK Constraints from selected bones";
+  ot->description = "Remove IK\nRemove all IK Constraints from selected bones";
   ot->idname = "POSE_OT_ik_clear";
->>>>>>> 38bd6dcc
 
   /* api callbacks */
   ot->exec = pose_ik_clear_exec;
