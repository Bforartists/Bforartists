--- conflicted
+++ resolved
@@ -712,13 +712,8 @@
 	/* identifiers */
 	ot->name = "Reset Original Length";
 	ot->idname = "CONSTRAINT_OT_stretchto_reset";
-<<<<<<< HEAD
 	ot->description = "Reset Original Length\nReset original length of bone for Stretch To Constraint";
-	
-=======
-	ot->description = "Reset original length of bone for Stretch To Constraint";
-
->>>>>>> f10d37f2
+
 	/* callbacks */
 	ot->invoke = stretchto_reset_invoke;
 	ot->exec = stretchto_reset_exec;
@@ -764,13 +759,8 @@
 	/* identifiers */
 	ot->name = "Reset Distance";
 	ot->idname = "CONSTRAINT_OT_limitdistance_reset";
-<<<<<<< HEAD
 	ot->description = "Reset Distance\nReset limiting distance for Limit Distance Constraint";
-	
-=======
-	ot->description = "Reset limiting distance for Limit Distance Constraint";
-
->>>>>>> f10d37f2
+
 	/* callbacks */
 	ot->invoke = limitdistance_reset_invoke;
 	ot->exec = limitdistance_reset_exec;
@@ -905,13 +895,8 @@
 	/* identifiers */
 	ot->name = "Set Inverse";
 	ot->idname = "CONSTRAINT_OT_childof_set_inverse";
-<<<<<<< HEAD
 	ot->description = "Set Inverse\nSet inverse correction for ChildOf constraint";
-	
-=======
-	ot->description = "Set inverse correction for ChildOf constraint";
-
->>>>>>> f10d37f2
+
 	/* callbacks */
 	ot->invoke = childof_set_inverse_invoke;
 	ot->exec = childof_set_inverse_exec;
@@ -957,13 +942,8 @@
 	/* identifiers */
 	ot->name = "Clear Inverse";
 	ot->idname = "CONSTRAINT_OT_childof_clear_inverse";
-<<<<<<< HEAD
 	ot->description = "Clear Inverse\nClear inverse correction for ChildOf constraint";
-	
-=======
-	ot->description = "Clear inverse correction for ChildOf constraint";
-
->>>>>>> f10d37f2
+
 	/* callbacks */
 	ot->invoke = childof_clear_inverse_invoke;
 	ot->exec = childof_clear_inverse_exec;
@@ -1083,13 +1063,8 @@
 	/* identifiers */
 	ot->name = "Auto Animate Path";
 	ot->idname = "CONSTRAINT_OT_followpath_path_animate";
-<<<<<<< HEAD
 	ot->description = "Auto Animate Path\nAdd default animation for path used by constraint if it isn't animated already";
 	
-=======
-	ot->description = "Add default animation for path used by constraint if it isn't animated already";
-
->>>>>>> f10d37f2
 	/* callbacks */
 	ot->invoke = followpath_path_animate_invoke;
 	ot->exec = followpath_path_animate_exec;
@@ -1143,13 +1118,8 @@
 	/* identifiers */
 	ot->name = "Set Inverse";
 	ot->idname = "CONSTRAINT_OT_objectsolver_set_inverse";
-<<<<<<< HEAD
 	ot->description = "Set Inverse\nSet inverse correction for ObjectSolver constraint";
-	
-=======
-	ot->description = "Set inverse correction for ObjectSolver constraint";
-
->>>>>>> f10d37f2
+
 	/* callbacks */
 	ot->invoke = objectsolver_set_inverse_invoke;
 	ot->exec = objectsolver_set_inverse_exec;
@@ -1194,13 +1164,8 @@
 	/* identifiers */
 	ot->name = "Clear Inverse";
 	ot->idname = "CONSTRAINT_OT_objectsolver_clear_inverse";
-<<<<<<< HEAD
 	ot->description = "Clear Inverse\nClear inverse correction for ObjectSolver constraint";
-	
-=======
-	ot->description = "Clear inverse correction for ObjectSolver constraint";
-
->>>>>>> f10d37f2
+
 	/* callbacks */
 	ot->invoke = objectsolver_clear_inverse_invoke;
 	ot->exec = objectsolver_clear_inverse_exec;
@@ -1326,13 +1291,8 @@
 	/* identifiers */
 	ot->name = "Delete Constraint";
 	ot->idname = "CONSTRAINT_OT_delete";
-<<<<<<< HEAD
 	ot->description = "Delete Constraint\nRemove constraint from constraint stack";
-	
-=======
-	ot->description = "Remove constraint from constraint stack";
-
->>>>>>> f10d37f2
+
 	/* callbacks */
 	ot->exec = constraint_delete_exec;
 	ot->poll = constraint_poll;
@@ -1376,13 +1336,8 @@
 	/* identifiers */
 	ot->name = "Move Constraint Down";
 	ot->idname = "CONSTRAINT_OT_move_down";
-<<<<<<< HEAD
 	ot->description = "Move Constraint Down\nMove constraint down in constraint stack";
-	
-=======
-	ot->description = "Move constraint down in constraint stack";
-
->>>>>>> f10d37f2
+
 	/* callbacks */
 	ot->invoke = constraint_move_down_invoke;
 	ot->exec = constraint_move_down_exec;
@@ -1430,13 +1385,8 @@
 	/* identifiers */
 	ot->name = "Move Constraint Up";
 	ot->idname = "CONSTRAINT_OT_move_up";
-<<<<<<< HEAD
 	ot->description = "Move Constraint Up\nMove constraint up in constraint stack";
-	
-=======
-	ot->description = "Move constraint up in constraint stack";
-
->>>>>>> f10d37f2
+
 	/* callbacks */
 	ot->exec = constraint_move_up_exec;
 	ot->invoke = constraint_move_up_invoke;
@@ -1481,13 +1431,8 @@
 	/* identifiers */
 	ot->name = "Clear Pose Constraints";
 	ot->idname = "POSE_OT_constraints_clear";
-<<<<<<< HEAD
 	ot->description = "Clear Pose Constraints\nClear all the constraints for the selected bones";
-	
-=======
-	ot->description = "Clear all the constraints for the selected bones";
-
->>>>>>> f10d37f2
+
 	/* callbacks */
 	ot->exec = pose_constraints_clear_exec;
 	ot->poll = ED_operator_posemode_exclusive; // XXX - do we want to ensure there are selected bones too?
@@ -1520,13 +1465,8 @@
 	/* identifiers */
 	ot->name = "Clear Object Constraints";
 	ot->idname = "OBJECT_OT_constraints_clear";
-<<<<<<< HEAD
 	ot->description = "Clear Object Constraints\nClear all the constraints for the active Object only";
-	
-=======
-	ot->description = "Clear all the constraints for the active Object only";
-
->>>>>>> f10d37f2
+
 	/* callbacks */
 	ot->exec = object_constraints_clear_exec;
 	ot->poll = ED_operator_object_active_editable;
@@ -1578,13 +1518,8 @@
 	/* identifiers */
 	ot->name = "Copy Constraints to Selected Bones";
 	ot->idname = "POSE_OT_constraints_copy";
-<<<<<<< HEAD
 	ot->description = "Copy Constraints to Selected Bones\nCopy constraints to other selected bones";
-	
-=======
-	ot->description = "Copy constraints to other selected bones";
-
->>>>>>> f10d37f2
+
 	/* api callbacks */
 	ot->exec = pose_constraint_copy_exec;
 	ot->poll = ED_operator_posemode_exclusive;
@@ -1623,13 +1558,8 @@
 	/* identifiers */
 	ot->name = "Copy Constraints to Selected Objects";
 	ot->idname = "OBJECT_OT_constraints_copy";
-<<<<<<< HEAD
 	ot->description = "Copy Constraints to Selected Objects\nCopy constraints to other selected objects";
-	
-=======
-	ot->description = "Copy constraints to other selected objects";
-
->>>>>>> f10d37f2
+
 	/* api callbacks */
 	ot->exec = object_constraint_copy_exec;
 	ot->poll = ED_operator_object_active_editable;
