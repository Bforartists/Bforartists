/*
 * This program is free software; you can redistribute it and/or
 * modify it under the terms of the GNU General Public License
 * as published by the Free Software Foundation; either version 2
 * of the License, or (at your option) any later version.
 *
 * This program is distributed in the hope that it will be useful,
 * but WITHOUT ANY WARRANTY; without even the implied warranty of
 * MERCHANTABILITY or FITNESS FOR A PARTICULAR PURPOSE.  See the
 * GNU General Public License for more details.
 *
 * You should have received a copy of the GNU General Public License
 * along with this program; if not, write to the Free Software Foundation,
 * Inc., 51 Franklin Street, Fifth Floor, Boston, MA 02110-1301, USA.
 *
 * The Original Code is Copyright (C) 2004 by Blender Foundation
 * All rights reserved.
 */

/** \file
 * \ingroup edobj
 */

#include <string.h>

#include "MEM_guardedalloc.h"

#include "DNA_scene_types.h"
#include "DNA_screen_types.h"
#include "DNA_space_types.h"
#include "DNA_world_types.h"
#include "DNA_object_types.h"
#include "DNA_mesh_types.h"
#include "DNA_meshdata_types.h"

#include "BLI_blenlib.h"
#include "BLI_utildefines.h"

#include "BKE_blender.h"
#include "BKE_context.h"
#include "BKE_global.h"
#include "BKE_image.h"
#include "BKE_material.h"
#include "BKE_multires.h"
#include "BKE_report.h"
#include "BKE_cdderivedmesh.h"
#include "BKE_modifier.h"
#include "BKE_DerivedMesh.h"
#include "BKE_mesh.h"
#include "BKE_scene.h"

#include "DEG_depsgraph.h"

#include "RE_pipeline.h"
#include "RE_shader_ext.h"
#include "RE_multires_bake.h"

#include "PIL_time.h"

#include "IMB_imbuf_types.h"
#include "IMB_imbuf.h"

#include "GPU_draw.h" /* GPU_free_image */

#include "WM_api.h"
#include "WM_types.h"

#include "ED_object.h"
#include "ED_screen.h"
#include "ED_uvedit.h"

#include "object_intern.h"

static Image *bake_object_image_get(Object *ob, int mat_nr)
{
  Image *image = NULL;
  ED_object_get_active_image(ob, mat_nr + 1, &image, NULL, NULL, NULL);
  return image;
}

static Image **bake_object_image_get_array(Object *ob)
{
  Image **image_array = MEM_mallocN(sizeof(Material *) * ob->totcol, __func__);
  for (int i = 0; i < ob->totcol; i++) {
    image_array[i] = bake_object_image_get(ob, i);
  }
  return image_array;
}

/* ****************** multires BAKING ********************** */

/* holder of per-object data needed for bake job
 * needed to make job totally thread-safe */
typedef struct MultiresBakerJobData {
  struct MultiresBakerJobData *next, *prev;
  /* material aligned image array (for per-face bake image) */
  struct {
    Image **array;
    int len;
  } ob_image;
  DerivedMesh *lores_dm, *hires_dm;
  bool simple;
  int lvl, tot_lvl;
  ListBase images;
} MultiresBakerJobData;

/* data passing to multires-baker job */
typedef struct {
  Scene *scene;
  ListBase data;
  /** Clear the images before baking */
  bool bake_clear;
  /** Bake-filter, aka margin */
  int bake_filter;
  /** mode of baking (displacement, normals, AO) */
  short mode;
  /** Use low-resolution mesh when baking displacement maps */
  bool use_lores_mesh;
  /** Number of rays to be cast when doing AO baking */
  int number_of_rays;
  /** Bias between object and start ray point when doing AO baking */
  float bias;
  /** Number of threads to be used for baking */
  int threads;
  /** User scale used to scale displacement when baking derivative map. */
  float user_scale;
} MultiresBakeJob;

static bool multiresbake_check(bContext *C, wmOperator *op)
{
  Scene *scene = CTX_data_scene(C);
  Object *ob;
  Mesh *me;
  MultiresModifierData *mmd;
  bool ok = true;
  int a;

  CTX_DATA_BEGIN (C, Base *, base, selected_editable_bases) {
    ob = base->object;

    if (ob->type != OB_MESH) {
      BKE_report(
          op->reports, RPT_ERROR, "Baking of multires data only works with an active mesh object");

      ok = false;
      break;
    }

    me = (Mesh *)ob->data;
    mmd = get_multires_modifier(scene, ob, 0);

    /* Multi-resolution should be and be last in the stack */
    if (ok && mmd) {
      ModifierData *md;

      ok = mmd->totlvl > 0;

      for (md = (ModifierData *)mmd->modifier.next; md && ok; md = md->next) {
        if (modifier_isEnabled(scene, md, eModifierMode_Realtime)) {
          ok = false;
        }
      }
    }
    else {
      ok = false;
    }

    if (!ok) {
      BKE_report(op->reports, RPT_ERROR, "Multires data baking requires multi-resolution object");

      break;
    }

    if (!me->mloopuv) {
      BKE_report(op->reports, RPT_ERROR, "Mesh should be unwrapped before multires data baking");

      ok = false;
    }
    else {
      a = me->totpoly;
      while (ok && a--) {
        Image *ima = bake_object_image_get(ob, me->mpoly[a].mat_nr);

        if (!ima) {
          BKE_report(
              op->reports, RPT_ERROR, "You should have active texture to use multires baker");

          ok = false;
        }
        else {
          ImBuf *ibuf = BKE_image_acquire_ibuf(ima, NULL, NULL);

          if (!ibuf) {
            BKE_report(op->reports, RPT_ERROR, "Baking should happen to image with image buffer");

            ok = false;
          }
          else {
            if (ibuf->rect == NULL && ibuf->rect_float == NULL)
              ok = false;

            if (ibuf->rect_float && !(ibuf->channels == 0 || ibuf->channels == 4))
              ok = false;

            if (!ok)
              BKE_report(op->reports, RPT_ERROR, "Baking to unsupported image type");
          }

          BKE_image_release_ibuf(ima, ibuf, NULL);
        }
      }
    }

    if (!ok)
      break;
  }
  CTX_DATA_END;

  return ok;
}

static DerivedMesh *multiresbake_create_loresdm(Scene *scene, Object *ob, int *lvl)
{
  DerivedMesh *dm;
  MultiresModifierData *mmd = get_multires_modifier(scene, ob, 0);
  Mesh *me = (Mesh *)ob->data;
  MultiresModifierData tmp_mmd = *mmd;
  DerivedMesh *cddm = CDDM_from_mesh(me);

  DM_set_only_copy(cddm, &CD_MASK_BAREMESH);

  if (mmd->lvl == 0) {
    dm = CDDM_copy(cddm);
  }
  else {
    tmp_mmd.lvl = mmd->lvl;
    tmp_mmd.sculptlvl = mmd->lvl;
    dm = multires_make_derived_from_derived(cddm, &tmp_mmd, scene, ob, 0);
  }

  cddm->release(cddm);

  *lvl = mmd->lvl;

  return dm;
}

static DerivedMesh *multiresbake_create_hiresdm(Scene *scene, Object *ob, int *lvl, bool *simple)
{
  Mesh *me = (Mesh *)ob->data;
  MultiresModifierData *mmd = get_multires_modifier(scene, ob, 0);
  MultiresModifierData tmp_mmd = *mmd;
  DerivedMesh *cddm = CDDM_from_mesh(me);
  DerivedMesh *dm;

  DM_set_only_copy(cddm, &CD_MASK_BAREMESH);

  /* TODO: DM_set_only_copy wouldn't set mask for loop and poly data,
   *       but we really need BAREMESH only to save lots of memory
   */
  CustomData_set_only_copy(&cddm->loopData, CD_MASK_BAREMESH.lmask);
  CustomData_set_only_copy(&cddm->polyData, CD_MASK_BAREMESH.pmask);

  *lvl = mmd->totlvl;
  *simple = mmd->simple != 0;

  tmp_mmd.lvl = mmd->totlvl;
  tmp_mmd.sculptlvl = mmd->totlvl;
  dm = multires_make_derived_from_derived(cddm, &tmp_mmd, scene, ob, 0);
  cddm->release(cddm);

  return dm;
}

typedef enum ClearFlag {
  CLEAR_TANGENT_NORMAL = 1,
  CLEAR_DISPLACEMENT = 2,
} ClearFlag;

static void clear_single_image(Image *image, ClearFlag flag)
{
  const float vec_alpha[4] = {0.0f, 0.0f, 0.0f, 0.0f};
  const float vec_solid[4] = {0.0f, 0.0f, 0.0f, 1.0f};
  const float nor_alpha[4] = {0.5f, 0.5f, 1.0f, 0.0f};
  const float nor_solid[4] = {0.5f, 0.5f, 1.0f, 1.0f};
  const float disp_alpha[4] = {0.5f, 0.5f, 0.5f, 0.0f};
  const float disp_solid[4] = {0.5f, 0.5f, 0.5f, 1.0f};

  if ((image->id.tag & LIB_TAG_DOIT) == 0) {
    ImBuf *ibuf = BKE_image_acquire_ibuf(image, NULL, NULL);

    if (flag == CLEAR_TANGENT_NORMAL)
      IMB_rectfill(ibuf, (ibuf->planes == R_IMF_PLANES_RGBA) ? nor_alpha : nor_solid);
    else if (flag == CLEAR_DISPLACEMENT)
      IMB_rectfill(ibuf, (ibuf->planes == R_IMF_PLANES_RGBA) ? disp_alpha : disp_solid);
    else
      IMB_rectfill(ibuf, (ibuf->planes == R_IMF_PLANES_RGBA) ? vec_alpha : vec_solid);

    image->id.tag |= LIB_TAG_DOIT;

    BKE_image_release_ibuf(image, ibuf, NULL);
  }
}

static void clear_images_poly(Image **ob_image_array, int ob_image_array_len, ClearFlag flag)
{
  for (int i = 0; i < ob_image_array_len; i++) {
    Image *image = ob_image_array[i];
    if (image) {
      image->id.tag &= ~LIB_TAG_DOIT;
    }
  }

  for (int i = 0; i < ob_image_array_len; i++) {
    Image *image = ob_image_array[i];
    if (image) {
      clear_single_image(image, flag);
    }
  }

  for (int i = 0; i < ob_image_array_len; i++) {
    Image *image = ob_image_array[i];
    if (image) {
      image->id.tag &= ~LIB_TAG_DOIT;
    }
  }
}

static int multiresbake_image_exec_locked(bContext *C, wmOperator *op)
{
  Object *ob;
  Scene *scene = CTX_data_scene(C);
  int objects_baked = 0;

  if (!multiresbake_check(C, op))
    return OPERATOR_CANCELLED;

  if (scene->r.bake_flag & R_BAKE_CLEAR) { /* clear images */
    CTX_DATA_BEGIN (C, Base *, base, selected_editable_bases) {
      ClearFlag clear_flag = 0;

      ob = base->object;
      // me = (Mesh *)ob->data;

      if (scene->r.bake_mode == RE_BAKE_NORMALS) {
        clear_flag = CLEAR_TANGENT_NORMAL;
      }
      else if (scene->r.bake_mode == RE_BAKE_DISPLACEMENT) {
        clear_flag = CLEAR_DISPLACEMENT;
      }

      {
        Image **ob_image_array = bake_object_image_get_array(ob);
        clear_images_poly(ob_image_array, ob->totcol, clear_flag);
        MEM_freeN(ob_image_array);
      }
    }
    CTX_DATA_END;
  }

  CTX_DATA_BEGIN (C, Base *, base, selected_editable_bases) {
    MultiresBakeRender bkr = {NULL};

    ob = base->object;

    multires_force_update(ob);

    /* copy data stored in job descriptor */
    bkr.scene = scene;
    bkr.bake_filter = scene->r.bake_filter;
    bkr.mode = scene->r.bake_mode;
    bkr.use_lores_mesh = scene->r.bake_flag & R_BAKE_LORES_MESH;
    bkr.bias = scene->r.bake_biasdist;
    bkr.number_of_rays = scene->r.bake_samples;
    bkr.threads = BKE_scene_num_threads(scene);
    bkr.user_scale = (scene->r.bake_flag & R_BAKE_USERSCALE) ? scene->r.bake_user_scale : -1.0f;
    //bkr.reports= op->reports;

    /* create low-resolution DM (to bake to) and hi-resolution DM (to bake from) */
    bkr.ob_image.array = bake_object_image_get_array(ob);
    bkr.ob_image.len = ob->totcol;

    bkr.hires_dm = multiresbake_create_hiresdm(scene, ob, &bkr.tot_lvl, &bkr.simple);
    bkr.lores_dm = multiresbake_create_loresdm(scene, ob, &bkr.lvl);

    RE_multires_bake_images(&bkr);

    MEM_freeN(bkr.ob_image.array);

    BLI_freelistN(&bkr.image);

    bkr.lores_dm->release(bkr.lores_dm);
    bkr.hires_dm->release(bkr.hires_dm);

    objects_baked++;
  }
  CTX_DATA_END;

  if (!objects_baked)
    BKE_report(op->reports, RPT_ERROR, "No objects found to bake from");

  return OPERATOR_FINISHED;
}

/* Multiresbake adopted for job-system executing */
static void init_multiresbake_job(bContext *C, MultiresBakeJob *bkj)
{
  Scene *scene = CTX_data_scene(C);
  Object *ob;

  /* backup scene settings, so their changing in UI would take no effect on baker */
  bkj->scene = scene;
  bkj->bake_filter = scene->r.bake_filter;
  bkj->mode = scene->r.bake_mode;
  bkj->use_lores_mesh = scene->r.bake_flag & R_BAKE_LORES_MESH;
  bkj->bake_clear = scene->r.bake_flag & R_BAKE_CLEAR;
  bkj->bias = scene->r.bake_biasdist;
  bkj->number_of_rays = scene->r.bake_samples;
  bkj->threads = BKE_scene_num_threads(scene);
  bkj->user_scale = (scene->r.bake_flag & R_BAKE_USERSCALE) ? scene->r.bake_user_scale : -1.0f;
  //bkj->reports = op->reports;

  CTX_DATA_BEGIN (C, Base *, base, selected_editable_bases) {
    MultiresBakerJobData *data;
    int lvl;

    ob = base->object;

    multires_force_update(ob);

    data = MEM_callocN(sizeof(MultiresBakerJobData), "multiresBaker derivedMesh_data");

    data->ob_image.array = bake_object_image_get_array(ob);
    data->ob_image.len = ob->totcol;

    /* create low-resolution DM (to bake to) and hi-resolution DM (to bake from) */
    data->hires_dm = multiresbake_create_hiresdm(scene, ob, &data->tot_lvl, &data->simple);
    data->lores_dm = multiresbake_create_loresdm(scene, ob, &lvl);
    data->lvl = lvl;

    BLI_addtail(&bkj->data, data);
  }
  CTX_DATA_END;
}

static void multiresbake_startjob(void *bkv, short *stop, short *do_update, float *progress)
{
  MultiresBakerJobData *data;
  MultiresBakeJob *bkj = bkv;
  int baked_objects = 0, tot_obj;

  tot_obj = BLI_listbase_count(&bkj->data);

  if (bkj->bake_clear) { /* clear images */
    for (data = bkj->data.first; data; data = data->next) {
      ClearFlag clear_flag = 0;

      if (bkj->mode == RE_BAKE_NORMALS) {
        clear_flag = CLEAR_TANGENT_NORMAL;
      }
      else if (bkj->mode == RE_BAKE_DISPLACEMENT) {
        clear_flag = CLEAR_DISPLACEMENT;
      }

      clear_images_poly(data->ob_image.array, data->ob_image.len, clear_flag);
    }
  }

  for (data = bkj->data.first; data; data = data->next) {
    MultiresBakeRender bkr = {NULL};

    /* copy data stored in job descriptor */
    bkr.scene = bkj->scene;
    bkr.bake_filter = bkj->bake_filter;
    bkr.mode = bkj->mode;
    bkr.use_lores_mesh = bkj->use_lores_mesh;
    bkr.user_scale = bkj->user_scale;
    //bkr.reports = bkj->reports;
    bkr.ob_image.array = data->ob_image.array;
    bkr.ob_image.len = data->ob_image.len;

    /* create low-resolution DM (to bake to) and hi-resolution DM (to bake from) */
    bkr.lores_dm = data->lores_dm;
    bkr.hires_dm = data->hires_dm;
    bkr.tot_lvl = data->tot_lvl;
    bkr.lvl = data->lvl;
    bkr.simple = data->simple;

    /* needed for proper progress bar */
    bkr.tot_obj = tot_obj;
    bkr.baked_objects = baked_objects;

    bkr.stop = stop;
    bkr.do_update = do_update;
    bkr.progress = progress;

    bkr.bias = bkj->bias;
    bkr.number_of_rays = bkj->number_of_rays;
    bkr.threads = bkj->threads;

    RE_multires_bake_images(&bkr);

    data->images = bkr.image;

    baked_objects++;
  }
}

static void multiresbake_freejob(void *bkv)
{
  MultiresBakeJob *bkj = bkv;
  MultiresBakerJobData *data, *next;
  LinkData *link;

  data = bkj->data.first;
  while (data) {
    next = data->next;
    data->lores_dm->release(data->lores_dm);
    data->hires_dm->release(data->hires_dm);

    /* delete here, since this delete will be called from main thread */
    for (link = data->images.first; link; link = link->next) {
      Image *ima = (Image *)link->data;
      GPU_free_image(ima);
    }

    MEM_freeN(data->ob_image.array);

    BLI_freelistN(&data->images);

    MEM_freeN(data);
    data = next;
  }

  MEM_freeN(bkj);
}

static int multiresbake_image_exec(bContext *C, wmOperator *op)
{
  Scene *scene = CTX_data_scene(C);
  MultiresBakeJob *bkr;
  wmJob *wm_job;

  if (!multiresbake_check(C, op))
    return OPERATOR_CANCELLED;

  bkr = MEM_callocN(sizeof(MultiresBakeJob), "MultiresBakeJob data");
  init_multiresbake_job(C, bkr);

  if (!bkr->data.first) {
    BKE_report(op->reports, RPT_ERROR, "No objects found to bake from");
    return OPERATOR_CANCELLED;
  }

  /* setup job */
  wm_job = WM_jobs_get(CTX_wm_manager(C),
                       CTX_wm_window(C),
                       scene,
                       "Multires Bake",
                       WM_JOB_EXCL_RENDER | WM_JOB_PRIORITY | WM_JOB_PROGRESS,
                       WM_JOB_TYPE_OBJECT_BAKE_TEXTURE);
  WM_jobs_customdata_set(wm_job, bkr, multiresbake_freejob);
  WM_jobs_timer(wm_job, 0.5, NC_IMAGE, 0); /* TODO - only draw bake image, can we enforce this */
  WM_jobs_callbacks(wm_job, multiresbake_startjob, NULL, NULL, NULL);

  G.is_break = false;

  WM_jobs_start(CTX_wm_manager(C), wm_job);
  WM_cursor_wait(0);

  /* add modal handler for ESC */
  WM_event_add_modal_handler(C, op);

  return OPERATOR_RUNNING_MODAL;
}

/* ****************** render BAKING ********************** */

/* catch esc */
static int objects_bake_render_modal(bContext *C, wmOperator *UNUSED(op), const wmEvent *event)
{
  /* no running blender, remove handler and pass through */
  if (0 == WM_jobs_test(CTX_wm_manager(C), CTX_data_scene(C), WM_JOB_TYPE_OBJECT_BAKE_TEXTURE))
    return OPERATOR_FINISHED | OPERATOR_PASS_THROUGH;

  /* running render */
  switch (event->type) {
    case ESCKEY:
      return OPERATOR_RUNNING_MODAL;
  }
  return OPERATOR_PASS_THROUGH;
}

static bool is_multires_bake(Scene *scene)
{
  if (ELEM(scene->r.bake_mode, RE_BAKE_NORMALS, RE_BAKE_DISPLACEMENT, RE_BAKE_AO))
    return scene->r.bake_flag & R_BAKE_MULTIRES;

  return 0;
}

static int objects_bake_render_invoke(bContext *C, wmOperator *op, const wmEvent *UNUSED(_event))
{
  Scene *scene = CTX_data_scene(C);
  int result = OPERATOR_CANCELLED;

  result = multiresbake_image_exec(C, op);

  WM_event_add_notifier(C, NC_SCENE | ND_RENDER_RESULT, scene);

  return result;
}

static int bake_image_exec(bContext *C, wmOperator *op)
{
  Scene *scene = CTX_data_scene(C);
  int result = OPERATOR_CANCELLED;

  if (!is_multires_bake(scene)) {
    BLI_assert(0);
    return result;
  }

  result = multiresbake_image_exec_locked(C, op);

  WM_event_add_notifier(C, NC_SCENE | ND_RENDER_RESULT, scene);

  return result;
}

void OBJECT_OT_bake_image(wmOperatorType *ot)
{
<<<<<<< HEAD
	/* identifiers */
	ot->name = "Bake";
	ot->description = "Bake\nBake image textures of selected objects";
	ot->idname = "OBJECT_OT_bake_image";

	/* api callbacks */
	ot->exec = bake_image_exec;
	ot->invoke = objects_bake_render_invoke;
	ot->modal = objects_bake_render_modal;
	ot->poll = ED_operator_object_active;
=======
  /* identifiers */
  ot->name = "Bake";
  ot->description = "Bake image textures of selected objects";
  ot->idname = "OBJECT_OT_bake_image";

  /* api callbacks */
  ot->exec = bake_image_exec;
  ot->invoke = objects_bake_render_invoke;
  ot->modal = objects_bake_render_modal;
  ot->poll = ED_operator_object_active;
>>>>>>> 38bd6dcc
}<|MERGE_RESOLUTION|>--- conflicted
+++ resolved
@@ -630,21 +630,9 @@
 
 void OBJECT_OT_bake_image(wmOperatorType *ot)
 {
-<<<<<<< HEAD
-	/* identifiers */
-	ot->name = "Bake";
-	ot->description = "Bake\nBake image textures of selected objects";
-	ot->idname = "OBJECT_OT_bake_image";
-
-	/* api callbacks */
-	ot->exec = bake_image_exec;
-	ot->invoke = objects_bake_render_invoke;
-	ot->modal = objects_bake_render_modal;
-	ot->poll = ED_operator_object_active;
-=======
   /* identifiers */
   ot->name = "Bake";
-  ot->description = "Bake image textures of selected objects";
+  ot->description = "Bake\nBake image textures of selected objects";
   ot->idname = "OBJECT_OT_bake_image";
 
   /* api callbacks */
@@ -652,5 +640,4 @@
   ot->invoke = objects_bake_render_invoke;
   ot->modal = objects_bake_render_modal;
   ot->poll = ED_operator_object_active;
->>>>>>> 38bd6dcc
 }