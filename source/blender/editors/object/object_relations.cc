/* SPDX-FileCopyrightText: 2001-2002 NaN Holding BV. All rights reserved.
 *
 * SPDX-License-Identifier: GPL-2.0-or-later */

/** \file
 * \ingroup edobj
 */

#include <cstdio>
#include <cstdlib>
#include <cstring>

#include <fmt/format.h>

#include "MEM_guardedalloc.h"

#include "DNA_anim_types.h"
#include "DNA_armature_types.h"
#include "DNA_camera_types.h"
#include "DNA_collection_types.h"
#include "DNA_constraint_types.h"
#include "DNA_lattice_types.h"
#include "DNA_material_types.h"
#include "DNA_mesh_types.h"
#include "DNA_object_types.h"
#include "DNA_particle_types.h"
#include "DNA_scene_types.h"
#include "DNA_vfont_types.h"

#include "BLI_kdtree.h"
#include "BLI_linklist.h"
#include "BLI_listbase.h"
#include "BLI_math_matrix.h"
#include "BLI_math_vector.h"
#include "BLI_string.h"
#include "BLI_utildefines.h"
#include "BLI_vector_set.hh"

#include "BLT_translation.hh"

#include "BKE_action.hh"
#include "BKE_anim_data.hh"
#include "BKE_armature.hh"
#include "BKE_collection.hh"
#include "BKE_constraint.h"
#include "BKE_context.hh"
#include "BKE_curve.hh"
#include "BKE_displist.h"
#include "BKE_editmesh.hh"
#include "BKE_fcurve.hh"
#include "BKE_idtype.hh"
#include "BKE_layer.hh"
#include "BKE_lib_id.hh"
#include "BKE_lib_override.hh"
#include "BKE_lib_query.hh"
#include "BKE_lib_remap.hh"
#include "BKE_main.hh"
#include "BKE_material.hh"
#include "BKE_mesh_types.hh"
#include "BKE_modifier.hh"
#include "BKE_node.hh"
#include "BKE_node_runtime.hh"
#include "BKE_node_tree_interface.hh"
#include "BKE_object.hh"
#include "BKE_object_types.hh"
#include "BKE_report.hh"
#include "BKE_scene.hh"

#include "DEG_depsgraph.hh"
#include "DEG_depsgraph_build.hh"
#include "DEG_depsgraph_query.hh"

#include "WM_api.hh"
#include "WM_types.hh"

#include "UI_interface.hh"
#include "UI_resources.hh"

#include "RNA_access.hh"
#include "RNA_define.hh"
#include "RNA_enum_types.hh"

#include "ED_armature.hh"
#include "ED_curve.hh"
#include "ED_gpencil_legacy.hh"
#include "ED_grease_pencil.hh"
#include "ED_mesh.hh"
#include "ED_object.hh"
#include "ED_screen.hh"
#include "ED_view3d.hh"

#include "ANIM_action.hh"
#include "ANIM_animdata.hh"

#include "MOD_nodes.hh"

#include "object_intern.hh"

namespace blender::ed::object {

/* ------------------------------------------------------------------- */
/** \name Make Vertex Parent Operator
 * \{ */

static bool vertex_parent_set_poll(bContext *C)
{
  return ED_operator_editmesh(C) || ED_operator_editsurfcurve(C) || ED_operator_editlattice(C);
}

static wmOperatorStatus vertex_parent_set_exec(bContext *C, wmOperator *op)
{
  Main *bmain = CTX_data_main(C);
  Scene *scene = CTX_data_scene(C);
  View3D *v3d = CTX_wm_view3d(C);
  Depsgraph *depsgraph = CTX_data_ensure_evaluated_depsgraph(C);
  ViewLayer *view_layer = CTX_data_view_layer(C);
  Object *obedit = CTX_data_edit_object(C);
  Object *par;

#define INDEX_UNSET -1
  int par1, par2, par3, par4;
  par1 = par2 = par3 = par4 = INDEX_UNSET;

  /* we need 1 to 3 selected vertices */

  if (obedit->type == OB_MESH) {
    Mesh *mesh = static_cast<Mesh *>(obedit->data);

    EDBM_mesh_load(bmain, obedit);
    EDBM_mesh_make(obedit, scene->toolsettings->selectmode, true);

    DEG_id_tag_update(static_cast<ID *>(obedit->data), 0);

    BMEditMesh *em = mesh->runtime->edit_mesh.get();

    BKE_editmesh_looptris_and_normals_calc(em);

    /* Make sure the evaluated mesh is updated.
     *
     * Most reliable way is to update the tagged objects, which will ensure
     * proper copy-on-evaluation update, but also will make sure all dependent
     * objects are also up to date. */
    BKE_scene_graph_update_tagged(depsgraph, bmain);

    BMVert *eve;
    BMIter iter;
    int curr_index;
    BM_ITER_MESH_INDEX (eve, &iter, em->bm, BM_VERTS_OF_MESH, curr_index) {
      if (BM_elem_flag_test(eve, BM_ELEM_SELECT)) {
        if (par1 == INDEX_UNSET) {
          par1 = curr_index;
        }
        else if (par2 == INDEX_UNSET) {
          par2 = curr_index;
        }
        else if (par3 == INDEX_UNSET) {
          par3 = curr_index;
        }
        else if (par4 == INDEX_UNSET) {
          par4 = curr_index;
        }
        else {
          break;
        }
      }
    }
  }
  else if (ELEM(obedit->type, OB_SURF, OB_CURVES_LEGACY)) {
    ListBase *editnurb = object_editcurve_get(obedit);
    int curr_index = 0;
    for (Nurb *nu = static_cast<Nurb *>(editnurb->first); nu != nullptr; nu = nu->next) {
      if (nu->type == CU_BEZIER) {
        BezTriple *bezt = nu->bezt;
        for (int nurb_index = 0; nurb_index < nu->pntsu; nurb_index++, bezt++, curr_index++) {
          if (BEZT_ISSEL_ANY_HIDDENHANDLES(v3d, bezt)) {
            if (par1 == INDEX_UNSET) {
              par1 = curr_index;
            }
            else if (par2 == INDEX_UNSET) {
              par2 = curr_index;
            }
            else if (par3 == INDEX_UNSET) {
              par3 = curr_index;
            }
            else if (par4 == INDEX_UNSET) {
              par4 = curr_index;
            }
            else {
              break;
            }
          }
        }
      }
      else {
        BPoint *bp = nu->bp;
        const int points_num = nu->pntsu * nu->pntsv;
        for (int nurb_index = 0; nurb_index < points_num; nurb_index++, bp++, curr_index++) {
          if (bp->f1 & SELECT) {
            if (par1 == INDEX_UNSET) {
              par1 = curr_index;
            }
            else if (par2 == INDEX_UNSET) {
              par2 = curr_index;
            }
            else if (par3 == INDEX_UNSET) {
              par3 = curr_index;
            }
            else if (par4 == INDEX_UNSET) {
              par4 = curr_index;
            }
            else {
              break;
            }
          }
        }
      }
    }
  }
  else if (obedit->type == OB_LATTICE) {
    Lattice *lt = static_cast<Lattice *>(obedit->data);

    const int points_num = lt->editlatt->latt->pntsu * lt->editlatt->latt->pntsv *
                           lt->editlatt->latt->pntsw;
    BPoint *bp = lt->editlatt->latt->def;
    for (int curr_index = 0; curr_index < points_num; curr_index++, bp++) {
      if (bp->f1 & SELECT) {
        if (par1 == INDEX_UNSET) {
          par1 = curr_index;
        }
        else if (par2 == INDEX_UNSET) {
          par2 = curr_index;
        }
        else if (par3 == INDEX_UNSET) {
          par3 = curr_index;
        }
        else if (par4 == INDEX_UNSET) {
          par4 = curr_index;
        }
        else {
          break;
        }
      }
    }
  }

  if (par4 != INDEX_UNSET || par1 == INDEX_UNSET || (par2 != INDEX_UNSET && par3 == INDEX_UNSET)) {
    BKE_report(op->reports, RPT_ERROR, "Select either 1 or 3 vertices to parent to");
    return OPERATOR_CANCELLED;
  }

  CTX_DATA_BEGIN (C, Object *, ob, selected_editable_objects) {
    if (ob != obedit) {
      DEG_id_tag_update(&ob->id, ID_RECALC_TRANSFORM | ID_RECALC_GEOMETRY | ID_RECALC_ANIMATION);
      par = obedit->parent;

      if (BKE_object_parent_loop_check(par, ob)) {
        BKE_report(op->reports, RPT_ERROR, "Loop in parents");
      }
      else {
        BKE_view_layer_synced_ensure(scene, view_layer);
        ob->parent = BKE_view_layer_active_object_get(view_layer);
        if (par3 != INDEX_UNSET) {
          ob->partype = PARVERT3;
          ob->par1 = par1;
          ob->par2 = par2;
          ob->par3 = par3;

          /* inverse parent matrix */
          invert_m4_m4(ob->parentinv, BKE_object_calc_parent(depsgraph, scene, ob).ptr());
        }
        else {
          ob->partype = PARVERT1;
          ob->par1 = par1;

          /* inverse parent matrix */
          invert_m4_m4(ob->parentinv, BKE_object_calc_parent(depsgraph, scene, ob).ptr());
        }
      }
    }
  }
  CTX_DATA_END;

  DEG_relations_tag_update(bmain);

  WM_event_add_notifier(C, NC_OBJECT, nullptr);

  return OPERATOR_FINISHED;

#undef INDEX_UNSET
}

void OBJECT_OT_vertex_parent_set(wmOperatorType *ot)
{
  /* identifiers */
  ot->name = "Make Vertex Parent";
  ot->description = "Parent selected objects to the selected vertices";
  ot->idname = "OBJECT_OT_vertex_parent_set";

  /* API callbacks. */
  ot->poll = vertex_parent_set_poll;
  ot->exec = vertex_parent_set_exec;

  /* flags */
  ot->flag = OPTYPE_REGISTER | OPTYPE_UNDO;
}

/** \} */

/* ------------------------------------------------------------------- */
/** \name Clear Parent Operator
 * \{ */

const EnumPropertyItem prop_clear_parent_types[] = {
    {CLEAR_PARENT_ALL,
     "CLEAR",
     ICON_PARENT_CLEAR,
     "Clear Parent",
     "Completely clear the parenting relationship, including involved modifiers if any"},
    {CLEAR_PARENT_KEEP_TRANSFORM,
     "CLEAR_KEEP_TRANSFORM",
     ICON_PARENT_CLEAR,
     "Clear and Keep Transformation",
     "As 'Clear Parent', but keep the current visual transformations of the object"},
    {CLEAR_PARENT_INVERSE,
     "CLEAR_INVERSE",
     ICON_PARENT_CLEAR,
     "Clear Parent Inverse",
     "Reset the transform corrections applied to the parenting relationship, does not remove "
     "parenting itself"},
    {0, nullptr, 0, nullptr, nullptr},
};

/* Helper for parent_clear() - Remove deform-modifiers associated with parent */
static void object_remove_parent_deform_modifiers(Object *ob, const Object *par)
{
  if (ELEM(par->type, OB_ARMATURE, OB_LATTICE, OB_CURVES_LEGACY)) {
    ModifierData *md, *mdn;

    /* assume that we only need to remove the first instance of matching deform modifier here */
    for (md = static_cast<ModifierData *>(ob->modifiers.first); md; md = mdn) {
      bool free = false;

      mdn = md->next;

      /* need to match types (modifier + parent) and references */
      if ((md->type == eModifierType_Armature) && (par->type == OB_ARMATURE)) {
        ArmatureModifierData *amd = (ArmatureModifierData *)md;
        if (amd->object == par) {
          free = true;
        }
      }
      else if ((md->type == eModifierType_Lattice) && (par->type == OB_LATTICE)) {
        LatticeModifierData *lmd = (LatticeModifierData *)md;
        if (lmd->object == par) {
          free = true;
        }
      }
      else if ((md->type == eModifierType_Curve) && (par->type == OB_CURVES_LEGACY)) {
        CurveModifierData *cmd = (CurveModifierData *)md;
        if (cmd->object == par) {
          free = true;
        }
      }

      /* free modifier if match */
      if (free) {
        BKE_modifier_remove_from_list(ob, md);
        BKE_modifier_free(md);
      }
    }
  }
}

void parent_clear(Object *ob, const int type)
{
  if (ob->parent == nullptr) {
    return;
  }
  uint flags = ID_RECALC_TRANSFORM | ID_RECALC_GEOMETRY | ID_RECALC_ANIMATION;
  switch (type) {
    case CLEAR_PARENT_ALL: {
      /* for deformers, remove corresponding modifiers to prevent
       * a large number of modifiers building up */
      object_remove_parent_deform_modifiers(ob, ob->parent);

      /* clear parenting relationship completely */
      ob->parent = nullptr;
      ob->partype = PAROBJECT;
      ob->parsubstr[0] = 0;
      break;
    }
    case CLEAR_PARENT_KEEP_TRANSFORM: {
      /* remove parent, and apply the parented transform
       * result as object's local transforms */
      ob->parent = nullptr;
      BKE_object_apply_mat4(ob, ob->object_to_world().ptr(), true, false);
      /* Don't recalculate the animation because it would change the transform
       * instead of keeping it. */
      flags &= ~ID_RECALC_ANIMATION;
      break;
    }
    case CLEAR_PARENT_INVERSE: {
      /* object stays parented, but the parent inverse
       * (i.e. offset from parent to retain binding state)
       * is cleared. In other words: nothing to do here! */
      break;
    }
  }

  /* Always clear parentinv matrix for sake of consistency, see #41950. */
  unit_m4(ob->parentinv);

  DEG_id_tag_update(&ob->id, flags);
}

/* NOTE: poll should check for editable scene. */
static wmOperatorStatus parent_clear_exec(bContext *C, wmOperator *op)
{
  Main *bmain = CTX_data_main(C);
  /* Dependency graph must be evaluated for access to object's evaluated transform matrices. */
  CTX_data_ensure_evaluated_depsgraph(C);
  const int type = RNA_enum_get(op->ptr, "type");

  CTX_DATA_BEGIN (C, Object *, ob, selected_editable_objects) {
    parent_clear(ob, type);
  }
  CTX_DATA_END;

  DEG_relations_tag_update(bmain);
  WM_event_add_notifier(C, NC_OBJECT | ND_TRANSFORM, nullptr);
  WM_event_add_notifier(C, NC_OBJECT | ND_PARENT, nullptr);
  return OPERATOR_FINISHED;
}

void OBJECT_OT_parent_clear(wmOperatorType *ot)
{
  /* identifiers */
  ot->name = "Clear Parent";
  ot->description = "Clear the object's parenting";
  ot->idname = "OBJECT_OT_parent_clear";

  /* API callbacks. */
  ot->invoke = WM_menu_invoke;
  ot->exec = parent_clear_exec;

  /* flags */
  ot->flag = OPTYPE_REGISTER | OPTYPE_UNDO;

  ot->prop = RNA_def_enum(ot->srna, "type", prop_clear_parent_types, CLEAR_PARENT_ALL, "Type", "");
}

/** \} */

/* ------------------------------------------------------------------- */
/** \name Make Parent Operator
 * \{ */

void parent_set(Object *ob, Object *par, const int type, const char *substr)
{
  /* Always clear parentinv matrix for sake of consistency, see #41950. */
  unit_m4(ob->parentinv);

  if (!par || BKE_object_parent_loop_check(par, ob)) {
    ob->parent = nullptr;
    ob->partype = PAROBJECT;
    ob->parsubstr[0] = 0;
    return;
  }

  /* Other partypes are deprecated, do not use here! */
  BLI_assert(ELEM(type & PARTYPE, PAROBJECT, PARSKEL, PARVERT1, PARVERT3, PARBONE));

  /* this could use some more checks */

  ob->parent = par;
  ob->partype &= ~PARTYPE;
  ob->partype |= type;
  STRNCPY(ob->parsubstr, substr);
}

const EnumPropertyItem prop_make_parent_types[] = {
    {PAR_OBJECT, "OBJECT", ICON_PARENT_OBJECT, "Object", ""},
    {PAR_ARMATURE, "ARMATURE", ICON_PARENT_BONE, "Armature Deform", ""},
    {PAR_ARMATURE_NAME, "ARMATURE_NAME", ICON_PARENT_BONE, "   With Empty Groups", ""},
    {PAR_ARMATURE_AUTO, "ARMATURE_AUTO", ICON_PARENT_BONE, "   With Automatic Weights", ""},
    {PAR_ARMATURE_ENVELOPE, "ARMATURE_ENVELOPE", ICON_PARENT_BONE, "   With Envelope Weights", ""},
    {PAR_BONE, "BONE", ICON_PARENT_BONE, "Bone", ""},
    {PAR_BONE_RELATIVE, "BONE_RELATIVE", ICON_PARENT_BONE, "Bone Relative", ""},
    {PAR_CURVE, "CURVE", ICON_PARENT_CURVE, "Curve Deform", ""},
    {PAR_FOLLOW, "FOLLOW", ICON_PARENT_CURVE, "Follow Path", ""},
    {PAR_PATH_CONST, "PATH_CONST", ICON_PARENT_CURVE, "Path Constraint", ""},
    {PAR_LATTICE, "LATTICE", ICON_PARENT_LATTICE, "Lattice Deform", ""},
    {PAR_VERTEX, "VERTEX", ICON_VERTEX_PARENT, "Vertex", ""},
    {PAR_VERTEX_TRI, "VERTEX_TRI", ICON_VERTEX_PARENT, "Vertex (Triangle)", ""},
    {0, nullptr, 0, nullptr, nullptr},
};

static bool parent_set_with_depsgraph(ReportList *reports,
                                      const bContext *C,
                                      Scene *scene,
                                      Depsgraph *depsgraph,
                                      Object *const ob,
                                      Object *const par,
                                      Object *const parent_eval,
                                      int partype,
                                      const bool xmirror,
                                      const bool keep_transform,
                                      const int vert_par[3])
{
  Main *bmain = CTX_data_main(C);
  bPoseChannel *pchan = nullptr;
  bPoseChannel *pchan_eval = nullptr;

  /* Preconditions. */
  if (ob == par) {
    /* Parenting an object to itself is impossible. */
    return false;
  }

  if (BKE_object_parent_loop_check(par, ob)) {
    BKE_report(reports, RPT_ERROR, "Loop in parents");
    return false;
  }

  switch (partype) {
    case PAR_FOLLOW:
    case PAR_PATH_CONST: {
      if (par->type != OB_CURVES_LEGACY) {
        return false;
      }
      Curve *cu = static_cast<Curve *>(par->data);
      Curve *cu_eval = static_cast<Curve *>(parent_eval->data);
      if ((cu->flag & CU_PATH) == 0) {
        cu->flag |= CU_PATH | CU_FOLLOW;
        cu_eval->flag |= CU_PATH | CU_FOLLOW;
        /* force creation of path data */
        BKE_displist_make_curveTypes(depsgraph, scene, par, false);
      }
      else {
        cu->flag |= CU_FOLLOW;
        cu_eval->flag |= CU_FOLLOW;
      }

      /* if follow, add F-Curve for ctime (i.e. "eval_time") so that path-follow works */
      if (partype == PAR_FOLLOW) {
        /* get or create F-Curve */
        bAction *act = animrig::id_action_ensure(bmain, &cu->id);
        PointerRNA id_ptr = RNA_id_pointer_create(&cu->id);
        FCurve *fcu = animrig::action_fcurve_ensure_ex(
            bmain, act, nullptr, &id_ptr, {"eval_time", 0});

        /* setup dummy 'generator' modifier here to get 1-1 correspondence still working */
        if (!fcu->bezt && !fcu->fpt && !fcu->modifiers.first) {
          add_fmodifier(&fcu->modifiers, FMODIFIER_TYPE_GENERATOR, fcu);
        }
      }

      /* fall back on regular parenting now (for follow only) */
      if (partype == PAR_FOLLOW) {
        partype = PAR_OBJECT;
      }
      break;
    }
    case PAR_BONE:
    case PAR_BONE_RELATIVE:
      pchan = BKE_pose_channel_active_if_bonecoll_visible(par);
      pchan_eval = BKE_pose_channel_active_if_bonecoll_visible(parent_eval);

      if (pchan == nullptr || pchan_eval == nullptr) {
        /* If pchan_eval is nullptr, pchan should also be nullptr. */
        BLI_assert_msg(pchan == nullptr, "Missing evaluated bone data");
        BKE_report(reports, RPT_ERROR, "No active bone");
        return false;
      }
  }

  /* Apply transformation of previous parenting. */
  if (keep_transform) {
    /* Was removed because of bug #23577,      * but this can be handy in some cases too #32616, so
     * make optional. */
    BKE_object_apply_mat4(ob, ob->object_to_world().ptr(), false, false);
  }

  /* Set the parent (except for follow-path constraint option). */
  if (partype != PAR_PATH_CONST) {
    ob->parent = par;
    /* Always clear parentinv matrix for sake of consistency, see #41950. */
    unit_m4(ob->parentinv);
  }

  /* Handle types. */
  if (pchan) {
    STRNCPY(ob->parsubstr, pchan->name);
  }
  else {
    ob->parsubstr[0] = 0;
  }

  switch (partype) {
    case PAR_PATH_CONST:
      /* Don't do anything here, since this is not technically "parenting". */
      break;
    case PAR_CURVE:
    case PAR_LATTICE:
    case PAR_ARMATURE:
    case PAR_ARMATURE_NAME:
    case PAR_ARMATURE_ENVELOPE:
    case PAR_ARMATURE_AUTO:
      /* partype is now set to PAROBJECT so that invisible 'virtual'
       * modifiers don't need to be created.
       * NOTE: the old (2.4x) method was to set ob->partype = PARSKEL,        * creating the
       * virtual modifiers.
       */
      ob->partype = PAROBJECT; /* NOTE: DNA define, not operator property. */
      // ob->partype = PARSKEL; /* NOTE: DNA define, not operator property. */

      /* BUT, to keep the deforms, we need a modifier,        * and then we need to set the object
       * that it uses
       * - We need to ensure that the modifier we're adding doesn't already exist,        *   so we
       * check this by assuming that the parent is selected too.
       */
      /* XXX currently this should only happen for meshes, curves, surfaces,        * and lattices
       * - this stuff isn't available for meta-balls yet. */
      if (ELEM(
              ob->type, OB_MESH, OB_CURVES_LEGACY, OB_SURF, OB_FONT, OB_LATTICE, OB_GREASE_PENCIL))
      {
        ModifierData *md;

        switch (partype) {
          case PAR_CURVE: /* curve deform */
            if (BKE_modifiers_is_deformed_by_curve(ob) != par) {
              md = modifier_add(reports, bmain, scene, ob, nullptr, eModifierType_Curve);
              if (md) {
                ((CurveModifierData *)md)->object = par;
              }
              if (par->runtime->curve_cache &&
                  par->runtime->curve_cache->anim_path_accum_length == nullptr)
              {
                DEG_id_tag_update(&par->id, ID_RECALC_GEOMETRY);
              }
            }
            break;
          case PAR_LATTICE: /* lattice deform */
            if (BKE_modifiers_is_deformed_by_lattice(ob) != par) {
              md = modifier_add(reports, bmain, scene, ob, nullptr, eModifierType_Lattice);
              if (md) {
                ((LatticeModifierData *)md)->object = par;
              }
            }
            break;
          default: /* armature deform */
            if (BKE_modifiers_is_deformed_by_armature(ob) != par) {
              if (ob->type == OB_GREASE_PENCIL) {
                md = modifier_add(
                    reports, bmain, scene, ob, nullptr, eModifierType_GreasePencilArmature);
                if (md) {
                  ((GreasePencilArmatureModifierData *)md)->object = par;
                }
              }
              else {
                md = modifier_add(reports, bmain, scene, ob, nullptr, eModifierType_Armature);
                if (md) {
                  ((ArmatureModifierData *)md)->object = par;
                }
              }
            }
            break;
        }
      }
      break;
    case PAR_BONE:
      ob->partype = PARBONE; /* NOTE: DNA define, not operator property. */
      if (pchan->bone) {
        pchan->bone->flag &= ~BONE_RELATIVE_PARENTING;
        pchan_eval->bone->flag &= ~BONE_RELATIVE_PARENTING;
      }
      break;
    case PAR_BONE_RELATIVE:
      ob->partype = PARBONE; /* NOTE: DNA define, not operator property. */
      if (pchan->bone) {
        pchan->bone->flag |= BONE_RELATIVE_PARENTING;
        pchan_eval->bone->flag |= BONE_RELATIVE_PARENTING;
      }
      break;
    case PAR_VERTEX:
      ob->partype = PARVERT1;
      ob->par1 = vert_par[0];
      break;
    case PAR_VERTEX_TRI:
      ob->partype = PARVERT3;
      copy_v3_v3_int(&ob->par1, vert_par);
      break;
    case PAR_OBJECT:
    case PAR_FOLLOW:
      ob->partype = PAROBJECT; /* NOTE: DNA define, not operator property. */
      break;
  }

  /* Constraint and set parent inverse. */
  const bool is_armature_parent = ELEM(
      partype, PAR_ARMATURE, PAR_ARMATURE_NAME, PAR_ARMATURE_ENVELOPE, PAR_ARMATURE_AUTO);
  if (partype == PAR_PATH_CONST) {
    bConstraint *con;
    bFollowPathConstraint *data;
    float cmat[4][4], vec[3];

    con = BKE_constraint_add_for_object(ob, "AutoPath", CONSTRAINT_TYPE_FOLLOWPATH);

    data = static_cast<bFollowPathConstraint *>(con->data);
    data->tar = par;

    BKE_constraint_target_matrix_get(
        depsgraph, scene, con, 0, CONSTRAINT_OBTYPE_OBJECT, nullptr, cmat, scene->r.cfra);
    sub_v3_v3v3(vec, ob->object_to_world().location(), cmat[3]);

    copy_v3_v3(ob->loc, vec);
  }
  else if (is_armature_parent && (ob->type == OB_LATTICE) && (par->type == OB_ARMATURE) &&
           (partype == PAR_ARMATURE_NAME))
  {
    ED_object_vgroup_calc_from_armature(
        reports, depsgraph, scene, ob, par, ARM_GROUPS_NAME, false);
  }
  else if (is_armature_parent && (ob->type == OB_MESH) && (par->type == OB_ARMATURE)) {
    if (partype == PAR_ARMATURE_NAME) {
      ED_object_vgroup_calc_from_armature(
          reports, depsgraph, scene, ob, par, ARM_GROUPS_NAME, false);
    }
    else if (partype == PAR_ARMATURE_ENVELOPE) {
      ED_object_vgroup_calc_from_armature(
          reports, depsgraph, scene, ob, par, ARM_GROUPS_ENVELOPE, xmirror);
    }
    else if (partype == PAR_ARMATURE_AUTO) {
      WM_cursor_wait(true);
      ED_object_vgroup_calc_from_armature(
          reports, depsgraph, scene, ob, par, ARM_GROUPS_AUTO, xmirror);
      WM_cursor_wait(false);
    }
    /* Get corrected inverse. */
    ob->partype = PAROBJECT;

    invert_m4_m4(ob->parentinv, BKE_object_calc_parent(depsgraph, scene, ob).ptr());
  }
  else if (is_armature_parent && (ob->type == OB_GREASE_PENCIL) && (par->type == OB_ARMATURE)) {
    if (partype == PAR_ARMATURE_NAME) {
      ed::greasepencil::add_armature_vertex_groups(*ob, *par);
    }
    else if (partype == PAR_ARMATURE_ENVELOPE) {
      ed::greasepencil::add_armature_envelope_weights(*scene, *ob, *par);
    }
    else if (partype == PAR_ARMATURE_AUTO) {
      ed::greasepencil::add_armature_automatic_weights(*scene, *ob, *par);
    }
    /* get corrected inverse */
    ob->partype = PAROBJECT;

    invert_m4_m4(ob->parentinv, BKE_object_calc_parent(depsgraph, scene, ob).ptr());
  }
  else {
    /* calculate inverse parent matrix */
    invert_m4_m4(ob->parentinv, BKE_object_calc_parent(depsgraph, scene, ob).ptr());
  }

  DEG_id_tag_update(&par->id, ID_RECALC_TRANSFORM | ID_RECALC_GEOMETRY);
  DEG_id_tag_update(&ob->id, ID_RECALC_TRANSFORM | ID_RECALC_GEOMETRY);
  return true;
}

bool parent_set(ReportList *reports,
                const bContext *C,
                Scene *scene,
                Object *const ob,
                Object *const par,
                int partype,
                const bool xmirror,
                const bool keep_transform,
                const int vert_par[3])
{
  Depsgraph *depsgraph = CTX_data_ensure_evaluated_depsgraph(C);
  Object *parent_eval = DEG_get_evaluated(depsgraph, par);

  return parent_set_with_depsgraph(reports,
                                   C,
                                   scene,
                                   depsgraph,
                                   ob,
                                   par,
                                   parent_eval,
                                   partype,
                                   xmirror,
                                   keep_transform,
                                   vert_par);
}

static void parent_set_vert_find(KDTree_3d *tree, Object *child, int vert_par[3], bool is_tri)
{
  const float *co_find = child->object_to_world().location();
  if (is_tri) {
    KDTreeNearest_3d nearest[3];
    int tot;

    tot = BLI_kdtree_3d_find_nearest_n(tree, co_find, nearest, 3);
    BLI_assert(tot == 3);
    UNUSED_VARS(tot);

    vert_par[0] = nearest[0].index;
    vert_par[1] = nearest[1].index;
    vert_par[2] = nearest[2].index;

    BLI_assert(min_iii(UNPACK3(vert_par)) >= 0);
  }
  else {
    vert_par[0] = BLI_kdtree_3d_find_nearest(tree, co_find, nullptr);
    BLI_assert(vert_par[0] >= 0);
    vert_par[1] = 0;
    vert_par[2] = 0;
  }
}

struct ParentingContext {
  ReportList *reports;
  Scene *scene;
  Object *par;
  int partype;
  bool is_vertex_tri;
  bool xmirror;
  bool keep_transform;
};

static bool parent_set_nonvertex_parent(bContext *C, ParentingContext *parenting_context)
{
  Depsgraph *depsgraph = CTX_data_ensure_evaluated_depsgraph(C);
  Object *parent_eval = DEG_get_evaluated(depsgraph, parenting_context->par);

  CTX_DATA_BEGIN (C, Object *, ob, selected_editable_objects) {
    if (ob == parenting_context->par) {
      /* parent_set() will fail (and thus return false), but this case
       * shouldn't break this loop. It's expected that the active object is also selected. */
      continue;
    }

    if (!parent_set_with_depsgraph(parenting_context->reports,
                                   C,
                                   parenting_context->scene,
                                   depsgraph,
                                   ob,
                                   parenting_context->par,
                                   parent_eval,
                                   parenting_context->partype,
                                   parenting_context->xmirror,
                                   parenting_context->keep_transform,
                                   nullptr))
    {
      return false;
    }
  }
  CTX_DATA_END;

  return true;
}

static bool parent_set_vertex_parent_with_kdtree(bContext *C,
                                                 ParentingContext *parenting_context,
                                                 KDTree_3d *tree)
{
  int vert_par[3] = {0, 0, 0};

  CTX_DATA_BEGIN (C, Object *, ob, selected_editable_objects) {
    if (ob == parenting_context->par) {
      /* parent_set() will fail (and thus return false), but this case
       * shouldn't break this loop. It's expected that the active object is also selected. */
      continue;
    }

    parent_set_vert_find(tree, ob, vert_par, parenting_context->is_vertex_tri);
    if (!parent_set(parenting_context->reports,
                    C,
                    parenting_context->scene,
                    ob,
                    parenting_context->par,
                    parenting_context->partype,
                    parenting_context->xmirror,
                    parenting_context->keep_transform,
                    vert_par))
    {
      return false;
    }
  }
  CTX_DATA_END;
  return true;
}

static bool parent_set_vertex_parent(bContext *C, ParentingContext *parenting_context)
{
  KDTree_3d *tree = nullptr;
  int tree_tot;

  Depsgraph *depsgraph = CTX_data_ensure_evaluated_depsgraph(C);
  Object *par_eval = DEG_get_evaluated(depsgraph, parenting_context->par);

  tree = BKE_object_as_kdtree(par_eval, &tree_tot);
  BLI_assert(tree != nullptr);

  if (tree_tot < (parenting_context->is_vertex_tri ? 3 : 1)) {
    BKE_report(parenting_context->reports, RPT_ERROR, "Not enough vertices for vertex-parent");
    BLI_kdtree_3d_free(tree);
    return false;
  }

  const bool ok = parent_set_vertex_parent_with_kdtree(C, parenting_context, tree);
  BLI_kdtree_3d_free(tree);
  return ok;
}

static wmOperatorStatus parent_set_exec(bContext *C, wmOperator *op)
{
  const int partype = RNA_enum_get(op->ptr, "type");
  ParentingContext parenting_context{};
  parenting_context.reports = op->reports;
  parenting_context.scene = CTX_data_scene(C);
  parenting_context.par = context_active_object(C);
  parenting_context.partype = partype;
  parenting_context.is_vertex_tri = partype == PAR_VERTEX_TRI;
  parenting_context.xmirror = RNA_boolean_get(op->ptr, "xmirror");
  parenting_context.keep_transform = RNA_boolean_get(op->ptr, "keep_transform");

  bool ok;
  if (ELEM(parenting_context.partype, PAR_VERTEX, PAR_VERTEX_TRI)) {
    ok = parent_set_vertex_parent(C, &parenting_context);
  }
  else {
    ok = parent_set_nonvertex_parent(C, &parenting_context);
  }
  if (!ok) {
    return OPERATOR_CANCELLED;
  }

  Main *bmain = CTX_data_main(C);
  DEG_relations_tag_update(bmain);
  WM_event_add_notifier(C, NC_OBJECT | ND_TRANSFORM, nullptr);
  WM_event_add_notifier(C, NC_OBJECT | ND_PARENT, nullptr);

  return OPERATOR_FINISHED;
}

static wmOperatorStatus parent_set_invoke_menu(bContext *C, wmOperatorType *ot)
{
  Object *parent = context_active_object(C);
  uiPopupMenu *pup = UI_popup_menu_begin(C, IFACE_("Set Parent To"), ICON_NONE);
  uiLayout *layout = UI_popup_menu_layout(pup);

  PointerRNA opptr;
#if 0
  uiItemEnumO_ptr(layout, ot, std::nullopt, ICON_NONE, "type", PAR_OBJECT);
#else
  uiItemFullO_ptr(layout,
                  ot,
                  IFACE_("Object"),
                  ICON_PARENT_OBJECT,
                  nullptr,
                  WM_OP_EXEC_DEFAULT,
                  UI_ITEM_NONE,
                  &opptr);
  RNA_enum_set(&opptr, "type", PAR_OBJECT);
  RNA_boolean_set(&opptr, "keep_transform", false);

  uiItemFullO_ptr(layout,
                  ot,
                  IFACE_("Object (Keep Transform)"),
                  ICON_PARENT_OBJECT,
                  nullptr,
                  WM_OP_EXEC_DEFAULT,
                  UI_ITEM_NONE,
                  &opptr);
  RNA_enum_set(&opptr, "type", PAR_OBJECT);
  RNA_boolean_set(&opptr, "keep_transform", true);
#endif

  uiItemBooleanO(layout,
                 IFACE_("Object (Without Inverse)"),
                 ICON_PARENT,
                 "OBJECT_OT_parent_no_inverse_set",
                 "keep_transform",
                 0);

  uiItemBooleanO(layout,
                 IFACE_("Object (Keep Transform Without Inverse)"),
                 ICON_PARENT,
                 "OBJECT_OT_parent_no_inverse_set",
                 "keep_transform",
                 1);

  struct {
    bool armature_deform, empty_groups, envelope_weights, automatic_weights, attach_surface;
  } can_support = {false};

  CTX_DATA_BEGIN (C, Object *, child, selected_editable_objects) {
    if (child == parent) {
      continue;
    }
    if (ELEM(child->type,
             OB_MESH,
             OB_CURVES_LEGACY,
             OB_SURF,
             OB_FONT,
             OB_GREASE_PENCIL,
             OB_LATTICE))
    {
      can_support.armature_deform = true;
      can_support.envelope_weights = true;
    }
    if (ELEM(child->type, OB_MESH, OB_GREASE_PENCIL, OB_LATTICE)) {
      can_support.empty_groups = true;
    }
    if (ELEM(child->type, OB_MESH, OB_GREASE_PENCIL)) {
      can_support.automatic_weights = true;
    }
    if (child->type == OB_CURVES) {
      can_support.attach_surface = true;
    }
  }
  CTX_DATA_END;

  if (parent->type == OB_ARMATURE) {
    if (can_support.armature_deform) {

      uiItemEnumO_ptr(
          layout, ot, std::nullopt, ICON_PARENT_BONE, "type", PAR_ARMATURE); /*BFA icon*/
    }
    if (can_support.empty_groups) {

      uiItemEnumO_ptr(
          layout, ot, std::nullopt, ICON_PARENT_BONE, "type", PAR_ARMATURE_NAME); /*BFA icon*/
    }
    if (can_support.envelope_weights) {

      uiItemEnumO_ptr(
          layout, ot, std::nullopt, ICON_PARENT_BONE, "type", PAR_ARMATURE_ENVELOPE); /*BFA icon*/
    }
    if (can_support.automatic_weights) {
      uiItemEnumO_ptr(
          layout, ot, std::nullopt, ICON_PARENT_BONE, "type", PAR_ARMATURE_AUTO); /*BFA icon*/
    }
    uiItemEnumO_ptr(layout, ot, std::nullopt, ICON_PARENT_BONE, "type", PAR_BONE); /*BFA icon*/
    uiItemEnumO_ptr(
        layout, ot, std::nullopt, ICON_PARENT_BONE, "type", PAR_BONE_RELATIVE); /*BFA icon*/
  }
  else if (parent->type == OB_CURVES_LEGACY) {
    uiItemEnumO_ptr(layout, ot, std::nullopt, ICON_PARENT_CURVE, "type", PAR_CURVE);  /*BFA icon*/
    uiItemEnumO_ptr(layout, ot, std::nullopt, ICON_PARENT_CURVE, "type", PAR_FOLLOW); /*BFA icon*/
    uiItemEnumO_ptr(
        layout, ot, std::nullopt, ICON_PARENT_CURVE, "type", PAR_PATH_CONST); /*BFA icon*/
  }
  else if (parent->type == OB_LATTICE) {
    uiItemEnumO_ptr(
        layout, ot, std::nullopt, ICON_PARENT_LATTICE, "type", PAR_LATTICE); /*BFA icon*/
  }
  else if (parent->type == OB_MESH) {
    if (can_support.attach_surface) {
<<<<<<< HEAD
      uiItemO(layout,
              "Object (Attach Curves to Surface)",
              ICON_PARENT_CURVE,
              "CURVES_OT_surface_set"); /*BFA icon*/
=======
      layout->op("CURVES_OT_surface_set", IFACE_("Object (Attach Curves to Surface)"), ICON_NONE);
>>>>>>> 494d3e91
    }
  }

  /* vertex parenting */
  if (OB_TYPE_SUPPORT_PARVERT(parent->type)) {
    uiItemEnumO_ptr(layout, ot, std::nullopt, ICON_VERTEX_PARENT, "type", PAR_VERTEX); /*BFA icon*/
    uiItemEnumO_ptr(layout, ot, std::nullopt, ICON_VERTEX_PARENT, "type", PAR_VERTEX_TRI); /*BFA icon*/
  }

  UI_popup_menu_end(C, pup);

  return OPERATOR_INTERFACE;
}

static wmOperatorStatus parent_set_invoke(bContext *C, wmOperator *op, const wmEvent * /*event*/)
{
  if (RNA_property_is_set(op->ptr, op->type->prop)) {
    return parent_set_exec(C, op);
  }
  return parent_set_invoke_menu(C, op->type);
}

static bool parent_set_poll_property(const bContext * /*C*/,
                                     wmOperator *op,
                                     const PropertyRNA *prop)
{
  const char *prop_id = RNA_property_identifier(prop);

  /* Only show XMirror for PAR_ARMATURE_ENVELOPE and PAR_ARMATURE_AUTO! */
  if (STREQ(prop_id, "xmirror")) {
    const int type = RNA_enum_get(op->ptr, "type");
    if (ELEM(type, PAR_ARMATURE_ENVELOPE, PAR_ARMATURE_AUTO)) {
      return true;
    }
    return false;
  }

  return true;
}

void OBJECT_OT_parent_set(wmOperatorType *ot)
{
  /* identifiers */
  ot->name = "Make Parent";
  ot->description = "Set the object's parenting";
  ot->idname = "OBJECT_OT_parent_set";

  /* API callbacks. */
  ot->invoke = parent_set_invoke;
  ot->exec = parent_set_exec;
  ot->poll = ED_operator_object_active;
  ot->poll_property = parent_set_poll_property;

  /* flags */
  ot->flag = OPTYPE_REGISTER | OPTYPE_UNDO;

  ot->prop = RNA_def_enum(ot->srna, "type", prop_make_parent_types, 0, "Type", "");
  RNA_def_boolean(
      ot->srna,
      "xmirror",
      false,
      "X Mirror",
      "Apply weights symmetrically along X axis, for Envelope/Automatic vertex groups creation");
  RNA_def_boolean(ot->srna,
                  "keep_transform",
                  false,
                  "Keep Transform",
                  "Apply transformation before parenting");
}

/** \} */

/* ------------------------------------------------------------------- */
/** \name Make Parent Without Inverse Operator
 * \{ */

static wmOperatorStatus parent_noinv_set_exec(bContext *C, wmOperator *op)
{
  Main *bmain = CTX_data_main(C);
  Object *par = context_active_object(C);

  const bool keep_transform = RNA_boolean_get(op->ptr, "keep_transform");

  DEG_id_tag_update(&par->id, ID_RECALC_TRANSFORM);

  /* context iterator */
  CTX_DATA_BEGIN (C, Object *, ob, selected_editable_objects) {
    if (ob != par) {
      if (BKE_object_parent_loop_check(par, ob)) {
        BKE_report(op->reports, RPT_ERROR, "Loop in parents");
      }
      else {
        /* set recalc flags */
        DEG_id_tag_update(&ob->id, ID_RECALC_TRANSFORM | ID_RECALC_GEOMETRY);

        /* set parenting type for object - object only... */
        ob->parent = par;
        ob->partype = PAROBJECT; /* NOTE: DNA define, not operator property. */

        if (keep_transform) {
          BKE_object_apply_parent_inverse(ob);
          continue;
        }

        /* clear inverse matrix and also the object location */
        unit_m4(ob->parentinv);
        memset(ob->loc, 0, sizeof(float[3]));
      }
    }
  }
  CTX_DATA_END;

  DEG_relations_tag_update(bmain);
  WM_event_add_notifier(C, NC_OBJECT | ND_TRANSFORM, nullptr);
  WM_event_add_notifier(C, NC_OBJECT | ND_PARENT, nullptr);

  return OPERATOR_FINISHED;
}

void OBJECT_OT_parent_no_inverse_set(wmOperatorType *ot)
{
  /* identifiers */
  ot->name = "Make Parent without Inverse";
  ot->description = "Set the object's parenting without setting the inverse parent correction";
  ot->idname = "OBJECT_OT_parent_no_inverse_set";

  /* API callbacks. */
  ot->exec = parent_noinv_set_exec;
  ot->poll = ED_operator_object_active_editable;

  /* flags */
  ot->flag = OPTYPE_REGISTER | OPTYPE_UNDO;

  RNA_def_boolean(ot->srna,
                  "keep_transform",
                  false,
                  "Keep Transform",
                  "Preserve the world transform throughout parenting");
}

/** \} */

/* ------------------------------------------------------------------- */
/** \name Clear Track Operator
 * \{ */

enum {
  CLEAR_TRACK = 1,
  CLEAR_TRACK_KEEP_TRANSFORM = 2,
};

static const EnumPropertyItem prop_clear_track_types[] = {
    {CLEAR_TRACK, "CLEAR", 0, "Clear Track", ""},
    {CLEAR_TRACK_KEEP_TRANSFORM,
     "CLEAR_KEEP_TRANSFORM",
     0,
     "Clear and Keep Transformation (Clear Track)",
     ""},
    {0, nullptr, 0, nullptr, nullptr},
};

/* NOTE: poll should check for editable scene. */
static wmOperatorStatus object_track_clear_exec(bContext *C, wmOperator *op)
{
  Main *bmain = CTX_data_main(C);
  const int type = RNA_enum_get(op->ptr, "type");

  if (CTX_data_edit_object(C)) {
    BKE_report(op->reports, RPT_ERROR, "Operation cannot be performed in edit mode");
    return OPERATOR_CANCELLED;
  }
  CTX_DATA_BEGIN (C, Object *, ob, selected_editable_objects) {
    bConstraint *con, *pcon;

    /* remove track-object for old track */
    ob->track = nullptr;
    DEG_id_tag_update(&ob->id, ID_RECALC_TRANSFORM | ID_RECALC_GEOMETRY | ID_RECALC_ANIMATION);

    /* also remove all tracking constraints */
    for (con = static_cast<bConstraint *>(ob->constraints.last); con; con = pcon) {
      pcon = con->prev;
      if (ELEM(con->type,
               CONSTRAINT_TYPE_TRACKTO,
               CONSTRAINT_TYPE_LOCKTRACK,
               CONSTRAINT_TYPE_DAMPTRACK))
      {
        BKE_constraint_remove_ex(&ob->constraints, ob, con);
      }
    }

    if (type == CLEAR_TRACK_KEEP_TRANSFORM) {
      BKE_object_apply_mat4(ob, ob->object_to_world().ptr(), true, true);
    }
  }
  CTX_DATA_END;

  DEG_relations_tag_update(bmain);
  WM_event_add_notifier(C, NC_OBJECT | ND_TRANSFORM, nullptr);

  return OPERATOR_FINISHED;
}

void OBJECT_OT_track_clear(wmOperatorType *ot)
{
  /* identifiers */
  ot->name = "Clear Track";
  ot->description = "Clear tracking constraint or flag from object";
  ot->idname = "OBJECT_OT_track_clear";

  /* API callbacks. */
  ot->invoke = WM_menu_invoke;
  ot->exec = object_track_clear_exec;

  ot->poll = ED_operator_objectmode;

  /* flags */
  ot->flag = OPTYPE_REGISTER | OPTYPE_UNDO;

  ot->prop = RNA_def_enum(ot->srna, "type", prop_clear_track_types, 0, "Type", "");
}

/** \} */

/* ------------------------------------------------------------------- */
/** \name Make Track Operator
 * \{ */

enum {
  CREATE_TRACK_DAMPTRACK = 1,
  CREATE_TRACK_TRACKTO = 2,
  CREATE_TRACK_LOCKTRACK = 3,
};

static const EnumPropertyItem prop_make_track_types[] = {
    {CREATE_TRACK_DAMPTRACK, "DAMPTRACK", 0, "Damped Track Constraint", ""},
    {CREATE_TRACK_TRACKTO, "TRACKTO", 0, "Track to Constraint", ""},
    {CREATE_TRACK_LOCKTRACK, "LOCKTRACK", 0, "Lock Track Constraint", ""},
    {0, nullptr, 0, nullptr, nullptr},
};

static wmOperatorStatus track_set_exec(bContext *C, wmOperator *op)
{
  Main *bmain = CTX_data_main(C);
  Object *obact = context_active_object(C);

  const int type = RNA_enum_get(op->ptr, "type");

  switch (type) {
    case CREATE_TRACK_DAMPTRACK: {
      bConstraint *con;
      bDampTrackConstraint *data;

      CTX_DATA_BEGIN (C, Object *, ob, selected_editable_objects) {
        if (ob != obact) {
          con = BKE_constraint_add_for_object(ob, "AutoTrack", CONSTRAINT_TYPE_DAMPTRACK);

          data = static_cast<bDampTrackConstraint *>(con->data);
          data->tar = obact;
          DEG_id_tag_update(&ob->id,
                            ID_RECALC_TRANSFORM | ID_RECALC_GEOMETRY | ID_RECALC_ANIMATION);

          /* Light, Camera and Speaker track differently by default */
          if (ELEM(ob->type, OB_LAMP, OB_CAMERA, OB_SPEAKER)) {
            data->trackflag = TRACK_nZ;
          }
        }
      }
      CTX_DATA_END;
      break;
    }
    case CREATE_TRACK_TRACKTO: {
      bConstraint *con;
      bTrackToConstraint *data;

      CTX_DATA_BEGIN (C, Object *, ob, selected_editable_objects) {
        if (ob != obact) {
          con = BKE_constraint_add_for_object(ob, "AutoTrack", CONSTRAINT_TYPE_TRACKTO);

          data = static_cast<bTrackToConstraint *>(con->data);
          data->tar = obact;
          DEG_id_tag_update(&ob->id,
                            ID_RECALC_TRANSFORM | ID_RECALC_GEOMETRY | ID_RECALC_ANIMATION);

          /* Light, Camera and Speaker track differently by default */
          if (ELEM(ob->type, OB_LAMP, OB_CAMERA, OB_SPEAKER)) {
            data->reserved1 = TRACK_nZ;
            data->reserved2 = UP_Y;
          }
        }
      }
      CTX_DATA_END;
      break;
    }
    case CREATE_TRACK_LOCKTRACK: {
      bConstraint *con;
      bLockTrackConstraint *data;

      CTX_DATA_BEGIN (C, Object *, ob, selected_editable_objects) {
        if (ob != obact) {
          con = BKE_constraint_add_for_object(ob, "AutoTrack", CONSTRAINT_TYPE_LOCKTRACK);

          data = static_cast<bLockTrackConstraint *>(con->data);
          data->tar = obact;
          DEG_id_tag_update(&ob->id,
                            ID_RECALC_TRANSFORM | ID_RECALC_GEOMETRY | ID_RECALC_ANIMATION);

          /* Light, Camera and Speaker track differently by default */
          if (ELEM(ob->type, OB_LAMP, OB_CAMERA, OB_SPEAKER)) {
            data->trackflag = TRACK_nZ;
            data->lockflag = LOCK_Y;
          }
        }
      }
      CTX_DATA_END;
      break;
    }
  }

  DEG_relations_tag_update(bmain);
  WM_event_add_notifier(C, NC_OBJECT | ND_TRANSFORM, nullptr);

  return OPERATOR_FINISHED;
}

void OBJECT_OT_track_set(wmOperatorType *ot)
{
  /* identifiers */
  ot->name = "Make Track";
  ot->description = "Make the object track another object, using various methods/constraints";
  ot->idname = "OBJECT_OT_track_set";

  /* API callbacks. */
  ot->invoke = WM_menu_invoke;
  ot->exec = track_set_exec;

  ot->poll = ED_operator_objectmode;

  /* flags */
  ot->flag = OPTYPE_REGISTER | OPTYPE_UNDO;

  /* properties */
  ot->prop = RNA_def_enum(ot->srna, "type", prop_make_track_types, 0, "Type", "");
}

/** \} */

/* ------------------------------------------------------------------- */
/** \name Link to Scene Operator
 * \{ */

#if 0
static void link_to_scene(Main * /*bmain*/, ushort /*nr*/)
{
  Scene *sce = (Scene *)BLI_findlink(&bmain->scene, G.curscreen->scenenr - 1);
  Base *base, *nbase;

  if (sce == nullptr) {
    return;
  }
  if (sce->id.lib) {
    return;
  }

  for (base = FIRSTBASE; base; base = base->next) {
    if (BASE_SELECTED(v3d, base)) {
      nbase = MEM_mallocN(sizeof(Base), "newbase");
      *nbase = *base;
      BLI_addhead(&(sce->base), nbase);
      id_us_plus((ID *)base->object);
    }
  }
}
#endif

static wmOperatorStatus make_links_scene_exec(bContext *C, wmOperator *op)
{
  Main *bmain = CTX_data_main(C);
  Scene *scene_to = static_cast<Scene *>(
      BLI_findlink(&bmain->scenes, RNA_enum_get(op->ptr, "scene")));

  if (scene_to == nullptr) {
    BKE_report(op->reports, RPT_ERROR, "Could not find scene");
    return OPERATOR_CANCELLED;
  }

  if (scene_to == CTX_data_scene(C)) {
    BKE_report(op->reports, RPT_ERROR, "Cannot link objects into the same scene");
    return OPERATOR_CANCELLED;
  }

  if (!BKE_id_is_editable(bmain, &scene_to->id)) {
    BKE_report(op->reports, RPT_ERROR, "Cannot link objects into a linked scene");
    return OPERATOR_CANCELLED;
  }

  Collection *collection_to = scene_to->master_collection;
  CTX_DATA_BEGIN (C, Base *, base, selected_bases) {
    BKE_collection_object_add(bmain, collection_to, base->object);
  }
  CTX_DATA_END;

  DEG_id_tag_update(&collection_to->id, ID_RECALC_HIERARCHY);

  DEG_relations_tag_update(bmain);

  /* redraw the 3D view because the object center points are colored differently */
  WM_event_add_notifier(C, NC_OBJECT | ND_DRAW, nullptr);

  /* one day multiple scenes will be visible, then we should have some update function for them
   */
  return OPERATOR_FINISHED;
}

enum {
  MAKE_LINKS_OBDATA = 1,
  MAKE_LINKS_MATERIALS = 2,
  MAKE_LINKS_ANIMDATA = 3,
  MAKE_LINKS_GROUP = 4,
  MAKE_LINKS_DUPLICOLLECTION = 5,
  MAKE_LINKS_MODIFIERS = 6,
  MAKE_LINKS_FONTS = 7,
  MAKE_LINKS_SHADERFX = 8,
};

/* Return true if make link data is allowed, false otherwise */
static bool allow_make_links_data(const int type, Object *ob_src, Object *ob_dst)
{
  switch (type) {
    case MAKE_LINKS_OBDATA:
      if (ob_src->type == ob_dst->type && ob_src->type != OB_EMPTY) {
        return true;
      }
      break;
    case MAKE_LINKS_MATERIALS:
      if (OB_TYPE_SUPPORT_MATERIAL(ob_src->type) && OB_TYPE_SUPPORT_MATERIAL(ob_dst->type) &&
          /* Linking non-grease-pencil materials to a grease-pencil object causes issues.
           * We make sure that if one of the objects is a grease-pencil object, the other must be
           * as well. */
          ((ob_src->type == OB_GREASE_PENCIL) == (ob_dst->type == OB_GREASE_PENCIL)))
      {
        return true;
      }
      break;
    case MAKE_LINKS_DUPLICOLLECTION:
      if (ob_dst->type == OB_EMPTY) {
        return true;
      }
      break;
    case MAKE_LINKS_ANIMDATA:
    case MAKE_LINKS_GROUP:
      return true;
    case MAKE_LINKS_MODIFIERS:
      if (!ELEM(OB_EMPTY, ob_src->type, ob_dst->type)) {
        return true;
      }
      break;
    case MAKE_LINKS_FONTS:
      if ((ob_src->data != ob_dst->data) && (ob_src->type == OB_FONT) && (ob_dst->type == OB_FONT))
      {
        return true;
      }
      break;
    case MAKE_LINKS_SHADERFX:
      if ((ob_src->type == OB_GREASE_PENCIL) && (ob_dst->type == OB_GREASE_PENCIL)) {
        return true;
      }
      break;
  }
  return false;
}

static wmOperatorStatus make_links_data_exec(bContext *C, wmOperator *op)
{
  Scene *scene = CTX_data_scene(C);
  Main *bmain = CTX_data_main(C);
  const int type = RNA_enum_get(op->ptr, "type");
  Object *ob_src;
  ID *obdata_id;
  int a;

  /* collection */
  LinkNode *ob_collections = nullptr;
  bool is_cycle = false;
  bool is_lib = false;

  ob_src = context_active_object(C);

  /* avoid searching all collections in source object each time */
  if (type == MAKE_LINKS_GROUP) {
    ob_collections = BKE_object_groups(bmain, scene, ob_src);
  }

  CTX_DATA_BEGIN (C, Base *, base_dst, selected_editable_bases) {
    Object *ob_dst = base_dst->object;

    if (ob_src != ob_dst) {
      if (allow_make_links_data(type, ob_src, ob_dst)) {
        obdata_id = static_cast<ID *>(ob_dst->data);

        switch (type) {
          case MAKE_LINKS_OBDATA: /* obdata */
            id_us_min(obdata_id);

            obdata_id = static_cast<ID *>(ob_src->data);
            id_us_plus(obdata_id);
            ob_dst->data = obdata_id;

            /* if amount of material indices changed: */
            BKE_object_materials_sync_length(bmain, ob_dst, static_cast<ID *>(ob_dst->data));

            if (ob_dst->type == OB_ARMATURE) {
              BKE_pose_rebuild(bmain, ob_dst, static_cast<bArmature *>(ob_dst->data), true);
            }
            DEG_id_tag_update(&ob_dst->id, ID_RECALC_GEOMETRY);
            break;
          case MAKE_LINKS_MATERIALS:
            /* new approach, using functions from kernel */
            for (a = 0; a < ob_src->totcol; a++) {
              Material *ma = BKE_object_material_get(ob_src, a + 1);
              /* also works with `ma == nullptr` */
              BKE_object_material_assign(bmain, ob_dst, ma, a + 1, BKE_MAT_ASSIGN_USERPREF);
            }
            DEG_id_tag_update(&ob_dst->id, ID_RECALC_GEOMETRY);
            break;
          case MAKE_LINKS_ANIMDATA:
            BKE_animdata_copy_id(bmain, (ID *)ob_dst, (ID *)ob_src, 0);
            if (ob_dst->data && ob_src->data) {
              if (BKE_id_is_editable(bmain, obdata_id)) {
                BKE_animdata_copy_id(bmain, (ID *)ob_dst->data, (ID *)ob_src->data, 0);
              }
              else {
                is_lib = true;
              }
            }
            DEG_id_tag_update(&ob_dst->id,
                              ID_RECALC_TRANSFORM | ID_RECALC_GEOMETRY | ID_RECALC_ANIMATION);
            break;
          case MAKE_LINKS_GROUP: {
            LinkNode *collection_node;

            /* first clear collections */
            BKE_object_groups_clear(bmain, scene, ob_dst);

            /* now add in the collections from the link nodes */
            for (collection_node = ob_collections; collection_node;
                 collection_node = collection_node->next)
            {
              if (ob_dst->instance_collection != collection_node->link) {
                BKE_collection_object_add(
                    bmain, static_cast<Collection *>(collection_node->link), ob_dst);
              }
              else {
                is_cycle = true;
              }
            }
            break;
          }
          case MAKE_LINKS_DUPLICOLLECTION:
            ob_dst->instance_collection = ob_src->instance_collection;
            if (ob_dst->instance_collection) {
              id_us_plus(&ob_dst->instance_collection->id);
              ob_dst->transflag |= OB_DUPLICOLLECTION;
            }
            DEG_id_tag_update(&ob_dst->id, ID_RECALC_SYNC_TO_EVAL);
            break;
          case MAKE_LINKS_MODIFIERS:
            BKE_object_link_modifiers(ob_dst, ob_src);
            DEG_id_tag_update(&ob_dst->id,
                              ID_RECALC_TRANSFORM | ID_RECALC_GEOMETRY | ID_RECALC_ANIMATION);
            break;
          case MAKE_LINKS_FONTS: {
            Curve *cu_src = static_cast<Curve *>(ob_src->data);
            Curve *cu_dst = static_cast<Curve *>(ob_dst->data);

            if (!BKE_id_is_editable(bmain, obdata_id)) {
              is_lib = true;
              break;
            }

#define CURVE_VFONT_SET(vfont_member) \
  { \
    if (cu_dst->vfont_member) { \
      id_us_min(&cu_dst->vfont_member->id); \
    } \
    cu_dst->vfont_member = cu_src->vfont_member; \
    id_us_plus((ID *)cu_dst->vfont_member); \
  } \
  ((void)0)

            CURVE_VFONT_SET(vfont);
            CURVE_VFONT_SET(vfontb);
            CURVE_VFONT_SET(vfonti);
            CURVE_VFONT_SET(vfontbi);

#undef CURVE_VFONT_SET

            DEG_id_tag_update(&ob_dst->id,
                              ID_RECALC_TRANSFORM | ID_RECALC_GEOMETRY | ID_RECALC_ANIMATION);
            break;
          }
          case MAKE_LINKS_SHADERFX:
            shaderfx_link(ob_dst, ob_src);
            DEG_id_tag_update(&ob_dst->id,
                              ID_RECALC_TRANSFORM | ID_RECALC_GEOMETRY | ID_RECALC_ANIMATION);
            break;
        }
      }
    }
  }
  CTX_DATA_END;

  if (type == MAKE_LINKS_GROUP) {
    if (ob_collections) {
      BLI_linklist_free(ob_collections, nullptr);
    }

    if (is_cycle) {
      BKE_report(op->reports, RPT_WARNING, "Skipped some collections because of cycle detected");
    }
  }

  if (is_lib) {
    BKE_report(op->reports, RPT_WARNING, "Skipped editing library object data");
  }

  DEG_relations_tag_update(bmain);
  WM_event_add_notifier(C, NC_SPACE | ND_SPACE_VIEW3D, nullptr);
  WM_event_add_notifier(C, NC_ANIMATION | ND_NLA_ACTCHANGE, CTX_wm_view3d(C));
  WM_event_add_notifier(C, NC_OBJECT, nullptr);

  return OPERATOR_FINISHED;
}

void OBJECT_OT_make_links_scene(wmOperatorType *ot)
{
  PropertyRNA *prop;

  /* identifiers */
  ot->name = "Link Objects to Scene";
  ot->description = "Link selection to another scene";
  ot->idname = "OBJECT_OT_make_links_scene";

  /* API callbacks. */
  ot->invoke = WM_enum_search_invoke;
  ot->exec = make_links_scene_exec;
  /* better not run the poll check */

  /* flags */
  ot->flag = OPTYPE_REGISTER | OPTYPE_UNDO;

  /* properties */
  prop = RNA_def_enum(ot->srna, "scene", rna_enum_dummy_NULL_items, 0, "Scene", "");
  RNA_def_enum_funcs(prop, RNA_scene_local_itemf);
  RNA_def_property_flag(prop, PROP_ENUM_NO_TRANSLATE);
  ot->prop = prop;
}

void OBJECT_OT_make_links_data(wmOperatorType *ot)
{
  static const EnumPropertyItem make_links_items[] = {
      {MAKE_LINKS_OBDATA,
       "OBDATA",
       ICON_LINK_DATA,
       "Link Object Data",
       "Replace assigned Object Data"},
      {MAKE_LINKS_MATERIALS,
       "MATERIAL",
       ICON_LINK_DATA,
       "Link Materials",
       "Replace assigned Materials"},
      {MAKE_LINKS_ANIMDATA,
       "ANIMATION",
       ICON_LINK_DATA,
       "Link Animation Data",
       "Replace assigned Animation Data"},
      {MAKE_LINKS_GROUP,
       "GROUPS",
       ICON_LINK_DATA,
       "Link Collections",
       "Replace assigned Collections"},
      {MAKE_LINKS_DUPLICOLLECTION,
       "DUPLICOLLECTION",
       ICON_LINK_DATA,
       "Link Instance Collection",
       "Replace assigned Collection Instance"},
      {MAKE_LINKS_FONTS,
       "FONTS",
       ICON_OUTLINER_OB_FONT,
       "Link Fonts to Text",
       "Replace Text object Fonts"},
      RNA_ENUM_ITEM_SEPR,
      {MAKE_LINKS_MODIFIERS, "MODIFIERS", ICON_LINK_DATA, "Copy Modifiers", "Replace Modifiers"},
      {MAKE_LINKS_SHADERFX,
       "EFFECTS",
       ICON_SHADERFX,
       "Copy Grease Pencil Effects",
       "Replace Grease Pencil Effects"},
      {0, nullptr, 0, nullptr, nullptr},
  };

  /* identifiers */
  ot->name = "Link/Transfer Data";
  ot->description = "Transfer data from active object to selected objects";
  ot->idname = "OBJECT_OT_make_links_data";

  /* API callbacks. */
  ot->exec = make_links_data_exec;
  ot->poll = ED_operator_object_active;

  /* flags */
  ot->flag = OPTYPE_REGISTER | OPTYPE_UNDO;

  /* properties */
  ot->prop = RNA_def_enum(ot->srna, "type", make_links_items, 0, "Type", "");
}

/** \} */

/* ------------------------------------------------------------------- */
/** \name Make Single User Operator
 * \{ */

static bool single_data_needs_duplication(ID *id)
{
  /* NOTE: When dealing with linked data, we always make a local copy of it.
   * While in theory we could rather make it local when it only has one user, this is difficult
   * in practice with current code of this function. */
  return (id != nullptr && (id->us > 1 || ID_IS_LINKED(id)));
}

static void libblock_relink_collection(Main *bmain,
                                       Collection *collection,
                                       const bool do_collection)
{
  if (do_collection) {
    BKE_libblock_relink_to_newid(bmain, &collection->id, 0);
  }

  for (CollectionObject *cob = static_cast<CollectionObject *>(collection->gobject.first);
       cob != nullptr;
       cob = cob->next)
  {
    BKE_libblock_relink_to_newid(bmain, &cob->ob->id, 0);
  }

  LISTBASE_FOREACH (CollectionChild *, child, &collection->children) {
    libblock_relink_collection(bmain, child->collection, true);
  }
}

static Collection *single_object_users_collection(Main *bmain,
                                                  Scene *scene,
                                                  Collection *collection,
                                                  const int flag,
                                                  const bool copy_collections,
                                                  const bool is_master_collection)
{
  /* Generate new copies for objects in given collection and all its children,    * and
   * optionally also copy collections themselves. */
  if (copy_collections && !is_master_collection) {
    Collection *collection_new = (Collection *)BKE_id_copy_ex(
        bmain, &collection->id, nullptr, LIB_ID_COPY_DEFAULT | LIB_ID_COPY_ACTIONS);
    id_us_min(&collection_new->id);
    collection = static_cast<Collection *>(ID_NEW_SET(collection, collection_new));
  }

  /* We do not remap to new objects here, this is done in separate step. */
  LISTBASE_FOREACH (CollectionObject *, cob, &collection->gobject) {
    Object *ob = cob->ob;
    /* an object may be in more than one collection */
    if ((ob->id.newid == nullptr) && ((ob->flag & flag) == flag)) {
      if (!ID_IS_LINKED(ob) && BKE_object_scenes_users_get(bmain, ob) > 1) {
        ID_NEW_SET(
            ob,
            BKE_id_copy_ex(bmain, &ob->id, nullptr, LIB_ID_COPY_DEFAULT | LIB_ID_COPY_ACTIONS));
        id_us_min(ob->id.newid);
      }
    }
  }

  /* Since master collection has already be duplicated as part of scene copy,    * we do not
   * duplicate it here. However, this means its children need to be re-added manually here,    *
   * otherwise their parent lists are empty (which will lead to crashes, see #63101). */
  CollectionChild *child_next, *child = static_cast<CollectionChild *>(collection->children.first);
  CollectionChild *orig_child_last = static_cast<CollectionChild *>(collection->children.last);
  for (; child != nullptr; child = child_next) {
    child_next = child->next;
    Collection *collection_child_new = single_object_users_collection(
        bmain, scene, child->collection, flag, copy_collections, false);

    if (is_master_collection && copy_collections && child->collection != collection_child_new) {
      /* We do not want a collection sync here, our collections are in a complete uninitialized
       * state currently. With current code, that would lead to a memory leak - because of
       * reasons. It would be a useless loss of computing anyway, since caller has to fully
       * refresh view-layers/collections caching at the end. */
      BKE_collection_child_add_no_sync(bmain, collection, collection_child_new);
      BLI_remlink(&collection->children, child);
      MEM_freeN(child);
      if (child == orig_child_last) {
        break;
      }
    }
  }

  return collection;
}

/* Warning, sets ID->newid pointers of objects and collections, but does not clear them. */
static void single_object_users(
    Main *bmain, Scene *scene, View3D *v3d, const int flag, const bool copy_collections)
{
  /* duplicate all the objects of the scene (and matching collections, if required). */
  Collection *master_collection = scene->master_collection;
  single_object_users_collection(bmain, scene, master_collection, flag, copy_collections, true);

  /* Will also handle the master collection. */
  BKE_libblock_relink_to_newid(bmain, &scene->id, 0);

  /* Collection and object pointers in collections */
  libblock_relink_collection(bmain, scene->master_collection, false);

  /* We also have to handle runtime things in UI. */
  if (v3d) {
    ID_NEW_REMAP(v3d->camera);
  }

  /* Making single user may affect other scenes if they share
   * with current one some collections in their ViewLayer. */
  BKE_main_collection_sync_remap(bmain);
}

void object_single_user_make(Main *bmain, Scene *scene, Object *ob)
{
  FOREACH_SCENE_OBJECT_BEGIN (scene, ob_iter) {
    ob_iter->flag &= ~OB_DONE;
  }
  FOREACH_SCENE_OBJECT_END;

  /* tag only the one object */
  ob->flag |= OB_DONE;

  single_object_users(bmain, scene, nullptr, OB_DONE, false);
  BKE_main_id_newptr_and_tag_clear(bmain);
}

static void single_obdata_users(
    Main *bmain, Scene *scene, ViewLayer *view_layer, View3D *v3d, const int flag)
{
  Light *la;
  Curve *cu;
  Camera *cam;
  Mesh *mesh;
  Lattice *lat;
  ID *id;

  FOREACH_OBJECT_FLAG_BEGIN (scene, view_layer, v3d, flag, ob) {
    if (BKE_id_is_editable(bmain, &ob->id)) {
      id = static_cast<ID *>(ob->data);
      if (single_data_needs_duplication(id)) {
        DEG_id_tag_update(&ob->id, ID_RECALC_GEOMETRY);

        switch (ob->type) {
          case OB_EMPTY:
            ob->data = ID_NEW_SET(ob->data,
                                  BKE_id_copy_ex(bmain,
                                                 static_cast<const ID *>(ob->data),
                                                 nullptr,
                                                 LIB_ID_COPY_DEFAULT | LIB_ID_COPY_ACTIONS));
            break;
          case OB_LAMP:
            ob->data = la = static_cast<Light *>(
                ID_NEW_SET(ob->data,
                           BKE_id_copy_ex(bmain,
                                          static_cast<const ID *>(ob->data),
                                          nullptr,
                                          LIB_ID_COPY_DEFAULT | LIB_ID_COPY_ACTIONS)));
            break;
          case OB_CAMERA:
            ob->data = cam = static_cast<Camera *>(
                ID_NEW_SET(ob->data,
                           BKE_id_copy_ex(bmain,
                                          static_cast<const ID *>(ob->data),
                                          nullptr,
                                          LIB_ID_COPY_DEFAULT | LIB_ID_COPY_ACTIONS)));
            ID_NEW_REMAP(cam->dof.focus_object);
            break;
          case OB_MESH:
            /* Needed to remap texcomesh below. */
            ob->data = mesh = static_cast<Mesh *>(
                ID_NEW_SET(ob->data,
                           BKE_id_copy_ex(bmain,
                                          static_cast<const ID *>(ob->data),
                                          nullptr,
                                          LIB_ID_COPY_DEFAULT | LIB_ID_COPY_ACTIONS)));
            break;
          case OB_MBALL:
            ob->data = ID_NEW_SET(ob->data,
                                  BKE_id_copy_ex(bmain,
                                                 static_cast<const ID *>(ob->data),
                                                 nullptr,
                                                 LIB_ID_COPY_DEFAULT | LIB_ID_COPY_ACTIONS));
            break;
          case OB_CURVES_LEGACY:
          case OB_SURF:
          case OB_FONT:
            ob->data = cu = static_cast<Curve *>(
                ID_NEW_SET(ob->data,
                           BKE_id_copy_ex(bmain,
                                          static_cast<const ID *>(ob->data),
                                          nullptr,
                                          LIB_ID_COPY_DEFAULT | LIB_ID_COPY_ACTIONS)));
            ID_NEW_REMAP(cu->bevobj);
            ID_NEW_REMAP(cu->taperobj);
            break;
          case OB_LATTICE:
            ob->data = lat = static_cast<Lattice *>(
                ID_NEW_SET(ob->data,
                           BKE_id_copy_ex(bmain,
                                          static_cast<const ID *>(ob->data),
                                          nullptr,
                                          LIB_ID_COPY_DEFAULT | LIB_ID_COPY_ACTIONS)));
            break;
          case OB_ARMATURE:
            DEG_id_tag_update(&ob->id, ID_RECALC_GEOMETRY);
            ob->data = ID_NEW_SET(ob->data,
                                  BKE_id_copy_ex(bmain,
                                                 static_cast<const ID *>(ob->data),
                                                 nullptr,
                                                 LIB_ID_COPY_DEFAULT | LIB_ID_COPY_ACTIONS));
            BKE_pose_rebuild(bmain, ob, static_cast<bArmature *>(ob->data), true);
            break;
          case OB_SPEAKER:
            ob->data = ID_NEW_SET(ob->data,
                                  BKE_id_copy_ex(bmain,
                                                 static_cast<const ID *>(ob->data),
                                                 nullptr,
                                                 LIB_ID_COPY_DEFAULT | LIB_ID_COPY_ACTIONS));
            break;
          case OB_LIGHTPROBE:
            ob->data = ID_NEW_SET(ob->data,
                                  BKE_id_copy_ex(bmain,
                                                 static_cast<const ID *>(ob->data),
                                                 nullptr,
                                                 LIB_ID_COPY_DEFAULT | LIB_ID_COPY_ACTIONS));
            break;
          case OB_CURVES:
            ob->data = ID_NEW_SET(ob->data,
                                  BKE_id_copy_ex(bmain,
                                                 static_cast<const ID *>(ob->data),
                                                 nullptr,
                                                 LIB_ID_COPY_DEFAULT | LIB_ID_COPY_ACTIONS));
            break;
          case OB_POINTCLOUD:
            ob->data = ID_NEW_SET(ob->data,
                                  BKE_id_copy_ex(bmain,
                                                 static_cast<const ID *>(ob->data),
                                                 nullptr,
                                                 LIB_ID_COPY_DEFAULT | LIB_ID_COPY_ACTIONS));
            break;
          case OB_VOLUME:
            ob->data = ID_NEW_SET(ob->data,
                                  BKE_id_copy_ex(bmain,
                                                 static_cast<const ID *>(ob->data),
                                                 nullptr,
                                                 LIB_ID_COPY_DEFAULT | LIB_ID_COPY_ACTIONS));
            break;
          case OB_GREASE_PENCIL:
            ob->data = ID_NEW_SET(ob->data,
                                  BKE_id_copy_ex(bmain,
                                                 static_cast<const ID *>(ob->data),
                                                 nullptr,
                                                 LIB_ID_COPY_DEFAULT | LIB_ID_COPY_ACTIONS));
            break;
          default:
            printf("ERROR %s: can't copy %s\n", __func__, id->name);
            BLI_assert_msg(0, "This should never happen.");

            /* We need to end the FOREACH_OBJECT_FLAG_BEGIN iterator to prevent memory leak. */
            BKE_scene_objects_iterator_end(&iter_macro);
            return;
        }

        id_us_min(id);
      }
    }
  }
  FOREACH_OBJECT_FLAG_END;

  mesh = static_cast<Mesh *>(bmain->meshes.first);
  while (mesh) {
    ID_NEW_REMAP(mesh->texcomesh);
    mesh = static_cast<Mesh *>(mesh->id.next);
  }
}

void single_obdata_user_make(Main *bmain, Scene *scene, Object *ob)
{
  FOREACH_SCENE_OBJECT_BEGIN (scene, ob_iter) {
    ob_iter->flag &= ~OB_DONE;
  }
  FOREACH_SCENE_OBJECT_END;

  /* Tag only the one object. */
  ob->flag |= OB_DONE;

  single_obdata_users(bmain, scene, nullptr, nullptr, OB_DONE);
}

static void single_object_action_users(
    Main *bmain, Scene *scene, ViewLayer *view_layer, View3D *v3d, const int flag)
{
  FOREACH_OBJECT_FLAG_BEGIN (scene, view_layer, v3d, flag, ob) {
    if (BKE_id_is_editable(bmain, &ob->id)) {
      AnimData *adt = BKE_animdata_from_id(&ob->id);
      if (adt == nullptr) {
        continue;
      }

      ID *id_act = (ID *)adt->action;
      if (single_data_needs_duplication(id_act)) {
        DEG_id_tag_update(&ob->id, ID_RECALC_GEOMETRY);
        BKE_animdata_duplicate_id_action(bmain, &ob->id, USER_DUP_ACT | USER_DUP_LINKED_ID);
      }
    }
  }
  FOREACH_OBJECT_FLAG_END;
}

static void single_objectdata_action_users(
    Main *bmain, Scene *scene, ViewLayer *view_layer, View3D *v3d, const int flag)
{
  FOREACH_OBJECT_FLAG_BEGIN (scene, view_layer, v3d, flag, ob) {
    if (BKE_id_is_editable(bmain, &ob->id) && ob->data != nullptr) {
      ID *id_obdata = (ID *)ob->data;
      AnimData *adt = BKE_animdata_from_id(id_obdata);
      if (adt == nullptr) {
        continue;
      }

      ID *id_act = (ID *)adt->action;
      if (single_data_needs_duplication(id_act)) {
        DEG_id_tag_update(&ob->id, ID_RECALC_GEOMETRY);
        BKE_animdata_duplicate_id_action(bmain, id_obdata, USER_DUP_ACT | USER_DUP_LINKED_ID);
      }
    }
  }
  FOREACH_OBJECT_FLAG_END;
}

static void single_mat_users(
    Main *bmain, Scene *scene, ViewLayer *view_layer, View3D *v3d, const int flag)
{
  Material *ma, *man;
  int a;

  FOREACH_OBJECT_FLAG_BEGIN (scene, view_layer, v3d, flag, ob) {
    if (BKE_id_is_editable(bmain, &ob->id)) {
      for (a = 1; a <= ob->totcol; a++) {
        ma = BKE_object_material_get(ob, short(a));
        if (single_data_needs_duplication(&ma->id)) {
          man = (Material *)BKE_id_copy_ex(
              bmain, &ma->id, nullptr, LIB_ID_COPY_DEFAULT | LIB_ID_COPY_ACTIONS);
          man->id.us = 0;
          BKE_object_material_assign(bmain, ob, man, short(a), BKE_MAT_ASSIGN_USERPREF);
        }
      }
    }
  }
  FOREACH_OBJECT_FLAG_END;
}

/** \} */

/* ------------------------------------------------------------------- */
/** \name Make Local Operator
 * \{ */

enum {
  MAKE_LOCAL_SELECT_OB = 1,
  MAKE_LOCAL_SELECT_OBDATA = 2,
  MAKE_LOCAL_SELECT_OBDATA_MATERIAL = 3,
  MAKE_LOCAL_ALL = 4,
};

static int tag_localizable_looper(LibraryIDLinkCallbackData *cb_data)
{
  ID **id_pointer = cb_data->id_pointer;
  if (*id_pointer) {
    (*id_pointer)->tag &= ~ID_TAG_DOIT;
  }

  return IDWALK_RET_NOP;
}

static void tag_localizable_objects(bContext *C, const int mode)
{
  Main *bmain = CTX_data_main(C);

  BKE_main_id_tag_all(bmain, ID_TAG_DOIT, false);

  /* Set ID_TAG_DOIT flag for all selected objects, so next we can check whether
   * object is gonna to become local or not.
   */
  CTX_DATA_BEGIN (C, Object *, object, selected_objects) {
    object->id.tag |= ID_TAG_DOIT;

    /* If obdata is also going to become local, mark it as such too. */
    if (mode == MAKE_LOCAL_SELECT_OBDATA && object->data) {
      ID *data_id = (ID *)object->data;
      data_id->tag |= ID_TAG_DOIT;
    }
  }
  CTX_DATA_END;

  /* Also forbid making objects local if other library objects are using
   * them for modifiers or constraints.
   *
   * FIXME This is ignoring all other linked ID types potentially using the selected tagged
   * objects! Probably works fine in most 'usual' cases though.
   */
  for (Object *object = static_cast<Object *>(bmain->objects.first); object;
       object = static_cast<Object *>(object->id.next))
  {
    if ((object->id.tag & ID_TAG_DOIT) == 0 && ID_IS_LINKED(object)) {
      BKE_library_foreach_ID_link(
          nullptr, &object->id, tag_localizable_looper, nullptr, IDWALK_READONLY);
    }
    if (object->data) {
      ID *data_id = (ID *)object->data;
      if ((data_id->tag & ID_TAG_DOIT) == 0 && ID_IS_LINKED(data_id)) {
        BKE_library_foreach_ID_link(
            nullptr, data_id, tag_localizable_looper, nullptr, IDWALK_READONLY);
      }
    }
  }

  /* TODO(sergey): Drivers targets? */
}

/**
 * Instance indirectly referenced zero user objects,  * otherwise they're lost on reload, see
 * #40595.
 */
static bool make_local_all__instance_indirect_unused(Main *bmain,
                                                     const Scene *scene,
                                                     ViewLayer *view_layer,
                                                     Collection *collection)
{
  Object *ob;
  bool changed = false;

  for (ob = static_cast<Object *>(bmain->objects.first); ob;
       ob = static_cast<Object *>(ob->id.next))
  {
    if (ID_IS_LINKED(ob) && (ob->id.us == 0)) {
      Base *base;

      id_us_plus(&ob->id);

      BKE_collection_object_add(bmain, collection, ob);
      BKE_view_layer_synced_ensure(scene, view_layer);
      base = BKE_view_layer_base_find(view_layer, ob);
      base_select(base, BA_SELECT);
      DEG_id_tag_update(&ob->id, ID_RECALC_TRANSFORM | ID_RECALC_GEOMETRY | ID_RECALC_ANIMATION);

      changed = true;
    }
  }

  return changed;
}

static void make_local_animdata_tag_strips(ListBase *strips)
{
  LISTBASE_FOREACH (NlaStrip *, strip, strips) {
    if (strip->act) {
      strip->act->id.tag &= ~ID_TAG_PRE_EXISTING;
    }

    make_local_animdata_tag_strips(&strip->strips);
  }
}

/* Tag all actions used by given animdata to be made local. */
static void make_local_animdata_tag(AnimData *adt)
{
  if (adt) {
    /* Actions - Active and Temp */
    if (adt->action) {
      adt->action->id.tag &= ~ID_TAG_PRE_EXISTING;
    }
    if (adt->tmpact) {
      adt->tmpact->id.tag &= ~ID_TAG_PRE_EXISTING;
    }

    /* Drivers */
    /* TODO: need to handle the ID-targets too? */

    /* NLA Data */
    LISTBASE_FOREACH (NlaTrack *, nlt, &adt->nla_tracks) {
      make_local_animdata_tag_strips(&nlt->strips);
    }
  }
}

static void make_local_material_tag(Material *ma)
{
  if (ma) {
    ma->id.tag &= ~ID_TAG_PRE_EXISTING;
    make_local_animdata_tag(BKE_animdata_from_id(&ma->id));

    /* About node-trees: root one is made local together with material,
     * others we keep linked (for now). */
  }
}

static wmOperatorStatus make_local_exec(bContext *C, wmOperator *op)
{
  Main *bmain = CTX_data_main(C);
  Material *ma, ***matarar;
  const int mode = RNA_enum_get(op->ptr, "type");
  int a;

  /* NOTE: we (ab)use ID_TAG_PRE_EXISTING to cherry pick which ID to make local... */
  if (mode == MAKE_LOCAL_ALL) {
    const Scene *scene = CTX_data_scene(C);
    ViewLayer *view_layer = CTX_data_view_layer(C);
    Collection *collection = CTX_data_collection(C);

    BKE_main_id_tag_all(bmain, ID_TAG_PRE_EXISTING, false);

    /* De-select so the user can differentiate newly instanced from existing objects. */
    BKE_view_layer_base_deselect_all(scene, view_layer);

    if (make_local_all__instance_indirect_unused(bmain, scene, view_layer, collection)) {
      BKE_report(op->reports,
                 RPT_INFO,
                 "Orphan library objects added to the current scene to avoid loss");
    }
  }
  else {
    BKE_main_id_tag_all(bmain, ID_TAG_PRE_EXISTING, true);
    tag_localizable_objects(C, mode);

    CTX_DATA_BEGIN (C, Object *, ob, selected_objects) {
      if ((ob->id.tag & ID_TAG_DOIT) == 0) {
        continue;
      }

      ob->id.tag &= ~ID_TAG_PRE_EXISTING;
      make_local_animdata_tag(BKE_animdata_from_id(&ob->id));
      LISTBASE_FOREACH (ParticleSystem *, psys, &ob->particlesystem) {
        psys->part->id.tag &= ~ID_TAG_PRE_EXISTING;
      }

      if (mode == MAKE_LOCAL_SELECT_OBDATA_MATERIAL) {
        for (a = 0; a < ob->totcol; a++) {
          ma = ob->mat[a];
          if (ma) {
            make_local_material_tag(ma);
          }
        }

        matarar = BKE_object_material_array_p(ob);
        if (matarar) {
          for (a = 0; a < ob->totcol; a++) {
            ma = (*matarar)[a];
            if (ma) {
              make_local_material_tag(ma);
            }
          }
        }
      }

      if (ELEM(mode, MAKE_LOCAL_SELECT_OBDATA, MAKE_LOCAL_SELECT_OBDATA_MATERIAL) &&
          ob->data != nullptr)
      {
        ID *ob_data = static_cast<ID *>(ob->data);
        ob_data->tag &= ~ID_TAG_PRE_EXISTING;
        make_local_animdata_tag(BKE_animdata_from_id(ob_data));
      }
    }
    CTX_DATA_END;
  }

  BKE_library_make_local(
      bmain, nullptr, nullptr, true, false, true); /* nullptr is all libraries. */

  WM_event_add_notifier(C, NC_WINDOW, nullptr);
  return OPERATOR_FINISHED;
}

void OBJECT_OT_make_local(wmOperatorType *ot)
{
  static const EnumPropertyItem type_items[] = {
      {MAKE_LOCAL_SELECT_OB, "SELECT_OBJECT", ICON_MAKE_LOCAL, "Selected Objects", ""},
      {MAKE_LOCAL_SELECT_OBDATA,
       "SELECT_OBDATA",
       ICON_MAKE_LOCAL,
       "Selected Objects and Data",
       ""},
      {MAKE_LOCAL_SELECT_OBDATA_MATERIAL,
       "SELECT_OBDATA_MATERIAL",
       ICON_MAKE_LOCAL,
       "Selected Objects, Data and Materials",
       ""},
      {MAKE_LOCAL_ALL, "ALL", ICON_MAKE_LOCAL, "All", ""},
      {0, nullptr, 0, nullptr, nullptr},
  };

  /* identifiers */
  ot->name = "Make Local";
  ot->description = "Make library linked data local to this file";
  ot->idname = "OBJECT_OT_make_local";

  /* API callbacks. */
  ot->invoke = WM_menu_invoke;
  ot->exec = make_local_exec;
  ot->poll = ED_operator_objectmode;

  /* flags */
  ot->flag = OPTYPE_REGISTER | OPTYPE_UNDO;

  /* properties */
  ot->prop = RNA_def_enum(ot->srna, "type", type_items, 0, "Type", "");
}

/** \} */

/* ------------------------------------------------------------------- */
/** \name Make Library Override Operator
 * \{ */

static bool make_override_library_object_overridable_check(Main *bmain, Object *object)
{
  /* An object is actually overridable only if it is in at least one local collection.
   * Unfortunately 'direct link' flag is not enough here. */
  LISTBASE_FOREACH (Collection *, collection, &bmain->collections) {
    if (!ID_IS_LINKED(collection) && BKE_collection_has_object(collection, object)) {
      return true;
    }
  }
  LISTBASE_FOREACH (Scene *, scene, &bmain->scenes) {
    if (!ID_IS_LINKED(scene) && BKE_collection_has_object(scene->master_collection, object)) {
      return true;
    }
  }
  return false;
}

static wmOperatorStatus make_override_library_exec(bContext *C, wmOperator *op)
{
  Main *bmain = CTX_data_main(C);
  Scene *scene = CTX_data_scene(C);
  ViewLayer *view_layer = CTX_data_view_layer(C);
  Object *obact = CTX_data_active_object(C);
  ID *id_root = nullptr;
  bool is_override_instancing_object = false;

  bool user_overrides_from_selected_objects = false;

  if (!ID_IS_LINKED(obact) && obact->instance_collection != nullptr &&
      ID_IS_LINKED(obact->instance_collection))
  {
    if (!ID_IS_OVERRIDABLE_LIBRARY(obact->instance_collection)) {
      BKE_reportf(op->reports,
                  RPT_ERROR_INVALID_INPUT,
                  "Collection '%s' (instantiated by the active object) is not overridable",
                  obact->instance_collection->id.name + 2);
      return OPERATOR_CANCELLED;
    }

    id_root = &obact->instance_collection->id;
    is_override_instancing_object = true;
    user_overrides_from_selected_objects = false;
  }
  else if (!make_override_library_object_overridable_check(bmain, obact)) {
    const int i = RNA_property_int_get(op->ptr, op->type->prop);
    const uint collection_session_uid = *((const uint *)&i);
    if (collection_session_uid == MAIN_ID_SESSION_UID_UNSET) {
      BKE_reportf(op->reports,
                  RPT_ERROR_INVALID_INPUT,
                  "Could not find an overridable root hierarchy for object '%s'",
                  obact->id.name + 2);
      return OPERATOR_CANCELLED;
    }
    Collection *collection = static_cast<Collection *>(
        BLI_listbase_bytes_find(&bmain->collections,
                                &collection_session_uid,
                                sizeof(collection_session_uid),
                                offsetof(ID, session_uid)));
    id_root = &collection->id;
    user_overrides_from_selected_objects = true;
  }
  /* Else, poll func ensures us that ID_IS_LINKED(obact) is true, or that it is already an
   * existing liboverride. */
  else {
    BLI_assert(ID_IS_LINKED(obact) || ID_IS_OVERRIDE_LIBRARY_REAL(obact));
    id_root = &obact->id;
    user_overrides_from_selected_objects = true;
  }

  /* Make already existing selected liboverrides editable. */
  bool is_active_override = false;
  FOREACH_SELECTED_OBJECT_BEGIN (view_layer, CTX_wm_view3d(C), ob_iter) {
    if (ID_IS_OVERRIDE_LIBRARY_REAL(ob_iter) && !ID_IS_LINKED(ob_iter)) {
      ob_iter->id.override_library->flag &= ~LIBOVERRIDE_FLAG_SYSTEM_DEFINED;
      is_active_override = is_active_override || (&ob_iter->id == id_root);
      DEG_id_tag_update(&ob_iter->id, ID_RECALC_SYNC_TO_EVAL);
    }
  }
  FOREACH_SELECTED_OBJECT_END;
  /* If the active object is a liboverride, there is no point going further, since in the weird
   * case where some other selected objects would be linked ones, there is no way to properly
   * create overrides for them currently.
   *
   * Could be added later if really needed, but would rather avoid that extra complexity here. */
  if (is_active_override) {
    return OPERATOR_FINISHED;
  }

  /** Currently there is no 'all editable' option from the 3DView. */
  const bool do_fully_editable = false;

  GSet *user_overrides_objects_uids = do_fully_editable ? nullptr :
                                                          BLI_gset_new(BLI_ghashutil_inthash_p,
                                                                       BLI_ghashutil_intcmp,
                                                                       __func__);

  if (do_fully_editable) {
    /* Pass. */
  }
  else if (user_overrides_from_selected_objects) {
    /* Only selected objects can be 'user overrides'. */
    FOREACH_SELECTED_OBJECT_BEGIN (view_layer, CTX_wm_view3d(C), ob_iter) {
      BLI_gset_add(user_overrides_objects_uids, POINTER_FROM_UINT(ob_iter->id.session_uid));
    }
    FOREACH_SELECTED_OBJECT_END;
  }
  else {
    /* Only armatures inside the root collection (and their children) can be 'user overrides'. */
    FOREACH_COLLECTION_OBJECT_RECURSIVE_BEGIN ((Collection *)id_root, ob_iter) {
      if (ob_iter->type == OB_ARMATURE) {
        BLI_gset_add(user_overrides_objects_uids, POINTER_FROM_UINT(ob_iter->id.session_uid));
      }
    }
    FOREACH_COLLECTION_OBJECT_RECURSIVE_END;
  }

  BKE_main_id_tag_all(bmain, ID_TAG_DOIT, false);

  /* For the time being, replace selected linked objects by their overrides in all collections.
   * While this may not be the absolute best behavior in all cases, in most common one this
   * should match the expected result. */
  if (user_overrides_objects_uids != nullptr) {
    LISTBASE_FOREACH (Collection *, coll_iter, &bmain->collections) {
      if (ID_IS_LINKED(coll_iter)) {
        continue;
      }
      LISTBASE_FOREACH (CollectionObject *, coll_ob_iter, &coll_iter->gobject) {
        if (BLI_gset_haskey(user_overrides_objects_uids,
                            POINTER_FROM_UINT(coll_ob_iter->ob->id.session_uid)))
        {
          /* Tag for remapping when creating overrides. */
          coll_iter->id.tag |= ID_TAG_DOIT;
          break;
        }
      }
    }
    /* Also tag the Scene itself for remapping when creating overrides (includes the scene's master
     * collection too). */
    scene->id.tag |= ID_TAG_DOIT;
  }

  ID *id_root_override;
  const bool success = BKE_lib_override_library_create(bmain,
                                                       scene,
                                                       view_layer,
                                                       nullptr,
                                                       id_root,
                                                       id_root,
                                                       &obact->id,
                                                       &id_root_override,
                                                       do_fully_editable);

  if (!do_fully_editable) {
    /* Define liboverrides from selected/validated objects as user defined. */
    ID *id_hierarchy_root_override = id_root_override->override_library->hierarchy_root;
    ID *id_iter;
    FOREACH_MAIN_ID_BEGIN (bmain, id_iter) {
      if (ID_IS_LINKED(id_iter) || !ID_IS_OVERRIDE_LIBRARY_REAL(id_iter) ||
          id_iter->override_library->hierarchy_root != id_hierarchy_root_override)
      {
        continue;
      }
      if (BLI_gset_haskey(user_overrides_objects_uids,
                          POINTER_FROM_UINT(id_iter->override_library->reference->session_uid)))
      {
        id_iter->override_library->flag &= ~LIBOVERRIDE_FLAG_SYSTEM_DEFINED;
      }
    }
    FOREACH_MAIN_ID_END;

    BLI_gset_free(user_overrides_objects_uids, nullptr);
  }

  if (success) {
    if (is_override_instancing_object) {
      /* Remove the instance empty from this scene, the items now have an overridden collection
       * instead. */
      base_free_and_unlink(bmain, scene, obact);
    }
    else {
      /* Remove the found root ID from the view layer. */
      switch (GS(id_root->name)) {
        case ID_GR: {
          Collection *collection_root = (Collection *)id_root;
          LISTBASE_FOREACH_MUTABLE (
              CollectionParent *, collection_parent, &collection_root->runtime.parents)
          {
            if (ID_IS_LINKED(collection_parent->collection) ||
                !BKE_view_layer_has_collection(view_layer, collection_parent->collection))
            {
              continue;
            }
            BKE_collection_child_remove(bmain, collection_parent->collection, collection_root);
          }
          break;
        }
        case ID_OB: {
          /* TODO: Not sure how well we can handle this case, when we don't have the collections
           * as reference containers... */
          break;
        }
        default:
          break;
      }
    }
  }

  DEG_id_tag_update(&CTX_data_scene(C)->id, ID_RECALC_BASE_FLAGS | ID_RECALC_SYNC_TO_EVAL);
  WM_event_add_notifier(C, NC_WINDOW, nullptr);
  WM_event_add_notifier(C, NC_WM | ND_LIB_OVERRIDE_CHANGED, nullptr);
  WM_event_add_notifier(C, NC_SPACE | ND_SPACE_VIEW3D, nullptr);

  return success ? OPERATOR_FINISHED : OPERATOR_CANCELLED;
}

/* Set the object to override. */
static wmOperatorStatus make_override_library_invoke(bContext *C,
                                                     wmOperator *op,
                                                     const wmEvent * /*event*/)
{
  Main *bmain = CTX_data_main(C);
  Scene *scene = CTX_data_scene(C);
  ViewLayer *view_layer = CTX_data_view_layer(C);
  Object *obact = context_active_object(C);

  /* Sanity checks. */
  if (!scene || ID_IS_LINKED(scene) || !obact) {
    return OPERATOR_CANCELLED;
  }

  if ((!ID_IS_LINKED(obact) && obact->instance_collection != nullptr &&
       ID_IS_OVERRIDABLE_LIBRARY(obact->instance_collection)) ||
      make_override_library_object_overridable_check(bmain, obact))
  {
    return make_override_library_exec(C, op);
  }

  if (!ID_IS_LINKED(obact)) {
    if (ID_IS_OVERRIDE_LIBRARY_REAL(obact)) {
      return make_override_library_exec(C, op);
    }
    BKE_report(op->reports, RPT_ERROR, "Cannot make library override from a local object");
    return OPERATOR_CANCELLED;
  }

  VectorSet<Collection *> potential_root_collections;
  LISTBASE_FOREACH (Collection *, collection, &bmain->collections) {
    /* Only check for linked collections from the same library, in the current view-layer. */
    if (!ID_IS_LINKED(&collection->id) || collection->id.lib != obact->id.lib ||
        !BKE_view_layer_has_collection(view_layer, collection))
    {
      continue;
    }
    if (!BKE_collection_has_object_recursive(collection, obact)) {
      continue;
    }
    if (potential_root_collections.is_empty()) {
      potential_root_collections.add_new(collection);
    }
    else {
      bool has_parents_in_potential_roots = false;
      bool is_potential_root = false;
      for (auto *collection_root_iter : potential_root_collections) {
        if (BKE_collection_has_collection(collection_root_iter, collection)) {
          BLI_assert_msg(!BKE_collection_has_collection(collection, collection_root_iter),
                         "Invalid loop in collection hierarchy");
          /* Current potential root is already 'better' (higher up in the collection hierarchy)
           * than current collection, nothing else to do. */
          has_parents_in_potential_roots = true;
        }
        else if (BKE_collection_has_collection(collection, collection_root_iter)) {
          BLI_assert_msg(!BKE_collection_has_collection(collection_root_iter, collection),
                         "Invalid loop in collection hierarchy");
          /* Current potential root is in the current collection's hierarchy, so the later is a
           * better candidate as root collection. */
          is_potential_root = true;
          potential_root_collections.remove(collection_root_iter);
        }
        else {
          /* Current potential root is not found in current collection's hierarchy, so the later
           * is a potential candidate as root collection. */
          is_potential_root = true;
        }
      }
      /* Only add the current collection as potential root if it is not a descendant of any
       * already known potential root collections. */
      if (is_potential_root && !has_parents_in_potential_roots) {
        potential_root_collections.add_new(collection);
      }
    }
  }

  if (potential_root_collections.is_empty()) {
    RNA_property_int_set(op->ptr, op->type->prop, MAIN_ID_SESSION_UID_UNSET);
    return make_override_library_exec(C, op);
  }
  if (potential_root_collections.size() == 1) {
    Collection *collection_root = potential_root_collections.pop();
    RNA_property_int_set(op->ptr, op->type->prop, *((int *)&collection_root->id.session_uid));
    return make_override_library_exec(C, op);
  }

  BKE_reportf(op->reports,
              RPT_ERROR,
              "Too many potential root collections (%d) for the override hierarchy, "
              "please use the Outliner instead",
              int(potential_root_collections.size()));
  return OPERATOR_CANCELLED;
}

static bool make_override_library_poll(bContext *C)
{
  Base *base_act = CTX_data_active_base(C);
  /* If the active object is not selected, do nothing (operators rely on selection too, they will
   * misbehave if the active object is not also selected, see e.g. #120701. */
  if ((base_act == nullptr) || ((base_act->flag & BASE_SELECTED) == 0)) {
    return false;
  }

  /* Object must be directly linked to be overridable. */
  Object *obact = base_act->object;
  return (
      ED_operator_objectmode(C) && obact != nullptr &&
      (ID_IS_LINKED(obact) || ID_IS_OVERRIDE_LIBRARY(obact) ||
       (obact->instance_collection != nullptr &&
        ID_IS_OVERRIDABLE_LIBRARY(obact->instance_collection) && !ID_IS_OVERRIDE_LIBRARY(obact))));
}

void OBJECT_OT_make_override_library(wmOperatorType *ot)
{
  /* identifiers */
  ot->name = "Make Library Override";
  ot->description =
      "Make a local override of this library linked data\nIterates through the hierarchy of "
      "objects and collections based on the selection";
  ot->idname = "OBJECT_OT_make_override_library";

  /* API callbacks. */
  ot->invoke = make_override_library_invoke;
  ot->exec = make_override_library_exec;
  ot->poll = make_override_library_poll;

  /* flags */
  ot->flag = OPTYPE_REGISTER | OPTYPE_UNDO;

  /* properties */
  PropertyRNA *prop;
  prop = RNA_def_int(ot->srna,
                     "collection",
                     MAIN_ID_SESSION_UID_UNSET,
                     INT_MIN,
                     INT_MAX,
                     "Override Collection",
                     "Session UID of the directly linked collection containing the selected "
                     "object, to make an override from",
                     INT_MIN,
                     INT_MAX);
  RNA_def_property_flag(prop, PROP_HIDDEN | PROP_SKIP_SAVE);
  ot->prop = prop;
}

/** \} */

/* ------------------------------------------------------------------- */
/** \name Reset Library Override Operator
 * \{ */

static bool reset_clear_override_library_poll(bContext *C)
{
  Base *base_act = CTX_data_active_base(C);
  /* If the active object is not selected, do nothing (operators rely on selection too, they will
   * misbehave if the active object is not also selected, see e.g. #120701. */
  if ((base_act == nullptr) || ((base_act->flag & BASE_SELECTED) == 0)) {
    return false;
  }

  /* Object must be local and an override. */
  Object *obact = base_act->object;
  return (ED_operator_objectmode(C) && obact != nullptr && !ID_IS_LINKED(obact) &&
          ID_IS_OVERRIDE_LIBRARY(obact));
}

static wmOperatorStatus reset_override_library_exec(bContext *C, wmOperator * /*op*/)
{
  Main *bmain = CTX_data_main(C);

  /* Reset all selected liboverrides. */
  FOREACH_SELECTED_OBJECT_BEGIN (CTX_data_view_layer(C), CTX_wm_view3d(C), ob_iter) {
    if (ID_IS_OVERRIDE_LIBRARY_REAL(ob_iter) && !ID_IS_LINKED(ob_iter)) {
      BKE_lib_override_library_id_reset(bmain, &ob_iter->id, false);
    }
  }
  FOREACH_SELECTED_OBJECT_END;

  WM_event_add_notifier(C, NC_WINDOW, nullptr);
  WM_event_add_notifier(C, NC_WM | ND_LIB_OVERRIDE_CHANGED, nullptr);
  WM_event_add_notifier(C, NC_SPACE | ND_SPACE_VIEW3D, nullptr);

  return OPERATOR_FINISHED;
}

void OBJECT_OT_reset_override_library(wmOperatorType *ot)
{
  /* identifiers */
  ot->name = "Reset Library Override";
  ot->description = "Reset the selected local overrides to their linked references values";
  ot->idname = "OBJECT_OT_reset_override_library";

  /* API callbacks. */
  ot->exec = reset_override_library_exec;
  ot->poll = reset_clear_override_library_poll;

  /* flags */
  ot->flag = OPTYPE_REGISTER | OPTYPE_UNDO;
}

/** \} */

/* ------------------------------------------------------------------- */
/** \name Clear Library Override Operator
 * \{ */

static wmOperatorStatus clear_override_library_exec(bContext *C, wmOperator * /*op*/)
{
  Main *bmain = CTX_data_main(C);
  ViewLayer *view_layer = CTX_data_view_layer(C);
  Scene *scene = CTX_data_scene(C);
  LinkNode *todo_objects = nullptr, *todo_object_iter;

  /* Make already existing selected liboverrides editable. */
  FOREACH_SELECTED_OBJECT_BEGIN (view_layer, CTX_wm_view3d(C), ob_iter) {
    if (ID_IS_LINKED(ob_iter)) {
      continue;
    }
    BLI_linklist_prepend_alloca(&todo_objects, ob_iter);
  }
  FOREACH_SELECTED_OBJECT_END;

  for (todo_object_iter = todo_objects; todo_object_iter != nullptr;
       todo_object_iter = todo_object_iter->next)
  {
    Object *ob_iter = static_cast<Object *>(todo_object_iter->link);
    if (BKE_lib_override_library_is_hierarchy_leaf(bmain, &ob_iter->id)) {
      bool do_remap_active = false;
      BKE_view_layer_synced_ensure(scene, view_layer);
      if (BKE_view_layer_active_object_get(view_layer) == ob_iter) {
        do_remap_active = true;
      }
      BKE_libblock_remap(bmain,
                         &ob_iter->id,
                         ob_iter->id.override_library->reference,
                         ID_REMAP_SKIP_INDIRECT_USAGE);
      if (do_remap_active) {
        BKE_view_layer_synced_ensure(scene, view_layer);
        Object *ref_object = (Object *)ob_iter->id.override_library->reference;
        Base *basact = BKE_view_layer_base_find(view_layer, ref_object);
        if (basact != nullptr) {
          view_layer->basact = basact;
        }
        DEG_id_tag_update(&scene->id, ID_RECALC_SELECT);
      }
      BKE_id_delete(bmain, &ob_iter->id);
    }
    else {
      BKE_lib_override_library_id_reset(bmain, &ob_iter->id, true);
    }
  }

  DEG_id_tag_update(&scene->id, ID_RECALC_BASE_FLAGS | ID_RECALC_SYNC_TO_EVAL);
  WM_event_add_notifier(C, NC_WINDOW, nullptr);
  WM_event_add_notifier(C, NC_WM | ND_LIB_OVERRIDE_CHANGED, nullptr);
  WM_event_add_notifier(C, NC_SPACE | ND_SPACE_VIEW3D, nullptr);

  return OPERATOR_FINISHED;
}

void OBJECT_OT_clear_override_library(wmOperatorType *ot)
{
  /* identifiers */
  ot->name = "Clear Library Override";
  ot->description =
      "Delete the selected local overrides and relink their usages to the linked data-blocks if "
      "possible, else reset them and mark them as non editable";
  ot->idname = "OBJECT_OT_clear_override_library";

  /* API callbacks. */
  ot->exec = clear_override_library_exec;
  ot->poll = reset_clear_override_library_poll;

  /* flags */
  ot->flag = OPTYPE_REGISTER | OPTYPE_UNDO;
}

/** \} */

/* ------------------------------------------------------------------- */
/** \name Make Single User Operator
 * \{ */

enum {
  MAKE_SINGLE_USER_ALL = 1,
  MAKE_SINGLE_USER_SELECTED = 2,
};

static wmOperatorStatus make_single_user_exec(bContext *C, wmOperator *op)
{
  Main *bmain = CTX_data_main(C);
  Scene *scene = CTX_data_scene(C);
  ViewLayer *view_layer = CTX_data_view_layer(C);
  View3D *v3d = CTX_wm_view3d(C); /* ok if this is nullptr */
  const int flag = (RNA_enum_get(op->ptr, "type") == MAKE_SINGLE_USER_SELECTED) ? SELECT : 0;
  const bool copy_collections = false;
  bool update_deps = false;

  if (RNA_boolean_get(op->ptr, "object")) {
    if (flag == SELECT) {
      BKE_view_layer_selected_objects_tag(scene, view_layer, OB_DONE);
      single_object_users(bmain, scene, v3d, OB_DONE, copy_collections);
    }
    else {
      single_object_users(bmain, scene, v3d, 0, copy_collections);
    }

    /* needed since object relationships may have changed */
    update_deps = true;
  }

  if (RNA_boolean_get(op->ptr, "obdata")) {
    single_obdata_users(bmain, scene, view_layer, v3d, flag);

    /* Needed since some IDs were remapped? (incl. mesh->texcomesh, see #73797). */
    update_deps = true;
  }

  if (RNA_boolean_get(op->ptr, "material")) {
    single_mat_users(bmain, scene, view_layer, v3d, flag);
  }

  if (RNA_boolean_get(op->ptr, "animation")) {
    single_object_action_users(bmain, scene, view_layer, v3d, flag);
  }

  if (RNA_boolean_get(op->ptr, "obdata_animation")) {
    single_objectdata_action_users(bmain, scene, view_layer, v3d, flag);
  }

  BKE_main_id_newptr_and_tag_clear(bmain);

  WM_event_add_notifier(C, NC_WINDOW, nullptr);

  if (update_deps) {
    DEG_relations_tag_update(bmain);
  }

  return OPERATOR_FINISHED;
}

static wmOperatorStatus make_single_user_invoke(bContext *C, wmOperator *op, const wmEvent *event)
{
  return WM_operator_props_popup_confirm_ex(
      C, op, event, IFACE_("Make Selected Objects Single-User"), IFACE_("Make Single"));
}

void OBJECT_OT_make_single_user(wmOperatorType *ot)
{
  static const EnumPropertyItem type_items[] = {
      {MAKE_SINGLE_USER_SELECTED, "SELECTED_OBJECTS", 0, "Selected Objects", ""},
      {MAKE_SINGLE_USER_ALL, "ALL", 0, "All", ""},
      {0, nullptr, 0, nullptr, nullptr},
  };

  /* identifiers */
  ot->name = "Make Single User";
  ot->description = "Make linked data local to each object";
  ot->idname = "OBJECT_OT_make_single_user";

  /* Note that the invoke callback is only used from operator search,    * otherwise this does
   * nothing by default. */

  /* API callbacks. */
  ot->invoke = make_single_user_invoke;
  ot->exec = make_single_user_exec;
  ot->poll = ED_operator_objectmode;

  /* flags */
  ot->flag = OPTYPE_REGISTER | OPTYPE_UNDO;

  /* properties */
  ot->prop = RNA_def_enum(ot->srna, "type", type_items, MAKE_SINGLE_USER_SELECTED, "Type", "");

  RNA_def_boolean(ot->srna, "object", false, "Object", "Make single user objects");
  RNA_def_boolean(ot->srna, "obdata", false, "Object Data", "Make single user object data");
  RNA_def_boolean(ot->srna, "material", false, "Materials", "Make materials local to each data");
  RNA_def_boolean(ot->srna,
                  "animation",
                  false,
                  "Object Animation",
                  "Make object animation data local to each object");
  RNA_def_boolean(ot->srna,
                  "obdata_animation",
                  false,
                  "Object Data Animation",
                  "Make object data (mesh, curve etc.) animation data local to each object");
}

/** \} */

/* ------------------------------------------------------------------- */
/** \name Drop Named Material on Object Operator
 * \{ */

std::string drop_named_material_tooltip(bContext *C, const char *name, const int mval[2])
{
  int mat_slot = 0;
  Object *ob = ED_view3d_give_material_slot_under_cursor(C, mval, &mat_slot);
  if (ob == nullptr) {
    return {};
  }
  mat_slot = max_ii(mat_slot, 1);

  Material *prev_mat = BKE_object_material_get(ob, mat_slot);

  if (prev_mat) {
    return fmt::format(fmt::runtime(TIP_("Drop {} on {} (slot {}, replacing {})")),
                       name,
                       ob->id.name + 2,
                       mat_slot,
                       prev_mat->id.name + 2);
  }
  return fmt::format(
      fmt::runtime(TIP_("Drop {} on {} (slot {})")), name, ob->id.name + 2, mat_slot);
}

static wmOperatorStatus drop_named_material_invoke(bContext *C,
                                                   wmOperator *op,
                                                   const wmEvent *event)
{
  Main *bmain = CTX_data_main(C);
  int mat_slot = 0;
  Object *ob = ED_view3d_give_material_slot_under_cursor(C, event->mval, &mat_slot);
  mat_slot = max_ii(mat_slot, 1);

  Material *ma = (Material *)WM_operator_properties_id_lookup_from_name_or_session_uid(
      bmain, op->ptr, ID_MA);

  if (ob == nullptr || ma == nullptr) {
    return OPERATOR_CANCELLED;
  }

  BKE_object_material_assign(CTX_data_main(C), ob, ma, mat_slot, BKE_MAT_ASSIGN_USERPREF);

  DEG_id_tag_update(&ob->id, ID_RECALC_TRANSFORM);

  WM_event_add_notifier(C, NC_OBJECT | ND_OB_SHADING, ob);
  WM_event_add_notifier(C, NC_SPACE | ND_SPACE_VIEW3D, nullptr);
  WM_event_add_notifier(C, NC_MATERIAL | ND_SHADING_LINKS, ma);

  return OPERATOR_FINISHED;
}

void OBJECT_OT_drop_named_material(wmOperatorType *ot)
{
  /* identifiers */
  ot->name = "Drop Named Material on Object";
  ot->idname = "OBJECT_OT_drop_named_material";

  /* API callbacks. */
  ot->invoke = drop_named_material_invoke;
  ot->poll = ED_operator_objectmode_with_view3d_poll_msg;

  /* flags */
  ot->flag = OPTYPE_UNDO | OPTYPE_INTERNAL;

  /* properties */
  WM_operator_properties_id_lookup(ot, true);
}

/** \} */

/* ------------------------------------------------------------------- */
/** \name Drop Geometry Nodes on Object Operator
 * \{ */

std::string drop_geometry_nodes_tooltip(bContext *C, PointerRNA *properties, const int mval[2])
{
  const Object *ob = ED_view3d_give_object_under_cursor(C, mval);
  if (ob == nullptr) {
    return {};
  }

  const uint32_t session_uid = RNA_int_get(properties, "session_uid");
  const ID *id = BKE_libblock_find_session_uid(CTX_data_main(C), ID_NT, session_uid);
  if (!id) {
    return {};
  }

  return fmt::format(fmt::runtime(TIP_("Add modifier with node group \"{}\" on object \"{}\"")),
                     id->name,
                     ob->id.name);
}

static bool check_geometry_node_group_sockets(wmOperator *op, const bNodeTree *tree)
{
  tree->ensure_interface_cache();
  if (!tree->interface_outputs().is_empty()) {
    const bNodeTreeInterfaceSocket *first_output = tree->interface_outputs()[0];
    if (!first_output) {
      BKE_report(op->reports, RPT_ERROR, "The node group must have a geometry output socket");
      return false;
    }
    const bke::bNodeSocketType *typeinfo = first_output->socket_typeinfo();
    const eNodeSocketDatatype type = typeinfo ? eNodeSocketDatatype(typeinfo->type) : SOCK_CUSTOM;
    if (type != SOCK_GEOMETRY) {
      BKE_report(op->reports, RPT_ERROR, "The first output must be a geometry socket");
      return false;
    }
  }
  return true;
}

static wmOperatorStatus drop_geometry_nodes_invoke(bContext *C,
                                                   wmOperator *op,
                                                   const wmEvent *event)
{
  Object *ob = ED_view3d_give_object_under_cursor(C, event->mval);
  if (!ob) {
    return OPERATOR_CANCELLED;
  }

  Main *bmain = CTX_data_main(C);
  Scene *scene = CTX_data_scene(C);

  const uint32_t uid = RNA_int_get(op->ptr, "session_uid");
  bNodeTree *node_tree = (bNodeTree *)BKE_libblock_find_session_uid(bmain, ID_NT, uid);
  if (!node_tree) {
    return OPERATOR_CANCELLED;
  }
  if (node_tree->type != NTREE_GEOMETRY) {
    BKE_report(op->reports, RPT_ERROR, "Node group must be a geometry node tree");
    return OPERATOR_CANCELLED;
  }

  if (!check_geometry_node_group_sockets(op, node_tree)) {
    return OPERATOR_CANCELLED;
  }

  NodesModifierData *nmd = (NodesModifierData *)modifier_add(
      op->reports, bmain, scene, ob, node_tree->id.name + 2, eModifierType_Nodes);
  if (!nmd) {
    BKE_report(op->reports, RPT_ERROR, "Could not add geometry nodes modifier");
    return OPERATOR_CANCELLED;
  }

  if (!RNA_boolean_get(op->ptr, "show_datablock_in_modifier")) {
    nmd->flag |= NODES_MODIFIER_HIDE_DATABLOCK_SELECTOR;
  }

  nmd->node_group = node_tree;
  id_us_plus(&node_tree->id);
  MOD_nodes_update_interface(ob, nmd);

  DEG_id_tag_update(&ob->id, ID_RECALC_GEOMETRY);
  WM_event_add_notifier(C, NC_OBJECT | ND_MODIFIER, nullptr);

  return OPERATOR_FINISHED;
}

void OBJECT_OT_drop_geometry_nodes(wmOperatorType *ot)
{
  ot->name = "Drop Geometry Node Group on Object";
  ot->idname = "OBJECT_OT_drop_geometry_nodes";

  ot->invoke = drop_geometry_nodes_invoke;
  ot->poll = ED_operator_view3d_active;

  ot->flag = OPTYPE_REGISTER | OPTYPE_UNDO | OPTYPE_INTERNAL;

  PropertyRNA *prop = RNA_def_int(ot->srna,
                                  "session_uid",
                                  0,
                                  INT32_MIN,
                                  INT32_MAX,
                                  "Session UID",
                                  "Session UID of the geometry node group being dropped",
                                  INT32_MIN,
                                  INT32_MAX);
  RNA_def_property_flag(prop, PROP_HIDDEN | PROP_SKIP_SAVE);
  RNA_def_boolean(ot->srna,
                  "show_datablock_in_modifier",
                  true,
                  "Show the datablock selector in the modifier",
                  "");
}

/** \} */

/* ------------------------------------------------------------------- */
/** \name Unlink Object Operator
 * \{ */

static wmOperatorStatus object_unlink_data_exec(bContext *C, wmOperator *op)
{
  ID *id;
  PropertyPointerRNA pprop;

  UI_context_active_but_prop_get_templateID(C, &pprop.ptr, &pprop.prop);

  if (pprop.prop == nullptr) {
    BKE_report(op->reports, RPT_ERROR, "Incorrect context for running object data unlink");
    return OPERATOR_CANCELLED;
  }

  id = pprop.ptr.owner_id;

  if (GS(id->name) == ID_OB) {
    Object *ob = (Object *)id;
    if (ob->data) {
      ID *id_data = static_cast<ID *>(ob->data);

      if (GS(id_data->name) == ID_IM) {
        id_us_min(id_data);
        ob->data = nullptr;
      }
      else {
        BKE_report(op->reports, RPT_ERROR, "Can't unlink this object data");
        return OPERATOR_CANCELLED;
      }
    }
  }

  RNA_property_update(C, &pprop.ptr, pprop.prop);

  return OPERATOR_FINISHED;
}

void OBJECT_OT_unlink_data(wmOperatorType *ot)
{
  /* identifiers */
  ot->name = "Unlink";
  ot->idname = "OBJECT_OT_unlink_data";

  /* API callbacks. */
  ot->exec = object_unlink_data_exec;

  /* flags */
  ot->flag = OPTYPE_INTERNAL;
}

/** \} */

}  // namespace blender::ed::object<|MERGE_RESOLUTION|>--- conflicted
+++ resolved
@@ -1057,14 +1057,7 @@
   }
   else if (parent->type == OB_MESH) {
     if (can_support.attach_surface) {
-<<<<<<< HEAD
-      uiItemO(layout,
-              "Object (Attach Curves to Surface)",
-              ICON_PARENT_CURVE,
-              "CURVES_OT_surface_set"); /*BFA icon*/
-=======
-      layout->op("CURVES_OT_surface_set", IFACE_("Object (Attach Curves to Surface)"), ICON_NONE);
->>>>>>> 494d3e91
+      layout->op("CURVES_OT_surface_set", IFACE_("Object (Attach Curves to Surface)"), ICON_PARENT_CURVE);  /*BFA icon*/
     }
   }
 
