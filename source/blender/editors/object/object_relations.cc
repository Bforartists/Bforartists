/* SPDX-FileCopyrightText: 2001-2002 NaN Holding BV. All rights reserved.
 *
 * SPDX-License-Identifier: GPL-2.0-or-later */

/** \file
 * \ingroup edobj
 */

#include <cstdio>
#include <cstdlib>
#include <cstring>

#include <fmt/format.h>

#include "MEM_guardedalloc.h"

#include "DNA_anim_types.h"
#include "DNA_armature_types.h"
#include "DNA_camera_types.h"
#include "DNA_collection_types.h"
#include "DNA_constraint_types.h"
#include "DNA_lattice_types.h"
#include "DNA_material_types.h"
#include "DNA_mesh_types.h"
#include "DNA_object_types.h"
#include "DNA_particle_types.h"
#include "DNA_scene_types.h"
#include "DNA_vfont_types.h"

#include "BLI_kdtree.h"
#include "BLI_linklist.h"
#include "BLI_listbase.h"
#include "BLI_math_matrix.h"
#include "BLI_math_vector.h"
#include "BLI_string.h"
#include "BLI_utildefines.h"
#include "BLI_vector_set.hh"

#include "BLT_translation.hh"

#include "BKE_action.hh"
#include "BKE_anim_data.hh"
#include "BKE_armature.hh"
#include "BKE_collection.hh"
#include "BKE_constraint.h"
#include "BKE_context.hh"
#include "BKE_curve.hh"
#include "BKE_displist.h"
#include "BKE_editmesh.hh"
#include "BKE_fcurve.hh"
#include "BKE_idtype.hh"
#include "BKE_layer.hh"
#include "BKE_lib_id.hh"
#include "BKE_lib_override.hh"
#include "BKE_lib_query.hh"
#include "BKE_lib_remap.hh"
#include "BKE_main.hh"
#include "BKE_material.hh"
#include "BKE_mesh_types.hh"
#include "BKE_modifier.hh"
#include "BKE_node.hh"
#include "BKE_node_runtime.hh"
#include "BKE_node_tree_interface.hh"
#include "BKE_object.hh"
#include "BKE_object_types.hh"
#include "BKE_report.hh"
#include "BKE_scene.hh"

#include "DEG_depsgraph.hh"
#include "DEG_depsgraph_build.hh"
#include "DEG_depsgraph_query.hh"

#include "WM_api.hh"
#include "WM_types.hh"

#include "UI_interface.hh"
#include "UI_resources.hh"

#include "RNA_access.hh"
#include "RNA_define.hh"
#include "RNA_enum_types.hh"

#include "ED_armature.hh"
#include "ED_curve.hh"
#include "ED_gpencil_legacy.hh"
#include "ED_grease_pencil.hh"
#include "ED_mesh.hh"
#include "ED_object.hh"
#include "ED_screen.hh"
#include "ED_view3d.hh"

#include "ANIM_action.hh"
#include "ANIM_animdata.hh"

#include "MOD_nodes.hh"

#include "object_intern.hh"

namespace blender::ed::object {

/* ------------------------------------------------------------------- */
/** \name Make Vertex Parent Operator
 * \{ */

static bool vertex_parent_set_poll(bContext *C)
{
  return ED_operator_editmesh(C) || ED_operator_editsurfcurve(C) || ED_operator_editlattice(C);
}

static int vertex_parent_set_exec(bContext *C, wmOperator *op)
{
  Main *bmain = CTX_data_main(C);
  Scene *scene = CTX_data_scene(C);
  View3D *v3d = CTX_wm_view3d(C);
  Depsgraph *depsgraph = CTX_data_ensure_evaluated_depsgraph(C);
  ViewLayer *view_layer = CTX_data_view_layer(C);
  Object *obedit = CTX_data_edit_object(C);
  Object *par;

#define INDEX_UNSET -1
  int par1, par2, par3, par4;
  par1 = par2 = par3 = par4 = INDEX_UNSET;

  /* we need 1 to 3 selected vertices */

  if (obedit->type == OB_MESH) {
    Mesh *mesh = static_cast<Mesh *>(obedit->data);

    EDBM_mesh_load(bmain, obedit);
    EDBM_mesh_make(obedit, scene->toolsettings->selectmode, true);

    DEG_id_tag_update(static_cast<ID *>(obedit->data), 0);

    BMEditMesh *em = mesh->runtime->edit_mesh.get();

    BKE_editmesh_looptris_and_normals_calc(em);

    /* Make sure the evaluated mesh is updated.
     *
     * Most reliable way is to update the tagged objects, which will ensure
     * proper copy-on-evaluation update, but also will make sure all dependent
     * objects are also up to date. */
    BKE_scene_graph_update_tagged(depsgraph, bmain);

    BMVert *eve;
    BMIter iter;
    int curr_index;
    BM_ITER_MESH_INDEX (eve, &iter, em->bm, BM_VERTS_OF_MESH, curr_index) {
      if (BM_elem_flag_test(eve, BM_ELEM_SELECT)) {
        if (par1 == INDEX_UNSET) {
          par1 = curr_index;
        }
        else if (par2 == INDEX_UNSET) {
          par2 = curr_index;
        }
        else if (par3 == INDEX_UNSET) {
          par3 = curr_index;
        }
        else if (par4 == INDEX_UNSET) {
          par4 = curr_index;
        }
        else {
          break;
        }
      }
    }
  }
  else if (ELEM(obedit->type, OB_SURF, OB_CURVES_LEGACY)) {
    ListBase *editnurb = object_editcurve_get(obedit);
    int curr_index = 0;
    for (Nurb *nu = static_cast<Nurb *>(editnurb->first); nu != nullptr; nu = nu->next) {
      if (nu->type == CU_BEZIER) {
        BezTriple *bezt = nu->bezt;
        for (int nurb_index = 0; nurb_index < nu->pntsu; nurb_index++, bezt++, curr_index++) {
          if (BEZT_ISSEL_ANY_HIDDENHANDLES(v3d, bezt)) {
            if (par1 == INDEX_UNSET) {
              par1 = curr_index;
            }
            else if (par2 == INDEX_UNSET) {
              par2 = curr_index;
            }
            else if (par3 == INDEX_UNSET) {
              par3 = curr_index;
            }
            else if (par4 == INDEX_UNSET) {
              par4 = curr_index;
            }
            else {
              break;
            }
          }
        }
      }
      else {
        BPoint *bp = nu->bp;
        const int points_num = nu->pntsu * nu->pntsv;
        for (int nurb_index = 0; nurb_index < points_num; nurb_index++, bp++, curr_index++) {
          if (bp->f1 & SELECT) {
            if (par1 == INDEX_UNSET) {
              par1 = curr_index;
            }
            else if (par2 == INDEX_UNSET) {
              par2 = curr_index;
            }
            else if (par3 == INDEX_UNSET) {
              par3 = curr_index;
            }
            else if (par4 == INDEX_UNSET) {
              par4 = curr_index;
            }
            else {
              break;
            }
          }
        }
      }
    }
  }
  else if (obedit->type == OB_LATTICE) {
    Lattice *lt = static_cast<Lattice *>(obedit->data);

    const int points_num = lt->editlatt->latt->pntsu * lt->editlatt->latt->pntsv *
                           lt->editlatt->latt->pntsw;
    BPoint *bp = lt->editlatt->latt->def;
    for (int curr_index = 0; curr_index < points_num; curr_index++, bp++) {
      if (bp->f1 & SELECT) {
        if (par1 == INDEX_UNSET) {
          par1 = curr_index;
        }
        else if (par2 == INDEX_UNSET) {
          par2 = curr_index;
        }
        else if (par3 == INDEX_UNSET) {
          par3 = curr_index;
        }
        else if (par4 == INDEX_UNSET) {
          par4 = curr_index;
        }
        else {
          break;
        }
      }
    }
  }

  if (par4 != INDEX_UNSET || par1 == INDEX_UNSET || (par2 != INDEX_UNSET && par3 == INDEX_UNSET)) {
    BKE_report(op->reports, RPT_ERROR, "Select either 1 or 3 vertices to parent to");
    return OPERATOR_CANCELLED;
  }

  CTX_DATA_BEGIN (C, Object *, ob, selected_editable_objects) {
    if (ob != obedit) {
      DEG_id_tag_update(&ob->id, ID_RECALC_TRANSFORM | ID_RECALC_GEOMETRY | ID_RECALC_ANIMATION);
      par = obedit->parent;

      if (BKE_object_parent_loop_check(par, ob)) {
        BKE_report(op->reports, RPT_ERROR, "Loop in parents");
      }
      else {
        BKE_view_layer_synced_ensure(scene, view_layer);
        ob->parent = BKE_view_layer_active_object_get(view_layer);
        if (par3 != INDEX_UNSET) {
          ob->partype = PARVERT3;
          ob->par1 = par1;
          ob->par2 = par2;
          ob->par3 = par3;

          /* inverse parent matrix */
          invert_m4_m4(ob->parentinv, BKE_object_calc_parent(depsgraph, scene, ob).ptr());
        }
        else {
          ob->partype = PARVERT1;
          ob->par1 = par1;

          /* inverse parent matrix */
          invert_m4_m4(ob->parentinv, BKE_object_calc_parent(depsgraph, scene, ob).ptr());
        }
      }
    }
  }
  CTX_DATA_END;

  DEG_relations_tag_update(bmain);

  WM_event_add_notifier(C, NC_OBJECT, nullptr);

  return OPERATOR_FINISHED;

#undef INDEX_UNSET
}

void OBJECT_OT_vertex_parent_set(wmOperatorType *ot)
{
  /* identifiers */
  ot->name = "Make Vertex Parent";
  ot->description = "Parent selected objects to the selected vertices";
  ot->idname = "OBJECT_OT_vertex_parent_set";

  /* api callbacks */
  ot->poll = vertex_parent_set_poll;
  ot->exec = vertex_parent_set_exec;

  /* flags */
  ot->flag = OPTYPE_REGISTER | OPTYPE_UNDO;
}

/** \} */

/* ------------------------------------------------------------------- */
/** \name Clear Parent Operator
 * \{ */

const EnumPropertyItem prop_clear_parent_types[] = {
    {CLEAR_PARENT_ALL,
     "CLEAR",
     ICON_PARENT_CLEAR,
     "Clear Parent",
     "Completely clear the parenting relationship, including involved modifiers if any"},
    {CLEAR_PARENT_KEEP_TRANSFORM,
     "CLEAR_KEEP_TRANSFORM",
     ICON_PARENT_CLEAR,
     "Clear and Keep Transformation",
     "As 'Clear Parent', but keep the current visual transformations of the object"},
    {CLEAR_PARENT_INVERSE,
     "CLEAR_INVERSE",
     ICON_PARENT_CLEAR,
     "Clear Parent Inverse",
     "Reset the transform corrections applied to the parenting relationship, does not remove "
     "parenting itself"},
    {0, nullptr, 0, nullptr, nullptr},
};

/* Helper for parent_clear() - Remove deform-modifiers associated with parent */
static void object_remove_parent_deform_modifiers(Object *ob, const Object *par)
{
  if (ELEM(par->type, OB_ARMATURE, OB_LATTICE, OB_CURVES_LEGACY)) {
    ModifierData *md, *mdn;

    /* assume that we only need to remove the first instance of matching deform modifier here */
    for (md = static_cast<ModifierData *>(ob->modifiers.first); md; md = mdn) {
      bool free = false;

      mdn = md->next;

      /* need to match types (modifier + parent) and references */
      if ((md->type == eModifierType_Armature) && (par->type == OB_ARMATURE)) {
        ArmatureModifierData *amd = (ArmatureModifierData *)md;
        if (amd->object == par) {
          free = true;
        }
      }
      else if ((md->type == eModifierType_Lattice) && (par->type == OB_LATTICE)) {
        LatticeModifierData *lmd = (LatticeModifierData *)md;
        if (lmd->object == par) {
          free = true;
        }
      }
      else if ((md->type == eModifierType_Curve) && (par->type == OB_CURVES_LEGACY)) {
        CurveModifierData *cmd = (CurveModifierData *)md;
        if (cmd->object == par) {
          free = true;
        }
      }

      /* free modifier if match */
      if (free) {
        BKE_modifier_remove_from_list(ob, md);
        BKE_modifier_free(md);
      }
    }
  }
}

void parent_clear(Object *ob, const int type)
{
  if (ob->parent == nullptr) {
    return;
  }
  uint flags = ID_RECALC_TRANSFORM | ID_RECALC_GEOMETRY | ID_RECALC_ANIMATION;
  switch (type) {
    case CLEAR_PARENT_ALL: {
      /* for deformers, remove corresponding modifiers to prevent
       * a large number of modifiers building up */
      object_remove_parent_deform_modifiers(ob, ob->parent);

      /* clear parenting relationship completely */
      ob->parent = nullptr;
      ob->partype = PAROBJECT;
      ob->parsubstr[0] = 0;
      break;
    }
    case CLEAR_PARENT_KEEP_TRANSFORM: {
      /* remove parent, and apply the parented transform
       * result as object's local transforms */
      ob->parent = nullptr;
      BKE_object_apply_mat4(ob, ob->object_to_world().ptr(), true, false);
      /* Don't recalculate the animation because it would change the transform
       * instead of keeping it. */
      flags &= ~ID_RECALC_ANIMATION;
      break;
    }
    case CLEAR_PARENT_INVERSE: {
      /* object stays parented, but the parent inverse
       * (i.e. offset from parent to retain binding state)
       * is cleared. In other words: nothing to do here! */
      break;
    }
  }

  /* Always clear parentinv matrix for sake of consistency, see #41950. */
  unit_m4(ob->parentinv);

  DEG_id_tag_update(&ob->id, flags);
}

/* NOTE: poll should check for editable scene. */
static int parent_clear_exec(bContext *C, wmOperator *op)
{
  Main *bmain = CTX_data_main(C);
  /* Dependency graph must be evaluated for access to object's evaluated transform matrices. */
  CTX_data_ensure_evaluated_depsgraph(C);
  const int type = RNA_enum_get(op->ptr, "type");

  CTX_DATA_BEGIN (C, Object *, ob, selected_editable_objects) {
    parent_clear(ob, type);
  }
  CTX_DATA_END;

  DEG_relations_tag_update(bmain);
  WM_event_add_notifier(C, NC_OBJECT | ND_TRANSFORM, nullptr);
  WM_event_add_notifier(C, NC_OBJECT | ND_PARENT, nullptr);
  return OPERATOR_FINISHED;
}

void OBJECT_OT_parent_clear(wmOperatorType *ot)
{
  /* identifiers */
  ot->name = "Clear Parent";
  ot->description = "Clear the object's parenting";
  ot->idname = "OBJECT_OT_parent_clear";

  /* api callbacks */
  ot->invoke = WM_menu_invoke;
  ot->exec = parent_clear_exec;

  /* flags */
  ot->flag = OPTYPE_REGISTER | OPTYPE_UNDO;

  ot->prop = RNA_def_enum(ot->srna, "type", prop_clear_parent_types, CLEAR_PARENT_ALL, "Type", "");
}

/** \} */

/* ------------------------------------------------------------------- */
/** \name Make Parent Operator
 * \{ */

void parent_set(Object *ob, Object *par, const int type, const char *substr)
{
  /* Always clear parentinv matrix for sake of consistency, see #41950. */
  unit_m4(ob->parentinv);

  if (!par || BKE_object_parent_loop_check(par, ob)) {
    ob->parent = nullptr;
    ob->partype = PAROBJECT;
    ob->parsubstr[0] = 0;
    return;
  }

  /* Other partypes are deprecated, do not use here! */
  BLI_assert(ELEM(type & PARTYPE, PAROBJECT, PARSKEL, PARVERT1, PARVERT3, PARBONE));

  /* this could use some more checks */

  ob->parent = par;
  ob->partype &= ~PARTYPE;
  ob->partype |= type;
  STRNCPY(ob->parsubstr, substr);
}

const EnumPropertyItem prop_make_parent_types[] = {
    {PAR_OBJECT, "OBJECT", ICON_PARENT_OBJECT, "Object", ""},
    {PAR_ARMATURE, "ARMATURE", ICON_PARENT_BONE, "Armature Deform", ""},
    {PAR_ARMATURE_NAME, "ARMATURE_NAME", ICON_PARENT_BONE, "   With Empty Groups", ""},
    {PAR_ARMATURE_AUTO, "ARMATURE_AUTO", ICON_PARENT_BONE, "   With Automatic Weights", ""},
    {PAR_ARMATURE_ENVELOPE, "ARMATURE_ENVELOPE", ICON_PARENT_BONE, "   With Envelope Weights", ""},
    {PAR_BONE, "BONE", ICON_PARENT_BONE, "Bone", ""},
    {PAR_BONE_RELATIVE, "BONE_RELATIVE", ICON_PARENT_BONE, "Bone Relative", ""},
    {PAR_CURVE, "CURVE", ICON_PARENT_CURVE, "Curve Deform", ""},
    {PAR_FOLLOW, "FOLLOW", ICON_PARENT_CURVE, "Follow Path", ""},
    {PAR_PATH_CONST, "PATH_CONST", ICON_PARENT_CURVE, "Path Constraint", ""},
    {PAR_LATTICE, "LATTICE", ICON_PARENT_LATTICE, "Lattice Deform", ""},
    {PAR_VERTEX, "VERTEX", ICON_VERTEX_PARENT, "Vertex", ""},
    {PAR_VERTEX_TRI, "VERTEX_TRI", ICON_VERTEX_PARENT, "Vertex (Triangle)", ""},
    {0, nullptr, 0, nullptr, nullptr},
};

bool parent_set(ReportList *reports,
                const bContext *C,
                Scene *scene,
                Object *const ob,
                Object *const par,
                int partype,
                const bool xmirror,
                const bool keep_transform,
                const int vert_par[3])
{
  Main *bmain = CTX_data_main(C);
  Depsgraph *depsgraph = CTX_data_ensure_evaluated_depsgraph(C);
  bPoseChannel *pchan = nullptr;
  bPoseChannel *pchan_eval = nullptr;
  Object *parent_eval = DEG_get_evaluated_object(depsgraph, par);

  /* Preconditions. */
  if (ob == par) {
    /* Parenting an object to itself is impossible. */
    return false;
  }

  if (BKE_object_parent_loop_check(par, ob)) {
    BKE_report(reports, RPT_ERROR, "Loop in parents");
    return false;
  }

  switch (partype) {
    case PAR_FOLLOW:
    case PAR_PATH_CONST: {
      if (par->type != OB_CURVES_LEGACY) {
        return false;
      }
      Curve *cu = static_cast<Curve *>(par->data);
      Curve *cu_eval = static_cast<Curve *>(parent_eval->data);
      if ((cu->flag & CU_PATH) == 0) {
        cu->flag |= CU_PATH | CU_FOLLOW;
        cu_eval->flag |= CU_PATH | CU_FOLLOW;
        /* force creation of path data */
        BKE_displist_make_curveTypes(depsgraph, scene, par, false);
      }
      else {
        cu->flag |= CU_FOLLOW;
        cu_eval->flag |= CU_FOLLOW;
      }

      /* if follow, add F-Curve for ctime (i.e. "eval_time") so that path-follow works */
      if (partype == PAR_FOLLOW) {
        /* get or create F-Curve */
        bAction *act = animrig::id_action_ensure(bmain, &cu->id);
        PointerRNA id_ptr = RNA_id_pointer_create(&cu->id);
        FCurve *fcu = animrig::action_fcurve_ensure(
            bmain, act, nullptr, &id_ptr, {"eval_time", 0});

        /* setup dummy 'generator' modifier here to get 1-1 correspondence still working */
        if (!fcu->bezt && !fcu->fpt && !fcu->modifiers.first) {
          add_fmodifier(&fcu->modifiers, FMODIFIER_TYPE_GENERATOR, fcu);
        }
      }

      /* fall back on regular parenting now (for follow only) */
      if (partype == PAR_FOLLOW) {
        partype = PAR_OBJECT;
      }
      break;
    }
    case PAR_BONE:
    case PAR_BONE_RELATIVE:
      pchan = BKE_pose_channel_active_if_bonecoll_visible(par);
      pchan_eval = BKE_pose_channel_active_if_bonecoll_visible(parent_eval);

      if (pchan == nullptr || pchan_eval == nullptr) {
        /* If pchan_eval is nullptr, pchan should also be nullptr. */
        BLI_assert_msg(pchan == nullptr, "Missing evaluated bone data");
        BKE_report(reports, RPT_ERROR, "No active bone");
        return false;
      }
  }

  /* Apply transformation of previous parenting. */
  if (keep_transform) {
    /* Was removed because of bug #23577,      * but this can be handy in some cases too #32616, so
     * make optional. */
    BKE_object_apply_mat4(ob, ob->object_to_world().ptr(), false, false);
  }

  /* Set the parent (except for follow-path constraint option). */
  if (partype != PAR_PATH_CONST) {
    ob->parent = par;
    /* Always clear parentinv matrix for sake of consistency, see #41950. */
    unit_m4(ob->parentinv);
  }

  /* Handle types. */
  if (pchan) {
    STRNCPY(ob->parsubstr, pchan->name);
  }
  else {
    ob->parsubstr[0] = 0;
  }

  switch (partype) {
    case PAR_PATH_CONST:
      /* Don't do anything here, since this is not technically "parenting". */
      break;
    case PAR_CURVE:
    case PAR_LATTICE:
    case PAR_ARMATURE:
    case PAR_ARMATURE_NAME:
    case PAR_ARMATURE_ENVELOPE:
    case PAR_ARMATURE_AUTO:
      /* partype is now set to PAROBJECT so that invisible 'virtual'
       * modifiers don't need to be created.
       * NOTE: the old (2.4x) method was to set ob->partype = PARSKEL,        * creating the
       * virtual modifiers.
       */
      ob->partype = PAROBJECT; /* NOTE: DNA define, not operator property. */
      // ob->partype = PARSKEL; /* NOTE: DNA define, not operator property. */

      /* BUT, to keep the deforms, we need a modifier,        * and then we need to set the object
       * that it uses
       * - We need to ensure that the modifier we're adding doesn't already exist,        *   so we
       * check this by assuming that the parent is selected too.
       */
      /* XXX currently this should only happen for meshes, curves, surfaces,        * and lattices
       * - this stuff isn't available for meta-balls yet. */
      if (ELEM(
              ob->type, OB_MESH, OB_CURVES_LEGACY, OB_SURF, OB_FONT, OB_LATTICE, OB_GREASE_PENCIL))
      {
        ModifierData *md;

        switch (partype) {
          case PAR_CURVE: /* curve deform */
            if (BKE_modifiers_is_deformed_by_curve(ob) != par) {
              md = modifier_add(reports, bmain, scene, ob, nullptr, eModifierType_Curve);
              if (md) {
                ((CurveModifierData *)md)->object = par;
              }
              if (par->runtime->curve_cache &&
                  par->runtime->curve_cache->anim_path_accum_length == nullptr)
              {
                DEG_id_tag_update(&par->id, ID_RECALC_GEOMETRY);
              }
            }
            break;
          case PAR_LATTICE: /* lattice deform */
            if (BKE_modifiers_is_deformed_by_lattice(ob) != par) {
              md = modifier_add(reports, bmain, scene, ob, nullptr, eModifierType_Lattice);
              if (md) {
                ((LatticeModifierData *)md)->object = par;
              }
            }
            break;
          default: /* armature deform */
            if (BKE_modifiers_is_deformed_by_armature(ob) != par) {
              if (ob->type == OB_GREASE_PENCIL) {
                md = modifier_add(
                    reports, bmain, scene, ob, nullptr, eModifierType_GreasePencilArmature);
                if (md) {
                  ((GreasePencilArmatureModifierData *)md)->object = par;
                }
              }
              else {
                md = modifier_add(reports, bmain, scene, ob, nullptr, eModifierType_Armature);
                if (md) {
                  ((ArmatureModifierData *)md)->object = par;
                }
              }
            }
            break;
        }
      }
      break;
    case PAR_BONE:
      ob->partype = PARBONE; /* NOTE: DNA define, not operator property. */
      if (pchan->bone) {
        pchan->bone->flag &= ~BONE_RELATIVE_PARENTING;
        pchan_eval->bone->flag &= ~BONE_RELATIVE_PARENTING;
      }
      break;
    case PAR_BONE_RELATIVE:
      ob->partype = PARBONE; /* NOTE: DNA define, not operator property. */
      if (pchan->bone) {
        pchan->bone->flag |= BONE_RELATIVE_PARENTING;
        pchan_eval->bone->flag |= BONE_RELATIVE_PARENTING;
      }
      break;
    case PAR_VERTEX:
      ob->partype = PARVERT1;
      ob->par1 = vert_par[0];
      break;
    case PAR_VERTEX_TRI:
      ob->partype = PARVERT3;
      copy_v3_v3_int(&ob->par1, vert_par);
      break;
    case PAR_OBJECT:
    case PAR_FOLLOW:
      ob->partype = PAROBJECT; /* NOTE: DNA define, not operator property. */
      break;
  }

  /* Constraint and set parent inverse. */
  const bool is_armature_parent = ELEM(
      partype, PAR_ARMATURE, PAR_ARMATURE_NAME, PAR_ARMATURE_ENVELOPE, PAR_ARMATURE_AUTO);
  if (partype == PAR_PATH_CONST) {
    bConstraint *con;
    bFollowPathConstraint *data;
    float cmat[4][4], vec[3];

    con = BKE_constraint_add_for_object(ob, "AutoPath", CONSTRAINT_TYPE_FOLLOWPATH);

    data = static_cast<bFollowPathConstraint *>(con->data);
    data->tar = par;

    BKE_constraint_target_matrix_get(
        depsgraph, scene, con, 0, CONSTRAINT_OBTYPE_OBJECT, nullptr, cmat, scene->r.cfra);
    sub_v3_v3v3(vec, ob->object_to_world().location(), cmat[3]);

    copy_v3_v3(ob->loc, vec);
  }
  else if (is_armature_parent && (ob->type == OB_LATTICE) && (par->type == OB_ARMATURE) &&
           (partype == PAR_ARMATURE_NAME))
  {
    ED_object_vgroup_calc_from_armature(
        reports, depsgraph, scene, ob, par, ARM_GROUPS_NAME, false);
  }
  else if (is_armature_parent && (ob->type == OB_MESH) && (par->type == OB_ARMATURE)) {
    if (partype == PAR_ARMATURE_NAME) {
      ED_object_vgroup_calc_from_armature(
          reports, depsgraph, scene, ob, par, ARM_GROUPS_NAME, false);
    }
    else if (partype == PAR_ARMATURE_ENVELOPE) {
      ED_object_vgroup_calc_from_armature(
          reports, depsgraph, scene, ob, par, ARM_GROUPS_ENVELOPE, xmirror);
    }
    else if (partype == PAR_ARMATURE_AUTO) {
      WM_cursor_wait(true);
      ED_object_vgroup_calc_from_armature(
          reports, depsgraph, scene, ob, par, ARM_GROUPS_AUTO, xmirror);
      WM_cursor_wait(false);
    }
    /* Get corrected inverse. */
    ob->partype = PAROBJECT;

    invert_m4_m4(ob->parentinv, BKE_object_calc_parent(depsgraph, scene, ob).ptr());
  }
  else if (is_armature_parent && (ob->type == OB_GREASE_PENCIL) && (par->type == OB_ARMATURE)) {
    if (partype == PAR_ARMATURE_NAME) {
      ed::greasepencil::add_armature_vertex_groups(*ob, *par);
    }
    else if (partype == PAR_ARMATURE_ENVELOPE) {
      ed::greasepencil::add_armature_envelope_weights(*scene, *ob, *par);
    }
    else if (partype == PAR_ARMATURE_AUTO) {
      ed::greasepencil::add_armature_automatic_weights(*scene, *ob, *par);
    }
    /* get corrected inverse */
    ob->partype = PAROBJECT;

    invert_m4_m4(ob->parentinv, BKE_object_calc_parent(depsgraph, scene, ob).ptr());
  }
  else {
    /* calculate inverse parent matrix */
    invert_m4_m4(ob->parentinv, BKE_object_calc_parent(depsgraph, scene, ob).ptr());
  }

  DEG_id_tag_update(&par->id, ID_RECALC_TRANSFORM | ID_RECALC_GEOMETRY);
  DEG_id_tag_update(&ob->id, ID_RECALC_TRANSFORM | ID_RECALC_GEOMETRY);
  return true;
}

static void parent_set_vert_find(KDTree_3d *tree, Object *child, int vert_par[3], bool is_tri)
{
  const float *co_find = child->object_to_world().location();
  if (is_tri) {
    KDTreeNearest_3d nearest[3];
    int tot;

    tot = BLI_kdtree_3d_find_nearest_n(tree, co_find, nearest, 3);
    BLI_assert(tot == 3);
    UNUSED_VARS(tot);

    vert_par[0] = nearest[0].index;
    vert_par[1] = nearest[1].index;
    vert_par[2] = nearest[2].index;

    BLI_assert(min_iii(UNPACK3(vert_par)) >= 0);
  }
  else {
    vert_par[0] = BLI_kdtree_3d_find_nearest(tree, co_find, nullptr);
    BLI_assert(vert_par[0] >= 0);
    vert_par[1] = 0;
    vert_par[2] = 0;
  }
}

struct ParentingContext {
  ReportList *reports;
  Scene *scene;
  Object *par;
  int partype;
  bool is_vertex_tri;
  bool xmirror;
  bool keep_transform;
};

static bool parent_set_nonvertex_parent(bContext *C, ParentingContext *parenting_context)
{
  CTX_DATA_BEGIN (C, Object *, ob, selected_editable_objects) {
    if (ob == parenting_context->par) {
      /* parent_set() will fail (and thus return false), but this case
       * shouldn't break this loop. It's expected that the active object is also selected. */
      continue;
    }

    if (!parent_set(parenting_context->reports,
                    C,
                    parenting_context->scene,
                    ob,
                    parenting_context->par,
                    parenting_context->partype,
                    parenting_context->xmirror,
                    parenting_context->keep_transform,
                    nullptr))
    {
      return false;
    }
  }
  CTX_DATA_END;

  return true;
}

static bool parent_set_vertex_parent_with_kdtree(bContext *C,
                                                 ParentingContext *parenting_context,
                                                 KDTree_3d *tree)
{
  int vert_par[3] = {0, 0, 0};

  CTX_DATA_BEGIN (C, Object *, ob, selected_editable_objects) {
    if (ob == parenting_context->par) {
      /* parent_set() will fail (and thus return false), but this case
       * shouldn't break this loop. It's expected that the active object is also selected. */
      continue;
    }

    parent_set_vert_find(tree, ob, vert_par, parenting_context->is_vertex_tri);
    if (!parent_set(parenting_context->reports,
                    C,
                    parenting_context->scene,
                    ob,
                    parenting_context->par,
                    parenting_context->partype,
                    parenting_context->xmirror,
                    parenting_context->keep_transform,
                    vert_par))
    {
      return false;
    }
  }
  CTX_DATA_END;
  return true;
}

static bool parent_set_vertex_parent(bContext *C, ParentingContext *parenting_context)
{
  KDTree_3d *tree = nullptr;
  int tree_tot;

  Depsgraph *depsgraph = CTX_data_ensure_evaluated_depsgraph(C);
  Object *par_eval = DEG_get_evaluated_object(depsgraph, parenting_context->par);

  tree = BKE_object_as_kdtree(par_eval, &tree_tot);
  BLI_assert(tree != nullptr);

  if (tree_tot < (parenting_context->is_vertex_tri ? 3 : 1)) {
    BKE_report(parenting_context->reports, RPT_ERROR, "Not enough vertices for vertex-parent");
    BLI_kdtree_3d_free(tree);
    return false;
  }

  const bool ok = parent_set_vertex_parent_with_kdtree(C, parenting_context, tree);
  BLI_kdtree_3d_free(tree);
  return ok;
}

static int parent_set_exec(bContext *C, wmOperator *op)
{
  const int partype = RNA_enum_get(op->ptr, "type");
  ParentingContext parenting_context{};
  parenting_context.reports = op->reports;
  parenting_context.scene = CTX_data_scene(C);
  parenting_context.par = context_active_object(C);
  parenting_context.partype = partype;
  parenting_context.is_vertex_tri = partype == PAR_VERTEX_TRI;
  parenting_context.xmirror = RNA_boolean_get(op->ptr, "xmirror");
  parenting_context.keep_transform = RNA_boolean_get(op->ptr, "keep_transform");

  bool ok;
  if (ELEM(parenting_context.partype, PAR_VERTEX, PAR_VERTEX_TRI)) {
    ok = parent_set_vertex_parent(C, &parenting_context);
  }
  else {
    ok = parent_set_nonvertex_parent(C, &parenting_context);
  }
  if (!ok) {
    return OPERATOR_CANCELLED;
  }

  Main *bmain = CTX_data_main(C);
  DEG_relations_tag_update(bmain);
  WM_event_add_notifier(C, NC_OBJECT | ND_TRANSFORM, nullptr);
  WM_event_add_notifier(C, NC_OBJECT | ND_PARENT, nullptr);

  return OPERATOR_FINISHED;
}

static int parent_set_invoke_menu(bContext *C, wmOperatorType *ot)
{
  Object *parent = context_active_object(C);
  uiPopupMenu *pup = UI_popup_menu_begin(C, IFACE_("Set Parent To"), ICON_NONE);
  uiLayout *layout = UI_popup_menu_layout(pup);

  PointerRNA opptr;
#if 0
  uiItemEnumO_ptr(layout, ot, std::nullopt, ICON_NONE, "type", PAR_OBJECT);
#else
  uiItemFullO_ptr(
      layout, ot, IFACE_("Object"), ICON_PARENT_OBJECT, nullptr, WM_OP_EXEC_DEFAULT, UI_ITEM_NONE, &opptr);
  RNA_enum_set(&opptr, "type", PAR_OBJECT);
  RNA_boolean_set(&opptr, "keep_transform", false);

  uiItemFullO_ptr(layout,
                  ot,
                  IFACE_("Object (Keep Transform)"),
                  ICON_PARENT_OBJECT,
                  nullptr,
                  WM_OP_EXEC_DEFAULT,
                  UI_ITEM_NONE,
                  &opptr);
  RNA_enum_set(&opptr, "type", PAR_OBJECT);
  RNA_boolean_set(&opptr, "keep_transform", true);
#endif

  uiItemBooleanO(layout,
                 IFACE_("Object (Without Inverse)"),
                 ICON_PARENT,
                 "OBJECT_OT_parent_no_inverse_set",
                 "keep_transform",
                 0);

  uiItemBooleanO(layout,
                 IFACE_("Object (Keep Transform Without Inverse)"),
                 ICON_PARENT,
                 "OBJECT_OT_parent_no_inverse_set",
                 "keep_transform",
                 1);

  struct {
    bool armature_deform, empty_groups, envelope_weights, automatic_weights, attach_surface;
  } can_support = {false};

  CTX_DATA_BEGIN (C, Object *, child, selected_editable_objects) {
    if (child == parent) {
      continue;
    }
    if (ELEM(child->type,
             OB_MESH,
             OB_CURVES_LEGACY,
             OB_SURF,
             OB_FONT,
             OB_GREASE_PENCIL,
             OB_LATTICE))
    {
      can_support.armature_deform = true;
      can_support.envelope_weights = true;
    }
    if (ELEM(child->type, OB_MESH, OB_GREASE_PENCIL, OB_LATTICE)) {
      can_support.empty_groups = true;
    }
    if (ELEM(child->type, OB_MESH, OB_GREASE_PENCIL)) {
      can_support.automatic_weights = true;
    }
    if (child->type == OB_CURVES) {
      can_support.attach_surface = true;
    }
  }
  CTX_DATA_END;

  if (parent->type == OB_ARMATURE) {
<<<<<<< HEAD
    uiItemEnumO_ptr(layout, ot, std::nullopt, ICON_PARENT_BONE, "type", PAR_ARMATURE); /*BFA icon*/
    uiItemEnumO_ptr(layout, ot, std::nullopt, ICON_PARENT_BONE, "type", PAR_ARMATURE_NAME); /*BFA icon*/
    uiItemEnumO_ptr(layout, ot, std::nullopt, ICON_PARENT_BONE, "type", PAR_ARMATURE_ENVELOPE); /*BFA icon*/
    if (has_children_of_type.mesh || has_children_of_type.gpencil) {
      uiItemEnumO_ptr(layout, ot, std::nullopt, ICON_PARENT_BONE, "type", PAR_ARMATURE_AUTO); /*BFA icon*/
=======

    if (can_support.armature_deform) {
      uiItemEnumO_ptr(layout, ot, std::nullopt, ICON_NONE, "type", PAR_ARMATURE);
    }
    if (can_support.empty_groups) {
      uiItemEnumO_ptr(layout, ot, std::nullopt, ICON_NONE, "type", PAR_ARMATURE_NAME);
    }
    if (can_support.envelope_weights) {
      uiItemEnumO_ptr(layout, ot, std::nullopt, ICON_NONE, "type", PAR_ARMATURE_ENVELOPE);
    }
    if (can_support.automatic_weights) {
      uiItemEnumO_ptr(layout, ot, std::nullopt, ICON_NONE, "type", PAR_ARMATURE_AUTO);
>>>>>>> 94f7cbe0
    }
    uiItemEnumO_ptr(layout, ot, std::nullopt, ICON_PARENT_BONE, "type", PAR_BONE); /*BFA icon*/
    uiItemEnumO_ptr(layout, ot, std::nullopt, ICON_PARENT_BONE, "type", PAR_BONE_RELATIVE); /*BFA icon*/
  }
  else if (parent->type == OB_CURVES_LEGACY) {
    uiItemEnumO_ptr(layout, ot, std::nullopt, ICON_PARENT_CURVE, "type", PAR_CURVE); /*BFA icon*/
    uiItemEnumO_ptr(layout, ot, std::nullopt, ICON_PARENT_CURVE, "type", PAR_FOLLOW); /*BFA icon*/
    uiItemEnumO_ptr(layout, ot, std::nullopt, ICON_PARENT_CURVE, "type", PAR_PATH_CONST); /*BFA icon*/
  }
  else if (parent->type == OB_LATTICE) {
    uiItemEnumO_ptr(layout, ot, std::nullopt, ICON_PARENT_LATTICE, "type", PAR_LATTICE); /*BFA icon*/
  }
  else if (parent->type == OB_MESH) {
<<<<<<< HEAD
    if (has_children_of_type.curves) {
      uiItemO(layout, "Object (Attach Curves to Surface)", ICON_PARENT_CURVE, "CURVES_OT_surface_set"); /*BFA icon*/
=======
    if (can_support.attach_surface) {
      uiItemO(
          layout, IFACE_("Object (Attach Curves to Surface)"), ICON_NONE, "CURVES_OT_surface_set");
>>>>>>> 94f7cbe0
    }
  }

  /* vertex parenting */
  if (OB_TYPE_SUPPORT_PARVERT(parent->type)) {
    uiItemEnumO_ptr(layout, ot, std::nullopt, ICON_NONE, "type", PAR_VERTEX);
    uiItemEnumO_ptr(layout, ot, std::nullopt, ICON_NONE, "type", PAR_VERTEX_TRI);
  }

  UI_popup_menu_end(C, pup);

  return OPERATOR_INTERFACE;
}

static int parent_set_invoke(bContext *C, wmOperator *op, const wmEvent * /*event*/)
{
  if (RNA_property_is_set(op->ptr, op->type->prop)) {
    return parent_set_exec(C, op);
  }
  return parent_set_invoke_menu(C, op->type);
}

static bool parent_set_poll_property(const bContext * /*C*/,
                                     wmOperator *op,
                                     const PropertyRNA *prop)
{
  const char *prop_id = RNA_property_identifier(prop);

  /* Only show XMirror for PAR_ARMATURE_ENVELOPE and PAR_ARMATURE_AUTO! */
  if (STREQ(prop_id, "xmirror")) {
    const int type = RNA_enum_get(op->ptr, "type");
    if (ELEM(type, PAR_ARMATURE_ENVELOPE, PAR_ARMATURE_AUTO)) {
      return true;
    }
    return false;
  }

  return true;
}

void OBJECT_OT_parent_set(wmOperatorType *ot)
{
  /* identifiers */
  ot->name = "Make Parent";
  ot->description = "Set the object's parenting";
  ot->idname = "OBJECT_OT_parent_set";

  /* api callbacks */
  ot->invoke = parent_set_invoke;
  ot->exec = parent_set_exec;
  ot->poll = ED_operator_object_active;
  ot->poll_property = parent_set_poll_property;

  /* flags */
  ot->flag = OPTYPE_REGISTER | OPTYPE_UNDO;

  ot->prop = RNA_def_enum(ot->srna, "type", prop_make_parent_types, 0, "Type", "");
  RNA_def_boolean(
      ot->srna,
      "xmirror",
      false,
      "X Mirror",
      "Apply weights symmetrically along X axis, for Envelope/Automatic vertex groups creation");
  RNA_def_boolean(ot->srna,
                  "keep_transform",
                  false,
                  "Keep Transform",
                  "Apply transformation before parenting");
}

/** \} */

/* ------------------------------------------------------------------- */
/** \name Make Parent Without Inverse Operator
 * \{ */

static int parent_noinv_set_exec(bContext *C, wmOperator *op)
{
  Main *bmain = CTX_data_main(C);
  Object *par = context_active_object(C);

  const bool keep_transform = RNA_boolean_get(op->ptr, "keep_transform");

  DEG_id_tag_update(&par->id, ID_RECALC_TRANSFORM);

  /* context iterator */
  CTX_DATA_BEGIN (C, Object *, ob, selected_editable_objects) {
    if (ob != par) {
      if (BKE_object_parent_loop_check(par, ob)) {
        BKE_report(op->reports, RPT_ERROR, "Loop in parents");
      }
      else {
        /* set recalc flags */
        DEG_id_tag_update(&ob->id, ID_RECALC_TRANSFORM | ID_RECALC_GEOMETRY);

        /* set parenting type for object - object only... */
        ob->parent = par;
        ob->partype = PAROBJECT; /* NOTE: DNA define, not operator property. */

        if (keep_transform) {
          BKE_object_apply_parent_inverse(ob);
          continue;
        }

        /* clear inverse matrix and also the object location */
        unit_m4(ob->parentinv);
        memset(ob->loc, 0, sizeof(float[3]));
      }
    }
  }
  CTX_DATA_END;

  DEG_relations_tag_update(bmain);
  WM_event_add_notifier(C, NC_OBJECT | ND_TRANSFORM, nullptr);
  WM_event_add_notifier(C, NC_OBJECT | ND_PARENT, nullptr);

  return OPERATOR_FINISHED;
}

void OBJECT_OT_parent_no_inverse_set(wmOperatorType *ot)
{
  /* identifiers */
  ot->name = "Make Parent without Inverse";
  ot->description = "Set the object's parenting without setting the inverse parent correction";
  ot->idname = "OBJECT_OT_parent_no_inverse_set";

  /* api callbacks */
  ot->exec = parent_noinv_set_exec;
  ot->poll = ED_operator_object_active_editable;

  /* flags */
  ot->flag = OPTYPE_REGISTER | OPTYPE_UNDO;

  RNA_def_boolean(ot->srna,
                  "keep_transform",
                  false,
                  "Keep Transform",
                  "Preserve the world transform throughout parenting");
}

/** \} */

/* ------------------------------------------------------------------- */
/** \name Clear Track Operator
 * \{ */

enum {
  CLEAR_TRACK = 1,
  CLEAR_TRACK_KEEP_TRANSFORM = 2,
};

static const EnumPropertyItem prop_clear_track_types[] = {
    {CLEAR_TRACK, "CLEAR", 0, "Clear Track", ""},
    {CLEAR_TRACK_KEEP_TRANSFORM,
     "CLEAR_KEEP_TRANSFORM",
     0,
     "Clear and Keep Transformation (Clear Track)",
     ""},
    {0, nullptr, 0, nullptr, nullptr},
};

/* NOTE: poll should check for editable scene. */
static int object_track_clear_exec(bContext *C, wmOperator *op)
{
  Main *bmain = CTX_data_main(C);
  const int type = RNA_enum_get(op->ptr, "type");

  if (CTX_data_edit_object(C)) {
    BKE_report(op->reports, RPT_ERROR, "Operation cannot be performed in edit mode");
    return OPERATOR_CANCELLED;
  }
  CTX_DATA_BEGIN (C, Object *, ob, selected_editable_objects) {
    bConstraint *con, *pcon;

    /* remove track-object for old track */
    ob->track = nullptr;
    DEG_id_tag_update(&ob->id, ID_RECALC_TRANSFORM | ID_RECALC_GEOMETRY | ID_RECALC_ANIMATION);

    /* also remove all tracking constraints */
    for (con = static_cast<bConstraint *>(ob->constraints.last); con; con = pcon) {
      pcon = con->prev;
      if (ELEM(con->type,
               CONSTRAINT_TYPE_TRACKTO,
               CONSTRAINT_TYPE_LOCKTRACK,
               CONSTRAINT_TYPE_DAMPTRACK))
      {
        BKE_constraint_remove(&ob->constraints, con);
      }
    }

    if (type == CLEAR_TRACK_KEEP_TRANSFORM) {
      BKE_object_apply_mat4(ob, ob->object_to_world().ptr(), true, true);
    }
  }
  CTX_DATA_END;

  DEG_relations_tag_update(bmain);
  WM_event_add_notifier(C, NC_OBJECT | ND_TRANSFORM, nullptr);

  return OPERATOR_FINISHED;
}

void OBJECT_OT_track_clear(wmOperatorType *ot)
{
  /* identifiers */
  ot->name = "Clear Track";
  ot->description = "Clear tracking constraint or flag from object";
  ot->idname = "OBJECT_OT_track_clear";

  /* api callbacks */
  ot->invoke = WM_menu_invoke;
  ot->exec = object_track_clear_exec;

  ot->poll = ED_operator_objectmode;

  /* flags */
  ot->flag = OPTYPE_REGISTER | OPTYPE_UNDO;

  ot->prop = RNA_def_enum(ot->srna, "type", prop_clear_track_types, 0, "Type", "");
}

/** \} */

/* ------------------------------------------------------------------- */
/** \name Make Track Operator
 * \{ */

enum {
  CREATE_TRACK_DAMPTRACK = 1,
  CREATE_TRACK_TRACKTO = 2,
  CREATE_TRACK_LOCKTRACK = 3,
};

static const EnumPropertyItem prop_make_track_types[] = {
    {CREATE_TRACK_DAMPTRACK, "DAMPTRACK", 0, "Damped Track Constraint", ""},
    {CREATE_TRACK_TRACKTO, "TRACKTO", 0, "Track to Constraint", ""},
    {CREATE_TRACK_LOCKTRACK, "LOCKTRACK", 0, "Lock Track Constraint", ""},
    {0, nullptr, 0, nullptr, nullptr},
};

static int track_set_exec(bContext *C, wmOperator *op)
{
  Main *bmain = CTX_data_main(C);
  Object *obact = context_active_object(C);

  const int type = RNA_enum_get(op->ptr, "type");

  switch (type) {
    case CREATE_TRACK_DAMPTRACK: {
      bConstraint *con;
      bDampTrackConstraint *data;

      CTX_DATA_BEGIN (C, Object *, ob, selected_editable_objects) {
        if (ob != obact) {
          con = BKE_constraint_add_for_object(ob, "AutoTrack", CONSTRAINT_TYPE_DAMPTRACK);

          data = static_cast<bDampTrackConstraint *>(con->data);
          data->tar = obact;
          DEG_id_tag_update(&ob->id,
                            ID_RECALC_TRANSFORM | ID_RECALC_GEOMETRY | ID_RECALC_ANIMATION);

          /* Light, Camera and Speaker track differently by default */
          if (ELEM(ob->type, OB_LAMP, OB_CAMERA, OB_SPEAKER)) {
            data->trackflag = TRACK_nZ;
          }
        }
      }
      CTX_DATA_END;
      break;
    }
    case CREATE_TRACK_TRACKTO: {
      bConstraint *con;
      bTrackToConstraint *data;

      CTX_DATA_BEGIN (C, Object *, ob, selected_editable_objects) {
        if (ob != obact) {
          con = BKE_constraint_add_for_object(ob, "AutoTrack", CONSTRAINT_TYPE_TRACKTO);

          data = static_cast<bTrackToConstraint *>(con->data);
          data->tar = obact;
          DEG_id_tag_update(&ob->id,
                            ID_RECALC_TRANSFORM | ID_RECALC_GEOMETRY | ID_RECALC_ANIMATION);

          /* Light, Camera and Speaker track differently by default */
          if (ELEM(ob->type, OB_LAMP, OB_CAMERA, OB_SPEAKER)) {
            data->reserved1 = TRACK_nZ;
            data->reserved2 = UP_Y;
          }
        }
      }
      CTX_DATA_END;
      break;
    }
    case CREATE_TRACK_LOCKTRACK: {
      bConstraint *con;
      bLockTrackConstraint *data;

      CTX_DATA_BEGIN (C, Object *, ob, selected_editable_objects) {
        if (ob != obact) {
          con = BKE_constraint_add_for_object(ob, "AutoTrack", CONSTRAINT_TYPE_LOCKTRACK);

          data = static_cast<bLockTrackConstraint *>(con->data);
          data->tar = obact;
          DEG_id_tag_update(&ob->id,
                            ID_RECALC_TRANSFORM | ID_RECALC_GEOMETRY | ID_RECALC_ANIMATION);

          /* Light, Camera and Speaker track differently by default */
          if (ELEM(ob->type, OB_LAMP, OB_CAMERA, OB_SPEAKER)) {
            data->trackflag = TRACK_nZ;
            data->lockflag = LOCK_Y;
          }
        }
      }
      CTX_DATA_END;
      break;
    }
  }

  DEG_relations_tag_update(bmain);
  WM_event_add_notifier(C, NC_OBJECT | ND_TRANSFORM, nullptr);

  return OPERATOR_FINISHED;
}

void OBJECT_OT_track_set(wmOperatorType *ot)
{
  /* identifiers */
  ot->name = "Make Track";
  ot->description = "Make the object track another object, using various methods/constraints";
  ot->idname = "OBJECT_OT_track_set";

  /* api callbacks */
  ot->invoke = WM_menu_invoke;
  ot->exec = track_set_exec;

  ot->poll = ED_operator_objectmode;

  /* flags */
  ot->flag = OPTYPE_REGISTER | OPTYPE_UNDO;

  /* properties */
  ot->prop = RNA_def_enum(ot->srna, "type", prop_make_track_types, 0, "Type", "");
}

/** \} */

/* ------------------------------------------------------------------- */
/** \name Link to Scene Operator
 * \{ */

#if 0
static void link_to_scene(Main * /*bmain*/, ushort /*nr*/)
{
  Scene *sce = (Scene *)BLI_findlink(&bmain->scene, G.curscreen->scenenr - 1);
  Base *base, *nbase;

  if (sce == nullptr) {
    return;
  }
  if (sce->id.lib) {
    return;
  }

  for (base = FIRSTBASE; base; base = base->next) {
    if (BASE_SELECTED(v3d, base)) {
      nbase = MEM_mallocN(sizeof(Base), "newbase");
      *nbase = *base;
      BLI_addhead(&(sce->base), nbase);
      id_us_plus((ID *)base->object);
    }
  }
}
#endif

static int make_links_scene_exec(bContext *C, wmOperator *op)
{
  Main *bmain = CTX_data_main(C);
  Scene *scene_to = static_cast<Scene *>(
      BLI_findlink(&bmain->scenes, RNA_enum_get(op->ptr, "scene")));

  if (scene_to == nullptr) {
    BKE_report(op->reports, RPT_ERROR, "Could not find scene");
    return OPERATOR_CANCELLED;
  }

  if (scene_to == CTX_data_scene(C)) {
    BKE_report(op->reports, RPT_ERROR, "Cannot link objects into the same scene");
    return OPERATOR_CANCELLED;
  }

  if (!BKE_id_is_editable(bmain, &scene_to->id)) {
    BKE_report(op->reports, RPT_ERROR, "Cannot link objects into a linked scene");
    return OPERATOR_CANCELLED;
  }

  Collection *collection_to = scene_to->master_collection;
  CTX_DATA_BEGIN (C, Base *, base, selected_bases) {
    BKE_collection_object_add(bmain, collection_to, base->object);
  }
  CTX_DATA_END;

  DEG_id_tag_update(&collection_to->id, ID_RECALC_HIERARCHY);

  DEG_relations_tag_update(bmain);

  /* redraw the 3D view because the object center points are colored differently */
  WM_event_add_notifier(C, NC_OBJECT | ND_DRAW, nullptr);

  /* one day multiple scenes will be visible, then we should have some update function for them
   */
  return OPERATOR_FINISHED;
}

enum {
  MAKE_LINKS_OBDATA = 1,
  MAKE_LINKS_MATERIALS = 2,
  MAKE_LINKS_ANIMDATA = 3,
  MAKE_LINKS_GROUP = 4,
  MAKE_LINKS_DUPLICOLLECTION = 5,
  MAKE_LINKS_MODIFIERS = 6,
  MAKE_LINKS_FONTS = 7,
  MAKE_LINKS_SHADERFX = 8,
};

/* Return true if make link data is allowed, false otherwise */
static bool allow_make_links_data(const int type, Object *ob_src, Object *ob_dst)
{
  switch (type) {
    case MAKE_LINKS_OBDATA:
      if (ob_src->type == ob_dst->type && ob_src->type != OB_EMPTY) {
        return true;
      }
      break;
    case MAKE_LINKS_MATERIALS:
      if (OB_TYPE_SUPPORT_MATERIAL(ob_src->type) && OB_TYPE_SUPPORT_MATERIAL(ob_dst->type) &&
          /* Linking non-grease-pencil materials to a grease-pencil object causes issues.
           * We make sure that if one of the objects is a grease-pencil object, the other must be
           * as well. */
          ((ob_src->type == OB_GREASE_PENCIL) == (ob_dst->type == OB_GREASE_PENCIL)))
      {
        return true;
      }
      break;
    case MAKE_LINKS_DUPLICOLLECTION:
      if (ob_dst->type == OB_EMPTY) {
        return true;
      }
      break;
    case MAKE_LINKS_ANIMDATA:
    case MAKE_LINKS_GROUP:
      return true;
    case MAKE_LINKS_MODIFIERS:
      if (!ELEM(OB_EMPTY, ob_src->type, ob_dst->type)) {
        return true;
      }
      break;
    case MAKE_LINKS_FONTS:
      if ((ob_src->data != ob_dst->data) && (ob_src->type == OB_FONT) && (ob_dst->type == OB_FONT))
      {
        return true;
      }
      break;
    case MAKE_LINKS_SHADERFX:
      if ((ob_src->type == OB_GREASE_PENCIL) && (ob_dst->type == OB_GREASE_PENCIL)) {
        return true;
      }
      break;
  }
  return false;
}

static int make_links_data_exec(bContext *C, wmOperator *op)
{
  Scene *scene = CTX_data_scene(C);
  Main *bmain = CTX_data_main(C);
  const int type = RNA_enum_get(op->ptr, "type");
  Object *ob_src;
  ID *obdata_id;
  int a;

  /* collection */
  LinkNode *ob_collections = nullptr;
  bool is_cycle = false;
  bool is_lib = false;

  ob_src = context_active_object(C);

  /* avoid searching all collections in source object each time */
  if (type == MAKE_LINKS_GROUP) {
    ob_collections = BKE_object_groups(bmain, scene, ob_src);
  }

  CTX_DATA_BEGIN (C, Base *, base_dst, selected_editable_bases) {
    Object *ob_dst = base_dst->object;

    if (ob_src != ob_dst) {
      if (allow_make_links_data(type, ob_src, ob_dst)) {
        obdata_id = static_cast<ID *>(ob_dst->data);

        switch (type) {
          case MAKE_LINKS_OBDATA: /* obdata */
            id_us_min(obdata_id);

            obdata_id = static_cast<ID *>(ob_src->data);
            id_us_plus(obdata_id);
            ob_dst->data = obdata_id;

            /* if amount of material indices changed: */
            BKE_object_materials_sync_length(bmain, ob_dst, static_cast<ID *>(ob_dst->data));

            if (ob_dst->type == OB_ARMATURE) {
              BKE_pose_rebuild(bmain, ob_dst, static_cast<bArmature *>(ob_dst->data), true);
            }
            DEG_id_tag_update(&ob_dst->id, ID_RECALC_GEOMETRY);
            break;
          case MAKE_LINKS_MATERIALS:
            /* new approach, using functions from kernel */
            for (a = 0; a < ob_src->totcol; a++) {
              Material *ma = BKE_object_material_get(ob_src, a + 1);
              /* also works with `ma == nullptr` */
              BKE_object_material_assign(bmain, ob_dst, ma, a + 1, BKE_MAT_ASSIGN_USERPREF);
            }
            DEG_id_tag_update(&ob_dst->id, ID_RECALC_GEOMETRY);
            break;
          case MAKE_LINKS_ANIMDATA:
            BKE_animdata_copy_id(bmain, (ID *)ob_dst, (ID *)ob_src, 0);
            if (ob_dst->data && ob_src->data) {
              if (BKE_id_is_editable(bmain, obdata_id)) {
                BKE_animdata_copy_id(bmain, (ID *)ob_dst->data, (ID *)ob_src->data, 0);
              }
              else {
                is_lib = true;
              }
            }
            DEG_id_tag_update(&ob_dst->id,
                              ID_RECALC_TRANSFORM | ID_RECALC_GEOMETRY | ID_RECALC_ANIMATION);
            break;
          case MAKE_LINKS_GROUP: {
            LinkNode *collection_node;

            /* first clear collections */
            BKE_object_groups_clear(bmain, scene, ob_dst);

            /* now add in the collections from the link nodes */
            for (collection_node = ob_collections; collection_node;
                 collection_node = collection_node->next)
            {
              if (ob_dst->instance_collection != collection_node->link) {
                BKE_collection_object_add(
                    bmain, static_cast<Collection *>(collection_node->link), ob_dst);
              }
              else {
                is_cycle = true;
              }
            }
            break;
          }
          case MAKE_LINKS_DUPLICOLLECTION:
            ob_dst->instance_collection = ob_src->instance_collection;
            if (ob_dst->instance_collection) {
              id_us_plus(&ob_dst->instance_collection->id);
              ob_dst->transflag |= OB_DUPLICOLLECTION;
            }
            DEG_id_tag_update(&ob_dst->id, ID_RECALC_SYNC_TO_EVAL);
            break;
          case MAKE_LINKS_MODIFIERS:
            BKE_object_link_modifiers(ob_dst, ob_src);
            DEG_id_tag_update(&ob_dst->id,
                              ID_RECALC_TRANSFORM | ID_RECALC_GEOMETRY | ID_RECALC_ANIMATION);
            break;
          case MAKE_LINKS_FONTS: {
            Curve *cu_src = static_cast<Curve *>(ob_src->data);
            Curve *cu_dst = static_cast<Curve *>(ob_dst->data);

            if (!BKE_id_is_editable(bmain, obdata_id)) {
              is_lib = true;
              break;
            }

#define CURVE_VFONT_SET(vfont_member) \
  { \
    if (cu_dst->vfont_member) { \
      id_us_min(&cu_dst->vfont_member->id); \
    } \
    cu_dst->vfont_member = cu_src->vfont_member; \
    id_us_plus((ID *)cu_dst->vfont_member); \
  } \
  ((void)0)

            CURVE_VFONT_SET(vfont);
            CURVE_VFONT_SET(vfontb);
            CURVE_VFONT_SET(vfonti);
            CURVE_VFONT_SET(vfontbi);

#undef CURVE_VFONT_SET

            DEG_id_tag_update(&ob_dst->id,
                              ID_RECALC_TRANSFORM | ID_RECALC_GEOMETRY | ID_RECALC_ANIMATION);
            break;
          }
          case MAKE_LINKS_SHADERFX:
            shaderfx_link(ob_dst, ob_src);
            DEG_id_tag_update(&ob_dst->id,
                              ID_RECALC_TRANSFORM | ID_RECALC_GEOMETRY | ID_RECALC_ANIMATION);
            break;
        }
      }
    }
  }
  CTX_DATA_END;

  if (type == MAKE_LINKS_GROUP) {
    if (ob_collections) {
      BLI_linklist_free(ob_collections, nullptr);
    }

    if (is_cycle) {
      BKE_report(op->reports, RPT_WARNING, "Skipped some collections because of cycle detected");
    }
  }

  if (is_lib) {
    BKE_report(op->reports, RPT_WARNING, "Skipped editing library object data");
  }

  DEG_relations_tag_update(bmain);
  WM_event_add_notifier(C, NC_SPACE | ND_SPACE_VIEW3D, nullptr);
  WM_event_add_notifier(C, NC_ANIMATION | ND_NLA_ACTCHANGE, CTX_wm_view3d(C));
  WM_event_add_notifier(C, NC_OBJECT, nullptr);

  return OPERATOR_FINISHED;
}

void OBJECT_OT_make_links_scene(wmOperatorType *ot)
{
  PropertyRNA *prop;

  /* identifiers */
  ot->name = "Link Objects to Scene";
  ot->description = "Link selection to another scene";
  ot->idname = "OBJECT_OT_make_links_scene";

  /* api callbacks */
  ot->invoke = WM_enum_search_invoke;
  ot->exec = make_links_scene_exec;
  /* better not run the poll check */

  /* flags */
  ot->flag = OPTYPE_REGISTER | OPTYPE_UNDO;

  /* properties */
  prop = RNA_def_enum(ot->srna, "scene", rna_enum_dummy_NULL_items, 0, "Scene", "");
  RNA_def_enum_funcs(prop, RNA_scene_local_itemf);
  RNA_def_property_flag(prop, PROP_ENUM_NO_TRANSLATE);
  ot->prop = prop;
}

void OBJECT_OT_make_links_data(wmOperatorType *ot)
{
  static const EnumPropertyItem make_links_items[] = {
      {MAKE_LINKS_OBDATA,
       "OBDATA",
       ICON_LINK_DATA,
       "Link Object Data",
       "Replace assigned Object Data"},
      {MAKE_LINKS_MATERIALS,
       "MATERIAL",
       ICON_LINK_DATA,
       "Link Materials",
       "Replace assigned Materials"},
      {MAKE_LINKS_ANIMDATA,
       "ANIMATION",
       ICON_LINK_DATA,
       "Link Animation Data",
       "Replace assigned Animation Data"},
      {MAKE_LINKS_GROUP,
       "GROUPS",
       ICON_LINK_DATA,
       "Link Collections",
       "Replace assigned Collections"},
      {MAKE_LINKS_DUPLICOLLECTION,
       "DUPLICOLLECTION",
       ICON_LINK_DATA,
       "Link Instance Collection",
       "Replace assigned Collection Instance"},
      {MAKE_LINKS_FONTS,
       "FONTS",
       ICON_OUTLINER_OB_FONT,
       "Link Fonts to Text",
       "Replace Text object Fonts"},
      RNA_ENUM_ITEM_SEPR,
      {MAKE_LINKS_MODIFIERS, "MODIFIERS", ICON_LINK_DATA, "Copy Modifiers", "Replace Modifiers"},
      {MAKE_LINKS_SHADERFX,
       "EFFECTS",
       ICON_SHADERFX,
       "Copy Grease Pencil Effects",
       "Replace Grease Pencil Effects"},
      {0, nullptr, 0, nullptr, nullptr},
  };

  /* identifiers */
  ot->name = "Link/Transfer Data";
  ot->description = "Transfer data from active object to selected objects";
  ot->idname = "OBJECT_OT_make_links_data";

  /* api callbacks */
  ot->exec = make_links_data_exec;
  ot->poll = ED_operator_object_active;

  /* flags */
  ot->flag = OPTYPE_REGISTER | OPTYPE_UNDO;

  /* properties */
  ot->prop = RNA_def_enum(ot->srna, "type", make_links_items, 0, "Type", "");
}

/** \} */

/* ------------------------------------------------------------------- */
/** \name Make Single User Operator
 * \{ */

static bool single_data_needs_duplication(ID *id)
{
  /* NOTE: When dealing with linked data, we always make a local copy of it.
   * While in theory we could rather make it local when it only has one user, this is difficult
   * in practice with current code of this function. */
  return (id != nullptr && (id->us > 1 || ID_IS_LINKED(id)));
}

static void libblock_relink_collection(Main *bmain,
                                       Collection *collection,
                                       const bool do_collection)
{
  if (do_collection) {
    BKE_libblock_relink_to_newid(bmain, &collection->id, 0);
  }

  for (CollectionObject *cob = static_cast<CollectionObject *>(collection->gobject.first);
       cob != nullptr;
       cob = cob->next)
  {
    BKE_libblock_relink_to_newid(bmain, &cob->ob->id, 0);
  }

  LISTBASE_FOREACH (CollectionChild *, child, &collection->children) {
    libblock_relink_collection(bmain, child->collection, true);
  }
}

static Collection *single_object_users_collection(Main *bmain,
                                                  Scene *scene,
                                                  Collection *collection,
                                                  const int flag,
                                                  const bool copy_collections,
                                                  const bool is_master_collection)
{
  /* Generate new copies for objects in given collection and all its children,    * and
   * optionally also copy collections themselves. */
  if (copy_collections && !is_master_collection) {
    Collection *collection_new = (Collection *)BKE_id_copy_ex(
        bmain, &collection->id, nullptr, LIB_ID_COPY_DEFAULT | LIB_ID_COPY_ACTIONS);
    id_us_min(&collection_new->id);
    collection = static_cast<Collection *>(ID_NEW_SET(collection, collection_new));
  }

  /* We do not remap to new objects here, this is done in separate step. */
  LISTBASE_FOREACH (CollectionObject *, cob, &collection->gobject) {
    Object *ob = cob->ob;
    /* an object may be in more than one collection */
    if ((ob->id.newid == nullptr) && ((ob->flag & flag) == flag)) {
      if (!ID_IS_LINKED(ob) && BKE_object_scenes_users_get(bmain, ob) > 1) {
        ID_NEW_SET(
            ob,
            BKE_id_copy_ex(bmain, &ob->id, nullptr, LIB_ID_COPY_DEFAULT | LIB_ID_COPY_ACTIONS));
        id_us_min(ob->id.newid);
      }
    }
  }

  /* Since master collection has already be duplicated as part of scene copy,    * we do not
   * duplicate it here. However, this means its children need to be re-added manually here,    *
   * otherwise their parent lists are empty (which will lead to crashes, see #63101). */
  CollectionChild *child_next, *child = static_cast<CollectionChild *>(collection->children.first);
  CollectionChild *orig_child_last = static_cast<CollectionChild *>(collection->children.last);
  for (; child != nullptr; child = child_next) {
    child_next = child->next;
    Collection *collection_child_new = single_object_users_collection(
        bmain, scene, child->collection, flag, copy_collections, false);

    if (is_master_collection && copy_collections && child->collection != collection_child_new) {
      /* We do not want a collection sync here, our collections are in a complete uninitialized
       * state currently. With current code, that would lead to a memory leak - because of
       * reasons. It would be a useless loss of computing anyway, since caller has to fully
       * refresh view-layers/collections caching at the end. */
      BKE_collection_child_add_no_sync(bmain, collection, collection_child_new);
      BLI_remlink(&collection->children, child);
      MEM_freeN(child);
      if (child == orig_child_last) {
        break;
      }
    }
  }

  return collection;
}

/* Warning, sets ID->newid pointers of objects and collections, but does not clear them. */
static void single_object_users(
    Main *bmain, Scene *scene, View3D *v3d, const int flag, const bool copy_collections)
{
  /* duplicate all the objects of the scene (and matching collections, if required). */
  Collection *master_collection = scene->master_collection;
  single_object_users_collection(bmain, scene, master_collection, flag, copy_collections, true);

  /* Will also handle the master collection. */
  BKE_libblock_relink_to_newid(bmain, &scene->id, 0);

  /* Collection and object pointers in collections */
  libblock_relink_collection(bmain, scene->master_collection, false);

  /* We also have to handle runtime things in UI. */
  if (v3d) {
    ID_NEW_REMAP(v3d->camera);
  }

  /* Making single user may affect other scenes if they share
   * with current one some collections in their ViewLayer. */
  BKE_main_collection_sync_remap(bmain);
}

void object_single_user_make(Main *bmain, Scene *scene, Object *ob)
{
  FOREACH_SCENE_OBJECT_BEGIN (scene, ob_iter) {
    ob_iter->flag &= ~OB_DONE;
  }
  FOREACH_SCENE_OBJECT_END;

  /* tag only the one object */
  ob->flag |= OB_DONE;

  single_object_users(bmain, scene, nullptr, OB_DONE, false);
  BKE_main_id_newptr_and_tag_clear(bmain);
}

static void single_obdata_users(
    Main *bmain, Scene *scene, ViewLayer *view_layer, View3D *v3d, const int flag)
{
  Light *la;
  Curve *cu;
  Camera *cam;
  Mesh *mesh;
  Lattice *lat;
  ID *id;

  FOREACH_OBJECT_FLAG_BEGIN (scene, view_layer, v3d, flag, ob) {
    if (BKE_id_is_editable(bmain, &ob->id)) {
      id = static_cast<ID *>(ob->data);
      if (single_data_needs_duplication(id)) {
        DEG_id_tag_update(&ob->id, ID_RECALC_GEOMETRY);

        switch (ob->type) {
          case OB_EMPTY:
            ob->data = ID_NEW_SET(ob->data,
                                  BKE_id_copy_ex(bmain,
                                                 static_cast<const ID *>(ob->data),
                                                 nullptr,
                                                 LIB_ID_COPY_DEFAULT | LIB_ID_COPY_ACTIONS));
            break;
          case OB_LAMP:
            ob->data = la = static_cast<Light *>(
                ID_NEW_SET(ob->data,
                           BKE_id_copy_ex(bmain,
                                          static_cast<const ID *>(ob->data),
                                          nullptr,
                                          LIB_ID_COPY_DEFAULT | LIB_ID_COPY_ACTIONS)));
            break;
          case OB_CAMERA:
            ob->data = cam = static_cast<Camera *>(
                ID_NEW_SET(ob->data,
                           BKE_id_copy_ex(bmain,
                                          static_cast<const ID *>(ob->data),
                                          nullptr,
                                          LIB_ID_COPY_DEFAULT | LIB_ID_COPY_ACTIONS)));
            ID_NEW_REMAP(cam->dof.focus_object);
            break;
          case OB_MESH:
            /* Needed to remap texcomesh below. */
            ob->data = mesh = static_cast<Mesh *>(
                ID_NEW_SET(ob->data,
                           BKE_id_copy_ex(bmain,
                                          static_cast<const ID *>(ob->data),
                                          nullptr,
                                          LIB_ID_COPY_DEFAULT | LIB_ID_COPY_ACTIONS)));
            break;
          case OB_MBALL:
            ob->data = ID_NEW_SET(ob->data,
                                  BKE_id_copy_ex(bmain,
                                                 static_cast<const ID *>(ob->data),
                                                 nullptr,
                                                 LIB_ID_COPY_DEFAULT | LIB_ID_COPY_ACTIONS));
            break;
          case OB_CURVES_LEGACY:
          case OB_SURF:
          case OB_FONT:
            ob->data = cu = static_cast<Curve *>(
                ID_NEW_SET(ob->data,
                           BKE_id_copy_ex(bmain,
                                          static_cast<const ID *>(ob->data),
                                          nullptr,
                                          LIB_ID_COPY_DEFAULT | LIB_ID_COPY_ACTIONS)));
            ID_NEW_REMAP(cu->bevobj);
            ID_NEW_REMAP(cu->taperobj);
            break;
          case OB_LATTICE:
            ob->data = lat = static_cast<Lattice *>(
                ID_NEW_SET(ob->data,
                           BKE_id_copy_ex(bmain,
                                          static_cast<const ID *>(ob->data),
                                          nullptr,
                                          LIB_ID_COPY_DEFAULT | LIB_ID_COPY_ACTIONS)));
            break;
          case OB_ARMATURE:
            DEG_id_tag_update(&ob->id, ID_RECALC_GEOMETRY);
            ob->data = ID_NEW_SET(ob->data,
                                  BKE_id_copy_ex(bmain,
                                                 static_cast<const ID *>(ob->data),
                                                 nullptr,
                                                 LIB_ID_COPY_DEFAULT | LIB_ID_COPY_ACTIONS));
            BKE_pose_rebuild(bmain, ob, static_cast<bArmature *>(ob->data), true);
            break;
          case OB_SPEAKER:
            ob->data = ID_NEW_SET(ob->data,
                                  BKE_id_copy_ex(bmain,
                                                 static_cast<const ID *>(ob->data),
                                                 nullptr,
                                                 LIB_ID_COPY_DEFAULT | LIB_ID_COPY_ACTIONS));
            break;
          case OB_LIGHTPROBE:
            ob->data = ID_NEW_SET(ob->data,
                                  BKE_id_copy_ex(bmain,
                                                 static_cast<const ID *>(ob->data),
                                                 nullptr,
                                                 LIB_ID_COPY_DEFAULT | LIB_ID_COPY_ACTIONS));
            break;
          case OB_CURVES:
            ob->data = ID_NEW_SET(ob->data,
                                  BKE_id_copy_ex(bmain,
                                                 static_cast<const ID *>(ob->data),
                                                 nullptr,
                                                 LIB_ID_COPY_DEFAULT | LIB_ID_COPY_ACTIONS));
            break;
          case OB_POINTCLOUD:
            ob->data = ID_NEW_SET(ob->data,
                                  BKE_id_copy_ex(bmain,
                                                 static_cast<const ID *>(ob->data),
                                                 nullptr,
                                                 LIB_ID_COPY_DEFAULT | LIB_ID_COPY_ACTIONS));
            break;
          case OB_VOLUME:
            ob->data = ID_NEW_SET(ob->data,
                                  BKE_id_copy_ex(bmain,
                                                 static_cast<const ID *>(ob->data),
                                                 nullptr,
                                                 LIB_ID_COPY_DEFAULT | LIB_ID_COPY_ACTIONS));
            break;
          case OB_GREASE_PENCIL:
            ob->data = ID_NEW_SET(ob->data,
                                  BKE_id_copy_ex(bmain,
                                                 static_cast<const ID *>(ob->data),
                                                 nullptr,
                                                 LIB_ID_COPY_DEFAULT | LIB_ID_COPY_ACTIONS));
            break;
          default:
            printf("ERROR %s: can't copy %s\n", __func__, id->name);
            BLI_assert_msg(0, "This should never happen.");

            /* We need to end the FOREACH_OBJECT_FLAG_BEGIN iterator to prevent memory leak. */
            BKE_scene_objects_iterator_end(&iter_macro);
            return;
        }

        id_us_min(id);
      }
    }
  }
  FOREACH_OBJECT_FLAG_END;

  mesh = static_cast<Mesh *>(bmain->meshes.first);
  while (mesh) {
    ID_NEW_REMAP(mesh->texcomesh);
    mesh = static_cast<Mesh *>(mesh->id.next);
  }
}

void single_obdata_user_make(Main *bmain, Scene *scene, Object *ob)
{
  FOREACH_SCENE_OBJECT_BEGIN (scene, ob_iter) {
    ob_iter->flag &= ~OB_DONE;
  }
  FOREACH_SCENE_OBJECT_END;

  /* Tag only the one object. */
  ob->flag |= OB_DONE;

  single_obdata_users(bmain, scene, nullptr, nullptr, OB_DONE);
}

static void single_object_action_users(
    Main *bmain, Scene *scene, ViewLayer *view_layer, View3D *v3d, const int flag)
{
  FOREACH_OBJECT_FLAG_BEGIN (scene, view_layer, v3d, flag, ob) {
    if (BKE_id_is_editable(bmain, &ob->id)) {
      AnimData *adt = BKE_animdata_from_id(&ob->id);
      if (adt == nullptr) {
        continue;
      }

      ID *id_act = (ID *)adt->action;
      if (single_data_needs_duplication(id_act)) {
        DEG_id_tag_update(&ob->id, ID_RECALC_GEOMETRY);
        BKE_animdata_duplicate_id_action(bmain, &ob->id, USER_DUP_ACT | USER_DUP_LINKED_ID);
      }
    }
  }
  FOREACH_OBJECT_FLAG_END;
}

static void single_objectdata_action_users(
    Main *bmain, Scene *scene, ViewLayer *view_layer, View3D *v3d, const int flag)
{
  FOREACH_OBJECT_FLAG_BEGIN (scene, view_layer, v3d, flag, ob) {
    if (BKE_id_is_editable(bmain, &ob->id) && ob->data != nullptr) {
      ID *id_obdata = (ID *)ob->data;
      AnimData *adt = BKE_animdata_from_id(id_obdata);
      if (adt == nullptr) {
        continue;
      }

      ID *id_act = (ID *)adt->action;
      if (single_data_needs_duplication(id_act)) {
        DEG_id_tag_update(&ob->id, ID_RECALC_GEOMETRY);
        BKE_animdata_duplicate_id_action(bmain, id_obdata, USER_DUP_ACT | USER_DUP_LINKED_ID);
      }
    }
  }
  FOREACH_OBJECT_FLAG_END;
}

static void single_mat_users(
    Main *bmain, Scene *scene, ViewLayer *view_layer, View3D *v3d, const int flag)
{
  Material *ma, *man;
  int a;

  FOREACH_OBJECT_FLAG_BEGIN (scene, view_layer, v3d, flag, ob) {
    if (BKE_id_is_editable(bmain, &ob->id)) {
      for (a = 1; a <= ob->totcol; a++) {
        ma = BKE_object_material_get(ob, short(a));
        if (single_data_needs_duplication(&ma->id)) {
          man = (Material *)BKE_id_copy_ex(
              bmain, &ma->id, nullptr, LIB_ID_COPY_DEFAULT | LIB_ID_COPY_ACTIONS);
          man->id.us = 0;
          BKE_object_material_assign(bmain, ob, man, short(a), BKE_MAT_ASSIGN_USERPREF);
        }
      }
    }
  }
  FOREACH_OBJECT_FLAG_END;
}

/** \} */

/* ------------------------------------------------------------------- */
/** \name Make Local Operator
 * \{ */

enum {
  MAKE_LOCAL_SELECT_OB = 1,
  MAKE_LOCAL_SELECT_OBDATA = 2,
  MAKE_LOCAL_SELECT_OBDATA_MATERIAL = 3,
  MAKE_LOCAL_ALL = 4,
};

static int tag_localizable_looper(LibraryIDLinkCallbackData *cb_data)
{
  ID **id_pointer = cb_data->id_pointer;
  if (*id_pointer) {
    (*id_pointer)->tag &= ~ID_TAG_DOIT;
  }

  return IDWALK_RET_NOP;
}

static void tag_localizable_objects(bContext *C, const int mode)
{
  Main *bmain = CTX_data_main(C);

  BKE_main_id_tag_all(bmain, ID_TAG_DOIT, false);

  /* Set ID_TAG_DOIT flag for all selected objects, so next we can check whether
   * object is gonna to become local or not.
   */
  CTX_DATA_BEGIN (C, Object *, object, selected_objects) {
    object->id.tag |= ID_TAG_DOIT;

    /* If obdata is also going to become local, mark it as such too. */
    if (mode == MAKE_LOCAL_SELECT_OBDATA && object->data) {
      ID *data_id = (ID *)object->data;
      data_id->tag |= ID_TAG_DOIT;
    }
  }
  CTX_DATA_END;

  /* Also forbid making objects local if other library objects are using
   * them for modifiers or constraints.
   *
   * FIXME This is ignoring all other linked ID types potentially using the selected tagged
   * objects! Probably works fine in most 'usual' cases though.
   */
  for (Object *object = static_cast<Object *>(bmain->objects.first); object;
       object = static_cast<Object *>(object->id.next))
  {
    if ((object->id.tag & ID_TAG_DOIT) == 0 && ID_IS_LINKED(object)) {
      BKE_library_foreach_ID_link(
          nullptr, &object->id, tag_localizable_looper, nullptr, IDWALK_READONLY);
    }
    if (object->data) {
      ID *data_id = (ID *)object->data;
      if ((data_id->tag & ID_TAG_DOIT) == 0 && ID_IS_LINKED(data_id)) {
        BKE_library_foreach_ID_link(
            nullptr, data_id, tag_localizable_looper, nullptr, IDWALK_READONLY);
      }
    }
  }

  /* TODO(sergey): Drivers targets? */
}

/**
 * Instance indirectly referenced zero user objects,  * otherwise they're lost on reload, see
 * #40595.
 */
static bool make_local_all__instance_indirect_unused(Main *bmain,
                                                     const Scene *scene,
                                                     ViewLayer *view_layer,
                                                     Collection *collection)
{
  Object *ob;
  bool changed = false;

  for (ob = static_cast<Object *>(bmain->objects.first); ob;
       ob = static_cast<Object *>(ob->id.next))
  {
    if (ID_IS_LINKED(ob) && (ob->id.us == 0)) {
      Base *base;

      id_us_plus(&ob->id);

      BKE_collection_object_add(bmain, collection, ob);
      BKE_view_layer_synced_ensure(scene, view_layer);
      base = BKE_view_layer_base_find(view_layer, ob);
      base_select(base, BA_SELECT);
      DEG_id_tag_update(&ob->id, ID_RECALC_TRANSFORM | ID_RECALC_GEOMETRY | ID_RECALC_ANIMATION);

      changed = true;
    }
  }

  return changed;
}

static void make_local_animdata_tag_strips(ListBase *strips)
{
  LISTBASE_FOREACH (NlaStrip *, strip, strips) {
    if (strip->act) {
      strip->act->id.tag &= ~ID_TAG_PRE_EXISTING;
    }

    make_local_animdata_tag_strips(&strip->strips);
  }
}

/* Tag all actions used by given animdata to be made local. */
static void make_local_animdata_tag(AnimData *adt)
{
  if (adt) {
    /* Actions - Active and Temp */
    if (adt->action) {
      adt->action->id.tag &= ~ID_TAG_PRE_EXISTING;
    }
    if (adt->tmpact) {
      adt->tmpact->id.tag &= ~ID_TAG_PRE_EXISTING;
    }

    /* Drivers */
    /* TODO: need to handle the ID-targets too? */

    /* NLA Data */
    LISTBASE_FOREACH (NlaTrack *, nlt, &adt->nla_tracks) {
      make_local_animdata_tag_strips(&nlt->strips);
    }
  }
}

static void make_local_material_tag(Material *ma)
{
  if (ma) {
    ma->id.tag &= ~ID_TAG_PRE_EXISTING;
    make_local_animdata_tag(BKE_animdata_from_id(&ma->id));

    /* About node-trees: root one is made local together with material,
     * others we keep linked (for now). */
  }
}

static int make_local_exec(bContext *C, wmOperator *op)
{
  Main *bmain = CTX_data_main(C);
  Material *ma, ***matarar;
  const int mode = RNA_enum_get(op->ptr, "type");
  int a;

  /* NOTE: we (ab)use ID_TAG_PRE_EXISTING to cherry pick which ID to make local... */
  if (mode == MAKE_LOCAL_ALL) {
    const Scene *scene = CTX_data_scene(C);
    ViewLayer *view_layer = CTX_data_view_layer(C);
    Collection *collection = CTX_data_collection(C);

    BKE_main_id_tag_all(bmain, ID_TAG_PRE_EXISTING, false);

    /* De-select so the user can differentiate newly instanced from existing objects. */
    BKE_view_layer_base_deselect_all(scene, view_layer);

    if (make_local_all__instance_indirect_unused(bmain, scene, view_layer, collection)) {
      BKE_report(op->reports,
                 RPT_INFO,
                 "Orphan library objects added to the current scene to avoid loss");
    }
  }
  else {
    BKE_main_id_tag_all(bmain, ID_TAG_PRE_EXISTING, true);
    tag_localizable_objects(C, mode);

    CTX_DATA_BEGIN (C, Object *, ob, selected_objects) {
      if ((ob->id.tag & ID_TAG_DOIT) == 0) {
        continue;
      }

      ob->id.tag &= ~ID_TAG_PRE_EXISTING;
      make_local_animdata_tag(BKE_animdata_from_id(&ob->id));
      LISTBASE_FOREACH (ParticleSystem *, psys, &ob->particlesystem) {
        psys->part->id.tag &= ~ID_TAG_PRE_EXISTING;
      }

      if (mode == MAKE_LOCAL_SELECT_OBDATA_MATERIAL) {
        for (a = 0; a < ob->totcol; a++) {
          ma = ob->mat[a];
          if (ma) {
            make_local_material_tag(ma);
          }
        }

        matarar = BKE_object_material_array_p(ob);
        if (matarar) {
          for (a = 0; a < ob->totcol; a++) {
            ma = (*matarar)[a];
            if (ma) {
              make_local_material_tag(ma);
            }
          }
        }
      }

      if (ELEM(mode, MAKE_LOCAL_SELECT_OBDATA, MAKE_LOCAL_SELECT_OBDATA_MATERIAL) &&
          ob->data != nullptr)
      {
        ID *ob_data = static_cast<ID *>(ob->data);
        ob_data->tag &= ~ID_TAG_PRE_EXISTING;
        make_local_animdata_tag(BKE_animdata_from_id(ob_data));
      }
    }
    CTX_DATA_END;
  }

  BKE_library_make_local(
      bmain, nullptr, nullptr, true, false, true); /* nullptr is all libraries. */

  WM_event_add_notifier(C, NC_WINDOW, nullptr);
  return OPERATOR_FINISHED;
}

void OBJECT_OT_make_local(wmOperatorType *ot)
{
  static const EnumPropertyItem type_items[] = {
      {MAKE_LOCAL_SELECT_OB, "SELECT_OBJECT", ICON_MAKE_LOCAL, "Selected Objects", ""},
      {MAKE_LOCAL_SELECT_OBDATA,
       "SELECT_OBDATA",
       ICON_MAKE_LOCAL,
       "Selected Objects and Data",
       ""},
      {MAKE_LOCAL_SELECT_OBDATA_MATERIAL,
       "SELECT_OBDATA_MATERIAL",
       ICON_MAKE_LOCAL,
       "Selected Objects, Data and Materials",
       ""},
      {MAKE_LOCAL_ALL, "ALL", ICON_MAKE_LOCAL, "All", ""},
      {0, nullptr, 0, nullptr, nullptr},
  };

  /* identifiers */
  ot->name = "Make Local";
  ot->description = "Make library linked data local to this file";
  ot->idname = "OBJECT_OT_make_local";

  /* api callbacks */
  ot->invoke = WM_menu_invoke;
  ot->exec = make_local_exec;
  ot->poll = ED_operator_objectmode;

  /* flags */
  ot->flag = OPTYPE_REGISTER | OPTYPE_UNDO;

  /* properties */
  ot->prop = RNA_def_enum(ot->srna, "type", type_items, 0, "Type", "");
}

/** \} */

/* ------------------------------------------------------------------- */
/** \name Make Library Override Operator
 * \{ */

static bool make_override_library_object_overridable_check(Main *bmain, Object *object)
{
  /* An object is actually overridable only if it is in at least one local collection.
   * Unfortunately 'direct link' flag is not enough here. */
  LISTBASE_FOREACH (Collection *, collection, &bmain->collections) {
    if (!ID_IS_LINKED(collection) && BKE_collection_has_object(collection, object)) {
      return true;
    }
  }
  LISTBASE_FOREACH (Scene *, scene, &bmain->scenes) {
    if (!ID_IS_LINKED(scene) && BKE_collection_has_object(scene->master_collection, object)) {
      return true;
    }
  }
  return false;
}

static int make_override_library_exec(bContext *C, wmOperator *op)
{
  Main *bmain = CTX_data_main(C);
  Scene *scene = CTX_data_scene(C);
  ViewLayer *view_layer = CTX_data_view_layer(C);
  Object *obact = CTX_data_active_object(C);
  ID *id_root = nullptr;
  bool is_override_instancing_object = false;

  bool user_overrides_from_selected_objects = false;

  if (!ID_IS_LINKED(obact) && obact->instance_collection != nullptr &&
      ID_IS_LINKED(obact->instance_collection))
  {
    if (!ID_IS_OVERRIDABLE_LIBRARY(obact->instance_collection)) {
      BKE_reportf(op->reports,
                  RPT_ERROR_INVALID_INPUT,
                  "Collection '%s' (instantiated by the active object) is not overridable",
                  obact->instance_collection->id.name + 2);
      return OPERATOR_CANCELLED;
    }

    id_root = &obact->instance_collection->id;
    is_override_instancing_object = true;
    user_overrides_from_selected_objects = false;
  }
  else if (!make_override_library_object_overridable_check(bmain, obact)) {
    const int i = RNA_property_int_get(op->ptr, op->type->prop);
    const uint collection_session_uid = *((const uint *)&i);
    if (collection_session_uid == MAIN_ID_SESSION_UID_UNSET) {
      BKE_reportf(op->reports,
                  RPT_ERROR_INVALID_INPUT,
                  "Could not find an overridable root hierarchy for object '%s'",
                  obact->id.name + 2);
      return OPERATOR_CANCELLED;
    }
    Collection *collection = static_cast<Collection *>(
        BLI_listbase_bytes_find(&bmain->collections,
                                &collection_session_uid,
                                sizeof(collection_session_uid),
                                offsetof(ID, session_uid)));
    id_root = &collection->id;
    user_overrides_from_selected_objects = true;
  }
  /* Else, poll func ensures us that ID_IS_LINKED(obact) is true, or that it is already an
   * existing liboverride. */
  else {
    BLI_assert(ID_IS_LINKED(obact) || ID_IS_OVERRIDE_LIBRARY_REAL(obact));
    id_root = &obact->id;
    user_overrides_from_selected_objects = true;
  }

  /* Make already existing selected liboverrides editable. */
  bool is_active_override = false;
  FOREACH_SELECTED_OBJECT_BEGIN (view_layer, CTX_wm_view3d(C), ob_iter) {
    if (ID_IS_OVERRIDE_LIBRARY_REAL(ob_iter) && !ID_IS_LINKED(ob_iter)) {
      ob_iter->id.override_library->flag &= ~LIBOVERRIDE_FLAG_SYSTEM_DEFINED;
      is_active_override = is_active_override || (&ob_iter->id == id_root);
      DEG_id_tag_update(&ob_iter->id, ID_RECALC_SYNC_TO_EVAL);
    }
  }
  FOREACH_SELECTED_OBJECT_END;
  /* If the active object is a liboverride, there is no point going further, since in the weird
   * case where some other selected objects would be linked ones, there is no way to properly
   * create overrides for them currently.
   *
   * Could be added later if really needed, but would rather avoid that extra complexity here. */
  if (is_active_override) {
    return OPERATOR_FINISHED;
  }

  /** Currently there is no 'all editable' option from the 3DView. */
  const bool do_fully_editable = false;

  GSet *user_overrides_objects_uids = do_fully_editable ? nullptr :
                                                          BLI_gset_new(BLI_ghashutil_inthash_p,
                                                                       BLI_ghashutil_intcmp,
                                                                       __func__);

  if (do_fully_editable) {
    /* Pass. */
  }
  else if (user_overrides_from_selected_objects) {
    /* Only selected objects can be 'user overrides'. */
    FOREACH_SELECTED_OBJECT_BEGIN (view_layer, CTX_wm_view3d(C), ob_iter) {
      BLI_gset_add(user_overrides_objects_uids, POINTER_FROM_UINT(ob_iter->id.session_uid));
    }
    FOREACH_SELECTED_OBJECT_END;
  }
  else {
    /* Only armatures inside the root collection (and their children) can be 'user overrides'. */
    FOREACH_COLLECTION_OBJECT_RECURSIVE_BEGIN ((Collection *)id_root, ob_iter) {
      if (ob_iter->type == OB_ARMATURE) {
        BLI_gset_add(user_overrides_objects_uids, POINTER_FROM_UINT(ob_iter->id.session_uid));
      }
    }
    FOREACH_COLLECTION_OBJECT_RECURSIVE_END;
  }

  BKE_main_id_tag_all(bmain, ID_TAG_DOIT, false);

  /* For the time being, replace selected linked objects by their overrides in all collections.
   * While this may not be the absolute best behavior in all cases, in most common one this
   * should match the expected result. */
  if (user_overrides_objects_uids != nullptr) {
    LISTBASE_FOREACH (Collection *, coll_iter, &bmain->collections) {
      if (ID_IS_LINKED(coll_iter)) {
        continue;
      }
      LISTBASE_FOREACH (CollectionObject *, coll_ob_iter, &coll_iter->gobject) {
        if (BLI_gset_haskey(user_overrides_objects_uids,
                            POINTER_FROM_UINT(coll_ob_iter->ob->id.session_uid)))
        {
          /* Tag for remapping when creating overrides. */
          coll_iter->id.tag |= ID_TAG_DOIT;
          break;
        }
      }
    }
    /* Also tag the Scene itself for remapping when creating overrides (includes the scene's master
     * collection too). */
    scene->id.tag |= ID_TAG_DOIT;
  }

  ID *id_root_override;
  const bool success = BKE_lib_override_library_create(bmain,
                                                       scene,
                                                       view_layer,
                                                       nullptr,
                                                       id_root,
                                                       id_root,
                                                       &obact->id,
                                                       &id_root_override,
                                                       do_fully_editable);

  if (!do_fully_editable) {
    /* Define liboverrides from selected/validated objects as user defined. */
    ID *id_hierarchy_root_override = id_root_override->override_library->hierarchy_root;
    ID *id_iter;
    FOREACH_MAIN_ID_BEGIN (bmain, id_iter) {
      if (ID_IS_LINKED(id_iter) || !ID_IS_OVERRIDE_LIBRARY_REAL(id_iter) ||
          id_iter->override_library->hierarchy_root != id_hierarchy_root_override)
      {
        continue;
      }
      if (BLI_gset_haskey(user_overrides_objects_uids,
                          POINTER_FROM_UINT(id_iter->override_library->reference->session_uid)))
      {
        id_iter->override_library->flag &= ~LIBOVERRIDE_FLAG_SYSTEM_DEFINED;
      }
    }
    FOREACH_MAIN_ID_END;

    BLI_gset_free(user_overrides_objects_uids, nullptr);
  }

  if (success) {
    if (is_override_instancing_object) {
      /* Remove the instance empty from this scene, the items now have an overridden collection
       * instead. */
      base_free_and_unlink(bmain, scene, obact);
    }
    else {
      /* Remove the found root ID from the view layer. */
      switch (GS(id_root->name)) {
        case ID_GR: {
          Collection *collection_root = (Collection *)id_root;
          LISTBASE_FOREACH_MUTABLE (
              CollectionParent *, collection_parent, &collection_root->runtime.parents)
          {
            if (ID_IS_LINKED(collection_parent->collection) ||
                !BKE_view_layer_has_collection(view_layer, collection_parent->collection))
            {
              continue;
            }
            BKE_collection_child_remove(bmain, collection_parent->collection, collection_root);
          }
          break;
        }
        case ID_OB: {
          /* TODO: Not sure how well we can handle this case, when we don't have the collections
           * as reference containers... */
          break;
        }
        default:
          break;
      }
    }
  }

  DEG_id_tag_update(&CTX_data_scene(C)->id, ID_RECALC_BASE_FLAGS | ID_RECALC_SYNC_TO_EVAL);
  WM_event_add_notifier(C, NC_WINDOW, nullptr);
  WM_event_add_notifier(C, NC_WM | ND_LIB_OVERRIDE_CHANGED, nullptr);
  WM_event_add_notifier(C, NC_SPACE | ND_SPACE_VIEW3D, nullptr);

  return success ? OPERATOR_FINISHED : OPERATOR_CANCELLED;
}

/* Set the object to override. */
static int make_override_library_invoke(bContext *C, wmOperator *op, const wmEvent * /*event*/)
{
  Main *bmain = CTX_data_main(C);
  Scene *scene = CTX_data_scene(C);
  ViewLayer *view_layer = CTX_data_view_layer(C);
  Object *obact = context_active_object(C);

  /* Sanity checks. */
  if (!scene || ID_IS_LINKED(scene) || !obact) {
    return OPERATOR_CANCELLED;
  }

  if ((!ID_IS_LINKED(obact) && obact->instance_collection != nullptr &&
       ID_IS_OVERRIDABLE_LIBRARY(obact->instance_collection)) ||
      make_override_library_object_overridable_check(bmain, obact))
  {
    return make_override_library_exec(C, op);
  }

  if (!ID_IS_LINKED(obact)) {
    if (ID_IS_OVERRIDE_LIBRARY_REAL(obact)) {
      return make_override_library_exec(C, op);
    }
    BKE_report(op->reports, RPT_ERROR, "Cannot make library override from a local object");
    return OPERATOR_CANCELLED;
  }

  VectorSet<Collection *> potential_root_collections;
  LISTBASE_FOREACH (Collection *, collection, &bmain->collections) {
    /* Only check for linked collections from the same library, in the current view-layer. */
    if (!ID_IS_LINKED(&collection->id) || collection->id.lib != obact->id.lib ||
        !BKE_view_layer_has_collection(view_layer, collection))
    {
      continue;
    }
    if (!BKE_collection_has_object_recursive(collection, obact)) {
      continue;
    }
    if (potential_root_collections.is_empty()) {
      potential_root_collections.add_new(collection);
    }
    else {
      bool has_parents_in_potential_roots = false;
      bool is_potential_root = false;
      for (auto *collection_root_iter : potential_root_collections) {
        if (BKE_collection_has_collection(collection_root_iter, collection)) {
          BLI_assert_msg(!BKE_collection_has_collection(collection, collection_root_iter),
                         "Invalid loop in collection hierarchy");
          /* Current potential root is already 'better' (higher up in the collection hierarchy)
           * than current collection, nothing else to do. */
          has_parents_in_potential_roots = true;
        }
        else if (BKE_collection_has_collection(collection, collection_root_iter)) {
          BLI_assert_msg(!BKE_collection_has_collection(collection_root_iter, collection),
                         "Invalid loop in collection hierarchy");
          /* Current potential root is in the current collection's hierarchy, so the later is a
           * better candidate as root collection. */
          is_potential_root = true;
          potential_root_collections.remove(collection_root_iter);
        }
        else {
          /* Current potential root is not found in current collection's hierarchy, so the later
           * is a potential candidate as root collection. */
          is_potential_root = true;
        }
      }
      /* Only add the current collection as potential root if it is not a descendant of any
       * already known potential root collections. */
      if (is_potential_root && !has_parents_in_potential_roots) {
        potential_root_collections.add_new(collection);
      }
    }
  }

  if (potential_root_collections.is_empty()) {
    RNA_property_int_set(op->ptr, op->type->prop, MAIN_ID_SESSION_UID_UNSET);
    return make_override_library_exec(C, op);
  }
  if (potential_root_collections.size() == 1) {
    Collection *collection_root = potential_root_collections.pop();
    RNA_property_int_set(op->ptr, op->type->prop, *((int *)&collection_root->id.session_uid));
    return make_override_library_exec(C, op);
  }

  BKE_reportf(op->reports,
              RPT_ERROR,
              "Too many potential root collections (%d) for the override hierarchy, "
              "please use the Outliner instead",
              int(potential_root_collections.size()));
  return OPERATOR_CANCELLED;
}

static bool make_override_library_poll(bContext *C)
{
  Base *base_act = CTX_data_active_base(C);
  /* If the active object is not selected, do nothing (operators rely on selection too, they will
   * misbehave if the active object is not also selected, see e.g. #120701. */
  if ((base_act == nullptr) || ((base_act->flag & BASE_SELECTED) == 0)) {
    return false;
  }

  /* Object must be directly linked to be overridable. */
  Object *obact = base_act->object;
  return (
      ED_operator_objectmode(C) && obact != nullptr &&
      (ID_IS_LINKED(obact) || ID_IS_OVERRIDE_LIBRARY(obact) ||
       (obact->instance_collection != nullptr &&
        ID_IS_OVERRIDABLE_LIBRARY(obact->instance_collection) && !ID_IS_OVERRIDE_LIBRARY(obact))));
}

void OBJECT_OT_make_override_library(wmOperatorType *ot)
{
  /* identifiers */
  ot->name = "Make Library Override";
  ot->description =
      "Make a local override of this library linked data\nIterates through the hierarchy of "
      "objects and collections based on the selection";
  ot->idname = "OBJECT_OT_make_override_library";

  /* api callbacks */
  ot->invoke = make_override_library_invoke;
  ot->exec = make_override_library_exec;
  ot->poll = make_override_library_poll;

  /* flags */
  ot->flag = OPTYPE_REGISTER | OPTYPE_UNDO;

  /* properties */
  PropertyRNA *prop;
  prop = RNA_def_int(ot->srna,
                     "collection",
                     MAIN_ID_SESSION_UID_UNSET,
                     INT_MIN,
                     INT_MAX,
                     "Override Collection",
                     "Session UID of the directly linked collection containing the selected "
                     "object, to make an override from",
                     INT_MIN,
                     INT_MAX);
  RNA_def_property_flag(prop, PROP_HIDDEN | PROP_SKIP_SAVE);
  ot->prop = prop;
}

/** \} */

/* ------------------------------------------------------------------- */
/** \name Reset Library Override Operator
 * \{ */

static bool reset_clear_override_library_poll(bContext *C)
{
  Base *base_act = CTX_data_active_base(C);
  /* If the active object is not selected, do nothing (operators rely on selection too, they will
   * misbehave if the active object is not also selected, see e.g. #120701. */
  if ((base_act == nullptr) || ((base_act->flag & BASE_SELECTED) == 0)) {
    return false;
  }

  /* Object must be local and an override. */
  Object *obact = base_act->object;
  return (ED_operator_objectmode(C) && obact != nullptr && !ID_IS_LINKED(obact) &&
          ID_IS_OVERRIDE_LIBRARY(obact));
}

static int reset_override_library_exec(bContext *C, wmOperator * /*op*/)
{
  Main *bmain = CTX_data_main(C);

  /* Reset all selected liboverrides. */
  FOREACH_SELECTED_OBJECT_BEGIN (CTX_data_view_layer(C), CTX_wm_view3d(C), ob_iter) {
    if (ID_IS_OVERRIDE_LIBRARY_REAL(ob_iter) && !ID_IS_LINKED(ob_iter)) {
      BKE_lib_override_library_id_reset(bmain, &ob_iter->id, false);
    }
  }
  FOREACH_SELECTED_OBJECT_END;

  WM_event_add_notifier(C, NC_WINDOW, nullptr);
  WM_event_add_notifier(C, NC_WM | ND_LIB_OVERRIDE_CHANGED, nullptr);
  WM_event_add_notifier(C, NC_SPACE | ND_SPACE_VIEW3D, nullptr);

  return OPERATOR_FINISHED;
}

void OBJECT_OT_reset_override_library(wmOperatorType *ot)
{
  /* identifiers */
  ot->name = "Reset Library Override";
  ot->description = "Reset the selected local overrides to their linked references values";
  ot->idname = "OBJECT_OT_reset_override_library";

  /* api callbacks */
  ot->exec = reset_override_library_exec;
  ot->poll = reset_clear_override_library_poll;

  /* flags */
  ot->flag = OPTYPE_REGISTER | OPTYPE_UNDO;
}

/** \} */

/* ------------------------------------------------------------------- */
/** \name Clear Library Override Operator
 * \{ */

static int clear_override_library_exec(bContext *C, wmOperator * /*op*/)
{
  Main *bmain = CTX_data_main(C);
  ViewLayer *view_layer = CTX_data_view_layer(C);
  Scene *scene = CTX_data_scene(C);
  LinkNode *todo_objects = nullptr, *todo_object_iter;

  /* Make already existing selected liboverrides editable. */
  FOREACH_SELECTED_OBJECT_BEGIN (view_layer, CTX_wm_view3d(C), ob_iter) {
    if (ID_IS_LINKED(ob_iter)) {
      continue;
    }
    BLI_linklist_prepend_alloca(&todo_objects, ob_iter);
  }
  FOREACH_SELECTED_OBJECT_END;

  for (todo_object_iter = todo_objects; todo_object_iter != nullptr;
       todo_object_iter = todo_object_iter->next)
  {
    Object *ob_iter = static_cast<Object *>(todo_object_iter->link);
    if (BKE_lib_override_library_is_hierarchy_leaf(bmain, &ob_iter->id)) {
      bool do_remap_active = false;
      BKE_view_layer_synced_ensure(scene, view_layer);
      if (BKE_view_layer_active_object_get(view_layer) == ob_iter) {
        do_remap_active = true;
      }
      BKE_libblock_remap(bmain,
                         &ob_iter->id,
                         ob_iter->id.override_library->reference,
                         ID_REMAP_SKIP_INDIRECT_USAGE);
      if (do_remap_active) {
        BKE_view_layer_synced_ensure(scene, view_layer);
        Object *ref_object = (Object *)ob_iter->id.override_library->reference;
        Base *basact = BKE_view_layer_base_find(view_layer, ref_object);
        if (basact != nullptr) {
          view_layer->basact = basact;
        }
        DEG_id_tag_update(&scene->id, ID_RECALC_SELECT);
      }
      BKE_id_delete(bmain, &ob_iter->id);
    }
    else {
      BKE_lib_override_library_id_reset(bmain, &ob_iter->id, true);
    }
  }

  DEG_id_tag_update(&scene->id, ID_RECALC_BASE_FLAGS | ID_RECALC_SYNC_TO_EVAL);
  WM_event_add_notifier(C, NC_WINDOW, nullptr);
  WM_event_add_notifier(C, NC_WM | ND_LIB_OVERRIDE_CHANGED, nullptr);
  WM_event_add_notifier(C, NC_SPACE | ND_SPACE_VIEW3D, nullptr);

  return OPERATOR_FINISHED;
}

void OBJECT_OT_clear_override_library(wmOperatorType *ot)
{
  /* identifiers */
  ot->name = "Clear Library Override";
  ot->description =
      "Delete the selected local overrides and relink their usages to the linked data-blocks if "
      "possible, else reset them and mark them as non editable";
  ot->idname = "OBJECT_OT_clear_override_library";

  /* api callbacks */
  ot->exec = clear_override_library_exec;
  ot->poll = reset_clear_override_library_poll;

  /* flags */
  ot->flag = OPTYPE_REGISTER | OPTYPE_UNDO;
}

/** \} */

/* ------------------------------------------------------------------- */
/** \name Make Single User Operator
 * \{ */

enum {
  MAKE_SINGLE_USER_ALL = 1,
  MAKE_SINGLE_USER_SELECTED = 2,
};

static int make_single_user_exec(bContext *C, wmOperator *op)
{
  Main *bmain = CTX_data_main(C);
  Scene *scene = CTX_data_scene(C);
  ViewLayer *view_layer = CTX_data_view_layer(C);
  View3D *v3d = CTX_wm_view3d(C); /* ok if this is nullptr */
  const int flag = (RNA_enum_get(op->ptr, "type") == MAKE_SINGLE_USER_SELECTED) ? SELECT : 0;
  const bool copy_collections = false;
  bool update_deps = false;

  if (RNA_boolean_get(op->ptr, "object")) {
    if (flag == SELECT) {
      BKE_view_layer_selected_objects_tag(scene, view_layer, OB_DONE);
      single_object_users(bmain, scene, v3d, OB_DONE, copy_collections);
    }
    else {
      single_object_users(bmain, scene, v3d, 0, copy_collections);
    }

    /* needed since object relationships may have changed */
    update_deps = true;
  }

  if (RNA_boolean_get(op->ptr, "obdata")) {
    single_obdata_users(bmain, scene, view_layer, v3d, flag);

    /* Needed since some IDs were remapped? (incl. mesh->texcomesh, see #73797). */
    update_deps = true;
  }

  if (RNA_boolean_get(op->ptr, "material")) {
    single_mat_users(bmain, scene, view_layer, v3d, flag);
  }

  if (RNA_boolean_get(op->ptr, "animation")) {
    single_object_action_users(bmain, scene, view_layer, v3d, flag);
  }

  if (RNA_boolean_get(op->ptr, "obdata_animation")) {
    single_objectdata_action_users(bmain, scene, view_layer, v3d, flag);
  }

  BKE_main_id_newptr_and_tag_clear(bmain);

  WM_event_add_notifier(C, NC_WINDOW, nullptr);

  if (update_deps) {
    DEG_relations_tag_update(bmain);
  }

  return OPERATOR_FINISHED;
}

static int make_single_user_invoke(bContext *C, wmOperator *op, const wmEvent *event)
{
  return WM_operator_props_popup_confirm_ex(
      C, op, event, IFACE_("Make Selected Objects Single-User"), IFACE_("Make Single"));
}

void OBJECT_OT_make_single_user(wmOperatorType *ot)
{
  static const EnumPropertyItem type_items[] = {
      {MAKE_SINGLE_USER_SELECTED, "SELECTED_OBJECTS", 0, "Selected Objects", ""},
      {MAKE_SINGLE_USER_ALL, "ALL", 0, "All", ""},
      {0, nullptr, 0, nullptr, nullptr},
  };

  /* identifiers */
  ot->name = "Make Single User";
  ot->description = "Make linked data local to each object";
  ot->idname = "OBJECT_OT_make_single_user";

  /* Note that the invoke callback is only used from operator search,    * otherwise this does
   * nothing by default. */

  /* api callbacks */
  ot->invoke = make_single_user_invoke;
  ot->exec = make_single_user_exec;
  ot->poll = ED_operator_objectmode;

  /* flags */
  ot->flag = OPTYPE_REGISTER | OPTYPE_UNDO;

  /* properties */
  ot->prop = RNA_def_enum(ot->srna, "type", type_items, MAKE_SINGLE_USER_SELECTED, "Type", "");

  RNA_def_boolean(ot->srna, "object", false, "Object", "Make single user objects");
  RNA_def_boolean(ot->srna, "obdata", false, "Object Data", "Make single user object data");
  RNA_def_boolean(
      ot->srna, "material", false, "Materials", "Make materials local to each data");
  RNA_def_boolean(ot->srna,
                  "animation",
                  false,
                  "Object Animation",
                  "Make object animation data local to each object");
  RNA_def_boolean(ot->srna,
                  "obdata_animation",
                  false,
                  "Object Data Animation",
                  "Make object data (mesh, curve etc.) animation data local to each object");
}

/** \} */

/* ------------------------------------------------------------------- */
/** \name Drop Named Material on Object Operator
 * \{ */

std::string drop_named_material_tooltip(bContext *C, const char *name, const int mval[2])
{
  int mat_slot = 0;
  Object *ob = ED_view3d_give_material_slot_under_cursor(C, mval, &mat_slot);
  if (ob == nullptr) {
    return {};
  }
  mat_slot = max_ii(mat_slot, 1);

  Material *prev_mat = BKE_object_material_get(ob, mat_slot);

  if (prev_mat) {
    return fmt::format(fmt::runtime(TIP_("Drop {} on {} (slot {}, replacing {})")),
                       name,
                       ob->id.name + 2,
                       mat_slot,
                       prev_mat->id.name + 2);
  }
  return fmt::format(
      fmt::runtime(TIP_("Drop {} on {} (slot {})")), name, ob->id.name + 2, mat_slot);
}

static int drop_named_material_invoke(bContext *C, wmOperator *op, const wmEvent *event)
{
  Main *bmain = CTX_data_main(C);
  int mat_slot = 0;
  Object *ob = ED_view3d_give_material_slot_under_cursor(C, event->mval, &mat_slot);
  mat_slot = max_ii(mat_slot, 1);

  Material *ma = (Material *)WM_operator_properties_id_lookup_from_name_or_session_uid(
      bmain, op->ptr, ID_MA);

  if (ob == nullptr || ma == nullptr) {
    return OPERATOR_CANCELLED;
  }

  BKE_object_material_assign(CTX_data_main(C), ob, ma, mat_slot, BKE_MAT_ASSIGN_USERPREF);

  DEG_id_tag_update(&ob->id, ID_RECALC_TRANSFORM);

  WM_event_add_notifier(C, NC_OBJECT | ND_OB_SHADING, ob);
  WM_event_add_notifier(C, NC_SPACE | ND_SPACE_VIEW3D, nullptr);
  WM_event_add_notifier(C, NC_MATERIAL | ND_SHADING_LINKS, ma);

  return OPERATOR_FINISHED;
}

void OBJECT_OT_drop_named_material(wmOperatorType *ot)
{
  /* identifiers */
  ot->name = "Drop Named Material on Object";
  ot->idname = "OBJECT_OT_drop_named_material";

  /* api callbacks */
  ot->invoke = drop_named_material_invoke;
  ot->poll = ED_operator_objectmode_with_view3d_poll_msg;

  /* flags */
  ot->flag = OPTYPE_UNDO | OPTYPE_INTERNAL;

  /* properties */
  WM_operator_properties_id_lookup(ot, true);
}

/** \} */

/* ------------------------------------------------------------------- */
/** \name Drop Geometry Nodes on Object Operator
 * \{ */

std::string drop_geometry_nodes_tooltip(bContext *C, PointerRNA *properties, const int mval[2])
{
  const Object *ob = ED_view3d_give_object_under_cursor(C, mval);
  if (ob == nullptr) {
    return {};
  }

  const uint32_t session_uid = RNA_int_get(properties, "session_uid");
  const ID *id = BKE_libblock_find_session_uid(CTX_data_main(C), ID_NT, session_uid);
  if (!id) {
    return {};
  }

  return fmt::format(fmt::runtime(TIP_("Add modifier with node group \"{}\" on object \"{}\"")),
                     id->name,
                     ob->id.name);
}

static bool check_geometry_node_group_sockets(wmOperator *op, const bNodeTree *tree)
{
  tree->ensure_interface_cache();
  if (!tree->interface_outputs().is_empty()) {
    const bNodeTreeInterfaceSocket *first_output = tree->interface_outputs()[0];
    if (!first_output) {
      BKE_report(op->reports, RPT_ERROR, "The node group must have a geometry output socket");
      return false;
    }
    const bke::bNodeSocketType *typeinfo = first_output->socket_typeinfo();
    const eNodeSocketDatatype type = typeinfo ? eNodeSocketDatatype(typeinfo->type) : SOCK_CUSTOM;
    if (type != SOCK_GEOMETRY) {
      BKE_report(op->reports, RPT_ERROR, "The first output must be a geometry socket");
      return false;
    }
  }
  return true;
}

static int drop_geometry_nodes_invoke(bContext *C, wmOperator *op, const wmEvent *event)
{
  Object *ob = ED_view3d_give_object_under_cursor(C, event->mval);
  if (!ob) {
    return OPERATOR_CANCELLED;
  }

  Main *bmain = CTX_data_main(C);
  Scene *scene = CTX_data_scene(C);

  const uint32_t uid = RNA_int_get(op->ptr, "session_uid");
  bNodeTree *node_tree = (bNodeTree *)BKE_libblock_find_session_uid(bmain, ID_NT, uid);
  if (!node_tree) {
    return OPERATOR_CANCELLED;
  }
  if (node_tree->type != NTREE_GEOMETRY) {
    BKE_report(op->reports, RPT_ERROR, "Node group must be a geometry node tree");
    return OPERATOR_CANCELLED;
  }

  if (!check_geometry_node_group_sockets(op, node_tree)) {
    return OPERATOR_CANCELLED;
  }

  NodesModifierData *nmd = (NodesModifierData *)modifier_add(
      op->reports, bmain, scene, ob, node_tree->id.name + 2, eModifierType_Nodes);
  if (!nmd) {
    BKE_report(op->reports, RPT_ERROR, "Could not add geometry nodes modifier");
    return OPERATOR_CANCELLED;
  }

  if (!RNA_boolean_get(op->ptr, "show_datablock_in_modifier")) {
    nmd->flag |= NODES_MODIFIER_HIDE_DATABLOCK_SELECTOR;
  }

  nmd->node_group = node_tree;
  id_us_plus(&node_tree->id);
  MOD_nodes_update_interface(ob, nmd);

  DEG_id_tag_update(&ob->id, ID_RECALC_GEOMETRY);
  WM_event_add_notifier(C, NC_OBJECT | ND_MODIFIER, nullptr);

  return OPERATOR_FINISHED;
}

void OBJECT_OT_drop_geometry_nodes(wmOperatorType *ot)
{
  ot->name = "Drop Geometry Node Group on Object";
  ot->idname = "OBJECT_OT_drop_geometry_nodes";

  ot->invoke = drop_geometry_nodes_invoke;
  ot->poll = ED_operator_view3d_active;

  ot->flag = OPTYPE_REGISTER | OPTYPE_UNDO | OPTYPE_INTERNAL;

  PropertyRNA *prop = RNA_def_int(ot->srna,
                                  "session_uid",
                                  0,
                                  INT32_MIN,
                                  INT32_MAX,
                                  "Session UID",
                                  "Session UID of the geometry node group being dropped",
                                  INT32_MIN,
                                  INT32_MAX);
  RNA_def_property_flag(prop, PROP_HIDDEN | PROP_SKIP_SAVE);
  RNA_def_boolean(ot->srna,
                  "show_datablock_in_modifier",
                  true,
                  "Show the datablock selector in the modifier",
                  "");
}

/** \} */

/* ------------------------------------------------------------------- */
/** \name Unlink Object Operator
 * \{ */

static int object_unlink_data_exec(bContext *C, wmOperator *op)
{
  ID *id;
  PropertyPointerRNA pprop;

  UI_context_active_but_prop_get_templateID(C, &pprop.ptr, &pprop.prop);

  if (pprop.prop == nullptr) {
    BKE_report(op->reports, RPT_ERROR, "Incorrect context for running object data unlink");
    return OPERATOR_CANCELLED;
  }

  id = pprop.ptr.owner_id;

  if (GS(id->name) == ID_OB) {
    Object *ob = (Object *)id;
    if (ob->data) {
      ID *id_data = static_cast<ID *>(ob->data);

      if (GS(id_data->name) == ID_IM) {
        id_us_min(id_data);
        ob->data = nullptr;
      }
      else {
        BKE_report(op->reports, RPT_ERROR, "Can't unlink this object data");
        return OPERATOR_CANCELLED;
      }
    }
  }

  RNA_property_update(C, &pprop.ptr, pprop.prop);

  return OPERATOR_FINISHED;
}

void OBJECT_OT_unlink_data(wmOperatorType *ot)
{
  /* identifiers */
  ot->name = "Unlink";
  ot->idname = "OBJECT_OT_unlink_data";

  /* api callbacks */
  ot->exec = object_unlink_data_exec;

  /* flags */
  ot->flag = OPTYPE_INTERNAL;
}

/** \} */

}  // namespace blender::ed::object<|MERGE_RESOLUTION|>--- conflicted
+++ resolved
@@ -922,8 +922,14 @@
 #if 0
   uiItemEnumO_ptr(layout, ot, std::nullopt, ICON_NONE, "type", PAR_OBJECT);
 #else
-  uiItemFullO_ptr(
-      layout, ot, IFACE_("Object"), ICON_PARENT_OBJECT, nullptr, WM_OP_EXEC_DEFAULT, UI_ITEM_NONE, &opptr);
+  uiItemFullO_ptr(layout,
+                  ot,
+                  IFACE_("Object"),
+                  ICON_PARENT_OBJECT,
+                  nullptr,
+                  WM_OP_EXEC_DEFAULT,
+                  UI_ITEM_NONE,
+                  &opptr);
   RNA_enum_set(&opptr, "type", PAR_OBJECT);
   RNA_boolean_set(&opptr, "keep_transform", false);
 
@@ -985,47 +991,45 @@
   CTX_DATA_END;
 
   if (parent->type == OB_ARMATURE) {
-<<<<<<< HEAD
-    uiItemEnumO_ptr(layout, ot, std::nullopt, ICON_PARENT_BONE, "type", PAR_ARMATURE); /*BFA icon*/
-    uiItemEnumO_ptr(layout, ot, std::nullopt, ICON_PARENT_BONE, "type", PAR_ARMATURE_NAME); /*BFA icon*/
-    uiItemEnumO_ptr(layout, ot, std::nullopt, ICON_PARENT_BONE, "type", PAR_ARMATURE_ENVELOPE); /*BFA icon*/
-    if (has_children_of_type.mesh || has_children_of_type.gpencil) {
-      uiItemEnumO_ptr(layout, ot, std::nullopt, ICON_PARENT_BONE, "type", PAR_ARMATURE_AUTO); /*BFA icon*/
-=======
-
     if (can_support.armature_deform) {
-      uiItemEnumO_ptr(layout, ot, std::nullopt, ICON_NONE, "type", PAR_ARMATURE);
+
+      uiItemEnumO_ptr(
+          layout, ot, std::nullopt, ICON_PARENT_BONE, "type", PAR_ARMATURE); /*BFA icon*/
     }
     if (can_support.empty_groups) {
-      uiItemEnumO_ptr(layout, ot, std::nullopt, ICON_NONE, "type", PAR_ARMATURE_NAME);
+
+      uiItemEnumO_ptr(
+          layout, ot, std::nullopt, ICON_PARENT_BONE, "type", PAR_ARMATURE_NAME); /*BFA icon*/
     }
     if (can_support.envelope_weights) {
-      uiItemEnumO_ptr(layout, ot, std::nullopt, ICON_NONE, "type", PAR_ARMATURE_ENVELOPE);
+
+      uiItemEnumO_ptr(
+          layout, ot, std::nullopt, ICON_PARENT_BONE, "type", PAR_ARMATURE_ENVELOPE); /*BFA icon*/
     }
     if (can_support.automatic_weights) {
-      uiItemEnumO_ptr(layout, ot, std::nullopt, ICON_NONE, "type", PAR_ARMATURE_AUTO);
->>>>>>> 94f7cbe0
+      uiItemEnumO_ptr(
+          layout, ot, std::nullopt, ICON_PARENT_BONE, "type", PAR_ARMATURE_AUTO); /*BFA icon*/
     }
     uiItemEnumO_ptr(layout, ot, std::nullopt, ICON_PARENT_BONE, "type", PAR_BONE); /*BFA icon*/
-    uiItemEnumO_ptr(layout, ot, std::nullopt, ICON_PARENT_BONE, "type", PAR_BONE_RELATIVE); /*BFA icon*/
+    uiItemEnumO_ptr(
+        layout, ot, std::nullopt, ICON_PARENT_BONE, "type", PAR_BONE_RELATIVE); /*BFA icon*/
   }
   else if (parent->type == OB_CURVES_LEGACY) {
-    uiItemEnumO_ptr(layout, ot, std::nullopt, ICON_PARENT_CURVE, "type", PAR_CURVE); /*BFA icon*/
+    uiItemEnumO_ptr(layout, ot, std::nullopt, ICON_PARENT_CURVE, "type", PAR_CURVE);  /*BFA icon*/
     uiItemEnumO_ptr(layout, ot, std::nullopt, ICON_PARENT_CURVE, "type", PAR_FOLLOW); /*BFA icon*/
-    uiItemEnumO_ptr(layout, ot, std::nullopt, ICON_PARENT_CURVE, "type", PAR_PATH_CONST); /*BFA icon*/
+    uiItemEnumO_ptr(
+        layout, ot, std::nullopt, ICON_PARENT_CURVE, "type", PAR_PATH_CONST); /*BFA icon*/
   }
   else if (parent->type == OB_LATTICE) {
-    uiItemEnumO_ptr(layout, ot, std::nullopt, ICON_PARENT_LATTICE, "type", PAR_LATTICE); /*BFA icon*/
+    uiItemEnumO_ptr(
+        layout, ot, std::nullopt, ICON_PARENT_LATTICE, "type", PAR_LATTICE); /*BFA icon*/
   }
   else if (parent->type == OB_MESH) {
-<<<<<<< HEAD
-    if (has_children_of_type.curves) {
-      uiItemO(layout, "Object (Attach Curves to Surface)", ICON_PARENT_CURVE, "CURVES_OT_surface_set"); /*BFA icon*/
-=======
     if (can_support.attach_surface) {
-      uiItemO(
-          layout, IFACE_("Object (Attach Curves to Surface)"), ICON_NONE, "CURVES_OT_surface_set");
->>>>>>> 94f7cbe0
+      uiItemO(layout,
+              "Object (Attach Curves to Surface)",
+              ICON_PARENT_CURVE,
+              "CURVES_OT_surface_set"); /*BFA icon*/
     }
   }
 
@@ -2949,8 +2953,7 @@
 
   RNA_def_boolean(ot->srna, "object", false, "Object", "Make single user objects");
   RNA_def_boolean(ot->srna, "obdata", false, "Object Data", "Make single user object data");
-  RNA_def_boolean(
-      ot->srna, "material", false, "Materials", "Make materials local to each data");
+  RNA_def_boolean(ot->srna, "material", false, "Materials", "Make materials local to each data");
   RNA_def_boolean(ot->srna,
                   "animation",
                   false,
