/* SPDX-FileCopyrightText: 2001-2002 NaN Holding BV. All rights reserved.
 *
 * SPDX-License-Identifier: GPL-2.0-or-later */

/** \file
 * \ingroup edobj
 */

#include <cstdio>
#include <cstdlib>
#include <cstring>

#include "MEM_guardedalloc.h"

#include "DNA_anim_types.h"
#include "DNA_armature_types.h"
#include "DNA_camera_types.h"
#include "DNA_collection_types.h"
#include "DNA_constraint_types.h"
#include "DNA_gpencil_legacy_types.h"
#include "DNA_key_types.h"
#include "DNA_lattice_types.h"
#include "DNA_light_types.h"
#include "DNA_material_types.h"
#include "DNA_mesh_types.h"
#include "DNA_meta_types.h"
#include "DNA_object_types.h"
#include "DNA_particle_types.h"
#include "DNA_scene_types.h"
#include "DNA_vfont_types.h"
#include "DNA_world_types.h"

#include "BLI_kdtree.h"
#include "BLI_linklist.h"
#include "BLI_listbase.h"
#include "BLI_math.h"
#include "BLI_string.h"
#include "BLI_utildefines.h"

#include "BLT_translation.h"

#include "BKE_DerivedMesh.h"
#include "BKE_action.h"
#include "BKE_anim_data.h"
#include "BKE_armature.h"
#include "BKE_camera.h"
#include "BKE_collection.h"
#include "BKE_constraint.h"
#include "BKE_context.h"
#include "BKE_curve.h"
#include "BKE_curves.h"
#include "BKE_displist.h"
#include "BKE_editmesh.h"
#include "BKE_fcurve.h"
#include "BKE_gpencil_legacy.h"
#include "BKE_idprop.h"
#include "BKE_idtype.h"
#include "BKE_lattice.h"
#include "BKE_layer.h"
#include "BKE_lib_id.h"
#include "BKE_lib_override.h"
#include "BKE_lib_query.h"
#include "BKE_lib_remap.h"
#include "BKE_light.h"
#include "BKE_lightprobe.h"
#include "BKE_main.h"
#include "BKE_material.h"
#include "BKE_mball.h"
#include "BKE_mesh.h"
#include "BKE_modifier.h"
#include "BKE_node.h"
#include "BKE_object.h"
#include "BKE_pointcloud.h"
#include "BKE_report.h"
#include "BKE_scene.h"
#include "BKE_speaker.h"
#include "BKE_texture.h"
#include "BKE_volume.h"

#include "DEG_depsgraph.h"
#include "DEG_depsgraph_build.h"
#include "DEG_depsgraph_query.h"

#include "WM_api.h"
#include "WM_types.h"

#include "UI_interface.h"
#include "UI_resources.h"

#include "RNA_access.h"
#include "RNA_define.h"
#include "RNA_enum_types.h"

#include "ED_armature.h"
#include "ED_curve.h"
#include "ED_gpencil_legacy.h"
#include "ED_keyframing.h"
#include "ED_mesh.h"
#include "ED_object.h"
#include "ED_screen.h"
#include "ED_view3d.h"

#include "MOD_nodes.hh"

#include "object_intern.h"

/* ------------------------------------------------------------------- */
/** \name Make Vertex Parent Operator
 * \{ */

static bool vertex_parent_set_poll(bContext *C)
{
  return ED_operator_editmesh(C) || ED_operator_editsurfcurve(C) || ED_operator_editlattice(C);
}

static int vertex_parent_set_exec(bContext *C, wmOperator *op)
{
  Main *bmain = CTX_data_main(C);
  Scene *scene = CTX_data_scene(C);
  View3D *v3d = CTX_wm_view3d(C);
  Depsgraph *depsgraph = CTX_data_ensure_evaluated_depsgraph(C);
  ViewLayer *view_layer = CTX_data_view_layer(C);
  Object *obedit = CTX_data_edit_object(C);
  Object *par;

#define INDEX_UNSET -1
  int par1, par2, par3, par4;
  par1 = par2 = par3 = par4 = INDEX_UNSET;

  /* we need 1 to 3 selected vertices */

  if (obedit->type == OB_MESH) {
    Mesh *me = static_cast<Mesh *>(obedit->data);
    BMEditMesh *em;

    EDBM_mesh_load(bmain, obedit);
    EDBM_mesh_make(obedit, scene->toolsettings->selectmode, true);

    DEG_id_tag_update(static_cast<ID *>(obedit->data), 0);

    em = me->edit_mesh;

    BKE_editmesh_looptri_and_normals_calc(em);

    /* Make sure the evaluated mesh is updated.
     *
     * Most reliable way is to update the tagged objects, which will ensure
     * proper copy-on-write update, but also will make sure all dependent
     * objects are also up to date. */
    BKE_scene_graph_update_tagged(depsgraph, bmain);

    BMVert *eve;
    BMIter iter;
    int curr_index;
    BM_ITER_MESH_INDEX (eve, &iter, em->bm, BM_VERTS_OF_MESH, curr_index) {
      if (BM_elem_flag_test(eve, BM_ELEM_SELECT)) {
        if (par1 == INDEX_UNSET) {
          par1 = curr_index;
        }
        else if (par2 == INDEX_UNSET) {
          par2 = curr_index;
        }
        else if (par3 == INDEX_UNSET) {
          par3 = curr_index;
        }
        else if (par4 == INDEX_UNSET) {
          par4 = curr_index;
        }
        else {
          break;
        }
      }
    }
  }
  else if (ELEM(obedit->type, OB_SURF, OB_CURVES_LEGACY)) {
    ListBase *editnurb = object_editcurve_get(obedit);

    for (Nurb *nu = static_cast<Nurb *>(editnurb->first); nu != nullptr; nu = nu->next) {
      if (nu->type == CU_BEZIER) {
        BezTriple *bezt = nu->bezt;
        for (int curr_index = 0; curr_index < nu->pntsu; curr_index++, bezt++) {
          if (BEZT_ISSEL_ANY_HIDDENHANDLES(v3d, bezt)) {
            if (par1 == INDEX_UNSET) {
              par1 = curr_index;
            }
            else if (par2 == INDEX_UNSET) {
              par2 = curr_index;
            }
            else if (par3 == INDEX_UNSET) {
              par3 = curr_index;
            }
            else if (par4 == INDEX_UNSET) {
              par4 = curr_index;
            }
            else {
              break;
            }
          }
        }
      }
      else {
        BPoint *bp = nu->bp;
        const int num_points = nu->pntsu * nu->pntsv;
        for (int curr_index = 0; curr_index < num_points; curr_index++, bp++) {
          if (bp->f1 & SELECT) {
            if (par1 == INDEX_UNSET) {
              par1 = curr_index;
            }
            else if (par2 == INDEX_UNSET) {
              par2 = curr_index;
            }
            else if (par3 == INDEX_UNSET) {
              par3 = curr_index;
            }
            else if (par4 == INDEX_UNSET) {
              par4 = curr_index;
            }
            else {
              break;
            }
          }
        }
      }
    }
  }
  else if (obedit->type == OB_LATTICE) {
    Lattice *lt = static_cast<Lattice *>(obedit->data);

    const int num_points = lt->editlatt->latt->pntsu * lt->editlatt->latt->pntsv *
                           lt->editlatt->latt->pntsw;
    BPoint *bp = lt->editlatt->latt->def;
    for (int curr_index = 0; curr_index < num_points; curr_index++, bp++) {
      if (bp->f1 & SELECT) {
        if (par1 == INDEX_UNSET) {
          par1 = curr_index;
        }
        else if (par2 == INDEX_UNSET) {
          par2 = curr_index;
        }
        else if (par3 == INDEX_UNSET) {
          par3 = curr_index;
        }
        else if (par4 == INDEX_UNSET) {
          par4 = curr_index;
        }
        else {
          break;
        }
      }
    }
  }

  if (par4 != INDEX_UNSET || par1 == INDEX_UNSET || (par2 != INDEX_UNSET && par3 == INDEX_UNSET)) {
    BKE_report(op->reports, RPT_ERROR, "Select either 1 or 3 vertices to parent to");
    return OPERATOR_CANCELLED;
  }

  CTX_DATA_BEGIN (C, Object *, ob, selected_editable_objects) {
    if (ob != obedit) {
      DEG_id_tag_update(&ob->id, ID_RECALC_TRANSFORM | ID_RECALC_GEOMETRY | ID_RECALC_ANIMATION);
      par = obedit->parent;

      if (BKE_object_parent_loop_check(par, ob)) {
        BKE_report(op->reports, RPT_ERROR, "Loop in parents");
      }
      else {
        Object workob;
        BKE_view_layer_synced_ensure(scene, view_layer);
        ob->parent = BKE_view_layer_active_object_get(view_layer);
        if (par3 != INDEX_UNSET) {
          ob->partype = PARVERT3;
          ob->par1 = par1;
          ob->par2 = par2;
          ob->par3 = par3;

          /* inverse parent matrix */
          BKE_object_workob_calc_parent(depsgraph, scene, ob, &workob);
          invert_m4_m4(ob->parentinv, workob.object_to_world);
        }
        else {
          ob->partype = PARVERT1;
          ob->par1 = par1;

          /* inverse parent matrix */
          BKE_object_workob_calc_parent(depsgraph, scene, ob, &workob);
          invert_m4_m4(ob->parentinv, workob.object_to_world);
        }
      }
    }
  }
  CTX_DATA_END;

  DEG_relations_tag_update(bmain);

  WM_event_add_notifier(C, NC_OBJECT, nullptr);

  return OPERATOR_FINISHED;

#undef INDEX_UNSET
}

void OBJECT_OT_vertex_parent_set(wmOperatorType *ot)
{
  /* identifiers */
  ot->name = "Make Vertex Parent";
  ot->description = "Parent selected objects to the selected vertices";
  ot->idname = "OBJECT_OT_vertex_parent_set";

  /* api callbacks */
  ot->invoke = WM_operator_confirm_or_exec;
  ot->poll = vertex_parent_set_poll;
  ot->exec = vertex_parent_set_exec;

  /* flags */
  ot->flag = OPTYPE_REGISTER | OPTYPE_UNDO;
  WM_operator_properties_confirm_or_exec(ot);
}

/** \} */

/* ------------------------------------------------------------------- */
/** \name Clear Parent Operator
 * \{ */

EnumPropertyItem prop_clear_parent_types[] = {
    {CLEAR_PARENT_ALL,
     "CLEAR",
     ICON_PARENT_CLEAR,
     "Clear Parent",
     "Completely clear the parenting relationship, including involved modifiers if any"},
    {CLEAR_PARENT_KEEP_TRANSFORM,
     "CLEAR_KEEP_TRANSFORM",
     ICON_PARENT_CLEAR,
     "Clear and Keep Transformation",
     "As 'Clear Parent', but keep the current visual transformations of the object"},
    {CLEAR_PARENT_INVERSE,
     "CLEAR_INVERSE",
     ICON_PARENT_CLEAR,
     "Clear Parent Inverse",
     "Reset the transform corrections applied to the parenting relationship, does not remove "
     "parenting itself"},
    {0, nullptr, 0, nullptr, nullptr},
};

/* Helper for ED_object_parent_clear() - Remove deform-modifiers associated with parent */
static void object_remove_parent_deform_modifiers(Object *ob, const Object *par)
{
  if (ELEM(par->type, OB_ARMATURE, OB_LATTICE, OB_CURVES_LEGACY)) {
    ModifierData *md, *mdn;

    /* assume that we only need to remove the first instance of matching deform modifier here */
    for (md = static_cast<ModifierData *>(ob->modifiers.first); md; md = mdn) {
      bool free = false;

      mdn = md->next;

      /* need to match types (modifier + parent) and references */
      if ((md->type == eModifierType_Armature) && (par->type == OB_ARMATURE)) {
        ArmatureModifierData *amd = (ArmatureModifierData *)md;
        if (amd->object == par) {
          free = true;
        }
      }
      else if ((md->type == eModifierType_Lattice) && (par->type == OB_LATTICE)) {
        LatticeModifierData *lmd = (LatticeModifierData *)md;
        if (lmd->object == par) {
          free = true;
        }
      }
      else if ((md->type == eModifierType_Curve) && (par->type == OB_CURVES_LEGACY)) {
        CurveModifierData *cmd = (CurveModifierData *)md;
        if (cmd->object == par) {
          free = true;
        }
      }

      /* free modifier if match */
      if (free) {
        BKE_modifier_remove_from_list(ob, md);
        BKE_modifier_free(md);
      }
    }
  }
}

void ED_object_parent_clear(Object *ob, const int type)
{
  if (ob->parent == nullptr) {
    return;
  }

  switch (type) {
    case CLEAR_PARENT_ALL: {
      /* for deformers, remove corresponding modifiers to prevent
       * a large number of modifiers building up */
      object_remove_parent_deform_modifiers(ob, ob->parent);

      /* clear parenting relationship completely */
      ob->parent = nullptr;
      ob->partype = PAROBJECT;
      ob->parsubstr[0] = 0;
      break;
    }
    case CLEAR_PARENT_KEEP_TRANSFORM: {
      /* remove parent, and apply the parented transform
       * result as object's local transforms */
      ob->parent = nullptr;
      BKE_object_apply_mat4(ob, ob->object_to_world, true, false);
      break;
    }
    case CLEAR_PARENT_INVERSE: {
      /* object stays parented, but the parent inverse
       * (i.e. offset from parent to retain binding state)
       * is cleared. In other words: nothing to do here! */
      break;
    }
  }

  /* Always clear parentinv matrix for sake of consistency, see #41950. */
  unit_m4(ob->parentinv);

  DEG_id_tag_update(&ob->id, ID_RECALC_TRANSFORM | ID_RECALC_GEOMETRY | ID_RECALC_ANIMATION);
}

/* NOTE: poll should check for editable scene. */
static int parent_clear_exec(bContext *C, wmOperator *op)
{
  Main *bmain = CTX_data_main(C);
  const int type = RNA_enum_get(op->ptr, "type");

  CTX_DATA_BEGIN (C, Object *, ob, selected_editable_objects) {
    ED_object_parent_clear(ob, type);
  }
  CTX_DATA_END;

  DEG_relations_tag_update(bmain);
  WM_event_add_notifier(C, NC_OBJECT | ND_TRANSFORM, nullptr);
  WM_event_add_notifier(C, NC_OBJECT | ND_PARENT, nullptr);
  return OPERATOR_FINISHED;
}

void OBJECT_OT_parent_clear(wmOperatorType *ot)
{
  /* identifiers */
  ot->name = "Clear Parent";
  ot->description = "Clear the object's parenting";
  ot->idname = "OBJECT_OT_parent_clear";

  /* api callbacks */
  ot->invoke = WM_menu_invoke;
  ot->exec = parent_clear_exec;

  /* flags */
  ot->flag = OPTYPE_REGISTER | OPTYPE_UNDO;

  ot->prop = RNA_def_enum(ot->srna, "type", prop_clear_parent_types, CLEAR_PARENT_ALL, "Type", "");
}

/** \} */

/* ------------------------------------------------------------------- */
/** \name Make Parent Operator
 * \{ */

void ED_object_parent(Object *ob, Object *par, const int type, const char *substr)
{
  /* Always clear parentinv matrix for sake of consistency, see #41950. */
  unit_m4(ob->parentinv);

  if (!par || BKE_object_parent_loop_check(par, ob)) {
    ob->parent = nullptr;
    ob->partype = PAROBJECT;
    ob->parsubstr[0] = 0;
    return;
  }

  /* Other partypes are deprecated, do not use here! */
  BLI_assert(ELEM(type & PARTYPE, PAROBJECT, PARSKEL, PARVERT1, PARVERT3, PARBONE));

  /* this could use some more checks */

  ob->parent = par;
  ob->partype &= ~PARTYPE;
  ob->partype |= type;
  STRNCPY(ob->parsubstr, substr);
}

EnumPropertyItem prop_make_parent_types[] = {
    {PAR_OBJECT, "OBJECT", ICON_PARENT_OBJECT, "Object", ""},
    {PAR_ARMATURE, "ARMATURE", ICON_PARENT_BONE, "Armature Deform", ""},
    {PAR_ARMATURE_NAME, "ARMATURE_NAME", ICON_PARENT_BONE, "   With Empty Groups", ""},
    {PAR_ARMATURE_AUTO, "ARMATURE_AUTO", ICON_PARENT_BONE, "   With Automatic Weights", ""},
    {PAR_ARMATURE_ENVELOPE, "ARMATURE_ENVELOPE", ICON_PARENT_BONE, "   With Envelope Weights", ""},
    {PAR_BONE, "BONE", ICON_PARENT_BONE, "Bone", ""},
    {PAR_BONE_RELATIVE, "BONE_RELATIVE", ICON_PARENT_BONE, "Bone Relative", ""},
    {PAR_CURVE, "CURVE", ICON_PARENT_CURVE, "Curve Deform", ""},
    {PAR_FOLLOW, "FOLLOW", ICON_PARENT_CURVE, "Follow Path", ""},
    {PAR_PATH_CONST, "PATH_CONST", ICON_PARENT_CURVE, "Path Constraint", ""},
    {PAR_LATTICE, "LATTICE", ICON_PARENT_LATTICE, "Lattice Deform", ""},
    {PAR_VERTEX, "VERTEX", ICON_VERTEX_PARENT, "Vertex", ""},
    {PAR_VERTEX_TRI, "VERTEX_TRI", ICON_VERTEX_PARENT, "Vertex (Triangle)", ""},
    {0, nullptr, 0, nullptr, nullptr},
};

bool ED_object_parent_set(ReportList *reports,
                          const bContext *C,
                          Scene *scene,
                          Object *const ob,
                          Object *const par,
                          int partype,
                          const bool xmirror,
                          const bool keep_transform,
                          const int vert_par[3])
{
  Main *bmain = CTX_data_main(C);
  Depsgraph *depsgraph = CTX_data_ensure_evaluated_depsgraph(C);
  bPoseChannel *pchan = nullptr;
  bPoseChannel *pchan_eval = nullptr;
  Object *parent_eval = DEG_get_evaluated_object(depsgraph, par);

  DEG_id_tag_update(&par->id, ID_RECALC_TRANSFORM | ID_RECALC_GEOMETRY);

  /* Preconditions. */
  if (ob == par) {
    /* Parenting an object to itself is impossible. */
    return false;
  }

  if (BKE_object_parent_loop_check(par, ob)) {
    BKE_report(reports, RPT_ERROR, "Loop in parents");
    return false;
  }

  switch (partype) {
    case PAR_FOLLOW:
    case PAR_PATH_CONST: {
      if (par->type != OB_CURVES_LEGACY) {
        return false;
      }
      Curve *cu = static_cast<Curve *>(par->data);
      Curve *cu_eval = static_cast<Curve *>(parent_eval->data);
      if ((cu->flag & CU_PATH) == 0) {
        cu->flag |= CU_PATH | CU_FOLLOW;
        cu_eval->flag |= CU_PATH | CU_FOLLOW;
        /* force creation of path data */
        BKE_displist_make_curveTypes(depsgraph, scene, par, false);
      }
      else {
        cu->flag |= CU_FOLLOW;
        cu_eval->flag |= CU_FOLLOW;
      }

      /* if follow, add F-Curve for ctime (i.e. "eval_time") so that path-follow works */
      if (partype == PAR_FOLLOW) {
        /* get or create F-Curve */
        bAction *act = ED_id_action_ensure(bmain, &cu->id);
        FCurve *fcu = ED_action_fcurve_ensure(bmain, act, nullptr, nullptr, "eval_time", 0);

        /* setup dummy 'generator' modifier here to get 1-1 correspondence still working */
        if (!fcu->bezt && !fcu->fpt && !fcu->modifiers.first) {
          add_fmodifier(&fcu->modifiers, FMODIFIER_TYPE_GENERATOR, fcu);
        }
      }

      /* fall back on regular parenting now (for follow only) */
      if (partype == PAR_FOLLOW) {
        partype = PAR_OBJECT;
      }
      break;
    }
    case PAR_BONE:
    case PAR_BONE_RELATIVE:
      pchan = BKE_pose_channel_active_if_layer_visible(par);
      pchan_eval = BKE_pose_channel_active_if_layer_visible(parent_eval);

      if (pchan == nullptr || pchan_eval == nullptr) {
        /* If pchan_eval is nullptr, pchan should also be nullptr. */
        BLI_assert_msg(pchan == nullptr, "Missing evaluated bone data");
        BKE_report(reports, RPT_ERROR, "No active bone");
        return false;
      }
  }

  Object workob;

  /* Apply transformation of previous parenting. */
  if (keep_transform) {
    /* Was removed because of bug #23577,      * but this can be handy in some cases too #32616, so
     * make optional. */
    BKE_object_apply_mat4(ob, ob->object_to_world, false, false);
  }

  /* Set the parent (except for follow-path constraint option). */
  if (partype != PAR_PATH_CONST) {
    ob->parent = par;
    /* Always clear parentinv matrix for sake of consistency, see #41950. */
    unit_m4(ob->parentinv);
    DEG_id_tag_update(&ob->id, ID_RECALC_TRANSFORM);
  }

  /* Handle types. */
  if (pchan) {
    STRNCPY(ob->parsubstr, pchan->name);
  }
  else {
    ob->parsubstr[0] = 0;
  }

  switch (partype) {
    case PAR_PATH_CONST:
      /* Don't do anything here, since this is not technically "parenting". */
      break;
    case PAR_CURVE:
    case PAR_LATTICE:
    case PAR_ARMATURE:
    case PAR_ARMATURE_NAME:
    case PAR_ARMATURE_ENVELOPE:
    case PAR_ARMATURE_AUTO:
      /* partype is now set to PAROBJECT so that invisible 'virtual'
       * modifiers don't need to be created.
       * NOTE: the old (2.4x) method was to set ob->partype = PARSKEL,        * creating the
       * virtual modifiers.
       */
      ob->partype = PAROBJECT;     /* NOTE: DNA define, not operator property. */
      /* ob->partype = PARSKEL; */ /* NOTE: DNA define, not operator property. */

      /* BUT, to keep the deforms, we need a modifier,        * and then we need to set the object
       * that it uses
       * - We need to ensure that the modifier we're adding doesn't already exist,        *   so we
       * check this by assuming that the parent is selected too.
       */
      /* XXX currently this should only happen for meshes, curves, surfaces,        * and lattices
       * - this stuff isn't available for meta-balls yet. */
      if (ELEM(ob->type, OB_MESH, OB_CURVES_LEGACY, OB_SURF, OB_FONT, OB_LATTICE)) {
        ModifierData *md;

        switch (partype) {
          case PAR_CURVE: /* curve deform */
            if (BKE_modifiers_is_deformed_by_curve(ob) != par) {
              md = ED_object_modifier_add(reports, bmain, scene, ob, nullptr, eModifierType_Curve);
              if (md) {
                ((CurveModifierData *)md)->object = par;
              }
              if (par->runtime.curve_cache &&
                  par->runtime.curve_cache->anim_path_accum_length == nullptr) {
                DEG_id_tag_update(&par->id, ID_RECALC_GEOMETRY);
              }
            }
            break;
          case PAR_LATTICE: /* lattice deform */
            if (BKE_modifiers_is_deformed_by_lattice(ob) != par) {
              md = ED_object_modifier_add(
                  reports, bmain, scene, ob, nullptr, eModifierType_Lattice);
              if (md) {
                ((LatticeModifierData *)md)->object = par;
              }
            }
            break;
          default: /* armature deform */
            if (BKE_modifiers_is_deformed_by_armature(ob) != par) {
              md = ED_object_modifier_add(
                  reports, bmain, scene, ob, nullptr, eModifierType_Armature);
              if (md) {
                ((ArmatureModifierData *)md)->object = par;
              }
            }
            break;
        }
      }
      break;
    case PAR_BONE:
      ob->partype = PARBONE; /* NOTE: DNA define, not operator property. */
      if (pchan->bone) {
        pchan->bone->flag &= ~BONE_RELATIVE_PARENTING;
        pchan_eval->bone->flag &= ~BONE_RELATIVE_PARENTING;
      }
      break;
    case PAR_BONE_RELATIVE:
      ob->partype = PARBONE; /* NOTE: DNA define, not operator property. */
      if (pchan->bone) {
        pchan->bone->flag |= BONE_RELATIVE_PARENTING;
        pchan_eval->bone->flag |= BONE_RELATIVE_PARENTING;
      }
      break;
    case PAR_VERTEX:
      ob->partype = PARVERT1;
      ob->par1 = vert_par[0];
      break;
    case PAR_VERTEX_TRI:
      ob->partype = PARVERT3;
      copy_v3_v3_int(&ob->par1, vert_par);
      break;
    case PAR_OBJECT:
    case PAR_FOLLOW:
      ob->partype = PAROBJECT; /* NOTE: DNA define, not operator property. */
      break;
  }

  /* Constraint and set parent inverse. */
  const bool is_armature_parent = ELEM(
      partype, PAR_ARMATURE, PAR_ARMATURE_NAME, PAR_ARMATURE_ENVELOPE, PAR_ARMATURE_AUTO);
  if (partype == PAR_PATH_CONST) {
    bConstraint *con;
    bFollowPathConstraint *data;
    float cmat[4][4], vec[3];

    con = BKE_constraint_add_for_object(ob, "AutoPath", CONSTRAINT_TYPE_FOLLOWPATH);

    data = static_cast<bFollowPathConstraint *>(con->data);
    data->tar = par;

    BKE_constraint_target_matrix_get(
        depsgraph, scene, con, 0, CONSTRAINT_OBTYPE_OBJECT, nullptr, cmat, scene->r.cfra);
    sub_v3_v3v3(vec, ob->object_to_world[3], cmat[3]);

    copy_v3_v3(ob->loc, vec);
  }
  else if (is_armature_parent && (ob->type == OB_MESH) && (par->type == OB_ARMATURE)) {
    if (partype == PAR_ARMATURE_NAME) {
      ED_object_vgroup_calc_from_armature(
          reports, depsgraph, scene, ob, par, ARM_GROUPS_NAME, false);
    }
    else if (partype == PAR_ARMATURE_ENVELOPE) {
      ED_object_vgroup_calc_from_armature(
          reports, depsgraph, scene, ob, par, ARM_GROUPS_ENVELOPE, xmirror);
    }
    else if (partype == PAR_ARMATURE_AUTO) {
      WM_cursor_wait(true);
      ED_object_vgroup_calc_from_armature(
          reports, depsgraph, scene, ob, par, ARM_GROUPS_AUTO, xmirror);
      WM_cursor_wait(false);
    }
    /* get corrected inverse */
    ob->partype = PAROBJECT;
    BKE_object_workob_calc_parent(depsgraph, scene, ob, &workob);

    invert_m4_m4(ob->parentinv, workob.object_to_world);
  }
  else if (is_armature_parent && (ob->type == OB_GPENCIL_LEGACY) && (par->type == OB_ARMATURE)) {
    if (partype == PAR_ARMATURE) {
      ED_gpencil_add_armature(C, reports, ob, par);
    }
    else if (partype == PAR_ARMATURE_NAME) {
      ED_gpencil_add_armature_weights(C, reports, ob, par, GP_PAR_ARMATURE_NAME);
    }
    else if (ELEM(partype, PAR_ARMATURE_AUTO, PAR_ARMATURE_ENVELOPE)) {
      WM_cursor_wait(true);
      ED_gpencil_add_armature_weights(C, reports, ob, par, GP_PAR_ARMATURE_AUTO);
      WM_cursor_wait(false);
    }
    /* get corrected inverse */
    ob->partype = PAROBJECT;
    BKE_object_workob_calc_parent(depsgraph, scene, ob, &workob);

    invert_m4_m4(ob->parentinv, workob.object_to_world);
  }
  else if ((ob->type == OB_GPENCIL_LEGACY) && (par->type == OB_LATTICE)) {
    /* Add Lattice modifier */
    if (partype == PAR_LATTICE) {
      ED_gpencil_add_lattice_modifier(C, reports, ob, par);
    }
    /* get corrected inverse */
    ob->partype = PAROBJECT;
    BKE_object_workob_calc_parent(depsgraph, scene, ob, &workob);

    invert_m4_m4(ob->parentinv, workob.object_to_world);
  }
  else {
    /* calculate inverse parent matrix */
    BKE_object_workob_calc_parent(depsgraph, scene, ob, &workob);
    invert_m4_m4(ob->parentinv, workob.object_to_world);
  }

  DEG_id_tag_update(&ob->id, ID_RECALC_TRANSFORM | ID_RECALC_GEOMETRY);
  return true;
}

static void parent_set_vert_find(KDTree_3d *tree, Object *child, int vert_par[3], bool is_tri)
{
  const float *co_find = child->object_to_world[3];
  if (is_tri) {
    KDTreeNearest_3d nearest[3];
    int tot;

    tot = BLI_kdtree_3d_find_nearest_n(tree, co_find, nearest, 3);
    BLI_assert(tot == 3);
    UNUSED_VARS(tot);

    vert_par[0] = nearest[0].index;
    vert_par[1] = nearest[1].index;
    vert_par[2] = nearest[2].index;

    BLI_assert(min_iii(UNPACK3(vert_par)) >= 0);
  }
  else {
    vert_par[0] = BLI_kdtree_3d_find_nearest(tree, co_find, nullptr);
    BLI_assert(vert_par[0] >= 0);
    vert_par[1] = 0;
    vert_par[2] = 0;
  }
}

struct ParentingContext {
  ReportList *reports;
  Scene *scene;
  Object *par;
  int partype;
  bool is_vertex_tri;
  bool xmirror;
  bool keep_transform;
};

static bool parent_set_nonvertex_parent(bContext *C, ParentingContext *parenting_context)
{
  CTX_DATA_BEGIN (C, Object *, ob, selected_editable_objects) {
    if (ob == parenting_context->par) {
      /* ED_object_parent_set() will fail (and thus return false), but this case shouldn't break
       * this loop. It's expected that the active object is also selected. */
      continue;
    }

    if (!ED_object_parent_set(parenting_context->reports,
                              C,
                              parenting_context->scene,
                              ob,
                              parenting_context->par,
                              parenting_context->partype,
                              parenting_context->xmirror,
                              parenting_context->keep_transform,
                              nullptr))
    {
      return false;
    }
  }
  CTX_DATA_END;

  return true;
}

static bool parent_set_vertex_parent_with_kdtree(bContext *C,
                                                 ParentingContext *parenting_context,
                                                 KDTree_3d *tree)
{
  int vert_par[3] = {0, 0, 0};

  CTX_DATA_BEGIN (C, Object *, ob, selected_editable_objects) {
    if (ob == parenting_context->par) {
      /* ED_object_parent_set() will fail (and thus return false), but this case shouldn't break
       * this loop. It's expected that the active object is also selected. */
      continue;
    }

    parent_set_vert_find(tree, ob, vert_par, parenting_context->is_vertex_tri);
    if (!ED_object_parent_set(parenting_context->reports,
                              C,
                              parenting_context->scene,
                              ob,
                              parenting_context->par,
                              parenting_context->partype,
                              parenting_context->xmirror,
                              parenting_context->keep_transform,
                              vert_par))
    {
      return false;
    }
  }
  CTX_DATA_END;
  return true;
}

static bool parent_set_vertex_parent(bContext *C, ParentingContext *parenting_context)
{
  KDTree_3d *tree = nullptr;
  int tree_tot;

  tree = BKE_object_as_kdtree(parenting_context->par, &tree_tot);
  BLI_assert(tree != nullptr);

  if (tree_tot < (parenting_context->is_vertex_tri ? 3 : 1)) {
    BKE_report(parenting_context->reports, RPT_ERROR, "Not enough vertices for vertex-parent");
    BLI_kdtree_3d_free(tree);
    return false;
  }

  const bool ok = parent_set_vertex_parent_with_kdtree(C, parenting_context, tree);
  BLI_kdtree_3d_free(tree);
  return ok;
}

static int parent_set_exec(bContext *C, wmOperator *op)
{
  const int partype = RNA_enum_get(op->ptr, "type");
  ParentingContext parenting_context{};
  parenting_context.reports = op->reports;
  parenting_context.scene = CTX_data_scene(C);
  parenting_context.par = ED_object_active_context(C);
  parenting_context.partype = partype;
  parenting_context.is_vertex_tri = partype == PAR_VERTEX_TRI;
  parenting_context.xmirror = RNA_boolean_get(op->ptr, "xmirror");
  parenting_context.keep_transform = RNA_boolean_get(op->ptr, "keep_transform");

  bool ok;
  if (ELEM(parenting_context.partype, PAR_VERTEX, PAR_VERTEX_TRI)) {
    ok = parent_set_vertex_parent(C, &parenting_context);
  }
  else {
    ok = parent_set_nonvertex_parent(C, &parenting_context);
  }
  if (!ok) {
    return OPERATOR_CANCELLED;
  }

  Main *bmain = CTX_data_main(C);
  DEG_relations_tag_update(bmain);
  WM_event_add_notifier(C, NC_OBJECT | ND_TRANSFORM, nullptr);
  WM_event_add_notifier(C, NC_OBJECT | ND_PARENT, nullptr);

  return OPERATOR_FINISHED;
}

static int parent_set_invoke_menu(bContext *C, wmOperatorType *ot)
{
  Object *parent = ED_object_active_context(C);
  uiPopupMenu *pup = UI_popup_menu_begin(C, IFACE_("Set Parent To"), ICON_NONE);
  uiLayout *layout = UI_popup_menu_layout(pup);

  PointerRNA opptr;
#if 0
  uiItemEnumO_ptr(layout, ot, nullptr, 0, "type", PAR_OBJECT);
#else
  uiItemFullO_ptr(
<<<<<<< HEAD
      layout, ot, IFACE_("Object"), ICON_PARENT_OBJECT, nullptr, WM_OP_EXEC_DEFAULT, 0, &opptr);
=======
      layout, ot, IFACE_("Object"), ICON_NONE, nullptr, WM_OP_EXEC_DEFAULT, UI_ITEM_NONE, &opptr);
>>>>>>> e7b22bff
  RNA_enum_set(&opptr, "type", PAR_OBJECT);
  RNA_boolean_set(&opptr, "keep_transform", false);

  uiItemFullO_ptr(layout,
                  ot,
                  IFACE_("Object (Keep Transform)"),
                  ICON_PARENT_OBJECT,
                  nullptr,
                  WM_OP_EXEC_DEFAULT,
                  UI_ITEM_NONE,
                  &opptr);
  RNA_enum_set(&opptr, "type", PAR_OBJECT);
  RNA_boolean_set(&opptr, "keep_transform", true);
#endif

  uiItemBooleanO(layout,
                 IFACE_("Object (Without Inverse)"),
                 ICON_PARENT,
                 "OBJECT_OT_parent_no_inverse_set",
                 "keep_transform",
                 0);

  uiItemBooleanO(layout,
                 IFACE_("Object (Keep Transform Without Inverse)"),
                 ICON_PARENT,
                 "OBJECT_OT_parent_no_inverse_set",
                 "keep_transform",
                 1);

  struct {
    bool mesh, gpencil, curves;
  } has_children_of_type = {false};

  CTX_DATA_BEGIN (C, Object *, child, selected_editable_objects) {
    if (child == parent) {
      continue;
    }
    if (child->type == OB_MESH) {
      has_children_of_type.mesh = true;
    }
    if (child->type == OB_GPENCIL_LEGACY) {
      has_children_of_type.gpencil = true;
    }
    if (child->type == OB_CURVES) {
      has_children_of_type.curves = true;
    }
  }
  CTX_DATA_END;

  if (parent->type == OB_ARMATURE) {
    uiItemEnumO_ptr(layout, ot, nullptr, ICON_PARENT_BONE, "type", PAR_ARMATURE);
    uiItemEnumO_ptr(layout, ot, nullptr, ICON_PARENT_BONE, "type", PAR_ARMATURE_NAME);
    if (!has_children_of_type.gpencil) {
      uiItemEnumO_ptr(layout, ot, nullptr, ICON_PARENT_BONE, "type", PAR_ARMATURE_ENVELOPE);
    }
    if (has_children_of_type.mesh || has_children_of_type.gpencil) {
      uiItemEnumO_ptr(layout, ot, nullptr, ICON_PARENT_BONE, "type", PAR_ARMATURE_AUTO);
    }
    uiItemEnumO_ptr(layout, ot, nullptr, ICON_PARENT_BONE, "type", PAR_BONE);
    uiItemEnumO_ptr(layout, ot, nullptr, ICON_PARENT_BONE, "type", PAR_BONE_RELATIVE);
  }
  else if (parent->type == OB_CURVES_LEGACY) {
    uiItemEnumO_ptr(layout, ot, nullptr, ICON_PARENT_CURVE, "type", PAR_CURVE);
    uiItemEnumO_ptr(layout, ot, nullptr, ICON_PARENT_CURVE, "type", PAR_FOLLOW);
    uiItemEnumO_ptr(layout, ot, nullptr, ICON_PARENT_CURVE, "type", PAR_PATH_CONST);
  }
  else if (parent->type == OB_LATTICE) {
    uiItemEnumO_ptr(layout, ot, nullptr, ICON_PARENT_LATTICE, "type", PAR_LATTICE);
  }
  else if (parent->type == OB_MESH) {
    if (has_children_of_type.curves) {
      uiItemO(layout, "Object (Attach Curves to Surface)", ICON_NONE, "CURVES_OT_surface_set");
    }
  }

  /* vertex parenting */
  if (OB_TYPE_SUPPORT_PARVERT(parent->type)) {
    uiItemEnumO_ptr(layout, ot, nullptr, ICON_VERTEX_PARENT, "type", PAR_VERTEX);
    uiItemEnumO_ptr(layout, ot, nullptr, ICON_VERTEX_PARENT, "type", PAR_VERTEX_TRI);
  }

  UI_popup_menu_end(C, pup);

  return OPERATOR_INTERFACE;
}

static int parent_set_invoke(bContext *C, wmOperator *op, const wmEvent * /*event*/)
{
  if (RNA_property_is_set(op->ptr, op->type->prop)) {
    return parent_set_exec(C, op);
  }
  return parent_set_invoke_menu(C, op->type);
}

static bool parent_set_poll_property(const bContext * /*C*/,
                                     wmOperator *op,
                                     const PropertyRNA *prop)
{
  const char *prop_id = RNA_property_identifier(prop);

  /* Only show XMirror for PAR_ARMATURE_ENVELOPE and PAR_ARMATURE_AUTO! */
  if (STREQ(prop_id, "xmirror")) {
    const int type = RNA_enum_get(op->ptr, "type");
    if (ELEM(type, PAR_ARMATURE_ENVELOPE, PAR_ARMATURE_AUTO)) {
      return true;
    }
    return false;
  }

  return true;
}

void OBJECT_OT_parent_set(wmOperatorType *ot)
{
  /* identifiers */
  ot->name = "Make Parent";
  ot->description = "Set the object's parenting";
  ot->idname = "OBJECT_OT_parent_set";

  /* api callbacks */
  ot->invoke = parent_set_invoke;
  ot->exec = parent_set_exec;
  ot->poll = ED_operator_object_active;
  ot->poll_property = parent_set_poll_property;

  /* flags */
  ot->flag = OPTYPE_REGISTER | OPTYPE_UNDO;

  ot->prop = RNA_def_enum(ot->srna, "type", prop_make_parent_types, 0, "Type", "");
  RNA_def_boolean(
      ot->srna,
      "xmirror",
      false,
      "X Mirror",
      "Apply weights symmetrically along X axis, for Envelope/Automatic vertex groups creation");
  RNA_def_boolean(ot->srna,
                  "keep_transform",
                  false,
                  "Keep Transform",
                  "Apply transformation before parenting");
}

/** \} */

/* ------------------------------------------------------------------- */
/** \name Make Parent Without Inverse Operator
 * \{ */

static int parent_noinv_set_exec(bContext *C, wmOperator *op)
{
  Main *bmain = CTX_data_main(C);
  Object *par = ED_object_active_context(C);

  const bool keep_transform = RNA_boolean_get(op->ptr, "keep_transform");

  DEG_id_tag_update(&par->id, ID_RECALC_TRANSFORM);

  /* context iterator */
  CTX_DATA_BEGIN (C, Object *, ob, selected_editable_objects) {
    if (ob != par) {
      if (BKE_object_parent_loop_check(par, ob)) {
        BKE_report(op->reports, RPT_ERROR, "Loop in parents");
      }
      else {
        /* set recalc flags */
        DEG_id_tag_update(&ob->id, ID_RECALC_TRANSFORM | ID_RECALC_GEOMETRY);

        /* set parenting type for object - object only... */
        ob->parent = par;
        ob->partype = PAROBJECT; /* NOTE: DNA define, not operator property. */

        if (keep_transform) {
          BKE_object_apply_parent_inverse(ob);
          continue;
        }

        /* clear inverse matrix and also the object location */
        unit_m4(ob->parentinv);
        memset(ob->loc, 0, sizeof(float[3]));
      }
    }
  }
  CTX_DATA_END;

  DEG_relations_tag_update(bmain);
  WM_event_add_notifier(C, NC_OBJECT | ND_TRANSFORM, nullptr);
  WM_event_add_notifier(C, NC_OBJECT | ND_PARENT, nullptr);

  return OPERATOR_FINISHED;
}

void OBJECT_OT_parent_no_inverse_set(wmOperatorType *ot)
{
  /* identifiers */
  ot->name = "Make Parent without Inverse";
  ot->description = "Set the object's parenting without setting the inverse parent correction";
  ot->idname = "OBJECT_OT_parent_no_inverse_set";

  /* api callbacks */
  ot->invoke = WM_operator_confirm_or_exec;
  ot->exec = parent_noinv_set_exec;
  ot->poll = ED_operator_object_active_editable;

  /* flags */
  ot->flag = OPTYPE_REGISTER | OPTYPE_UNDO;
  WM_operator_properties_confirm_or_exec(ot);

  RNA_def_boolean(ot->srna,
                  "keep_transform",
                  false,
                  "Keep Transform",
                  "Preserve the world transform throughout parenting");
}

/** \} */

/* ------------------------------------------------------------------- */
/** \name Clear Track Operator
 * \{ */

enum {
  CLEAR_TRACK = 1,
  CLEAR_TRACK_KEEP_TRANSFORM = 2,
};

static const EnumPropertyItem prop_clear_track_types[] = {
    {CLEAR_TRACK, "CLEAR", 0, "Clear Track", ""},
    {CLEAR_TRACK_KEEP_TRANSFORM,
     "CLEAR_KEEP_TRANSFORM",
     0,
     "Clear and Keep Transformation (Clear Track)",
     ""},
    {0, nullptr, 0, nullptr, nullptr},
};

/* NOTE: poll should check for editable scene. */
static int object_track_clear_exec(bContext *C, wmOperator *op)
{
  Main *bmain = CTX_data_main(C);
  const int type = RNA_enum_get(op->ptr, "type");

  if (CTX_data_edit_object(C)) {
    BKE_report(op->reports, RPT_ERROR, "Operation cannot be performed in edit mode");
    return OPERATOR_CANCELLED;
  }
  CTX_DATA_BEGIN (C, Object *, ob, selected_editable_objects) {
    bConstraint *con, *pcon;

    /* remove track-object for old track */
    ob->track = nullptr;
    DEG_id_tag_update(&ob->id, ID_RECALC_TRANSFORM | ID_RECALC_GEOMETRY | ID_RECALC_ANIMATION);

    /* also remove all tracking constraints */
    for (con = static_cast<bConstraint *>(ob->constraints.last); con; con = pcon) {
      pcon = con->prev;
      if (ELEM(con->type,
               CONSTRAINT_TYPE_TRACKTO,
               CONSTRAINT_TYPE_LOCKTRACK,
               CONSTRAINT_TYPE_DAMPTRACK)) {
        BKE_constraint_remove(&ob->constraints, con);
      }
    }

    if (type == CLEAR_TRACK_KEEP_TRANSFORM) {
      BKE_object_apply_mat4(ob, ob->object_to_world, true, true);
    }
  }
  CTX_DATA_END;

  DEG_relations_tag_update(bmain);
  WM_event_add_notifier(C, NC_OBJECT | ND_TRANSFORM, nullptr);

  return OPERATOR_FINISHED;
}

void OBJECT_OT_track_clear(wmOperatorType *ot)
{
  /* identifiers */
  ot->name = "Clear Track";
  ot->description = "Clear tracking constraint or flag from object";
  ot->idname = "OBJECT_OT_track_clear";

  /* api callbacks */
  ot->invoke = WM_menu_invoke;
  ot->exec = object_track_clear_exec;

  ot->poll = ED_operator_objectmode;

  /* flags */
  ot->flag = OPTYPE_REGISTER | OPTYPE_UNDO;

  ot->prop = RNA_def_enum(ot->srna, "type", prop_clear_track_types, 0, "Type", "");
}

/** \} */

/* ------------------------------------------------------------------- */
/** \name Make Track Operator
 * \{ */

enum {
  CREATE_TRACK_DAMPTRACK = 1,
  CREATE_TRACK_TRACKTO = 2,
  CREATE_TRACK_LOCKTRACK = 3,
};

static const EnumPropertyItem prop_make_track_types[] = {
    {CREATE_TRACK_DAMPTRACK, "DAMPTRACK", 0, "Damped Track Constraint", ""},
    {CREATE_TRACK_TRACKTO, "TRACKTO", 0, "Track to Constraint", ""},
    {CREATE_TRACK_LOCKTRACK, "LOCKTRACK", 0, "Lock Track Constraint", ""},
    {0, nullptr, 0, nullptr, nullptr},
};

static int track_set_exec(bContext *C, wmOperator *op)
{
  Main *bmain = CTX_data_main(C);
  Object *obact = ED_object_active_context(C);

  const int type = RNA_enum_get(op->ptr, "type");

  switch (type) {
    case CREATE_TRACK_DAMPTRACK: {
      bConstraint *con;
      bDampTrackConstraint *data;

      CTX_DATA_BEGIN (C, Object *, ob, selected_editable_objects) {
        if (ob != obact) {
          con = BKE_constraint_add_for_object(ob, "AutoTrack", CONSTRAINT_TYPE_DAMPTRACK);

          data = static_cast<bDampTrackConstraint *>(con->data);
          data->tar = obact;
          DEG_id_tag_update(&ob->id,
                            ID_RECALC_TRANSFORM | ID_RECALC_GEOMETRY | ID_RECALC_ANIMATION);

          /* Light, Camera and Speaker track differently by default */
          if (ELEM(ob->type, OB_LAMP, OB_CAMERA, OB_SPEAKER)) {
            data->trackflag = TRACK_nZ;
          }
        }
      }
      CTX_DATA_END;
      break;
    }
    case CREATE_TRACK_TRACKTO: {
      bConstraint *con;
      bTrackToConstraint *data;

      CTX_DATA_BEGIN (C, Object *, ob, selected_editable_objects) {
        if (ob != obact) {
          con = BKE_constraint_add_for_object(ob, "AutoTrack", CONSTRAINT_TYPE_TRACKTO);

          data = static_cast<bTrackToConstraint *>(con->data);
          data->tar = obact;
          DEG_id_tag_update(&ob->id,
                            ID_RECALC_TRANSFORM | ID_RECALC_GEOMETRY | ID_RECALC_ANIMATION);

          /* Light, Camera and Speaker track differently by default */
          if (ELEM(ob->type, OB_LAMP, OB_CAMERA, OB_SPEAKER)) {
            data->reserved1 = TRACK_nZ;
            data->reserved2 = UP_Y;
          }
        }
      }
      CTX_DATA_END;
      break;
    }
    case CREATE_TRACK_LOCKTRACK: {
      bConstraint *con;
      bLockTrackConstraint *data;

      CTX_DATA_BEGIN (C, Object *, ob, selected_editable_objects) {
        if (ob != obact) {
          con = BKE_constraint_add_for_object(ob, "AutoTrack", CONSTRAINT_TYPE_LOCKTRACK);

          data = static_cast<bLockTrackConstraint *>(con->data);
          data->tar = obact;
          DEG_id_tag_update(&ob->id,
                            ID_RECALC_TRANSFORM | ID_RECALC_GEOMETRY | ID_RECALC_ANIMATION);

          /* Light, Camera and Speaker track differently by default */
          if (ELEM(ob->type, OB_LAMP, OB_CAMERA, OB_SPEAKER)) {
            data->trackflag = TRACK_nZ;
            data->lockflag = LOCK_Y;
          }
        }
      }
      CTX_DATA_END;
      break;
    }
  }

  DEG_relations_tag_update(bmain);
  WM_event_add_notifier(C, NC_OBJECT | ND_TRANSFORM, nullptr);

  return OPERATOR_FINISHED;
}

void OBJECT_OT_track_set(wmOperatorType *ot)
{
  /* identifiers */
  ot->name = "Make Track";
  ot->description = "Make the object track another object, using various methods/constraints";
  ot->idname = "OBJECT_OT_track_set";

  /* api callbacks */
  ot->invoke = WM_menu_invoke;
  ot->exec = track_set_exec;

  ot->poll = ED_operator_objectmode;

  /* flags */
  ot->flag = OPTYPE_REGISTER | OPTYPE_UNDO;

  /* properties */
  ot->prop = RNA_def_enum(ot->srna, "type", prop_make_track_types, 0, "Type", "");
}

/** \} */

/* ------------------------------------------------------------------- */
/** \name Link to Scene Operator
 * \{ */

#if 0
static void link_to_scene(Main * /*bmain*/, ushort /*nr*/)
{
  Scene *sce = (Scene *)BLI_findlink(&bmain->scene, G.curscreen->scenenr - 1);
  Base *base, *nbase;

  if (sce == nullptr) {
    return;
  }
  if (sce->id.lib) {
    return;
  }

  for (base = FIRSTBASE; base; base = base->next) {
    if (BASE_SELECTED(v3d, base)) {
      nbase = MEM_mallocN(sizeof(Base), "newbase");
      *nbase = *base;
      BLI_addhead(&(sce->base), nbase);
      id_us_plus((ID *)base->object);
    }
  }
}
#endif

static int make_links_scene_exec(bContext *C, wmOperator *op)
{
  Main *bmain = CTX_data_main(C);
  Scene *scene_to = static_cast<Scene *>(
      BLI_findlink(&bmain->scenes, RNA_enum_get(op->ptr, "scene")));

  if (scene_to == nullptr) {
    BKE_report(op->reports, RPT_ERROR, "Could not find scene");
    return OPERATOR_CANCELLED;
  }

  if (scene_to == CTX_data_scene(C)) {
    BKE_report(op->reports, RPT_ERROR, "Cannot link objects into the same scene");
    return OPERATOR_CANCELLED;
  }

  if (!BKE_id_is_editable(bmain, &scene_to->id)) {
    BKE_report(op->reports, RPT_ERROR, "Cannot link objects into a linked scene");
    return OPERATOR_CANCELLED;
  }

  Collection *collection_to = scene_to->master_collection;
  CTX_DATA_BEGIN (C, Base *, base, selected_bases) {
    BKE_collection_object_add(bmain, collection_to, base->object);
  }
  CTX_DATA_END;

  DEG_relations_tag_update(bmain);

  /* redraw the 3D view because the object center points are colored differently */
  WM_event_add_notifier(C, NC_OBJECT | ND_DRAW, nullptr);

  /* one day multiple scenes will be visible, then we should have some update function for them
   */
  return OPERATOR_FINISHED;
}

enum {
  MAKE_LINKS_OBDATA = 1,
  MAKE_LINKS_MATERIALS = 2,
  MAKE_LINKS_ANIMDATA = 3,
  MAKE_LINKS_GROUP = 4,
  MAKE_LINKS_DUPLICOLLECTION = 5,
  MAKE_LINKS_MODIFIERS = 6,
  MAKE_LINKS_FONTS = 7,
  MAKE_LINKS_SHADERFX = 8,
};

/* Return true if make link data is allowed, false otherwise */
static bool allow_make_links_data(const int type, Object *ob_src, Object *ob_dst)
{
  switch (type) {
    case MAKE_LINKS_OBDATA:
      if (ob_src->type == ob_dst->type && ob_src->type != OB_EMPTY) {
        return true;
      }
      break;
    case MAKE_LINKS_MATERIALS:
      if (OB_TYPE_SUPPORT_MATERIAL(ob_src->type) && OB_TYPE_SUPPORT_MATERIAL(ob_dst->type) &&
          /* Linking non-grease-pencil materials to a grease-pencil object causes issues.
           * We make sure that if one of the objects is a grease-pencil object, the other must be
           * as well. */
          ((ob_src->type == OB_GPENCIL_LEGACY) == (ob_dst->type == OB_GPENCIL_LEGACY)))
      {
        return true;
      }
      break;
    case MAKE_LINKS_DUPLICOLLECTION:
      if (ob_dst->type == OB_EMPTY) {
        return true;
      }
      break;
    case MAKE_LINKS_ANIMDATA:
    case MAKE_LINKS_GROUP:
      return true;
    case MAKE_LINKS_MODIFIERS:
      if (!ELEM(OB_EMPTY, ob_src->type, ob_dst->type)) {
        return true;
      }
      break;
    case MAKE_LINKS_FONTS:
      if ((ob_src->data != ob_dst->data) && (ob_src->type == OB_FONT) && (ob_dst->type == OB_FONT))
      {
        return true;
      }
      break;
    case MAKE_LINKS_SHADERFX:
      if ((ob_src->type == OB_GPENCIL_LEGACY) && (ob_dst->type == OB_GPENCIL_LEGACY)) {
        return true;
      }
      break;
  }
  return false;
}

static int make_links_data_exec(bContext *C, wmOperator *op)
{
  Scene *scene = CTX_data_scene(C);
  Main *bmain = CTX_data_main(C);
  const int type = RNA_enum_get(op->ptr, "type");
  Object *ob_src;
  ID *obdata_id;
  int a;

  /* collection */
  LinkNode *ob_collections = nullptr;
  bool is_cycle = false;
  bool is_lib = false;

  ob_src = ED_object_active_context(C);

  /* avoid searching all collections in source object each time */
  if (type == MAKE_LINKS_GROUP) {
    ob_collections = BKE_object_groups(bmain, scene, ob_src);
  }

  CTX_DATA_BEGIN (C, Base *, base_dst, selected_editable_bases) {
    Object *ob_dst = base_dst->object;

    if (ob_src != ob_dst) {
      if (allow_make_links_data(type, ob_src, ob_dst)) {
        obdata_id = static_cast<ID *>(ob_dst->data);

        switch (type) {
          case MAKE_LINKS_OBDATA: /* obdata */
            id_us_min(obdata_id);

            obdata_id = static_cast<ID *>(ob_src->data);
            id_us_plus(obdata_id);
            ob_dst->data = obdata_id;

            /* if amount of material indices changed: */
            BKE_object_materials_test(bmain, ob_dst, static_cast<ID *>(ob_dst->data));

            DEG_id_tag_update(&ob_dst->id, ID_RECALC_GEOMETRY);
            break;
          case MAKE_LINKS_MATERIALS:
            /* new approach, using functions from kernel */
            for (a = 0; a < ob_src->totcol; a++) {
              Material *ma = BKE_object_material_get(ob_src, a + 1);
              /* also works with `ma == nullptr` */
              BKE_object_material_assign(bmain, ob_dst, ma, a + 1, BKE_MAT_ASSIGN_USERPREF);
            }
            DEG_id_tag_update(&ob_dst->id, ID_RECALC_GEOMETRY);
            break;
          case MAKE_LINKS_ANIMDATA:
            BKE_animdata_copy_id(bmain, (ID *)ob_dst, (ID *)ob_src, 0);
            if (ob_dst->data && ob_src->data) {
              if (!BKE_id_is_editable(bmain, obdata_id)) {
                is_lib = true;
                break;
              }
              BKE_animdata_copy_id(bmain, (ID *)ob_dst->data, (ID *)ob_src->data, 0);
            }
            DEG_id_tag_update(&ob_dst->id,
                              ID_RECALC_TRANSFORM | ID_RECALC_GEOMETRY | ID_RECALC_ANIMATION);
            break;
          case MAKE_LINKS_GROUP: {
            LinkNode *collection_node;

            /* first clear collections */
            BKE_object_groups_clear(bmain, scene, ob_dst);

            /* now add in the collections from the link nodes */
            for (collection_node = ob_collections; collection_node;
                 collection_node = collection_node->next) {
              if (ob_dst->instance_collection != collection_node->link) {
                BKE_collection_object_add(
                    bmain, static_cast<Collection *>(collection_node->link), ob_dst);
              }
              else {
                is_cycle = true;
              }
            }
            break;
          }
          case MAKE_LINKS_DUPLICOLLECTION:
            ob_dst->instance_collection = ob_src->instance_collection;
            if (ob_dst->instance_collection) {
              id_us_plus(&ob_dst->instance_collection->id);
              ob_dst->transflag |= OB_DUPLICOLLECTION;
            }
            DEG_id_tag_update(&ob_dst->id, ID_RECALC_COPY_ON_WRITE);
            break;
          case MAKE_LINKS_MODIFIERS:
            BKE_object_link_modifiers(ob_dst, ob_src);
            DEG_id_tag_update(&ob_dst->id,
                              ID_RECALC_TRANSFORM | ID_RECALC_GEOMETRY | ID_RECALC_ANIMATION);
            break;
          case MAKE_LINKS_FONTS: {
            Curve *cu_src = static_cast<Curve *>(ob_src->data);
            Curve *cu_dst = static_cast<Curve *>(ob_dst->data);

            if (!BKE_id_is_editable(bmain, obdata_id)) {
              is_lib = true;
              break;
            }

            if (cu_dst->vfont) {
              id_us_min(&cu_dst->vfont->id);
            }
            cu_dst->vfont = cu_src->vfont;
            id_us_plus((ID *)cu_dst->vfont);
            if (cu_dst->vfontb) {
              id_us_min(&cu_dst->vfontb->id);
            }
            cu_dst->vfontb = cu_src->vfontb;
            id_us_plus((ID *)cu_dst->vfontb);
            if (cu_dst->vfonti) {
              id_us_min(&cu_dst->vfonti->id);
            }
            cu_dst->vfonti = cu_src->vfonti;
            id_us_plus((ID *)cu_dst->vfonti);
            if (cu_dst->vfontbi) {
              id_us_min(&cu_dst->vfontbi->id);
            }
            cu_dst->vfontbi = cu_src->vfontbi;
            id_us_plus((ID *)cu_dst->vfontbi);

            DEG_id_tag_update(&ob_dst->id,
                              ID_RECALC_TRANSFORM | ID_RECALC_GEOMETRY | ID_RECALC_ANIMATION);
            break;
          }
          case MAKE_LINKS_SHADERFX:
            ED_object_shaderfx_link(ob_dst, ob_src);
            DEG_id_tag_update(&ob_dst->id,
                              ID_RECALC_TRANSFORM | ID_RECALC_GEOMETRY | ID_RECALC_ANIMATION);
            break;
        }
      }
    }
  }
  CTX_DATA_END;

  if (type == MAKE_LINKS_GROUP) {
    if (ob_collections) {
      BLI_linklist_free(ob_collections, nullptr);
    }

    if (is_cycle) {
      BKE_report(op->reports, RPT_WARNING, "Skipped some collections because of cycle detected");
    }
  }

  if (is_lib) {
    BKE_report(op->reports, RPT_WARNING, "Skipped editing library object data");
  }

  DEG_relations_tag_update(bmain);
  WM_event_add_notifier(C, NC_SPACE | ND_SPACE_VIEW3D, nullptr);
  WM_event_add_notifier(C, NC_ANIMATION | ND_NLA_ACTCHANGE, CTX_wm_view3d(C));
  WM_event_add_notifier(C, NC_OBJECT, nullptr);

  return OPERATOR_FINISHED;
}

void OBJECT_OT_make_links_scene(wmOperatorType *ot)
{
  PropertyRNA *prop;

  /* identifiers */
  ot->name = "Link Objects to Scene";
  ot->description = "Link selection to another scene";
  ot->idname = "OBJECT_OT_make_links_scene";

  /* api callbacks */
  ot->invoke = WM_enum_search_invoke;
  ot->exec = make_links_scene_exec;
  /* better not run the poll check */

  /* flags */
  ot->flag = OPTYPE_REGISTER | OPTYPE_UNDO;

  /* properties */
  prop = RNA_def_enum(ot->srna, "scene", DummyRNA_NULL_items, 0, "Scene", "");
  RNA_def_enum_funcs(prop, RNA_scene_local_itemf);
  RNA_def_property_flag(prop, PROP_ENUM_NO_TRANSLATE);
  ot->prop = prop;
}

void OBJECT_OT_make_links_data(wmOperatorType *ot)
{
  static const EnumPropertyItem make_links_items[] = {
      {MAKE_LINKS_OBDATA,
       "OBDATA",
       ICON_LINK_DATA,
       "Link Object Data",
       "Replace assigned Object Data"},
      {MAKE_LINKS_MATERIALS,
       "MATERIAL",
       ICON_LINK_DATA,
       "Link Materials",
       "Replace assigned Materials"},
      {MAKE_LINKS_ANIMDATA,
       "ANIMATION",
       ICON_LINK_DATA,
       "Link Animation Data",
       "Replace assigned Animation Data"},
      {MAKE_LINKS_GROUP,
       "GROUPS",
       ICON_LINK_DATA,
       "Link Collections",
       "Replace assigned Collections"},
      {MAKE_LINKS_DUPLICOLLECTION,
       "DUPLICOLLECTION",
       ICON_LINK_DATA,
       "Link Instance Collection",
       "Replace assigned Collection Instance"},
      {MAKE_LINKS_FONTS,
       "FONTS",
       ICON_OUTLINER_OB_FONT,
       "Link Fonts to Text",
       "Replace Text object Fonts"},
      RNA_ENUM_ITEM_SEPR,
      {MAKE_LINKS_MODIFIERS, "MODIFIERS", ICON_LINK_DATA, "Copy Modifiers", "Replace Modifiers"},
      {MAKE_LINKS_SHADERFX,
       "EFFECTS",
       ICON_SHADERFX,
       "Copy Grease Pencil Effects",
       "Replace Grease Pencil Effects"},
      {0, nullptr, 0, nullptr, nullptr},
  };

  /* identifiers */
  ot->name = "Link/Transfer Data";
  ot->description = "Transfer data from active object to selected objects";
  ot->idname = "OBJECT_OT_make_links_data";

  /* api callbacks */
  ot->exec = make_links_data_exec;
  ot->poll = ED_operator_object_active;

  /* flags */
  ot->flag = OPTYPE_REGISTER | OPTYPE_UNDO;

  /* properties */
  ot->prop = RNA_def_enum(ot->srna, "type", make_links_items, 0, "Type", "");
}

/** \} */

/* ------------------------------------------------------------------- */
/** \name Make Single User Operator
 * \{ */

static bool single_data_needs_duplication(ID *id)
{
  /* NOTE: When dealing with linked data, we always make a local copy of it.
   * While in theory we could rather make it local when it only has one user, this is difficult
   * in practice with current code of this function. */
  return (id != nullptr && (id->us > 1 || ID_IS_LINKED(id)));
}

static void libblock_relink_collection(Main *bmain,
                                       Collection *collection,
                                       const bool do_collection)
{
  if (do_collection) {
    BKE_libblock_relink_to_newid(bmain, &collection->id, 0);
  }

  for (CollectionObject *cob = static_cast<CollectionObject *>(collection->gobject.first);
       cob != nullptr;
       cob = cob->next)
  {
    BKE_libblock_relink_to_newid(bmain, &cob->ob->id, 0);
  }

  LISTBASE_FOREACH (CollectionChild *, child, &collection->children) {
    libblock_relink_collection(bmain, child->collection, true);
  }
}

static Collection *single_object_users_collection(Main *bmain,
                                                  Scene *scene,
                                                  Collection *collection,
                                                  const int flag,
                                                  const bool copy_collections,
                                                  const bool is_master_collection)
{
  /* Generate new copies for objects in given collection and all its children,    * and optionally
   * also copy collections themselves. */
  if (copy_collections && !is_master_collection) {
    Collection *collection_new = (Collection *)BKE_id_copy_ex(
        bmain, &collection->id, nullptr, LIB_ID_COPY_DEFAULT | LIB_ID_COPY_ACTIONS);
    id_us_min(&collection_new->id);
    collection = static_cast<Collection *>(ID_NEW_SET(collection, collection_new));
  }

  /* We do not remap to new objects here, this is done in separate step. */
  LISTBASE_FOREACH (CollectionObject *, cob, &collection->gobject) {
    Object *ob = cob->ob;
    /* an object may be in more than one collection */
    if ((ob->id.newid == nullptr) && ((ob->flag & flag) == flag)) {
      if (!ID_IS_LINKED(ob) && BKE_object_scenes_users_get(bmain, ob) > 1) {
        ID_NEW_SET(
            ob,
            BKE_id_copy_ex(bmain, &ob->id, nullptr, LIB_ID_COPY_DEFAULT | LIB_ID_COPY_ACTIONS));
        id_us_min(ob->id.newid);
      }
    }
  }

  /* Since master collection has already be duplicated as part of scene copy,    * we do not
   * duplicate it here. However, this means its children need to be re-added manually here,    *
   * otherwise their parent lists are empty (which will lead to crashes, see #63101). */
  CollectionChild *child_next, *child = static_cast<CollectionChild *>(collection->children.first);
  CollectionChild *orig_child_last = static_cast<CollectionChild *>(collection->children.last);
  for (; child != nullptr; child = child_next) {
    child_next = child->next;
    Collection *collection_child_new = single_object_users_collection(
        bmain, scene, child->collection, flag, copy_collections, false);

    if (is_master_collection && copy_collections && child->collection != collection_child_new) {
      /* We do not want a collection sync here, our collections are in a complete uninitialized
       * state currently. With current code, that would lead to a memory leak - because of
       * reasons. It would be a useless loss of computing anyway, since caller has to fully
       * refresh view-layers/collections caching at the end. */
      BKE_collection_child_add_no_sync(collection, collection_child_new);
      BLI_remlink(&collection->children, child);
      MEM_freeN(child);
      if (child == orig_child_last) {
        break;
      }
    }
  }

  return collection;
}

/* Warning, sets ID->newid pointers of objects and collections, but does not clear them. */
static void single_object_users(
    Main *bmain, Scene *scene, View3D *v3d, const int flag, const bool copy_collections)
{
  /* duplicate all the objects of the scene (and matching collections, if required). */
  Collection *master_collection = scene->master_collection;
  single_object_users_collection(bmain, scene, master_collection, flag, copy_collections, true);

  /* Will also handle the master collection. */
  BKE_libblock_relink_to_newid(bmain, &scene->id, 0);

  /* Collection and object pointers in collections */
  libblock_relink_collection(bmain, scene->master_collection, false);

  /* We also have to handle runtime things in UI. */
  if (v3d) {
    ID_NEW_REMAP(v3d->camera);
  }

  /* Making single user may affect other scenes if they share
   * with current one some collections in their ViewLayer. */
  BKE_main_collection_sync_remap(bmain);
}

void ED_object_single_user(Main *bmain, Scene *scene, Object *ob)
{
  FOREACH_SCENE_OBJECT_BEGIN (scene, ob_iter) {
    ob_iter->flag &= ~OB_DONE;
  }
  FOREACH_SCENE_OBJECT_END;

  /* tag only the one object */
  ob->flag |= OB_DONE;

  single_object_users(bmain, scene, nullptr, OB_DONE, false);
  BKE_main_id_newptr_and_tag_clear(bmain);
}

static void single_obdata_users(
    Main *bmain, Scene *scene, ViewLayer *view_layer, View3D *v3d, const int flag)
{
  Light *la;
  Curve *cu;
  Camera *cam;
  Mesh *me;
  Lattice *lat;
  ID *id;

  FOREACH_OBJECT_FLAG_BEGIN (scene, view_layer, v3d, flag, ob) {
    if (BKE_id_is_editable(bmain, &ob->id)) {
      id = static_cast<ID *>(ob->data);
      if (single_data_needs_duplication(id)) {
        DEG_id_tag_update(&ob->id, ID_RECALC_GEOMETRY);

        switch (ob->type) {
          case OB_EMPTY:
            ob->data = ID_NEW_SET(ob->data,
                                  BKE_id_copy_ex(bmain,
                                                 static_cast<const ID *>(ob->data),
                                                 nullptr,
                                                 LIB_ID_COPY_DEFAULT | LIB_ID_COPY_ACTIONS));
            break;
          case OB_LAMP:
            ob->data = la = static_cast<Light *>(
                ID_NEW_SET(ob->data,
                           BKE_id_copy_ex(bmain,
                                          static_cast<const ID *>(ob->data),
                                          nullptr,
                                          LIB_ID_COPY_DEFAULT | LIB_ID_COPY_ACTIONS)));
            break;
          case OB_CAMERA:
            ob->data = cam = static_cast<Camera *>(
                ID_NEW_SET(ob->data,
                           BKE_id_copy_ex(bmain,
                                          static_cast<const ID *>(ob->data),
                                          nullptr,
                                          LIB_ID_COPY_DEFAULT | LIB_ID_COPY_ACTIONS)));
            ID_NEW_REMAP(cam->dof.focus_object);
            break;
          case OB_MESH:
            /* Needed to remap texcomesh below. */
            ob->data = me = static_cast<Mesh *>(
                ID_NEW_SET(ob->data,
                           BKE_id_copy_ex(bmain,
                                          static_cast<const ID *>(ob->data),
                                          nullptr,
                                          LIB_ID_COPY_DEFAULT | LIB_ID_COPY_ACTIONS)));
            break;
          case OB_MBALL:
            ob->data = ID_NEW_SET(ob->data,
                                  BKE_id_copy_ex(bmain,
                                                 static_cast<const ID *>(ob->data),
                                                 nullptr,
                                                 LIB_ID_COPY_DEFAULT | LIB_ID_COPY_ACTIONS));
            break;
          case OB_CURVES_LEGACY:
          case OB_SURF:
          case OB_FONT:
            ob->data = cu = static_cast<Curve *>(
                ID_NEW_SET(ob->data,
                           BKE_id_copy_ex(bmain,
                                          static_cast<const ID *>(ob->data),
                                          nullptr,
                                          LIB_ID_COPY_DEFAULT | LIB_ID_COPY_ACTIONS)));
            ID_NEW_REMAP(cu->bevobj);
            ID_NEW_REMAP(cu->taperobj);
            break;
          case OB_LATTICE:
            ob->data = lat = static_cast<Lattice *>(
                ID_NEW_SET(ob->data,
                           BKE_id_copy_ex(bmain,
                                          static_cast<const ID *>(ob->data),
                                          nullptr,
                                          LIB_ID_COPY_DEFAULT | LIB_ID_COPY_ACTIONS)));
            break;
          case OB_ARMATURE:
            DEG_id_tag_update(&ob->id, ID_RECALC_GEOMETRY);
            ob->data = ID_NEW_SET(ob->data,
                                  BKE_id_copy_ex(bmain,
                                                 static_cast<const ID *>(ob->data),
                                                 nullptr,
                                                 LIB_ID_COPY_DEFAULT | LIB_ID_COPY_ACTIONS));
            BKE_pose_rebuild(bmain, ob, static_cast<bArmature *>(ob->data), true);
            break;
          case OB_SPEAKER:
            ob->data = ID_NEW_SET(ob->data,
                                  BKE_id_copy_ex(bmain,
                                                 static_cast<const ID *>(ob->data),
                                                 nullptr,
                                                 LIB_ID_COPY_DEFAULT | LIB_ID_COPY_ACTIONS));
            break;
          case OB_LIGHTPROBE:
            ob->data = ID_NEW_SET(ob->data,
                                  BKE_id_copy_ex(bmain,
                                                 static_cast<const ID *>(ob->data),
                                                 nullptr,
                                                 LIB_ID_COPY_DEFAULT | LIB_ID_COPY_ACTIONS));
            break;
          case OB_GPENCIL_LEGACY:
            ob->data = ID_NEW_SET(ob->data,
                                  BKE_id_copy_ex(bmain,
                                                 static_cast<const ID *>(ob->data),
                                                 nullptr,
                                                 LIB_ID_COPY_DEFAULT | LIB_ID_COPY_ACTIONS));
            break;
          case OB_CURVES:
            ob->data = ID_NEW_SET(ob->data,
                                  BKE_id_copy_ex(bmain,
                                                 static_cast<const ID *>(ob->data),
                                                 nullptr,
                                                 LIB_ID_COPY_DEFAULT | LIB_ID_COPY_ACTIONS));
            break;
          case OB_POINTCLOUD:
            ob->data = ID_NEW_SET(ob->data,
                                  BKE_id_copy_ex(bmain,
                                                 static_cast<const ID *>(ob->data),
                                                 nullptr,
                                                 LIB_ID_COPY_DEFAULT | LIB_ID_COPY_ACTIONS));
            break;
          case OB_VOLUME:
            ob->data = ID_NEW_SET(ob->data,
                                  BKE_id_copy_ex(bmain,
                                                 static_cast<const ID *>(ob->data),
                                                 nullptr,
                                                 LIB_ID_COPY_DEFAULT | LIB_ID_COPY_ACTIONS));
            break;
          case OB_GREASE_PENCIL:
            ob->data = ID_NEW_SET(ob->data,
                                  BKE_id_copy_ex(bmain,
                                                 static_cast<const ID *>(ob->data),
                                                 nullptr,
                                                 LIB_ID_COPY_DEFAULT | LIB_ID_COPY_ACTIONS));
            break;
          default:
            printf("ERROR %s: can't copy %s\n", __func__, id->name);
            BLI_assert_msg(0, "This should never happen.");

            /* We need to end the FOREACH_OBJECT_FLAG_BEGIN iterator to prevent memory leak. */
            BKE_scene_objects_iterator_end(&iter_macro);
            return;
        }

        id_us_min(id);
      }
    }
  }
  FOREACH_OBJECT_FLAG_END;

  me = static_cast<Mesh *>(bmain->meshes.first);
  while (me) {
    ID_NEW_REMAP(me->texcomesh);
    me = static_cast<Mesh *>(me->id.next);
  }
}

void ED_object_single_obdata_user(Main *bmain, Scene *scene, Object *ob)
{
  FOREACH_SCENE_OBJECT_BEGIN (scene, ob_iter) {
    ob_iter->flag &= ~OB_DONE;
  }
  FOREACH_SCENE_OBJECT_END;

  /* Tag only the one object. */
  ob->flag |= OB_DONE;

  single_obdata_users(bmain, scene, nullptr, nullptr, OB_DONE);
}

static void single_object_action_users(
    Main *bmain, Scene *scene, ViewLayer *view_layer, View3D *v3d, const int flag)
{
  FOREACH_OBJECT_FLAG_BEGIN (scene, view_layer, v3d, flag, ob) {
    if (BKE_id_is_editable(bmain, &ob->id)) {
      AnimData *adt = BKE_animdata_from_id(&ob->id);
      if (adt == nullptr) {
        continue;
      }

      ID *id_act = (ID *)adt->action;
      if (single_data_needs_duplication(id_act)) {
        DEG_id_tag_update(&ob->id, ID_RECALC_GEOMETRY);
        BKE_animdata_duplicate_id_action(bmain, &ob->id, USER_DUP_ACT | USER_DUP_LINKED_ID);
      }
    }
  }
  FOREACH_OBJECT_FLAG_END;
}

static void single_objectdata_action_users(
    Main *bmain, Scene *scene, ViewLayer *view_layer, View3D *v3d, const int flag)
{
  FOREACH_OBJECT_FLAG_BEGIN (scene, view_layer, v3d, flag, ob) {
    if (BKE_id_is_editable(bmain, &ob->id) && ob->data != nullptr) {
      ID *id_obdata = (ID *)ob->data;
      AnimData *adt = BKE_animdata_from_id(id_obdata);
      if (adt == nullptr) {
        continue;
      }

      ID *id_act = (ID *)adt->action;
      if (single_data_needs_duplication(id_act)) {
        DEG_id_tag_update(&ob->id, ID_RECALC_GEOMETRY);
        BKE_animdata_duplicate_id_action(bmain, id_obdata, USER_DUP_ACT | USER_DUP_LINKED_ID);
      }
    }
  }
  FOREACH_OBJECT_FLAG_END;
}

static void single_mat_users(
    Main *bmain, Scene *scene, ViewLayer *view_layer, View3D *v3d, const int flag)
{
  Material *ma, *man;
  int a;

  FOREACH_OBJECT_FLAG_BEGIN (scene, view_layer, v3d, flag, ob) {
    if (BKE_id_is_editable(bmain, &ob->id)) {
      for (a = 1; a <= ob->totcol; a++) {
        ma = BKE_object_material_get(ob, short(a));
        if (single_data_needs_duplication(&ma->id)) {
          man = (Material *)BKE_id_copy_ex(
              bmain, &ma->id, nullptr, LIB_ID_COPY_DEFAULT | LIB_ID_COPY_ACTIONS);
          man->id.us = 0;
          BKE_object_material_assign(bmain, ob, man, short(a), BKE_MAT_ASSIGN_USERPREF);
        }
      }
    }
  }
  FOREACH_OBJECT_FLAG_END;
}

/** \} */

/* ------------------------------------------------------------------- */
/** \name Make Local Operator
 * \{ */

enum {
  MAKE_LOCAL_SELECT_OB = 1,
  MAKE_LOCAL_SELECT_OBDATA = 2,
  MAKE_LOCAL_SELECT_OBDATA_MATERIAL = 3,
  MAKE_LOCAL_ALL = 4,
};

static int tag_localizable_looper(LibraryIDLinkCallbackData *cb_data)
{
  ID **id_pointer = cb_data->id_pointer;
  if (*id_pointer) {
    (*id_pointer)->tag &= ~LIB_TAG_DOIT;
  }

  return IDWALK_RET_NOP;
}

static void tag_localizable_objects(bContext *C, const int mode)
{
  Main *bmain = CTX_data_main(C);

  BKE_main_id_tag_all(bmain, LIB_TAG_DOIT, false);

  /* Set LIB_TAG_DOIT flag for all selected objects, so next we can check whether
   * object is gonna to become local or not.
   */
  CTX_DATA_BEGIN (C, Object *, object, selected_objects) {
    object->id.tag |= LIB_TAG_DOIT;

    /* If obdata is also going to become local, mark it as such too. */
    if (mode == MAKE_LOCAL_SELECT_OBDATA && object->data) {
      ID *data_id = (ID *)object->data;
      data_id->tag |= LIB_TAG_DOIT;
    }
  }
  CTX_DATA_END;

  /* Also forbid making objects local if other library objects are using
   * them for modifiers or constraints.
   */
  for (Object *object = static_cast<Object *>(bmain->objects.first); object;
       object = static_cast<Object *>(object->id.next))
  {
    if ((object->id.tag & LIB_TAG_DOIT) == 0) {
      BKE_library_foreach_ID_link(
          nullptr, &object->id, tag_localizable_looper, nullptr, IDWALK_READONLY);
    }
    if (object->data) {
      ID *data_id = (ID *)object->data;
      if ((data_id->tag & LIB_TAG_DOIT) == 0) {
        BKE_library_foreach_ID_link(
            nullptr, data_id, tag_localizable_looper, nullptr, IDWALK_READONLY);
      }
    }
  }

  /* TODO(sergey): Drivers targets? */
}

/**
 * Instance indirectly referenced zero user objects,  * otherwise they're lost on reload, see
 * #40595.
 */
static bool make_local_all__instance_indirect_unused(Main *bmain,
                                                     const Scene *scene,
                                                     ViewLayer *view_layer,
                                                     Collection *collection)
{
  Object *ob;
  bool changed = false;

  for (ob = static_cast<Object *>(bmain->objects.first); ob;
       ob = static_cast<Object *>(ob->id.next)) {
    if (ID_IS_LINKED(ob) && (ob->id.us == 0)) {
      Base *base;

      id_us_plus(&ob->id);

      BKE_collection_object_add(bmain, collection, ob);
      BKE_view_layer_synced_ensure(scene, view_layer);
      base = BKE_view_layer_base_find(view_layer, ob);
      ED_object_base_select(base, BA_SELECT);
      DEG_id_tag_update(&ob->id, ID_RECALC_TRANSFORM | ID_RECALC_GEOMETRY | ID_RECALC_ANIMATION);

      changed = true;
    }
  }

  return changed;
}

static void make_local_animdata_tag_strips(ListBase *strips)
{
  NlaStrip *strip;

  for (strip = static_cast<NlaStrip *>(strips->first); strip; strip = strip->next) {
    if (strip->act) {
      strip->act->id.tag &= ~LIB_TAG_PRE_EXISTING;
    }

    make_local_animdata_tag_strips(&strip->strips);
  }
}

/* Tag all actions used by given animdata to be made local. */
static void make_local_animdata_tag(AnimData *adt)
{
  if (adt) {
    /* Actions - Active and Temp */
    if (adt->action) {
      adt->action->id.tag &= ~LIB_TAG_PRE_EXISTING;
    }
    if (adt->tmpact) {
      adt->tmpact->id.tag &= ~LIB_TAG_PRE_EXISTING;
    }

    /* Drivers */
    /* TODO: need to handle the ID-targets too? */

    /* NLA Data */
    LISTBASE_FOREACH (NlaTrack *, nlt, &adt->nla_tracks) {
      make_local_animdata_tag_strips(&nlt->strips);
    }
  }
}

static void make_local_material_tag(Material *ma)
{
  if (ma) {
    ma->id.tag &= ~LIB_TAG_PRE_EXISTING;
    make_local_animdata_tag(BKE_animdata_from_id(&ma->id));

    /* About node-trees: root one is made local together with material,
     * others we keep linked (for now). */
  }
}

static int make_local_exec(bContext *C, wmOperator *op)
{
  Main *bmain = CTX_data_main(C);
  ParticleSystem *psys;
  Material *ma, ***matarar;
  const int mode = RNA_enum_get(op->ptr, "type");
  int a;

  /* NOTE: we (ab)use LIB_TAG_PRE_EXISTING to cherry pick which ID to make local... */
  if (mode == MAKE_LOCAL_ALL) {
    const Scene *scene = CTX_data_scene(C);
    ViewLayer *view_layer = CTX_data_view_layer(C);
    Collection *collection = CTX_data_collection(C);

    BKE_main_id_tag_all(bmain, LIB_TAG_PRE_EXISTING, false);

    /* De-select so the user can differentiate newly instanced from existing objects. */
    BKE_view_layer_base_deselect_all(scene, view_layer);

    if (make_local_all__instance_indirect_unused(bmain, scene, view_layer, collection)) {
      BKE_report(op->reports,
                 RPT_INFO,
                 "Orphan library objects added to the current scene to avoid loss");
    }
  }
  else {
    BKE_main_id_tag_all(bmain, LIB_TAG_PRE_EXISTING, true);
    tag_localizable_objects(C, mode);

    CTX_DATA_BEGIN (C, Object *, ob, selected_objects) {
      if ((ob->id.tag & LIB_TAG_DOIT) == 0) {
        continue;
      }

      ob->id.tag &= ~LIB_TAG_PRE_EXISTING;
      make_local_animdata_tag(BKE_animdata_from_id(&ob->id));
      for (psys = static_cast<ParticleSystem *>(ob->particlesystem.first); psys; psys = psys->next)
      {
        psys->part->id.tag &= ~LIB_TAG_PRE_EXISTING;
      }

      if (mode == MAKE_LOCAL_SELECT_OBDATA_MATERIAL) {
        for (a = 0; a < ob->totcol; a++) {
          ma = ob->mat[a];
          if (ma) {
            make_local_material_tag(ma);
          }
        }

        matarar = BKE_object_material_array_p(ob);
        if (matarar) {
          for (a = 0; a < ob->totcol; a++) {
            ma = (*matarar)[a];
            if (ma) {
              make_local_material_tag(ma);
            }
          }
        }
      }

      if (ELEM(mode, MAKE_LOCAL_SELECT_OBDATA, MAKE_LOCAL_SELECT_OBDATA_MATERIAL) &&
          ob->data != nullptr) {
        ID *ob_data = static_cast<ID *>(ob->data);
        ob_data->tag &= ~LIB_TAG_PRE_EXISTING;
        make_local_animdata_tag(BKE_animdata_from_id(ob_data));
      }
    }
    CTX_DATA_END;
  }

  BKE_library_make_local(bmain, nullptr, nullptr, true, false); /* nullptr is all libraries. */

  WM_event_add_notifier(C, NC_WINDOW, nullptr);
  return OPERATOR_FINISHED;
}

void OBJECT_OT_make_local(wmOperatorType *ot)
{
  static const EnumPropertyItem type_items[] = {
      {MAKE_LOCAL_SELECT_OB, "SELECT_OBJECT", ICON_MAKE_LOCAL, "Selected Objects", ""},
      {MAKE_LOCAL_SELECT_OBDATA,
       "SELECT_OBDATA",
       ICON_MAKE_LOCAL,
       "Selected Objects and Data",
       ""},
      {MAKE_LOCAL_SELECT_OBDATA_MATERIAL,
       "SELECT_OBDATA_MATERIAL",
       ICON_MAKE_LOCAL,
       "Selected Objects, Data and Materials",
       ""},
      {MAKE_LOCAL_ALL, "ALL", ICON_MAKE_LOCAL, "All", ""},
      {0, nullptr, 0, nullptr, nullptr},
  };

  /* identifiers */
  ot->name = "Make Local";
  ot->description = "Make library linked data local to this file";
  ot->idname = "OBJECT_OT_make_local";

  /* api callbacks */
  ot->invoke = WM_menu_invoke;
  ot->exec = make_local_exec;
  ot->poll = ED_operator_objectmode;

  /* flags */
  ot->flag = OPTYPE_REGISTER | OPTYPE_UNDO;

  /* properties */
  ot->prop = RNA_def_enum(ot->srna, "type", type_items, 0, "Type", "");
}

/** \} */

/* ------------------------------------------------------------------- */
/** \name Make Library Override Operator
 * \{ */

static bool make_override_library_object_overridable_check(Main *bmain, Object *object)
{
  /* An object is actually overridable only if it is in at least one local collection.
   * Unfortunately 'direct link' flag is not enough here. */
  LISTBASE_FOREACH (Collection *, collection, &bmain->collections) {
    if (!ID_IS_LINKED(collection) && BKE_collection_has_object(collection, object)) {
      return true;
    }
  }
  LISTBASE_FOREACH (Scene *, scene, &bmain->scenes) {
    if (!ID_IS_LINKED(scene) && BKE_collection_has_object(scene->master_collection, object)) {
      return true;
    }
  }
  return false;
}

static int make_override_library_exec(bContext *C, wmOperator *op)
{
  Main *bmain = CTX_data_main(C);
  Scene *scene = CTX_data_scene(C);
  ViewLayer *view_layer = CTX_data_view_layer(C);
  Object *obact = CTX_data_active_object(C);
  ID *id_root = nullptr;
  bool is_override_instancing_object = false;

  bool user_overrides_from_selected_objects = false;

  if (!ID_IS_LINKED(obact) && obact->instance_collection != nullptr &&
      ID_IS_LINKED(obact->instance_collection))
  {
    if (!ID_IS_OVERRIDABLE_LIBRARY(obact->instance_collection)) {
      BKE_reportf(op->reports,
                  RPT_ERROR_INVALID_INPUT,
                  "Collection '%s' (instantiated by the active object) is not overridable",
                  obact->instance_collection->id.name + 2);
      return OPERATOR_CANCELLED;
    }

    id_root = &obact->instance_collection->id;
    is_override_instancing_object = true;
    user_overrides_from_selected_objects = false;
  }
  else if (!make_override_library_object_overridable_check(bmain, obact)) {
    const int i = RNA_property_int_get(op->ptr, op->type->prop);
    const uint collection_session_uuid = *((const uint *)&i);
    if (collection_session_uuid == MAIN_ID_SESSION_UUID_UNSET) {
      BKE_reportf(op->reports,
                  RPT_ERROR_INVALID_INPUT,
                  "Could not find an overridable root hierarchy for object '%s'",
                  obact->id.name + 2);
      return OPERATOR_CANCELLED;
    }
    Collection *collection = static_cast<Collection *>(
        BLI_listbase_bytes_find(&bmain->collections,
                                &collection_session_uuid,
                                sizeof(collection_session_uuid),
                                offsetof(ID, session_uuid)));
    id_root = &collection->id;
    user_overrides_from_selected_objects = true;
  }
  /* Else, poll func ensures us that ID_IS_LINKED(obact) is true, or that it is already an existing
   * liboverride. */
  else {
    BLI_assert(ID_IS_LINKED(obact) || ID_IS_OVERRIDE_LIBRARY_REAL(obact));
    id_root = &obact->id;
    user_overrides_from_selected_objects = true;
  }

  /* Make already existing selected liboverrides editable. */
  bool is_active_override = false;
  FOREACH_SELECTED_OBJECT_BEGIN (view_layer, CTX_wm_view3d(C), ob_iter) {
    if (ID_IS_OVERRIDE_LIBRARY_REAL(ob_iter) && !ID_IS_LINKED(ob_iter)) {
      ob_iter->id.override_library->flag &= ~LIBOVERRIDE_FLAG_SYSTEM_DEFINED;
      is_active_override = is_active_override || (&ob_iter->id == id_root);
      DEG_id_tag_update(&ob_iter->id, ID_RECALC_COPY_ON_WRITE);
    }
  }
  FOREACH_SELECTED_OBJECT_END;
  /* If the active object is a liboverride, there is no point going further, since in the weird
   * case where some other selected objects would be linked ones, there is no way to properly
   * create overrides for them currently.
   *
   * Could be added later if really needed, but would rather avoid that extra complexity here. */
  if (is_active_override) {
    return OPERATOR_FINISHED;
  }

  const bool do_fully_editable = !user_overrides_from_selected_objects;

  GSet *user_overrides_objects_uids = do_fully_editable ? nullptr :
                                                          BLI_gset_new(BLI_ghashutil_inthash_p,
                                                                       BLI_ghashutil_intcmp,
                                                                       __func__);

  if (do_fully_editable) {
    /* Pass. */
  }
  else if (user_overrides_from_selected_objects) {
    /* Only selected objects can be 'user overrides'. */
    FOREACH_SELECTED_OBJECT_BEGIN (view_layer, CTX_wm_view3d(C), ob_iter) {
      BLI_gset_add(user_overrides_objects_uids, POINTER_FROM_UINT(ob_iter->id.session_uuid));
    }
    FOREACH_SELECTED_OBJECT_END;
  }
  else {
    /* Only armatures inside the root collection (and their children) can be 'user overrides'. */
    FOREACH_COLLECTION_OBJECT_RECURSIVE_BEGIN ((Collection *)id_root, ob_iter) {
      if (ob_iter->type == OB_ARMATURE) {
        BLI_gset_add(user_overrides_objects_uids, POINTER_FROM_UINT(ob_iter->id.session_uuid));
      }
    }
    FOREACH_COLLECTION_OBJECT_RECURSIVE_END;
  }

  BKE_main_id_tag_all(bmain, LIB_TAG_DOIT, false);

  /* For the time being, replace selected linked objects by their overrides in all collections.
   * While this may not be the absolute best behavior in all cases, in most common one this should
   * match the expected result. */
  if (user_overrides_objects_uids != nullptr) {
    LISTBASE_FOREACH (Collection *, coll_iter, &bmain->collections) {
      if (ID_IS_LINKED(coll_iter)) {
        continue;
      }
      LISTBASE_FOREACH (CollectionObject *, coll_ob_iter, &coll_iter->gobject) {
        if (BLI_gset_haskey(user_overrides_objects_uids,
                            POINTER_FROM_UINT(coll_ob_iter->ob->id.session_uuid)))
        {
          /* Tag for remapping when creating overrides. */
          coll_iter->id.tag |= LIB_TAG_DOIT;
          break;
        }
      }
    }
  }

  ID *id_root_override;
  const bool success = BKE_lib_override_library_create(bmain,
                                                       scene,
                                                       view_layer,
                                                       nullptr,
                                                       id_root,
                                                       id_root,
                                                       &obact->id,
                                                       &id_root_override,
                                                       do_fully_editable);

  if (!do_fully_editable) {
    /* Define liboverrides from selected/validated objects as user defined. */
    ID *id_hierarchy_root_override = id_root_override->override_library->hierarchy_root;
    ID *id_iter;
    FOREACH_MAIN_ID_BEGIN (bmain, id_iter) {
      if (ID_IS_LINKED(id_iter) || !ID_IS_OVERRIDE_LIBRARY_REAL(id_iter) ||
          id_iter->override_library->hierarchy_root != id_hierarchy_root_override)
      {
        continue;
      }
      if (BLI_gset_haskey(user_overrides_objects_uids,
                          POINTER_FROM_UINT(id_iter->override_library->reference->session_uuid)))
      {
        id_iter->override_library->flag &= ~LIBOVERRIDE_FLAG_SYSTEM_DEFINED;
      }
    }
    FOREACH_MAIN_ID_END;

    BLI_gset_free(user_overrides_objects_uids, nullptr);
  }

  if (success) {
    if (is_override_instancing_object) {
      /* Remove the instance empty from this scene, the items now have an overridden collection
       * instead. */
      ED_object_base_free_and_unlink(bmain, scene, obact);
    }
    else {
      /* Remove the found root ID from the view layer. */
      switch (GS(id_root->name)) {
        case ID_GR: {
          Collection *collection_root = (Collection *)id_root;
          LISTBASE_FOREACH_MUTABLE (
              CollectionParent *, collection_parent, &collection_root->runtime.parents) {
            if (ID_IS_LINKED(collection_parent->collection) ||
                !BKE_view_layer_has_collection(view_layer, collection_parent->collection))
            {
              continue;
            }
            BKE_collection_child_remove(bmain, collection_parent->collection, collection_root);
          }
          break;
        }
        case ID_OB: {
          /* TODO: Not sure how well we can handle this case, when we don't have the collections as
           * reference containers... */
          break;
        }
        default:
          break;
      }
    }
  }

  DEG_id_tag_update(&CTX_data_scene(C)->id, ID_RECALC_BASE_FLAGS | ID_RECALC_COPY_ON_WRITE);
  WM_event_add_notifier(C, NC_WINDOW, nullptr);
  WM_event_add_notifier(C, NC_WM | ND_LIB_OVERRIDE_CHANGED, nullptr);
  WM_event_add_notifier(C, NC_SPACE | ND_SPACE_VIEW3D, nullptr);

  return success ? OPERATOR_FINISHED : OPERATOR_CANCELLED;
}

/* Set the object to override. */
static int make_override_library_invoke(bContext *C, wmOperator *op, const wmEvent * /*event*/)
{
  Main *bmain = CTX_data_main(C);
  Scene *scene = CTX_data_scene(C);
  ViewLayer *view_layer = CTX_data_view_layer(C);
  Object *obact = ED_object_active_context(C);

  /* Sanity checks. */
  if (!scene || ID_IS_LINKED(scene) || !obact) {
    return OPERATOR_CANCELLED;
  }

  if ((!ID_IS_LINKED(obact) && obact->instance_collection != nullptr &&
       ID_IS_OVERRIDABLE_LIBRARY(obact->instance_collection)) ||
      make_override_library_object_overridable_check(bmain, obact))
  {
    return make_override_library_exec(C, op);
  }

  if (!ID_IS_LINKED(obact)) {
    if (ID_IS_OVERRIDE_LIBRARY_REAL(obact)) {
      return make_override_library_exec(C, op);
    }
    BKE_report(op->reports, RPT_ERROR, "Cannot make library override from a local object");
    return OPERATOR_CANCELLED;
  }

  int potential_root_collections_num = 0;
  uint collection_session_uuid = MAIN_ID_SESSION_UUID_UNSET;
  LISTBASE_FOREACH (Collection *, collection, &bmain->collections) {
    /* Only check for directly linked collections. */
    if (!ID_IS_LINKED(&collection->id) || (collection->id.tag & LIB_TAG_INDIRECT) != 0 ||
        !BKE_view_layer_has_collection(view_layer, collection))
    {
      continue;
    }
    if (BKE_collection_has_object_recursive(collection, obact)) {
      if (potential_root_collections_num == 0) {
        collection_session_uuid = collection->id.session_uuid;
      }
      potential_root_collections_num++;
    }
  }

  if (potential_root_collections_num <= 1) {
    RNA_property_int_set(op->ptr, op->type->prop, *((int *)&collection_session_uuid));
    return make_override_library_exec(C, op);
  }

  BKE_reportf(op->reports,
              RPT_ERROR,
              "Too many potential root collections (%d) for the override hierarchy, "
              "please use the Outliner instead",
              potential_root_collections_num);
  return OPERATOR_CANCELLED;
}

static bool make_override_library_poll(bContext *C)
{
  Object *obact = CTX_data_active_object(C);

  /* Object must be directly linked to be overridable. */
  return (
      ED_operator_objectmode(C) && obact != nullptr &&
      (ID_IS_LINKED(obact) || ID_IS_OVERRIDE_LIBRARY(obact) ||
       (obact->instance_collection != nullptr &&
        ID_IS_OVERRIDABLE_LIBRARY(obact->instance_collection) && !ID_IS_OVERRIDE_LIBRARY(obact))));
}

void OBJECT_OT_make_override_library(wmOperatorType *ot)
{
  /* identifiers */
  ot->name = "Make Library Override";
  ot->description =
      "Make a local override of this library linked data\nIterates through the hierarchy of "
      "objects and collections based on the selection";
  ot->idname = "OBJECT_OT_make_override_library";

  /* api callbacks */
  ot->invoke = make_override_library_invoke;
  ot->exec = make_override_library_exec;
  ot->poll = make_override_library_poll;

  /* flags */
  ot->flag = OPTYPE_REGISTER | OPTYPE_UNDO;

  /* properties */
  PropertyRNA *prop;
  prop = RNA_def_int(ot->srna,
                     "collection",
                     MAIN_ID_SESSION_UUID_UNSET,
                     INT_MIN,
                     INT_MAX,
                     "Override Collection",
                     "Session UUID of the directly linked collection containing the selected "
                     "object, to make an override from",
                     INT_MIN,
                     INT_MAX);
  RNA_def_property_flag(prop, PROP_HIDDEN | PROP_SKIP_SAVE);
  ot->prop = prop;
}

/** \} */

/* ------------------------------------------------------------------- */
/** \name Reset Library Override Operator
 * \{ */

static bool reset_clear_override_library_poll(bContext *C)
{
  Object *obact = CTX_data_active_object(C);

  /* Object must be local and an override. */
  return (ED_operator_objectmode(C) && obact != nullptr && !ID_IS_LINKED(obact) &&
          ID_IS_OVERRIDE_LIBRARY(obact));
}

static int reset_override_library_exec(bContext *C, wmOperator * /*op*/)
{
  Main *bmain = CTX_data_main(C);

  /* Make already existing selected liboverrides editable. */
  FOREACH_SELECTED_OBJECT_BEGIN (CTX_data_view_layer(C), CTX_wm_view3d(C), ob_iter) {
    if (ID_IS_OVERRIDE_LIBRARY_REAL(ob_iter) && !ID_IS_LINKED(ob_iter)) {
      BKE_lib_override_library_id_reset(bmain, &ob_iter->id, false);
    }
  }
  FOREACH_SELECTED_OBJECT_END;

  WM_event_add_notifier(C, NC_WINDOW, nullptr);
  WM_event_add_notifier(C, NC_WM | ND_LIB_OVERRIDE_CHANGED, nullptr);
  WM_event_add_notifier(C, NC_SPACE | ND_SPACE_VIEW3D, nullptr);

  return OPERATOR_FINISHED;
}

void OBJECT_OT_reset_override_library(wmOperatorType *ot)
{
  /* identifiers */
  ot->name = "Reset Library Override";
  ot->description = "Reset the selected local overrides to their linked references values";
  ot->idname = "OBJECT_OT_reset_override_library";

  /* api callbacks */
  ot->exec = reset_override_library_exec;
  ot->poll = reset_clear_override_library_poll;

  /* flags */
  ot->flag = OPTYPE_REGISTER | OPTYPE_UNDO;
}

/** \} */

/* ------------------------------------------------------------------- */
/** \name Clear Library Override Operator
 * \{ */

static int clear_override_library_exec(bContext *C, wmOperator * /*op*/)
{
  Main *bmain = CTX_data_main(C);
  ViewLayer *view_layer = CTX_data_view_layer(C);
  Scene *scene = CTX_data_scene(C);
  LinkNode *todo_objects = nullptr, *todo_object_iter;

  /* Make already existing selected liboverrides editable. */
  FOREACH_SELECTED_OBJECT_BEGIN (view_layer, CTX_wm_view3d(C), ob_iter) {
    if (ID_IS_LINKED(ob_iter)) {
      continue;
    }
    BLI_linklist_prepend_alloca(&todo_objects, ob_iter);
  }
  FOREACH_SELECTED_OBJECT_END;

  for (todo_object_iter = todo_objects; todo_object_iter != nullptr;
       todo_object_iter = todo_object_iter->next)
  {
    Object *ob_iter = static_cast<Object *>(todo_object_iter->link);
    if (BKE_lib_override_library_is_hierarchy_leaf(bmain, &ob_iter->id)) {
      bool do_remap_active = false;
      BKE_view_layer_synced_ensure(scene, view_layer);
      if (BKE_view_layer_active_object_get(view_layer) == ob_iter) {
        do_remap_active = true;
      }
      BKE_libblock_remap(bmain,
                         &ob_iter->id,
                         ob_iter->id.override_library->reference,
                         ID_REMAP_SKIP_INDIRECT_USAGE);
      if (do_remap_active) {
        Object *ref_object = (Object *)ob_iter->id.override_library->reference;
        Base *basact = BKE_view_layer_base_find(view_layer, ref_object);
        if (basact != nullptr) {
          view_layer->basact = basact;
        }
        DEG_id_tag_update(&scene->id, ID_RECALC_SELECT);
      }
      BKE_id_delete(bmain, &ob_iter->id);
    }
    else {
      BKE_lib_override_library_id_reset(bmain, &ob_iter->id, true);
    }
  }

  DEG_id_tag_update(&scene->id, ID_RECALC_BASE_FLAGS | ID_RECALC_COPY_ON_WRITE);
  WM_event_add_notifier(C, NC_WINDOW, nullptr);
  WM_event_add_notifier(C, NC_WM | ND_LIB_OVERRIDE_CHANGED, nullptr);
  WM_event_add_notifier(C, NC_SPACE | ND_SPACE_VIEW3D, nullptr);

  return OPERATOR_FINISHED;
}

void OBJECT_OT_clear_override_library(wmOperatorType *ot)
{
  /* identifiers */
  ot->name = "Clear Library Override";
  ot->description =
      "Delete the selected local overrides and relink their usages to the linked data-blocks if "
      "possible, else reset them and mark them as non editable";
  ot->idname = "OBJECT_OT_clear_override_library";

  /* api callbacks */
  ot->exec = clear_override_library_exec;
  ot->poll = reset_clear_override_library_poll;

  /* flags */
  ot->flag = OPTYPE_REGISTER | OPTYPE_UNDO;
}

/** \} */

/* ------------------------------------------------------------------- */
/** \name Make Single User Operator
 * \{ */

enum {
  MAKE_SINGLE_USER_ALL = 1,
  MAKE_SINGLE_USER_SELECTED = 2,
};

static int make_single_user_exec(bContext *C, wmOperator *op)
{
  Main *bmain = CTX_data_main(C);
  Scene *scene = CTX_data_scene(C);
  ViewLayer *view_layer = CTX_data_view_layer(C);
  View3D *v3d = CTX_wm_view3d(C); /* ok if this is nullptr */
  const int flag = (RNA_enum_get(op->ptr, "type") == MAKE_SINGLE_USER_SELECTED) ? SELECT : 0;
  const bool copy_collections = false;
  bool update_deps = false;

  if (RNA_boolean_get(op->ptr, "object")) {
    if (flag == SELECT) {
      BKE_view_layer_selected_objects_tag(scene, view_layer, OB_DONE);
      single_object_users(bmain, scene, v3d, OB_DONE, copy_collections);
    }
    else {
      single_object_users(bmain, scene, v3d, 0, copy_collections);
    }

    /* needed since object relationships may have changed */
    update_deps = true;
  }

  if (RNA_boolean_get(op->ptr, "obdata")) {
    single_obdata_users(bmain, scene, view_layer, v3d, flag);

    /* Needed since some IDs were remapped? (incl. me->texcomesh, see #73797). */
    update_deps = true;
  }

  if (RNA_boolean_get(op->ptr, "material")) {
    single_mat_users(bmain, scene, view_layer, v3d, flag);
  }

  if (RNA_boolean_get(op->ptr, "animation")) {
    single_object_action_users(bmain, scene, view_layer, v3d, flag);
  }

  if (RNA_boolean_get(op->ptr, "obdata_animation")) {
    single_objectdata_action_users(bmain, scene, view_layer, v3d, flag);
  }

  BKE_main_id_newptr_and_tag_clear(bmain);

  WM_event_add_notifier(C, NC_WINDOW, nullptr);

  if (update_deps) {
    DEG_relations_tag_update(bmain);
  }

  return OPERATOR_FINISHED;
}

void OBJECT_OT_make_single_user(wmOperatorType *ot)
{
  static const EnumPropertyItem type_items[] = {
      {MAKE_SINGLE_USER_SELECTED, "SELECTED_OBJECTS", 0, "Selected Objects", ""},
      {MAKE_SINGLE_USER_ALL, "ALL", 0, "All", ""},
      {0, nullptr, 0, nullptr, nullptr},
  };

  /* identifiers */
  ot->name = "Make Single User";
  ot->description = "Make linked data local to each object";
  ot->idname = "OBJECT_OT_make_single_user";

  /* Note that the invoke callback is only used from operator search,    * otherwise this does
   * nothing by default. */

  /* api callbacks */
  ot->invoke = WM_operator_props_popup_confirm;
  ot->exec = make_single_user_exec;
  ot->poll = ED_operator_objectmode;

  /* flags */
  ot->flag = OPTYPE_REGISTER | OPTYPE_UNDO;

  /* properties */
  ot->prop = RNA_def_enum(ot->srna, "type", type_items, MAKE_SINGLE_USER_SELECTED, "Type", "");

  RNA_def_boolean(ot->srna, "object", false, "Object", "Make single user objects");
  RNA_def_boolean(ot->srna, "obdata", false, "Object Data", "Make single user object data");
  RNA_def_boolean(
      ot->srna, "material", false, "Materials", "Make materials local to each data");
  RNA_def_boolean(ot->srna,
                  "animation",
                  false,
                  "Object Animation",
                  "Make object animation data local to each object");
  RNA_def_boolean(ot->srna,
                  "obdata_animation",
                  false,
                  "Object Data Animation",
                  "Make object data (mesh, curve etc.) animation data local to each object");
}

/** \} */

/* ------------------------------------------------------------------- */
/** \name Drop Named Material on Object Operator
 * \{ */

char *ED_object_ot_drop_named_material_tooltip(bContext *C, const char *name, const int mval[2])
{
  int mat_slot = 0;
  Object *ob = ED_view3d_give_material_slot_under_cursor(C, mval, &mat_slot);
  if (ob == nullptr) {
    return BLI_strdup("");
  }
  mat_slot = max_ii(mat_slot, 1);

  Material *prev_mat = BKE_object_material_get(ob, mat_slot);

  char *result;
  if (prev_mat) {
    const char *tooltip = TIP_("Drop %s on %s (slot %d, replacing %s)");
    result = BLI_sprintfN(tooltip, name, ob->id.name + 2, mat_slot, prev_mat->id.name + 2);
  }
  else {
    const char *tooltip = TIP_("Drop %s on %s (slot %d)");
    result = BLI_sprintfN(tooltip, name, ob->id.name + 2, mat_slot);
  }
  return result;
}

static int drop_named_material_invoke(bContext *C, wmOperator *op, const wmEvent *event)
{
  Main *bmain = CTX_data_main(C);
  int mat_slot = 0;
  Object *ob = ED_view3d_give_material_slot_under_cursor(C, event->mval, &mat_slot);
  mat_slot = max_ii(mat_slot, 1);

  Material *ma = (Material *)WM_operator_properties_id_lookup_from_name_or_session_uuid(
      bmain, op->ptr, ID_MA);

  if (ob == nullptr || ma == nullptr) {
    return OPERATOR_CANCELLED;
  }

  BKE_object_material_assign(CTX_data_main(C), ob, ma, mat_slot, BKE_MAT_ASSIGN_USERPREF);

  DEG_id_tag_update(&ob->id, ID_RECALC_TRANSFORM);

  WM_event_add_notifier(C, NC_OBJECT | ND_OB_SHADING, ob);
  WM_event_add_notifier(C, NC_SPACE | ND_SPACE_VIEW3D, nullptr);
  WM_event_add_notifier(C, NC_MATERIAL | ND_SHADING_LINKS, ma);

  return OPERATOR_FINISHED;
}

void OBJECT_OT_drop_named_material(wmOperatorType *ot)
{
  /* identifiers */
  ot->name = "Drop Named Material on Object";
  ot->idname = "OBJECT_OT_drop_named_material";

  /* api callbacks */
  ot->invoke = drop_named_material_invoke;
  ot->poll = ED_operator_objectmode_with_view3d_poll_msg;

  /* flags */
  ot->flag = OPTYPE_UNDO | OPTYPE_INTERNAL;

  /* properties */
  WM_operator_properties_id_lookup(ot, true);
}

/** \} */

/* ------------------------------------------------------------------- */
/** \name Drop Geometry Nodes on Object Operator
 * \{ */

char *ED_object_ot_drop_geometry_nodes_tooltip(bContext *C,
                                               PointerRNA *properties,
                                               const int mval[2])
{
  const Object *ob = ED_view3d_give_object_under_cursor(C, mval);
  if (ob == nullptr) {
    return BLI_strdup("");
  }

  const uint32_t session_uuid = RNA_int_get(properties, "session_uuid");
  const ID *id = BKE_libblock_find_session_uuid(CTX_data_main(C), ID_NT, session_uuid);
  if (!id) {
    return BLI_strdup("");
  }

  const char *tooltip = TIP_("Add modifier with node group \"%s\" on object \"%s\"");
  return BLI_sprintfN(tooltip, id->name, ob->id.name);
}

static bool check_geometry_node_group_sockets(wmOperator *op, const bNodeTree *tree)
{
  const bNodeSocket *first_input = (const bNodeSocket *)tree->inputs.first;
  if (!first_input) {
    BKE_report(op->reports, RPT_ERROR, "The node group must have a geometry input socket");
    return false;
  }
  if (first_input->type != SOCK_GEOMETRY) {
    BKE_report(op->reports, RPT_ERROR, "The first input must be a geometry socket");
    return false;
  }
  const bNodeSocket *first_output = (const bNodeSocket *)tree->outputs.first;
  if (!first_output) {
    BKE_report(op->reports, RPT_ERROR, "The node group must have a geometry output socket");
    return false;
  }
  if (first_output->type != SOCK_GEOMETRY) {
    BKE_report(op->reports, RPT_ERROR, "The first output must be a geometry socket");
    return false;
  }
  return true;
}

static int drop_geometry_nodes_invoke(bContext *C, wmOperator *op, const wmEvent *event)
{
  Object *ob = ED_view3d_give_object_under_cursor(C, event->mval);
  if (!ob) {
    return OPERATOR_CANCELLED;
  }

  Main *bmain = CTX_data_main(C);
  Scene *scene = CTX_data_scene(C);

  const uint32_t uuid = RNA_int_get(op->ptr, "session_uuid");
  bNodeTree *node_tree = (bNodeTree *)BKE_libblock_find_session_uuid(bmain, ID_NT, uuid);
  if (!node_tree) {
    return OPERATOR_CANCELLED;
  }
  if (node_tree->type != NTREE_GEOMETRY) {
    BKE_report(op->reports, RPT_ERROR, "Node group must be a geometry node tree");
    return OPERATOR_CANCELLED;
  }

  if (!check_geometry_node_group_sockets(op, node_tree)) {
    return OPERATOR_CANCELLED;
  }

  NodesModifierData *nmd = (NodesModifierData *)ED_object_modifier_add(
      op->reports, bmain, scene, ob, node_tree->id.name + 2, eModifierType_Nodes);
  if (!nmd) {
    BKE_report(op->reports, RPT_ERROR, "Could not add geometry nodes modifier");
    return OPERATOR_CANCELLED;
  }

  nmd->node_group = node_tree;
  id_us_plus(&node_tree->id);
  MOD_nodes_update_interface(ob, nmd);

  DEG_id_tag_update(&ob->id, ID_RECALC_GEOMETRY);
  WM_event_add_notifier(C, NC_OBJECT | ND_MODIFIER, nullptr);

  return OPERATOR_FINISHED;
}

void OBJECT_OT_drop_geometry_nodes(wmOperatorType *ot)
{
  ot->name = "Drop Geometry Node Group on Object";
  ot->idname = "OBJECT_OT_drop_geometry_nodes";

  ot->invoke = drop_geometry_nodes_invoke;
  ot->poll = ED_operator_view3d_active;

  ot->flag = OPTYPE_REGISTER | OPTYPE_UNDO | OPTYPE_INTERNAL;

  PropertyRNA *prop = RNA_def_int(ot->srna,
                                  "session_uuid",
                                  0,
                                  INT32_MIN,
                                  INT32_MAX,
                                  "Session UUID",
                                  "Session UUID of the geometry node group being dropped",
                                  INT32_MIN,
                                  INT32_MAX);
  RNA_def_property_flag(prop, (PropertyFlag)(PROP_HIDDEN | PROP_SKIP_SAVE));
}

/** \} */

/* ------------------------------------------------------------------- */
/** \name Unlink Object Operator
 * \{ */

static int object_unlink_data_exec(bContext *C, wmOperator *op)
{
  ID *id;
  PropertyPointerRNA pprop;

  UI_context_active_but_prop_get_templateID(C, &pprop.ptr, &pprop.prop);

  if (pprop.prop == nullptr) {
    BKE_report(op->reports, RPT_ERROR, "Incorrect context for running object data unlink");
    return OPERATOR_CANCELLED;
  }

  id = pprop.ptr.owner_id;

  if (GS(id->name) == ID_OB) {
    Object *ob = (Object *)id;
    if (ob->data) {
      ID *id_data = static_cast<ID *>(ob->data);

      if (GS(id_data->name) == ID_IM) {
        id_us_min(id_data);
        ob->data = nullptr;
      }
      else {
        BKE_report(op->reports, RPT_ERROR, "Can't unlink this object data");
        return OPERATOR_CANCELLED;
      }
    }
  }

  RNA_property_update(C, &pprop.ptr, pprop.prop);

  return OPERATOR_FINISHED;
}

void OBJECT_OT_unlink_data(wmOperatorType *ot)
{
  /* identifiers */
  ot->name = "Unlink";
  ot->idname = "OBJECT_OT_unlink_data";

  /* api callbacks */
  ot->exec = object_unlink_data_exec;

  /* flags */
  ot->flag = OPTYPE_INTERNAL;
}

/** \} */<|MERGE_RESOLUTION|>--- conflicted
+++ resolved
@@ -929,11 +929,7 @@
   uiItemEnumO_ptr(layout, ot, nullptr, 0, "type", PAR_OBJECT);
 #else
   uiItemFullO_ptr(
-<<<<<<< HEAD
-      layout, ot, IFACE_("Object"), ICON_PARENT_OBJECT, nullptr, WM_OP_EXEC_DEFAULT, 0, &opptr);
-=======
-      layout, ot, IFACE_("Object"), ICON_NONE, nullptr, WM_OP_EXEC_DEFAULT, UI_ITEM_NONE, &opptr);
->>>>>>> e7b22bff
+      layout, ot, IFACE_("Object"), ICON_PARENT_OBJECT, nullptr, WM_OP_EXEC_DEFAULT, UI_ITEM_NONE, &opptr);
   RNA_enum_set(&opptr, "type", PAR_OBJECT);
   RNA_boolean_set(&opptr, "keep_transform", false);
 
