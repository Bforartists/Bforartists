--- conflicted
+++ resolved
@@ -985,17 +985,9 @@
   CTX_DATA_END;
 
   if (parent->type == OB_ARMATURE) {
-<<<<<<< HEAD
-    uiItemEnumO_ptr(layout, ot, nullptr, ICON_PARENT_BONE, "type", PAR_ARMATURE);
-    uiItemEnumO_ptr(layout, ot, nullptr, ICON_PARENT_BONE, "type", PAR_ARMATURE_NAME);
-    if (!has_children_of_type.gpencil) {
-      uiItemEnumO_ptr(layout, ot, nullptr, ICON_PARENT_BONE, "type", PAR_ARMATURE_ENVELOPE);
-    }
-=======
-    uiItemEnumO_ptr(layout, ot, nullptr, ICON_NONE, "type", PAR_ARMATURE);
-    uiItemEnumO_ptr(layout, ot, nullptr, ICON_NONE, "type", PAR_ARMATURE_NAME);
-    uiItemEnumO_ptr(layout, ot, nullptr, ICON_NONE, "type", PAR_ARMATURE_ENVELOPE);
->>>>>>> c8bc3fdb
+    uiItemEnumO_ptr(layout, ot, nullptr, ICON_PARENT_BONE, "type", PAR_ARMATURE); /*BFA icon*/
+    uiItemEnumO_ptr(layout, ot, nullptr, ICON_PARENT_BONE, "type", PAR_ARMATURE_NAME); /*BFA icon*/
+    uiItemEnumO_ptr(layout, ot, nullptr, ICON_PARENT_BONE, "type", PAR_ARMATURE_ENVELOPE); /*BFA icon*/
     if (has_children_of_type.mesh || has_children_of_type.gpencil) {
       uiItemEnumO_ptr(layout, ot, nullptr, ICON_PARENT_BONE, "type", PAR_ARMATURE_AUTO);
     }
