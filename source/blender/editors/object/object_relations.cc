/* SPDX-FileCopyrightText: 2001-2002 NaN Holding BV. All rights reserved.
 *
 * SPDX-License-Identifier: GPL-2.0-or-later */

/** \file
 * \ingroup edobj
 */

#include <cstdio>
#include <cstdlib>
#include <cstring>

#include <fmt/format.h>

#include "MEM_guardedalloc.h"

#include "DNA_anim_types.h"
#include "DNA_armature_types.h"
#include "DNA_camera_types.h"
#include "DNA_collection_types.h"
#include "DNA_constraint_types.h"
#include "DNA_lattice_types.h"
#include "DNA_material_types.h"
#include "DNA_mesh_types.h"
#include "DNA_object_types.h"
#include "DNA_particle_types.h"
#include "DNA_scene_types.h"
#include "DNA_vfont_types.h"

#include "BLI_kdtree.h"
#include "BLI_linklist.h"
#include "BLI_listbase.h"
#include "BLI_math_matrix.h"
#include "BLI_math_vector.h"
#include "BLI_string.h"
#include "BLI_utildefines.h"
#include "BLI_vector_set.hh"

#include "BLT_translation.hh"

#include "BKE_action.hh"
#include "BKE_anim_data.hh"
#include "BKE_armature.hh"
#include "BKE_collection.hh"
#include "BKE_constraint.h"
#include "BKE_context.hh"
#include "BKE_curve.hh"
#include "BKE_displist.h"
#include "BKE_editmesh.hh"
#include "BKE_fcurve.hh"
#include "BKE_idtype.hh"
#include "BKE_layer.hh"
#include "BKE_lib_id.hh"
#include "BKE_lib_override.hh"
#include "BKE_lib_query.hh"
#include "BKE_lib_remap.hh"
#include "BKE_main.hh"
#include "BKE_material.hh"
#include "BKE_mesh_types.hh"
#include "BKE_modifier.hh"
#include "BKE_node.hh"
#include "BKE_node_runtime.hh"
#include "BKE_node_tree_interface.hh"
#include "BKE_object.hh"
#include "BKE_object_types.hh"
#include "BKE_report.hh"
#include "BKE_scene.hh"

#include "DEG_depsgraph.hh"
#include "DEG_depsgraph_build.hh"
#include "DEG_depsgraph_query.hh"

#include "WM_api.hh"
#include "WM_types.hh"

#include "UI_interface.hh"
#include "UI_resources.hh"

#include "RNA_access.hh"
#include "RNA_define.hh"
#include "RNA_enum_types.hh"

#include "ED_armature.hh"
#include "ED_curve.hh"
#include "ED_gpencil_legacy.hh"
#include "ED_grease_pencil.hh"
#include "ED_mesh.hh"
#include "ED_object.hh"
#include "ED_screen.hh"
#include "ED_view3d.hh"

#include "ANIM_action.hh"
#include "ANIM_animdata.hh"

#include "MOD_nodes.hh"

#include "object_intern.hh"

namespace blender::ed::object {

/* ------------------------------------------------------------------- */
/** \name Make Vertex Parent Operator
 * \{ */

static bool vertex_parent_set_poll(bContext *C)
{
  return ED_operator_editmesh(C) || ED_operator_editsurfcurve(C) || ED_operator_editlattice(C);
}

static wmOperatorStatus vertex_parent_set_exec(bContext *C, wmOperator *op)
{
  Main *bmain = CTX_data_main(C);
  Scene *scene = CTX_data_scene(C);
  View3D *v3d = CTX_wm_view3d(C);
  Depsgraph *depsgraph = CTX_data_ensure_evaluated_depsgraph(C);
  ViewLayer *view_layer = CTX_data_view_layer(C);
  Object *obedit = CTX_data_edit_object(C);
  Object *par;

#define INDEX_UNSET -1
  int par1, par2, par3, par4;
  par1 = par2 = par3 = par4 = INDEX_UNSET;

  /* we need 1 to 3 selected vertices */

  if (obedit->type == OB_MESH) {
    Mesh *mesh = static_cast<Mesh *>(obedit->data);

    EDBM_mesh_load(bmain, obedit);
    EDBM_mesh_make(obedit, scene->toolsettings->selectmode, true);

    DEG_id_tag_update(static_cast<ID *>(obedit->data), 0);

    BMEditMesh *em = mesh->runtime->edit_mesh.get();

    BKE_editmesh_looptris_and_normals_calc(em);

    /* Make sure the evaluated mesh is updated.
     *
     * Most reliable way is to update the tagged objects, which will ensure
     * proper copy-on-evaluation update, but also will make sure all dependent
     * objects are also up to date. */
    BKE_scene_graph_update_tagged(depsgraph, bmain);

    BMVert *eve;
    BMIter iter;
    int curr_index;
    BM_ITER_MESH_INDEX (eve, &iter, em->bm, BM_VERTS_OF_MESH, curr_index) {
      if (BM_elem_flag_test(eve, BM_ELEM_SELECT)) {
        if (par1 == INDEX_UNSET) {
          par1 = curr_index;
        }
        else if (par2 == INDEX_UNSET) {
          par2 = curr_index;
        }
        else if (par3 == INDEX_UNSET) {
          par3 = curr_index;
        }
        else if (par4 == INDEX_UNSET) {
          par4 = curr_index;
        }
        else {
          break;
        }
      }
    }
  }
  else if (ELEM(obedit->type, OB_SURF, OB_CURVES_LEGACY)) {
    ListBase *editnurb = object_editcurve_get(obedit);
    int curr_index = 0;
    for (Nurb *nu = static_cast<Nurb *>(editnurb->first); nu != nullptr; nu = nu->next) {
      if (nu->type == CU_BEZIER) {
        BezTriple *bezt = nu->bezt;
        for (int nurb_index = 0; nurb_index < nu->pntsu; nurb_index++, bezt++, curr_index++) {
          if (BEZT_ISSEL_ANY_HIDDENHANDLES(v3d, bezt)) {
            if (par1 == INDEX_UNSET) {
              par1 = curr_index;
            }
            else if (par2 == INDEX_UNSET) {
              par2 = curr_index;
            }
            else if (par3 == INDEX_UNSET) {
              par3 = curr_index;
            }
            else if (par4 == INDEX_UNSET) {
              par4 = curr_index;
            }
            else {
              break;
            }
          }
        }
      }
      else {
        BPoint *bp = nu->bp;
        const int points_num = nu->pntsu * nu->pntsv;
        for (int nurb_index = 0; nurb_index < points_num; nurb_index++, bp++, curr_index++) {
          if (bp->f1 & SELECT) {
            if (par1 == INDEX_UNSET) {
              par1 = curr_index;
            }
            else if (par2 == INDEX_UNSET) {
              par2 = curr_index;
            }
            else if (par3 == INDEX_UNSET) {
              par3 = curr_index;
            }
            else if (par4 == INDEX_UNSET) {
              par4 = curr_index;
            }
            else {
              break;
            }
          }
        }
      }
    }
  }
  else if (obedit->type == OB_LATTICE) {
    Lattice *lt = static_cast<Lattice *>(obedit->data);

    const int points_num = lt->editlatt->latt->pntsu * lt->editlatt->latt->pntsv *
                           lt->editlatt->latt->pntsw;
    BPoint *bp = lt->editlatt->latt->def;
    for (int curr_index = 0; curr_index < points_num; curr_index++, bp++) {
      if (bp->f1 & SELECT) {
        if (par1 == INDEX_UNSET) {
          par1 = curr_index;
        }
        else if (par2 == INDEX_UNSET) {
          par2 = curr_index;
        }
        else if (par3 == INDEX_UNSET) {
          par3 = curr_index;
        }
        else if (par4 == INDEX_UNSET) {
          par4 = curr_index;
        }
        else {
          break;
        }
      }
    }
  }

  if (par4 != INDEX_UNSET || par1 == INDEX_UNSET || (par2 != INDEX_UNSET && par3 == INDEX_UNSET)) {
    BKE_report(op->reports, RPT_ERROR, "Select either 1 or 3 vertices to parent to");
    return OPERATOR_CANCELLED;
  }

  CTX_DATA_BEGIN (C, Object *, ob, selected_editable_objects) {
    if (ob != obedit) {
      DEG_id_tag_update(&ob->id, ID_RECALC_TRANSFORM | ID_RECALC_GEOMETRY | ID_RECALC_ANIMATION);
      par = obedit->parent;

      if (BKE_object_parent_loop_check(par, ob)) {
        BKE_report(op->reports, RPT_ERROR, "Loop in parents");
      }
      else {
        BKE_view_layer_synced_ensure(scene, view_layer);
        ob->parent = BKE_view_layer_active_object_get(view_layer);
        if (par3 != INDEX_UNSET) {
          ob->partype = PARVERT3;
          ob->par1 = par1;
          ob->par2 = par2;
          ob->par3 = par3;

          /* inverse parent matrix */
          invert_m4_m4(ob->parentinv, BKE_object_calc_parent(depsgraph, scene, ob).ptr());
        }
        else {
          ob->partype = PARVERT1;
          ob->par1 = par1;

          /* inverse parent matrix */
          invert_m4_m4(ob->parentinv, BKE_object_calc_parent(depsgraph, scene, ob).ptr());
        }
      }
    }
  }
  CTX_DATA_END;

  DEG_relations_tag_update(bmain);

  WM_event_add_notifier(C, NC_OBJECT, nullptr);

  return OPERATOR_FINISHED;

#undef INDEX_UNSET
}

void OBJECT_OT_vertex_parent_set(wmOperatorType *ot)
{
  /* identifiers */
  ot->name = "Make Vertex Parent";
  ot->description = "Parent selected objects to the selected vertices";
  ot->idname = "OBJECT_OT_vertex_parent_set";

  /* API callbacks. */
  ot->poll = vertex_parent_set_poll;
  ot->exec = vertex_parent_set_exec;

  /* flags */
  ot->flag = OPTYPE_REGISTER | OPTYPE_UNDO;
}

/** \} */

/* ------------------------------------------------------------------- */
/** \name Clear Parent Operator
 * \{ */

const EnumPropertyItem prop_clear_parent_types[] = {
    {CLEAR_PARENT_ALL,
     "CLEAR",
     ICON_PARENT_CLEAR,
     "Clear Parent",
     "Completely clear the parenting relationship, including involved modifiers if any"},
    {CLEAR_PARENT_KEEP_TRANSFORM,
     "CLEAR_KEEP_TRANSFORM",
     ICON_PARENT_CLEAR,
     "Clear and Keep Transformation",
     "As 'Clear Parent', but keep the current visual transformations of the object"},
    {CLEAR_PARENT_INVERSE,
     "CLEAR_INVERSE",
     ICON_PARENT_CLEAR,
     "Clear Parent Inverse",
     "Reset the transform corrections applied to the parenting relationship, does not remove "
     "parenting itself"},
    {0, nullptr, 0, nullptr, nullptr},
};

/* Helper for parent_clear() - Remove deform-modifiers associated with parent */
static void object_remove_parent_deform_modifiers(Object *ob, const Object *par)
{
  if (ELEM(par->type, OB_ARMATURE, OB_LATTICE, OB_CURVES_LEGACY)) {
    ModifierData *md, *mdn;

    /* assume that we only need to remove the first instance of matching deform modifier here */
    for (md = static_cast<ModifierData *>(ob->modifiers.first); md; md = mdn) {
      bool free = false;

      mdn = md->next;

      /* need to match types (modifier + parent) and references */
      if ((md->type == eModifierType_Armature) && (par->type == OB_ARMATURE)) {
        ArmatureModifierData *amd = (ArmatureModifierData *)md;
        if (amd->object == par) {
          free = true;
        }
      }
      else if ((md->type == eModifierType_Lattice) && (par->type == OB_LATTICE)) {
        LatticeModifierData *lmd = (LatticeModifierData *)md;
        if (lmd->object == par) {
          free = true;
        }
      }
      else if ((md->type == eModifierType_Curve) && (par->type == OB_CURVES_LEGACY)) {
        CurveModifierData *cmd = (CurveModifierData *)md;
        if (cmd->object == par) {
          free = true;
        }
      }

      /* free modifier if match */
      if (free) {
        BKE_modifier_remove_from_list(ob, md);
        BKE_modifier_free(md);
      }
    }
  }
}

void parent_clear(Object *ob, const int type)
{
  if (ob->parent == nullptr) {
    return;
  }
  uint flags = ID_RECALC_TRANSFORM | ID_RECALC_GEOMETRY | ID_RECALC_ANIMATION;
  switch (type) {
    case CLEAR_PARENT_ALL: {
      /* for deformers, remove corresponding modifiers to prevent
       * a large number of modifiers building up */
      object_remove_parent_deform_modifiers(ob, ob->parent);

      /* clear parenting relationship completely */
      ob->parent = nullptr;
      ob->partype = PAROBJECT;
      ob->parsubstr[0] = 0;
      break;
    }
    case CLEAR_PARENT_KEEP_TRANSFORM: {
      /* remove parent, and apply the parented transform
       * result as object's local transforms */
      ob->parent = nullptr;
      BKE_object_apply_mat4(ob, ob->object_to_world().ptr(), true, false);
      /* Don't recalculate the animation because it would change the transform
       * instead of keeping it. */
      flags &= ~ID_RECALC_ANIMATION;
      break;
    }
    case CLEAR_PARENT_INVERSE: {
      /* object stays parented, but the parent inverse
       * (i.e. offset from parent to retain binding state)
       * is cleared. In other words: nothing to do here! */
      break;
    }
  }

  /* Always clear parentinv matrix for sake of consistency, see #41950. */
  unit_m4(ob->parentinv);

  DEG_id_tag_update(&ob->id, flags);
}

/* NOTE: poll should check for editable scene. */
static wmOperatorStatus parent_clear_exec(bContext *C, wmOperator *op)
{
  Main *bmain = CTX_data_main(C);
  /* Dependency graph must be evaluated for access to object's evaluated transform matrices. */
  CTX_data_ensure_evaluated_depsgraph(C);
  const int type = RNA_enum_get(op->ptr, "type");

  CTX_DATA_BEGIN (C, Object *, ob, selected_editable_objects) {
    parent_clear(ob, type);
  }
  CTX_DATA_END;

  DEG_relations_tag_update(bmain);
  WM_event_add_notifier(C, NC_OBJECT | ND_TRANSFORM, nullptr);
  WM_event_add_notifier(C, NC_OBJECT | ND_PARENT, nullptr);
  return OPERATOR_FINISHED;
}

void OBJECT_OT_parent_clear(wmOperatorType *ot)
{
  /* identifiers */
  ot->name = "Clear Parent";
  ot->description = "Clear the object's parenting";
  ot->idname = "OBJECT_OT_parent_clear";

  /* API callbacks. */
  ot->invoke = WM_menu_invoke;
  ot->exec = parent_clear_exec;

  /* flags */
  ot->flag = OPTYPE_REGISTER | OPTYPE_UNDO;

  ot->prop = RNA_def_enum(ot->srna, "type", prop_clear_parent_types, CLEAR_PARENT_ALL, "Type", "");
}

/** \} */

/* ------------------------------------------------------------------- */
/** \name Make Parent Operator
 * \{ */

void parent_set(Object *ob, Object *par, const int type, const char *substr)
{
  /* Always clear parentinv matrix for sake of consistency, see #41950. */
  unit_m4(ob->parentinv);

  if (!par || BKE_object_parent_loop_check(par, ob)) {
    ob->parent = nullptr;
    ob->partype = PAROBJECT;
    ob->parsubstr[0] = 0;
    return;
  }

  /* Other partypes are deprecated, do not use here! */
  BLI_assert(ELEM(type & PARTYPE, PAROBJECT, PARSKEL, PARVERT1, PARVERT3, PARBONE));

  /* this could use some more checks */

  ob->parent = par;
  ob->partype &= ~PARTYPE;
  ob->partype |= type;
  STRNCPY(ob->parsubstr, substr);
}

const EnumPropertyItem prop_make_parent_types[] = {
    {PAR_OBJECT, "OBJECT", ICON_PARENT_OBJECT, "Object", ""},
    {PAR_ARMATURE, "ARMATURE", ICON_PARENT_BONE, "Armature Deform", ""},
    {PAR_ARMATURE_NAME, "ARMATURE_NAME", ICON_PARENT_BONE, "   With Empty Groups", ""},
    {PAR_ARMATURE_AUTO, "ARMATURE_AUTO", ICON_PARENT_BONE, "   With Automatic Weights", ""},
    {PAR_ARMATURE_ENVELOPE, "ARMATURE_ENVELOPE", ICON_PARENT_BONE, "   With Envelope Weights", ""},
    {PAR_BONE, "BONE", ICON_PARENT_BONE, "Bone", ""},
    {PAR_BONE_RELATIVE, "BONE_RELATIVE", ICON_PARENT_BONE, "Bone Relative", ""},
    {PAR_CURVE, "CURVE", ICON_PARENT_CURVE, "Curve Deform", ""},
    {PAR_FOLLOW, "FOLLOW", ICON_PARENT_CURVE, "Follow Path", ""},
    {PAR_PATH_CONST, "PATH_CONST", ICON_PARENT_CURVE, "Path Constraint", ""},
    {PAR_LATTICE, "LATTICE", ICON_PARENT_LATTICE, "Lattice Deform", ""},
    {PAR_VERTEX, "VERTEX", ICON_VERTEX_PARENT, "Vertex", ""},
    {PAR_VERTEX_TRI, "VERTEX_TRI", ICON_VERTEX_PARENT, "Vertex (Triangle)", ""},
    {0, nullptr, 0, nullptr, nullptr},
};

static bool parent_set_with_depsgraph(ReportList *reports,
                                      const bContext *C,
                                      Scene *scene,
                                      Depsgraph *depsgraph,
                                      Object *const ob,
                                      Object *const par,
                                      Object *const parent_eval,
                                      int partype,
                                      const bool xmirror,
                                      const bool keep_transform,
                                      const int vert_par[3])
{
  Main *bmain = CTX_data_main(C);
  bPoseChannel *pchan = nullptr;
  bPoseChannel *pchan_eval = nullptr;

  /* Preconditions. */
  if (ob == par) {
    /* Parenting an object to itself is impossible. */
    return false;
  }

  if (BKE_object_parent_loop_check(par, ob)) {
    BKE_report(reports, RPT_ERROR, "Loop in parents");
    return false;
  }

  switch (partype) {
    case PAR_FOLLOW:
    case PAR_PATH_CONST: {
      if (par->type != OB_CURVES_LEGACY) {
        return false;
      }
      Curve *cu = static_cast<Curve *>(par->data);
      Curve *cu_eval = static_cast<Curve *>(parent_eval->data);
      if ((cu->flag & CU_PATH) == 0) {
        cu->flag |= CU_PATH | CU_FOLLOW;
        cu_eval->flag |= CU_PATH | CU_FOLLOW;
        /* force creation of path data */
        BKE_displist_make_curveTypes(depsgraph, scene, par, false);
      }
      else {
        cu->flag |= CU_FOLLOW;
        cu_eval->flag |= CU_FOLLOW;
      }

      /* if follow, add F-Curve for ctime (i.e. "eval_time") so that path-follow works */
      if (partype == PAR_FOLLOW) {
        /* get or create F-Curve */
        bAction *act = animrig::id_action_ensure(bmain, &cu->id);
        PointerRNA id_ptr = RNA_id_pointer_create(&cu->id);
        FCurve *fcu = animrig::action_fcurve_ensure_ex(
            bmain, act, nullptr, &id_ptr, {"eval_time", 0});

        /* setup dummy 'generator' modifier here to get 1-1 correspondence still working */
        if (!fcu->bezt && !fcu->fpt && !fcu->modifiers.first) {
          add_fmodifier(&fcu->modifiers, FMODIFIER_TYPE_GENERATOR, fcu);
        }
      }

      /* fall back on regular parenting now (for follow only) */
      if (partype == PAR_FOLLOW) {
        partype = PAR_OBJECT;
      }
      break;
    }
    case PAR_BONE:
    case PAR_BONE_RELATIVE:
      pchan = BKE_pose_channel_active_if_bonecoll_visible(par);
      pchan_eval = BKE_pose_channel_active_if_bonecoll_visible(parent_eval);

      if (pchan == nullptr || pchan_eval == nullptr) {
        /* If pchan_eval is nullptr, pchan should also be nullptr. */
        BLI_assert_msg(pchan == nullptr, "Missing evaluated bone data");
        BKE_report(reports, RPT_ERROR, "No active bone");
        return false;
      }
  }

  /* Apply transformation of previous parenting. */
  if (keep_transform) {
    /* Was removed because of bug #23577,      * but this can be handy in some cases too #32616, so
     * make optional. */
    BKE_object_apply_mat4(ob, ob->object_to_world().ptr(), false, false);
  }

  /* Set the parent (except for follow-path constraint option). */
  if (partype != PAR_PATH_CONST) {
    ob->parent = par;
    /* Always clear parentinv matrix for sake of consistency, see #41950. */
    unit_m4(ob->parentinv);
  }

  /* Handle types. */
  if (pchan) {
    STRNCPY(ob->parsubstr, pchan->name);
  }
  else {
    ob->parsubstr[0] = 0;
  }

  switch (partype) {
    case PAR_PATH_CONST:
      /* Don't do anything here, since this is not technically "parenting". */
      break;
    case PAR_CURVE:
    case PAR_LATTICE:
    case PAR_ARMATURE:
    case PAR_ARMATURE_NAME:
    case PAR_ARMATURE_ENVELOPE:
    case PAR_ARMATURE_AUTO:
      /* partype is now set to PAROBJECT so that invisible 'virtual'
       * modifiers don't need to be created.
       * NOTE: the old (2.4x) method was to set ob->partype = PARSKEL,        * creating the
       * virtual modifiers.
       */
      ob->partype = PAROBJECT; /* NOTE: DNA define, not operator property. */
      // ob->partype = PARSKEL; /* NOTE: DNA define, not operator property. */

      /* BUT, to keep the deforms, we need a modifier,        * and then we need to set the object
       * that it uses
       * - We need to ensure that the modifier we're adding doesn't already exist,        *   so we
       * check this by assuming that the parent is selected too.
       */
      /* XXX currently this should only happen for meshes, curves, surfaces,        * and lattices
       * - this stuff isn't available for meta-balls yet. */
      if (ELEM(
              ob->type, OB_MESH, OB_CURVES_LEGACY, OB_SURF, OB_FONT, OB_LATTICE, OB_GREASE_PENCIL))
      {
        ModifierData *md;

        switch (partype) {
          case PAR_CURVE: /* curve deform */
            if (BKE_modifiers_is_deformed_by_curve(ob) != par) {
              md = modifier_add(reports, bmain, scene, ob, nullptr, eModifierType_Curve);
              if (md) {
                ((CurveModifierData *)md)->object = par;
              }
              if (par->runtime->curve_cache &&
                  par->runtime->curve_cache->anim_path_accum_length == nullptr)
              {
                DEG_id_tag_update(&par->id, ID_RECALC_GEOMETRY);
              }
            }
            break;
          case PAR_LATTICE: /* lattice deform */
            if (BKE_modifiers_is_deformed_by_lattice(ob) != par) {
              md = modifier_add(reports, bmain, scene, ob, nullptr, eModifierType_Lattice);
              if (md) {
                ((LatticeModifierData *)md)->object = par;
              }
            }
            break;
          default: /* armature deform */
            if (BKE_modifiers_is_deformed_by_armature(ob) != par) {
              if (ob->type == OB_GREASE_PENCIL) {
                md = modifier_add(
                    reports, bmain, scene, ob, nullptr, eModifierType_GreasePencilArmature);
                if (md) {
                  ((GreasePencilArmatureModifierData *)md)->object = par;
                }
              }
              else {
                md = modifier_add(reports, bmain, scene, ob, nullptr, eModifierType_Armature);
                if (md) {
                  ((ArmatureModifierData *)md)->object = par;
                }
              }
            }
            break;
        }
      }
      break;
    case PAR_BONE:
      ob->partype = PARBONE; /* NOTE: DNA define, not operator property. */
      if (pchan->bone) {
        pchan->bone->flag &= ~BONE_RELATIVE_PARENTING;
        pchan_eval->bone->flag &= ~BONE_RELATIVE_PARENTING;
      }
      break;
    case PAR_BONE_RELATIVE:
      ob->partype = PARBONE; /* NOTE: DNA define, not operator property. */
      if (pchan->bone) {
        pchan->bone->flag |= BONE_RELATIVE_PARENTING;
        pchan_eval->bone->flag |= BONE_RELATIVE_PARENTING;
      }
      break;
    case PAR_VERTEX:
      ob->partype = PARVERT1;
      ob->par1 = vert_par[0];
      break;
    case PAR_VERTEX_TRI:
      ob->partype = PARVERT3;
      copy_v3_v3_int(&ob->par1, vert_par);
      break;
    case PAR_OBJECT:
    case PAR_FOLLOW:
      ob->partype = PAROBJECT; /* NOTE: DNA define, not operator property. */
      break;
  }

  /* Constraint and set parent inverse. */
  const bool is_armature_parent = ELEM(
      partype, PAR_ARMATURE, PAR_ARMATURE_NAME, PAR_ARMATURE_ENVELOPE, PAR_ARMATURE_AUTO);
  if (partype == PAR_PATH_CONST) {
    bConstraint *con;
    bFollowPathConstraint *data;
    float cmat[4][4], vec[3];

    con = BKE_constraint_add_for_object(ob, "AutoPath", CONSTRAINT_TYPE_FOLLOWPATH);

    data = static_cast<bFollowPathConstraint *>(con->data);
    data->tar = par;

    BKE_constraint_target_matrix_get(
        depsgraph, scene, con, 0, CONSTRAINT_OBTYPE_OBJECT, nullptr, cmat, scene->r.cfra);
    sub_v3_v3v3(vec, ob->object_to_world().location(), cmat[3]);

    copy_v3_v3(ob->loc, vec);
  }
  else if (is_armature_parent && (ob->type == OB_LATTICE) && (par->type == OB_ARMATURE) &&
           (partype == PAR_ARMATURE_NAME))
  {
    ED_object_vgroup_calc_from_armature(
        reports, depsgraph, scene, ob, par, ARM_GROUPS_NAME, false);
  }
  else if (is_armature_parent && (ob->type == OB_MESH) && (par->type == OB_ARMATURE)) {
    if (partype == PAR_ARMATURE_NAME) {
      ED_object_vgroup_calc_from_armature(
          reports, depsgraph, scene, ob, par, ARM_GROUPS_NAME, false);
    }
    else if (partype == PAR_ARMATURE_ENVELOPE) {
      ED_object_vgroup_calc_from_armature(
          reports, depsgraph, scene, ob, par, ARM_GROUPS_ENVELOPE, xmirror);
    }
    else if (partype == PAR_ARMATURE_AUTO) {
      WM_cursor_wait(true);
      ED_object_vgroup_calc_from_armature(
          reports, depsgraph, scene, ob, par, ARM_GROUPS_AUTO, xmirror);
      WM_cursor_wait(false);
    }
    /* Get corrected inverse. */
    ob->partype = PAROBJECT;

    invert_m4_m4(ob->parentinv, BKE_object_calc_parent(depsgraph, scene, ob).ptr());
  }
  else if (is_armature_parent && (ob->type == OB_GREASE_PENCIL) && (par->type == OB_ARMATURE)) {
    if (partype == PAR_ARMATURE_NAME) {
      ed::greasepencil::add_armature_vertex_groups(*ob, *par);
    }
    else if (partype == PAR_ARMATURE_ENVELOPE) {
      ed::greasepencil::add_armature_envelope_weights(*scene, *ob, *par);
    }
    else if (partype == PAR_ARMATURE_AUTO) {
      ed::greasepencil::add_armature_automatic_weights(*scene, *ob, *par);
    }
    /* get corrected inverse */
    ob->partype = PAROBJECT;

    invert_m4_m4(ob->parentinv, BKE_object_calc_parent(depsgraph, scene, ob).ptr());
  }
  else {
    /* calculate inverse parent matrix */
    invert_m4_m4(ob->parentinv, BKE_object_calc_parent(depsgraph, scene, ob).ptr());
  }

  DEG_id_tag_update(&par->id, ID_RECALC_TRANSFORM | ID_RECALC_GEOMETRY);
  DEG_id_tag_update(&ob->id, ID_RECALC_TRANSFORM | ID_RECALC_GEOMETRY);
  return true;
}

bool parent_set(ReportList *reports,
                const bContext *C,
                Scene *scene,
                Object *const ob,
                Object *const par,
                int partype,
                const bool xmirror,
                const bool keep_transform,
                const int vert_par[3])
{
  Depsgraph *depsgraph = CTX_data_ensure_evaluated_depsgraph(C);
  Object *parent_eval = DEG_get_evaluated(depsgraph, par);

  return parent_set_with_depsgraph(reports,
                                   C,
                                   scene,
                                   depsgraph,
                                   ob,
                                   par,
                                   parent_eval,
                                   partype,
                                   xmirror,
                                   keep_transform,
                                   vert_par);
}

static void parent_set_vert_find(KDTree_3d *tree, Object *child, int vert_par[3], bool is_tri)
{
  const float *co_find = child->object_to_world().location();
  if (is_tri) {
    KDTreeNearest_3d nearest[3];
    int tot;

    tot = BLI_kdtree_3d_find_nearest_n(tree, co_find, nearest, 3);
    BLI_assert(tot == 3);
    UNUSED_VARS(tot);

    vert_par[0] = nearest[0].index;
    vert_par[1] = nearest[1].index;
    vert_par[2] = nearest[2].index;

    BLI_assert(min_iii(UNPACK3(vert_par)) >= 0);
  }
  else {
    vert_par[0] = BLI_kdtree_3d_find_nearest(tree, co_find, nullptr);
    BLI_assert(vert_par[0] >= 0);
    vert_par[1] = 0;
    vert_par[2] = 0;
  }
}

struct ParentingContext {
  ReportList *reports;
  Scene *scene;
  Object *par;
  int partype;
  bool is_vertex_tri;
  bool xmirror;
  bool keep_transform;
};

static bool parent_set_nonvertex_parent(bContext *C, ParentingContext *parenting_context)
{
  Depsgraph *depsgraph = CTX_data_ensure_evaluated_depsgraph(C);
  Object *parent_eval = DEG_get_evaluated(depsgraph, parenting_context->par);

  CTX_DATA_BEGIN (C, Object *, ob, selected_editable_objects) {
    if (ob == parenting_context->par) {
      /* parent_set() will fail (and thus return false), but this case
       * shouldn't break this loop. It's expected that the active object is also selected. */
      continue;
    }

    if (!parent_set_with_depsgraph(parenting_context->reports,
                                   C,
                                   parenting_context->scene,
                                   depsgraph,
                                   ob,
                                   parenting_context->par,
                                   parent_eval,
                                   parenting_context->partype,
                                   parenting_context->xmirror,
                                   parenting_context->keep_transform,
                                   nullptr))
    {
      return false;
    }
  }
  CTX_DATA_END;

  return true;
}

static bool parent_set_vertex_parent_with_kdtree(bContext *C,
                                                 ParentingContext *parenting_context,
                                                 KDTree_3d *tree)
{
  int vert_par[3] = {0, 0, 0};

  CTX_DATA_BEGIN (C, Object *, ob, selected_editable_objects) {
    if (ob == parenting_context->par) {
      /* parent_set() will fail (and thus return false), but this case
       * shouldn't break this loop. It's expected that the active object is also selected. */
      continue;
    }

    parent_set_vert_find(tree, ob, vert_par, parenting_context->is_vertex_tri);
    if (!parent_set(parenting_context->reports,
                    C,
                    parenting_context->scene,
                    ob,
                    parenting_context->par,
                    parenting_context->partype,
                    parenting_context->xmirror,
                    parenting_context->keep_transform,
                    vert_par))
    {
      return false;
    }
  }
  CTX_DATA_END;
  return true;
}

static bool parent_set_vertex_parent(bContext *C, ParentingContext *parenting_context)
{
  KDTree_3d *tree = nullptr;
  int tree_tot;

  Depsgraph *depsgraph = CTX_data_ensure_evaluated_depsgraph(C);
  Object *par_eval = DEG_get_evaluated(depsgraph, parenting_context->par);

  tree = BKE_object_as_kdtree(par_eval, &tree_tot);
  BLI_assert(tree != nullptr);

  if (tree_tot < (parenting_context->is_vertex_tri ? 3 : 1)) {
    BKE_report(parenting_context->reports, RPT_ERROR, "Not enough vertices for vertex-parent");
    BLI_kdtree_3d_free(tree);
    return false;
  }

  const bool ok = parent_set_vertex_parent_with_kdtree(C, parenting_context, tree);
  BLI_kdtree_3d_free(tree);
  return ok;
}

static wmOperatorStatus parent_set_exec(bContext *C, wmOperator *op)
{
  const int partype = RNA_enum_get(op->ptr, "type");
  ParentingContext parenting_context{};
  parenting_context.reports = op->reports;
  parenting_context.scene = CTX_data_scene(C);
  parenting_context.par = context_active_object(C);
  parenting_context.partype = partype;
  parenting_context.is_vertex_tri = partype == PAR_VERTEX_TRI;
  parenting_context.xmirror = RNA_boolean_get(op->ptr, "xmirror");
  parenting_context.keep_transform = RNA_boolean_get(op->ptr, "keep_transform");

  bool ok;
  if (ELEM(parenting_context.partype, PAR_VERTEX, PAR_VERTEX_TRI)) {
    ok = parent_set_vertex_parent(C, &parenting_context);
  }
  else {
    ok = parent_set_nonvertex_parent(C, &parenting_context);
  }
  if (!ok) {
    return OPERATOR_CANCELLED;
  }

  Main *bmain = CTX_data_main(C);
  DEG_relations_tag_update(bmain);
  WM_event_add_notifier(C, NC_OBJECT | ND_TRANSFORM, nullptr);
  WM_event_add_notifier(C, NC_OBJECT | ND_PARENT, nullptr);

  return OPERATOR_FINISHED;
}

static wmOperatorStatus parent_set_invoke_menu(bContext *C, wmOperatorType *ot)
{
  Object *parent = context_active_object(C);
  uiPopupMenu *pup = UI_popup_menu_begin(C, IFACE_("Set Parent To"), ICON_NONE);
  uiLayout *layout = UI_popup_menu_layout(pup);

  PointerRNA opptr;
#if 0
  uiItemEnumO_ptr(layout, ot, std::nullopt, ICON_NONE, "type", PAR_OBJECT);
#else
<<<<<<< HEAD
  uiItemFullO_ptr(layout,
                  ot,
                  IFACE_("Object"),
                  ICON_PARENT_OBJECT,
                  nullptr,
                  WM_OP_EXEC_DEFAULT,
                  UI_ITEM_NONE,
                  &opptr);
  RNA_enum_set(&opptr, "type", PAR_OBJECT);
  RNA_boolean_set(&opptr, "keep_transform", false);

  uiItemFullO_ptr(layout,
                  ot,
                  IFACE_("Object (Keep Transform)"),
                  ICON_PARENT_OBJECT,
                  nullptr,
                  WM_OP_EXEC_DEFAULT,
                  UI_ITEM_NONE,
                  &opptr);
=======
  opptr = layout->op(ot, IFACE_("Object"), ICON_NONE, WM_OP_EXEC_DEFAULT, UI_ITEM_NONE);
  RNA_enum_set(&opptr, "type", PAR_OBJECT);
  RNA_boolean_set(&opptr, "keep_transform", false);

  opptr = layout->op(
      ot, IFACE_("Object (Keep Transform)"), ICON_NONE, WM_OP_EXEC_DEFAULT, UI_ITEM_NONE);
>>>>>>> f812af9b
  RNA_enum_set(&opptr, "type", PAR_OBJECT);
  RNA_boolean_set(&opptr, "keep_transform", true);
#endif

<<<<<<< HEAD
  uiItemBooleanO(layout,
                 IFACE_("Object (Without Inverse)"),
                 ICON_PARENT,
                 "OBJECT_OT_parent_no_inverse_set",
                 "keep_transform",
                 0);

  uiItemBooleanO(layout,
                 IFACE_("Object (Keep Transform Without Inverse)"),
                 ICON_PARENT,
                 "OBJECT_OT_parent_no_inverse_set",
                 "keep_transform",
                 1);
=======
  PointerRNA op_ptr = layout->op(
      "OBJECT_OT_parent_no_inverse_set", IFACE_("Object (Without Inverse)"), ICON_NONE);
  RNA_boolean_set(&op_ptr, "keep_transform", false);

  op_ptr = layout->op("OBJECT_OT_parent_no_inverse_set",
                      IFACE_("Object (Keep Transform Without Inverse)"),
                      ICON_NONE);
  RNA_boolean_set(&op_ptr, "keep_transform", true);
>>>>>>> f812af9b

  struct {
    bool armature_deform, empty_groups, envelope_weights, automatic_weights, attach_surface;
  } can_support = {false};

  CTX_DATA_BEGIN (C, Object *, child, selected_editable_objects) {
    if (child == parent) {
      continue;
    }
    if (ELEM(child->type,
             OB_MESH,
             OB_CURVES_LEGACY,
             OB_SURF,
             OB_FONT,
             OB_GREASE_PENCIL,
             OB_LATTICE))
    {
      can_support.armature_deform = true;
      can_support.envelope_weights = true;
    }
    if (ELEM(child->type, OB_MESH, OB_GREASE_PENCIL, OB_LATTICE)) {
      can_support.empty_groups = true;
    }
    if (ELEM(child->type, OB_MESH, OB_GREASE_PENCIL)) {
      can_support.automatic_weights = true;
    }
    if (child->type == OB_CURVES) {
      can_support.attach_surface = true;
    }
  }
  CTX_DATA_END;

  if (parent->type == OB_ARMATURE) {
    if (can_support.armature_deform) {

      uiItemEnumO_ptr(
          layout, ot, std::nullopt, ICON_PARENT_BONE, "type", PAR_ARMATURE); /*BFA icon*/
    }
    if (can_support.empty_groups) {

      uiItemEnumO_ptr(
          layout, ot, std::nullopt, ICON_PARENT_BONE, "type", PAR_ARMATURE_NAME); /*BFA icon*/
    }
    if (can_support.envelope_weights) {

      uiItemEnumO_ptr(
          layout, ot, std::nullopt, ICON_PARENT_BONE, "type", PAR_ARMATURE_ENVELOPE); /*BFA icon*/
    }
    if (can_support.automatic_weights) {
      uiItemEnumO_ptr(
          layout, ot, std::nullopt, ICON_PARENT_BONE, "type", PAR_ARMATURE_AUTO); /*BFA icon*/
    }
    uiItemEnumO_ptr(layout, ot, std::nullopt, ICON_PARENT_BONE, "type", PAR_BONE); /*BFA icon*/
    uiItemEnumO_ptr(
        layout, ot, std::nullopt, ICON_PARENT_BONE, "type", PAR_BONE_RELATIVE); /*BFA icon*/
  }
  else if (parent->type == OB_CURVES_LEGACY) {
    uiItemEnumO_ptr(layout, ot, std::nullopt, ICON_PARENT_CURVE, "type", PAR_CURVE);  /*BFA icon*/
    uiItemEnumO_ptr(layout, ot, std::nullopt, ICON_PARENT_CURVE, "type", PAR_FOLLOW); /*BFA icon*/
    uiItemEnumO_ptr(
        layout, ot, std::nullopt, ICON_PARENT_CURVE, "type", PAR_PATH_CONST); /*BFA icon*/
  }
  else if (parent->type == OB_LATTICE) {
    uiItemEnumO_ptr(
        layout, ot, std::nullopt, ICON_PARENT_LATTICE, "type", PAR_LATTICE); /*BFA icon*/
  }
  else if (parent->type == OB_MESH) {
    if (can_support.attach_surface) {
<<<<<<< HEAD
      layout->op("CURVES_OT_surface_set", IFACE_("Object (Attach Curves to Surface)"), ICON_PARENT_CURVE);  /*BFA icon*/
=======
      layout->op("CURVES_OT_surface_set", IFACE_("Object (Attach Curves to Surface)"), ICON_NONE);
>>>>>>> f812af9b
    }
  }

  /* vertex parenting */
  if (OB_TYPE_SUPPORT_PARVERT(parent->type)) {
    uiItemEnumO_ptr(layout, ot, std::nullopt, ICON_VERTEX_PARENT, "type", PAR_VERTEX); /*BFA icon*/
    uiItemEnumO_ptr(layout, ot, std::nullopt, ICON_VERTEX_PARENT, "type", PAR_VERTEX_TRI); /*BFA icon*/
  }

  UI_popup_menu_end(C, pup);

  return OPERATOR_INTERFACE;
}

static wmOperatorStatus parent_set_invoke(bContext *C, wmOperator *op, const wmEvent * /*event*/)
{
  if (RNA_property_is_set(op->ptr, op->type->prop)) {
    return parent_set_exec(C, op);
  }
  return parent_set_invoke_menu(C, op->type);
}

static bool parent_set_poll_property(const bContext * /*C*/,
                                     wmOperator *op,
                                     const PropertyRNA *prop)
{
  const char *prop_id = RNA_property_identifier(prop);

  /* Only show XMirror for PAR_ARMATURE_ENVELOPE and PAR_ARMATURE_AUTO! */
  if (STREQ(prop_id, "xmirror")) {
    const int type = RNA_enum_get(op->ptr, "type");
    if (ELEM(type, PAR_ARMATURE_ENVELOPE, PAR_ARMATURE_AUTO)) {
      return true;
    }
    return false;
  }

  return true;
}

void OBJECT_OT_parent_set(wmOperatorType *ot)
{
  /* identifiers */
  ot->name = "Make Parent";
  ot->description = "Set the object's parenting";
  ot->idname = "OBJECT_OT_parent_set";

  /* API callbacks. */
  ot->invoke = parent_set_invoke;
  ot->exec = parent_set_exec;
  ot->poll = ED_operator_object_active;
  ot->poll_property = parent_set_poll_property;

  /* flags */
  ot->flag = OPTYPE_REGISTER | OPTYPE_UNDO;

  ot->prop = RNA_def_enum(ot->srna, "type", prop_make_parent_types, 0, "Type", "");
  RNA_def_boolean(
      ot->srna,
      "xmirror",
      false,
      "X Mirror",
      "Apply weights symmetrically along X axis, for Envelope/Automatic vertex groups creation");
  RNA_def_boolean(ot->srna,
                  "keep_transform",
                  false,
                  "Keep Transform",
                  "Apply transformation before parenting");
}

/** \} */

/* ------------------------------------------------------------------- */
/** \name Make Parent Without Inverse Operator
 * \{ */

static wmOperatorStatus parent_noinv_set_exec(bContext *C, wmOperator *op)
{
  Main *bmain = CTX_data_main(C);
  Object *par = context_active_object(C);

  const bool keep_transform = RNA_boolean_get(op->ptr, "keep_transform");

  DEG_id_tag_update(&par->id, ID_RECALC_TRANSFORM);

  /* context iterator */
  CTX_DATA_BEGIN (C, Object *, ob, selected_editable_objects) {
    if (ob != par) {
      if (BKE_object_parent_loop_check(par, ob)) {
        BKE_report(op->reports, RPT_ERROR, "Loop in parents");
      }
      else {
        /* set recalc flags */
        DEG_id_tag_update(&ob->id, ID_RECALC_TRANSFORM | ID_RECALC_GEOMETRY);

        /* set parenting type for object - object only... */
        ob->parent = par;
        ob->partype = PAROBJECT; /* NOTE: DNA define, not operator property. */

        if (keep_transform) {
          BKE_object_apply_parent_inverse(ob);
          continue;
        }

        /* clear inverse matrix and also the object location */
        unit_m4(ob->parentinv);
        memset(ob->loc, 0, sizeof(float[3]));
      }
    }
  }
  CTX_DATA_END;

  DEG_relations_tag_update(bmain);
  WM_event_add_notifier(C, NC_OBJECT | ND_TRANSFORM, nullptr);
  WM_event_add_notifier(C, NC_OBJECT | ND_PARENT, nullptr);

  return OPERATOR_FINISHED;
}

void OBJECT_OT_parent_no_inverse_set(wmOperatorType *ot)
{
  /* identifiers */
  ot->name = "Make Parent without Inverse";
  ot->description = "Set the object's parenting without setting the inverse parent correction";
  ot->idname = "OBJECT_OT_parent_no_inverse_set";

  /* API callbacks. */
  ot->exec = parent_noinv_set_exec;
  ot->poll = ED_operator_object_active_editable;

  /* flags */
  ot->flag = OPTYPE_REGISTER | OPTYPE_UNDO;

  RNA_def_boolean(ot->srna,
                  "keep_transform",
                  false,
                  "Keep Transform",
                  "Preserve the world transform throughout parenting");
}

/** \} */

/* ------------------------------------------------------------------- */
/** \name Clear Track Operator
 * \{ */

enum {
  CLEAR_TRACK = 1,
  CLEAR_TRACK_KEEP_TRANSFORM = 2,
};

static const EnumPropertyItem prop_clear_track_types[] = {
    {CLEAR_TRACK, "CLEAR", 0, "Clear Track", ""},
    {CLEAR_TRACK_KEEP_TRANSFORM,
     "CLEAR_KEEP_TRANSFORM",
     0,
     "Clear and Keep Transformation (Clear Track)",
     ""},
    {0, nullptr, 0, nullptr, nullptr},
};

/* NOTE: poll should check for editable scene. */
static wmOperatorStatus object_track_clear_exec(bContext *C, wmOperator *op)
{
  Main *bmain = CTX_data_main(C);
  const int type = RNA_enum_get(op->ptr, "type");

  if (CTX_data_edit_object(C)) {
    BKE_report(op->reports, RPT_ERROR, "Operation cannot be performed in edit mode");
    return OPERATOR_CANCELLED;
  }
  CTX_DATA_BEGIN (C, Object *, ob, selected_editable_objects) {
    bConstraint *con, *pcon;

    /* remove track-object for old track */
    ob->track = nullptr;
    DEG_id_tag_update(&ob->id, ID_RECALC_TRANSFORM | ID_RECALC_GEOMETRY | ID_RECALC_ANIMATION);

    /* also remove all tracking constraints */
    for (con = static_cast<bConstraint *>(ob->constraints.last); con; con = pcon) {
      pcon = con->prev;
      if (ELEM(con->type,
               CONSTRAINT_TYPE_TRACKTO,
               CONSTRAINT_TYPE_LOCKTRACK,
               CONSTRAINT_TYPE_DAMPTRACK))
      {
        BKE_constraint_remove_ex(&ob->constraints, ob, con);
      }
    }

    if (type == CLEAR_TRACK_KEEP_TRANSFORM) {
      BKE_object_apply_mat4(ob, ob->object_to_world().ptr(), true, true);
    }
  }
  CTX_DATA_END;

  DEG_relations_tag_update(bmain);
  WM_event_add_notifier(C, NC_OBJECT | ND_TRANSFORM, nullptr);

  return OPERATOR_FINISHED;
}

void OBJECT_OT_track_clear(wmOperatorType *ot)
{
  /* identifiers */
  ot->name = "Clear Track";
  ot->description = "Clear tracking constraint or flag from object";
  ot->idname = "OBJECT_OT_track_clear";

  /* API callbacks. */
  ot->invoke = WM_menu_invoke;
  ot->exec = object_track_clear_exec;

  ot->poll = ED_operator_objectmode;

  /* flags */
  ot->flag = OPTYPE_REGISTER | OPTYPE_UNDO;

  ot->prop = RNA_def_enum(ot->srna, "type", prop_clear_track_types, 0, "Type", "");
}

/** \} */

/* ------------------------------------------------------------------- */
/** \name Make Track Operator
 * \{ */

enum {
  CREATE_TRACK_DAMPTRACK = 1,
  CREATE_TRACK_TRACKTO = 2,
  CREATE_TRACK_LOCKTRACK = 3,
};

static const EnumPropertyItem prop_make_track_types[] = {
    {CREATE_TRACK_DAMPTRACK, "DAMPTRACK", 0, "Damped Track Constraint", ""},
    {CREATE_TRACK_TRACKTO, "TRACKTO", 0, "Track to Constraint", ""},
    {CREATE_TRACK_LOCKTRACK, "LOCKTRACK", 0, "Lock Track Constraint", ""},
    {0, nullptr, 0, nullptr, nullptr},
};

static wmOperatorStatus track_set_exec(bContext *C, wmOperator *op)
{
  Main *bmain = CTX_data_main(C);
  Object *obact = context_active_object(C);

  const int type = RNA_enum_get(op->ptr, "type");

  switch (type) {
    case CREATE_TRACK_DAMPTRACK: {
      bConstraint *con;
      bDampTrackConstraint *data;

      CTX_DATA_BEGIN (C, Object *, ob, selected_editable_objects) {
        if (ob != obact) {
          con = BKE_constraint_add_for_object(ob, "AutoTrack", CONSTRAINT_TYPE_DAMPTRACK);

          data = static_cast<bDampTrackConstraint *>(con->data);
          data->tar = obact;
          DEG_id_tag_update(&ob->id,
                            ID_RECALC_TRANSFORM | ID_RECALC_GEOMETRY | ID_RECALC_ANIMATION);

          /* Light, Camera and Speaker track differently by default */
          if (ELEM(ob->type, OB_LAMP, OB_CAMERA, OB_SPEAKER)) {
            data->trackflag = TRACK_nZ;
          }
        }
      }
      CTX_DATA_END;
      break;
    }
    case CREATE_TRACK_TRACKTO: {
      bConstraint *con;
      bTrackToConstraint *data;

      CTX_DATA_BEGIN (C, Object *, ob, selected_editable_objects) {
        if (ob != obact) {
          con = BKE_constraint_add_for_object(ob, "AutoTrack", CONSTRAINT_TYPE_TRACKTO);

          data = static_cast<bTrackToConstraint *>(con->data);
          data->tar = obact;
          DEG_id_tag_update(&ob->id,
                            ID_RECALC_TRANSFORM | ID_RECALC_GEOMETRY | ID_RECALC_ANIMATION);

          /* Light, Camera and Speaker track differently by default */
          if (ELEM(ob->type, OB_LAMP, OB_CAMERA, OB_SPEAKER)) {
            data->reserved1 = TRACK_nZ;
            data->reserved2 = UP_Y;
          }
        }
      }
      CTX_DATA_END;
      break;
    }
    case CREATE_TRACK_LOCKTRACK: {
      bConstraint *con;
      bLockTrackConstraint *data;

      CTX_DATA_BEGIN (C, Object *, ob, selected_editable_objects) {
        if (ob != obact) {
          con = BKE_constraint_add_for_object(ob, "AutoTrack", CONSTRAINT_TYPE_LOCKTRACK);

          data = static_cast<bLockTrackConstraint *>(con->data);
          data->tar = obact;
          DEG_id_tag_update(&ob->id,
                            ID_RECALC_TRANSFORM | ID_RECALC_GEOMETRY | ID_RECALC_ANIMATION);

          /* Light, Camera and Speaker track differently by default */
          if (ELEM(ob->type, OB_LAMP, OB_CAMERA, OB_SPEAKER)) {
            data->trackflag = TRACK_nZ;
            data->lockflag = LOCK_Y;
          }
        }
      }
      CTX_DATA_END;
      break;
    }
  }

  DEG_relations_tag_update(bmain);
  WM_event_add_notifier(C, NC_OBJECT | ND_TRANSFORM, nullptr);

  return OPERATOR_FINISHED;
}

void OBJECT_OT_track_set(wmOperatorType *ot)
{
  /* identifiers */
  ot->name = "Make Track";
  ot->description = "Make the object track another object, using various methods/constraints";
  ot->idname = "OBJECT_OT_track_set";

  /* API callbacks. */
  ot->invoke = WM_menu_invoke;
  ot->exec = track_set_exec;

  ot->poll = ED_operator_objectmode;

  /* flags */
  ot->flag = OPTYPE_REGISTER | OPTYPE_UNDO;

  /* properties */
  ot->prop = RNA_def_enum(ot->srna, "type", prop_make_track_types, 0, "Type", "");
}

/** \} */

/* ------------------------------------------------------------------- */
/** \name Link to Scene Operator
 * \{ */

#if 0
static void link_to_scene(Main * /*bmain*/, ushort /*nr*/)
{
  Scene *sce = (Scene *)BLI_findlink(&bmain->scene, G.curscreen->scenenr - 1);
  Base *base, *nbase;

  if (sce == nullptr) {
    return;
  }
  if (sce->id.lib) {
    return;
  }

  for (base = FIRSTBASE; base; base = base->next) {
    if (BASE_SELECTED(v3d, base)) {
      nbase = MEM_mallocN(sizeof(Base), "newbase");
      *nbase = *base;
      BLI_addhead(&(sce->base), nbase);
      id_us_plus((ID *)base->object);
    }
  }
}
#endif

static wmOperatorStatus make_links_scene_exec(bContext *C, wmOperator *op)
{
  Main *bmain = CTX_data_main(C);
  Scene *scene_to = static_cast<Scene *>(
      BLI_findlink(&bmain->scenes, RNA_enum_get(op->ptr, "scene")));

  if (scene_to == nullptr) {
    BKE_report(op->reports, RPT_ERROR, "Could not find scene");
    return OPERATOR_CANCELLED;
  }

  if (scene_to == CTX_data_scene(C)) {
    BKE_report(op->reports, RPT_ERROR, "Cannot link objects into the same scene");
    return OPERATOR_CANCELLED;
  }

  if (!BKE_id_is_editable(bmain, &scene_to->id)) {
    BKE_report(op->reports, RPT_ERROR, "Cannot link objects into a linked scene");
    return OPERATOR_CANCELLED;
  }

  Collection *collection_to = scene_to->master_collection;
  CTX_DATA_BEGIN (C, Base *, base, selected_bases) {
    BKE_collection_object_add(bmain, collection_to, base->object);
  }
  CTX_DATA_END;

  DEG_id_tag_update(&collection_to->id, ID_RECALC_HIERARCHY);

  DEG_relations_tag_update(bmain);

  /* redraw the 3D view because the object center points are colored differently */
  WM_event_add_notifier(C, NC_OBJECT | ND_DRAW, nullptr);

  /* one day multiple scenes will be visible, then we should have some update function for them
   */
  return OPERATOR_FINISHED;
}

enum {
  MAKE_LINKS_OBDATA = 1,
  MAKE_LINKS_MATERIALS = 2,
  MAKE_LINKS_ANIMDATA = 3,
  MAKE_LINKS_GROUP = 4,
  MAKE_LINKS_DUPLICOLLECTION = 5,
  MAKE_LINKS_MODIFIERS = 6,
  MAKE_LINKS_FONTS = 7,
  MAKE_LINKS_SHADERFX = 8,
};

/* Return true if make link data is allowed, false otherwise */
static bool allow_make_links_data(const int type, Object *ob_src, Object *ob_dst)
{
  switch (type) {
    case MAKE_LINKS_OBDATA:
      if (ob_src->type == ob_dst->type && ob_src->type != OB_EMPTY) {
        return true;
      }
      break;
    case MAKE_LINKS_MATERIALS:
      if (OB_TYPE_SUPPORT_MATERIAL(ob_src->type) && OB_TYPE_SUPPORT_MATERIAL(ob_dst->type) &&
          /* Linking non-grease-pencil materials to a grease-pencil object causes issues.
           * We make sure that if one of the objects is a grease-pencil object, the other must be
           * as well. */
          ((ob_src->type == OB_GREASE_PENCIL) == (ob_dst->type == OB_GREASE_PENCIL)))
      {
        return true;
      }
      break;
    case MAKE_LINKS_DUPLICOLLECTION:
      if (ob_dst->type == OB_EMPTY) {
        return true;
      }
      break;
    case MAKE_LINKS_ANIMDATA:
    case MAKE_LINKS_GROUP:
      return true;
    case MAKE_LINKS_MODIFIERS:
      if (!ELEM(OB_EMPTY, ob_src->type, ob_dst->type)) {
        return true;
      }
      break;
    case MAKE_LINKS_FONTS:
      if ((ob_src->data != ob_dst->data) && (ob_src->type == OB_FONT) && (ob_dst->type == OB_FONT))
      {
        return true;
      }
      break;
    case MAKE_LINKS_SHADERFX:
      if ((ob_src->type == OB_GREASE_PENCIL) && (ob_dst->type == OB_GREASE_PENCIL)) {
        return true;
      }
      break;
  }
  return false;
}

static wmOperatorStatus make_links_data_exec(bContext *C, wmOperator *op)
{
  Scene *scene = CTX_data_scene(C);
  Main *bmain = CTX_data_main(C);
  const int type = RNA_enum_get(op->ptr, "type");
  Object *ob_src;
  ID *obdata_id;
  int a;

  /* collection */
  LinkNode *ob_collections = nullptr;
  bool is_cycle = false;
  bool is_lib = false;

  ob_src = context_active_object(C);

  /* avoid searching all collections in source object each time */
  if (type == MAKE_LINKS_GROUP) {
    ob_collections = BKE_object_groups(bmain, scene, ob_src);
  }

  CTX_DATA_BEGIN (C, Base *, base_dst, selected_editable_bases) {
    Object *ob_dst = base_dst->object;

    if (ob_src != ob_dst) {
      if (allow_make_links_data(type, ob_src, ob_dst)) {
        obdata_id = static_cast<ID *>(ob_dst->data);

        switch (type) {
          case MAKE_LINKS_OBDATA: /* obdata */
            id_us_min(obdata_id);

            obdata_id = static_cast<ID *>(ob_src->data);
            id_us_plus(obdata_id);
            ob_dst->data = obdata_id;

            /* if amount of material indices changed: */
            BKE_object_materials_sync_length(bmain, ob_dst, static_cast<ID *>(ob_dst->data));

            if (ob_dst->type == OB_ARMATURE) {
              BKE_pose_rebuild(bmain, ob_dst, static_cast<bArmature *>(ob_dst->data), true);
            }
            DEG_id_tag_update(&ob_dst->id, ID_RECALC_GEOMETRY);
            break;
          case MAKE_LINKS_MATERIALS:
            /* new approach, using functions from kernel */
            for (a = 0; a < ob_src->totcol; a++) {
              Material *ma = BKE_object_material_get(ob_src, a + 1);
              /* also works with `ma == nullptr` */
              BKE_object_material_assign(bmain, ob_dst, ma, a + 1, BKE_MAT_ASSIGN_USERPREF);
            }
            DEG_id_tag_update(&ob_dst->id, ID_RECALC_GEOMETRY);
            break;
          case MAKE_LINKS_ANIMDATA:
            BKE_animdata_copy_id(bmain, (ID *)ob_dst, (ID *)ob_src, 0);
            if (ob_dst->data && ob_src->data) {
              if (BKE_id_is_editable(bmain, obdata_id)) {
                BKE_animdata_copy_id(bmain, (ID *)ob_dst->data, (ID *)ob_src->data, 0);
              }
              else {
                is_lib = true;
              }
            }
            DEG_id_tag_update(&ob_dst->id,
                              ID_RECALC_TRANSFORM | ID_RECALC_GEOMETRY | ID_RECALC_ANIMATION);
            break;
          case MAKE_LINKS_GROUP: {
            LinkNode *collection_node;

            /* first clear collections */
            BKE_object_groups_clear(bmain, scene, ob_dst);

            /* now add in the collections from the link nodes */
            for (collection_node = ob_collections; collection_node;
                 collection_node = collection_node->next)
            {
              if (ob_dst->instance_collection != collection_node->link) {
                BKE_collection_object_add(
                    bmain, static_cast<Collection *>(collection_node->link), ob_dst);
              }
              else {
                is_cycle = true;
              }
            }
            break;
          }
          case MAKE_LINKS_DUPLICOLLECTION:
            ob_dst->instance_collection = ob_src->instance_collection;
            if (ob_dst->instance_collection) {
              id_us_plus(&ob_dst->instance_collection->id);
              ob_dst->transflag |= OB_DUPLICOLLECTION;
            }
            DEG_id_tag_update(&ob_dst->id, ID_RECALC_SYNC_TO_EVAL);
            break;
          case MAKE_LINKS_MODIFIERS:
            BKE_object_link_modifiers(ob_dst, ob_src);
            DEG_id_tag_update(&ob_dst->id,
                              ID_RECALC_TRANSFORM | ID_RECALC_GEOMETRY | ID_RECALC_ANIMATION);
            break;
          case MAKE_LINKS_FONTS: {
            Curve *cu_src = static_cast<Curve *>(ob_src->data);
            Curve *cu_dst = static_cast<Curve *>(ob_dst->data);

            if (!BKE_id_is_editable(bmain, obdata_id)) {
              is_lib = true;
              break;
            }

#define CURVE_VFONT_SET(vfont_member) \
  { \
    if (cu_dst->vfont_member) { \
      id_us_min(&cu_dst->vfont_member->id); \
    } \
    cu_dst->vfont_member = cu_src->vfont_member; \
    id_us_plus((ID *)cu_dst->vfont_member); \
  } \
  ((void)0)

            CURVE_VFONT_SET(vfont);
            CURVE_VFONT_SET(vfontb);
            CURVE_VFONT_SET(vfonti);
            CURVE_VFONT_SET(vfontbi);

#undef CURVE_VFONT_SET

            DEG_id_tag_update(&ob_dst->id,
                              ID_RECALC_TRANSFORM | ID_RECALC_GEOMETRY | ID_RECALC_ANIMATION);
            break;
          }
          case MAKE_LINKS_SHADERFX:
            shaderfx_link(ob_dst, ob_src);
            DEG_id_tag_update(&ob_dst->id,
                              ID_RECALC_TRANSFORM | ID_RECALC_GEOMETRY | ID_RECALC_ANIMATION);
            break;
        }
      }
    }
  }
  CTX_DATA_END;

  if (type == MAKE_LINKS_GROUP) {
    if (ob_collections) {
      BLI_linklist_free(ob_collections, nullptr);
    }

    if (is_cycle) {
      BKE_report(op->reports, RPT_WARNING, "Skipped some collections because of cycle detected");
    }
  }

  if (is_lib) {
    BKE_report(op->reports, RPT_WARNING, "Skipped editing library object data");
  }

  DEG_relations_tag_update(bmain);
  WM_event_add_notifier(C, NC_SPACE | ND_SPACE_VIEW3D, nullptr);
  WM_event_add_notifier(C, NC_ANIMATION | ND_NLA_ACTCHANGE, CTX_wm_view3d(C));
  WM_event_add_notifier(C, NC_OBJECT, nullptr);

  return OPERATOR_FINISHED;
}

void OBJECT_OT_make_links_scene(wmOperatorType *ot)
{
  PropertyRNA *prop;

  /* identifiers */
  ot->name = "Link Objects to Scene";
  ot->description = "Link selection to another scene";
  ot->idname = "OBJECT_OT_make_links_scene";

  /* API callbacks. */
  ot->invoke = WM_enum_search_invoke;
  ot->exec = make_links_scene_exec;
  /* better not run the poll check */

  /* flags */
  ot->flag = OPTYPE_REGISTER | OPTYPE_UNDO;

  /* properties */
  prop = RNA_def_enum(ot->srna, "scene", rna_enum_dummy_NULL_items, 0, "Scene", "");
  RNA_def_enum_funcs(prop, RNA_scene_local_itemf);
  RNA_def_property_flag(prop, PROP_ENUM_NO_TRANSLATE);
  ot->prop = prop;
}

void OBJECT_OT_make_links_data(wmOperatorType *ot)
{
  static const EnumPropertyItem make_links_items[] = {
      {MAKE_LINKS_OBDATA,
       "OBDATA",
       ICON_LINK_DATA,
       "Link Object Data",
       "Replace assigned Object Data"},
      {MAKE_LINKS_MATERIALS,
       "MATERIAL",
       ICON_LINK_DATA,
       "Link Materials",
       "Replace assigned Materials"},
      {MAKE_LINKS_ANIMDATA,
       "ANIMATION",
       ICON_LINK_DATA,
       "Link Animation Data",
       "Replace assigned Animation Data"},
      {MAKE_LINKS_GROUP,
       "GROUPS",
       ICON_LINK_DATA,
       "Link Collections",
       "Replace assigned Collections"},
      {MAKE_LINKS_DUPLICOLLECTION,
       "DUPLICOLLECTION",
       ICON_LINK_DATA,
       "Link Instance Collection",
       "Replace assigned Collection Instance"},
      {MAKE_LINKS_FONTS,
       "FONTS",
       ICON_OUTLINER_OB_FONT,
       "Link Fonts to Text",
       "Replace Text object Fonts"},
      RNA_ENUM_ITEM_SEPR,
      {MAKE_LINKS_MODIFIERS, "MODIFIERS", ICON_LINK_DATA, "Copy Modifiers", "Replace Modifiers"},
      {MAKE_LINKS_SHADERFX,
       "EFFECTS",
       ICON_SHADERFX,
       "Copy Grease Pencil Effects",
       "Replace Grease Pencil Effects"},
      {0, nullptr, 0, nullptr, nullptr},
  };

  /* identifiers */
  ot->name = "Link/Transfer Data";
  ot->description = "Transfer data from active object to selected objects";
  ot->idname = "OBJECT_OT_make_links_data";

  /* API callbacks. */
  ot->exec = make_links_data_exec;
  ot->poll = ED_operator_object_active;

  /* flags */
  ot->flag = OPTYPE_REGISTER | OPTYPE_UNDO;

  /* properties */
  ot->prop = RNA_def_enum(ot->srna, "type", make_links_items, 0, "Type", "");
}

/** \} */

/* ------------------------------------------------------------------- */
/** \name Make Single User Operator
 * \{ */

static bool single_data_needs_duplication(ID *id)
{
  /* NOTE: When dealing with linked data, we always make a local copy of it.
   * While in theory we could rather make it local when it only has one user, this is difficult
   * in practice with current code of this function. */
  return (id != nullptr && (id->us > 1 || ID_IS_LINKED(id)));
}

static void libblock_relink_collection(Main *bmain,
                                       Collection *collection,
                                       const bool do_collection)
{
  if (do_collection) {
    BKE_libblock_relink_to_newid(bmain, &collection->id, 0);
  }

  for (CollectionObject *cob = static_cast<CollectionObject *>(collection->gobject.first);
       cob != nullptr;
       cob = cob->next)
  {
    BKE_libblock_relink_to_newid(bmain, &cob->ob->id, 0);
  }

  LISTBASE_FOREACH (CollectionChild *, child, &collection->children) {
    libblock_relink_collection(bmain, child->collection, true);
  }
}

static Collection *single_object_users_collection(Main *bmain,
                                                  Scene *scene,
                                                  Collection *collection,
                                                  const int flag,
                                                  const bool copy_collections,
                                                  const bool is_master_collection)
{
  /* Generate new copies for objects in given collection and all its children,    * and
   * optionally also copy collections themselves. */
  if (copy_collections && !is_master_collection) {
    Collection *collection_new = (Collection *)BKE_id_copy_ex(
        bmain, &collection->id, nullptr, LIB_ID_COPY_DEFAULT | LIB_ID_COPY_ACTIONS);
    id_us_min(&collection_new->id);
    collection = static_cast<Collection *>(ID_NEW_SET(collection, collection_new));
  }

  /* We do not remap to new objects here, this is done in separate step. */
  LISTBASE_FOREACH (CollectionObject *, cob, &collection->gobject) {
    Object *ob = cob->ob;
    /* an object may be in more than one collection */
    if ((ob->id.newid == nullptr) && ((ob->flag & flag) == flag)) {
      if (!ID_IS_LINKED(ob) && BKE_object_scenes_users_get(bmain, ob) > 1) {
        ID_NEW_SET(
            ob,
            BKE_id_copy_ex(bmain, &ob->id, nullptr, LIB_ID_COPY_DEFAULT | LIB_ID_COPY_ACTIONS));
        id_us_min(ob->id.newid);
      }
    }
  }

  /* Since master collection has already be duplicated as part of scene copy,    * we do not
   * duplicate it here. However, this means its children need to be re-added manually here,    *
   * otherwise their parent lists are empty (which will lead to crashes, see #63101). */
  CollectionChild *child_next, *child = static_cast<CollectionChild *>(collection->children.first);
  CollectionChild *orig_child_last = static_cast<CollectionChild *>(collection->children.last);
  for (; child != nullptr; child = child_next) {
    child_next = child->next;
    Collection *collection_child_new = single_object_users_collection(
        bmain, scene, child->collection, flag, copy_collections, false);

    if (is_master_collection && copy_collections && child->collection != collection_child_new) {
      /* We do not want a collection sync here, our collections are in a complete uninitialized
       * state currently. With current code, that would lead to a memory leak - because of
       * reasons. It would be a useless loss of computing anyway, since caller has to fully
       * refresh view-layers/collections caching at the end. */
      BKE_collection_child_add_no_sync(bmain, collection, collection_child_new);
      BLI_remlink(&collection->children, child);
      MEM_freeN(child);
      if (child == orig_child_last) {
        break;
      }
    }
  }

  return collection;
}

/* Warning, sets ID->newid pointers of objects and collections, but does not clear them. */
static void single_object_users(
    Main *bmain, Scene *scene, View3D *v3d, const int flag, const bool copy_collections)
{
  /* duplicate all the objects of the scene (and matching collections, if required). */
  Collection *master_collection = scene->master_collection;
  single_object_users_collection(bmain, scene, master_collection, flag, copy_collections, true);

  /* Will also handle the master collection. */
  BKE_libblock_relink_to_newid(bmain, &scene->id, 0);

  /* Collection and object pointers in collections */
  libblock_relink_collection(bmain, scene->master_collection, false);

  /* We also have to handle runtime things in UI. */
  if (v3d) {
    ID_NEW_REMAP(v3d->camera);
  }

  /* Making single user may affect other scenes if they share
   * with current one some collections in their ViewLayer. */
  BKE_main_collection_sync_remap(bmain);
}

void object_single_user_make(Main *bmain, Scene *scene, Object *ob)
{
  FOREACH_SCENE_OBJECT_BEGIN (scene, ob_iter) {
    ob_iter->flag &= ~OB_DONE;
  }
  FOREACH_SCENE_OBJECT_END;

  /* tag only the one object */
  ob->flag |= OB_DONE;

  single_object_users(bmain, scene, nullptr, OB_DONE, false);
  BKE_main_id_newptr_and_tag_clear(bmain);
}

static void single_obdata_users(
    Main *bmain, Scene *scene, ViewLayer *view_layer, View3D *v3d, const int flag)
{
  Light *la;
  Curve *cu;
  Camera *cam;
  Mesh *mesh;
  Lattice *lat;
  ID *id;

  FOREACH_OBJECT_FLAG_BEGIN (scene, view_layer, v3d, flag, ob) {
    if (BKE_id_is_editable(bmain, &ob->id)) {
      id = static_cast<ID *>(ob->data);
      if (single_data_needs_duplication(id)) {
        DEG_id_tag_update(&ob->id, ID_RECALC_GEOMETRY);

        switch (ob->type) {
          case OB_EMPTY:
            ob->data = ID_NEW_SET(ob->data,
                                  BKE_id_copy_ex(bmain,
                                                 static_cast<const ID *>(ob->data),
                                                 nullptr,
                                                 LIB_ID_COPY_DEFAULT | LIB_ID_COPY_ACTIONS));
            break;
          case OB_LAMP:
            ob->data = la = static_cast<Light *>(
                ID_NEW_SET(ob->data,
                           BKE_id_copy_ex(bmain,
                                          static_cast<const ID *>(ob->data),
                                          nullptr,
                                          LIB_ID_COPY_DEFAULT | LIB_ID_COPY_ACTIONS)));
            break;
          case OB_CAMERA:
            ob->data = cam = static_cast<Camera *>(
                ID_NEW_SET(ob->data,
                           BKE_id_copy_ex(bmain,
                                          static_cast<const ID *>(ob->data),
                                          nullptr,
                                          LIB_ID_COPY_DEFAULT | LIB_ID_COPY_ACTIONS)));
            ID_NEW_REMAP(cam->dof.focus_object);
            break;
          case OB_MESH:
            /* Needed to remap texcomesh below. */
            ob->data = mesh = static_cast<Mesh *>(
                ID_NEW_SET(ob->data,
                           BKE_id_copy_ex(bmain,
                                          static_cast<const ID *>(ob->data),
                                          nullptr,
                                          LIB_ID_COPY_DEFAULT | LIB_ID_COPY_ACTIONS)));
            break;
          case OB_MBALL:
            ob->data = ID_NEW_SET(ob->data,
                                  BKE_id_copy_ex(bmain,
                                                 static_cast<const ID *>(ob->data),
                                                 nullptr,
                                                 LIB_ID_COPY_DEFAULT | LIB_ID_COPY_ACTIONS));
            break;
          case OB_CURVES_LEGACY:
          case OB_SURF:
          case OB_FONT:
            ob->data = cu = static_cast<Curve *>(
                ID_NEW_SET(ob->data,
                           BKE_id_copy_ex(bmain,
                                          static_cast<const ID *>(ob->data),
                                          nullptr,
                                          LIB_ID_COPY_DEFAULT | LIB_ID_COPY_ACTIONS)));
            ID_NEW_REMAP(cu->bevobj);
            ID_NEW_REMAP(cu->taperobj);
            break;
          case OB_LATTICE:
            ob->data = lat = static_cast<Lattice *>(
                ID_NEW_SET(ob->data,
                           BKE_id_copy_ex(bmain,
                                          static_cast<const ID *>(ob->data),
                                          nullptr,
                                          LIB_ID_COPY_DEFAULT | LIB_ID_COPY_ACTIONS)));
            break;
          case OB_ARMATURE:
            DEG_id_tag_update(&ob->id, ID_RECALC_GEOMETRY);
            ob->data = ID_NEW_SET(ob->data,
                                  BKE_id_copy_ex(bmain,
                                                 static_cast<const ID *>(ob->data),
                                                 nullptr,
                                                 LIB_ID_COPY_DEFAULT | LIB_ID_COPY_ACTIONS));
            BKE_pose_rebuild(bmain, ob, static_cast<bArmature *>(ob->data), true);
            break;
          case OB_SPEAKER:
            ob->data = ID_NEW_SET(ob->data,
                                  BKE_id_copy_ex(bmain,
                                                 static_cast<const ID *>(ob->data),
                                                 nullptr,
                                                 LIB_ID_COPY_DEFAULT | LIB_ID_COPY_ACTIONS));
            break;
          case OB_LIGHTPROBE:
            ob->data = ID_NEW_SET(ob->data,
                                  BKE_id_copy_ex(bmain,
                                                 static_cast<const ID *>(ob->data),
                                                 nullptr,
                                                 LIB_ID_COPY_DEFAULT | LIB_ID_COPY_ACTIONS));
            break;
          case OB_CURVES:
            ob->data = ID_NEW_SET(ob->data,
                                  BKE_id_copy_ex(bmain,
                                                 static_cast<const ID *>(ob->data),
                                                 nullptr,
                                                 LIB_ID_COPY_DEFAULT | LIB_ID_COPY_ACTIONS));
            break;
          case OB_POINTCLOUD:
            ob->data = ID_NEW_SET(ob->data,
                                  BKE_id_copy_ex(bmain,
                                                 static_cast<const ID *>(ob->data),
                                                 nullptr,
                                                 LIB_ID_COPY_DEFAULT | LIB_ID_COPY_ACTIONS));
            break;
          case OB_VOLUME:
            ob->data = ID_NEW_SET(ob->data,
                                  BKE_id_copy_ex(bmain,
                                                 static_cast<const ID *>(ob->data),
                                                 nullptr,
                                                 LIB_ID_COPY_DEFAULT | LIB_ID_COPY_ACTIONS));
            break;
          case OB_GREASE_PENCIL:
            ob->data = ID_NEW_SET(ob->data,
                                  BKE_id_copy_ex(bmain,
                                                 static_cast<const ID *>(ob->data),
                                                 nullptr,
                                                 LIB_ID_COPY_DEFAULT | LIB_ID_COPY_ACTIONS));
            break;
          default:
            printf("ERROR %s: can't copy %s\n", __func__, id->name);
            BLI_assert_msg(0, "This should never happen.");

            /* We need to end the FOREACH_OBJECT_FLAG_BEGIN iterator to prevent memory leak. */
            BKE_scene_objects_iterator_end(&iter_macro);
            return;
        }

        id_us_min(id);
      }
    }
  }
  FOREACH_OBJECT_FLAG_END;

  mesh = static_cast<Mesh *>(bmain->meshes.first);
  while (mesh) {
    ID_NEW_REMAP(mesh->texcomesh);
    mesh = static_cast<Mesh *>(mesh->id.next);
  }
}

void single_obdata_user_make(Main *bmain, Scene *scene, Object *ob)
{
  FOREACH_SCENE_OBJECT_BEGIN (scene, ob_iter) {
    ob_iter->flag &= ~OB_DONE;
  }
  FOREACH_SCENE_OBJECT_END;

  /* Tag only the one object. */
  ob->flag |= OB_DONE;

  single_obdata_users(bmain, scene, nullptr, nullptr, OB_DONE);
}

static void single_object_action_users(
    Main *bmain, Scene *scene, ViewLayer *view_layer, View3D *v3d, const int flag)
{
  FOREACH_OBJECT_FLAG_BEGIN (scene, view_layer, v3d, flag, ob) {
    if (BKE_id_is_editable(bmain, &ob->id)) {
      AnimData *adt = BKE_animdata_from_id(&ob->id);
      if (adt == nullptr) {
        continue;
      }

      ID *id_act = (ID *)adt->action;
      if (single_data_needs_duplication(id_act)) {
        DEG_id_tag_update(&ob->id, ID_RECALC_GEOMETRY);
        BKE_animdata_duplicate_id_action(bmain, &ob->id, USER_DUP_ACT | USER_DUP_LINKED_ID);
      }
    }
  }
  FOREACH_OBJECT_FLAG_END;
}

static void single_objectdata_action_users(
    Main *bmain, Scene *scene, ViewLayer *view_layer, View3D *v3d, const int flag)
{
  FOREACH_OBJECT_FLAG_BEGIN (scene, view_layer, v3d, flag, ob) {
    if (BKE_id_is_editable(bmain, &ob->id) && ob->data != nullptr) {
      ID *id_obdata = (ID *)ob->data;
      AnimData *adt = BKE_animdata_from_id(id_obdata);
      if (adt == nullptr) {
        continue;
      }

      ID *id_act = (ID *)adt->action;
      if (single_data_needs_duplication(id_act)) {
        DEG_id_tag_update(&ob->id, ID_RECALC_GEOMETRY);
        BKE_animdata_duplicate_id_action(bmain, id_obdata, USER_DUP_ACT | USER_DUP_LINKED_ID);
      }
    }
  }
  FOREACH_OBJECT_FLAG_END;
}

static void single_mat_users(
    Main *bmain, Scene *scene, ViewLayer *view_layer, View3D *v3d, const int flag)
{
  Material *ma, *man;
  int a;

  FOREACH_OBJECT_FLAG_BEGIN (scene, view_layer, v3d, flag, ob) {
    if (BKE_id_is_editable(bmain, &ob->id)) {
      for (a = 1; a <= ob->totcol; a++) {
        ma = BKE_object_material_get(ob, short(a));
        if (single_data_needs_duplication(&ma->id)) {
          man = (Material *)BKE_id_copy_ex(
              bmain, &ma->id, nullptr, LIB_ID_COPY_DEFAULT | LIB_ID_COPY_ACTIONS);
          man->id.us = 0;
          BKE_object_material_assign(bmain, ob, man, short(a), BKE_MAT_ASSIGN_USERPREF);
        }
      }
    }
  }
  FOREACH_OBJECT_FLAG_END;
}

/** \} */

/* ------------------------------------------------------------------- */
/** \name Make Local Operator
 * \{ */

enum {
  MAKE_LOCAL_SELECT_OB = 1,
  MAKE_LOCAL_SELECT_OBDATA = 2,
  MAKE_LOCAL_SELECT_OBDATA_MATERIAL = 3,
  MAKE_LOCAL_ALL = 4,
};

static int tag_localizable_looper(LibraryIDLinkCallbackData *cb_data)
{
  ID **id_pointer = cb_data->id_pointer;
  if (*id_pointer) {
    (*id_pointer)->tag &= ~ID_TAG_DOIT;
  }

  return IDWALK_RET_NOP;
}

static void tag_localizable_objects(bContext *C, const int mode)
{
  Main *bmain = CTX_data_main(C);

  BKE_main_id_tag_all(bmain, ID_TAG_DOIT, false);

  /* Set ID_TAG_DOIT flag for all selected objects, so next we can check whether
   * object is gonna to become local or not.
   */
  CTX_DATA_BEGIN (C, Object *, object, selected_objects) {
    object->id.tag |= ID_TAG_DOIT;

    /* If obdata is also going to become local, mark it as such too. */
    if (mode == MAKE_LOCAL_SELECT_OBDATA && object->data) {
      ID *data_id = (ID *)object->data;
      data_id->tag |= ID_TAG_DOIT;
    }
  }
  CTX_DATA_END;

  /* Also forbid making objects local if other library objects are using
   * them for modifiers or constraints.
   *
   * FIXME This is ignoring all other linked ID types potentially using the selected tagged
   * objects! Probably works fine in most 'usual' cases though.
   */
  for (Object *object = static_cast<Object *>(bmain->objects.first); object;
       object = static_cast<Object *>(object->id.next))
  {
    if ((object->id.tag & ID_TAG_DOIT) == 0 && ID_IS_LINKED(object)) {
      BKE_library_foreach_ID_link(
          nullptr, &object->id, tag_localizable_looper, nullptr, IDWALK_READONLY);
    }
    if (object->data) {
      ID *data_id = (ID *)object->data;
      if ((data_id->tag & ID_TAG_DOIT) == 0 && ID_IS_LINKED(data_id)) {
        BKE_library_foreach_ID_link(
            nullptr, data_id, tag_localizable_looper, nullptr, IDWALK_READONLY);
      }
    }
  }

  /* TODO(sergey): Drivers targets? */
}

/**
 * Instance indirectly referenced zero user objects,  * otherwise they're lost on reload, see
 * #40595.
 */
static bool make_local_all__instance_indirect_unused(Main *bmain,
                                                     const Scene *scene,
                                                     ViewLayer *view_layer,
                                                     Collection *collection)
{
  Object *ob;
  bool changed = false;

  for (ob = static_cast<Object *>(bmain->objects.first); ob;
       ob = static_cast<Object *>(ob->id.next))
  {
    if (ID_IS_LINKED(ob) && (ob->id.us == 0)) {
      Base *base;

      id_us_plus(&ob->id);

      BKE_collection_object_add(bmain, collection, ob);
      BKE_view_layer_synced_ensure(scene, view_layer);
      base = BKE_view_layer_base_find(view_layer, ob);
      base_select(base, BA_SELECT);
      DEG_id_tag_update(&ob->id, ID_RECALC_TRANSFORM | ID_RECALC_GEOMETRY | ID_RECALC_ANIMATION);

      changed = true;
    }
  }

  return changed;
}

static void make_local_animdata_tag_strips(ListBase *strips)
{
  LISTBASE_FOREACH (NlaStrip *, strip, strips) {
    if (strip->act) {
      strip->act->id.tag &= ~ID_TAG_PRE_EXISTING;
    }

    make_local_animdata_tag_strips(&strip->strips);
  }
}

/* Tag all actions used by given animdata to be made local. */
static void make_local_animdata_tag(AnimData *adt)
{
  if (adt) {
    /* Actions - Active and Temp */
    if (adt->action) {
      adt->action->id.tag &= ~ID_TAG_PRE_EXISTING;
    }
    if (adt->tmpact) {
      adt->tmpact->id.tag &= ~ID_TAG_PRE_EXISTING;
    }

    /* Drivers */
    /* TODO: need to handle the ID-targets too? */

    /* NLA Data */
    LISTBASE_FOREACH (NlaTrack *, nlt, &adt->nla_tracks) {
      make_local_animdata_tag_strips(&nlt->strips);
    }
  }
}

static void make_local_material_tag(Material *ma)
{
  if (ma) {
    ma->id.tag &= ~ID_TAG_PRE_EXISTING;
    make_local_animdata_tag(BKE_animdata_from_id(&ma->id));

    /* About node-trees: root one is made local together with material,
     * others we keep linked (for now). */
  }
}

static wmOperatorStatus make_local_exec(bContext *C, wmOperator *op)
{
  Main *bmain = CTX_data_main(C);
  Material *ma, ***matarar;
  const int mode = RNA_enum_get(op->ptr, "type");
  int a;

  /* NOTE: we (ab)use ID_TAG_PRE_EXISTING to cherry pick which ID to make local... */
  if (mode == MAKE_LOCAL_ALL) {
    const Scene *scene = CTX_data_scene(C);
    ViewLayer *view_layer = CTX_data_view_layer(C);
    Collection *collection = CTX_data_collection(C);

    BKE_main_id_tag_all(bmain, ID_TAG_PRE_EXISTING, false);

    /* De-select so the user can differentiate newly instanced from existing objects. */
    BKE_view_layer_base_deselect_all(scene, view_layer);

    if (make_local_all__instance_indirect_unused(bmain, scene, view_layer, collection)) {
      BKE_report(op->reports,
                 RPT_INFO,
                 "Orphan library objects added to the current scene to avoid loss");
    }
  }
  else {
    BKE_main_id_tag_all(bmain, ID_TAG_PRE_EXISTING, true);
    tag_localizable_objects(C, mode);

    CTX_DATA_BEGIN (C, Object *, ob, selected_objects) {
      if ((ob->id.tag & ID_TAG_DOIT) == 0) {
        continue;
      }

      ob->id.tag &= ~ID_TAG_PRE_EXISTING;
      make_local_animdata_tag(BKE_animdata_from_id(&ob->id));
      LISTBASE_FOREACH (ParticleSystem *, psys, &ob->particlesystem) {
        psys->part->id.tag &= ~ID_TAG_PRE_EXISTING;
      }

      if (mode == MAKE_LOCAL_SELECT_OBDATA_MATERIAL) {
        for (a = 0; a < ob->totcol; a++) {
          ma = ob->mat[a];
          if (ma) {
            make_local_material_tag(ma);
          }
        }

        matarar = BKE_object_material_array_p(ob);
        if (matarar) {
          for (a = 0; a < ob->totcol; a++) {
            ma = (*matarar)[a];
            if (ma) {
              make_local_material_tag(ma);
            }
          }
        }
      }

      if (ELEM(mode, MAKE_LOCAL_SELECT_OBDATA, MAKE_LOCAL_SELECT_OBDATA_MATERIAL) &&
          ob->data != nullptr)
      {
        ID *ob_data = static_cast<ID *>(ob->data);
        ob_data->tag &= ~ID_TAG_PRE_EXISTING;
        make_local_animdata_tag(BKE_animdata_from_id(ob_data));
      }
    }
    CTX_DATA_END;
  }

  BKE_library_make_local(
      bmain, nullptr, nullptr, true, false, true); /* nullptr is all libraries. */

  WM_event_add_notifier(C, NC_WINDOW, nullptr);
  return OPERATOR_FINISHED;
}

void OBJECT_OT_make_local(wmOperatorType *ot)
{
  static const EnumPropertyItem type_items[] = {
      {MAKE_LOCAL_SELECT_OB, "SELECT_OBJECT", ICON_MAKE_LOCAL, "Selected Objects", ""},
      {MAKE_LOCAL_SELECT_OBDATA,
       "SELECT_OBDATA",
       ICON_MAKE_LOCAL,
       "Selected Objects and Data",
       ""},
      {MAKE_LOCAL_SELECT_OBDATA_MATERIAL,
       "SELECT_OBDATA_MATERIAL",
       ICON_MAKE_LOCAL,
       "Selected Objects, Data and Materials",
       ""},
      {MAKE_LOCAL_ALL, "ALL", ICON_MAKE_LOCAL, "All", ""},
      {0, nullptr, 0, nullptr, nullptr},
  };

  /* identifiers */
  ot->name = "Make Local";
  ot->description = "Make library linked data local to this file";
  ot->idname = "OBJECT_OT_make_local";

  /* API callbacks. */
  ot->invoke = WM_menu_invoke;
  ot->exec = make_local_exec;
  ot->poll = ED_operator_objectmode;

  /* flags */
  ot->flag = OPTYPE_REGISTER | OPTYPE_UNDO;

  /* properties */
  ot->prop = RNA_def_enum(ot->srna, "type", type_items, 0, "Type", "");
}

/** \} */

/* ------------------------------------------------------------------- */
/** \name Make Library Override Operator
 * \{ */

static bool make_override_library_object_overridable_check(Main *bmain, Object *object)
{
  /* An object is actually overridable only if it is in at least one local collection.
   * Unfortunately 'direct link' flag is not enough here. */
  LISTBASE_FOREACH (Collection *, collection, &bmain->collections) {
    if (!ID_IS_LINKED(collection) && BKE_collection_has_object(collection, object)) {
      return true;
    }
  }
  LISTBASE_FOREACH (Scene *, scene, &bmain->scenes) {
    if (!ID_IS_LINKED(scene) && BKE_collection_has_object(scene->master_collection, object)) {
      return true;
    }
  }
  return false;
}

static wmOperatorStatus make_override_library_exec(bContext *C, wmOperator *op)
{
  Main *bmain = CTX_data_main(C);
  Scene *scene = CTX_data_scene(C);
  ViewLayer *view_layer = CTX_data_view_layer(C);
  Object *obact = CTX_data_active_object(C);
  ID *id_root = nullptr;
  bool is_override_instancing_object = false;

  bool user_overrides_from_selected_objects = false;

  if (!ID_IS_LINKED(obact) && obact->instance_collection != nullptr &&
      ID_IS_LINKED(obact->instance_collection))
  {
    if (!ID_IS_OVERRIDABLE_LIBRARY(obact->instance_collection)) {
      BKE_reportf(op->reports,
                  RPT_ERROR_INVALID_INPUT,
                  "Collection '%s' (instantiated by the active object) is not overridable",
                  obact->instance_collection->id.name + 2);
      return OPERATOR_CANCELLED;
    }

    id_root = &obact->instance_collection->id;
    is_override_instancing_object = true;
    user_overrides_from_selected_objects = false;
  }
  else if (!make_override_library_object_overridable_check(bmain, obact)) {
    const int i = RNA_property_int_get(op->ptr, op->type->prop);
    const uint collection_session_uid = *((const uint *)&i);
    if (collection_session_uid == MAIN_ID_SESSION_UID_UNSET) {
      BKE_reportf(op->reports,
                  RPT_ERROR_INVALID_INPUT,
                  "Could not find an overridable root hierarchy for object '%s'",
                  obact->id.name + 2);
      return OPERATOR_CANCELLED;
    }
    Collection *collection = static_cast<Collection *>(
        BLI_listbase_bytes_find(&bmain->collections,
                                &collection_session_uid,
                                sizeof(collection_session_uid),
                                offsetof(ID, session_uid)));
    id_root = &collection->id;
    user_overrides_from_selected_objects = true;
  }
  /* Else, poll func ensures us that ID_IS_LINKED(obact) is true, or that it is already an
   * existing liboverride. */
  else {
    BLI_assert(ID_IS_LINKED(obact) || ID_IS_OVERRIDE_LIBRARY_REAL(obact));
    id_root = &obact->id;
    user_overrides_from_selected_objects = true;
  }

  /* Make already existing selected liboverrides editable. */
  bool is_active_override = false;
  FOREACH_SELECTED_OBJECT_BEGIN (view_layer, CTX_wm_view3d(C), ob_iter) {
    if (ID_IS_OVERRIDE_LIBRARY_REAL(ob_iter) && !ID_IS_LINKED(ob_iter)) {
      ob_iter->id.override_library->flag &= ~LIBOVERRIDE_FLAG_SYSTEM_DEFINED;
      is_active_override = is_active_override || (&ob_iter->id == id_root);
      DEG_id_tag_update(&ob_iter->id, ID_RECALC_SYNC_TO_EVAL);
    }
  }
  FOREACH_SELECTED_OBJECT_END;
  /* If the active object is a liboverride, there is no point going further, since in the weird
   * case where some other selected objects would be linked ones, there is no way to properly
   * create overrides for them currently.
   *
   * Could be added later if really needed, but would rather avoid that extra complexity here. */
  if (is_active_override) {
    return OPERATOR_FINISHED;
  }

  /** Currently there is no 'all editable' option from the 3DView. */
  const bool do_fully_editable = false;

  GSet *user_overrides_objects_uids = do_fully_editable ? nullptr :
                                                          BLI_gset_new(BLI_ghashutil_inthash_p,
                                                                       BLI_ghashutil_intcmp,
                                                                       __func__);

  if (do_fully_editable) {
    /* Pass. */
  }
  else if (user_overrides_from_selected_objects) {
    /* Only selected objects can be 'user overrides'. */
    FOREACH_SELECTED_OBJECT_BEGIN (view_layer, CTX_wm_view3d(C), ob_iter) {
      BLI_gset_add(user_overrides_objects_uids, POINTER_FROM_UINT(ob_iter->id.session_uid));
    }
    FOREACH_SELECTED_OBJECT_END;
  }
  else {
    /* Only armatures inside the root collection (and their children) can be 'user overrides'. */
    FOREACH_COLLECTION_OBJECT_RECURSIVE_BEGIN ((Collection *)id_root, ob_iter) {
      if (ob_iter->type == OB_ARMATURE) {
        BLI_gset_add(user_overrides_objects_uids, POINTER_FROM_UINT(ob_iter->id.session_uid));
      }
    }
    FOREACH_COLLECTION_OBJECT_RECURSIVE_END;
  }

  BKE_main_id_tag_all(bmain, ID_TAG_DOIT, false);

  /* For the time being, replace selected linked objects by their overrides in all collections.
   * While this may not be the absolute best behavior in all cases, in most common one this
   * should match the expected result. */
  if (user_overrides_objects_uids != nullptr) {
    LISTBASE_FOREACH (Collection *, coll_iter, &bmain->collections) {
      if (ID_IS_LINKED(coll_iter)) {
        continue;
      }
      LISTBASE_FOREACH (CollectionObject *, coll_ob_iter, &coll_iter->gobject) {
        if (BLI_gset_haskey(user_overrides_objects_uids,
                            POINTER_FROM_UINT(coll_ob_iter->ob->id.session_uid)))
        {
          /* Tag for remapping when creating overrides. */
          coll_iter->id.tag |= ID_TAG_DOIT;
          break;
        }
      }
    }
    /* Also tag the Scene itself for remapping when creating overrides (includes the scene's master
     * collection too). */
    scene->id.tag |= ID_TAG_DOIT;
  }

  ID *id_root_override;
  const bool success = BKE_lib_override_library_create(bmain,
                                                       scene,
                                                       view_layer,
                                                       nullptr,
                                                       id_root,
                                                       id_root,
                                                       &obact->id,
                                                       &id_root_override,
                                                       do_fully_editable);

  if (!do_fully_editable) {
    /* Define liboverrides from selected/validated objects as user defined. */
    ID *id_hierarchy_root_override = id_root_override->override_library->hierarchy_root;
    ID *id_iter;
    FOREACH_MAIN_ID_BEGIN (bmain, id_iter) {
      if (ID_IS_LINKED(id_iter) || !ID_IS_OVERRIDE_LIBRARY_REAL(id_iter) ||
          id_iter->override_library->hierarchy_root != id_hierarchy_root_override)
      {
        continue;
      }
      if (BLI_gset_haskey(user_overrides_objects_uids,
                          POINTER_FROM_UINT(id_iter->override_library->reference->session_uid)))
      {
        id_iter->override_library->flag &= ~LIBOVERRIDE_FLAG_SYSTEM_DEFINED;
      }
    }
    FOREACH_MAIN_ID_END;

    BLI_gset_free(user_overrides_objects_uids, nullptr);
  }

  if (success) {
    if (is_override_instancing_object) {
      /* Remove the instance empty from this scene, the items now have an overridden collection
       * instead. */
      base_free_and_unlink(bmain, scene, obact);
    }
    else {
      /* Remove the found root ID from the view layer. */
      switch (GS(id_root->name)) {
        case ID_GR: {
          Collection *collection_root = (Collection *)id_root;
          LISTBASE_FOREACH_MUTABLE (
              CollectionParent *, collection_parent, &collection_root->runtime.parents)
          {
            if (ID_IS_LINKED(collection_parent->collection) ||
                !BKE_view_layer_has_collection(view_layer, collection_parent->collection))
            {
              continue;
            }
            BKE_collection_child_remove(bmain, collection_parent->collection, collection_root);
          }
          break;
        }
        case ID_OB: {
          /* TODO: Not sure how well we can handle this case, when we don't have the collections
           * as reference containers... */
          break;
        }
        default:
          break;
      }
    }
  }

  DEG_id_tag_update(&CTX_data_scene(C)->id, ID_RECALC_BASE_FLAGS | ID_RECALC_SYNC_TO_EVAL);
  WM_event_add_notifier(C, NC_WINDOW, nullptr);
  WM_event_add_notifier(C, NC_WM | ND_LIB_OVERRIDE_CHANGED, nullptr);
  WM_event_add_notifier(C, NC_SPACE | ND_SPACE_VIEW3D, nullptr);

  return success ? OPERATOR_FINISHED : OPERATOR_CANCELLED;
}

/* Set the object to override. */
static wmOperatorStatus make_override_library_invoke(bContext *C,
                                                     wmOperator *op,
                                                     const wmEvent * /*event*/)
{
  Main *bmain = CTX_data_main(C);
  Scene *scene = CTX_data_scene(C);
  ViewLayer *view_layer = CTX_data_view_layer(C);
  Object *obact = context_active_object(C);

  /* Sanity checks. */
  if (!scene || ID_IS_LINKED(scene) || !obact) {
    return OPERATOR_CANCELLED;
  }

  if ((!ID_IS_LINKED(obact) && obact->instance_collection != nullptr &&
       ID_IS_OVERRIDABLE_LIBRARY(obact->instance_collection)) ||
      make_override_library_object_overridable_check(bmain, obact))
  {
    return make_override_library_exec(C, op);
  }

  if (!ID_IS_LINKED(obact)) {
    if (ID_IS_OVERRIDE_LIBRARY_REAL(obact)) {
      return make_override_library_exec(C, op);
    }
    BKE_report(op->reports, RPT_ERROR, "Cannot make library override from a local object");
    return OPERATOR_CANCELLED;
  }

  VectorSet<Collection *> potential_root_collections;
  LISTBASE_FOREACH (Collection *, collection, &bmain->collections) {
    /* Only check for linked collections from the same library, in the current view-layer. */
    if (!ID_IS_LINKED(&collection->id) || collection->id.lib != obact->id.lib ||
        !BKE_view_layer_has_collection(view_layer, collection))
    {
      continue;
    }
    if (!BKE_collection_has_object_recursive(collection, obact)) {
      continue;
    }
    if (potential_root_collections.is_empty()) {
      potential_root_collections.add_new(collection);
    }
    else {
      bool has_parents_in_potential_roots = false;
      bool is_potential_root = false;
      for (auto *collection_root_iter : potential_root_collections) {
        if (BKE_collection_has_collection(collection_root_iter, collection)) {
          BLI_assert_msg(!BKE_collection_has_collection(collection, collection_root_iter),
                         "Invalid loop in collection hierarchy");
          /* Current potential root is already 'better' (higher up in the collection hierarchy)
           * than current collection, nothing else to do. */
          has_parents_in_potential_roots = true;
        }
        else if (BKE_collection_has_collection(collection, collection_root_iter)) {
          BLI_assert_msg(!BKE_collection_has_collection(collection_root_iter, collection),
                         "Invalid loop in collection hierarchy");
          /* Current potential root is in the current collection's hierarchy, so the later is a
           * better candidate as root collection. */
          is_potential_root = true;
          potential_root_collections.remove(collection_root_iter);
        }
        else {
          /* Current potential root is not found in current collection's hierarchy, so the later
           * is a potential candidate as root collection. */
          is_potential_root = true;
        }
      }
      /* Only add the current collection as potential root if it is not a descendant of any
       * already known potential root collections. */
      if (is_potential_root && !has_parents_in_potential_roots) {
        potential_root_collections.add_new(collection);
      }
    }
  }

  if (potential_root_collections.is_empty()) {
    RNA_property_int_set(op->ptr, op->type->prop, MAIN_ID_SESSION_UID_UNSET);
    return make_override_library_exec(C, op);
  }
  if (potential_root_collections.size() == 1) {
    Collection *collection_root = potential_root_collections.pop();
    RNA_property_int_set(op->ptr, op->type->prop, *((int *)&collection_root->id.session_uid));
    return make_override_library_exec(C, op);
  }

  BKE_reportf(op->reports,
              RPT_ERROR,
              "Too many potential root collections (%d) for the override hierarchy, "
              "please use the Outliner instead",
              int(potential_root_collections.size()));
  return OPERATOR_CANCELLED;
}

static bool make_override_library_poll(bContext *C)
{
  Base *base_act = CTX_data_active_base(C);
  /* If the active object is not selected, do nothing (operators rely on selection too, they will
   * misbehave if the active object is not also selected, see e.g. #120701. */
  if ((base_act == nullptr) || ((base_act->flag & BASE_SELECTED) == 0)) {
    return false;
  }

  /* Object must be directly linked to be overridable. */
  Object *obact = base_act->object;
  return (
      ED_operator_objectmode(C) && obact != nullptr &&
      (ID_IS_LINKED(obact) || ID_IS_OVERRIDE_LIBRARY(obact) ||
       (obact->instance_collection != nullptr &&
        ID_IS_OVERRIDABLE_LIBRARY(obact->instance_collection) && !ID_IS_OVERRIDE_LIBRARY(obact))));
}

void OBJECT_OT_make_override_library(wmOperatorType *ot)
{
  /* identifiers */
  ot->name = "Make Library Override";
  ot->description =
      "Make a local override of this library linked data\nIterates through the hierarchy of "
      "objects and collections based on the selection";
  ot->idname = "OBJECT_OT_make_override_library";

  /* API callbacks. */
  ot->invoke = make_override_library_invoke;
  ot->exec = make_override_library_exec;
  ot->poll = make_override_library_poll;

  /* flags */
  ot->flag = OPTYPE_REGISTER | OPTYPE_UNDO;

  /* properties */
  PropertyRNA *prop;
  prop = RNA_def_int(ot->srna,
                     "collection",
                     MAIN_ID_SESSION_UID_UNSET,
                     INT_MIN,
                     INT_MAX,
                     "Override Collection",
                     "Session UID of the directly linked collection containing the selected "
                     "object, to make an override from",
                     INT_MIN,
                     INT_MAX);
  RNA_def_property_flag(prop, PROP_HIDDEN | PROP_SKIP_SAVE);
  ot->prop = prop;
}

/** \} */

/* ------------------------------------------------------------------- */
/** \name Reset Library Override Operator
 * \{ */

static bool reset_clear_override_library_poll(bContext *C)
{
  Base *base_act = CTX_data_active_base(C);
  /* If the active object is not selected, do nothing (operators rely on selection too, they will
   * misbehave if the active object is not also selected, see e.g. #120701. */
  if ((base_act == nullptr) || ((base_act->flag & BASE_SELECTED) == 0)) {
    return false;
  }

  /* Object must be local and an override. */
  Object *obact = base_act->object;
  return (ED_operator_objectmode(C) && obact != nullptr && !ID_IS_LINKED(obact) &&
          ID_IS_OVERRIDE_LIBRARY(obact));
}

static wmOperatorStatus reset_override_library_exec(bContext *C, wmOperator * /*op*/)
{
  Main *bmain = CTX_data_main(C);

  /* Reset all selected liboverrides. */
  FOREACH_SELECTED_OBJECT_BEGIN (CTX_data_view_layer(C), CTX_wm_view3d(C), ob_iter) {
    if (ID_IS_OVERRIDE_LIBRARY_REAL(ob_iter) && !ID_IS_LINKED(ob_iter)) {
      BKE_lib_override_library_id_reset(bmain, &ob_iter->id, false);
    }
  }
  FOREACH_SELECTED_OBJECT_END;

  WM_event_add_notifier(C, NC_WINDOW, nullptr);
  WM_event_add_notifier(C, NC_WM | ND_LIB_OVERRIDE_CHANGED, nullptr);
  WM_event_add_notifier(C, NC_SPACE | ND_SPACE_VIEW3D, nullptr);

  return OPERATOR_FINISHED;
}

void OBJECT_OT_reset_override_library(wmOperatorType *ot)
{
  /* identifiers */
  ot->name = "Reset Library Override";
  ot->description = "Reset the selected local overrides to their linked references values";
  ot->idname = "OBJECT_OT_reset_override_library";

  /* API callbacks. */
  ot->exec = reset_override_library_exec;
  ot->poll = reset_clear_override_library_poll;

  /* flags */
  ot->flag = OPTYPE_REGISTER | OPTYPE_UNDO;
}

/** \} */

/* ------------------------------------------------------------------- */
/** \name Clear Library Override Operator
 * \{ */

static wmOperatorStatus clear_override_library_exec(bContext *C, wmOperator * /*op*/)
{
  Main *bmain = CTX_data_main(C);
  ViewLayer *view_layer = CTX_data_view_layer(C);
  Scene *scene = CTX_data_scene(C);
  LinkNode *todo_objects = nullptr, *todo_object_iter;

  /* Make already existing selected liboverrides editable. */
  FOREACH_SELECTED_OBJECT_BEGIN (view_layer, CTX_wm_view3d(C), ob_iter) {
    if (ID_IS_LINKED(ob_iter)) {
      continue;
    }
    BLI_linklist_prepend_alloca(&todo_objects, ob_iter);
  }
  FOREACH_SELECTED_OBJECT_END;

  for (todo_object_iter = todo_objects; todo_object_iter != nullptr;
       todo_object_iter = todo_object_iter->next)
  {
    Object *ob_iter = static_cast<Object *>(todo_object_iter->link);
    if (BKE_lib_override_library_is_hierarchy_leaf(bmain, &ob_iter->id)) {
      bool do_remap_active = false;
      BKE_view_layer_synced_ensure(scene, view_layer);
      if (BKE_view_layer_active_object_get(view_layer) == ob_iter) {
        do_remap_active = true;
      }
      BKE_libblock_remap(bmain,
                         &ob_iter->id,
                         ob_iter->id.override_library->reference,
                         ID_REMAP_SKIP_INDIRECT_USAGE);
      if (do_remap_active) {
        BKE_view_layer_synced_ensure(scene, view_layer);
        Object *ref_object = (Object *)ob_iter->id.override_library->reference;
        Base *basact = BKE_view_layer_base_find(view_layer, ref_object);
        if (basact != nullptr) {
          view_layer->basact = basact;
        }
        DEG_id_tag_update(&scene->id, ID_RECALC_SELECT);
      }
      BKE_id_delete(bmain, &ob_iter->id);
    }
    else {
      BKE_lib_override_library_id_reset(bmain, &ob_iter->id, true);
    }
  }

  DEG_id_tag_update(&scene->id, ID_RECALC_BASE_FLAGS | ID_RECALC_SYNC_TO_EVAL);
  WM_event_add_notifier(C, NC_WINDOW, nullptr);
  WM_event_add_notifier(C, NC_WM | ND_LIB_OVERRIDE_CHANGED, nullptr);
  WM_event_add_notifier(C, NC_SPACE | ND_SPACE_VIEW3D, nullptr);

  return OPERATOR_FINISHED;
}

void OBJECT_OT_clear_override_library(wmOperatorType *ot)
{
  /* identifiers */
  ot->name = "Clear Library Override";
  ot->description =
      "Delete the selected local overrides and relink their usages to the linked data-blocks if "
      "possible, else reset them and mark them as non editable";
  ot->idname = "OBJECT_OT_clear_override_library";

  /* API callbacks. */
  ot->exec = clear_override_library_exec;
  ot->poll = reset_clear_override_library_poll;

  /* flags */
  ot->flag = OPTYPE_REGISTER | OPTYPE_UNDO;
}

/** \} */

/* ------------------------------------------------------------------- */
/** \name Make Single User Operator
 * \{ */

enum {
  MAKE_SINGLE_USER_ALL = 1,
  MAKE_SINGLE_USER_SELECTED = 2,
};

static wmOperatorStatus make_single_user_exec(bContext *C, wmOperator *op)
{
  Main *bmain = CTX_data_main(C);
  Scene *scene = CTX_data_scene(C);
  ViewLayer *view_layer = CTX_data_view_layer(C);
  View3D *v3d = CTX_wm_view3d(C); /* ok if this is nullptr */
  const int flag = (RNA_enum_get(op->ptr, "type") == MAKE_SINGLE_USER_SELECTED) ? SELECT : 0;
  const bool copy_collections = false;
  bool update_deps = false;

  if (RNA_boolean_get(op->ptr, "object")) {
    if (flag == SELECT) {
      BKE_view_layer_selected_objects_tag(scene, view_layer, OB_DONE);
      single_object_users(bmain, scene, v3d, OB_DONE, copy_collections);
    }
    else {
      single_object_users(bmain, scene, v3d, 0, copy_collections);
    }

    /* needed since object relationships may have changed */
    update_deps = true;
  }

  if (RNA_boolean_get(op->ptr, "obdata")) {
    single_obdata_users(bmain, scene, view_layer, v3d, flag);

    /* Needed since some IDs were remapped? (incl. mesh->texcomesh, see #73797). */
    update_deps = true;
  }

  if (RNA_boolean_get(op->ptr, "material")) {
    single_mat_users(bmain, scene, view_layer, v3d, flag);
  }

  if (RNA_boolean_get(op->ptr, "animation")) {
    single_object_action_users(bmain, scene, view_layer, v3d, flag);
  }

  if (RNA_boolean_get(op->ptr, "obdata_animation")) {
    single_objectdata_action_users(bmain, scene, view_layer, v3d, flag);
  }

  BKE_main_id_newptr_and_tag_clear(bmain);

  WM_event_add_notifier(C, NC_WINDOW, nullptr);

  if (update_deps) {
    DEG_relations_tag_update(bmain);
  }

  return OPERATOR_FINISHED;
}

static wmOperatorStatus make_single_user_invoke(bContext *C, wmOperator *op, const wmEvent *event)
{
  return WM_operator_props_popup_confirm_ex(
      C, op, event, IFACE_("Make Selected Objects Single-User"), IFACE_("Make Single"));
}

void OBJECT_OT_make_single_user(wmOperatorType *ot)
{
  static const EnumPropertyItem type_items[] = {
      {MAKE_SINGLE_USER_SELECTED, "SELECTED_OBJECTS", 0, "Selected Objects", ""},
      {MAKE_SINGLE_USER_ALL, "ALL", 0, "All", ""},
      {0, nullptr, 0, nullptr, nullptr},
  };

  /* identifiers */
  ot->name = "Make Single User";
  ot->description = "Make linked data local to each object";
  ot->idname = "OBJECT_OT_make_single_user";

  /* Note that the invoke callback is only used from operator search,    * otherwise this does
   * nothing by default. */

  /* API callbacks. */
  ot->invoke = make_single_user_invoke;
  ot->exec = make_single_user_exec;
  ot->poll = ED_operator_objectmode;

  /* flags */
  ot->flag = OPTYPE_REGISTER | OPTYPE_UNDO;

  /* properties */
  ot->prop = RNA_def_enum(ot->srna, "type", type_items, MAKE_SINGLE_USER_SELECTED, "Type", "");

  RNA_def_boolean(ot->srna, "object", false, "Object", "Make single user objects");
  RNA_def_boolean(ot->srna, "obdata", false, "Object Data", "Make single user object data");
  RNA_def_boolean(ot->srna, "material", false, "Materials", "Make materials local to each data");
  RNA_def_boolean(ot->srna,
                  "animation",
                  false,
                  "Object Animation",
                  "Make object animation data local to each object");
  RNA_def_boolean(ot->srna,
                  "obdata_animation",
                  false,
                  "Object Data Animation",
                  "Make object data (mesh, curve etc.) animation data local to each object");
}

/** \} */

/* ------------------------------------------------------------------- */
/** \name Drop Named Material on Object Operator
 * \{ */

std::string drop_named_material_tooltip(bContext *C, const char *name, const int mval[2])
{
  int mat_slot = 0;
  Object *ob = ED_view3d_give_material_slot_under_cursor(C, mval, &mat_slot);
  if (ob == nullptr) {
    return {};
  }
  mat_slot = max_ii(mat_slot, 1);

  Material *prev_mat = BKE_object_material_get(ob, mat_slot);

  if (prev_mat) {
    return fmt::format(fmt::runtime(TIP_("Drop {} on {} (slot {}, replacing {})")),
                       name,
                       ob->id.name + 2,
                       mat_slot,
                       prev_mat->id.name + 2);
  }
  return fmt::format(
      fmt::runtime(TIP_("Drop {} on {} (slot {})")), name, ob->id.name + 2, mat_slot);
}

static wmOperatorStatus drop_named_material_invoke(bContext *C,
                                                   wmOperator *op,
                                                   const wmEvent *event)
{
  Main *bmain = CTX_data_main(C);
  int mat_slot = 0;
  Object *ob = ED_view3d_give_material_slot_under_cursor(C, event->mval, &mat_slot);
  mat_slot = max_ii(mat_slot, 1);

  Material *ma = (Material *)WM_operator_properties_id_lookup_from_name_or_session_uid(
      bmain, op->ptr, ID_MA);

  if (ob == nullptr || ma == nullptr) {
    return OPERATOR_CANCELLED;
  }

  BKE_object_material_assign(CTX_data_main(C), ob, ma, mat_slot, BKE_MAT_ASSIGN_USERPREF);

  DEG_id_tag_update(&ob->id, ID_RECALC_TRANSFORM);

  WM_event_add_notifier(C, NC_OBJECT | ND_OB_SHADING, ob);
  WM_event_add_notifier(C, NC_SPACE | ND_SPACE_VIEW3D, nullptr);
  WM_event_add_notifier(C, NC_MATERIAL | ND_SHADING_LINKS, ma);

  return OPERATOR_FINISHED;
}

void OBJECT_OT_drop_named_material(wmOperatorType *ot)
{
  /* identifiers */
  ot->name = "Drop Named Material on Object";
  ot->idname = "OBJECT_OT_drop_named_material";

  /* API callbacks. */
  ot->invoke = drop_named_material_invoke;
  ot->poll = ED_operator_objectmode_with_view3d_poll_msg;

  /* flags */
  ot->flag = OPTYPE_UNDO | OPTYPE_INTERNAL;

  /* properties */
  WM_operator_properties_id_lookup(ot, true);
}

/** \} */

/* ------------------------------------------------------------------- */
/** \name Drop Geometry Nodes on Object Operator
 * \{ */

std::string drop_geometry_nodes_tooltip(bContext *C, PointerRNA *properties, const int mval[2])
{
  const Object *ob = ED_view3d_give_object_under_cursor(C, mval);
  if (ob == nullptr) {
    return {};
  }

  const uint32_t session_uid = RNA_int_get(properties, "session_uid");
  const ID *id = BKE_libblock_find_session_uid(CTX_data_main(C), ID_NT, session_uid);
  if (!id) {
    return {};
  }

  return fmt::format(fmt::runtime(TIP_("Add modifier with node group \"{}\" on object \"{}\"")),
                     id->name,
                     ob->id.name);
}

static bool check_geometry_node_group_sockets(wmOperator *op, const bNodeTree *tree)
{
  tree->ensure_interface_cache();
  if (!tree->interface_outputs().is_empty()) {
    const bNodeTreeInterfaceSocket *first_output = tree->interface_outputs()[0];
    if (!first_output) {
      BKE_report(op->reports, RPT_ERROR, "The node group must have a geometry output socket");
      return false;
    }
    const bke::bNodeSocketType *typeinfo = first_output->socket_typeinfo();
    const eNodeSocketDatatype type = typeinfo ? eNodeSocketDatatype(typeinfo->type) : SOCK_CUSTOM;
    if (type != SOCK_GEOMETRY) {
      BKE_report(op->reports, RPT_ERROR, "The first output must be a geometry socket");
      return false;
    }
  }
  return true;
}

static wmOperatorStatus drop_geometry_nodes_invoke(bContext *C,
                                                   wmOperator *op,
                                                   const wmEvent *event)
{
  Object *ob = ED_view3d_give_object_under_cursor(C, event->mval);
  if (!ob) {
    return OPERATOR_CANCELLED;
  }

  Main *bmain = CTX_data_main(C);
  Scene *scene = CTX_data_scene(C);

  const uint32_t uid = RNA_int_get(op->ptr, "session_uid");
  bNodeTree *node_tree = (bNodeTree *)BKE_libblock_find_session_uid(bmain, ID_NT, uid);
  if (!node_tree) {
    return OPERATOR_CANCELLED;
  }
  if (node_tree->type != NTREE_GEOMETRY) {
    BKE_report(op->reports, RPT_ERROR, "Node group must be a geometry node tree");
    return OPERATOR_CANCELLED;
  }

  if (!check_geometry_node_group_sockets(op, node_tree)) {
    return OPERATOR_CANCELLED;
  }

  NodesModifierData *nmd = (NodesModifierData *)modifier_add(
      op->reports, bmain, scene, ob, node_tree->id.name + 2, eModifierType_Nodes);
  if (!nmd) {
    BKE_report(op->reports, RPT_ERROR, "Could not add geometry nodes modifier");
    return OPERATOR_CANCELLED;
  }

  if (!RNA_boolean_get(op->ptr, "show_datablock_in_modifier")) {
    nmd->flag |= NODES_MODIFIER_HIDE_DATABLOCK_SELECTOR;
  }

  nmd->node_group = node_tree;
  id_us_plus(&node_tree->id);
  MOD_nodes_update_interface(ob, nmd);

  DEG_id_tag_update(&ob->id, ID_RECALC_GEOMETRY);
  WM_event_add_notifier(C, NC_OBJECT | ND_MODIFIER, nullptr);

  return OPERATOR_FINISHED;
}

void OBJECT_OT_drop_geometry_nodes(wmOperatorType *ot)
{
  ot->name = "Drop Geometry Node Group on Object";
  ot->idname = "OBJECT_OT_drop_geometry_nodes";

  ot->invoke = drop_geometry_nodes_invoke;
  ot->poll = ED_operator_view3d_active;

  ot->flag = OPTYPE_REGISTER | OPTYPE_UNDO | OPTYPE_INTERNAL;

  PropertyRNA *prop = RNA_def_int(ot->srna,
                                  "session_uid",
                                  0,
                                  INT32_MIN,
                                  INT32_MAX,
                                  "Session UID",
                                  "Session UID of the geometry node group being dropped",
                                  INT32_MIN,
                                  INT32_MAX);
  RNA_def_property_flag(prop, PROP_HIDDEN | PROP_SKIP_SAVE);
  RNA_def_boolean(ot->srna,
                  "show_datablock_in_modifier",
                  true,
                  "Show the datablock selector in the modifier",
                  "");
}

/** \} */

/* ------------------------------------------------------------------- */
/** \name Unlink Object Operator
 * \{ */

static wmOperatorStatus object_unlink_data_exec(bContext *C, wmOperator *op)
{
  ID *id;
  PropertyPointerRNA pprop;

  UI_context_active_but_prop_get_templateID(C, &pprop.ptr, &pprop.prop);

  if (pprop.prop == nullptr) {
    BKE_report(op->reports, RPT_ERROR, "Incorrect context for running object data unlink");
    return OPERATOR_CANCELLED;
  }

  id = pprop.ptr.owner_id;

  if (GS(id->name) == ID_OB) {
    Object *ob = (Object *)id;
    if (ob->data) {
      ID *id_data = static_cast<ID *>(ob->data);

      if (GS(id_data->name) == ID_IM) {
        id_us_min(id_data);
        ob->data = nullptr;
      }
      else {
        BKE_report(op->reports, RPT_ERROR, "Can't unlink this object data");
        return OPERATOR_CANCELLED;
      }
    }
  }

  RNA_property_update(C, &pprop.ptr, pprop.prop);

  return OPERATOR_FINISHED;
}

void OBJECT_OT_unlink_data(wmOperatorType *ot)
{
  /* identifiers */
  ot->name = "Unlink";
  ot->idname = "OBJECT_OT_unlink_data";

  /* API callbacks. */
  ot->exec = object_unlink_data_exec;

  /* flags */
  ot->flag = OPTYPE_INTERNAL;
}

/** \} */

}  // namespace blender::ed::object<|MERGE_RESOLUTION|>--- conflicted
+++ resolved
@@ -953,62 +953,24 @@
 #if 0
   uiItemEnumO_ptr(layout, ot, std::nullopt, ICON_NONE, "type", PAR_OBJECT);
 #else
-<<<<<<< HEAD
-  uiItemFullO_ptr(layout,
-                  ot,
-                  IFACE_("Object"),
-                  ICON_PARENT_OBJECT,
-                  nullptr,
-                  WM_OP_EXEC_DEFAULT,
-                  UI_ITEM_NONE,
-                  &opptr);
+  opptr = layout->op(ot, IFACE_("Object"), ICON_PARENT_OBJECT, WM_OP_EXEC_DEFAULT, UI_ITEM_NONE);
   RNA_enum_set(&opptr, "type", PAR_OBJECT);
   RNA_boolean_set(&opptr, "keep_transform", false);
 
-  uiItemFullO_ptr(layout,
-                  ot,
-                  IFACE_("Object (Keep Transform)"),
-                  ICON_PARENT_OBJECT,
-                  nullptr,
-                  WM_OP_EXEC_DEFAULT,
-                  UI_ITEM_NONE,
-                  &opptr);
-=======
-  opptr = layout->op(ot, IFACE_("Object"), ICON_NONE, WM_OP_EXEC_DEFAULT, UI_ITEM_NONE);
-  RNA_enum_set(&opptr, "type", PAR_OBJECT);
-  RNA_boolean_set(&opptr, "keep_transform", false);
-
   opptr = layout->op(
-      ot, IFACE_("Object (Keep Transform)"), ICON_NONE, WM_OP_EXEC_DEFAULT, UI_ITEM_NONE);
->>>>>>> f812af9b
+      ot, IFACE_("Object (Keep Transform)"), ICON_PARENT_OBJECT, WM_OP_EXEC_DEFAULT, UI_ITEM_NONE);
   RNA_enum_set(&opptr, "type", PAR_OBJECT);
   RNA_boolean_set(&opptr, "keep_transform", true);
 #endif
 
-<<<<<<< HEAD
-  uiItemBooleanO(layout,
-                 IFACE_("Object (Without Inverse)"),
-                 ICON_PARENT,
-                 "OBJECT_OT_parent_no_inverse_set",
-                 "keep_transform",
-                 0);
-
-  uiItemBooleanO(layout,
-                 IFACE_("Object (Keep Transform Without Inverse)"),
-                 ICON_PARENT,
-                 "OBJECT_OT_parent_no_inverse_set",
-                 "keep_transform",
-                 1);
-=======
   PointerRNA op_ptr = layout->op(
-      "OBJECT_OT_parent_no_inverse_set", IFACE_("Object (Without Inverse)"), ICON_NONE);
+      "OBJECT_OT_parent_no_inverse_set", IFACE_("Object (Without Inverse)"), ICON_PARENT);
   RNA_boolean_set(&op_ptr, "keep_transform", false);
 
   op_ptr = layout->op("OBJECT_OT_parent_no_inverse_set",
                       IFACE_("Object (Keep Transform Without Inverse)"),
-                      ICON_NONE);
+                      ICON_PARENT);
   RNA_boolean_set(&op_ptr, "keep_transform", true);
->>>>>>> f812af9b
 
   struct {
     bool armature_deform, empty_groups, envelope_weights, automatic_weights, attach_surface;
@@ -1077,11 +1039,7 @@
   }
   else if (parent->type == OB_MESH) {
     if (can_support.attach_surface) {
-<<<<<<< HEAD
       layout->op("CURVES_OT_surface_set", IFACE_("Object (Attach Curves to Surface)"), ICON_PARENT_CURVE);  /*BFA icon*/
-=======
-      layout->op("CURVES_OT_surface_set", IFACE_("Object (Attach Curves to Surface)"), ICON_NONE);
->>>>>>> f812af9b
     }
   }
 
