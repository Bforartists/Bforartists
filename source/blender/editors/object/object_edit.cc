--- conflicted
+++ resolved
@@ -1995,26 +1995,15 @@
 {
   ui::Layout &layout = *op->layout;
 
-<<<<<<< HEAD
   /* BFA - Move this before `use_property_split_set` so it aligns left */
-  layout->prop(op->ptr, "use_auto_smooth", UI_ITEM_NONE, std::nullopt, ICON_NONE);
-
-  layout->use_property_split_set(true);
-  layout->use_property_decorate_set(false);
-
-  uiLayout *col = &layout->column(false);
-  col->active_set(RNA_boolean_get(op->ptr, "use_auto_smooth"));
-  layout->prop(op->ptr, "angle", UI_ITEM_NONE, std::nullopt, ICON_NONE);
-=======
+  layout.prop(op->ptr, "use_auto_smooth", UI_ITEM_NONE, std::nullopt, ICON_NONE);
+
   layout.use_property_split_set(true);
   layout.use_property_decorate_set(false);
-
-  layout.prop(op->ptr, "use_auto_smooth", UI_ITEM_NONE, std::nullopt, ICON_NONE);
 
   ui::Layout &col = layout.column(false);
   col.active_set(RNA_boolean_get(op->ptr, "use_auto_smooth"));
   layout.prop(op->ptr, "angle", UI_ITEM_NONE, std::nullopt, ICON_NONE);
->>>>>>> 27ccd8ba
 }
 
 void OBJECT_OT_shade_auto_smooth(wmOperatorType *ot)
