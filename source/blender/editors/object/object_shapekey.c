/*
 * This program is free software; you can redistribute it and/or
 * modify it under the terms of the GNU General Public License
 * as published by the Free Software Foundation; either version 2
 * of the License, or (at your option) any later version.
 *
 * This program is distributed in the hope that it will be useful,
 * but WITHOUT ANY WARRANTY; without even the implied warranty of
 * MERCHANTABILITY or FITNESS FOR A PARTICULAR PURPOSE.  See the
 * GNU General Public License for more details.
 *
 * You should have received a copy of the GNU General Public License
 * along with this program; if not, write to the Free Software Foundation,
 * Inc., 51 Franklin Street, Fifth Floor, Boston, MA 02110-1301, USA.
 *
 * The Original Code is Copyright (C) 2001-2002 by NaN Holding BV.
 * All rights reserved.
 */

/** \file
 * \ingroup edobj
 */

#include <math.h>
#include <string.h>

#ifndef WIN32
#  include <unistd.h>
#else
#  include <io.h>
#endif

#include "MEM_guardedalloc.h"

#include "BLI_blenlib.h"
#include "BLI_math.h"
#include "BLI_utildefines.h"

#include "DNA_curve_types.h"
#include "DNA_key_types.h"
#include "DNA_lattice_types.h"
#include "DNA_mesh_types.h"
#include "DNA_meshdata_types.h"
#include "DNA_object_types.h"

#include "BKE_context.h"
#include "BKE_curve.h"
#include "BKE_key.h"
#include "BKE_lattice.h"
#include "BKE_main.h"
#include "BKE_object.h"

#include "DEG_depsgraph.h"
#include "DEG_depsgraph_build.h"

#include "BLI_sys_types.h"  // for intptr_t support

#include "ED_object.h"
#include "ED_mesh.h"

#include "RNA_access.h"
#include "RNA_define.h"

#include "WM_api.h"
#include "WM_types.h"

#include "object_intern.h"

/*********************** add shape key ***********************/

static void ED_object_shape_key_add(bContext *C, Object *ob, const bool from_mix)
{
  Main *bmain = CTX_data_main(C);
  KeyBlock *kb;
  if ((kb = BKE_object_shapekey_insert(bmain, ob, NULL, from_mix))) {
    Key *key = BKE_key_from_object(ob);
    /* for absolute shape keys, new keys may not be added last */
    ob->shapenr = BLI_findindex(&key->block, kb) + 1;

    WM_event_add_notifier(C, NC_OBJECT | ND_DRAW, ob);
  }
}

/*********************** remove shape key ***********************/

static bool object_shapekey_remove(Main *bmain, Object *ob)
{
  KeyBlock *kb;
  Key *key = BKE_key_from_object(ob);

  if (key == NULL) {
    return false;
  }

  kb = BLI_findlink(&key->block, ob->shapenr - 1);
  if (kb) {
    return BKE_object_shapekey_remove(bmain, ob, kb);
  }

  return false;
}

static bool object_shape_key_mirror(
    bContext *C, Object *ob, int *r_totmirr, int *r_totfail, bool use_topology)
{
  KeyBlock *kb;
  Key *key;
  int totmirr = 0, totfail = 0;

  *r_totmirr = *r_totfail = 0;

  key = BKE_key_from_object(ob);
  if (key == NULL)
    return 0;

  kb = BLI_findlink(&key->block, ob->shapenr - 1);

  if (kb) {
    char *tag_elem = MEM_callocN(sizeof(char) * kb->totelem, "shape_key_mirror");

    if (ob->type == OB_MESH) {
      Mesh *me = ob->data;
      MVert *mv;
      int i1, i2;
      float *fp1, *fp2;
      float tvec[3];

      ED_mesh_mirror_spatial_table(ob, NULL, NULL, NULL, 's');

      for (i1 = 0, mv = me->mvert; i1 < me->totvert; i1++, mv++) {
        i2 = mesh_get_x_mirror_vert(ob, NULL, i1, use_topology);
        if (i2 == i1) {
          fp1 = ((float *)kb->data) + i1 * 3;
          fp1[0] = -fp1[0];
          tag_elem[i1] = 1;
          totmirr++;
        }
        else if (i2 != -1) {
          if (tag_elem[i1] == 0 && tag_elem[i2] == 0) {
            fp1 = ((float *)kb->data) + i1 * 3;
            fp2 = ((float *)kb->data) + i2 * 3;

            copy_v3_v3(tvec, fp1);
            copy_v3_v3(fp1, fp2);
            copy_v3_v3(fp2, tvec);

            /* flip x axis */
            fp1[0] = -fp1[0];
            fp2[0] = -fp2[0];
            totmirr++;
          }
          tag_elem[i1] = tag_elem[i2] = 1;
        }
        else {
          totfail++;
        }
      }

      ED_mesh_mirror_spatial_table(ob, NULL, NULL, NULL, 'e');
    }
    else if (ob->type == OB_LATTICE) {
      Lattice *lt = ob->data;
      int i1, i2;
      float *fp1, *fp2;
      int u, v, w;
      /* half but found up odd value */
      const int pntsu_half = (lt->pntsu / 2) + (lt->pntsu % 2);

      /* currently editmode isn't supported by mesh so
       * ignore here for now too */

      /* if (lt->editlatt) lt = lt->editlatt->latt; */

      for (w = 0; w < lt->pntsw; w++) {
        for (v = 0; v < lt->pntsv; v++) {
          for (u = 0; u < pntsu_half; u++) {
            int u_inv = (lt->pntsu - 1) - u;
            float tvec[3];
            if (u == u_inv) {
              i1 = BKE_lattice_index_from_uvw(lt, u, v, w);
              fp1 = ((float *)kb->data) + i1 * 3;
              fp1[0] = -fp1[0];
              totmirr++;
            }
            else {
              i1 = BKE_lattice_index_from_uvw(lt, u, v, w);
              i2 = BKE_lattice_index_from_uvw(lt, u_inv, v, w);

              fp1 = ((float *)kb->data) + i1 * 3;
              fp2 = ((float *)kb->data) + i2 * 3;

              copy_v3_v3(tvec, fp1);
              copy_v3_v3(fp1, fp2);
              copy_v3_v3(fp2, tvec);
              fp1[0] = -fp1[0];
              fp2[0] = -fp2[0];
              totmirr++;
            }
          }
        }
      }
    }

    MEM_freeN(tag_elem);
  }

  *r_totmirr = totmirr;
  *r_totfail = totfail;

  DEG_id_tag_update(&ob->id, ID_RECALC_GEOMETRY);
  WM_event_add_notifier(C, NC_OBJECT | ND_DRAW, ob);

  return 1;
}

/********************** shape key operators *********************/

static bool shape_key_mode_poll(bContext *C)
{
  Object *ob = ED_object_context(C);
  ID *data = (ob) ? ob->data : NULL;
  return (ob && !ID_IS_LINKED(ob) && data && !ID_IS_LINKED(data) && ob->mode != OB_MODE_EDIT);
}

static bool shape_key_mode_exists_poll(bContext *C)
{
  Object *ob = ED_object_context(C);
  ID *data = (ob) ? ob->data : NULL;

  /* same as shape_key_mode_poll */
  return (ob && !ID_IS_LINKED(ob) && data && !ID_IS_LINKED(data) && ob->mode != OB_MODE_EDIT) &&
         /* check a keyblock exists */
         (BKE_keyblock_from_object(ob) != NULL);
}

static bool shape_key_move_poll(bContext *C)
{
  /* Same as shape_key_mode_exists_poll above, but ensure we have at least two shapes! */
  Object *ob = ED_object_context(C);
  ID *data = (ob) ? ob->data : NULL;
  Key *key = BKE_key_from_object(ob);

  return (ob && !ID_IS_LINKED(ob) && data && !ID_IS_LINKED(data) && ob->mode != OB_MODE_EDIT &&
          key && key->totkey > 1);
}

static bool shape_key_poll(bContext *C)
{
  Object *ob = ED_object_context(C);
  ID *data = (ob) ? ob->data : NULL;
  return (ob && !ID_IS_LINKED(ob) && data && !ID_IS_LINKED(data));
}

static int shape_key_add_exec(bContext *C, wmOperator *op)
{
  Object *ob = ED_object_context(C);
  const bool from_mix = RNA_boolean_get(op->ptr, "from_mix");

  ED_object_shape_key_add(C, ob, from_mix);

  DEG_id_tag_update(&ob->id, ID_RECALC_GEOMETRY);
  DEG_relations_tag_update(CTX_data_main(C));

  return OPERATOR_FINISHED;
}

void OBJECT_OT_shape_key_add(wmOperatorType *ot)
{
  /* identifiers */
  ot->name = "Add Shape Key";
  ot->idname = "OBJECT_OT_shape_key_add";
  ot->description = "Add shape key to the object";

  /* api callbacks */
  ot->poll = shape_key_mode_poll;
  ot->exec = shape_key_add_exec;

  /* flags */
  ot->flag = OPTYPE_REGISTER | OPTYPE_UNDO;

  /* properties */
  RNA_def_boolean(ot->srna,
                  "from_mix",
                  true,
                  "From Mix",
                  "Create the new shape key from the existing mix of keys");
}

static int shape_key_remove_exec(bContext *C, wmOperator *op)
{
  Main *bmain = CTX_data_main(C);
  Object *ob = ED_object_context(C);
  bool changed = false;

  if (RNA_boolean_get(op->ptr, "all")) {
    changed = BKE_object_shapekey_free(bmain, ob);
  }
  else {
    changed = object_shapekey_remove(bmain, ob);
  }

  if (changed) {
    DEG_id_tag_update(&ob->id, ID_RECALC_GEOMETRY);
    DEG_relations_tag_update(CTX_data_main(C));
    WM_event_add_notifier(C, NC_OBJECT | ND_DRAW, ob);

    return OPERATOR_FINISHED;
  }
  else {
    return OPERATOR_CANCELLED;
  }
}

void OBJECT_OT_shape_key_remove(wmOperatorType *ot)
{
<<<<<<< HEAD
	/* identifiers */
	ot->name = "Remove Shape Key";
	ot->idname = "OBJECT_OT_shape_key_remove";
	ot->description = "Remove Shape Key\nRemove shape key from the object";
=======
  /* identifiers */
  ot->name = "Remove Shape Key";
  ot->idname = "OBJECT_OT_shape_key_remove";
  ot->description = "Remove shape key from the object";
>>>>>>> 863eeca1

  /* api callbacks */
  ot->poll = shape_key_mode_exists_poll;
  ot->exec = shape_key_remove_exec;

  /* flags */
  ot->flag = OPTYPE_REGISTER | OPTYPE_UNDO;

  /* properties */
  RNA_def_boolean(ot->srna, "all", 0, "All", "Remove all shape keys");
}

static int shape_key_clear_exec(bContext *C, wmOperator *UNUSED(op))
{
  Object *ob = ED_object_context(C);
  Key *key = BKE_key_from_object(ob);
  KeyBlock *kb = BKE_keyblock_from_object(ob);

  if (!key || !kb)
    return OPERATOR_CANCELLED;

  for (kb = key->block.first; kb; kb = kb->next)
    kb->curval = 0.0f;

  DEG_id_tag_update(&ob->id, ID_RECALC_GEOMETRY);
  WM_event_add_notifier(C, NC_OBJECT | ND_DRAW, ob);

  return OPERATOR_FINISHED;
}

void OBJECT_OT_shape_key_clear(wmOperatorType *ot)
{
<<<<<<< HEAD
	/* identifiers */
	ot->name = "Clear Shape Keys";
	ot->description = "Clear Shape Keys\nClear weights for all shape keys";
	ot->idname = "OBJECT_OT_shape_key_clear";
=======
  /* identifiers */
  ot->name = "Clear Shape Keys";
  ot->description = "Clear weights for all shape keys";
  ot->idname = "OBJECT_OT_shape_key_clear";
>>>>>>> 863eeca1

  /* api callbacks */
  ot->poll = shape_key_poll;
  ot->exec = shape_key_clear_exec;

  /* flags */
  ot->flag = OPTYPE_REGISTER | OPTYPE_UNDO;
}

/* starting point and step size could be optional */
static int shape_key_retime_exec(bContext *C, wmOperator *UNUSED(op))
{
  Object *ob = ED_object_context(C);
  Key *key = BKE_key_from_object(ob);
  KeyBlock *kb = BKE_keyblock_from_object(ob);
  float cfra = 0.0f;

  if (!key || !kb)
    return OPERATOR_CANCELLED;

  for (kb = key->block.first; kb; kb = kb->next) {
    kb->pos = cfra;
    cfra += 0.1f;
  }

  DEG_id_tag_update(&ob->id, ID_RECALC_GEOMETRY);
  WM_event_add_notifier(C, NC_OBJECT | ND_DRAW, ob);

  return OPERATOR_FINISHED;
}

void OBJECT_OT_shape_key_retime(wmOperatorType *ot)
{
<<<<<<< HEAD
	/* identifiers */
	ot->name = "Re-Time Shape Keys";
	ot->description = "Re-Time Shape Keys\nResets the timing for absolute shape keys";
	ot->idname = "OBJECT_OT_shape_key_retime";
=======
  /* identifiers */
  ot->name = "Re-Time Shape Keys";
  ot->description = "Resets the timing for absolute shape keys";
  ot->idname = "OBJECT_OT_shape_key_retime";
>>>>>>> 863eeca1

  /* api callbacks */
  ot->poll = shape_key_poll;
  ot->exec = shape_key_retime_exec;

  /* flags */
  ot->flag = OPTYPE_REGISTER | OPTYPE_UNDO;
}

static int shape_key_mirror_exec(bContext *C, wmOperator *op)
{
  Object *ob = ED_object_context(C);
  int totmirr = 0, totfail = 0;
  bool use_topology = RNA_boolean_get(op->ptr, "use_topology");

  if (!object_shape_key_mirror(C, ob, &totmirr, &totfail, use_topology))
    return OPERATOR_CANCELLED;

  ED_mesh_report_mirror(op, totmirr, totfail);

  return OPERATOR_FINISHED;
}

void OBJECT_OT_shape_key_mirror(wmOperatorType *ot)
{
<<<<<<< HEAD
	/* identifiers */
	ot->name = "Mirror Shape Key";
	ot->idname = "OBJECT_OT_shape_key_mirror";
	ot->description = "Mirror Shape Key\nMirror the current shape key along the local X axis";

	/* api callbacks */
	ot->poll = shape_key_mode_poll;
	ot->exec = shape_key_mirror_exec;

	/* flags */
	ot->flag = OPTYPE_REGISTER | OPTYPE_UNDO;

	/* properties */
	RNA_def_boolean(ot->srna, "use_topology", 0, "Topology Mirror",
	                "Use topology based mirroring (for when both sides of mesh have matching, unique topology)");
=======
  /* identifiers */
  ot->name = "Mirror Shape Key";
  ot->idname = "OBJECT_OT_shape_key_mirror";
  ot->description = "Mirror the current shape key along the local X axis";

  /* api callbacks */
  ot->poll = shape_key_mode_poll;
  ot->exec = shape_key_mirror_exec;

  /* flags */
  ot->flag = OPTYPE_REGISTER | OPTYPE_UNDO;

  /* properties */
  RNA_def_boolean(
      ot->srna,
      "use_topology",
      0,
      "Topology Mirror",
      "Use topology based mirroring (for when both sides of mesh have matching, unique topology)");
>>>>>>> 863eeca1
}

enum {
  KB_MOVE_TOP = -2,
  KB_MOVE_UP = -1,
  KB_MOVE_DOWN = 1,
  KB_MOVE_BOTTOM = 2,
};

static int shape_key_move_exec(bContext *C, wmOperator *op)
{
  Object *ob = ED_object_context(C);

  Key *key = BKE_key_from_object(ob);
  const int type = RNA_enum_get(op->ptr, "type");
  const int totkey = key->totkey;
  const int act_index = ob->shapenr - 1;
  int new_index;

  switch (type) {
    case KB_MOVE_TOP:
      /* Replace the ref key only if we're at the top already (only for relative keys) */
      new_index = (ELEM(act_index, 0, 1) || key->type == KEY_NORMAL) ? 0 : 1;
      break;
    case KB_MOVE_BOTTOM:
      new_index = totkey - 1;
      break;
    case KB_MOVE_UP:
    case KB_MOVE_DOWN:
    default:
      new_index = (totkey + act_index + type) % totkey;
      break;
  }

  if (!BKE_keyblock_move(ob, act_index, new_index)) {
    return OPERATOR_CANCELLED;
  }

  DEG_id_tag_update(&ob->id, ID_RECALC_GEOMETRY);
  WM_event_add_notifier(C, NC_OBJECT | ND_DRAW, ob);

  return OPERATOR_FINISHED;
}

void OBJECT_OT_shape_key_move(wmOperatorType *ot)
{
<<<<<<< HEAD
	static const EnumPropertyItem slot_move[] = {
		{KB_MOVE_TOP, "TOP", 0, "Top", "Top of the list"},
		{KB_MOVE_UP, "UP", 0, "Up", ""},
		{KB_MOVE_DOWN, "DOWN", 0, "Down", ""},
		{KB_MOVE_BOTTOM, "BOTTOM", 0, "Bottom", "Bottom of the list"},
		{ 0, NULL, 0, NULL, NULL }
	};

	/* identifiers */
	ot->name = "Move Shape Key";
	ot->idname = "OBJECT_OT_shape_key_move";
	ot->description = "Move Shape Key\nMove the active shape key up/down in the list";

	/* api callbacks */
	ot->poll = shape_key_move_poll;
	ot->exec = shape_key_move_exec;

	/* flags */
	ot->flag = OPTYPE_REGISTER | OPTYPE_UNDO;

	RNA_def_enum(ot->srna, "type", slot_move, 0, "Type", "");
=======
  static const EnumPropertyItem slot_move[] = {
      {KB_MOVE_TOP, "TOP", 0, "Top", "Top of the list"},
      {KB_MOVE_UP, "UP", 0, "Up", ""},
      {KB_MOVE_DOWN, "DOWN", 0, "Down", ""},
      {KB_MOVE_BOTTOM, "BOTTOM", 0, "Bottom", "Bottom of the list"},
      {0, NULL, 0, NULL, NULL}};

  /* identifiers */
  ot->name = "Move Shape Key";
  ot->idname = "OBJECT_OT_shape_key_move";
  ot->description = "Move the active shape key up/down in the list";

  /* api callbacks */
  ot->poll = shape_key_move_poll;
  ot->exec = shape_key_move_exec;

  /* flags */
  ot->flag = OPTYPE_REGISTER | OPTYPE_UNDO;

  RNA_def_enum(ot->srna, "type", slot_move, 0, "Type", "");
>>>>>>> 863eeca1
}<|MERGE_RESOLUTION|>--- conflicted
+++ resolved
@@ -313,17 +313,10 @@
 
 void OBJECT_OT_shape_key_remove(wmOperatorType *ot)
 {
-<<<<<<< HEAD
-	/* identifiers */
-	ot->name = "Remove Shape Key";
-	ot->idname = "OBJECT_OT_shape_key_remove";
-	ot->description = "Remove Shape Key\nRemove shape key from the object";
-=======
   /* identifiers */
   ot->name = "Remove Shape Key";
   ot->idname = "OBJECT_OT_shape_key_remove";
-  ot->description = "Remove shape key from the object";
->>>>>>> 863eeca1
+  ot->description = "Remove Shape Key\nRemove shape key from the object";
 
   /* api callbacks */
   ot->poll = shape_key_mode_exists_poll;
@@ -356,17 +349,10 @@
 
 void OBJECT_OT_shape_key_clear(wmOperatorType *ot)
 {
-<<<<<<< HEAD
-	/* identifiers */
-	ot->name = "Clear Shape Keys";
-	ot->description = "Clear Shape Keys\nClear weights for all shape keys";
-	ot->idname = "OBJECT_OT_shape_key_clear";
-=======
   /* identifiers */
   ot->name = "Clear Shape Keys";
-  ot->description = "Clear weights for all shape keys";
+  ot->description = "Clear Shape Keys\nClear weights for all shape keys";
   ot->idname = "OBJECT_OT_shape_key_clear";
->>>>>>> 863eeca1
 
   /* api callbacks */
   ot->poll = shape_key_poll;
@@ -400,17 +386,10 @@
 
 void OBJECT_OT_shape_key_retime(wmOperatorType *ot)
 {
-<<<<<<< HEAD
-	/* identifiers */
-	ot->name = "Re-Time Shape Keys";
-	ot->description = "Re-Time Shape Keys\nResets the timing for absolute shape keys";
-	ot->idname = "OBJECT_OT_shape_key_retime";
-=======
   /* identifiers */
   ot->name = "Re-Time Shape Keys";
-  ot->description = "Resets the timing for absolute shape keys";
+  ot->description = "Re-Time Shape Keys\nResets the timing for absolute shape keys";
   ot->idname = "OBJECT_OT_shape_key_retime";
->>>>>>> 863eeca1
 
   /* api callbacks */
   ot->poll = shape_key_poll;
@@ -436,27 +415,10 @@
 
 void OBJECT_OT_shape_key_mirror(wmOperatorType *ot)
 {
-<<<<<<< HEAD
-	/* identifiers */
-	ot->name = "Mirror Shape Key";
-	ot->idname = "OBJECT_OT_shape_key_mirror";
-	ot->description = "Mirror Shape Key\nMirror the current shape key along the local X axis";
-
-	/* api callbacks */
-	ot->poll = shape_key_mode_poll;
-	ot->exec = shape_key_mirror_exec;
-
-	/* flags */
-	ot->flag = OPTYPE_REGISTER | OPTYPE_UNDO;
-
-	/* properties */
-	RNA_def_boolean(ot->srna, "use_topology", 0, "Topology Mirror",
-	                "Use topology based mirroring (for when both sides of mesh have matching, unique topology)");
-=======
   /* identifiers */
   ot->name = "Mirror Shape Key";
   ot->idname = "OBJECT_OT_shape_key_mirror";
-  ot->description = "Mirror the current shape key along the local X axis";
+  ot->description = "Mirror Shape Key\nMirror the current shape key along the local X axis";
 
   /* api callbacks */
   ot->poll = shape_key_mode_poll;
@@ -472,7 +434,6 @@
       0,
       "Topology Mirror",
       "Use topology based mirroring (for when both sides of mesh have matching, unique topology)");
->>>>>>> 863eeca1
 }
 
 enum {
@@ -519,29 +480,6 @@
 
 void OBJECT_OT_shape_key_move(wmOperatorType *ot)
 {
-<<<<<<< HEAD
-	static const EnumPropertyItem slot_move[] = {
-		{KB_MOVE_TOP, "TOP", 0, "Top", "Top of the list"},
-		{KB_MOVE_UP, "UP", 0, "Up", ""},
-		{KB_MOVE_DOWN, "DOWN", 0, "Down", ""},
-		{KB_MOVE_BOTTOM, "BOTTOM", 0, "Bottom", "Bottom of the list"},
-		{ 0, NULL, 0, NULL, NULL }
-	};
-
-	/* identifiers */
-	ot->name = "Move Shape Key";
-	ot->idname = "OBJECT_OT_shape_key_move";
-	ot->description = "Move Shape Key\nMove the active shape key up/down in the list";
-
-	/* api callbacks */
-	ot->poll = shape_key_move_poll;
-	ot->exec = shape_key_move_exec;
-
-	/* flags */
-	ot->flag = OPTYPE_REGISTER | OPTYPE_UNDO;
-
-	RNA_def_enum(ot->srna, "type", slot_move, 0, "Type", "");
-=======
   static const EnumPropertyItem slot_move[] = {
       {KB_MOVE_TOP, "TOP", 0, "Top", "Top of the list"},
       {KB_MOVE_UP, "UP", 0, "Up", ""},
@@ -552,7 +490,7 @@
   /* identifiers */
   ot->name = "Move Shape Key";
   ot->idname = "OBJECT_OT_shape_key_move";
-  ot->description = "Move the active shape key up/down in the list";
+  ot->description = "Move Shape Key\nMove the active shape key up/down in the list";
 
   /* api callbacks */
   ot->poll = shape_key_move_poll;
@@ -562,5 +500,4 @@
   ot->flag = OPTYPE_REGISTER | OPTYPE_UNDO;
 
   RNA_def_enum(ot->srna, "type", slot_move, 0, "Type", "");
->>>>>>> 863eeca1
 }