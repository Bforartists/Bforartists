/*
 * This program is free software; you can redistribute it and/or
 * modify it under the terms of the GNU General Public License
 * as published by the Free Software Foundation; either version 2
 * of the License, or (at your option) any later version.
 *
 * This program is distributed in the hope that it will be useful,
 * but WITHOUT ANY WARRANTY; without even the implied warranty of
 * MERCHANTABILITY or FITNESS FOR A PARTICULAR PURPOSE.  See the
 * GNU General Public License for more details.
 *
 * You should have received a copy of the GNU General Public License
 * along with this program; if not, write to the Free Software Foundation,
 * Inc., 51 Franklin Street, Fifth Floor, Boston, MA 02110-1301, USA.
 *
 * The Original Code is Copyright (C) 2001-2002 by NaN Holding BV.
 * All rights reserved.
 */

/** \file
 * \ingroup edobj
 */

#include <stdlib.h>
#include <string.h>
#include <ctype.h>

#include "MEM_guardedalloc.h"

#include "DNA_anim_types.h"
#include "DNA_camera_types.h"
#include "DNA_collection_types.h"
#include "DNA_curve_types.h"
#include "DNA_light_types.h"
#include "DNA_key_types.h"
#include "DNA_material_types.h"
#include "DNA_mesh_types.h"
#include "DNA_meta_types.h"
#include "DNA_object_fluidsim_types.h"
#include "DNA_object_force_types.h"
#include "DNA_object_types.h"
#include "DNA_lightprobe_types.h"
#include "DNA_scene_types.h"
#include "DNA_vfont_types.h"
#include "DNA_gpencil_types.h"

#include "BLI_utildefines.h"
#include "BLI_ghash.h"
#include "BLI_listbase.h"
#include "BLI_math.h"
#include "BLI_string.h"

#include "BLT_translation.h"

#include "BKE_action.h"
#include "BKE_anim.h"
#include "BKE_animsys.h"
#include "BKE_armature.h"
#include "BKE_camera.h"
#include "BKE_collection.h"
#include "BKE_context.h"
#include "BKE_constraint.h"
#include "BKE_curve.h"
#include "BKE_displist.h"
#include "BKE_effect.h"
#include "BKE_font.h"
#include "BKE_gpencil.h"
#include "BKE_key.h"
#include "BKE_light.h"
#include "BKE_lattice.h"
#include "BKE_layer.h"
#include "BKE_library.h"
#include "BKE_library_query.h"
#include "BKE_library_remap.h"
#include "BKE_lightprobe.h"
#include "BKE_main.h"
#include "BKE_material.h"
#include "BKE_mball.h"
#include "BKE_mesh.h"
#include "BKE_mesh_runtime.h"
#include "BKE_nla.h"
#include "BKE_object.h"
#include "BKE_particle.h"
#include "BKE_report.h"
#include "BKE_scene.h"
#include "BKE_speaker.h"

#include "DEG_depsgraph.h"
#include "DEG_depsgraph_build.h"
#include "DEG_depsgraph_query.h"

#include "RNA_access.h"
#include "RNA_define.h"
#include "RNA_enum_types.h"

#include "WM_api.h"
#include "WM_types.h"

#include "ED_armature.h"
#include "ED_curve.h"
#include "ED_gpencil.h"
#include "ED_mball.h"
#include "ED_mesh.h"
#include "ED_node.h"
#include "ED_object.h"
#include "ED_physics.h"
#include "ED_render.h"
#include "ED_screen.h"
#include "ED_transform.h"
#include "ED_view3d.h"

#include "UI_resources.h"

#include "object_intern.h"

/* -------------------------------------------------------------------- */
/** \name Local Enum Declarations
 * \{ */

/* this is an exact copy of the define in rna_light.c
 * kept here because of linking order.
 * Icons are only defined here */
const EnumPropertyItem rna_enum_light_type_items[] = {
    {LA_LOCAL, "POINT", ICON_LIGHT_POINT, "Point", "Omnidirectional point light source"},
    {LA_SUN, "SUN", ICON_LIGHT_SUN, "Sun", "Constant direction parallel ray light source"},
    {LA_SPOT, "SPOT", ICON_LIGHT_SPOT, "Spot", "Directional cone light source"},
    {LA_AREA, "AREA", ICON_LIGHT_AREA, "Area", "Directional area light source"},
    {0, NULL, 0, NULL, NULL},
};

/* copy from rna_object_force.c */
static const EnumPropertyItem field_type_items[] = {
    {PFIELD_FORCE, "FORCE", ICON_FORCE_FORCE, "Force", ""},
    {PFIELD_WIND, "WIND", ICON_FORCE_WIND, "Wind", ""},
    {PFIELD_VORTEX, "VORTEX", ICON_FORCE_VORTEX, "Vortex", ""},
    {PFIELD_MAGNET, "MAGNET", ICON_FORCE_MAGNETIC, "Magnetic", ""},
    {PFIELD_HARMONIC, "HARMONIC", ICON_FORCE_HARMONIC, "Harmonic", ""},
    {PFIELD_CHARGE, "CHARGE", ICON_FORCE_CHARGE, "Charge", ""},
    {PFIELD_LENNARDJ, "LENNARDJ", ICON_FORCE_LENNARDJONES, "Lennard-Jones", ""},
    {PFIELD_TEXTURE, "TEXTURE", ICON_FORCE_TEXTURE, "Texture", ""},
    {PFIELD_GUIDE, "GUIDE", ICON_FORCE_CURVE, "Curve Guide", ""},
    {PFIELD_BOID, "BOID", ICON_FORCE_BOID, "Boid", ""},
    {PFIELD_TURBULENCE, "TURBULENCE", ICON_FORCE_TURBULENCE, "Turbulence", ""},
    {PFIELD_DRAG, "DRAG", ICON_FORCE_DRAG, "Drag", ""},
    {PFIELD_SMOKEFLOW, "SMOKE", ICON_FORCE_SMOKEFLOW, "Smoke Flow", ""},
    {0, NULL, 0, NULL, NULL},
};

static EnumPropertyItem lightprobe_type_items[] = {
    {LIGHTPROBE_TYPE_CUBE,
     "CUBEMAP",
     ICON_LIGHTPROBE_CUBEMAP,
     "Reflection Cubemap",
     "Reflection probe with spherical or cubic attenuation"},
    {LIGHTPROBE_TYPE_PLANAR,
     "PLANAR",
     ICON_LIGHTPROBE_PLANAR,
     "Reflection Plane",
     "Planar reflection probe"},
    {LIGHTPROBE_TYPE_GRID,
     "GRID",
     ICON_LIGHTPROBE_GRID,
     "Irradiance Volume",
     "Irradiance probe to capture diffuse indirect lighting"},
    {0, NULL, 0, NULL, NULL},
};

enum {
  ALIGN_WORLD = 0,
  ALIGN_VIEW,
  ALIGN_CURSOR,
};

static const EnumPropertyItem align_options[] = {
    {ALIGN_WORLD, "WORLD", 0, "World", "Align the new object to the world"},
    {ALIGN_VIEW, "VIEW", 0, "View", "Align the new object to the view"},
    {ALIGN_CURSOR, "CURSOR", 0, "3D Cursor", "Use the 3D cursor orientation for the new object"},
    {0, NULL, 0, NULL, NULL},
};

/** \} */

/* -------------------------------------------------------------------- */
/** \name Public Add Object API
 *
 * \{ */

void ED_object_location_from_view(bContext *C, float loc[3])
{
  const Scene *scene = CTX_data_scene(C);
  copy_v3_v3(loc, scene->cursor.location);
}

void ED_object_rotation_from_quat(float rot[3], const float viewquat[4], const char align_axis)
{
  BLI_assert(align_axis >= 'X' && align_axis <= 'Z');

  switch (align_axis) {
    case 'X': {
      /* Same as 'rv3d->viewinv[1]' */
      float axis_y[4] = {0.0f, 1.0f, 0.0f};
      float quat_y[4], quat[4];
      axis_angle_to_quat(quat_y, axis_y, M_PI_2);
      mul_qt_qtqt(quat, viewquat, quat_y);
      quat_to_eul(rot, quat);
      break;
    }
    case 'Y': {
      quat_to_eul(rot, viewquat);
      rot[0] -= (float)M_PI_2;
      break;
    }
    case 'Z': {
      quat_to_eul(rot, viewquat);
      break;
    }
  }
}

void ED_object_rotation_from_view(bContext *C, float rot[3], const char align_axis)
{
  RegionView3D *rv3d = CTX_wm_region_view3d(C);
  BLI_assert(align_axis >= 'X' && align_axis <= 'Z');
  if (rv3d) {
    float viewquat[4];
    copy_qt_qt(viewquat, rv3d->viewquat);
    viewquat[0] *= -1.0f;
    ED_object_rotation_from_quat(rot, viewquat, align_axis);
  }
  else {
    zero_v3(rot);
  }
}

void ED_object_base_init_transform(bContext *C, Base *base, const float loc[3], const float rot[3])
{
  Object *ob = base->object;
  Scene *scene = CTX_data_scene(C);
  Depsgraph *depsgraph = CTX_data_depsgraph(C);

  if (!scene) {
    return;
  }

  if (loc) {
    copy_v3_v3(ob->loc, loc);
  }

  if (rot) {
    copy_v3_v3(ob->rot, rot);
  }

  BKE_object_where_is_calc(depsgraph, scene, ob);
}

/* Uses context to figure out transform for primitive.
 * Returns standard diameter. */
float ED_object_new_primitive_matrix(
    bContext *C, Object *obedit, const float loc[3], const float rot[3], float primmat[4][4])
{
  Scene *scene = CTX_data_scene(C);
  View3D *v3d = CTX_wm_view3d(C);
  float mat[3][3], rmat[3][3], cmat[3][3], imat[3][3];

  unit_m4(primmat);

  eul_to_mat3(rmat, rot);
  invert_m3(rmat);

  /* inverse transform for initial rotation and object */
  copy_m3_m4(mat, obedit->obmat);
  mul_m3_m3m3(cmat, rmat, mat);
  invert_m3_m3(imat, cmat);
  copy_m4_m3(primmat, imat);

  /* center */
  copy_v3_v3(primmat[3], loc);
  sub_v3_v3v3(primmat[3], primmat[3], obedit->obmat[3]);
  invert_m3_m3(imat, mat);
  mul_m3_v3(imat, primmat[3]);

  {
    const float dia = v3d ? ED_view3d_grid_scale(scene, v3d, NULL) :
                            ED_scene_grid_scale(scene, NULL);
    return dia;
  }

  // return 1.0f;
}

/** \} */

/* -------------------------------------------------------------------- */
/** \name Add Object Operator
 * \{ */

static void view_align_update(struct Main *UNUSED(main),
                              struct Scene *UNUSED(scene),
                              struct PointerRNA *ptr)
{
  RNA_struct_idprops_unset(ptr, "rotation");
}

void ED_object_add_unit_props_size(wmOperatorType *ot)
{
  RNA_def_float_distance(
      ot->srna, "size", 2.0f, 0.0, OBJECT_ADD_SIZE_MAXF, "Size", "", 0.001, 100.00);
}

void ED_object_add_unit_props_radius(wmOperatorType *ot)
{
  RNA_def_float_distance(
      ot->srna, "radius", 1.0f, 0.0, OBJECT_ADD_SIZE_MAXF, "Radius", "", 0.001, 100.00);
}

void ED_object_add_generic_props(wmOperatorType *ot, bool do_editmode)
{
  PropertyRNA *prop;

  if (do_editmode) {
    prop = RNA_def_boolean(
        ot->srna, "enter_editmode", 0, "Enter Editmode", "Enter editmode when adding this object");
    RNA_def_property_flag(prop, PROP_HIDDEN | PROP_SKIP_SAVE);
  }
  /* note: this property gets hidden for add-camera operator */
  prop = RNA_def_enum(
      ot->srna, "align", align_options, ALIGN_WORLD, "Align", "The alignment of the new object");
  RNA_def_property_update_runtime(prop, view_align_update);

  prop = RNA_def_float_vector_xyz(ot->srna,
                                  "location",
                                  3,
                                  NULL,
                                  -OBJECT_ADD_SIZE_MAXF,
                                  OBJECT_ADD_SIZE_MAXF,
                                  "Location",
                                  "Location for the newly added object",
                                  -1000.0f,
                                  1000.0f);
  RNA_def_property_flag(prop, PROP_SKIP_SAVE);
  prop = RNA_def_float_rotation(ot->srna,
                                "rotation",
                                3,
                                NULL,
                                -OBJECT_ADD_SIZE_MAXF,
                                OBJECT_ADD_SIZE_MAXF,
                                "Rotation",
                                "Rotation for the newly added object",
                                DEG2RADF(-360.0f),
                                DEG2RADF(360.0f));
  RNA_def_property_flag(prop, PROP_SKIP_SAVE);
}

void ED_object_add_mesh_props(wmOperatorType *ot)
{
  RNA_def_boolean(ot->srna, "calc_uvs", true, "Generate UVs", "Generate a default UV map");
}

bool ED_object_add_generic_get_opts(bContext *C,
                                    wmOperator *op,
                                    const char view_align_axis,
                                    float loc[3],
                                    float rot[3],
                                    bool *enter_editmode,
                                    ushort *local_view_bits,
                                    bool *is_view_aligned)
{
  PropertyRNA *prop;

  /* Switch to Edit mode? optional prop */
  if ((prop = RNA_struct_find_property(op->ptr, "enter_editmode"))) {
    bool _enter_editmode;
    if (!enter_editmode) {
      enter_editmode = &_enter_editmode;
    }

    if (RNA_property_is_set(op->ptr, prop) && enter_editmode) {
      *enter_editmode = RNA_property_boolean_get(op->ptr, prop);
    }
    else {
      *enter_editmode = (U.flag & USER_ADD_EDITMODE) != 0;
      RNA_property_boolean_set(op->ptr, prop, *enter_editmode);
    }
  }

  if (local_view_bits) {
    View3D *v3d = CTX_wm_view3d(C);
    if (v3d && v3d->localvd) {
      *local_view_bits = v3d->local_view_uuid;
    }
  }

  /* Location! */
  {
    float _loc[3];
    if (!loc) {
      loc = _loc;
    }

    if (RNA_struct_property_is_set(op->ptr, "location")) {
      RNA_float_get_array(op->ptr, "location", loc);
    }
    else {
      ED_object_location_from_view(C, loc);
      RNA_float_set_array(op->ptr, "location", loc);
    }
  }

  /* Rotation! */
  {
    bool _is_view_aligned;
    float _rot[3];
    if (!is_view_aligned) {
      is_view_aligned = &_is_view_aligned;
    }
    if (!rot) {
      rot = _rot;
    }

    prop = RNA_struct_find_property(op->ptr, "align");
    int alignment = RNA_property_enum_get(op->ptr, prop);
    bool alignment_set = RNA_property_is_set(op->ptr, prop);

    if (RNA_struct_property_is_set(op->ptr, "rotation")) {
      *is_view_aligned = false;
      RNA_property_enum_set(op->ptr, prop, ALIGN_WORLD);
      alignment = ALIGN_WORLD;
    }
    else if (alignment_set) {
      *is_view_aligned = alignment == ALIGN_VIEW;
    }
    else {
      *is_view_aligned = (U.flag & USER_ADD_VIEWALIGNED) != 0;
      if (*is_view_aligned) {
        RNA_property_enum_set(op->ptr, prop, ALIGN_VIEW);
        alignment = ALIGN_VIEW;
      }
      else if (U.flag & USER_ADD_CURSORALIGNED) {
        RNA_property_enum_set(op->ptr, prop, ALIGN_CURSOR);
        alignment = ALIGN_CURSOR;
      }
    }

    switch (alignment) {
      case ALIGN_WORLD:
        RNA_float_get_array(op->ptr, "rotation", rot);
        break;
      case ALIGN_VIEW:
        ED_object_rotation_from_view(C, rot, view_align_axis);
        RNA_float_set_array(op->ptr, "rotation", rot);
        break;
      case ALIGN_CURSOR: {
        const Scene *scene = CTX_data_scene(C);
        float tmat[3][3];
        BKE_scene_cursor_rot_to_mat3(&scene->cursor, tmat);
        mat3_normalized_to_eul(rot, tmat);
        RNA_float_set_array(op->ptr, "rotation", rot);
        break;
      }
    }
  }

  return true;
}

/* For object add primitive operators.
 * Do not call undo push in this function (users of this function have to). */
Object *ED_object_add_type(bContext *C,
                           int type,
                           const char *name,
                           const float loc[3],
                           const float rot[3],
                           bool enter_editmode,
                           ushort local_view_bits)
{
  Main *bmain = CTX_data_main(C);
  Scene *scene = CTX_data_scene(C);
  ViewLayer *view_layer = CTX_data_view_layer(C);
  Object *ob;

  /* for as long scene has editmode... */
  if (CTX_data_edit_object(C)) {
    ED_object_editmode_exit(C, EM_FREEDATA);
  }

  /* deselects all, sets active object */
  ob = BKE_object_add(bmain, scene, view_layer, type, name);
  BASACT(view_layer)->local_view_bits = local_view_bits;
  /* editor level activate, notifiers */
  ED_object_base_activate(C, view_layer->basact);

  /* more editor stuff */
  ED_object_base_init_transform(C, view_layer->basact, loc, rot);

  /* TODO(sergey): This is weird to manually tag objects for update, better to
   * use DEG_id_tag_update here perhaps.
   */
  DEG_id_type_tag(bmain, ID_OB);
  DEG_relations_tag_update(bmain);
  if (ob->data != NULL) {
    DEG_id_tag_update_ex(bmain, (ID *)ob->data, ID_RECALC_EDITORS);
  }

  if (enter_editmode) {
    ED_object_editmode_enter_ex(bmain, scene, ob, 0);
  }

  WM_event_add_notifier(C, NC_SCENE | ND_LAYER_CONTENT, scene);

  /* TODO(sergey): Use proper flag for tagging here. */
  DEG_id_tag_update(&scene->id, 0);

  return ob;
}

/* for object add operator */
static int object_add_exec(bContext *C, wmOperator *op)
{
  Object *ob;
  bool enter_editmode;
  ushort local_view_bits;
  float loc[3], rot[3], radius;

  WM_operator_view3d_unit_defaults(C, op);
  if (!ED_object_add_generic_get_opts(
          C, op, 'Z', loc, rot, &enter_editmode, &local_view_bits, NULL)) {
    return OPERATOR_CANCELLED;
  }
  radius = RNA_float_get(op->ptr, "radius");
  ob = ED_object_add_type(
      C, RNA_enum_get(op->ptr, "type"), NULL, loc, rot, enter_editmode, local_view_bits);

  if (ob->type == OB_LATTICE) {
    /* lattice is a special case!
     * we never want to scale the obdata since that is the rest-state */
    copy_v3_fl(ob->scale, radius);
  }
  else {
    BKE_object_obdata_size_init(ob, radius);
  }

  return OPERATOR_FINISHED;
}

void OBJECT_OT_add(wmOperatorType *ot)
{
  /* identifiers */
  ot->name =
      "Add Lattice Object";  // bfa - Original was Add Object. But is used to create a Lattice object. Not sure if this gets reused somewhere.
  ot->description = "Add Lattice Object\nAdd an Lattice object to the scene";
  ot->idname = "OBJECT_OT_add";

  /* api callbacks */
  ot->exec = object_add_exec;
  ot->poll = ED_operator_objectmode;

  /* flags */
  ot->flag = OPTYPE_REGISTER | OPTYPE_UNDO;

  /* properties */
  ED_object_add_unit_props_radius(ot);
  PropertyRNA *prop = RNA_def_enum(ot->srna, "type", rna_enum_object_type_items, 0, "Type", "");
  RNA_def_property_translation_context(prop, BLT_I18NCONTEXT_ID_ID);

  ED_object_add_generic_props(ot, true);
}

/** \} */

/* -------------------------------------------------------------------- */
/** \name Add Probe Operator
 * \{ */

/* for object add operator */
static const char *get_lightprobe_defname(int type)
{
  switch (type) {
    case LIGHTPROBE_TYPE_GRID:
      return CTX_DATA_(BLT_I18NCONTEXT_ID_LIGHT, "IrradianceVolume");
    case LIGHTPROBE_TYPE_PLANAR:
      return CTX_DATA_(BLT_I18NCONTEXT_ID_LIGHT, "ReflectionPlane");
    case LIGHTPROBE_TYPE_CUBE:
      return CTX_DATA_(BLT_I18NCONTEXT_ID_LIGHT, "ReflectionCubemap");
    default:
      return CTX_DATA_(BLT_I18NCONTEXT_ID_LIGHT, "LightProbe");
  }
}

static int lightprobe_add_exec(bContext *C, wmOperator *op)
{
  Object *ob;
  LightProbe *probe;
  int type;
  bool enter_editmode;
  ushort local_view_bits;
  float loc[3], rot[3];
  float radius;

  WM_operator_view3d_unit_defaults(C, op);
  if (!ED_object_add_generic_get_opts(
          C, op, 'Z', loc, rot, &enter_editmode, &local_view_bits, NULL)) {
    return OPERATOR_CANCELLED;
  }
  type = RNA_enum_get(op->ptr, "type");
  radius = RNA_float_get(op->ptr, "radius");

  ob = ED_object_add_type(
      C, OB_LIGHTPROBE, get_lightprobe_defname(type), loc, rot, false, local_view_bits);
  copy_v3_fl(ob->scale, radius);

  probe = (LightProbe *)ob->data;
  probe->type = type;

  switch (type) {
    case LIGHTPROBE_TYPE_GRID:
      probe->distinf = 0.3f;
      probe->falloff = 1.0f;
      probe->clipsta = 0.01f;
      break;
    case LIGHTPROBE_TYPE_PLANAR:
      probe->distinf = 0.1f;
      probe->falloff = 0.5f;
      probe->clipsta = 0.001f;
      ob->empty_drawsize = 0.5f;
      break;
    case LIGHTPROBE_TYPE_CUBE:
      probe->attenuation_type = LIGHTPROBE_SHAPE_ELIPSOID;
      break;
    default:
      BLI_assert(!"LightProbe type not configured.");
      break;
  }

  DEG_relations_tag_update(CTX_data_main(C));

  return OPERATOR_FINISHED;
}

void OBJECT_OT_lightprobe_add(wmOperatorType *ot)
{
  /* identifiers */
  ot->name = "Add Light Probe";
  ot->description = "Add a light probe object";
  ot->idname = "OBJECT_OT_lightprobe_add";

  /* api callbacks */
  ot->exec = lightprobe_add_exec;
  ot->poll = ED_operator_objectmode;

  /* flags */
  ot->flag = OPTYPE_REGISTER | OPTYPE_UNDO;

  /* properties */
  ot->prop = RNA_def_enum(ot->srna, "type", lightprobe_type_items, 0, "Type", "");

  ED_object_add_unit_props_radius(ot);
  ED_object_add_generic_props(ot, true);
}

/** \} */

/* -------------------------------------------------------------------- */
/** \name Add Effector Operator
 * \{ */

/* for object add operator */
static int effector_add_exec(bContext *C, wmOperator *op)
{
  Object *ob;
  int type;
  bool enter_editmode;
  ushort local_view_bits;
  float loc[3], rot[3];
  float mat[4][4];
  float dia;

  WM_operator_view3d_unit_defaults(C, op);
  if (!ED_object_add_generic_get_opts(
          C, op, 'Z', loc, rot, &enter_editmode, &local_view_bits, NULL)) {
    return OPERATOR_CANCELLED;
  }
  type = RNA_enum_get(op->ptr, "type");
  dia = RNA_float_get(op->ptr, "radius");

  if (type == PFIELD_GUIDE) {
    Curve *cu;
    const char *name = CTX_DATA_(BLT_I18NCONTEXT_ID_OBJECT, "CurveGuide");
    ob = ED_object_add_type(C, OB_CURVE, name, loc, rot, false, local_view_bits);

    cu = ob->data;
    cu->flag |= CU_PATH | CU_3D;
    ED_object_editmode_enter(C, 0);
    ED_object_new_primitive_matrix(C, ob, loc, rot, mat);
    BLI_addtail(&cu->editnurb->nurbs,
                ED_curve_add_nurbs_primitive(C, ob, mat, CU_NURBS | CU_PRIM_PATH, dia));
    if (!enter_editmode) {
      ED_object_editmode_exit(C, EM_FREEDATA);
    }
  }
  else {
    const char *name = CTX_DATA_(BLT_I18NCONTEXT_ID_OBJECT, "Field");
    ob = ED_object_add_type(C, OB_EMPTY, name, loc, rot, false, local_view_bits);
    BKE_object_obdata_size_init(ob, dia);
    if (ELEM(type, PFIELD_WIND, PFIELD_VORTEX)) {
      ob->empty_drawtype = OB_SINGLE_ARROW;
    }
  }

  ob->pd = BKE_partdeflect_new(type);

  DEG_relations_tag_update(CTX_data_main(C));

  return OPERATOR_FINISHED;
}

void OBJECT_OT_effector_add(wmOperatorType *ot)
{
  /* identifiers */
  ot->name = "Add Effector";
  ot->description = "Add an empty object with a physics effector to the scene";
  ot->idname = "OBJECT_OT_effector_add";

  /* api callbacks */
  ot->exec = effector_add_exec;
  ot->poll = ED_operator_objectmode;

  /* flags */
  ot->flag = OPTYPE_REGISTER | OPTYPE_UNDO;

  /* properties */
  ot->prop = RNA_def_enum(ot->srna, "type", field_type_items, 0, "Type", "");

  ED_object_add_unit_props_radius(ot);
  ED_object_add_generic_props(ot, true);
}

/** \} */

/* -------------------------------------------------------------------- */
/** \name Add Camera Operator
 * \{ */

static int object_camera_add_exec(bContext *C, wmOperator *op)
{
  View3D *v3d = CTX_wm_view3d(C);
  Scene *scene = CTX_data_scene(C);
  Object *ob;
  Camera *cam;
  bool enter_editmode;
  ushort local_view_bits;
  float loc[3], rot[3];

  /* force view align for cameras */
  RNA_enum_set(op->ptr, "align", ALIGN_VIEW);

  if (!ED_object_add_generic_get_opts(
          C, op, 'Z', loc, rot, &enter_editmode, &local_view_bits, NULL)) {
    return OPERATOR_CANCELLED;
  }
  ob = ED_object_add_type(C, OB_CAMERA, NULL, loc, rot, false, local_view_bits);

  if (v3d) {
    if (v3d->camera == NULL) {
      v3d->camera = ob;
    }
    if (v3d->scenelock && scene->camera == NULL) {
      scene->camera = ob;
    }
  }

  cam = ob->data;
  cam->drawsize = v3d ? ED_view3d_grid_scale(scene, v3d, NULL) : ED_scene_grid_scale(scene, NULL);

  return OPERATOR_FINISHED;
}

void OBJECT_OT_camera_add(wmOperatorType *ot)
{
  PropertyRNA *prop;

  /* identifiers */
  ot->name = "Add Camera";
  ot->description = "Add Camera\nAdd a camera object to the scene";
  ot->idname = "OBJECT_OT_camera_add";

  /* api callbacks */
  ot->exec = object_camera_add_exec;
  ot->poll = ED_operator_objectmode;

  /* flags */
  ot->flag = OPTYPE_REGISTER | OPTYPE_UNDO;

  ED_object_add_generic_props(ot, true);

  /* hide this for cameras, default */
  prop = RNA_struct_type_find_property(ot->srna, "align");
  RNA_def_property_flag(prop, PROP_HIDDEN);
}

/** \} */

/* -------------------------------------------------------------------- */
/** \name Add Metaball Operator
 * \{ */

static int object_metaball_add_exec(bContext *C, wmOperator *op)
{
  Object *obedit = CTX_data_edit_object(C);
  bool newob = false;
  bool enter_editmode;
  ushort local_view_bits;
  float loc[3], rot[3];
  float mat[4][4];
  float dia;

  WM_operator_view3d_unit_defaults(C, op);
  if (!ED_object_add_generic_get_opts(
          C, op, 'Z', loc, rot, &enter_editmode, &local_view_bits, NULL)) {
    return OPERATOR_CANCELLED;
  }
  if (obedit == NULL || obedit->type != OB_MBALL) {
    obedit = ED_object_add_type(C, OB_MBALL, NULL, loc, rot, true, local_view_bits);
    newob = true;
  }
  else {
    DEG_id_tag_update(&obedit->id, ID_RECALC_GEOMETRY);
  }

  ED_object_new_primitive_matrix(C, obedit, loc, rot, mat);
  dia = RNA_float_get(op->ptr, "radius");

  ED_mball_add_primitive(C, obedit, mat, dia, RNA_enum_get(op->ptr, "type"));

  /* userdef */
  if (newob && !enter_editmode) {
    ED_object_editmode_exit(C, EM_FREEDATA);
  }

  WM_event_add_notifier(C, NC_OBJECT | ND_DRAW, obedit);

  return OPERATOR_FINISHED;
}

void OBJECT_OT_metaball_add(wmOperatorType *ot)
{
  /* identifiers */
  ot->name = "Add Metaball";
  ot->description = "Add an metaball object to the scene";
  ot->idname = "OBJECT_OT_metaball_add";

  /* api callbacks */
  ot->invoke = WM_menu_invoke;
  ot->exec = object_metaball_add_exec;
  ot->poll = ED_operator_scene_editable;

  /* flags */
  ot->flag = OPTYPE_REGISTER | OPTYPE_UNDO;

  ot->prop = RNA_def_enum(ot->srna, "type", rna_enum_metaelem_type_items, 0, "Primitive", "");

  ED_object_add_unit_props_radius(ot);
  ED_object_add_generic_props(ot, true);
}

/** \} */

/* -------------------------------------------------------------------- */
/** \name Add Text Operator
 * \{ */

static int object_add_text_exec(bContext *C, wmOperator *op)
{
  Object *obedit = CTX_data_edit_object(C);
  bool enter_editmode;
  ushort local_view_bits;
  float loc[3], rot[3];

  WM_operator_view3d_unit_defaults(C, op);
  if (!ED_object_add_generic_get_opts(
          C, op, 'Z', loc, rot, &enter_editmode, &local_view_bits, NULL)) {
    return OPERATOR_CANCELLED;
  }
  if (obedit && obedit->type == OB_FONT) {
    return OPERATOR_CANCELLED;
  }

  obedit = ED_object_add_type(C, OB_FONT, NULL, loc, rot, enter_editmode, local_view_bits);
  BKE_object_obdata_size_init(obedit, RNA_float_get(op->ptr, "radius"));

  WM_event_add_notifier(C, NC_OBJECT | ND_DRAW, obedit);

  return OPERATOR_FINISHED;
}

void OBJECT_OT_text_add(wmOperatorType *ot)
{
  /* identifiers */
  ot->name = "Add Text";
  ot->description = "Add Text\nAdd a text object to the scene";
  ot->idname = "OBJECT_OT_text_add";

  /* api callbacks */
  ot->exec = object_add_text_exec;
  ot->poll = ED_operator_objectmode;

  /* flags */
  ot->flag = OPTYPE_REGISTER | OPTYPE_UNDO;

  /* properties */
  ED_object_add_unit_props_radius(ot);
  ED_object_add_generic_props(ot, true);
}

/** \} */

/* -------------------------------------------------------------------- */
/** \name Add Armature Operator
 * \{ */

static int object_armature_add_exec(bContext *C, wmOperator *op)
{
  Object *obedit = CTX_data_edit_object(C);
  RegionView3D *rv3d = CTX_wm_region_view3d(C);
  bool newob = false;
  bool enter_editmode;
  ushort local_view_bits;
  float loc[3], rot[3], dia;
  bool view_aligned = rv3d && (U.flag & USER_ADD_VIEWALIGNED);

  WM_operator_view3d_unit_defaults(C, op);
  if (!ED_object_add_generic_get_opts(
          C, op, 'Z', loc, rot, &enter_editmode, &local_view_bits, NULL)) {
    return OPERATOR_CANCELLED;
  }
  if ((obedit == NULL) || (obedit->type != OB_ARMATURE)) {
    obedit = ED_object_add_type(C, OB_ARMATURE, NULL, loc, rot, true, local_view_bits);
    ED_object_editmode_enter(C, 0);
    newob = true;
  }
  else {
    DEG_id_tag_update(&obedit->id, ID_RECALC_GEOMETRY);
  }

  if (obedit == NULL) {
    BKE_report(op->reports, RPT_ERROR, "Cannot create editmode armature");
    return OPERATOR_CANCELLED;
  }

  dia = RNA_float_get(op->ptr, "radius");
  ED_armature_ebone_add_primitive(obedit, dia, view_aligned);

  /* userdef */
  if (newob && !enter_editmode) {
    ED_object_editmode_exit(C, EM_FREEDATA);
  }

  WM_event_add_notifier(C, NC_OBJECT | ND_DRAW, obedit);

  return OPERATOR_FINISHED;
}

void OBJECT_OT_armature_add(wmOperatorType *ot)
{
  /* identifiers */
  ot->name = "Add Armature";
  ot->description = "Add Armature\nAdd an armature object to the scene";
  ot->idname = "OBJECT_OT_armature_add";

  /* api callbacks */
  ot->exec = object_armature_add_exec;
  ot->poll = ED_operator_objectmode;

  /* flags */
  ot->flag = OPTYPE_REGISTER | OPTYPE_UNDO;

  /* properties */
  ED_object_add_unit_props_radius(ot);
  ED_object_add_generic_props(ot, true);
}

/** \} */

/* -------------------------------------------------------------------- */
/** \name Add Empty Operator
 * \{ */

static int object_empty_add_exec(bContext *C, wmOperator *op)
{
  Object *ob;
  int type = RNA_enum_get(op->ptr, "type");
  ushort local_view_bits;
  float loc[3], rot[3];

  WM_operator_view3d_unit_defaults(C, op);
  if (!ED_object_add_generic_get_opts(C, op, 'Z', loc, rot, NULL, &local_view_bits, NULL)) {
    return OPERATOR_CANCELLED;
  }
  ob = ED_object_add_type(C, OB_EMPTY, NULL, loc, rot, false, local_view_bits);

  BKE_object_empty_draw_type_set(ob, type);
  BKE_object_obdata_size_init(ob, RNA_float_get(op->ptr, "radius"));

  return OPERATOR_FINISHED;
}

void OBJECT_OT_empty_add(wmOperatorType *ot)
{
  /* identifiers */
  ot->name = "Add Empty";
  ot->description = "Add an empty object to the scene";
  ot->idname = "OBJECT_OT_empty_add";

  /* api callbacks */
  ot->invoke = WM_menu_invoke;
  ot->exec = object_empty_add_exec;
  ot->poll = ED_operator_objectmode;

  /* flags */
  ot->flag = OPTYPE_REGISTER | OPTYPE_UNDO;

  /* properties */
  ot->prop = RNA_def_enum(ot->srna, "type", rna_enum_object_empty_drawtype_items, 0, "Type", "");

  ED_object_add_unit_props_radius(ot);
  ED_object_add_generic_props(ot, false);
}

static int empty_drop_named_image_invoke(bContext *C, wmOperator *op, const wmEvent *event)
{
  Scene *scene = CTX_data_scene(C);

  Image *ima = NULL;

  ima = (Image *)WM_operator_drop_load_path(C, op, ID_IM);
  if (!ima) {
    return OPERATOR_CANCELLED;
  }
  /* handled below */
  id_us_min((ID *)ima);

  Object *ob = NULL;
  Object *ob_cursor = ED_view3d_give_object_under_cursor(C, event->mval);

  /* either change empty under cursor or create a new empty */
  if (ob_cursor && ob_cursor->type == OB_EMPTY) {
    WM_event_add_notifier(C, NC_SCENE | ND_OB_ACTIVE, scene);
    DEG_id_tag_update((ID *)ob_cursor, ID_RECALC_TRANSFORM);
    ob = ob_cursor;
  }
  else {
    /* add new empty */
    ushort local_view_bits;
    float rot[3];

    if (!ED_object_add_generic_get_opts(C, op, 'Z', NULL, rot, NULL, &local_view_bits, NULL)) {
      return OPERATOR_CANCELLED;
    }
    ob = ED_object_add_type(C, OB_EMPTY, NULL, NULL, rot, false, local_view_bits);

    ED_object_location_from_view(C, ob->loc);
    ED_view3d_cursor3d_position(C, event->mval, false, ob->loc);
    ED_object_rotation_from_view(C, ob->rot, 'Z');
    ob->empty_drawsize = 5.0f;
  }

  BKE_object_empty_draw_type_set(ob, OB_EMPTY_IMAGE);

  id_us_min(ob->data);
  ob->data = ima;
  id_us_plus(ob->data);

  return OPERATOR_FINISHED;
}

void OBJECT_OT_drop_named_image(wmOperatorType *ot)
{
  PropertyRNA *prop;

  /* identifiers */
  ot->name = "Add Empty Image/Drop Image To Empty";
  ot->description =
      "Add Empty Image/Drop Image To Empty\nAdd an empty image type to scene with data";
  ot->idname = "OBJECT_OT_drop_named_image";

  /* api callbacks */
  ot->invoke = empty_drop_named_image_invoke;
  ot->poll = ED_operator_objectmode;

  /* flags */
  ot->flag = OPTYPE_REGISTER | OPTYPE_UNDO;

  /* properties */
  prop = RNA_def_string(ot->srna, "filepath", NULL, FILE_MAX, "Filepath", "Path to image file");
  RNA_def_property_flag(prop, PROP_HIDDEN | PROP_SKIP_SAVE);
  RNA_def_boolean(ot->srna,
                  "relative_path",
                  true,
                  "Relative Path",
                  "Select the file relative to the blend file");
  RNA_def_property_flag(prop, PROP_HIDDEN | PROP_SKIP_SAVE);
  prop = RNA_def_string(ot->srna, "name", NULL, MAX_ID_NAME - 2, "Name", "Image name to assign");
  RNA_def_property_flag(prop, PROP_HIDDEN | PROP_SKIP_SAVE);
  ED_object_add_generic_props(ot, false);
}

/** \} */

/* -------------------------------------------------------------------- */
/** \name Add Gpencil Operator
 * \{ */

static bool object_gpencil_add_poll(bContext *C)
{
  Scene *scene = CTX_data_scene(C);
  Object *obact = CTX_data_active_object(C);

  if ((scene == NULL) || (ID_IS_LINKED(scene))) {
    return false;
  }

  if (obact && obact->type == OB_GPENCIL) {
    if (obact->mode != OB_MODE_OBJECT) {
      return false;
    }
  }

  return true;
}

static int object_gpencil_add_exec(bContext *C, wmOperator *op)
{
  Object *ob = CTX_data_active_object(C);
  bGPdata *gpd = (ob && (ob->type == OB_GPENCIL)) ? ob->data : NULL;

  const int type = RNA_enum_get(op->ptr, "type");

  ushort local_view_bits;
  float loc[3], rot[3];
  bool newob = false;

  /* Note: We use 'Y' here (not 'Z'), as */
  WM_operator_view3d_unit_defaults(C, op);
  if (!ED_object_add_generic_get_opts(C, op, 'Y', loc, rot, NULL, &local_view_bits, NULL)) {
    return OPERATOR_CANCELLED;
  }
  /* add new object if not currently editing a GP object,
   * or if "empty" was chosen (i.e. user wants a blank GP canvas)
   */
  if ((gpd == NULL) || (GPENCIL_ANY_MODE(gpd) == false) || (type == GP_EMPTY)) {
    const char *ob_name = NULL;
    switch (type) {
      case GP_MONKEY: {
        ob_name = "Suzanne";
        break;
      }
      case GP_STROKE: {
        ob_name = "Stroke";
        break;
      }
      default: {
        break;
      }
    }

    ob = ED_object_add_type(C, OB_GPENCIL, ob_name, loc, rot, true, local_view_bits);
    gpd = ob->data;
    newob = true;
  }
  else {
    DEG_id_tag_update(&ob->id, ID_RECALC_GEOMETRY);
    WM_event_add_notifier(C, NC_GPENCIL | ND_DATA | NA_ADDED, NULL);
  }

  /* create relevant geometry */
  switch (type) {
    case GP_STROKE: {
      float radius = RNA_float_get(op->ptr, "radius");
      float mat[4][4];

      ED_object_new_primitive_matrix(C, ob, loc, rot, mat);
      mul_v3_fl(mat[0], radius);
      mul_v3_fl(mat[1], radius);
      mul_v3_fl(mat[2], radius);

      ED_gpencil_create_stroke(C, ob, mat);
      break;
    }
    case GP_MONKEY: {
      float radius = RNA_float_get(op->ptr, "radius");
      float mat[4][4];

      ED_object_new_primitive_matrix(C, ob, loc, rot, mat);
      mul_v3_fl(mat[0], radius);
      mul_v3_fl(mat[1], radius);
      mul_v3_fl(mat[2], radius);

      ED_gpencil_create_monkey(C, ob, mat);
      break;
    }
    case GP_EMPTY:
      /* do nothing */
      break;

    default:
      BKE_report(op->reports, RPT_WARNING, "Not implemented");
      break;
  }

  /* if this is a new object, initialise default stuff (colors, etc.) */
  if (newob) {
    /* set default viewport color to black */
    copy_v3_fl(ob->color, 0.0f);

    ED_gpencil_add_defaults(C, ob);
  }

  return OPERATOR_FINISHED;
}

void OBJECT_OT_gpencil_add(wmOperatorType *ot)
{
  /* identifiers */
  ot->name = "Add Grease Pencil";
  ot->description = "Add a Grease Pencil object to the scene";
  ot->idname = "OBJECT_OT_gpencil_add";

  /* api callbacks */
  ot->invoke = WM_menu_invoke;
  ot->exec = object_gpencil_add_exec;
  ot->poll = object_gpencil_add_poll;

  /* flags */
  ot->flag = OPTYPE_REGISTER | OPTYPE_UNDO;

  /* properties */
  ED_object_add_unit_props_radius(ot);
  ED_object_add_generic_props(ot, false);

  ot->prop = RNA_def_enum(ot->srna, "type", rna_enum_object_gpencil_type_items, 0, "Type", "");
}

/** \} */

/* -------------------------------------------------------------------- */
/** \name Add Light Operator
 * \{ */

static const char *get_light_defname(int type)
{
  switch (type) {
    case LA_LOCAL:
      return CTX_DATA_(BLT_I18NCONTEXT_ID_LIGHT, "Point");
    case LA_SUN:
      return CTX_DATA_(BLT_I18NCONTEXT_ID_LIGHT, "Sun");
    case LA_SPOT:
      return CTX_DATA_(BLT_I18NCONTEXT_ID_LIGHT, "Spot");
    case LA_AREA:
      return CTX_DATA_(BLT_I18NCONTEXT_ID_LIGHT, "Area");
    default:
      return CTX_DATA_(BLT_I18NCONTEXT_ID_LIGHT, "Light");
  }
}

static int object_light_add_exec(bContext *C, wmOperator *op)
{
  Object *ob;
  Light *la;
  int type = RNA_enum_get(op->ptr, "type");
  ushort local_view_bits;
  float loc[3], rot[3];

  WM_operator_view3d_unit_defaults(C, op);
  if (!ED_object_add_generic_get_opts(C, op, 'Z', loc, rot, NULL, &local_view_bits, NULL)) {
    return OPERATOR_CANCELLED;
  }
  ob = ED_object_add_type(C, OB_LAMP, get_light_defname(type), loc, rot, false, local_view_bits);

  float size = RNA_float_get(op->ptr, "radius");
  /* Better defaults for light size. */
  switch (type) {
    case LA_LOCAL:
    case LA_SPOT:
      break;
    case LA_AREA:
      size *= 4.0f;
      break;
    default:
      size *= 0.5f;
      break;
  }
  BKE_object_obdata_size_init(ob, size);

  la = (Light *)ob->data;
  la->type = type;

  if (type == LA_SUN) {
    la->energy = 1.0f;
  }

  return OPERATOR_FINISHED;
}

void OBJECT_OT_light_add(wmOperatorType *ot)
{
  /* identifiers */
  ot->name = "Add Light";
  ot->description = "Add a light object to the scene";
  ot->idname = "OBJECT_OT_light_add";

  /* api callbacks */
  ot->invoke = WM_menu_invoke;
  ot->exec = object_light_add_exec;
  ot->poll = ED_operator_objectmode;

  /* flags */
  ot->flag = OPTYPE_REGISTER | OPTYPE_UNDO;

  /* properties */
  ot->prop = RNA_def_enum(ot->srna, "type", rna_enum_light_type_items, 0, "Type", "");
  RNA_def_property_translation_context(ot->prop, BLT_I18NCONTEXT_ID_LIGHT);

  ED_object_add_unit_props_radius(ot);
  ED_object_add_generic_props(ot, false);
}

/** \} */

/* -------------------------------------------------------------------- */
/** \name Add Collection Instance Operator
 * \{ */

static int collection_instance_add_exec(bContext *C, wmOperator *op)
{
  Main *bmain = CTX_data_main(C);
  Collection *collection;
  ushort local_view_bits;
  float loc[3], rot[3];

  if (RNA_struct_property_is_set(op->ptr, "name")) {
    char name[MAX_ID_NAME - 2];

    RNA_string_get(op->ptr, "name", name);
    collection = (Collection *)BKE_libblock_find_name(bmain, ID_GR, name);

    if (0 == RNA_struct_property_is_set(op->ptr, "location")) {
      const wmEvent *event = CTX_wm_window(C)->eventstate;
      ARegion *ar = CTX_wm_region(C);
      const int mval[2] = {event->x - ar->winrct.xmin, event->y - ar->winrct.ymin};
      ED_object_location_from_view(C, loc);
      ED_view3d_cursor3d_position(C, mval, false, loc);
      RNA_float_set_array(op->ptr, "location", loc);
    }
  }
  else {
    collection = BLI_findlink(&CTX_data_main(C)->collections, RNA_enum_get(op->ptr, "collection"));
  }

  if (!ED_object_add_generic_get_opts(C, op, 'Z', loc, rot, NULL, &local_view_bits, NULL)) {
    return OPERATOR_CANCELLED;
  }
  if (collection) {
    Scene *scene = CTX_data_scene(C);
    ViewLayer *view_layer = CTX_data_view_layer(C);

    /* Avoid dependency cycles. */
    LayerCollection *active_lc = BKE_layer_collection_get_active(view_layer);
    while (BKE_collection_find_cycle(active_lc->collection, collection)) {
      active_lc = BKE_layer_collection_activate_parent(view_layer, active_lc);
    }

    Object *ob = ED_object_add_type(
        C, OB_EMPTY, collection->id.name + 2, loc, rot, false, local_view_bits);
    ob->instance_collection = collection;
    ob->transflag |= OB_DUPLICOLLECTION;
    id_us_plus(&collection->id);

    /* works without this except if you try render right after, see: 22027 */
    DEG_relations_tag_update(bmain);
    DEG_id_tag_update(&scene->id, ID_RECALC_SELECT);
    WM_event_add_notifier(C, NC_SCENE | ND_OB_ACTIVE, scene);

    return OPERATOR_FINISHED;
  }

  return OPERATOR_CANCELLED;
}

/* only used as menu */
void OBJECT_OT_collection_instance_add(wmOperatorType *ot)
{
  PropertyRNA *prop;

  /* identifiers */
  ot->name = "Add Collection Instance";
  ot->description = "Add a collection instance";
  ot->idname = "OBJECT_OT_collection_instance_add";

  /* api callbacks */
  ot->invoke = WM_enum_search_invoke;
  ot->exec = collection_instance_add_exec;
  ot->poll = ED_operator_objectmode;

  /* flags */
  ot->flag = OPTYPE_REGISTER | OPTYPE_UNDO;

  /* properties */
  RNA_def_string(
      ot->srna, "name", "Collection", MAX_ID_NAME - 2, "Name", "Collection name to add");
  prop = RNA_def_enum(ot->srna, "collection", DummyRNA_NULL_items, 0, "Collection", "");
  RNA_def_enum_funcs(prop, RNA_collection_itemf);
  RNA_def_property_flag(prop, PROP_ENUM_NO_TRANSLATE);
  ot->prop = prop;
  ED_object_add_generic_props(ot, false);
}

/** \} */

/* -------------------------------------------------------------------- */
/** \name Add Speaker Operator
 * \{ */

static int object_speaker_add_exec(bContext *C, wmOperator *op)
{
  Main *bmain = CTX_data_main(C);
  Object *ob;
  ushort local_view_bits;
  float loc[3], rot[3];
  Scene *scene = CTX_data_scene(C);

  if (!ED_object_add_generic_get_opts(C, op, 'Z', loc, rot, NULL, &local_view_bits, NULL)) {
    return OPERATOR_CANCELLED;
  }
  ob = ED_object_add_type(C, OB_SPEAKER, NULL, loc, rot, false, local_view_bits);

  /* to make it easier to start using this immediately in NLA, a default sound clip is created
   * ready to be moved around to retime the sound and/or make new sound clips
   */
  {
    /* create new data for NLA hierarchy */
    AnimData *adt = BKE_animdata_add_id(&ob->id);
    NlaTrack *nlt = BKE_nlatrack_add(adt, NULL);
    NlaStrip *strip = BKE_nla_add_soundstrip(bmain, scene, ob->data);
    strip->start = CFRA;
    strip->end += strip->start;

    /* hook them up */
    BKE_nlatrack_add_strip(nlt, strip);

    /* auto-name the strip, and give the track an interesting name  */
    BLI_strncpy(nlt->name, DATA_("SoundTrack"), sizeof(nlt->name));
    BKE_nlastrip_validate_name(adt, strip);

    WM_event_add_notifier(C, NC_ANIMATION | ND_NLA | NA_EDITED, NULL);
  }

  return OPERATOR_FINISHED;
}

void OBJECT_OT_speaker_add(wmOperatorType *ot)
{
  /* identifiers */
  ot->name = "Add Speaker";
  ot->description = "Add Speaker\nAdd a speaker object to the scene";
  ot->idname = "OBJECT_OT_speaker_add";

  /* api callbacks */
  ot->exec = object_speaker_add_exec;
  ot->poll = ED_operator_objectmode;

  /* flags */
  ot->flag = OPTYPE_REGISTER | OPTYPE_UNDO;

  ED_object_add_generic_props(ot, true);
}

/** \} */

/* -------------------------------------------------------------------- */
/** \name Delete Object Operator
 * \{ */

/* remove base from a specific scene */
/* note: now unlinks constraints as well */
void ED_object_base_free_and_unlink(Main *bmain, Scene *scene, Object *ob)
{
  if (BKE_library_ID_is_indirectly_used(bmain, ob) && ID_REAL_USERS(ob) <= 1 &&
      ID_EXTRA_USERS(ob) == 0) {
    /* We cannot delete indirectly used object... */
    printf(
        "WARNING, undeletable object '%s', should have been catched before reaching this "
        "function!",
        ob->id.name + 2);
    return;
  }

  DEG_id_tag_update_ex(bmain, &ob->id, ID_RECALC_BASE_FLAGS);

  BKE_scene_collections_object_remove(bmain, scene, ob, true);
}

static int object_delete_exec(bContext *C, wmOperator *op)
{
  Main *bmain = CTX_data_main(C);
  Scene *scene = CTX_data_scene(C);
  wmWindowManager *wm = CTX_wm_manager(C);
  wmWindow *win;
  const bool use_global = RNA_boolean_get(op->ptr, "use_global");
  uint changed_count = 0;

  if (CTX_data_edit_object(C)) {
    return OPERATOR_CANCELLED;
  }

  CTX_DATA_BEGIN (C, Object *, ob, selected_objects) {
    const bool is_indirectly_used = BKE_library_ID_is_indirectly_used(bmain, ob);
    if (ob->id.tag & LIB_TAG_INDIRECT) {
      /* Can this case ever happen? */
      BKE_reportf(op->reports,
                  RPT_WARNING,
                  "Cannot delete indirectly linked object '%s'",
                  ob->id.name + 2);
      continue;
    }
    else if (is_indirectly_used && ID_REAL_USERS(ob) <= 1 && ID_EXTRA_USERS(ob) == 0) {
      BKE_reportf(op->reports,
                  RPT_WARNING,
                  "Cannot delete object '%s' from scene '%s', indirectly used objects need at "
                  "least one user",
                  ob->id.name + 2,
                  scene->id.name + 2);
      continue;
    }

    /* if grease pencil object, set cache as dirty */
    if (ob->type == OB_GPENCIL) {
      bGPdata *gpd = (bGPdata *)ob->data;
      DEG_id_tag_update(&gpd->id, ID_RECALC_TRANSFORM | ID_RECALC_GEOMETRY);
    }

    /* This is sort of a quick hack to address T51243 -
     * Proper thing to do here would be to nuke most of all this custom scene/object/base handling,
     * and use generic lib remap/query for that.
     * But this is for later (aka 2.8, once layers & co are settled and working).
     */
    if (use_global && ob->id.lib == NULL) {
      /* We want to nuke the object, let's nuke it the easy way (not for linked data though)... */
      BKE_id_delete(bmain, &ob->id);
      changed_count += 1;
      continue;
    }

    /* remove from Grease Pencil parent */
    /* XXX This is likely not correct?
     *     Will also remove parent from grease pencil from other scenes,
     *     even when use_global is false... */
    for (bGPdata *gpd = bmain->gpencils.first; gpd; gpd = gpd->id.next) {
      for (bGPDlayer *gpl = gpd->layers.first; gpl; gpl = gpl->next) {
        if (gpl->parent != NULL) {
          if (gpl->parent == ob) {
            gpl->parent = NULL;
          }
        }
      }
    }

    /* remove from current scene only */
    ED_object_base_free_and_unlink(bmain, scene, ob);
    changed_count += 1;

    if (use_global) {
      Scene *scene_iter;
      for (scene_iter = bmain->scenes.first; scene_iter; scene_iter = scene_iter->id.next) {
        if (scene_iter != scene && !ID_IS_LINKED(scene_iter)) {
          if (is_indirectly_used && ID_REAL_USERS(ob) <= 1 && ID_EXTRA_USERS(ob) == 0) {
            BKE_reportf(op->reports,
                        RPT_WARNING,
                        "Cannot delete object '%s' from scene '%s', indirectly used objects need "
                        "at least one user",
                        ob->id.name + 2,
                        scene_iter->id.name + 2);
            break;
          }
          ED_object_base_free_and_unlink(bmain, scene_iter, ob);
        }
      }
    }
    /* end global */
  }
  CTX_DATA_END;

  BKE_reportf(op->reports, RPT_INFO, "Deleted %u object(s)", changed_count);

  if (changed_count == 0) {
    return OPERATOR_CANCELLED;
  }

  /* delete has to handle all open scenes */
  BKE_main_id_tag_listbase(&bmain->scenes, LIB_TAG_DOIT, true);
  for (win = wm->windows.first; win; win = win->next) {
    scene = WM_window_get_active_scene(win);

    if (scene->id.tag & LIB_TAG_DOIT) {
      scene->id.tag &= ~LIB_TAG_DOIT;

      DEG_relations_tag_update(bmain);

      DEG_id_tag_update(&scene->id, ID_RECALC_SELECT);
      WM_event_add_notifier(C, NC_SCENE | ND_OB_ACTIVE, scene);
      WM_event_add_notifier(C, NC_SCENE | ND_LAYER_CONTENT, scene);
    }
  }

  return OPERATOR_FINISHED;
}

void OBJECT_OT_delete(wmOperatorType *ot)
{
  /* identifiers */
  ot->name = "Delete";
  ot->description = "Delete\nDelete selected objects";
  ot->idname = "OBJECT_OT_delete";

  /* api callbacks */
  //ot->invoke = WM_operator_confirm_or_exec; // bfa - turned off the confirmation dialog for deleting an object in object mode.
  ot->exec = object_delete_exec;
  ot->poll = ED_operator_objectmode;

  /* flags */
  ot->flag = OPTYPE_REGISTER | OPTYPE_UNDO;

  PropertyRNA *prop;
  prop = RNA_def_boolean(
      ot->srna, "use_global", 0, "Delete Globally", "Remove object from all scenes");
  RNA_def_property_flag(prop, PROP_HIDDEN | PROP_SKIP_SAVE);
  WM_operator_properties_confirm_or_exec(ot);
}

/** \} */

/* -------------------------------------------------------------------- */
/** \name Copy Object Utilities
 * \{ */

/* after copying objects, copied data should get new pointers */
static void copy_object_set_idnew(bContext *C)
{
  Main *bmain = CTX_data_main(C);

  CTX_DATA_BEGIN (C, Object *, ob, selected_editable_objects) {
    BKE_libblock_relink_to_newid(&ob->id);
  }
  CTX_DATA_END;

  BKE_main_id_clear_newpoins(bmain);
}

/** \} */

/* -------------------------------------------------------------------- */
/** \name Make Instanced Objects Real Operator
 * \{ */

/* XXX TODO That whole hierarchy handling based on persistent_id tricks is
 * very confusing and convoluted, and it will fail in many cases besides basic ones.
 * Think this should be replaced by a proper tree-like representation of the instantiations,
 * should help a lot in both readability, and precise consistent rebuilding of hierarchy.
 */

/**
 * \note regarding hashing dupli-objects which come from OB_DUPLICOLLECTION,
 * skip the first member of #DupliObject.persistent_id
 * since its a unique index and we only want to know if the group objects are from the same
 * dupli-group instance.
 *
 * \note regarding hashing dupli-objects which come from non-OB_DUPLICOLLECTION,
 * include the first member of #DupliObject.persistent_id
 * since its the index of the vertex/face the object is instantiated on and we want to identify
 * objects on the same vertex/face.
 * In other words, we consider each group of objects from a same item as being
 * the 'local group' where to check for parents.
 */
static unsigned int dupliobject_hash(const void *ptr)
{
  const DupliObject *dob = ptr;
  unsigned int hash = BLI_ghashutil_ptrhash(dob->ob);

  if (dob->type == OB_DUPLICOLLECTION) {
    for (int i = 1; (i < MAX_DUPLI_RECUR) && dob->persistent_id[i] != INT_MAX; i++) {
      hash ^= (dob->persistent_id[i] ^ i);
    }
  }
  else {
    hash ^= (dob->persistent_id[0] ^ 0);
  }
  return hash;
}

/**
 * \note regarding hashing dupli-objects when using OB_DUPLICOLLECTION,
 * skip the first member of #DupliObject.persistent_id
 * since its a unique index and we only want to know if the group objects are from the same
 * dupli-group instance.
 */
static unsigned int dupliobject_instancer_hash(const void *ptr)
{
  const DupliObject *dob = ptr;
  unsigned int hash = BLI_ghashutil_inthash(dob->persistent_id[0]);
  for (int i = 1; (i < MAX_DUPLI_RECUR) && dob->persistent_id[i] != INT_MAX; i++) {
    hash ^= (dob->persistent_id[i] ^ i);
  }
  return hash;
}

/* Compare function that matches dupliobject_hash */
static bool dupliobject_cmp(const void *a_, const void *b_)
{
  const DupliObject *a = a_;
  const DupliObject *b = b_;

  if (a->ob != b->ob) {
    return true;
  }

  if (ELEM(a->type, b->type, OB_DUPLICOLLECTION)) {
    for (int i = 1; (i < MAX_DUPLI_RECUR); i++) {
      if (a->persistent_id[i] != b->persistent_id[i]) {
        return true;
      }
      else if (a->persistent_id[i] == INT_MAX) {
        break;
      }
    }
  }
  else {
    if (a->persistent_id[0] != b->persistent_id[0]) {
      return true;
    }
  }

  /* matching */
  return false;
}

/* Compare function that matches dupliobject_instancer_hash. */
static bool dupliobject_instancer_cmp(const void *a_, const void *b_)
{
  const DupliObject *a = a_;
  const DupliObject *b = b_;

  for (int i = 0; (i < MAX_DUPLI_RECUR); i++) {
    if (a->persistent_id[i] != b->persistent_id[i]) {
      return true;
    }
    else if (a->persistent_id[i] == INT_MAX) {
      break;
    }
  }

  /* matching */
  return false;
}

static void make_object_duplilist_real(
    bContext *C, Scene *scene, Base *base, const bool use_base_parent, const bool use_hierarchy)
{
  Main *bmain = CTX_data_main(C);
  ViewLayer *view_layer = CTX_data_view_layer(C);
  Depsgraph *depsgraph = CTX_data_depsgraph(C);
  ListBase *lb_duplis;
  DupliObject *dob;
  GHash *dupli_gh, *parent_gh = NULL, *instancer_gh = NULL;

  if (!(base->object->transflag & OB_DUPLI)) {
    return;
  }

  Object *object_eval = DEG_get_evaluated_object(depsgraph, base->object);
  lb_duplis = object_duplilist(depsgraph, scene, object_eval);

  dupli_gh = BLI_ghash_ptr_new(__func__);
  if (use_hierarchy) {
    parent_gh = BLI_ghash_new(dupliobject_hash, dupliobject_cmp, __func__);

    if (use_base_parent) {
      instancer_gh = BLI_ghash_new(
          dupliobject_instancer_hash, dupliobject_instancer_cmp, __func__);
    }
  }

  for (dob = lb_duplis->first; dob; dob = dob->next) {
    Object *ob_src = DEG_get_original_object(dob->ob);
    Object *ob_dst = ID_NEW_SET(ob_src, BKE_object_copy(bmain, ob_src));
    Base *base_dst;

    /* font duplis can have a totcol without material, we get them from parent
     * should be implemented better...
     */
    if (ob_dst->mat == NULL) {
      ob_dst->totcol = 0;
    }

    BKE_collection_object_add_from(bmain, scene, base->object, ob_dst);
    base_dst = BKE_view_layer_base_find(view_layer, ob_dst);
    BLI_assert(base_dst != NULL);

    BKE_scene_object_base_flag_sync_from_base(base_dst);

    /* make sure apply works */
    BKE_animdata_free(&ob_dst->id, true);
    ob_dst->adt = NULL;

    /* Proxies are not to be copied. */
    ob_dst->proxy_from = NULL;
    ob_dst->proxy_group = NULL;
    ob_dst->proxy = NULL;

    ob_dst->parent = NULL;
    BKE_constraints_free(&ob_dst->constraints);
    ob_dst->runtime.curve_cache = NULL;
    const bool is_dupli_instancer = (ob_dst->transflag & OB_DUPLI) != 0;
    ob_dst->transflag &= ~OB_DUPLI;
    /* Remove instantiated collection, it's annoying to keep it here
     * (and get potentially a lot of usages of it then...). */
    id_us_min((ID *)ob_dst->instance_collection);
    ob_dst->instance_collection = NULL;

    copy_m4_m4(ob_dst->obmat, dob->mat);
    BKE_object_apply_mat4(ob_dst, ob_dst->obmat, false, false);

    BLI_ghash_insert(dupli_gh, dob, ob_dst);
    if (parent_gh) {
      void **val;
      /* Due to nature of hash/comparison of this ghash, a lot of duplis may be considered as
       * 'the same', this avoids trying to insert same key several time and
       * raise asserts in debug builds... */
      if (!BLI_ghash_ensure_p(parent_gh, dob, &val)) {
        *val = ob_dst;
      }

      if (is_dupli_instancer && instancer_gh) {
        /* Same as above, we may have several 'hits'. */
        if (!BLI_ghash_ensure_p(instancer_gh, dob, &val)) {
          *val = ob_dst;
        }
      }
    }
  }

  for (dob = lb_duplis->first; dob; dob = dob->next) {
    Object *ob_src = dob->ob;
    Object *ob_dst = BLI_ghash_lookup(dupli_gh, dob);

    /* Remap new object to itself, and clear again newid pointer of orig object. */
    BKE_libblock_relink_to_newid(&ob_dst->id);

    DEG_id_tag_update(&ob_dst->id, ID_RECALC_GEOMETRY);

    if (use_hierarchy) {
      /* original parents */
      Object *ob_src_par = ob_src->parent;
      Object *ob_dst_par = NULL;

      /* find parent that was also made real */
      if (ob_src_par) {
        /* OK to keep most of the members uninitialized,
         * they won't be read, this is simply for a hash lookup. */
        DupliObject dob_key;
        dob_key.ob = ob_src_par;
        dob_key.type = dob->type;
        if (dob->type == OB_DUPLICOLLECTION) {
          memcpy(&dob_key.persistent_id[1],
                 &dob->persistent_id[1],
                 sizeof(dob->persistent_id[1]) * (MAX_DUPLI_RECUR - 1));
        }
        else {
          dob_key.persistent_id[0] = dob->persistent_id[0];
        }
        ob_dst_par = BLI_ghash_lookup(parent_gh, &dob_key);
      }

      if (ob_dst_par) {
        /* allow for all possible parent types */
        ob_dst->partype = ob_src->partype;
        BLI_strncpy(ob_dst->parsubstr, ob_src->parsubstr, sizeof(ob_dst->parsubstr));
        ob_dst->par1 = ob_src->par1;
        ob_dst->par2 = ob_src->par2;
        ob_dst->par3 = ob_src->par3;

        copy_m4_m4(ob_dst->parentinv, ob_src->parentinv);

        ob_dst->parent = ob_dst_par;
      }
    }
    if (use_base_parent && ob_dst->parent == NULL) {
      Object *ob_dst_par = NULL;

      if (instancer_gh != NULL) {
        /* OK to keep most of the members uninitialized,
         * they won't be read, this is simply for a hash lookup. */
        DupliObject dob_key;
        /* We are looking one step upper in hierarchy, so we need to 'shift' the persitent_id,
         * ignoring the first item.
         * We only check on persistent_id here, since we have no idea what object it might be. */
        memcpy(&dob_key.persistent_id[0],
               &dob->persistent_id[1],
               sizeof(dob_key.persistent_id[0]) * (MAX_DUPLI_RECUR - 1));
        ob_dst_par = BLI_ghash_lookup(instancer_gh, &dob_key);
      }

      if (ob_dst_par == NULL) {
        /* Default to parenting to root object...
         * Always the case when use_hierarchy is false. */
        ob_dst_par = base->object;
      }

      ob_dst->parent = ob_dst_par;
      ob_dst->partype = PAROBJECT;
    }

    if (ob_dst->parent) {
      /* note, this may be the parent of other objects, but it should
       * still work out ok */
      BKE_object_apply_mat4(ob_dst, dob->mat, false, true);

      /* to set ob_dst->orig and in case there's any other discrepancies */
      DEG_id_tag_update(&ob_dst->id, ID_RECALC_TRANSFORM);
    }
  }

  if (base->object->transflag & OB_DUPLICOLLECTION && base->object->instance_collection) {
    for (Object *ob = bmain->objects.first; ob; ob = ob->id.next) {
      if (ob->proxy_group == base->object) {
        ob->proxy = NULL;
        ob->proxy_from = NULL;
        DEG_id_tag_update(&ob->id, ID_RECALC_TRANSFORM);
      }
    }
    base->object->instance_collection = NULL;
  }

  BLI_ghash_free(dupli_gh, NULL, NULL);
  if (parent_gh) {
    BLI_ghash_free(parent_gh, NULL, NULL);
  }
  if (instancer_gh) {
    BLI_ghash_free(instancer_gh, NULL, NULL);
  }

  free_object_duplilist(lb_duplis);

  BKE_main_id_clear_newpoins(bmain);

  base->object->transflag &= ~OB_DUPLI;
  DEG_id_tag_update(&base->object->id, ID_RECALC_COPY_ON_WRITE);
}

static int object_duplicates_make_real_exec(bContext *C, wmOperator *op)
{
  Main *bmain = CTX_data_main(C);
  Scene *scene = CTX_data_scene(C);

  const bool use_base_parent = RNA_boolean_get(op->ptr, "use_base_parent");
  const bool use_hierarchy = RNA_boolean_get(op->ptr, "use_hierarchy");

  BKE_main_id_clear_newpoins(bmain);

  CTX_DATA_BEGIN (C, Base *, base, selected_editable_bases) {
    make_object_duplilist_real(C, scene, base, use_base_parent, use_hierarchy);

    /* dependencies were changed */
    WM_event_add_notifier(C, NC_OBJECT | ND_PARENT, base->object);
  }
  CTX_DATA_END;

  DEG_relations_tag_update(bmain);
  WM_event_add_notifier(C, NC_SCENE, scene);
  WM_main_add_notifier(NC_OBJECT | ND_DRAW, NULL);

  return OPERATOR_FINISHED;
}

void OBJECT_OT_duplicates_make_real(wmOperatorType *ot)
{
  /* identifiers */
  ot->name = "Make Instances Real";
  ot->description = "Make Instances Real\nMake instanced objects attached to this object real";
  ot->idname = "OBJECT_OT_duplicates_make_real";

  /* api callbacks */
  ot->exec = object_duplicates_make_real_exec;

  ot->poll = ED_operator_objectmode;

  /* flags */
  ot->flag = OPTYPE_REGISTER | OPTYPE_UNDO | OPTYPE_USE_EVAL_DATA;

  RNA_def_boolean(ot->srna,
                  "use_base_parent",
                  0,
                  "Parent",
                  "Parent newly created objects to the original duplicator");
  RNA_def_boolean(
      ot->srna, "use_hierarchy", 0, "Keep Hierarchy", "Maintain parent child relationships");
}

/** \} */

/* -------------------------------------------------------------------- */
/** \name Data Convert Operator
 * \{ */

static const EnumPropertyItem convert_target_items[] = {
    {OB_CURVE, "CURVE", ICON_OUTLINER_OB_CURVE, "Curve from Mesh/Text", ""},
    {OB_MESH, "MESH", ICON_OUTLINER_OB_MESH, "Mesh from Curve/Meta/Surf/Text", ""},
    {0, NULL, 0, NULL, NULL},
};

static void convert_ensure_curve_cache(Depsgraph *depsgraph, Scene *scene, Object *ob)
{
  if (ob->runtime.curve_cache == NULL) {
    /* Force creation. This is normally not needed but on operator
     * redo we might end up with an object which isn't evaluated yet.
     * Also happens in case we are working on a copy of the object
     * (all its caches have been nuked then).
     */
    if (ELEM(ob->type, OB_SURF, OB_CURVE, OB_FONT)) {
      /* We need 'for render' ON here, to enable computing bevel dipslist if needed.
       * Also makes sense anyway, we would not want e.g. to loose hidden parts etc. */
      BKE_displist_make_curveTypes(depsgraph, scene, ob, true, false);
    }
    else if (ob->type == OB_MBALL) {
      BKE_displist_make_mball(depsgraph, scene, ob);
    }
  }
}

static void curvetomesh(Main *bmain, Depsgraph *depsgraph, Object *ob)
{
  Object *object_eval = DEG_get_evaluated_object(depsgraph, ob);
  Curve *curve = ob->data;
  Mesh *mesh = BKE_mesh_new_from_object_to_bmain(bmain, depsgraph, object_eval, true);
  BKE_object_free_modifiers(ob, 0);
  /* Replace curve used by the object itself. */
  ob->data = mesh;
  ob->type = OB_MESH;
  id_us_min(&curve->id);
  id_us_plus(&mesh->id);
  /* Change objects which are using same curve.
   * A bit annoying, but:
   * - It's possible to have multiple curve objects selected which are sharing the same curve
   *   datablock. We don't want mesh to be created for every of those objects.
   * - This is how conversion worked for a long long time. */
  LISTBASE_FOREACH (Object *, other_object, &bmain->objects) {
    if (other_object->data == curve) {
      other_object->type = OB_MESH;

      id_us_min((ID *)other_object->data);
      other_object->data = ob->data;
      id_us_plus((ID *)other_object->data);
    }
  }
}

static bool convert_poll(bContext *C)
{
  Scene *scene = CTX_data_scene(C);
  Base *base_act = CTX_data_active_base(C);
  Object *obact = base_act ? base_act->object : NULL;

  return (!ID_IS_LINKED(scene) && obact && (BKE_object_is_in_editmode(obact) == false) &&
          (base_act->flag & BASE_SELECTED) && !ID_IS_LINKED(obact));
}

/* Helper for convert_exec */
static Base *duplibase_for_convert(
    Main *bmain, Depsgraph *depsgraph, Scene *scene, ViewLayer *view_layer, Base *base, Object *ob)
{
  Object *obn;
  Base *basen;

  if (ob == NULL) {
    ob = base->object;
  }

  obn = BKE_object_copy(bmain, ob);
  DEG_id_tag_update(&obn->id, ID_RECALC_TRANSFORM | ID_RECALC_GEOMETRY | ID_RECALC_ANIMATION);
  BKE_collection_object_add_from(bmain, scene, ob, obn);

  basen = BKE_view_layer_base_find(view_layer, obn);
  ED_object_base_select(basen, BA_SELECT);
  ED_object_base_select(base, BA_DESELECT);

  /* XXX An ugly hack needed because if we re-run depsgraph with some new MBall objects
   * having same 'family name' as orig ones, they will affect end result of MBall computation...
   * For until we get rid of that name-based thingy in MBalls, that should do the trick
   * (this is weak, but other solution (to change name of obn) is even worse imho).
   * See T65996. */
  const bool is_meta_ball = (obn->type == OB_MBALL);
  void *obdata = obn->data;
  if (is_meta_ball) {
    obn->type = OB_EMPTY;
    obn->data = NULL;
  }

  /* XXX Doing that here is stupid, it means we update and re-evaluate the whole depsgraph every
   * time we need to duplicate an object to convert it. Even worse, this is not 100% correct, since
   * we do not yet have duplicated obdata.
   * However, that is a safe solution for now. Proper, longer-term solution is to refactor
   * convert_exec to:
   *  - duplicate all data it needs to in a first loop.
   *  - do a single update.
   *  - convert data in a second loop. */
  DEG_graph_tag_relations_update(depsgraph);
  CustomData_MeshMasks customdata_mask_prev = scene->customdata_mask;
  CustomData_MeshMasks_update(&scene->customdata_mask, &CD_MASK_MESH);
  BKE_scene_graph_update_tagged(depsgraph, bmain);
  scene->customdata_mask = customdata_mask_prev;

  if (is_meta_ball) {
    obn->type = OB_MBALL;
    obn->data = obdata;
  }

  return basen;
}

static int convert_exec(bContext *C, wmOperator *op)
{
  Main *bmain = CTX_data_main(C);
  Depsgraph *depsgraph = CTX_data_depsgraph(C);
  Scene *scene = CTX_data_scene(C);
  ViewLayer *view_layer = CTX_data_view_layer(C);
  Base *basen = NULL, *basact = NULL;
  Object *ob1, *obact = CTX_data_active_object(C);
  Curve *cu;
  Nurb *nu;
  MetaBall *mb;
  Mesh *me;
  const short target = RNA_enum_get(op->ptr, "target");
  bool keep_original = RNA_boolean_get(op->ptr, "keep_original");
  int a, mballConverted = 0;

  /* don't forget multiple users! */

  {
    FOREACH_SCENE_OBJECT_BEGIN (scene, ob) {
      ob->flag &= ~OB_DONE;

      /* flag data that's not been edited (only needed for !keep_original) */
      if (ob->data) {
        ((ID *)ob->data)->tag |= LIB_TAG_DOIT;
      }

      /* possible metaball basis is not in this scene */
      if (ob->type == OB_MBALL && target == OB_MESH) {
        if (BKE_mball_is_basis(ob) == false) {
          Object *ob_basis;
          ob_basis = BKE_mball_basis_find(scene, ob);
          if (ob_basis) {
            ob_basis->flag &= ~OB_DONE;
          }
        }
      }
    }
    FOREACH_SCENE_OBJECT_END;
  }

  ListBase selected_editable_bases;
  CTX_data_selected_editable_bases(C, &selected_editable_bases);

  /* Ensure we get all meshes calculated with a sufficient data-mask,
   * needed since re-evaluating single modifiers causes bugs if they depend
   * on other objects data masks too, see: T50950. */
  {
    for (CollectionPointerLink *link = selected_editable_bases.first; link; link = link->next) {
      Base *base = link->ptr.data;
      Object *ob = base->object;

      /* The way object type conversion works currently (enforcing conversion of *all* objects
       * using converted object-data, even some un-selected/hidden/another scene ones,
       * sounds totally bad to me.
       * However, changing this is more design than bug-fix, not to mention convoluted code below,
       * so that will be for later.
       * But at the very least, do not do that with linked IDs! */
      if ((ID_IS_LINKED(ob) || (ob->data && ID_IS_LINKED(ob->data))) && !keep_original) {
        keep_original = true;
        BKE_report(
            op->reports,
            RPT_INFO,
            "Converting some linked object/object data, enforcing 'Keep Original' option to True");
      }

      DEG_id_tag_update(&base->object->id, ID_RECALC_GEOMETRY);
    }

    CustomData_MeshMasks customdata_mask_prev = scene->customdata_mask;
    CustomData_MeshMasks_update(&scene->customdata_mask, &CD_MASK_MESH);
    BKE_scene_graph_update_tagged(depsgraph, bmain);
    scene->customdata_mask = customdata_mask_prev;
  }

  for (CollectionPointerLink *link = selected_editable_bases.first; link; link = link->next) {
    Object *newob = NULL;
    Base *base = link->ptr.data;
    Object *ob = base->object;

    if (ob->flag & OB_DONE || !IS_TAGGED(ob->data)) {
      if (ob->type != target) {
        base->flag &= ~SELECT;
        ob->flag &= ~SELECT;
      }

      /* obdata already modified */
      if (!IS_TAGGED(ob->data)) {
        /* When 2 objects with linked data are selected, converting both
         * would keep modifiers on all but the converted object [#26003] */
        if (ob->type == OB_MESH) {
          BKE_object_free_modifiers(ob, 0); /* after derivedmesh calls! */
        }
        if (ob->type == OB_GPENCIL) {
          BKE_object_free_modifiers(ob, 0); /* after derivedmesh calls! */
          BKE_object_free_shaderfx(ob, 0);
        }
      }
    }
    else if (ob->type == OB_MESH && target == OB_CURVE) {
      ob->flag |= OB_DONE;

      if (keep_original) {
        basen = duplibase_for_convert(bmain, depsgraph, scene, view_layer, base, NULL);
        newob = basen->object;

        /* decrement original mesh's usage count  */
        me = newob->data;
        id_us_min(&me->id);

        /* make a new copy of the mesh */
        newob->data = BKE_mesh_copy(bmain, me);
      }
      else {
        newob = ob;
      }

      BKE_mesh_to_curve(bmain, depsgraph, scene, newob);

      if (newob->type == OB_CURVE) {
        BKE_object_free_modifiers(newob, 0); /* after derivedmesh calls! */
        ED_rigidbody_object_remove(bmain, scene, newob);
      }
    }
    else if (ob->type == OB_MESH) {
      ob->flag |= OB_DONE;

      if (keep_original) {
        basen = duplibase_for_convert(bmain, depsgraph, scene, view_layer, base, NULL);
        newob = basen->object;

        /* decrement original mesh's usage count  */
        me = newob->data;
        id_us_min(&me->id);

        /* make a new copy of the mesh */
        newob->data = BKE_mesh_copy(bmain, me);
      }
      else {
        newob = ob;
        DEG_id_tag_update(&ob->id, ID_RECALC_TRANSFORM | ID_RECALC_GEOMETRY | ID_RECALC_ANIMATION);
      }

      /* make new mesh data from the original copy */
      /* note: get the mesh from the original, not from the copy in some
       * cases this doesn't give correct results (when MDEF is used for eg)
       */
      Scene *scene_eval = (Scene *)DEG_get_evaluated_id(depsgraph, &scene->id);
      Object *ob_eval = DEG_get_evaluated_object(depsgraph, ob);
      Mesh *me_eval = mesh_get_eval_final(depsgraph, scene_eval, ob_eval, &CD_MASK_MESH);
      me_eval = BKE_mesh_copy_for_eval(me_eval, false);
      BKE_mesh_nomain_to_mesh(me_eval, newob->data, newob, &CD_MASK_MESH, true);
      BKE_object_free_modifiers(newob, 0); /* after derivedmesh calls! */
    }
    else if (ob->type == OB_FONT) {
      ob->flag |= OB_DONE;

      if (keep_original) {
        basen = duplibase_for_convert(bmain, depsgraph, scene, view_layer, base, NULL);
        newob = basen->object;

        /* decrement original curve's usage count  */
        id_us_min(&((Curve *)newob->data)->id);

        /* make a new copy of the curve */
        newob->data = BKE_curve_copy(bmain, ob->data);
      }
      else {
        newob = ob;
      }

      cu = newob->data;

      /* TODO(sergey): Ideally DAG will create nurbs list for a curve data
       *               datablock, but for until we've got granular update
       *               lets take care by selves.
       */
      /* XXX This may fail/crash, since BKE_vfont_to_curve()
       * accesses evaluated data in some cases (bastien). */
      BKE_vfont_to_curve(newob, FO_EDIT);

      newob->type = OB_CURVE;
      cu->type = OB_CURVE;

      if (cu->vfont) {
        id_us_min(&cu->vfont->id);
        cu->vfont = NULL;
      }
      if (cu->vfontb) {
        id_us_min(&cu->vfontb->id);
        cu->vfontb = NULL;
      }
      if (cu->vfonti) {
        id_us_min(&cu->vfonti->id);
        cu->vfonti = NULL;
      }
      if (cu->vfontbi) {
        id_us_min(&cu->vfontbi->id);
        cu->vfontbi = NULL;
      }

      if (!keep_original) {
        /* other users */
        if (cu->id.us > 1) {
          for (ob1 = bmain->objects.first; ob1; ob1 = ob1->id.next) {
            if (ob1->data == ob->data) {
              ob1->type = OB_CURVE;
              DEG_id_tag_update(&ob1->id,
                                ID_RECALC_TRANSFORM | ID_RECALC_GEOMETRY | ID_RECALC_ANIMATION);
            }
          }
        }
      }

      for (nu = cu->nurb.first; nu; nu = nu->next) {
        nu->charidx = 0;
      }

      cu->flag &= ~CU_3D;
      BKE_curve_curve_dimension_update(cu);

      if (target == OB_MESH) {
        curvetomesh(bmain, depsgraph, newob);

        /* meshes doesn't use displist */
        BKE_object_free_curve_cache(newob);
      }
    }
    else if (ELEM(ob->type, OB_CURVE, OB_SURF)) {
      ob->flag |= OB_DONE;

      if (target == OB_MESH) {
        if (keep_original) {
          basen = duplibase_for_convert(bmain, depsgraph, scene, view_layer, base, NULL);
          newob = basen->object;

          /* decrement original curve's usage count  */
          id_us_min(&((Curve *)newob->data)->id);

          /* make a new copy of the curve */
          newob->data = BKE_curve_copy(bmain, ob->data);
        }
        else {
          newob = ob;
        }

        curvetomesh(bmain, depsgraph, newob);

        /* meshes doesn't use displist */
        BKE_object_free_curve_cache(newob);
      }
    }
    else if (ob->type == OB_MBALL && target == OB_MESH) {
      Object *baseob;

      base->flag &= ~BASE_SELECTED;
      ob->base_flag &= ~BASE_SELECTED;

      baseob = BKE_mball_basis_find(scene, ob);

      if (ob != baseob) {
        /* if motherball is converting it would be marked as done later */
        ob->flag |= OB_DONE;
      }

      if (!(baseob->flag & OB_DONE)) {
        basen = duplibase_for_convert(bmain, depsgraph, scene, view_layer, base, baseob);
        newob = basen->object;

        mb = newob->data;
        id_us_min(&mb->id);

        newob->data = BKE_mesh_add(bmain, "Mesh");
        newob->type = OB_MESH;

        me = newob->data;
        me->totcol = mb->totcol;
        if (newob->totcol) {
          me->mat = MEM_dupallocN(mb->mat);
          for (a = 0; a < newob->totcol; a++) {
            id_us_plus((ID *)me->mat[a]);
          }
        }

        convert_ensure_curve_cache(depsgraph, scene, baseob);
        BKE_mesh_from_metaball(&baseob->runtime.curve_cache->disp, newob->data);

        if (obact->type == OB_MBALL) {
          basact = basen;
        }

        baseob->flag |= OB_DONE;
        mballConverted = 1;
      }
    }
    else {
      continue;
    }

    /* Ensure new object has consistent material data with its new obdata. */
    if (newob) {
      test_object_materials(bmain, newob, newob->data);
    }

    /* tag obdata if it was been changed */

    /* If the original object is active then make this object active */
    if (basen) {
      if (ob == obact) {
        /* store new active base to update BASACT */
        basact = basen;
      }

      basen = NULL;
    }

    if (!keep_original && (ob->flag & OB_DONE)) {
      DEG_id_tag_update(&ob->id, ID_RECALC_GEOMETRY);
      ((ID *)ob->data)->tag &= ~LIB_TAG_DOIT; /* flag not to convert this datablock again */
    }
  }
  BLI_freelistN(&selected_editable_bases);

  if (!keep_original) {
    if (mballConverted) {
      /* We need to remove non-basis MBalls first, otherwise we won't be able to detect them if
       * their basis happens to be removed first. */
      FOREACH_SCENE_OBJECT_BEGIN (scene, ob_mball) {
        if (ob_mball->type == OB_MBALL) {
          Object *ob_basis = NULL;
          if (!BKE_mball_is_basis(ob_mball) &&
              ((ob_basis = BKE_mball_basis_find(scene, ob_mball)) && (ob_basis->flag & OB_DONE))) {
            ED_object_base_free_and_unlink(bmain, scene, ob_mball);
          }
        }
      }
      FOREACH_SCENE_OBJECT_END;
      FOREACH_SCENE_OBJECT_BEGIN (scene, ob_mball) {
        if (ob_mball->type == OB_MBALL) {
          if (ob_mball->flag & OB_DONE) {
            if (BKE_mball_is_basis(ob_mball)) {
              ED_object_base_free_and_unlink(bmain, scene, ob_mball);
            }
          }
        }
      }
      FOREACH_SCENE_OBJECT_END;
    }
  }

  // XXX  ED_object_editmode_enter(C, 0);
  // XXX  exit_editmode(C, EM_FREEDATA|); /* freedata, but no undo */

  if (basact) {
    /* active base was changed */
    ED_object_base_activate(C, basact);
    BASACT(view_layer) = basact;
  }
  else if (BASACT(view_layer)->object->flag & OB_DONE) {
    WM_event_add_notifier(C, NC_OBJECT | ND_MODIFIER, BASACT(view_layer)->object);
    WM_event_add_notifier(C, NC_OBJECT | ND_DATA, BASACT(view_layer)->object);
  }

  DEG_relations_tag_update(bmain);
  DEG_id_tag_update(&scene->id, ID_RECALC_SELECT);
  WM_event_add_notifier(C, NC_OBJECT | ND_DRAW, scene);
  WM_event_add_notifier(C, NC_SCENE | ND_OB_SELECT, scene);

  return OPERATOR_FINISHED;
}

void OBJECT_OT_convert(wmOperatorType *ot)
{
  /* identifiers */
  ot->name = "Convert to";
  ot->description = "Convert to\nConvert selected objects to another type";
  ot->idname = "OBJECT_OT_convert";

  /* api callbacks */
  ot->invoke = WM_menu_invoke;
  ot->exec = convert_exec;
  ot->poll = convert_poll;

  /* flags */
  ot->flag = OPTYPE_REGISTER | OPTYPE_UNDO;

  /* properties */
  ot->prop = RNA_def_enum(
      ot->srna, "target", convert_target_items, OB_MESH, "Target", "Type of object to convert to");
  RNA_def_boolean(ot->srna,
                  "keep_original",
                  0,
                  "Keep Original",
                  "Keep original objects instead of replacing them");
}

/** \} */

/* -------------------------------------------------------------------- */
/** \name Duplicate Object Operator
 * \{ */

/*
 * dupflag: a flag made from constants declared in DNA_userdef_types.h
 * The flag tells adduplicate() whether to copy data linked to the object,
 * or to reference the existing data.
 * U.dupflag for default operations or you can construct a flag as python does
 * if the dupflag is 0 then no data will be copied (linked duplicate). */

/* used below, assumes id.new is correct */
/* leaves selection of base/object unaltered */
/* Does set ID->newid pointers. */
static Base *object_add_duplicate_internal(
    Main *bmain, Scene *scene, ViewLayer *view_layer, Object *ob, int dupflag)
{
  Base *base, *basen = NULL;
  Object *obn;

  if (ob->mode & OB_MODE_POSE) {
    /* nothing? */
  }
  else {
    obn = ID_NEW_SET(ob, BKE_object_duplicate(bmain, ob, dupflag));
    DEG_id_tag_update(&obn->id, ID_RECALC_TRANSFORM | ID_RECALC_GEOMETRY);

    base = BKE_view_layer_base_find(view_layer, ob);
    if ((base != NULL) && (base->flag & BASE_VISIBLE)) {
      BKE_collection_object_add_from(bmain, scene, ob, obn);
    }
    else {
      LayerCollection *layer_collection = BKE_layer_collection_get_active(view_layer);
      BKE_collection_object_add(bmain, layer_collection->collection, obn);
    }

    basen = BKE_view_layer_base_find(view_layer, obn);
    if (base != NULL) {
      basen->local_view_bits = base->local_view_bits;
    }

    /* 1) duplis should end up in same collection as the original
     * 2) Rigid Body sim participants MUST always be part of a collection...
     */
    // XXX: is 2) really a good measure here?
    if (ob->rigidbody_object || ob->rigidbody_constraint) {
      Collection *collection;
      for (collection = bmain->collections.first; collection; collection = collection->id.next) {
        if (BKE_collection_has_object(collection, ob)) {
          BKE_collection_object_add(bmain, collection, obn);
        }
      }
    }
  }
  return basen;
}

/* single object duplicate, if dupflag==0, fully linked, else it uses the flags given */
/* leaves selection of base/object unaltered.
 * note: don't call this within a loop since clear_* funcs loop over the entire database.
 * note: caller must do DAG_relations_tag_update(bmain);
 *       this is not done automatic since we may duplicate many objects in a batch */
Base *ED_object_add_duplicate(
    Main *bmain, Scene *scene, ViewLayer *view_layer, Base *base, int dupflag)
{
  Base *basen;
  Object *ob;

  basen = object_add_duplicate_internal(bmain, scene, view_layer, base->object, dupflag);
  if (basen == NULL) {
    return NULL;
  }

  ob = basen->object;

  /* link own references to the newly duplicated data [#26816] */
  BKE_libblock_relink_to_newid(&ob->id);

  /* DAG_relations_tag_update(bmain); */ /* caller must do */

  if (ob->data != NULL) {
    DEG_id_tag_update_ex(bmain, (ID *)ob->data, ID_RECALC_EDITORS);
  }

  BKE_main_id_clear_newpoins(bmain);

  return basen;
}

/* contextual operator dupli */
static int duplicate_exec(bContext *C, wmOperator *op)
{
  Main *bmain = CTX_data_main(C);
  Scene *scene = CTX_data_scene(C);
  ViewLayer *view_layer = CTX_data_view_layer(C);
  const bool linked = RNA_boolean_get(op->ptr, "linked");
  int dupflag = (linked) ? 0 : U.dupflag;

  CTX_DATA_BEGIN (C, Base *, base, selected_bases) {
    Base *basen = object_add_duplicate_internal(bmain, scene, view_layer, base->object, dupflag);

    /* note that this is safe to do with this context iterator,
     * the list is made in advance */
    ED_object_base_select(base, BA_DESELECT);
    ED_object_base_select(basen, BA_SELECT);

    if (basen == NULL) {
      continue;
    }

    /* new object becomes active */
    if (BASACT(view_layer) == base) {
      ED_object_base_activate(C, basen);
    }

    if (basen->object->data) {
      DEG_id_tag_update(basen->object->data, 0);
    }
  }
  CTX_DATA_END;

  copy_object_set_idnew(C);

  DEG_relations_tag_update(bmain);
  DEG_id_tag_update(&scene->id, ID_RECALC_COPY_ON_WRITE | ID_RECALC_SELECT);

  WM_event_add_notifier(C, NC_SCENE | ND_OB_SELECT, scene);

  return OPERATOR_FINISHED;
}

void OBJECT_OT_duplicate(wmOperatorType *ot)
{
  PropertyRNA *prop;

  /* identifiers */
  ot->name = "Duplicate Objects";
  ot->description = "Duplicate Objects\nDuplicate selected objects";
  ot->idname = "OBJECT_OT_duplicate";

  /* api callbacks */
  ot->exec = duplicate_exec;
  ot->poll = ED_operator_objectmode;

  /* flags */
  ot->flag = OPTYPE_REGISTER | OPTYPE_UNDO;

  /* to give to transform */
  prop = RNA_def_boolean(ot->srna,
                         "linked",
                         0,
                         "Linked",
                         "Duplicate object but not object data, linking to the original data");
  RNA_def_property_flag(prop, PROP_SKIP_SAVE);

  prop = RNA_def_enum(
      ot->srna, "mode", rna_enum_transform_mode_types, TFM_TRANSLATION, "Mode", "");
  RNA_def_property_flag(prop, PROP_HIDDEN);
}

/** \} */

/* -------------------------------------------------------------------- */
/** \name Add Named Object Operator
 *
 * Use for for drag & drop.
 * \{ */

static int add_named_exec(bContext *C, wmOperator *op)
{
  wmWindow *win = CTX_wm_window(C);
  const wmEvent *event = win ? win->eventstate : NULL;
  Main *bmain = CTX_data_main(C);
  Scene *scene = CTX_data_scene(C);
  ViewLayer *view_layer = CTX_data_view_layer(C);
  Base *basen;
  Object *ob;
  const bool linked = RNA_boolean_get(op->ptr, "linked");
  int dupflag = (linked) ? 0 : U.dupflag;
  char name[MAX_ID_NAME - 2];

  /* find object, create fake base */
  RNA_string_get(op->ptr, "name", name);
  ob = (Object *)BKE_libblock_find_name(bmain, ID_OB, name);

  if (ob == NULL) {
    BKE_report(op->reports, RPT_ERROR, "Object not found");
    return OPERATOR_CANCELLED;
  }

  /* prepare dupli */
  basen = object_add_duplicate_internal(bmain, scene, view_layer, ob, dupflag);

  if (basen == NULL) {
    BKE_report(op->reports, RPT_ERROR, "Object could not be duplicated");
    return OPERATOR_CANCELLED;
  }

  basen->object->restrictflag &= ~OB_RESTRICT_VIEWPORT;

  if (event) {
    ARegion *ar = CTX_wm_region(C);
    const int mval[2] = {event->x - ar->winrct.xmin, event->y - ar->winrct.ymin};
    ED_object_location_from_view(C, basen->object->loc);
    ED_view3d_cursor3d_position(C, mval, false, basen->object->loc);
  }

  ED_object_base_select(basen, BA_SELECT);
  ED_object_base_activate(C, basen);

  copy_object_set_idnew(C);

  /* TODO(sergey): Only update relations for the current scene. */
  DEG_relations_tag_update(bmain);

  DEG_id_tag_update(&scene->id, ID_RECALC_SELECT);
  WM_event_add_notifier(C, NC_SCENE | ND_OB_SELECT, scene);
  WM_event_add_notifier(C, NC_SCENE | ND_OB_ACTIVE, scene);

  return OPERATOR_FINISHED;
}

void OBJECT_OT_add_named(wmOperatorType *ot)
{
  /* identifiers */
  ot->name = "Add Named Object";
  ot->description = "Add Named Object\nAdd named object";
  ot->idname = "OBJECT_OT_add_named";

  /* api callbacks */
  ot->exec = add_named_exec;
  ot->poll = ED_operator_objectmode;

  /* flags */
  ot->flag = OPTYPE_REGISTER | OPTYPE_UNDO;

  RNA_def_boolean(ot->srna,
                  "linked",
                  0,
                  "Linked",
                  "Duplicate object but not object data, linking to the original data");
  RNA_def_string(ot->srna, "name", NULL, MAX_ID_NAME - 2, "Name", "Object name to add");
}

/** \} */

/* -------------------------------------------------------------------- */
/** \name Join Object Operator
 *
 * \{ */

static bool join_poll(bContext *C)
{
  Object *ob = CTX_data_active_object(C);

  if (!ob || ID_IS_LINKED(ob)) {
    return 0;
  }

  if (ELEM(ob->type, OB_MESH, OB_CURVE, OB_SURF, OB_ARMATURE, OB_GPENCIL)) {
    return ED_operator_screenactive(C);
  }
  else {
    return 0;
  }
}

static int join_exec(bContext *C, wmOperator *op)
{
  Object *ob = CTX_data_active_object(C);

  if (ob->mode & OB_MODE_EDIT) {
    BKE_report(op->reports, RPT_ERROR, "This data does not support joining in edit mode");
    return OPERATOR_CANCELLED;
  }
  else if (BKE_object_obdata_is_libdata(ob)) {
    BKE_report(op->reports, RPT_ERROR, "Cannot edit external library data");
    return OPERATOR_CANCELLED;
  }
  else if (ob->type == OB_GPENCIL) {
    bGPdata *gpd = (bGPdata *)ob->data;
    if ((!gpd) || GPENCIL_ANY_MODE(gpd)) {
      BKE_report(op->reports, RPT_ERROR, "This data does not support joining in this mode");
      return OPERATOR_CANCELLED;
    }
  }

  if (ob->type == OB_MESH) {
    return join_mesh_exec(C, op);
  }
  else if (ELEM(ob->type, OB_CURVE, OB_SURF)) {
    return join_curve_exec(C, op);
  }
  else if (ob->type == OB_ARMATURE) {
    return join_armature_exec(C, op);
  }
  else if (ob->type == OB_GPENCIL) {
    return ED_gpencil_join_objects_exec(C, op);
  }

  return OPERATOR_CANCELLED;
}

void OBJECT_OT_join(wmOperatorType *ot)
{
  /* identifiers */
  ot->name = "Join";
  ot->description = "Join\nJoin selected objects into active object";
  ot->idname = "OBJECT_OT_join";

  /* api callbacks */
  ot->exec = join_exec;
  ot->poll = join_poll;

  /* flags */
  ot->flag = OPTYPE_REGISTER | OPTYPE_UNDO;
}

/** \} */

/* -------------------------------------------------------------------- */
/** \name Join as Shape Key Operator
 * \{ */

static bool join_shapes_poll(bContext *C)
{
  Object *ob = CTX_data_active_object(C);

  if (!ob || ID_IS_LINKED(ob)) {
    return 0;
  }

  /* only meshes supported at the moment */
  if (ob->type == OB_MESH) {
    return ED_operator_screenactive(C);
  }
  else {
    return 0;
  }
}

static int join_shapes_exec(bContext *C, wmOperator *op)
{
  Object *ob = CTX_data_active_object(C);

  if (ob->mode & OB_MODE_EDIT) {
    BKE_report(op->reports, RPT_ERROR, "This data does not support joining in edit mode");
    return OPERATOR_CANCELLED;
  }
  else if (BKE_object_obdata_is_libdata(ob)) {
    BKE_report(op->reports, RPT_ERROR, "Cannot edit external library data");
    return OPERATOR_CANCELLED;
  }

  if (ob->type == OB_MESH) {
    return join_mesh_shapes_exec(C, op);
  }

  return OPERATOR_CANCELLED;
}

void OBJECT_OT_join_shapes(wmOperatorType *ot)
{
  /* identifiers */
  ot->name = "Join as Shapes";
<<<<<<< HEAD
  ot->description = "Join as Shapes\nMerge selected objects to shapes of active object";
=======
  ot->description = "Copy the current resulting shape of another selected object to this one";
>>>>>>> 9bf355c0
  ot->idname = "OBJECT_OT_join_shapes";

  /* api callbacks */
  ot->exec = join_shapes_exec;
  ot->poll = join_shapes_poll;

  /* flags */
  ot->flag = OPTYPE_REGISTER | OPTYPE_UNDO;
}

/** \} */<|MERGE_RESOLUTION|>--- conflicted
+++ resolved
@@ -2887,11 +2887,7 @@
 {
   /* identifiers */
   ot->name = "Join as Shapes";
-<<<<<<< HEAD
-  ot->description = "Join as Shapes\nMerge selected objects to shapes of active object";
-=======
-  ot->description = "Copy the current resulting shape of another selected object to this one";
->>>>>>> 9bf355c0
+  ot->description = "Join as Shapes\nCopy the current resulting shape of another selected object to this one";
   ot->idname = "OBJECT_OT_join_shapes";
 
   /* api callbacks */
