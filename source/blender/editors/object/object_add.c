--- conflicted
+++ resolved
@@ -281,12 +281,6 @@
 	RNA_def_float_distance(ot->srna, "radius", 1.0f, 0.0, OBJECT_ADD_SIZE_MAXF, "Radius", "", 0.001, 100.00);
 }
 
-/*bfa - Cube has no radius. But size*/
-void ED_object_add_unit_props_cube(wmOperatorType *ot)
-{
-	RNA_def_float_distance(ot->srna, "radius", 1.0f, 0.0, OBJECT_ADD_SIZE_MAXF, "Radius (Half Size)", "", 0.001, 100.00);
-}
-
 void ED_object_add_generic_props(wmOperatorType *ot, bool do_editmode)
 {
 	PropertyRNA *prop;
@@ -605,7 +599,7 @@
 {
 	/* identifiers */
 	ot->name = "Add Effector";
-	ot->description = "Add Physics Effector of type";
+	ot->description = "Add an empty object with a physics effector to the scene";
 	ot->idname = "OBJECT_OT_effector_add";
 
 	/* api callbacks */
@@ -721,7 +715,7 @@
 {
 	/* identifiers */
 	ot->name = "Add Metaball";
-	ot->description = "Add Metaball of type";
+	ot->description = "Add an metaball object to the scene";
 	ot->idname = "OBJECT_OT_metaball_add";
 
 	/* api callbacks */
@@ -864,7 +858,7 @@
 {
 	/* identifiers */
 	ot->name = "Add Empty";
-	ot->description = "Add Empty of type";
+	ot->description = "Add an empty object to the scene";
 	ot->idname = "OBJECT_OT_empty_add";
 
 	/* api callbacks */
@@ -1123,15 +1117,9 @@
 void OBJECT_OT_light_add(wmOperatorType *ot)
 {
 	/* identifiers */
-<<<<<<< HEAD
-	ot->name = "Add Lamp";
-	ot->description = "Add Lamp of type";
-	ot->idname = "OBJECT_OT_lamp_add";
-=======
 	ot->name = "Add Light";
 	ot->description = "Add a light object to the scene";
 	ot->idname = "OBJECT_OT_light_add";
->>>>>>> f2c69eec
 
 	/* api callbacks */
 	ot->invoke = WM_menu_invoke;
@@ -1211,15 +1199,9 @@
 	PropertyRNA *prop;
 
 	/* identifiers */
-<<<<<<< HEAD
-	ot->name = "Add Group Instance";
-	ot->description = "Add Group Instance ";
-	ot->idname = "OBJECT_OT_group_instance_add";
-=======
 	ot->name = "Add Collection Instance";
 	ot->description = "Add a collection instance";
 	ot->idname = "OBJECT_OT_collection_instance_add";
->>>>>>> f2c69eec
 
 	/* api callbacks */
 	ot->invoke = WM_enum_search_invoke;
@@ -1424,11 +1406,7 @@
 	ot->idname = "OBJECT_OT_delete";
 
 	/* api callbacks */
-<<<<<<< HEAD
 	//ot->invoke = WM_operator_confirm; // bfa - turned off the confirmation dialog for deleting an object in object mode.
-=======
-	ot->invoke = WM_operator_confirm_or_exec;
->>>>>>> f2c69eec
 	ot->exec = object_delete_exec;
 	ot->poll = ED_operator_objectmode;
 
