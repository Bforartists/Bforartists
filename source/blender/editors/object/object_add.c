/*
 * This program is free software; you can redistribute it and/or
 * modify it under the terms of the GNU General Public License
 * as published by the Free Software Foundation; either version 2
 * of the License, or (at your option) any later version.
 *
 * This program is distributed in the hope that it will be useful,
 * but WITHOUT ANY WARRANTY; without even the implied warranty of
 * MERCHANTABILITY or FITNESS FOR A PARTICULAR PURPOSE.  See the
 * GNU General Public License for more details.
 *
 * You should have received a copy of the GNU General Public License
 * along with this program; if not, write to the Free Software Foundation,
 * Inc., 51 Franklin Street, Fifth Floor, Boston, MA 02110-1301, USA.
 *
 * The Original Code is Copyright (C) 2001-2002 by NaN Holding BV.
 * All rights reserved.
 */

/** \file
 * \ingroup edobj
 */

#include <stdlib.h>
#include <string.h>
#include <ctype.h>

#include "MEM_guardedalloc.h"

#include "DNA_anim_types.h"
#include "DNA_camera_types.h"
#include "DNA_collection_types.h"
#include "DNA_curve_types.h"
#include "DNA_light_types.h"
#include "DNA_key_types.h"
#include "DNA_material_types.h"
#include "DNA_mesh_types.h"
#include "DNA_meta_types.h"
#include "DNA_object_fluidsim_types.h"
#include "DNA_object_force_types.h"
#include "DNA_object_types.h"
#include "DNA_lightprobe_types.h"
#include "DNA_scene_types.h"
#include "DNA_vfont_types.h"
#include "DNA_gpencil_types.h"

#include "BLI_utildefines.h"
#include "BLI_ghash.h"
#include "BLI_listbase.h"
#include "BLI_math.h"
#include "BLI_string.h"

#include "BLT_translation.h"

#include "BKE_action.h"
#include "BKE_anim.h"
#include "BKE_animsys.h"
#include "BKE_armature.h"
#include "BKE_camera.h"
#include "BKE_collection.h"
#include "BKE_context.h"
#include "BKE_constraint.h"
#include "BKE_curve.h"
#include "BKE_displist.h"
#include "BKE_effect.h"
#include "BKE_font.h"
#include "BKE_gpencil.h"
#include "BKE_key.h"
#include "BKE_light.h"
#include "BKE_lattice.h"
#include "BKE_layer.h"
#include "BKE_library.h"
#include "BKE_library_query.h"
#include "BKE_library_remap.h"
#include "BKE_lightprobe.h"
#include "BKE_main.h"
#include "BKE_material.h"
#include "BKE_mball.h"
#include "BKE_mesh.h"
#include "BKE_mesh_runtime.h"
#include "BKE_nla.h"
#include "BKE_object.h"
#include "BKE_particle.h"
#include "BKE_report.h"
#include "BKE_scene.h"
#include "BKE_speaker.h"

#include "DEG_depsgraph.h"
#include "DEG_depsgraph_build.h"
#include "DEG_depsgraph_query.h"

#include "RNA_access.h"
#include "RNA_define.h"
#include "RNA_enum_types.h"

#include "WM_api.h"
#include "WM_types.h"

#include "ED_armature.h"
#include "ED_curve.h"
#include "ED_gpencil.h"
#include "ED_mball.h"
#include "ED_mesh.h"
#include "ED_node.h"
#include "ED_object.h"
#include "ED_physics.h"
#include "ED_render.h"
#include "ED_screen.h"
#include "ED_transform.h"
#include "ED_view3d.h"

#include "UI_resources.h"

#include "object_intern.h"

/* -------------------------------------------------------------------- */
/** \name Local Enum Declarations
 * \{ */

/* this is an exact copy of the define in rna_light.c
 * kept here because of linking order.
 * Icons are only defined here */
const EnumPropertyItem rna_enum_light_type_items[] = {
    {LA_LOCAL, "POINT", ICON_LIGHT_POINT, "Point", "Omnidirectional point light source"},
    {LA_SUN, "SUN", ICON_LIGHT_SUN, "Sun", "Constant direction parallel ray light source"},
    {LA_SPOT, "SPOT", ICON_LIGHT_SPOT, "Spot", "Directional cone light source"},
    {LA_AREA, "AREA", ICON_LIGHT_AREA, "Area", "Directional area light source"},
    {0, NULL, 0, NULL, NULL},
};

/* copy from rna_object_force.c */
static const EnumPropertyItem field_type_items[] = {
    {PFIELD_FORCE, "FORCE", ICON_FORCE_FORCE, "Force", ""},
    {PFIELD_WIND, "WIND", ICON_FORCE_WIND, "Wind", ""},
    {PFIELD_VORTEX, "VORTEX", ICON_FORCE_VORTEX, "Vortex", ""},
    {PFIELD_MAGNET, "MAGNET", ICON_FORCE_MAGNETIC, "Magnetic", ""},
    {PFIELD_HARMONIC, "HARMONIC", ICON_FORCE_HARMONIC, "Harmonic", ""},
    {PFIELD_CHARGE, "CHARGE", ICON_FORCE_CHARGE, "Charge", ""},
    {PFIELD_LENNARDJ, "LENNARDJ", ICON_FORCE_LENNARDJONES, "Lennard-Jones", ""},
    {PFIELD_TEXTURE, "TEXTURE", ICON_FORCE_TEXTURE, "Texture", ""},
    {PFIELD_GUIDE, "GUIDE", ICON_FORCE_CURVE, "Curve Guide", ""},
    {PFIELD_BOID, "BOID", ICON_FORCE_BOID, "Boid", ""},
    {PFIELD_TURBULENCE, "TURBULENCE", ICON_FORCE_TURBULENCE, "Turbulence", ""},
    {PFIELD_DRAG, "DRAG", ICON_FORCE_DRAG, "Drag", ""},
    {PFIELD_SMOKEFLOW, "SMOKE", ICON_FORCE_SMOKEFLOW, "Smoke Flow", ""},
    {0, NULL, 0, NULL, NULL},
};

static EnumPropertyItem lightprobe_type_items[] = {
    {LIGHTPROBE_TYPE_CUBE,
     "CUBEMAP",
     ICON_LIGHTPROBE_CUBEMAP,
     "Reflection Cubemap",
     "Reflection probe with spherical or cubic attenuation"},
    {LIGHTPROBE_TYPE_PLANAR,
     "PLANAR",
     ICON_LIGHTPROBE_PLANAR,
     "Reflection Plane",
     "Planar reflection probe"},
    {LIGHTPROBE_TYPE_GRID,
     "GRID",
     ICON_LIGHTPROBE_GRID,
     "Irradiance Volume",
     "Irradiance probe to capture diffuse indirect lighting"},
    {0, NULL, 0, NULL, NULL},
};

enum {
  ALIGN_WORLD = 0,
  ALIGN_VIEW,
  ALIGN_CURSOR,
};

static const EnumPropertyItem align_options[] = {
    {ALIGN_WORLD, "WORLD", 0, "World", "Align the new object to the world"},
    {ALIGN_VIEW, "VIEW", 0, "View", "Align the new object to the view"},
    {ALIGN_CURSOR, "CURSOR", 0, "3D Cursor", "Use the 3D cursor orientation for the new object"},
    {0, NULL, 0, NULL, NULL},
};

/** \} */

/* -------------------------------------------------------------------- */
/** \name Public Add Object API
 *
 * \{ */

void ED_object_location_from_view(bContext *C, float loc[3])
{
  const Scene *scene = CTX_data_scene(C);
  copy_v3_v3(loc, scene->cursor.location);
}

void ED_object_rotation_from_quat(float rot[3], const float viewquat[4], const char align_axis)
{
  BLI_assert(align_axis >= 'X' && align_axis <= 'Z');

  switch (align_axis) {
    case 'X': {
      /* Same as 'rv3d->viewinv[1]' */
      float axis_y[4] = {0.0f, 1.0f, 0.0f};
      float quat_y[4], quat[4];
      axis_angle_to_quat(quat_y, axis_y, M_PI_2);
      mul_qt_qtqt(quat, viewquat, quat_y);
      quat_to_eul(rot, quat);
      break;
    }
    case 'Y': {
      quat_to_eul(rot, viewquat);
      rot[0] -= (float)M_PI_2;
      break;
    }
    case 'Z': {
      quat_to_eul(rot, viewquat);
      break;
    }
  }
}

void ED_object_rotation_from_view(bContext *C, float rot[3], const char align_axis)
{
  RegionView3D *rv3d = CTX_wm_region_view3d(C);
  BLI_assert(align_axis >= 'X' && align_axis <= 'Z');
  if (rv3d) {
    float viewquat[4];
    copy_qt_qt(viewquat, rv3d->viewquat);
    viewquat[0] *= -1.0f;
    ED_object_rotation_from_quat(rot, viewquat, align_axis);
  }
  else {
    zero_v3(rot);
  }
}

void ED_object_base_init_transform(bContext *C, Base *base, const float loc[3], const float rot[3])
{
  Object *ob = base->object;
  Scene *scene = CTX_data_scene(C);
  Depsgraph *depsgraph = CTX_data_depsgraph(C);

  if (!scene) {
    return;
  }

  if (loc) {
    copy_v3_v3(ob->loc, loc);
  }

  if (rot) {
    copy_v3_v3(ob->rot, rot);
  }

  BKE_object_where_is_calc(depsgraph, scene, ob);
}

/* Uses context to figure out transform for primitive.
 * Returns standard diameter. */
float ED_object_new_primitive_matrix(
    bContext *C, Object *obedit, const float loc[3], const float rot[3], float primmat[4][4])
{
  Scene *scene = CTX_data_scene(C);
  View3D *v3d = CTX_wm_view3d(C);
  float mat[3][3], rmat[3][3], cmat[3][3], imat[3][3];

  unit_m4(primmat);

  eul_to_mat3(rmat, rot);
  invert_m3(rmat);

  /* inverse transform for initial rotation and object */
  copy_m3_m4(mat, obedit->obmat);
  mul_m3_m3m3(cmat, rmat, mat);
  invert_m3_m3(imat, cmat);
  copy_m4_m3(primmat, imat);

  /* center */
  copy_v3_v3(primmat[3], loc);
  sub_v3_v3v3(primmat[3], primmat[3], obedit->obmat[3]);
  invert_m3_m3(imat, mat);
  mul_m3_v3(imat, primmat[3]);

  {
    const float dia = v3d ? ED_view3d_grid_scale(scene, v3d, NULL) :
                            ED_scene_grid_scale(scene, NULL);
    return dia;
  }

  // return 1.0f;
}

/** \} */

/* -------------------------------------------------------------------- */
/** \name Add Object Operator
 * \{ */

static void view_align_update(struct Main *UNUSED(main),
                              struct Scene *UNUSED(scene),
                              struct PointerRNA *ptr)
{
  RNA_struct_idprops_unset(ptr, "rotation");
}

void ED_object_add_unit_props_size(wmOperatorType *ot)
{
  RNA_def_float_distance(
      ot->srna, "size", 2.0f, 0.0, OBJECT_ADD_SIZE_MAXF, "Size", "", 0.001, 100.00);
}

void ED_object_add_unit_props_radius(wmOperatorType *ot)
{
  RNA_def_float_distance(
      ot->srna, "radius", 1.0f, 0.0, OBJECT_ADD_SIZE_MAXF, "Radius", "", 0.001, 100.00);
}

void ED_object_add_generic_props(wmOperatorType *ot, bool do_editmode)
{
  PropertyRNA *prop;

  if (do_editmode) {
    prop = RNA_def_boolean(
        ot->srna, "enter_editmode", 0, "Enter Editmode", "Enter editmode when adding this object");
    RNA_def_property_flag(prop, PROP_HIDDEN | PROP_SKIP_SAVE);
  }
  /* note: this property gets hidden for add-camera operator */
  prop = RNA_def_enum(
      ot->srna, "align", align_options, ALIGN_WORLD, "Align", "The alignment of the new object");
  RNA_def_property_update_runtime(prop, view_align_update);

  prop = RNA_def_float_vector_xyz(ot->srna,
                                  "location",
                                  3,
                                  NULL,
                                  -OBJECT_ADD_SIZE_MAXF,
                                  OBJECT_ADD_SIZE_MAXF,
                                  "Location",
                                  "Location for the newly added object",
                                  -1000.0f,
                                  1000.0f);
  RNA_def_property_flag(prop, PROP_SKIP_SAVE);
  prop = RNA_def_float_rotation(ot->srna,
                                "rotation",
                                3,
                                NULL,
                                -OBJECT_ADD_SIZE_MAXF,
                                OBJECT_ADD_SIZE_MAXF,
                                "Rotation",
                                "Rotation for the newly added object",
                                DEG2RADF(-360.0f),
                                DEG2RADF(360.0f));
  RNA_def_property_flag(prop, PROP_SKIP_SAVE);
}

void ED_object_add_mesh_props(wmOperatorType *ot)
{
  RNA_def_boolean(ot->srna, "calc_uvs", true, "Generate UVs", "Generate a default UV map");
}

bool ED_object_add_generic_get_opts(bContext *C,
                                    wmOperator *op,
                                    const char view_align_axis,
                                    float loc[3],
                                    float rot[3],
                                    bool *enter_editmode,
                                    ushort *local_view_bits,
                                    bool *is_view_aligned)
{
  PropertyRNA *prop;

  /* Switch to Edit mode? optional prop */
  if ((prop = RNA_struct_find_property(op->ptr, "enter_editmode"))) {
    bool _enter_editmode;
    if (!enter_editmode) {
      enter_editmode = &_enter_editmode;
    }

    if (RNA_property_is_set(op->ptr, prop) && enter_editmode) {
      *enter_editmode = RNA_property_boolean_get(op->ptr, prop);
    }
    else {
      *enter_editmode = (U.flag & USER_ADD_EDITMODE) != 0;
      RNA_property_boolean_set(op->ptr, prop, *enter_editmode);
    }
  }

  if (local_view_bits) {
    View3D *v3d = CTX_wm_view3d(C);
    if (v3d && v3d->localvd) {
      *local_view_bits = v3d->local_view_uuid;
    }
  }

  /* Location! */
  {
    float _loc[3];
    if (!loc) {
      loc = _loc;
    }

    if (RNA_struct_property_is_set(op->ptr, "location")) {
      RNA_float_get_array(op->ptr, "location", loc);
    }
    else {
      ED_object_location_from_view(C, loc);
      RNA_float_set_array(op->ptr, "location", loc);
    }
  }

  /* Rotation! */
  {
    bool _is_view_aligned;
    float _rot[3];
    if (!is_view_aligned) {
      is_view_aligned = &_is_view_aligned;
    }
    if (!rot) {
      rot = _rot;
    }

    prop = RNA_struct_find_property(op->ptr, "align");
    int alignment = RNA_property_enum_get(op->ptr, prop);
    bool alignment_set = RNA_property_is_set(op->ptr, prop);

    if (RNA_struct_property_is_set(op->ptr, "rotation")) {
      *is_view_aligned = false;
      RNA_property_enum_set(op->ptr, prop, ALIGN_WORLD);
      alignment = ALIGN_WORLD;
    }
    else if (alignment_set) {
      *is_view_aligned = alignment == ALIGN_VIEW;
    }
    else {
      *is_view_aligned = (U.flag & USER_ADD_VIEWALIGNED) != 0;
      if (*is_view_aligned) {
        RNA_property_enum_set(op->ptr, prop, ALIGN_VIEW);
        alignment = ALIGN_VIEW;
      }
      else if (U.flag & USER_ADD_CURSORALIGNED) {
        RNA_property_enum_set(op->ptr, prop, ALIGN_CURSOR);
        alignment = ALIGN_CURSOR;
      }
    }

    switch (alignment) {
      case ALIGN_WORLD:
        RNA_float_get_array(op->ptr, "rotation", rot);
        break;
      case ALIGN_VIEW:
        ED_object_rotation_from_view(C, rot, view_align_axis);
        RNA_float_set_array(op->ptr, "rotation", rot);
        break;
      case ALIGN_CURSOR: {
        const Scene *scene = CTX_data_scene(C);
        float tmat[3][3];
        BKE_scene_cursor_rot_to_mat3(&scene->cursor, tmat);
        mat3_normalized_to_eul(rot, tmat);
        RNA_float_set_array(op->ptr, "rotation", rot);
        break;
      }
    }
  }

  return true;
}

/* For object add primitive operators.
 * Do not call undo push in this function (users of this function have to). */
Object *ED_object_add_type(bContext *C,
                           int type,
                           const char *name,
                           const float loc[3],
                           const float rot[3],
                           bool enter_editmode,
                           ushort local_view_bits)
{
  Main *bmain = CTX_data_main(C);
  Scene *scene = CTX_data_scene(C);
  ViewLayer *view_layer = CTX_data_view_layer(C);
  Object *ob;

  /* for as long scene has editmode... */
  if (CTX_data_edit_object(C)) {
    ED_object_editmode_exit(C, EM_FREEDATA);
  }

  /* deselects all, sets active object */
  ob = BKE_object_add(bmain, scene, view_layer, type, name);
  BASACT(view_layer)->local_view_bits = local_view_bits;
  /* editor level activate, notifiers */
  ED_object_base_activate(C, view_layer->basact);

  /* more editor stuff */
  ED_object_base_init_transform(C, view_layer->basact, loc, rot);

  /* TODO(sergey): This is weird to manually tag objects for update, better to
   * use DEG_id_tag_update here perhaps.
   */
  DEG_id_type_tag(bmain, ID_OB);
  DEG_relations_tag_update(bmain);
  if (ob->data != NULL) {
    DEG_id_tag_update_ex(bmain, (ID *)ob->data, ID_RECALC_EDITORS);
  }

  if (enter_editmode) {
    ED_object_editmode_enter_ex(bmain, scene, ob, 0);
  }

  WM_event_add_notifier(C, NC_SCENE | ND_LAYER_CONTENT, scene);

  /* TODO(sergey): Use proper flag for tagging here. */
  DEG_id_tag_update(&scene->id, 0);

  return ob;
}

/* for object add operator */
static int object_add_exec(bContext *C, wmOperator *op)
{
  Object *ob;
  bool enter_editmode;
  ushort local_view_bits;
  float loc[3], rot[3], radius;

  WM_operator_view3d_unit_defaults(C, op);
  if (!ED_object_add_generic_get_opts(
          C, op, 'Z', loc, rot, &enter_editmode, &local_view_bits, NULL)) {
    return OPERATOR_CANCELLED;
  }
  radius = RNA_float_get(op->ptr, "radius");
  ob = ED_object_add_type(
      C, RNA_enum_get(op->ptr, "type"), NULL, loc, rot, enter_editmode, local_view_bits);

  if (ob->type == OB_LATTICE) {
    /* lattice is a special case!
     * we never want to scale the obdata since that is the rest-state */
    copy_v3_fl(ob->scale, radius);
  }
  else {
    BKE_object_obdata_size_init(ob, radius);
  }

  return OPERATOR_FINISHED;
}

void OBJECT_OT_add(wmOperatorType *ot)
{
  /* identifiers */
  ot->name =
      "Add Lattice Object";  // bfa - Original was Add Object. But is used to create a Lattice object. Not sure if this gets reused somewhere.
  ot->description = "Add Lattice Object\nAdd an Lattice object to the scene";
  ot->idname = "OBJECT_OT_add";

  /* api callbacks */
  ot->exec = object_add_exec;
  ot->poll = ED_operator_objectmode;

  /* flags */
  ot->flag = OPTYPE_REGISTER | OPTYPE_UNDO;

  /* properties */
  ED_object_add_unit_props_radius(ot);
  PropertyRNA *prop = RNA_def_enum(ot->srna, "type", rna_enum_object_type_items, 0, "Type", "");
  RNA_def_property_translation_context(prop, BLT_I18NCONTEXT_ID_ID);

  ED_object_add_generic_props(ot, true);
}

/** \} */

/* -------------------------------------------------------------------- */
/** \name Add Probe Operator
 * \{ */

/* for object add operator */
static const char *get_lightprobe_defname(int type)
{
  switch (type) {
    case LIGHTPROBE_TYPE_GRID:
      return CTX_DATA_(BLT_I18NCONTEXT_ID_LIGHT, "IrradianceVolume");
    case LIGHTPROBE_TYPE_PLANAR:
      return CTX_DATA_(BLT_I18NCONTEXT_ID_LIGHT, "ReflectionPlane");
    case LIGHTPROBE_TYPE_CUBE:
      return CTX_DATA_(BLT_I18NCONTEXT_ID_LIGHT, "ReflectionCubemap");
    default:
      return CTX_DATA_(BLT_I18NCONTEXT_ID_LIGHT, "LightProbe");
  }
}

static int lightprobe_add_exec(bContext *C, wmOperator *op)
{
  Object *ob;
  LightProbe *probe;
  int type;
  bool enter_editmode;
  ushort local_view_bits;
  float loc[3], rot[3];
  float radius;

  WM_operator_view3d_unit_defaults(C, op);
  if (!ED_object_add_generic_get_opts(
          C, op, 'Z', loc, rot, &enter_editmode, &local_view_bits, NULL)) {
    return OPERATOR_CANCELLED;
  }
  type = RNA_enum_get(op->ptr, "type");
  radius = RNA_float_get(op->ptr, "radius");

  ob = ED_object_add_type(
      C, OB_LIGHTPROBE, get_lightprobe_defname(type), loc, rot, false, local_view_bits);
  copy_v3_fl(ob->scale, radius);

  probe = (LightProbe *)ob->data;
  probe->type = type;

  switch (type) {
    case LIGHTPROBE_TYPE_GRID:
      probe->distinf = 0.3f;
      probe->falloff = 1.0f;
      probe->clipsta = 0.01f;
      break;
    case LIGHTPROBE_TYPE_PLANAR:
      probe->distinf = 0.1f;
      probe->falloff = 0.5f;
      probe->clipsta = 0.001f;
      ob->empty_drawsize = 0.5f;
      break;
    case LIGHTPROBE_TYPE_CUBE:
      probe->attenuation_type = LIGHTPROBE_SHAPE_ELIPSOID;
      break;
    default:
      BLI_assert(!"LightProbe type not configured.");
      break;
  }

  DEG_relations_tag_update(CTX_data_main(C));

  return OPERATOR_FINISHED;
}

void OBJECT_OT_lightprobe_add(wmOperatorType *ot)
{
  /* identifiers */
  ot->name = "Add Light Probe";
  ot->description = "Add a light probe object";
  ot->idname = "OBJECT_OT_lightprobe_add";

  /* api callbacks */
  ot->exec = lightprobe_add_exec;
  ot->poll = ED_operator_objectmode;

  /* flags */
  ot->flag = OPTYPE_REGISTER | OPTYPE_UNDO;

  /* properties */
  ot->prop = RNA_def_enum(ot->srna, "type", lightprobe_type_items, 0, "Type", "");

  ED_object_add_unit_props_radius(ot);
  ED_object_add_generic_props(ot, true);
}

/** \} */

/* -------------------------------------------------------------------- */
/** \name Add Effector Operator
 * \{ */

/* for object add operator */
static int effector_add_exec(bContext *C, wmOperator *op)
{
  Object *ob;
  int type;
  bool enter_editmode;
  ushort local_view_bits;
  float loc[3], rot[3];
  float mat[4][4];
  float dia;

  WM_operator_view3d_unit_defaults(C, op);
  if (!ED_object_add_generic_get_opts(
          C, op, 'Z', loc, rot, &enter_editmode, &local_view_bits, NULL)) {
    return OPERATOR_CANCELLED;
  }
  type = RNA_enum_get(op->ptr, "type");
  dia = RNA_float_get(op->ptr, "radius");

  if (type == PFIELD_GUIDE) {
    Curve *cu;
    const char *name = CTX_DATA_(BLT_I18NCONTEXT_ID_OBJECT, "CurveGuide");
    ob = ED_object_add_type(C, OB_CURVE, name, loc, rot, false, local_view_bits);

    cu = ob->data;
    cu->flag |= CU_PATH | CU_3D;
    ED_object_editmode_enter(C, 0);
    ED_object_new_primitive_matrix(C, ob, loc, rot, mat);
    BLI_addtail(&cu->editnurb->nurbs,
                ED_curve_add_nurbs_primitive(C, ob, mat, CU_NURBS | CU_PRIM_PATH, dia));
    if (!enter_editmode) {
      ED_object_editmode_exit(C, EM_FREEDATA);
    }
  }
  else {
    const char *name = CTX_DATA_(BLT_I18NCONTEXT_ID_OBJECT, "Field");
    ob = ED_object_add_type(C, OB_EMPTY, name, loc, rot, false, local_view_bits);
    BKE_object_obdata_size_init(ob, dia);
    if (ELEM(type, PFIELD_WIND, PFIELD_VORTEX)) {
      ob->empty_drawtype = OB_SINGLE_ARROW;
    }
  }

  ob->pd = BKE_partdeflect_new(type);

  DEG_relations_tag_update(CTX_data_main(C));

  return OPERATOR_FINISHED;
}

void OBJECT_OT_effector_add(wmOperatorType *ot)
{
  /* identifiers */
  ot->name = "Add Effector";
  ot->description = "Add an empty object with a physics effector to the scene";
  ot->idname = "OBJECT_OT_effector_add";

  /* api callbacks */
  ot->exec = effector_add_exec;
  ot->poll = ED_operator_objectmode;

  /* flags */
  ot->flag = OPTYPE_REGISTER | OPTYPE_UNDO;

  /* properties */
  ot->prop = RNA_def_enum(ot->srna, "type", field_type_items, 0, "Type", "");

  ED_object_add_unit_props_radius(ot);
  ED_object_add_generic_props(ot, true);
}

/** \} */

/* -------------------------------------------------------------------- */
/** \name Add Camera Operator
 * \{ */

static int object_camera_add_exec(bContext *C, wmOperator *op)
{
  View3D *v3d = CTX_wm_view3d(C);
  Scene *scene = CTX_data_scene(C);
  Object *ob;
  Camera *cam;
  bool enter_editmode;
  ushort local_view_bits;
  float loc[3], rot[3];

  /* force view align for cameras */
  RNA_enum_set(op->ptr, "align", ALIGN_VIEW);

  if (!ED_object_add_generic_get_opts(
          C, op, 'Z', loc, rot, &enter_editmode, &local_view_bits, NULL)) {
    return OPERATOR_CANCELLED;
  }
  ob = ED_object_add_type(C, OB_CAMERA, NULL, loc, rot, false, local_view_bits);

  if (v3d) {
    if (v3d->camera == NULL) {
      v3d->camera = ob;
    }
    if (v3d->scenelock && scene->camera == NULL) {
      scene->camera = ob;
    }
  }

  cam = ob->data;
  cam->drawsize = v3d ? ED_view3d_grid_scale(scene, v3d, NULL) : ED_scene_grid_scale(scene, NULL);

  return OPERATOR_FINISHED;
}

void OBJECT_OT_camera_add(wmOperatorType *ot)
{
  PropertyRNA *prop;

  /* identifiers */
  ot->name = "Add Camera";
  ot->description = "Add Camera\nAdd a camera object to the scene";
  ot->idname = "OBJECT_OT_camera_add";

  /* api callbacks */
  ot->exec = object_camera_add_exec;
  ot->poll = ED_operator_objectmode;

  /* flags */
  ot->flag = OPTYPE_REGISTER | OPTYPE_UNDO;

  ED_object_add_generic_props(ot, true);

  /* hide this for cameras, default */
  prop = RNA_struct_type_find_property(ot->srna, "align");
  RNA_def_property_flag(prop, PROP_HIDDEN);
}

/** \} */

/* -------------------------------------------------------------------- */
/** \name Add Metaball Operator
 * \{ */

static int object_metaball_add_exec(bContext *C, wmOperator *op)
{
  Object *obedit = CTX_data_edit_object(C);
  bool newob = false;
  bool enter_editmode;
  ushort local_view_bits;
  float loc[3], rot[3];
  float mat[4][4];
  float dia;

  WM_operator_view3d_unit_defaults(C, op);
  if (!ED_object_add_generic_get_opts(
          C, op, 'Z', loc, rot, &enter_editmode, &local_view_bits, NULL)) {
    return OPERATOR_CANCELLED;
  }
  if (obedit == NULL || obedit->type != OB_MBALL) {
    obedit = ED_object_add_type(C, OB_MBALL, NULL, loc, rot, true, local_view_bits);
    newob = true;
  }
  else {
    DEG_id_tag_update(&obedit->id, ID_RECALC_GEOMETRY);
  }

  ED_object_new_primitive_matrix(C, obedit, loc, rot, mat);
  dia = RNA_float_get(op->ptr, "radius");

  ED_mball_add_primitive(C, obedit, mat, dia, RNA_enum_get(op->ptr, "type"));

  /* userdef */
  if (newob && !enter_editmode) {
    ED_object_editmode_exit(C, EM_FREEDATA);
  }

  WM_event_add_notifier(C, NC_OBJECT | ND_DRAW, obedit);

  return OPERATOR_FINISHED;
}

void OBJECT_OT_metaball_add(wmOperatorType *ot)
{
  /* identifiers */
  ot->name = "Add Metaball";
  ot->description = "Add an metaball object to the scene";
  ot->idname = "OBJECT_OT_metaball_add";

  /* api callbacks */
  ot->invoke = WM_menu_invoke;
  ot->exec = object_metaball_add_exec;
  ot->poll = ED_operator_scene_editable;

  /* flags */
  ot->flag = OPTYPE_REGISTER | OPTYPE_UNDO;

  ot->prop = RNA_def_enum(ot->srna, "type", rna_enum_metaelem_type_items, 0, "Primitive", "");

  ED_object_add_unit_props_radius(ot);
  ED_object_add_generic_props(ot, true);
}

/** \} */

/* -------------------------------------------------------------------- */
/** \name Add Text Operator
 * \{ */

static int object_add_text_exec(bContext *C, wmOperator *op)
{
  Object *obedit = CTX_data_edit_object(C);
  bool enter_editmode;
  ushort local_view_bits;
  float loc[3], rot[3];

  WM_operator_view3d_unit_defaults(C, op);
  if (!ED_object_add_generic_get_opts(
          C, op, 'Z', loc, rot, &enter_editmode, &local_view_bits, NULL)) {
    return OPERATOR_CANCELLED;
  }
  if (obedit && obedit->type == OB_FONT) {
    return OPERATOR_CANCELLED;
  }

  obedit = ED_object_add_type(C, OB_FONT, NULL, loc, rot, enter_editmode, local_view_bits);
  BKE_object_obdata_size_init(obedit, RNA_float_get(op->ptr, "radius"));

  WM_event_add_notifier(C, NC_OBJECT | ND_DRAW, obedit);

  return OPERATOR_FINISHED;
}

void OBJECT_OT_text_add(wmOperatorType *ot)
{
  /* identifiers */
  ot->name = "Add Text";
  ot->description = "Add Text\nAdd a text object to the scene";
  ot->idname = "OBJECT_OT_text_add";

  /* api callbacks */
  ot->exec = object_add_text_exec;
  ot->poll = ED_operator_objectmode;

  /* flags */
  ot->flag = OPTYPE_REGISTER | OPTYPE_UNDO;

  /* properties */
  ED_object_add_unit_props_radius(ot);
  ED_object_add_generic_props(ot, true);
}

/** \} */

/* -------------------------------------------------------------------- */
/** \name Add Armature Operator
 * \{ */

static int object_armature_add_exec(bContext *C, wmOperator *op)
{
  Object *obedit = CTX_data_edit_object(C);
  RegionView3D *rv3d = CTX_wm_region_view3d(C);
  bool newob = false;
  bool enter_editmode;
  ushort local_view_bits;
  float loc[3], rot[3], dia;
  bool view_aligned = rv3d && (U.flag & USER_ADD_VIEWALIGNED);

  WM_operator_view3d_unit_defaults(C, op);
  if (!ED_object_add_generic_get_opts(
          C, op, 'Z', loc, rot, &enter_editmode, &local_view_bits, NULL)) {
    return OPERATOR_CANCELLED;
  }
  if ((obedit == NULL) || (obedit->type != OB_ARMATURE)) {
    obedit = ED_object_add_type(C, OB_ARMATURE, NULL, loc, rot, true, local_view_bits);
    ED_object_editmode_enter(C, 0);
    newob = true;
  }
  else {
    DEG_id_tag_update(&obedit->id, ID_RECALC_GEOMETRY);
  }

  if (obedit == NULL) {
    BKE_report(op->reports, RPT_ERROR, "Cannot create editmode armature");
    return OPERATOR_CANCELLED;
  }

  dia = RNA_float_get(op->ptr, "radius");
  ED_armature_ebone_add_primitive(obedit, dia, view_aligned);

  /* userdef */
  if (newob && !enter_editmode) {
    ED_object_editmode_exit(C, EM_FREEDATA);
  }

  WM_event_add_notifier(C, NC_OBJECT | ND_DRAW, obedit);

  return OPERATOR_FINISHED;
}

void OBJECT_OT_armature_add(wmOperatorType *ot)
{
  /* identifiers */
  ot->name = "Add Armature";
  ot->description = "Add Armature\nAdd an armature object to the scene";
  ot->idname = "OBJECT_OT_armature_add";

  /* api callbacks */
  ot->exec = object_armature_add_exec;
  ot->poll = ED_operator_objectmode;

  /* flags */
  ot->flag = OPTYPE_REGISTER | OPTYPE_UNDO;

  /* properties */
  ED_object_add_unit_props_radius(ot);
  ED_object_add_generic_props(ot, true);
}

/** \} */

/* -------------------------------------------------------------------- */
/** \name Add Empty Operator
 * \{ */

static int object_empty_add_exec(bContext *C, wmOperator *op)
{
  Object *ob;
  int type = RNA_enum_get(op->ptr, "type");
  ushort local_view_bits;
  float loc[3], rot[3];

  WM_operator_view3d_unit_defaults(C, op);
  if (!ED_object_add_generic_get_opts(C, op, 'Z', loc, rot, NULL, &local_view_bits, NULL)) {
    return OPERATOR_CANCELLED;
  }
  ob = ED_object_add_type(C, OB_EMPTY, NULL, loc, rot, false, local_view_bits);

  BKE_object_empty_draw_type_set(ob, type);
  BKE_object_obdata_size_init(ob, RNA_float_get(op->ptr, "radius"));

  return OPERATOR_FINISHED;
}

void OBJECT_OT_empty_add(wmOperatorType *ot)
{
  /* identifiers */
  ot->name = "Add Empty";
  ot->description = "Add an empty object to the scene";
  ot->idname = "OBJECT_OT_empty_add";

  /* api callbacks */
  ot->invoke = WM_menu_invoke;
  ot->exec = object_empty_add_exec;
  ot->poll = ED_operator_objectmode;

  /* flags */
  ot->flag = OPTYPE_REGISTER | OPTYPE_UNDO;

  /* properties */
  ot->prop = RNA_def_enum(ot->srna, "type", rna_enum_object_empty_drawtype_items, 0, "Type", "");

  ED_object_add_unit_props_radius(ot);
  ED_object_add_generic_props(ot, false);
}

static int empty_drop_named_image_invoke(bContext *C, wmOperator *op, const wmEvent *event)
{
  Scene *scene = CTX_data_scene(C);

  Image *ima = NULL;

  ima = (Image *)WM_operator_drop_load_path(C, op, ID_IM);
  if (!ima) {
    return OPERATOR_CANCELLED;
  }
  /* handled below */
  id_us_min((ID *)ima);

  Object *ob = NULL;
  Object *ob_cursor = ED_view3d_give_object_under_cursor(C, event->mval);

  /* either change empty under cursor or create a new empty */
  if (ob_cursor && ob_cursor->type == OB_EMPTY) {
    WM_event_add_notifier(C, NC_SCENE | ND_OB_ACTIVE, scene);
    DEG_id_tag_update((ID *)ob_cursor, ID_RECALC_TRANSFORM);
    ob = ob_cursor;
  }
  else {
    /* add new empty */
    ushort local_view_bits;
    float rot[3];

    if (!ED_object_add_generic_get_opts(C, op, 'Z', NULL, rot, NULL, &local_view_bits, NULL)) {
      return OPERATOR_CANCELLED;
    }
    ob = ED_object_add_type(C, OB_EMPTY, NULL, NULL, rot, false, local_view_bits);

    ED_object_location_from_view(C, ob->loc);
    ED_view3d_cursor3d_position(C, event->mval, false, ob->loc);
    ED_object_rotation_from_view(C, ob->rot, 'Z');
    ob->empty_drawsize = 5.0f;
  }

  BKE_object_empty_draw_type_set(ob, OB_EMPTY_IMAGE);

  id_us_min(ob->data);
  ob->data = ima;
  id_us_plus(ob->data);

  return OPERATOR_FINISHED;
}

void OBJECT_OT_drop_named_image(wmOperatorType *ot)
{
  PropertyRNA *prop;

  /* identifiers */
  ot->name = "Add Empty Image/Drop Image To Empty";
  ot->description =
      "Add Empty Image/Drop Image To Empty\nAdd an empty image type to scene with data";
  ot->idname = "OBJECT_OT_drop_named_image";

  /* api callbacks */
  ot->invoke = empty_drop_named_image_invoke;
  ot->poll = ED_operator_objectmode;

  /* flags */
  ot->flag = OPTYPE_REGISTER | OPTYPE_UNDO;

  /* properties */
  prop = RNA_def_string(ot->srna, "filepath", NULL, FILE_MAX, "Filepath", "Path to image file");
  RNA_def_property_flag(prop, PROP_HIDDEN | PROP_SKIP_SAVE);
  RNA_def_boolean(ot->srna,
                  "relative_path",
                  true,
                  "Relative Path",
                  "Select the file relative to the blend file");
  RNA_def_property_flag(prop, PROP_HIDDEN | PROP_SKIP_SAVE);
  prop = RNA_def_string(ot->srna, "name", NULL, MAX_ID_NAME - 2, "Name", "Image name to assign");
  RNA_def_property_flag(prop, PROP_HIDDEN | PROP_SKIP_SAVE);
  ED_object_add_generic_props(ot, false);
}

/** \} */

/* -------------------------------------------------------------------- */
/** \name Add Gpencil Operator
 * \{ */

static bool object_gpencil_add_poll(bContext *C)
{
  Scene *scene = CTX_data_scene(C);
  Object *obact = CTX_data_active_object(C);

  if ((scene == NULL) || (ID_IS_LINKED(scene))) {
    return false;
  }

  if (obact && obact->type == OB_GPENCIL) {
    if (obact->mode != OB_MODE_OBJECT) {
      return false;
    }
  }

  return true;
}

static int object_gpencil_add_exec(bContext *C, wmOperator *op)
{
  Object *ob = CTX_data_active_object(C);
  bGPdata *gpd = (ob && (ob->type == OB_GPENCIL)) ? ob->data : NULL;

  const int type = RNA_enum_get(op->ptr, "type");

  ushort local_view_bits;
  float loc[3], rot[3];
  bool newob = false;

  /* Note: We use 'Y' here (not 'Z'), as */
  WM_operator_view3d_unit_defaults(C, op);
  if (!ED_object_add_generic_get_opts(C, op, 'Y', loc, rot, NULL, &local_view_bits, NULL)) {
    return OPERATOR_CANCELLED;
  }
  /* add new object if not currently editing a GP object,
   * or if "empty" was chosen (i.e. user wants a blank GP canvas)
   */
  if ((gpd == NULL) || (GPENCIL_ANY_MODE(gpd) == false) || (type == GP_EMPTY)) {
    const char *ob_name = NULL;
    switch (type) {
      case GP_MONKEY: {
        ob_name = "Suzanne";
        break;
      }
      case GP_STROKE: {
        ob_name = "Stroke";
        break;
      }
      default: {
        break;
      }
    }

    ob = ED_object_add_type(C, OB_GPENCIL, ob_name, loc, rot, true, local_view_bits);
    gpd = ob->data;
    newob = true;
  }
  else {
    DEG_id_tag_update(&ob->id, ID_RECALC_GEOMETRY);
    WM_event_add_notifier(C, NC_GPENCIL | ND_DATA | NA_ADDED, NULL);
  }

  /* create relevant geometry */
  switch (type) {
    case GP_STROKE: {
      float radius = RNA_float_get(op->ptr, "radius");
      float mat[4][4];

      ED_object_new_primitive_matrix(C, ob, loc, rot, mat);
      mul_v3_fl(mat[0], radius);
      mul_v3_fl(mat[1], radius);
      mul_v3_fl(mat[2], radius);

      ED_gpencil_create_stroke(C, ob, mat);
      break;
    }
    case GP_MONKEY: {
      float radius = RNA_float_get(op->ptr, "radius");
      float mat[4][4];

      ED_object_new_primitive_matrix(C, ob, loc, rot, mat);
      mul_v3_fl(mat[0], radius);
      mul_v3_fl(mat[1], radius);
      mul_v3_fl(mat[2], radius);

      ED_gpencil_create_monkey(C, ob, mat);
      break;
    }
    case GP_EMPTY:
      /* do nothing */
      break;

    default:
      BKE_report(op->reports, RPT_WARNING, "Not implemented");
      break;
  }

  /* if this is a new object, initialise default stuff (colors, etc.) */
  if (newob) {
    /* set default viewport color to black */
    copy_v3_fl(ob->color, 0.0f);

    ED_gpencil_add_defaults(C, ob);
  }

  return OPERATOR_FINISHED;
}

void OBJECT_OT_gpencil_add(wmOperatorType *ot)
{
  /* identifiers */
  ot->name = "Add Grease Pencil";
  ot->description = "Add a Grease Pencil object to the scene";
  ot->idname = "OBJECT_OT_gpencil_add";

  /* api callbacks */
  ot->invoke = WM_menu_invoke;
  ot->exec = object_gpencil_add_exec;
  ot->poll = object_gpencil_add_poll;

  /* flags */
  ot->flag = OPTYPE_REGISTER | OPTYPE_UNDO;

  /* properties */
  ED_object_add_unit_props_radius(ot);
  ED_object_add_generic_props(ot, false);

  ot->prop = RNA_def_enum(ot->srna, "type", rna_enum_object_gpencil_type_items, 0, "Type", "");
}

/** \} */

/* -------------------------------------------------------------------- */
/** \name Add Light Operator
 * \{ */

static const char *get_light_defname(int type)
{
  switch (type) {
    case LA_LOCAL:
      return CTX_DATA_(BLT_I18NCONTEXT_ID_LIGHT, "Point");
    case LA_SUN:
      return CTX_DATA_(BLT_I18NCONTEXT_ID_LIGHT, "Sun");
    case LA_SPOT:
      return CTX_DATA_(BLT_I18NCONTEXT_ID_LIGHT, "Spot");
    case LA_AREA:
      return CTX_DATA_(BLT_I18NCONTEXT_ID_LIGHT, "Area");
    default:
      return CTX_DATA_(BLT_I18NCONTEXT_ID_LIGHT, "Light");
  }
}

static int object_light_add_exec(bContext *C, wmOperator *op)
{
  Object *ob;
  Light *la;
  int type = RNA_enum_get(op->ptr, "type");
  ushort local_view_bits;
  float loc[3], rot[3];

  WM_operator_view3d_unit_defaults(C, op);
  if (!ED_object_add_generic_get_opts(C, op, 'Z', loc, rot, NULL, &local_view_bits, NULL)) {
    return OPERATOR_CANCELLED;
  }
  ob = ED_object_add_type(C, OB_LAMP, get_light_defname(type), loc, rot, false, local_view_bits);

  float size = RNA_float_get(op->ptr, "radius");
  /* Better defaults for light size. */
  switch (type) {
    case LA_LOCAL:
    case LA_SPOT:
      break;
    case LA_AREA:
      size *= 4.0f;
      break;
    default:
      size *= 0.5f;
      break;
  }
  BKE_object_obdata_size_init(ob, size);

  la = (Light *)ob->data;
  la->type = type;

  if (type == LA_SUN) {
    la->energy = 1.0f;
  }

  return OPERATOR_FINISHED;
}

void OBJECT_OT_light_add(wmOperatorType *ot)
{
  /* identifiers */
  ot->name = "Add Light";
  ot->description = "Add a light object to the scene";
  ot->idname = "OBJECT_OT_light_add";

  /* api callbacks */
  ot->invoke = WM_menu_invoke;
  ot->exec = object_light_add_exec;
  ot->poll = ED_operator_objectmode;

  /* flags */
  ot->flag = OPTYPE_REGISTER | OPTYPE_UNDO;

  /* properties */
  ot->prop = RNA_def_enum(ot->srna, "type", rna_enum_light_type_items, 0, "Type", "");
  RNA_def_property_translation_context(ot->prop, BLT_I18NCONTEXT_ID_LIGHT);

  ED_object_add_unit_props_radius(ot);
  ED_object_add_generic_props(ot, false);
}

/** \} */

/* -------------------------------------------------------------------- */
/** \name Add Collection Instance Operator
 * \{ */

static int collection_instance_add_exec(bContext *C, wmOperator *op)
{
  Main *bmain = CTX_data_main(C);
  Collection *collection;
  ushort local_view_bits;
  float loc[3], rot[3];

  if (RNA_struct_property_is_set(op->ptr, "name")) {
    char name[MAX_ID_NAME - 2];

    RNA_string_get(op->ptr, "name", name);
    collection = (Collection *)BKE_libblock_find_name(bmain, ID_GR, name);

    if (0 == RNA_struct_property_is_set(op->ptr, "location")) {
      const wmEvent *event = CTX_wm_window(C)->eventstate;
      ARegion *ar = CTX_wm_region(C);
      const int mval[2] = {event->x - ar->winrct.xmin, event->y - ar->winrct.ymin};
      ED_object_location_from_view(C, loc);
      ED_view3d_cursor3d_position(C, mval, false, loc);
      RNA_float_set_array(op->ptr, "location", loc);
    }
  }
  else {
    collection = BLI_findlink(&CTX_data_main(C)->collections, RNA_enum_get(op->ptr, "collection"));
  }

  if (!ED_object_add_generic_get_opts(C, op, 'Z', loc, rot, NULL, &local_view_bits, NULL)) {
    return OPERATOR_CANCELLED;
  }
  if (collection) {
    Scene *scene = CTX_data_scene(C);
    ViewLayer *view_layer = CTX_data_view_layer(C);

    /* Avoid dependency cycles. */
    LayerCollection *active_lc = BKE_layer_collection_get_active(view_layer);
    while (BKE_collection_find_cycle(active_lc->collection, collection)) {
      active_lc = BKE_layer_collection_activate_parent(view_layer, active_lc);
    }

    Object *ob = ED_object_add_type(
        C, OB_EMPTY, collection->id.name + 2, loc, rot, false, local_view_bits);
    ob->instance_collection = collection;
    ob->transflag |= OB_DUPLICOLLECTION;
    id_us_plus(&collection->id);

    /* works without this except if you try render right after, see: 22027 */
    DEG_relations_tag_update(bmain);
    DEG_id_tag_update(&scene->id, ID_RECALC_SELECT);
    WM_event_add_notifier(C, NC_SCENE | ND_OB_ACTIVE, scene);

    return OPERATOR_FINISHED;
  }

  return OPERATOR_CANCELLED;
}

/* only used as menu */
void OBJECT_OT_collection_instance_add(wmOperatorType *ot)
{
  PropertyRNA *prop;

  /* identifiers */
  ot->name = "Add Collection Instance";
  ot->description = "Add a collection instance";
  ot->idname = "OBJECT_OT_collection_instance_add";

  /* api callbacks */
  ot->invoke = WM_enum_search_invoke;
  ot->exec = collection_instance_add_exec;
  ot->poll = ED_operator_objectmode;

  /* flags */
  ot->flag = OPTYPE_REGISTER | OPTYPE_UNDO;

  /* properties */
  RNA_def_string(
      ot->srna, "name", "Collection", MAX_ID_NAME - 2, "Name", "Collection name to add");
  prop = RNA_def_enum(ot->srna, "collection", DummyRNA_NULL_items, 0, "Collection", "");
  RNA_def_enum_funcs(prop, RNA_collection_itemf);
  RNA_def_property_flag(prop, PROP_ENUM_NO_TRANSLATE);
  ot->prop = prop;
  ED_object_add_generic_props(ot, false);
}

/** \} */

/* -------------------------------------------------------------------- */
/** \name Add Speaker Operator
 * \{ */

static int object_speaker_add_exec(bContext *C, wmOperator *op)
{
  Main *bmain = CTX_data_main(C);
  Object *ob;
  ushort local_view_bits;
  float loc[3], rot[3];
  Scene *scene = CTX_data_scene(C);

  if (!ED_object_add_generic_get_opts(C, op, 'Z', loc, rot, NULL, &local_view_bits, NULL)) {
    return OPERATOR_CANCELLED;
  }
  ob = ED_object_add_type(C, OB_SPEAKER, NULL, loc, rot, false, local_view_bits);

  /* to make it easier to start using this immediately in NLA, a default sound clip is created
   * ready to be moved around to retime the sound and/or make new sound clips
   */
  {
    /* create new data for NLA hierarchy */
    AnimData *adt = BKE_animdata_add_id(&ob->id);
    NlaTrack *nlt = BKE_nlatrack_add(adt, NULL);
    NlaStrip *strip = BKE_nla_add_soundstrip(bmain, scene, ob->data);
    strip->start = CFRA;
    strip->end += strip->start;

    /* hook them up */
    BKE_nlatrack_add_strip(nlt, strip);

    /* auto-name the strip, and give the track an interesting name  */
    BLI_strncpy(nlt->name, DATA_("SoundTrack"), sizeof(nlt->name));
    BKE_nlastrip_validate_name(adt, strip);

    WM_event_add_notifier(C, NC_ANIMATION | ND_NLA | NA_EDITED, NULL);
  }

  return OPERATOR_FINISHED;
}

void OBJECT_OT_speaker_add(wmOperatorType *ot)
{
  /* identifiers */
  ot->name = "Add Speaker";
  ot->description = "Add Speaker\nAdd a speaker object to the scene";
  ot->idname = "OBJECT_OT_speaker_add";

  /* api callbacks */
  ot->exec = object_speaker_add_exec;
  ot->poll = ED_operator_objectmode;

  /* flags */
  ot->flag = OPTYPE_REGISTER | OPTYPE_UNDO;

  ED_object_add_generic_props(ot, true);
}

/** \} */

/* -------------------------------------------------------------------- */
/** \name Delete Object Operator
 * \{ */

/* remove base from a specific scene */
/* note: now unlinks constraints as well */
void ED_object_base_free_and_unlink(Main *bmain, Scene *scene, Object *ob)
{
  if (BKE_library_ID_is_indirectly_used(bmain, ob) && ID_REAL_USERS(ob) <= 1 &&
      ID_EXTRA_USERS(ob) == 0) {
    /* We cannot delete indirectly used object... */
    printf(
        "WARNING, undeletable object '%s', should have been catched before reaching this "
        "function!",
        ob->id.name + 2);
    return;
  }

  DEG_id_tag_update_ex(bmain, &ob->id, ID_RECALC_BASE_FLAGS);

  BKE_scene_collections_object_remove(bmain, scene, ob, true);
}

static int object_delete_exec(bContext *C, wmOperator *op)
{
  Main *bmain = CTX_data_main(C);
  Scene *scene = CTX_data_scene(C);
  wmWindowManager *wm = CTX_wm_manager(C);
  wmWindow *win;
  const bool use_global = RNA_boolean_get(op->ptr, "use_global");
  uint changed_count = 0;

  if (CTX_data_edit_object(C)) {
    return OPERATOR_CANCELLED;
  }

  CTX_DATA_BEGIN (C, Object *, ob, selected_objects) {
    const bool is_indirectly_used = BKE_library_ID_is_indirectly_used(bmain, ob);
    if (ob->id.tag & LIB_TAG_INDIRECT) {
      /* Can this case ever happen? */
      BKE_reportf(op->reports,
                  RPT_WARNING,
                  "Cannot delete indirectly linked object '%s'",
                  ob->id.name + 2);
      continue;
    }
    else if (is_indirectly_used && ID_REAL_USERS(ob) <= 1 && ID_EXTRA_USERS(ob) == 0) {
      BKE_reportf(op->reports,
                  RPT_WARNING,
                  "Cannot delete object '%s' from scene '%s', indirectly used objects need at "
                  "least one user",
                  ob->id.name + 2,
                  scene->id.name + 2);
      continue;
    }

    /* if grease pencil object, set cache as dirty */
    if (ob->type == OB_GPENCIL) {
      bGPdata *gpd = (bGPdata *)ob->data;
      DEG_id_tag_update(&gpd->id, ID_RECALC_TRANSFORM | ID_RECALC_GEOMETRY);
    }

    /* This is sort of a quick hack to address T51243 -
     * Proper thing to do here would be to nuke most of all this custom scene/object/base handling,
     * and use generic lib remap/query for that.
     * But this is for later (aka 2.8, once layers & co are settled and working).
     */
    if (use_global && ob->id.lib == NULL) {
      /* We want to nuke the object, let's nuke it the easy way (not for linked data though)... */
      BKE_id_delete(bmain, &ob->id);
      changed_count += 1;
      continue;
    }

    /* remove from Grease Pencil parent */
    /* XXX This is likely not correct?
     *     Will also remove parent from grease pencil from other scenes,
     *     even when use_global is false... */
    for (bGPdata *gpd = bmain->gpencils.first; gpd; gpd = gpd->id.next) {
      for (bGPDlayer *gpl = gpd->layers.first; gpl; gpl = gpl->next) {
        if (gpl->parent != NULL) {
          if (gpl->parent == ob) {
            gpl->parent = NULL;
          }
        }
      }
    }

    /* remove from current scene only */
    ED_object_base_free_and_unlink(bmain, scene, ob);
    changed_count += 1;

    if (use_global) {
      Scene *scene_iter;
      for (scene_iter = bmain->scenes.first; scene_iter; scene_iter = scene_iter->id.next) {
        if (scene_iter != scene && !ID_IS_LINKED(scene_iter)) {
          if (is_indirectly_used && ID_REAL_USERS(ob) <= 1 && ID_EXTRA_USERS(ob) == 0) {
            BKE_reportf(op->reports,
                        RPT_WARNING,
                        "Cannot delete object '%s' from scene '%s', indirectly used objects need "
                        "at least one user",
                        ob->id.name + 2,
                        scene_iter->id.name + 2);
            break;
          }
          ED_object_base_free_and_unlink(bmain, scene_iter, ob);
        }
      }
    }
    /* end global */
  }
  CTX_DATA_END;

  BKE_reportf(op->reports, RPT_INFO, "Deleted %u object(s)", changed_count);

  if (changed_count == 0) {
    return OPERATOR_CANCELLED;
  }

  /* delete has to handle all open scenes */
  BKE_main_id_tag_listbase(&bmain->scenes, LIB_TAG_DOIT, true);
  for (win = wm->windows.first; win; win = win->next) {
    scene = WM_window_get_active_scene(win);

    if (scene->id.tag & LIB_TAG_DOIT) {
      scene->id.tag &= ~LIB_TAG_DOIT;

      DEG_relations_tag_update(bmain);

      DEG_id_tag_update(&scene->id, ID_RECALC_SELECT);
      WM_event_add_notifier(C, NC_SCENE | ND_OB_ACTIVE, scene);
      WM_event_add_notifier(C, NC_SCENE | ND_LAYER_CONTENT, scene);
    }
  }

  return OPERATOR_FINISHED;
}

void OBJECT_OT_delete(wmOperatorType *ot)
{
  /* identifiers */
  ot->name = "Delete";
  ot->description = "Delete\nDelete selected objects";
  ot->idname = "OBJECT_OT_delete";

  /* api callbacks */
  //ot->invoke = WM_operator_confirm_or_exec; // bfa - turned off the confirmation dialog for deleting an object in object mode.
  ot->exec = object_delete_exec;
  ot->poll = ED_operator_objectmode;

  /* flags */
  ot->flag = OPTYPE_REGISTER | OPTYPE_UNDO;

  PropertyRNA *prop;
  prop = RNA_def_boolean(
      ot->srna, "use_global", 0, "Delete Globally", "Remove object from all scenes");
  RNA_def_property_flag(prop, PROP_HIDDEN | PROP_SKIP_SAVE);
  WM_operator_properties_confirm_or_exec(ot);
}

/** \} */

/* -------------------------------------------------------------------- */
/** \name Copy Object Utilities
 * \{ */

/* after copying objects, copied data should get new pointers */
static void copy_object_set_idnew(bContext *C)
{
  Main *bmain = CTX_data_main(C);

  CTX_DATA_BEGIN (C, Object *, ob, selected_editable_objects) {
    BKE_libblock_relink_to_newid(&ob->id);
  }
  CTX_DATA_END;

  BKE_main_id_clear_newpoins(bmain);
}

/** \} */

/* -------------------------------------------------------------------- */
/** \name Make Instanced Objects Real Operator
 * \{ */

/**
 * \note regarding hashing dupli-objects when using OB_DUPLICOLLECTION,
 * skip the first member of #DupliObject.persistent_id
 * since its a unique index and we only want to know if the group objects are from the same
 * dupli-group instance.
 */
static unsigned int dupliobject_group_hash(const void *ptr)
{
  const DupliObject *dob = ptr;
  unsigned int hash = BLI_ghashutil_ptrhash(dob->ob);
  unsigned int i;
  for (i = 1; (i < MAX_DUPLI_RECUR) && dob->persistent_id[i] != INT_MAX; i++) {
    hash ^= (dob->persistent_id[i] ^ i);
  }
  return hash;
}

/**
 * \note regarding hashing dupli-objects when NOT using OB_DUPLICOLLECTION,
 * include the first member of #DupliObject.persistent_id
 * since its the index of the vertex/face the object is instantiated on and we want to identify
 * objects on the same vertex/face.
 */
static unsigned int dupliobject_hash(const void *ptr)
{
  const DupliObject *dob = ptr;
  unsigned int hash = BLI_ghashutil_ptrhash(dob->ob);
  hash ^= (dob->persistent_id[0] ^ 0);
  return hash;
}

/* Compare function that matches dupliobject_group_hash */
static bool dupliobject_group_cmp(const void *a_, const void *b_)
{
  const DupliObject *a = a_;
  const DupliObject *b = b_;
  unsigned int i;

  if (a->ob != b->ob) {
    return true;
  }

  for (i = 1; (i < MAX_DUPLI_RECUR); i++) {
    if (a->persistent_id[i] != b->persistent_id[i]) {
      return true;
    }
    else if (a->persistent_id[i] == INT_MAX) {
      break;
    }
  }

  /* matching */
  return false;
}

/* Compare function that matches dupliobject_hash */
static bool dupliobject_cmp(const void *a_, const void *b_)
{
  const DupliObject *a = a_;
  const DupliObject *b = b_;

  if (a->ob != b->ob) {
    return true;
  }

  if (a->persistent_id[0] != b->persistent_id[0]) {
    return true;
  }

  /* matching */
  return false;
}

static void make_object_duplilist_real(
    bContext *C, Scene *scene, Base *base, const bool use_base_parent, const bool use_hierarchy)
{
  Main *bmain = CTX_data_main(C);
  ViewLayer *view_layer = CTX_data_view_layer(C);
  Depsgraph *depsgraph = CTX_data_depsgraph(C);
  ListBase *lb_duplis;
  DupliObject *dob;
  GHash *dupli_gh, *parent_gh = NULL;

  if (!(base->object->transflag & OB_DUPLI)) {
    return;
  }

  Object *object_eval = DEG_get_evaluated_object(depsgraph, base->object);
  lb_duplis = object_duplilist(depsgraph, scene, object_eval);

  dupli_gh = BLI_ghash_ptr_new(__func__);
  if (use_hierarchy) {
    if (base->object->transflag & OB_DUPLICOLLECTION) {
      parent_gh = BLI_ghash_new(dupliobject_group_hash, dupliobject_group_cmp, __func__);
    }
    else {
      parent_gh = BLI_ghash_new(dupliobject_hash, dupliobject_cmp, __func__);
    }
  }

  for (dob = lb_duplis->first; dob; dob = dob->next) {
    Object *ob_src = DEG_get_original_object(dob->ob);
    Object *ob_dst = ID_NEW_SET(ob_src, BKE_object_copy(bmain, ob_src));
    Base *base_dst;

    /* font duplis can have a totcol without material, we get them from parent
     * should be implemented better...
     */
    if (ob_dst->mat == NULL) {
      ob_dst->totcol = 0;
    }

    BKE_collection_object_add_from(bmain, scene, base->object, ob_dst);
    base_dst = BKE_view_layer_base_find(view_layer, ob_dst);
    BLI_assert(base_dst != NULL);

    BKE_scene_object_base_flag_sync_from_base(base_dst);

    /* make sure apply works */
    BKE_animdata_free(&ob_dst->id, true);
    ob_dst->adt = NULL;

    /* Proxies are not to be copied. */
    ob_dst->proxy_from = NULL;
    ob_dst->proxy_group = NULL;
    ob_dst->proxy = NULL;

    ob_dst->parent = NULL;
    BKE_constraints_free(&ob_dst->constraints);
    ob_dst->runtime.curve_cache = NULL;
    ob_dst->transflag &= ~OB_DUPLI;

    copy_m4_m4(ob_dst->obmat, dob->mat);
    BKE_object_apply_mat4(ob_dst, ob_dst->obmat, false, false);

    BLI_ghash_insert(dupli_gh, dob, ob_dst);
    if (parent_gh) {
      void **val;
      /* Due to nature of hash/comparison of this ghash, a lot of duplis may be considered as
       * 'the same', this avoids trying to insert same key several time and
       * raise asserts in debug builds... */
      if (!BLI_ghash_ensure_p(parent_gh, dob, &val)) {
        *val = ob_dst;
      }
    }
  }

  for (dob = lb_duplis->first; dob; dob = dob->next) {
    Object *ob_src = dob->ob;
    Object *ob_dst = BLI_ghash_lookup(dupli_gh, dob);

    /* Remap new object to itself, and clear again newid pointer of orig object. */
    BKE_libblock_relink_to_newid(&ob_dst->id);

    DEG_id_tag_update(&ob_dst->id, ID_RECALC_GEOMETRY);

    if (use_hierarchy) {
      /* original parents */
      Object *ob_src_par = ob_src->parent;
      Object *ob_dst_par = NULL;

      /* find parent that was also made real */
      if (ob_src_par) {
        /* OK to keep most of the members uninitialized,
         * they won't be read, this is simply for a hash lookup. */
        DupliObject dob_key;
        dob_key.ob = ob_src_par;
        if (base->object->transflag & OB_DUPLICOLLECTION) {
          memcpy(&dob_key.persistent_id[1],
                 &dob->persistent_id[1],
                 sizeof(dob->persistent_id[1]) * (MAX_DUPLI_RECUR - 1));
        }
        else {
          dob_key.persistent_id[0] = dob->persistent_id[0];
        }
        ob_dst_par = BLI_ghash_lookup(parent_gh, &dob_key);
      }

      if (ob_dst_par) {
        /* allow for all possible parent types */
        ob_dst->partype = ob_src->partype;
        BLI_strncpy(ob_dst->parsubstr, ob_src->parsubstr, sizeof(ob_dst->parsubstr));
        ob_dst->par1 = ob_src->par1;
        ob_dst->par2 = ob_src->par2;
        ob_dst->par3 = ob_src->par3;

        copy_m4_m4(ob_dst->parentinv, ob_src->parentinv);

        ob_dst->parent = ob_dst_par;
      }
      else if (use_base_parent) {
        ob_dst->parent = base->object;
        ob_dst->partype = PAROBJECT;
      }
    }
    else if (use_base_parent) {
      /* since we are ignoring the internal hierarchy - parent all to the
       * base object */
      ob_dst->parent = base->object;
      ob_dst->partype = PAROBJECT;
    }

    if (ob_dst->parent) {
      /* note, this may be the parent of other objects, but it should
       * still work out ok */
      BKE_object_apply_mat4(ob_dst, dob->mat, false, true);

      /* to set ob_dst->orig and in case there's any other discrepancies */
      DEG_id_tag_update(&ob_dst->id, ID_RECALC_TRANSFORM);
    }
  }

  if (base->object->transflag & OB_DUPLICOLLECTION && base->object->instance_collection) {
    for (Object *ob = bmain->objects.first; ob; ob = ob->id.next) {
      if (ob->proxy_group == base->object) {
        ob->proxy = NULL;
        ob->proxy_from = NULL;
        DEG_id_tag_update(&ob->id, ID_RECALC_TRANSFORM);
      }
    }
  }

  BLI_ghash_free(dupli_gh, NULL, NULL);
  if (parent_gh) {
    BLI_ghash_free(parent_gh, NULL, NULL);
  }

  free_object_duplilist(lb_duplis);

  BKE_main_id_clear_newpoins(bmain);

  base->object->transflag &= ~OB_DUPLI;
  DEG_id_tag_update(&base->object->id, ID_RECALC_COPY_ON_WRITE);
}

static int object_duplicates_make_real_exec(bContext *C, wmOperator *op)
{
  Main *bmain = CTX_data_main(C);
  Scene *scene = CTX_data_scene(C);

  const bool use_base_parent = RNA_boolean_get(op->ptr, "use_base_parent");
  const bool use_hierarchy = RNA_boolean_get(op->ptr, "use_hierarchy");

  BKE_main_id_clear_newpoins(bmain);

  CTX_DATA_BEGIN (C, Base *, base, selected_editable_bases) {
    make_object_duplilist_real(C, scene, base, use_base_parent, use_hierarchy);

    /* dependencies were changed */
    WM_event_add_notifier(C, NC_OBJECT | ND_PARENT, base->object);
  }
  CTX_DATA_END;

  DEG_relations_tag_update(bmain);
  WM_event_add_notifier(C, NC_SCENE, scene);
  WM_main_add_notifier(NC_OBJECT | ND_DRAW, NULL);

  return OPERATOR_FINISHED;
}

void OBJECT_OT_duplicates_make_real(wmOperatorType *ot)
{
  /* identifiers */
<<<<<<< HEAD
  ot->name = "Make Duplicates Real";
  ot->description = "Make Duplicates Real\nMake dupli objects attached to this object real";
=======
  ot->name = "Make Instances Real";
  ot->description = "Make instanced objects attached to this object real";
>>>>>>> 8ddc308e
  ot->idname = "OBJECT_OT_duplicates_make_real";

  /* api callbacks */
  ot->exec = object_duplicates_make_real_exec;

  ot->poll = ED_operator_objectmode;

  /* flags */
  ot->flag = OPTYPE_REGISTER | OPTYPE_UNDO | OPTYPE_USE_EVAL_DATA;

  RNA_def_boolean(ot->srna,
                  "use_base_parent",
                  0,
                  "Parent",
                  "Parent newly created objects to the original duplicator");
  RNA_def_boolean(
      ot->srna, "use_hierarchy", 0, "Keep Hierarchy", "Maintain parent child relationships");
}

/** \} */

/* -------------------------------------------------------------------- */
/** \name Data Convert Operator
 * \{ */

static const EnumPropertyItem convert_target_items[] = {
    {OB_CURVE, "CURVE", ICON_OUTLINER_OB_CURVE, "Curve from Mesh/Text", ""},
    {OB_MESH, "MESH", ICON_OUTLINER_OB_MESH, "Mesh from Curve/Meta/Surf/Text", ""},
    {0, NULL, 0, NULL, NULL},
};

static void convert_ensure_curve_cache(Depsgraph *depsgraph, Scene *scene, Object *ob)
{
  if (ob->runtime.curve_cache == NULL) {
    /* Force creation. This is normally not needed but on operator
     * redo we might end up with an object which isn't evaluated yet.
     * Also happens in case we are working on a copy of the object
     * (all its caches have been nuked then).
     */
    if (ELEM(ob->type, OB_SURF, OB_CURVE, OB_FONT)) {
      /* We need 'for render' ON here, to enable computing bevel dipslist if needed.
       * Also makes sense anyway, we would not want e.g. to loose hidden parts etc. */
      BKE_displist_make_curveTypes(depsgraph, scene, ob, true, false);
    }
    else if (ob->type == OB_MBALL) {
      BKE_displist_make_mball(depsgraph, scene, ob);
    }
  }
}

static void curvetomesh(Main *bmain, Depsgraph *depsgraph, Object *ob)
{
  Object *object_eval = DEG_get_evaluated_object(depsgraph, ob);
  Curve *curve = ob->data;
  Mesh *mesh = BKE_mesh_new_from_object_to_bmain(bmain, depsgraph, object_eval, true);
  BKE_object_free_modifiers(ob, 0);
  /* Replace curve used by the object itself. */
  ob->data = mesh;
  ob->type = OB_MESH;
  id_us_min(&curve->id);
  id_us_plus(&mesh->id);
  /* Change objects which are using same curve.
   * A bit annoying, but:
   * - It's possible to have multiple curve objects selected which are sharing the same curve
   *   datablock. We don't want mesh to be created for every of those objects.
   * - This is how conversion worked for a long long time. */
  LISTBASE_FOREACH (Object *, other_object, &bmain->objects) {
    if (other_object->data == curve) {
      other_object->type = OB_MESH;

      id_us_min((ID *)other_object->data);
      other_object->data = ob->data;
      id_us_plus((ID *)other_object->data);
    }
  }
}

static bool convert_poll(bContext *C)
{
  Scene *scene = CTX_data_scene(C);
  Base *base_act = CTX_data_active_base(C);
  Object *obact = base_act ? base_act->object : NULL;

  return (!ID_IS_LINKED(scene) && obact && (BKE_object_is_in_editmode(obact) == false) &&
          (base_act->flag & BASE_SELECTED) && !ID_IS_LINKED(obact));
}

/* Helper for convert_exec */
static Base *duplibase_for_convert(
    Main *bmain, Depsgraph *depsgraph, Scene *scene, ViewLayer *view_layer, Base *base, Object *ob)
{
  Object *obn;
  Base *basen;

  if (ob == NULL) {
    ob = base->object;
  }

  obn = BKE_object_copy(bmain, ob);
  DEG_id_tag_update(&obn->id, ID_RECALC_TRANSFORM | ID_RECALC_GEOMETRY | ID_RECALC_ANIMATION);
  BKE_collection_object_add_from(bmain, scene, ob, obn);

  basen = BKE_view_layer_base_find(view_layer, obn);
  ED_object_base_select(basen, BA_SELECT);
  ED_object_base_select(base, BA_DESELECT);

  /* XXX An ugly hack needed because if we re-run depsgraph with some new MBall objects
   * having same 'family name' as orig ones, they will affect end result of MBall computation...
   * For until we get rid of that name-based thingy in MBalls, that should do the trick
   * (this is weak, but other solution (to change name of obn) is even worse imho).
   * See T65996. */
  const bool is_meta_ball = (obn->type == OB_MBALL);
  void *obdata = obn->data;
  if (is_meta_ball) {
    obn->type = OB_EMPTY;
    obn->data = NULL;
  }

  /* XXX Doing that here is stupid, it means we update and re-evaluate the whole depsgraph every
   * time we need to duplicate an object to convert it. Even worse, this is not 100% correct, since
   * we do not yet have duplicated obdata.
   * However, that is a safe solution for now. Proper, longer-term solution is to refactor
   * convert_exec to:
   *  - duplicate all data it needs to in a first loop.
   *  - do a single update.
   *  - convert data in a second loop. */
  DEG_graph_tag_relations_update(depsgraph);
  CustomData_MeshMasks customdata_mask_prev = scene->customdata_mask;
  CustomData_MeshMasks_update(&scene->customdata_mask, &CD_MASK_MESH);
  BKE_scene_graph_update_tagged(depsgraph, bmain);
  scene->customdata_mask = customdata_mask_prev;

  if (is_meta_ball) {
    obn->type = OB_MBALL;
    obn->data = obdata;
  }

  return basen;
}

static int convert_exec(bContext *C, wmOperator *op)
{
  Main *bmain = CTX_data_main(C);
  Depsgraph *depsgraph = CTX_data_depsgraph(C);
  Scene *scene = CTX_data_scene(C);
  ViewLayer *view_layer = CTX_data_view_layer(C);
  Base *basen = NULL, *basact = NULL;
  Object *ob1, *obact = CTX_data_active_object(C);
  Curve *cu;
  Nurb *nu;
  MetaBall *mb;
  Mesh *me;
  const short target = RNA_enum_get(op->ptr, "target");
  bool keep_original = RNA_boolean_get(op->ptr, "keep_original");
  int a, mballConverted = 0;

  /* don't forget multiple users! */

  {
    FOREACH_SCENE_OBJECT_BEGIN (scene, ob) {
      ob->flag &= ~OB_DONE;

      /* flag data that's not been edited (only needed for !keep_original) */
      if (ob->data) {
        ((ID *)ob->data)->tag |= LIB_TAG_DOIT;
      }

      /* possible metaball basis is not in this scene */
      if (ob->type == OB_MBALL && target == OB_MESH) {
        if (BKE_mball_is_basis(ob) == false) {
          Object *ob_basis;
          ob_basis = BKE_mball_basis_find(scene, ob);
          if (ob_basis) {
            ob_basis->flag &= ~OB_DONE;
          }
        }
      }
    }
    FOREACH_SCENE_OBJECT_END;
  }

  ListBase selected_editable_bases;
  CTX_data_selected_editable_bases(C, &selected_editable_bases);

  /* Ensure we get all meshes calculated with a sufficient data-mask,
   * needed since re-evaluating single modifiers causes bugs if they depend
   * on other objects data masks too, see: T50950. */
  {
    for (CollectionPointerLink *link = selected_editable_bases.first; link; link = link->next) {
      Base *base = link->ptr.data;
      Object *ob = base->object;

      /* The way object type conversion works currently (enforcing conversion of *all* objects
       * using converted object-data, even some un-selected/hidden/another scene ones,
       * sounds totally bad to me.
       * However, changing this is more design than bug-fix, not to mention convoluted code below,
       * so that will be for later.
       * But at the very least, do not do that with linked IDs! */
      if ((ID_IS_LINKED(ob) || (ob->data && ID_IS_LINKED(ob->data))) && !keep_original) {
        keep_original = true;
        BKE_report(
            op->reports,
            RPT_INFO,
            "Converting some linked object/object data, enforcing 'Keep Original' option to True");
      }

      DEG_id_tag_update(&base->object->id, ID_RECALC_GEOMETRY);
    }

    CustomData_MeshMasks customdata_mask_prev = scene->customdata_mask;
    CustomData_MeshMasks_update(&scene->customdata_mask, &CD_MASK_MESH);
    BKE_scene_graph_update_tagged(depsgraph, bmain);
    scene->customdata_mask = customdata_mask_prev;
  }

  for (CollectionPointerLink *link = selected_editable_bases.first; link; link = link->next) {
    Object *newob = NULL;
    Base *base = link->ptr.data;
    Object *ob = base->object;

    if (ob->flag & OB_DONE || !IS_TAGGED(ob->data)) {
      if (ob->type != target) {
        base->flag &= ~SELECT;
        ob->flag &= ~SELECT;
      }

      /* obdata already modified */
      if (!IS_TAGGED(ob->data)) {
        /* When 2 objects with linked data are selected, converting both
         * would keep modifiers on all but the converted object [#26003] */
        if (ob->type == OB_MESH) {
          BKE_object_free_modifiers(ob, 0); /* after derivedmesh calls! */
        }
        if (ob->type == OB_GPENCIL) {
          BKE_object_free_modifiers(ob, 0); /* after derivedmesh calls! */
          BKE_object_free_shaderfx(ob, 0);
        }
      }
    }
    else if (ob->type == OB_MESH && target == OB_CURVE) {
      ob->flag |= OB_DONE;

      if (keep_original) {
        basen = duplibase_for_convert(bmain, depsgraph, scene, view_layer, base, NULL);
        newob = basen->object;

        /* decrement original mesh's usage count  */
        me = newob->data;
        id_us_min(&me->id);

        /* make a new copy of the mesh */
        newob->data = BKE_mesh_copy(bmain, me);
      }
      else {
        newob = ob;
      }

      BKE_mesh_to_curve(bmain, depsgraph, scene, newob);

      if (newob->type == OB_CURVE) {
        BKE_object_free_modifiers(newob, 0); /* after derivedmesh calls! */
        ED_rigidbody_object_remove(bmain, scene, newob);
      }
    }
    else if (ob->type == OB_MESH) {
      ob->flag |= OB_DONE;

      if (keep_original) {
        basen = duplibase_for_convert(bmain, depsgraph, scene, view_layer, base, NULL);
        newob = basen->object;

        /* decrement original mesh's usage count  */
        me = newob->data;
        id_us_min(&me->id);

        /* make a new copy of the mesh */
        newob->data = BKE_mesh_copy(bmain, me);
      }
      else {
        newob = ob;
        DEG_id_tag_update(&ob->id, ID_RECALC_TRANSFORM | ID_RECALC_GEOMETRY | ID_RECALC_ANIMATION);
      }

      /* make new mesh data from the original copy */
      /* note: get the mesh from the original, not from the copy in some
       * cases this doesn't give correct results (when MDEF is used for eg)
       */
      Scene *scene_eval = (Scene *)DEG_get_evaluated_id(depsgraph, &scene->id);
      Object *ob_eval = DEG_get_evaluated_object(depsgraph, ob);
      Mesh *me_eval = mesh_get_eval_final(depsgraph, scene_eval, ob_eval, &CD_MASK_MESH);
      me_eval = BKE_mesh_copy_for_eval(me_eval, false);
      BKE_mesh_nomain_to_mesh(me_eval, newob->data, newob, &CD_MASK_MESH, true);
      BKE_object_free_modifiers(newob, 0); /* after derivedmesh calls! */
    }
    else if (ob->type == OB_FONT) {
      ob->flag |= OB_DONE;

      if (keep_original) {
        basen = duplibase_for_convert(bmain, depsgraph, scene, view_layer, base, NULL);
        newob = basen->object;

        /* decrement original curve's usage count  */
        id_us_min(&((Curve *)newob->data)->id);

        /* make a new copy of the curve */
        newob->data = BKE_curve_copy(bmain, ob->data);
      }
      else {
        newob = ob;
      }

      cu = newob->data;

      /* TODO(sergey): Ideally DAG will create nurbs list for a curve data
       *               datablock, but for until we've got granular update
       *               lets take care by selves.
       */
      /* XXX This may fail/crash, since BKE_vfont_to_curve()
       * accesses evaluated data in some cases (bastien). */
      BKE_vfont_to_curve(newob, FO_EDIT);

      newob->type = OB_CURVE;
      cu->type = OB_CURVE;

      if (cu->vfont) {
        id_us_min(&cu->vfont->id);
        cu->vfont = NULL;
      }
      if (cu->vfontb) {
        id_us_min(&cu->vfontb->id);
        cu->vfontb = NULL;
      }
      if (cu->vfonti) {
        id_us_min(&cu->vfonti->id);
        cu->vfonti = NULL;
      }
      if (cu->vfontbi) {
        id_us_min(&cu->vfontbi->id);
        cu->vfontbi = NULL;
      }

      if (!keep_original) {
        /* other users */
        if (cu->id.us > 1) {
          for (ob1 = bmain->objects.first; ob1; ob1 = ob1->id.next) {
            if (ob1->data == ob->data) {
              ob1->type = OB_CURVE;
              DEG_id_tag_update(&ob1->id,
                                ID_RECALC_TRANSFORM | ID_RECALC_GEOMETRY | ID_RECALC_ANIMATION);
            }
          }
        }
      }

      for (nu = cu->nurb.first; nu; nu = nu->next) {
        nu->charidx = 0;
      }

      cu->flag &= ~CU_3D;
      BKE_curve_curve_dimension_update(cu);

      if (target == OB_MESH) {
        curvetomesh(bmain, depsgraph, newob);

        /* meshes doesn't use displist */
        BKE_object_free_curve_cache(newob);
      }
    }
    else if (ELEM(ob->type, OB_CURVE, OB_SURF)) {
      ob->flag |= OB_DONE;

      if (target == OB_MESH) {
        if (keep_original) {
          basen = duplibase_for_convert(bmain, depsgraph, scene, view_layer, base, NULL);
          newob = basen->object;

          /* decrement original curve's usage count  */
          id_us_min(&((Curve *)newob->data)->id);

          /* make a new copy of the curve */
          newob->data = BKE_curve_copy(bmain, ob->data);
        }
        else {
          newob = ob;
        }

        curvetomesh(bmain, depsgraph, newob);

        /* meshes doesn't use displist */
        BKE_object_free_curve_cache(newob);
      }
    }
    else if (ob->type == OB_MBALL && target == OB_MESH) {
      Object *baseob;

      base->flag &= ~BASE_SELECTED;
      ob->base_flag &= ~BASE_SELECTED;

      baseob = BKE_mball_basis_find(scene, ob);

      if (ob != baseob) {
        /* if motherball is converting it would be marked as done later */
        ob->flag |= OB_DONE;
      }

      if (!(baseob->flag & OB_DONE)) {
        basen = duplibase_for_convert(bmain, depsgraph, scene, view_layer, base, baseob);
        newob = basen->object;

        mb = newob->data;
        id_us_min(&mb->id);

        newob->data = BKE_mesh_add(bmain, "Mesh");
        newob->type = OB_MESH;

        me = newob->data;
        me->totcol = mb->totcol;
        if (newob->totcol) {
          me->mat = MEM_dupallocN(mb->mat);
          for (a = 0; a < newob->totcol; a++) {
            id_us_plus((ID *)me->mat[a]);
          }
        }

        convert_ensure_curve_cache(depsgraph, scene, baseob);
        BKE_mesh_from_metaball(&baseob->runtime.curve_cache->disp, newob->data);

        if (obact->type == OB_MBALL) {
          basact = basen;
        }

        baseob->flag |= OB_DONE;
        mballConverted = 1;
      }
    }
    else {
      continue;
    }

    /* Ensure new object has consistent material data with its new obdata. */
    if (newob) {
      test_object_materials(bmain, newob, newob->data);
    }

    /* tag obdata if it was been changed */

    /* If the original object is active then make this object active */
    if (basen) {
      if (ob == obact) {
        /* store new active base to update BASACT */
        basact = basen;
      }

      basen = NULL;
    }

    if (!keep_original && (ob->flag & OB_DONE)) {
      DEG_id_tag_update(&ob->id, ID_RECALC_GEOMETRY);
      ((ID *)ob->data)->tag &= ~LIB_TAG_DOIT; /* flag not to convert this datablock again */
    }
  }
  BLI_freelistN(&selected_editable_bases);

  if (!keep_original) {
    if (mballConverted) {
      /* We need to remove non-basis MBalls first, otherwise we won't be able to detect them if
       * their basis happens to be removed first. */
      FOREACH_SCENE_OBJECT_BEGIN (scene, ob_mball) {
        if (ob_mball->type == OB_MBALL) {
          Object *ob_basis = NULL;
          if (!BKE_mball_is_basis(ob_mball) &&
              ((ob_basis = BKE_mball_basis_find(scene, ob_mball)) && (ob_basis->flag & OB_DONE))) {
            ED_object_base_free_and_unlink(bmain, scene, ob_mball);
          }
        }
      }
      FOREACH_SCENE_OBJECT_END;
      FOREACH_SCENE_OBJECT_BEGIN (scene, ob_mball) {
        if (ob_mball->type == OB_MBALL) {
          if (ob_mball->flag & OB_DONE) {
            if (BKE_mball_is_basis(ob_mball)) {
              ED_object_base_free_and_unlink(bmain, scene, ob_mball);
            }
          }
        }
      }
      FOREACH_SCENE_OBJECT_END;
    }
  }

  // XXX  ED_object_editmode_enter(C, 0);
  // XXX  exit_editmode(C, EM_FREEDATA|); /* freedata, but no undo */

  if (basact) {
    /* active base was changed */
    ED_object_base_activate(C, basact);
    BASACT(view_layer) = basact;
  }
  else if (BASACT(view_layer)->object->flag & OB_DONE) {
    WM_event_add_notifier(C, NC_OBJECT | ND_MODIFIER, BASACT(view_layer)->object);
    WM_event_add_notifier(C, NC_OBJECT | ND_DATA, BASACT(view_layer)->object);
  }

  DEG_relations_tag_update(bmain);
  DEG_id_tag_update(&scene->id, ID_RECALC_SELECT);
  WM_event_add_notifier(C, NC_OBJECT | ND_DRAW, scene);
  WM_event_add_notifier(C, NC_SCENE | ND_OB_SELECT, scene);

  return OPERATOR_FINISHED;
}

void OBJECT_OT_convert(wmOperatorType *ot)
{
  /* identifiers */
  ot->name = "Convert to";
  ot->description = "Convert to, Convert selected objects:";
  ot->idname = "OBJECT_OT_convert";

  /* api callbacks */
  ot->invoke = WM_menu_invoke;
  ot->exec = convert_exec;
  ot->poll = convert_poll;

  /* flags */
  ot->flag = OPTYPE_REGISTER | OPTYPE_UNDO;

  /* properties */
  ot->prop = RNA_def_enum(
      ot->srna, "target", convert_target_items, OB_MESH, "Target", "Type of object to convert to");
  RNA_def_boolean(ot->srna,
                  "keep_original",
                  0,
                  "Keep Original",
                  "Keep original objects instead of replacing them");
}

/** \} */

/* -------------------------------------------------------------------- */
/** \name Duplicate Object Operator
 * \{ */

/*
 * dupflag: a flag made from constants declared in DNA_userdef_types.h
 * The flag tells adduplicate() whether to copy data linked to the object,
 * or to reference the existing data.
 * U.dupflag for default operations or you can construct a flag as python does
 * if the dupflag is 0 then no data will be copied (linked duplicate). */

/* used below, assumes id.new is correct */
/* leaves selection of base/object unaltered */
/* Does set ID->newid pointers. */
static Base *object_add_duplicate_internal(
    Main *bmain, Scene *scene, ViewLayer *view_layer, Object *ob, int dupflag)
{
  Base *base, *basen = NULL;
  Object *obn;

  if (ob->mode & OB_MODE_POSE) {
    /* nothing? */
  }
  else {
    obn = ID_NEW_SET(ob, BKE_object_duplicate(bmain, ob, dupflag));
    DEG_id_tag_update(&obn->id, ID_RECALC_TRANSFORM | ID_RECALC_GEOMETRY);

    base = BKE_view_layer_base_find(view_layer, ob);
    if ((base != NULL) && (base->flag & BASE_VISIBLE)) {
      BKE_collection_object_add_from(bmain, scene, ob, obn);
    }
    else {
      LayerCollection *layer_collection = BKE_layer_collection_get_active(view_layer);
      BKE_collection_object_add(bmain, layer_collection->collection, obn);
    }

    basen = BKE_view_layer_base_find(view_layer, obn);
    if (base != NULL) {
      basen->local_view_bits = base->local_view_bits;
    }

    /* 1) duplis should end up in same collection as the original
     * 2) Rigid Body sim participants MUST always be part of a collection...
     */
    // XXX: is 2) really a good measure here?
    if (ob->rigidbody_object || ob->rigidbody_constraint) {
      Collection *collection;
      for (collection = bmain->collections.first; collection; collection = collection->id.next) {
        if (BKE_collection_has_object(collection, ob)) {
          BKE_collection_object_add(bmain, collection, obn);
        }
      }
    }
  }
  return basen;
}

/* single object duplicate, if dupflag==0, fully linked, else it uses the flags given */
/* leaves selection of base/object unaltered.
 * note: don't call this within a loop since clear_* funcs loop over the entire database.
 * note: caller must do DAG_relations_tag_update(bmain);
 *       this is not done automatic since we may duplicate many objects in a batch */
Base *ED_object_add_duplicate(
    Main *bmain, Scene *scene, ViewLayer *view_layer, Base *base, int dupflag)
{
  Base *basen;
  Object *ob;

  basen = object_add_duplicate_internal(bmain, scene, view_layer, base->object, dupflag);
  if (basen == NULL) {
    return NULL;
  }

  ob = basen->object;

  /* link own references to the newly duplicated data [#26816] */
  BKE_libblock_relink_to_newid(&ob->id);

  /* DAG_relations_tag_update(bmain); */ /* caller must do */

  if (ob->data != NULL) {
    DEG_id_tag_update_ex(bmain, (ID *)ob->data, ID_RECALC_EDITORS);
  }

  BKE_main_id_clear_newpoins(bmain);

  return basen;
}

/* contextual operator dupli */
static int duplicate_exec(bContext *C, wmOperator *op)
{
  Main *bmain = CTX_data_main(C);
  Scene *scene = CTX_data_scene(C);
  ViewLayer *view_layer = CTX_data_view_layer(C);
  const bool linked = RNA_boolean_get(op->ptr, "linked");
  int dupflag = (linked) ? 0 : U.dupflag;

  CTX_DATA_BEGIN (C, Base *, base, selected_bases) {
    Base *basen = object_add_duplicate_internal(bmain, scene, view_layer, base->object, dupflag);

    /* note that this is safe to do with this context iterator,
     * the list is made in advance */
    ED_object_base_select(base, BA_DESELECT);
    ED_object_base_select(basen, BA_SELECT);

    if (basen == NULL) {
      continue;
    }

    /* new object becomes active */
    if (BASACT(view_layer) == base) {
      ED_object_base_activate(C, basen);
    }

    if (basen->object->data) {
      DEG_id_tag_update(basen->object->data, 0);
    }
  }
  CTX_DATA_END;

  copy_object_set_idnew(C);

  DEG_relations_tag_update(bmain);
  DEG_id_tag_update(&scene->id, ID_RECALC_COPY_ON_WRITE | ID_RECALC_SELECT);

  WM_event_add_notifier(C, NC_SCENE | ND_OB_SELECT, scene);

  return OPERATOR_FINISHED;
}

void OBJECT_OT_duplicate(wmOperatorType *ot)
{
  PropertyRNA *prop;

  /* identifiers */
  ot->name = "Duplicate Objects";
  ot->description = "Duplicate Objects\nDuplicate selected objects";
  ot->idname = "OBJECT_OT_duplicate";

  /* api callbacks */
  ot->exec = duplicate_exec;
  ot->poll = ED_operator_objectmode;

  /* flags */
  ot->flag = OPTYPE_REGISTER | OPTYPE_UNDO;

  /* to give to transform */
  prop = RNA_def_boolean(ot->srna,
                         "linked",
                         0,
                         "Linked",
                         "Duplicate object but not object data, linking to the original data");
  RNA_def_property_flag(prop, PROP_SKIP_SAVE);

  prop = RNA_def_enum(
      ot->srna, "mode", rna_enum_transform_mode_types, TFM_TRANSLATION, "Mode", "");
  RNA_def_property_flag(prop, PROP_HIDDEN);
}

/** \} */

/* -------------------------------------------------------------------- */
/** \name Add Named Object Operator
 *
 * Use for for drag & drop.
 * \{ */

static int add_named_exec(bContext *C, wmOperator *op)
{
  wmWindow *win = CTX_wm_window(C);
  const wmEvent *event = win ? win->eventstate : NULL;
  Main *bmain = CTX_data_main(C);
  Scene *scene = CTX_data_scene(C);
  ViewLayer *view_layer = CTX_data_view_layer(C);
  Base *basen;
  Object *ob;
  const bool linked = RNA_boolean_get(op->ptr, "linked");
  int dupflag = (linked) ? 0 : U.dupflag;
  char name[MAX_ID_NAME - 2];

  /* find object, create fake base */
  RNA_string_get(op->ptr, "name", name);
  ob = (Object *)BKE_libblock_find_name(bmain, ID_OB, name);

  if (ob == NULL) {
    BKE_report(op->reports, RPT_ERROR, "Object not found");
    return OPERATOR_CANCELLED;
  }

  /* prepare dupli */
  basen = object_add_duplicate_internal(bmain, scene, view_layer, ob, dupflag);

  if (basen == NULL) {
    BKE_report(op->reports, RPT_ERROR, "Object could not be duplicated");
    return OPERATOR_CANCELLED;
  }

  basen->object->restrictflag &= ~OB_RESTRICT_VIEWPORT;

  if (event) {
    ARegion *ar = CTX_wm_region(C);
    const int mval[2] = {event->x - ar->winrct.xmin, event->y - ar->winrct.ymin};
    ED_object_location_from_view(C, basen->object->loc);
    ED_view3d_cursor3d_position(C, mval, false, basen->object->loc);
  }

  ED_object_base_select(basen, BA_SELECT);
  ED_object_base_activate(C, basen);

  copy_object_set_idnew(C);

  /* TODO(sergey): Only update relations for the current scene. */
  DEG_relations_tag_update(bmain);

  DEG_id_tag_update(&scene->id, ID_RECALC_SELECT);
  WM_event_add_notifier(C, NC_SCENE | ND_OB_SELECT, scene);
  WM_event_add_notifier(C, NC_SCENE | ND_OB_ACTIVE, scene);

  return OPERATOR_FINISHED;
}

void OBJECT_OT_add_named(wmOperatorType *ot)
{
  /* identifiers */
  ot->name = "Add Named Object";
  ot->description = "Add Named Object\nAdd named object";
  ot->idname = "OBJECT_OT_add_named";

  /* api callbacks */
  ot->exec = add_named_exec;
  ot->poll = ED_operator_objectmode;

  /* flags */
  ot->flag = OPTYPE_REGISTER | OPTYPE_UNDO;

  RNA_def_boolean(ot->srna,
                  "linked",
                  0,
                  "Linked",
                  "Duplicate object but not object data, linking to the original data");
  RNA_def_string(ot->srna, "name", NULL, MAX_ID_NAME - 2, "Name", "Object name to add");
}

/** \} */

/* -------------------------------------------------------------------- */
/** \name Join Object Operator
 *
 * \{ */

static bool join_poll(bContext *C)
{
  Object *ob = CTX_data_active_object(C);

  if (!ob || ID_IS_LINKED(ob)) {
    return 0;
  }

  if (ELEM(ob->type, OB_MESH, OB_CURVE, OB_SURF, OB_ARMATURE, OB_GPENCIL)) {
    return ED_operator_screenactive(C);
  }
  else {
    return 0;
  }
}

static int join_exec(bContext *C, wmOperator *op)
{
  Object *ob = CTX_data_active_object(C);

  if (ob->mode & OB_MODE_EDIT) {
    BKE_report(op->reports, RPT_ERROR, "This data does not support joining in edit mode");
    return OPERATOR_CANCELLED;
  }
  else if (BKE_object_obdata_is_libdata(ob)) {
    BKE_report(op->reports, RPT_ERROR, "Cannot edit external library data");
    return OPERATOR_CANCELLED;
  }
  else if (ob->type == OB_GPENCIL) {
    bGPdata *gpd = (bGPdata *)ob->data;
    if ((!gpd) || GPENCIL_ANY_MODE(gpd)) {
      BKE_report(op->reports, RPT_ERROR, "This data does not support joining in this mode");
      return OPERATOR_CANCELLED;
    }
  }

  if (ob->type == OB_MESH) {
    return join_mesh_exec(C, op);
  }
  else if (ELEM(ob->type, OB_CURVE, OB_SURF)) {
    return join_curve_exec(C, op);
  }
  else if (ob->type == OB_ARMATURE) {
    return join_armature_exec(C, op);
  }
  else if (ob->type == OB_GPENCIL) {
    return ED_gpencil_join_objects_exec(C, op);
  }

  return OPERATOR_CANCELLED;
}

void OBJECT_OT_join(wmOperatorType *ot)
{
  /* identifiers */
  ot->name = "Join";
  ot->description = "Join\nJoin selected objects into active object";
  ot->idname = "OBJECT_OT_join";

  /* api callbacks */
  ot->exec = join_exec;
  ot->poll = join_poll;

  /* flags */
  ot->flag = OPTYPE_REGISTER | OPTYPE_UNDO;
}

/** \} */

/* -------------------------------------------------------------------- */
/** \name Join as Shape Key Operator
 * \{ */

static bool join_shapes_poll(bContext *C)
{
  Object *ob = CTX_data_active_object(C);

  if (!ob || ID_IS_LINKED(ob)) {
    return 0;
  }

  /* only meshes supported at the moment */
  if (ob->type == OB_MESH) {
    return ED_operator_screenactive(C);
  }
  else {
    return 0;
  }
}

static int join_shapes_exec(bContext *C, wmOperator *op)
{
  Object *ob = CTX_data_active_object(C);

  if (ob->mode & OB_MODE_EDIT) {
    BKE_report(op->reports, RPT_ERROR, "This data does not support joining in edit mode");
    return OPERATOR_CANCELLED;
  }
  else if (BKE_object_obdata_is_libdata(ob)) {
    BKE_report(op->reports, RPT_ERROR, "Cannot edit external library data");
    return OPERATOR_CANCELLED;
  }

  if (ob->type == OB_MESH) {
    return join_mesh_shapes_exec(C, op);
  }

  return OPERATOR_CANCELLED;
}

void OBJECT_OT_join_shapes(wmOperatorType *ot)
{
  /* identifiers */
  ot->name = "Join as Shapes";
  ot->description = "Join as Shapes\nMerge selected objects to shapes of active object";
  ot->idname = "OBJECT_OT_join_shapes";

  /* api callbacks */
  ot->exec = join_shapes_exec;
  ot->poll = join_shapes_poll;

  /* flags */
  ot->flag = OPTYPE_REGISTER | OPTYPE_UNDO;
}

/** \} */<|MERGE_RESOLUTION|>--- conflicted
+++ resolved
@@ -1923,13 +1923,8 @@
 void OBJECT_OT_duplicates_make_real(wmOperatorType *ot)
 {
   /* identifiers */
-<<<<<<< HEAD
-  ot->name = "Make Duplicates Real";
-  ot->description = "Make Duplicates Real\nMake dupli objects attached to this object real";
-=======
   ot->name = "Make Instances Real";
-  ot->description = "Make instanced objects attached to this object real";
->>>>>>> 8ddc308e
+  ot->description = "Make Instances Real\nMake instanced objects attached to this object real";
   ot->idname = "OBJECT_OT_duplicates_make_real";
 
   /* api callbacks */
@@ -2445,7 +2440,7 @@
 {
   /* identifiers */
   ot->name = "Convert to";
-  ot->description = "Convert to, Convert selected objects:";
+  ot->description = "Convert to\nConvert selected objects to another type";
   ot->idname = "OBJECT_OT_convert";
 
   /* api callbacks */
