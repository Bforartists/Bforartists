--- conflicted
+++ resolved
@@ -2319,15 +2319,11 @@
      "MESH",
      ICON_OUTLINER_OB_MESH,
      "Mesh",
-<<<<<<< HEAD
-     "Mesh from Curve, Surface, Metaball, Text, or Point Cloud objects"},
-=======
 #ifdef WITH_POINT_CLOUD
      "Mesh from Curve, Surface, Metaball, Text, or Pointcloud objects"},
 #else
      "Mesh from Curve, Surface, Metaball, or Text objects"},
 #endif
->>>>>>> 5a69f707
     {OB_GPENCIL,
      "GPENCIL",
      ICON_OUTLINER_OB_GREASEPENCIL,
@@ -2337,14 +2333,9 @@
     {OB_POINTCLOUD,
      "POINTCLOUD",
      ICON_OUTLINER_OB_POINTCLOUD,
-<<<<<<< HEAD
-     "Point Cloud",
-     "Point Cloud from Mesh objects"},
-=======
      "Pointcloud",
      "Pointcloud from Mesh objects"},
 #endif
->>>>>>> 5a69f707
     {0, NULL, 0, NULL, NULL},
 };
 
