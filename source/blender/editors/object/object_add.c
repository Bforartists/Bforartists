/*
 * This program is free software; you can redistribute it and/or
 * modify it under the terms of the GNU General Public License
 * as published by the Free Software Foundation; either version 2
 * of the License, or (at your option) any later version.
 *
 * This program is distributed in the hope that it will be useful,
 * but WITHOUT ANY WARRANTY; without even the implied warranty of
 * MERCHANTABILITY or FITNESS FOR A PARTICULAR PURPOSE.  See the
 * GNU General Public License for more details.
 *
 * You should have received a copy of the GNU General Public License
 * along with this program; if not, write to the Free Software Foundation,
 * Inc., 51 Franklin Street, Fifth Floor, Boston, MA 02110-1301, USA.
 *
 * The Original Code is Copyright (C) 2001-2002 by NaN Holding BV.
 * All rights reserved.
 */

/** \file
 * \ingroup edobj
 */

#include <ctype.h>
#include <stdlib.h>
#include <string.h>

#include "MEM_guardedalloc.h"

#include "DNA_anim_types.h"
#include "DNA_camera_types.h"
#include "DNA_collection_types.h"
#include "DNA_curve_types.h"
#include "DNA_gpencil_modifier_types.h"
#include "DNA_gpencil_types.h"
#include "DNA_key_types.h"
#include "DNA_light_types.h"
#include "DNA_lightprobe_types.h"
#include "DNA_material_types.h"
#include "DNA_mesh_types.h"
#include "DNA_meta_types.h"
#include "DNA_object_fluidsim_types.h"
#include "DNA_object_force_types.h"
#include "DNA_object_types.h"
#include "DNA_pointcloud_types.h"
#include "DNA_scene_types.h"
#include "DNA_vfont_types.h"

#include "BLI_ghash.h"
#include "BLI_listbase.h"
#include "BLI_math.h"
#include "BLI_string.h"
#include "BLI_utildefines.h"

#include "BLT_translation.h"

#include "BKE_action.h"
#include "BKE_anim_data.h"
#include "BKE_armature.h"
#include "BKE_camera.h"
#include "BKE_collection.h"
#include "BKE_constraint.h"
#include "BKE_context.h"
#include "BKE_curve.h"
#include "BKE_displist.h"
#include "BKE_duplilist.h"
#include "BKE_effect.h"
#include "BKE_font.h"
#include "BKE_geometry_set.h"
#include "BKE_gpencil_curve.h"
#include "BKE_gpencil_geom.h"
#include "BKE_gpencil_modifier.h"
#include "BKE_hair.h"
#include "BKE_key.h"
#include "BKE_lattice.h"
#include "BKE_layer.h"
#include "BKE_lib_id.h"
#include "BKE_lib_query.h"
#include "BKE_lib_remap.h"
#include "BKE_light.h"
#include "BKE_lightprobe.h"
#include "BKE_main.h"
#include "BKE_material.h"
#include "BKE_mball.h"
#include "BKE_mesh.h"
#include "BKE_mesh_runtime.h"
#include "BKE_nla.h"
#include "BKE_object.h"
#include "BKE_particle.h"
#include "BKE_pointcloud.h"
#include "BKE_report.h"
#include "BKE_scene.h"
#include "BKE_speaker.h"
#include "BKE_volume.h"

#include "DEG_depsgraph.h"
#include "DEG_depsgraph_build.h"
#include "DEG_depsgraph_query.h"

#include "RNA_access.h"
#include "RNA_define.h"
#include "RNA_enum_types.h"

#include "UI_interface.h"

#include "WM_api.h"
#include "WM_types.h"

#include "ED_armature.h"
#include "ED_curve.h"
#include "ED_gpencil.h"
#include "ED_mball.h"
#include "ED_mesh.h"
#include "ED_node.h"
#include "ED_object.h"
#include "ED_outliner.h"
#include "ED_physics.h"
#include "ED_render.h"
#include "ED_screen.h"
#include "ED_transform.h"
#include "ED_view3d.h"

#include "UI_resources.h"

#include "object_intern.h"

/* -------------------------------------------------------------------- */
/** \name Local Enum Declarations
 * \{ */

/* this is an exact copy of the define in rna_light.c
 * kept here because of linking order.
 * Icons are only defined here */
const EnumPropertyItem rna_enum_light_type_items[] = {
    {LA_LOCAL, "POINT", ICON_LIGHT_POINT, "Point", "Omnidirectional point light source"},
    {LA_SUN, "SUN", ICON_LIGHT_SUN, "Sun", "Constant direction parallel ray light source"},
    {LA_SPOT, "SPOT", ICON_LIGHT_SPOT, "Spot", "Directional cone light source"},
    {LA_AREA, "AREA", ICON_LIGHT_AREA, "Area", "Directional area light source"},
    {0, NULL, 0, NULL, NULL},
};

/* copy from rna_object_force.c */
static const EnumPropertyItem field_type_items[] = {
    {PFIELD_FORCE, "FORCE", ICON_FORCE_FORCE, "Force", ""},
    {PFIELD_WIND, "WIND", ICON_FORCE_WIND, "Wind", ""},
    {PFIELD_VORTEX, "VORTEX", ICON_FORCE_VORTEX, "Vortex", ""},
    {PFIELD_MAGNET, "MAGNET", ICON_FORCE_MAGNETIC, "Magnetic", ""},
    {PFIELD_HARMONIC, "HARMONIC", ICON_FORCE_HARMONIC, "Harmonic", ""},
    {PFIELD_CHARGE, "CHARGE", ICON_FORCE_CHARGE, "Charge", ""},
    {PFIELD_LENNARDJ, "LENNARDJ", ICON_FORCE_LENNARDJONES, "Lennard-Jones", ""},
    {PFIELD_TEXTURE, "TEXTURE", ICON_FORCE_TEXTURE, "Texture", ""},
    {PFIELD_GUIDE, "GUIDE", ICON_FORCE_CURVE, "Curve Guide", ""},
    {PFIELD_BOID, "BOID", ICON_FORCE_BOID, "Boid", ""},
    {PFIELD_TURBULENCE, "TURBULENCE", ICON_FORCE_TURBULENCE, "Turbulence", ""},
    {PFIELD_DRAG, "DRAG", ICON_FORCE_DRAG, "Drag", ""},
    {PFIELD_FLUIDFLOW, "FLUID", ICON_FORCE_FLUIDFLOW, "Fluid Flow", ""},
    {0, NULL, 0, NULL, NULL},
};

static EnumPropertyItem lightprobe_type_items[] = {
    {LIGHTPROBE_TYPE_CUBE,
     "CUBEMAP",
     ICON_LIGHTPROBE_CUBEMAP,
     "Reflection Cubemap",
     "Reflection probe with spherical or cubic attenuation"},
    {LIGHTPROBE_TYPE_PLANAR,
     "PLANAR",
     ICON_LIGHTPROBE_PLANAR,
     "Reflection Plane",
     "Planar reflection probe"},
    {LIGHTPROBE_TYPE_GRID,
     "GRID",
     ICON_LIGHTPROBE_GRID,
     "Irradiance Volume",
     "Irradiance probe to capture diffuse indirect lighting"},
    {0, NULL, 0, NULL, NULL},
};

enum {
  ALIGN_WORLD = 0,
  ALIGN_VIEW,
  ALIGN_CURSOR,
};

static const EnumPropertyItem align_options[] = {
    {ALIGN_WORLD, "WORLD", 0, "World", "Align the new object to the world"},
    {ALIGN_VIEW, "VIEW", 0, "View", "Align the new object to the view"},
    {ALIGN_CURSOR, "CURSOR", 0, "3D Cursor", "Use the 3D cursor orientation for the new object"},
    {0, NULL, 0, NULL, NULL},
};

/** \} */

/* -------------------------------------------------------------------- */
/** \name Local Helpers
 * \{ */

/**
 * Operator properties for creating an object under a screen space (2D) coordinate.
 * Used for object dropping like behavior (drag object and drop into 3D View).
 */
static void object_add_drop_xy_props(wmOperatorType *ot)
{
  PropertyRNA *prop;

  prop = RNA_def_int(ot->srna,
                     "drop_x",
                     0,
                     INT_MIN,
                     INT_MAX,
                     "Drop X",
                     "X-coordinate (screen space) to place the new object under",
                     INT_MIN,
                     INT_MAX);
  RNA_def_property_flag(prop, PROP_HIDDEN | PROP_SKIP_SAVE);
  prop = RNA_def_int(ot->srna,
                     "drop_y",
                     0,
                     INT_MIN,
                     INT_MAX,
                     "Drop Y",
                     "Y-coordinate (screen space) to place the new object under",
                     INT_MIN,
                     INT_MAX);
  RNA_def_property_flag(prop, PROP_HIDDEN | PROP_SKIP_SAVE);
}

static bool object_add_drop_xy_is_set(const wmOperator *op)
{
  return RNA_struct_property_is_set(op->ptr, "drop_x") &&
         RNA_struct_property_is_set(op->ptr, "drop_y");
}

/**
 * Query the currently set X- and Y-coordinate to position the new object under.
 * \param r_mval: Returned pointer to the coordinate in region-space.
 */
static bool object_add_drop_xy_get(bContext *C, wmOperator *op, int (*r_mval)[2])
{
  if (!object_add_drop_xy_is_set(op)) {
    (*r_mval)[0] = 0.0f;
    (*r_mval)[1] = 0.0f;
    return false;
  }

  const ARegion *region = CTX_wm_region(C);
  (*r_mval)[0] = RNA_int_get(op->ptr, "drop_x") - region->winrct.xmin;
  (*r_mval)[1] = RNA_int_get(op->ptr, "drop_y") - region->winrct.ymin;

  return true;
}

/**
 * Set the drop coordinate to the mouse position (if not already set) and call the operator's
 * `exec()` callback.
 */
static int object_add_drop_xy_generic_invoke(bContext *C, wmOperator *op, const wmEvent *event)
{
  if (!object_add_drop_xy_is_set(op)) {
    RNA_int_set(op->ptr, "drop_x", event->x);
    RNA_int_set(op->ptr, "drop_y", event->y);
  }
  return op->type->exec(C, op);
}

/** \} */

/* -------------------------------------------------------------------- */
/** \name Public Add Object API
 * \{ */

void ED_object_location_from_view(bContext *C, float loc[3])
{
  const Scene *scene = CTX_data_scene(C);
  copy_v3_v3(loc, scene->cursor.location);
}

void ED_object_rotation_from_quat(float rot[3], const float viewquat[4], const char align_axis)
{
  BLI_assert(align_axis >= 'X' && align_axis <= 'Z');

  switch (align_axis) {
    case 'X': {
      /* Same as 'rv3d->viewinv[1]' */
      const float axis_y[4] = {0.0f, 1.0f, 0.0f};
      float quat_y[4], quat[4];
      axis_angle_to_quat(quat_y, axis_y, M_PI_2);
      mul_qt_qtqt(quat, viewquat, quat_y);
      quat_to_eul(rot, quat);
      break;
    }
    case 'Y': {
      quat_to_eul(rot, viewquat);
      rot[0] -= (float)M_PI_2;
      break;
    }
    case 'Z': {
      quat_to_eul(rot, viewquat);
      break;
    }
  }
}

void ED_object_rotation_from_view(bContext *C, float rot[3], const char align_axis)
{
  RegionView3D *rv3d = CTX_wm_region_view3d(C);
  BLI_assert(align_axis >= 'X' && align_axis <= 'Z');
  if (rv3d) {
    float viewquat[4];
    copy_qt_qt(viewquat, rv3d->viewquat);
    viewquat[0] *= -1.0f;
    ED_object_rotation_from_quat(rot, viewquat, align_axis);
  }
  else {
    zero_v3(rot);
  }
}

void ED_object_base_init_transform_on_add(Object *object, const float loc[3], const float rot[3])
{
  if (loc) {
    copy_v3_v3(object->loc, loc);
  }

  if (rot) {
    copy_v3_v3(object->rot, rot);
  }

  BKE_object_to_mat4(object, object->obmat);
}

/* Uses context to figure out transform for primitive.
 * Returns standard diameter. */
float ED_object_new_primitive_matrix(
    bContext *C, Object *obedit, const float loc[3], const float rot[3], float r_primmat[4][4])
{
  Scene *scene = CTX_data_scene(C);
  View3D *v3d = CTX_wm_view3d(C);
  float mat[3][3], rmat[3][3], cmat[3][3], imat[3][3];

  unit_m4(r_primmat);

  eul_to_mat3(rmat, rot);
  invert_m3(rmat);

  /* inverse transform for initial rotation and object */
  copy_m3_m4(mat, obedit->obmat);
  mul_m3_m3m3(cmat, rmat, mat);
  invert_m3_m3(imat, cmat);
  copy_m4_m3(r_primmat, imat);

  /* center */
  copy_v3_v3(r_primmat[3], loc);
  sub_v3_v3v3(r_primmat[3], r_primmat[3], obedit->obmat[3]);
  invert_m3_m3(imat, mat);
  mul_m3_v3(imat, r_primmat[3]);

  {
    const float dia = v3d ? ED_view3d_grid_scale(scene, v3d, NULL) :
                            ED_scene_grid_scale(scene, NULL);
    return dia;
  }

  /* return 1.0f; */
}

/** \} */

/* -------------------------------------------------------------------- */
/** \name Add Object Operator
 * \{ */

static void view_align_update(struct Main *UNUSED(main),
                              struct Scene *UNUSED(scene),
                              struct PointerRNA *ptr)
{
  RNA_struct_idprops_unset(ptr, "rotation");
}

void ED_object_add_unit_props_size(wmOperatorType *ot)
{
  RNA_def_float_distance(
      ot->srna, "size", 2.0f, 0.0, OBJECT_ADD_SIZE_MAXF, "Size", "", 0.001, 100.00);
}

void ED_object_add_unit_props_radius_ex(wmOperatorType *ot, float default_value)
{
  RNA_def_float_distance(
      ot->srna, "radius", default_value, 0.0, OBJECT_ADD_SIZE_MAXF, "Radius", "", 0.001, 100.00);
}

void ED_object_add_unit_props_radius(wmOperatorType *ot)
{
  ED_object_add_unit_props_radius_ex(ot, 1.0f);
}

void ED_object_add_generic_props(wmOperatorType *ot, bool do_editmode)
{
  PropertyRNA *prop;

  if (do_editmode) {
    prop = RNA_def_boolean(ot->srna,
                           "enter_editmode",
                           0,
                           "Enter Edit Mode",
                           "Enter edit mode when adding this object");
    RNA_def_property_flag(prop, PROP_HIDDEN | PROP_SKIP_SAVE);
  }
  /* note: this property gets hidden for add-camera operator */
  prop = RNA_def_enum(
      ot->srna, "align", align_options, ALIGN_WORLD, "Align", "The alignment of the new object");
  RNA_def_property_update_runtime(prop, view_align_update);

  prop = RNA_def_float_vector_xyz(ot->srna,
                                  "location",
                                  3,
                                  NULL,
                                  -OBJECT_ADD_SIZE_MAXF,
                                  OBJECT_ADD_SIZE_MAXF,
                                  "Location",
                                  "Location for the newly added object",
                                  -1000.0f,
                                  1000.0f);
  RNA_def_property_flag(prop, PROP_SKIP_SAVE);
  prop = RNA_def_float_rotation(ot->srna,
                                "rotation",
                                3,
                                NULL,
                                -OBJECT_ADD_SIZE_MAXF,
                                OBJECT_ADD_SIZE_MAXF,
                                "Rotation",
                                "Rotation for the newly added object",
                                DEG2RADF(-360.0f),
                                DEG2RADF(360.0f));
  RNA_def_property_flag(prop, PROP_SKIP_SAVE);

  prop = RNA_def_float_vector_xyz(ot->srna,
                                  "scale",
                                  3,
                                  NULL,
                                  -OBJECT_ADD_SIZE_MAXF,
                                  OBJECT_ADD_SIZE_MAXF,
                                  "Scale",
                                  "Scale for the newly added object",
                                  -1000.0f,
                                  1000.0f);
  RNA_def_property_flag(prop, PROP_HIDDEN | PROP_SKIP_SAVE);
}

void ED_object_add_mesh_props(wmOperatorType *ot)
{
  RNA_def_boolean(ot->srna, "calc_uvs", true, "Generate UVs", "Generate a default UV map");
}

bool ED_object_add_generic_get_opts(bContext *C,
                                    wmOperator *op,
                                    const char view_align_axis,
                                    float loc[3],
                                    float rot[3],
                                    float scale[3],
                                    bool *enter_editmode,
                                    ushort *local_view_bits,
                                    bool *is_view_aligned)
{
  PropertyRNA *prop;

  /* Switch to Edit mode? optional prop */
  if ((prop = RNA_struct_find_property(op->ptr, "enter_editmode"))) {
    bool _enter_editmode;
    if (!enter_editmode) {
      enter_editmode = &_enter_editmode;
    }

    if (RNA_property_is_set(op->ptr, prop) && enter_editmode) {
      *enter_editmode = RNA_property_boolean_get(op->ptr, prop);
    }
    else {
      *enter_editmode = (U.flag & USER_ADD_EDITMODE) != 0;
      RNA_property_boolean_set(op->ptr, prop, *enter_editmode);
    }
  }

  if (local_view_bits) {
    View3D *v3d = CTX_wm_view3d(C);
    if (v3d && v3d->localvd) {
      *local_view_bits = v3d->local_view_uuid;
    }
  }

  /* Location! */
  {
    float _loc[3];
    if (!loc) {
      loc = _loc;
    }

    if (RNA_struct_property_is_set(op->ptr, "location")) {
      RNA_float_get_array(op->ptr, "location", loc);
    }
    else {
      ED_object_location_from_view(C, loc);
      RNA_float_set_array(op->ptr, "location", loc);
    }
  }

  /* Rotation! */
  {
    bool _is_view_aligned;
    float _rot[3];
    if (!is_view_aligned) {
      is_view_aligned = &_is_view_aligned;
    }
    if (!rot) {
      rot = _rot;
    }

    if (RNA_struct_property_is_set(op->ptr, "rotation")) {
      /* If rotation is set, always use it. Alignment (and corresponding user preference)
       * can be ignored since this is in world space anyways.
       * To not confuse (e.g. on redo), don't set it to #ALIGN_WORLD in the op UI though. */
      *is_view_aligned = false;
      RNA_float_get_array(op->ptr, "rotation", rot);
    }
    else {
      int alignment = ALIGN_WORLD;
      prop = RNA_struct_find_property(op->ptr, "align");

      if (RNA_property_is_set(op->ptr, prop)) {
        /* If alignment is set, always use it. */
        *is_view_aligned = alignment == ALIGN_VIEW;
        alignment = RNA_property_enum_get(op->ptr, prop);
      }
      else {
        /* If alignment is not set, use User Preferences. */
        *is_view_aligned = (U.flag & USER_ADD_VIEWALIGNED) != 0;
        if (*is_view_aligned) {
          RNA_property_enum_set(op->ptr, prop, ALIGN_VIEW);
          alignment = ALIGN_VIEW;
        }
        else if ((U.flag & USER_ADD_CURSORALIGNED) != 0) {
          RNA_property_enum_set(op->ptr, prop, ALIGN_CURSOR);
          alignment = ALIGN_CURSOR;
        }
        else {
          RNA_property_enum_set(op->ptr, prop, ALIGN_WORLD);
          alignment = ALIGN_WORLD;
        }
      }
      switch (alignment) {
        case ALIGN_WORLD:
          RNA_float_get_array(op->ptr, "rotation", rot);
          break;
        case ALIGN_VIEW:
          ED_object_rotation_from_view(C, rot, view_align_axis);
          RNA_float_set_array(op->ptr, "rotation", rot);
          break;
        case ALIGN_CURSOR: {
          const Scene *scene = CTX_data_scene(C);
          float tmat[3][3];
          BKE_scene_cursor_rot_to_mat3(&scene->cursor, tmat);
          mat3_normalized_to_eul(rot, tmat);
          RNA_float_set_array(op->ptr, "rotation", rot);
          break;
        }
      }
    }
  }

  /* Scale! */
  {
    float _scale[3];
    if (!scale) {
      scale = _scale;
    }

    /* For now this is optional, we can make it always use. */
    copy_v3_fl(scale, 1.0f);
    if ((prop = RNA_struct_find_property(op->ptr, "scale"))) {
      if (RNA_property_is_set(op->ptr, prop)) {
        RNA_property_float_get_array(op->ptr, prop, scale);
      }
      else {
        copy_v3_fl(scale, 1.0f);
        RNA_property_float_set_array(op->ptr, prop, scale);
      }
    }
  }

  return true;
}

/**
 * For object add primitive operators, or for object creation when `obdata != NULL`.
 * \param obdata: Assigned to #Object.data, with increased user count.
 *
 * \note Do not call undo push in this function (users of this function have to).
 */
Object *ED_object_add_type_with_obdata(bContext *C,
                                       const int type,
                                       const char *name,
                                       const float loc[3],
                                       const float rot[3],
                                       const bool enter_editmode,
                                       const ushort local_view_bits,
                                       ID *obdata)
{
  Main *bmain = CTX_data_main(C);
  Scene *scene = CTX_data_scene(C);
  ViewLayer *view_layer = CTX_data_view_layer(C);

  {
    Object *obedit = OBEDIT_FROM_VIEW_LAYER(view_layer);
    if (obedit != NULL) {
      ED_object_editmode_exit_ex(bmain, scene, obedit, EM_FREEDATA);
    }
  }

  /* deselects all, sets active object */
  Object *ob;
  if (obdata != NULL) {
    BLI_assert(type == BKE_object_obdata_to_type(obdata));
    ob = BKE_object_add_for_data(bmain, view_layer, type, name, obdata, true);
    const short *materials_len_p = BKE_id_material_len_p(obdata);
    if (materials_len_p && *materials_len_p > 0) {
      BKE_object_materials_test(bmain, ob, ob->data);
    }
  }
  else {
    ob = BKE_object_add(bmain, view_layer, type, name);
  }
  BASACT(view_layer)->local_view_bits = local_view_bits;
  /* editor level activate, notifiers */
  ED_object_base_activate(C, view_layer->basact);

  /* more editor stuff */
  ED_object_base_init_transform_on_add(ob, loc, rot);

  /* TODO(sergey): This is weird to manually tag objects for update, better to
   * use DEG_id_tag_update here perhaps.
   */
  DEG_id_type_tag(bmain, ID_OB);
  DEG_relations_tag_update(bmain);
  if (ob->data != NULL) {
    DEG_id_tag_update_ex(bmain, (ID *)ob->data, ID_RECALC_EDITORS);
  }

  if (enter_editmode) {
    ED_object_editmode_enter_ex(bmain, scene, ob, 0);
  }

  WM_event_add_notifier(C, NC_SCENE | ND_LAYER_CONTENT, scene);

  /* TODO(sergey): Use proper flag for tagging here. */
  DEG_id_tag_update(&scene->id, 0);

  ED_outliner_select_sync_from_object_tag(C);

  return ob;
}

Object *ED_object_add_type(bContext *C,
                           const int type,
                           const char *name,
                           const float loc[3],
                           const float rot[3],
                           const bool enter_editmode,
                           const ushort local_view_bits)
{
  return ED_object_add_type_with_obdata(
      C, type, name, loc, rot, enter_editmode, local_view_bits, NULL);
}

/* for object add operator */
static int object_add_exec(bContext *C, wmOperator *op)
{
  ushort local_view_bits;
  bool enter_editmode;
  float loc[3], rot[3], radius;
  WM_operator_view3d_unit_defaults(C, op);
  if (!ED_object_add_generic_get_opts(
          C, op, 'Z', loc, rot, NULL, &enter_editmode, &local_view_bits, NULL)) {
    return OPERATOR_CANCELLED;
  }
  radius = RNA_float_get(op->ptr, "radius");
  Object *ob = ED_object_add_type(
      C, RNA_enum_get(op->ptr, "type"), NULL, loc, rot, enter_editmode, local_view_bits);

  if (ob->type == OB_LATTICE) {
    /* lattice is a special case!
     * we never want to scale the obdata since that is the rest-state */
    copy_v3_fl(ob->scale, radius);
  }
  else {
    BKE_object_obdata_size_init(ob, radius);
  }

  return OPERATOR_FINISHED;
}

void OBJECT_OT_add(wmOperatorType *ot)
{
  /* identifiers */
  ot->name = "Add Lattice Object";  // bfa - Original was Add Object. But is used to create a Lattice object. Not sure if this gets reused somewhere.
  ot->description = "Add an Lattice object to the scene";
  ot->idname = "OBJECT_OT_add";

  /* api callbacks */
  ot->exec = object_add_exec;
  ot->poll = ED_operator_objectmode;

  /* flags */
  ot->flag = OPTYPE_REGISTER | OPTYPE_UNDO;

  /* properties */
  ED_object_add_unit_props_radius(ot);
  PropertyRNA *prop = RNA_def_enum(ot->srna, "type", rna_enum_object_type_items, 0, "Type", "");
  RNA_def_property_translation_context(prop, BLT_I18NCONTEXT_ID_ID);

  ED_object_add_generic_props(ot, true);
}

/** \} */

/* -------------------------------------------------------------------- */
/** \name Add Probe Operator
 * \{ */

/* for object add operator */
static const char *get_lightprobe_defname(int type)
{
  switch (type) {
    case LIGHTPROBE_TYPE_GRID:
      return CTX_DATA_(BLT_I18NCONTEXT_ID_LIGHT, "IrradianceVolume");
    case LIGHTPROBE_TYPE_PLANAR:
      return CTX_DATA_(BLT_I18NCONTEXT_ID_LIGHT, "ReflectionPlane");
    case LIGHTPROBE_TYPE_CUBE:
      return CTX_DATA_(BLT_I18NCONTEXT_ID_LIGHT, "ReflectionCubemap");
    default:
      return CTX_DATA_(BLT_I18NCONTEXT_ID_LIGHT, "LightProbe");
  }
}

static int lightprobe_add_exec(bContext *C, wmOperator *op)
{
  bool enter_editmode;
  ushort local_view_bits;
  float loc[3], rot[3];
  WM_operator_view3d_unit_defaults(C, op);
  if (!ED_object_add_generic_get_opts(
          C, op, 'Z', loc, rot, NULL, &enter_editmode, &local_view_bits, NULL)) {
    return OPERATOR_CANCELLED;
  }
  int type = RNA_enum_get(op->ptr, "type");
  float radius = RNA_float_get(op->ptr, "radius");

  Object *ob = ED_object_add_type(
      C, OB_LIGHTPROBE, get_lightprobe_defname(type), loc, rot, false, local_view_bits);
  copy_v3_fl(ob->scale, radius);

  LightProbe *probe = (LightProbe *)ob->data;

  BKE_lightprobe_type_set(probe, type);

  DEG_relations_tag_update(CTX_data_main(C));

  return OPERATOR_FINISHED;
}

void OBJECT_OT_lightprobe_add(wmOperatorType *ot)
{
  /* identifiers */
  ot->name = "Add Light Probe";
  ot->description = "Add a light probe object";
  ot->idname = "OBJECT_OT_lightprobe_add";

  /* api callbacks */
  ot->exec = lightprobe_add_exec;
  ot->poll = ED_operator_objectmode;

  /* flags */
  ot->flag = OPTYPE_REGISTER | OPTYPE_UNDO;

  /* properties */
  ot->prop = RNA_def_enum(ot->srna, "type", lightprobe_type_items, 0, "Type", "");

  ED_object_add_unit_props_radius(ot);
  ED_object_add_generic_props(ot, true);
}

/** \} */

/* -------------------------------------------------------------------- */
/** \name Add Effector Operator
 * \{ */

/* for object add operator */

static const char *get_effector_defname(ePFieldType type)
{
  switch (type) {
    case PFIELD_FORCE:
      return CTX_DATA_(BLT_I18NCONTEXT_ID_OBJECT, "Force");
    case PFIELD_VORTEX:
      return CTX_DATA_(BLT_I18NCONTEXT_ID_OBJECT, "Vortex");
    case PFIELD_MAGNET:
      return CTX_DATA_(BLT_I18NCONTEXT_ID_OBJECT, "Magnet");
    case PFIELD_WIND:
      return CTX_DATA_(BLT_I18NCONTEXT_ID_OBJECT, "Wind");
    case PFIELD_GUIDE:
      return CTX_DATA_(BLT_I18NCONTEXT_ID_OBJECT, "CurveGuide");
    case PFIELD_TEXTURE:
      return CTX_DATA_(BLT_I18NCONTEXT_ID_OBJECT, "TextureField");
    case PFIELD_HARMONIC:
      return CTX_DATA_(BLT_I18NCONTEXT_ID_OBJECT, "Harmonic");
    case PFIELD_CHARGE:
      return CTX_DATA_(BLT_I18NCONTEXT_ID_OBJECT, "Charge");
    case PFIELD_LENNARDJ:
      return CTX_DATA_(BLT_I18NCONTEXT_ID_OBJECT, "Lennard-Jones");
    case PFIELD_BOID:
      return CTX_DATA_(BLT_I18NCONTEXT_ID_OBJECT, "Boid");
    case PFIELD_TURBULENCE:
      return CTX_DATA_(BLT_I18NCONTEXT_ID_OBJECT, "Turbulence");
    case PFIELD_DRAG:
      return CTX_DATA_(BLT_I18NCONTEXT_ID_OBJECT, "Drag");
    case PFIELD_FLUIDFLOW:
      return CTX_DATA_(BLT_I18NCONTEXT_ID_OBJECT, "FluidField");
    case PFIELD_NULL:
      return CTX_DATA_(BLT_I18NCONTEXT_ID_OBJECT, "Field");
    case NUM_PFIELD_TYPES:
      break;
  }

  BLI_assert(false);
  return CTX_DATA_(BLT_I18NCONTEXT_ID_OBJECT, "Field");
}

static int effector_add_exec(bContext *C, wmOperator *op)
{
  bool enter_editmode;
  ushort local_view_bits;
  float loc[3], rot[3];
  WM_operator_view3d_unit_defaults(C, op);
  if (!ED_object_add_generic_get_opts(
          C, op, 'Z', loc, rot, NULL, &enter_editmode, &local_view_bits, NULL)) {
    return OPERATOR_CANCELLED;
  }
  int type = RNA_enum_get(op->ptr, "type");
  float dia = RNA_float_get(op->ptr, "radius");

  Object *ob;
  if (type == PFIELD_GUIDE) {
    Main *bmain = CTX_data_main(C);
    Scene *scene = CTX_data_scene(C);
    Curve *cu;
    ob = ED_object_add_type(
        C, OB_CURVE, get_effector_defname(type), loc, rot, false, local_view_bits);

    cu = ob->data;
    cu->flag |= CU_PATH | CU_3D;
    ED_object_editmode_enter_ex(bmain, scene, ob, 0);

    float mat[4][4];
    ED_object_new_primitive_matrix(C, ob, loc, rot, mat);
    BLI_addtail(&cu->editnurb->nurbs,
                ED_curve_add_nurbs_primitive(C, ob, mat, CU_NURBS | CU_PRIM_PATH, dia));
    if (!enter_editmode) {
      ED_object_editmode_exit_ex(bmain, scene, ob, EM_FREEDATA);
    }
  }
  else {
    ob = ED_object_add_type(
        C, OB_EMPTY, get_effector_defname(type), loc, rot, false, local_view_bits);
    BKE_object_obdata_size_init(ob, dia);
    if (ELEM(type, PFIELD_WIND, PFIELD_VORTEX)) {
      ob->empty_drawtype = OB_SINGLE_ARROW;
    }
  }

  ob->pd = BKE_partdeflect_new(type);

  DEG_relations_tag_update(CTX_data_main(C));

  return OPERATOR_FINISHED;
}

void OBJECT_OT_effector_add(wmOperatorType *ot)
{
  /* identifiers */
  ot->name = "Add Effector";
  ot->description = "Add an empty object with a physics effector to the scene";
  ot->idname = "OBJECT_OT_effector_add";

  /* api callbacks */
  ot->exec = effector_add_exec;
  ot->poll = ED_operator_objectmode;

  /* flags */
  ot->flag = OPTYPE_REGISTER | OPTYPE_UNDO;

  /* properties */
  ot->prop = RNA_def_enum(ot->srna, "type", field_type_items, 0, "Type", "");

  ED_object_add_unit_props_radius(ot);
  ED_object_add_generic_props(ot, true);
}

/** \} */

/* -------------------------------------------------------------------- */
/** \name Add Camera Operator
 * \{ */

static int object_camera_add_exec(bContext *C, wmOperator *op)
{
  View3D *v3d = CTX_wm_view3d(C);
  Scene *scene = CTX_data_scene(C);

  /* force view align for cameras */
  RNA_enum_set(op->ptr, "align", ALIGN_VIEW);

  ushort local_view_bits;
  bool enter_editmode;
  float loc[3], rot[3];
  if (!ED_object_add_generic_get_opts(
          C, op, 'Z', loc, rot, NULL, &enter_editmode, &local_view_bits, NULL)) {
    return OPERATOR_CANCELLED;
  }
  Object *ob = ED_object_add_type(C, OB_CAMERA, NULL, loc, rot, false, local_view_bits);

  if (v3d) {
    if (v3d->camera == NULL) {
      v3d->camera = ob;
    }
    if (v3d->scenelock && scene->camera == NULL) {
      scene->camera = ob;
    }
  }

  Camera *cam = ob->data;
  cam->drawsize = v3d ? ED_view3d_grid_scale(scene, v3d, NULL) : ED_scene_grid_scale(scene, NULL);

  return OPERATOR_FINISHED;
}

void OBJECT_OT_camera_add(wmOperatorType *ot)
{
  PropertyRNA *prop;

  /* identifiers */
  ot->name = "Add Camera";
  ot->description = "Add a camera object to the scene";
  ot->idname = "OBJECT_OT_camera_add";

  /* api callbacks */
  ot->exec = object_camera_add_exec;
  ot->poll = ED_operator_objectmode;

  /* flags */
  ot->flag = OPTYPE_REGISTER | OPTYPE_UNDO;

  ED_object_add_generic_props(ot, true);

  /* hide this for cameras, default */
  prop = RNA_struct_type_find_property(ot->srna, "align");
  RNA_def_property_flag(prop, PROP_HIDDEN);
}

/** \} */

/* -------------------------------------------------------------------- */
/** \name Add Metaball Operator
 * \{ */

static int object_metaball_add_exec(bContext *C, wmOperator *op)
{
  Main *bmain = CTX_data_main(C);
  Scene *scene = CTX_data_scene(C);
  ViewLayer *view_layer = CTX_data_view_layer(C);

  ushort local_view_bits;
  bool enter_editmode;
  float loc[3], rot[3];
  WM_operator_view3d_unit_defaults(C, op);
  if (!ED_object_add_generic_get_opts(
          C, op, 'Z', loc, rot, NULL, &enter_editmode, &local_view_bits, NULL)) {
    return OPERATOR_CANCELLED;
  }

  bool newob = false;
  Object *obedit = OBEDIT_FROM_VIEW_LAYER(view_layer);
  if (obedit == NULL || obedit->type != OB_MBALL) {
    obedit = ED_object_add_type(C, OB_MBALL, NULL, loc, rot, true, local_view_bits);
    newob = true;
  }
  else {
    DEG_id_tag_update(&obedit->id, ID_RECALC_GEOMETRY);
  }

  float mat[4][4];
  ED_object_new_primitive_matrix(C, obedit, loc, rot, mat);
  /* Halving here is done to account for constant values from #BKE_mball_element_add.
   * While the default radius of the resulting meta element is 2,
   * we want to pass in 1 so other values such as resolution are scaled by 1.0. */
  float dia = RNA_float_get(op->ptr, "radius") / 2;

  ED_mball_add_primitive(C, obedit, newob, mat, dia, RNA_enum_get(op->ptr, "type"));

  /* userdef */
  if (newob && !enter_editmode) {
    ED_object_editmode_exit_ex(bmain, scene, obedit, EM_FREEDATA);
  }

  WM_event_add_notifier(C, NC_OBJECT | ND_DRAW, obedit);

  return OPERATOR_FINISHED;
}

void OBJECT_OT_metaball_add(wmOperatorType *ot)
{
  /* identifiers */
  ot->name = "Add Metaball";
  ot->description = "Add an metaball object to the scene";
  ot->idname = "OBJECT_OT_metaball_add";

  /* api callbacks */
  ot->invoke = WM_menu_invoke;
  ot->exec = object_metaball_add_exec;
  ot->poll = ED_operator_scene_editable;

  /* flags */
  ot->flag = OPTYPE_REGISTER | OPTYPE_UNDO;

  ot->prop = RNA_def_enum(ot->srna, "type", rna_enum_metaelem_type_items, 0, "Primitive", "");

  ED_object_add_unit_props_radius_ex(ot, 2.0f);
  ED_object_add_generic_props(ot, true);
}

/** \} */

/* -------------------------------------------------------------------- */
/** \name Add Text Operator
 * \{ */

static int object_add_text_exec(bContext *C, wmOperator *op)
{
  Object *obedit = CTX_data_edit_object(C);
  bool enter_editmode;
  ushort local_view_bits;
  float loc[3], rot[3];

  WM_operator_view3d_unit_defaults(C, op);
  if (!ED_object_add_generic_get_opts(
          C, op, 'Z', loc, rot, NULL, &enter_editmode, &local_view_bits, NULL)) {
    return OPERATOR_CANCELLED;
  }
  if (obedit && obedit->type == OB_FONT) {
    return OPERATOR_CANCELLED;
  }

  obedit = ED_object_add_type(C, OB_FONT, NULL, loc, rot, enter_editmode, local_view_bits);
  BKE_object_obdata_size_init(obedit, RNA_float_get(op->ptr, "radius"));

  WM_event_add_notifier(C, NC_OBJECT | ND_DRAW, obedit);

  return OPERATOR_FINISHED;
}

void OBJECT_OT_text_add(wmOperatorType *ot)
{
  /* identifiers */
  ot->name = "Add Text";
  ot->description = "Add a text object to the scene";
  ot->idname = "OBJECT_OT_text_add";

  /* api callbacks */
  ot->exec = object_add_text_exec;
  ot->poll = ED_operator_objectmode;

  /* flags */
  ot->flag = OPTYPE_REGISTER | OPTYPE_UNDO;

  /* properties */
  ED_object_add_unit_props_radius(ot);
  ED_object_add_generic_props(ot, true);
}

/** \} */

/* -------------------------------------------------------------------- */
/** \name Add Armature Operator
 * \{ */

static int object_armature_add_exec(bContext *C, wmOperator *op)
{
  Main *bmain = CTX_data_main(C);
  Scene *scene = CTX_data_scene(C);
  ViewLayer *view_layer = CTX_data_view_layer(C);
  Object *obedit = OBEDIT_FROM_VIEW_LAYER(view_layer);

  RegionView3D *rv3d = CTX_wm_region_view3d(C);
  bool newob = false;
  bool enter_editmode;
  ushort local_view_bits;
  float loc[3], rot[3], dia;
  bool view_aligned = rv3d && (U.flag & USER_ADD_VIEWALIGNED);

  WM_operator_view3d_unit_defaults(C, op);
  if (!ED_object_add_generic_get_opts(
          C, op, 'Z', loc, rot, NULL, &enter_editmode, &local_view_bits, NULL)) {
    return OPERATOR_CANCELLED;
  }
  if ((obedit == NULL) || (obedit->type != OB_ARMATURE)) {
    obedit = ED_object_add_type(C, OB_ARMATURE, NULL, loc, rot, true, local_view_bits);
    ED_object_editmode_enter_ex(bmain, scene, obedit, 0);
    newob = true;
  }
  else {
    DEG_id_tag_update(&obedit->id, ID_RECALC_GEOMETRY);
  }

  if (obedit == NULL) {
    BKE_report(op->reports, RPT_ERROR, "Cannot create editmode armature");
    return OPERATOR_CANCELLED;
  }

  dia = RNA_float_get(op->ptr, "radius");
  ED_armature_ebone_add_primitive(obedit, dia, view_aligned);

  /* userdef */
  if (newob && !enter_editmode) {
    ED_object_editmode_exit_ex(bmain, scene, obedit, EM_FREEDATA);
  }

  WM_event_add_notifier(C, NC_OBJECT | ND_DRAW, obedit);

  return OPERATOR_FINISHED;
}

void OBJECT_OT_armature_add(wmOperatorType *ot)
{
  /* identifiers */
  ot->name = "Add Armature";
  ot->description = "Add an armature object to the scene";
  ot->idname = "OBJECT_OT_armature_add";

  /* api callbacks */
  ot->exec = object_armature_add_exec;
  ot->poll = ED_operator_objectmode;

  /* flags */
  ot->flag = OPTYPE_REGISTER | OPTYPE_UNDO;

  /* properties */
  ED_object_add_unit_props_radius(ot);
  ED_object_add_generic_props(ot, true);
}

/** \} */

/* -------------------------------------------------------------------- */
/** \name Add Empty Operator
 * \{ */

static int object_empty_add_exec(bContext *C, wmOperator *op)
{
  Object *ob;
  int type = RNA_enum_get(op->ptr, "type");
  ushort local_view_bits;
  float loc[3], rot[3];

  WM_operator_view3d_unit_defaults(C, op);
  if (!ED_object_add_generic_get_opts(C, op, 'Z', loc, rot, NULL, NULL, &local_view_bits, NULL)) {
    return OPERATOR_CANCELLED;
  }
  ob = ED_object_add_type(C, OB_EMPTY, NULL, loc, rot, false, local_view_bits);

  BKE_object_empty_draw_type_set(ob, type);
  BKE_object_obdata_size_init(ob, RNA_float_get(op->ptr, "radius"));

  return OPERATOR_FINISHED;
}

void OBJECT_OT_empty_add(wmOperatorType *ot)
{
  /* identifiers */
  ot->name = "Add Empty";
  ot->description = "Add an empty object to the scene";
  ot->idname = "OBJECT_OT_empty_add";

  /* api callbacks */
  ot->invoke = WM_menu_invoke;
  ot->exec = object_empty_add_exec;
  ot->poll = ED_operator_objectmode;

  /* flags */
  ot->flag = OPTYPE_REGISTER | OPTYPE_UNDO;

  /* properties */
  ot->prop = RNA_def_enum(ot->srna, "type", rna_enum_object_empty_drawtype_items, 0, "Type", "");

  ED_object_add_unit_props_radius(ot);
  ED_object_add_generic_props(ot, false);
}

static int empty_drop_named_image_invoke(bContext *C, wmOperator *op, const wmEvent *event)
{
  Scene *scene = CTX_data_scene(C);

  Image *ima = NULL;

  ima = (Image *)WM_operator_drop_load_path(C, op, ID_IM);
  if (!ima) {
    return OPERATOR_CANCELLED;
  }
  /* handled below */
  id_us_min(&ima->id);

  Object *ob = NULL;
  Object *ob_cursor = ED_view3d_give_object_under_cursor(C, event->mval);

  /* either change empty under cursor or create a new empty */
  if (ob_cursor && ob_cursor->type == OB_EMPTY) {
    WM_event_add_notifier(C, NC_SCENE | ND_OB_ACTIVE, scene);
    DEG_id_tag_update((ID *)ob_cursor, ID_RECALC_TRANSFORM);
    ob = ob_cursor;
  }
  else {
    /* add new empty */
    ushort local_view_bits;
    float rot[3];

    if (!ED_object_add_generic_get_opts(
            C, op, 'Z', NULL, rot, NULL, NULL, &local_view_bits, NULL)) {
      return OPERATOR_CANCELLED;
    }
    ob = ED_object_add_type(C, OB_EMPTY, NULL, NULL, rot, false, local_view_bits);

    ED_object_location_from_view(C, ob->loc);
    ED_view3d_cursor3d_position(C, event->mval, false, ob->loc);
    ED_object_rotation_from_view(C, ob->rot, 'Z');
    ob->empty_drawsize = 5.0f;
  }

  BKE_object_empty_draw_type_set(ob, OB_EMPTY_IMAGE);

  id_us_min(ob->data);
  ob->data = ima;
  id_us_plus(ob->data);

  return OPERATOR_FINISHED;
}

void OBJECT_OT_drop_named_image(wmOperatorType *ot)
{
  PropertyRNA *prop;

  /* identifiers */
  ot->name = "Add Empty Image/Drop Image to Empty";
  ot->description = "Add an empty image type to scene with data";
  ot->idname = "OBJECT_OT_drop_named_image";

  /* api callbacks */
  ot->invoke = empty_drop_named_image_invoke;
  ot->poll = ED_operator_objectmode;

  /* flags */
  ot->flag = OPTYPE_REGISTER | OPTYPE_UNDO;

  /* properties */
  prop = RNA_def_string(ot->srna, "filepath", NULL, FILE_MAX, "Filepath", "Path to image file");
  RNA_def_property_flag(prop, PROP_HIDDEN | PROP_SKIP_SAVE);
  RNA_def_boolean(ot->srna,
                  "relative_path",
                  true,
                  "Relative Path",
                  "Select the file relative to the blend file");
  RNA_def_property_flag(prop, PROP_HIDDEN | PROP_SKIP_SAVE);
  prop = RNA_def_string(ot->srna, "name", NULL, MAX_ID_NAME - 2, "Name", "Image name to assign");
  RNA_def_property_flag(prop, PROP_HIDDEN | PROP_SKIP_SAVE);
  ED_object_add_generic_props(ot, false);
}

/** \} */

/* -------------------------------------------------------------------- */
/** \name Add Gpencil Operator
 * \{ */

static bool object_gpencil_add_poll(bContext *C)
{
  Scene *scene = CTX_data_scene(C);
  Object *obact = CTX_data_active_object(C);

  if ((scene == NULL) || (ID_IS_LINKED(scene))) {
    return false;
  }

  if (obact && obact->type == OB_GPENCIL) {
    if (obact->mode != OB_MODE_OBJECT) {
      return false;
    }
  }

  return true;
}

static int object_gpencil_add_exec(bContext *C, wmOperator *op)
{
  Object *ob = CTX_data_active_object(C), *ob_orig = ob;
  bGPdata *gpd = (ob && (ob->type == OB_GPENCIL)) ? ob->data : NULL;

  const int type = RNA_enum_get(op->ptr, "type");

  ushort local_view_bits;
  float loc[3], rot[3];
  bool newob = false;

  /* Note: We use 'Y' here (not 'Z'), as */
  WM_operator_view3d_unit_defaults(C, op);
  if (!ED_object_add_generic_get_opts(C, op, 'Y', loc, rot, NULL, NULL, &local_view_bits, NULL)) {
    return OPERATOR_CANCELLED;
  }
  /* add new object if not currently editing a GP object,
   * or if "empty" was chosen (i.e. user wants a blank GP canvas)
   */
  if ((gpd == NULL) || (GPENCIL_ANY_MODE(gpd) == false) || (type == GP_EMPTY)) {
    const char *ob_name = NULL;
    switch (type) {
      case GP_MONKEY: {
        ob_name = "Suzanne";
        break;
      }
      case GP_STROKE: {
        ob_name = "Stroke";
        break;
      }
      case GP_LRT_OBJECT:
      case GP_LRT_COLLECTION: {
        ob_name = "Line Art";
        break;
      }
      default: {
        break;
      }
    }

    ob = ED_object_add_type(C, OB_GPENCIL, ob_name, loc, rot, true, local_view_bits);
    gpd = ob->data;
    newob = true;
  }
  else {
    DEG_id_tag_update(&ob->id, ID_RECALC_GEOMETRY);
    WM_event_add_notifier(C, NC_GPENCIL | ND_DATA | NA_ADDED, NULL);
  }

  /* create relevant geometry */
  switch (type) {
    case GP_STROKE: {
      float radius = RNA_float_get(op->ptr, "radius");
      float mat[4][4];

      ED_object_new_primitive_matrix(C, ob, loc, rot, mat);
      mul_v3_fl(mat[0], radius);
      mul_v3_fl(mat[1], radius);
      mul_v3_fl(mat[2], radius);

      ED_gpencil_create_stroke(C, ob, mat);
      break;
    }
    case GP_MONKEY: {
      float radius = RNA_float_get(op->ptr, "radius");
      float mat[4][4];

      ED_object_new_primitive_matrix(C, ob, loc, rot, mat);
      mul_v3_fl(mat[0], radius);
      mul_v3_fl(mat[1], radius);
      mul_v3_fl(mat[2], radius);

      ED_gpencil_create_monkey(C, ob, mat);
      break;
    }
    case GP_LRT_SCENE:
    case GP_LRT_COLLECTION:
    case GP_LRT_OBJECT: {
      float radius = RNA_float_get(op->ptr, "radius");
      float mat[4][4];

      ED_object_new_primitive_matrix(C, ob, loc, rot, mat);
      mul_v3_fl(mat[0], radius);
      mul_v3_fl(mat[1], radius);
      mul_v3_fl(mat[2], radius);

      ED_gpencil_create_lineart(C, ob);

      gpd = ob->data;

      /* Add Line Art modifier */
      LineartGpencilModifierData *md = (LineartGpencilModifierData *)BKE_gpencil_modifier_new(
          eGpencilModifierType_Lineart);
      BLI_addtail(&ob->greasepencil_modifiers, md);
      BKE_gpencil_modifier_unique_name(&ob->greasepencil_modifiers, (GpencilModifierData *)md);

      if (type == GP_LRT_COLLECTION) {
        md->source_type = LRT_SOURCE_COLLECTION;
        md->source_collection = CTX_data_collection(C);
      }
      else if (type == GP_LRT_OBJECT) {
        md->source_type = LRT_SOURCE_OBJECT;
        md->source_object = ob_orig;
      }
      else {
        /* Whole scene. */
        md->source_type = LRT_SOURCE_SCENE;
      }
      /* Only created one layer and one material. */
      strcpy(md->target_layer, ((bGPDlayer *)gpd->layers.first)->info);
      md->target_material = BKE_gpencil_material(ob, 1);
      if (md->target_material) {
        id_us_plus(&md->target_material->id);
      }

      /* Stroke object is drawn in front of meshes by default. */
      ob->dtx |= OB_DRAW_IN_FRONT;
    }
    case GP_EMPTY:
      /* do nothing */
      break;

    default:
      BKE_report(op->reports, RPT_WARNING, "Not implemented");
      break;
  }

  /* If this is a new object, initialize default stuff (colors, etc.) */
  if (newob) {
    /* set default viewport color to black */
    copy_v3_fl(ob->color, 0.0f);

    ED_gpencil_add_defaults(C, ob);
  }

  return OPERATOR_FINISHED;
}

void OBJECT_OT_gpencil_add(wmOperatorType *ot)
{
  /* identifiers */
  ot->name = "Add Grease Pencil";
  ot->description = "Add a Grease Pencil object to the scene";
  ot->idname = "OBJECT_OT_gpencil_add";

  /* api callbacks */
  ot->invoke = WM_menu_invoke;
  ot->exec = object_gpencil_add_exec;
  ot->poll = object_gpencil_add_poll;

  /* flags */
  ot->flag = OPTYPE_REGISTER | OPTYPE_UNDO;

  /* properties */
  ED_object_add_unit_props_radius(ot);
  ED_object_add_generic_props(ot, false);

  ot->prop = RNA_def_enum(ot->srna, "type", rna_enum_object_gpencil_type_items, 0, "Type", "");
}

/** \} */

/* -------------------------------------------------------------------- */
/** \name Add Light Operator
 * \{ */

static const char *get_light_defname(int type)
{
  switch (type) {
    case LA_LOCAL:
      return CTX_DATA_(BLT_I18NCONTEXT_ID_LIGHT, "Point");
    case LA_SUN:
      return CTX_DATA_(BLT_I18NCONTEXT_ID_LIGHT, "Sun");
    case LA_SPOT:
      return CTX_DATA_(BLT_I18NCONTEXT_ID_LIGHT, "Spot");
    case LA_AREA:
      return CTX_DATA_(BLT_I18NCONTEXT_ID_LIGHT, "Area");
    default:
      return CTX_DATA_(BLT_I18NCONTEXT_ID_LIGHT, "Light");
  }
}

static int object_light_add_exec(bContext *C, wmOperator *op)
{
  Object *ob;
  Light *la;
  int type = RNA_enum_get(op->ptr, "type");
  ushort local_view_bits;
  float loc[3], rot[3];

  WM_operator_view3d_unit_defaults(C, op);
  if (!ED_object_add_generic_get_opts(C, op, 'Z', loc, rot, NULL, NULL, &local_view_bits, NULL)) {
    return OPERATOR_CANCELLED;
  }
  ob = ED_object_add_type(C, OB_LAMP, get_light_defname(type), loc, rot, false, local_view_bits);

  float size = RNA_float_get(op->ptr, "radius");
  /* Better defaults for light size. */
  switch (type) {
    case LA_LOCAL:
    case LA_SPOT:
      break;
    case LA_AREA:
      size *= 4.0f;
      break;
    default:
      size *= 0.5f;
      break;
  }
  BKE_object_obdata_size_init(ob, size);

  la = (Light *)ob->data;
  la->type = type;

  if (type == LA_SUN) {
    la->energy = 1.0f;
  }

  return OPERATOR_FINISHED;
}

void OBJECT_OT_light_add(wmOperatorType *ot)
{
  /* identifiers */
  ot->name = "Add Light";
  ot->description = "Add a light object to the scene";
  ot->idname = "OBJECT_OT_light_add";

  /* api callbacks */
  ot->invoke = WM_menu_invoke;
  ot->exec = object_light_add_exec;
  ot->poll = ED_operator_objectmode;

  /* flags */
  ot->flag = OPTYPE_REGISTER | OPTYPE_UNDO;

  /* properties */
  ot->prop = RNA_def_enum(ot->srna, "type", rna_enum_light_type_items, 0, "Type", "");
  RNA_def_property_translation_context(ot->prop, BLT_I18NCONTEXT_ID_LIGHT);

  ED_object_add_unit_props_radius(ot);
  ED_object_add_generic_props(ot, false);
}

/** \} */

/* -------------------------------------------------------------------- */
/** \name Add Collection Instance Operator
 * \{ */

static int collection_instance_add_exec(bContext *C, wmOperator *op)
{
  Main *bmain = CTX_data_main(C);
  Collection *collection;
  ushort local_view_bits;
  float loc[3], rot[3];

  PropertyRNA *prop_name = RNA_struct_find_property(op->ptr, "name");
  PropertyRNA *prop_location = RNA_struct_find_property(op->ptr, "location");

  if (RNA_property_is_set(op->ptr, prop_name)) {
    char name[MAX_ID_NAME - 2];
    RNA_property_string_get(op->ptr, prop_name, name);
    collection = (Collection *)BKE_libblock_find_name(bmain, ID_GR, name);

    int mval[2];
    if (!RNA_property_is_set(op->ptr, prop_location) && object_add_drop_xy_get(C, op, &mval)) {
      ED_object_location_from_view(C, loc);
      ED_view3d_cursor3d_position(C, mval, false, loc);
      RNA_property_float_set_array(op->ptr, prop_location, loc);
    }
  }
  else {
    collection = BLI_findlink(&bmain->collections, RNA_enum_get(op->ptr, "collection"));
  }

  if (collection == NULL) {
    return OPERATOR_CANCELLED;
  }

  if (!ED_object_add_generic_get_opts(C, op, 'Z', loc, rot, NULL, NULL, &local_view_bits, NULL)) {
    return OPERATOR_CANCELLED;
  }

  Scene *scene = CTX_data_scene(C);
  ViewLayer *view_layer = CTX_data_view_layer(C);

  /* Avoid dependency cycles. */
  LayerCollection *active_lc = BKE_layer_collection_get_active(view_layer);
  while (BKE_collection_cycle_find(active_lc->collection, collection)) {
    active_lc = BKE_layer_collection_activate_parent(view_layer, active_lc);
  }

  Object *ob = ED_object_add_type(
      C, OB_EMPTY, collection->id.name + 2, loc, rot, false, local_view_bits);
  ob->instance_collection = collection;
  ob->empty_drawsize = U.collection_instance_empty_size;
  ob->transflag |= OB_DUPLICOLLECTION;
  id_us_plus(&collection->id);

  /* works without this except if you try render right after, see: 22027 */
  DEG_relations_tag_update(bmain);
  DEG_id_tag_update(&scene->id, ID_RECALC_SELECT);
  WM_event_add_notifier(C, NC_SCENE | ND_OB_ACTIVE, scene);
  WM_event_add_notifier(C, NC_SCENE | ND_LAYER_CONTENT, scene);

  return OPERATOR_FINISHED;
}

static int object_instance_add_invoke(bContext *C, wmOperator *op, const wmEvent *event)
{
  if (!object_add_drop_xy_is_set(op)) {
    RNA_int_set(op->ptr, "drop_x", event->x);
    RNA_int_set(op->ptr, "drop_y", event->y);
  }

  if (!RNA_struct_property_is_set(op->ptr, "name")) {
    return WM_enum_search_invoke(C, op, event);
  }
  return op->type->exec(C, op);
}

/* only used as menu */
void OBJECT_OT_collection_instance_add(wmOperatorType *ot)
{
  PropertyRNA *prop;

  /* identifiers */
  ot->name = "Add Collection Instance";
  ot->description = "Add a collection instance";
  ot->idname = "OBJECT_OT_collection_instance_add";

  /* api callbacks */
  ot->invoke = object_instance_add_invoke;
  ot->exec = collection_instance_add_exec;
  ot->poll = ED_operator_objectmode;

  /* flags */
  ot->flag = OPTYPE_REGISTER | OPTYPE_UNDO;

  /* properties */
  RNA_def_string(
      ot->srna, "name", "Collection", MAX_ID_NAME - 2, "Name", "Collection name to add");
  prop = RNA_def_enum(ot->srna, "collection", DummyRNA_NULL_items, 0, "Collection", "");
  RNA_def_enum_funcs(prop, RNA_collection_itemf);
  RNA_def_property_flag(prop, PROP_ENUM_NO_TRANSLATE);
  ot->prop = prop;
  ED_object_add_generic_props(ot, false);

  object_add_drop_xy_props(ot);
}

/** \} */

/* -------------------------------------------------------------------- */
/** \name Add Data Instance Operator
 *
 * Use for dropping ID's from the outliner.
 * \{ */

static int object_data_instance_add_exec(bContext *C, wmOperator *op)
{
  Main *bmain = CTX_data_main(C);
  ID *id = NULL;
  ushort local_view_bits;
  float loc[3], rot[3];

  PropertyRNA *prop_name = RNA_struct_find_property(op->ptr, "name");
  PropertyRNA *prop_type = RNA_struct_find_property(op->ptr, "type");
  PropertyRNA *prop_location = RNA_struct_find_property(op->ptr, "location");

  /* These shouldn't fail when created by outliner dropping as it checks the ID is valid. */
  if (!RNA_property_is_set(op->ptr, prop_name) || !RNA_property_is_set(op->ptr, prop_type)) {
    return OPERATOR_CANCELLED;
  }
  const short id_type = RNA_property_enum_get(op->ptr, prop_type);
  char name[MAX_ID_NAME - 2];
  RNA_property_string_get(op->ptr, prop_name, name);
  id = BKE_libblock_find_name(bmain, id_type, name);
  if (id == NULL) {
    return OPERATOR_CANCELLED;
  }
  const int object_type = BKE_object_obdata_to_type(id);
  if (object_type == -1) {
    return OPERATOR_CANCELLED;
  }

  int mval[2];
  if (!RNA_property_is_set(op->ptr, prop_location) && object_add_drop_xy_get(C, op, &mval)) {
    ED_object_location_from_view(C, loc);
    ED_view3d_cursor3d_position(C, mval, false, loc);
    RNA_property_float_set_array(op->ptr, prop_location, loc);
  }

  if (!ED_object_add_generic_get_opts(C, op, 'Z', loc, rot, NULL, NULL, &local_view_bits, NULL)) {
    return OPERATOR_CANCELLED;
  }

  Scene *scene = CTX_data_scene(C);

  ED_object_add_type_with_obdata(
      C, object_type, id->name + 2, loc, rot, false, local_view_bits, id);

  /* Works without this except if you try render right after, see: T22027. */
  DEG_relations_tag_update(bmain);
  DEG_id_tag_update(&scene->id, ID_RECALC_SELECT);
  WM_event_add_notifier(C, NC_SCENE | ND_OB_ACTIVE, scene);
  WM_event_add_notifier(C, NC_SCENE | ND_LAYER_CONTENT, scene);

  return OPERATOR_FINISHED;
}

void OBJECT_OT_data_instance_add(wmOperatorType *ot)
{
  /* identifiers */
  ot->name = "Add Object Data Instance";
  ot->description = "Add an object data instance";
  ot->idname = "OBJECT_OT_data_instance_add";

  /* api callbacks */
  ot->invoke = object_add_drop_xy_generic_invoke;
  ot->exec = object_data_instance_add_exec;
  ot->poll = ED_operator_objectmode;

  /* flags */
  ot->flag = OPTYPE_REGISTER | OPTYPE_UNDO;

  /* properties */
  RNA_def_string(ot->srna, "name", "Name", MAX_ID_NAME - 2, "Name", "ID name to add");
  PropertyRNA *prop = RNA_def_enum(ot->srna, "type", rna_enum_id_type_items, 0, "Type", "");
  RNA_def_property_translation_context(prop, BLT_I18NCONTEXT_ID_ID);
  ED_object_add_generic_props(ot, false);

  object_add_drop_xy_props(ot);
}

/** \} */

/* -------------------------------------------------------------------- */
/** \name Add Speaker Operator
 * \{ */

static int object_speaker_add_exec(bContext *C, wmOperator *op)
{
  Main *bmain = CTX_data_main(C);
  Scene *scene = CTX_data_scene(C);

  ushort local_view_bits;
  float loc[3], rot[3];
  if (!ED_object_add_generic_get_opts(C, op, 'Z', loc, rot, NULL, NULL, &local_view_bits, NULL)) {
    return OPERATOR_CANCELLED;
  }
  Object *ob = ED_object_add_type(C, OB_SPEAKER, NULL, loc, rot, false, local_view_bits);
  const bool is_liboverride = ID_IS_OVERRIDE_LIBRARY(ob);

  /* To make it easier to start using this immediately in NLA, a default sound clip is created
   * ready to be moved around to re-time the sound and/or make new sound clips. */
  {
    /* create new data for NLA hierarchy */
    AnimData *adt = BKE_animdata_add_id(&ob->id);
    NlaTrack *nlt = BKE_nlatrack_add(adt, NULL, is_liboverride);
    NlaStrip *strip = BKE_nla_add_soundstrip(bmain, scene, ob->data);
    strip->start = CFRA;
    strip->end += strip->start;

    /* hook them up */
    BKE_nlatrack_add_strip(nlt, strip, is_liboverride);

    /* auto-name the strip, and give the track an interesting name  */
    BLI_strncpy(nlt->name, DATA_("SoundTrack"), sizeof(nlt->name));
    BKE_nlastrip_validate_name(adt, strip);

    WM_event_add_notifier(C, NC_ANIMATION | ND_NLA | NA_ADDED, NULL);
  }

  return OPERATOR_FINISHED;
}

void OBJECT_OT_speaker_add(wmOperatorType *ot)
{
  /* identifiers */
  ot->name = "Add Speaker";
  ot->description = "Add a speaker object to the scene";
  ot->idname = "OBJECT_OT_speaker_add";

  /* api callbacks */
  ot->exec = object_speaker_add_exec;
  ot->poll = ED_operator_objectmode;

  /* flags */
  ot->flag = OPTYPE_REGISTER | OPTYPE_UNDO;

  ED_object_add_generic_props(ot, true);
}

/** \} */

/* -------------------------------------------------------------------- */
/** \name Add Hair Operator
 * \{ */

static bool object_hair_add_poll(bContext *C)
{
  if (!U.experimental.use_new_hair_type) {
    return false;
  }
  return ED_operator_objectmode(C);
}

static int object_hair_add_exec(bContext *C, wmOperator *op)
{
  ushort local_view_bits;
  float loc[3], rot[3];
  if (!ED_object_add_generic_get_opts(C, op, 'Z', loc, rot, NULL, NULL, &local_view_bits, NULL)) {
    return OPERATOR_CANCELLED;
  }

  Object *object = ED_object_add_type(C, OB_HAIR, NULL, loc, rot, false, local_view_bits);
  object->dtx |= OB_DRAWBOUNDOX; /* TODO: remove once there is actual drawing. */

  return OPERATOR_FINISHED;
}

void OBJECT_OT_hair_add(wmOperatorType *ot)
{
  /* identifiers */
  ot->name = "Add Hair";
  ot->description = "Add a hair object to the scene";
  ot->idname = "OBJECT_OT_hair_add";

  /* api callbacks */
  ot->exec = object_hair_add_exec;
  ot->poll = object_hair_add_poll;

  /* flags */
  ot->flag = OPTYPE_REGISTER | OPTYPE_UNDO;

  ED_object_add_generic_props(ot, false);
}

/** \} */

/* -------------------------------------------------------------------- */
/** \name Add Point Cloud Operator
 * \{ */

static bool object_pointcloud_add_poll(bContext *C)
{
  if (!U.experimental.use_new_point_cloud_type) {
    return false;
  }
  return ED_operator_objectmode(C);
}

static int object_pointcloud_add_exec(bContext *C, wmOperator *op)
{
  ushort local_view_bits;
  float loc[3], rot[3];
  if (!ED_object_add_generic_get_opts(C, op, 'Z', loc, rot, NULL, NULL, &local_view_bits, NULL)) {
    return OPERATOR_CANCELLED;
  }

  Object *object = ED_object_add_type(C, OB_POINTCLOUD, NULL, loc, rot, false, local_view_bits);
  object->dtx |= OB_DRAWBOUNDOX; /* TODO: remove once there is actual drawing. */

  return OPERATOR_FINISHED;
}

void OBJECT_OT_pointcloud_add(wmOperatorType *ot)
{
  /* identifiers */
  ot->name = "Add Point Cloud";
  ot->description = "Add a point cloud object to the scene";
  ot->idname = "OBJECT_OT_pointcloud_add";

  /* api callbacks */
  ot->exec = object_pointcloud_add_exec;
  ot->poll = object_pointcloud_add_poll;

  /* flags */
  ot->flag = OPTYPE_REGISTER | OPTYPE_UNDO;

  ED_object_add_generic_props(ot, false);
}

/** \} */

/* -------------------------------------------------------------------- */
/** \name Delete Object Operator
 * \{ */
/* remove base from a specific scene */
/* note: now unlinks constraints as well */
void ED_object_base_free_and_unlink(Main *bmain, Scene *scene, Object *ob)
{
  if (ID_REAL_USERS(ob) <= 1 && ID_EXTRA_USERS(ob) == 0 &&
      BKE_library_ID_is_indirectly_used(bmain, ob)) {
    /* We cannot delete indirectly used object... */
    printf(
        "WARNING, undeletable object '%s', should have been caught before reaching this "
        "function!",
        ob->id.name + 2);
    return;
  }

  DEG_id_tag_update_ex(bmain, &ob->id, ID_RECALC_BASE_FLAGS);

  BKE_scene_collections_object_remove(bmain, scene, ob, true);
}

/**
 * Remove base from a specific scene.
 * `ob` must not be indirectly used.
 */
void ED_object_base_free_and_unlink_no_indirect_check(Main *bmain, Scene *scene, Object *ob)
{
  BLI_assert(!BKE_library_ID_is_indirectly_used(bmain, ob));
  DEG_id_tag_update_ex(bmain, &ob->id, ID_RECALC_BASE_FLAGS);
  BKE_scene_collections_object_remove(bmain, scene, ob, true);
}

static int object_delete_exec(bContext *C, wmOperator *op)
{
  Main *bmain = CTX_data_main(C);
  Scene *scene = CTX_data_scene(C);
  wmWindowManager *wm = CTX_wm_manager(C);
  const bool use_global = RNA_boolean_get(op->ptr, "use_global");
  uint changed_count = 0;
  uint tagged_count = 0;

  if (CTX_data_edit_object(C)) {
    return OPERATOR_CANCELLED;
  }

  BKE_main_id_tag_all(bmain, LIB_TAG_DOIT, false);

  CTX_DATA_BEGIN (C, Object *, ob, selected_objects) {
    if (ob->id.tag & LIB_TAG_INDIRECT) {
      /* Can this case ever happen? */
      BKE_reportf(op->reports,
                  RPT_WARNING,
                  "Cannot delete indirectly linked object '%s'",
                  ob->id.name + 2);
      continue;
    }

    if (ID_REAL_USERS(ob) <= 1 && ID_EXTRA_USERS(ob) == 0 &&
        BKE_library_ID_is_indirectly_used(bmain, ob)) {
      BKE_reportf(op->reports,
                  RPT_WARNING,
                  "Cannot delete object '%s' from scene '%s', indirectly used objects need at "
                  "least one user",
                  ob->id.name + 2,
                  scene->id.name + 2);
      continue;
    }

    /* if grease pencil object, set cache as dirty */
    if (ob->type == OB_GPENCIL) {
      bGPdata *gpd = (bGPdata *)ob->data;
      DEG_id_tag_update(&gpd->id, ID_RECALC_TRANSFORM | ID_RECALC_GEOMETRY);
    }

    /* Use multi tagged delete if `use_global=True`, or the object is used only in one scene. */
    if (use_global || ID_REAL_USERS(ob) <= 1) {
      ob->id.tag |= LIB_TAG_DOIT;
      tagged_count += 1;
    }
    else {
      /* Object is used in multiple scenes. Delete the object from the current scene only. */
      ED_object_base_free_and_unlink_no_indirect_check(bmain, scene, ob);
      changed_count += 1;

      /* FIXME: this will also remove parent from grease pencil from other scenes. */
      /* Remove from Grease Pencil parent */
      for (bGPdata *gpd = bmain->gpencils.first; gpd; gpd = gpd->id.next) {
        LISTBASE_FOREACH (bGPDlayer *, gpl, &gpd->layers) {
          if (gpl->parent != NULL) {
            if (gpl->parent == ob) {
              gpl->parent = NULL;
            }
          }
        }
      }
    }
  }
  CTX_DATA_END;

  if ((changed_count + tagged_count) == 0) {
    return OPERATOR_CANCELLED;
  }

  if (tagged_count > 0) {
    BKE_id_multi_tagged_delete(bmain);
  }

  BKE_reportf(op->reports, RPT_INFO, "Deleted %u object(s)", (changed_count + tagged_count));

  /* delete has to handle all open scenes */
  BKE_main_id_tag_listbase(&bmain->scenes, LIB_TAG_DOIT, true);
  LISTBASE_FOREACH (wmWindow *, win, &wm->windows) {
    scene = WM_window_get_active_scene(win);

    if (scene->id.tag & LIB_TAG_DOIT) {
      scene->id.tag &= ~LIB_TAG_DOIT;

      DEG_relations_tag_update(bmain);

      DEG_id_tag_update(&scene->id, ID_RECALC_SELECT);
      WM_event_add_notifier(C, NC_SCENE | ND_OB_ACTIVE, scene);
      WM_event_add_notifier(C, NC_SCENE | ND_LAYER_CONTENT, scene);
    }
  }

  return OPERATOR_FINISHED;
}

/*bfa - descriptions*/
static char *object_ot_delete_get_description(bContext *UNUSED(C),
                                                 wmOperatorType *UNUSED(ot),
                                                 PointerRNA *ptr)
{
  if (RNA_boolean_get(ptr, "use_global")) {
    return BLI_strdup(
        "Delete selected objects from all scenes");
  }
  return NULL;
}

void OBJECT_OT_delete(wmOperatorType *ot)
{
  /* identifiers */
  ot->name = "Delete";
  ot->description = "Delete selected objects";
  ot->idname = "OBJECT_OT_delete";

  /* api callbacks */
  //ot->invoke = WM_operator_confirm_or_exec; // bfa - turned off the confirmation dialog for deleting an object in object mode.
  ot->exec = object_delete_exec;
  ot->get_description = object_ot_delete_get_description; /*bfa - descriptions*/
  ot->poll = ED_operator_objectmode;

  /* flags */
  ot->flag = OPTYPE_REGISTER | OPTYPE_UNDO;

  PropertyRNA *prop;
  prop = RNA_def_boolean(
      ot->srna, "use_global", 0, "Delete Globally", "Remove object from all scenes");
  RNA_def_property_flag(prop, PROP_HIDDEN | PROP_SKIP_SAVE);
  WM_operator_properties_confirm_or_exec(ot);
}

/** \} */

/* -------------------------------------------------------------------- */
/** \name Copy Object Utilities
 * \{ */

/* after copying objects, copied data should get new pointers */
static void copy_object_set_idnew(bContext *C)
{
  Main *bmain = CTX_data_main(C);

  CTX_DATA_BEGIN (C, Object *, ob, selected_editable_objects) {
    BKE_libblock_relink_to_newid(&ob->id);
  }
  CTX_DATA_END;

#ifndef NDEBUG
  /* Call to `BKE_libblock_relink_to_newid` above is supposed to have cleared all those flags. */
  ID *id_iter;
  FOREACH_MAIN_ID_BEGIN (bmain, id_iter) {
    if (GS(id_iter->name) == ID_OB) {
      /* Not all duplicated objects would be used by other newly duplicated data, so their flag
       * will not always be cleared. */
      continue;
    }
    BLI_assert((id_iter->tag & LIB_TAG_NEW) == 0);
  }
  FOREACH_MAIN_ID_END;
#endif

  BKE_main_id_tag_all(bmain, LIB_TAG_NEW, false);
  BKE_main_id_clear_newpoins(bmain);
}

/** \} */

/* -------------------------------------------------------------------- */
/** \name Make Instanced Objects Real Operator
 * \{ */

/* XXX TODO That whole hierarchy handling based on persistent_id tricks is
 * very confusing and convoluted, and it will fail in many cases besides basic ones.
 * Think this should be replaced by a proper tree-like representation of the instantiations,
 * should help a lot in both readability, and precise consistent rebuilding of hierarchy.
 */

/**
 * \note regarding hashing dupli-objects which come from OB_DUPLICOLLECTION,
 * skip the first member of #DupliObject.persistent_id
 * since its a unique index and we only want to know if the group objects are from the same
 * dupli-group instance.
 *
 * \note regarding hashing dupli-objects which come from non-OB_DUPLICOLLECTION,
 * include the first member of #DupliObject.persistent_id
 * since its the index of the vertex/face the object is instantiated on and we want to identify
 * objects on the same vertex/face.
 * In other words, we consider each group of objects from a same item as being
 * the 'local group' where to check for parents.
 */
static uint dupliobject_hash(const void *ptr)
{
  const DupliObject *dob = ptr;
  uint hash = BLI_ghashutil_ptrhash(dob->ob);

  if (dob->type == OB_DUPLICOLLECTION) {
    for (int i = 1; (i < MAX_DUPLI_RECUR) && dob->persistent_id[i] != INT_MAX; i++) {
      hash ^= (dob->persistent_id[i] ^ i);
    }
  }
  else {
    hash ^= (dob->persistent_id[0] ^ 0);
  }
  return hash;
}

/**
 * \note regarding hashing dupli-objects when using OB_DUPLICOLLECTION,
 * skip the first member of #DupliObject.persistent_id
 * since its a unique index and we only want to know if the group objects are from the same
 * dupli-group instance.
 */
static uint dupliobject_instancer_hash(const void *ptr)
{
  const DupliObject *dob = ptr;
  uint hash = BLI_ghashutil_inthash(dob->persistent_id[0]);
  for (int i = 1; (i < MAX_DUPLI_RECUR) && dob->persistent_id[i] != INT_MAX; i++) {
    hash ^= (dob->persistent_id[i] ^ i);
  }
  return hash;
}

/* Compare function that matches dupliobject_hash */
static bool dupliobject_cmp(const void *a_, const void *b_)
{
  const DupliObject *a = a_;
  const DupliObject *b = b_;

  if (a->ob != b->ob) {
    return true;
  }

  if (a->type != b->type) {
    return true;
  }

  if (a->type == OB_DUPLICOLLECTION) {
    for (int i = 1; (i < MAX_DUPLI_RECUR); i++) {
      if (a->persistent_id[i] != b->persistent_id[i]) {
        return true;
      }
      if (a->persistent_id[i] == INT_MAX) {
        break;
      }
    }
  }
  else {
    if (a->persistent_id[0] != b->persistent_id[0]) {
      return true;
    }
  }

  /* matching */
  return false;
}

/* Compare function that matches dupliobject_instancer_hash. */
static bool dupliobject_instancer_cmp(const void *a_, const void *b_)
{
  const DupliObject *a = a_;
  const DupliObject *b = b_;

  for (int i = 0; (i < MAX_DUPLI_RECUR); i++) {
    if (a->persistent_id[i] != b->persistent_id[i]) {
      return true;
    }
    if (a->persistent_id[i] == INT_MAX) {
      break;
    }
  }

  /* matching */
  return false;
}

static bool object_has_geometry_set_instances(const Object *object_eval)
{
  struct GeometrySet *geometry_set = object_eval->runtime.geometry_set_eval;

  return (geometry_set != NULL) && BKE_geometry_set_has_instances(geometry_set);
}

static void make_object_duplilist_real(bContext *C,
                                       Depsgraph *depsgraph,
                                       Scene *scene,
                                       Base *base,
                                       const bool use_base_parent,
                                       const bool use_hierarchy)
{
  Main *bmain = CTX_data_main(C);
  ViewLayer *view_layer = CTX_data_view_layer(C);
  GHash *parent_gh = NULL, *instancer_gh = NULL;

  Object *object_eval = DEG_get_evaluated_object(depsgraph, base->object);

  if (!(base->object->transflag & OB_DUPLI) && !object_has_geometry_set_instances(object_eval)) {
    return;
  }

  ListBase *lb_duplis = object_duplilist(depsgraph, scene, object_eval);

  if (BLI_listbase_is_empty(lb_duplis)) {
    free_object_duplilist(lb_duplis);
    return;
  }

  GHash *dupli_gh = BLI_ghash_ptr_new(__func__);
  if (use_hierarchy) {
    parent_gh = BLI_ghash_new(dupliobject_hash, dupliobject_cmp, __func__);

    if (use_base_parent) {
      instancer_gh = BLI_ghash_new(
          dupliobject_instancer_hash, dupliobject_instancer_cmp, __func__);
    }
  }

  LISTBASE_FOREACH (DupliObject *, dob, lb_duplis) {
    Object *ob_src = DEG_get_original_object(dob->ob);
    Object *ob_dst = ID_NEW_SET(ob_src, BKE_id_copy(bmain, &ob_src->id));
    id_us_min(&ob_dst->id);

    /* font duplis can have a totcol without material, we get them from parent
     * should be implemented better...
     */
    if (ob_dst->mat == NULL) {
      ob_dst->totcol = 0;
    }

    BKE_collection_object_add_from(bmain, scene, base->object, ob_dst);
    Base *base_dst = BKE_view_layer_base_find(view_layer, ob_dst);
    BLI_assert(base_dst != NULL);

    ED_object_base_select(base_dst, BA_SELECT);
    DEG_id_tag_update(&ob_dst->id, ID_RECALC_SELECT);

    BKE_scene_object_base_flag_sync_from_base(base_dst);

    /* make sure apply works */
    BKE_animdata_free(&ob_dst->id, true);
    ob_dst->adt = NULL;

    /* Proxies are not to be copied. */
    ob_dst->proxy_from = NULL;
    ob_dst->proxy_group = NULL;
    ob_dst->proxy = NULL;

    ob_dst->parent = NULL;
    BKE_constraints_free(&ob_dst->constraints);
    ob_dst->runtime.curve_cache = NULL;
    const bool is_dupli_instancer = (ob_dst->transflag & OB_DUPLI) != 0;
    ob_dst->transflag &= ~OB_DUPLI;
    /* Remove instantiated collection, it's annoying to keep it here
     * (and get potentially a lot of usages of it then...). */
    id_us_min((ID *)ob_dst->instance_collection);
    ob_dst->instance_collection = NULL;

    copy_m4_m4(ob_dst->obmat, dob->mat);
    BKE_object_apply_mat4(ob_dst, ob_dst->obmat, false, false);

    BLI_ghash_insert(dupli_gh, dob, ob_dst);
    if (parent_gh) {
      void **val;
      /* Due to nature of hash/comparison of this ghash, a lot of duplis may be considered as
       * 'the same', this avoids trying to insert same key several time and
       * raise asserts in debug builds... */
      if (!BLI_ghash_ensure_p(parent_gh, dob, &val)) {
        *val = ob_dst;
      }

      if (is_dupli_instancer && instancer_gh) {
        /* Same as above, we may have several 'hits'. */
        if (!BLI_ghash_ensure_p(instancer_gh, dob, &val)) {
          *val = ob_dst;
        }
      }
    }
  }

  LISTBASE_FOREACH (DupliObject *, dob, lb_duplis) {
    Object *ob_src = dob->ob;
    Object *ob_dst = BLI_ghash_lookup(dupli_gh, dob);

    /* Remap new object to itself, and clear again newid pointer of orig object. */
    BKE_libblock_relink_to_newid(&ob_dst->id);

    DEG_id_tag_update(&ob_dst->id, ID_RECALC_GEOMETRY);

    if (use_hierarchy) {
      /* original parents */
      Object *ob_src_par = ob_src->parent;
      Object *ob_dst_par = NULL;

      /* find parent that was also made real */
      if (ob_src_par) {
        /* OK to keep most of the members uninitialized,
         * they won't be read, this is simply for a hash lookup. */
        DupliObject dob_key;
        dob_key.ob = ob_src_par;
        dob_key.type = dob->type;
        if (dob->type == OB_DUPLICOLLECTION) {
          memcpy(&dob_key.persistent_id[1],
                 &dob->persistent_id[1],
                 sizeof(dob->persistent_id[1]) * (MAX_DUPLI_RECUR - 1));
        }
        else {
          dob_key.persistent_id[0] = dob->persistent_id[0];
        }
        ob_dst_par = BLI_ghash_lookup(parent_gh, &dob_key);
      }

      if (ob_dst_par) {
        /* allow for all possible parent types */
        ob_dst->partype = ob_src->partype;
        BLI_strncpy(ob_dst->parsubstr, ob_src->parsubstr, sizeof(ob_dst->parsubstr));
        ob_dst->par1 = ob_src->par1;
        ob_dst->par2 = ob_src->par2;
        ob_dst->par3 = ob_src->par3;

        copy_m4_m4(ob_dst->parentinv, ob_src->parentinv);

        ob_dst->parent = ob_dst_par;
      }
    }
    if (use_base_parent && ob_dst->parent == NULL) {
      Object *ob_dst_par = NULL;

      if (instancer_gh != NULL) {
        /* OK to keep most of the members uninitialized,
         * they won't be read, this is simply for a hash lookup. */
        DupliObject dob_key;
        /* We are looking one step upper in hierarchy, so we need to 'shift' the `persistent_id`,
         * ignoring the first item.
         * We only check on persistent_id here, since we have no idea what object it might be. */
        memcpy(&dob_key.persistent_id[0],
               &dob->persistent_id[1],
               sizeof(dob_key.persistent_id[0]) * (MAX_DUPLI_RECUR - 1));
        ob_dst_par = BLI_ghash_lookup(instancer_gh, &dob_key);
      }

      if (ob_dst_par == NULL) {
        /* Default to parenting to root object...
         * Always the case when use_hierarchy is false. */
        ob_dst_par = base->object;
      }

      ob_dst->parent = ob_dst_par;
      ob_dst->partype = PAROBJECT;
    }

    if (ob_dst->parent) {
      /* note, this may be the parent of other objects, but it should
       * still work out ok */
      BKE_object_apply_mat4(ob_dst, dob->mat, false, true);

      /* to set ob_dst->orig and in case there's any other discrepancies */
      DEG_id_tag_update(&ob_dst->id, ID_RECALC_TRANSFORM);
    }
  }

  if (base->object->transflag & OB_DUPLICOLLECTION && base->object->instance_collection) {
    LISTBASE_FOREACH (Object *, ob, &bmain->objects) {
      if (ob->proxy_group == base->object) {
        ob->proxy = NULL;
        ob->proxy_from = NULL;
        DEG_id_tag_update(&ob->id, ID_RECALC_TRANSFORM);
      }
    }
    base->object->instance_collection = NULL;
  }

  ED_object_base_select(base, BA_DESELECT);
  DEG_id_tag_update(&base->object->id, ID_RECALC_SELECT);

  BLI_ghash_free(dupli_gh, NULL, NULL);
  if (parent_gh) {
    BLI_ghash_free(parent_gh, NULL, NULL);
  }
  if (instancer_gh) {
    BLI_ghash_free(instancer_gh, NULL, NULL);
  }

  free_object_duplilist(lb_duplis);

  BKE_main_id_clear_newpoins(bmain);

  base->object->transflag &= ~OB_DUPLI;
  DEG_id_tag_update(&base->object->id, ID_RECALC_COPY_ON_WRITE);
}

static int object_duplicates_make_real_exec(bContext *C, wmOperator *op)
{
  Main *bmain = CTX_data_main(C);
  Depsgraph *depsgraph = CTX_data_ensure_evaluated_depsgraph(C);
  Scene *scene = CTX_data_scene(C);

  const bool use_base_parent = RNA_boolean_get(op->ptr, "use_base_parent");
  const bool use_hierarchy = RNA_boolean_get(op->ptr, "use_hierarchy");

  BKE_main_id_clear_newpoins(bmain);

  CTX_DATA_BEGIN (C, Base *, base, selected_editable_bases) {
    make_object_duplilist_real(C, depsgraph, scene, base, use_base_parent, use_hierarchy);

    /* dependencies were changed */
    WM_event_add_notifier(C, NC_OBJECT | ND_PARENT, base->object);
  }
  CTX_DATA_END;

  DEG_relations_tag_update(bmain);
  WM_event_add_notifier(C, NC_SCENE, scene);
  WM_main_add_notifier(NC_OBJECT | ND_DRAW, NULL);
  ED_outliner_select_sync_from_object_tag(C);

  return OPERATOR_FINISHED;
}

void OBJECT_OT_duplicates_make_real(wmOperatorType *ot)
{
  /* identifiers */
  ot->name = "Make Instances Real";
  ot->description = "Make instanced objects attached to this object real";
  ot->idname = "OBJECT_OT_duplicates_make_real";

  /* api callbacks */
  ot->exec = object_duplicates_make_real_exec;

  ot->poll = ED_operator_objectmode;

  /* flags */
  ot->flag = OPTYPE_REGISTER | OPTYPE_UNDO;

  RNA_def_boolean(ot->srna,
                  "use_base_parent",
                  0,
                  "Parent",
                  "Parent newly created objects to the original instancer");
  RNA_def_boolean(
      ot->srna, "use_hierarchy", 0, "Keep Hierarchy", "Maintain parent child relationships");
}

/** \} */

/* -------------------------------------------------------------------- */
/** \name Data Convert Operator
 * \{ */

static const EnumPropertyItem convert_target_items[] = {
    {OB_CURVE, "CURVE", ICON_OUTLINER_OB_CURVE, "Curve", "Curve from Mesh or Text objects"},
    {OB_MESH,
     "MESH",
     ICON_OUTLINER_OB_MESH,
     "Mesh",
#ifdef WITH_POINT_CLOUD
     "Mesh from Curve, Surface, Metaball, Text, or Point Cloud objects"},
#else
     "Mesh from Curve, Surface, Metaball, or Text objects"},
#endif
    {OB_GPENCIL,
     "GPENCIL",
     ICON_OUTLINER_OB_GREASEPENCIL,
     "Grease Pencil",
     "Grease Pencil from Curve or Mesh objects"},
#ifdef WITH_POINT_CLOUD
    {OB_POINTCLOUD,
     "POINTCLOUD",
     ICON_OUTLINER_OB_POINTCLOUD,
     "Point Cloud",
     "Point Cloud from Mesh objects"},
#endif
    {0, NULL, 0, NULL, NULL},
};

static void object_data_convert_ensure_curve_cache(Depsgraph *depsgraph, Scene *scene, Object *ob)
{
  if (ob->runtime.curve_cache == NULL) {
    /* Force creation. This is normally not needed but on operator
     * redo we might end up with an object which isn't evaluated yet.
     * Also happens in case we are working on a copy of the object
     * (all its caches have been nuked then).
     */
    if (ELEM(ob->type, OB_SURF, OB_CURVE, OB_FONT)) {
      /* We need 'for render' ON here, to enable computing bevel dipslist if needed.
       * Also makes sense anyway, we would not want e.g. to lose hidden parts etc. */
      BKE_displist_make_curveTypes(depsgraph, scene, ob, true, false);
    }
    else if (ob->type == OB_MBALL) {
      BKE_displist_make_mball(depsgraph, scene, ob);
    }
  }
}

static void object_data_convert_curve_to_mesh(Main *bmain, Depsgraph *depsgraph, Object *ob)
{
  Object *object_eval = DEG_get_evaluated_object(depsgraph, ob);
  Curve *curve = ob->data;

  Mesh *mesh = BKE_mesh_new_from_object_to_bmain(bmain, depsgraph, object_eval, true);
  if (mesh == NULL) {
    /* Unable to convert the curve to a mesh. */
    return;
  }

  BKE_object_free_modifiers(ob, 0);
  /* Replace curve used by the object itself. */
  ob->data = mesh;
  ob->type = OB_MESH;
  id_us_min(&curve->id);
  id_us_plus(&mesh->id);
  /* Change objects which are using same curve.
   * A bit annoying, but:
   * - It's possible to have multiple curve objects selected which are sharing the same curve
   *   datablock. We don't want mesh to be created for every of those objects.
   * - This is how conversion worked for a long long time. */
  LISTBASE_FOREACH (Object *, other_object, &bmain->objects) {
    if (other_object->data == curve) {
      other_object->type = OB_MESH;

      id_us_min((ID *)other_object->data);
      other_object->data = ob->data;
      id_us_plus((ID *)other_object->data);
    }
  }
}

static bool object_convert_poll(bContext *C)
{
  Scene *scene = CTX_data_scene(C);
  Base *base_act = CTX_data_active_base(C);
  Object *obact = base_act ? base_act->object : NULL;

  if (obact == NULL || obact->data == NULL || ID_IS_LINKED(obact) ||
      ID_IS_OVERRIDE_LIBRARY(obact) || ID_IS_OVERRIDE_LIBRARY(obact->data)) {
    return false;
  }

  return (!ID_IS_LINKED(scene) && (BKE_object_is_in_editmode(obact) == false) &&
          (base_act->flag & BASE_SELECTED));
}

/* Helper for object_convert_exec */
static Base *duplibase_for_convert(
    Main *bmain, Depsgraph *depsgraph, Scene *scene, ViewLayer *view_layer, Base *base, Object *ob)
{
  if (ob == NULL) {
    ob = base->object;
  }

  Object *obn = (Object *)BKE_id_copy(bmain, &ob->id);
  id_us_min(&obn->id);
  DEG_id_tag_update(&obn->id, ID_RECALC_TRANSFORM | ID_RECALC_GEOMETRY | ID_RECALC_ANIMATION);
  BKE_collection_object_add_from(bmain, scene, ob, obn);

  Base *basen = BKE_view_layer_base_find(view_layer, obn);
  ED_object_base_select(basen, BA_SELECT);
  ED_object_base_select(base, BA_DESELECT);

  /* XXX An ugly hack needed because if we re-run depsgraph with some new MBall objects
   * having same 'family name' as orig ones, they will affect end result of MBall computation...
   * For until we get rid of that name-based thingy in MBalls, that should do the trick
   * (this is weak, but other solution (to change name of obn) is even worse imho).
   * See T65996. */
  const bool is_meta_ball = (obn->type == OB_MBALL);
  void *obdata = obn->data;
  if (is_meta_ball) {
    obn->type = OB_EMPTY;
    obn->data = NULL;
  }

  /* XXX Doing that here is stupid, it means we update and re-evaluate the whole depsgraph every
   * time we need to duplicate an object to convert it. Even worse, this is not 100% correct, since
   * we do not yet have duplicated obdata.
   * However, that is a safe solution for now. Proper, longer-term solution is to refactor
   * object_convert_exec to:
   *  - duplicate all data it needs to in a first loop.
   *  - do a single update.
   *  - convert data in a second loop. */
  DEG_graph_tag_relations_update(depsgraph);
  CustomData_MeshMasks customdata_mask_prev = scene->customdata_mask;
  CustomData_MeshMasks_update(&scene->customdata_mask, &CD_MASK_MESH);
  BKE_scene_graph_update_tagged(depsgraph, bmain);
  scene->customdata_mask = customdata_mask_prev;

  if (is_meta_ball) {
    obn->type = OB_MBALL;
    obn->data = obdata;
  }

  return basen;
}

static int object_convert_exec(bContext *C, wmOperator *op)
{
  Main *bmain = CTX_data_main(C);
  Depsgraph *depsgraph = CTX_data_ensure_evaluated_depsgraph(C);
  Scene *scene = CTX_data_scene(C);
  ViewLayer *view_layer = CTX_data_view_layer(C);
  View3D *v3d = CTX_wm_view3d(C);
  Base *basen = NULL, *basact = NULL;
  Object *ob1, *obact = CTX_data_active_object(C);
  const short target = RNA_enum_get(op->ptr, "target");
  bool keep_original = RNA_boolean_get(op->ptr, "keep_original");

  const float angle = RNA_float_get(op->ptr, "angle");
  const int thickness = RNA_int_get(op->ptr, "thickness");
  const bool use_seams = RNA_boolean_get(op->ptr, "seams");
  const bool use_faces = RNA_boolean_get(op->ptr, "faces");
  const float offset = RNA_float_get(op->ptr, "offset");

  int a, mballConverted = 0;
  bool gpencilConverted = false;

  /* don't forget multiple users! */

  {
    FOREACH_SCENE_OBJECT_BEGIN (scene, ob) {
      ob->flag &= ~OB_DONE;

      /* flag data that's not been edited (only needed for !keep_original) */
      if (ob->data) {
        ((ID *)ob->data)->tag |= LIB_TAG_DOIT;
      }

      /* possible metaball basis is not in this scene */
      if (ob->type == OB_MBALL && target == OB_MESH) {
        if (BKE_mball_is_basis(ob) == false) {
          Object *ob_basis;
          ob_basis = BKE_mball_basis_find(scene, ob);
          if (ob_basis) {
            ob_basis->flag &= ~OB_DONE;
          }
        }
      }
    }
    FOREACH_SCENE_OBJECT_END;
  }

  ListBase selected_editable_bases;
  CTX_data_selected_editable_bases(C, &selected_editable_bases);

  /* Ensure we get all meshes calculated with a sufficient data-mask,
   * needed since re-evaluating single modifiers causes bugs if they depend
   * on other objects data masks too, see: T50950. */
  {
    LISTBASE_FOREACH (CollectionPointerLink *, link, &selected_editable_bases) {
      Base *base = link->ptr.data;
      Object *ob = base->object;

      /* The way object type conversion works currently (enforcing conversion of *all* objects
       * using converted object-data, even some un-selected/hidden/another scene ones,
       * sounds totally bad to me.
       * However, changing this is more design than bug-fix, not to mention convoluted code below,
       * so that will be for later.
       * But at the very least, do not do that with linked IDs! */
      if ((ID_IS_LINKED(ob) || (ob->data && ID_IS_LINKED(ob->data))) && !keep_original) {
        keep_original = true;
        BKE_report(
            op->reports,
            RPT_INFO,
            "Converting some linked object/object data, enforcing 'Keep Original' option to True");
      }

      DEG_id_tag_update(&base->object->id, ID_RECALC_GEOMETRY);
    }

    CustomData_MeshMasks customdata_mask_prev = scene->customdata_mask;
    CustomData_MeshMasks_update(&scene->customdata_mask, &CD_MASK_MESH);
    BKE_scene_graph_update_tagged(depsgraph, bmain);
    scene->customdata_mask = customdata_mask_prev;
  }

  LISTBASE_FOREACH (CollectionPointerLink *, link, &selected_editable_bases) {
    Object *newob = NULL;
    Base *base = link->ptr.data;
    Object *ob = base->object;

    if (ob->flag & OB_DONE || !IS_TAGGED(ob->data)) {
      if (ob->type != target) {
        base->flag &= ~SELECT;
        ob->flag &= ~SELECT;
      }

      /* obdata already modified */
      if (!IS_TAGGED(ob->data)) {
        /* When 2 objects with linked data are selected, converting both
         * would keep modifiers on all but the converted object T26003. */
        if (ob->type == OB_MESH) {
          BKE_object_free_modifiers(ob, 0); /* after derivedmesh calls! */
        }
        if (ob->type == OB_GPENCIL) {
          BKE_object_free_modifiers(ob, 0); /* after derivedmesh calls! */
          BKE_object_free_shaderfx(ob, 0);
        }
      }
    }
    else if (ob->type == OB_MESH && target == OB_CURVE) {
      ob->flag |= OB_DONE;

      if (keep_original) {
        basen = duplibase_for_convert(bmain, depsgraph, scene, view_layer, base, NULL);
        newob = basen->object;

        /* decrement original mesh's usage count  */
        Mesh *me = newob->data;
        id_us_min(&me->id);

        /* make a new copy of the mesh */
        newob->data = BKE_id_copy(bmain, &me->id);
      }
      else {
        newob = ob;
      }

      BKE_mesh_to_curve(bmain, depsgraph, scene, newob);

      if (newob->type == OB_CURVE) {
        BKE_object_free_modifiers(newob, 0); /* after derivedmesh calls! */
        if (newob->rigidbody_object != NULL) {
          ED_rigidbody_object_remove(bmain, scene, newob);
        }
      }
    }
    else if (ob->type == OB_MESH && target == OB_GPENCIL) {
      ob->flag |= OB_DONE;

      /* Create a new grease pencil object and copy transformations. */
      ushort local_view_bits = (v3d && v3d->localvd) ? v3d->local_view_uuid : 0;
      float loc[3], size[3], rot[3][3], eul[3];
      float matrix[4][4];
      mat4_to_loc_rot_size(loc, rot, size, ob->obmat);
      mat3_to_eul(eul, rot);

      Object *ob_gpencil = ED_gpencil_add_object(C, loc, local_view_bits);
      copy_v3_v3(ob_gpencil->loc, loc);
      copy_v3_v3(ob_gpencil->rot, eul);
      copy_v3_v3(ob_gpencil->scale, size);
      unit_m4(matrix);
      /* Set object in 3D mode. */
      bGPdata *gpd = (bGPdata *)ob_gpencil->data;
      gpd->draw_mode = GP_DRAWMODE_3D;

      gpencilConverted |= BKE_gpencil_convert_mesh(bmain,
                                                   depsgraph,
                                                   scene,
                                                   ob_gpencil,
                                                   ob,
                                                   angle,
                                                   thickness,
                                                   offset,
                                                   matrix,
                                                   0,
                                                   use_seams,
                                                   use_faces);

      /* Remove unused materials. */
      int actcol = ob_gpencil->actcol;
      for (int slot = 1; slot <= ob_gpencil->totcol; slot++) {
        while (slot <= ob_gpencil->totcol &&
               !BKE_object_material_slot_used(ob_gpencil->data, slot)) {
          ob_gpencil->actcol = slot;
          BKE_object_material_slot_remove(CTX_data_main(C), ob_gpencil);

          if (actcol >= slot) {
            actcol--;
          }
        }
      }
      ob_gpencil->actcol = actcol;
    }
    else if (ob->type == OB_MESH && target == OB_POINTCLOUD) {
      ob->flag |= OB_DONE;

      if (keep_original) {
        basen = duplibase_for_convert(bmain, depsgraph, scene, view_layer, base, NULL);
        newob = basen->object;

        /* decrement original mesh's usage count  */
        Mesh *me = newob->data;
        id_us_min(&me->id);

        /* make a new copy of the mesh */
        newob->data = BKE_id_copy(bmain, &me->id);
      }
      else {
        newob = ob;
      }

      BKE_mesh_to_pointcloud(bmain, depsgraph, scene, newob);

      if (newob->type == OB_POINTCLOUD) {
        BKE_object_free_modifiers(newob, 0); /* after derivedmesh calls! */
        ED_rigidbody_object_remove(bmain, scene, newob);
      }
    }
    else if (ob->type == OB_MESH) {
      ob->flag |= OB_DONE;

      if (keep_original) {
        basen = duplibase_for_convert(bmain, depsgraph, scene, view_layer, base, NULL);
        newob = basen->object;

        /* decrement original mesh's usage count  */
        Mesh *me = newob->data;
        id_us_min(&me->id);

        /* make a new copy of the mesh */
        newob->data = BKE_id_copy(bmain, &me->id);
      }
      else {
        newob = ob;
        DEG_id_tag_update(&ob->id, ID_RECALC_TRANSFORM | ID_RECALC_GEOMETRY | ID_RECALC_ANIMATION);
      }

      /* make new mesh data from the original copy */
      /* note: get the mesh from the original, not from the copy in some
       * cases this doesn't give correct results (when MDEF is used for eg)
       */
      Scene *scene_eval = (Scene *)DEG_get_evaluated_id(depsgraph, &scene->id);
      Object *ob_eval = DEG_get_evaluated_object(depsgraph, ob);
      Mesh *me_eval = mesh_get_eval_final(depsgraph, scene_eval, ob_eval, &CD_MASK_MESH);
      me_eval = BKE_mesh_copy_for_eval(me_eval, false);
      /* Full (edge-angle based) draw calculation should ideally be performed. */
      BKE_mesh_edges_set_draw_render(me_eval);
      BKE_mesh_nomain_to_mesh(me_eval, newob->data, newob, &CD_MASK_MESH, true);
      BKE_object_free_modifiers(newob, 0); /* after derivedmesh calls! */
    }
    else if (ob->type == OB_FONT) {
      ob->flag |= OB_DONE;

      if (keep_original) {
        basen = duplibase_for_convert(bmain, depsgraph, scene, view_layer, base, NULL);
        newob = basen->object;

        /* decrement original curve's usage count  */
        id_us_min(&((Curve *)newob->data)->id);

        /* make a new copy of the curve */
        newob->data = BKE_id_copy(bmain, ob->data);
      }
      else {
        newob = ob;
      }

      Curve *cu = newob->data;

      Object *ob_eval = DEG_get_evaluated_object(depsgraph, ob);
      BKE_vfont_to_curve_ex(ob_eval, ob_eval->data, FO_EDIT, &cu->nurb, NULL, NULL, NULL, NULL);

      newob->type = OB_CURVE;
      cu->type = OB_CURVE;

      if (cu->vfont) {
        id_us_min(&cu->vfont->id);
        cu->vfont = NULL;
      }
      if (cu->vfontb) {
        id_us_min(&cu->vfontb->id);
        cu->vfontb = NULL;
      }
      if (cu->vfonti) {
        id_us_min(&cu->vfonti->id);
        cu->vfonti = NULL;
      }
      if (cu->vfontbi) {
        id_us_min(&cu->vfontbi->id);
        cu->vfontbi = NULL;
      }

      if (!keep_original) {
        /* other users */
        if (ID_REAL_USERS(&cu->id) > 1) {
          for (ob1 = bmain->objects.first; ob1; ob1 = ob1->id.next) {
            if (ob1->data == ob->data) {
              ob1->type = OB_CURVE;
              DEG_id_tag_update(&ob1->id,
                                ID_RECALC_TRANSFORM | ID_RECALC_GEOMETRY | ID_RECALC_ANIMATION);
            }
          }
        }
      }

      LISTBASE_FOREACH (Nurb *, nu, &cu->nurb) {
        nu->charidx = 0;
      }

      cu->flag &= ~CU_3D;
      BKE_curve_dimension_update(cu);

      if (target == OB_MESH) {
        /* No assumption should be made that the resulting objects is a mesh, as conversion can
         * fail. */
        object_data_convert_curve_to_mesh(bmain, depsgraph, newob);
        /* meshes doesn't use displist */
        BKE_object_free_curve_cache(newob);
      }
    }
    else if (ELEM(ob->type, OB_CURVE, OB_SURF)) {
      ob->flag |= OB_DONE;

      if (target == OB_MESH) {
        if (keep_original) {
          basen = duplibase_for_convert(bmain, depsgraph, scene, view_layer, base, NULL);
          newob = basen->object;

          /* decrement original curve's usage count  */
          id_us_min(&((Curve *)newob->data)->id);

          /* make a new copy of the curve */
          newob->data = BKE_id_copy(bmain, ob->data);
        }
        else {
          newob = ob;
        }

        /* No assumption should be made that the resulting objects is a mesh, as conversion can
         * fail. */
        object_data_convert_curve_to_mesh(bmain, depsgraph, newob);
        /* meshes doesn't use displist */
        BKE_object_free_curve_cache(newob);
      }
      else if (target == OB_GPENCIL) {
        if (ob->type != OB_CURVE) {
          ob->flag &= ~OB_DONE;
          BKE_report(op->reports, RPT_ERROR, "Convert Surfaces to Grease Pencil is not supported");
        }
        else {
          /* Create a new grease pencil object and copy transformations.
           * Nurbs Surface are not supported.
           */
          ushort local_view_bits = (v3d && v3d->localvd) ? v3d->local_view_uuid : 0;
          Object *ob_gpencil = ED_gpencil_add_object(C, ob->loc, local_view_bits);
          copy_v3_v3(ob_gpencil->rot, ob->rot);
          copy_v3_v3(ob_gpencil->scale, ob->scale);
          BKE_gpencil_convert_curve(bmain, scene, ob_gpencil, ob, false, 1.0f, 0.0f);
          gpencilConverted = true;
        }
      }
    }
    else if (ob->type == OB_MBALL && target == OB_MESH) {
      Object *baseob;

      base->flag &= ~BASE_SELECTED;
      ob->base_flag &= ~BASE_SELECTED;

      baseob = BKE_mball_basis_find(scene, ob);

      if (ob != baseob) {
        /* if motherball is converting it would be marked as done later */
        ob->flag |= OB_DONE;
      }

      if (!(baseob->flag & OB_DONE)) {
        basen = duplibase_for_convert(bmain, depsgraph, scene, view_layer, base, baseob);
        newob = basen->object;

        MetaBall *mb = newob->data;
        id_us_min(&mb->id);

        newob->data = BKE_mesh_add(bmain, "Mesh");
        newob->type = OB_MESH;

        Mesh *me = newob->data;
        me->totcol = mb->totcol;
        if (newob->totcol) {
          me->mat = MEM_dupallocN(mb->mat);
          for (a = 0; a < newob->totcol; a++) {
            id_us_plus((ID *)me->mat[a]);
          }
        }

        object_data_convert_ensure_curve_cache(depsgraph, scene, baseob);
        BKE_mesh_from_metaball(&baseob->runtime.curve_cache->disp, newob->data);

        if (obact->type == OB_MBALL) {
          basact = basen;
        }

        baseob->flag |= OB_DONE;
        mballConverted = 1;
      }
    }
    else if (ob->type == OB_POINTCLOUD && target == OB_MESH) {
      ob->flag |= OB_DONE;

      if (keep_original) {
        basen = duplibase_for_convert(bmain, depsgraph, scene, view_layer, base, NULL);
        newob = basen->object;

        /* decrement original pointclouds's usage count  */
        PointCloud *pointcloud = newob->data;
        id_us_min(&pointcloud->id);

        /* make a new copy of the pointcloud */
        newob->data = BKE_id_copy(bmain, &pointcloud->id);
      }
      else {
        newob = ob;
      }

      BKE_pointcloud_to_mesh(bmain, depsgraph, scene, newob);

      if (newob->type == OB_MESH) {
        BKE_object_free_modifiers(newob, 0); /* after derivedmesh calls! */
        ED_rigidbody_object_remove(bmain, scene, newob);
      }
    }
    else {
      continue;
    }

    /* Ensure new object has consistent material data with its new obdata. */
    if (newob) {
      BKE_object_materials_test(bmain, newob, newob->data);
    }

    /* tag obdata if it was been changed */

    /* If the original object is active then make this object active */
    if (basen) {
      if (ob == obact) {
        /* store new active base to update BASACT */
        basact = basen;
      }

      basen = NULL;
    }

    if (!keep_original && (ob->flag & OB_DONE)) {
      /* NOTE: Tag transform for update because object parenting to curve with path is handled
       * differently from all other cases. Converting curve to mesh and mesh to curve will likely
       * affect the way children are evaluated.
       * It is not enough to tag only geometry and rely on the curve parenting relations because
       * this relation is lost when curve is converted to mesh. */
      DEG_id_tag_update(&ob->id, ID_RECALC_GEOMETRY | ID_RECALC_TRANSFORM);
      ((ID *)ob->data)->tag &= ~LIB_TAG_DOIT; /* flag not to convert this datablock again */
    }
  }
  BLI_freelistN(&selected_editable_bases);

  if (!keep_original) {
    if (mballConverted) {
      /* We need to remove non-basis MBalls first, otherwise we won't be able to detect them if
       * their basis happens to be removed first. */
      FOREACH_SCENE_OBJECT_BEGIN (scene, ob_mball) {
        if (ob_mball->type == OB_MBALL) {
          Object *ob_basis = NULL;
          if (!BKE_mball_is_basis(ob_mball) &&
              ((ob_basis = BKE_mball_basis_find(scene, ob_mball)) && (ob_basis->flag & OB_DONE))) {
            ED_object_base_free_and_unlink(bmain, scene, ob_mball);
          }
        }
      }
      FOREACH_SCENE_OBJECT_END;
      FOREACH_SCENE_OBJECT_BEGIN (scene, ob_mball) {
        if (ob_mball->type == OB_MBALL) {
          if (ob_mball->flag & OB_DONE) {
            if (BKE_mball_is_basis(ob_mball)) {
              ED_object_base_free_and_unlink(bmain, scene, ob_mball);
            }
          }
        }
      }
      FOREACH_SCENE_OBJECT_END;
    }
    /* Remove curves and meshes converted to Grease Pencil object. */
    if (gpencilConverted) {
      FOREACH_SCENE_OBJECT_BEGIN (scene, ob_delete) {
        if (ELEM(ob_delete->type, OB_CURVE, OB_MESH)) {
          if (ob_delete->flag & OB_DONE) {
            ED_object_base_free_and_unlink(bmain, scene, ob_delete);
          }
        }
      }
      FOREACH_SCENE_OBJECT_END;
    }
  }

  // XXX  ED_object_editmode_enter(C, 0);
  // XXX  exit_editmode(C, EM_FREEDATA|); /* freedata, but no undo */

  if (basact) {
    /* active base was changed */
    ED_object_base_activate(C, basact);
    BASACT(view_layer) = basact;
  }
  else if (BASACT(view_layer)->object->flag & OB_DONE) {
    WM_event_add_notifier(C, NC_OBJECT | ND_MODIFIER, BASACT(view_layer)->object);
    WM_event_add_notifier(C, NC_OBJECT | ND_DATA, BASACT(view_layer)->object);
  }

  DEG_relations_tag_update(bmain);
  DEG_id_tag_update(&scene->id, ID_RECALC_SELECT);
  WM_event_add_notifier(C, NC_OBJECT | ND_DRAW, scene);
  WM_event_add_notifier(C, NC_SCENE | ND_OB_SELECT, scene);
  WM_event_add_notifier(C, NC_SCENE | ND_LAYER_CONTENT, scene);

  return OPERATOR_FINISHED;
}

static void object_convert_ui(bContext *UNUSED(C), wmOperator *op)
{
  uiLayout *layout = op->layout;

<<<<<<< HEAD
  RNA_pointer_create(NULL, op->type->srna, op->properties, &ptr);
  uiLayoutSetPropSep(layout, true); /*bfa - split*/
  uiItemR(layout, &ptr, "target", 0, NULL, ICON_NONE);
  uiLayoutSetPropSep(layout, false); /*bfa - boolean, don't split*/
  uiItemR(layout, &ptr, "keep_original", 0, NULL, ICON_NONE);

  if (RNA_enum_get(&ptr, "target") == OB_GPENCIL) {
    uiLayoutSetPropSep(layout, true); /*bfa - split*/
    uiItemR(layout, &ptr, "thickness", 0, NULL, ICON_NONE);
    uiItemR(layout, &ptr, "angle", 0, NULL, ICON_NONE);
    uiItemR(layout, &ptr, "offset", 0, NULL, ICON_NONE);

    uiLayoutSetPropSep(layout, false); /*bfa - boolean, don't split*/
    uiItemR(layout, &ptr, "seams", 0, NULL, ICON_NONE);
    uiItemR(layout, &ptr, "faces", 0, NULL, ICON_NONE);
=======
  uiLayoutSetPropSep(layout, true);

  uiItemR(layout, op->ptr, "target", 0, NULL, ICON_NONE);
  uiItemR(layout, op->ptr, "keep_original", 0, NULL, ICON_NONE);

  if (RNA_enum_get(op->ptr, "target") == OB_GPENCIL) {
    uiItemR(layout, op->ptr, "thickness", 0, NULL, ICON_NONE);
    uiItemR(layout, op->ptr, "angle", 0, NULL, ICON_NONE);
    uiItemR(layout, op->ptr, "offset", 0, NULL, ICON_NONE);
    uiItemR(layout, op->ptr, "seams", 0, NULL, ICON_NONE);
    uiItemR(layout, op->ptr, "faces", 0, NULL, ICON_NONE);
>>>>>>> f594b84a
  }
}

void OBJECT_OT_convert(wmOperatorType *ot)
{
  PropertyRNA *prop;

  /* identifiers */
  ot->name = "Convert To";
  ot->description = "Convert selected objects to another type";
  ot->idname = "OBJECT_OT_convert";

  /* api callbacks */
  ot->invoke = WM_menu_invoke;
  ot->exec = object_convert_exec;
  ot->poll = object_convert_poll;
  ot->ui = object_convert_ui;

  /* flags */
  ot->flag = OPTYPE_REGISTER | OPTYPE_UNDO;

  /* properties */
  ot->prop = RNA_def_enum(
      ot->srna, "target", convert_target_items, OB_MESH, "Target", "Type of object to convert to");
  RNA_def_boolean(ot->srna,
                  "keep_original",
                  0,
                  "Keep Original",
                  "Keep original objects instead of replacing them");

  prop = RNA_def_float_rotation(ot->srna,
                                "angle",
                                0,
                                NULL,
                                DEG2RADF(0.0f),
                                DEG2RADF(180.0f),
                                "Threshold Angle",
                                "Threshold to determine ends of the strokes",
                                DEG2RADF(0.0f),
                                DEG2RADF(180.0f));
  RNA_def_property_float_default(prop, DEG2RADF(70.0f));

  RNA_def_int(ot->srna, "thickness", 5, 1, 100, "Thickness", "", 1, 100);
  RNA_def_boolean(ot->srna, "seams", 0, "Only Seam Edges", "Convert only seam edges");
  RNA_def_boolean(ot->srna, "faces", 1, "Export Faces", "Export faces as filled strokes");
  RNA_def_float_distance(ot->srna,
                         "offset",
                         0.01f,
                         0.0,
                         OBJECT_ADD_SIZE_MAXF,
                         "Stroke Offset",
                         "Offset strokes from fill",
                         0.0,
                         100.00);
}

/** \} */

/* -------------------------------------------------------------------- */
/** \name Duplicate Object Operator
 * \{ */

/*
 * dupflag: a flag made from constants declared in DNA_userdef_types.h
 * The flag tells adduplicate() whether to copy data linked to the object,
 * or to reference the existing data.
 * U.dupflag for default operations or you can construct a flag as python does
 * if the dupflag is 0 then no data will be copied (linked duplicate). */

/* used below, assumes id.new is correct */
/* leaves selection of base/object unaltered */
/* Does set ID->newid pointers. */
static Base *object_add_duplicate_internal(Main *bmain,
                                           Scene *scene,
                                           ViewLayer *view_layer,
                                           Object *ob,
                                           const eDupli_ID_Flags dupflag,
                                           const eLibIDDuplicateFlags duplicate_options)
{
  Base *base, *basen = NULL;
  Object *obn;

  if (ob->mode & OB_MODE_POSE) {
    /* nothing? */
  }
  else {
    obn = ID_NEW_SET(ob, BKE_object_duplicate(bmain, ob, dupflag, duplicate_options));
    DEG_id_tag_update(&obn->id, ID_RECALC_TRANSFORM | ID_RECALC_GEOMETRY);

    base = BKE_view_layer_base_find(view_layer, ob);
    if ((base != NULL) && (base->flag & BASE_VISIBLE_DEPSGRAPH)) {
      BKE_collection_object_add_from(bmain, scene, ob, obn);
    }
    else {
      LayerCollection *layer_collection = BKE_layer_collection_get_active(view_layer);
      BKE_collection_object_add(bmain, layer_collection->collection, obn);
    }

    basen = BKE_view_layer_base_find(view_layer, obn);
    if (base != NULL) {
      basen->local_view_bits = base->local_view_bits;
    }

    /* 1) duplis should end up in same collection as the original
     * 2) Rigid Body sim participants MUST always be part of a collection...
     */
    /* XXX: is 2) really a good measure here? */
    if (ob->rigidbody_object || ob->rigidbody_constraint) {
      Collection *collection;
      for (collection = bmain->collections.first; collection; collection = collection->id.next) {
        if (BKE_collection_has_object(collection, ob)) {
          BKE_collection_object_add(bmain, collection, obn);
        }
      }
    }
  }
  return basen;
}

/* single object duplicate, if dupflag==0, fully linked, else it uses the flags given */
/* leaves selection of base/object unaltered.
 * note: don't call this within a loop since clear_* funcs loop over the entire database.
 * note: caller must do DAG_relations_tag_update(bmain);
 *       this is not done automatic since we may duplicate many objects in a batch */
Base *ED_object_add_duplicate(
    Main *bmain, Scene *scene, ViewLayer *view_layer, Base *base, const eDupli_ID_Flags dupflag)
{
  Base *basen;
  Object *ob;

  basen = object_add_duplicate_internal(
      bmain, scene, view_layer, base->object, dupflag, LIB_ID_DUPLICATE_IS_SUBPROCESS);
  if (basen == NULL) {
    return NULL;
  }

  ob = basen->object;

  /* link own references to the newly duplicated data T26816. */
  BKE_libblock_relink_to_newid(&ob->id);

  /* DAG_relations_tag_update(bmain); */ /* caller must do */

  if (ob->data != NULL) {
    DEG_id_tag_update_ex(bmain, (ID *)ob->data, ID_RECALC_EDITORS);
  }

  BKE_main_id_clear_newpoins(bmain);

  return basen;
}

/* contextual operator dupli */
static int duplicate_exec(bContext *C, wmOperator *op)
{
  Main *bmain = CTX_data_main(C);
  Scene *scene = CTX_data_scene(C);
  ViewLayer *view_layer = CTX_data_view_layer(C);
  const bool linked = RNA_boolean_get(op->ptr, "linked");
  const eDupli_ID_Flags dupflag = (linked) ? 0 : (eDupli_ID_Flags)U.dupflag;

  /* We need to handle that here ourselves, because we may duplicate several objects, in which case
   * we also want to remap pointers between those... */
  BKE_main_id_tag_all(bmain, LIB_TAG_NEW, false);
  BKE_main_id_clear_newpoins(bmain);

  CTX_DATA_BEGIN (C, Base *, base, selected_bases) {
    Base *basen = object_add_duplicate_internal(
        bmain, scene, view_layer, base->object, dupflag, LIB_ID_DUPLICATE_IS_SUBPROCESS);

    /* note that this is safe to do with this context iterator,
     * the list is made in advance */
    ED_object_base_select(base, BA_DESELECT);
    ED_object_base_select(basen, BA_SELECT);

    if (basen == NULL) {
      continue;
    }

    /* new object becomes active */
    if (BASACT(view_layer) == base) {
      ED_object_base_activate(C, basen);
    }

    if (basen->object->data) {
      DEG_id_tag_update(basen->object->data, 0);
    }
  }
  CTX_DATA_END;

  /* Note that this will also clear newid pointers and tags. */
  copy_object_set_idnew(C);

  ED_outliner_select_sync_from_object_tag(C);

  DEG_relations_tag_update(bmain);
  DEG_id_tag_update(&scene->id, ID_RECALC_COPY_ON_WRITE | ID_RECALC_SELECT);

  WM_event_add_notifier(C, NC_SCENE | ND_OB_SELECT, scene);
  WM_event_add_notifier(C, NC_SCENE | ND_LAYER_CONTENT, scene);

  return OPERATOR_FINISHED;
}

void OBJECT_OT_duplicate(wmOperatorType *ot)
{
  PropertyRNA *prop;

  /* identifiers */
  ot->name = "Duplicate Objects";
  ot->description = "Duplicate selected objects";
  ot->idname = "OBJECT_OT_duplicate";

  /* api callbacks */
  ot->exec = duplicate_exec;
  ot->poll = ED_operator_objectmode;

  /* flags */
  ot->flag = OPTYPE_REGISTER | OPTYPE_UNDO;

  /* to give to transform */
  prop = RNA_def_boolean(ot->srna,
                         "linked",
                         0,
                         "Linked",
                         "Duplicate object but not object data, linking to the original data");
  RNA_def_property_flag(prop, PROP_SKIP_SAVE);

  prop = RNA_def_enum(
      ot->srna, "mode", rna_enum_transform_mode_types, TFM_TRANSLATION, "Mode", "");
  RNA_def_property_flag(prop, PROP_HIDDEN);
}

/** \} */

/* -------------------------------------------------------------------- */
/** \name Add Named Object Operator
 *
 * Use for drag & drop.
 * \{ */

static int object_add_named_exec(bContext *C, wmOperator *op)
{
  Main *bmain = CTX_data_main(C);
  Scene *scene = CTX_data_scene(C);
  ViewLayer *view_layer = CTX_data_view_layer(C);
  Base *basen;
  Object *ob;
  const bool linked = RNA_boolean_get(op->ptr, "linked");
  const eDupli_ID_Flags dupflag = (linked) ? 0 : (eDupli_ID_Flags)U.dupflag;
  char name[MAX_ID_NAME - 2];

  /* find object, create fake base */
  RNA_string_get(op->ptr, "name", name);
  ob = (Object *)BKE_libblock_find_name(bmain, ID_OB, name);

  if (ob == NULL) {
    BKE_report(op->reports, RPT_ERROR, "Object not found");
    return OPERATOR_CANCELLED;
  }

  /* prepare dupli */
  basen = object_add_duplicate_internal(bmain, scene, view_layer, ob, dupflag, 0);

  if (basen == NULL) {
    BKE_report(op->reports, RPT_ERROR, "Object could not be duplicated");
    return OPERATOR_CANCELLED;
  }

  basen->object->restrictflag &= ~OB_RESTRICT_VIEWPORT;

  int mval[2];
  if (object_add_drop_xy_get(C, op, &mval)) {
    ED_object_location_from_view(C, basen->object->loc);
    ED_view3d_cursor3d_position(C, mval, false, basen->object->loc);
  }

  /* object_add_duplicate_internal() doesn't deselect other objects, unlike object_add_common() or
   * BKE_view_layer_base_deselect_all(). */
  ED_object_base_deselect_all(view_layer, NULL, BA_DESELECT);
  ED_object_base_select(basen, BA_SELECT);
  ED_object_base_activate(C, basen);

  copy_object_set_idnew(C);

  /* TODO(sergey): Only update relations for the current scene. */
  DEG_relations_tag_update(bmain);

  DEG_id_tag_update(&scene->id, ID_RECALC_SELECT);
  WM_event_add_notifier(C, NC_SCENE | ND_OB_SELECT, scene);
  WM_event_add_notifier(C, NC_SCENE | ND_OB_ACTIVE, scene);
  WM_event_add_notifier(C, NC_SCENE | ND_LAYER_CONTENT, scene);
  ED_outliner_select_sync_from_object_tag(C);

  return OPERATOR_FINISHED;
}

void OBJECT_OT_add_named(wmOperatorType *ot)
{
  /* identifiers */
  ot->name = "Add Named Object";
  ot->description = "Add named object";
  ot->idname = "OBJECT_OT_add_named";

  /* api callbacks */
  ot->invoke = object_add_drop_xy_generic_invoke;
  ot->exec = object_add_named_exec;
  ot->poll = ED_operator_objectmode;

  /* flags */
  ot->flag = OPTYPE_REGISTER | OPTYPE_UNDO;

  RNA_def_boolean(ot->srna,
                  "linked",
                  0,
                  "Linked",
                  "Duplicate object but not object data, linking to the original data");
  RNA_def_string(ot->srna, "name", NULL, MAX_ID_NAME - 2, "Name", "Object name to add");

  object_add_drop_xy_props(ot);
}

/** \} */

/* -------------------------------------------------------------------- */
/** \name Join Object Operator
 * \{ */

static bool object_join_poll(bContext *C)
{
  Object *ob = CTX_data_active_object(C);

  if (ob == NULL || ob->data == NULL || ID_IS_LINKED(ob) || ID_IS_OVERRIDE_LIBRARY(ob) ||
      ID_IS_OVERRIDE_LIBRARY(ob->data)) {
    return false;
  }

  if (ELEM(ob->type, OB_MESH, OB_CURVE, OB_SURF, OB_ARMATURE, OB_GPENCIL)) {
    return ED_operator_screenactive(C);
  }
  return false;
}

static int object_join_exec(bContext *C, wmOperator *op)
{
  Object *ob = CTX_data_active_object(C);

  if (ob->mode & OB_MODE_EDIT) {
    BKE_report(op->reports, RPT_ERROR, "This data does not support joining in edit mode");
    return OPERATOR_CANCELLED;
  }
  if (BKE_object_obdata_is_libdata(ob)) {
    BKE_report(op->reports, RPT_ERROR, "Cannot edit external library data");
    return OPERATOR_CANCELLED;
  }
  if (ob->type == OB_GPENCIL) {
    bGPdata *gpd = (bGPdata *)ob->data;
    if ((!gpd) || GPENCIL_ANY_MODE(gpd)) {
      BKE_report(op->reports, RPT_ERROR, "This data does not support joining in this mode");
      return OPERATOR_CANCELLED;
    }
  }

  int ret = OPERATOR_CANCELLED;
  if (ob->type == OB_MESH) {
    ret = ED_mesh_join_objects_exec(C, op);
  }
  else if (ELEM(ob->type, OB_CURVE, OB_SURF)) {
    ret = ED_curve_join_objects_exec(C, op);
  }
  else if (ob->type == OB_ARMATURE) {
    ret = ED_armature_join_objects_exec(C, op);
  }
  else if (ob->type == OB_GPENCIL) {
    ret = ED_gpencil_join_objects_exec(C, op);
  }

  if (ret & OPERATOR_FINISHED) {
    /* Even though internally failure to invert is accounted for with a fallback,
     * show a warning since the result may not be what the user expects. See T80077.
     *
     * Failure to invert the matrix is typically caused by zero scaled axes
     * (which can be caused by constraints, even if the input scale isn't zero).
     *
     * Internally the join functions use #invert_m4_m4_safe_ortho which creates
     * an inevitable matrix from one that has one or more degenerate axes.
     *
     * In most cases we don't worry about special handling for non-inevitable matrices however for
     * joining objects there may be flat 2D objects where it's not obvious the scale is zero.
     * In this case, using #invert_m4_m4_safe_ortho works as well as we can expect,
     * joining the contents, flattening on the axis that's zero scaled.
     * If the zero scale is removed, the data on this axis remains un-scaled
     * (something that wouldn't work for #invert_m4_m4_safe). */
    float imat_test[4][4];
    if (!invert_m4_m4(imat_test, ob->obmat)) {
      BKE_report(op->reports,
                 RPT_WARNING,
                 "Active object final transform has one or more zero scaled axes");
    }
  }

  return ret;
}

void OBJECT_OT_join(wmOperatorType *ot)
{
  /* identifiers */
  ot->name = "Join";
  ot->description = "Join selected objects into active object";
  ot->idname = "OBJECT_OT_join";

  /* api callbacks */
  ot->exec = object_join_exec;
  ot->poll = object_join_poll;

  /* flags */
  ot->flag = OPTYPE_REGISTER | OPTYPE_UNDO;
}

/** \} */

/* -------------------------------------------------------------------- */
/** \name Join as Shape Key Operator
 * \{ */

static bool join_shapes_poll(bContext *C)
{
  Object *ob = CTX_data_active_object(C);

  if (ob == NULL || ob->data == NULL || ID_IS_LINKED(ob) || ID_IS_OVERRIDE_LIBRARY(ob) ||
      ID_IS_OVERRIDE_LIBRARY(ob->data)) {
    return false;
  }

  /* only meshes supported at the moment */
  if (ob->type == OB_MESH) {
    return ED_operator_screenactive(C);
  }
  return false;
}

static int join_shapes_exec(bContext *C, wmOperator *op)
{
  Object *ob = CTX_data_active_object(C);

  if (ob->mode & OB_MODE_EDIT) {
    BKE_report(op->reports, RPT_ERROR, "This data does not support joining in edit mode");
    return OPERATOR_CANCELLED;
  }
  if (BKE_object_obdata_is_libdata(ob)) {
    BKE_report(op->reports, RPT_ERROR, "Cannot edit external library data");
    return OPERATOR_CANCELLED;
  }

  if (ob->type == OB_MESH) {
    return ED_mesh_shapes_join_objects_exec(C, op);
  }

  return OPERATOR_CANCELLED;
}

void OBJECT_OT_join_shapes(wmOperatorType *ot)
{
  /* identifiers */
  ot->name = "Join as Shapes";
  ot->description = "Copy the current resulting shape of another selected object to this one";
  ot->idname = "OBJECT_OT_join_shapes";

  /* api callbacks */
  ot->exec = join_shapes_exec;
  ot->poll = join_shapes_poll;

  /* flags */
  ot->flag = OPTYPE_REGISTER | OPTYPE_UNDO;
}

/** \} */<|MERGE_RESOLUTION|>--- conflicted
+++ resolved
@@ -3127,35 +3127,20 @@
 {
   uiLayout *layout = op->layout;
 
-<<<<<<< HEAD
-  RNA_pointer_create(NULL, op->type->srna, op->properties, &ptr);
   uiLayoutSetPropSep(layout, true); /*bfa - split*/
-  uiItemR(layout, &ptr, "target", 0, NULL, ICON_NONE);
+  uiItemR(layout, op->ptr, "target", 0, NULL, ICON_NONE);
   uiLayoutSetPropSep(layout, false); /*bfa - boolean, don't split*/
-  uiItemR(layout, &ptr, "keep_original", 0, NULL, ICON_NONE);
-
-  if (RNA_enum_get(&ptr, "target") == OB_GPENCIL) {
+  uiItemR(layout, op->ptr, "keep_original", 0, NULL, ICON_NONE);
+
+  if (RNA_enum_get(op->ptr, "target") == OB_GPENCIL) {
     uiLayoutSetPropSep(layout, true); /*bfa - split*/
-    uiItemR(layout, &ptr, "thickness", 0, NULL, ICON_NONE);
-    uiItemR(layout, &ptr, "angle", 0, NULL, ICON_NONE);
-    uiItemR(layout, &ptr, "offset", 0, NULL, ICON_NONE);
-
-    uiLayoutSetPropSep(layout, false); /*bfa - boolean, don't split*/
-    uiItemR(layout, &ptr, "seams", 0, NULL, ICON_NONE);
-    uiItemR(layout, &ptr, "faces", 0, NULL, ICON_NONE);
-=======
-  uiLayoutSetPropSep(layout, true);
-
-  uiItemR(layout, op->ptr, "target", 0, NULL, ICON_NONE);
-  uiItemR(layout, op->ptr, "keep_original", 0, NULL, ICON_NONE);
-
-  if (RNA_enum_get(op->ptr, "target") == OB_GPENCIL) {
     uiItemR(layout, op->ptr, "thickness", 0, NULL, ICON_NONE);
     uiItemR(layout, op->ptr, "angle", 0, NULL, ICON_NONE);
     uiItemR(layout, op->ptr, "offset", 0, NULL, ICON_NONE);
+
+    uiLayoutSetPropSep(layout, false); /*bfa - boolean, don't split*/
     uiItemR(layout, op->ptr, "seams", 0, NULL, ICON_NONE);
     uiItemR(layout, op->ptr, "faces", 0, NULL, ICON_NONE);
->>>>>>> f594b84a
   }
 }
 
