--- conflicted
+++ resolved
@@ -65,10 +65,7 @@
 #include "BKE_gpencil_legacy.h"
 #include "BKE_gpencil_modifier_legacy.h"
 #include "BKE_grease_pencil.hh"
-<<<<<<< HEAD
-=======
 #include "BKE_grease_pencil_legacy_convert.hh"
->>>>>>> b803213c
 #include "BKE_key.hh"
 #include "BKE_lattice.hh"
 #include "BKE_layer.hh"
@@ -723,9 +720,8 @@
 void OBJECT_OT_add(wmOperatorType *ot)
 {
   /* identifiers */
-  ot->name = "Add Lattice Object";  // bfa - Original was Add Object. But is used to create a
-                                    // Lattice object. Not sure if this gets reused somewhere.
-  ot->description = "Add an Lattice object to the scene";
+  ot->name = "Add Object";
+  ot->description = "Add an object to the scene";
   ot->idname = "OBJECT_OT_add";
 
   /* api callbacks */
@@ -2499,7 +2495,6 @@
 
   /* api callbacks */
   ot->invoke = WM_operator_confirm_or_exec;
-  // deleting an object in object mode.
   ot->exec = object_delete_exec;
   ot->get_description = object_ot_delete_get_description; /*bfa - descriptions*/
   ot->poll = ED_operator_objectmode;
@@ -3724,11 +3719,9 @@
   }
   else if (target == OB_GPENCIL_LEGACY) {
     uiLayoutSetPropSep(layout, true); /*bfa - split*/
-
     uiItemR(layout, op->ptr, "thickness", UI_ITEM_NONE, nullptr, ICON_NONE);
     uiItemR(layout, op->ptr, "angle", UI_ITEM_NONE, nullptr, ICON_NONE);
     uiItemR(layout, op->ptr, "offset", UI_ITEM_NONE, nullptr, ICON_NONE);
-
     uiLayoutSetPropSep(layout, false); /*bfa - boolean, don't split*/
     uiItemR(layout, op->ptr, "seams", UI_ITEM_NONE, nullptr, ICON_NONE);
     uiItemR(layout, op->ptr, "faces", UI_ITEM_NONE, nullptr, ICON_NONE);
