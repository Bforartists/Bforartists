/* SPDX-FileCopyrightText: 2001-2002 NaN Holding BV. All rights reserved.
 *
 * SPDX-License-Identifier: GPL-2.0-or-later */

/** \file
 * \ingroup edobj
 */

#include <cctype>
#include <cstdlib>
#include <cstring>
#include <optional>

#include "BKE_curves.hh"
#include "MEM_guardedalloc.h"

#include "DNA_anim_types.h"
#include "DNA_camera_types.h"
#include "DNA_collection_types.h"
#include "DNA_curve_types.h"
#include "DNA_gpencil_legacy_types.h"
#include "DNA_gpencil_modifier_types.h"
#include "DNA_key_types.h"
#include "DNA_light_types.h"
#include "DNA_lightprobe_types.h"
#include "DNA_material_types.h"
#include "DNA_mesh_types.h"
#include "DNA_meta_types.h"
#include "DNA_modifier_types.h"
#include "DNA_object_fluidsim_types.h"
#include "DNA_object_force_types.h"
#include "DNA_object_types.h"
#include "DNA_pointcloud_types.h"
#include "DNA_scene_types.h"
#include "DNA_vfont_types.h"

#include "BLI_ghash.h"
#include "BLI_listbase.h"
#include "BLI_math_matrix.h"
#include "BLI_math_matrix_types.hh"
#include "BLI_math_rotation.h"
#include "BLI_math_vector_types.hh"
#include "BLI_string.h"
#include "BLI_string_utf8.h"
#include "BLI_utildefines.h"
#include "BLI_vector.hh"

#include "BLT_translation.hh"

#include "BKE_action.hh"
#include "BKE_anim_data.hh"
#include "BKE_armature.hh"
#include "BKE_camera.h"
#include "BKE_collection.hh"
#include "BKE_constraint.h"
#include "BKE_context.hh"
#include "BKE_curve.hh"
#include "BKE_curve_to_mesh.hh"
#include "BKE_curves.h"
#include "BKE_curves.hh"
#include "BKE_customdata.hh"
#include "BKE_displist.h"
#include "BKE_duplilist.hh"
#include "BKE_effect.h"
#include "BKE_geometry_set.hh"
#include "BKE_geometry_set_instances.hh"
#include "BKE_gpencil_curve_legacy.h"
#include "BKE_gpencil_geom_legacy.h"
#include "BKE_gpencil_legacy.h"
#include "BKE_gpencil_modifier_legacy.h"
#include "BKE_grease_pencil.hh"
#include "BKE_grease_pencil_legacy_convert.hh"
#include "BKE_key.hh"
#include "BKE_lattice.hh"
#include "BKE_layer.hh"
#include "BKE_lib_id.hh"
#include "BKE_lib_override.hh"
#include "BKE_lib_query.hh"
#include "BKE_lib_remap.hh"
#include "BKE_light.h"
#include "BKE_lightprobe.h"
#include "BKE_main.hh"
#include "BKE_material.h"
#include "BKE_mball.hh"
#include "BKE_mesh.hh"
#include "BKE_mesh_runtime.hh"
#include "BKE_modifier.hh"
#include "BKE_nla.hh"
#include "BKE_node.hh"
#include "BKE_object.hh"
#include "BKE_object_types.hh"
#include "BKE_particle.h"
#include "BKE_pointcloud.hh"
#include "BKE_report.hh"
#include "BKE_scene.hh"
#include "BKE_speaker.h"
#include "BKE_vfont.hh"
#include "BKE_volume.hh"

#include "DEG_depsgraph.hh"
#include "DEG_depsgraph_build.hh"
#include "DEG_depsgraph_query.hh"

#include "GEO_join_geometries.hh"

#include "RNA_access.hh"
#include "RNA_define.hh"
#include "RNA_enum_types.hh"

#include "UI_interface.hh"

#include "WM_api.hh"
#include "WM_types.hh"

#include "ED_armature.hh"
#include "ED_curve.hh"
#include "ED_curves.hh"
#include "ED_gpencil_legacy.hh"
#include "ED_grease_pencil.hh"
#include "ED_mball.hh"
#include "ED_mesh.hh"
#include "ED_node.hh"
#include "ED_object.hh"
#include "ED_outliner.hh"
#include "ED_physics.hh"
#include "ED_render.hh"
#include "ED_screen.hh"
#include "ED_select_utils.hh"
#include "ED_transform.hh"
#include "ED_view3d.hh"

#include "ANIM_bone_collections.hh"

#include "UI_resources.hh"

#include "object_intern.hh"

const EnumPropertyItem rna_enum_light_type_items[] = {
    {LA_LOCAL, "POINT", ICON_LIGHT_POINT, "Point", "Omnidirectional point light source"},
    {LA_SUN, "SUN", ICON_LIGHT_SUN, "Sun", "Constant direction parallel ray light source"},
    {LA_SPOT, "SPOT", ICON_LIGHT_SPOT, "Spot", "Directional cone light source"},
    {LA_AREA, "AREA", ICON_LIGHT_AREA, "Area", "Directional area light source"},
    {0, nullptr, 0, nullptr, nullptr},
};

namespace blender::ed::object {

/* -------------------------------------------------------------------- */
/** \name Local Enum Declarations
 * \{ */

/* This is an exact copy of the define in `rna_light.cc`
 * kept here because of linking order.
 * Icons are only defined here. */

/* copy from rna_object_force.cc */
static const EnumPropertyItem field_type_items[] = {
    {PFIELD_FORCE, "FORCE", ICON_FORCE_FORCE, "Force", ""},
    {PFIELD_WIND, "WIND", ICON_FORCE_WIND, "Wind", ""},
    {PFIELD_VORTEX, "VORTEX", ICON_FORCE_VORTEX, "Vortex", ""},
    {PFIELD_MAGNET, "MAGNET", ICON_FORCE_MAGNETIC, "Magnetic", ""},
    {PFIELD_HARMONIC, "HARMONIC", ICON_FORCE_HARMONIC, "Harmonic", ""},
    {PFIELD_CHARGE, "CHARGE", ICON_FORCE_CHARGE, "Charge", ""},
    {PFIELD_LENNARDJ, "LENNARDJ", ICON_FORCE_LENNARDJONES, "Lennard-Jones", ""},
    {PFIELD_TEXTURE, "TEXTURE", ICON_FORCE_TEXTURE, "Texture", ""},
    {PFIELD_GUIDE, "GUIDE", ICON_FORCE_CURVE, "Curve Guide", ""},
    {PFIELD_BOID, "BOID", ICON_FORCE_BOID, "Boid", ""},
    {PFIELD_TURBULENCE, "TURBULENCE", ICON_FORCE_TURBULENCE, "Turbulence", ""},
    {PFIELD_DRAG, "DRAG", ICON_FORCE_DRAG, "Drag", ""},
    {PFIELD_FLUIDFLOW, "FLUID", ICON_FORCE_FLUIDFLOW, "Fluid Flow", ""},
    {0, nullptr, 0, nullptr, nullptr},
};

static EnumPropertyItem lightprobe_type_items[] = {
    {LIGHTPROBE_TYPE_SPHERE,
     "SPHERE",
     ICON_LIGHTPROBE_SPHERE,
     "Sphere",
     "Light probe that captures precise lighting from all directions at a single point in space"},
    {LIGHTPROBE_TYPE_PLANE,
     "PLANE",
     ICON_LIGHTPROBE_PLANE,
     "Plane",
     "Light probe that captures incoming light from a single direction on a plane"},
    {LIGHTPROBE_TYPE_VOLUME,
     "VOLUME",
     ICON_LIGHTPROBE_VOLUME,
     "Volume",
     "Light probe that captures low frequency lighting inside a volume"},
    {0, nullptr, 0, nullptr, nullptr},
};

enum {
  ALIGN_WORLD = 0,
  ALIGN_VIEW,
  ALIGN_CURSOR,
};

static const EnumPropertyItem align_options[] = {
    {ALIGN_WORLD, "WORLD", 0, "World", "Align the new object to the world"},
    {ALIGN_VIEW, "VIEW", 0, "View", "Align the new object to the view"},
    {ALIGN_CURSOR, "CURSOR", 0, "3D Cursor", "Use the 3D cursor orientation for the new object"},
    {0, nullptr, 0, nullptr, nullptr},
};

/** \} */

/* -------------------------------------------------------------------- */
/** \name Local Helpers
 * \{ */

/**
 * Operator properties for creating an object under a screen space (2D) coordinate.
 * Used for object dropping like behavior (drag object and drop into 3D View).
 */
static void object_add_drop_xy_props(wmOperatorType *ot)
{
  PropertyRNA *prop;

  prop = RNA_def_int(ot->srna,
                     "drop_x",
                     0,
                     INT_MIN,
                     INT_MAX,
                     "Drop X",
                     "X-coordinate (screen space) to place the new object under",
                     INT_MIN,
                     INT_MAX);
  RNA_def_property_flag(prop, PropertyFlag(PROP_HIDDEN | PROP_SKIP_SAVE));
  prop = RNA_def_int(ot->srna,
                     "drop_y",
                     0,
                     INT_MIN,
                     INT_MAX,
                     "Drop Y",
                     "Y-coordinate (screen space) to place the new object under",
                     INT_MIN,
                     INT_MAX);
  RNA_def_property_flag(prop, PropertyFlag(PROP_HIDDEN | PROP_SKIP_SAVE));
}

static bool object_add_drop_xy_is_set(const wmOperator *op)
{
  return RNA_struct_property_is_set(op->ptr, "drop_x") &&
         RNA_struct_property_is_set(op->ptr, "drop_y");
}

/**
 * Query the currently set X- and Y-coordinate to position the new object under.
 * \param r_mval: Returned pointer to the coordinate in region-space.
 */
static bool object_add_drop_xy_get(bContext *C, wmOperator *op, int (*r_mval)[2])
{
  if (!object_add_drop_xy_is_set(op)) {
    (*r_mval)[0] = 0.0f;
    (*r_mval)[1] = 0.0f;
    return false;
  }

  const ARegion *region = CTX_wm_region(C);
  (*r_mval)[0] = RNA_int_get(op->ptr, "drop_x") - region->winrct.xmin;
  (*r_mval)[1] = RNA_int_get(op->ptr, "drop_y") - region->winrct.ymin;

  return true;
}

/**
 * Set the drop coordinate to the mouse position (if not already set) and call the operator's
 * `exec()` callback.
 */
static int object_add_drop_xy_generic_invoke(bContext *C, wmOperator *op, const wmEvent *event)
{
  if (!object_add_drop_xy_is_set(op)) {
    RNA_int_set(op->ptr, "drop_x", event->xy[0]);
    RNA_int_set(op->ptr, "drop_y", event->xy[1]);
  }
  return op->type->exec(C, op);
}

/** \} */

/* -------------------------------------------------------------------- */
/** \name Public Add Object API
 * \{ */

void location_from_view(bContext *C, float loc[3])
{
  const Scene *scene = CTX_data_scene(C);
  copy_v3_v3(loc, scene->cursor.location);
}

void rotation_from_quat(float rot[3], const float viewquat[4], const char align_axis)
{
  BLI_assert(align_axis >= 'X' && align_axis <= 'Z');

  switch (align_axis) {
    case 'X': {
      /* Same as 'rv3d->viewinv[1]' */
      const float axis_y[4] = {0.0f, 1.0f, 0.0f};
      float quat_y[4], quat[4];
      axis_angle_to_quat(quat_y, axis_y, M_PI_2);
      mul_qt_qtqt(quat, viewquat, quat_y);
      quat_to_eul(rot, quat);
      break;
    }
    case 'Y': {
      quat_to_eul(rot, viewquat);
      rot[0] -= float(M_PI_2);
      break;
    }
    case 'Z': {
      quat_to_eul(rot, viewquat);
      break;
    }
  }
}

void rotation_from_view(bContext *C, float rot[3], const char align_axis)
{
  RegionView3D *rv3d = CTX_wm_region_view3d(C);
  BLI_assert(align_axis >= 'X' && align_axis <= 'Z');
  if (rv3d) {
    float viewquat[4];
    copy_qt_qt(viewquat, rv3d->viewquat);
    viewquat[0] *= -1.0f;
    rotation_from_quat(rot, viewquat, align_axis);
  }
  else {
    zero_v3(rot);
  }
}

void init_transform_on_add(Object *object, const float loc[3], const float rot[3])
{
  if (loc) {
    copy_v3_v3(object->loc, loc);
  }

  if (rot) {
    copy_v3_v3(object->rot, rot);
  }

  BKE_object_to_mat4(object, object->runtime->object_to_world.ptr());
}

float new_primitive_matrix(bContext *C,
                           Object *obedit,
                           const float loc[3],
                           const float rot[3],
                           const float scale[3],
                           float r_primmat[4][4])
{
  Scene *scene = CTX_data_scene(C);
  View3D *v3d = CTX_wm_view3d(C);
  float mat[3][3], rmat[3][3], cmat[3][3], imat[3][3];

  unit_m4(r_primmat);

  eul_to_mat3(rmat, rot);
  invert_m3(rmat);

  /* inverse transform for initial rotation and object */
  copy_m3_m4(mat, obedit->object_to_world().ptr());
  mul_m3_m3m3(cmat, rmat, mat);
  invert_m3_m3(imat, cmat);
  copy_m4_m3(r_primmat, imat);

  /* center */
  copy_v3_v3(r_primmat[3], loc);
  sub_v3_v3v3(r_primmat[3], r_primmat[3], obedit->object_to_world().location());
  invert_m3_m3(imat, mat);
  mul_m3_v3(imat, r_primmat[3]);

  if (scale != nullptr) {
    rescale_m4(r_primmat, scale);
  }

  {
    const float dia = v3d ? ED_view3d_grid_scale(scene, v3d, nullptr) :
                            ED_scene_grid_scale(scene, nullptr);
    return dia;
  }

  // return 1.0f;
}

/** \} */

/* -------------------------------------------------------------------- */
/** \name Add Object Operator
 * \{ */

static void view_align_update(Main * /*main*/, Scene * /*scene*/, PointerRNA *ptr)
{
  RNA_struct_idprops_unset(ptr, "rotation");
}

void add_unit_props_size(wmOperatorType *ot)
{
  RNA_def_float_distance(
      ot->srna, "size", 2.0f, 0.0, OBJECT_ADD_SIZE_MAXF, "Size", "", 0.001, 100.00);
}

void add_unit_props_radius_ex(wmOperatorType *ot, float default_value)
{
  RNA_def_float_distance(
      ot->srna, "radius", default_value, 0.0, OBJECT_ADD_SIZE_MAXF, "Radius", "", 0.001, 100.00);
}

void add_unit_props_radius(wmOperatorType *ot)
{
  add_unit_props_radius_ex(ot, 1.0f);
}

void add_generic_props(wmOperatorType *ot, bool do_editmode)
{
  PropertyRNA *prop;

  if (do_editmode) {
    prop = RNA_def_boolean(ot->srna,
                           "enter_editmode",
                           false,
                           "Enter Edit Mode",
                           "Enter edit mode when adding this object");
    RNA_def_property_flag(prop, PropertyFlag(PROP_HIDDEN | PROP_SKIP_SAVE));
  }
  /* NOTE: this property gets hidden for add-camera operator. */
  prop = RNA_def_enum(
      ot->srna, "align", align_options, ALIGN_WORLD, "Align", "The alignment of the new object");
  RNA_def_property_update_runtime(prop, view_align_update);

  prop = RNA_def_float_vector_xyz(ot->srna,
                                  "location",
                                  3,
                                  nullptr,
                                  -OBJECT_ADD_SIZE_MAXF,
                                  OBJECT_ADD_SIZE_MAXF,
                                  "Location",
                                  "Location for the newly added object",
                                  -1000.0f,
                                  1000.0f);
  RNA_def_property_flag(prop, PROP_SKIP_SAVE);
  prop = RNA_def_float_rotation(ot->srna,
                                "rotation",
                                3,
                                nullptr,
                                -OBJECT_ADD_SIZE_MAXF,
                                OBJECT_ADD_SIZE_MAXF,
                                "Rotation",
                                "Rotation for the newly added object",
                                DEG2RADF(-360.0f),
                                DEG2RADF(360.0f));
  RNA_def_property_flag(prop, PROP_SKIP_SAVE);

  prop = RNA_def_float_vector_xyz(ot->srna,
                                  "scale",
                                  3,
                                  nullptr,
                                  -OBJECT_ADD_SIZE_MAXF,
                                  OBJECT_ADD_SIZE_MAXF,
                                  "Scale",
                                  "Scale for the newly added object",
                                  -1000.0f,
                                  1000.0f);
  RNA_def_property_flag(prop, PropertyFlag(PROP_HIDDEN | PROP_SKIP_SAVE));
}

void add_mesh_props(wmOperatorType *ot)
{
  RNA_def_boolean(ot->srna, "calc_uvs", true, "Generate UVs", "Generate a default UV map");
}

void add_generic_get_opts(bContext *C,
                          wmOperator *op,
                          const char view_align_axis,
                          float r_loc[3],
                          float r_rot[3],
                          float r_scale[3],
                          bool *r_enter_editmode,
                          ushort *r_local_view_bits,
                          bool *r_is_view_aligned)
{
  /* Edit Mode! (optional) */
  {
    bool _enter_editmode;
    if (!r_enter_editmode) {
      r_enter_editmode = &_enter_editmode;
    }
    /* Only to ensure the value is _always_ set.
     * Typically the property will exist when the argument is non-null. */
    *r_enter_editmode = false;

    PropertyRNA *prop = RNA_struct_find_property(op->ptr, "enter_editmode");
    if (prop != nullptr) {
      if (RNA_property_is_set(op->ptr, prop) && r_enter_editmode) {
        *r_enter_editmode = RNA_property_boolean_get(op->ptr, prop);
      }
      else {
        *r_enter_editmode = (U.flag & USER_ADD_EDITMODE) != 0;
        RNA_property_boolean_set(op->ptr, prop, *r_enter_editmode);
      }
    }
  }

  if (r_local_view_bits) {
    View3D *v3d = CTX_wm_view3d(C);
    *r_local_view_bits = (v3d && v3d->localvd) ? v3d->local_view_uid : 0;
  }

  /* Location! */
  {
    float _loc[3];
    if (!r_loc) {
      r_loc = _loc;
    }

    if (RNA_struct_property_is_set(op->ptr, "location")) {
      RNA_float_get_array(op->ptr, "location", r_loc);
    }
    else {
      location_from_view(C, r_loc);
      RNA_float_set_array(op->ptr, "location", r_loc);
    }
  }

  /* Rotation! */
  {
    bool _is_view_aligned;
    float _rot[3];
    if (!r_is_view_aligned) {
      r_is_view_aligned = &_is_view_aligned;
    }
    if (!r_rot) {
      r_rot = _rot;
    }

    if (RNA_struct_property_is_set(op->ptr, "rotation")) {
      /* If rotation is set, always use it. Alignment (and corresponding user preference)
       * can be ignored since this is in world space anyways.
       * To not confuse (e.g. on redo), don't set it to #ALIGN_WORLD in the op UI though. */
      *r_is_view_aligned = false;
      RNA_float_get_array(op->ptr, "rotation", r_rot);
    }
    else {
      int alignment = ALIGN_WORLD;
      PropertyRNA *prop = RNA_struct_find_property(op->ptr, "align");

      if (RNA_property_is_set(op->ptr, prop)) {
        /* If alignment is set, always use it. */
        *r_is_view_aligned = alignment == ALIGN_VIEW;
        alignment = RNA_property_enum_get(op->ptr, prop);
      }
      else {
        /* If alignment is not set, use User Preferences. */
        *r_is_view_aligned = (U.flag & USER_ADD_VIEWALIGNED) != 0;
        if (*r_is_view_aligned) {
          RNA_property_enum_set(op->ptr, prop, ALIGN_VIEW);
          alignment = ALIGN_VIEW;
        }
        else if ((U.flag & USER_ADD_CURSORALIGNED) != 0) {
          RNA_property_enum_set(op->ptr, prop, ALIGN_CURSOR);
          alignment = ALIGN_CURSOR;
        }
        else {
          RNA_property_enum_set(op->ptr, prop, ALIGN_WORLD);
          alignment = ALIGN_WORLD;
        }
      }
      switch (alignment) {
        case ALIGN_WORLD:
          RNA_float_get_array(op->ptr, "rotation", r_rot);
          break;
        case ALIGN_VIEW:
          rotation_from_view(C, r_rot, view_align_axis);
          RNA_float_set_array(op->ptr, "rotation", r_rot);
          break;
        case ALIGN_CURSOR: {
          const Scene *scene = CTX_data_scene(C);
          const float3x3 tmat = scene->cursor.matrix<float3x3>();
          mat3_normalized_to_eul(r_rot, tmat.ptr());
          RNA_float_set_array(op->ptr, "rotation", r_rot);
          break;
        }
      }
    }
  }

  /* Scale! */
  {
    float _scale[3];
    if (!r_scale) {
      r_scale = _scale;
    }

    /* For now this is optional, we can make it always use. */
    copy_v3_fl(r_scale, 1.0f);

    PropertyRNA *prop = RNA_struct_find_property(op->ptr, "scale");
    if (prop != nullptr) {
      if (RNA_property_is_set(op->ptr, prop)) {
        RNA_property_float_get_array(op->ptr, prop, r_scale);
      }
      else {
        copy_v3_fl(r_scale, 1.0f);
        RNA_property_float_set_array(op->ptr, prop, r_scale);
      }
    }
  }
}

Object *add_type_with_obdata(bContext *C,
                             const int type,
                             const char *name,
                             const float loc[3],
                             const float rot[3],
                             const bool enter_editmode,
                             const ushort local_view_bits,
                             ID *obdata)
{
  Main *bmain = CTX_data_main(C);
  Scene *scene = CTX_data_scene(C);
  ViewLayer *view_layer = CTX_data_view_layer(C);

  {
    BKE_view_layer_synced_ensure(scene, view_layer);
    Object *obedit = BKE_view_layer_edit_object_get(view_layer);
    if (obedit != nullptr) {
      editmode_exit_ex(bmain, scene, obedit, EM_FREEDATA);
    }
  }

  /* deselects all, sets active object */
  Object *ob;
  if (obdata != nullptr) {
    BLI_assert(type == BKE_object_obdata_to_type(obdata));
    ob = BKE_object_add_for_data(bmain, scene, view_layer, type, name, obdata, true);
    const short *materials_len_p = BKE_id_material_len_p(obdata);
    if (materials_len_p && *materials_len_p > 0) {
      BKE_object_materials_test(bmain, ob, static_cast<ID *>(ob->data));
    }
  }
  else {
    ob = BKE_object_add(bmain, scene, view_layer, type, name);
  }

  BKE_view_layer_synced_ensure(scene, view_layer);
  Base *ob_base_act = BKE_view_layer_active_base_get(view_layer);
  /* While not getting a valid base is not a good thing, it can happen in convoluted corner cases,
   * better not crash on it in releases. */
  BLI_assert(ob_base_act != nullptr);
  if (ob_base_act != nullptr) {
    ob_base_act->local_view_bits = local_view_bits;
    /* editor level activate, notifiers */
    base_activate(C, ob_base_act);
  }

  /* more editor stuff */
  init_transform_on_add(ob, loc, rot);

  /* TODO(sergey): This is weird to manually tag objects for update, better to
   * use DEG_id_tag_update here perhaps.
   */
  DEG_id_type_tag(bmain, ID_OB);
  DEG_relations_tag_update(bmain);
  if (ob->data != nullptr) {
    DEG_id_tag_update_ex(bmain, (ID *)ob->data, ID_RECALC_EDITORS);
  }

  if (enter_editmode) {
    editmode_enter_ex(bmain, scene, ob, 0);
  }

  WM_event_add_notifier(C, NC_SCENE | ND_LAYER_CONTENT, scene);

  DEG_id_tag_update(&scene->id, ID_RECALC_BASE_FLAGS);

  ED_outliner_select_sync_from_object_tag(C);

  return ob;
}

Object *add_type(bContext *C,
                 const int type,
                 const char *name,
                 const float loc[3],
                 const float rot[3],
                 const bool enter_editmode,
                 const ushort local_view_bits)
{
  return add_type_with_obdata(C, type, name, loc, rot, enter_editmode, local_view_bits, nullptr);
}

/* for object add operator */
static int object_add_exec(bContext *C, wmOperator *op)
{
  ushort local_view_bits;
  bool enter_editmode;
  float loc[3], rot[3], radius;
  WM_operator_view3d_unit_defaults(C, op);
  add_generic_get_opts(C, op, 'Z', loc, rot, nullptr, &enter_editmode, &local_view_bits, nullptr);

  radius = RNA_float_get(op->ptr, "radius");
  Object *ob = add_type(
      C, RNA_enum_get(op->ptr, "type"), nullptr, loc, rot, enter_editmode, local_view_bits);

  if (ob->type == OB_LATTICE) {
    /* lattice is a special case!
     * we never want to scale the obdata since that is the rest-state */
    copy_v3_fl(ob->scale, radius);
  }
  else {
    BKE_object_obdata_size_init(ob, radius);
  }

  return OPERATOR_FINISHED;
}

void OBJECT_OT_add(wmOperatorType *ot)
{
  /* identifiers */
  ot->name = "Add Object";
  ot->description = "Add an object to the scene";
  ot->idname = "OBJECT_OT_add";

  /* api callbacks */
  ot->exec = object_add_exec;
  ot->poll = ED_operator_objectmode;

  /* flags */
  ot->flag = OPTYPE_REGISTER | OPTYPE_UNDO;

  /* properties */
  add_unit_props_radius(ot);
  PropertyRNA *prop = RNA_def_enum(ot->srna, "type", rna_enum_object_type_items, 0, "Type", "");
  RNA_def_property_translation_context(prop, BLT_I18NCONTEXT_ID_ID);

  add_generic_props(ot, true);
}

/** \} */

/* -------------------------------------------------------------------- */
/** \name Add Probe Operator
 * \{ */

/* for object add operator */
static const char *get_lightprobe_defname(int type)
{
  switch (type) {
    case LIGHTPROBE_TYPE_VOLUME:
      return CTX_DATA_(BLT_I18NCONTEXT_ID_LIGHT, "Volume");
    case LIGHTPROBE_TYPE_PLANE:
      return CTX_DATA_(BLT_I18NCONTEXT_ID_LIGHT, "Plane");
    case LIGHTPROBE_TYPE_SPHERE:
      return CTX_DATA_(BLT_I18NCONTEXT_ID_LIGHT, "Sphere");
    default:
      return CTX_DATA_(BLT_I18NCONTEXT_ID_LIGHT, "LightProbe");
  }
}

static int lightprobe_add_exec(bContext *C, wmOperator *op)
{
  bool enter_editmode;
  ushort local_view_bits;
  float loc[3], rot[3];
  WM_operator_view3d_unit_defaults(C, op);
  add_generic_get_opts(C, op, 'Z', loc, rot, nullptr, &enter_editmode, &local_view_bits, nullptr);

  int type = RNA_enum_get(op->ptr, "type");
  float radius = RNA_float_get(op->ptr, "radius");

  Object *ob = add_type(
      C, OB_LIGHTPROBE, get_lightprobe_defname(type), loc, rot, false, local_view_bits);
  copy_v3_fl(ob->scale, radius);

  LightProbe *probe = (LightProbe *)ob->data;

  BKE_lightprobe_type_set(probe, type);

  return OPERATOR_FINISHED;
}

void OBJECT_OT_lightprobe_add(wmOperatorType *ot)
{
  /* identifiers */
  ot->name = "Add Light Probe";
  ot->description = "Add a light probe object";
  ot->idname = "OBJECT_OT_lightprobe_add";

  /* api callbacks */
  ot->exec = lightprobe_add_exec;
  ot->poll = ED_operator_objectmode;

  /* flags */
  ot->flag = OPTYPE_REGISTER | OPTYPE_UNDO;

  /* properties */
  ot->prop = RNA_def_enum(ot->srna, "type", lightprobe_type_items, 0, "Type", "");

  add_unit_props_radius(ot);
  add_generic_props(ot, true);
}

/** \} */

/* -------------------------------------------------------------------- */
/** \name Add Effector Operator
 * \{ */

/* for object add operator */

static const char *get_effector_defname(ePFieldType type)
{
  switch (type) {
    case PFIELD_FORCE:
      return CTX_DATA_(BLT_I18NCONTEXT_ID_OBJECT, "Force");
    case PFIELD_VORTEX:
      return CTX_DATA_(BLT_I18NCONTEXT_ID_OBJECT, "Vortex");
    case PFIELD_MAGNET:
      return CTX_DATA_(BLT_I18NCONTEXT_ID_OBJECT, "Magnet");
    case PFIELD_WIND:
      return CTX_DATA_(BLT_I18NCONTEXT_ID_OBJECT, "Wind");
    case PFIELD_GUIDE:
      return CTX_DATA_(BLT_I18NCONTEXT_ID_OBJECT, "CurveGuide");
    case PFIELD_TEXTURE:
      return CTX_DATA_(BLT_I18NCONTEXT_ID_OBJECT, "TextureField");
    case PFIELD_HARMONIC:
      return CTX_DATA_(BLT_I18NCONTEXT_ID_OBJECT, "Harmonic");
    case PFIELD_CHARGE:
      return CTX_DATA_(BLT_I18NCONTEXT_ID_OBJECT, "Charge");
    case PFIELD_LENNARDJ:
      return CTX_DATA_(BLT_I18NCONTEXT_ID_OBJECT, "Lennard-Jones");
    case PFIELD_BOID:
      return CTX_DATA_(BLT_I18NCONTEXT_ID_OBJECT, "Boid");
    case PFIELD_TURBULENCE:
      return CTX_DATA_(BLT_I18NCONTEXT_ID_OBJECT, "Turbulence");
    case PFIELD_DRAG:
      return CTX_DATA_(BLT_I18NCONTEXT_ID_OBJECT, "Drag");
    case PFIELD_FLUIDFLOW:
      return CTX_DATA_(BLT_I18NCONTEXT_ID_OBJECT, "FluidField");
    case PFIELD_NULL:
      return CTX_DATA_(BLT_I18NCONTEXT_ID_OBJECT, "Field");
    case NUM_PFIELD_TYPES:
      break;
  }

  BLI_assert(false);
  return CTX_DATA_(BLT_I18NCONTEXT_ID_OBJECT, "Field");
}

static int effector_add_exec(bContext *C, wmOperator *op)
{
  bool enter_editmode;
  ushort local_view_bits;
  float loc[3], rot[3];
  WM_operator_view3d_unit_defaults(C, op);
  add_generic_get_opts(C, op, 'Z', loc, rot, nullptr, &enter_editmode, &local_view_bits, nullptr);

  const ePFieldType type = static_cast<ePFieldType>(RNA_enum_get(op->ptr, "type"));
  float dia = RNA_float_get(op->ptr, "radius");

  Object *ob;
  if (type == PFIELD_GUIDE) {
    Main *bmain = CTX_data_main(C);
    Scene *scene = CTX_data_scene(C);
    ob = add_type(
        C, OB_CURVES_LEGACY, get_effector_defname(type), loc, rot, false, local_view_bits);

    Curve *cu = static_cast<Curve *>(ob->data);
    cu->flag |= CU_PATH | CU_3D;
    editmode_enter_ex(bmain, scene, ob, 0);

    float mat[4][4];
    new_primitive_matrix(C, ob, loc, rot, nullptr, mat);
    mul_mat3_m4_fl(mat, dia);
    BLI_addtail(&cu->editnurb->nurbs,
                ED_curve_add_nurbs_primitive(C, ob, mat, CU_NURBS | CU_PRIM_PATH, 1));
    if (!enter_editmode) {
      editmode_exit_ex(bmain, scene, ob, EM_FREEDATA);
    }
  }
  else {
    ob = add_type(C, OB_EMPTY, get_effector_defname(type), loc, rot, false, local_view_bits);
    BKE_object_obdata_size_init(ob, dia);
    if (ELEM(type, PFIELD_WIND, PFIELD_VORTEX)) {
      ob->empty_drawtype = OB_SINGLE_ARROW;
    }
  }

  ob->pd = BKE_partdeflect_new(type);

  return OPERATOR_FINISHED;
}

void OBJECT_OT_effector_add(wmOperatorType *ot)
{
  /* identifiers */
  ot->name = "Add Effector";
  ot->description = "Add an empty object with a physics effector to the scene";
  ot->idname = "OBJECT_OT_effector_add";

  /* api callbacks */
  ot->exec = effector_add_exec;
  ot->poll = ED_operator_objectmode;

  /* flags */
  ot->flag = OPTYPE_REGISTER | OPTYPE_UNDO;

  /* properties */
  ot->prop = RNA_def_enum(ot->srna, "type", field_type_items, 0, "Type", "");

  add_unit_props_radius(ot);
  add_generic_props(ot, true);
}

/** \} */

/* -------------------------------------------------------------------- */
/** \name Add Camera Operator
 * \{ */

static int object_camera_add_exec(bContext *C, wmOperator *op)
{
  View3D *v3d = CTX_wm_view3d(C);
  Scene *scene = CTX_data_scene(C);

  /* force view align for cameras */
  RNA_enum_set(op->ptr, "align", ALIGN_VIEW);

  ushort local_view_bits;
  bool enter_editmode;
  float loc[3], rot[3];
  add_generic_get_opts(C, op, 'Z', loc, rot, nullptr, &enter_editmode, &local_view_bits, nullptr);

  Object *ob = add_type(C, OB_CAMERA, nullptr, loc, rot, false, local_view_bits);

  if (v3d) {
    if (v3d->camera == nullptr) {
      v3d->camera = ob;
    }
    if (v3d->scenelock && scene->camera == nullptr) {
      scene->camera = ob;
    }
  }

  Camera *cam = static_cast<Camera *>(ob->data);
  cam->drawsize = v3d ? ED_view3d_grid_scale(scene, v3d, nullptr) :
                        ED_scene_grid_scale(scene, nullptr);

  return OPERATOR_FINISHED;
}

void OBJECT_OT_camera_add(wmOperatorType *ot)
{
  PropertyRNA *prop;

  /* identifiers */
  ot->name = "Add Camera";
  ot->description = "Add a camera object to the scene";
  ot->idname = "OBJECT_OT_camera_add";

  /* api callbacks */
  ot->exec = object_camera_add_exec;
  ot->poll = ED_operator_objectmode;

  /* flags */
  ot->flag = OPTYPE_REGISTER | OPTYPE_UNDO;

  add_generic_props(ot, true);

  /* hide this for cameras, default */
  prop = RNA_struct_type_find_property(ot->srna, "align");
  RNA_def_property_flag(prop, PROP_HIDDEN);
}

/** \} */

/* -------------------------------------------------------------------- */
/** \name Add Metaball Operator
 * \{ */

static int object_metaball_add_exec(bContext *C, wmOperator *op)
{
  Main *bmain = CTX_data_main(C);
  Scene *scene = CTX_data_scene(C);
  ViewLayer *view_layer = CTX_data_view_layer(C);

  ushort local_view_bits;
  bool enter_editmode;
  float loc[3], rot[3];
  WM_operator_view3d_unit_defaults(C, op);
  add_generic_get_opts(C, op, 'Z', loc, rot, nullptr, &enter_editmode, &local_view_bits, nullptr);

  bool newob = false;
  BKE_view_layer_synced_ensure(scene, view_layer);
  Object *obedit = BKE_view_layer_edit_object_get(view_layer);
  if (obedit == nullptr || obedit->type != OB_MBALL) {
    obedit = add_type(C, OB_MBALL, nullptr, loc, rot, true, local_view_bits);
    newob = true;
  }
  else {
    DEG_id_tag_update(&obedit->id, ID_RECALC_GEOMETRY);
  }

  float mat[4][4];
  new_primitive_matrix(C, obedit, loc, rot, nullptr, mat);
  /* Halving here is done to account for constant values from #BKE_mball_element_add.
   * While the default radius of the resulting meta element is 2,
   * we want to pass in 1 so other values such as resolution are scaled by 1.0. */
  float dia = RNA_float_get(op->ptr, "radius") / 2;

  ED_mball_add_primitive(C, obedit, newob, mat, dia, RNA_enum_get(op->ptr, "type"));

  /* userdef */
  if (newob && !enter_editmode) {
    editmode_exit_ex(bmain, scene, obedit, EM_FREEDATA);
  }
  else {
    /* Only needed in edit-mode (#add_type normally handles this). */
    WM_event_add_notifier(C, NC_OBJECT | ND_DRAW, obedit);
  }

  return OPERATOR_FINISHED;
}

void OBJECT_OT_metaball_add(wmOperatorType *ot)
{
  /* identifiers */
  ot->name = "Add Metaball";
  ot->description = "Add an metaball object to the scene";
  ot->idname = "OBJECT_OT_metaball_add";

  /* api callbacks */
  ot->invoke = WM_menu_invoke;
  ot->exec = object_metaball_add_exec;
  ot->poll = ED_operator_scene_editable;

  /* flags */
  ot->flag = OPTYPE_REGISTER | OPTYPE_UNDO;

  ot->prop = RNA_def_enum(ot->srna, "type", rna_enum_metaelem_type_items, 0, "Primitive", "");

  add_unit_props_radius_ex(ot, 2.0f);
  add_generic_props(ot, true);
}

/** \} */

/* -------------------------------------------------------------------- */
/** \name Add Text Operator
 * \{ */

static int object_add_text_exec(bContext *C, wmOperator *op)
{
  Object *obedit = CTX_data_edit_object(C);
  bool enter_editmode;
  ushort local_view_bits;
  float loc[3], rot[3];

  WM_operator_view3d_unit_defaults(C, op);
  add_generic_get_opts(C, op, 'Z', loc, rot, nullptr, &enter_editmode, &local_view_bits, nullptr);

  if (obedit && obedit->type == OB_FONT) {
    return OPERATOR_CANCELLED;
  }

  obedit = add_type(C, OB_FONT, nullptr, loc, rot, enter_editmode, local_view_bits);
  BKE_object_obdata_size_init(obedit, RNA_float_get(op->ptr, "radius"));

  return OPERATOR_FINISHED;
}

void OBJECT_OT_text_add(wmOperatorType *ot)
{
  /* identifiers */
  ot->name = "Add Text";
  ot->description = "Add a text object to the scene";
  ot->idname = "OBJECT_OT_text_add";

  /* api callbacks */
  ot->exec = object_add_text_exec;
  ot->poll = ED_operator_objectmode;

  /* flags */
  ot->flag = OPTYPE_REGISTER | OPTYPE_UNDO;

  /* properties */
  add_unit_props_radius(ot);
  add_generic_props(ot, true);
}

/** \} */

/* -------------------------------------------------------------------- */
/** \name Add Armature Operator
 * \{ */

static int object_armature_add_exec(bContext *C, wmOperator *op)
{
  Main *bmain = CTX_data_main(C);
  Scene *scene = CTX_data_scene(C);
  ViewLayer *view_layer = CTX_data_view_layer(C);
  BKE_view_layer_synced_ensure(scene, view_layer);
  Object *obedit = BKE_view_layer_edit_object_get(view_layer);

  RegionView3D *rv3d = CTX_wm_region_view3d(C);
  bool newob = false;
  bool enter_editmode;
  ushort local_view_bits;
  float loc[3], rot[3], dia;
  bool view_aligned = rv3d && (U.flag & USER_ADD_VIEWALIGNED);

  WM_operator_view3d_unit_defaults(C, op);
  add_generic_get_opts(C, op, 'Z', loc, rot, nullptr, &enter_editmode, &local_view_bits, nullptr);

  if ((obedit == nullptr) || (obedit->type != OB_ARMATURE)) {
    obedit = add_type(C, OB_ARMATURE, nullptr, loc, rot, true, local_view_bits);
    editmode_enter_ex(bmain, scene, obedit, 0);
    newob = true;
  }
  else {
    DEG_id_tag_update(&obedit->id, ID_RECALC_GEOMETRY);
  }

  if (obedit == nullptr) {
    BKE_report(op->reports, RPT_ERROR, "Cannot create editmode armature");
    return OPERATOR_CANCELLED;
  }

  /* Give the Armature its default bone collection. */
  bArmature *armature = static_cast<bArmature *>(obedit->data);
  BoneCollection *default_bonecoll = ANIM_armature_bonecoll_new(armature, "");
  ANIM_armature_bonecoll_active_set(armature, default_bonecoll);

  dia = RNA_float_get(op->ptr, "radius");
  ED_armature_ebone_add_primitive(obedit, dia, view_aligned);

  /* userdef */
  if (newob && !enter_editmode) {
    editmode_exit_ex(bmain, scene, obedit, EM_FREEDATA);
  }

  return OPERATOR_FINISHED;
}

void OBJECT_OT_armature_add(wmOperatorType *ot)
{
  /* identifiers */
  ot->name = "Add Armature";
  ot->description = "Add an armature object to the scene";
  ot->idname = "OBJECT_OT_armature_add";

  /* api callbacks */
  ot->exec = object_armature_add_exec;
  ot->poll = ED_operator_objectmode;

  /* flags */
  ot->flag = OPTYPE_REGISTER | OPTYPE_UNDO;

  /* properties */
  add_unit_props_radius(ot);
  add_generic_props(ot, true);
}

/** \} */

/* -------------------------------------------------------------------- */
/** \name Add Empty Operator
 * \{ */

static int object_empty_add_exec(bContext *C, wmOperator *op)
{
  Object *ob;
  int type = RNA_enum_get(op->ptr, "type");
  ushort local_view_bits;
  float loc[3], rot[3];

  WM_operator_view3d_unit_defaults(C, op);
  add_generic_get_opts(C, op, 'Z', loc, rot, nullptr, nullptr, &local_view_bits, nullptr);

  ob = add_type(C, OB_EMPTY, nullptr, loc, rot, false, local_view_bits);

  BKE_object_empty_draw_type_set(ob, type);
  BKE_object_obdata_size_init(ob, RNA_float_get(op->ptr, "radius"));

  return OPERATOR_FINISHED;
}

void OBJECT_OT_empty_add(wmOperatorType *ot)
{
  /* identifiers */
  ot->name = "Add Empty";
  ot->description = "Add an empty object to the scene";
  ot->idname = "OBJECT_OT_empty_add";

  /* api callbacks */
  ot->invoke = WM_menu_invoke;
  ot->exec = object_empty_add_exec;
  ot->poll = ED_operator_objectmode;

  /* flags */
  ot->flag = OPTYPE_REGISTER | OPTYPE_UNDO;

  /* properties */
  ot->prop = RNA_def_enum(ot->srna, "type", rna_enum_object_empty_drawtype_items, 0, "Type", "");

  add_unit_props_radius(ot);
  add_generic_props(ot, false);
}

static int object_image_add_exec(bContext *C, wmOperator *op)
{
  Image *ima = nullptr;

  ima = (Image *)WM_operator_drop_load_path(C, op, ID_IM);
  if (!ima) {
    return OPERATOR_CANCELLED;
  }

  /* Add new empty. */
  ushort local_view_bits;
  float loc[3], rot[3];

  add_generic_get_opts(C, op, 'Z', loc, rot, nullptr, nullptr, &local_view_bits, nullptr);

  Object *ob = add_type(C, OB_EMPTY, nullptr, loc, rot, false, local_view_bits);
  ob->empty_drawsize = 5.0f;

  if (RNA_boolean_get(op->ptr, "background")) {
    /* When "background" has been set to "true", set image to render in the background. */
    ob->empty_image_depth = OB_EMPTY_IMAGE_DEPTH_BACK;
    ob->empty_image_visibility_flag = OB_EMPTY_IMAGE_HIDE_BACK;

    RegionView3D *rv3d = CTX_wm_region_view3d(C);
    if (rv3d->persp != RV3D_PERSP) {
      ob->empty_image_visibility_flag |= OB_EMPTY_IMAGE_HIDE_PERSPECTIVE;
    }
  }

  BKE_object_empty_draw_type_set(ob, OB_EMPTY_IMAGE);

  ob->data = ima;

  return OPERATOR_FINISHED;
}

static int object_image_add_invoke(bContext *C, wmOperator *op, const wmEvent *event)
{
  if (!RNA_struct_property_is_set(op->ptr, "align")) {
    /* Default to Aligned unless something else was explicitly passed. */
    RNA_enum_set(op->ptr, "align", ALIGN_VIEW);
  }

  /* Check if the user has not specified the image to load.
   * If they have not, assume this is a drag an drop operation. */
  if (!RNA_struct_property_is_set(op->ptr, "filepath") &&
      !WM_operator_properties_id_lookup_is_set(op->ptr))
  {
    WM_event_add_fileselect(C, op);
    return OPERATOR_RUNNING_MODAL;
  }

  if (!RNA_struct_property_is_set(op->ptr, "background")) {
    /* Check if we should switch to "background" mode. */
    RegionView3D *rv3d = CTX_wm_region_view3d(C);
    if (rv3d->persp != RV3D_PERSP) {
      RNA_boolean_set(op->ptr, "background", true);
    }
  }

  float loc[3];
  location_from_view(C, loc);
  ED_view3d_cursor3d_position(C, event->mval, false, loc);
  RNA_float_set_array(op->ptr, "location", loc);

  Object *ob_cursor = ED_view3d_give_object_under_cursor(C, event->mval);

  /* Either change empty under cursor or create a new empty. */
  if (!ob_cursor || ob_cursor->type != OB_EMPTY) {
    return object_image_add_exec(C, op);
  }
  /* User dropped an image on an existing image. */
  Image *ima = nullptr;

  ima = (Image *)WM_operator_drop_load_path(C, op, ID_IM);
  if (!ima) {
    return OPERATOR_CANCELLED;
  }
  /* Handled below. */
  id_us_min(&ima->id);

  Scene *scene = CTX_data_scene(C);
  WM_event_add_notifier(C, NC_SCENE | ND_OB_ACTIVE, scene);
  DEG_id_tag_update((ID *)ob_cursor, ID_RECALC_TRANSFORM);

  BKE_object_empty_draw_type_set(ob_cursor, OB_EMPTY_IMAGE);

  id_us_min(static_cast<ID *>(ob_cursor->data));
  ob_cursor->data = ima;
  id_us_plus(static_cast<ID *>(ob_cursor->data));
  return OPERATOR_FINISHED;
}

static bool object_image_add_poll(bContext *C)
{
  return ED_operator_objectmode(C) && CTX_wm_region_view3d(C);
}

void OBJECT_OT_empty_image_add(wmOperatorType *ot)
{
  /* identifiers */
  ot->name = "Add Empty Image/Drop Image to Empty";
  ot->description = "Add an empty image type to scene with data";
  ot->idname = "OBJECT_OT_empty_image_add";

  /* api callbacks */
  ot->invoke = object_image_add_invoke;
  ot->exec = object_image_add_exec;
  ot->poll = object_image_add_poll;

  /* flags */
  ot->flag = OPTYPE_REGISTER | OPTYPE_UNDO;

  /* properties */
  WM_operator_properties_filesel(ot,
                                 FILE_TYPE_FOLDER | FILE_TYPE_IMAGE | FILE_TYPE_MOVIE,
                                 FILE_SPECIAL,
                                 FILE_OPENFILE,
                                 WM_FILESEL_FILEPATH | WM_FILESEL_RELPATH,
                                 FILE_DEFAULTDISPLAY,
                                 FILE_SORT_DEFAULT);

  WM_operator_properties_id_lookup(ot, true);
  add_generic_props(ot, false);
  PropertyRNA *prop;
  prop = RNA_def_boolean(ot->srna,
                         "background",
                         false,
                         "Put in Background",
                         "Make the image render behind all objects");
  RNA_def_property_flag(prop, PropertyFlag(PROP_SKIP_SAVE));
  /* Hide the filepath and relative path prop */
  prop = RNA_struct_type_find_property(ot->srna, "filepath");
  RNA_def_property_flag(prop, PropertyFlag(PROP_HIDDEN | PROP_SKIP_PRESET));
  prop = RNA_struct_type_find_property(ot->srna, "relative_path");
  RNA_def_property_flag(prop, PropertyFlag(PROP_HIDDEN));
}

/** \} */

/* -------------------------------------------------------------------- */
/** \name Add Grease Pencil Operator
 * \{ */

<<<<<<< HEAD
static bool object_gpencil_add_poll(bContext *C)
{
  Scene *scene = CTX_data_scene(C);
  Object *obact = CTX_data_active_object(C);

  if ((scene == nullptr) || !ID_IS_EDITABLE(scene) || ID_IS_OVERRIDE_LIBRARY(scene)) {
    return false;
  }

  if (obact && obact->type == OB_GPENCIL_LEGACY) {
    if (obact->mode != OB_MODE_OBJECT) {
      return false;
    }
  }

  return true;
}

static int object_gpencil_add_exec(bContext *C, wmOperator *op)
{
  Object *ob = CTX_data_active_object(C);
  bGPdata *gpd = (ob && (ob->type == OB_GPENCIL_LEGACY)) ? static_cast<bGPdata *>(ob->data) :
                                                           nullptr;

  const int type = RNA_enum_get(op->ptr, "type");

  ushort local_view_bits;
  float loc[3], rot[3];
  bool newob = false;

  /* NOTE: We use 'Y' here (not 'Z'), as. */
  WM_operator_view3d_unit_defaults(C, op);
  add_generic_get_opts(C, op, 'Y', loc, rot, nullptr, nullptr, &local_view_bits, nullptr);

  /* Add new object if not currently editing a GP object. */
  if ((gpd == nullptr) || (GPENCIL_ANY_MODE(gpd) == false)) {
    const char *ob_name = nullptr;
    switch (type) {
      case GP_EMPTY: {
        ob_name = CTX_DATA_(BLT_I18NCONTEXT_ID_GPENCIL, "GPencil");
        break;
      }
      case GP_MONKEY: {
        ob_name = CTX_DATA_(BLT_I18NCONTEXT_ID_GPENCIL, "Suzanne");
        break;
      }
      case GP_STROKE: {
        ob_name = CTX_DATA_(BLT_I18NCONTEXT_ID_GPENCIL, "Stroke");
        break;
      }
      case GREASE_PENCIL_LINEART_OBJECT:
      case GREASE_PENCIL_LINEART_SCENE:
      case GREASE_PENCIL_LINEART_COLLECTION: {
        ob_name = CTX_DATA_(BLT_I18NCONTEXT_ID_GPENCIL, "LineArt");
        break;
      }
      default: {
        break;
      }
    }

    ob = add_type(C, OB_GPENCIL_LEGACY, ob_name, loc, rot, true, local_view_bits);
    gpd = static_cast<bGPdata *>(ob->data);
    newob = true;
  }
  else {
    DEG_id_tag_update(&ob->id, ID_RECALC_GEOMETRY);
    WM_event_add_notifier(C, NC_GPENCIL | ND_DATA | NA_ADDED, nullptr);
  }

  /* create relevant geometry */
  switch (type) {
    case GP_EMPTY: {
      float mat[4][4];

      new_primitive_matrix(C, ob, loc, rot, nullptr, mat);
      ED_gpencil_create_blank(C, ob, mat);
      break;
    }
    case GP_STROKE: {
      float radius = RNA_float_get(op->ptr, "radius");
      float scale[3];
      copy_v3_fl(scale, radius);
      float mat[4][4];

      new_primitive_matrix(C, ob, loc, rot, scale, mat);

      ED_gpencil_create_stroke(C, ob, mat);
      break;
    }
    case GP_MONKEY: {
      float radius = RNA_float_get(op->ptr, "radius");
      float scale[3];
      copy_v3_fl(scale, radius);
      float mat[4][4];

      new_primitive_matrix(C, ob, loc, rot, scale, mat);

      ED_gpencil_create_monkey(C, ob, mat);
      break;
    }
    case GREASE_PENCIL_LINEART_SCENE:
    case GREASE_PENCIL_LINEART_COLLECTION:
    case GREASE_PENCIL_LINEART_OBJECT: {
      float radius = RNA_float_get(op->ptr, "radius");
      float scale[3];
      copy_v3_fl(scale, radius);
      float mat[4][4];

      new_primitive_matrix(C, ob, loc, rot, scale, mat);

      ED_gpencil_create_lineart(C, ob);

      gpd = static_cast<bGPdata *>(ob->data);

      /* Add Line Art modifier */
      // LineartGpencilModifierData *md = (LineartGpencilModifierData *)BKE_gpencil_modifier_new(
      //     eGpencilModifierType_Lineart);
      // BLI_addtail(&ob->greasepencil_modifiers, md);
      // BKE_gpencil_modifier_unique_name(&ob->greasepencil_modifiers, (GpencilModifierData *)md);

      // if (type == GREASE_PENCIL_LINEART_COLLECTION) {
      //   md->source_type = LINEART_SOURCE_COLLECTION;
      //   md->source_collection = CTX_data_collection(C);
      // }
      // else if (type == GREASE_PENCIL_LINEART_OBJECT) {
      //   md->source_type = LINEART_SOURCE_OBJECT;
      //   md->source_object = ob_orig;
      // }
      // else {
      //   /* Whole scene. */
      //   md->source_type = LINEART_SOURCE_SCENE;
      // }
      // /* Only created one layer and one material. */
      // STRNCPY(md->target_layer, ((bGPDlayer *)gpd->layers.first)->info);
      // md->target_material = BKE_gpencil_material(ob, 1);
      // if (md->target_material) {
      //   id_us_plus(&md->target_material->id);
      // }

      // if (use_lights) {
      //   ob->dtx |= OB_USE_GPENCIL_LIGHTS;
      // }
      // else {
      //   ob->dtx &= ~OB_USE_GPENCIL_LIGHTS;
      // }

      // /* Stroke object is drawn in front of meshes by default. */
      // if (use_in_front) {
      //   ob->dtx |= OB_DRAW_IN_FRONT;
      // }
      // else {
      //   if (stroke_depth_order == GP_DRAWMODE_3D) {
      //     gpd->draw_mode = GP_DRAWMODE_3D;
      //   }
      //   md->stroke_depth_offset = stroke_depth_offset;
      // }

      break;
    }
    default:
      BKE_report(op->reports, RPT_WARNING, "Not implemented");
      break;
  }

  /* If this is a new object, initialize default stuff (colors, etc.) */
  if (newob) {
    /* Set default viewport color to black. */
    copy_v3_fl(ob->color, 0.0f);

    ED_gpencil_add_defaults(C, ob);
  }

  return OPERATOR_FINISHED;
}

static void object_add_ui(bContext * /*C*/, wmOperator *op)
{
  uiLayout *layout = op->layout;

  uiLayoutSetPropSep(layout, true);

  uiItemR(layout, op->ptr, "radius", UI_ITEM_NONE, nullptr, ICON_NONE);
  uiItemR(layout, op->ptr, "align", UI_ITEM_NONE, nullptr, ICON_NONE);
  uiItemR(layout, op->ptr, "location", UI_ITEM_NONE, nullptr, ICON_NONE);
  uiItemR(layout, op->ptr, "rotation", UI_ITEM_NONE, nullptr, ICON_NONE);
  uiItemR(layout, op->ptr, "type", UI_ITEM_NONE, nullptr, ICON_NONE);

  int type = RNA_enum_get(op->ptr, "type");
  if (ELEM(type,
           GREASE_PENCIL_LINEART_COLLECTION,
           GREASE_PENCIL_LINEART_OBJECT,
           GREASE_PENCIL_LINEART_SCENE))
  {
    uiLayoutSetPropSep(layout, false); /* bfa - use_property_split = False */
    uiItemR(layout, op->ptr, "use_lights", UI_ITEM_NONE, nullptr, ICON_NONE);
    uiItemR(layout, op->ptr, "use_in_front", UI_ITEM_NONE, nullptr, ICON_NONE);
    uiLayoutSetPropSep(layout, true); /* bfa - use_property_split = True */
    bool in_front = RNA_boolean_get(op->ptr, "use_in_front");
    uiLayout *col = uiLayoutColumn(layout, false);
    uiLayoutSetActive(col, !in_front);
    uiItemR(col, op->ptr, "stroke_depth_offset", UI_ITEM_NONE, nullptr, ICON_NONE);
    uiItemR(col, op->ptr, "stroke_depth_order", UI_ITEM_NONE, nullptr, ICON_NONE);
  }
}

=======
>>>>>>> 46fb7921
static EnumPropertyItem rna_enum_gpencil_add_stroke_depth_order_items[] = {
    {GP_DRAWMODE_2D,
     "2D",
     0,
     "2D Layers",
     "Display strokes using grease pencil layers to define order"},
    {GP_DRAWMODE_3D, "3D", 0, "3D Location", "Display strokes using real 3D position in 3D space"},
    {0, nullptr, 0, nullptr, nullptr},
};

static int object_grease_pencil_add_exec(bContext *C, wmOperator *op)
{
  Main *bmain = CTX_data_main(C);
  Scene *scene = CTX_data_scene(C);
  Object *original_active_object = CTX_data_active_object(C);
  /* TODO: For now, only support adding the 'Stroke' type. */
  const int type = RNA_enum_get(op->ptr, "type");

  ushort local_view_bits;
  float loc[3], rot[3];

  /* NOTE: We use 'Y' here (not 'Z'), as. */
  WM_operator_view3d_unit_defaults(C, op);
  add_generic_get_opts(C, op, 'Y', loc, rot, nullptr, nullptr, &local_view_bits, nullptr);

  const char *ob_name = nullptr;
  switch (type) {
    case GP_EMPTY: {
      ob_name = CTX_DATA_(BLT_I18NCONTEXT_ID_GPENCIL, "GPencil");
      break;
    }
    case GP_STROKE: {
      ob_name = CTX_DATA_(BLT_I18NCONTEXT_ID_GPENCIL, "Stroke");
      break;
    }
    case GP_MONKEY: {
      ob_name = CTX_DATA_(BLT_I18NCONTEXT_ID_GPENCIL, "Suzanne");
      break;
    }
    case GREASE_PENCIL_LINEART_OBJECT:
    case GREASE_PENCIL_LINEART_SCENE:
    case GREASE_PENCIL_LINEART_COLLECTION: {
      ob_name = CTX_DATA_(BLT_I18NCONTEXT_ID_GPENCIL, "LineArt");
      break;
    }
    default: {
      break;
    }
  }

  Object *object = add_type(C, OB_GREASE_PENCIL, ob_name, loc, rot, false, local_view_bits);
  GreasePencil &grease_pencil_id = *static_cast<GreasePencil *>(object->data);
  switch (type) {
    case GP_EMPTY: {
      greasepencil::create_blank(*bmain, *object, scene->r.cfra);
      break;
    }
    case GP_STROKE: {
      const float radius = RNA_float_get(op->ptr, "radius");
      const float3 scale(radius);

      float4x4 mat;
      new_primitive_matrix(C, object, loc, rot, scale, mat.ptr());

      greasepencil::create_stroke(*bmain, *object, mat, scene->r.cfra);
      break;
    }
    case GP_MONKEY: {
      const float radius = RNA_float_get(op->ptr, "radius");
      const float3 scale(radius);

      float4x4 mat;
      new_primitive_matrix(C, object, loc, rot, scale, mat.ptr());

      greasepencil::create_suzanne(*bmain, *object, mat, scene->r.cfra);
      break;
    }
    case GREASE_PENCIL_LINEART_OBJECT:
    case GREASE_PENCIL_LINEART_SCENE:
    case GREASE_PENCIL_LINEART_COLLECTION: {
      const int type = RNA_enum_get(op->ptr, "type");
      const bool use_in_front = RNA_boolean_get(op->ptr, "use_in_front");
      const bool use_lights = RNA_boolean_get(op->ptr, "use_lights");
      const int stroke_depth_order = RNA_enum_get(op->ptr, "stroke_depth_order");
      const float stroke_depth_offset = RNA_float_get(op->ptr, "stroke_depth_offset");

      greasepencil::create_blank(*bmain, *object, scene->r.cfra);

      auto *grease_pencil = reinterpret_cast<GreasePencil *>(object->data);
      auto *new_md = reinterpret_cast<ModifierData *>(
          BKE_modifier_new(eModifierType_GreasePencilLineart));
      auto *md = reinterpret_cast<GreasePencilLineartModifierData *>(new_md);

      BLI_addtail(&object->modifiers, md);
      BKE_modifier_unique_name(&object->modifiers, new_md);
      BKE_modifiers_persistent_uid_init(*object, *new_md);

      if (type == GREASE_PENCIL_LINEART_COLLECTION) {
        md->source_type = LINEART_SOURCE_COLLECTION;
        md->source_collection = CTX_data_collection(C);
      }
      else if (type == GREASE_PENCIL_LINEART_OBJECT) {
        md->source_type = LINEART_SOURCE_OBJECT;
        md->source_object = original_active_object;
      }
      else {
        /* Whole scene. */
        md->source_type = LINEART_SOURCE_SCENE;
      }
      /* Only created one layer and one material. */
      STRNCPY(md->target_layer, grease_pencil->get_active_layer()->name().c_str());
      md->target_material = BKE_object_material_get(object, 0);
      if (md->target_material) {
        id_us_plus(&md->target_material->id);
      }

      if (use_lights) {
        object->dtx |= OB_USE_GPENCIL_LIGHTS;
      }
      else {
        object->dtx &= ~OB_USE_GPENCIL_LIGHTS;
      }

      /* Stroke object is drawn in front of meshes by default. */
      if (use_in_front) {
        object->dtx |= OB_DRAW_IN_FRONT;
      }
      else {
        if (stroke_depth_order == GP_DRAWMODE_3D) {
          grease_pencil->flag |= GREASE_PENCIL_STROKE_ORDER_3D;
        }
        md->stroke_depth_offset = stroke_depth_offset;
      }

      break;
    }
  }

  DEG_id_tag_update(&grease_pencil_id.id, ID_RECALC_GEOMETRY);
  WM_main_add_notifier(NC_GEOM | ND_DATA, &grease_pencil_id.id);

  return OPERATOR_FINISHED;
}

void OBJECT_OT_grease_pencil_add(wmOperatorType *ot)
{
  /* identifiers */
  ot->name = "Add Grease Pencil";
  ot->description = "Add a Grease Pencil object to the scene";
  ot->idname = "OBJECT_OT_grease_pencil_add";

  /* api callbacks */
  ot->exec = object_grease_pencil_add_exec;
  ot->poll = ED_operator_objectmode;

  /* flags */
  ot->flag = OPTYPE_REGISTER | OPTYPE_UNDO;

  ot->prop = RNA_def_enum(ot->srna, "type", rna_enum_object_gpencil_type_items, 0, "Type", "");
  RNA_def_property_translation_context(ot->prop, BLT_I18NCONTEXT_OPERATOR_DEFAULT);
  RNA_def_boolean(ot->srna,
                  "use_in_front",
                  true,
                  "Show In Front",
                  "Show Line Art grease pencil in front of everything");
  RNA_def_float(ot->srna,
                "stroke_depth_offset",
                0.05f,
                0.0f,
                FLT_MAX,
                "Stroke Offset",
                "Stroke offset for the Line Art modifier",
                0.0f,
                0.5f);
  RNA_def_boolean(
      ot->srna, "use_lights", false, "Use Lights", "Use lights for this grease pencil object");
  RNA_def_enum(
      ot->srna,
      "stroke_depth_order",
      rna_enum_gpencil_add_stroke_depth_order_items,
      GP_DRAWMODE_3D,
      "Stroke Depth Order",
      "Defines how the strokes are ordered in 3D space (for objects not displayed 'In Front')");

  add_unit_props_radius(ot);
  add_generic_props(ot, false);
}

/** \} */

/* -------------------------------------------------------------------- */
/** \name Add Light Operator
 * \{ */

static const char *get_light_defname(int type)
{
  switch (type) {
    case LA_LOCAL:
      return CTX_DATA_(BLT_I18NCONTEXT_ID_LIGHT, "Point");
    case LA_SUN:
      return CTX_DATA_(BLT_I18NCONTEXT_ID_LIGHT, "Sun");
    case LA_SPOT:
      return CTX_DATA_(BLT_I18NCONTEXT_ID_LIGHT, "Spot");
    case LA_AREA:
      return CTX_DATA_(BLT_I18NCONTEXT_ID_LIGHT, "Area");
    default:
      return CTX_DATA_(BLT_I18NCONTEXT_ID_LIGHT, "Light");
  }
}

static int object_light_add_exec(bContext *C, wmOperator *op)
{
  Object *ob;
  Light *la;
  int type = RNA_enum_get(op->ptr, "type");
  ushort local_view_bits;
  float loc[3], rot[3];

  WM_operator_view3d_unit_defaults(C, op);
  add_generic_get_opts(C, op, 'Z', loc, rot, nullptr, nullptr, &local_view_bits, nullptr);

  ob = add_type(C, OB_LAMP, get_light_defname(type), loc, rot, false, local_view_bits);

  float size = RNA_float_get(op->ptr, "radius");
  /* Better defaults for light size. */
  switch (type) {
    case LA_LOCAL:
    case LA_SPOT:
      break;
    case LA_AREA:
      size *= 4.0f;
      break;
    default:
      size *= 0.5f;
      break;
  }
  BKE_object_obdata_size_init(ob, size);

  la = (Light *)ob->data;
  la->type = type;

  if (type == LA_SUN) {
    la->energy = 1.0f;
  }

  return OPERATOR_FINISHED;
}

void OBJECT_OT_light_add(wmOperatorType *ot)
{
  /* identifiers */
  ot->name = "Add Light";
  ot->description = "Add a light object to the scene";
  ot->idname = "OBJECT_OT_light_add";

  /* api callbacks */
  ot->invoke = WM_menu_invoke;
  ot->exec = object_light_add_exec;
  ot->poll = ED_operator_objectmode;

  /* flags */
  ot->flag = OPTYPE_REGISTER | OPTYPE_UNDO;

  /* properties */
  ot->prop = RNA_def_enum(ot->srna, "type", rna_enum_light_type_items, 0, "Type", "");
  RNA_def_property_translation_context(ot->prop, BLT_I18NCONTEXT_ID_LIGHT);

  add_unit_props_radius(ot);
  add_generic_props(ot, false);
}

/** \} */

/* -------------------------------------------------------------------- */
/** \name Add Collection Instance Operator
 * \{ */

struct CollectionAddInfo {
  /* The collection that is supposed to be added, determined through operator properties. */
  Collection *collection;
  /* The local-view bits (if any) the object should have set to become visible in current context.
   */
  ushort local_view_bits;
  /* The transform that should be applied to the collection, determined through operator properties
   * if set (e.g. to place the collection under the cursor), otherwise through context (e.g. 3D
   * cursor location). */
  float loc[3], rot[3];
};

static std::optional<CollectionAddInfo> collection_add_info_get_from_op(bContext *C,
                                                                        wmOperator *op)
{
  CollectionAddInfo add_info{};

  Main *bmain = CTX_data_main(C);

  PropertyRNA *prop_location = RNA_struct_find_property(op->ptr, "location");

  add_info.collection = reinterpret_cast<Collection *>(
      WM_operator_properties_id_lookup_from_name_or_session_uid(bmain, op->ptr, ID_GR));

  bool update_location_if_necessary = false;
  if (add_info.collection) {
    update_location_if_necessary = true;
  }
  else {
    add_info.collection = static_cast<Collection *>(
        BLI_findlink(&bmain->collections, RNA_enum_get(op->ptr, "collection")));
  }

  if (update_location_if_necessary && CTX_wm_region_view3d(C)) {
    int mval[2];
    if (!RNA_property_is_set(op->ptr, prop_location) && object_add_drop_xy_get(C, op, &mval)) {
      location_from_view(C, add_info.loc);
      ED_view3d_cursor3d_position(C, mval, false, add_info.loc);
      RNA_property_float_set_array(op->ptr, prop_location, add_info.loc);
    }
  }

  if (add_info.collection == nullptr) {
    return std::nullopt;
  }

  add_generic_get_opts(C,
                       op,
                       'Z',
                       add_info.loc,
                       add_info.rot,
                       nullptr,
                       nullptr,
                       &add_info.local_view_bits,
                       nullptr);

  ViewLayer *view_layer = CTX_data_view_layer(C);

  /* Avoid dependency cycles. */
  LayerCollection *active_lc = BKE_layer_collection_get_active(view_layer);
  while (BKE_collection_cycle_find(active_lc->collection, add_info.collection)) {
    active_lc = BKE_layer_collection_activate_parent(view_layer, active_lc);
  }

  return add_info;
}

static int collection_instance_add_exec(bContext *C, wmOperator *op)
{
  std::optional<CollectionAddInfo> add_info = collection_add_info_get_from_op(C, op);
  if (!add_info) {
    return OPERATOR_CANCELLED;
  }

  Object *ob = add_type(C,
                        OB_EMPTY,
                        add_info->collection->id.name + 2,
                        add_info->loc,
                        add_info->rot,
                        false,
                        add_info->local_view_bits);
  ob->instance_collection = add_info->collection;
  ob->empty_drawsize = U.collection_instance_empty_size;
  ob->transflag |= OB_DUPLICOLLECTION;
  id_us_plus(&add_info->collection->id);

  return OPERATOR_FINISHED;
}

static int object_instance_add_invoke(bContext *C, wmOperator *op, const wmEvent *event)
{
  if (!object_add_drop_xy_is_set(op)) {
    RNA_int_set(op->ptr, "drop_x", event->xy[0]);
    RNA_int_set(op->ptr, "drop_y", event->xy[1]);
  }

  if (!WM_operator_properties_id_lookup_is_set(op->ptr)) {
    return WM_enum_search_invoke(C, op, event);
  }
  return op->type->exec(C, op);
}

void OBJECT_OT_collection_instance_add(wmOperatorType *ot)
{
  PropertyRNA *prop;

  /* identifiers */
  ot->name = "Add Collection Instance";
  ot->description = "Add a collection instance";
  ot->idname = "OBJECT_OT_collection_instance_add";

  /* api callbacks */
  ot->invoke = object_instance_add_invoke;
  ot->exec = collection_instance_add_exec;
  ot->poll = ED_operator_objectmode;

  /* flags */
  ot->flag = OPTYPE_REGISTER | OPTYPE_UNDO;

  /* properties */
  RNA_def_string(
      ot->srna, "name", "Collection", MAX_ID_NAME - 2, "Name", "Collection name to add");
  prop = RNA_def_enum(ot->srna, "collection", rna_enum_dummy_NULL_items, 0, "Collection", "");
  RNA_def_enum_funcs(prop, RNA_collection_itemf);
  RNA_def_property_flag(prop, PROP_ENUM_NO_TRANSLATE);
  ot->prop = prop;
  add_generic_props(ot, false);

  WM_operator_properties_id_lookup(ot, false);

  object_add_drop_xy_props(ot);
}

/** \} */

/* -------------------------------------------------------------------- */
/** \name Collection Drop Operator
 *
 * Internal operator for collection dropping.
 *
 * \warning This is tied closely together to the drop-box callbacks, so it shouldn't be used on its
 *          own.
 *
 * The drop-box callback imports the collection, links it into the view-layer, selects all imported
 * objects (which may include peripheral objects like parents or boolean-objects of an object in
 * the collection) and activates one. Only the callback has enough info to do this reliably. Based
 * on the instancing operator option, this operator then does one of two things:
 * - Instancing enabled: Unlink the collection again, and instead add a collection instance empty
 *   at the drop position.
 * - Instancing disabled: Transform the objects to the drop position, keeping all relative
 *   transforms of the objects to each other as is.
 *
 * \{ */

static int collection_drop_exec(bContext *C, wmOperator *op)
{
  Main *bmain = CTX_data_main(C);
  LayerCollection *active_collection = CTX_data_layer_collection(C);
  std::optional<CollectionAddInfo> add_info = collection_add_info_get_from_op(C, op);
  if (!add_info) {
    return OPERATOR_CANCELLED;
  }

  if (RNA_boolean_get(op->ptr, "use_instance")) {
    BKE_collection_child_remove(bmain, active_collection->collection, add_info->collection);
    DEG_id_tag_update(&active_collection->collection->id, ID_RECALC_SYNC_TO_EVAL);
    DEG_relations_tag_update(bmain);

    Object *ob = add_type(C,
                          OB_EMPTY,
                          add_info->collection->id.name + 2,
                          add_info->loc,
                          add_info->rot,
                          false,
                          add_info->local_view_bits);
    ob->instance_collection = add_info->collection;
    ob->empty_drawsize = U.collection_instance_empty_size;
    ob->transflag |= OB_DUPLICOLLECTION;
    id_us_plus(&add_info->collection->id);
  }
  else if (ID_IS_EDITABLE(&add_info->collection->id)) {
    ViewLayer *view_layer = CTX_data_view_layer(C);
    float delta_mat[4][4];
    unit_m4(delta_mat);

    const float scale[3] = {1.0f, 1.0f, 1.0f};
    loc_eul_size_to_mat4(delta_mat, add_info->loc, add_info->rot, scale);

    float offset[3];
    /* Reverse apply the instance offset, so toggling the Instance option doesn't cause the
     * collection to jump. */
    negate_v3_v3(offset, add_info->collection->instance_offset);
    translate_m4(delta_mat, UNPACK3(offset));

    ObjectsInViewLayerParams params = {0};
    Vector<Object *> objects = BKE_view_layer_array_selected_objects_params(
        view_layer, nullptr, &params);
    object_xform_array_m4(objects.data(), objects.size(), delta_mat);
  }

  return OPERATOR_FINISHED;
}

void OBJECT_OT_collection_external_asset_drop(wmOperatorType *ot)
{
  PropertyRNA *prop;

  /* identifiers */
  /* Name should only be displayed in the drag tooltip. */
  ot->name = "Add Collection";
  ot->description = "Add the dragged collection to the scene";
  ot->idname = "OBJECT_OT_collection_external_asset_drop";

  /* api callbacks */
  ot->invoke = object_instance_add_invoke;
  ot->exec = collection_drop_exec;
  ot->poll = ED_operator_objectmode;

  /* flags */
  ot->flag = OPTYPE_REGISTER | OPTYPE_UNDO | OPTYPE_INTERNAL;

  /* properties */
  WM_operator_properties_id_lookup(ot, false);

  add_generic_props(ot, false);

  /* IMPORTANT: Instancing option. Intentionally remembered across executions (no #PROP_SKIP_SAVE).
   */
  RNA_def_boolean(ot->srna,
                  "use_instance",
                  true,
                  "Instance",
                  "Add the dropped collection as collection instance");

  object_add_drop_xy_props(ot);

  prop = RNA_def_enum(ot->srna, "collection", rna_enum_dummy_NULL_items, 0, "Collection", "");
  RNA_def_enum_funcs(prop, RNA_collection_itemf);
  RNA_def_property_flag(prop, PropertyFlag(PROP_SKIP_SAVE | PROP_HIDDEN | PROP_ENUM_NO_TRANSLATE));
  ot->prop = prop;
}

/** \} */

/* -------------------------------------------------------------------- */
/** \name Add Data Instance Operator
 *
 * Use for dropping ID's from the outliner.
 * \{ */

static int object_data_instance_add_exec(bContext *C, wmOperator *op)
{
  Main *bmain = CTX_data_main(C);
  ID *id = nullptr;
  ushort local_view_bits;
  float loc[3], rot[3];

  PropertyRNA *prop_type = RNA_struct_find_property(op->ptr, "type");
  PropertyRNA *prop_location = RNA_struct_find_property(op->ptr, "location");

  const short id_type = RNA_property_enum_get(op->ptr, prop_type);
  id = WM_operator_properties_id_lookup_from_name_or_session_uid(bmain, op->ptr, (ID_Type)id_type);
  if (id == nullptr) {
    return OPERATOR_CANCELLED;
  }
  const int object_type = BKE_object_obdata_to_type(id);
  if (object_type == -1) {
    return OPERATOR_CANCELLED;
  }

  if (CTX_wm_region_view3d(C)) {
    int mval[2];
    if (!RNA_property_is_set(op->ptr, prop_location) && object_add_drop_xy_get(C, op, &mval)) {
      location_from_view(C, loc);
      ED_view3d_cursor3d_position(C, mval, false, loc);
      RNA_property_float_set_array(op->ptr, prop_location, loc);
    }
  }

  add_generic_get_opts(C, op, 'Z', loc, rot, nullptr, nullptr, &local_view_bits, nullptr);

  add_type_with_obdata(C, object_type, id->name + 2, loc, rot, false, local_view_bits, id);

  return OPERATOR_FINISHED;
}

void OBJECT_OT_data_instance_add(wmOperatorType *ot)
{
  /* identifiers */
  ot->name = "Add Object Data Instance";
  ot->description = "Add an object data instance";
  ot->idname = "OBJECT_OT_data_instance_add";

  /* api callbacks */
  ot->invoke = object_add_drop_xy_generic_invoke;
  ot->exec = object_data_instance_add_exec;
  ot->poll = ED_operator_objectmode;

  /* flags */
  ot->flag = OPTYPE_REGISTER | OPTYPE_UNDO;

  /* properties */
  WM_operator_properties_id_lookup(ot, true);
  PropertyRNA *prop = RNA_def_enum(ot->srna, "type", rna_enum_id_type_items, 0, "Type", "");
  RNA_def_property_translation_context(prop, BLT_I18NCONTEXT_ID_ID);
  add_generic_props(ot, false);

  object_add_drop_xy_props(ot);
}

/** \} */

/* -------------------------------------------------------------------- */
/** \name Add Speaker Operator
 * \{ */

static int object_speaker_add_exec(bContext *C, wmOperator *op)
{
  Main *bmain = CTX_data_main(C);
  Scene *scene = CTX_data_scene(C);

  ushort local_view_bits;
  float loc[3], rot[3];
  add_generic_get_opts(C, op, 'Z', loc, rot, nullptr, nullptr, &local_view_bits, nullptr);

  Object *ob = add_type(C, OB_SPEAKER, nullptr, loc, rot, false, local_view_bits);
  const bool is_liboverride = ID_IS_OVERRIDE_LIBRARY(ob);

  /* To make it easier to start using this immediately in NLA, a default sound clip is created
   * ready to be moved around to re-time the sound and/or make new sound clips. */
  {
    /* create new data for NLA hierarchy */
    AnimData *adt = BKE_animdata_ensure_id(&ob->id);
    NlaTrack *nlt = BKE_nlatrack_new_tail(&adt->nla_tracks, is_liboverride);
    BKE_nlatrack_set_active(&adt->nla_tracks, nlt);
    NlaStrip *strip = BKE_nla_add_soundstrip(bmain, scene, static_cast<Speaker *>(ob->data));
    strip->start = scene->r.cfra;
    strip->end += strip->start;

    /* hook them up */
    BKE_nlatrack_add_strip(nlt, strip, is_liboverride);

    /* Auto-name the strip, and give the track an interesting name. */
    STRNCPY_UTF8(nlt->name, DATA_("SoundTrack"));
    BKE_nlastrip_validate_name(adt, strip);

    WM_event_add_notifier(C, NC_ANIMATION | ND_NLA | NA_ADDED, nullptr);
  }

  return OPERATOR_FINISHED;
}

void OBJECT_OT_speaker_add(wmOperatorType *ot)
{
  /* identifiers */
  ot->name = "Add Speaker";
  ot->description = "Add a speaker object to the scene";
  ot->idname = "OBJECT_OT_speaker_add";

  /* api callbacks */
  ot->exec = object_speaker_add_exec;
  ot->poll = ED_operator_objectmode;

  /* flags */
  ot->flag = OPTYPE_REGISTER | OPTYPE_UNDO;

  add_generic_props(ot, true);
}

/** \} */

/* -------------------------------------------------------------------- */
/** \name Add Curves Operator
 * \{ */

static int object_curves_random_add_exec(bContext *C, wmOperator *op)
{
  ushort local_view_bits;
  float loc[3], rot[3];
  add_generic_get_opts(C, op, 'Z', loc, rot, nullptr, nullptr, &local_view_bits, nullptr);

  Object *object = add_type(C, OB_CURVES, nullptr, loc, rot, false, local_view_bits);

  Curves *curves_id = static_cast<Curves *>(object->data);
  curves_id->geometry.wrap() = ed::curves::primitive_random_sphere(500, 8);

  return OPERATOR_FINISHED;
}

void OBJECT_OT_curves_random_add(wmOperatorType *ot)
{
  /* identifiers */
  ot->name = "Add Random Curves";
  ot->description = "Add a curves object with random curves to the scene";
  ot->idname = "OBJECT_OT_curves_random_add";

  /* api callbacks */
  ot->exec = object_curves_random_add_exec;
  ot->poll = ED_operator_objectmode;

  /* flags */
  ot->flag = OPTYPE_REGISTER | OPTYPE_UNDO;

  add_generic_props(ot, false);
}

static int object_curves_empty_hair_add_exec(bContext *C, wmOperator *op)
{
  Scene *scene = CTX_data_scene(C);

  ushort local_view_bits;
  add_generic_get_opts(C, op, 'Z', nullptr, nullptr, nullptr, nullptr, &local_view_bits, nullptr);

  Object *surface_ob = CTX_data_active_object(C);
  BLI_assert(surface_ob != nullptr);

  Object *curves_ob = add_type(C, OB_CURVES, nullptr, nullptr, nullptr, false, local_view_bits);
  BKE_object_apply_mat4(curves_ob, surface_ob->object_to_world().ptr(), false, false);

  /* Set surface object. */
  Curves *curves_id = static_cast<Curves *>(curves_ob->data);
  curves_id->surface = surface_ob;

  /* Parent to surface object. */
  parent_set(op->reports, C, scene, curves_ob, surface_ob, PAR_OBJECT, false, true, nullptr);

  /* Decide which UV map to use for attachment. */
  Mesh *surface_mesh = static_cast<Mesh *>(surface_ob->data);
  const char *uv_name = CustomData_get_active_layer_name(&surface_mesh->corner_data,
                                                         CD_PROP_FLOAT2);
  if (uv_name != nullptr) {
    curves_id->surface_uv_map = BLI_strdup(uv_name);
  }

  /* Add deformation modifier. */
  ed::curves::ensure_surface_deformation_node_exists(*C, *curves_ob);

  /* Make sure the surface object has a rest position attribute which is necessary for
   * deformations. */
  surface_ob->modifier_flag |= OB_MODIFIER_FLAG_ADD_REST_POSITION;

  return OPERATOR_FINISHED;
}

static bool object_curves_empty_hair_add_poll(bContext *C)
{
  if (!ED_operator_objectmode(C)) {
    return false;
  }
  Object *ob = CTX_data_active_object(C);
  if (ob == nullptr || ob->type != OB_MESH) {
    CTX_wm_operator_poll_msg_set(C, "No active mesh object");
    return false;
  }
  return true;
}

void OBJECT_OT_curves_empty_hair_add(wmOperatorType *ot)
{
  ot->name = "Add Empty Curves";
  ot->description = "Add an empty curve object to the scene with the selected mesh as surface";
  ot->idname = "OBJECT_OT_curves_empty_hair_add";

  ot->exec = object_curves_empty_hair_add_exec;
  ot->poll = object_curves_empty_hair_add_poll;

  ot->flag = OPTYPE_REGISTER | OPTYPE_UNDO;

  add_generic_props(ot, false);
}

/** \} */

/* -------------------------------------------------------------------- */
/** \name Add Point Cloud Operator
 * \{ */

static bool object_pointcloud_add_poll(bContext *C)
{
  if (!U.experimental.use_new_point_cloud_type) {
    return false;
  }
  return ED_operator_objectmode(C);
}

static int object_pointcloud_add_exec(bContext *C, wmOperator *op)
{
  ushort local_view_bits;
  float loc[3], rot[3];
  add_generic_get_opts(C, op, 'Z', loc, rot, nullptr, nullptr, &local_view_bits, nullptr);

  Object *object = add_type(C, OB_POINTCLOUD, nullptr, loc, rot, false, local_view_bits);
  object->dtx |= OB_DRAWBOUNDOX; /* TODO: remove once there is actual drawing. */

  return OPERATOR_FINISHED;
}

void OBJECT_OT_pointcloud_add(wmOperatorType *ot)
{
  /* identifiers */
  ot->name = "Add Point Cloud";
  ot->description = "Add a point cloud object to the scene";
  ot->idname = "OBJECT_OT_pointcloud_add";

  /* api callbacks */
  ot->exec = object_pointcloud_add_exec;
  ot->poll = object_pointcloud_add_poll;

  /* flags */
  ot->flag = OPTYPE_REGISTER | OPTYPE_UNDO;

  add_generic_props(ot, false);
}

/** \} */

/* -------------------------------------------------------------------- */
/** \name Delete Object Operator
 * \{ */

void base_free_and_unlink(Main *bmain, Scene *scene, Object *ob)
{
  if (ID_REAL_USERS(ob) <= 1 && ID_EXTRA_USERS(ob) == 0 &&
      BKE_library_ID_is_indirectly_used(bmain, ob))
  {
    /* We cannot delete indirectly used object... */
    printf(
        "WARNING, undeletable object '%s', should have been caught before reaching this "
        "function!",
        ob->id.name + 2);
    return;
  }
  if (!BKE_lib_override_library_id_is_user_deletable(bmain, &ob->id)) {
    /* Do not delete objects used by overrides of collections. */
    return;
  }

  DEG_id_tag_update_ex(bmain, &ob->id, ID_RECALC_BASE_FLAGS);

  BKE_scene_collections_object_remove(bmain, scene, ob, true);
}

void base_free_and_unlink_no_indirect_check(Main *bmain, Scene *scene, Object *ob)
{
  BLI_assert(!BKE_library_ID_is_indirectly_used(bmain, ob));
  DEG_id_tag_update_ex(bmain, &ob->id, ID_RECALC_BASE_FLAGS);
  BKE_scene_collections_object_remove(bmain, scene, ob, true);
}

static int object_delete_exec(bContext *C, wmOperator *op)
{
  Main *bmain = CTX_data_main(C);
  Scene *scene = CTX_data_scene(C);
  wmWindowManager *wm = CTX_wm_manager(C);
  const bool use_global = RNA_boolean_get(op->ptr, "use_global");
  const bool confirm = op->flag & OP_IS_INVOKE;
  uint changed_count = 0;
  uint tagged_count = 0;

  if (CTX_data_edit_object(C)) {
    return OPERATOR_CANCELLED;
  }

  BKE_main_id_tag_all(bmain, ID_TAG_DOIT, false);

  CTX_DATA_BEGIN (C, Object *, ob, selected_objects) {
    if (ob->id.tag & ID_TAG_INDIRECT) {
      /* Can this case ever happen? */
      BKE_reportf(op->reports,
                  RPT_WARNING,
                  "Cannot delete indirectly linked object '%s'",
                  ob->id.name + 2);
      continue;
    }

    if (!BKE_lib_override_library_id_is_user_deletable(bmain, &ob->id)) {
      BKE_reportf(op->reports,
                  RPT_WARNING,
                  "Cannot delete object '%s' as it is used by override collections",
                  ob->id.name + 2);
      continue;
    }

    if (ID_REAL_USERS(ob) <= 1 && ID_EXTRA_USERS(ob) == 0 &&
        BKE_library_ID_is_indirectly_used(bmain, ob))
    {
      BKE_reportf(op->reports,
                  RPT_WARNING,
                  "Cannot delete object '%s' from scene '%s', indirectly used objects need at "
                  "least one user",
                  ob->id.name + 2,
                  scene->id.name + 2);
      continue;
    }

    /* if grease pencil object, set cache as dirty */
    if (ob->type == OB_GPENCIL_LEGACY) {
      bGPdata *gpd = (bGPdata *)ob->data;
      DEG_id_tag_update(&gpd->id, ID_RECALC_TRANSFORM | ID_RECALC_GEOMETRY);
    }

    /* Use multi tagged delete if `use_global=True`, or the object is used only in one scene. */
    if (use_global || ID_REAL_USERS(ob) <= 1) {
      ob->id.tag |= ID_TAG_DOIT;
      tagged_count += 1;
    }
    else {
      /* Object is used in multiple scenes. Delete the object from the current scene only. */
      base_free_and_unlink_no_indirect_check(bmain, scene, ob);
      changed_count += 1;

      /* FIXME: this will also remove parent from grease pencil from other scenes. */
      /* Remove from Grease Pencil parent */
      LISTBASE_FOREACH (bGPdata *, gpd, &bmain->gpencils) {
        LISTBASE_FOREACH (bGPDlayer *, gpl, &gpd->layers) {
          if (gpl->parent != nullptr) {
            if (gpl->parent == ob) {
              gpl->parent = nullptr;
            }
          }
        }
      }
    }
  }
  CTX_DATA_END;

  if ((changed_count + tagged_count) == 0) {
    return OPERATOR_CANCELLED;
  }

  if (tagged_count > 0) {
    BKE_id_multi_tagged_delete(bmain);
  }

  if (confirm) {
    BKE_reportf(op->reports, RPT_INFO, "Deleted %u object(s)", (changed_count + tagged_count));
  }

  /* delete has to handle all open scenes */
  BKE_main_id_tag_listbase(&bmain->scenes, ID_TAG_DOIT, true);
  LISTBASE_FOREACH (wmWindow *, win, &wm->windows) {
    scene = WM_window_get_active_scene(win);

    if (scene->id.tag & ID_TAG_DOIT) {
      scene->id.tag &= ~ID_TAG_DOIT;

      DEG_relations_tag_update(bmain);

      DEG_id_tag_update(&scene->id, ID_RECALC_SELECT);
      WM_event_add_notifier(C, NC_SCENE | ND_OB_ACTIVE, scene);
      WM_event_add_notifier(C, NC_SCENE | ND_LAYER_CONTENT, scene);
    }
  }

  return OPERATOR_FINISHED;
}

/*bfa - descriptions*/
static std::string object_ot_delete_get_description(struct bContext * /*C*/,
                                                    struct wmOperatorType * /*op*/,
                                                    struct PointerRNA *values)
{
  if (RNA_boolean_get(values, "use_global")) {
    return "Delete selected objects from all scenes";
  }
  return "";
}

static int object_delete_invoke(bContext *C, wmOperator *op, const wmEvent * /*event*/)
{
  if (RNA_boolean_get(op->ptr, "confirm")) {
    return WM_operator_confirm_ex(C,
                                  op,
                                  IFACE_("Delete selected objects?"),
                                  nullptr,
                                  IFACE_("Delete"),
                                  ALERT_ICON_NONE,
                                  false);
  }
  return object_delete_exec(C, op);
}

void OBJECT_OT_delete(wmOperatorType *ot)
{
  /* identifiers */
  ot->name = "Delete";
  ot->description = "Delete selected objects";
  ot->idname = "OBJECT_OT_delete";

  /* api callbacks */
  ot->invoke = object_delete_invoke;
  ot->exec = object_delete_exec;
  ot->get_description = object_ot_delete_get_description; /*bfa - descriptions*/
  ot->poll = ED_operator_objectmode;

  /* flags */
  ot->flag = OPTYPE_REGISTER | OPTYPE_UNDO;

  PropertyRNA *prop;
  prop = RNA_def_boolean(
      ot->srna, "use_global", false, "Delete Globally", "Remove object from all scenes");
  RNA_def_property_flag(prop, PropertyFlag(PROP_HIDDEN | PROP_SKIP_SAVE));
  WM_operator_properties_confirm_or_exec(ot);
}

/** \} */

/* -------------------------------------------------------------------- */
/** \name Copy Object Utilities
 * \{ */

/* after copying objects, copied data should get new pointers */
static void copy_object_set_idnew(bContext *C)
{
  Main *bmain = CTX_data_main(C);

  CTX_DATA_BEGIN (C, Object *, ob, selected_editable_objects) {
    BKE_libblock_relink_to_newid(bmain, &ob->id, 0);
  }
  CTX_DATA_END;

#ifndef NDEBUG
  /* Call to `BKE_libblock_relink_to_newid` above is supposed to have cleared all those flags. */
  ID *id_iter;
  FOREACH_MAIN_ID_BEGIN (bmain, id_iter) {
    if (GS(id_iter->name) == ID_OB) {
      /* Not all duplicated objects would be used by other newly duplicated data, so their flag
       * will not always be cleared. */
      continue;
    }
    BLI_assert((id_iter->tag & ID_TAG_NEW) == 0);
  }
  FOREACH_MAIN_ID_END;
#endif

  BKE_main_id_newptr_and_tag_clear(bmain);
}

/** \} */

/* -------------------------------------------------------------------- */
/** \name Make Instanced Objects Real Operator
 * \{ */

/* XXX TODO: That whole hierarchy handling based on persistent_id tricks is
 * very confusing and convoluted, and it will fail in many cases besides basic ones.
 * Think this should be replaced by a proper tree-like representation of the instantiations,
 * should help a lot in both readability, and precise consistent rebuilding of hierarchy.
 */

/**
 * \note regarding hashing dupli-objects which come from OB_DUPLICOLLECTION,
 * skip the first member of #DupliObject.persistent_id
 * since its a unique index and we only want to know if the group objects are from the same
 * dupli-group instance.
 *
 * \note regarding hashing dupli-objects which come from non-OB_DUPLICOLLECTION,
 * include the first member of #DupliObject.persistent_id
 * since its the index of the vertex/face the object is instantiated on and we want to identify
 * objects on the same vertex/face.
 * In other words, we consider each group of objects from a same item as being
 * the 'local group' where to check for parents.
 */
static uint dupliobject_hash(const void *ptr)
{
  const DupliObject *dob = static_cast<const DupliObject *>(ptr);
  uint hash = BLI_ghashutil_ptrhash(dob->ob);

  if (dob->type == OB_DUPLICOLLECTION) {
    for (int i = 1; (i < MAX_DUPLI_RECUR) && dob->persistent_id[i] != INT_MAX; i++) {
      hash ^= (dob->persistent_id[i] ^ i);
    }
  }
  else {
    hash ^= (dob->persistent_id[0] ^ 0);
  }
  return hash;
}

/**
 * \note regarding hashing dupli-objects when using OB_DUPLICOLLECTION,
 * skip the first member of #DupliObject.persistent_id
 * since its a unique index and we only want to know if the group objects are from the same
 * dupli-group instance.
 */
static uint dupliobject_instancer_hash(const void *ptr)
{
  const DupliObject *dob = static_cast<const DupliObject *>(ptr);
  uint hash = BLI_ghashutil_inthash(dob->persistent_id[0]);
  for (int i = 1; (i < MAX_DUPLI_RECUR) && dob->persistent_id[i] != INT_MAX; i++) {
    hash ^= (dob->persistent_id[i] ^ i);
  }
  return hash;
}

/**
 * Compare function that matches #dupliobject_hash.
 */
static bool dupliobject_cmp(const void *a_, const void *b_)
{
  const DupliObject *a = static_cast<const DupliObject *>(a_);
  const DupliObject *b = static_cast<const DupliObject *>(b_);

  if (a->ob != b->ob) {
    return true;
  }

  if (a->type != b->type) {
    return true;
  }

  if (a->type == OB_DUPLICOLLECTION) {
    for (int i = 1; (i < MAX_DUPLI_RECUR); i++) {
      if (a->persistent_id[i] != b->persistent_id[i]) {
        return true;
      }
      if (a->persistent_id[i] == INT_MAX) {
        break;
      }
    }
  }
  else {
    if (a->persistent_id[0] != b->persistent_id[0]) {
      return true;
    }
  }

  /* matching */
  return false;
}

/* Compare function that matches dupliobject_instancer_hash. */
static bool dupliobject_instancer_cmp(const void *a_, const void *b_)
{
  const DupliObject *a = static_cast<const DupliObject *>(a_);
  const DupliObject *b = static_cast<const DupliObject *>(b_);

  for (int i = 0; (i < MAX_DUPLI_RECUR); i++) {
    if (a->persistent_id[i] != b->persistent_id[i]) {
      return true;
    }
    if (a->persistent_id[i] == INT_MAX) {
      break;
    }
  }

  /* matching */
  return false;
}

static void make_object_duplilist_real(bContext *C,
                                       Depsgraph *depsgraph,
                                       Scene *scene,
                                       Base *base,
                                       const bool use_base_parent,
                                       const bool use_hierarchy)
{
  Main *bmain = CTX_data_main(C);
  ViewLayer *view_layer = CTX_data_view_layer(C);
  GHash *parent_gh = nullptr, *instancer_gh = nullptr;

  Object *object_eval = DEG_get_evaluated_object(depsgraph, base->object);

  if (!(base->object->transflag & OB_DUPLI) &&
      !bke::object_has_geometry_set_instances(*object_eval))
  {
    return;
  }

  ListBase *lb_duplis = object_duplilist(depsgraph, scene, object_eval);

  if (BLI_listbase_is_empty(lb_duplis)) {
    free_object_duplilist(lb_duplis);
    return;
  }

  GHash *dupli_gh = BLI_ghash_ptr_new(__func__);
  if (use_hierarchy) {
    parent_gh = BLI_ghash_new(dupliobject_hash, dupliobject_cmp, __func__);

    if (use_base_parent) {
      instancer_gh = BLI_ghash_new(
          dupliobject_instancer_hash, dupliobject_instancer_cmp, __func__);
    }
  }

  LISTBASE_FOREACH (DupliObject *, dob, lb_duplis) {
    Object *ob_src = DEG_get_original_object(dob->ob);
    Object *ob_dst = static_cast<Object *>(ID_NEW_SET(ob_src, BKE_id_copy(bmain, &ob_src->id)));
    id_us_min(&ob_dst->id);

    /* font duplis can have a totcol without material, we get them from parent
     * should be implemented better...
     */
    if (ob_dst->mat == nullptr) {
      ob_dst->totcol = 0;
    }

    BKE_collection_object_add_from(bmain, scene, base->object, ob_dst);
    BKE_view_layer_synced_ensure(scene, view_layer);
    Base *base_dst = BKE_view_layer_base_find(view_layer, ob_dst);
    BLI_assert(base_dst != nullptr);

    base_select(base_dst, BA_SELECT);
    DEG_id_tag_update(&ob_dst->id, ID_RECALC_SELECT);

    BKE_scene_object_base_flag_sync_from_base(base_dst);

    /* make sure apply works */
    BKE_animdata_free(&ob_dst->id, true);
    ob_dst->adt = nullptr;

    ob_dst->parent = nullptr;
    BKE_constraints_free(&ob_dst->constraints);
    ob_dst->runtime->curve_cache = nullptr;
    const bool is_dupli_instancer = (ob_dst->transflag & OB_DUPLI) != 0;
    ob_dst->transflag &= ~OB_DUPLI;
    /* Remove instantiated collection, it's annoying to keep it here
     * (and get potentially a lot of usages of it then...). */
    id_us_min((ID *)ob_dst->instance_collection);
    ob_dst->instance_collection = nullptr;

    copy_m4_m4(ob_dst->runtime->object_to_world.ptr(), dob->mat);
    BKE_object_apply_mat4(ob_dst, ob_dst->object_to_world().ptr(), false, false);

    BLI_ghash_insert(dupli_gh, dob, ob_dst);
    if (parent_gh) {
      void **val;
      /* Due to nature of hash/comparison of this ghash, a lot of duplis may be considered as
       * 'the same', this avoids trying to insert same key several time and
       * raise asserts in debug builds... */
      if (!BLI_ghash_ensure_p(parent_gh, dob, &val)) {
        *val = ob_dst;
      }

      if (is_dupli_instancer && instancer_gh) {
        /* Same as above, we may have several 'hits'. */
        if (!BLI_ghash_ensure_p(instancer_gh, dob, &val)) {
          *val = ob_dst;
        }
      }
    }
  }

  LISTBASE_FOREACH (DupliObject *, dob, lb_duplis) {
    Object *ob_src = dob->ob;
    Object *ob_dst = static_cast<Object *>(BLI_ghash_lookup(dupli_gh, dob));

    /* Remap new object to itself, and clear again newid pointer of orig object. */
    BKE_libblock_relink_to_newid(bmain, &ob_dst->id, 0);

    DEG_id_tag_update(&ob_dst->id, ID_RECALC_GEOMETRY);

    if (use_hierarchy) {
      /* original parents */
      Object *ob_src_par = ob_src->parent;
      Object *ob_dst_par = nullptr;

      /* find parent that was also made real */
      if (ob_src_par) {
        /* OK to keep most of the members uninitialized,
         * they won't be read, this is simply for a hash lookup. */
        DupliObject dob_key;
        dob_key.ob = ob_src_par;
        dob_key.type = dob->type;
        if (dob->type == OB_DUPLICOLLECTION) {
          memcpy(&dob_key.persistent_id[1],
                 &dob->persistent_id[1],
                 sizeof(dob->persistent_id[1]) * (MAX_DUPLI_RECUR - 1));
        }
        else {
          dob_key.persistent_id[0] = dob->persistent_id[0];
        }
        ob_dst_par = static_cast<Object *>(BLI_ghash_lookup(parent_gh, &dob_key));
      }

      if (ob_dst_par) {
        /* allow for all possible parent types */
        ob_dst->partype = ob_src->partype;
        STRNCPY(ob_dst->parsubstr, ob_src->parsubstr);
        ob_dst->par1 = ob_src->par1;
        ob_dst->par2 = ob_src->par2;
        ob_dst->par3 = ob_src->par3;

        copy_m4_m4(ob_dst->parentinv, ob_src->parentinv);

        ob_dst->parent = ob_dst_par;
      }
    }
    if (use_base_parent && ob_dst->parent == nullptr) {
      Object *ob_dst_par = nullptr;

      if (instancer_gh != nullptr) {
        /* OK to keep most of the members uninitialized,
         * they won't be read, this is simply for a hash lookup. */
        DupliObject dob_key;
        /* We are looking one step upper in hierarchy, so we need to 'shift' the `persistent_id`,
         * ignoring the first item.
         * We only check on persistent_id here, since we have no idea what object it might be. */
        memcpy(&dob_key.persistent_id[0],
               &dob->persistent_id[1],
               sizeof(dob_key.persistent_id[0]) * (MAX_DUPLI_RECUR - 1));
        ob_dst_par = static_cast<Object *>(BLI_ghash_lookup(instancer_gh, &dob_key));
      }

      if (ob_dst_par == nullptr) {
        /* Default to parenting to root object...
         * Always the case when use_hierarchy is false. */
        ob_dst_par = base->object;
      }

      ob_dst->parent = ob_dst_par;
      ob_dst->partype = PAROBJECT;
    }

    if (ob_dst->parent) {
      /* NOTE: this may be the parent of other objects, but it should
       * still work out ok */
      BKE_object_apply_mat4(ob_dst, dob->mat, false, true);

      /* to set ob_dst->orig and in case there's any other discrepancies */
      DEG_id_tag_update(&ob_dst->id, ID_RECALC_TRANSFORM);
    }
  }

  if (base->object->transflag & OB_DUPLICOLLECTION && base->object->instance_collection) {
    base->object->instance_collection = nullptr;
  }

  base_select(base, BA_DESELECT);
  DEG_id_tag_update(&base->object->id, ID_RECALC_SELECT);

  BLI_ghash_free(dupli_gh, nullptr, nullptr);
  if (parent_gh) {
    BLI_ghash_free(parent_gh, nullptr, nullptr);
  }
  if (instancer_gh) {
    BLI_ghash_free(instancer_gh, nullptr, nullptr);
  }

  free_object_duplilist(lb_duplis);

  BKE_main_id_newptr_and_tag_clear(bmain);

  base->object->transflag &= ~OB_DUPLI;
  DEG_id_tag_update(&base->object->id, ID_RECALC_SYNC_TO_EVAL);
}

static int object_duplicates_make_real_exec(bContext *C, wmOperator *op)
{
  Main *bmain = CTX_data_main(C);
  Depsgraph *depsgraph = CTX_data_ensure_evaluated_depsgraph(C);
  Scene *scene = CTX_data_scene(C);

  const bool use_base_parent = RNA_boolean_get(op->ptr, "use_base_parent");
  const bool use_hierarchy = RNA_boolean_get(op->ptr, "use_hierarchy");

  BKE_main_id_newptr_and_tag_clear(bmain);

  CTX_DATA_BEGIN (C, Base *, base, selected_editable_bases) {
    make_object_duplilist_real(C, depsgraph, scene, base, use_base_parent, use_hierarchy);

    /* dependencies were changed */
    WM_event_add_notifier(C, NC_OBJECT | ND_PARENT, base->object);
  }
  CTX_DATA_END;

  DEG_relations_tag_update(bmain);
  WM_event_add_notifier(C, NC_SCENE, scene);
  WM_main_add_notifier(NC_OBJECT | ND_DRAW, nullptr);
  ED_outliner_select_sync_from_object_tag(C);

  return OPERATOR_FINISHED;
}

void OBJECT_OT_duplicates_make_real(wmOperatorType *ot)
{
  /* identifiers */
  ot->name = "Make Instances Real";
  ot->description = "Make instanced objects attached to this object real";
  ot->idname = "OBJECT_OT_duplicates_make_real";

  /* api callbacks */
  ot->exec = object_duplicates_make_real_exec;

  ot->poll = ED_operator_objectmode;

  /* flags */
  ot->flag = OPTYPE_REGISTER | OPTYPE_UNDO;

  ot->prop = RNA_def_boolean(ot->srna,
                             "use_base_parent",
                             false,
                             "Parent",
                             "Parent newly created objects to the original instancer");
  RNA_def_property_translation_context(ot->prop, BLT_I18NCONTEXT_OPERATOR_DEFAULT);
  RNA_def_boolean(
      ot->srna, "use_hierarchy", false, "Keep Hierarchy", "Maintain parent child relationships");
}

/** \} */

/* -------------------------------------------------------------------- */
/** \name Data Convert Operator
 * \{ */

static const EnumPropertyItem convert_target_items[] = {
    {OB_CURVES_LEGACY,
     "CURVE",
     ICON_OUTLINER_OB_CURVE,
     "Curve",
     "Curve from Mesh or Text objects"},
    {OB_MESH,
     "MESH",
     ICON_OUTLINER_OB_MESH,
     "Mesh",
#ifdef WITH_POINT_CLOUD
     "Mesh from Curve, Surface, Metaball, Text, or Point Cloud objects"},
#else
     "Mesh from Curve, Surface, Metaball, or Text objects"},
#endif
#if 0
    {OB_GPENCIL_LEGACY,
     "GPENCIL",
     ICON_OUTLINER_OB_GREASEPENCIL,
     "Grease Pencil",
     "Grease Pencil from Curve or Mesh objects"},
#endif
#ifdef WITH_POINT_CLOUD
    {OB_POINTCLOUD,
     "POINTCLOUD",
     ICON_OUTLINER_OB_POINTCLOUD,
     "Point Cloud",
     "Point Cloud from Mesh objects"},
#endif
    {OB_CURVES, "CURVES", ICON_OUTLINER_OB_CURVES, "Curves", "Curves from evaluated curve data"},
    {OB_GREASE_PENCIL,
     "GREASEPENCIL",
     ICON_OUTLINER_OB_GREASEPENCIL,
     "Grease Pencil",
     "Grease Pencil from Curve or Mesh objects"},
    {0, nullptr, 0, nullptr, nullptr},
};

static const EnumPropertyItem *convert_target_itemf(bContext *C,
                                                    PointerRNA * /*ptr*/,
                                                    PropertyRNA * /*prop*/,
                                                    bool *r_free)
{
  if (!C) { /* needed for docs */
    return convert_target_items;
  }

  EnumPropertyItem *item = nullptr;
  int totitem = 0;

  RNA_enum_items_add_value(&item, &totitem, convert_target_items, OB_MESH);
  RNA_enum_items_add_value(&item, &totitem, convert_target_items, OB_CURVES_LEGACY);
  RNA_enum_items_add_value(&item, &totitem, convert_target_items, OB_CURVES);
  if (U.experimental.use_new_point_cloud_type) {
    RNA_enum_items_add_value(&item, &totitem, convert_target_items, OB_POINTCLOUD);
  }
  RNA_enum_items_add_value(&item, &totitem, convert_target_items, OB_GREASE_PENCIL);

  RNA_enum_item_end(&item, &totitem);

  *r_free = true;

  return item;
}

static void object_data_convert_curve_to_mesh(Main *bmain, Depsgraph *depsgraph, Object *ob)
{
  Object *object_eval = DEG_get_evaluated_object(depsgraph, ob);
  Curve *curve = static_cast<Curve *>(ob->data);

  Mesh *mesh = BKE_mesh_new_from_object_to_bmain(bmain, depsgraph, object_eval, true);
  if (mesh == nullptr) {
    /* Unable to convert the curve to a mesh. */
    return;
  }

  BKE_object_free_modifiers(ob, 0);
  /* Replace curve used by the object itself. */
  ob->data = mesh;
  ob->type = OB_MESH;
  id_us_min(&curve->id);
  id_us_plus(&mesh->id);
  /* Change objects which are using same curve.
   * A bit annoying, but:
   * - It's possible to have multiple curve objects selected which are sharing the same curve
   *   data-block. We don't want mesh to be created for every of those objects.
   * - This is how conversion worked for a long time. */
  LISTBASE_FOREACH (Object *, other_object, &bmain->objects) {
    if (other_object->data == curve) {
      other_object->type = OB_MESH;

      id_us_min((ID *)other_object->data);
      other_object->data = ob->data;
      id_us_plus((ID *)other_object->data);
    }
  }
}

static bool object_convert_poll(bContext *C)
{
  Scene *scene = CTX_data_scene(C);
  Base *base_act = CTX_data_active_base(C);
  Object *obact = base_act ? base_act->object : nullptr;

  if (obact == nullptr || obact->data == nullptr || !ID_IS_EDITABLE(obact) ||
      ID_IS_OVERRIDE_LIBRARY(obact) || ID_IS_OVERRIDE_LIBRARY(obact->data))
  {
    return false;
  }

  return (ID_IS_EDITABLE(scene) && (BKE_object_is_in_editmode(obact) == false) &&
          (base_act->flag & BASE_SELECTED));
}

/* Helper for object_convert_exec */
static Base *duplibase_for_convert(
    Main *bmain, Depsgraph *depsgraph, Scene *scene, ViewLayer *view_layer, Base *base, Object *ob)
{
  if (ob == nullptr) {
    ob = base->object;
  }

  Object *obn = (Object *)BKE_id_copy(bmain, &ob->id);
  id_us_min(&obn->id);
  DEG_id_tag_update(&obn->id, ID_RECALC_TRANSFORM | ID_RECALC_GEOMETRY | ID_RECALC_ANIMATION);
  BKE_collection_object_add_from(bmain, scene, ob, obn);

  BKE_view_layer_synced_ensure(scene, view_layer);
  Base *basen = BKE_view_layer_base_find(view_layer, obn);
  base_select(basen, BA_SELECT);
  base_select(base, BA_DESELECT);

  /* XXX: An ugly hack needed because if we re-run depsgraph with some new meta-ball objects
   * having same 'family name' as orig ones, they will affect end result of meta-ball computation.
   * For until we get rid of that name-based thingy in meta-balls, that should do the trick
   * (this is weak, but other solution (to change name of `obn`) is even worse IMHO).
   * See #65996. */
  const bool is_meta_ball = (obn->type == OB_MBALL);
  void *obdata = obn->data;
  if (is_meta_ball) {
    obn->type = OB_EMPTY;
    obn->data = nullptr;
  }

  /* XXX Doing that here is stupid, it means we update and re-evaluate the whole depsgraph every
   * time we need to duplicate an object to convert it. Even worse, this is not 100% correct, since
   * we do not yet have duplicated obdata.
   * However, that is a safe solution for now. Proper, longer-term solution is to refactor
   * object_convert_exec to:
   *  - duplicate all data it needs to in a first loop.
   *  - do a single update.
   *  - convert data in a second loop. */
  DEG_graph_tag_relations_update(depsgraph);
  CustomData_MeshMasks customdata_mask_prev = scene->customdata_mask;
  CustomData_MeshMasks_update(&scene->customdata_mask, &CD_MASK_MESH);
  BKE_scene_graph_update_tagged(depsgraph, bmain);
  scene->customdata_mask = customdata_mask_prev;

  if (is_meta_ball) {
    obn->type = OB_MBALL;
    obn->data = obdata;
  }

  return basen;
}

static int object_convert_exec(bContext *C, wmOperator *op)
{
  Main *bmain = CTX_data_main(C);
  Depsgraph *depsgraph = CTX_data_ensure_evaluated_depsgraph(C);
  Scene *scene = CTX_data_scene(C);
  ViewLayer *view_layer = CTX_data_view_layer(C);
  Base *basen = nullptr, *basact = nullptr;
  Object *ob1, *obact = CTX_data_active_object(C);
  const short target = RNA_enum_get(op->ptr, "target");
  bool keep_original = RNA_boolean_get(op->ptr, "keep_original");
  const bool do_merge_customdata = RNA_boolean_get(op->ptr, "merge_customdata");

  int mballConverted = 0;
  bool gpencilConverted = false;
  bool gpencilCurveConverted = false;

  /* don't forget multiple users! */

  {
    FOREACH_SCENE_OBJECT_BEGIN (scene, ob) {
      ob->flag &= ~OB_DONE;

      /* flag data that's not been edited (only needed for !keep_original) */
      if (ob->data) {
        ((ID *)ob->data)->tag |= ID_TAG_DOIT;
      }

      /* possible metaball basis is not in this scene */
      if (ob->type == OB_MBALL && target == OB_MESH) {
        if (BKE_mball_is_basis(ob) == false) {
          Object *ob_basis;
          ob_basis = BKE_mball_basis_find(scene, ob);
          if (ob_basis) {
            ob_basis->flag &= ~OB_DONE;
          }
        }
      }
    }
    FOREACH_SCENE_OBJECT_END;
  }

  Vector<PointerRNA> selected_editable_bases;
  CTX_data_selected_editable_bases(C, &selected_editable_bases);

  /* Ensure we get all meshes calculated with a sufficient data-mask,
   * needed since re-evaluating single modifiers causes bugs if they depend
   * on other objects data masks too, see: #50950. */
  {
    for (const PointerRNA &ptr : selected_editable_bases) {
      Base *base = static_cast<Base *>(ptr.data);
      Object *ob = base->object;

      /* The way object type conversion works currently (enforcing conversion of *all* objects
       * using converted object-data, even some un-selected/hidden/another scene ones,
       * sounds totally bad to me.
       * However, changing this is more design than bug-fix, not to mention convoluted code below,
       * so that will be for later.
       * But at the very least, do not do that with linked IDs! */
      if ((!BKE_id_is_editable(bmain, &ob->id) ||
           (ob->data && !BKE_id_is_editable(bmain, static_cast<ID *>(ob->data)))) &&
          !keep_original)
      {
        keep_original = true;
        BKE_report(op->reports,
                   RPT_INFO,
                   "Converting some non-editable object/object data, enforcing 'Keep Original' "
                   "option to True");
      }

      DEG_id_tag_update(&base->object->id, ID_RECALC_GEOMETRY);
    }

    CustomData_MeshMasks customdata_mask_prev = scene->customdata_mask;
    CustomData_MeshMasks_update(&scene->customdata_mask, &CD_MASK_MESH);
    BKE_scene_graph_update_tagged(depsgraph, bmain);
    scene->customdata_mask = customdata_mask_prev;
  }
  for (const PointerRNA &ptr : selected_editable_bases) {
    Object *newob = nullptr;
    Base *base = static_cast<Base *>(ptr.data);
    Object *ob = base->object;

    if (ob->flag & OB_DONE || !IS_TAGGED(ob->data)) {
      if (ob->type != target) {
        base->flag &= ~SELECT;
        ob->flag &= ~SELECT;
      }

      /* obdata already modified */
      if (!IS_TAGGED(ob->data)) {
        /* When 2 objects with linked data are selected, converting both
         * would keep modifiers on all but the converted object #26003. */
        if (ob->type == OB_MESH) {
          BKE_object_free_modifiers(ob, 0); /* after derivedmesh calls! */
        }
        if (ob->type == OB_GPENCIL_LEGACY) {
          BKE_object_free_modifiers(ob, 0); /* after derivedmesh calls! */
          BKE_object_free_shaderfx(ob, 0);
        }
      }
    }
    else if (ob->type == OB_MESH && target == OB_CURVES_LEGACY) {
      ob->flag |= OB_DONE;

      if (keep_original) {
        basen = duplibase_for_convert(bmain, depsgraph, scene, view_layer, base, nullptr);
        newob = basen->object;

        /* Decrement original mesh's usage count. */
        Mesh *mesh = static_cast<Mesh *>(newob->data);
        id_us_min(&mesh->id);

        /* Make a new copy of the mesh. */
        newob->data = BKE_id_copy(bmain, &mesh->id);
      }
      else {
        newob = ob;
      }

      BKE_mesh_to_curve(bmain, depsgraph, scene, newob);

      if (newob->type == OB_CURVES_LEGACY) {
        BKE_object_free_modifiers(newob, 0); /* after derivedmesh calls! */
        if (newob->rigidbody_object != nullptr) {
          ED_rigidbody_object_remove(bmain, scene, newob);
        }
      }
    }
    else if (target == OB_CURVES) {
      ob->flag |= OB_DONE;

      Object *ob_eval = DEG_get_evaluated_object(depsgraph, ob);
      bke::GeometrySet geometry;
      if (ob_eval->runtime->geometry_set_eval != nullptr) {
        geometry = *ob_eval->runtime->geometry_set_eval;
      }

      if (geometry.has_curves()) {
        if (keep_original) {
          basen = duplibase_for_convert(bmain, depsgraph, scene, view_layer, base, nullptr);
          newob = basen->object;

          /* Decrement original curve's usage count. */
          Curve *legacy_curve = static_cast<Curve *>(newob->data);
          id_us_min(&legacy_curve->id);

          /* Make a copy of the curve. */
          newob->data = BKE_id_copy(bmain, &legacy_curve->id);
        }
        else {
          newob = ob;
        }

        const Curves *curves_eval = geometry.get_curves();
        Curves *new_curves = static_cast<Curves *>(BKE_id_new(bmain, ID_CV, newob->id.name + 2));

        newob->data = new_curves;
        newob->type = OB_CURVES;

        new_curves->geometry.wrap() = curves_eval->geometry.wrap();
        BKE_object_material_from_eval_data(bmain, newob, &curves_eval->id);

        BKE_object_free_derived_caches(newob);
        BKE_object_free_modifiers(newob, 0);
      }
      else if (geometry.has_grease_pencil()) {
        if (keep_original) {
          basen = duplibase_for_convert(bmain, depsgraph, scene, view_layer, base, nullptr);
          newob = basen->object;

          /* Decrement original curve's usage count. */
          Curve *legacy_curve = static_cast<Curve *>(newob->data);
          id_us_min(&legacy_curve->id);

          /* Make a copy of the curve. */
          newob->data = BKE_id_copy(bmain, &legacy_curve->id);
        }
        else {
          newob = ob;
        }

        Curves *new_curves = static_cast<Curves *>(BKE_id_new(bmain, ID_CV, newob->id.name + 2));
        newob->data = new_curves;
        newob->type = OB_CURVES;

        if (const Curves *curves_eval = geometry.get_curves()) {
          new_curves->geometry.wrap() = curves_eval->geometry.wrap();
          BKE_object_material_from_eval_data(bmain, newob, &curves_eval->id);
        }
        else if (const GreasePencil *grease_pencil = geometry.get_grease_pencil()) {
          const Vector<ed::greasepencil::DrawingInfo> drawings =
              ed::greasepencil::retrieve_visible_drawings(*scene, *grease_pencil, false);
          if (drawings.size() > 0) {
            Array<bke::GeometrySet> geometries(drawings.size());
            for (const int i : drawings.index_range()) {
              Curves *curves_id = static_cast<Curves *>(BKE_id_new_nomain(ID_CV, nullptr));
              curves_id->geometry.wrap() = drawings[i].drawing.strokes();
              geometries[i] = bke::GeometrySet::from_curves(curves_id);
            }
            bke::GeometrySet joined_curves = geometry::join_geometries(geometries, {});

            new_curves->geometry.wrap() = joined_curves.get_curves()->geometry.wrap();
            new_curves->geometry.wrap().tag_topology_changed();
            BKE_object_material_from_eval_data(bmain, newob, &joined_curves.get_curves()->id);
          }
        }

        BKE_object_free_derived_caches(newob);
        BKE_object_free_modifiers(newob, 0);
      }
      else {
        BKE_reportf(op->reports,
                    RPT_WARNING,
                    "Object '%s' has no evaluated grease pencil data",
                    ob->id.name + 2);
      }
    }
    else if (ob->type == OB_GREASE_PENCIL && target == OB_MESH) {
      /* Mostly same as converting to OB_CURVES, the mesh will be converted from Curves afterwards
       * . */

      ob->flag |= OB_DONE;

      Object *ob_eval = DEG_get_evaluated_object(depsgraph, ob);
      bke::GeometrySet geometry;
      if (ob_eval->runtime->geometry_set_eval != nullptr) {
        geometry = *ob_eval->runtime->geometry_set_eval;
      }

      if (geometry.has_curves()) {
        if (keep_original) {
          basen = duplibase_for_convert(bmain, depsgraph, scene, view_layer, base, nullptr);
          newob = basen->object;

          /* Decrement original curve's usage count. */
          Curve *legacy_curve = static_cast<Curve *>(newob->data);
          id_us_min(&legacy_curve->id);

          /* Make a copy of the curve. */
          newob->data = BKE_id_copy(bmain, &legacy_curve->id);
        }
        else {
          newob = ob;
        }

        const Curves *curves_eval = geometry.get_curves();
        Curves *new_curves = static_cast<Curves *>(BKE_id_new(bmain, ID_CV, newob->id.name + 2));

        newob->data = new_curves;
        newob->type = OB_CURVES;

        new_curves->geometry.wrap() = curves_eval->geometry.wrap();
        BKE_object_material_from_eval_data(bmain, newob, &curves_eval->id);

        BKE_object_free_derived_caches(newob);
        BKE_object_free_modifiers(newob, 0);
      }
      else if (geometry.has_grease_pencil()) {
        if (keep_original) {
          basen = duplibase_for_convert(bmain, depsgraph, scene, view_layer, base, nullptr);
          newob = basen->object;

          /* Decrement original curve's usage count. */
          Curve *legacy_curve = static_cast<Curve *>(newob->data);
          id_us_min(&legacy_curve->id);

          /* Make a copy of the curve. */
          newob->data = BKE_id_copy(bmain, &legacy_curve->id);
        }
        else {
          newob = ob;
        }

        /* Do not link `new_curves` to `bmain` since it's temporary. */
        Curves *new_curves = static_cast<Curves *>(BKE_id_new_nomain(ID_CV, newob->id.name + 2));

        newob->data = new_curves;
        newob->type = OB_CURVES;

        if (const Curves *curves_eval = geometry.get_curves()) {
          new_curves->geometry.wrap() = curves_eval->geometry.wrap();
          BKE_object_material_from_eval_data(bmain, newob, &curves_eval->id);
        }
        else if (const GreasePencil *grease_pencil = geometry.get_grease_pencil()) {
          const Vector<ed::greasepencil::DrawingInfo> drawings =
              ed::greasepencil::retrieve_visible_drawings(*scene, *grease_pencil, false);
          Array<bke::GeometrySet> geometries(drawings.size());
          for (const int i : drawings.index_range()) {
            Curves *curves_id = static_cast<Curves *>(BKE_id_new_nomain(ID_CV, nullptr));
            curves_id->geometry.wrap() = drawings[i].drawing.strokes();
            const int layer_index = drawings[i].layer_index;
            const bke::greasepencil::Layer *layer = grease_pencil->layers()[layer_index];
            blender::float4x4 to_object = layer->to_object_space(*ob);
            bke::CurvesGeometry &new_curves = curves_id->geometry.wrap();
            MutableSpan<blender::float3> positions = new_curves.positions_for_write();
            for (const int point_i : new_curves.points_range()) {
              positions[point_i] = blender::math::transform_point(to_object, positions[point_i]);
            }
            geometries[i] = bke::GeometrySet::from_curves(curves_id);
          }
          if (geometries.size() > 0) {
            bke::GeometrySet joined_curves = geometry::join_geometries(geometries, {});

            new_curves->geometry.wrap() = joined_curves.get_curves()->geometry.wrap();
            new_curves->geometry.wrap().tag_topology_changed();
            BKE_object_material_from_eval_data(bmain, newob, &joined_curves.get_curves()->id);
          }
        }

        Mesh *new_mesh = static_cast<Mesh *>(BKE_id_new(bmain, ID_ME, newob->id.name + 2));
        newob->data = new_mesh;
        newob->type = OB_MESH;

        Mesh *mesh = bke::curve_to_wire_mesh(new_curves->geometry.wrap(), {});
        if (!mesh) {
          mesh = BKE_mesh_new_nomain(0, 0, 0, 0);
        }
        BKE_mesh_nomain_to_mesh(mesh, new_mesh, newob);
        BKE_object_material_from_eval_data(bmain, newob, &new_curves->id);

        /* Free `new_curves` because it is just an intermediate. */
        BKE_id_free(nullptr, new_curves);

        BKE_object_free_derived_caches(newob);
        BKE_object_free_modifiers(newob, 0);
      }
      else {
        BKE_reportf(
            op->reports, RPT_WARNING, "Object '%s' has no evaluated curves data", ob->id.name + 2);
      }
    }
    else if (ob->type == OB_MESH && target == OB_POINTCLOUD) {
      ob->flag |= OB_DONE;

      if (keep_original) {
        basen = duplibase_for_convert(bmain, depsgraph, scene, view_layer, base, nullptr);
        newob = basen->object;

        /* Decrement original mesh's usage count. */
        Mesh *mesh = static_cast<Mesh *>(newob->data);
        id_us_min(&mesh->id);

        /* Make a new copy of the mesh. */
        newob->data = BKE_id_copy(bmain, &mesh->id);
      }
      else {
        newob = ob;
      }

      BKE_mesh_to_pointcloud(bmain, depsgraph, scene, newob);

      if (newob->type == OB_POINTCLOUD) {
        BKE_object_free_modifiers(newob, 0); /* after derivedmesh calls! */
        ED_rigidbody_object_remove(bmain, scene, newob);
      }
    }
    else if (ob->type == OB_MESH) {
      ob->flag |= OB_DONE;

      if (keep_original) {
        basen = duplibase_for_convert(bmain, depsgraph, scene, view_layer, base, nullptr);
        newob = basen->object;

        /* Decrement original mesh's usage count. */
        Mesh *mesh = static_cast<Mesh *>(newob->data);
        id_us_min(&mesh->id);

        /* Make a new copy of the mesh. */
        newob->data = BKE_id_copy(bmain, &mesh->id);
      }
      else {
        newob = ob;
      }

      /* make new mesh data from the original copy */
      /* NOTE: get the mesh from the original, not from the copy in some
       * cases this doesn't give correct results (when MDEF is used for eg)
       */
      const Object *ob_eval = DEG_get_evaluated_object(depsgraph, ob);
      const Mesh *mesh_eval = BKE_object_get_evaluated_mesh(ob_eval);
      Mesh *new_mesh = mesh_eval ? BKE_mesh_copy_for_eval(*mesh_eval) :
                                   BKE_mesh_new_nomain(0, 0, 0, 0);
      BKE_object_material_from_eval_data(bmain, newob, &new_mesh->id);
      /* Anonymous attributes shouldn't be available on the applied geometry. */
      new_mesh->attributes_for_write().remove_anonymous();
      if (do_merge_customdata) {
        BKE_mesh_merge_customdata_for_apply_modifier(new_mesh);
      }

      Mesh *ob_data_mesh = (Mesh *)newob->data;
      BKE_mesh_nomain_to_mesh(new_mesh, ob_data_mesh, newob);

      BKE_object_free_modifiers(newob, 0); /* after derivedmesh calls! */

      if (!keep_original) {
        DEG_id_tag_update(&ob->id, ID_RECALC_TRANSFORM | ID_RECALC_GEOMETRY | ID_RECALC_ANIMATION);
      }
    }
    else if (ob->type == OB_FONT) {
      ob->flag |= OB_DONE;

      if (keep_original) {
        basen = duplibase_for_convert(bmain, depsgraph, scene, view_layer, base, nullptr);
        newob = basen->object;

        /* Decrement original curve's usage count. */
        id_us_min(&((Curve *)newob->data)->id);

        /* Make a new copy of the curve. */
        newob->data = BKE_id_copy(bmain, static_cast<ID *>(ob->data));
      }
      else {
        newob = ob;
      }

      Curve *cu = static_cast<Curve *>(newob->data);

      Object *ob_eval = DEG_get_evaluated_object(depsgraph, ob);
      BKE_vfont_to_curve_ex(ob_eval,
                            static_cast<Curve *>(ob_eval->data),
                            FO_EDIT,
                            &cu->nurb,
                            nullptr,
                            nullptr,
                            nullptr,
                            nullptr);

      newob->type = OB_CURVES_LEGACY;
      cu->type = OB_CURVES_LEGACY;

      if (cu->vfont) {
        id_us_min(&cu->vfont->id);
        cu->vfont = nullptr;
      }
      if (cu->vfontb) {
        id_us_min(&cu->vfontb->id);
        cu->vfontb = nullptr;
      }
      if (cu->vfonti) {
        id_us_min(&cu->vfonti->id);
        cu->vfonti = nullptr;
      }
      if (cu->vfontbi) {
        id_us_min(&cu->vfontbi->id);
        cu->vfontbi = nullptr;
      }

      if (!keep_original) {
        /* other users */
        if (ID_REAL_USERS(&cu->id) > 1) {
          for (ob1 = static_cast<Object *>(bmain->objects.first); ob1;
               ob1 = static_cast<Object *>(ob1->id.next))
          {
            if (ob1->data == ob->data) {
              ob1->type = OB_CURVES_LEGACY;
              DEG_id_tag_update(&ob1->id,
                                ID_RECALC_TRANSFORM | ID_RECALC_GEOMETRY | ID_RECALC_ANIMATION);
            }
          }
        }
      }

      LISTBASE_FOREACH (Nurb *, nu, &cu->nurb) {
        nu->charidx = 0;
      }

      cu->flag &= ~CU_3D;
      BKE_curve_dimension_update(cu);

      if (target == OB_MESH) {
        /* No assumption should be made that the resulting objects is a mesh, as conversion can
         * fail. */
        object_data_convert_curve_to_mesh(bmain, depsgraph, newob);
        /* Meshes doesn't use the "curve cache". */
        BKE_object_free_curve_cache(newob);
      }
    }
    else if (ELEM(ob->type, OB_CURVES_LEGACY, OB_SURF)) {
      ob->flag |= OB_DONE;

      if (target == OB_MESH) {
        if (keep_original) {
          basen = duplibase_for_convert(bmain, depsgraph, scene, view_layer, base, nullptr);
          newob = basen->object;

          /* Decrement original curve's usage count. */
          id_us_min(&((Curve *)newob->data)->id);

          /* make a new copy of the curve */
          newob->data = BKE_id_copy(bmain, static_cast<ID *>(ob->data));
        }
        else {
          newob = ob;
        }

        /* No assumption should be made that the resulting objects is a mesh, as conversion can
         * fail. */
        object_data_convert_curve_to_mesh(bmain, depsgraph, newob);
        /* Meshes don't use the "curve cache". */
        BKE_object_free_curve_cache(newob);
      }
    }
    else if (ob->type == OB_MBALL && target == OB_MESH) {
      Object *baseob;

      base->flag &= ~BASE_SELECTED;
      ob->base_flag &= ~BASE_SELECTED;

      baseob = BKE_mball_basis_find(scene, ob);

      if (ob != baseob) {
        /* If mother-ball is converting it would be marked as done later. */
        ob->flag |= OB_DONE;
      }

      if (!(baseob->flag & OB_DONE)) {
        basen = duplibase_for_convert(bmain, depsgraph, scene, view_layer, base, baseob);
        newob = basen->object;

        MetaBall *mb = static_cast<MetaBall *>(newob->data);
        id_us_min(&mb->id);

        /* Find the evaluated mesh of the basis metaball object. */
        Object *object_eval = DEG_get_evaluated_object(depsgraph, baseob);
        Mesh *mesh = BKE_mesh_new_from_object_to_bmain(bmain, depsgraph, object_eval, true);

        id_us_plus(&mesh->id);
        newob->data = mesh;
        newob->type = OB_MESH;

        if (obact->type == OB_MBALL) {
          basact = basen;
        }

        baseob->flag |= OB_DONE;
        mballConverted = 1;
      }
    }
    else if (ob->type == OB_POINTCLOUD && target == OB_MESH) {
      ob->flag |= OB_DONE;

      if (keep_original) {
        basen = duplibase_for_convert(bmain, depsgraph, scene, view_layer, base, nullptr);
        newob = basen->object;

        /* Decrement original point cloud's usage count. */
        PointCloud *pointcloud = static_cast<PointCloud *>(newob->data);
        id_us_min(&pointcloud->id);

        /* Make a new copy of the point cloud. */
        newob->data = BKE_id_copy(bmain, &pointcloud->id);
      }
      else {
        newob = ob;
      }

      BKE_pointcloud_to_mesh(bmain, depsgraph, scene, newob);

      if (newob->type == OB_MESH) {
        BKE_object_free_modifiers(newob, 0); /* after derivedmesh calls! */
        ED_rigidbody_object_remove(bmain, scene, newob);
      }
    }
    else if (ob->type == OB_CURVES && target == OB_MESH) {
      ob->flag |= OB_DONE;

      Object *ob_eval = DEG_get_evaluated_object(depsgraph, ob);
      bke::GeometrySet geometry;
      if (ob_eval->runtime->geometry_set_eval != nullptr) {
        geometry = *ob_eval->runtime->geometry_set_eval;
      }

      if (keep_original) {
        basen = duplibase_for_convert(bmain, depsgraph, scene, view_layer, base, nullptr);
        newob = basen->object;

        Curves *curves = static_cast<Curves *>(newob->data);
        id_us_min(&curves->id);

        newob->data = BKE_id_copy(bmain, &curves->id);
      }
      else {
        newob = ob;
      }

      Mesh *new_mesh = static_cast<Mesh *>(BKE_id_new(bmain, ID_ME, newob->id.name + 2));
      newob->data = new_mesh;
      newob->type = OB_MESH;

      if (const Mesh *mesh_eval = geometry.get_mesh()) {
        BKE_mesh_nomain_to_mesh(BKE_mesh_copy_for_eval(*mesh_eval), new_mesh, newob);
        BKE_object_material_from_eval_data(bmain, newob, &mesh_eval->id);
        new_mesh->attributes_for_write().remove_anonymous();
      }
      else if (const Curves *curves_eval = geometry.get_curves()) {
        Mesh *mesh = bke::curve_to_wire_mesh(curves_eval->geometry.wrap(),
                                             bke::ProcessAllAttributeExceptAnonymous{});
        if (!mesh) {
          mesh = BKE_mesh_new_nomain(0, 0, 0, 0);
        }
        BKE_mesh_nomain_to_mesh(mesh, new_mesh, newob);
        BKE_object_material_from_eval_data(bmain, newob, &curves_eval->id);
      }
      else {
        BKE_reportf(op->reports,
                    RPT_WARNING,
                    "Object '%s' has no evaluated mesh or curves data",
                    ob->id.name + 2);
      }

      BKE_object_free_derived_caches(newob);
      BKE_object_free_modifiers(newob, 0);
    }
    else if (ob->type == OB_CURVES && target == OB_GREASE_PENCIL) {
      ob->flag |= OB_DONE;

      Object *ob_eval = DEG_get_evaluated_object(depsgraph, ob);
      bke::GeometrySet geometry;
      if (ob_eval->runtime->geometry_set_eval != nullptr) {
        geometry = *ob_eval->runtime->geometry_set_eval;
      }

      if (keep_original) {
        basen = duplibase_for_convert(bmain, depsgraph, scene, view_layer, base, nullptr);
        newob = basen->object;

        Curves *curves = static_cast<Curves *>(newob->data);
        id_us_min(&curves->id);

        newob->data = BKE_id_copy(bmain, &curves->id);
      }
      else {
        newob = ob;
      }

      GreasePencil *new_grease_pencil = static_cast<GreasePencil *>(
          BKE_id_new(bmain, ID_GP, newob->id.name + 2));
      newob->data = new_grease_pencil;
      newob->type = OB_GREASE_PENCIL;

      if (const GreasePencil *grease_pencil_eval = geometry.get_grease_pencil()) {
        BKE_grease_pencil_nomain_to_grease_pencil(
            BKE_grease_pencil_copy_for_eval(grease_pencil_eval), new_grease_pencil);
        BKE_object_material_from_eval_data(bmain, newob, &grease_pencil_eval->id);
        new_grease_pencil->attributes_for_write().remove_anonymous();
      }
      else if (const Curves *curves_eval = geometry.get_curves()) {
        GreasePencil *grease_pencil = BKE_grease_pencil_new_nomain();
        /* Insert a default layer and place the drawing on frame 1. */
        const std::string layer_name = "Layer";
        const int frame_number = 1;
        bke::greasepencil::Layer &layer = grease_pencil->add_layer(layer_name);
        bke::greasepencil::Drawing *drawing = grease_pencil->insert_frame(layer, frame_number);
        BLI_assert(drawing != nullptr);
        drawing->strokes_for_write() = curves_eval->geometry.wrap();

        BKE_grease_pencil_nomain_to_grease_pencil(grease_pencil, new_grease_pencil);
        BKE_object_material_from_eval_data(bmain, newob, &curves_eval->id);
      }
      else {
        BKE_reportf(op->reports,
                    RPT_WARNING,
                    "Object '%s' has no evaluated grease pencil or curves data",
                    ob->id.name + 2);
      }

      BKE_object_free_derived_caches(newob);
      BKE_object_free_modifiers(newob, 0);
    }
    else {
      continue;
    }

    /* Ensure new object has consistent material data with its new obdata. */
    if (newob) {
      BKE_object_materials_test(bmain, newob, static_cast<ID *>(newob->data));
    }

    /* tag obdata if it was been changed */

    /* If the original object is active then make this object active */
    if (basen) {
      if (ob == obact) {
        /* Store new active base to update view layer. */
        basact = basen;
      }

      basen = nullptr;
    }

    if (!keep_original && (ob->flag & OB_DONE)) {
      /* NOTE: Tag transform for update because object parenting to curve with path is handled
       * differently from all other cases. Converting curve to mesh and mesh to curve will likely
       * affect the way children are evaluated.
       * It is not enough to tag only geometry and rely on the curve parenting relations because
       * this relation is lost when curve is converted to mesh. */
      DEG_id_tag_update(&ob->id, ID_RECALC_GEOMETRY | ID_RECALC_TRANSFORM);
      ((ID *)ob->data)->tag &= ~ID_TAG_DOIT; /* flag not to convert this datablock again */
    }
  }

  if (!keep_original) {
    if (mballConverted) {
      /* We need to remove non-basis MBalls first, otherwise we won't be able to detect them if
       * their basis happens to be removed first. */
      FOREACH_SCENE_OBJECT_BEGIN (scene, ob_mball) {
        if (ob_mball->type == OB_MBALL) {
          Object *ob_basis = nullptr;
          if (!BKE_mball_is_basis(ob_mball) &&
              ((ob_basis = BKE_mball_basis_find(scene, ob_mball)) && (ob_basis->flag & OB_DONE)))
          {
            base_free_and_unlink(bmain, scene, ob_mball);
          }
        }
      }
      FOREACH_SCENE_OBJECT_END;
      FOREACH_SCENE_OBJECT_BEGIN (scene, ob_mball) {
        if (ob_mball->type == OB_MBALL) {
          if (ob_mball->flag & OB_DONE) {
            if (BKE_mball_is_basis(ob_mball)) {
              base_free_and_unlink(bmain, scene, ob_mball);
            }
          }
        }
      }
      FOREACH_SCENE_OBJECT_END;
    }
    /* Remove curves and meshes converted to Grease Pencil object. */
    if (gpencilConverted) {
      FOREACH_SCENE_OBJECT_BEGIN (scene, ob_delete) {
        if (ELEM(ob_delete->type, OB_CURVES_LEGACY, OB_MESH)) {
          if (ob_delete->flag & OB_DONE) {
            base_free_and_unlink(bmain, scene, ob_delete);
          }
        }
      }
      FOREACH_SCENE_OBJECT_END;
    }
  }
  else {
    /* Remove Text curves converted to Grease Pencil object to avoid duplicated curves. */
    if (gpencilCurveConverted) {
      FOREACH_SCENE_OBJECT_BEGIN (scene, ob_delete) {
        if (ELEM(ob_delete->type, OB_CURVES_LEGACY) && (ob_delete->flag & OB_DONE)) {
          base_free_and_unlink(bmain, scene, ob_delete);
        }
      }
      FOREACH_SCENE_OBJECT_END;
    }
  }

  // XXX: editmode_enter(C, 0);
  // XXX: exit_editmode(C, EM_FREEDATA|); /* free data, but no undo. */

  if (basact) {
    /* active base was changed */
    base_activate(C, basact);
    view_layer->basact = basact;
  }
  else {
    BKE_view_layer_synced_ensure(scene, view_layer);
    Object *object = BKE_view_layer_active_object_get(view_layer);
    if (object->flag & OB_DONE) {
      WM_event_add_notifier(C, NC_OBJECT | ND_MODIFIER, object);
      WM_event_add_notifier(C, NC_OBJECT | ND_DATA, object);
    }
  }

  DEG_relations_tag_update(bmain);
  DEG_id_tag_update(&scene->id, ID_RECALC_SELECT);
  WM_event_add_notifier(C, NC_OBJECT | ND_DRAW, scene);
  WM_event_add_notifier(C, NC_SCENE | ND_OB_SELECT, scene);
  WM_event_add_notifier(C, NC_SCENE | ND_LAYER_CONTENT, scene);

  return OPERATOR_FINISHED;
}

static void object_convert_ui(bContext * /*C*/, wmOperator *op)
{
  uiLayout *layout = op->layout;

  uiLayoutSetPropSep(layout, false); /*bfa - checkboxes, don't split*/

  uiItemR(layout, op->ptr, "target", UI_ITEM_NONE, nullptr, ICON_NONE);
  uiItemR(layout, op->ptr, "keep_original", UI_ITEM_NONE, nullptr, ICON_NONE);

  const int target = RNA_enum_get(op->ptr, "target");
  if (target == OB_MESH) {
    uiItemR(layout, op->ptr, "merge_customdata", UI_ITEM_NONE, nullptr, ICON_NONE);
  }
  else if (target == OB_GPENCIL_LEGACY) {
    uiLayoutSetPropSep(layout, true); /*bfa - split*/
    uiItemR(layout, op->ptr, "thickness", UI_ITEM_NONE, nullptr, ICON_NONE);
    uiItemR(layout, op->ptr, "angle", UI_ITEM_NONE, nullptr, ICON_NONE);
    uiItemR(layout, op->ptr, "offset", UI_ITEM_NONE, nullptr, ICON_NONE);
    uiLayoutSetPropSep(layout, false); /*bfa - boolean, don't split*/
    uiItemR(layout, op->ptr, "seams", UI_ITEM_NONE, nullptr, ICON_NONE);
    uiItemR(layout, op->ptr, "faces", UI_ITEM_NONE, nullptr, ICON_NONE);
  }
}

void OBJECT_OT_convert(wmOperatorType *ot)
{
  PropertyRNA *prop;

  /* identifiers */
  ot->name = "Convert To";
  ot->description = "Convert selected objects to another type";
  ot->idname = "OBJECT_OT_convert";

  /* api callbacks */
  ot->invoke = WM_menu_invoke;
  ot->exec = object_convert_exec;
  ot->poll = object_convert_poll;
  ot->ui = object_convert_ui;

  /* flags */
  ot->flag = OPTYPE_REGISTER | OPTYPE_UNDO;

  /* properties */
  ot->prop = prop = RNA_def_enum(
      ot->srna, "target", convert_target_items, OB_MESH, "Target", "Type of object to convert to");
  RNA_def_enum_funcs(prop, convert_target_itemf);

  prop = RNA_def_boolean(ot->srna,
                         "keep_original",
                         false,
                         "Keep Original",
                         "Keep original objects instead of replacing them");
  RNA_def_property_translation_context(prop, BLT_I18NCONTEXT_ID_OBJECT);

  RNA_def_boolean(
      ot->srna,
      "merge_customdata",
      true,
      "Merge UVs",
      "Merge UV coordinates that share a vertex to account for imprecision in some modifiers");

  prop = RNA_def_float_rotation(ot->srna,
                                "angle",
                                0,
                                nullptr,
                                DEG2RADF(0.0f),
                                DEG2RADF(180.0f),
                                "Threshold Angle",
                                "Threshold to determine ends of the strokes",
                                DEG2RADF(0.0f),
                                DEG2RADF(180.0f));
  RNA_def_property_float_default(prop, DEG2RADF(70.0f));

  RNA_def_int(ot->srna, "thickness", 5, 1, 100, "Thickness", "", 1, 100);
  RNA_def_boolean(ot->srna, "seams", false, "Only Seam Edges", "Convert only seam edges");
  RNA_def_boolean(ot->srna, "faces", true, "Export Faces", "Export faces as filled strokes");
  RNA_def_float_distance(ot->srna,
                         "offset",
                         0.01f,
                         0.0,
                         OBJECT_ADD_SIZE_MAXF,
                         "Stroke Offset",
                         "Offset strokes from fill",
                         0.0,
                         100.00);
}

/** \} */

/* -------------------------------------------------------------------- */
/** \name Duplicate Object Operator
 * \{ */

static void object_add_sync_base_collection(
    Main *bmain, Scene *scene, ViewLayer *view_layer, Base *base_src, Object *object_new)
{
  if ((base_src != nullptr) && (base_src->flag & BASE_ENABLED_AND_MAYBE_VISIBLE_IN_VIEWPORT)) {
    BKE_collection_object_add_from(bmain, scene, base_src->object, object_new);
  }
  else {
    LayerCollection *layer_collection = BKE_layer_collection_get_active(view_layer);
    BKE_collection_object_add(bmain, layer_collection->collection, object_new);
  }
}

static void object_add_sync_local_view(Base *base_src, Base *base_new)
{
  base_new->local_view_bits = base_src->local_view_bits;
}

static void object_add_sync_rigid_body(Main *bmain, Object *object_src, Object *object_new)
{
  /* 1) duplis should end up in same collection as the original
   * 2) Rigid Body sim participants MUST always be part of a collection...
   */
  /* XXX: is 2) really a good measure here? */
  if (object_src->rigidbody_object || object_src->rigidbody_constraint) {
    LISTBASE_FOREACH (Collection *, collection, &bmain->collections) {
      if (BKE_collection_has_object(collection, object_src)) {
        BKE_collection_object_add(bmain, collection, object_new);
      }
    }
  }
}

/**
 * - Assumes `id.new` is correct.
 * - Leaves selection of base/object unaltered.
 * - Sets #ID.newid pointers.
 */
static void object_add_duplicate_internal(Main *bmain,
                                          Object *ob,
                                          const eDupli_ID_Flags dupflag,
                                          const eLibIDDuplicateFlags duplicate_options,
                                          Object **r_ob_new)
{
  if (ob->mode & OB_MODE_POSE) {
    return;
  }

  Object *obn = static_cast<Object *>(
      ID_NEW_SET(ob, BKE_object_duplicate(bmain, ob, dupflag, duplicate_options)));
  if (r_ob_new) {
    *r_ob_new = obn;
  }
  DEG_id_tag_update(&obn->id, ID_RECALC_TRANSFORM | ID_RECALC_GEOMETRY);
  return;
}

static Base *object_add_duplicate_internal(Main *bmain,
                                           Scene *scene,
                                           ViewLayer *view_layer,
                                           Object *ob,
                                           const eDupli_ID_Flags dupflag,
                                           const eLibIDDuplicateFlags duplicate_options,
                                           Object **r_ob_new)
{
  Object *object_new = nullptr;
  object_add_duplicate_internal(bmain, ob, dupflag, duplicate_options, &object_new);
  if (r_ob_new) {
    *r_ob_new = object_new;
  }
  if (object_new == nullptr) {
    return nullptr;
  }

  BKE_view_layer_synced_ensure(scene, view_layer);
  Base *base_src = BKE_view_layer_base_find(view_layer, ob);
  object_add_sync_base_collection(bmain, scene, view_layer, base_src, object_new);
  BKE_view_layer_synced_ensure(scene, view_layer);
  Base *base_new = BKE_view_layer_base_find(view_layer, object_new);
  if (base_src && base_new) {
    object_add_sync_local_view(base_src, base_new);
  }
  object_add_sync_rigid_body(bmain, ob, object_new);
  return base_new;
}

Base *add_duplicate(
    Main *bmain, Scene *scene, ViewLayer *view_layer, Base *base, const eDupli_ID_Flags dupflag)
{
  Base *basen;
  Object *ob;

  basen = object_add_duplicate_internal(bmain,
                                        scene,
                                        view_layer,
                                        base->object,
                                        dupflag,
                                        LIB_ID_DUPLICATE_IS_SUBPROCESS |
                                            LIB_ID_DUPLICATE_IS_ROOT_ID,
                                        nullptr);
  if (basen == nullptr) {
    return nullptr;
  }

  ob = basen->object;

  /* Link own references to the newly duplicated data #26816.
   * Note that this function can be called from edit-mode code, in which case we may have to
   * enforce remapping obdata (by default this is forbidden in edit mode). */
  const int remap_flag = BKE_object_is_in_editmode(ob) ? ID_REMAP_FORCE_OBDATA_IN_EDITMODE : 0;
  BKE_libblock_relink_to_newid(bmain, &ob->id, remap_flag);

  /* Correct but the caller must do this. */
  // DAG_relations_tag_update(bmain);

  if (ob->data != nullptr) {
    DEG_id_tag_update_ex(bmain, (ID *)ob->data, ID_RECALC_EDITORS);
  }

  BKE_main_id_newptr_and_tag_clear(bmain);

  return basen;
}

/* contextual operator dupli */
static int duplicate_exec(bContext *C, wmOperator *op)
{
  Main *bmain = CTX_data_main(C);
  Scene *scene = CTX_data_scene(C);
  ViewLayer *view_layer = CTX_data_view_layer(C);
  const bool linked = RNA_boolean_get(op->ptr, "linked");
  const eDupli_ID_Flags dupflag = (linked) ? (eDupli_ID_Flags)0 : (eDupli_ID_Flags)U.dupflag;

  /* We need to handle that here ourselves, because we may duplicate several objects, in which case
   * we also want to remap pointers between those... */
  BKE_main_id_newptr_and_tag_clear(bmain);

  /* Duplicate the selected objects, remember data needed to process
   * after the sync. */
  struct DuplicateObjectLink {
    Base *base_src = nullptr;
    Object *object_new = nullptr;

    DuplicateObjectLink(Base *base_src) : base_src(base_src) {}
  };

  Vector<DuplicateObjectLink> object_base_links;
  CTX_DATA_BEGIN (C, Base *, base, selected_bases) {
    object_base_links.append(DuplicateObjectLink(base));
  }
  CTX_DATA_END;

  bool new_objects_created = false;
  for (DuplicateObjectLink &link : object_base_links) {
    object_add_duplicate_internal(bmain,
                                  link.base_src->object,
                                  dupflag,
                                  LIB_ID_DUPLICATE_IS_SUBPROCESS | LIB_ID_DUPLICATE_IS_ROOT_ID,
                                  &link.object_new);
    if (link.object_new) {
      new_objects_created = true;
    }
  }

  if (!new_objects_created) {
    return OPERATOR_CANCELLED;
  }

  /* Sync that could tag the view_layer out of sync. */
  for (DuplicateObjectLink &link : object_base_links) {
    /* note that this is safe to do with this context iterator,
     * the list is made in advance */
    base_select(link.base_src, BA_DESELECT);
    if (link.object_new) {
      object_add_sync_base_collection(bmain, scene, view_layer, link.base_src, link.object_new);
      object_add_sync_rigid_body(bmain, link.base_src->object, link.object_new);
    }
  }

  /* Sync the view layer. Everything else should not tag the view_layer out of sync. */
  BKE_view_layer_synced_ensure(scene, view_layer);
  const Base *active_base = BKE_view_layer_active_base_get(view_layer);
  for (DuplicateObjectLink &link : object_base_links) {
    if (!link.object_new) {
      continue;
    }

    Base *base_new = BKE_view_layer_base_find(view_layer, link.object_new);
    BLI_assert(base_new);
    base_select(base_new, BA_SELECT);
    if (active_base == link.base_src) {
      base_activate(C, base_new);
    }

    if (link.object_new->data) {
      DEG_id_tag_update(static_cast<ID *>(link.object_new->data), 0);
    }

    object_add_sync_local_view(link.base_src, base_new);
  }

  /* Note that this will also clear newid pointers and tags. */
  copy_object_set_idnew(C);

  ED_outliner_select_sync_from_object_tag(C);

  DEG_relations_tag_update(bmain);
  DEG_id_tag_update(&scene->id, ID_RECALC_SYNC_TO_EVAL | ID_RECALC_SELECT);

  WM_event_add_notifier(C, NC_SCENE | ND_OB_SELECT, scene);
  WM_event_add_notifier(C, NC_SCENE | ND_LAYER_CONTENT, scene);

  return OPERATOR_FINISHED;
}

void OBJECT_OT_duplicate(wmOperatorType *ot)
{
  PropertyRNA *prop;

  /* identifiers */
  ot->name = "Duplicate Objects";
  ot->description = "Duplicate selected objects";
  ot->idname = "OBJECT_OT_duplicate";

  /* api callbacks */
  ot->exec = duplicate_exec;
  ot->poll = ED_operator_objectmode;

  /* flags */
  ot->flag = OPTYPE_REGISTER | OPTYPE_UNDO;

  /* to give to transform */
  prop = RNA_def_boolean(ot->srna,
                         "linked",
                         false,
                         "Linked",
                         "Duplicate object but not object data, linking to the original data");
  RNA_def_property_flag(prop, PROP_SKIP_SAVE);

  prop = RNA_def_enum(
      ot->srna, "mode", rna_enum_transform_mode_type_items, TFM_TRANSLATION, "Mode", "");
  RNA_def_property_flag(prop, PROP_HIDDEN);
}

/** \} */

/* -------------------------------------------------------------------- */
/** \name Add Named Object Operator
 *
 * Use for drag & drop.
 * \{ */

static int object_add_named_exec(bContext *C, wmOperator *op)
{
  Main *bmain = CTX_data_main(C);
  Scene *scene = CTX_data_scene(C);
  ViewLayer *view_layer = CTX_data_view_layer(C);
  const bool linked = RNA_boolean_get(op->ptr, "linked");
  const eDupli_ID_Flags dupflag = (linked) ? (eDupli_ID_Flags)0 : (eDupli_ID_Flags)U.dupflag;

  /* Find object, create fake base. */

  Object *ob = reinterpret_cast<Object *>(
      WM_operator_properties_id_lookup_from_name_or_session_uid(bmain, op->ptr, ID_OB));

  if (ob == nullptr) {
    BKE_report(op->reports, RPT_ERROR, "Object not found");
    return OPERATOR_CANCELLED;
  }

  /* prepare dupli */
  Base *basen = object_add_duplicate_internal(
      bmain,
      scene,
      view_layer,
      ob,
      dupflag,
      /* Sub-process flag because the new-ID remapping (#BKE_libblock_relink_to_newid()) in this
       * function will only work if the object is already linked in the view layer, which is not
       * the case here. So we have to do the new-ID relinking ourselves
       * (#copy_object_set_idnew()).
       */
      LIB_ID_DUPLICATE_IS_SUBPROCESS | LIB_ID_DUPLICATE_IS_ROOT_ID,
      nullptr);

  if (basen == nullptr) {
    BKE_report(op->reports, RPT_ERROR, "Object could not be duplicated");
    return OPERATOR_CANCELLED;
  }

  basen->object->visibility_flag &= ~OB_HIDE_VIEWPORT;
  /* Do immediately, as #copy_object_set_idnew() below operates on visible objects. */
  BKE_base_eval_flags(basen);

  /* #object_add_duplicate_internal() doesn't deselect other objects,
   * unlike #object_add_common() or #BKE_view_layer_base_deselect_all(). */
  base_deselect_all(scene, view_layer, nullptr, SEL_DESELECT);
  base_select(basen, BA_SELECT);
  base_activate(C, basen);

  copy_object_set_idnew(C);

  /* TODO(sergey): Only update relations for the current scene. */
  DEG_relations_tag_update(bmain);

  DEG_id_tag_update(&scene->id, ID_RECALC_SELECT);
  WM_event_add_notifier(C, NC_SCENE | ND_OB_SELECT, scene);
  WM_event_add_notifier(C, NC_SCENE | ND_OB_ACTIVE, scene);
  WM_event_add_notifier(C, NC_SCENE | ND_LAYER_CONTENT, scene);
  ED_outliner_select_sync_from_object_tag(C);

  PropertyRNA *prop_matrix = RNA_struct_find_property(op->ptr, "matrix");
  if (RNA_property_is_set(op->ptr, prop_matrix)) {
    Object *ob_add = basen->object;
    RNA_property_float_get_array(
        op->ptr, prop_matrix, ob_add->runtime->object_to_world.base_ptr());
    BKE_object_apply_mat4(ob_add, ob_add->object_to_world().ptr(), true, true);

    DEG_id_tag_update(&ob_add->id, ID_RECALC_TRANSFORM);
  }
  else if (CTX_wm_region_view3d(C)) {
    int mval[2];
    if (object_add_drop_xy_get(C, op, &mval)) {
      location_from_view(C, basen->object->loc);
      ED_view3d_cursor3d_position(C, mval, false, basen->object->loc);
    }
  }

  return OPERATOR_FINISHED;
}

void OBJECT_OT_add_named(wmOperatorType *ot)
{
  /* identifiers */
  ot->name = "Add Object";
  ot->description = "Add named object";
  ot->idname = "OBJECT_OT_add_named";

  /* api callbacks */
  ot->invoke = object_add_drop_xy_generic_invoke;
  ot->exec = object_add_named_exec;
  ot->poll = ED_operator_objectmode_poll_msg;

  /* flags */
  ot->flag = OPTYPE_REGISTER | OPTYPE_UNDO;

  PropertyRNA *prop;
  RNA_def_boolean(ot->srna,
                  "linked",
                  false,
                  "Linked",
                  "Duplicate object but not object data, linking to the original data");

  WM_operator_properties_id_lookup(ot, true);

  prop = RNA_def_float_matrix(
      ot->srna, "matrix", 4, 4, nullptr, 0.0f, 0.0f, "Matrix", "", 0.0f, 0.0f);
  RNA_def_property_flag(prop, PropertyFlag(PROP_HIDDEN | PROP_SKIP_SAVE));

  object_add_drop_xy_props(ot);
}

/** \} */

/* -------------------------------------------------------------------- */
/** \name Transform Object to Mouse Operator
 * \{ */

/**
 * Alternate behavior for dropping an asset that positions the appended object(s).
 */
static int object_transform_to_mouse_exec(bContext *C, wmOperator *op)
{
  Main *bmain = CTX_data_main(C);
  const Scene *scene = CTX_data_scene(C);
  ViewLayer *view_layer = CTX_data_view_layer(C);

  Object *ob = reinterpret_cast<Object *>(
      WM_operator_properties_id_lookup_from_name_or_session_uid(bmain, op->ptr, ID_OB));

  if (!ob) {
    BKE_view_layer_synced_ensure(scene, view_layer);
    ob = BKE_view_layer_active_object_get(view_layer);
  }

  if (ob == nullptr) {
    BKE_report(op->reports, RPT_ERROR, "Object not found");
    return OPERATOR_CANCELLED;
  }

  /* Don't transform a linked object. There's just nothing to do here in this case, so return
   * #OPERATOR_FINISHED. */
  if (!BKE_id_is_editable(bmain, &ob->id)) {
    return OPERATOR_FINISHED;
  }

  /* Ensure the locations are updated so snap reads the evaluated active location. */
  CTX_data_ensure_evaluated_depsgraph(C);

  PropertyRNA *prop_matrix = RNA_struct_find_property(op->ptr, "matrix");
  if (RNA_property_is_set(op->ptr, prop_matrix)) {
    ObjectsInViewLayerParams params = {0};
    Vector<Object *> objects = BKE_view_layer_array_selected_objects_params(
        view_layer, nullptr, &params);

    float matrix[4][4];
    RNA_property_float_get_array(op->ptr, prop_matrix, &matrix[0][0]);

    float mat_src_unit[4][4];
    float mat_dst_unit[4][4];
    float final_delta[4][4];

    normalize_m4_m4(mat_src_unit, ob->object_to_world().ptr());
    normalize_m4_m4(mat_dst_unit, matrix);
    invert_m4(mat_src_unit);
    mul_m4_m4m4(final_delta, mat_dst_unit, mat_src_unit);

    object_xform_array_m4(objects.data(), objects.size(), final_delta);
  }
  else if (CTX_wm_region_view3d(C)) {
    int mval[2];
    if (object_add_drop_xy_get(C, op, &mval)) {
      float cursor[3];
      location_from_view(C, cursor);
      ED_view3d_cursor3d_position(C, mval, false, cursor);

      /* Use the active objects location since this is the ID which the user selected to drop.
       *
       * This transforms all selected objects, so that dropping a single object which links in
       * other objects will have their relative transformation preserved.
       * For example a child/parent relationship or other objects used with a boolean modifier.
       *
       * The caller is responsible for ensuring the selection state gives useful results.
       * Link/append does this using #FILE_AUTOSELECT. */
      ED_view3d_snap_selected_to_location(C, op, cursor, V3D_AROUND_ACTIVE);
    }
  }

  return OPERATOR_FINISHED;
}

void OBJECT_OT_transform_to_mouse(wmOperatorType *ot)
{
  /* identifiers */
  ot->name = "Place Object Under Mouse";
  ot->description = "Snap selected item(s) to the mouse location";
  ot->idname = "OBJECT_OT_transform_to_mouse";

  /* api callbacks */
  ot->invoke = object_add_drop_xy_generic_invoke;
  ot->exec = object_transform_to_mouse_exec;
  ot->poll = ED_operator_objectmode_poll_msg;

  /* flags */
  ot->flag = OPTYPE_REGISTER | OPTYPE_UNDO;

  PropertyRNA *prop;
  prop = RNA_def_string(
      ot->srna,
      "name",
      nullptr,
      MAX_ID_NAME - 2,
      "Name",
      "Object name to place (uses the active object when this and 'session_uid' are unset)");
  RNA_def_property_flag(prop, PropertyFlag(PROP_SKIP_SAVE | PROP_HIDDEN));
  prop = RNA_def_int(ot->srna,
                     "session_uid",
                     0,
                     INT32_MIN,
                     INT32_MAX,
                     "Session UUID",
                     "Session UUID of the object to place (uses the active object when this and "
                     "'name' are unset)",
                     INT32_MIN,
                     INT32_MAX);
  RNA_def_property_flag(prop, PropertyFlag(PROP_SKIP_SAVE | PROP_HIDDEN));

  prop = RNA_def_float_matrix(
      ot->srna, "matrix", 4, 4, nullptr, 0.0f, 0.0f, "Matrix", "", 0.0f, 0.0f);
  RNA_def_property_flag(prop, PropertyFlag(PROP_HIDDEN | PROP_SKIP_SAVE));

  object_add_drop_xy_props(ot);
}

/** \} */

/* -------------------------------------------------------------------- */
/** \name Join Object Operator
 * \{ */

static bool object_join_poll(bContext *C)
{
  Object *ob = CTX_data_active_object(C);

  if (ob == nullptr || ob->data == nullptr || !ID_IS_EDITABLE(ob) || ID_IS_OVERRIDE_LIBRARY(ob) ||
      ID_IS_OVERRIDE_LIBRARY(ob->data))
  {
    return false;
  }

  if (ELEM(ob->type,
           OB_MESH,
           OB_CURVES_LEGACY,
           OB_SURF,
           OB_ARMATURE,
           OB_GPENCIL_LEGACY,
           OB_GREASE_PENCIL))
  {
    return true;
  }
  return false;
}

static int object_join_exec(bContext *C, wmOperator *op)
{
  Main *bmain = CTX_data_main(C);
  Object *ob = CTX_data_active_object(C);

  if (ob->mode & OB_MODE_EDIT) {
    BKE_report(op->reports, RPT_ERROR, "This data does not support joining in edit mode");
    return OPERATOR_CANCELLED;
  }
  if (BKE_object_obdata_is_libdata(ob)) {
    BKE_report(op->reports, RPT_ERROR, "Cannot edit external library data");
    return OPERATOR_CANCELLED;
  }
  if (!BKE_lib_override_library_id_is_user_deletable(bmain, &ob->id)) {
    BKE_reportf(op->reports,
                RPT_WARNING,
                "Cannot edit object '%s' as it is used by override collections",
                ob->id.name + 2);
    return OPERATOR_CANCELLED;
  }

  if (ob->type == OB_GPENCIL_LEGACY) {
    bGPdata *gpd = (bGPdata *)ob->data;
    if ((!gpd) || GPENCIL_ANY_MODE(gpd)) {
      BKE_report(op->reports, RPT_ERROR, "This data does not support joining in this mode");
      return OPERATOR_CANCELLED;
    }
  }

  int ret = OPERATOR_CANCELLED;
  if (ob->type == OB_MESH) {
    ret = ED_mesh_join_objects_exec(C, op);
  }
  else if (ELEM(ob->type, OB_CURVES_LEGACY, OB_SURF)) {
    ret = ED_curve_join_objects_exec(C, op);
  }
  else if (ob->type == OB_ARMATURE) {
    ret = ED_armature_join_objects_exec(C, op);
  }
  else if (ob->type == OB_GREASE_PENCIL) {
    ret = ED_grease_pencil_join_objects_exec(C, op);
  }

  if (ret & OPERATOR_FINISHED) {
    /* Even though internally failure to invert is accounted for with a fallback,
     * show a warning since the result may not be what the user expects. See #80077.
     *
     * Failure to invert the matrix is typically caused by zero scaled axes
     * (which can be caused by constraints, even if the input scale isn't zero).
     *
     * Internally the join functions use #invert_m4_m4_safe_ortho which creates
     * an inevitable matrix from one that has one or more degenerate axes.
     *
     * In most cases we don't worry about special handling for non-inevitable matrices however for
     * joining objects there may be flat 2D objects where it's not obvious the scale is zero.
     * In this case, using #invert_m4_m4_safe_ortho works as well as we can expect,
     * joining the contents, flattening on the axis that's zero scaled.
     * If the zero scale is removed, the data on this axis remains un-scaled
     * (something that wouldn't work for #invert_m4_m4_safe). */
    float imat_test[4][4];
    if (!invert_m4_m4(imat_test, ob->object_to_world().ptr())) {
      BKE_report(op->reports,
                 RPT_WARNING,
                 "Active object final transform has one or more zero scaled axes");
    }
  }

  return ret;
}

void OBJECT_OT_join(wmOperatorType *ot)
{
  /* identifiers */
  ot->name = "Join";
  ot->description =
      "Join selected objects into active object\nSelect first object, hold down shift, select "
      "second object\nThen perform the join tool";
  ot->idname = "OBJECT_OT_join";

  /* api callbacks */
  ot->exec = object_join_exec;
  ot->poll = object_join_poll;

  /* flags */
  ot->flag = OPTYPE_REGISTER | OPTYPE_UNDO;
}

/** \} */

/* -------------------------------------------------------------------- */
/** \name Join as Shape Key Operator
 * \{ */

static bool join_shapes_poll(bContext *C)
{
  Object *ob = CTX_data_active_object(C);

  if (ob == nullptr || ob->data == nullptr || !ID_IS_EDITABLE(ob) || ID_IS_OVERRIDE_LIBRARY(ob) ||
      ID_IS_OVERRIDE_LIBRARY(ob->data))
  {
    return false;
  }

  /* only meshes supported at the moment */
  if (ob->type == OB_MESH) {
    return ED_operator_screenactive(C);
  }
  return false;
}

static int join_shapes_exec(bContext *C, wmOperator *op)
{
  Main *bmain = CTX_data_main(C);
  Object *ob = CTX_data_active_object(C);

  if (ob->mode & OB_MODE_EDIT) {
    BKE_report(op->reports, RPT_ERROR, "This data does not support joining in edit mode");
    return OPERATOR_CANCELLED;
  }
  if (BKE_object_obdata_is_libdata(ob)) {
    BKE_report(op->reports, RPT_ERROR, "Cannot edit external library data");
    return OPERATOR_CANCELLED;
  }
  if (!BKE_lib_override_library_id_is_user_deletable(bmain, &ob->id)) {
    BKE_reportf(op->reports,
                RPT_WARNING,
                "Cannot edit object '%s' as it is used by override collections",
                ob->id.name + 2);
    return OPERATOR_CANCELLED;
  }

  if (ob->type == OB_MESH) {
    return ED_mesh_shapes_join_objects_exec(C, op);
  }

  return OPERATOR_CANCELLED;
}

void OBJECT_OT_join_shapes(wmOperatorType *ot)
{
  /* identifiers */
  ot->name = "Join as Shapes";
  ot->description = "Copy the current resulting shape of another selected object to this one";
  ot->idname = "OBJECT_OT_join_shapes";

  /* api callbacks */
  ot->exec = join_shapes_exec;
  ot->poll = join_shapes_poll;

  /* flags */
  ot->flag = OPTYPE_REGISTER | OPTYPE_UNDO;
}

/** \} */

}  // namespace blender::ed::object<|MERGE_RESOLUTION|>--- conflicted
+++ resolved
@@ -1352,215 +1352,6 @@
 /** \name Add Grease Pencil Operator
  * \{ */
 
-<<<<<<< HEAD
-static bool object_gpencil_add_poll(bContext *C)
-{
-  Scene *scene = CTX_data_scene(C);
-  Object *obact = CTX_data_active_object(C);
-
-  if ((scene == nullptr) || !ID_IS_EDITABLE(scene) || ID_IS_OVERRIDE_LIBRARY(scene)) {
-    return false;
-  }
-
-  if (obact && obact->type == OB_GPENCIL_LEGACY) {
-    if (obact->mode != OB_MODE_OBJECT) {
-      return false;
-    }
-  }
-
-  return true;
-}
-
-static int object_gpencil_add_exec(bContext *C, wmOperator *op)
-{
-  Object *ob = CTX_data_active_object(C);
-  bGPdata *gpd = (ob && (ob->type == OB_GPENCIL_LEGACY)) ? static_cast<bGPdata *>(ob->data) :
-                                                           nullptr;
-
-  const int type = RNA_enum_get(op->ptr, "type");
-
-  ushort local_view_bits;
-  float loc[3], rot[3];
-  bool newob = false;
-
-  /* NOTE: We use 'Y' here (not 'Z'), as. */
-  WM_operator_view3d_unit_defaults(C, op);
-  add_generic_get_opts(C, op, 'Y', loc, rot, nullptr, nullptr, &local_view_bits, nullptr);
-
-  /* Add new object if not currently editing a GP object. */
-  if ((gpd == nullptr) || (GPENCIL_ANY_MODE(gpd) == false)) {
-    const char *ob_name = nullptr;
-    switch (type) {
-      case GP_EMPTY: {
-        ob_name = CTX_DATA_(BLT_I18NCONTEXT_ID_GPENCIL, "GPencil");
-        break;
-      }
-      case GP_MONKEY: {
-        ob_name = CTX_DATA_(BLT_I18NCONTEXT_ID_GPENCIL, "Suzanne");
-        break;
-      }
-      case GP_STROKE: {
-        ob_name = CTX_DATA_(BLT_I18NCONTEXT_ID_GPENCIL, "Stroke");
-        break;
-      }
-      case GREASE_PENCIL_LINEART_OBJECT:
-      case GREASE_PENCIL_LINEART_SCENE:
-      case GREASE_PENCIL_LINEART_COLLECTION: {
-        ob_name = CTX_DATA_(BLT_I18NCONTEXT_ID_GPENCIL, "LineArt");
-        break;
-      }
-      default: {
-        break;
-      }
-    }
-
-    ob = add_type(C, OB_GPENCIL_LEGACY, ob_name, loc, rot, true, local_view_bits);
-    gpd = static_cast<bGPdata *>(ob->data);
-    newob = true;
-  }
-  else {
-    DEG_id_tag_update(&ob->id, ID_RECALC_GEOMETRY);
-    WM_event_add_notifier(C, NC_GPENCIL | ND_DATA | NA_ADDED, nullptr);
-  }
-
-  /* create relevant geometry */
-  switch (type) {
-    case GP_EMPTY: {
-      float mat[4][4];
-
-      new_primitive_matrix(C, ob, loc, rot, nullptr, mat);
-      ED_gpencil_create_blank(C, ob, mat);
-      break;
-    }
-    case GP_STROKE: {
-      float radius = RNA_float_get(op->ptr, "radius");
-      float scale[3];
-      copy_v3_fl(scale, radius);
-      float mat[4][4];
-
-      new_primitive_matrix(C, ob, loc, rot, scale, mat);
-
-      ED_gpencil_create_stroke(C, ob, mat);
-      break;
-    }
-    case GP_MONKEY: {
-      float radius = RNA_float_get(op->ptr, "radius");
-      float scale[3];
-      copy_v3_fl(scale, radius);
-      float mat[4][4];
-
-      new_primitive_matrix(C, ob, loc, rot, scale, mat);
-
-      ED_gpencil_create_monkey(C, ob, mat);
-      break;
-    }
-    case GREASE_PENCIL_LINEART_SCENE:
-    case GREASE_PENCIL_LINEART_COLLECTION:
-    case GREASE_PENCIL_LINEART_OBJECT: {
-      float radius = RNA_float_get(op->ptr, "radius");
-      float scale[3];
-      copy_v3_fl(scale, radius);
-      float mat[4][4];
-
-      new_primitive_matrix(C, ob, loc, rot, scale, mat);
-
-      ED_gpencil_create_lineart(C, ob);
-
-      gpd = static_cast<bGPdata *>(ob->data);
-
-      /* Add Line Art modifier */
-      // LineartGpencilModifierData *md = (LineartGpencilModifierData *)BKE_gpencil_modifier_new(
-      //     eGpencilModifierType_Lineart);
-      // BLI_addtail(&ob->greasepencil_modifiers, md);
-      // BKE_gpencil_modifier_unique_name(&ob->greasepencil_modifiers, (GpencilModifierData *)md);
-
-      // if (type == GREASE_PENCIL_LINEART_COLLECTION) {
-      //   md->source_type = LINEART_SOURCE_COLLECTION;
-      //   md->source_collection = CTX_data_collection(C);
-      // }
-      // else if (type == GREASE_PENCIL_LINEART_OBJECT) {
-      //   md->source_type = LINEART_SOURCE_OBJECT;
-      //   md->source_object = ob_orig;
-      // }
-      // else {
-      //   /* Whole scene. */
-      //   md->source_type = LINEART_SOURCE_SCENE;
-      // }
-      // /* Only created one layer and one material. */
-      // STRNCPY(md->target_layer, ((bGPDlayer *)gpd->layers.first)->info);
-      // md->target_material = BKE_gpencil_material(ob, 1);
-      // if (md->target_material) {
-      //   id_us_plus(&md->target_material->id);
-      // }
-
-      // if (use_lights) {
-      //   ob->dtx |= OB_USE_GPENCIL_LIGHTS;
-      // }
-      // else {
-      //   ob->dtx &= ~OB_USE_GPENCIL_LIGHTS;
-      // }
-
-      // /* Stroke object is drawn in front of meshes by default. */
-      // if (use_in_front) {
-      //   ob->dtx |= OB_DRAW_IN_FRONT;
-      // }
-      // else {
-      //   if (stroke_depth_order == GP_DRAWMODE_3D) {
-      //     gpd->draw_mode = GP_DRAWMODE_3D;
-      //   }
-      //   md->stroke_depth_offset = stroke_depth_offset;
-      // }
-
-      break;
-    }
-    default:
-      BKE_report(op->reports, RPT_WARNING, "Not implemented");
-      break;
-  }
-
-  /* If this is a new object, initialize default stuff (colors, etc.) */
-  if (newob) {
-    /* Set default viewport color to black. */
-    copy_v3_fl(ob->color, 0.0f);
-
-    ED_gpencil_add_defaults(C, ob);
-  }
-
-  return OPERATOR_FINISHED;
-}
-
-static void object_add_ui(bContext * /*C*/, wmOperator *op)
-{
-  uiLayout *layout = op->layout;
-
-  uiLayoutSetPropSep(layout, true);
-
-  uiItemR(layout, op->ptr, "radius", UI_ITEM_NONE, nullptr, ICON_NONE);
-  uiItemR(layout, op->ptr, "align", UI_ITEM_NONE, nullptr, ICON_NONE);
-  uiItemR(layout, op->ptr, "location", UI_ITEM_NONE, nullptr, ICON_NONE);
-  uiItemR(layout, op->ptr, "rotation", UI_ITEM_NONE, nullptr, ICON_NONE);
-  uiItemR(layout, op->ptr, "type", UI_ITEM_NONE, nullptr, ICON_NONE);
-
-  int type = RNA_enum_get(op->ptr, "type");
-  if (ELEM(type,
-           GREASE_PENCIL_LINEART_COLLECTION,
-           GREASE_PENCIL_LINEART_OBJECT,
-           GREASE_PENCIL_LINEART_SCENE))
-  {
-    uiLayoutSetPropSep(layout, false); /* bfa - use_property_split = False */
-    uiItemR(layout, op->ptr, "use_lights", UI_ITEM_NONE, nullptr, ICON_NONE);
-    uiItemR(layout, op->ptr, "use_in_front", UI_ITEM_NONE, nullptr, ICON_NONE);
-    uiLayoutSetPropSep(layout, true); /* bfa - use_property_split = True */
-    bool in_front = RNA_boolean_get(op->ptr, "use_in_front");
-    uiLayout *col = uiLayoutColumn(layout, false);
-    uiLayoutSetActive(col, !in_front);
-    uiItemR(col, op->ptr, "stroke_depth_offset", UI_ITEM_NONE, nullptr, ICON_NONE);
-    uiItemR(col, op->ptr, "stroke_depth_order", UI_ITEM_NONE, nullptr, ICON_NONE);
-  }
-}
-
-=======
->>>>>>> 46fb7921
 static EnumPropertyItem rna_enum_gpencil_add_stroke_depth_order_items[] = {
     {GP_DRAWMODE_2D,
      "2D",
