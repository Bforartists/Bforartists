/* SPDX-FileCopyrightText: 2001-2002 NaN Holding BV. All rights reserved.
 *
 * SPDX-License-Identifier: GPL-2.0-or-later */

/** \file
 * \ingroup edobj
 */

#include <cctype>
#include <cstdlib>
#include <cstring>
#include <optional>

#include "MEM_guardedalloc.h"

#include "DNA_anim_types.h"
#include "DNA_camera_types.h"
#include "DNA_collection_types.h"
#include "DNA_curve_types.h"
#include "DNA_gpencil_legacy_types.h"
#include "DNA_gpencil_modifier_types.h"
#include "DNA_key_types.h"
#include "DNA_light_types.h"
#include "DNA_lightprobe_types.h"
#include "DNA_material_types.h"
#include "DNA_mesh_types.h"
#include "DNA_meta_types.h"
#include "DNA_modifier_types.h"
#include "DNA_object_fluidsim_types.h"
#include "DNA_object_force_types.h"
#include "DNA_object_types.h"
#include "DNA_pointcloud_types.h"
#include "DNA_scene_types.h"
#include "DNA_vfont_types.h"

#include "BLI_ghash.h"
#include "BLI_listbase.h"
#include "BLI_math_matrix.h"
#include "BLI_math_rotation.h"
#include "BLI_string.h"
#include "BLI_string_utf8.h"
#include "BLI_utildefines.h"
#include "BLI_vector.hh"

#include "BLT_translation.hh"

#include "BKE_action.h"
#include "BKE_anim_data.hh"
#include "BKE_armature.hh"
#include "BKE_camera.h"
#include "BKE_collection.hh"
#include "BKE_constraint.h"
#include "BKE_context.hh"
#include "BKE_curve.hh"
#include "BKE_curve_to_mesh.hh"
#include "BKE_curves.h"
#include "BKE_customdata.hh"
#include "BKE_displist.h"
#include "BKE_duplilist.hh"
#include "BKE_effect.h"
#include "BKE_geometry_set.hh"
#include "BKE_geometry_set_instances.hh"
#include "BKE_gpencil_curve_legacy.h"
#include "BKE_gpencil_geom_legacy.h"
#include "BKE_gpencil_legacy.h"
#include "BKE_gpencil_modifier_legacy.h"
#include "BKE_grease_pencil.hh"
#include "BKE_grease_pencil_legacy_convert.hh"
#include "BKE_key.hh"
#include "BKE_lattice.hh"
#include "BKE_layer.hh"
#include "BKE_lib_id.hh"
#include "BKE_lib_override.hh"
#include "BKE_lib_query.hh"
#include "BKE_lib_remap.hh"
#include "BKE_light.h"
#include "BKE_lightprobe.h"
#include "BKE_main.hh"
#include "BKE_material.h"
#include "BKE_mball.hh"
#include "BKE_mesh.hh"
#include "BKE_mesh_runtime.hh"
#include "BKE_modifier.hh"
#include "BKE_nla.h"
#include "BKE_node.hh"
#include "BKE_object.hh"
#include "BKE_object_types.hh"
#include "BKE_particle.h"
#include "BKE_pointcloud.hh"
#include "BKE_report.hh"
#include "BKE_scene.hh"
#include "BKE_speaker.h"
#include "BKE_vfont.hh"
#include "BKE_volume.hh"

#include "DEG_depsgraph.hh"
#include "DEG_depsgraph_build.hh"
#include "DEG_depsgraph_query.hh"

#include "RNA_access.hh"
#include "RNA_define.hh"
#include "RNA_enum_types.hh"

#include "UI_interface.hh"

#include "WM_api.hh"
#include "WM_types.hh"

#include "ED_armature.hh"
#include "ED_curve.hh"
#include "ED_curves.hh"
#include "ED_gpencil_legacy.hh"
#include "ED_grease_pencil.hh"
#include "ED_mball.hh"
#include "ED_mesh.hh"
#include "ED_node.hh"
#include "ED_object.hh"
#include "ED_outliner.hh"
#include "ED_physics.hh"
#include "ED_render.hh"
#include "ED_screen.hh"
#include "ED_select_utils.hh"
#include "ED_transform.hh"
#include "ED_view3d.hh"

#include "ANIM_bone_collections.hh"

#include "UI_resources.hh"

#include "object_intern.h"

using blender::float3;
using blender::float4x4;
using blender::Vector;

/* -------------------------------------------------------------------- */
/** \name Local Enum Declarations
 * \{ */

/* This is an exact copy of the define in `rna_light.cc`
 * kept here because of linking order.
 * Icons are only defined here. */

const EnumPropertyItem rna_enum_light_type_items[] = {
    {LA_LOCAL, "POINT", ICON_LIGHT_POINT, "Point", "Omnidirectional point light source"},
    {LA_SUN, "SUN", ICON_LIGHT_SUN, "Sun", "Constant direction parallel ray light source"},
    {LA_SPOT, "SPOT", ICON_LIGHT_SPOT, "Spot", "Directional cone light source"},
    {LA_AREA, "AREA", ICON_LIGHT_AREA, "Area", "Directional area light source"},
    {0, nullptr, 0, nullptr, nullptr},
};

/* copy from rna_object_force.cc */
static const EnumPropertyItem field_type_items[] = {
    {PFIELD_FORCE, "FORCE", ICON_FORCE_FORCE, "Force", ""},
    {PFIELD_WIND, "WIND", ICON_FORCE_WIND, "Wind", ""},
    {PFIELD_VORTEX, "VORTEX", ICON_FORCE_VORTEX, "Vortex", ""},
    {PFIELD_MAGNET, "MAGNET", ICON_FORCE_MAGNETIC, "Magnetic", ""},
    {PFIELD_HARMONIC, "HARMONIC", ICON_FORCE_HARMONIC, "Harmonic", ""},
    {PFIELD_CHARGE, "CHARGE", ICON_FORCE_CHARGE, "Charge", ""},
    {PFIELD_LENNARDJ, "LENNARDJ", ICON_FORCE_LENNARDJONES, "Lennard-Jones", ""},
    {PFIELD_TEXTURE, "TEXTURE", ICON_FORCE_TEXTURE, "Texture", ""},
    {PFIELD_GUIDE, "GUIDE", ICON_FORCE_CURVE, "Curve Guide", ""},
    {PFIELD_BOID, "BOID", ICON_FORCE_BOID, "Boid", ""},
    {PFIELD_TURBULENCE, "TURBULENCE", ICON_FORCE_TURBULENCE, "Turbulence", ""},
    {PFIELD_DRAG, "DRAG", ICON_FORCE_DRAG, "Drag", ""},
    {PFIELD_FLUIDFLOW, "FLUID", ICON_FORCE_FLUIDFLOW, "Fluid Flow", ""},
    {0, nullptr, 0, nullptr, nullptr},
};

static EnumPropertyItem lightprobe_type_items[] = {
    {LIGHTPROBE_TYPE_SPHERE,
     "SPHERE",
     ICON_LIGHTPROBE_SPHERE,
     "Sphere",
     "Light probe that captures precise lighting from all directions at a single point in space"},
    {LIGHTPROBE_TYPE_PLANE,
     "PLANE",
     ICON_LIGHTPROBE_PLANE,
     "Plane",
     "Light probe that captures incoming light from a single direction on a plane"},
    {LIGHTPROBE_TYPE_VOLUME,
     "VOLUME",
     ICON_LIGHTPROBE_VOLUME,
     "Volume",
     "Light probe that captures low frequency lighting inside a volume"},
    {0, nullptr, 0, nullptr, nullptr},
};

enum {
  ALIGN_WORLD = 0,
  ALIGN_VIEW,
  ALIGN_CURSOR,
};

static const EnumPropertyItem align_options[] = {
    {ALIGN_WORLD, "WORLD", 0, "World", "Align the new object to the world"},
    {ALIGN_VIEW, "VIEW", 0, "View", "Align the new object to the view"},
    {ALIGN_CURSOR, "CURSOR", 0, "3D Cursor", "Use the 3D cursor orientation for the new object"},
    {0, nullptr, 0, nullptr, nullptr},
};

/** \} */

/* -------------------------------------------------------------------- */
/** \name Local Helpers
 * \{ */

/**
 * Operator properties for creating an object under a screen space (2D) coordinate.
 * Used for object dropping like behavior (drag object and drop into 3D View).
 */
static void object_add_drop_xy_props(wmOperatorType *ot)
{
  PropertyRNA *prop;

  prop = RNA_def_int(ot->srna,
                     "drop_x",
                     0,
                     INT_MIN,
                     INT_MAX,
                     "Drop X",
                     "X-coordinate (screen space) to place the new object under",
                     INT_MIN,
                     INT_MAX);
  RNA_def_property_flag(prop, PropertyFlag(PROP_HIDDEN | PROP_SKIP_SAVE));
  prop = RNA_def_int(ot->srna,
                     "drop_y",
                     0,
                     INT_MIN,
                     INT_MAX,
                     "Drop Y",
                     "Y-coordinate (screen space) to place the new object under",
                     INT_MIN,
                     INT_MAX);
  RNA_def_property_flag(prop, PropertyFlag(PROP_HIDDEN | PROP_SKIP_SAVE));
}

static bool object_add_drop_xy_is_set(const wmOperator *op)
{
  return RNA_struct_property_is_set(op->ptr, "drop_x") &&
         RNA_struct_property_is_set(op->ptr, "drop_y");
}

/**
 * Query the currently set X- and Y-coordinate to position the new object under.
 * \param r_mval: Returned pointer to the coordinate in region-space.
 */
static bool object_add_drop_xy_get(bContext *C, wmOperator *op, int (*r_mval)[2])
{
  if (!object_add_drop_xy_is_set(op)) {
    (*r_mval)[0] = 0.0f;
    (*r_mval)[1] = 0.0f;
    return false;
  }

  const ARegion *region = CTX_wm_region(C);
  (*r_mval)[0] = RNA_int_get(op->ptr, "drop_x") - region->winrct.xmin;
  (*r_mval)[1] = RNA_int_get(op->ptr, "drop_y") - region->winrct.ymin;

  return true;
}

/**
 * Set the drop coordinate to the mouse position (if not already set) and call the operator's
 * `exec()` callback.
 */
static int object_add_drop_xy_generic_invoke(bContext *C, wmOperator *op, const wmEvent *event)
{
  if (!object_add_drop_xy_is_set(op)) {
    RNA_int_set(op->ptr, "drop_x", event->xy[0]);
    RNA_int_set(op->ptr, "drop_y", event->xy[1]);
  }
  return op->type->exec(C, op);
}

/** \} */

/* -------------------------------------------------------------------- */
/** \name Public Add Object API
 * \{ */

void ED_object_location_from_view(bContext *C, float loc[3])
{
  const Scene *scene = CTX_data_scene(C);
  copy_v3_v3(loc, scene->cursor.location);
}

void ED_object_rotation_from_quat(float rot[3], const float viewquat[4], const char align_axis)
{
  BLI_assert(align_axis >= 'X' && align_axis <= 'Z');

  switch (align_axis) {
    case 'X': {
      /* Same as 'rv3d->viewinv[1]' */
      const float axis_y[4] = {0.0f, 1.0f, 0.0f};
      float quat_y[4], quat[4];
      axis_angle_to_quat(quat_y, axis_y, M_PI_2);
      mul_qt_qtqt(quat, viewquat, quat_y);
      quat_to_eul(rot, quat);
      break;
    }
    case 'Y': {
      quat_to_eul(rot, viewquat);
      rot[0] -= float(M_PI_2);
      break;
    }
    case 'Z': {
      quat_to_eul(rot, viewquat);
      break;
    }
  }
}

void ED_object_rotation_from_view(bContext *C, float rot[3], const char align_axis)
{
  RegionView3D *rv3d = CTX_wm_region_view3d(C);
  BLI_assert(align_axis >= 'X' && align_axis <= 'Z');
  if (rv3d) {
    float viewquat[4];
    copy_qt_qt(viewquat, rv3d->viewquat);
    viewquat[0] *= -1.0f;
    ED_object_rotation_from_quat(rot, viewquat, align_axis);
  }
  else {
    zero_v3(rot);
  }
}

void ED_object_base_init_transform_on_add(Object *object, const float loc[3], const float rot[3])
{
  if (loc) {
    copy_v3_v3(object->loc, loc);
  }

  if (rot) {
    copy_v3_v3(object->rot, rot);
  }

  BKE_object_to_mat4(object, object->runtime->object_to_world.ptr());
}

float ED_object_new_primitive_matrix(bContext *C,
                                     Object *obedit,
                                     const float loc[3],
                                     const float rot[3],
                                     const float scale[3],
                                     float r_primmat[4][4])
{
  Scene *scene = CTX_data_scene(C);
  View3D *v3d = CTX_wm_view3d(C);
  float mat[3][3], rmat[3][3], cmat[3][3], imat[3][3];

  unit_m4(r_primmat);

  eul_to_mat3(rmat, rot);
  invert_m3(rmat);

  /* inverse transform for initial rotation and object */
  copy_m3_m4(mat, obedit->object_to_world().ptr());
  mul_m3_m3m3(cmat, rmat, mat);
  invert_m3_m3(imat, cmat);
  copy_m4_m3(r_primmat, imat);

  /* center */
  copy_v3_v3(r_primmat[3], loc);
  sub_v3_v3v3(r_primmat[3], r_primmat[3], obedit->object_to_world().location());
  invert_m3_m3(imat, mat);
  mul_m3_v3(imat, r_primmat[3]);

  if (scale != nullptr) {
    rescale_m4(r_primmat, scale);
  }

  {
    const float dia = v3d ? ED_view3d_grid_scale(scene, v3d, nullptr) :
                            ED_scene_grid_scale(scene, nullptr);
    return dia;
  }

  // return 1.0f;
}

/** \} */

/* -------------------------------------------------------------------- */
/** \name Add Object Operator
 * \{ */

static void view_align_update(Main * /*main*/, Scene * /*scene*/, PointerRNA *ptr)
{
  RNA_struct_idprops_unset(ptr, "rotation");
}

void ED_object_add_unit_props_size(wmOperatorType *ot)
{
  RNA_def_float_distance(
      ot->srna, "size", 2.0f, 0.0, OBJECT_ADD_SIZE_MAXF, "Size", "", 0.001, 100.00);
}

void ED_object_add_unit_props_radius_ex(wmOperatorType *ot, float default_value)
{
  RNA_def_float_distance(
      ot->srna, "radius", default_value, 0.0, OBJECT_ADD_SIZE_MAXF, "Radius", "", 0.001, 100.00);
}

void ED_object_add_unit_props_radius(wmOperatorType *ot)
{
  ED_object_add_unit_props_radius_ex(ot, 1.0f);
}

void ED_object_add_generic_props(wmOperatorType *ot, bool do_editmode)
{
  PropertyRNA *prop;

  if (do_editmode) {
    prop = RNA_def_boolean(ot->srna,
                           "enter_editmode",
                           false,
                           "Enter Edit Mode",
                           "Enter edit mode when adding this object");
    RNA_def_property_flag(prop, PropertyFlag(PROP_HIDDEN | PROP_SKIP_SAVE));
  }
  /* NOTE: this property gets hidden for add-camera operator. */
  prop = RNA_def_enum(
      ot->srna, "align", align_options, ALIGN_WORLD, "Align", "The alignment of the new object");
  RNA_def_property_update_runtime(prop, view_align_update);

  prop = RNA_def_float_vector_xyz(ot->srna,
                                  "location",
                                  3,
                                  nullptr,
                                  -OBJECT_ADD_SIZE_MAXF,
                                  OBJECT_ADD_SIZE_MAXF,
                                  "Location",
                                  "Location for the newly added object",
                                  -1000.0f,
                                  1000.0f);
  RNA_def_property_flag(prop, PROP_SKIP_SAVE);
  prop = RNA_def_float_rotation(ot->srna,
                                "rotation",
                                3,
                                nullptr,
                                -OBJECT_ADD_SIZE_MAXF,
                                OBJECT_ADD_SIZE_MAXF,
                                "Rotation",
                                "Rotation for the newly added object",
                                DEG2RADF(-360.0f),
                                DEG2RADF(360.0f));
  RNA_def_property_flag(prop, PROP_SKIP_SAVE);

  prop = RNA_def_float_vector_xyz(ot->srna,
                                  "scale",
                                  3,
                                  nullptr,
                                  -OBJECT_ADD_SIZE_MAXF,
                                  OBJECT_ADD_SIZE_MAXF,
                                  "Scale",
                                  "Scale for the newly added object",
                                  -1000.0f,
                                  1000.0f);
  RNA_def_property_flag(prop, PropertyFlag(PROP_HIDDEN | PROP_SKIP_SAVE));
}

void ED_object_add_mesh_props(wmOperatorType *ot)
{
  RNA_def_boolean(ot->srna, "calc_uvs", true, "Generate UVs", "Generate a default UV map");
}

bool ED_object_add_generic_get_opts(bContext *C,
                                    wmOperator *op,
                                    const char view_align_axis,
                                    float r_loc[3],
                                    float r_rot[3],
                                    float r_scale[3],
                                    bool *r_enter_editmode,
                                    ushort *r_local_view_bits,
                                    bool *r_is_view_aligned)
{
  /* Edit Mode! (optional) */
  {
    bool _enter_editmode;
    if (!r_enter_editmode) {
      r_enter_editmode = &_enter_editmode;
    }
    /* Only to ensure the value is _always_ set.
     * Typically the property will exist when the argument is non-nullptr. */
    *r_enter_editmode = false;

    PropertyRNA *prop = RNA_struct_find_property(op->ptr, "enter_editmode");
    if (prop != nullptr) {
      if (RNA_property_is_set(op->ptr, prop) && r_enter_editmode) {
        *r_enter_editmode = RNA_property_boolean_get(op->ptr, prop);
      }
      else {
        *r_enter_editmode = (U.flag & USER_ADD_EDITMODE) != 0;
        RNA_property_boolean_set(op->ptr, prop, *r_enter_editmode);
      }
    }
  }

  if (r_local_view_bits) {
    View3D *v3d = CTX_wm_view3d(C);
    *r_local_view_bits = (v3d && v3d->localvd) ? v3d->local_view_uid : 0;
  }

  /* Location! */
  {
    float _loc[3];
    if (!r_loc) {
      r_loc = _loc;
    }

    if (RNA_struct_property_is_set(op->ptr, "location")) {
      RNA_float_get_array(op->ptr, "location", r_loc);
    }
    else {
      ED_object_location_from_view(C, r_loc);
      RNA_float_set_array(op->ptr, "location", r_loc);
    }
  }

  /* Rotation! */
  {
    bool _is_view_aligned;
    float _rot[3];
    if (!r_is_view_aligned) {
      r_is_view_aligned = &_is_view_aligned;
    }
    if (!r_rot) {
      r_rot = _rot;
    }

    if (RNA_struct_property_is_set(op->ptr, "rotation")) {
      /* If rotation is set, always use it. Alignment (and corresponding user preference)
       * can be ignored since this is in world space anyways.
       * To not confuse (e.g. on redo), don't set it to #ALIGN_WORLD in the op UI though. */
      *r_is_view_aligned = false;
      RNA_float_get_array(op->ptr, "rotation", r_rot);
    }
    else {
      int alignment = ALIGN_WORLD;
      PropertyRNA *prop = RNA_struct_find_property(op->ptr, "align");

      if (RNA_property_is_set(op->ptr, prop)) {
        /* If alignment is set, always use it. */
        *r_is_view_aligned = alignment == ALIGN_VIEW;
        alignment = RNA_property_enum_get(op->ptr, prop);
      }
      else {
        /* If alignment is not set, use User Preferences. */
        *r_is_view_aligned = (U.flag & USER_ADD_VIEWALIGNED) != 0;
        if (*r_is_view_aligned) {
          RNA_property_enum_set(op->ptr, prop, ALIGN_VIEW);
          alignment = ALIGN_VIEW;
        }
        else if ((U.flag & USER_ADD_CURSORALIGNED) != 0) {
          RNA_property_enum_set(op->ptr, prop, ALIGN_CURSOR);
          alignment = ALIGN_CURSOR;
        }
        else {
          RNA_property_enum_set(op->ptr, prop, ALIGN_WORLD);
          alignment = ALIGN_WORLD;
        }
      }
      switch (alignment) {
        case ALIGN_WORLD:
          RNA_float_get_array(op->ptr, "rotation", r_rot);
          break;
        case ALIGN_VIEW:
          ED_object_rotation_from_view(C, r_rot, view_align_axis);
          RNA_float_set_array(op->ptr, "rotation", r_rot);
          break;
        case ALIGN_CURSOR: {
          const Scene *scene = CTX_data_scene(C);
          float tmat[3][3];
          BKE_scene_cursor_rot_to_mat3(&scene->cursor, tmat);
          mat3_normalized_to_eul(r_rot, tmat);
          RNA_float_set_array(op->ptr, "rotation", r_rot);
          break;
        }
      }
    }
  }

  /* Scale! */
  {
    float _scale[3];
    if (!r_scale) {
      r_scale = _scale;
    }

    /* For now this is optional, we can make it always use. */
    copy_v3_fl(r_scale, 1.0f);

    PropertyRNA *prop = RNA_struct_find_property(op->ptr, "scale");
    if (prop != nullptr) {
      if (RNA_property_is_set(op->ptr, prop)) {
        RNA_property_float_get_array(op->ptr, prop, r_scale);
      }
      else {
        copy_v3_fl(r_scale, 1.0f);
        RNA_property_float_set_array(op->ptr, prop, r_scale);
      }
    }
  }

  return true;
}

Object *ED_object_add_type_with_obdata(bContext *C,
                                       const int type,
                                       const char *name,
                                       const float loc[3],
                                       const float rot[3],
                                       const bool enter_editmode,
                                       const ushort local_view_bits,
                                       ID *obdata)
{
  Main *bmain = CTX_data_main(C);
  Scene *scene = CTX_data_scene(C);
  ViewLayer *view_layer = CTX_data_view_layer(C);

  {
    BKE_view_layer_synced_ensure(scene, view_layer);
    Object *obedit = BKE_view_layer_edit_object_get(view_layer);
    if (obedit != nullptr) {
      ED_object_editmode_exit_ex(bmain, scene, obedit, EM_FREEDATA);
    }
  }

  /* deselects all, sets active object */
  Object *ob;
  if (obdata != nullptr) {
    BLI_assert(type == BKE_object_obdata_to_type(obdata));
    ob = BKE_object_add_for_data(bmain, scene, view_layer, type, name, obdata, true);
    const short *materials_len_p = BKE_id_material_len_p(obdata);
    if (materials_len_p && *materials_len_p > 0) {
      BKE_object_materials_test(bmain, ob, static_cast<ID *>(ob->data));
    }
  }
  else {
    ob = BKE_object_add(bmain, scene, view_layer, type, name);
  }

  BKE_view_layer_synced_ensure(scene, view_layer);
  Base *ob_base_act = BKE_view_layer_active_base_get(view_layer);
  /* While not getting a valid base is not a good thing, it can happen in convoluted corner cases,
   * better not crash on it in releases. */
  BLI_assert(ob_base_act != nullptr);
  if (ob_base_act != nullptr) {
    ob_base_act->local_view_bits = local_view_bits;
    /* editor level activate, notifiers */
    ED_object_base_activate(C, ob_base_act);
  }

  /* more editor stuff */
  ED_object_base_init_transform_on_add(ob, loc, rot);

  /* TODO(sergey): This is weird to manually tag objects for update, better to
   * use DEG_id_tag_update here perhaps.
   */
  DEG_id_type_tag(bmain, ID_OB);
  DEG_relations_tag_update(bmain);
  if (ob->data != nullptr) {
    DEG_id_tag_update_ex(bmain, (ID *)ob->data, ID_RECALC_EDITORS);
  }

  if (enter_editmode) {
    ED_object_editmode_enter_ex(bmain, scene, ob, 0);
  }

  WM_event_add_notifier(C, NC_SCENE | ND_LAYER_CONTENT, scene);

  DEG_id_tag_update(&scene->id, ID_RECALC_BASE_FLAGS);

  ED_outliner_select_sync_from_object_tag(C);

  return ob;
}

Object *ED_object_add_type(bContext *C,
                           const int type,
                           const char *name,
                           const float loc[3],
                           const float rot[3],
                           const bool enter_editmode,
                           const ushort local_view_bits)
{
  return ED_object_add_type_with_obdata(
      C, type, name, loc, rot, enter_editmode, local_view_bits, nullptr);
}

/* for object add operator */
static int object_add_exec(bContext *C, wmOperator *op)
{
  ushort local_view_bits;
  bool enter_editmode;
  float loc[3], rot[3], radius;
  WM_operator_view3d_unit_defaults(C, op);
  if (!ED_object_add_generic_get_opts(
          C, op, 'Z', loc, rot, nullptr, &enter_editmode, &local_view_bits, nullptr))
  {
    return OPERATOR_CANCELLED;
  }
  radius = RNA_float_get(op->ptr, "radius");
  Object *ob = ED_object_add_type(
      C, RNA_enum_get(op->ptr, "type"), nullptr, loc, rot, enter_editmode, local_view_bits);

  if (ob->type == OB_LATTICE) {
    /* lattice is a special case!
     * we never want to scale the obdata since that is the rest-state */
    copy_v3_fl(ob->scale, radius);
  }
  else {
    BKE_object_obdata_size_init(ob, radius);
  }

  return OPERATOR_FINISHED;
}

void OBJECT_OT_add(wmOperatorType *ot)
{
  /* identifiers */
  ot->name = "Add Object";
  ot->description = "Add an object to the scene";
  ot->idname = "OBJECT_OT_add";

  /* api callbacks */
  ot->exec = object_add_exec;
  ot->poll = ED_operator_objectmode;

  /* flags */
  ot->flag = OPTYPE_REGISTER | OPTYPE_UNDO;

  /* properties */
  ED_object_add_unit_props_radius(ot);
  PropertyRNA *prop = RNA_def_enum(ot->srna, "type", rna_enum_object_type_items, 0, "Type", "");
  RNA_def_property_translation_context(prop, BLT_I18NCONTEXT_ID_ID);

  ED_object_add_generic_props(ot, true);
}

/** \} */

/* -------------------------------------------------------------------- */
/** \name Add Probe Operator
 * \{ */

/* for object add operator */
static const char *get_lightprobe_defname(int type)
{
  switch (type) {
    case LIGHTPROBE_TYPE_VOLUME:
      return CTX_DATA_(BLT_I18NCONTEXT_ID_LIGHT, "Volume");
    case LIGHTPROBE_TYPE_PLANE:
      return CTX_DATA_(BLT_I18NCONTEXT_ID_LIGHT, "Plane");
    case LIGHTPROBE_TYPE_SPHERE:
      return CTX_DATA_(BLT_I18NCONTEXT_ID_LIGHT, "Sphere");
    default:
      return CTX_DATA_(BLT_I18NCONTEXT_ID_LIGHT, "LightProbe");
  }
}

static int lightprobe_add_exec(bContext *C, wmOperator *op)
{
  bool enter_editmode;
  ushort local_view_bits;
  float loc[3], rot[3];
  WM_operator_view3d_unit_defaults(C, op);
  if (!ED_object_add_generic_get_opts(
          C, op, 'Z', loc, rot, nullptr, &enter_editmode, &local_view_bits, nullptr))
  {
    return OPERATOR_CANCELLED;
  }
  int type = RNA_enum_get(op->ptr, "type");
  float radius = RNA_float_get(op->ptr, "radius");

  Object *ob = ED_object_add_type(
      C, OB_LIGHTPROBE, get_lightprobe_defname(type), loc, rot, false, local_view_bits);
  copy_v3_fl(ob->scale, radius);

  LightProbe *probe = (LightProbe *)ob->data;

  BKE_lightprobe_type_set(probe, type);

  return OPERATOR_FINISHED;
}

void OBJECT_OT_lightprobe_add(wmOperatorType *ot)
{
  /* identifiers */
  ot->name = "Add Light Probe";
  ot->description = "Add a light probe object";
  ot->idname = "OBJECT_OT_lightprobe_add";

  /* api callbacks */
  ot->exec = lightprobe_add_exec;
  ot->poll = ED_operator_objectmode;

  /* flags */
  ot->flag = OPTYPE_REGISTER | OPTYPE_UNDO;

  /* properties */
  ot->prop = RNA_def_enum(ot->srna, "type", lightprobe_type_items, 0, "Type", "");

  ED_object_add_unit_props_radius(ot);
  ED_object_add_generic_props(ot, true);
}

/** \} */

/* -------------------------------------------------------------------- */
/** \name Add Effector Operator
 * \{ */

/* for object add operator */

static const char *get_effector_defname(ePFieldType type)
{
  switch (type) {
    case PFIELD_FORCE:
      return CTX_DATA_(BLT_I18NCONTEXT_ID_OBJECT, "Force");
    case PFIELD_VORTEX:
      return CTX_DATA_(BLT_I18NCONTEXT_ID_OBJECT, "Vortex");
    case PFIELD_MAGNET:
      return CTX_DATA_(BLT_I18NCONTEXT_ID_OBJECT, "Magnet");
    case PFIELD_WIND:
      return CTX_DATA_(BLT_I18NCONTEXT_ID_OBJECT, "Wind");
    case PFIELD_GUIDE:
      return CTX_DATA_(BLT_I18NCONTEXT_ID_OBJECT, "CurveGuide");
    case PFIELD_TEXTURE:
      return CTX_DATA_(BLT_I18NCONTEXT_ID_OBJECT, "TextureField");
    case PFIELD_HARMONIC:
      return CTX_DATA_(BLT_I18NCONTEXT_ID_OBJECT, "Harmonic");
    case PFIELD_CHARGE:
      return CTX_DATA_(BLT_I18NCONTEXT_ID_OBJECT, "Charge");
    case PFIELD_LENNARDJ:
      return CTX_DATA_(BLT_I18NCONTEXT_ID_OBJECT, "Lennard-Jones");
    case PFIELD_BOID:
      return CTX_DATA_(BLT_I18NCONTEXT_ID_OBJECT, "Boid");
    case PFIELD_TURBULENCE:
      return CTX_DATA_(BLT_I18NCONTEXT_ID_OBJECT, "Turbulence");
    case PFIELD_DRAG:
      return CTX_DATA_(BLT_I18NCONTEXT_ID_OBJECT, "Drag");
    case PFIELD_FLUIDFLOW:
      return CTX_DATA_(BLT_I18NCONTEXT_ID_OBJECT, "FluidField");
    case PFIELD_NULL:
      return CTX_DATA_(BLT_I18NCONTEXT_ID_OBJECT, "Field");
    case NUM_PFIELD_TYPES:
      break;
  }

  BLI_assert(false);
  return CTX_DATA_(BLT_I18NCONTEXT_ID_OBJECT, "Field");
}

static int effector_add_exec(bContext *C, wmOperator *op)
{
  bool enter_editmode;
  ushort local_view_bits;
  float loc[3], rot[3];
  WM_operator_view3d_unit_defaults(C, op);
  if (!ED_object_add_generic_get_opts(
          C, op, 'Z', loc, rot, nullptr, &enter_editmode, &local_view_bits, nullptr))
  {
    return OPERATOR_CANCELLED;
  }
  const ePFieldType type = static_cast<ePFieldType>(RNA_enum_get(op->ptr, "type"));
  float dia = RNA_float_get(op->ptr, "radius");

  Object *ob;
  if (type == PFIELD_GUIDE) {
    Main *bmain = CTX_data_main(C);
    Scene *scene = CTX_data_scene(C);
    ob = ED_object_add_type(
        C, OB_CURVES_LEGACY, get_effector_defname(type), loc, rot, false, local_view_bits);

    Curve *cu = static_cast<Curve *>(ob->data);
    cu->flag |= CU_PATH | CU_3D;
    ED_object_editmode_enter_ex(bmain, scene, ob, 0);

    float mat[4][4];
    ED_object_new_primitive_matrix(C, ob, loc, rot, nullptr, mat);
    mul_mat3_m4_fl(mat, dia);
    BLI_addtail(&cu->editnurb->nurbs,
                ED_curve_add_nurbs_primitive(C, ob, mat, CU_NURBS | CU_PRIM_PATH, 1));
    if (!enter_editmode) {
      ED_object_editmode_exit_ex(bmain, scene, ob, EM_FREEDATA);
    }
  }
  else {
    ob = ED_object_add_type(
        C, OB_EMPTY, get_effector_defname(type), loc, rot, false, local_view_bits);
    BKE_object_obdata_size_init(ob, dia);
    if (ELEM(type, PFIELD_WIND, PFIELD_VORTEX)) {
      ob->empty_drawtype = OB_SINGLE_ARROW;
    }
  }

  ob->pd = BKE_partdeflect_new(type);

  return OPERATOR_FINISHED;
}

void OBJECT_OT_effector_add(wmOperatorType *ot)
{
  /* identifiers */
  ot->name = "Add Effector";
  ot->description = "Add an empty object with a physics effector to the scene";
  ot->idname = "OBJECT_OT_effector_add";

  /* api callbacks */
  ot->exec = effector_add_exec;
  ot->poll = ED_operator_objectmode;

  /* flags */
  ot->flag = OPTYPE_REGISTER | OPTYPE_UNDO;

  /* properties */
  ot->prop = RNA_def_enum(ot->srna, "type", field_type_items, 0, "Type", "");

  ED_object_add_unit_props_radius(ot);
  ED_object_add_generic_props(ot, true);
}

/** \} */

/* -------------------------------------------------------------------- */
/** \name Add Camera Operator
 * \{ */

static int object_camera_add_exec(bContext *C, wmOperator *op)
{
  View3D *v3d = CTX_wm_view3d(C);
  Scene *scene = CTX_data_scene(C);

  /* force view align for cameras */
  RNA_enum_set(op->ptr, "align", ALIGN_VIEW);

  ushort local_view_bits;
  bool enter_editmode;
  float loc[3], rot[3];
  if (!ED_object_add_generic_get_opts(
          C, op, 'Z', loc, rot, nullptr, &enter_editmode, &local_view_bits, nullptr))
  {
    return OPERATOR_CANCELLED;
  }
  Object *ob = ED_object_add_type(C, OB_CAMERA, nullptr, loc, rot, false, local_view_bits);

  if (v3d) {
    if (v3d->camera == nullptr) {
      v3d->camera = ob;
    }
    if (v3d->scenelock && scene->camera == nullptr) {
      scene->camera = ob;
    }
  }

  Camera *cam = static_cast<Camera *>(ob->data);
  cam->drawsize = v3d ? ED_view3d_grid_scale(scene, v3d, nullptr) :
                        ED_scene_grid_scale(scene, nullptr);

  return OPERATOR_FINISHED;
}

void OBJECT_OT_camera_add(wmOperatorType *ot)
{
  PropertyRNA *prop;

  /* identifiers */
  ot->name = "Add Camera";
  ot->description = "Add a camera object to the scene";
  ot->idname = "OBJECT_OT_camera_add";

  /* api callbacks */
  ot->exec = object_camera_add_exec;
  ot->poll = ED_operator_objectmode;

  /* flags */
  ot->flag = OPTYPE_REGISTER | OPTYPE_UNDO;

  ED_object_add_generic_props(ot, true);

  /* hide this for cameras, default */
  prop = RNA_struct_type_find_property(ot->srna, "align");
  RNA_def_property_flag(prop, PROP_HIDDEN);
}

/** \} */

/* -------------------------------------------------------------------- */
/** \name Add Metaball Operator
 * \{ */

static int object_metaball_add_exec(bContext *C, wmOperator *op)
{
  Main *bmain = CTX_data_main(C);
  Scene *scene = CTX_data_scene(C);
  ViewLayer *view_layer = CTX_data_view_layer(C);

  ushort local_view_bits;
  bool enter_editmode;
  float loc[3], rot[3];
  WM_operator_view3d_unit_defaults(C, op);
  if (!ED_object_add_generic_get_opts(
          C, op, 'Z', loc, rot, nullptr, &enter_editmode, &local_view_bits, nullptr))
  {
    return OPERATOR_CANCELLED;
  }

  bool newob = false;
  BKE_view_layer_synced_ensure(scene, view_layer);
  Object *obedit = BKE_view_layer_edit_object_get(view_layer);
  if (obedit == nullptr || obedit->type != OB_MBALL) {
    obedit = ED_object_add_type(C, OB_MBALL, nullptr, loc, rot, true, local_view_bits);
    newob = true;
  }
  else {
    DEG_id_tag_update(&obedit->id, ID_RECALC_GEOMETRY);
  }

  float mat[4][4];
  ED_object_new_primitive_matrix(C, obedit, loc, rot, nullptr, mat);
  /* Halving here is done to account for constant values from #BKE_mball_element_add.
   * While the default radius of the resulting meta element is 2,
   * we want to pass in 1 so other values such as resolution are scaled by 1.0. */
  float dia = RNA_float_get(op->ptr, "radius") / 2;

  ED_mball_add_primitive(C, obedit, newob, mat, dia, RNA_enum_get(op->ptr, "type"));

  /* userdef */
  if (newob && !enter_editmode) {
    ED_object_editmode_exit_ex(bmain, scene, obedit, EM_FREEDATA);
  }
  else {
    /* Only needed in edit-mode (#ED_object_add_type normally handles this). */
    WM_event_add_notifier(C, NC_OBJECT | ND_DRAW, obedit);
  }

  return OPERATOR_FINISHED;
}

void OBJECT_OT_metaball_add(wmOperatorType *ot)
{
  /* identifiers */
  ot->name = "Add Metaball";
  ot->description = "Add an metaball object to the scene";
  ot->idname = "OBJECT_OT_metaball_add";

  /* api callbacks */
  ot->invoke = WM_menu_invoke;
  ot->exec = object_metaball_add_exec;
  ot->poll = ED_operator_scene_editable;

  /* flags */
  ot->flag = OPTYPE_REGISTER | OPTYPE_UNDO;

  ot->prop = RNA_def_enum(ot->srna, "type", rna_enum_metaelem_type_items, 0, "Primitive", "");

  ED_object_add_unit_props_radius_ex(ot, 2.0f);
  ED_object_add_generic_props(ot, true);
}

/** \} */

/* -------------------------------------------------------------------- */
/** \name Add Text Operator
 * \{ */

static int object_add_text_exec(bContext *C, wmOperator *op)
{
  Object *obedit = CTX_data_edit_object(C);
  bool enter_editmode;
  ushort local_view_bits;
  float loc[3], rot[3];

  WM_operator_view3d_unit_defaults(C, op);
  if (!ED_object_add_generic_get_opts(
          C, op, 'Z', loc, rot, nullptr, &enter_editmode, &local_view_bits, nullptr))
  {
    return OPERATOR_CANCELLED;
  }
  if (obedit && obedit->type == OB_FONT) {
    return OPERATOR_CANCELLED;
  }

  obedit = ED_object_add_type(C, OB_FONT, nullptr, loc, rot, enter_editmode, local_view_bits);
  BKE_object_obdata_size_init(obedit, RNA_float_get(op->ptr, "radius"));

  return OPERATOR_FINISHED;
}

void OBJECT_OT_text_add(wmOperatorType *ot)
{
  /* identifiers */
  ot->name = "Add Text";
  ot->description = "Add a text object to the scene";
  ot->idname = "OBJECT_OT_text_add";

  /* api callbacks */
  ot->exec = object_add_text_exec;
  ot->poll = ED_operator_objectmode;

  /* flags */
  ot->flag = OPTYPE_REGISTER | OPTYPE_UNDO;

  /* properties */
  ED_object_add_unit_props_radius(ot);
  ED_object_add_generic_props(ot, true);
}

/** \} */

/* -------------------------------------------------------------------- */
/** \name Add Armature Operator
 * \{ */

static int object_armature_add_exec(bContext *C, wmOperator *op)
{
  Main *bmain = CTX_data_main(C);
  Scene *scene = CTX_data_scene(C);
  ViewLayer *view_layer = CTX_data_view_layer(C);
  BKE_view_layer_synced_ensure(scene, view_layer);
  Object *obedit = BKE_view_layer_edit_object_get(view_layer);

  RegionView3D *rv3d = CTX_wm_region_view3d(C);
  bool newob = false;
  bool enter_editmode;
  ushort local_view_bits;
  float loc[3], rot[3], dia;
  bool view_aligned = rv3d && (U.flag & USER_ADD_VIEWALIGNED);

  WM_operator_view3d_unit_defaults(C, op);
  if (!ED_object_add_generic_get_opts(
          C, op, 'Z', loc, rot, nullptr, &enter_editmode, &local_view_bits, nullptr))
  {
    return OPERATOR_CANCELLED;
  }
  if ((obedit == nullptr) || (obedit->type != OB_ARMATURE)) {
    obedit = ED_object_add_type(C, OB_ARMATURE, nullptr, loc, rot, true, local_view_bits);
    ED_object_editmode_enter_ex(bmain, scene, obedit, 0);
    newob = true;
  }
  else {
    DEG_id_tag_update(&obedit->id, ID_RECALC_GEOMETRY);
  }

  if (obedit == nullptr) {
    BKE_report(op->reports, RPT_ERROR, "Cannot create editmode armature");
    return OPERATOR_CANCELLED;
  }

  /* Give the Armature its default bone collection. */
  bArmature *armature = static_cast<bArmature *>(obedit->data);
  BoneCollection *default_bonecoll = ANIM_armature_bonecoll_new(armature, "");
  ANIM_armature_bonecoll_active_set(armature, default_bonecoll);

  dia = RNA_float_get(op->ptr, "radius");
  ED_armature_ebone_add_primitive(obedit, dia, view_aligned);

  /* userdef */
  if (newob && !enter_editmode) {
    ED_object_editmode_exit_ex(bmain, scene, obedit, EM_FREEDATA);
  }

  return OPERATOR_FINISHED;
}

void OBJECT_OT_armature_add(wmOperatorType *ot)
{
  /* identifiers */
  ot->name = "Add Armature";
  ot->description = "Add an armature object to the scene";
  ot->idname = "OBJECT_OT_armature_add";

  /* api callbacks */
  ot->exec = object_armature_add_exec;
  ot->poll = ED_operator_objectmode;

  /* flags */
  ot->flag = OPTYPE_REGISTER | OPTYPE_UNDO;

  /* properties */
  ED_object_add_unit_props_radius(ot);
  ED_object_add_generic_props(ot, true);
}

/** \} */

/* -------------------------------------------------------------------- */
/** \name Add Empty Operator
 * \{ */

static int object_empty_add_exec(bContext *C, wmOperator *op)
{
  Object *ob;
  int type = RNA_enum_get(op->ptr, "type");
  ushort local_view_bits;
  float loc[3], rot[3];

  WM_operator_view3d_unit_defaults(C, op);
  if (!ED_object_add_generic_get_opts(
          C, op, 'Z', loc, rot, nullptr, nullptr, &local_view_bits, nullptr))
  {
    return OPERATOR_CANCELLED;
  }
  ob = ED_object_add_type(C, OB_EMPTY, nullptr, loc, rot, false, local_view_bits);

  BKE_object_empty_draw_type_set(ob, type);
  BKE_object_obdata_size_init(ob, RNA_float_get(op->ptr, "radius"));

  return OPERATOR_FINISHED;
}

void OBJECT_OT_empty_add(wmOperatorType *ot)
{
  /* identifiers */
  ot->name = "Add Empty";
  ot->description = "Add an empty object to the scene";
  ot->idname = "OBJECT_OT_empty_add";

  /* api callbacks */
  ot->invoke = WM_menu_invoke;
  ot->exec = object_empty_add_exec;
  ot->poll = ED_operator_objectmode;

  /* flags */
  ot->flag = OPTYPE_REGISTER | OPTYPE_UNDO;

  /* properties */
  ot->prop = RNA_def_enum(ot->srna, "type", rna_enum_object_empty_drawtype_items, 0, "Type", "");

  ED_object_add_unit_props_radius(ot);
  ED_object_add_generic_props(ot, false);
}

static int object_image_add_exec(bContext *C, wmOperator *op)
{
  Image *ima = nullptr;

  ima = (Image *)WM_operator_drop_load_path(C, op, ID_IM);
  if (!ima) {
    return OPERATOR_CANCELLED;
  }

  /* add new empty */
  ushort local_view_bits;
  float loc[3], rot[3];

  if (!ED_object_add_generic_get_opts(
          C, op, 'Z', loc, rot, nullptr, nullptr, &local_view_bits, nullptr))
  {
    return OPERATOR_CANCELLED;
  }
  Object *ob = ED_object_add_type(C, OB_EMPTY, nullptr, loc, rot, false, local_view_bits);
  ob->empty_drawsize = 5.0f;

  if (RNA_boolean_get(op->ptr, "background")) {
    /* "background" has been set to "true", set image to render in the background. */
    ob->empty_image_depth = OB_EMPTY_IMAGE_DEPTH_BACK;
    ob->empty_image_visibility_flag = OB_EMPTY_IMAGE_HIDE_BACK;

    RegionView3D *rv3d = CTX_wm_region_view3d(C);
    if (rv3d->persp != RV3D_PERSP) {
      ob->empty_image_visibility_flag |= OB_EMPTY_IMAGE_HIDE_PERSPECTIVE;
    }
  }

  BKE_object_empty_draw_type_set(ob, OB_EMPTY_IMAGE);

  ob->data = ima;

  return OPERATOR_FINISHED;
}

static int object_image_add_invoke(bContext *C, wmOperator *op, const wmEvent *event)
{
  if (!RNA_struct_property_is_set(op->ptr, "align")) {
    /* Default to Aligned unless something else was explicitly passed */
    RNA_enum_set(op->ptr, "align", ALIGN_VIEW);
  }

  /* Check if the user has not specified the image to load.
   * If they have not, assume this is a drag an drop operation.
   */
  if (!RNA_struct_property_is_set(op->ptr, "filepath") &&
      !WM_operator_properties_id_lookup_is_set(op->ptr))
  {
    WM_event_add_fileselect(C, op);
    return OPERATOR_RUNNING_MODAL;
  }

  if (!RNA_struct_property_is_set(op->ptr, "background")) {
    /* Check if we should switch to "background" mode. */
    RegionView3D *rv3d = CTX_wm_region_view3d(C);
    if (rv3d->persp != RV3D_PERSP) {
      RNA_boolean_set(op->ptr, "background", true);
    }
  }

  float loc[3];
  ED_object_location_from_view(C, loc);
  ED_view3d_cursor3d_position(C, event->mval, false, loc);
  RNA_float_set_array(op->ptr, "location", loc);

  Object *ob_cursor = ED_view3d_give_object_under_cursor(C, event->mval);

  /* Either change empty under cursor or create a new empty */
  if (!ob_cursor || ob_cursor->type != OB_EMPTY) {
    return object_image_add_exec(C, op);
  }
  /* User dropped an image on an existing image */
  Image *ima = nullptr;

  ima = (Image *)WM_operator_drop_load_path(C, op, ID_IM);
  if (!ima) {
    return OPERATOR_CANCELLED;
  }
  /* handled below */
  id_us_min(&ima->id);

  Scene *scene = CTX_data_scene(C);
  WM_event_add_notifier(C, NC_SCENE | ND_OB_ACTIVE, scene);
  DEG_id_tag_update((ID *)ob_cursor, ID_RECALC_TRANSFORM);

  BKE_object_empty_draw_type_set(ob_cursor, OB_EMPTY_IMAGE);

  id_us_min(static_cast<ID *>(ob_cursor->data));
  ob_cursor->data = ima;
  id_us_plus(static_cast<ID *>(ob_cursor->data));
  return OPERATOR_FINISHED;
}

void OBJECT_OT_empty_image_add(wmOperatorType *ot)
{
  /* identifiers */
  ot->name = "Add Empty Image/Drop Image to Empty";
  ot->description = "Add an empty image type to scene with data";
  ot->idname = "OBJECT_OT_empty_image_add";

  /* api callbacks */
  ot->invoke = object_image_add_invoke;
  ot->exec = object_image_add_exec;
  ot->poll = ED_operator_objectmode;

  /* flags */
  ot->flag = OPTYPE_REGISTER | OPTYPE_UNDO;

  /* properties */
  WM_operator_properties_filesel(ot,
                                 FILE_TYPE_FOLDER | FILE_TYPE_IMAGE | FILE_TYPE_MOVIE,
                                 FILE_SPECIAL,
                                 FILE_OPENFILE,
                                 WM_FILESEL_FILEPATH | WM_FILESEL_RELPATH,
                                 FILE_DEFAULTDISPLAY,
                                 FILE_SORT_DEFAULT);

  WM_operator_properties_id_lookup(ot, true);
  ED_object_add_generic_props(ot, false);
  PropertyRNA *prop;
  prop = RNA_def_boolean(ot->srna,
                         "background",
                         false,
                         "Put in Background",
                         "Make the image render behind all objects");
  RNA_def_property_flag(prop, PropertyFlag(PROP_SKIP_SAVE));
  /* Hide the filepath and relative path prop */
  prop = RNA_struct_type_find_property(ot->srna, "filepath");
  RNA_def_property_flag(prop, PropertyFlag(PROP_HIDDEN | PROP_SKIP_PRESET));
  prop = RNA_struct_type_find_property(ot->srna, "relative_path");
  RNA_def_property_flag(prop, PropertyFlag(PROP_HIDDEN));
}

/** \} */

/* -------------------------------------------------------------------- */
/** \name Add Gpencil (legacy) Operator
 * \{ */

static bool object_gpencil_add_poll(bContext *C)
{
  Scene *scene = CTX_data_scene(C);
  Object *obact = CTX_data_active_object(C);

  if ((scene == nullptr) || ID_IS_LINKED(scene) || ID_IS_OVERRIDE_LIBRARY(scene)) {
    return false;
  }

  if (obact && obact->type == OB_GPENCIL_LEGACY) {
    if (obact->mode != OB_MODE_OBJECT) {
      return false;
    }
  }

  return true;
}

static int object_gpencil_add_exec(bContext *C, wmOperator *op)
{
  Object *ob = CTX_data_active_object(C), *ob_orig = ob;
  bGPdata *gpd = (ob && (ob->type == OB_GPENCIL_LEGACY)) ? static_cast<bGPdata *>(ob->data) :
                                                           nullptr;

  const int type = RNA_enum_get(op->ptr, "type");
  const bool use_in_front = RNA_boolean_get(op->ptr, "use_in_front");
  const bool use_lights = RNA_boolean_get(op->ptr, "use_lights");
  const int stroke_depth_order = RNA_enum_get(op->ptr, "stroke_depth_order");
  const float stroke_depth_offset = RNA_float_get(op->ptr, "stroke_depth_offset");

  ushort local_view_bits;
  float loc[3], rot[3];
  bool newob = false;

  /* NOTE: We use 'Y' here (not 'Z'), as. */
  WM_operator_view3d_unit_defaults(C, op);
  if (!ED_object_add_generic_get_opts(
          C, op, 'Y', loc, rot, nullptr, nullptr, &local_view_bits, nullptr))
  {
    return OPERATOR_CANCELLED;
  }
  /* Add new object if not currently editing a GP object. */
  if ((gpd == nullptr) || (GPENCIL_ANY_MODE(gpd) == false)) {
    const char *ob_name = nullptr;
    switch (type) {
      case GP_EMPTY: {
        ob_name = CTX_DATA_(BLT_I18NCONTEXT_ID_GPENCIL, "GPencil");
        break;
      }
      case GP_MONKEY: {
        ob_name = CTX_DATA_(BLT_I18NCONTEXT_ID_GPENCIL, "Suzanne");
        break;
      }
      case GP_STROKE: {
        ob_name = CTX_DATA_(BLT_I18NCONTEXT_ID_GPENCIL, "Stroke");
        break;
      }
      case GREASE_PENCIL_LINEART_OBJECT:
      case GREASE_PENCIL_LINEART_SCENE:
      case GREASE_PENCIL_LINEART_COLLECTION: {
        ob_name = CTX_DATA_(BLT_I18NCONTEXT_ID_GPENCIL, "LineArt");
        break;
      }
      default: {
        break;
      }
    }

    ob = ED_object_add_type(C, OB_GPENCIL_LEGACY, ob_name, loc, rot, true, local_view_bits);
    gpd = static_cast<bGPdata *>(ob->data);
    newob = true;
  }
  else {
    DEG_id_tag_update(&ob->id, ID_RECALC_GEOMETRY);
    WM_event_add_notifier(C, NC_GPENCIL | ND_DATA | NA_ADDED, nullptr);
  }

  /* create relevant geometry */
  switch (type) {
    case GP_EMPTY: {
      float mat[4][4];

      ED_object_new_primitive_matrix(C, ob, loc, rot, nullptr, mat);
      ED_gpencil_create_blank(C, ob, mat);
      break;
    }
    case GP_STROKE: {
      float radius = RNA_float_get(op->ptr, "radius");
      float scale[3];
      copy_v3_fl(scale, radius);
      float mat[4][4];

      ED_object_new_primitive_matrix(C, ob, loc, rot, scale, mat);

      ED_gpencil_create_stroke(C, ob, mat);
      break;
    }
    case GP_MONKEY: {
      float radius = RNA_float_get(op->ptr, "radius");
      float scale[3];
      copy_v3_fl(scale, radius);
      float mat[4][4];

      ED_object_new_primitive_matrix(C, ob, loc, rot, scale, mat);

      ED_gpencil_create_monkey(C, ob, mat);
      break;
    }
    case GREASE_PENCIL_LINEART_SCENE:
    case GREASE_PENCIL_LINEART_COLLECTION:
    case GREASE_PENCIL_LINEART_OBJECT: {
      float radius = RNA_float_get(op->ptr, "radius");
      float scale[3];
      copy_v3_fl(scale, radius);
      float mat[4][4];

      ED_object_new_primitive_matrix(C, ob, loc, rot, scale, mat);

      ED_gpencil_create_lineart(C, ob);

      gpd = static_cast<bGPdata *>(ob->data);

      /* Add Line Art modifier */
      LineartGpencilModifierData *md = (LineartGpencilModifierData *)BKE_gpencil_modifier_new(
          eGpencilModifierType_Lineart);
      BLI_addtail(&ob->greasepencil_modifiers, md);
      BKE_gpencil_modifier_unique_name(&ob->greasepencil_modifiers, (GpencilModifierData *)md);

      if (type == GREASE_PENCIL_LINEART_COLLECTION) {
        md->source_type = LINEART_SOURCE_COLLECTION;
        md->source_collection = CTX_data_collection(C);
      }
      else if (type == GREASE_PENCIL_LINEART_OBJECT) {
        md->source_type = LINEART_SOURCE_OBJECT;
        md->source_object = ob_orig;
      }
      else {
        /* Whole scene. */
        md->source_type = LINEART_SOURCE_SCENE;
      }
      /* Only created one layer and one material. */
      STRNCPY(md->target_layer, ((bGPDlayer *)gpd->layers.first)->info);
      md->target_material = BKE_gpencil_material(ob, 1);
      if (md->target_material) {
        id_us_plus(&md->target_material->id);
      }

      if (use_lights) {
        ob->dtx |= OB_USE_GPENCIL_LIGHTS;
      }
      else {
        ob->dtx &= ~OB_USE_GPENCIL_LIGHTS;
      }

      /* Stroke object is drawn in front of meshes by default. */
      if (use_in_front) {
        ob->dtx |= OB_DRAW_IN_FRONT;
      }
      else {
        if (stroke_depth_order == GP_DRAWMODE_3D) {
          gpd->draw_mode = GP_DRAWMODE_3D;
        }
        md->stroke_depth_offset = stroke_depth_offset;
      }

      break;
    }
    default:
      BKE_report(op->reports, RPT_WARNING, "Not implemented");
      break;
  }

  /* If this is a new object, initialize default stuff (colors, etc.) */
  if (newob) {
    /* set default viewport color to black */
    copy_v3_fl(ob->color, 0.0f);

    ED_gpencil_add_defaults(C, ob);
  }

  return OPERATOR_FINISHED;
}

static void object_add_ui(bContext * /*C*/, wmOperator *op)
{
  uiLayout *layout = op->layout;

  uiLayoutSetPropSep(layout, true);

  uiItemR(layout, op->ptr, "radius", UI_ITEM_NONE, nullptr, ICON_NONE);
  uiItemR(layout, op->ptr, "align", UI_ITEM_NONE, nullptr, ICON_NONE);
  uiItemR(layout, op->ptr, "location", UI_ITEM_NONE, nullptr, ICON_NONE);
  uiItemR(layout, op->ptr, "rotation", UI_ITEM_NONE, nullptr, ICON_NONE);
  uiItemR(layout, op->ptr, "type", UI_ITEM_NONE, nullptr, ICON_NONE);

  int type = RNA_enum_get(op->ptr, "type");
  if (ELEM(type,
           GREASE_PENCIL_LINEART_COLLECTION,
           GREASE_PENCIL_LINEART_OBJECT,
           GREASE_PENCIL_LINEART_SCENE))
  {
    uiLayoutSetPropSep(layout, false); /* bfa - use_property_split = False */
    uiItemR(layout, op->ptr, "use_lights", UI_ITEM_NONE, nullptr, ICON_NONE);
    uiItemR(layout, op->ptr, "use_in_front", UI_ITEM_NONE, nullptr, ICON_NONE);
    uiLayoutSetPropSep(layout, true); /* bfa - use_property_split = True */
    bool in_front = RNA_boolean_get(op->ptr, "use_in_front");
    uiLayout *col = uiLayoutColumn(layout, false);
    uiLayoutSetActive(col, !in_front);
    uiItemR(col, op->ptr, "stroke_depth_offset", UI_ITEM_NONE, nullptr, ICON_NONE);
    uiItemR(col, op->ptr, "stroke_depth_order", UI_ITEM_NONE, nullptr, ICON_NONE);
  }
}

static EnumPropertyItem rna_enum_gpencil_add_stroke_depth_order_items[] = {
    {GP_DRAWMODE_2D,
     "2D",
     0,
     "2D Layers",
     "Display strokes using grease pencil layers to define order"},
    {GP_DRAWMODE_3D, "3D", 0, "3D Location", "Display strokes using real 3D position in 3D space"},
    {0, nullptr, 0, nullptr, nullptr},
};

void OBJECT_OT_gpencil_add(wmOperatorType *ot)
{
  /* identifiers */
  ot->name = "Add Grease Pencil";
  ot->description = "Add a Grease Pencil object to the scene";
  ot->idname = "OBJECT_OT_gpencil_add";

  /* api callbacks */
  ot->invoke = WM_menu_invoke;
  ot->exec = object_gpencil_add_exec;
  ot->poll = object_gpencil_add_poll;

  /* flags */
  ot->flag = OPTYPE_REGISTER | OPTYPE_UNDO;

  /* ui */
  ot->ui = object_add_ui;

  /* properties */
  ED_object_add_unit_props_radius(ot);
  ED_object_add_generic_props(ot, false);

  ot->prop = RNA_def_enum(ot->srna, "type", rna_enum_object_gpencil_type_items, 0, "Type", "");
  RNA_def_boolean(ot->srna,
                  "use_in_front",
                  true,
                  "Show In Front",
                  "Show line art grease pencil in front of everything");
  RNA_def_float(ot->srna,
                "stroke_depth_offset",
                0.05f,
                0.0f,
                FLT_MAX,
                "Stroke Offset",
                "Stroke offset for the line art modifier",
                0.0f,
                0.5f);
  RNA_def_boolean(
      ot->srna, "use_lights", false, "Use Lights", "Use lights for this grease pencil object");
  RNA_def_enum(
      ot->srna,
      "stroke_depth_order",
      rna_enum_gpencil_add_stroke_depth_order_items,
      GP_DRAWMODE_3D,
      "Stroke Depth Order",
      "Defines how the strokes are ordered in 3D space (for objects not displayed 'In Front')");
}

/** \} */

/* -------------------------------------------------------------------- */
/** \name Add Grease Pencil Operator
 * \{ */

static int object_grease_pencil_add_exec(bContext *C, wmOperator *op)
{
  using namespace blender::ed;
  Main *bmain = CTX_data_main(C);
  Scene *scene = CTX_data_scene(C);
  /* TODO: For now, only support adding the 'Stroke' type. */
  const int type = RNA_enum_get(op->ptr, "type");

  ushort local_view_bits;
  float loc[3], rot[3];

  /* NOTE: We use 'Y' here (not 'Z'), as. */
  WM_operator_view3d_unit_defaults(C, op);
  if (!ED_object_add_generic_get_opts(
          C, op, 'Y', loc, rot, nullptr, nullptr, &local_view_bits, nullptr))
  {
    return OPERATOR_CANCELLED;
  }

  const char *ob_name = nullptr;
  switch (type) {
    case GP_EMPTY: {
      ob_name = CTX_DATA_(BLT_I18NCONTEXT_ID_GPENCIL, "GPencil");
      break;
    }
    case GP_STROKE: {
      ob_name = CTX_DATA_(BLT_I18NCONTEXT_ID_GPENCIL, "Stroke");
      break;
    }
    case GP_MONKEY: {
      ob_name = CTX_DATA_(BLT_I18NCONTEXT_ID_GPENCIL, "Suzanne");
      break;
    }
    case GREASE_PENCIL_LINEART_OBJECT:
    case GREASE_PENCIL_LINEART_SCENE:
    case GREASE_PENCIL_LINEART_COLLECTION: {
      ob_name = CTX_DATA_(BLT_I18NCONTEXT_ID_GPENCIL, "LineArt");
      break;
    }
    default: {
      break;
    }
  }

  Object *object = ED_object_add_type(
      C, OB_GREASE_PENCIL, ob_name, loc, rot, false, local_view_bits);
  GreasePencil &grease_pencil_id = *static_cast<GreasePencil *>(object->data);
  switch (type) {
    case GP_EMPTY: {
      greasepencil::create_blank(*bmain, *object, scene->r.cfra);
      break;
    }
    case GP_STROKE: {
      const float radius = RNA_float_get(op->ptr, "radius");
      const float3 scale(radius);

      float4x4 mat;
      ED_object_new_primitive_matrix(C, object, loc, rot, scale, mat.ptr());

      greasepencil::create_stroke(*bmain, *object, mat, scene->r.cfra);
      break;
    }
    case GP_MONKEY: {
      const float radius = RNA_float_get(op->ptr, "radius");
      const float3 scale(radius);

      float4x4 mat;
      ED_object_new_primitive_matrix(C, object, loc, rot, scale, mat.ptr());

      greasepencil::create_suzanne(*bmain, *object, mat, scene->r.cfra);
      break;
    }
    case GREASE_PENCIL_LINEART_OBJECT:
    case GREASE_PENCIL_LINEART_SCENE:
    case GREASE_PENCIL_LINEART_COLLECTION: {
      Object *original_active_object = CTX_data_active_object(C);

      const int type = RNA_enum_get(op->ptr, "type");
      const bool use_in_front = RNA_boolean_get(op->ptr, "use_in_front");
      const bool use_lights = RNA_boolean_get(op->ptr, "use_lights");
      const int stroke_depth_order = RNA_enum_get(op->ptr, "stroke_depth_order");
      const float stroke_depth_offset = RNA_float_get(op->ptr, "stroke_depth_offset");

      greasepencil::create_blank(*bmain, *object, scene->r.cfra);

      auto *grease_pencil = reinterpret_cast<GreasePencil *>(object->data);
      auto *new_md = reinterpret_cast<ModifierData *>(
          BKE_modifier_new(eModifierType_GreasePencilLineart));
      auto *md = reinterpret_cast<GreasePencilLineartModifierData *>(new_md);

      BLI_addtail(&object->modifiers, md);
      BKE_modifier_unique_name(&object->modifiers, new_md);
      BKE_modifiers_persistent_uid_init(*object, *new_md);

      if (type == GREASE_PENCIL_LINEART_COLLECTION) {
        md->source_type = LINEART_SOURCE_COLLECTION;
        md->source_collection = CTX_data_collection(C);
      }
      else if (type == GREASE_PENCIL_LINEART_OBJECT) {
        md->source_type = LINEART_SOURCE_OBJECT;
        md->source_object = original_active_object;
      }
      else {
        /* Whole scene. */
        md->source_type = LINEART_SOURCE_SCENE;
      }
      /* Only created one layer and one material. */
      STRNCPY(md->target_layer, grease_pencil->get_active_layer()->name().c_str());
      md->target_material = BKE_object_material_get(object, 0);
      if (md->target_material) {
        id_us_plus(&md->target_material->id);
      }

      if (use_lights) {
        object->dtx |= OB_USE_GPENCIL_LIGHTS;
      }
      else {
        object->dtx &= ~OB_USE_GPENCIL_LIGHTS;
      }

      /* Stroke object is drawn in front of meshes by default. */
      if (use_in_front) {
        object->dtx |= OB_DRAW_IN_FRONT;
      }
      else {
        if (stroke_depth_order == GP_DRAWMODE_3D) {
          grease_pencil->flag |= GREASE_PENCIL_STROKE_ORDER_3D;
        }
        md->stroke_depth_offset = stroke_depth_offset;
      }

      break;
    }
  }

  DEG_id_tag_update(&grease_pencil_id.id, ID_RECALC_GEOMETRY);
  WM_main_add_notifier(NC_GEOM | ND_DATA, &grease_pencil_id.id);

  return OPERATOR_FINISHED;
}

void OBJECT_OT_grease_pencil_add(wmOperatorType *ot)
{
  /* identifiers */
  ot->name = "Add Grease Pencil";
  ot->description = "Add a Grease Pencil object to the scene";
  ot->idname = "OBJECT_OT_grease_pencil_add";

  /* api callbacks */
  ot->exec = object_grease_pencil_add_exec;
  ot->poll = ED_operator_objectmode;

  /* flags */
  ot->flag = OPTYPE_REGISTER | OPTYPE_UNDO;

  ot->prop = RNA_def_enum(ot->srna, "type", rna_enum_object_gpencil_type_items, 0, "Type", "");
  RNA_def_boolean(ot->srna,
                  "use_in_front",
                  true,
                  "Show In Front",
                  "Show line art grease pencil in front of everything");
  RNA_def_float(ot->srna,
                "stroke_depth_offset",
                0.05f,
                0.0f,
                FLT_MAX,
                "Stroke Offset",
                "Stroke offset for the line art modifier",
                0.0f,
                0.5f);
  RNA_def_boolean(
      ot->srna, "use_lights", false, "Use Lights", "Use lights for this grease pencil object");
  RNA_def_enum(
      ot->srna,
      "stroke_depth_order",
      rna_enum_gpencil_add_stroke_depth_order_items,
      GP_DRAWMODE_3D,
      "Stroke Depth Order",
      "Defines how the strokes are ordered in 3D space (for objects not displayed 'In Front')");

  ED_object_add_unit_props_radius(ot);
  ED_object_add_generic_props(ot, false);
}

/** \} */

/* -------------------------------------------------------------------- */
/** \name Add Light Operator
 * \{ */

static const char *get_light_defname(int type)
{
  switch (type) {
    case LA_LOCAL:
      return CTX_DATA_(BLT_I18NCONTEXT_ID_LIGHT, "Point");
    case LA_SUN:
      return CTX_DATA_(BLT_I18NCONTEXT_ID_LIGHT, "Sun");
    case LA_SPOT:
      return CTX_DATA_(BLT_I18NCONTEXT_ID_LIGHT, "Spot");
    case LA_AREA:
      return CTX_DATA_(BLT_I18NCONTEXT_ID_LIGHT, "Area");
    default:
      return CTX_DATA_(BLT_I18NCONTEXT_ID_LIGHT, "Light");
  }
}

static int object_light_add_exec(bContext *C, wmOperator *op)
{
  Object *ob;
  Light *la;
  int type = RNA_enum_get(op->ptr, "type");
  ushort local_view_bits;
  float loc[3], rot[3];

  WM_operator_view3d_unit_defaults(C, op);
  if (!ED_object_add_generic_get_opts(
          C, op, 'Z', loc, rot, nullptr, nullptr, &local_view_bits, nullptr))
  {
    return OPERATOR_CANCELLED;
  }
  ob = ED_object_add_type(C, OB_LAMP, get_light_defname(type), loc, rot, false, local_view_bits);

  float size = RNA_float_get(op->ptr, "radius");
  /* Better defaults for light size. */
  switch (type) {
    case LA_LOCAL:
    case LA_SPOT:
      break;
    case LA_AREA:
      size *= 4.0f;
      break;
    default:
      size *= 0.5f;
      break;
  }
  BKE_object_obdata_size_init(ob, size);

  la = (Light *)ob->data;
  la->type = type;

  if (type == LA_SUN) {
    la->energy = 1.0f;
  }

  return OPERATOR_FINISHED;
}

void OBJECT_OT_light_add(wmOperatorType *ot)
{
  /* identifiers */
  ot->name = "Add Light";
  ot->description = "Add a light object to the scene";
  ot->idname = "OBJECT_OT_light_add";

  /* api callbacks */
  ot->invoke = WM_menu_invoke;
  ot->exec = object_light_add_exec;
  ot->poll = ED_operator_objectmode;

  /* flags */
  ot->flag = OPTYPE_REGISTER | OPTYPE_UNDO;

  /* properties */
  ot->prop = RNA_def_enum(ot->srna, "type", rna_enum_light_type_items, 0, "Type", "");
  RNA_def_property_translation_context(ot->prop, BLT_I18NCONTEXT_ID_LIGHT);

  ED_object_add_unit_props_radius(ot);
  ED_object_add_generic_props(ot, false);
}

/** \} */

/* -------------------------------------------------------------------- */
/** \name Add Collection Instance Operator
 * \{ */

struct CollectionAddInfo {
  /* The collection that is supposed to be added, determined through operator properties. */
  Collection *collection;
  /* The local-view bits (if any) the object should have set to become visible in current context.
   */
  ushort local_view_bits;
  /* The transform that should be applied to the collection, determined through operator properties
   * if set (e.g. to place the collection under the cursor), otherwise through context (e.g. 3D
   * cursor location). */
  float loc[3], rot[3];
};

static std::optional<CollectionAddInfo> collection_add_info_get_from_op(bContext *C,
                                                                        wmOperator *op)
{
  CollectionAddInfo add_info{};

  Main *bmain = CTX_data_main(C);

  PropertyRNA *prop_location = RNA_struct_find_property(op->ptr, "location");

  add_info.collection = reinterpret_cast<Collection *>(
      WM_operator_properties_id_lookup_from_name_or_session_uid(bmain, op->ptr, ID_GR));

  bool update_location_if_necessary = false;
  if (add_info.collection) {
    update_location_if_necessary = true;
  }
  else {
    add_info.collection = static_cast<Collection *>(
        BLI_findlink(&bmain->collections, RNA_enum_get(op->ptr, "collection")));
  }

  if (update_location_if_necessary && CTX_wm_region_view3d(C)) {
    int mval[2];
    if (!RNA_property_is_set(op->ptr, prop_location) && object_add_drop_xy_get(C, op, &mval)) {
      ED_object_location_from_view(C, add_info.loc);
      ED_view3d_cursor3d_position(C, mval, false, add_info.loc);
      RNA_property_float_set_array(op->ptr, prop_location, add_info.loc);
    }
  }

  if (add_info.collection == nullptr) {
    return std::nullopt;
  }

  if (!ED_object_add_generic_get_opts(C,
                                      op,
                                      'Z',
                                      add_info.loc,
                                      add_info.rot,
                                      nullptr,
                                      nullptr,
                                      &add_info.local_view_bits,
                                      nullptr))
  {
    return std::nullopt;
  }

  ViewLayer *view_layer = CTX_data_view_layer(C);

  /* Avoid dependency cycles. */
  LayerCollection *active_lc = BKE_layer_collection_get_active(view_layer);
  while (BKE_collection_cycle_find(active_lc->collection, add_info.collection)) {
    active_lc = BKE_layer_collection_activate_parent(view_layer, active_lc);
  }

  return add_info;
}

static int collection_instance_add_exec(bContext *C, wmOperator *op)
{
  std::optional<CollectionAddInfo> add_info = collection_add_info_get_from_op(C, op);
  if (!add_info) {
    return OPERATOR_CANCELLED;
  }

  Object *ob = ED_object_add_type(C,
                                  OB_EMPTY,
                                  add_info->collection->id.name + 2,
                                  add_info->loc,
                                  add_info->rot,
                                  false,
                                  add_info->local_view_bits);
  ob->instance_collection = add_info->collection;
  ob->empty_drawsize = U.collection_instance_empty_size;
  ob->transflag |= OB_DUPLICOLLECTION;
  id_us_plus(&add_info->collection->id);

  return OPERATOR_FINISHED;
}

static int object_instance_add_invoke(bContext *C, wmOperator *op, const wmEvent *event)
{
  if (!object_add_drop_xy_is_set(op)) {
    RNA_int_set(op->ptr, "drop_x", event->xy[0]);
    RNA_int_set(op->ptr, "drop_y", event->xy[1]);
  }

  if (!WM_operator_properties_id_lookup_is_set(op->ptr)) {
    return WM_enum_search_invoke(C, op, event);
  }
  return op->type->exec(C, op);
}

void OBJECT_OT_collection_instance_add(wmOperatorType *ot)
{
  PropertyRNA *prop;

  /* identifiers */
  ot->name = "Add Collection Instance";
  ot->description = "Add a collection instance";
  ot->idname = "OBJECT_OT_collection_instance_add";

  /* api callbacks */
  ot->invoke = object_instance_add_invoke;
  ot->exec = collection_instance_add_exec;
  ot->poll = ED_operator_objectmode;

  /* flags */
  ot->flag = OPTYPE_REGISTER | OPTYPE_UNDO;

  /* properties */
  RNA_def_string(
      ot->srna, "name", "Collection", MAX_ID_NAME - 2, "Name", "Collection name to add");
  prop = RNA_def_enum(ot->srna, "collection", rna_enum_dummy_NULL_items, 0, "Collection", "");
  RNA_def_enum_funcs(prop, RNA_collection_itemf);
  RNA_def_property_flag(prop, PROP_ENUM_NO_TRANSLATE);
  ot->prop = prop;
  ED_object_add_generic_props(ot, false);

  WM_operator_properties_id_lookup(ot, false);

  object_add_drop_xy_props(ot);
}

/** \} */

/* -------------------------------------------------------------------- */
/** \name Collection Drop Operator
 *
 * Internal operator for collection dropping.
 *
 * \warning This is tied closely together to the drop-box callbacks, so it shouldn't be used on its
 *          own.
 *
 * The drop-box callback imports the collection, links it into the view-layer, selects all imported
 * objects (which may include peripheral objects like parents or boolean-objects of an object in
 * the collection) and activates one. Only the callback has enough info to do this reliably. Based
 * on the instancing operator option, this operator then does one of two things:
 * - Instancing enabled: Unlink the collection again, and instead add a collection instance empty
 *   at the drop position.
 * - Instancing disabled: Transform the objects to the drop position, keeping all relative
 *   transforms of the objects to each other as is.
 *
 * \{ */

static int collection_drop_exec(bContext *C, wmOperator *op)
{
  Main *bmain = CTX_data_main(C);
  LayerCollection *active_collection = CTX_data_layer_collection(C);
  std::optional<CollectionAddInfo> add_info = collection_add_info_get_from_op(C, op);
  if (!add_info) {
    return OPERATOR_CANCELLED;
  }

  if (RNA_boolean_get(op->ptr, "use_instance")) {
    BKE_collection_child_remove(bmain, active_collection->collection, add_info->collection);
    DEG_id_tag_update(&active_collection->collection->id, ID_RECALC_SYNC_TO_EVAL);
    DEG_relations_tag_update(bmain);

    Object *ob = ED_object_add_type(C,
                                    OB_EMPTY,
                                    add_info->collection->id.name + 2,
                                    add_info->loc,
                                    add_info->rot,
                                    false,
                                    add_info->local_view_bits);
    ob->instance_collection = add_info->collection;
    ob->empty_drawsize = U.collection_instance_empty_size;
    ob->transflag |= OB_DUPLICOLLECTION;
    id_us_plus(&add_info->collection->id);
  }
  else {
    ViewLayer *view_layer = CTX_data_view_layer(C);
    float delta_mat[4][4];
    unit_m4(delta_mat);

    const float scale[3] = {1.0f, 1.0f, 1.0f};
    loc_eul_size_to_mat4(delta_mat, add_info->loc, add_info->rot, scale);

    float offset[3];
    /* Reverse apply the instance offset, so toggling the Instance option doesn't cause the
     * collection to jump. */
    negate_v3_v3(offset, add_info->collection->instance_offset);
    translate_m4(delta_mat, UNPACK3(offset));

    ObjectsInViewLayerParams params = {0};
    blender::Vector<Object *> objects = BKE_view_layer_array_selected_objects_params(
        view_layer, nullptr, &params);
    ED_object_xform_array_m4(objects.data(), objects.size(), delta_mat);
  }

  return OPERATOR_FINISHED;
}

void OBJECT_OT_collection_external_asset_drop(wmOperatorType *ot)
{
  PropertyRNA *prop;

  /* identifiers */
  /* Name should only be displayed in the drag tooltip. */
  ot->name = "Add Collection";
  ot->description = "Add the dragged collection to the scene";
  ot->idname = "OBJECT_OT_collection_external_asset_drop";

  /* api callbacks */
  ot->invoke = object_instance_add_invoke;
  ot->exec = collection_drop_exec;
  ot->poll = ED_operator_objectmode;

  /* flags */
  ot->flag = OPTYPE_REGISTER | OPTYPE_UNDO | OPTYPE_INTERNAL;

  /* properties */
  WM_operator_properties_id_lookup(ot, false);

  ED_object_add_generic_props(ot, false);

  /* IMPORTANT: Instancing option. Intentionally remembered across executions (no #PROP_SKIP_SAVE).
   */
  RNA_def_boolean(ot->srna,
                  "use_instance",
                  true,
                  "Instance",
                  "Add the dropped collection as collection instance");

  object_add_drop_xy_props(ot);

  prop = RNA_def_enum(ot->srna, "collection", rna_enum_dummy_NULL_items, 0, "Collection", "");
  RNA_def_enum_funcs(prop, RNA_collection_itemf);
  RNA_def_property_flag(prop, PropertyFlag(PROP_SKIP_SAVE | PROP_HIDDEN | PROP_ENUM_NO_TRANSLATE));
  ot->prop = prop;
}

/** \} */

/* -------------------------------------------------------------------- */
/** \name Add Data Instance Operator
 *
 * Use for dropping ID's from the outliner.
 * \{ */

static int object_data_instance_add_exec(bContext *C, wmOperator *op)
{
  Main *bmain = CTX_data_main(C);
  ID *id = nullptr;
  ushort local_view_bits;
  float loc[3], rot[3];

  PropertyRNA *prop_type = RNA_struct_find_property(op->ptr, "type");
  PropertyRNA *prop_location = RNA_struct_find_property(op->ptr, "location");

  const short id_type = RNA_property_enum_get(op->ptr, prop_type);
  id = WM_operator_properties_id_lookup_from_name_or_session_uid(bmain, op->ptr, (ID_Type)id_type);
  if (id == nullptr) {
    return OPERATOR_CANCELLED;
  }
  const int object_type = BKE_object_obdata_to_type(id);
  if (object_type == -1) {
    return OPERATOR_CANCELLED;
  }

  if (CTX_wm_region_view3d(C)) {
    int mval[2];
    if (!RNA_property_is_set(op->ptr, prop_location) && object_add_drop_xy_get(C, op, &mval)) {
      ED_object_location_from_view(C, loc);
      ED_view3d_cursor3d_position(C, mval, false, loc);
      RNA_property_float_set_array(op->ptr, prop_location, loc);
    }
  }

  if (!ED_object_add_generic_get_opts(
          C, op, 'Z', loc, rot, nullptr, nullptr, &local_view_bits, nullptr))
  {
    return OPERATOR_CANCELLED;
  }

  ED_object_add_type_with_obdata(
      C, object_type, id->name + 2, loc, rot, false, local_view_bits, id);

  return OPERATOR_FINISHED;
}

void OBJECT_OT_data_instance_add(wmOperatorType *ot)
{
  /* identifiers */
  ot->name = "Add Object Data Instance";
  ot->description = "Add an object data instance";
  ot->idname = "OBJECT_OT_data_instance_add";

  /* api callbacks */
  ot->invoke = object_add_drop_xy_generic_invoke;
  ot->exec = object_data_instance_add_exec;
  ot->poll = ED_operator_objectmode;

  /* flags */
  ot->flag = OPTYPE_REGISTER | OPTYPE_UNDO;

  /* properties */
  WM_operator_properties_id_lookup(ot, true);
  PropertyRNA *prop = RNA_def_enum(ot->srna, "type", rna_enum_id_type_items, 0, "Type", "");
  RNA_def_property_translation_context(prop, BLT_I18NCONTEXT_ID_ID);
  ED_object_add_generic_props(ot, false);

  object_add_drop_xy_props(ot);
}

/** \} */

/* -------------------------------------------------------------------- */
/** \name Add Speaker Operator
 * \{ */

static int object_speaker_add_exec(bContext *C, wmOperator *op)
{
  Main *bmain = CTX_data_main(C);
  Scene *scene = CTX_data_scene(C);

  ushort local_view_bits;
  float loc[3], rot[3];
  if (!ED_object_add_generic_get_opts(
          C, op, 'Z', loc, rot, nullptr, nullptr, &local_view_bits, nullptr))
  {
    return OPERATOR_CANCELLED;
  }
  Object *ob = ED_object_add_type(C, OB_SPEAKER, nullptr, loc, rot, false, local_view_bits);
  const bool is_liboverride = ID_IS_OVERRIDE_LIBRARY(ob);

  /* To make it easier to start using this immediately in NLA, a default sound clip is created
   * ready to be moved around to re-time the sound and/or make new sound clips. */
  {
    /* create new data for NLA hierarchy */
    AnimData *adt = BKE_animdata_ensure_id(&ob->id);
    NlaTrack *nlt = BKE_nlatrack_new_tail(&adt->nla_tracks, is_liboverride);
    BKE_nlatrack_set_active(&adt->nla_tracks, nlt);
    NlaStrip *strip = BKE_nla_add_soundstrip(bmain, scene, static_cast<Speaker *>(ob->data));
    strip->start = scene->r.cfra;
    strip->end += strip->start;

    /* hook them up */
    BKE_nlatrack_add_strip(nlt, strip, is_liboverride);

    /* Auto-name the strip, and give the track an interesting name. */
    STRNCPY_UTF8(nlt->name, DATA_("SoundTrack"));
    BKE_nlastrip_validate_name(adt, strip);

    WM_event_add_notifier(C, NC_ANIMATION | ND_NLA | NA_ADDED, nullptr);
  }

  return OPERATOR_FINISHED;
}

void OBJECT_OT_speaker_add(wmOperatorType *ot)
{
  /* identifiers */
  ot->name = "Add Speaker";
  ot->description = "Add a speaker object to the scene";
  ot->idname = "OBJECT_OT_speaker_add";

  /* api callbacks */
  ot->exec = object_speaker_add_exec;
  ot->poll = ED_operator_objectmode;

  /* flags */
  ot->flag = OPTYPE_REGISTER | OPTYPE_UNDO;

  ED_object_add_generic_props(ot, true);
}

/** \} */

/* -------------------------------------------------------------------- */
/** \name Add Curves Operator
 * \{ */

static int object_curves_random_add_exec(bContext *C, wmOperator *op)
{
  using namespace blender;

  ushort local_view_bits;
  float loc[3], rot[3];
  if (!ED_object_add_generic_get_opts(
          C, op, 'Z', loc, rot, nullptr, nullptr, &local_view_bits, nullptr))
  {
    return OPERATOR_CANCELLED;
  }

  Object *object = ED_object_add_type(C, OB_CURVES, nullptr, loc, rot, false, local_view_bits);

  Curves *curves_id = static_cast<Curves *>(object->data);
  curves_id->geometry.wrap() = ed::curves::primitive_random_sphere(500, 8);

  return OPERATOR_FINISHED;
}

void OBJECT_OT_curves_random_add(wmOperatorType *ot)
{
  /* identifiers */
  ot->name = "Add Random Curves";
  ot->description = "Add a curves object with random curves to the scene";
  ot->idname = "OBJECT_OT_curves_random_add";

  /* api callbacks */
  ot->exec = object_curves_random_add_exec;
  ot->poll = ED_operator_objectmode;

  /* flags */
  ot->flag = OPTYPE_REGISTER | OPTYPE_UNDO;

  ED_object_add_generic_props(ot, false);
}

static int object_curves_empty_hair_add_exec(bContext *C, wmOperator *op)
{
  Scene *scene = CTX_data_scene(C);

  ushort local_view_bits;
  if (!ED_object_add_generic_get_opts(
          C, op, 'Z', nullptr, nullptr, nullptr, nullptr, &local_view_bits, nullptr))
  {
    return OPERATOR_CANCELLED;
  }

  Object *surface_ob = CTX_data_active_object(C);
  BLI_assert(surface_ob != nullptr);

  Object *curves_ob = ED_object_add_type(
      C, OB_CURVES, nullptr, nullptr, nullptr, false, local_view_bits);
  BKE_object_apply_mat4(curves_ob, surface_ob->object_to_world().ptr(), false, false);

  /* Set surface object. */
  Curves *curves_id = static_cast<Curves *>(curves_ob->data);
  curves_id->surface = surface_ob;

  /* Parent to surface object. */
  ED_object_parent_set(
      op->reports, C, scene, curves_ob, surface_ob, PAR_OBJECT, false, true, nullptr);

  /* Decide which UV map to use for attachment. */
  Mesh *surface_mesh = static_cast<Mesh *>(surface_ob->data);
  const char *uv_name = CustomData_get_active_layer_name(&surface_mesh->corner_data,
                                                         CD_PROP_FLOAT2);
  if (uv_name != nullptr) {
    curves_id->surface_uv_map = BLI_strdup(uv_name);
  }

  /* Add deformation modifier. */
  blender::ed::curves::ensure_surface_deformation_node_exists(*C, *curves_ob);

  /* Make sure the surface object has a rest position attribute which is necessary for
   * deformations. */
  surface_ob->modifier_flag |= OB_MODIFIER_FLAG_ADD_REST_POSITION;

  return OPERATOR_FINISHED;
}

static bool object_curves_empty_hair_add_poll(bContext *C)
{
  if (!ED_operator_objectmode(C)) {
    return false;
  }
  Object *ob = CTX_data_active_object(C);
  if (ob == nullptr || ob->type != OB_MESH) {
    CTX_wm_operator_poll_msg_set(C, "No active mesh object");
    return false;
  }
  return true;
}

void OBJECT_OT_curves_empty_hair_add(wmOperatorType *ot)
{
  ot->name = "Add Empty Curves";
  ot->description = "Add an empty curve object to the scene with the selected mesh as surface";
  ot->idname = "OBJECT_OT_curves_empty_hair_add";

  ot->exec = object_curves_empty_hair_add_exec;
  ot->poll = object_curves_empty_hair_add_poll;

  ot->flag = OPTYPE_REGISTER | OPTYPE_UNDO;

  ED_object_add_generic_props(ot, false);
}

/** \} */

/* -------------------------------------------------------------------- */
/** \name Add Point Cloud Operator
 * \{ */

static bool object_pointcloud_add_poll(bContext *C)
{
  if (!U.experimental.use_new_point_cloud_type) {
    return false;
  }
  return ED_operator_objectmode(C);
}

static int object_pointcloud_add_exec(bContext *C, wmOperator *op)
{
  ushort local_view_bits;
  float loc[3], rot[3];
  if (!ED_object_add_generic_get_opts(
          C, op, 'Z', loc, rot, nullptr, nullptr, &local_view_bits, nullptr))
  {
    return OPERATOR_CANCELLED;
  }

  Object *object = ED_object_add_type(C, OB_POINTCLOUD, nullptr, loc, rot, false, local_view_bits);
  object->dtx |= OB_DRAWBOUNDOX; /* TODO: remove once there is actual drawing. */

  return OPERATOR_FINISHED;
}

void OBJECT_OT_pointcloud_add(wmOperatorType *ot)
{
  /* identifiers */
  ot->name = "Add Point Cloud";
  ot->description = "Add a point cloud object to the scene";
  ot->idname = "OBJECT_OT_pointcloud_add";

  /* api callbacks */
  ot->exec = object_pointcloud_add_exec;
  ot->poll = object_pointcloud_add_poll;

  /* flags */
  ot->flag = OPTYPE_REGISTER | OPTYPE_UNDO;

  ED_object_add_generic_props(ot, false);
}

/** \} */

/* -------------------------------------------------------------------- */
/** \name Delete Object Operator
 * \{ */

void ED_object_base_free_and_unlink(Main *bmain, Scene *scene, Object *ob)
{
  if (ID_REAL_USERS(ob) <= 1 && ID_EXTRA_USERS(ob) == 0 &&
      BKE_library_ID_is_indirectly_used(bmain, ob))
  {
    /* We cannot delete indirectly used object... */
    printf(
        "WARNING, undeletable object '%s', should have been caught before reaching this "
        "function!",
        ob->id.name + 2);
    return;
  }
  if (!BKE_lib_override_library_id_is_user_deletable(bmain, &ob->id)) {
    /* Do not delete objects used by overrides of collections. */
    return;
  }

  DEG_id_tag_update_ex(bmain, &ob->id, ID_RECALC_BASE_FLAGS);

  BKE_scene_collections_object_remove(bmain, scene, ob, true);
}

void ED_object_base_free_and_unlink_no_indirect_check(Main *bmain, Scene *scene, Object *ob)
{
  BLI_assert(!BKE_library_ID_is_indirectly_used(bmain, ob));
  DEG_id_tag_update_ex(bmain, &ob->id, ID_RECALC_BASE_FLAGS);
  BKE_scene_collections_object_remove(bmain, scene, ob, true);
}

static int object_delete_exec(bContext *C, wmOperator *op)
{
  Main *bmain = CTX_data_main(C);
  Scene *scene = CTX_data_scene(C);
  wmWindowManager *wm = CTX_wm_manager(C);
  const bool use_global = RNA_boolean_get(op->ptr, "use_global");
  const bool confirm = op->flag & OP_IS_INVOKE;
  uint changed_count = 0;
  uint tagged_count = 0;

  if (CTX_data_edit_object(C)) {
    return OPERATOR_CANCELLED;
  }

  BKE_main_id_tag_all(bmain, LIB_TAG_DOIT, false);

  CTX_DATA_BEGIN (C, Object *, ob, selected_objects) {
    if (ob->id.tag & LIB_TAG_INDIRECT) {
      /* Can this case ever happen? */
      BKE_reportf(op->reports,
                  RPT_WARNING,
                  "Cannot delete indirectly linked object '%s'",
                  ob->id.name + 2);
      continue;
    }

    if (!BKE_lib_override_library_id_is_user_deletable(bmain, &ob->id)) {
      BKE_reportf(op->reports,
                  RPT_WARNING,
                  "Cannot delete object '%s' as it is used by override collections",
                  ob->id.name + 2);
      continue;
    }

    if (ID_REAL_USERS(ob) <= 1 && ID_EXTRA_USERS(ob) == 0 &&
        BKE_library_ID_is_indirectly_used(bmain, ob))
    {
      BKE_reportf(op->reports,
                  RPT_WARNING,
                  "Cannot delete object '%s' from scene '%s', indirectly used objects need at "
                  "least one user",
                  ob->id.name + 2,
                  scene->id.name + 2);
      continue;
    }

    /* if grease pencil object, set cache as dirty */
    if (ob->type == OB_GPENCIL_LEGACY) {
      bGPdata *gpd = (bGPdata *)ob->data;
      DEG_id_tag_update(&gpd->id, ID_RECALC_TRANSFORM | ID_RECALC_GEOMETRY);
    }

    /* Use multi tagged delete if `use_global=True`, or the object is used only in one scene. */
    if (use_global || ID_REAL_USERS(ob) <= 1) {
      ob->id.tag |= LIB_TAG_DOIT;
      tagged_count += 1;
    }
    else {
      /* Object is used in multiple scenes. Delete the object from the current scene only. */
      ED_object_base_free_and_unlink_no_indirect_check(bmain, scene, ob);
      changed_count += 1;

      /* FIXME: this will also remove parent from grease pencil from other scenes. */
      /* Remove from Grease Pencil parent */
      LISTBASE_FOREACH (bGPdata *, gpd, &bmain->gpencils) {
        LISTBASE_FOREACH (bGPDlayer *, gpl, &gpd->layers) {
          if (gpl->parent != nullptr) {
            if (gpl->parent == ob) {
              gpl->parent = nullptr;
            }
          }
        }
      }
    }
  }
  CTX_DATA_END;

  if ((changed_count + tagged_count) == 0) {
    return OPERATOR_CANCELLED;
  }

  if (tagged_count > 0) {
    BKE_id_multi_tagged_delete(bmain);
  }

  if (confirm) {
    BKE_reportf(op->reports, RPT_INFO, "Deleted %u object(s)", (changed_count + tagged_count));
  }

  /* delete has to handle all open scenes */
  BKE_main_id_tag_listbase(&bmain->scenes, LIB_TAG_DOIT, true);
  LISTBASE_FOREACH (wmWindow *, win, &wm->windows) {
    scene = WM_window_get_active_scene(win);

    if (scene->id.tag & LIB_TAG_DOIT) {
      scene->id.tag &= ~LIB_TAG_DOIT;

      DEG_relations_tag_update(bmain);

      DEG_id_tag_update(&scene->id, ID_RECALC_SELECT);
      WM_event_add_notifier(C, NC_SCENE | ND_OB_ACTIVE, scene);
      WM_event_add_notifier(C, NC_SCENE | ND_LAYER_CONTENT, scene);
    }
  }

  return OPERATOR_FINISHED;
}

<<<<<<< HEAD
/*bfa - descriptions*/
static std::string object_ot_delete_get_description(struct bContext * /*C*/,
                                                    struct wmOperatorType * /*op*/,
                                                    struct PointerRNA *values)
{
  if (RNA_boolean_get(values, "use_global")) {
    return "Delete selected objects from all scenes";
  }
  return "";
=======
static int object_delete_invoke(bContext *C, wmOperator *op, const wmEvent * /*event*/)
{
  if (RNA_boolean_get(op->ptr, "confirm")) {
    return WM_operator_confirm_ex(C,
                                  op,
                                  IFACE_("Delete selected objects?"),
                                  nullptr,
                                  IFACE_("Delete"),
                                  ALERT_ICON_NONE,
                                  false);
  }
  return object_delete_exec(C, op);
>>>>>>> f3e212c8
}

void OBJECT_OT_delete(wmOperatorType *ot)
{
  /* identifiers */
  ot->name = "Delete";
  ot->description = "Delete selected objects";
  ot->idname = "OBJECT_OT_delete";

  /* api callbacks */
  ot->invoke = object_delete_invoke;
  ot->exec = object_delete_exec;
  ot->get_description = object_ot_delete_get_description; /*bfa - descriptions*/
  ot->poll = ED_operator_objectmode;

  /* flags */
  ot->flag = OPTYPE_REGISTER | OPTYPE_UNDO;

  PropertyRNA *prop;
  prop = RNA_def_boolean(
      ot->srna, "use_global", false, "Delete Globally", "Remove object from all scenes");
  RNA_def_property_flag(prop, PropertyFlag(PROP_HIDDEN | PROP_SKIP_SAVE));
  WM_operator_properties_confirm_or_exec(ot);
}

/** \} */

/* -------------------------------------------------------------------- */
/** \name Copy Object Utilities
 * \{ */

/* after copying objects, copied data should get new pointers */
static void copy_object_set_idnew(bContext *C)
{
  Main *bmain = CTX_data_main(C);

  CTX_DATA_BEGIN (C, Object *, ob, selected_editable_objects) {
    BKE_libblock_relink_to_newid(bmain, &ob->id, 0);
  }
  CTX_DATA_END;

#ifndef NDEBUG
  /* Call to `BKE_libblock_relink_to_newid` above is supposed to have cleared all those flags. */
  ID *id_iter;
  FOREACH_MAIN_ID_BEGIN (bmain, id_iter) {
    if (GS(id_iter->name) == ID_OB) {
      /* Not all duplicated objects would be used by other newly duplicated data, so their flag
       * will not always be cleared. */
      continue;
    }
    BLI_assert((id_iter->tag & LIB_TAG_NEW) == 0);
  }
  FOREACH_MAIN_ID_END;
#endif

  BKE_main_id_newptr_and_tag_clear(bmain);
}

/** \} */

/* -------------------------------------------------------------------- */
/** \name Make Instanced Objects Real Operator
 * \{ */

/* XXX TODO: That whole hierarchy handling based on persistent_id tricks is
 * very confusing and convoluted, and it will fail in many cases besides basic ones.
 * Think this should be replaced by a proper tree-like representation of the instantiations,
 * should help a lot in both readability, and precise consistent rebuilding of hierarchy.
 */

/**
 * \note regarding hashing dupli-objects which come from OB_DUPLICOLLECTION,
 * skip the first member of #DupliObject.persistent_id
 * since its a unique index and we only want to know if the group objects are from the same
 * dupli-group instance.
 *
 * \note regarding hashing dupli-objects which come from non-OB_DUPLICOLLECTION,
 * include the first member of #DupliObject.persistent_id
 * since its the index of the vertex/face the object is instantiated on and we want to identify
 * objects on the same vertex/face.
 * In other words, we consider each group of objects from a same item as being
 * the 'local group' where to check for parents.
 */
static uint dupliobject_hash(const void *ptr)
{
  const DupliObject *dob = static_cast<const DupliObject *>(ptr);
  uint hash = BLI_ghashutil_ptrhash(dob->ob);

  if (dob->type == OB_DUPLICOLLECTION) {
    for (int i = 1; (i < MAX_DUPLI_RECUR) && dob->persistent_id[i] != INT_MAX; i++) {
      hash ^= (dob->persistent_id[i] ^ i);
    }
  }
  else {
    hash ^= (dob->persistent_id[0] ^ 0);
  }
  return hash;
}

/**
 * \note regarding hashing dupli-objects when using OB_DUPLICOLLECTION,
 * skip the first member of #DupliObject.persistent_id
 * since its a unique index and we only want to know if the group objects are from the same
 * dupli-group instance.
 */
static uint dupliobject_instancer_hash(const void *ptr)
{
  const DupliObject *dob = static_cast<const DupliObject *>(ptr);
  uint hash = BLI_ghashutil_inthash(dob->persistent_id[0]);
  for (int i = 1; (i < MAX_DUPLI_RECUR) && dob->persistent_id[i] != INT_MAX; i++) {
    hash ^= (dob->persistent_id[i] ^ i);
  }
  return hash;
}

/**
 * Compare function that matches #dupliobject_hash.
 */
static bool dupliobject_cmp(const void *a_, const void *b_)
{
  const DupliObject *a = static_cast<const DupliObject *>(a_);
  const DupliObject *b = static_cast<const DupliObject *>(b_);

  if (a->ob != b->ob) {
    return true;
  }

  if (a->type != b->type) {
    return true;
  }

  if (a->type == OB_DUPLICOLLECTION) {
    for (int i = 1; (i < MAX_DUPLI_RECUR); i++) {
      if (a->persistent_id[i] != b->persistent_id[i]) {
        return true;
      }
      if (a->persistent_id[i] == INT_MAX) {
        break;
      }
    }
  }
  else {
    if (a->persistent_id[0] != b->persistent_id[0]) {
      return true;
    }
  }

  /* matching */
  return false;
}

/* Compare function that matches dupliobject_instancer_hash. */
static bool dupliobject_instancer_cmp(const void *a_, const void *b_)
{
  const DupliObject *a = static_cast<const DupliObject *>(a_);
  const DupliObject *b = static_cast<const DupliObject *>(b_);

  for (int i = 0; (i < MAX_DUPLI_RECUR); i++) {
    if (a->persistent_id[i] != b->persistent_id[i]) {
      return true;
    }
    if (a->persistent_id[i] == INT_MAX) {
      break;
    }
  }

  /* matching */
  return false;
}

static void make_object_duplilist_real(bContext *C,
                                       Depsgraph *depsgraph,
                                       Scene *scene,
                                       Base *base,
                                       const bool use_base_parent,
                                       const bool use_hierarchy)
{
  Main *bmain = CTX_data_main(C);
  ViewLayer *view_layer = CTX_data_view_layer(C);
  GHash *parent_gh = nullptr, *instancer_gh = nullptr;

  Object *object_eval = DEG_get_evaluated_object(depsgraph, base->object);

  if (!(base->object->transflag & OB_DUPLI) &&
      !blender::bke::object_has_geometry_set_instances(*object_eval))
  {
    return;
  }

  ListBase *lb_duplis = object_duplilist(depsgraph, scene, object_eval);

  if (BLI_listbase_is_empty(lb_duplis)) {
    free_object_duplilist(lb_duplis);
    return;
  }

  GHash *dupli_gh = BLI_ghash_ptr_new(__func__);
  if (use_hierarchy) {
    parent_gh = BLI_ghash_new(dupliobject_hash, dupliobject_cmp, __func__);

    if (use_base_parent) {
      instancer_gh = BLI_ghash_new(
          dupliobject_instancer_hash, dupliobject_instancer_cmp, __func__);
    }
  }

  LISTBASE_FOREACH (DupliObject *, dob, lb_duplis) {
    Object *ob_src = DEG_get_original_object(dob->ob);
    Object *ob_dst = static_cast<Object *>(ID_NEW_SET(ob_src, BKE_id_copy(bmain, &ob_src->id)));
    id_us_min(&ob_dst->id);

    /* font duplis can have a totcol without material, we get them from parent
     * should be implemented better...
     */
    if (ob_dst->mat == nullptr) {
      ob_dst->totcol = 0;
    }

    BKE_collection_object_add_from(bmain, scene, base->object, ob_dst);
    BKE_view_layer_synced_ensure(scene, view_layer);
    Base *base_dst = BKE_view_layer_base_find(view_layer, ob_dst);
    BLI_assert(base_dst != nullptr);

    ED_object_base_select(base_dst, BA_SELECT);
    DEG_id_tag_update(&ob_dst->id, ID_RECALC_SELECT);

    BKE_scene_object_base_flag_sync_from_base(base_dst);

    /* make sure apply works */
    BKE_animdata_free(&ob_dst->id, true);
    ob_dst->adt = nullptr;

    ob_dst->parent = nullptr;
    BKE_constraints_free(&ob_dst->constraints);
    ob_dst->runtime->curve_cache = nullptr;
    const bool is_dupli_instancer = (ob_dst->transflag & OB_DUPLI) != 0;
    ob_dst->transflag &= ~OB_DUPLI;
    /* Remove instantiated collection, it's annoying to keep it here
     * (and get potentially a lot of usages of it then...). */
    id_us_min((ID *)ob_dst->instance_collection);
    ob_dst->instance_collection = nullptr;

    copy_m4_m4(ob_dst->runtime->object_to_world.ptr(), dob->mat);
    BKE_object_apply_mat4(ob_dst, ob_dst->object_to_world().ptr(), false, false);

    BLI_ghash_insert(dupli_gh, dob, ob_dst);
    if (parent_gh) {
      void **val;
      /* Due to nature of hash/comparison of this ghash, a lot of duplis may be considered as
       * 'the same', this avoids trying to insert same key several time and
       * raise asserts in debug builds... */
      if (!BLI_ghash_ensure_p(parent_gh, dob, &val)) {
        *val = ob_dst;
      }

      if (is_dupli_instancer && instancer_gh) {
        /* Same as above, we may have several 'hits'. */
        if (!BLI_ghash_ensure_p(instancer_gh, dob, &val)) {
          *val = ob_dst;
        }
      }
    }
  }

  LISTBASE_FOREACH (DupliObject *, dob, lb_duplis) {
    Object *ob_src = dob->ob;
    Object *ob_dst = static_cast<Object *>(BLI_ghash_lookup(dupli_gh, dob));

    /* Remap new object to itself, and clear again newid pointer of orig object. */
    BKE_libblock_relink_to_newid(bmain, &ob_dst->id, 0);

    DEG_id_tag_update(&ob_dst->id, ID_RECALC_GEOMETRY);

    if (use_hierarchy) {
      /* original parents */
      Object *ob_src_par = ob_src->parent;
      Object *ob_dst_par = nullptr;

      /* find parent that was also made real */
      if (ob_src_par) {
        /* OK to keep most of the members uninitialized,
         * they won't be read, this is simply for a hash lookup. */
        DupliObject dob_key;
        dob_key.ob = ob_src_par;
        dob_key.type = dob->type;
        if (dob->type == OB_DUPLICOLLECTION) {
          memcpy(&dob_key.persistent_id[1],
                 &dob->persistent_id[1],
                 sizeof(dob->persistent_id[1]) * (MAX_DUPLI_RECUR - 1));
        }
        else {
          dob_key.persistent_id[0] = dob->persistent_id[0];
        }
        ob_dst_par = static_cast<Object *>(BLI_ghash_lookup(parent_gh, &dob_key));
      }

      if (ob_dst_par) {
        /* allow for all possible parent types */
        ob_dst->partype = ob_src->partype;
        STRNCPY(ob_dst->parsubstr, ob_src->parsubstr);
        ob_dst->par1 = ob_src->par1;
        ob_dst->par2 = ob_src->par2;
        ob_dst->par3 = ob_src->par3;

        copy_m4_m4(ob_dst->parentinv, ob_src->parentinv);

        ob_dst->parent = ob_dst_par;
      }
    }
    if (use_base_parent && ob_dst->parent == nullptr) {
      Object *ob_dst_par = nullptr;

      if (instancer_gh != nullptr) {
        /* OK to keep most of the members uninitialized,
         * they won't be read, this is simply for a hash lookup. */
        DupliObject dob_key;
        /* We are looking one step upper in hierarchy, so we need to 'shift' the `persistent_id`,
         * ignoring the first item.
         * We only check on persistent_id here, since we have no idea what object it might be. */
        memcpy(&dob_key.persistent_id[0],
               &dob->persistent_id[1],
               sizeof(dob_key.persistent_id[0]) * (MAX_DUPLI_RECUR - 1));
        ob_dst_par = static_cast<Object *>(BLI_ghash_lookup(instancer_gh, &dob_key));
      }

      if (ob_dst_par == nullptr) {
        /* Default to parenting to root object...
         * Always the case when use_hierarchy is false. */
        ob_dst_par = base->object;
      }

      ob_dst->parent = ob_dst_par;
      ob_dst->partype = PAROBJECT;
    }

    if (ob_dst->parent) {
      /* NOTE: this may be the parent of other objects, but it should
       * still work out ok */
      BKE_object_apply_mat4(ob_dst, dob->mat, false, true);

      /* to set ob_dst->orig and in case there's any other discrepancies */
      DEG_id_tag_update(&ob_dst->id, ID_RECALC_TRANSFORM);
    }
  }

  if (base->object->transflag & OB_DUPLICOLLECTION && base->object->instance_collection) {
    base->object->instance_collection = nullptr;
  }

  ED_object_base_select(base, BA_DESELECT);
  DEG_id_tag_update(&base->object->id, ID_RECALC_SELECT);

  BLI_ghash_free(dupli_gh, nullptr, nullptr);
  if (parent_gh) {
    BLI_ghash_free(parent_gh, nullptr, nullptr);
  }
  if (instancer_gh) {
    BLI_ghash_free(instancer_gh, nullptr, nullptr);
  }

  free_object_duplilist(lb_duplis);

  BKE_main_id_newptr_and_tag_clear(bmain);

  base->object->transflag &= ~OB_DUPLI;
  DEG_id_tag_update(&base->object->id, ID_RECALC_SYNC_TO_EVAL);
}

static int object_duplicates_make_real_exec(bContext *C, wmOperator *op)
{
  Main *bmain = CTX_data_main(C);
  Depsgraph *depsgraph = CTX_data_ensure_evaluated_depsgraph(C);
  Scene *scene = CTX_data_scene(C);

  const bool use_base_parent = RNA_boolean_get(op->ptr, "use_base_parent");
  const bool use_hierarchy = RNA_boolean_get(op->ptr, "use_hierarchy");

  BKE_main_id_newptr_and_tag_clear(bmain);

  CTX_DATA_BEGIN (C, Base *, base, selected_editable_bases) {
    make_object_duplilist_real(C, depsgraph, scene, base, use_base_parent, use_hierarchy);

    /* dependencies were changed */
    WM_event_add_notifier(C, NC_OBJECT | ND_PARENT, base->object);
  }
  CTX_DATA_END;

  DEG_relations_tag_update(bmain);
  WM_event_add_notifier(C, NC_SCENE, scene);
  WM_main_add_notifier(NC_OBJECT | ND_DRAW, nullptr);
  ED_outliner_select_sync_from_object_tag(C);

  return OPERATOR_FINISHED;
}

void OBJECT_OT_duplicates_make_real(wmOperatorType *ot)
{
  /* identifiers */
  ot->name = "Make Instances Real";
  ot->description = "Make instanced objects attached to this object real";
  ot->idname = "OBJECT_OT_duplicates_make_real";

  /* api callbacks */
  ot->exec = object_duplicates_make_real_exec;

  ot->poll = ED_operator_objectmode;

  /* flags */
  ot->flag = OPTYPE_REGISTER | OPTYPE_UNDO;

  RNA_def_boolean(ot->srna,
                  "use_base_parent",
                  false,
                  "Parent",
                  "Parent newly created objects to the original instancer");
  RNA_def_boolean(
      ot->srna, "use_hierarchy", false, "Keep Hierarchy", "Maintain parent child relationships");
}

/** \} */

/* -------------------------------------------------------------------- */
/** \name Data Convert Operator
 * \{ */

static const EnumPropertyItem convert_target_items[] = {
    {OB_CURVES_LEGACY,
     "CURVE",
     ICON_OUTLINER_OB_CURVE,
     "Curve",
     "Curve from Mesh or Text objects"},
    {OB_MESH,
     "MESH",
     ICON_OUTLINER_OB_MESH,
     "Mesh",
#ifdef WITH_POINT_CLOUD
     "Mesh from Curve, Surface, Metaball, Text, or Point Cloud objects"},
#else
     "Mesh from Curve, Surface, Metaball, or Text objects"},
#endif
    {OB_GPENCIL_LEGACY,
     "GPENCIL",
     ICON_OUTLINER_OB_GREASEPENCIL,
     "Grease Pencil",
     "Grease Pencil from Curve or Mesh objects"},
#ifdef WITH_POINT_CLOUD
    {OB_POINTCLOUD,
     "POINTCLOUD",
     ICON_OUTLINER_OB_POINTCLOUD,
     "Point Cloud",
     "Point Cloud from Mesh objects"},
#endif
    {OB_CURVES, "CURVES", ICON_OUTLINER_OB_CURVES, "Curves", "Curves from evaluated curve data"},
#ifdef WITH_GREASE_PENCIL_V3
    {OB_GREASE_PENCIL,
     "GREASEPENCIL",
     ICON_OUTLINER_OB_GREASEPENCIL,
     "Grease Pencil v3",
     "Grease Pencil v3 from Grease Pencil"},
#endif
    {0, nullptr, 0, nullptr, nullptr},
};

static void object_data_convert_curve_to_mesh(Main *bmain, Depsgraph *depsgraph, Object *ob)
{
  Object *object_eval = DEG_get_evaluated_object(depsgraph, ob);
  Curve *curve = static_cast<Curve *>(ob->data);

  Mesh *mesh = BKE_mesh_new_from_object_to_bmain(bmain, depsgraph, object_eval, true);
  if (mesh == nullptr) {
    /* Unable to convert the curve to a mesh. */
    return;
  }

  BKE_object_free_modifiers(ob, 0);
  /* Replace curve used by the object itself. */
  ob->data = mesh;
  ob->type = OB_MESH;
  id_us_min(&curve->id);
  id_us_plus(&mesh->id);
  /* Change objects which are using same curve.
   * A bit annoying, but:
   * - It's possible to have multiple curve objects selected which are sharing the same curve
   *   data-block. We don't want mesh to be created for every of those objects.
   * - This is how conversion worked for a long time. */
  LISTBASE_FOREACH (Object *, other_object, &bmain->objects) {
    if (other_object->data == curve) {
      other_object->type = OB_MESH;

      id_us_min((ID *)other_object->data);
      other_object->data = ob->data;
      id_us_plus((ID *)other_object->data);
    }
  }
}

static bool object_convert_poll(bContext *C)
{
  Scene *scene = CTX_data_scene(C);
  Base *base_act = CTX_data_active_base(C);
  Object *obact = base_act ? base_act->object : nullptr;

  if (obact == nullptr || obact->data == nullptr || ID_IS_LINKED(obact) ||
      ID_IS_OVERRIDE_LIBRARY(obact) || ID_IS_OVERRIDE_LIBRARY(obact->data))
  {
    return false;
  }

  return (!ID_IS_LINKED(scene) && (BKE_object_is_in_editmode(obact) == false) &&
          (base_act->flag & BASE_SELECTED));
}

/* Helper for object_convert_exec */
static Base *duplibase_for_convert(
    Main *bmain, Depsgraph *depsgraph, Scene *scene, ViewLayer *view_layer, Base *base, Object *ob)
{
  if (ob == nullptr) {
    ob = base->object;
  }

  Object *obn = (Object *)BKE_id_copy(bmain, &ob->id);
  id_us_min(&obn->id);
  DEG_id_tag_update(&obn->id, ID_RECALC_TRANSFORM | ID_RECALC_GEOMETRY | ID_RECALC_ANIMATION);
  BKE_collection_object_add_from(bmain, scene, ob, obn);

  BKE_view_layer_synced_ensure(scene, view_layer);
  Base *basen = BKE_view_layer_base_find(view_layer, obn);
  ED_object_base_select(basen, BA_SELECT);
  ED_object_base_select(base, BA_DESELECT);

  /* XXX: An ugly hack needed because if we re-run depsgraph with some new meta-ball objects
   * having same 'family name' as orig ones, they will affect end result of meta-ball computation.
   * For until we get rid of that name-based thingy in meta-balls, that should do the trick
   * (this is weak, but other solution (to change name of `obn`) is even worse IMHO).
   * See #65996. */
  const bool is_meta_ball = (obn->type == OB_MBALL);
  void *obdata = obn->data;
  if (is_meta_ball) {
    obn->type = OB_EMPTY;
    obn->data = nullptr;
  }

  /* XXX Doing that here is stupid, it means we update and re-evaluate the whole depsgraph every
   * time we need to duplicate an object to convert it. Even worse, this is not 100% correct, since
   * we do not yet have duplicated obdata.
   * However, that is a safe solution for now. Proper, longer-term solution is to refactor
   * object_convert_exec to:
   *  - duplicate all data it needs to in a first loop.
   *  - do a single update.
   *  - convert data in a second loop. */
  DEG_graph_tag_relations_update(depsgraph);
  CustomData_MeshMasks customdata_mask_prev = scene->customdata_mask;
  CustomData_MeshMasks_update(&scene->customdata_mask, &CD_MASK_MESH);
  BKE_scene_graph_update_tagged(depsgraph, bmain);
  scene->customdata_mask = customdata_mask_prev;

  if (is_meta_ball) {
    obn->type = OB_MBALL;
    obn->data = obdata;
  }

  return basen;
}

static int object_convert_exec(bContext *C, wmOperator *op)
{
  using namespace blender;
  Main *bmain = CTX_data_main(C);
  Depsgraph *depsgraph = CTX_data_ensure_evaluated_depsgraph(C);
  Scene *scene = CTX_data_scene(C);
  ViewLayer *view_layer = CTX_data_view_layer(C);
  View3D *v3d = CTX_wm_view3d(C);
  Base *basen = nullptr, *basact = nullptr;
  Object *ob1, *obact = CTX_data_active_object(C);
  const short target = RNA_enum_get(op->ptr, "target");
  bool keep_original = RNA_boolean_get(op->ptr, "keep_original");
  const bool do_merge_customdata = RNA_boolean_get(op->ptr, "merge_customdata");

  const float angle = RNA_float_get(op->ptr, "angle");
  const int thickness = RNA_int_get(op->ptr, "thickness");
  const bool use_seams = RNA_boolean_get(op->ptr, "seams");
  const bool use_faces = RNA_boolean_get(op->ptr, "faces");
  const float offset = RNA_float_get(op->ptr, "offset");

  int mballConverted = 0;
  bool gpencilConverted = false;
  bool gpencilCurveConverted = false;

  /* don't forget multiple users! */

  {
    FOREACH_SCENE_OBJECT_BEGIN (scene, ob) {
      ob->flag &= ~OB_DONE;

      /* flag data that's not been edited (only needed for !keep_original) */
      if (ob->data) {
        ((ID *)ob->data)->tag |= LIB_TAG_DOIT;
      }

      /* possible metaball basis is not in this scene */
      if (ob->type == OB_MBALL && target == OB_MESH) {
        if (BKE_mball_is_basis(ob) == false) {
          Object *ob_basis;
          ob_basis = BKE_mball_basis_find(scene, ob);
          if (ob_basis) {
            ob_basis->flag &= ~OB_DONE;
          }
        }
      }
    }
    FOREACH_SCENE_OBJECT_END;
  }

  ListBase selected_editable_bases;
  CTX_data_selected_editable_bases(C, &selected_editable_bases);

  /* Ensure we get all meshes calculated with a sufficient data-mask,
   * needed since re-evaluating single modifiers causes bugs if they depend
   * on other objects data masks too, see: #50950. */
  {
    LISTBASE_FOREACH (CollectionPointerLink *, link, &selected_editable_bases) {
      Base *base = static_cast<Base *>(link->ptr.data);
      Object *ob = base->object;

      /* The way object type conversion works currently (enforcing conversion of *all* objects
       * using converted object-data, even some un-selected/hidden/another scene ones,
       * sounds totally bad to me.
       * However, changing this is more design than bug-fix, not to mention convoluted code below,
       * so that will be for later.
       * But at the very least, do not do that with linked IDs! */
      if ((!BKE_id_is_editable(bmain, &ob->id) ||
           (ob->data && !BKE_id_is_editable(bmain, static_cast<ID *>(ob->data)))) &&
          !keep_original)
      {
        keep_original = true;
        BKE_report(op->reports,
                   RPT_INFO,
                   "Converting some non-editable object/object data, enforcing 'Keep Original' "
                   "option to True");
      }

      DEG_id_tag_update(&base->object->id, ID_RECALC_GEOMETRY);
    }

    CustomData_MeshMasks customdata_mask_prev = scene->customdata_mask;
    CustomData_MeshMasks_update(&scene->customdata_mask, &CD_MASK_MESH);
    BKE_scene_graph_update_tagged(depsgraph, bmain);
    scene->customdata_mask = customdata_mask_prev;
  }

  LISTBASE_FOREACH (CollectionPointerLink *, link, &selected_editable_bases) {
    Object *newob = nullptr;
    Base *base = static_cast<Base *>(link->ptr.data);
    Object *ob = base->object;

    if (ob->flag & OB_DONE || !IS_TAGGED(ob->data)) {
      if (ob->type != target) {
        base->flag &= ~SELECT;
        ob->flag &= ~SELECT;
      }

      /* obdata already modified */
      if (!IS_TAGGED(ob->data)) {
        /* When 2 objects with linked data are selected, converting both
         * would keep modifiers on all but the converted object #26003. */
        if (ob->type == OB_MESH) {
          BKE_object_free_modifiers(ob, 0); /* after derivedmesh calls! */
        }
        if (ob->type == OB_GPENCIL_LEGACY) {
          BKE_object_free_modifiers(ob, 0); /* after derivedmesh calls! */
          BKE_object_free_shaderfx(ob, 0);
        }
      }
    }
    else if (ob->type == OB_MESH && target == OB_CURVES_LEGACY) {
      ob->flag |= OB_DONE;

      if (keep_original) {
        basen = duplibase_for_convert(bmain, depsgraph, scene, view_layer, base, nullptr);
        newob = basen->object;

        /* Decrement original mesh's usage count. */
        Mesh *mesh = static_cast<Mesh *>(newob->data);
        id_us_min(&mesh->id);

        /* Make a new copy of the mesh. */
        newob->data = BKE_id_copy(bmain, &mesh->id);
      }
      else {
        newob = ob;
      }

      BKE_mesh_to_curve(bmain, depsgraph, scene, newob);

      if (newob->type == OB_CURVES_LEGACY) {
        BKE_object_free_modifiers(newob, 0); /* after derivedmesh calls! */
        if (newob->rigidbody_object != nullptr) {
          ED_rigidbody_object_remove(bmain, scene, newob);
        }
      }
    }
    else if (ob->type == OB_MESH && target == OB_GPENCIL_LEGACY) {
      ob->flag |= OB_DONE;

      /* Create a new grease pencil object and copy transformations. */
      ushort local_view_bits = (v3d && v3d->localvd) ? v3d->local_view_uid : 0;
      float loc[3], size[3], rot[3][3], eul[3];
      float matrix[4][4];
      mat4_to_loc_rot_size(loc, rot, size, ob->object_to_world().ptr());
      mat3_to_eul(eul, rot);

      Object *ob_gpencil = ED_gpencil_add_object(C, loc, local_view_bits);
      copy_v3_v3(ob_gpencil->loc, loc);
      copy_v3_v3(ob_gpencil->rot, eul);
      copy_v3_v3(ob_gpencil->scale, size);
      unit_m4(matrix);
      /* Set object in 3D mode. */
      bGPdata *gpd = (bGPdata *)ob_gpencil->data;
      gpd->draw_mode = GP_DRAWMODE_3D;

      gpencilConverted |= BKE_gpencil_convert_mesh(bmain,
                                                   depsgraph,
                                                   scene,
                                                   ob_gpencil,
                                                   ob,
                                                   angle,
                                                   thickness,
                                                   offset,
                                                   matrix,
                                                   0,
                                                   use_seams,
                                                   use_faces,
                                                   true);

      /* Remove unused materials. */
      int actcol = ob_gpencil->actcol;
      for (int slot = 1; slot <= ob_gpencil->totcol; slot++) {
        while (slot <= ob_gpencil->totcol && !BKE_object_material_slot_used(ob_gpencil, slot)) {
          ob_gpencil->actcol = slot;
          BKE_object_material_slot_remove(CTX_data_main(C), ob_gpencil);

          if (actcol >= slot) {
            actcol--;
          }
        }
      }
      ob_gpencil->actcol = actcol;
    }
    else if (U.experimental.use_grease_pencil_version3 && ob->type == OB_GPENCIL_LEGACY &&
             target == OB_GREASE_PENCIL)
    {
      ob->flag |= OB_DONE;

      if (keep_original) {
        BLI_assert_unreachable();
      }
      else {
        newob = ob;
      }

      bke::greasepencil::convert::legacy_gpencil_object(*bmain, *newob);
    }
    else if (target == OB_CURVES) {
      ob->flag |= OB_DONE;

      Object *ob_eval = DEG_get_evaluated_object(depsgraph, ob);
      bke::GeometrySet geometry;
      if (ob_eval->runtime->geometry_set_eval != nullptr) {
        geometry = *ob_eval->runtime->geometry_set_eval;
      }

      if (geometry.has_curves()) {
        if (keep_original) {
          basen = duplibase_for_convert(bmain, depsgraph, scene, view_layer, base, nullptr);
          newob = basen->object;

          /* Decrement original curve's usage count. */
          Curve *legacy_curve = static_cast<Curve *>(newob->data);
          id_us_min(&legacy_curve->id);

          /* Make a copy of the curve. */
          newob->data = BKE_id_copy(bmain, &legacy_curve->id);
        }
        else {
          newob = ob;
        }

        const Curves *curves_eval = geometry.get_curves();
        Curves *new_curves = static_cast<Curves *>(BKE_id_new(bmain, ID_CV, newob->id.name + 2));

        newob->data = new_curves;
        newob->type = OB_CURVES;

        new_curves->geometry.wrap() = curves_eval->geometry.wrap();
        BKE_object_material_from_eval_data(bmain, newob, &curves_eval->id);

        BKE_object_free_derived_caches(newob);
        BKE_object_free_modifiers(newob, 0);
      }
      else {
        BKE_reportf(
            op->reports, RPT_WARNING, "Object '%s' has no evaluated curves data", ob->id.name + 2);
      }
    }
    else if (ob->type == OB_MESH && target == OB_POINTCLOUD) {
      ob->flag |= OB_DONE;

      if (keep_original) {
        basen = duplibase_for_convert(bmain, depsgraph, scene, view_layer, base, nullptr);
        newob = basen->object;

        /* Decrement original mesh's usage count. */
        Mesh *mesh = static_cast<Mesh *>(newob->data);
        id_us_min(&mesh->id);

        /* Make a new copy of the mesh. */
        newob->data = BKE_id_copy(bmain, &mesh->id);
      }
      else {
        newob = ob;
      }

      BKE_mesh_to_pointcloud(bmain, depsgraph, scene, newob);

      if (newob->type == OB_POINTCLOUD) {
        BKE_object_free_modifiers(newob, 0); /* after derivedmesh calls! */
        ED_rigidbody_object_remove(bmain, scene, newob);
      }
    }
    else if (ob->type == OB_MESH) {
      ob->flag |= OB_DONE;

      if (keep_original) {
        basen = duplibase_for_convert(bmain, depsgraph, scene, view_layer, base, nullptr);
        newob = basen->object;

        /* Decrement original mesh's usage count. */
        Mesh *mesh = static_cast<Mesh *>(newob->data);
        id_us_min(&mesh->id);

        /* Make a new copy of the mesh. */
        newob->data = BKE_id_copy(bmain, &mesh->id);
      }
      else {
        newob = ob;
        DEG_id_tag_update(&ob->id, ID_RECALC_TRANSFORM | ID_RECALC_GEOMETRY | ID_RECALC_ANIMATION);
      }

      /* make new mesh data from the original copy */
      /* NOTE: get the mesh from the original, not from the copy in some
       * cases this doesn't give correct results (when MDEF is used for eg)
       */
      const Object *ob_eval = DEG_get_evaluated_object(depsgraph, ob);
      const Mesh *mesh_eval = BKE_object_get_evaluated_mesh(ob_eval);
      Mesh *new_mesh = mesh_eval ? BKE_mesh_copy_for_eval(mesh_eval) :
                                   BKE_mesh_new_nomain(0, 0, 0, 0);
      BKE_object_material_from_eval_data(bmain, newob, &new_mesh->id);
      /* Anonymous attributes shouldn't be available on the applied geometry. */
      new_mesh->attributes_for_write().remove_anonymous();
      if (do_merge_customdata) {
        BKE_mesh_merge_customdata_for_apply_modifier(new_mesh);
      }

      Mesh *ob_data_mesh = (Mesh *)newob->data;
      BKE_mesh_nomain_to_mesh(new_mesh, ob_data_mesh, newob);

      BKE_object_free_modifiers(newob, 0); /* after derivedmesh calls! */
    }
    else if (ob->type == OB_FONT) {
      ob->flag |= OB_DONE;

      if (keep_original) {
        basen = duplibase_for_convert(bmain, depsgraph, scene, view_layer, base, nullptr);
        newob = basen->object;

        /* Decrement original curve's usage count. */
        id_us_min(&((Curve *)newob->data)->id);

        /* Make a new copy of the curve. */
        newob->data = BKE_id_copy(bmain, static_cast<ID *>(ob->data));
      }
      else {
        newob = ob;
      }

      Curve *cu = static_cast<Curve *>(newob->data);

      Object *ob_eval = DEG_get_evaluated_object(depsgraph, ob);
      BKE_vfont_to_curve_ex(ob_eval,
                            static_cast<Curve *>(ob_eval->data),
                            FO_EDIT,
                            &cu->nurb,
                            nullptr,
                            nullptr,
                            nullptr,
                            nullptr);

      newob->type = OB_CURVES_LEGACY;
      cu->type = OB_CURVES_LEGACY;

      if (cu->vfont) {
        id_us_min(&cu->vfont->id);
        cu->vfont = nullptr;
      }
      if (cu->vfontb) {
        id_us_min(&cu->vfontb->id);
        cu->vfontb = nullptr;
      }
      if (cu->vfonti) {
        id_us_min(&cu->vfonti->id);
        cu->vfonti = nullptr;
      }
      if (cu->vfontbi) {
        id_us_min(&cu->vfontbi->id);
        cu->vfontbi = nullptr;
      }

      if (!keep_original) {
        /* other users */
        if (ID_REAL_USERS(&cu->id) > 1) {
          for (ob1 = static_cast<Object *>(bmain->objects.first); ob1;
               ob1 = static_cast<Object *>(ob1->id.next))
          {
            if (ob1->data == ob->data) {
              ob1->type = OB_CURVES_LEGACY;
              DEG_id_tag_update(&ob1->id,
                                ID_RECALC_TRANSFORM | ID_RECALC_GEOMETRY | ID_RECALC_ANIMATION);
            }
          }
        }
      }

      LISTBASE_FOREACH (Nurb *, nu, &cu->nurb) {
        nu->charidx = 0;
      }

      cu->flag &= ~CU_3D;
      BKE_curve_dimension_update(cu);

      if (target == OB_MESH) {
        /* No assumption should be made that the resulting objects is a mesh, as conversion can
         * fail. */
        object_data_convert_curve_to_mesh(bmain, depsgraph, newob);
        /* Meshes doesn't use the "curve cache". */
        BKE_object_free_curve_cache(newob);
      }
      else if (target == OB_GPENCIL_LEGACY) {
        ushort local_view_bits = (v3d && v3d->localvd) ? v3d->local_view_uid : 0;
        Object *ob_gpencil = ED_gpencil_add_object(C, newob->loc, local_view_bits);
        copy_v3_v3(ob_gpencil->rot, newob->rot);
        copy_v3_v3(ob_gpencil->scale, newob->scale);
        BKE_gpencil_convert_curve(bmain, scene, ob_gpencil, newob, false, 1.0f, 0.0f);
        gpencilConverted = true;
        gpencilCurveConverted = true;
        basen = nullptr;
      }
    }
    else if (ELEM(ob->type, OB_CURVES_LEGACY, OB_SURF)) {
      ob->flag |= OB_DONE;

      if (target == OB_MESH) {
        if (keep_original) {
          basen = duplibase_for_convert(bmain, depsgraph, scene, view_layer, base, nullptr);
          newob = basen->object;

          /* Decrement original curve's usage count. */
          id_us_min(&((Curve *)newob->data)->id);

          /* make a new copy of the curve */
          newob->data = BKE_id_copy(bmain, static_cast<ID *>(ob->data));
        }
        else {
          newob = ob;
        }

        /* No assumption should be made that the resulting objects is a mesh, as conversion can
         * fail. */
        object_data_convert_curve_to_mesh(bmain, depsgraph, newob);
        /* Meshes don't use the "curve cache". */
        BKE_object_free_curve_cache(newob);
      }
      else if (target == OB_GPENCIL_LEGACY) {
        if (ob->type != OB_CURVES_LEGACY) {
          ob->flag &= ~OB_DONE;
          BKE_report(op->reports, RPT_ERROR, "Convert Surfaces to Grease Pencil is not supported");
        }
        else {
          /* Create a new grease pencil object and copy transformations.
           * Nurbs Surface are not supported.
           */
          ushort local_view_bits = (v3d && v3d->localvd) ? v3d->local_view_uid : 0;
          Object *ob_gpencil = ED_gpencil_add_object(C, ob->loc, local_view_bits);
          copy_v3_v3(ob_gpencil->rot, ob->rot);
          copy_v3_v3(ob_gpencil->scale, ob->scale);
          BKE_gpencil_convert_curve(bmain, scene, ob_gpencil, ob, false, 1.0f, 0.0f);
          gpencilConverted = true;
        }
      }
    }
    else if (ob->type == OB_MBALL && target == OB_MESH) {
      Object *baseob;

      base->flag &= ~BASE_SELECTED;
      ob->base_flag &= ~BASE_SELECTED;

      baseob = BKE_mball_basis_find(scene, ob);

      if (ob != baseob) {
        /* If mother-ball is converting it would be marked as done later. */
        ob->flag |= OB_DONE;
      }

      if (!(baseob->flag & OB_DONE)) {
        basen = duplibase_for_convert(bmain, depsgraph, scene, view_layer, base, baseob);
        newob = basen->object;

        MetaBall *mb = static_cast<MetaBall *>(newob->data);
        id_us_min(&mb->id);

        /* Find the evaluated mesh of the basis metaball object. */
        Object *object_eval = DEG_get_evaluated_object(depsgraph, baseob);
        Mesh *mesh = BKE_mesh_new_from_object_to_bmain(bmain, depsgraph, object_eval, true);

        id_us_plus(&mesh->id);
        newob->data = mesh;
        newob->type = OB_MESH;

        if (obact->type == OB_MBALL) {
          basact = basen;
        }

        baseob->flag |= OB_DONE;
        mballConverted = 1;
      }
    }
    else if (ob->type == OB_POINTCLOUD && target == OB_MESH) {
      ob->flag |= OB_DONE;

      if (keep_original) {
        basen = duplibase_for_convert(bmain, depsgraph, scene, view_layer, base, nullptr);
        newob = basen->object;

        /* Decrement original point cloud's usage count. */
        PointCloud *pointcloud = static_cast<PointCloud *>(newob->data);
        id_us_min(&pointcloud->id);

        /* Make a new copy of the point cloud. */
        newob->data = BKE_id_copy(bmain, &pointcloud->id);
      }
      else {
        newob = ob;
      }

      BKE_pointcloud_to_mesh(bmain, depsgraph, scene, newob);

      if (newob->type == OB_MESH) {
        BKE_object_free_modifiers(newob, 0); /* after derivedmesh calls! */
        ED_rigidbody_object_remove(bmain, scene, newob);
      }
    }
    else if (ob->type == OB_CURVES && target == OB_MESH) {
      ob->flag |= OB_DONE;

      Object *ob_eval = DEG_get_evaluated_object(depsgraph, ob);
      bke::GeometrySet geometry;
      if (ob_eval->runtime->geometry_set_eval != nullptr) {
        geometry = *ob_eval->runtime->geometry_set_eval;
      }

      if (keep_original) {
        basen = duplibase_for_convert(bmain, depsgraph, scene, view_layer, base, nullptr);
        newob = basen->object;

        Curves *curves = static_cast<Curves *>(newob->data);
        id_us_min(&curves->id);

        newob->data = BKE_id_copy(bmain, &curves->id);
      }
      else {
        newob = ob;
      }

      Mesh *new_mesh = static_cast<Mesh *>(BKE_id_new(bmain, ID_ME, newob->id.name + 2));
      newob->data = new_mesh;
      newob->type = OB_MESH;

      if (const Mesh *mesh_eval = geometry.get_mesh()) {
        BKE_mesh_nomain_to_mesh(BKE_mesh_copy_for_eval(mesh_eval), new_mesh, newob);
        BKE_object_material_from_eval_data(bmain, newob, &mesh_eval->id);
        new_mesh->attributes_for_write().remove_anonymous();
      }
      else if (const Curves *curves_eval = geometry.get_curves()) {
        bke::AnonymousAttributePropagationInfo propagation_info;
        propagation_info.propagate_all = false;
        Mesh *mesh = bke::curve_to_wire_mesh(curves_eval->geometry.wrap(), propagation_info);
        if (!mesh) {
          mesh = BKE_mesh_new_nomain(0, 0, 0, 0);
        }
        BKE_mesh_nomain_to_mesh(mesh, new_mesh, newob);
        BKE_object_material_from_eval_data(bmain, newob, &curves_eval->id);
      }
      else {
        BKE_reportf(op->reports,
                    RPT_WARNING,
                    "Object '%s' has no evaluated mesh or curves data",
                    ob->id.name + 2);
      }

      BKE_object_free_derived_caches(newob);
      BKE_object_free_modifiers(newob, 0);
    }
    else {
      continue;
    }

    /* Ensure new object has consistent material data with its new obdata. */
    if (newob) {
      BKE_object_materials_test(bmain, newob, static_cast<ID *>(newob->data));
    }

    /* tag obdata if it was been changed */

    /* If the original object is active then make this object active */
    if (basen) {
      if (ob == obact) {
        /* Store new active base to update view layer. */
        basact = basen;
      }

      basen = nullptr;
    }

    if (!keep_original && (ob->flag & OB_DONE)) {
      /* NOTE: Tag transform for update because object parenting to curve with path is handled
       * differently from all other cases. Converting curve to mesh and mesh to curve will likely
       * affect the way children are evaluated.
       * It is not enough to tag only geometry and rely on the curve parenting relations because
       * this relation is lost when curve is converted to mesh. */
      DEG_id_tag_update(&ob->id, ID_RECALC_GEOMETRY | ID_RECALC_TRANSFORM);
      ((ID *)ob->data)->tag &= ~LIB_TAG_DOIT; /* flag not to convert this datablock again */
    }
  }
  BLI_freelistN(&selected_editable_bases);

  if (!keep_original) {
    if (mballConverted) {
      /* We need to remove non-basis MBalls first, otherwise we won't be able to detect them if
       * their basis happens to be removed first. */
      FOREACH_SCENE_OBJECT_BEGIN (scene, ob_mball) {
        if (ob_mball->type == OB_MBALL) {
          Object *ob_basis = nullptr;
          if (!BKE_mball_is_basis(ob_mball) &&
              ((ob_basis = BKE_mball_basis_find(scene, ob_mball)) && (ob_basis->flag & OB_DONE)))
          {
            ED_object_base_free_and_unlink(bmain, scene, ob_mball);
          }
        }
      }
      FOREACH_SCENE_OBJECT_END;
      FOREACH_SCENE_OBJECT_BEGIN (scene, ob_mball) {
        if (ob_mball->type == OB_MBALL) {
          if (ob_mball->flag & OB_DONE) {
            if (BKE_mball_is_basis(ob_mball)) {
              ED_object_base_free_and_unlink(bmain, scene, ob_mball);
            }
          }
        }
      }
      FOREACH_SCENE_OBJECT_END;
    }
    /* Remove curves and meshes converted to Grease Pencil object. */
    if (gpencilConverted) {
      FOREACH_SCENE_OBJECT_BEGIN (scene, ob_delete) {
        if (ELEM(ob_delete->type, OB_CURVES_LEGACY, OB_MESH)) {
          if (ob_delete->flag & OB_DONE) {
            ED_object_base_free_and_unlink(bmain, scene, ob_delete);
          }
        }
      }
      FOREACH_SCENE_OBJECT_END;
    }
  }
  else {
    /* Remove Text curves converted to Grease Pencil object to avoid duplicated curves. */
    if (gpencilCurveConverted) {
      FOREACH_SCENE_OBJECT_BEGIN (scene, ob_delete) {
        if (ELEM(ob_delete->type, OB_CURVES_LEGACY) && (ob_delete->flag & OB_DONE)) {
          ED_object_base_free_and_unlink(bmain, scene, ob_delete);
        }
      }
      FOREACH_SCENE_OBJECT_END;
    }
  }

  // XXX: ED_object_editmode_enter(C, 0);
  // XXX: exit_editmode(C, EM_FREEDATA|); /* free data, but no undo. */

  if (basact) {
    /* active base was changed */
    ED_object_base_activate(C, basact);
    view_layer->basact = basact;
  }
  else {
    BKE_view_layer_synced_ensure(scene, view_layer);
    Object *object = BKE_view_layer_active_object_get(view_layer);
    if (object->flag & OB_DONE) {
      WM_event_add_notifier(C, NC_OBJECT | ND_MODIFIER, object);
      WM_event_add_notifier(C, NC_OBJECT | ND_DATA, object);
    }
  }

  DEG_relations_tag_update(bmain);
  DEG_id_tag_update(&scene->id, ID_RECALC_SELECT);
  WM_event_add_notifier(C, NC_OBJECT | ND_DRAW, scene);
  WM_event_add_notifier(C, NC_SCENE | ND_OB_SELECT, scene);
  WM_event_add_notifier(C, NC_SCENE | ND_LAYER_CONTENT, scene);

  return OPERATOR_FINISHED;
}

static void object_convert_ui(bContext * /*C*/, wmOperator *op)
{
  uiLayout *layout = op->layout;

  uiLayoutSetPropSep(layout, false); /*bfa - checkboxes, don't split*/

  uiItemR(layout, op->ptr, "target", UI_ITEM_NONE, nullptr, ICON_NONE);
  uiItemR(layout, op->ptr, "keep_original", UI_ITEM_NONE, nullptr, ICON_NONE);

  const int target = RNA_enum_get(op->ptr, "target");
  if (target == OB_MESH) {
    uiItemR(layout, op->ptr, "merge_customdata", UI_ITEM_NONE, nullptr, ICON_NONE);
  }
  else if (target == OB_GPENCIL_LEGACY) {
    uiLayoutSetPropSep(layout, true); /*bfa - split*/
    uiItemR(layout, op->ptr, "thickness", UI_ITEM_NONE, nullptr, ICON_NONE);
    uiItemR(layout, op->ptr, "angle", UI_ITEM_NONE, nullptr, ICON_NONE);
    uiItemR(layout, op->ptr, "offset", UI_ITEM_NONE, nullptr, ICON_NONE);
    uiLayoutSetPropSep(layout, false); /*bfa - boolean, don't split*/
    uiItemR(layout, op->ptr, "seams", UI_ITEM_NONE, nullptr, ICON_NONE);
    uiItemR(layout, op->ptr, "faces", UI_ITEM_NONE, nullptr, ICON_NONE);
  }
}

void OBJECT_OT_convert(wmOperatorType *ot)
{
  PropertyRNA *prop;

  /* identifiers */
  ot->name = "Convert To";
  ot->description = "Convert selected objects to another type";
  ot->idname = "OBJECT_OT_convert";

  /* api callbacks */
  ot->invoke = WM_menu_invoke;
  ot->exec = object_convert_exec;
  ot->poll = object_convert_poll;
  ot->ui = object_convert_ui;

  /* flags */
  ot->flag = OPTYPE_REGISTER | OPTYPE_UNDO;

  /* properties */
  ot->prop = RNA_def_enum(
      ot->srna, "target", convert_target_items, OB_MESH, "Target", "Type of object to convert to");
  prop = RNA_def_boolean(ot->srna,
                         "keep_original",
                         false,
                         "Keep Original",
                         "Keep original objects instead of replacing them");
  RNA_def_property_translation_context(prop, BLT_I18NCONTEXT_ID_OBJECT);

  RNA_def_boolean(
      ot->srna,
      "merge_customdata",
      true,
      "Merge UVs",
      "Merge UV coordinates that share a vertex to account for imprecision in some modifiers");

  prop = RNA_def_float_rotation(ot->srna,
                                "angle",
                                0,
                                nullptr,
                                DEG2RADF(0.0f),
                                DEG2RADF(180.0f),
                                "Threshold Angle",
                                "Threshold to determine ends of the strokes",
                                DEG2RADF(0.0f),
                                DEG2RADF(180.0f));
  RNA_def_property_float_default(prop, DEG2RADF(70.0f));

  RNA_def_int(ot->srna, "thickness", 5, 1, 100, "Thickness", "", 1, 100);
  RNA_def_boolean(ot->srna, "seams", false, "Only Seam Edges", "Convert only seam edges");
  RNA_def_boolean(ot->srna, "faces", true, "Export Faces", "Export faces as filled strokes");
  RNA_def_float_distance(ot->srna,
                         "offset",
                         0.01f,
                         0.0,
                         OBJECT_ADD_SIZE_MAXF,
                         "Stroke Offset",
                         "Offset strokes from fill",
                         0.0,
                         100.00);
}

/** \} */

/* -------------------------------------------------------------------- */
/** \name Duplicate Object Operator
 * \{ */

static void object_add_sync_base_collection(
    Main *bmain, Scene *scene, ViewLayer *view_layer, Base *base_src, Object *object_new)
{
  if ((base_src != nullptr) && (base_src->flag & BASE_ENABLED_AND_MAYBE_VISIBLE_IN_VIEWPORT)) {
    BKE_collection_object_add_from(bmain, scene, base_src->object, object_new);
  }
  else {
    LayerCollection *layer_collection = BKE_layer_collection_get_active(view_layer);
    BKE_collection_object_add(bmain, layer_collection->collection, object_new);
  }
}

static void object_add_sync_local_view(Base *base_src, Base *base_new)
{
  base_new->local_view_bits = base_src->local_view_bits;
}

static void object_add_sync_rigid_body(Main *bmain, Object *object_src, Object *object_new)
{
  /* 1) duplis should end up in same collection as the original
   * 2) Rigid Body sim participants MUST always be part of a collection...
   */
  /* XXX: is 2) really a good measure here? */
  if (object_src->rigidbody_object || object_src->rigidbody_constraint) {
    LISTBASE_FOREACH (Collection *, collection, &bmain->collections) {
      if (BKE_collection_has_object(collection, object_src)) {
        BKE_collection_object_add(bmain, collection, object_new);
      }
    }
  }
}

/**
 * - Assumes `id.new` is correct.
 * - Leaves selection of base/object unaltered.
 * - Sets #ID.newid pointers.
 */
static void object_add_duplicate_internal(Main *bmain,
                                          Object *ob,
                                          const eDupli_ID_Flags dupflag,
                                          const eLibIDDuplicateFlags duplicate_options,
                                          Object **r_ob_new)
{
  if (ob->mode & OB_MODE_POSE) {
    return;
  }

  Object *obn = static_cast<Object *>(
      ID_NEW_SET(ob, BKE_object_duplicate(bmain, ob, dupflag, duplicate_options)));
  if (r_ob_new) {
    *r_ob_new = obn;
  }
  DEG_id_tag_update(&obn->id, ID_RECALC_TRANSFORM | ID_RECALC_GEOMETRY);
  return;
}

static Base *object_add_duplicate_internal(Main *bmain,
                                           Scene *scene,
                                           ViewLayer *view_layer,
                                           Object *ob,
                                           const eDupli_ID_Flags dupflag,
                                           const eLibIDDuplicateFlags duplicate_options,
                                           Object **r_ob_new)
{
  Object *object_new = nullptr;
  object_add_duplicate_internal(bmain, ob, dupflag, duplicate_options, &object_new);
  if (r_ob_new) {
    *r_ob_new = object_new;
  }
  if (object_new == nullptr) {
    return nullptr;
  }

  BKE_view_layer_synced_ensure(scene, view_layer);
  Base *base_src = BKE_view_layer_base_find(view_layer, ob);
  object_add_sync_base_collection(bmain, scene, view_layer, base_src, object_new);
  BKE_view_layer_synced_ensure(scene, view_layer);
  Base *base_new = BKE_view_layer_base_find(view_layer, object_new);
  if (base_src && base_new) {
    object_add_sync_local_view(base_src, base_new);
  }
  object_add_sync_rigid_body(bmain, ob, object_new);
  return base_new;
}

Base *ED_object_add_duplicate(
    Main *bmain, Scene *scene, ViewLayer *view_layer, Base *base, const eDupli_ID_Flags dupflag)
{
  Base *basen;
  Object *ob;

  basen = object_add_duplicate_internal(bmain,
                                        scene,
                                        view_layer,
                                        base->object,
                                        dupflag,
                                        LIB_ID_DUPLICATE_IS_SUBPROCESS |
                                            LIB_ID_DUPLICATE_IS_ROOT_ID,
                                        nullptr);
  if (basen == nullptr) {
    return nullptr;
  }

  ob = basen->object;

  /* Link own references to the newly duplicated data #26816.
   * Note that this function can be called from edit-mode code, in which case we may have to
   * enforce remapping obdata (by default this is forbidden in edit mode). */
  const int remap_flag = BKE_object_is_in_editmode(ob) ? ID_REMAP_FORCE_OBDATA_IN_EDITMODE : 0;
  BKE_libblock_relink_to_newid(bmain, &ob->id, remap_flag);

  /* Correct but the caller must do this. */
  // DAG_relations_tag_update(bmain);

  if (ob->data != nullptr) {
    DEG_id_tag_update_ex(bmain, (ID *)ob->data, ID_RECALC_EDITORS);
  }

  BKE_main_id_newptr_and_tag_clear(bmain);

  return basen;
}

/* contextual operator dupli */
static int duplicate_exec(bContext *C, wmOperator *op)
{
  Main *bmain = CTX_data_main(C);
  Scene *scene = CTX_data_scene(C);
  ViewLayer *view_layer = CTX_data_view_layer(C);
  const bool linked = RNA_boolean_get(op->ptr, "linked");
  const eDupli_ID_Flags dupflag = (linked) ? (eDupli_ID_Flags)0 : (eDupli_ID_Flags)U.dupflag;

  /* We need to handle that here ourselves, because we may duplicate several objects, in which case
   * we also want to remap pointers between those... */
  BKE_main_id_newptr_and_tag_clear(bmain);

  /* Duplicate the selected objects, remember data needed to process
   * after the sync. */
  struct DuplicateObjectLink {
    Base *base_src = nullptr;
    Object *object_new = nullptr;

    DuplicateObjectLink(Base *base_src) : base_src(base_src) {}
  };

  blender::Vector<DuplicateObjectLink> object_base_links;
  CTX_DATA_BEGIN (C, Base *, base, selected_bases) {
    object_base_links.append(DuplicateObjectLink(base));
  }
  CTX_DATA_END;

  bool new_objects_created = false;
  for (DuplicateObjectLink &link : object_base_links) {
    object_add_duplicate_internal(bmain,
                                  link.base_src->object,
                                  dupflag,
                                  LIB_ID_DUPLICATE_IS_SUBPROCESS | LIB_ID_DUPLICATE_IS_ROOT_ID,
                                  &link.object_new);
    if (link.object_new) {
      new_objects_created = true;
    }
  }

  if (!new_objects_created) {
    return OPERATOR_CANCELLED;
  }

  /* Sync that could tag the view_layer out of sync. */
  for (DuplicateObjectLink &link : object_base_links) {
    /* note that this is safe to do with this context iterator,
     * the list is made in advance */
    ED_object_base_select(link.base_src, BA_DESELECT);
    if (link.object_new) {
      object_add_sync_base_collection(bmain, scene, view_layer, link.base_src, link.object_new);
      object_add_sync_rigid_body(bmain, link.base_src->object, link.object_new);
    }
  }

  /* Sync the view layer. Everything else should not tag the view_layer out of sync. */
  BKE_view_layer_synced_ensure(scene, view_layer);
  const Base *active_base = BKE_view_layer_active_base_get(view_layer);
  for (DuplicateObjectLink &link : object_base_links) {
    if (!link.object_new) {
      continue;
    }

    Base *base_new = BKE_view_layer_base_find(view_layer, link.object_new);
    BLI_assert(base_new);
    ED_object_base_select(base_new, BA_SELECT);
    if (active_base == link.base_src) {
      ED_object_base_activate(C, base_new);
    }

    if (link.object_new->data) {
      DEG_id_tag_update(static_cast<ID *>(link.object_new->data), 0);
    }

    object_add_sync_local_view(link.base_src, base_new);
  }

  /* Note that this will also clear newid pointers and tags. */
  copy_object_set_idnew(C);

  ED_outliner_select_sync_from_object_tag(C);

  DEG_relations_tag_update(bmain);
  DEG_id_tag_update(&scene->id, ID_RECALC_SYNC_TO_EVAL | ID_RECALC_SELECT);

  WM_event_add_notifier(C, NC_SCENE | ND_OB_SELECT, scene);
  WM_event_add_notifier(C, NC_SCENE | ND_LAYER_CONTENT, scene);

  return OPERATOR_FINISHED;
}

void OBJECT_OT_duplicate(wmOperatorType *ot)
{
  PropertyRNA *prop;

  /* identifiers */
  ot->name = "Duplicate Objects";
  ot->description = "Duplicate selected objects";
  ot->idname = "OBJECT_OT_duplicate";

  /* api callbacks */
  ot->exec = duplicate_exec;
  ot->poll = ED_operator_objectmode;

  /* flags */
  ot->flag = OPTYPE_REGISTER | OPTYPE_UNDO;

  /* to give to transform */
  prop = RNA_def_boolean(ot->srna,
                         "linked",
                         false,
                         "Linked",
                         "Duplicate object but not object data, linking to the original data");
  RNA_def_property_flag(prop, PROP_SKIP_SAVE);

  prop = RNA_def_enum(
      ot->srna, "mode", rna_enum_transform_mode_type_items, TFM_TRANSLATION, "Mode", "");
  RNA_def_property_flag(prop, PROP_HIDDEN);
}

/** \} */

/* -------------------------------------------------------------------- */
/** \name Add Named Object Operator
 *
 * Use for drag & drop.
 * \{ */

static int object_add_named_exec(bContext *C, wmOperator *op)
{
  Main *bmain = CTX_data_main(C);
  Scene *scene = CTX_data_scene(C);
  ViewLayer *view_layer = CTX_data_view_layer(C);
  const bool linked = RNA_boolean_get(op->ptr, "linked");
  const eDupli_ID_Flags dupflag = (linked) ? (eDupli_ID_Flags)0 : (eDupli_ID_Flags)U.dupflag;

  /* Find object, create fake base. */

  Object *ob = reinterpret_cast<Object *>(
      WM_operator_properties_id_lookup_from_name_or_session_uid(bmain, op->ptr, ID_OB));

  if (ob == nullptr) {
    BKE_report(op->reports, RPT_ERROR, "Object not found");
    return OPERATOR_CANCELLED;
  }

  /* prepare dupli */
  Base *basen = object_add_duplicate_internal(
      bmain,
      scene,
      view_layer,
      ob,
      dupflag,
      /* Sub-process flag because the new-ID remapping (#BKE_libblock_relink_to_newid()) in this
       * function will only work if the object is already linked in the view layer, which is not
       * the case here. So we have to do the new-ID relinking ourselves
       * (#copy_object_set_idnew()).
       */
      LIB_ID_DUPLICATE_IS_SUBPROCESS | LIB_ID_DUPLICATE_IS_ROOT_ID,
      nullptr);

  if (basen == nullptr) {
    BKE_report(op->reports, RPT_ERROR, "Object could not be duplicated");
    return OPERATOR_CANCELLED;
  }

  basen->object->visibility_flag &= ~OB_HIDE_VIEWPORT;
  /* Do immediately, as #copy_object_set_idnew() below operates on visible objects. */
  BKE_base_eval_flags(basen);

  /* object_add_duplicate_internal() doesn't deselect other objects, unlike object_add_common() or
   * BKE_view_layer_base_deselect_all(). */
  ED_object_base_deselect_all(scene, view_layer, nullptr, SEL_DESELECT);
  ED_object_base_select(basen, BA_SELECT);
  ED_object_base_activate(C, basen);

  copy_object_set_idnew(C);

  /* TODO(sergey): Only update relations for the current scene. */
  DEG_relations_tag_update(bmain);

  DEG_id_tag_update(&scene->id, ID_RECALC_SELECT);
  WM_event_add_notifier(C, NC_SCENE | ND_OB_SELECT, scene);
  WM_event_add_notifier(C, NC_SCENE | ND_OB_ACTIVE, scene);
  WM_event_add_notifier(C, NC_SCENE | ND_LAYER_CONTENT, scene);
  ED_outliner_select_sync_from_object_tag(C);

  PropertyRNA *prop_matrix = RNA_struct_find_property(op->ptr, "matrix");
  if (RNA_property_is_set(op->ptr, prop_matrix)) {
    Object *ob_add = basen->object;
    RNA_property_float_get_array(
        op->ptr, prop_matrix, ob_add->runtime->object_to_world.base_ptr());
    BKE_object_apply_mat4(ob_add, ob_add->object_to_world().ptr(), true, true);

    DEG_id_tag_update(&ob_add->id, ID_RECALC_TRANSFORM);
  }
  else if (CTX_wm_region_view3d(C)) {
    int mval[2];
    if (object_add_drop_xy_get(C, op, &mval)) {
      ED_object_location_from_view(C, basen->object->loc);
      ED_view3d_cursor3d_position(C, mval, false, basen->object->loc);
    }
  }

  return OPERATOR_FINISHED;
}

void OBJECT_OT_add_named(wmOperatorType *ot)
{
  /* identifiers */
  ot->name = "Add Object";
  ot->description = "Add named object";
  ot->idname = "OBJECT_OT_add_named";

  /* api callbacks */
  ot->invoke = object_add_drop_xy_generic_invoke;
  ot->exec = object_add_named_exec;
  ot->poll = ED_operator_objectmode_poll_msg;

  /* flags */
  ot->flag = OPTYPE_REGISTER | OPTYPE_UNDO;

  PropertyRNA *prop;
  RNA_def_boolean(ot->srna,
                  "linked",
                  false,
                  "Linked",
                  "Duplicate object but not object data, linking to the original data");

  WM_operator_properties_id_lookup(ot, true);

  prop = RNA_def_float_matrix(
      ot->srna, "matrix", 4, 4, nullptr, 0.0f, 0.0f, "Matrix", "", 0.0f, 0.0f);
  RNA_def_property_flag(prop, PropertyFlag(PROP_HIDDEN | PROP_SKIP_SAVE));

  object_add_drop_xy_props(ot);
}

/** \} */

/* -------------------------------------------------------------------- */
/** \name Transform Object to Mouse Operator
 * \{ */

/**
 * Alternate behavior for dropping an asset that positions the appended object(s).
 */
static int object_transform_to_mouse_exec(bContext *C, wmOperator *op)
{
  Main *bmain = CTX_data_main(C);
  const Scene *scene = CTX_data_scene(C);
  ViewLayer *view_layer = CTX_data_view_layer(C);

  Object *ob = reinterpret_cast<Object *>(
      WM_operator_properties_id_lookup_from_name_or_session_uid(bmain, op->ptr, ID_OB));

  if (!ob) {
    BKE_view_layer_synced_ensure(scene, view_layer);
    ob = BKE_view_layer_active_object_get(view_layer);
  }

  if (ob == nullptr) {
    BKE_report(op->reports, RPT_ERROR, "Object not found");
    return OPERATOR_CANCELLED;
  }

  /* Don't transform a linked object. There's just nothing to do here in this case, so return
   * #OPERATOR_FINISHED. */
  if (!BKE_id_is_editable(bmain, &ob->id)) {
    return OPERATOR_FINISHED;
  }

  /* Ensure the locations are updated so snap reads the evaluated active location. */
  CTX_data_ensure_evaluated_depsgraph(C);

  PropertyRNA *prop_matrix = RNA_struct_find_property(op->ptr, "matrix");
  if (RNA_property_is_set(op->ptr, prop_matrix)) {
    ObjectsInViewLayerParams params = {0};
    blender::Vector<Object *> objects = BKE_view_layer_array_selected_objects_params(
        view_layer, nullptr, &params);

    float matrix[4][4];
    RNA_property_float_get_array(op->ptr, prop_matrix, &matrix[0][0]);

    float mat_src_unit[4][4];
    float mat_dst_unit[4][4];
    float final_delta[4][4];

    normalize_m4_m4(mat_src_unit, ob->object_to_world().ptr());
    normalize_m4_m4(mat_dst_unit, matrix);
    invert_m4(mat_src_unit);
    mul_m4_m4m4(final_delta, mat_dst_unit, mat_src_unit);

    ED_object_xform_array_m4(objects.data(), objects.size(), final_delta);
  }
  else if (CTX_wm_region_view3d(C)) {
    int mval[2];
    if (object_add_drop_xy_get(C, op, &mval)) {
      float cursor[3];
      ED_object_location_from_view(C, cursor);
      ED_view3d_cursor3d_position(C, mval, false, cursor);

      /* Use the active objects location since this is the ID which the user selected to drop.
       *
       * This transforms all selected objects, so that dropping a single object which links in
       * other objects will have their relative transformation preserved.
       * For example a child/parent relationship or other objects used with a boolean modifier.
       *
       * The caller is responsible for ensuring the selection state gives useful results.
       * Link/append does this using #FILE_AUTOSELECT. */
      ED_view3d_snap_selected_to_location(C, op, cursor, V3D_AROUND_ACTIVE);
    }
  }

  return OPERATOR_FINISHED;
}

void OBJECT_OT_transform_to_mouse(wmOperatorType *ot)
{
  /* identifiers */
  ot->name = "Place Object Under Mouse";
  ot->description = "Snap selected item(s) to the mouse location";
  ot->idname = "OBJECT_OT_transform_to_mouse";

  /* api callbacks */
  ot->invoke = object_add_drop_xy_generic_invoke;
  ot->exec = object_transform_to_mouse_exec;
  ot->poll = ED_operator_objectmode_poll_msg;

  /* flags */
  ot->flag = OPTYPE_REGISTER | OPTYPE_UNDO;

  PropertyRNA *prop;
  prop = RNA_def_string(
      ot->srna,
      "name",
      nullptr,
      MAX_ID_NAME - 2,
      "Name",
      "Object name to place (uses the active object when this and 'session_uid' are unset)");
  RNA_def_property_flag(prop, PropertyFlag(PROP_SKIP_SAVE | PROP_HIDDEN));
  prop = RNA_def_int(ot->srna,
                     "session_uid",
                     0,
                     INT32_MIN,
                     INT32_MAX,
                     "Session UUID",
                     "Session UUID of the object to place (uses the active object when this and "
                     "'name' are unset)",
                     INT32_MIN,
                     INT32_MAX);
  RNA_def_property_flag(prop, PropertyFlag(PROP_SKIP_SAVE | PROP_HIDDEN));

  prop = RNA_def_float_matrix(
      ot->srna, "matrix", 4, 4, nullptr, 0.0f, 0.0f, "Matrix", "", 0.0f, 0.0f);
  RNA_def_property_flag(prop, PropertyFlag(PROP_HIDDEN | PROP_SKIP_SAVE));

  object_add_drop_xy_props(ot);
}

/** \} */

/* -------------------------------------------------------------------- */
/** \name Join Object Operator
 * \{ */

static bool object_join_poll(bContext *C)
{
  Object *ob = CTX_data_active_object(C);

  if (ob == nullptr || ob->data == nullptr || ID_IS_LINKED(ob) || ID_IS_OVERRIDE_LIBRARY(ob) ||
      ID_IS_OVERRIDE_LIBRARY(ob->data))
  {
    return false;
  }

  if (ELEM(ob->type, OB_MESH, OB_CURVES_LEGACY, OB_SURF, OB_ARMATURE, OB_GPENCIL_LEGACY)) {
    return true;
  }
  return false;
}

static int object_join_exec(bContext *C, wmOperator *op)
{
  Main *bmain = CTX_data_main(C);
  Object *ob = CTX_data_active_object(C);

  if (ob->mode & OB_MODE_EDIT) {
    BKE_report(op->reports, RPT_ERROR, "This data does not support joining in edit mode");
    return OPERATOR_CANCELLED;
  }
  if (BKE_object_obdata_is_libdata(ob)) {
    BKE_report(op->reports, RPT_ERROR, "Cannot edit external library data");
    return OPERATOR_CANCELLED;
  }
  if (!BKE_lib_override_library_id_is_user_deletable(bmain, &ob->id)) {
    BKE_reportf(op->reports,
                RPT_WARNING,
                "Cannot edit object '%s' as it is used by override collections",
                ob->id.name + 2);
    return OPERATOR_CANCELLED;
  }

  if (ob->type == OB_GPENCIL_LEGACY) {
    bGPdata *gpd = (bGPdata *)ob->data;
    if ((!gpd) || GPENCIL_ANY_MODE(gpd)) {
      BKE_report(op->reports, RPT_ERROR, "This data does not support joining in this mode");
      return OPERATOR_CANCELLED;
    }
  }

  int ret = OPERATOR_CANCELLED;
  if (ob->type == OB_MESH) {
    ret = ED_mesh_join_objects_exec(C, op);
  }
  else if (ELEM(ob->type, OB_CURVES_LEGACY, OB_SURF)) {
    ret = ED_curve_join_objects_exec(C, op);
  }
  else if (ob->type == OB_ARMATURE) {
    ret = ED_armature_join_objects_exec(C, op);
  }
  else if (ob->type == OB_GPENCIL_LEGACY) {
    ret = ED_gpencil_join_objects_exec(C, op);
  }

  if (ret & OPERATOR_FINISHED) {
    /* Even though internally failure to invert is accounted for with a fallback,
     * show a warning since the result may not be what the user expects. See #80077.
     *
     * Failure to invert the matrix is typically caused by zero scaled axes
     * (which can be caused by constraints, even if the input scale isn't zero).
     *
     * Internally the join functions use #invert_m4_m4_safe_ortho which creates
     * an inevitable matrix from one that has one or more degenerate axes.
     *
     * In most cases we don't worry about special handling for non-inevitable matrices however for
     * joining objects there may be flat 2D objects where it's not obvious the scale is zero.
     * In this case, using #invert_m4_m4_safe_ortho works as well as we can expect,
     * joining the contents, flattening on the axis that's zero scaled.
     * If the zero scale is removed, the data on this axis remains un-scaled
     * (something that wouldn't work for #invert_m4_m4_safe). */
    float imat_test[4][4];
    if (!invert_m4_m4(imat_test, ob->object_to_world().ptr())) {
      BKE_report(op->reports,
                 RPT_WARNING,
                 "Active object final transform has one or more zero scaled axes");
    }
  }

  return ret;
}

void OBJECT_OT_join(wmOperatorType *ot)
{
  /* identifiers */
  ot->name = "Join";
  ot->description =
      "Join selected objects into active object\nSelect first object, hold down shift, select "
      "second object\nThen perform the join tool";
  ot->idname = "OBJECT_OT_join";

  /* api callbacks */
  ot->exec = object_join_exec;
  ot->poll = object_join_poll;

  /* flags */
  ot->flag = OPTYPE_REGISTER | OPTYPE_UNDO;
}

/** \} */

/* -------------------------------------------------------------------- */
/** \name Join as Shape Key Operator
 * \{ */

static bool join_shapes_poll(bContext *C)
{
  Object *ob = CTX_data_active_object(C);

  if (ob == nullptr || ob->data == nullptr || ID_IS_LINKED(ob) || ID_IS_OVERRIDE_LIBRARY(ob) ||
      ID_IS_OVERRIDE_LIBRARY(ob->data))
  {
    return false;
  }

  /* only meshes supported at the moment */
  if (ob->type == OB_MESH) {
    return ED_operator_screenactive(C);
  }
  return false;
}

static int join_shapes_exec(bContext *C, wmOperator *op)
{
  Main *bmain = CTX_data_main(C);
  Object *ob = CTX_data_active_object(C);

  if (ob->mode & OB_MODE_EDIT) {
    BKE_report(op->reports, RPT_ERROR, "This data does not support joining in edit mode");
    return OPERATOR_CANCELLED;
  }
  if (BKE_object_obdata_is_libdata(ob)) {
    BKE_report(op->reports, RPT_ERROR, "Cannot edit external library data");
    return OPERATOR_CANCELLED;
  }
  if (!BKE_lib_override_library_id_is_user_deletable(bmain, &ob->id)) {
    BKE_reportf(op->reports,
                RPT_WARNING,
                "Cannot edit object '%s' as it is used by override collections",
                ob->id.name + 2);
    return OPERATOR_CANCELLED;
  }

  if (ob->type == OB_MESH) {
    return ED_mesh_shapes_join_objects_exec(C, op);
  }

  return OPERATOR_CANCELLED;
}

void OBJECT_OT_join_shapes(wmOperatorType *ot)
{
  /* identifiers */
  ot->name = "Join as Shapes";
  ot->description = "Copy the current resulting shape of another selected object to this one";
  ot->idname = "OBJECT_OT_join_shapes";

  /* api callbacks */
  ot->exec = join_shapes_exec;
  ot->poll = join_shapes_poll;

  /* flags */
  ot->flag = OPTYPE_REGISTER | OPTYPE_UNDO;
}

/** \} */<|MERGE_RESOLUTION|>--- conflicted
+++ resolved
@@ -2614,7 +2614,6 @@
   return OPERATOR_FINISHED;
 }
 
-<<<<<<< HEAD
 /*bfa - descriptions*/
 static std::string object_ot_delete_get_description(struct bContext * /*C*/,
                                                     struct wmOperatorType * /*op*/,
@@ -2624,7 +2623,8 @@
     return "Delete selected objects from all scenes";
   }
   return "";
-=======
+}
+
 static int object_delete_invoke(bContext *C, wmOperator *op, const wmEvent * /*event*/)
 {
   if (RNA_boolean_get(op->ptr, "confirm")) {
@@ -2637,7 +2637,6 @@
                                   false);
   }
   return object_delete_exec(C, op);
->>>>>>> f3e212c8
 }
 
 void OBJECT_OT_delete(wmOperatorType *ot)
