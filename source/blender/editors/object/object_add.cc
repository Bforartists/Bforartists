--- conflicted
+++ resolved
@@ -4140,19 +4140,11 @@
   if (target == OB_MESH) {
     uiItemR(layout, op->ptr, "merge_customdata", UI_ITEM_NONE, std::nullopt, ICON_NONE);
   }
-<<<<<<< HEAD
-  else if (target == OB_GPENCIL_LEGACY) {
+  else if (target == OB_GREASE_PENCIL) {
     uiLayoutSetPropSep(layout, true); /*bfa - split*/
-=======
-  else if (target == OB_GREASE_PENCIL) {
->>>>>>> 386365ae
     uiItemR(layout, op->ptr, "thickness", UI_ITEM_NONE, std::nullopt, ICON_NONE);
     uiItemR(layout, op->ptr, "offset", UI_ITEM_NONE, std::nullopt, ICON_NONE);
-<<<<<<< HEAD
     uiLayoutSetPropSep(layout, false); /*bfa - boolean, don't split*/
-    uiItemR(layout, op->ptr, "seams", UI_ITEM_NONE, std::nullopt, ICON_NONE);
-=======
->>>>>>> 386365ae
     uiItemR(layout, op->ptr, "faces", UI_ITEM_NONE, std::nullopt, ICON_NONE);
   }
 }
