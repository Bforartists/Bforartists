--- conflicted
+++ resolved
@@ -99,6 +99,8 @@
 #include "DEG_depsgraph_build.hh"
 #include "DEG_depsgraph_query.hh"
 
+#include "DNA_windowmanager_enums.h"
+#include "DNA_windowmanager_types.h"
 #include "GEO_join_geometries.hh"
 #include "GEO_mesh_to_curve.hh"
 
@@ -2277,7 +2279,6 @@
   return OPERATOR_FINISHED;
 }
 
-<<<<<<< HEAD
 /*bfa - descriptions*/
 static std::string object_ot_delete_get_description(struct bContext * /*C*/,
                                                     struct wmOperatorType * /*op*/,
@@ -2289,12 +2290,9 @@
   return "";
 }
 
-static int object_delete_invoke(bContext *C, wmOperator *op, const wmEvent * /*event*/)
-=======
 static wmOperatorStatus object_delete_invoke(bContext *C,
                                              wmOperator *op,
                                              const wmEvent * /*event*/)
->>>>>>> eeb51160
 {
   if (RNA_boolean_get(op->ptr, "confirm")) {
     return WM_operator_confirm_ex(C,
