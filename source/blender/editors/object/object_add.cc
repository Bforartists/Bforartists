--- conflicted
+++ resolved
@@ -3817,21 +3817,13 @@
     uiItemR(layout, op->ptr, "merge_customdata", UI_ITEM_NONE, std::nullopt, ICON_NONE);
   }
   else if (target == OB_GPENCIL_LEGACY) {
-<<<<<<< HEAD
     uiLayoutSetPropSep(layout, true); /*bfa - split*/
-    uiItemR(layout, op->ptr, "thickness", UI_ITEM_NONE, nullptr, ICON_NONE);
-    uiItemR(layout, op->ptr, "angle", UI_ITEM_NONE, nullptr, ICON_NONE);
-    uiItemR(layout, op->ptr, "offset", UI_ITEM_NONE, nullptr, ICON_NONE);
-    uiLayoutSetPropSep(layout, false); /*bfa - boolean, don't split*/
-    uiItemR(layout, op->ptr, "seams", UI_ITEM_NONE, nullptr, ICON_NONE);
-    uiItemR(layout, op->ptr, "faces", UI_ITEM_NONE, nullptr, ICON_NONE);
-=======
     uiItemR(layout, op->ptr, "thickness", UI_ITEM_NONE, std::nullopt, ICON_NONE);
     uiItemR(layout, op->ptr, "angle", UI_ITEM_NONE, std::nullopt, ICON_NONE);
     uiItemR(layout, op->ptr, "offset", UI_ITEM_NONE, std::nullopt, ICON_NONE);
+    uiLayoutSetPropSep(layout, false); /*bfa - boolean, don't split*/
     uiItemR(layout, op->ptr, "seams", UI_ITEM_NONE, std::nullopt, ICON_NONE);
     uiItemR(layout, op->ptr, "faces", UI_ITEM_NONE, std::nullopt, ICON_NONE);
->>>>>>> 487e29af
   }
 }
 
