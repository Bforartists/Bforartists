--- conflicted
+++ resolved
@@ -4224,17 +4224,11 @@
     layout->prop(op->ptr, "merge_customdata", UI_ITEM_NONE, std::nullopt, ICON_NONE);
   }
   else if (target == OB_GREASE_PENCIL) {
-<<<<<<< HEAD
     uiLayoutSetPropSep(layout, true); /*bfa - split*/
-    uiItemR(layout, op->ptr, "thickness", UI_ITEM_NONE, std::nullopt, ICON_NONE);
-    uiItemR(layout, op->ptr, "offset", UI_ITEM_NONE, std::nullopt, ICON_NONE);
-    uiLayoutSetPropSep(layout, false); /*bfa - boolean, don't split*/
-    uiItemR(layout, op->ptr, "faces", UI_ITEM_NONE, std::nullopt, ICON_NONE);
-=======
     layout->prop(op->ptr, "thickness", UI_ITEM_NONE, std::nullopt, ICON_NONE);
     layout->prop(op->ptr, "offset", UI_ITEM_NONE, std::nullopt, ICON_NONE);
+    uiLayoutSetPropSep(layout, false); /*bfa - boolean, don't split*/
     layout->prop(op->ptr, "faces", UI_ITEM_NONE, std::nullopt, ICON_NONE);
->>>>>>> feaef865
   }
 }
 
