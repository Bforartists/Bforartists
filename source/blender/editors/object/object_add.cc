/* SPDX-License-Identifier: GPL-2.0-or-later
 * Copyright 2001-2002 NaN Holding BV. All rights reserved. */

/** \file
 * \ingroup edobj
 */

#include <cctype>
#include <cstdlib>
#include <cstring>
#include <optional>

#include "MEM_guardedalloc.h"

#include "DNA_anim_types.h"
#include "DNA_camera_types.h"
#include "DNA_collection_types.h"
#include "DNA_curve_types.h"
#include "DNA_gpencil_modifier_types.h"
#include "DNA_gpencil_types.h"
#include "DNA_key_types.h"
#include "DNA_light_types.h"
#include "DNA_lightprobe_types.h"
#include "DNA_material_types.h"
#include "DNA_mesh_types.h"
#include "DNA_meta_types.h"
#include "DNA_object_fluidsim_types.h"
#include "DNA_object_force_types.h"
#include "DNA_object_types.h"
#include "DNA_pointcloud_types.h"
#include "DNA_scene_types.h"
#include "DNA_vfont_types.h"

#include "BLI_ghash.h"
#include "BLI_listbase.h"
#include "BLI_math.h"
#include "BLI_string.h"
#include "BLI_utildefines.h"

#include "BLT_translation.h"

#include "BKE_action.h"
#include "BKE_anim_data.h"
#include "BKE_armature.h"
#include "BKE_camera.h"
#include "BKE_collection.h"
#include "BKE_constraint.h"
#include "BKE_context.h"
#include "BKE_curve.h"
#include "BKE_curves.h"
#include "BKE_displist.h"
#include "BKE_duplilist.h"
#include "BKE_effect.h"
#include "BKE_geometry_set.h"
#include "BKE_gpencil_curve.h"
#include "BKE_gpencil_geom.h"
#include "BKE_gpencil_modifier.h"
#include "BKE_key.h"
#include "BKE_lattice.h"
#include "BKE_layer.h"
#include "BKE_lib_id.h"
#include "BKE_lib_override.h"
#include "BKE_lib_query.h"
#include "BKE_lib_remap.h"
#include "BKE_light.h"
#include "BKE_lightprobe.h"
#include "BKE_main.h"
#include "BKE_material.h"
#include "BKE_mball.h"
#include "BKE_mesh.h"
#include "BKE_mesh_runtime.h"
#include "BKE_nla.h"
#include "BKE_object.h"
#include "BKE_particle.h"
#include "BKE_pointcloud.h"
#include "BKE_report.h"
#include "BKE_scene.h"
#include "BKE_speaker.h"
#include "BKE_vfont.h"
#include "BKE_volume.h"

#include "DEG_depsgraph.h"
#include "DEG_depsgraph_build.h"
#include "DEG_depsgraph_query.h"

#include "RNA_access.h"
#include "RNA_define.h"
#include "RNA_enum_types.h"

#include "UI_interface.h"

#include "WM_api.h"
#include "WM_types.h"

#include "ED_armature.h"
#include "ED_curve.h"
#include "ED_curves.h"
#include "ED_gpencil.h"
#include "ED_mball.h"
#include "ED_mesh.h"
#include "ED_node.h"
#include "ED_object.h"
#include "ED_outliner.h"
#include "ED_physics.h"
#include "ED_render.h"
#include "ED_screen.h"
#include "ED_select_utils.h"
#include "ED_transform.h"
#include "ED_view3d.h"

#include "UI_resources.h"

#include "object_intern.h"

/* -------------------------------------------------------------------- */
/** \name Local Enum Declarations
 * \{ */

/* This is an exact copy of the define in `rna_light.c`
 * kept here because of linking order.
 * Icons are only defined here */
const EnumPropertyItem rna_enum_light_type_items[] = {
    {LA_LOCAL, "POINT", ICON_LIGHT_POINT, "Point", "Omnidirectional point light source"},
    {LA_SUN, "SUN", ICON_LIGHT_SUN, "Sun", "Constant direction parallel ray light source"},
    {LA_SPOT, "SPOT", ICON_LIGHT_SPOT, "Spot", "Directional cone light source"},
    {LA_AREA, "AREA", ICON_LIGHT_AREA, "Area", "Directional area light source"},
    {0, nullptr, 0, nullptr, nullptr},
};

/* copy from rna_object_force.c */
static const EnumPropertyItem field_type_items[] = {
    {PFIELD_FORCE, "FORCE", ICON_FORCE_FORCE, "Force", ""},
    {PFIELD_WIND, "WIND", ICON_FORCE_WIND, "Wind", ""},
    {PFIELD_VORTEX, "VORTEX", ICON_FORCE_VORTEX, "Vortex", ""},
    {PFIELD_MAGNET, "MAGNET", ICON_FORCE_MAGNETIC, "Magnetic", ""},
    {PFIELD_HARMONIC, "HARMONIC", ICON_FORCE_HARMONIC, "Harmonic", ""},
    {PFIELD_CHARGE, "CHARGE", ICON_FORCE_CHARGE, "Charge", ""},
    {PFIELD_LENNARDJ, "LENNARDJ", ICON_FORCE_LENNARDJONES, "Lennard-Jones", ""},
    {PFIELD_TEXTURE, "TEXTURE", ICON_FORCE_TEXTURE, "Texture", ""},
    {PFIELD_GUIDE, "GUIDE", ICON_FORCE_CURVE, "Curve Guide", ""},
    {PFIELD_BOID, "BOID", ICON_FORCE_BOID, "Boid", ""},
    {PFIELD_TURBULENCE, "TURBULENCE", ICON_FORCE_TURBULENCE, "Turbulence", ""},
    {PFIELD_DRAG, "DRAG", ICON_FORCE_DRAG, "Drag", ""},
    {PFIELD_FLUIDFLOW, "FLUID", ICON_FORCE_FLUIDFLOW, "Fluid Flow", ""},
    {0, nullptr, 0, nullptr, nullptr},
};

static EnumPropertyItem lightprobe_type_items[] = {
    {LIGHTPROBE_TYPE_CUBE,
     "CUBEMAP",
     ICON_LIGHTPROBE_CUBEMAP,
     "Reflection Cubemap",
     "Reflection probe with spherical or cubic attenuation"},
    {LIGHTPROBE_TYPE_PLANAR,
     "PLANAR",
     ICON_LIGHTPROBE_PLANAR,
     "Reflection Plane",
     "Planar reflection probe"},
    {LIGHTPROBE_TYPE_GRID,
     "GRID",
     ICON_LIGHTPROBE_GRID,
     "Irradiance Volume",
     "Irradiance probe to capture diffuse indirect lighting"},
    {0, nullptr, 0, nullptr, nullptr},
};

enum {
  ALIGN_WORLD = 0,
  ALIGN_VIEW,
  ALIGN_CURSOR,
};

static const EnumPropertyItem align_options[] = {
    {ALIGN_WORLD, "WORLD", 0, "World", "Align the new object to the world"},
    {ALIGN_VIEW, "VIEW", 0, "View", "Align the new object to the view"},
    {ALIGN_CURSOR, "CURSOR", 0, "3D Cursor", "Use the 3D cursor orientation for the new object"},
    {0, nullptr, 0, nullptr, nullptr},
};

/** \} */

/* -------------------------------------------------------------------- */
/** \name Local Helpers
 * \{ */

/**
 * Operator properties for creating an object under a screen space (2D) coordinate.
 * Used for object dropping like behavior (drag object and drop into 3D View).
 */
static void object_add_drop_xy_props(wmOperatorType *ot)
{
  PropertyRNA *prop;

  prop = RNA_def_int(ot->srna,
                     "drop_x",
                     0,
                     INT_MIN,
                     INT_MAX,
                     "Drop X",
                     "X-coordinate (screen space) to place the new object under",
                     INT_MIN,
                     INT_MAX);
  RNA_def_property_flag(prop, (PropertyFlag)(PROP_HIDDEN | PROP_SKIP_SAVE));
  prop = RNA_def_int(ot->srna,
                     "drop_y",
                     0,
                     INT_MIN,
                     INT_MAX,
                     "Drop Y",
                     "Y-coordinate (screen space) to place the new object under",
                     INT_MIN,
                     INT_MAX);
  RNA_def_property_flag(prop, (PropertyFlag)(PROP_HIDDEN | PROP_SKIP_SAVE));
}

static bool object_add_drop_xy_is_set(const wmOperator *op)
{
  return RNA_struct_property_is_set(op->ptr, "drop_x") &&
         RNA_struct_property_is_set(op->ptr, "drop_y");
}

/**
 * Query the currently set X- and Y-coordinate to position the new object under.
 * \param r_mval: Returned pointer to the coordinate in region-space.
 */
static bool object_add_drop_xy_get(bContext *C, wmOperator *op, int (*r_mval)[2])
{
  if (!object_add_drop_xy_is_set(op)) {
    (*r_mval)[0] = 0.0f;
    (*r_mval)[1] = 0.0f;
    return false;
  }

  const ARegion *region = CTX_wm_region(C);
  (*r_mval)[0] = RNA_int_get(op->ptr, "drop_x") - region->winrct.xmin;
  (*r_mval)[1] = RNA_int_get(op->ptr, "drop_y") - region->winrct.ymin;

  return true;
}

/**
 * Set the drop coordinate to the mouse position (if not already set) and call the operator's
 * `exec()` callback.
 */
static int object_add_drop_xy_generic_invoke(bContext *C, wmOperator *op, const wmEvent *event)
{
  if (!object_add_drop_xy_is_set(op)) {
    RNA_int_set(op->ptr, "drop_x", event->xy[0]);
    RNA_int_set(op->ptr, "drop_y", event->xy[1]);
  }
  return op->type->exec(C, op);
}

/** \} */

/* -------------------------------------------------------------------- */
/** \name Public Add Object API
 * \{ */

void ED_object_location_from_view(bContext *C, float loc[3])
{
  const Scene *scene = CTX_data_scene(C);
  copy_v3_v3(loc, scene->cursor.location);
}

void ED_object_rotation_from_quat(float rot[3], const float viewquat[4], const char align_axis)
{
  BLI_assert(align_axis >= 'X' && align_axis <= 'Z');

  switch (align_axis) {
    case 'X': {
      /* Same as 'rv3d->viewinv[1]' */
      const float axis_y[4] = {0.0f, 1.0f, 0.0f};
      float quat_y[4], quat[4];
      axis_angle_to_quat(quat_y, axis_y, M_PI_2);
      mul_qt_qtqt(quat, viewquat, quat_y);
      quat_to_eul(rot, quat);
      break;
    }
    case 'Y': {
      quat_to_eul(rot, viewquat);
      rot[0] -= (float)M_PI_2;
      break;
    }
    case 'Z': {
      quat_to_eul(rot, viewquat);
      break;
    }
  }
}

void ED_object_rotation_from_view(bContext *C, float rot[3], const char align_axis)
{
  RegionView3D *rv3d = CTX_wm_region_view3d(C);
  BLI_assert(align_axis >= 'X' && align_axis <= 'Z');
  if (rv3d) {
    float viewquat[4];
    copy_qt_qt(viewquat, rv3d->viewquat);
    viewquat[0] *= -1.0f;
    ED_object_rotation_from_quat(rot, viewquat, align_axis);
  }
  else {
    zero_v3(rot);
  }
}

void ED_object_base_init_transform_on_add(Object *object, const float loc[3], const float rot[3])
{
  if (loc) {
    copy_v3_v3(object->loc, loc);
  }

  if (rot) {
    copy_v3_v3(object->rot, rot);
  }

  BKE_object_to_mat4(object, object->obmat);
}

float ED_object_new_primitive_matrix(bContext *C,
                                     Object *obedit,
                                     const float loc[3],
                                     const float rot[3],
                                     const float scale[3],
                                     float r_primmat[4][4])
{
  Scene *scene = CTX_data_scene(C);
  View3D *v3d = CTX_wm_view3d(C);
  float mat[3][3], rmat[3][3], cmat[3][3], imat[3][3];

  unit_m4(r_primmat);

  eul_to_mat3(rmat, rot);
  invert_m3(rmat);

  /* inverse transform for initial rotation and object */
  copy_m3_m4(mat, obedit->obmat);
  mul_m3_m3m3(cmat, rmat, mat);
  invert_m3_m3(imat, cmat);
  copy_m4_m3(r_primmat, imat);

  /* center */
  copy_v3_v3(r_primmat[3], loc);
  sub_v3_v3v3(r_primmat[3], r_primmat[3], obedit->obmat[3]);
  invert_m3_m3(imat, mat);
  mul_m3_v3(imat, r_primmat[3]);

  if (scale != nullptr) {
    rescale_m4(r_primmat, scale);
  }

  {
    const float dia = v3d ? ED_view3d_grid_scale(scene, v3d, nullptr) :
                            ED_scene_grid_scale(scene, nullptr);
    return dia;
  }

  /* return 1.0f; */
}

/** \} */

/* -------------------------------------------------------------------- */
/** \name Add Object Operator
 * \{ */

static void view_align_update(struct Main *UNUSED(main),
                              struct Scene *UNUSED(scene),
                              struct PointerRNA *ptr)
{
  RNA_struct_idprops_unset(ptr, "rotation");
}

void ED_object_add_unit_props_size(wmOperatorType *ot)
{
  RNA_def_float_distance(
      ot->srna, "size", 2.0f, 0.0, OBJECT_ADD_SIZE_MAXF, "Size", "", 0.001, 100.00);
}

void ED_object_add_unit_props_radius_ex(wmOperatorType *ot, float default_value)
{
  RNA_def_float_distance(
      ot->srna, "radius", default_value, 0.0, OBJECT_ADD_SIZE_MAXF, "Radius", "", 0.001, 100.00);
}

void ED_object_add_unit_props_radius(wmOperatorType *ot)
{
  ED_object_add_unit_props_radius_ex(ot, 1.0f);
}

void ED_object_add_generic_props(wmOperatorType *ot, bool do_editmode)
{
  PropertyRNA *prop;

  if (do_editmode) {
    prop = RNA_def_boolean(ot->srna,
                           "enter_editmode",
                           false,
                           "Enter Edit Mode",
                           "Enter edit mode when adding this object");
    RNA_def_property_flag(prop, (PropertyFlag)(PROP_HIDDEN | PROP_SKIP_SAVE));
  }
  /* NOTE: this property gets hidden for add-camera operator. */
  prop = RNA_def_enum(
      ot->srna, "align", align_options, ALIGN_WORLD, "Align", "The alignment of the new object");
  RNA_def_property_update_runtime(prop, (void *)view_align_update);

  prop = RNA_def_float_vector_xyz(ot->srna,
                                  "location",
                                  3,
                                  nullptr,
                                  -OBJECT_ADD_SIZE_MAXF,
                                  OBJECT_ADD_SIZE_MAXF,
                                  "Location",
                                  "Location for the newly added object",
                                  -1000.0f,
                                  1000.0f);
  RNA_def_property_flag(prop, PROP_SKIP_SAVE);
  prop = RNA_def_float_rotation(ot->srna,
                                "rotation",
                                3,
                                nullptr,
                                -OBJECT_ADD_SIZE_MAXF,
                                OBJECT_ADD_SIZE_MAXF,
                                "Rotation",
                                "Rotation for the newly added object",
                                DEG2RADF(-360.0f),
                                DEG2RADF(360.0f));
  RNA_def_property_flag(prop, PROP_SKIP_SAVE);

  prop = RNA_def_float_vector_xyz(ot->srna,
                                  "scale",
                                  3,
                                  nullptr,
                                  -OBJECT_ADD_SIZE_MAXF,
                                  OBJECT_ADD_SIZE_MAXF,
                                  "Scale",
                                  "Scale for the newly added object",
                                  -1000.0f,
                                  1000.0f);
  RNA_def_property_flag(prop, (PropertyFlag)(PROP_HIDDEN | PROP_SKIP_SAVE));
}

void ED_object_add_mesh_props(wmOperatorType *ot)
{
  RNA_def_boolean(ot->srna, "calc_uvs", true, "Generate UVs", "Generate a default UV map");
}

bool ED_object_add_generic_get_opts(bContext *C,
                                    wmOperator *op,
                                    const char view_align_axis,
                                    float r_loc[3],
                                    float r_rot[3],
                                    float r_scale[3],
                                    bool *r_enter_editmode,
                                    ushort *r_local_view_bits,
                                    bool *r_is_view_aligned)
{
  /* Edit Mode! (optional) */
  {
    bool _enter_editmode;
    if (!r_enter_editmode) {
      r_enter_editmode = &_enter_editmode;
    }
    /* Only to ensure the value is _always_ set.
     * Typically the property will exist when the argument is non-nullptr. */
    *r_enter_editmode = false;

    PropertyRNA *prop = RNA_struct_find_property(op->ptr, "enter_editmode");
    if (prop != nullptr) {
      if (RNA_property_is_set(op->ptr, prop) && r_enter_editmode) {
        *r_enter_editmode = RNA_property_boolean_get(op->ptr, prop);
      }
      else {
        *r_enter_editmode = (U.flag & USER_ADD_EDITMODE) != 0;
        RNA_property_boolean_set(op->ptr, prop, *r_enter_editmode);
      }
    }
  }

  if (r_local_view_bits) {
    View3D *v3d = CTX_wm_view3d(C);
    *r_local_view_bits = (v3d && v3d->localvd) ? v3d->local_view_uuid : 0;
  }

  /* Location! */
  {
    float _loc[3];
    if (!r_loc) {
      r_loc = _loc;
    }

    if (RNA_struct_property_is_set(op->ptr, "location")) {
      RNA_float_get_array(op->ptr, "location", r_loc);
    }
    else {
      ED_object_location_from_view(C, r_loc);
      RNA_float_set_array(op->ptr, "location", r_loc);
    }
  }

  /* Rotation! */
  {
    bool _is_view_aligned;
    float _rot[3];
    if (!r_is_view_aligned) {
      r_is_view_aligned = &_is_view_aligned;
    }
    if (!r_rot) {
      r_rot = _rot;
    }

    if (RNA_struct_property_is_set(op->ptr, "rotation")) {
      /* If rotation is set, always use it. Alignment (and corresponding user preference)
       * can be ignored since this is in world space anyways.
       * To not confuse (e.g. on redo), don't set it to #ALIGN_WORLD in the op UI though. */
      *r_is_view_aligned = false;
      RNA_float_get_array(op->ptr, "rotation", r_rot);
    }
    else {
      int alignment = ALIGN_WORLD;
      PropertyRNA *prop = RNA_struct_find_property(op->ptr, "align");

      if (RNA_property_is_set(op->ptr, prop)) {
        /* If alignment is set, always use it. */
        *r_is_view_aligned = alignment == ALIGN_VIEW;
        alignment = RNA_property_enum_get(op->ptr, prop);
      }
      else {
        /* If alignment is not set, use User Preferences. */
        *r_is_view_aligned = (U.flag & USER_ADD_VIEWALIGNED) != 0;
        if (*r_is_view_aligned) {
          RNA_property_enum_set(op->ptr, prop, ALIGN_VIEW);
          alignment = ALIGN_VIEW;
        }
        else if ((U.flag & USER_ADD_CURSORALIGNED) != 0) {
          RNA_property_enum_set(op->ptr, prop, ALIGN_CURSOR);
          alignment = ALIGN_CURSOR;
        }
        else {
          RNA_property_enum_set(op->ptr, prop, ALIGN_WORLD);
          alignment = ALIGN_WORLD;
        }
      }
      switch (alignment) {
        case ALIGN_WORLD:
          RNA_float_get_array(op->ptr, "rotation", r_rot);
          break;
        case ALIGN_VIEW:
          ED_object_rotation_from_view(C, r_rot, view_align_axis);
          RNA_float_set_array(op->ptr, "rotation", r_rot);
          break;
        case ALIGN_CURSOR: {
          const Scene *scene = CTX_data_scene(C);
          float tmat[3][3];
          BKE_scene_cursor_rot_to_mat3(&scene->cursor, tmat);
          mat3_normalized_to_eul(r_rot, tmat);
          RNA_float_set_array(op->ptr, "rotation", r_rot);
          break;
        }
      }
    }
  }

  /* Scale! */
  {
    float _scale[3];
    if (!r_scale) {
      r_scale = _scale;
    }

    /* For now this is optional, we can make it always use. */
    copy_v3_fl(r_scale, 1.0f);

    PropertyRNA *prop = RNA_struct_find_property(op->ptr, "scale");
    if (prop != nullptr) {
      if (RNA_property_is_set(op->ptr, prop)) {
        RNA_property_float_get_array(op->ptr, prop, r_scale);
      }
      else {
        copy_v3_fl(r_scale, 1.0f);
        RNA_property_float_set_array(op->ptr, prop, r_scale);
      }
    }
  }

  return true;
}

Object *ED_object_add_type_with_obdata(bContext *C,
                                       const int type,
                                       const char *name,
                                       const float loc[3],
                                       const float rot[3],
                                       const bool enter_editmode,
                                       const ushort local_view_bits,
                                       ID *obdata)
{
  Main *bmain = CTX_data_main(C);
  Scene *scene = CTX_data_scene(C);
  ViewLayer *view_layer = CTX_data_view_layer(C);

  {
    Object *obedit = OBEDIT_FROM_VIEW_LAYER(view_layer);
    if (obedit != nullptr) {
      ED_object_editmode_exit_ex(bmain, scene, obedit, EM_FREEDATA);
    }
  }

  /* deselects all, sets active object */
  Object *ob;
  if (obdata != nullptr) {
    BLI_assert(type == BKE_object_obdata_to_type(obdata));
    ob = BKE_object_add_for_data(bmain, view_layer, type, name, obdata, true);
    const short *materials_len_p = BKE_id_material_len_p(obdata);
    if (materials_len_p && *materials_len_p > 0) {
      BKE_object_materials_test(bmain, ob, static_cast<ID *>(ob->data));
    }
  }
  else {
    ob = BKE_object_add(bmain, view_layer, type, name);
  }
  BASACT(view_layer)->local_view_bits = local_view_bits;
  /* editor level activate, notifiers */
  ED_object_base_activate(C, view_layer->basact);

  /* more editor stuff */
  ED_object_base_init_transform_on_add(ob, loc, rot);

  /* TODO(sergey): This is weird to manually tag objects for update, better to
   * use DEG_id_tag_update here perhaps.
   */
  DEG_id_type_tag(bmain, ID_OB);
  DEG_relations_tag_update(bmain);
  if (ob->data != nullptr) {
    DEG_id_tag_update_ex(bmain, (ID *)ob->data, ID_RECALC_EDITORS);
  }

  if (enter_editmode) {
    ED_object_editmode_enter_ex(bmain, scene, ob, 0);
  }

  WM_event_add_notifier(C, NC_SCENE | ND_LAYER_CONTENT, scene);

  /* TODO(sergey): Use proper flag for tagging here. */
  DEG_id_tag_update(&scene->id, 0);

  ED_outliner_select_sync_from_object_tag(C);

  return ob;
}

Object *ED_object_add_type(bContext *C,
                           const int type,
                           const char *name,
                           const float loc[3],
                           const float rot[3],
                           const bool enter_editmode,
                           const ushort local_view_bits)
{
  return ED_object_add_type_with_obdata(
      C, type, name, loc, rot, enter_editmode, local_view_bits, nullptr);
}

/* for object add operator */
static int object_add_exec(bContext *C, wmOperator *op)
{
  ushort local_view_bits;
  bool enter_editmode;
  float loc[3], rot[3], radius;
  WM_operator_view3d_unit_defaults(C, op);
  if (!ED_object_add_generic_get_opts(
          C, op, 'Z', loc, rot, nullptr, &enter_editmode, &local_view_bits, nullptr)) {
    return OPERATOR_CANCELLED;
  }
  radius = RNA_float_get(op->ptr, "radius");
  Object *ob = ED_object_add_type(
      C, RNA_enum_get(op->ptr, "type"), nullptr, loc, rot, enter_editmode, local_view_bits);

  if (ob->type == OB_LATTICE) {
    /* lattice is a special case!
     * we never want to scale the obdata since that is the rest-state */
    copy_v3_fl(ob->scale, radius);
  }
  else {
    BKE_object_obdata_size_init(ob, radius);
  }

  return OPERATOR_FINISHED;
}

void OBJECT_OT_add(wmOperatorType *ot)
{
  /* identifiers */
  ot->name = "Add Lattice Object";  // bfa - Original was Add Object. But is used to create a
                                    // Lattice object. Not sure if this gets reused somewhere.
  ot->description = "Add an Lattice object to the scene";
  ot->idname = "OBJECT_OT_add";

  /* api callbacks */
  ot->exec = object_add_exec;
  ot->poll = ED_operator_objectmode;

  /* flags */
  ot->flag = OPTYPE_REGISTER | OPTYPE_UNDO;

  /* properties */
  ED_object_add_unit_props_radius(ot);
  PropertyRNA *prop = RNA_def_enum(ot->srna, "type", rna_enum_object_type_items, 0, "Type", "");
  RNA_def_property_translation_context(prop, BLT_I18NCONTEXT_ID_ID);

  ED_object_add_generic_props(ot, true);
}

/** \} */

/* -------------------------------------------------------------------- */
/** \name Add Probe Operator
 * \{ */

/* for object add operator */
static const char *get_lightprobe_defname(int type)
{
  switch (type) {
    case LIGHTPROBE_TYPE_GRID:
      return CTX_DATA_(BLT_I18NCONTEXT_ID_LIGHT, "IrradianceVolume");
    case LIGHTPROBE_TYPE_PLANAR:
      return CTX_DATA_(BLT_I18NCONTEXT_ID_LIGHT, "ReflectionPlane");
    case LIGHTPROBE_TYPE_CUBE:
      return CTX_DATA_(BLT_I18NCONTEXT_ID_LIGHT, "ReflectionCubemap");
    default:
      return CTX_DATA_(BLT_I18NCONTEXT_ID_LIGHT, "LightProbe");
  }
}

static int lightprobe_add_exec(bContext *C, wmOperator *op)
{
  bool enter_editmode;
  ushort local_view_bits;
  float loc[3], rot[3];
  WM_operator_view3d_unit_defaults(C, op);
  if (!ED_object_add_generic_get_opts(
          C, op, 'Z', loc, rot, nullptr, &enter_editmode, &local_view_bits, nullptr)) {
    return OPERATOR_CANCELLED;
  }
  int type = RNA_enum_get(op->ptr, "type");
  float radius = RNA_float_get(op->ptr, "radius");

  Object *ob = ED_object_add_type(
      C, OB_LIGHTPROBE, get_lightprobe_defname(type), loc, rot, false, local_view_bits);
  copy_v3_fl(ob->scale, radius);

  LightProbe *probe = (LightProbe *)ob->data;

  BKE_lightprobe_type_set(probe, type);

  return OPERATOR_FINISHED;
}

void OBJECT_OT_lightprobe_add(wmOperatorType *ot)
{
  /* identifiers */
  ot->name = "Add Light Probe";
  ot->description = "Add a light probe object";
  ot->idname = "OBJECT_OT_lightprobe_add";

  /* api callbacks */
  ot->exec = lightprobe_add_exec;
  ot->poll = ED_operator_objectmode;

  /* flags */
  ot->flag = OPTYPE_REGISTER | OPTYPE_UNDO;

  /* properties */
  ot->prop = RNA_def_enum(ot->srna, "type", lightprobe_type_items, 0, "Type", "");

  ED_object_add_unit_props_radius(ot);
  ED_object_add_generic_props(ot, true);
}

/** \} */

/* -------------------------------------------------------------------- */
/** \name Add Effector Operator
 * \{ */

/* for object add operator */

static const char *get_effector_defname(ePFieldType type)
{
  switch (type) {
    case PFIELD_FORCE:
      return CTX_DATA_(BLT_I18NCONTEXT_ID_OBJECT, "Force");
    case PFIELD_VORTEX:
      return CTX_DATA_(BLT_I18NCONTEXT_ID_OBJECT, "Vortex");
    case PFIELD_MAGNET:
      return CTX_DATA_(BLT_I18NCONTEXT_ID_OBJECT, "Magnet");
    case PFIELD_WIND:
      return CTX_DATA_(BLT_I18NCONTEXT_ID_OBJECT, "Wind");
    case PFIELD_GUIDE:
      return CTX_DATA_(BLT_I18NCONTEXT_ID_OBJECT, "CurveGuide");
    case PFIELD_TEXTURE:
      return CTX_DATA_(BLT_I18NCONTEXT_ID_OBJECT, "TextureField");
    case PFIELD_HARMONIC:
      return CTX_DATA_(BLT_I18NCONTEXT_ID_OBJECT, "Harmonic");
    case PFIELD_CHARGE:
      return CTX_DATA_(BLT_I18NCONTEXT_ID_OBJECT, "Charge");
    case PFIELD_LENNARDJ:
      return CTX_DATA_(BLT_I18NCONTEXT_ID_OBJECT, "Lennard-Jones");
    case PFIELD_BOID:
      return CTX_DATA_(BLT_I18NCONTEXT_ID_OBJECT, "Boid");
    case PFIELD_TURBULENCE:
      return CTX_DATA_(BLT_I18NCONTEXT_ID_OBJECT, "Turbulence");
    case PFIELD_DRAG:
      return CTX_DATA_(BLT_I18NCONTEXT_ID_OBJECT, "Drag");
    case PFIELD_FLUIDFLOW:
      return CTX_DATA_(BLT_I18NCONTEXT_ID_OBJECT, "FluidField");
    case PFIELD_NULL:
      return CTX_DATA_(BLT_I18NCONTEXT_ID_OBJECT, "Field");
    case NUM_PFIELD_TYPES:
      break;
  }

  BLI_assert(false);
  return CTX_DATA_(BLT_I18NCONTEXT_ID_OBJECT, "Field");
}

static int effector_add_exec(bContext *C, wmOperator *op)
{
  bool enter_editmode;
  ushort local_view_bits;
  float loc[3], rot[3];
  WM_operator_view3d_unit_defaults(C, op);
  if (!ED_object_add_generic_get_opts(
          C, op, 'Z', loc, rot, nullptr, &enter_editmode, &local_view_bits, nullptr)) {
    return OPERATOR_CANCELLED;
  }
  const ePFieldType type = static_cast<ePFieldType>(RNA_enum_get(op->ptr, "type"));
  float dia = RNA_float_get(op->ptr, "radius");

  Object *ob;
  if (type == PFIELD_GUIDE) {
    Main *bmain = CTX_data_main(C);
    Scene *scene = CTX_data_scene(C);
    ob = ED_object_add_type(
        C, OB_CURVES_LEGACY, get_effector_defname(type), loc, rot, false, local_view_bits);

    Curve *cu = static_cast<Curve *>(ob->data);
    cu->flag |= CU_PATH | CU_3D;
    ED_object_editmode_enter_ex(bmain, scene, ob, 0);

    float mat[4][4];
    ED_object_new_primitive_matrix(C, ob, loc, rot, nullptr, mat);
    mul_mat3_m4_fl(mat, dia);
    BLI_addtail(&cu->editnurb->nurbs,
                ED_curve_add_nurbs_primitive(C, ob, mat, CU_NURBS | CU_PRIM_PATH, 1));
    if (!enter_editmode) {
      ED_object_editmode_exit_ex(bmain, scene, ob, EM_FREEDATA);
    }
  }
  else {
    ob = ED_object_add_type(
        C, OB_EMPTY, get_effector_defname(type), loc, rot, false, local_view_bits);
    BKE_object_obdata_size_init(ob, dia);
    if (ELEM(type, PFIELD_WIND, PFIELD_VORTEX)) {
      ob->empty_drawtype = OB_SINGLE_ARROW;
    }
  }

  ob->pd = BKE_partdeflect_new(type);

  return OPERATOR_FINISHED;
}

void OBJECT_OT_effector_add(wmOperatorType *ot)
{
  /* identifiers */
  ot->name = "Add Effector";
  ot->description = "Add an empty object with a physics effector to the scene";
  ot->idname = "OBJECT_OT_effector_add";

  /* api callbacks */
  ot->exec = effector_add_exec;
  ot->poll = ED_operator_objectmode;

  /* flags */
  ot->flag = OPTYPE_REGISTER | OPTYPE_UNDO;

  /* properties */
  ot->prop = RNA_def_enum(ot->srna, "type", field_type_items, 0, "Type", "");

  ED_object_add_unit_props_radius(ot);
  ED_object_add_generic_props(ot, true);
}

/** \} */

/* -------------------------------------------------------------------- */
/** \name Add Camera Operator
 * \{ */

static int object_camera_add_exec(bContext *C, wmOperator *op)
{
  View3D *v3d = CTX_wm_view3d(C);
  Scene *scene = CTX_data_scene(C);

  /* force view align for cameras */
  RNA_enum_set(op->ptr, "align", ALIGN_VIEW);

  ushort local_view_bits;
  bool enter_editmode;
  float loc[3], rot[3];
  if (!ED_object_add_generic_get_opts(
          C, op, 'Z', loc, rot, nullptr, &enter_editmode, &local_view_bits, nullptr)) {
    return OPERATOR_CANCELLED;
  }
  Object *ob = ED_object_add_type(C, OB_CAMERA, nullptr, loc, rot, false, local_view_bits);

  if (v3d) {
    if (v3d->camera == nullptr) {
      v3d->camera = ob;
    }
    if (v3d->scenelock && scene->camera == nullptr) {
      scene->camera = ob;
    }
  }

  Camera *cam = static_cast<Camera *>(ob->data);
  cam->drawsize = v3d ? ED_view3d_grid_scale(scene, v3d, nullptr) :
                        ED_scene_grid_scale(scene, nullptr);

  return OPERATOR_FINISHED;
}

void OBJECT_OT_camera_add(wmOperatorType *ot)
{
  PropertyRNA *prop;

  /* identifiers */
  ot->name = "Add Camera";
  ot->description = "Add a camera object to the scene";
  ot->idname = "OBJECT_OT_camera_add";

  /* api callbacks */
  ot->exec = object_camera_add_exec;
  ot->poll = ED_operator_objectmode;

  /* flags */
  ot->flag = OPTYPE_REGISTER | OPTYPE_UNDO;

  ED_object_add_generic_props(ot, true);

  /* hide this for cameras, default */
  prop = RNA_struct_type_find_property(ot->srna, "align");
  RNA_def_property_flag(prop, PROP_HIDDEN);
}

/** \} */

/* -------------------------------------------------------------------- */
/** \name Add Metaball Operator
 * \{ */

static int object_metaball_add_exec(bContext *C, wmOperator *op)
{
  Main *bmain = CTX_data_main(C);
  Scene *scene = CTX_data_scene(C);
  ViewLayer *view_layer = CTX_data_view_layer(C);

  ushort local_view_bits;
  bool enter_editmode;
  float loc[3], rot[3];
  WM_operator_view3d_unit_defaults(C, op);
  if (!ED_object_add_generic_get_opts(
          C, op, 'Z', loc, rot, nullptr, &enter_editmode, &local_view_bits, nullptr)) {
    return OPERATOR_CANCELLED;
  }

  bool newob = false;
  Object *obedit = OBEDIT_FROM_VIEW_LAYER(view_layer);
  if (obedit == nullptr || obedit->type != OB_MBALL) {
    obedit = ED_object_add_type(C, OB_MBALL, nullptr, loc, rot, true, local_view_bits);
    newob = true;
  }
  else {
    DEG_id_tag_update(&obedit->id, ID_RECALC_GEOMETRY);
  }

  float mat[4][4];
  ED_object_new_primitive_matrix(C, obedit, loc, rot, nullptr, mat);
  /* Halving here is done to account for constant values from #BKE_mball_element_add.
   * While the default radius of the resulting meta element is 2,
   * we want to pass in 1 so other values such as resolution are scaled by 1.0. */
  float dia = RNA_float_get(op->ptr, "radius") / 2;

  ED_mball_add_primitive(C, obedit, newob, mat, dia, RNA_enum_get(op->ptr, "type"));

  /* userdef */
  if (newob && !enter_editmode) {
    ED_object_editmode_exit_ex(bmain, scene, obedit, EM_FREEDATA);
  }
  else {
    /* Only needed in edit-mode (#ED_object_add_type normally handles this). */
    WM_event_add_notifier(C, NC_OBJECT | ND_DRAW, obedit);
  }

  return OPERATOR_FINISHED;
}

void OBJECT_OT_metaball_add(wmOperatorType *ot)
{
  /* identifiers */
  ot->name = "Add Metaball";
  ot->description = "Add an metaball object to the scene";
  ot->idname = "OBJECT_OT_metaball_add";

  /* api callbacks */
  ot->invoke = WM_menu_invoke;
  ot->exec = object_metaball_add_exec;
  ot->poll = ED_operator_scene_editable;

  /* flags */
  ot->flag = OPTYPE_REGISTER | OPTYPE_UNDO;

  ot->prop = RNA_def_enum(ot->srna, "type", rna_enum_metaelem_type_items, 0, "Primitive", "");

  ED_object_add_unit_props_radius_ex(ot, 2.0f);
  ED_object_add_generic_props(ot, true);
}

/** \} */

/* -------------------------------------------------------------------- */
/** \name Add Text Operator
 * \{ */

static int object_add_text_exec(bContext *C, wmOperator *op)
{
  Object *obedit = CTX_data_edit_object(C);
  bool enter_editmode;
  ushort local_view_bits;
  float loc[3], rot[3];

  WM_operator_view3d_unit_defaults(C, op);
  if (!ED_object_add_generic_get_opts(
          C, op, 'Z', loc, rot, nullptr, &enter_editmode, &local_view_bits, nullptr)) {
    return OPERATOR_CANCELLED;
  }
  if (obedit && obedit->type == OB_FONT) {
    return OPERATOR_CANCELLED;
  }

  obedit = ED_object_add_type(C, OB_FONT, nullptr, loc, rot, enter_editmode, local_view_bits);
  BKE_object_obdata_size_init(obedit, RNA_float_get(op->ptr, "radius"));

  return OPERATOR_FINISHED;
}

void OBJECT_OT_text_add(wmOperatorType *ot)
{
  /* identifiers */
  ot->name = "Add Text";
  ot->description = "Add a text object to the scene";
  ot->idname = "OBJECT_OT_text_add";

  /* api callbacks */
  ot->exec = object_add_text_exec;
  ot->poll = ED_operator_objectmode;

  /* flags */
  ot->flag = OPTYPE_REGISTER | OPTYPE_UNDO;

  /* properties */
  ED_object_add_unit_props_radius(ot);
  ED_object_add_generic_props(ot, true);
}

/** \} */

/* -------------------------------------------------------------------- */
/** \name Add Armature Operator
 * \{ */

static int object_armature_add_exec(bContext *C, wmOperator *op)
{
  Main *bmain = CTX_data_main(C);
  Scene *scene = CTX_data_scene(C);
  ViewLayer *view_layer = CTX_data_view_layer(C);
  Object *obedit = OBEDIT_FROM_VIEW_LAYER(view_layer);

  RegionView3D *rv3d = CTX_wm_region_view3d(C);
  bool newob = false;
  bool enter_editmode;
  ushort local_view_bits;
  float loc[3], rot[3], dia;
  bool view_aligned = rv3d && (U.flag & USER_ADD_VIEWALIGNED);

  WM_operator_view3d_unit_defaults(C, op);
  if (!ED_object_add_generic_get_opts(
          C, op, 'Z', loc, rot, nullptr, &enter_editmode, &local_view_bits, nullptr)) {
    return OPERATOR_CANCELLED;
  }
  if ((obedit == nullptr) || (obedit->type != OB_ARMATURE)) {
    obedit = ED_object_add_type(C, OB_ARMATURE, nullptr, loc, rot, true, local_view_bits);
    ED_object_editmode_enter_ex(bmain, scene, obedit, 0);
    newob = true;
  }
  else {
    DEG_id_tag_update(&obedit->id, ID_RECALC_GEOMETRY);
  }

  if (obedit == nullptr) {
    BKE_report(op->reports, RPT_ERROR, "Cannot create editmode armature");
    return OPERATOR_CANCELLED;
  }

  dia = RNA_float_get(op->ptr, "radius");
  ED_armature_ebone_add_primitive(obedit, dia, view_aligned);

  /* userdef */
  if (newob && !enter_editmode) {
    ED_object_editmode_exit_ex(bmain, scene, obedit, EM_FREEDATA);
  }

  return OPERATOR_FINISHED;
}

void OBJECT_OT_armature_add(wmOperatorType *ot)
{
  /* identifiers */
  ot->name = "Add Armature";
  ot->description = "Add an armature object to the scene";
  ot->idname = "OBJECT_OT_armature_add";

  /* api callbacks */
  ot->exec = object_armature_add_exec;
  ot->poll = ED_operator_objectmode;

  /* flags */
  ot->flag = OPTYPE_REGISTER | OPTYPE_UNDO;

  /* properties */
  ED_object_add_unit_props_radius(ot);
  ED_object_add_generic_props(ot, true);
}

/** \} */

/* -------------------------------------------------------------------- */
/** \name Add Empty Operator
 * \{ */

static int object_empty_add_exec(bContext *C, wmOperator *op)
{
  Object *ob;
  int type = RNA_enum_get(op->ptr, "type");
  ushort local_view_bits;
  float loc[3], rot[3];

  WM_operator_view3d_unit_defaults(C, op);
  if (!ED_object_add_generic_get_opts(
          C, op, 'Z', loc, rot, nullptr, nullptr, &local_view_bits, nullptr)) {
    return OPERATOR_CANCELLED;
  }
  ob = ED_object_add_type(C, OB_EMPTY, nullptr, loc, rot, false, local_view_bits);

  BKE_object_empty_draw_type_set(ob, type);
  BKE_object_obdata_size_init(ob, RNA_float_get(op->ptr, "radius"));

  return OPERATOR_FINISHED;
}

void OBJECT_OT_empty_add(wmOperatorType *ot)
{
  /* identifiers */
  ot->name = "Add Empty";
  ot->description = "Add an empty object to the scene";
  ot->idname = "OBJECT_OT_empty_add";

  /* api callbacks */
  ot->invoke = WM_menu_invoke;
  ot->exec = object_empty_add_exec;
  ot->poll = ED_operator_objectmode;

  /* flags */
  ot->flag = OPTYPE_REGISTER | OPTYPE_UNDO;

  /* properties */
  ot->prop = RNA_def_enum(ot->srna, "type", rna_enum_object_empty_drawtype_items, 0, "Type", "");

  ED_object_add_unit_props_radius(ot);
  ED_object_add_generic_props(ot, false);
}

static int empty_drop_named_image_invoke(bContext *C, wmOperator *op, const wmEvent *event)
{
  Scene *scene = CTX_data_scene(C);

  Image *ima = nullptr;

  ima = (Image *)WM_operator_drop_load_path(C, op, ID_IM);
  if (!ima) {
    return OPERATOR_CANCELLED;
  }
  /* handled below */
  id_us_min(&ima->id);

  Object *ob = nullptr;
  Object *ob_cursor = ED_view3d_give_object_under_cursor(C, event->mval);

  /* either change empty under cursor or create a new empty */
  if (ob_cursor && ob_cursor->type == OB_EMPTY) {
    WM_event_add_notifier(C, NC_SCENE | ND_OB_ACTIVE, scene);
    DEG_id_tag_update((ID *)ob_cursor, ID_RECALC_TRANSFORM);
    ob = ob_cursor;
  }
  else {
    /* add new empty */
    ushort local_view_bits;
    float rot[3];

    if (!ED_object_add_generic_get_opts(
            C, op, 'Z', nullptr, rot, nullptr, nullptr, &local_view_bits, nullptr)) {
      return OPERATOR_CANCELLED;
    }
    ob = ED_object_add_type(C, OB_EMPTY, nullptr, nullptr, rot, false, local_view_bits);

    ED_object_location_from_view(C, ob->loc);
    ED_view3d_cursor3d_position(C, event->mval, false, ob->loc);
    ED_object_rotation_from_view(C, ob->rot, 'Z');
    ob->empty_drawsize = 5.0f;
  }

  BKE_object_empty_draw_type_set(ob, OB_EMPTY_IMAGE);

  id_us_min(static_cast<ID *>(ob->data));
  ob->data = ima;
  id_us_plus(static_cast<ID *>(ob->data));

  return OPERATOR_FINISHED;
}

void OBJECT_OT_drop_named_image(wmOperatorType *ot)
{
  PropertyRNA *prop;

  /* identifiers */
  ot->name = "Add Empty Image/Drop Image to Empty";
  ot->description = "Add an empty image type to scene with data";
  ot->idname = "OBJECT_OT_drop_named_image";

  /* api callbacks */
  ot->invoke = empty_drop_named_image_invoke;
  ot->poll = ED_operator_objectmode;

  /* flags */
  ot->flag = OPTYPE_REGISTER | OPTYPE_UNDO;

  /* properties */
  prop = RNA_def_string(ot->srna, "filepath", nullptr, FILE_MAX, "Filepath", "Path to image file");
  RNA_def_property_flag(prop, (PropertyFlag)(PROP_HIDDEN | PROP_SKIP_SAVE));
  RNA_def_boolean(ot->srna,
                  "relative_path",
                  true,
                  "Relative Path",
                  "Select the file relative to the blend file");
  RNA_def_property_flag(prop, (PropertyFlag)(PROP_HIDDEN | PROP_SKIP_SAVE));
  prop = RNA_def_string(
      ot->srna, "name", nullptr, MAX_ID_NAME - 2, "Name", "Image name to assign");
  RNA_def_property_flag(prop, (PropertyFlag)(PROP_HIDDEN | PROP_SKIP_SAVE));
  ED_object_add_generic_props(ot, false);
}

/** \} */

/* -------------------------------------------------------------------- */
/** \name Add Gpencil Operator
 * \{ */

static bool object_gpencil_add_poll(bContext *C)
{
  Scene *scene = CTX_data_scene(C);
  Object *obact = CTX_data_active_object(C);

  if ((scene == nullptr) || ID_IS_LINKED(scene) || ID_IS_OVERRIDE_LIBRARY(scene)) {
    return false;
  }

  if (obact && obact->type == OB_GPENCIL) {
    if (obact->mode != OB_MODE_OBJECT) {
      return false;
    }
  }

  return true;
}

static int object_gpencil_add_exec(bContext *C, wmOperator *op)
{
  Object *ob = CTX_data_active_object(C), *ob_orig = ob;
  bGPdata *gpd = (ob && (ob->type == OB_GPENCIL)) ? static_cast<bGPdata *>(ob->data) : nullptr;

  const int type = RNA_enum_get(op->ptr, "type");
  const bool use_in_front = RNA_boolean_get(op->ptr, "use_in_front");
  const bool use_lights = RNA_boolean_get(op->ptr, "use_lights");
  const int stroke_depth_order = RNA_enum_get(op->ptr, "stroke_depth_order");
  const float stroke_depth_offset = RNA_float_get(op->ptr, "stroke_depth_offset");

  ushort local_view_bits;
  float loc[3], rot[3];
  bool newob = false;

  /* NOTE: We use 'Y' here (not 'Z'), as. */
  WM_operator_view3d_unit_defaults(C, op);
  if (!ED_object_add_generic_get_opts(
          C, op, 'Y', loc, rot, nullptr, nullptr, &local_view_bits, nullptr)) {
    return OPERATOR_CANCELLED;
  }
  /* Add new object if not currently editing a GP object. */
  if ((gpd == nullptr) || (GPENCIL_ANY_MODE(gpd) == false)) {
    const char *ob_name = nullptr;
    switch (type) {
      case GP_EMPTY: {
        ob_name = "GPencil";
        break;
      }
      case GP_MONKEY: {
        ob_name = "Suzanne";
        break;
      }
      case GP_STROKE: {
        ob_name = "Stroke";
        break;
      }
      case GP_LRT_OBJECT:
      case GP_LRT_SCENE:
      case GP_LRT_COLLECTION: {
        ob_name = "Line Art";
        break;
      }
      default: {
        break;
      }
    }

    ob = ED_object_add_type(C, OB_GPENCIL, ob_name, loc, rot, true, local_view_bits);
    gpd = static_cast<bGPdata *>(ob->data);
    newob = true;
  }
  else {
    DEG_id_tag_update(&ob->id, ID_RECALC_GEOMETRY);
    WM_event_add_notifier(C, NC_GPENCIL | ND_DATA | NA_ADDED, nullptr);
  }

  /* create relevant geometry */
  switch (type) {
    case GP_EMPTY: {
      float mat[4][4];

      ED_object_new_primitive_matrix(C, ob, loc, rot, nullptr, mat);
      ED_gpencil_create_blank(C, ob, mat);
      break;
    }
    case GP_STROKE: {
      float radius = RNA_float_get(op->ptr, "radius");
      float scale[3];
      copy_v3_fl(scale, radius);
      float mat[4][4];

      ED_object_new_primitive_matrix(C, ob, loc, rot, scale, mat);

      ED_gpencil_create_stroke(C, ob, mat);
      break;
    }
    case GP_MONKEY: {
      float radius = RNA_float_get(op->ptr, "radius");
      float scale[3];
      copy_v3_fl(scale, radius);
      float mat[4][4];

      ED_object_new_primitive_matrix(C, ob, loc, rot, scale, mat);

      ED_gpencil_create_monkey(C, ob, mat);
      break;
    }
    case GP_LRT_SCENE:
    case GP_LRT_COLLECTION:
    case GP_LRT_OBJECT: {
      float radius = RNA_float_get(op->ptr, "radius");
      float scale[3];
      copy_v3_fl(scale, radius);
      float mat[4][4];

      ED_object_new_primitive_matrix(C, ob, loc, rot, scale, mat);

      ED_gpencil_create_lineart(C, ob);

      gpd = static_cast<bGPdata *>(ob->data);

      /* Add Line Art modifier */
      LineartGpencilModifierData *md = (LineartGpencilModifierData *)BKE_gpencil_modifier_new(
          eGpencilModifierType_Lineart);
      BLI_addtail(&ob->greasepencil_modifiers, md);
      BKE_gpencil_modifier_unique_name(&ob->greasepencil_modifiers, (GpencilModifierData *)md);

      if (type == GP_LRT_COLLECTION) {
        md->source_type = LRT_SOURCE_COLLECTION;
        md->source_collection = CTX_data_collection(C);
      }
      else if (type == GP_LRT_OBJECT) {
        md->source_type = LRT_SOURCE_OBJECT;
        md->source_object = ob_orig;
      }
      else {
        /* Whole scene. */
        md->source_type = LRT_SOURCE_SCENE;
      }
      /* Only created one layer and one material. */
      strcpy(md->target_layer, ((bGPDlayer *)gpd->layers.first)->info);
      md->target_material = BKE_gpencil_material(ob, 1);
      if (md->target_material) {
        id_us_plus(&md->target_material->id);
      }

      if (use_lights) {
        ob->dtx |= OB_USE_GPENCIL_LIGHTS;
      }
      else {
        ob->dtx &= ~OB_USE_GPENCIL_LIGHTS;
      }

      /* Stroke object is drawn in front of meshes by default. */
      if (use_in_front) {
        ob->dtx |= OB_DRAW_IN_FRONT;
      }
      else {
        if (stroke_depth_order == GP_DRAWMODE_3D) {
          gpd->draw_mode = GP_DRAWMODE_3D;
        }
        md->stroke_depth_offset = stroke_depth_offset;
      }

      break;
    }
    default:
      BKE_report(op->reports, RPT_WARNING, "Not implemented");
      break;
  }

  /* If this is a new object, initialize default stuff (colors, etc.) */
  if (newob) {
    /* set default viewport color to black */
    copy_v3_fl(ob->color, 0.0f);

    ED_gpencil_add_defaults(C, ob);
  }

  return OPERATOR_FINISHED;
}

static void object_add_ui(bContext *UNUSED(C), wmOperator *op)
{
  uiLayout *layout = op->layout;

  uiLayoutSetPropSep(layout, true);

  uiItemR(layout, op->ptr, "radius", 0, nullptr, ICON_NONE);
  uiItemR(layout, op->ptr, "align", 0, nullptr, ICON_NONE);
  uiItemR(layout, op->ptr, "location", 0, nullptr, ICON_NONE);
  uiItemR(layout, op->ptr, "rotation", 0, nullptr, ICON_NONE);
  uiItemR(layout, op->ptr, "type", 0, nullptr, ICON_NONE);

  int type = RNA_enum_get(op->ptr, "type");
  if (ELEM(type, GP_LRT_COLLECTION, GP_LRT_OBJECT, GP_LRT_SCENE)) {
    uiLayoutSetPropSep(layout, false); /* bfa - use_property_split = False */
    uiItemR(layout, op->ptr, "use_lights", 0, nullptr, ICON_NONE);
    uiItemR(layout, op->ptr, "use_in_front", 0, nullptr, ICON_NONE);
    uiLayoutSetPropSep(layout, true); /* bfa - use_property_split = True */
    bool in_front = RNA_boolean_get(op->ptr, "use_in_front");
    uiLayout *col = uiLayoutColumn(layout, false);
    uiLayoutSetActive(col, !in_front);
    uiItemR(col, op->ptr, "stroke_depth_offset", 0, nullptr, ICON_NONE);
    uiItemR(col, op->ptr, "stroke_depth_order", 0, nullptr, ICON_NONE);
  }
}

static EnumPropertyItem rna_enum_gpencil_add_stroke_depth_order_items[] = {
    {GP_DRAWMODE_2D,
     "2D",
     0,
     "2D Layers",
     "Display strokes using grease pencil layers to define order"},
    {GP_DRAWMODE_3D, "3D", 0, "3D Location", "Display strokes using real 3D position in 3D space"},
    {0, nullptr, 0, nullptr, nullptr},
};

void OBJECT_OT_gpencil_add(wmOperatorType *ot)
{
  /* identifiers */
  ot->name = "Add Grease Pencil";
  ot->description = "Add a Grease Pencil object to the scene";
  ot->idname = "OBJECT_OT_gpencil_add";

  /* api callbacks */
  ot->invoke = WM_menu_invoke;
  ot->exec = object_gpencil_add_exec;
  ot->poll = object_gpencil_add_poll;

  /* flags */
  ot->flag = OPTYPE_REGISTER | OPTYPE_UNDO;

  /* ui */
  ot->ui = object_add_ui;

  /* properties */
  ED_object_add_unit_props_radius(ot);
  ED_object_add_generic_props(ot, false);

  ot->prop = RNA_def_enum(ot->srna, "type", rna_enum_object_gpencil_type_items, 0, "Type", "");
  RNA_def_boolean(ot->srna,
                  "use_in_front",
                  true,
                  "Show In Front",
                  "Show line art grease pencil in front of everything");
  RNA_def_float(ot->srna,
                "stroke_depth_offset",
                0.05f,
                0.0f,
                FLT_MAX,
                "Stroke Offset",
                "Stroke offset for the line art modifier",
                0.0f,
                0.5f);
  RNA_def_boolean(
      ot->srna, "use_lights", false, "Use Lights", "Use lights for this grease pencil object");
  RNA_def_enum(
      ot->srna,
      "stroke_depth_order",
      rna_enum_gpencil_add_stroke_depth_order_items,
      GP_DRAWMODE_3D,
      "Stroke Depth Order",
      "Defines how the strokes are ordered in 3D space for objects not displayed 'In Front')");
}

/** \} */

/* -------------------------------------------------------------------- */
/** \name Add Light Operator
 * \{ */

static const char *get_light_defname(int type)
{
  switch (type) {
    case LA_LOCAL:
      return CTX_DATA_(BLT_I18NCONTEXT_ID_LIGHT, "Point");
    case LA_SUN:
      return CTX_DATA_(BLT_I18NCONTEXT_ID_LIGHT, "Sun");
    case LA_SPOT:
      return CTX_DATA_(BLT_I18NCONTEXT_ID_LIGHT, "Spot");
    case LA_AREA:
      return CTX_DATA_(BLT_I18NCONTEXT_ID_LIGHT, "Area");
    default:
      return CTX_DATA_(BLT_I18NCONTEXT_ID_LIGHT, "Light");
  }
}

static int object_light_add_exec(bContext *C, wmOperator *op)
{
  Object *ob;
  Light *la;
  int type = RNA_enum_get(op->ptr, "type");
  ushort local_view_bits;
  float loc[3], rot[3];

  WM_operator_view3d_unit_defaults(C, op);
  if (!ED_object_add_generic_get_opts(
          C, op, 'Z', loc, rot, nullptr, nullptr, &local_view_bits, nullptr)) {
    return OPERATOR_CANCELLED;
  }
  ob = ED_object_add_type(C, OB_LAMP, get_light_defname(type), loc, rot, false, local_view_bits);

  float size = RNA_float_get(op->ptr, "radius");
  /* Better defaults for light size. */
  switch (type) {
    case LA_LOCAL:
    case LA_SPOT:
      break;
    case LA_AREA:
      size *= 4.0f;
      break;
    default:
      size *= 0.5f;
      break;
  }
  BKE_object_obdata_size_init(ob, size);

  la = (Light *)ob->data;
  la->type = type;

  if (type == LA_SUN) {
    la->energy = 1.0f;
  }

  return OPERATOR_FINISHED;
}

void OBJECT_OT_light_add(wmOperatorType *ot)
{
  /* identifiers */
  ot->name = "Add Light";
  ot->description = "Add a light object to the scene";
  ot->idname = "OBJECT_OT_light_add";

  /* api callbacks */
  ot->invoke = WM_menu_invoke;
  ot->exec = object_light_add_exec;
  ot->poll = ED_operator_objectmode;

  /* flags */
  ot->flag = OPTYPE_REGISTER | OPTYPE_UNDO;

  /* properties */
  ot->prop = RNA_def_enum(ot->srna, "type", rna_enum_light_type_items, 0, "Type", "");
  RNA_def_property_translation_context(ot->prop, BLT_I18NCONTEXT_ID_LIGHT);

  ED_object_add_unit_props_radius(ot);
  ED_object_add_generic_props(ot, false);
}

/** \} */

/* -------------------------------------------------------------------- */
/** \name Add Collection Instance Operator
 * \{ */

struct CollectionAddInfo {
  /* The collection that is supposed to be added, determined through operator properties. */
  Collection *collection;
  /* The local-view bits (if any) the object should have set to become visible in current context.
   */
  ushort local_view_bits;
  /* The transform that should be applied to the collection, determined through operator properties
   * if set (e.g. to place the collection under the cursor), otherwise through context (e.g. 3D
   * cursor location). */
  float loc[3], rot[3];
};

static std::optional<CollectionAddInfo> collection_add_info_get_from_op(bContext *C,
                                                                        wmOperator *op)
{
  CollectionAddInfo add_info{};

  Main *bmain = CTX_data_main(C);

  PropertyRNA *prop_location = RNA_struct_find_property(op->ptr, "location");
  PropertyRNA *prop_session_uuid = RNA_struct_find_property(op->ptr, "session_uuid");
  PropertyRNA *prop_name = RNA_struct_find_property(op->ptr, "name");

  bool update_location_if_necessary = false;
  if (prop_name && RNA_property_is_set(op->ptr, prop_name)) {
    char name[MAX_ID_NAME - 2];
    RNA_property_string_get(op->ptr, prop_name, name);
    add_info.collection = (Collection *)BKE_libblock_find_name(bmain, ID_GR, name);
    update_location_if_necessary = true;
  }
  else if (RNA_property_is_set(op->ptr, prop_session_uuid)) {
    const uint32_t session_uuid = (uint32_t)RNA_property_int_get(op->ptr, prop_session_uuid);
    add_info.collection = (Collection *)BKE_libblock_find_session_uuid(bmain, ID_GR, session_uuid);
    update_location_if_necessary = true;
  }
  else {
    add_info.collection = static_cast<Collection *>(
        BLI_findlink(&bmain->collections, RNA_enum_get(op->ptr, "collection")));
  }

  if (update_location_if_necessary) {
    int mval[2];
    if (!RNA_property_is_set(op->ptr, prop_location) && object_add_drop_xy_get(C, op, &mval)) {
      ED_object_location_from_view(C, add_info.loc);
      ED_view3d_cursor3d_position(C, mval, false, add_info.loc);
      RNA_property_float_set_array(op->ptr, prop_location, add_info.loc);
    }
  }

  if (add_info.collection == nullptr) {
    return std::nullopt;
  }

  if (!ED_object_add_generic_get_opts(C,
                                      op,
                                      'Z',
                                      add_info.loc,
                                      add_info.rot,
                                      nullptr,
                                      nullptr,
                                      &add_info.local_view_bits,
                                      nullptr)) {
    return std::nullopt;
  }

  ViewLayer *view_layer = CTX_data_view_layer(C);

  /* Avoid dependency cycles. */
  LayerCollection *active_lc = BKE_layer_collection_get_active(view_layer);
  while (BKE_collection_cycle_find(active_lc->collection, add_info.collection)) {
    active_lc = BKE_layer_collection_activate_parent(view_layer, active_lc);
  }

  return add_info;
}

static int collection_instance_add_exec(bContext *C, wmOperator *op)
{
  std::optional<CollectionAddInfo> add_info = collection_add_info_get_from_op(C, op);
  if (!add_info) {
    return OPERATOR_CANCELLED;
  }

  Object *ob = ED_object_add_type(C,
                                  OB_EMPTY,
                                  add_info->collection->id.name + 2,
                                  add_info->loc,
                                  add_info->rot,
                                  false,
                                  add_info->local_view_bits);
  ob->instance_collection = add_info->collection;
  ob->empty_drawsize = U.collection_instance_empty_size;
  ob->transflag |= OB_DUPLICOLLECTION;
  id_us_plus(&add_info->collection->id);

  return OPERATOR_FINISHED;
}

static int object_instance_add_invoke(bContext *C, wmOperator *op, const wmEvent *event)
{
  if (!object_add_drop_xy_is_set(op)) {
    RNA_int_set(op->ptr, "drop_x", event->xy[0]);
    RNA_int_set(op->ptr, "drop_y", event->xy[1]);
  }

  if (!RNA_struct_property_is_set(op->ptr, "name") &&
      !RNA_struct_property_is_set(op->ptr, "session_uuid")) {
    return WM_enum_search_invoke(C, op, event);
  }
  return op->type->exec(C, op);
}

void OBJECT_OT_collection_instance_add(wmOperatorType *ot)
{
  PropertyRNA *prop;

  /* identifiers */
  ot->name = "Add Collection Instance";
  ot->description = "Add a collection instance";
  ot->idname = "OBJECT_OT_collection_instance_add";

  /* api callbacks */
  ot->invoke = object_instance_add_invoke;
  ot->exec = collection_instance_add_exec;
  ot->poll = ED_operator_objectmode;

  /* flags */
  ot->flag = OPTYPE_REGISTER | OPTYPE_UNDO;

  /* properties */
  RNA_def_string(
      ot->srna, "name", "Collection", MAX_ID_NAME - 2, "Name", "Collection name to add");
  prop = RNA_def_enum(ot->srna, "collection", DummyRNA_NULL_items, 0, "Collection", "");
  RNA_def_enum_funcs(prop, RNA_collection_itemf);
  RNA_def_property_flag(prop, PROP_ENUM_NO_TRANSLATE);
  ot->prop = prop;
  ED_object_add_generic_props(ot, false);

  prop = RNA_def_int(ot->srna,
                     "session_uuid",
                     0,
                     INT32_MIN,
                     INT32_MAX,
                     "Session UUID",
                     "Session UUID of the collection to add",
                     INT32_MIN,
                     INT32_MAX);
  RNA_def_property_flag(prop, (PropertyFlag)(PROP_SKIP_SAVE | PROP_HIDDEN));

  object_add_drop_xy_props(ot);
}

/** \} */

/* -------------------------------------------------------------------- */
/** \name Collection Drop Operator
 *
 * Internal operator for collection dropping.
 *
 * \warning This is tied closely together to the drop-box callbacks, so it shouldn't be used on its
 *          own.
 *
 * The drop-box callback imports the collection, links it into the view-layer, selects all imported
 * objects (which may include peripheral objects like parents or boolean-objects of an object in
 * the collection) and activates one. Only the callback has enough info to do this reliably. Based
 * on the instancing operator option, this operator then does one of two things:
 * - Instancing enabled: Unlink the collection again, and instead add a collection instance empty
 *   at the drop position.
 * - Instancing disabled: Transform the objects to the drop position, keeping all relative
 *   transforms of the objects to each other as is.
 *
 * \{ */

static int collection_drop_exec(bContext *C, wmOperator *op)
{
  Main *bmain = CTX_data_main(C);
  LayerCollection *active_collection = CTX_data_layer_collection(C);
  std::optional<CollectionAddInfo> add_info = collection_add_info_get_from_op(C, op);
  if (!add_info) {
    return OPERATOR_CANCELLED;
  }

  if (RNA_boolean_get(op->ptr, "use_instance")) {
    BKE_collection_child_remove(bmain, active_collection->collection, add_info->collection);
    DEG_id_tag_update(&active_collection->collection->id, ID_RECALC_COPY_ON_WRITE);
    DEG_relations_tag_update(bmain);

    Object *ob = ED_object_add_type(C,
                                    OB_EMPTY,
                                    add_info->collection->id.name + 2,
                                    add_info->loc,
                                    add_info->rot,
                                    false,
                                    add_info->local_view_bits);
    ob->instance_collection = add_info->collection;
    ob->empty_drawsize = U.collection_instance_empty_size;
    ob->transflag |= OB_DUPLICOLLECTION;
    id_us_plus(&add_info->collection->id);
  }
  else {
    ViewLayer *view_layer = CTX_data_view_layer(C);
    float delta_mat[4][4];
    unit_m4(delta_mat);

    const float scale[3] = {1.0f, 1.0f, 1.0f};
    loc_eul_size_to_mat4(delta_mat, add_info->loc, add_info->rot, scale);

    float offset[3];
    /* Reverse apply the instance offset, so toggling the Instance option doesn't cause the
     * collection to jump. */
    negate_v3_v3(offset, add_info->collection->instance_offset);
    translate_m4(delta_mat, UNPACK3(offset));

    ObjectsInViewLayerParams params = {0};
    uint objects_len;
    Object **objects = BKE_view_layer_array_selected_objects_params(
        view_layer, nullptr, &objects_len, &params);
    ED_object_xform_array_m4(objects, objects_len, delta_mat);

    MEM_freeN(objects);
  }

  return OPERATOR_FINISHED;
}

void OBJECT_OT_collection_external_asset_drop(wmOperatorType *ot)
{
  PropertyRNA *prop;

  /* identifiers */
  /* Name should only be displayed in the drag tooltip. */
  ot->name = "Add Collection";
  ot->description = "Add the dragged collection to the scene";
  ot->idname = "OBJECT_OT_collection_external_asset_drop";

  /* api callbacks */
  ot->invoke = object_instance_add_invoke;
  ot->exec = collection_drop_exec;
  ot->poll = ED_operator_objectmode;

  /* flags */
  ot->flag = OPTYPE_REGISTER | OPTYPE_UNDO | OPTYPE_INTERNAL;

  /* properties */
  prop = RNA_def_int(ot->srna,
                     "session_uuid",
                     0,
                     INT32_MIN,
                     INT32_MAX,
                     "Session UUID",
                     "Session UUID of the collection to add",
                     INT32_MIN,
                     INT32_MAX);
  RNA_def_property_flag(prop, (PropertyFlag)(PROP_SKIP_SAVE | PROP_HIDDEN));

  ED_object_add_generic_props(ot, false);

  /* Important: Instancing option. Intentionally remembered across executions (no #PROP_SKIP_SAVE).
   */
  RNA_def_boolean(ot->srna,
                  "use_instance",
                  true,
                  "Instance",
                  "Add the dropped collection as collection instance");

  object_add_drop_xy_props(ot);

  prop = RNA_def_enum(ot->srna, "collection", DummyRNA_NULL_items, 0, "Collection", "");
  RNA_def_enum_funcs(prop, RNA_collection_itemf);
  RNA_def_property_flag(prop,
                        (PropertyFlag)(PROP_SKIP_SAVE | PROP_HIDDEN | PROP_ENUM_NO_TRANSLATE));
  ot->prop = prop;
}

/** \} */

/* -------------------------------------------------------------------- */
/** \name Add Data Instance Operator
 *
 * Use for dropping ID's from the outliner.
 * \{ */

static int object_data_instance_add_exec(bContext *C, wmOperator *op)
{
  Main *bmain = CTX_data_main(C);
  ID *id = nullptr;
  ushort local_view_bits;
  float loc[3], rot[3];

  PropertyRNA *prop_name = RNA_struct_find_property(op->ptr, "name");
  PropertyRNA *prop_type = RNA_struct_find_property(op->ptr, "type");
  PropertyRNA *prop_location = RNA_struct_find_property(op->ptr, "location");

  /* These shouldn't fail when created by outliner dropping as it checks the ID is valid. */
  if (!RNA_property_is_set(op->ptr, prop_name) || !RNA_property_is_set(op->ptr, prop_type)) {
    return OPERATOR_CANCELLED;
  }
  const short id_type = RNA_property_enum_get(op->ptr, prop_type);
  char name[MAX_ID_NAME - 2];
  RNA_property_string_get(op->ptr, prop_name, name);
  id = BKE_libblock_find_name(bmain, id_type, name);
  if (id == nullptr) {
    return OPERATOR_CANCELLED;
  }
  const int object_type = BKE_object_obdata_to_type(id);
  if (object_type == -1) {
    return OPERATOR_CANCELLED;
  }

  int mval[2];
  if (!RNA_property_is_set(op->ptr, prop_location) && object_add_drop_xy_get(C, op, &mval)) {
    ED_object_location_from_view(C, loc);
    ED_view3d_cursor3d_position(C, mval, false, loc);
    RNA_property_float_set_array(op->ptr, prop_location, loc);
  }

  if (!ED_object_add_generic_get_opts(
          C, op, 'Z', loc, rot, nullptr, nullptr, &local_view_bits, nullptr)) {
    return OPERATOR_CANCELLED;
  }

  ED_object_add_type_with_obdata(
      C, object_type, id->name + 2, loc, rot, false, local_view_bits, id);

  return OPERATOR_FINISHED;
}

void OBJECT_OT_data_instance_add(wmOperatorType *ot)
{
  /* identifiers */
  ot->name = "Add Object Data Instance";
  ot->description = "Add an object data instance";
  ot->idname = "OBJECT_OT_data_instance_add";

  /* api callbacks */
  ot->invoke = object_add_drop_xy_generic_invoke;
  ot->exec = object_data_instance_add_exec;
  ot->poll = ED_operator_objectmode;

  /* flags */
  ot->flag = OPTYPE_REGISTER | OPTYPE_UNDO;

  /* properties */
  RNA_def_string(ot->srna, "name", "Name", MAX_ID_NAME - 2, "Name", "ID name to add");
  PropertyRNA *prop = RNA_def_enum(ot->srna, "type", rna_enum_id_type_items, 0, "Type", "");
  RNA_def_property_translation_context(prop, BLT_I18NCONTEXT_ID_ID);
  ED_object_add_generic_props(ot, false);

  object_add_drop_xy_props(ot);
}

/** \} */

/* -------------------------------------------------------------------- */
/** \name Add Speaker Operator
 * \{ */

static int object_speaker_add_exec(bContext *C, wmOperator *op)
{
  Main *bmain = CTX_data_main(C);
  Scene *scene = CTX_data_scene(C);

  ushort local_view_bits;
  float loc[3], rot[3];
  if (!ED_object_add_generic_get_opts(
          C, op, 'Z', loc, rot, nullptr, nullptr, &local_view_bits, nullptr)) {
    return OPERATOR_CANCELLED;
  }
  Object *ob = ED_object_add_type(C, OB_SPEAKER, nullptr, loc, rot, false, local_view_bits);
  const bool is_liboverride = ID_IS_OVERRIDE_LIBRARY(ob);

  /* To make it easier to start using this immediately in NLA, a default sound clip is created
   * ready to be moved around to re-time the sound and/or make new sound clips. */
  {
    /* create new data for NLA hierarchy */
    AnimData *adt = BKE_animdata_ensure_id(&ob->id);
    NlaTrack *nlt = BKE_nlatrack_add(adt, nullptr, is_liboverride);
    NlaStrip *strip = BKE_nla_add_soundstrip(bmain, scene, static_cast<Speaker *>(ob->data));
    strip->start = CFRA;
    strip->end += strip->start;

    /* hook them up */
    BKE_nlatrack_add_strip(nlt, strip, is_liboverride);

    /* Auto-name the strip, and give the track an interesting name. */
    BLI_strncpy(nlt->name, DATA_("SoundTrack"), sizeof(nlt->name));
    BKE_nlastrip_validate_name(adt, strip);

    WM_event_add_notifier(C, NC_ANIMATION | ND_NLA | NA_ADDED, nullptr);
  }

  return OPERATOR_FINISHED;
}

void OBJECT_OT_speaker_add(wmOperatorType *ot)
{
  /* identifiers */
  ot->name = "Add Speaker";
  ot->description = "Add a speaker object to the scene";
  ot->idname = "OBJECT_OT_speaker_add";

  /* api callbacks */
  ot->exec = object_speaker_add_exec;
  ot->poll = ED_operator_objectmode;

  /* flags */
  ot->flag = OPTYPE_REGISTER | OPTYPE_UNDO;

  ED_object_add_generic_props(ot, true);
}

/** \} */

/* -------------------------------------------------------------------- */
/** \name Add Curves Operator
 * \{ */

static bool object_curves_add_poll(bContext *C)
{
  if (!U.experimental.use_new_curves_type) {
    return false;
  }
  return ED_operator_objectmode(C);
}

static int object_curves_random_add_exec(bContext *C, wmOperator *op)
{
  using namespace blender;

  ushort local_view_bits;
  float loc[3], rot[3];
  if (!ED_object_add_generic_get_opts(
          C, op, 'Z', loc, rot, nullptr, nullptr, &local_view_bits, nullptr)) {
    return OPERATOR_CANCELLED;
  }

  Object *object = ED_object_add_type(C, OB_CURVES, nullptr, loc, rot, false, local_view_bits);
  object->dtx |= OB_DRAWBOUNDOX; /* TODO: remove once there is actual drawing. */

  Curves *curves_id = static_cast<Curves *>(object->data);
  bke::CurvesGeometry::wrap(curves_id->geometry) = ed::curves::primitive_random_sphere(500, 8);

  return OPERATOR_FINISHED;
}

void OBJECT_OT_curves_random_add(wmOperatorType *ot)
{
  /* identifiers */
  ot->name = "Add Random Curves";
  ot->description = "Add a curves object with random curves to the scene";
  ot->idname = "OBJECT_OT_curves_random_add";

  /* api callbacks */
  ot->exec = object_curves_random_add_exec;
  ot->poll = object_curves_add_poll;

  /* flags */
  ot->flag = OPTYPE_REGISTER | OPTYPE_UNDO;

  ED_object_add_generic_props(ot, false);
}

static int object_curves_empty_hair_add_exec(bContext *C, wmOperator *op)
{
  ushort local_view_bits;
  float loc[3], rot[3];
  if (!ED_object_add_generic_get_opts(
          C, op, 'Z', loc, rot, nullptr, nullptr, &local_view_bits, nullptr)) {
    return OPERATOR_CANCELLED;
  }

  Object *surface_ob = CTX_data_active_object(C);

  Object *object = ED_object_add_type(C, OB_CURVES, nullptr, loc, rot, false, local_view_bits);
  object->dtx |= OB_DRAWBOUNDOX; /* TODO: remove once there is actual drawing. */

  if (surface_ob != nullptr && surface_ob->type == OB_MESH) {
    Curves *curves_id = static_cast<Curves *>(object->data);
    curves_id->surface = surface_ob;
    id_us_plus(&surface_ob->id);
  }

  return OPERATOR_FINISHED;
}

void OBJECT_OT_curves_empty_hair_add(wmOperatorType *ot)
{
  ot->name = "Add Empty Curves";
  ot->description = "Add an empty curve object to the scene with the selected mesh as surface";
  ot->idname = "OBJECT_OT_curves_empty_hair_add";

  ot->exec = object_curves_empty_hair_add_exec;
  ot->poll = object_curves_add_poll;

  ot->flag = OPTYPE_REGISTER | OPTYPE_UNDO;

  ED_object_add_generic_props(ot, false);
}

/** \} */

/* -------------------------------------------------------------------- */
/** \name Add Point Cloud Operator
 * \{ */

static bool object_pointcloud_add_poll(bContext *C)
{
  if (!U.experimental.use_new_point_cloud_type) {
    return false;
  }
  return ED_operator_objectmode(C);
}

static int object_pointcloud_add_exec(bContext *C, wmOperator *op)
{
  ushort local_view_bits;
  float loc[3], rot[3];
  if (!ED_object_add_generic_get_opts(
          C, op, 'Z', loc, rot, nullptr, nullptr, &local_view_bits, nullptr)) {
    return OPERATOR_CANCELLED;
  }

  Object *object = ED_object_add_type(C, OB_POINTCLOUD, nullptr, loc, rot, false, local_view_bits);
  object->dtx |= OB_DRAWBOUNDOX; /* TODO: remove once there is actual drawing. */

  return OPERATOR_FINISHED;
}

void OBJECT_OT_pointcloud_add(wmOperatorType *ot)
{
  /* identifiers */
  ot->name = "Add Point Cloud";
  ot->description = "Add a point cloud object to the scene";
  ot->idname = "OBJECT_OT_pointcloud_add";

  /* api callbacks */
  ot->exec = object_pointcloud_add_exec;
  ot->poll = object_pointcloud_add_poll;

  /* flags */
  ot->flag = OPTYPE_REGISTER | OPTYPE_UNDO;

  ED_object_add_generic_props(ot, false);
}

/** \} */

/* -------------------------------------------------------------------- */
/** \name Delete Object Operator
 * \{ */

void ED_object_base_free_and_unlink(Main *bmain, Scene *scene, Object *ob)
{
  if (ID_REAL_USERS(ob) <= 1 && ID_EXTRA_USERS(ob) == 0 &&
      BKE_library_ID_is_indirectly_used(bmain, ob)) {
    /* We cannot delete indirectly used object... */
    printf(
        "WARNING, undeletable object '%s', should have been caught before reaching this "
        "function!",
        ob->id.name + 2);
    return;
  }
  if (!BKE_lib_override_library_id_is_user_deletable(bmain, &ob->id)) {
    /* Do not delete objects used by overrides of collections. */
    return;
  }

  DEG_id_tag_update_ex(bmain, &ob->id, ID_RECALC_BASE_FLAGS);

  BKE_scene_collections_object_remove(bmain, scene, ob, true);
}

void ED_object_base_free_and_unlink_no_indirect_check(Main *bmain, Scene *scene, Object *ob)
{
  BLI_assert(!BKE_library_ID_is_indirectly_used(bmain, ob));
  DEG_id_tag_update_ex(bmain, &ob->id, ID_RECALC_BASE_FLAGS);
  BKE_scene_collections_object_remove(bmain, scene, ob, true);
}

static int object_delete_exec(bContext *C, wmOperator *op)
{
  Main *bmain = CTX_data_main(C);
  Scene *scene = CTX_data_scene(C);
  wmWindowManager *wm = CTX_wm_manager(C);
  const bool use_global = RNA_boolean_get(op->ptr, "use_global");
  const bool confirm = op->flag & OP_IS_INVOKE;
  uint changed_count = 0;
  uint tagged_count = 0;

  if (CTX_data_edit_object(C)) {
    return OPERATOR_CANCELLED;
  }

  BKE_main_id_tag_all(bmain, LIB_TAG_DOIT, false);

  CTX_DATA_BEGIN (C, Object *, ob, selected_objects) {
    if (ob->id.tag & LIB_TAG_INDIRECT) {
      /* Can this case ever happen? */
      BKE_reportf(op->reports,
                  RPT_WARNING,
                  "Cannot delete indirectly linked object '%s'",
                  ob->id.name + 2);
      continue;
    }

    if (!BKE_lib_override_library_id_is_user_deletable(bmain, &ob->id)) {
      BKE_reportf(op->reports,
                  RPT_WARNING,
                  "Cannot delete object '%s' as it is used by override collections",
                  ob->id.name + 2);
      continue;
    }

    if (ID_REAL_USERS(ob) <= 1 && ID_EXTRA_USERS(ob) == 0 &&
        BKE_library_ID_is_indirectly_used(bmain, ob)) {
      BKE_reportf(op->reports,
                  RPT_WARNING,
                  "Cannot delete object '%s' from scene '%s', indirectly used objects need at "
                  "least one user",
                  ob->id.name + 2,
                  scene->id.name + 2);
      continue;
    }

    /* if grease pencil object, set cache as dirty */
    if (ob->type == OB_GPENCIL) {
      bGPdata *gpd = (bGPdata *)ob->data;
      DEG_id_tag_update(&gpd->id, ID_RECALC_TRANSFORM | ID_RECALC_GEOMETRY);
    }

    /* Use multi tagged delete if `use_global=True`, or the object is used only in one scene. */
    if (use_global || ID_REAL_USERS(ob) <= 1) {
      ob->id.tag |= LIB_TAG_DOIT;
      tagged_count += 1;
    }
    else {
      /* Object is used in multiple scenes. Delete the object from the current scene only. */
      ED_object_base_free_and_unlink_no_indirect_check(bmain, scene, ob);
      changed_count += 1;

      /* FIXME: this will also remove parent from grease pencil from other scenes. */
      /* Remove from Grease Pencil parent */
      LISTBASE_FOREACH (bGPdata *, gpd, &bmain->gpencils) {
        LISTBASE_FOREACH (bGPDlayer *, gpl, &gpd->layers) {
          if (gpl->parent != nullptr) {
            if (gpl->parent == ob) {
              gpl->parent = nullptr;
            }
          }
        }
      }
    }
  }
  CTX_DATA_END;

  if ((changed_count + tagged_count) == 0) {
    return OPERATOR_CANCELLED;
  }

  if (tagged_count > 0) {
    BKE_id_multi_tagged_delete(bmain);
  }

  if (confirm) {
    BKE_reportf(op->reports, RPT_INFO, "Deleted %u object(s)", (changed_count + tagged_count));
  }

  /* delete has to handle all open scenes */
  BKE_main_id_tag_listbase(&bmain->scenes, LIB_TAG_DOIT, true);
  LISTBASE_FOREACH (wmWindow *, win, &wm->windows) {
    scene = WM_window_get_active_scene(win);

    if (scene->id.tag & LIB_TAG_DOIT) {
      scene->id.tag &= ~LIB_TAG_DOIT;

      DEG_relations_tag_update(bmain);

      DEG_id_tag_update(&scene->id, ID_RECALC_SELECT);
      WM_event_add_notifier(C, NC_SCENE | ND_OB_ACTIVE, scene);
      WM_event_add_notifier(C, NC_SCENE | ND_LAYER_CONTENT, scene);
    }
  }

  return OPERATOR_FINISHED;
}

/*bfa - descriptions*/
static char *object_ot_delete_get_description(bContext *UNUSED(C),
                                              wmOperatorType *UNUSED(ot),
                                              PointerRNA *ptr)
{
  if (RNA_boolean_get(ptr, "use_global")) {
    return BLI_strdup("Delete selected objects from all scenes");
  }
  return NULL;
}

void OBJECT_OT_delete(wmOperatorType *ot)
{
  /* identifiers */
  ot->name = "Delete";
  ot->description = "Delete selected objects";
  ot->idname = "OBJECT_OT_delete";

  /* api callbacks */
  // ot->invoke = WM_operator_confirm_or_exec; // bfa - turned off the confirmation dialog for
  // deleting an object in object mode.
  ot->exec = object_delete_exec;
  ot->get_description = object_ot_delete_get_description; /*bfa - descriptions*/
  ot->poll = ED_operator_objectmode;

  /* flags */
  ot->flag = OPTYPE_REGISTER | OPTYPE_UNDO;

  PropertyRNA *prop;
  prop = RNA_def_boolean(
      ot->srna, "use_global", false, "Delete Globally", "Remove object from all scenes");
  RNA_def_property_flag(prop, (PropertyFlag)(PROP_HIDDEN | PROP_SKIP_SAVE));
  WM_operator_properties_confirm_or_exec(ot);
}

/** \} */

/* -------------------------------------------------------------------- */
/** \name Copy Object Utilities
 * \{ */

/* after copying objects, copied data should get new pointers */
static void copy_object_set_idnew(bContext *C)
{
  Main *bmain = CTX_data_main(C);

  CTX_DATA_BEGIN (C, Object *, ob, selected_editable_objects) {
    BKE_libblock_relink_to_newid(bmain, &ob->id, 0);
  }
  CTX_DATA_END;

#ifndef NDEBUG
  /* Call to `BKE_libblock_relink_to_newid` above is supposed to have cleared all those flags. */
  ID *id_iter;
  FOREACH_MAIN_ID_BEGIN (bmain, id_iter) {
    if (GS(id_iter->name) == ID_OB) {
      /* Not all duplicated objects would be used by other newly duplicated data, so their flag
       * will not always be cleared. */
      continue;
    }
    BLI_assert((id_iter->tag & LIB_TAG_NEW) == 0);
  }
  FOREACH_MAIN_ID_END;
#endif

  BKE_main_id_newptr_and_tag_clear(bmain);
}

/** \} */

/* -------------------------------------------------------------------- */
/** \name Make Instanced Objects Real Operator
 * \{ */

/* XXX TODO: That whole hierarchy handling based on persistent_id tricks is
 * very confusing and convoluted, and it will fail in many cases besides basic ones.
 * Think this should be replaced by a proper tree-like representation of the instantiations,
 * should help a lot in both readability, and precise consistent rebuilding of hierarchy.
 */

/**
 * \note regarding hashing dupli-objects which come from OB_DUPLICOLLECTION,
 * skip the first member of #DupliObject.persistent_id
 * since its a unique index and we only want to know if the group objects are from the same
 * dupli-group instance.
 *
 * \note regarding hashing dupli-objects which come from non-OB_DUPLICOLLECTION,
 * include the first member of #DupliObject.persistent_id
 * since its the index of the vertex/face the object is instantiated on and we want to identify
 * objects on the same vertex/face.
 * In other words, we consider each group of objects from a same item as being
 * the 'local group' where to check for parents.
 */
static uint dupliobject_hash(const void *ptr)
{
  const DupliObject *dob = static_cast<const DupliObject *>(ptr);
  uint hash = BLI_ghashutil_ptrhash(dob->ob);

  if (dob->type == OB_DUPLICOLLECTION) {
    for (int i = 1; (i < MAX_DUPLI_RECUR) && dob->persistent_id[i] != INT_MAX; i++) {
      hash ^= (dob->persistent_id[i] ^ i);
    }
  }
  else {
    hash ^= (dob->persistent_id[0] ^ 0);
  }
  return hash;
}

/**
 * \note regarding hashing dupli-objects when using OB_DUPLICOLLECTION,
 * skip the first member of #DupliObject.persistent_id
 * since its a unique index and we only want to know if the group objects are from the same
 * dupli-group instance.
 */
static uint dupliobject_instancer_hash(const void *ptr)
{
  const DupliObject *dob = static_cast<const DupliObject *>(ptr);
  uint hash = BLI_ghashutil_inthash(dob->persistent_id[0]);
  for (int i = 1; (i < MAX_DUPLI_RECUR) && dob->persistent_id[i] != INT_MAX; i++) {
    hash ^= (dob->persistent_id[i] ^ i);
  }
  return hash;
}

/* Compare function that matches dupliobject_hash */
static bool dupliobject_cmp(const void *a_, const void *b_)
{
  const DupliObject *a = static_cast<const DupliObject *>(a_);
  const DupliObject *b = static_cast<const DupliObject *>(b_);

  if (a->ob != b->ob) {
    return true;
  }

  if (a->type != b->type) {
    return true;
  }

  if (a->type == OB_DUPLICOLLECTION) {
    for (int i = 1; (i < MAX_DUPLI_RECUR); i++) {
      if (a->persistent_id[i] != b->persistent_id[i]) {
        return true;
      }
      if (a->persistent_id[i] == INT_MAX) {
        break;
      }
    }
  }
  else {
    if (a->persistent_id[0] != b->persistent_id[0]) {
      return true;
    }
  }

  /* matching */
  return false;
}

/* Compare function that matches dupliobject_instancer_hash. */
static bool dupliobject_instancer_cmp(const void *a_, const void *b_)
{
  const DupliObject *a = static_cast<const DupliObject *>(a_);
  const DupliObject *b = static_cast<const DupliObject *>(b_);

  for (int i = 0; (i < MAX_DUPLI_RECUR); i++) {
    if (a->persistent_id[i] != b->persistent_id[i]) {
      return true;
    }
    if (a->persistent_id[i] == INT_MAX) {
      break;
    }
  }

  /* matching */
  return false;
}

static void make_object_duplilist_real(bContext *C,
                                       Depsgraph *depsgraph,
                                       Scene *scene,
                                       Base *base,
                                       const bool use_base_parent,
                                       const bool use_hierarchy)
{
  Main *bmain = CTX_data_main(C);
  ViewLayer *view_layer = CTX_data_view_layer(C);
  GHash *parent_gh = nullptr, *instancer_gh = nullptr;

  Object *object_eval = DEG_get_evaluated_object(depsgraph, base->object);

  if (!(base->object->transflag & OB_DUPLI) &&
      !BKE_object_has_geometry_set_instances(object_eval)) {
    return;
  }

  ListBase *lb_duplis = object_duplilist(depsgraph, scene, object_eval);

  if (BLI_listbase_is_empty(lb_duplis)) {
    free_object_duplilist(lb_duplis);
    return;
  }

  GHash *dupli_gh = BLI_ghash_ptr_new(__func__);
  if (use_hierarchy) {
    parent_gh = BLI_ghash_new(dupliobject_hash, dupliobject_cmp, __func__);

    if (use_base_parent) {
      instancer_gh = BLI_ghash_new(
          dupliobject_instancer_hash, dupliobject_instancer_cmp, __func__);
    }
  }

  LISTBASE_FOREACH (DupliObject *, dob, lb_duplis) {
    Object *ob_src = DEG_get_original_object(dob->ob);
    Object *ob_dst = static_cast<Object *>(ID_NEW_SET(ob_src, BKE_id_copy(bmain, &ob_src->id)));
    id_us_min(&ob_dst->id);

    /* font duplis can have a totcol without material, we get them from parent
     * should be implemented better...
     */
    if (ob_dst->mat == nullptr) {
      ob_dst->totcol = 0;
    }

    BKE_collection_object_add_from(bmain, scene, base->object, ob_dst);
    Base *base_dst = BKE_view_layer_base_find(view_layer, ob_dst);
    BLI_assert(base_dst != nullptr);

    ED_object_base_select(base_dst, BA_SELECT);
    DEG_id_tag_update(&ob_dst->id, ID_RECALC_SELECT);

    BKE_scene_object_base_flag_sync_from_base(base_dst);

    /* make sure apply works */
    BKE_animdata_free(&ob_dst->id, true);
    ob_dst->adt = nullptr;

    ob_dst->parent = nullptr;
    BKE_constraints_free(&ob_dst->constraints);
    ob_dst->runtime.curve_cache = nullptr;
    const bool is_dupli_instancer = (ob_dst->transflag & OB_DUPLI) != 0;
    ob_dst->transflag &= ~OB_DUPLI;
    /* Remove instantiated collection, it's annoying to keep it here
     * (and get potentially a lot of usages of it then...). */
    id_us_min((ID *)ob_dst->instance_collection);
    ob_dst->instance_collection = nullptr;

    copy_m4_m4(ob_dst->obmat, dob->mat);
    BKE_object_apply_mat4(ob_dst, ob_dst->obmat, false, false);

    BLI_ghash_insert(dupli_gh, dob, ob_dst);
    if (parent_gh) {
      void **val;
      /* Due to nature of hash/comparison of this ghash, a lot of duplis may be considered as
       * 'the same', this avoids trying to insert same key several time and
       * raise asserts in debug builds... */
      if (!BLI_ghash_ensure_p(parent_gh, dob, &val)) {
        *val = ob_dst;
      }

      if (is_dupli_instancer && instancer_gh) {
        /* Same as above, we may have several 'hits'. */
        if (!BLI_ghash_ensure_p(instancer_gh, dob, &val)) {
          *val = ob_dst;
        }
      }
    }
  }

  LISTBASE_FOREACH (DupliObject *, dob, lb_duplis) {
    Object *ob_src = dob->ob;
    Object *ob_dst = static_cast<Object *>(BLI_ghash_lookup(dupli_gh, dob));

    /* Remap new object to itself, and clear again newid pointer of orig object. */
    BKE_libblock_relink_to_newid(bmain, &ob_dst->id, 0);

    DEG_id_tag_update(&ob_dst->id, ID_RECALC_GEOMETRY);

    if (use_hierarchy) {
      /* original parents */
      Object *ob_src_par = ob_src->parent;
      Object *ob_dst_par = nullptr;

      /* find parent that was also made real */
      if (ob_src_par) {
        /* OK to keep most of the members uninitialized,
         * they won't be read, this is simply for a hash lookup. */
        DupliObject dob_key;
        dob_key.ob = ob_src_par;
        dob_key.type = dob->type;
        if (dob->type == OB_DUPLICOLLECTION) {
          memcpy(&dob_key.persistent_id[1],
                 &dob->persistent_id[1],
                 sizeof(dob->persistent_id[1]) * (MAX_DUPLI_RECUR - 1));
        }
        else {
          dob_key.persistent_id[0] = dob->persistent_id[0];
        }
        ob_dst_par = static_cast<Object *>(BLI_ghash_lookup(parent_gh, &dob_key));
      }

      if (ob_dst_par) {
        /* allow for all possible parent types */
        ob_dst->partype = ob_src->partype;
        BLI_strncpy(ob_dst->parsubstr, ob_src->parsubstr, sizeof(ob_dst->parsubstr));
        ob_dst->par1 = ob_src->par1;
        ob_dst->par2 = ob_src->par2;
        ob_dst->par3 = ob_src->par3;

        copy_m4_m4(ob_dst->parentinv, ob_src->parentinv);

        ob_dst->parent = ob_dst_par;
      }
    }
    if (use_base_parent && ob_dst->parent == nullptr) {
      Object *ob_dst_par = nullptr;

      if (instancer_gh != nullptr) {
        /* OK to keep most of the members uninitialized,
         * they won't be read, this is simply for a hash lookup. */
        DupliObject dob_key;
        /* We are looking one step upper in hierarchy, so we need to 'shift' the `persistent_id`,
         * ignoring the first item.
         * We only check on persistent_id here, since we have no idea what object it might be. */
        memcpy(&dob_key.persistent_id[0],
               &dob->persistent_id[1],
               sizeof(dob_key.persistent_id[0]) * (MAX_DUPLI_RECUR - 1));
        ob_dst_par = static_cast<Object *>(BLI_ghash_lookup(instancer_gh, &dob_key));
      }

      if (ob_dst_par == nullptr) {
        /* Default to parenting to root object...
         * Always the case when use_hierarchy is false. */
        ob_dst_par = base->object;
      }

      ob_dst->parent = ob_dst_par;
      ob_dst->partype = PAROBJECT;
    }

    if (ob_dst->parent) {
      /* NOTE: this may be the parent of other objects, but it should
       * still work out ok */
      BKE_object_apply_mat4(ob_dst, dob->mat, false, true);

      /* to set ob_dst->orig and in case there's any other discrepancies */
      DEG_id_tag_update(&ob_dst->id, ID_RECALC_TRANSFORM);
    }
  }

  if (base->object->transflag & OB_DUPLICOLLECTION && base->object->instance_collection) {
    base->object->instance_collection = nullptr;
  }

  ED_object_base_select(base, BA_DESELECT);
  DEG_id_tag_update(&base->object->id, ID_RECALC_SELECT);

  BLI_ghash_free(dupli_gh, nullptr, nullptr);
  if (parent_gh) {
    BLI_ghash_free(parent_gh, nullptr, nullptr);
  }
  if (instancer_gh) {
    BLI_ghash_free(instancer_gh, nullptr, nullptr);
  }

  free_object_duplilist(lb_duplis);

  BKE_main_id_newptr_and_tag_clear(bmain);

  base->object->transflag &= ~OB_DUPLI;
  DEG_id_tag_update(&base->object->id, ID_RECALC_COPY_ON_WRITE);
}

static int object_duplicates_make_real_exec(bContext *C, wmOperator *op)
{
  Main *bmain = CTX_data_main(C);
  Depsgraph *depsgraph = CTX_data_ensure_evaluated_depsgraph(C);
  Scene *scene = CTX_data_scene(C);

  const bool use_base_parent = RNA_boolean_get(op->ptr, "use_base_parent");
  const bool use_hierarchy = RNA_boolean_get(op->ptr, "use_hierarchy");

  BKE_main_id_newptr_and_tag_clear(bmain);

  CTX_DATA_BEGIN (C, Base *, base, selected_editable_bases) {
    make_object_duplilist_real(C, depsgraph, scene, base, use_base_parent, use_hierarchy);

    /* dependencies were changed */
    WM_event_add_notifier(C, NC_OBJECT | ND_PARENT, base->object);
  }
  CTX_DATA_END;

  DEG_relations_tag_update(bmain);
  WM_event_add_notifier(C, NC_SCENE, scene);
  WM_main_add_notifier(NC_OBJECT | ND_DRAW, nullptr);
  ED_outliner_select_sync_from_object_tag(C);

  return OPERATOR_FINISHED;
}

void OBJECT_OT_duplicates_make_real(wmOperatorType *ot)
{
  /* identifiers */
  ot->name = "Make Instances Real";
  ot->description = "Make instanced objects attached to this object real";
  ot->idname = "OBJECT_OT_duplicates_make_real";

  /* api callbacks */
  ot->exec = object_duplicates_make_real_exec;

  ot->poll = ED_operator_objectmode;

  /* flags */
  ot->flag = OPTYPE_REGISTER | OPTYPE_UNDO;

  RNA_def_boolean(ot->srna,
                  "use_base_parent",
                  false,
                  "Parent",
                  "Parent newly created objects to the original instancer");
  RNA_def_boolean(
      ot->srna, "use_hierarchy", false, "Keep Hierarchy", "Maintain parent child relationships");
}

/** \} */

/* -------------------------------------------------------------------- */
/** \name Data Convert Operator
 * \{ */

static const EnumPropertyItem convert_target_items[] = {
    {OB_CURVES_LEGACY,
     "CURVE",
     ICON_OUTLINER_OB_CURVE,
     "Curve",
     "Curve from Mesh or Text objects"},
    {OB_MESH,
     "MESH",
     ICON_OUTLINER_OB_MESH,
     "Mesh",
#ifdef WITH_POINT_CLOUD
     "Mesh from Curve, Surface, Metaball, Text, or Point Cloud objects"},
#else
     "Mesh from Curve, Surface, Metaball, or Text objects"},
#endif
    {OB_GPENCIL,
     "GPENCIL",
     ICON_OUTLINER_OB_GREASEPENCIL,
     "Grease Pencil",
     "Grease Pencil from Curve or Mesh objects"},
#ifdef WITH_POINT_CLOUD
    {OB_POINTCLOUD,
     "POINTCLOUD",
     ICON_OUTLINER_OB_POINTCLOUD,
     "Point Cloud",
     "Point Cloud from Mesh objects"},
#endif
    {0, nullptr, 0, nullptr, nullptr},
};

static void object_data_convert_ensure_curve_cache(Depsgraph *depsgraph, Scene *scene, Object *ob)
{
  if (ob->runtime.curve_cache == nullptr) {
    /* Force creation. This is normally not needed but on operator
     * redo we might end up with an object which isn't evaluated yet.
     * Also happens in case we are working on a copy of the object
     * (all its caches have been nuked then).
     */
    if (ELEM(ob->type, OB_SURF, OB_CURVES_LEGACY, OB_FONT)) {
      /* We need 'for render' ON here, to enable computing bevel #DispList if needed.
       * Also makes sense anyway, we would not want e.g. to lose hidden parts etc. */
      BKE_displist_make_curveTypes(depsgraph, scene, ob, true);
    }
    else if (ob->type == OB_MBALL) {
      BKE_displist_make_mball(depsgraph, scene, ob);
    }
  }
}

static void object_data_convert_curve_to_mesh(Main *bmain, Depsgraph *depsgraph, Object *ob)
{
  Object *object_eval = DEG_get_evaluated_object(depsgraph, ob);
  Curve *curve = static_cast<Curve *>(ob->data);

  Mesh *mesh = BKE_mesh_new_from_object_to_bmain(bmain, depsgraph, object_eval, true);
  if (mesh == nullptr) {
    /* Unable to convert the curve to a mesh. */
    return;
  }

  BKE_object_free_modifiers(ob, 0);
  /* Replace curve used by the object itself. */
  ob->data = mesh;
  ob->type = OB_MESH;
  id_us_min(&curve->id);
  id_us_plus(&mesh->id);
  /* Change objects which are using same curve.
   * A bit annoying, but:
   * - It's possible to have multiple curve objects selected which are sharing the same curve
   *   data-block. We don't want mesh to be created for every of those objects.
   * - This is how conversion worked for a long time. */
  LISTBASE_FOREACH (Object *, other_object, &bmain->objects) {
    if (other_object->data == curve) {
      other_object->type = OB_MESH;

      id_us_min((ID *)other_object->data);
      other_object->data = ob->data;
      id_us_plus((ID *)other_object->data);
    }
  }
}

static bool object_convert_poll(bContext *C)
{
  Scene *scene = CTX_data_scene(C);
  Base *base_act = CTX_data_active_base(C);
  Object *obact = base_act ? base_act->object : nullptr;

  if (obact == nullptr || obact->data == nullptr || ID_IS_LINKED(obact) ||
      ID_IS_OVERRIDE_LIBRARY(obact) || ID_IS_OVERRIDE_LIBRARY(obact->data)) {
    return false;
  }

  return (!ID_IS_LINKED(scene) && (BKE_object_is_in_editmode(obact) == false) &&
          (base_act->flag & BASE_SELECTED));
}

/* Helper for object_convert_exec */
static Base *duplibase_for_convert(
    Main *bmain, Depsgraph *depsgraph, Scene *scene, ViewLayer *view_layer, Base *base, Object *ob)
{
  if (ob == nullptr) {
    ob = base->object;
  }

  Object *obn = (Object *)BKE_id_copy(bmain, &ob->id);
  id_us_min(&obn->id);
  DEG_id_tag_update(&obn->id, ID_RECALC_TRANSFORM | ID_RECALC_GEOMETRY | ID_RECALC_ANIMATION);
  BKE_collection_object_add_from(bmain, scene, ob, obn);

  Base *basen = BKE_view_layer_base_find(view_layer, obn);
  ED_object_base_select(basen, BA_SELECT);
  ED_object_base_select(base, BA_DESELECT);

  /* XXX: An ugly hack needed because if we re-run depsgraph with some new meta-ball objects
   * having same 'family name' as orig ones, they will affect end result of meta-ball computation.
   * For until we get rid of that name-based thingy in meta-balls, that should do the trick
   * (this is weak, but other solution (to change name of `obn`) is even worse IMHO).
   * See T65996. */
  const bool is_meta_ball = (obn->type == OB_MBALL);
  void *obdata = obn->data;
  if (is_meta_ball) {
    obn->type = OB_EMPTY;
    obn->data = nullptr;
  }

  /* XXX Doing that here is stupid, it means we update and re-evaluate the whole depsgraph every
   * time we need to duplicate an object to convert it. Even worse, this is not 100% correct, since
   * we do not yet have duplicated obdata.
   * However, that is a safe solution for now. Proper, longer-term solution is to refactor
   * object_convert_exec to:
   *  - duplicate all data it needs to in a first loop.
   *  - do a single update.
   *  - convert data in a second loop. */
  DEG_graph_tag_relations_update(depsgraph);
  CustomData_MeshMasks customdata_mask_prev = scene->customdata_mask;
  CustomData_MeshMasks_update(&scene->customdata_mask, &CD_MASK_MESH);
  BKE_scene_graph_update_tagged(depsgraph, bmain);
  scene->customdata_mask = customdata_mask_prev;

  if (is_meta_ball) {
    obn->type = OB_MBALL;
    obn->data = obdata;
  }

  return basen;
}

static int object_convert_exec(bContext *C, wmOperator *op)
{
  Main *bmain = CTX_data_main(C);
  Depsgraph *depsgraph = CTX_data_ensure_evaluated_depsgraph(C);
  Scene *scene = CTX_data_scene(C);
  ViewLayer *view_layer = CTX_data_view_layer(C);
  View3D *v3d = CTX_wm_view3d(C);
  Base *basen = nullptr, *basact = nullptr;
  Object *ob1, *obact = CTX_data_active_object(C);
  const short target = RNA_enum_get(op->ptr, "target");
  bool keep_original = RNA_boolean_get(op->ptr, "keep_original");

  const float angle = RNA_float_get(op->ptr, "angle");
  const int thickness = RNA_int_get(op->ptr, "thickness");
  const bool use_seams = RNA_boolean_get(op->ptr, "seams");
  const bool use_faces = RNA_boolean_get(op->ptr, "faces");
  const float offset = RNA_float_get(op->ptr, "offset");

  int a, mballConverted = 0;
  bool gpencilConverted = false;
  bool gpencilCurveConverted = false;

  /* don't forget multiple users! */

  {
    FOREACH_SCENE_OBJECT_BEGIN (scene, ob) {
      ob->flag &= ~OB_DONE;

      /* flag data that's not been edited (only needed for !keep_original) */
      if (ob->data) {
        ((ID *)ob->data)->tag |= LIB_TAG_DOIT;
      }

      /* possible metaball basis is not in this scene */
      if (ob->type == OB_MBALL && target == OB_MESH) {
        if (BKE_mball_is_basis(ob) == false) {
          Object *ob_basis;
          ob_basis = BKE_mball_basis_find(scene, ob);
          if (ob_basis) {
            ob_basis->flag &= ~OB_DONE;
          }
        }
      }
    }
    FOREACH_SCENE_OBJECT_END;
  }

  ListBase selected_editable_bases;
  CTX_data_selected_editable_bases(C, &selected_editable_bases);

  /* Ensure we get all meshes calculated with a sufficient data-mask,
   * needed since re-evaluating single modifiers causes bugs if they depend
   * on other objects data masks too, see: T50950. */
  {
    LISTBASE_FOREACH (CollectionPointerLink *, link, &selected_editable_bases) {
      Base *base = static_cast<Base *>(link->ptr.data);
      Object *ob = base->object;

      /* The way object type conversion works currently (enforcing conversion of *all* objects
       * using converted object-data, even some un-selected/hidden/another scene ones,
       * sounds totally bad to me.
       * However, changing this is more design than bug-fix, not to mention convoluted code below,
       * so that will be for later.
       * But at the very least, do not do that with linked IDs! */
      if ((!BKE_id_is_editable(bmain, &ob->id) ||
           (ob->data && !BKE_id_is_editable(bmain, static_cast<ID *>(ob->data)))) &&
          !keep_original) {
        keep_original = true;
        BKE_report(op->reports,
                   RPT_INFO,
                   "Converting some non-editable object/object data, enforcing 'Keep Original' "
                   "option to True");
      }

      DEG_id_tag_update(&base->object->id, ID_RECALC_GEOMETRY);
    }

    CustomData_MeshMasks customdata_mask_prev = scene->customdata_mask;
    CustomData_MeshMasks_update(&scene->customdata_mask, &CD_MASK_MESH);
    BKE_scene_graph_update_tagged(depsgraph, bmain);
    scene->customdata_mask = customdata_mask_prev;
  }

  LISTBASE_FOREACH (CollectionPointerLink *, link, &selected_editable_bases) {
    Object *newob = nullptr;
    Base *base = static_cast<Base *>(link->ptr.data);
    Object *ob = base->object;

    if (ob->flag & OB_DONE || !IS_TAGGED(ob->data)) {
      if (ob->type != target) {
        base->flag &= ~SELECT;
        ob->flag &= ~SELECT;
      }

      /* obdata already modified */
      if (!IS_TAGGED(ob->data)) {
        /* When 2 objects with linked data are selected, converting both
         * would keep modifiers on all but the converted object T26003. */
        if (ob->type == OB_MESH) {
          BKE_object_free_modifiers(ob, 0); /* after derivedmesh calls! */
        }
        if (ob->type == OB_GPENCIL) {
          BKE_object_free_modifiers(ob, 0); /* after derivedmesh calls! */
          BKE_object_free_shaderfx(ob, 0);
        }
      }
    }
    else if (ob->type == OB_MESH && target == OB_CURVES_LEGACY) {
      ob->flag |= OB_DONE;

      if (keep_original) {
        basen = duplibase_for_convert(bmain, depsgraph, scene, view_layer, base, nullptr);
        newob = basen->object;

        /* Decrement original mesh's usage count. */
        Mesh *me = static_cast<Mesh *>(newob->data);
        id_us_min(&me->id);

        /* Make a new copy of the mesh. */
        newob->data = BKE_id_copy(bmain, &me->id);
      }
      else {
        newob = ob;
      }

      BKE_mesh_to_curve(bmain, depsgraph, scene, newob);

      if (newob->type == OB_CURVES_LEGACY) {
        BKE_object_free_modifiers(newob, 0); /* after derivedmesh calls! */
        if (newob->rigidbody_object != nullptr) {
          ED_rigidbody_object_remove(bmain, scene, newob);
        }
      }
    }
    else if (ob->type == OB_MESH && target == OB_GPENCIL) {
      ob->flag |= OB_DONE;

      /* Create a new grease pencil object and copy transformations. */
      ushort local_view_bits = (v3d && v3d->localvd) ? v3d->local_view_uuid : 0;
      float loc[3], size[3], rot[3][3], eul[3];
      float matrix[4][4];
      mat4_to_loc_rot_size(loc, rot, size, ob->obmat);
      mat3_to_eul(eul, rot);

      Object *ob_gpencil = ED_gpencil_add_object(C, loc, local_view_bits);
      copy_v3_v3(ob_gpencil->loc, loc);
      copy_v3_v3(ob_gpencil->rot, eul);
      copy_v3_v3(ob_gpencil->scale, size);
      unit_m4(matrix);
      /* Set object in 3D mode. */
      bGPdata *gpd = (bGPdata *)ob_gpencil->data;
      gpd->draw_mode = GP_DRAWMODE_3D;

      gpencilConverted |= BKE_gpencil_convert_mesh(bmain,
                                                   depsgraph,
                                                   scene,
                                                   ob_gpencil,
                                                   ob,
                                                   angle,
                                                   thickness,
                                                   offset,
                                                   matrix,
                                                   0,
                                                   use_seams,
                                                   use_faces,
                                                   true);

      /* Remove unused materials. */
      int actcol = ob_gpencil->actcol;
      for (int slot = 1; slot <= ob_gpencil->totcol; slot++) {
        while (slot <= ob_gpencil->totcol && !BKE_object_material_slot_used(ob_gpencil, slot)) {
          ob_gpencil->actcol = slot;
          BKE_object_material_slot_remove(CTX_data_main(C), ob_gpencil);

          if (actcol >= slot) {
            actcol--;
          }
        }
      }
      ob_gpencil->actcol = actcol;
    }
    else if (ob->type == OB_MESH && target == OB_POINTCLOUD) {
      ob->flag |= OB_DONE;

      if (keep_original) {
        basen = duplibase_for_convert(bmain, depsgraph, scene, view_layer, base, nullptr);
        newob = basen->object;

        /* Decrement original mesh's usage count. */
        Mesh *me = static_cast<Mesh *>(newob->data);
        id_us_min(&me->id);

        /* Make a new copy of the mesh. */
        newob->data = BKE_id_copy(bmain, &me->id);
      }
      else {
        newob = ob;
      }

      BKE_mesh_to_pointcloud(bmain, depsgraph, scene, newob);

      if (newob->type == OB_POINTCLOUD) {
        BKE_object_free_modifiers(newob, 0); /* after derivedmesh calls! */
        ED_rigidbody_object_remove(bmain, scene, newob);
      }
    }
    else if (ob->type == OB_MESH) {
      ob->flag |= OB_DONE;

      if (keep_original) {
        basen = duplibase_for_convert(bmain, depsgraph, scene, view_layer, base, nullptr);
        newob = basen->object;

        /* Decrement original mesh's usage count. */
        Mesh *me = static_cast<Mesh *>(newob->data);
        id_us_min(&me->id);

        /* Make a new copy of the mesh. */
        newob->data = BKE_id_copy(bmain, &me->id);
      }
      else {
        newob = ob;
        DEG_id_tag_update(&ob->id, ID_RECALC_TRANSFORM | ID_RECALC_GEOMETRY | ID_RECALC_ANIMATION);
      }

      /* make new mesh data from the original copy */
      /* NOTE: get the mesh from the original, not from the copy in some
       * cases this doesn't give correct results (when MDEF is used for eg)
       */
      Scene *scene_eval = (Scene *)DEG_get_evaluated_id(depsgraph, &scene->id);
      Object *ob_eval = DEG_get_evaluated_object(depsgraph, ob);
      Mesh *me_eval = mesh_get_eval_final(depsgraph, scene_eval, ob_eval, &CD_MASK_MESH);
      me_eval = BKE_mesh_copy_for_eval(me_eval, false);
      /* Full (edge-angle based) draw calculation should ideally be performed. */
      BKE_mesh_edges_set_draw_render(me_eval);
      BKE_object_material_from_eval_data(bmain, newob, &me_eval->id);
      Mesh *new_mesh = (Mesh *)newob->data;
      BKE_mesh_nomain_to_mesh(me_eval, new_mesh, newob, &CD_MASK_MESH, true);
      /* Anonymous attributes shouldn't be available on the applied geometry. */
      BKE_mesh_anonymous_attributes_remove(new_mesh);
      BKE_object_free_modifiers(newob, 0); /* after derivedmesh calls! */
    }
    else if (ob->type == OB_FONT) {
      ob->flag |= OB_DONE;

      if (keep_original) {
        basen = duplibase_for_convert(bmain, depsgraph, scene, view_layer, base, nullptr);
        newob = basen->object;

        /* Decrement original curve's usage count. */
        id_us_min(&((Curve *)newob->data)->id);

        /* Make a new copy of the curve. */
        newob->data = BKE_id_copy(bmain, static_cast<ID *>(ob->data));
      }
      else {
        newob = ob;
      }

      Curve *cu = static_cast<Curve *>(newob->data);

      Object *ob_eval = DEG_get_evaluated_object(depsgraph, ob);
      BKE_vfont_to_curve_ex(ob_eval,
                            static_cast<Curve *>(ob_eval->data),
                            FO_EDIT,
                            &cu->nurb,
                            nullptr,
                            nullptr,
                            nullptr,
                            nullptr);

      newob->type = OB_CURVES_LEGACY;
      cu->type = OB_CURVES_LEGACY;

      if (cu->vfont) {
        id_us_min(&cu->vfont->id);
        cu->vfont = nullptr;
      }
      if (cu->vfontb) {
        id_us_min(&cu->vfontb->id);
        cu->vfontb = nullptr;
      }
      if (cu->vfonti) {
        id_us_min(&cu->vfonti->id);
        cu->vfonti = nullptr;
      }
      if (cu->vfontbi) {
        id_us_min(&cu->vfontbi->id);
        cu->vfontbi = nullptr;
      }

      if (!keep_original) {
        /* other users */
        if (ID_REAL_USERS(&cu->id) > 1) {
          for (ob1 = static_cast<Object *>(bmain->objects.first); ob1;
               ob1 = static_cast<Object *>(ob1->id.next)) {
            if (ob1->data == ob->data) {
              ob1->type = OB_CURVES_LEGACY;
              DEG_id_tag_update(&ob1->id,
                                ID_RECALC_TRANSFORM | ID_RECALC_GEOMETRY | ID_RECALC_ANIMATION);
            }
          }
        }
      }

      LISTBASE_FOREACH (Nurb *, nu, &cu->nurb) {
        nu->charidx = 0;
      }

      cu->flag &= ~CU_3D;
      BKE_curve_dimension_update(cu);

      if (target == OB_MESH) {
        /* No assumption should be made that the resulting objects is a mesh, as conversion can
         * fail. */
        object_data_convert_curve_to_mesh(bmain, depsgraph, newob);
        /* meshes doesn't use displist */
        BKE_object_free_curve_cache(newob);
      }
      else if (target == OB_GPENCIL) {
        ushort local_view_bits = (v3d && v3d->localvd) ? v3d->local_view_uuid : 0;
        Object *ob_gpencil = ED_gpencil_add_object(C, newob->loc, local_view_bits);
        copy_v3_v3(ob_gpencil->rot, newob->rot);
        copy_v3_v3(ob_gpencil->scale, newob->scale);
        BKE_gpencil_convert_curve(bmain, scene, ob_gpencil, newob, false, 1.0f, 0.0f);
        gpencilConverted = true;
        gpencilCurveConverted = true;
        basen = nullptr;
      }
    }
    else if (ELEM(ob->type, OB_CURVES_LEGACY, OB_SURF)) {
      ob->flag |= OB_DONE;

      if (target == OB_MESH) {
        if (keep_original) {
          basen = duplibase_for_convert(bmain, depsgraph, scene, view_layer, base, nullptr);
          newob = basen->object;

          /* Decrement original curve's usage count. */
          id_us_min(&((Curve *)newob->data)->id);

          /* make a new copy of the curve */
          newob->data = BKE_id_copy(bmain, static_cast<ID *>(ob->data));
        }
        else {
          newob = ob;
        }

        /* No assumption should be made that the resulting objects is a mesh, as conversion can
         * fail. */
        object_data_convert_curve_to_mesh(bmain, depsgraph, newob);
        /* meshes doesn't use displist */
        BKE_object_free_curve_cache(newob);
      }
      else if (target == OB_GPENCIL) {
        if (ob->type != OB_CURVES_LEGACY) {
          ob->flag &= ~OB_DONE;
          BKE_report(op->reports, RPT_ERROR, "Convert Surfaces to Grease Pencil is not supported");
        }
        else {
          /* Create a new grease pencil object and copy transformations.
           * Nurbs Surface are not supported.
           */
          ushort local_view_bits = (v3d && v3d->localvd) ? v3d->local_view_uuid : 0;
          Object *ob_gpencil = ED_gpencil_add_object(C, ob->loc, local_view_bits);
          copy_v3_v3(ob_gpencil->rot, ob->rot);
          copy_v3_v3(ob_gpencil->scale, ob->scale);
          BKE_gpencil_convert_curve(bmain, scene, ob_gpencil, ob, false, 1.0f, 0.0f);
          gpencilConverted = true;
        }
      }
    }
    else if (ob->type == OB_MBALL && target == OB_MESH) {
      Object *baseob;

      base->flag &= ~BASE_SELECTED;
      ob->base_flag &= ~BASE_SELECTED;

      baseob = BKE_mball_basis_find(scene, ob);

      if (ob != baseob) {
        /* if motherball is converting it would be marked as done later */
        ob->flag |= OB_DONE;
      }

      if (!(baseob->flag & OB_DONE)) {
        basen = duplibase_for_convert(bmain, depsgraph, scene, view_layer, base, baseob);
        newob = basen->object;

        MetaBall *mb = static_cast<MetaBall *>(newob->data);
        id_us_min(&mb->id);

        newob->data = BKE_mesh_add(bmain, "Mesh");
        newob->type = OB_MESH;

        Mesh *me = static_cast<Mesh *>(newob->data);
        me->totcol = mb->totcol;
        if (newob->totcol) {
          me->mat = static_cast<Material **>(MEM_dupallocN(mb->mat));
          for (a = 0; a < newob->totcol; a++) {
            id_us_plus((ID *)me->mat[a]);
          }
        }

        object_data_convert_ensure_curve_cache(depsgraph, scene, baseob);
        BKE_mesh_from_metaball(&baseob->runtime.curve_cache->disp,
                               static_cast<Mesh *>(newob->data));

        if (obact->type == OB_MBALL) {
          basact = basen;
        }

        baseob->flag |= OB_DONE;
        mballConverted = 1;
      }
    }
    else if (ob->type == OB_POINTCLOUD && target == OB_MESH) {
      ob->flag |= OB_DONE;

      if (keep_original) {
        basen = duplibase_for_convert(bmain, depsgraph, scene, view_layer, base, nullptr);
        newob = basen->object;

        /* Decrement original point cloud's usage count. */
        PointCloud *pointcloud = static_cast<PointCloud *>(newob->data);
        id_us_min(&pointcloud->id);

        /* Make a new copy of the point cloud. */
        newob->data = BKE_id_copy(bmain, &pointcloud->id);
      }
      else {
        newob = ob;
      }

      BKE_pointcloud_to_mesh(bmain, depsgraph, scene, newob);

      if (newob->type == OB_MESH) {
        BKE_object_free_modifiers(newob, 0); /* after derivedmesh calls! */
        ED_rigidbody_object_remove(bmain, scene, newob);
      }
    }
    else {
      continue;
    }

    /* Ensure new object has consistent material data with its new obdata. */
    if (newob) {
      BKE_object_materials_test(bmain, newob, static_cast<ID *>(newob->data));
    }

    /* tag obdata if it was been changed */

    /* If the original object is active then make this object active */
    if (basen) {
      if (ob == obact) {
        /* store new active base to update BASACT */
        basact = basen;
      }

      basen = nullptr;
    }

    if (!keep_original && (ob->flag & OB_DONE)) {
      /* NOTE: Tag transform for update because object parenting to curve with path is handled
       * differently from all other cases. Converting curve to mesh and mesh to curve will likely
       * affect the way children are evaluated.
       * It is not enough to tag only geometry and rely on the curve parenting relations because
       * this relation is lost when curve is converted to mesh. */
      DEG_id_tag_update(&ob->id, ID_RECALC_GEOMETRY | ID_RECALC_TRANSFORM);
      ((ID *)ob->data)->tag &= ~LIB_TAG_DOIT; /* flag not to convert this datablock again */
    }
  }
  BLI_freelistN(&selected_editable_bases);

  if (!keep_original) {
    if (mballConverted) {
      /* We need to remove non-basis MBalls first, otherwise we won't be able to detect them if
       * their basis happens to be removed first. */
      FOREACH_SCENE_OBJECT_BEGIN (scene, ob_mball) {
        if (ob_mball->type == OB_MBALL) {
          Object *ob_basis = nullptr;
          if (!BKE_mball_is_basis(ob_mball) &&
              ((ob_basis = BKE_mball_basis_find(scene, ob_mball)) && (ob_basis->flag & OB_DONE))) {
            ED_object_base_free_and_unlink(bmain, scene, ob_mball);
          }
        }
      }
      FOREACH_SCENE_OBJECT_END;
      FOREACH_SCENE_OBJECT_BEGIN (scene, ob_mball) {
        if (ob_mball->type == OB_MBALL) {
          if (ob_mball->flag & OB_DONE) {
            if (BKE_mball_is_basis(ob_mball)) {
              ED_object_base_free_and_unlink(bmain, scene, ob_mball);
            }
          }
        }
      }
      FOREACH_SCENE_OBJECT_END;
    }
    /* Remove curves and meshes converted to Grease Pencil object. */
    if (gpencilConverted) {
      FOREACH_SCENE_OBJECT_BEGIN (scene, ob_delete) {
        if (ELEM(ob_delete->type, OB_CURVES_LEGACY, OB_MESH)) {
          if (ob_delete->flag & OB_DONE) {
            ED_object_base_free_and_unlink(bmain, scene, ob_delete);
          }
        }
      }
      FOREACH_SCENE_OBJECT_END;
    }
  }
  else {
    /* Remove Text curves converted to Grease Pencil object to avoid duplicated curves. */
    if (gpencilCurveConverted) {
      FOREACH_SCENE_OBJECT_BEGIN (scene, ob_delete) {
        if (ELEM(ob_delete->type, OB_CURVES_LEGACY) && (ob_delete->flag & OB_DONE)) {
          ED_object_base_free_and_unlink(bmain, scene, ob_delete);
        }
      }
      FOREACH_SCENE_OBJECT_END;
    }
  }

  // XXX  ED_object_editmode_enter(C, 0);
  // XXX  exit_editmode(C, EM_FREEDATA|); /* free data, but no undo */

  if (basact) {
    /* active base was changed */
    ED_object_base_activate(C, basact);
    BASACT(view_layer) = basact;
  }
  else if (BASACT(view_layer)->object->flag & OB_DONE) {
    WM_event_add_notifier(C, NC_OBJECT | ND_MODIFIER, BASACT(view_layer)->object);
    WM_event_add_notifier(C, NC_OBJECT | ND_DATA, BASACT(view_layer)->object);
  }

  DEG_relations_tag_update(bmain);
  DEG_id_tag_update(&scene->id, ID_RECALC_SELECT);
  WM_event_add_notifier(C, NC_OBJECT | ND_DRAW, scene);
  WM_event_add_notifier(C, NC_SCENE | ND_OB_SELECT, scene);
  WM_event_add_notifier(C, NC_SCENE | ND_LAYER_CONTENT, scene);

  return OPERATOR_FINISHED;
}

static void object_convert_ui(bContext *UNUSED(C), wmOperator *op)
{
  uiLayout *layout = op->layout;

  uiLayoutSetPropSep(layout, true);

  uiItemR(layout, op->ptr, "target", 0, nullptr, ICON_NONE);
  uiItemR(layout, op->ptr, "keep_original", 0, nullptr, ICON_NONE);

  if (RNA_enum_get(op->ptr, "target") == OB_GPENCIL) {
    uiLayoutSetPropSep(layout, true); /*bfa - split*/
    uiItemR(layout, op->ptr, "thickness", 0, nullptr, ICON_NONE);
    uiItemR(layout, op->ptr, "angle", 0, nullptr, ICON_NONE);
    uiItemR(layout, op->ptr, "offset", 0, nullptr, ICON_NONE);

    uiLayoutSetPropSep(layout, false); /*bfa - boolean, don't split*/
    uiItemR(layout, op->ptr, "seams", 0, nullptr, ICON_NONE);
    uiItemR(layout, op->ptr, "faces", 0, nullptr, ICON_NONE);
  }
}

void OBJECT_OT_convert(wmOperatorType *ot)
{
  PropertyRNA *prop;

  /* identifiers */
  ot->name = "Convert To";
  ot->description = "Convert selected objects to another type";
  ot->idname = "OBJECT_OT_convert";

  /* api callbacks */
  ot->invoke = WM_menu_invoke;
  ot->exec = object_convert_exec;
  ot->poll = object_convert_poll;
  ot->ui = object_convert_ui;

  /* flags */
  ot->flag = OPTYPE_REGISTER | OPTYPE_UNDO;

  /* properties */
  ot->prop = RNA_def_enum(
      ot->srna, "target", convert_target_items, OB_MESH, "Target", "Type of object to convert to");
  RNA_def_boolean(ot->srna,
                  "keep_original",
                  false,
                  "Keep Original",
                  "Keep original objects instead of replacing them");

  prop = RNA_def_float_rotation(ot->srna,
                                "angle",
                                0,
                                nullptr,
                                DEG2RADF(0.0f),
                                DEG2RADF(180.0f),
                                "Threshold Angle",
                                "Threshold to determine ends of the strokes",
                                DEG2RADF(0.0f),
                                DEG2RADF(180.0f));
  RNA_def_property_float_default(prop, DEG2RADF(70.0f));

  RNA_def_int(ot->srna, "thickness", 5, 1, 100, "Thickness", "", 1, 100);
  RNA_def_boolean(ot->srna, "seams", false, "Only Seam Edges", "Convert only seam edges");
  RNA_def_boolean(ot->srna, "faces", true, "Export Faces", "Export faces as filled strokes");
  RNA_def_float_distance(ot->srna,
                         "offset",
                         0.01f,
                         0.0,
                         OBJECT_ADD_SIZE_MAXF,
                         "Stroke Offset",
                         "Offset strokes from fill",
                         0.0,
                         100.00);
}

/** \} */

/* -------------------------------------------------------------------- */
/** \name Duplicate Object Operator
 * \{ */

/**
 * - Assumes `id.new` is correct.
 * - Leaves selection of base/object unaltered.
 * - Sets #ID.newid pointers.
 */
static Base *object_add_duplicate_internal(Main *bmain,
                                           Scene *scene,
                                           ViewLayer *view_layer,
                                           Object *ob,
                                           const eDupli_ID_Flags dupflag,
                                           const eLibIDDuplicateFlags duplicate_options)
{
  Base *base, *basen = nullptr;
  Object *obn;

  if (ob->mode & OB_MODE_POSE) {
    /* nothing? */
  }
  else {
    obn = static_cast<Object *>(
        ID_NEW_SET(ob, BKE_object_duplicate(bmain, ob, dupflag, duplicate_options)));
    DEG_id_tag_update(&obn->id, ID_RECALC_TRANSFORM | ID_RECALC_GEOMETRY);

    base = BKE_view_layer_base_find(view_layer, ob);
    if ((base != nullptr) && (base->flag & BASE_VISIBLE_DEPSGRAPH)) {
      BKE_collection_object_add_from(bmain, scene, ob, obn);
    }
    else {
      LayerCollection *layer_collection = BKE_layer_collection_get_active(view_layer);
      BKE_collection_object_add(bmain, layer_collection->collection, obn);
    }

    basen = BKE_view_layer_base_find(view_layer, obn);
    if (base != nullptr) {
      basen->local_view_bits = base->local_view_bits;
    }

    /* 1) duplis should end up in same collection as the original
     * 2) Rigid Body sim participants MUST always be part of a collection...
     */
    /* XXX: is 2) really a good measure here? */
    if (ob->rigidbody_object || ob->rigidbody_constraint) {
      LISTBASE_FOREACH (Collection *, collection, &bmain->collections) {
        if (BKE_collection_has_object(collection, ob)) {
          BKE_collection_object_add(bmain, collection, obn);
        }
      }
    }
  }
  return basen;
}

Base *ED_object_add_duplicate(
    Main *bmain, Scene *scene, ViewLayer *view_layer, Base *base, const eDupli_ID_Flags dupflag)
{
  Base *basen;
  Object *ob;

  basen = object_add_duplicate_internal(bmain,
                                        scene,
                                        view_layer,
                                        base->object,
                                        dupflag,
                                        LIB_ID_DUPLICATE_IS_SUBPROCESS |
                                            LIB_ID_DUPLICATE_IS_ROOT_ID);
  if (basen == nullptr) {
    return nullptr;
  }

  ob = basen->object;

  /* Link own references to the newly duplicated data T26816.
   * Note that this function can be called from edit-mode code, in which case we may have to
   * enforce remapping obdata (by default this is forbidden in edit mode). */
  const int remap_flag = BKE_object_is_in_editmode(ob) ? ID_REMAP_FORCE_OBDATA_IN_EDITMODE : 0;
  BKE_libblock_relink_to_newid(bmain, &ob->id, remap_flag);

  /* Correct but the caller must do this. */
  // DAG_relations_tag_update(bmain);

  if (ob->data != nullptr) {
    DEG_id_tag_update_ex(bmain, (ID *)ob->data, ID_RECALC_EDITORS);
  }

  BKE_main_id_newptr_and_tag_clear(bmain);

  return basen;
}

/* contextual operator dupli */
static int duplicate_exec(bContext *C, wmOperator *op)
{
  Main *bmain = CTX_data_main(C);
  Scene *scene = CTX_data_scene(C);
  ViewLayer *view_layer = CTX_data_view_layer(C);
  const bool linked = RNA_boolean_get(op->ptr, "linked");
  const eDupli_ID_Flags dupflag = (linked) ? (eDupli_ID_Flags)0 : (eDupli_ID_Flags)U.dupflag;
  bool changed = false;

  /* We need to handle that here ourselves, because we may duplicate several objects, in which case
   * we also want to remap pointers between those... */
  BKE_main_id_newptr_and_tag_clear(bmain);

  CTX_DATA_BEGIN (C, Base *, base, selected_bases) {
    Base *basen = object_add_duplicate_internal(bmain,
                                                scene,
                                                view_layer,
                                                base->object,
                                                dupflag,
                                                LIB_ID_DUPLICATE_IS_SUBPROCESS |
                                                    LIB_ID_DUPLICATE_IS_ROOT_ID);

    /* note that this is safe to do with this context iterator,
     * the list is made in advance */
    ED_object_base_select(base, BA_DESELECT);
    ED_object_base_select(basen, BA_SELECT);
    changed = true;

    if (basen == nullptr) {
      continue;
    }

    /* new object becomes active */
    if (BASACT(view_layer) == base) {
      ED_object_base_activate(C, basen);
    }

    if (basen->object->data) {
      DEG_id_tag_update(static_cast<ID *>(basen->object->data), 0);
    }
  }
  CTX_DATA_END;

  if (!changed) {
    return OPERATOR_CANCELLED;
  }

  /* Note that this will also clear newid pointers and tags. */
  copy_object_set_idnew(C);

  ED_outliner_select_sync_from_object_tag(C);

  DEG_relations_tag_update(bmain);
  DEG_id_tag_update(&scene->id, ID_RECALC_COPY_ON_WRITE | ID_RECALC_SELECT);

  WM_event_add_notifier(C, NC_SCENE | ND_OB_SELECT, scene);
  WM_event_add_notifier(C, NC_SCENE | ND_LAYER_CONTENT, scene);

  return OPERATOR_FINISHED;
}

void OBJECT_OT_duplicate(wmOperatorType *ot)
{
  PropertyRNA *prop;

  /* identifiers */
  ot->name = "Duplicate Objects";
  ot->description = "Duplicate selected objects";
  ot->idname = "OBJECT_OT_duplicate";

  /* api callbacks */
  ot->exec = duplicate_exec;
  ot->poll = ED_operator_objectmode;

  /* flags */
  ot->flag = OPTYPE_REGISTER | OPTYPE_UNDO;

  /* to give to transform */
  prop = RNA_def_boolean(ot->srna,
                         "linked",
                         false,
                         "Linked",
                         "Duplicate object but not object data, linking to the original data");
  RNA_def_property_flag(prop, PROP_SKIP_SAVE);

  prop = RNA_def_enum(
      ot->srna, "mode", rna_enum_transform_mode_types, TFM_TRANSLATION, "Mode", "");
  RNA_def_property_flag(prop, PROP_HIDDEN);
}

/** \} */

/* -------------------------------------------------------------------- */
/** \name Add Named Object Operator
 *
 * Use for drag & drop.
 * \{ */

static int object_add_named_exec(bContext *C, wmOperator *op)
{
  Main *bmain = CTX_data_main(C);
  Scene *scene = CTX_data_scene(C);
  ViewLayer *view_layer = CTX_data_view_layer(C);
  Base *basen;
  Object *ob;
  const bool linked = RNA_boolean_get(op->ptr, "linked");
  const eDupli_ID_Flags dupflag = (linked) ? (eDupli_ID_Flags)0 : (eDupli_ID_Flags)U.dupflag;
  char name[MAX_ID_NAME - 2];

  /* find object, create fake base */
  RNA_string_get(op->ptr, "name", name);
  ob = (Object *)BKE_libblock_find_name(bmain, ID_OB, name);

  if (ob == nullptr) {
    BKE_report(op->reports, RPT_ERROR, "Object not found");
    return OPERATOR_CANCELLED;
  }

  /* prepare dupli */
  basen = object_add_duplicate_internal(
      bmain,
      scene,
      view_layer,
      ob,
      dupflag,
      /* Sub-process flag because the new-ID remapping (#BKE_libblock_relink_to_newid()) in this
       * function will only work if the object is already linked in the view layer, which is not
       * the case here. So we have to do the new-ID relinking ourselves
       * (#copy_object_set_idnew()).
       */
      LIB_ID_DUPLICATE_IS_SUBPROCESS | LIB_ID_DUPLICATE_IS_ROOT_ID);

  if (basen == nullptr) {
    BKE_report(op->reports, RPT_ERROR, "Object could not be duplicated");
    return OPERATOR_CANCELLED;
  }

  basen->object->visibility_flag &= ~OB_HIDE_VIEWPORT;
  /* Do immediately, as #copy_object_set_idnew() below operates on visible objects. */
  BKE_base_eval_flags(basen);

  /* object_add_duplicate_internal() doesn't deselect other objects, unlike object_add_common() or
   * BKE_view_layer_base_deselect_all(). */
  ED_object_base_deselect_all(view_layer, nullptr, SEL_DESELECT);
  ED_object_base_select(basen, BA_SELECT);
  ED_object_base_activate(C, basen);

  copy_object_set_idnew(C);

  /* TODO(sergey): Only update relations for the current scene. */
  DEG_relations_tag_update(bmain);

  DEG_id_tag_update(&scene->id, ID_RECALC_SELECT);
  WM_event_add_notifier(C, NC_SCENE | ND_OB_SELECT, scene);
  WM_event_add_notifier(C, NC_SCENE | ND_OB_ACTIVE, scene);
  WM_event_add_notifier(C, NC_SCENE | ND_LAYER_CONTENT, scene);
  ED_outliner_select_sync_from_object_tag(C);

  PropertyRNA *prop_matrix = RNA_struct_find_property(op->ptr, "matrix");
  if (RNA_property_is_set(op->ptr, prop_matrix)) {
    Object *ob_add = basen->object;
    RNA_property_float_get_array(op->ptr, prop_matrix, &ob_add->obmat[0][0]);
    BKE_object_apply_mat4(ob_add, ob_add->obmat, true, true);

    DEG_id_tag_update(&ob_add->id, ID_RECALC_TRANSFORM);
  }
  else {
    int mval[2];
    if (object_add_drop_xy_get(C, op, &mval)) {
      ED_object_location_from_view(C, basen->object->loc);
      ED_view3d_cursor3d_position(C, mval, false, basen->object->loc);
    }
  }

  return OPERATOR_FINISHED;
}

void OBJECT_OT_add_named(wmOperatorType *ot)
{
  /* identifiers */
  ot->name = "Add Object";
  ot->description = "Add named object";
  ot->idname = "OBJECT_OT_add_named";

  /* api callbacks */
  ot->invoke = object_add_drop_xy_generic_invoke;
  ot->exec = object_add_named_exec;
  ot->poll = ED_operator_objectmode_poll_msg;

  /* flags */
  ot->flag = OPTYPE_REGISTER | OPTYPE_UNDO;

  PropertyRNA *prop;
  RNA_def_boolean(ot->srna,
                  "linked",
                  false,
                  "Linked",
                  "Duplicate object but not object data, linking to the original data");

  RNA_def_string(ot->srna, "name", nullptr, MAX_ID_NAME - 2, "Name", "Object name to add");

  prop = RNA_def_float_matrix(
      ot->srna, "matrix", 4, 4, nullptr, 0.0f, 0.0f, "Matrix", "", 0.0f, 0.0f);
  RNA_def_property_flag(prop, (PropertyFlag)(PROP_HIDDEN | PROP_SKIP_SAVE));

  object_add_drop_xy_props(ot);
}

/** \} */

/* -------------------------------------------------------------------- */
/** \name Transform Object to Mouse Operator
 * \{ */

/**
 * Alternate behavior for dropping an asset that positions the appended object(s).
 */
static int object_transform_to_mouse_exec(bContext *C, wmOperator *op)
{
  Main *bmain = CTX_data_main(C);
  ViewLayer *view_layer = CTX_data_view_layer(C);
  Object *ob;

  if (RNA_struct_property_is_set(op->ptr, "name")) {
    char name[MAX_ID_NAME - 2];
    RNA_string_get(op->ptr, "name", name);
    ob = (Object *)BKE_libblock_find_name(bmain, ID_OB, name);
  }
  else {
    ob = OBACT(view_layer);
  }

  if (ob == nullptr) {
    BKE_report(op->reports, RPT_ERROR, "Object not found");
    return OPERATOR_CANCELLED;
  }

  /* Don't transform a linked object. There's just nothing to do here in this case, so return
   * #OPERATOR_FINISHED. */
  if (!BKE_id_is_editable(bmain, &ob->id)) {
    return OPERATOR_FINISHED;
  }

  /* Ensure the locations are updated so snap reads the evaluated active location. */
  CTX_data_ensure_evaluated_depsgraph(C);

  PropertyRNA *prop_matrix = RNA_struct_find_property(op->ptr, "matrix");
  if (RNA_property_is_set(op->ptr, prop_matrix)) {
    ObjectsInViewLayerParams params = {0};
    uint objects_len;
    Object **objects = BKE_view_layer_array_selected_objects_params(
        view_layer, nullptr, &objects_len, &params);

    float matrix[4][4];
    RNA_property_float_get_array(op->ptr, prop_matrix, &matrix[0][0]);

    float mat_src_unit[4][4];
    float mat_dst_unit[4][4];
    float final_delta[4][4];

    normalize_m4_m4(mat_src_unit, ob->obmat);
    normalize_m4_m4(mat_dst_unit, matrix);
    invert_m4(mat_src_unit);
    mul_m4_m4m4(final_delta, mat_dst_unit, mat_src_unit);

    ED_object_xform_array_m4(objects, objects_len, final_delta);

    MEM_freeN(objects);
  }
  else {
    int mval[2];
    if (object_add_drop_xy_get(C, op, &mval)) {
      float cursor[3];
      ED_object_location_from_view(C, cursor);
      ED_view3d_cursor3d_position(C, mval, false, cursor);

      /* Use the active objects location since this is the ID which the user selected to drop.
       *
       * This transforms all selected objects, so that dropping a single object which links in
       * other objects will have their relative transformation preserved.
       * For example a child/parent relationship or other objects used with a boolean modifier.
       *
       * The caller is responsible for ensuring the selection state gives useful results.
       * Link/append does this using #FILE_AUTOSELECT. */
      ED_view3d_snap_selected_to_location(C, cursor, V3D_AROUND_ACTIVE);
    }
  }

  return OPERATOR_FINISHED;
}

void OBJECT_OT_transform_to_mouse(wmOperatorType *ot)
{
  /* identifiers */
  ot->name = "Place Object Under Mouse";
  ot->description = "Snap selected item(s) to the mouse location";
  ot->idname = "OBJECT_OT_transform_to_mouse";

  /* api callbacks */
  ot->invoke = object_add_drop_xy_generic_invoke;
  ot->exec = object_transform_to_mouse_exec;
  ot->poll = ED_operator_objectmode;

  /* flags */
  ot->flag = OPTYPE_REGISTER | OPTYPE_UNDO;

  PropertyRNA *prop;
  RNA_def_string(ot->srna,
                 "name",
                 nullptr,
                 MAX_ID_NAME - 2,
                 "Name",
                 "Object name to place (when unset use the active object)");

  prop = RNA_def_float_matrix(
      ot->srna, "matrix", 4, 4, nullptr, 0.0f, 0.0f, "Matrix", "", 0.0f, 0.0f);
  RNA_def_property_flag(prop, (PropertyFlag)(PROP_HIDDEN | PROP_SKIP_SAVE));

  object_add_drop_xy_props(ot);
}

/** \} */

/* -------------------------------------------------------------------- */
/** \name Join Object Operator
 * \{ */

static bool object_join_poll(bContext *C)
{
  Object *ob = CTX_data_active_object(C);

  if (ob == nullptr || ob->data == nullptr || ID_IS_LINKED(ob) || ID_IS_OVERRIDE_LIBRARY(ob) ||
      ID_IS_OVERRIDE_LIBRARY(ob->data)) {
    return false;
  }

  if (ELEM(ob->type, OB_MESH, OB_CURVES_LEGACY, OB_SURF, OB_ARMATURE, OB_GPENCIL)) {
    return ED_operator_screenactive(C);
  }
  return false;
}

static int object_join_exec(bContext *C, wmOperator *op)
{
  Main *bmain = CTX_data_main(C);
  Object *ob = CTX_data_active_object(C);

  if (ob->mode & OB_MODE_EDIT) {
    BKE_report(op->reports, RPT_ERROR, "This data does not support joining in edit mode");
    return OPERATOR_CANCELLED;
  }
  if (BKE_object_obdata_is_libdata(ob)) {
    BKE_report(op->reports, RPT_ERROR, "Cannot edit external library data");
    return OPERATOR_CANCELLED;
  }
  if (!BKE_lib_override_library_id_is_user_deletable(bmain, &ob->id)) {
    BKE_reportf(op->reports,
                RPT_WARNING,
                "Cannot edit object '%s' as it is used by override collections",
                ob->id.name + 2);
    return OPERATOR_CANCELLED;
  }

  if (ob->type == OB_GPENCIL) {
    bGPdata *gpd = (bGPdata *)ob->data;
    if ((!gpd) || GPENCIL_ANY_MODE(gpd)) {
      BKE_report(op->reports, RPT_ERROR, "This data does not support joining in this mode");
      return OPERATOR_CANCELLED;
    }
  }

  int ret = OPERATOR_CANCELLED;
  if (ob->type == OB_MESH) {
    ret = ED_mesh_join_objects_exec(C, op);
  }
  else if (ELEM(ob->type, OB_CURVES_LEGACY, OB_SURF)) {
    ret = ED_curve_join_objects_exec(C, op);
  }
  else if (ob->type == OB_ARMATURE) {
    ret = ED_armature_join_objects_exec(C, op);
  }
  else if (ob->type == OB_GPENCIL) {
    ret = ED_gpencil_join_objects_exec(C, op);
  }

  if (ret & OPERATOR_FINISHED) {
    /* Even though internally failure to invert is accounted for with a fallback,
     * show a warning since the result may not be what the user expects. See T80077.
     *
     * Failure to invert the matrix is typically caused by zero scaled axes
     * (which can be caused by constraints, even if the input scale isn't zero).
     *
     * Internally the join functions use #invert_m4_m4_safe_ortho which creates
     * an inevitable matrix from one that has one or more degenerate axes.
     *
     * In most cases we don't worry about special handling for non-inevitable matrices however for
     * joining objects there may be flat 2D objects where it's not obvious the scale is zero.
     * In this case, using #invert_m4_m4_safe_ortho works as well as we can expect,
     * joining the contents, flattening on the axis that's zero scaled.
     * If the zero scale is removed, the data on this axis remains un-scaled
     * (something that wouldn't work for #invert_m4_m4_safe). */
    float imat_test[4][4];
    if (!invert_m4_m4(imat_test, ob->obmat)) {
      BKE_report(op->reports,
                 RPT_WARNING,
                 "Active object final transform has one or more zero scaled axes");
    }
  }

  return ret;
}

void OBJECT_OT_join(wmOperatorType *ot)
{
  /* identifiers */
  ot->name = "Join";
<<<<<<< HEAD
  ot->description = "Join selected objects into active object\nSelect first object, hold down shift, select second object\nThen perform the join tool";
=======
  ot->description =
      "Join selected objects into active object\nSelect first object, hold down shift, select "
      "second object\nThen perform the join tool";
>>>>>>> ca1fc36b
  ot->idname = "OBJECT_OT_join";

  /* api callbacks */
  ot->exec = object_join_exec;
  ot->poll = object_join_poll;

  /* flags */
  ot->flag = OPTYPE_REGISTER | OPTYPE_UNDO;
}

/** \} */

/* -------------------------------------------------------------------- */
/** \name Join as Shape Key Operator
 * \{ */

static bool join_shapes_poll(bContext *C)
{
  Object *ob = CTX_data_active_object(C);

  if (ob == nullptr || ob->data == nullptr || ID_IS_LINKED(ob) || ID_IS_OVERRIDE_LIBRARY(ob) ||
      ID_IS_OVERRIDE_LIBRARY(ob->data)) {
    return false;
  }

  /* only meshes supported at the moment */
  if (ob->type == OB_MESH) {
    return ED_operator_screenactive(C);
  }
  return false;
}

static int join_shapes_exec(bContext *C, wmOperator *op)
{
  Main *bmain = CTX_data_main(C);
  Object *ob = CTX_data_active_object(C);

  if (ob->mode & OB_MODE_EDIT) {
    BKE_report(op->reports, RPT_ERROR, "This data does not support joining in edit mode");
    return OPERATOR_CANCELLED;
  }
  if (BKE_object_obdata_is_libdata(ob)) {
    BKE_report(op->reports, RPT_ERROR, "Cannot edit external library data");
    return OPERATOR_CANCELLED;
  }
  if (!BKE_lib_override_library_id_is_user_deletable(bmain, &ob->id)) {
    BKE_reportf(op->reports,
                RPT_WARNING,
                "Cannot edit object '%s' as it is used by override collections",
                ob->id.name + 2);
    return OPERATOR_CANCELLED;
  }

  if (ob->type == OB_MESH) {
    return ED_mesh_shapes_join_objects_exec(C, op);
  }

  return OPERATOR_CANCELLED;
}

void OBJECT_OT_join_shapes(wmOperatorType *ot)
{
  /* identifiers */
  ot->name = "Join as Shapes";
  ot->description = "Copy the current resulting shape of another selected object to this one";
  ot->idname = "OBJECT_OT_join_shapes";

  /* api callbacks */
  ot->exec = join_shapes_exec;
  ot->poll = join_shapes_poll;

  /* flags */
  ot->flag = OPTYPE_REGISTER | OPTYPE_UNDO;
}

/** \} */<|MERGE_RESOLUTION|>--- conflicted
+++ resolved
@@ -4029,13 +4029,9 @@
 {
   /* identifiers */
   ot->name = "Join";
-<<<<<<< HEAD
-  ot->description = "Join selected objects into active object\nSelect first object, hold down shift, select second object\nThen perform the join tool";
-=======
   ot->description =
       "Join selected objects into active object\nSelect first object, hold down shift, select "
       "second object\nThen perform the join tool";
->>>>>>> ca1fc36b
   ot->idname = "OBJECT_OT_join";
 
   /* api callbacks */
