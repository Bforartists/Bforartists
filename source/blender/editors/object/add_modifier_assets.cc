/* SPDX-FileCopyrightText: 2023 Blender Authors
 *
 * SPDX-License-Identifier: GPL-2.0-or-later */

#include "AS_asset_catalog.hh"
#include "AS_asset_catalog_tree.hh"
#include "AS_asset_library.hh"
#include "AS_asset_representation.hh"

#include "BLI_multi_value_map.hh"
#include "BLI_string.h"

#include "DNA_modifier_types.h"
#include "DNA_screen_types.h"
#include "DNA_space_types.h"

#include "BKE_asset.hh"
#include "BKE_context.hh"
#include "BKE_idprop.hh"
#include "BKE_lib_id.hh"
#include "BKE_main.hh"
#include "BKE_modifier.hh"
#include "BKE_report.hh"
#include "BKE_screen.hh"

#include "BLT_translation.hh"

#include "RNA_access.hh"

#include "ED_asset.hh"
#include "ED_asset_menu_utils.hh"
#include "ED_object.hh"
#include "ED_screen.hh"

#include "MOD_nodes.hh"

#include "UI_interface.hh"

#include "WM_api.hh"

#include "object_intern.hh"

namespace blender::ed::object {

static bool all_loading_finished()
{
  AssetLibraryReference all_library_ref = asset_system::all_library_reference();
  return asset::list::is_loaded(&all_library_ref);
}

static asset::AssetItemTree build_catalog_tree(const bContext &C)
{
  asset::AssetFilterSettings type_filter{};
  type_filter.id_types = FILTER_ID_NT;
  auto meta_data_filter = [&](const AssetMetaData &meta_data) {
    const IDProperty *tree_type = BKE_asset_metadata_idprop_find(&meta_data, "type");
    if (tree_type == nullptr || IDP_Int(tree_type) != NTREE_GEOMETRY) {
      return false;
    }
    const IDProperty *traits_flag = BKE_asset_metadata_idprop_find(
        &meta_data, "geometry_node_asset_traits_flag");
    if (traits_flag == nullptr || !(IDP_Int(traits_flag) & GEO_NODE_ASSET_MODIFIER)) {
      return false;
    }
    return true;
  };
  const AssetLibraryReference library = asset_system::all_library_reference();
  asset_system::all_library_reload_catalogs_if_dirty();
  return asset::build_filtered_all_catalog_tree(library, C, type_filter, meta_data_filter);
}

static asset::AssetItemTree *get_static_item_tree()
{
  static asset::AssetItemTree tree;
  return &tree;
}

static void catalog_assets_draw(const bContext *C, Menu *menu)
{
  asset::AssetItemTree &tree = *get_static_item_tree();

  const std::optional<StringRefNull> menu_path = CTX_data_string_get(C, "asset_catalog_path");
  if (!menu_path) {
    return;
  }
  const Span<asset_system::AssetRepresentation *> assets = tree.assets_per_path.lookup(
      menu_path->data());
  const asset_system::AssetCatalogTreeItem *catalog_item = tree.catalogs.find_item(
      menu_path->data());
  BLI_assert(catalog_item != nullptr);

  if (assets.is_empty() && !catalog_item->has_children()) {
    return;
  }

  uiLayout *layout = menu->layout;
  uiItemS(layout);

  wmOperatorType *ot = WM_operatortype_find("OBJECT_OT_modifier_add_node_group", true);
  for (const asset_system::AssetRepresentation *asset : assets) {
    PointerRNA props_ptr;
    uiItemFullO_ptr(layout,
                    ot,
<<<<<<< HEAD
                    IFACE_(asset->get_name().c_str()),
                    ICON_NODETREE, /*BFA*/
=======
                    IFACE_(asset->get_name()),
                    ICON_NONE,
>>>>>>> 49a3aa3b
                    nullptr,
                    WM_OP_INVOKE_DEFAULT,
                    UI_ITEM_NONE,
                    &props_ptr);
    asset::operator_asset_reference_props_set(*asset, props_ptr);
  }

  catalog_item->foreach_child([&](const asset_system::AssetCatalogTreeItem &item) {
    asset::draw_menu_for_catalog(item, "OBJECT_MT_add_modifier_catalog_assets", *layout);
  });
}

static bool unassigned_local_poll(const Main &bmain)
{
  LISTBASE_FOREACH (const bNodeTree *, group, &bmain.nodetrees) {
    /* Assets are displayed in other menus, and non-local data-blocks aren't added to this menu. */
    if (group->id.library_weak_reference || group->id.asset_data) {
      continue;
    }
    if (!group->geometry_node_asset_traits ||
        !(group->geometry_node_asset_traits->flag & GEO_NODE_ASSET_MODIFIER))
    {
      continue;
    }
    return true;
  }
  return false;
}

static void unassigned_assets_draw(const bContext *C, Menu *menu)
{
  Main &bmain = *CTX_data_main(C);
  asset::AssetItemTree &tree = *get_static_item_tree();
  uiLayout *layout = menu->layout;
  wmOperatorType *ot = WM_operatortype_find("OBJECT_OT_modifier_add_node_group", true);
  for (const asset_system::AssetRepresentation *asset : tree.unassigned_assets) {
    PointerRNA props_ptr;
    uiItemFullO_ptr(layout,
                    ot,
<<<<<<< HEAD
                    IFACE_(asset->get_name().c_str()),
                    ICON_NODETREE, /*BFA*/
=======
                    IFACE_(asset->get_name()),
                    ICON_NONE,
>>>>>>> 49a3aa3b
                    nullptr,
                    WM_OP_INVOKE_DEFAULT,
                    UI_ITEM_NONE,
                    &props_ptr);
    asset::operator_asset_reference_props_set(*asset, props_ptr);
  }

  bool first = true;
  bool add_separator = !tree.unassigned_assets.is_empty();
  LISTBASE_FOREACH (const bNodeTree *, group, &bmain.nodetrees) {
    /* Assets are displayed in other menus, and non-local data-blocks aren't added to this menu. */
    if (group->id.library_weak_reference || group->id.asset_data) {
      continue;
    }
    if (!group->geometry_node_asset_traits ||
        !(group->geometry_node_asset_traits->flag & GEO_NODE_ASSET_MODIFIER))
    {
      continue;
    }

    if (add_separator) {
      uiItemS(layout);
      add_separator = false;
    }
    if (first) {
      uiItemL(layout, IFACE_("Unmarked Assets:"), ICON_NONE); /*BFA - changed label*/
      first = false;
    }

    PointerRNA props_ptr;
    uiItemFullO_ptr(layout,
                    ot,
                    group->id.name + 2,
                    ICON_NODETREE, /*BFA*/
                    nullptr,
                    WM_OP_INVOKE_DEFAULT,
                    UI_ITEM_NONE,
                    &props_ptr);
    WM_operator_properties_id_lookup_set_from_id(&props_ptr, &group->id);
  }
}

static void root_catalogs_draw(const bContext *C, Menu *menu)
{
  const Object *object = context_active_object(C);
  if (!object) {
    return;
  }
  uiLayout *layout = menu->layout;

  const bool loading_finished = all_loading_finished();

  asset::AssetItemTree &tree = *get_static_item_tree();
  tree = build_catalog_tree(*C);
  if (tree.catalogs.is_empty() && loading_finished) {
    return;
  }

  uiItemS(layout);

  if (!loading_finished) {
    uiItemL(layout, IFACE_("Loading Asset Libraries"), ICON_INFO);
  }

  Set<std::string> all_builtin_menus = [&]() {
    Set<std::string> menus;
    if (ELEM(object->type, OB_MESH, OB_CURVES_LEGACY, OB_FONT, OB_SURF, OB_LATTICE)) {
      menus.add_new("Edit");
    }
    if (ELEM(object->type, OB_MESH, OB_CURVES_LEGACY, OB_FONT, OB_SURF, OB_VOLUME)) {
      menus.add_new("Generate");
    }
    if (ELEM(object->type, OB_MESH, OB_CURVES_LEGACY, OB_FONT, OB_SURF, OB_LATTICE, OB_VOLUME)) {
      menus.add_new("Deform");
    }
    if (ELEM(object->type, OB_MESH)) {
      menus.add_new("Normals");
    }
    if (ELEM(object->type, OB_MESH, OB_CURVES_LEGACY, OB_FONT, OB_SURF, OB_LATTICE)) {
      menus.add_new("Physics");
    }
    return menus;
  }();

  tree.catalogs.foreach_root_item([&](const asset_system::AssetCatalogTreeItem &item) {
    if (!all_builtin_menus.contains(item.get_name())) {
      asset::draw_menu_for_catalog(item, "OBJECT_MT_add_modifier_catalog_assets", *layout);
    }
  });

  if (!tree.unassigned_assets.is_empty() || unassigned_local_poll(*CTX_data_main(C))) {
    uiItemS(layout);
    uiItemM(layout,
            "OBJECT_MT_add_modifier_unassigned_assets",
            IFACE_("Unassigned"),
            ICON_FILE_HIDDEN);
  }
}

static bNodeTree *get_asset_or_local_node_group(const bContext &C,
                                                PointerRNA &ptr,
                                                ReportList *reports)
{
  Main &bmain = *CTX_data_main(&C);
  if (bNodeTree *group = reinterpret_cast<bNodeTree *>(
          WM_operator_properties_id_lookup_from_name_or_session_uid(&bmain, &ptr, ID_NT)))
  {
    return group;
  }

  const asset_system::AssetRepresentation *asset =
      asset::operator_asset_reference_props_get_asset_from_all_library(C, ptr, reports);
  if (!asset) {
    return nullptr;
  }
  return reinterpret_cast<bNodeTree *>(asset::asset_local_id_ensure_imported(bmain, *asset));
}

static bNodeTree *get_node_group(const bContext &C, PointerRNA &ptr, ReportList *reports)
{
  bNodeTree *node_group = get_asset_or_local_node_group(C, ptr, reports);
  if (!node_group) {
    return nullptr;
  }
  if (node_group->type != NTREE_GEOMETRY) {
    if (reports) {
      BKE_report(reports, RPT_ERROR, "Asset is not a geometry node group");
    }
    return nullptr;
  }
  return node_group;
}

static int modifier_add_asset_exec(bContext *C, wmOperator *op)
{
  Main *bmain = CTX_data_main(C);
  Scene *scene = CTX_data_scene(C);

  Vector<PointerRNA> objects = modifier_get_edit_objects(*C, *op);
  if (objects.is_empty()) {
    return OPERATOR_CANCELLED;
  }

  bNodeTree *node_group = get_node_group(*C, *op->ptr, op->reports);
  if (!node_group) {
    return OPERATOR_CANCELLED;
  }

  bool changed = false;
  for (const PointerRNA &ptr : objects) {
    Object *object = static_cast<Object *>(ptr.data);
    NodesModifierData *nmd = reinterpret_cast<NodesModifierData *>(
        modifier_add(op->reports, bmain, scene, object, nullptr, eModifierType_Nodes));
    if (!nmd) {
      continue;
    }
    changed = true;
    nmd->node_group = node_group;
    id_us_plus(&node_group->id);
    MOD_nodes_update_interface(object, nmd);

    /* Don't show the data-block selector since it's not usually necessary for assets. */
    nmd->flag |= NODES_MODIFIER_HIDE_DATABLOCK_SELECTOR;

    STRNCPY(nmd->modifier.name, DATA_(node_group->id.name + 2));
    BKE_modifier_unique_name(&object->modifiers, &nmd->modifier);

    WM_event_add_notifier(C, NC_OBJECT | ND_MODIFIER, object);
  }

  if (!changed) {
    return OPERATOR_CANCELLED;
  }

  return OPERATOR_FINISHED;
}

static int modifier_add_asset_invoke(bContext *C, wmOperator *op, const wmEvent *event)
{
  if (event->modifier & KM_ALT || CTX_wm_view3d(C)) {
    RNA_boolean_set(op->ptr, "use_selected_objects", false); /*BFA - inversed to act on selected, ALT to act on only Active*/
  }
  return modifier_add_asset_exec(C, op);
}

static std::string modifier_add_asset_get_description(bContext *C,
                                                      wmOperatorType * /*ot*/,
                                                      PointerRNA *ptr)
{
  const asset_system::AssetRepresentation *asset =
      asset::operator_asset_reference_props_get_asset_from_all_library(*C, *ptr, nullptr);
  if (!asset) {
    return "";
  }
  if (!asset->get_metadata().description) {
    return "";
  }
  return TIP_(asset->get_metadata().description);
}

static void OBJECT_OT_modifier_add_node_group(wmOperatorType *ot)
{
  ot->name = "Add Modifier";
  ot->description = "Add a procedural operation/effect to all selected objects"; /*BFA - defaults to all*/
  ot->idname = "OBJECT_OT_modifier_add_node_group";

  ot->invoke = modifier_add_asset_invoke;
  ot->exec = modifier_add_asset_exec;
  ot->poll = ED_operator_object_active_editable;
  ot->get_description = modifier_add_asset_get_description;

  ot->flag = OPTYPE_REGISTER | OPTYPE_UNDO;

  asset::operator_asset_reference_props_register(*ot->srna);
  WM_operator_properties_id_lookup(ot, false);
  modifier_register_use_selected_objects_prop(ot);
}

static MenuType modifier_add_unassigned_assets_menu_type()
{
  MenuType type{};
  STRNCPY(type.idname, "OBJECT_MT_add_modifier_unassigned_assets");
  type.draw = unassigned_assets_draw;
  type.listener = asset::list::asset_reading_region_listen_fn;
  type.description = N_(
      "Modifier node group assets not assigned to a catalog.\n"
      "Catalogs can be assigned in the Asset Browser");
  return type;
}

static MenuType modifier_add_catalog_assets_menu_type()
{
  MenuType type{};
  STRNCPY(type.idname, "OBJECT_MT_add_modifier_catalog_assets");
  type.draw = catalog_assets_draw;
  type.listener = asset::list::asset_reading_region_listen_fn;
  type.flag = MenuTypeFlag::ContextDependent;
  return type;
}

static MenuType modifier_add_root_catalogs_menu_type()
{
  MenuType type{};
  STRNCPY(type.idname, "OBJECT_MT_modifier_add_root_catalogs");
  type.draw = root_catalogs_draw;
  type.listener = asset::list::asset_reading_region_listen_fn;
  type.flag = MenuTypeFlag::ContextDependent;
  return type;
}

void object_modifier_add_asset_register()
{
  WM_menutype_add(MEM_cnew<MenuType>(__func__, modifier_add_catalog_assets_menu_type()));
  WM_menutype_add(MEM_cnew<MenuType>(__func__, modifier_add_unassigned_assets_menu_type()));
  WM_menutype_add(MEM_cnew<MenuType>(__func__, modifier_add_root_catalogs_menu_type()));
  WM_operatortype_append(OBJECT_OT_modifier_add_node_group);
}

void ui_template_modifier_asset_menu_items(uiLayout &layout, const StringRef catalog_path)
{
  asset::AssetItemTree &tree = *get_static_item_tree();
  const asset_system::AssetCatalogTreeItem *item = tree.catalogs.find_root_item(catalog_path);
  if (!item) {
    return;
  }
  asset_system::AssetLibrary *all_library = asset::list::library_get_once_available(
      asset_system::all_library_reference());
  if (!all_library) {
    return;
  }
  uiItemS(&layout);
  uiLayout *col = uiLayoutColumn(&layout, false);
  uiLayoutSetContextString(col, "asset_catalog_path", item->catalog_path().str());
  uiItemMContents(col, "OBJECT_MT_add_modifier_catalog_assets");
}

}  // namespace blender::ed::object<|MERGE_RESOLUTION|>--- conflicted
+++ resolved
@@ -101,13 +101,8 @@
     PointerRNA props_ptr;
     uiItemFullO_ptr(layout,
                     ot,
-<<<<<<< HEAD
-                    IFACE_(asset->get_name().c_str()),
+                    IFACE_(asset->get_name()),
                     ICON_NODETREE, /*BFA*/
-=======
-                    IFACE_(asset->get_name()),
-                    ICON_NONE,
->>>>>>> 49a3aa3b
                     nullptr,
                     WM_OP_INVOKE_DEFAULT,
                     UI_ITEM_NONE,
@@ -147,13 +142,8 @@
     PointerRNA props_ptr;
     uiItemFullO_ptr(layout,
                     ot,
-<<<<<<< HEAD
-                    IFACE_(asset->get_name().c_str()),
+                    IFACE_(asset->get_name()),
                     ICON_NODETREE, /*BFA*/
-=======
-                    IFACE_(asset->get_name()),
-                    ICON_NONE,
->>>>>>> 49a3aa3b
                     nullptr,
                     WM_OP_INVOKE_DEFAULT,
                     UI_ITEM_NONE,
