/* SPDX-FileCopyrightText: 2023 Blender Authors
 *
 * SPDX-License-Identifier: GPL-2.0-or-later */

#include "AS_asset_catalog.hh"
#include "AS_asset_catalog_tree.hh"
#include "AS_asset_library.hh"
#include "AS_asset_representation.hh"

#include "BLI_listbase.h"
#include "BLI_multi_value_map.hh"
#include "BLI_string.h"

#include "DNA_modifier_types.h"
#include "DNA_screen_types.h"
#include "DNA_space_types.h"

#include "BKE_asset.hh"
#include "BKE_context.hh"
#include "BKE_idprop.hh"
#include "BKE_lib_id.hh"
#include "BKE_main.hh"
#include "BKE_modifier.hh"
#include "BKE_report.hh"
#include "BKE_screen.hh"

#include "BLT_translation.hh"

#include "RNA_access.hh"

#include "ED_asset.hh"
#include "ED_asset_menu_utils.hh"
#include "ED_object.hh"
#include "ED_screen.hh"

#include "MOD_nodes.hh"

#include "UI_interface.hh"

#include "WM_api.hh"

#include "object_intern.hh"

namespace blender::ed::object {

static bool all_loading_finished()
{
  AssetLibraryReference all_library_ref = asset_system::all_library_reference();
  return asset::list::is_loaded(&all_library_ref);
}

static asset::AssetItemTree build_catalog_tree(const bContext &C)
{
  asset::AssetFilterSettings type_filter{};
  type_filter.id_types = FILTER_ID_NT;
  auto meta_data_filter = [&](const AssetMetaData &meta_data) {
    const IDProperty *tree_type = BKE_asset_metadata_idprop_find(&meta_data, "type");
    if (tree_type == nullptr || IDP_Int(tree_type) != NTREE_GEOMETRY) {
      return false;
    }
    const IDProperty *traits_flag = BKE_asset_metadata_idprop_find(
        &meta_data, "geometry_node_asset_traits_flag");
    if (traits_flag == nullptr || !(IDP_Int(traits_flag) & GEO_NODE_ASSET_MODIFIER)) {
      return false;
    }
    return true;
  };
  const AssetLibraryReference library = asset_system::all_library_reference();
  asset_system::all_library_reload_catalogs_if_dirty();
  return asset::build_filtered_all_catalog_tree(library, C, type_filter, meta_data_filter);
}

static asset::AssetItemTree *get_static_item_tree()
{
  static asset::AssetItemTree tree;
  return &tree;
}

static void catalog_assets_draw(const bContext *C, Menu *menu)
{
  asset::AssetItemTree &tree = *get_static_item_tree();

  const std::optional<StringRefNull> menu_path = CTX_data_string_get(C, "asset_catalog_path");
  if (!menu_path) {
    return;
  }
  const Span<asset_system::AssetRepresentation *> assets = tree.assets_per_path.lookup(
      menu_path->data());
  const asset_system::AssetCatalogTreeItem *catalog_item = tree.catalogs.find_item(
      menu_path->data());
  BLI_assert(catalog_item != nullptr);

  if (assets.is_empty() && !catalog_item->has_children()) {
    return;
  }

  uiLayout *layout = menu->layout;
  layout->separator();

  wmOperatorType *ot = WM_operatortype_find("OBJECT_OT_modifier_add_node_group", true);
  for (const asset_system::AssetRepresentation *asset : assets) {
<<<<<<< HEAD
    PointerRNA props_ptr;
    uiItemFullO_ptr(layout,
                    ot,
                    IFACE_(asset->get_name()),
                    ICON_NODETREE, /*BFA*/
                    nullptr,
                    WM_OP_INVOKE_DEFAULT,
                    UI_ITEM_NONE,
                    &props_ptr);
=======
    PointerRNA props_ptr = layout->op(
        ot, IFACE_(asset->get_name()), ICON_NONE, WM_OP_INVOKE_DEFAULT, UI_ITEM_NONE);
>>>>>>> 8b918866
    asset::operator_asset_reference_props_set(*asset, props_ptr);
  }

  catalog_item->foreach_child([&](const asset_system::AssetCatalogTreeItem &item) {
    asset::draw_menu_for_catalog(item, "OBJECT_MT_add_modifier_catalog_assets", *layout);
  });
}

static bool unassigned_local_poll(const Main &bmain)
{
  LISTBASE_FOREACH (const bNodeTree *, group, &bmain.nodetrees) {
    /* Assets are displayed in other menus, and non-local data-blocks aren't added to this menu. */
    if (group->id.library_weak_reference || group->id.asset_data) {
      continue;
    }
    if (!group->geometry_node_asset_traits ||
        !(group->geometry_node_asset_traits->flag & GEO_NODE_ASSET_MODIFIER))
    {
      continue;
    }
    return true;
  }
  return false;
}

static void unassigned_assets_draw(const bContext *C, Menu *menu)
{
  Main &bmain = *CTX_data_main(C);
  asset::AssetItemTree &tree = *get_static_item_tree();
  uiLayout *layout = menu->layout;
  wmOperatorType *ot = WM_operatortype_find("OBJECT_OT_modifier_add_node_group", true);
  for (const asset_system::AssetRepresentation *asset : tree.unassigned_assets) {
<<<<<<< HEAD
    PointerRNA props_ptr;
    uiItemFullO_ptr(layout,
                    ot,
                    IFACE_(asset->get_name()),
                    ICON_NODETREE, /*BFA*/
                    nullptr,
                    WM_OP_INVOKE_DEFAULT,
                    UI_ITEM_NONE,
                    &props_ptr);
=======
    PointerRNA props_ptr = layout->op(
        ot, IFACE_(asset->get_name()), ICON_NONE, WM_OP_INVOKE_DEFAULT, UI_ITEM_NONE);
>>>>>>> 8b918866
    asset::operator_asset_reference_props_set(*asset, props_ptr);
  }

  bool first = true;
  bool add_separator = !tree.unassigned_assets.is_empty();
  LISTBASE_FOREACH (const bNodeTree *, group, &bmain.nodetrees) {
    /* Assets are displayed in other menus, and non-local data-blocks aren't added to this menu. */
    if (group->id.library_weak_reference || group->id.asset_data) {
      continue;
    }
    if (!group->geometry_node_asset_traits ||
        !(group->geometry_node_asset_traits->flag & GEO_NODE_ASSET_MODIFIER))
    {
      continue;
    }

    if (add_separator) {
      layout->separator();
      add_separator = false;
    }
    if (first) {
      layout->label(IFACE_("Unmarked Assets"), ICON_NONE); /*BFA - changed label*/
      first = false;
    }

<<<<<<< HEAD
    PointerRNA props_ptr;
    uiItemFullO_ptr(layout,
                    ot,
                    group->id.name + 2,
                    ICON_NODETREE, /*BFA*/
                    nullptr,
                    WM_OP_INVOKE_DEFAULT,
                    UI_ITEM_NONE,
                    &props_ptr);
=======
    PointerRNA props_ptr = layout->op(
        ot, group->id.name + 2, ICON_NONE, WM_OP_INVOKE_DEFAULT, UI_ITEM_NONE);
>>>>>>> 8b918866
    WM_operator_properties_id_lookup_set_from_id(&props_ptr, &group->id);
  }
}

static void root_catalogs_draw(const bContext *C, Menu *menu)
{
  const Object *object = context_active_object(C);
  if (!object) {
    return;
  }
  uiLayout *layout = menu->layout;

  const bool loading_finished = all_loading_finished();

  asset::AssetItemTree &tree = *get_static_item_tree();
  tree = build_catalog_tree(*C);
  if (tree.catalogs.is_empty() && loading_finished) {
    return;
  }

  layout->separator();

  if (!loading_finished) {
    layout->label(IFACE_("Loading Asset Libraries"), ICON_INFO);
  }

  Set<std::string> all_builtin_menus = [&]() {
    Set<std::string> menus;
    if (ELEM(object->type, OB_MESH, OB_CURVES_LEGACY, OB_FONT, OB_SURF, OB_LATTICE)) {
      menus.add_new("Edit");
    }
    if (ELEM(object->type, OB_MESH, OB_CURVES_LEGACY, OB_FONT, OB_SURF, OB_VOLUME)) {
      menus.add_new("Generate");
    }
    if (ELEM(object->type, OB_MESH, OB_CURVES_LEGACY, OB_FONT, OB_SURF, OB_LATTICE, OB_VOLUME)) {
      menus.add_new("Deform");
    }
    if (ELEM(object->type, OB_MESH)) {
      menus.add_new("Normals");
    }
    if (ELEM(object->type, OB_MESH, OB_CURVES_LEGACY, OB_FONT, OB_SURF, OB_LATTICE)) {
      menus.add_new("Physics");
    }
    return menus;
  }();

  tree.catalogs.foreach_root_item([&](const asset_system::AssetCatalogTreeItem &item) {
    if (!all_builtin_menus.contains(item.get_name())) {
      asset::draw_menu_for_catalog(item, "OBJECT_MT_add_modifier_catalog_assets", *layout);
    }
  });

  if (!tree.unassigned_assets.is_empty() || unassigned_local_poll(*CTX_data_main(C))) {
    layout->separator();
    layout->menu(
        "OBJECT_MT_add_modifier_unassigned_assets", IFACE_("Unassigned"), ICON_FILE_HIDDEN);
  }
}

static bNodeTree *get_asset_or_local_node_group(const bContext &C,
                                                PointerRNA &ptr,
                                                ReportList *reports)
{
  Main &bmain = *CTX_data_main(&C);
  if (bNodeTree *group = reinterpret_cast<bNodeTree *>(
          WM_operator_properties_id_lookup_from_name_or_session_uid(&bmain, &ptr, ID_NT)))
  {
    return group;
  }

  const asset_system::AssetRepresentation *asset =
      asset::operator_asset_reference_props_get_asset_from_all_library(C, ptr, reports);
  if (!asset) {
    return nullptr;
  }
  return reinterpret_cast<bNodeTree *>(asset::asset_local_id_ensure_imported(bmain, *asset));
}

static bNodeTree *get_node_group(const bContext &C, PointerRNA &ptr, ReportList *reports)
{
  bNodeTree *node_group = get_asset_or_local_node_group(C, ptr, reports);
  if (!node_group) {
    return nullptr;
  }
  if (node_group->type != NTREE_GEOMETRY) {
    if (reports) {
      BKE_report(reports, RPT_ERROR, "Asset is not a geometry node group");
    }
    return nullptr;
  }
  return node_group;
}

static wmOperatorStatus modifier_add_asset_exec(bContext *C, wmOperator *op)
{
  Main *bmain = CTX_data_main(C);
  Scene *scene = CTX_data_scene(C);

  Vector<PointerRNA> objects = modifier_get_edit_objects(*C, *op);
  if (objects.is_empty()) {
    return OPERATOR_CANCELLED;
  }

  bNodeTree *node_group = get_node_group(*C, *op->ptr, op->reports);
  if (!node_group) {
    return OPERATOR_CANCELLED;
  }

  bool changed = false;
  for (const PointerRNA &ptr : objects) {
    Object *object = static_cast<Object *>(ptr.data);
    NodesModifierData *nmd = reinterpret_cast<NodesModifierData *>(
        modifier_add(op->reports, bmain, scene, object, nullptr, eModifierType_Nodes));
    if (!nmd) {
      continue;
    }
    changed = true;
    nmd->node_group = node_group;
    id_us_plus(&node_group->id);
    MOD_nodes_update_interface(object, nmd);

    /* Don't show the data-block selector since it's not usually necessary for assets. */
    nmd->flag |= NODES_MODIFIER_HIDE_DATABLOCK_SELECTOR;

    STRNCPY(nmd->modifier.name, DATA_(node_group->id.name + 2));
    BKE_modifier_unique_name(&object->modifiers, &nmd->modifier);

    WM_event_add_notifier(C, NC_OBJECT | ND_MODIFIER, object);
  }

  if (!changed) {
    return OPERATOR_CANCELLED;
  }

  return OPERATOR_FINISHED;
}

static wmOperatorStatus modifier_add_asset_invoke(bContext *C,
                                                  wmOperator *op,
                                                  const wmEvent *event)
{
  if (event->modifier & KM_ALT || CTX_wm_view3d(C)) {
    RNA_boolean_set(op->ptr, "use_selected_objects", false); /*BFA - inversed to act on selected, ALT to act on only Active*/
  }
  return modifier_add_asset_exec(C, op);
}

static std::string modifier_add_asset_get_description(bContext *C,
                                                      wmOperatorType * /*ot*/,
                                                      PointerRNA *ptr)
{
  const asset_system::AssetRepresentation *asset =
      asset::operator_asset_reference_props_get_asset_from_all_library(*C, *ptr, nullptr);
  if (!asset) {
    return "";
  }
  if (!asset->get_metadata().description) {
    return "";
  }
  return TIP_(asset->get_metadata().description);
}

static void OBJECT_OT_modifier_add_node_group(wmOperatorType *ot)
{
  ot->name = "Add Modifier";
  ot->description = "Add a procedural operation/effect to all selected objectsn/Hold ALT to add to only selected."; /*BFA - defaults to all*/
  ot->idname = "OBJECT_OT_modifier_add_node_group";

  ot->invoke = modifier_add_asset_invoke;
  ot->exec = modifier_add_asset_exec;
  ot->poll = ED_operator_object_active_editable;
  ot->get_description = modifier_add_asset_get_description;

  ot->flag = OPTYPE_REGISTER | OPTYPE_UNDO;

  asset::operator_asset_reference_props_register(*ot->srna);
  WM_operator_properties_id_lookup(ot, false);
  modifier_register_use_selected_objects_prop(ot);
}

static MenuType modifier_add_unassigned_assets_menu_type()
{
  MenuType type{};
  STRNCPY(type.idname, "OBJECT_MT_add_modifier_unassigned_assets");
  type.draw = unassigned_assets_draw;
  type.listener = asset::list::asset_reading_region_listen_fn;
  type.description = N_(
      "Modifier node group assets not assigned to a catalog.\n"
      "Catalogs can be assigned in the Asset Browser");
  return type;
}

static MenuType modifier_add_catalog_assets_menu_type()
{
  MenuType type{};
  STRNCPY(type.idname, "OBJECT_MT_add_modifier_catalog_assets");
  type.draw = catalog_assets_draw;
  type.listener = asset::list::asset_reading_region_listen_fn;
  type.flag = MenuTypeFlag::ContextDependent;
  return type;
}

static MenuType modifier_add_root_catalogs_menu_type()
{
  MenuType type{};
  STRNCPY(type.idname, "OBJECT_MT_modifier_add_root_catalogs");
  type.draw = root_catalogs_draw;
  type.listener = asset::list::asset_reading_region_listen_fn;
  type.flag = MenuTypeFlag::ContextDependent;
  return type;
}

void object_modifier_add_asset_register()
{
  WM_menutype_add(MEM_dupallocN<MenuType>(__func__, modifier_add_catalog_assets_menu_type()));
  WM_menutype_add(MEM_dupallocN<MenuType>(__func__, modifier_add_unassigned_assets_menu_type()));
  WM_menutype_add(MEM_dupallocN<MenuType>(__func__, modifier_add_root_catalogs_menu_type()));
  WM_operatortype_append(OBJECT_OT_modifier_add_node_group);
}

void ui_template_modifier_asset_menu_items(uiLayout &layout, const StringRef catalog_path)
{
  asset::AssetItemTree &tree = *get_static_item_tree();
  const asset_system::AssetCatalogTreeItem *item = tree.catalogs.find_root_item(catalog_path);
  if (!item) {
    return;
  }
  asset_system::AssetLibrary *all_library = asset::list::library_get_once_available(
      asset_system::all_library_reference());
  if (!all_library) {
    return;
  }
  layout.separator();
  uiLayout *col = &layout.column(false);
  uiLayoutSetContextString(col, "asset_catalog_path", item->catalog_path().str());
  uiItemMContents(col, "OBJECT_MT_add_modifier_catalog_assets");
}

}  // namespace blender::ed::object<|MERGE_RESOLUTION|>--- conflicted
+++ resolved
@@ -99,20 +99,8 @@
 
   wmOperatorType *ot = WM_operatortype_find("OBJECT_OT_modifier_add_node_group", true);
   for (const asset_system::AssetRepresentation *asset : assets) {
-<<<<<<< HEAD
-    PointerRNA props_ptr;
-    uiItemFullO_ptr(layout,
-                    ot,
-                    IFACE_(asset->get_name()),
-                    ICON_NODETREE, /*BFA*/
-                    nullptr,
-                    WM_OP_INVOKE_DEFAULT,
-                    UI_ITEM_NONE,
-                    &props_ptr);
-=======
     PointerRNA props_ptr = layout->op(
-        ot, IFACE_(asset->get_name()), ICON_NONE, WM_OP_INVOKE_DEFAULT, UI_ITEM_NONE);
->>>>>>> 8b918866
+        ot, IFACE_(asset->get_name()), ICON_NODETREE, WM_OP_INVOKE_DEFAULT, UI_ITEM_NONE); /*BFA*/
     asset::operator_asset_reference_props_set(*asset, props_ptr);
   }
 
@@ -145,20 +133,8 @@
   uiLayout *layout = menu->layout;
   wmOperatorType *ot = WM_operatortype_find("OBJECT_OT_modifier_add_node_group", true);
   for (const asset_system::AssetRepresentation *asset : tree.unassigned_assets) {
-<<<<<<< HEAD
-    PointerRNA props_ptr;
-    uiItemFullO_ptr(layout,
-                    ot,
-                    IFACE_(asset->get_name()),
-                    ICON_NODETREE, /*BFA*/
-                    nullptr,
-                    WM_OP_INVOKE_DEFAULT,
-                    UI_ITEM_NONE,
-                    &props_ptr);
-=======
     PointerRNA props_ptr = layout->op(
-        ot, IFACE_(asset->get_name()), ICON_NONE, WM_OP_INVOKE_DEFAULT, UI_ITEM_NONE);
->>>>>>> 8b918866
+        ot, IFACE_(asset->get_name()), ICON_NODETREE, WM_OP_INVOKE_DEFAULT, UI_ITEM_NONE); /*BFA*/
     asset::operator_asset_reference_props_set(*asset, props_ptr);
   }
 
@@ -184,20 +160,8 @@
       first = false;
     }
 
-<<<<<<< HEAD
-    PointerRNA props_ptr;
-    uiItemFullO_ptr(layout,
-                    ot,
-                    group->id.name + 2,
-                    ICON_NODETREE, /*BFA*/
-                    nullptr,
-                    WM_OP_INVOKE_DEFAULT,
-                    UI_ITEM_NONE,
-                    &props_ptr);
-=======
     PointerRNA props_ptr = layout->op(
-        ot, group->id.name + 2, ICON_NONE, WM_OP_INVOKE_DEFAULT, UI_ITEM_NONE);
->>>>>>> 8b918866
+        ot, group->id.name + 2, ICON_NODETREE, WM_OP_INVOKE_DEFAULT, UI_ITEM_NONE); /*BFA*/
     WM_operator_properties_id_lookup_set_from_id(&props_ptr, &group->id);
   }
 }
