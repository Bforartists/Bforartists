/* SPDX-FileCopyrightText: 2023 Blender Authors
 *
 * SPDX-License-Identifier: GPL-2.0-or-later */

#include "AS_asset_catalog.hh"
#include "AS_asset_catalog_tree.hh"
#include "AS_asset_library.hh"
#include "AS_asset_representation.hh"

#include "BLI_listbase.h"
#include "BLI_multi_value_map.hh"
#include "BLI_string.h"

#include "DNA_modifier_types.h"
#include "DNA_screen_types.h"
#include "DNA_space_types.h"

#include "BKE_asset.hh"
#include "BKE_context.hh"
#include "BKE_idprop.hh"
#include "BKE_lib_id.hh"
#include "BKE_main.hh"
#include "BKE_modifier.hh"
#include "BKE_report.hh"
#include "BKE_screen.hh"

#include "BLT_translation.hh"

#include "RNA_access.hh"

#include "ED_asset.hh"
#include "ED_asset_menu_utils.hh"
#include "ED_object.hh"
#include "ED_screen.hh"

#include "MOD_nodes.hh"

#include "UI_interface.hh"

#include "WM_api.hh"

#include "object_intern.hh"

namespace blender::ed::object {

static bool all_loading_finished()
{
  AssetLibraryReference all_library_ref = asset_system::all_library_reference();
  return asset::list::is_loaded(&all_library_ref);
}

static asset::AssetItemTree build_catalog_tree(const bContext &C)
{
  asset::AssetFilterSettings type_filter{};
  type_filter.id_types = FILTER_ID_NT;
  auto meta_data_filter = [&](const AssetMetaData &meta_data) {
    const IDProperty *tree_type = BKE_asset_metadata_idprop_find(&meta_data, "type");
    if (tree_type == nullptr || IDP_Int(tree_type) != NTREE_GEOMETRY) {
      return false;
    }
    const IDProperty *traits_flag = BKE_asset_metadata_idprop_find(
        &meta_data, "geometry_node_asset_traits_flag");
    if (traits_flag == nullptr || !(IDP_Int(traits_flag) & GEO_NODE_ASSET_MODIFIER)) {
      return false;
    }
    return true;
  };
  const AssetLibraryReference library = asset_system::all_library_reference();
  asset_system::all_library_reload_catalogs_if_dirty();
  return asset::build_filtered_all_catalog_tree(library, C, type_filter, meta_data_filter);
}

static asset::AssetItemTree *get_static_item_tree()
{
  static asset::AssetItemTree tree;
  return &tree;
}

static void catalog_assets_draw(const bContext *C, Menu *menu)
{
  asset::AssetItemTree &tree = *get_static_item_tree();

  const std::optional<StringRefNull> menu_path = CTX_data_string_get(C, "asset_catalog_path");
  if (!menu_path) {
    return;
  }
  const Span<asset_system::AssetRepresentation *> assets = tree.assets_per_path.lookup(
      menu_path->data());
  const asset_system::AssetCatalogTreeItem *catalog_item = tree.catalogs.find_item(
      menu_path->data());
  BLI_assert(catalog_item != nullptr);

  if (assets.is_empty() && !catalog_item->has_children()) {
    return;
  }

  uiLayout *layout = menu->layout;
  uiItemS(layout);

  wmOperatorType *ot = WM_operatortype_find("OBJECT_OT_modifier_add_node_group", true);
  for (const asset_system::AssetRepresentation *asset : assets) {
    PointerRNA props_ptr;
    uiItemFullO_ptr(layout,
                    ot,
                    IFACE_(asset->get_name()),
                    ICON_NODETREE, /*BFA*/
                    nullptr,
                    WM_OP_INVOKE_DEFAULT,
                    UI_ITEM_NONE,
                    &props_ptr);
    asset::operator_asset_reference_props_set(*asset, props_ptr);
  }

  catalog_item->foreach_child([&](const asset_system::AssetCatalogTreeItem &item) {
    asset::draw_menu_for_catalog(item, "OBJECT_MT_add_modifier_catalog_assets", *layout);
  });
}

static bool unassigned_local_poll(const Main &bmain)
{
  LISTBASE_FOREACH (const bNodeTree *, group, &bmain.nodetrees) {
    /* Assets are displayed in other menus, and non-local data-blocks aren't added to this menu. */
    if (group->id.library_weak_reference || group->id.asset_data) {
      continue;
    }
    if (!group->geometry_node_asset_traits ||
        !(group->geometry_node_asset_traits->flag & GEO_NODE_ASSET_MODIFIER))
    {
      continue;
    }
    return true;
  }
  return false;
}

static void unassigned_assets_draw(const bContext *C, Menu *menu)
{
  Main &bmain = *CTX_data_main(C);
  asset::AssetItemTree &tree = *get_static_item_tree();
  uiLayout *layout = menu->layout;
  wmOperatorType *ot = WM_operatortype_find("OBJECT_OT_modifier_add_node_group", true);
  for (const asset_system::AssetRepresentation *asset : tree.unassigned_assets) {
    PointerRNA props_ptr;
    uiItemFullO_ptr(layout,
                    ot,
                    IFACE_(asset->get_name()),
                    ICON_NODETREE, /*BFA*/
                    nullptr,
                    WM_OP_INVOKE_DEFAULT,
                    UI_ITEM_NONE,
                    &props_ptr);
    asset::operator_asset_reference_props_set(*asset, props_ptr);
  }

  bool first = true;
  bool add_separator = !tree.unassigned_assets.is_empty();
  LISTBASE_FOREACH (const bNodeTree *, group, &bmain.nodetrees) {
    /* Assets are displayed in other menus, and non-local data-blocks aren't added to this menu. */
    if (group->id.library_weak_reference || group->id.asset_data) {
      continue;
    }
    if (!group->geometry_node_asset_traits ||
        !(group->geometry_node_asset_traits->flag & GEO_NODE_ASSET_MODIFIER))
    {
      continue;
    }

    if (add_separator) {
      uiItemS(layout);
      add_separator = false;
    }
    if (first) {
<<<<<<< HEAD
      uiItemL(layout, IFACE_("Unmarked Assets:"), ICON_NONE); /*BFA - changed label*/
=======
      layout->label(IFACE_("Non-Assets"), ICON_NONE);
>>>>>>> 4c0ab977
      first = false;
    }

    PointerRNA props_ptr;
    uiItemFullO_ptr(layout,
                    ot,
                    group->id.name + 2,
                    ICON_NODETREE, /*BFA*/
                    nullptr,
                    WM_OP_INVOKE_DEFAULT,
                    UI_ITEM_NONE,
                    &props_ptr);
    WM_operator_properties_id_lookup_set_from_id(&props_ptr, &group->id);
  }
}

static void root_catalogs_draw(const bContext *C, Menu *menu)
{
  const Object *object = context_active_object(C);
  if (!object) {
    return;
  }
  uiLayout *layout = menu->layout;

  const bool loading_finished = all_loading_finished();

  asset::AssetItemTree &tree = *get_static_item_tree();
  tree = build_catalog_tree(*C);
  if (tree.catalogs.is_empty() && loading_finished) {
    return;
  }

  uiItemS(layout);

  if (!loading_finished) {
    layout->label(IFACE_("Loading Asset Libraries"), ICON_INFO);
  }

  Set<std::string> all_builtin_menus = [&]() {
    Set<std::string> menus;
    if (ELEM(object->type, OB_MESH, OB_CURVES_LEGACY, OB_FONT, OB_SURF, OB_LATTICE)) {
      menus.add_new("Edit");
    }
    if (ELEM(object->type, OB_MESH, OB_CURVES_LEGACY, OB_FONT, OB_SURF, OB_VOLUME)) {
      menus.add_new("Generate");
    }
    if (ELEM(object->type, OB_MESH, OB_CURVES_LEGACY, OB_FONT, OB_SURF, OB_LATTICE, OB_VOLUME)) {
      menus.add_new("Deform");
    }
    if (ELEM(object->type, OB_MESH)) {
      menus.add_new("Normals");
    }
    if (ELEM(object->type, OB_MESH, OB_CURVES_LEGACY, OB_FONT, OB_SURF, OB_LATTICE)) {
      menus.add_new("Physics");
    }
    return menus;
  }();

  tree.catalogs.foreach_root_item([&](const asset_system::AssetCatalogTreeItem &item) {
    if (!all_builtin_menus.contains(item.get_name())) {
      asset::draw_menu_for_catalog(item, "OBJECT_MT_add_modifier_catalog_assets", *layout);
    }
  });

  if (!tree.unassigned_assets.is_empty() || unassigned_local_poll(*CTX_data_main(C))) {
    uiItemS(layout);
    uiItemM(layout,
            "OBJECT_MT_add_modifier_unassigned_assets",
            IFACE_("Unassigned"),
            ICON_FILE_HIDDEN);
  }
}

static bNodeTree *get_asset_or_local_node_group(const bContext &C,
                                                PointerRNA &ptr,
                                                ReportList *reports)
{
  Main &bmain = *CTX_data_main(&C);
  if (bNodeTree *group = reinterpret_cast<bNodeTree *>(
          WM_operator_properties_id_lookup_from_name_or_session_uid(&bmain, &ptr, ID_NT)))
  {
    return group;
  }

  const asset_system::AssetRepresentation *asset =
      asset::operator_asset_reference_props_get_asset_from_all_library(C, ptr, reports);
  if (!asset) {
    return nullptr;
  }
  return reinterpret_cast<bNodeTree *>(asset::asset_local_id_ensure_imported(bmain, *asset));
}

static bNodeTree *get_node_group(const bContext &C, PointerRNA &ptr, ReportList *reports)
{
  bNodeTree *node_group = get_asset_or_local_node_group(C, ptr, reports);
  if (!node_group) {
    return nullptr;
  }
  if (node_group->type != NTREE_GEOMETRY) {
    if (reports) {
      BKE_report(reports, RPT_ERROR, "Asset is not a geometry node group");
    }
    return nullptr;
  }
  return node_group;
}

static wmOperatorStatus modifier_add_asset_exec(bContext *C, wmOperator *op)
{
  Main *bmain = CTX_data_main(C);
  Scene *scene = CTX_data_scene(C);

  Vector<PointerRNA> objects = modifier_get_edit_objects(*C, *op);
  if (objects.is_empty()) {
    return OPERATOR_CANCELLED;
  }

  bNodeTree *node_group = get_node_group(*C, *op->ptr, op->reports);
  if (!node_group) {
    return OPERATOR_CANCELLED;
  }

  bool changed = false;
  for (const PointerRNA &ptr : objects) {
    Object *object = static_cast<Object *>(ptr.data);
    NodesModifierData *nmd = reinterpret_cast<NodesModifierData *>(
        modifier_add(op->reports, bmain, scene, object, nullptr, eModifierType_Nodes));
    if (!nmd) {
      continue;
    }
    changed = true;
    nmd->node_group = node_group;
    id_us_plus(&node_group->id);
    MOD_nodes_update_interface(object, nmd);

    /* Don't show the data-block selector since it's not usually necessary for assets. */
    nmd->flag |= NODES_MODIFIER_HIDE_DATABLOCK_SELECTOR;

    STRNCPY(nmd->modifier.name, DATA_(node_group->id.name + 2));
    BKE_modifier_unique_name(&object->modifiers, &nmd->modifier);

    WM_event_add_notifier(C, NC_OBJECT | ND_MODIFIER, object);
  }

  if (!changed) {
    return OPERATOR_CANCELLED;
  }

  return OPERATOR_FINISHED;
}

static wmOperatorStatus modifier_add_asset_invoke(bContext *C,
                                                  wmOperator *op,
                                                  const wmEvent *event)
{
  if (event->modifier & KM_ALT || CTX_wm_view3d(C)) {
    RNA_boolean_set(op->ptr, "use_selected_objects", false); /*BFA - inversed to act on selected, ALT to act on only Active*/
  }
  return modifier_add_asset_exec(C, op);
}

static std::string modifier_add_asset_get_description(bContext *C,
                                                      wmOperatorType * /*ot*/,
                                                      PointerRNA *ptr)
{
  const asset_system::AssetRepresentation *asset =
      asset::operator_asset_reference_props_get_asset_from_all_library(*C, *ptr, nullptr);
  if (!asset) {
    return "";
  }
  if (!asset->get_metadata().description) {
    return "";
  }
  return TIP_(asset->get_metadata().description);
}

static void OBJECT_OT_modifier_add_node_group(wmOperatorType *ot)
{
  ot->name = "Add Modifier";
  ot->description = "Add a procedural operation/effect to all selected objects"; /*BFA - defaults to all*/
  ot->idname = "OBJECT_OT_modifier_add_node_group";

  ot->invoke = modifier_add_asset_invoke;
  ot->exec = modifier_add_asset_exec;
  ot->poll = ED_operator_object_active_editable;
  ot->get_description = modifier_add_asset_get_description;

  ot->flag = OPTYPE_REGISTER | OPTYPE_UNDO;

  asset::operator_asset_reference_props_register(*ot->srna);
  WM_operator_properties_id_lookup(ot, false);
  modifier_register_use_selected_objects_prop(ot);
}

static MenuType modifier_add_unassigned_assets_menu_type()
{
  MenuType type{};
  STRNCPY(type.idname, "OBJECT_MT_add_modifier_unassigned_assets");
  type.draw = unassigned_assets_draw;
  type.listener = asset::list::asset_reading_region_listen_fn;
  type.description = N_(
      "Modifier node group assets not assigned to a catalog.\n"
      "Catalogs can be assigned in the Asset Browser");
  return type;
}

static MenuType modifier_add_catalog_assets_menu_type()
{
  MenuType type{};
  STRNCPY(type.idname, "OBJECT_MT_add_modifier_catalog_assets");
  type.draw = catalog_assets_draw;
  type.listener = asset::list::asset_reading_region_listen_fn;
  type.flag = MenuTypeFlag::ContextDependent;
  return type;
}

static MenuType modifier_add_root_catalogs_menu_type()
{
  MenuType type{};
  STRNCPY(type.idname, "OBJECT_MT_modifier_add_root_catalogs");
  type.draw = root_catalogs_draw;
  type.listener = asset::list::asset_reading_region_listen_fn;
  type.flag = MenuTypeFlag::ContextDependent;
  return type;
}

void object_modifier_add_asset_register()
{
  WM_menutype_add(MEM_dupallocN<MenuType>(__func__, modifier_add_catalog_assets_menu_type()));
  WM_menutype_add(MEM_dupallocN<MenuType>(__func__, modifier_add_unassigned_assets_menu_type()));
  WM_menutype_add(MEM_dupallocN<MenuType>(__func__, modifier_add_root_catalogs_menu_type()));
  WM_operatortype_append(OBJECT_OT_modifier_add_node_group);
}

void ui_template_modifier_asset_menu_items(uiLayout &layout, const StringRef catalog_path)
{
  asset::AssetItemTree &tree = *get_static_item_tree();
  const asset_system::AssetCatalogTreeItem *item = tree.catalogs.find_root_item(catalog_path);
  if (!item) {
    return;
  }
  asset_system::AssetLibrary *all_library = asset::list::library_get_once_available(
      asset_system::all_library_reference());
  if (!all_library) {
    return;
  }
  uiItemS(&layout);
  uiLayout *col = &layout.column(false);
  uiLayoutSetContextString(col, "asset_catalog_path", item->catalog_path().str());
  uiItemMContents(col, "OBJECT_MT_add_modifier_catalog_assets");
}

}  // namespace blender::ed::object<|MERGE_RESOLUTION|>--- conflicted
+++ resolved
@@ -170,11 +170,7 @@
       add_separator = false;
     }
     if (first) {
-<<<<<<< HEAD
-      uiItemL(layout, IFACE_("Unmarked Assets:"), ICON_NONE); /*BFA - changed label*/
-=======
-      layout->label(IFACE_("Non-Assets"), ICON_NONE);
->>>>>>> 4c0ab977
+      layout->label(IFACE_("Unmarked Assets"), ICON_NONE); /*BFA - changed label*/
       first = false;
     }
 
@@ -354,7 +350,7 @@
 static void OBJECT_OT_modifier_add_node_group(wmOperatorType *ot)
 {
   ot->name = "Add Modifier";
-  ot->description = "Add a procedural operation/effect to all selected objects"; /*BFA - defaults to all*/
+  ot->description = "Add a procedural operation/effect to all selected objectsn/Hold ALT to add to only selected."; /*BFA - defaults to all*/
   ot->idname = "OBJECT_OT_modifier_add_node_group";
 
   ot->invoke = modifier_add_asset_invoke;
