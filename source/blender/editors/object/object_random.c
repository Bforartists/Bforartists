/*
 * This program is free software; you can redistribute it and/or
 * modify it under the terms of the GNU General Public License
 * as published by the Free Software Foundation; either version 2
 * of the License, or (at your option) any later version.
 *
 * This program is distributed in the hope that it will be useful,
 * but WITHOUT ANY WARRANTY; without even the implied warranty of
 * MERCHANTABILITY or FITNESS FOR A PARTICULAR PURPOSE.  See the
 * GNU General Public License for more details.
 *
 * You should have received a copy of the GNU General Public License
 * along with this program; if not, write to the Free Software Foundation,
 * Inc., 51 Franklin Street, Fifth Floor, Boston, MA 02110-1301, USA.
 *
 * The Original Code is Copyright (C) 2014 by Blender Foundation
 * All rights reserved.
 */

/** \file
 * \ingroup edobj
 */

#include "MEM_guardedalloc.h"

#include "DNA_layer_types.h"
#include "DNA_object_types.h"

#include "BLI_math.h"
#include "BLI_rand.h"

#include "BKE_context.h"
#include "BKE_layer.h"

#include "RNA_access.h"
#include "RNA_define.h"

#include "WM_api.h"
#include "WM_types.h"

#include "ED_transverts.h"

#include "object_intern.h"

/**
 * Generic randomize vertices function
 */

static bool object_rand_transverts(TransVertStore *tvs,
                                   const float offset,
                                   const float uniform,
                                   const float normal_factor,
                                   const unsigned int seed)
{
  bool use_normal = (normal_factor != 0.0f);
  struct RNG *rng;
  TransVert *tv;
  int a;

  if (!tvs || !(tvs->transverts)) {
    return false;
  }

  rng = BLI_rng_new(seed);

  tv = tvs->transverts;
  for (a = 0; a < tvs->transverts_tot; a++, tv++) {
    const float t = max_ff(0.0f, uniform + ((1.0f - uniform) * BLI_rng_get_float(rng)));
    float vec[3];
    BLI_rng_get_float_unit_v3(rng, vec);

    if (use_normal && (tv->flag & TX_VERT_USE_NORMAL)) {
      float no[3];

      /* avoid >90d rotation to align with normal */
      if (dot_v3v3(vec, tv->normal) < 0.0f) {
        negate_v3_v3(no, tv->normal);
      }
      else {
        copy_v3_v3(no, tv->normal);
      }

      interp_v3_v3v3_slerp_safe(vec, vec, no, normal_factor);
    }

    madd_v3_v3fl(tv->loc, vec, offset * t);
  }

  BLI_rng_free(rng);

  return true;
}

static int object_rand_verts_exec(bContext *C, wmOperator *op)
{
  ViewLayer *view_layer = CTX_data_view_layer(C);
  Object *ob_active = CTX_data_edit_object(C);
  const int ob_mode = ob_active->mode;

  const float offset = RNA_float_get(op->ptr, "offset");
  const float uniform = RNA_float_get(op->ptr, "uniform");
  const float normal_factor = RNA_float_get(op->ptr, "normal");
  const unsigned int seed = RNA_int_get(op->ptr, "seed");

  bool changed_multi = false;
  uint objects_len = 0;
  Object **objects = BKE_view_layer_array_from_objects_in_mode_unique_data(
      view_layer, CTX_wm_view3d(C), &objects_len, ob_mode);
  for (uint ob_index = 0; ob_index < objects_len; ob_index++) {
    Object *ob_iter = objects[ob_index];

    TransVertStore tvs = {NULL};

    if (ob_iter) {
      int mode = TM_ALL_JOINTS;

      if (normal_factor != 0.0f) {
        mode |= TX_VERT_USE_NORMAL;
      }

      ED_transverts_create_from_obedit(&tvs, ob_iter, mode);
      if (tvs.transverts_tot == 0) {
        continue;
      }

      int seed_iter = seed;
      /* This gives a consistent result regardless of object order. */
      if (ob_index) {
        seed_iter += BLI_ghashutil_strhash_p(ob_iter->id.name);
      }

      object_rand_transverts(&tvs, offset, uniform, normal_factor, seed_iter);

      ED_transverts_update_obedit(&tvs, ob_iter);
      ED_transverts_free(&tvs);

      WM_event_add_notifier(C, NC_OBJECT | ND_DRAW, ob_iter);
      changed_multi = true;
    }
  }
  MEM_freeN(objects);

  return changed_multi ? OPERATOR_FINISHED : OPERATOR_CANCELLED;
}

void TRANSFORM_OT_vertex_random(struct wmOperatorType *ot)
{
<<<<<<< HEAD
	/* identifiers */
	ot->name = "Randomize";
	ot->description = "Randomize\nRandomize vertices";
	ot->idname = "TRANSFORM_OT_vertex_random";

	/* api callbacks */
	ot->exec = object_rand_verts_exec;
	ot->poll = ED_transverts_poll;

	/* flags */
	ot->flag = OPTYPE_REGISTER | OPTYPE_UNDO;

	/* props */
	ot->prop = RNA_def_float_distance(
	        ot->srna, "offset",  0.1f, -FLT_MAX, FLT_MAX,
	        "Amount", "Distance to offset", -10.0f, 10.0f);
	RNA_def_float_factor(ot->srna, "uniform",  0.0f, 0.0f, 1.0f, "Uniform",
	              "Increase for uniform offset distance", 0.0f, 1.0f);
	RNA_def_float_factor(ot->srna, "normal",  0.0f, 0.0f, 1.0f, "Normal",
	              "Align offset direction to normals", 0.0f, 1.0f);
	RNA_def_int(ot->srna, "seed", 0, 0, 10000, "Random Seed", "Seed for the random number generator", 0, 50);
=======
  /* identifiers */
  ot->name = "Randomize";
  ot->description = "Randomize vertices";
  ot->idname = "TRANSFORM_OT_vertex_random";

  /* api callbacks */
  ot->exec = object_rand_verts_exec;
  ot->poll = ED_transverts_poll;

  /* flags */
  ot->flag = OPTYPE_REGISTER | OPTYPE_UNDO;

  /* props */
  ot->prop = RNA_def_float_distance(
      ot->srna, "offset", 0.1f, -FLT_MAX, FLT_MAX, "Amount", "Distance to offset", -10.0f, 10.0f);
  RNA_def_float_factor(ot->srna,
                       "uniform",
                       0.0f,
                       0.0f,
                       1.0f,
                       "Uniform",
                       "Increase for uniform offset distance",
                       0.0f,
                       1.0f);
  RNA_def_float_factor(ot->srna,
                       "normal",
                       0.0f,
                       0.0f,
                       1.0f,
                       "Normal",
                       "Align offset direction to normals",
                       0.0f,
                       1.0f);
  RNA_def_int(
      ot->srna, "seed", 0, 0, 10000, "Random Seed", "Seed for the random number generator", 0, 50);
>>>>>>> 93c19a5a
}<|MERGE_RESOLUTION|>--- conflicted
+++ resolved
@@ -145,32 +145,9 @@
 
 void TRANSFORM_OT_vertex_random(struct wmOperatorType *ot)
 {
-<<<<<<< HEAD
-	/* identifiers */
-	ot->name = "Randomize";
-	ot->description = "Randomize\nRandomize vertices";
-	ot->idname = "TRANSFORM_OT_vertex_random";
-
-	/* api callbacks */
-	ot->exec = object_rand_verts_exec;
-	ot->poll = ED_transverts_poll;
-
-	/* flags */
-	ot->flag = OPTYPE_REGISTER | OPTYPE_UNDO;
-
-	/* props */
-	ot->prop = RNA_def_float_distance(
-	        ot->srna, "offset",  0.1f, -FLT_MAX, FLT_MAX,
-	        "Amount", "Distance to offset", -10.0f, 10.0f);
-	RNA_def_float_factor(ot->srna, "uniform",  0.0f, 0.0f, 1.0f, "Uniform",
-	              "Increase for uniform offset distance", 0.0f, 1.0f);
-	RNA_def_float_factor(ot->srna, "normal",  0.0f, 0.0f, 1.0f, "Normal",
-	              "Align offset direction to normals", 0.0f, 1.0f);
-	RNA_def_int(ot->srna, "seed", 0, 0, 10000, "Random Seed", "Seed for the random number generator", 0, 50);
-=======
   /* identifiers */
   ot->name = "Randomize";
-  ot->description = "Randomize vertices";
+  ot->description = "Randomize\nRandomize vertices";
   ot->idname = "TRANSFORM_OT_vertex_random";
 
   /* api callbacks */
@@ -203,5 +180,4 @@
                        1.0f);
   RNA_def_int(
       ot->srna, "seed", 0, 0, 10000, "Random Seed", "Seed for the random number generator", 0, 50);
->>>>>>> 93c19a5a
 }