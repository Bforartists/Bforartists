/*
 * This program is free software; you can redistribute it and/or
 * modify it under the terms of the GNU General Public License
 * as published by the Free Software Foundation; either version 2
 * of the License, or (at your option) any later version.
 *
 * This program is distributed in the hope that it will be useful,
 * but WITHOUT ANY WARRANTY; without even the implied warranty of
 * MERCHANTABILITY or FITNESS FOR A PARTICULAR PURPOSE.  See the
 * GNU General Public License for more details.
 *
 * You should have received a copy of the GNU General Public License
 * along with this program; if not, write to the Free Software  Foundation,
 * Inc., 51 Franklin Street, Fifth Floor, Boston, MA 02110-1301, USA.
 *
 * The Original Code is Copyright (C) 2016 Blender Foundation.
 * All rights reserved.
 */

/** \file
 * \ingroup editor/io
 */

#ifdef WITH_ALEMBIC

/* needed for directory lookup */
#  ifndef WIN32
#    include <dirent.h>
#  else
#    include "BLI_winstuff.h"
#  endif

#  include <string.h>
#  include <errno.h>

#  include "MEM_guardedalloc.h"

#  include "DNA_mesh_types.h"
#  include "DNA_modifier_types.h"
#  include "DNA_object_types.h"
#  include "DNA_scene_types.h"
#  include "DNA_space_types.h"

#  include "BKE_context.h"
#  include "BKE_global.h"
#  include "BKE_main.h"
#  include "BKE_report.h"

#  include "BLI_listbase.h"
#  include "BLI_math_vector.h"
#  include "BLI_path_util.h"
#  include "BLI_string.h"
#  include "BLI_utildefines.h"

#  include "BLT_translation.h"

#  include "RNA_access.h"
#  include "RNA_define.h"
#  include "RNA_enum_types.h"

#  include "ED_object.h"

#  include "UI_interface.h"
#  include "UI_resources.h"

#  include "WM_api.h"
#  include "WM_types.h"

#  include "io_alembic.h"

#  include "ABC_alembic.h"

static int wm_alembic_export_invoke(bContext *C, wmOperator *op, const wmEvent *event)
{
  if (!RNA_struct_property_is_set(op->ptr, "as_background_job")) {
    RNA_boolean_set(op->ptr, "as_background_job", true);
  }

  RNA_boolean_set(op->ptr, "init_scene_frame_range", true);

  if (!RNA_struct_property_is_set(op->ptr, "filepath")) {
    Main *bmain = CTX_data_main(C);
    char filepath[FILE_MAX];

    if (BKE_main_blendfile_path(bmain)[0] == '\0') {
      BLI_strncpy(filepath, "untitled", sizeof(filepath));
    }
    else {
      BLI_strncpy(filepath, BKE_main_blendfile_path(bmain), sizeof(filepath));
    }

    BLI_path_extension_replace(filepath, sizeof(filepath), ".abc");
    RNA_string_set(op->ptr, "filepath", filepath);
  }

  WM_event_add_fileselect(C, op);

  return OPERATOR_RUNNING_MODAL;

  UNUSED_VARS(event);
}

static int wm_alembic_export_exec(bContext *C, wmOperator *op)
{
  if (!RNA_struct_property_is_set(op->ptr, "filepath")) {
    BKE_report(op->reports, RPT_ERROR, "No filename given");
    return OPERATOR_CANCELLED;
  }

  char filename[FILE_MAX];
  RNA_string_get(op->ptr, "filepath", filename);

  struct AlembicExportParams params = {
      .frame_start = RNA_int_get(op->ptr, "start"),
      .frame_end = RNA_int_get(op->ptr, "end"),

      .frame_samples_xform = RNA_int_get(op->ptr, "xsamples"),
      .frame_samples_shape = RNA_int_get(op->ptr, "gsamples"),

      .shutter_open = RNA_float_get(op->ptr, "sh_open"),
      .shutter_close = RNA_float_get(op->ptr, "sh_close"),

      .selected_only = RNA_boolean_get(op->ptr, "selected"),
      .uvs = RNA_boolean_get(op->ptr, "uvs"),
      .normals = RNA_boolean_get(op->ptr, "normals"),
      .vcolors = RNA_boolean_get(op->ptr, "vcolors"),
      .apply_subdiv = RNA_boolean_get(op->ptr, "apply_subdiv"),
      .curves_as_mesh = RNA_boolean_get(op->ptr, "curves_as_mesh"),
      .flatten_hierarchy = RNA_boolean_get(op->ptr, "flatten"),
      .visible_layers_only = RNA_boolean_get(op->ptr, "visible_layers_only"),
      .renderable_only = RNA_boolean_get(op->ptr, "renderable_only"),
      .face_sets = RNA_boolean_get(op->ptr, "face_sets"),
      .use_subdiv_schema = RNA_boolean_get(op->ptr, "subdiv_schema"),
      .export_hair = RNA_boolean_get(op->ptr, "export_hair"),
      .export_particles = RNA_boolean_get(op->ptr, "export_particles"),
      .compression_type = RNA_enum_get(op->ptr, "compression_type"),
      .packuv = RNA_boolean_get(op->ptr, "packuv"),
      .triangulate = RNA_boolean_get(op->ptr, "triangulate"),
      .quad_method = RNA_enum_get(op->ptr, "quad_method"),
      .ngon_method = RNA_enum_get(op->ptr, "ngon_method"),

      .global_scale = RNA_float_get(op->ptr, "global_scale"),
  };

  /* Take some defaults from the scene, if not specified explicitly. */
  Scene *scene = CTX_data_scene(C);
  if (params.frame_start == INT_MIN) {
    params.frame_start = SFRA;
  }
  if (params.frame_end == INT_MIN) {
    params.frame_end = EFRA;
  }

  const bool as_background_job = RNA_boolean_get(op->ptr, "as_background_job");
  bool ok = ABC_export(scene, C, filename, &params, as_background_job);

  return as_background_job || ok ? OPERATOR_FINISHED : OPERATOR_CANCELLED;
}

static void ui_alembic_export_settings(uiLayout *layout, PointerRNA *imfptr)
{
  uiLayout *box;
  uiLayout *row;
  uiLayout *col;

#  ifdef WITH_ALEMBIC_HDF5
  box = uiLayoutBox(layout);
  row = uiLayoutRow(box, false);
  uiItemL(row, IFACE_("Archive Options:"), ICON_NONE);

  row = uiLayoutRow(box, false);
  uiItemR(row, imfptr, "compression_type", 0, NULL, ICON_NONE);
#  endif

  box = uiLayoutBox(layout);
  row = uiLayoutRow(box, false);
  uiItemL(row, IFACE_("Manual Transform:"), ICON_NONE);

  row = uiLayoutRow(box, false);
  uiItemR(row, imfptr, "global_scale", 0, NULL, ICON_NONE);

  /* Scene Options */
  box = uiLayoutBox(layout);
  row = uiLayoutRow(box, false);
  uiItemL(row, IFACE_("Scene Options:"), ICON_SCENE_DATA);

  row = uiLayoutRow(box, false);
  uiItemR(row, imfptr, "start", 0, NULL, ICON_NONE);

  row = uiLayoutRow(box, false);
  uiItemR(row, imfptr, "end", 0, NULL, ICON_NONE);

  row = uiLayoutRow(box, false);
  uiItemR(row, imfptr, "xsamples", 0, NULL, ICON_NONE);

  row = uiLayoutRow(box, false);
  uiItemR(row, imfptr, "gsamples", 0, NULL, ICON_NONE);

  row = uiLayoutRow(box, false);
  uiItemR(row, imfptr, "sh_open", 0, NULL, ICON_NONE);

  row = uiLayoutRow(box, false);
  uiItemR(row, imfptr, "sh_close", 0, NULL, ICON_NONE);

  row = uiLayoutRow(box, false);
  uiItemR(row, imfptr, "selected", 0, NULL, ICON_NONE);

  row = uiLayoutRow(box, false);
  uiItemR(row, imfptr, "renderable_only", 0, NULL, ICON_NONE);

  row = uiLayoutRow(box, false);
  uiItemR(row, imfptr, "visible_layers_only", 0, NULL, ICON_NONE);

  row = uiLayoutRow(box, false);
  uiItemR(row, imfptr, "flatten", 0, NULL, ICON_NONE);

  /* Object Data */
  box = uiLayoutBox(layout);
  row = uiLayoutRow(box, false);
  uiItemL(row, IFACE_("Object Options:"), ICON_OBJECT_DATA);

  row = uiLayoutRow(box, false);
  uiItemR(row, imfptr, "uvs", 0, NULL, ICON_NONE);

  row = uiLayoutRow(box, false);
  uiItemR(row, imfptr, "packuv", 0, NULL, ICON_NONE);
  uiLayoutSetEnabled(row, RNA_boolean_get(imfptr, "uvs"));

  row = uiLayoutRow(box, false);
  uiItemR(row, imfptr, "normals", 0, NULL, ICON_NONE);

  row = uiLayoutRow(box, false);
  uiItemR(row, imfptr, "vcolors", 0, NULL, ICON_NONE);

  row = uiLayoutRow(box, false);
  uiItemR(row, imfptr, "face_sets", 0, NULL, ICON_NONE);

  row = uiLayoutRow(box, false);
  uiItemR(row, imfptr, "subdiv_schema", 0, NULL, ICON_NONE);

  row = uiLayoutRow(box, false);
  uiItemR(row, imfptr, "apply_subdiv", 0, NULL, ICON_NONE);

  row = uiLayoutRow(box, false);
  uiItemR(row, imfptr, "curves_as_mesh", 0, NULL, ICON_NONE);

  row = uiLayoutRow(box, false);
  uiItemR(row, imfptr, "triangulate", 0, NULL, ICON_NONE);

  const bool triangulate = RNA_boolean_get(imfptr, "triangulate");

  row = uiLayoutRow(box, false);
  uiLayoutSetEnabled(row, triangulate);
  uiItemR(row, imfptr, "quad_method", 0, NULL, ICON_NONE);

  row = uiLayoutRow(box, false);
  uiLayoutSetEnabled(row, triangulate);
  uiItemR(row, imfptr, "ngon_method", 0, NULL, ICON_NONE);

  /* Object Data */
  box = uiLayoutBox(layout);
  row = uiLayoutRow(box, false);
  uiItemL(row, IFACE_("Particle Systems:"), ICON_PARTICLE_DATA);

  col = uiLayoutColumn(box, true);
  uiItemR(col, imfptr, "export_hair", 0, NULL, ICON_NONE);
  uiItemR(col, imfptr, "export_particles", 0, NULL, ICON_NONE);
}

static void wm_alembic_export_draw(bContext *C, wmOperator *op)
{
  PointerRNA ptr;

  RNA_pointer_create(NULL, op->type->srna, op->properties, &ptr);

  /* Conveniently set start and end frame to match the scene's frame range. */
  Scene *scene = CTX_data_scene(C);

  if (scene != NULL && RNA_boolean_get(&ptr, "init_scene_frame_range")) {
    RNA_int_set(&ptr, "start", SFRA);
    RNA_int_set(&ptr, "end", EFRA);

    RNA_boolean_set(&ptr, "init_scene_frame_range", false);
  }

  ui_alembic_export_settings(op->layout, &ptr);
}

static bool wm_alembic_export_check(bContext *UNUSED(C), wmOperator *op)
{
  char filepath[FILE_MAX];
  RNA_string_get(op->ptr, "filepath", filepath);

  if (!BLI_path_extension_check(filepath, ".abc")) {
    BLI_path_extension_ensure(filepath, FILE_MAX, ".abc");
    RNA_string_set(op->ptr, "filepath", filepath);
    return true;
  }

  return false;
}

void WM_OT_alembic_export(wmOperatorType *ot)
{
<<<<<<< HEAD
	ot->name = "Export Alembic";
	ot->description = "Export Alembic\nExport current scene in an Alembic archive";
	ot->idname = "WM_OT_alembic_export";

	ot->invoke = wm_alembic_export_invoke;
	ot->exec = wm_alembic_export_exec;
	ot->poll = WM_operator_winactive;
	ot->ui = wm_alembic_export_draw;
	ot->check = wm_alembic_export_check;

	WM_operator_properties_filesel(ot, FILE_TYPE_FOLDER | FILE_TYPE_ALEMBIC,
	                               FILE_BLENDER, FILE_SAVE, WM_FILESEL_FILEPATH,
	                               FILE_DEFAULTDISPLAY, FILE_SORT_ALPHA);

	RNA_def_int(ot->srna, "start", INT_MIN, INT_MIN, INT_MAX,
	            "Start Frame",
	            "Start frame of the export, use the default value to "
	            "take the start frame of the current scene",
	            INT_MIN, INT_MAX);

	RNA_def_int(ot->srna, "end", INT_MIN, INT_MIN, INT_MAX,
	            "End Frame",
	            "End frame of the export, use the default value to "
	            "take the end frame of the current scene",
	            INT_MIN, INT_MAX);

	RNA_def_int(ot->srna, "xsamples", 1, 1, 128,
	            "Transform Samples", "Number of times per frame transformations are sampled", 1, 128);

	RNA_def_int(ot->srna, "gsamples", 1, 1, 128,
	            "Geometry Samples", "Number of times per frame object data are sampled", 1, 128);

	RNA_def_float(ot->srna, "sh_open", 0.0f, -1.0f, 1.0f,
	              "Shutter Open", "Time at which the shutter is open", -1.0f, 1.0f);

	RNA_def_float(ot->srna, "sh_close", 1.0f, -1.0f, 1.0f,
	              "Shutter Close", "Time at which the shutter is closed", -1.0f, 1.0f);

	RNA_def_boolean(ot->srna, "selected", 0,
	                "Selected Objects Only", "Export only selected objects");

	RNA_def_boolean(ot->srna, "renderable_only", 1,
	                "Renderable Objects Only",
	                "Export only objects marked renderable in the outliner");

	RNA_def_boolean(ot->srna, "visible_layers_only", 0,
	                "Visible Layers Only", "Export only objects in visible layers");

	RNA_def_boolean(ot->srna, "flatten", 0,
	                "Flatten Hierarchy",
	                "Do not preserve objects' parent/children relationship");

	RNA_def_boolean(ot->srna, "uvs", 1, "UVs", "Export UVs");

	RNA_def_boolean(ot->srna, "packuv", 1, "Pack UV Islands",
	                "Export UVs with packed island");

	RNA_def_boolean(ot->srna, "normals", 1, "Normals", "Export normals");

	RNA_def_boolean(ot->srna, "vcolors", 0, "Vertex Colors", "Export vertex colors");

	RNA_def_boolean(ot->srna, "face_sets", 0, "Face Sets", "Export per face shading group assignments");

	RNA_def_boolean(ot->srna, "subdiv_schema", 0,
	                "Use Subdivision Schema",
	                "Export meshes using Alembic's subdivision schema");

	RNA_def_boolean(ot->srna, "apply_subdiv", 0,
	                "Apply Subsurf", "Export subdivision surfaces as meshes");

	RNA_def_boolean(ot->srna, "curves_as_mesh", false,
	                "Curves as Mesh", "Export curves and NURBS surfaces as meshes");

	RNA_def_enum(ot->srna, "compression_type", rna_enum_abc_compression_items,
	             ABC_ARCHIVE_OGAWA, "Compression", "");

	RNA_def_float(ot->srna, "global_scale", 1.0f, 0.0001f, 1000.0f, "Scale",
	              "Value by which to enlarge or shrink the objects with respect to the world's origin",
	              0.0001f, 1000.0f);

	RNA_def_boolean(ot->srna, "triangulate", false, "Triangulate",
	                "Export Polygons (Quads & NGons) as Triangles");

	RNA_def_enum(ot->srna, "quad_method", rna_enum_modifier_triangulate_quad_method_items,
	             MOD_TRIANGULATE_QUAD_SHORTEDGE, "Quad Method", "Method for splitting the quads into triangles");

	RNA_def_enum(ot->srna, "ngon_method", rna_enum_modifier_triangulate_quad_method_items,
	             MOD_TRIANGULATE_NGON_BEAUTY, "Polygon Method", "Method for splitting the polygons into triangles");

	RNA_def_boolean(ot->srna, "export_hair", 1, "Export Hair", "Exports hair particle systems as animated curves");
	RNA_def_boolean(ot->srna, "export_particles", 1, "Export Particles", "Exports non-hair particle systems");

	RNA_def_boolean(ot->srna, "as_background_job", false, "Run as Background Job",
	                "Enable this to run the import in the background, disable to block Blender while importing. "
	                "This option is deprecated; EXECUTE this operator to run in the foreground, and INVOKE it "
	                "to run as a background job");

	/* This dummy prop is used to check whether we need to init the start and
	 * end frame values to that of the scene's, otherwise they are reset at
	 * every change, draw update. */
	RNA_def_boolean(ot->srna, "init_scene_frame_range", false, "", "");
=======
  ot->name = "Export Alembic";
  ot->description = "Export current scene in an Alembic archive";
  ot->idname = "WM_OT_alembic_export";

  ot->invoke = wm_alembic_export_invoke;
  ot->exec = wm_alembic_export_exec;
  ot->poll = WM_operator_winactive;
  ot->ui = wm_alembic_export_draw;
  ot->check = wm_alembic_export_check;

  WM_operator_properties_filesel(ot,
                                 FILE_TYPE_FOLDER | FILE_TYPE_ALEMBIC,
                                 FILE_BLENDER,
                                 FILE_SAVE,
                                 WM_FILESEL_FILEPATH,
                                 FILE_DEFAULTDISPLAY,
                                 FILE_SORT_ALPHA);

  RNA_def_int(ot->srna,
              "start",
              INT_MIN,
              INT_MIN,
              INT_MAX,
              "Start Frame",
              "Start frame of the export, use the default value to "
              "take the start frame of the current scene",
              INT_MIN,
              INT_MAX);

  RNA_def_int(ot->srna,
              "end",
              INT_MIN,
              INT_MIN,
              INT_MAX,
              "End Frame",
              "End frame of the export, use the default value to "
              "take the end frame of the current scene",
              INT_MIN,
              INT_MAX);

  RNA_def_int(ot->srna,
              "xsamples",
              1,
              1,
              128,
              "Transform Samples",
              "Number of times per frame transformations are sampled",
              1,
              128);

  RNA_def_int(ot->srna,
              "gsamples",
              1,
              1,
              128,
              "Geometry Samples",
              "Number of times per frame object data are sampled",
              1,
              128);

  RNA_def_float(ot->srna,
                "sh_open",
                0.0f,
                -1.0f,
                1.0f,
                "Shutter Open",
                "Time at which the shutter is open",
                -1.0f,
                1.0f);

  RNA_def_float(ot->srna,
                "sh_close",
                1.0f,
                -1.0f,
                1.0f,
                "Shutter Close",
                "Time at which the shutter is closed",
                -1.0f,
                1.0f);

  RNA_def_boolean(
      ot->srna, "selected", 0, "Selected Objects Only", "Export only selected objects");

  RNA_def_boolean(ot->srna,
                  "renderable_only",
                  1,
                  "Renderable Objects Only",
                  "Export only objects marked renderable in the outliner");

  RNA_def_boolean(ot->srna,
                  "visible_layers_only",
                  0,
                  "Visible Layers Only",
                  "Export only objects in visible layers");

  RNA_def_boolean(ot->srna,
                  "flatten",
                  0,
                  "Flatten Hierarchy",
                  "Do not preserve objects' parent/children relationship");

  RNA_def_boolean(ot->srna, "uvs", 1, "UVs", "Export UVs");

  RNA_def_boolean(ot->srna, "packuv", 1, "Pack UV Islands", "Export UVs with packed island");

  RNA_def_boolean(ot->srna, "normals", 1, "Normals", "Export normals");

  RNA_def_boolean(ot->srna, "vcolors", 0, "Vertex Colors", "Export vertex colors");

  RNA_def_boolean(
      ot->srna, "face_sets", 0, "Face Sets", "Export per face shading group assignments");

  RNA_def_boolean(ot->srna,
                  "subdiv_schema",
                  0,
                  "Use Subdivision Schema",
                  "Export meshes using Alembic's subdivision schema");

  RNA_def_boolean(
      ot->srna, "apply_subdiv", 0, "Apply Subsurf", "Export subdivision surfaces as meshes");

  RNA_def_boolean(ot->srna,
                  "curves_as_mesh",
                  false,
                  "Curves as Mesh",
                  "Export curves and NURBS surfaces as meshes");

  RNA_def_enum(ot->srna,
               "compression_type",
               rna_enum_abc_compression_items,
               ABC_ARCHIVE_OGAWA,
               "Compression",
               "");

  RNA_def_float(
      ot->srna,
      "global_scale",
      1.0f,
      0.0001f,
      1000.0f,
      "Scale",
      "Value by which to enlarge or shrink the objects with respect to the world's origin",
      0.0001f,
      1000.0f);

  RNA_def_boolean(ot->srna,
                  "triangulate",
                  false,
                  "Triangulate",
                  "Export Polygons (Quads & NGons) as Triangles");

  RNA_def_enum(ot->srna,
               "quad_method",
               rna_enum_modifier_triangulate_quad_method_items,
               MOD_TRIANGULATE_QUAD_SHORTEDGE,
               "Quad Method",
               "Method for splitting the quads into triangles");

  RNA_def_enum(ot->srna,
               "ngon_method",
               rna_enum_modifier_triangulate_quad_method_items,
               MOD_TRIANGULATE_NGON_BEAUTY,
               "Polygon Method",
               "Method for splitting the polygons into triangles");

  RNA_def_boolean(ot->srna,
                  "export_hair",
                  1,
                  "Export Hair",
                  "Exports hair particle systems as animated curves");
  RNA_def_boolean(
      ot->srna, "export_particles", 1, "Export Particles", "Exports non-hair particle systems");

  RNA_def_boolean(
      ot->srna,
      "as_background_job",
      false,
      "Run as Background Job",
      "Enable this to run the import in the background, disable to block Blender while importing. "
      "This option is deprecated; EXECUTE this operator to run in the foreground, and INVOKE it "
      "to run as a background job");

  /* This dummy prop is used to check whether we need to init the start and
   * end frame values to that of the scene's, otherwise they are reset at
   * every change, draw update. */
  RNA_def_boolean(ot->srna, "init_scene_frame_range", false, "", "");
>>>>>>> 93c19a5a
}

/* ************************************************************************** */

/* TODO(kevin): check on de-duplicating all this with code in image_ops.c */

typedef struct CacheFrame {
  struct CacheFrame *next, *prev;
  int framenr;
} CacheFrame;

static int cmp_frame(const void *a, const void *b)
{
  const CacheFrame *frame_a = a;
  const CacheFrame *frame_b = b;

  if (frame_a->framenr < frame_b->framenr)
    return -1;
  if (frame_a->framenr > frame_b->framenr)
    return 1;
  return 0;
}

static int get_sequence_len(char *filename, int *ofs)
{
  int frame;
  int numdigit;

  if (!BLI_path_frame_get(filename, &frame, &numdigit)) {
    return 1;
  }

  char path[FILE_MAX];
  BLI_path_abs(filename, BKE_main_blendfile_path_from_global());
  BLI_split_dir_part(filename, path, FILE_MAX);

  if (path[0] == '\0') {
    /* The filename had no path, so just use the blend file path. */
    BLI_split_dir_part(BKE_main_blendfile_path_from_global(), path, FILE_MAX);
  }

  DIR *dir = opendir(path);
  if (dir == NULL) {
    fprintf(stderr,
            "Error opening directory '%s': %s\n",
            path,
            errno ? strerror(errno) : "unknown error");
    return -1;
  }

  const char *ext = ".abc";
  const char *basename = BLI_path_basename(filename);
  const int len = strlen(basename) - (numdigit + strlen(ext));

  ListBase frames;
  BLI_listbase_clear(&frames);

  struct dirent *fname;
  while ((fname = readdir(dir)) != NULL) {
    /* do we have the right extension? */
    if (!strstr(fname->d_name, ext)) {
      continue;
    }

    if (!STREQLEN(basename, fname->d_name, len)) {
      continue;
    }

    CacheFrame *cache_frame = MEM_callocN(sizeof(CacheFrame), "abc_frame");

    BLI_path_frame_get(fname->d_name, &cache_frame->framenr, &numdigit);

    BLI_addtail(&frames, cache_frame);
  }

  closedir(dir);

  BLI_listbase_sort(&frames, cmp_frame);

  CacheFrame *cache_frame = frames.first;

  if (cache_frame) {
    int frame_curr = cache_frame->framenr;
    (*ofs) = frame_curr;

    while (cache_frame && (cache_frame->framenr == frame_curr)) {
      ++frame_curr;
      cache_frame = cache_frame->next;
    }

    BLI_freelistN(&frames);

    return frame_curr - (*ofs);
  }

  return 1;
}

/* ************************************************************************** */

static void ui_alembic_import_settings(uiLayout *layout, PointerRNA *imfptr)
{
  uiLayout *box = uiLayoutBox(layout);
  uiLayout *row = uiLayoutRow(box, false);
  uiItemL(row, IFACE_("Manual Transform:"), ICON_NONE);

  row = uiLayoutRow(box, false);
  uiItemR(row, imfptr, "scale", 0, NULL, ICON_NONE);

  box = uiLayoutBox(layout);
  row = uiLayoutRow(box, false);
  uiItemL(row, IFACE_("Options:"), ICON_NONE);

  row = uiLayoutRow(box, false);
  uiItemR(row, imfptr, "set_frame_range", 0, NULL, ICON_NONE);

  row = uiLayoutRow(box, false);
  uiItemR(row, imfptr, "is_sequence", 0, NULL, ICON_NONE);

  row = uiLayoutRow(box, false);
  uiItemR(row, imfptr, "validate_meshes", 0, NULL, ICON_NONE);
}

static void wm_alembic_import_draw(bContext *UNUSED(C), wmOperator *op)
{
  PointerRNA ptr;

  RNA_pointer_create(NULL, op->type->srna, op->properties, &ptr);
  ui_alembic_import_settings(op->layout, &ptr);
}

/* op->invoke, opens fileselect if path property not set, otherwise executes */
static int wm_alembic_import_invoke(bContext *C, wmOperator *op, const wmEvent *event)
{
  if (!RNA_struct_property_is_set(op->ptr, "as_background_job")) {
    RNA_boolean_set(op->ptr, "as_background_job", true);
  }
  return WM_operator_filesel(C, op, event);
}

static int wm_alembic_import_exec(bContext *C, wmOperator *op)
{
  if (!RNA_struct_property_is_set(op->ptr, "filepath")) {
    BKE_report(op->reports, RPT_ERROR, "No filename given");
    return OPERATOR_CANCELLED;
  }

  char filename[FILE_MAX];
  RNA_string_get(op->ptr, "filepath", filename);

  const float scale = RNA_float_get(op->ptr, "scale");
  const bool is_sequence = RNA_boolean_get(op->ptr, "is_sequence");
  const bool set_frame_range = RNA_boolean_get(op->ptr, "set_frame_range");
  const bool validate_meshes = RNA_boolean_get(op->ptr, "validate_meshes");
  const bool as_background_job = RNA_boolean_get(op->ptr, "as_background_job");

  int offset = 0;
  int sequence_len = 1;

  if (is_sequence) {
    sequence_len = get_sequence_len(filename, &offset);
    if (sequence_len < 0) {
      BKE_report(op->reports, RPT_ERROR, "Unable to determine ABC sequence length");
      return OPERATOR_CANCELLED;
    }
  }

  /* Switch out of edit mode to avoid being stuck in it (T54326). */
  Object *obedit = CTX_data_edit_object(C);
  if (obedit) {
    ED_object_mode_toggle(C, OB_MODE_EDIT);
  }

  bool ok = ABC_import(C,
                       filename,
                       scale,
                       is_sequence,
                       set_frame_range,
                       sequence_len,
                       offset,
                       validate_meshes,
                       as_background_job);

  return as_background_job || ok ? OPERATOR_FINISHED : OPERATOR_CANCELLED;
}

void WM_OT_alembic_import(wmOperatorType *ot)
{
<<<<<<< HEAD
	ot->name = "Import Alembic";
	ot->description = "Import Alembic\nLoad an Alembic archive";
	ot->idname = "WM_OT_alembic_import";

	ot->invoke = wm_alembic_import_invoke;
	ot->exec = wm_alembic_import_exec;
	ot->poll = WM_operator_winactive;
	ot->ui = wm_alembic_import_draw;

	WM_operator_properties_filesel(ot, FILE_TYPE_FOLDER | FILE_TYPE_ALEMBIC,
	                               FILE_BLENDER, FILE_SAVE, WM_FILESEL_FILEPATH,
	                               FILE_DEFAULTDISPLAY, FILE_SORT_ALPHA);

	RNA_def_float(ot->srna, "scale", 1.0f, 0.0001f, 1000.0f, "Scale",
	              "Value by which to enlarge or shrink the objects with respect to the world's origin",
	              0.0001f, 1000.0f);

	RNA_def_boolean(ot->srna, "set_frame_range", true,
	                "Set Frame Range",
	                "If checked, update scene's start and end frame to match those of the Alembic archive");

	RNA_def_boolean(ot->srna, "validate_meshes", 0,
	                "Validate Meshes", "Check imported mesh objects for invalid data (slow)");

	RNA_def_boolean(ot->srna, "is_sequence", false, "Is Sequence",
	                "Set to true if the cache is split into separate files");

	RNA_def_boolean(ot->srna, "as_background_job", false, "Run as Background Job",
	                "Enable this to run the export in the background, disable to block Blender while exporting. "
	                "This option is deprecated; EXECUTE this operator to run in the foreground, and INVOKE it "
	                "to run as a background job");
=======
  ot->name = "Import Alembic";
  ot->description = "Load an Alembic archive";
  ot->idname = "WM_OT_alembic_import";

  ot->invoke = wm_alembic_import_invoke;
  ot->exec = wm_alembic_import_exec;
  ot->poll = WM_operator_winactive;
  ot->ui = wm_alembic_import_draw;

  WM_operator_properties_filesel(ot,
                                 FILE_TYPE_FOLDER | FILE_TYPE_ALEMBIC,
                                 FILE_BLENDER,
                                 FILE_SAVE,
                                 WM_FILESEL_FILEPATH,
                                 FILE_DEFAULTDISPLAY,
                                 FILE_SORT_ALPHA);

  RNA_def_float(
      ot->srna,
      "scale",
      1.0f,
      0.0001f,
      1000.0f,
      "Scale",
      "Value by which to enlarge or shrink the objects with respect to the world's origin",
      0.0001f,
      1000.0f);

  RNA_def_boolean(
      ot->srna,
      "set_frame_range",
      true,
      "Set Frame Range",
      "If checked, update scene's start and end frame to match those of the Alembic archive");

  RNA_def_boolean(ot->srna,
                  "validate_meshes",
                  0,
                  "Validate Meshes",
                  "Check imported mesh objects for invalid data (slow)");

  RNA_def_boolean(ot->srna,
                  "is_sequence",
                  false,
                  "Is Sequence",
                  "Set to true if the cache is split into separate files");

  RNA_def_boolean(
      ot->srna,
      "as_background_job",
      false,
      "Run as Background Job",
      "Enable this to run the export in the background, disable to block Blender while exporting. "
      "This option is deprecated; EXECUTE this operator to run in the foreground, and INVOKE it "
      "to run as a background job");
>>>>>>> 93c19a5a
}

#endif<|MERGE_RESOLUTION|>--- conflicted
+++ resolved
@@ -302,111 +302,8 @@
 
 void WM_OT_alembic_export(wmOperatorType *ot)
 {
-<<<<<<< HEAD
-	ot->name = "Export Alembic";
-	ot->description = "Export Alembic\nExport current scene in an Alembic archive";
-	ot->idname = "WM_OT_alembic_export";
-
-	ot->invoke = wm_alembic_export_invoke;
-	ot->exec = wm_alembic_export_exec;
-	ot->poll = WM_operator_winactive;
-	ot->ui = wm_alembic_export_draw;
-	ot->check = wm_alembic_export_check;
-
-	WM_operator_properties_filesel(ot, FILE_TYPE_FOLDER | FILE_TYPE_ALEMBIC,
-	                               FILE_BLENDER, FILE_SAVE, WM_FILESEL_FILEPATH,
-	                               FILE_DEFAULTDISPLAY, FILE_SORT_ALPHA);
-
-	RNA_def_int(ot->srna, "start", INT_MIN, INT_MIN, INT_MAX,
-	            "Start Frame",
-	            "Start frame of the export, use the default value to "
-	            "take the start frame of the current scene",
-	            INT_MIN, INT_MAX);
-
-	RNA_def_int(ot->srna, "end", INT_MIN, INT_MIN, INT_MAX,
-	            "End Frame",
-	            "End frame of the export, use the default value to "
-	            "take the end frame of the current scene",
-	            INT_MIN, INT_MAX);
-
-	RNA_def_int(ot->srna, "xsamples", 1, 1, 128,
-	            "Transform Samples", "Number of times per frame transformations are sampled", 1, 128);
-
-	RNA_def_int(ot->srna, "gsamples", 1, 1, 128,
-	            "Geometry Samples", "Number of times per frame object data are sampled", 1, 128);
-
-	RNA_def_float(ot->srna, "sh_open", 0.0f, -1.0f, 1.0f,
-	              "Shutter Open", "Time at which the shutter is open", -1.0f, 1.0f);
-
-	RNA_def_float(ot->srna, "sh_close", 1.0f, -1.0f, 1.0f,
-	              "Shutter Close", "Time at which the shutter is closed", -1.0f, 1.0f);
-
-	RNA_def_boolean(ot->srna, "selected", 0,
-	                "Selected Objects Only", "Export only selected objects");
-
-	RNA_def_boolean(ot->srna, "renderable_only", 1,
-	                "Renderable Objects Only",
-	                "Export only objects marked renderable in the outliner");
-
-	RNA_def_boolean(ot->srna, "visible_layers_only", 0,
-	                "Visible Layers Only", "Export only objects in visible layers");
-
-	RNA_def_boolean(ot->srna, "flatten", 0,
-	                "Flatten Hierarchy",
-	                "Do not preserve objects' parent/children relationship");
-
-	RNA_def_boolean(ot->srna, "uvs", 1, "UVs", "Export UVs");
-
-	RNA_def_boolean(ot->srna, "packuv", 1, "Pack UV Islands",
-	                "Export UVs with packed island");
-
-	RNA_def_boolean(ot->srna, "normals", 1, "Normals", "Export normals");
-
-	RNA_def_boolean(ot->srna, "vcolors", 0, "Vertex Colors", "Export vertex colors");
-
-	RNA_def_boolean(ot->srna, "face_sets", 0, "Face Sets", "Export per face shading group assignments");
-
-	RNA_def_boolean(ot->srna, "subdiv_schema", 0,
-	                "Use Subdivision Schema",
-	                "Export meshes using Alembic's subdivision schema");
-
-	RNA_def_boolean(ot->srna, "apply_subdiv", 0,
-	                "Apply Subsurf", "Export subdivision surfaces as meshes");
-
-	RNA_def_boolean(ot->srna, "curves_as_mesh", false,
-	                "Curves as Mesh", "Export curves and NURBS surfaces as meshes");
-
-	RNA_def_enum(ot->srna, "compression_type", rna_enum_abc_compression_items,
-	             ABC_ARCHIVE_OGAWA, "Compression", "");
-
-	RNA_def_float(ot->srna, "global_scale", 1.0f, 0.0001f, 1000.0f, "Scale",
-	              "Value by which to enlarge or shrink the objects with respect to the world's origin",
-	              0.0001f, 1000.0f);
-
-	RNA_def_boolean(ot->srna, "triangulate", false, "Triangulate",
-	                "Export Polygons (Quads & NGons) as Triangles");
-
-	RNA_def_enum(ot->srna, "quad_method", rna_enum_modifier_triangulate_quad_method_items,
-	             MOD_TRIANGULATE_QUAD_SHORTEDGE, "Quad Method", "Method for splitting the quads into triangles");
-
-	RNA_def_enum(ot->srna, "ngon_method", rna_enum_modifier_triangulate_quad_method_items,
-	             MOD_TRIANGULATE_NGON_BEAUTY, "Polygon Method", "Method for splitting the polygons into triangles");
-
-	RNA_def_boolean(ot->srna, "export_hair", 1, "Export Hair", "Exports hair particle systems as animated curves");
-	RNA_def_boolean(ot->srna, "export_particles", 1, "Export Particles", "Exports non-hair particle systems");
-
-	RNA_def_boolean(ot->srna, "as_background_job", false, "Run as Background Job",
-	                "Enable this to run the import in the background, disable to block Blender while importing. "
-	                "This option is deprecated; EXECUTE this operator to run in the foreground, and INVOKE it "
-	                "to run as a background job");
-
-	/* This dummy prop is used to check whether we need to init the start and
-	 * end frame values to that of the scene's, otherwise they are reset at
-	 * every change, draw update. */
-	RNA_def_boolean(ot->srna, "init_scene_frame_range", false, "", "");
-=======
   ot->name = "Export Alembic";
-  ot->description = "Export current scene in an Alembic archive";
+  ot->description = "Export Alembic\nExport current scene in an Alembic archive";
   ot->idname = "WM_OT_alembic_export";
 
   ot->invoke = wm_alembic_export_invoke;
@@ -591,7 +488,6 @@
    * end frame values to that of the scene's, otherwise they are reset at
    * every change, draw update. */
   RNA_def_boolean(ot->srna, "init_scene_frame_range", false, "", "");
->>>>>>> 93c19a5a
 }
 
 /* ************************************************************************** */
@@ -780,41 +676,8 @@
 
 void WM_OT_alembic_import(wmOperatorType *ot)
 {
-<<<<<<< HEAD
-	ot->name = "Import Alembic";
-	ot->description = "Import Alembic\nLoad an Alembic archive";
-	ot->idname = "WM_OT_alembic_import";
-
-	ot->invoke = wm_alembic_import_invoke;
-	ot->exec = wm_alembic_import_exec;
-	ot->poll = WM_operator_winactive;
-	ot->ui = wm_alembic_import_draw;
-
-	WM_operator_properties_filesel(ot, FILE_TYPE_FOLDER | FILE_TYPE_ALEMBIC,
-	                               FILE_BLENDER, FILE_SAVE, WM_FILESEL_FILEPATH,
-	                               FILE_DEFAULTDISPLAY, FILE_SORT_ALPHA);
-
-	RNA_def_float(ot->srna, "scale", 1.0f, 0.0001f, 1000.0f, "Scale",
-	              "Value by which to enlarge or shrink the objects with respect to the world's origin",
-	              0.0001f, 1000.0f);
-
-	RNA_def_boolean(ot->srna, "set_frame_range", true,
-	                "Set Frame Range",
-	                "If checked, update scene's start and end frame to match those of the Alembic archive");
-
-	RNA_def_boolean(ot->srna, "validate_meshes", 0,
-	                "Validate Meshes", "Check imported mesh objects for invalid data (slow)");
-
-	RNA_def_boolean(ot->srna, "is_sequence", false, "Is Sequence",
-	                "Set to true if the cache is split into separate files");
-
-	RNA_def_boolean(ot->srna, "as_background_job", false, "Run as Background Job",
-	                "Enable this to run the export in the background, disable to block Blender while exporting. "
-	                "This option is deprecated; EXECUTE this operator to run in the foreground, and INVOKE it "
-	                "to run as a background job");
-=======
   ot->name = "Import Alembic";
-  ot->description = "Load an Alembic archive";
+  ot->description = "Import Alembic\nLoad an Alembic archive";
   ot->idname = "WM_OT_alembic_import";
 
   ot->invoke = wm_alembic_import_invoke;
@@ -868,7 +731,6 @@
       "Enable this to run the export in the background, disable to block Blender while exporting. "
       "This option is deprecated; EXECUTE this operator to run in the foreground, and INVOKE it "
       "to run as a background job");
->>>>>>> 93c19a5a
 }
 
 #endif