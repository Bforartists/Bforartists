--- conflicted
+++ resolved
@@ -382,19 +382,15 @@
     blender::ui::Layout *col = &panel->column(false);
     col->prop(ptr, "root_prim_path", UI_ITEM_NONE, std::nullopt, ICON_NONE);
 
-<<<<<<< HEAD
-    uiLayout *sub = &col->column(true, IFACE_("Include"));
-    sub->use_property_split_set(false); // bfa 
-=======
     blender::ui::Layout *sub = &col->column(true, IFACE_("Include"));
->>>>>>> 27ccd8ba
+    sub->use_property_split_set(false);  // bfa
     if (CTX_wm_space_file(C)) {
       sub->prop(ptr, "selected_objects_only", UI_ITEM_NONE, std::nullopt, ICON_NONE);
     }
     sub->prop(ptr, "export_animation", UI_ITEM_NONE, std::nullopt, ICON_NONE);
 
     sub = &col->column(true, IFACE_("Blender Data"));
-    sub->use_property_split_set(false); // bfa 
+    sub->use_property_split_set(false);  // bfa
     sub->prop(ptr, "export_custom_properties", UI_ITEM_NONE, std::nullopt, ICON_NONE);
     blender::ui::Layout *props_col = &sub->column(true);
     props_col->prop(ptr, "custom_properties_namespace", UI_ITEM_NONE, std::nullopt, ICON_NONE);
@@ -403,11 +399,11 @@
     sub->prop(ptr, "allow_unicode", UI_ITEM_NONE, std::nullopt, ICON_NONE);
 
     sub = &col->column(true, IFACE_("File References"));
-    sub->use_property_split_set(false); // bfa 
+    sub->use_property_split_set(false);  // bfa
     sub->prop(ptr, "relative_paths", UI_ITEM_NONE, std::nullopt, ICON_NONE);
 
     col = &panel->column(false);
-    col->use_property_split_set(false); // bfa 
+    col->use_property_split_set(false);  // bfa
     col->prop(ptr, "convert_orientation", UI_ITEM_NONE, std::nullopt, ICON_NONE);
     if (RNA_boolean_get(ptr, "convert_orientation")) {
       col->prop(ptr, "export_global_forward_selection", UI_ITEM_NONE, std::nullopt, ICON_NONE);
@@ -425,20 +421,13 @@
     col->prop(ptr, "evaluation_mode", UI_ITEM_NONE, std::nullopt, ICON_NONE);
   }
 
-<<<<<<< HEAD
-  if (uiLayout *panel = layout->panel(C, "USD_export_types", false, IFACE_("Object Types"))) {
-    uiLayout *col = &panel->column(false);
-    col->use_property_split_set(false); // bfa 
-    col->prop(ptr, "export_meshes", UI_ITEM_NONE, std::nullopt, ICON_NONE);
-    col->prop(ptr, "export_lights", UI_ITEM_NONE, std::nullopt, ICON_NONE);
-=======
-  if (blender::ui::Layout *panel = layout.panel(
+  if (blender::ui::Layout *panel = layout->panel(
           C, "USD_export_types", false, IFACE_("Object Types")))
   {
     blender::ui::Layout &col = panel->column(false);
+    col.use_property_split_set(false);  // bfa
     col.prop(ptr, "export_meshes", UI_ITEM_NONE, std::nullopt, ICON_NONE);
     col.prop(ptr, "export_lights", UI_ITEM_NONE, std::nullopt, ICON_NONE);
->>>>>>> 27ccd8ba
 
     blender::ui::Layout &row = col.row(true);
     row.prop(ptr, "convert_world_material", UI_ITEM_NONE, std::nullopt, ICON_NONE);
@@ -452,22 +441,14 @@
     col.prop(ptr, "export_hair", UI_ITEM_NONE, std::nullopt, ICON_NONE);
   }
 
-<<<<<<< HEAD
-  if (uiLayout *panel = layout->panel(C, "USD_export_geometry", false, IFACE_("Geometry"))) {
-    uiLayout *col = &panel->column(false);
-    col->use_property_split_set(false); // bfa 
-    col->prop(ptr, "export_uvmaps", UI_ITEM_NONE, std::nullopt, ICON_NONE);
-    col->prop(ptr, "rename_uvmaps", UI_ITEM_NONE, std::nullopt, ICON_NONE);
-    col->prop(ptr, "export_normals", UI_ITEM_NONE, std::nullopt, ICON_NONE);
-=======
-  if (blender::ui::Layout *panel = layout.panel(
+  if (blender::ui::Layout *panel = layout->panel(
           C, "USD_export_geometry", false, IFACE_("Geometry")))
   {
     blender::ui::Layout &col = panel->column(false);
+    col.use_property_split_set(false);  // bfa
     col.prop(ptr, "export_uvmaps", UI_ITEM_NONE, std::nullopt, ICON_NONE);
     col.prop(ptr, "rename_uvmaps", UI_ITEM_NONE, std::nullopt, ICON_NONE);
     col.prop(ptr, "export_normals", UI_ITEM_NONE, std::nullopt, ICON_NONE);
->>>>>>> 27ccd8ba
 
     col.prop(ptr, "merge_parent_xform", UI_ITEM_NONE, std::nullopt, ICON_NONE);
     col.prop(ptr, "triangulate_meshes", UI_ITEM_NONE, std::nullopt, ICON_NONE);
@@ -479,15 +460,10 @@
     col.prop(ptr, "export_subdivision", UI_ITEM_NONE, std::nullopt, ICON_NONE);
   }
 
-<<<<<<< HEAD
-  if (uiLayout *panel = layout->panel(C, "USD_export_rigging", true, IFACE_("Rigging"))) {
-    uiLayout *col = &panel->column(false);
-    col->use_property_split_set(false); // bfa 
-=======
-  if (blender::ui::Layout *panel = layout.panel(C, "USD_export_rigging", true, IFACE_("Rigging")))
+  if (blender::ui::Layout *panel = layout, panel(C, "USD_export_rigging", true, IFACE_("Rigging")))
   {
     blender::ui::Layout &col = panel->column(false);
->>>>>>> 27ccd8ba
+    col.use_property_split_set(false);  // bfa
 
     col.prop(ptr, "export_shapekeys", UI_ITEM_NONE, std::nullopt, ICON_NONE);
     col.prop(ptr, "export_armatures", UI_ITEM_NONE, std::nullopt, ICON_NONE);
@@ -506,12 +482,8 @@
       const bool export_materials = RNA_boolean_get(ptr, "export_materials");
       panel.body->active_set(export_materials);
 
-<<<<<<< HEAD
-      uiLayout *col = &panel.body->column(false);
-      col->use_property_split_set(false); // bfa 
-=======
       blender::ui::Layout *col = &panel.body->column(false);
->>>>>>> 27ccd8ba
+      col->use_property_split_set(false);  // bfa
       col->prop(ptr, "generate_preview_surface", UI_ITEM_NONE, std::nullopt, ICON_NONE);
       col->prop(ptr, "generate_materialx_network", UI_ITEM_NONE, std::nullopt, ICON_NONE);
 
@@ -522,19 +494,11 @@
       const eUSDTexExportMode textures_mode = eUSDTexExportMode(
           RNA_enum_get(op->ptr, "export_textures_mode"));
 
-<<<<<<< HEAD
-      uiLayout *col2 = &col->column(true);
-      col2->use_property_split_set(false); // bfa original false
-      col2->enabled_set(textures_mode == USD_TEX_EXPORT_NEW_PATH);
-      col2->prop(ptr, "overwrite_textures", UI_ITEM_NONE, std::nullopt, ICON_NONE);
-      col2->prop(ptr, "usdz_downscale_size", UI_ITEM_NONE, std::nullopt, ICON_NONE);
-=======
       blender::ui::Layout &sub_col = col->column(true);
-      sub_col.use_property_split_set(true);
+      sub_col.use_property_split_set(false);  // bfa changed to false
       sub_col.enabled_set(textures_mode == USD_TEX_EXPORT_NEW_PATH);
       sub_col.prop(ptr, "overwrite_textures", UI_ITEM_NONE, std::nullopt, ICON_NONE);
       sub_col.prop(ptr, "usdz_downscale_size", UI_ITEM_NONE, std::nullopt, ICON_NONE);
->>>>>>> 27ccd8ba
       if (RNA_enum_get(ptr, "usdz_downscale_size") == USD_TEXTURE_SIZE_CUSTOM) {
         sub_col.prop(ptr, "usdz_downscale_custom_size", UI_ITEM_NONE, std::nullopt, ICON_NONE);
       }
@@ -544,14 +508,9 @@
   if (blender::ui::Layout *panel = layout.panel(
           C, "USD_export_experimental", true, IFACE_("Experimental")))
   {
-<<<<<<< HEAD
-    uiLayout *col = &panel->column(false);
-    col->use_property_split_set(false); // bfa 
-    col->prop(ptr, "use_instancing", UI_ITEM_NONE, std::nullopt, ICON_NONE);
-=======
     blender::ui::Layout &col = panel->column(false);
+    col.use_property_split_set(false);  // bfa
     col.prop(ptr, "use_instancing", UI_ITEM_NONE, std::nullopt, ICON_NONE);
->>>>>>> 27ccd8ba
   }
 }
 
@@ -1011,19 +970,13 @@
 
     col->prop(ptr, "prim_path_mask", UI_ITEM_NONE, std::nullopt, ICON_NONE);
 
-<<<<<<< HEAD
-    uiLayout *sub = &col->column(true, IFACE_("Include"));
-    sub->use_property_split_set(false); // bfa 
-    sub->prop(ptr, "import_visible_only", UI_ITEM_NONE, std::nullopt, ICON_NONE);
-    sub->prop(ptr, "import_defined_only", UI_ITEM_NONE, std::nullopt, ICON_NONE);
-=======
     blender::ui::Layout &sub = col->column(true, IFACE_("Include"));
+    sub.use_property_split_set(false);  // bfa
     sub.prop(ptr, "import_visible_only", UI_ITEM_NONE, std::nullopt, ICON_NONE);
     sub.prop(ptr, "import_defined_only", UI_ITEM_NONE, std::nullopt, ICON_NONE);
->>>>>>> 27ccd8ba
 
     col = &panel->column(false);
-    col->use_property_split_set(false); // bfa 
+    col->use_property_split_set(false);  // bfa
     col->prop(ptr, "set_frame_range", UI_ITEM_NONE, std::nullopt, ICON_NONE);
     col->prop(ptr, "create_collection", UI_ITEM_NONE, std::nullopt, ICON_NONE);
     col->prop(ptr, "relative_path", UI_ITEM_NONE, std::nullopt, ICON_NONE);
@@ -1034,29 +987,20 @@
     col->prop(ptr, "property_import_mode", UI_ITEM_NONE, std::nullopt, ICON_NONE);
   }
 
-<<<<<<< HEAD
-  if (uiLayout *panel = layout->panel(C, "USD_import_types", false, IFACE_("Object Types"))) {
-    uiLayout *col = &panel->column(false);
-    col->use_property_split_set(false); // bfa 
-    col->prop(ptr, "import_cameras", UI_ITEM_NONE, std::nullopt, ICON_NONE);
-    col->prop(ptr, "import_curves", UI_ITEM_NONE, std::nullopt, ICON_NONE);
-    col->prop(ptr, "import_lights", UI_ITEM_NONE, std::nullopt, ICON_NONE);
-
-    uiLayout *row = &col->row(true);
-    row->use_property_split_set(false); // bfa 
-    row->prop(ptr, "create_world_material", UI_ITEM_NONE, std::nullopt, ICON_NONE);
-=======
-  if (blender::ui::Layout *panel = layout.panel(
+  if (blender::ui::Layout *panel = layout->panel(
           C, "USD_import_types", false, IFACE_("Object Types")))
   {
     blender::ui::Layout &obj_col = panel->column(false);
+
+    obj_col.use_property_split_set(false);  // bfa
     obj_col.prop(ptr, "import_cameras", UI_ITEM_NONE, std::nullopt, ICON_NONE);
     obj_col.prop(ptr, "import_curves", UI_ITEM_NONE, std::nullopt, ICON_NONE);
     obj_col.prop(ptr, "import_lights", UI_ITEM_NONE, std::nullopt, ICON_NONE);
 
     blender::ui::Layout &row = obj_col.row(true);
+
+    row.use_property_split_set(false);  // bfa
     row.prop(ptr, "create_world_material", UI_ITEM_NONE, std::nullopt, ICON_NONE);
->>>>>>> 27ccd8ba
     const bool import_lights = RNA_boolean_get(ptr, "import_lights");
     row.active_set(import_lights);
 
@@ -1066,68 +1010,45 @@
     obj_col.prop(ptr, "import_points", UI_ITEM_NONE, std::nullopt, ICON_NONE);
     obj_col.prop(ptr, "import_shapes", UI_ITEM_NONE, std::nullopt, ICON_NONE);
 
-<<<<<<< HEAD
-    col = &panel->column(true, IFACE_("Display Purpose"));
-    col->use_property_split_set(false); // bfa
-    col->prop(ptr, "import_render", UI_ITEM_NONE, std::nullopt, ICON_NONE);
-    col->prop(ptr, "import_proxy", UI_ITEM_NONE, std::nullopt, ICON_NONE);
-    col->prop(ptr, "import_guide", UI_ITEM_NONE, std::nullopt, ICON_NONE);
-=======
     blender::ui::Layout &disp_col = panel->column(true, IFACE_("Display Purpose"));
+    disp_col.use_property_split_set(false);  // bfa
     disp_col.prop(ptr, "import_render", UI_ITEM_NONE, std::nullopt, ICON_NONE);
     disp_col.prop(ptr, "import_proxy", UI_ITEM_NONE, std::nullopt, ICON_NONE);
     disp_col.prop(ptr, "import_guide", UI_ITEM_NONE, std::nullopt, ICON_NONE);
->>>>>>> 27ccd8ba
 
     blender::ui::Layout &mtl_col = panel->column(true, IFACE_("Material Purpose"));
     mtl_col.prop(ptr, "mtl_purpose", UI_ITEM_NONE, std::nullopt, ICON_NONE);
   }
 
-<<<<<<< HEAD
-  if (uiLayout *panel = layout->panel(C, "USD_import_geometry", true, IFACE_("Geometry"))) {
-    uiLayout *col = &panel->column(false);
-    col->use_property_split_set(false); // bfa
-=======
-  if (blender::ui::Layout *panel = layout.panel(
+  if (blender::ui::Layout *panel = layout->panel(
           C, "USD_import_geometry", true, IFACE_("Geometry")))
   {
     blender::ui::Layout *col = &panel->column(false);
->>>>>>> 27ccd8ba
+    col->use_property_split_set(false);  // bfa
     col->prop(ptr, "read_mesh_uvs", UI_ITEM_NONE, std::nullopt, ICON_NONE);
     col->prop(ptr, "read_mesh_colors", UI_ITEM_NONE, std::nullopt, ICON_NONE);
     col->prop(ptr, "read_mesh_attributes", UI_ITEM_NONE, std::nullopt, ICON_NONE);
     col->prop(ptr, "import_subdivision", UI_ITEM_NONE, IFACE_("Subdivision"), ICON_NONE);
 
     col = &panel->column(false);
-    col->use_property_split_set(false); // bfa
+    col->use_property_split_set(false);  // bfa
     col->prop(ptr, "validate_meshes", UI_ITEM_NONE, std::nullopt, ICON_NONE);
     col->prop(ptr, "merge_parent_xform", UI_ITEM_NONE, std::nullopt, ICON_NONE);
   }
 
-<<<<<<< HEAD
-  if (uiLayout *panel = layout->panel(C, "USD_import_rigging", true, IFACE_("Rigging"))) {
-    uiLayout *col = &panel->column(false);
-    col->use_property_split_set(false); // bfa
-    col->prop(ptr, "import_blendshapes", UI_ITEM_NONE, std::nullopt, ICON_NONE);
-    col->prop(ptr, "import_skeletons", UI_ITEM_NONE, std::nullopt, ICON_NONE);
-  }
-
-  if (uiLayout *panel = layout->panel(C, "USD_import_material", true, IFACE_("Materials"))) {
-    uiLayout *col = &panel->column(false);
-    col->use_property_split_set(false); // bfa
-=======
-  if (blender::ui::Layout *panel = layout.panel(C, "USD_import_rigging", true, IFACE_("Rigging")))
+  if (blender::ui::Layout *panel = layout->panel(C, "USD_import_rigging", true, IFACE_("Rigging")))
   {
     blender::ui::Layout &col = panel->column(false);
+    col.use_property_split_set(false);  // bfa
     col.prop(ptr, "import_blendshapes", UI_ITEM_NONE, std::nullopt, ICON_NONE);
     col.prop(ptr, "import_skeletons", UI_ITEM_NONE, std::nullopt, ICON_NONE);
   }
 
-  if (blender::ui::Layout *panel = layout.panel(
+  if (blender::ui::Layout *panel = layout->panel(
           C, "USD_import_material", true, IFACE_("Materials")))
   {
     blender::ui::Layout &col = panel->column(false);
->>>>>>> 27ccd8ba
+    col.use_property_split_set(false);  // bfa
 
     col.prop(ptr, "import_all_materials", UI_ITEM_NONE, std::nullopt, ICON_NONE);
     col.prop(ptr, "import_usd_preview", UI_ITEM_NONE, std::nullopt, ICON_NONE);
@@ -1158,14 +1079,9 @@
   if (blender::ui::Layout *panel = layout.panel(
           C, "USD_import_instancing", true, IFACE_("Particles and Instancing")))
   {
-<<<<<<< HEAD
-    uiLayout *col = &panel->column(false);
-    col->use_property_split_set(false); // bfa
-    col->prop(ptr, "support_scene_instancing", UI_ITEM_NONE, std::nullopt, ICON_NONE);
-=======
     blender::ui::Layout &col = panel->column(false);
+    col.use_property_split_set(false);  // bfa
     col.prop(ptr, "support_scene_instancing", UI_ITEM_NONE, std::nullopt, ICON_NONE);
->>>>>>> 27ccd8ba
   }
 }
 
