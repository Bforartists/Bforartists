--- conflicted
+++ resolved
@@ -150,14 +150,9 @@
     blender::ui::Layout &col = panel->column(false);
 
     if (CTX_wm_space_file(C)) {
-<<<<<<< HEAD
-      uiLayout *sub = &col->column(false, IFACE_("Include"));
-      sub->use_property_split_set(false); // bfa 
-      sub->prop(ptr, "export_selected_objects", UI_ITEM_NONE, IFACE_("Selection Only"), ICON_NONE);
-=======
       blender::ui::Layout &sub = col.column(false, IFACE_("Include"));
+      sub.use_property_split_set(false);  // bfa
       sub.prop(ptr, "export_selected_objects", UI_ITEM_NONE, IFACE_("Selection Only"), ICON_NONE);
->>>>>>> 27ccd8ba
     }
 
     col.prop(ptr, "global_scale", UI_ITEM_NONE, std::nullopt, ICON_NONE);
@@ -166,28 +161,18 @@
   }
 
   /* Geometry options. */
-<<<<<<< HEAD
-  if (uiLayout *panel = layout->panel(C, "OBJ_export_geometry", false, IFACE_("Geometry"))) {
-    uiLayout *col = &panel->column(false);
-    col->use_property_split_set(false); // bfa 
-    col->prop(ptr, "export_uv", UI_ITEM_NONE, IFACE_("UV Coordinates"), ICON_NONE);
-    col->prop(ptr, "export_normals", UI_ITEM_NONE, IFACE_("Normals"), ICON_NONE);
-    col->prop(ptr, "export_colors", UI_ITEM_NONE, IFACE_("Colors"), ICON_NONE);
-    col->prop(ptr, "export_curves_as_nurbs", UI_ITEM_NONE, IFACE_("Curves as NURBS"), ICON_NONE);
-
-    col->prop(
-=======
-  if (blender::ui::Layout *panel = layout.panel(
+  if (blender::ui::Layout *panel = layout->panel(
           C, "OBJ_export_geometry", false, IFACE_("Geometry")))
   {
     blender::ui::Layout &col = panel->column(false);
+
+    col.use_property_split_set(false);  // bfa
     col.prop(ptr, "export_uv", UI_ITEM_NONE, IFACE_("UV Coordinates"), ICON_NONE);
     col.prop(ptr, "export_normals", UI_ITEM_NONE, IFACE_("Normals"), ICON_NONE);
     col.prop(ptr, "export_colors", UI_ITEM_NONE, IFACE_("Colors"), ICON_NONE);
     col.prop(ptr, "export_curves_as_nurbs", UI_ITEM_NONE, IFACE_("Curves as NURBS"), ICON_NONE);
 
     col.prop(
->>>>>>> 27ccd8ba
         ptr, "export_triangulated_mesh", UI_ITEM_NONE, IFACE_("Triangulated Mesh"), ICON_NONE);
     col.prop(ptr, "apply_modifiers", UI_ITEM_NONE, IFACE_("Apply Modifiers"), ICON_NONE);
     col.prop(ptr, "apply_transform", UI_ITEM_NONE, IFACE_("Apply Transform"), ICON_NONE);
@@ -195,31 +180,19 @@
   }
 
   /* Grouping options. */
-<<<<<<< HEAD
-  if (uiLayout *panel = layout->panel(C, "OBJ_export_grouping", false, IFACE_("Grouping"))) {
-    uiLayout *col = &panel->column(false);
-    col->use_property_split_set(false); // bfa 
-    col->prop(ptr, "export_object_groups", UI_ITEM_NONE, IFACE_("Object Groups"), ICON_NONE);
-    col->prop(ptr, "export_material_groups", UI_ITEM_NONE, IFACE_("Material Groups"), ICON_NONE);
-    col->prop(ptr, "export_vertex_groups", UI_ITEM_NONE, IFACE_("Vertex Groups"), ICON_NONE);
-    col->prop(ptr, "export_smooth_groups", UI_ITEM_NONE, IFACE_("Smooth Groups"), ICON_NONE);
-    col = &col->column(false);
-    col->use_property_split_set(false); // bfa 
-    col->enabled_set(export_smooth_groups);
-    col->prop(
-=======
-  if (blender::ui::Layout *panel = layout.panel(
+  if (blender::ui::Layout *panel = layout->panel(
           C, "OBJ_export_grouping", false, IFACE_("Grouping")))
   {
     blender::ui::Layout &col = panel->column(false);
+    col.use_property_split_set(false);  // bfa
     col.prop(ptr, "export_object_groups", UI_ITEM_NONE, IFACE_("Object Groups"), ICON_NONE);
     col.prop(ptr, "export_material_groups", UI_ITEM_NONE, IFACE_("Material Groups"), ICON_NONE);
     col.prop(ptr, "export_vertex_groups", UI_ITEM_NONE, IFACE_("Vertex Groups"), ICON_NONE);
     col.prop(ptr, "export_smooth_groups", UI_ITEM_NONE, IFACE_("Smooth Groups"), ICON_NONE);
     blender::ui::Layout &sub = col.column(false);
+    sub.use_property_split_set(false);  // bfa
     sub.enabled_set(export_smooth_groups);
     sub.prop(
->>>>>>> 27ccd8ba
         ptr, "smooth_group_bitflags", UI_ITEM_NONE, IFACE_("Smooth Group Bitflags"), ICON_NONE);
   }
 
@@ -229,14 +202,9 @@
   panel.header->prop(ptr, "export_materials", UI_ITEM_NONE, "", ICON_NONE);
   panel.header->label(IFACE_("Materials"), ICON_NONE);
   if (panel.body) {
-<<<<<<< HEAD
-    uiLayout *col = &panel.body->column(false);
-    col->use_property_split_set(false); // bfa 
-    col->enabled_set(export_materials);
-=======
     blender::ui::Layout &col = panel.body->column(false);
+    col.use_property_split_set(false);  // bfa
     col.enabled_set(export_materials);
->>>>>>> 27ccd8ba
 
     col.prop(ptr, "export_pbr_extensions", UI_ITEM_NONE, IFACE_("PBR Extensions"), ICON_NONE);
     col.prop(ptr, "path_mode", UI_ITEM_NONE, IFACE_("Path Mode"), ICON_NONE);
@@ -510,51 +478,29 @@
 
 static void ui_obj_import_settings(const bContext *C, blender::ui::Layout &layout, PointerRNA *ptr)
 {
-<<<<<<< HEAD
-  layout->use_property_split_set(true);
-  layout->use_property_decorate_set(false);
-
-  if (uiLayout *panel = layout->panel(C, "OBJ_import_general", false, IFACE_("General"))) {
-    uiLayout *col = &panel->column(false);
-    col->use_property_split_set(false); // bfa 
-    col->prop(ptr, "global_scale", UI_ITEM_NONE, std::nullopt, ICON_NONE);
-    col->prop(ptr, "clamp_size", UI_ITEM_NONE, std::nullopt, ICON_NONE);
-    col->prop(ptr, "forward_axis", UI_ITEM_NONE, IFACE_("Forward Axis"), ICON_NONE);
-    col->prop(ptr, "up_axis", UI_ITEM_NONE, IFACE_("Up Axis"), ICON_NONE);
-  }
-
-  if (uiLayout *panel = layout->panel(C, "OBJ_import_options", false, IFACE_("Options"))) {
-    uiLayout *col = &panel->column(false);
-    col->use_property_split_set(false); // bfa 
-    col->prop(ptr, "use_split_objects", UI_ITEM_NONE, std::nullopt, ICON_NONE);
-    col->prop(ptr, "use_split_groups", UI_ITEM_NONE, std::nullopt, ICON_NONE);
-    col->prop(ptr, "import_vertex_groups", UI_ITEM_NONE, std::nullopt, ICON_NONE);
-    col->prop(ptr, "validate_meshes", UI_ITEM_NONE, std::nullopt, ICON_NONE);
-    col->prop(ptr, "close_spline_loops", UI_ITEM_NONE, std::nullopt, ICON_NONE);
-    col->prop(ptr, "collection_separator", UI_ITEM_NONE, std::nullopt, ICON_NONE);
-=======
   layout.use_property_split_set(true);
   layout.use_property_decorate_set(false);
 
-  if (blender::ui::Layout *panel = layout.panel(C, "OBJ_import_general", false, IFACE_("General")))
+  if (blender::ui::Layout *panel = layout->panel(
+          C, "OBJ_import_general", false, IFACE_("General")))
   {
     blender::ui::Layout &col = panel->column(false);
+    col.use_property_split_set(false);  // bfa
     col.prop(ptr, "global_scale", UI_ITEM_NONE, std::nullopt, ICON_NONE);
     col.prop(ptr, "clamp_size", UI_ITEM_NONE, std::nullopt, ICON_NONE);
     col.prop(ptr, "forward_axis", UI_ITEM_NONE, IFACE_("Forward Axis"), ICON_NONE);
     col.prop(ptr, "up_axis", UI_ITEM_NONE, IFACE_("Up Axis"), ICON_NONE);
   }
 
-  if (blender::ui::Layout *panel = layout.panel(C, "OBJ_import_options", false, IFACE_("Options")))
-  {
+  if (uiLayout *panel = layout->panel(C, "OBJ_import_options", false, IFACE_("Options"))) {
     blender::ui::Layout &col = panel->column(false);
+    col.use_property_split_set(false);  // bfa
     col.prop(ptr, "use_split_objects", UI_ITEM_NONE, std::nullopt, ICON_NONE);
     col.prop(ptr, "use_split_groups", UI_ITEM_NONE, std::nullopt, ICON_NONE);
     col.prop(ptr, "import_vertex_groups", UI_ITEM_NONE, std::nullopt, ICON_NONE);
     col.prop(ptr, "validate_meshes", UI_ITEM_NONE, std::nullopt, ICON_NONE);
     col.prop(ptr, "close_spline_loops", UI_ITEM_NONE, std::nullopt, ICON_NONE);
     col.prop(ptr, "collection_separator", UI_ITEM_NONE, std::nullopt, ICON_NONE);
->>>>>>> 27ccd8ba
   }
 
   if (blender::ui::Layout *panel = layout.panel(
