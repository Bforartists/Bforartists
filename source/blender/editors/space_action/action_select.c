/* SPDX-License-Identifier: GPL-2.0-or-later
 * Copyright 2008 Blender Foundation. */

/** \file
 * \ingroup spaction
 */

#include <float.h>
#include <math.h>
#include <stdlib.h>
#include <string.h>

#include "MEM_guardedalloc.h"

#include "BLI_blenlib.h"
#include "BLI_dlrbTree.h"
#include "BLI_lasso_2d.h"
#include "BLI_utildefines.h"

#include "DNA_anim_types.h"
#include "DNA_gpencil_types.h"
#include "DNA_mask_types.h"
#include "DNA_object_types.h"
#include "DNA_scene_types.h"

#include "RNA_access.h"
#include "RNA_define.h"

#include "BKE_context.h"
#include "BKE_fcurve.h"
#include "BKE_gpencil.h"
#include "BKE_nla.h"

#include "UI_interface.h"
#include "UI_view2d.h"

#include "ED_anim_api.h"
#include "ED_gpencil.h"
#include "ED_keyframes_edit.h"
#include "ED_keyframes_keylist.h"
#include "ED_markers.h"
#include "ED_mask.h"
#include "ED_screen.h"
#include "ED_select_utils.h"

#include "WM_api.h"
#include "WM_types.h"

#include "action_intern.h"

<<<<<<< HEAD
#include "BLI_string.h" /*bfa - needed for BLI_strdup */

/* ************************************************************************** */
/* KEYFRAMES STUFF */
=======
/* -------------------------------------------------------------------- */
/** \name Keyframes Stuff
 * \{ */
>>>>>>> 30470368

static bAnimListElem *actkeys_find_list_element_at_position(bAnimContext *ac,
                                                            int filter,
                                                            float region_x,
                                                            float region_y)
{
  View2D *v2d = &ac->region->v2d;

  float view_x, view_y;
  int channel_index;
  UI_view2d_region_to_view(v2d, region_x, region_y, &view_x, &view_y);
  UI_view2d_listview_view_to_cell(0,
                                  ANIM_UI_get_channel_step(),
                                  0,
                                  ANIM_UI_get_first_channel_top(v2d),
                                  view_x,
                                  view_y,
                                  NULL,
                                  &channel_index);

  ListBase anim_data = {NULL, NULL};
  ANIM_animdata_filter(ac, &anim_data, filter, ac->data, ac->datatype);

  bAnimListElem *ale = BLI_findlink(&anim_data, channel_index);
  if (ale != NULL) {
    BLI_remlink(&anim_data, ale);
    ale->next = ale->prev = NULL;
  }
  ANIM_animdata_freelist(&anim_data);

  return ale;
}

static void actkeys_list_element_to_keylist(bAnimContext *ac,
                                            struct AnimKeylist *keylist,
                                            bAnimListElem *ale)
{
  AnimData *adt = ANIM_nla_mapping_get(ac, ale);

  bDopeSheet *ads = NULL;
  if (ELEM(ac->datatype, ANIMCONT_DOPESHEET, ANIMCONT_TIMELINE)) {
    ads = ac->data;
  }

  if (ale->key_data) {
    switch (ale->datatype) {
      case ALE_SCE: {
        Scene *scene = (Scene *)ale->key_data;
        scene_to_keylist(ads, scene, keylist, 0);
        break;
      }
      case ALE_OB: {
        Object *ob = (Object *)ale->key_data;
        ob_to_keylist(ads, ob, keylist, 0);
        break;
      }
      case ALE_ACT: {
        bAction *act = (bAction *)ale->key_data;
        action_to_keylist(adt, act, keylist, 0);
        break;
      }
      case ALE_FCURVE: {
        FCurve *fcu = (FCurve *)ale->key_data;
        fcurve_to_keylist(adt, fcu, keylist, 0);
        break;
      }
    }
  }
  else if (ale->type == ANIMTYPE_SUMMARY) {
    /* dopesheet summary covers everything */
    summary_to_keylist(ac, keylist, 0);
  }
  else if (ale->type == ANIMTYPE_GROUP) {
    /* TODO: why don't we just give groups key_data too? */
    bActionGroup *agrp = (bActionGroup *)ale->data;
    agroup_to_keylist(adt, agrp, keylist, 0);
  }
  else if (ale->type == ANIMTYPE_GPLAYER) {
    /* TODO: why don't we just give gplayers key_data too? */
    bGPDlayer *gpl = (bGPDlayer *)ale->data;
    gpl_to_keylist(ads, gpl, keylist);
  }
  else if (ale->type == ANIMTYPE_MASKLAYER) {
    /* TODO: why don't we just give masklayers key_data too? */
    MaskLayer *masklay = (MaskLayer *)ale->data;
    mask_to_keylist(ads, masklay, keylist);
  }
}

static void actkeys_find_key_in_list_element(bAnimContext *ac,
                                             bAnimListElem *ale,
                                             float region_x,
                                             float *r_selx,
                                             float *r_frame,
                                             bool *r_found,
                                             bool *r_is_selected)
{
  *r_found = false;

  View2D *v2d = &ac->region->v2d;

  struct AnimKeylist *keylist = ED_keylist_create();
  actkeys_list_element_to_keylist(ac, keylist, ale);
  ED_keylist_prepare_for_direct_access(keylist);

  AnimData *adt = ANIM_nla_mapping_get(ac, ale);

  /* standard channel height (to allow for some slop) */
  float key_hsize = ANIM_UI_get_channel_height() * 0.8f;
  /* half-size (for either side), but rounded up to nearest int (for easier targeting) */
  key_hsize = roundf(key_hsize / 2.0f);

  const Range2f range = {UI_view2d_region_to_view_x(v2d, region_x - (int)key_hsize),
                         UI_view2d_region_to_view_x(v2d, region_x + (int)key_hsize)};
  const ActKeyColumn *ak = ED_keylist_find_any_between(keylist, range);
  if (ak) {

    /* set the frame to use, and apply inverse-correction for NLA-mapping
     * so that the frame will get selected by the selection functions without
     * requiring to map each frame once again...
     */
    *r_selx = BKE_nla_tweakedit_remap(adt, ak->cfra, NLATIME_CONVERT_UNMAP);
    *r_frame = ak->cfra;
    *r_found = true;
    *r_is_selected = (ak->sel & SELECT) != 0;
  }

  /* cleanup temporary lists */
  ED_keylist_free(keylist);
}

static void actkeys_find_key_at_position(bAnimContext *ac,
                                         int filter,
                                         float region_x,
                                         float region_y,
                                         bAnimListElem **r_ale,
                                         float *r_selx,
                                         float *r_frame,
                                         bool *r_found,
                                         bool *r_is_selected)

{
  *r_found = false;
  *r_ale = actkeys_find_list_element_at_position(ac, filter, region_x, region_y);

  if (*r_ale != NULL) {
    actkeys_find_key_in_list_element(
        ac, *r_ale, region_x, r_selx, r_frame, r_found, r_is_selected);
  }
}

static bool actkeys_is_key_at_position(bAnimContext *ac, float region_x, float region_y)
{
  bAnimListElem *ale;
  float selx, frame;
  bool found;
  bool is_selected;

  int filter = ANIMFILTER_DATA_VISIBLE | ANIMFILTER_LIST_VISIBLE | ANIMFILTER_LIST_CHANNELS;
  actkeys_find_key_at_position(
      ac, filter, region_x, region_y, &ale, &selx, &frame, &found, &is_selected);

  if (ale != NULL) {
    MEM_freeN(ale);
  }
  return found;
}

/** \} */

/* -------------------------------------------------------------------- */
/** \name Deselect All Operator
 *
 * This operator works in one of three ways:
 * 1) (de)select all (AKEY) - test if select all or deselect all.
 * 2) invert all (CTRL-IKEY) - invert selection of all keyframes.
 * 3) (de)select all - no testing is done; only for use internal tools as normal function.
 * \{ */

/* Deselects keyframes in the action editor
 * - This is called by the deselect all operator, as well as other ones!
 *
 * - test: check if select or deselect all
 * - sel: how to select keyframes (SELECT_*)
 */
static void deselect_action_keys(bAnimContext *ac, short test, short sel)
{
  ListBase anim_data = {NULL, NULL};
  bAnimListElem *ale;
  int filter;

  KeyframeEditData ked = {{NULL}};
  KeyframeEditFunc test_cb, sel_cb;

  /* determine type-based settings */
  filter = (ANIMFILTER_DATA_VISIBLE | ANIMFILTER_LIST_VISIBLE | ANIMFILTER_NODUPLIS);

  /* filter data */
  ANIM_animdata_filter(ac, &anim_data, filter, ac->data, ac->datatype);

  /* init BezTriple looping data */
  test_cb = ANIM_editkeyframes_ok(BEZT_OK_SELECTED);

  /* See if we should be selecting or deselecting */
  if (test) {
    for (ale = anim_data.first; ale; ale = ale->next) {
      if (ale->type == ANIMTYPE_GPLAYER) {
        if (ED_gpencil_layer_frame_select_check(ale->data)) {
          sel = SELECT_SUBTRACT;
          break;
        }
      }
      else if (ale->type == ANIMTYPE_MASKLAYER) {
        if (ED_masklayer_frame_select_check(ale->data)) {
          sel = SELECT_SUBTRACT;
          break;
        }
      }
      else {
        if (ANIM_fcurve_keyframes_loop(&ked, ale->key_data, NULL, test_cb, NULL)) {
          sel = SELECT_SUBTRACT;
          break;
        }
      }
    }
  }

  /* convert sel to selectmode, and use that to get editor */
  sel_cb = ANIM_editkeyframes_select(sel);

  /* Now set the flags */
  for (ale = anim_data.first; ale; ale = ale->next) {
    if (ale->type == ANIMTYPE_GPLAYER) {
      ED_gpencil_layer_frame_select_set(ale->data, sel);
      ale->update |= ANIM_UPDATE_DEPS;
    }
    else if (ale->type == ANIMTYPE_MASKLAYER) {
      ED_masklayer_frame_select_set(ale->data, sel);
    }
    else {
      ANIM_fcurve_keyframes_loop(&ked, ale->key_data, NULL, sel_cb, NULL);
    }
  }

  /* Cleanup */
  ANIM_animdata_update(ac, &anim_data);
  ANIM_animdata_freelist(&anim_data);
}

/* ------------------- */

static int actkeys_deselectall_exec(bContext *C, wmOperator *op)
{
  bAnimContext ac;

  /* get editor data */
  if (ANIM_animdata_get_context(C, &ac) == 0) {
    return OPERATOR_CANCELLED;
  }

  /* 'standard' behavior - check if selected, then apply relevant selection */
  const int action = RNA_enum_get(op->ptr, "action");
  switch (action) {
    case SEL_TOGGLE:
      deselect_action_keys(&ac, 1, SELECT_ADD);
      break;
    case SEL_SELECT:
      deselect_action_keys(&ac, 0, SELECT_ADD);
      break;
    case SEL_DESELECT:
      deselect_action_keys(&ac, 0, SELECT_SUBTRACT);
      break;
    case SEL_INVERT:
      deselect_action_keys(&ac, 0, SELECT_INVERT);
      break;
    default:
      BLI_assert(0);
      break;
  }

  /* set notifier that keyframe selection have changed */
  WM_event_add_notifier(C, NC_ANIMATION | ND_KEYFRAME | NA_SELECTED, NULL);
  if (ANIM_animdata_can_have_greasepencil(ac.datatype)) {
    WM_event_add_notifier(C, NC_ANIMATION | ND_ANIMCHAN | NA_SELECTED, NULL);
  }
  return OPERATOR_FINISHED;
}

/*bfa - descriptions*/
static char *action_ot_select_all_get_description(bContext *UNUSED(C),
                                                  wmOperatorType *UNUSED(ot),
                                                  PointerRNA *ptr)
{
  /*Select*/
  if (RNA_enum_get(ptr, "action") == SEL_SELECT) {
    return BLI_strdup("Toggle selection of all keyframes");
  }
  /*Deselect*/
  else if (RNA_enum_get(ptr, "action") == SEL_DESELECT) {
    return BLI_strdup("Deselect all keyframes");
  }
  /*Invert*/
  else if (RNA_enum_get(ptr, "action") == SEL_INVERT) {
    return BLI_strdup("Invert selection of the selected keyframes");
  }
  return NULL;
}

void ACTION_OT_select_all(wmOperatorType *ot)
{
  /* identifiers */
  ot->name = "Select All";
  ot->idname = "ACTION_OT_select_all";
  ot->description = "Toggle selection of all keyframes";

  /* api callbacks */
  ot->exec = actkeys_deselectall_exec;
  ot->get_description = action_ot_select_all_get_description; /*bfa - descriptions*/
  ot->poll = ED_operator_action_active;

  /* flags */
  ot->flag = OPTYPE_REGISTER | OPTYPE_UNDO;

  /* properties */
  WM_operator_properties_select_all(ot);
}

/** \} */

/* -------------------------------------------------------------------- */
/** \name Box Select Operator
 *
 * This operator currently works in one of three ways:
 * - BKEY     - 1) all keyframes within region are selected #ACTKEYS_BORDERSEL_ALLKEYS.
 * - ALT-BKEY - depending on which axis of the region was larger...
 *   - 2) x-axis, so select all frames within frame range #ACTKEYS_BORDERSEL_FRAMERANGE.
 *   - 3) y-axis, so select all frames within channels that region included
 *     #ACTKEYS_BORDERSEL_CHANNELS.
 * \{ */

/* defines for box_select mode */
enum {
  ACTKEYS_BORDERSEL_ALLKEYS = 0,
  ACTKEYS_BORDERSEL_FRAMERANGE,
  ACTKEYS_BORDERSEL_CHANNELS,
} /*eActKeys_BoxSelect_Mode*/;

typedef struct BoxSelectData {
  bAnimContext *ac;
  short selectmode;

  KeyframeEditData ked;
  KeyframeEditFunc ok_cb, select_cb;
} BoxSelectData;

static void box_select_elem(
    BoxSelectData *sel_data, bAnimListElem *ale, float xmin, float xmax, bool summary)
{
  bAnimContext *ac = sel_data->ac;

  switch (ale->type) {
#if 0 /* XXX: Keyframes are not currently shown here */
    case ANIMTYPE_GPDATABLOCK: {
      bGPdata *gpd = ale->data;
      bGPDlayer *gpl;
      for (gpl = gpd->layers.first; gpl; gpl = gpl->next) {
        ED_gpencil_layer_frames_select_box(gpl, xmin, xmax, data->selectmode);
      }
      ale->update |= ANIM_UPDATE_DEPS;
      break;
    }
#endif
    case ANIMTYPE_GPLAYER: {
      ED_gpencil_layer_frames_select_box(ale->data, xmin, xmax, sel_data->selectmode);
      ale->update |= ANIM_UPDATE_DEPS;
      break;
    }
    case ANIMTYPE_MASKDATABLOCK: {
      Mask *mask = ale->data;
      MaskLayer *masklay;
      for (masklay = mask->masklayers.first; masklay; masklay = masklay->next) {
        ED_masklayer_frames_select_box(masklay, xmin, xmax, sel_data->selectmode);
      }
      break;
    }
    case ANIMTYPE_MASKLAYER: {
      ED_masklayer_frames_select_box(ale->data, xmin, xmax, sel_data->selectmode);
      break;
    }
    default: {
      if (summary) {
        break;
      }

      if (ale->type == ANIMTYPE_SUMMARY) {
        ListBase anim_data = {NULL, NULL};
        ANIM_animdata_filter(ac, &anim_data, ANIMFILTER_DATA_VISIBLE, ac->data, ac->datatype);

        LISTBASE_FOREACH (bAnimListElem *, ale2, &anim_data) {
          box_select_elem(sel_data, ale2, xmin, xmax, true);
        }

        ANIM_animdata_update(ac, &anim_data);
        ANIM_animdata_freelist(&anim_data);
      }

      if (!ELEM(ac->datatype, ANIMCONT_GPENCIL, ANIMCONT_MASK)) {
        ANIM_animchannel_keyframes_loop(
            &sel_data->ked, ac->ads, ale, sel_data->ok_cb, sel_data->select_cb, NULL);
      }
    }
  }
}

static void box_select_action(bAnimContext *ac, const rcti rect, short mode, short selectmode)
{
  ListBase anim_data = {NULL, NULL};
  bAnimListElem *ale;
  int filter;

  BoxSelectData sel_data = {.ac = ac, .selectmode = selectmode};
  View2D *v2d = &ac->region->v2d;
  rctf rectf;

  /* Convert mouse coordinates to frame ranges and channel
   * coordinates corrected for view pan/zoom. */
  UI_view2d_region_to_view(v2d, rect.xmin, rect.ymin + 2, &rectf.xmin, &rectf.ymin);
  UI_view2d_region_to_view(v2d, rect.xmax, rect.ymax - 2, &rectf.xmax, &rectf.ymax);

  /* filter data */
  filter = (ANIMFILTER_DATA_VISIBLE | ANIMFILTER_LIST_VISIBLE | ANIMFILTER_LIST_CHANNELS);
  ANIM_animdata_filter(ac, &anim_data, filter, ac->data, ac->datatype);

  /* Get beztriple editing/validation functions. */
  sel_data.select_cb = ANIM_editkeyframes_select(selectmode);

  if (ELEM(mode, ACTKEYS_BORDERSEL_FRAMERANGE, ACTKEYS_BORDERSEL_ALLKEYS)) {
    sel_data.ok_cb = ANIM_editkeyframes_ok(BEZT_OK_FRAMERANGE);
  }
  else {
    sel_data.ok_cb = NULL;
  }

  /* init editing data */
  memset(&sel_data.ked, 0, sizeof(KeyframeEditData));

  float ymax = ANIM_UI_get_first_channel_top(v2d);
  const float channel_step = ANIM_UI_get_channel_step();

  /* loop over data, doing box select */
  for (ale = anim_data.first; ale; ale = ale->next, ymax -= channel_step) {
    AnimData *adt = ANIM_nla_mapping_get(ac, ale);

    /* get new vertical minimum extent of channel */
    float ymin = ymax - channel_step;

    /* set horizontal range (if applicable) */
    if (ELEM(mode, ACTKEYS_BORDERSEL_FRAMERANGE, ACTKEYS_BORDERSEL_ALLKEYS)) {
      /* if channel is mapped in NLA, apply correction */
      if (adt) {
        sel_data.ked.iterflags &= ~(KED_F1_NLA_UNMAP | KED_F2_NLA_UNMAP);
        sel_data.ked.f1 = BKE_nla_tweakedit_remap(adt, rectf.xmin, NLATIME_CONVERT_UNMAP);
        sel_data.ked.f2 = BKE_nla_tweakedit_remap(adt, rectf.xmax, NLATIME_CONVERT_UNMAP);
      }
      else {
        sel_data.ked.iterflags |= (KED_F1_NLA_UNMAP | KED_F2_NLA_UNMAP); /* for summary tracks */
        sel_data.ked.f1 = rectf.xmin;
        sel_data.ked.f2 = rectf.xmax;
      }
    }

    /* perform vertical suitability check (if applicable) */
    if ((mode == ACTKEYS_BORDERSEL_FRAMERANGE) || !((ymax < rectf.ymin) || (ymin > rectf.ymax))) {
      box_select_elem(&sel_data, ale, rectf.xmin, rectf.xmax, false);
    }
  }

  /* cleanup */
  ANIM_animdata_update(ac, &anim_data);
  ANIM_animdata_freelist(&anim_data);
}

/* ------------------- */

static int actkeys_box_select_invoke(bContext *C, wmOperator *op, const wmEvent *event)
{
  bAnimContext ac;
  if (ANIM_animdata_get_context(C, &ac) == 0) {
    return OPERATOR_CANCELLED;
  }

  bool tweak = RNA_boolean_get(op->ptr, "tweak");
  if (tweak) {
    int mval[2];
    WM_event_drag_start_mval(event, ac.region, mval);
    if (actkeys_is_key_at_position(&ac, mval[0], mval[1])) {
      return OPERATOR_CANCELLED | OPERATOR_PASS_THROUGH;
    }
  }

  return WM_gesture_box_invoke(C, op, event);
}

static int actkeys_box_select_exec(bContext *C, wmOperator *op)
{
  bAnimContext ac;
  rcti rect;
  short mode = 0;

  /* get editor data */
  if (ANIM_animdata_get_context(C, &ac) == 0) {
    return OPERATOR_CANCELLED;
  }

  const eSelectOp sel_op = RNA_enum_get(op->ptr, "mode");
  const int selectmode = (sel_op != SEL_OP_SUB) ? SELECT_ADD : SELECT_SUBTRACT;
  if (SEL_OP_USE_PRE_DESELECT(sel_op)) {
    deselect_action_keys(&ac, 1, SELECT_SUBTRACT);
  }

  /* get settings from operator */
  WM_operator_properties_border_to_rcti(op, &rect);

  /* selection 'mode' depends on whether box_select region only matters on one axis */
  if (RNA_boolean_get(op->ptr, "axis_range")) {
    /* Mode depends on which axis of the range is larger to determine which axis to use:
     * - checking this in region-space is fine,
     *   as it's fundamentally still going to be a different rect size.
     * - the frame-range select option is favored over the channel one (x over y),
     *   as frame-range one is often used for tweaking timing when "blocking",
     *   while channels is not that useful...
     */
    if (BLI_rcti_size_x(&rect) >= BLI_rcti_size_y(&rect)) {
      mode = ACTKEYS_BORDERSEL_FRAMERANGE;
    }
    else {
      mode = ACTKEYS_BORDERSEL_CHANNELS;
    }
  }
  else {
    mode = ACTKEYS_BORDERSEL_ALLKEYS;
  }

  /* apply box_select action */
  box_select_action(&ac, rect, mode, selectmode);

  /* set notifier that keyframe selection have changed */
  WM_event_add_notifier(C, NC_ANIMATION | ND_KEYFRAME | NA_SELECTED, NULL);
  if (ANIM_animdata_can_have_greasepencil(ac.datatype)) {
    WM_event_add_notifier(C, NC_ANIMATION | ND_ANIMCHAN | NA_SELECTED, NULL);
  }
  return OPERATOR_FINISHED;
}

void ACTION_OT_select_box(wmOperatorType *ot)
{
  /* identifiers */
  ot->name = "Box Select";
  ot->idname = "ACTION_OT_select_box";
  ot->description = "Select all keyframes within the specified region";

  /* api callbacks */
  ot->invoke = actkeys_box_select_invoke;
  ot->exec = actkeys_box_select_exec;
  ot->modal = WM_gesture_box_modal;
  ot->cancel = WM_gesture_box_cancel;

  ot->poll = ED_operator_action_active;

  /* flags */
  ot->flag = OPTYPE_UNDO;

  /* rna */
  ot->prop = RNA_def_boolean(ot->srna, "axis_range", 0, "Axis Range", "");

  /* properties */
  WM_operator_properties_gesture_box(ot);
  WM_operator_properties_select_operation_simple(ot);

  PropertyRNA *prop = RNA_def_boolean(
      ot->srna, "tweak", 0, "Tweak", "Operator has been activated using a click-drag event");
  RNA_def_property_flag(prop, PROP_SKIP_SAVE);
}

/** \} */

/* -------------------------------------------------------------------- */
/** \name Region Select Operators
 *
 * "Region Select" operators include the Lasso and Circle Select operators.
 * These two ended up being lumped together, as it was easier in the
 * original Graph Editor implementation of these to do it this way.
 * \{ */

typedef struct RegionSelectData {
  bAnimContext *ac;
  short mode;
  short selectmode;

  KeyframeEditData ked;
  KeyframeEditFunc ok_cb, select_cb;
} RegionSelectData;

static void region_select_elem(RegionSelectData *sel_data, bAnimListElem *ale, bool summary)
{
  bAnimContext *ac = sel_data->ac;

  switch (ale->type) {
#if 0 /* XXX: Keyframes are not currently shown here */
    case ANIMTYPE_GPDATABLOCK: {
      bGPdata *gpd = ale->data;
      bGPDlayer *gpl;
      for (gpl = gpd->layers.first; gpl; gpl = gpl->next) {
        ED_gpencil_layer_frames_select_region(&rdata->ked, ale->data, rdata->mode, rdata->selectmode);
      }
      break;
    }
#endif
    case ANIMTYPE_GPLAYER: {
      ED_gpencil_layer_frames_select_region(
          &sel_data->ked, ale->data, sel_data->mode, sel_data->selectmode);
      ale->update |= ANIM_UPDATE_DEPS;
      break;
    }
    case ANIMTYPE_MASKDATABLOCK: {
      Mask *mask = ale->data;
      MaskLayer *masklay;
      for (masklay = mask->masklayers.first; masklay; masklay = masklay->next) {
        ED_masklayer_frames_select_region(
            &sel_data->ked, masklay, sel_data->mode, sel_data->selectmode);
      }
      break;
    }
    case ANIMTYPE_MASKLAYER: {
      ED_masklayer_frames_select_region(
          &sel_data->ked, ale->data, sel_data->mode, sel_data->selectmode);
      break;
    }
    default: {
      if (summary) {
        break;
      }

      if (ale->type == ANIMTYPE_SUMMARY) {
        ListBase anim_data = {NULL, NULL};
        ANIM_animdata_filter(ac, &anim_data, ANIMFILTER_DATA_VISIBLE, ac->data, ac->datatype);

        LISTBASE_FOREACH (bAnimListElem *, ale2, &anim_data) {
          region_select_elem(sel_data, ale2, true);
        }

        ANIM_animdata_update(ac, &anim_data);
        ANIM_animdata_freelist(&anim_data);
      }

      if (!ELEM(ac->datatype, ANIMCONT_GPENCIL, ANIMCONT_MASK)) {
        ANIM_animchannel_keyframes_loop(
            &sel_data->ked, ac->ads, ale, sel_data->ok_cb, sel_data->select_cb, NULL);
      }
    }
  }
}

static void region_select_action_keys(
    bAnimContext *ac, const rctf *rectf_view, short mode, short selectmode, void *data)
{
  ListBase anim_data = {NULL, NULL};
  bAnimListElem *ale;
  int filter;

  RegionSelectData sel_data = {.ac = ac, .mode = mode, .selectmode = selectmode};
  View2D *v2d = &ac->region->v2d;
  rctf rectf, scaled_rectf;

  /* Convert mouse coordinates to frame ranges and channel
   * coordinates corrected for view pan/zoom. */
  UI_view2d_region_to_view_rctf(v2d, rectf_view, &rectf);

  /* filter data */
  filter = (ANIMFILTER_DATA_VISIBLE | ANIMFILTER_LIST_VISIBLE | ANIMFILTER_LIST_CHANNELS);
  ANIM_animdata_filter(ac, &anim_data, filter, ac->data, ac->datatype);

  /* Get beztriple editing/validation functions. */
  sel_data.select_cb = ANIM_editkeyframes_select(selectmode);
  sel_data.ok_cb = ANIM_editkeyframes_ok(mode);

  /* init editing data */
  memset(&sel_data.ked, 0, sizeof(KeyframeEditData));
  if (mode == BEZT_OK_CHANNEL_LASSO) {
    KeyframeEdit_LassoData *data_lasso = data;
    data_lasso->rectf_scaled = &scaled_rectf;
    sel_data.ked.data = data_lasso;
  }
  else if (mode == BEZT_OK_CHANNEL_CIRCLE) {
    KeyframeEdit_CircleData *data_circle = data;
    data_circle->rectf_scaled = &scaled_rectf;
    sel_data.ked.data = data;
  }
  else {
    sel_data.ked.data = &scaled_rectf;
  }

  float ymax = ANIM_UI_get_first_channel_top(v2d);
  const float channel_step = ANIM_UI_get_channel_step();

  /* loop over data, doing region select */
  for (ale = anim_data.first; ale; ale = ale->next, ymax -= channel_step) {
    AnimData *adt = ANIM_nla_mapping_get(ac, ale);

    /* get new vertical minimum extent of channel */
    const float ymin = ymax - channel_step;

    /* compute midpoint of channel (used for testing if the key is in the region or not) */
    sel_data.ked.channel_y = (ymin + ymax) / 2.0f;

    /* if channel is mapped in NLA, apply correction
     * - Apply to the bounds being checked, not all the keyframe points,
     *   to avoid having scaling everything
     * - Save result to the scaled_rect, which is all that these operators
     *   will read from
     */
    if (adt) {
      sel_data.ked.iterflags &= ~(KED_F1_NLA_UNMAP | KED_F2_NLA_UNMAP);
      sel_data.ked.f1 = BKE_nla_tweakedit_remap(adt, rectf.xmin, NLATIME_CONVERT_UNMAP);
      sel_data.ked.f2 = BKE_nla_tweakedit_remap(adt, rectf.xmax, NLATIME_CONVERT_UNMAP);
    }
    else {
      sel_data.ked.iterflags |= (KED_F1_NLA_UNMAP | KED_F2_NLA_UNMAP); /* for summary tracks */
      sel_data.ked.f1 = rectf.xmin;
      sel_data.ked.f2 = rectf.xmax;
    }

    /* Update values for scaled_rectf - which is used to compute the mapping in the callbacks
     * NOTE: Since summary tracks need late-binding remapping, the callbacks may overwrite these
     *       with the properly remapped ked.f1/f2 values, when needed
     */
    scaled_rectf.xmin = sel_data.ked.f1;
    scaled_rectf.xmax = sel_data.ked.f2;
    scaled_rectf.ymin = ymin;
    scaled_rectf.ymax = ymax;

    /* perform vertical suitability check (if applicable) */
    if ((mode == ACTKEYS_BORDERSEL_FRAMERANGE) || !((ymax < rectf.ymin) || (ymin > rectf.ymax))) {
      region_select_elem(&sel_data, ale, false);
    }
  }

  /* cleanup */
  ANIM_animdata_update(ac, &anim_data);
  ANIM_animdata_freelist(&anim_data);
}

/* ----------------------------------- */

static int actkeys_lassoselect_exec(bContext *C, wmOperator *op)
{
  bAnimContext ac;

  KeyframeEdit_LassoData data_lasso;
  rcti rect;
  rctf rect_fl;

  /* get editor data */
  if (ANIM_animdata_get_context(C, &ac) == 0) {
    return OPERATOR_CANCELLED;
  }

  data_lasso.rectf_view = &rect_fl;
  data_lasso.mcoords = WM_gesture_lasso_path_to_array(C, op, &data_lasso.mcoords_len);
  if (data_lasso.mcoords == NULL) {
    return OPERATOR_CANCELLED;
  }

  const eSelectOp sel_op = RNA_enum_get(op->ptr, "mode");
  const int selectmode = (sel_op != SEL_OP_SUB) ? SELECT_ADD : SELECT_SUBTRACT;
  if (SEL_OP_USE_PRE_DESELECT(sel_op)) {
    deselect_action_keys(&ac, 1, SELECT_SUBTRACT);
  }

  /* get settings from operator */
  BLI_lasso_boundbox(&rect, data_lasso.mcoords, data_lasso.mcoords_len);
  BLI_rctf_rcti_copy(&rect_fl, &rect);

  /* apply box_select action */
  region_select_action_keys(&ac, &rect_fl, BEZT_OK_CHANNEL_LASSO, selectmode, &data_lasso);

  MEM_freeN((void *)data_lasso.mcoords);

  /* send notifier that keyframe selection has changed */
  WM_event_add_notifier(C, NC_ANIMATION | ND_KEYFRAME | NA_SELECTED, NULL);
  if (ANIM_animdata_can_have_greasepencil(ac.datatype)) {
    WM_event_add_notifier(C, NC_ANIMATION | ND_ANIMCHAN | NA_SELECTED, NULL);
  }
  return OPERATOR_FINISHED;
}

void ACTION_OT_select_lasso(wmOperatorType *ot)
{
  /* identifiers */
  ot->name = "Lasso Select";
  ot->description = "Select keyframe points using lasso selection";
  ot->idname = "ACTION_OT_select_lasso";

  /* api callbacks */
  ot->invoke = WM_gesture_lasso_invoke;
  ot->modal = WM_gesture_lasso_modal;
  ot->exec = actkeys_lassoselect_exec;
  ot->poll = ED_operator_action_active;
  ot->cancel = WM_gesture_lasso_cancel;

  /* flags */
  ot->flag = OPTYPE_UNDO | OPTYPE_DEPENDS_ON_CURSOR;

  /* properties */
  WM_operator_properties_gesture_lasso(ot);
  WM_operator_properties_select_operation_simple(ot);
}

/* ------------------- */

static int action_circle_select_exec(bContext *C, wmOperator *op)
{
  bAnimContext ac;

  KeyframeEdit_CircleData data = {0};
  rctf rect_fl;

  float x = RNA_int_get(op->ptr, "x");
  float y = RNA_int_get(op->ptr, "y");
  float radius = RNA_int_get(op->ptr, "radius");

  /* get editor data */
  if (ANIM_animdata_get_context(C, &ac) == 0) {
    return OPERATOR_CANCELLED;
  }

  const eSelectOp sel_op = ED_select_op_modal(RNA_enum_get(op->ptr, "mode"),
                                              WM_gesture_is_modal_first(op->customdata));
  const short selectmode = (sel_op != SEL_OP_SUB) ? SELECT_ADD : SELECT_SUBTRACT;
  if (SEL_OP_USE_PRE_DESELECT(sel_op)) {
    deselect_action_keys(&ac, 0, SELECT_SUBTRACT);
  }

  data.mval[0] = x;
  data.mval[1] = y;
  data.radius_squared = radius * radius;
  data.rectf_view = &rect_fl;

  rect_fl.xmin = x - radius;
  rect_fl.xmax = x + radius;
  rect_fl.ymin = y - radius;
  rect_fl.ymax = y + radius;

  /* apply region select action */
  region_select_action_keys(&ac, &rect_fl, BEZT_OK_CHANNEL_CIRCLE, selectmode, &data);

  /* send notifier that keyframe selection has changed */
  WM_event_add_notifier(C, NC_ANIMATION | ND_KEYFRAME | NA_SELECTED, NULL);
  if (ANIM_animdata_can_have_greasepencil(ac.datatype)) {
    WM_event_add_notifier(C, NC_ANIMATION | ND_ANIMCHAN | NA_SELECTED, NULL);
  }
  return OPERATOR_FINISHED;
}

void ACTION_OT_select_circle(wmOperatorType *ot)
{
  ot->name = "Circle Select";
  ot->description = "Select keyframe points using circle selection";
  ot->idname = "ACTION_OT_select_circle";

  ot->invoke = WM_gesture_circle_invoke;
  ot->modal = WM_gesture_circle_modal;
  ot->exec = action_circle_select_exec;
  ot->poll = ED_operator_action_active;
  ot->cancel = WM_gesture_circle_cancel;
  ot->get_name = ED_select_circle_get_name;

  /* flags */
  ot->flag = OPTYPE_UNDO;

  /* properties */
  WM_operator_properties_gesture_circle(ot);
  WM_operator_properties_select_operation_simple(ot);
}

/** \} */

/* -------------------------------------------------------------------- */
/** \name Column Select Operator
 *
 * This operator works in one of four ways:
 * - 1) select all keyframes in the same frame as a selected one  (KKEY)
 * - 2) select all keyframes in the same frame as the current frame marker (CTRL-KKEY)
 * - 3) select all keyframes in the same frame as a selected markers (SHIFT-KKEY)
 * - 4) select all keyframes that occur between selected markers (ALT-KKEY)
 * \{ */

/* defines for column-select mode */
static const EnumPropertyItem prop_column_select_types[] = {
    {ACTKEYS_COLUMNSEL_KEYS, "KEYS", 0, "On Selected Keyframes", ""},
    {ACTKEYS_COLUMNSEL_CFRA, "CFRA", 0, "On Current Frame", ""},
    {ACTKEYS_COLUMNSEL_MARKERS_COLUMN, "MARKERS_COLUMN", 0, "On Selected Markers", ""},
    {ACTKEYS_COLUMNSEL_MARKERS_BETWEEN,
     "MARKERS_BETWEEN",
     0,
     "Between Min/Max Selected Markers",
     ""},
    {0, NULL, 0, NULL, NULL},
};

/* ------------------- */

/* Selects all visible keyframes between the specified markers */
/* TODO(@ideasman42): this is almost an _exact_ duplicate of a function of the same name in
 * graph_select.c should de-duplicate. */
static void markers_selectkeys_between(bAnimContext *ac)
{
  ListBase anim_data = {NULL, NULL};
  bAnimListElem *ale;
  int filter;

  KeyframeEditFunc ok_cb, select_cb;
  KeyframeEditData ked = {{NULL}};
  float min, max;

  /* get extreme markers */
  ED_markers_get_minmax(ac->markers, 1, &min, &max);
  min -= 0.5f;
  max += 0.5f;

  /* Get editing functions + data. */
  ok_cb = ANIM_editkeyframes_ok(BEZT_OK_FRAMERANGE);
  select_cb = ANIM_editkeyframes_select(SELECT_ADD);

  ked.f1 = min;
  ked.f2 = max;

  /* filter data */
  filter = (ANIMFILTER_DATA_VISIBLE | ANIMFILTER_LIST_VISIBLE | ANIMFILTER_NODUPLIS);
  ANIM_animdata_filter(ac, &anim_data, filter, ac->data, ac->datatype);

  /* select keys in-between */
  for (ale = anim_data.first; ale; ale = ale->next) {
    switch (ale->type) {
      case ANIMTYPE_GPLAYER:
        ED_gpencil_layer_frames_select_box(ale->data, min, max, SELECT_ADD);
        ale->update |= ANIM_UPDATE_DEPS;
        break;

      case ANIMTYPE_MASKLAYER:
        ED_masklayer_frames_select_box(ale->data, min, max, SELECT_ADD);
        break;

      case ANIMTYPE_FCURVE: {
        AnimData *adt = ANIM_nla_mapping_get(ac, ale);
        if (adt) {
          ANIM_nla_mapping_apply_fcurve(adt, ale->key_data, 0, 1);
          ANIM_fcurve_keyframes_loop(&ked, ale->key_data, ok_cb, select_cb, NULL);
          ANIM_nla_mapping_apply_fcurve(adt, ale->key_data, 1, 1);
        }
        else {
          ANIM_fcurve_keyframes_loop(&ked, ale->key_data, ok_cb, select_cb, NULL);
        }
        break;
      }

      default:
        BLI_assert_msg(false, "Keys cannot be selected into this animation type.");
    }
  }

  /* Cleanup */
  ANIM_animdata_update(ac, &anim_data);
  ANIM_animdata_freelist(&anim_data);
}

/* Selects all visible keyframes in the same frames as the specified elements */
static void columnselect_action_keys(bAnimContext *ac, short mode)
{
  ListBase anim_data = {NULL, NULL};
  bAnimListElem *ale;
  int filter;

  Scene *scene = ac->scene;
  CfraElem *ce;
  KeyframeEditFunc select_cb, ok_cb;
  KeyframeEditData ked = {{NULL}};

  /* build list of columns */
  switch (mode) {
    case ACTKEYS_COLUMNSEL_KEYS: /* list of selected keys */
      if (ac->datatype == ANIMCONT_GPENCIL) {
        filter = (ANIMFILTER_DATA_VISIBLE | ANIMFILTER_LIST_VISIBLE);
        ANIM_animdata_filter(ac, &anim_data, filter, ac->data, ac->datatype);

        for (ale = anim_data.first; ale; ale = ale->next) {
          ED_gpencil_layer_make_cfra_list(ale->data, &ked.list, 1);
        }
      }
      else {
        filter = (ANIMFILTER_DATA_VISIBLE | ANIMFILTER_LIST_VISIBLE);
        ANIM_animdata_filter(ac, &anim_data, filter, ac->data, ac->datatype);

        for (ale = anim_data.first; ale; ale = ale->next) {
          if (ale->datatype == ALE_GPFRAME) {
            ED_gpencil_layer_make_cfra_list(ale->data, &ked.list, 1);
          }
          else {
            ANIM_fcurve_keyframes_loop(&ked, ale->key_data, NULL, bezt_to_cfraelem, NULL);
          }
        }
      }
      ANIM_animdata_freelist(&anim_data);
      break;

    case ACTKEYS_COLUMNSEL_CFRA: /* current frame */
      /* make a single CfraElem for storing this */
      ce = MEM_callocN(sizeof(CfraElem), "cfraElem");
      BLI_addtail(&ked.list, ce);

      ce->cfra = (float)scene->r.cfra;
      break;

    case ACTKEYS_COLUMNSEL_MARKERS_COLUMN: /* list of selected markers */
      ED_markers_make_cfra_list(ac->markers, &ked.list, SELECT);
      break;

    default: /* invalid option */
      return;
  }

  /* set up BezTriple edit callbacks */
  select_cb = ANIM_editkeyframes_select(SELECT_ADD);
  ok_cb = ANIM_editkeyframes_ok(BEZT_OK_FRAME);

  /* loop through all of the keys and select additional keyframes
   * based on the keys found to be selected above
   */
  filter = (ANIMFILTER_DATA_VISIBLE | ANIMFILTER_LIST_VISIBLE);
  ANIM_animdata_filter(ac, &anim_data, filter, ac->data, ac->datatype);

  for (ale = anim_data.first; ale; ale = ale->next) {
    AnimData *adt = ANIM_nla_mapping_get(ac, ale);

    /* loop over cfraelems (stored in the KeyframeEditData->list)
     * - we need to do this here, as we can apply fewer NLA-mapping conversions
     */
    for (ce = ked.list.first; ce; ce = ce->next) {
      /* set frame for validation callback to refer to */
      if (adt) {
        ked.f1 = BKE_nla_tweakedit_remap(adt, ce->cfra, NLATIME_CONVERT_UNMAP);
      }
      else {
        ked.f1 = ce->cfra;
      }

      /* select elements with frame number matching cfraelem */
      if (ale->type == ANIMTYPE_GPLAYER) {
        ED_gpencil_select_frame(ale->data, ce->cfra, SELECT_ADD);
        ale->update |= ANIM_UPDATE_DEPS;
      }
      else if (ale->type == ANIMTYPE_MASKLAYER) {
        ED_mask_select_frame(ale->data, ce->cfra, SELECT_ADD);
      }
      else {
        ANIM_fcurve_keyframes_loop(&ked, ale->key_data, ok_cb, select_cb, NULL);
      }
    }
  }

  /* free elements */
  BLI_freelistN(&ked.list);

  ANIM_animdata_update(ac, &anim_data);
  ANIM_animdata_freelist(&anim_data);
}

/* ------------------- */

static int actkeys_columnselect_exec(bContext *C, wmOperator *op)
{
  bAnimContext ac;
  short mode;

  /* get editor data */
  if (ANIM_animdata_get_context(C, &ac) == 0) {
    return OPERATOR_CANCELLED;
  }

  /* action to take depends on the mode */
  mode = RNA_enum_get(op->ptr, "mode");

  if (mode == ACTKEYS_COLUMNSEL_MARKERS_BETWEEN) {
    markers_selectkeys_between(&ac);
  }
  else {
    columnselect_action_keys(&ac, mode);
  }

  /* set notifier that keyframe selection have changed */
  WM_event_add_notifier(C, NC_ANIMATION | ND_KEYFRAME | NA_SELECTED, NULL);
  if (ANIM_animdata_can_have_greasepencil(ac.datatype)) {
    WM_event_add_notifier(C, NC_ANIMATION | ND_ANIMCHAN | NA_SELECTED, NULL);
  }
  return OPERATOR_FINISHED;
}

void ACTION_OT_select_column(wmOperatorType *ot)
{
  /* identifiers */
  ot->name = "Select All";
  ot->idname = "ACTION_OT_select_column";
  ot->description = "Select all keyframes on the specified frame(s)";

  /* api callbacks */
  ot->exec = actkeys_columnselect_exec;
  ot->poll = ED_operator_action_active;

  /* flags */
  ot->flag = OPTYPE_REGISTER | OPTYPE_UNDO;

  /* props */
  ot->prop = RNA_def_enum(ot->srna, "mode", prop_column_select_types, 0, "Mode", "");
  RNA_def_property_flag(ot->prop, PROP_HIDDEN);
}

/** \} */

/* -------------------------------------------------------------------- */
/** \name Select Linked Operator
 * \{ */

static int actkeys_select_linked_exec(bContext *C, wmOperator *UNUSED(op))
{
  bAnimContext ac;

  ListBase anim_data = {NULL, NULL};
  bAnimListElem *ale;
  int filter;

  KeyframeEditFunc ok_cb = ANIM_editkeyframes_ok(BEZT_OK_SELECTED);
  KeyframeEditFunc sel_cb = ANIM_editkeyframes_select(SELECT_ADD);

  /* get editor data */
  if (ANIM_animdata_get_context(C, &ac) == 0) {
    return OPERATOR_CANCELLED;
  }

  /* loop through all of the keys and select additional keyframes based on these */
  filter = (ANIMFILTER_DATA_VISIBLE | ANIMFILTER_LIST_VISIBLE | ANIMFILTER_FCURVESONLY |
            ANIMFILTER_NODUPLIS);
  ANIM_animdata_filter(&ac, &anim_data, filter, ac.data, ac.datatype);

  for (ale = anim_data.first; ale; ale = ale->next) {
    FCurve *fcu = (FCurve *)ale->key_data;

    /* check if anything selected? */
    if (ANIM_fcurve_keyframes_loop(NULL, fcu, NULL, ok_cb, NULL)) {
      /* select every keyframe in this curve then */
      ANIM_fcurve_keyframes_loop(NULL, fcu, NULL, sel_cb, NULL);
    }
  }

  /* Cleanup */
  ANIM_animdata_freelist(&anim_data);

  /* set notifier that keyframe selection has changed */
  WM_event_add_notifier(C, NC_ANIMATION | ND_KEYFRAME | NA_SELECTED, NULL);
  if (ANIM_animdata_can_have_greasepencil(ac.datatype)) {
    WM_event_add_notifier(C, NC_ANIMATION | ND_ANIMCHAN | NA_SELECTED, NULL);
  }
  return OPERATOR_FINISHED;
}

void ACTION_OT_select_linked(wmOperatorType *ot)
{
  /* identifiers */
  ot->name = "Select Linked";
  ot->idname = "ACTION_OT_select_linked";
  ot->description = "Select keyframes occurring in the same F-Curves as selected ones";

  /* api callbacks */
  ot->exec = actkeys_select_linked_exec;
  ot->poll = ED_operator_action_active;

  /* flags */
  ot->flag = OPTYPE_REGISTER | OPTYPE_UNDO;
}

/** \} */

/* -------------------------------------------------------------------- */
/** \name Select More/Less Operators
 * \{ */

/* Common code to perform selection */
static void select_moreless_action_keys(bAnimContext *ac, short mode)
{
  ListBase anim_data = {NULL, NULL};
  bAnimListElem *ale;
  int filter;

  KeyframeEditData ked = {{NULL}};
  KeyframeEditFunc build_cb;

  /* init selmap building data */
  build_cb = ANIM_editkeyframes_buildselmap(mode);

  /* loop through all of the keys and select additional keyframes based on these */
  filter = (ANIMFILTER_DATA_VISIBLE | ANIMFILTER_LIST_VISIBLE | ANIMFILTER_FCURVESONLY |
            ANIMFILTER_NODUPLIS);
  ANIM_animdata_filter(ac, &anim_data, filter, ac->data, ac->datatype);

  for (ale = anim_data.first; ale; ale = ale->next) {

    /* TODO: other types. */
    if (ale->datatype != ALE_FCURVE) {
      continue;
    }

    /* only continue if F-Curve has keyframes */
    FCurve *fcu = (FCurve *)ale->key_data;
    if (fcu->bezt == NULL) {
      continue;
    }

    /* build up map of whether F-Curve's keyframes should be selected or not */
    ked.data = MEM_callocN(fcu->totvert, "selmap actEdit more");
    ANIM_fcurve_keyframes_loop(&ked, fcu, NULL, build_cb, NULL);

    /* based on this map, adjust the selection status of the keyframes */
    ANIM_fcurve_keyframes_loop(&ked, fcu, NULL, bezt_selmap_flush, NULL);

    /* free the selmap used here */
    MEM_freeN(ked.data);
    ked.data = NULL;
  }

  /* Cleanup */
  ANIM_animdata_freelist(&anim_data);
}

/* ----------------- */

static int actkeys_select_more_exec(bContext *C, wmOperator *UNUSED(op))
{
  bAnimContext ac;

  /* get editor data */
  if (ANIM_animdata_get_context(C, &ac) == 0) {
    return OPERATOR_CANCELLED;
  }

  /* perform select changes */
  select_moreless_action_keys(&ac, SELMAP_MORE);

  /* set notifier that keyframe selection has changed */
  WM_event_add_notifier(C, NC_ANIMATION | ND_KEYFRAME | NA_SELECTED, NULL);
  if (ANIM_animdata_can_have_greasepencil(ac.datatype)) {
    WM_event_add_notifier(C, NC_ANIMATION | ND_ANIMCHAN | NA_SELECTED, NULL);
  }
  return OPERATOR_FINISHED;
}

void ACTION_OT_select_more(wmOperatorType *ot)
{
  /* identifiers */
  ot->name = "Select More";
  ot->idname = "ACTION_OT_select_more";
  ot->description = "Select keyframes beside already selected ones";

  /* api callbacks */
  ot->exec = actkeys_select_more_exec;
  ot->poll = ED_operator_action_active;

  /* flags */
  ot->flag = OPTYPE_REGISTER | OPTYPE_UNDO;
}

/* ----------------- */

static int actkeys_select_less_exec(bContext *C, wmOperator *UNUSED(op))
{
  bAnimContext ac;

  /* get editor data */
  if (ANIM_animdata_get_context(C, &ac) == 0) {
    return OPERATOR_CANCELLED;
  }

  /* perform select changes */
  select_moreless_action_keys(&ac, SELMAP_LESS);

  /* set notifier that keyframe selection has changed */
  WM_event_add_notifier(C, NC_ANIMATION | ND_KEYFRAME | NA_SELECTED, NULL);
  if (ANIM_animdata_can_have_greasepencil(ac.datatype)) {
    WM_event_add_notifier(C, NC_ANIMATION | ND_ANIMCHAN | NA_SELECTED, NULL);
  }
  return OPERATOR_FINISHED;
}

void ACTION_OT_select_less(wmOperatorType *ot)
{
  /* identifiers */
  ot->name = "Select Less";
  ot->idname = "ACTION_OT_select_less";
  ot->description = "Deselect keyframes on ends of selection islands";

  /* api callbacks */
  ot->exec = actkeys_select_less_exec;
  ot->poll = ED_operator_action_active;

  /* flags */
  ot->flag = OPTYPE_REGISTER | OPTYPE_UNDO;
}

/** \} */

/* -------------------------------------------------------------------- */
/** \name Select Left/Right Operator
 *
 * Select keyframes left/right of the current frame indicator.
 * \{ */

/* defines for left-right select tool */
static const EnumPropertyItem prop_actkeys_leftright_select_types[] = {
    {ACTKEYS_LRSEL_TEST, "CHECK", 0, "Check if Select Left or Right", ""},
    {ACTKEYS_LRSEL_LEFT, "LEFT", 0, "Before Current Frame", ""},
    {ACTKEYS_LRSEL_RIGHT, "RIGHT", 0, "After Current Frame", ""},
    {0, NULL, 0, NULL, NULL},
};

/* --------------------------------- */

static void actkeys_select_leftright(bAnimContext *ac, short leftright, short select_mode)
{
  ListBase anim_data = {NULL, NULL};
  bAnimListElem *ale;
  int filter;

  KeyframeEditFunc ok_cb, select_cb;
  KeyframeEditData ked = {{NULL}};
  Scene *scene = ac->scene;

  /* if select mode is replace, deselect all keyframes (and channels) first */
  if (select_mode == SELECT_REPLACE) {
    select_mode = SELECT_ADD;

    /* - deselect all other keyframes, so that just the newly selected remain
     * - channels aren't deselected, since we don't re-select any as a consequence
     */
    deselect_action_keys(ac, 0, SELECT_SUBTRACT);
  }

  /* set callbacks and editing data */
  ok_cb = ANIM_editkeyframes_ok(BEZT_OK_FRAMERANGE);
  select_cb = ANIM_editkeyframes_select(select_mode);

  if (leftright == ACTKEYS_LRSEL_LEFT) {
    ked.f1 = MINAFRAMEF;
    ked.f2 = (float)(scene->r.cfra + 0.1f);
  }
  else {
    ked.f1 = (float)(scene->r.cfra - 0.1f);
    ked.f2 = MAXFRAMEF;
  }

  /* filter data */
  filter = (ANIMFILTER_DATA_VISIBLE | ANIMFILTER_LIST_VISIBLE | ANIMFILTER_NODUPLIS);
  ANIM_animdata_filter(ac, &anim_data, filter, ac->data, ac->datatype);

  /* select keys */
  for (ale = anim_data.first; ale; ale = ale->next) {
    switch (ale->type) {
      case ANIMTYPE_GPLAYER:
        ED_gpencil_layer_frames_select_box(ale->data, ked.f1, ked.f2, select_mode);
        ale->update |= ANIM_UPDATE_DEPS;
        break;

      case ANIMTYPE_MASKLAYER:
        ED_masklayer_frames_select_box(ale->data, ked.f1, ked.f2, select_mode);
        break;

      case ANIMTYPE_FCURVE: {
        AnimData *adt = ANIM_nla_mapping_get(ac, ale);
        if (adt) {
          ANIM_nla_mapping_apply_fcurve(adt, ale->key_data, 0, 1);
          ANIM_fcurve_keyframes_loop(&ked, ale->key_data, ok_cb, select_cb, NULL);
          ANIM_nla_mapping_apply_fcurve(adt, ale->key_data, 1, 1);
        }
        else {
          ANIM_fcurve_keyframes_loop(&ked, ale->key_data, ok_cb, select_cb, NULL);
        }
        break;
      }

      default:
        BLI_assert_msg(false, "Keys cannot be selected into this animation type.");
    }
  }

  /* Sync marker support */
  if (select_mode == SELECT_ADD) {
    SpaceAction *saction = (SpaceAction *)ac->sl;

    if ((saction) && (saction->flag & SACTION_MARKERS_MOVE)) {
      ListBase *markers = ED_animcontext_get_markers(ac);
      TimeMarker *marker;

      for (marker = markers->first; marker; marker = marker->next) {
        if (((leftright == ACTKEYS_LRSEL_LEFT) && (marker->frame < scene->r.cfra)) ||
            ((leftright == ACTKEYS_LRSEL_RIGHT) && (marker->frame >= scene->r.cfra))) {
          marker->flag |= SELECT;
        }
        else {
          marker->flag &= ~SELECT;
        }
      }
    }
  }

  /* Cleanup */
  ANIM_animdata_update(ac, &anim_data);
  ANIM_animdata_freelist(&anim_data);
}

/* ----------------- */

static int actkeys_select_leftright_exec(bContext *C, wmOperator *op)
{
  bAnimContext ac;
  short leftright = RNA_enum_get(op->ptr, "mode");
  short selectmode;

  /* get editor data */
  if (ANIM_animdata_get_context(C, &ac) == 0) {
    return OPERATOR_CANCELLED;
  }

  /* select mode is either replace (deselect all, then add) or add/extend */
  if (RNA_boolean_get(op->ptr, "extend")) {
    selectmode = SELECT_INVERT;
  }
  else {
    selectmode = SELECT_REPLACE;
  }

  /* if "test" mode is set, we don't have any info to set this with */
  if (leftright == ACTKEYS_LRSEL_TEST) {
    return OPERATOR_CANCELLED;
  }

  /* do the selecting now */
  actkeys_select_leftright(&ac, leftright, selectmode);

  /* set notifier that keyframe selection (and channels too) have changed */
  WM_event_add_notifier(C, NC_ANIMATION | ND_KEYFRAME | NA_SELECTED, NULL);
  WM_event_add_notifier(C, NC_ANIMATION | ND_ANIMCHAN | NA_SELECTED, NULL);

  return OPERATOR_FINISHED;
}

static int actkeys_select_leftright_invoke(bContext *C, wmOperator *op, const wmEvent *event)
{
  bAnimContext ac;
  short leftright = RNA_enum_get(op->ptr, "mode");

  /* get editor data */
  if (ANIM_animdata_get_context(C, &ac) == 0) {
    return OPERATOR_CANCELLED;
  }

  /* handle mode-based testing */
  if (leftright == ACTKEYS_LRSEL_TEST) {
    Scene *scene = ac.scene;
    ARegion *region = ac.region;
    View2D *v2d = &region->v2d;
    float x;

    /* determine which side of the current frame mouse is on */
    x = UI_view2d_region_to_view_x(v2d, event->mval[0]);
    if (x < scene->r.cfra) {
      RNA_enum_set(op->ptr, "mode", ACTKEYS_LRSEL_LEFT);
    }
    else {
      RNA_enum_set(op->ptr, "mode", ACTKEYS_LRSEL_RIGHT);
    }
  }

  /* perform selection */
  return actkeys_select_leftright_exec(C, op);
}

/*bfa - descriptions*/
static char *action_ot_select_leftright_get_description(bContext *UNUSED(C),
                                                        wmOperatorType *UNUSED(ot),
                                                        PointerRNA *ptr)
{
  if (RNA_enum_get(ptr, "mode") == ACTKEYS_LRSEL_LEFT) {

    return BLI_strdup("Select keyframes to the left of the current frame");
  }
  return NULL;
}

void ACTION_OT_select_leftright(wmOperatorType *ot)
{
  PropertyRNA *prop;

  /* identifiers */
  ot->name = "Select Left/Right";
  ot->idname = "ACTION_OT_select_leftright";
  ot->description = "Select keyframes to the right of the current frame";

  /* api callbacks */
  ot->invoke = actkeys_select_leftright_invoke;
  ot->exec = actkeys_select_leftright_exec;
  ot->get_description = action_ot_select_leftright_get_description; /*bfa - descriptions*/
  ot->poll = ED_operator_action_active;

  /* flags */
  ot->flag = OPTYPE_REGISTER | OPTYPE_UNDO;

  /* properties */
  ot->prop = RNA_def_enum(
      ot->srna, "mode", prop_actkeys_leftright_select_types, ACTKEYS_LRSEL_TEST, "Mode", "");
  RNA_def_property_flag(ot->prop, PROP_SKIP_SAVE);

  prop = RNA_def_boolean(ot->srna, "extend", 0, "Extend Select", "");
  RNA_def_property_flag(prop, PROP_SKIP_SAVE);
}

/** \} */

/* -------------------------------------------------------------------- */
/** \name Mouse-Click Select Operator
 *
 * This operator works in one of three ways:
 * - 1) keyframe under mouse - no special modifiers
 * - 2) all keyframes on the same side of current frame indicator as mouse - ALT modifier
 * - 3) column select all keyframes in frame under mouse - CTRL modifier
 * - 4) all keyframes in channel under mouse - CTRL+ALT modifiers
 *
 * In addition to these basic options, the SHIFT modifier can be used to toggle the
 * selection mode between replacing the selection (without) and inverting the selection (with).
 * \{ */

/* option 1) select keyframe directly under mouse */
static void actkeys_mselect_single(bAnimContext *ac,
                                   bAnimListElem *ale,
                                   short select_mode,
                                   float selx)
{
  KeyframeEditData ked = {{NULL}};
  KeyframeEditFunc select_cb, ok_cb;

  /* get functions for selecting keyframes */
  select_cb = ANIM_editkeyframes_select(select_mode);
  ok_cb = ANIM_editkeyframes_ok(BEZT_OK_FRAME);
  ked.f1 = selx;
  ked.iterflags |= KED_F1_NLA_UNMAP;

  /* select the nominated keyframe on the given frame */
  if (ale->type == ANIMTYPE_GPLAYER) {
    ED_gpencil_select_frame(ale->data, selx, select_mode);
    ale->update |= ANIM_UPDATE_DEPS;
  }
  else if (ale->type == ANIMTYPE_MASKLAYER) {
    ED_mask_select_frame(ale->data, selx, select_mode);
  }
  else {
    if (ale->type == ANIMTYPE_SUMMARY && ale->datatype == ALE_ALL) {
      ListBase anim_data = {NULL, NULL};
      int filter;

      filter = (ANIMFILTER_DATA_VISIBLE | ANIMFILTER_LIST_VISIBLE | ANIMFILTER_NODUPLIS);
      ANIM_animdata_filter(ac, &anim_data, filter, ac->data, ac->datatype);

      /* Loop over all keys that are represented by this summary key. */
      LISTBASE_FOREACH (bAnimListElem *, ale2, &anim_data) {
        if (ale2->type == ANIMTYPE_GPLAYER) {
          ED_gpencil_select_frame(ale2->data, selx, select_mode);
          ale2->update |= ANIM_UPDATE_DEPS;
        }
        else if (ale2->type == ANIMTYPE_MASKLAYER) {
          ED_mask_select_frame(ale2->data, selx, select_mode);
        }
      }

      ANIM_animdata_update(ac, &anim_data);
      ANIM_animdata_freelist(&anim_data);
    }

    if (!ELEM(ac->datatype, ANIMCONT_GPENCIL, ANIMCONT_MASK)) {
      ANIM_animchannel_keyframes_loop(&ked, ac->ads, ale, ok_cb, select_cb, NULL);
    }
  }
}

/* Option 2) Selects all the keyframes on either side of the current frame
 * (depends on which side the mouse is on) */
/* (see actkeys_select_leftright) */

/* Option 3) Selects all visible keyframes in the same frame as the mouse click */
static void actkeys_mselect_column(bAnimContext *ac, short select_mode, float selx)
{
  ListBase anim_data = {NULL, NULL};
  bAnimListElem *ale;
  int filter;

  KeyframeEditFunc select_cb, ok_cb;
  KeyframeEditData ked = {{NULL}};

  /* set up BezTriple edit callbacks */
  select_cb = ANIM_editkeyframes_select(select_mode);
  ok_cb = ANIM_editkeyframes_ok(BEZT_OK_FRAME);

  /* loop through all of the keys and select additional keyframes
   * based on the keys found to be selected above
   */
  filter = (ANIMFILTER_DATA_VISIBLE | ANIMFILTER_LIST_VISIBLE | ANIMFILTER_NODUPLIS);
  ANIM_animdata_filter(ac, &anim_data, filter, ac->data, ac->datatype);

  for (ale = anim_data.first; ale; ale = ale->next) {
    /* select elements with frame number matching cfra */
    if (ale->type == ANIMTYPE_GPLAYER) {
      ED_gpencil_select_frame(ale->data, selx, select_mode);
      ale->update |= ANIM_UPDATE_DEPS;
    }
    else if (ale->type == ANIMTYPE_MASKLAYER) {
      ED_mask_select_frame(ale->data, selx, select_mode);
    }
    else {
      AnimData *adt = ANIM_nla_mapping_get(ac, ale);

      /* set frame for validation callback to refer to */
      if (adt) {
        ked.f1 = BKE_nla_tweakedit_remap(adt, selx, NLATIME_CONVERT_UNMAP);
      }
      else {
        ked.f1 = selx;
      }

      ANIM_fcurve_keyframes_loop(&ked, ale->key_data, ok_cb, select_cb, NULL);
    }
  }

  /* free elements */
  BLI_freelistN(&ked.list);

  ANIM_animdata_update(ac, &anim_data);
  ANIM_animdata_freelist(&anim_data);
}

/* option 4) select all keyframes in same channel */
static void actkeys_mselect_channel_only(bAnimContext *ac, bAnimListElem *ale, short select_mode)
{
  KeyframeEditFunc select_cb;

  /* get functions for selecting keyframes */
  select_cb = ANIM_editkeyframes_select(select_mode);

  /* select all keyframes in this channel */
  if (ale->type == ANIMTYPE_GPLAYER) {
    ED_gpencil_select_frames(ale->data, select_mode);
    ale->update = ANIM_UPDATE_DEPS;
  }
  else if (ale->type == ANIMTYPE_MASKLAYER) {
    ED_mask_select_frames(ale->data, select_mode);
  }
  else {
    if (ale->type == ANIMTYPE_SUMMARY && ale->datatype == ALE_ALL) {
      ListBase anim_data = {NULL, NULL};
      int filter;

      filter = (ANIMFILTER_DATA_VISIBLE | ANIMFILTER_LIST_VISIBLE | ANIMFILTER_NODUPLIS);
      ANIM_animdata_filter(ac, &anim_data, filter, ac->data, ac->datatype);

      LISTBASE_FOREACH (bAnimListElem *, ale2, &anim_data) {
        if (ale2->type == ANIMTYPE_GPLAYER) {
          ED_gpencil_select_frames(ale2->data, select_mode);
          ale2->update |= ANIM_UPDATE_DEPS;
        }
        else if (ale2->type == ANIMTYPE_MASKLAYER) {
          ED_mask_select_frames(ale2->data, select_mode);
        }
      }

      ANIM_animdata_update(ac, &anim_data);
      ANIM_animdata_freelist(&anim_data);
    }

    if (!ELEM(ac->datatype, ANIMCONT_GPENCIL, ANIMCONT_MASK)) {
      ANIM_animchannel_keyframes_loop(NULL, ac->ads, ale, NULL, select_cb, NULL);
    }
  }
}

/* ------------------- */

static int mouse_action_keys(bAnimContext *ac,
                             const int mval[2],
                             short select_mode,
                             const bool deselect_all,
                             const bool column,
                             const bool same_channel,
                             bool wait_to_deselect_others)
{
  int filter = ANIMFILTER_DATA_VISIBLE | ANIMFILTER_LIST_VISIBLE | ANIMFILTER_LIST_CHANNELS;

  bAnimListElem *ale = NULL;
  bool found = false;
  bool is_selected = false;
  float frame = 0.0f; /* frame of keyframe under mouse - NLA corrections not applied/included */
  float selx = 0.0f;  /* frame of keyframe under mouse */
  int ret_value = OPERATOR_FINISHED;

  actkeys_find_key_at_position(
      ac, filter, mval[0], mval[1], &ale, &selx, &frame, &found, &is_selected);

  if (select_mode != SELECT_REPLACE) {
    wait_to_deselect_others = false;
  }

  /* For replacing selection, if we have something to select, we have to clear existing selection.
   * The same goes if we found nothing to select, and deselect_all is true
   * (deselect on nothing behavior). */
  if ((select_mode == SELECT_REPLACE && found) || (!found && deselect_all)) {
    /* reset selection mode for next steps */
    select_mode = SELECT_ADD;

    /* Rather than deselecting others, users may want to drag to box-select (drag from empty space)
     * or tweak-translate an already selected item. If these cases may apply, delay deselection. */
    if (wait_to_deselect_others && (!found || is_selected)) {
      ret_value = OPERATOR_RUNNING_MODAL;
    }
    else {
      /* deselect all keyframes */
      deselect_action_keys(ac, 0, SELECT_SUBTRACT);

      /* highlight channel clicked on */
      if (ELEM(ac->datatype, ANIMCONT_ACTION, ANIMCONT_DOPESHEET, ANIMCONT_TIMELINE)) {
        /* deselect all other channels first */
        ANIM_anim_channels_select_set(ac, ACHANNEL_SETFLAG_CLEAR);

        /* Highlight Action-Group or F-Curve? */
        if (ale != NULL && ale->data) {
          if (ale->type == ANIMTYPE_GROUP) {
            bActionGroup *agrp = ale->data;

            agrp->flag |= AGRP_SELECTED;
            ANIM_set_active_channel(ac, ac->data, ac->datatype, filter, agrp, ANIMTYPE_GROUP);
          }
          else if (ELEM(ale->type, ANIMTYPE_FCURVE, ANIMTYPE_NLACURVE)) {
            FCurve *fcu = ale->data;

            fcu->flag |= FCURVE_SELECTED;
            ANIM_set_active_channel(ac, ac->data, ac->datatype, filter, fcu, ale->type);
          }
          else if (ale->type == ANIMTYPE_GPLAYER) {
            bGPdata *gpd = (bGPdata *)ale->id;
            bGPDlayer *gpl = ale->data;

            ED_gpencil_set_active_channel(gpd, gpl);
          }
        }
      }
      else if (ac->datatype == ANIMCONT_GPENCIL) {
        /* deselect all other channels first */
        ANIM_anim_channels_select_set(ac, ACHANNEL_SETFLAG_CLEAR);

        /* Highlight GPencil Layer */
        if (ale != NULL && ale->data != NULL && ale->type == ANIMTYPE_GPLAYER) {
          bGPdata *gpd = (bGPdata *)ale->id;
          bGPDlayer *gpl = ale->data;

          ED_gpencil_set_active_channel(gpd, gpl);
        }
      }
      else if (ac->datatype == ANIMCONT_MASK) {
        /* deselect all other channels first */
        ANIM_anim_channels_select_set(ac, ACHANNEL_SETFLAG_CLEAR);

        if (ale != NULL && ale->data != NULL && ale->type == ANIMTYPE_MASKLAYER) {
          MaskLayer *masklay = ale->data;

          masklay->flag |= MASK_LAYERFLAG_SELECT;
        }
      }
    }
  }

  /* only select keyframes if we clicked on a valid channel and hit something */
  if (ale != NULL) {
    if (found) {
      /* apply selection to keyframes */
      if (column) {
        /* select all keyframes in the same frame as the one we hit on the active channel
         * [#41077]: "frame" not "selx" here (i.e. no NLA corrections yet) as the code here
         *            does that itself again as it needs to work on multiple data-blocks.
         */
        actkeys_mselect_column(ac, select_mode, frame);
      }
      else if (same_channel) {
        /* select all keyframes in the active channel */
        actkeys_mselect_channel_only(ac, ale, select_mode);
      }
      else {
        /* select the nominated keyframe on the given frame */
        actkeys_mselect_single(ac, ale, select_mode, selx);
      }
    }

    /* flush tagged updates
     * NOTE: We temporarily add this channel back to the list so that this can happen
     */
    ListBase anim_data = {ale, ale};
    ANIM_animdata_update(ac, &anim_data);

    /* free this channel */
    MEM_freeN(ale);
  }

  return ret_value;
}

/* handle clicking */
static int actkeys_clickselect_exec(bContext *C, wmOperator *op)
{
  bAnimContext ac;
  int ret_value;

  /* get editor data */
  if (ANIM_animdata_get_context(C, &ac) == 0) {
    return OPERATOR_CANCELLED;
  }

  /* get useful pointers from animation context data */
  /* region = ac.region; */ /* UNUSED */

  /* select mode is either replace (deselect all, then add) or add/extend */
  const short selectmode = RNA_boolean_get(op->ptr, "extend") ? SELECT_INVERT : SELECT_REPLACE;
  const bool deselect_all = RNA_boolean_get(op->ptr, "deselect_all");
  const bool wait_to_deselect_others = RNA_boolean_get(op->ptr, "wait_to_deselect_others");
  int mval[2];

  /* column selection */
  const bool column = RNA_boolean_get(op->ptr, "column");
  const bool channel = RNA_boolean_get(op->ptr, "channel");

  mval[0] = RNA_int_get(op->ptr, "mouse_x");
  mval[1] = RNA_int_get(op->ptr, "mouse_y");

  /* Select keyframe(s) based upon mouse position. */
  ret_value = mouse_action_keys(
      &ac, mval, selectmode, deselect_all, column, channel, wait_to_deselect_others);

  /* set notifier that keyframe selection (and channels too) have changed */
  WM_event_add_notifier(C, NC_ANIMATION | ND_KEYFRAME | NA_SELECTED, NULL);
  WM_event_add_notifier(C, NC_ANIMATION | ND_ANIMCHAN | NA_SELECTED, NULL);

  /* for tweak grab to work */
  return ret_value | OPERATOR_PASS_THROUGH;
}

void ACTION_OT_clickselect(wmOperatorType *ot)
{
  PropertyRNA *prop;

  /* identifiers */
  ot->name = "Select Keyframes";
  ot->idname = "ACTION_OT_clickselect";
  ot->description = "Select keyframes by clicking on them";

  /* callbacks */
  ot->poll = ED_operator_action_active;
  ot->exec = actkeys_clickselect_exec;
  ot->invoke = WM_generic_select_invoke;
  ot->modal = WM_generic_select_modal;

  /* flags */
  ot->flag = OPTYPE_UNDO;

  /* properties */
  WM_operator_properties_generic_select(ot);
  /* Key-map: Enable with `Shift`. */
  prop = RNA_def_boolean(
      ot->srna,
      "extend",
      0,
      "Extend Select",
      "Toggle keyframe selection instead of leaving newly selected keyframes only");
  RNA_def_property_flag(prop, PROP_SKIP_SAVE);

  prop = RNA_def_boolean(ot->srna,
                         "deselect_all",
                         false,
                         "Deselect On Nothing",
                         "Deselect all when nothing under the cursor");
  RNA_def_property_flag(prop, PROP_SKIP_SAVE);

  /* Key-map: Enable with `Alt`. */
  prop = RNA_def_boolean(
      ot->srna,
      "column",
      0,
      "Column Select",
      "Select all keyframes that occur on the same frame as the one under the mouse");
  RNA_def_property_flag(prop, PROP_SKIP_SAVE);

  /* Key-map: Enable with `Ctrl-Alt`. */
  prop = RNA_def_boolean(ot->srna,
                         "channel",
                         0,
                         "Only Channel",
                         "Select all the keyframes in the channel under the mouse");
  RNA_def_property_flag(prop, PROP_SKIP_SAVE);
}

/** \} */<|MERGE_RESOLUTION|>--- conflicted
+++ resolved
@@ -15,6 +15,7 @@
 #include "BLI_blenlib.h"
 #include "BLI_dlrbTree.h"
 #include "BLI_lasso_2d.h"
+#include "BLI_string.h" /*bfa - needed for BLI_strdup */
 #include "BLI_utildefines.h"
 
 #include "DNA_anim_types.h"
@@ -48,16 +49,9 @@
 
 #include "action_intern.h"
 
-<<<<<<< HEAD
-#include "BLI_string.h" /*bfa - needed for BLI_strdup */
-
-/* ************************************************************************** */
-/* KEYFRAMES STUFF */
-=======
 /* -------------------------------------------------------------------- */
 /** \name Keyframes Stuff
  * \{ */
->>>>>>> 30470368
 
 static bAnimListElem *actkeys_find_list_element_at_position(bAnimContext *ac,
                                                             int filter,
