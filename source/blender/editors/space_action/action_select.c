--- conflicted
+++ resolved
@@ -173,13 +173,8 @@
 	/* identifiers */
 	ot->name = "Select All";
 	ot->idname = "ACTION_OT_select_all_toggle";
-<<<<<<< HEAD
 	ot->description = "Select All\nToggle selection of all keyframes";
-	
-=======
-	ot->description = "Toggle selection of all keyframes";
-
->>>>>>> ae01df57
+
 	/* api callbacks */
 	ot->exec = actkeys_deselectall_exec;
 	ot->poll = ED_operator_action_active;
@@ -365,13 +360,8 @@
 	/* identifiers */
 	ot->name = "Border Select";
 	ot->idname = "ACTION_OT_select_border";
-<<<<<<< HEAD
 	ot->description = "Border Select\nBorder Select selects all keyframes that are inside the rectangle\nBorder Axis Range selects all keyframes within the width of the rectangle";
-	
-=======
-	ot->description = "Select all keyframes within the specified region";
-
->>>>>>> ae01df57
+
 	/* api callbacks */
 	ot->invoke = WM_gesture_border_invoke;
 	ot->exec = actkeys_borderselect_exec;
@@ -837,13 +827,8 @@
 	/* identifiers */
 	ot->name = "Select All";
 	ot->idname = "ACTION_OT_select_column";
-<<<<<<< HEAD
 	ot->description = "Select All, Select all keyframes on the specified frame(s)";
-	
-=======
-	ot->description = "Select all keyframes on the specified frame(s)";
-
->>>>>>> ae01df57
+
 	/* api callbacks */
 	ot->exec = actkeys_columnselect_exec;
 	ot->poll = ED_operator_action_active;
@@ -900,13 +885,8 @@
 	/* identifiers */
 	ot->name = "Select Linked";
 	ot->idname = "ACTION_OT_select_linked";
-<<<<<<< HEAD
 	ot->description = "Select Linked\nSelect keyframes occurring in the same F-Curves as selected ones";
-	
-=======
-	ot->description = "Select keyframes occurring in the same F-Curves as selected ones";
-
->>>>>>> ae01df57
+
 	/* api callbacks */
 	ot->exec = actkeys_select_linked_exec;
 	ot->poll = ED_operator_action_active;
@@ -982,13 +962,8 @@
 	/* identifiers */
 	ot->name = "Select More";
 	ot->idname = "ACTION_OT_select_more";
-<<<<<<< HEAD
 	ot->description = "Select More\nSelect keyframes beside already selected ones";
-	
-=======
-	ot->description = "Select keyframes beside already selected ones";
-
->>>>>>> ae01df57
+
 	/* api callbacks */
 	ot->exec = actkeys_select_more_exec;
 	ot->poll = ED_operator_action_active;
@@ -1021,13 +996,8 @@
 	/* identifiers */
 	ot->name = "Select Less";
 	ot->idname = "ACTION_OT_select_less";
-<<<<<<< HEAD
 	ot->description = "Select Less\nDeselect keyframes on ends of selection islands";
-	
-=======
-	ot->description = "Deselect keyframes on ends of selection islands";
-
->>>>>>> ae01df57
+
 	/* api callbacks */
 	ot->exec = actkeys_select_less_exec;
 	ot->poll = ED_operator_action_active;
@@ -1198,13 +1168,8 @@
 	/* identifiers */
 	ot->name = "Select Left/Right";
 	ot->idname = "ACTION_OT_select_leftright";
-<<<<<<< HEAD
 	ot->description = "Select Left/Right\nSelect keyframes to the left or the right of the current frame";
-	
-=======
-	ot->description = "Select keyframes to the left or the right of the current frame";
-
->>>>>>> ae01df57
+
 	/* api callbacks  */
 	ot->invoke = actkeys_select_leftright_invoke;
 	ot->exec = actkeys_select_leftright_exec;
@@ -1627,13 +1592,8 @@
 	/* identifiers */
 	ot->name = "Mouse Select Keys";
 	ot->idname = "ACTION_OT_clickselect";
-<<<<<<< HEAD
 	ot->description = "Mouse Select Keys\nSelect keyframes by clicking on them";
-	
-=======
-	ot->description = "Select keyframes by clicking on them";
-
->>>>>>> ae01df57
+
 	/* callbacks */
 	ot->invoke = actkeys_clickselect_invoke;
 	ot->poll = ED_operator_action_active;
