--- conflicted
+++ resolved
@@ -186,17 +186,10 @@
 
 void ACTION_OT_select_all(wmOperatorType *ot)
 {
-<<<<<<< HEAD
-	/* identifiers */
-	ot->name = "Select All";
-	ot->idname = "ACTION_OT_select_all";
-	ot->description = "Select All\nToggle selection of all keyframes";
-=======
   /* identifiers */
   ot->name = "Select All";
   ot->idname = "ACTION_OT_select_all";
-  ot->description = "Toggle selection of all keyframes";
->>>>>>> 3ea04e77
+  ot->description = "Select All\nToggle selection of all keyframes";
 
   /* api callbacks */
   ot->exec = actkeys_deselectall_exec;
@@ -373,17 +366,10 @@
 
 void ACTION_OT_select_box(wmOperatorType *ot)
 {
-<<<<<<< HEAD
-	/* identifiers */
-	ot->name = "Box Select";
-	ot->idname = "ACTION_OT_select_box";
-	ot->description = "Box Select\nSelect all keyframes within the specified region";
-=======
   /* identifiers */
   ot->name = "Box Select";
   ot->idname = "ACTION_OT_select_box";
-  ot->description = "Select all keyframes within the specified region";
->>>>>>> 3ea04e77
+  ot->description = "Box Select\nSelect all keyframes within the specified region";
 
   /* api callbacks */
   ot->invoke = WM_gesture_box_invoke;
@@ -858,17 +844,10 @@
 
 void ACTION_OT_select_column(wmOperatorType *ot)
 {
-<<<<<<< HEAD
-	/* identifiers */
-	ot->name = "Select All";
-	ot->idname = "ACTION_OT_select_column";
-	ot->description = "Select All, Select all keyframes on the specified frame(s)";
-=======
   /* identifiers */
   ot->name = "Select All";
   ot->idname = "ACTION_OT_select_column";
-  ot->description = "Select all keyframes on the specified frame(s)";
->>>>>>> 3ea04e77
+  ot->description = "Select All, Select all keyframes on the specified frame(s)";
 
   /* api callbacks */
   ot->exec = actkeys_columnselect_exec;
@@ -924,17 +903,11 @@
 
 void ACTION_OT_select_linked(wmOperatorType *ot)
 {
-<<<<<<< HEAD
-	/* identifiers */
-	ot->name = "Select Linked";
-	ot->idname = "ACTION_OT_select_linked";
-	ot->description = "Select Linked\nSelect keyframes occurring in the same F-Curves as selected ones";
-=======
   /* identifiers */
   ot->name = "Select Linked";
   ot->idname = "ACTION_OT_select_linked";
-  ot->description = "Select keyframes occurring in the same F-Curves as selected ones";
->>>>>>> 3ea04e77
+  ot->description =
+      "Select Linked\nSelect keyframes occurring in the same F-Curves as selected ones";
 
   /* api callbacks */
   ot->exec = actkeys_select_linked_exec;
@@ -1008,17 +981,10 @@
 
 void ACTION_OT_select_more(wmOperatorType *ot)
 {
-<<<<<<< HEAD
-	/* identifiers */
-	ot->name = "Select More";
-	ot->idname = "ACTION_OT_select_more";
-	ot->description = "Select More\nSelect keyframes beside already selected ones";
-=======
   /* identifiers */
   ot->name = "Select More";
   ot->idname = "ACTION_OT_select_more";
-  ot->description = "Select keyframes beside already selected ones";
->>>>>>> 3ea04e77
+  ot->description = "Select More\nSelect keyframes beside already selected ones";
 
   /* api callbacks */
   ot->exec = actkeys_select_more_exec;
@@ -1049,17 +1015,10 @@
 
 void ACTION_OT_select_less(wmOperatorType *ot)
 {
-<<<<<<< HEAD
-	/* identifiers */
-	ot->name = "Select Less";
-	ot->idname = "ACTION_OT_select_less";
-	ot->description = "Select Less\nDeselect keyframes on ends of selection islands";
-=======
   /* identifiers */
   ot->name = "Select Less";
   ot->idname = "ACTION_OT_select_less";
-  ot->description = "Deselect keyframes on ends of selection islands";
->>>>>>> 3ea04e77
+  ot->description = "Select Less\nDeselect keyframes on ends of selection islands";
 
   /* api callbacks */
   ot->exec = actkeys_select_less_exec;
@@ -1235,17 +1194,11 @@
 {
   PropertyRNA *prop;
 
-<<<<<<< HEAD
-	/* identifiers */
-	ot->name = "Select Left/Right";
-	ot->idname = "ACTION_OT_select_leftright";
-	ot->description = "Select Left/Right\nSelect keyframes to the left or the right of the current frame";
-=======
   /* identifiers */
   ot->name = "Select Left/Right";
   ot->idname = "ACTION_OT_select_leftright";
-  ot->description = "Select keyframes to the left or the right of the current frame";
->>>>>>> 3ea04e77
+  ot->description =
+      "Select Left/Right\nSelect keyframes to the left or the right of the current frame";
 
   /* api callbacks  */
   ot->invoke = actkeys_select_leftright_invoke;
@@ -1694,40 +1647,12 @@
 
 void ACTION_OT_clickselect(wmOperatorType *ot)
 {
-<<<<<<< HEAD
-	PropertyRNA *prop;
-
-	/* identifiers */
-	ot->name = "Select Keyframes";
-	ot->idname = "ACTION_OT_clickselect";
-	ot->description = "Select Keyframes\nSelect keyframes by clicking on them";
-
-	/* callbacks */
-	ot->invoke = actkeys_clickselect_invoke;
-	ot->poll = ED_operator_action_active;
-
-	/* flags */
-	ot->flag = OPTYPE_UNDO;
-
-	/* properties */
-	prop = RNA_def_boolean(ot->srna, "extend", 0, "Extend Select",
-	                       "Toggle keyframe selection instead of leaving newly selected keyframes only"); // SHIFTKEY
-	RNA_def_property_flag(prop, PROP_SKIP_SAVE);
-
-	prop = RNA_def_boolean(ot->srna, "column", 0, "Column Select",
-	                       "Select all keyframes that occur on the same frame as the one under the mouse"); // ALTKEY
-	RNA_def_property_flag(prop, PROP_SKIP_SAVE);
-
-	prop = RNA_def_boolean(ot->srna, "channel", 0, "Only Channel",
-	                       "Select all the keyframes in the channel under the mouse"); // CTRLKEY + ALTKEY
-	RNA_def_property_flag(prop, PROP_SKIP_SAVE);
-=======
   PropertyRNA *prop;
 
   /* identifiers */
   ot->name = "Select Keyframes";
   ot->idname = "ACTION_OT_clickselect";
-  ot->description = "Select keyframes by clicking on them";
+  ot->description = "Select Keyframes\nSelect keyframes by clicking on them";
 
   /* callbacks */
   ot->invoke = actkeys_clickselect_invoke;
@@ -1760,7 +1685,6 @@
       "Only Channel",
       "Select all the keyframes in the channel under the mouse");  // CTRLKEY + ALTKEY
   RNA_def_property_flag(prop, PROP_SKIP_SAVE);
->>>>>>> 3ea04e77
 }
 
 /* ************************************************************************** */