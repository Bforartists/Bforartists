--- conflicted
+++ resolved
@@ -193,13 +193,8 @@
 {
 	/* identifiers */
 	ot->name = "Select All";
-<<<<<<< HEAD
-	ot->idname = "ACTION_OT_select_all_toggle";
+	ot->idname = "ACTION_OT_select_all";
 	ot->description = "Select All\nToggle selection of all keyframes";
-=======
-	ot->idname = "ACTION_OT_select_all";
-	ot->description = "Toggle selection of all keyframes";
->>>>>>> bf0059d2
 
 	/* api callbacks */
 	ot->exec = actkeys_deselectall_exec;
@@ -388,15 +383,9 @@
 void ACTION_OT_select_box(wmOperatorType *ot)
 {
 	/* identifiers */
-<<<<<<< HEAD
-	ot->name = "Border Select";
-	ot->idname = "ACTION_OT_select_border";
-	ot->description = "Border Select\nBorder Select selects all keyframes that are inside the rectangle\nBorder Axis Range selects all keyframes within the width of the rectangle";
-=======
 	ot->name = "Box Select";
 	ot->idname = "ACTION_OT_select_box";
-	ot->description = "Select all keyframes within the specified region";
->>>>>>> bf0059d2
+	ot->description = "Box Select\nSelect all keyframes within the specified region";
 
 	/* api callbacks */
 	ot->invoke = WM_gesture_box_invoke;
@@ -1662,7 +1651,7 @@
 	/* identifiers */
 	ot->name = "Select Keyframes";
 	ot->idname = "ACTION_OT_clickselect";
-	ot->description = "Mouse Select Keys\nSelect keyframes by clicking on them";
+	ot->description = "Select Keyframes\nSelect keyframes by clicking on them";
 
 	/* callbacks */
 	ot->invoke = actkeys_clickselect_invoke;
