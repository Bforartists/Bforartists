--- conflicted
+++ resolved
@@ -1171,11 +1171,7 @@
   ot->description = "Remove all selected keyframes";
 
   /* api callbacks */
-<<<<<<< HEAD
-  ot->invoke = WM_operator_confirm_or_exec;;
-=======
   ot->invoke = actkeys_delete_invoke;
->>>>>>> 5da03630
   ot->exec = actkeys_delete_exec;
   ot->poll = ED_operator_action_active;
 
