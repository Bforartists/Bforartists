/* SPDX-FileCopyrightText: 2001-2002 NaN Holding BV. All rights reserved.
 *
 * SPDX-License-Identifier: GPL-2.0-or-later */

/** \file
 * \ingroup spaction
 */

#include <cfloat>
#include <cmath>
#include <cstdlib>
#include <cstring>

#include "BLI_blenlib.h"
#include "BLI_map.hh"
#include "BLI_math.h"
#include "BLI_string.h" /*bfa - needed for BLI_strdup */
#include "BLI_utildefines.h"

#include "BLT_translation.h"

#include "DEG_depsgraph.h"

#include "DNA_anim_types.h"
#include "DNA_gpencil_legacy_types.h"
#include "DNA_key_types.h"
#include "DNA_mask_types.h"
#include "DNA_object_types.h"
#include "DNA_scene_types.h"

#include "RNA_access.h"
#include "RNA_define.h"
#include "RNA_enum_types.h"

#include "BKE_action.h"
#include "BKE_animsys.h"
#include "BKE_context.h"
#include "BKE_fcurve.h"
#include "BKE_global.h"
#include "BKE_gpencil_legacy.h"
#include "BKE_grease_pencil.hh"
#include "BKE_key.h"
#include "BKE_nla.h"
#include "BKE_report.h"

<<<<<<< HEAD
#include "UI_interface.h" /*bfa - needed for the icons*/
#include "UI_resources.h" /*bfa - needed for the icons*/
#include "UI_view2d.h"
=======
#include "UI_view2d.hh"
>>>>>>> 60a1d53f

#include "ED_anim_api.hh"
#include "ED_gpencil_legacy.hh"
#include "ED_grease_pencil.hh"
#include "ED_keyframes_edit.hh"
#include "ED_keyframing.hh"
#include "ED_markers.hh"
#include "ED_mask.hh"
#include "ED_screen.hh"

#include "WM_api.hh"
#include "WM_types.hh"

#include "UI_interface.hh"

#include "action_intern.hh"

/* -------------------------------------------------------------------- */
/** \name Pose Markers: Localize Markers
 * \{ */

/* ensure that there is:
 * 1) an active action editor
 * 2) that the mode will have an active action available
 * 3) that the set of markers being shown are the scene markers, not the list we're merging
 * 4) that there are some selected markers
 */
static bool act_markers_make_local_poll(bContext *C)
{
  SpaceAction *sact = CTX_wm_space_action(C);

  /* 1) */
  if (sact == nullptr) {
    return false;
  }

  /* 2) */
  if (ELEM(sact->mode, SACTCONT_ACTION, SACTCONT_SHAPEKEY) == 0) {
    return false;
  }
  if (sact->action == nullptr) {
    return false;
  }

  /* 3) */
  if (sact->flag & SACTION_POSEMARKERS_SHOW) {
    return false;
  }

  /* 4) */
  return ED_markers_get_first_selected(ED_context_get_markers(C)) != nullptr;
}

static int act_markers_make_local_exec(bContext *C, wmOperator * /*op*/)
{
  ListBase *markers = ED_context_get_markers(C);

  SpaceAction *sact = CTX_wm_space_action(C);
  bAction *act = (sact) ? sact->action : nullptr;

  TimeMarker *marker, *markern = nullptr;

  /* sanity checks */
  if (ELEM(nullptr, markers, act)) {
    return OPERATOR_CANCELLED;
  }

  /* migrate markers */
  for (marker = static_cast<TimeMarker *>(markers->first); marker; marker = markern) {
    markern = marker->next;

    /* move if marker is selected */
    if (marker->flag & SELECT) {
      BLI_remlink(markers, marker);
      BLI_addtail(&act->markers, marker);
    }
  }

  /* Now enable the "show pose-markers only" setting,
   * so that we can see that something did happen. */
  sact->flag |= SACTION_POSEMARKERS_SHOW;

  /* notifiers - both sets, as this change affects both */
  WM_event_add_notifier(C, NC_SCENE | ND_MARKERS, nullptr);
  WM_event_add_notifier(C, NC_ANIMATION | ND_MARKERS, nullptr);

  return OPERATOR_FINISHED;
}

void ACTION_OT_markers_make_local(wmOperatorType *ot)
{
  /* identifiers */
  ot->name = "Make Markers Local";
  ot->idname = "ACTION_OT_markers_make_local";
  ot->description = "Move selected scene markers to the active Action as local 'pose' markers";

  /* callbacks */
  ot->exec = act_markers_make_local_exec;
  ot->poll = act_markers_make_local_poll;

  /* flags */
  ot->flag = OPTYPE_REGISTER | OPTYPE_UNDO;
}

/** \} */

/* -------------------------------------------------------------------- */
/** \name Calculate Range
 * \{ */

/* Get the min/max keyframes. */
static bool get_keyframe_extents(bAnimContext *ac, float *min, float *max, const short onlySel)
{
  ListBase anim_data = {nullptr, nullptr};
  eAnimFilter_Flags filter;
  bool found = false;

  /* get data to filter, from Action or Dopesheet */
  /* XXX: what is sel doing here?!
   *      Commented it, was breaking things (eg. the "auto preview range" tool). */
  filter = (ANIMFILTER_DATA_VISIBLE | ANIMFILTER_LIST_VISIBLE /*| ANIMFILTER_SEL */ |
            ANIMFILTER_NODUPLIS);
  ANIM_animdata_filter(ac, &anim_data, filter, ac->data, eAnimCont_Types(ac->datatype));

  /* set large values to try to override */
  *min = 999999999.0f;
  *max = -999999999.0f;

  /* check if any channels to set range with */
  if (anim_data.first) {
    /* go through channels, finding max extents */
    LISTBASE_FOREACH (bAnimListElem *, ale, &anim_data) {
      AnimData *adt = ANIM_nla_mapping_get(ac, ale);
      if (ale->datatype == ALE_GPFRAME) {
        bGPDlayer *gpl = static_cast<bGPDlayer *>(ale->data);

        /* Find gp-frame which is less than or equal to current-frame. */
        LISTBASE_FOREACH (bGPDframe *, gpf, &gpl->frames) {
          if (!onlySel || (gpf->flag & GP_FRAME_SELECT)) {
            const float framenum = float(gpf->framenum);
            *min = min_ff(*min, framenum);
            *max = max_ff(*max, framenum);
            found = true;
          }
        }
      }
      else if (ale->datatype == ALE_MASKLAY) {
        MaskLayer *masklay = static_cast<MaskLayer *>(ale->data);
        /* Find mask layer which is less than or equal to current-frame. */
        LISTBASE_FOREACH (MaskLayerShape *, masklay_shape, &masklay->splines_shapes) {
          const float framenum = float(masklay_shape->frame);
          *min = min_ff(*min, framenum);
          *max = max_ff(*max, framenum);
          found = true;
        }
      }
      else {
        FCurve *fcu = (FCurve *)ale->key_data;
        float tmin, tmax;

        /* get range and apply necessary scaling before processing */
        if (BKE_fcurve_calc_range(fcu, &tmin, &tmax, onlySel)) {

          if (adt) {
            tmin = BKE_nla_tweakedit_remap(adt, tmin, NLATIME_CONVERT_MAP);
            tmax = BKE_nla_tweakedit_remap(adt, tmax, NLATIME_CONVERT_MAP);
          }

          /* Try to set cur using these values,
           * if they're more extreme than previously set values. */
          *min = min_ff(*min, tmin);
          *max = max_ff(*max, tmax);
          found = true;
        }
      }
    }

    if (fabsf(*max - *min) < 0.001f) {
      *min -= 0.0005f;
      *max += 0.0005f;
    }

    /* free memory */
    ANIM_animdata_freelist(&anim_data);
  }
  else {
    /* set default range */
    if (ac->scene) {
      *min = float(ac->scene->r.sfra);
      *max = float(ac->scene->r.efra);
    }
    else {
      *min = -5;
      *max = 100;
    }
  }

  return found;
}

/** \} */

/* -------------------------------------------------------------------- */
/** \name View: Automatic Preview-Range Operator
 * \{ */

static int actkeys_previewrange_exec(bContext *C, wmOperator * /*op*/)
{
  bAnimContext ac;
  Scene *scene;
  float min, max;

  /* get editor data */
  if (ANIM_animdata_get_context(C, &ac) == 0) {
    return OPERATOR_CANCELLED;
  }
  if (ac.scene == nullptr) {
    return OPERATOR_CANCELLED;
  }

  scene = ac.scene;

  /* set the range directly */
  get_keyframe_extents(&ac, &min, &max, true);
  scene->r.flag |= SCER_PRV_RANGE;
  scene->r.psfra = floorf(min);
  scene->r.pefra = ceilf(max);

  if (scene->r.psfra == scene->r.pefra) {
    scene->r.pefra = scene->r.psfra + 1;
  }

  /* set notifier that things have changed */
  /* XXX err... there's nothing for frame ranges yet, but this should do fine too */
  WM_event_add_notifier(C, NC_SCENE | ND_FRAME, ac.scene);

  return OPERATOR_FINISHED;
}

void ACTION_OT_previewrange_set(wmOperatorType *ot)
{
  /* identifiers */
  ot->name = "Set Preview Range to Selected";
  ot->idname = "ACTION_OT_previewrange_set";
  ot->description = "Set Preview Range based on extents of selected Keyframes";

  /* api callbacks */
  ot->exec = actkeys_previewrange_exec;
  ot->poll = ED_operator_action_active;

  /* flags */
  ot->flag = OPTYPE_REGISTER | OPTYPE_UNDO;
}

/** \} */

/* -------------------------------------------------------------------- */
/** \name View: All Operator
 * \{ */

/**
 * Find the extents of the active channel
 *
 * \param r_min: Bottom y-extent of channel.
 * \param r_max: Top y-extent of channel.
 * \return Success of finding a selected channel.
 */
static bool actkeys_channels_get_selected_extents(bAnimContext *ac, float *r_min, float *r_max)
{
  ListBase anim_data = {nullptr, nullptr};
  bAnimListElem *ale;
  eAnimFilter_Flags filter;

  /* NOTE: not bool, since we want prioritize individual channels over expanders. */
  short found = 0;

  /* get all items - we need to do it this way */
  filter = (ANIMFILTER_DATA_VISIBLE | ANIMFILTER_LIST_VISIBLE | ANIMFILTER_LIST_CHANNELS);
  ANIM_animdata_filter(ac, &anim_data, filter, ac->data, eAnimCont_Types(ac->datatype));

  /* loop through all channels, finding the first one that's selected */
  float ymax = ANIM_UI_get_first_channel_top(&ac->region->v2d);
  const float channel_step = ANIM_UI_get_channel_step();
  for (ale = static_cast<bAnimListElem *>(anim_data.first); ale;
       ale = ale->next, ymax -= channel_step)
  {
    const bAnimChannelType *acf = ANIM_channel_get_typeinfo(ale);

    /* must be selected... */
    if (acf && acf->has_setting(ac, ale, ACHANNEL_SETTING_SELECT) &&
        ANIM_channel_setting_get(ac, ale, ACHANNEL_SETTING_SELECT))
    {
      /* update best estimate */
      *r_min = ymax - ANIM_UI_get_channel_height();
      *r_max = ymax;

      /* is this high enough priority yet? */
      found = acf->channel_role;

      /* only stop our search when we've found an actual channel
       * - data-block expanders get less priority so that we don't abort prematurely
       */
      if (found == ACHANNEL_ROLE_CHANNEL) {
        break;
      }
    }
  }

  /* free all temp data */
  ANIM_animdata_freelist(&anim_data);

  return (found != 0);
}

static int actkeys_viewall(bContext *C, const bool only_sel)
{
  bAnimContext ac;
  View2D *v2d;
  float extra, min, max;
  bool found;

  /* get editor data */
  if (ANIM_animdata_get_context(C, &ac) == 0) {
    return OPERATOR_CANCELLED;
  }
  v2d = &ac.region->v2d;

  /* set the horizontal range, with an extra offset so that the extreme keys will be in view */
  found = get_keyframe_extents(&ac, &min, &max, only_sel);

  if (only_sel && (found == false)) {
    return OPERATOR_CANCELLED;
  }

  if (fabsf(max - min) < 1.0f) {
    /* Exception - center the single keyframe. */
    float xwidth = BLI_rctf_size_x(&v2d->cur);

    v2d->cur.xmin = min - xwidth / 2.0f;
    v2d->cur.xmax = max + xwidth / 2.0f;
  }
  else {
    /* Normal case - stretch the two keyframes out to fill the space, with extra spacing */
    v2d->cur.xmin = min;
    v2d->cur.xmax = max;

    extra = 0.125f * BLI_rctf_size_x(&v2d->cur);
    v2d->cur.xmin -= extra;
    v2d->cur.xmax += extra;
  }

  /* set vertical range */
  if (only_sel == false) {
    /* view all -> the summary channel is usually the shows everything,
     * and resides right at the top... */
    v2d->cur.ymax = 0.0f;
    v2d->cur.ymin = float(-BLI_rcti_size_y(&v2d->mask));
  }
  else {
    /* locate first selected channel (or the active one), and frame those */
    float ymin = v2d->cur.ymin;
    float ymax = v2d->cur.ymax;

    if (actkeys_channels_get_selected_extents(&ac, &ymin, &ymax)) {
      /* recenter the view so that this range is in the middle */
      float ymid = (ymax - ymin) / 2.0f + ymin;
      float x_center;

      UI_view2d_center_get(v2d, &x_center, nullptr);
      UI_view2d_center_set(v2d, x_center, ymid);
    }
  }

  /* do View2D syncing */
  UI_view2d_sync(CTX_wm_screen(C), CTX_wm_area(C), v2d, V2D_LOCK_COPY);

  /* just redraw this view */
  ED_area_tag_redraw(CTX_wm_area(C));

  return OPERATOR_FINISHED;
}

/* ......... */

static int actkeys_viewall_exec(bContext *C, wmOperator * /*op*/)
{
  /* whole range */
  return actkeys_viewall(C, false);
}

static int actkeys_viewsel_exec(bContext *C, wmOperator * /*op*/)
{
  /* only selected */
  return actkeys_viewall(C, true);
}

/* ......... */

void ACTION_OT_view_all(wmOperatorType *ot)
{
  /* identifiers */
  ot->name = "Frame All";
  ot->idname = "ACTION_OT_view_all";
  ot->description = "Reset viewable area to show full keyframe range";

  /* api callbacks */
  ot->exec = actkeys_viewall_exec;
  ot->poll = ED_operator_action_active;

  /* flags */
  ot->flag = 0;
}

void ACTION_OT_view_selected(wmOperatorType *ot)
{
  /* identifiers */
  ot->name = "Frame Selected";
  ot->idname = "ACTION_OT_view_selected";
  ot->description = "Reset viewable area to show selected keyframes range";

  /* api callbacks */
  ot->exec = actkeys_viewsel_exec;
  ot->poll = ED_operator_action_active;

  /* flags */
  ot->flag = 0;
}

/** \} */

/* -------------------------------------------------------------------- */
/** \name View: Frame Operator
 * \{ */

static int actkeys_view_frame_exec(bContext *C, wmOperator *op)
{
  const int smooth_viewtx = WM_operator_smooth_viewtx_get(op);
  ANIM_center_frame(C, smooth_viewtx);

  return OPERATOR_FINISHED;
}

void ACTION_OT_view_frame(wmOperatorType *ot)
{
  /* identifiers */
  ot->name = "Go to Current Frame";
  ot->idname = "ACTION_OT_view_frame";
  ot->description = "Move the view to the current frame";

  /* api callbacks */
  ot->exec = actkeys_view_frame_exec;
  ot->poll = ED_operator_action_active;

  /* flags */
  ot->flag = 0;
}

/** \} */

/* -------------------------------------------------------------------- */
/** \name Keyframes: Copy/Paste Operator
 * \{ */

/* NOTE: the backend code for this is shared with the graph editor */

static short copy_action_keys(bAnimContext *ac)
{
  ListBase anim_data = {nullptr, nullptr};
  eAnimFilter_Flags filter;
  short ok = 0;

  /* clear buffer first */
  ANIM_fcurves_copybuf_free();

  /* filter data */
  filter = (ANIMFILTER_DATA_VISIBLE | ANIMFILTER_LIST_VISIBLE | ANIMFILTER_FCURVESONLY |
            ANIMFILTER_NODUPLIS);
  ANIM_animdata_filter(ac, &anim_data, filter, ac->data, eAnimCont_Types(ac->datatype));

  /* copy keyframes */
  ok = copy_animedit_keys(ac, &anim_data);

  /* clean up */
  ANIM_animdata_freelist(&anim_data);

  return ok;
}

static eKeyPasteError paste_action_keys(bAnimContext *ac,
                                        const eKeyPasteOffset offset_mode,
                                        const eKeyMergeMode merge_mode,
                                        bool flip)
{
  ListBase anim_data = {nullptr, nullptr};
  eAnimFilter_Flags filter;

  /* filter data
   * - First time we try to filter more strictly, allowing only selected channels
   *   to allow copying animation between channels
   * - Second time, we loosen things up if nothing was found the first time, allowing
   *   users to just paste keyframes back into the original curve again #31670.
   */
  filter = (ANIMFILTER_DATA_VISIBLE | ANIMFILTER_LIST_VISIBLE | ANIMFILTER_FOREDIT |
            ANIMFILTER_FCURVESONLY | ANIMFILTER_NODUPLIS);

  if (ANIM_animdata_filter(
          ac, &anim_data, filter | ANIMFILTER_SEL, ac->data, eAnimCont_Types(ac->datatype)) == 0)
  {
    ANIM_animdata_filter(ac, &anim_data, filter, ac->data, eAnimCont_Types(ac->datatype));
  }

  /* Value offset is always None because the user cannot see the effect of it. */
  const eKeyPasteError ok = paste_animedit_keys(
      ac, &anim_data, offset_mode, KEYFRAME_PASTE_VALUE_OFFSET_NONE, merge_mode, flip);

  /* clean up */
  ANIM_animdata_freelist(&anim_data);

  return ok;
}

/* ------------------- */

static int actkeys_copy_exec(bContext *C, wmOperator *op)
{
  bAnimContext ac;

  /* get editor data */
  if (ANIM_animdata_get_context(C, &ac) == 0) {
    return OPERATOR_CANCELLED;
  }

  /* copy keyframes */
  if (ac.datatype == ANIMCONT_GPENCIL) {
    if (ED_gpencil_anim_copybuf_copy(&ac) == false) {
      /* check if anything ended up in the buffer */
      BKE_report(op->reports, RPT_ERROR, "No keyframes copied to the internal clipboard");
      return OPERATOR_CANCELLED;
    }
  }
  else if (ac.datatype == ANIMCONT_MASK) {
    /* FIXME: support this case. */
    BKE_report(op->reports, RPT_ERROR, "Keyframe pasting is not available for mask mode");
    return OPERATOR_CANCELLED;
  }
  else {
    /* Both copy function needs to be evaluated to account for mixed selection */
    const short kf_empty = copy_action_keys(&ac);
    const bool gpf_ok = ED_gpencil_anim_copybuf_copy(&ac);

    if (kf_empty && !gpf_ok) {
      BKE_report(op->reports, RPT_ERROR, "No keyframes copied to the internal clipboard");
      return OPERATOR_CANCELLED;
    }
  }

  return OPERATOR_FINISHED;
}

void ACTION_OT_copy(wmOperatorType *ot)
{
  /* identifiers */
  ot->name = "Copy Keyframes";
  ot->idname = "ACTION_OT_copy";
  ot->description = "Copy selected keyframes to the internal clipboard";

  /* api callbacks */
  ot->exec = actkeys_copy_exec;
  ot->poll = ED_operator_action_active;

  /* flags */
  ot->flag = OPTYPE_REGISTER | OPTYPE_UNDO;
}

static int actkeys_paste_exec(bContext *C, wmOperator *op)
{
  bAnimContext ac;

  const eKeyPasteOffset offset_mode = eKeyPasteOffset(RNA_enum_get(op->ptr, "offset"));
  const eKeyMergeMode merge_mode = eKeyMergeMode(RNA_enum_get(op->ptr, "merge"));
  const bool flipped = RNA_boolean_get(op->ptr, "flipped");

  bool gpframes_inbuf = false;

  /* get editor data */
  if (ANIM_animdata_get_context(C, &ac) == 0) {
    return OPERATOR_CANCELLED;
  }

  /* ac.reports by default will be the global reports list, which won't show warnings */
  ac.reports = op->reports;

  /* paste keyframes */
  if (ac.datatype == ANIMCONT_GPENCIL) {
    if (ED_gpencil_anim_copybuf_paste(&ac, offset_mode) == false) {
      BKE_report(op->reports, RPT_ERROR, "No data in the internal clipboard to paste");
      return OPERATOR_CANCELLED;
    }
  }
  else if (ac.datatype == ANIMCONT_MASK) {
    /* FIXME: support this case. */
    BKE_report(op->reports,
               RPT_ERROR,
               "Keyframe pasting is not available for grease pencil or mask mode");
    return OPERATOR_CANCELLED;
  }
  else {
    /* Both paste function needs to be evaluated to account for mixed selection */
    const eKeyPasteError kf_empty = paste_action_keys(&ac, offset_mode, merge_mode, flipped);
    /* non-zero return means an error occurred while trying to paste */
    gpframes_inbuf = ED_gpencil_anim_copybuf_paste(&ac, offset_mode);

    /* Only report an error if nothing was pasted, i.e. when both FCurve and GPencil failed. */
    if (!gpframes_inbuf) {
      switch (kf_empty) {
        case KEYFRAME_PASTE_OK:
          /* FCurve paste was ok, so it's all good. */
          break;

        case KEYFRAME_PASTE_NOWHERE_TO_PASTE:
          BKE_report(op->reports, RPT_ERROR, "No selected F-Curves to paste into");
          return OPERATOR_CANCELLED;

        case KEYFRAME_PASTE_NOTHING_TO_PASTE:
          BKE_report(op->reports, RPT_ERROR, "No data in the internal clipboard to paste");
          return OPERATOR_CANCELLED;
      }
    }
  }

  /* Grease Pencil needs extra update to refresh the added keyframes. */
  if (ac.datatype == ANIMCONT_GPENCIL || gpframes_inbuf) {
    WM_event_add_notifier(C, NC_GPENCIL | ND_DATA, nullptr);
  }
  /* set notifier that keyframes have changed */
  WM_event_add_notifier(C, NC_ANIMATION | ND_KEYFRAME | NA_EDITED, nullptr);

  return OPERATOR_FINISHED;
}

static char *actkeys_paste_description(bContext * /*C*/, wmOperatorType * /*op*/, PointerRNA *ptr)
{
  /* Custom description if the 'flipped' option is used. */
  if (RNA_boolean_get(ptr, "flipped")) {
    return BLI_strdup(TIP_("Paste keyframes from mirrored bones if they exist"));
  }

  /* Use the default description in the other cases. */
  return nullptr;
}

void ACTION_OT_paste(wmOperatorType *ot)
{
  PropertyRNA *prop;
  /* identifiers */
  ot->name = "Paste Keyframes / Flipped";
  ot->idname = "ACTION_OT_paste";
  ot->description =
      "Paste Keyframes pastes keyframes into the selected channels, "
      "starting on the current frame\nPaste Flipped pastes keyframes flipped into the selected "
      "channels, starting on the current frame";

  /* api callbacks */
  //  ot->invoke = WM_operator_props_popup; /* Better wait for action redo panel. */
  ot->get_description = actkeys_paste_description;
  ot->exec = actkeys_paste_exec;
  ot->poll = ED_operator_action_active;

  /* flags */
  ot->flag = OPTYPE_REGISTER | OPTYPE_UNDO;

  /* props */
  RNA_def_enum(ot->srna,
               "offset",
               rna_enum_keyframe_paste_offset_items,
               KEYFRAME_PASTE_OFFSET_CFRA_START,
               "Offset",
               "Paste time offset of keys");
  RNA_def_enum(ot->srna,
               "merge",
               rna_enum_keyframe_paste_merge_items,
               KEYFRAME_PASTE_MERGE_MIX,
               "Type",
               "Method of merging pasted keys and existing");
  prop = RNA_def_boolean(
      ot->srna, "flipped", false, "Flipped", "Paste keyframes from mirrored bones if they exist");
  RNA_def_property_flag(prop, PROP_SKIP_SAVE);
}

/** \} */

/* -------------------------------------------------------------------- */
/** \name Keyframes: Insert Operator
 * \{ */

/* defines for insert keyframes tool */
static const EnumPropertyItem prop_actkeys_insertkey_types[] = {
    {1, "ALL", ICON_KEYFRAMES_INSERT, "All Channels", ""},
    {2, "SEL", ICON_KEYFRAMES_INSERT, "Only Selected Channels", ""},
    /* XXX not in all cases. */
    {3, "GROUP", ICON_KEYFRAMES_INSERT, "In Active Group", ""},
    {0, nullptr, 0, nullptr, nullptr},
};

static void insert_gpencil_key(bAnimContext *ac,
                               bAnimListElem *ale,
                               const eGP_GetFrame_Mode add_frame_mode,
                               bGPdata **gpd_old)
{
  Scene *scene = ac->scene;
  bGPdata *gpd = (bGPdata *)ale->id;
  bGPDlayer *gpl = (bGPDlayer *)ale->data;
  BKE_gpencil_layer_frame_get(gpl, scene->r.cfra, add_frame_mode);
  /* Check if the gpd changes to tag only once. */
  if (gpd != *gpd_old) {
    BKE_gpencil_tag(gpd);
    *gpd_old = gpd;
  }
}

static void insert_grease_pencil_key(bAnimContext *ac,
                                     bAnimListElem *ale,
                                     const bool hold_previous)
{
  using namespace blender::bke::greasepencil;
  Layer *layer = static_cast<Layer *>(ale->data);
  GreasePencil *grease_pencil = reinterpret_cast<GreasePencil *>(ale->id);
  const int current_frame_number = ac->scene->r.cfra;

  if (layer->frames().contains(current_frame_number)) {
    return;
  }

  bool changed = false;
  if (hold_previous) {
    const FramesMapKey active_frame_number = layer->frame_key_at(current_frame_number);
    if ((active_frame_number == -1) || (layer->frames().lookup(active_frame_number).is_null())) {
      /* There is no active frame to hold to, or it's a null frame. Therefore just insert a blank
       * frame. */
      changed = grease_pencil->insert_blank_frame(
          *layer, current_frame_number, 0, BEZT_KEYTYPE_KEYFRAME);
    }
    else {
      /* Duplicate the active frame. */
      changed = grease_pencil->insert_duplicate_frame(
          *layer, active_frame_number, current_frame_number, false);
    }
  }
  else {
    /* Insert a blank frame. */
    changed = grease_pencil->insert_blank_frame(
        *layer, current_frame_number, 0, BEZT_KEYTYPE_KEYFRAME);
  }

  if (changed) {
    DEG_id_tag_update(&grease_pencil->id, ID_RECALC_GEOMETRY);
  }
}

static void insert_fcurve_key(bAnimContext *ac,
                              bAnimListElem *ale,
                              const AnimationEvalContext anim_eval_context,
                              eInsertKeyFlags flag,
                              ListBase *nla_cache)
{
  FCurve *fcu = (FCurve *)ale->key_data;

  ReportList *reports = ac->reports;
  Scene *scene = ac->scene;
  ToolSettings *ts = scene->toolsettings;

  /* Read value from property the F-Curve represents, or from the curve only?
   * - ale->id != nullptr:
   *   Typically, this means that we have enough info to try resolving the path.
   *
   * - ale->owner != nullptr:
   *   If this is set, then the path may not be resolvable from the ID alone,
   *   so it's easier for now to just read the F-Curve directly.
   *   (TODO: add the full-blown PointerRNA relative parsing case here...)
   */
  if (ale->id && !ale->owner) {
    insert_keyframe(ac->bmain,
                    reports,
                    ale->id,
                    nullptr,
                    ((fcu->grp) ? (fcu->grp->name) : (nullptr)),
                    fcu->rna_path,
                    fcu->array_index,
                    &anim_eval_context,
                    eBezTriple_KeyframeType(ts->keyframe_type),
                    nla_cache,
                    flag);
  }
  else {
    AnimData *adt = ANIM_nla_mapping_get(ac, ale);

    /* adjust current frame for NLA-scaling */
    float cfra = anim_eval_context.eval_time;
    if (adt) {
      cfra = BKE_nla_tweakedit_remap(adt, cfra, NLATIME_CONVERT_UNMAP);
    }

    const float curval = evaluate_fcurve(fcu, cfra);
    insert_vert_fcurve(
        fcu, cfra, curval, eBezTriple_KeyframeType(ts->keyframe_type), eInsertKeyFlags(0));
  }

  ale->update |= ANIM_UPDATE_DEFAULT;
}

/* this function is responsible for inserting new keyframes */
static void insert_action_keys(bAnimContext *ac, short mode)
{
  ListBase anim_data = {nullptr, nullptr};
  ListBase nla_cache = {nullptr, nullptr};
  eAnimFilter_Flags filter;

  Scene *scene = ac->scene;
  ToolSettings *ts = scene->toolsettings;
  eInsertKeyFlags flag;

  eGP_GetFrame_Mode add_frame_mode;
  bGPdata *gpd_old = nullptr;

  /* filter data */
  filter = (ANIMFILTER_DATA_VISIBLE | ANIMFILTER_LIST_VISIBLE | ANIMFILTER_FOREDIT |
            ANIMFILTER_NODUPLIS);
  if (mode == 2) {
    filter |= ANIMFILTER_SEL;
  }
  else if (mode == 3) {
    filter |= ANIMFILTER_ACTGROUPED;
  }

  ANIM_animdata_filter(ac, &anim_data, filter, ac->data, eAnimCont_Types(ac->datatype));

  /* Init keyframing flag. */
  flag = ANIM_get_keyframing_flags(scene, true);

  /* GPLayers specific flags */
  if (ts->gpencil_flags & GP_TOOL_FLAG_RETAIN_LAST) {
    add_frame_mode = GP_GETFRAME_ADD_COPY;
  }
  else {
    add_frame_mode = GP_GETFRAME_ADD_NEW;
  }
  const bool grease_pencil_hold_previous = ((ts->gpencil_flags & GP_TOOL_FLAG_RETAIN_LAST) != 0);

  /* insert keyframes */
  const AnimationEvalContext anim_eval_context = BKE_animsys_eval_context_construct(
      ac->depsgraph, float(scene->r.cfra));
  LISTBASE_FOREACH (bAnimListElem *, ale, &anim_data) {
    switch (ale->type) {
      case ANIMTYPE_GPLAYER:
        insert_gpencil_key(ac, ale, add_frame_mode, &gpd_old);
        break;

      case ANIMTYPE_GREASE_PENCIL_LAYER:
        insert_grease_pencil_key(ac, ale, grease_pencil_hold_previous);
        break;

      case ANIMTYPE_FCURVE:
        insert_fcurve_key(ac, ale, anim_eval_context, flag, &nla_cache);
        break;

      default:
        BLI_assert_msg(false, "Keys cannot be inserted into this animation type.");
    }
  }

  BKE_animsys_free_nla_keyframing_context_cache(&nla_cache);

  ANIM_animdata_update(ac, &anim_data);
  ANIM_animdata_freelist(&anim_data);
}

/* ------------------- */

static int actkeys_insertkey_exec(bContext *C, wmOperator *op)
{
  bAnimContext ac;
  short mode;

  /* get editor data */
  if (ANIM_animdata_get_context(C, &ac) == 0) {
    return OPERATOR_CANCELLED;
  }

  if (ac.datatype == ANIMCONT_MASK) {
    BKE_report(op->reports, RPT_ERROR, "Insert Keyframes is not yet implemented for this mode");
    return OPERATOR_CANCELLED;
  }

  /* what channels to affect? */
  mode = RNA_enum_get(op->ptr, "type");

  /* insert keyframes */
  insert_action_keys(&ac, mode);

  /* set notifier that keyframes have changed */
  if (ac.datatype == ANIMCONT_GPENCIL) {
    WM_event_add_notifier(C, NC_GPENCIL | ND_DATA | NA_EDITED, nullptr);
  }
  WM_event_add_notifier(C, NC_ANIMATION | ND_KEYFRAME | NA_ADDED, nullptr);

  return OPERATOR_FINISHED;
}

void ACTION_OT_keyframe_insert(wmOperatorType *ot)
{
  /* identifiers */
  ot->name = "Insert Keyframes";
  ot->idname = "ACTION_OT_keyframe_insert";
  ot->description = "Insert keyframes for the specified channels";

  /* api callbacks */
  ot->invoke = WM_menu_invoke;
  ot->exec = actkeys_insertkey_exec;
  ot->poll = ED_operator_action_active;

  /* flags */
  ot->flag = OPTYPE_REGISTER | OPTYPE_UNDO;

  /* id-props */
  ot->prop = RNA_def_enum(ot->srna, "type", prop_actkeys_insertkey_types, 0, "Type", "");
}

/** \} */

/* -------------------------------------------------------------------- */
/** \name Keyframes: Duplicate Operator
 * \{ */

static bool duplicate_action_keys(bAnimContext *ac)
{
  ListBase anim_data = {nullptr, nullptr};
  eAnimFilter_Flags filter;
  bool changed = false;

  /* filter data */
  filter = (ANIMFILTER_DATA_VISIBLE | ANIMFILTER_LIST_VISIBLE | ANIMFILTER_FOREDIT |
            ANIMFILTER_NODUPLIS);
  ANIM_animdata_filter(ac, &anim_data, filter, ac->data, eAnimCont_Types(ac->datatype));

  /* loop through filtered data and delete selected keys */
  LISTBASE_FOREACH (bAnimListElem *, ale, &anim_data) {
    if (ELEM(ale->type, ANIMTYPE_FCURVE, ANIMTYPE_NLACURVE)) {
      changed |= duplicate_fcurve_keys((FCurve *)ale->key_data);
    }
    else if (ale->type == ANIMTYPE_GPLAYER) {
      ED_gpencil_layer_frames_duplicate((bGPDlayer *)ale->data);
      changed |= ED_gpencil_layer_frame_select_check((bGPDlayer *)ale->data);
    }
    else if (ale->type == ANIMTYPE_GREASE_PENCIL_LAYER) {
      /* GPv3: To be implemented. */
    }
    else if (ale->type == ANIMTYPE_MASKLAYER) {
      ED_masklayer_frames_duplicate((MaskLayer *)ale->data);
    }
    else {
      BLI_assert(0);
    }

    ale->update |= ANIM_UPDATE_DEFAULT;
  }

  ANIM_animdata_update(ac, &anim_data);
  ANIM_animdata_freelist(&anim_data);

  return changed;
}

/* ------------------- */

static int actkeys_duplicate_exec(bContext *C, wmOperator * /*op*/)
{
  bAnimContext ac;

  /* get editor data */
  if (ANIM_animdata_get_context(C, &ac) == 0) {
    return OPERATOR_CANCELLED;
  }

  /* duplicate keyframes */
  if (!duplicate_action_keys(&ac)) {
    return OPERATOR_CANCELLED;
  }

  /* set notifier that keyframes have changed */
  WM_event_add_notifier(C, NC_ANIMATION | ND_KEYFRAME | NA_ADDED, nullptr);

  return OPERATOR_FINISHED;
}

void ACTION_OT_duplicate(wmOperatorType *ot)
{
  /* identifiers */
  ot->name = "Duplicate Keyframes";
  ot->idname = "ACTION_OT_duplicate";
  ot->description = "Make a copy of all selected keyframes";

  /* api callbacks */
  ot->exec = actkeys_duplicate_exec;
  ot->poll = ED_operator_action_active;

  /* flags */
  ot->flag = OPTYPE_REGISTER | OPTYPE_UNDO;
}

/** \} */

/* -------------------------------------------------------------------- */
/** \name Keyframes: Delete Operator
 * \{ */

static bool delete_action_keys(bAnimContext *ac)
{
  ListBase anim_data = {nullptr, nullptr};
  eAnimFilter_Flags filter;
  bool changed_final = false;

  /* filter data */
  filter = (ANIMFILTER_DATA_VISIBLE | ANIMFILTER_LIST_VISIBLE | ANIMFILTER_FOREDIT |
            ANIMFILTER_NODUPLIS);
  ANIM_animdata_filter(ac, &anim_data, filter, ac->data, eAnimCont_Types(ac->datatype));

  /* loop through filtered data and delete selected keys */
  LISTBASE_FOREACH (bAnimListElem *, ale, &anim_data) {
    bool changed = false;

    if (ale->type == ANIMTYPE_GPLAYER) {
      changed = ED_gpencil_layer_frames_delete((bGPDlayer *)ale->data);
    }
    else if (ale->type == ANIMTYPE_GREASE_PENCIL_LAYER) {
      changed = blender::ed::greasepencil::remove_all_selected_frames(
          *reinterpret_cast<GreasePencil *>(ale->id),
          static_cast<GreasePencilLayer *>(ale->data)->wrap());
    }
    else if (ale->type == ANIMTYPE_MASKLAYER) {
      changed = ED_masklayer_frames_delete((MaskLayer *)ale->data);
    }
    else {
      FCurve *fcu = (FCurve *)ale->key_data;
      AnimData *adt = ale->adt;

      /* delete selected keyframes only */
      changed = BKE_fcurve_delete_keys_selected(fcu);

      /* Only delete curve too if it won't be doing anything anymore */
      if (BKE_fcurve_is_empty(fcu)) {
        ANIM_fcurve_delete_from_animdata(ac, adt, fcu);
        ale->key_data = nullptr;
      }
    }

    if (changed) {
      ale->update |= ANIM_UPDATE_DEFAULT;
      changed_final = true;
    }
  }

  ANIM_animdata_update(ac, &anim_data);
  ANIM_animdata_freelist(&anim_data);

  return changed_final;
}

/* ------------------- */

static int actkeys_delete_exec(bContext *C, wmOperator * /*op*/)
{
  bAnimContext ac;

  /* get editor data */
  if (ANIM_animdata_get_context(C, &ac) == 0) {
    return OPERATOR_CANCELLED;
  }

  /* delete keyframes */
  if (!delete_action_keys(&ac)) {
    return OPERATOR_CANCELLED;
  }

  /* set notifier that keyframes have changed */
  WM_event_add_notifier(C, NC_ANIMATION | ND_KEYFRAME | NA_REMOVED, nullptr);

  return OPERATOR_FINISHED;
}

void ACTION_OT_delete(wmOperatorType *ot)
{
  /* identifiers */
  ot->name = "Delete Keyframes";
  ot->idname = "ACTION_OT_delete";
  ot->description = "Remove all selected keyframes";

  /* api callbacks */
  //  ot->invoke = WM_operator_confirm_or_exec;; // bfa, turned off the confirm delete dialogue
  ot->exec = actkeys_delete_exec;
  ot->poll = ED_operator_action_active;

  /* flags */
  ot->flag = OPTYPE_REGISTER | OPTYPE_UNDO;
  WM_operator_properties_confirm_or_exec(ot);
}

/** \} */

/* -------------------------------------------------------------------- */
/** \name Keyframes: Clean Operator
 * \{ */

static void clean_action_keys(bAnimContext *ac, float thresh, bool clean_chan)
{
  ListBase anim_data = {nullptr, nullptr};
  eAnimFilter_Flags filter;

  /* filter data */
  filter = (ANIMFILTER_DATA_VISIBLE | ANIMFILTER_LIST_VISIBLE | ANIMFILTER_FOREDIT |
            ANIMFILTER_SEL | ANIMFILTER_FCURVESONLY | ANIMFILTER_NODUPLIS);
  ANIM_animdata_filter(ac, &anim_data, filter, ac->data, eAnimCont_Types(ac->datatype));

  /* loop through filtered data and clean curves */
  LISTBASE_FOREACH (bAnimListElem *, ale, &anim_data) {
    clean_fcurve(ac, ale, thresh, clean_chan);

    ale->update |= ANIM_UPDATE_DEFAULT;
  }

  ANIM_animdata_update(ac, &anim_data);
  ANIM_animdata_freelist(&anim_data);
}

/* ------------------- */

static int actkeys_clean_exec(bContext *C, wmOperator *op)
{
  bAnimContext ac;
  float thresh;
  bool clean_chan;

  /* get editor data */
  if (ANIM_animdata_get_context(C, &ac) == 0) {
    return OPERATOR_CANCELLED;
  }

  if (ELEM(ac.datatype, ANIMCONT_GPENCIL, ANIMCONT_MASK)) {
    BKE_report(op->reports, RPT_ERROR, "Not implemented");
    return OPERATOR_PASS_THROUGH;
  }

  /* get cleaning threshold */
  thresh = RNA_float_get(op->ptr, "threshold");
  clean_chan = RNA_boolean_get(op->ptr, "channels");

  /* clean keyframes */
  clean_action_keys(&ac, thresh, clean_chan);

  /* set notifier that keyframes have changed */
  WM_event_add_notifier(C, NC_ANIMATION | ND_KEYFRAME | NA_EDITED, nullptr);

  return OPERATOR_FINISHED;
}
/*bfa - description*/
static char *action_ot_clean_get_description(bContext * /*C*/,
                                             wmOperatorType * /*ot*/,
                                             PointerRNA *ptr)
{
  if (RNA_boolean_get(ptr, "channels")) {
    return BLI_strdup(
        "Simplify F-Curves by removing closely spaced keyframes in selected channels");
  }
  return NULL;
}

void ACTION_OT_clean(wmOperatorType *ot)
{
  /* identifiers */
  ot->name = "Clean Keyframes";
  ot->idname = "ACTION_OT_clean";
  ot->description = "Simplify F-Curves by removing closely spaced keyframes";

  /* api callbacks */
  // ot->invoke =  /* XXX we need that number popup for this! */
  ot->exec = actkeys_clean_exec;
  ot->get_description = action_ot_clean_get_description;/*bfa - description*/
  ot->poll = ED_operator_action_active;

  /* flags */
  ot->flag = OPTYPE_REGISTER | OPTYPE_UNDO;

  /* properties */
  ot->prop = RNA_def_float(
      ot->srna, "threshold", 0.001f, 0.0f, FLT_MAX, "Threshold", "", 0.0f, 1000.0f);
  RNA_def_boolean(ot->srna, "channels", false, "Channels", "");
}

/** \} */

/* -------------------------------------------------------------------- */
/** \name Keyframes: Sample Operator
 * \{ */

/* Evaluates the curves between each selected keyframe on each frame, and keys the value. */
static void sample_action_keys(bAnimContext *ac)
{
  ListBase anim_data = {nullptr, nullptr};
  eAnimFilter_Flags filter;

  /* filter data */
  filter = (ANIMFILTER_DATA_VISIBLE | ANIMFILTER_LIST_VISIBLE | ANIMFILTER_FOREDIT |
            ANIMFILTER_FCURVESONLY | ANIMFILTER_NODUPLIS);
  ANIM_animdata_filter(ac, &anim_data, filter, ac->data, eAnimCont_Types(ac->datatype));

  /* Loop through filtered data and add keys between selected keyframes on every frame. */
  LISTBASE_FOREACH (bAnimListElem *, ale, &anim_data) {
    sample_fcurve((FCurve *)ale->key_data);

    ale->update |= ANIM_UPDATE_DEPS;
  }

  ANIM_animdata_update(ac, &anim_data);
  ANIM_animdata_freelist(&anim_data);
}

/* ------------------- */

static int actkeys_sample_exec(bContext *C, wmOperator *op)
{
  bAnimContext ac;

  /* get editor data */
  if (ANIM_animdata_get_context(C, &ac) == 0) {
    return OPERATOR_CANCELLED;
  }

  if (ELEM(ac.datatype, ANIMCONT_GPENCIL, ANIMCONT_MASK)) {
    BKE_report(op->reports, RPT_ERROR, "Not implemented");
    return OPERATOR_PASS_THROUGH;
  }

  /* sample keyframes */
  sample_action_keys(&ac);

  /* set notifier that keyframes have changed */
  WM_event_add_notifier(C, NC_ANIMATION | ND_KEYFRAME | NA_EDITED, nullptr);

  return OPERATOR_FINISHED;
}

void ACTION_OT_sample(wmOperatorType *ot)
{
  /* identifiers */
  ot->name = "Sample Keyframes";
  ot->idname = "ACTION_OT_sample";
  ot->description = "Add keyframes on every frame between the selected keyframes";

  /* api callbacks */
  ot->exec = actkeys_sample_exec;
  ot->poll = ED_operator_action_active;

  /* flags */
  ot->flag = OPTYPE_REGISTER | OPTYPE_UNDO;
}

/** \} */

/* -------------------------------------------------------------------- */
/** \name Settings: Set Extrapolation-Type Operator
 * \{ */

/* defines for make/clear cyclic extrapolation tools */
#define MAKE_CYCLIC_EXPO -1
#define CLEAR_CYCLIC_EXPO -2

/* defines for set extrapolation-type for selected keyframes tool */
static const EnumPropertyItem prop_actkeys_expo_types[] = {
    {FCURVE_EXTRAPOLATE_CONSTANT,
     "CONSTANT",
     ICON_EXTRAPOLATION_CONSTANT,
     "Constant Extrapolation",
     "Values on endpoint keyframes are held"},
    {FCURVE_EXTRAPOLATE_LINEAR,
     "LINEAR",
     ICON_EXTRAPOLATION_LINEAR,
     "Linear Extrapolation",
     "Straight-line slope of end segments are extended past the endpoint keyframes"},

    {MAKE_CYCLIC_EXPO,
     "MAKE_CYCLIC",
     ICON_EXTRAPOLATION_CYCLIC,
     "Make Cyclic (F-Modifier)",
     "Add Cycles F-Modifier if one doesn't exist already"},
    {CLEAR_CYCLIC_EXPO,
     "CLEAR_CYCLIC",
     ICON_EXTRAPOLATION_CYCLIC_CLEAR,
     "Clear Cyclic (F-Modifier)",
     "Remove Cycles F-Modifier if not needed anymore"},
    {0, nullptr, 0, nullptr, nullptr},
};

/* this function is responsible for setting extrapolation mode for keyframes */
static void setexpo_action_keys(bAnimContext *ac, short mode)
{
  ListBase anim_data = {nullptr, nullptr};
  eAnimFilter_Flags filter;

  /* filter data */
  filter = (ANIMFILTER_DATA_VISIBLE | ANIMFILTER_LIST_VISIBLE | ANIMFILTER_FOREDIT |
            ANIMFILTER_SEL | ANIMFILTER_FCURVESONLY | ANIMFILTER_NODUPLIS);
  ANIM_animdata_filter(ac, &anim_data, filter, ac->data, eAnimCont_Types(ac->datatype));

  /* loop through setting mode per F-Curve */
  LISTBASE_FOREACH (bAnimListElem *, ale, &anim_data) {
    FCurve *fcu = (FCurve *)ale->data;

    if (mode >= 0) {
      /* just set mode setting */
      fcu->extend = mode;
    }
    else {
      /* shortcuts for managing Cycles F-Modifiers to make it easier to toggle cyclic animation
       * without having to go through FModifier UI in Graph Editor to do so
       */
      if (mode == MAKE_CYCLIC_EXPO) {
        /* only add if one doesn't exist */
        if (list_has_suitable_fmodifier(&fcu->modifiers, FMODIFIER_TYPE_CYCLES, -1) == 0) {
          /* TODO: add some more preset versions which set different extrapolation options? */
          add_fmodifier(&fcu->modifiers, FMODIFIER_TYPE_CYCLES, fcu);
        }
      }
      else if (mode == CLEAR_CYCLIC_EXPO) {
        /* remove all the modifiers fitting this description */
        FModifier *fcm, *fcn = nullptr;

        for (fcm = static_cast<FModifier *>(fcu->modifiers.first); fcm; fcm = fcn) {
          fcn = fcm->next;

          if (fcm->type == FMODIFIER_TYPE_CYCLES) {
            remove_fmodifier(&fcu->modifiers, fcm);
          }
        }
      }
    }

    ale->update |= ANIM_UPDATE_DEFAULT;
  }

  ANIM_animdata_update(ac, &anim_data);
  ANIM_animdata_freelist(&anim_data);
}

/* ------------------- */

static int actkeys_expo_exec(bContext *C, wmOperator *op)
{
  bAnimContext ac;
  short mode;

  /* get editor data */
  if (ANIM_animdata_get_context(C, &ac) == 0) {
    return OPERATOR_CANCELLED;
  }

  if (ELEM(ac.datatype, ANIMCONT_GPENCIL, ANIMCONT_MASK)) {
    BKE_report(op->reports, RPT_ERROR, "Not implemented");
    return OPERATOR_PASS_THROUGH;
  }

  /* get handle setting mode */
  mode = RNA_enum_get(op->ptr, "type");

  /* set handle type */
  setexpo_action_keys(&ac, mode);

  /* set notifier that keyframe properties have changed */
  WM_event_add_notifier(C, NC_ANIMATION | ND_KEYFRAME_PROP, nullptr);

  return OPERATOR_FINISHED;
}

void ACTION_OT_extrapolation_type(wmOperatorType *ot)
{
  /* identifiers */
  ot->name = "Set F-Curve Extrapolation";
  ot->idname = "ACTION_OT_extrapolation_type";
  ot->description = "Set extrapolation mode for selected F-Curves";

  /* api callbacks */
  ot->invoke = WM_menu_invoke;
  ot->exec = actkeys_expo_exec;
  ot->poll = ED_operator_action_active;

  /* flags */
  ot->flag = OPTYPE_REGISTER | OPTYPE_UNDO;

  /* id-props */
  ot->prop = RNA_def_enum(ot->srna, "type", prop_actkeys_expo_types, 0, "Type", "");
}

/** \} */

/* -------------------------------------------------------------------- */
/** \name Settings: Set Interpolation-Type Operator
 * \{ */

static int actkeys_ipo_exec(bContext *C, wmOperator *op)
{
  bAnimContext ac;
  short mode;

  /* get editor data */
  if (ANIM_animdata_get_context(C, &ac) == 0) {
    return OPERATOR_CANCELLED;
  }

  if (ELEM(ac.datatype, ANIMCONT_GPENCIL, ANIMCONT_MASK)) {
    BKE_report(op->reports, RPT_ERROR, "Not implemented");
    return OPERATOR_PASS_THROUGH;
  }

  /* get handle setting mode */
  mode = RNA_enum_get(op->ptr, "type");

  /* set handle type */
  ANIM_animdata_keyframe_callback(&ac,
                                  (ANIMFILTER_DATA_VISIBLE | ANIMFILTER_LIST_VISIBLE |
                                   ANIMFILTER_FOREDIT | ANIMFILTER_NODUPLIS |
                                   ANIMFILTER_FCURVESONLY),
                                  ANIM_editkeyframes_ipo(mode));

  /* set notifier that keyframe properties have changed */
  WM_event_add_notifier(C, NC_ANIMATION | ND_KEYFRAME_PROP, nullptr);

  return OPERATOR_FINISHED;
}

void ACTION_OT_interpolation_type(wmOperatorType *ot)
{
  /* identifiers */
  ot->name = "Set Keyframe Interpolation";
  ot->idname = "ACTION_OT_interpolation_type";
  ot->description =
      "Keyframe Interpolation\nSet interpolation mode for the F-Curve segments starting from the "
      "selected keyframes";

  /* api callbacks */
  ot->invoke = WM_menu_invoke;
  ot->exec = actkeys_ipo_exec;
  ot->poll = ED_operator_action_active;

  /* flags */
  ot->flag = OPTYPE_REGISTER | OPTYPE_UNDO;

  /* id-props */
  ot->prop = RNA_def_enum(
      ot->srna, "type", rna_enum_beztriple_interpolation_mode_items, 0, "Type", "");
  RNA_def_property_translation_context(ot->prop, BLT_I18NCONTEXT_ID_ACTION);
}

/** \} */

/* -------------------------------------------------------------------- */
/** \name Settings: Set Easing Operator
 * \{ */

static int actkeys_easing_exec(bContext *C, wmOperator *op)
{
  bAnimContext ac;
  short mode;

  /* get editor data */
  if (ANIM_animdata_get_context(C, &ac) == 0) {
    return OPERATOR_CANCELLED;
  }

  /* get handle setting mode */
  mode = RNA_enum_get(op->ptr, "type");

  /* set handle type */
  ANIM_animdata_keyframe_callback(&ac,
                                  (ANIMFILTER_DATA_VISIBLE | ANIMFILTER_LIST_VISIBLE |
                                   ANIMFILTER_FOREDIT | ANIMFILTER_NODUPLIS |
                                   ANIMFILTER_FCURVESONLY),
                                  ANIM_editkeyframes_easing(mode));

  /* set notifier that keyframe properties have changed */
  WM_event_add_notifier(C, NC_ANIMATION | ND_KEYFRAME_PROP, nullptr);

  return OPERATOR_FINISHED;
}

void ACTION_OT_easing_type(wmOperatorType *ot)
{
  /* identifiers */
  ot->name = "Set Keyframe Easing Type";
  ot->idname = "ACTION_OT_easing_type";
  ot->description =
      "Easing Mode\nSet easing type for the F-Curve segments starting from the selected keyframes";

  /* api callbacks */
  ot->invoke = WM_menu_invoke;
  ot->exec = actkeys_easing_exec;
  ot->poll = ED_operator_action_active;

  /* flags */
  ot->flag = OPTYPE_REGISTER | OPTYPE_UNDO;

  /* id-props */
  ot->prop = RNA_def_enum(
      ot->srna, "type", rna_enum_beztriple_interpolation_easing_items, 0, "Type", "");
}

/** \} */

/* -------------------------------------------------------------------- */
/** \name Settings: Set Handle-Type Operator
 * \{ */

/* this function is responsible for setting handle-type of selected keyframes */
static void sethandles_action_keys(bAnimContext *ac, short mode)
{
  ListBase anim_data = {nullptr, nullptr};
  eAnimFilter_Flags filter;

  KeyframeEditFunc edit_cb = ANIM_editkeyframes_handles(mode);
  KeyframeEditFunc sel_cb = ANIM_editkeyframes_ok(BEZT_OK_SELECTED);

  /* filter data */
  filter = (ANIMFILTER_DATA_VISIBLE | ANIMFILTER_LIST_VISIBLE | ANIMFILTER_FOREDIT |
            ANIMFILTER_FCURVESONLY | ANIMFILTER_NODUPLIS);
  ANIM_animdata_filter(ac, &anim_data, filter, ac->data, eAnimCont_Types(ac->datatype));

  /* Loop through setting flags for handles
   * NOTE: we do not supply KeyframeEditData to the looper yet.
   * Currently that's not necessary here.
   */
  LISTBASE_FOREACH (bAnimListElem *, ale, &anim_data) {
    FCurve *fcu = (FCurve *)ale->key_data;

    /* any selected keyframes for editing? */
    if (ANIM_fcurve_keyframes_loop(nullptr, fcu, nullptr, sel_cb, nullptr)) {
      /* change type of selected handles */
      ANIM_fcurve_keyframes_loop(nullptr, fcu, nullptr, edit_cb, BKE_fcurve_handles_recalc);

      ale->update |= ANIM_UPDATE_DEFAULT;
    }
  }

  ANIM_animdata_update(ac, &anim_data);
  ANIM_animdata_freelist(&anim_data);
}

/* ------------------- */

static int actkeys_handletype_exec(bContext *C, wmOperator *op)
{
  bAnimContext ac;
  short mode;

  /* get editor data */
  if (ANIM_animdata_get_context(C, &ac) == 0) {
    return OPERATOR_CANCELLED;
  }

  if (ELEM(ac.datatype, ANIMCONT_GPENCIL, ANIMCONT_MASK)) {
    BKE_report(op->reports, RPT_ERROR, "Not implemented");
    return OPERATOR_PASS_THROUGH;
  }

  /* get handle setting mode */
  mode = RNA_enum_get(op->ptr, "type");

  /* set handle type */
  sethandles_action_keys(&ac, mode);

  /* set notifier that keyframe properties have changed */
  WM_event_add_notifier(C, NC_ANIMATION | ND_KEYFRAME_PROP, nullptr);

  return OPERATOR_FINISHED;
}

void ACTION_OT_handle_type(wmOperatorType *ot)
{
  /* identifiers */
  ot->name = "Set Keyframe Handle Type";
  ot->idname = "ACTION_OT_handle_type";
  ot->description = "Keyframe Handle Type\nSet type of handle for selected keyframes";

  /* api callbacks */
  ot->invoke = WM_menu_invoke;
  ot->exec = actkeys_handletype_exec;
  ot->poll = ED_operator_action_active;

  /* flags */
  ot->flag = OPTYPE_REGISTER | OPTYPE_UNDO;

  /* id-props */
  ot->prop = RNA_def_enum(ot->srna, "type", rna_enum_keyframe_handle_type_items, 0, "Type", "");
}

/** \} */

/* -------------------------------------------------------------------- */
/** \name Settings: Set Keyframe-Type Operator
 * \{ */

/* this function is responsible for setting keyframe type for keyframes */
static void setkeytype_action_keys(bAnimContext *ac, short mode)
{
  ListBase anim_data = {nullptr, nullptr};
  eAnimFilter_Flags filter;
  KeyframeEditFunc set_cb = ANIM_editkeyframes_keytype(mode);

  /* filter data */
  filter = (ANIMFILTER_DATA_VISIBLE | ANIMFILTER_LIST_VISIBLE | ANIMFILTER_FOREDIT |
            ANIMFILTER_NODUPLIS);
  ANIM_animdata_filter(ac, &anim_data, filter, ac->data, eAnimCont_Types(ac->datatype));

  /* Loop through setting BezTriple interpolation
   * NOTE: we do not supply KeyframeEditData to the looper yet.
   * Currently that's not necessary here.
   */
  LISTBASE_FOREACH (bAnimListElem *, ale, &anim_data) {
    switch (ale->type) {
      case ANIMTYPE_GPLAYER:
        ED_gpencil_layer_frames_keytype_set(static_cast<bGPDlayer *>(ale->data), mode);
        ale->update |= ANIM_UPDATE_DEPS;
        break;

      case ANIMTYPE_GREASE_PENCIL_LAYER:
        /* GPv3: To be implemented. */
        break;

      case ANIMTYPE_FCURVE:
        ANIM_fcurve_keyframes_loop(
            nullptr, static_cast<FCurve *>(ale->key_data), nullptr, set_cb, nullptr);
        ale->update |= ANIM_UPDATE_DEPS | ANIM_UPDATE_HANDLES;
        break;

      default:
        BLI_assert_msg(false, "Keytype cannot be set into this animation type.");
    }
  }

  ANIM_animdata_update(ac, &anim_data);
  ANIM_animdata_freelist(&anim_data);
}

/* ------------------- */

static int actkeys_keytype_exec(bContext *C, wmOperator *op)
{
  bAnimContext ac;
  short mode;

  /* get editor data */
  if (ANIM_animdata_get_context(C, &ac) == 0) {
    return OPERATOR_CANCELLED;
  }

  if (ac.datatype == ANIMCONT_MASK) {
    BKE_report(op->reports, RPT_ERROR, "Not implemented for Masks");
    return OPERATOR_PASS_THROUGH;
  }

  /* get handle setting mode */
  mode = RNA_enum_get(op->ptr, "type");

  /* set handle type */
  setkeytype_action_keys(&ac, mode);

  /* set notifier that keyframe properties have changed */
  WM_event_add_notifier(C, NC_ANIMATION | ND_KEYFRAME_PROP, nullptr);

  return OPERATOR_FINISHED;
}

void ACTION_OT_keyframe_type(wmOperatorType *ot)
{
  /* identifiers */
  ot->name = "Set Keyframe Type";
  ot->idname = "ACTION_OT_keyframe_type";
  ot->description = "Keyframe Type\nSet type of keyframe for the selected keyframes";

  /* api callbacks */
  ot->invoke = WM_menu_invoke;
  ot->exec = actkeys_keytype_exec;
  ot->poll = ED_operator_action_active;

  /* flags */
  ot->flag = OPTYPE_REGISTER | OPTYPE_UNDO;

  /* id-props */
  ot->prop = RNA_def_enum(ot->srna, "type", rna_enum_beztriple_keyframe_type_items, 0, "Type", "");
}

/** \} */

/* -------------------------------------------------------------------- */
/** \name Transform: Jump to Selected Frames Operator
 * \{ */

static bool actkeys_framejump_poll(bContext *C)
{
  /* prevent changes during render */
  if (G.is_rendering) {
    return false;
  }

  return ED_operator_action_active(C);
}

/* snap current-frame indicator to 'average time' of selected keyframe */
static int actkeys_framejump_exec(bContext *C, wmOperator * /*op*/)
{
  bAnimContext ac;
  ListBase anim_data = {nullptr, nullptr};
  eAnimFilter_Flags filter;
  KeyframeEditData ked = {{nullptr}};

  /* get editor data */
  if (ANIM_animdata_get_context(C, &ac) == 0) {
    return OPERATOR_CANCELLED;
  }

  /* init edit data */
  /* loop over action data, averaging values */
  filter = (ANIMFILTER_DATA_VISIBLE | ANIMFILTER_LIST_VISIBLE | ANIMFILTER_NODUPLIS);
  ANIM_animdata_filter(&ac, &anim_data, filter, ac.data, eAnimCont_Types(ac.datatype));

  LISTBASE_FOREACH (bAnimListElem *, ale, &anim_data) {
    switch (ale->datatype) {
      case ALE_GPFRAME: {
        bGPDlayer *gpl = static_cast<bGPDlayer *>(ale->data);

        LISTBASE_FOREACH (bGPDframe *, gpf, &gpl->frames) {
          /* only if selected */
          if (!(gpf->flag & GP_FRAME_SELECT)) {
            continue;
          }
          /* store average time in float 1 (only do rounding at last step) */
          ked.f1 += gpf->framenum;

          /* increment number of items */
          ked.i1++;
        }
        break;
      }

      case ALE_FCURVE: {
        AnimData *adt = ANIM_nla_mapping_get(&ac, ale);
        FCurve *fcurve = static_cast<FCurve *>(ale->key_data);
        if (adt) {
          ANIM_nla_mapping_apply_fcurve(adt, fcurve, false, true);
          ANIM_fcurve_keyframes_loop(&ked, fcurve, nullptr, bezt_calc_average, nullptr);
          ANIM_nla_mapping_apply_fcurve(adt, fcurve, true, true);
        }
        else {
          ANIM_fcurve_keyframes_loop(&ked, fcurve, nullptr, bezt_calc_average, nullptr);
        }
        break;
      }

      default:
        BLI_assert_msg(false, "Cannot jump to keyframe into this animation type.");
    }
  }

  ANIM_animdata_freelist(&anim_data);

  /* set the new current frame value, based on the average time */
  if (ked.i1) {
    Scene *scene = ac.scene;
    scene->r.cfra = round_fl_to_int(ked.f1 / ked.i1);
    scene->r.subframe = 0.0f;
  }

  /* set notifier that things have changed */
  WM_event_add_notifier(C, NC_SCENE | ND_FRAME, ac.scene);

  return OPERATOR_FINISHED;
}

void ACTION_OT_frame_jump(wmOperatorType *ot)
{
  /* identifiers */
  ot->name = "Jump to Keyframes";
  ot->idname = "ACTION_OT_frame_jump";
  ot->description = "Set the current frame to the average frame value of selected keyframes";

  /* api callbacks */
  ot->exec = actkeys_framejump_exec;
  ot->poll = actkeys_framejump_poll;

  /* flags */
  ot->flag = OPTYPE_REGISTER | OPTYPE_UNDO;
}

/** \} */

/* -------------------------------------------------------------------- */
/** \name Transform: Snap Keyframes Operator
 * \{ */

/* defines for snap keyframes tool */
static const EnumPropertyItem prop_actkeys_snap_types[] = {
    {ACTKEYS_SNAP_CFRA,
     "CFRA",
     ICON_SNAP_CURRENTFRAME,
     "Selection to Current Frame",
     "Snap selected keyframes to the current frame"},
    {ACTKEYS_SNAP_NEAREST_FRAME,
     "NEAREST_FRAME",
     ICON_SNAP_NEARESTFRAME,
     "Selection to Nearest Frame",
     "Snap selected keyframes to the nearest (whole) frame "
     "(use to fix accidental subframe offsets)"},
    {ACTKEYS_SNAP_NEAREST_SECOND,
     "NEAREST_SECOND",
     ICON_SNAP_NEARESTSECOND,
     "Selection to Nearest Second",
     "Snap selected keyframes to the nearest second"},
    {ACTKEYS_SNAP_NEAREST_MARKER,
     "NEAREST_MARKER",
     ICON_SNAP_NEARESTMARKER,
     "Selection to Nearest Marker",
     "Snap selected keyframes to the nearest marker"},
    {0, nullptr, 0, nullptr, nullptr},
};

/* this function is responsible for snapping keyframes to frame-times */
static void snap_action_keys(bAnimContext *ac, short mode)
{
  ListBase anim_data = {nullptr, nullptr};
  eAnimFilter_Flags filter;

  KeyframeEditData ked = {{nullptr}};
  KeyframeEditFunc edit_cb;

  /* filter data */
  if (ELEM(ac->datatype, ANIMCONT_GPENCIL, ANIMCONT_MASK)) {
    filter = (ANIMFILTER_DATA_VISIBLE | ANIMFILTER_LIST_VISIBLE | ANIMFILTER_FOREDIT);
  }
  else {
    filter = (ANIMFILTER_DATA_VISIBLE | ANIMFILTER_LIST_VISIBLE | ANIMFILTER_FOREDIT |
              ANIMFILTER_NODUPLIS);
  }
  ANIM_animdata_filter(ac, &anim_data, filter, ac->data, eAnimCont_Types(ac->datatype));

  /* get beztriple editing callbacks */
  edit_cb = ANIM_editkeyframes_snap(mode);

  ked.scene = ac->scene;
  if (mode == ACTKEYS_SNAP_NEAREST_MARKER) {
    ked.list.first = (ac->markers) ? ac->markers->first : nullptr;
    ked.list.last = (ac->markers) ? ac->markers->last : nullptr;
  }

  /* snap keyframes */
  LISTBASE_FOREACH (bAnimListElem *, ale, &anim_data) {
    AnimData *adt = ANIM_nla_mapping_get(ac, ale);

    if (ale->type == ANIMTYPE_GPLAYER) {
      ED_gpencil_layer_snap_frames(static_cast<bGPDlayer *>(ale->data), ac->scene, mode);
    }
    else if (ale->type == ANIMTYPE_GREASE_PENCIL_LAYER) {
      /* GPv3: To be implemented. */
    }
    else if (ale->type == ANIMTYPE_MASKLAYER) {
      ED_masklayer_snap_frames(static_cast<MaskLayer *>(ale->data), ac->scene, mode);
    }
    else if (adt) {
      FCurve *fcurve = static_cast<FCurve *>(ale->key_data);
      ANIM_nla_mapping_apply_fcurve(adt, fcurve, false, false);
      ANIM_fcurve_keyframes_loop(&ked, fcurve, nullptr, edit_cb, BKE_fcurve_handles_recalc);
      BKE_fcurve_merge_duplicate_keys(
          fcurve, SELECT, false); /* only use handles in graph editor */
      ANIM_nla_mapping_apply_fcurve(adt, fcurve, true, false);
    }
    else {
      FCurve *fcurve = static_cast<FCurve *>(ale->key_data);
      ANIM_fcurve_keyframes_loop(&ked, fcurve, nullptr, edit_cb, BKE_fcurve_handles_recalc);
      BKE_fcurve_merge_duplicate_keys(
          fcurve, SELECT, false); /* only use handles in graph editor */
    }

    ale->update |= ANIM_UPDATE_DEFAULT;
  }

  ANIM_animdata_update(ac, &anim_data);
  ANIM_animdata_freelist(&anim_data);
}

/* ------------------- */

static int actkeys_snap_exec(bContext *C, wmOperator *op)
{
  bAnimContext ac;
  short mode;

  /* get editor data */
  if (ANIM_animdata_get_context(C, &ac) == 0) {
    return OPERATOR_CANCELLED;
  }

  /* get snapping mode */
  mode = RNA_enum_get(op->ptr, "type");

  /* snap keyframes */
  snap_action_keys(&ac, mode);

  /* set notifier that keyframes have changed */
  WM_event_add_notifier(C, NC_ANIMATION | ND_KEYFRAME | NA_EDITED, nullptr);

  return OPERATOR_FINISHED;
}

void ACTION_OT_snap(wmOperatorType *ot)
{
  /* identifiers */
  ot->name = "Snap Keys";
  ot->idname = "ACTION_OT_snap";
  ot->description = "Snap selected keyframes to the times specified";

  /* api callbacks */
  ot->invoke = WM_menu_invoke;
  ot->exec = actkeys_snap_exec;
  ot->poll = ED_operator_action_active;

  /* flags */
  ot->flag = OPTYPE_REGISTER | OPTYPE_UNDO;

  /* id-props */
  ot->prop = RNA_def_enum(ot->srna, "type", prop_actkeys_snap_types, 0, "Type", "");
}

/** \} */

/* -------------------------------------------------------------------- */
/** \name Transform: Mirror Keyframes Operator
 * \{ */

/* defines for mirror keyframes tool */
static const EnumPropertyItem prop_actkeys_mirror_types[] = {
    {ACTKEYS_MIRROR_CFRA,
     "CFRA",
     ICON_MIRROR_TIME,
     "By Times Over Current Frame",
     "Flip times of selected keyframes using the current frame as the mirror line"},
    {ACTKEYS_MIRROR_XAXIS,
     "XAXIS",
     ICON_MIRROR_CURSORVALUE,
     "By Values Over Zero Value",
     "Flip values of selected keyframes (i.e. negative values become positive, and vice versa)"},
    {ACTKEYS_MIRROR_MARKER,
     "MARKER",
     ICON_MIRROR_MARKER,
     "By Times Over First Selected Marker",
     "Flip times of selected keyframes using the first selected marker as the reference point"},
    {0, nullptr, 0, nullptr, nullptr},
};

/* this function is responsible for mirroring keyframes */
static void mirror_action_keys(bAnimContext *ac, short mode)
{
  ListBase anim_data = {nullptr, nullptr};
  eAnimFilter_Flags filter;

  KeyframeEditData ked = {{nullptr}};
  KeyframeEditFunc edit_cb;

  /* get beztriple editing callbacks */
  edit_cb = ANIM_editkeyframes_mirror(mode);

  ked.scene = ac->scene;

  /* for 'first selected marker' mode, need to find first selected marker first! */
  /* XXX should this be made into a helper func in the API? */
  if (mode == ACTKEYS_MIRROR_MARKER) {
    TimeMarker *marker = ED_markers_get_first_selected(ac->markers);

    if (marker) {
      ked.f1 = float(marker->frame);
    }
    else {
      return;
    }
  }

  /* filter data */
  filter = (ANIMFILTER_DATA_VISIBLE | ANIMFILTER_LIST_VISIBLE | ANIMFILTER_FOREDIT |
            ANIMFILTER_NODUPLIS);
  ANIM_animdata_filter(ac, &anim_data, filter, ac->data, eAnimCont_Types(ac->datatype));

  /* mirror keyframes */
  LISTBASE_FOREACH (bAnimListElem *, ale, &anim_data) {
    AnimData *adt = ANIM_nla_mapping_get(ac, ale);

    if (ale->type == ANIMTYPE_GPLAYER) {
      ED_gpencil_layer_mirror_frames(static_cast<bGPDlayer *>(ale->data), ac->scene, mode);
    }
    else if (ale->type == ANIMTYPE_GREASE_PENCIL_LAYER) {
      /* GPv3: To be implemented. */
    }
    else if (ale->type == ANIMTYPE_MASKLAYER) {
      /* TODO */
    }
    else if (adt) {
      FCurve *fcurve = static_cast<FCurve *>(ale->key_data);
      ANIM_nla_mapping_apply_fcurve(adt, fcurve, false, false);
      ANIM_fcurve_keyframes_loop(&ked, fcurve, nullptr, edit_cb, BKE_fcurve_handles_recalc);
      ANIM_nla_mapping_apply_fcurve(adt, fcurve, true, false);
    }
    else {
      ANIM_fcurve_keyframes_loop(
          &ked, static_cast<FCurve *>(ale->key_data), nullptr, edit_cb, BKE_fcurve_handles_recalc);
    }

    ale->update |= ANIM_UPDATE_DEFAULT;
  }

  ANIM_animdata_update(ac, &anim_data);
  ANIM_animdata_freelist(&anim_data);
}

/* ------------------- */

static int actkeys_mirror_exec(bContext *C, wmOperator *op)
{
  bAnimContext ac;
  short mode;

  /* get editor data */
  if (ANIM_animdata_get_context(C, &ac) == 0) {
    return OPERATOR_CANCELLED;
  }

  /* get mirroring mode */
  mode = RNA_enum_get(op->ptr, "type");

  /* mirror keyframes */
  mirror_action_keys(&ac, mode);

  /* set notifier that keyframes have changed */
  WM_event_add_notifier(C, NC_ANIMATION | ND_KEYFRAME | NA_EDITED, nullptr);

  return OPERATOR_FINISHED;
}

void ACTION_OT_mirror(wmOperatorType *ot)
{
  /* identifiers */
  ot->name = "Mirror Keys";
  ot->idname = "ACTION_OT_mirror";
  ot->description = "Flip selected keyframes over the selected mirror line";

  /* api callbacks */
  ot->invoke = WM_menu_invoke;
  ot->exec = actkeys_mirror_exec;
  ot->poll = ED_operator_action_active;

  /* flags */
  ot->flag = OPTYPE_REGISTER | OPTYPE_UNDO;

  /* id-props */
  ot->prop = RNA_def_enum(ot->srna, "type", prop_actkeys_mirror_types, 0, "Type", "");
}

/** \} */<|MERGE_RESOLUTION|>--- conflicted
+++ resolved
@@ -43,13 +43,8 @@
 #include "BKE_nla.h"
 #include "BKE_report.h"
 
-<<<<<<< HEAD
-#include "UI_interface.h" /*bfa - needed for the icons*/
-#include "UI_resources.h" /*bfa - needed for the icons*/
-#include "UI_view2d.h"
-=======
 #include "UI_view2d.hh"
->>>>>>> 60a1d53f
+#include "UI_resources.hh" /* BFA - needed for icons */
 
 #include "ED_anim_api.hh"
 #include "ED_gpencil_legacy.hh"
