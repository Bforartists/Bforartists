--- conflicted
+++ resolved
@@ -1039,11 +1039,7 @@
   ot->description = "Remove all selected keyframes";
 
   /* api callbacks */
-<<<<<<< HEAD
-  //ot->invoke = WM_operator_confirm; // bfa, turned off the confirm delete dialogue
-=======
-  ot->invoke = WM_operator_confirm_or_exec;
->>>>>>> a418a41b
+  //  ot->invoke = WM_operator_confirm_or_exec;; // bfa, turned off the confirm delete dialogue
   ot->exec = actkeys_delete_exec;
   ot->poll = ED_operator_action_active;
 
