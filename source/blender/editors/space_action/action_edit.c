--- conflicted
+++ resolved
@@ -1829,13 +1829,8 @@
      "Flip times of selected keyframes using the current frame as the mirror line"},
     {ACTKEYS_MIRROR_XAXIS,
      "XAXIS",
-<<<<<<< HEAD
      ICON_MIRROR_CURSORVALUE,
-     "By Values Over Value=0",
-=======
-     0,
      "By Values Over Zero Value",
->>>>>>> 305e153d
      "Flip values of selected keyframes (i.e. negative values become positive, and vice versa)"},
     {ACTKEYS_MIRROR_MARKER,
      "MARKER",
