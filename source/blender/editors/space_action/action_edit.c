/*
 * This program is free software; you can redistribute it and/or
 * modify it under the terms of the GNU General Public License
 * as published by the Free Software Foundation; either version 2
 * of the License, or (at your option) any later version.
 *
 * This program is distributed in the hope that it will be useful,
 * but WITHOUT ANY WARRANTY; without even the implied warranty of
 * MERCHANTABILITY or FITNESS FOR A PARTICULAR PURPOSE.  See the
 * GNU General Public License for more details.
 *
 * You should have received a copy of the GNU General Public License
 * along with this program; if not, write to the Free Software Foundation,
 * Inc., 51 Franklin Street, Fifth Floor, Boston, MA 02110-1301, USA.
 *
 * The Original Code is Copyright (C) 2001-2002 by NaN Holding BV.
 * All rights reserved.
 */

/** \file
 * \ingroup spaction
 */

#include <float.h>
#include <math.h>
#include <stdlib.h>
#include <string.h>

#include "BLI_blenlib.h"
#include "BLI_math.h"
#include "BLI_utildefines.h"

#include "BLT_translation.h"

#include "DNA_anim_types.h"
#include "DNA_gpencil_types.h"
#include "DNA_key_types.h"
#include "DNA_mask_types.h"
#include "DNA_object_types.h"
#include "DNA_scene_types.h"

#include "RNA_access.h"
#include "RNA_define.h"
#include "RNA_enum_types.h"

#include "BKE_action.h"
#include "BKE_animsys.h"
#include "BKE_context.h"
#include "BKE_fcurve.h"
#include "BKE_global.h"
#include "BKE_gpencil.h"
#include "BKE_key.h"
#include "BKE_nla.h"
#include "BKE_report.h"

#include "UI_view2d.h"
#include "UI_interface.h" /*bfa - needed for the icons*/
#include "UI_resources.h" /*bfa - needed for the icons*/

#include "ED_anim_api.h"
#include "ED_gpencil.h"
#include "ED_keyframes_edit.h"
#include "ED_keyframing.h"
#include "ED_markers.h"
#include "ED_mask.h"
#include "ED_screen.h"

#include "WM_api.h"
#include "WM_types.h"

#include "UI_interface.h"

#include "action_intern.h"

/* ************************************************************************** */
/* POSE MARKERS STUFF */

/* *************************** Localise Markers ***************************** */

/* ensure that there is:
 * 1) an active action editor
 * 2) that the mode will have an active action available
 * 3) that the set of markers being shown are the scene markers, not the list we're merging
 * 4) that there are some selected markers
 */
static bool act_markers_make_local_poll(bContext *C)
{
  SpaceAction *sact = CTX_wm_space_action(C);

  /* 1) */
  if (sact == NULL) {
    return 0;
  }

  /* 2) */
  if (ELEM(sact->mode, SACTCONT_ACTION, SACTCONT_SHAPEKEY) == 0) {
    return 0;
  }
  if (sact->action == NULL) {
    return 0;
  }

  /* 3) */
  if (sact->flag & SACTION_POSEMARKERS_SHOW) {
    return 0;
  }

  /* 4) */
  return ED_markers_get_first_selected(ED_context_get_markers(C)) != NULL;
}

static int act_markers_make_local_exec(bContext *C, wmOperator *UNUSED(op))
{
  ListBase *markers = ED_context_get_markers(C);

  SpaceAction *sact = CTX_wm_space_action(C);
  bAction *act = (sact) ? sact->action : NULL;

  TimeMarker *marker, *markern = NULL;

  /* sanity checks */
  if (ELEM(NULL, markers, act)) {
    return OPERATOR_CANCELLED;
  }

  /* migrate markers */
  for (marker = markers->first; marker; marker = markern) {
    markern = marker->next;

    /* move if marker is selected */
    if (marker->flag & SELECT) {
      BLI_remlink(markers, marker);
      BLI_addtail(&act->markers, marker);
    }
  }

  /* Now enable the "show posemarkers only" setting,
   * so that we can see that something did happen */
  sact->flag |= SACTION_POSEMARKERS_SHOW;

  /* notifiers - both sets, as this change affects both */
  WM_event_add_notifier(C, NC_SCENE | ND_MARKERS, NULL);
  WM_event_add_notifier(C, NC_ANIMATION | ND_MARKERS, NULL);

  return OPERATOR_FINISHED;
}

void ACTION_OT_markers_make_local(wmOperatorType *ot)
{
  /* identifiers */
  ot->name = "Make Markers Local";
  ot->idname = "ACTION_OT_markers_make_local";
  ot->description = "Move selected scene markers to the active Action as local 'pose' markers";

  /* callbacks */
  ot->exec = act_markers_make_local_exec;
  ot->poll = act_markers_make_local_poll;

  /* flags */
  ot->flag = OPTYPE_REGISTER | OPTYPE_UNDO;
}

/* ************************************************************************** */
/* KEYFRAME-RANGE STUFF */

/* *************************** Calculate Range ************************** */

/* Get the min/max keyframes*/
static bool get_keyframe_extents(bAnimContext *ac, float *min, float *max, const short onlySel)
{
  ListBase anim_data = {NULL, NULL};
  bAnimListElem *ale;
  int filter;
  bool found = false;

  /* get data to filter, from Action or Dopesheet */
  /* XXX: what is sel doing here?!
   *      Commented it, was breaking things (eg. the "auto preview range" tool). */
  filter = (ANIMFILTER_DATA_VISIBLE |
            ANIMFILTER_LIST_VISIBLE /*| ANIMFILTER_SEL */ /*| ANIMFILTER_CURVESONLY*/ |
            ANIMFILTER_NODUPLIS);
  ANIM_animdata_filter(ac, &anim_data, filter, ac->data, ac->datatype);

  /* set large values to try to override */
  *min = 999999999.0f;
  *max = -999999999.0f;

  /* check if any channels to set range with */
  if (anim_data.first) {
    /* go through channels, finding max extents */
    for (ale = anim_data.first; ale; ale = ale->next) {
      AnimData *adt = ANIM_nla_mapping_get(ac, ale);
      if (ale->datatype == ALE_GPFRAME) {
        bGPDlayer *gpl = ale->data;
        bGPDframe *gpf;

        /* find gp-frame which is less than or equal to cframe */
        for (gpf = gpl->frames.first; gpf; gpf = gpf->next) {
          const float framenum = (float)gpf->framenum;
          *min = min_ff(*min, framenum);
          *max = max_ff(*max, framenum);
          found = true;
        }
      }
      else if (ale->datatype == ALE_MASKLAY) {
        MaskLayer *masklay = ale->data;
        MaskLayerShape *masklay_shape;

        /* find mask layer which is less than or equal to cframe */
        for (masklay_shape = masklay->splines_shapes.first; masklay_shape;
             masklay_shape = masklay_shape->next) {
          const float framenum = (float)masklay_shape->frame;
          *min = min_ff(*min, framenum);
          *max = max_ff(*max, framenum);
          found = true;
        }
      }
      else {
        FCurve *fcu = (FCurve *)ale->key_data;
        float tmin, tmax;

        /* get range and apply necessary scaling before processing */
        if (BKE_fcurve_calc_range(fcu, &tmin, &tmax, onlySel, false)) {

          if (adt) {
            tmin = BKE_nla_tweakedit_remap(adt, tmin, NLATIME_CONVERT_MAP);
            tmax = BKE_nla_tweakedit_remap(adt, tmax, NLATIME_CONVERT_MAP);
          }

          /* Try to set cur using these values,
           * if they're more extreme than previously set values. */
          *min = min_ff(*min, tmin);
          *max = max_ff(*max, tmax);
          found = true;
        }
      }
    }

    if (fabsf(*max - *min) < 0.001f) {
      *min -= 0.0005f;
      *max += 0.0005f;
    }

    /* free memory */
    ANIM_animdata_freelist(&anim_data);
  }
  else {
    /* set default range */
    if (ac->scene) {
      *min = (float)ac->scene->r.sfra;
      *max = (float)ac->scene->r.efra;
    }
    else {
      *min = -5;
      *max = 100;
    }
  }

  return found;
}

/* ****************** Automatic Preview-Range Operator ****************** */

static int actkeys_previewrange_exec(bContext *C, wmOperator *UNUSED(op))
{
  bAnimContext ac;
  Scene *scene;
  float min, max;

  /* get editor data */
  if (ANIM_animdata_get_context(C, &ac) == 0) {
    return OPERATOR_CANCELLED;
  }
  if (ac.scene == NULL) {
    return OPERATOR_CANCELLED;
  }

  scene = ac.scene;

  /* set the range directly */
  get_keyframe_extents(&ac, &min, &max, false);
  scene->r.flag |= SCER_PRV_RANGE;
  scene->r.psfra = floorf(min);
  scene->r.pefra = ceilf(max);

  if (scene->r.psfra == scene->r.pefra) {
    scene->r.pefra = scene->r.psfra + 1;
  }

  /* set notifier that things have changed */
  /* XXX err... there's nothing for frame ranges yet, but this should do fine too */
  WM_event_add_notifier(C, NC_SCENE | ND_FRAME, ac.scene);

  return OPERATOR_FINISHED;
}

void ACTION_OT_previewrange_set(wmOperatorType *ot)
{
  /* identifiers */
  ot->name = "Auto-Set Preview Range";
  ot->idname = "ACTION_OT_previewrange_set";
  ot->description = "Set Preview Range based on extents of selected Keyframes";

  /* api callbacks */
  ot->exec = actkeys_previewrange_exec;
  ot->poll = ED_operator_action_active;

  /* flags */
  ot->flag = OPTYPE_REGISTER | OPTYPE_UNDO;
}

/* ****************** View-All Operator ****************** */

/**
 * Find the extents of the active channel
 *
 * \param[out] min: Bottom y-extent of channel
 * \param[out] max: Top y-extent of channel
 * \return Success of finding a selected channel
 */
static bool actkeys_channels_get_selected_extents(bAnimContext *ac, float *min, float *max)
{
  ListBase anim_data = {NULL, NULL};
  bAnimListElem *ale;
  int filter;

  /* NOTE: not bool, since we want prioritise individual channels over expanders */
  short found = 0;

  /* get all items - we need to do it this way */
  filter = (ANIMFILTER_DATA_VISIBLE | ANIMFILTER_LIST_VISIBLE | ANIMFILTER_LIST_CHANNELS);
  ANIM_animdata_filter(ac, &anim_data, filter, ac->data, ac->datatype);

  /* loop through all channels, finding the first one that's selected */
  float ymax = ACHANNEL_FIRST_TOP(ac);

  for (ale = anim_data.first; ale; ale = ale->next, ymax -= ACHANNEL_STEP(ac)) {
    const bAnimChannelType *acf = ANIM_channel_get_typeinfo(ale);

    /* must be selected... */
    if (acf && acf->has_setting(ac, ale, ACHANNEL_SETTING_SELECT) &&
        ANIM_channel_setting_get(ac, ale, ACHANNEL_SETTING_SELECT)) {
      /* update best estimate */
      *min = ymax - ACHANNEL_HEIGHT(ac);
      *max = ymax;

      /* is this high enough priority yet? */
      found = acf->channel_role;

      /* only stop our search when we've found an actual channel
       * - datablock expanders get less priority so that we don't abort prematurely
       */
      if (found == ACHANNEL_ROLE_CHANNEL) {
        break;
      }
    }
  }

  /* free all temp data */
  ANIM_animdata_freelist(&anim_data);

  return (found != 0);
}

static int actkeys_viewall(bContext *C, const bool only_sel)
{
  bAnimContext ac;
  View2D *v2d;
  float extra, min, max;
  bool found;

  /* get editor data */
  if (ANIM_animdata_get_context(C, &ac) == 0) {
    return OPERATOR_CANCELLED;
  }
  v2d = &ac.region->v2d;

  /* set the horizontal range, with an extra offset so that the extreme keys will be in view */
  found = get_keyframe_extents(&ac, &min, &max, only_sel);

  if (only_sel && (found == false)) {
    return OPERATOR_CANCELLED;
  }

  if (fabsf(max - min) < 1.0f) {
    /* Exception - center the single keyfrme */
    float xwidth = BLI_rctf_size_x(&v2d->cur);

    v2d->cur.xmin = min - xwidth / 2.0f;
    v2d->cur.xmax = max + xwidth / 2.0f;
  }
  else {
    /* Normal case - stretch the two keyframes out to fill the space, with extra spacing */
    v2d->cur.xmin = min;
    v2d->cur.xmax = max;

    extra = 0.125f * BLI_rctf_size_x(&v2d->cur);
    v2d->cur.xmin -= extra;
    v2d->cur.xmax += extra;
  }

  /* set vertical range */
  if (only_sel == false) {
    /* view all -> the summary channel is usually the shows everything,
     * and resides right at the top... */
    v2d->cur.ymax = 0.0f;
    v2d->cur.ymin = (float)-BLI_rcti_size_y(&v2d->mask);
  }
  else {
    /* locate first selected channel (or the active one), and frame those */
    float ymin = v2d->cur.ymin;
    float ymax = v2d->cur.ymax;

    if (actkeys_channels_get_selected_extents(&ac, &ymin, &ymax)) {
      /* recenter the view so that this range is in the middle */
      float ymid = (ymax - ymin) / 2.0f + ymin;
      float x_center;

      UI_view2d_center_get(v2d, &x_center, NULL);
      UI_view2d_center_set(v2d, x_center, ymid);
    }
  }

  /* do View2D syncing */
  UI_view2d_sync(CTX_wm_screen(C), CTX_wm_area(C), v2d, V2D_LOCK_COPY);

  /* just redraw this view */
  ED_area_tag_redraw(CTX_wm_area(C));

  return OPERATOR_FINISHED;
}

/* ......... */

static int actkeys_viewall_exec(bContext *C, wmOperator *UNUSED(op))
{
  /* whole range */
  return actkeys_viewall(C, false);
}

static int actkeys_viewsel_exec(bContext *C, wmOperator *UNUSED(op))
{
  /* only selected */
  return actkeys_viewall(C, true);
}

/* ......... */

void ACTION_OT_view_all(wmOperatorType *ot)
{
  /* identifiers */
  ot->name = "Frame All";
  ot->idname = "ACTION_OT_view_all";
  ot->description = "Reset viewable area to show full keyframe range";

  /* api callbacks */
  ot->exec = actkeys_viewall_exec;
  ot->poll = ED_operator_action_active;

  /* flags */
  ot->flag = 0;
}

void ACTION_OT_view_selected(wmOperatorType *ot)
{
  /* identifiers */
  ot->name = "Frame Selected";
  ot->idname = "ACTION_OT_view_selected";
  ot->description = "Reset viewable area to show selected keyframes range";

  /* api callbacks */
  ot->exec = actkeys_viewsel_exec;
  ot->poll = ED_operator_action_active;

  /* flags */
  ot->flag = 0;
}

/* ****************** View-All Operator ****************** */

static int actkeys_view_frame_exec(bContext *C, wmOperator *op)
{
  const int smooth_viewtx = WM_operator_smooth_viewtx_get(op);
  ANIM_center_frame(C, smooth_viewtx);

  return OPERATOR_FINISHED;
}

void ACTION_OT_view_frame(wmOperatorType *ot)
{
  /* identifiers */
  ot->name = "Go to Current Frame";
  ot->idname = "ACTION_OT_view_frame";
  ot->description = "Move the view to the current frame";

  /* api callbacks */
  ot->exec = actkeys_view_frame_exec;
  ot->poll = ED_operator_action_active;

  /* flags */
  ot->flag = 0;
}

/* ************************************************************************** */
/* GENERAL STUFF */

/* ******************** Copy/Paste Keyframes Operator ************************* */
/* NOTE: the backend code for this is shared with the graph editor */

static short copy_action_keys(bAnimContext *ac)
{
  ListBase anim_data = {NULL, NULL};
  int filter, ok = 0;

  /* clear buffer first */
  ANIM_fcurves_copybuf_free();

  /* filter data */
  filter = (ANIMFILTER_DATA_VISIBLE | ANIMFILTER_LIST_VISIBLE /*| ANIMFILTER_CURVESONLY*/ |
            ANIMFILTER_NODUPLIS);
  ANIM_animdata_filter(ac, &anim_data, filter, ac->data, ac->datatype);

  /* copy keyframes */
  ok = copy_animedit_keys(ac, &anim_data);

  /* clean up */
  ANIM_animdata_freelist(&anim_data);

  return ok;
}

static short paste_action_keys(bAnimContext *ac,
                               const eKeyPasteOffset offset_mode,
                               const eKeyMergeMode merge_mode,
                               bool flip)
{
  ListBase anim_data = {NULL, NULL};
  int filter, ok = 0;

  /* filter data
   * - First time we try to filter more strictly, allowing only selected channels
   *   to allow copying animation between channels
   * - Second time, we loosen things up if nothing was found the first time, allowing
   *   users to just paste keyframes back into the original curve again T31670.
   */
  filter = (ANIMFILTER_DATA_VISIBLE | ANIMFILTER_LIST_VISIBLE |
            ANIMFILTER_FOREDIT /*| ANIMFILTER_CURVESONLY*/ | ANIMFILTER_NODUPLIS);

  if (ANIM_animdata_filter(ac, &anim_data, filter | ANIMFILTER_SEL, ac->data, ac->datatype) == 0) {
    ANIM_animdata_filter(ac, &anim_data, filter, ac->data, ac->datatype);
  }

  /* paste keyframes */
  ok = paste_animedit_keys(ac, &anim_data, offset_mode, merge_mode, flip);

  /* clean up */
  ANIM_animdata_freelist(&anim_data);

  return ok;
}

/* ------------------- */

static int actkeys_copy_exec(bContext *C, wmOperator *op)
{
  bAnimContext ac;

  /* get editor data */
  if (ANIM_animdata_get_context(C, &ac) == 0) {
    return OPERATOR_CANCELLED;
  }

  /* copy keyframes */
  if (ac.datatype == ANIMCONT_GPENCIL) {
    if (ED_gpencil_anim_copybuf_copy(&ac) == false) {
      /* Nothing got copied - An error about this should be been logged already */
      return OPERATOR_CANCELLED;
    }
  }
  else if (ac.datatype == ANIMCONT_MASK) {
    /* FIXME... */
    BKE_report(op->reports, RPT_ERROR, "Keyframe pasting is not available for mask mode");
    return OPERATOR_CANCELLED;
  }
  else {
    if (copy_action_keys(&ac)) {
      BKE_report(op->reports, RPT_ERROR, "No keyframes copied to keyframes copy/paste buffer");
      return OPERATOR_CANCELLED;
    }
  }

  return OPERATOR_FINISHED;
}

void ACTION_OT_copy(wmOperatorType *ot)
{
  /* identifiers */
  ot->name = "Copy Keyframes";
  ot->idname = "ACTION_OT_copy";
  ot->description = "Copy selected keyframes to the copy/paste buffer";

  /* api callbacks */
  ot->exec = actkeys_copy_exec;
  ot->poll = ED_operator_action_active;

  /* flags */
  ot->flag = OPTYPE_REGISTER | OPTYPE_UNDO;
}

static int actkeys_paste_exec(bContext *C, wmOperator *op)
{
  bAnimContext ac;

  const eKeyPasteOffset offset_mode = RNA_enum_get(op->ptr, "offset");
  const eKeyMergeMode merge_mode = RNA_enum_get(op->ptr, "merge");
  const bool flipped = RNA_boolean_get(op->ptr, "flipped");

  /* get editor data */
  if (ANIM_animdata_get_context(C, &ac) == 0) {
    return OPERATOR_CANCELLED;
  }

  /* ac.reports by default will be the global reports list, which won't show warnings */
  ac.reports = op->reports;

  /* paste keyframes */
  if (ac.datatype == ANIMCONT_GPENCIL) {
    if (ED_gpencil_anim_copybuf_paste(&ac, offset_mode) == false) {
      /* An error occurred - Reports should have been fired already */
      return OPERATOR_CANCELLED;
    }
  }
  else if (ac.datatype == ANIMCONT_MASK) {
    /* FIXME... */
    BKE_report(op->reports,
               RPT_ERROR,
               "Keyframe pasting is not available for grease pencil or mask mode");
    return OPERATOR_CANCELLED;
  }
  else {
    /* non-zero return means an error occurred while trying to paste */
    if (paste_action_keys(&ac, offset_mode, merge_mode, flipped)) {
      return OPERATOR_CANCELLED;
    }
  }

  /* set notifier that keyframes have changed */
  WM_event_add_notifier(C, NC_ANIMATION | ND_KEYFRAME | NA_EDITED, NULL);

  return OPERATOR_FINISHED;
}

void ACTION_OT_paste(wmOperatorType *ot)
{
  PropertyRNA *prop;
  /* identifiers */
  ot->name = "Paste Keyframes / Flipped";
  ot->idname = "ACTION_OT_paste";
  ot->description =
      "Paste Keyframes pastes keyframes into the selected channels, "
      "starting on the current frame\nPaste Flipped pastes keyframes flipped into the selected "
      "channels, starting on the current frame";

  /* api callbacks */
  //  ot->invoke = WM_operator_props_popup; // better wait for action redo panel
  ot->exec = actkeys_paste_exec;
  ot->poll = ED_operator_action_active;

  /* flags */
  ot->flag = OPTYPE_REGISTER | OPTYPE_UNDO;

  /* props */
  RNA_def_enum(ot->srna,
               "offset",
               rna_enum_keyframe_paste_offset_items,
               KEYFRAME_PASTE_OFFSET_CFRA_START,
               "Offset",
               "Paste time offset of keys");
  RNA_def_enum(ot->srna,
               "merge",
               rna_enum_keyframe_paste_merge_items,
               KEYFRAME_PASTE_MERGE_MIX,
               "Type",
               "Method of merging pasted keys and existing");
  prop = RNA_def_boolean(
      ot->srna, "flipped", false, "Flipped", "Paste keyframes from mirrored bones if they exist");
  RNA_def_property_flag(prop, PROP_SKIP_SAVE);
}

/* ******************** Insert Keyframes Operator ************************* */

/* defines for insert keyframes tool */
static const EnumPropertyItem prop_actkeys_insertkey_types[] = {
    {1, "ALL", ICON_KEYFRAMES_INSERT, "All Channels", ""},
    {2, "SEL", ICON_KEYFRAMES_INSERT, "Only Selected Channels", ""},
    /* XXX not in all cases. */
    {3, "GROUP", ICON_KEYFRAMES_INSERT, "In Active Group", ""},
    {0, NULL, 0, NULL, NULL},
};

/* this function is responsible for inserting new keyframes */
static void insert_action_keys(bAnimContext *ac, short mode)
{
  ListBase anim_data = {NULL, NULL};
  ListBase nla_cache = {NULL, NULL};
  bAnimListElem *ale;
  int filter;

  ReportList *reports = ac->reports;
  Scene *scene = ac->scene;
  ToolSettings *ts = scene->toolsettings;
  eInsertKeyFlags flag;

  /* filter data */
  filter = (ANIMFILTER_DATA_VISIBLE | ANIMFILTER_LIST_VISIBLE |
            ANIMFILTER_FOREDIT /*| ANIMFILTER_CURVESONLY*/ | ANIMFILTER_NODUPLIS);
  if (mode == 2) {
    filter |= ANIMFILTER_SEL;
  }
  else if (mode == 3) {
    filter |= ANIMFILTER_ACTGROUPED;
  }

  ANIM_animdata_filter(ac, &anim_data, filter, ac->data, ac->datatype);

  /* Init keyframing flag. */
  flag = ANIM_get_keyframing_flags(scene, true);

  /* insert keyframes */
  const AnimationEvalContext anim_eval_context = BKE_animsys_eval_context_construct(ac->depsgraph,
                                                                                    (float)CFRA);
  for (ale = anim_data.first; ale; ale = ale->next) {
    FCurve *fcu = (FCurve *)ale->key_data;

    /* Read value from property the F-Curve represents, or from the curve only?
     * - ale->id != NULL:
     *   Typically, this means that we have enough info to try resolving the path.
     *
     * - ale->owner != NULL:
     *   If this is set, then the path may not be resolvable from the ID alone,
     *   so it's easier for now to just read the F-Curve directly.
     *   (TODO: add the full-blown PointerRNA relative parsing case here...)
     */
    if (ale->id && !ale->owner) {
      insert_keyframe(ac->bmain,
                      reports,
                      ale->id,
                      NULL,
                      ((fcu->grp) ? (fcu->grp->name) : (NULL)),
                      fcu->rna_path,
                      fcu->array_index,
                      &anim_eval_context,
                      ts->keyframe_type,
                      &nla_cache,
                      flag);
    }
    else {
      AnimData *adt = ANIM_nla_mapping_get(ac, ale);

      /* adjust current frame for NLA-scaling */
      float cfra = anim_eval_context.eval_time;
      if (adt) {
        cfra = BKE_nla_tweakedit_remap(adt, cfra, NLATIME_CONVERT_UNMAP);
      }

      const float curval = evaluate_fcurve(fcu, cfra);
      insert_vert_fcurve(fcu, cfra, curval, ts->keyframe_type, 0);
    }

    ale->update |= ANIM_UPDATE_DEFAULT;
  }

  BKE_animsys_free_nla_keyframing_context_cache(&nla_cache);

  ANIM_animdata_update(ac, &anim_data);
  ANIM_animdata_freelist(&anim_data);
}

/* this function is for inserting new grease pencil frames */
static void insert_gpencil_keys(bAnimContext *ac, short mode)
{
  ListBase anim_data = {NULL, NULL};
  bAnimListElem *ale;
  int filter;

  Scene *scene = ac->scene;
  ToolSettings *ts = scene->toolsettings;
  eGP_GetFrame_Mode add_frame_mode;

  /* filter data */
  filter = (ANIMFILTER_DATA_VISIBLE | ANIMFILTER_LIST_VISIBLE | ANIMFILTER_FOREDIT |
            ANIMFILTER_NODUPLIS);
  if (mode == 2) {
    filter |= ANIMFILTER_SEL;
  }

  ANIM_animdata_filter(ac, &anim_data, filter, ac->data, ac->datatype);

  /* add a copy or a blank frame? */
  if (ts->gpencil_flags & GP_TOOL_FLAG_RETAIN_LAST) {
    add_frame_mode = GP_GETFRAME_ADD_COPY; /* XXX: actframe may not be what we want? */
  }
  else {
    add_frame_mode = GP_GETFRAME_ADD_NEW;
  }

  /* Insert gp frames. */
  bGPdata *gpd_old = NULL;
  for (ale = anim_data.first; ale; ale = ale->next) {
    bGPdata *gpd = (bGPdata *)ale->id;
    bGPDlayer *gpl = (bGPDlayer *)ale->data;
    BKE_gpencil_layer_frame_get(gpl, CFRA, add_frame_mode);
    /* Check if the gpd changes to tag only once. */
    if (gpd != gpd_old) {
      BKE_gpencil_tag(gpd);
      gpd_old = gpd;
    }
  }

  ANIM_animdata_update(ac, &anim_data);
  ANIM_animdata_freelist(&anim_data);
}

/* ------------------- */

static int actkeys_insertkey_exec(bContext *C, wmOperator *op)
{
  bAnimContext ac;
  short mode;

  /* get editor data */
  if (ANIM_animdata_get_context(C, &ac) == 0) {
    return OPERATOR_CANCELLED;
  }

  if (ac.datatype == ANIMCONT_MASK) {
    BKE_report(op->reports, RPT_ERROR, "Insert Keyframes is not yet implemented for this mode");
    return OPERATOR_CANCELLED;
  }

  /* what channels to affect? */
  mode = RNA_enum_get(op->ptr, "type");

  /* insert keyframes */
  if (ac.datatype == ANIMCONT_GPENCIL) {
    insert_gpencil_keys(&ac, mode);
  }
  else {
    insert_action_keys(&ac, mode);
  }

  /* set notifier that keyframes have changed */
  if (ac.datatype == ANIMCONT_GPENCIL) {
    WM_event_add_notifier(C, NC_GPENCIL | ND_DATA | NA_EDITED, NULL);
  }
  WM_event_add_notifier(C, NC_ANIMATION | ND_KEYFRAME | NA_ADDED, NULL);

  return OPERATOR_FINISHED;
}

void ACTION_OT_keyframe_insert(wmOperatorType *ot)
{
  /* identifiers */
  ot->name = "Insert Keyframes";
  ot->idname = "ACTION_OT_keyframe_insert";
  ot->description = "Insert keyframes for the specified channels";

  /* api callbacks */
  ot->invoke = WM_menu_invoke;
  ot->exec = actkeys_insertkey_exec;
  ot->poll = ED_operator_action_active;

  /* flags */
  ot->flag = OPTYPE_REGISTER | OPTYPE_UNDO;

  /* id-props */
  ot->prop = RNA_def_enum(ot->srna, "type", prop_actkeys_insertkey_types, 0, "Type", "");
}

/* ******************** Duplicate Keyframes Operator ************************* */

static void duplicate_action_keys(bAnimContext *ac)
{
  ListBase anim_data = {NULL, NULL};
  bAnimListElem *ale;
  int filter;

  /* filter data */
  if (ELEM(ac->datatype, ANIMCONT_GPENCIL, ANIMCONT_MASK)) {
    filter = (ANIMFILTER_DATA_VISIBLE | ANIMFILTER_LIST_VISIBLE | ANIMFILTER_FOREDIT |
              ANIMFILTER_NODUPLIS);
  }
  else {
    filter = (ANIMFILTER_DATA_VISIBLE | ANIMFILTER_LIST_VISIBLE |
              ANIMFILTER_FOREDIT /*| ANIMFILTER_CURVESONLY*/ | ANIMFILTER_NODUPLIS);
  }
  ANIM_animdata_filter(ac, &anim_data, filter, ac->data, ac->datatype);

  /* loop through filtered data and delete selected keys */
  for (ale = anim_data.first; ale; ale = ale->next) {
    if (ELEM(ale->type, ANIMTYPE_FCURVE, ANIMTYPE_NLACURVE)) {
      duplicate_fcurve_keys((FCurve *)ale->key_data);
    }
    else if (ale->type == ANIMTYPE_GPLAYER) {
      ED_gpencil_layer_frames_duplicate((bGPDlayer *)ale->data);
    }
    else if (ale->type == ANIMTYPE_MASKLAYER) {
      ED_masklayer_frames_duplicate((MaskLayer *)ale->data);
    }
    else {
      BLI_assert(0);
    }

    ale->update |= ANIM_UPDATE_DEFAULT;
  }

  ANIM_animdata_update(ac, &anim_data);
  ANIM_animdata_freelist(&anim_data);
}

/* ------------------- */

static int actkeys_duplicate_exec(bContext *C, wmOperator *UNUSED(op))
{
  bAnimContext ac;

  /* get editor data */
  if (ANIM_animdata_get_context(C, &ac) == 0) {
    return OPERATOR_CANCELLED;
  }

  /* duplicate keyframes */
  duplicate_action_keys(&ac);

  /* set notifier that keyframes have changed */
  WM_event_add_notifier(C, NC_ANIMATION | ND_KEYFRAME | NA_ADDED, NULL);

  return OPERATOR_FINISHED;
}

void ACTION_OT_duplicate(wmOperatorType *ot)
{
  /* identifiers */
  ot->name = "Duplicate Keyframes";
  ot->idname = "ACTION_OT_duplicate";
  ot->description = "Make a copy of all selected keyframes";

  /* api callbacks */
  ot->exec = actkeys_duplicate_exec;
  ot->poll = ED_operator_action_active;

  /* flags */
  ot->flag = OPTYPE_REGISTER | OPTYPE_UNDO;
}

/* ******************** Delete Keyframes Operator ************************* */

static bool delete_action_keys(bAnimContext *ac)
{
  ListBase anim_data = {NULL, NULL};
  bAnimListElem *ale;
  int filter;
  bool changed_final = false;

  /* filter data */
  if (ELEM(ac->datatype, ANIMCONT_GPENCIL, ANIMCONT_MASK)) {
    filter = (ANIMFILTER_DATA_VISIBLE | ANIMFILTER_LIST_VISIBLE | ANIMFILTER_FOREDIT |
              ANIMFILTER_NODUPLIS);
  }
  else {
    filter = (ANIMFILTER_DATA_VISIBLE | ANIMFILTER_LIST_VISIBLE |
              ANIMFILTER_FOREDIT /*| ANIMFILTER_CURVESONLY*/ | ANIMFILTER_NODUPLIS);
  }
  ANIM_animdata_filter(ac, &anim_data, filter, ac->data, ac->datatype);

  /* loop through filtered data and delete selected keys */
  for (ale = anim_data.first; ale; ale = ale->next) {
    bool changed = false;

    if (ale->type == ANIMTYPE_GPLAYER) {
      changed = ED_gpencil_layer_frames_delete((bGPDlayer *)ale->data);
    }
    else if (ale->type == ANIMTYPE_MASKLAYER) {
      changed = ED_masklayer_frames_delete((MaskLayer *)ale->data);
    }
    else {
      FCurve *fcu = (FCurve *)ale->key_data;
      AnimData *adt = ale->adt;

      /* delete selected keyframes only */
      changed = delete_fcurve_keys(fcu);

      /* Only delete curve too if it won't be doing anything anymore */
      if (BKE_fcurve_is_empty(fcu)) {
        ANIM_fcurve_delete_from_animdata(ac, adt, fcu);
        ale->key_data = NULL;
      }
    }

    if (changed) {
      ale->update |= ANIM_UPDATE_DEFAULT;
      changed_final = true;
    }
  }

  ANIM_animdata_update(ac, &anim_data);
  ANIM_animdata_freelist(&anim_data);

  return changed_final;
}

/* ------------------- */

static int actkeys_delete_exec(bContext *C, wmOperator *UNUSED(op))
{
  bAnimContext ac;

  /* get editor data */
  if (ANIM_animdata_get_context(C, &ac) == 0) {
    return OPERATOR_CANCELLED;
  }

  /* delete keyframes */
  if (!delete_action_keys(&ac)) {
    return OPERATOR_CANCELLED;
  }

  /* set notifier that keyframes have changed */
  WM_event_add_notifier(C, NC_ANIMATION | ND_KEYFRAME | NA_REMOVED, NULL);

  return OPERATOR_FINISHED;
}

void ACTION_OT_delete(wmOperatorType *ot)
{
  /* identifiers */
  ot->name = "Delete Keyframes";
  ot->idname = "ACTION_OT_delete";
  ot->description = "Remove all selected keyframes";

  /* api callbacks */
  //ot->invoke = WM_operator_confirm; // bfa, turned off the confirm delete dialogue
  ot->exec = actkeys_delete_exec;
  ot->poll = ED_operator_action_active;

  /* flags */
  ot->flag = OPTYPE_REGISTER | OPTYPE_UNDO;
}

/* ******************** Clean Keyframes Operator ************************* */

static void clean_action_keys(bAnimContext *ac, float thresh, bool clean_chan)
{
  ListBase anim_data = {NULL, NULL};
  bAnimListElem *ale;
  int filter;

  /* filter data */
  filter = (ANIMFILTER_DATA_VISIBLE | ANIMFILTER_LIST_VISIBLE | ANIMFILTER_FOREDIT |
            ANIMFILTER_SEL /*| ANIMFILTER_CURVESONLY*/ | ANIMFILTER_NODUPLIS);
  ANIM_animdata_filter(ac, &anim_data, filter, ac->data, ac->datatype);

  /* loop through filtered data and clean curves */
  for (ale = anim_data.first; ale; ale = ale->next) {
    clean_fcurve(ac, ale, thresh, clean_chan);

    ale->update |= ANIM_UPDATE_DEFAULT;
  }

  ANIM_animdata_update(ac, &anim_data);
  ANIM_animdata_freelist(&anim_data);
}

/* ------------------- */

static int actkeys_clean_exec(bContext *C, wmOperator *op)
{
  bAnimContext ac;
  float thresh;
  bool clean_chan;

  /* get editor data */
  if (ANIM_animdata_get_context(C, &ac) == 0) {
    return OPERATOR_CANCELLED;
  }

  if (ELEM(ac.datatype, ANIMCONT_GPENCIL, ANIMCONT_MASK)) {
    BKE_report(op->reports, RPT_ERROR, "Not implemented");
    return OPERATOR_PASS_THROUGH;
  }

  /* get cleaning threshold */
  thresh = RNA_float_get(op->ptr, "threshold");
  clean_chan = RNA_boolean_get(op->ptr, "channels");

  /* clean keyframes */
  clean_action_keys(&ac, thresh, clean_chan);

  /* set notifier that keyframes have changed */
  WM_event_add_notifier(C, NC_ANIMATION | ND_KEYFRAME | NA_EDITED, NULL);

  return OPERATOR_FINISHED;
}

void ACTION_OT_clean(wmOperatorType *ot)
{
  /* identifiers */
  ot->name = "Clean Keyframes";
  ot->idname = "ACTION_OT_clean";
  ot->description = "Simplify F-Curves by removing closely spaced keyframes";

  /* api callbacks */
  // ot->invoke =  /* XXX we need that number popup for this! */
  ot->exec = actkeys_clean_exec;
  ot->poll = ED_operator_action_active;

  /* flags */
  ot->flag = OPTYPE_REGISTER | OPTYPE_UNDO;

  /* properties */
  ot->prop = RNA_def_float(
      ot->srna, "threshold", 0.001f, 0.0f, FLT_MAX, "Threshold", "", 0.0f, 1000.0f);
  RNA_def_boolean(ot->srna, "channels", false, "Channels", "");
}

/* ******************** Sample Keyframes Operator *********************** */

/* Evaluates the curves between each selected keyframe on each frame, and keys the value  */
static void sample_action_keys(bAnimContext *ac)
{
  ListBase anim_data = {NULL, NULL};
  bAnimListElem *ale;
  int filter;

  /* filter data */
  filter = (ANIMFILTER_DATA_VISIBLE | ANIMFILTER_LIST_VISIBLE |
            ANIMFILTER_FOREDIT /*| ANIMFILTER_CURVESONLY*/ | ANIMFILTER_NODUPLIS);
  ANIM_animdata_filter(ac, &anim_data, filter, ac->data, ac->datatype);

  /* loop through filtered data and add keys between selected keyframes on every frame  */
  for (ale = anim_data.first; ale; ale = ale->next) {
    sample_fcurve((FCurve *)ale->key_data);

    ale->update |= ANIM_UPDATE_DEPS;
  }

  ANIM_animdata_update(ac, &anim_data);
  ANIM_animdata_freelist(&anim_data);
}

/* ------------------- */

static int actkeys_sample_exec(bContext *C, wmOperator *op)
{
  bAnimContext ac;

  /* get editor data */
  if (ANIM_animdata_get_context(C, &ac) == 0) {
    return OPERATOR_CANCELLED;
  }

  if (ELEM(ac.datatype, ANIMCONT_GPENCIL, ANIMCONT_MASK)) {
    BKE_report(op->reports, RPT_ERROR, "Not implemented");
    return OPERATOR_PASS_THROUGH;
  }

  /* sample keyframes */
  sample_action_keys(&ac);

  /* set notifier that keyframes have changed */
  WM_event_add_notifier(C, NC_ANIMATION | ND_KEYFRAME | NA_EDITED, NULL);

  return OPERATOR_FINISHED;
}

void ACTION_OT_sample(wmOperatorType *ot)
{
  /* identifiers */
  ot->name = "Sample Keyframes";
  ot->idname = "ACTION_OT_sample";
  ot->description = "Add keyframes on every frame between the selected keyframes";

  /* api callbacks */
  ot->exec = actkeys_sample_exec;
  ot->poll = ED_operator_action_active;

  /* flags */
  ot->flag = OPTYPE_REGISTER | OPTYPE_UNDO;
}

/* ************************************************************************** */
/* SETTINGS STUFF */

/* ******************** Set Extrapolation-Type Operator *********************** */

/* defines for make/clear cyclic extrapolation tools */
#define MAKE_CYCLIC_EXPO -1
#define CLEAR_CYCLIC_EXPO -2

/* defines for set extrapolation-type for selected keyframes tool */
static const EnumPropertyItem prop_actkeys_expo_types[] = {
    {FCURVE_EXTRAPOLATE_CONSTANT,
     "CONSTANT",
     0,
     "Constant Extrapolation",
     "Values on endpoint keyframes are held"},
    {FCURVE_EXTRAPOLATE_LINEAR,
     "LINEAR",
     0,
     "Linear Extrapolation",
     "Straight-line slope of end segments are extended past the endpoint keyframes"},

    {MAKE_CYCLIC_EXPO,
     "MAKE_CYCLIC",
     0,
     "Make Cyclic (F-Modifier)",
     "Add Cycles F-Modifier if one doesn't exist already"},
    {CLEAR_CYCLIC_EXPO,
     "CLEAR_CYCLIC",
     0,
     "Clear Cyclic (F-Modifier)",
     "Remove Cycles F-Modifier if not needed anymore"},
    {0, NULL, 0, NULL, NULL},
};

/* this function is responsible for setting extrapolation mode for keyframes */
static void setexpo_action_keys(bAnimContext *ac, short mode)
{
  ListBase anim_data = {NULL, NULL};
  bAnimListElem *ale;
  int filter;

  /* filter data */
  filter = (ANIMFILTER_DATA_VISIBLE | ANIMFILTER_LIST_VISIBLE | ANIMFILTER_FOREDIT |
            ANIMFILTER_SEL /*| ANIMFILTER_CURVESONLY*/ | ANIMFILTER_NODUPLIS);
  ANIM_animdata_filter(ac, &anim_data, filter, ac->data, ac->datatype);

  /* loop through setting mode per F-Curve */
  for (ale = anim_data.first; ale; ale = ale->next) {
    FCurve *fcu = (FCurve *)ale->data;

    if (mode >= 0) {
      /* just set mode setting */
      fcu->extend = mode;
    }
    else {
      /* shortcuts for managing Cycles F-Modifiers to make it easier to toggle cyclic animation
       * without having to go through FModifier UI in Graph Editor to do so
       */
      if (mode == MAKE_CYCLIC_EXPO) {
        /* only add if one doesn't exist */
        if (list_has_suitable_fmodifier(&fcu->modifiers, FMODIFIER_TYPE_CYCLES, -1) == 0) {
          /* TODO: add some more preset versions which set different extrapolation options? */
          add_fmodifier(&fcu->modifiers, FMODIFIER_TYPE_CYCLES, fcu);
        }
      }
      else if (mode == CLEAR_CYCLIC_EXPO) {
        /* remove all the modifiers fitting this description */
        FModifier *fcm, *fcn = NULL;

        for (fcm = fcu->modifiers.first; fcm; fcm = fcn) {
          fcn = fcm->next;

          if (fcm->type == FMODIFIER_TYPE_CYCLES) {
            remove_fmodifier(&fcu->modifiers, fcm);
          }
        }
      }
    }

    ale->update |= ANIM_UPDATE_DEFAULT;
  }

  ANIM_animdata_update(ac, &anim_data);
  ANIM_animdata_freelist(&anim_data);
}

/* ------------------- */

static int actkeys_expo_exec(bContext *C, wmOperator *op)
{
  bAnimContext ac;
  short mode;

  /* get editor data */
  if (ANIM_animdata_get_context(C, &ac) == 0) {
    return OPERATOR_CANCELLED;
  }

  if (ELEM(ac.datatype, ANIMCONT_GPENCIL, ANIMCONT_MASK)) {
    BKE_report(op->reports, RPT_ERROR, "Not implemented");
    return OPERATOR_PASS_THROUGH;
  }

  /* get handle setting mode */
  mode = RNA_enum_get(op->ptr, "type");

  /* set handle type */
  setexpo_action_keys(&ac, mode);

  /* set notifier that keyframe properties have changed */
  WM_event_add_notifier(C, NC_ANIMATION | ND_KEYFRAME_PROP, NULL);

  return OPERATOR_FINISHED;
}

void ACTION_OT_extrapolation_type(wmOperatorType *ot)
{
  /* identifiers */
  ot->name = "Set Keyframe Extrapolation";
  ot->idname = "ACTION_OT_extrapolation_type";
  ot->description = "Set extrapolation mode for selected F-Curves";

  /* api callbacks */
  ot->invoke = WM_menu_invoke;
  ot->exec = actkeys_expo_exec;
  ot->poll = ED_operator_action_active;

  /* flags */
  ot->flag = OPTYPE_REGISTER | OPTYPE_UNDO;

  /* id-props */
  ot->prop = RNA_def_enum(ot->srna, "type", prop_actkeys_expo_types, 0, "Type", "");
}

/* ******************** Set Interpolation-Type Operator *********************** */

static int actkeys_ipo_exec(bContext *C, wmOperator *op)
{
  bAnimContext ac;
  short mode;

  /* get editor data */
  if (ANIM_animdata_get_context(C, &ac) == 0) {
    return OPERATOR_CANCELLED;
  }

  if (ELEM(ac.datatype, ANIMCONT_GPENCIL, ANIMCONT_MASK)) {
    BKE_report(op->reports, RPT_ERROR, "Not implemented");
    return OPERATOR_PASS_THROUGH;
  }

  /* get handle setting mode */
  mode = RNA_enum_get(op->ptr, "type");

  /* set handle type */
  ANIM_animdata_keyframe_callback(&ac,
                                  (ANIMFILTER_DATA_VISIBLE | ANIMFILTER_CURVE_VISIBLE |
                                   ANIMFILTER_FOREDIT | ANIMFILTER_NODUPLIS),
                                  ANIM_editkeyframes_ipo(mode));

  /* set notifier that keyframe properties have changed */
  WM_event_add_notifier(C, NC_ANIMATION | ND_KEYFRAME_PROP, NULL);

  return OPERATOR_FINISHED;
}

void ACTION_OT_interpolation_type(wmOperatorType *ot)
{
  /* identifiers */
  ot->name = "Set Keyframe Interpolation";
  ot->idname = "ACTION_OT_interpolation_type";
  ot->description =
      "Keyframe Interpolation\nSet interpolation mode for the F-Curve segments starting from the selected keyframes";

  /* api callbacks */
  ot->invoke = WM_menu_invoke;
  ot->exec = actkeys_ipo_exec;
  ot->poll = ED_operator_action_active;

  /* flags */
  ot->flag = OPTYPE_REGISTER | OPTYPE_UNDO;

  /* id-props */
  ot->prop = RNA_def_enum(
      ot->srna, "type", rna_enum_beztriple_interpolation_mode_items, 0, "Type", "");
}

/* ******************** Set Easing Operator *********************** */

static int actkeys_easing_exec(bContext *C, wmOperator *op)
{
  bAnimContext ac;
  short mode;

  /* get editor data */
  if (ANIM_animdata_get_context(C, &ac) == 0) {
    return OPERATOR_CANCELLED;
  }

  /* get handle setting mode */
  mode = RNA_enum_get(op->ptr, "type");

  /* set handle type */
  ANIM_animdata_keyframe_callback(&ac,
                                  (ANIMFILTER_DATA_VISIBLE | ANIMFILTER_CURVE_VISIBLE |
                                   ANIMFILTER_FOREDIT | ANIMFILTER_NODUPLIS),
                                  ANIM_editkeyframes_easing(mode));

  /* set notifier that keyframe properties have changed */
  WM_event_add_notifier(C, NC_ANIMATION | ND_KEYFRAME_PROP, NULL);

  return OPERATOR_FINISHED;
}

void ACTION_OT_easing_type(wmOperatorType *ot)
{
  /* identifiers */
  ot->name = "Set Keyframe Easing Type";
  ot->idname = "ACTION_OT_easing_type";
  ot->description =
      "Easing Mode\nSet easing type for the F-Curve segments starting from the selected keyframes";

  /* api callbacks */
  ot->invoke = WM_menu_invoke;
  ot->exec = actkeys_easing_exec;
  ot->poll = ED_operator_action_active;

  /* flags */
  ot->flag = OPTYPE_REGISTER | OPTYPE_UNDO;

  /* id-props */
  ot->prop = RNA_def_enum(
      ot->srna, "type", rna_enum_beztriple_interpolation_easing_items, 0, "Type", "");
}

/* ******************** Set Handle-Type Operator *********************** */

/* this function is responsible for setting handle-type of selected keyframes */
static void sethandles_action_keys(bAnimContext *ac, short mode)
{
  ListBase anim_data = {NULL, NULL};
  bAnimListElem *ale;
  int filter;

  KeyframeEditFunc edit_cb = ANIM_editkeyframes_handles(mode);
  KeyframeEditFunc sel_cb = ANIM_editkeyframes_ok(BEZT_OK_SELECTED);

  /* filter data */
  filter = (ANIMFILTER_DATA_VISIBLE | ANIMFILTER_LIST_VISIBLE |
            ANIMFILTER_FOREDIT /*| ANIMFILTER_CURVESONLY*/ | ANIMFILTER_NODUPLIS);
  ANIM_animdata_filter(ac, &anim_data, filter, ac->data, ac->datatype);

  /* Loop through setting flags for handles
   * Note: we do not supply KeyframeEditData to the looper yet.
   * Currently that's not necessary here.
   */
  for (ale = anim_data.first; ale; ale = ale->next) {
    FCurve *fcu = (FCurve *)ale->key_data;

    /* any selected keyframes for editing? */
    if (ANIM_fcurve_keyframes_loop(NULL, fcu, NULL, sel_cb, NULL)) {
      /* change type of selected handles */
      ANIM_fcurve_keyframes_loop(NULL, fcu, NULL, edit_cb, calchandles_fcurve);

      ale->update |= ANIM_UPDATE_DEFAULT;
    }
  }

  ANIM_animdata_update(ac, &anim_data);
  ANIM_animdata_freelist(&anim_data);
}

/* ------------------- */

static int actkeys_handletype_exec(bContext *C, wmOperator *op)
{
  bAnimContext ac;
  short mode;

  /* get editor data */
  if (ANIM_animdata_get_context(C, &ac) == 0) {
    return OPERATOR_CANCELLED;
  }

  if (ELEM(ac.datatype, ANIMCONT_GPENCIL, ANIMCONT_MASK)) {
    BKE_report(op->reports, RPT_ERROR, "Not implemented");
    return OPERATOR_PASS_THROUGH;
  }

  /* get handle setting mode */
  mode = RNA_enum_get(op->ptr, "type");

  /* set handle type */
  sethandles_action_keys(&ac, mode);

  /* set notifier that keyframe properties have changed */
  WM_event_add_notifier(C, NC_ANIMATION | ND_KEYFRAME_PROP, NULL);

  return OPERATOR_FINISHED;
}

void ACTION_OT_handle_type(wmOperatorType *ot)
{
  /* identifiers */
  ot->name = "Set Keyframe Handle Type";
  ot->idname = "ACTION_OT_handle_type";
  ot->description = "Keyframe Handle Type\nSet type of handle for selected keyframes";

  /* api callbacks */
  ot->invoke = WM_menu_invoke;
  ot->exec = actkeys_handletype_exec;
  ot->poll = ED_operator_action_active;

  /* flags */
  ot->flag = OPTYPE_REGISTER | OPTYPE_UNDO;

  /* id-props */
  ot->prop = RNA_def_enum(ot->srna, "type", rna_enum_keyframe_handle_type_items, 0, "Type", "");
}

/* ******************** Set Keyframe-Type Operator *********************** */

/* this function is responsible for setting keyframe type for keyframes */
static void setkeytype_action_keys(bAnimContext *ac, short mode)
{
  ListBase anim_data = {NULL, NULL};
  bAnimListElem *ale;
  int filter;
  KeyframeEditFunc set_cb = ANIM_editkeyframes_keytype(mode);

  /* filter data */
  filter = (ANIMFILTER_DATA_VISIBLE | ANIMFILTER_LIST_VISIBLE |
            ANIMFILTER_FOREDIT /*| ANIMFILTER_CURVESONLY*/ | ANIMFILTER_NODUPLIS);
  ANIM_animdata_filter(ac, &anim_data, filter, ac->data, ac->datatype);

  /* Loop through setting BezTriple interpolation
   * Note: we do not supply KeyframeEditData to the looper yet.
   * Currently that's not necessary here.
   */
  for (ale = anim_data.first; ale; ale = ale->next) {
    ANIM_fcurve_keyframes_loop(NULL, ale->key_data, NULL, set_cb, NULL);

    ale->update |= ANIM_UPDATE_DEPS | ANIM_UPDATE_HANDLES;
  }

  ANIM_animdata_update(ac, &anim_data);
  ANIM_animdata_freelist(&anim_data);
}

/* this function is responsible for setting the keyframe type for Grease Pencil frames */
static void setkeytype_gpencil_keys(bAnimContext *ac, short mode)
{
  ListBase anim_data = {NULL, NULL};
  bAnimListElem *ale;
  int filter;

  /* filter data */
  filter = (ANIMFILTER_DATA_VISIBLE | ANIMFILTER_LIST_VISIBLE | ANIMFILTER_FOREDIT |
            ANIMFILTER_NODUPLIS);
  ANIM_animdata_filter(ac, &anim_data, filter, ac->data, ac->datatype);

  /* loop through each layer */
  for (ale = anim_data.first; ale; ale = ale->next) {
    if (ale->type == ANIMTYPE_GPLAYER) {
      ED_gpencil_layer_frames_keytype_set(ale->data, mode);
      ale->update |= ANIM_UPDATE_DEPS;
    }
  }

  ANIM_animdata_update(ac, &anim_data);
  ANIM_animdata_freelist(&anim_data);
}

/* ------------------- */

static int actkeys_keytype_exec(bContext *C, wmOperator *op)
{
  bAnimContext ac;
  short mode;

  /* get editor data */
  if (ANIM_animdata_get_context(C, &ac) == 0) {
    return OPERATOR_CANCELLED;
  }

  if (ac.datatype == ANIMCONT_MASK) {
    BKE_report(op->reports, RPT_ERROR, "Not implemented for Masks");
    return OPERATOR_PASS_THROUGH;
  }

  /* get handle setting mode */
  mode = RNA_enum_get(op->ptr, "type");

  /* set handle type */
  if (ac.datatype == ANIMCONT_GPENCIL) {
    setkeytype_gpencil_keys(&ac, mode);
  }
  else {
    setkeytype_action_keys(&ac, mode);
  }

  /* set notifier that keyframe properties have changed */
  WM_event_add_notifier(C, NC_ANIMATION | ND_KEYFRAME_PROP, NULL);

  return OPERATOR_FINISHED;
}

void ACTION_OT_keyframe_type(wmOperatorType *ot)
{
  /* identifiers */
  ot->name = "Set Keyframe Type";
  ot->idname = "ACTION_OT_keyframe_type";
  ot->description = "Keyframe Type\nSet type of keyframe for the selected keyframes";

  /* api callbacks */
  ot->invoke = WM_menu_invoke;
  ot->exec = actkeys_keytype_exec;
  ot->poll = ED_operator_action_active;

  /* flags */
  ot->flag = OPTYPE_REGISTER | OPTYPE_UNDO;

  /* id-props */
  ot->prop = RNA_def_enum(ot->srna, "type", rna_enum_beztriple_keyframe_type_items, 0, "Type", "");
}

/* ************************************************************************** */
/* TRANSFORM STUFF */

/* ***************** Jump to Selected Frames Operator *********************** */

static bool actkeys_framejump_poll(bContext *C)
{
  /* prevent changes during render */
  if (G.is_rendering) {
    return 0;
  }

  return ED_operator_action_active(C);
}

/* snap current-frame indicator to 'average time' of selected keyframe */
static int actkeys_framejump_exec(bContext *C, wmOperator *UNUSED(op))
{
  bAnimContext ac;
  ListBase anim_data = {NULL, NULL};
  bAnimListElem *ale;
  int filter;
  KeyframeEditData ked = {{NULL}};

  /* get editor data */
  if (ANIM_animdata_get_context(C, &ac) == 0) {
    return OPERATOR_CANCELLED;
  }

  /* init edit data */
  /* loop over action data, averaging values */
  filter = (ANIMFILTER_DATA_VISIBLE | ANIMFILTER_LIST_VISIBLE /*| ANIMFILTER_CURVESONLY */ |
            ANIMFILTER_NODUPLIS);
  ANIM_animdata_filter(&ac, &anim_data, filter, ac.data, ac.datatype);

  for (ale = anim_data.first; ale; ale = ale->next) {
    AnimData *adt = ANIM_nla_mapping_get(&ac, ale);
    if (adt) {
      ANIM_nla_mapping_apply_fcurve(adt, ale->key_data, 0, 1);
      ANIM_fcurve_keyframes_loop(&ked, ale->key_data, NULL, bezt_calc_average, NULL);
      ANIM_nla_mapping_apply_fcurve(adt, ale->key_data, 1, 1);
    }
    else {
      ANIM_fcurve_keyframes_loop(&ked, ale->key_data, NULL, bezt_calc_average, NULL);
    }
  }

  ANIM_animdata_freelist(&anim_data);

  /* set the new current frame value, based on the average time */
  if (ked.i1) {
    Scene *scene = ac.scene;
    CFRA = round_fl_to_int(ked.f1 / ked.i1);
    SUBFRA = 0.f;
  }

  /* set notifier that things have changed */
  WM_event_add_notifier(C, NC_SCENE | ND_FRAME, ac.scene);

  return OPERATOR_FINISHED;
}

void ACTION_OT_frame_jump(wmOperatorType *ot)
{
  /* identifiers */
  ot->name = "Jump to Keyframes";
  ot->idname = "ACTION_OT_frame_jump";
  ot->description = "Set the current frame to the average frame value of selected keyframes";

  /* api callbacks */
  ot->exec = actkeys_framejump_exec;
  ot->poll = actkeys_framejump_poll;

  /* flags */
  ot->flag = OPTYPE_REGISTER | OPTYPE_UNDO;
}

/* ******************** Snap Keyframes Operator *********************** */

/* defines for snap keyframes tool */
static const EnumPropertyItem prop_actkeys_snap_types[] = {
    {ACTKEYS_SNAP_CFRA,
     "CFRA",
<<<<<<< HEAD
     ICON_SNAP_CURRENTFRAME,
     "Current Frame",
     "Snap selected keyframes to the current frame"},
    {ACTKEYS_SNAP_NEAREST_FRAME,
     "NEAREST_FRAME",
     ICON_SNAP_NEARESTFRAME,
     "Nearest Frame",
=======
     0,
     "Selection to Current Frame",
     "Snap selected keyframes to the current frame"},
    {ACTKEYS_SNAP_NEAREST_FRAME,
     "NEAREST_FRAME",
     0,
     "Selection to Nearest Frame",
>>>>>>> cf4c96d2
     "Snap selected keyframes to the nearest (whole) frame (use to fix accidental sub-frame "
     "offsets)"},
    {ACTKEYS_SNAP_NEAREST_SECOND,
     "NEAREST_SECOND",
<<<<<<< HEAD
     ICON_SNAP_NEARESTSECOND,
     "Nearest Second",
     "Snap selected keyframes to the nearest second"},
    {ACTKEYS_SNAP_NEAREST_MARKER,
     "NEAREST_MARKER",
     ICON_SNAP_NEARESTMARKER,
     "Nearest Marker",
=======
     0,
     "Selection to Nearest Second",
     "Snap selected keyframes to the nearest second"},
    {ACTKEYS_SNAP_NEAREST_MARKER,
     "NEAREST_MARKER",
     0,
     "Selection to Nearest Marker",
>>>>>>> cf4c96d2
     "Snap selected keyframes to the nearest marker"},
    {0, NULL, 0, NULL, NULL},
};

/* this function is responsible for snapping keyframes to frame-times */
static void snap_action_keys(bAnimContext *ac, short mode)
{
  ListBase anim_data = {NULL, NULL};
  bAnimListElem *ale;
  int filter;

  KeyframeEditData ked = {{NULL}};
  KeyframeEditFunc edit_cb;

  /* filter data */
  if (ELEM(ac->datatype, ANIMCONT_GPENCIL, ANIMCONT_MASK)) {
    filter = (ANIMFILTER_DATA_VISIBLE | ANIMFILTER_LIST_VISIBLE | ANIMFILTER_FOREDIT);
  }
  else {
    filter = (ANIMFILTER_DATA_VISIBLE | ANIMFILTER_LIST_VISIBLE |
              ANIMFILTER_FOREDIT /*| ANIMFILTER_CURVESONLY*/ | ANIMFILTER_NODUPLIS);
  }
  ANIM_animdata_filter(ac, &anim_data, filter, ac->data, ac->datatype);

  /* get beztriple editing callbacks */
  edit_cb = ANIM_editkeyframes_snap(mode);

  ked.scene = ac->scene;
  if (mode == ACTKEYS_SNAP_NEAREST_MARKER) {
    ked.list.first = (ac->markers) ? ac->markers->first : NULL;
    ked.list.last = (ac->markers) ? ac->markers->last : NULL;
  }

  /* snap keyframes */
  for (ale = anim_data.first; ale; ale = ale->next) {
    AnimData *adt = ANIM_nla_mapping_get(ac, ale);

    if (ale->type == ANIMTYPE_GPLAYER) {
      ED_gpencil_layer_snap_frames(ale->data, ac->scene, mode);
    }
    else if (ale->type == ANIMTYPE_MASKLAYER) {
      ED_masklayer_snap_frames(ale->data, ac->scene, mode);
    }
    else if (adt) {
      ANIM_nla_mapping_apply_fcurve(adt, ale->key_data, 0, 0);
      ANIM_fcurve_keyframes_loop(&ked, ale->key_data, NULL, edit_cb, calchandles_fcurve);
      ANIM_nla_mapping_apply_fcurve(adt, ale->key_data, 1, 0);
    }
    else {
      ANIM_fcurve_keyframes_loop(&ked, ale->key_data, NULL, edit_cb, calchandles_fcurve);
    }

    ale->update |= ANIM_UPDATE_DEFAULT;
  }

  ANIM_animdata_update(ac, &anim_data);
  ANIM_animdata_freelist(&anim_data);
}

/* ------------------- */

static int actkeys_snap_exec(bContext *C, wmOperator *op)
{
  bAnimContext ac;
  short mode;

  /* get editor data */
  if (ANIM_animdata_get_context(C, &ac) == 0) {
    return OPERATOR_CANCELLED;
  }

  /* get snapping mode */
  mode = RNA_enum_get(op->ptr, "type");

  /* snap keyframes */
  snap_action_keys(&ac, mode);

  /* set notifier that keyframes have changed */
  WM_event_add_notifier(C, NC_ANIMATION | ND_KEYFRAME | NA_EDITED, NULL);

  return OPERATOR_FINISHED;
}

void ACTION_OT_snap(wmOperatorType *ot)
{
  /* identifiers */
  ot->name = "Snap Keys";
  ot->idname = "ACTION_OT_snap";
  ot->description = "Snap selected keyframes to the times specified";

  /* api callbacks */
  ot->invoke = WM_menu_invoke;
  ot->exec = actkeys_snap_exec;
  ot->poll = ED_operator_action_active;

  /* flags */
  ot->flag = OPTYPE_REGISTER | OPTYPE_UNDO;

  /* id-props */
  ot->prop = RNA_def_enum(ot->srna, "type", prop_actkeys_snap_types, 0, "Type", "");
}

/* ******************** Mirror Keyframes Operator *********************** */

/* defines for mirror keyframes tool */
static const EnumPropertyItem prop_actkeys_mirror_types[] = {
    {ACTKEYS_MIRROR_CFRA,
     "CFRA",
     ICON_MIRROR_TIME,
     "By Times Over Current Frame",
     "Flip times of selected keyframes using the current frame as the mirror line"},
    {ACTKEYS_MIRROR_XAXIS,
     "XAXIS",
     ICON_MIRROR_CURSORVALUE,
     "By Values Over Value=0",
     "Flip values of selected keyframes (i.e. negative values become positive, and vice versa)"},
    {ACTKEYS_MIRROR_MARKER,
     "MARKER",
     ICON_MIRROR_MARKER,
     "By Times Over First Selected Marker",
     "Flip times of selected keyframes using the first selected marker as the reference point"},
    {0, NULL, 0, NULL, NULL},
};

/* this function is responsible for mirroring keyframes */
static void mirror_action_keys(bAnimContext *ac, short mode)
{
  ListBase anim_data = {NULL, NULL};
  bAnimListElem *ale;
  int filter;

  KeyframeEditData ked = {{NULL}};
  KeyframeEditFunc edit_cb;

  /* get beztriple editing callbacks */
  edit_cb = ANIM_editkeyframes_mirror(mode);

  ked.scene = ac->scene;

  /* for 'first selected marker' mode, need to find first selected marker first! */
  /* XXX should this be made into a helper func in the API? */
  if (mode == ACTKEYS_MIRROR_MARKER) {
    TimeMarker *marker = ED_markers_get_first_selected(ac->markers);

    if (marker) {
      ked.f1 = (float)marker->frame;
    }
    else {
      return;
    }
  }

  /* filter data */
  if (ELEM(ac->datatype, ANIMCONT_GPENCIL, ANIMCONT_MASK)) {
    filter = (ANIMFILTER_DATA_VISIBLE | ANIMFILTER_LIST_VISIBLE | ANIMFILTER_FOREDIT |
              ANIMFILTER_NODUPLIS);
  }
  else {
    filter = (ANIMFILTER_DATA_VISIBLE | ANIMFILTER_LIST_VISIBLE |
              ANIMFILTER_FOREDIT /*| ANIMFILTER_CURVESONLY*/ | ANIMFILTER_NODUPLIS);
  }
  ANIM_animdata_filter(ac, &anim_data, filter, ac->data, ac->datatype);

  /* mirror keyframes */
  for (ale = anim_data.first; ale; ale = ale->next) {
    AnimData *adt = ANIM_nla_mapping_get(ac, ale);

    if (ale->type == ANIMTYPE_GPLAYER) {
      ED_gpencil_layer_mirror_frames(ale->data, ac->scene, mode);
    }
    else if (ale->type == ANIMTYPE_MASKLAYER) {
      /* TODO */
    }
    else if (adt) {
      ANIM_nla_mapping_apply_fcurve(adt, ale->key_data, 0, 0);
      ANIM_fcurve_keyframes_loop(&ked, ale->key_data, NULL, edit_cb, calchandles_fcurve);
      ANIM_nla_mapping_apply_fcurve(adt, ale->key_data, 1, 0);
    }
    else {
      ANIM_fcurve_keyframes_loop(&ked, ale->key_data, NULL, edit_cb, calchandles_fcurve);
    }

    ale->update |= ANIM_UPDATE_DEFAULT;
  }

  ANIM_animdata_update(ac, &anim_data);
  ANIM_animdata_freelist(&anim_data);
}

/* ------------------- */

static int actkeys_mirror_exec(bContext *C, wmOperator *op)
{
  bAnimContext ac;
  short mode;

  /* get editor data */
  if (ANIM_animdata_get_context(C, &ac) == 0) {
    return OPERATOR_CANCELLED;
  }

  /* get mirroring mode */
  mode = RNA_enum_get(op->ptr, "type");

  /* mirror keyframes */
  mirror_action_keys(&ac, mode);

  /* set notifier that keyframes have changed */
  WM_event_add_notifier(C, NC_ANIMATION | ND_KEYFRAME | NA_EDITED, NULL);

  return OPERATOR_FINISHED;
}

void ACTION_OT_mirror(wmOperatorType *ot)
{
  /* identifiers */
  ot->name = "Mirror Keys";
  ot->idname = "ACTION_OT_mirror";
  ot->description = "Flip selected keyframes over the selected mirror line";

  /* api callbacks */
  ot->invoke = WM_menu_invoke;
  ot->exec = actkeys_mirror_exec;
  ot->poll = ED_operator_action_active;

  /* flags */
  ot->flag = OPTYPE_REGISTER | OPTYPE_UNDO;

  /* id-props */
  ot->prop = RNA_def_enum(ot->srna, "type", prop_actkeys_mirror_types, 0, "Type", "");
}

/* ************************************************************************** */<|MERGE_RESOLUTION|>--- conflicted
+++ resolved
@@ -1698,44 +1698,24 @@
 static const EnumPropertyItem prop_actkeys_snap_types[] = {
     {ACTKEYS_SNAP_CFRA,
      "CFRA",
-<<<<<<< HEAD
      ICON_SNAP_CURRENTFRAME,
-     "Current Frame",
+     "Selection to Current Frame",
      "Snap selected keyframes to the current frame"},
     {ACTKEYS_SNAP_NEAREST_FRAME,
      "NEAREST_FRAME",
      ICON_SNAP_NEARESTFRAME,
-     "Nearest Frame",
-=======
-     0,
-     "Selection to Current Frame",
-     "Snap selected keyframes to the current frame"},
-    {ACTKEYS_SNAP_NEAREST_FRAME,
-     "NEAREST_FRAME",
-     0,
      "Selection to Nearest Frame",
->>>>>>> cf4c96d2
      "Snap selected keyframes to the nearest (whole) frame (use to fix accidental sub-frame "
      "offsets)"},
     {ACTKEYS_SNAP_NEAREST_SECOND,
      "NEAREST_SECOND",
-<<<<<<< HEAD
      ICON_SNAP_NEARESTSECOND,
-     "Nearest Second",
+     "Selection to Nearest Second",
      "Snap selected keyframes to the nearest second"},
     {ACTKEYS_SNAP_NEAREST_MARKER,
      "NEAREST_MARKER",
      ICON_SNAP_NEARESTMARKER,
-     "Nearest Marker",
-=======
-     0,
-     "Selection to Nearest Second",
-     "Snap selected keyframes to the nearest second"},
-    {ACTKEYS_SNAP_NEAREST_MARKER,
-     "NEAREST_MARKER",
-     0,
      "Selection to Nearest Marker",
->>>>>>> cf4c96d2
      "Snap selected keyframes to the nearest marker"},
     {0, NULL, 0, NULL, NULL},
 };
