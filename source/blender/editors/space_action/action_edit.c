--- conflicted
+++ resolved
@@ -154,13 +154,8 @@
 	/* identifiers */
 	ot->name = "Make Markers Local";
 	ot->idname = "ACTION_OT_markers_make_local";
-<<<<<<< HEAD
 	ot->description = "Make Markers Local\nMove selected scene markers to the active Action as local 'pose' markers";
-	
-=======
-	ot->description = "Move selected scene markers to the active Action as local 'pose' markers";
-
->>>>>>> 56810e75
+
 	/* callbacks */
 	ot->exec = act_markers_make_local_exec;
 	ot->poll = act_markers_make_local_poll;
@@ -305,13 +300,8 @@
 	/* identifiers */
 	ot->name = "Auto-Set Preview Range";
 	ot->idname = "ACTION_OT_previewrange_set";
-<<<<<<< HEAD
 	ot->description = "Auto-Set Preview Range\nSet Preview Range based on extents of selected Keyframes";
-	
-=======
-	ot->description = "Set Preview Range based on extents of selected Keyframes";
-
->>>>>>> 56810e75
+
 	/* api callbacks */
 	ot->exec = actkeys_previewrange_exec;
 	ot->poll = ED_operator_action_active;
@@ -453,13 +443,8 @@
 	/* identifiers */
 	ot->name = "View All";
 	ot->idname = "ACTION_OT_view_all";
-<<<<<<< HEAD
 	ot->description = "View All\nReset viewable area to show full keyframe range";
-	
-=======
-	ot->description = "Reset viewable area to show full keyframe range";
-
->>>>>>> 56810e75
+
 	/* api callbacks */
 	ot->exec = actkeys_viewall_exec;
 	ot->poll = ED_operator_action_active;
@@ -473,13 +458,8 @@
 	/* identifiers */
 	ot->name = "View Selected";
 	ot->idname = "ACTION_OT_view_selected";
-<<<<<<< HEAD
 	ot->description = "View Selected\nReset viewable area to show selected keyframes range";
-	
-=======
-	ot->description = "Reset viewable area to show selected keyframes range";
-
->>>>>>> 56810e75
+
 	/* api callbacks */
 	ot->exec = actkeys_viewsel_exec;
 	ot->poll = ED_operator_action_active;
@@ -503,11 +483,7 @@
 	/* identifiers */
 	ot->name = "View Frame";
 	ot->idname = "ACTION_OT_view_frame";
-<<<<<<< HEAD
 	ot->description = "View Frame\nReset viewable area to show range around current frame";
-=======
-	ot->description = "Reset viewable area to show range around current frame";
->>>>>>> 56810e75
 
 	/* api callbacks */
 	ot->exec = actkeys_view_frame_exec;
@@ -608,13 +584,8 @@
 	/* identifiers */
 	ot->name = "Copy Keyframes";
 	ot->idname = "ACTION_OT_copy";
-<<<<<<< HEAD
 	ot->description = "Copy Keyframes\nCopy selected keyframes to the copy/paste buffer";
-	
-=======
-	ot->description = "Copy selected keyframes to the copy/paste buffer";
-
->>>>>>> 56810e75
+
 	/* api callbacks */
 	ot->exec = actkeys_copy_exec;
 	ot->poll = ED_operator_action_active;
@@ -669,13 +640,8 @@
 	/* identifiers */
 	ot->name = "Paste Keyframes / Flipped";
 	ot->idname = "ACTION_OT_paste";
-<<<<<<< HEAD
 	ot->description = "Paste Keyframes / Flipped \nPaste Keyframes pastes keyframes into the selected channels, starting on the current frame\nPaste Flipped pastes keyframes flipped into the selected channels, starting on the current frame";
-	
-=======
-	ot->description = "Paste keyframes from copy/paste buffer for the selected channels, starting on the current frame";
-
->>>>>>> 56810e75
+
 	/* api callbacks */
 //	ot->invoke = WM_operator_props_popup; // better wait for action redo panel
 	ot->exec = actkeys_paste_exec;
@@ -830,13 +796,8 @@
 	/* identifiers */
 	ot->name = "Insert Keyframes";
 	ot->idname = "ACTION_OT_keyframe_insert";
-<<<<<<< HEAD
 	ot->description = "Insert Keyframes\nInsert keyframes for the specified channels";
-	
-=======
-	ot->description = "Insert keyframes for the specified channels";
-
->>>>>>> 56810e75
+
 	/* api callbacks */
 	ot->invoke = WM_menu_invoke;
 	ot->exec = actkeys_insertkey_exec;
@@ -906,13 +867,8 @@
 	/* identifiers */
 	ot->name = "Duplicate Keyframes";
 	ot->idname = "ACTION_OT_duplicate";
-<<<<<<< HEAD
 	ot->description = "Duplicate Keyframes\nMake a copy of all selected keyframes";
-	
-=======
-	ot->description = "Make a copy of all selected keyframes";
-
->>>>>>> 56810e75
+
 	/* api callbacks */
 	ot->exec = actkeys_duplicate_exec;
 	ot->poll = ED_operator_action_active;
@@ -998,13 +954,8 @@
 	/* identifiers */
 	ot->name = "Delete Keyframes";
 	ot->idname = "ACTION_OT_delete";
-<<<<<<< HEAD
 	ot->description = "Delete Keyframes\nRemove all selected keyframes";
-	
-=======
-	ot->description = "Remove all selected keyframes";
-
->>>>>>> 56810e75
+
 	/* api callbacks */
 	//ot->invoke = WM_operator_confirm; // bfa, turned off the confirm delete dialogue
 	ot->exec = actkeys_delete_exec;
@@ -1072,13 +1023,8 @@
 	/* identifiers */
 	ot->name = "Clean Keyframes";
 	ot->idname = "ACTION_OT_clean";
-<<<<<<< HEAD
 	ot->description = "Clean Keyframes\nSimplify F-Curves by removing closely spaced keyframes";
-	
-=======
-	ot->description = "Simplify F-Curves by removing closely spaced keyframes";
-
->>>>>>> 56810e75
+
 	/* api callbacks */
 	//ot->invoke =  // XXX we need that number popup for this!
 	ot->exec = actkeys_clean_exec;
@@ -1145,13 +1091,8 @@
 	/* identifiers */
 	ot->name = "Sample Keyframes";
 	ot->idname = "ACTION_OT_sample";
-<<<<<<< HEAD
 	ot->description = "Sample Keyframes\nAdd keyframes on every frame between the selected keyframes";
-	
-=======
-	ot->description = "Add keyframes on every frame between the selected keyframes";
-
->>>>>>> 56810e75
+
 	/* api callbacks */
 	ot->exec = actkeys_sample_exec;
 	ot->poll = ED_operator_action_active;
@@ -1262,13 +1203,8 @@
 	/* identifiers */
 	ot->name = "Keyframe Extrapolation";
 	ot->idname = "ACTION_OT_extrapolation_type";
-<<<<<<< HEAD
 	ot->description = "Keyframe Extrapolation, Set extrapolation mode for selected F-Curves to";
-	
-=======
-	ot->description = "Set extrapolation mode for selected F-Curves";
-
->>>>>>> 56810e75
+
 	/* api callbacks */
 	ot->invoke = WM_menu_invoke;
 	ot->exec = actkeys_expo_exec;
@@ -1339,15 +1275,10 @@
 void ACTION_OT_interpolation_type(wmOperatorType *ot)
 {
 	/* identifiers */
-	ot->name = "Keyframe Interpolation";
+	ot->name = "Set Keyframe Interpolation";
 	ot->idname = "ACTION_OT_interpolation_type";
-<<<<<<< HEAD
 	ot->description = "Keyframe Interpolation, Set interpolation mode for the F-Curve segments starting from the selected keyframes";
-	
-=======
-	ot->description = "Set interpolation mode for the F-Curve segments starting from the selected keyframes";
-
->>>>>>> 56810e75
+
 	/* api callbacks */
 	ot->invoke = WM_menu_invoke;
 	ot->exec = actkeys_ipo_exec;
@@ -1426,15 +1357,10 @@
 void ACTION_OT_handle_type(wmOperatorType *ot)
 {
 	/* identifiers */
-	ot->name = "Keyframe Handle Type";
+	ot->name = "Set Keyframe Handle Type";
 	ot->idname = "ACTION_OT_handle_type";
-<<<<<<< HEAD
 	ot->description = "Keyframe Handle Type, Set type of handle to";
-	
-=======
-	ot->description = "Set type of handle for selected keyframes";
-
->>>>>>> 56810e75
+
 	/* api callbacks */
 	ot->invoke = WM_menu_invoke;
 	ot->exec = actkeys_handletype_exec;
@@ -1535,13 +1461,8 @@
 	/* identifiers */
 	ot->name = "Keyframe Type";
 	ot->idname = "ACTION_OT_keyframe_type";
-<<<<<<< HEAD
 	ot->description = "Keyframe Type, Set type of keyframe to";
-	
-=======
-	ot->description = "Set type of keyframe for the selected keyframes";
-
->>>>>>> 56810e75
+
 	/* api callbacks */
 	ot->invoke = WM_menu_invoke;
 	ot->exec = actkeys_keytype_exec;
@@ -1617,13 +1538,8 @@
 	/* identifiers */
 	ot->name = "Jump to Keyframes";
 	ot->idname = "ACTION_OT_frame_jump";
-<<<<<<< HEAD
 	ot->description = "Jump to Keyframes\nSet the current frame to the average frame value of selected keyframes";
-	
-=======
-	ot->description = "Set the current frame to the average frame value of selected keyframes";
-
->>>>>>> 56810e75
+
 	/* api callbacks */
 	ot->exec = actkeys_framejump_exec;
 	ot->poll = actkeys_framejump_poll;
@@ -1727,13 +1643,8 @@
 	/* identifiers */
 	ot->name = "Snap Keys";
 	ot->idname = "ACTION_OT_snap";
-<<<<<<< HEAD
 	ot->description = "Snap Keys, Snap selected keyframes to";
-	
-=======
-	ot->description = "Snap selected keyframes to the times specified";
-
->>>>>>> 56810e75
+
 	/* api callbacks */
 	ot->invoke = WM_menu_invoke;
 	ot->exec = actkeys_snap_exec;
@@ -1846,13 +1757,8 @@
 	/* identifiers */
 	ot->name = "Mirror Keys";
 	ot->idname = "ACTION_OT_mirror";
-<<<<<<< HEAD
 	ot->description = "Mirror Keys, Flip selected keyframes over the selected mirror line";
-	
-=======
-	ot->description = "Flip selected keyframes over the selected mirror line";
-
->>>>>>> 56810e75
+
 	/* api callbacks */
 	ot->invoke = WM_menu_invoke;
 	ot->exec = actkeys_mirror_exec;
