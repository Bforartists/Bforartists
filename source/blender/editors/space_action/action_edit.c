/*
 * This program is free software; you can redistribute it and/or
 * modify it under the terms of the GNU General Public License
 * as published by the Free Software Foundation; either version 2
 * of the License, or (at your option) any later version.
 *
 * This program is distributed in the hope that it will be useful,
 * but WITHOUT ANY WARRANTY; without even the implied warranty of
 * MERCHANTABILITY or FITNESS FOR A PARTICULAR PURPOSE.  See the
 * GNU General Public License for more details.
 *
 * You should have received a copy of the GNU General Public License
 * along with this program; if not, write to the Free Software Foundation,
 * Inc., 51 Franklin Street, Fifth Floor, Boston, MA 02110-1301, USA.
 *
 * The Original Code is Copyright (C) 2001-2002 by NaN Holding BV.
 * All rights reserved.
 */

/** \file
 * \ingroup spaction
 */

#include <math.h>
#include <stdlib.h>
#include <string.h>
#include <float.h>

#include "BLI_blenlib.h"
#include "BLI_math.h"
#include "BLI_utildefines.h"

#include "BLT_translation.h"

#include "DNA_anim_types.h"
#include "DNA_gpencil_types.h"
#include "DNA_key_types.h"
#include "DNA_object_types.h"
#include "DNA_scene_types.h"
#include "DNA_mask_types.h"

#include "RNA_access.h"
#include "RNA_define.h"
#include "RNA_enum_types.h"

#include "BKE_action.h"
#include "BKE_animsys.h"
#include "BKE_context.h"
#include "BKE_fcurve.h"
#include "BKE_gpencil.h"
#include "BKE_global.h"
#include "BKE_key.h"
#include "BKE_nla.h"
#include "BKE_report.h"

#include "UI_view2d.h"

#include "ED_anim_api.h"
#include "ED_gpencil.h"
#include "ED_keyframing.h"
#include "ED_keyframes_edit.h"
#include "ED_screen.h"
#include "ED_markers.h"
#include "ED_mask.h"

#include "WM_api.h"
#include "WM_types.h"

#include "UI_interface.h"

#include "action_intern.h"

/* ************************************************************************** */
/* POSE MARKERS STUFF */

/* *************************** Localise Markers ***************************** */

/* ensure that there is:
 * 1) an active action editor
 * 2) that the mode will have an active action available
 * 3) that the set of markers being shown are the scene markers, not the list we're merging
 * 4) that there are some selected markers
 */
static bool act_markers_make_local_poll(bContext *C)
{
  SpaceAction *sact = CTX_wm_space_action(C);

  /* 1) */
  if (sact == NULL)
    return 0;

  /* 2) */
  if (ELEM(sact->mode, SACTCONT_ACTION, SACTCONT_SHAPEKEY) == 0)
    return 0;
  if (sact->action == NULL)
    return 0;

  /* 3) */
  if (sact->flag & SACTION_POSEMARKERS_SHOW)
    return 0;

  /* 4) */
  return ED_markers_get_first_selected(ED_context_get_markers(C)) != NULL;
}

static int act_markers_make_local_exec(bContext *C, wmOperator *UNUSED(op))
{
  ListBase *markers = ED_context_get_markers(C);

  SpaceAction *sact = CTX_wm_space_action(C);
  bAction *act = (sact) ? sact->action : NULL;

  TimeMarker *marker, *markern = NULL;

  /* sanity checks */
  if (ELEM(NULL, markers, act))
    return OPERATOR_CANCELLED;

  /* migrate markers */
  for (marker = markers->first; marker; marker = markern) {
    markern = marker->next;

    /* move if marker is selected */
    if (marker->flag & SELECT) {
      BLI_remlink(markers, marker);
      BLI_addtail(&act->markers, marker);
    }
  }

  /* now enable the "show posemarkers only" setting, so that we can see that something did happen */
  sact->flag |= SACTION_POSEMARKERS_SHOW;

  /* notifiers - both sets, as this change affects both */
  WM_event_add_notifier(C, NC_SCENE | ND_MARKERS, NULL);
  WM_event_add_notifier(C, NC_ANIMATION | ND_MARKERS, NULL);

  return OPERATOR_FINISHED;
}

void ACTION_OT_markers_make_local(wmOperatorType *ot)
{
<<<<<<< HEAD
	/* identifiers */
	ot->name = "Make Markers Local";
	ot->idname = "ACTION_OT_markers_make_local";
	ot->description = "Make Markers Local\nMove selected scene markers to the active Action as local 'pose' markers";
=======
  /* identifiers */
  ot->name = "Make Markers Local";
  ot->idname = "ACTION_OT_markers_make_local";
  ot->description = "Move selected scene markers to the active Action as local 'pose' markers";
>>>>>>> 863eeca1

  /* callbacks */
  ot->exec = act_markers_make_local_exec;
  ot->poll = act_markers_make_local_poll;

  /* flags */
  ot->flag = OPTYPE_REGISTER | OPTYPE_UNDO;
}

/* ************************************************************************** */
/* KEYFRAME-RANGE STUFF */

/* *************************** Calculate Range ************************** */

/* Get the min/max keyframes*/
static bool get_keyframe_extents(bAnimContext *ac, float *min, float *max, const short onlySel)
{
  ListBase anim_data = {NULL, NULL};
  bAnimListElem *ale;
  int filter;
  bool found = false;

  /* get data to filter, from Action or Dopesheet */
  /* XXX: what is sel doing here?!
   *      Commented it, was breaking things (eg. the "auto preview range" tool). */
  filter = (ANIMFILTER_DATA_VISIBLE |
            ANIMFILTER_LIST_VISIBLE /*| ANIMFILTER_SEL */ /*| ANIMFILTER_CURVESONLY*/ |
            ANIMFILTER_NODUPLIS);
  ANIM_animdata_filter(ac, &anim_data, filter, ac->data, ac->datatype);

  /* set large values to try to override */
  *min = 999999999.0f;
  *max = -999999999.0f;

  /* check if any channels to set range with */
  if (anim_data.first) {
    /* go through channels, finding max extents */
    for (ale = anim_data.first; ale; ale = ale->next) {
      AnimData *adt = ANIM_nla_mapping_get(ac, ale);
      if (ale->datatype == ALE_GPFRAME) {
        bGPDlayer *gpl = ale->data;
        bGPDframe *gpf;

        /* find gp-frame which is less than or equal to cframe */
        for (gpf = gpl->frames.first; gpf; gpf = gpf->next) {
          const float framenum = (float)gpf->framenum;
          *min = min_ff(*min, framenum);
          *max = max_ff(*max, framenum);
          found = true;
        }
      }
      else if (ale->datatype == ALE_MASKLAY) {
        MaskLayer *masklay = ale->data;
        MaskLayerShape *masklay_shape;

        /* find mask layer which is less than or equal to cframe */
        for (masklay_shape = masklay->splines_shapes.first; masklay_shape;
             masklay_shape = masklay_shape->next) {
          const float framenum = (float)masklay_shape->frame;
          *min = min_ff(*min, framenum);
          *max = max_ff(*max, framenum);
          found = true;
        }
      }
      else {
        FCurve *fcu = (FCurve *)ale->key_data;
        float tmin, tmax;

        /* get range and apply necessary scaling before processing */
        if (calc_fcurve_range(fcu, &tmin, &tmax, onlySel, false)) {

          if (adt) {
            tmin = BKE_nla_tweakedit_remap(adt, tmin, NLATIME_CONVERT_MAP);
            tmax = BKE_nla_tweakedit_remap(adt, tmax, NLATIME_CONVERT_MAP);
          }

          /* try to set cur using these values, if they're more extreme than previously set values */
          *min = min_ff(*min, tmin);
          *max = max_ff(*max, tmax);
          found = true;
        }
      }
    }

    if (fabsf(*max - *min) < 0.001f) {
      *min -= 0.0005f;
      *max += 0.0005f;
    }

    /* free memory */
    ANIM_animdata_freelist(&anim_data);
  }
  else {
    /* set default range */
    if (ac->scene) {
      *min = (float)ac->scene->r.sfra;
      *max = (float)ac->scene->r.efra;
    }
    else {
      *min = -5;
      *max = 100;
    }
  }

  return found;
}

/* ****************** Automatic Preview-Range Operator ****************** */

static int actkeys_previewrange_exec(bContext *C, wmOperator *UNUSED(op))
{
  bAnimContext ac;
  Scene *scene;
  float min, max;

  /* get editor data */
  if (ANIM_animdata_get_context(C, &ac) == 0)
    return OPERATOR_CANCELLED;
  if (ac.scene == NULL)
    return OPERATOR_CANCELLED;
  else
    scene = ac.scene;

  /* set the range directly */
  get_keyframe_extents(&ac, &min, &max, false);
  scene->r.flag |= SCER_PRV_RANGE;
  scene->r.psfra = floorf(min);
  scene->r.pefra = ceilf(max);

  if (scene->r.psfra == scene->r.pefra) {
    scene->r.pefra = scene->r.psfra + 1;
  }

  /* set notifier that things have changed */
  // XXX err... there's nothing for frame ranges yet, but this should do fine too
  WM_event_add_notifier(C, NC_SCENE | ND_FRAME, ac.scene);

  return OPERATOR_FINISHED;
}

void ACTION_OT_previewrange_set(wmOperatorType *ot)
{
<<<<<<< HEAD
	/* identifiers */
	ot->name = "Auto-Set Preview Range";
	ot->idname = "ACTION_OT_previewrange_set";
	ot->description = "Auto-Set Preview Range\nSet Preview Range based on extents of selected Keyframes";
=======
  /* identifiers */
  ot->name = "Auto-Set Preview Range";
  ot->idname = "ACTION_OT_previewrange_set";
  ot->description = "Set Preview Range based on extents of selected Keyframes";
>>>>>>> 863eeca1

  /* api callbacks */
  ot->exec = actkeys_previewrange_exec;
  ot->poll = ED_operator_action_active;

  /* flags */
  ot->flag = OPTYPE_REGISTER | OPTYPE_UNDO;
}

/* ****************** View-All Operator ****************** */

/**
 * Find the extents of the active channel
 *
 * \param[out] min Bottom y-extent of channel
 * \param[out] max Top y-extent of channel
 * \return Success of finding a selected channel
 */
static bool actkeys_channels_get_selected_extents(bAnimContext *ac, float *min, float *max)
{
  ListBase anim_data = {NULL, NULL};
  bAnimListElem *ale;
  int filter;

  /* NOTE: not bool, since we want prioritise individual channels over expanders */
  short found = 0;
  float y;

  /* get all items - we need to do it this way */
  filter = (ANIMFILTER_DATA_VISIBLE | ANIMFILTER_LIST_VISIBLE | ANIMFILTER_LIST_CHANNELS);
  ANIM_animdata_filter(ac, &anim_data, filter, ac->data, ac->datatype);

  /* loop through all channels, finding the first one that's selected */
  y = (float)ACHANNEL_FIRST(ac);

  for (ale = anim_data.first; ale; ale = ale->next) {
    const bAnimChannelType *acf = ANIM_channel_get_typeinfo(ale);

    /* must be selected... */
    if (acf && acf->has_setting(ac, ale, ACHANNEL_SETTING_SELECT) &&
        ANIM_channel_setting_get(ac, ale, ACHANNEL_SETTING_SELECT)) {
      /* update best estimate */
      *min = (float)(y - ACHANNEL_HEIGHT_HALF(ac));
      *max = (float)(y + ACHANNEL_HEIGHT_HALF(ac));

      /* is this high enough priority yet? */
      found = acf->channel_role;

      /* only stop our search when we've found an actual channel
       * - datablock expanders get less priority so that we don't abort prematurely
       */
      if (found == ACHANNEL_ROLE_CHANNEL) {
        break;
      }
    }

    /* adjust y-position for next one */
    y -= ACHANNEL_STEP(ac);
  }

  /* free all temp data */
  ANIM_animdata_freelist(&anim_data);

  return (found != 0);
}

static int actkeys_viewall(bContext *C, const bool only_sel)
{
  bAnimContext ac;
  View2D *v2d;
  float extra, min, max;
  bool found;

  /* get editor data */
  if (ANIM_animdata_get_context(C, &ac) == 0)
    return OPERATOR_CANCELLED;
  v2d = &ac.ar->v2d;

  /* set the horizontal range, with an extra offset so that the extreme keys will be in view */
  found = get_keyframe_extents(&ac, &min, &max, only_sel);

  if (only_sel && (found == false))
    return OPERATOR_CANCELLED;

  if (fabsf(max - min) < 1.0f) {
    /* Exception - center the single keyfrme */
    float xwidth = BLI_rctf_size_x(&v2d->cur);

    v2d->cur.xmin = min - xwidth / 2.0f;
    v2d->cur.xmax = max + xwidth / 2.0f;
  }
  else {
    /* Normal case - stretch the two keyframes out to fill the space, with extra spacing */
    v2d->cur.xmin = min;
    v2d->cur.xmax = max;

    extra = 0.125f * BLI_rctf_size_x(&v2d->cur);
    v2d->cur.xmin -= extra;
    v2d->cur.xmax += extra;
  }

  /* set vertical range */
  if (only_sel == false) {
    /* view all -> the summary channel is usually the shows everything, and resides right at the top... */
    v2d->cur.ymax = 0.0f;
    v2d->cur.ymin = (float)-BLI_rcti_size_y(&v2d->mask);
  }
  else {
    /* locate first selected channel (or the active one), and frame those */
    float ymin = v2d->cur.ymin;
    float ymax = v2d->cur.ymax;

    if (actkeys_channels_get_selected_extents(&ac, &ymin, &ymax)) {
      /* recenter the view so that this range is in the middle */
      float ymid = (ymax - ymin) / 2.0f + ymin;
      float x_center;

      UI_view2d_center_get(v2d, &x_center, NULL);
      UI_view2d_center_set(v2d, x_center, ymid);
    }
  }

  /* do View2D syncing */
  UI_view2d_sync(CTX_wm_screen(C), CTX_wm_area(C), v2d, V2D_LOCK_COPY);

  /* just redraw this view */
  ED_area_tag_redraw(CTX_wm_area(C));

  return OPERATOR_FINISHED;
}

/* ......... */

static int actkeys_viewall_exec(bContext *C, wmOperator *UNUSED(op))
{
  /* whole range */
  return actkeys_viewall(C, false);
}

static int actkeys_viewsel_exec(bContext *C, wmOperator *UNUSED(op))
{
  /* only selected */
  return actkeys_viewall(C, true);
}

/* ......... */

void ACTION_OT_view_all(wmOperatorType *ot)
{
<<<<<<< HEAD
	/* identifiers */
	ot->name = "View All";
	ot->idname = "ACTION_OT_view_all";
	ot->description = "View All\nReset viewable area to show full keyframe range";
=======
  /* identifiers */
  ot->name = "View All";
  ot->idname = "ACTION_OT_view_all";
  ot->description = "Reset viewable area to show full keyframe range";
>>>>>>> 863eeca1

  /* api callbacks */
  ot->exec = actkeys_viewall_exec;
  ot->poll = ED_operator_action_active;

  /* flags */
  ot->flag = OPTYPE_REGISTER | OPTYPE_UNDO;
}

void ACTION_OT_view_selected(wmOperatorType *ot)
{
<<<<<<< HEAD
	/* identifiers */
	ot->name = "View Selected";
	ot->idname = "ACTION_OT_view_selected";
	ot->description = "View Selected\nReset viewable area to show selected keyframes range";
=======
  /* identifiers */
  ot->name = "View Selected";
  ot->idname = "ACTION_OT_view_selected";
  ot->description = "Reset viewable area to show selected keyframes range";
>>>>>>> 863eeca1

  /* api callbacks */
  ot->exec = actkeys_viewsel_exec;
  ot->poll = ED_operator_action_active;

  /* flags */
  ot->flag = OPTYPE_REGISTER | OPTYPE_UNDO;
}

/* ****************** View-All Operator ****************** */

static int actkeys_view_frame_exec(bContext *C, wmOperator *op)
{
  const int smooth_viewtx = WM_operator_smooth_viewtx_get(op);
  ANIM_center_frame(C, smooth_viewtx);

  return OPERATOR_FINISHED;
}

void ACTION_OT_view_frame(wmOperatorType *ot)
{
<<<<<<< HEAD
	/* identifiers */
	ot->name = "View Frame";
	ot->idname = "ACTION_OT_view_frame";
	ot->description = "View Frame\nReset viewable area to show range around current frame";
=======
  /* identifiers */
  ot->name = "View Frame";
  ot->idname = "ACTION_OT_view_frame";
  ot->description = "Reset viewable area to show range around current frame";
>>>>>>> 863eeca1

  /* api callbacks */
  ot->exec = actkeys_view_frame_exec;
  ot->poll = ED_operator_action_active;

  /* flags */
  ot->flag = OPTYPE_REGISTER | OPTYPE_UNDO;
}

/* ************************************************************************** */
/* GENERAL STUFF */

/* ******************** Copy/Paste Keyframes Operator ************************* */
/* NOTE: the backend code for this is shared with the graph editor */

static short copy_action_keys(bAnimContext *ac)
{
  ListBase anim_data = {NULL, NULL};
  int filter, ok = 0;

  /* clear buffer first */
  ANIM_fcurves_copybuf_free();

  /* filter data */
  filter = (ANIMFILTER_DATA_VISIBLE | ANIMFILTER_LIST_VISIBLE /*| ANIMFILTER_CURVESONLY*/ |
            ANIMFILTER_NODUPLIS);
  ANIM_animdata_filter(ac, &anim_data, filter, ac->data, ac->datatype);

  /* copy keyframes */
  ok = copy_animedit_keys(ac, &anim_data);

  /* clean up */
  ANIM_animdata_freelist(&anim_data);

  return ok;
}

static short paste_action_keys(bAnimContext *ac,
                               const eKeyPasteOffset offset_mode,
                               const eKeyMergeMode merge_mode,
                               bool flip)
{
  ListBase anim_data = {NULL, NULL};
  int filter, ok = 0;

  /* filter data
   * - First time we try to filter more strictly, allowing only selected channels
   *   to allow copying animation between channels
   * - Second time, we loosen things up if nothing was found the first time, allowing
   *   users to just paste keyframes back into the original curve again [#31670]
   */
  filter = (ANIMFILTER_DATA_VISIBLE | ANIMFILTER_LIST_VISIBLE |
            ANIMFILTER_FOREDIT /*| ANIMFILTER_CURVESONLY*/ | ANIMFILTER_NODUPLIS);

  if (ANIM_animdata_filter(ac, &anim_data, filter | ANIMFILTER_SEL, ac->data, ac->datatype) == 0) {
    ANIM_animdata_filter(ac, &anim_data, filter, ac->data, ac->datatype);
  }

  /* paste keyframes */
  ok = paste_animedit_keys(ac, &anim_data, offset_mode, merge_mode, flip);

  /* clean up */
  ANIM_animdata_freelist(&anim_data);

  return ok;
}

/* ------------------- */

static int actkeys_copy_exec(bContext *C, wmOperator *op)
{
  bAnimContext ac;

  /* get editor data */
  if (ANIM_animdata_get_context(C, &ac) == 0)
    return OPERATOR_CANCELLED;

  /* copy keyframes */
  if (ac.datatype == ANIMCONT_GPENCIL) {
    if (ED_gpencil_anim_copybuf_copy(&ac) == false) {
      /* Nothing got copied - An error about this should be been logged already */
      return OPERATOR_CANCELLED;
    }
  }
  else if (ac.datatype == ANIMCONT_MASK) {
    /* FIXME... */
    BKE_report(op->reports, RPT_ERROR, "Keyframe pasting is not available for mask mode");
    return OPERATOR_CANCELLED;
  }
  else {
    if (copy_action_keys(&ac)) {
      BKE_report(op->reports, RPT_ERROR, "No keyframes copied to keyframes copy/paste buffer");
      return OPERATOR_CANCELLED;
    }
  }

  return OPERATOR_FINISHED;
}

void ACTION_OT_copy(wmOperatorType *ot)
{
<<<<<<< HEAD
	/* identifiers */
	ot->name = "Copy Keyframes";
	ot->idname = "ACTION_OT_copy";
	ot->description = "Copy Keyframes\nCopy selected keyframes to the copy/paste buffer";
=======
  /* identifiers */
  ot->name = "Copy Keyframes";
  ot->idname = "ACTION_OT_copy";
  ot->description = "Copy selected keyframes to the copy/paste buffer";
>>>>>>> 863eeca1

  /* api callbacks */
  ot->exec = actkeys_copy_exec;
  ot->poll = ED_operator_action_active;

  /* flags */
  ot->flag = OPTYPE_REGISTER | OPTYPE_UNDO;
}

static int actkeys_paste_exec(bContext *C, wmOperator *op)
{
  bAnimContext ac;

  const eKeyPasteOffset offset_mode = RNA_enum_get(op->ptr, "offset");
  const eKeyMergeMode merge_mode = RNA_enum_get(op->ptr, "merge");
  const bool flipped = RNA_boolean_get(op->ptr, "flipped");

  /* get editor data */
  if (ANIM_animdata_get_context(C, &ac) == 0)
    return OPERATOR_CANCELLED;

  /* ac.reports by default will be the global reports list, which won't show warnings */
  ac.reports = op->reports;

  /* paste keyframes */
  if (ac.datatype == ANIMCONT_GPENCIL) {
    if (ED_gpencil_anim_copybuf_paste(&ac, offset_mode) == false) {
      /* An error occurred - Reports should have been fired already */
      return OPERATOR_CANCELLED;
    }
  }
  else if (ac.datatype == ANIMCONT_MASK) {
    /* FIXME... */
    BKE_report(op->reports,
               RPT_ERROR,
               "Keyframe pasting is not available for grease pencil or mask mode");
    return OPERATOR_CANCELLED;
  }
  else {
    /* non-zero return means an error occurred while trying to paste */
    if (paste_action_keys(&ac, offset_mode, merge_mode, flipped)) {
      return OPERATOR_CANCELLED;
    }
  }

  /* set notifier that keyframes have changed */
  WM_event_add_notifier(C, NC_ANIMATION | ND_KEYFRAME | NA_EDITED, NULL);

  return OPERATOR_FINISHED;
}

void ACTION_OT_paste(wmOperatorType *ot)
{
<<<<<<< HEAD
	PropertyRNA *prop;
	/* identifiers */
	ot->name = "Paste Keyframes / Flipped";
	ot->idname = "ACTION_OT_paste";
	ot->description = "Paste Keyframes / Flipped \nPaste Keyframes pastes keyframes into the selected channels, starting on the current frame\nPaste Flipped pastes keyframes flipped into the selected channels, starting on the current frame";

	/* api callbacks */
//	ot->invoke = WM_operator_props_popup; // better wait for action redo panel
	ot->exec = actkeys_paste_exec;
	ot->poll = ED_operator_action_active;

	/* flags */
	ot->flag = OPTYPE_REGISTER | OPTYPE_UNDO;

	/* props */
	RNA_def_enum(ot->srna, "offset", rna_enum_keyframe_paste_offset_items, KEYFRAME_PASTE_OFFSET_CFRA_START, "Offset", "Paste time offset of keys");
	RNA_def_enum(ot->srna, "merge", rna_enum_keyframe_paste_merge_items, KEYFRAME_PASTE_MERGE_MIX, "Type", "Method of merging pasted keys and existing");
	prop = RNA_def_boolean(ot->srna, "flipped", false, "Flipped", "Paste keyframes from mirrored bones if they exist");
	RNA_def_property_flag(prop, PROP_SKIP_SAVE);
=======
  PropertyRNA *prop;
  /* identifiers */
  ot->name = "Paste Keyframes";
  ot->idname = "ACTION_OT_paste";
  ot->description =
      "Paste keyframes from copy/paste buffer for the selected channels, starting on the current "
      "frame";

  /* api callbacks */
  //  ot->invoke = WM_operator_props_popup; // better wait for action redo panel
  ot->exec = actkeys_paste_exec;
  ot->poll = ED_operator_action_active;

  /* flags */
  ot->flag = OPTYPE_REGISTER | OPTYPE_UNDO;

  /* props */
  RNA_def_enum(ot->srna,
               "offset",
               rna_enum_keyframe_paste_offset_items,
               KEYFRAME_PASTE_OFFSET_CFRA_START,
               "Offset",
               "Paste time offset of keys");
  RNA_def_enum(ot->srna,
               "merge",
               rna_enum_keyframe_paste_merge_items,
               KEYFRAME_PASTE_MERGE_MIX,
               "Type",
               "Method of merging pasted keys and existing");
  prop = RNA_def_boolean(
      ot->srna, "flipped", false, "Flipped", "Paste keyframes from mirrored bones if they exist");
  RNA_def_property_flag(prop, PROP_SKIP_SAVE);
>>>>>>> 863eeca1
}

/* ******************** Insert Keyframes Operator ************************* */

/* defines for insert keyframes tool */
static const EnumPropertyItem prop_actkeys_insertkey_types[] = {
    {1, "ALL", 0, "All Channels", ""},
    {2, "SEL", 0, "Only Selected Channels", ""},
    /* XXX not in all cases. */
    {3, "GROUP", 0, "In Active Group", ""},
    {0, NULL, 0, NULL, NULL},
};

/* this function is responsible for inserting new keyframes */
static void insert_action_keys(bAnimContext *ac, short mode)
{
  ListBase anim_data = {NULL, NULL};
  ListBase nla_cache = {NULL, NULL};
  bAnimListElem *ale;
  int filter;

  struct Depsgraph *depsgraph = ac->depsgraph;
  ReportList *reports = ac->reports;
  Scene *scene = ac->scene;
  ToolSettings *ts = scene->toolsettings;
  short flag = 0;

  /* filter data */
  filter = (ANIMFILTER_DATA_VISIBLE | ANIMFILTER_LIST_VISIBLE |
            ANIMFILTER_FOREDIT /*| ANIMFILTER_CURVESONLY*/ | ANIMFILTER_NODUPLIS);
  if (mode == 2) {
    filter |= ANIMFILTER_SEL;
  }
  else if (mode == 3) {
    filter |= ANIMFILTER_ACTGROUPED;
  }

  ANIM_animdata_filter(ac, &anim_data, filter, ac->data, ac->datatype);

  /* init keyframing flag */
  flag = ANIM_get_keyframing_flags(scene, 1);

  /* insert keyframes */
  for (ale = anim_data.first; ale; ale = ale->next) {
    FCurve *fcu = (FCurve *)ale->key_data;
    float cfra = (float)CFRA;

    /* read value from property the F-Curve represents, or from the curve only?
     * - ale->id != NULL:    Typically, this means that we have enough info to try resolving the path
     * - ale->owner != NULL: If this is set, then the path may not be resolvable from the ID alone,
     *                       so it's easier for now to just read the F-Curve directly.
     *                       (TODO: add the full-blown PointerRNA relative parsing case here...)
     */
    if (ale->id && !ale->owner) {
      insert_keyframe(ac->bmain,
                      depsgraph,
                      reports,
                      ale->id,
                      NULL,
                      ((fcu->grp) ? (fcu->grp->name) : (NULL)),
                      fcu->rna_path,
                      fcu->array_index,
                      cfra,
                      ts->keyframe_type,
                      &nla_cache,
                      flag);
    }
    else {
      AnimData *adt = ANIM_nla_mapping_get(ac, ale);

      /* adjust current frame for NLA-scaling */
      if (adt)
        cfra = BKE_nla_tweakedit_remap(adt, (float)CFRA, NLATIME_CONVERT_UNMAP);

      const float curval = evaluate_fcurve(fcu, cfra);
      insert_vert_fcurve(fcu, cfra, curval, ts->keyframe_type, 0);
    }

    ale->update |= ANIM_UPDATE_DEFAULT;
  }

  BKE_animsys_free_nla_keyframing_context_cache(&nla_cache);

  ANIM_animdata_update(ac, &anim_data);
  ANIM_animdata_freelist(&anim_data);
}

/* this function is for inserting new grease pencil frames */
static void insert_gpencil_keys(bAnimContext *ac, short mode)
{
  ListBase anim_data = {NULL, NULL};
  bAnimListElem *ale;
  int filter;

  Scene *scene = ac->scene;
  ToolSettings *ts = scene->toolsettings;
  eGP_GetFrame_Mode add_frame_mode;

  /* filter data */
  filter = (ANIMFILTER_DATA_VISIBLE | ANIMFILTER_LIST_VISIBLE | ANIMFILTER_FOREDIT |
            ANIMFILTER_NODUPLIS);
  if (mode == 2)
    filter |= ANIMFILTER_SEL;

  ANIM_animdata_filter(ac, &anim_data, filter, ac->data, ac->datatype);

  /* add a copy or a blank frame? */
  if (ts->gpencil_flags & GP_TOOL_FLAG_RETAIN_LAST)
    add_frame_mode = GP_GETFRAME_ADD_COPY; /* XXX: actframe may not be what we want? */
  else
    add_frame_mode = GP_GETFRAME_ADD_NEW;

  /* insert gp frames */
  for (ale = anim_data.first; ale; ale = ale->next) {
    bGPDlayer *gpl = (bGPDlayer *)ale->data;
    BKE_gpencil_layer_getframe(gpl, CFRA, add_frame_mode);
  }

  ANIM_animdata_update(ac, &anim_data);
  ANIM_animdata_freelist(&anim_data);
}

/* ------------------- */

static int actkeys_insertkey_exec(bContext *C, wmOperator *op)
{
  bAnimContext ac;
  short mode;

  /* get editor data */
  if (ANIM_animdata_get_context(C, &ac) == 0)
    return OPERATOR_CANCELLED;

  if (ac.datatype == ANIMCONT_MASK) {
    BKE_report(op->reports, RPT_ERROR, "Insert Keyframes is not yet implemented for this mode");
    return OPERATOR_CANCELLED;
  }

  /* what channels to affect? */
  mode = RNA_enum_get(op->ptr, "type");

  /* insert keyframes */
  if (ac.datatype == ANIMCONT_GPENCIL) {
    insert_gpencil_keys(&ac, mode);
  }
  else {
    insert_action_keys(&ac, mode);
  }

  /* set notifier that keyframes have changed */
  WM_event_add_notifier(C, NC_ANIMATION | ND_KEYFRAME | NA_ADDED, NULL);

  return OPERATOR_FINISHED;
}

void ACTION_OT_keyframe_insert(wmOperatorType *ot)
{
<<<<<<< HEAD
	/* identifiers */
	ot->name = "Insert Keyframes";
	ot->idname = "ACTION_OT_keyframe_insert";
	ot->description = "Insert Keyframes\nInsert keyframes for the specified channels";
=======
  /* identifiers */
  ot->name = "Insert Keyframes";
  ot->idname = "ACTION_OT_keyframe_insert";
  ot->description = "Insert keyframes for the specified channels";
>>>>>>> 863eeca1

  /* api callbacks */
  ot->invoke = WM_menu_invoke;
  ot->exec = actkeys_insertkey_exec;
  ot->poll = ED_operator_action_active;

  /* flags */
  ot->flag = OPTYPE_REGISTER | OPTYPE_UNDO;

  /* id-props */
  ot->prop = RNA_def_enum(ot->srna, "type", prop_actkeys_insertkey_types, 0, "Type", "");
}

/* ******************** Duplicate Keyframes Operator ************************* */

static void duplicate_action_keys(bAnimContext *ac)
{
  ListBase anim_data = {NULL, NULL};
  bAnimListElem *ale;
  int filter;

  /* filter data */
  if (ELEM(ac->datatype, ANIMCONT_GPENCIL, ANIMCONT_MASK)) {
    filter = (ANIMFILTER_DATA_VISIBLE | ANIMFILTER_LIST_VISIBLE | ANIMFILTER_FOREDIT |
              ANIMFILTER_NODUPLIS);
  }
  else {
    filter = (ANIMFILTER_DATA_VISIBLE | ANIMFILTER_LIST_VISIBLE |
              ANIMFILTER_FOREDIT /*| ANIMFILTER_CURVESONLY*/ | ANIMFILTER_NODUPLIS);
  }
  ANIM_animdata_filter(ac, &anim_data, filter, ac->data, ac->datatype);

  /* loop through filtered data and delete selected keys */
  for (ale = anim_data.first; ale; ale = ale->next) {
    if (ELEM(ale->type, ANIMTYPE_FCURVE, ANIMTYPE_NLACURVE))
      duplicate_fcurve_keys((FCurve *)ale->key_data);
    else if (ale->type == ANIMTYPE_GPLAYER)
      ED_gplayer_frames_duplicate((bGPDlayer *)ale->data);
    else if (ale->type == ANIMTYPE_MASKLAYER)
      ED_masklayer_frames_duplicate((MaskLayer *)ale->data);
    else
      BLI_assert(0);

    ale->update |= ANIM_UPDATE_DEFAULT;
  }

  ANIM_animdata_update(ac, &anim_data);
  ANIM_animdata_freelist(&anim_data);
}

/* ------------------- */

static int actkeys_duplicate_exec(bContext *C, wmOperator *UNUSED(op))
{
  bAnimContext ac;

  /* get editor data */
  if (ANIM_animdata_get_context(C, &ac) == 0)
    return OPERATOR_CANCELLED;

  /* duplicate keyframes */
  duplicate_action_keys(&ac);

  /* set notifier that keyframes have changed */
  WM_event_add_notifier(C, NC_ANIMATION | ND_KEYFRAME | NA_ADDED, NULL);

  return OPERATOR_FINISHED;
}

void ACTION_OT_duplicate(wmOperatorType *ot)
{
<<<<<<< HEAD
	/* identifiers */
	ot->name = "Duplicate Keyframes";
	ot->idname = "ACTION_OT_duplicate";
	ot->description = "Duplicate Keyframes\nMake a copy of all selected keyframes";
=======
  /* identifiers */
  ot->name = "Duplicate Keyframes";
  ot->idname = "ACTION_OT_duplicate";
  ot->description = "Make a copy of all selected keyframes";
>>>>>>> 863eeca1

  /* api callbacks */
  ot->exec = actkeys_duplicate_exec;
  ot->poll = ED_operator_action_active;

  /* flags */
  ot->flag = OPTYPE_REGISTER | OPTYPE_UNDO;
}

/* ******************** Delete Keyframes Operator ************************* */

static bool delete_action_keys(bAnimContext *ac)
{
  ListBase anim_data = {NULL, NULL};
  bAnimListElem *ale;
  int filter;
  bool changed_final = false;

  /* filter data */
  if (ELEM(ac->datatype, ANIMCONT_GPENCIL, ANIMCONT_MASK)) {
    filter = (ANIMFILTER_DATA_VISIBLE | ANIMFILTER_LIST_VISIBLE | ANIMFILTER_FOREDIT |
              ANIMFILTER_NODUPLIS);
  }
  else {
    filter = (ANIMFILTER_DATA_VISIBLE | ANIMFILTER_LIST_VISIBLE |
              ANIMFILTER_FOREDIT /*| ANIMFILTER_CURVESONLY*/ | ANIMFILTER_NODUPLIS);
  }
  ANIM_animdata_filter(ac, &anim_data, filter, ac->data, ac->datatype);

  /* loop through filtered data and delete selected keys */
  for (ale = anim_data.first; ale; ale = ale->next) {
    bool changed = false;

    if (ale->type == ANIMTYPE_GPLAYER) {
      changed = ED_gplayer_frames_delete((bGPDlayer *)ale->data);
    }
    else if (ale->type == ANIMTYPE_MASKLAYER) {
      changed = ED_masklayer_frames_delete((MaskLayer *)ale->data);
    }
    else {
      FCurve *fcu = (FCurve *)ale->key_data;
      AnimData *adt = ale->adt;

      /* delete selected keyframes only */
      changed = delete_fcurve_keys(fcu);

      /* Only delete curve too if it won't be doing anything anymore */
      if ((fcu->totvert == 0) &&
          (list_has_suitable_fmodifier(&fcu->modifiers, 0, FMI_TYPE_GENERATE_CURVE) == 0)) {
        ANIM_fcurve_delete_from_animdata(ac, adt, fcu);
        ale->key_data = NULL;
      }
    }

    if (changed) {
      ale->update |= ANIM_UPDATE_DEFAULT;
      changed_final = true;
    }
  }

  ANIM_animdata_update(ac, &anim_data);
  ANIM_animdata_freelist(&anim_data);

  return changed_final;
}

/* ------------------- */

static int actkeys_delete_exec(bContext *C, wmOperator *UNUSED(op))
{
  bAnimContext ac;

  /* get editor data */
  if (ANIM_animdata_get_context(C, &ac) == 0)
    return OPERATOR_CANCELLED;

  /* delete keyframes */
  if (!delete_action_keys(&ac))
    return OPERATOR_CANCELLED;

  /* set notifier that keyframes have changed */
  WM_event_add_notifier(C, NC_ANIMATION | ND_KEYFRAME | NA_REMOVED, NULL);

  return OPERATOR_FINISHED;
}

void ACTION_OT_delete(wmOperatorType *ot)
{
<<<<<<< HEAD
	/* identifiers */
	ot->name = "Delete Keyframes";
	ot->idname = "ACTION_OT_delete";
	ot->description = "Delete Keyframes\nRemove all selected keyframes";

	/* api callbacks */
	//ot->invoke = WM_operator_confirm; // bfa, turned off the confirm delete dialogue
	ot->exec = actkeys_delete_exec;
	ot->poll = ED_operator_action_active;

	/* flags */
	ot->flag = OPTYPE_REGISTER | OPTYPE_UNDO;
=======
  /* identifiers */
  ot->name = "Delete Keyframes";
  ot->idname = "ACTION_OT_delete";
  ot->description = "Remove all selected keyframes";

  /* api callbacks */
  ot->invoke = WM_operator_confirm;
  ot->exec = actkeys_delete_exec;
  ot->poll = ED_operator_action_active;

  /* flags */
  ot->flag = OPTYPE_REGISTER | OPTYPE_UNDO;
>>>>>>> 863eeca1
}

/* ******************** Clean Keyframes Operator ************************* */

static void clean_action_keys(bAnimContext *ac, float thresh, bool clean_chan)
{
  ListBase anim_data = {NULL, NULL};
  bAnimListElem *ale;
  int filter;

  /* filter data */
  filter = (ANIMFILTER_DATA_VISIBLE | ANIMFILTER_LIST_VISIBLE | ANIMFILTER_FOREDIT |
            ANIMFILTER_SEL /*| ANIMFILTER_CURVESONLY*/ | ANIMFILTER_NODUPLIS);
  ANIM_animdata_filter(ac, &anim_data, filter, ac->data, ac->datatype);

  /* loop through filtered data and clean curves */
  for (ale = anim_data.first; ale; ale = ale->next) {
    clean_fcurve(ac, ale, thresh, clean_chan);

    ale->update |= ANIM_UPDATE_DEFAULT;
  }

  ANIM_animdata_update(ac, &anim_data);
  ANIM_animdata_freelist(&anim_data);
}

/* ------------------- */

static int actkeys_clean_exec(bContext *C, wmOperator *op)
{
  bAnimContext ac;
  float thresh;
  bool clean_chan;

  /* get editor data */
  if (ANIM_animdata_get_context(C, &ac) == 0)
    return OPERATOR_CANCELLED;

  if (ELEM(ac.datatype, ANIMCONT_GPENCIL, ANIMCONT_MASK)) {
    BKE_report(op->reports, RPT_ERROR, "Not implemented");
    return OPERATOR_PASS_THROUGH;
  }

  /* get cleaning threshold */
  thresh = RNA_float_get(op->ptr, "threshold");
  clean_chan = RNA_boolean_get(op->ptr, "channels");

  /* clean keyframes */
  clean_action_keys(&ac, thresh, clean_chan);

  /* set notifier that keyframes have changed */
  WM_event_add_notifier(C, NC_ANIMATION | ND_KEYFRAME | NA_EDITED, NULL);

  return OPERATOR_FINISHED;
}

void ACTION_OT_clean(wmOperatorType *ot)
{
<<<<<<< HEAD
	/* identifiers */
	ot->name = "Clean Keyframes";
	ot->idname = "ACTION_OT_clean";
	ot->description = "Clean Keyframes\nSimplify F-Curves by removing closely spaced keyframes";

	/* api callbacks */
	//ot->invoke =  // XXX we need that number popup for this!
	ot->exec = actkeys_clean_exec;
	ot->poll = ED_operator_action_active;

	/* flags */
	ot->flag = OPTYPE_REGISTER | OPTYPE_UNDO;

	/* properties */
	ot->prop = RNA_def_float(ot->srna, "threshold", 0.001f, 0.0f, FLT_MAX, "Threshold", "", 0.0f, 1000.0f);
	RNA_def_boolean(ot->srna, "channels", false, "Channels", "");
=======
  /* identifiers */
  ot->name = "Clean Keyframes";
  ot->idname = "ACTION_OT_clean";
  ot->description = "Simplify F-Curves by removing closely spaced keyframes";

  /* api callbacks */
  //ot->invoke =  // XXX we need that number popup for this!
  ot->exec = actkeys_clean_exec;
  ot->poll = ED_operator_action_active;

  /* flags */
  ot->flag = OPTYPE_REGISTER | OPTYPE_UNDO;

  /* properties */
  ot->prop = RNA_def_float(
      ot->srna, "threshold", 0.001f, 0.0f, FLT_MAX, "Threshold", "", 0.0f, 1000.0f);
  RNA_def_boolean(ot->srna, "channels", false, "Channels", "");
>>>>>>> 863eeca1
}

/* ******************** Sample Keyframes Operator *********************** */

/* Evaluates the curves between each selected keyframe on each frame, and keys the value  */
static void sample_action_keys(bAnimContext *ac)
{
  ListBase anim_data = {NULL, NULL};
  bAnimListElem *ale;
  int filter;

  /* filter data */
  filter = (ANIMFILTER_DATA_VISIBLE | ANIMFILTER_LIST_VISIBLE |
            ANIMFILTER_FOREDIT /*| ANIMFILTER_CURVESONLY*/ | ANIMFILTER_NODUPLIS);
  ANIM_animdata_filter(ac, &anim_data, filter, ac->data, ac->datatype);

  /* loop through filtered data and add keys between selected keyframes on every frame  */
  for (ale = anim_data.first; ale; ale = ale->next) {
    sample_fcurve((FCurve *)ale->key_data);

    ale->update |= ANIM_UPDATE_DEPS;
  }

  ANIM_animdata_update(ac, &anim_data);
  ANIM_animdata_freelist(&anim_data);
}

/* ------------------- */

static int actkeys_sample_exec(bContext *C, wmOperator *op)
{
  bAnimContext ac;

  /* get editor data */
  if (ANIM_animdata_get_context(C, &ac) == 0)
    return OPERATOR_CANCELLED;

  if (ELEM(ac.datatype, ANIMCONT_GPENCIL, ANIMCONT_MASK)) {
    BKE_report(op->reports, RPT_ERROR, "Not implemented");
    return OPERATOR_PASS_THROUGH;
  }

  /* sample keyframes */
  sample_action_keys(&ac);

  /* set notifier that keyframes have changed */
  WM_event_add_notifier(C, NC_ANIMATION | ND_KEYFRAME | NA_EDITED, NULL);

  return OPERATOR_FINISHED;
}

void ACTION_OT_sample(wmOperatorType *ot)
{
<<<<<<< HEAD
	/* identifiers */
	ot->name = "Sample Keyframes";
	ot->idname = "ACTION_OT_sample";
	ot->description = "Sample Keyframes\nAdd keyframes on every frame between the selected keyframes";
=======
  /* identifiers */
  ot->name = "Sample Keyframes";
  ot->idname = "ACTION_OT_sample";
  ot->description = "Add keyframes on every frame between the selected keyframes";
>>>>>>> 863eeca1

  /* api callbacks */
  ot->exec = actkeys_sample_exec;
  ot->poll = ED_operator_action_active;

  /* flags */
  ot->flag = OPTYPE_REGISTER | OPTYPE_UNDO;
}

/* ************************************************************************** */
/* SETTINGS STUFF */

/* ******************** Set Extrapolation-Type Operator *********************** */

/* defines for make/clear cyclic extrapolation tools */
#define MAKE_CYCLIC_EXPO -1
#define CLEAR_CYCLIC_EXPO -2

/* defines for set extrapolation-type for selected keyframes tool */
static const EnumPropertyItem prop_actkeys_expo_types[] = {
    {FCURVE_EXTRAPOLATE_CONSTANT,
     "CONSTANT",
     0,
     "Constant Extrapolation",
     "Values on endpoint keyframes are held"},
    {FCURVE_EXTRAPOLATE_LINEAR,
     "LINEAR",
     0,
     "Linear Extrapolation",
     "Straight-line slope of end segments are extended past the endpoint keyframes"},

    {MAKE_CYCLIC_EXPO,
     "MAKE_CYCLIC",
     0,
     "Make Cyclic (F-Modifier)",
     "Add Cycles F-Modifier if one doesn't exist already"},
    {CLEAR_CYCLIC_EXPO,
     "CLEAR_CYCLIC",
     0,
     "Clear Cyclic (F-Modifier)",
     "Remove Cycles F-Modifier if not needed anymore"},
    {0, NULL, 0, NULL, NULL},
};

/* this function is responsible for setting extrapolation mode for keyframes */
static void setexpo_action_keys(bAnimContext *ac, short mode)
{
  ListBase anim_data = {NULL, NULL};
  bAnimListElem *ale;
  int filter;

  /* filter data */
  filter = (ANIMFILTER_DATA_VISIBLE | ANIMFILTER_LIST_VISIBLE | ANIMFILTER_FOREDIT |
            ANIMFILTER_SEL /*| ANIMFILTER_CURVESONLY*/ | ANIMFILTER_NODUPLIS);
  ANIM_animdata_filter(ac, &anim_data, filter, ac->data, ac->datatype);

  /* loop through setting mode per F-Curve */
  for (ale = anim_data.first; ale; ale = ale->next) {
    FCurve *fcu = (FCurve *)ale->data;

    if (mode >= 0) {
      /* just set mode setting */
      fcu->extend = mode;
    }
    else {
      /* shortcuts for managing Cycles F-Modifiers to make it easier to toggle cyclic animation
       * without having to go through FModifier UI in Graph Editor to do so
       */
      if (mode == MAKE_CYCLIC_EXPO) {
        /* only add if one doesn't exist */
        if (list_has_suitable_fmodifier(&fcu->modifiers, FMODIFIER_TYPE_CYCLES, -1) == 0) {
          /* TODO: add some more preset versions which set different extrapolation options? */
          add_fmodifier(&fcu->modifiers, FMODIFIER_TYPE_CYCLES, fcu);
        }
      }
      else if (mode == CLEAR_CYCLIC_EXPO) {
        /* remove all the modifiers fitting this description */
        FModifier *fcm, *fcn = NULL;

        for (fcm = fcu->modifiers.first; fcm; fcm = fcn) {
          fcn = fcm->next;

          if (fcm->type == FMODIFIER_TYPE_CYCLES)
            remove_fmodifier(&fcu->modifiers, fcm);
        }
      }
    }

    ale->update |= ANIM_UPDATE_DEFAULT;
  }

  ANIM_animdata_update(ac, &anim_data);
  ANIM_animdata_freelist(&anim_data);
}

/* ------------------- */

static int actkeys_expo_exec(bContext *C, wmOperator *op)
{
  bAnimContext ac;
  short mode;

  /* get editor data */
  if (ANIM_animdata_get_context(C, &ac) == 0)
    return OPERATOR_CANCELLED;

  if (ELEM(ac.datatype, ANIMCONT_GPENCIL, ANIMCONT_MASK)) {
    BKE_report(op->reports, RPT_ERROR, "Not implemented");
    return OPERATOR_PASS_THROUGH;
  }

  /* get handle setting mode */
  mode = RNA_enum_get(op->ptr, "type");

  /* set handle type */
  setexpo_action_keys(&ac, mode);

  /* set notifier that keyframe properties have changed */
  WM_event_add_notifier(C, NC_ANIMATION | ND_KEYFRAME_PROP, NULL);

  return OPERATOR_FINISHED;
}

void ACTION_OT_extrapolation_type(wmOperatorType *ot)
{
<<<<<<< HEAD
	/* identifiers */
	ot->name = "Keyframe Extrapolation";
	ot->idname = "ACTION_OT_extrapolation_type";
	ot->description = "Keyframe Extrapolation, Set extrapolation mode for selected F-Curves to";
=======
  /* identifiers */
  ot->name = "Set Keyframe Extrapolation";
  ot->idname = "ACTION_OT_extrapolation_type";
  ot->description = "Set extrapolation mode for selected F-Curves";
>>>>>>> 863eeca1

  /* api callbacks */
  ot->invoke = WM_menu_invoke;
  ot->exec = actkeys_expo_exec;
  ot->poll = ED_operator_action_active;

  /* flags */
  ot->flag = OPTYPE_REGISTER | OPTYPE_UNDO;

  /* id-props */
  ot->prop = RNA_def_enum(ot->srna, "type", prop_actkeys_expo_types, 0, "Type", "");
}

/* ******************** Set Interpolation-Type Operator *********************** */

/* this function is responsible for setting interpolation mode for keyframes */
static void setipo_action_keys(bAnimContext *ac, short mode)
{
  ListBase anim_data = {NULL, NULL};
  bAnimListElem *ale;
  int filter;
  KeyframeEditFunc set_cb = ANIM_editkeyframes_ipo(mode);

  /* filter data */
  filter = (ANIMFILTER_DATA_VISIBLE | ANIMFILTER_LIST_VISIBLE |
            ANIMFILTER_FOREDIT /*| ANIMFILTER_CURVESONLY*/ | ANIMFILTER_NODUPLIS);
  ANIM_animdata_filter(ac, &anim_data, filter, ac->data, ac->datatype);

  /* loop through setting BezTriple interpolation
   * Note: we do not supply KeyframeEditData to the looper yet. Currently that's not necessary here...
   */
  for (ale = anim_data.first; ale; ale = ale->next) {
    ANIM_fcurve_keyframes_loop(NULL, ale->key_data, NULL, set_cb, calchandles_fcurve);

    ale->update |= ANIM_UPDATE_DEFAULT;
  }

  ANIM_animdata_update(ac, &anim_data);
  ANIM_animdata_freelist(&anim_data);
}

/* ------------------- */

static int actkeys_ipo_exec(bContext *C, wmOperator *op)
{
  bAnimContext ac;
  short mode;

  /* get editor data */
  if (ANIM_animdata_get_context(C, &ac) == 0)
    return OPERATOR_CANCELLED;

  if (ELEM(ac.datatype, ANIMCONT_GPENCIL, ANIMCONT_MASK)) {
    BKE_report(op->reports, RPT_ERROR, "Not implemented");
    return OPERATOR_PASS_THROUGH;
  }

  /* get handle setting mode */
  mode = RNA_enum_get(op->ptr, "type");

  /* set handle type */
  setipo_action_keys(&ac, mode);

  /* set notifier that keyframe properties have changed */
  WM_event_add_notifier(C, NC_ANIMATION | ND_KEYFRAME_PROP, NULL);

  return OPERATOR_FINISHED;
}

void ACTION_OT_interpolation_type(wmOperatorType *ot)
{
<<<<<<< HEAD
	/* identifiers */
	ot->name = "Set Keyframe Interpolation";
	ot->idname = "ACTION_OT_interpolation_type";
	ot->description = "Keyframe Interpolation, Set interpolation mode for the F-Curve segments starting from the selected keyframes";

	/* api callbacks */
	ot->invoke = WM_menu_invoke;
	ot->exec = actkeys_ipo_exec;
	ot->poll = ED_operator_action_active;

	/* flags */
	ot->flag = OPTYPE_REGISTER | OPTYPE_UNDO;

	/* id-props */
	ot->prop = RNA_def_enum(ot->srna, "type", rna_enum_beztriple_interpolation_mode_items, 0, "Type", "");
=======
  /* identifiers */
  ot->name = "Set Keyframe Interpolation";
  ot->idname = "ACTION_OT_interpolation_type";
  ot->description =
      "Set interpolation mode for the F-Curve segments starting from the selected keyframes";

  /* api callbacks */
  ot->invoke = WM_menu_invoke;
  ot->exec = actkeys_ipo_exec;
  ot->poll = ED_operator_action_active;

  /* flags */
  ot->flag = OPTYPE_REGISTER | OPTYPE_UNDO;

  /* id-props */
  ot->prop = RNA_def_enum(
      ot->srna, "type", rna_enum_beztriple_interpolation_mode_items, 0, "Type", "");
>>>>>>> 863eeca1
}

/* ******************** Set Handle-Type Operator *********************** */

/* this function is responsible for setting handle-type of selected keyframes */
static void sethandles_action_keys(bAnimContext *ac, short mode)
{
  ListBase anim_data = {NULL, NULL};
  bAnimListElem *ale;
  int filter;

  KeyframeEditFunc edit_cb = ANIM_editkeyframes_handles(mode);
  KeyframeEditFunc sel_cb = ANIM_editkeyframes_ok(BEZT_OK_SELECTED);

  /* filter data */
  filter = (ANIMFILTER_DATA_VISIBLE | ANIMFILTER_LIST_VISIBLE |
            ANIMFILTER_FOREDIT /*| ANIMFILTER_CURVESONLY*/ | ANIMFILTER_NODUPLIS);
  ANIM_animdata_filter(ac, &anim_data, filter, ac->data, ac->datatype);

  /* loop through setting flags for handles
   * Note: we do not supply KeyframeEditData to the looper yet. Currently that's not necessary here...
   */
  for (ale = anim_data.first; ale; ale = ale->next) {
    FCurve *fcu = (FCurve *)ale->key_data;

    /* any selected keyframes for editing? */
    if (ANIM_fcurve_keyframes_loop(NULL, fcu, NULL, sel_cb, NULL)) {
      /* change type of selected handles */
      ANIM_fcurve_keyframes_loop(NULL, fcu, NULL, edit_cb, calchandles_fcurve);

      ale->update |= ANIM_UPDATE_DEFAULT;
    }
  }

  ANIM_animdata_update(ac, &anim_data);
  ANIM_animdata_freelist(&anim_data);
}

/* ------------------- */

static int actkeys_handletype_exec(bContext *C, wmOperator *op)
{
  bAnimContext ac;
  short mode;

  /* get editor data */
  if (ANIM_animdata_get_context(C, &ac) == 0)
    return OPERATOR_CANCELLED;

  if (ELEM(ac.datatype, ANIMCONT_GPENCIL, ANIMCONT_MASK)) {
    BKE_report(op->reports, RPT_ERROR, "Not implemented");
    return OPERATOR_PASS_THROUGH;
  }

  /* get handle setting mode */
  mode = RNA_enum_get(op->ptr, "type");

  /* set handle type */
  sethandles_action_keys(&ac, mode);

  /* set notifier that keyframe properties have changed */
  WM_event_add_notifier(C, NC_ANIMATION | ND_KEYFRAME_PROP, NULL);

  return OPERATOR_FINISHED;
}

void ACTION_OT_handle_type(wmOperatorType *ot)
{
<<<<<<< HEAD
	/* identifiers */
	ot->name = "Set Keyframe Handle Type";
	ot->idname = "ACTION_OT_handle_type";
	ot->description = "Keyframe Handle Type, Set type of handle to";
=======
  /* identifiers */
  ot->name = "Set Keyframe Handle Type";
  ot->idname = "ACTION_OT_handle_type";
  ot->description = "Set type of handle for selected keyframes";
>>>>>>> 863eeca1

  /* api callbacks */
  ot->invoke = WM_menu_invoke;
  ot->exec = actkeys_handletype_exec;
  ot->poll = ED_operator_action_active;

  /* flags */
  ot->flag = OPTYPE_REGISTER | OPTYPE_UNDO;

  /* id-props */
  ot->prop = RNA_def_enum(ot->srna, "type", rna_enum_keyframe_handle_type_items, 0, "Type", "");
}

/* ******************** Set Keyframe-Type Operator *********************** */

/* this function is responsible for setting keyframe type for keyframes */
static void setkeytype_action_keys(bAnimContext *ac, short mode)
{
  ListBase anim_data = {NULL, NULL};
  bAnimListElem *ale;
  int filter;
  KeyframeEditFunc set_cb = ANIM_editkeyframes_keytype(mode);

  /* filter data */
  filter = (ANIMFILTER_DATA_VISIBLE | ANIMFILTER_LIST_VISIBLE |
            ANIMFILTER_FOREDIT /*| ANIMFILTER_CURVESONLY*/ | ANIMFILTER_NODUPLIS);
  ANIM_animdata_filter(ac, &anim_data, filter, ac->data, ac->datatype);

  /* loop through setting BezTriple interpolation
   * Note: we do not supply KeyframeEditData to the looper yet. Currently that's not necessary here...
   */
  for (ale = anim_data.first; ale; ale = ale->next) {
    ANIM_fcurve_keyframes_loop(NULL, ale->key_data, NULL, set_cb, NULL);

    ale->update |= ANIM_UPDATE_DEPS | ANIM_UPDATE_HANDLES;
  }

  ANIM_animdata_update(ac, &anim_data);
  ANIM_animdata_freelist(&anim_data);
}

/* this function is responsible for setting the keyframe type for Grease Pencil frames */
static void setkeytype_gpencil_keys(bAnimContext *ac, short mode)
{
  ListBase anim_data = {NULL, NULL};
  bAnimListElem *ale;
  int filter;

  /* filter data */
  filter = (ANIMFILTER_DATA_VISIBLE | ANIMFILTER_LIST_VISIBLE | ANIMFILTER_FOREDIT |
            ANIMFILTER_NODUPLIS);
  ANIM_animdata_filter(ac, &anim_data, filter, ac->data, ac->datatype);

  /* loop through each layer */
  for (ale = anim_data.first; ale; ale = ale->next) {
    if (ale->type == ANIMTYPE_GPLAYER) {
      ED_gplayer_frames_keytype_set(ale->data, mode);
      ale->update |= ANIM_UPDATE_DEPS;
    }
  }

  ANIM_animdata_update(ac, &anim_data);
  ANIM_animdata_freelist(&anim_data);
}

/* ------------------- */

static int actkeys_keytype_exec(bContext *C, wmOperator *op)
{
  bAnimContext ac;
  short mode;

  /* get editor data */
  if (ANIM_animdata_get_context(C, &ac) == 0)
    return OPERATOR_CANCELLED;

  if (ac.datatype == ANIMCONT_MASK) {
    BKE_report(op->reports, RPT_ERROR, "Not implemented for Masks");
    return OPERATOR_PASS_THROUGH;
  }

  /* get handle setting mode */
  mode = RNA_enum_get(op->ptr, "type");

  /* set handle type */
  if (ac.datatype == ANIMCONT_GPENCIL) {
    setkeytype_gpencil_keys(&ac, mode);
  }
  else {
    setkeytype_action_keys(&ac, mode);
  }

  /* set notifier that keyframe properties have changed */
  WM_event_add_notifier(C, NC_ANIMATION | ND_KEYFRAME_PROP, NULL);

  return OPERATOR_FINISHED;
}

void ACTION_OT_keyframe_type(wmOperatorType *ot)
{
<<<<<<< HEAD
	/* identifiers */
	ot->name = "Keyframe Type";
	ot->idname = "ACTION_OT_keyframe_type";
	ot->description = "Keyframe Type, Set type of keyframe to";
=======
  /* identifiers */
  ot->name = "Set Keyframe Type";
  ot->idname = "ACTION_OT_keyframe_type";
  ot->description = "Set type of keyframe for the selected keyframes";
>>>>>>> 863eeca1

  /* api callbacks */
  ot->invoke = WM_menu_invoke;
  ot->exec = actkeys_keytype_exec;
  ot->poll = ED_operator_action_active;

  /* flags */
  ot->flag = OPTYPE_REGISTER | OPTYPE_UNDO;

  /* id-props */
  ot->prop = RNA_def_enum(ot->srna, "type", rna_enum_beztriple_keyframe_type_items, 0, "Type", "");
}

/* ************************************************************************** */
/* TRANSFORM STUFF */

/* ***************** Jump to Selected Frames Operator *********************** */

static bool actkeys_framejump_poll(bContext *C)
{
  /* prevent changes during render */
  if (G.is_rendering)
    return 0;

  return ED_operator_action_active(C);
}

/* snap current-frame indicator to 'average time' of selected keyframe */
static int actkeys_framejump_exec(bContext *C, wmOperator *UNUSED(op))
{
  bAnimContext ac;
  ListBase anim_data = {NULL, NULL};
  bAnimListElem *ale;
  int filter;
  KeyframeEditData ked = {{NULL}};

  /* get editor data */
  if (ANIM_animdata_get_context(C, &ac) == 0)
    return OPERATOR_CANCELLED;

  /* init edit data */
  /* loop over action data, averaging values */
  filter = (ANIMFILTER_DATA_VISIBLE | ANIMFILTER_LIST_VISIBLE /*| ANIMFILTER_CURVESONLY */ |
            ANIMFILTER_NODUPLIS);
  ANIM_animdata_filter(&ac, &anim_data, filter, ac.data, ac.datatype);

  for (ale = anim_data.first; ale; ale = ale->next) {
    AnimData *adt = ANIM_nla_mapping_get(&ac, ale);
    if (adt) {
      ANIM_nla_mapping_apply_fcurve(adt, ale->key_data, 0, 1);
      ANIM_fcurve_keyframes_loop(&ked, ale->key_data, NULL, bezt_calc_average, NULL);
      ANIM_nla_mapping_apply_fcurve(adt, ale->key_data, 1, 1);
    }
    else
      ANIM_fcurve_keyframes_loop(&ked, ale->key_data, NULL, bezt_calc_average, NULL);
  }

  ANIM_animdata_freelist(&anim_data);

  /* set the new current frame value, based on the average time */
  if (ked.i1) {
    Scene *scene = ac.scene;
    CFRA = round_fl_to_int(ked.f1 / ked.i1);
    SUBFRA = 0.f;
  }

  /* set notifier that things have changed */
  WM_event_add_notifier(C, NC_SCENE | ND_FRAME, ac.scene);

  return OPERATOR_FINISHED;
}

void ACTION_OT_frame_jump(wmOperatorType *ot)
{
<<<<<<< HEAD
	/* identifiers */
	ot->name = "Jump to Keyframes";
	ot->idname = "ACTION_OT_frame_jump";
	ot->description = "Jump to Keyframes\nSet the current frame to the average frame value of selected keyframes";
=======
  /* identifiers */
  ot->name = "Jump to Keyframes";
  ot->idname = "ACTION_OT_frame_jump";
  ot->description = "Set the current frame to the average frame value of selected keyframes";
>>>>>>> 863eeca1

  /* api callbacks */
  ot->exec = actkeys_framejump_exec;
  ot->poll = actkeys_framejump_poll;

  /* flags */
  ot->flag = OPTYPE_REGISTER | OPTYPE_UNDO;
}

/* ******************** Snap Keyframes Operator *********************** */

/* defines for snap keyframes tool */
static const EnumPropertyItem prop_actkeys_snap_types[] = {
    {ACTKEYS_SNAP_CFRA,
     "CFRA",
     0,
     "Current frame",
     "Snap selected keyframes to the current frame"},
    {ACTKEYS_SNAP_NEAREST_FRAME,
     "NEAREST_FRAME",
     0,
     "Nearest Frame",
     "Snap selected keyframes to the nearest (whole) frame (use to fix accidental sub-frame "
     "offsets)"},
    {ACTKEYS_SNAP_NEAREST_SECOND,
     "NEAREST_SECOND",
     0,
     "Nearest Second",
     "Snap selected keyframes to the nearest second"},
    {ACTKEYS_SNAP_NEAREST_MARKER,
     "NEAREST_MARKER",
     0,
     "Nearest Marker",
     "Snap selected keyframes to the nearest marker"},
    {0, NULL, 0, NULL, NULL},
};

/* this function is responsible for snapping keyframes to frame-times */
static void snap_action_keys(bAnimContext *ac, short mode)
{
  ListBase anim_data = {NULL, NULL};
  bAnimListElem *ale;
  int filter;

  KeyframeEditData ked = {{NULL}};
  KeyframeEditFunc edit_cb;

  /* filter data */
  if (ELEM(ac->datatype, ANIMCONT_GPENCIL, ANIMCONT_MASK)) {
    filter = (ANIMFILTER_DATA_VISIBLE | ANIMFILTER_LIST_VISIBLE | ANIMFILTER_FOREDIT);
  }
  else {
    filter = (ANIMFILTER_DATA_VISIBLE | ANIMFILTER_LIST_VISIBLE |
              ANIMFILTER_FOREDIT /*| ANIMFILTER_CURVESONLY*/ | ANIMFILTER_NODUPLIS);
  }
  ANIM_animdata_filter(ac, &anim_data, filter, ac->data, ac->datatype);

  /* get beztriple editing callbacks */
  edit_cb = ANIM_editkeyframes_snap(mode);

  ked.scene = ac->scene;
  if (mode == ACTKEYS_SNAP_NEAREST_MARKER) {
    ked.list.first = (ac->markers) ? ac->markers->first : NULL;
    ked.list.last = (ac->markers) ? ac->markers->last : NULL;
  }

  /* snap keyframes */
  for (ale = anim_data.first; ale; ale = ale->next) {
    AnimData *adt = ANIM_nla_mapping_get(ac, ale);

    if (ale->type == ANIMTYPE_GPLAYER) {
      ED_gplayer_snap_frames(ale->data, ac->scene, mode);
    }
    else if (ale->type == ANIMTYPE_MASKLAYER) {
      ED_masklayer_snap_frames(ale->data, ac->scene, mode);
    }
    else if (adt) {
      ANIM_nla_mapping_apply_fcurve(adt, ale->key_data, 0, 0);
      ANIM_fcurve_keyframes_loop(&ked, ale->key_data, NULL, edit_cb, calchandles_fcurve);
      ANIM_nla_mapping_apply_fcurve(adt, ale->key_data, 1, 0);
    }
    else {
      ANIM_fcurve_keyframes_loop(&ked, ale->key_data, NULL, edit_cb, calchandles_fcurve);
    }

    ale->update |= ANIM_UPDATE_DEFAULT;
  }

  ANIM_animdata_update(ac, &anim_data);
  ANIM_animdata_freelist(&anim_data);
}

/* ------------------- */

static int actkeys_snap_exec(bContext *C, wmOperator *op)
{
  bAnimContext ac;
  short mode;

  /* get editor data */
  if (ANIM_animdata_get_context(C, &ac) == 0)
    return OPERATOR_CANCELLED;

  /* get snapping mode */
  mode = RNA_enum_get(op->ptr, "type");

  /* snap keyframes */
  snap_action_keys(&ac, mode);

  /* set notifier that keyframes have changed */
  WM_event_add_notifier(C, NC_ANIMATION | ND_KEYFRAME | NA_EDITED, NULL);

  return OPERATOR_FINISHED;
}

void ACTION_OT_snap(wmOperatorType *ot)
{
<<<<<<< HEAD
	/* identifiers */
	ot->name = "Snap Keys";
	ot->idname = "ACTION_OT_snap";
	ot->description = "Snap Keys, Snap selected keyframes to";
=======
  /* identifiers */
  ot->name = "Snap Keys";
  ot->idname = "ACTION_OT_snap";
  ot->description = "Snap selected keyframes to the times specified";
>>>>>>> 863eeca1

  /* api callbacks */
  ot->invoke = WM_menu_invoke;
  ot->exec = actkeys_snap_exec;
  ot->poll = ED_operator_action_active;

  /* flags */
  ot->flag = OPTYPE_REGISTER | OPTYPE_UNDO;

  /* id-props */
  ot->prop = RNA_def_enum(ot->srna, "type", prop_actkeys_snap_types, 0, "Type", "");
}

/* ******************** Mirror Keyframes Operator *********************** */

/* defines for mirror keyframes tool */
static const EnumPropertyItem prop_actkeys_mirror_types[] = {
    {ACTKEYS_MIRROR_CFRA,
     "CFRA",
     0,
     "By Times over Current frame",
     "Flip times of selected keyframes using the current frame as the mirror line"},
    {ACTKEYS_MIRROR_XAXIS,
     "XAXIS",
     0,
     "By Values over Value=0",
     "Flip values of selected keyframes (i.e. negative values become positive, and vice versa)"},
    {ACTKEYS_MIRROR_MARKER,
     "MARKER",
     0,
     "By Times over First Selected Marker",
     "Flip times of selected keyframes using the first selected marker as the reference point"},
    {0, NULL, 0, NULL, NULL},
};

/* this function is responsible for mirroring keyframes */
static void mirror_action_keys(bAnimContext *ac, short mode)
{
  ListBase anim_data = {NULL, NULL};
  bAnimListElem *ale;
  int filter;

  KeyframeEditData ked = {{NULL}};
  KeyframeEditFunc edit_cb;

  /* get beztriple editing callbacks */
  edit_cb = ANIM_editkeyframes_mirror(mode);

  ked.scene = ac->scene;

  /* for 'first selected marker' mode, need to find first selected marker first! */
  /* XXX should this be made into a helper func in the API? */
  if (mode == ACTKEYS_MIRROR_MARKER) {
    TimeMarker *marker = ED_markers_get_first_selected(ac->markers);

    if (marker)
      ked.f1 = (float)marker->frame;
    else
      return;
  }

  /* filter data */
  if (ELEM(ac->datatype, ANIMCONT_GPENCIL, ANIMCONT_MASK)) {
    filter = (ANIMFILTER_DATA_VISIBLE | ANIMFILTER_LIST_VISIBLE | ANIMFILTER_FOREDIT |
              ANIMFILTER_NODUPLIS);
  }
  else {
    filter = (ANIMFILTER_DATA_VISIBLE | ANIMFILTER_LIST_VISIBLE |
              ANIMFILTER_FOREDIT /*| ANIMFILTER_CURVESONLY*/ | ANIMFILTER_NODUPLIS);
  }
  ANIM_animdata_filter(ac, &anim_data, filter, ac->data, ac->datatype);

  /* mirror keyframes */
  for (ale = anim_data.first; ale; ale = ale->next) {
    AnimData *adt = ANIM_nla_mapping_get(ac, ale);

    if (ale->type == ANIMTYPE_GPLAYER) {
      ED_gplayer_mirror_frames(ale->data, ac->scene, mode);
    }
    else if (ale->type == ANIMTYPE_MASKLAYER) {
      /* TODO */
    }
    else if (adt) {
      ANIM_nla_mapping_apply_fcurve(adt, ale->key_data, 0, 0);
      ANIM_fcurve_keyframes_loop(&ked, ale->key_data, NULL, edit_cb, calchandles_fcurve);
      ANIM_nla_mapping_apply_fcurve(adt, ale->key_data, 1, 0);
    }
    else {
      ANIM_fcurve_keyframes_loop(&ked, ale->key_data, NULL, edit_cb, calchandles_fcurve);
    }

    ale->update |= ANIM_UPDATE_DEFAULT;
  }

  ANIM_animdata_update(ac, &anim_data);
  ANIM_animdata_freelist(&anim_data);
}

/* ------------------- */

static int actkeys_mirror_exec(bContext *C, wmOperator *op)
{
  bAnimContext ac;
  short mode;

  /* get editor data */
  if (ANIM_animdata_get_context(C, &ac) == 0)
    return OPERATOR_CANCELLED;

  /* get mirroring mode */
  mode = RNA_enum_get(op->ptr, "type");

  /* mirror keyframes */
  mirror_action_keys(&ac, mode);

  /* set notifier that keyframes have changed */
  WM_event_add_notifier(C, NC_ANIMATION | ND_KEYFRAME | NA_EDITED, NULL);

  return OPERATOR_FINISHED;
}

void ACTION_OT_mirror(wmOperatorType *ot)
{
<<<<<<< HEAD
	/* identifiers */
	ot->name = "Mirror Keys";
	ot->idname = "ACTION_OT_mirror";
	ot->description = "Mirror Keys, Flip selected keyframes over the selected mirror line";
=======
  /* identifiers */
  ot->name = "Mirror Keys";
  ot->idname = "ACTION_OT_mirror";
  ot->description = "Flip selected keyframes over the selected mirror line";
>>>>>>> 863eeca1

  /* api callbacks */
  ot->invoke = WM_menu_invoke;
  ot->exec = actkeys_mirror_exec;
  ot->poll = ED_operator_action_active;

  /* flags */
  ot->flag = OPTYPE_REGISTER | OPTYPE_UNDO;

  /* id-props */
  ot->prop = RNA_def_enum(ot->srna, "type", prop_actkeys_mirror_types, 0, "Type", "");
}

/* ************************************************************************** */<|MERGE_RESOLUTION|>--- conflicted
+++ resolved
@@ -139,17 +139,12 @@
 
 void ACTION_OT_markers_make_local(wmOperatorType *ot)
 {
-<<<<<<< HEAD
-	/* identifiers */
-	ot->name = "Make Markers Local";
-	ot->idname = "ACTION_OT_markers_make_local";
-	ot->description = "Make Markers Local\nMove selected scene markers to the active Action as local 'pose' markers";
-=======
   /* identifiers */
   ot->name = "Make Markers Local";
   ot->idname = "ACTION_OT_markers_make_local";
-  ot->description = "Move selected scene markers to the active Action as local 'pose' markers";
->>>>>>> 863eeca1
+  ot->description =
+      "Make Markers Local\nMove selected scene markers to the active Action as local 'pose' "
+      "markers";
 
   /* callbacks */
   ot->exec = act_markers_make_local_exec;
@@ -292,17 +287,11 @@
 
 void ACTION_OT_previewrange_set(wmOperatorType *ot)
 {
-<<<<<<< HEAD
-	/* identifiers */
-	ot->name = "Auto-Set Preview Range";
-	ot->idname = "ACTION_OT_previewrange_set";
-	ot->description = "Auto-Set Preview Range\nSet Preview Range based on extents of selected Keyframes";
-=======
   /* identifiers */
   ot->name = "Auto-Set Preview Range";
   ot->idname = "ACTION_OT_previewrange_set";
-  ot->description = "Set Preview Range based on extents of selected Keyframes";
->>>>>>> 863eeca1
+  ot->description =
+      "Auto-Set Preview Range\nSet Preview Range based on extents of selected Keyframes";
 
   /* api callbacks */
   ot->exec = actkeys_previewrange_exec;
@@ -452,17 +441,10 @@
 
 void ACTION_OT_view_all(wmOperatorType *ot)
 {
-<<<<<<< HEAD
-	/* identifiers */
-	ot->name = "View All";
-	ot->idname = "ACTION_OT_view_all";
-	ot->description = "View All\nReset viewable area to show full keyframe range";
-=======
   /* identifiers */
   ot->name = "View All";
   ot->idname = "ACTION_OT_view_all";
-  ot->description = "Reset viewable area to show full keyframe range";
->>>>>>> 863eeca1
+  ot->description = "View All\nReset viewable area to show full keyframe range";
 
   /* api callbacks */
   ot->exec = actkeys_viewall_exec;
@@ -474,17 +456,10 @@
 
 void ACTION_OT_view_selected(wmOperatorType *ot)
 {
-<<<<<<< HEAD
-	/* identifiers */
-	ot->name = "View Selected";
-	ot->idname = "ACTION_OT_view_selected";
-	ot->description = "View Selected\nReset viewable area to show selected keyframes range";
-=======
   /* identifiers */
   ot->name = "View Selected";
   ot->idname = "ACTION_OT_view_selected";
-  ot->description = "Reset viewable area to show selected keyframes range";
->>>>>>> 863eeca1
+  ot->description = "View Selected\nReset viewable area to show selected keyframes range";
 
   /* api callbacks */
   ot->exec = actkeys_viewsel_exec;
@@ -506,17 +481,10 @@
 
 void ACTION_OT_view_frame(wmOperatorType *ot)
 {
-<<<<<<< HEAD
-	/* identifiers */
-	ot->name = "View Frame";
-	ot->idname = "ACTION_OT_view_frame";
-	ot->description = "View Frame\nReset viewable area to show range around current frame";
-=======
   /* identifiers */
   ot->name = "View Frame";
   ot->idname = "ACTION_OT_view_frame";
-  ot->description = "Reset viewable area to show range around current frame";
->>>>>>> 863eeca1
+  ot->description = "View Frame\nReset viewable area to show range around current frame";
 
   /* api callbacks */
   ot->exec = actkeys_view_frame_exec;
@@ -618,17 +586,10 @@
 
 void ACTION_OT_copy(wmOperatorType *ot)
 {
-<<<<<<< HEAD
-	/* identifiers */
-	ot->name = "Copy Keyframes";
-	ot->idname = "ACTION_OT_copy";
-	ot->description = "Copy Keyframes\nCopy selected keyframes to the copy/paste buffer";
-=======
   /* identifiers */
   ot->name = "Copy Keyframes";
   ot->idname = "ACTION_OT_copy";
-  ot->description = "Copy selected keyframes to the copy/paste buffer";
->>>>>>> 863eeca1
+  ot->description = "Copy Keyframes\nCopy selected keyframes to the copy/paste buffer";
 
   /* api callbacks */
   ot->exec = actkeys_copy_exec;
@@ -682,34 +643,14 @@
 
 void ACTION_OT_paste(wmOperatorType *ot)
 {
-<<<<<<< HEAD
-	PropertyRNA *prop;
-	/* identifiers */
-	ot->name = "Paste Keyframes / Flipped";
-	ot->idname = "ACTION_OT_paste";
-	ot->description = "Paste Keyframes / Flipped \nPaste Keyframes pastes keyframes into the selected channels, starting on the current frame\nPaste Flipped pastes keyframes flipped into the selected channels, starting on the current frame";
-
-	/* api callbacks */
-//	ot->invoke = WM_operator_props_popup; // better wait for action redo panel
-	ot->exec = actkeys_paste_exec;
-	ot->poll = ED_operator_action_active;
-
-	/* flags */
-	ot->flag = OPTYPE_REGISTER | OPTYPE_UNDO;
-
-	/* props */
-	RNA_def_enum(ot->srna, "offset", rna_enum_keyframe_paste_offset_items, KEYFRAME_PASTE_OFFSET_CFRA_START, "Offset", "Paste time offset of keys");
-	RNA_def_enum(ot->srna, "merge", rna_enum_keyframe_paste_merge_items, KEYFRAME_PASTE_MERGE_MIX, "Type", "Method of merging pasted keys and existing");
-	prop = RNA_def_boolean(ot->srna, "flipped", false, "Flipped", "Paste keyframes from mirrored bones if they exist");
-	RNA_def_property_flag(prop, PROP_SKIP_SAVE);
-=======
   PropertyRNA *prop;
   /* identifiers */
-  ot->name = "Paste Keyframes";
+  ot->name = "Paste Keyframes / Flipped";
   ot->idname = "ACTION_OT_paste";
   ot->description =
-      "Paste keyframes from copy/paste buffer for the selected channels, starting on the current "
-      "frame";
+      "Paste Keyframes / Flipped \nPaste Keyframes pastes keyframes into the selected channels, "
+      "starting on the current frame\nPaste Flipped pastes keyframes flipped into the selected "
+      "channels, starting on the current frame";
 
   /* api callbacks */
   //  ot->invoke = WM_operator_props_popup; // better wait for action redo panel
@@ -735,7 +676,6 @@
   prop = RNA_def_boolean(
       ot->srna, "flipped", false, "Flipped", "Paste keyframes from mirrored bones if they exist");
   RNA_def_property_flag(prop, PROP_SKIP_SAVE);
->>>>>>> 863eeca1
 }
 
 /* ******************** Insert Keyframes Operator ************************* */
@@ -893,17 +833,10 @@
 
 void ACTION_OT_keyframe_insert(wmOperatorType *ot)
 {
-<<<<<<< HEAD
-	/* identifiers */
-	ot->name = "Insert Keyframes";
-	ot->idname = "ACTION_OT_keyframe_insert";
-	ot->description = "Insert Keyframes\nInsert keyframes for the specified channels";
-=======
   /* identifiers */
   ot->name = "Insert Keyframes";
   ot->idname = "ACTION_OT_keyframe_insert";
-  ot->description = "Insert keyframes for the specified channels";
->>>>>>> 863eeca1
+  ot->description = "Insert Keyframes\nInsert keyframes for the specified channels";
 
   /* api callbacks */
   ot->invoke = WM_menu_invoke;
@@ -975,17 +908,10 @@
 
 void ACTION_OT_duplicate(wmOperatorType *ot)
 {
-<<<<<<< HEAD
-	/* identifiers */
-	ot->name = "Duplicate Keyframes";
-	ot->idname = "ACTION_OT_duplicate";
-	ot->description = "Duplicate Keyframes\nMake a copy of all selected keyframes";
-=======
   /* identifiers */
   ot->name = "Duplicate Keyframes";
   ot->idname = "ACTION_OT_duplicate";
-  ot->description = "Make a copy of all selected keyframes";
->>>>>>> 863eeca1
+  ot->description = "Duplicate Keyframes\nMake a copy of all selected keyframes";
 
   /* api callbacks */
   ot->exec = actkeys_duplicate_exec;
@@ -1074,33 +1000,18 @@
 
 void ACTION_OT_delete(wmOperatorType *ot)
 {
-<<<<<<< HEAD
-	/* identifiers */
-	ot->name = "Delete Keyframes";
-	ot->idname = "ACTION_OT_delete";
-	ot->description = "Delete Keyframes\nRemove all selected keyframes";
-
-	/* api callbacks */
-	//ot->invoke = WM_operator_confirm; // bfa, turned off the confirm delete dialogue
-	ot->exec = actkeys_delete_exec;
-	ot->poll = ED_operator_action_active;
-
-	/* flags */
-	ot->flag = OPTYPE_REGISTER | OPTYPE_UNDO;
-=======
   /* identifiers */
   ot->name = "Delete Keyframes";
   ot->idname = "ACTION_OT_delete";
-  ot->description = "Remove all selected keyframes";
+  ot->description = "Delete Keyframes\nRemove all selected keyframes";
 
   /* api callbacks */
-  ot->invoke = WM_operator_confirm;
+  //ot->invoke = WM_operator_confirm; // bfa, turned off the confirm delete dialogue
   ot->exec = actkeys_delete_exec;
   ot->poll = ED_operator_action_active;
 
   /* flags */
   ot->flag = OPTYPE_REGISTER | OPTYPE_UNDO;
->>>>>>> 863eeca1
 }
 
 /* ******************** Clean Keyframes Operator ************************* */
@@ -1159,28 +1070,10 @@
 
 void ACTION_OT_clean(wmOperatorType *ot)
 {
-<<<<<<< HEAD
-	/* identifiers */
-	ot->name = "Clean Keyframes";
-	ot->idname = "ACTION_OT_clean";
-	ot->description = "Clean Keyframes\nSimplify F-Curves by removing closely spaced keyframes";
-
-	/* api callbacks */
-	//ot->invoke =  // XXX we need that number popup for this!
-	ot->exec = actkeys_clean_exec;
-	ot->poll = ED_operator_action_active;
-
-	/* flags */
-	ot->flag = OPTYPE_REGISTER | OPTYPE_UNDO;
-
-	/* properties */
-	ot->prop = RNA_def_float(ot->srna, "threshold", 0.001f, 0.0f, FLT_MAX, "Threshold", "", 0.0f, 1000.0f);
-	RNA_def_boolean(ot->srna, "channels", false, "Channels", "");
-=======
   /* identifiers */
   ot->name = "Clean Keyframes";
   ot->idname = "ACTION_OT_clean";
-  ot->description = "Simplify F-Curves by removing closely spaced keyframes";
+  ot->description = "Clean Keyframes\nSimplify F-Curves by removing closely spaced keyframes";
 
   /* api callbacks */
   //ot->invoke =  // XXX we need that number popup for this!
@@ -1194,7 +1087,6 @@
   ot->prop = RNA_def_float(
       ot->srna, "threshold", 0.001f, 0.0f, FLT_MAX, "Threshold", "", 0.0f, 1000.0f);
   RNA_def_boolean(ot->srna, "channels", false, "Channels", "");
->>>>>>> 863eeca1
 }
 
 /* ******************** Sample Keyframes Operator *********************** */
@@ -1248,17 +1140,11 @@
 
 void ACTION_OT_sample(wmOperatorType *ot)
 {
-<<<<<<< HEAD
-	/* identifiers */
-	ot->name = "Sample Keyframes";
-	ot->idname = "ACTION_OT_sample";
-	ot->description = "Sample Keyframes\nAdd keyframes on every frame between the selected keyframes";
-=======
   /* identifiers */
   ot->name = "Sample Keyframes";
   ot->idname = "ACTION_OT_sample";
-  ot->description = "Add keyframes on every frame between the selected keyframes";
->>>>>>> 863eeca1
+  ot->description =
+      "Sample Keyframes\nAdd keyframes on every frame between the selected keyframes";
 
   /* api callbacks */
   ot->exec = actkeys_sample_exec;
@@ -1384,17 +1270,10 @@
 
 void ACTION_OT_extrapolation_type(wmOperatorType *ot)
 {
-<<<<<<< HEAD
-	/* identifiers */
-	ot->name = "Keyframe Extrapolation";
-	ot->idname = "ACTION_OT_extrapolation_type";
-	ot->description = "Keyframe Extrapolation, Set extrapolation mode for selected F-Curves to";
-=======
   /* identifiers */
-  ot->name = "Set Keyframe Extrapolation";
+  ot->name = "Keyframe Extrapolation";
   ot->idname = "ACTION_OT_extrapolation_type";
-  ot->description = "Set extrapolation mode for selected F-Curves";
->>>>>>> 863eeca1
+  ot->description = "Keyframe Extrapolation, Set extrapolation mode for selected F-Curves to";
 
   /* api callbacks */
   ot->invoke = WM_menu_invoke;
@@ -1466,28 +1345,12 @@
 
 void ACTION_OT_interpolation_type(wmOperatorType *ot)
 {
-<<<<<<< HEAD
-	/* identifiers */
-	ot->name = "Set Keyframe Interpolation";
-	ot->idname = "ACTION_OT_interpolation_type";
-	ot->description = "Keyframe Interpolation, Set interpolation mode for the F-Curve segments starting from the selected keyframes";
-
-	/* api callbacks */
-	ot->invoke = WM_menu_invoke;
-	ot->exec = actkeys_ipo_exec;
-	ot->poll = ED_operator_action_active;
-
-	/* flags */
-	ot->flag = OPTYPE_REGISTER | OPTYPE_UNDO;
-
-	/* id-props */
-	ot->prop = RNA_def_enum(ot->srna, "type", rna_enum_beztriple_interpolation_mode_items, 0, "Type", "");
-=======
   /* identifiers */
   ot->name = "Set Keyframe Interpolation";
   ot->idname = "ACTION_OT_interpolation_type";
   ot->description =
-      "Set interpolation mode for the F-Curve segments starting from the selected keyframes";
+      "Keyframe Interpolation, Set interpolation mode for the F-Curve segments starting from the "
+      "selected keyframes";
 
   /* api callbacks */
   ot->invoke = WM_menu_invoke;
@@ -1500,7 +1363,6 @@
   /* id-props */
   ot->prop = RNA_def_enum(
       ot->srna, "type", rna_enum_beztriple_interpolation_mode_items, 0, "Type", "");
->>>>>>> 863eeca1
 }
 
 /* ******************** Set Handle-Type Operator *********************** */
@@ -1569,17 +1431,10 @@
 
 void ACTION_OT_handle_type(wmOperatorType *ot)
 {
-<<<<<<< HEAD
-	/* identifiers */
-	ot->name = "Set Keyframe Handle Type";
-	ot->idname = "ACTION_OT_handle_type";
-	ot->description = "Keyframe Handle Type, Set type of handle to";
-=======
   /* identifiers */
   ot->name = "Set Keyframe Handle Type";
   ot->idname = "ACTION_OT_handle_type";
-  ot->description = "Set type of handle for selected keyframes";
->>>>>>> 863eeca1
+  ot->description = "Keyframe Handle Type, Set type of handle to";
 
   /* api callbacks */
   ot->invoke = WM_menu_invoke;
@@ -1680,17 +1535,10 @@
 
 void ACTION_OT_keyframe_type(wmOperatorType *ot)
 {
-<<<<<<< HEAD
-	/* identifiers */
-	ot->name = "Keyframe Type";
-	ot->idname = "ACTION_OT_keyframe_type";
-	ot->description = "Keyframe Type, Set type of keyframe to";
-=======
   /* identifiers */
-  ot->name = "Set Keyframe Type";
+  ot->name = "Keyframe Type";
   ot->idname = "ACTION_OT_keyframe_type";
-  ot->description = "Set type of keyframe for the selected keyframes";
->>>>>>> 863eeca1
+  ot->description = "Keyframe Type, Set type of keyframe to";
 
   /* api callbacks */
   ot->invoke = WM_menu_invoke;
@@ -1765,17 +1613,11 @@
 
 void ACTION_OT_frame_jump(wmOperatorType *ot)
 {
-<<<<<<< HEAD
-	/* identifiers */
-	ot->name = "Jump to Keyframes";
-	ot->idname = "ACTION_OT_frame_jump";
-	ot->description = "Jump to Keyframes\nSet the current frame to the average frame value of selected keyframes";
-=======
   /* identifiers */
   ot->name = "Jump to Keyframes";
   ot->idname = "ACTION_OT_frame_jump";
-  ot->description = "Set the current frame to the average frame value of selected keyframes";
->>>>>>> 863eeca1
+  ot->description =
+      "Jump to Keyframes\nSet the current frame to the average frame value of selected keyframes";
 
   /* api callbacks */
   ot->exec = actkeys_framejump_exec;
@@ -1893,17 +1735,10 @@
 
 void ACTION_OT_snap(wmOperatorType *ot)
 {
-<<<<<<< HEAD
-	/* identifiers */
-	ot->name = "Snap Keys";
-	ot->idname = "ACTION_OT_snap";
-	ot->description = "Snap Keys, Snap selected keyframes to";
-=======
   /* identifiers */
   ot->name = "Snap Keys";
   ot->idname = "ACTION_OT_snap";
-  ot->description = "Snap selected keyframes to the times specified";
->>>>>>> 863eeca1
+  ot->description = "Snap Keys, Snap selected keyframes to";
 
   /* api callbacks */
   ot->invoke = WM_menu_invoke;
@@ -2027,17 +1862,10 @@
 
 void ACTION_OT_mirror(wmOperatorType *ot)
 {
-<<<<<<< HEAD
-	/* identifiers */
-	ot->name = "Mirror Keys";
-	ot->idname = "ACTION_OT_mirror";
-	ot->description = "Mirror Keys, Flip selected keyframes over the selected mirror line";
-=======
   /* identifiers */
   ot->name = "Mirror Keys";
   ot->idname = "ACTION_OT_mirror";
-  ot->description = "Flip selected keyframes over the selected mirror line";
->>>>>>> 863eeca1
+  ot->description = "Mirror Keys, Flip selected keyframes over the selected mirror line";
 
   /* api callbacks */
   ot->invoke = WM_menu_invoke;
