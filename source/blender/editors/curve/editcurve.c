--- conflicted
+++ resolved
@@ -3910,17 +3910,9 @@
 void CURVE_OT_spline_type_set(wmOperatorType *ot)
 {
   static const EnumPropertyItem type_items[] = {
-<<<<<<< HEAD
       {CU_POLY, "POLY", ICON_MESH_DATA, "Poly", ""},
       {CU_BEZIER, "BEZIER", ICON_CURVE_DATA, "Bezier", ""},
-      //      {CU_CARDINAL, "CARDINAL", 0, "Cardinal", ""},
-      //      {CU_BSPLINE, "B_SPLINE", 0, "B-Spline", ""},
       {CU_NURBS, "NURBS", ICON_CURVE_DATA, "NURBS", ""},
-=======
-      {CU_POLY, "POLY", 0, "Poly", ""},
-      {CU_BEZIER, "BEZIER", 0, "Bezier", ""},
-      {CU_NURBS, "NURBS", 0, "NURBS", ""},
->>>>>>> 6878897a
       {0, NULL, 0, NULL, NULL},
   };
 
