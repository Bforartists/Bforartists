/*
 * This program is free software; you can redistribute it and/or
 * modify it under the terms of the GNU General Public License
 * as published by the Free Software Foundation; either version 2
 * of the License, or (at your option) any later version.
 *
 * This program is distributed in the hope that it will be useful,
 * but WITHOUT ANY WARRANTY; without even the implied warranty of
 * MERCHANTABILITY or FITNESS FOR A PARTICULAR PURPOSE.  See the
 * GNU General Public License for more details.
 *
 * You should have received a copy of the GNU General Public License
 * along with this program; if not, write to the Free Software Foundation,
 * Inc., 51 Franklin Street, Fifth Floor, Boston, MA 02110-1301, USA.
 *
 * The Original Code is Copyright (C) 2001-2002 by NaN Holding BV.
 * All rights reserved.
 */

/** \file
 * \ingroup edcurve
 */

#include "DNA_object_types.h"
#include "DNA_scene_types.h"

#include "MEM_guardedalloc.h"

#include "BLI_bitmap.h"
#include "BLI_math.h"
#include "BLI_rand.h"
#include "BLI_heap_simple.h"
#include "BLI_kdtree.h"

#include "BKE_context.h"
#include "BKE_curve.h"
#include "BKE_fcurve.h"
#include "BKE_layer.h"
#include "BKE_report.h"
#include "BKE_object.h"

#include "WM_api.h"
#include "WM_types.h"

#include "ED_object.h"
#include "ED_screen.h"
#include "ED_select_utils.h"
#include "ED_types.h"
#include "ED_view3d.h"
#include "ED_curve.h"

#include "curve_intern.h"

#include "RNA_access.h"
#include "RNA_define.h"

#include "DEG_depsgraph.h"

/* returns 1 in case (de)selection was successful */
bool select_beztriple(BezTriple *bezt, bool selstatus, short flag, eVisible_Types hidden)
{
  if ((bezt->hide == 0) || (hidden == HIDDEN)) {
    if (selstatus == SELECT) { /* selects */
      bezt->f1 |= flag;
      bezt->f2 |= flag;
      bezt->f3 |= flag;
      return true;
    }
    else { /* deselects */
      bezt->f1 &= ~flag;
      bezt->f2 &= ~flag;
      bezt->f3 &= ~flag;
      return true;
    }
  }

  return false;
}

/* returns 1 in case (de)selection was successful */
bool select_bpoint(BPoint *bp, bool selstatus, short flag, bool hidden)
{
  if ((bp->hide == 0) || (hidden == 1)) {
    if (selstatus == SELECT) {
      bp->f1 |= flag;
      return true;
    }
    else {
      bp->f1 &= ~flag;
      return true;
    }
  }

  return false;
}

static bool swap_selection_beztriple(BezTriple *bezt)
{
  if (bezt->f2 & SELECT) {
    return select_beztriple(bezt, DESELECT, SELECT, VISIBLE);
  }
  else {
    return select_beztriple(bezt, SELECT, SELECT, VISIBLE);
  }
}

static bool swap_selection_bpoint(BPoint *bp)
{
  if (bp->f1 & SELECT) {
    return select_bpoint(bp, DESELECT, SELECT, VISIBLE);
  }
  else {
    return select_bpoint(bp, SELECT, SELECT, VISIBLE);
  }
}

bool ED_curve_nurb_select_check(View3D *v3d, Nurb *nu)
{
  if (nu->type == CU_BEZIER) {
    BezTriple *bezt;
    int i;

    for (i = nu->pntsu, bezt = nu->bezt; i--; bezt++) {
      if (BEZT_ISSEL_ANY_HIDDENHANDLES(v3d, bezt)) {
        return true;
      }
    }
  }
  else {
    BPoint *bp;
    int i;

    for (i = nu->pntsu * nu->pntsv, bp = nu->bp; i--; bp++) {
      if (bp->f1 & SELECT) {
        return true;
      }
    }
  }
  return false;
}

int ED_curve_nurb_select_count(View3D *v3d, Nurb *nu)
{
  int sel = 0;

  if (nu->type == CU_BEZIER) {
    BezTriple *bezt;
    int i;

    for (i = nu->pntsu, bezt = nu->bezt; i--; bezt++) {
      if (BEZT_ISSEL_ANY_HIDDENHANDLES(v3d, bezt)) {
        sel++;
      }
    }
  }
  else {
    BPoint *bp;
    int i;

    for (i = nu->pntsu * nu->pntsv, bp = nu->bp; i--; bp++) {
      if (bp->f1 & SELECT) {
        sel++;
      }
    }
  }

  return sel;
}

bool ED_curve_nurb_select_all(const Nurb *nu)
{
  bool changed = false;
  int i;
  if (nu->bezt) {
    BezTriple *bezt;
    for (i = nu->pntsu, bezt = nu->bezt; i--; bezt++) {
      if (bezt->hide == 0) {
        if (BEZT_ISSEL_ALL(bezt) == false) {
          BEZT_SEL_ALL(bezt);
          changed = true;
        }
      }
    }
  }
  else if (nu->bp) {
    BPoint *bp;
    for (i = nu->pntsu * nu->pntsv, bp = nu->bp; i--; bp++) {
      if (bp->hide == 0) {
        if ((bp->f1 & SELECT) == 0) {
          bp->f1 |= SELECT;
          changed = true;
        }
      }
    }
  }
  return changed;
}

bool ED_curve_select_all(EditNurb *editnurb)
{
  bool changed = false;
  for (Nurb *nu = editnurb->nurbs.first; nu; nu = nu->next) {
    changed |= ED_curve_nurb_select_all(nu);
  }
  return changed;
}

bool ED_curve_nurb_deselect_all(const Nurb *nu)
{
  bool changed = false;
  int i;
  if (nu->bezt) {
    BezTriple *bezt;
    for (i = nu->pntsu, bezt = nu->bezt; i--; bezt++) {
      if (BEZT_ISSEL_ANY(bezt)) {
        BEZT_DESEL_ALL(bezt);
        changed = true;
      }
    }
  }
  else if (nu->bp) {
    BPoint *bp;
    for (i = nu->pntsu * nu->pntsv, bp = nu->bp; i--; bp++) {
      if (bp->f1 & SELECT) {
        bp->f1 &= ~SELECT;
        changed = true;
      }
    }
  }
  return changed;
}

int ED_curve_select_count(View3D *v3d, struct EditNurb *editnurb)
{
  int sel = 0;
  Nurb *nu;

  for (nu = editnurb->nurbs.first; nu; nu = nu->next) {
    sel += ED_curve_nurb_select_count(v3d, nu);
  }

  return sel;
}

bool ED_curve_select_check(View3D *v3d, struct EditNurb *editnurb)
{
  Nurb *nu;

  for (nu = editnurb->nurbs.first; nu; nu = nu->next) {
    if (ED_curve_nurb_select_check(v3d, nu)) {
      return true;
    }
  }

  return false;
}

bool ED_curve_deselect_all(EditNurb *editnurb)
{
  bool changed = false;
  for (Nurb *nu = editnurb->nurbs.first; nu; nu = nu->next) {
    changed |= ED_curve_nurb_deselect_all(nu);
  }
  return changed;
}

bool ED_curve_deselect_all_multi_ex(Base **bases, int bases_len)
{
  bool changed_multi = false;
  for (uint base_index = 0; base_index < bases_len; base_index++) {
    Object *obedit = bases[base_index]->object;
    Curve *cu = obedit->data;
    changed_multi |= ED_curve_deselect_all(cu->editnurb);
    DEG_id_tag_update(&cu->id, ID_RECALC_SELECT);
  }
  return changed_multi;
}

bool ED_curve_deselect_all_multi(struct bContext *C)
{
  ViewContext vc;
  ED_view3d_viewcontext_init(C, &vc);
  uint bases_len = 0;
  Base **bases = BKE_view_layer_array_from_bases_in_edit_mode_unique_data(
      vc.view_layer, vc.v3d, &bases_len);
  bool changed_multi = ED_curve_deselect_all_multi_ex(bases, bases_len);
  MEM_freeN(bases);
  return changed_multi;
}

bool ED_curve_select_swap(EditNurb *editnurb, bool hide_handles)
{
  Nurb *nu;
  BPoint *bp;
  BezTriple *bezt;
  int a;
  bool changed = false;

  for (nu = editnurb->nurbs.first; nu; nu = nu->next) {
    if (nu->type == CU_BEZIER) {
      bezt = nu->bezt;
      a = nu->pntsu;
      while (a--) {
        if (bezt->hide == 0) {
          bezt->f2 ^= SELECT; /* always do the center point */
          if (!hide_handles) {
            bezt->f1 ^= SELECT;
            bezt->f3 ^= SELECT;
          }
          changed = true;
        }
        bezt++;
      }
    }
    else {
      bp = nu->bp;
      a = nu->pntsu * nu->pntsv;
      while (a--) {
        if (bp->hide == 0) {
          swap_selection_bpoint(bp);
          changed = true;
        }
        bp++;
      }
    }
  }
  return changed;
}

/**
 * \param next: -1/1 for prev/next
 * \param cont: when true select continuously
 * \param selstatus: inverts behavior
 */
static void select_adjacent_cp(ListBase *editnurb,
                               short next,
                               const bool cont,
                               const bool selstatus)
{
  Nurb *nu;
  BezTriple *bezt;
  BPoint *bp;
  int a;
  bool lastsel = false;

  if (next == 0) {
    return;
  }

  for (nu = editnurb->first; nu; nu = nu->next) {
    lastsel = false;
    if (nu->type == CU_BEZIER) {
      a = nu->pntsu;
      bezt = nu->bezt;
      if (next < 0) {
        bezt = &nu->bezt[a - 1];
      }
      while (a--) {
        if (a - abs(next) < 0) {
          break;
        }
        if ((lastsel == false) && (bezt->hide == 0) &&
            ((bezt->f2 & SELECT) || (selstatus == DESELECT))) {
          bezt += next;
          if (!(bezt->f2 & SELECT) || (selstatus == DESELECT)) {
            bool sel = select_beztriple(bezt, selstatus, SELECT, VISIBLE);
            if (sel && !cont) {
              lastsel = true;
            }
          }
        }
        else {
          bezt += next;
          lastsel = false;
        }
        /* move around in zigzag way so that we go through each */
        bezt -= (next - next / abs(next));
      }
    }
    else {
      a = nu->pntsu * nu->pntsv;
      bp = nu->bp;
      if (next < 0) {
        bp = &nu->bp[a - 1];
      }
      while (a--) {
        if (a - abs(next) < 0) {
          break;
        }
        if ((lastsel == false) && (bp->hide == 0) &&
            ((bp->f1 & SELECT) || (selstatus == DESELECT))) {
          bp += next;
          if (!(bp->f1 & SELECT) || (selstatus == DESELECT)) {
            bool sel = select_bpoint(bp, selstatus, SELECT, VISIBLE);
            if (sel && !cont) {
              lastsel = true;
            }
          }
        }
        else {
          bp += next;
          lastsel = false;
        }
        /* move around in zigzag way so that we go through each */
        bp -= (next - next / abs(next));
      }
    }
  }
}

/**************** select start/end operators **************/

/* (de)selects first or last of visible part of each Nurb depending on selFirst
 * selFirst: defines the end of which to select
 * doswap: defines if selection state of each first/last control point is swapped
 * selstatus: selection status in case doswap is false
 */
static void selectend_nurb(Object *obedit, eEndPoint_Types selfirst, bool doswap, bool selstatus)
{
  ListBase *editnurb = object_editcurve_get(obedit);
  Nurb *nu;
  BPoint *bp;
  BezTriple *bezt;
  Curve *cu;
  int a;

  if (obedit == NULL) {
    return;
  }

  cu = (Curve *)obedit->data;
  cu->actvert = CU_ACT_NONE;

  for (nu = editnurb->first; nu; nu = nu->next) {
    if (nu->type == CU_BEZIER) {
      a = nu->pntsu;

      /* which point? */
      if (selfirst == LAST) { /* select last */
        bezt = &nu->bezt[a - 1];
      }
      else { /* select first */
        bezt = nu->bezt;
      }

      while (a--) {
        bool sel;
        if (doswap) {
          sel = swap_selection_beztriple(bezt);
        }
        else {
          sel = select_beztriple(bezt, selstatus, SELECT, VISIBLE);
        }

        if (sel == true) {
          break;
        }
      }
    }
    else {
      a = nu->pntsu * nu->pntsv;

      /* which point? */
      if (selfirst == LAST) { /* select last */
        bp = &nu->bp[a - 1];
      }
      else { /* select first */
        bp = nu->bp;
      }

      while (a--) {
        if (bp->hide == 0) {
          bool sel;
          if (doswap) {
            sel = swap_selection_bpoint(bp);
          }
          else {
            sel = select_bpoint(bp, selstatus, SELECT, VISIBLE);
          }

          if (sel == true) {
            break;
          }
        }
      }
    }
  }
}

static int de_select_first_exec(bContext *C, wmOperator *UNUSED(op))
{
  ViewLayer *view_layer = CTX_data_view_layer(C);
  uint objects_len = 0;
  Object **objects = BKE_view_layer_array_from_objects_in_edit_mode_unique_data(
      view_layer, CTX_wm_view3d(C), &objects_len);

  for (uint ob_index = 0; ob_index < objects_len; ob_index++) {
    Object *obedit = objects[ob_index];
    selectend_nurb(obedit, FIRST, true, DESELECT);
    DEG_id_tag_update(obedit->data, ID_RECALC_SELECT);
    WM_event_add_notifier(C, NC_GEOM | ND_SELECT, obedit->data);
    BKE_curve_nurb_vert_active_validate(obedit->data);
  }
  MEM_freeN(objects);
  return OPERATOR_FINISHED;
}

void CURVE_OT_de_select_first(wmOperatorType *ot)
{
<<<<<<< HEAD
	/* identifiers */
	ot->name = "(De)select First";
	ot->idname = "CURVE_OT_de_select_first";
	ot->description = "(De)select First\n(De)select first of visible part of each NURBS";
=======
  /* identifiers */
  ot->name = "(De)select First";
  ot->idname = "CURVE_OT_de_select_first";
  ot->description = "(De)select first of visible part of each NURBS";
>>>>>>> 863eeca1

  /* api cfirstbacks */
  ot->exec = de_select_first_exec;
  ot->poll = ED_operator_editcurve;

  /* flags */
  ot->flag = OPTYPE_REGISTER | OPTYPE_UNDO;
}

static int de_select_last_exec(bContext *C, wmOperator *UNUSED(op))
{
  ViewLayer *view_layer = CTX_data_view_layer(C);
  uint objects_len = 0;
  Object **objects = BKE_view_layer_array_from_objects_in_edit_mode_unique_data(
      view_layer, CTX_wm_view3d(C), &objects_len);

  for (uint ob_index = 0; ob_index < objects_len; ob_index++) {
    Object *obedit = objects[ob_index];
    selectend_nurb(obedit, LAST, true, DESELECT);
    DEG_id_tag_update(obedit->data, ID_RECALC_SELECT);
    WM_event_add_notifier(C, NC_GEOM | ND_SELECT, obedit->data);
    BKE_curve_nurb_vert_active_validate(obedit->data);
  }

  MEM_freeN(objects);
  return OPERATOR_FINISHED;
}

void CURVE_OT_de_select_last(wmOperatorType *ot)
{
<<<<<<< HEAD
	/* identifiers */
	ot->name = "(De)select Last";
	ot->idname = "CURVE_OT_de_select_last";
	ot->description = "(De)select Last\n(De)select last of visible part of each NURBS";
=======
  /* identifiers */
  ot->name = "(De)select Last";
  ot->idname = "CURVE_OT_de_select_last";
  ot->description = "(De)select last of visible part of each NURBS";
>>>>>>> 863eeca1

  /* api clastbacks */
  ot->exec = de_select_last_exec;
  ot->poll = ED_operator_editcurve;

  /* flags */
  ot->flag = OPTYPE_REGISTER | OPTYPE_UNDO;
}

static int de_select_all_exec(bContext *C, wmOperator *op)
{
  int action = RNA_enum_get(op->ptr, "action");

  ViewLayer *view_layer = CTX_data_view_layer(C);
  View3D *v3d = CTX_wm_view3d(C);
  uint objects_len = 0;
  Object **objects = BKE_view_layer_array_from_objects_in_edit_mode_unique_data(
      view_layer, CTX_wm_view3d(C), &objects_len);
  if (action == SEL_TOGGLE) {
    action = SEL_SELECT;
    for (uint ob_index = 0; ob_index < objects_len; ob_index++) {
      Object *obedit = objects[ob_index];
      Curve *cu = obedit->data;

      if (ED_curve_select_check(v3d, cu->editnurb)) {
        action = SEL_DESELECT;
        break;
      }
    }
  }

  for (uint ob_index = 0; ob_index < objects_len; ob_index++) {
    Object *obedit = objects[ob_index];
    Curve *cu = obedit->data;
    bool changed = false;

    switch (action) {
      case SEL_SELECT:
        changed = ED_curve_select_all(cu->editnurb);
        break;
      case SEL_DESELECT:
        changed = ED_curve_deselect_all(cu->editnurb);
        break;
      case SEL_INVERT:
        changed = ED_curve_select_swap(
            cu->editnurb, (v3d->overlay.edit_flag & V3D_OVERLAY_EDIT_CU_HANDLES) == 0);
        break;
    }

    if (changed) {
      DEG_id_tag_update(obedit->data, ID_RECALC_SELECT);
      WM_event_add_notifier(C, NC_GEOM | ND_SELECT, obedit->data);
      BKE_curve_nurb_vert_active_validate(cu);
    }
  }

  MEM_freeN(objects);
  return OPERATOR_FINISHED;
}

void CURVE_OT_select_all(wmOperatorType *ot)
{
<<<<<<< HEAD
	/* identifiers */
	ot->name = "(De)select All";
	ot->idname = "CURVE_OT_select_all";
	ot->description = "(De)select All\n(De)select all control points";
=======
  /* identifiers */
  ot->name = "(De)select All";
  ot->idname = "CURVE_OT_select_all";
  ot->description = "(De)select all control points";
>>>>>>> 863eeca1

  /* api callbacks */
  ot->exec = de_select_all_exec;
  ot->poll = ED_operator_editsurfcurve;

  /* flags */
  ot->flag = OPTYPE_REGISTER | OPTYPE_UNDO;

  /* properties */
  WM_operator_properties_select_all(ot);
}

/***************** select linked operator ******************/

static int select_linked_exec(bContext *C, wmOperator *UNUSED(op))
{
  ViewLayer *view_layer = CTX_data_view_layer(C);
  View3D *v3d = CTX_wm_view3d(C);

  uint objects_len = 0;
  Object **objects = BKE_view_layer_array_from_objects_in_edit_mode_unique_data(
      view_layer, CTX_wm_view3d(C), &objects_len);
  for (uint ob_index = 0; ob_index < objects_len; ob_index++) {
    Object *obedit = objects[ob_index];
    Curve *cu = obedit->data;
    EditNurb *editnurb = cu->editnurb;
    ListBase *nurbs = &editnurb->nurbs;
    Nurb *nu;
    bool changed = false;

    for (nu = nurbs->first; nu; nu = nu->next) {
      if (ED_curve_nurb_select_check(v3d, nu)) {
        changed |= ED_curve_nurb_select_all(nu);
      }
    }

    if (changed) {
      DEG_id_tag_update(obedit->data, ID_RECALC_SELECT);
      WM_event_add_notifier(C, NC_GEOM | ND_SELECT, obedit->data);
    }
  }
  MEM_freeN(objects);

  return OPERATOR_FINISHED;
}

static int select_linked_invoke(bContext *C, wmOperator *op, const wmEvent *UNUSED(event))
{
  return select_linked_exec(C, op);
}

void CURVE_OT_select_linked(wmOperatorType *ot)
{
<<<<<<< HEAD
	/* identifiers */
	ot->name = "Select Linked All";
	ot->idname = "CURVE_OT_select_linked";
	ot->description = "Select Linked All\nSelect all control points linked to the current selection";
=======
  /* identifiers */
  ot->name = "Select Linked All";
  ot->idname = "CURVE_OT_select_linked";
  ot->description = "Select all control points linked to the current selection";
>>>>>>> 863eeca1

  /* api callbacks */
  ot->exec = select_linked_exec;
  ot->invoke = select_linked_invoke;
  ot->poll = ED_operator_editsurfcurve;

  /* flags */
  ot->flag = OPTYPE_REGISTER | OPTYPE_UNDO;

  /* properties */
}

/***************** select linked pick operator ******************/

static int select_linked_pick_invoke(bContext *C, wmOperator *op, const wmEvent *event)
{
  ViewContext vc;
  Nurb *nu;
  BezTriple *bezt;
  BPoint *bp;
  int a;
  const bool select = !RNA_boolean_get(op->ptr, "deselect");
  Base *basact = NULL;

  view3d_operator_needs_opengl(C);
  ED_view3d_viewcontext_init(C, &vc);
  copy_v2_v2_int(vc.mval, event->mval);

  if (!ED_curve_pick_vert(&vc, 1, &nu, &bezt, &bp, NULL, &basact)) {
    return OPERATOR_CANCELLED;
  }

  if (bezt) {
    a = nu->pntsu;
    bezt = nu->bezt;
    while (a--) {
      select_beztriple(bezt, select, SELECT, VISIBLE);
      bezt++;
    }
  }
  else if (bp) {
    a = nu->pntsu * nu->pntsv;
    bp = nu->bp;
    while (a--) {
      select_bpoint(bp, select, SELECT, VISIBLE);
      bp++;
    }
  }

  Object *obedit = basact->object;

  DEG_id_tag_update(obedit->data, ID_RECALC_SELECT);
  WM_event_add_notifier(C, NC_GEOM | ND_SELECT, obedit->data);

  if (!select) {
    BKE_curve_nurb_vert_active_validate(obedit->data);
  }

  return OPERATOR_FINISHED;
}

void CURVE_OT_select_linked_pick(wmOperatorType *ot)
{
<<<<<<< HEAD
	/* identifiers */
	ot->name = "Select Linked";
	ot->idname = "CURVE_OT_select_linked_pick";
	ot->description = "Select Linked\nSelect all control points linked to already selected ones";

	/* api callbacks */
	ot->invoke = select_linked_pick_invoke;
	ot->poll = ED_operator_editsurfcurve_region_view3d;

	/* flags */
	ot->flag = OPTYPE_REGISTER | OPTYPE_UNDO;

	/* properties */
	RNA_def_boolean(ot->srna, "deselect", 0, "Deselect", "Deselect linked control points rather than selecting them");
=======
  /* identifiers */
  ot->name = "Select Linked";
  ot->idname = "CURVE_OT_select_linked_pick";
  ot->description = "Select all control points linked to already selected ones";

  /* api callbacks */
  ot->invoke = select_linked_pick_invoke;
  ot->poll = ED_operator_editsurfcurve_region_view3d;

  /* flags */
  ot->flag = OPTYPE_REGISTER | OPTYPE_UNDO;

  /* properties */
  RNA_def_boolean(ot->srna,
                  "deselect",
                  0,
                  "Deselect",
                  "Deselect linked control points rather than selecting them");
>>>>>>> 863eeca1
}

/***************** select row operator **********************/

static int select_row_exec(bContext *C, wmOperator *UNUSED(op))
{
  Object *obedit = CTX_data_edit_object(C);
  Curve *cu = obedit->data;
  ListBase *editnurb = object_editcurve_get(obedit);
  static BPoint *last = NULL;
  static int direction = 0;
  Nurb *nu = NULL;
  BPoint *bp = NULL;
  int u = 0, v = 0, a, b;

  if (!BKE_curve_nurb_vert_active_get(cu, &nu, (void *)&bp)) {
    return OPERATOR_CANCELLED;
  }

  if (last == bp) {
    direction = 1 - direction;
    BKE_nurbList_flag_set(editnurb, 0);
  }
  last = bp;

  u = cu->actvert % nu->pntsu;
  v = cu->actvert / nu->pntsu;
  bp = nu->bp;
  for (a = 0; a < nu->pntsv; a++) {
    for (b = 0; b < nu->pntsu; b++, bp++) {
      if (direction) {
        if (a == v) {
          select_bpoint(bp, SELECT, SELECT, VISIBLE);
        }
      }
      else {
        if (b == u) {
          select_bpoint(bp, SELECT, SELECT, VISIBLE);
        }
      }
    }
  }

  DEG_id_tag_update(obedit->data, ID_RECALC_SELECT);
  WM_event_add_notifier(C, NC_GEOM | ND_SELECT, obedit->data);

  return OPERATOR_FINISHED;
}

void CURVE_OT_select_row(wmOperatorType *ot)
{
<<<<<<< HEAD
	/* identifiers */
	ot->name = "Select Control Point Row";
	ot->idname = "CURVE_OT_select_row";
	ot->description = "Select Control Point Row\nSelect a row of control points including active one";
=======
  /* identifiers */
  ot->name = "Select Control Point Row";
  ot->idname = "CURVE_OT_select_row";
  ot->description = "Select a row of control points including active one";
>>>>>>> 863eeca1

  /* api callbacks */
  ot->exec = select_row_exec;
  ot->poll = ED_operator_editsurf;

  /* flags */
  ot->flag = OPTYPE_REGISTER | OPTYPE_UNDO;
}

/***************** select next operator **********************/

static int select_next_exec(bContext *C, wmOperator *UNUSED(op))
{
  ViewLayer *view_layer = CTX_data_view_layer(C);
  uint objects_len = 0;
  Object **objects = BKE_view_layer_array_from_objects_in_edit_mode_unique_data(
      view_layer, CTX_wm_view3d(C), &objects_len);

  for (uint ob_index = 0; ob_index < objects_len; ob_index++) {
    Object *obedit = objects[ob_index];
    ListBase *editnurb = object_editcurve_get(obedit);
    select_adjacent_cp(editnurb, 1, 0, SELECT);
    DEG_id_tag_update(obedit->data, ID_RECALC_SELECT);
    WM_event_add_notifier(C, NC_GEOM | ND_SELECT, obedit->data);
  }
  MEM_freeN(objects);
  return OPERATOR_FINISHED;
}

void CURVE_OT_select_next(wmOperatorType *ot)
{
<<<<<<< HEAD
	/* identifiers */
	ot->name = "Select Next";
	ot->idname = "CURVE_OT_select_next";
	ot->description = "Select Next\nSelect control points following already selected ones along the curves";
=======
  /* identifiers */
  ot->name = "Select Next";
  ot->idname = "CURVE_OT_select_next";
  ot->description = "Select control points following already selected ones along the curves";
>>>>>>> 863eeca1

  /* api callbacks */
  ot->exec = select_next_exec;
  ot->poll = ED_operator_editcurve;

  /* flags */
  ot->flag = OPTYPE_REGISTER | OPTYPE_UNDO;
}

/***************** select previous operator **********************/

static int select_previous_exec(bContext *C, wmOperator *UNUSED(op))
{
  ViewLayer *view_layer = CTX_data_view_layer(C);
  uint objects_len = 0;
  Object **objects = BKE_view_layer_array_from_objects_in_edit_mode_unique_data(
      view_layer, CTX_wm_view3d(C), &objects_len);

  for (uint ob_index = 0; ob_index < objects_len; ob_index++) {
    Object *obedit = objects[ob_index];
    ListBase *editnurb = object_editcurve_get(obedit);
    select_adjacent_cp(editnurb, -1, 0, SELECT);
    DEG_id_tag_update(obedit->data, ID_RECALC_SELECT);
    WM_event_add_notifier(C, NC_GEOM | ND_SELECT, obedit->data);
  }
  MEM_freeN(objects);
  return OPERATOR_FINISHED;
}

void CURVE_OT_select_previous(wmOperatorType *ot)
{
<<<<<<< HEAD
	/* identifiers */
	ot->name = "Select Previous";
	ot->idname = "CURVE_OT_select_previous";
	ot->description = "Select Previous\nSelect control points preceding already selected ones along the curves";
=======
  /* identifiers */
  ot->name = "Select Previous";
  ot->idname = "CURVE_OT_select_previous";
  ot->description = "Select control points preceding already selected ones along the curves";
>>>>>>> 863eeca1

  /* api callbacks */
  ot->exec = select_previous_exec;
  ot->poll = ED_operator_editcurve;

  /* flags */
  ot->flag = OPTYPE_REGISTER | OPTYPE_UNDO;
}

/***************** select more operator **********************/

static void curve_select_more(Object *obedit)
{
  ListBase *editnurb = object_editcurve_get(obedit);
  Nurb *nu;
  BPoint *bp, *tempbp;
  int a;
  short sel = 0;

  /* note that NURBS surface is a special case because we mimic */
  /* the behavior of "select more" of mesh tools.       */
  /* The algorithm is designed to work in planar cases so it    */
  /* may not be optimal always (example: end of NURBS sphere)   */
  if (obedit->type == OB_SURF) {
    for (nu = editnurb->first; nu; nu = nu->next) {
      BLI_bitmap *selbpoints;
      a = nu->pntsu * nu->pntsv;
      bp = nu->bp;
      selbpoints = BLI_BITMAP_NEW(a, "selectlist");
      while (a > 0) {
        if ((!BLI_BITMAP_TEST(selbpoints, a)) && (bp->hide == 0) && (bp->f1 & SELECT)) {
          /* upper control point */
          if (a % nu->pntsu != 0) {
            tempbp = bp - 1;
            if (!(tempbp->f1 & SELECT)) {
              select_bpoint(tempbp, SELECT, SELECT, VISIBLE);
            }
          }

          /* left control point. select only if it is not selected already */
          if (a - nu->pntsu > 0) {
            sel = 0;
            tempbp = bp + nu->pntsu;
            if (!(tempbp->f1 & SELECT)) {
              sel = select_bpoint(tempbp, SELECT, SELECT, VISIBLE);
            }
            /* make sure selected bpoint is discarded */
            if (sel == 1) {
              BLI_BITMAP_ENABLE(selbpoints, a - nu->pntsu);
            }
          }

          /* right control point */
          if (a + nu->pntsu < nu->pntsu * nu->pntsv) {
            tempbp = bp - nu->pntsu;
            if (!(tempbp->f1 & SELECT)) {
              select_bpoint(tempbp, SELECT, SELECT, VISIBLE);
            }
          }

          /* lower control point. skip next bp in case selection was made */
          if (a % nu->pntsu != 1) {
            sel = 0;
            tempbp = bp + 1;
            if (!(tempbp->f1 & SELECT)) {
              sel = select_bpoint(tempbp, SELECT, SELECT, VISIBLE);
            }
            if (sel) {
              bp++;
              a--;
            }
          }
        }

        bp++;
        a--;
      }

      MEM_freeN(selbpoints);
    }
  }
  else {
    select_adjacent_cp(editnurb, 1, 0, SELECT);
    select_adjacent_cp(editnurb, -1, 0, SELECT);
  }
}

static int curve_select_more_exec(bContext *C, wmOperator *UNUSED(op))
{
  ViewLayer *view_layer = CTX_data_view_layer(C);
  uint objects_len = 0;
  Object **objects = BKE_view_layer_array_from_objects_in_edit_mode_unique_data(
      view_layer, CTX_wm_view3d(C), &objects_len);
  for (uint ob_index = 0; ob_index < objects_len; ob_index++) {
    Object *obedit = objects[ob_index];
    curve_select_more(obedit);
    DEG_id_tag_update(obedit->data, ID_RECALC_SELECT);
    WM_event_add_notifier(C, NC_GEOM | ND_SELECT, obedit->data);
  }
  MEM_freeN(objects);
  return OPERATOR_FINISHED;
}

void CURVE_OT_select_more(wmOperatorType *ot)
{
<<<<<<< HEAD
	/* identifiers */
	ot->name = "Select More";
	ot->idname = "CURVE_OT_select_more";
	ot->description = "Select More\nSelect control points directly linked to already selected ones";
=======
  /* identifiers */
  ot->name = "Select More";
  ot->idname = "CURVE_OT_select_more";
  ot->description = "Select control points directly linked to already selected ones";
>>>>>>> 863eeca1

  /* api callbacks */
  ot->exec = curve_select_more_exec;
  ot->poll = ED_operator_editsurfcurve;

  /* flags */
  ot->flag = OPTYPE_REGISTER | OPTYPE_UNDO;
}

/******************** select less operator *****************/

/* basic method: deselect if control point doesn't have all neighbors selected */
static void curve_select_less(Object *obedit)
{
  ListBase *editnurb = object_editcurve_get(obedit);
  Nurb *nu;
  BPoint *bp;
  BezTriple *bezt;
  int a;
  int sel = 0;
  bool lastsel = false;

  if (obedit->type == OB_SURF) {
    for (nu = editnurb->first; nu; nu = nu->next) {
      BLI_bitmap *selbpoints;
      a = nu->pntsu * nu->pntsv;
      bp = nu->bp;
      selbpoints = BLI_BITMAP_NEW(a, "selectlist");
      while (a--) {
        if ((bp->hide == 0) && (bp->f1 & SELECT)) {
          sel = 0;

          /* check if neighbors have been selected */
          /* edges of surface are an exception */
          if ((a + 1) % nu->pntsu == 0) {
            sel++;
          }
          else {
            bp--;
            if (BLI_BITMAP_TEST(selbpoints, a + 1) || ((bp->hide == 0) && (bp->f1 & SELECT))) {
              sel++;
            }
            bp++;
          }

          if ((a + 1) % nu->pntsu == 1) {
            sel++;
          }
          else {
            bp++;
            if ((bp->hide == 0) && (bp->f1 & SELECT)) {
              sel++;
            }
            bp--;
          }

          if (a + 1 > nu->pntsu * nu->pntsv - nu->pntsu) {
            sel++;
          }
          else {
            bp -= nu->pntsu;
            if (BLI_BITMAP_TEST(selbpoints, a + nu->pntsu) ||
                ((bp->hide == 0) && (bp->f1 & SELECT))) {
              sel++;
            }
            bp += nu->pntsu;
          }

          if (a < nu->pntsu) {
            sel++;
          }
          else {
            bp += nu->pntsu;
            if ((bp->hide == 0) && (bp->f1 & SELECT)) {
              sel++;
            }
            bp -= nu->pntsu;
          }

          if (sel != 4) {
            select_bpoint(bp, DESELECT, SELECT, VISIBLE);
            BLI_BITMAP_ENABLE(selbpoints, a);
          }
        }
        else {
          lastsel = false;
        }

        bp++;
      }

      MEM_freeN(selbpoints);
    }
  }
  else {
    for (nu = editnurb->first; nu; nu = nu->next) {
      lastsel = false;
      /* check what type of curve/nurb it is */
      if (nu->type == CU_BEZIER) {
        a = nu->pntsu;
        bezt = nu->bezt;
        while (a--) {
          if ((bezt->hide == 0) && (bezt->f2 & SELECT)) {
            sel = (lastsel == 1);

            /* check if neighbors have been selected */
            /* first and last are exceptions */
            if (a == nu->pntsu - 1) {
              sel++;
            }
            else {
              bezt--;
              if ((bezt->hide == 0) && (bezt->f2 & SELECT)) {
                sel++;
              }
              bezt++;
            }

            if (a == 0) {
              sel++;
            }
            else {
              bezt++;
              if ((bezt->hide == 0) && (bezt->f2 & SELECT)) {
                sel++;
              }
              bezt--;
            }

            if (sel != 2) {
              select_beztriple(bezt, DESELECT, SELECT, VISIBLE);
              lastsel = true;
            }
            else {
              lastsel = false;
            }
          }
          else {
            lastsel = false;
          }

          bezt++;
        }
      }
      else {
        a = nu->pntsu * nu->pntsv;
        bp = nu->bp;
        while (a--) {
          if ((lastsel == false) && (bp->hide == 0) && (bp->f1 & SELECT)) {
            sel = 0;

            /* first and last are exceptions */
            if (a == nu->pntsu * nu->pntsv - 1) {
              sel++;
            }
            else {
              bp--;
              if ((bp->hide == 0) && (bp->f1 & SELECT)) {
                sel++;
              }
              bp++;
            }

            if (a == 0) {
              sel++;
            }
            else {
              bp++;
              if ((bp->hide == 0) && (bp->f1 & SELECT)) {
                sel++;
              }
              bp--;
            }

            if (sel != 2) {
              select_bpoint(bp, DESELECT, SELECT, VISIBLE);
              lastsel = true;
            }
            else {
              lastsel = false;
            }
          }
          else {
            lastsel = false;
          }

          bp++;
        }
      }
    }
  }
}

static int curve_select_less_exec(bContext *C, wmOperator *UNUSED(op))
{
  ViewLayer *view_layer = CTX_data_view_layer(C);
  uint objects_len = 0;
  Object **objects = BKE_view_layer_array_from_objects_in_edit_mode_unique_data(
      view_layer, CTX_wm_view3d(C), &objects_len);
  for (uint ob_index = 0; ob_index < objects_len; ob_index++) {
    Object *obedit = objects[ob_index];
    curve_select_less(obedit);
    DEG_id_tag_update(obedit->data, ID_RECALC_SELECT);
    WM_event_add_notifier(C, NC_GEOM | ND_SELECT, obedit->data);
  }
  MEM_freeN(objects);
  return OPERATOR_FINISHED;
}

void CURVE_OT_select_less(wmOperatorType *ot)
{
<<<<<<< HEAD
	/* identifiers */
	ot->name = "Select Less";
	ot->idname = "CURVE_OT_select_less";
	ot->description = "Select Less\nReduce current selection by deselecting boundary elements";
=======
  /* identifiers */
  ot->name = "Select Less";
  ot->idname = "CURVE_OT_select_less";
  ot->description = "Reduce current selection by deselecting boundary elements";
>>>>>>> 863eeca1

  /* api callbacks */
  ot->exec = curve_select_less_exec;
  ot->poll = ED_operator_editsurfcurve;

  /* flags */
  ot->flag = OPTYPE_REGISTER | OPTYPE_UNDO;
}

/********************** select random *********************/

static void curve_select_random(ListBase *editnurb, float randfac, int seed, bool select)
{
  Nurb *nu;
  BezTriple *bezt;
  BPoint *bp;
  int a;

  RNG *rng = BLI_rng_new_srandom(seed);

  for (nu = editnurb->first; nu; nu = nu->next) {
    if (nu->type == CU_BEZIER) {
      bezt = nu->bezt;
      a = nu->pntsu;
      while (a--) {
        if (!bezt->hide) {
          if (BLI_rng_get_float(rng) < randfac) {
            select_beztriple(bezt, select, SELECT, VISIBLE);
          }
        }
        bezt++;
      }
    }
    else {
      bp = nu->bp;
      a = nu->pntsu * nu->pntsv;

      while (a--) {
        if (!bp->hide) {
          if (BLI_rng_get_float(rng) < randfac) {
            select_bpoint(bp, select, SELECT, VISIBLE);
          }
        }
        bp++;
      }
    }
  }

  BLI_rng_free(rng);
}

static int curve_select_random_exec(bContext *C, wmOperator *op)
{
  const bool select = (RNA_enum_get(op->ptr, "action") == SEL_SELECT);
  const float randfac = RNA_float_get(op->ptr, "percent") / 100.0f;
  const int seed = WM_operator_properties_select_random_seed_increment_get(op);

  ViewLayer *view_layer = CTX_data_view_layer(C);
  uint objects_len = 0;
  Object **objects = BKE_view_layer_array_from_objects_in_edit_mode_unique_data(
      view_layer, CTX_wm_view3d(C), &objects_len);

  for (uint ob_index = 0; ob_index < objects_len; ob_index++) {
    Object *obedit = objects[ob_index];
    ListBase *editnurb = object_editcurve_get(obedit);
    int seed_iter = seed;

    /* This gives a consistent result regardless of object order. */
    if (ob_index) {
      seed_iter += BLI_ghashutil_strhash_p(obedit->id.name);
    }

    curve_select_random(editnurb, randfac, seed_iter, select);
    BKE_curve_nurb_vert_active_validate(obedit->data);

    DEG_id_tag_update(obedit->data, ID_RECALC_SELECT);
    WM_event_add_notifier(C, NC_GEOM | ND_SELECT, obedit->data);
  }

  MEM_freeN(objects);
  return OPERATOR_FINISHED;
}

void CURVE_OT_select_random(wmOperatorType *ot)
{
<<<<<<< HEAD
	/* identifiers */
	ot->name = "Select Random";
	ot->idname = "CURVE_OT_select_random";
	ot->description = "Select Random\Randomly select some control points";
=======
  /* identifiers */
  ot->name = "Select Random";
  ot->idname = "CURVE_OT_select_random";
  ot->description = "Randomly select some control points";
>>>>>>> 863eeca1

  /* api callbacks */
  ot->exec = curve_select_random_exec;
  ot->poll = ED_operator_editsurfcurve;

  /* flags */
  ot->flag = OPTYPE_REGISTER | OPTYPE_UNDO;

  /* properties */
  WM_operator_properties_select_random(ot);
}

/********************* every nth number of point *******************/

static void select_nth_bezt(Nurb *nu, BezTriple *bezt, const struct CheckerIntervalParams *params)
{
  int a, start;

  start = bezt - nu->bezt;
  a = nu->pntsu;
  bezt = &nu->bezt[a - 1];

  while (a--) {
    const int depth = abs(start - a);
    if (WM_operator_properties_checker_interval_test(params, depth)) {
      select_beztriple(bezt, DESELECT, SELECT, HIDDEN);
    }

    bezt--;
  }
}

static void select_nth_bp(Nurb *nu, BPoint *bp, const struct CheckerIntervalParams *params)
{
  int a, startrow, startpnt;
  int row, pnt;

  startrow = (bp - nu->bp) / nu->pntsu;
  startpnt = (bp - nu->bp) % nu->pntsu;

  a = nu->pntsu * nu->pntsv;
  bp = &nu->bp[a - 1];
  row = nu->pntsv - 1;
  pnt = nu->pntsu - 1;

  while (a--) {
    const int depth = abs(pnt - startpnt) + abs(row - startrow);
    if (WM_operator_properties_checker_interval_test(params, depth)) {
      select_bpoint(bp, DESELECT, SELECT, HIDDEN);
    }

    pnt--;
    if (pnt < 0) {
      pnt = nu->pntsu - 1;
      row--;
    }

    bp--;
  }
}

static bool ed_curve_select_nth(Curve *cu, const struct CheckerIntervalParams *params)
{
  Nurb *nu = NULL;
  void *vert = NULL;

  if (!BKE_curve_nurb_vert_active_get(cu, &nu, &vert)) {
    return false;
  }

  if (nu->bezt) {
    select_nth_bezt(nu, vert, params);
  }
  else {
    select_nth_bp(nu, vert, params);
  }

  return true;
}

static int select_nth_exec(bContext *C, wmOperator *op)
{
  ViewLayer *view_layer = CTX_data_view_layer(C);
  Object *obact = CTX_data_edit_object(C);
  View3D *v3d = CTX_wm_view3d(C);
  bool changed = false;

  struct CheckerIntervalParams op_params;
  WM_operator_properties_checker_interval_from_op(op, &op_params);

  uint objects_len = 0;
  Object **objects = BKE_view_layer_array_from_objects_in_edit_mode_unique_data(
      view_layer, CTX_wm_view3d(C), &objects_len);
  for (uint ob_index = 0; ob_index < objects_len; ob_index++) {
    Object *obedit = objects[ob_index];
    Curve *cu = obedit->data;

    if (!ED_curve_select_check(v3d, cu->editnurb)) {
      continue;
    }

    if (ed_curve_select_nth(obedit->data, &op_params) == true) {
      changed = true;
      DEG_id_tag_update(obedit->data, ID_RECALC_SELECT);
      WM_event_add_notifier(C, NC_GEOM | ND_SELECT, obedit->data);
    }
  }
  MEM_freeN(objects);

  if (!changed) {
    if (obact->type == OB_SURF) {
      BKE_report(
          op->reports,
          RPT_ERROR,
          (objects_len == 1 ? "Surface has no active point" : "Surfaces have no active point"));
    }
    else {
      BKE_report(op->reports,
                 RPT_ERROR,
                 (objects_len == 1 ? "Curve has no active point" : "Curves have no active point"));
    }
    return OPERATOR_CANCELLED;
  }
  return OPERATOR_FINISHED;
}

void CURVE_OT_select_nth(wmOperatorType *ot)
{
<<<<<<< HEAD
	/* identifiers */
	ot->name = "Checker Deselect";
	ot->description = "Checker Deselect\nDeselect every other vertex";
	ot->idname = "CURVE_OT_select_nth";
=======
  /* identifiers */
  ot->name = "Checker Deselect";
  ot->description = "Deselect every other vertex";
  ot->idname = "CURVE_OT_select_nth";
>>>>>>> 863eeca1

  /* api callbacks */
  ot->exec = select_nth_exec;
  ot->poll = ED_operator_editsurfcurve;

  /* flags */
  ot->flag = OPTYPE_REGISTER | OPTYPE_UNDO;

  WM_operator_properties_checker_interval(ot, false);
}

/* -------------------------------------------------------------------- */
/* Select Similar */

/** \name Select Similar
 * \{ */

static const EnumPropertyItem curve_prop_similar_compare_types[] = {
    {SIM_CMP_EQ, "EQUAL", 0, "Equal", ""},
    {SIM_CMP_GT, "GREATER", 0, "Greater", ""},
    {SIM_CMP_LT, "LESS", 0, "Less", ""},

    {0, NULL, 0, NULL, NULL},
};

enum {
  SIMCURHAND_TYPE = 0,
  SIMCURHAND_RADIUS,
  SIMCURHAND_WEIGHT,
  SIMCURHAND_DIRECTION,
};

static const EnumPropertyItem curve_prop_similar_types[] = {
    {SIMCURHAND_TYPE, "TYPE", 0, "Type", ""},
    {SIMCURHAND_RADIUS, "RADIUS", 0, "Radius", ""},
    {SIMCURHAND_WEIGHT, "WEIGHT", 0, "Weight", ""},
    {SIMCURHAND_DIRECTION, "DIRECTION", 0, "Direction", ""},
    {0, NULL, 0, NULL, NULL},
};

static void nurb_bezt_direction_worldspace_get(Object *ob,
                                               Nurb *nu,
                                               BezTriple *bezt,
                                               float r_dir[3])
{
  float rsmat[3][3];
  BKE_nurb_bezt_calc_normal(nu, bezt, r_dir);
  copy_m3_m4(rsmat, ob->obmat);
  mul_m3_v3(rsmat, r_dir);
  normalize_v3(r_dir);
}

static void nurb_bpoint_direction_worldspace_get(Object *ob, Nurb *nu, BPoint *bp, float r_dir[3])
{
  float rsmat[3][3];
  BKE_nurb_bpoint_calc_normal(nu, bp, r_dir);
  copy_m3_m4(rsmat, ob->obmat);
  mul_m3_v3(rsmat, r_dir);
  normalize_v3(r_dir);
}

static void curve_nurb_selected_type_get(
    Object *ob, Nurb *nu, const int type, KDTree_1d *tree_1d, KDTree_3d *tree_3d)
{
  float tree_entry[3] = {0.0f, 0.0f, 0.0f};

  if (nu->type == CU_BEZIER) {
    BezTriple *bezt;
    int i;
    int tree_index = 0;

    for (i = nu->pntsu, bezt = nu->bezt; i--; bezt++) {
      if ((!bezt->hide) && (bezt->f1 & SELECT)) {

        switch (type) {
          case SIMCURHAND_RADIUS: {
            float radius_ref = bezt->radius;
            tree_entry[0] = radius_ref;
            break;
          }
          case SIMCURHAND_WEIGHT: {
            float weight_ref = bezt->weight;
            tree_entry[0] = weight_ref;
            break;
          }
          case SIMCURHAND_DIRECTION: {
            nurb_bezt_direction_worldspace_get(ob, nu, bezt, tree_entry);
            break;
          }
        }
        if (tree_1d) {
          BLI_kdtree_1d_insert(tree_1d, tree_index++, tree_entry);
        }
        else {
          BLI_kdtree_3d_insert(tree_3d, tree_index++, tree_entry);
        }
      }
    }
  }
  else {
    BPoint *bp;
    int i;
    int tree_index = 0;

    for (i = nu->pntsu * nu->pntsv, bp = nu->bp; i--; bp++) {
      if (!bp->hide && bp->f1 & SELECT) {
        switch (type) {
          case SIMCURHAND_RADIUS: {
            float radius_ref = bp->radius;
            tree_entry[0] = radius_ref;
            break;
          }
          case SIMCURHAND_WEIGHT: {
            float weight_ref = bp->weight;
            tree_entry[0] = weight_ref;
            break;
          }
          case SIMCURHAND_DIRECTION: {
            nurb_bpoint_direction_worldspace_get(ob, nu, bp, tree_entry);
            break;
          }
        }
        if (tree_1d) {
          BLI_kdtree_1d_insert(tree_1d, tree_index++, tree_entry);
        }
        else {
          BLI_kdtree_3d_insert(tree_3d, tree_index++, tree_entry);
        }
      }
    }
  }
}

static bool curve_nurb_select_similar_type(Object *ob,
                                           Nurb *nu,
                                           const int type,
                                           const KDTree_1d *tree_1d,
                                           const KDTree_3d *tree_3d,
                                           const float thresh,
                                           const int compare)
{
  const float thresh_cos = cosf(thresh * (float)M_PI_2);
  bool changed = false;

  if (nu->type == CU_BEZIER) {
    BezTriple *bezt;
    int i;

    for (i = nu->pntsu, bezt = nu->bezt; i--; bezt++) {
      if (!bezt->hide) {
        bool select = false;

        switch (type) {
          case SIMCURHAND_RADIUS: {
            float radius_ref = bezt->radius;
            if (ED_select_similar_compare_float_tree(tree_1d, radius_ref, thresh, compare)) {
              select = true;
            }
            break;
          }
          case SIMCURHAND_WEIGHT: {
            float weight_ref = bezt->weight;
            if (ED_select_similar_compare_float_tree(tree_1d, weight_ref, thresh, compare)) {
              select = true;
            }
            break;
          }
          case SIMCURHAND_DIRECTION: {
            float dir[3];
            nurb_bezt_direction_worldspace_get(ob, nu, bezt, dir);
            KDTreeNearest_3d nearest;
            if (BLI_kdtree_3d_find_nearest(tree_3d, dir, &nearest) != -1) {
              float orient = angle_normalized_v3v3(dir, nearest.co);
              float delta = thresh_cos - fabsf(cosf(orient));
              if (ED_select_similar_compare_float(delta, thresh, compare)) {
                select = true;
              }
            }
            break;
          }
        }

        if (select) {
          select_beztriple(bezt, SELECT, SELECT, VISIBLE);
          changed = true;
        }
      }
    }
  }
  else {
    BPoint *bp;
    int i;

    for (i = nu->pntsu * nu->pntsv, bp = nu->bp; i--; bp++) {
      if (!bp->hide) {
        bool select = false;

        switch (type) {
          case SIMCURHAND_RADIUS: {
            float radius_ref = bp->radius;
            if (ED_select_similar_compare_float_tree(tree_1d, radius_ref, thresh, compare)) {
              select = true;
            }
            break;
          }
          case SIMCURHAND_WEIGHT: {
            float weight_ref = bp->weight;
            if (ED_select_similar_compare_float_tree(tree_1d, weight_ref, thresh, compare)) {
              select = true;
            }
            break;
          }
          case SIMCURHAND_DIRECTION: {
            float dir[3];
            nurb_bpoint_direction_worldspace_get(ob, nu, bp, dir);
            KDTreeNearest_3d nearest;
            if (BLI_kdtree_3d_find_nearest(tree_3d, dir, &nearest) != -1) {
              float orient = angle_normalized_v3v3(dir, nearest.co);
              float delta = fabsf(cosf(orient)) - thresh_cos;
              if (ED_select_similar_compare_float(delta, thresh, compare)) {
                select = true;
              }
            }
            break;
          }
        }

        if (select) {
          select_bpoint(bp, SELECT, SELECT, VISIBLE);
          changed = true;
        }
      }
    }
  }
  return changed;
}

static int curve_select_similar_exec(bContext *C, wmOperator *op)
{
  /* Get props. */
  const int optype = RNA_enum_get(op->ptr, "type");
  const float thresh = RNA_float_get(op->ptr, "threshold");
  const int compare = RNA_enum_get(op->ptr, "compare");

  ViewLayer *view_layer = CTX_data_view_layer(C);
  View3D *v3d = CTX_wm_view3d(C);
  int tot_nurbs_selected_all = 0;
  uint objects_len = 0;
  Object **objects = BKE_view_layer_array_from_objects_in_edit_mode_unique_data(
      view_layer, CTX_wm_view3d(C), &objects_len);

  for (uint ob_index = 0; ob_index < objects_len; ob_index++) {
    Object *obedit = objects[ob_index];
    Curve *cu = obedit->data;
    tot_nurbs_selected_all += ED_curve_select_count(v3d, cu->editnurb);
  }

  if (tot_nurbs_selected_all == 0) {
    BKE_report(op->reports, RPT_ERROR, "No control point selected");
    MEM_freeN(objects);
    return OPERATOR_CANCELLED;
  }

  KDTree_1d *tree_1d = NULL;
  KDTree_3d *tree_3d = NULL;
  short type_ref = 0;

  switch (optype) {
    case SIMCURHAND_RADIUS:
    case SIMCURHAND_WEIGHT:
      tree_1d = BLI_kdtree_1d_new(tot_nurbs_selected_all);
      break;
    case SIMCURHAND_DIRECTION:
      tree_3d = BLI_kdtree_3d_new(tot_nurbs_selected_all);
      break;
  }

  /* Get type of selected control points. */
  for (uint ob_index = 0; ob_index < objects_len; ob_index++) {
    Object *obedit = objects[ob_index];
    Curve *cu = obedit->data;
    EditNurb *editnurb = cu->editnurb;

    Nurb *nu;
    for (nu = editnurb->nurbs.first; nu; nu = nu->next) {
      if (!ED_curve_nurb_select_check(v3d, nu)) {
        continue;
      }
      switch (optype) {
        case SIMCURHAND_TYPE: {
          type_ref |= nu->type;
          break;
        }
        case SIMCURHAND_RADIUS:
        case SIMCURHAND_WEIGHT:
        case SIMCURHAND_DIRECTION:
          curve_nurb_selected_type_get(obedit, nu, optype, tree_1d, tree_3d);
          break;
      }
    }
  }

  if (tree_1d != NULL) {
    BLI_kdtree_1d_deduplicate(tree_1d);
    BLI_kdtree_1d_balance(tree_1d);
  }
  if (tree_3d != NULL) {
    BLI_kdtree_3d_deduplicate(tree_3d);
    BLI_kdtree_3d_balance(tree_3d);
  }

  /* Select control points with desired type. */
  for (uint ob_index = 0; ob_index < objects_len; ob_index++) {
    Object *obedit = objects[ob_index];
    Curve *cu = obedit->data;
    EditNurb *editnurb = cu->editnurb;
    bool changed = false;
    Nurb *nu;

    for (nu = editnurb->nurbs.first; nu; nu = nu->next) {
      switch (optype) {
        case SIMCURHAND_TYPE: {
          if (nu->type & type_ref) {
            changed |= ED_curve_nurb_select_all(nu);
          }
          break;
        }
        case SIMCURHAND_RADIUS:
        case SIMCURHAND_WEIGHT:
        case SIMCURHAND_DIRECTION:
          changed = curve_nurb_select_similar_type(
              obedit, nu, optype, tree_1d, tree_3d, thresh, compare);
          break;
      }
    }

    if (changed) {
      DEG_id_tag_update(obedit->data, ID_RECALC_SELECT);
      WM_event_add_notifier(C, NC_GEOM | ND_SELECT, obedit->data);
    }
  }

  MEM_freeN(objects);

  if (tree_1d != NULL) {
    BLI_kdtree_1d_free(tree_1d);
  }
  if (tree_3d != NULL) {
    BLI_kdtree_3d_free(tree_3d);
  }
  return OPERATOR_FINISHED;
}

void CURVE_OT_select_similar(wmOperatorType *ot)
{
<<<<<<< HEAD
	/* identifiers */
	ot->name = "Select Similar";
	ot->idname = "CURVE_OT_select_similar";
	ot->description = "Select Similar\nSelect similar curve points by property type";

	/* api callbacks */
	ot->invoke = WM_menu_invoke;
	ot->exec = curve_select_similar_exec;
	ot->poll = ED_operator_editsurfcurve;

	/* flags */
	ot->flag = OPTYPE_REGISTER | OPTYPE_UNDO;

	/* properties */
	ot->prop = RNA_def_enum(ot->srna, "type", curve_prop_similar_types, SIMCURHAND_WEIGHT, "Type", "");
	RNA_def_enum(ot->srna, "compare", curve_prop_similar_compare_types, SIM_CMP_EQ, "Compare", "");
	RNA_def_float(ot->srna, "threshold", 0.1, 0.0, FLT_MAX, "Threshold", "", 0.0, 100.0);
=======
  /* identifiers */
  ot->name = "Select Similar";
  ot->idname = "CURVE_OT_select_similar";
  ot->description = "Select similar curve points by property type";

  /* api callbacks */
  ot->invoke = WM_menu_invoke;
  ot->exec = curve_select_similar_exec;
  ot->poll = ED_operator_editsurfcurve;

  /* flags */
  ot->flag = OPTYPE_REGISTER | OPTYPE_UNDO;

  /* properties */
  ot->prop = RNA_def_enum(
      ot->srna, "type", curve_prop_similar_types, SIMCURHAND_WEIGHT, "Type", "");
  RNA_def_enum(ot->srna, "compare", curve_prop_similar_compare_types, SIM_CMP_EQ, "Compare", "");
  RNA_def_float(ot->srna, "threshold", 0.1, 0.0, FLT_MAX, "Threshold", "", 0.0, 100.0);
>>>>>>> 863eeca1
}

/** \} */

/* -------------------------------------------------------------------- */
/* Select Shortest Path */

/** \name Select Path
 * \{ */

static float curve_calc_dist_pair(const Nurb *nu, int a, int b)
{
  const float *a_fl, *b_fl;

  if (nu->type == CU_BEZIER) {
    a_fl = nu->bezt[a].vec[1];
    b_fl = nu->bezt[b].vec[1];
  }
  else {
    a_fl = nu->bp[a].vec;
    b_fl = nu->bp[b].vec;
  }

  return len_v3v3(a_fl, b_fl);
}

static float curve_calc_dist_span(Nurb *nu, int vert_src, int vert_dst)
{
  const int u = nu->pntsu;
  int i_prev, i;
  float dist = 0.0f;

  BLI_assert(nu->pntsv == 1);

  i_prev = vert_src;
  i = (i_prev + 1) % u;

  while (true) {
    dist += curve_calc_dist_pair(nu, i_prev, i);

    if (i == vert_dst) {
      break;
    }
    i = (i + 1) % u;
  }
  return dist;
}

static void curve_select_shortest_path_curve(Nurb *nu, int vert_src, int vert_dst)
{
  const int u = nu->pntsu;
  int i;

  if (vert_src > vert_dst) {
    SWAP(int, vert_src, vert_dst);
  }

  if (nu->flagu & CU_NURB_CYCLIC) {
    if (curve_calc_dist_span(nu, vert_src, vert_dst) >
        curve_calc_dist_span(nu, vert_dst, vert_src)) {
      SWAP(int, vert_src, vert_dst);
    }
  }

  i = vert_src;
  while (true) {
    if (nu->type & CU_BEZIER) {
      select_beztriple(&nu->bezt[i], SELECT, SELECT, HIDDEN);
    }
    else {
      select_bpoint(&nu->bp[i], SELECT, SELECT, HIDDEN);
    }

    if (i == vert_dst) {
      break;
    }
    i = (i + 1) % u;
  }
}

static void curve_select_shortest_path_surf(Nurb *nu, int vert_src, int vert_dst)
{
  HeapSimple *heap;

  int i, vert_curr;

  int totu = nu->pntsu;
  int totv = nu->pntsv;
  int vert_num = totu * totv;

  /* custom data */
  struct PointAdj {
    int vert, vert_prev;
    float cost;
  } * data;

  /* init connectivity data */
  data = MEM_mallocN(sizeof(*data) * vert_num, __func__);
  for (i = 0; i < vert_num; i++) {
    data[i].vert = i;
    data[i].vert_prev = -1;
    data[i].cost = FLT_MAX;
  }

  /* init heap */
  heap = BLI_heapsimple_new();

  vert_curr = data[vert_src].vert;
  BLI_heapsimple_insert(heap, 0.0f, &data[vert_src].vert);
  data[vert_src].cost = 0.0f;
  data[vert_src].vert_prev = vert_src; /* nop */

  while (!BLI_heapsimple_is_empty(heap)) {
    int axis, sign;
    int u, v;

    vert_curr = *((int *)BLI_heapsimple_pop_min(heap));
    if (vert_curr == vert_dst) {
      break;
    }

    BKE_nurb_index_to_uv(nu, vert_curr, &u, &v);

    /* loop over 4 adjacent verts */
    for (sign = -1; sign != 3; sign += 2) {
      for (axis = 0; axis != 2; axis += 1) {
        int uv_other[2] = {u, v};
        int vert_other;

        uv_other[axis] += sign;

        vert_other = BKE_nurb_index_from_uv(nu, uv_other[0], uv_other[1]);
        if (vert_other != -1) {
          const float dist = data[vert_curr].cost +
                             curve_calc_dist_pair(nu, vert_curr, vert_other);

          if (data[vert_other].cost > dist) {
            data[vert_other].cost = dist;
            if (data[vert_other].vert_prev == -1) {
              BLI_heapsimple_insert(heap, data[vert_other].cost, &data[vert_other].vert);
            }
            data[vert_other].vert_prev = vert_curr;
          }
        }
      }
    }
  }

  BLI_heapsimple_free(heap, NULL);

  if (vert_curr == vert_dst) {
    i = 0;
    while (vert_curr != vert_src && i++ < vert_num) {
      if (nu->type == CU_BEZIER) {
        select_beztriple(&nu->bezt[vert_curr], SELECT, SELECT, HIDDEN);
      }
      else {
        select_bpoint(&nu->bp[vert_curr], SELECT, SELECT, HIDDEN);
      }
      vert_curr = data[vert_curr].vert_prev;
    }
  }

  MEM_freeN(data);
}

static int edcu_shortest_path_pick_invoke(bContext *C, wmOperator *op, const wmEvent *event)
{
  ViewContext vc;
  Nurb *nu_dst;
  BezTriple *bezt_dst;
  BPoint *bp_dst;
  int vert_dst;
  void *vert_dst_p;
  Base *basact = NULL;

  view3d_operator_needs_opengl(C);
  ED_view3d_viewcontext_init(C, &vc);
  copy_v2_v2_int(vc.mval, event->mval);

  if (!ED_curve_pick_vert(&vc, 1, &nu_dst, &bezt_dst, &bp_dst, NULL, &basact)) {
    return OPERATOR_PASS_THROUGH;
  }

  ED_view3d_viewcontext_init_object(&vc, basact->object);
  Object *obedit = basact->object;
  Curve *cu = obedit->data;
  Nurb *nu_src = BKE_curve_nurb_active_get(cu);
  int vert_src = cu->actvert;

  if (vert_src == CU_ACT_NONE) {
    return OPERATOR_PASS_THROUGH;
  }

  if (nu_src != nu_dst) {
    BKE_report(op->reports, RPT_ERROR, "Control point belongs to another spline");
    return OPERATOR_CANCELLED;
  }

  vert_dst_p = bezt_dst ? (void *)bezt_dst : (void *)bp_dst;
  vert_dst = BKE_curve_nurb_vert_index_get(nu_dst, vert_dst_p);
  if (vert_src == vert_dst) {
    return OPERATOR_CANCELLED;
  }

  if ((obedit->type == OB_SURF) && (nu_src->pntsv > 1)) {
    curve_select_shortest_path_surf(nu_src, vert_src, vert_dst);
  }
  else {
    curve_select_shortest_path_curve(nu_src, vert_src, vert_dst);
  }

  BKE_curve_nurb_vert_active_set(cu, nu_dst, vert_dst_p);

  if (vc.view_layer->basact != basact) {
    ED_object_base_activate(C, basact);
  }

  DEG_id_tag_update(obedit->data, ID_RECALC_SELECT);
  WM_event_add_notifier(C, NC_GEOM | ND_SELECT, obedit->data);
  return OPERATOR_FINISHED;
}

void CURVE_OT_shortest_path_pick(wmOperatorType *ot)
{
<<<<<<< HEAD
	/* identifiers */
	ot->name = "Pick Shortest Path";
	ot->idname = "CURVE_OT_shortest_path_pick";
	ot->description = "Pick Shortest Path\nSelect shortest path between two selections";
=======
  /* identifiers */
  ot->name = "Pick Shortest Path";
  ot->idname = "CURVE_OT_shortest_path_pick";
  ot->description = "Select shortest path between two selections";
>>>>>>> 863eeca1

  /* api callbacks */
  ot->invoke = edcu_shortest_path_pick_invoke;
  ot->poll = ED_operator_editsurfcurve_region_view3d;

  /* flags */
  ot->flag = OPTYPE_REGISTER | OPTYPE_UNDO;
}

/** \} */<|MERGE_RESOLUTION|>--- conflicted
+++ resolved
@@ -507,17 +507,10 @@
 
 void CURVE_OT_de_select_first(wmOperatorType *ot)
 {
-<<<<<<< HEAD
-	/* identifiers */
-	ot->name = "(De)select First";
-	ot->idname = "CURVE_OT_de_select_first";
-	ot->description = "(De)select First\n(De)select first of visible part of each NURBS";
-=======
   /* identifiers */
   ot->name = "(De)select First";
   ot->idname = "CURVE_OT_de_select_first";
-  ot->description = "(De)select first of visible part of each NURBS";
->>>>>>> 863eeca1
+  ot->description = "(De)select First\n(De)select first of visible part of each NURBS";
 
   /* api cfirstbacks */
   ot->exec = de_select_first_exec;
@@ -548,17 +541,10 @@
 
 void CURVE_OT_de_select_last(wmOperatorType *ot)
 {
-<<<<<<< HEAD
-	/* identifiers */
-	ot->name = "(De)select Last";
-	ot->idname = "CURVE_OT_de_select_last";
-	ot->description = "(De)select Last\n(De)select last of visible part of each NURBS";
-=======
   /* identifiers */
   ot->name = "(De)select Last";
   ot->idname = "CURVE_OT_de_select_last";
-  ot->description = "(De)select last of visible part of each NURBS";
->>>>>>> 863eeca1
+  ot->description = "(De)select Last\n(De)select last of visible part of each NURBS";
 
   /* api clastbacks */
   ot->exec = de_select_last_exec;
@@ -621,17 +607,10 @@
 
 void CURVE_OT_select_all(wmOperatorType *ot)
 {
-<<<<<<< HEAD
-	/* identifiers */
-	ot->name = "(De)select All";
-	ot->idname = "CURVE_OT_select_all";
-	ot->description = "(De)select All\n(De)select all control points";
-=======
   /* identifiers */
   ot->name = "(De)select All";
   ot->idname = "CURVE_OT_select_all";
-  ot->description = "(De)select all control points";
->>>>>>> 863eeca1
+  ot->description = "(De)select All\n(De)select all control points";
 
   /* api callbacks */
   ot->exec = de_select_all_exec;
@@ -685,17 +664,10 @@
 
 void CURVE_OT_select_linked(wmOperatorType *ot)
 {
-<<<<<<< HEAD
-	/* identifiers */
-	ot->name = "Select Linked All";
-	ot->idname = "CURVE_OT_select_linked";
-	ot->description = "Select Linked All\nSelect all control points linked to the current selection";
-=======
   /* identifiers */
   ot->name = "Select Linked All";
   ot->idname = "CURVE_OT_select_linked";
-  ot->description = "Select all control points linked to the current selection";
->>>>>>> 863eeca1
+  ot->description = "Select Linked All\nSelect all control points linked to the current selection";
 
   /* api callbacks */
   ot->exec = select_linked_exec;
@@ -759,26 +731,10 @@
 
 void CURVE_OT_select_linked_pick(wmOperatorType *ot)
 {
-<<<<<<< HEAD
-	/* identifiers */
-	ot->name = "Select Linked";
-	ot->idname = "CURVE_OT_select_linked_pick";
-	ot->description = "Select Linked\nSelect all control points linked to already selected ones";
-
-	/* api callbacks */
-	ot->invoke = select_linked_pick_invoke;
-	ot->poll = ED_operator_editsurfcurve_region_view3d;
-
-	/* flags */
-	ot->flag = OPTYPE_REGISTER | OPTYPE_UNDO;
-
-	/* properties */
-	RNA_def_boolean(ot->srna, "deselect", 0, "Deselect", "Deselect linked control points rather than selecting them");
-=======
   /* identifiers */
   ot->name = "Select Linked";
   ot->idname = "CURVE_OT_select_linked_pick";
-  ot->description = "Select all control points linked to already selected ones";
+  ot->description = "Select Linked\nSelect all control points linked to already selected ones";
 
   /* api callbacks */
   ot->invoke = select_linked_pick_invoke;
@@ -793,7 +749,6 @@
                   0,
                   "Deselect",
                   "Deselect linked control points rather than selecting them");
->>>>>>> 863eeca1
 }
 
 /***************** select row operator **********************/
@@ -845,17 +800,11 @@
 
 void CURVE_OT_select_row(wmOperatorType *ot)
 {
-<<<<<<< HEAD
-	/* identifiers */
-	ot->name = "Select Control Point Row";
-	ot->idname = "CURVE_OT_select_row";
-	ot->description = "Select Control Point Row\nSelect a row of control points including active one";
-=======
   /* identifiers */
   ot->name = "Select Control Point Row";
   ot->idname = "CURVE_OT_select_row";
-  ot->description = "Select a row of control points including active one";
->>>>>>> 863eeca1
+  ot->description =
+      "Select Control Point Row\nSelect a row of control points including active one";
 
   /* api callbacks */
   ot->exec = select_row_exec;
@@ -887,17 +836,11 @@
 
 void CURVE_OT_select_next(wmOperatorType *ot)
 {
-<<<<<<< HEAD
-	/* identifiers */
-	ot->name = "Select Next";
-	ot->idname = "CURVE_OT_select_next";
-	ot->description = "Select Next\nSelect control points following already selected ones along the curves";
-=======
   /* identifiers */
   ot->name = "Select Next";
   ot->idname = "CURVE_OT_select_next";
-  ot->description = "Select control points following already selected ones along the curves";
->>>>>>> 863eeca1
+  ot->description =
+      "Select Next\nSelect control points following already selected ones along the curves";
 
   /* api callbacks */
   ot->exec = select_next_exec;
@@ -929,17 +872,11 @@
 
 void CURVE_OT_select_previous(wmOperatorType *ot)
 {
-<<<<<<< HEAD
-	/* identifiers */
-	ot->name = "Select Previous";
-	ot->idname = "CURVE_OT_select_previous";
-	ot->description = "Select Previous\nSelect control points preceding already selected ones along the curves";
-=======
   /* identifiers */
   ot->name = "Select Previous";
   ot->idname = "CURVE_OT_select_previous";
-  ot->description = "Select control points preceding already selected ones along the curves";
->>>>>>> 863eeca1
+  ot->description =
+      "Select Previous\nSelect control points preceding already selected ones along the curves";
 
   /* api callbacks */
   ot->exec = select_previous_exec;
@@ -1045,17 +982,10 @@
 
 void CURVE_OT_select_more(wmOperatorType *ot)
 {
-<<<<<<< HEAD
-	/* identifiers */
-	ot->name = "Select More";
-	ot->idname = "CURVE_OT_select_more";
-	ot->description = "Select More\nSelect control points directly linked to already selected ones";
-=======
   /* identifiers */
   ot->name = "Select More";
   ot->idname = "CURVE_OT_select_more";
-  ot->description = "Select control points directly linked to already selected ones";
->>>>>>> 863eeca1
+  ot->description = "Select More\nSelect control points directly linked to already selected ones";
 
   /* api callbacks */
   ot->exec = curve_select_more_exec;
@@ -1267,17 +1197,10 @@
 
 void CURVE_OT_select_less(wmOperatorType *ot)
 {
-<<<<<<< HEAD
-	/* identifiers */
-	ot->name = "Select Less";
-	ot->idname = "CURVE_OT_select_less";
-	ot->description = "Select Less\nReduce current selection by deselecting boundary elements";
-=======
   /* identifiers */
   ot->name = "Select Less";
   ot->idname = "CURVE_OT_select_less";
-  ot->description = "Reduce current selection by deselecting boundary elements";
->>>>>>> 863eeca1
+  ot->description = "Select Less\nReduce current selection by deselecting boundary elements";
 
   /* api callbacks */
   ot->exec = curve_select_less_exec;
@@ -1363,17 +1286,10 @@
 
 void CURVE_OT_select_random(wmOperatorType *ot)
 {
-<<<<<<< HEAD
-	/* identifiers */
-	ot->name = "Select Random";
-	ot->idname = "CURVE_OT_select_random";
-	ot->description = "Select Random\Randomly select some control points";
-=======
   /* identifiers */
   ot->name = "Select Random";
   ot->idname = "CURVE_OT_select_random";
-  ot->description = "Randomly select some control points";
->>>>>>> 863eeca1
+  ot->description = "Select Random\Randomly select some control points";
 
   /* api callbacks */
   ot->exec = curve_select_random_exec;
@@ -1502,17 +1418,10 @@
 
 void CURVE_OT_select_nth(wmOperatorType *ot)
 {
-<<<<<<< HEAD
-	/* identifiers */
-	ot->name = "Checker Deselect";
-	ot->description = "Checker Deselect\nDeselect every other vertex";
-	ot->idname = "CURVE_OT_select_nth";
-=======
   /* identifiers */
   ot->name = "Checker Deselect";
-  ot->description = "Deselect every other vertex";
+  ot->description = "Checker Deselect\nDeselect every other vertex";
   ot->idname = "CURVE_OT_select_nth";
->>>>>>> 863eeca1
 
   /* api callbacks */
   ot->exec = select_nth_exec;
@@ -1868,29 +1777,10 @@
 
 void CURVE_OT_select_similar(wmOperatorType *ot)
 {
-<<<<<<< HEAD
-	/* identifiers */
-	ot->name = "Select Similar";
-	ot->idname = "CURVE_OT_select_similar";
-	ot->description = "Select Similar\nSelect similar curve points by property type";
-
-	/* api callbacks */
-	ot->invoke = WM_menu_invoke;
-	ot->exec = curve_select_similar_exec;
-	ot->poll = ED_operator_editsurfcurve;
-
-	/* flags */
-	ot->flag = OPTYPE_REGISTER | OPTYPE_UNDO;
-
-	/* properties */
-	ot->prop = RNA_def_enum(ot->srna, "type", curve_prop_similar_types, SIMCURHAND_WEIGHT, "Type", "");
-	RNA_def_enum(ot->srna, "compare", curve_prop_similar_compare_types, SIM_CMP_EQ, "Compare", "");
-	RNA_def_float(ot->srna, "threshold", 0.1, 0.0, FLT_MAX, "Threshold", "", 0.0, 100.0);
-=======
   /* identifiers */
   ot->name = "Select Similar";
   ot->idname = "CURVE_OT_select_similar";
-  ot->description = "Select similar curve points by property type";
+  ot->description = "Select Similar\nSelect similar curve points by property type";
 
   /* api callbacks */
   ot->invoke = WM_menu_invoke;
@@ -1905,7 +1795,6 @@
       ot->srna, "type", curve_prop_similar_types, SIMCURHAND_WEIGHT, "Type", "");
   RNA_def_enum(ot->srna, "compare", curve_prop_similar_compare_types, SIM_CMP_EQ, "Compare", "");
   RNA_def_float(ot->srna, "threshold", 0.1, 0.0, FLT_MAX, "Threshold", "", 0.0, 100.0);
->>>>>>> 863eeca1
 }
 
 /** \} */
@@ -2131,17 +2020,10 @@
 
 void CURVE_OT_shortest_path_pick(wmOperatorType *ot)
 {
-<<<<<<< HEAD
-	/* identifiers */
-	ot->name = "Pick Shortest Path";
-	ot->idname = "CURVE_OT_shortest_path_pick";
-	ot->description = "Pick Shortest Path\nSelect shortest path between two selections";
-=======
   /* identifiers */
   ot->name = "Pick Shortest Path";
   ot->idname = "CURVE_OT_shortest_path_pick";
-  ot->description = "Select shortest path between two selections";
->>>>>>> 863eeca1
+  ot->description = "Pick Shortest Path\nSelect shortest path between two selections";
 
   /* api callbacks */
   ot->invoke = edcu_shortest_path_pick_invoke;
