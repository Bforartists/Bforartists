--- conflicted
+++ resolved
@@ -56,13 +56,11 @@
 
 #include "DEG_depsgraph.h"
 
-<<<<<<< HEAD
 #include "BLI_string.h" /*bfa - needed for BLI_strdup */
-=======
+
 /* -------------------------------------------------------------------- */
 /** \name Utilities
  * \{ */
->>>>>>> e00a4282
 
 /* returns 1 in case (de)selection was successful */
 bool select_beztriple(BezTriple *bezt, bool selstatus, uint8_t flag, eVisible_Types hidden)
