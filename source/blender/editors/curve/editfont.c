/* SPDX-License-Identifier: GPL-2.0-or-later
 * Copyright 2001-2002 NaN Holding BV. All rights reserved. */

/** \file
 * \ingroup edcurve
 */

#include <errno.h>
#include <fcntl.h>
#include <stdlib.h>
#include <string.h>
#include <wchar.h>

#include "MEM_guardedalloc.h"

#include "BLI_blenlib.h"
#include "BLI_math.h"
#include "BLI_string_cursor_utf8.h"
#include "BLI_utildefines.h"

#include "DNA_curve_types.h"
#include "DNA_object_types.h"
#include "DNA_scene_types.h"
#include "DNA_text_types.h"
#include "DNA_vfont_types.h"

#include "BKE_context.h"
#include "BKE_curve.h"
#include "BKE_layer.h"
#include "BKE_lib_id.h"
#include "BKE_main.h"
#include "BKE_object.h"
#include "BKE_report.h"
#include "BKE_vfont.h"

#include "BLI_string_utf8.h"

#include "BLT_translation.h"

#include "DEG_depsgraph.h"
#include "DEG_depsgraph_query.h"

#include "RNA_access.h"
#include "RNA_define.h"

#include "WM_api.h"
#include "WM_types.h"

#include "ED_curve.h"
#include "ED_object.h"
#include "ED_outliner.h"
#include "ED_screen.h"
#include "ED_view3d.h"

#include "UI_interface.h"
#include "UI_resources.h" /*bfa - we need icons here, so added the resources*/

#include "curve_intern.h"

#define MAXTEXT 32766

static int kill_selection(Object *obedit, int ins);
static char *font_select_to_buffer(Object *obedit);

/* -------------------------------------------------------------------- */
/** \name Internal Utilities
 * \{ */

static char32_t findaccent(char32_t char1, const char code)
{
  char32_t new = 0;

  if (char1 == 'a') {
    if (code == '`') {
      new = 224;
    }
    else if (code == 39) {
      new = 225;
    }
    else if (code == '^') {
      new = 226;
    }
    else if (code == '~') {
      new = 227;
    }
    else if (code == '"') {
      new = 228;
    }
    else if (code == 'o') {
      new = 229;
    }
    else if (code == 'e') {
      new = 230;
    }
    else if (code == '-') {
      new = 170;
    }
  }
  else if (char1 == 'c') {
    if (code == ',') {
      new = 231;
    }
    else if (code == '|') {
      new = 162;
    }
    else if (code == 'o') {
      new = 169;
    }
  }
  else if (char1 == 'e') {
    if (code == '`') {
      new = 232;
    }
    else if (code == 39) {
      new = 233;
    }
    else if (code == '^') {
      new = 234;
    }
    else if (code == '"') {
      new = 235;
    }
  }
  else if (char1 == 'i') {
    if (code == '`') {
      new = 236;
    }
    else if (code == 39) {
      new = 237;
    }
    else if (code == '^') {
      new = 238;
    }
    else if (code == '"') {
      new = 239;
    }
  }
  else if (char1 == 'n') {
    if (code == '~') {
      new = 241;
    }
  }
  else if (char1 == 'o') {
    if (code == '`') {
      new = 242;
    }
    else if (code == 39) {
      new = 243;
    }
    else if (code == '^') {
      new = 244;
    }
    else if (code == '~') {
      new = 245;
    }
    else if (code == '"') {
      new = 246;
    }
    else if (code == '/') {
      new = 248;
    }
    else if (code == '-') {
      new = 186;
    }
    else if (code == 'e') {
      new = 339;
    }
    else if (code == 'c') {
      new = 169;
    }
    else if (code == 'r') {
      new = 174;
    }
  }
  else if (char1 == 'r') {
    if (code == 'o') {
      new = 174;
    }
  }
  else if (char1 == 's') {
    if (code == 's') {
      new = 167;
    }
  }
  else if (char1 == 't') {
    if (code == 'm') {
      new = 8482;
    }
  }
  else if (char1 == 'u') {
    if (code == '`') {
      new = 249;
    }
    else if (code == 39) {
      new = 250;
    }
    else if (code == '^') {
      new = 251;
    }
    else if (code == '"') {
      new = 252;
    }
  }
  else if (char1 == 'y') {
    if (code == 39) {
      new = 253;
    }
    else if (code == '"') {
      new = 255;
    }
  }
  else if (char1 == 'A') {
    if (code == '`') {
      new = 192;
    }
    else if (code == 39) {
      new = 193;
    }
    else if (code == '^') {
      new = 194;
    }
    else if (code == '~') {
      new = 195;
    }
    else if (code == '"') {
      new = 196;
    }
    else if (code == 'o') {
      new = 197;
    }
    else if (code == 'e') {
      new = 198;
    }
  }
  else if (char1 == 'C') {
    if (code == ',') {
      new = 199;
    }
  }
  else if (char1 == 'E') {
    if (code == '`') {
      new = 200;
    }
    else if (code == 39) {
      new = 201;
    }
    else if (code == '^') {
      new = 202;
    }
    else if (code == '"') {
      new = 203;
    }
  }
  else if (char1 == 'I') {
    if (code == '`') {
      new = 204;
    }
    else if (code == 39) {
      new = 205;
    }
    else if (code == '^') {
      new = 206;
    }
    else if (code == '"') {
      new = 207;
    }
  }
  else if (char1 == 'N') {
    if (code == '~') {
      new = 209;
    }
  }
  else if (char1 == 'O') {
    if (code == '`') {
      new = 210;
    }
    else if (code == 39) {
      new = 211;
    }
    else if (code == '^') {
      new = 212;
    }
    else if (code == '~') {
      new = 213;
    }
    else if (code == '"') {
      new = 214;
    }
    else if (code == '/') {
      new = 216;
    }
    else if (code == 'e') {
      new = 141;
    }
  }
  else if (char1 == 'U') {
    if (code == '`') {
      new = 217;
    }
    else if (code == 39) {
      new = 218;
    }
    else if (code == '^') {
      new = 219;
    }
    else if (code == '"') {
      new = 220;
    }
  }
  else if (char1 == 'Y') {
    if (code == 39) {
      new = 221;
    }
  }
  else if (char1 == '1') {
    if (code == '4') {
      new = 188;
    }
    if (code == '2') {
      new = 189;
    }
  }
  else if (char1 == '3') {
    if (code == '4') {
      new = 190;
    }
  }
  else if (char1 == ':') {
    if (code == '-') {
      new = 247;
    }
  }
  else if (char1 == '-') {
    if (code == ':') {
      new = 247;
    }
    if (code == '|') {
      new = 8224;
    }
    if (code == '+') {
      new = 177;
    }
  }
  else if (char1 == '|') {
    if (code == '-') {
      new = 8224;
    }
    if (code == '=') {
      new = 8225;
    }
  }
  else if (char1 == '=') {
    if (code == '|') {
      new = 8225;
    }
  }
  else if (char1 == '+') {
    if (code == '-') {
      new = 177;
    }
  }

  if (new) {
    return new;
  }
  return char1;
}

static int insert_into_textbuf(Object *obedit, uintptr_t c)
{
  Curve *cu = obedit->data;
  EditFont *ef = cu->editfont;

  if (ef->len < MAXTEXT - 1) {
    int x;

    for (x = ef->len; x > ef->pos; x--) {
      ef->textbuf[x] = ef->textbuf[x - 1];
    }
    for (x = ef->len; x > ef->pos; x--) {
      ef->textbufinfo[x] = ef->textbufinfo[x - 1];
    }
    ef->textbuf[ef->pos] = c;
    ef->textbufinfo[ef->pos] = cu->curinfo;
    ef->textbufinfo[ef->pos].kern = 0.0f;
    ef->textbufinfo[ef->pos].mat_nr = obedit->actcol;

    ef->pos++;
    ef->len++;
    ef->textbuf[ef->len] = '\0';

    return 1;
  }
  return 0;
}

static void text_update_edited(bContext *C, Object *obedit, int mode)
{
  Curve *cu = obedit->data;
  EditFont *ef = cu->editfont;

  BLI_assert(ef->len >= 0);

  /* run update first since it can move the cursor */
  if (mode == FO_EDIT) {
    /* re-tesselllate */
    DEG_id_tag_update(obedit->data, 0);
  }
  else {
    /* depsgraph runs above, but since we're not tagging for update, call direct */
    /* We need evaluated data here. */
    Depsgraph *depsgraph = CTX_data_ensure_evaluated_depsgraph(C);
    BKE_vfont_to_curve(DEG_get_evaluated_object(depsgraph, obedit), mode);
  }

  cu->curinfo = ef->textbufinfo[ef->pos ? ef->pos - 1 : 0];

  if (obedit->totcol > 0) {
    obedit->actcol = cu->curinfo.mat_nr;

    /* since this array is calloc'd, it can be 0 even though we try ensure
     * (mat_nr > 0) almost everywhere */
    if (obedit->actcol < 1) {
      obedit->actcol = 1;
    }
  }

  DEG_id_tag_update(obedit->data, ID_RECALC_SELECT);
  WM_event_add_notifier(C, NC_GEOM | ND_DATA, obedit->data);
}

static int kill_selection(Object *obedit, int ins) /* ins == new character len */
{
  Curve *cu = obedit->data;
  EditFont *ef = cu->editfont;
  int selend, selstart, direction;
  int getfrom;

  direction = BKE_vfont_select_get(obedit, &selstart, &selend);
  if (direction) {
    int size;
    if (ef->pos >= selstart) {
      ef->pos = selstart + ins;
    }
    if ((direction == -1) && ins) {
      selstart += ins;
      selend += ins;
    }
    getfrom = selend + 1;
    size = ef->len - selend; /* This is equivalent to: `(ef->len - getfrom) + 1(null)`. */
    memmove(ef->textbuf + selstart, ef->textbuf + getfrom, sizeof(*ef->textbuf) * size);
    memmove(ef->textbufinfo + selstart, ef->textbufinfo + getfrom, sizeof(CharInfo) * size);
    ef->len -= ((selend - selstart) + 1);
    ef->selstart = ef->selend = 0;
  }

  return direction;
}

static void font_select_update_primary_clipboard(Object *obedit)
{
  if ((WM_capabilities_flag() & WM_CAPABILITY_PRIMARY_CLIPBOARD) == 0) {
    return;
  }
  char *buf = font_select_to_buffer(obedit);
  if (buf == NULL) {
    return;
  }
  WM_clipboard_text_set(buf, true);
  MEM_freeN(buf);
}

/** \} */

/* -------------------------------------------------------------------- */
/** \name Generic Paste Functions
 * \{ */

/* text_update_edited(C, scene, obedit, 1, FO_EDIT); */
static bool font_paste_wchar(Object *obedit,
                             const char32_t *str,
                             const size_t str_len,
                             /* optional */
                             struct CharInfo *str_info)
{
  Curve *cu = obedit->data;
  EditFont *ef = cu->editfont;
  int selend, selstart;

  if (BKE_vfont_select_get(obedit, &selstart, &selend) == 0) {
    selstart = selend = 0;
  }

  /* Verify that the copy buffer => [copy buffer len] + ef->len < MAXTEXT */
  if ((ef->len + str_len) - (selend - selstart) <= MAXTEXT) {

    kill_selection(obedit, 0);

    if (str_len) {
      int size = (ef->len * sizeof(*ef->textbuf)) - (ef->pos * sizeof(*ef->textbuf)) +
                 sizeof(*ef->textbuf);
      memmove(ef->textbuf + ef->pos + str_len, ef->textbuf + ef->pos, size);
      memcpy(ef->textbuf + ef->pos, str, str_len * sizeof(*ef->textbuf));

      memmove(ef->textbufinfo + ef->pos + str_len,
              ef->textbufinfo + ef->pos,
              (ef->len - ef->pos + 1) * sizeof(CharInfo));
      if (str_info) {
        memcpy(ef->textbufinfo + ef->pos, str_info, str_len * sizeof(CharInfo));
      }
      else {
        memset(ef->textbufinfo + ef->pos, '\0', str_len * sizeof(CharInfo));
      }

      ef->len += str_len;
      ef->pos += str_len;
    }

    return true;
  }

  return false;
}

static bool font_paste_utf8(bContext *C, const char *str, const size_t str_len)
{
  Object *obedit = CTX_data_edit_object(C);
  bool retval;

  int tmplen;

  char32_t *mem = MEM_mallocN((sizeof(*mem) * (str_len + 1)), __func__);

  tmplen = BLI_str_utf8_as_utf32(mem, str, str_len + 1);

  retval = font_paste_wchar(obedit, mem, tmplen, NULL);

  MEM_freeN(mem);

  return retval;
}

/** \} */

/* -------------------------------------------------------------------- */
/** \name Generic Copy Functions
 * \{ */

static char *font_select_to_buffer(Object *obedit)
{
  int selstart, selend;
  if (!BKE_vfont_select_get(obedit, &selstart, &selend)) {
    return NULL;
  }
  Curve *cu = obedit->data;
  EditFont *ef = cu->editfont;
  char32_t *text_buf = ef->textbuf + selstart;
  const size_t text_buf_len = selend - selstart;

  const size_t len_utf8 = BLI_str_utf32_as_utf8_len_ex(text_buf, text_buf_len + 1);
  char *buf = MEM_mallocN(len_utf8 + 1, __func__);
  BLI_str_utf32_as_utf8(buf, text_buf, len_utf8);
  return buf;
}

/** \} */

/* -------------------------------------------------------------------- */
/** \name Paste From File Operator
 * \{ */

static int paste_from_file(bContext *C, ReportList *reports, const char *filepath)
{
  Object *obedit = CTX_data_edit_object(C);
  char *strp;
  size_t filelen;
  int retval;

  strp = BLI_file_read_text_as_mem(filepath, 1, &filelen);
  if (strp == NULL) {
    BKE_reportf(reports, RPT_ERROR, "Failed to open file '%s'", filepath);
    return OPERATOR_CANCELLED;
  }
  strp[filelen] = 0;

  if (font_paste_utf8(C, strp, filelen)) {
    text_update_edited(C, obedit, FO_EDIT);
    retval = OPERATOR_FINISHED;
  }
  else {
    BKE_reportf(reports, RPT_ERROR, "File too long %s", filepath);
    retval = OPERATOR_CANCELLED;
  }

  MEM_freeN(strp);

  return retval;
}

static int paste_from_file_exec(bContext *C, wmOperator *op)
{
  char *filepath;
  int retval;

  filepath = RNA_string_get_alloc(op->ptr, "filepath", NULL, 0, NULL);
  retval = paste_from_file(C, op->reports, filepath);
  MEM_freeN(filepath);

  return retval;
}

static int paste_from_file_invoke(bContext *C, wmOperator *op, const wmEvent *UNUSED(event))
{
  if (RNA_struct_property_is_set(op->ptr, "filepath")) {
    return paste_from_file_exec(C, op);
  }

  WM_event_add_fileselect(C, op);

  return OPERATOR_RUNNING_MODAL;
}

void FONT_OT_text_paste_from_file(wmOperatorType *ot)
{
  /* identifiers */
  ot->name = "Paste File";
  ot->description = "Paste contents from file";
  ot->idname = "FONT_OT_text_paste_from_file";

  /* api callbacks */
  ot->exec = paste_from_file_exec;
  ot->invoke = paste_from_file_invoke;
  ot->poll = ED_operator_editfont;

  /* flags */
  ot->flag = OPTYPE_REGISTER | OPTYPE_UNDO;

  /* properties */
  WM_operator_properties_filesel(ot,
                                 FILE_TYPE_FOLDER | FILE_TYPE_TEXT,
                                 FILE_SPECIAL,
                                 FILE_OPENFILE,
                                 WM_FILESEL_FILEPATH,
                                 FILE_DEFAULTDISPLAY,
                                 FILE_SORT_DEFAULT);
}

/** \} */

/* -------------------------------------------------------------------- */
/** \name Text To Object
 * \{ */

static void txt_add_object(bContext *C,
                           const TextLine *firstline,
                           int totline,
                           const float offset[3])
{
  Main *bmain = CTX_data_main(C);
  Depsgraph *depsgraph = CTX_data_ensure_evaluated_depsgraph(C);
  Scene *scene = CTX_data_scene(C);
  ViewLayer *view_layer = CTX_data_view_layer(C);
  Curve *cu;
  Object *obedit;
  Object *object;
  const struct TextLine *tmp;
  int nchars = 0, nbytes = 0;
  char *s;
  int a;
  const float rot[3] = {0.0f, 0.0f, 0.0f};

  obedit = BKE_object_add(bmain, scene, view_layer, OB_FONT, NULL);
  BKE_view_layer_synced_ensure(scene, view_layer);
  object = BKE_view_layer_active_object_get(view_layer);

  /* seems to assume view align ? TODO: look into this, could be an operator option. */
  ED_object_base_init_transform_on_add(object, NULL, rot);

  BKE_object_where_is_calc(depsgraph, scene, obedit);

  add_v3_v3(obedit->loc, offset);

  cu = obedit->data;
  cu->vfont = BKE_vfont_builtin_get();
  id_us_plus(&cu->vfont->id);

  for (tmp = firstline, a = 0; nbytes < MAXTEXT && a < totline; tmp = tmp->next, a++) {
    size_t nchars_line, nbytes_line;
    nchars_line = BLI_strlen_utf8_ex(tmp->line, &nbytes_line);
    nchars += nchars_line + 1;
    nbytes += nbytes_line + 1;
  }

  if (cu->str) {
    MEM_freeN(cu->str);
  }
  if (cu->strinfo) {
    MEM_freeN(cu->strinfo);
  }

  cu->str = MEM_mallocN(nbytes + 4, "str");
  cu->strinfo = MEM_callocN((nchars + 4) * sizeof(CharInfo), "strinfo");

  cu->len = 0;
  cu->len_char32 = nchars - 1;
  cu->pos = 0;

  s = cu->str;

  for (tmp = firstline, a = 0; cu->len < MAXTEXT && a < totline; tmp = tmp->next, a++) {
    size_t nbytes_line;

    nbytes_line = BLI_strcpy_rlen(s, tmp->line);

    s += nbytes_line;
    cu->len += nbytes_line;

    if (tmp->next) {
      nbytes_line = BLI_strcpy_rlen(s, "\n");

      s += nbytes_line;
      cu->len += nbytes_line;
    }
  }

  cu->pos = cu->len_char32;
  *s = '\0';

  WM_event_add_notifier(C, NC_OBJECT | NA_ADDED, obedit);
}

void ED_text_to_object(bContext *C, const Text *text, const bool split_lines)
{
  Main *bmain = CTX_data_main(C);
  RegionView3D *rv3d = CTX_wm_region_view3d(C);
  const TextLine *line;
  float offset[3];
  int linenum = 0;

  if (!text || !text->lines.first) {
    return;
  }

  if (split_lines) {
    for (line = text->lines.first; line; line = line->next) {
      /* skip lines with no text, but still make space for them */
      if (line->line[0] == '\0') {
        linenum++;
        continue;
      }

      /* do the translation */
      offset[0] = 0;
      offset[1] = -linenum;
      offset[2] = 0;

      if (rv3d) {
        mul_mat3_m4_v3(rv3d->viewinv, offset);
      }

      txt_add_object(C, line, 1, offset);

      linenum++;
    }
  }
  else {
    offset[0] = 0.0f;
    offset[1] = 0.0f;
    offset[2] = 0.0f;

    txt_add_object(C, text->lines.first, BLI_listbase_count(&text->lines), offset);
  }

  DEG_relations_tag_update(bmain);
  ED_outliner_select_sync_from_object_tag(C);
}

/** \} */

/* -------------------------------------------------------------------- */
/** \name Set Style Operator
 * \{ */

static const EnumPropertyItem style_items[] = {
    {CU_CHINFO_BOLD, "BOLD", 0, "Bold", ""},
    {CU_CHINFO_ITALIC, "ITALIC", 0, "Italic", ""},
    {CU_CHINFO_UNDERLINE, "UNDERLINE", 0, "Underline", ""},
    {CU_CHINFO_SMALLCAPS, "SMALL_CAPS", 0, "Small Caps", ""},
    {0, NULL, 0, NULL, NULL},
};

static int set_style(bContext *C, const int style, const bool clear)
{
  Object *obedit = CTX_data_edit_object(C);
  Curve *cu = obedit->data;
  EditFont *ef = cu->editfont;
  int i, selstart, selend;

  if (!BKE_vfont_select_get(obedit, &selstart, &selend)) {
    return OPERATOR_CANCELLED;
  }

  for (i = selstart; i <= selend; i++) {
    if (clear) {
      ef->textbufinfo[i].flag &= ~style;
    }
    else {
      ef->textbufinfo[i].flag |= style;
    }
  }

  DEG_id_tag_update(obedit->data, 0);
  WM_event_add_notifier(C, NC_GEOM | ND_DATA, obedit->data);

  return OPERATOR_FINISHED;
}

static int set_style_exec(bContext *C, wmOperator *op)
{
  const int style = RNA_enum_get(op->ptr, "style");
  const bool clear = RNA_boolean_get(op->ptr, "clear");

  return set_style(C, style, clear);
}

void FONT_OT_style_set(wmOperatorType *ot)
{
  /* identifiers */
  ot->name = "Set Style";
  ot->description = "Set font style";
  ot->idname = "FONT_OT_style_set";

  /* api callbacks */
  ot->exec = set_style_exec;
  ot->poll = ED_operator_editfont;

  /* flags */
  ot->flag = OPTYPE_REGISTER | OPTYPE_UNDO;

  /* properties */
  RNA_def_enum(
      ot->srna, "style", style_items, CU_CHINFO_BOLD, "Style", "Style to set selection to");
  RNA_def_boolean(ot->srna, "clear", 0, "Clear", "Clear style rather than setting it");
}

/** \} */

/* -------------------------------------------------------------------- */
/** \name Toggle Style Operator
 * \{ */

static int toggle_style_exec(bContext *C, wmOperator *op)
{
  Object *obedit = CTX_data_edit_object(C);
  Curve *cu = obedit->data;
  int style, clear, selstart, selend;

  style = RNA_enum_get(op->ptr, "style");
  cu->curinfo.flag ^= style;
  if (BKE_vfont_select_get(obedit, &selstart, &selend)) {
    clear = (cu->curinfo.flag & style) == 0;
    return set_style(C, style, clear);
  }
  return true;
}

void FONT_OT_style_toggle(wmOperatorType *ot)
{
  /* identifiers */
  ot->name = "Toggle Style";
  ot->description = "Toggle font style";
  ot->idname = "FONT_OT_style_toggle";

  /* api callbacks */
  ot->exec = toggle_style_exec;
  ot->poll = ED_operator_editfont;

  /* flags */
  ot->flag = OPTYPE_REGISTER | OPTYPE_UNDO;

  /* properties */
  RNA_def_enum(
      ot->srna, "style", style_items, CU_CHINFO_BOLD, "Style", "Style to set selection to");
}

/** \} */

/* -------------------------------------------------------------------- */
/** \name Select All Operator
 * \{ */

static int font_select_all_exec(bContext *C, wmOperator *UNUSED(op))
{
  Object *obedit = CTX_data_edit_object(C);
  Curve *cu = obedit->data;
  EditFont *ef = cu->editfont;

  if (ef->len) {
    ef->selstart = 1;
    ef->selend = ef->len;
    ef->pos = ef->len;

    text_update_edited(C, obedit, FO_SELCHANGE);
    font_select_update_primary_clipboard(obedit);

    return OPERATOR_FINISHED;
  }
  return OPERATOR_CANCELLED;
}

void FONT_OT_select_all(wmOperatorType *ot)
{
  /* identifiers */
  ot->name = "Select All";
  ot->description = "Select all text";
  ot->idname = "FONT_OT_select_all";

  /* api callbacks */
  ot->exec = font_select_all_exec;
  ot->poll = ED_operator_editfont;

  /* flags */
  ot->flag = OPTYPE_REGISTER | OPTYPE_UNDO;
}

/** \} */

/* -------------------------------------------------------------------- */
/** \name Copy Text Operator
 * \{ */

static void copy_selection(Object *obedit)
{
  int selstart, selend;

  if (BKE_vfont_select_get(obedit, &selstart, &selend)) {
    Curve *cu = obedit->data;
    EditFont *ef = cu->editfont;
    char *buf = NULL;
    char32_t *text_buf;
    size_t len_utf8;

    /* internal clipboard (for style) */
    BKE_vfont_clipboard_set(
        ef->textbuf + selstart, ef->textbufinfo + selstart, selend - selstart + 1);
    BKE_vfont_clipboard_get(&text_buf, NULL, &len_utf8, NULL);

    /* system clipboard */
    buf = MEM_mallocN(len_utf8 + 1, __func__);
    if (buf) {
      BLI_str_utf32_as_utf8(buf, text_buf, len_utf8 + 1);
      WM_clipboard_text_set(buf, false);
      MEM_freeN(buf);
    }
  }
}

static int copy_text_exec(bContext *C, wmOperator *UNUSED(op))
{
  Object *obedit = CTX_data_edit_object(C);

  copy_selection(obedit);

  return OPERATOR_FINISHED;
}

void FONT_OT_text_copy(wmOperatorType *ot)
{
  /* identifiers */
  ot->name = "Copy Text";
  ot->description = "Copy selected text to clipboard";
  ot->idname = "FONT_OT_text_copy";

  /* api callbacks */
  ot->exec = copy_text_exec;
  ot->poll = ED_operator_editfont;
}

/** \} */

/* -------------------------------------------------------------------- */
/** \name Cut Text Operator
 * \{ */

static int cut_text_exec(bContext *C, wmOperator *UNUSED(op))
{
  Object *obedit = CTX_data_edit_object(C);
  int selstart, selend;

  if (!BKE_vfont_select_get(obedit, &selstart, &selend)) {
    return OPERATOR_CANCELLED;
  }

  copy_selection(obedit);
  kill_selection(obedit, 0);

  text_update_edited(C, obedit, FO_EDIT);

  return OPERATOR_FINISHED;
}

void FONT_OT_text_cut(wmOperatorType *ot)
{
  /* identifiers */
  ot->name = "Cut Text";
  ot->description = "Cut selected text to clipboard";
  ot->idname = "FONT_OT_text_cut";

  /* api callbacks */
  ot->exec = cut_text_exec;
  ot->poll = ED_operator_editfont;

  /* flags */
  ot->flag = OPTYPE_REGISTER | OPTYPE_UNDO;
}

/** \} */

/* -------------------------------------------------------------------- */
/** \name Paste Text Operator
 * \{ */

static bool paste_selection(Object *obedit, ReportList *reports)
{
  char32_t *text_buf;
  CharInfo *info_buf;
  size_t len;

  BKE_vfont_clipboard_get(&text_buf, &info_buf, NULL, &len);

  if (font_paste_wchar(obedit, text_buf, len, info_buf)) {
    return true;
  }

  BKE_report(reports, RPT_WARNING, "Text too long");
  return false;
}

static int paste_text_exec(bContext *C, wmOperator *op)
{
  const bool selection = RNA_boolean_get(op->ptr, "selection");
  Object *obedit = CTX_data_edit_object(C);
  int retval;
  size_t len_utf8;
  char32_t *text_buf;

  /* Store both clipboards as utf8 for comparison,
   * Give priority to the internal 'vfont' clipboard with its 'CharInfo' text styles
   * as long as its synchronized with the systems clipboard. */
  struct {
    char *buf;
    int len;
  } clipboard_system = {NULL}, clipboard_vfont = {NULL};

  clipboard_system.buf = WM_clipboard_text_get(selection, &clipboard_system.len);

  if (clipboard_system.buf == NULL) {
    return OPERATOR_CANCELLED;
  }

  BKE_vfont_clipboard_get(&text_buf, NULL, &len_utf8, NULL);

  if (text_buf) {
    clipboard_vfont.buf = MEM_mallocN(len_utf8 + 1, __func__);

    if (clipboard_vfont.buf == NULL) {
      MEM_freeN(clipboard_system.buf);
      return OPERATOR_CANCELLED;
    }

    BLI_str_utf32_as_utf8(clipboard_vfont.buf, text_buf, len_utf8 + 1);
  }

  if (clipboard_vfont.buf && STREQ(clipboard_vfont.buf, clipboard_system.buf)) {
    retval = paste_selection(obedit, op->reports) ? OPERATOR_FINISHED : OPERATOR_CANCELLED;
  }
  else {
    if ((clipboard_system.len <= MAXTEXT) &&
        font_paste_utf8(C, clipboard_system.buf, clipboard_system.len))
    {
      text_update_edited(C, obedit, FO_EDIT);
      retval = OPERATOR_FINISHED;
    }
    else {
      BKE_report(op->reports, RPT_ERROR, "Clipboard too long");
      retval = OPERATOR_CANCELLED;
    }

    /* free the existent clipboard buffer */
    BKE_vfont_clipboard_free();
  }

  if (retval != OPERATOR_CANCELLED) {
    text_update_edited(C, obedit, FO_EDIT);
  }

  /* cleanup */
  if (clipboard_vfont.buf) {
    MEM_freeN(clipboard_vfont.buf);
  }

  MEM_freeN(clipboard_system.buf);

  return retval;
}

void FONT_OT_text_paste(wmOperatorType *ot)
{
  /* identifiers */
  ot->name = "Paste Text";
  ot->description = "Paste text from clipboard";
  ot->idname = "FONT_OT_text_paste";

  /* api callbacks */
  ot->exec = paste_text_exec;
  ot->poll = ED_operator_editfont;

  /* flags */
  ot->flag = OPTYPE_REGISTER | OPTYPE_UNDO;

  /* properties */
  PropertyRNA *prop;
  prop = RNA_def_boolean(ot->srna,
                         "selection",
                         0,
                         "Selection",
                         "Paste text selected elsewhere rather than copied (X11/Wayland only)");
  RNA_def_property_flag(prop, PROP_SKIP_SAVE);
}

/** \} */

/* -------------------------------------------------------------------- */
/** \name Move Operator
 * \{ */

static const EnumPropertyItem move_type_items[] = {
    {LINE_BEGIN, "LINE_BEGIN", ICON_CARET_NEXT_CHAR, "Line Begin", ""},
    {LINE_END, "LINE_END", ICON_CARET_NEXT_CHAR, "Line End", ""},
<<<<<<< HEAD
    {TEXT_BEGIN, "TEXT_BEGIN", ICON_CARET_NEXT_CHAR, "Text Begin", ""},
    {TEXT_END, "TEXT_END", ICON_CARET_NEXT_CHAR, "Text End", ""},
=======
    {TEXT_BEGIN, "TEXT_BEGIN", 0, "Text Begin", "" },
    {TEXT_END, "TEXT_END", 0, "Text End", "" },
>>>>>>> 80189828
    {PREV_CHAR, "PREVIOUS_CHARACTER", ICON_CARET_NEXT_CHAR, "Previous Character", ""},
    {NEXT_CHAR, "NEXT_CHARACTER", ICON_CARET_NEXT_CHAR, "Next Character", ""},
    {PREV_WORD, "PREVIOUS_WORD", ICON_CARET_NEXT_CHAR, "Previous Word", ""},
    {NEXT_WORD, "NEXT_WORD", ICON_CARET_NEXT_CHAR, "Next Word", ""},
    {PREV_LINE, "PREVIOUS_LINE", ICON_CARET_NEXT_CHAR, "Previous Line", ""},
    {NEXT_LINE, "NEXT_LINE", ICON_CARET_NEXT_CHAR, "Next Line", ""},
    {PREV_PAGE, "PREVIOUS_PAGE", ICON_CARET_NEXT_CHAR, "Previous Page", ""},
    {NEXT_PAGE, "NEXT_PAGE", ICON_CARET_NEXT_CHAR, "Next Page", ""},
    {0, NULL, 0, NULL, NULL},
};

static int move_cursor(bContext *C, int type, const bool select)
{
  Depsgraph *depsgraph = CTX_data_ensure_evaluated_depsgraph(C);
  Object *obedit = CTX_data_edit_object(C);
  Curve *cu = obedit->data;
  EditFont *ef = cu->editfont;
  int cursmove = -1;

  if ((select) && (ef->selstart == 0)) {
    ef->selstart = ef->selend = ef->pos + 1;
  }

  switch (type) {
    case LINE_BEGIN:
      while (ef->pos > 0) {
        if (ef->textbuf[ef->pos - 1] == '\n') {
          break;
        }
        if (ef->textbufinfo[ef->pos - 1].flag & CU_CHINFO_WRAP) {
          break;
        }
        ef->pos--;
      }
      cursmove = FO_CURS;
      break;

    case LINE_END:
      while (ef->pos < ef->len) {
        if (ef->textbuf[ef->pos] == 0) {
          break;
        }
        if (ef->textbuf[ef->pos] == '\n') {
          break;
        }
        if (ef->textbufinfo[ef->pos].flag & CU_CHINFO_WRAP) {
          break;
        }
        ef->pos++;
      }
      cursmove = FO_CURS;
      break;

    case TEXT_BEGIN:
      ef->pos = 0;
      cursmove = FO_CURS;
      break;

    case TEXT_END:
      ef->pos = ef->len;
      cursmove = FO_CURS;
      break;

    case PREV_WORD: {
      int pos = ef->pos;
      BLI_str_cursor_step_utf32(
          ef->textbuf, ef->len, &pos, STRCUR_DIR_PREV, STRCUR_JUMP_DELIM, true);
      ef->pos = pos;
      cursmove = FO_CURS;
      break;
    }

    case NEXT_WORD: {
      int pos = ef->pos;
      BLI_str_cursor_step_utf32(
          ef->textbuf, ef->len, &pos, STRCUR_DIR_NEXT, STRCUR_JUMP_DELIM, true);
      ef->pos = pos;
      cursmove = FO_CURS;
      break;
    }

    case PREV_CHAR:
      BLI_str_cursor_step_prev_utf32(ef->textbuf, ef->len, &ef->pos);
      cursmove = FO_CURS;
      break;

    case NEXT_CHAR:
      BLI_str_cursor_step_next_utf32(ef->textbuf, ef->len, &ef->pos);
      cursmove = FO_CURS;
      break;

    case PREV_LINE:
      cursmove = FO_CURSUP;
      break;

    case NEXT_LINE:
      cursmove = FO_CURSDOWN;
      break;

    case PREV_PAGE:
      cursmove = FO_PAGEUP;
      break;

    case NEXT_PAGE:
      cursmove = FO_PAGEDOWN;
      break;
  }

  if (cursmove == -1) {
    return OPERATOR_CANCELLED;
  }

  if (ef->pos > ef->len) {
    ef->pos = ef->len;
  }
  else if (ef->pos >= MAXTEXT) {
    ef->pos = MAXTEXT;
  }
  else if (ef->pos < 0) {
    ef->pos = 0;
  }

  /* apply vertical cursor motion to position immediately
   * otherwise the selection will lag behind */
  if (FO_CURS_IS_MOTION(cursmove)) {
    BKE_vfont_to_curve(DEG_get_evaluated_object(depsgraph, obedit), cursmove);
    cursmove = FO_CURS;
  }

  if (select == 0) {
    if (ef->selstart) {
      ef->selstart = ef->selend = 0;
      BKE_vfont_to_curve(DEG_get_evaluated_object(depsgraph, obedit), FO_SELCHANGE);
    }
  }

  if (select) {
    ef->selend = ef->pos;
    font_select_update_primary_clipboard(obedit);
  }

  text_update_edited(C, obedit, cursmove);

  return OPERATOR_FINISHED;
}

static int move_exec(bContext *C, wmOperator *op)
{
  int type = RNA_enum_get(op->ptr, "type");

  return move_cursor(C, type, false);
}

void FONT_OT_move(wmOperatorType *ot)
{
  /* identifiers */
  ot->name = "Move Cursor";
  ot->description = "Move cursor to position type";
  ot->idname = "FONT_OT_move";

  /* api callbacks */
  ot->exec = move_exec;
  ot->poll = ED_operator_editfont;

  /* flags */
  ot->flag = OPTYPE_REGISTER | OPTYPE_UNDO;

  /* properties */
  RNA_def_enum(ot->srna, "type", move_type_items, LINE_BEGIN, "Type", "Where to move cursor to");
}

/** \} */

/* -------------------------------------------------------------------- */
/** \name Move Select Operator
 * \{ */

static int move_select_exec(bContext *C, wmOperator *op)
{
  int type = RNA_enum_get(op->ptr, "type");

  return move_cursor(C, type, true);
}

void FONT_OT_move_select(wmOperatorType *ot)
{
  /* identifiers */
  ot->name = "Move Select";
  ot->description = "Move the cursor while selecting";
  ot->idname = "FONT_OT_move_select";

  /* api callbacks */
  ot->exec = move_select_exec;
  ot->poll = ED_operator_editfont;

  /* flags */
  ot->flag = OPTYPE_REGISTER | OPTYPE_UNDO;

  /* properties */
  RNA_def_enum(ot->srna,
               "type",
               move_type_items,
               LINE_BEGIN,
               "Type",
               "Where to move cursor to, to make a selection");
}

/** \} */

/* -------------------------------------------------------------------- */
/** \name Change Spacing
 * \{ */

static int change_spacing_exec(bContext *C, wmOperator *op)
{
  Object *obedit = CTX_data_edit_object(C);
  Curve *cu = obedit->data;
  EditFont *ef = cu->editfont;
  float kern, delta = RNA_float_get(op->ptr, "delta");
  int selstart, selend;
  bool changed = false;

  const bool has_select = BKE_vfont_select_get(obedit, &selstart, &selend);
  if (has_select) {
    selstart -= 1;
  }
  else {
    selstart = selend = ef->pos - 1;
  }
  selstart = max_ii(0, selstart);

  for (int i = selstart; i <= selend; i++) {
    kern = ef->textbufinfo[i].kern + delta;

    if (ef->textbufinfo[i].kern != kern) {
      ef->textbufinfo[i].kern = kern;
      changed = true;
    }
  }

  if (changed) {
    text_update_edited(C, obedit, FO_EDIT);

    return OPERATOR_FINISHED;
  }
  return OPERATOR_CANCELLED;
}

void FONT_OT_change_spacing(wmOperatorType *ot)
{
  /* identifiers */
  ot->name = "Change Spacing";
  ot->description = "Change font spacing";
  ot->idname = "FONT_OT_change_spacing";

  /* api callbacks */
  ot->exec = change_spacing_exec;
  ot->poll = ED_operator_editfont;

  /* flags */
  ot->flag = OPTYPE_REGISTER | OPTYPE_UNDO;

  /* properties */
  RNA_def_float(ot->srna,
                "delta",
                1.0,
                0.0,
                0.0,
                "Delta",
                "Amount to decrease or increase character spacing with",
                0.0,
                0.0);
}

/** \} */

/* -------------------------------------------------------------------- */
/** \name Change Character
 * \{ */

static int change_character_exec(bContext *C, wmOperator *op)
{
  Object *obedit = CTX_data_edit_object(C);
  Curve *cu = obedit->data;
  EditFont *ef = cu->editfont;
  int character, delta = RNA_int_get(op->ptr, "delta");

  if (ef->pos <= 0) {
    return OPERATOR_CANCELLED;
  }

  character = ef->textbuf[ef->pos - 1];
  character += delta;
  CLAMP(character, 0, 255);

  if (character == ef->textbuf[ef->pos - 1]) {
    return OPERATOR_CANCELLED;
  }

  ef->textbuf[ef->pos - 1] = character;

  text_update_edited(C, obedit, FO_EDIT);

  return OPERATOR_FINISHED;
}

void FONT_OT_change_character(wmOperatorType *ot)
{
  /* identifiers */
  ot->name = "Change Character";
  ot->description = "Change font character code";
  ot->idname = "FONT_OT_change_character";

  /* api callbacks */
  ot->exec = change_character_exec;
  ot->poll = ED_operator_editfont;

  /* flags */
  ot->flag = OPTYPE_REGISTER | OPTYPE_UNDO;

  /* properties */
  RNA_def_int(ot->srna,
              "delta",
              1,
              -255,
              255,
              "Delta",
              "Number to increase or decrease character code with",
              -255,
              255);
}

/** \} */

/* -------------------------------------------------------------------- */
/** \name Line Break Operator
 * \{ */

static int line_break_exec(bContext *C, wmOperator *UNUSED(op))
{
  Object *obedit = CTX_data_edit_object(C);
  Curve *cu = obedit->data;
  EditFont *ef = cu->editfont;

  insert_into_textbuf(obedit, '\n');

  ef->selstart = ef->selend = 0;

  text_update_edited(C, obedit, FO_EDIT);

  return OPERATOR_FINISHED;
}

void FONT_OT_line_break(wmOperatorType *ot)
{
  /* identifiers */
  ot->name = "Line Break";
  ot->description = "Insert line break at cursor position";
  ot->idname = "FONT_OT_line_break";

  /* api callbacks */
  ot->exec = line_break_exec;
  ot->poll = ED_operator_editfont;

  /* flags */
  ot->flag = OPTYPE_REGISTER | OPTYPE_UNDO;
}

/** \} */

/* -------------------------------------------------------------------- */
/** \name Delete Operator
 * \{ */

static const EnumPropertyItem delete_type_items[] = {
    {DEL_NEXT_CHAR, "NEXT_CHARACTER", 0, "Next Character", ""},
    {DEL_PREV_CHAR, "PREVIOUS_CHARACTER", 0, "Previous Character", ""},
    {DEL_NEXT_WORD, "NEXT_WORD", 0, "Next Word", ""},
    {DEL_PREV_WORD, "PREVIOUS_WORD", 0, "Previous Word", ""},
    {DEL_SELECTION, "SELECTION", 0, "Selection", ""},
    {DEL_NEXT_SEL, "NEXT_OR_SELECTION", 0, "Next or Selection", ""},
    {DEL_PREV_SEL, "PREVIOUS_OR_SELECTION", 0, "Previous or Selection", ""},
    {0, NULL, 0, NULL, NULL},
};

static int delete_exec(bContext *C, wmOperator *op)
{
  Object *obedit = CTX_data_edit_object(C);
  Curve *cu = obedit->data;
  EditFont *ef = cu->editfont;
  int selstart, selend, type = RNA_enum_get(op->ptr, "type");
  int range[2] = {0, 0};
  bool has_select = false;

  if (ef->len == 0) {
    return OPERATOR_CANCELLED;
  }

  if (BKE_vfont_select_get(obedit, &selstart, &selend)) {
    if (type == DEL_NEXT_SEL) {
      type = DEL_SELECTION;
    }
    else if (type == DEL_PREV_SEL) {
      type = DEL_SELECTION;
    }
    has_select = true;
  }
  else {
    if (type == DEL_NEXT_SEL) {
      type = DEL_NEXT_CHAR;
    }
    else if (type == DEL_PREV_SEL) {
      type = DEL_PREV_CHAR;
    }
  }

  switch (type) {
    case DEL_SELECTION:
      if (!kill_selection(obedit, 0)) {
        return OPERATOR_CANCELLED;
      }
      break;
    case DEL_PREV_CHAR:
      if (ef->pos <= 0) {
        return OPERATOR_CANCELLED;
      }

      range[1] = ef->pos;
      BLI_str_cursor_step_prev_utf32(ef->textbuf, ef->len, &ef->pos);
      range[0] = ef->pos;
      break;
    case DEL_NEXT_CHAR:
      if (ef->pos >= ef->len) {
        return OPERATOR_CANCELLED;
      }

      range[0] = ef->pos;
      range[1] = ef->pos;
      BLI_str_cursor_step_next_utf32(ef->textbuf, ef->len, &range[1]);
      break;
    case DEL_NEXT_WORD: {
      int pos = ef->pos;
      BLI_str_cursor_step_utf32(
          ef->textbuf, ef->len, &pos, STRCUR_DIR_NEXT, STRCUR_JUMP_DELIM, true);
      range[0] = ef->pos;
      range[1] = pos;
      break;
    }

    case DEL_PREV_WORD: {
      int pos = ef->pos;
      BLI_str_cursor_step_utf32(
          ef->textbuf, ef->len, &pos, STRCUR_DIR_PREV, STRCUR_JUMP_DELIM, true);
      range[0] = pos;
      range[1] = ef->pos;
      ef->pos = pos;
      break;
    }
    default:
      return OPERATOR_CANCELLED;
  }

  if (range[0] != range[1]) {
    BLI_assert(range[0] < range[1]);
    int len_remove = range[1] - range[0];
    int len_tail = ef->len - range[1];
    if (has_select) {
      for (int i = 0; i < 2; i++) {
        int *sel = i ? &ef->selend : &ef->selstart;
        if (*sel <= range[0]) {
          /* pass */
        }
        else if (*sel >= range[1]) {
          *sel -= len_remove;
        }
        else {
          BLI_assert(*sel < range[1]);
          /* pass */
          *sel = range[0];
        }
      }
    }

    memmove(&ef->textbuf[range[0]], &ef->textbuf[range[1]], sizeof(*ef->textbuf) * len_tail);
    memmove(&ef->textbufinfo[range[0]],
            &ef->textbufinfo[range[1]],
            sizeof(*ef->textbufinfo) * len_tail);

    ef->len -= len_remove;
    ef->textbuf[ef->len] = '\0';

    BKE_vfont_select_clamp(obedit);
  }

  text_update_edited(C, obedit, FO_EDIT);

  return OPERATOR_FINISHED;
}

void FONT_OT_delete(wmOperatorType *ot)
{
  /* identifiers */
  ot->name = "Delete";
  ot->description = "Delete text by cursor position";
  ot->idname = "FONT_OT_delete";

  /* api callbacks */
  ot->exec = delete_exec;
  ot->poll = ED_operator_editfont;

  /* flags */
  ot->flag = OPTYPE_REGISTER | OPTYPE_UNDO;

  /* properties */
  RNA_def_enum(ot->srna,
               "type",
               delete_type_items,
               DEL_PREV_CHAR,
               "Type",
               "Which part of the text to delete");
}

/** \} */

/* -------------------------------------------------------------------- */
/** \name Insert Text Operator
 * \{ */

static int insert_text_exec(bContext *C, wmOperator *op)
{
  Object *obedit = CTX_data_edit_object(C);
  char *inserted_utf8;
  char32_t *inserted_text;
  int a, len;

  if (!RNA_struct_property_is_set(op->ptr, "text")) {
    return OPERATOR_CANCELLED;
  }

  inserted_utf8 = RNA_string_get_alloc(op->ptr, "text", NULL, 0, NULL);
  len = BLI_strlen_utf8(inserted_utf8);

  inserted_text = MEM_callocN(sizeof(char32_t) * (len + 1), "FONT_insert_text");
  len = BLI_str_utf8_as_utf32(inserted_text, inserted_utf8, MAXTEXT);

  for (a = 0; a < len; a++) {
    insert_into_textbuf(obedit, inserted_text[a]);
  }

  MEM_freeN(inserted_text);
  MEM_freeN(inserted_utf8);

  kill_selection(obedit, len);
  text_update_edited(C, obedit, FO_EDIT);

  return OPERATOR_FINISHED;
}

static int insert_text_invoke(bContext *C, wmOperator *op, const wmEvent *event)
{
  Object *obedit = CTX_data_edit_object(C);
  Curve *cu = obedit->data;
  EditFont *ef = cu->editfont;
  static bool accentcode = false;
  const bool alt = event->modifier & KM_ALT;
  const bool shift = event->modifier & KM_SHIFT;
  const bool ctrl = event->modifier & KM_CTRL;
  char32_t insert_char_override = 0;
  char32_t inserted_text[2] = {0};

  if (RNA_struct_property_is_set(op->ptr, "text")) {
    return insert_text_exec(C, op);
  }

  if (RNA_struct_property_is_set(op->ptr, "accent")) {
    if (ef->len != 0 && ef->pos > 0) {
      accentcode = true;
    }
    return OPERATOR_FINISHED;
  }

  if (event->type == EVT_BACKSPACEKEY) {
    if (alt && ef->len != 0 && ef->pos > 0) {
      accentcode = true;
    }
    return OPERATOR_PASS_THROUGH;
  }

  /* Tab typically exit edit-mode, but we allow it to be typed using modifier keys. */
  if (event->type == EVT_TABKEY) {
    if ((alt || ctrl || shift) == 0) {
      return OPERATOR_PASS_THROUGH;
    }
    insert_char_override = '\t';
  }

  if (insert_char_override || event->utf8_buf[0]) {
    if (insert_char_override) {
      /* Handle case like TAB ('\t'). */
      inserted_text[0] = insert_char_override;
      insert_into_textbuf(obedit, insert_char_override);
      text_update_edited(C, obedit, FO_EDIT);
    }
    else {
      BLI_assert(event->utf8_buf[0]);
      if (accentcode) {
        if (ef->pos > 0) {
          inserted_text[0] = findaccent(ef->textbuf[ef->pos - 1],
                                        BLI_str_utf8_as_unicode(event->utf8_buf));
          ef->textbuf[ef->pos - 1] = inserted_text[0];
        }
        accentcode = false;
      }
      else if (event->utf8_buf[0]) {
        inserted_text[0] = BLI_str_utf8_as_unicode(event->utf8_buf);
        insert_into_textbuf(obedit, inserted_text[0]);
        accentcode = false;
      }
      else {
        BLI_assert(0);
      }

      kill_selection(obedit, 1);
      text_update_edited(C, obedit, FO_EDIT);
    }
  }
  else {
    return OPERATOR_PASS_THROUGH;
  }

  if (inserted_text[0]) {
    /* store as utf8 in RNA string */
    char inserted_utf8[8] = {0};

    BLI_str_utf32_as_utf8(inserted_utf8, inserted_text, sizeof(inserted_utf8));
    RNA_string_set(op->ptr, "text", inserted_utf8);
  }

  return OPERATOR_FINISHED;
}

void FONT_OT_text_insert(wmOperatorType *ot)
{
  /* identifiers */
  ot->name = "Insert Text";
  ot->description = "Insert text at cursor position";
  ot->idname = "FONT_OT_text_insert";

  /* api callbacks */
  ot->exec = insert_text_exec;
  ot->invoke = insert_text_invoke;
  ot->poll = ED_operator_editfont;

  /* flags */
  ot->flag = OPTYPE_UNDO;

  /* properties */
  RNA_def_string(ot->srna, "text", NULL, 0, "Text", "Text to insert at the cursor position");
  RNA_def_boolean(
      ot->srna,
      "accent",
      0,
      "Accent Mode",
      "Next typed character will strike through previous, for special character input");
}

/** \} */

/* -------------------------------------------------------------------- */
/** \name Font Selection Operator
 * \{ */

static int font_cursor_text_index_from_event(bContext *C, Object *obedit, const wmEvent *event)
{
  /* Calculate a plane from the text object's orientation. */
  float plane[4];
  plane_from_point_normal_v3(plane, obedit->object_to_world[3], obedit->object_to_world[2]);

  /* Convert Mouse location in region to 3D location in world space. */
  float mal_fl[2] = {(float)event->mval[0], (float)event->mval[1]};
  float mouse_loc[3];
  ED_view3d_win_to_3d_on_plane(CTX_wm_region(C), plane, mal_fl, true, mouse_loc);

  /* Convert to object space and scale by font size. */
  mul_m4_v3(obedit->world_to_object, mouse_loc);

  float curs_loc[2] = {mouse_loc[0], mouse_loc[1]};
  return BKE_vfont_cursor_to_text_index(obedit, curs_loc);
}

static void font_cursor_set_apply(bContext *C, const wmEvent *event)
{
  Depsgraph *depsgraph = CTX_data_ensure_evaluated_depsgraph(C);
  Object *ob = DEG_get_evaluated_object(depsgraph, CTX_data_active_object(C));
  Curve *cu = ob->data;
  EditFont *ef = cu->editfont;
  BLI_assert(ef->len >= 0);

  const int string_offset = font_cursor_text_index_from_event(C, ob, event);

  if (string_offset > ef->len || string_offset < 0) {
    return;
  }

  cu->curinfo = ef->textbufinfo[ef->pos ? ef->pos - 1 : 0];

  if (ob->totcol > 0) {
    ob->actcol = cu->curinfo.mat_nr;
    if (ob->actcol < 1) {
      ob->actcol = 1;
    }
  }

  if (!ef->selboxes && (ef->selstart == 0)) {
    if (ef->pos == 0) {
      ef->selstart = ef->selend = 1;
    }
    else {
      ef->selstart = ef->selend = string_offset + 1;
    }
  }
  ef->selend = string_offset;
  ef->pos = string_offset;

  DEG_id_tag_update(ob->data, ID_RECALC_SELECT);
  WM_event_add_notifier(C, NC_GEOM | ND_DATA, ob->data);
}

static int font_selection_set_invoke(bContext *C, wmOperator *op, const wmEvent *event)
{
  Object *obedit = CTX_data_active_object(C);
  Curve *cu = obedit->data;
  EditFont *ef = cu->editfont;

  font_cursor_set_apply(C, event);
  ef->selstart = 0;
  ef->selend = 0;
  WM_event_add_modal_handler(C, op);

  return OPERATOR_RUNNING_MODAL;
}

static int font_selection_set_modal(bContext *C, wmOperator *UNUSED(op), const wmEvent *event)
{
  switch (event->type) {
    case LEFTMOUSE:
      if (event->val == KM_RELEASE) {
        font_cursor_set_apply(C, event);
        return OPERATOR_FINISHED;
      }
      break;
    case MIDDLEMOUSE:
    case RIGHTMOUSE:
      return OPERATOR_FINISHED;
    case MOUSEMOVE:
      font_cursor_set_apply(C, event);
      break;
  }
  return OPERATOR_RUNNING_MODAL;
}

void FONT_OT_selection_set(struct wmOperatorType *ot)
{
  /* identifiers */
  ot->name = "Set Selection";
  ot->idname = "FONT_OT_selection_set";
  ot->description = "Set cursor selection";

  /* api callbacks */
  ot->invoke = font_selection_set_invoke;
  ot->modal = font_selection_set_modal;
  ot->poll = ED_operator_editfont;
}

/** \} */

/* -------------------------------------------------------------------- */
/** \name Select Word Operator
 * \{ */

static int font_select_word_exec(bContext *C, wmOperator *UNUSED(op))
{
  move_cursor(C, NEXT_CHAR, false);
  move_cursor(C, PREV_WORD, false);
  move_cursor(C, NEXT_WORD, true);
  return OPERATOR_FINISHED;
}

void FONT_OT_select_word(wmOperatorType *ot)
{
  /* identifiers */
  ot->name = "Select Word";
  ot->idname = "FONT_OT_select_word";
  ot->description = "Select word under cursor";

  /* api callbacks */
  ot->exec = font_select_word_exec;
  ot->poll = ED_operator_editfont;
}

/** \} */

/* -------------------------------------------------------------------- */
/** \name Text-Box Add Operator
 * \{ */

static int textbox_add_exec(bContext *C, wmOperator *UNUSED(op))
{
  Object *obedit = CTX_data_active_object(C);
  Curve *cu = obedit->data;
  int i;

  if (cu->totbox < 256) {
    for (i = cu->totbox; i > cu->actbox; i--) {
      cu->tb[i] = cu->tb[i - 1];
    }
    cu->tb[cu->actbox] = cu->tb[cu->actbox - 1];
    cu->actbox++;
    cu->totbox++;
  }

  DEG_id_tag_update(obedit->data, 0);
  WM_event_add_notifier(C, NC_GEOM | ND_DATA, obedit->data);
  return OPERATOR_FINISHED;
}

void FONT_OT_textbox_add(wmOperatorType *ot)
{
  /* identifiers */
  ot->name = "Add Text Box";
  ot->description = "Add a new text box";
  ot->idname = "FONT_OT_textbox_add";

  /* api callbacks */
  ot->exec = textbox_add_exec;
  ot->poll = ED_operator_object_active_editable_font;

  /* flags */
  ot->flag = OPTYPE_REGISTER | OPTYPE_UNDO;
}

/** \} */

/* -------------------------------------------------------------------- */
/** \name Text-Box Remove Operator
 * \{ */

static int textbox_remove_exec(bContext *C, wmOperator *op)
{
  Object *obedit = CTX_data_active_object(C);
  Curve *cu = obedit->data;
  int i;
  int index = RNA_int_get(op->ptr, "index");

  if (cu->totbox > 1) {
    for (i = index; i < cu->totbox; i++) {
      cu->tb[i] = cu->tb[i + 1];
    }
    cu->totbox--;
    if (cu->actbox >= index) {
      cu->actbox--;
    }
  }

  DEG_id_tag_update(obedit->data, 0);
  WM_event_add_notifier(C, NC_GEOM | ND_DATA, obedit->data);

  return OPERATOR_FINISHED;
}

void FONT_OT_textbox_remove(wmOperatorType *ot)
{
  /* identifiers */
  ot->name = "Remove Text Box";
  ot->description = "Remove the text box";
  ot->idname = "FONT_OT_textbox_remove";

  /* api callbacks */
  ot->exec = textbox_remove_exec;
  ot->poll = ED_operator_object_active_editable_font;

  /* flags */
  ot->flag = OPTYPE_REGISTER | OPTYPE_UNDO;

  RNA_def_int(ot->srna, "index", 0, 0, INT_MAX, "Index", "The current text box", 0, INT_MAX);
}

/** \} */

/* -------------------------------------------------------------------- */
/** \name Editmode Enter/Exit
 * \{ */

void ED_curve_editfont_make(Object *obedit)
{
  Curve *cu = obedit->data;
  EditFont *ef = cu->editfont;
  int len_char32;

  if (ef == NULL) {
    ef = cu->editfont = MEM_callocN(sizeof(EditFont), "editfont");

    ef->textbuf = MEM_callocN((MAXTEXT + 4) * sizeof(*ef->textbuf), "texteditbuf");
    ef->textbufinfo = MEM_callocN((MAXTEXT + 4) * sizeof(CharInfo), "texteditbufinfo");
  }

  /* Convert the original text to chat32_t. */
  len_char32 = BLI_str_utf8_as_utf32(ef->textbuf, cu->str, MAXTEXT + 4);
  BLI_assert(len_char32 == cu->len_char32);
  ef->len = len_char32;
  BLI_assert(ef->len >= 0);

  memcpy(ef->textbufinfo, cu->strinfo, ef->len * sizeof(CharInfo));

  ef->pos = cu->pos;
  if (ef->pos > ef->len) {
    ef->pos = ef->len;
  }

  cu->curinfo = ef->textbufinfo[ef->pos ? ef->pos - 1 : 0];

  /* Other vars */
  ef->selstart = cu->selstart;
  ef->selend = cu->selend;

  /* text may have been modified by Python */
  BKE_vfont_select_clamp(obedit);
}

void ED_curve_editfont_load(Object *obedit)
{
  Curve *cu = obedit->data;
  EditFont *ef = cu->editfont;

  /* Free the old curve string */
  MEM_freeN(cu->str);

  /* Calculate the actual string length in UTF-8 variable characters */
  cu->len_char32 = ef->len;
  cu->len = BLI_str_utf32_as_utf8_len(ef->textbuf);

  /* Alloc memory for UTF-8 variable char length string */
  cu->str = MEM_mallocN(cu->len + sizeof(char32_t), "str");

  /* Copy the wchar to UTF-8 */
  BLI_str_utf32_as_utf8(cu->str, ef->textbuf, cu->len + 1);

  if (cu->strinfo) {
    MEM_freeN(cu->strinfo);
  }
  cu->strinfo = MEM_callocN((cu->len_char32 + 4) * sizeof(CharInfo), "texteditinfo");
  memcpy(cu->strinfo, ef->textbufinfo, cu->len_char32 * sizeof(CharInfo));

  /* Other vars */
  cu->pos = ef->pos;
  cu->selstart = ef->selstart;
  cu->selend = ef->selend;
}

void ED_curve_editfont_free(Object *obedit)
{
  BKE_curve_editfont_free((Curve *)obedit->data);
}

/** \} */

/* -------------------------------------------------------------------- */
/** \name Set Case Operator
 * \{ */

static const EnumPropertyItem case_items[] = {
    {CASE_LOWER, "LOWER", 0, "Lower", ""},
    {CASE_UPPER, "UPPER", 0, "Upper", ""},
    {0, NULL, 0, NULL, NULL},
};

static int set_case(bContext *C, int ccase)
{
  Object *obedit = CTX_data_edit_object(C);
  int selstart, selend;

  if (BKE_vfont_select_get(obedit, &selstart, &selend)) {
    Curve *cu = (Curve *)obedit->data;
    EditFont *ef = cu->editfont;
    char32_t *str = &ef->textbuf[selstart];

    for (int len = (selend - selstart) + 1; len; len--, str++) {
      *str = (ccase == CASE_LOWER) ? BLI_str_utf32_char_to_lower(*str) :
                                     BLI_str_utf32_char_to_upper(*str);
    }

    text_update_edited(C, obedit, FO_EDIT);
  }

  return OPERATOR_FINISHED;
}

static int set_case_exec(bContext *C, wmOperator *op)
{
  return set_case(C, RNA_enum_get(op->ptr, "case"));
}

void FONT_OT_case_set(wmOperatorType *ot)
{
  PropertyRNA *prop;

  /* identifiers */
  ot->name = "Set Case";
  ot->description = "Set font case";
  ot->idname = "FONT_OT_case_set";

  /* api callbacks */
  ot->exec = set_case_exec;
  ot->poll = ED_operator_editfont;

  /* flags */
  ot->flag = OPTYPE_REGISTER | OPTYPE_UNDO;

  /* properties */
  prop = RNA_def_enum(ot->srna, "case", case_items, CASE_LOWER, "Case", "Lower or upper case");
  RNA_def_property_translation_context(prop, BLT_I18NCONTEXT_ID_TEXT);
}

/** \} */

/* -------------------------------------------------------------------- */
/** \name Toggle Case Operator
 * \{ */

static int toggle_case_exec(bContext *C, wmOperator *UNUSED(op))
{
  Object *obedit = CTX_data_edit_object(C);
  Curve *cu = obedit->data;
  EditFont *ef = cu->editfont;
  char32_t *str;
  int ccase = CASE_UPPER;

  str = ef->textbuf;
  while (*str) {
    if (*str >= 'a' && *str <= 'z') {
      ccase = CASE_LOWER;
      break;
    }

    str++;
  }

  return set_case(C, ccase);
}

void FONT_OT_case_toggle(wmOperatorType *ot)
{
  /* identifiers */
  ot->name = "Toggle Case";
  ot->description = "Toggle font case";
  ot->idname = "FONT_OT_case_toggle";

  /* api callbacks */
  ot->exec = toggle_case_exec;
  ot->poll = ED_operator_editfont;

  /* flags */
  ot->flag = OPTYPE_REGISTER | OPTYPE_UNDO;
}

/* **************** Open Font ************** */

static void font_ui_template_init(bContext *C, wmOperator *op)
{
  PropertyPointerRNA *pprop;

  op->customdata = pprop = MEM_callocN(sizeof(PropertyPointerRNA), "OpenPropertyPointerRNA");
  UI_context_active_but_prop_get_templateID(C, &pprop->ptr, &pprop->prop);
}

static void font_open_cancel(bContext *UNUSED(C), wmOperator *op)
{
  MEM_freeN(op->customdata);
  op->customdata = NULL;
}

static int font_open_exec(bContext *C, wmOperator *op)
{
  struct Main *bmain = CTX_data_main(C);
  VFont *font;
  PropertyPointerRNA *pprop;
  PointerRNA idptr;
  char filepath[FILE_MAX];
  RNA_string_get(op->ptr, "filepath", filepath);

  font = BKE_vfont_load(bmain, filepath);

  if (!font) {
    if (op->customdata) {
      MEM_freeN(op->customdata);
    }
    return OPERATOR_CANCELLED;
  }

  if (!op->customdata) {
    font_ui_template_init(C, op);
  }

  /* hook into UI */
  pprop = op->customdata;

  if (pprop->prop) {
    /* when creating new ID blocks, use is already 1, but RNA
     * pointer use also increases user, so this compensates it */
    id_us_min(&font->id);

    RNA_id_pointer_create(&font->id, &idptr);
    RNA_property_pointer_set(&pprop->ptr, pprop->prop, idptr, NULL);
    RNA_property_update(C, &pprop->ptr, pprop->prop);
  }

  MEM_freeN(op->customdata);

  return OPERATOR_FINISHED;
}

static int open_invoke(bContext *C, wmOperator *op, const wmEvent *UNUSED(event))
{
  VFont *vfont = NULL;
  const char *filepath;

  PointerRNA idptr;
  PropertyPointerRNA *pprop;

  font_ui_template_init(C, op);

  /* hook into UI */
  pprop = op->customdata;

  if (pprop->prop) {
    idptr = RNA_property_pointer_get((PointerRNA *)pprop, pprop->prop);
    vfont = (VFont *)idptr.owner_id;
  }

  filepath = (vfont && !BKE_vfont_is_builtin(vfont)) ? vfont->filepath : U.fontdir;

  if (RNA_struct_property_is_set(op->ptr, "filepath")) {
    return font_open_exec(C, op);
  }

  RNA_string_set(op->ptr, "filepath", filepath);
  WM_event_add_fileselect(C, op);

  return OPERATOR_RUNNING_MODAL;
}

void FONT_OT_open(wmOperatorType *ot)
{
  /* identifiers */
  ot->name = "Open Font";
  ot->idname = "FONT_OT_open";
  ot->description = "Load a new font from a file";

  /* api callbacks */
  ot->exec = font_open_exec;
  ot->invoke = open_invoke;
  ot->cancel = font_open_cancel;

  /* flags */
  ot->flag = OPTYPE_REGISTER | OPTYPE_UNDO;

  /* properties */
  WM_operator_properties_filesel(ot,
                                 FILE_TYPE_FOLDER | FILE_TYPE_FTFONT,
                                 FILE_SPECIAL,
                                 FILE_OPENFILE,
                                 WM_FILESEL_FILEPATH | WM_FILESEL_RELPATH,
                                 FILE_IMGDISPLAY,
                                 FILE_SORT_ALPHA);
}

/** \} */

/* -------------------------------------------------------------------- */
/** \name Delete Operator
 * \{ */

static int font_unlink_exec(bContext *C, wmOperator *op)
{
  VFont *builtin_font;

  PointerRNA idptr;
  PropertyPointerRNA pprop;

  UI_context_active_but_prop_get_templateID(C, &pprop.ptr, &pprop.prop);

  if (pprop.prop == NULL) {
    BKE_report(op->reports, RPT_ERROR, "Incorrect context for running font unlink");
    return OPERATOR_CANCELLED;
  }

  builtin_font = BKE_vfont_builtin_get();

  RNA_id_pointer_create(&builtin_font->id, &idptr);
  RNA_property_pointer_set(&pprop.ptr, pprop.prop, idptr, NULL);
  RNA_property_update(C, &pprop.ptr, pprop.prop);

  return OPERATOR_FINISHED;
}

void FONT_OT_unlink(wmOperatorType *ot)
{
  /* identifiers */
/*bfa - we call remove remove*/
  ot->name = "Remove";
  ot->idname = "FONT_OT_unlink";
  ot->description = "Remove active font";

  /* api callbacks */
  ot->exec = font_unlink_exec;
}

bool ED_curve_editfont_select_pick(
    bContext *C,
    const int mval[2],
    /* NOTE: `params->deselect_all` is ignored as only one text-box is active at once. */
    const struct SelectPick_Params *params)
{
  Depsgraph *depsgraph = CTX_data_ensure_evaluated_depsgraph(C);
  Object *obedit = CTX_data_edit_object(C);
  Curve *cu = obedit->data;
  ViewContext vc;
  /* bias against the active, in pixels, allows cycling */
  const float active_bias_px = 4.0f;
  const float mval_fl[2] = {UNPACK2(mval)};
  const int i_actbox = max_ii(0, cu->actbox - 1);
  int i_iter, actbox_select = -1;
  const float dist = ED_view3d_select_dist_px();
  float dist_sq_best = dist * dist;

  ED_view3d_viewcontext_init(C, &vc, depsgraph);

  ED_view3d_init_mats_rv3d(vc.obedit, vc.rv3d);

  /* currently only select active */
  (void)params;

  for (i_iter = 0; i_iter < cu->totbox; i_iter++) {
    int i = (i_iter + i_actbox) % cu->totbox;
    float dist_sq_min;
    int j, j_prev;

    float obedit_co[4][3];
    float screen_co[4][2];
    rctf rect;
    int project_ok = 0;

    BKE_curve_rect_from_textbox(cu, &cu->tb[i], &rect);

    copy_v3_fl3(obedit_co[0], rect.xmin, rect.ymin, 0.0f);
    copy_v3_fl3(obedit_co[1], rect.xmin, rect.ymax, 0.0f);
    copy_v3_fl3(obedit_co[2], rect.xmax, rect.ymax, 0.0f);
    copy_v3_fl3(obedit_co[3], rect.xmax, rect.ymin, 0.0f);

    for (j = 0; j < 4; j++) {
      if (ED_view3d_project_float_object(
              vc.region, obedit_co[j], screen_co[j], V3D_PROJ_TEST_CLIP_BB) == V3D_PROJ_RET_OK)
      {
        project_ok |= (1 << j);
      }
    }

    dist_sq_min = dist_sq_best;
    for (j = 0, j_prev = 3; j < 4; j_prev = j++) {
      if ((project_ok & (1 << j)) && (project_ok & (1 << j_prev))) {
        const float dist_test_sq = dist_squared_to_line_segment_v2(
            mval_fl, screen_co[j_prev], screen_co[j]);
        if (dist_sq_min > dist_test_sq) {
          dist_sq_min = dist_test_sq;
        }
      }
    }

    /* Bias in pixels to cycle selection. */
    if (i_iter == 0) {
      dist_sq_min += active_bias_px;
    }

    if (dist_sq_min < dist_sq_best) {
      dist_sq_best = dist_sq_min;
      actbox_select = i + 1;
    }
  }

  if (actbox_select != -1) {
    if (cu->actbox != actbox_select) {
      cu->actbox = actbox_select;
      WM_event_add_notifier(C, NC_GEOM | ND_DATA, obedit->data);
      /* TODO: support #ID_RECALC_SELECT. */
      DEG_id_tag_update(obedit->data, ID_RECALC_COPY_ON_WRITE);
    }
    return true;
  }
  return false;
}

/** \} */<|MERGE_RESOLUTION|>--- conflicted
+++ resolved
@@ -1137,13 +1137,8 @@
 static const EnumPropertyItem move_type_items[] = {
     {LINE_BEGIN, "LINE_BEGIN", ICON_CARET_NEXT_CHAR, "Line Begin", ""},
     {LINE_END, "LINE_END", ICON_CARET_NEXT_CHAR, "Line End", ""},
-<<<<<<< HEAD
     {TEXT_BEGIN, "TEXT_BEGIN", ICON_CARET_NEXT_CHAR, "Text Begin", ""},
     {TEXT_END, "TEXT_END", ICON_CARET_NEXT_CHAR, "Text End", ""},
-=======
-    {TEXT_BEGIN, "TEXT_BEGIN", 0, "Text Begin", "" },
-    {TEXT_END, "TEXT_END", 0, "Text End", "" },
->>>>>>> 80189828
     {PREV_CHAR, "PREVIOUS_CHARACTER", ICON_CARET_NEXT_CHAR, "Previous Character", ""},
     {NEXT_CHAR, "NEXT_CHARACTER", ICON_CARET_NEXT_CHAR, "Next Character", ""},
     {PREV_WORD, "PREVIOUS_WORD", ICON_CARET_NEXT_CHAR, "Previous Word", ""},
