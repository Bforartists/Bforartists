--- conflicted
+++ resolved
@@ -397,7 +397,7 @@
 {
 	/* identifiers */
 	ot->name = "Paste File";
-	ot->description = "Paste File\nPaste contents from file";
+	ot->description = "Paste contents from file";
 	ot->idname = "FONT_OT_text_paste_from_file";
 	
 	/* api callbacks */
@@ -409,72 +409,9 @@
 	ot->flag = OPTYPE_REGISTER | OPTYPE_UNDO;
 
 	/* properties */
-<<<<<<< HEAD
-	WM_operator_properties_filesel(ot, FILE_TYPE_FOLDER | FILE_TYPE_TEXT, FILE_SPECIAL, FILE_OPENFILE,
-	                               WM_FILESEL_FILEPATH, FILE_DEFAULTDISPLAY, FILE_SORT_ALPHA);
-}
-
-
-/* -------------------------------------------------------------------- */
-/* Paste From Clipboard */
-
-static int paste_from_clipboard(bContext *C, ReportList *reports)
-{
-	Object *obedit = CTX_data_edit_object(C);
-	char *strp;
-	int filelen;
-	int retval;
-
-	strp = WM_clipboard_text_get(false, &filelen);
-	if (strp == NULL) {
-		BKE_report(reports, RPT_ERROR, "Clipboard empty");
-		return OPERATOR_CANCELLED;
-	}
-
-	if ((filelen <= MAXTEXT) && font_paste_utf8(C, strp, filelen)) {
-		text_update_edited(C, obedit, FO_EDIT);
-		retval = OPERATOR_FINISHED;
-	}
-	else {
-		BKE_report(reports, RPT_ERROR, "Clipboard too long");
-		retval = OPERATOR_CANCELLED;
-	}
-	MEM_freeN(strp);
-
-	return retval;
-}
-
-static int paste_from_clipboard_exec(bContext *C, wmOperator *op)
-{
-	int retval;
-
-	retval = paste_from_clipboard(C, op->reports);
-
-	return retval;
-}
-
-void FONT_OT_text_paste_from_clipboard(wmOperatorType *ot)
-{
-	/* identifiers */
-	ot->name = "Paste Clipboard";
-	ot->description = "Paste Clipboard\nPaste contents from system clipboard";
-	ot->idname = "FONT_OT_text_paste_from_clipboard";
-
-	/* api callbacks */
-	ot->exec = paste_from_clipboard_exec;
-	ot->poll = ED_operator_editfont;
-
-	/* flags */
-	ot->flag = OPTYPE_REGISTER | OPTYPE_UNDO;
-
-	/* properties */
-	WM_operator_properties_filesel(ot, FILE_TYPE_FOLDER | FILE_TYPE_TEXT, FILE_SPECIAL, FILE_OPENFILE,
-	                               WM_FILESEL_FILEPATH, FILE_DEFAULTDISPLAY, FILE_SORT_ALPHA);
-=======
 	WM_operator_properties_filesel(
 	        ot, FILE_TYPE_FOLDER | FILE_TYPE_TEXT, FILE_SPECIAL, FILE_OPENFILE,
 	        WM_FILESEL_FILEPATH, FILE_DEFAULTDISPLAY, FILE_SORT_ALPHA);
->>>>>>> b76dbf5e
 }
 
 /******************* text to object operator ********************/
@@ -663,7 +600,7 @@
 {
 	/* identifiers */
 	ot->name = "Set Style";
-	ot->description = "Set Style\nSet font style";
+	ot->description = "Set font style";
 	ot->idname = "FONT_OT_style_set";
 	
 	/* api callbacks */
@@ -701,7 +638,7 @@
 {
 	/* identifiers */
 	ot->name = "Toggle Style";
-	ot->description = "Toggle Style\nToggle font style";
+	ot->description = "Toggle font style";
 	ot->idname = "FONT_OT_style_toggle";
 	
 	/* api callbacks */
@@ -744,7 +681,7 @@
 {
 	/* identifiers */
 	ot->name = "Select All";
-	ot->description = "Select All\nSelect all text";
+	ot->description = "Select all text";
 	ot->idname = "FONT_OT_select_all";
 
 	/* api callbacks */
@@ -796,7 +733,7 @@
 {
 	/* identifiers */
 	ot->name = "Copy Text";
-	ot->description = "Copy Text\nCopy selected text to clipboard";
+	ot->description = "Copy selected text to clipboard";
 	ot->idname = "FONT_OT_text_copy";
 	
 	/* api callbacks */
@@ -826,7 +763,7 @@
 {
 	/* identifiers */
 	ot->name = "Cut Text";
-	ot->description = "Cut Text\nCut selected text to clipboard";
+	ot->description = "Cut selected text to clipboard";
 	ot->idname = "FONT_OT_text_cut";
 	
 	/* api callbacks */
@@ -927,7 +864,7 @@
 {
 	/* identifiers */
 	ot->name = "Paste Text";
-	ot->description = "Paste Text\nPaste text from clipboard";
+	ot->description = "Paste text from clipboard";
 	ot->idname = "FONT_OT_text_paste";
 	
 	/* api callbacks */
@@ -1072,7 +1009,7 @@
 {
 	/* identifiers */
 	ot->name = "Move Cursor";
-	ot->description = "Move Cursor\nMove cursor to position type";
+	ot->description = "Move cursor to position type";
 	ot->idname = "FONT_OT_move";
 	
 	/* api callbacks */
@@ -1099,7 +1036,7 @@
 {
 	/* identifiers */
 	ot->name = "Move Select";
-	ot->description = "Move Select\nMove the cursor while selecting";
+	ot->description = "Move the cursor while selecting";
 	ot->idname = "FONT_OT_move_select";
 	
 	/* api callbacks */
@@ -1140,7 +1077,7 @@
 {
 	/* identifiers */
 	ot->name = "Change Spacing";
-	ot->description = "Change Spacing\nChange font spacing";
+	ot->description = "Change font spacing";
 	ot->idname = "FONT_OT_change_spacing";
 	
 	/* api callbacks */
@@ -1184,7 +1121,7 @@
 {
 	/* identifiers */
 	ot->name = "Change Character";
-	ot->description = "Change Character\nChange font character code";
+	ot->description = "Change font character code";
 	ot->idname = "FONT_OT_change_character";
 	
 	/* api callbacks */
@@ -1219,7 +1156,7 @@
 {
 	/* identifiers */
 	ot->name = "Line Break";
-	ot->description = "Line Break\nInsert line break at cursor position";
+	ot->description = "Insert line break at cursor position";
 	ot->idname = "FONT_OT_line_break";
 	
 	/* api callbacks */
@@ -1305,7 +1242,7 @@
 {
 	/* identifiers */
 	ot->name = "Delete";
-	ot->description = "Delete\nDelete text by cursor position";
+	ot->description = "Delete text by cursor position";
 	ot->idname = "FONT_OT_delete";
 	
 	/* api callbacks */
@@ -1444,7 +1381,7 @@
 {
 	/* identifiers */
 	ot->name = "Insert Text";
-	ot->description = "Insert Text\nInsert text at cursor position";
+	ot->description = "Insert text at cursor position";
 	ot->idname = "FONT_OT_text_insert";
 	
 	/* api callbacks */
@@ -1483,7 +1420,7 @@
 {
 	/* identifiers */
 	ot->name = "Add Textbox";
-	ot->description = "Add Textbox\nAdd a new text box";
+	ot->description = "Add a new text box";
 	ot->idname = "FONT_OT_textbox_add";
 	
 	/* api callbacks */
@@ -1526,7 +1463,7 @@
 {
 	/* identifiers */
 	ot->name = "Remove Textbox";
-	ot->description = "Remove Textbox\nRemove the textbox";
+	ot->description = "Remove the textbox";
 	ot->idname = "FONT_OT_textbox_remove";
 	
 	/* api callbacks */
@@ -1664,7 +1601,7 @@
 {
 	/* identifiers */
 	ot->name = "Set Case";
-	ot->description = "Set Case\nSet font case";
+	ot->description = "Set font case";
 	ot->idname = "FONT_OT_case_set";
 	
 	/* api callbacks */
@@ -1707,7 +1644,7 @@
 {
 	/* identifiers */
 	ot->name = "Toggle Case";
-	ot->description = "Toggle Case\nToggle font case";
+	ot->description = "Toggle font case";
 	ot->idname = "FONT_OT_case_toggle";
 	
 	/* api callbacks */
@@ -1805,7 +1742,7 @@
 	/* identifiers */
 	ot->name = "Open Font";
 	ot->idname = "FONT_OT_open";
-	ot->description = "Open Font\nLoad a new font from a file";
+	ot->description = "Load a new font from a file";
 	
 	/* api callbacks */
 	ot->exec = font_open_exec;
@@ -1851,11 +1788,7 @@
 	/* identifiers */
 	ot->name = "Unlink";
 	ot->idname = "FONT_OT_unlink";
-<<<<<<< HEAD
-	ot->description = "Unlink\nUnlink active font data block";
-=======
 	ot->description = "Unlink active font data-block";
->>>>>>> b76dbf5e
 	
 	/* api callbacks */
 	ot->exec = font_unlink_exec;
