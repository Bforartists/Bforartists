--- conflicted
+++ resolved
@@ -562,28 +562,9 @@
 
 void FONT_OT_text_paste_from_file(wmOperatorType *ot)
 {
-<<<<<<< HEAD
-	/* identifiers */
-	ot->name = "Paste File";
-	ot->description = "Paste File\nPaste contents from file";
-	ot->idname = "FONT_OT_text_paste_from_file";
-
-	/* api callbacks */
-	ot->exec = paste_from_file_exec;
-	ot->invoke = paste_from_file_invoke;
-	ot->poll = ED_operator_editfont;
-
-	/* flags */
-	ot->flag = OPTYPE_REGISTER | OPTYPE_UNDO;
-
-	/* properties */
-	WM_operator_properties_filesel(
-	        ot, FILE_TYPE_FOLDER | FILE_TYPE_TEXT, FILE_SPECIAL, FILE_OPENFILE,
-	        WM_FILESEL_FILEPATH, FILE_DEFAULTDISPLAY, FILE_SORT_ALPHA);
-=======
   /* identifiers */
   ot->name = "Paste File";
-  ot->description = "Paste contents from file";
+  ot->description = "Paste File\nPaste contents from file";
   ot->idname = "FONT_OT_text_paste_from_file";
 
   /* api callbacks */
@@ -602,7 +583,6 @@
                                  WM_FILESEL_FILEPATH,
                                  FILE_DEFAULTDISPLAY,
                                  FILE_SORT_ALPHA);
->>>>>>> 93c19a5a
 }
 
 /******************* text to object operator ********************/
@@ -808,26 +788,9 @@
 
 void FONT_OT_style_set(wmOperatorType *ot)
 {
-<<<<<<< HEAD
-	/* identifiers */
-	ot->name = "Set Style";
-	ot->description = "Set Style\nSet font style";
-	ot->idname = "FONT_OT_style_set";
-
-	/* api callbacks */
-	ot->exec = set_style_exec;
-	ot->poll = ED_operator_editfont;
-
-	/* flags */
-	ot->flag = OPTYPE_REGISTER | OPTYPE_UNDO;
-
-	/* properties */
-	RNA_def_enum(ot->srna, "style", style_items, CU_CHINFO_BOLD, "Style", "Style to set selection to");
-	RNA_def_boolean(ot->srna, "clear", 0, "Clear", "Clear style rather than setting it");
-=======
   /* identifiers */
   ot->name = "Set Style";
-  ot->description = "Set font style";
+  ot->description = "Set Style\nSet font style";
   ot->idname = "FONT_OT_style_set";
 
   /* api callbacks */
@@ -841,7 +804,6 @@
   RNA_def_enum(
       ot->srna, "style", style_items, CU_CHINFO_BOLD, "Style", "Style to set selection to");
   RNA_def_boolean(ot->srna, "clear", 0, "Clear", "Clear style rather than setting it");
->>>>>>> 93c19a5a
 }
 
 /******************* toggle style operator ********************/
@@ -866,17 +828,10 @@
 
 void FONT_OT_style_toggle(wmOperatorType *ot)
 {
-<<<<<<< HEAD
-	/* identifiers */
-	ot->name = "Toggle Style";
-	ot->description = "Toggle Style\nToggle font style";
-	ot->idname = "FONT_OT_style_toggle";
-=======
   /* identifiers */
   ot->name = "Toggle Style";
-  ot->description = "Toggle font style";
+  ot->description = "Toggle Style\nToggle font style";
   ot->idname = "FONT_OT_style_toggle";
->>>>>>> 93c19a5a
 
   /* api callbacks */
   ot->exec = toggle_style_exec;
@@ -915,17 +870,10 @@
 
 void FONT_OT_select_all(wmOperatorType *ot)
 {
-<<<<<<< HEAD
-	/* identifiers */
-	ot->name = "Select All";
-	ot->description = "Select All\nSelect all text";
-	ot->idname = "FONT_OT_select_all";
-=======
   /* identifiers */
   ot->name = "Select All";
-  ot->description = "Select all text";
+  ot->description = "Select All\nSelect all text";
   ot->idname = "FONT_OT_select_all";
->>>>>>> 93c19a5a
 
   /* api callbacks */
   ot->exec = font_select_all_exec;
@@ -974,25 +922,14 @@
 
 void FONT_OT_text_copy(wmOperatorType *ot)
 {
-<<<<<<< HEAD
-	/* identifiers */
-	ot->name = "Copy Text";
-	ot->description = "Copy Text\nCopy selected text to clipboard";
-	ot->idname = "FONT_OT_text_copy";
-
-	/* api callbacks */
-	ot->exec = copy_text_exec;
-	ot->poll = ED_operator_editfont;
-=======
   /* identifiers */
   ot->name = "Copy Text";
-  ot->description = "Copy selected text to clipboard";
+  ot->description = "Copy Text\nCopy selected text to clipboard";
   ot->idname = "FONT_OT_text_copy";
 
   /* api callbacks */
   ot->exec = copy_text_exec;
   ot->poll = ED_operator_editfont;
->>>>>>> 93c19a5a
 }
 
 /******************* cut text operator ********************/
@@ -1016,17 +953,10 @@
 
 void FONT_OT_text_cut(wmOperatorType *ot)
 {
-<<<<<<< HEAD
-	/* identifiers */
-	ot->name = "Cut Text";
-	ot->description = "Cut Text\nCut selected text to clipboard";
-	ot->idname = "FONT_OT_text_cut";
-=======
   /* identifiers */
   ot->name = "Cut Text";
-  ot->description = "Cut selected text to clipboard";
+  ot->description = "Cut Text\nCut selected text to clipboard";
   ot->idname = "FONT_OT_text_cut";
->>>>>>> 93c19a5a
 
   /* api callbacks */
   ot->exec = cut_text_exec;
@@ -1123,17 +1053,10 @@
 
 void FONT_OT_text_paste(wmOperatorType *ot)
 {
-<<<<<<< HEAD
-	/* identifiers */
-	ot->name = "Paste Text";
-	ot->description = "Paste Text\nPaste text from clipboard";
-	ot->idname = "FONT_OT_text_paste";
-=======
   /* identifiers */
   ot->name = "Paste Text";
-  ot->description = "Paste text from clipboard";
+  ot->description = "Paste Text\nPaste text from clipboard";
   ot->idname = "FONT_OT_text_paste";
->>>>>>> 93c19a5a
 
   /* api callbacks */
   ot->exec = paste_text_exec;
@@ -1293,17 +1216,10 @@
 
 void FONT_OT_move(wmOperatorType *ot)
 {
-<<<<<<< HEAD
-	/* identifiers */
-	ot->name = "Move Cursor";
-	ot->description = "Move Cursor\nMove cursor to position type";
-	ot->idname = "FONT_OT_move";
-=======
   /* identifiers */
   ot->name = "Move Cursor";
-  ot->description = "Move cursor to position type";
+  ot->description = "Move Cursor\nMove cursor to position type";
   ot->idname = "FONT_OT_move";
->>>>>>> 93c19a5a
 
   /* api callbacks */
   ot->exec = move_exec;
@@ -1327,25 +1243,9 @@
 
 void FONT_OT_move_select(wmOperatorType *ot)
 {
-<<<<<<< HEAD
-	/* identifiers */
-	ot->name = "Move Select";
-	ot->description = "Move Select\nMove the cursor while selecting";
-	ot->idname = "FONT_OT_move_select";
-
-	/* api callbacks */
-	ot->exec = move_select_exec;
-	ot->poll = ED_operator_editfont;
-
-	/* flags */
-	ot->flag = OPTYPE_REGISTER | OPTYPE_UNDO;
-
-	/* properties */
-	RNA_def_enum(ot->srna, "type", move_type_items, LINE_BEGIN, "Type", "Where to move cursor to, to make a selection");
-=======
   /* identifiers */
   ot->name = "Move Select";
-  ot->description = "Move the cursor while selecting";
+  ot->description = "Move Select\nMove the cursor while selecting";
   ot->idname = "FONT_OT_move_select";
 
   /* api callbacks */
@@ -1362,7 +1262,6 @@
                LINE_BEGIN,
                "Type",
                "Where to move cursor to, to make a selection");
->>>>>>> 93c19a5a
 }
 
 /************************* change spacing **********************/
@@ -1391,25 +1290,9 @@
 
 void FONT_OT_change_spacing(wmOperatorType *ot)
 {
-<<<<<<< HEAD
-	/* identifiers */
-	ot->name = "Change Spacing";
-	ot->description = "Change Spacing\nChange font spacing";
-	ot->idname = "FONT_OT_change_spacing";
-
-	/* api callbacks */
-	ot->exec = change_spacing_exec;
-	ot->poll = ED_operator_editfont;
-
-	/* flags */
-	ot->flag = OPTYPE_REGISTER | OPTYPE_UNDO;
-
-	/* properties */
-	RNA_def_int(ot->srna, "delta", 1, -20, 20, "Delta", "Amount to decrease or increase character spacing with", -20, 20);
-=======
   /* identifiers */
   ot->name = "Change Spacing";
-  ot->description = "Change font spacing";
+  ot->description = "Change Spacing\nChange font spacing";
   ot->idname = "FONT_OT_change_spacing";
 
   /* api callbacks */
@@ -1429,7 +1312,6 @@
               "Amount to decrease or increase character spacing with",
               -20,
               20);
->>>>>>> 93c19a5a
 }
 
 /************************* change character **********************/
@@ -1462,25 +1344,9 @@
 
 void FONT_OT_change_character(wmOperatorType *ot)
 {
-<<<<<<< HEAD
-	/* identifiers */
-	ot->name = "Change Character";
-	ot->description = "Change Character\nChange font character code";
-	ot->idname = "FONT_OT_change_character";
-
-	/* api callbacks */
-	ot->exec = change_character_exec;
-	ot->poll = ED_operator_editfont;
-
-	/* flags */
-	ot->flag = OPTYPE_REGISTER | OPTYPE_UNDO;
-
-	/* properties */
-	RNA_def_int(ot->srna, "delta", 1, -255, 255, "Delta", "Number to increase or decrease character code with", -255, 255);
-=======
   /* identifiers */
   ot->name = "Change Character";
-  ot->description = "Change font character code";
+  ot->description = "Change Character\nChange font character code";
   ot->idname = "FONT_OT_change_character";
 
   /* api callbacks */
@@ -1500,7 +1366,6 @@
               "Number to increase or decrease character code with",
               -255,
               255);
->>>>>>> 93c19a5a
 }
 
 /******************* line break operator ********************/
@@ -1522,17 +1387,10 @@
 
 void FONT_OT_line_break(wmOperatorType *ot)
 {
-<<<<<<< HEAD
-	/* identifiers */
-	ot->name = "Line Break";
-	ot->description = "Line Break\nInsert line break at cursor position";
-	ot->idname = "FONT_OT_line_break";
-=======
   /* identifiers */
   ot->name = "Line Break";
-  ot->description = "Insert line break at cursor position";
+  ot->description = "Line Break\nInsert line break at cursor position";
   ot->idname = "FONT_OT_line_break";
->>>>>>> 93c19a5a
 
   /* api callbacks */
   ot->exec = line_break_exec;
@@ -1670,25 +1528,9 @@
 
 void FONT_OT_delete(wmOperatorType *ot)
 {
-<<<<<<< HEAD
-	/* identifiers */
-	ot->name = "Delete";
-	ot->description = "Delete\nDelete text by cursor position";
-	ot->idname = "FONT_OT_delete";
-
-	/* api callbacks */
-	ot->exec = delete_exec;
-	ot->poll = ED_operator_editfont;
-
-	/* flags */
-	ot->flag = OPTYPE_REGISTER | OPTYPE_UNDO;
-
-	/* properties */
-	RNA_def_enum(ot->srna, "type", delete_type_items, DEL_PREV_CHAR, "Type", "Which part of the text to delete");
-=======
   /* identifiers */
   ot->name = "Delete";
-  ot->description = "Delete text by cursor position";
+  ot->description = "Delete\nDelete text by cursor position";
   ot->idname = "FONT_OT_delete";
 
   /* api callbacks */
@@ -1705,7 +1547,6 @@
                DEL_PREV_CHAR,
                "Type",
                "Which part of the text to delete");
->>>>>>> 93c19a5a
 }
 
 /*********************** insert text operator *************************/
@@ -1836,27 +1677,9 @@
 
 void FONT_OT_text_insert(wmOperatorType *ot)
 {
-<<<<<<< HEAD
-	/* identifiers */
-	ot->name = "Insert Text";
-	ot->description = "Insert Text\nInsert text at cursor position";
-	ot->idname = "FONT_OT_text_insert";
-
-	/* api callbacks */
-	ot->exec = insert_text_exec;
-	ot->invoke = insert_text_invoke;
-	ot->poll = ED_operator_editfont;
-
-	/* flags */
-	ot->flag = OPTYPE_UNDO;
-
-	/* properties */
-	RNA_def_string(ot->srna, "text", NULL, 0, "Text", "Text to insert at the cursor position");
-	RNA_def_boolean(ot->srna, "accent", 0, "Accent mode", "Next typed character will strike through previous, for special character input");
-=======
   /* identifiers */
   ot->name = "Insert Text";
-  ot->description = "Insert text at cursor position";
+  ot->description = "Insert Text\nInsert text at cursor position";
   ot->idname = "FONT_OT_text_insert";
 
   /* api callbacks */
@@ -1875,7 +1698,6 @@
       0,
       "Accent mode",
       "Next typed character will strike through previous, for special character input");
->>>>>>> 93c19a5a
 }
 
 /*********************** textbox add operator *************************/
@@ -1901,24 +1723,10 @@
 
 void FONT_OT_textbox_add(wmOperatorType *ot)
 {
-<<<<<<< HEAD
-	/* identifiers */
-	ot->name = "Add Textbox";
-	ot->description = "Add Textbox\nAdd a new text box";
-	ot->idname = "FONT_OT_textbox_add";
-
-	/* api callbacks */
-	ot->exec = textbox_add_exec;
-	ot->poll = ED_operator_object_active_editable_font;
-
-	/* flags */
-	ot->flag = OPTYPE_REGISTER | OPTYPE_UNDO;
-=======
   /* identifiers */
   ot->name = "Add Textbox";
-  ot->description = "Add a new text box";
+  ot->description = "Add Textbox\nAdd a new text box";
   ot->idname = "FONT_OT_textbox_add";
->>>>>>> 93c19a5a
 
   /* api callbacks */
   ot->exec = textbox_add_exec;
@@ -1955,17 +1763,10 @@
 
 void FONT_OT_textbox_remove(wmOperatorType *ot)
 {
-<<<<<<< HEAD
-	/* identifiers */
-	ot->name = "Remove Textbox";
-	ot->description = "Remove Textbox\nRemove the textbox";
-	ot->idname = "FONT_OT_textbox_remove";
-=======
   /* identifiers */
   ot->name = "Remove Textbox";
-  ot->description = "Remove the textbox";
+  ot->description = "Remove Textbox\nRemove the textbox";
   ot->idname = "FONT_OT_textbox_remove";
->>>>>>> 93c19a5a
 
   /* api callbacks */
   ot->exec = textbox_remove_exec;
@@ -2103,17 +1904,10 @@
 
 void FONT_OT_case_set(wmOperatorType *ot)
 {
-<<<<<<< HEAD
-	/* identifiers */
-	ot->name = "Set Case";
-	ot->description = "Set Case\nSet font case";
-	ot->idname = "FONT_OT_case_set";
-=======
   /* identifiers */
   ot->name = "Set Case";
-  ot->description = "Set font case";
+  ot->description = "Set Case\nSet font case";
   ot->idname = "FONT_OT_case_set";
->>>>>>> 93c19a5a
 
   /* api callbacks */
   ot->exec = set_case_exec;
@@ -2153,17 +1947,10 @@
 
 void FONT_OT_case_toggle(wmOperatorType *ot)
 {
-<<<<<<< HEAD
-	/* identifiers */
-	ot->name = "Toggle Case";
-	ot->description = "Toggle Case\nToggle font case";
-	ot->idname = "FONT_OT_case_toggle";
-=======
   /* identifiers */
   ot->name = "Toggle Case";
-  ot->description = "Toggle font case";
+  ot->description = "Toggle Case\nToggle font case";
   ot->idname = "FONT_OT_case_toggle";
->>>>>>> 93c19a5a
 
   /* api callbacks */
   ot->exec = toggle_case_exec;
@@ -2216,7 +2003,7 @@
 
   if (pprop->prop) {
     /* when creating new ID blocks, use is already 1, but RNA
-     * pointer use also increases user, so this compensates it */
+		 * pointer use also increases user, so this compensates it */
     id_us_min(&font->id);
 
     RNA_id_pointer_create(&font->id, &idptr);
@@ -2261,29 +2048,10 @@
 
 void FONT_OT_open(wmOperatorType *ot)
 {
-<<<<<<< HEAD
-	/* identifiers */
-	ot->name = "Open Font";
-	ot->idname = "FONT_OT_open";
-	ot->description = "Open Font\nLoad a new font from a file";
-
-	/* api callbacks */
-	ot->exec = font_open_exec;
-	ot->invoke = open_invoke;
-	ot->cancel = font_open_cancel;
-
-	/* flags */
-	ot->flag = OPTYPE_REGISTER | OPTYPE_UNDO;
-
-	/* properties */
-	WM_operator_properties_filesel(
-	        ot, FILE_TYPE_FOLDER | FILE_TYPE_FTFONT, FILE_SPECIAL, FILE_OPENFILE,
-	        WM_FILESEL_FILEPATH | WM_FILESEL_RELPATH, FILE_DEFAULTDISPLAY, FILE_SORT_ALPHA);
-=======
   /* identifiers */
   ot->name = "Open Font";
   ot->idname = "FONT_OT_open";
-  ot->description = "Load a new font from a file";
+  ot->description = "Open Font\nLoad a new font from a file";
 
   /* api callbacks */
   ot->exec = font_open_exec;
@@ -2301,7 +2069,6 @@
                                  WM_FILESEL_FILEPATH | WM_FILESEL_RELPATH,
                                  FILE_DEFAULTDISPLAY,
                                  FILE_SORT_ALPHA);
->>>>>>> 93c19a5a
 }
 
 /******************* delete operator *********************/
@@ -2331,17 +2098,10 @@
 
 void FONT_OT_unlink(wmOperatorType *ot)
 {
-<<<<<<< HEAD
-	/* identifiers */
-	ot->name = "Unlink";
-	ot->idname = "FONT_OT_unlink";
-	ot->description = "Unlink\nUnlink active font data block";
-=======
   /* identifiers */
   ot->name = "Unlink";
   ot->idname = "FONT_OT_unlink";
-  ot->description = "Unlink active font data-block";
->>>>>>> 93c19a5a
+  ot->description = "Unlink\nUnlink active font data block";
 
   /* api callbacks */
   ot->exec = font_unlink_exec;
