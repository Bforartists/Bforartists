--- conflicted
+++ resolved
@@ -433,15 +433,9 @@
 	char *s;
 	int a;
 	float rot[3] = {0.f, 0.f, 0.f};
-<<<<<<< HEAD
-	
+
 	obedit = BKE_object_add(bmain, scene, view_layer, OB_FONT, NULL);
 	base = view_layer->basact;
-=======
-
-	obedit = BKE_object_add(bmain, scene, OB_FONT, NULL);
-	base = scene->basact;
->>>>>>> 44505b38
 
 	/* seems to assume view align ? TODO - look into this, could be an operator option */
 	ED_object_base_init_transform(C, base, NULL, rot);
