/* SPDX-FileCopyrightText: 2001-2002 NaN Holding BV. All rights reserved.
 *
 * SPDX-License-Identifier: GPL-2.0-or-later */

/** \file
 * \ingroup edcurve
 */

#include <algorithm>
#include <cerrno>
#include <cstdlib>
#include <cstring>
#include <cwchar>
#include <fcntl.h>

#include "MEM_guardedalloc.h"

#include "BLI_fileops.h"
#include "BLI_listbase.h"
#include "BLI_math_geom.h"
#include "BLI_math_matrix.h"
#include "BLI_math_vector.h"
#include "BLI_path_utils.hh"
#include "BLI_string.h"
#include "BLI_string_cursor_utf8.h"
#include "BLI_utildefines.h"

#include "DNA_curve_types.h"
#include "DNA_object_types.h"
#include "DNA_scene_types.h"
#include "DNA_text_types.h"
#include "DNA_vfont_types.h"

#include "BKE_context.hh"
#include "BKE_curve.hh"
#include "BKE_global.hh"
#include "BKE_layer.hh"
#include "BKE_lib_id.hh"
#include "BKE_library.hh"
#include "BKE_main.hh"
#include "BKE_object.hh"
#include "BKE_report.hh"
#include "BKE_vfont.hh"

#include "BLI_string_utf8.h"

#include "BLT_translation.hh"

#include "DEG_depsgraph.hh"
#include "DEG_depsgraph_query.hh"

#include "RNA_access.hh"
#include "RNA_define.hh"

#include "WM_api.hh"
#include "WM_types.hh"

#include "ED_curve.hh"
#include "ED_object.hh"
#include "ED_outliner.hh"
#include "ED_screen.hh"
#include "ED_view3d.hh"

#include "UI_interface.hh"
<<<<<<< HEAD
#include "UI_resources.hh" /* BFA - needed for icons */
=======
#include "UI_interface_layout.hh"
>>>>>>> 51f4e964

#include "curve_intern.hh"

#define MAXTEXT 32766

static int kill_selection(Object *obedit, int ins);
static char *font_select_to_buffer(Object *obedit);

/* -------------------------------------------------------------------- */
/** \name Internal Utilities
 * \{ */

static char32_t findaccent(char32_t char1, const char code)
{
  char32_t new_char = 0;

  if (char1 == 'a') {
    if (code == '`') {
      new_char = 224;
    }
    else if (code == 39) {
      new_char = 225;
    }
    else if (code == '^') {
      new_char = 226;
    }
    else if (code == '~') {
      new_char = 227;
    }
    else if (code == '"') {
      new_char = 228;
    }
    else if (code == 'o') {
      new_char = 229;
    }
    else if (code == 'e') {
      new_char = 230;
    }
    else if (code == '-') {
      new_char = 170;
    }
  }
  else if (char1 == 'c') {
    if (code == ',') {
      new_char = 231;
    }
    else if (code == '|') {
      new_char = 162;
    }
    else if (code == 'o') {
      new_char = 169;
    }
  }
  else if (char1 == 'e') {
    if (code == '`') {
      new_char = 232;
    }
    else if (code == 39) {
      new_char = 233;
    }
    else if (code == '^') {
      new_char = 234;
    }
    else if (code == '"') {
      new_char = 235;
    }
  }
  else if (char1 == 'i') {
    if (code == '`') {
      new_char = 236;
    }
    else if (code == 39) {
      new_char = 237;
    }
    else if (code == '^') {
      new_char = 238;
    }
    else if (code == '"') {
      new_char = 239;
    }
  }
  else if (char1 == 'n') {
    if (code == '~') {
      new_char = 241;
    }
  }
  else if (char1 == 'o') {
    if (code == '`') {
      new_char = 242;
    }
    else if (code == 39) {
      new_char = 243;
    }
    else if (code == '^') {
      new_char = 244;
    }
    else if (code == '~') {
      new_char = 245;
    }
    else if (code == '"') {
      new_char = 246;
    }
    else if (code == '/') {
      new_char = 248;
    }
    else if (code == '-') {
      new_char = 186;
    }
    else if (code == 'e') {
      new_char = 339;
    }
    else if (code == 'c') {
      new_char = 169;
    }
    else if (code == 'r') {
      new_char = 174;
    }
  }
  else if (char1 == 'r') {
    if (code == 'o') {
      new_char = 174;
    }
  }
  else if (char1 == 's') {
    if (code == 's') {
      new_char = 167;
    }
  }
  else if (char1 == 't') {
    if (code == 'm') {
      new_char = 8482;
    }
  }
  else if (char1 == 'u') {
    if (code == '`') {
      new_char = 249;
    }
    else if (code == 39) {
      new_char = 250;
    }
    else if (code == '^') {
      new_char = 251;
    }
    else if (code == '"') {
      new_char = 252;
    }
  }
  else if (char1 == 'y') {
    if (code == 39) {
      new_char = 253;
    }
    else if (code == '"') {
      new_char = 255;
    }
  }
  else if (char1 == 'A') {
    if (code == '`') {
      new_char = 192;
    }
    else if (code == 39) {
      new_char = 193;
    }
    else if (code == '^') {
      new_char = 194;
    }
    else if (code == '~') {
      new_char = 195;
    }
    else if (code == '"') {
      new_char = 196;
    }
    else if (code == 'o') {
      new_char = 197;
    }
    else if (code == 'e') {
      new_char = 198;
    }
  }
  else if (char1 == 'C') {
    if (code == ',') {
      new_char = 199;
    }
  }
  else if (char1 == 'E') {
    if (code == '`') {
      new_char = 200;
    }
    else if (code == 39) {
      new_char = 201;
    }
    else if (code == '^') {
      new_char = 202;
    }
    else if (code == '"') {
      new_char = 203;
    }
  }
  else if (char1 == 'I') {
    if (code == '`') {
      new_char = 204;
    }
    else if (code == 39) {
      new_char = 205;
    }
    else if (code == '^') {
      new_char = 206;
    }
    else if (code == '"') {
      new_char = 207;
    }
  }
  else if (char1 == 'N') {
    if (code == '~') {
      new_char = 209;
    }
  }
  else if (char1 == 'O') {
    if (code == '`') {
      new_char = 210;
    }
    else if (code == 39) {
      new_char = 211;
    }
    else if (code == '^') {
      new_char = 212;
    }
    else if (code == '~') {
      new_char = 213;
    }
    else if (code == '"') {
      new_char = 214;
    }
    else if (code == '/') {
      new_char = 216;
    }
    else if (code == 'e') {
      new_char = 141;
    }
  }
  else if (char1 == 'U') {
    if (code == '`') {
      new_char = 217;
    }
    else if (code == 39) {
      new_char = 218;
    }
    else if (code == '^') {
      new_char = 219;
    }
    else if (code == '"') {
      new_char = 220;
    }
  }
  else if (char1 == 'Y') {
    if (code == 39) {
      new_char = 221;
    }
  }
  else if (char1 == '1') {
    if (code == '4') {
      new_char = 188;
    }
    if (code == '2') {
      new_char = 189;
    }
  }
  else if (char1 == '3') {
    if (code == '4') {
      new_char = 190;
    }
  }
  else if (char1 == ':') {
    if (code == '-') {
      new_char = 247;
    }
  }
  else if (char1 == '-') {
    if (code == ':') {
      new_char = 247;
    }
    if (code == '|') {
      new_char = 8224;
    }
    if (code == '+') {
      new_char = 177;
    }
  }
  else if (char1 == '|') {
    if (code == '-') {
      new_char = 8224;
    }
    if (code == '=') {
      new_char = 8225;
    }
  }
  else if (char1 == '=') {
    if (code == '|') {
      new_char = 8225;
    }
  }
  else if (char1 == '+') {
    if (code == '-') {
      new_char = 177;
    }
  }

  if (new_char) {
    return new_char;
  }
  return char1;
}

static int insert_into_textbuf(Object *obedit, uintptr_t c)
{
  Curve *cu = static_cast<Curve *>(obedit->data);
  EditFont *ef = cu->editfont;

  if (ef->len < MAXTEXT - 1) {
    int x;

    for (x = ef->len; x > ef->pos; x--) {
      ef->textbuf[x] = ef->textbuf[x - 1];
    }
    for (x = ef->len; x > ef->pos; x--) {
      ef->textbufinfo[x] = ef->textbufinfo[x - 1];
    }
    ef->textbuf[ef->pos] = c;
    ef->textbufinfo[ef->pos] = cu->curinfo;
    ef->textbufinfo[ef->pos].kern = 0.0f;
    ef->textbufinfo[ef->pos].mat_nr = obedit->actcol - 1;

    ef->pos++;
    ef->len++;
    ef->textbuf[ef->len] = '\0';

    return 1;
  }
  return 0;
}

static void text_update_edited(bContext *C, Object *obedit, const eEditFontMode mode)
{
  Curve *cu = static_cast<Curve *>(obedit->data);
  EditFont *ef = cu->editfont;

  BLI_assert(ef->len >= 0);

  /* Run update first since it can move the cursor. */
  if (mode == FO_EDIT) {
    /* Re-tessellate. */
    DEG_id_tag_update(static_cast<ID *>(obedit->data), 0);
  }
  else {
    /* Depsgraph runs above, but since we're not tagging for update, call directly. */
    /* We need evaluated data here. */
    Depsgraph *depsgraph = CTX_data_ensure_evaluated_depsgraph(C);
    BKE_vfont_to_curve(DEG_get_evaluated(depsgraph, obedit), mode);
  }

  cu->curinfo = ef->textbufinfo[ef->pos ? ef->pos - 1 : 0];

  blender::ed::object::material_active_index_set(obedit, cu->curinfo.mat_nr);

  DEG_id_tag_update(static_cast<ID *>(obedit->data), ID_RECALC_SELECT);
  WM_event_add_notifier(C, NC_GEOM | ND_DATA, obedit->data);
}

static int kill_selection(Object *obedit, int ins) /* ins == new character len */
{
  Curve *cu = static_cast<Curve *>(obedit->data);
  EditFont *ef = cu->editfont;
  int selend, selstart, direction;
  int getfrom;

  direction = BKE_vfont_select_get(obedit, &selstart, &selend);
  if (direction) {
    int size;
    if (ef->pos >= selstart) {
      ef->pos = selstart + ins;
    }
    if ((direction == -1) && ins) {
      selstart += ins;
      selend += ins;
    }
    getfrom = selend + 1;
    size = ef->len - selend; /* This is equivalent to: `(ef->len - getfrom) + 1(null)`. */
    memmove(ef->textbuf + selstart, ef->textbuf + getfrom, sizeof(*ef->textbuf) * size);
    memmove(ef->textbufinfo + selstart, ef->textbufinfo + getfrom, sizeof(CharInfo) * size);
    ef->len -= ((selend - selstart) + 1);
    ef->selstart = ef->selend = 0;
  }

  return direction;
}

static void font_select_update_primary_clipboard(Object *obedit)
{
  if (G.background) {
    return;
  }

  if ((WM_capabilities_flag() & WM_CAPABILITY_PRIMARY_CLIPBOARD) == 0) {
    return;
  }
  char *buf = font_select_to_buffer(obedit);
  if (buf == nullptr) {
    return;
  }
  WM_clipboard_text_set(buf, true);
  MEM_freeN(buf);
}

/** \} */

/* -------------------------------------------------------------------- */
/** \name Generic Paste Functions
 * \{ */

static bool font_paste_wchar(Object *obedit,
                             const char32_t *str,
                             const size_t str_len,
                             /* Optional. */
                             const CharInfo *str_info)
{
  Curve *cu = static_cast<Curve *>(obedit->data);
  EditFont *ef = cu->editfont;
  int selend, selstart;

  if (BKE_vfont_select_get(obedit, &selstart, &selend) == 0) {
    selstart = selend = 0;
  }

  /* Verify that the copy buffer => [copy buffer len] + ef->len < MAXTEXT */
  if ((ef->len + str_len) - (selend - selstart) <= MAXTEXT) {

    kill_selection(obedit, 0);

    if (str_len) {
      int size = (ef->len * sizeof(*ef->textbuf)) - (ef->pos * sizeof(*ef->textbuf)) +
                 sizeof(*ef->textbuf);
      memmove(ef->textbuf + ef->pos + str_len, ef->textbuf + ef->pos, size);
      memcpy(ef->textbuf + ef->pos, str, str_len * sizeof(*ef->textbuf));

      memmove(ef->textbufinfo + ef->pos + str_len,
              ef->textbufinfo + ef->pos,
              (ef->len - ef->pos + 1) * sizeof(CharInfo));
      if (str_info) {
        const short mat_nr_max = std::max(0, obedit->totcol - 1);
        const CharInfo *info_src = str_info;
        CharInfo *info_dst = ef->textbufinfo + ef->pos;

        for (int i = 0; i < str_len; i++, info_src++, info_dst++) {
          *info_dst = *info_src;
          CLAMP_MAX(info_dst->mat_nr, mat_nr_max);
        }
      }
      else {
        std::fill_n(ef->textbufinfo + ef->pos, str_len, CharInfo{});
      }

      ef->len += str_len;
      ef->pos += str_len;
    }

    return true;
  }

  return false;
}

static bool font_paste_utf8(bContext *C, const char *str, const size_t str_len)
{
  Object *obedit = CTX_data_edit_object(C);
  bool retval;

  int tmplen;

  char32_t *mem = MEM_malloc_arrayN<char32_t>(str_len + 1, __func__);

  tmplen = BLI_str_utf8_as_utf32(mem, str, str_len + 1);

  retval = font_paste_wchar(obedit, mem, tmplen, nullptr);

  MEM_freeN(mem);

  return retval;
}

/** \} */

/* -------------------------------------------------------------------- */
/** \name Generic Copy Functions
 * \{ */

static char *font_select_to_buffer(Object *obedit)
{
  int selstart, selend;
  if (!BKE_vfont_select_get(obedit, &selstart, &selend)) {
    return nullptr;
  }
  Curve *cu = static_cast<Curve *>(obedit->data);
  EditFont *ef = cu->editfont;
  const char32_t *text_buf = ef->textbuf + selstart;
  const size_t text_buf_len = selend - selstart;

  const size_t len_utf8 = BLI_str_utf32_as_utf8_len_ex(text_buf, text_buf_len + 1);
  char *buf = MEM_malloc_arrayN<char>(len_utf8 + 1, __func__);
  BLI_str_utf32_as_utf8(buf, text_buf, len_utf8);
  return buf;
}

/** \} */

/* -------------------------------------------------------------------- */
/** \name Paste From File Operator
 * \{ */

static wmOperatorStatus paste_from_file(bContext *C, ReportList *reports, const char *filepath)
{
  Object *obedit = CTX_data_edit_object(C);
  char *strp;
  size_t filelen;
  wmOperatorStatus retval;

  strp = static_cast<char *>(BLI_file_read_text_as_mem(filepath, 1, &filelen));
  if (strp == nullptr) {
    BKE_reportf(reports, RPT_ERROR, "Failed to open file '%s'", filepath);
    return OPERATOR_CANCELLED;
  }
  strp[filelen] = 0;

  if (font_paste_utf8(C, strp, filelen)) {
    text_update_edited(C, obedit, FO_EDIT);
    retval = OPERATOR_FINISHED;
  }
  else {
    BKE_reportf(reports, RPT_ERROR, "File too long %s", filepath);
    retval = OPERATOR_CANCELLED;
  }

  MEM_freeN(strp);

  return retval;
}

static wmOperatorStatus paste_from_file_exec(bContext *C, wmOperator *op)
{
  char *filepath;
  wmOperatorStatus retval;

  filepath = RNA_string_get_alloc(op->ptr, "filepath", nullptr, 0, nullptr);
  retval = paste_from_file(C, op->reports, filepath);
  MEM_freeN(filepath);

  return retval;
}

static wmOperatorStatus paste_from_file_invoke(bContext *C,
                                               wmOperator *op,
                                               const wmEvent * /*event*/)
{
  if (RNA_struct_property_is_set(op->ptr, "filepath")) {
    return paste_from_file_exec(C, op);
  }

  WM_event_add_fileselect(C, op);

  return OPERATOR_RUNNING_MODAL;
}

void FONT_OT_text_paste_from_file(wmOperatorType *ot)
{
  /* identifiers */
  ot->name = "Paste File";
  ot->description = "Paste contents from file";
  ot->idname = "FONT_OT_text_paste_from_file";

  /* API callbacks. */
  ot->exec = paste_from_file_exec;
  ot->invoke = paste_from_file_invoke;
  ot->poll = ED_operator_editfont;

  /* flags */
  ot->flag = OPTYPE_REGISTER | OPTYPE_UNDO;

  /* properties */
  WM_operator_properties_filesel(ot,
                                 FILE_TYPE_FOLDER | FILE_TYPE_TEXT,
                                 FILE_SPECIAL,
                                 FILE_OPENFILE,
                                 WM_FILESEL_FILEPATH,
                                 FILE_DEFAULTDISPLAY,
                                 FILE_SORT_DEFAULT);
}

/** \} */

/* -------------------------------------------------------------------- */
/** \name Insert Unicode Character
 * \{ */

static void text_insert_unicode_cancel(bContext *C, void *arg_block, void * /*arg2*/)
{
  uiBlock *block = static_cast<uiBlock *>(arg_block);
  UI_popup_block_close(C, CTX_wm_window(C), block);
}

static void text_insert_unicode_confirm(bContext *C, void *arg_block, void *arg_string)
{
  uiBlock *block = static_cast<uiBlock *>(arg_block);
  char *edit_string = static_cast<char *>(arg_string);

  if (edit_string[0] == 0) {
    /* Blank text is probably purposeful closure. */
    UI_popup_block_close(C, CTX_wm_window(C), block);
    return;
  }

  uint val = strtoul(edit_string, nullptr, 16);
  if (val > 31 && val < 0x10FFFF) {
    Object *obedit = CTX_data_edit_object(C);
    if (obedit) {
      const char32_t utf32[2] = {val, 0};
      font_paste_wchar(obedit, utf32, 1, nullptr);
      text_update_edited(C, obedit, FO_EDIT);
    }
    UI_popup_block_close(C, CTX_wm_window(C), block);
  }
  else {
    /* Invalid. Clear text and keep dialog open. */
    edit_string[0] = 0;
  }
}

static uiBlock *wm_block_insert_unicode_create(bContext *C, ARegion *region, void *arg_string)
{
  uiBlock *block = UI_block_begin(C, region, __func__, blender::ui::EmbossType::Emboss);
  char *edit_string = static_cast<char *>(arg_string);

  UI_block_theme_style_set(block, UI_BLOCK_THEME_STYLE_POPUP);
  UI_block_flag_enable(block, UI_BLOCK_KEEP_OPEN | UI_BLOCK_NO_WIN_CLIP | UI_BLOCK_NUMSELECT);
  const uiStyle *style = UI_style_get_dpi();
  uiLayout *layout = UI_block_layout(
      block, UI_LAYOUT_VERTICAL, UI_LAYOUT_PANEL, 0, 0, 200 * UI_SCALE_FAC, UI_UNIT_Y, 0, style);

  uiItemL_ex(layout, IFACE_("Insert Unicode Character"), ICON_NONE, true, false);
  layout->label(RPT_("Enter a Unicode codepoint hex value"), ICON_NONE);

  uiBut *text_but = uiDefBut(block,
                             UI_BTYPE_TEXT,
                             0,
                             "",
                             0,
                             0,
                             100,
                             UI_UNIT_Y,
                             edit_string,
                             0,
                             7,
                             TIP_("Unicode codepoint hex value"));
  UI_but_flag_enable(text_but, UI_BUT_ACTIVATE_ON_INIT);
  /* Hitting Enter in the text input is treated the same as clicking the Confirm button. */
  UI_but_func_set(text_but, text_insert_unicode_confirm, block, edit_string);

  layout->separator();

  /* Buttons. */

#ifdef _WIN32
  const bool windows_layout = true;
#else
  const bool windows_layout = false;
#endif

  uiBut *confirm = nullptr;
  uiBut *cancel = nullptr;
  uiLayout *split = &layout->split(0.0f, true);
  split->column(false);

  if (windows_layout) {
    confirm = uiDefIconTextBut(
        block, UI_BTYPE_BUT, 0, 0, "Insert", 0, 0, 0, UI_UNIT_Y, nullptr, 0, 0, std::nullopt);
    split->column(false);
  }

  cancel = uiDefIconTextBut(
      block, UI_BTYPE_BUT, 0, 0, "Cancel", 0, 0, 0, UI_UNIT_Y, nullptr, 0, 0, std::nullopt);

  if (!windows_layout) {
    split->column(false);
    confirm = uiDefIconTextBut(
        block, UI_BTYPE_BUT, 0, 0, "Insert", 0, 0, 0, UI_UNIT_Y, nullptr, 0, 0, std::nullopt);
  }

  UI_block_func_set(block, nullptr, nullptr, nullptr);
  UI_but_func_set(confirm, text_insert_unicode_confirm, block, edit_string);
  UI_but_func_set(cancel, text_insert_unicode_cancel, block, nullptr);
  UI_but_drawflag_disable(confirm, UI_BUT_TEXT_LEFT);
  UI_but_drawflag_disable(cancel, UI_BUT_TEXT_LEFT);
  UI_but_flag_enable(confirm, UI_BUT_ACTIVE_DEFAULT);

  int bounds_offset[2];
  bounds_offset[0] = uiLayoutGetWidth(layout) * -0.2f;
  bounds_offset[1] = UI_UNIT_Y * 2.5;
  UI_block_bounds_set_popup(block, 7 * UI_SCALE_FAC, bounds_offset);

  return block;
}

static wmOperatorStatus text_insert_unicode_invoke(bContext *C,
                                                   wmOperator * /*op*/,
                                                   const wmEvent * /*event*/)
{
  char *edit_string = MEM_malloc_arrayN<char>(24, __func__);
  edit_string[0] = 0;
  UI_popup_block_invoke_ex(C, wm_block_insert_unicode_create, edit_string, MEM_freeN, false);
  return OPERATOR_FINISHED;
}

void FONT_OT_text_insert_unicode(wmOperatorType *ot)
{
  /* identifiers */
  ot->name = "Insert Unicode";
  ot->description = "Insert Unicode Character";
  ot->idname = "FONT_OT_text_insert_unicode";

  /* API callbacks. */
  ot->invoke = text_insert_unicode_invoke;
  ot->poll = ED_operator_editfont;

  /* flags */
  ot->flag = OPTYPE_REGISTER | OPTYPE_UNDO;
}

/** \} */

/* -------------------------------------------------------------------- */
/** \name Text To Object
 * \{ */

static void txt_add_object(bContext *C,
                           const TextLine *firstline,
                           int totline,
                           const float offset[3])
{
  Main *bmain = CTX_data_main(C);
  Depsgraph *depsgraph = CTX_data_ensure_evaluated_depsgraph(C);
  Scene *scene = CTX_data_scene(C);
  ViewLayer *view_layer = CTX_data_view_layer(C);
  Curve *cu;
  Object *obedit;
  Object *object;
  const TextLine *tmp;
  int nchars = 0, nbytes = 0;
  char *s;
  int a;
  const float rot[3] = {0.0f, 0.0f, 0.0f};

  obedit = BKE_object_add(bmain, scene, view_layer, OB_FONT, nullptr);
  BKE_view_layer_synced_ensure(scene, view_layer);
  object = BKE_view_layer_active_object_get(view_layer);

  /* seems to assume view align ? TODO: look into this, could be an operator option. */
  blender::ed::object::init_transform_on_add(object, nullptr, rot);

  BKE_object_where_is_calc(depsgraph, scene, obedit);

  add_v3_v3(obedit->loc, offset);

  cu = static_cast<Curve *>(obedit->data);
  cu->vfont = BKE_vfont_builtin_ensure();
  id_us_plus(&cu->vfont->id);

  for (tmp = firstline, a = 0; nbytes < MAXTEXT && a < totline; tmp = tmp->next, a++) {
    size_t nchars_line, nbytes_line;
    nchars_line = BLI_strlen_utf8_ex(tmp->line, &nbytes_line);
    nchars += nchars_line + 1;
    nbytes += nbytes_line + 1;
  }

  if (cu->str) {
    MEM_freeN(cu->str);
  }
  if (cu->strinfo) {
    MEM_freeN(cu->strinfo);
  }

  cu->str = MEM_malloc_arrayN<char>(nbytes + 4, "str");
  cu->strinfo = MEM_calloc_arrayN<CharInfo>((nchars + 4), "strinfo");

  cu->len = 0;
  cu->len_char32 = nchars - 1;
  cu->pos = 0;

  s = cu->str;

  for (tmp = firstline, a = 0; cu->len < MAXTEXT && a < totline; tmp = tmp->next, a++) {
    size_t nchars_line_dummy, nbytes_line;
    nchars_line_dummy = BLI_strlen_utf8_ex(tmp->line, &nbytes_line);
    (void)nchars_line_dummy;

    memcpy(s, tmp->line, nbytes_line);
    s += nbytes_line;
    cu->len += nbytes_line;

    if (tmp->next) {
      *s = '\n';
      s += 1;
      cu->len += 1;
    }
  }

  cu->pos = cu->len_char32;
  *s = '\0';

  WM_event_add_notifier(C, NC_OBJECT | NA_ADDED, obedit);
}

void ED_text_to_object(bContext *C, const Text *text, const bool split_lines)
{
  Main *bmain = CTX_data_main(C);
  RegionView3D *rv3d = CTX_wm_region_view3d(C);
  float offset[3];
  int linenum = 0;

  if (!text || !text->lines.first) {
    return;
  }

  if (split_lines) {
    LISTBASE_FOREACH (const TextLine *, line, &text->lines) {
      /* skip lines with no text, but still make space for them */
      if (line->line[0] == '\0') {
        linenum++;
        continue;
      }

      /* do the translation */
      offset[0] = 0;
      offset[1] = -linenum;
      offset[2] = 0;

      if (rv3d) {
        mul_mat3_m4_v3(rv3d->viewinv, offset);
      }

      txt_add_object(C, line, 1, offset);

      linenum++;
    }
  }
  else {
    offset[0] = 0.0f;
    offset[1] = 0.0f;
    offset[2] = 0.0f;

    txt_add_object(C,
                   static_cast<const TextLine *>(text->lines.first),
                   BLI_listbase_count(&text->lines),
                   offset);
  }

  DEG_relations_tag_update(bmain);
  ED_outliner_select_sync_from_object_tag(C);
}

/** \} */

/* -------------------------------------------------------------------- */
/** \name Set Style Operator
 * \{ */

static const EnumPropertyItem style_items[] = {
    {CU_CHINFO_BOLD, "BOLD", 0, "Bold", ""},
    {CU_CHINFO_ITALIC, "ITALIC", 0, "Italic", ""},
    {CU_CHINFO_UNDERLINE, "UNDERLINE", 0, "Underline", ""},
    {CU_CHINFO_SMALLCAPS, "SMALL_CAPS", 0, "Small Caps", ""},
    {0, nullptr, 0, nullptr, nullptr},
};

static wmOperatorStatus set_style(bContext *C, const int style, const bool clear)
{
  Object *obedit = CTX_data_edit_object(C);
  Curve *cu = static_cast<Curve *>(obedit->data);
  EditFont *ef = cu->editfont;
  int i, selstart, selend;

  if (!BKE_vfont_select_get(obedit, &selstart, &selend)) {
    return OPERATOR_CANCELLED;
  }

  for (i = selstart; i <= selend; i++) {
    if (clear) {
      ef->textbufinfo[i].flag &= ~style;
    }
    else {
      ef->textbufinfo[i].flag |= style;
    }
  }

  DEG_id_tag_update(static_cast<ID *>(obedit->data), 0);
  WM_event_add_notifier(C, NC_GEOM | ND_DATA, obedit->data);

  return OPERATOR_FINISHED;
}

static wmOperatorStatus set_style_exec(bContext *C, wmOperator *op)
{
  const int style = RNA_enum_get(op->ptr, "style");
  const bool clear = RNA_boolean_get(op->ptr, "clear");

  return set_style(C, style, clear);
}

void FONT_OT_style_set(wmOperatorType *ot)
{
  /* identifiers */
  ot->name = "Set Style";
  ot->description = "Set font style";
  ot->idname = "FONT_OT_style_set";

  /* API callbacks. */
  ot->exec = set_style_exec;
  ot->poll = ED_operator_editfont;

  /* flags */
  ot->flag = OPTYPE_REGISTER | OPTYPE_UNDO;

  /* properties */
  RNA_def_enum(
      ot->srna, "style", style_items, CU_CHINFO_BOLD, "Style", "Style to set selection to");
  RNA_def_boolean(ot->srna, "clear", false, "Clear", "Clear style rather than setting it");
}

/** \} */

/* -------------------------------------------------------------------- */
/** \name Toggle Style Operator
 * \{ */

static wmOperatorStatus toggle_style_exec(bContext *C, wmOperator *op)
{
  Object *obedit = CTX_data_edit_object(C);
  Curve *cu = static_cast<Curve *>(obedit->data);
  int style, clear, selstart, selend;

  style = RNA_enum_get(op->ptr, "style");
  cu->curinfo.flag ^= style;
  if (BKE_vfont_select_get(obedit, &selstart, &selend)) {
    clear = (cu->curinfo.flag & style) == 0;
    return set_style(C, style, clear);
  }
  return OPERATOR_CANCELLED;
}

void FONT_OT_style_toggle(wmOperatorType *ot)
{
  /* identifiers */
  ot->name = "Toggle Style";
  ot->description = "Toggle font style";
  ot->idname = "FONT_OT_style_toggle";

  /* API callbacks. */
  ot->exec = toggle_style_exec;
  ot->poll = ED_operator_editfont;

  /* flags */
  ot->flag = OPTYPE_REGISTER | OPTYPE_UNDO;

  /* properties */
  RNA_def_enum(
      ot->srna, "style", style_items, CU_CHINFO_BOLD, "Style", "Style to set selection to");
}

/** \} */

/* -------------------------------------------------------------------- */
/** \name Select All Operator
 * \{ */

static wmOperatorStatus font_select_all_exec(bContext *C, wmOperator * /*op*/)
{
  Object *obedit = CTX_data_edit_object(C);
  Curve *cu = static_cast<Curve *>(obedit->data);
  EditFont *ef = cu->editfont;

  if (ef->len) {
    ef->selstart = 1;
    ef->selend = ef->len;
    ef->pos = ef->len;

    text_update_edited(C, obedit, FO_SELCHANGE);
    font_select_update_primary_clipboard(obedit);

    return OPERATOR_FINISHED;
  }
  return OPERATOR_CANCELLED;
}

void FONT_OT_select_all(wmOperatorType *ot)
{
  /* identifiers */
  ot->name = "Select All";
  ot->description = "Select all text";
  ot->idname = "FONT_OT_select_all";

  /* API callbacks. */
  ot->exec = font_select_all_exec;
  ot->poll = ED_operator_editfont;

  /* flags */
  ot->flag = OPTYPE_REGISTER | OPTYPE_UNDO;
}

/** \} */

/* -------------------------------------------------------------------- */
/** \name Copy Text Operator
 * \{ */

static void copy_selection(Object *obedit)
{
  int selstart, selend;

  if (BKE_vfont_select_get(obedit, &selstart, &selend)) {
    Curve *cu = static_cast<Curve *>(obedit->data);
    EditFont *ef = cu->editfont;
    char *buf = nullptr;
    char32_t *text_buf;
    size_t len_utf8;

    /* internal clipboard (for style) */
    BKE_vfont_clipboard_set(
        ef->textbuf + selstart, ef->textbufinfo + selstart, selend - selstart + 1);
    BKE_vfont_clipboard_get(&text_buf, nullptr, &len_utf8, nullptr);

    /* system clipboard */
    buf = MEM_malloc_arrayN<char>(len_utf8 + 1, __func__);
    if (buf) {
      BLI_str_utf32_as_utf8(buf, text_buf, len_utf8 + 1);
      WM_clipboard_text_set(buf, false);
      MEM_freeN(buf);
    }
  }
}

static wmOperatorStatus copy_text_exec(bContext *C, wmOperator * /*op*/)
{
  Object *obedit = CTX_data_edit_object(C);

  copy_selection(obedit);

  return OPERATOR_FINISHED;
}

void FONT_OT_text_copy(wmOperatorType *ot)
{
  /* identifiers */
  ot->name = "Copy Text";
  ot->description = "Copy selected text to clipboard";
  ot->idname = "FONT_OT_text_copy";

  /* API callbacks. */
  ot->exec = copy_text_exec;
  ot->poll = ED_operator_editfont;
}

/** \} */

/* -------------------------------------------------------------------- */
/** \name Cut Text Operator
 * \{ */

static wmOperatorStatus cut_text_exec(bContext *C, wmOperator * /*op*/)
{
  Object *obedit = CTX_data_edit_object(C);
  int selstart, selend;

  if (!BKE_vfont_select_get(obedit, &selstart, &selend)) {
    return OPERATOR_CANCELLED;
  }

  copy_selection(obedit);
  kill_selection(obedit, 0);

  text_update_edited(C, obedit, FO_EDIT);

  return OPERATOR_FINISHED;
}

void FONT_OT_text_cut(wmOperatorType *ot)
{
  /* identifiers */
  ot->name = "Cut Text";
  ot->description = "Cut selected text to clipboard";
  ot->idname = "FONT_OT_text_cut";

  /* API callbacks. */
  ot->exec = cut_text_exec;
  ot->poll = ED_operator_editfont;

  /* flags */
  ot->flag = OPTYPE_REGISTER | OPTYPE_UNDO;
}

/** \} */

/* -------------------------------------------------------------------- */
/** \name Paste Text Operator
 * \{ */

static bool paste_selection(Object *obedit, ReportList *reports)
{
  char32_t *text_buf;
  CharInfo *info_buf;
  size_t len;

  BKE_vfont_clipboard_get(&text_buf, &info_buf, nullptr, &len);

  if (font_paste_wchar(obedit, text_buf, len, info_buf)) {
    return true;
  }

  BKE_report(reports, RPT_WARNING, "Text too long");
  return false;
}

static wmOperatorStatus paste_text_exec(bContext *C, wmOperator *op)
{
  const bool selection = RNA_boolean_get(op->ptr, "selection");
  Object *obedit = CTX_data_edit_object(C);
  wmOperatorStatus retval;
  size_t len_utf8;
  char32_t *text_buf;

  /* Store both clipboards as UTF8 for comparison,
   * Give priority to the internal `vfont` clipboard with its #CharInfo text styles
   * as long as its synchronized with the systems clipboard. */
  struct {
    char *buf;
    int len;
  } clipboard_system = {nullptr}, clipboard_vfont = {nullptr};

  /* No need for UTF8 validation as the conversion handles invalid sequences gracefully. */
  clipboard_system.buf = WM_clipboard_text_get(selection, false, &clipboard_system.len);

  if (clipboard_system.buf == nullptr) {
    return OPERATOR_CANCELLED;
  }

  BKE_vfont_clipboard_get(&text_buf, nullptr, &len_utf8, nullptr);

  if (text_buf) {
    clipboard_vfont.buf = MEM_malloc_arrayN<char>(len_utf8 + 1, __func__);

    if (clipboard_vfont.buf == nullptr) {
      MEM_freeN(clipboard_system.buf);
      return OPERATOR_CANCELLED;
    }

    BLI_str_utf32_as_utf8(clipboard_vfont.buf, text_buf, len_utf8 + 1);
  }

  if (clipboard_vfont.buf && STREQ(clipboard_vfont.buf, clipboard_system.buf)) {
    retval = paste_selection(obedit, op->reports) ? OPERATOR_FINISHED : OPERATOR_CANCELLED;
  }
  else {
    if ((clipboard_system.len <= MAXTEXT) &&
        font_paste_utf8(C, clipboard_system.buf, clipboard_system.len))
    {
      text_update_edited(C, obedit, FO_EDIT);
      retval = OPERATOR_FINISHED;
    }
    else {
      BKE_report(op->reports, RPT_ERROR, "Clipboard too long");
      retval = OPERATOR_CANCELLED;
    }

    /* free the existent clipboard buffer */
    BKE_vfont_clipboard_free();
  }

  if (retval != OPERATOR_CANCELLED) {
    text_update_edited(C, obedit, FO_EDIT);
  }

  /* cleanup */
  if (clipboard_vfont.buf) {
    MEM_freeN(clipboard_vfont.buf);
  }

  MEM_freeN(clipboard_system.buf);

  return retval;
}

void FONT_OT_text_paste(wmOperatorType *ot)
{
  /* identifiers */
  ot->name = "Paste Text";
  ot->description = "Paste text from clipboard";
  ot->idname = "FONT_OT_text_paste";

  /* API callbacks. */
  ot->exec = paste_text_exec;
  ot->poll = ED_operator_editfont;

  /* flags */
  ot->flag = OPTYPE_REGISTER | OPTYPE_UNDO;

  /* properties */
  PropertyRNA *prop;
  prop = RNA_def_boolean(ot->srna,
                         "selection",
                         false,
                         "Selection",
                         "Paste text selected elsewhere rather than copied (X11/Wayland only)");
  RNA_def_property_flag(prop, PROP_SKIP_SAVE);
}

/** \} */

/* -------------------------------------------------------------------- */
/** \name Move Operator
 * \{ */

static const EnumPropertyItem move_type_items[] = {
    {LINE_BEGIN, "LINE_BEGIN", ICON_CARET_NEXT_CHAR, "Line Begin", ""},
    {LINE_END, "LINE_END", ICON_CARET_NEXT_CHAR, "Line End", ""},
    {TEXT_BEGIN, "TEXT_BEGIN", ICON_CARET_NEXT_CHAR, "Text Begin", ""},
    {TEXT_END, "TEXT_END", ICON_CARET_NEXT_CHAR, "Text End", ""},
    {PREV_CHAR, "PREVIOUS_CHARACTER", ICON_CARET_NEXT_CHAR, "Previous Character", ""},
    {NEXT_CHAR, "NEXT_CHARACTER", ICON_CARET_NEXT_CHAR, "Next Character", ""},
    {PREV_WORD, "PREVIOUS_WORD", ICON_CARET_NEXT_CHAR, "Previous Word", ""},
    {NEXT_WORD, "NEXT_WORD", ICON_CARET_NEXT_CHAR, "Next Word", ""},
    {PREV_LINE, "PREVIOUS_LINE", ICON_CARET_NEXT_CHAR, "Previous Line", ""},
    {NEXT_LINE, "NEXT_LINE", ICON_CARET_NEXT_CHAR, "Next Line", ""},
    {PREV_PAGE, "PREVIOUS_PAGE", ICON_CARET_NEXT_CHAR, "Previous Page", ""},
    {NEXT_PAGE, "NEXT_PAGE", ICON_CARET_NEXT_CHAR, "Next Page", ""},
    {0, nullptr, 0, nullptr, nullptr},
};

/**
 * Implement standard behavior from GUI text editing fields (including Blender's UI)
 * where horizontal motion drops the selection and places the cursor at the selection bounds
 * (based on the motion direction) instead of moving the cursor.
 */
static bool move_cursor_drop_select(Object *obedit, int dir)
{
  int selstart, selend;
  if (!BKE_vfont_select_get(obedit, &selstart, &selend)) {
    return false;
  }

  Curve *cu = static_cast<Curve *>(obedit->data);
  EditFont *ef = cu->editfont;
  if (dir == -1) {
    ef->pos = selstart;
  }
  else if (dir == 1) {
    ef->pos = selend + 1;
  }
  else {
    BLI_assert_unreachable();
  }

  /* The caller must clear the selection. */
  return true;
}

static wmOperatorStatus move_cursor(bContext *C, int type, const bool select)
{
  Depsgraph *depsgraph = CTX_data_ensure_evaluated_depsgraph(C);
  Object *obedit = CTX_data_edit_object(C);
  Curve *cu = static_cast<Curve *>(obedit->data);
  EditFont *ef = cu->editfont;
  int cursmove = -1;

  if ((select) && (ef->selstart == 0)) {
    ef->selstart = ef->selend = ef->pos + 1;
  }

  switch (type) {
    case LINE_BEGIN:
      while (ef->pos > 0) {
        if (ef->textbuf[ef->pos - 1] == '\n') {
          break;
        }
        if (ef->textbufinfo[ef->pos - 1].flag & CU_CHINFO_WRAP) {
          break;
        }
        ef->pos--;
      }
      cursmove = FO_CURS;
      break;

    case LINE_END:
      while (ef->pos < ef->len) {
        if (ef->textbuf[ef->pos] == 0) {
          break;
        }
        if (ef->textbuf[ef->pos] == '\n') {
          break;
        }
        if (ef->textbufinfo[ef->pos].flag & CU_CHINFO_WRAP) {
          break;
        }
        ef->pos++;
      }
      cursmove = FO_CURS;
      break;

    case TEXT_BEGIN:
      ef->pos = 0;
      cursmove = FO_CURS;
      break;

    case TEXT_END:
      ef->pos = ef->len;
      cursmove = FO_CURS;
      break;

    case PREV_WORD: {
      if ((select == false) && move_cursor_drop_select(obedit, -1)) {
        cursmove = FO_CURS;
      }
      else {
        int pos = ef->pos;
        BLI_str_cursor_step_utf32(
            ef->textbuf, ef->len, &pos, STRCUR_DIR_PREV, STRCUR_JUMP_DELIM, true);
        ef->pos = pos;
        cursmove = FO_CURS;
      }
      break;
    }

    case NEXT_WORD: {
      if ((select == false) && move_cursor_drop_select(obedit, 1)) {
        cursmove = FO_CURS;
      }
      else {
        int pos = ef->pos;
        BLI_str_cursor_step_utf32(
            ef->textbuf, ef->len, &pos, STRCUR_DIR_NEXT, STRCUR_JUMP_DELIM, true);
        ef->pos = pos;
        cursmove = FO_CURS;
      }
      break;
    }

    case PREV_CHAR: {
      if ((select == false) && move_cursor_drop_select(obedit, -1)) {
        cursmove = FO_CURS;
      }
      else {
        BLI_str_cursor_step_prev_utf32(ef->textbuf, ef->len, &ef->pos);
        cursmove = FO_CURS;
      }
      break;
    }
    case NEXT_CHAR: {
      if ((select == false) && move_cursor_drop_select(obedit, 1)) {
        cursmove = FO_CURS;
      }
      else {
        BLI_str_cursor_step_next_utf32(ef->textbuf, ef->len, &ef->pos);
        cursmove = FO_CURS;
      }
      break;
    }
    case PREV_LINE:
      cursmove = FO_CURSUP;
      break;

    case NEXT_LINE:
      cursmove = FO_CURSDOWN;
      break;

    case PREV_PAGE:
      cursmove = FO_PAGEUP;
      break;

    case NEXT_PAGE:
      cursmove = FO_PAGEDOWN;
      break;
  }

  if (cursmove == -1) {
    return OPERATOR_CANCELLED;
  }

  if (ef->pos > ef->len) {
    ef->pos = ef->len;
  }
  else if (ef->pos >= MAXTEXT) {
    ef->pos = MAXTEXT;
  }
  else if (ef->pos < 0) {
    ef->pos = 0;
  }

  /* apply vertical cursor motion to position immediately
   * otherwise the selection will lag behind */
  if (FO_CURS_IS_MOTION(cursmove)) {
    BKE_vfont_to_curve(DEG_get_evaluated(depsgraph, obedit), eEditFontMode(cursmove));
    cursmove = FO_CURS;
  }

  if (select == 0) {
    if (ef->selstart) {
      ef->selstart = ef->selend = 0;
      BKE_vfont_to_curve(DEG_get_evaluated(depsgraph, obedit), FO_SELCHANGE);
    }
  }

  if (select) {
    ef->selend = ef->pos;
    font_select_update_primary_clipboard(obedit);
  }

  text_update_edited(C, obedit, eEditFontMode(cursmove));

  return OPERATOR_FINISHED;
}

static wmOperatorStatus move_exec(bContext *C, wmOperator *op)
{
  int type = RNA_enum_get(op->ptr, "type");

  return move_cursor(C, type, false);
}

void FONT_OT_move(wmOperatorType *ot)
{
  /* identifiers */
  ot->name = "Move Cursor";
  ot->description = "Move cursor to position type";
  ot->idname = "FONT_OT_move";

  /* API callbacks. */
  ot->exec = move_exec;
  ot->poll = ED_operator_editfont;

  /* flags */
  ot->flag = OPTYPE_REGISTER | OPTYPE_UNDO;

  /* properties */
  RNA_def_enum(ot->srna, "type", move_type_items, LINE_BEGIN, "Type", "Where to move cursor to");
}

/** \} */

/* -------------------------------------------------------------------- */
/** \name Move Select Operator
 * \{ */

static wmOperatorStatus move_select_exec(bContext *C, wmOperator *op)
{
  int type = RNA_enum_get(op->ptr, "type");

  return move_cursor(C, type, true);
}

void FONT_OT_move_select(wmOperatorType *ot)
{
  /* identifiers */
  ot->name = "Move Select";
  ot->description = "Move the cursor while selecting";
  ot->idname = "FONT_OT_move_select";

  /* API callbacks. */
  ot->exec = move_select_exec;
  ot->poll = ED_operator_editfont;

  /* flags */
  ot->flag = OPTYPE_REGISTER | OPTYPE_UNDO;

  /* properties */
  RNA_def_enum(ot->srna,
               "type",
               move_type_items,
               LINE_BEGIN,
               "Type",
               "Where to move cursor to, to make a selection");
}

/** \} */

/* -------------------------------------------------------------------- */
/** \name Change Spacing
 * \{ */

static wmOperatorStatus change_spacing_exec(bContext *C, wmOperator *op)
{
  Object *obedit = CTX_data_edit_object(C);
  Curve *cu = static_cast<Curve *>(obedit->data);
  EditFont *ef = cu->editfont;
  float kern, delta = RNA_float_get(op->ptr, "delta");
  int selstart, selend;
  bool changed = false;

  const bool has_select = BKE_vfont_select_get(obedit, &selstart, &selend);
  if (has_select) {
    selstart -= 1;
  }
  else {
    selstart = selend = ef->pos - 1;
  }
  selstart = max_ii(0, selstart);

  for (int i = selstart; i <= selend; i++) {
    kern = ef->textbufinfo[i].kern + delta;

    if (ef->textbufinfo[i].kern != kern) {
      ef->textbufinfo[i].kern = kern;
      changed = true;
    }
  }

  if (changed) {
    text_update_edited(C, obedit, FO_EDIT);

    return OPERATOR_FINISHED;
  }
  return OPERATOR_CANCELLED;
}

void FONT_OT_change_spacing(wmOperatorType *ot)
{
  /* identifiers */
  ot->name = "Change Spacing";
  ot->description = "Change font spacing";
  ot->idname = "FONT_OT_change_spacing";

  /* API callbacks. */
  ot->exec = change_spacing_exec;
  ot->poll = ED_operator_editfont;

  /* flags */
  ot->flag = OPTYPE_REGISTER | OPTYPE_UNDO;

  /* properties */
  RNA_def_float(ot->srna,
                "delta",
                1.0,
                0.0,
                0.0,
                "Delta",
                "Amount to decrease or increase character spacing with",
                0.0,
                0.0);
}

/** \} */

/* -------------------------------------------------------------------- */
/** \name Change Character
 * \{ */

static wmOperatorStatus change_character_exec(bContext *C, wmOperator *op)
{
  Object *obedit = CTX_data_edit_object(C);
  Curve *cu = static_cast<Curve *>(obedit->data);
  EditFont *ef = cu->editfont;
  int character, delta = RNA_int_get(op->ptr, "delta");

  if (ef->pos <= 0) {
    return OPERATOR_CANCELLED;
  }

  character = ef->textbuf[ef->pos - 1];
  character += delta;
  CLAMP(character, 0, 255);

  if (character == ef->textbuf[ef->pos - 1]) {
    return OPERATOR_CANCELLED;
  }

  ef->textbuf[ef->pos - 1] = character;

  text_update_edited(C, obedit, FO_EDIT);

  return OPERATOR_FINISHED;
}

void FONT_OT_change_character(wmOperatorType *ot)
{
  /* identifiers */
  ot->name = "Change Character";
  ot->description = "Change font character code";
  ot->idname = "FONT_OT_change_character";

  /* API callbacks. */
  ot->exec = change_character_exec;
  ot->poll = ED_operator_editfont;

  /* flags */
  ot->flag = OPTYPE_REGISTER | OPTYPE_UNDO;

  /* properties */
  RNA_def_int(ot->srna,
              "delta",
              1,
              -255,
              255,
              "Delta",
              "Number to increase or decrease character code with",
              -255,
              255);
}

/** \} */

/* -------------------------------------------------------------------- */
/** \name Line Break Operator
 * \{ */

static wmOperatorStatus line_break_exec(bContext *C, wmOperator * /*op*/)
{
  Object *obedit = CTX_data_edit_object(C);
  Curve *cu = static_cast<Curve *>(obedit->data);
  EditFont *ef = cu->editfont;

  insert_into_textbuf(obedit, '\n');

  ef->selstart = ef->selend = 0;

  text_update_edited(C, obedit, FO_EDIT);

  return OPERATOR_FINISHED;
}

void FONT_OT_line_break(wmOperatorType *ot)
{
  /* identifiers */
  ot->name = "Line Break";
  ot->description = "Insert line break at cursor position";
  ot->idname = "FONT_OT_line_break";

  /* API callbacks. */
  ot->exec = line_break_exec;
  ot->poll = ED_operator_editfont;

  /* flags */
  ot->flag = OPTYPE_REGISTER | OPTYPE_UNDO;
}

/** \} */

/* -------------------------------------------------------------------- */
/** \name Delete Operator
 * \{ */

static const EnumPropertyItem delete_type_items[] = {
    {DEL_NEXT_CHAR, "NEXT_CHARACTER", 0, "Next Character", ""},
    {DEL_PREV_CHAR, "PREVIOUS_CHARACTER", 0, "Previous Character", ""},
    {DEL_NEXT_WORD, "NEXT_WORD", 0, "Next Word", ""},
    {DEL_PREV_WORD, "PREVIOUS_WORD", 0, "Previous Word", ""},
    {DEL_SELECTION, "SELECTION", 0, "Selection", ""},
    {DEL_NEXT_SEL, "NEXT_OR_SELECTION", 0, "Next or Selection", ""},
    {DEL_PREV_SEL, "PREVIOUS_OR_SELECTION", 0, "Previous or Selection", ""},
    {0, nullptr, 0, nullptr, nullptr},
};

static wmOperatorStatus delete_exec(bContext *C, wmOperator *op)
{
  Object *obedit = CTX_data_edit_object(C);
  Curve *cu = static_cast<Curve *>(obedit->data);
  EditFont *ef = cu->editfont;
  int selstart, selend, type = RNA_enum_get(op->ptr, "type");
  int range[2] = {0, 0};
  bool has_select = false;

  if (ef->len == 0) {
    return OPERATOR_CANCELLED;
  }

  if (BKE_vfont_select_get(obedit, &selstart, &selend)) {
    if (type == DEL_NEXT_SEL) {
      type = DEL_SELECTION;
    }
    else if (type == DEL_PREV_SEL) {
      type = DEL_SELECTION;
    }
    has_select = true;
  }
  else {
    if (type == DEL_NEXT_SEL) {
      type = DEL_NEXT_CHAR;
    }
    else if (type == DEL_PREV_SEL) {
      type = DEL_PREV_CHAR;
    }
  }

  switch (type) {
    case DEL_SELECTION:
      if (!kill_selection(obedit, 0)) {
        return OPERATOR_CANCELLED;
      }
      break;
    case DEL_PREV_CHAR:
      if (ef->pos <= 0) {
        return OPERATOR_CANCELLED;
      }

      range[1] = ef->pos;
      BLI_str_cursor_step_prev_utf32(ef->textbuf, ef->len, &ef->pos);
      range[0] = ef->pos;
      break;
    case DEL_NEXT_CHAR:
      if (ef->pos >= ef->len) {
        return OPERATOR_CANCELLED;
      }

      range[0] = ef->pos;
      range[1] = ef->pos;
      BLI_str_cursor_step_next_utf32(ef->textbuf, ef->len, &range[1]);
      break;
    case DEL_NEXT_WORD: {
      int pos = ef->pos;
      BLI_str_cursor_step_utf32(
          ef->textbuf, ef->len, &pos, STRCUR_DIR_NEXT, STRCUR_JUMP_DELIM, true);
      range[0] = ef->pos;
      range[1] = pos;
      break;
    }

    case DEL_PREV_WORD: {
      int pos = ef->pos;
      BLI_str_cursor_step_utf32(
          ef->textbuf, ef->len, &pos, STRCUR_DIR_PREV, STRCUR_JUMP_DELIM, true);
      range[0] = pos;
      range[1] = ef->pos;
      ef->pos = pos;
      break;
    }
    default:
      return OPERATOR_CANCELLED;
  }

  if (range[0] != range[1]) {
    BLI_assert(range[0] < range[1]);
    int len_remove = range[1] - range[0];
    int len_tail = ef->len - range[1];
    if (has_select) {
      for (int i = 0; i < 2; i++) {
        int *sel = i ? &ef->selend : &ef->selstart;
        if (*sel <= range[0]) {
          /* pass */
        }
        else if (*sel >= range[1]) {
          *sel -= len_remove;
        }
        else {
          BLI_assert(*sel < range[1]);
          /* pass */
          *sel = range[0];
        }
      }
    }

    memmove(&ef->textbuf[range[0]], &ef->textbuf[range[1]], sizeof(*ef->textbuf) * len_tail);
    memmove(&ef->textbufinfo[range[0]],
            &ef->textbufinfo[range[1]],
            sizeof(*ef->textbufinfo) * len_tail);

    ef->len -= len_remove;
    ef->textbuf[ef->len] = '\0';

    BKE_vfont_select_clamp(obedit);
  }

  text_update_edited(C, obedit, FO_EDIT);

  return OPERATOR_FINISHED;
}

void FONT_OT_delete(wmOperatorType *ot)
{
  /* identifiers */
  ot->name = "Delete";
  ot->description = "Delete text by cursor position";
  ot->idname = "FONT_OT_delete";

  /* API callbacks. */
  ot->exec = delete_exec;
  ot->poll = ED_operator_editfont;

  /* flags */
  ot->flag = OPTYPE_REGISTER | OPTYPE_UNDO;

  /* properties */
  RNA_def_enum(ot->srna,
               "type",
               delete_type_items,
               DEL_PREV_CHAR,
               "Type",
               "Which part of the text to delete");
}

/** \} */

/* -------------------------------------------------------------------- */
/** \name Insert Text Operator
 * \{ */

static wmOperatorStatus insert_text_exec(bContext *C, wmOperator *op)
{
  Object *obedit = CTX_data_edit_object(C);
  char *inserted_utf8;
  char32_t *inserted_text;
  int a, len;

  if (!RNA_struct_property_is_set(op->ptr, "text")) {
    return OPERATOR_CANCELLED;
  }

  inserted_utf8 = RNA_string_get_alloc(op->ptr, "text", nullptr, 0, nullptr);
  len = BLI_strlen_utf8(inserted_utf8);

  inserted_text = MEM_calloc_arrayN<char32_t>((len + 1), "FONT_insert_text");
  len = BLI_str_utf8_as_utf32(inserted_text, inserted_utf8, MAXTEXT);

  for (a = 0; a < len; a++) {
    insert_into_textbuf(obedit, inserted_text[a]);
  }

  MEM_freeN(inserted_text);
  MEM_freeN(inserted_utf8);

  kill_selection(obedit, len);
  text_update_edited(C, obedit, FO_EDIT);

  return OPERATOR_FINISHED;
}

static wmOperatorStatus insert_text_invoke(bContext *C, wmOperator *op, const wmEvent *event)
{
  Object *obedit = CTX_data_edit_object(C);
  Curve *cu = static_cast<Curve *>(obedit->data);
  EditFont *ef = cu->editfont;
  static bool accentcode = false;
  const bool alt = event->modifier & KM_ALT;
  const bool shift = event->modifier & KM_SHIFT;
  const bool ctrl = event->modifier & KM_CTRL;
  char32_t insert_char_override = 0;
  char32_t inserted_text[2] = {0};

  if (RNA_struct_property_is_set(op->ptr, "text")) {
    return insert_text_exec(C, op);
  }

  if (RNA_struct_property_is_set(op->ptr, "accent")) {
    if (ef->len != 0 && ef->pos > 0) {
      accentcode = true;
    }
    return OPERATOR_FINISHED;
  }

  if (event->type == EVT_BACKSPACEKEY) {
    if (alt && ef->len != 0 && ef->pos > 0) {
      accentcode = true;
    }
    return OPERATOR_PASS_THROUGH;
  }

  /* Tab typically exit edit-mode, but we allow it to be typed using modifier keys. */
  if (event->type == EVT_TABKEY) {
    if ((alt || ctrl || shift) == 0) {
      return OPERATOR_PASS_THROUGH;
    }
    insert_char_override = '\t';
  }

  if (insert_char_override || event->utf8_buf[0]) {
    if (insert_char_override) {
      /* Handle case like TAB ('\t'). */
      inserted_text[0] = insert_char_override;
      insert_into_textbuf(obedit, insert_char_override);
      text_update_edited(C, obedit, FO_EDIT);
    }
    else {
      BLI_assert(event->utf8_buf[0]);
      if (accentcode) {
        if (ef->pos > 0) {
          inserted_text[0] = findaccent(ef->textbuf[ef->pos - 1],
                                        BLI_str_utf8_as_unicode_or_error(event->utf8_buf));
          ef->textbuf[ef->pos - 1] = inserted_text[0];
        }
        accentcode = false;
      }
      else if (event->utf8_buf[0]) {
        inserted_text[0] = BLI_str_utf8_as_unicode_or_error(event->utf8_buf);
        insert_into_textbuf(obedit, inserted_text[0]);
        accentcode = false;
      }
      else {
        BLI_assert(0);
      }

      kill_selection(obedit, 1);
      text_update_edited(C, obedit, FO_EDIT);
    }
  }
  else {
    return OPERATOR_PASS_THROUGH;
  }

  if (inserted_text[0]) {
    /* Store as UTF8 in RNA string. */
    char inserted_utf8[8] = {0};

    BLI_str_utf32_as_utf8(inserted_utf8, inserted_text, sizeof(inserted_utf8));
    RNA_string_set(op->ptr, "text", inserted_utf8);
  }

  return OPERATOR_FINISHED;
}

void FONT_OT_text_insert(wmOperatorType *ot)
{
  /* identifiers */
  ot->name = "Insert Text";
  ot->description = "Insert text at cursor position";
  ot->idname = "FONT_OT_text_insert";

  /* API callbacks. */
  ot->exec = insert_text_exec;
  ot->invoke = insert_text_invoke;
  ot->poll = ED_operator_editfont;

  /* flags */
  ot->flag = OPTYPE_UNDO;

  /* properties */
  RNA_def_string(ot->srna, "text", nullptr, 0, "Text", "Text to insert at the cursor position");
  RNA_def_boolean(
      ot->srna,
      "accent",
      false,
      "Accent Mode",
      "Next typed character will strike through previous, for special character input");
}

/** \} */

/* -------------------------------------------------------------------- */
/** \name Font Selection Operator
 * \{ */

static int font_cursor_text_index_from_event(bContext *C, Object *obedit, const wmEvent *event)
{
  /* Calculate a plane from the text object's orientation. */
  float plane[4];
  plane_from_point_normal_v3(
      plane, obedit->object_to_world().location(), obedit->object_to_world().ptr()[2]);

  /* Convert Mouse location in region to 3D location in world space. */
  float mal_fl[2] = {float(event->mval[0]), float(event->mval[1])};
  float mouse_loc[3];
  ED_view3d_win_to_3d_on_plane(CTX_wm_region(C), plane, mal_fl, true, mouse_loc);

  /* Convert to object space and scale by font size. */
  mul_m4_v3(obedit->world_to_object().ptr(), mouse_loc);

  float curs_loc[2] = {mouse_loc[0], mouse_loc[1]};
  return BKE_vfont_cursor_to_text_index(obedit, curs_loc);
}

static void font_cursor_set_apply(bContext *C, const wmEvent *event)
{
  Depsgraph *depsgraph = CTX_data_ensure_evaluated_depsgraph(C);
  Object *ob = DEG_get_evaluated(depsgraph, CTX_data_active_object(C));
  Curve *cu = static_cast<Curve *>(ob->data);
  EditFont *ef = cu->editfont;
  BLI_assert(ef->len >= 0);

  const int string_offset = font_cursor_text_index_from_event(C, ob, event);

  if (string_offset > ef->len || string_offset < 0) {
    return;
  }

  cu->curinfo = ef->textbufinfo[ef->pos ? ef->pos - 1 : 0];

  blender::ed::object::material_active_index_set(ob, cu->curinfo.mat_nr);

  if (!ef->selboxes && (ef->selstart == 0)) {
    if (ef->pos == 0) {
      ef->selstart = ef->selend = 1;
    }
    else {
      ef->selstart = ef->selend = string_offset + 1;
    }
  }
  ef->selend = string_offset;
  ef->pos = string_offset;

  DEG_id_tag_update(static_cast<ID *>(ob->data), ID_RECALC_SELECT);
  WM_event_add_notifier(C, NC_GEOM | ND_DATA, ob->data);
}

static wmOperatorStatus font_selection_set_invoke(bContext *C,
                                                  wmOperator *op,
                                                  const wmEvent *event)
{
  Object *obedit = CTX_data_active_object(C);
  Curve *cu = static_cast<Curve *>(obedit->data);
  EditFont *ef = cu->editfont;

  font_cursor_set_apply(C, event);
  ef->selstart = 0;
  ef->selend = 0;
  WM_event_add_modal_handler(C, op);

  return OPERATOR_RUNNING_MODAL;
}

static wmOperatorStatus font_selection_set_modal(bContext *C,
                                                 wmOperator * /*op*/,
                                                 const wmEvent *event)
{
  switch (event->type) {
    case LEFTMOUSE:
      if (event->val == KM_RELEASE) {
        font_cursor_set_apply(C, event);
        return OPERATOR_FINISHED;
      }
      break;
    case MIDDLEMOUSE:
    case RIGHTMOUSE:
      return OPERATOR_FINISHED;
    case MOUSEMOVE:
      font_cursor_set_apply(C, event);
      break;
    default: {
      break;
    }
  }
  return OPERATOR_RUNNING_MODAL;
}

void FONT_OT_selection_set(wmOperatorType *ot)
{
  /* identifiers */
  ot->name = "Set Selection";
  ot->idname = "FONT_OT_selection_set";
  ot->description = "Set cursor selection";

  /* API callbacks. */
  ot->invoke = font_selection_set_invoke;
  ot->modal = font_selection_set_modal;
  ot->poll = ED_operator_editfont;
}

/** \} */

/* -------------------------------------------------------------------- */
/** \name Select Word Operator
 * \{ */

static wmOperatorStatus font_select_word_exec(bContext *C, wmOperator * /*op*/)
{
  Object *obedit = CTX_data_edit_object(C);
  Curve *cu = static_cast<Curve *>(obedit->data);
  EditFont *ef = cu->editfont;

  BLI_str_cursor_step_bounds_utf32(ef->textbuf, ef->len, ef->pos, &ef->selstart, &ef->selend);
  ef->pos = ef->selend;

  /* XXX: Text object selection start is 1-based, unlike text processing elsewhere in Blender. */
  ef->selstart += 1;

  font_select_update_primary_clipboard(obedit);
  text_update_edited(C, obedit, FO_CURS);

  return OPERATOR_FINISHED;
}

void FONT_OT_select_word(wmOperatorType *ot)
{
  /* identifiers */
  ot->name = "Select Word";
  ot->idname = "FONT_OT_select_word";
  ot->description = "Select word under cursor";

  /* API callbacks. */
  ot->exec = font_select_word_exec;
  ot->poll = ED_operator_editfont;
}

/** \} */

/* -------------------------------------------------------------------- */
/** \name Text-Box Add Operator
 * \{ */

static wmOperatorStatus textbox_add_exec(bContext *C, wmOperator * /*op*/)
{
  Object *obedit = CTX_data_active_object(C);
  Curve *cu = static_cast<Curve *>(obedit->data);
  int i;

  if (cu->totbox < 256) {
    for (i = cu->totbox; i > cu->actbox; i--) {
      cu->tb[i] = cu->tb[i - 1];
    }
    cu->tb[cu->actbox] = cu->tb[cu->actbox - 1];
    cu->actbox++;
    cu->totbox++;
  }

  DEG_id_tag_update(static_cast<ID *>(obedit->data), 0);
  WM_event_add_notifier(C, NC_GEOM | ND_DATA, obedit->data);
  return OPERATOR_FINISHED;
}

void FONT_OT_textbox_add(wmOperatorType *ot)
{
  /* identifiers */
  ot->name = "Add Text Box";
  ot->description = "Add a new text box";
  ot->idname = "FONT_OT_textbox_add";

  /* API callbacks. */
  ot->exec = textbox_add_exec;
  ot->poll = ED_operator_object_active_editable_font;

  /* flags */
  ot->flag = OPTYPE_REGISTER | OPTYPE_UNDO;
}

/** \} */

/* -------------------------------------------------------------------- */
/** \name Text-Box Remove Operator
 * \{ */

static wmOperatorStatus textbox_remove_exec(bContext *C, wmOperator *op)
{
  Object *obedit = CTX_data_active_object(C);
  Curve *cu = static_cast<Curve *>(obedit->data);
  int i;
  int index = RNA_int_get(op->ptr, "index");

  if (cu->totbox > 1) {
    for (i = index; i < cu->totbox; i++) {
      cu->tb[i] = cu->tb[i + 1];
    }
    cu->totbox--;
    if (cu->actbox >= index) {
      cu->actbox--;
    }
  }

  DEG_id_tag_update(static_cast<ID *>(obedit->data), 0);
  WM_event_add_notifier(C, NC_GEOM | ND_DATA, obedit->data);

  return OPERATOR_FINISHED;
}

void FONT_OT_textbox_remove(wmOperatorType *ot)
{
  /* identifiers */
  ot->name = "Remove Text Box";
  ot->description = "Remove the text box";
  ot->idname = "FONT_OT_textbox_remove";

  /* API callbacks. */
  ot->exec = textbox_remove_exec;
  ot->poll = ED_operator_object_active_editable_font;

  /* flags */
  ot->flag = OPTYPE_REGISTER | OPTYPE_UNDO;

  RNA_def_int(ot->srna, "index", 0, 0, INT_MAX, "Index", "The current text box", 0, INT_MAX);
}

/** \} */

/* -------------------------------------------------------------------- */
/** \name Editmode Enter/Exit
 * \{ */

void ED_curve_editfont_make(Object *obedit)
{
  Curve *cu = static_cast<Curve *>(obedit->data);
  EditFont *ef = cu->editfont;

  if (ef == nullptr) {
    ef = cu->editfont = MEM_callocN<EditFont>("editfont");

    ef->textbuf = static_cast<char32_t *>(
        MEM_callocN((MAXTEXT + 4) * sizeof(*ef->textbuf), "texteditbuf"));
    ef->textbufinfo = MEM_calloc_arrayN<CharInfo>((MAXTEXT + 4), "texteditbufinfo");
  }

  /* Convert the original text to chat32_t. */
  if (cu->str) {
    int len_char32 = BLI_str_utf8_as_utf32(ef->textbuf, cu->str, MAXTEXT + 4);
    BLI_assert(len_char32 == cu->len_char32);
    ef->len = len_char32;
    BLI_assert(ef->len >= 0);
  }

  /* Old files may not have this initialized (v2.34). Leaving zeroed is OK. */
  if (cu->strinfo) {
    memcpy(ef->textbufinfo, cu->strinfo, ef->len * sizeof(CharInfo));
  }

  ef->pos = cu->pos;
  ef->pos = std::min(ef->pos, ef->len);

  cu->curinfo = ef->textbufinfo[ef->pos ? ef->pos - 1 : 0];

  /* Other vars */
  ef->selstart = cu->selstart;
  ef->selend = cu->selend;

  /* text may have been modified by Python */
  BKE_vfont_select_clamp(obedit);
}

void ED_curve_editfont_load(Object *obedit)
{
  Curve *cu = static_cast<Curve *>(obedit->data);
  EditFont *ef = cu->editfont;

  /* Free the old curve string */
  if (cu->str) {
    MEM_freeN(cu->str);
  }

  /* Calculate the actual string length in UTF8 variable characters. */
  cu->len_char32 = ef->len;
  cu->len = BLI_str_utf32_as_utf8_len(ef->textbuf);

  /* Alloc memory for UTF8 variable char length string. */
  cu->str = MEM_malloc_arrayN<char>(cu->len + sizeof(char32_t), "str");

  /* Copy the wchar to UTF8. */
  BLI_str_utf32_as_utf8(cu->str, ef->textbuf, cu->len + 1);

  if (cu->strinfo) {
    MEM_freeN(cu->strinfo);
  }
  cu->strinfo = MEM_calloc_arrayN<CharInfo>((cu->len_char32 + 4), "texteditinfo");
  memcpy(cu->strinfo, ef->textbufinfo, cu->len_char32 * sizeof(CharInfo));

  /* Other vars */
  cu->pos = ef->pos;
  cu->selstart = ef->selstart;
  cu->selend = ef->selend;
}

void ED_curve_editfont_free(Object *obedit)
{
  BKE_curve_editfont_free((Curve *)obedit->data);
}

/** \} */

/* -------------------------------------------------------------------- */
/** \name Set Case Operator
 * \{ */

static const EnumPropertyItem case_items[] = {
    {CASE_LOWER, "LOWER", 0, "Lower", ""},
    {CASE_UPPER, "UPPER", 0, "Upper", ""},
    {0, nullptr, 0, nullptr, nullptr},
};

static wmOperatorStatus set_case(bContext *C, int ccase)
{
  Object *obedit = CTX_data_edit_object(C);
  int selstart, selend;

  if (BKE_vfont_select_get(obedit, &selstart, &selend)) {
    Curve *cu = (Curve *)obedit->data;
    EditFont *ef = cu->editfont;
    char32_t *str = &ef->textbuf[selstart];

    for (int len = (selend - selstart) + 1; len; len--, str++) {
      *str = (ccase == CASE_LOWER) ? BLI_str_utf32_char_to_lower(*str) :
                                     BLI_str_utf32_char_to_upper(*str);
    }

    text_update_edited(C, obedit, FO_EDIT);
  }

  return OPERATOR_FINISHED;
}

static wmOperatorStatus set_case_exec(bContext *C, wmOperator *op)
{
  return set_case(C, RNA_enum_get(op->ptr, "case"));
}

void FONT_OT_case_set(wmOperatorType *ot)
{
  PropertyRNA *prop;

  /* identifiers */
  ot->name = "Set Case";
  ot->description = "Set font case";
  ot->idname = "FONT_OT_case_set";

  /* API callbacks. */
  ot->exec = set_case_exec;
  ot->poll = ED_operator_editfont;

  /* flags */
  ot->flag = OPTYPE_REGISTER | OPTYPE_UNDO;

  /* properties */
  prop = RNA_def_enum(ot->srna, "case", case_items, CASE_LOWER, "Case", "Lower or upper case");
  RNA_def_property_translation_context(prop, BLT_I18NCONTEXT_ID_TEXT);
}

/** \} */

/* -------------------------------------------------------------------- */
/** \name Toggle Case Operator
 * \{ */

static wmOperatorStatus toggle_case_exec(bContext *C, wmOperator * /*op*/)
{
  Object *obedit = CTX_data_edit_object(C);
  Curve *cu = static_cast<Curve *>(obedit->data);
  EditFont *ef = cu->editfont;
  int ccase = CASE_UPPER;

  const char32_t *str = ef->textbuf;
  while (*str) {
    if (*str >= 'a' && *str <= 'z') {
      ccase = CASE_LOWER;
      break;
    }

    str++;
  }

  return set_case(C, ccase);
}

void FONT_OT_case_toggle(wmOperatorType *ot)
{
  /* identifiers */
  ot->name = "Toggle Case";
  ot->description = "Toggle font case";
  ot->idname = "FONT_OT_case_toggle";

  /* API callbacks. */
  ot->exec = toggle_case_exec;
  ot->poll = ED_operator_editfont;

  /* flags */
  ot->flag = OPTYPE_REGISTER | OPTYPE_UNDO;
}

/* **************** Open Font ************** */

static void font_ui_template_init(bContext *C, wmOperator *op)
{
  PropertyPointerRNA *pprop;

  op->customdata = pprop = MEM_new<PropertyPointerRNA>("OpenPropertyPointerRNA");
  UI_context_active_but_prop_get_templateID(C, &pprop->ptr, &pprop->prop);
}

static void font_open_cancel(bContext * /*C*/, wmOperator *op)
{
  MEM_delete(static_cast<PropertyPointerRNA *>(op->customdata));
  op->customdata = nullptr;
}

static wmOperatorStatus font_open_exec(bContext *C, wmOperator *op)
{
  Main *bmain = CTX_data_main(C);
  VFont *font;
  PropertyPointerRNA *pprop;
  char filepath[FILE_MAX];
  RNA_string_get(op->ptr, "filepath", filepath);

  font = BKE_vfont_load(bmain, filepath);

  if (!font) {
    if (op->customdata) {
      MEM_delete(static_cast<PropertyPointerRNA *>(op->customdata));
    }
    return OPERATOR_CANCELLED;
  }

  if (!op->customdata) {
    font_ui_template_init(C, op);
  }

  /* hook into UI */
  pprop = static_cast<PropertyPointerRNA *>(op->customdata);

  if (pprop->prop) {
    /* when creating new ID blocks, use is already 1, but RNA
     * pointer use also increases user, so this compensates it */
    id_us_min(&font->id);

    PointerRNA idptr = RNA_id_pointer_create(&font->id);
    RNA_property_pointer_set(&pprop->ptr, pprop->prop, idptr, nullptr);
    RNA_property_update(C, &pprop->ptr, pprop->prop);
  }

  MEM_delete(static_cast<PropertyPointerRNA *>(op->customdata));

  return OPERATOR_FINISHED;
}

static wmOperatorStatus open_invoke(bContext *C, wmOperator *op, const wmEvent * /*event*/)
{
  VFont *vfont = nullptr;
  char filepath[FILE_MAX];

  PointerRNA idptr;
  PropertyPointerRNA *pprop;

  font_ui_template_init(C, op);

  /* hook into UI */
  pprop = static_cast<PropertyPointerRNA *>(op->customdata);

  if (pprop->prop) {
    idptr = RNA_property_pointer_get((PointerRNA *)pprop, pprop->prop);
    vfont = (VFont *)idptr.owner_id;
  }

  PropertyRNA *prop_filepath = RNA_struct_find_property(op->ptr, "filepath");
  if (RNA_property_is_set(op->ptr, prop_filepath)) {
    return font_open_exec(C, op);
  }

  if (vfont && !BKE_vfont_is_builtin(vfont)) {
    STRNCPY(filepath, vfont->filepath);
    BLI_path_abs(filepath, ID_BLEND_PATH_FROM_GLOBAL(&vfont->id));
  }
  else {
    STRNCPY(filepath, U.fontdir);
    BLI_path_slash_ensure(filepath, sizeof(filepath));
    /* The file selector will expand the blend-file relative prefix. */
  }
  RNA_property_string_set(op->ptr, prop_filepath, filepath);

  WM_event_add_fileselect(C, op);

  return OPERATOR_RUNNING_MODAL;
}

void FONT_OT_open(wmOperatorType *ot)
{
  /* identifiers */
  ot->name = "Open Font";
  ot->idname = "FONT_OT_open";
  ot->description = "Load a new font from a file";

  /* API callbacks. */
  ot->exec = font_open_exec;
  ot->invoke = open_invoke;
  ot->cancel = font_open_cancel;

  /* flags */
  ot->flag = OPTYPE_REGISTER | OPTYPE_UNDO;

  /* properties */
  WM_operator_properties_filesel(ot,
                                 FILE_TYPE_FOLDER | FILE_TYPE_FTFONT,
                                 FILE_SPECIAL,
                                 FILE_OPENFILE,
                                 WM_FILESEL_FILEPATH | WM_FILESEL_RELPATH,
                                 FILE_IMGDISPLAY,
                                 FILE_SORT_ALPHA);
}

/** \} */

/* -------------------------------------------------------------------- */
/** \name Delete Operator
 * \{ */

static wmOperatorStatus font_unlink_exec(bContext *C, wmOperator *op)
{
  VFont *builtin_font;

  PropertyPointerRNA pprop;

  UI_context_active_but_prop_get_templateID(C, &pprop.ptr, &pprop.prop);

  if (pprop.prop == nullptr) {
    BKE_report(op->reports, RPT_ERROR, "Incorrect context for running font unlink");
    return OPERATOR_CANCELLED;
  }

  builtin_font = BKE_vfont_builtin_ensure();

  PointerRNA idptr = RNA_id_pointer_create(&builtin_font->id);
  RNA_property_pointer_set(&pprop.ptr, pprop.prop, idptr, nullptr);
  RNA_property_update(C, &pprop.ptr, pprop.prop);

  return OPERATOR_FINISHED;
}

void FONT_OT_unlink(wmOperatorType *ot)
{
  /* identifiers */
  /*bfa - we call remove remove*/
  ot->name = "Remove";
  ot->idname = "FONT_OT_unlink";
  ot->description = "Remove active font";

  /* API callbacks. */
  ot->exec = font_unlink_exec;
}

bool ED_curve_editfont_select_pick(
    bContext *C,
    const int mval[2],
    /* NOTE: `params->deselect_all` is ignored as only one text-box is active at once. */
    const SelectPick_Params &params)
{
  Depsgraph *depsgraph = CTX_data_ensure_evaluated_depsgraph(C);
  Object *obedit = CTX_data_edit_object(C);
  Curve *cu = static_cast<Curve *>(obedit->data);
  /* bias against the active, in pixels, allows cycling */
  const float active_bias_px = 4.0f;
  const float mval_fl[2] = {float(mval[0]), float(mval[1])};
  const int i_actbox = max_ii(0, cu->actbox - 1);
  int i_iter, actbox_select = -1;
  const float dist = ED_view3d_select_dist_px();
  float dist_sq_best = dist * dist;

  ViewContext vc = ED_view3d_viewcontext_init(C, depsgraph);

  ED_view3d_init_mats_rv3d(vc.obedit, vc.rv3d);

  /* currently only select active */
  (void)params;

  for (i_iter = 0; i_iter < cu->totbox; i_iter++) {
    int i = (i_iter + i_actbox) % cu->totbox;
    float dist_sq_min;
    int j, j_prev;

    float obedit_co[4][3];
    float screen_co[4][2];
    rctf rect;
    int project_ok = 0;

    BKE_curve_rect_from_textbox(cu, &cu->tb[i], &rect);

    copy_v3_fl3(obedit_co[0], rect.xmin, rect.ymin, 0.0f);
    copy_v3_fl3(obedit_co[1], rect.xmin, rect.ymax, 0.0f);
    copy_v3_fl3(obedit_co[2], rect.xmax, rect.ymax, 0.0f);
    copy_v3_fl3(obedit_co[3], rect.xmax, rect.ymin, 0.0f);

    for (j = 0; j < 4; j++) {
      if (ED_view3d_project_float_object(
              vc.region, obedit_co[j], screen_co[j], V3D_PROJ_TEST_CLIP_BB) == V3D_PROJ_RET_OK)
      {
        project_ok |= (1 << j);
      }
    }

    dist_sq_min = dist_sq_best;
    for (j = 0, j_prev = 3; j < 4; j_prev = j++) {
      if ((project_ok & (1 << j)) && (project_ok & (1 << j_prev))) {
        const float dist_test_sq = dist_squared_to_line_segment_v2(
            mval_fl, screen_co[j_prev], screen_co[j]);
        dist_sq_min = std::min(dist_sq_min, dist_test_sq);
      }
    }

    /* Bias in pixels to cycle selection. */
    if (i_iter == 0) {
      dist_sq_min += active_bias_px;
    }

    if (dist_sq_min < dist_sq_best) {
      dist_sq_best = dist_sq_min;
      actbox_select = i + 1;
    }
  }

  if (actbox_select != -1) {
    if (cu->actbox != actbox_select) {
      cu->actbox = actbox_select;
      WM_event_add_notifier(C, NC_GEOM | ND_DATA, obedit->data);
      /* TODO: support #ID_RECALC_SELECT. */
      DEG_id_tag_update(static_cast<ID *>(obedit->data), ID_RECALC_SYNC_TO_EVAL);
    }
    return true;
  }
  return false;
}

/** \} */<|MERGE_RESOLUTION|>--- conflicted
+++ resolved
@@ -62,11 +62,8 @@
 #include "ED_view3d.hh"
 
 #include "UI_interface.hh"
-<<<<<<< HEAD
 #include "UI_resources.hh" /* BFA - needed for icons */
-=======
 #include "UI_interface_layout.hh"
->>>>>>> 51f4e964
 
 #include "curve_intern.hh"
 
