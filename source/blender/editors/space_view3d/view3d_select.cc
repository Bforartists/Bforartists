--- conflicted
+++ resolved
@@ -2992,11 +2992,7 @@
 };
 
 /**
-<<<<<<< HEAD
- * Cursor selection for the Curves object.
-=======
  * Cursor selection for all Curves objects in edit mode.
->>>>>>> 404a1aa9
  *
  * \returns true if the selection changed.
  */
