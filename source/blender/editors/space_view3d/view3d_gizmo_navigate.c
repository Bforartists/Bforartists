/*
 * This program is free software; you can redistribute it and/or
 * modify it under the terms of the GNU General Public License
 * as published by the Free Software Foundation; either version 2
 * of the License, or (at your option) any later version.
 *
 * This program is distributed in the hope that it will be useful,
 * but WITHOUT ANY WARRANTY; without even the implied warranty of
 * MERCHANTABILITY or FITNESS FOR A PARTICULAR PURPOSE.  See the
 * GNU General Public License for more details.
 *
 * You should have received a copy of the GNU General Public License
 * along with this program; if not, write to the Free Software Foundation,
 * Inc., 51 Franklin Street, Fifth Floor, Boston, MA 02110-1301, USA.
 */

/** \file
 * \ingroup spview3d
 */

#include "BLI_math.h"
#include "BLI_utildefines.h"

#include "BKE_context.h"

#include "DNA_object_types.h"

#include "ED_gizmo_library.h"
#include "ED_screen.h"

#include "UI_interface.h"
#include "UI_resources.h"

#include "MEM_guardedalloc.h"

#include "RNA_access.h"

#include "WM_api.h"
#include "WM_types.h"

#include "view3d_intern.h" /* own include */

/* -------------------------------------------------------------------- */
/** \name View3D Navigation Gizmo Group
 * \{ */

/* Size of main icon. */
#define GIZMO_SIZE U.gizmo_size_navigate_v3d

/* Main gizmo offset from screen edges in unscaled pixels. */
#define GIZMO_OFFSET 10.0f

/* Width of smaller buttons in unscaled pixels. */
#define GIZMO_MINI_SIZE 28.0f

/* Margin around the smaller buttons. */
#define GIZMO_MINI_OFFSET 2.0f

enum {
  GZ_INDEX_MOVE = 0,
  GZ_INDEX_ROTATE = 1,
  GZ_INDEX_ZOOM = 2,

  /* just buttons */
  /* overlaps GZ_INDEX_ORTHO (switch between) */
  GZ_INDEX_PERSP = 3,
  GZ_INDEX_ORTHO = 4,
  GZ_INDEX_CAMERA = 5,

  GZ_INDEX_TOTAL = 6,
};

struct NavigateGizmoInfo {
  const char *opname;
  const char *gizmo;
  uint icon;
};

static struct NavigateGizmoInfo g_navigate_params[GZ_INDEX_TOTAL] = {
    {
        .opname = "VIEW3D_OT_move",
        .gizmo = "GIZMO_GT_button_2d",
        .icon = ICON_VIEW_PAN,
    },
    {
        .opname = "VIEW3D_OT_rotate",
        .gizmo = "VIEW3D_GT_navigate_rotate",
        .icon = ICON_NONE,
    },
    {
        .opname = "VIEW3D_OT_zoom",
        .gizmo = "GIZMO_GT_button_2d",
        .icon = ICON_VIEW_ZOOM,
    },
    {
        .opname = "VIEW3D_OT_view_persportho",
        .gizmo = "GIZMO_GT_button_2d",
        .icon = ICON_VIEW_PERSPECTIVE,
    },
    {
        .opname = "VIEW3D_OT_view_persportho",
        .gizmo = "GIZMO_GT_button_2d",
        .icon = ICON_VIEW_ORTHO,
    },
    {
        .opname = "VIEW3D_OT_view_camera",
        .gizmo = "GIZMO_GT_button_2d",
        .icon = ICON_VIEW_CAMERA,
<<<<<<< HEAD
        .op_prop_fn = NULL,
    },
    {
        .opname = "WM_OT_context_toggle", /* GZ_INDEX_CAMERA_LOCK. Lock Camera to View. */
        .gizmo = "GIZMO_GT_button_2d",
        .icon = ICON_LOCK_TO_CAMVIEW, /*bfa - navigate the passepartout*/
        .op_prop_fn = navigate_context_toggle_camera_lock_init,
    },
    {
        .opname = "WM_OT_context_toggle", /* GZ_INDEX_CAMERA_UNLOCK. Unlock Camera to View. */
        .gizmo = "GIZMO_GT_button_2d",
        .icon = ICON_LOCK_TO_CAMVIEW_ON, /*bfa - navigate in the camera view*/
        .op_prop_fn = navigate_context_toggle_camera_lock_init,
=======
>>>>>>> 76eae596
    },
};

struct NavigateWidgetGroup {
  wmGizmo *gz_array[GZ_INDEX_TOTAL];
  /* Store the view state to check for changes. */
  struct {
    rcti rect_visible;
    struct {
      char is_persp;
      bool is_camera;
      char viewlock;
    } rv3d;
  } state;
  int region_size[2];
};

static bool WIDGETGROUP_navigate_poll(const bContext *C, wmGizmoGroupType *UNUSED(gzgt))
{
  View3D *v3d = CTX_wm_view3d(C);
  if ((((U.uiflag & USER_SHOW_GIZMO_NAVIGATE) == 0) &&
       (U.mini_axis_type != USER_MINI_AXIS_TYPE_GIZMO)) ||
      (v3d->gizmo_flag & (V3D_GIZMO_HIDE | V3D_GIZMO_HIDE_NAVIGATE))) {
    return false;
  }
  return true;
}

static void WIDGETGROUP_navigate_setup(const bContext *C, wmGizmoGroup *gzgroup)
{
  struct NavigateWidgetGroup *navgroup = MEM_callocN(sizeof(struct NavigateWidgetGroup), __func__);

  navgroup->region_size[0] = -1;
  navgroup->region_size[1] = -1;

  wmOperatorType *ot_view_axis = WM_operatortype_find("VIEW3D_OT_view_axis", true);
  wmOperatorType *ot_view_camera = WM_operatortype_find("VIEW3D_OT_view_camera", true);

  for (int i = 0; i < GZ_INDEX_TOTAL; i++) {
    const struct NavigateGizmoInfo *info = &g_navigate_params[i];
    navgroup->gz_array[i] = WM_gizmo_new(info->gizmo, gzgroup, NULL);
    wmGizmo *gz = navgroup->gz_array[i];
    gz->flag |= WM_GIZMO_MOVE_CURSOR | WM_GIZMO_DRAW_MODAL;

    if (i == GZ_INDEX_ROTATE) {
      gz->color[3] = 0.0f;
      copy_v3_fl(gz->color_hi, 0.5f);
      gz->color_hi[3] = 0.5f;
    }
    else {
      uchar icon_color[3];
      UI_GetThemeColor3ubv(TH_TEXT, icon_color);
      int color_tint, color_tint_hi;
      if (icon_color[0] > 128) {
        color_tint = -40;
        color_tint_hi = 60;
        gz->color[3] = 0.5f;
        gz->color_hi[3] = 0.5f;
      }
      else {
        color_tint = 60;
        color_tint_hi = 60;
        gz->color[3] = 0.5f;
        gz->color_hi[3] = 0.75f;
      }
      UI_GetThemeColorShade3fv(TH_HEADER, color_tint, gz->color);
      UI_GetThemeColorShade3fv(TH_HEADER, color_tint_hi, gz->color_hi);
    }

    /* may be overwritten later */
    gz->scale_basis = GIZMO_MINI_SIZE / 2.0f;
    if (info->icon != ICON_NONE) {
      PropertyRNA *prop = RNA_struct_find_property(gz->ptr, "icon");
      RNA_property_enum_set(gz->ptr, prop, info->icon);
      RNA_enum_set(
          gz->ptr, "draw_options", ED_GIZMO_BUTTON_SHOW_OUTLINE | ED_GIZMO_BUTTON_SHOW_BACKDROP);
    }

    wmOperatorType *ot = WM_operatortype_find(info->opname, true);
    WM_gizmo_operator_set(gz, 0, ot, NULL);
  }

  {
    wmGizmo *gz = navgroup->gz_array[GZ_INDEX_CAMERA];
    WM_gizmo_operator_set(gz, 0, ot_view_camera, NULL);
  }

  /* Click only buttons (not modal). */
  {
    int gz_ids[] = {GZ_INDEX_PERSP, GZ_INDEX_ORTHO, GZ_INDEX_CAMERA};
    for (int i = 0; i < ARRAY_SIZE(gz_ids); i++) {
      wmGizmo *gz = navgroup->gz_array[gz_ids[i]];
      RNA_boolean_set(gz->ptr, "show_drag", false);
    }
  }

  /* Modal operators, don't use initial mouse location since we're clicking on a button. */
  {
    int gz_ids[] = {GZ_INDEX_MOVE, GZ_INDEX_ROTATE, GZ_INDEX_ZOOM};
    for (int i = 0; i < ARRAY_SIZE(gz_ids); i++) {
      wmGizmo *gz = navgroup->gz_array[gz_ids[i]];
      wmGizmoOpElem *gzop = WM_gizmo_operator_get(gz, 0);
      RNA_boolean_set(&gzop->ptr, "use_cursor_init", false);
    }
  }

  {
    wmGizmo *gz = navgroup->gz_array[GZ_INDEX_ROTATE];
    gz->scale_basis = GIZMO_SIZE / 2.0f;
    const char mapping[6] = {
        RV3D_VIEW_LEFT,
        RV3D_VIEW_RIGHT,
        RV3D_VIEW_FRONT,
        RV3D_VIEW_BACK,
        RV3D_VIEW_BOTTOM,
        RV3D_VIEW_TOP,
    };

    for (int part_index = 0; part_index < 6; part_index += 1) {
      PointerRNA *ptr = WM_gizmo_operator_set(gz, part_index + 1, ot_view_axis, NULL);
      RNA_enum_set(ptr, "type", mapping[part_index]);
    }

    /* When dragging an axis, use this instead. */
    wmWindowManager *wm = CTX_wm_manager(C);
    gz->keymap = WM_gizmo_keymap_generic_click_drag(wm);
    gz->drag_part = 0;
  }

  gzgroup->customdata = navgroup;
}

static void WIDGETGROUP_navigate_draw_prepare(const bContext *C, wmGizmoGroup *gzgroup)
{
  struct NavigateWidgetGroup *navgroup = gzgroup->customdata;
  ARegion *region = CTX_wm_region(C);
  const RegionView3D *rv3d = region->regiondata;

  for (int i = 0; i < 3; i++) {
    copy_v3_v3(navgroup->gz_array[GZ_INDEX_ROTATE]->matrix_offset[i], rv3d->viewmat[i]);
  }

  const rcti *rect_visible = ED_region_visible_rect(region);

  /* Ensure types match so bits are never lost on assignment. */
  CHECK_TYPE_PAIR(navgroup->state.rv3d.viewlock, rv3d->viewlock);

  if ((navgroup->state.rect_visible.xmax == rect_visible->xmax) &&
      (navgroup->state.rect_visible.ymax == rect_visible->ymax) &&
      (navgroup->state.rv3d.is_persp == rv3d->is_persp) &&
      (navgroup->state.rv3d.is_camera == (rv3d->persp == RV3D_CAMOB)) &&
      (navgroup->state.rv3d.viewlock == RV3D_LOCK_FLAGS(rv3d))) {
    return;
  }

  navgroup->state.rect_visible = *rect_visible;
  navgroup->state.rv3d.is_persp = rv3d->is_persp;
  navgroup->state.rv3d.is_camera = (rv3d->persp == RV3D_CAMOB);
  navgroup->state.rv3d.viewlock = RV3D_LOCK_FLAGS(rv3d);

  const bool show_navigate = (U.uiflag & USER_SHOW_GIZMO_NAVIGATE) != 0;
  const bool show_rotate_gizmo = (U.mini_axis_type == USER_MINI_AXIS_TYPE_GIZMO);
  const float icon_offset = ((GIZMO_SIZE / 2.0f) + GIZMO_OFFSET) * UI_DPI_FAC;
  const float icon_offset_mini = (GIZMO_MINI_SIZE + GIZMO_MINI_OFFSET) * UI_DPI_FAC;
  const float co_rotate[2] = {
      rect_visible->xmax - icon_offset,
      rect_visible->ymax - icon_offset,
  };

  float icon_offset_from_axis = 0.0f;
  switch ((eUserpref_MiniAxisType)U.mini_axis_type) {
    case USER_MINI_AXIS_TYPE_GIZMO:
      icon_offset_from_axis = icon_offset * 2.1f;
      break;
    case USER_MINI_AXIS_TYPE_MINIMAL:
      icon_offset_from_axis = (UI_UNIT_X * 2.5) + ((U.rvisize * U.pixelsize * 2.0f));
      break;
    case USER_MINI_AXIS_TYPE_NONE:
      icon_offset_from_axis = icon_offset_mini * 0.75f;
      break;
  }

  const float co[2] = {
      roundf(rect_visible->xmax - icon_offset_from_axis),/* bfa- changed back navigation buttons to horizontal*/
      roundf(rect_visible->ymax - icon_offset_mini * 0.75f),/* bfa- changed back navigation buttons to horizontal*/
  };

  wmGizmo *gz;

  for (uint i = 0; i < ARRAY_SIZE(navgroup->gz_array); i++) {
    gz = navgroup->gz_array[i];
    WM_gizmo_set_flag(gz, WM_GIZMO_HIDDEN, true);
  }

  if (show_rotate_gizmo) {
    gz = navgroup->gz_array[GZ_INDEX_ROTATE];
    gz->matrix_basis[3][0] = roundf(co_rotate[0]);
    gz->matrix_basis[3][1] = roundf(co_rotate[1]);
    WM_gizmo_set_flag(gz, WM_GIZMO_HIDDEN, false);
  }

  if (show_navigate) {
    int icon_mini_slot = 0;
    if ((RV3D_LOCK_FLAGS(rv3d) & RV3D_LOCK_ZOOM_AND_DOLLY) == 0) {
      gz = navgroup->gz_array[GZ_INDEX_ZOOM];
      gz->matrix_basis[3][0] = roundf(co[0]) - (icon_offset_mini * icon_mini_slot++);/* bfa- changed back navigation buttons to horizontal*/
      gz->matrix_basis[3][1] = roundf(co[1]);/* bfa- changed back navigation buttons to horizontal*/
      WM_gizmo_set_flag(gz, WM_GIZMO_HIDDEN, false);
    }

    if ((RV3D_LOCK_FLAGS(rv3d) & RV3D_LOCK_LOCATION) == 0) {
      gz = navgroup->gz_array[GZ_INDEX_MOVE];
      gz->matrix_basis[3][0] = roundf(co[0]) - (icon_offset_mini * icon_mini_slot++);/* bfa- changed back navigation buttons to horizontal*/
    gz->matrix_basis[3][1] = co[1];/* bfa- changed back navigation buttons to horizontal*/
      WM_gizmo_set_flag(gz, WM_GIZMO_HIDDEN, false);
    }

    if ((RV3D_LOCK_FLAGS(rv3d) & RV3D_LOCK_ROTATION) == 0) {
      gz = navgroup->gz_array[GZ_INDEX_CAMERA];
      gz->matrix_basis[3][0] = (co[0]) - (icon_offset_mini * icon_mini_slot++);/* bfa- changed back navigation buttons to horizontal*/
      gz->matrix_basis[3][1] = (co[1]);/* bfa- changed back navigation buttons to horizontal*/
      WM_gizmo_set_flag(gz, WM_GIZMO_HIDDEN, false);

      if (navgroup->state.rv3d.is_camera == false) {
        gz = navgroup->gz_array[rv3d->is_persp ? GZ_INDEX_PERSP : GZ_INDEX_ORTHO];
        gz->matrix_basis[3][0] = (co[0]) - (icon_offset_mini * icon_mini_slot++);/* bfa- changed back navigation buttons to horizontal*/
        gz->matrix_basis[3][1] = (co[1]);/* bfa- changed back navigation buttons to horizontal*/
        WM_gizmo_set_flag(gz, WM_GIZMO_HIDDEN, false);
      }
    }
<<<<<<< HEAD

    if (navgroup->state.rv3d.is_camera == true) {
      gz = navgroup->gz_array[(v3d->flag2 & V3D_LOCK_CAMERA) ? GZ_INDEX_CAMERA_UNLOCK :
                                                               GZ_INDEX_CAMERA_LOCK];
      gz->matrix_basis[3][0] = roundf(co[0]) - (icon_offset_mini * icon_mini_slot++);/* bfa- changed back navigation buttons to horizontal*/
      gz->matrix_basis[3][1] = roundf(co[1]);/* bfa- changed back navigation buttons to horizontal*/
      WM_gizmo_set_flag(gz, WM_GIZMO_HIDDEN, false);
    }
=======
>>>>>>> 76eae596
  }
}

void VIEW3D_GGT_navigate(wmGizmoGroupType *gzgt)
{
  gzgt->name = "View3D Navigate";
  gzgt->idname = "VIEW3D_GGT_navigate";

  gzgt->flag |= (WM_GIZMOGROUPTYPE_PERSISTENT | WM_GIZMOGROUPTYPE_SCALE |
                 WM_GIZMOGROUPTYPE_DRAW_MODAL_ALL);

  gzgt->poll = WIDGETGROUP_navigate_poll;
  gzgt->setup = WIDGETGROUP_navigate_setup;
  gzgt->draw_prepare = WIDGETGROUP_navigate_draw_prepare;
}

/** \} */<|MERGE_RESOLUTION|>--- conflicted
+++ resolved
@@ -106,22 +106,6 @@
         .opname = "VIEW3D_OT_view_camera",
         .gizmo = "GIZMO_GT_button_2d",
         .icon = ICON_VIEW_CAMERA,
-<<<<<<< HEAD
-        .op_prop_fn = NULL,
-    },
-    {
-        .opname = "WM_OT_context_toggle", /* GZ_INDEX_CAMERA_LOCK. Lock Camera to View. */
-        .gizmo = "GIZMO_GT_button_2d",
-        .icon = ICON_LOCK_TO_CAMVIEW, /*bfa - navigate the passepartout*/
-        .op_prop_fn = navigate_context_toggle_camera_lock_init,
-    },
-    {
-        .opname = "WM_OT_context_toggle", /* GZ_INDEX_CAMERA_UNLOCK. Unlock Camera to View. */
-        .gizmo = "GIZMO_GT_button_2d",
-        .icon = ICON_LOCK_TO_CAMVIEW_ON, /*bfa - navigate in the camera view*/
-        .op_prop_fn = navigate_context_toggle_camera_lock_init,
-=======
->>>>>>> 76eae596
     },
 };
 
@@ -352,17 +336,6 @@
         WM_gizmo_set_flag(gz, WM_GIZMO_HIDDEN, false);
       }
     }
-<<<<<<< HEAD
-
-    if (navgroup->state.rv3d.is_camera == true) {
-      gz = navgroup->gz_array[(v3d->flag2 & V3D_LOCK_CAMERA) ? GZ_INDEX_CAMERA_UNLOCK :
-                                                               GZ_INDEX_CAMERA_LOCK];
-      gz->matrix_basis[3][0] = roundf(co[0]) - (icon_offset_mini * icon_mini_slot++);/* bfa- changed back navigation buttons to horizontal*/
-      gz->matrix_basis[3][1] = roundf(co[1]);/* bfa- changed back navigation buttons to horizontal*/
-      WM_gizmo_set_flag(gz, WM_GIZMO_HIDDEN, false);
-    }
-=======
->>>>>>> 76eae596
   }
 }
 
