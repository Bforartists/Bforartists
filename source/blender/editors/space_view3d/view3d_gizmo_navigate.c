--- conflicted
+++ resolved
@@ -53,11 +53,7 @@
   GZ_INDEX_ORTHO = 4,
   GZ_INDEX_CAMERA = 5,
 
-<<<<<<< HEAD
-/*bfa - lock camera to view in navigation element*/
-=======
   /*bfa - lock camera to view in navigation element*/
->>>>>>> db9a6179
   /* overlaps GZ_INDEX_ORTHO (switch between) */
   GZ_INDEX_CAMERA_LOCK = 6,
   GZ_INDEX_CAMERA_UNLOCK = 7,
@@ -114,11 +110,7 @@
         .gizmo = "GIZMO_GT_button_2d",
         .icon = ICON_VIEW_CAMERA,
 
-<<<<<<< HEAD
-	/*bfa - lock camera to view in navigation element*/
-=======
         /*bfa - lock camera to view in navigation element*/
->>>>>>> db9a6179
         .op_prop_fn = NULL,
     },
     {
@@ -141,11 +133,7 @@
   struct {
     rcti rect_visible;
     struct {
-<<<<<<< HEAD
-	/*bfa - lock camera to view in navigation element*/
-=======
       /*bfa - lock camera to view in navigation element*/
->>>>>>> db9a6179
       int flag2;
     } v3d;
     struct {
@@ -219,11 +207,7 @@
     }
 
     wmOperatorType *ot = WM_operatortype_find(info->opname, true);
-<<<<<<< HEAD
-/*bfa - lock camera to view in navigation element*/
-=======
     /*bfa - lock camera to view in navigation element*/
->>>>>>> db9a6179
     PointerRNA *ptr = WM_gizmo_operator_set(gz, 0, ot, NULL);
     if (info->op_prop_fn != NULL) {
       info->op_prop_fn(ptr);
@@ -237,11 +221,7 @@
 
   /* Click only buttons (not modal). */
   {
-<<<<<<< HEAD
-/*bfa - lock camera to view in navigation element*/
-=======
     /*bfa - lock camera to view in navigation element*/
->>>>>>> db9a6179
     int gz_ids[] = {
         GZ_INDEX_PERSP,
         GZ_INDEX_ORTHO,
@@ -296,11 +276,7 @@
   struct NavigateWidgetGroup *navgroup = gzgroup->customdata;
   ARegion *region = CTX_wm_region(C);
   const RegionView3D *rv3d = region->regiondata;
-<<<<<<< HEAD
-/*bfa - lock camera to view in navigation element*/
-=======
   /*bfa - lock camera to view in navigation element*/
->>>>>>> db9a6179
   View3D *v3d = CTX_wm_view3d(C);
   const int v3d_flag2_test = V3D_LOCK_CAMERA;
 
@@ -311,22 +287,14 @@
   const rcti *rect_visible = ED_region_visible_rect(region);
 
   /* Ensure types match so bits are never lost on assignment. */
-<<<<<<< HEAD
-  CHECK_TYPE_PAIR(navgroup->state.v3d.flag2, v3d->flag2); /*bfa - lock camera to view in navigation element*/
-=======
   CHECK_TYPE_PAIR(navgroup->state.v3d.flag2,
                   v3d->flag2); /*bfa - lock camera to view in navigation element*/
->>>>>>> db9a6179
   CHECK_TYPE_PAIR(navgroup->state.rv3d.viewlock, rv3d->viewlock);
 
   if ((navgroup->state.rect_visible.xmax == rect_visible->xmax) &&
       (navgroup->state.rect_visible.ymax == rect_visible->ymax) &&
-<<<<<<< HEAD
-      (navgroup->state.v3d.flag2 == (v3d->flag2 & v3d_flag2_test)) && /*bfa - lock camera to view in navigation element*/
-=======
       (navgroup->state.v3d.flag2 ==
        (v3d->flag2 & v3d_flag2_test)) && /*bfa - lock camera to view in navigation element*/
->>>>>>> db9a6179
       (navgroup->state.rv3d.is_persp == rv3d->is_persp) &&
       (navgroup->state.rv3d.is_camera == (rv3d->persp == RV3D_CAMOB)) &&
       (navgroup->state.rv3d.viewlock == RV3D_LOCK_FLAGS(rv3d))) {
@@ -334,12 +302,8 @@
   }
 
   navgroup->state.rect_visible = *rect_visible;
-<<<<<<< HEAD
-  navgroup->state.v3d.flag2 = v3d->flag2 & v3d_flag2_test; /*bfa - lock camera to view in navigation element*/
-=======
   navgroup->state.v3d.flag2 = v3d->flag2 &
                               v3d_flag2_test; /*bfa - lock camera to view in navigation element*/
->>>>>>> db9a6179
   navgroup->state.rv3d.is_persp = rv3d->is_persp;
   navgroup->state.rv3d.is_camera = (rv3d->persp == RV3D_CAMOB);
   navgroup->state.rv3d.viewlock = RV3D_LOCK_FLAGS(rv3d);
@@ -427,11 +391,7 @@
         WM_gizmo_set_flag(gz, WM_GIZMO_HIDDEN, false);
       }
     }
-<<<<<<< HEAD
-/*bfa - lock camera to view in navigation element*/
-=======
     /*bfa - lock camera to view in navigation element*/
->>>>>>> db9a6179
     if (navgroup->state.rv3d.is_camera == true) {
       gz = navgroup->gz_array[(v3d->flag2 & V3D_LOCK_CAMERA) ? GZ_INDEX_CAMERA_UNLOCK :
                                                                GZ_INDEX_CAMERA_LOCK];
