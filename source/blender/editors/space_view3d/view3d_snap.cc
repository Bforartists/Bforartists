/* SPDX-FileCopyrightText: 2001-2002 NaN Holding BV. All rights reserved.
 *
 * SPDX-License-Identifier: GPL-2.0-or-later */

/** \file
 * \ingroup spview3d
 */

#include "MEM_guardedalloc.h"

#include "DNA_armature_types.h"
#include "DNA_object_types.h"

#include "BLI_math_matrix.h"
#include "BLI_math_vector.h"
#include "BLI_utildefines.h"
#include "BLI_vector.hh"

#include "BKE_action.h"
#include "BKE_armature.h"
#include "BKE_context.h"
#include "BKE_editmesh.h"
#include "BKE_layer.h"
#include "BKE_main.h"
#include "BKE_mball.h"
#include "BKE_object.h"
#include "BKE_report.h"
#include "BKE_scene.h"
#include "BKE_tracking.h"

#include "DEG_depsgraph.hh"
#include "DEG_depsgraph_query.hh"

#include "WM_api.hh"
#include "WM_types.hh"

#include "RNA_access.hh"
#include "RNA_define.hh"

#include "ED_keyframing.hh"
#include "ED_object.hh"
#include "ED_screen.hh"
#include "ED_transverts.hh"

#include "ANIM_bone_collections.h"

#include "view3d_intern.h"

<<<<<<< HEAD
#include "BLT_translation.h" /*bfa - needed for CTX_IFACE_ */
=======
using blender::Vector;
>>>>>>> a97761b7

static bool snap_curs_to_sel_ex(bContext *C, const int pivot_point, float r_cursor[3]);
static bool snap_calc_active_center(bContext *C, const bool select_only, float r_center[3]);

/* -------------------------------------------------------------------- */
/** \name Snap Selection to Grid Operator
 * \{ */

/** Snaps every individual object center to its nearest point on the grid. */
static int snap_sel_to_grid_exec(bContext *C, wmOperator * /*op*/)
{
  Depsgraph *depsgraph = CTX_data_ensure_evaluated_depsgraph(C);
  ViewLayer *view_layer_eval = DEG_get_evaluated_view_layer(depsgraph);
  Object *obact = CTX_data_active_object(C);
  Scene *scene = CTX_data_scene(C);
  ARegion *region = CTX_wm_region(C);
  View3D *v3d = CTX_wm_view3d(C);
  TransVertStore tvs = {nullptr};
  TransVert *tv;
  float gridf, imat[3][3], bmat[3][3], vec[3];
  int a;

  gridf = ED_view3d_grid_view_scale(scene, v3d, region, nullptr);

  if (OBEDIT_FROM_OBACT(obact)) {
    ViewLayer *view_layer = CTX_data_view_layer(C);
    uint objects_len = 0;
    Object **objects = BKE_view_layer_array_from_objects_in_edit_mode_unique_data(
        scene, view_layer, CTX_wm_view3d(C), &objects_len);
    for (uint ob_index = 0; ob_index < objects_len; ob_index++) {
      Object *obedit = objects[ob_index];

      if (obedit->type == OB_MESH) {
        BMEditMesh *em = BKE_editmesh_from_object(obedit);

        if (em->bm->totvertsel == 0) {
          continue;
        }
      }

      if (ED_transverts_check_obedit(obedit)) {
        ED_transverts_create_from_obedit(&tvs, obedit, 0);
      }

      if (tvs.transverts_tot != 0) {
        copy_m3_m4(bmat, obedit->object_to_world);
        invert_m3_m3(imat, bmat);

        tv = tvs.transverts;
        for (a = 0; a < tvs.transverts_tot; a++, tv++) {
          copy_v3_v3(vec, tv->loc);
          mul_m3_v3(bmat, vec);
          add_v3_v3(vec, obedit->object_to_world[3]);
          vec[0] = gridf * floorf(0.5f + vec[0] / gridf);
          vec[1] = gridf * floorf(0.5f + vec[1] / gridf);
          vec[2] = gridf * floorf(0.5f + vec[2] / gridf);
          sub_v3_v3(vec, obedit->object_to_world[3]);

          mul_m3_v3(imat, vec);
          copy_v3_v3(tv->loc, vec);
        }
        ED_transverts_update_obedit(&tvs, obedit);
      }
      ED_transverts_free(&tvs);
    }
    MEM_freeN(objects);
  }
  else if (OBPOSE_FROM_OBACT(obact)) {
    KeyingSet *ks = ANIM_get_keyingset_for_autokeying(scene, ANIM_KS_LOCATION_ID);
    uint objects_len = 0;
    Object **objects_eval = BKE_object_pose_array_get(scene, view_layer_eval, v3d, &objects_len);
    for (uint ob_index = 0; ob_index < objects_len; ob_index++) {
      Object *ob_eval = objects_eval[ob_index];
      Object *ob = DEG_get_original_object(ob_eval);
      bArmature *arm_eval = static_cast<bArmature *>(ob_eval->data);

      invert_m4_m4(ob_eval->world_to_object, ob_eval->object_to_world);

      LISTBASE_FOREACH (bPoseChannel *, pchan_eval, &ob_eval->pose->chanbase) {
        if (pchan_eval->bone->flag & BONE_SELECTED) {
          if (ANIM_bonecoll_is_visible_pchan(arm_eval, pchan_eval)) {
            if ((pchan_eval->bone->flag & BONE_CONNECTED) == 0) {
              float nLoc[3];

              /* get nearest grid point to snap to */
              copy_v3_v3(nLoc, pchan_eval->pose_mat[3]);
              /* We must operate in world space! */
              mul_m4_v3(ob_eval->object_to_world, nLoc);
              vec[0] = gridf * floorf(0.5f + nLoc[0] / gridf);
              vec[1] = gridf * floorf(0.5f + nLoc[1] / gridf);
              vec[2] = gridf * floorf(0.5f + nLoc[2] / gridf);
              /* Back in object space... */
              mul_m4_v3(ob_eval->world_to_object, vec);

              /* Get location of grid point in pose space. */
              BKE_armature_loc_pose_to_bone(pchan_eval, vec, vec);

              /* Adjust location on the original pchan. */
              bPoseChannel *pchan = BKE_pose_channel_find_name(ob->pose, pchan_eval->name);
              if ((pchan->protectflag & OB_LOCK_LOCX) == 0) {
                pchan->loc[0] = vec[0];
              }
              if ((pchan->protectflag & OB_LOCK_LOCY) == 0) {
                pchan->loc[1] = vec[1];
              }
              if ((pchan->protectflag & OB_LOCK_LOCZ) == 0) {
                pchan->loc[2] = vec[2];
              }

              /* auto-keyframing */
              ED_autokeyframe_pchan(C, scene, ob, pchan, ks);
            }
            /* if the bone has a parent and is connected to the parent,
             * don't do anything - will break chain unless we do auto-ik.
             */
          }
        }
      }
      ob->pose->flag |= (POSE_LOCKED | POSE_DO_UNLOCK);

      DEG_id_tag_update(&ob->id, ID_RECALC_GEOMETRY);
    }
    MEM_freeN(objects_eval);
  }
  else {
    /* Object mode. */
    Main *bmain = CTX_data_main(C);

    KeyingSet *ks = ANIM_get_keyingset_for_autokeying(scene, ANIM_KS_LOCATION_ID);

    const bool use_transform_skip_children = (scene->toolsettings->transform_flag &
                                              SCE_XFORM_SKIP_CHILDREN);
    const bool use_transform_data_origin = (scene->toolsettings->transform_flag &
                                            SCE_XFORM_DATA_ORIGIN);
    XFormObjectSkipChild_Container *xcs = nullptr;
    XFormObjectData_Container *xds = nullptr;

    /* Build object array. */
    Vector<Object *> objects_eval;
    {
      FOREACH_SELECTED_EDITABLE_OBJECT_BEGIN (view_layer_eval, v3d, ob_eval) {
        objects_eval.append(ob_eval);
      }
      FOREACH_SELECTED_EDITABLE_OBJECT_END;
    }

    if (use_transform_skip_children) {
      ViewLayer *view_layer = CTX_data_view_layer(C);

      Vector<Object *> objects(objects_eval.size());
      for (Object *ob_eval : objects_eval) {
        objects.append_unchecked(DEG_get_original_object(ob_eval));
      }
      BKE_scene_graph_evaluated_ensure(depsgraph, bmain);
      xcs = ED_object_xform_skip_child_container_create();
      ED_object_xform_skip_child_container_item_ensure_from_array(
          xcs, scene, view_layer, objects.data(), objects.size());
    }
    if (use_transform_data_origin) {
      BKE_scene_graph_evaluated_ensure(depsgraph, bmain);
      xds = ED_object_data_xform_container_create();
    }

    for (Object *ob_eval : objects_eval) {
      Object *ob = DEG_get_original_object(ob_eval);
      vec[0] = -ob_eval->object_to_world[3][0] +
               gridf * floorf(0.5f + ob_eval->object_to_world[3][0] / gridf);
      vec[1] = -ob_eval->object_to_world[3][1] +
               gridf * floorf(0.5f + ob_eval->object_to_world[3][1] / gridf);
      vec[2] = -ob_eval->object_to_world[3][2] +
               gridf * floorf(0.5f + ob_eval->object_to_world[3][2] / gridf);

      if (ob->parent) {
        float originmat[3][3];
        BKE_object_where_is_calc_ex(depsgraph, scene, nullptr, ob, originmat);

        invert_m3_m3(imat, originmat);
        mul_m3_v3(imat, vec);
      }
      if ((ob->protectflag & OB_LOCK_LOCX) == 0) {
        ob->loc[0] = ob_eval->loc[0] + vec[0];
      }
      if ((ob->protectflag & OB_LOCK_LOCY) == 0) {
        ob->loc[1] = ob_eval->loc[1] + vec[1];
      }
      if ((ob->protectflag & OB_LOCK_LOCZ) == 0) {
        ob->loc[2] = ob_eval->loc[2] + vec[2];
      }

      /* auto-keyframing */
      ED_autokeyframe_object(C, scene, ob, ks);

      if (use_transform_data_origin) {
        ED_object_data_xform_container_item_ensure(xds, ob);
      }

      DEG_id_tag_update(&ob->id, ID_RECALC_TRANSFORM);
    }

    if (use_transform_skip_children) {
      ED_object_xform_skip_child_container_update_all(xcs, bmain, depsgraph);
      ED_object_xform_skip_child_container_destroy(xcs);
    }
    if (use_transform_data_origin) {
      ED_object_data_xform_container_update_all(xds, bmain, depsgraph);
      ED_object_data_xform_container_destroy(xds);
    }
  }

  WM_event_add_notifier(C, NC_OBJECT | ND_TRANSFORM, nullptr);

  return OPERATOR_FINISHED;
}

void VIEW3D_OT_snap_selected_to_grid(wmOperatorType *ot)
{
  /* identifiers */
  ot->name = "Snap Selection to Grid";
  ot->description = "Snap selected item(s) to their nearest grid division";
  ot->idname = "VIEW3D_OT_snap_selected_to_grid";

  /* api callbacks */
  ot->exec = snap_sel_to_grid_exec;
  ot->poll = ED_operator_region_view3d_active;

  /* flags */
  ot->flag = OPTYPE_REGISTER | OPTYPE_UNDO;
}

/** \} */

/* -------------------------------------------------------------------- */
/** \name Snap Selection to Location (Utility)
 * \{ */

/**
 * Snaps the selection as a whole (use_offset=true) or each selected object to the given location.
 *
 * \param snap_target_global: a location in global space to snap to
 * (eg. 3D cursor or active object).
 * \param use_offset: if the selected objects should maintain their relative offsets
 * and be snapped by the selection pivot point (median, active),
 * or if every object origin should be snapped to the given location.
 */
static bool snap_selected_to_location(bContext *C,
                                      const float snap_target_global[3],
                                      const bool use_offset,
                                      const int pivot_point,
                                      const bool use_toolsettings)
{
  Scene *scene = CTX_data_scene(C);
  Object *obedit = CTX_data_edit_object(C);
  Object *obact = CTX_data_active_object(C);
  View3D *v3d = CTX_wm_view3d(C);
  TransVertStore tvs = {nullptr};
  TransVert *tv;
  float imat[3][3], bmat[3][3];
  float center_global[3];
  float offset_global[3];
  int a;

  if (use_offset) {
    if ((pivot_point == V3D_AROUND_ACTIVE) && snap_calc_active_center(C, true, center_global)) {
      /* pass */
    }
    else {
      snap_curs_to_sel_ex(C, pivot_point, center_global);
    }
    sub_v3_v3v3(offset_global, snap_target_global, center_global);
  }

  if (obedit) {
    float snap_target_local[3];
    ViewLayer *view_layer = CTX_data_view_layer(C);
    uint objects_len = 0;
    Object **objects = BKE_view_layer_array_from_objects_in_edit_mode_unique_data(
        scene, view_layer, v3d, &objects_len);
    for (uint ob_index = 0; ob_index < objects_len; ob_index++) {
      obedit = objects[ob_index];

      if (obedit->type == OB_MESH) {
        BMEditMesh *em = BKE_editmesh_from_object(obedit);

        if (em->bm->totvertsel == 0) {
          continue;
        }
      }

      if (ED_transverts_check_obedit(obedit)) {
        ED_transverts_create_from_obedit(&tvs, obedit, 0);
      }

      if (tvs.transverts_tot != 0) {
        copy_m3_m4(bmat, obedit->object_to_world);
        invert_m3_m3(imat, bmat);

        /* get the cursor in object space */
        sub_v3_v3v3(snap_target_local, snap_target_global, obedit->object_to_world[3]);
        mul_m3_v3(imat, snap_target_local);

        if (use_offset) {
          float offset_local[3];

          mul_v3_m3v3(offset_local, imat, offset_global);

          tv = tvs.transverts;
          for (a = 0; a < tvs.transverts_tot; a++, tv++) {
            add_v3_v3(tv->loc, offset_local);
          }
        }
        else {
          tv = tvs.transverts;
          for (a = 0; a < tvs.transverts_tot; a++, tv++) {
            copy_v3_v3(tv->loc, snap_target_local);
          }
        }
        ED_transverts_update_obedit(&tvs, obedit);
      }
      ED_transverts_free(&tvs);
    }
    MEM_freeN(objects);
  }
  else if (OBPOSE_FROM_OBACT(obact)) {
    KeyingSet *ks = ANIM_get_keyingset_for_autokeying(scene, ANIM_KS_LOCATION_ID);
    ViewLayer *view_layer = CTX_data_view_layer(C);
    uint objects_len = 0;
    Object **objects = BKE_object_pose_array_get(scene, view_layer, v3d, &objects_len);

    for (uint ob_index = 0; ob_index < objects_len; ob_index++) {
      Object *ob = objects[ob_index];
      bArmature *arm = static_cast<bArmature *>(ob->data);
      float snap_target_local[3];

      invert_m4_m4(ob->world_to_object, ob->object_to_world);
      mul_v3_m4v3(snap_target_local, ob->world_to_object, snap_target_global);

      LISTBASE_FOREACH (bPoseChannel *, pchan, &ob->pose->chanbase) {
        if ((pchan->bone->flag & BONE_SELECTED) && PBONE_VISIBLE(arm, pchan->bone) &&
            /* if the bone has a parent and is connected to the parent,
             * don't do anything - will break chain unless we do auto-ik.
             */
            (pchan->bone->flag & BONE_CONNECTED) == 0)
        {
          pchan->bone->flag |= BONE_TRANSFORM;
        }
        else {
          pchan->bone->flag &= ~BONE_TRANSFORM;
        }
      }

      LISTBASE_FOREACH (bPoseChannel *, pchan, &ob->pose->chanbase) {
        if ((pchan->bone->flag & BONE_TRANSFORM) &&
            /* check that our parents not transformed (if we have one) */
            ((pchan->bone->parent &&
              BKE_armature_bone_flag_test_recursive(pchan->bone->parent, BONE_TRANSFORM)) == 0))
        {
          /* Get position in pchan (pose) space. */
          float cursor_pose[3];

          if (use_offset) {
            mul_v3_m4v3(cursor_pose, ob->object_to_world, pchan->pose_mat[3]);
            add_v3_v3(cursor_pose, offset_global);

            mul_m4_v3(ob->world_to_object, cursor_pose);
            BKE_armature_loc_pose_to_bone(pchan, cursor_pose, cursor_pose);
          }
          else {
            BKE_armature_loc_pose_to_bone(pchan, snap_target_local, cursor_pose);
          }

          /* copy new position */
          if (use_toolsettings) {
            if ((pchan->protectflag & OB_LOCK_LOCX) == 0) {
              pchan->loc[0] = cursor_pose[0];
            }
            if ((pchan->protectflag & OB_LOCK_LOCY) == 0) {
              pchan->loc[1] = cursor_pose[1];
            }
            if ((pchan->protectflag & OB_LOCK_LOCZ) == 0) {
              pchan->loc[2] = cursor_pose[2];
            }

            /* auto-keyframing */
            ED_autokeyframe_pchan(C, scene, ob, pchan, ks);
          }
          else {
            copy_v3_v3(pchan->loc, cursor_pose);
          }
        }
      }

      LISTBASE_FOREACH (bPoseChannel *, pchan, &ob->pose->chanbase) {
        pchan->bone->flag &= ~BONE_TRANSFORM;
      }

      ob->pose->flag |= (POSE_LOCKED | POSE_DO_UNLOCK);

      DEG_id_tag_update(&ob->id, ID_RECALC_GEOMETRY);
    }
    MEM_freeN(objects);
  }
  else {
    KeyingSet *ks = ANIM_get_keyingset_for_autokeying(scene, ANIM_KS_LOCATION_ID);
    Main *bmain = CTX_data_main(C);
    Depsgraph *depsgraph = CTX_data_depsgraph_pointer(C);

    /* Reset flags. */
    for (Object *ob = static_cast<Object *>(bmain->objects.first); ob;
         ob = static_cast<Object *>(ob->id.next))
    {
      ob->flag &= ~OB_DONE;
    }

    /* Build object array, tag objects we're transforming. */
    ViewLayer *view_layer = CTX_data_view_layer(C);
    Vector<Object *> objects;
    {
      FOREACH_SELECTED_EDITABLE_OBJECT_BEGIN (view_layer, v3d, ob) {
        objects.append(ob);
        ob->flag |= OB_DONE;
      }
      FOREACH_SELECTED_EDITABLE_OBJECT_END;
    }

    const bool use_transform_skip_children = use_toolsettings &&
                                             (scene->toolsettings->transform_flag &
                                              SCE_XFORM_SKIP_CHILDREN);
    const bool use_transform_data_origin = use_toolsettings &&
                                           (scene->toolsettings->transform_flag &
                                            SCE_XFORM_DATA_ORIGIN);
    XFormObjectSkipChild_Container *xcs = nullptr;
    XFormObjectData_Container *xds = nullptr;

    if (use_transform_skip_children) {
      BKE_scene_graph_evaluated_ensure(depsgraph, bmain);
      xcs = ED_object_xform_skip_child_container_create();
      ED_object_xform_skip_child_container_item_ensure_from_array(
          xcs, scene, view_layer, objects.data(), objects.size());
    }
    if (use_transform_data_origin) {
      BKE_scene_graph_evaluated_ensure(depsgraph, bmain);
      xds = ED_object_data_xform_container_create();

      /* Initialize the transform data in a separate loop because the depsgraph
       * may be evaluated while setting the locations. */
      for (Object *ob : objects) {
        ED_object_data_xform_container_item_ensure(xds, ob);
      }
    }

    for (Object *ob : objects) {
      if (ob->parent && BKE_object_flag_test_recursive(ob->parent, OB_DONE)) {
        continue;
      }

      float cursor_parent[3]; /* parent-relative */

      if (use_offset) {
        add_v3_v3v3(cursor_parent, ob->object_to_world[3], offset_global);
      }
      else {
        copy_v3_v3(cursor_parent, snap_target_global);
      }

      sub_v3_v3(cursor_parent, ob->object_to_world[3]);

      if (ob->parent) {
        float originmat[3][3], parentmat[4][4];
        /* Use the evaluated object here because sometimes
         * `ob->parent->runtime.curve_cache` is required. */
        BKE_scene_graph_evaluated_ensure(depsgraph, bmain);
        Object *ob_eval = DEG_get_evaluated_object(depsgraph, ob);

        BKE_object_get_parent_matrix(ob_eval, ob_eval->parent, parentmat);
        mul_m3_m4m4(originmat, parentmat, ob->parentinv);
        invert_m3_m3(imat, originmat);
        mul_m3_v3(imat, cursor_parent);
      }
      if (use_toolsettings) {
        if ((ob->protectflag & OB_LOCK_LOCX) == 0) {
          ob->loc[0] += cursor_parent[0];
        }
        if ((ob->protectflag & OB_LOCK_LOCY) == 0) {
          ob->loc[1] += cursor_parent[1];
        }
        if ((ob->protectflag & OB_LOCK_LOCZ) == 0) {
          ob->loc[2] += cursor_parent[2];
        }

        /* auto-keyframing */
        ED_autokeyframe_object(C, scene, ob, ks);
      }
      else {
        add_v3_v3(ob->loc, cursor_parent);
      }

      DEG_id_tag_update(&ob->id, ID_RECALC_TRANSFORM);
    }

    if (use_transform_skip_children) {
      ED_object_xform_skip_child_container_update_all(xcs, bmain, depsgraph);
      ED_object_xform_skip_child_container_destroy(xcs);
    }
    if (use_transform_data_origin) {
      ED_object_data_xform_container_update_all(xds, bmain, depsgraph);
      ED_object_data_xform_container_destroy(xds);
    }
  }

  WM_event_add_notifier(C, NC_OBJECT | ND_TRANSFORM, nullptr);

  return true;
}

bool ED_view3d_snap_selected_to_location(bContext *C,
                                         const float snap_target_global[3],
                                         const int pivot_point)
{
  /* These could be passed as arguments if needed. */
  /* Always use pivot point. */
  const bool use_offset = true;
  /* Disable object protected flags & auto-keyframing,
   * so this can be used as a low level function. */
  const bool use_toolsettings = false;
  return snap_selected_to_location(
      C, snap_target_global, use_offset, pivot_point, use_toolsettings);
}

/** \} */

/* -------------------------------------------------------------------- */
/** \name Snap Selection to Cursor Operator
 * \{ */

static int snap_selected_to_cursor_exec(bContext *C, wmOperator *op)
{
  const bool use_offset = RNA_boolean_get(op->ptr, "use_offset");

  Scene *scene = CTX_data_scene(C);

  const float *snap_target_global = scene->cursor.location;
  const int pivot_point = scene->toolsettings->transform_pivot_point;

  if (snap_selected_to_location(C, snap_target_global, use_offset, pivot_point, true)) {
    return OPERATOR_FINISHED;
  }
  return OPERATOR_CANCELLED;
}
/*bfa - tool name*/
static std::string view3d_ot_snap_selected_to_cursor_get_name(wmOperatorType *ot, PointerRNA *ptr)
{
  if (RNA_boolean_get(ptr, "use_offset")) {
    return CTX_IFACE_(ot->translation_context, "Snap Selection to Cursor(Keep Offset)");
  }
  return "";
}

/*bfa - descriptions*/
static std::string view3d_ot_snap_selected_to_cursor_get_description(bContext * /*C*/,
                                                                     wmOperatorType * /*ot*/,
                                                                     PointerRNA *ptr)
{
  if (RNA_boolean_get(ptr, "use_offset")) {
    return "Snap selected item(s) to the 3D cursor\nBut keep the offset of the selected items to "
           "each other";
  }
  return "";
}

void VIEW3D_OT_snap_selected_to_cursor(wmOperatorType *ot)
{
  /* identifiers */
  ot->name = "Snap Selection to Cursor";
  ot->description = "Snap selected item(s) to the 3D cursor";
  ot->idname = "VIEW3D_OT_snap_selected_to_cursor";

  /* api callbacks */
  ot->exec = snap_selected_to_cursor_exec;
  ot->get_name = view3d_ot_snap_selected_to_cursor_get_name;               /*bfa - tool name*/
  ot->get_description = view3d_ot_snap_selected_to_cursor_get_description; /*bfa - descriptions*/
  ot->poll = ED_operator_view3d_active;

  /* flags */
  ot->flag = OPTYPE_REGISTER | OPTYPE_UNDO;

  /* rna */
  RNA_def_boolean(ot->srna,
                  "use_offset",
                  true,
                  "Offset",
                  "If the selection should be snapped as a whole or by each object center");
}

/** \} */

/* -------------------------------------------------------------------- */
/** \name Snap Selection to Active Operator
 * \{ */

/** Snaps each selected object to the location of the active selected object. */
static int snap_selected_to_active_exec(bContext *C, wmOperator *op)
{
  float snap_target_global[3];

  if (snap_calc_active_center(C, false, snap_target_global) == false) {
    BKE_report(op->reports, RPT_ERROR, "No active element found!");
    return OPERATOR_CANCELLED;
  }

  if (!snap_selected_to_location(C, snap_target_global, false, -1, true)) {
    return OPERATOR_CANCELLED;
  }
  return OPERATOR_FINISHED;
}

void VIEW3D_OT_snap_selected_to_active(wmOperatorType *ot)
{
  /* identifiers */
  ot->name = "Snap Selection to Active";
  ot->description = "Snap selected item(s) to the active item";
  ot->idname = "VIEW3D_OT_snap_selected_to_active";

  /* api callbacks */
  ot->exec = snap_selected_to_active_exec;
  ot->poll = ED_operator_view3d_active;

  /* flags */
  ot->flag = OPTYPE_REGISTER | OPTYPE_UNDO;
}

/** \} */

/* -------------------------------------------------------------------- */
/** \name Snap Cursor to Grid Operator
 * \{ */

/** Snaps the 3D cursor location to its nearest point on the grid. */
static int snap_curs_to_grid_exec(bContext *C, wmOperator * /*op*/)
{
  Scene *scene = CTX_data_scene(C);
  ARegion *region = CTX_wm_region(C);
  View3D *v3d = CTX_wm_view3d(C);
  float gridf, *curs;

  gridf = ED_view3d_grid_view_scale(scene, v3d, region, nullptr);
  curs = scene->cursor.location;

  curs[0] = gridf * floorf(0.5f + curs[0] / gridf);
  curs[1] = gridf * floorf(0.5f + curs[1] / gridf);
  curs[2] = gridf * floorf(0.5f + curs[2] / gridf);

  WM_event_add_notifier(C, NC_SPACE | ND_SPACE_VIEW3D, nullptr); /* hrm */
  DEG_id_tag_update(&scene->id, ID_RECALC_COPY_ON_WRITE);

  return OPERATOR_FINISHED;
}

void VIEW3D_OT_snap_cursor_to_grid(wmOperatorType *ot)
{
  /* identifiers */
  ot->name = "Snap Cursor to Grid";
  ot->description = "Snap 3D cursor to the nearest grid division";
  ot->idname = "VIEW3D_OT_snap_cursor_to_grid";

  /* api callbacks */
  ot->exec = snap_curs_to_grid_exec;
  ot->poll = ED_operator_region_view3d_active;

  /* flags */
  ot->flag = OPTYPE_REGISTER | OPTYPE_UNDO;
}

/** \} */

/* -------------------------------------------------------------------- */
/** \name Snap Cursor to Selection Operator
 * \{ */

/**
 * Returns the center position of a tracking marker visible on the viewport
 * (useful to snap to).
 */
static void bundle_midpoint(Scene *scene, Object *ob, float r_vec[3])
{
  MovieClip *clip = BKE_object_movieclip_get(scene, ob, false);
  bool ok = false;
  float min[3], max[3], mat[4][4], pos[3], cammat[4][4];

  if (!clip) {
    return;
  }

  MovieTracking *tracking = &clip->tracking;

  copy_m4_m4(cammat, ob->object_to_world);

  BKE_tracking_get_camera_object_matrix(ob, mat);

  INIT_MINMAX(min, max);

  LISTBASE_FOREACH (MovieTrackingObject *, tracking_object, &tracking->objects) {
    float obmat[4][4];

    if (tracking_object->flag & TRACKING_OBJECT_CAMERA) {
      copy_m4_m4(obmat, mat);
    }
    else {
      float imat[4][4];

      BKE_tracking_camera_get_reconstructed_interpolate(
          tracking, tracking_object, scene->r.cfra, imat);
      invert_m4(imat);

      mul_m4_m4m4(obmat, cammat, imat);
    }

    LISTBASE_FOREACH (const MovieTrackingTrack *, track, &tracking_object->tracks) {
      if ((track->flag & TRACK_HAS_BUNDLE) && TRACK_SELECTED(track)) {
        ok = true;
        mul_v3_m4v3(pos, obmat, track->bundle_pos);
        minmax_v3v3_v3(min, max, pos);
      }
    }
  }

  if (ok) {
    mid_v3_v3v3(r_vec, min, max);
  }
}

/** Snaps the 3D cursor location to the median point of the selection. */
static bool snap_curs_to_sel_ex(bContext *C, const int pivot_point, float r_cursor[3])
{
  Depsgraph *depsgraph = CTX_data_ensure_evaluated_depsgraph(C);
  ViewLayer *view_layer_eval = DEG_get_evaluated_view_layer(depsgraph);
  Object *obedit = CTX_data_edit_object(C);
  Scene *scene = CTX_data_scene(C);
  View3D *v3d = CTX_wm_view3d(C);
  TransVertStore tvs = {nullptr};
  TransVert *tv;
  float bmat[3][3], vec[3], min[3], max[3], centroid[3];
  int count = 0;

  INIT_MINMAX(min, max);
  zero_v3(centroid);

  if (obedit) {
    ViewLayer *view_layer = CTX_data_view_layer(C);
    uint objects_len = 0;
    Object **objects = BKE_view_layer_array_from_objects_in_edit_mode_unique_data(
        scene, view_layer, CTX_wm_view3d(C), &objects_len);
    for (uint ob_index = 0; ob_index < objects_len; ob_index++) {
      obedit = objects[ob_index];

      /* We can do that quick check for meshes only... */
      if (obedit->type == OB_MESH) {
        BMEditMesh *em = BKE_editmesh_from_object(obedit);

        if (em->bm->totvertsel == 0) {
          continue;
        }
      }

      if (ED_transverts_check_obedit(obedit)) {
        ED_transverts_create_from_obedit(&tvs, obedit, TM_ALL_JOINTS | TM_SKIP_HANDLES);
      }

      count += tvs.transverts_tot;
      if (tvs.transverts_tot != 0) {
        Object *obedit_eval = DEG_get_evaluated_object(depsgraph, obedit);
        copy_m3_m4(bmat, obedit_eval->object_to_world);

        tv = tvs.transverts;
        for (int i = 0; i < tvs.transverts_tot; i++, tv++) {
          copy_v3_v3(vec, tv->loc);
          mul_m3_v3(bmat, vec);
          add_v3_v3(vec, obedit_eval->object_to_world[3]);
          add_v3_v3(centroid, vec);
          minmax_v3v3_v3(min, max, vec);
        }
      }
      ED_transverts_free(&tvs);
    }
    MEM_freeN(objects);
  }
  else {
    Object *obact = CTX_data_active_object(C);

    if (obact && (obact->mode & OB_MODE_POSE)) {
      Object *obact_eval = DEG_get_evaluated_object(depsgraph, obact);
      bArmature *arm = static_cast<bArmature *>(obact_eval->data);
      LISTBASE_FOREACH (bPoseChannel *, pchan, &obact_eval->pose->chanbase) {
        if (ANIM_bonecoll_is_visible_pchan(arm, pchan)) {
          if (pchan->bone->flag & BONE_SELECTED) {
            copy_v3_v3(vec, pchan->pose_head);
            mul_m4_v3(obact_eval->object_to_world, vec);
            add_v3_v3(centroid, vec);
            minmax_v3v3_v3(min, max, vec);
            count++;
          }
        }
      }
    }
    else {
      FOREACH_SELECTED_OBJECT_BEGIN (view_layer_eval, v3d, ob_eval) {
        copy_v3_v3(vec, ob_eval->object_to_world[3]);

        /* special case for camera -- snap to bundles */
        if (ob_eval->type == OB_CAMERA) {
          /* snap to bundles should happen only when bundles are visible */
          if (v3d->flag2 & V3D_SHOW_RECONSTRUCTION) {
            bundle_midpoint(scene, DEG_get_original_object(ob_eval), vec);
          }
        }

        add_v3_v3(centroid, vec);
        minmax_v3v3_v3(min, max, vec);
        count++;
      }
      FOREACH_SELECTED_OBJECT_END;
    }
  }

  if (count == 0) {
    return false;
  }

  if (pivot_point == V3D_AROUND_CENTER_BOUNDS) {
    mid_v3_v3v3(r_cursor, min, max);
  }
  else {
    mul_v3_fl(centroid, 1.0f / float(count));
    copy_v3_v3(r_cursor, centroid);
  }
  return true;
}

static int snap_curs_to_sel_exec(bContext *C, wmOperator * /*op*/)
{
  Scene *scene = CTX_data_scene(C);
  const int pivot_point = scene->toolsettings->transform_pivot_point;
  if (snap_curs_to_sel_ex(C, pivot_point, scene->cursor.location)) {
    WM_event_add_notifier(C, NC_SPACE | ND_SPACE_VIEW3D, nullptr);
    DEG_id_tag_update(&scene->id, ID_RECALC_COPY_ON_WRITE);

    return OPERATOR_FINISHED;
  }
  return OPERATOR_CANCELLED;
}

void VIEW3D_OT_snap_cursor_to_selected(wmOperatorType *ot)
{
  /* identifiers */
  ot->name = "Snap Cursor to Selected";
  ot->description = "Snap 3D cursor to the middle of the selected item(s)";
  ot->idname = "VIEW3D_OT_snap_cursor_to_selected";

  /* api callbacks */
  ot->exec = snap_curs_to_sel_exec;
  ot->poll = ED_operator_view3d_active;

  /* flags */
  ot->flag = OPTYPE_REGISTER | OPTYPE_UNDO;
}

/** \} */

/* -------------------------------------------------------------------- */
/** \name Snap Cursor to Active Operator
 * \{ */

/**
 * Calculates the center position of the active object in global space.
 *
 * NOTE: this could be exported to be a generic function.
 * see: #calculateCenterActive
 */
static bool snap_calc_active_center(bContext *C, const bool select_only, float r_center[3])
{
  Object *ob = CTX_data_active_object(C);
  if (ob == nullptr) {
    return false;
  }
  return ED_object_calc_active_center(ob, select_only, r_center);
}

static int snap_curs_to_active_exec(bContext *C, wmOperator * /*op*/)
{
  Scene *scene = CTX_data_scene(C);

  if (snap_calc_active_center(C, false, scene->cursor.location)) {
    WM_event_add_notifier(C, NC_SPACE | ND_SPACE_VIEW3D, nullptr);
    DEG_id_tag_update(&scene->id, ID_RECALC_COPY_ON_WRITE);

    return OPERATOR_FINISHED;
  }
  return OPERATOR_CANCELLED;
}

void VIEW3D_OT_snap_cursor_to_active(wmOperatorType *ot)
{
  /* identifiers */
  ot->name = "Snap Cursor to Active";
  ot->description = "Snap 3D cursor to the active item";
  ot->idname = "VIEW3D_OT_snap_cursor_to_active";

  /* api callbacks */
  ot->exec = snap_curs_to_active_exec;
  ot->poll = ED_operator_view3d_active;

  /* flags */
  ot->flag = OPTYPE_REGISTER | OPTYPE_UNDO;
}

/** \} */

/* -------------------------------------------------------------------- */
/** \name Snap Cursor to Center Operator
 * \{ */

/** Snaps the 3D cursor location to the origin and clears cursor rotation. */
static int snap_curs_to_center_exec(bContext *C, wmOperator * /*op*/)
{
  Scene *scene = CTX_data_scene(C);
  float mat3[3][3];
  unit_m3(mat3);

  zero_v3(scene->cursor.location);
  BKE_scene_cursor_mat3_to_rot(&scene->cursor, mat3, false);

  DEG_id_tag_update(&scene->id, ID_RECALC_COPY_ON_WRITE);

  WM_event_add_notifier(C, NC_SPACE | ND_SPACE_VIEW3D, nullptr);
  return OPERATOR_FINISHED;
}

void VIEW3D_OT_snap_cursor_to_center(wmOperatorType *ot)
{
  /* identifiers */
  ot->name = "Snap Cursor to World Origin";
  ot->description = "Snap 3D cursor to the world origin";
  ot->idname = "VIEW3D_OT_snap_cursor_to_center";

  /* api callbacks */
  ot->exec = snap_curs_to_center_exec;
  ot->poll = ED_operator_view3d_active;

  /* flags */
  ot->flag = OPTYPE_REGISTER | OPTYPE_UNDO;
}

/** \} */

/* -------------------------------------------------------------------- */
/** \name Min/Max Object Vertices Utility
 * \{ */

bool ED_view3d_minmax_verts(Object *obedit, float r_min[3], float r_max[3])
{
  TransVertStore tvs = {nullptr};
  TransVert *tv;
  float centroid[3], vec[3], bmat[3][3];

  /* Metaballs are an exception. */
  if (obedit->type == OB_MBALL) {
    float ob_min[3], ob_max[3];
    bool changed;

    changed = BKE_mball_minmax_ex(static_cast<const MetaBall *>(obedit->data),
                                  ob_min,
                                  ob_max,
                                  obedit->object_to_world,
                                  SELECT);
    if (changed) {
      minmax_v3v3_v3(r_min, r_max, ob_min);
      minmax_v3v3_v3(r_min, r_max, ob_max);
    }
    return changed;
  }

  if (ED_transverts_check_obedit(obedit)) {
    ED_transverts_create_from_obedit(&tvs, obedit, TM_ALL_JOINTS | TM_CALC_MAPLOC);
  }

  if (tvs.transverts_tot == 0) {
    return false;
  }

  copy_m3_m4(bmat, obedit->object_to_world);

  tv = tvs.transverts;
  for (int a = 0; a < tvs.transverts_tot; a++, tv++) {
    copy_v3_v3(vec, (tv->flag & TX_VERT_USE_MAPLOC) ? tv->maploc : tv->loc);
    mul_m3_v3(bmat, vec);
    add_v3_v3(vec, obedit->object_to_world[3]);
    add_v3_v3(centroid, vec);
    minmax_v3v3_v3(r_min, r_max, vec);
  }

  ED_transverts_free(&tvs);

  return true;
}

/** \} */<|MERGE_RESOLUTION|>--- conflicted
+++ resolved
@@ -46,11 +46,9 @@
 
 #include "view3d_intern.h"
 
-<<<<<<< HEAD
 #include "BLT_translation.h" /*bfa - needed for CTX_IFACE_ */
-=======
+
 using blender::Vector;
->>>>>>> a97761b7
 
 static bool snap_curs_to_sel_ex(bContext *C, const int pivot_point, float r_cursor[3]);
 static bool snap_calc_active_center(bContext *C, const bool select_only, float r_center[3]);
