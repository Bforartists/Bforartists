--- conflicted
+++ resolved
@@ -1315,7 +1315,7 @@
 {
 	/* identifiers */
 	ot->name = "Rotate View";
-	ot->description = "Rotate View\nRotate the view";
+	ot->description = "Rotate the view";
 	ot->idname = "VIEW3D_OT_rotate";
 
 	/* api callbacks */
@@ -1693,7 +1693,7 @@
 {
 	/* identifiers */
 	ot->name = "NDOF Orbit View";
-	ot->description = "NDOF Orbit View\nOrbit the view using the 3D mouse";
+	ot->description = "Orbit the view using the 3D mouse";
 	ot->idname = "VIEW3D_OT_ndof_orbit";
 
 	/* api callbacks */
@@ -1794,7 +1794,7 @@
 {
 	/* identifiers */
 	ot->name = "NDOF Orbit View with Zoom";
-	ot->description = "NDOF Orbit View with Zoom\nOrbit and zoom the view using the 3D mouse";
+	ot->description = "Orbit and zoom the view using the 3D mouse";
 	ot->idname = "VIEW3D_OT_ndof_orbit_zoom";
 
 	/* api callbacks */
@@ -1850,7 +1850,7 @@
 {
 	/* identifiers */
 	ot->name = "NDOF Pan View";
-	ot->description = "NDOF Pan View\nPan the view with the 3D mouse";
+	ot->description = "Pan the view with the 3D mouse";
 	ot->idname = "VIEW3D_OT_ndof_pan";
 
 	/* api callbacks */
@@ -1884,7 +1884,7 @@
 {
 	/* identifiers */
 	ot->name = "NDOF Move View";
-	ot->description = "NDOF Move View\nPan and rotate the view with the 3D mouse";
+	ot->description = "Pan and rotate the view with the 3D mouse";
 	ot->idname = "VIEW3D_OT_ndof_all";
 
 	/* api callbacks */
@@ -2065,7 +2065,7 @@
 
 	/* identifiers */
 	ot->name = "Move View";
-	ot->description = "Move View\nMove the view";
+	ot->description = "Move the view";
 	ot->idname = "VIEW3D_OT_move";
 
 	/* api callbacks */
@@ -2574,7 +2574,7 @@
 
 	/* identifiers */
 	ot->name = "Zoom View";
-	ot->description = "Zoom View\nZoom in/out in the view";
+	ot->description = "Zoom in/out in the view";
 	ot->idname = "VIEW3D_OT_zoom";
 
 	/* api callbacks */
@@ -2830,7 +2830,7 @@
 {
 	/* identifiers */
 	ot->name = "Dolly View";
-	ot->description = "Dolly View\nDolly in/out in the view";
+	ot->description = "Dolly in/out in the view";
 	ot->idname = "VIEW3D_OT_dolly";
 
 	/* api callbacks */
@@ -2958,9 +2958,6 @@
 		zero_v3(min);
 		zero_v3(max);
 		zero_v3(curs);
-		if ((v3d->flag3 & V3D_LOCK_CURSOR) == 0) { // bfa - lock 3d cursor
-			zero_v3(curs);
-		}
 	}
 	else {
 		INIT_MINMAX(min, max);
@@ -3006,7 +3003,7 @@
 
 	/* identifiers */
 	ot->name = "View All";
-	ot->description = "View All\nView all objects in scene";
+	ot->description = "View all objects in scene";
 	ot->idname = "VIEW3D_OT_view_all";
 
 	/* api callbacks */
@@ -3061,9 +3058,6 @@
 	}
 
 
-<<<<<<< HEAD
-	if (obedit) {
-=======
 	if (is_gp_edit) {
 		CTX_DATA_BEGIN(C, bGPDstroke *, gps, editable_gpencil_strokes)
 		{
@@ -3077,7 +3071,6 @@
 		CTX_DATA_END;
 	}
 	else if (obedit) {
->>>>>>> ecd36afb
 		ok = ED_view3d_minmax_verts(obedit, min, max);    /* only selected */
 	}
 	else if (ob && (ob->mode & OB_MODE_POSE)) {
@@ -3135,7 +3128,7 @@
 
 	/* identifiers */
 	ot->name = "View Selected";
-	ot->description = "View Selected\nMove the view to the selection center";
+	ot->description = "Move the view to the selection center";
 	ot->idname = "VIEW3D_OT_view_selected";
 
 	/* api callbacks */
@@ -3171,7 +3164,7 @@
 
 	/* identifiers */
 	ot->name = "View Lock Clear";
-	ot->description = "View Lock Clear\nClear all view locking";
+	ot->description = "Clear all view locking";
 	ot->idname = "VIEW3D_OT_view_lock_clear";
 
 	/* api callbacks */
@@ -3222,7 +3215,7 @@
 
 	/* identifiers */
 	ot->name = "View Lock to Active";
-	ot->description = "View Lock to Active\nLock the view to the active object/bone";
+	ot->description = "Lock the view to the active object/bone";
 	ot->idname = "VIEW3D_OT_view_lock_to_active";
 
 	/* api callbacks */
@@ -3262,7 +3255,7 @@
 {
 	/* identifiers */
 	ot->name = "Center View to Cursor";
-	ot->description = "Center View to Cursor\nCenter the view so that the cursor is in the middle of the view";
+	ot->description = "Center the view so that the cursor is in the middle of the view";
 	ot->idname = "VIEW3D_OT_view_center_cursor";
 	
 	/* api callbacks */
@@ -3309,7 +3302,7 @@
 {
 	/* identifiers */
 	ot->name = "Center View to Mouse";
-	ot->description = "Center View to Mouse\nCenter the view to the Z-depth position under the mouse cursor";
+	ot->description = "Center the view to the Z-depth position under the mouse cursor";
 	ot->idname = "VIEW3D_OT_view_center_pick";
 
 	/* api callbacks */
@@ -3354,7 +3347,7 @@
 {
 	/* identifiers */
 	ot->name = "View Camera Center";
-	ot->description = "View Camera Center\nCenter the camera view";
+	ot->description = "Center the camera view";
 	ot->idname = "VIEW3D_OT_view_center_camera";
 
 	/* api callbacks */
@@ -3380,7 +3373,7 @@
 {
 	/* identifiers */
 	ot->name = "View Lock Center";
-	ot->description = "View Lock Center\nCenter the view lock offset";
+	ot->description = "Center the view lock offset";
 	ot->idname = "VIEW3D_OT_view_center_lock";
 
 	/* api callbacks */
@@ -3470,8 +3463,7 @@
 
 	/* identifiers */
 	ot->name = "Set Render Border";
-	//ot->description = "Set the boundaries of the border render and enable border render"; // It is called Tooltip, not Confusetip
-	ot->description = "Set Render Border\nDraw a rectangle to render a portion of the Viewport / Cameraview";
+	ot->description = "Set the boundaries of the border render and enable border render";
 	ot->idname = "VIEW3D_OT_render_border";
 
 	/* api callbacks */
@@ -3529,8 +3521,7 @@
 {
 	/* identifiers */
 	ot->name = "Clear Render Border";
-	//ot->description = "Clear the boundaries of the border render and disable border render"; // It is called Tooltip, not Confusetip
-	ot->description = "Clear Render Border\nRemoves an existing Render border"; // Short, pregnant, working. And UNDERSTANDABLE! That's how a tooltip should look like.
+	ot->description = "Clear the boundaries of the border render and disable border render";
 	ot->idname = "VIEW3D_OT_clear_render_border";
 
 	/* api callbacks */
@@ -3705,8 +3696,8 @@
 void VIEW3D_OT_zoom_border(wmOperatorType *ot)
 {
 	/* identifiers */
-	ot->name = "Zoom Border";
-	ot->description = "Zoom Border\nDrawing rectangle with LMB zooms in. Drawing rectangle with MMB zooms out";
+	ot->name = "Zoom to Border";
+	ot->description = "Zoom in the view to the nearest object contained in the border";
 	ot->idname = "VIEW3D_OT_zoom_border";
 
 	/* api callbacks */
@@ -3758,7 +3749,7 @@
 {
 	/* identifiers */
 	ot->name = "Zoom Camera 1:1";
-	ot->description = "Zoom Camera 1:1\nMatch the camera to 1:1 to the render output";
+	ot->description = "Match the camera to 1:1 to the render output";
 	ot->idname = "VIEW3D_OT_zoom_camera_1_to_1";
 
 	/* api callbacks */
@@ -3809,11 +3800,7 @@
 			float twmat[3][3];
 
 			/* same as transform manipulator when normal is set */
-<<<<<<< HEAD
-			ED_getTransformOrientationMatrix(C, twmat, V3D_ACTIVE);
-=======
 			ED_getTransformOrientationMatrix(C, twmat, V3D_AROUND_ACTIVE);
->>>>>>> ecd36afb
 
 			mat3_to_quat(obact_quat, twmat);
 			invert_qt_normalized(obact_quat);
@@ -3994,8 +3981,8 @@
 	PropertyRNA *prop;
 
 	/* identifiers */
-	ot->name = "Align View"; // bfa - Originally View Numpad. But Numpad is the hotkey. Not the tool.
-	ot->description = "Align View, aligns the view to";
+	ot->name = "View Numpad";
+	ot->description = "Use a preset viewpoint";
 	ot->idname = "VIEW3D_OT_viewnumpad";
 
 	/* api callbacks */
@@ -4116,7 +4103,7 @@
 
 	/* identifiers */
 	ot->name = "View Orbit";
-	ot->description = "View Orbit, Orbits the view";
+	ot->description = "Orbit the view";
 	ot->idname = "VIEW3D_OT_view_orbit";
 
 	/* api callbacks */
@@ -4349,7 +4336,7 @@
 
 	/* identifiers */
 	ot->name = "View Roll";
-	ot->description = "View Roll\nRoll the view";
+	ot->description = "Roll the view";
 	ot->idname = "VIEW3D_OT_view_roll";
 
 	/* api callbacks */
@@ -4420,7 +4407,7 @@
 {
 	/* identifiers */
 	ot->name = "View Pan";
-	ot->description = "View Pan, Pan the view";
+	ot->description = "Pan the view";
 	ot->idname = "VIEW3D_OT_view_pan";
 
 	/* api callbacks */
@@ -4459,7 +4446,7 @@
 {
 	/* identifiers */
 	ot->name = "View Persp/Ortho";
-	ot->description = "View Persp/Ortho\nSwitch the current view from perspective/orthographic projection";
+	ot->description = "Switch the current view from perspective/orthographic projection";
 	ot->idname = "VIEW3D_OT_view_persportho";
 
 	/* api callbacks */
@@ -4491,7 +4478,7 @@
 {
 	/* identifiers */
 	ot->name = "View Navigation";
-	ot->description = "View Navigation\nInteractively navigate around the scene (uses the mode (walk/fly) preference)";
+	ot->description = "Interactively navigate around the scene (uses the mode (walk/fly) preference)";
 	ot->idname = "VIEW3D_OT_navigate";
 
 	/* api callbacks */
@@ -4541,11 +4528,7 @@
 	/* note: having key shortcut here is bad practice,
 	 * but for now keep because this displays when dragging an image over the 3D viewport */
 	ot->name   = "Add Background Image (Ctrl for Empty Object)";
-<<<<<<< HEAD
-	ot->description = "Add Background Image\nAdd a new background image";
-=======
 	ot->description = "Add a new background image (Ctrl for Empty Object)";
->>>>>>> ecd36afb
 	ot->idname = "VIEW3D_OT_background_image_add";
 
 	/* api callbacks */
@@ -4594,7 +4577,7 @@
 {
 	/* identifiers */
 	ot->name   = "Remove Background Image";
-	ot->description = "Remove Background Image\nRemove a background image from the 3D view";
+	ot->description = "Remove a background image from the 3D view";
 	ot->idname = "VIEW3D_OT_background_image_remove";
 
 	/* api callbacks */
@@ -4676,7 +4659,7 @@
 
 	/* identifiers */
 	ot->name = "Clipping Border";
-	ot->description = "Clipping Border\nSet the view clipping border";
+	ot->description = "Set the view clipping border";
 	ot->idname = "VIEW3D_OT_clip_border";
 
 	/* api callbacks */
@@ -4742,10 +4725,6 @@
 	float *fp_curr = ED_view3d_cursor3d_get(scene, v3d);
 	float  fp_prev[3];
 
-	if (v3d->flag3 & V3D_LOCK_CURSOR) { // bfa - lock cursor
-		return;
-	}
-
 	copy_v3_v3(fp_prev, fp_curr);
 
 	ED_view3d_cursor3d_position(C, fp_curr, mval);
@@ -4783,7 +4762,7 @@
 
 	/* identifiers */
 	ot->name = "Set 3D Cursor";
-	ot->description = "Set 3D Cursor\nSet the location of the 3D cursor";
+	ot->description = "Set the location of the 3D cursor";
 	ot->idname = "VIEW3D_OT_cursor3d";
 
 	/* api callbacks */
@@ -4798,35 +4777,6 @@
 
 }
 
-static int view3d_lock_cursor3d_invoke(bContext *C, wmOperator *UNUSED(op), const wmEvent *event) // bfa - lock cursor
-{
-	View3D *v3d = CTX_wm_view3d(C);
-
-	if (v3d->flag3 & V3D_LOCK_CURSOR) {
-		v3d->flag3 &= ~V3D_LOCK_CURSOR;
-	}
-	else {
-		v3d->flag3 |= V3D_LOCK_CURSOR;
-		
-	}
-
-	WM_event_add_notifier(C, NC_SPACE | ND_SPACE_VIEW3D, v3d);
-		return OPERATOR_FINISHED;
-	}
-
-void VIEW3D_OT_lock_cursor3d(wmOperatorType *ot) // bfa - lock cursor
-{
-
-	/* identifiers */
-	ot->name = "Lock/Unlock 3D Cursor";
-	ot->description = "Lock/Unlock 3D Cursor\nToggle lock of the 3D cursor";
-	ot->idname = "VIEW3D_OT_lock_cursor3d";
-
-	/* api callbacks */
-	ot->invoke = view3d_lock_cursor3d_invoke;
-	ot->poll = ED_operator_view3d_active;
-}
-
 /* ***************** manipulator op ******************* */
 
 
@@ -4851,7 +4801,7 @@
 
 	/* identifiers */
 	ot->name = "3D Manipulator";
-	ot->description = "3D Manipulator\nManipulate selected item by axis";
+	ot->description = "Manipulate selected item by axis";
 	ot->idname = "VIEW3D_OT_manipulator";
 
 	/* api callbacks */
@@ -4890,7 +4840,7 @@
 
 	/* identifiers */
 	ot->name = "Enable 3D Manipulator";
-	ot->description = "Enable 3D Manipulator\nEnable the transform manipulator for use";
+	ot->description = "Enable the transform manipulator for use";
 	ot->idname = "VIEW3D_OT_enable_manipulator";
 	
 	/* api callbacks */
@@ -5268,7 +5218,7 @@
 
 	bgpic->rotation = 0.0f;
 	bgpic->size = 5.0f;
-	bgpic->blend = 0.0f;
+	bgpic->blend = 0.5f;
 	bgpic->iuser.fie_ima = 2;
 	bgpic->iuser.ok = 1;
 	bgpic->view = 0; /* 0 for all */
