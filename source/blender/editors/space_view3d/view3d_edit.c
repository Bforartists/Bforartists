--- conflicted
+++ resolved
@@ -975,17 +975,10 @@
 
 void VIEW3D_OT_rotate(wmOperatorType *ot)
 {
-<<<<<<< HEAD
-	/* identifiers */
-	ot->name = "Rotate View";
-	ot->description = "Rotate View\nRotate the view";
-	ot->idname = "VIEW3D_OT_rotate";
-=======
   /* identifiers */
   ot->name = "Rotate View";
-  ot->description = "Rotate the view";
+  ot->description = "Rotate View\nRotate the view";
   ot->idname = "VIEW3D_OT_rotate";
->>>>>>> d301d80d
 
   /* api callbacks */
   ot->invoke = viewrotate_invoke;
@@ -1383,17 +1376,10 @@
 
 void VIEW3D_OT_ndof_orbit(struct wmOperatorType *ot)
 {
-<<<<<<< HEAD
-	/* identifiers */
-	ot->name = "NDOF Orbit View";
-	ot->description = "NDOF Orbit View\nOrbit the view using the 3D mouse";
-	ot->idname = "VIEW3D_OT_ndof_orbit";
-=======
   /* identifiers */
   ot->name = "NDOF Orbit View";
-  ot->description = "Orbit the view using the 3D mouse";
+  ot->description = "NDOF Orbit View\nOrbit the view using the 3D mouse";
   ot->idname = "VIEW3D_OT_ndof_orbit";
->>>>>>> d301d80d
 
   /* api callbacks */
   ot->invoke = ndof_orbit_invoke;
@@ -1504,17 +1490,10 @@
 
 void VIEW3D_OT_ndof_orbit_zoom(struct wmOperatorType *ot)
 {
-<<<<<<< HEAD
-	/* identifiers */
-	ot->name = "NDOF Orbit View with Zoom";
-	ot->description = "NDOF Orbit View with Zoom\nOrbit and zoom the view using the 3D mouse";
-	ot->idname = "VIEW3D_OT_ndof_orbit_zoom";
-=======
   /* identifiers */
   ot->name = "NDOF Orbit View with Zoom";
-  ot->description = "Orbit and zoom the view using the 3D mouse";
+  ot->description = "NDOF Orbit View with Zoom\nOrbit and zoom the view using the 3D mouse";
   ot->idname = "VIEW3D_OT_ndof_orbit_zoom";
->>>>>>> d301d80d
 
   /* api callbacks */
   ot->invoke = ndof_orbit_zoom_invoke;
@@ -1576,17 +1555,10 @@
 
 void VIEW3D_OT_ndof_pan(struct wmOperatorType *ot)
 {
-<<<<<<< HEAD
-	/* identifiers */
-	ot->name = "NDOF Pan View";
-	ot->description = "NDOF Pan View\nPan the view with the 3D mouse";
-	ot->idname = "VIEW3D_OT_ndof_pan";
-=======
   /* identifiers */
   ot->name = "NDOF Pan View";
-  ot->description = "Pan the view with the 3D mouse";
+  ot->description = "NDOF Pan View\nPan the view with the 3D mouse";
   ot->idname = "VIEW3D_OT_ndof_pan";
->>>>>>> d301d80d
 
   /* api callbacks */
   ot->invoke = ndof_pan_invoke;
@@ -1622,17 +1594,10 @@
 
 void VIEW3D_OT_ndof_all(struct wmOperatorType *ot)
 {
-<<<<<<< HEAD
-	/* identifiers */
-	ot->name = "NDOF Transform View";
-	ot->description = "NDOF Transform View\nPan and rotate the view with the 3D mouse";
-	ot->idname = "VIEW3D_OT_ndof_all";
-=======
   /* identifiers */
   ot->name = "NDOF Transform View";
-  ot->description = "Pan and rotate the view with the 3D mouse";
+  ot->description = "NDOF Transform View\nPan and rotate the view with the 3D mouse";
   ot->idname = "VIEW3D_OT_ndof_all";
->>>>>>> d301d80d
 
   /* api callbacks */
   ot->invoke = ndof_all_invoke;
@@ -1821,17 +1786,10 @@
 void VIEW3D_OT_move(wmOperatorType *ot)
 {
 
-<<<<<<< HEAD
-	/* identifiers */
-	ot->name = "Pan View";
-	ot->description = "Pan View\nPan the view";
-	ot->idname = "VIEW3D_OT_move";
-=======
   /* identifiers */
   ot->name = "Pan View";
-  ot->description = "Move the view";
+  ot->description = "Pan View\nPan the view";
   ot->idname = "VIEW3D_OT_move";
->>>>>>> d301d80d
 
   /* api callbacks */
   ot->invoke = viewmove_invoke;
@@ -2386,17 +2344,10 @@
 
 void VIEW3D_OT_zoom(wmOperatorType *ot)
 {
-<<<<<<< HEAD
-	/* identifiers */
-	ot->name = "Zoom View";
-	ot->description = "Zoom View\nZoom in/out in the view";
-	ot->idname = "VIEW3D_OT_zoom";
-=======
   /* identifiers */
   ot->name = "Zoom View";
-  ot->description = "Zoom in/out in the view";
+  ot->description = "Zoom View\nZoom in/out in the view";
   ot->idname = "VIEW3D_OT_zoom";
->>>>>>> d301d80d
 
   /* api callbacks */
   ot->invoke = viewzoom_invoke;
@@ -2706,17 +2657,10 @@
 
 void VIEW3D_OT_dolly(wmOperatorType *ot)
 {
-<<<<<<< HEAD
-	/* identifiers */
-	ot->name = "Dolly View";
-	ot->description = "Dolly View\nDolly in/out in the view";
-	ot->idname = "VIEW3D_OT_dolly";
-=======
   /* identifiers */
   ot->name = "Dolly View";
-  ot->description = "Dolly in/out in the view";
+  ot->description = "Dolly View\nDolly in/out in the view";
   ot->idname = "VIEW3D_OT_dolly";
->>>>>>> d301d80d
 
   /* api callbacks */
   ot->invoke = viewdolly_invoke;
@@ -2948,17 +2892,10 @@
 
 void VIEW3D_OT_view_all(wmOperatorType *ot)
 {
-<<<<<<< HEAD
-	/* identifiers */
-	ot->name = "View All";
-	ot->description = "View All\nView all objects in scene";
-	ot->idname = "VIEW3D_OT_view_all";
-=======
   /* identifiers */
   ot->name = "View All";
-  ot->description = "View all objects in scene";
+  ot->description = "View All\nView all objects in scene";
   ot->idname = "VIEW3D_OT_view_all";
->>>>>>> d301d80d
 
   /* api callbacks */
   ot->exec = view3d_all_exec;
@@ -3113,17 +3050,10 @@
 
 void VIEW3D_OT_view_selected(wmOperatorType *ot)
 {
-<<<<<<< HEAD
-	/* identifiers */
-	ot->name = "View Selected";
-	ot->description = "View Selected\nMove the view to the selection center";
-	ot->idname = "VIEW3D_OT_view_selected";
-=======
   /* identifiers */
   ot->name = "View Selected";
-  ot->description = "Move the view to the selection center";
+  ot->description = "View Selected\nMove the view to the selection center";
   ot->idname = "VIEW3D_OT_view_selected";
->>>>>>> d301d80d
 
   /* api callbacks */
   ot->exec = viewselected_exec;
@@ -3161,17 +3091,10 @@
 void VIEW3D_OT_view_lock_clear(wmOperatorType *ot)
 {
 
-<<<<<<< HEAD
-	/* identifiers */
-	ot->name = "View Lock Clear";
-	ot->description = "View Lock Clear\nClear all view locking";
-	ot->idname = "VIEW3D_OT_view_lock_clear";
-=======
   /* identifiers */
   ot->name = "View Lock Clear";
-  ot->description = "Clear all view locking";
+  ot->description = "View Lock Clear\nClear all view locking";
   ot->idname = "VIEW3D_OT_view_lock_clear";
->>>>>>> d301d80d
 
   /* api callbacks */
   ot->exec = view_lock_clear_exec;
@@ -3225,17 +3148,10 @@
 void VIEW3D_OT_view_lock_to_active(wmOperatorType *ot)
 {
 
-<<<<<<< HEAD
-	/* identifiers */
-	ot->name = "View Lock to Active";
-	ot->description = "View Lock to Active\nLock the view to the active object/bone";
-	ot->idname = "VIEW3D_OT_view_lock_to_active";
-=======
   /* identifiers */
   ot->name = "View Lock to Active";
-  ot->description = "Lock the view to the active object/bone";
+  ot->description = "View Lock to Active\nLock the view to the active object/bone";
   ot->idname = "VIEW3D_OT_view_lock_to_active";
->>>>>>> d301d80d
 
   /* api callbacks */
   ot->exec = view_lock_to_active_exec;
@@ -3276,17 +3192,11 @@
 
 void VIEW3D_OT_view_center_cursor(wmOperatorType *ot)
 {
-<<<<<<< HEAD
-	/* identifiers */
-	ot->name = "Center View to Cursor";
-	ot->description = "Center View to Cursor\nCenter the view so that the cursor is in the middle of the view";
-	ot->idname = "VIEW3D_OT_view_center_cursor";
-=======
   /* identifiers */
   ot->name = "Center View to Cursor";
-  ot->description = "Center the view so that the cursor is in the middle of the view";
+  ot->description =
+      "Center View to Cursor\nCenter the view so that the cursor is in the middle of the view";
   ot->idname = "VIEW3D_OT_view_center_cursor";
->>>>>>> d301d80d
 
   /* api callbacks */
   ot->exec = viewcenter_cursor_exec;
@@ -3334,17 +3244,11 @@
 
 void VIEW3D_OT_view_center_pick(wmOperatorType *ot)
 {
-<<<<<<< HEAD
-	/* identifiers */
-	ot->name = "Center View to Mouse";
-	ot->description = "Center View to Mouse\nCenter the view to the Z-depth position under the mouse cursor";
-	ot->idname = "VIEW3D_OT_view_center_pick";
-=======
   /* identifiers */
   ot->name = "Center View to Mouse";
-  ot->description = "Center the view to the Z-depth position under the mouse cursor";
+  ot->description =
+      "Center View to Mouse\nCenter the view to the Z-depth position under the mouse cursor";
   ot->idname = "VIEW3D_OT_view_center_pick";
->>>>>>> d301d80d
 
   /* api callbacks */
   ot->invoke = viewcenter_pick_invoke;
@@ -3393,17 +3297,10 @@
 
 void VIEW3D_OT_view_center_camera(wmOperatorType *ot)
 {
-<<<<<<< HEAD
-	/* identifiers */
-	ot->name = "View Camera Center";
-	ot->description = "View Camera Center\nCenter the camera view";
-	ot->idname = "VIEW3D_OT_view_center_camera";
-=======
   /* identifiers */
   ot->name = "View Camera Center";
-  ot->description = "Center the camera view";
+  ot->description = "View Camera Center\nCenter the camera view";
   ot->idname = "VIEW3D_OT_view_center_camera";
->>>>>>> d301d80d
 
   /* api callbacks */
   ot->exec = view3d_center_camera_exec;
@@ -3432,17 +3329,10 @@
 
 void VIEW3D_OT_view_center_lock(wmOperatorType *ot)
 {
-<<<<<<< HEAD
-	/* identifiers */
-	ot->name = "View Lock Center";
-	ot->description = "View Lock Center\nCenter the view lock offset";
-	ot->idname = "VIEW3D_OT_view_center_lock";
-=======
   /* identifiers */
   ot->name = "View Lock Center";
-  ot->description = "Center the view lock offset";
+  ot->description = "View Lock Center\nCenter the view lock offset";
   ot->idname = "VIEW3D_OT_view_center_lock";
->>>>>>> d301d80d
 
   /* api callbacks */
   ot->exec = view3d_center_lock_exec;
@@ -3533,17 +3423,11 @@
 
 void VIEW3D_OT_render_border(wmOperatorType *ot)
 {
-<<<<<<< HEAD
-	/* identifiers */
-	ot->name = "Set Render Region";
-	ot->description = "Set Render Region\nDraw a rectangle to render a portion of the Viewport / Cameraview";
-	ot->idname = "VIEW3D_OT_render_border";
-=======
   /* identifiers */
   ot->name = "Set Render Region";
-  ot->description = "Set the boundaries of the border render and enable border render";
+  ot->description =
+      "Set Render Region\nDraw a rectangle to render a portion of the Viewport / Cameraview";
   ot->idname = "VIEW3D_OT_render_border";
->>>>>>> d301d80d
 
   /* api callbacks */
   ot->invoke = WM_gesture_box_invoke;
@@ -3600,17 +3484,11 @@
 
 void VIEW3D_OT_clear_render_border(wmOperatorType *ot)
 {
-<<<<<<< HEAD
-	/* identifiers */
-	ot->name = "Clear Render Region";
-	ot->description = "Clear Render Region\nRemoves an existing Render border"; // Short, pregnant, working. And UNDERSTANDABLE! That's how a tooltip should look like.
-	ot->idname = "VIEW3D_OT_clear_render_border";
-=======
   /* identifiers */
   ot->name = "Clear Render Region";
-  ot->description = "Clear the boundaries of the border render and disable border render";
+  ot->description =
+      "Clear Render Region\nRemoves an existing Render border";  // Short, pregnant, working. And UNDERSTANDABLE! That's how a tooltip should look like.
   ot->idname = "VIEW3D_OT_clear_render_border";
->>>>>>> d301d80d
 
   /* api callbacks */
   ot->exec = clear_render_border_exec;
@@ -3769,17 +3647,11 @@
 
 void VIEW3D_OT_zoom_border(wmOperatorType *ot)
 {
-<<<<<<< HEAD
-	/* identifiers */
-	ot->name = "Zoom Border";
-	ot->description = "Zoom Border\nDrawing rectangle with LMB zooms in. Drawing rectangle with MMB zooms out";
-	ot->idname = "VIEW3D_OT_zoom_border";
-=======
   /* identifiers */
-  ot->name = "Zoom to Border";
-  ot->description = "Zoom in the view to the nearest object contained in the border";
+  ot->name = "Zoom Border";
+  ot->description =
+      "Zoom Border\nDrawing rectangle with LMB zooms in. Drawing rectangle with MMB zooms out";
   ot->idname = "VIEW3D_OT_zoom_border";
->>>>>>> d301d80d
 
   /* api callbacks */
   ot->invoke = WM_gesture_box_invoke;
@@ -4186,17 +4058,10 @@
 
 void VIEW3D_OT_view_camera(wmOperatorType *ot)
 {
-<<<<<<< HEAD
-	/* identifiers */
-	ot->name = "View Camera";
-	ot->description = "View Camera\nToggle the camera view";
-	ot->idname = "VIEW3D_OT_view_camera";
-=======
   /* identifiers */
   ot->name = "View Camera";
-  ot->description = "Toggle the camera view";
+  ot->description = "View Camera\nToggle the camera view";
   ot->idname = "VIEW3D_OT_view_camera";
->>>>>>> d301d80d
 
   /* api callbacks */
   ot->exec = view_camera_exec;
@@ -4331,17 +4196,10 @@
 {
   PropertyRNA *prop;
 
-<<<<<<< HEAD
-	/* identifiers */
-	ot->name = "View Orbit";
-	ot->description = "View Orbit\n Orbits the view";
-	ot->idname = "VIEW3D_OT_view_orbit";
-=======
   /* identifiers */
   ot->name = "View Orbit";
-  ot->description = "Orbit the view";
+  ot->description = "View Orbit\n Orbits the view";
   ot->idname = "VIEW3D_OT_view_orbit";
->>>>>>> d301d80d
 
   /* api callbacks */
   ot->exec = vieworbit_exec;
@@ -4582,17 +4440,10 @@
 {
   PropertyRNA *prop;
 
-<<<<<<< HEAD
-	/* identifiers */
-	ot->name = "View Roll";
-	ot->description = "View Roll\nRoll the view";
-	ot->idname = "VIEW3D_OT_view_roll";
-=======
   /* identifiers */
   ot->name = "View Roll";
-  ot->description = "Roll the view";
+  ot->description = "View Roll\nRoll the view";
   ot->idname = "VIEW3D_OT_view_roll";
->>>>>>> d301d80d
 
   /* api callbacks */
   ot->invoke = viewroll_invoke;
@@ -4672,17 +4523,10 @@
 
 void VIEW3D_OT_view_pan(wmOperatorType *ot)
 {
-<<<<<<< HEAD
-	/* identifiers */
-	ot->name = "Pan View Direction";
-	ot->description = "Pan View Direction\nPan the view in a given direction";
-	ot->idname = "VIEW3D_OT_view_pan";
-=======
   /* identifiers */
   ot->name = "Pan View Direction";
-  ot->description = "Pan the view in a given direction";
+  ot->description = "Pan View Direction\nPan the view in a given direction";
   ot->idname = "VIEW3D_OT_view_pan";
->>>>>>> d301d80d
 
   /* api callbacks */
   ot->invoke = viewpan_invoke;
@@ -4727,17 +4571,11 @@
 
 void VIEW3D_OT_view_persportho(wmOperatorType *ot)
 {
-<<<<<<< HEAD
-	/* identifiers */
-	ot->name = "View Persp/Ortho";
-	ot->description = "View Persp/Ortho\nSwitch the current view from perspective/orthographic projection";
-	ot->idname = "VIEW3D_OT_view_persportho";
-=======
   /* identifiers */
   ot->name = "View Persp/Ortho";
-  ot->description = "Switch the current view from perspective/orthographic projection";
+  ot->description =
+      "View Persp/Ortho\nSwitch the current view from perspective/orthographic projection";
   ot->idname = "VIEW3D_OT_view_persportho";
->>>>>>> d301d80d
 
   /* api callbacks */
   ot->exec = viewpersportho_exec;
@@ -4776,18 +4614,12 @@
 
 void VIEW3D_OT_navigate(wmOperatorType *ot)
 {
-<<<<<<< HEAD
-	/* identifiers */
-	ot->name = "View Navigation";
-	ot->description = "View Navigation\nInteractively navigate around the scene (uses the mode (walk/fly) preference)";
-	ot->idname = "VIEW3D_OT_navigate";
-=======
   /* identifiers */
   ot->name = "View Navigation";
   ot->description =
-      "Interactively navigate around the scene (uses the mode (walk/fly) preference)";
+      "View Navigation\nInteractively navigate around the scene (uses the mode (walk/fly) "
+      "preference)";
   ot->idname = "VIEW3D_OT_navigate";
->>>>>>> d301d80d
 
   /* api callbacks */
   ot->invoke = view3d_navigate_invoke;
@@ -4849,21 +4681,12 @@
 
 void VIEW3D_OT_background_image_add(wmOperatorType *ot)
 {
-<<<<<<< HEAD
-	/* identifiers */
-	/* note: having key shortcut here is bad practice,
-	 * but for now keep because this displays when dragging an image over the 3D viewport */
-	ot->name   = "Add Background Image";
-	ot->description = "Add Background Image\nAdd a new background image";
-	ot->idname = "VIEW3D_OT_background_image_add";
-=======
   /* identifiers */
   /* note: having key shortcut here is bad practice,
    * but for now keep because this displays when dragging an image over the 3D viewport */
   ot->name = "Add Background Image";
-  ot->description = "Add a new background image";
+  ot->description = "Add Background Image\nAdd a new background image";
   ot->idname = "VIEW3D_OT_background_image_add";
->>>>>>> d301d80d
 
   /* api callbacks */
   ot->invoke = background_image_add_invoke;
@@ -4916,17 +4739,10 @@
 
 void VIEW3D_OT_background_image_remove(wmOperatorType *ot)
 {
-<<<<<<< HEAD
-	/* identifiers */
-	ot->name   = "Remove Background Image";
-	ot->description = "Remove Background Image\nRemove a background image from the 3D view";
-	ot->idname = "VIEW3D_OT_background_image_remove";
-=======
   /* identifiers */
   ot->name = "Remove Background Image";
-  ot->description = "Remove a background image from the 3D view";
+  ot->description = "Remove Background Image\nRemove a background image from the 3D view";
   ot->idname = "VIEW3D_OT_background_image_remove";
->>>>>>> d301d80d
 
   /* api callbacks */
   ot->exec = background_image_remove_exec;
@@ -5009,17 +4825,10 @@
 void VIEW3D_OT_clip_border(wmOperatorType *ot)
 {
 
-<<<<<<< HEAD
-	/* identifiers */
-	ot->name = "Clipping Region";
-	ot->description = "Clipping Region\nSet a view clipping rectangle";
-	ot->idname = "VIEW3D_OT_clip_border";
-=======
   /* identifiers */
   ot->name = "Clipping Region";
-  ot->description = "Set the view clipping region";
+  ot->description = "Clipping Region\nSet a view clipping rectangle";
   ot->idname = "VIEW3D_OT_clip_border";
->>>>>>> d301d80d
 
   /* api callbacks */
   ot->invoke = view3d_clipping_invoke;
@@ -5274,17 +5083,10 @@
 void VIEW3D_OT_cursor3d(wmOperatorType *ot)
 {
 
-<<<<<<< HEAD
-	/* identifiers */
-	ot->name = "Set 3D Cursor";
-	ot->description = "Set 3D Cursor\nSet the location of the 3D cursor";
-	ot->idname = "VIEW3D_OT_cursor3d";
-=======
   /* identifiers */
   ot->name = "Set 3D Cursor";
-  ot->description = "Set the location of the 3D cursor";
+  ot->description = "Set 3D Cursor\nSet the location of the 3D cursor";
   ot->idname = "VIEW3D_OT_cursor3d";
->>>>>>> d301d80d
 
   /* api callbacks */
   ot->invoke = view3d_cursor3d_invoke;
@@ -5376,17 +5178,10 @@
 {
   PropertyRNA *prop;
 
-<<<<<<< HEAD
-	/* identifiers */
-	ot->name = "Toggle Shading Type";
-	ot->description = "Toggle Shading Type\nToggle shading type in 3D viewport";
-	ot->idname = "VIEW3D_OT_toggle_shading";
-=======
   /* identifiers */
   ot->name = "Toggle Shading Type";
-  ot->description = "Toggle shading type in 3D viewport";
+  ot->description = "Toggle Shading Type\nToggle shading type in 3D viewport";
   ot->idname = "VIEW3D_OT_toggle_shading";
->>>>>>> d301d80d
 
   /* api callbacks */
   ot->exec = toggle_shading_exec;
