--- conflicted
+++ resolved
@@ -1576,13 +1576,8 @@
 void VIEW3D_OT_ndof_all(struct wmOperatorType *ot)
 {
 	/* identifiers */
-<<<<<<< HEAD
-	ot->name = "NDOF Pan View";
-	ot->description = "NDOF Pan View\nPan and rotate the view with the 3D mouse";
-=======
 	ot->name = "NDOF Transform View";
-	ot->description = "Pan and rotate the view with the 3D mouse";
->>>>>>> acff341e
+	ot->description = "NDOF Transform View\nPan and rotate the view with the 3D mouse";
 	ot->idname = "VIEW3D_OT_ndof_all";
 
 	/* api callbacks */
