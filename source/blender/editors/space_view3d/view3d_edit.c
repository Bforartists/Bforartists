/*
 * This program is free software; you can redistribute it and/or
 * modify it under the terms of the GNU General Public License
 * as published by the Free Software Foundation; either version 2
 * of the License, or (at your option) any later version.
 *
 * This program is distributed in the hope that it will be useful,
 * but WITHOUT ANY WARRANTY; without even the implied warranty of
 * MERCHANTABILITY or FITNESS FOR A PARTICULAR PURPOSE.  See the
 * GNU General Public License for more details.
 *
 * You should have received a copy of the GNU General Public License
 * along with this program; if not, write to the Free Software Foundation,
 * Inc., 51 Franklin Street, Fifth Floor, Boston, MA 02110-1301, USA.
 *
 * The Original Code is Copyright (C) 2008 Blender Foundation.
 * All rights reserved.
 */

/** \file
 * \ingroup spview3d
 *
 * 3D view manipulation/operators.
 */

#include "DNA_armature_types.h"
#include "DNA_camera_types.h"
#include "DNA_world_types.h"

#include "MEM_guardedalloc.h"

#include "BLI_blenlib.h"
#include "BLI_math.h"

#include "BKE_action.h"
#include "BKE_armature.h"
#include "BKE_camera.h"
#include "BKE_lib_id.h"
#include "BKE_main.h"
#include "BKE_object.h"
#include "BKE_report.h"
#include "BKE_scene.h"
#include "BKE_screen.h"

#include "DEG_depsgraph_query.h"

#include "WM_api.h"
#include "WM_message.h"

#include "RNA_access.h"
#include "RNA_define.h"

#include "ED_screen.h"
#include "ED_transform.h"
#include "ED_transform_snap_object_context.h"

#include "view3d_intern.h" /* own include */

<<<<<<< HEAD
#include "BLI_string.h" /*bfa - needed for BLI_strdup */

enum {
  HAS_TRANSLATE = (1 << 0),
  HAS_ROTATE = (1 << 0),
};

=======
>>>>>>> 120c208b
/* test for unlocked camera view in quad view */
static bool view3d_camera_user_poll(bContext *C)
{
  View3D *v3d;
  ARegion *region;

  if (ED_view3d_context_user_region(C, &v3d, &region)) {
    RegionView3D *rv3d = region->regiondata;
    if ((rv3d->persp == RV3D_CAMOB) && !(RV3D_LOCK_FLAGS(rv3d) & RV3D_LOCK_ANY_TRANSFORM)) {
      return 1;
    }
  }

  return 0;
}

static bool view3d_lock_poll(bContext *C)
{
  View3D *v3d = CTX_wm_view3d(C);
  if (v3d) {
    RegionView3D *rv3d = CTX_wm_region_view3d(C);
    if (rv3d) {
      return ED_view3d_offset_lock_check(v3d, rv3d);
    }
  }
  return false;
}

/* -------------------------------------------------------------------- */
/** \name View Lock Clear Operator
 * \{ */

static int view_lock_clear_exec(bContext *C, wmOperator *UNUSED(op))
{
  View3D *v3d = CTX_wm_view3d(C);

  if (v3d) {
    ED_view3d_lock_clear(v3d);

    WM_event_add_notifier(C, NC_SPACE | ND_SPACE_VIEW3D, v3d);

    return OPERATOR_FINISHED;
  }

  return OPERATOR_CANCELLED;
}

void VIEW3D_OT_view_lock_clear(wmOperatorType *ot)
{

  /* identifiers */
  ot->name = "View Lock Clear";
  ot->description = "Clear all view locking";
  ot->idname = "VIEW3D_OT_view_lock_clear";

  /* api callbacks */
  ot->exec = view_lock_clear_exec;
  ot->poll = ED_operator_region_view3d_active;

  /* flags */
  ot->flag = 0;
}

/** \} */

/* -------------------------------------------------------------------- */
/** \name View Lock to Active Operator
 * \{ */

static int view_lock_to_active_exec(bContext *C, wmOperator *UNUSED(op))
{
  View3D *v3d = CTX_wm_view3d(C);
  Object *obact = CTX_data_active_object(C);

  if (v3d) {
    ED_view3d_lock_clear(v3d);

    v3d->ob_center = obact; /* can be NULL */

    if (obact && obact->type == OB_ARMATURE) {
      if (obact->mode & OB_MODE_POSE) {
        Depsgraph *depsgraph = CTX_data_ensure_evaluated_depsgraph(C);
        Object *obact_eval = DEG_get_evaluated_object(depsgraph, obact);
        bPoseChannel *pcham_act = BKE_pose_channel_active_if_layer_visible(obact_eval);
        if (pcham_act) {
          BLI_strncpy(v3d->ob_center_bone, pcham_act->name, sizeof(v3d->ob_center_bone));
        }
      }
      else {
        EditBone *ebone_act = ((bArmature *)obact->data)->act_edbone;
        if (ebone_act) {
          BLI_strncpy(v3d->ob_center_bone, ebone_act->name, sizeof(v3d->ob_center_bone));
        }
      }
    }

    WM_event_add_notifier(C, NC_SPACE | ND_SPACE_VIEW3D, v3d);

    return OPERATOR_FINISHED;
  }

  return OPERATOR_CANCELLED;
}

void VIEW3D_OT_view_lock_to_active(wmOperatorType *ot)
{

  /* identifiers */
  ot->name = "View Lock to Active";
  ot->description = "Lock the view to the active object/bone";
  ot->idname = "VIEW3D_OT_view_lock_to_active";

  /* api callbacks */
  ot->exec = view_lock_to_active_exec;
  ot->poll = ED_operator_region_view3d_active;

  /* flags */
  ot->flag = 0;
}

/** \} */

/* -------------------------------------------------------------------- */
/** \name Frame Camera Bounds Operator
 * \{ */

static int view3d_center_camera_exec(bContext *C, wmOperator *UNUSED(op))
{
  Depsgraph *depsgraph = CTX_data_ensure_evaluated_depsgraph(C);
  Scene *scene = CTX_data_scene(C);
  float xfac, yfac;
  float size[2];

  View3D *v3d;
  ARegion *region;
  RegionView3D *rv3d;

  /* no NULL check is needed, poll checks */
  ED_view3d_context_user_region(C, &v3d, &region);
  rv3d = region->regiondata;

  rv3d->camdx = rv3d->camdy = 0.0f;

  ED_view3d_calc_camera_border_size(scene, depsgraph, region, v3d, rv3d, size);

  /* 4px is just a little room from the edge of the area */
  xfac = (float)region->winx / (float)(size[0] + 4);
  yfac = (float)region->winy / (float)(size[1] + 4);

  rv3d->camzoom = BKE_screen_view3d_zoom_from_fac(min_ff(xfac, yfac));
  CLAMP(rv3d->camzoom, RV3D_CAMZOOM_MIN, RV3D_CAMZOOM_MAX);

  WM_event_add_notifier(C, NC_SPACE | ND_SPACE_VIEW3D, v3d);

  return OPERATOR_FINISHED;
}

void VIEW3D_OT_view_center_camera(wmOperatorType *ot)
{
  /* identifiers */
  ot->name = "Frame Camera Bounds";
  ot->description = "Center the camera view, resizing the view to fit its bounds";
  ot->idname = "VIEW3D_OT_view_center_camera";

  /* api callbacks */
  ot->exec = view3d_center_camera_exec;
  ot->poll = view3d_camera_user_poll;

  /* flags */
  ot->flag = 0;
}

/** \} */

/* -------------------------------------------------------------------- */
/** \name View Lock Center Operator
 * \{ */

static int view3d_center_lock_exec(bContext *C, wmOperator *UNUSED(op))
{
  RegionView3D *rv3d = CTX_wm_region_view3d(C);

  zero_v2(rv3d->ofs_lock);

  WM_event_add_notifier(C, NC_SPACE | ND_SPACE_VIEW3D, CTX_wm_view3d(C));

  return OPERATOR_FINISHED;
}

void VIEW3D_OT_view_center_lock(wmOperatorType *ot)
{
  /* identifiers */
  ot->name = "View Lock Center";
  ot->description = "Center the view lock offset";
  ot->idname = "VIEW3D_OT_view_center_lock";

  /* api callbacks */
  ot->exec = view3d_center_lock_exec;
  ot->poll = view3d_lock_poll;

  /* flags */
  ot->flag = 0;
}

/** \} */

/* -------------------------------------------------------------------- */
/** \name Set Render Border Operator
 * \{ */

static int render_border_exec(bContext *C, wmOperator *op)
{
  View3D *v3d = CTX_wm_view3d(C);
  ARegion *region = CTX_wm_region(C);
  RegionView3D *rv3d = ED_view3d_context_rv3d(C);

  Scene *scene = CTX_data_scene(C);

  rcti rect;
  rctf vb, border;

  /* get box select values using rna */
  WM_operator_properties_border_to_rcti(op, &rect);

  /* calculate range */

  if (rv3d->persp == RV3D_CAMOB) {
    Depsgraph *depsgraph = CTX_data_ensure_evaluated_depsgraph(C);
    ED_view3d_calc_camera_border(scene, depsgraph, region, v3d, rv3d, &vb, false);
  }
  else {
    vb.xmin = 0;
    vb.ymin = 0;
    vb.xmax = region->winx;
    vb.ymax = region->winy;
  }

  border.xmin = ((float)rect.xmin - vb.xmin) / BLI_rctf_size_x(&vb);
  border.ymin = ((float)rect.ymin - vb.ymin) / BLI_rctf_size_y(&vb);
  border.xmax = ((float)rect.xmax - vb.xmin) / BLI_rctf_size_x(&vb);
  border.ymax = ((float)rect.ymax - vb.ymin) / BLI_rctf_size_y(&vb);

  /* actually set border */
  CLAMP(border.xmin, 0.0f, 1.0f);
  CLAMP(border.ymin, 0.0f, 1.0f);
  CLAMP(border.xmax, 0.0f, 1.0f);
  CLAMP(border.ymax, 0.0f, 1.0f);

  if (rv3d->persp == RV3D_CAMOB) {
    scene->r.border = border;

    WM_event_add_notifier(C, NC_SCENE | ND_RENDER_OPTIONS, NULL);
  }
  else {
    v3d->render_border = border;

<<<<<<< HEAD
  RegionView3D *rv3d = vod->rv3d;

  float viewquat_inv[4];
  float zaxis[3] = {0, 0, 1};
  float zaxis_best[3];
  int x, y, z;
  bool found = false;

  invert_qt_qt_normalized(viewquat_inv, vod->curr.viewquat);

  mul_qt_v3(viewquat_inv, zaxis);
  normalize_v3(zaxis);

  for (x = -1; x < 2; x++) {
    for (y = -1; y < 2; y++) {
      for (z = -1; z < 2; z++) {
        if (x || y || z) {
          float zaxis_test[3] = {x, y, z};

          normalize_v3(zaxis_test);

          if (angle_normalized_v3v3(zaxis_test, zaxis) < axis_limit) {
            copy_v3_v3(zaxis_best, zaxis_test);
            found = true;
          }
        }
      }
    }
  }

  if (found) {

    /* find the best roll */
    float quat_roll[4], quat_final[4], quat_best[4], quat_snap[4];
    float viewquat_align[4];     /* viewquat aligned to zaxis_best */
    float viewquat_align_inv[4]; /* viewquat aligned to zaxis_best */
    float best_angle = axis_limit;
    int j;

    /* viewquat_align is the original viewquat aligned to the snapped axis
     * for testing roll */
    rotation_between_vecs_to_quat(viewquat_align, zaxis_best, zaxis);
    normalize_qt(viewquat_align);
    mul_qt_qtqt(viewquat_align, vod->curr.viewquat, viewquat_align);
    normalize_qt(viewquat_align);
    invert_qt_qt_normalized(viewquat_align_inv, viewquat_align);

    vec_to_quat(quat_snap, zaxis_best, OB_NEGZ, OB_POSY);
    normalize_qt(quat_snap);
    invert_qt_normalized(quat_snap);

    /* check if we can find the roll */
    found = false;

    /* find best roll */
    for (j = 0; j < 8; j++) {
      float angle;
      float xaxis1[3] = {1, 0, 0};
      float xaxis2[3] = {1, 0, 0};
      float quat_final_inv[4];

      axis_angle_to_quat(quat_roll, zaxis_best, (float)j * DEG2RADF(45.0f));
      normalize_qt(quat_roll);

      mul_qt_qtqt(quat_final, quat_snap, quat_roll);
      normalize_qt(quat_final);

      /* compare 2 vector angles to find the least roll */
      invert_qt_qt_normalized(quat_final_inv, quat_final);
      mul_qt_v3(viewquat_align_inv, xaxis1);
      mul_qt_v3(quat_final_inv, xaxis2);
      angle = angle_v3v3(xaxis1, xaxis2);

      if (angle <= best_angle) {
        found = true;
        best_angle = angle;
        copy_qt_qt(quat_best, quat_final);
      }
    }

    if (found) {
      /* lock 'quat_best' to an axis view if we can */
      ED_view3d_quat_to_axis_view(quat_best, 0.01f, &rv3d->view, &rv3d->view_axis_roll);
      if (rv3d->view != RV3D_VIEW_USER) {
        ED_view3d_quat_from_axis_view(rv3d->view, rv3d->view_axis_roll, quat_best);
      }
    }
    else {
      copy_qt_qt(quat_best, viewquat_align);
    }

    copy_qt_qt(rv3d->viewquat, quat_best);

    viewrotate_apply_dyn_ofs(vod, rv3d->viewquat);

    if (U.uiflag & USER_AUTOPERSP) {
      if (RV3D_VIEW_IS_AXIS(rv3d->view)) {
        if (rv3d->persp == RV3D_PERSP) {
          rv3d->persp = RV3D_ORTHO;
        }
      }
    }
  }
  else if (U.uiflag & USER_AUTOPERSP) {
    rv3d->persp = vod->init.persp;
  }
}

static void viewrotate_apply(ViewOpsData *vod, const int event_xy[2])
{
  RegionView3D *rv3d = vod->rv3d;

  rv3d->view = RV3D_VIEW_USER; /* need to reset every time because of view snapping */

  if (U.flag & USER_TRACKBALL) {
    float axis[3], q1[4], dvec[3], newvec[3];
    float angle;

    {
      const int event_xy_offset[2] = {
          event_xy[0] + vod->init.event_xy_offset[0],
          event_xy[1] + vod->init.event_xy_offset[1],
      };
      calctrackballvec(&vod->region->winrct, event_xy_offset, newvec);
    }

    sub_v3_v3v3(dvec, newvec, vod->init.trackvec);

    angle = (len_v3(dvec) / (2.0f * TRACKBALLSIZE)) * (float)M_PI;

    /* Before applying the sensitivity this is rotating 1:1,
     * where the cursor would match the surface of a sphere in the view. */
    angle *= U.view_rotate_sensitivity_trackball;

    /* Allow for rotation beyond the interval [-pi, pi] */
    angle = angle_wrap_rad(angle);

    /* This relation is used instead of the actual angle between vectors
     * so that the angle of rotation is linearly proportional to
     * the distance that the mouse is dragged. */

    cross_v3_v3v3(axis, vod->init.trackvec, newvec);
    axis_angle_to_quat(q1, axis, angle);

    mul_qt_qtqt(vod->curr.viewquat, q1, vod->init.quat);

    viewrotate_apply_dyn_ofs(vod, vod->curr.viewquat);
  }
  else {
    float quat_local_x[4], quat_global_z[4];
    float m[3][3];
    float m_inv[3][3];
    const float zvec_global[3] = {0.0f, 0.0f, 1.0f};
    float xaxis[3];

    /* Radians per-pixel. */
    const float sensitivity = U.view_rotate_sensitivity_turntable / U.dpi_fac;

    /* Get the 3x3 matrix and its inverse from the quaternion */
    quat_to_mat3(m, vod->curr.viewquat);
    invert_m3_m3(m_inv, m);

    /* Avoid Gimbal Lock
     *
     * Even though turn-table mode is in use, this can occur when the user exits the camera view
     * or when aligning the view to a rotated object.
     *
     * We have gimbal lock when the user's view is rotated +/- 90 degrees along the view axis.
     * In this case the vertical rotation is the same as the sideways turntable motion.
     * Making it impossible to get out of the gimbal locked state without resetting the view.
     *
     * The logic below lets the user exit out of this state without any abrupt 'fix'
     * which would be disorienting.
     *
     * This works by blending two horizons:
     * - Rotated-horizon: `cross_v3_v3v3(xaxis, zvec_global, m_inv[2])`
     *   When only this is used, this turntable rotation works - but it's side-ways
     *   (as if the entire turn-table has been placed on its side)
     *   While there is no gimbal lock, it's also awkward to use.
     * - Un-rotated-horizon: `m_inv[0]`
     *   When only this is used, the turntable rotation can have gimbal lock.
     *
     * The solution used here is to blend between these two values,
     * so the severity of the gimbal lock is used to blend the rotated horizon.
     * Blending isn't essential, it just makes the transition smoother.
     *
     * This allows sideways turn-table rotation on a Z axis that isn't world-space Z,
     * While up-down turntable rotation eventually corrects gimbal lock. */
#if 1
    if (len_squared_v3v3(zvec_global, m_inv[2]) > 0.001f) {
      float fac;
      cross_v3_v3v3(xaxis, zvec_global, m_inv[2]);
      if (dot_v3v3(xaxis, m_inv[0]) < 0) {
        negate_v3(xaxis);
      }
      fac = angle_normalized_v3v3(zvec_global, m_inv[2]) / (float)M_PI;
      fac = fabsf(fac - 0.5f) * 2;
      fac = fac * fac;
      interp_v3_v3v3(xaxis, xaxis, m_inv[0], fac);
    }
    else {
      copy_v3_v3(xaxis, m_inv[0]);
    }
#else
    copy_v3_v3(xaxis, m_inv[0]);
#endif

    /* Determine the direction of the x vector (for rotating up and down) */
    /* This can likely be computed directly from the quaternion. */

    /* Perform the up/down rotation */
    axis_angle_to_quat(quat_local_x, xaxis, sensitivity * -(event_xy[1] - vod->prev.event_xy[1]));
    mul_qt_qtqt(quat_local_x, vod->curr.viewquat, quat_local_x);

    /* Perform the orbital rotation */
    axis_angle_to_quat_single(
        quat_global_z, 'Z', sensitivity * vod->reverse * (event_xy[0] - vod->prev.event_xy[0]));
    mul_qt_qtqt(vod->curr.viewquat, quat_local_x, quat_global_z);

    viewrotate_apply_dyn_ofs(vod, vod->curr.viewquat);
  }

  /* avoid precision loss over time */
  normalize_qt(vod->curr.viewquat);

  /* use a working copy so view rotation locking doesn't overwrite the locked
   * rotation back into the view we calculate with */
  copy_qt_qt(rv3d->viewquat, vod->curr.viewquat);

  /* Check for view snap,
   * NOTE: don't apply snap to `vod->viewquat` so the view won't jam up. */
  if (vod->axis_snap) {
    viewrotate_apply_snap(vod);
  }
  vod->prev.event_xy[0] = event_xy[0];
  vod->prev.event_xy[1] = event_xy[1];

  ED_view3d_camera_lock_sync(vod->depsgraph, vod->v3d, rv3d);

  ED_region_tag_redraw(vod->region);
}

static int viewrotate_modal(bContext *C, wmOperator *op, const wmEvent *event)
{
  ViewOpsData *vod = op->customdata;
  short event_code = VIEW_PASS;
  bool use_autokey = false;
  int ret = OPERATOR_RUNNING_MODAL;

  /* execute the events */
  if (event->type == MOUSEMOVE) {
    event_code = VIEW_APPLY;
  }
  else if (event->type == EVT_MODAL_MAP) {
    switch (event->val) {
      case VIEW_MODAL_CONFIRM:
        event_code = VIEW_CONFIRM;
        break;
      case VIEWROT_MODAL_AXIS_SNAP_ENABLE:
        vod->axis_snap = true;
        event_code = VIEW_APPLY;
        break;
      case VIEWROT_MODAL_AXIS_SNAP_DISABLE:
        vod->rv3d->persp = vod->init.persp;
        vod->axis_snap = false;
        event_code = VIEW_APPLY;
        break;
      case VIEWROT_MODAL_SWITCH_ZOOM:
        WM_operator_name_call(C, "VIEW3D_OT_zoom", WM_OP_INVOKE_DEFAULT, NULL);
        event_code = VIEW_CONFIRM;
        break;
      case VIEWROT_MODAL_SWITCH_MOVE:
        WM_operator_name_call(C, "VIEW3D_OT_move", WM_OP_INVOKE_DEFAULT, NULL);
        event_code = VIEW_CONFIRM;
        break;
    }
  }
  else if (event->type == vod->init.event_type && event->val == KM_RELEASE) {
    event_code = VIEW_CONFIRM;
  }

  if (event_code == VIEW_APPLY) {
    viewrotate_apply(vod, event->xy);
    if (ED_screen_animation_playing(CTX_wm_manager(C))) {
      use_autokey = true;
    }
  }
  else if (event_code == VIEW_CONFIRM) {
    use_autokey = true;
    ret = OPERATOR_FINISHED;
  }

  if (use_autokey) {
    ED_view3d_camera_lock_autokey(vod->v3d, vod->rv3d, C, true, true);
  }

  if (ret & OPERATOR_FINISHED) {
    viewops_data_free(C, op);
  }

  return ret;
}

static int viewrotate_invoke(bContext *C, wmOperator *op, const wmEvent *event)
{
  ViewOpsData *vod;

  const bool use_cursor_init = RNA_boolean_get(op->ptr, "use_cursor_init");

  /* makes op->customdata */
  viewops_data_alloc(C, op);
  vod = op->customdata;

  /* poll should check but in some cases fails, see poll func for details */
  if (RV3D_LOCK_FLAGS(vod->rv3d) & RV3D_LOCK_ROTATION) {
    viewops_data_free(C, op);
    return OPERATOR_PASS_THROUGH;
  }

  ED_view3d_smooth_view_force_finish(C, vod->v3d, vod->region);

  viewops_data_create(C,
                      op,
                      event,
                      viewops_flag_from_prefs() | VIEWOPS_FLAG_PERSP_ENSURE |
                          (use_cursor_init ? VIEWOPS_FLAG_USE_MOUSE_INIT : 0));

  if (ELEM(event->type, MOUSEPAN, MOUSEROTATE)) {
    /* Rotate direction we keep always same */
    int event_xy[2];

    if (event->type == MOUSEPAN) {
      if (event->is_direction_inverted) {
        event_xy[0] = 2 * event->xy[0] - event->prev_xy[0];
        event_xy[1] = 2 * event->xy[1] - event->prev_xy[1];
      }
      else {
        copy_v2_v2_int(event_xy, event->prev_xy);
      }
    }
    else {
      /* MOUSEROTATE performs orbital rotation, so y axis delta is set to 0 */
      copy_v2_v2_int(event_xy, event->prev_xy);
    }

    viewrotate_apply(vod, event_xy);

    viewops_data_free(C, op);

    return OPERATOR_FINISHED;
  }

  /* add temp handler */
  WM_event_add_modal_handler(C, op);

  return OPERATOR_RUNNING_MODAL;
}

static void viewrotate_cancel(bContext *C, wmOperator *op)
{
  viewops_data_free(C, op);
}

void VIEW3D_OT_rotate(wmOperatorType *ot)
{
  /* identifiers */
  ot->name = "Rotate View";
  ot->description = "Rotate the view";
  ot->idname = "VIEW3D_OT_rotate";

  /* api callbacks */
  ot->invoke = viewrotate_invoke;
  ot->modal = viewrotate_modal;
  ot->poll = ED_operator_region_view3d_active;
  ot->cancel = viewrotate_cancel;

  /* flags */
  ot->flag = OPTYPE_BLOCKING | OPTYPE_GRAB_CURSOR_XY;

  view3d_operator_properties_common(ot, V3D_OP_PROP_USE_MOUSE_INIT);
}

/** \} */

/* -------------------------------------------------------------------- */
/** \name NDOF Utility Functions
 * \{ */

#ifdef WITH_INPUT_NDOF
static bool ndof_has_translate(const wmNDOFMotionData *ndof,
                               const View3D *v3d,
                               const RegionView3D *rv3d)
{
  return !is_zero_v3(ndof->tvec) && (!ED_view3d_offset_lock_check(v3d, rv3d));
}

static bool ndof_has_rotate(const wmNDOFMotionData *ndof, const RegionView3D *rv3d)
{
  return !is_zero_v3(ndof->rvec) && ((RV3D_LOCK_FLAGS(rv3d) & RV3D_LOCK_ROTATION) == 0);
}

/**
 * \param depth_pt: A point to calculate the depth (in perspective mode)
 */
static float view3d_ndof_pan_speed_calc_ex(RegionView3D *rv3d, const float depth_pt[3])
{
  float speed = rv3d->pixsize * NDOF_PIXELS_PER_SECOND;

  if (rv3d->is_persp) {
    speed *= ED_view3d_calc_zfac(rv3d, depth_pt, NULL);
  }

  return speed;
}

static float view3d_ndof_pan_speed_calc_from_dist(RegionView3D *rv3d, const float dist)
{
  float viewinv[4];
  float tvec[3];

  BLI_assert(dist >= 0.0f);

  copy_v3_fl3(tvec, 0.0f, 0.0f, dist);
  /* rv3d->viewinv isn't always valid */
#  if 0
  mul_mat3_m4_v3(rv3d->viewinv, tvec);
#  else
  invert_qt_qt_normalized(viewinv, rv3d->viewquat);
  mul_qt_v3(viewinv, tvec);
#  endif

  return view3d_ndof_pan_speed_calc_ex(rv3d, tvec);
}

static float view3d_ndof_pan_speed_calc(RegionView3D *rv3d)
{
  float tvec[3];
  negate_v3_v3(tvec, rv3d->ofs);

  return view3d_ndof_pan_speed_calc_ex(rv3d, tvec);
}

/**
 * Zoom and pan in the same function since sometimes zoom is interpreted as dolly (pan forward).
 *
 * \param has_zoom: zoom, otherwise dolly,
 * often `!rv3d->is_persp` since it doesn't make sense to dolly in ortho.
 */
static void view3d_ndof_pan_zoom(const struct wmNDOFMotionData *ndof,
                                 ScrArea *area,
                                 ARegion *region,
                                 const bool has_translate,
                                 const bool has_zoom)
{
  RegionView3D *rv3d = region->regiondata;
  float view_inv[4];
  float pan_vec[3];

  if (has_translate == false && has_zoom == false) {
    return;
  }

  WM_event_ndof_pan_get(ndof, pan_vec, false);

  if (has_zoom) {
    /* zoom with Z */

    /* Zoom!
     * velocity should be proportional to the linear velocity attained by rotational motion
     * of same strength [got that?] proportional to `arclength = radius * angle`.
     */

    pan_vec[2] = 0.0f;

    /* "zoom in" or "translate"? depends on zoom mode in user settings? */
    if (ndof->tvec[2]) {
      float zoom_distance = rv3d->dist * ndof->dt * ndof->tvec[2];

      if (U.ndof_flag & NDOF_ZOOM_INVERT) {
        zoom_distance = -zoom_distance;
      }

      rv3d->dist += zoom_distance;
    }
  }
  else {
    /* dolly with Z */

    /* all callers must check */
    if (has_translate) {
      BLI_assert(ED_view3d_offset_lock_check((View3D *)area->spacedata.first, rv3d) == false);
    }
  }

  if (has_translate) {
    const float speed = view3d_ndof_pan_speed_calc(rv3d);

    mul_v3_fl(pan_vec, speed * ndof->dt);

    /* transform motion from view to world coordinates */
    invert_qt_qt_normalized(view_inv, rv3d->viewquat);
    mul_qt_v3(view_inv, pan_vec);

    /* move center of view opposite of hand motion (this is camera mode, not object mode) */
    sub_v3_v3(rv3d->ofs, pan_vec);

    if (RV3D_LOCK_FLAGS(rv3d) & RV3D_BOXVIEW) {
      view3d_boxview_sync(area, region);
    }
  }
}

static void view3d_ndof_orbit(const struct wmNDOFMotionData *ndof,
                              ScrArea *area,
                              ARegion *region,
                              ViewOpsData *vod,
                              const bool apply_dyn_ofs)
{
  View3D *v3d = area->spacedata.first;
  RegionView3D *rv3d = region->regiondata;

  float view_inv[4];

  BLI_assert((RV3D_LOCK_FLAGS(rv3d) & RV3D_LOCK_ROTATION) == 0);

  ED_view3d_persp_ensure(vod->depsgraph, v3d, region);

  rv3d->view = RV3D_VIEW_USER;

  invert_qt_qt_normalized(view_inv, rv3d->viewquat);

  if (U.ndof_flag & NDOF_TURNTABLE) {
    float rot[3];

    /* Turntable view code adapted for 3D mouse use. */
    float angle, quat[4];
    float xvec[3] = {1, 0, 0};

    /* only use XY, ignore Z */
    WM_event_ndof_rotate_get(ndof, rot);

    /* Determine the direction of the x vector (for rotating up and down) */
    mul_qt_v3(view_inv, xvec);

    /* Perform the up/down rotation */
    angle = ndof->dt * rot[0];
    axis_angle_to_quat(quat, xvec, angle);
    mul_qt_qtqt(rv3d->viewquat, rv3d->viewquat, quat);

    /* Perform the orbital rotation */
    angle = ndof->dt * rot[1];

    /* update the onscreen doo-dad */
    rv3d->rot_angle = angle;
    rv3d->rot_axis[0] = 0;
    rv3d->rot_axis[1] = 0;
    rv3d->rot_axis[2] = 1;

    axis_angle_to_quat_single(quat, 'Z', angle);
    mul_qt_qtqt(rv3d->viewquat, rv3d->viewquat, quat);
  }
  else {
    float quat[4];
    float axis[3];
    float angle = WM_event_ndof_to_axis_angle(ndof, axis);

    /* transform rotation axis from view to world coordinates */
    mul_qt_v3(view_inv, axis);

    /* update the onscreen doo-dad */
    rv3d->rot_angle = angle;
    copy_v3_v3(rv3d->rot_axis, axis);

    axis_angle_to_quat(quat, axis, angle);

    /* apply rotation */
    mul_qt_qtqt(rv3d->viewquat, rv3d->viewquat, quat);
  }

  if (apply_dyn_ofs) {
    viewrotate_apply_dyn_ofs(vod, rv3d->viewquat);
  }
}

void view3d_ndof_fly(const wmNDOFMotionData *ndof,
                     View3D *v3d,
                     RegionView3D *rv3d,
                     const bool use_precision,
                     const short protectflag,
                     bool *r_has_translate,
                     bool *r_has_rotate)
{
  bool has_translate = ndof_has_translate(ndof, v3d, rv3d);
  bool has_rotate = ndof_has_rotate(ndof, rv3d);

  float view_inv[4];
  invert_qt_qt_normalized(view_inv, rv3d->viewquat);

  rv3d->rot_angle = 0.0f; /* disable onscreen rotation doo-dad */

  if (has_translate) {
    /* ignore real 'dist' since fly has its own speed settings,
     * also its overwritten at this point. */
    float speed = view3d_ndof_pan_speed_calc_from_dist(rv3d, 1.0f);
    float trans[3], trans_orig_y;

    if (use_precision) {
      speed *= 0.2f;
    }

    WM_event_ndof_pan_get(ndof, trans, false);
    mul_v3_fl(trans, speed * ndof->dt);
    trans_orig_y = trans[1];

    if (U.ndof_flag & NDOF_FLY_HELICOPTER) {
      trans[1] = 0.0f;
    }

    /* transform motion from view to world coordinates */
    mul_qt_v3(view_inv, trans);

    if (U.ndof_flag & NDOF_FLY_HELICOPTER) {
      /* replace world z component with device y (yes it makes sense) */
      trans[2] = trans_orig_y;
    }

    if (rv3d->persp == RV3D_CAMOB) {
      /* respect camera position locks */
      if (protectflag & OB_LOCK_LOCX) {
        trans[0] = 0.0f;
      }
      if (protectflag & OB_LOCK_LOCY) {
        trans[1] = 0.0f;
      }
      if (protectflag & OB_LOCK_LOCZ) {
        trans[2] = 0.0f;
      }
    }

    if (!is_zero_v3(trans)) {
      /* move center of view opposite of hand motion
       * (this is camera mode, not object mode) */
      sub_v3_v3(rv3d->ofs, trans);
      has_translate = true;
    }
    else {
      has_translate = false;
    }
  }

  if (has_rotate) {
    const float turn_sensitivity = 1.0f;

    float rotation[4];
    float axis[3];
    float angle = turn_sensitivity * WM_event_ndof_to_axis_angle(ndof, axis);

    if (fabsf(angle) > 0.0001f) {
      has_rotate = true;

      if (use_precision) {
        angle *= 0.2f;
      }

      /* transform rotation axis from view to world coordinates */
      mul_qt_v3(view_inv, axis);

      /* apply rotation to view */
      axis_angle_to_quat(rotation, axis, angle);
      mul_qt_qtqt(rv3d->viewquat, rv3d->viewquat, rotation);

      if (U.ndof_flag & NDOF_LOCK_HORIZON) {
        /* force an upright viewpoint
         * TODO: make this less... sudden */
        float view_horizon[3] = {1.0f, 0.0f, 0.0f};    /* view +x */
        float view_direction[3] = {0.0f, 0.0f, -1.0f}; /* view -z (into screen) */

        /* find new inverse since viewquat has changed */
        invert_qt_qt_normalized(view_inv, rv3d->viewquat);
        /* could apply reverse rotation to existing view_inv to save a few cycles */

        /* transform view vectors to world coordinates */
        mul_qt_v3(view_inv, view_horizon);
        mul_qt_v3(view_inv, view_direction);

        /* find difference between view & world horizons
         * true horizon lives in world xy plane, so look only at difference in z */
        angle = -asinf(view_horizon[2]);

        /* rotate view so view horizon = world horizon */
        axis_angle_to_quat(rotation, view_direction, angle);
        mul_qt_qtqt(rv3d->viewquat, rv3d->viewquat, rotation);
      }

      rv3d->view = RV3D_VIEW_USER;
    }
    else {
      has_rotate = false;
    }
  }

  *r_has_translate = has_translate;
  *r_has_rotate = has_rotate;
}

/** \} */

/* -------------------------------------------------------------------- */
/** \name NDOF Orbit/Translate Operator
 * \{ */

static int ndof_orbit_invoke(bContext *C, wmOperator *op, const wmEvent *event)
{
  if (event->type != NDOF_MOTION) {
    return OPERATOR_CANCELLED;
  }

  const Depsgraph *depsgraph = CTX_data_ensure_evaluated_depsgraph(C);
  ViewOpsData *vod;
  View3D *v3d;
  RegionView3D *rv3d;
  char xform_flag = 0;

  const wmNDOFMotionData *ndof = event->customdata;

  viewops_data_alloc(C, op);
  viewops_data_create(
      C, op, event, viewops_flag_from_args((U.uiflag & USER_ORBIT_SELECTION) != 0, false));
  vod = op->customdata;

  ED_view3d_smooth_view_force_finish(C, vod->v3d, vod->region);

  v3d = vod->v3d;
  rv3d = vod->rv3d;

  /* off by default, until changed later this function */
  rv3d->rot_angle = 0.0f;

  ED_view3d_camera_lock_init_ex(depsgraph, v3d, rv3d, false);

  if (ndof->progress != P_FINISHING) {
    const bool has_rotation = ndof_has_rotate(ndof, rv3d);
    /* if we can't rotate, fallback to translate (locked axis views) */
    const bool has_translate = ndof_has_translate(ndof, v3d, rv3d) &&
                               (RV3D_LOCK_FLAGS(rv3d) & RV3D_LOCK_ROTATION);
    const bool has_zoom = (ndof->tvec[2] != 0.0f) && !rv3d->is_persp;

    if (has_translate || has_zoom) {
      view3d_ndof_pan_zoom(ndof, vod->area, vod->region, has_translate, has_zoom);
      xform_flag |= HAS_TRANSLATE;
    }

    if (has_rotation) {
      view3d_ndof_orbit(ndof, vod->area, vod->region, vod, true);
      xform_flag |= HAS_ROTATE;
    }
  }

  ED_view3d_camera_lock_sync(depsgraph, v3d, rv3d);
  if (xform_flag) {
    ED_view3d_camera_lock_autokey(
        v3d, rv3d, C, xform_flag & HAS_ROTATE, xform_flag & HAS_TRANSLATE);
  }

  ED_region_tag_redraw(vod->region);

  viewops_data_free(C, op);

  return OPERATOR_FINISHED;
}

void VIEW3D_OT_ndof_orbit(struct wmOperatorType *ot)
{
  /* identifiers */
  ot->name = "NDOF Orbit View";
  ot->description = "Orbit the view using the 3D mouse";
  ot->idname = "VIEW3D_OT_ndof_orbit";

  /* api callbacks */
  ot->invoke = ndof_orbit_invoke;
  ot->poll = ED_operator_view3d_active;

  /* flags */
  ot->flag = 0;
}

/** \} */

/* -------------------------------------------------------------------- */
/** \name NDOF Orbit/Zoom Operator
 * \{ */

static int ndof_orbit_zoom_invoke(bContext *C, wmOperator *op, const wmEvent *event)
{
  if (event->type != NDOF_MOTION) {
    return OPERATOR_CANCELLED;
  }

  const Depsgraph *depsgraph = CTX_data_ensure_evaluated_depsgraph(C);
  ViewOpsData *vod;
  View3D *v3d;
  RegionView3D *rv3d;
  char xform_flag = 0;

  const wmNDOFMotionData *ndof = event->customdata;

  viewops_data_alloc(C, op);
  viewops_data_create(
      C, op, event, viewops_flag_from_args((U.uiflag & USER_ORBIT_SELECTION) != 0, false));

  vod = op->customdata;

  ED_view3d_smooth_view_force_finish(C, vod->v3d, vod->region);

  v3d = vod->v3d;
  rv3d = vod->rv3d;

  /* off by default, until changed later this function */
  rv3d->rot_angle = 0.0f;

  ED_view3d_camera_lock_init_ex(depsgraph, v3d, rv3d, false);

  if (ndof->progress == P_FINISHING) {
    /* pass */
  }
  else if ((rv3d->persp == RV3D_ORTHO) && RV3D_VIEW_IS_AXIS(rv3d->view)) {
    /* if we can't rotate, fallback to translate (locked axis views) */
    const bool has_translate = ndof_has_translate(ndof, v3d, rv3d);
    const bool has_zoom = (ndof->tvec[2] != 0.0f) && ED_view3d_offset_lock_check(v3d, rv3d);

    if (has_translate || has_zoom) {
      view3d_ndof_pan_zoom(ndof, vod->area, vod->region, has_translate, true);
      xform_flag |= HAS_TRANSLATE;
    }
  }
  else {
    /* NOTE: based on feedback from T67579, users want to have pan and orbit enabled at once.
     * It's arguable that orbit shouldn't pan (since we have a pan only operator),
     * so if there are users who like to separate orbit/pan operations - it can be a preference. */
    const bool is_orbit_around_pivot = (U.ndof_flag & NDOF_MODE_ORBIT) ||
                                       ED_view3d_offset_lock_check(v3d, rv3d);
    const bool has_rotation = ndof_has_rotate(ndof, rv3d);
    bool has_translate, has_zoom;

    if (is_orbit_around_pivot) {
      /* Orbit preference or forced lock (Z zooms). */
      has_translate = !is_zero_v2(ndof->tvec) && ndof_has_translate(ndof, v3d, rv3d);
      has_zoom = (ndof->tvec[2] != 0.0f);
    }
    else {
      /* Free preference (Z translates). */
      has_translate = ndof_has_translate(ndof, v3d, rv3d);
      has_zoom = false;
    }

    /* Rotation first because dynamic offset resets offset otherwise (and disables panning). */
    if (has_rotation) {
      const float dist_backup = rv3d->dist;
      if (!is_orbit_around_pivot) {
        ED_view3d_distance_set(rv3d, 0.0f);
      }
      view3d_ndof_orbit(ndof, vod->area, vod->region, vod, is_orbit_around_pivot);
      xform_flag |= HAS_ROTATE;
      if (!is_orbit_around_pivot) {
        ED_view3d_distance_set(rv3d, dist_backup);
      }
    }

    if (has_translate || has_zoom) {
      view3d_ndof_pan_zoom(ndof, vod->area, vod->region, has_translate, has_zoom);
      xform_flag |= HAS_TRANSLATE;
    }
  }

  ED_view3d_camera_lock_sync(depsgraph, v3d, rv3d);
  if (xform_flag) {
    ED_view3d_camera_lock_autokey(
        v3d, rv3d, C, xform_flag & HAS_ROTATE, xform_flag & HAS_TRANSLATE);
  }

  ED_region_tag_redraw(vod->region);

  viewops_data_free(C, op);

  return OPERATOR_FINISHED;
}

void VIEW3D_OT_ndof_orbit_zoom(struct wmOperatorType *ot)
{
  /* identifiers */
  ot->name = "NDOF Orbit View with Zoom";
  ot->description = "Orbit and zoom the view using the 3D mouse";
  ot->idname = "VIEW3D_OT_ndof_orbit_zoom";

  /* api callbacks */
  ot->invoke = ndof_orbit_zoom_invoke;
  ot->poll = ED_operator_view3d_active;

  /* flags */
  ot->flag = 0;
}

/** \} */

/* -------------------------------------------------------------------- */
/** \name NDOF Pan/Zoom Operator
 * \{ */

static int ndof_pan_invoke(bContext *C, wmOperator *UNUSED(op), const wmEvent *event)
{
  if (event->type != NDOF_MOTION) {
    return OPERATOR_CANCELLED;
  }

  const Depsgraph *depsgraph = CTX_data_ensure_evaluated_depsgraph(C);
  View3D *v3d = CTX_wm_view3d(C);
  RegionView3D *rv3d = CTX_wm_region_view3d(C);
  const wmNDOFMotionData *ndof = event->customdata;
  char xform_flag = 0;

  const bool has_translate = ndof_has_translate(ndof, v3d, rv3d);
  const bool has_zoom = (ndof->tvec[2] != 0.0f) && !rv3d->is_persp;

  /* we're panning here! so erase any leftover rotation from other operators */
  rv3d->rot_angle = 0.0f;

  if (!(has_translate || has_zoom)) {
    return OPERATOR_CANCELLED;
  }

  ED_view3d_camera_lock_init_ex(depsgraph, v3d, rv3d, false);

  if (ndof->progress != P_FINISHING) {
    ScrArea *area = CTX_wm_area(C);
    ARegion *region = CTX_wm_region(C);

    if (has_translate || has_zoom) {
      view3d_ndof_pan_zoom(ndof, area, region, has_translate, has_zoom);
      xform_flag |= HAS_TRANSLATE;
    }
  }

  ED_view3d_camera_lock_sync(depsgraph, v3d, rv3d);
  if (xform_flag) {
    ED_view3d_camera_lock_autokey(v3d, rv3d, C, false, xform_flag & HAS_TRANSLATE);
  }

  ED_region_tag_redraw(CTX_wm_region(C));

  return OPERATOR_FINISHED;
}

void VIEW3D_OT_ndof_pan(struct wmOperatorType *ot)
{
  /* identifiers */
  ot->name = "NDOF Pan View";
  ot->description = "Pan the view with the 3D mouse";
  ot->idname = "VIEW3D_OT_ndof_pan";

  /* api callbacks */
  ot->invoke = ndof_pan_invoke;
  ot->poll = ED_operator_view3d_active;

  /* flags */
  ot->flag = 0;
}

/** \} */

/* -------------------------------------------------------------------- */
/** \name NDOF Transform All Operator
 * \{ */

/**
 * wraps #ndof_orbit_zoom but never restrict to orbit.
 */
static int ndof_all_invoke(bContext *C, wmOperator *op, const wmEvent *event)
{
  /* weak!, but it works */
  const int ndof_flag = U.ndof_flag;
  int ret;

  U.ndof_flag &= ~NDOF_MODE_ORBIT;

  ret = ndof_orbit_zoom_invoke(C, op, event);

  U.ndof_flag = ndof_flag;

  return ret;
}

void VIEW3D_OT_ndof_all(struct wmOperatorType *ot)
{
  /* identifiers */
  ot->name = "NDOF Transform View";
  ot->description = "Pan and rotate the view with the 3D mouse";
  ot->idname = "VIEW3D_OT_ndof_all";

  /* api callbacks */
  ot->invoke = ndof_all_invoke;
  ot->poll = ED_operator_view3d_active;

  /* flags */
  ot->flag = 0;
}

#endif /* WITH_INPUT_NDOF */

/** \} */

/* -------------------------------------------------------------------- */
/** \name View Move (Pan) Operator
 * \{ */

/* NOTE: these defines are saved in keymap files, do not change values but just add new ones */

void viewmove_modal_keymap(wmKeyConfig *keyconf)
{
  static const EnumPropertyItem modal_items[] = {
      {VIEW_MODAL_CONFIRM, "CONFIRM", 0, "Confirm", ""},

      {VIEWROT_MODAL_SWITCH_ZOOM, "SWITCH_TO_ZOOM", 0, "Switch to Zoom"},
      {VIEWROT_MODAL_SWITCH_ROTATE, "SWITCH_TO_ROTATE", 0, "Switch to Rotate"},

      {0, NULL, 0, NULL, NULL},
  };

  wmKeyMap *keymap = WM_modalkeymap_find(keyconf, "View3D Move Modal");

  /* this function is called for each spacetype, only needs to add map once */
  if (keymap && keymap->modal_items) {
    return;
  }

  keymap = WM_modalkeymap_ensure(keyconf, "View3D Move Modal", modal_items);

  /* items for modal map */
  WM_modalkeymap_add_item(keymap, MIDDLEMOUSE, KM_RELEASE, KM_ANY, 0, VIEW_MODAL_CONFIRM);
  WM_modalkeymap_add_item(keymap, EVT_ESCKEY, KM_PRESS, KM_ANY, 0, VIEW_MODAL_CONFIRM);

  /* disabled mode switching for now, can re-implement better, later on */
#if 0
  WM_modalkeymap_add_item(keymap, LEFTMOUSE, KM_PRESS, KM_ANY, 0, VIEWROT_MODAL_SWITCH_ZOOM);
  WM_modalkeymap_add_item(keymap, LEFTCTRLKEY, KM_PRESS, KM_ANY, 0, VIEWROT_MODAL_SWITCH_ZOOM);
  WM_modalkeymap_add_item(
      keymap, LEFTSHIFTKEY, KM_RELEASE, KM_ANY, 0, VIEWROT_MODAL_SWITCH_ROTATE);
#endif

  /* assign map to operators */
  WM_modalkeymap_assign(keymap, "VIEW3D_OT_move");
}

static void viewmove_apply(ViewOpsData *vod, int x, int y)
{
  if (ED_view3d_offset_lock_check(vod->v3d, vod->rv3d)) {
    vod->rv3d->ofs_lock[0] -= ((vod->prev.event_xy[0] - x) * 2.0f) / (float)vod->region->winx;
    vod->rv3d->ofs_lock[1] -= ((vod->prev.event_xy[1] - y) * 2.0f) / (float)vod->region->winy;
  }
  else if ((vod->rv3d->persp == RV3D_CAMOB) && !ED_view3d_camera_lock_check(vod->v3d, vod->rv3d)) {
    const float zoomfac = BKE_screen_view3d_zoom_to_fac(vod->rv3d->camzoom) * 2.0f;
    vod->rv3d->camdx += (vod->prev.event_xy[0] - x) / (vod->region->winx * zoomfac);
    vod->rv3d->camdy += (vod->prev.event_xy[1] - y) / (vod->region->winy * zoomfac);
    CLAMP(vod->rv3d->camdx, -1.0f, 1.0f);
    CLAMP(vod->rv3d->camdy, -1.0f, 1.0f);
  }
  else {
    float dvec[3];
    float mval_f[2];

    mval_f[0] = x - vod->prev.event_xy[0];
    mval_f[1] = y - vod->prev.event_xy[1];
    ED_view3d_win_to_delta(vod->region, mval_f, dvec, vod->init.zfac);

    add_v3_v3(vod->rv3d->ofs, dvec);

    if (RV3D_LOCK_FLAGS(vod->rv3d) & RV3D_BOXVIEW) {
      view3d_boxview_sync(vod->area, vod->region);
    }
  }

  vod->prev.event_xy[0] = x;
  vod->prev.event_xy[1] = y;

  ED_view3d_camera_lock_sync(vod->depsgraph, vod->v3d, vod->rv3d);

  ED_region_tag_redraw(vod->region);
}

static int viewmove_modal(bContext *C, wmOperator *op, const wmEvent *event)
{

  ViewOpsData *vod = op->customdata;
  short event_code = VIEW_PASS;
  bool use_autokey = false;
  int ret = OPERATOR_RUNNING_MODAL;

  /* execute the events */
  if (event->type == MOUSEMOVE) {
    event_code = VIEW_APPLY;
  }
  else if (event->type == EVT_MODAL_MAP) {
    switch (event->val) {
      case VIEW_MODAL_CONFIRM:
        event_code = VIEW_CONFIRM;
        break;
      case VIEWROT_MODAL_SWITCH_ZOOM:
        WM_operator_name_call(C, "VIEW3D_OT_zoom", WM_OP_INVOKE_DEFAULT, NULL);
        event_code = VIEW_CONFIRM;
        break;
      case VIEWROT_MODAL_SWITCH_ROTATE:
        WM_operator_name_call(C, "VIEW3D_OT_rotate", WM_OP_INVOKE_DEFAULT, NULL);
        event_code = VIEW_CONFIRM;
        break;
    }
  }
  else if (event->type == vod->init.event_type && event->val == KM_RELEASE) {
    event_code = VIEW_CONFIRM;
  }

  if (event_code == VIEW_APPLY) {
    viewmove_apply(vod, event->xy[0], event->xy[1]);
    if (ED_screen_animation_playing(CTX_wm_manager(C))) {
      use_autokey = true;
    }
  }
  else if (event_code == VIEW_CONFIRM) {
    use_autokey = true;
    ret = OPERATOR_FINISHED;
  }

  if (use_autokey) {
    ED_view3d_camera_lock_autokey(vod->v3d, vod->rv3d, C, false, true);
  }

  if (ret & OPERATOR_FINISHED) {
    viewops_data_free(C, op);
  }

  return ret;
}

static int viewmove_invoke(bContext *C, wmOperator *op, const wmEvent *event)
{
  ViewOpsData *vod;

  const bool use_cursor_init = RNA_boolean_get(op->ptr, "use_cursor_init");

  /* makes op->customdata */
  viewops_data_alloc(C, op);
  vod = op->customdata;
  if (RV3D_LOCK_FLAGS(vod->rv3d) & RV3D_LOCK_LOCATION) {
    viewops_data_free(C, op);
    return OPERATOR_PASS_THROUGH;
  }

  viewops_data_create(C,
                      op,
                      event,
                      (viewops_flag_from_prefs() & ~VIEWOPS_FLAG_ORBIT_SELECT) |
                          (use_cursor_init ? VIEWOPS_FLAG_USE_MOUSE_INIT : 0));

  ED_view3d_smooth_view_force_finish(C, vod->v3d, vod->region);

  if (event->type == MOUSEPAN) {
    /* invert it, trackpad scroll follows same principle as 2d windows this way */
    viewmove_apply(
        vod, 2 * event->xy[0] - event->prev_xy[0], 2 * event->xy[1] - event->prev_xy[1]);

    viewops_data_free(C, op);

    return OPERATOR_FINISHED;
  }

  /* add temp handler */
  WM_event_add_modal_handler(C, op);

  return OPERATOR_RUNNING_MODAL;
}

static void viewmove_cancel(bContext *C, wmOperator *op)
{
  viewops_data_free(C, op);
}

void VIEW3D_OT_move(wmOperatorType *ot)
{

  /* identifiers */
  ot->name = "Pan View";
  ot->description = "Move the view";
  ot->idname = "VIEW3D_OT_move";

  /* api callbacks */
  ot->invoke = viewmove_invoke;
  ot->modal = viewmove_modal;
  ot->poll = ED_operator_region_view3d_active;
  ot->cancel = viewmove_cancel;

  /* flags */
  ot->flag = OPTYPE_BLOCKING | OPTYPE_GRAB_CURSOR_XY;

  /* properties */
  view3d_operator_properties_common(ot, V3D_OP_PROP_USE_MOUSE_INIT);
}

/** \} */

/* -------------------------------------------------------------------- */
/** \name View Zoom Operator
 * \{ */

/* #viewdolly_modal_keymap has an exact copy of this, apply fixes to both. */
void viewzoom_modal_keymap(wmKeyConfig *keyconf)
{
  static const EnumPropertyItem modal_items[] = {
      {VIEW_MODAL_CONFIRM, "CONFIRM", 0, "Confirm", ""},

      {VIEWROT_MODAL_SWITCH_ROTATE, "SWITCH_TO_ROTATE", 0, "Switch to Rotate"},
      {VIEWROT_MODAL_SWITCH_MOVE, "SWITCH_TO_MOVE", 0, "Switch to Move"},

      {0, NULL, 0, NULL, NULL},
  };

  wmKeyMap *keymap = WM_modalkeymap_find(keyconf, "View3D Zoom Modal");

  /* this function is called for each spacetype, only needs to add map once */
  if (keymap && keymap->modal_items) {
    return;
  }

  keymap = WM_modalkeymap_ensure(keyconf, "View3D Zoom Modal", modal_items);

  /* disabled mode switching for now, can re-implement better, later on */
#if 0
  WM_modalkeymap_add_item(keymap, LEFTMOUSE, KM_RELEASE, KM_ANY, 0, VIEWROT_MODAL_SWITCH_ROTATE);
  WM_modalkeymap_add_item(keymap, LEFTCTRLKEY, KM_RELEASE, KM_ANY, 0, VIEWROT_MODAL_SWITCH_ROTATE);
  WM_modalkeymap_add_item(keymap, LEFTSHIFTKEY, KM_PRESS, KM_ANY, 0, VIEWROT_MODAL_SWITCH_MOVE);
#endif

  /* assign map to operators */
  WM_modalkeymap_assign(keymap, "VIEW3D_OT_zoom");
}

/**
 * \param zoom_xy: Optionally zoom to window location
 * (coords compatible w/ #wmEvent.xy). Use when not NULL.
 */
static void view_zoom_to_window_xy_camera(Scene *scene,
                                          Depsgraph *depsgraph,
                                          View3D *v3d,
                                          ARegion *region,
                                          float dfac,
                                          const int zoom_xy[2])
{
  RegionView3D *rv3d = region->regiondata;
  const float zoomfac = BKE_screen_view3d_zoom_to_fac(rv3d->camzoom);
  const float zoomfac_new = clamp_f(
      zoomfac * (1.0f / dfac), RV3D_CAMZOOM_MIN_FACTOR, RV3D_CAMZOOM_MAX_FACTOR);
  const float camzoom_new = BKE_screen_view3d_zoom_from_fac(zoomfac_new);

  if (zoom_xy != NULL) {
    float zoomfac_px;
    rctf camera_frame_old;
    rctf camera_frame_new;

    const float pt_src[2] = {zoom_xy[0], zoom_xy[1]};
    float pt_dst[2];
    float delta_px[2];

    ED_view3d_calc_camera_border(scene, depsgraph, region, v3d, rv3d, &camera_frame_old, false);
    BLI_rctf_translate(&camera_frame_old, region->winrct.xmin, region->winrct.ymin);

    rv3d->camzoom = camzoom_new;
    CLAMP(rv3d->camzoom, RV3D_CAMZOOM_MIN, RV3D_CAMZOOM_MAX);

    ED_view3d_calc_camera_border(scene, depsgraph, region, v3d, rv3d, &camera_frame_new, false);
    BLI_rctf_translate(&camera_frame_new, region->winrct.xmin, region->winrct.ymin);

    BLI_rctf_transform_pt_v(&camera_frame_new, &camera_frame_old, pt_dst, pt_src);
    sub_v2_v2v2(delta_px, pt_dst, pt_src);

    /* translate the camera offset using pixel space delta
     * mapped back to the camera (same logic as panning in camera view) */
    zoomfac_px = BKE_screen_view3d_zoom_to_fac(rv3d->camzoom) * 2.0f;

    rv3d->camdx += delta_px[0] / (region->winx * zoomfac_px);
    rv3d->camdy += delta_px[1] / (region->winy * zoomfac_px);
    CLAMP(rv3d->camdx, -1.0f, 1.0f);
    CLAMP(rv3d->camdy, -1.0f, 1.0f);
  }
  else {
    rv3d->camzoom = camzoom_new;
    CLAMP(rv3d->camzoom, RV3D_CAMZOOM_MIN, RV3D_CAMZOOM_MAX);
  }
}

/**
 * \param zoom_xy: Optionally zoom to window location
 * (coords compatible w/ #wmEvent.xy). Use when not NULL.
 */
static void view_zoom_to_window_xy_3d(ARegion *region, float dfac, const int zoom_xy[2])
{
  RegionView3D *rv3d = region->regiondata;
  const float dist_new = rv3d->dist * dfac;

  if (zoom_xy != NULL) {
    float dvec[3];
    float tvec[3];
    float tpos[3];
    float mval_f[2];

    float zfac;

    negate_v3_v3(tpos, rv3d->ofs);

    mval_f[0] = (float)(((zoom_xy[0] - region->winrct.xmin) * 2) - region->winx) / 2.0f;
    mval_f[1] = (float)(((zoom_xy[1] - region->winrct.ymin) * 2) - region->winy) / 2.0f;

    /* Project cursor position into 3D space */
    zfac = ED_view3d_calc_zfac(rv3d, tpos, NULL);
    ED_view3d_win_to_delta(region, mval_f, dvec, zfac);

    /* Calculate view target position for dolly */
    add_v3_v3v3(tvec, tpos, dvec);
    negate_v3(tvec);

    /* Offset to target position and dolly */
    copy_v3_v3(rv3d->ofs, tvec);
    rv3d->dist = dist_new;

    /* Calculate final offset */
    madd_v3_v3v3fl(rv3d->ofs, tvec, dvec, dfac);
  }
  else {
    rv3d->dist = dist_new;
  }
}

static float viewzoom_scale_value(const rcti *winrct,
                                  const eViewZoom_Style viewzoom,
                                  const bool zoom_invert,
                                  const bool zoom_invert_force,
                                  const int xy_curr[2],
                                  const int xy_init[2],
                                  const float val,
                                  const float val_orig,
                                  double *r_timer_lastdraw)
{
  float zfac;

  if (viewzoom == USER_ZOOM_CONTINUE) {
    double time = PIL_check_seconds_timer();
    float time_step = (float)(time - *r_timer_lastdraw);
    float fac;

    if (U.uiflag & USER_ZOOM_HORIZ) {
      fac = (float)(xy_init[0] - xy_curr[0]);
    }
    else {
      fac = (float)(xy_init[1] - xy_curr[1]);
    }

    fac /= U.dpi_fac;

    if (zoom_invert != zoom_invert_force) {
      fac = -fac;
    }

    zfac = 1.0f + ((fac / 20.0f) * time_step);
    *r_timer_lastdraw = time;
  }
  else if (viewzoom == USER_ZOOM_SCALE) {
    /* method which zooms based on how far you move the mouse */

    const int ctr[2] = {
        BLI_rcti_cent_x(winrct),
        BLI_rcti_cent_y(winrct),
    };
    float len_new = (5 * U.dpi_fac) + ((float)len_v2v2_int(ctr, xy_curr) / U.dpi_fac);
    float len_old = (5 * U.dpi_fac) + ((float)len_v2v2_int(ctr, xy_init) / U.dpi_fac);

    /* intentionally ignore 'zoom_invert' for scale */
    if (zoom_invert_force) {
      SWAP(float, len_new, len_old);
    }

    zfac = val_orig * (len_old / max_ff(len_new, 1.0f)) / val;
  }
  else { /* USER_ZOOM_DOLLY */
    float len_new = 5 * U.dpi_fac;
    float len_old = 5 * U.dpi_fac;

    if (U.uiflag & USER_ZOOM_HORIZ) {
      len_new += (winrct->xmax - (xy_curr[0])) / U.dpi_fac;
      len_old += (winrct->xmax - (xy_init[0])) / U.dpi_fac;
    }
    else {
      len_new += (winrct->ymax - (xy_curr[1])) / U.dpi_fac;
      len_old += (winrct->ymax - (xy_init[1])) / U.dpi_fac;
    }

    if (zoom_invert != zoom_invert_force) {
      SWAP(float, len_new, len_old);
    }

    zfac = val_orig * (2.0f * ((len_new / max_ff(len_old, 1.0f)) - 1.0f) + 1.0f) / val;
  }

  return zfac;
}

static float viewzoom_scale_value_offset(const rcti *winrct,
                                         const eViewZoom_Style viewzoom,
                                         const bool zoom_invert,
                                         const bool zoom_invert_force,
                                         const int xy_curr[2],
                                         const int xy_init[2],
                                         const int xy_offset[2],
                                         const float val,
                                         const float val_orig,
                                         double *r_timer_lastdraw)
{
  const int xy_curr_offset[2] = {
      xy_curr[0] + xy_offset[0],
      xy_curr[1] + xy_offset[1],
  };
  const int xy_init_offset[2] = {
      xy_init[0] + xy_offset[0],
      xy_init[1] + xy_offset[1],
  };
  return viewzoom_scale_value(winrct,
                              viewzoom,
                              zoom_invert,
                              zoom_invert_force,
                              xy_curr_offset,
                              xy_init_offset,
                              val,
                              val_orig,
                              r_timer_lastdraw);
}

static void viewzoom_apply_camera(ViewOpsData *vod,
                                  const int xy[2],
                                  const eViewZoom_Style viewzoom,
                                  const bool zoom_invert,
                                  const bool zoom_to_pos)
{
  float zfac;
  float zoomfac_prev = BKE_screen_view3d_zoom_to_fac(vod->init.camzoom) * 2.0f;
  float zoomfac = BKE_screen_view3d_zoom_to_fac(vod->rv3d->camzoom) * 2.0f;

  zfac = viewzoom_scale_value_offset(&vod->region->winrct,
                                     viewzoom,
                                     zoom_invert,
                                     true,
                                     xy,
                                     vod->init.event_xy,
                                     vod->init.event_xy_offset,
                                     zoomfac,
                                     zoomfac_prev,
                                     &vod->prev.time);

  if (!ELEM(zfac, 1.0f, 0.0f)) {
    /* calculate inverted, then invert again (needed because of camera zoom scaling) */
    zfac = 1.0f / zfac;
    view_zoom_to_window_xy_camera(vod->scene,
                                  vod->depsgraph,
                                  vod->v3d,
                                  vod->region,
                                  zfac,
                                  zoom_to_pos ? vod->prev.event_xy : NULL);
  }

  ED_region_tag_redraw(vod->region);
}

static void viewzoom_apply_3d(ViewOpsData *vod,
                              const int xy[2],
                              const eViewZoom_Style viewzoom,
                              const bool zoom_invert,
                              const bool zoom_to_pos)
{
  float zfac;
  float dist_range[2];

  ED_view3d_dist_range_get(vod->v3d, dist_range);

  zfac = viewzoom_scale_value_offset(&vod->region->winrct,
                                     viewzoom,
                                     zoom_invert,
                                     false,
                                     xy,
                                     vod->init.event_xy,
                                     vod->init.event_xy_offset,
                                     vod->rv3d->dist,
                                     vod->init.dist,
                                     &vod->prev.time);

  if (zfac != 1.0f) {
    const float zfac_min = dist_range[0] / vod->rv3d->dist;
    const float zfac_max = dist_range[1] / vod->rv3d->dist;
    CLAMP(zfac, zfac_min, zfac_max);

    view_zoom_to_window_xy_3d(vod->region, zfac, zoom_to_pos ? vod->prev.event_xy : NULL);
  }

  /* these limits were in old code too */
  CLAMP(vod->rv3d->dist, dist_range[0], dist_range[1]);

  if (RV3D_LOCK_FLAGS(vod->rv3d) & RV3D_BOXVIEW) {
    view3d_boxview_sync(vod->area, vod->region);
  }

  ED_view3d_camera_lock_sync(vod->depsgraph, vod->v3d, vod->rv3d);

  ED_region_tag_redraw(vod->region);
}

static void viewzoom_apply(ViewOpsData *vod,
                           const int xy[2],
                           const eViewZoom_Style viewzoom,
                           const bool zoom_invert,
                           const bool zoom_to_pos)
{
  if ((vod->rv3d->persp == RV3D_CAMOB) &&
      (vod->rv3d->is_persp && ED_view3d_camera_lock_check(vod->v3d, vod->rv3d)) == 0) {
    viewzoom_apply_camera(vod, xy, viewzoom, zoom_invert, zoom_to_pos);
  }
  else {
    viewzoom_apply_3d(vod, xy, viewzoom, zoom_invert, zoom_to_pos);
  }
}

static int viewzoom_modal(bContext *C, wmOperator *op, const wmEvent *event)
{
  ViewOpsData *vod = op->customdata;
  short event_code = VIEW_PASS;
  bool use_autokey = false;
  int ret = OPERATOR_RUNNING_MODAL;

  /* execute the events */
  if (event->type == TIMER && event->customdata == vod->timer) {
    /* continuous zoom */
    event_code = VIEW_APPLY;
  }
  else if (event->type == MOUSEMOVE) {
    event_code = VIEW_APPLY;
  }
  else if (event->type == EVT_MODAL_MAP) {
    switch (event->val) {
      case VIEW_MODAL_CONFIRM:
        event_code = VIEW_CONFIRM;
        break;
      case VIEWROT_MODAL_SWITCH_MOVE:
        WM_operator_name_call(C, "VIEW3D_OT_move", WM_OP_INVOKE_DEFAULT, NULL);
        event_code = VIEW_CONFIRM;
        break;
      case VIEWROT_MODAL_SWITCH_ROTATE:
        WM_operator_name_call(C, "VIEW3D_OT_rotate", WM_OP_INVOKE_DEFAULT, NULL);
        event_code = VIEW_CONFIRM;
        break;
    }
  }
  else if (event->type == vod->init.event_type && event->val == KM_RELEASE) {
    event_code = VIEW_CONFIRM;
  }

  if (event_code == VIEW_APPLY) {
    const bool use_cursor_init = RNA_boolean_get(op->ptr, "use_cursor_init");
    viewzoom_apply(vod,
                   event->xy,
                   (eViewZoom_Style)U.viewzoom,
                   (U.uiflag & USER_ZOOM_INVERT) != 0,
                   (use_cursor_init && (U.uiflag & USER_ZOOM_TO_MOUSEPOS)));
    if (ED_screen_animation_playing(CTX_wm_manager(C))) {
      use_autokey = true;
    }
  }
  else if (event_code == VIEW_CONFIRM) {
    use_autokey = true;
    ret = OPERATOR_FINISHED;
  }

  if (use_autokey) {
    ED_view3d_camera_lock_autokey(vod->v3d, vod->rv3d, C, false, true);
  }

  if (ret & OPERATOR_FINISHED) {
    viewops_data_free(C, op);
  }

  return ret;
}

static int viewzoom_exec(bContext *C, wmOperator *op)
{
  Depsgraph *depsgraph = CTX_data_ensure_evaluated_depsgraph(C);
  Scene *scene = CTX_data_scene(C);
  View3D *v3d;
  RegionView3D *rv3d;
  ScrArea *area;
  ARegion *region;
  bool use_cam_zoom;
  float dist_range[2];

  const int delta = RNA_int_get(op->ptr, "delta");
  const bool use_cursor_init = RNA_boolean_get(op->ptr, "use_cursor_init");

  if (op->customdata) {
    ViewOpsData *vod = op->customdata;

    area = vod->area;
    region = vod->region;
  }
  else {
    area = CTX_wm_area(C);
    region = CTX_wm_region(C);
  }

  v3d = area->spacedata.first;
  rv3d = region->regiondata;

  use_cam_zoom = (rv3d->persp == RV3D_CAMOB) &&
                 !(rv3d->is_persp && ED_view3d_camera_lock_check(v3d, rv3d));

  int zoom_xy_buf[2];
  const int *zoom_xy = NULL;
  if (use_cursor_init && (U.uiflag & USER_ZOOM_TO_MOUSEPOS)) {
    zoom_xy_buf[0] = RNA_struct_property_is_set(op->ptr, "mx") ? RNA_int_get(op->ptr, "mx") :
                                                                 region->winx / 2;
    zoom_xy_buf[1] = RNA_struct_property_is_set(op->ptr, "my") ? RNA_int_get(op->ptr, "my") :
                                                                 region->winy / 2;
    zoom_xy = zoom_xy_buf;
  }

  ED_view3d_dist_range_get(v3d, dist_range);

  if (delta < 0) {
    const float step = 1.2f;
    /* this min and max is also in viewmove() */
    if (use_cam_zoom) {
      view_zoom_to_window_xy_camera(scene, depsgraph, v3d, region, step, zoom_xy);
    }
    else {
      if (rv3d->dist < dist_range[1]) {
        view_zoom_to_window_xy_3d(region, step, zoom_xy);
      }
    }
  }
  else {
    const float step = 1.0f / 1.2f;
    if (use_cam_zoom) {
      view_zoom_to_window_xy_camera(scene, depsgraph, v3d, region, step, zoom_xy);
    }
    else {
      if (rv3d->dist > dist_range[0]) {
        view_zoom_to_window_xy_3d(region, step, zoom_xy);
      }
    }
  }

  if (RV3D_LOCK_FLAGS(rv3d) & RV3D_BOXVIEW) {
    view3d_boxview_sync(area, region);
  }

  ED_view3d_camera_lock_sync(depsgraph, v3d, rv3d);
  ED_view3d_camera_lock_autokey(v3d, rv3d, C, false, true);

  ED_region_tag_redraw(region);

  viewops_data_free(C, op);

  return OPERATOR_FINISHED;
}

/* viewdolly_invoke() copied this function, changes here may apply there */
static int viewzoom_invoke(bContext *C, wmOperator *op, const wmEvent *event)
{
  ViewOpsData *vod;

  const bool use_cursor_init = RNA_boolean_get(op->ptr, "use_cursor_init");

  /* makes op->customdata */
  viewops_data_alloc(C, op);
  viewops_data_create(C,
                      op,
                      event,
                      (viewops_flag_from_prefs() & ~VIEWOPS_FLAG_ORBIT_SELECT) |
                          (use_cursor_init ? VIEWOPS_FLAG_USE_MOUSE_INIT : 0));
  vod = op->customdata;

  ED_view3d_smooth_view_force_finish(C, vod->v3d, vod->region);

  /* if one or the other zoom position aren't set, set from event */
  if (!RNA_struct_property_is_set(op->ptr, "mx") || !RNA_struct_property_is_set(op->ptr, "my")) {
    RNA_int_set(op->ptr, "mx", event->xy[0]);
    RNA_int_set(op->ptr, "my", event->xy[1]);
  }

  if (RNA_struct_property_is_set(op->ptr, "delta")) {
    viewzoom_exec(C, op);
  }
  else {
    if (ELEM(event->type, MOUSEZOOM, MOUSEPAN)) {

      if (U.uiflag & USER_ZOOM_HORIZ) {
        vod->init.event_xy[0] = vod->prev.event_xy[0] = event->xy[0];
      }
      else {
        /* Set y move = x move as MOUSEZOOM uses only x axis to pass magnification value */
        vod->init.event_xy[1] = vod->prev.event_xy[1] = vod->init.event_xy[1] + event->xy[0] -
                                                        event->prev_xy[0];
      }
      viewzoom_apply(vod,
                     event->prev_xy,
                     USER_ZOOM_DOLLY,
                     (U.uiflag & USER_ZOOM_INVERT) != 0,
                     (use_cursor_init && (U.uiflag & USER_ZOOM_TO_MOUSEPOS)));
      ED_view3d_camera_lock_autokey(vod->v3d, vod->rv3d, C, false, true);

      viewops_data_free(C, op);
      return OPERATOR_FINISHED;
    }

    if (U.viewzoom == USER_ZOOM_CONTINUE) {
      /* needs a timer to continue redrawing */
      vod->timer = WM_event_add_timer(CTX_wm_manager(C), CTX_wm_window(C), TIMER, 0.01f);
      vod->prev.time = PIL_check_seconds_timer();
    }

    /* add temp handler */
    WM_event_add_modal_handler(C, op);

    return OPERATOR_RUNNING_MODAL;
  }
  return OPERATOR_FINISHED;
}

static void viewzoom_cancel(bContext *C, wmOperator *op)
{
  viewops_data_free(C, op);
}

void VIEW3D_OT_zoom(wmOperatorType *ot)
{
  /* identifiers */
  ot->name = "Zoom View";
  ot->description = "Zoom in/out in the view";
  ot->idname = "VIEW3D_OT_zoom";

  /* api callbacks */
  ot->invoke = viewzoom_invoke;
  ot->exec = viewzoom_exec;
  ot->modal = viewzoom_modal;
  ot->poll = view3d_zoom_or_dolly_poll;
  ot->cancel = viewzoom_cancel;

  /* flags */
  ot->flag = OPTYPE_BLOCKING | OPTYPE_GRAB_CURSOR_XY;

  /* properties */
  view3d_operator_properties_common(
      ot, V3D_OP_PROP_DELTA | V3D_OP_PROP_MOUSE_CO | V3D_OP_PROP_USE_MOUSE_INIT);
}

/** \} */

/* -------------------------------------------------------------------- */
/** \name View Dolly Operator
 *
 * Like zoom but translates the view offset along the view direction
 * which avoids #RegionView3D.dist approaching zero.
 * \{ */

/* This is an exact copy of #viewzoom_modal_keymap. */
void viewdolly_modal_keymap(wmKeyConfig *keyconf)
{
  static const EnumPropertyItem modal_items[] = {
      {VIEW_MODAL_CONFIRM, "CONFIRM", 0, "Confirm", ""},

      {VIEWROT_MODAL_SWITCH_ROTATE, "SWITCH_TO_ROTATE", 0, "Switch to Rotate"},
      {VIEWROT_MODAL_SWITCH_MOVE, "SWITCH_TO_MOVE", 0, "Switch to Move"},

      {0, NULL, 0, NULL, NULL},
  };

  wmKeyMap *keymap = WM_modalkeymap_find(keyconf, "View3D Dolly Modal");

  /* this function is called for each spacetype, only needs to add map once */
  if (keymap && keymap->modal_items) {
    return;
  }

  keymap = WM_modalkeymap_ensure(keyconf, "View3D Dolly Modal", modal_items);

  /* disabled mode switching for now, can re-implement better, later on */
#if 0
  WM_modalkeymap_add_item(keymap, LEFTMOUSE, KM_RELEASE, KM_ANY, 0, VIEWROT_MODAL_SWITCH_ROTATE);
  WM_modalkeymap_add_item(keymap, LEFTCTRLKEY, KM_RELEASE, KM_ANY, 0, VIEWROT_MODAL_SWITCH_ROTATE);
  WM_modalkeymap_add_item(keymap, LEFTSHIFTKEY, KM_PRESS, KM_ANY, 0, VIEWROT_MODAL_SWITCH_MOVE);
#endif

  /* assign map to operators */
  WM_modalkeymap_assign(keymap, "VIEW3D_OT_dolly");
}

static bool viewdolly_offset_lock_check(bContext *C, wmOperator *op)
{
  View3D *v3d = CTX_wm_view3d(C);
  RegionView3D *rv3d = CTX_wm_region_view3d(C);
  if (ED_view3d_offset_lock_check(v3d, rv3d)) {
    BKE_report(op->reports, RPT_WARNING, "Cannot dolly when the view offset is locked");
    return true;
  }
  return false;
}

static void view_dolly_to_vector_3d(ARegion *region,
                                    const float orig_ofs[3],
                                    const float dvec[3],
                                    float dfac)
{
  RegionView3D *rv3d = region->regiondata;
  madd_v3_v3v3fl(rv3d->ofs, orig_ofs, dvec, -(1.0f - dfac));
}

static void viewdolly_apply(ViewOpsData *vod, const int xy[2], const bool zoom_invert)
{
  float zfac = 1.0;

  {
    float len1, len2;

    if (U.uiflag & USER_ZOOM_HORIZ) {
      len1 = (vod->region->winrct.xmax - xy[0]) + 5;
      len2 = (vod->region->winrct.xmax - vod->init.event_xy[0]) + 5;
    }
    else {
      len1 = (vod->region->winrct.ymax - xy[1]) + 5;
      len2 = (vod->region->winrct.ymax - vod->init.event_xy[1]) + 5;
    }
    if (zoom_invert) {
      SWAP(float, len1, len2);
    }

    zfac = 1.0f + ((len1 - len2) * 0.01f * vod->rv3d->dist);
  }

  if (zfac != 1.0f) {
    view_dolly_to_vector_3d(vod->region, vod->init.ofs, vod->init.mousevec, zfac);
  }

  if (RV3D_LOCK_FLAGS(vod->rv3d) & RV3D_BOXVIEW) {
    view3d_boxview_sync(vod->area, vod->region);
  }

  ED_view3d_camera_lock_sync(vod->depsgraph, vod->v3d, vod->rv3d);

  ED_region_tag_redraw(vod->region);
}

static int viewdolly_modal(bContext *C, wmOperator *op, const wmEvent *event)
{
  ViewOpsData *vod = op->customdata;
  short event_code = VIEW_PASS;
  bool use_autokey = false;
  int ret = OPERATOR_RUNNING_MODAL;

  /* execute the events */
  if (event->type == MOUSEMOVE) {
    event_code = VIEW_APPLY;
  }
  else if (event->type == EVT_MODAL_MAP) {
    switch (event->val) {
      case VIEW_MODAL_CONFIRM:
        event_code = VIEW_CONFIRM;
        break;
      case VIEWROT_MODAL_SWITCH_MOVE:
        WM_operator_name_call(C, "VIEW3D_OT_move", WM_OP_INVOKE_DEFAULT, NULL);
        event_code = VIEW_CONFIRM;
        break;
      case VIEWROT_MODAL_SWITCH_ROTATE:
        WM_operator_name_call(C, "VIEW3D_OT_rotate", WM_OP_INVOKE_DEFAULT, NULL);
        event_code = VIEW_CONFIRM;
        break;
    }
  }
  else if (event->type == vod->init.event_type && event->val == KM_RELEASE) {
    event_code = VIEW_CONFIRM;
  }

  if (event_code == VIEW_APPLY) {
    viewdolly_apply(vod, event->xy, (U.uiflag & USER_ZOOM_INVERT) != 0);
    if (ED_screen_animation_playing(CTX_wm_manager(C))) {
      use_autokey = true;
    }
  }
  else if (event_code == VIEW_CONFIRM) {
    use_autokey = true;
    ret = OPERATOR_FINISHED;
  }

  if (use_autokey) {
    ED_view3d_camera_lock_autokey(vod->v3d, vod->rv3d, C, false, true);
  }

  if (ret & OPERATOR_FINISHED) {
    viewops_data_free(C, op);
  }

  return ret;
}

static int viewdolly_exec(bContext *C, wmOperator *op)
{
  View3D *v3d;
  RegionView3D *rv3d;
  ScrArea *area;
  ARegion *region;
  float mousevec[3];

  const int delta = RNA_int_get(op->ptr, "delta");

  if (op->customdata) {
    ViewOpsData *vod = op->customdata;

    area = vod->area;
    region = vod->region;
    copy_v3_v3(mousevec, vod->init.mousevec);
  }
  else {
    area = CTX_wm_area(C);
    region = CTX_wm_region(C);
    negate_v3_v3(mousevec, ((RegionView3D *)region->regiondata)->viewinv[2]);
    normalize_v3(mousevec);
  }

  v3d = area->spacedata.first;
  rv3d = region->regiondata;

  const bool use_cursor_init = RNA_boolean_get(op->ptr, "use_cursor_init");

  /* overwrite the mouse vector with the view direction (zoom into the center) */
  if ((use_cursor_init && (U.uiflag & USER_ZOOM_TO_MOUSEPOS)) == 0) {
    normalize_v3_v3(mousevec, rv3d->viewinv[2]);
    negate_v3(mousevec);
  }

  view_dolly_to_vector_3d(region, rv3d->ofs, mousevec, delta < 0 ? 1.8f : 0.2f);

  if (RV3D_LOCK_FLAGS(rv3d) & RV3D_BOXVIEW) {
    view3d_boxview_sync(area, region);
  }

  ED_view3d_camera_lock_sync(CTX_data_ensure_evaluated_depsgraph(C), v3d, rv3d);

  ED_region_tag_redraw(region);

  viewops_data_free(C, op);

  return OPERATOR_FINISHED;
}

/* copied from viewzoom_invoke(), changes here may apply there */
static int viewdolly_invoke(bContext *C, wmOperator *op, const wmEvent *event)
{
  ViewOpsData *vod;

  if (viewdolly_offset_lock_check(C, op)) {
    return OPERATOR_CANCELLED;
  }

  /* makes op->customdata */
  viewops_data_alloc(C, op);
  vod = op->customdata;

  /* poll should check but in some cases fails, see poll func for details */
  if (RV3D_LOCK_FLAGS(vod->rv3d) & RV3D_LOCK_ROTATION) {
    viewops_data_free(C, op);
    return OPERATOR_PASS_THROUGH;
  }

  ED_view3d_smooth_view_force_finish(C, vod->v3d, vod->region);

  /* needs to run before 'viewops_data_create' so the backup 'rv3d->ofs' is correct */
  /* switch from camera view when: */
  if (vod->rv3d->persp != RV3D_PERSP) {
    if (vod->rv3d->persp == RV3D_CAMOB) {
      /* ignore rv3d->lpersp because dolly only makes sense in perspective mode */
      const Depsgraph *depsgraph = CTX_data_ensure_evaluated_depsgraph(C);
      ED_view3d_persp_switch_from_camera(depsgraph, vod->v3d, vod->rv3d, RV3D_PERSP);
    }
    else {
      vod->rv3d->persp = RV3D_PERSP;
    }
    ED_region_tag_redraw(vod->region);
  }

  const bool use_cursor_init = RNA_boolean_get(op->ptr, "use_cursor_init");

  viewops_data_create(C,
                      op,
                      event,
                      (viewops_flag_from_prefs() & ~VIEWOPS_FLAG_ORBIT_SELECT) |
                          (use_cursor_init ? VIEWOPS_FLAG_USE_MOUSE_INIT : 0));

  /* if one or the other zoom position aren't set, set from event */
  if (!RNA_struct_property_is_set(op->ptr, "mx") || !RNA_struct_property_is_set(op->ptr, "my")) {
    RNA_int_set(op->ptr, "mx", event->xy[0]);
    RNA_int_set(op->ptr, "my", event->xy[1]);
  }

  if (RNA_struct_property_is_set(op->ptr, "delta")) {
    viewdolly_exec(C, op);
  }
  else {
    /* overwrite the mouse vector with the view direction (zoom into the center) */
    if ((use_cursor_init && (U.uiflag & USER_ZOOM_TO_MOUSEPOS)) == 0) {
      negate_v3_v3(vod->init.mousevec, vod->rv3d->viewinv[2]);
      normalize_v3(vod->init.mousevec);
    }

    if (event->type == MOUSEZOOM) {
      /* Bypass Zoom invert flag for track pads (pass false always) */

      if (U.uiflag & USER_ZOOM_HORIZ) {
        vod->init.event_xy[0] = vod->prev.event_xy[0] = event->xy[0];
      }
      else {
        /* Set y move = x move as MOUSEZOOM uses only x axis to pass magnification value */
        vod->init.event_xy[1] = vod->prev.event_xy[1] = vod->init.event_xy[1] + event->xy[0] -
                                                        event->prev_xy[0];
      }
      viewdolly_apply(vod, event->prev_xy, (U.uiflag & USER_ZOOM_INVERT) == 0);

      viewops_data_free(C, op);
      return OPERATOR_FINISHED;
    }

    /* add temp handler */
    WM_event_add_modal_handler(C, op);
    return OPERATOR_RUNNING_MODAL;
  }
  return OPERATOR_FINISHED;
}

static void viewdolly_cancel(bContext *C, wmOperator *op)
{
  viewops_data_free(C, op);
}

void VIEW3D_OT_dolly(wmOperatorType *ot)
{
  /* identifiers */
  ot->name = "Dolly View";
  ot->description = "Dolly in/out in the view";
  ot->idname = "VIEW3D_OT_dolly";

  /* api callbacks */
  ot->invoke = viewdolly_invoke;
  ot->exec = viewdolly_exec;
  ot->modal = viewdolly_modal;
  ot->poll = ED_operator_region_view3d_active;
  ot->cancel = viewdolly_cancel;

  /* flags */
  ot->flag = OPTYPE_BLOCKING | OPTYPE_GRAB_CURSOR_XY;

  /* properties */
  view3d_operator_properties_common(
      ot, V3D_OP_PROP_DELTA | V3D_OP_PROP_MOUSE_CO | V3D_OP_PROP_USE_MOUSE_INIT);
}

/** \} */

/* -------------------------------------------------------------------- */
/** \name View All Operator
 *
 * Move & Zoom the view to fit all of its contents.
 * \{ */

static bool view3d_object_skip_minmax(const View3D *v3d,
                                      const RegionView3D *rv3d,
                                      const Object *ob,
                                      const bool skip_camera,
                                      bool *r_only_center)
{
  BLI_assert(ob->id.orig_id == NULL);
  *r_only_center = false;

  if (skip_camera && (ob == v3d->camera)) {
    return true;
  }

  if ((ob->type == OB_EMPTY) && (ob->empty_drawtype == OB_EMPTY_IMAGE) &&
      !BKE_object_empty_image_frame_is_visible_in_view3d(ob, rv3d)) {
    *r_only_center = true;
    return false;
  }

  return false;
}

static void view3d_object_calc_minmax(Depsgraph *depsgraph,
                                      Scene *scene,
                                      Object *ob_eval,
                                      const bool only_center,
                                      float min[3],
                                      float max[3])
{
  /* Account for duplis. */
  if (BKE_object_minmax_dupli(depsgraph, scene, ob_eval, min, max, false) == 0) {
    /* Use if duplis aren't found. */
    if (only_center) {
      minmax_v3v3_v3(min, max, ob_eval->obmat[3]);
    }
    else {
      BKE_object_minmax(ob_eval, min, max, false);
    }
  }
}

static void view3d_from_minmax(bContext *C,
                               View3D *v3d,
                               ARegion *region,
                               const float min[3],
                               const float max[3],
                               bool ok_dist,
                               const int smooth_viewtx)
{
  RegionView3D *rv3d = region->regiondata;
  float afm[3];
  float size;

  ED_view3d_smooth_view_force_finish(C, v3d, region);

  /* SMOOTHVIEW */
  float new_ofs[3];
  float new_dist;

  sub_v3_v3v3(afm, max, min);
  size = max_fff(afm[0], afm[1], afm[2]);

  if (ok_dist) {
    char persp;

    if (rv3d->is_persp) {
      if (rv3d->persp == RV3D_CAMOB && ED_view3d_camera_lock_check(v3d, rv3d)) {
        persp = RV3D_CAMOB;
      }
      else {
        persp = RV3D_PERSP;
      }
    }
    else { /* ortho */
      if (size < 0.0001f) {
        /* bounding box was a single point so do not zoom */
        ok_dist = false;
      }
      else {
        /* adjust zoom so it looks nicer */
        persp = RV3D_ORTHO;
      }
    }

    if (ok_dist) {
      Depsgraph *depsgraph = CTX_data_ensure_evaluated_depsgraph(C);
      new_dist = ED_view3d_radius_to_dist(
          v3d, region, depsgraph, persp, true, (size / 2) * VIEW3D_MARGIN);
      if (rv3d->is_persp) {
        /* don't zoom closer than the near clipping plane */
        new_dist = max_ff(new_dist, v3d->clip_start * 1.5f);
      }
    }
  }

  mid_v3_v3v3(new_ofs, min, max);
  negate_v3(new_ofs);

  if (rv3d->persp == RV3D_CAMOB && !ED_view3d_camera_lock_check(v3d, rv3d)) {
    rv3d->persp = RV3D_PERSP;
    ED_view3d_smooth_view(C,
                          v3d,
                          region,
                          smooth_viewtx,
                          &(const V3D_SmoothParams){
                              .camera_old = v3d->camera,
                              .ofs = new_ofs,
                              .dist = ok_dist ? &new_dist : NULL,
                          });
  }
  else {
    ED_view3d_smooth_view(C,
                          v3d,
                          region,
                          smooth_viewtx,
                          &(const V3D_SmoothParams){
                              .ofs = new_ofs,
                              .dist = ok_dist ? &new_dist : NULL,
                          });
  }

  /* Smooth-view does view-lock #RV3D_BOXVIEW copy. */
}

/**
 * Same as #view3d_from_minmax but for all regions (except cameras).
 */
static void view3d_from_minmax_multi(bContext *C,
                                     View3D *v3d,
                                     const float min[3],
                                     const float max[3],
                                     const bool ok_dist,
                                     const int smooth_viewtx)
{
  ScrArea *area = CTX_wm_area(C);
  ARegion *region;
  for (region = area->regionbase.first; region; region = region->next) {
    if (region->regiontype == RGN_TYPE_WINDOW) {
      RegionView3D *rv3d = region->regiondata;
      /* when using all regions, don't jump out of camera view,
       * but _do_ allow locked cameras to be moved */
      if ((rv3d->persp != RV3D_CAMOB) || ED_view3d_camera_lock_check(v3d, rv3d)) {
        view3d_from_minmax(C, v3d, region, min, max, ok_dist, smooth_viewtx);
      }
    }
  }
}

static int view3d_all_exec(bContext *C, wmOperator *op)
{
  ARegion *region = CTX_wm_region(C);
  View3D *v3d = CTX_wm_view3d(C);
  RegionView3D *rv3d = CTX_wm_region_view3d(C);
  Scene *scene = CTX_data_scene(C);
  Depsgraph *depsgraph = CTX_data_ensure_evaluated_depsgraph(C);
  ViewLayer *view_layer_eval = DEG_get_evaluated_view_layer(depsgraph);
  Base *base_eval;
  const bool use_all_regions = RNA_boolean_get(op->ptr, "use_all_regions");
  const bool skip_camera = (ED_view3d_camera_lock_check(v3d, region->regiondata) ||
                            /* any one of the regions may be locked */
                            (use_all_regions && v3d->flag2 & V3D_LOCK_CAMERA));
  const bool center = RNA_boolean_get(op->ptr, "center");
  const int smooth_viewtx = WM_operator_smooth_viewtx_get(op);

  float min[3], max[3];
  bool changed = false;

  if (center) {
    /* in 2.4x this also move the cursor to (0, 0, 0) (with shift+c). */
    View3DCursor *cursor = &scene->cursor;
    zero_v3(min);
    zero_v3(max);
    zero_v3(cursor->location);
    float mat3[3][3];
    unit_m3(mat3);
    BKE_scene_cursor_mat3_to_rot(cursor, mat3, false);
  }
  else {
    INIT_MINMAX(min, max);
  }

  for (base_eval = view_layer_eval->object_bases.first; base_eval; base_eval = base_eval->next) {
    if (BASE_VISIBLE(v3d, base_eval)) {
      bool only_center = false;
      Object *ob = DEG_get_original_object(base_eval->object);
      if (view3d_object_skip_minmax(v3d, rv3d, ob, skip_camera, &only_center)) {
        continue;
      }
      view3d_object_calc_minmax(depsgraph, scene, base_eval->object, only_center, min, max);
      changed = true;
    }
  }

  if (center) {
    struct wmMsgBus *mbus = CTX_wm_message_bus(C);
    WM_msg_publish_rna_prop(mbus, &scene->id, &scene->cursor, View3DCursor, location);

    DEG_id_tag_update(&scene->id, ID_RECALC_COPY_ON_WRITE);
  }

  if (!changed) {
    ED_region_tag_redraw(region);
    /* TODO: should this be cancel?
     * I think no, because we always move the cursor, with or without
     * object, but in this case there is no change in the scene,
     * only the cursor so I choice a ED_region_tag like
     * view3d_smooth_view do for the center_cursor.
     * See bug T22640.
     */
    return OPERATOR_FINISHED;
  }

  if (RV3D_CLIPPING_ENABLED(v3d, rv3d)) {
    /* This is an approximation, see function documentation for details. */
    ED_view3d_clipping_clamp_minmax(rv3d, min, max);
  }

  if (use_all_regions) {
    view3d_from_minmax_multi(C, v3d, min, max, true, smooth_viewtx);
  }
  else {
    view3d_from_minmax(C, v3d, region, min, max, true, smooth_viewtx);
  }

  return OPERATOR_FINISHED;
}

static char *view3d_ot_view_all_get_description(bContext *UNUSED(C),
                                                wmOperatorType *UNUSED(ot),
                                                PointerRNA *ptr)
{
  if (RNA_boolean_get(ptr, "use_all_regions")) {
    return BLI_strdup(
        "View all objects in scene in all four Quad View views\nJust relevant for Quad View");
  }
  else if (RNA_boolean_get(ptr, "center")) {
    return BLI_strdup("Views all objects in scene and centers the 3D cursor");
  }
  return NULL;
}

void VIEW3D_OT_view_all(wmOperatorType *ot)
{
  /* identifiers */
  ot->name = "Frame All";
  ot->description = "View all objects in scene";
  ot->idname = "VIEW3D_OT_view_all";

  /* api callbacks */
  ot->exec = view3d_all_exec;
  ot->get_description = view3d_ot_view_all_get_description;
  ot->poll = ED_operator_region_view3d_active;

  /* flags */
  ot->flag = 0;

  /* properties */
  view3d_operator_properties_common(ot, V3D_OP_PROP_USE_ALL_REGIONS);
  RNA_def_boolean(ot->srna, "center", 0, "Center", "");
}

/** \} */

/* -------------------------------------------------------------------- */
/** \name Frame Selected Operator
 *
 * Move & Zoom the view to fit selected contents.
 * \{ */

static int viewselected_exec(bContext *C, wmOperator *op)
{
  ARegion *region = CTX_wm_region(C);
  View3D *v3d = CTX_wm_view3d(C);
  RegionView3D *rv3d = CTX_wm_region_view3d(C);
  Scene *scene = CTX_data_scene(C);
  Depsgraph *depsgraph = CTX_data_ensure_evaluated_depsgraph(C);
  ViewLayer *view_layer_eval = DEG_get_evaluated_view_layer(depsgraph);
  Object *ob_eval = OBACT(view_layer_eval);
  Object *obedit = CTX_data_edit_object(C);
  const bGPdata *gpd_eval = ob_eval && (ob_eval->type == OB_GPENCIL) ? ob_eval->data : NULL;
  const bool is_gp_edit = gpd_eval ? GPENCIL_ANY_MODE(gpd_eval) : false;
  const bool is_face_map = ((is_gp_edit == false) && region->gizmo_map &&
                            WM_gizmomap_is_any_selected(region->gizmo_map));
  float min[3], max[3];
  bool ok = false, ok_dist = true;
  const bool use_all_regions = RNA_boolean_get(op->ptr, "use_all_regions");
  const bool skip_camera = (ED_view3d_camera_lock_check(v3d, region->regiondata) ||
                            /* any one of the regions may be locked */
                            (use_all_regions && v3d->flag2 & V3D_LOCK_CAMERA));
  const int smooth_viewtx = WM_operator_smooth_viewtx_get(op);

  INIT_MINMAX(min, max);
  if (is_face_map) {
    ob_eval = NULL;
  }

  if (ob_eval && (ob_eval->mode & OB_MODE_WEIGHT_PAINT)) {
    /* hard-coded exception, we look for the one selected armature */
    /* this is weak code this way, we should make a generic
     * active/selection callback interface once... */
    Base *base_eval;
    for (base_eval = view_layer_eval->object_bases.first; base_eval; base_eval = base_eval->next) {
      if (BASE_SELECTED_EDITABLE(v3d, base_eval)) {
        if (base_eval->object->type == OB_ARMATURE) {
          if (base_eval->object->mode & OB_MODE_POSE) {
            break;
          }
        }
      }
    }
    if (base_eval) {
      ob_eval = base_eval->object;
    }
  }

  if (is_gp_edit) {
    CTX_DATA_BEGIN (C, bGPDstroke *, gps, editable_gpencil_strokes) {
      /* we're only interested in selected points here... */
      if ((gps->flag & GP_STROKE_SELECT) && (gps->flag & GP_STROKE_3DSPACE)) {
        ok |= BKE_gpencil_stroke_minmax(gps, true, min, max);
      }
      if (gps->editcurve != NULL) {
        for (int i = 0; i < gps->editcurve->tot_curve_points; i++) {
          BezTriple *bezt = &gps->editcurve->curve_points[i].bezt;
          if ((bezt->f1 & SELECT)) {
            minmax_v3v3_v3(min, max, bezt->vec[0]);
            ok = true;
          }
          if ((bezt->f2 & SELECT)) {
            minmax_v3v3_v3(min, max, bezt->vec[1]);
            ok = true;
          }
          if ((bezt->f3 & SELECT)) {
            minmax_v3v3_v3(min, max, bezt->vec[2]);
            ok = true;
          }
        }
      }
    }
    CTX_DATA_END;

    if ((ob_eval) && (ok)) {
      mul_m4_v3(ob_eval->obmat, min);
      mul_m4_v3(ob_eval->obmat, max);
    }
  }
  else if (is_face_map) {
    ok = WM_gizmomap_minmax(region->gizmo_map, true, true, min, max);
  }
  else if (obedit) {
    /* only selected */
    FOREACH_OBJECT_IN_MODE_BEGIN (view_layer_eval, v3d, obedit->type, obedit->mode, ob_eval_iter) {
      ok |= ED_view3d_minmax_verts(ob_eval_iter, min, max);
    }
    FOREACH_OBJECT_IN_MODE_END;
  }
  else if (ob_eval && (ob_eval->mode & OB_MODE_POSE)) {
    FOREACH_OBJECT_IN_MODE_BEGIN (
        view_layer_eval, v3d, ob_eval->type, ob_eval->mode, ob_eval_iter) {
      ok |= BKE_pose_minmax(ob_eval_iter, min, max, true, true);
    }
    FOREACH_OBJECT_IN_MODE_END;
  }
  else if (BKE_paint_select_face_test(ob_eval)) {
    ok = paintface_minmax(ob_eval, min, max);
  }
  else if (ob_eval && (ob_eval->mode & OB_MODE_PARTICLE_EDIT)) {
    ok = PE_minmax(depsgraph, scene, CTX_data_view_layer(C), min, max);
  }
  else if (ob_eval && (ob_eval->mode & (OB_MODE_SCULPT | OB_MODE_VERTEX_PAINT |
                                        OB_MODE_WEIGHT_PAINT | OB_MODE_TEXTURE_PAINT))) {
    BKE_paint_stroke_get_average(scene, ob_eval, min);
    copy_v3_v3(max, min);
    ok = true;
    ok_dist = 0; /* don't zoom */
  }
  else {
    Base *base_eval;
    for (base_eval = FIRSTBASE(view_layer_eval); base_eval; base_eval = base_eval->next) {
      if (BASE_SELECTED(v3d, base_eval)) {
        bool only_center = false;
        Object *ob = DEG_get_original_object(base_eval->object);
        if (view3d_object_skip_minmax(v3d, rv3d, ob, skip_camera, &only_center)) {
          continue;
        }
        view3d_object_calc_minmax(depsgraph, scene, base_eval->object, only_center, min, max);
        ok = 1;
      }
    }
  }

  if (ok == 0) {
    return OPERATOR_FINISHED;
  }

  if (RV3D_CLIPPING_ENABLED(v3d, rv3d)) {
    /* This is an approximation, see function documentation for details. */
    ED_view3d_clipping_clamp_minmax(rv3d, min, max);
  }

  if (use_all_regions) {
    view3d_from_minmax_multi(C, v3d, min, max, ok_dist, smooth_viewtx);
  }
  else {
    view3d_from_minmax(C, v3d, region, min, max, ok_dist, smooth_viewtx);
  }

  return OPERATOR_FINISHED;
}
/*bfa - descriptions*/
static char *view3d_ot_view_selected_get_description(bContext *UNUSED(C),
                                                     wmOperatorType *UNUSED(ot),
                                                     PointerRNA *ptr)
{
  if (RNA_boolean_get(ptr, "use_all_regions")) {
    return BLI_strdup("Move the View to the selection center in all Quad View views");
  }
  return NULL;
}

void VIEW3D_OT_view_selected(wmOperatorType *ot)
{
  /* identifiers */
  ot->name = "Frame Selected";
  ot->description = "Move the view to the selection center";
  ot->idname = "VIEW3D_OT_view_selected";

  /* api callbacks */
  ot->exec = viewselected_exec;
  ot->get_description = view3d_ot_view_selected_get_description; /*bfa - descriptions*/
  ot->poll = view3d_zoom_or_dolly_poll;

  /* flags */
  ot->flag = 0;

  /* properties */
  view3d_operator_properties_common(ot, V3D_OP_PROP_USE_ALL_REGIONS);
}

/** \} */

/* -------------------------------------------------------------------- */
/** \name View Lock Clear Operator
 * \{ */

static int view_lock_clear_exec(bContext *C, wmOperator *UNUSED(op))
{
  View3D *v3d = CTX_wm_view3d(C);

  if (v3d) {
    ED_view3d_lock_clear(v3d);

    WM_event_add_notifier(C, NC_SPACE | ND_SPACE_VIEW3D, v3d);

    return OPERATOR_FINISHED;
  }

  return OPERATOR_CANCELLED;
}

void VIEW3D_OT_view_lock_clear(wmOperatorType *ot)
{

  /* identifiers */
  ot->name = "View Lock Clear";
  ot->description = "Clear all view locking";
  ot->idname = "VIEW3D_OT_view_lock_clear";

  /* api callbacks */
  ot->exec = view_lock_clear_exec;
  ot->poll = ED_operator_region_view3d_active;

  /* flags */
  ot->flag = 0;
}

/** \} */

/* -------------------------------------------------------------------- */
/** \name View Lock to Active Operator
 * \{ */

static int view_lock_to_active_exec(bContext *C, wmOperator *UNUSED(op))
{
  View3D *v3d = CTX_wm_view3d(C);
  Object *obact = CTX_data_active_object(C);

  if (v3d) {
    ED_view3d_lock_clear(v3d);

    v3d->ob_center = obact; /* can be NULL */

    if (obact && obact->type == OB_ARMATURE) {
      if (obact->mode & OB_MODE_POSE) {
        Depsgraph *depsgraph = CTX_data_ensure_evaluated_depsgraph(C);
        Object *obact_eval = DEG_get_evaluated_object(depsgraph, obact);
        bPoseChannel *pcham_act = BKE_pose_channel_active_if_layer_visible(obact_eval);
        if (pcham_act) {
          BLI_strncpy(v3d->ob_center_bone, pcham_act->name, sizeof(v3d->ob_center_bone));
        }
      }
      else {
        EditBone *ebone_act = ((bArmature *)obact->data)->act_edbone;
        if (ebone_act) {
          BLI_strncpy(v3d->ob_center_bone, ebone_act->name, sizeof(v3d->ob_center_bone));
        }
      }
    }

    WM_event_add_notifier(C, NC_SPACE | ND_SPACE_VIEW3D, v3d);

    return OPERATOR_FINISHED;
  }

  return OPERATOR_CANCELLED;
}

void VIEW3D_OT_view_lock_to_active(wmOperatorType *ot)
{

  /* identifiers */
  ot->name = "View Lock to Active";
  ot->description = "Lock the view to the active object/bone";
  ot->idname = "VIEW3D_OT_view_lock_to_active";

  /* api callbacks */
  ot->exec = view_lock_to_active_exec;
  ot->poll = ED_operator_region_view3d_active;

  /* flags */
  ot->flag = 0;
}

/** \} */

/* -------------------------------------------------------------------- */
/** \name View Center Cursor Operator
 * \{ */

static int viewcenter_cursor_exec(bContext *C, wmOperator *op)
{
  View3D *v3d = CTX_wm_view3d(C);
  RegionView3D *rv3d = CTX_wm_region_view3d(C);
  Scene *scene = CTX_data_scene(C);

  if (rv3d) {
    ARegion *region = CTX_wm_region(C);
    const int smooth_viewtx = WM_operator_smooth_viewtx_get(op);

    ED_view3d_smooth_view_force_finish(C, v3d, region);

    /* non camera center */
    float new_ofs[3];
    negate_v3_v3(new_ofs, scene->cursor.location);
    ED_view3d_smooth_view(
        C, v3d, region, smooth_viewtx, &(const V3D_SmoothParams){.ofs = new_ofs});

    /* Smooth view does view-lock #RV3D_BOXVIEW copy. */
  }

  return OPERATOR_FINISHED;
}

void VIEW3D_OT_view_center_cursor(wmOperatorType *ot)
{
  /* identifiers */
  ot->name = "Center View to Cursor";
  ot->description = "Center the view so that the cursor is in the middle of the view";
  ot->idname = "VIEW3D_OT_view_center_cursor";

  /* api callbacks */
  ot->exec = viewcenter_cursor_exec;
  ot->poll = view3d_pan_poll;

  /* flags */
  ot->flag = 0;
}

/** \} */

/* -------------------------------------------------------------------- */
/** \name View Center Pick Operator
 * \{ */

static int viewcenter_pick_invoke(bContext *C, wmOperator *op, const wmEvent *event)
{
  View3D *v3d = CTX_wm_view3d(C);
  RegionView3D *rv3d = CTX_wm_region_view3d(C);
  ARegion *region = CTX_wm_region(C);

  if (rv3d) {
    struct Depsgraph *depsgraph = CTX_data_ensure_evaluated_depsgraph(C);
    float new_ofs[3];
    const int smooth_viewtx = WM_operator_smooth_viewtx_get(op);

    ED_view3d_smooth_view_force_finish(C, v3d, region);

    view3d_operator_needs_opengl(C);

    if (ED_view3d_autodist(depsgraph, region, v3d, event->mval, new_ofs, false, NULL)) {
      /* pass */
    }
    else {
      /* fallback to simple pan */
      negate_v3_v3(new_ofs, rv3d->ofs);
      ED_view3d_win_to_3d_int(v3d, region, new_ofs, event->mval, new_ofs);
    }
    negate_v3(new_ofs);
    ED_view3d_smooth_view(
        C, v3d, region, smooth_viewtx, &(const V3D_SmoothParams){.ofs = new_ofs});
  }

  return OPERATOR_FINISHED;
}

void VIEW3D_OT_view_center_pick(wmOperatorType *ot)
{
  /* identifiers */
  ot->name = "Center View to Mouse";
  ot->description = "Center the view to the Z-depth position under the mouse cursor";
  ot->idname = "VIEW3D_OT_view_center_pick";

  /* api callbacks */
  ot->invoke = viewcenter_pick_invoke;
  ot->poll = view3d_pan_poll;

  /* flags */
  ot->flag = 0;
}

/** \} */

/* -------------------------------------------------------------------- */
/** \name Frame Camera Bounds Operator
 * \{ */

static int view3d_center_camera_exec(bContext *C, wmOperator *UNUSED(op))
{
  Depsgraph *depsgraph = CTX_data_ensure_evaluated_depsgraph(C);
  Scene *scene = CTX_data_scene(C);
  float xfac, yfac;
  float size[2];

  View3D *v3d;
  ARegion *region;
  RegionView3D *rv3d;

  /* no NULL check is needed, poll checks */
  ED_view3d_context_user_region(C, &v3d, &region);
  rv3d = region->regiondata;

  rv3d->camdx = rv3d->camdy = 0.0f;

  ED_view3d_calc_camera_border_size(scene, depsgraph, region, v3d, rv3d, size);

  /* 4px is just a little room from the edge of the area */
  xfac = (float)region->winx / (float)(size[0] + 4);
  yfac = (float)region->winy / (float)(size[1] + 4);

  rv3d->camzoom = BKE_screen_view3d_zoom_from_fac(min_ff(xfac, yfac));
  CLAMP(rv3d->camzoom, RV3D_CAMZOOM_MIN, RV3D_CAMZOOM_MAX);

  WM_event_add_notifier(C, NC_SPACE | ND_SPACE_VIEW3D, v3d);

  return OPERATOR_FINISHED;
}

void VIEW3D_OT_view_center_camera(wmOperatorType *ot)
{
  /* identifiers */
  ot->name = "Frame Camera Bounds";
  ot->description = "Center the camera view, resizing the view to fit its bounds";
  ot->idname = "VIEW3D_OT_view_center_camera";

  /* api callbacks */
  ot->exec = view3d_center_camera_exec;
  ot->poll = view3d_camera_user_poll;

  /* flags */
  ot->flag = 0;
}

/** \} */

/* -------------------------------------------------------------------- */
/** \name View Lock Center Operator
 * \{ */

static int view3d_center_lock_exec(bContext *C, wmOperator *UNUSED(op))
{
  RegionView3D *rv3d = CTX_wm_region_view3d(C);

  zero_v2(rv3d->ofs_lock);

  WM_event_add_notifier(C, NC_SPACE | ND_SPACE_VIEW3D, CTX_wm_view3d(C));

  return OPERATOR_FINISHED;
}

void VIEW3D_OT_view_center_lock(wmOperatorType *ot)
{
  /* identifiers */
  ot->name = "View Lock Center";
  ot->description = "Center the view lock offset";
  ot->idname = "VIEW3D_OT_view_center_lock";

  /* api callbacks */
  ot->exec = view3d_center_lock_exec;
  ot->poll = view3d_lock_poll;

  /* flags */
  ot->flag = 0;
}

/** \} */

/* -------------------------------------------------------------------- */
/** \name Set Render Border Operator
 * \{ */

static int render_border_exec(bContext *C, wmOperator *op)
{
  View3D *v3d = CTX_wm_view3d(C);
  ARegion *region = CTX_wm_region(C);
  RegionView3D *rv3d = ED_view3d_context_rv3d(C);

  Scene *scene = CTX_data_scene(C);

  rcti rect;
  rctf vb, border;

  /* get box select values using rna */
  WM_operator_properties_border_to_rcti(op, &rect);

  /* calculate range */

  if (rv3d->persp == RV3D_CAMOB) {
    Depsgraph *depsgraph = CTX_data_ensure_evaluated_depsgraph(C);
    ED_view3d_calc_camera_border(scene, depsgraph, region, v3d, rv3d, &vb, false);
  }
  else {
    vb.xmin = 0;
    vb.ymin = 0;
    vb.xmax = region->winx;
    vb.ymax = region->winy;
  }

  border.xmin = ((float)rect.xmin - vb.xmin) / BLI_rctf_size_x(&vb);
  border.ymin = ((float)rect.ymin - vb.ymin) / BLI_rctf_size_y(&vb);
  border.xmax = ((float)rect.xmax - vb.xmin) / BLI_rctf_size_x(&vb);
  border.ymax = ((float)rect.ymax - vb.ymin) / BLI_rctf_size_y(&vb);

  /* actually set border */
  CLAMP(border.xmin, 0.0f, 1.0f);
  CLAMP(border.ymin, 0.0f, 1.0f);
  CLAMP(border.xmax, 0.0f, 1.0f);
  CLAMP(border.ymax, 0.0f, 1.0f);

  if (rv3d->persp == RV3D_CAMOB) {
    scene->r.border = border;

    WM_event_add_notifier(C, NC_SCENE | ND_RENDER_OPTIONS, NULL);
  }
  else {
    v3d->render_border = border;

    WM_event_add_notifier(C, NC_SPACE | ND_SPACE_VIEW3D, NULL);
  }

  /* drawing a border outside the camera view switches off border rendering */
  if ((border.xmin == border.xmax || border.ymin == border.ymax)) {
    if (rv3d->persp == RV3D_CAMOB) {
      scene->r.mode &= ~R_BORDER;
    }
    else {
      v3d->flag2 &= ~V3D_RENDER_BORDER;
    }
  }
  else {
    if (rv3d->persp == RV3D_CAMOB) {
      scene->r.mode |= R_BORDER;
    }
    else {
      v3d->flag2 |= V3D_RENDER_BORDER;
    }
  }

  if (rv3d->persp == RV3D_CAMOB) {
    DEG_id_tag_update(&scene->id, ID_RECALC_COPY_ON_WRITE);
  }
  return OPERATOR_FINISHED;
}

void VIEW3D_OT_render_border(wmOperatorType *ot)
{
  /* identifiers */
  ot->name = "Render Region";
  ot->description =
      "Box select a portion of the Viewport to render a part of it\nRequires Viewport shading "
      "rendered \nViewport and Camera Render Region rectangle are independant\nWorks in Viewport "
      "just with Cycles";
  ot->idname = "VIEW3D_OT_render_border";

  /* api callbacks */
  ot->invoke = WM_gesture_box_invoke;
  ot->exec = render_border_exec;
  ot->modal = WM_gesture_box_modal;
  ot->cancel = WM_gesture_box_cancel;

  ot->poll = ED_operator_view3d_active;

  /* flags */
  ot->flag = OPTYPE_REGISTER | OPTYPE_UNDO;

  /* properties */
  WM_operator_properties_border(ot);
}

/** \} */

/* -------------------------------------------------------------------- */
/** \name Clear Render Border Operator
 * \{ */

static int clear_render_border_exec(bContext *C, wmOperator *UNUSED(op))
{
  View3D *v3d = CTX_wm_view3d(C);
  RegionView3D *rv3d = ED_view3d_context_rv3d(C);

  Scene *scene = CTX_data_scene(C);
  rctf *border = NULL;

  if (rv3d->persp == RV3D_CAMOB) {
    scene->r.mode &= ~R_BORDER;
    border = &scene->r.border;

    WM_event_add_notifier(C, NC_SCENE | ND_RENDER_OPTIONS, NULL);
  }
  else {
    v3d->flag2 &= ~V3D_RENDER_BORDER;
    border = &v3d->render_border;

    WM_event_add_notifier(C, NC_SPACE | ND_SPACE_VIEW3D, NULL);
  }

  border->xmin = 0.0f;
  border->ymin = 0.0f;
  border->xmax = 1.0f;
  border->ymax = 1.0f;

  if (rv3d->persp == RV3D_CAMOB) {
    DEG_id_tag_update(&scene->id, ID_RECALC_COPY_ON_WRITE);
  }
  return OPERATOR_FINISHED;
}

void VIEW3D_OT_clear_render_border(wmOperatorType *ot)
{
  /* identifiers */
  ot->name = "Clear Render Region";
  ot->description =
      "Removes an existing Render Region rectangle";  // Short, pregnant, working. And
                                                      // UNDERSTANDABLE! That's how a tooltip
                                                      // should look like.
  ot->idname = "VIEW3D_OT_clear_render_border";

  /* api callbacks */
  ot->exec = clear_render_border_exec;
  ot->poll = ED_operator_view3d_active;

  /* flags */
  ot->flag = OPTYPE_REGISTER | OPTYPE_UNDO;
}

/** \} */

/* -------------------------------------------------------------------- */
/** \name Border Zoom Operator
 * \{ */

static int view3d_zoom_border_exec(bContext *C, wmOperator *op)
{
  ARegion *region = CTX_wm_region(C);
  View3D *v3d = CTX_wm_view3d(C);
  RegionView3D *rv3d = CTX_wm_region_view3d(C);
  const int smooth_viewtx = WM_operator_smooth_viewtx_get(op);

  /* Zooms in on a border drawn by the user */
  rcti rect;
  float dvec[3], vb[2], xscale, yscale;
  float dist_range[2];

  /* SMOOTHVIEW */
  float new_dist;
  float new_ofs[3];

  /* ZBuffer depth vars */
  float depth_close = FLT_MAX;
  float cent[2], p[3];

  /* NOTE: otherwise opengl won't work. */
  view3d_operator_needs_opengl(C);

  /* get box select values using rna */
  WM_operator_properties_border_to_rcti(op, &rect);

  /* check if zooming in/out view */
  const bool zoom_in = !RNA_boolean_get(op->ptr, "zoom_out");

  ED_view3d_dist_range_get(v3d, dist_range);

  ED_view3d_depth_override(
      CTX_data_ensure_evaluated_depsgraph(C), region, v3d, NULL, V3D_DEPTH_NO_GPENCIL, NULL);
  {
    /* avoid allocating the whole depth buffer */
    ViewDepths depth_temp = {0};

    /* avoid view3d_update_depths() for speed. */
    view3d_depths_rect_create(region, &rect, &depth_temp);

    /* find the closest Z pixel */
    depth_close = view3d_depth_near(&depth_temp);

    MEM_SAFE_FREE(depth_temp.depths);
  }

  /* Resize border to the same ratio as the window. */
  {
    const float region_aspect = (float)region->winx / (float)region->winy;
    if (((float)BLI_rcti_size_x(&rect) / (float)BLI_rcti_size_y(&rect)) < region_aspect) {
      BLI_rcti_resize_x(&rect, (int)(BLI_rcti_size_y(&rect) * region_aspect));
    }
    else {
      BLI_rcti_resize_y(&rect, (int)(BLI_rcti_size_x(&rect) / region_aspect));
    }
  }

  cent[0] = (((float)rect.xmin) + ((float)rect.xmax)) / 2;
  cent[1] = (((float)rect.ymin) + ((float)rect.ymax)) / 2;

  if (rv3d->is_persp) {
    float p_corner[3];

    /* no depths to use, we can't do anything! */
    if (depth_close == FLT_MAX) {
      BKE_report(op->reports, RPT_ERROR, "Depth too large");
      return OPERATOR_CANCELLED;
    }
    /* convert border to 3d coordinates */
    if ((!ED_view3d_unproject_v3(region, cent[0], cent[1], depth_close, p)) ||
        (!ED_view3d_unproject_v3(region, rect.xmin, rect.ymin, depth_close, p_corner))) {
      return OPERATOR_CANCELLED;
    }

    sub_v3_v3v3(dvec, p, p_corner);
    negate_v3_v3(new_ofs, p);

    new_dist = len_v3(dvec);

    /* Account for the lens, without this a narrow lens zooms in too close. */
    new_dist *= (v3d->lens / DEFAULT_SENSOR_WIDTH);

    /* ignore dist_range min */
    dist_range[0] = v3d->clip_start * 1.5f;
  }
  else { /* orthographic */
    /* find the current window width and height */
    vb[0] = region->winx;
    vb[1] = region->winy;

    new_dist = rv3d->dist;

    /* convert the drawn rectangle into 3d space */
    if (depth_close != FLT_MAX &&
        ED_view3d_unproject_v3(region, cent[0], cent[1], depth_close, p)) {
      negate_v3_v3(new_ofs, p);
    }
    else {
      float mval_f[2];
      float zfac;

      /* We can't use the depth, fallback to the old way that doesn't set the center depth */
      copy_v3_v3(new_ofs, rv3d->ofs);

      {
        float tvec[3];
        negate_v3_v3(tvec, new_ofs);
        zfac = ED_view3d_calc_zfac(rv3d, tvec, NULL);
      }

      mval_f[0] = (rect.xmin + rect.xmax - vb[0]) / 2.0f;
      mval_f[1] = (rect.ymin + rect.ymax - vb[1]) / 2.0f;
      ED_view3d_win_to_delta(region, mval_f, dvec, zfac);
      /* center the view to the center of the rectangle */
      sub_v3_v3(new_ofs, dvec);
    }

    /* work out the ratios, so that everything selected fits when we zoom */
    xscale = (BLI_rcti_size_x(&rect) / vb[0]);
    yscale = (BLI_rcti_size_y(&rect) / vb[1]);
    new_dist *= max_ff(xscale, yscale);
  }

  if (!zoom_in) {
    sub_v3_v3v3(dvec, new_ofs, rv3d->ofs);
    new_dist = rv3d->dist * (rv3d->dist / new_dist);
    add_v3_v3v3(new_ofs, rv3d->ofs, dvec);
  }

  /* clamp after because we may have been zooming out */
  CLAMP(new_dist, dist_range[0], dist_range[1]);

  /* TODO(campbell): 'is_camera_lock' not currently working well. */
  const bool is_camera_lock = ED_view3d_camera_lock_check(v3d, rv3d);
  if ((rv3d->persp == RV3D_CAMOB) && (is_camera_lock == false)) {
    Depsgraph *depsgraph = CTX_data_ensure_evaluated_depsgraph(C);
    ED_view3d_persp_switch_from_camera(depsgraph, v3d, rv3d, RV3D_PERSP);
  }

  ED_view3d_smooth_view(C,
                        v3d,
                        region,
                        smooth_viewtx,
                        &(const V3D_SmoothParams){
                            .ofs = new_ofs,
                            .dist = &new_dist,
                        });

  if (RV3D_LOCK_FLAGS(rv3d) & RV3D_BOXVIEW) {
    view3d_boxview_sync(CTX_wm_area(C), region);
  }

  return OPERATOR_FINISHED;
}

void VIEW3D_OT_zoom_border(wmOperatorType *ot)
{
  /* identifiers */
  ot->name = "Zoom Border";
  ot->description =
      "Drawing a rectangle with LMB zooms in. Drawing a rectangle with MMB zooms out";
  ot->idname = "VIEW3D_OT_zoom_border";

  /* api callbacks */
  ot->invoke = WM_gesture_box_invoke;
  ot->exec = view3d_zoom_border_exec;
  ot->modal = WM_gesture_box_modal;
  ot->cancel = WM_gesture_box_cancel;

  ot->poll = view3d_zoom_or_dolly_poll;

  /* flags */
  ot->flag = 0;

  /* properties */
  WM_operator_properties_gesture_box_zoom(ot);
}

/** \} */

/* -------------------------------------------------------------------- */
/** \name Set Camera Zoom 1:1 Operator
 *
 * Sets the view to 1:1 camera/render-pixel.
 * \{ */

static void view3d_set_1_to_1_viewborder(Scene *scene,
                                         Depsgraph *depsgraph,
                                         ARegion *region,
                                         View3D *v3d)
{
  RegionView3D *rv3d = region->regiondata;
  float size[2];
  int im_width = (scene->r.size * scene->r.xsch) / 100;

  ED_view3d_calc_camera_border_size(scene, depsgraph, region, v3d, rv3d, size);

  rv3d->camzoom = BKE_screen_view3d_zoom_from_fac((float)im_width / size[0]);
  CLAMP(rv3d->camzoom, RV3D_CAMZOOM_MIN, RV3D_CAMZOOM_MAX);
}

static int view3d_zoom_1_to_1_camera_exec(bContext *C, wmOperator *UNUSED(op))
{
  Depsgraph *depsgraph = CTX_data_ensure_evaluated_depsgraph(C);
  Scene *scene = CTX_data_scene(C);

  View3D *v3d;
  ARegion *region;

  /* no NULL check is needed, poll checks */
  ED_view3d_context_user_region(C, &v3d, &region);

  view3d_set_1_to_1_viewborder(scene, depsgraph, region, v3d);

  WM_event_add_notifier(C, NC_SPACE | ND_SPACE_VIEW3D, v3d);

  return OPERATOR_FINISHED;
}

void VIEW3D_OT_zoom_camera_1_to_1(wmOperatorType *ot)
{
  /* identifiers */
  ot->name = "Zoom Camera 1:1";
  ot->description = "Match the camera to 1:1 to the render output";
  ot->idname = "VIEW3D_OT_zoom_camera_1_to_1";

  /* api callbacks */
  ot->exec = view3d_zoom_1_to_1_camera_exec;
  ot->poll = view3d_camera_user_poll;

  /* flags */
  ot->flag = 0;
}

/** \} */

/* -------------------------------------------------------------------- */
/** \name View Axis Operator
 * \{ */

static const EnumPropertyItem prop_view_items[] = {
    {RV3D_VIEW_LEFT, "LEFT", ICON_TRIA_LEFT, "Left", "View from the left"},
    {RV3D_VIEW_RIGHT, "RIGHT", ICON_TRIA_RIGHT, "Right", "View from the right"},
    {RV3D_VIEW_BOTTOM, "BOTTOM", ICON_TRIA_DOWN, "Bottom", "View from the bottom"},
    {RV3D_VIEW_TOP, "TOP", ICON_TRIA_UP, "Top", "View from the top"},
    {RV3D_VIEW_FRONT, "FRONT", 0, "Front", "View from the front"},
    {RV3D_VIEW_BACK, "BACK", 0, "Back", "View from the back"},
    {0, NULL, 0, NULL, NULL},
};

/* would like to make this a generic function - outside of transform */

/**
 * \param align_to_quat: When not NULL, set the axis relative to this rotation.
 */
static void axis_set_view(bContext *C,
                          View3D *v3d,
                          ARegion *region,
                          const float quat_[4],
                          char view,
                          char view_axis_roll,
                          int perspo,
                          const float *align_to_quat,
                          const int smooth_viewtx)
{
  RegionView3D *rv3d = region->regiondata; /* no NULL check is needed, poll checks */
  float quat[4];
  const short orig_persp = rv3d->persp;

  normalize_qt_qt(quat, quat_);

  if (align_to_quat) {
    mul_qt_qtqt(quat, quat, align_to_quat);
    rv3d->view = view = RV3D_VIEW_USER;
    rv3d->view_axis_roll = RV3D_VIEW_AXIS_ROLL_0;
  }

  if (align_to_quat == NULL) {
    rv3d->view = view;
    rv3d->view_axis_roll = view_axis_roll;
  }

  if (RV3D_LOCK_FLAGS(rv3d) & RV3D_LOCK_ROTATION) {
    ED_region_tag_redraw(region);
    return;
  }

  if (U.uiflag & USER_AUTOPERSP) {
    rv3d->persp = RV3D_VIEW_IS_AXIS(view) ? RV3D_ORTHO : perspo;
  }
  else if (rv3d->persp == RV3D_CAMOB) {
    rv3d->persp = perspo;
  }

  if (rv3d->persp == RV3D_CAMOB && v3d->camera) {
    /* to camera */
    ED_view3d_smooth_view(C,
                          v3d,
                          region,
                          smooth_viewtx,
                          &(const V3D_SmoothParams){
                              .camera_old = v3d->camera,
                              .ofs = rv3d->ofs,
                              .quat = quat,
                          });
  }
  else if (orig_persp == RV3D_CAMOB && v3d->camera) {
    /* from camera */
    float ofs[3], dist;

    copy_v3_v3(ofs, rv3d->ofs);
    dist = rv3d->dist;

    /* so we animate _from_ the camera location */
    Object *camera_eval = DEG_get_evaluated_object(CTX_data_ensure_evaluated_depsgraph(C),
                                                   v3d->camera);
    ED_view3d_from_object(camera_eval, rv3d->ofs, NULL, &rv3d->dist, NULL);

    ED_view3d_smooth_view(C,
                          v3d,
                          region,
                          smooth_viewtx,
                          &(const V3D_SmoothParams){
                              .camera_old = camera_eval,
                              .ofs = ofs,
                              .quat = quat,
                              .dist = &dist,
                          });
  }
  else {
    /* rotate around selection */
    const float *dyn_ofs_pt = NULL;
    float dyn_ofs[3];

    if (U.uiflag & USER_ORBIT_SELECTION) {
      if (view3d_orbit_calc_center(C, dyn_ofs)) {
        negate_v3(dyn_ofs);
        dyn_ofs_pt = dyn_ofs;
      }
    }

    /* no camera involved */
    ED_view3d_smooth_view(C,
                          v3d,
                          region,
                          smooth_viewtx,
                          &(const V3D_SmoothParams){
                              .quat = quat,
                              .dyn_ofs = dyn_ofs_pt,
                          });
  }
}

static int view_axis_exec(bContext *C, wmOperator *op)
{
  View3D *v3d;
  ARegion *region;
  RegionView3D *rv3d;
  static int perspo = RV3D_PERSP;
  int viewnum;
  int view_axis_roll = RV3D_VIEW_AXIS_ROLL_0;
  const int smooth_viewtx = WM_operator_smooth_viewtx_get(op);

  /* no NULL check is needed, poll checks */
  ED_view3d_context_user_region(C, &v3d, &region);
  rv3d = region->regiondata;

  ED_view3d_smooth_view_force_finish(C, v3d, region);

  viewnum = RNA_enum_get(op->ptr, "type");

  float align_quat_buf[4];
  float *align_quat = NULL;

  if (RNA_boolean_get(op->ptr, "align_active")) {
    /* align to active object */
    Object *obact = CTX_data_active_object(C);
    if (obact != NULL) {
      float twmat[3][3];
      ViewLayer *view_layer = CTX_data_view_layer(C);
      Object *obedit = CTX_data_edit_object(C);
      /* same as transform gizmo when normal is set */
      ED_getTransformOrientationMatrix(view_layer, v3d, obact, obedit, V3D_AROUND_ACTIVE, twmat);
      align_quat = align_quat_buf;
      mat3_to_quat(align_quat, twmat);
      invert_qt_normalized(align_quat);
    }
  }

  if (RNA_boolean_get(op->ptr, "relative")) {
    float quat_rotate[4];
    float quat_test[4];

    if (viewnum == RV3D_VIEW_LEFT) {
      axis_angle_to_quat(quat_rotate, rv3d->viewinv[1], -M_PI / 2.0f);
    }
    else if (viewnum == RV3D_VIEW_RIGHT) {
      axis_angle_to_quat(quat_rotate, rv3d->viewinv[1], M_PI / 2.0f);
    }
    else if (viewnum == RV3D_VIEW_TOP) {
      axis_angle_to_quat(quat_rotate, rv3d->viewinv[0], -M_PI / 2.0f);
    }
    else if (viewnum == RV3D_VIEW_BOTTOM) {
      axis_angle_to_quat(quat_rotate, rv3d->viewinv[0], M_PI / 2.0f);
    }
    else if (viewnum == RV3D_VIEW_FRONT) {
      unit_qt(quat_rotate);
    }
    else if (viewnum == RV3D_VIEW_BACK) {
      axis_angle_to_quat(quat_rotate, rv3d->viewinv[0], M_PI);
    }
    else {
      BLI_assert(0);
    }

    mul_qt_qtqt(quat_test, rv3d->viewquat, quat_rotate);

    float angle_best = FLT_MAX;
    int view_best = -1;
    int view_axis_roll_best = -1;
    for (int i = RV3D_VIEW_FRONT; i <= RV3D_VIEW_BOTTOM; i++) {
      for (int j = RV3D_VIEW_AXIS_ROLL_0; j <= RV3D_VIEW_AXIS_ROLL_270; j++) {
        float quat_axis[4];
        ED_view3d_quat_from_axis_view(i, j, quat_axis);
        if (align_quat) {
          mul_qt_qtqt(quat_axis, quat_axis, align_quat);
        }
        const float angle_test = fabsf(angle_signed_qtqt(quat_axis, quat_test));
        if (angle_best > angle_test) {
          angle_best = angle_test;
          view_best = i;
          view_axis_roll_best = j;
        }
      }
    }
    if (view_best == -1) {
      view_best = RV3D_VIEW_FRONT;
      view_axis_roll_best = RV3D_VIEW_AXIS_ROLL_0;
    }

    /* Disallow non-upright views in turn-table modes,
     * it's too difficult to navigate out of them. */
    if ((U.flag & USER_TRACKBALL) == 0) {
      if (!ELEM(view_best, RV3D_VIEW_TOP, RV3D_VIEW_BOTTOM)) {
        view_axis_roll_best = RV3D_VIEW_AXIS_ROLL_0;
      }
    }

    viewnum = view_best;
    view_axis_roll = view_axis_roll_best;
  }

  /* Use this to test if we started out with a camera */
  const int nextperspo = (rv3d->persp == RV3D_CAMOB) ? rv3d->lpersp : perspo;
  float quat[4];
  ED_view3d_quat_from_axis_view(viewnum, view_axis_roll, quat);
  axis_set_view(
      C, v3d, region, quat, viewnum, view_axis_roll, nextperspo, align_quat, smooth_viewtx);

  perspo = rv3d->persp;

  return OPERATOR_FINISHED;
}

void VIEW3D_OT_view_axis(wmOperatorType *ot)
{
  PropertyRNA *prop;

  /* identifiers */
  ot->name = "View Axis";
  ot->description = "Use a preset viewpoint";
  ot->idname = "VIEW3D_OT_view_axis";

  /* api callbacks */
  ot->exec = view_axis_exec;
  ot->poll = ED_operator_rv3d_user_region_poll;

  /* flags */
  ot->flag = 0;

  ot->prop = RNA_def_enum(ot->srna, "type", prop_view_items, 0, "View", "Preset viewpoint to use");
  RNA_def_property_flag(ot->prop, PROP_SKIP_SAVE);
  prop = RNA_def_boolean(
      ot->srna, "align_active", 0, "Align Active", "Align to the active object's axis");
  RNA_def_property_flag(prop, PROP_SKIP_SAVE);
  prop = RNA_def_boolean(
      ot->srna, "relative", 0, "Relative", "Rotate relative to the current orientation");
  RNA_def_property_flag(prop, PROP_SKIP_SAVE);
}

/** \} */

/* -------------------------------------------------------------------- */
/** \name View Camera Operator
 * \{ */

static int view_camera_exec(bContext *C, wmOperator *op)
{
  View3D *v3d;
  ARegion *region;
  RegionView3D *rv3d;
  const int smooth_viewtx = WM_operator_smooth_viewtx_get(op);

  /* no NULL check is needed, poll checks */
  ED_view3d_context_user_region(C, &v3d, &region);
  rv3d = region->regiondata;

  ED_view3d_smooth_view_force_finish(C, v3d, region);

  if ((RV3D_LOCK_FLAGS(rv3d) & RV3D_LOCK_ANY_TRANSFORM) == 0) {
    ViewLayer *view_layer = CTX_data_view_layer(C);
    Scene *scene = CTX_data_scene(C);

    if (rv3d->persp != RV3D_CAMOB) {
      Object *ob = OBACT(view_layer);

      if (!rv3d->smooth_timer) {
        /* store settings of current view before allowing overwriting with camera view
         * only if we're not currently in a view transition */

        ED_view3d_lastview_store(rv3d);
      }

      /* first get the default camera for the view lock type */
      if (v3d->scenelock) {
        /* sets the camera view if available */
        v3d->camera = scene->camera;
      }
      else {
        /* use scene camera if one is not set (even though we're unlocked) */
        if (v3d->camera == NULL) {
          v3d->camera = scene->camera;
        }
      }

      /* if the camera isn't found, check a number of options */
      if (v3d->camera == NULL && ob && ob->type == OB_CAMERA) {
        v3d->camera = ob;
      }

      if (v3d->camera == NULL) {
        v3d->camera = BKE_view_layer_camera_find(view_layer);
      }

      /* couldn't find any useful camera, bail out */
      if (v3d->camera == NULL) {
        return OPERATOR_CANCELLED;
      }

      /* important these don't get out of sync for locked scenes */
      if (v3d->scenelock && scene->camera != v3d->camera) {
        scene->camera = v3d->camera;
        DEG_id_tag_update(&scene->id, ID_RECALC_COPY_ON_WRITE);
      }
=======
    WM_event_add_notifier(C, NC_SPACE | ND_SPACE_VIEW3D, NULL);
  }
>>>>>>> 120c208b

  /* drawing a border outside the camera view switches off border rendering */
  if ((border.xmin == border.xmax || border.ymin == border.ymax)) {
    if (rv3d->persp == RV3D_CAMOB) {
      scene->r.mode &= ~R_BORDER;
    }
    else {
      v3d->flag2 &= ~V3D_RENDER_BORDER;
    }
  }
  else {
    if (rv3d->persp == RV3D_CAMOB) {
      scene->r.mode |= R_BORDER;
    }
    else {
      v3d->flag2 |= V3D_RENDER_BORDER;
    }
  }

  if (rv3d->persp == RV3D_CAMOB) {
    DEG_id_tag_update(&scene->id, ID_RECALC_COPY_ON_WRITE);
  }
  return OPERATOR_FINISHED;
}

void VIEW3D_OT_render_border(wmOperatorType *ot)
{
  /* identifiers */
  ot->name = "Set Render Region";
  ot->description = "Set the boundaries of the border render and enable border render";
  ot->idname = "VIEW3D_OT_render_border";

  /* api callbacks */
  ot->invoke = WM_gesture_box_invoke;
  ot->exec = render_border_exec;
  ot->modal = WM_gesture_box_modal;
  ot->cancel = WM_gesture_box_cancel;

  ot->poll = ED_operator_view3d_active;

  /* flags */
  ot->flag = OPTYPE_REGISTER | OPTYPE_UNDO;

  /* properties */
  WM_operator_properties_border(ot);
}

/** \} */

/* -------------------------------------------------------------------- */
/** \name Clear Render Border Operator
 * \{ */

static int clear_render_border_exec(bContext *C, wmOperator *UNUSED(op))
{
  View3D *v3d = CTX_wm_view3d(C);
  RegionView3D *rv3d = ED_view3d_context_rv3d(C);

  Scene *scene = CTX_data_scene(C);
  rctf *border = NULL;

  if (rv3d->persp == RV3D_CAMOB) {
    scene->r.mode &= ~R_BORDER;
    border = &scene->r.border;

    WM_event_add_notifier(C, NC_SCENE | ND_RENDER_OPTIONS, NULL);
  }
  else {
    v3d->flag2 &= ~V3D_RENDER_BORDER;
    border = &v3d->render_border;

    WM_event_add_notifier(C, NC_SPACE | ND_SPACE_VIEW3D, NULL);
  }

  border->xmin = 0.0f;
  border->ymin = 0.0f;
  border->xmax = 1.0f;
  border->ymax = 1.0f;

  if (rv3d->persp == RV3D_CAMOB) {
    DEG_id_tag_update(&scene->id, ID_RECALC_COPY_ON_WRITE);
  }
  return OPERATOR_FINISHED;
}

void VIEW3D_OT_clear_render_border(wmOperatorType *ot)
{
  /* identifiers */
  ot->name = "Clear Render Region";
  ot->description = "Clear the boundaries of the border render and disable border render";
  ot->idname = "VIEW3D_OT_clear_render_border";

  /* api callbacks */
  ot->exec = clear_render_border_exec;
  ot->poll = ED_operator_view3d_active;

  /* flags */
  ot->flag = OPTYPE_REGISTER | OPTYPE_UNDO;
}

/** \} */

/* -------------------------------------------------------------------- */
/** \name Set Camera Zoom 1:1 Operator
 *
 * Sets the view to 1:1 camera/render-pixel.
 * \{ */

static void view3d_set_1_to_1_viewborder(Scene *scene,
                                         Depsgraph *depsgraph,
                                         ARegion *region,
                                         View3D *v3d)
{
  RegionView3D *rv3d = region->regiondata;
  float size[2];
  int im_width = (scene->r.size * scene->r.xsch) / 100;

  ED_view3d_calc_camera_border_size(scene, depsgraph, region, v3d, rv3d, size);

  rv3d->camzoom = BKE_screen_view3d_zoom_from_fac((float)im_width / size[0]);
  CLAMP(rv3d->camzoom, RV3D_CAMZOOM_MIN, RV3D_CAMZOOM_MAX);
}

static int view3d_zoom_1_to_1_camera_exec(bContext *C, wmOperator *UNUSED(op))
{
  Depsgraph *depsgraph = CTX_data_ensure_evaluated_depsgraph(C);
  Scene *scene = CTX_data_scene(C);

  View3D *v3d;
  ARegion *region;

  /* no NULL check is needed, poll checks */
  ED_view3d_context_user_region(C, &v3d, &region);

  view3d_set_1_to_1_viewborder(scene, depsgraph, region, v3d);

  WM_event_add_notifier(C, NC_SPACE | ND_SPACE_VIEW3D, v3d);

  return OPERATOR_FINISHED;
}

void VIEW3D_OT_zoom_camera_1_to_1(wmOperatorType *ot)
{
  /* identifiers */
  ot->name = "Zoom Camera 1:1";
  ot->description = "Match the camera to 1:1 to the render output";
  ot->idname = "VIEW3D_OT_zoom_camera_1_to_1";

  /* api callbacks */
  ot->exec = view3d_zoom_1_to_1_camera_exec;
  ot->poll = view3d_camera_user_poll;

  /* flags */
  ot->flag = 0;
}

/** \} */

/* -------------------------------------------------------------------- */
/** \name View Toggle Perspective/Orthographic Operator
 * \{ */

static int viewpersportho_exec(bContext *C, wmOperator *UNUSED(op))
{
  View3D *v3d_dummy;
  ARegion *region;
  RegionView3D *rv3d;

  /* no NULL check is needed, poll checks */
  ED_view3d_context_user_region(C, &v3d_dummy, &region);
  rv3d = region->regiondata;

  /* Could add a separate lock flag for locking persp. */
  if ((RV3D_LOCK_FLAGS(rv3d) & RV3D_LOCK_ANY_TRANSFORM) == 0) {
    if (rv3d->persp != RV3D_ORTHO) {
      rv3d->persp = RV3D_ORTHO;
    }
    else {
      rv3d->persp = RV3D_PERSP;
    }
    ED_region_tag_redraw(region);
  }

  return OPERATOR_FINISHED;
}

void VIEW3D_OT_view_persportho(wmOperatorType *ot)
{
  /* identifiers */
  ot->name = "View Perspective/Orthographic";
  ot->description = "Switch the current view from perspective/orthographic projection";
  ot->idname = "VIEW3D_OT_view_persportho";

  /* api callbacks */
  ot->exec = viewpersportho_exec;
  ot->poll = ED_operator_rv3d_user_region_poll;

  /* flags */
  ot->flag = 0;
}

/** \} */

/* -------------------------------------------------------------------- */
/** \name View Navigate Operator
 *
 * Wraps walk/fly modes.
 * \{ */

static int view3d_navigate_invoke(bContext *C,
                                  wmOperator *UNUSED(op),
                                  const wmEvent *UNUSED(event))
{
  eViewNavigation_Method mode = U.navigation_mode;

  switch (mode) {
    case VIEW_NAVIGATION_FLY:
      WM_operator_name_call(C, "VIEW3D_OT_fly", WM_OP_INVOKE_DEFAULT, NULL);
      break;
    case VIEW_NAVIGATION_WALK:
    default:
      WM_operator_name_call(C, "VIEW3D_OT_walk", WM_OP_INVOKE_DEFAULT, NULL);
      break;
  }

  return OPERATOR_FINISHED;
}

void VIEW3D_OT_navigate(wmOperatorType *ot)
{
  /* identifiers */
  ot->name = "View Navigation (Walk/Fly)";
  ot->description =
      "Interactively navigate around the scene (uses the mode (walk/fly) preference)";
  ot->idname = "VIEW3D_OT_navigate";

  /* api callbacks */
  ot->invoke = view3d_navigate_invoke;
  ot->poll = ED_operator_view3d_active;
}

/** \} */

/* -------------------------------------------------------------------- */
/** \name Background Image Add Operator
 * \{ */

static Camera *background_image_camera_from_context(bContext *C)
{
  /* Needed to support drag-and-drop & camera buttons context. */
  View3D *v3d = CTX_wm_view3d(C);
  if (v3d != NULL) {
    if (v3d->camera && v3d->camera->data && v3d->camera->type == OB_CAMERA) {
      return v3d->camera->data;
    }
    return NULL;
  }

  return CTX_data_pointer_get_type(C, "camera", &RNA_Camera).data;
}

static int background_image_add_exec(bContext *C, wmOperator *UNUSED(op))
{
  Camera *cam = background_image_camera_from_context(C);
  BKE_camera_background_image_new(cam);

  return OPERATOR_FINISHED;
}

static int background_image_add_invoke(bContext *C, wmOperator *op, const wmEvent *UNUSED(event))
{
  Camera *cam = background_image_camera_from_context(C);
  Image *ima;
  CameraBGImage *bgpic;

  ima = (Image *)WM_operator_drop_load_path(C, op, ID_IM);
  /* may be NULL, continue anyway */

  bgpic = BKE_camera_background_image_new(cam);
  bgpic->ima = ima;

  cam->flag |= CAM_SHOW_BG_IMAGE;

  WM_event_add_notifier(C, NC_CAMERA | ND_DRAW_RENDER_VIEWPORT, cam);
  DEG_id_tag_update(&cam->id, ID_RECALC_COPY_ON_WRITE);

  return OPERATOR_FINISHED;
}

static bool background_image_add_poll(bContext *C)
{
  return background_image_camera_from_context(C) != NULL;
}

void VIEW3D_OT_background_image_add(wmOperatorType *ot)
{
  /* identifiers */
  /* NOTE: having key shortcut here is bad practice,
   * but for now keep because this displays when dragging an image over the 3D viewport */
  ot->name = "Add Background Image";
  ot->description = "Add a new background image";
  ot->idname = "VIEW3D_OT_background_image_add";

  /* api callbacks */
  ot->invoke = background_image_add_invoke;
  ot->exec = background_image_add_exec;
  ot->poll = background_image_add_poll;

  /* flags */
  ot->flag = OPTYPE_UNDO;

  /* properties */
  RNA_def_string(ot->srna, "name", "Image", MAX_ID_NAME - 2, "Name", "Image name to assign");
  WM_operator_properties_filesel(ot,
                                 FILE_TYPE_FOLDER | FILE_TYPE_IMAGE | FILE_TYPE_MOVIE,
                                 FILE_SPECIAL,
                                 FILE_OPENFILE,
                                 WM_FILESEL_FILEPATH | WM_FILESEL_RELPATH,
                                 FILE_DEFAULTDISPLAY,
                                 FILE_SORT_DEFAULT);
}

/** \} */

/* -------------------------------------------------------------------- */
/** \name Background Image Remove Operator
 * \{ */

static int background_image_remove_exec(bContext *C, wmOperator *op)
{
  Camera *cam = CTX_data_pointer_get_type(C, "camera", &RNA_Camera).data;
  const int index = RNA_int_get(op->ptr, "index");
  CameraBGImage *bgpic_rem = BLI_findlink(&cam->bg_images, index);

  if (bgpic_rem) {
    if (bgpic_rem->source == CAM_BGIMG_SOURCE_IMAGE) {
      id_us_min((ID *)bgpic_rem->ima);
    }
    else if (bgpic_rem->source == CAM_BGIMG_SOURCE_MOVIE) {
      id_us_min((ID *)bgpic_rem->clip);
    }

    BKE_camera_background_image_remove(cam, bgpic_rem);

    WM_event_add_notifier(C, NC_CAMERA | ND_DRAW_RENDER_VIEWPORT, cam);
    DEG_id_tag_update(&cam->id, ID_RECALC_COPY_ON_WRITE);

    return OPERATOR_FINISHED;
  }
  return OPERATOR_CANCELLED;
}

void VIEW3D_OT_background_image_remove(wmOperatorType *ot)
{
  /* identifiers */
  ot->name = "Remove Background Image";
  ot->description = "Remove a background image from the 3D view";
  ot->idname = "VIEW3D_OT_background_image_remove";

  /* api callbacks */
  ot->exec = background_image_remove_exec;
  ot->poll = ED_operator_camera;

  /* flags */
  ot->flag = 0;

  /* properties */
  RNA_def_int(
      ot->srna, "index", 0, 0, INT_MAX, "Index", "Background image index to remove", 0, INT_MAX);
}

/** \} */

/* -------------------------------------------------------------------- */
/** \name Drop World Operator
 * \{ */

static int drop_world_exec(bContext *C, wmOperator *op)
{
  Main *bmain = CTX_data_main(C);
  Scene *scene = CTX_data_scene(C);

  char name[MAX_ID_NAME - 2];

  RNA_string_get(op->ptr, "name", name);
  World *world = (World *)BKE_libblock_find_name(bmain, ID_WO, name);
  if (world == NULL) {
    return OPERATOR_CANCELLED;
  }

  id_us_min((ID *)scene->world);
  id_us_plus(&world->id);
  scene->world = world;

  DEG_id_tag_update(&scene->id, 0);
  DEG_relations_tag_update(bmain);

  WM_event_add_notifier(C, NC_SCENE | ND_WORLD, scene);

  return OPERATOR_FINISHED;
}

static bool drop_world_poll(bContext *C)
{
  return ED_operator_scene_editable(C);
}

void VIEW3D_OT_drop_world(wmOperatorType *ot)
{
  /* identifiers */
  ot->name = "Drop World";
  ot->description = "Drop a world into the scene";
  ot->idname = "VIEW3D_OT_drop_world";

  /* api callbacks */
  ot->exec = drop_world_exec;
  ot->poll = drop_world_poll;

  /* flags */
  ot->flag = OPTYPE_UNDO | OPTYPE_INTERNAL;

  /* properties */
  RNA_def_string(ot->srna, "name", "World", MAX_ID_NAME - 2, "Name", "World to assign");
}

/** \} */

/* -------------------------------------------------------------------- */
/** \name View Clipping Planes Operator
 *
 * Draw border or toggle off.
 * \{ */

static void calc_local_clipping(float clip_local[6][4],
                                const BoundBox *clipbb,
                                const float mat[4][4])
{
  BoundBox clipbb_local;
  float imat[4][4];

  invert_m4_m4(imat, mat);

  for (int i = 0; i < 8; i++) {
    mul_v3_m4v3(clipbb_local.vec[i], imat, clipbb->vec[i]);
  }

  ED_view3d_clipping_calc_from_boundbox(clip_local, &clipbb_local, is_negative_m4(mat));
}

void ED_view3d_clipping_local(RegionView3D *rv3d, const float mat[4][4])
{
  if (rv3d->rflag & RV3D_CLIPPING) {
    calc_local_clipping(rv3d->clip_local, rv3d->clipbb, mat);
  }
}

static int view3d_clipping_exec(bContext *C, wmOperator *op)
{
  ARegion *region = CTX_wm_region(C);
  RegionView3D *rv3d = CTX_wm_region_view3d(C);
  rcti rect;

  WM_operator_properties_border_to_rcti(op, &rect);

  rv3d->rflag |= RV3D_CLIPPING;
  rv3d->clipbb = MEM_callocN(sizeof(BoundBox), "clipbb");

  /* NULL object because we don't want it in object space */
  ED_view3d_clipping_calc(rv3d->clipbb, rv3d->clip, region, NULL, &rect);

  return OPERATOR_FINISHED;
}

static int view3d_clipping_invoke(bContext *C, wmOperator *op, const wmEvent *event)
{
  RegionView3D *rv3d = CTX_wm_region_view3d(C);
  ARegion *region = CTX_wm_region(C);

  if (rv3d->rflag & RV3D_CLIPPING) {
    rv3d->rflag &= ~RV3D_CLIPPING;
    ED_region_tag_redraw(region);
    MEM_SAFE_FREE(rv3d->clipbb);
    return OPERATOR_FINISHED;
  }
  return WM_gesture_box_invoke(C, op, event);
}

void VIEW3D_OT_clip_border(wmOperatorType *ot)
{

  /* identifiers */
  ot->name = "Clipping Region";
  ot->description = "Set the view clipping region";
  ot->idname = "VIEW3D_OT_clip_border";

  /* api callbacks */
  ot->invoke = view3d_clipping_invoke;
  ot->exec = view3d_clipping_exec;
  ot->modal = WM_gesture_box_modal;
  ot->cancel = WM_gesture_box_cancel;

  ot->poll = ED_operator_region_view3d_active;

  /* flags */
  ot->flag = 0;

  /* properties */
  WM_operator_properties_border(ot);
}

/** \} */

/* -------------------------------------------------------------------- */
/** \name Set Cursor Operator
 * \{ */

/* cursor position in vec, result in vec, mval in region coords */
void ED_view3d_cursor3d_position(bContext *C,
                                 const int mval[2],
                                 const bool use_depth,
                                 float cursor_co[3])
{
  ARegion *region = CTX_wm_region(C);
  View3D *v3d = CTX_wm_view3d(C);
  RegionView3D *rv3d = region->regiondata;
  bool flip;
  bool depth_used = false;

  /* normally the caller should ensure this,
   * but this is called from areas that aren't already dealing with the viewport */
  if (rv3d == NULL) {
    return;
  }

  ED_view3d_calc_zfac(rv3d, cursor_co, &flip);

  /* Reset the depth based on the view offset (we _know_ the offset is in front of us). */
  if (flip) {
    negate_v3_v3(cursor_co, rv3d->ofs);
    /* re initialize, no need to check flip again */
    ED_view3d_calc_zfac(rv3d, cursor_co, NULL /* &flip */);
  }

  if (use_depth) { /* maybe this should be accessed some other way */
    struct Depsgraph *depsgraph = CTX_data_ensure_evaluated_depsgraph(C);

    view3d_operator_needs_opengl(C);
    if (ED_view3d_autodist(depsgraph, region, v3d, mval, cursor_co, true, NULL)) {
      depth_used = true;
    }
  }

  if (depth_used == false) {
    float depth_pt[3];
    copy_v3_v3(depth_pt, cursor_co);
    ED_view3d_win_to_3d_int(v3d, region, depth_pt, mval, cursor_co);
  }
}

void ED_view3d_cursor3d_position_rotation(bContext *C,
                                          const int mval[2],
                                          const bool use_depth,
                                          enum eV3DCursorOrient orientation,
                                          float cursor_co[3],
                                          float cursor_quat[4])
{
  Scene *scene = CTX_data_scene(C);
  View3D *v3d = CTX_wm_view3d(C);
  ARegion *region = CTX_wm_region(C);
  RegionView3D *rv3d = region->regiondata;

  /* XXX, caller should check. */
  if (rv3d == NULL) {
    return;
  }

  ED_view3d_cursor3d_position(C, mval, use_depth, cursor_co);

  if (orientation == V3D_CURSOR_ORIENT_NONE) {
    /* pass */
  }
  else if (orientation == V3D_CURSOR_ORIENT_VIEW) {
    copy_qt_qt(cursor_quat, rv3d->viewquat);
    cursor_quat[0] *= -1.0f;
  }
  else if (orientation == V3D_CURSOR_ORIENT_XFORM) {
    float mat[3][3];
    ED_transform_calc_orientation_from_type(C, mat);
    mat3_to_quat(cursor_quat, mat);
  }
  else if (orientation == V3D_CURSOR_ORIENT_GEOM) {
    copy_qt_qt(cursor_quat, rv3d->viewquat);
    cursor_quat[0] *= -1.0f;

    const float mval_fl[2] = {UNPACK2(mval)};
    float ray_no[3];
    float ray_co[3];

    struct SnapObjectContext *snap_context = ED_transform_snap_object_context_create(scene, 0);

    float obmat[4][4];
    Object *ob_dummy = NULL;
    float dist_px = 0;
    if (ED_transform_snap_object_project_view3d_ex(snap_context,
                                                   CTX_data_ensure_evaluated_depsgraph(C),
                                                   region,
                                                   v3d,
                                                   SCE_SNAP_MODE_FACE,
                                                   &(const struct SnapObjectParams){
                                                       .snap_select = SNAP_ALL,
                                                       .edit_mode_type = SNAP_GEOM_FINAL,
                                                       .use_occlusion_test = true,
                                                   },
                                                   mval_fl,
                                                   NULL,
                                                   &dist_px,
                                                   ray_co,
                                                   ray_no,
                                                   NULL,
                                                   &ob_dummy,
                                                   obmat,
                                                   NULL) != 0) {
      if (use_depth) {
        copy_v3_v3(cursor_co, ray_co);
      }

      /* Math normal (Z). */
      {
        float tquat[4];
        float z_src[3] = {0, 0, 1};
        mul_qt_v3(cursor_quat, z_src);
        rotation_between_vecs_to_quat(tquat, z_src, ray_no);
        mul_qt_qtqt(cursor_quat, tquat, cursor_quat);
      }

      /* Match object matrix (X). */
      {
        const float ortho_axis_dot[3] = {
            dot_v3v3(ray_no, obmat[0]),
            dot_v3v3(ray_no, obmat[1]),
            dot_v3v3(ray_no, obmat[2]),
        };
        const int ortho_axis = axis_dominant_v3_ortho_single(ortho_axis_dot);

        float tquat_best[4];
        float angle_best = -1.0f;

        float tan_dst[3];
        project_plane_v3_v3v3(tan_dst, obmat[ortho_axis], ray_no);
        normalize_v3(tan_dst);

        /* As the tangent is arbitrary from the users point of view,
         * make the cursor 'roll' on the shortest angle.
         * otherwise this can cause noticeable 'flipping', see T72419. */
        for (int axis = 0; axis < 2; axis++) {
          float tan_src[3] = {0, 0, 0};
          tan_src[axis] = 1.0f;
          mul_qt_v3(cursor_quat, tan_src);

          for (int axis_sign = 0; axis_sign < 2; axis_sign++) {
            float tquat_test[4];
            rotation_between_vecs_to_quat(tquat_test, tan_src, tan_dst);
            const float angle_test = angle_normalized_qt(tquat_test);
            if (angle_test < angle_best || angle_best == -1.0f) {
              angle_best = angle_test;
              copy_qt_qt(tquat_best, tquat_test);
            }
            negate_v3(tan_src);
          }
        }
        mul_qt_qtqt(cursor_quat, tquat_best, cursor_quat);
      }
    }
    ED_transform_snap_object_context_destroy(snap_context);
  }
}

void ED_view3d_cursor3d_update(bContext *C,
                               const int mval[2],
                               const bool use_depth,
                               enum eV3DCursorOrient orientation)
{
  Scene *scene = CTX_data_scene(C);
  View3D *v3d = CTX_wm_view3d(C);
  ARegion *region = CTX_wm_region(C);
  RegionView3D *rv3d = region->regiondata;

  View3DCursor *cursor_curr = &scene->cursor;
  View3DCursor cursor_prev = *cursor_curr;

  {
    float quat[4], quat_prev[4];
    BKE_scene_cursor_rot_to_quat(cursor_curr, quat);
    copy_qt_qt(quat_prev, quat);
    ED_view3d_cursor3d_position_rotation(
        C, mval, use_depth, orientation, cursor_curr->location, quat);

    if (!equals_v4v4(quat_prev, quat)) {
      if ((cursor_curr->rotation_mode == ROT_MODE_AXISANGLE) && RV3D_VIEW_IS_AXIS(rv3d->view)) {
        float tmat[3][3], cmat[3][3];
        quat_to_mat3(tmat, quat);
        negate_v3_v3(cursor_curr->rotation_axis, tmat[2]);
        axis_angle_to_mat3(cmat, cursor_curr->rotation_axis, 0.0f);
        cursor_curr->rotation_angle = angle_signed_on_axis_v3v3_v3(
            cmat[0], tmat[0], cursor_curr->rotation_axis);
      }
      else {
        BKE_scene_cursor_quat_to_rot(cursor_curr, quat, true);
      }
    }
  }

  /* offset the cursor lock to avoid jumping to new offset */
  if (v3d->ob_center_cursor) {
    if (U.uiflag & USER_LOCK_CURSOR_ADJUST) {

      float co_2d_curr[2], co_2d_prev[2];

      if ((ED_view3d_project_float_global(
               region, cursor_prev.location, co_2d_prev, V3D_PROJ_TEST_NOP) == V3D_PROJ_RET_OK) &&
          (ED_view3d_project_float_global(
               region, cursor_curr->location, co_2d_curr, V3D_PROJ_TEST_NOP) == V3D_PROJ_RET_OK)) {
        rv3d->ofs_lock[0] += (co_2d_curr[0] - co_2d_prev[0]) / (region->winx * 0.5f);
        rv3d->ofs_lock[1] += (co_2d_curr[1] - co_2d_prev[1]) / (region->winy * 0.5f);
      }
    }
    else {
      /* Cursor may be outside of the view,
       * prevent it getting 'lost', see: T40353 & T45301 */
      zero_v2(rv3d->ofs_lock);
    }
  }

  if (v3d->localvd) {
    WM_event_add_notifier(C, NC_SPACE | ND_SPACE_VIEW3D, v3d);
  }
  else {
    WM_event_add_notifier(C, NC_SCENE | NA_EDITED, scene);
  }

  {
    struct wmMsgBus *mbus = CTX_wm_message_bus(C);
    wmMsgParams_RNA msg_key_params = {{0}};
    RNA_pointer_create(&scene->id, &RNA_View3DCursor, &scene->cursor, &msg_key_params.ptr);
    WM_msg_publish_rna_params(mbus, &msg_key_params);
  }

  DEG_id_tag_update(&scene->id, ID_RECALC_COPY_ON_WRITE);
}

static int view3d_cursor3d_invoke(bContext *C, wmOperator *op, const wmEvent *event)
{
  bool use_depth = (U.uiflag & USER_DEPTH_CURSOR);
  {
    PropertyRNA *prop = RNA_struct_find_property(op->ptr, "use_depth");
    if (RNA_property_is_set(op->ptr, prop)) {
      use_depth = RNA_property_boolean_get(op->ptr, prop);
    }
    else {
      RNA_property_boolean_set(op->ptr, prop, use_depth);
    }
  }
  const enum eV3DCursorOrient orientation = RNA_enum_get(op->ptr, "orientation");
  ED_view3d_cursor3d_update(C, event->mval, use_depth, orientation);

  return OPERATOR_FINISHED;
}

void VIEW3D_OT_cursor3d(wmOperatorType *ot)
{

  /* identifiers */
  ot->name = "Set 3D Cursor";
  ot->description = "Set the location of the 3D cursor\nHotkey Only Tool! Please use the hotkey!";
  ot->idname = "VIEW3D_OT_cursor3d";

  /* api callbacks */
  ot->invoke = view3d_cursor3d_invoke;

  ot->poll = ED_operator_region_view3d_active;

  /* flags */
  //  ot->flag = OPTYPE_REGISTER|OPTYPE_UNDO;

  PropertyRNA *prop;
  static const EnumPropertyItem orientation_items[] = {
      {V3D_CURSOR_ORIENT_NONE, "NONE", 0, "None", "Leave orientation unchanged"},
      {V3D_CURSOR_ORIENT_VIEW, "VIEW", 0, "View", "Orient to the viewport"},
      {V3D_CURSOR_ORIENT_XFORM,
       "XFORM",
       0,
       "Transform",
       "Orient to the current transform setting"},
      {V3D_CURSOR_ORIENT_GEOM, "GEOM", 0, "Geometry", "Match the surface normal"},
      {0, NULL, 0, NULL, NULL},
  };

  prop = RNA_def_boolean(
      ot->srna, "use_depth", true, "Surface Project", "Project onto the surface");
  RNA_def_property_flag(prop, PROP_SKIP_SAVE);

  prop = RNA_def_enum(ot->srna,
                      "orientation",
                      orientation_items,
                      V3D_CURSOR_ORIENT_VIEW,
                      "Orientation",
                      "Preset viewpoint to use");
  RNA_def_property_flag(prop, PROP_SKIP_SAVE);
}

/** \} */

/* -------------------------------------------------------------------- */
/** \name Toggle Shading Operator
 * \{ */

static const EnumPropertyItem prop_shading_type_items[] = {
    {OB_WIRE, "WIREFRAME", 0, "Wireframe", "Toggle wireframe shading"},
    {OB_SOLID, "SOLID", 0, "Solid", "Toggle solid shading"},
    {OB_MATERIAL, "MATERIAL", 0, "Material Preview", "Toggle material preview shading"},
    {OB_RENDER, "RENDERED", 0, "Rendered", "Toggle rendered shading"},
    {0, NULL, 0, NULL, NULL},
};

static int toggle_shading_exec(bContext *C, wmOperator *op)
{
  Main *bmain = CTX_data_main(C);
  View3D *v3d = CTX_wm_view3d(C);
  ScrArea *area = CTX_wm_area(C);
  int type = RNA_enum_get(op->ptr, "type");

  if (type == OB_SOLID) {
    if (v3d->shading.type != type) {
      v3d->shading.type = type;
    }
    else if (v3d->shading.type == OB_WIRE) {
      v3d->shading.type = OB_SOLID;
    }
    else {
      v3d->shading.type = OB_WIRE;
    }
  }
  else {
    char *prev_type = ((type == OB_WIRE) ? &v3d->shading.prev_type_wire : &v3d->shading.prev_type);
    if (v3d->shading.type == type) {
      if (*prev_type == type || !ELEM(*prev_type, OB_WIRE, OB_SOLID, OB_MATERIAL, OB_RENDER)) {
        *prev_type = OB_SOLID;
      }
      v3d->shading.type = *prev_type;
    }
    else {
      *prev_type = v3d->shading.type;
      v3d->shading.type = type;
    }
  }

  ED_view3d_shade_update(bmain, v3d, area);
  WM_event_add_notifier(C, NC_SPACE | ND_SPACE_VIEW3D | NS_VIEW3D_SHADING, v3d);

  return OPERATOR_FINISHED;
}

void VIEW3D_OT_toggle_shading(wmOperatorType *ot)
{
  PropertyRNA *prop;

  /* identifiers */
  ot->name = "Toggle Shading Type";
  ot->description = "Toggle shading type in 3D viewport";
  ot->idname = "VIEW3D_OT_toggle_shading";

  /* api callbacks */
  ot->exec = toggle_shading_exec;
  ot->poll = ED_operator_view3d_active;

  prop = RNA_def_enum(
      ot->srna, "type", prop_shading_type_items, 0, "Type", "Shading type to toggle");
  RNA_def_property_flag(prop, PROP_SKIP_SAVE);
}

/** \} */

/* -------------------------------------------------------------------- */
/** \name Toggle XRay
 * \{ */

static int toggle_xray_exec(bContext *C, wmOperator *op)
{
  View3D *v3d = CTX_wm_view3d(C);
  ScrArea *area = CTX_wm_area(C);
  Object *obact = CTX_data_active_object(C);

  if (obact && ((obact->mode & OB_MODE_POSE) ||
                ((obact->mode & OB_MODE_WEIGHT_PAINT) && BKE_object_pose_armature_get(obact)))) {
    v3d->overlay.flag ^= V3D_OVERLAY_BONE_SELECT;
  }
  else {
    const bool xray_active = ((obact && (obact->mode & OB_MODE_EDIT)) ||
                              ELEM(v3d->shading.type, OB_WIRE, OB_SOLID));

    if (v3d->shading.type == OB_WIRE) {
      v3d->shading.flag ^= V3D_SHADING_XRAY_WIREFRAME;
    }
    else {
      v3d->shading.flag ^= V3D_SHADING_XRAY;
    }
    if (!xray_active) {
      BKE_report(op->reports, RPT_INFO, "X-Ray not available in current mode");
    }
  }

  ED_area_tag_redraw(area);
  WM_event_add_notifier(C, NC_SPACE | ND_SPACE_VIEW3D | NS_VIEW3D_SHADING, v3d);

  return OPERATOR_FINISHED;
}

void VIEW3D_OT_toggle_xray(wmOperatorType *ot)
{
  /* identifiers */
  ot->name = "Toggle X-Ray";
  ot->idname = "VIEW3D_OT_toggle_xray";
  ot->description = "Transparent scene display. Allow selecting through items";

  /* api callbacks */
  ot->exec = toggle_xray_exec;
  ot->poll = ED_operator_view3d_active;
}

/** \} */<|MERGE_RESOLUTION|>--- conflicted
+++ resolved
@@ -56,16 +56,6 @@
 
 #include "view3d_intern.h" /* own include */
 
-<<<<<<< HEAD
-#include "BLI_string.h" /*bfa - needed for BLI_strdup */
-
-enum {
-  HAS_TRANSLATE = (1 << 0),
-  HAS_ROTATE = (1 << 0),
-};
-
-=======
->>>>>>> 120c208b
 /* test for unlocked camera view in quad view */
 static bool view3d_camera_user_poll(bContext *C)
 {
@@ -322,2854 +312,6 @@
   else {
     v3d->render_border = border;
 
-<<<<<<< HEAD
-  RegionView3D *rv3d = vod->rv3d;
-
-  float viewquat_inv[4];
-  float zaxis[3] = {0, 0, 1};
-  float zaxis_best[3];
-  int x, y, z;
-  bool found = false;
-
-  invert_qt_qt_normalized(viewquat_inv, vod->curr.viewquat);
-
-  mul_qt_v3(viewquat_inv, zaxis);
-  normalize_v3(zaxis);
-
-  for (x = -1; x < 2; x++) {
-    for (y = -1; y < 2; y++) {
-      for (z = -1; z < 2; z++) {
-        if (x || y || z) {
-          float zaxis_test[3] = {x, y, z};
-
-          normalize_v3(zaxis_test);
-
-          if (angle_normalized_v3v3(zaxis_test, zaxis) < axis_limit) {
-            copy_v3_v3(zaxis_best, zaxis_test);
-            found = true;
-          }
-        }
-      }
-    }
-  }
-
-  if (found) {
-
-    /* find the best roll */
-    float quat_roll[4], quat_final[4], quat_best[4], quat_snap[4];
-    float viewquat_align[4];     /* viewquat aligned to zaxis_best */
-    float viewquat_align_inv[4]; /* viewquat aligned to zaxis_best */
-    float best_angle = axis_limit;
-    int j;
-
-    /* viewquat_align is the original viewquat aligned to the snapped axis
-     * for testing roll */
-    rotation_between_vecs_to_quat(viewquat_align, zaxis_best, zaxis);
-    normalize_qt(viewquat_align);
-    mul_qt_qtqt(viewquat_align, vod->curr.viewquat, viewquat_align);
-    normalize_qt(viewquat_align);
-    invert_qt_qt_normalized(viewquat_align_inv, viewquat_align);
-
-    vec_to_quat(quat_snap, zaxis_best, OB_NEGZ, OB_POSY);
-    normalize_qt(quat_snap);
-    invert_qt_normalized(quat_snap);
-
-    /* check if we can find the roll */
-    found = false;
-
-    /* find best roll */
-    for (j = 0; j < 8; j++) {
-      float angle;
-      float xaxis1[3] = {1, 0, 0};
-      float xaxis2[3] = {1, 0, 0};
-      float quat_final_inv[4];
-
-      axis_angle_to_quat(quat_roll, zaxis_best, (float)j * DEG2RADF(45.0f));
-      normalize_qt(quat_roll);
-
-      mul_qt_qtqt(quat_final, quat_snap, quat_roll);
-      normalize_qt(quat_final);
-
-      /* compare 2 vector angles to find the least roll */
-      invert_qt_qt_normalized(quat_final_inv, quat_final);
-      mul_qt_v3(viewquat_align_inv, xaxis1);
-      mul_qt_v3(quat_final_inv, xaxis2);
-      angle = angle_v3v3(xaxis1, xaxis2);
-
-      if (angle <= best_angle) {
-        found = true;
-        best_angle = angle;
-        copy_qt_qt(quat_best, quat_final);
-      }
-    }
-
-    if (found) {
-      /* lock 'quat_best' to an axis view if we can */
-      ED_view3d_quat_to_axis_view(quat_best, 0.01f, &rv3d->view, &rv3d->view_axis_roll);
-      if (rv3d->view != RV3D_VIEW_USER) {
-        ED_view3d_quat_from_axis_view(rv3d->view, rv3d->view_axis_roll, quat_best);
-      }
-    }
-    else {
-      copy_qt_qt(quat_best, viewquat_align);
-    }
-
-    copy_qt_qt(rv3d->viewquat, quat_best);
-
-    viewrotate_apply_dyn_ofs(vod, rv3d->viewquat);
-
-    if (U.uiflag & USER_AUTOPERSP) {
-      if (RV3D_VIEW_IS_AXIS(rv3d->view)) {
-        if (rv3d->persp == RV3D_PERSP) {
-          rv3d->persp = RV3D_ORTHO;
-        }
-      }
-    }
-  }
-  else if (U.uiflag & USER_AUTOPERSP) {
-    rv3d->persp = vod->init.persp;
-  }
-}
-
-static void viewrotate_apply(ViewOpsData *vod, const int event_xy[2])
-{
-  RegionView3D *rv3d = vod->rv3d;
-
-  rv3d->view = RV3D_VIEW_USER; /* need to reset every time because of view snapping */
-
-  if (U.flag & USER_TRACKBALL) {
-    float axis[3], q1[4], dvec[3], newvec[3];
-    float angle;
-
-    {
-      const int event_xy_offset[2] = {
-          event_xy[0] + vod->init.event_xy_offset[0],
-          event_xy[1] + vod->init.event_xy_offset[1],
-      };
-      calctrackballvec(&vod->region->winrct, event_xy_offset, newvec);
-    }
-
-    sub_v3_v3v3(dvec, newvec, vod->init.trackvec);
-
-    angle = (len_v3(dvec) / (2.0f * TRACKBALLSIZE)) * (float)M_PI;
-
-    /* Before applying the sensitivity this is rotating 1:1,
-     * where the cursor would match the surface of a sphere in the view. */
-    angle *= U.view_rotate_sensitivity_trackball;
-
-    /* Allow for rotation beyond the interval [-pi, pi] */
-    angle = angle_wrap_rad(angle);
-
-    /* This relation is used instead of the actual angle between vectors
-     * so that the angle of rotation is linearly proportional to
-     * the distance that the mouse is dragged. */
-
-    cross_v3_v3v3(axis, vod->init.trackvec, newvec);
-    axis_angle_to_quat(q1, axis, angle);
-
-    mul_qt_qtqt(vod->curr.viewquat, q1, vod->init.quat);
-
-    viewrotate_apply_dyn_ofs(vod, vod->curr.viewquat);
-  }
-  else {
-    float quat_local_x[4], quat_global_z[4];
-    float m[3][3];
-    float m_inv[3][3];
-    const float zvec_global[3] = {0.0f, 0.0f, 1.0f};
-    float xaxis[3];
-
-    /* Radians per-pixel. */
-    const float sensitivity = U.view_rotate_sensitivity_turntable / U.dpi_fac;
-
-    /* Get the 3x3 matrix and its inverse from the quaternion */
-    quat_to_mat3(m, vod->curr.viewquat);
-    invert_m3_m3(m_inv, m);
-
-    /* Avoid Gimbal Lock
-     *
-     * Even though turn-table mode is in use, this can occur when the user exits the camera view
-     * or when aligning the view to a rotated object.
-     *
-     * We have gimbal lock when the user's view is rotated +/- 90 degrees along the view axis.
-     * In this case the vertical rotation is the same as the sideways turntable motion.
-     * Making it impossible to get out of the gimbal locked state without resetting the view.
-     *
-     * The logic below lets the user exit out of this state without any abrupt 'fix'
-     * which would be disorienting.
-     *
-     * This works by blending two horizons:
-     * - Rotated-horizon: `cross_v3_v3v3(xaxis, zvec_global, m_inv[2])`
-     *   When only this is used, this turntable rotation works - but it's side-ways
-     *   (as if the entire turn-table has been placed on its side)
-     *   While there is no gimbal lock, it's also awkward to use.
-     * - Un-rotated-horizon: `m_inv[0]`
-     *   When only this is used, the turntable rotation can have gimbal lock.
-     *
-     * The solution used here is to blend between these two values,
-     * so the severity of the gimbal lock is used to blend the rotated horizon.
-     * Blending isn't essential, it just makes the transition smoother.
-     *
-     * This allows sideways turn-table rotation on a Z axis that isn't world-space Z,
-     * While up-down turntable rotation eventually corrects gimbal lock. */
-#if 1
-    if (len_squared_v3v3(zvec_global, m_inv[2]) > 0.001f) {
-      float fac;
-      cross_v3_v3v3(xaxis, zvec_global, m_inv[2]);
-      if (dot_v3v3(xaxis, m_inv[0]) < 0) {
-        negate_v3(xaxis);
-      }
-      fac = angle_normalized_v3v3(zvec_global, m_inv[2]) / (float)M_PI;
-      fac = fabsf(fac - 0.5f) * 2;
-      fac = fac * fac;
-      interp_v3_v3v3(xaxis, xaxis, m_inv[0], fac);
-    }
-    else {
-      copy_v3_v3(xaxis, m_inv[0]);
-    }
-#else
-    copy_v3_v3(xaxis, m_inv[0]);
-#endif
-
-    /* Determine the direction of the x vector (for rotating up and down) */
-    /* This can likely be computed directly from the quaternion. */
-
-    /* Perform the up/down rotation */
-    axis_angle_to_quat(quat_local_x, xaxis, sensitivity * -(event_xy[1] - vod->prev.event_xy[1]));
-    mul_qt_qtqt(quat_local_x, vod->curr.viewquat, quat_local_x);
-
-    /* Perform the orbital rotation */
-    axis_angle_to_quat_single(
-        quat_global_z, 'Z', sensitivity * vod->reverse * (event_xy[0] - vod->prev.event_xy[0]));
-    mul_qt_qtqt(vod->curr.viewquat, quat_local_x, quat_global_z);
-
-    viewrotate_apply_dyn_ofs(vod, vod->curr.viewquat);
-  }
-
-  /* avoid precision loss over time */
-  normalize_qt(vod->curr.viewquat);
-
-  /* use a working copy so view rotation locking doesn't overwrite the locked
-   * rotation back into the view we calculate with */
-  copy_qt_qt(rv3d->viewquat, vod->curr.viewquat);
-
-  /* Check for view snap,
-   * NOTE: don't apply snap to `vod->viewquat` so the view won't jam up. */
-  if (vod->axis_snap) {
-    viewrotate_apply_snap(vod);
-  }
-  vod->prev.event_xy[0] = event_xy[0];
-  vod->prev.event_xy[1] = event_xy[1];
-
-  ED_view3d_camera_lock_sync(vod->depsgraph, vod->v3d, rv3d);
-
-  ED_region_tag_redraw(vod->region);
-}
-
-static int viewrotate_modal(bContext *C, wmOperator *op, const wmEvent *event)
-{
-  ViewOpsData *vod = op->customdata;
-  short event_code = VIEW_PASS;
-  bool use_autokey = false;
-  int ret = OPERATOR_RUNNING_MODAL;
-
-  /* execute the events */
-  if (event->type == MOUSEMOVE) {
-    event_code = VIEW_APPLY;
-  }
-  else if (event->type == EVT_MODAL_MAP) {
-    switch (event->val) {
-      case VIEW_MODAL_CONFIRM:
-        event_code = VIEW_CONFIRM;
-        break;
-      case VIEWROT_MODAL_AXIS_SNAP_ENABLE:
-        vod->axis_snap = true;
-        event_code = VIEW_APPLY;
-        break;
-      case VIEWROT_MODAL_AXIS_SNAP_DISABLE:
-        vod->rv3d->persp = vod->init.persp;
-        vod->axis_snap = false;
-        event_code = VIEW_APPLY;
-        break;
-      case VIEWROT_MODAL_SWITCH_ZOOM:
-        WM_operator_name_call(C, "VIEW3D_OT_zoom", WM_OP_INVOKE_DEFAULT, NULL);
-        event_code = VIEW_CONFIRM;
-        break;
-      case VIEWROT_MODAL_SWITCH_MOVE:
-        WM_operator_name_call(C, "VIEW3D_OT_move", WM_OP_INVOKE_DEFAULT, NULL);
-        event_code = VIEW_CONFIRM;
-        break;
-    }
-  }
-  else if (event->type == vod->init.event_type && event->val == KM_RELEASE) {
-    event_code = VIEW_CONFIRM;
-  }
-
-  if (event_code == VIEW_APPLY) {
-    viewrotate_apply(vod, event->xy);
-    if (ED_screen_animation_playing(CTX_wm_manager(C))) {
-      use_autokey = true;
-    }
-  }
-  else if (event_code == VIEW_CONFIRM) {
-    use_autokey = true;
-    ret = OPERATOR_FINISHED;
-  }
-
-  if (use_autokey) {
-    ED_view3d_camera_lock_autokey(vod->v3d, vod->rv3d, C, true, true);
-  }
-
-  if (ret & OPERATOR_FINISHED) {
-    viewops_data_free(C, op);
-  }
-
-  return ret;
-}
-
-static int viewrotate_invoke(bContext *C, wmOperator *op, const wmEvent *event)
-{
-  ViewOpsData *vod;
-
-  const bool use_cursor_init = RNA_boolean_get(op->ptr, "use_cursor_init");
-
-  /* makes op->customdata */
-  viewops_data_alloc(C, op);
-  vod = op->customdata;
-
-  /* poll should check but in some cases fails, see poll func for details */
-  if (RV3D_LOCK_FLAGS(vod->rv3d) & RV3D_LOCK_ROTATION) {
-    viewops_data_free(C, op);
-    return OPERATOR_PASS_THROUGH;
-  }
-
-  ED_view3d_smooth_view_force_finish(C, vod->v3d, vod->region);
-
-  viewops_data_create(C,
-                      op,
-                      event,
-                      viewops_flag_from_prefs() | VIEWOPS_FLAG_PERSP_ENSURE |
-                          (use_cursor_init ? VIEWOPS_FLAG_USE_MOUSE_INIT : 0));
-
-  if (ELEM(event->type, MOUSEPAN, MOUSEROTATE)) {
-    /* Rotate direction we keep always same */
-    int event_xy[2];
-
-    if (event->type == MOUSEPAN) {
-      if (event->is_direction_inverted) {
-        event_xy[0] = 2 * event->xy[0] - event->prev_xy[0];
-        event_xy[1] = 2 * event->xy[1] - event->prev_xy[1];
-      }
-      else {
-        copy_v2_v2_int(event_xy, event->prev_xy);
-      }
-    }
-    else {
-      /* MOUSEROTATE performs orbital rotation, so y axis delta is set to 0 */
-      copy_v2_v2_int(event_xy, event->prev_xy);
-    }
-
-    viewrotate_apply(vod, event_xy);
-
-    viewops_data_free(C, op);
-
-    return OPERATOR_FINISHED;
-  }
-
-  /* add temp handler */
-  WM_event_add_modal_handler(C, op);
-
-  return OPERATOR_RUNNING_MODAL;
-}
-
-static void viewrotate_cancel(bContext *C, wmOperator *op)
-{
-  viewops_data_free(C, op);
-}
-
-void VIEW3D_OT_rotate(wmOperatorType *ot)
-{
-  /* identifiers */
-  ot->name = "Rotate View";
-  ot->description = "Rotate the view";
-  ot->idname = "VIEW3D_OT_rotate";
-
-  /* api callbacks */
-  ot->invoke = viewrotate_invoke;
-  ot->modal = viewrotate_modal;
-  ot->poll = ED_operator_region_view3d_active;
-  ot->cancel = viewrotate_cancel;
-
-  /* flags */
-  ot->flag = OPTYPE_BLOCKING | OPTYPE_GRAB_CURSOR_XY;
-
-  view3d_operator_properties_common(ot, V3D_OP_PROP_USE_MOUSE_INIT);
-}
-
-/** \} */
-
-/* -------------------------------------------------------------------- */
-/** \name NDOF Utility Functions
- * \{ */
-
-#ifdef WITH_INPUT_NDOF
-static bool ndof_has_translate(const wmNDOFMotionData *ndof,
-                               const View3D *v3d,
-                               const RegionView3D *rv3d)
-{
-  return !is_zero_v3(ndof->tvec) && (!ED_view3d_offset_lock_check(v3d, rv3d));
-}
-
-static bool ndof_has_rotate(const wmNDOFMotionData *ndof, const RegionView3D *rv3d)
-{
-  return !is_zero_v3(ndof->rvec) && ((RV3D_LOCK_FLAGS(rv3d) & RV3D_LOCK_ROTATION) == 0);
-}
-
-/**
- * \param depth_pt: A point to calculate the depth (in perspective mode)
- */
-static float view3d_ndof_pan_speed_calc_ex(RegionView3D *rv3d, const float depth_pt[3])
-{
-  float speed = rv3d->pixsize * NDOF_PIXELS_PER_SECOND;
-
-  if (rv3d->is_persp) {
-    speed *= ED_view3d_calc_zfac(rv3d, depth_pt, NULL);
-  }
-
-  return speed;
-}
-
-static float view3d_ndof_pan_speed_calc_from_dist(RegionView3D *rv3d, const float dist)
-{
-  float viewinv[4];
-  float tvec[3];
-
-  BLI_assert(dist >= 0.0f);
-
-  copy_v3_fl3(tvec, 0.0f, 0.0f, dist);
-  /* rv3d->viewinv isn't always valid */
-#  if 0
-  mul_mat3_m4_v3(rv3d->viewinv, tvec);
-#  else
-  invert_qt_qt_normalized(viewinv, rv3d->viewquat);
-  mul_qt_v3(viewinv, tvec);
-#  endif
-
-  return view3d_ndof_pan_speed_calc_ex(rv3d, tvec);
-}
-
-static float view3d_ndof_pan_speed_calc(RegionView3D *rv3d)
-{
-  float tvec[3];
-  negate_v3_v3(tvec, rv3d->ofs);
-
-  return view3d_ndof_pan_speed_calc_ex(rv3d, tvec);
-}
-
-/**
- * Zoom and pan in the same function since sometimes zoom is interpreted as dolly (pan forward).
- *
- * \param has_zoom: zoom, otherwise dolly,
- * often `!rv3d->is_persp` since it doesn't make sense to dolly in ortho.
- */
-static void view3d_ndof_pan_zoom(const struct wmNDOFMotionData *ndof,
-                                 ScrArea *area,
-                                 ARegion *region,
-                                 const bool has_translate,
-                                 const bool has_zoom)
-{
-  RegionView3D *rv3d = region->regiondata;
-  float view_inv[4];
-  float pan_vec[3];
-
-  if (has_translate == false && has_zoom == false) {
-    return;
-  }
-
-  WM_event_ndof_pan_get(ndof, pan_vec, false);
-
-  if (has_zoom) {
-    /* zoom with Z */
-
-    /* Zoom!
-     * velocity should be proportional to the linear velocity attained by rotational motion
-     * of same strength [got that?] proportional to `arclength = radius * angle`.
-     */
-
-    pan_vec[2] = 0.0f;
-
-    /* "zoom in" or "translate"? depends on zoom mode in user settings? */
-    if (ndof->tvec[2]) {
-      float zoom_distance = rv3d->dist * ndof->dt * ndof->tvec[2];
-
-      if (U.ndof_flag & NDOF_ZOOM_INVERT) {
-        zoom_distance = -zoom_distance;
-      }
-
-      rv3d->dist += zoom_distance;
-    }
-  }
-  else {
-    /* dolly with Z */
-
-    /* all callers must check */
-    if (has_translate) {
-      BLI_assert(ED_view3d_offset_lock_check((View3D *)area->spacedata.first, rv3d) == false);
-    }
-  }
-
-  if (has_translate) {
-    const float speed = view3d_ndof_pan_speed_calc(rv3d);
-
-    mul_v3_fl(pan_vec, speed * ndof->dt);
-
-    /* transform motion from view to world coordinates */
-    invert_qt_qt_normalized(view_inv, rv3d->viewquat);
-    mul_qt_v3(view_inv, pan_vec);
-
-    /* move center of view opposite of hand motion (this is camera mode, not object mode) */
-    sub_v3_v3(rv3d->ofs, pan_vec);
-
-    if (RV3D_LOCK_FLAGS(rv3d) & RV3D_BOXVIEW) {
-      view3d_boxview_sync(area, region);
-    }
-  }
-}
-
-static void view3d_ndof_orbit(const struct wmNDOFMotionData *ndof,
-                              ScrArea *area,
-                              ARegion *region,
-                              ViewOpsData *vod,
-                              const bool apply_dyn_ofs)
-{
-  View3D *v3d = area->spacedata.first;
-  RegionView3D *rv3d = region->regiondata;
-
-  float view_inv[4];
-
-  BLI_assert((RV3D_LOCK_FLAGS(rv3d) & RV3D_LOCK_ROTATION) == 0);
-
-  ED_view3d_persp_ensure(vod->depsgraph, v3d, region);
-
-  rv3d->view = RV3D_VIEW_USER;
-
-  invert_qt_qt_normalized(view_inv, rv3d->viewquat);
-
-  if (U.ndof_flag & NDOF_TURNTABLE) {
-    float rot[3];
-
-    /* Turntable view code adapted for 3D mouse use. */
-    float angle, quat[4];
-    float xvec[3] = {1, 0, 0};
-
-    /* only use XY, ignore Z */
-    WM_event_ndof_rotate_get(ndof, rot);
-
-    /* Determine the direction of the x vector (for rotating up and down) */
-    mul_qt_v3(view_inv, xvec);
-
-    /* Perform the up/down rotation */
-    angle = ndof->dt * rot[0];
-    axis_angle_to_quat(quat, xvec, angle);
-    mul_qt_qtqt(rv3d->viewquat, rv3d->viewquat, quat);
-
-    /* Perform the orbital rotation */
-    angle = ndof->dt * rot[1];
-
-    /* update the onscreen doo-dad */
-    rv3d->rot_angle = angle;
-    rv3d->rot_axis[0] = 0;
-    rv3d->rot_axis[1] = 0;
-    rv3d->rot_axis[2] = 1;
-
-    axis_angle_to_quat_single(quat, 'Z', angle);
-    mul_qt_qtqt(rv3d->viewquat, rv3d->viewquat, quat);
-  }
-  else {
-    float quat[4];
-    float axis[3];
-    float angle = WM_event_ndof_to_axis_angle(ndof, axis);
-
-    /* transform rotation axis from view to world coordinates */
-    mul_qt_v3(view_inv, axis);
-
-    /* update the onscreen doo-dad */
-    rv3d->rot_angle = angle;
-    copy_v3_v3(rv3d->rot_axis, axis);
-
-    axis_angle_to_quat(quat, axis, angle);
-
-    /* apply rotation */
-    mul_qt_qtqt(rv3d->viewquat, rv3d->viewquat, quat);
-  }
-
-  if (apply_dyn_ofs) {
-    viewrotate_apply_dyn_ofs(vod, rv3d->viewquat);
-  }
-}
-
-void view3d_ndof_fly(const wmNDOFMotionData *ndof,
-                     View3D *v3d,
-                     RegionView3D *rv3d,
-                     const bool use_precision,
-                     const short protectflag,
-                     bool *r_has_translate,
-                     bool *r_has_rotate)
-{
-  bool has_translate = ndof_has_translate(ndof, v3d, rv3d);
-  bool has_rotate = ndof_has_rotate(ndof, rv3d);
-
-  float view_inv[4];
-  invert_qt_qt_normalized(view_inv, rv3d->viewquat);
-
-  rv3d->rot_angle = 0.0f; /* disable onscreen rotation doo-dad */
-
-  if (has_translate) {
-    /* ignore real 'dist' since fly has its own speed settings,
-     * also its overwritten at this point. */
-    float speed = view3d_ndof_pan_speed_calc_from_dist(rv3d, 1.0f);
-    float trans[3], trans_orig_y;
-
-    if (use_precision) {
-      speed *= 0.2f;
-    }
-
-    WM_event_ndof_pan_get(ndof, trans, false);
-    mul_v3_fl(trans, speed * ndof->dt);
-    trans_orig_y = trans[1];
-
-    if (U.ndof_flag & NDOF_FLY_HELICOPTER) {
-      trans[1] = 0.0f;
-    }
-
-    /* transform motion from view to world coordinates */
-    mul_qt_v3(view_inv, trans);
-
-    if (U.ndof_flag & NDOF_FLY_HELICOPTER) {
-      /* replace world z component with device y (yes it makes sense) */
-      trans[2] = trans_orig_y;
-    }
-
-    if (rv3d->persp == RV3D_CAMOB) {
-      /* respect camera position locks */
-      if (protectflag & OB_LOCK_LOCX) {
-        trans[0] = 0.0f;
-      }
-      if (protectflag & OB_LOCK_LOCY) {
-        trans[1] = 0.0f;
-      }
-      if (protectflag & OB_LOCK_LOCZ) {
-        trans[2] = 0.0f;
-      }
-    }
-
-    if (!is_zero_v3(trans)) {
-      /* move center of view opposite of hand motion
-       * (this is camera mode, not object mode) */
-      sub_v3_v3(rv3d->ofs, trans);
-      has_translate = true;
-    }
-    else {
-      has_translate = false;
-    }
-  }
-
-  if (has_rotate) {
-    const float turn_sensitivity = 1.0f;
-
-    float rotation[4];
-    float axis[3];
-    float angle = turn_sensitivity * WM_event_ndof_to_axis_angle(ndof, axis);
-
-    if (fabsf(angle) > 0.0001f) {
-      has_rotate = true;
-
-      if (use_precision) {
-        angle *= 0.2f;
-      }
-
-      /* transform rotation axis from view to world coordinates */
-      mul_qt_v3(view_inv, axis);
-
-      /* apply rotation to view */
-      axis_angle_to_quat(rotation, axis, angle);
-      mul_qt_qtqt(rv3d->viewquat, rv3d->viewquat, rotation);
-
-      if (U.ndof_flag & NDOF_LOCK_HORIZON) {
-        /* force an upright viewpoint
-         * TODO: make this less... sudden */
-        float view_horizon[3] = {1.0f, 0.0f, 0.0f};    /* view +x */
-        float view_direction[3] = {0.0f, 0.0f, -1.0f}; /* view -z (into screen) */
-
-        /* find new inverse since viewquat has changed */
-        invert_qt_qt_normalized(view_inv, rv3d->viewquat);
-        /* could apply reverse rotation to existing view_inv to save a few cycles */
-
-        /* transform view vectors to world coordinates */
-        mul_qt_v3(view_inv, view_horizon);
-        mul_qt_v3(view_inv, view_direction);
-
-        /* find difference between view & world horizons
-         * true horizon lives in world xy plane, so look only at difference in z */
-        angle = -asinf(view_horizon[2]);
-
-        /* rotate view so view horizon = world horizon */
-        axis_angle_to_quat(rotation, view_direction, angle);
-        mul_qt_qtqt(rv3d->viewquat, rv3d->viewquat, rotation);
-      }
-
-      rv3d->view = RV3D_VIEW_USER;
-    }
-    else {
-      has_rotate = false;
-    }
-  }
-
-  *r_has_translate = has_translate;
-  *r_has_rotate = has_rotate;
-}
-
-/** \} */
-
-/* -------------------------------------------------------------------- */
-/** \name NDOF Orbit/Translate Operator
- * \{ */
-
-static int ndof_orbit_invoke(bContext *C, wmOperator *op, const wmEvent *event)
-{
-  if (event->type != NDOF_MOTION) {
-    return OPERATOR_CANCELLED;
-  }
-
-  const Depsgraph *depsgraph = CTX_data_ensure_evaluated_depsgraph(C);
-  ViewOpsData *vod;
-  View3D *v3d;
-  RegionView3D *rv3d;
-  char xform_flag = 0;
-
-  const wmNDOFMotionData *ndof = event->customdata;
-
-  viewops_data_alloc(C, op);
-  viewops_data_create(
-      C, op, event, viewops_flag_from_args((U.uiflag & USER_ORBIT_SELECTION) != 0, false));
-  vod = op->customdata;
-
-  ED_view3d_smooth_view_force_finish(C, vod->v3d, vod->region);
-
-  v3d = vod->v3d;
-  rv3d = vod->rv3d;
-
-  /* off by default, until changed later this function */
-  rv3d->rot_angle = 0.0f;
-
-  ED_view3d_camera_lock_init_ex(depsgraph, v3d, rv3d, false);
-
-  if (ndof->progress != P_FINISHING) {
-    const bool has_rotation = ndof_has_rotate(ndof, rv3d);
-    /* if we can't rotate, fallback to translate (locked axis views) */
-    const bool has_translate = ndof_has_translate(ndof, v3d, rv3d) &&
-                               (RV3D_LOCK_FLAGS(rv3d) & RV3D_LOCK_ROTATION);
-    const bool has_zoom = (ndof->tvec[2] != 0.0f) && !rv3d->is_persp;
-
-    if (has_translate || has_zoom) {
-      view3d_ndof_pan_zoom(ndof, vod->area, vod->region, has_translate, has_zoom);
-      xform_flag |= HAS_TRANSLATE;
-    }
-
-    if (has_rotation) {
-      view3d_ndof_orbit(ndof, vod->area, vod->region, vod, true);
-      xform_flag |= HAS_ROTATE;
-    }
-  }
-
-  ED_view3d_camera_lock_sync(depsgraph, v3d, rv3d);
-  if (xform_flag) {
-    ED_view3d_camera_lock_autokey(
-        v3d, rv3d, C, xform_flag & HAS_ROTATE, xform_flag & HAS_TRANSLATE);
-  }
-
-  ED_region_tag_redraw(vod->region);
-
-  viewops_data_free(C, op);
-
-  return OPERATOR_FINISHED;
-}
-
-void VIEW3D_OT_ndof_orbit(struct wmOperatorType *ot)
-{
-  /* identifiers */
-  ot->name = "NDOF Orbit View";
-  ot->description = "Orbit the view using the 3D mouse";
-  ot->idname = "VIEW3D_OT_ndof_orbit";
-
-  /* api callbacks */
-  ot->invoke = ndof_orbit_invoke;
-  ot->poll = ED_operator_view3d_active;
-
-  /* flags */
-  ot->flag = 0;
-}
-
-/** \} */
-
-/* -------------------------------------------------------------------- */
-/** \name NDOF Orbit/Zoom Operator
- * \{ */
-
-static int ndof_orbit_zoom_invoke(bContext *C, wmOperator *op, const wmEvent *event)
-{
-  if (event->type != NDOF_MOTION) {
-    return OPERATOR_CANCELLED;
-  }
-
-  const Depsgraph *depsgraph = CTX_data_ensure_evaluated_depsgraph(C);
-  ViewOpsData *vod;
-  View3D *v3d;
-  RegionView3D *rv3d;
-  char xform_flag = 0;
-
-  const wmNDOFMotionData *ndof = event->customdata;
-
-  viewops_data_alloc(C, op);
-  viewops_data_create(
-      C, op, event, viewops_flag_from_args((U.uiflag & USER_ORBIT_SELECTION) != 0, false));
-
-  vod = op->customdata;
-
-  ED_view3d_smooth_view_force_finish(C, vod->v3d, vod->region);
-
-  v3d = vod->v3d;
-  rv3d = vod->rv3d;
-
-  /* off by default, until changed later this function */
-  rv3d->rot_angle = 0.0f;
-
-  ED_view3d_camera_lock_init_ex(depsgraph, v3d, rv3d, false);
-
-  if (ndof->progress == P_FINISHING) {
-    /* pass */
-  }
-  else if ((rv3d->persp == RV3D_ORTHO) && RV3D_VIEW_IS_AXIS(rv3d->view)) {
-    /* if we can't rotate, fallback to translate (locked axis views) */
-    const bool has_translate = ndof_has_translate(ndof, v3d, rv3d);
-    const bool has_zoom = (ndof->tvec[2] != 0.0f) && ED_view3d_offset_lock_check(v3d, rv3d);
-
-    if (has_translate || has_zoom) {
-      view3d_ndof_pan_zoom(ndof, vod->area, vod->region, has_translate, true);
-      xform_flag |= HAS_TRANSLATE;
-    }
-  }
-  else {
-    /* NOTE: based on feedback from T67579, users want to have pan and orbit enabled at once.
-     * It's arguable that orbit shouldn't pan (since we have a pan only operator),
-     * so if there are users who like to separate orbit/pan operations - it can be a preference. */
-    const bool is_orbit_around_pivot = (U.ndof_flag & NDOF_MODE_ORBIT) ||
-                                       ED_view3d_offset_lock_check(v3d, rv3d);
-    const bool has_rotation = ndof_has_rotate(ndof, rv3d);
-    bool has_translate, has_zoom;
-
-    if (is_orbit_around_pivot) {
-      /* Orbit preference or forced lock (Z zooms). */
-      has_translate = !is_zero_v2(ndof->tvec) && ndof_has_translate(ndof, v3d, rv3d);
-      has_zoom = (ndof->tvec[2] != 0.0f);
-    }
-    else {
-      /* Free preference (Z translates). */
-      has_translate = ndof_has_translate(ndof, v3d, rv3d);
-      has_zoom = false;
-    }
-
-    /* Rotation first because dynamic offset resets offset otherwise (and disables panning). */
-    if (has_rotation) {
-      const float dist_backup = rv3d->dist;
-      if (!is_orbit_around_pivot) {
-        ED_view3d_distance_set(rv3d, 0.0f);
-      }
-      view3d_ndof_orbit(ndof, vod->area, vod->region, vod, is_orbit_around_pivot);
-      xform_flag |= HAS_ROTATE;
-      if (!is_orbit_around_pivot) {
-        ED_view3d_distance_set(rv3d, dist_backup);
-      }
-    }
-
-    if (has_translate || has_zoom) {
-      view3d_ndof_pan_zoom(ndof, vod->area, vod->region, has_translate, has_zoom);
-      xform_flag |= HAS_TRANSLATE;
-    }
-  }
-
-  ED_view3d_camera_lock_sync(depsgraph, v3d, rv3d);
-  if (xform_flag) {
-    ED_view3d_camera_lock_autokey(
-        v3d, rv3d, C, xform_flag & HAS_ROTATE, xform_flag & HAS_TRANSLATE);
-  }
-
-  ED_region_tag_redraw(vod->region);
-
-  viewops_data_free(C, op);
-
-  return OPERATOR_FINISHED;
-}
-
-void VIEW3D_OT_ndof_orbit_zoom(struct wmOperatorType *ot)
-{
-  /* identifiers */
-  ot->name = "NDOF Orbit View with Zoom";
-  ot->description = "Orbit and zoom the view using the 3D mouse";
-  ot->idname = "VIEW3D_OT_ndof_orbit_zoom";
-
-  /* api callbacks */
-  ot->invoke = ndof_orbit_zoom_invoke;
-  ot->poll = ED_operator_view3d_active;
-
-  /* flags */
-  ot->flag = 0;
-}
-
-/** \} */
-
-/* -------------------------------------------------------------------- */
-/** \name NDOF Pan/Zoom Operator
- * \{ */
-
-static int ndof_pan_invoke(bContext *C, wmOperator *UNUSED(op), const wmEvent *event)
-{
-  if (event->type != NDOF_MOTION) {
-    return OPERATOR_CANCELLED;
-  }
-
-  const Depsgraph *depsgraph = CTX_data_ensure_evaluated_depsgraph(C);
-  View3D *v3d = CTX_wm_view3d(C);
-  RegionView3D *rv3d = CTX_wm_region_view3d(C);
-  const wmNDOFMotionData *ndof = event->customdata;
-  char xform_flag = 0;
-
-  const bool has_translate = ndof_has_translate(ndof, v3d, rv3d);
-  const bool has_zoom = (ndof->tvec[2] != 0.0f) && !rv3d->is_persp;
-
-  /* we're panning here! so erase any leftover rotation from other operators */
-  rv3d->rot_angle = 0.0f;
-
-  if (!(has_translate || has_zoom)) {
-    return OPERATOR_CANCELLED;
-  }
-
-  ED_view3d_camera_lock_init_ex(depsgraph, v3d, rv3d, false);
-
-  if (ndof->progress != P_FINISHING) {
-    ScrArea *area = CTX_wm_area(C);
-    ARegion *region = CTX_wm_region(C);
-
-    if (has_translate || has_zoom) {
-      view3d_ndof_pan_zoom(ndof, area, region, has_translate, has_zoom);
-      xform_flag |= HAS_TRANSLATE;
-    }
-  }
-
-  ED_view3d_camera_lock_sync(depsgraph, v3d, rv3d);
-  if (xform_flag) {
-    ED_view3d_camera_lock_autokey(v3d, rv3d, C, false, xform_flag & HAS_TRANSLATE);
-  }
-
-  ED_region_tag_redraw(CTX_wm_region(C));
-
-  return OPERATOR_FINISHED;
-}
-
-void VIEW3D_OT_ndof_pan(struct wmOperatorType *ot)
-{
-  /* identifiers */
-  ot->name = "NDOF Pan View";
-  ot->description = "Pan the view with the 3D mouse";
-  ot->idname = "VIEW3D_OT_ndof_pan";
-
-  /* api callbacks */
-  ot->invoke = ndof_pan_invoke;
-  ot->poll = ED_operator_view3d_active;
-
-  /* flags */
-  ot->flag = 0;
-}
-
-/** \} */
-
-/* -------------------------------------------------------------------- */
-/** \name NDOF Transform All Operator
- * \{ */
-
-/**
- * wraps #ndof_orbit_zoom but never restrict to orbit.
- */
-static int ndof_all_invoke(bContext *C, wmOperator *op, const wmEvent *event)
-{
-  /* weak!, but it works */
-  const int ndof_flag = U.ndof_flag;
-  int ret;
-
-  U.ndof_flag &= ~NDOF_MODE_ORBIT;
-
-  ret = ndof_orbit_zoom_invoke(C, op, event);
-
-  U.ndof_flag = ndof_flag;
-
-  return ret;
-}
-
-void VIEW3D_OT_ndof_all(struct wmOperatorType *ot)
-{
-  /* identifiers */
-  ot->name = "NDOF Transform View";
-  ot->description = "Pan and rotate the view with the 3D mouse";
-  ot->idname = "VIEW3D_OT_ndof_all";
-
-  /* api callbacks */
-  ot->invoke = ndof_all_invoke;
-  ot->poll = ED_operator_view3d_active;
-
-  /* flags */
-  ot->flag = 0;
-}
-
-#endif /* WITH_INPUT_NDOF */
-
-/** \} */
-
-/* -------------------------------------------------------------------- */
-/** \name View Move (Pan) Operator
- * \{ */
-
-/* NOTE: these defines are saved in keymap files, do not change values but just add new ones */
-
-void viewmove_modal_keymap(wmKeyConfig *keyconf)
-{
-  static const EnumPropertyItem modal_items[] = {
-      {VIEW_MODAL_CONFIRM, "CONFIRM", 0, "Confirm", ""},
-
-      {VIEWROT_MODAL_SWITCH_ZOOM, "SWITCH_TO_ZOOM", 0, "Switch to Zoom"},
-      {VIEWROT_MODAL_SWITCH_ROTATE, "SWITCH_TO_ROTATE", 0, "Switch to Rotate"},
-
-      {0, NULL, 0, NULL, NULL},
-  };
-
-  wmKeyMap *keymap = WM_modalkeymap_find(keyconf, "View3D Move Modal");
-
-  /* this function is called for each spacetype, only needs to add map once */
-  if (keymap && keymap->modal_items) {
-    return;
-  }
-
-  keymap = WM_modalkeymap_ensure(keyconf, "View3D Move Modal", modal_items);
-
-  /* items for modal map */
-  WM_modalkeymap_add_item(keymap, MIDDLEMOUSE, KM_RELEASE, KM_ANY, 0, VIEW_MODAL_CONFIRM);
-  WM_modalkeymap_add_item(keymap, EVT_ESCKEY, KM_PRESS, KM_ANY, 0, VIEW_MODAL_CONFIRM);
-
-  /* disabled mode switching for now, can re-implement better, later on */
-#if 0
-  WM_modalkeymap_add_item(keymap, LEFTMOUSE, KM_PRESS, KM_ANY, 0, VIEWROT_MODAL_SWITCH_ZOOM);
-  WM_modalkeymap_add_item(keymap, LEFTCTRLKEY, KM_PRESS, KM_ANY, 0, VIEWROT_MODAL_SWITCH_ZOOM);
-  WM_modalkeymap_add_item(
-      keymap, LEFTSHIFTKEY, KM_RELEASE, KM_ANY, 0, VIEWROT_MODAL_SWITCH_ROTATE);
-#endif
-
-  /* assign map to operators */
-  WM_modalkeymap_assign(keymap, "VIEW3D_OT_move");
-}
-
-static void viewmove_apply(ViewOpsData *vod, int x, int y)
-{
-  if (ED_view3d_offset_lock_check(vod->v3d, vod->rv3d)) {
-    vod->rv3d->ofs_lock[0] -= ((vod->prev.event_xy[0] - x) * 2.0f) / (float)vod->region->winx;
-    vod->rv3d->ofs_lock[1] -= ((vod->prev.event_xy[1] - y) * 2.0f) / (float)vod->region->winy;
-  }
-  else if ((vod->rv3d->persp == RV3D_CAMOB) && !ED_view3d_camera_lock_check(vod->v3d, vod->rv3d)) {
-    const float zoomfac = BKE_screen_view3d_zoom_to_fac(vod->rv3d->camzoom) * 2.0f;
-    vod->rv3d->camdx += (vod->prev.event_xy[0] - x) / (vod->region->winx * zoomfac);
-    vod->rv3d->camdy += (vod->prev.event_xy[1] - y) / (vod->region->winy * zoomfac);
-    CLAMP(vod->rv3d->camdx, -1.0f, 1.0f);
-    CLAMP(vod->rv3d->camdy, -1.0f, 1.0f);
-  }
-  else {
-    float dvec[3];
-    float mval_f[2];
-
-    mval_f[0] = x - vod->prev.event_xy[0];
-    mval_f[1] = y - vod->prev.event_xy[1];
-    ED_view3d_win_to_delta(vod->region, mval_f, dvec, vod->init.zfac);
-
-    add_v3_v3(vod->rv3d->ofs, dvec);
-
-    if (RV3D_LOCK_FLAGS(vod->rv3d) & RV3D_BOXVIEW) {
-      view3d_boxview_sync(vod->area, vod->region);
-    }
-  }
-
-  vod->prev.event_xy[0] = x;
-  vod->prev.event_xy[1] = y;
-
-  ED_view3d_camera_lock_sync(vod->depsgraph, vod->v3d, vod->rv3d);
-
-  ED_region_tag_redraw(vod->region);
-}
-
-static int viewmove_modal(bContext *C, wmOperator *op, const wmEvent *event)
-{
-
-  ViewOpsData *vod = op->customdata;
-  short event_code = VIEW_PASS;
-  bool use_autokey = false;
-  int ret = OPERATOR_RUNNING_MODAL;
-
-  /* execute the events */
-  if (event->type == MOUSEMOVE) {
-    event_code = VIEW_APPLY;
-  }
-  else if (event->type == EVT_MODAL_MAP) {
-    switch (event->val) {
-      case VIEW_MODAL_CONFIRM:
-        event_code = VIEW_CONFIRM;
-        break;
-      case VIEWROT_MODAL_SWITCH_ZOOM:
-        WM_operator_name_call(C, "VIEW3D_OT_zoom", WM_OP_INVOKE_DEFAULT, NULL);
-        event_code = VIEW_CONFIRM;
-        break;
-      case VIEWROT_MODAL_SWITCH_ROTATE:
-        WM_operator_name_call(C, "VIEW3D_OT_rotate", WM_OP_INVOKE_DEFAULT, NULL);
-        event_code = VIEW_CONFIRM;
-        break;
-    }
-  }
-  else if (event->type == vod->init.event_type && event->val == KM_RELEASE) {
-    event_code = VIEW_CONFIRM;
-  }
-
-  if (event_code == VIEW_APPLY) {
-    viewmove_apply(vod, event->xy[0], event->xy[1]);
-    if (ED_screen_animation_playing(CTX_wm_manager(C))) {
-      use_autokey = true;
-    }
-  }
-  else if (event_code == VIEW_CONFIRM) {
-    use_autokey = true;
-    ret = OPERATOR_FINISHED;
-  }
-
-  if (use_autokey) {
-    ED_view3d_camera_lock_autokey(vod->v3d, vod->rv3d, C, false, true);
-  }
-
-  if (ret & OPERATOR_FINISHED) {
-    viewops_data_free(C, op);
-  }
-
-  return ret;
-}
-
-static int viewmove_invoke(bContext *C, wmOperator *op, const wmEvent *event)
-{
-  ViewOpsData *vod;
-
-  const bool use_cursor_init = RNA_boolean_get(op->ptr, "use_cursor_init");
-
-  /* makes op->customdata */
-  viewops_data_alloc(C, op);
-  vod = op->customdata;
-  if (RV3D_LOCK_FLAGS(vod->rv3d) & RV3D_LOCK_LOCATION) {
-    viewops_data_free(C, op);
-    return OPERATOR_PASS_THROUGH;
-  }
-
-  viewops_data_create(C,
-                      op,
-                      event,
-                      (viewops_flag_from_prefs() & ~VIEWOPS_FLAG_ORBIT_SELECT) |
-                          (use_cursor_init ? VIEWOPS_FLAG_USE_MOUSE_INIT : 0));
-
-  ED_view3d_smooth_view_force_finish(C, vod->v3d, vod->region);
-
-  if (event->type == MOUSEPAN) {
-    /* invert it, trackpad scroll follows same principle as 2d windows this way */
-    viewmove_apply(
-        vod, 2 * event->xy[0] - event->prev_xy[0], 2 * event->xy[1] - event->prev_xy[1]);
-
-    viewops_data_free(C, op);
-
-    return OPERATOR_FINISHED;
-  }
-
-  /* add temp handler */
-  WM_event_add_modal_handler(C, op);
-
-  return OPERATOR_RUNNING_MODAL;
-}
-
-static void viewmove_cancel(bContext *C, wmOperator *op)
-{
-  viewops_data_free(C, op);
-}
-
-void VIEW3D_OT_move(wmOperatorType *ot)
-{
-
-  /* identifiers */
-  ot->name = "Pan View";
-  ot->description = "Move the view";
-  ot->idname = "VIEW3D_OT_move";
-
-  /* api callbacks */
-  ot->invoke = viewmove_invoke;
-  ot->modal = viewmove_modal;
-  ot->poll = ED_operator_region_view3d_active;
-  ot->cancel = viewmove_cancel;
-
-  /* flags */
-  ot->flag = OPTYPE_BLOCKING | OPTYPE_GRAB_CURSOR_XY;
-
-  /* properties */
-  view3d_operator_properties_common(ot, V3D_OP_PROP_USE_MOUSE_INIT);
-}
-
-/** \} */
-
-/* -------------------------------------------------------------------- */
-/** \name View Zoom Operator
- * \{ */
-
-/* #viewdolly_modal_keymap has an exact copy of this, apply fixes to both. */
-void viewzoom_modal_keymap(wmKeyConfig *keyconf)
-{
-  static const EnumPropertyItem modal_items[] = {
-      {VIEW_MODAL_CONFIRM, "CONFIRM", 0, "Confirm", ""},
-
-      {VIEWROT_MODAL_SWITCH_ROTATE, "SWITCH_TO_ROTATE", 0, "Switch to Rotate"},
-      {VIEWROT_MODAL_SWITCH_MOVE, "SWITCH_TO_MOVE", 0, "Switch to Move"},
-
-      {0, NULL, 0, NULL, NULL},
-  };
-
-  wmKeyMap *keymap = WM_modalkeymap_find(keyconf, "View3D Zoom Modal");
-
-  /* this function is called for each spacetype, only needs to add map once */
-  if (keymap && keymap->modal_items) {
-    return;
-  }
-
-  keymap = WM_modalkeymap_ensure(keyconf, "View3D Zoom Modal", modal_items);
-
-  /* disabled mode switching for now, can re-implement better, later on */
-#if 0
-  WM_modalkeymap_add_item(keymap, LEFTMOUSE, KM_RELEASE, KM_ANY, 0, VIEWROT_MODAL_SWITCH_ROTATE);
-  WM_modalkeymap_add_item(keymap, LEFTCTRLKEY, KM_RELEASE, KM_ANY, 0, VIEWROT_MODAL_SWITCH_ROTATE);
-  WM_modalkeymap_add_item(keymap, LEFTSHIFTKEY, KM_PRESS, KM_ANY, 0, VIEWROT_MODAL_SWITCH_MOVE);
-#endif
-
-  /* assign map to operators */
-  WM_modalkeymap_assign(keymap, "VIEW3D_OT_zoom");
-}
-
-/**
- * \param zoom_xy: Optionally zoom to window location
- * (coords compatible w/ #wmEvent.xy). Use when not NULL.
- */
-static void view_zoom_to_window_xy_camera(Scene *scene,
-                                          Depsgraph *depsgraph,
-                                          View3D *v3d,
-                                          ARegion *region,
-                                          float dfac,
-                                          const int zoom_xy[2])
-{
-  RegionView3D *rv3d = region->regiondata;
-  const float zoomfac = BKE_screen_view3d_zoom_to_fac(rv3d->camzoom);
-  const float zoomfac_new = clamp_f(
-      zoomfac * (1.0f / dfac), RV3D_CAMZOOM_MIN_FACTOR, RV3D_CAMZOOM_MAX_FACTOR);
-  const float camzoom_new = BKE_screen_view3d_zoom_from_fac(zoomfac_new);
-
-  if (zoom_xy != NULL) {
-    float zoomfac_px;
-    rctf camera_frame_old;
-    rctf camera_frame_new;
-
-    const float pt_src[2] = {zoom_xy[0], zoom_xy[1]};
-    float pt_dst[2];
-    float delta_px[2];
-
-    ED_view3d_calc_camera_border(scene, depsgraph, region, v3d, rv3d, &camera_frame_old, false);
-    BLI_rctf_translate(&camera_frame_old, region->winrct.xmin, region->winrct.ymin);
-
-    rv3d->camzoom = camzoom_new;
-    CLAMP(rv3d->camzoom, RV3D_CAMZOOM_MIN, RV3D_CAMZOOM_MAX);
-
-    ED_view3d_calc_camera_border(scene, depsgraph, region, v3d, rv3d, &camera_frame_new, false);
-    BLI_rctf_translate(&camera_frame_new, region->winrct.xmin, region->winrct.ymin);
-
-    BLI_rctf_transform_pt_v(&camera_frame_new, &camera_frame_old, pt_dst, pt_src);
-    sub_v2_v2v2(delta_px, pt_dst, pt_src);
-
-    /* translate the camera offset using pixel space delta
-     * mapped back to the camera (same logic as panning in camera view) */
-    zoomfac_px = BKE_screen_view3d_zoom_to_fac(rv3d->camzoom) * 2.0f;
-
-    rv3d->camdx += delta_px[0] / (region->winx * zoomfac_px);
-    rv3d->camdy += delta_px[1] / (region->winy * zoomfac_px);
-    CLAMP(rv3d->camdx, -1.0f, 1.0f);
-    CLAMP(rv3d->camdy, -1.0f, 1.0f);
-  }
-  else {
-    rv3d->camzoom = camzoom_new;
-    CLAMP(rv3d->camzoom, RV3D_CAMZOOM_MIN, RV3D_CAMZOOM_MAX);
-  }
-}
-
-/**
- * \param zoom_xy: Optionally zoom to window location
- * (coords compatible w/ #wmEvent.xy). Use when not NULL.
- */
-static void view_zoom_to_window_xy_3d(ARegion *region, float dfac, const int zoom_xy[2])
-{
-  RegionView3D *rv3d = region->regiondata;
-  const float dist_new = rv3d->dist * dfac;
-
-  if (zoom_xy != NULL) {
-    float dvec[3];
-    float tvec[3];
-    float tpos[3];
-    float mval_f[2];
-
-    float zfac;
-
-    negate_v3_v3(tpos, rv3d->ofs);
-
-    mval_f[0] = (float)(((zoom_xy[0] - region->winrct.xmin) * 2) - region->winx) / 2.0f;
-    mval_f[1] = (float)(((zoom_xy[1] - region->winrct.ymin) * 2) - region->winy) / 2.0f;
-
-    /* Project cursor position into 3D space */
-    zfac = ED_view3d_calc_zfac(rv3d, tpos, NULL);
-    ED_view3d_win_to_delta(region, mval_f, dvec, zfac);
-
-    /* Calculate view target position for dolly */
-    add_v3_v3v3(tvec, tpos, dvec);
-    negate_v3(tvec);
-
-    /* Offset to target position and dolly */
-    copy_v3_v3(rv3d->ofs, tvec);
-    rv3d->dist = dist_new;
-
-    /* Calculate final offset */
-    madd_v3_v3v3fl(rv3d->ofs, tvec, dvec, dfac);
-  }
-  else {
-    rv3d->dist = dist_new;
-  }
-}
-
-static float viewzoom_scale_value(const rcti *winrct,
-                                  const eViewZoom_Style viewzoom,
-                                  const bool zoom_invert,
-                                  const bool zoom_invert_force,
-                                  const int xy_curr[2],
-                                  const int xy_init[2],
-                                  const float val,
-                                  const float val_orig,
-                                  double *r_timer_lastdraw)
-{
-  float zfac;
-
-  if (viewzoom == USER_ZOOM_CONTINUE) {
-    double time = PIL_check_seconds_timer();
-    float time_step = (float)(time - *r_timer_lastdraw);
-    float fac;
-
-    if (U.uiflag & USER_ZOOM_HORIZ) {
-      fac = (float)(xy_init[0] - xy_curr[0]);
-    }
-    else {
-      fac = (float)(xy_init[1] - xy_curr[1]);
-    }
-
-    fac /= U.dpi_fac;
-
-    if (zoom_invert != zoom_invert_force) {
-      fac = -fac;
-    }
-
-    zfac = 1.0f + ((fac / 20.0f) * time_step);
-    *r_timer_lastdraw = time;
-  }
-  else if (viewzoom == USER_ZOOM_SCALE) {
-    /* method which zooms based on how far you move the mouse */
-
-    const int ctr[2] = {
-        BLI_rcti_cent_x(winrct),
-        BLI_rcti_cent_y(winrct),
-    };
-    float len_new = (5 * U.dpi_fac) + ((float)len_v2v2_int(ctr, xy_curr) / U.dpi_fac);
-    float len_old = (5 * U.dpi_fac) + ((float)len_v2v2_int(ctr, xy_init) / U.dpi_fac);
-
-    /* intentionally ignore 'zoom_invert' for scale */
-    if (zoom_invert_force) {
-      SWAP(float, len_new, len_old);
-    }
-
-    zfac = val_orig * (len_old / max_ff(len_new, 1.0f)) / val;
-  }
-  else { /* USER_ZOOM_DOLLY */
-    float len_new = 5 * U.dpi_fac;
-    float len_old = 5 * U.dpi_fac;
-
-    if (U.uiflag & USER_ZOOM_HORIZ) {
-      len_new += (winrct->xmax - (xy_curr[0])) / U.dpi_fac;
-      len_old += (winrct->xmax - (xy_init[0])) / U.dpi_fac;
-    }
-    else {
-      len_new += (winrct->ymax - (xy_curr[1])) / U.dpi_fac;
-      len_old += (winrct->ymax - (xy_init[1])) / U.dpi_fac;
-    }
-
-    if (zoom_invert != zoom_invert_force) {
-      SWAP(float, len_new, len_old);
-    }
-
-    zfac = val_orig * (2.0f * ((len_new / max_ff(len_old, 1.0f)) - 1.0f) + 1.0f) / val;
-  }
-
-  return zfac;
-}
-
-static float viewzoom_scale_value_offset(const rcti *winrct,
-                                         const eViewZoom_Style viewzoom,
-                                         const bool zoom_invert,
-                                         const bool zoom_invert_force,
-                                         const int xy_curr[2],
-                                         const int xy_init[2],
-                                         const int xy_offset[2],
-                                         const float val,
-                                         const float val_orig,
-                                         double *r_timer_lastdraw)
-{
-  const int xy_curr_offset[2] = {
-      xy_curr[0] + xy_offset[0],
-      xy_curr[1] + xy_offset[1],
-  };
-  const int xy_init_offset[2] = {
-      xy_init[0] + xy_offset[0],
-      xy_init[1] + xy_offset[1],
-  };
-  return viewzoom_scale_value(winrct,
-                              viewzoom,
-                              zoom_invert,
-                              zoom_invert_force,
-                              xy_curr_offset,
-                              xy_init_offset,
-                              val,
-                              val_orig,
-                              r_timer_lastdraw);
-}
-
-static void viewzoom_apply_camera(ViewOpsData *vod,
-                                  const int xy[2],
-                                  const eViewZoom_Style viewzoom,
-                                  const bool zoom_invert,
-                                  const bool zoom_to_pos)
-{
-  float zfac;
-  float zoomfac_prev = BKE_screen_view3d_zoom_to_fac(vod->init.camzoom) * 2.0f;
-  float zoomfac = BKE_screen_view3d_zoom_to_fac(vod->rv3d->camzoom) * 2.0f;
-
-  zfac = viewzoom_scale_value_offset(&vod->region->winrct,
-                                     viewzoom,
-                                     zoom_invert,
-                                     true,
-                                     xy,
-                                     vod->init.event_xy,
-                                     vod->init.event_xy_offset,
-                                     zoomfac,
-                                     zoomfac_prev,
-                                     &vod->prev.time);
-
-  if (!ELEM(zfac, 1.0f, 0.0f)) {
-    /* calculate inverted, then invert again (needed because of camera zoom scaling) */
-    zfac = 1.0f / zfac;
-    view_zoom_to_window_xy_camera(vod->scene,
-                                  vod->depsgraph,
-                                  vod->v3d,
-                                  vod->region,
-                                  zfac,
-                                  zoom_to_pos ? vod->prev.event_xy : NULL);
-  }
-
-  ED_region_tag_redraw(vod->region);
-}
-
-static void viewzoom_apply_3d(ViewOpsData *vod,
-                              const int xy[2],
-                              const eViewZoom_Style viewzoom,
-                              const bool zoom_invert,
-                              const bool zoom_to_pos)
-{
-  float zfac;
-  float dist_range[2];
-
-  ED_view3d_dist_range_get(vod->v3d, dist_range);
-
-  zfac = viewzoom_scale_value_offset(&vod->region->winrct,
-                                     viewzoom,
-                                     zoom_invert,
-                                     false,
-                                     xy,
-                                     vod->init.event_xy,
-                                     vod->init.event_xy_offset,
-                                     vod->rv3d->dist,
-                                     vod->init.dist,
-                                     &vod->prev.time);
-
-  if (zfac != 1.0f) {
-    const float zfac_min = dist_range[0] / vod->rv3d->dist;
-    const float zfac_max = dist_range[1] / vod->rv3d->dist;
-    CLAMP(zfac, zfac_min, zfac_max);
-
-    view_zoom_to_window_xy_3d(vod->region, zfac, zoom_to_pos ? vod->prev.event_xy : NULL);
-  }
-
-  /* these limits were in old code too */
-  CLAMP(vod->rv3d->dist, dist_range[0], dist_range[1]);
-
-  if (RV3D_LOCK_FLAGS(vod->rv3d) & RV3D_BOXVIEW) {
-    view3d_boxview_sync(vod->area, vod->region);
-  }
-
-  ED_view3d_camera_lock_sync(vod->depsgraph, vod->v3d, vod->rv3d);
-
-  ED_region_tag_redraw(vod->region);
-}
-
-static void viewzoom_apply(ViewOpsData *vod,
-                           const int xy[2],
-                           const eViewZoom_Style viewzoom,
-                           const bool zoom_invert,
-                           const bool zoom_to_pos)
-{
-  if ((vod->rv3d->persp == RV3D_CAMOB) &&
-      (vod->rv3d->is_persp && ED_view3d_camera_lock_check(vod->v3d, vod->rv3d)) == 0) {
-    viewzoom_apply_camera(vod, xy, viewzoom, zoom_invert, zoom_to_pos);
-  }
-  else {
-    viewzoom_apply_3d(vod, xy, viewzoom, zoom_invert, zoom_to_pos);
-  }
-}
-
-static int viewzoom_modal(bContext *C, wmOperator *op, const wmEvent *event)
-{
-  ViewOpsData *vod = op->customdata;
-  short event_code = VIEW_PASS;
-  bool use_autokey = false;
-  int ret = OPERATOR_RUNNING_MODAL;
-
-  /* execute the events */
-  if (event->type == TIMER && event->customdata == vod->timer) {
-    /* continuous zoom */
-    event_code = VIEW_APPLY;
-  }
-  else if (event->type == MOUSEMOVE) {
-    event_code = VIEW_APPLY;
-  }
-  else if (event->type == EVT_MODAL_MAP) {
-    switch (event->val) {
-      case VIEW_MODAL_CONFIRM:
-        event_code = VIEW_CONFIRM;
-        break;
-      case VIEWROT_MODAL_SWITCH_MOVE:
-        WM_operator_name_call(C, "VIEW3D_OT_move", WM_OP_INVOKE_DEFAULT, NULL);
-        event_code = VIEW_CONFIRM;
-        break;
-      case VIEWROT_MODAL_SWITCH_ROTATE:
-        WM_operator_name_call(C, "VIEW3D_OT_rotate", WM_OP_INVOKE_DEFAULT, NULL);
-        event_code = VIEW_CONFIRM;
-        break;
-    }
-  }
-  else if (event->type == vod->init.event_type && event->val == KM_RELEASE) {
-    event_code = VIEW_CONFIRM;
-  }
-
-  if (event_code == VIEW_APPLY) {
-    const bool use_cursor_init = RNA_boolean_get(op->ptr, "use_cursor_init");
-    viewzoom_apply(vod,
-                   event->xy,
-                   (eViewZoom_Style)U.viewzoom,
-                   (U.uiflag & USER_ZOOM_INVERT) != 0,
-                   (use_cursor_init && (U.uiflag & USER_ZOOM_TO_MOUSEPOS)));
-    if (ED_screen_animation_playing(CTX_wm_manager(C))) {
-      use_autokey = true;
-    }
-  }
-  else if (event_code == VIEW_CONFIRM) {
-    use_autokey = true;
-    ret = OPERATOR_FINISHED;
-  }
-
-  if (use_autokey) {
-    ED_view3d_camera_lock_autokey(vod->v3d, vod->rv3d, C, false, true);
-  }
-
-  if (ret & OPERATOR_FINISHED) {
-    viewops_data_free(C, op);
-  }
-
-  return ret;
-}
-
-static int viewzoom_exec(bContext *C, wmOperator *op)
-{
-  Depsgraph *depsgraph = CTX_data_ensure_evaluated_depsgraph(C);
-  Scene *scene = CTX_data_scene(C);
-  View3D *v3d;
-  RegionView3D *rv3d;
-  ScrArea *area;
-  ARegion *region;
-  bool use_cam_zoom;
-  float dist_range[2];
-
-  const int delta = RNA_int_get(op->ptr, "delta");
-  const bool use_cursor_init = RNA_boolean_get(op->ptr, "use_cursor_init");
-
-  if (op->customdata) {
-    ViewOpsData *vod = op->customdata;
-
-    area = vod->area;
-    region = vod->region;
-  }
-  else {
-    area = CTX_wm_area(C);
-    region = CTX_wm_region(C);
-  }
-
-  v3d = area->spacedata.first;
-  rv3d = region->regiondata;
-
-  use_cam_zoom = (rv3d->persp == RV3D_CAMOB) &&
-                 !(rv3d->is_persp && ED_view3d_camera_lock_check(v3d, rv3d));
-
-  int zoom_xy_buf[2];
-  const int *zoom_xy = NULL;
-  if (use_cursor_init && (U.uiflag & USER_ZOOM_TO_MOUSEPOS)) {
-    zoom_xy_buf[0] = RNA_struct_property_is_set(op->ptr, "mx") ? RNA_int_get(op->ptr, "mx") :
-                                                                 region->winx / 2;
-    zoom_xy_buf[1] = RNA_struct_property_is_set(op->ptr, "my") ? RNA_int_get(op->ptr, "my") :
-                                                                 region->winy / 2;
-    zoom_xy = zoom_xy_buf;
-  }
-
-  ED_view3d_dist_range_get(v3d, dist_range);
-
-  if (delta < 0) {
-    const float step = 1.2f;
-    /* this min and max is also in viewmove() */
-    if (use_cam_zoom) {
-      view_zoom_to_window_xy_camera(scene, depsgraph, v3d, region, step, zoom_xy);
-    }
-    else {
-      if (rv3d->dist < dist_range[1]) {
-        view_zoom_to_window_xy_3d(region, step, zoom_xy);
-      }
-    }
-  }
-  else {
-    const float step = 1.0f / 1.2f;
-    if (use_cam_zoom) {
-      view_zoom_to_window_xy_camera(scene, depsgraph, v3d, region, step, zoom_xy);
-    }
-    else {
-      if (rv3d->dist > dist_range[0]) {
-        view_zoom_to_window_xy_3d(region, step, zoom_xy);
-      }
-    }
-  }
-
-  if (RV3D_LOCK_FLAGS(rv3d) & RV3D_BOXVIEW) {
-    view3d_boxview_sync(area, region);
-  }
-
-  ED_view3d_camera_lock_sync(depsgraph, v3d, rv3d);
-  ED_view3d_camera_lock_autokey(v3d, rv3d, C, false, true);
-
-  ED_region_tag_redraw(region);
-
-  viewops_data_free(C, op);
-
-  return OPERATOR_FINISHED;
-}
-
-/* viewdolly_invoke() copied this function, changes here may apply there */
-static int viewzoom_invoke(bContext *C, wmOperator *op, const wmEvent *event)
-{
-  ViewOpsData *vod;
-
-  const bool use_cursor_init = RNA_boolean_get(op->ptr, "use_cursor_init");
-
-  /* makes op->customdata */
-  viewops_data_alloc(C, op);
-  viewops_data_create(C,
-                      op,
-                      event,
-                      (viewops_flag_from_prefs() & ~VIEWOPS_FLAG_ORBIT_SELECT) |
-                          (use_cursor_init ? VIEWOPS_FLAG_USE_MOUSE_INIT : 0));
-  vod = op->customdata;
-
-  ED_view3d_smooth_view_force_finish(C, vod->v3d, vod->region);
-
-  /* if one or the other zoom position aren't set, set from event */
-  if (!RNA_struct_property_is_set(op->ptr, "mx") || !RNA_struct_property_is_set(op->ptr, "my")) {
-    RNA_int_set(op->ptr, "mx", event->xy[0]);
-    RNA_int_set(op->ptr, "my", event->xy[1]);
-  }
-
-  if (RNA_struct_property_is_set(op->ptr, "delta")) {
-    viewzoom_exec(C, op);
-  }
-  else {
-    if (ELEM(event->type, MOUSEZOOM, MOUSEPAN)) {
-
-      if (U.uiflag & USER_ZOOM_HORIZ) {
-        vod->init.event_xy[0] = vod->prev.event_xy[0] = event->xy[0];
-      }
-      else {
-        /* Set y move = x move as MOUSEZOOM uses only x axis to pass magnification value */
-        vod->init.event_xy[1] = vod->prev.event_xy[1] = vod->init.event_xy[1] + event->xy[0] -
-                                                        event->prev_xy[0];
-      }
-      viewzoom_apply(vod,
-                     event->prev_xy,
-                     USER_ZOOM_DOLLY,
-                     (U.uiflag & USER_ZOOM_INVERT) != 0,
-                     (use_cursor_init && (U.uiflag & USER_ZOOM_TO_MOUSEPOS)));
-      ED_view3d_camera_lock_autokey(vod->v3d, vod->rv3d, C, false, true);
-
-      viewops_data_free(C, op);
-      return OPERATOR_FINISHED;
-    }
-
-    if (U.viewzoom == USER_ZOOM_CONTINUE) {
-      /* needs a timer to continue redrawing */
-      vod->timer = WM_event_add_timer(CTX_wm_manager(C), CTX_wm_window(C), TIMER, 0.01f);
-      vod->prev.time = PIL_check_seconds_timer();
-    }
-
-    /* add temp handler */
-    WM_event_add_modal_handler(C, op);
-
-    return OPERATOR_RUNNING_MODAL;
-  }
-  return OPERATOR_FINISHED;
-}
-
-static void viewzoom_cancel(bContext *C, wmOperator *op)
-{
-  viewops_data_free(C, op);
-}
-
-void VIEW3D_OT_zoom(wmOperatorType *ot)
-{
-  /* identifiers */
-  ot->name = "Zoom View";
-  ot->description = "Zoom in/out in the view";
-  ot->idname = "VIEW3D_OT_zoom";
-
-  /* api callbacks */
-  ot->invoke = viewzoom_invoke;
-  ot->exec = viewzoom_exec;
-  ot->modal = viewzoom_modal;
-  ot->poll = view3d_zoom_or_dolly_poll;
-  ot->cancel = viewzoom_cancel;
-
-  /* flags */
-  ot->flag = OPTYPE_BLOCKING | OPTYPE_GRAB_CURSOR_XY;
-
-  /* properties */
-  view3d_operator_properties_common(
-      ot, V3D_OP_PROP_DELTA | V3D_OP_PROP_MOUSE_CO | V3D_OP_PROP_USE_MOUSE_INIT);
-}
-
-/** \} */
-
-/* -------------------------------------------------------------------- */
-/** \name View Dolly Operator
- *
- * Like zoom but translates the view offset along the view direction
- * which avoids #RegionView3D.dist approaching zero.
- * \{ */
-
-/* This is an exact copy of #viewzoom_modal_keymap. */
-void viewdolly_modal_keymap(wmKeyConfig *keyconf)
-{
-  static const EnumPropertyItem modal_items[] = {
-      {VIEW_MODAL_CONFIRM, "CONFIRM", 0, "Confirm", ""},
-
-      {VIEWROT_MODAL_SWITCH_ROTATE, "SWITCH_TO_ROTATE", 0, "Switch to Rotate"},
-      {VIEWROT_MODAL_SWITCH_MOVE, "SWITCH_TO_MOVE", 0, "Switch to Move"},
-
-      {0, NULL, 0, NULL, NULL},
-  };
-
-  wmKeyMap *keymap = WM_modalkeymap_find(keyconf, "View3D Dolly Modal");
-
-  /* this function is called for each spacetype, only needs to add map once */
-  if (keymap && keymap->modal_items) {
-    return;
-  }
-
-  keymap = WM_modalkeymap_ensure(keyconf, "View3D Dolly Modal", modal_items);
-
-  /* disabled mode switching for now, can re-implement better, later on */
-#if 0
-  WM_modalkeymap_add_item(keymap, LEFTMOUSE, KM_RELEASE, KM_ANY, 0, VIEWROT_MODAL_SWITCH_ROTATE);
-  WM_modalkeymap_add_item(keymap, LEFTCTRLKEY, KM_RELEASE, KM_ANY, 0, VIEWROT_MODAL_SWITCH_ROTATE);
-  WM_modalkeymap_add_item(keymap, LEFTSHIFTKEY, KM_PRESS, KM_ANY, 0, VIEWROT_MODAL_SWITCH_MOVE);
-#endif
-
-  /* assign map to operators */
-  WM_modalkeymap_assign(keymap, "VIEW3D_OT_dolly");
-}
-
-static bool viewdolly_offset_lock_check(bContext *C, wmOperator *op)
-{
-  View3D *v3d = CTX_wm_view3d(C);
-  RegionView3D *rv3d = CTX_wm_region_view3d(C);
-  if (ED_view3d_offset_lock_check(v3d, rv3d)) {
-    BKE_report(op->reports, RPT_WARNING, "Cannot dolly when the view offset is locked");
-    return true;
-  }
-  return false;
-}
-
-static void view_dolly_to_vector_3d(ARegion *region,
-                                    const float orig_ofs[3],
-                                    const float dvec[3],
-                                    float dfac)
-{
-  RegionView3D *rv3d = region->regiondata;
-  madd_v3_v3v3fl(rv3d->ofs, orig_ofs, dvec, -(1.0f - dfac));
-}
-
-static void viewdolly_apply(ViewOpsData *vod, const int xy[2], const bool zoom_invert)
-{
-  float zfac = 1.0;
-
-  {
-    float len1, len2;
-
-    if (U.uiflag & USER_ZOOM_HORIZ) {
-      len1 = (vod->region->winrct.xmax - xy[0]) + 5;
-      len2 = (vod->region->winrct.xmax - vod->init.event_xy[0]) + 5;
-    }
-    else {
-      len1 = (vod->region->winrct.ymax - xy[1]) + 5;
-      len2 = (vod->region->winrct.ymax - vod->init.event_xy[1]) + 5;
-    }
-    if (zoom_invert) {
-      SWAP(float, len1, len2);
-    }
-
-    zfac = 1.0f + ((len1 - len2) * 0.01f * vod->rv3d->dist);
-  }
-
-  if (zfac != 1.0f) {
-    view_dolly_to_vector_3d(vod->region, vod->init.ofs, vod->init.mousevec, zfac);
-  }
-
-  if (RV3D_LOCK_FLAGS(vod->rv3d) & RV3D_BOXVIEW) {
-    view3d_boxview_sync(vod->area, vod->region);
-  }
-
-  ED_view3d_camera_lock_sync(vod->depsgraph, vod->v3d, vod->rv3d);
-
-  ED_region_tag_redraw(vod->region);
-}
-
-static int viewdolly_modal(bContext *C, wmOperator *op, const wmEvent *event)
-{
-  ViewOpsData *vod = op->customdata;
-  short event_code = VIEW_PASS;
-  bool use_autokey = false;
-  int ret = OPERATOR_RUNNING_MODAL;
-
-  /* execute the events */
-  if (event->type == MOUSEMOVE) {
-    event_code = VIEW_APPLY;
-  }
-  else if (event->type == EVT_MODAL_MAP) {
-    switch (event->val) {
-      case VIEW_MODAL_CONFIRM:
-        event_code = VIEW_CONFIRM;
-        break;
-      case VIEWROT_MODAL_SWITCH_MOVE:
-        WM_operator_name_call(C, "VIEW3D_OT_move", WM_OP_INVOKE_DEFAULT, NULL);
-        event_code = VIEW_CONFIRM;
-        break;
-      case VIEWROT_MODAL_SWITCH_ROTATE:
-        WM_operator_name_call(C, "VIEW3D_OT_rotate", WM_OP_INVOKE_DEFAULT, NULL);
-        event_code = VIEW_CONFIRM;
-        break;
-    }
-  }
-  else if (event->type == vod->init.event_type && event->val == KM_RELEASE) {
-    event_code = VIEW_CONFIRM;
-  }
-
-  if (event_code == VIEW_APPLY) {
-    viewdolly_apply(vod, event->xy, (U.uiflag & USER_ZOOM_INVERT) != 0);
-    if (ED_screen_animation_playing(CTX_wm_manager(C))) {
-      use_autokey = true;
-    }
-  }
-  else if (event_code == VIEW_CONFIRM) {
-    use_autokey = true;
-    ret = OPERATOR_FINISHED;
-  }
-
-  if (use_autokey) {
-    ED_view3d_camera_lock_autokey(vod->v3d, vod->rv3d, C, false, true);
-  }
-
-  if (ret & OPERATOR_FINISHED) {
-    viewops_data_free(C, op);
-  }
-
-  return ret;
-}
-
-static int viewdolly_exec(bContext *C, wmOperator *op)
-{
-  View3D *v3d;
-  RegionView3D *rv3d;
-  ScrArea *area;
-  ARegion *region;
-  float mousevec[3];
-
-  const int delta = RNA_int_get(op->ptr, "delta");
-
-  if (op->customdata) {
-    ViewOpsData *vod = op->customdata;
-
-    area = vod->area;
-    region = vod->region;
-    copy_v3_v3(mousevec, vod->init.mousevec);
-  }
-  else {
-    area = CTX_wm_area(C);
-    region = CTX_wm_region(C);
-    negate_v3_v3(mousevec, ((RegionView3D *)region->regiondata)->viewinv[2]);
-    normalize_v3(mousevec);
-  }
-
-  v3d = area->spacedata.first;
-  rv3d = region->regiondata;
-
-  const bool use_cursor_init = RNA_boolean_get(op->ptr, "use_cursor_init");
-
-  /* overwrite the mouse vector with the view direction (zoom into the center) */
-  if ((use_cursor_init && (U.uiflag & USER_ZOOM_TO_MOUSEPOS)) == 0) {
-    normalize_v3_v3(mousevec, rv3d->viewinv[2]);
-    negate_v3(mousevec);
-  }
-
-  view_dolly_to_vector_3d(region, rv3d->ofs, mousevec, delta < 0 ? 1.8f : 0.2f);
-
-  if (RV3D_LOCK_FLAGS(rv3d) & RV3D_BOXVIEW) {
-    view3d_boxview_sync(area, region);
-  }
-
-  ED_view3d_camera_lock_sync(CTX_data_ensure_evaluated_depsgraph(C), v3d, rv3d);
-
-  ED_region_tag_redraw(region);
-
-  viewops_data_free(C, op);
-
-  return OPERATOR_FINISHED;
-}
-
-/* copied from viewzoom_invoke(), changes here may apply there */
-static int viewdolly_invoke(bContext *C, wmOperator *op, const wmEvent *event)
-{
-  ViewOpsData *vod;
-
-  if (viewdolly_offset_lock_check(C, op)) {
-    return OPERATOR_CANCELLED;
-  }
-
-  /* makes op->customdata */
-  viewops_data_alloc(C, op);
-  vod = op->customdata;
-
-  /* poll should check but in some cases fails, see poll func for details */
-  if (RV3D_LOCK_FLAGS(vod->rv3d) & RV3D_LOCK_ROTATION) {
-    viewops_data_free(C, op);
-    return OPERATOR_PASS_THROUGH;
-  }
-
-  ED_view3d_smooth_view_force_finish(C, vod->v3d, vod->region);
-
-  /* needs to run before 'viewops_data_create' so the backup 'rv3d->ofs' is correct */
-  /* switch from camera view when: */
-  if (vod->rv3d->persp != RV3D_PERSP) {
-    if (vod->rv3d->persp == RV3D_CAMOB) {
-      /* ignore rv3d->lpersp because dolly only makes sense in perspective mode */
-      const Depsgraph *depsgraph = CTX_data_ensure_evaluated_depsgraph(C);
-      ED_view3d_persp_switch_from_camera(depsgraph, vod->v3d, vod->rv3d, RV3D_PERSP);
-    }
-    else {
-      vod->rv3d->persp = RV3D_PERSP;
-    }
-    ED_region_tag_redraw(vod->region);
-  }
-
-  const bool use_cursor_init = RNA_boolean_get(op->ptr, "use_cursor_init");
-
-  viewops_data_create(C,
-                      op,
-                      event,
-                      (viewops_flag_from_prefs() & ~VIEWOPS_FLAG_ORBIT_SELECT) |
-                          (use_cursor_init ? VIEWOPS_FLAG_USE_MOUSE_INIT : 0));
-
-  /* if one or the other zoom position aren't set, set from event */
-  if (!RNA_struct_property_is_set(op->ptr, "mx") || !RNA_struct_property_is_set(op->ptr, "my")) {
-    RNA_int_set(op->ptr, "mx", event->xy[0]);
-    RNA_int_set(op->ptr, "my", event->xy[1]);
-  }
-
-  if (RNA_struct_property_is_set(op->ptr, "delta")) {
-    viewdolly_exec(C, op);
-  }
-  else {
-    /* overwrite the mouse vector with the view direction (zoom into the center) */
-    if ((use_cursor_init && (U.uiflag & USER_ZOOM_TO_MOUSEPOS)) == 0) {
-      negate_v3_v3(vod->init.mousevec, vod->rv3d->viewinv[2]);
-      normalize_v3(vod->init.mousevec);
-    }
-
-    if (event->type == MOUSEZOOM) {
-      /* Bypass Zoom invert flag for track pads (pass false always) */
-
-      if (U.uiflag & USER_ZOOM_HORIZ) {
-        vod->init.event_xy[0] = vod->prev.event_xy[0] = event->xy[0];
-      }
-      else {
-        /* Set y move = x move as MOUSEZOOM uses only x axis to pass magnification value */
-        vod->init.event_xy[1] = vod->prev.event_xy[1] = vod->init.event_xy[1] + event->xy[0] -
-                                                        event->prev_xy[0];
-      }
-      viewdolly_apply(vod, event->prev_xy, (U.uiflag & USER_ZOOM_INVERT) == 0);
-
-      viewops_data_free(C, op);
-      return OPERATOR_FINISHED;
-    }
-
-    /* add temp handler */
-    WM_event_add_modal_handler(C, op);
-    return OPERATOR_RUNNING_MODAL;
-  }
-  return OPERATOR_FINISHED;
-}
-
-static void viewdolly_cancel(bContext *C, wmOperator *op)
-{
-  viewops_data_free(C, op);
-}
-
-void VIEW3D_OT_dolly(wmOperatorType *ot)
-{
-  /* identifiers */
-  ot->name = "Dolly View";
-  ot->description = "Dolly in/out in the view";
-  ot->idname = "VIEW3D_OT_dolly";
-
-  /* api callbacks */
-  ot->invoke = viewdolly_invoke;
-  ot->exec = viewdolly_exec;
-  ot->modal = viewdolly_modal;
-  ot->poll = ED_operator_region_view3d_active;
-  ot->cancel = viewdolly_cancel;
-
-  /* flags */
-  ot->flag = OPTYPE_BLOCKING | OPTYPE_GRAB_CURSOR_XY;
-
-  /* properties */
-  view3d_operator_properties_common(
-      ot, V3D_OP_PROP_DELTA | V3D_OP_PROP_MOUSE_CO | V3D_OP_PROP_USE_MOUSE_INIT);
-}
-
-/** \} */
-
-/* -------------------------------------------------------------------- */
-/** \name View All Operator
- *
- * Move & Zoom the view to fit all of its contents.
- * \{ */
-
-static bool view3d_object_skip_minmax(const View3D *v3d,
-                                      const RegionView3D *rv3d,
-                                      const Object *ob,
-                                      const bool skip_camera,
-                                      bool *r_only_center)
-{
-  BLI_assert(ob->id.orig_id == NULL);
-  *r_only_center = false;
-
-  if (skip_camera && (ob == v3d->camera)) {
-    return true;
-  }
-
-  if ((ob->type == OB_EMPTY) && (ob->empty_drawtype == OB_EMPTY_IMAGE) &&
-      !BKE_object_empty_image_frame_is_visible_in_view3d(ob, rv3d)) {
-    *r_only_center = true;
-    return false;
-  }
-
-  return false;
-}
-
-static void view3d_object_calc_minmax(Depsgraph *depsgraph,
-                                      Scene *scene,
-                                      Object *ob_eval,
-                                      const bool only_center,
-                                      float min[3],
-                                      float max[3])
-{
-  /* Account for duplis. */
-  if (BKE_object_minmax_dupli(depsgraph, scene, ob_eval, min, max, false) == 0) {
-    /* Use if duplis aren't found. */
-    if (only_center) {
-      minmax_v3v3_v3(min, max, ob_eval->obmat[3]);
-    }
-    else {
-      BKE_object_minmax(ob_eval, min, max, false);
-    }
-  }
-}
-
-static void view3d_from_minmax(bContext *C,
-                               View3D *v3d,
-                               ARegion *region,
-                               const float min[3],
-                               const float max[3],
-                               bool ok_dist,
-                               const int smooth_viewtx)
-{
-  RegionView3D *rv3d = region->regiondata;
-  float afm[3];
-  float size;
-
-  ED_view3d_smooth_view_force_finish(C, v3d, region);
-
-  /* SMOOTHVIEW */
-  float new_ofs[3];
-  float new_dist;
-
-  sub_v3_v3v3(afm, max, min);
-  size = max_fff(afm[0], afm[1], afm[2]);
-
-  if (ok_dist) {
-    char persp;
-
-    if (rv3d->is_persp) {
-      if (rv3d->persp == RV3D_CAMOB && ED_view3d_camera_lock_check(v3d, rv3d)) {
-        persp = RV3D_CAMOB;
-      }
-      else {
-        persp = RV3D_PERSP;
-      }
-    }
-    else { /* ortho */
-      if (size < 0.0001f) {
-        /* bounding box was a single point so do not zoom */
-        ok_dist = false;
-      }
-      else {
-        /* adjust zoom so it looks nicer */
-        persp = RV3D_ORTHO;
-      }
-    }
-
-    if (ok_dist) {
-      Depsgraph *depsgraph = CTX_data_ensure_evaluated_depsgraph(C);
-      new_dist = ED_view3d_radius_to_dist(
-          v3d, region, depsgraph, persp, true, (size / 2) * VIEW3D_MARGIN);
-      if (rv3d->is_persp) {
-        /* don't zoom closer than the near clipping plane */
-        new_dist = max_ff(new_dist, v3d->clip_start * 1.5f);
-      }
-    }
-  }
-
-  mid_v3_v3v3(new_ofs, min, max);
-  negate_v3(new_ofs);
-
-  if (rv3d->persp == RV3D_CAMOB && !ED_view3d_camera_lock_check(v3d, rv3d)) {
-    rv3d->persp = RV3D_PERSP;
-    ED_view3d_smooth_view(C,
-                          v3d,
-                          region,
-                          smooth_viewtx,
-                          &(const V3D_SmoothParams){
-                              .camera_old = v3d->camera,
-                              .ofs = new_ofs,
-                              .dist = ok_dist ? &new_dist : NULL,
-                          });
-  }
-  else {
-    ED_view3d_smooth_view(C,
-                          v3d,
-                          region,
-                          smooth_viewtx,
-                          &(const V3D_SmoothParams){
-                              .ofs = new_ofs,
-                              .dist = ok_dist ? &new_dist : NULL,
-                          });
-  }
-
-  /* Smooth-view does view-lock #RV3D_BOXVIEW copy. */
-}
-
-/**
- * Same as #view3d_from_minmax but for all regions (except cameras).
- */
-static void view3d_from_minmax_multi(bContext *C,
-                                     View3D *v3d,
-                                     const float min[3],
-                                     const float max[3],
-                                     const bool ok_dist,
-                                     const int smooth_viewtx)
-{
-  ScrArea *area = CTX_wm_area(C);
-  ARegion *region;
-  for (region = area->regionbase.first; region; region = region->next) {
-    if (region->regiontype == RGN_TYPE_WINDOW) {
-      RegionView3D *rv3d = region->regiondata;
-      /* when using all regions, don't jump out of camera view,
-       * but _do_ allow locked cameras to be moved */
-      if ((rv3d->persp != RV3D_CAMOB) || ED_view3d_camera_lock_check(v3d, rv3d)) {
-        view3d_from_minmax(C, v3d, region, min, max, ok_dist, smooth_viewtx);
-      }
-    }
-  }
-}
-
-static int view3d_all_exec(bContext *C, wmOperator *op)
-{
-  ARegion *region = CTX_wm_region(C);
-  View3D *v3d = CTX_wm_view3d(C);
-  RegionView3D *rv3d = CTX_wm_region_view3d(C);
-  Scene *scene = CTX_data_scene(C);
-  Depsgraph *depsgraph = CTX_data_ensure_evaluated_depsgraph(C);
-  ViewLayer *view_layer_eval = DEG_get_evaluated_view_layer(depsgraph);
-  Base *base_eval;
-  const bool use_all_regions = RNA_boolean_get(op->ptr, "use_all_regions");
-  const bool skip_camera = (ED_view3d_camera_lock_check(v3d, region->regiondata) ||
-                            /* any one of the regions may be locked */
-                            (use_all_regions && v3d->flag2 & V3D_LOCK_CAMERA));
-  const bool center = RNA_boolean_get(op->ptr, "center");
-  const int smooth_viewtx = WM_operator_smooth_viewtx_get(op);
-
-  float min[3], max[3];
-  bool changed = false;
-
-  if (center) {
-    /* in 2.4x this also move the cursor to (0, 0, 0) (with shift+c). */
-    View3DCursor *cursor = &scene->cursor;
-    zero_v3(min);
-    zero_v3(max);
-    zero_v3(cursor->location);
-    float mat3[3][3];
-    unit_m3(mat3);
-    BKE_scene_cursor_mat3_to_rot(cursor, mat3, false);
-  }
-  else {
-    INIT_MINMAX(min, max);
-  }
-
-  for (base_eval = view_layer_eval->object_bases.first; base_eval; base_eval = base_eval->next) {
-    if (BASE_VISIBLE(v3d, base_eval)) {
-      bool only_center = false;
-      Object *ob = DEG_get_original_object(base_eval->object);
-      if (view3d_object_skip_minmax(v3d, rv3d, ob, skip_camera, &only_center)) {
-        continue;
-      }
-      view3d_object_calc_minmax(depsgraph, scene, base_eval->object, only_center, min, max);
-      changed = true;
-    }
-  }
-
-  if (center) {
-    struct wmMsgBus *mbus = CTX_wm_message_bus(C);
-    WM_msg_publish_rna_prop(mbus, &scene->id, &scene->cursor, View3DCursor, location);
-
-    DEG_id_tag_update(&scene->id, ID_RECALC_COPY_ON_WRITE);
-  }
-
-  if (!changed) {
-    ED_region_tag_redraw(region);
-    /* TODO: should this be cancel?
-     * I think no, because we always move the cursor, with or without
-     * object, but in this case there is no change in the scene,
-     * only the cursor so I choice a ED_region_tag like
-     * view3d_smooth_view do for the center_cursor.
-     * See bug T22640.
-     */
-    return OPERATOR_FINISHED;
-  }
-
-  if (RV3D_CLIPPING_ENABLED(v3d, rv3d)) {
-    /* This is an approximation, see function documentation for details. */
-    ED_view3d_clipping_clamp_minmax(rv3d, min, max);
-  }
-
-  if (use_all_regions) {
-    view3d_from_minmax_multi(C, v3d, min, max, true, smooth_viewtx);
-  }
-  else {
-    view3d_from_minmax(C, v3d, region, min, max, true, smooth_viewtx);
-  }
-
-  return OPERATOR_FINISHED;
-}
-
-static char *view3d_ot_view_all_get_description(bContext *UNUSED(C),
-                                                wmOperatorType *UNUSED(ot),
-                                                PointerRNA *ptr)
-{
-  if (RNA_boolean_get(ptr, "use_all_regions")) {
-    return BLI_strdup(
-        "View all objects in scene in all four Quad View views\nJust relevant for Quad View");
-  }
-  else if (RNA_boolean_get(ptr, "center")) {
-    return BLI_strdup("Views all objects in scene and centers the 3D cursor");
-  }
-  return NULL;
-}
-
-void VIEW3D_OT_view_all(wmOperatorType *ot)
-{
-  /* identifiers */
-  ot->name = "Frame All";
-  ot->description = "View all objects in scene";
-  ot->idname = "VIEW3D_OT_view_all";
-
-  /* api callbacks */
-  ot->exec = view3d_all_exec;
-  ot->get_description = view3d_ot_view_all_get_description;
-  ot->poll = ED_operator_region_view3d_active;
-
-  /* flags */
-  ot->flag = 0;
-
-  /* properties */
-  view3d_operator_properties_common(ot, V3D_OP_PROP_USE_ALL_REGIONS);
-  RNA_def_boolean(ot->srna, "center", 0, "Center", "");
-}
-
-/** \} */
-
-/* -------------------------------------------------------------------- */
-/** \name Frame Selected Operator
- *
- * Move & Zoom the view to fit selected contents.
- * \{ */
-
-static int viewselected_exec(bContext *C, wmOperator *op)
-{
-  ARegion *region = CTX_wm_region(C);
-  View3D *v3d = CTX_wm_view3d(C);
-  RegionView3D *rv3d = CTX_wm_region_view3d(C);
-  Scene *scene = CTX_data_scene(C);
-  Depsgraph *depsgraph = CTX_data_ensure_evaluated_depsgraph(C);
-  ViewLayer *view_layer_eval = DEG_get_evaluated_view_layer(depsgraph);
-  Object *ob_eval = OBACT(view_layer_eval);
-  Object *obedit = CTX_data_edit_object(C);
-  const bGPdata *gpd_eval = ob_eval && (ob_eval->type == OB_GPENCIL) ? ob_eval->data : NULL;
-  const bool is_gp_edit = gpd_eval ? GPENCIL_ANY_MODE(gpd_eval) : false;
-  const bool is_face_map = ((is_gp_edit == false) && region->gizmo_map &&
-                            WM_gizmomap_is_any_selected(region->gizmo_map));
-  float min[3], max[3];
-  bool ok = false, ok_dist = true;
-  const bool use_all_regions = RNA_boolean_get(op->ptr, "use_all_regions");
-  const bool skip_camera = (ED_view3d_camera_lock_check(v3d, region->regiondata) ||
-                            /* any one of the regions may be locked */
-                            (use_all_regions && v3d->flag2 & V3D_LOCK_CAMERA));
-  const int smooth_viewtx = WM_operator_smooth_viewtx_get(op);
-
-  INIT_MINMAX(min, max);
-  if (is_face_map) {
-    ob_eval = NULL;
-  }
-
-  if (ob_eval && (ob_eval->mode & OB_MODE_WEIGHT_PAINT)) {
-    /* hard-coded exception, we look for the one selected armature */
-    /* this is weak code this way, we should make a generic
-     * active/selection callback interface once... */
-    Base *base_eval;
-    for (base_eval = view_layer_eval->object_bases.first; base_eval; base_eval = base_eval->next) {
-      if (BASE_SELECTED_EDITABLE(v3d, base_eval)) {
-        if (base_eval->object->type == OB_ARMATURE) {
-          if (base_eval->object->mode & OB_MODE_POSE) {
-            break;
-          }
-        }
-      }
-    }
-    if (base_eval) {
-      ob_eval = base_eval->object;
-    }
-  }
-
-  if (is_gp_edit) {
-    CTX_DATA_BEGIN (C, bGPDstroke *, gps, editable_gpencil_strokes) {
-      /* we're only interested in selected points here... */
-      if ((gps->flag & GP_STROKE_SELECT) && (gps->flag & GP_STROKE_3DSPACE)) {
-        ok |= BKE_gpencil_stroke_minmax(gps, true, min, max);
-      }
-      if (gps->editcurve != NULL) {
-        for (int i = 0; i < gps->editcurve->tot_curve_points; i++) {
-          BezTriple *bezt = &gps->editcurve->curve_points[i].bezt;
-          if ((bezt->f1 & SELECT)) {
-            minmax_v3v3_v3(min, max, bezt->vec[0]);
-            ok = true;
-          }
-          if ((bezt->f2 & SELECT)) {
-            minmax_v3v3_v3(min, max, bezt->vec[1]);
-            ok = true;
-          }
-          if ((bezt->f3 & SELECT)) {
-            minmax_v3v3_v3(min, max, bezt->vec[2]);
-            ok = true;
-          }
-        }
-      }
-    }
-    CTX_DATA_END;
-
-    if ((ob_eval) && (ok)) {
-      mul_m4_v3(ob_eval->obmat, min);
-      mul_m4_v3(ob_eval->obmat, max);
-    }
-  }
-  else if (is_face_map) {
-    ok = WM_gizmomap_minmax(region->gizmo_map, true, true, min, max);
-  }
-  else if (obedit) {
-    /* only selected */
-    FOREACH_OBJECT_IN_MODE_BEGIN (view_layer_eval, v3d, obedit->type, obedit->mode, ob_eval_iter) {
-      ok |= ED_view3d_minmax_verts(ob_eval_iter, min, max);
-    }
-    FOREACH_OBJECT_IN_MODE_END;
-  }
-  else if (ob_eval && (ob_eval->mode & OB_MODE_POSE)) {
-    FOREACH_OBJECT_IN_MODE_BEGIN (
-        view_layer_eval, v3d, ob_eval->type, ob_eval->mode, ob_eval_iter) {
-      ok |= BKE_pose_minmax(ob_eval_iter, min, max, true, true);
-    }
-    FOREACH_OBJECT_IN_MODE_END;
-  }
-  else if (BKE_paint_select_face_test(ob_eval)) {
-    ok = paintface_minmax(ob_eval, min, max);
-  }
-  else if (ob_eval && (ob_eval->mode & OB_MODE_PARTICLE_EDIT)) {
-    ok = PE_minmax(depsgraph, scene, CTX_data_view_layer(C), min, max);
-  }
-  else if (ob_eval && (ob_eval->mode & (OB_MODE_SCULPT | OB_MODE_VERTEX_PAINT |
-                                        OB_MODE_WEIGHT_PAINT | OB_MODE_TEXTURE_PAINT))) {
-    BKE_paint_stroke_get_average(scene, ob_eval, min);
-    copy_v3_v3(max, min);
-    ok = true;
-    ok_dist = 0; /* don't zoom */
-  }
-  else {
-    Base *base_eval;
-    for (base_eval = FIRSTBASE(view_layer_eval); base_eval; base_eval = base_eval->next) {
-      if (BASE_SELECTED(v3d, base_eval)) {
-        bool only_center = false;
-        Object *ob = DEG_get_original_object(base_eval->object);
-        if (view3d_object_skip_minmax(v3d, rv3d, ob, skip_camera, &only_center)) {
-          continue;
-        }
-        view3d_object_calc_minmax(depsgraph, scene, base_eval->object, only_center, min, max);
-        ok = 1;
-      }
-    }
-  }
-
-  if (ok == 0) {
-    return OPERATOR_FINISHED;
-  }
-
-  if (RV3D_CLIPPING_ENABLED(v3d, rv3d)) {
-    /* This is an approximation, see function documentation for details. */
-    ED_view3d_clipping_clamp_minmax(rv3d, min, max);
-  }
-
-  if (use_all_regions) {
-    view3d_from_minmax_multi(C, v3d, min, max, ok_dist, smooth_viewtx);
-  }
-  else {
-    view3d_from_minmax(C, v3d, region, min, max, ok_dist, smooth_viewtx);
-  }
-
-  return OPERATOR_FINISHED;
-}
-/*bfa - descriptions*/
-static char *view3d_ot_view_selected_get_description(bContext *UNUSED(C),
-                                                     wmOperatorType *UNUSED(ot),
-                                                     PointerRNA *ptr)
-{
-  if (RNA_boolean_get(ptr, "use_all_regions")) {
-    return BLI_strdup("Move the View to the selection center in all Quad View views");
-  }
-  return NULL;
-}
-
-void VIEW3D_OT_view_selected(wmOperatorType *ot)
-{
-  /* identifiers */
-  ot->name = "Frame Selected";
-  ot->description = "Move the view to the selection center";
-  ot->idname = "VIEW3D_OT_view_selected";
-
-  /* api callbacks */
-  ot->exec = viewselected_exec;
-  ot->get_description = view3d_ot_view_selected_get_description; /*bfa - descriptions*/
-  ot->poll = view3d_zoom_or_dolly_poll;
-
-  /* flags */
-  ot->flag = 0;
-
-  /* properties */
-  view3d_operator_properties_common(ot, V3D_OP_PROP_USE_ALL_REGIONS);
-}
-
-/** \} */
-
-/* -------------------------------------------------------------------- */
-/** \name View Lock Clear Operator
- * \{ */
-
-static int view_lock_clear_exec(bContext *C, wmOperator *UNUSED(op))
-{
-  View3D *v3d = CTX_wm_view3d(C);
-
-  if (v3d) {
-    ED_view3d_lock_clear(v3d);
-
-    WM_event_add_notifier(C, NC_SPACE | ND_SPACE_VIEW3D, v3d);
-
-    return OPERATOR_FINISHED;
-  }
-
-  return OPERATOR_CANCELLED;
-}
-
-void VIEW3D_OT_view_lock_clear(wmOperatorType *ot)
-{
-
-  /* identifiers */
-  ot->name = "View Lock Clear";
-  ot->description = "Clear all view locking";
-  ot->idname = "VIEW3D_OT_view_lock_clear";
-
-  /* api callbacks */
-  ot->exec = view_lock_clear_exec;
-  ot->poll = ED_operator_region_view3d_active;
-
-  /* flags */
-  ot->flag = 0;
-}
-
-/** \} */
-
-/* -------------------------------------------------------------------- */
-/** \name View Lock to Active Operator
- * \{ */
-
-static int view_lock_to_active_exec(bContext *C, wmOperator *UNUSED(op))
-{
-  View3D *v3d = CTX_wm_view3d(C);
-  Object *obact = CTX_data_active_object(C);
-
-  if (v3d) {
-    ED_view3d_lock_clear(v3d);
-
-    v3d->ob_center = obact; /* can be NULL */
-
-    if (obact && obact->type == OB_ARMATURE) {
-      if (obact->mode & OB_MODE_POSE) {
-        Depsgraph *depsgraph = CTX_data_ensure_evaluated_depsgraph(C);
-        Object *obact_eval = DEG_get_evaluated_object(depsgraph, obact);
-        bPoseChannel *pcham_act = BKE_pose_channel_active_if_layer_visible(obact_eval);
-        if (pcham_act) {
-          BLI_strncpy(v3d->ob_center_bone, pcham_act->name, sizeof(v3d->ob_center_bone));
-        }
-      }
-      else {
-        EditBone *ebone_act = ((bArmature *)obact->data)->act_edbone;
-        if (ebone_act) {
-          BLI_strncpy(v3d->ob_center_bone, ebone_act->name, sizeof(v3d->ob_center_bone));
-        }
-      }
-    }
-
-    WM_event_add_notifier(C, NC_SPACE | ND_SPACE_VIEW3D, v3d);
-
-    return OPERATOR_FINISHED;
-  }
-
-  return OPERATOR_CANCELLED;
-}
-
-void VIEW3D_OT_view_lock_to_active(wmOperatorType *ot)
-{
-
-  /* identifiers */
-  ot->name = "View Lock to Active";
-  ot->description = "Lock the view to the active object/bone";
-  ot->idname = "VIEW3D_OT_view_lock_to_active";
-
-  /* api callbacks */
-  ot->exec = view_lock_to_active_exec;
-  ot->poll = ED_operator_region_view3d_active;
-
-  /* flags */
-  ot->flag = 0;
-}
-
-/** \} */
-
-/* -------------------------------------------------------------------- */
-/** \name View Center Cursor Operator
- * \{ */
-
-static int viewcenter_cursor_exec(bContext *C, wmOperator *op)
-{
-  View3D *v3d = CTX_wm_view3d(C);
-  RegionView3D *rv3d = CTX_wm_region_view3d(C);
-  Scene *scene = CTX_data_scene(C);
-
-  if (rv3d) {
-    ARegion *region = CTX_wm_region(C);
-    const int smooth_viewtx = WM_operator_smooth_viewtx_get(op);
-
-    ED_view3d_smooth_view_force_finish(C, v3d, region);
-
-    /* non camera center */
-    float new_ofs[3];
-    negate_v3_v3(new_ofs, scene->cursor.location);
-    ED_view3d_smooth_view(
-        C, v3d, region, smooth_viewtx, &(const V3D_SmoothParams){.ofs = new_ofs});
-
-    /* Smooth view does view-lock #RV3D_BOXVIEW copy. */
-  }
-
-  return OPERATOR_FINISHED;
-}
-
-void VIEW3D_OT_view_center_cursor(wmOperatorType *ot)
-{
-  /* identifiers */
-  ot->name = "Center View to Cursor";
-  ot->description = "Center the view so that the cursor is in the middle of the view";
-  ot->idname = "VIEW3D_OT_view_center_cursor";
-
-  /* api callbacks */
-  ot->exec = viewcenter_cursor_exec;
-  ot->poll = view3d_pan_poll;
-
-  /* flags */
-  ot->flag = 0;
-}
-
-/** \} */
-
-/* -------------------------------------------------------------------- */
-/** \name View Center Pick Operator
- * \{ */
-
-static int viewcenter_pick_invoke(bContext *C, wmOperator *op, const wmEvent *event)
-{
-  View3D *v3d = CTX_wm_view3d(C);
-  RegionView3D *rv3d = CTX_wm_region_view3d(C);
-  ARegion *region = CTX_wm_region(C);
-
-  if (rv3d) {
-    struct Depsgraph *depsgraph = CTX_data_ensure_evaluated_depsgraph(C);
-    float new_ofs[3];
-    const int smooth_viewtx = WM_operator_smooth_viewtx_get(op);
-
-    ED_view3d_smooth_view_force_finish(C, v3d, region);
-
-    view3d_operator_needs_opengl(C);
-
-    if (ED_view3d_autodist(depsgraph, region, v3d, event->mval, new_ofs, false, NULL)) {
-      /* pass */
-    }
-    else {
-      /* fallback to simple pan */
-      negate_v3_v3(new_ofs, rv3d->ofs);
-      ED_view3d_win_to_3d_int(v3d, region, new_ofs, event->mval, new_ofs);
-    }
-    negate_v3(new_ofs);
-    ED_view3d_smooth_view(
-        C, v3d, region, smooth_viewtx, &(const V3D_SmoothParams){.ofs = new_ofs});
-  }
-
-  return OPERATOR_FINISHED;
-}
-
-void VIEW3D_OT_view_center_pick(wmOperatorType *ot)
-{
-  /* identifiers */
-  ot->name = "Center View to Mouse";
-  ot->description = "Center the view to the Z-depth position under the mouse cursor";
-  ot->idname = "VIEW3D_OT_view_center_pick";
-
-  /* api callbacks */
-  ot->invoke = viewcenter_pick_invoke;
-  ot->poll = view3d_pan_poll;
-
-  /* flags */
-  ot->flag = 0;
-}
-
-/** \} */
-
-/* -------------------------------------------------------------------- */
-/** \name Frame Camera Bounds Operator
- * \{ */
-
-static int view3d_center_camera_exec(bContext *C, wmOperator *UNUSED(op))
-{
-  Depsgraph *depsgraph = CTX_data_ensure_evaluated_depsgraph(C);
-  Scene *scene = CTX_data_scene(C);
-  float xfac, yfac;
-  float size[2];
-
-  View3D *v3d;
-  ARegion *region;
-  RegionView3D *rv3d;
-
-  /* no NULL check is needed, poll checks */
-  ED_view3d_context_user_region(C, &v3d, &region);
-  rv3d = region->regiondata;
-
-  rv3d->camdx = rv3d->camdy = 0.0f;
-
-  ED_view3d_calc_camera_border_size(scene, depsgraph, region, v3d, rv3d, size);
-
-  /* 4px is just a little room from the edge of the area */
-  xfac = (float)region->winx / (float)(size[0] + 4);
-  yfac = (float)region->winy / (float)(size[1] + 4);
-
-  rv3d->camzoom = BKE_screen_view3d_zoom_from_fac(min_ff(xfac, yfac));
-  CLAMP(rv3d->camzoom, RV3D_CAMZOOM_MIN, RV3D_CAMZOOM_MAX);
-
-  WM_event_add_notifier(C, NC_SPACE | ND_SPACE_VIEW3D, v3d);
-
-  return OPERATOR_FINISHED;
-}
-
-void VIEW3D_OT_view_center_camera(wmOperatorType *ot)
-{
-  /* identifiers */
-  ot->name = "Frame Camera Bounds";
-  ot->description = "Center the camera view, resizing the view to fit its bounds";
-  ot->idname = "VIEW3D_OT_view_center_camera";
-
-  /* api callbacks */
-  ot->exec = view3d_center_camera_exec;
-  ot->poll = view3d_camera_user_poll;
-
-  /* flags */
-  ot->flag = 0;
-}
-
-/** \} */
-
-/* -------------------------------------------------------------------- */
-/** \name View Lock Center Operator
- * \{ */
-
-static int view3d_center_lock_exec(bContext *C, wmOperator *UNUSED(op))
-{
-  RegionView3D *rv3d = CTX_wm_region_view3d(C);
-
-  zero_v2(rv3d->ofs_lock);
-
-  WM_event_add_notifier(C, NC_SPACE | ND_SPACE_VIEW3D, CTX_wm_view3d(C));
-
-  return OPERATOR_FINISHED;
-}
-
-void VIEW3D_OT_view_center_lock(wmOperatorType *ot)
-{
-  /* identifiers */
-  ot->name = "View Lock Center";
-  ot->description = "Center the view lock offset";
-  ot->idname = "VIEW3D_OT_view_center_lock";
-
-  /* api callbacks */
-  ot->exec = view3d_center_lock_exec;
-  ot->poll = view3d_lock_poll;
-
-  /* flags */
-  ot->flag = 0;
-}
-
-/** \} */
-
-/* -------------------------------------------------------------------- */
-/** \name Set Render Border Operator
- * \{ */
-
-static int render_border_exec(bContext *C, wmOperator *op)
-{
-  View3D *v3d = CTX_wm_view3d(C);
-  ARegion *region = CTX_wm_region(C);
-  RegionView3D *rv3d = ED_view3d_context_rv3d(C);
-
-  Scene *scene = CTX_data_scene(C);
-
-  rcti rect;
-  rctf vb, border;
-
-  /* get box select values using rna */
-  WM_operator_properties_border_to_rcti(op, &rect);
-
-  /* calculate range */
-
-  if (rv3d->persp == RV3D_CAMOB) {
-    Depsgraph *depsgraph = CTX_data_ensure_evaluated_depsgraph(C);
-    ED_view3d_calc_camera_border(scene, depsgraph, region, v3d, rv3d, &vb, false);
-  }
-  else {
-    vb.xmin = 0;
-    vb.ymin = 0;
-    vb.xmax = region->winx;
-    vb.ymax = region->winy;
-  }
-
-  border.xmin = ((float)rect.xmin - vb.xmin) / BLI_rctf_size_x(&vb);
-  border.ymin = ((float)rect.ymin - vb.ymin) / BLI_rctf_size_y(&vb);
-  border.xmax = ((float)rect.xmax - vb.xmin) / BLI_rctf_size_x(&vb);
-  border.ymax = ((float)rect.ymax - vb.ymin) / BLI_rctf_size_y(&vb);
-
-  /* actually set border */
-  CLAMP(border.xmin, 0.0f, 1.0f);
-  CLAMP(border.ymin, 0.0f, 1.0f);
-  CLAMP(border.xmax, 0.0f, 1.0f);
-  CLAMP(border.ymax, 0.0f, 1.0f);
-
-  if (rv3d->persp == RV3D_CAMOB) {
-    scene->r.border = border;
-
-    WM_event_add_notifier(C, NC_SCENE | ND_RENDER_OPTIONS, NULL);
-  }
-  else {
-    v3d->render_border = border;
-
     WM_event_add_notifier(C, NC_SPACE | ND_SPACE_VIEW3D, NULL);
   }
 
@@ -3268,670 +410,6 @@
       "Removes an existing Render Region rectangle";  // Short, pregnant, working. And
                                                       // UNDERSTANDABLE! That's how a tooltip
                                                       // should look like.
-  ot->idname = "VIEW3D_OT_clear_render_border";
-
-  /* api callbacks */
-  ot->exec = clear_render_border_exec;
-  ot->poll = ED_operator_view3d_active;
-
-  /* flags */
-  ot->flag = OPTYPE_REGISTER | OPTYPE_UNDO;
-}
-
-/** \} */
-
-/* -------------------------------------------------------------------- */
-/** \name Border Zoom Operator
- * \{ */
-
-static int view3d_zoom_border_exec(bContext *C, wmOperator *op)
-{
-  ARegion *region = CTX_wm_region(C);
-  View3D *v3d = CTX_wm_view3d(C);
-  RegionView3D *rv3d = CTX_wm_region_view3d(C);
-  const int smooth_viewtx = WM_operator_smooth_viewtx_get(op);
-
-  /* Zooms in on a border drawn by the user */
-  rcti rect;
-  float dvec[3], vb[2], xscale, yscale;
-  float dist_range[2];
-
-  /* SMOOTHVIEW */
-  float new_dist;
-  float new_ofs[3];
-
-  /* ZBuffer depth vars */
-  float depth_close = FLT_MAX;
-  float cent[2], p[3];
-
-  /* NOTE: otherwise opengl won't work. */
-  view3d_operator_needs_opengl(C);
-
-  /* get box select values using rna */
-  WM_operator_properties_border_to_rcti(op, &rect);
-
-  /* check if zooming in/out view */
-  const bool zoom_in = !RNA_boolean_get(op->ptr, "zoom_out");
-
-  ED_view3d_dist_range_get(v3d, dist_range);
-
-  ED_view3d_depth_override(
-      CTX_data_ensure_evaluated_depsgraph(C), region, v3d, NULL, V3D_DEPTH_NO_GPENCIL, NULL);
-  {
-    /* avoid allocating the whole depth buffer */
-    ViewDepths depth_temp = {0};
-
-    /* avoid view3d_update_depths() for speed. */
-    view3d_depths_rect_create(region, &rect, &depth_temp);
-
-    /* find the closest Z pixel */
-    depth_close = view3d_depth_near(&depth_temp);
-
-    MEM_SAFE_FREE(depth_temp.depths);
-  }
-
-  /* Resize border to the same ratio as the window. */
-  {
-    const float region_aspect = (float)region->winx / (float)region->winy;
-    if (((float)BLI_rcti_size_x(&rect) / (float)BLI_rcti_size_y(&rect)) < region_aspect) {
-      BLI_rcti_resize_x(&rect, (int)(BLI_rcti_size_y(&rect) * region_aspect));
-    }
-    else {
-      BLI_rcti_resize_y(&rect, (int)(BLI_rcti_size_x(&rect) / region_aspect));
-    }
-  }
-
-  cent[0] = (((float)rect.xmin) + ((float)rect.xmax)) / 2;
-  cent[1] = (((float)rect.ymin) + ((float)rect.ymax)) / 2;
-
-  if (rv3d->is_persp) {
-    float p_corner[3];
-
-    /* no depths to use, we can't do anything! */
-    if (depth_close == FLT_MAX) {
-      BKE_report(op->reports, RPT_ERROR, "Depth too large");
-      return OPERATOR_CANCELLED;
-    }
-    /* convert border to 3d coordinates */
-    if ((!ED_view3d_unproject_v3(region, cent[0], cent[1], depth_close, p)) ||
-        (!ED_view3d_unproject_v3(region, rect.xmin, rect.ymin, depth_close, p_corner))) {
-      return OPERATOR_CANCELLED;
-    }
-
-    sub_v3_v3v3(dvec, p, p_corner);
-    negate_v3_v3(new_ofs, p);
-
-    new_dist = len_v3(dvec);
-
-    /* Account for the lens, without this a narrow lens zooms in too close. */
-    new_dist *= (v3d->lens / DEFAULT_SENSOR_WIDTH);
-
-    /* ignore dist_range min */
-    dist_range[0] = v3d->clip_start * 1.5f;
-  }
-  else { /* orthographic */
-    /* find the current window width and height */
-    vb[0] = region->winx;
-    vb[1] = region->winy;
-
-    new_dist = rv3d->dist;
-
-    /* convert the drawn rectangle into 3d space */
-    if (depth_close != FLT_MAX &&
-        ED_view3d_unproject_v3(region, cent[0], cent[1], depth_close, p)) {
-      negate_v3_v3(new_ofs, p);
-    }
-    else {
-      float mval_f[2];
-      float zfac;
-
-      /* We can't use the depth, fallback to the old way that doesn't set the center depth */
-      copy_v3_v3(new_ofs, rv3d->ofs);
-
-      {
-        float tvec[3];
-        negate_v3_v3(tvec, new_ofs);
-        zfac = ED_view3d_calc_zfac(rv3d, tvec, NULL);
-      }
-
-      mval_f[0] = (rect.xmin + rect.xmax - vb[0]) / 2.0f;
-      mval_f[1] = (rect.ymin + rect.ymax - vb[1]) / 2.0f;
-      ED_view3d_win_to_delta(region, mval_f, dvec, zfac);
-      /* center the view to the center of the rectangle */
-      sub_v3_v3(new_ofs, dvec);
-    }
-
-    /* work out the ratios, so that everything selected fits when we zoom */
-    xscale = (BLI_rcti_size_x(&rect) / vb[0]);
-    yscale = (BLI_rcti_size_y(&rect) / vb[1]);
-    new_dist *= max_ff(xscale, yscale);
-  }
-
-  if (!zoom_in) {
-    sub_v3_v3v3(dvec, new_ofs, rv3d->ofs);
-    new_dist = rv3d->dist * (rv3d->dist / new_dist);
-    add_v3_v3v3(new_ofs, rv3d->ofs, dvec);
-  }
-
-  /* clamp after because we may have been zooming out */
-  CLAMP(new_dist, dist_range[0], dist_range[1]);
-
-  /* TODO(campbell): 'is_camera_lock' not currently working well. */
-  const bool is_camera_lock = ED_view3d_camera_lock_check(v3d, rv3d);
-  if ((rv3d->persp == RV3D_CAMOB) && (is_camera_lock == false)) {
-    Depsgraph *depsgraph = CTX_data_ensure_evaluated_depsgraph(C);
-    ED_view3d_persp_switch_from_camera(depsgraph, v3d, rv3d, RV3D_PERSP);
-  }
-
-  ED_view3d_smooth_view(C,
-                        v3d,
-                        region,
-                        smooth_viewtx,
-                        &(const V3D_SmoothParams){
-                            .ofs = new_ofs,
-                            .dist = &new_dist,
-                        });
-
-  if (RV3D_LOCK_FLAGS(rv3d) & RV3D_BOXVIEW) {
-    view3d_boxview_sync(CTX_wm_area(C), region);
-  }
-
-  return OPERATOR_FINISHED;
-}
-
-void VIEW3D_OT_zoom_border(wmOperatorType *ot)
-{
-  /* identifiers */
-  ot->name = "Zoom Border";
-  ot->description =
-      "Drawing a rectangle with LMB zooms in. Drawing a rectangle with MMB zooms out";
-  ot->idname = "VIEW3D_OT_zoom_border";
-
-  /* api callbacks */
-  ot->invoke = WM_gesture_box_invoke;
-  ot->exec = view3d_zoom_border_exec;
-  ot->modal = WM_gesture_box_modal;
-  ot->cancel = WM_gesture_box_cancel;
-
-  ot->poll = view3d_zoom_or_dolly_poll;
-
-  /* flags */
-  ot->flag = 0;
-
-  /* properties */
-  WM_operator_properties_gesture_box_zoom(ot);
-}
-
-/** \} */
-
-/* -------------------------------------------------------------------- */
-/** \name Set Camera Zoom 1:1 Operator
- *
- * Sets the view to 1:1 camera/render-pixel.
- * \{ */
-
-static void view3d_set_1_to_1_viewborder(Scene *scene,
-                                         Depsgraph *depsgraph,
-                                         ARegion *region,
-                                         View3D *v3d)
-{
-  RegionView3D *rv3d = region->regiondata;
-  float size[2];
-  int im_width = (scene->r.size * scene->r.xsch) / 100;
-
-  ED_view3d_calc_camera_border_size(scene, depsgraph, region, v3d, rv3d, size);
-
-  rv3d->camzoom = BKE_screen_view3d_zoom_from_fac((float)im_width / size[0]);
-  CLAMP(rv3d->camzoom, RV3D_CAMZOOM_MIN, RV3D_CAMZOOM_MAX);
-}
-
-static int view3d_zoom_1_to_1_camera_exec(bContext *C, wmOperator *UNUSED(op))
-{
-  Depsgraph *depsgraph = CTX_data_ensure_evaluated_depsgraph(C);
-  Scene *scene = CTX_data_scene(C);
-
-  View3D *v3d;
-  ARegion *region;
-
-  /* no NULL check is needed, poll checks */
-  ED_view3d_context_user_region(C, &v3d, &region);
-
-  view3d_set_1_to_1_viewborder(scene, depsgraph, region, v3d);
-
-  WM_event_add_notifier(C, NC_SPACE | ND_SPACE_VIEW3D, v3d);
-
-  return OPERATOR_FINISHED;
-}
-
-void VIEW3D_OT_zoom_camera_1_to_1(wmOperatorType *ot)
-{
-  /* identifiers */
-  ot->name = "Zoom Camera 1:1";
-  ot->description = "Match the camera to 1:1 to the render output";
-  ot->idname = "VIEW3D_OT_zoom_camera_1_to_1";
-
-  /* api callbacks */
-  ot->exec = view3d_zoom_1_to_1_camera_exec;
-  ot->poll = view3d_camera_user_poll;
-
-  /* flags */
-  ot->flag = 0;
-}
-
-/** \} */
-
-/* -------------------------------------------------------------------- */
-/** \name View Axis Operator
- * \{ */
-
-static const EnumPropertyItem prop_view_items[] = {
-    {RV3D_VIEW_LEFT, "LEFT", ICON_TRIA_LEFT, "Left", "View from the left"},
-    {RV3D_VIEW_RIGHT, "RIGHT", ICON_TRIA_RIGHT, "Right", "View from the right"},
-    {RV3D_VIEW_BOTTOM, "BOTTOM", ICON_TRIA_DOWN, "Bottom", "View from the bottom"},
-    {RV3D_VIEW_TOP, "TOP", ICON_TRIA_UP, "Top", "View from the top"},
-    {RV3D_VIEW_FRONT, "FRONT", 0, "Front", "View from the front"},
-    {RV3D_VIEW_BACK, "BACK", 0, "Back", "View from the back"},
-    {0, NULL, 0, NULL, NULL},
-};
-
-/* would like to make this a generic function - outside of transform */
-
-/**
- * \param align_to_quat: When not NULL, set the axis relative to this rotation.
- */
-static void axis_set_view(bContext *C,
-                          View3D *v3d,
-                          ARegion *region,
-                          const float quat_[4],
-                          char view,
-                          char view_axis_roll,
-                          int perspo,
-                          const float *align_to_quat,
-                          const int smooth_viewtx)
-{
-  RegionView3D *rv3d = region->regiondata; /* no NULL check is needed, poll checks */
-  float quat[4];
-  const short orig_persp = rv3d->persp;
-
-  normalize_qt_qt(quat, quat_);
-
-  if (align_to_quat) {
-    mul_qt_qtqt(quat, quat, align_to_quat);
-    rv3d->view = view = RV3D_VIEW_USER;
-    rv3d->view_axis_roll = RV3D_VIEW_AXIS_ROLL_0;
-  }
-
-  if (align_to_quat == NULL) {
-    rv3d->view = view;
-    rv3d->view_axis_roll = view_axis_roll;
-  }
-
-  if (RV3D_LOCK_FLAGS(rv3d) & RV3D_LOCK_ROTATION) {
-    ED_region_tag_redraw(region);
-    return;
-  }
-
-  if (U.uiflag & USER_AUTOPERSP) {
-    rv3d->persp = RV3D_VIEW_IS_AXIS(view) ? RV3D_ORTHO : perspo;
-  }
-  else if (rv3d->persp == RV3D_CAMOB) {
-    rv3d->persp = perspo;
-  }
-
-  if (rv3d->persp == RV3D_CAMOB && v3d->camera) {
-    /* to camera */
-    ED_view3d_smooth_view(C,
-                          v3d,
-                          region,
-                          smooth_viewtx,
-                          &(const V3D_SmoothParams){
-                              .camera_old = v3d->camera,
-                              .ofs = rv3d->ofs,
-                              .quat = quat,
-                          });
-  }
-  else if (orig_persp == RV3D_CAMOB && v3d->camera) {
-    /* from camera */
-    float ofs[3], dist;
-
-    copy_v3_v3(ofs, rv3d->ofs);
-    dist = rv3d->dist;
-
-    /* so we animate _from_ the camera location */
-    Object *camera_eval = DEG_get_evaluated_object(CTX_data_ensure_evaluated_depsgraph(C),
-                                                   v3d->camera);
-    ED_view3d_from_object(camera_eval, rv3d->ofs, NULL, &rv3d->dist, NULL);
-
-    ED_view3d_smooth_view(C,
-                          v3d,
-                          region,
-                          smooth_viewtx,
-                          &(const V3D_SmoothParams){
-                              .camera_old = camera_eval,
-                              .ofs = ofs,
-                              .quat = quat,
-                              .dist = &dist,
-                          });
-  }
-  else {
-    /* rotate around selection */
-    const float *dyn_ofs_pt = NULL;
-    float dyn_ofs[3];
-
-    if (U.uiflag & USER_ORBIT_SELECTION) {
-      if (view3d_orbit_calc_center(C, dyn_ofs)) {
-        negate_v3(dyn_ofs);
-        dyn_ofs_pt = dyn_ofs;
-      }
-    }
-
-    /* no camera involved */
-    ED_view3d_smooth_view(C,
-                          v3d,
-                          region,
-                          smooth_viewtx,
-                          &(const V3D_SmoothParams){
-                              .quat = quat,
-                              .dyn_ofs = dyn_ofs_pt,
-                          });
-  }
-}
-
-static int view_axis_exec(bContext *C, wmOperator *op)
-{
-  View3D *v3d;
-  ARegion *region;
-  RegionView3D *rv3d;
-  static int perspo = RV3D_PERSP;
-  int viewnum;
-  int view_axis_roll = RV3D_VIEW_AXIS_ROLL_0;
-  const int smooth_viewtx = WM_operator_smooth_viewtx_get(op);
-
-  /* no NULL check is needed, poll checks */
-  ED_view3d_context_user_region(C, &v3d, &region);
-  rv3d = region->regiondata;
-
-  ED_view3d_smooth_view_force_finish(C, v3d, region);
-
-  viewnum = RNA_enum_get(op->ptr, "type");
-
-  float align_quat_buf[4];
-  float *align_quat = NULL;
-
-  if (RNA_boolean_get(op->ptr, "align_active")) {
-    /* align to active object */
-    Object *obact = CTX_data_active_object(C);
-    if (obact != NULL) {
-      float twmat[3][3];
-      ViewLayer *view_layer = CTX_data_view_layer(C);
-      Object *obedit = CTX_data_edit_object(C);
-      /* same as transform gizmo when normal is set */
-      ED_getTransformOrientationMatrix(view_layer, v3d, obact, obedit, V3D_AROUND_ACTIVE, twmat);
-      align_quat = align_quat_buf;
-      mat3_to_quat(align_quat, twmat);
-      invert_qt_normalized(align_quat);
-    }
-  }
-
-  if (RNA_boolean_get(op->ptr, "relative")) {
-    float quat_rotate[4];
-    float quat_test[4];
-
-    if (viewnum == RV3D_VIEW_LEFT) {
-      axis_angle_to_quat(quat_rotate, rv3d->viewinv[1], -M_PI / 2.0f);
-    }
-    else if (viewnum == RV3D_VIEW_RIGHT) {
-      axis_angle_to_quat(quat_rotate, rv3d->viewinv[1], M_PI / 2.0f);
-    }
-    else if (viewnum == RV3D_VIEW_TOP) {
-      axis_angle_to_quat(quat_rotate, rv3d->viewinv[0], -M_PI / 2.0f);
-    }
-    else if (viewnum == RV3D_VIEW_BOTTOM) {
-      axis_angle_to_quat(quat_rotate, rv3d->viewinv[0], M_PI / 2.0f);
-    }
-    else if (viewnum == RV3D_VIEW_FRONT) {
-      unit_qt(quat_rotate);
-    }
-    else if (viewnum == RV3D_VIEW_BACK) {
-      axis_angle_to_quat(quat_rotate, rv3d->viewinv[0], M_PI);
-    }
-    else {
-      BLI_assert(0);
-    }
-
-    mul_qt_qtqt(quat_test, rv3d->viewquat, quat_rotate);
-
-    float angle_best = FLT_MAX;
-    int view_best = -1;
-    int view_axis_roll_best = -1;
-    for (int i = RV3D_VIEW_FRONT; i <= RV3D_VIEW_BOTTOM; i++) {
-      for (int j = RV3D_VIEW_AXIS_ROLL_0; j <= RV3D_VIEW_AXIS_ROLL_270; j++) {
-        float quat_axis[4];
-        ED_view3d_quat_from_axis_view(i, j, quat_axis);
-        if (align_quat) {
-          mul_qt_qtqt(quat_axis, quat_axis, align_quat);
-        }
-        const float angle_test = fabsf(angle_signed_qtqt(quat_axis, quat_test));
-        if (angle_best > angle_test) {
-          angle_best = angle_test;
-          view_best = i;
-          view_axis_roll_best = j;
-        }
-      }
-    }
-    if (view_best == -1) {
-      view_best = RV3D_VIEW_FRONT;
-      view_axis_roll_best = RV3D_VIEW_AXIS_ROLL_0;
-    }
-
-    /* Disallow non-upright views in turn-table modes,
-     * it's too difficult to navigate out of them. */
-    if ((U.flag & USER_TRACKBALL) == 0) {
-      if (!ELEM(view_best, RV3D_VIEW_TOP, RV3D_VIEW_BOTTOM)) {
-        view_axis_roll_best = RV3D_VIEW_AXIS_ROLL_0;
-      }
-    }
-
-    viewnum = view_best;
-    view_axis_roll = view_axis_roll_best;
-  }
-
-  /* Use this to test if we started out with a camera */
-  const int nextperspo = (rv3d->persp == RV3D_CAMOB) ? rv3d->lpersp : perspo;
-  float quat[4];
-  ED_view3d_quat_from_axis_view(viewnum, view_axis_roll, quat);
-  axis_set_view(
-      C, v3d, region, quat, viewnum, view_axis_roll, nextperspo, align_quat, smooth_viewtx);
-
-  perspo = rv3d->persp;
-
-  return OPERATOR_FINISHED;
-}
-
-void VIEW3D_OT_view_axis(wmOperatorType *ot)
-{
-  PropertyRNA *prop;
-
-  /* identifiers */
-  ot->name = "View Axis";
-  ot->description = "Use a preset viewpoint";
-  ot->idname = "VIEW3D_OT_view_axis";
-
-  /* api callbacks */
-  ot->exec = view_axis_exec;
-  ot->poll = ED_operator_rv3d_user_region_poll;
-
-  /* flags */
-  ot->flag = 0;
-
-  ot->prop = RNA_def_enum(ot->srna, "type", prop_view_items, 0, "View", "Preset viewpoint to use");
-  RNA_def_property_flag(ot->prop, PROP_SKIP_SAVE);
-  prop = RNA_def_boolean(
-      ot->srna, "align_active", 0, "Align Active", "Align to the active object's axis");
-  RNA_def_property_flag(prop, PROP_SKIP_SAVE);
-  prop = RNA_def_boolean(
-      ot->srna, "relative", 0, "Relative", "Rotate relative to the current orientation");
-  RNA_def_property_flag(prop, PROP_SKIP_SAVE);
-}
-
-/** \} */
-
-/* -------------------------------------------------------------------- */
-/** \name View Camera Operator
- * \{ */
-
-static int view_camera_exec(bContext *C, wmOperator *op)
-{
-  View3D *v3d;
-  ARegion *region;
-  RegionView3D *rv3d;
-  const int smooth_viewtx = WM_operator_smooth_viewtx_get(op);
-
-  /* no NULL check is needed, poll checks */
-  ED_view3d_context_user_region(C, &v3d, &region);
-  rv3d = region->regiondata;
-
-  ED_view3d_smooth_view_force_finish(C, v3d, region);
-
-  if ((RV3D_LOCK_FLAGS(rv3d) & RV3D_LOCK_ANY_TRANSFORM) == 0) {
-    ViewLayer *view_layer = CTX_data_view_layer(C);
-    Scene *scene = CTX_data_scene(C);
-
-    if (rv3d->persp != RV3D_CAMOB) {
-      Object *ob = OBACT(view_layer);
-
-      if (!rv3d->smooth_timer) {
-        /* store settings of current view before allowing overwriting with camera view
-         * only if we're not currently in a view transition */
-
-        ED_view3d_lastview_store(rv3d);
-      }
-
-      /* first get the default camera for the view lock type */
-      if (v3d->scenelock) {
-        /* sets the camera view if available */
-        v3d->camera = scene->camera;
-      }
-      else {
-        /* use scene camera if one is not set (even though we're unlocked) */
-        if (v3d->camera == NULL) {
-          v3d->camera = scene->camera;
-        }
-      }
-
-      /* if the camera isn't found, check a number of options */
-      if (v3d->camera == NULL && ob && ob->type == OB_CAMERA) {
-        v3d->camera = ob;
-      }
-
-      if (v3d->camera == NULL) {
-        v3d->camera = BKE_view_layer_camera_find(view_layer);
-      }
-
-      /* couldn't find any useful camera, bail out */
-      if (v3d->camera == NULL) {
-        return OPERATOR_CANCELLED;
-      }
-
-      /* important these don't get out of sync for locked scenes */
-      if (v3d->scenelock && scene->camera != v3d->camera) {
-        scene->camera = v3d->camera;
-        DEG_id_tag_update(&scene->id, ID_RECALC_COPY_ON_WRITE);
-      }
-=======
-    WM_event_add_notifier(C, NC_SPACE | ND_SPACE_VIEW3D, NULL);
-  }
->>>>>>> 120c208b
-
-  /* drawing a border outside the camera view switches off border rendering */
-  if ((border.xmin == border.xmax || border.ymin == border.ymax)) {
-    if (rv3d->persp == RV3D_CAMOB) {
-      scene->r.mode &= ~R_BORDER;
-    }
-    else {
-      v3d->flag2 &= ~V3D_RENDER_BORDER;
-    }
-  }
-  else {
-    if (rv3d->persp == RV3D_CAMOB) {
-      scene->r.mode |= R_BORDER;
-    }
-    else {
-      v3d->flag2 |= V3D_RENDER_BORDER;
-    }
-  }
-
-  if (rv3d->persp == RV3D_CAMOB) {
-    DEG_id_tag_update(&scene->id, ID_RECALC_COPY_ON_WRITE);
-  }
-  return OPERATOR_FINISHED;
-}
-
-void VIEW3D_OT_render_border(wmOperatorType *ot)
-{
-  /* identifiers */
-  ot->name = "Set Render Region";
-  ot->description = "Set the boundaries of the border render and enable border render";
-  ot->idname = "VIEW3D_OT_render_border";
-
-  /* api callbacks */
-  ot->invoke = WM_gesture_box_invoke;
-  ot->exec = render_border_exec;
-  ot->modal = WM_gesture_box_modal;
-  ot->cancel = WM_gesture_box_cancel;
-
-  ot->poll = ED_operator_view3d_active;
-
-  /* flags */
-  ot->flag = OPTYPE_REGISTER | OPTYPE_UNDO;
-
-  /* properties */
-  WM_operator_properties_border(ot);
-}
-
-/** \} */
-
-/* -------------------------------------------------------------------- */
-/** \name Clear Render Border Operator
- * \{ */
-
-static int clear_render_border_exec(bContext *C, wmOperator *UNUSED(op))
-{
-  View3D *v3d = CTX_wm_view3d(C);
-  RegionView3D *rv3d = ED_view3d_context_rv3d(C);
-
-  Scene *scene = CTX_data_scene(C);
-  rctf *border = NULL;
-
-  if (rv3d->persp == RV3D_CAMOB) {
-    scene->r.mode &= ~R_BORDER;
-    border = &scene->r.border;
-
-    WM_event_add_notifier(C, NC_SCENE | ND_RENDER_OPTIONS, NULL);
-  }
-  else {
-    v3d->flag2 &= ~V3D_RENDER_BORDER;
-    border = &v3d->render_border;
-
-    WM_event_add_notifier(C, NC_SPACE | ND_SPACE_VIEW3D, NULL);
-  }
-
-  border->xmin = 0.0f;
-  border->ymin = 0.0f;
-  border->xmax = 1.0f;
-  border->ymax = 1.0f;
-
-  if (rv3d->persp == RV3D_CAMOB) {
-    DEG_id_tag_update(&scene->id, ID_RECALC_COPY_ON_WRITE);
-  }
-  return OPERATOR_FINISHED;
-}
-
-void VIEW3D_OT_clear_render_border(wmOperatorType *ot)
-{
-  /* identifiers */
-  ot->name = "Clear Render Region";
-  ot->description = "Clear the boundaries of the border render and disable border render";
   ot->idname = "VIEW3D_OT_clear_render_border";
 
   /* api callbacks */
