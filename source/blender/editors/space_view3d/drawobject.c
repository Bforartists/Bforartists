--- conflicted
+++ resolved
@@ -1659,33 +1659,9 @@
 	}
 }
 
-<<<<<<< HEAD
-/* disabled because it crashes combined with e.g. subsurf modifier,
- * the derivedmesh can't be assumed to be an EditMeshDerivedMesh,
- * nor should this struct be copied around, it should be defined in
- * a single place only to avoid them getting out of sync */
-#if 0
-/* originally defined in DerivedMesh.c */
-typedef struct {
-	DerivedMesh dm;
-
-	EditMesh *em;
-	float (*vertexCos)[3];
-	float (*vertexNos)[3];
-	float (*faceNos)[3];
-} EditMeshDerivedMesh;
-#endif
-
 static void draw_dm_verts(BMEditMesh *em, DerivedMesh *dm, int sel, BMVert *eve_act)
 {
 	struct { BMEditMesh *em; int sel; BMVert *eve_act; } data;
-	//GPUBuffer *buffer;
-	//float *varray;
-=======
-static void draw_dm_verts(DerivedMesh *dm, int sel, EditVert *eve_act)
-{
-	struct { int sel; EditVert *eve_act; } data;
->>>>>>> a8b0087a
 	data.sel = sel;
 	data.eve_act = eve_act;
 	data.em = em;
@@ -1771,62 +1747,9 @@
 
 static void draw_dm_edges_sel_interp(BMEditMesh *em, DerivedMesh *dm, unsigned char *baseCol, unsigned char *selCol)
 {
-<<<<<<< HEAD
 	unsigned char *cols[3] = {em, baseCol, selCol};
-#if 0
-	int elemsize = sizeof(float)*3+sizeof(unsigned char)*4;
-	EditMeshDerivedMesh *emdm = (EditMeshDerivedMesh *)dm;
-	EditMesh *em= emdm->em;
-	unsigned char *varray;
-	int i;
-	GPUBuffer *buffer;
-
-	buffer = GPU_buffer_legacy(dm)?0:GPU_buffer_alloc( elemsize*em->totedge*2, 0 );
-	if( (varray = GPU_buffer_lock_stream( buffer )) ) {
-		EditEdge *eed;
-		int numedges = 0;
-		int datatype[] = { GPU_BUFFER_INTER_V3F, GPU_BUFFER_INTER_C4UB, GPU_BUFFER_INTER_END };
-		GPU_buffer_unlock( buffer );
-		GPU_interleaved_setup( buffer, datatype );
-		varray = GPU_buffer_lock_stream( buffer );
-		for (i=0,eed= em->edges.first; eed; i++,eed= eed->next) {
-			if(eed->h==0) {
-				unsigned char *col0 = cols[(eed->v1->f&SELECT)?1:0];
-				unsigned char *col1 = cols[(eed->v2->f&SELECT)?1:0];
-
-				if( emdm->vertexCos ) {
-					VECCOPY(((float *)&varray[elemsize*numedges*2]),emdm->vertexCos[(int) eed->v1->tmp.l]);
-				}
-				else {
-					VECCOPY(((float *)&varray[elemsize*numedges*2]),eed->v1->co);
-				}
-				QUATCOPY(&varray[elemsize*numedges*2+sizeof(float)*3],col0);
-				if( emdm->vertexCos ) {
-					VECCOPY(((float *)&varray[elemsize*numedges*2+elemsize]),emdm->vertexCos[(int) eed->v2->tmp.l]);
-				}
-				else {
-					VECCOPY(((float *)&varray[elemsize*numedges*2+elemsize]),eed->v2->co);
-				}
-				QUATCOPY(&varray[elemsize*numedges*2+elemsize+sizeof(float)*3],col1);
-				numedges++;
-			}
-		}
-		GPU_buffer_unlock( buffer );
-		glDrawArrays(GL_LINES,0,numedges*2);
-		GPU_buffer_unbind();
-	}
-	else {
-#endif
-		dm->drawMappedEdgesInterp(dm, draw_dm_edges_sel_interp__setDrawOptions, draw_dm_edges_sel_interp__setDrawInterpOptions, cols);
-#if 0
-	}
-	GPU_buffer_free( buffer, 0 );
-#endif
-=======
-	unsigned char *cols[2] = {baseCol, selCol};
 
 	dm->drawMappedEdgesInterp(dm, draw_dm_edges_sel_interp__setDrawOptions, draw_dm_edges_sel_interp__setDrawInterpOptions, cols);
->>>>>>> a8b0087a
 }
 
 	/* Draw only seam edges */
@@ -1947,20 +1870,8 @@
 static void draw_dm_faces_sel(BMEditMesh *em, DerivedMesh *dm, unsigned char *baseCol, 
 			      unsigned char *selCol, unsigned char *actCol, BMFace *efa_act, Mesh *me) 
 {
-<<<<<<< HEAD
 	struct { unsigned char *cols[3]; BMEditMesh *em; BMFace *efa_act; Mesh *me;} data;
 
-	//EditMeshDerivedMesh *emdm = (EditMeshDerivedMesh *)dm;
-	BMFace *efa;
-	unsigned char *col;
-	GPUBuffer *buffer;
-	unsigned char *varray;
-	unsigned char black[] = { 0, 0, 0, 0 };
-	int i, draw=0;
-	int elemsize = (sizeof(float)*6+sizeof(unsigned char)*4);
-=======
-	struct { unsigned char *cols[3]; EditFace *efa_act; } data;
->>>>>>> a8b0087a
 	data.cols[0] = baseCol;
 	data.em = em;
 	data.cols[1] = selCol;
@@ -1968,231 +1879,7 @@
 	data.efa_act = efa_act;
 	data.me = me;
 
-<<<<<<< HEAD
-#if 0 //BMESH_TODO
-	buffer = GPU_buffer_legacy(dm)?0:GPU_buffer_alloc( elemsize*dm->getNumFaces(dm)*3*2, 0 );
-	if( dm->getVertCos == 0 && (varray = GPU_buffer_lock_stream( buffer )) ) {
-		int prevdraw = 0;
-		int numfaces = 0;
-		int datatype[] = { GPU_BUFFER_INTER_V3F, GPU_BUFFER_INTER_N3F, GPU_BUFFER_INTER_C4UB, GPU_BUFFER_INTER_END };
-		GPU_buffer_unlock( buffer );
-		GPU_interleaved_setup( buffer, datatype );
-		glShadeModel(GL_SMOOTH);
-		varray = GPU_buffer_lock_stream( buffer );
-		for (i=0,efa= efa_act; efa; i++,efa= efa->next) {
-			int drawSmooth = (efa->flag & ME_SMOOTH);
-			if (efa->h==0) {
-				if (efa == data.efa_act) {
-					draw = 2;
-				} else {
-					col = data.cols[(efa->f&SELECT)?1:0];
-					if (col[3]==0) draw = 0;
-					else draw = 1;
-				}
-			}
-			else {
-				draw = 0;
-			}
-			if( prevdraw != draw && prevdraw != 0 && numfaces > 0) {
-				if( prevdraw==2 ) {
-					glEnable(GL_POLYGON_STIPPLE);
-	  				glPolygonStipple(stipple_quarttone);
-				}
-				GPU_buffer_unlock( buffer );
-				glDrawArrays(GL_TRIANGLES,0,numfaces*3);
-				if( prevdraw==2 ) {
-					glDisable(GL_POLYGON_STIPPLE);
-				}
-				varray = GPU_buffer_lock_stream( buffer );
-				numfaces = 0;
-			}
-
-			if( draw != 0 ) {
-				if(!drawSmooth) {
-					/*if (emdm->vertexCos) {
-						VECCOPY((float *)&varray[elemsize*3*numfaces],emdm->vertexCos[(int) efa->v1->tmp.l]);
-						VECCOPY((float *)&varray[elemsize*3*numfaces+sizeof(float)*3],emdm->faceNos[i]);
-
-						VECCOPY((float *)&varray[elemsize*3*numfaces+elemsize],emdm->vertexCos[(int) efa->v2->tmp.l]);
-						VECCOPY((float *)&varray[elemsize*3*numfaces+elemsize+sizeof(float)*3],emdm->faceNos[i]);
-
-						VECCOPY((float *)&varray[elemsize*3*numfaces+elemsize*2],emdm->vertexCos[(int) efa->v3->tmp.l]);
-						VECCOPY((float *)&varray[elemsize*3*numfaces+elemsize*2+sizeof(float)*3],emdm->faceNos[i]);
-					}
-					else {*/
-						VECCOPY((float *)&varray[elemsize*3*numfaces],efa->v1->co);
-						VECCOPY((float *)&varray[elemsize*3*numfaces+sizeof(float)*3],efa->n);
-
-						VECCOPY((float *)&varray[elemsize*3*numfaces+elemsize],efa->v2->co);
-						VECCOPY((float *)&varray[elemsize*3*numfaces+elemsize+sizeof(float)*3],efa->n);
-
-						VECCOPY((float *)&varray[elemsize*3*numfaces+elemsize*2],efa->v3->co);
-						VECCOPY((float *)&varray[elemsize*3*numfaces+elemsize*2+sizeof(float)*3],efa->n);
-					/*}*/
-					if( draw == 2 ) {
-						QUATCOPY(&varray[elemsize*3*numfaces+sizeof(float)*6],data.cols[2]);
-						QUATCOPY(&varray[elemsize*3*numfaces+elemsize+sizeof(float)*6],data.cols[2]);
-						QUATCOPY(&varray[elemsize*3*numfaces+elemsize*2+sizeof(float)*6],data.cols[2]);
-					}
-					else if( draw == 1 ) {
-						QUATCOPY(&varray[elemsize*3*numfaces+sizeof(float)*6],data.cols[(efa->f&SELECT)?1:0]);
-						QUATCOPY(&varray[elemsize*3*numfaces+elemsize+sizeof(float)*6],data.cols[(efa->f&SELECT)?1:0]);
-						QUATCOPY(&varray[elemsize*3*numfaces+elemsize*2+sizeof(float)*6],data.cols[(efa->f&SELECT)?1:0]);
-					}
-					else {
-						QUATCOPY(&varray[elemsize*3*numfaces+sizeof(float)*6],black);
-						QUATCOPY(&varray[elemsize*3*numfaces+elemsize+sizeof(float)*6],black);
-						QUATCOPY(&varray[elemsize*3*numfaces+elemsize*2+sizeof(float)*6],black);
-					}
-
-					numfaces++;
-					if( efa->v4 ) {
-						/*if (emdm->vertexCos) {
-							VECCOPY((float *)&varray[elemsize*3*numfaces],emdm->vertexCos[(int) efa->v3->tmp.l]);
-							VECCOPY((float *)&varray[elemsize*3*numfaces+sizeof(float)*3],emdm->faceNos[i]);
-
-							VECCOPY((float *)&varray[elemsize*3*numfaces+elemsize],emdm->vertexCos[(int) efa->v4->tmp.l]);
-							VECCOPY((float *)&varray[elemsize*3*numfaces+elemsize+sizeof(float)*3],emdm->faceNos[i]);
-
-							VECCOPY((float *)&varray[elemsize*3*numfaces+elemsize*2],emdm->vertexCos[(int) efa->v1->tmp.l]);
-							VECCOPY((float *)&varray[elemsize*3*numfaces+elemsize*2+sizeof(float)*3],emdm->faceNos[i]);
-						}
-						else {*/
-							VECCOPY((float *)&varray[elemsize*3*numfaces],efa->v3->co);
-							VECCOPY((float *)&varray[elemsize*3*numfaces+sizeof(float)*3],efa->n);
-
-							VECCOPY((float *)&varray[elemsize*3*numfaces+elemsize],efa->v4->co);
-							VECCOPY((float *)&varray[elemsize*3*numfaces+elemsize+sizeof(float)*3],efa->n);
-
-							VECCOPY((float *)&varray[elemsize*3*numfaces+elemsize*2],efa->v1->co);
-							VECCOPY((float *)&varray[elemsize*3*numfaces+elemsize*2+sizeof(float)*3],efa->n);
-						/*}*/
-
-						if( draw == 2 ) {
-							QUATCOPY(&varray[elemsize*3*numfaces+sizeof(float)*6],data.cols[2]);
-							QUATCOPY(&varray[elemsize*3*numfaces+elemsize+sizeof(float)*6],data.cols[2]);
-							QUATCOPY(&varray[elemsize*3*numfaces+elemsize*2+sizeof(float)*6],data.cols[2]);
-						}
-						else if( draw == 1 ) {
-							QUATCOPY(&varray[elemsize*3*numfaces+sizeof(float)*6],data.cols[(efa->f&SELECT)?1:0]);
-							QUATCOPY(&varray[elemsize*3*numfaces+elemsize+sizeof(float)*6],data.cols[(efa->f&SELECT)?1:0]);
-							QUATCOPY(&varray[elemsize*3*numfaces+elemsize*2+sizeof(float)*6],data.cols[(efa->f&SELECT)?1:0]);
-						}
-						else {
-							QUATCOPY(&varray[elemsize*3*numfaces+sizeof(float)*6],black);
-							QUATCOPY(&varray[elemsize*3*numfaces+elemsize+sizeof(float)*6],black);
-							QUATCOPY(&varray[elemsize*3*numfaces+elemsize*2+sizeof(float)*6],black);
-						}
-
-						numfaces++;
-					}
-				}
-				else {
-					/*if (emdm->vertexCos) {
-						VECCOPY((float *)&varray[elemsize*3*numfaces],emdm->vertexCos[(int) efa->v1->tmp.l]);
-						VECCOPY((float *)&varray[elemsize*3*numfaces+sizeof(float)*3],emdm->vertexNos[(int) efa->v1->tmp.l]);
-
-						VECCOPY((float *)&varray[elemsize*3*numfaces+elemsize],emdm->vertexCos[(int) efa->v2->tmp.l]);
-						VECCOPY((float *)&varray[elemsize*3*numfaces+elemsize+sizeof(float)*3],emdm->vertexNos[(int) efa->v2->tmp.l]);
-
-						VECCOPY((float *)&varray[elemsize*3*numfaces+elemsize*2],emdm->vertexCos[(int) efa->v3->tmp.l]);
-						VECCOPY((float *)&varray[elemsize*3*numfaces+elemsize*2+sizeof(float)*3],emdm->vertexNos[(int) efa->v3->tmp.l]);
-					}
-					else {*/
-						VECCOPY((float *)&varray[elemsize*3*numfaces],efa->v1->co);
-						VECCOPY((float *)&varray[elemsize*3*numfaces+sizeof(float)*3],efa->v1->no);
-
-						VECCOPY((float *)&varray[elemsize*3*numfaces+elemsize],efa->v2->co);
-						VECCOPY((float *)&varray[elemsize*3*numfaces+elemsize+sizeof(float)*3],efa->v2->no);
-
-						VECCOPY((float *)&varray[elemsize*3*numfaces+elemsize*2],efa->v3->co);
-						VECCOPY((float *)&varray[elemsize*3*numfaces+elemsize*2+sizeof(float)*3],efa->v3->no);
-					/*}*/
-
-					if( draw == 2 ) {
-						QUATCOPY(&varray[elemsize*3*numfaces+sizeof(float)*6],data.cols[2]);
-						QUATCOPY(&varray[elemsize*3*numfaces+elemsize+sizeof(float)*6],data.cols[2]);
-						QUATCOPY(&varray[elemsize*3*numfaces+elemsize*2+sizeof(float)*6],data.cols[2]);
-					}
-					else if( draw == 1 ) {
-						QUATCOPY(&varray[elemsize*3*numfaces+sizeof(float)*6],data.cols[(efa->f&SELECT)?1:0]);
-						QUATCOPY(&varray[elemsize*3*numfaces+elemsize+sizeof(float)*6],data.cols[(efa->f&SELECT)?1:0]);
-						QUATCOPY(&varray[elemsize*3*numfaces+elemsize*2+sizeof(float)*6],data.cols[(efa->f&SELECT)?1:0]);
-					}
-					else {
-						QUATCOPY(&varray[elemsize*3*numfaces+sizeof(float)*6],black);
-						QUATCOPY(&varray[elemsize*3*numfaces+elemsize+sizeof(float)*6],black);
-						QUATCOPY(&varray[elemsize*3*numfaces+elemsize*2+sizeof(float)*6],black);
-					}
-
-					numfaces++;
-					if( efa->v4 ) {
-						/*if (emdm->vertexCos) {
-							VECCOPY((float *)&varray[elemsize*3*numfaces],emdm->vertexCos[(int) efa->v3->tmp.l]);
-							VECCOPY((float *)&varray[elemsize*3*numfaces+sizeof(float)*3],emdm->vertexNos[(int) efa->v1->tmp.l]);
-
-							VECCOPY((float *)&varray[elemsize*3*numfaces+elemsize],emdm->vertexCos[(int) efa->v4->tmp.l]);
-							VECCOPY((float *)&varray[elemsize*3*numfaces+elemsize+sizeof(float)*3],emdm->vertexNos[(int) efa->v2->tmp.l]);
-
-							VECCOPY((float *)&varray[elemsize*3*numfaces+elemsize*2],emdm->vertexCos[(int) efa->v1->tmp.l]);
-							VECCOPY((float *)&varray[elemsize*3*numfaces+elemsize*2+sizeof(float)*3],emdm->vertexNos[(int) efa->v3->tmp.l]);
-						}
-						else {*/
-							VECCOPY((float *)&varray[elemsize*3*numfaces],efa->v3->co);
-							VECCOPY((float *)&varray[elemsize*3*numfaces+sizeof(float)*3],efa->v3->no);
-
-							VECCOPY((float *)&varray[elemsize*3*numfaces+elemsize],efa->v4->co);
-							VECCOPY((float *)&varray[elemsize*3*numfaces+elemsize+sizeof(float)*3],efa->v4->no);
-
-							VECCOPY((float *)&varray[elemsize*3*numfaces+elemsize*2],efa->v1->co);
-							VECCOPY((float *)&varray[elemsize*3*numfaces+elemsize*2+sizeof(float)*3],efa->v1->no);
-						/*}*/
-
-						if( draw == 2 ) {
-							QUATCOPY(&varray[elemsize*3*numfaces+sizeof(float)*6],data.cols[2]);
-							QUATCOPY(&varray[elemsize*3*numfaces+elemsize+sizeof(float)*6],data.cols[2]);
-							QUATCOPY(&varray[elemsize*3*numfaces+elemsize*2+sizeof(float)*6],data.cols[2]);
-						}
-						else if( draw == 1 ) {
-							QUATCOPY(&varray[elemsize*3*numfaces+sizeof(float)*6],data.cols[(efa->f&SELECT)?1:0]);
-							QUATCOPY(&varray[elemsize*3*numfaces+elemsize+sizeof(float)*6],data.cols[(efa->f&SELECT)?1:0]);
-							QUATCOPY(&varray[elemsize*3*numfaces+elemsize*2+sizeof(float)*6],data.cols[(efa->f&SELECT)?1:0]);
-						}
-						else {
-							QUATCOPY(&varray[elemsize*3*numfaces+sizeof(float)*6],black);
-							QUATCOPY(&varray[elemsize*3*numfaces+elemsize+sizeof(float)*6],black);
-							QUATCOPY(&varray[elemsize*3*numfaces+elemsize*2+sizeof(float)*6],black);
-						}
-
-						numfaces++;
-					}
-				}
-			}
-			prevdraw = draw;
-		}
-		GPU_buffer_unlock( buffer );
-		if( prevdraw != 0 && numfaces > 0) {
-			if( prevdraw==2 ) {
-				glEnable(GL_POLYGON_STIPPLE);
-  				glPolygonStipple(stipple_quarttone);
-			}
-			glDrawArrays(GL_TRIANGLES,0,numfaces*3);
-			if( prevdraw==2 ) {
-				glDisable(GL_POLYGON_STIPPLE);
-			}
-		}
-		GPU_buffer_unbind();
-	} else {
-#endif
-		dm->drawMappedFaces(dm, draw_dm_faces_sel__setDrawOptions, &data, 0);
-
-#if 0
-	}
-	GPU_buffer_free( buffer, 0 );
-#endif
-=======
 	dm->drawMappedFaces(dm, draw_dm_faces_sel__setDrawOptions, &data, 0);
->>>>>>> a8b0087a
 }
 
 static int draw_dm_creases__setDrawOptions(void *userData, int index)
@@ -2614,105 +2301,11 @@
 		}
 		else {
 			/* 3 floats for position, 3 for normal and times two because the faces may actually be quads instead of triangles */
-<<<<<<< HEAD
-			GPUBuffer *buffer = GPU_buffer_legacy(em->derivedFinal)?0:GPU_buffer_alloc( sizeof(float)*6*em->tottri*3*2, 0 );
-			float *varray;
-			BMFace *efa;
-			BMLoop **ls;
-			int i, curmat = 0, draw = 0;
-
-=======
->>>>>>> a8b0087a
 			glLightModeli(GL_LIGHT_MODEL_TWO_SIDE, me->flag & ME_TWOSIDED);
 
 			glEnable(GL_LIGHTING);
 			glFrontFace((ob->transflag&OB_NEG_SCALE)?GL_CW:GL_CCW);
-
-<<<<<<< HEAD
-			if( finalDM->getVertCos == 0 && (varray = GPU_buffer_lock_stream( buffer )) ) {
-				int prevdraw = 0, prevmat = 0;
-				int numfaces = 0;
-				int datatype[] = { GPU_BUFFER_INTER_V3F, GPU_BUFFER_INTER_N3F, GPU_BUFFER_INTER_END };
-				GPU_buffer_unlock( buffer );
-				GPU_interleaved_setup( buffer, datatype );
-				glShadeModel(GL_SMOOTH);
-				varray = GPU_buffer_lock_stream( buffer );
-				for (i=0; i<em->tottri; i++) {
-					int drawSmooth;
-
-					ls = em->looptris[i];
-					efa = ls[0]->f;
-					drawSmooth = BM_TestHFlag(efa, BM_SMOOTH);
-
-					if( !BM_TestHFlag(efa, BM_HIDDEN) ) {
-						curmat = efa->mat_nr+1;
-						draw = 1;
-					} 
-					else {
-						draw = 0;
-					}
-					if( ((prevdraw != draw) || (curmat != prevmat)) && prevdraw != 0 && numfaces > 0) {
-						if( prevdraw==2 ) {
-							glEnable(GL_POLYGON_STIPPLE);
-		  					glPolygonStipple(stipple_quarttone);
-						}
-						GPU_buffer_unlock( buffer );
-						GPU_enable_material(prevmat, NULL);
-						glDrawArrays(GL_TRIANGLES,0,numfaces*3);
-						if( prevdraw==2 ) {
-							glDisable(GL_POLYGON_STIPPLE);
-						}
-						varray = GPU_buffer_lock_stream( buffer );
-						numfaces = 0;
-					}
-					if( draw != 0 ) {
-						if(!drawSmooth) {
-							VECCOPY(&varray[numfaces*18], ls[0]->v->co);
-							VECCOPY(&varray[numfaces*18+3], efa->no);
-
-							VECCOPY(&varray[numfaces*18+6], ls[1]->v->co);
-							VECCOPY(&varray[numfaces*18+9], efa->no);
-
-							VECCOPY(&varray[numfaces*18+12], ls[2]->v->co);
-							VECCOPY(&varray[numfaces*18+15], efa->no);
-							numfaces++;
-						}
-						else {
-							VECCOPY(&varray[numfaces*18],ls[0]->v->co);
-							VECCOPY(&varray[numfaces*18+3],ls[0]->v->no);
-
-							VECCOPY(&varray[numfaces*18+6],ls[1]->v->co);
-							VECCOPY(&varray[numfaces*18+9],ls[1]->v->no);
-
-							VECCOPY(&varray[numfaces*18+12],ls[2]->v->co);
-							VECCOPY(&varray[numfaces*18+15],ls[2]->v->no);
-							numfaces++;
-						}
-					}
-					prevdraw = draw;
-					prevmat = curmat;
-				}
-				GPU_buffer_unlock( buffer );
-				if( prevdraw != 0 && numfaces > 0) {
-					if( prevdraw==2 ) {
-						glEnable(GL_POLYGON_STIPPLE);
-	  					glPolygonStipple(stipple_quarttone);
-					}
-					GPU_enable_material(prevmat, NULL);
-					glDrawArrays(GL_TRIANGLES,0,numfaces*3);
-					if( prevdraw==2 ) {
-						glDisable(GL_POLYGON_STIPPLE);
-					}
-				}
-				GPU_buffer_unbind();
-			}
-			else {
-				finalDM->drawMappedFaces(finalDM, draw_em_fancy__setFaceOpts, em, 0);
-			}
-			GPU_buffer_free(buffer,0);
-=======
-			finalDM->drawMappedFaces(finalDM, draw_em_fancy__setFaceOpts, 0, 0);
->>>>>>> a8b0087a
+			finalDM->drawMappedFaces(finalDM, draw_em_fancy__setFaceOpts, me->edit_btmesh, 0);
 
 			glFrontFace(GL_CCW);
 			glDisable(GL_LIGHTING);
@@ -3138,13 +2731,8 @@
 		if (obedit!=ob)
 			finalDM = cageDM = editbmesh_get_derived_base(ob, em);
 		else
-<<<<<<< HEAD
 			cageDM = editbmesh_get_derived_cage_and_final(scene, ob, em, &finalDM,
-			                                v3d->customdata_mask);
-=======
-			cageDM = editmesh_get_derived_cage_and_final(scene, ob, em, &finalDM,
 											v3d->customdata_mask);
->>>>>>> a8b0087a
 
 		if(dt>OB_WIRE) {
 			// no transp in editmode, the fancy draw over goes bad then
@@ -6490,26 +6078,7 @@
 	}
 }
 
-<<<<<<< HEAD
-static int bbs_mesh_solid_hide__setDrawOpts(void *userData, int index, int *drawSmooth_r)
-{
-	Mesh *me = userData;
-
-	/*sanity check*/
-	if (index >= me->totpoly)
-		return 0;
-
-	if (!(me->mpoly[index].flag&ME_HIDE)) {
-		return 1;
-	} else {
-		return 0;
-	}
-}
-
-static int bbs_mesh_solid__setDrawOpts_legacy(void *userData, int index, int *drawSmooth_r)
-=======
 static int bbs_mesh_solid__setDrawOpts(void *userData, int index, int *drawSmooth_r)
->>>>>>> a8b0087a
 {
 	WM_set_framebuffer_index_color(index+1);
 	return 1;
@@ -6535,42 +6104,8 @@
 	
 	glColor3ub(0, 0, 0);
 		
-<<<<<<< HEAD
-	if( !GPU_buffer_legacy(dm) ) {
-		int *index = DM_get_face_data_layer(dm, CD_ORIGINDEX);
-		int ind;
-		colors = MEM_mallocN(dm->getNumTessFaces(dm)*sizeof(MCol)*4,"bbs_mesh_solid");
-		for(i=0;i<dm->getNumFaces(dm);i++) {
-			ind= ( index )? index[i]: i;
-
-			if (face_sel_mode==0 || !(me->mface[ind].flag&ME_HIDE)) {
-				unsigned int fbindex = index_to_framebuffer(ind+1);
-				for(j=0;j<4;j++) {
-					colors[i*4+j].b = ((fbindex)&0xFF);
-					colors[i*4+j].g = (((fbindex)>>8)&0xFF);
-					colors[i*4+j].r = (((fbindex)>>16)&0xFF);
-				}
-			}
-			else {
-				memset(&colors[i*4],0,sizeof(MCol)*4);
-			}
-		}
-
-		CustomData_add_layer( &dm->faceData, CD_ID_MCOL, CD_ASSIGN, colors, dm->numFaceData );
-		GPU_buffer_free(dm->drawObject->colors,0);
-		dm->drawObject->colors = 0;
-
-		if(face_sel_mode)	dm->drawMappedFaces(dm, bbs_mesh_solid_hide__setDrawOpts, me, 1);
-		else				dm->drawMappedFaces(dm, NULL, me, 1);
-	}
-	else {
-		if(face_sel_mode)	dm->drawMappedFaces(dm, bbs_mesh_solid_hide__setDrawOpts_legacy, me, 0);
-		else				dm->drawMappedFaces(dm, bbs_mesh_solid__setDrawOpts_legacy, me, 0);
-	}
-=======
 	if(face_sel_mode)	dm->drawMappedFaces(dm, bbs_mesh_solid_hide__setDrawOpts, me, 0);
 	else				dm->drawMappedFaces(dm, bbs_mesh_solid__setDrawOpts, me, 0);
->>>>>>> a8b0087a
 
 	dm->release(dm);
 }
