/*
 * This program is free software; you can redistribute it and/or
 * modify it under the terms of the GNU General Public License
 * as published by the Free Software Foundation; either version 2
 * of the License, or (at your option) any later version.
 *
 * This program is distributed in the hope that it will be useful,
 * but WITHOUT ANY WARRANTY; without even the implied warranty of
 * MERCHANTABILITY or FITNESS FOR A PARTICULAR PURPOSE.  See the
 * GNU General Public License for more details.
 *
 * You should have received a copy of the GNU General Public License
 * along with this program; if not, write to the Free Software Foundation,
 * Inc., 51 Franklin Street, Fifth Floor, Boston, MA 02110-1301, USA.
 *
 * The Original Code is Copyright (C) 2008 Blender Foundation.
 * All rights reserved.
 */

/** \file
 * \ingroup spview3d
 */


#include <stdlib.h>
#include <math.h>


#include "DNA_collection_types.h"
#include "DNA_object_types.h"
#include "DNA_scene_types.h"
#include "DNA_screen_types.h"
#include "DNA_space_types.h"
#include "DNA_view3d_types.h"

#include "BLI_blenlib.h"
#include "BLI_utildefines.h"

#include "BKE_appdir.h"
#include "BKE_blender_copybuffer.h"
#include "BKE_collection.h"
#include "BKE_context.h"
#include "BKE_main.h"
#include "BKE_report.h"

#include "RNA_access.h"
#include "RNA_define.h"

#include "WM_api.h"
#include "WM_types.h"

#include "ED_screen.h"
#include "ED_select_utils.h"
#include "ED_transform.h"

#include "view3d_intern.h"

#ifdef WIN32
#  include "BLI_math_base.h" /* M_PI */
#endif

/* ************************** copy paste ***************************** */

static int view3d_copybuffer_exec(bContext *C, wmOperator *op)
{
	Main *bmain = CTX_data_main(C);
	char str[FILE_MAX];
	int num_copied = 0;

	BKE_copybuffer_begin(bmain);

	/* context, selection, could be generalized */
	CTX_DATA_BEGIN (C, Object *, ob, selected_objects)
	{
		if ((ob->id.tag & LIB_TAG_DOIT) == 0) {
			BKE_copybuffer_tag_ID(&ob->id);
			num_copied++;
		}
	}
	CTX_DATA_END;

	BLI_make_file_string("/", str, BKE_tempdir_base(), "copybuffer.blend");
	BKE_copybuffer_save(bmain, str, op->reports);

	BKE_reportf(op->reports, RPT_INFO, "Copied %d selected objects", num_copied);

	return OPERATOR_FINISHED;
}

static void VIEW3D_OT_copybuffer(wmOperatorType *ot)
{
	/* identifiers */
	ot->name = "Copy Objects";
	ot->idname = "VIEW3D_OT_copybuffer";
<<<<<<< HEAD
	ot->description = "Copy Selection to Buffer\nSelected objects are saved in a temp file";
=======
	ot->description = "Selected objects are copied to the clipboard";
>>>>>>> be0d55c6

	/* api callbacks */
	ot->exec = view3d_copybuffer_exec;
	ot->poll = ED_operator_scene;
}

static int view3d_pastebuffer_exec(bContext *C, wmOperator *op)
{
	char str[FILE_MAX];
	short flag = 0;

	if (RNA_boolean_get(op->ptr, "autoselect")) {
		flag |= FILE_AUTOSELECT;
	}
	if (RNA_boolean_get(op->ptr, "active_collection")) {
		flag |= FILE_ACTIVE_COLLECTION;
	}

	BLI_make_file_string("/", str, BKE_tempdir_base(), "copybuffer.blend");

	const int num_pasted = BKE_copybuffer_paste(C, str, flag, op->reports, FILTER_ID_OB);
	if (num_pasted == 0) {
		BKE_report(op->reports, RPT_INFO, "No objects to paste");
		return OPERATOR_CANCELLED;
	}

	WM_event_add_notifier(C, NC_WINDOW, NULL);

	BKE_reportf(op->reports, RPT_INFO, "%d objects pasted", num_pasted);

	return OPERATOR_FINISHED;
}

static void VIEW3D_OT_pastebuffer(wmOperatorType *ot)
{

	/* identifiers */
	ot->name = "Paste Objects";
	ot->idname = "VIEW3D_OT_pastebuffer";
<<<<<<< HEAD
	ot->description = "Paste Selection from Buffer\nContents of copy buffer gets pasted";
=======
	ot->description = "Objects from the clipboard are pasted";
>>>>>>> be0d55c6

	/* api callbacks */
	ot->exec = view3d_pastebuffer_exec;
	ot->poll = ED_operator_scene_editable;

	/* flags */
	ot->flag = OPTYPE_REGISTER | OPTYPE_UNDO;

	RNA_def_boolean(ot->srna, "autoselect", true, "Select", "Select pasted objects");
	RNA_def_boolean(ot->srna, "active_collection", true,
	                "Active Collection", "Put pasted objects in the active collection");
}

/* ************************** registration **********************************/

void view3d_operatortypes(void)
{
	WM_operatortype_append(VIEW3D_OT_rotate);
	WM_operatortype_append(VIEW3D_OT_move);
	WM_operatortype_append(VIEW3D_OT_zoom);
	WM_operatortype_append(VIEW3D_OT_zoom_camera_1_to_1);
	WM_operatortype_append(VIEW3D_OT_dolly);
#ifdef WITH_INPUT_NDOF
	WM_operatortype_append(VIEW3D_OT_ndof_orbit_zoom);
	WM_operatortype_append(VIEW3D_OT_ndof_orbit);
	WM_operatortype_append(VIEW3D_OT_ndof_pan);
	WM_operatortype_append(VIEW3D_OT_ndof_all);
#endif /* WITH_INPUT_NDOF */
	WM_operatortype_append(VIEW3D_OT_view_all);
	WM_operatortype_append(VIEW3D_OT_view_axis);
	WM_operatortype_append(VIEW3D_OT_view_camera);
	WM_operatortype_append(VIEW3D_OT_view_orbit);
	WM_operatortype_append(VIEW3D_OT_view_roll);
	WM_operatortype_append(VIEW3D_OT_view_pan);
	WM_operatortype_append(VIEW3D_OT_view_persportho);
	WM_operatortype_append(VIEW3D_OT_background_image_add);
	WM_operatortype_append(VIEW3D_OT_background_image_remove);
	WM_operatortype_append(VIEW3D_OT_view_selected);
	WM_operatortype_append(VIEW3D_OT_view_lock_clear);
	WM_operatortype_append(VIEW3D_OT_view_lock_to_active);
	WM_operatortype_append(VIEW3D_OT_view_center_cursor);
	WM_operatortype_append(VIEW3D_OT_view_center_pick);
	WM_operatortype_append(VIEW3D_OT_view_center_camera);
	WM_operatortype_append(VIEW3D_OT_view_center_lock);
	WM_operatortype_append(VIEW3D_OT_select);
	WM_operatortype_append(VIEW3D_OT_select_box);
	WM_operatortype_append(VIEW3D_OT_clip_border);
	WM_operatortype_append(VIEW3D_OT_select_circle);
	WM_operatortype_append(VIEW3D_OT_smoothview);
	WM_operatortype_append(VIEW3D_OT_render_border);
	WM_operatortype_append(VIEW3D_OT_clear_render_border);
	WM_operatortype_append(VIEW3D_OT_zoom_border);
	WM_operatortype_append(VIEW3D_OT_cursor3d);
	WM_operatortype_append(VIEW3D_OT_select_lasso);
	WM_operatortype_append(VIEW3D_OT_select_menu);
	WM_operatortype_append(VIEW3D_OT_camera_to_view);
	WM_operatortype_append(VIEW3D_OT_camera_to_view_selected);
	WM_operatortype_append(VIEW3D_OT_object_as_camera);
	WM_operatortype_append(VIEW3D_OT_localview);
	WM_operatortype_append(VIEW3D_OT_localview_remove_from);
	WM_operatortype_append(VIEW3D_OT_fly);
	WM_operatortype_append(VIEW3D_OT_walk);
	WM_operatortype_append(VIEW3D_OT_navigate);
	WM_operatortype_append(VIEW3D_OT_copybuffer);
	WM_operatortype_append(VIEW3D_OT_pastebuffer);

	WM_operatortype_append(VIEW3D_OT_properties);
	WM_operatortype_append(VIEW3D_OT_object_mode_pie_or_toggle);
	WM_operatortype_append(VIEW3D_OT_toolshelf);

	WM_operatortype_append(VIEW3D_OT_snap_selected_to_grid);
	WM_operatortype_append(VIEW3D_OT_snap_selected_to_cursor);
	WM_operatortype_append(VIEW3D_OT_snap_selected_to_active);
	WM_operatortype_append(VIEW3D_OT_snap_cursor_to_grid);
	WM_operatortype_append(VIEW3D_OT_snap_cursor_to_center);
	WM_operatortype_append(VIEW3D_OT_snap_cursor_to_selected);
	WM_operatortype_append(VIEW3D_OT_snap_cursor_to_active);

	WM_operatortype_append(VIEW3D_OT_toggle_shading);
	WM_operatortype_append(VIEW3D_OT_toggle_xray);
	WM_operatortype_append(VIEW3D_OT_toggle_matcap_flip);

	WM_operatortype_append(VIEW3D_OT_ruler_add);
	WM_operatortype_append(VIEW3D_OT_ruler_remove);

	transform_operatortypes();
}

void view3d_keymap(wmKeyConfig *keyconf)
{
	WM_keymap_ensure(keyconf, "3D View Generic", SPACE_VIEW3D, 0);

	/* only for region 3D window */
	WM_keymap_ensure(keyconf, "3D View", SPACE_VIEW3D, 0);

	fly_modal_keymap(keyconf);
	walk_modal_keymap(keyconf);
	viewrotate_modal_keymap(keyconf);
	viewmove_modal_keymap(keyconf);
	viewzoom_modal_keymap(keyconf);
	viewdolly_modal_keymap(keyconf);
}<|MERGE_RESOLUTION|>--- conflicted
+++ resolved
@@ -92,11 +92,7 @@
 	/* identifiers */
 	ot->name = "Copy Objects";
 	ot->idname = "VIEW3D_OT_copybuffer";
-<<<<<<< HEAD
-	ot->description = "Copy Selection to Buffer\nSelected objects are saved in a temp file";
-=======
 	ot->description = "Selected objects are copied to the clipboard";
->>>>>>> be0d55c6
 
 	/* api callbacks */
 	ot->exec = view3d_copybuffer_exec;
@@ -136,11 +132,7 @@
 	/* identifiers */
 	ot->name = "Paste Objects";
 	ot->idname = "VIEW3D_OT_pastebuffer";
-<<<<<<< HEAD
-	ot->description = "Paste Selection from Buffer\nContents of copy buffer gets pasted";
-=======
-	ot->description = "Objects from the clipboard are pasted";
->>>>>>> be0d55c6
+	ot->description = "Paste Objects\nObjects from the clipboard are pasted";
 
 	/* api callbacks */
 	ot->exec = view3d_pastebuffer_exec;
