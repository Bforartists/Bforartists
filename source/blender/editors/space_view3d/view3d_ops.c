--- conflicted
+++ resolved
@@ -126,17 +126,10 @@
 static void VIEW3D_OT_pastebuffer(wmOperatorType *ot)
 {
 
-<<<<<<< HEAD
-	/* identifiers */
-	ot->name = "Paste Objects";
-	ot->idname = "VIEW3D_OT_pastebuffer";
-	ot->description = "Paste Objects\nObjects from the clipboard are pasted";
-=======
   /* identifiers */
   ot->name = "Paste Objects";
   ot->idname = "VIEW3D_OT_pastebuffer";
-  ot->description = "Objects from the clipboard are pasted";
->>>>>>> 38bd6dcc
+  ot->description = "Paste Objects\nObjects from the clipboard are pasted";
 
   /* api callbacks */
   ot->exec = view3d_pastebuffer_exec;
