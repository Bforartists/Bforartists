/* SPDX-FileCopyrightText: 2008 Blender Authors
 *
 * SPDX-License-Identifier: GPL-2.0-or-later */

/** \file
 * \ingroup spview3d
 */

/* Allow using deprecated functionality for .blend file I/O. */
#define DNA_DEPRECATED_ALLOW

#include <cstring>

#include "DNA_collection_types.h"
#include "DNA_defaults.h"
#include "DNA_gpencil_legacy_types.h"
#include "DNA_lightprobe_types.h"
#include "DNA_object_types.h"
#include "DNA_scene_types.h"
#include "DNA_view3d_types.h"

#include "MEM_guardedalloc.h"

#include "BLI_listbase.h"
#include "BLI_math_matrix.h"
#include "BLI_math_vector.h"
#include "BLI_string.h"
#include "BLI_utildefines.h"

#include "BKE_asset.hh"
#include "BKE_context.hh"
#include "BKE_global.hh"
#include "BKE_gpencil_legacy.h"
#include "BKE_idprop.hh"
#include "BKE_layer.hh"
#include "BKE_lib_id.hh"
#include "BKE_lib_query.hh"
#include "BKE_lib_remap.hh"
#include "BKE_library.hh"
#include "BKE_main.hh"
#include "BKE_object.hh"
#include "BKE_scene.hh"
#include "BKE_screen.hh"
#include "BKE_viewer_path.hh"

#include "ED_asset_shelf.hh"
#include "ED_geometry.hh"
#include "ED_info.hh"
#include "ED_object.hh"
#include "ED_outliner.hh"
#include "ED_render.hh"
#include "ED_screen.hh"
#include "ED_space_api.hh"
#include "ED_transform.hh"
#include "ED_undo.hh"

#include "GPU_matrix.hh"

#include "DRW_engine.hh"

#include "WM_api.hh"
#include "WM_message.hh"
#include "WM_toolsystem.hh"
#include "WM_types.hh"

#include "RNA_access.hh"

#include "UI_interface.hh"

#include "BLO_read_write.hh"

#ifdef WITH_PYTHON
#  include "BPY_extern.hh"
#endif

#include "DEG_depsgraph.hh"
#include "DEG_depsgraph_build.hh"

#include "view3d_intern.hh" /* own include */
#include "view3d_navigate.hh"

/* ******************** manage regions ********************* */

bool ED_view3d_area_user_region(const ScrArea *area, const View3D *v3d, ARegion **r_region)
{
  RegionView3D *rv3d = nullptr;
  ARegion *region_unlock_user = nullptr;
  ARegion *region_unlock = nullptr;
  const ListBase *region_list = (v3d == area->spacedata.first) ? &area->regionbase :
                                                                 &v3d->regionbase;

  BLI_assert(v3d->spacetype == SPACE_VIEW3D);

  LISTBASE_FOREACH (ARegion *, region, region_list) {
    /* find the first unlocked rv3d */
    if (region->regiondata && region->regiontype == RGN_TYPE_WINDOW) {
      rv3d = static_cast<RegionView3D *>(region->regiondata);
      if ((rv3d->viewlock & RV3D_LOCK_ROTATION) == 0) {
        region_unlock = region;
        if (ELEM(rv3d->persp, RV3D_PERSP, RV3D_CAMOB)) {
          region_unlock_user = region;
          break;
        }
      }
    }
  }

  /* camera/perspective view get priority when the active region is locked */
  if (region_unlock_user) {
    *r_region = region_unlock_user;
    return true;
  }

  if (region_unlock) {
    *r_region = region_unlock;
    return true;
  }

  return false;
}

void ED_view3d_init_mats_rv3d(const Object *ob, RegionView3D *rv3d)
{
  /* local viewmat and persmat, to calculate projections */
  mul_m4_m4m4(rv3d->viewmatob, rv3d->viewmat, ob->object_to_world().ptr());
  mul_m4_m4m4(rv3d->persmatob, rv3d->persmat, ob->object_to_world().ptr());

  /* initializes object space clipping, speeds up clip tests */
  ED_view3d_clipping_local(rv3d, ob->object_to_world().ptr());
}

void ED_view3d_init_mats_rv3d_gl(const Object *ob, RegionView3D *rv3d)
{
  ED_view3d_init_mats_rv3d(ob, rv3d);

  /* We have to multiply instead of loading `viewmatob` to make
   * it work with duplis using display-lists, otherwise it will
   * override the dupli-matrix. */
  GPU_matrix_mul(ob->object_to_world().ptr());
}

#ifndef NDEBUG
void ED_view3d_clear_mats_rv3d(RegionView3D *rv3d)
{
  zero_m4(rv3d->viewmatob);
  zero_m4(rv3d->persmatob);
}

void ED_view3d_check_mats_rv3d(RegionView3D *rv3d)
{
  BLI_ASSERT_ZERO_M4(rv3d->viewmatob);
  BLI_ASSERT_ZERO_M4(rv3d->persmatob);
}
#endif

void ED_view3d_stop_render_preview(wmWindowManager *wm, ARegion *region)
{
  RegionView3D *rv3d = static_cast<RegionView3D *>(region->regiondata);

  if (rv3d->view_render) {
#ifdef WITH_PYTHON
    BPy_BEGIN_ALLOW_THREADS;
#endif

    WM_jobs_kill_type(wm, nullptr, WM_JOB_TYPE_RENDER_PREVIEW);

#ifdef WITH_PYTHON
    BPy_END_ALLOW_THREADS;
#endif

    DRW_engine_external_free(rv3d);
  }

  /* A bit overkill but this make sure the viewport is reset completely. (fclem) */
  WM_draw_region_free(region);
}

void ED_view3d_shade_update(Main *bmain, View3D *v3d, ScrArea *area)
{
  wmWindowManager *wm = static_cast<wmWindowManager *>(bmain->wm.first);

  if (v3d->shading.type != OB_RENDER) {
    LISTBASE_FOREACH (ARegion *, region, &area->regionbase) {
      if ((region->regiontype == RGN_TYPE_WINDOW) && region->regiondata) {
        ED_view3d_stop_render_preview(wm, region);
      }
    }
  }
}

/* ******************** default callbacks for view3d space ***************** */

static SpaceLink *view3d_create(const ScrArea * /*area*/, const Scene *scene)
{
  ARegion *region;
  View3D *v3d;
  RegionView3D *rv3d;

  v3d = DNA_struct_default_alloc(View3D);

  if (scene) {
    v3d->camera = scene->camera;
  }

  /* header */
  region = BKE_area_region_new();

  BLI_addtail(&v3d->regionbase, region);
  region->regiontype = RGN_TYPE_HEADER;
  region->alignment = (U.uiflag & USER_HEADER_BOTTOM) ? RGN_ALIGN_BOTTOM : RGN_ALIGN_TOP;

  /* tool header */
  region = BKE_area_region_new();

  BLI_addtail(&v3d->regionbase, region);
  region->regiontype = RGN_TYPE_TOOL_HEADER;
  region->alignment = (U.uiflag & USER_HEADER_BOTTOM) ? RGN_ALIGN_BOTTOM : RGN_ALIGN_TOP;
  region->flag = RGN_FLAG_HIDDEN | RGN_FLAG_HIDDEN_BY_USER;

  /* asset shelf */
  region = BKE_area_region_new();

  BLI_addtail(&v3d->regionbase, region);
  region->regiontype = RGN_TYPE_ASSET_SHELF;
  region->alignment = RGN_ALIGN_BOTTOM;
  region->flag |= RGN_FLAG_HIDDEN;

  /* asset shelf header */
  region = BKE_area_region_new();
  BLI_addtail(&v3d->regionbase, region);
  region->regiontype = RGN_TYPE_ASSET_SHELF_HEADER;
  region->alignment = RGN_ALIGN_BOTTOM | RGN_ALIGN_HIDE_WITH_PREV;

  /* tool shelf */
  region = BKE_area_region_new();

  BLI_addtail(&v3d->regionbase, region);
  region->regiontype = RGN_TYPE_TOOLS;
  region->alignment = RGN_ALIGN_LEFT;
  region->flag = RGN_FLAG_HIDDEN;

  /* buttons/list view */
  region = BKE_area_region_new();

  BLI_addtail(&v3d->regionbase, region);
  region->regiontype = RGN_TYPE_UI;
  region->alignment = RGN_ALIGN_RIGHT;
  region->flag = RGN_FLAG_HIDDEN;

  /* main region */
  region = BKE_area_region_new();

  BLI_addtail(&v3d->regionbase, region);
  region->regiontype = RGN_TYPE_WINDOW;

  region->regiondata = MEM_callocN<RegionView3D>("region view3d");
  rv3d = static_cast<RegionView3D *>(region->regiondata);
  rv3d->viewquat[0] = 1.0f;
  rv3d->persp = RV3D_PERSP;
  rv3d->view = RV3D_VIEW_USER;
  rv3d->dist = 10.0;

  return (SpaceLink *)v3d;
}

/* Doesn't free the space-link itself. */
static void view3d_free(SpaceLink *sl)
{
  View3D *vd = (View3D *)sl;

  if (vd->localvd) {
    MEM_freeN(vd->localvd);
  }

  ED_view3d_local_stats_free(vd);

  if (vd->runtime.properties_storage_free) {
    vd->runtime.properties_storage_free(vd->runtime.properties_storage);
    vd->runtime.properties_storage_free = nullptr;
  }

  if (vd->shading.prop) {
    IDP_FreeProperty(vd->shading.prop);
    vd->shading.prop = nullptr;
  }

  BKE_viewer_path_clear(&vd->viewer_path);
}

/* spacetype; init callback */
static void view3d_init(wmWindowManager * /*wm*/, ScrArea * /*area*/) {}

static void view3d_exit(wmWindowManager * /*wm*/, ScrArea *area)
{
  BLI_assert(area->spacetype == SPACE_VIEW3D);
  View3D *v3d = static_cast<View3D *>(area->spacedata.first);
  ED_view3d_local_stats_free(v3d);
}

static SpaceLink *view3d_duplicate(SpaceLink *sl)
{
  View3D *v3do = (View3D *)sl;
  View3D *v3dn = static_cast<View3D *>(MEM_dupallocN(sl));

  memset(&v3dn->runtime, 0x0, sizeof(v3dn->runtime));

  /* clear or remove stuff from old */

  if (v3dn->localvd) {
    v3dn->localvd = nullptr;
  }

  v3dn->local_collections_uid = 0;
  v3dn->flag &= ~(V3D_LOCAL_COLLECTIONS | V3D_XR_SESSION_MIRROR);

  if (v3dn->shading.type == OB_RENDER) {
    v3dn->shading.type = OB_SOLID;
  }

  if (v3dn->shading.prop) {
    v3dn->shading.prop = IDP_CopyProperty(v3do->shading.prop);
  }

  BKE_viewer_path_copy(&v3dn->viewer_path, &v3do->viewer_path);

  /* copy or clear inside new stuff */

  return (SpaceLink *)v3dn;
}

/* add handlers, stuff you only do once or on area/region changes */
static void view3d_main_region_init(wmWindowManager *wm, ARegion *region)
{
  ListBase *lb;
  wmKeyMap *keymap;

  /* object ops. */

  /* important to be before Pose keymap since they can both be enabled at once */
  keymap = WM_keymap_ensure(
      wm->defaultconf, "Paint Face Mask (Weight, Vertex, Texture)", SPACE_EMPTY, RGN_TYPE_WINDOW);
  WM_event_add_keymap_handler(&region->runtime->handlers, keymap);

  keymap = WM_keymap_ensure(
      wm->defaultconf, "Paint Vertex Selection (Weight, Vertex)", SPACE_EMPTY, RGN_TYPE_WINDOW);
  WM_event_add_keymap_handler(&region->runtime->handlers, keymap);

  /* Before 'Weight/Vertex Paint' so adding curve points is not overridden. */
  keymap = WM_keymap_ensure(wm->defaultconf, "Paint Curve", SPACE_EMPTY, RGN_TYPE_WINDOW);
  WM_event_add_keymap_handler(&region->runtime->handlers, keymap);

  /* Before 'Pose' so weight paint menus aren't overridden by pose menus. */
  keymap = WM_keymap_ensure(wm->defaultconf, "Weight Paint", SPACE_EMPTY, RGN_TYPE_WINDOW);
  WM_event_add_keymap_handler(&region->runtime->handlers, keymap);

  keymap = WM_keymap_ensure(wm->defaultconf, "Vertex Paint", SPACE_EMPTY, RGN_TYPE_WINDOW);
  WM_event_add_keymap_handler(&region->runtime->handlers, keymap);

  /* pose is not modal, operator poll checks for this */
  keymap = WM_keymap_ensure(wm->defaultconf, "Pose", SPACE_EMPTY, RGN_TYPE_WINDOW);
  WM_event_add_keymap_handler(&region->runtime->handlers, keymap);

  keymap = WM_keymap_ensure(wm->defaultconf, "Object Mode", SPACE_EMPTY, RGN_TYPE_WINDOW);
  WM_event_add_keymap_handler(&region->runtime->handlers, keymap);

  keymap = WM_keymap_ensure(wm->defaultconf, "Curve", SPACE_EMPTY, RGN_TYPE_WINDOW);
  WM_event_add_keymap_handler(&region->runtime->handlers, keymap);

  keymap = WM_keymap_ensure(wm->defaultconf, "Curves", SPACE_EMPTY, RGN_TYPE_WINDOW);
  WM_event_add_keymap_handler(&region->runtime->handlers, keymap);

  keymap = WM_keymap_ensure(wm->defaultconf, "Image Paint", SPACE_EMPTY, RGN_TYPE_WINDOW);
  WM_event_add_keymap_handler(&region->runtime->handlers, keymap);

  keymap = WM_keymap_ensure(wm->defaultconf, "Sculpt", SPACE_EMPTY, RGN_TYPE_WINDOW);
  WM_event_add_keymap_handler(&region->runtime->handlers, keymap);

  keymap = WM_keymap_ensure(wm->defaultconf, "Mesh", SPACE_EMPTY, RGN_TYPE_WINDOW);
  WM_event_add_keymap_handler(&region->runtime->handlers, keymap);

  keymap = WM_keymap_ensure(wm->defaultconf, "Armature", SPACE_EMPTY, RGN_TYPE_WINDOW);
  WM_event_add_keymap_handler(&region->runtime->handlers, keymap);

  keymap = WM_keymap_ensure(wm->defaultconf, "Metaball", SPACE_EMPTY, RGN_TYPE_WINDOW);
  WM_event_add_keymap_handler(&region->runtime->handlers, keymap);

  keymap = WM_keymap_ensure(wm->defaultconf, "Lattice", SPACE_EMPTY, RGN_TYPE_WINDOW);
  WM_event_add_keymap_handler(&region->runtime->handlers, keymap);

  keymap = WM_keymap_ensure(wm->defaultconf, "Particle", SPACE_EMPTY, RGN_TYPE_WINDOW);
  WM_event_add_keymap_handler(&region->runtime->handlers, keymap);

  keymap = WM_keymap_ensure(wm->defaultconf, "Point Cloud", SPACE_EMPTY, RGN_TYPE_WINDOW);
  WM_event_add_keymap_handler(&region->runtime->handlers, keymap);

  keymap = WM_keymap_ensure(wm->defaultconf, "Sculpt Curves", SPACE_EMPTY, RGN_TYPE_WINDOW);
  WM_event_add_keymap_handler(&region->runtime->handlers, keymap);

  /* NOTE: Grease Pencil handlers used to be added using `ED_KEYMAP_GPENCIL` in
   * `ed_default_handlers` because it needed to be added to multiple editors (as other editors use
   * annotations.). But for OB_GREASE_PENCIL, we only need it to register the keymaps for the
   * 3D View. */
  keymap = WM_keymap_ensure(
      wm->defaultconf, "Grease Pencil Selection", SPACE_EMPTY, RGN_TYPE_WINDOW);
  WM_event_add_keymap_handler(&region->runtime->handlers, keymap);

  keymap = WM_keymap_ensure(
      wm->defaultconf, "Grease Pencil Edit Mode", SPACE_EMPTY, RGN_TYPE_WINDOW);
  WM_event_add_keymap_handler(&region->runtime->handlers, keymap);

  keymap = WM_keymap_ensure(
      wm->defaultconf, "Grease Pencil Paint Mode", SPACE_EMPTY, RGN_TYPE_WINDOW);
  WM_event_add_keymap_handler(&region->runtime->handlers, keymap);

  keymap = WM_keymap_ensure(
      wm->defaultconf, "Grease Pencil Sculpt Mode", SPACE_EMPTY, RGN_TYPE_WINDOW);
  WM_event_add_keymap_handler(&region->runtime->handlers, keymap);

  keymap = WM_keymap_ensure(
      wm->defaultconf, "Grease Pencil Weight Paint", SPACE_EMPTY, RGN_TYPE_WINDOW);
  WM_event_add_keymap_handler(&region->runtime->handlers, keymap);

  keymap = WM_keymap_ensure(
      wm->defaultconf, "Grease Pencil Vertex Paint", SPACE_EMPTY, RGN_TYPE_WINDOW);
  WM_event_add_keymap_handler(&region->runtime->handlers, keymap);

  keymap = WM_keymap_ensure(
      wm->defaultconf, "Grease Pencil Brush Stroke", SPACE_EMPTY, RGN_TYPE_WINDOW);
  WM_event_add_keymap_handler(&region->runtime->handlers, keymap);

  keymap = WM_keymap_ensure(
      wm->defaultconf, "Grease Pencil Fill Tool", SPACE_EMPTY, RGN_TYPE_WINDOW);
  WM_event_add_keymap_handler(&region->runtime->handlers, keymap);

  /* Edit-font key-map swallows almost all (because of text input). */
  keymap = WM_keymap_ensure(wm->defaultconf, "Font", SPACE_EMPTY, RGN_TYPE_WINDOW);
  WM_event_add_keymap_handler(&region->runtime->handlers, keymap);

  keymap = WM_keymap_ensure(wm->defaultconf, "Object Non-modal", SPACE_EMPTY, RGN_TYPE_WINDOW);
  WM_event_add_keymap_handler(&region->runtime->handlers, keymap);

  keymap = WM_keymap_ensure(wm->defaultconf, "Frames", SPACE_EMPTY, RGN_TYPE_WINDOW);
  WM_event_add_keymap_handler(&region->runtime->handlers, keymap);

  /* own keymap, last so modes can override it */
  keymap = WM_keymap_ensure(wm->defaultconf, "3D View Generic", SPACE_VIEW3D, RGN_TYPE_WINDOW);
  WM_event_add_keymap_handler(&region->runtime->handlers, keymap);

  keymap = WM_keymap_ensure(wm->defaultconf, "3D View", SPACE_VIEW3D, RGN_TYPE_WINDOW);
  WM_event_add_keymap_handler(&region->runtime->handlers, keymap);

  /* add drop boxes */
  lb = WM_dropboxmap_find("View3D", SPACE_VIEW3D, RGN_TYPE_WINDOW);

  WM_event_add_dropbox_handler(&region->runtime->handlers, lb);
}

static void view3d_main_region_exit(wmWindowManager *wm, ARegion *region)
{
  ED_view3d_stop_render_preview(wm, region);
}

<<<<<<< HEAD
static bool view3d_drop_in_main_region_poll(bContext *C, const wmEvent *event)
{
  ScrArea *area = CTX_wm_area(C);
  return ED_region_overlap_isect_any_xy(area, event->xy) == false;
}

static ID_Type view3d_drop_id_in_main_region_poll_get_id_type(bContext *C,
                                                              wmDrag *drag,
                                                              const wmEvent *event)
{
  const ScrArea *area = CTX_wm_area(C);

  if (ED_region_overlap_isect_any_xy(area, event->xy)) {
    return ID_Type(0);
  }
  if (!view3d_drop_in_main_region_poll(C, event)) {
    return ID_Type(0);
  }

  ID *local_id = WM_drag_get_local_ID(drag, 0);
  if (local_id) {
    return GS(local_id->name);
  }

  wmDragAsset *asset_drag = WM_drag_get_asset_data(drag, 0);
  if (asset_drag) {
    return asset_drag->asset->get_id_type();
  }

  return ID_Type(0);
}

static bool view3d_drop_id_in_main_region_poll(bContext *C,
                                               wmDrag *drag,
                                               const wmEvent *event,
                                               ID_Type id_type)
{
  if (!view3d_drop_in_main_region_poll(C, event)) {
    return false;
  }

  return WM_drag_is_ID_type(drag, id_type);
}

static void view3d_ob_drop_on_enter(wmDropBox *drop, wmDrag *drag)
{
  V3DSnapCursorState *state = static_cast<V3DSnapCursorState *>(drop->draw_data);
  if (state) {
    return;
  }

  /* Don't use the snap cursor when linking the object. Object transform isn't editable then and
   * would be reset on reload. */
  if (WM_drag_asset_will_import_linked(drag)) {
    return;
  }

  state = ED_view3d_cursor_snap_state_create();
  drop->draw_data = state;
  state->draw_plane = true;

  float dimensions[3] = {0.0f};
  if (drag->type == WM_DRAG_ID) {
    Object *ob = (Object *)WM_drag_get_local_ID(drag, ID_OB);
    BKE_object_dimensions_eval_cached_get(ob, dimensions);
  }
  else {
    AssetMetaData *meta_data = WM_drag_get_asset_meta_data(drag, ID_OB);
    IDProperty *dimensions_prop = BKE_asset_metadata_idprop_find(meta_data, "dimensions");
    if (dimensions_prop) {
      copy_v3_v3(dimensions, static_cast<float *>(IDP_Array(dimensions_prop)));
    }
  }

  if (!is_zero_v3(dimensions)) {
    mul_v3_v3fl(state->box_dimensions, dimensions, 0.5f);
    UI_GetThemeColor4ubv(TH_GIZMO_PRIMARY, state->color_box);
    state->draw_box = true;
  }
}

static void view3d_ob_drop_on_exit(wmDropBox *drop, wmDrag * /*drag*/)
{
  V3DSnapCursorState *state = static_cast<V3DSnapCursorState *>(drop->draw_data);
  if (state) {
    ED_view3d_cursor_snap_state_free(state);
    drop->draw_data = nullptr;
  }
}

static bool view3d_ob_drop_poll(bContext *C, wmDrag *drag, const wmEvent *event)
{
  return view3d_drop_id_in_main_region_poll(C, drag, event, ID_OB);
}
static bool view3d_ob_drop_poll_external_asset(bContext *C, wmDrag *drag, const wmEvent *event)
{
  if (!view3d_ob_drop_poll(C, drag, event) || (drag->type != WM_DRAG_ASSET)) {
    return false;
  }
  return true;
}

/**
 * \note the term local here refers to not being an external asset,
 * poll will succeed for linked library objects.
 */
static bool view3d_ob_drop_poll_local_id(bContext *C, wmDrag *drag, const wmEvent *event)
{
  if (!view3d_ob_drop_poll(C, drag, event) || (drag->type != WM_DRAG_ID)) {
    return false;
  }
  return true;
}

static bool view3d_collection_drop_poll(bContext *C, wmDrag *drag, const wmEvent *event)
{
  return view3d_drop_id_in_main_region_poll(C, drag, event, ID_GR);
}

static bool view3d_collection_drop_poll_local_id(bContext *C, wmDrag *drag, const wmEvent *event)
{
  if (!view3d_collection_drop_poll(C, drag, event) || (drag->type != WM_DRAG_ID)) {
    return false;
  }
  return true;
}

static bool view3d_collection_drop_poll_external_asset(bContext *C,
                                                       wmDrag *drag,
                                                       const wmEvent *event)
{
  if (!view3d_collection_drop_poll(C, drag, event) || (drag->type != WM_DRAG_ASSET)) {
    return false;
  }
  return true;
}

static bool view3d_mat_drop_poll(bContext *C, wmDrag *drag, const wmEvent *event)
{
  if (!view3d_drop_id_in_main_region_poll(C, drag, event, ID_MA)) {
    return false;
  }

  Object *ob = ED_view3d_give_object_under_cursor(C, event->mval);

  return (ob && ID_IS_EDITABLE(&ob->id) && !ID_IS_OVERRIDE_LIBRARY(&ob->id));
}

static std::string view3d_mat_drop_tooltip(bContext *C,
                                           wmDrag *drag,
                                           const int xy[2],
                                           wmDropBox * /*drop*/)
{
  const char *name = WM_drag_get_item_name(drag);
  ARegion *region = CTX_wm_region(C);
  const int mval[2] = {
      xy[0] - region->winrct.xmin,
      xy[1] - region->winrct.ymin,
  };
  return blender::ed::object::drop_named_material_tooltip(C, name, mval);
}

static bool view3d_world_drop_poll(bContext *C, wmDrag *drag, const wmEvent *event)
{
  return view3d_drop_id_in_main_region_poll(C, drag, event, ID_WO);
}

static bool view3d_object_data_drop_poll(bContext *C, wmDrag *drag, const wmEvent *event)
{
  ID_Type id_type = view3d_drop_id_in_main_region_poll_get_id_type(C, drag, event);
  if (id_type && OB_DATA_SUPPORT_ID(id_type)) {
    return true;
  }
  return false;
}

static std::string view3d_object_data_drop_tooltip(bContext * /*C*/,
                                                   wmDrag * /*drag*/,
                                                   const int /*xy*/[2],
                                                   wmDropBox * /*drop*/)
{
  return TIP_("Create object instance from object-data");
}

static bool view3d_ima_drop_poll(bContext *C, wmDrag *drag, const wmEvent *event)
{
  if (ED_region_overlap_isect_any_xy(CTX_wm_area(C), event->xy)) {
    return false;
  }
  return WM_drag_is_ID_type(drag, ID_IM);
}

static bool view3d_ima_bg_is_camera_view(bContext *C)
{
  RegionView3D *rv3d = CTX_wm_region_view3d(C);
  if (rv3d && (rv3d->persp == RV3D_CAMOB)) {
    View3D *v3d = CTX_wm_view3d(C);
    if (v3d && v3d->camera && v3d->camera->type == OB_CAMERA) {
      return true;
    }
  }
  return false;
}

static bool view3d_ima_bg_drop_poll(bContext *C, wmDrag *drag, const wmEvent *event)
{
  if (!view3d_ima_drop_poll(C, drag, event)) {
    return false;
  }

  if (ED_view3d_is_object_under_cursor(C, event->mval)) {
    return false;
  }

  return view3d_ima_bg_is_camera_view(C);
}

static bool view3d_ima_empty_drop_poll(bContext *C, wmDrag *drag, const wmEvent *event)
{
  if (!view3d_ima_drop_poll(C, drag, event)) {
    return false;
  }

  Object *ob = ED_view3d_give_object_under_cursor(C, event->mval);

  if (ob == nullptr) {
    return true;
  }

  if (ob->type == OB_EMPTY && ob->empty_drawtype == OB_EMPTY_IMAGE) {
    return true;
  }

  return false;
}

static bool view3d_geometry_nodes_drop_poll(bContext *C, wmDrag *drag, const wmEvent *event)
{
  if (!view3d_drop_id_in_main_region_poll(C, drag, event, ID_NT)) {
    return false;
  }

  if (drag->type == WM_DRAG_ID) {
    const bNodeTree *node_tree = reinterpret_cast<const bNodeTree *>(
        WM_drag_get_local_ID(drag, ID_NT));
    if (!node_tree) {
      return false;
    }
    return node_tree->type == NTREE_GEOMETRY;
  }

  if (drag->type == WM_DRAG_ASSET) {
    const wmDragAsset *asset_data = WM_drag_get_asset_data(drag, ID_NT);
    if (!asset_data) {
      return false;
    }
    const AssetMetaData *metadata = &asset_data->asset->get_metadata();
    const IDProperty *tree_type = BKE_asset_metadata_idprop_find(metadata, "type");
    if (!tree_type || IDP_Int(tree_type) != NTREE_GEOMETRY) {
      return false;
    }
    if (wmDropBox *drop_box = drag->drop_state.active_dropbox) {
      const uint32_t uid = RNA_int_get(drop_box->ptr, "session_uid");
      const bNodeTree *node_tree = reinterpret_cast<const bNodeTree *>(
          BKE_libblock_find_session_uid(CTX_data_main(C), ID_NT, uid));
      if (node_tree) {
        return node_tree->type == NTREE_GEOMETRY;
      }
    }
  }
  return true;
}

static std::string view3d_geometry_nodes_drop_tooltip(bContext *C,
                                                      wmDrag * /*drag*/,
                                                      const int xy[2],
                                                      wmDropBox *drop)
{
  ARegion *region = CTX_wm_region(C);
  int mval[2] = {xy[0] - region->winrct.xmin, xy[1] - region->winrct.ymin};
  return blender::ed::object::drop_geometry_nodes_tooltip(C, drop->ptr, mval);
}

static void view3d_ob_drop_matrix_from_snap(V3DSnapCursorState *snap_state,
                                            Object *ob,
                                            float obmat_final[4][4])
{
  using namespace blender;
  V3DSnapCursorData *snap_data = ED_view3d_cursor_snap_data_get();
  BLI_assert(snap_state->draw_box || snap_state->draw_plane);
  UNUSED_VARS_NDEBUG(snap_state);
  copy_m4_m3(obmat_final, snap_data->plane_omat);
  copy_v3_v3(obmat_final[3], snap_data->loc);

  float scale[3];
  mat4_to_size(scale, ob->object_to_world().ptr());
  rescale_m4(obmat_final, scale);

  if (const std::optional<Bounds<float3>> bb = BKE_object_boundbox_get(ob)) {
    float3 offset = math::midpoint(bb->min, bb->max);
    offset[2] = bb->min[2];
    mul_mat3_m4_v3(obmat_final, offset);
    sub_v3_v3(obmat_final[3], offset);
  }
}

static void view3d_ob_drop_copy_local_id(bContext * /*C*/, wmDrag *drag, wmDropBox *drop)
{
  ID *id = WM_drag_get_local_ID(drag, ID_OB);

  RNA_int_set(drop->ptr, "session_uid", id->session_uid);
  /* Don't duplicate ID's which were just imported. Only do that for existing, local IDs. */
  BLI_assert(drag->type != WM_DRAG_ASSET);

  V3DSnapCursorState *snap_state = ED_view3d_cursor_snap_state_active_get();
  float obmat_final[4][4];

  view3d_ob_drop_matrix_from_snap(snap_state, (Object *)id, obmat_final);

  RNA_float_set_array(drop->ptr, "matrix", &obmat_final[0][0]);
}

/* Mostly the same logic as #view3d_collection_drop_copy_external_asset(), just different enough to
 * make sharing code a bit difficult. */
static void view3d_ob_drop_copy_external_asset(bContext *C, wmDrag *drag, wmDropBox *drop)
{
  /* NOTE(@ideasman42): Selection is handled here, de-selecting objects before append,
   * using auto-select to ensure the new objects are selected.
   * This is done so #OBJECT_OT_transform_to_mouse (which runs after this drop handler)
   * can use the context setup here to place the objects. */
  BLI_assert(drag->type == WM_DRAG_ASSET);

  wmDragAsset *asset_drag = WM_drag_get_asset_data(drag, 0);
  Scene *scene = CTX_data_scene(C);
  ViewLayer *view_layer = CTX_data_view_layer(C);

  BKE_view_layer_base_deselect_all(scene, view_layer);

  ID *id = WM_drag_asset_id_import(C, asset_drag, FILE_AUTOSELECT);

  /* TODO(sergey): Only update relations for the current scene. */
  DEG_relations_tag_update(CTX_data_main(C));
  WM_event_add_notifier(C, NC_SCENE | ND_LAYER_CONTENT, scene);

  RNA_int_set(drop->ptr, "session_uid", id->session_uid);

  BKE_view_layer_synced_ensure(scene, view_layer);
  Base *base = BKE_view_layer_base_find(view_layer, (Object *)id);
  if (base != nullptr) {
    BKE_view_layer_base_select_and_set_active(view_layer, base);
    WM_main_add_notifier(NC_SCENE | ND_OB_ACTIVE, scene);
  }
  DEG_id_tag_update(&scene->id, ID_RECALC_SELECT);
  ED_outliner_select_sync_from_object_tag(C);

  /* Make sure the depsgraph is evaluated so the new object's transforms are up-to-date.
   * The evaluated #Object::object_to_world() will be copied back to the original object
   * and used below. */
  CTX_data_ensure_evaluated_depsgraph(C);

  V3DSnapCursorState *snap_state = static_cast<V3DSnapCursorState *>(drop->draw_data);
  if (snap_state) {
    float obmat_final[4][4];

    view3d_ob_drop_matrix_from_snap(snap_state, (Object *)id, obmat_final);

    RNA_float_set_array(drop->ptr, "matrix", &obmat_final[0][0]);
  }
}

static void view3d_collection_drop_copy_local_id(bContext * /*C*/, wmDrag *drag, wmDropBox *drop)
{
  ID *id = WM_drag_get_local_ID(drag, ID_GR);
  RNA_int_set(drop->ptr, "session_uid", int(id->session_uid));
}

/* Mostly the same logic as #view3d_ob_drop_copy_external_asset(), just different enough to make
 * sharing code a bit difficult. */
static void view3d_collection_drop_copy_external_asset(bContext *C, wmDrag *drag, wmDropBox *drop)
{
  BLI_assert(drag->type == WM_DRAG_ASSET);

  wmDragAsset *asset_drag = WM_drag_get_asset_data(drag, 0);
  Scene *scene = CTX_data_scene(C);
  ViewLayer *view_layer = CTX_data_view_layer(C);

  BKE_view_layer_base_deselect_all(scene, view_layer);

  ID *id = WM_drag_asset_id_import(C, asset_drag, FILE_AUTOSELECT);
  Collection *collection = (Collection *)id;

  /* TODO(sergey): Only update relations for the current scene. */
  DEG_relations_tag_update(CTX_data_main(C));
  WM_event_add_notifier(C, NC_SCENE | ND_LAYER_CONTENT, scene);

  RNA_int_set(drop->ptr, "session_uid", int(id->session_uid));

  /* BFA - This sets #use_instance from UI before executing the drop operator */
  RNA_boolean_set(drop->ptr, "use_instance", asset_drag->drop_collections_as_instances);
  if (asset_drag->drop_collections_at_origin) {
    float origin[3] = {0.0f, 0.0f, 0.0f};
    RNA_float_set_array(drop->ptr, "location", origin);
  }
  else {
    RNA_struct_property_unset(drop->ptr, "location");
  }

  /* Make an object active, just use the first one in the collection. */
  CollectionObject *cobject = static_cast<CollectionObject *>(collection->gobject.first);
  BKE_view_layer_synced_ensure(scene, view_layer);
  Base *base = cobject ? BKE_view_layer_base_find(view_layer, cobject->ob) : nullptr;
  if (base) {
    BLI_assert((base->flag & BASE_SELECTABLE) && (base->flag & BASE_ENABLED_VIEWPORT));
    BKE_view_layer_base_select_and_set_active(view_layer, base);
    WM_main_add_notifier(NC_SCENE | ND_OB_ACTIVE, scene);
  }
  DEG_id_tag_update(&scene->id, ID_RECALC_SELECT);
  ED_outliner_select_sync_from_object_tag(C);

  /* XXX Without an undo push here, there will be a crash when the user modifies operator
   * properties. The stuff we do in these drop callbacks just isn't safe over undo/redo. */
  ED_undo_push(C, "Collection_Drop");
}

static void view3d_id_drop_copy(bContext *C, wmDrag *drag, wmDropBox *drop)
{
  ID *id = WM_drag_get_local_ID_or_import_from_asset(C, drag, 0);

  WM_operator_properties_id_lookup_set_from_id(drop->ptr, id);
  RNA_boolean_set(drop->ptr, "show_datablock_in_modifier", (drag->type != WM_DRAG_ASSET));
}

static void view3d_geometry_nodes_drop_copy(bContext *C, wmDrag *drag, wmDropBox *drop)
{
  view3d_id_drop_copy(C, drag, drop);
  RNA_boolean_set(drop->ptr, "show_datablock_in_modifier", (drag->type != WM_DRAG_ASSET));
}

static void view3d_id_drop_copy_with_type(bContext *C, wmDrag *drag, wmDropBox *drop)
{
  ID *id = WM_drag_get_local_ID_or_import_from_asset(C, drag, 0);

  RNA_enum_set(drop->ptr, "type", GS(id->name));
  WM_operator_properties_id_lookup_set_from_id(drop->ptr, id);
}

static void view3d_id_path_drop_copy(bContext *C, wmDrag *drag, wmDropBox *drop)
{
  ID *id = WM_drag_get_local_ID_or_import_from_asset(C, drag, 0);

  if (id) {
    WM_operator_properties_id_lookup_set_from_id(drop->ptr, id);
    RNA_struct_property_unset(drop->ptr, "filepath");
    return;
  }
}

/* region dropbox definition */
static void view3d_dropboxes()
{
  ListBase *lb = WM_dropboxmap_find("View3D", SPACE_VIEW3D, RGN_TYPE_WINDOW);

  wmDropBox *drop;
  drop = WM_dropbox_add(lb,
                        "OBJECT_OT_add_named",
                        view3d_ob_drop_poll_local_id,
                        view3d_ob_drop_copy_local_id,
                        WM_drag_free_imported_drag_ID,
                        nullptr);

  drop->draw_droptip = WM_drag_draw_item_name_fn;
  drop->on_enter = view3d_ob_drop_on_enter;
  drop->on_exit = view3d_ob_drop_on_exit;

  drop = WM_dropbox_add(lb,
                        "OBJECT_OT_transform_to_mouse",
                        view3d_ob_drop_poll_external_asset,
                        view3d_ob_drop_copy_external_asset,
                        WM_drag_free_imported_drag_ID,
                        nullptr);

  drop->draw_droptip = WM_drag_draw_item_name_fn;
  drop->on_enter = view3d_ob_drop_on_enter;
  drop->on_exit = view3d_ob_drop_on_exit;

  WM_dropbox_add(lb,
                 "OBJECT_OT_collection_external_asset_drop",
                 view3d_collection_drop_poll_external_asset,
                 view3d_collection_drop_copy_external_asset,
                 WM_drag_free_imported_drag_ID,
                 nullptr);
  WM_dropbox_add(lb,
                 "OBJECT_OT_collection_instance_add",
                 view3d_collection_drop_poll_local_id,
                 view3d_collection_drop_copy_local_id,
                 WM_drag_free_imported_drag_ID,
                 nullptr);

  WM_dropbox_add(lb,
                 "OBJECT_OT_drop_named_material",
                 view3d_mat_drop_poll,
                 view3d_id_drop_copy,
                 WM_drag_free_imported_drag_ID,
                 view3d_mat_drop_tooltip);
  WM_dropbox_add(lb,
                 "OBJECT_OT_drop_geometry_nodes",
                 view3d_geometry_nodes_drop_poll,
                 view3d_geometry_nodes_drop_copy,
                 WM_drag_free_imported_drag_ID,
                 view3d_geometry_nodes_drop_tooltip);
  WM_dropbox_add(lb,
                 "VIEW3D_OT_camera_background_image_add",
                 view3d_ima_bg_drop_poll,
                 view3d_id_path_drop_copy,
                 WM_drag_free_imported_drag_ID,
                 nullptr);
  WM_dropbox_add(lb,
                 "OBJECT_OT_empty_image_add",
                 view3d_ima_empty_drop_poll,
                 view3d_id_path_drop_copy,
                 WM_drag_free_imported_drag_ID,
                 nullptr);
  WM_dropbox_add(lb,
                 "OBJECT_OT_data_instance_add",
                 view3d_object_data_drop_poll,
                 view3d_id_drop_copy_with_type,
                 WM_drag_free_imported_drag_ID,
                 view3d_object_data_drop_tooltip);
  WM_dropbox_add(lb,
                 "VIEW3D_OT_drop_world",
                 view3d_world_drop_poll,
                 view3d_id_drop_copy,
                 WM_drag_free_imported_drag_ID,
                 nullptr);
}

=======
>>>>>>> ccbc6931
static void view3d_widgets()
{
  wmGizmoMapType_Params params{SPACE_VIEW3D, RGN_TYPE_WINDOW};
  wmGizmoMapType *gzmap_type = WM_gizmomaptype_ensure(&params);

  WM_gizmogrouptype_append_and_link(gzmap_type,
                                    blender::ed::transform::VIEW3D_GGT_xform_gizmo_context);
  WM_gizmogrouptype_append_and_link(gzmap_type, VIEW3D_GGT_light_spot);
  WM_gizmogrouptype_append_and_link(gzmap_type, VIEW3D_GGT_light_point);
  WM_gizmogrouptype_append_and_link(gzmap_type, VIEW3D_GGT_light_area);
  WM_gizmogrouptype_append_and_link(gzmap_type, VIEW3D_GGT_light_target);
  WM_gizmogrouptype_append_and_link(gzmap_type, VIEW3D_GGT_force_field);
  WM_gizmogrouptype_append_and_link(gzmap_type, VIEW3D_GGT_camera);
  WM_gizmogrouptype_append_and_link(gzmap_type, VIEW3D_GGT_camera_view);
  WM_gizmogrouptype_append_and_link(gzmap_type, VIEW3D_GGT_empty_image);
  WM_gizmogrouptype_append_and_link(gzmap_type, VIEW3D_GGT_geometry_nodes);
  /* TODO(@ideasman42): Not working well enough, disable for now. */
#if 0
  WM_gizmogrouptype_append_and_link(gzmap_type, VIEW3D_GGT_armature_spline);
#endif

  WM_gizmogrouptype_append(blender::ed::transform::VIEW3D_GGT_xform_gizmo);
  WM_gizmogrouptype_append(blender::ed::transform::VIEW3D_GGT_xform_cage);
  WM_gizmogrouptype_append(blender::ed::transform::VIEW3D_GGT_xform_shear);
  WM_gizmogrouptype_append(blender::ed::transform::VIEW3D_GGT_xform_extrude);
  WM_gizmogrouptype_append(VIEW3D_GGT_mesh_preselect_elem);
  WM_gizmogrouptype_append(VIEW3D_GGT_mesh_preselect_edgering);
  WM_gizmogrouptype_append(VIEW3D_GGT_tool_generic_handle_normal);
  WM_gizmogrouptype_append(VIEW3D_GGT_tool_generic_handle_free);

  WM_gizmogrouptype_append(VIEW3D_GGT_ruler);
  WM_gizmotype_append(VIEW3D_GT_ruler_item);

  WM_gizmogrouptype_append(VIEW3D_GGT_placement);

  WM_gizmogrouptype_append_and_link(gzmap_type, VIEW3D_GGT_navigate);
  WM_gizmotype_append(VIEW3D_GT_navigate_rotate);
}

/* type callback, not region itself */
static void view3d_main_region_free(ARegion *region)
{
  RegionView3D *rv3d = static_cast<RegionView3D *>(region->regiondata);

  if (rv3d) {
    if (rv3d->localvd) {
      MEM_freeN(rv3d->localvd);
    }
    if (rv3d->clipbb) {
      MEM_freeN(rv3d->clipbb);
    }

    if (rv3d->view_render) {
      DRW_engine_external_free(rv3d);
    }

    if (rv3d->sms) {
      MEM_freeN(static_cast<void *>(rv3d->sms));
    }

    MEM_freeN(rv3d);
    region->regiondata = nullptr;
  }
}

/* copy regiondata */
static void *view3d_main_region_duplicate(void *poin)
{
  if (poin) {
    RegionView3D *rv3d = static_cast<RegionView3D *>(poin);
    RegionView3D *new_rv3d;

    new_rv3d = static_cast<RegionView3D *>(MEM_dupallocN(rv3d));
    if (rv3d->localvd) {
      new_rv3d->localvd = static_cast<RegionView3D *>(MEM_dupallocN(rv3d->localvd));
    }
    if (rv3d->clipbb) {
      new_rv3d->clipbb = static_cast<BoundBox *>(MEM_dupallocN(rv3d->clipbb));
    }

    new_rv3d->view_render = nullptr;
    new_rv3d->sms = nullptr;
    new_rv3d->smooth_timer = nullptr;

    return new_rv3d;
  }
  return nullptr;
}

static void view3d_main_region_listener(const wmRegionListenerParams *params)
{
  wmWindow *window = params->window;
  ScrArea *area = params->area;
  ARegion *region = params->region;
  const wmNotifier *wmn = params->notifier;
  const Scene *scene = params->scene;
  View3D *v3d = static_cast<View3D *>(area->spacedata.first);
  RegionView3D *rv3d = static_cast<RegionView3D *>(region->regiondata);
  wmGizmoMap *gzmap = region->runtime->gizmo_map;

  /* context changes */
  switch (wmn->category) {
    case NC_WM:
      if (ELEM(wmn->data, ND_UNDO)) {
        WM_gizmomap_tag_refresh(gzmap);
      }
      else if (ELEM(wmn->data, ND_XR_DATA_CHANGED)) {
        /* Only cause a redraw if this a VR session mirror. Should more features be added that
         * require redraws, we could pass something to wmn->reference, e.g. the flag value. */
        if (v3d->flag & V3D_XR_SESSION_MIRROR) {
          ED_region_tag_redraw(region);
        }
      }
      break;
    case NC_ANIMATION:
      switch (wmn->data) {
        case ND_KEYFRAME_PROP:
        case ND_NLA_ACTCHANGE:
          ED_region_tag_redraw(region);
          break;
        case ND_NLA:
        case ND_KEYFRAME:
          if (ELEM(wmn->action, NA_EDITED, NA_ADDED, NA_REMOVED)) {
            ED_region_tag_redraw(region);
          }
          break;
        case ND_ANIMCHAN:
          if (ELEM(wmn->action, NA_EDITED, NA_ADDED, NA_REMOVED, NA_SELECTED)) {
            ED_region_tag_redraw(region);
          }
          break;
      }
      break;
    case NC_SCENE:
      switch (wmn->data) {
        case ND_SCENEBROWSE:
        case ND_LAYER_CONTENT:
          ED_region_tag_redraw(region);
          WM_gizmomap_tag_refresh(gzmap);
          if (v3d->localvd && v3d->localvd->runtime.flag & V3D_RUNTIME_LOCAL_MAYBE_EMPTY) {
            ED_area_tag_refresh(area);
          }
          break;
        case ND_LAYER:
          if (wmn->reference) {
            BKE_screen_view3d_sync(v3d, static_cast<Scene *>(wmn->reference));
          }
          ED_region_tag_redraw(region);
          WM_gizmomap_tag_refresh(gzmap);
          break;
        case ND_OB_ACTIVE:
        case ND_OB_SELECT:
          [[fallthrough]];
        case ND_FRAME:
        case ND_TRANSFORM:
        case ND_OB_VISIBLE:
        case ND_RENDER_OPTIONS:
        case ND_MARKERS:
        case ND_MODE:
          ED_region_tag_redraw(region);
          WM_gizmomap_tag_refresh(gzmap);
          break;
        case ND_WORLD:
          /* handled by space_view3d_listener() for v3d access */
          break;
        case ND_DRAW_RENDER_VIEWPORT: {
          if (v3d->camera && (scene == wmn->reference)) {
            if (rv3d->persp == RV3D_CAMOB) {
              ED_region_tag_redraw(region);
            }
          }
          break;
        }
      }
      if (wmn->action == NA_EDITED) {
        ED_region_tag_redraw(region);
      }
      break;
    case NC_OBJECT:
      switch (wmn->data) {
        case ND_BONE_ACTIVE:
        case ND_BONE_SELECT:
        case ND_BONE_COLLECTION:
        case ND_TRANSFORM:
        case ND_POSE:
        case ND_DRAW:
        case ND_MODIFIER:
        case ND_SHADERFX:
        case ND_CONSTRAINT:
        case ND_KEYS:
        case ND_PARTICLE:
        case ND_POINTCACHE:
        case ND_LOD:
          ED_region_tag_redraw(region);
          WM_gizmomap_tag_refresh(gzmap);
          break;
        case ND_DRAW_ANIMVIZ:
          ED_region_tag_redraw(region);
          break;
      }
      switch (wmn->action) {
        case NA_ADDED:
          ED_region_tag_redraw(region);
          break;
      }
      break;
    case NC_GEOM:
      switch (wmn->data) {
        case ND_SELECT: {
          WM_gizmomap_tag_refresh(gzmap);
          ATTR_FALLTHROUGH;
        }
        case ND_DATA:
          ED_region_tag_redraw(region);
          WM_gizmomap_tag_refresh(gzmap);
          break;
        case ND_VERTEX_GROUP:
          ED_region_tag_redraw(region);
          break;
      }
      switch (wmn->action) {
        case NA_EDITED:
          ED_region_tag_redraw(region);
          break;
      }
      break;
    case NC_CAMERA:
      switch (wmn->data) {
        case ND_DRAW_RENDER_VIEWPORT: {
          if (v3d->camera && (v3d->camera->data == wmn->reference)) {
            if (rv3d->persp == RV3D_CAMOB) {
              ED_region_tag_redraw(region);
            }
          }
          break;
        }
      }
      break;
    case NC_GROUP:
      /* all group ops for now */
      ED_region_tag_redraw(region);
      break;
    case NC_BRUSH:
      switch (wmn->action) {
        case NA_EDITED:
          ED_region_tag_redraw_cursor(region);
          break;
        case NA_SELECTED:
          /* used on brush changes - needed because 3d cursor
           * has to be drawn if clone brush is selected */
          ED_region_tag_redraw(region);
          break;
      }
      break;
    case NC_MATERIAL:
      switch (wmn->data) {
        case ND_SHADING:
        case ND_NODES:
          /* TODO(sergey): This is a bit too much updates, but needed to
           * have proper material drivers update in the viewport.
           *
           * How to solve?
           */
          ED_region_tag_redraw(region);
          break;
        case ND_SHADING_DRAW:
        case ND_SHADING_LINKS:
          ED_region_tag_redraw(region);
          break;
      }
      break;
    case NC_NODE:
      switch (wmn->data) {
        case ND_NODE_GIZMO: {
          WM_gizmomap_tag_refresh(gzmap);
          break;
        }
      }
      ED_region_tag_redraw(region);
      break;
    case NC_WORLD:
      switch (wmn->data) {
        case ND_WORLD_DRAW:
          /* handled by space_view3d_listener() for v3d access */
          break;
        case ND_WORLD:
          /* Needed for updating world materials */
          ED_region_tag_redraw(region);
          break;
      }
      break;
    case NC_LAMP:
      switch (wmn->data) {
        case ND_LIGHTING:
          /* TODO(sergey): This is a bit too much, but needed to
           * handle updates from new depsgraph.
           */
          ED_region_tag_redraw(region);
          break;
        case ND_LIGHTING_DRAW:
          ED_region_tag_redraw(region);
          WM_gizmomap_tag_refresh(gzmap);
          break;
      }
      break;
    case NC_LIGHTPROBE:
      ED_area_tag_refresh(area);
      break;
    case NC_IMAGE:
      /* this could be more fine grained checks if we had
       * more context than just the region */
      ED_region_tag_redraw(region);
      break;
    case NC_TEXTURE:
      /* Same as #NC_IMAGE. */
      ED_region_tag_redraw(region);
      break;
    case NC_MOVIECLIP:
      if (wmn->data == ND_DISPLAY || wmn->action == NA_EDITED) {
        ED_region_tag_redraw(region);
      }
      break;
    case NC_SPACE:
      if (wmn->data == ND_SPACE_VIEW3D) {
        if (wmn->subtype == NS_VIEW3D_GPU) {
          rv3d->rflag |= RV3D_GPULIGHT_UPDATE;
        }
        else if (wmn->subtype == NS_VIEW3D_SHADING) {
#ifdef WITH_XR_OPENXR
          ED_view3d_xr_shading_update(
              static_cast<wmWindowManager *>(G_MAIN->wm.first), v3d, scene);
#endif

          ViewLayer *view_layer = WM_window_get_active_view_layer(window);
          Depsgraph *depsgraph = BKE_scene_get_depsgraph(scene, view_layer);
          if (depsgraph) {
            ED_render_view3d_update(depsgraph, window, area, true);
          }
        }
        ED_region_tag_redraw(region);
        WM_gizmomap_tag_refresh(gzmap);
      }
      break;
    case NC_ID:
      if (ELEM(wmn->action, NA_RENAME, NA_EDITED, NA_ADDED, NA_REMOVED)) {
        if (ELEM(wmn->action, NA_EDITED, NA_REMOVED) && v3d->localvd &&
            v3d->localvd->runtime.flag & V3D_RUNTIME_LOCAL_MAYBE_EMPTY)
        {
          ED_area_tag_refresh(area);
        }
        ED_region_tag_redraw(region);
        WM_gizmomap_tag_refresh(gzmap);
      }
      break;
    case NC_SCREEN:
      switch (wmn->data) {
        case ND_ANIMPLAY:
        case ND_SKETCH:
          ED_region_tag_redraw(region);
          break;
        case ND_LAYOUTBROWSE:
        case ND_LAYOUTDELETE:
        case ND_LAYOUTSET:
          WM_gizmomap_tag_refresh(gzmap);
          ED_region_tag_redraw(region);
          break;
        case ND_LAYER:
          ED_region_tag_redraw(region);
          break;
      }
      switch (wmn->action) {
        case NA_EDITED:
          WM_gizmomap_tag_refresh(gzmap);
          ED_region_tag_redraw(region);
          break;
      }

      break;
    case NC_GPENCIL:
      if (wmn->data == ND_DATA || ELEM(wmn->action, NA_EDITED, NA_SELECTED)) {
        ED_region_tag_redraw(region);
      }
      break;
    case NC_WORKSPACE:
      /* In case the region displays workspace settings. */
      ED_region_tag_redraw(region);
      break;
    case NC_VIEWER_PATH: {
      if (v3d->flag2 & V3D_SHOW_VIEWER) {
        ViewLayer *view_layer = WM_window_get_active_view_layer(window);
        if (Depsgraph *depsgraph = BKE_scene_get_depsgraph(scene, view_layer)) {
          ED_render_view3d_update(depsgraph, window, area, true);
        }
        ED_region_tag_redraw(region);
      }
      break;
    }
  }
}

static void view3d_main_region_message_subscribe(const wmRegionMessageSubscribeParams *params)
{
  wmMsgBus *mbus = params->message_bus;
  const bContext *C = params->context;
  ScrArea *area = params->area;
  ARegion *region = params->region;

  /* Developer NOTE: there are many properties that impact 3D view drawing,
   * so instead of subscribing to individual properties, just subscribe to types
   * accepting some redundant redraws.
   *
   * For other space types we might try avoid this, keep the 3D view as an exceptional case! */
  wmMsgParams_RNA msg_key_params{};

  /* Only subscribe to types. */
  StructRNA *type_array[] = {
      &RNA_Window,

      /* These object have properties that impact drawing. */
      &RNA_AreaLight,
      &RNA_Camera,
      &RNA_Light,
      &RNA_Speaker,
      &RNA_SunLight,

      /* General types the 3D view depends on. */
      &RNA_Object,
      &RNA_UnitSettings, /* grid-floor */

      &RNA_View3DCursor,
      &RNA_View3DOverlay,
      &RNA_View3DShading,
      &RNA_World,
  };

  wmMsgSubscribeValue msg_sub_value_region_tag_redraw{};
  msg_sub_value_region_tag_redraw.owner = region;
  msg_sub_value_region_tag_redraw.user_data = region;
  msg_sub_value_region_tag_redraw.notify = ED_region_do_msg_notify_tag_redraw;

  for (int i = 0; i < ARRAY_SIZE(type_array); i++) {
    msg_key_params.ptr.type = type_array[i];
    WM_msg_subscribe_rna_params(mbus, &msg_key_params, &msg_sub_value_region_tag_redraw, __func__);
  }

  /* Subscribe to a handful of other properties. */
  RegionView3D *rv3d = static_cast<RegionView3D *>(region->regiondata);

  WM_msg_subscribe_rna_anon_prop(mbus, RenderSettings, engine, &msg_sub_value_region_tag_redraw);
  WM_msg_subscribe_rna_anon_prop(
      mbus, RenderSettings, resolution_x, &msg_sub_value_region_tag_redraw);
  WM_msg_subscribe_rna_anon_prop(
      mbus, RenderSettings, resolution_y, &msg_sub_value_region_tag_redraw);
  WM_msg_subscribe_rna_anon_prop(
      mbus, RenderSettings, pixel_aspect_x, &msg_sub_value_region_tag_redraw);
  WM_msg_subscribe_rna_anon_prop(
      mbus, RenderSettings, pixel_aspect_y, &msg_sub_value_region_tag_redraw);
  if (rv3d->persp == RV3D_CAMOB) {
    WM_msg_subscribe_rna_anon_prop(
        mbus, RenderSettings, use_border, &msg_sub_value_region_tag_redraw);
  }

  WM_msg_subscribe_rna_anon_type(mbus, SceneEEVEE, &msg_sub_value_region_tag_redraw);
  WM_msg_subscribe_rna_anon_type(mbus, SceneDisplay, &msg_sub_value_region_tag_redraw);
  WM_msg_subscribe_rna_anon_type(mbus, ObjectDisplay, &msg_sub_value_region_tag_redraw);

  const Scene *scene = CTX_data_scene(C);
  ViewLayer *view_layer = CTX_data_view_layer(C);
  BKE_view_layer_synced_ensure(scene, view_layer);
  Object *obact = BKE_view_layer_active_object_get(view_layer);
  if (obact != nullptr) {
    switch (obact->mode) {
      case OB_MODE_PARTICLE_EDIT:
        WM_msg_subscribe_rna_anon_type(mbus, ParticleEdit, &msg_sub_value_region_tag_redraw);
        break;
      default:
        break;
    }
  }

  {
    wmMsgSubscribeValue msg_sub_value_region_tag_refresh{};
    msg_sub_value_region_tag_refresh.owner = region;
    msg_sub_value_region_tag_refresh.user_data = area;
    msg_sub_value_region_tag_refresh.notify = WM_toolsystem_do_msg_notify_tag_refresh;
    WM_msg_subscribe_rna_anon_prop(mbus, Object, mode, &msg_sub_value_region_tag_refresh);
    WM_msg_subscribe_rna_anon_prop(mbus, LayerObjects, active, &msg_sub_value_region_tag_refresh);
  }
}

/* concept is to retrieve cursor type context-less */
static void view3d_main_region_cursor(wmWindow *win, ScrArea *area, ARegion *region)
{
  if (WM_cursor_set_from_tool(win, area, region)) {
    return;
  }

  Scene *scene = WM_window_get_active_scene(win);
  ViewLayer *view_layer = WM_window_get_active_view_layer(win);
  BKE_view_layer_synced_ensure(scene, view_layer);
  Object *obedit = BKE_view_layer_edit_object_get(view_layer);
  if (obedit) {
    WM_cursor_set(win, WM_CURSOR_EDIT);
  }
  else {
    WM_cursor_set(win, WM_CURSOR_DEFAULT);
  }
}

/* add handlers, stuff you only do once or on area/region changes */
static void view3d_header_region_init(wmWindowManager *wm, ARegion *region)
{
  wmKeyMap *keymap = WM_keymap_ensure(
      wm->defaultconf, "3D View Generic", SPACE_VIEW3D, RGN_TYPE_WINDOW);

  WM_event_add_keymap_handler(&region->runtime->handlers, keymap);

  ED_region_header_init(region);
}

static void view3d_header_region_draw(const bContext *C, ARegion *region)
{
  ED_region_header(C, region);
}

static void view3d_header_region_listener(const wmRegionListenerParams *params)
{
  ARegion *region = params->region;
  const wmNotifier *wmn = params->notifier;

  /* context changes */
  switch (wmn->category) {
    case NC_SCENE:
      switch (wmn->data) {
        case ND_FRAME:
        case ND_OB_ACTIVE:
        case ND_OB_SELECT:
        case ND_OB_VISIBLE:
        case ND_MODE:
        case ND_LAYER:
        case ND_TOOLSETTINGS:
        case ND_LAYER_CONTENT:
        case ND_RENDER_OPTIONS:
          ED_region_tag_redraw(region);
          break;
      }
      break;
    case NC_SPACE:
      switch (wmn->data) {
        case ND_SPACE_VIEW3D:
          ED_region_tag_redraw(region);
          break;
        case ND_SPACE_ASSET_PARAMS:
          blender::ed::geometry::clear_operator_asset_trees();
          ED_region_tag_redraw(region);
          break;
      }
      break;
    case NC_ASSET:
      switch (wmn->data) {
        case ND_ASSET_CATALOGS:
        case ND_ASSET_LIST_READING:
          blender::ed::geometry::clear_operator_asset_trees();
          ED_region_tag_redraw(region);
          break;
        default:
          if (ELEM(wmn->action, NA_ADDED, NA_REMOVED)) {
            blender::ed::geometry::clear_operator_asset_trees();
            ED_region_tag_redraw(region);
          }
      }
      break;
    case NC_NODE:
      switch (wmn->data) {
        case ND_NODE_ASSET_DATA:
          blender::ed::geometry::clear_operator_asset_trees();
          ED_region_tag_redraw(region);
          break;
      }
      break;
    case NC_GPENCIL:
      if (wmn->data & ND_GPENCIL_EDITMODE) {
        ED_region_tag_redraw(region);
      }
      else if (wmn->action == NA_EDITED) {
        ED_region_tag_redraw(region);
      }
      break;
    case NC_BRUSH:
      ED_region_tag_redraw(region);
      break;
    case NC_GEOM:
      if (ELEM(wmn->data, ND_VERTEX_GROUP, ND_DATA)) {
        ED_region_tag_redraw(region);
      }
      break;
    case NC_MATERIAL:
      /* For the canvas picker. */
      if (wmn->data == ND_SHADING_LINKS) {
        ED_region_tag_redraw(region);
      }
      break;
  }

    /* From top-bar, which ones are needed? split per header? */
    /* Disable for now, re-enable if needed, or remove - campbell. */
#if 0
  /* context changes */
  switch (wmn->category) {
    case NC_WM:
      if (wmn->data == ND_HISTORY) {
        ED_region_tag_redraw(region);
      }
      break;
    case NC_SCENE:
      if (wmn->data == ND_MODE) {
        ED_region_tag_redraw(region);
      }
      break;
    case NC_SPACE:
      if (wmn->data == ND_SPACE_VIEW3D) {
        ED_region_tag_redraw(region);
      }
      break;
    case NC_GPENCIL:
      if (wmn->data == ND_DATA) {
        ED_region_tag_redraw(region);
      }
      break;
  }
#endif
}

static void view3d_header_region_message_subscribe(const wmRegionMessageSubscribeParams *params)
{
  wmMsgBus *mbus = params->message_bus;
  ARegion *region = params->region;

  wmMsgParams_RNA msg_key_params{};

  /* Only subscribe to types. */
  StructRNA *type_array[] = {
      &RNA_View3DShading,
  };

  wmMsgSubscribeValue msg_sub_value_region_tag_redraw{};
  msg_sub_value_region_tag_redraw.owner = region;
  msg_sub_value_region_tag_redraw.user_data = region;
  msg_sub_value_region_tag_redraw.notify = ED_region_do_msg_notify_tag_redraw;

  for (int i = 0; i < ARRAY_SIZE(type_array); i++) {
    msg_key_params.ptr.type = type_array[i];
    WM_msg_subscribe_rna_params(mbus, &msg_key_params, &msg_sub_value_region_tag_redraw, __func__);
  }
}

/* add handlers, stuff you only do once or on area/region changes */
static void view3d_buttons_region_init(wmWindowManager *wm, ARegion *region)
{
  wmKeyMap *keymap;

  ED_region_panels_init(wm, region);

  keymap = WM_keymap_ensure(wm->defaultconf, "3D View Generic", SPACE_VIEW3D, RGN_TYPE_WINDOW);
  WM_event_add_keymap_handler(&region->runtime->handlers, keymap);
}

void ED_view3d_buttons_region_layout_ex(const bContext *C,
                                        ARegion *region,
                                        const char *category_override)
{
  const enum eContextObjectMode mode = CTX_data_mode_enum(C);

  const char *contexts_base[4] = {nullptr};
  contexts_base[0] = CTX_data_mode_string(C);

  const char **contexts = &contexts_base[1];

  switch (mode) {
    case CTX_MODE_EDIT_MESH:
      ARRAY_SET_ITEMS(contexts, ".mesh_edit");
      break;
    case CTX_MODE_EDIT_CURVE:
      ARRAY_SET_ITEMS(contexts, ".curve_edit");
      break;
    case CTX_MODE_EDIT_CURVES:
      ARRAY_SET_ITEMS(contexts, ".curves_edit");
      break;
    case CTX_MODE_EDIT_SURFACE:
      ARRAY_SET_ITEMS(contexts, ".curve_edit");
      break;
    case CTX_MODE_EDIT_TEXT:
      ARRAY_SET_ITEMS(contexts, ".text_edit");
      break;
    case CTX_MODE_EDIT_ARMATURE:
      ARRAY_SET_ITEMS(contexts, ".armature_edit");
      break;
    case CTX_MODE_EDIT_METABALL:
      ARRAY_SET_ITEMS(contexts, ".mball_edit");
      break;
    case CTX_MODE_EDIT_LATTICE:
      ARRAY_SET_ITEMS(contexts, ".lattice_edit");
      break;
    case CTX_MODE_EDIT_GREASE_PENCIL:
      ARRAY_SET_ITEMS(contexts, ".grease_pencil_edit");
      break;
    case CTX_MODE_PAINT_GREASE_PENCIL:
      ARRAY_SET_ITEMS(contexts, ".grease_pencil_paint");
      break;
    case CTX_MODE_SCULPT_GREASE_PENCIL:
      ARRAY_SET_ITEMS(contexts, ".paint_common", ".grease_pencil_sculpt");
      break;
    case CTX_MODE_WEIGHT_GREASE_PENCIL:
      ARRAY_SET_ITEMS(contexts, ".greasepencil_weight");
      break;
    case CTX_MODE_VERTEX_GREASE_PENCIL:
      ARRAY_SET_ITEMS(contexts, ".greasepencil_vertex");
      break;
    case CTX_MODE_EDIT_POINTCLOUD:
      ARRAY_SET_ITEMS(contexts, ".pointcloud_edit");
      break;
    case CTX_MODE_POSE:
      ARRAY_SET_ITEMS(contexts, ".posemode");
      break;
    case CTX_MODE_SCULPT:
      ARRAY_SET_ITEMS(contexts, ".paint_common", ".sculpt_mode");
      break;
    case CTX_MODE_PAINT_WEIGHT:
      ARRAY_SET_ITEMS(contexts, ".paint_common", ".weightpaint");
      break;
    case CTX_MODE_PAINT_VERTEX:
      ARRAY_SET_ITEMS(contexts, ".paint_common", ".vertexpaint");
      break;
    case CTX_MODE_PAINT_TEXTURE:
      ARRAY_SET_ITEMS(contexts, ".paint_common", ".imagepaint");
      break;
    case CTX_MODE_PARTICLE:
      ARRAY_SET_ITEMS(contexts, ".paint_common", ".particlemode");
      break;
    case CTX_MODE_OBJECT:
      ARRAY_SET_ITEMS(contexts, ".objectmode");
      break;
    case CTX_MODE_PAINT_GPENCIL_LEGACY:
      ARRAY_SET_ITEMS(contexts, ".greasepencil_paint");
      break;
    case CTX_MODE_SCULPT_GPENCIL_LEGACY:
      ARRAY_SET_ITEMS(contexts, ".greasepencil_sculpt");
      break;
    case CTX_MODE_WEIGHT_GPENCIL_LEGACY:
      ARRAY_SET_ITEMS(contexts, ".greasepencil_weight");
      break;
    case CTX_MODE_VERTEX_GPENCIL_LEGACY:
      ARRAY_SET_ITEMS(contexts, ".greasepencil_vertex");
      break;
    case CTX_MODE_SCULPT_CURVES:
      ARRAY_SET_ITEMS(contexts, ".paint_common", ".curves_sculpt");
      break;
    default:
      break;
  }

  switch (mode) {
    case CTX_MODE_PAINT_GPENCIL_LEGACY:
      ARRAY_SET_ITEMS(contexts, ".greasepencil_paint");
      break;
    case CTX_MODE_SCULPT_GPENCIL_LEGACY:
      ARRAY_SET_ITEMS(contexts, ".greasepencil_sculpt");
      break;
    case CTX_MODE_WEIGHT_GPENCIL_LEGACY:
      ARRAY_SET_ITEMS(contexts, ".greasepencil_weight");
      break;
    case CTX_MODE_EDIT_GPENCIL_LEGACY:
      ARRAY_SET_ITEMS(contexts, ".greasepencil_edit");
      break;
    case CTX_MODE_VERTEX_GPENCIL_LEGACY:
      ARRAY_SET_ITEMS(contexts, ".greasepencil_vertex");
      break;
    default:
      break;
  }

  ListBase *paneltypes = &region->runtime->type->paneltypes;

  /* Allow drawing 3D view toolbar from non 3D view space type. */
  if (category_override != nullptr) {
    SpaceType *st = BKE_spacetype_from_id(SPACE_VIEW3D);
    ARegionType *art = BKE_regiontype_from_id(st, RGN_TYPE_UI);
    paneltypes = &art->paneltypes;
  }

  ED_region_panels_layout_ex(
      C, region, paneltypes, WM_OP_INVOKE_REGION_WIN, contexts_base, category_override);
}

static void view3d_buttons_region_layout(const bContext *C, ARegion *region)
{
  ED_view3d_buttons_region_layout_ex(C, region, nullptr);
}

static void view3d_buttons_region_listener(const wmRegionListenerParams *params)
{
  ARegion *region = params->region;
  const wmNotifier *wmn = params->notifier;

  /* context changes */
  switch (wmn->category) {
    case NC_ANIMATION:
      switch (wmn->data) {
        case ND_KEYFRAME_PROP:
        case ND_NLA_ACTCHANGE:
          ED_region_tag_redraw(region);
          break;
        case ND_NLA:
        case ND_KEYFRAME:
          if (ELEM(wmn->action, NA_EDITED, NA_ADDED, NA_REMOVED)) {
            ED_region_tag_redraw(region);
          }
          break;
      }
      break;
    case NC_SCENE:
      switch (wmn->data) {
        case ND_FRAME:
        case ND_OB_ACTIVE:
        case ND_OB_SELECT:
        case ND_OB_VISIBLE:
        case ND_MODE:
        case ND_LAYER:
        case ND_LAYER_CONTENT:
        case ND_TOOLSETTINGS:
        case ND_TRANSFORM:
          ED_region_tag_redraw(region);
          break;
      }
      switch (wmn->action) {
        case NA_EDITED:
          ED_region_tag_redraw(region);
          break;
      }
      break;
    case NC_OBJECT:
      switch (wmn->data) {
        case ND_BONE_ACTIVE:
        case ND_BONE_SELECT:
        case ND_BONE_COLLECTION:
        case ND_TRANSFORM:
        case ND_POSE:
        case ND_DRAW:
        case ND_KEYS:
        case ND_MODIFIER:
        case ND_SHADERFX:
          ED_region_tag_redraw(region);
          break;
      }
      break;
    case NC_GEOM:
      switch (wmn->data) {
        case ND_DATA:
        case ND_VERTEX_GROUP:
        case ND_SELECT:
          ED_region_tag_redraw(region);
          break;
      }
      if (wmn->action == NA_EDITED) {
        ED_region_tag_redraw(region);
      }
      break;
    case NC_TEXTURE:
    case NC_MATERIAL:
      /* for brush textures */
      ED_region_tag_redraw(region);
      break;
    case NC_BRUSH:
      /* NA_SELECTED is used on brush changes */
      if (ELEM(wmn->action, NA_EDITED, NA_SELECTED)) {
        ED_region_tag_redraw(region);
      }
      break;
    case NC_SPACE:
      if (wmn->data == ND_SPACE_VIEW3D) {
        ED_region_tag_redraw(region);
      }
      break;
    case NC_ID:
      if (wmn->action == NA_RENAME) {
        ED_region_tag_redraw(region);
      }
      break;
    case NC_GPENCIL:
      if ((wmn->data & (ND_DATA | ND_GPENCIL_EDITMODE)) || (wmn->action == NA_EDITED)) {
        ED_region_tag_redraw(region);
      }
      break;
    case NC_IMAGE:
      /* Update for the image layers in texture paint. */
      if (wmn->action == NA_EDITED) {
        ED_region_tag_redraw(region);
      }
      break;
    case NC_WM:
      if (wmn->data == ND_XR_DATA_CHANGED) {
        ED_region_tag_redraw(region);
      }
      break;
  }
}

/* add handlers, stuff you only do once or on area/region changes */
static void view3d_tools_region_init(wmWindowManager *wm, ARegion *region)
{
  wmKeyMap *keymap;

  ED_region_panels_init(wm, region);

  keymap = WM_keymap_ensure(wm->defaultconf, "3D View Generic", SPACE_VIEW3D, RGN_TYPE_WINDOW);
  WM_event_add_keymap_handler(&region->runtime->handlers, keymap);
}

static void view3d_tools_region_draw(const bContext *C, ARegion *region)
{
  const char *contexts[] = {CTX_data_mode_string(C), nullptr};
  ED_region_panels_ex(C, region, WM_OP_INVOKE_REGION_WIN, contexts);
}

static void view3d_tools_header_region_draw(const bContext *C, ARegion *region)
{
  ED_region_header_with_button_sections(
      C,
      region,
      (RGN_ALIGN_ENUM_FROM_MASK(region->alignment) == RGN_ALIGN_TOP) ?
          uiButtonSectionsAlign::Top :
          uiButtonSectionsAlign::Bottom);
}

/* add handlers, stuff you only do once or on area/region changes */
static void view3d_asset_shelf_region_init(wmWindowManager *wm, ARegion *region)
{
  using namespace blender::ed;
  wmKeyMap *keymap = WM_keymap_ensure(
      wm->defaultconf, "3D View Generic", SPACE_VIEW3D, RGN_TYPE_WINDOW);
  WM_event_add_keymap_handler(&region->runtime->handlers, keymap);

  asset::shelf::region_init(wm, region);
}

/* area (not region) level listener */
static void space_view3d_listener(const wmSpaceTypeListenerParams *params)
{
  ScrArea *area = params->area;
  const wmNotifier *wmn = params->notifier;
  View3D *v3d = static_cast<View3D *>(area->spacedata.first);

  /* context changes */
  switch (wmn->category) {
    case NC_SCENE:
      switch (wmn->data) {
        case ND_WORLD: {
          const bool use_scene_world = V3D_USES_SCENE_WORLD(v3d);
          if (v3d->flag2 & V3D_HIDE_OVERLAYS || use_scene_world) {
            ED_area_tag_redraw_regiontype(area, RGN_TYPE_WINDOW);
          }
          break;
        }
      }
      break;
    case NC_WORLD:
      switch (wmn->data) {
        case ND_WORLD_DRAW:
        case ND_WORLD:
          if (v3d->shading.background_type == V3D_SHADING_BACKGROUND_WORLD) {
            ED_area_tag_redraw_regiontype(area, RGN_TYPE_WINDOW);
          }
          break;
      }
      break;
    case NC_MATERIAL:
      switch (wmn->data) {
        case ND_NODES:
          if (v3d->shading.type == OB_TEXTURE) {
            ED_area_tag_redraw_regiontype(area, RGN_TYPE_WINDOW);
          }
          break;
      }
      break;
  }
}

static void space_view3d_refresh(const bContext *C, ScrArea *area)
{
  View3D *v3d = (View3D *)area->spacedata.first;
  ED_view3d_local_stats_free(v3d);

  if (v3d->localvd && v3d->localvd->runtime.flag & V3D_RUNTIME_LOCAL_MAYBE_EMPTY) {
    ED_localview_exit_if_empty(CTX_data_ensure_evaluated_depsgraph(C),
                               CTX_data_scene(C),
                               CTX_data_view_layer(C),
                               CTX_wm_manager(C),
                               CTX_wm_window(C),
                               v3d,
                               CTX_wm_area(C),
                               true,
                               U.smooth_viewtx);
  }
}

static void view3d_id_remap_v3d_ob_centers(View3D *v3d,
                                           const blender::bke::id::IDRemapper &mappings)
{
  if (mappings.apply(reinterpret_cast<ID **>(&v3d->ob_center), ID_REMAP_APPLY_DEFAULT) ==
      ID_REMAP_RESULT_SOURCE_UNASSIGNED)
  {
    /* Otherwise, bone-name may remain valid...
     * We could be smart and check this, too? */
    v3d->ob_center_bone[0] = '\0';
  }
}

static void view3d_id_remap_v3d(ScrArea *area,
                                SpaceLink *slink,
                                View3D *v3d,
                                const blender::bke::id::IDRemapper &mappings,
                                const bool is_local)
{
  if (mappings.apply(reinterpret_cast<ID **>(&v3d->camera), ID_REMAP_APPLY_DEFAULT) ==
      ID_REMAP_RESULT_SOURCE_UNASSIGNED)
  {
    /* 3D view might be inactive, in that case needs to use slink->regionbase */
    ListBase *regionbase = (slink == area->spacedata.first) ? &area->regionbase :
                                                              &slink->regionbase;
    LISTBASE_FOREACH (ARegion *, region, regionbase) {
      if (region->regiontype == RGN_TYPE_WINDOW) {
        RegionView3D *rv3d = is_local ? ((RegionView3D *)region->regiondata)->localvd :
                                        static_cast<RegionView3D *>(region->regiondata);
        if (rv3d && (rv3d->persp == RV3D_CAMOB)) {
          rv3d->persp = RV3D_PERSP;
        }
      }
    }
  }
}

static void view3d_id_remap(ScrArea *area,
                            SpaceLink *slink,
                            const blender::bke::id::IDRemapper &mappings)
{
  if (!mappings.contains_mappings_for_any(FILTER_ID_OB | FILTER_ID_MA | FILTER_ID_IM |
                                          FILTER_ID_MC))
  {
    return;
  }

  View3D *view3d = (View3D *)slink;
  view3d_id_remap_v3d(area, slink, view3d, mappings, false);
  view3d_id_remap_v3d_ob_centers(view3d, mappings);
  if (view3d->localvd != nullptr) {
    /* Object centers in local-view aren't used, see: #52663 */
    view3d_id_remap_v3d(area, slink, view3d->localvd, mappings, true);
    /* Remapping is potentially modifying ID pointers, and there is a local View3D, mark it for a
     * check for emptiness. */
    view3d->localvd->runtime.flag |= V3D_RUNTIME_LOCAL_MAYBE_EMPTY;
  }
  BKE_viewer_path_id_remap(&view3d->viewer_path, mappings);
}

static void view3d_foreach_id(SpaceLink *space_link, LibraryForeachIDData *data)
{
  View3D *v3d = reinterpret_cast<View3D *>(space_link);

  BKE_LIB_FOREACHID_PROCESS_IDSUPER(data, v3d->camera, IDWALK_CB_DIRECT_WEAK_LINK);
  BKE_LIB_FOREACHID_PROCESS_IDSUPER(data, v3d->ob_center, IDWALK_CB_DIRECT_WEAK_LINK);
  if (v3d->localvd) {
    BKE_LIB_FOREACHID_PROCESS_IDSUPER(data, v3d->localvd->camera, IDWALK_CB_DIRECT_WEAK_LINK);

    /* If potentially modifying ID pointers, and there is a local View3D, mark it for a check for
     * emptiness. */
    const int flags = BKE_lib_query_foreachid_process_flags_get(data);
    if ((flags & IDWALK_READONLY) == 0) {
      v3d->localvd->runtime.flag |= V3D_RUNTIME_LOCAL_MAYBE_EMPTY;
    }
  }
  BKE_viewer_path_foreach_id(data, &v3d->viewer_path);
}

static void view3d_space_blend_read_data(BlendDataReader *reader, SpaceLink *sl)
{
  View3D *v3d = (View3D *)sl;

  memset(&v3d->runtime, 0x0, sizeof(v3d->runtime));

  if (v3d->gpd) {
    BLO_read_struct(reader, bGPdata, &v3d->gpd);
    BKE_gpencil_blend_read_data(reader, v3d->gpd);
  }
  BLO_read_struct(reader, RegionView3D, &v3d->localvd);

  /* render can be quite heavy, set to solid on load */
  if (v3d->shading.type == OB_RENDER) {
    v3d->shading.type = OB_SOLID;
  }
  v3d->shading.prev_type = OB_SOLID;

  BKE_screen_view3d_shading_blend_read_data(reader, &v3d->shading);

  BKE_screen_view3d_do_versions_250(v3d, &sl->regionbase);

  BKE_viewer_path_blend_read_data(reader, &v3d->viewer_path);
}

static void view3d_space_blend_write(BlendWriter *writer, SpaceLink *sl)
{
  View3D *v3d = (View3D *)sl;
  BLO_write_struct(writer, View3D, v3d);

  if (v3d->localvd) {
    BLO_write_struct(writer, View3D, v3d->localvd);
  }

  BKE_screen_view3d_shading_blend_write(writer, &v3d->shading);

  BKE_viewer_path_blend_write(writer, &v3d->viewer_path);
}

void ED_spacetype_view3d()
{
  using namespace blender::ed;
  std::unique_ptr<SpaceType> st = std::make_unique<SpaceType>();
  ARegionType *art;

  st->spaceid = SPACE_VIEW3D;
  STRNCPY(st->name, "View3D");

  st->create = view3d_create;
  st->free = view3d_free;
  st->init = view3d_init;
  st->exit = view3d_exit;
  st->listener = space_view3d_listener;
  st->refresh = space_view3d_refresh;
  st->duplicate = view3d_duplicate;
  st->operatortypes = view3d_operatortypes;
  st->keymap = view3d_keymap;
  st->dropboxes = view3d_dropboxes;
  st->gizmos = view3d_widgets;
  st->context = view3d_context;
  st->id_remap = view3d_id_remap;
  st->foreach_id = view3d_foreach_id;
  st->blend_read_data = view3d_space_blend_read_data;
  st->blend_read_after_liblink = nullptr;
  st->blend_write = view3d_space_blend_write;

  /* regions: main window */
  art = MEM_callocN<ARegionType>("spacetype view3d main region");
  art->regionid = RGN_TYPE_WINDOW;
  art->keymapflag = ED_KEYMAP_GIZMO | ED_KEYMAP_TOOL | ED_KEYMAP_GPENCIL;
  art->draw = view3d_main_region_draw;
  art->init = view3d_main_region_init;
  art->exit = view3d_main_region_exit;
  art->free = view3d_main_region_free;
  art->duplicate = view3d_main_region_duplicate;
  art->listener = view3d_main_region_listener;
  art->message_subscribe = view3d_main_region_message_subscribe;
  art->cursor = view3d_main_region_cursor;
  art->lock = 1; /* can become flag, see BKE_spacedata_draw_locks */
  BLI_addhead(&st->regiontypes, art);

  /* regions: list-view/buttons */
  art = MEM_callocN<ARegionType>("spacetype view3d buttons region");
  art->regionid = RGN_TYPE_UI;
  art->prefsizex = UI_SIDEBAR_PANEL_WIDTH;
  art->keymapflag = ED_KEYMAP_UI | ED_KEYMAP_FRAMES;
  art->listener = view3d_buttons_region_listener;
  art->message_subscribe = ED_area_do_mgs_subscribe_for_tool_ui;
  art->init = view3d_buttons_region_init;
  art->layout = view3d_buttons_region_layout;
  art->draw = ED_region_panels_draw;
  BLI_addhead(&st->regiontypes, art);

  view3d_buttons_register(art);

  /* regions: tool(bar) */
  art = MEM_callocN<ARegionType>("spacetype view3d tools region");
  art->regionid = RGN_TYPE_TOOLS;
  art->prefsizex = int(UI_TOOLBAR_WIDTH);
  art->prefsizey = 50; /* XXX */
  art->keymapflag = ED_KEYMAP_UI | ED_KEYMAP_FRAMES;
  art->listener = view3d_buttons_region_listener;
  art->message_subscribe = ED_region_generic_tools_region_message_subscribe;
  art->snap_size = ED_region_generic_tools_region_snap_size;
  art->init = view3d_tools_region_init;
  art->draw = view3d_tools_region_draw;
  BLI_addhead(&st->regiontypes, art);

  /* regions: tool header */
  art = MEM_callocN<ARegionType>("spacetype view3d tool header region");
  art->regionid = RGN_TYPE_TOOL_HEADER;
  art->prefsizey = HEADERY;
  art->keymapflag = ED_KEYMAP_UI | ED_KEYMAP_VIEW2D | ED_KEYMAP_FRAMES | ED_KEYMAP_HEADER;
  art->listener = view3d_header_region_listener;
  art->message_subscribe = ED_area_do_mgs_subscribe_for_tool_header;
  art->init = view3d_header_region_init;
  art->draw = view3d_tools_header_region_draw;
  BLI_addhead(&st->regiontypes, art);

  /* regions: header */
  art = MEM_callocN<ARegionType>("spacetype view3d header region");
  art->regionid = RGN_TYPE_HEADER;
  art->prefsizey = HEADERY;
  art->keymapflag = ED_KEYMAP_UI | ED_KEYMAP_VIEW2D | ED_KEYMAP_FRAMES | ED_KEYMAP_HEADER;
  art->listener = view3d_header_region_listener;
  art->message_subscribe = view3d_header_region_message_subscribe;
  art->init = view3d_header_region_init;
  art->draw = view3d_header_region_draw;
  BLI_addhead(&st->regiontypes, art);

  /* regions: asset shelf */
  art = MEM_callocN<ARegionType>("spacetype view3d asset shelf region");
  art->regionid = RGN_TYPE_ASSET_SHELF;
  art->keymapflag = ED_KEYMAP_UI | ED_KEYMAP_ASSET_SHELF | ED_KEYMAP_FRAMES;
  art->duplicate = asset::shelf::region_duplicate;
  art->free = asset::shelf::region_free;
  art->on_poll_success = asset::shelf::region_on_poll_success;
  art->listener = asset::shelf::region_listen;
  art->message_subscribe = asset::shelf::region_message_subscribe;
  art->poll = asset::shelf::regions_poll;
  art->snap_size = asset::shelf::region_snap;
  art->on_user_resize = asset::shelf::region_on_user_resize;
  art->context = asset::shelf::context;
  art->init = view3d_asset_shelf_region_init;
  art->layout = asset::shelf::region_layout;
  art->draw = asset::shelf::region_draw;
  BLI_addhead(&st->regiontypes, art);

  /* regions: asset shelf header */
  art = MEM_callocN<ARegionType>("spacetype view3d asset shelf header region");
  art->regionid = RGN_TYPE_ASSET_SHELF_HEADER;
  art->keymapflag = ED_KEYMAP_UI | ED_KEYMAP_ASSET_SHELF | ED_KEYMAP_VIEW2D | ED_KEYMAP_FOOTER;
  art->init = asset::shelf::header_region_init;
  art->poll = asset::shelf::regions_poll;
  art->draw = asset::shelf::header_region;
  art->listener = asset::shelf::header_region_listen;
  art->context = asset::shelf::context;
  BLI_addhead(&st->regiontypes, art);
  asset::shelf::types_register(art, SPACE_VIEW3D);

  /* regions: hud */
  art = ED_area_type_hud(st->spaceid);
  BLI_addhead(&st->regiontypes, art);

  /* regions: xr */
  art = MEM_callocN<ARegionType>("spacetype view3d xr region");
  art->regionid = RGN_TYPE_XR;
  BLI_addhead(&st->regiontypes, art);

  WM_menutype_add(
      MEM_dupallocN<MenuType>(__func__, blender::ed::geometry::node_group_operator_assets_menu()));
  WM_menutype_add(MEM_dupallocN<MenuType>(
      __func__, blender::ed::geometry::node_group_operator_assets_menu_unassigned()));

  BKE_spacetype_register(std::move(st));
}<|MERGE_RESOLUTION|>--- conflicted
+++ resolved
@@ -460,545 +460,6 @@
   ED_view3d_stop_render_preview(wm, region);
 }
 
-<<<<<<< HEAD
-static bool view3d_drop_in_main_region_poll(bContext *C, const wmEvent *event)
-{
-  ScrArea *area = CTX_wm_area(C);
-  return ED_region_overlap_isect_any_xy(area, event->xy) == false;
-}
-
-static ID_Type view3d_drop_id_in_main_region_poll_get_id_type(bContext *C,
-                                                              wmDrag *drag,
-                                                              const wmEvent *event)
-{
-  const ScrArea *area = CTX_wm_area(C);
-
-  if (ED_region_overlap_isect_any_xy(area, event->xy)) {
-    return ID_Type(0);
-  }
-  if (!view3d_drop_in_main_region_poll(C, event)) {
-    return ID_Type(0);
-  }
-
-  ID *local_id = WM_drag_get_local_ID(drag, 0);
-  if (local_id) {
-    return GS(local_id->name);
-  }
-
-  wmDragAsset *asset_drag = WM_drag_get_asset_data(drag, 0);
-  if (asset_drag) {
-    return asset_drag->asset->get_id_type();
-  }
-
-  return ID_Type(0);
-}
-
-static bool view3d_drop_id_in_main_region_poll(bContext *C,
-                                               wmDrag *drag,
-                                               const wmEvent *event,
-                                               ID_Type id_type)
-{
-  if (!view3d_drop_in_main_region_poll(C, event)) {
-    return false;
-  }
-
-  return WM_drag_is_ID_type(drag, id_type);
-}
-
-static void view3d_ob_drop_on_enter(wmDropBox *drop, wmDrag *drag)
-{
-  V3DSnapCursorState *state = static_cast<V3DSnapCursorState *>(drop->draw_data);
-  if (state) {
-    return;
-  }
-
-  /* Don't use the snap cursor when linking the object. Object transform isn't editable then and
-   * would be reset on reload. */
-  if (WM_drag_asset_will_import_linked(drag)) {
-    return;
-  }
-
-  state = ED_view3d_cursor_snap_state_create();
-  drop->draw_data = state;
-  state->draw_plane = true;
-
-  float dimensions[3] = {0.0f};
-  if (drag->type == WM_DRAG_ID) {
-    Object *ob = (Object *)WM_drag_get_local_ID(drag, ID_OB);
-    BKE_object_dimensions_eval_cached_get(ob, dimensions);
-  }
-  else {
-    AssetMetaData *meta_data = WM_drag_get_asset_meta_data(drag, ID_OB);
-    IDProperty *dimensions_prop = BKE_asset_metadata_idprop_find(meta_data, "dimensions");
-    if (dimensions_prop) {
-      copy_v3_v3(dimensions, static_cast<float *>(IDP_Array(dimensions_prop)));
-    }
-  }
-
-  if (!is_zero_v3(dimensions)) {
-    mul_v3_v3fl(state->box_dimensions, dimensions, 0.5f);
-    UI_GetThemeColor4ubv(TH_GIZMO_PRIMARY, state->color_box);
-    state->draw_box = true;
-  }
-}
-
-static void view3d_ob_drop_on_exit(wmDropBox *drop, wmDrag * /*drag*/)
-{
-  V3DSnapCursorState *state = static_cast<V3DSnapCursorState *>(drop->draw_data);
-  if (state) {
-    ED_view3d_cursor_snap_state_free(state);
-    drop->draw_data = nullptr;
-  }
-}
-
-static bool view3d_ob_drop_poll(bContext *C, wmDrag *drag, const wmEvent *event)
-{
-  return view3d_drop_id_in_main_region_poll(C, drag, event, ID_OB);
-}
-static bool view3d_ob_drop_poll_external_asset(bContext *C, wmDrag *drag, const wmEvent *event)
-{
-  if (!view3d_ob_drop_poll(C, drag, event) || (drag->type != WM_DRAG_ASSET)) {
-    return false;
-  }
-  return true;
-}
-
-/**
- * \note the term local here refers to not being an external asset,
- * poll will succeed for linked library objects.
- */
-static bool view3d_ob_drop_poll_local_id(bContext *C, wmDrag *drag, const wmEvent *event)
-{
-  if (!view3d_ob_drop_poll(C, drag, event) || (drag->type != WM_DRAG_ID)) {
-    return false;
-  }
-  return true;
-}
-
-static bool view3d_collection_drop_poll(bContext *C, wmDrag *drag, const wmEvent *event)
-{
-  return view3d_drop_id_in_main_region_poll(C, drag, event, ID_GR);
-}
-
-static bool view3d_collection_drop_poll_local_id(bContext *C, wmDrag *drag, const wmEvent *event)
-{
-  if (!view3d_collection_drop_poll(C, drag, event) || (drag->type != WM_DRAG_ID)) {
-    return false;
-  }
-  return true;
-}
-
-static bool view3d_collection_drop_poll_external_asset(bContext *C,
-                                                       wmDrag *drag,
-                                                       const wmEvent *event)
-{
-  if (!view3d_collection_drop_poll(C, drag, event) || (drag->type != WM_DRAG_ASSET)) {
-    return false;
-  }
-  return true;
-}
-
-static bool view3d_mat_drop_poll(bContext *C, wmDrag *drag, const wmEvent *event)
-{
-  if (!view3d_drop_id_in_main_region_poll(C, drag, event, ID_MA)) {
-    return false;
-  }
-
-  Object *ob = ED_view3d_give_object_under_cursor(C, event->mval);
-
-  return (ob && ID_IS_EDITABLE(&ob->id) && !ID_IS_OVERRIDE_LIBRARY(&ob->id));
-}
-
-static std::string view3d_mat_drop_tooltip(bContext *C,
-                                           wmDrag *drag,
-                                           const int xy[2],
-                                           wmDropBox * /*drop*/)
-{
-  const char *name = WM_drag_get_item_name(drag);
-  ARegion *region = CTX_wm_region(C);
-  const int mval[2] = {
-      xy[0] - region->winrct.xmin,
-      xy[1] - region->winrct.ymin,
-  };
-  return blender::ed::object::drop_named_material_tooltip(C, name, mval);
-}
-
-static bool view3d_world_drop_poll(bContext *C, wmDrag *drag, const wmEvent *event)
-{
-  return view3d_drop_id_in_main_region_poll(C, drag, event, ID_WO);
-}
-
-static bool view3d_object_data_drop_poll(bContext *C, wmDrag *drag, const wmEvent *event)
-{
-  ID_Type id_type = view3d_drop_id_in_main_region_poll_get_id_type(C, drag, event);
-  if (id_type && OB_DATA_SUPPORT_ID(id_type)) {
-    return true;
-  }
-  return false;
-}
-
-static std::string view3d_object_data_drop_tooltip(bContext * /*C*/,
-                                                   wmDrag * /*drag*/,
-                                                   const int /*xy*/[2],
-                                                   wmDropBox * /*drop*/)
-{
-  return TIP_("Create object instance from object-data");
-}
-
-static bool view3d_ima_drop_poll(bContext *C, wmDrag *drag, const wmEvent *event)
-{
-  if (ED_region_overlap_isect_any_xy(CTX_wm_area(C), event->xy)) {
-    return false;
-  }
-  return WM_drag_is_ID_type(drag, ID_IM);
-}
-
-static bool view3d_ima_bg_is_camera_view(bContext *C)
-{
-  RegionView3D *rv3d = CTX_wm_region_view3d(C);
-  if (rv3d && (rv3d->persp == RV3D_CAMOB)) {
-    View3D *v3d = CTX_wm_view3d(C);
-    if (v3d && v3d->camera && v3d->camera->type == OB_CAMERA) {
-      return true;
-    }
-  }
-  return false;
-}
-
-static bool view3d_ima_bg_drop_poll(bContext *C, wmDrag *drag, const wmEvent *event)
-{
-  if (!view3d_ima_drop_poll(C, drag, event)) {
-    return false;
-  }
-
-  if (ED_view3d_is_object_under_cursor(C, event->mval)) {
-    return false;
-  }
-
-  return view3d_ima_bg_is_camera_view(C);
-}
-
-static bool view3d_ima_empty_drop_poll(bContext *C, wmDrag *drag, const wmEvent *event)
-{
-  if (!view3d_ima_drop_poll(C, drag, event)) {
-    return false;
-  }
-
-  Object *ob = ED_view3d_give_object_under_cursor(C, event->mval);
-
-  if (ob == nullptr) {
-    return true;
-  }
-
-  if (ob->type == OB_EMPTY && ob->empty_drawtype == OB_EMPTY_IMAGE) {
-    return true;
-  }
-
-  return false;
-}
-
-static bool view3d_geometry_nodes_drop_poll(bContext *C, wmDrag *drag, const wmEvent *event)
-{
-  if (!view3d_drop_id_in_main_region_poll(C, drag, event, ID_NT)) {
-    return false;
-  }
-
-  if (drag->type == WM_DRAG_ID) {
-    const bNodeTree *node_tree = reinterpret_cast<const bNodeTree *>(
-        WM_drag_get_local_ID(drag, ID_NT));
-    if (!node_tree) {
-      return false;
-    }
-    return node_tree->type == NTREE_GEOMETRY;
-  }
-
-  if (drag->type == WM_DRAG_ASSET) {
-    const wmDragAsset *asset_data = WM_drag_get_asset_data(drag, ID_NT);
-    if (!asset_data) {
-      return false;
-    }
-    const AssetMetaData *metadata = &asset_data->asset->get_metadata();
-    const IDProperty *tree_type = BKE_asset_metadata_idprop_find(metadata, "type");
-    if (!tree_type || IDP_Int(tree_type) != NTREE_GEOMETRY) {
-      return false;
-    }
-    if (wmDropBox *drop_box = drag->drop_state.active_dropbox) {
-      const uint32_t uid = RNA_int_get(drop_box->ptr, "session_uid");
-      const bNodeTree *node_tree = reinterpret_cast<const bNodeTree *>(
-          BKE_libblock_find_session_uid(CTX_data_main(C), ID_NT, uid));
-      if (node_tree) {
-        return node_tree->type == NTREE_GEOMETRY;
-      }
-    }
-  }
-  return true;
-}
-
-static std::string view3d_geometry_nodes_drop_tooltip(bContext *C,
-                                                      wmDrag * /*drag*/,
-                                                      const int xy[2],
-                                                      wmDropBox *drop)
-{
-  ARegion *region = CTX_wm_region(C);
-  int mval[2] = {xy[0] - region->winrct.xmin, xy[1] - region->winrct.ymin};
-  return blender::ed::object::drop_geometry_nodes_tooltip(C, drop->ptr, mval);
-}
-
-static void view3d_ob_drop_matrix_from_snap(V3DSnapCursorState *snap_state,
-                                            Object *ob,
-                                            float obmat_final[4][4])
-{
-  using namespace blender;
-  V3DSnapCursorData *snap_data = ED_view3d_cursor_snap_data_get();
-  BLI_assert(snap_state->draw_box || snap_state->draw_plane);
-  UNUSED_VARS_NDEBUG(snap_state);
-  copy_m4_m3(obmat_final, snap_data->plane_omat);
-  copy_v3_v3(obmat_final[3], snap_data->loc);
-
-  float scale[3];
-  mat4_to_size(scale, ob->object_to_world().ptr());
-  rescale_m4(obmat_final, scale);
-
-  if (const std::optional<Bounds<float3>> bb = BKE_object_boundbox_get(ob)) {
-    float3 offset = math::midpoint(bb->min, bb->max);
-    offset[2] = bb->min[2];
-    mul_mat3_m4_v3(obmat_final, offset);
-    sub_v3_v3(obmat_final[3], offset);
-  }
-}
-
-static void view3d_ob_drop_copy_local_id(bContext * /*C*/, wmDrag *drag, wmDropBox *drop)
-{
-  ID *id = WM_drag_get_local_ID(drag, ID_OB);
-
-  RNA_int_set(drop->ptr, "session_uid", id->session_uid);
-  /* Don't duplicate ID's which were just imported. Only do that for existing, local IDs. */
-  BLI_assert(drag->type != WM_DRAG_ASSET);
-
-  V3DSnapCursorState *snap_state = ED_view3d_cursor_snap_state_active_get();
-  float obmat_final[4][4];
-
-  view3d_ob_drop_matrix_from_snap(snap_state, (Object *)id, obmat_final);
-
-  RNA_float_set_array(drop->ptr, "matrix", &obmat_final[0][0]);
-}
-
-/* Mostly the same logic as #view3d_collection_drop_copy_external_asset(), just different enough to
- * make sharing code a bit difficult. */
-static void view3d_ob_drop_copy_external_asset(bContext *C, wmDrag *drag, wmDropBox *drop)
-{
-  /* NOTE(@ideasman42): Selection is handled here, de-selecting objects before append,
-   * using auto-select to ensure the new objects are selected.
-   * This is done so #OBJECT_OT_transform_to_mouse (which runs after this drop handler)
-   * can use the context setup here to place the objects. */
-  BLI_assert(drag->type == WM_DRAG_ASSET);
-
-  wmDragAsset *asset_drag = WM_drag_get_asset_data(drag, 0);
-  Scene *scene = CTX_data_scene(C);
-  ViewLayer *view_layer = CTX_data_view_layer(C);
-
-  BKE_view_layer_base_deselect_all(scene, view_layer);
-
-  ID *id = WM_drag_asset_id_import(C, asset_drag, FILE_AUTOSELECT);
-
-  /* TODO(sergey): Only update relations for the current scene. */
-  DEG_relations_tag_update(CTX_data_main(C));
-  WM_event_add_notifier(C, NC_SCENE | ND_LAYER_CONTENT, scene);
-
-  RNA_int_set(drop->ptr, "session_uid", id->session_uid);
-
-  BKE_view_layer_synced_ensure(scene, view_layer);
-  Base *base = BKE_view_layer_base_find(view_layer, (Object *)id);
-  if (base != nullptr) {
-    BKE_view_layer_base_select_and_set_active(view_layer, base);
-    WM_main_add_notifier(NC_SCENE | ND_OB_ACTIVE, scene);
-  }
-  DEG_id_tag_update(&scene->id, ID_RECALC_SELECT);
-  ED_outliner_select_sync_from_object_tag(C);
-
-  /* Make sure the depsgraph is evaluated so the new object's transforms are up-to-date.
-   * The evaluated #Object::object_to_world() will be copied back to the original object
-   * and used below. */
-  CTX_data_ensure_evaluated_depsgraph(C);
-
-  V3DSnapCursorState *snap_state = static_cast<V3DSnapCursorState *>(drop->draw_data);
-  if (snap_state) {
-    float obmat_final[4][4];
-
-    view3d_ob_drop_matrix_from_snap(snap_state, (Object *)id, obmat_final);
-
-    RNA_float_set_array(drop->ptr, "matrix", &obmat_final[0][0]);
-  }
-}
-
-static void view3d_collection_drop_copy_local_id(bContext * /*C*/, wmDrag *drag, wmDropBox *drop)
-{
-  ID *id = WM_drag_get_local_ID(drag, ID_GR);
-  RNA_int_set(drop->ptr, "session_uid", int(id->session_uid));
-}
-
-/* Mostly the same logic as #view3d_ob_drop_copy_external_asset(), just different enough to make
- * sharing code a bit difficult. */
-static void view3d_collection_drop_copy_external_asset(bContext *C, wmDrag *drag, wmDropBox *drop)
-{
-  BLI_assert(drag->type == WM_DRAG_ASSET);
-
-  wmDragAsset *asset_drag = WM_drag_get_asset_data(drag, 0);
-  Scene *scene = CTX_data_scene(C);
-  ViewLayer *view_layer = CTX_data_view_layer(C);
-
-  BKE_view_layer_base_deselect_all(scene, view_layer);
-
-  ID *id = WM_drag_asset_id_import(C, asset_drag, FILE_AUTOSELECT);
-  Collection *collection = (Collection *)id;
-
-  /* TODO(sergey): Only update relations for the current scene. */
-  DEG_relations_tag_update(CTX_data_main(C));
-  WM_event_add_notifier(C, NC_SCENE | ND_LAYER_CONTENT, scene);
-
-  RNA_int_set(drop->ptr, "session_uid", int(id->session_uid));
-
-  /* BFA - This sets #use_instance from UI before executing the drop operator */
-  RNA_boolean_set(drop->ptr, "use_instance", asset_drag->drop_collections_as_instances);
-  if (asset_drag->drop_collections_at_origin) {
-    float origin[3] = {0.0f, 0.0f, 0.0f};
-    RNA_float_set_array(drop->ptr, "location", origin);
-  }
-  else {
-    RNA_struct_property_unset(drop->ptr, "location");
-  }
-
-  /* Make an object active, just use the first one in the collection. */
-  CollectionObject *cobject = static_cast<CollectionObject *>(collection->gobject.first);
-  BKE_view_layer_synced_ensure(scene, view_layer);
-  Base *base = cobject ? BKE_view_layer_base_find(view_layer, cobject->ob) : nullptr;
-  if (base) {
-    BLI_assert((base->flag & BASE_SELECTABLE) && (base->flag & BASE_ENABLED_VIEWPORT));
-    BKE_view_layer_base_select_and_set_active(view_layer, base);
-    WM_main_add_notifier(NC_SCENE | ND_OB_ACTIVE, scene);
-  }
-  DEG_id_tag_update(&scene->id, ID_RECALC_SELECT);
-  ED_outliner_select_sync_from_object_tag(C);
-
-  /* XXX Without an undo push here, there will be a crash when the user modifies operator
-   * properties. The stuff we do in these drop callbacks just isn't safe over undo/redo. */
-  ED_undo_push(C, "Collection_Drop");
-}
-
-static void view3d_id_drop_copy(bContext *C, wmDrag *drag, wmDropBox *drop)
-{
-  ID *id = WM_drag_get_local_ID_or_import_from_asset(C, drag, 0);
-
-  WM_operator_properties_id_lookup_set_from_id(drop->ptr, id);
-  RNA_boolean_set(drop->ptr, "show_datablock_in_modifier", (drag->type != WM_DRAG_ASSET));
-}
-
-static void view3d_geometry_nodes_drop_copy(bContext *C, wmDrag *drag, wmDropBox *drop)
-{
-  view3d_id_drop_copy(C, drag, drop);
-  RNA_boolean_set(drop->ptr, "show_datablock_in_modifier", (drag->type != WM_DRAG_ASSET));
-}
-
-static void view3d_id_drop_copy_with_type(bContext *C, wmDrag *drag, wmDropBox *drop)
-{
-  ID *id = WM_drag_get_local_ID_or_import_from_asset(C, drag, 0);
-
-  RNA_enum_set(drop->ptr, "type", GS(id->name));
-  WM_operator_properties_id_lookup_set_from_id(drop->ptr, id);
-}
-
-static void view3d_id_path_drop_copy(bContext *C, wmDrag *drag, wmDropBox *drop)
-{
-  ID *id = WM_drag_get_local_ID_or_import_from_asset(C, drag, 0);
-
-  if (id) {
-    WM_operator_properties_id_lookup_set_from_id(drop->ptr, id);
-    RNA_struct_property_unset(drop->ptr, "filepath");
-    return;
-  }
-}
-
-/* region dropbox definition */
-static void view3d_dropboxes()
-{
-  ListBase *lb = WM_dropboxmap_find("View3D", SPACE_VIEW3D, RGN_TYPE_WINDOW);
-
-  wmDropBox *drop;
-  drop = WM_dropbox_add(lb,
-                        "OBJECT_OT_add_named",
-                        view3d_ob_drop_poll_local_id,
-                        view3d_ob_drop_copy_local_id,
-                        WM_drag_free_imported_drag_ID,
-                        nullptr);
-
-  drop->draw_droptip = WM_drag_draw_item_name_fn;
-  drop->on_enter = view3d_ob_drop_on_enter;
-  drop->on_exit = view3d_ob_drop_on_exit;
-
-  drop = WM_dropbox_add(lb,
-                        "OBJECT_OT_transform_to_mouse",
-                        view3d_ob_drop_poll_external_asset,
-                        view3d_ob_drop_copy_external_asset,
-                        WM_drag_free_imported_drag_ID,
-                        nullptr);
-
-  drop->draw_droptip = WM_drag_draw_item_name_fn;
-  drop->on_enter = view3d_ob_drop_on_enter;
-  drop->on_exit = view3d_ob_drop_on_exit;
-
-  WM_dropbox_add(lb,
-                 "OBJECT_OT_collection_external_asset_drop",
-                 view3d_collection_drop_poll_external_asset,
-                 view3d_collection_drop_copy_external_asset,
-                 WM_drag_free_imported_drag_ID,
-                 nullptr);
-  WM_dropbox_add(lb,
-                 "OBJECT_OT_collection_instance_add",
-                 view3d_collection_drop_poll_local_id,
-                 view3d_collection_drop_copy_local_id,
-                 WM_drag_free_imported_drag_ID,
-                 nullptr);
-
-  WM_dropbox_add(lb,
-                 "OBJECT_OT_drop_named_material",
-                 view3d_mat_drop_poll,
-                 view3d_id_drop_copy,
-                 WM_drag_free_imported_drag_ID,
-                 view3d_mat_drop_tooltip);
-  WM_dropbox_add(lb,
-                 "OBJECT_OT_drop_geometry_nodes",
-                 view3d_geometry_nodes_drop_poll,
-                 view3d_geometry_nodes_drop_copy,
-                 WM_drag_free_imported_drag_ID,
-                 view3d_geometry_nodes_drop_tooltip);
-  WM_dropbox_add(lb,
-                 "VIEW3D_OT_camera_background_image_add",
-                 view3d_ima_bg_drop_poll,
-                 view3d_id_path_drop_copy,
-                 WM_drag_free_imported_drag_ID,
-                 nullptr);
-  WM_dropbox_add(lb,
-                 "OBJECT_OT_empty_image_add",
-                 view3d_ima_empty_drop_poll,
-                 view3d_id_path_drop_copy,
-                 WM_drag_free_imported_drag_ID,
-                 nullptr);
-  WM_dropbox_add(lb,
-                 "OBJECT_OT_data_instance_add",
-                 view3d_object_data_drop_poll,
-                 view3d_id_drop_copy_with_type,
-                 WM_drag_free_imported_drag_ID,
-                 view3d_object_data_drop_tooltip);
-  WM_dropbox_add(lb,
-                 "VIEW3D_OT_drop_world",
-                 view3d_world_drop_poll,
-                 view3d_id_drop_copy,
-                 WM_drag_free_imported_drag_ID,
-                 nullptr);
-}
-
-=======
->>>>>>> ccbc6931
 static void view3d_widgets()
 {
   wmGizmoMapType_Params params{SPACE_VIEW3D, RGN_TYPE_WINDOW};
