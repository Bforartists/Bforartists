/* SPDX-License-Identifier: GPL-2.0-or-later
 * Copyright 2008 Blender Foundation. All rights reserved. */

/** \file
 * \ingroup spview3d
 */

/* Allow using deprecated functionality for .blend file I/O. */
#define DNA_DEPRECATED_ALLOW

#include <cstdio>
#include <cstring>

#include "DNA_collection_types.h"
#include "DNA_defaults.h"
#include "DNA_gpencil_types.h"
#include "DNA_lightprobe_types.h"
#include "DNA_material_types.h"
#include "DNA_object_types.h"
#include "DNA_scene_types.h"
#include "DNA_view3d_types.h"

#include "MEM_guardedalloc.h"

#include "BLI_blenlib.h"
#include "BLI_math.h"
#include "BLI_utildefines.h"

#include "BLT_translation.h"

#include "BKE_asset.h"
#include "BKE_context.h"
#include "BKE_curve.h"
#include "BKE_global.h"
#include "BKE_gpencil.h"
#include "BKE_icons.h"
#include "BKE_idprop.h"
#include "BKE_lattice.h"
#include "BKE_layer.h"
#include "BKE_lib_id.h"
#include "BKE_lib_remap.h"
#include "BKE_main.h"
#include "BKE_mball.h"
#include "BKE_mesh.h"
#include "BKE_object.h"
#include "BKE_scene.h"
#include "BKE_screen.h"
#include "BKE_viewer_path.h"
#include "BKE_workspace.h"

#include "ED_object.h"
#include "ED_outliner.h"
#include "ED_render.h"
#include "ED_screen.h"
#include "ED_space_api.h"
#include "ED_transform.h"
#include "ED_undo.h"
#include "ED_viewer_path.hh"

#include "GPU_matrix.h"

#include "DRW_engine.h"

#include "WM_api.h"
#include "WM_message.h"
#include "WM_toolsystem.h"
#include "WM_types.h"

#include "RE_engine.h"
#include "RE_pipeline.h"

#include "RNA_access.h"

#include "UI_interface.h"
#include "UI_resources.h"

#include "BLO_read_write.h"

#ifdef WITH_PYTHON
#  include "BPY_extern.h"
#endif

#include "DEG_depsgraph.h"
#include "DEG_depsgraph_build.h"

#include "view3d_intern.h" /* own include */
#include "view3d_navigate.h"

/* ******************** manage regions ********************* */

RegionView3D *ED_view3d_context_rv3d(bContext *C)
{
  RegionView3D *rv3d = CTX_wm_region_view3d(C);

  if (rv3d == nullptr) {
    ScrArea *area = CTX_wm_area(C);
    if (area && area->spacetype == SPACE_VIEW3D) {
      ARegion *region = BKE_area_find_region_active_win(area);
      if (region) {
        rv3d = static_cast<RegionView3D *>(region->regiondata);
      }
    }
  }
  return rv3d;
}

bool ED_view3d_context_user_region(bContext *C, View3D **r_v3d, ARegion **r_region)
{
  ScrArea *area = CTX_wm_area(C);

  *r_v3d = nullptr;
  *r_region = nullptr;

  if (area && area->spacetype == SPACE_VIEW3D) {
    ARegion *region = CTX_wm_region(C);
    View3D *v3d = (View3D *)area->spacedata.first;

    if (region) {
      RegionView3D *rv3d;
      if ((region->regiontype == RGN_TYPE_WINDOW) &&
          (rv3d = static_cast<RegionView3D *>(region->regiondata)) &&
          (rv3d->viewlock & RV3D_LOCK_ROTATION) == 0) {
        *r_v3d = v3d;
        *r_region = region;
        return true;
      }

      if (ED_view3d_area_user_region(area, v3d, r_region)) {
        *r_v3d = v3d;
        return true;
      }
    }
  }

  return false;
}

bool ED_view3d_area_user_region(const ScrArea *area, const View3D *v3d, ARegion **r_region)
{
  RegionView3D *rv3d = nullptr;
  ARegion *region_unlock_user = nullptr;
  ARegion *region_unlock = nullptr;
  const ListBase *region_list = (v3d == area->spacedata.first) ? &area->regionbase :
                                                                 &v3d->regionbase;

  BLI_assert(v3d->spacetype == SPACE_VIEW3D);

  LISTBASE_FOREACH (ARegion *, region, region_list) {
    /* find the first unlocked rv3d */
    if (region->regiondata && region->regiontype == RGN_TYPE_WINDOW) {
      rv3d = static_cast<RegionView3D *>(region->regiondata);
      if ((rv3d->viewlock & RV3D_LOCK_ROTATION) == 0) {
        region_unlock = region;
        if (ELEM(rv3d->persp, RV3D_PERSP, RV3D_CAMOB)) {
          region_unlock_user = region;
          break;
        }
      }
    }
  }

  /* camera/perspective view get priority when the active region is locked */
  if (region_unlock_user) {
    *r_region = region_unlock_user;
    return true;
  }

  if (region_unlock) {
    *r_region = region_unlock;
    return true;
  }

  return false;
}

void ED_view3d_init_mats_rv3d(const struct Object *ob, struct RegionView3D *rv3d)
{
  /* local viewmat and persmat, to calculate projections */
  mul_m4_m4m4(rv3d->viewmatob, rv3d->viewmat, ob->object_to_world);
  mul_m4_m4m4(rv3d->persmatob, rv3d->persmat, ob->object_to_world);

  /* initializes object space clipping, speeds up clip tests */
  ED_view3d_clipping_local(rv3d, ob->object_to_world);
}

void ED_view3d_init_mats_rv3d_gl(const struct Object *ob, struct RegionView3D *rv3d)
{
  ED_view3d_init_mats_rv3d(ob, rv3d);

  /* We have to multiply instead of loading `viewmatob` to make
   * it work with duplis using display-lists, otherwise it will
   * override the dupli-matrix. */
  GPU_matrix_mul(ob->object_to_world);
}

#ifdef DEBUG
void ED_view3d_clear_mats_rv3d(struct RegionView3D *rv3d)
{
  zero_m4(rv3d->viewmatob);
  zero_m4(rv3d->persmatob);
}

void ED_view3d_check_mats_rv3d(struct RegionView3D *rv3d)
{
  BLI_ASSERT_ZERO_M4(rv3d->viewmatob);
  BLI_ASSERT_ZERO_M4(rv3d->persmatob);
}
#endif

void ED_view3d_stop_render_preview(wmWindowManager *wm, ARegion *region)
{
  RegionView3D *rv3d = static_cast<RegionView3D *>(region->regiondata);

  if (rv3d->render_engine) {
#ifdef WITH_PYTHON
    BPy_BEGIN_ALLOW_THREADS;
#endif

    WM_jobs_kill_type(wm, region, WM_JOB_TYPE_RENDER_PREVIEW);

#ifdef WITH_PYTHON
    BPy_END_ALLOW_THREADS;
#endif

    RE_engine_free(rv3d->render_engine);
    rv3d->render_engine = nullptr;
  }

  /* A bit overkill but this make sure the viewport is reset completely. (fclem) */
  WM_draw_region_free(region, false);
}

void ED_view3d_shade_update(Main *bmain, View3D *v3d, ScrArea *area)
{
  wmWindowManager *wm = static_cast<wmWindowManager *>(bmain->wm.first);

  if (v3d->shading.type != OB_RENDER) {
    ARegion *region;

    for (region = static_cast<ARegion *>(area->regionbase.first); region; region = region->next) {
      if ((region->regiontype == RGN_TYPE_WINDOW) && region->regiondata) {
        ED_view3d_stop_render_preview(wm, region);
      }
    }
  }
}

/* ******************** default callbacks for view3d space ***************** */

static SpaceLink *view3d_create(const ScrArea * /*area*/, const Scene *scene)
{
  ARegion *region;
  View3D *v3d;
  RegionView3D *rv3d;

  v3d = DNA_struct_default_alloc(View3D);

  if (scene) {
    v3d->camera = scene->camera;
  }

  /* header */
  region = MEM_cnew<ARegion>("header for view3d");

  BLI_addtail(&v3d->regionbase, region);
  region->regiontype = RGN_TYPE_HEADER;
  region->alignment = (U.uiflag & USER_HEADER_BOTTOM) ? RGN_ALIGN_BOTTOM : RGN_ALIGN_TOP;

  /* tool header */
  region = MEM_cnew<ARegion>("tool header for view3d");

  BLI_addtail(&v3d->regionbase, region);
  region->regiontype = RGN_TYPE_TOOL_HEADER;
  region->alignment = (U.uiflag & USER_HEADER_BOTTOM) ? RGN_ALIGN_BOTTOM : RGN_ALIGN_TOP;
  region->flag = RGN_FLAG_HIDDEN | RGN_FLAG_HIDDEN_BY_USER;

  /* tool shelf */
  region = MEM_cnew<ARegion>("toolshelf for view3d");

  BLI_addtail(&v3d->regionbase, region);
  region->regiontype = RGN_TYPE_TOOLS;
  region->alignment = RGN_ALIGN_LEFT;
  region->flag = RGN_FLAG_HIDDEN;

  /* buttons/list view */
  region = MEM_cnew<ARegion>("buttons for view3d");

  BLI_addtail(&v3d->regionbase, region);
  region->regiontype = RGN_TYPE_UI;
  region->alignment = RGN_ALIGN_RIGHT;
  region->flag = RGN_FLAG_HIDDEN;

  /* main region */
  region = MEM_cnew<ARegion>("main region for view3d");

  BLI_addtail(&v3d->regionbase, region);
  region->regiontype = RGN_TYPE_WINDOW;

  region->regiondata = MEM_cnew<RegionView3D>("region view3d");
  rv3d = static_cast<RegionView3D *>(region->regiondata);
  rv3d->viewquat[0] = 1.0f;
  rv3d->persp = RV3D_PERSP;
  rv3d->view = RV3D_VIEW_USER;
  rv3d->dist = 10.0;

  return (SpaceLink *)v3d;
}

/* not spacelink itself */
static void view3d_free(SpaceLink *sl)
{
  View3D *vd = (View3D *)sl;

  if (vd->localvd) {
    MEM_freeN(vd->localvd);
  }

  MEM_SAFE_FREE(vd->runtime.local_stats);

  if (vd->runtime.properties_storage) {
    MEM_freeN(vd->runtime.properties_storage);
  }

  if (vd->shading.prop) {
    IDP_FreeProperty(vd->shading.prop);
    vd->shading.prop = nullptr;
  }

  BKE_viewer_path_clear(&vd->viewer_path);
}

/* spacetype; init callback */
static void view3d_init(wmWindowManager * /*wm*/, ScrArea * /*area*/)
{
}

static void view3d_exit(wmWindowManager * /*wm*/, ScrArea *area)
{
  BLI_assert(area->spacetype == SPACE_VIEW3D);
  View3D *v3d = static_cast<View3D *>(area->spacedata.first);
  MEM_SAFE_FREE(v3d->runtime.local_stats);
}

static SpaceLink *view3d_duplicate(SpaceLink *sl)
{
  View3D *v3do = (View3D *)sl;
  View3D *v3dn = static_cast<View3D *>(MEM_dupallocN(sl));

  memset(&v3dn->runtime, 0x0, sizeof(v3dn->runtime));

  /* clear or remove stuff from old */

  if (v3dn->localvd) {
    v3dn->localvd = nullptr;
  }

  v3dn->local_collections_uuid = 0;
  v3dn->flag &= ~(V3D_LOCAL_COLLECTIONS | V3D_XR_SESSION_MIRROR);

  if (v3dn->shading.type == OB_RENDER) {
    v3dn->shading.type = OB_SOLID;
  }

  if (v3dn->shading.prop) {
    v3dn->shading.prop = IDP_CopyProperty(v3do->shading.prop);
  }

  BKE_viewer_path_copy(&v3dn->viewer_path, &v3do->viewer_path);

  /* copy or clear inside new stuff */

  return (SpaceLink *)v3dn;
}

/* add handlers, stuff you only do once or on area/region changes */
static void view3d_main_region_init(wmWindowManager *wm, ARegion *region)
{
  ListBase *lb;
  wmKeyMap *keymap;

  /* object ops. */

  /* important to be before Pose keymap since they can both be enabled at once */
  keymap = WM_keymap_ensure(wm->defaultconf, "Paint Face Mask (Weight, Vertex, Texture)", 0, 0);
  WM_event_add_keymap_handler(&region->handlers, keymap);

  keymap = WM_keymap_ensure(wm->defaultconf, "Paint Vertex Selection (Weight, Vertex)", 0, 0);
  WM_event_add_keymap_handler(&region->handlers, keymap);

  /* Before 'Weight/Vertex Paint' so adding curve points is not overridden. */
  keymap = WM_keymap_ensure(wm->defaultconf, "Paint Curve", 0, 0);
  WM_event_add_keymap_handler(&region->handlers, keymap);

  /* Before 'Pose' so weight paint menus aren't overridden by pose menus. */
  keymap = WM_keymap_ensure(wm->defaultconf, "Weight Paint", 0, 0);
  WM_event_add_keymap_handler(&region->handlers, keymap);

  keymap = WM_keymap_ensure(wm->defaultconf, "Vertex Paint", 0, 0);
  WM_event_add_keymap_handler(&region->handlers, keymap);

  /* pose is not modal, operator poll checks for this */
  keymap = WM_keymap_ensure(wm->defaultconf, "Pose", 0, 0);
  WM_event_add_keymap_handler(&region->handlers, keymap);

  keymap = WM_keymap_ensure(wm->defaultconf, "Object Mode", 0, 0);
  WM_event_add_keymap_handler(&region->handlers, keymap);

  keymap = WM_keymap_ensure(wm->defaultconf, "Curve", 0, 0);
  WM_event_add_keymap_handler(&region->handlers, keymap);

  keymap = WM_keymap_ensure(wm->defaultconf, "Curves", 0, 0);
  WM_event_add_keymap_handler(&region->handlers, keymap);

  keymap = WM_keymap_ensure(wm->defaultconf, "Image Paint", 0, 0);
  WM_event_add_keymap_handler(&region->handlers, keymap);

  keymap = WM_keymap_ensure(wm->defaultconf, "Sculpt", 0, 0);
  WM_event_add_keymap_handler(&region->handlers, keymap);

  keymap = WM_keymap_ensure(wm->defaultconf, "Mesh", 0, 0);
  WM_event_add_keymap_handler(&region->handlers, keymap);

  keymap = WM_keymap_ensure(wm->defaultconf, "Armature", 0, 0);
  WM_event_add_keymap_handler(&region->handlers, keymap);

  keymap = WM_keymap_ensure(wm->defaultconf, "Metaball", 0, 0);
  WM_event_add_keymap_handler(&region->handlers, keymap);

  keymap = WM_keymap_ensure(wm->defaultconf, "Lattice", 0, 0);
  WM_event_add_keymap_handler(&region->handlers, keymap);

  keymap = WM_keymap_ensure(wm->defaultconf, "Particle", 0, 0);
  WM_event_add_keymap_handler(&region->handlers, keymap);

  keymap = WM_keymap_ensure(wm->defaultconf, "Sculpt Curves", 0, 0);
  WM_event_add_keymap_handler(&region->handlers, keymap);

  /* editfont keymap swallows all... */
  keymap = WM_keymap_ensure(wm->defaultconf, "Font", 0, 0);
  WM_event_add_keymap_handler(&region->handlers, keymap);

  keymap = WM_keymap_ensure(wm->defaultconf, "Object Non-modal", 0, 0);
  WM_event_add_keymap_handler(&region->handlers, keymap);

  keymap = WM_keymap_ensure(wm->defaultconf, "Frames", 0, 0);
  WM_event_add_keymap_handler(&region->handlers, keymap);

  /* own keymap, last so modes can override it */
  keymap = WM_keymap_ensure(wm->defaultconf, "3D View Generic", SPACE_VIEW3D, 0);
  WM_event_add_keymap_handler(&region->handlers, keymap);

  keymap = WM_keymap_ensure(wm->defaultconf, "3D View", SPACE_VIEW3D, 0);
  WM_event_add_keymap_handler(&region->handlers, keymap);

  /* add drop boxes */
  lb = WM_dropboxmap_find("View3D", SPACE_VIEW3D, RGN_TYPE_WINDOW);

  WM_event_add_dropbox_handler(&region->handlers, lb);
}

static void view3d_main_region_exit(wmWindowManager *wm, ARegion *region)
{
  ED_view3d_stop_render_preview(wm, region);
}

static bool view3d_drop_in_main_region_poll(bContext *C, const wmEvent *event)
{
  ScrArea *area = CTX_wm_area(C);
  return ED_region_overlap_isect_any_xy(area, event->xy) == false;
}

static ID_Type view3d_drop_id_in_main_region_poll_get_id_type(bContext *C,
                                                              wmDrag *drag,
                                                              const wmEvent *event)
{
  const ScrArea *area = CTX_wm_area(C);

  if (ED_region_overlap_isect_any_xy(area, event->xy)) {
    return ID_Type(0);
  }
  if (!view3d_drop_in_main_region_poll(C, event)) {
    return ID_Type(0);
  }

  ID *local_id = WM_drag_get_local_ID(drag, 0);
  if (local_id) {
    return GS(local_id->name);
  }

  wmDragAsset *asset_drag = WM_drag_get_asset_data(drag, 0);
  if (asset_drag) {
    return ID_Type(asset_drag->id_type);
  }

  return ID_Type(0);
}

static bool view3d_drop_id_in_main_region_poll(bContext *C,
                                               wmDrag *drag,
                                               const wmEvent *event,
                                               ID_Type id_type)
{
  if (!view3d_drop_in_main_region_poll(C, event)) {
    return false;
  }

  return WM_drag_is_ID_type(drag, id_type);
}

static void view3d_ob_drop_draw_activate(struct wmDropBox *drop, wmDrag *drag)
{
  V3DSnapCursorState *state = static_cast<V3DSnapCursorState *>(drop->draw_data);
  if (state) {
    return;
  }

  /* Don't use the snap cursor when linking the object. Object transform isn't editable then and
   * would be reset on reload. */
  if (WM_drag_asset_will_import_linked(drag)) {
    return;
  }

  state = static_cast<V3DSnapCursorState *>(ED_view3d_cursor_snap_active());
  drop->draw_data = state;
  state->draw_plane = true;

  float dimensions[3] = {0.0f};
  if (drag->type == WM_DRAG_ID) {
    Object *ob = (Object *)WM_drag_get_local_ID(drag, ID_OB);
    BKE_object_dimensions_get(ob, dimensions);
  }
  else {
    struct AssetMetaData *meta_data = WM_drag_get_asset_meta_data(drag, ID_OB);
    IDProperty *dimensions_prop = BKE_asset_metadata_idprop_find(meta_data, "dimensions");
    if (dimensions_prop) {
      copy_v3_v3(dimensions, static_cast<float *>(IDP_Array(dimensions_prop)));
    }
  }

  if (!is_zero_v3(dimensions)) {
    mul_v3_v3fl(state->box_dimensions, dimensions, 0.5f);
    UI_GetThemeColor4ubv(TH_GIZMO_PRIMARY, state->color_box);
    state->draw_box = true;
  }
}

static void view3d_ob_drop_draw_deactivate(struct wmDropBox *drop, wmDrag * /*drag*/)
{
  V3DSnapCursorState *state = static_cast<V3DSnapCursorState *>(drop->draw_data);
  if (state) {
    ED_view3d_cursor_snap_deactive(state);
    drop->draw_data = nullptr;
  }
}

static bool view3d_ob_drop_poll(bContext *C, wmDrag *drag, const wmEvent *event)
{
  return view3d_drop_id_in_main_region_poll(C, drag, event, ID_OB);
}
static bool view3d_ob_drop_poll_external_asset(bContext *C, wmDrag *drag, const wmEvent *event)
{
  if (!view3d_ob_drop_poll(C, drag, event) || (drag->type != WM_DRAG_ASSET)) {
    return false;
  }
  return true;
}

/**
 * \note the term local here refers to not being an external asset,
 * poll will succeed for linked library objects.
 */
static bool view3d_ob_drop_poll_local_id(bContext *C, wmDrag *drag, const wmEvent *event)
{
  if (!view3d_ob_drop_poll(C, drag, event) || (drag->type != WM_DRAG_ID)) {
    return false;
  }
  return true;
}

static bool view3d_collection_drop_poll(bContext *C, wmDrag *drag, const wmEvent *event)
{
  return view3d_drop_id_in_main_region_poll(C, drag, event, ID_GR);
}

static bool view3d_collection_drop_poll_local_id(bContext *C, wmDrag *drag, const wmEvent *event)
{
  if (!view3d_collection_drop_poll(C, drag, event) || (drag->type != WM_DRAG_ID)) {
    return false;
  }
  return true;
}

static bool view3d_collection_drop_poll_external_asset(bContext *C,
                                                       wmDrag *drag,
                                                       const wmEvent *event)
{
  if (!view3d_collection_drop_poll(C, drag, event) || (drag->type != WM_DRAG_ASSET)) {
    return false;
  }
  return true;
}

static bool view3d_mat_drop_poll(bContext *C, wmDrag *drag, const wmEvent *event)
{
  return view3d_drop_id_in_main_region_poll(C, drag, event, ID_MA);
}

static char *view3d_mat_drop_tooltip(bContext *C,
                                     wmDrag *drag,
                                     const int xy[2],
                                     wmDropBox * /*drop*/)
{
  const char *name = WM_drag_get_item_name(drag);
  ARegion *region = CTX_wm_region(C);
  const int mval[2] = {
      xy[0] - region->winrct.xmin,
      xy[1] - region->winrct.ymin,
  };
  return ED_object_ot_drop_named_material_tooltip(C, name, mval);
}

static bool view3d_world_drop_poll(bContext *C, wmDrag *drag, const wmEvent *event)
{
  return view3d_drop_id_in_main_region_poll(C, drag, event, ID_WO);
}

static bool view3d_object_data_drop_poll(bContext *C, wmDrag *drag, const wmEvent *event)
{
  ID_Type id_type = view3d_drop_id_in_main_region_poll_get_id_type(C, drag, event);
  if (id_type && OB_DATA_SUPPORT_ID(id_type)) {
    return true;
  }
  return false;
}

static char *view3d_object_data_drop_tooltip(bContext * /*C*/,
                                             wmDrag * /*drag*/,
                                             const int /*xy*/[2],
                                             wmDropBox * /*drop*/)
{
  return BLI_strdup(TIP_("Create object instance from object-data"));
}

static bool view3d_ima_drop_poll(bContext *C, wmDrag *drag, const wmEvent *event)
{
  if (ED_region_overlap_isect_any_xy(CTX_wm_area(C), event->xy)) {
    return false;
  }
  if (drag->type == WM_DRAG_PATH) {
    const eFileSel_File_Types file_type = eFileSel_File_Types(WM_drag_get_path_file_type(drag));
    return ELEM(file_type, 0, FILE_TYPE_IMAGE, FILE_TYPE_MOVIE);
  }

  return WM_drag_is_ID_type(drag, ID_IM);
}

static bool view3d_ima_bg_is_camera_view(bContext *C)
{
  RegionView3D *rv3d = CTX_wm_region_view3d(C);
  if (rv3d && (rv3d->persp == RV3D_CAMOB)) {
    View3D *v3d = CTX_wm_view3d(C);
    if (v3d && v3d->camera && v3d->camera->type == OB_CAMERA) {
      return true;
    }
  }
  return false;
}

static bool view3d_ima_bg_drop_poll(bContext *C, wmDrag *drag, const wmEvent *event)
{
  if (!view3d_ima_drop_poll(C, drag, event)) {
    return false;
  }

  if (ED_view3d_is_object_under_cursor(C, event->mval)) {
    return false;
  }

  return view3d_ima_bg_is_camera_view(C);
}

static bool view3d_ima_empty_drop_poll(bContext *C, wmDrag *drag, const wmEvent *event)
{
  if (!view3d_ima_drop_poll(C, drag, event)) {
    return false;
  }

  Object *ob = ED_view3d_give_object_under_cursor(C, event->mval);

  if (ob == nullptr) {
    return true;
  }

  if (ob->type == OB_EMPTY && ob->empty_drawtype == OB_EMPTY_IMAGE) {
    return true;
  }

  return false;
}

static bool view3d_volume_drop_poll(bContext * /*C*/, wmDrag *drag, const wmEvent * /*event*/)
{
<<<<<<< HEAD
  return (drag->type == WM_DRAG_PATH) && (drag->icon == ICON_VOLUME_DATA);
=======
  const eFileSel_File_Types file_type = eFileSel_File_Types(WM_drag_get_path_file_type(drag));
  return (drag->type == WM_DRAG_PATH) && (file_type == FILE_TYPE_VOLUME);
>>>>>>> 857c2065
}

static bool view3d_geometry_nodes_drop_poll(bContext *C, wmDrag *drag, const wmEvent *event)
{
  if (!view3d_drop_id_in_main_region_poll(C, drag, event, ID_NT)) {
    return false;
  }

  if (drag->type == WM_DRAG_ID) {
    const bNodeTree *node_tree = reinterpret_cast<const bNodeTree *>(
        WM_drag_get_local_ID(drag, ID_NT));
    if (!node_tree) {
      return false;
    }
    return node_tree->type == NTREE_GEOMETRY;
  }

  if (drag->type == WM_DRAG_ASSET) {
    const wmDragAsset *asset_data = WM_drag_get_asset_data(drag, ID_NT);
    if (!asset_data) {
      return false;
    }
    const IDProperty *tree_type = BKE_asset_metadata_idprop_find(asset_data->metadata, "type");
    if (!tree_type || IDP_Int(tree_type) != NTREE_GEOMETRY) {
      return false;
    }
    if (wmDropBox *drop_box = drag->drop_state.active_dropbox) {
      const uint32_t uuid = RNA_int_get(drop_box->ptr, "session_uuid");
      const bNodeTree *node_tree = reinterpret_cast<const bNodeTree *>(
          BKE_libblock_find_session_uuid(CTX_data_main(C), ID_NT, uuid));
      if (node_tree) {
        return node_tree->type == NTREE_GEOMETRY;
      }
    }
  }
  return true;
}

static char *view3d_geometry_nodes_drop_tooltip(bContext *C,
                                                wmDrag * /*drag*/,
                                                const int xy[2],
                                                struct wmDropBox *drop)
{
  ARegion *region = CTX_wm_region(C);
  int mval[2] = {xy[0] - region->winrct.xmin, xy[1] - region->winrct.ymin};
  return ED_object_ot_drop_geometry_nodes_tooltip(C, drop->ptr, mval);
}

static void view3d_ob_drop_matrix_from_snap(V3DSnapCursorState *snap_state,
                                            Object *ob,
                                            float obmat_final[4][4])
{
  V3DSnapCursorData *snap_data = ED_view3d_cursor_snap_data_get();
  BLI_assert(snap_state->draw_box || snap_state->draw_plane);
  UNUSED_VARS_NDEBUG(snap_state);
  copy_m4_m3(obmat_final, snap_data->plane_omat);
  copy_v3_v3(obmat_final[3], snap_data->loc);

  float scale[3];
  mat4_to_size(scale, ob->object_to_world);
  rescale_m4(obmat_final, scale);

  const BoundBox *bb = BKE_object_boundbox_get(ob);
  if (bb) {
    float offset[3];
    BKE_boundbox_calc_center_aabb(bb, offset);
    offset[2] = bb->vec[0][2];
    mul_mat3_m4_v3(obmat_final, offset);
    sub_v3_v3(obmat_final[3], offset);
  }
}

static void view3d_ob_drop_copy_local_id(bContext * /*C*/, wmDrag *drag, wmDropBox *drop)
{
  ID *id = WM_drag_get_local_ID(drag, ID_OB);

  RNA_int_set(drop->ptr, "session_uuid", id->session_uuid);
  /* Don't duplicate ID's which were just imported. Only do that for existing, local IDs. */
  BLI_assert(drag->type != WM_DRAG_ASSET);

  V3DSnapCursorState *snap_state = ED_view3d_cursor_snap_state_get();
  float obmat_final[4][4];

  view3d_ob_drop_matrix_from_snap(snap_state, (Object *)id, obmat_final);

  RNA_float_set_array(drop->ptr, "matrix", &obmat_final[0][0]);
}

/* Mostly the same logic as #view3d_collection_drop_copy_external_asset(), just different enough to
 * make sharing code a bit difficult. */
static void view3d_ob_drop_copy_external_asset(bContext * /*C*/, wmDrag *drag, wmDropBox *drop)
{
  /* NOTE(@ideasman42): Selection is handled here, de-selecting objects before append,
   * using auto-select to ensure the new objects are selected.
   * This is done so #OBJECT_OT_transform_to_mouse (which runs after this drop handler)
   * can use the context setup here to place the objects. */
  BLI_assert(drag->type == WM_DRAG_ASSET);

  wmDragAsset *asset_drag = WM_drag_get_asset_data(drag, 0);
  bContext *C = asset_drag->evil_C;
  Scene *scene = CTX_data_scene(C);
  ViewLayer *view_layer = CTX_data_view_layer(C);

  BKE_view_layer_base_deselect_all(scene, view_layer);

  ID *id = WM_drag_asset_id_import(asset_drag, FILE_AUTOSELECT);

  /* TODO(sergey): Only update relations for the current scene. */
  DEG_relations_tag_update(CTX_data_main(C));
  WM_event_add_notifier(C, NC_SCENE | ND_LAYER_CONTENT, scene);

  RNA_int_set(drop->ptr, "session_uuid", id->session_uuid);

  BKE_view_layer_synced_ensure(scene, view_layer);
  Base *base = BKE_view_layer_base_find(view_layer, (Object *)id);
  if (base != nullptr) {
    BKE_view_layer_base_select_and_set_active(view_layer, base);
    WM_main_add_notifier(NC_SCENE | ND_OB_ACTIVE, scene);
  }
  DEG_id_tag_update(&scene->id, ID_RECALC_SELECT);
  ED_outliner_select_sync_from_object_tag(C);

  V3DSnapCursorState *snap_state = static_cast<V3DSnapCursorState *>(drop->draw_data);
  if (snap_state) {
    float obmat_final[4][4];

    view3d_ob_drop_matrix_from_snap(snap_state, (Object *)id, obmat_final);

    RNA_float_set_array(drop->ptr, "matrix", &obmat_final[0][0]);
  }
}

static void view3d_collection_drop_copy_local_id(bContext * /*C*/, wmDrag *drag, wmDropBox *drop)
{
  ID *id = WM_drag_get_local_ID(drag, ID_GR);
  RNA_int_set(drop->ptr, "session_uuid", int(id->session_uuid));
}

/* Mostly the same logic as #view3d_ob_drop_copy_external_asset(), just different enough to make
 * sharing code a bit difficult. */
static void view3d_collection_drop_copy_external_asset(bContext * /*C*/,
                                                       wmDrag *drag,
                                                       wmDropBox *drop)
{
  BLI_assert(drag->type == WM_DRAG_ASSET);

  wmDragAsset *asset_drag = WM_drag_get_asset_data(drag, 0);
  bContext *C = asset_drag->evil_C;
  Scene *scene = CTX_data_scene(C);
  ViewLayer *view_layer = CTX_data_view_layer(C);

  BKE_view_layer_base_deselect_all(scene, view_layer);

  ID *id = WM_drag_asset_id_import(asset_drag, FILE_AUTOSELECT);
  Collection *collection = (Collection *)id;

  /* TODO(sergey): Only update relations for the current scene. */
  DEG_relations_tag_update(CTX_data_main(C));
  WM_event_add_notifier(C, NC_SCENE | ND_LAYER_CONTENT, scene);

  RNA_int_set(drop->ptr, "session_uuid", int(id->session_uuid));

  /* Make an object active, just use the first one in the collection. */
  CollectionObject *cobject = static_cast<CollectionObject *>(collection->gobject.first);
  BKE_view_layer_synced_ensure(scene, view_layer);
  Base *base = cobject ? BKE_view_layer_base_find(view_layer, cobject->ob) : nullptr;
  if (base) {
    BLI_assert((base->flag & BASE_SELECTABLE) && (base->flag & BASE_ENABLED_VIEWPORT));
    BKE_view_layer_base_select_and_set_active(view_layer, base);
    WM_main_add_notifier(NC_SCENE | ND_OB_ACTIVE, scene);
  }
  DEG_id_tag_update(&scene->id, ID_RECALC_SELECT);
  ED_outliner_select_sync_from_object_tag(C);

  /* XXX Without an undo push here, there will be a crash when the user modifies operator
   * properties. The stuff we do in these drop callbacks just isn't safe over undo/redo. */
  ED_undo_push(C, "Collection_Drop");
}

static void view3d_id_drop_copy(bContext * /*C*/, wmDrag *drag, wmDropBox *drop)
{
  ID *id = WM_drag_get_local_ID_or_import_from_asset(drag, 0);

  WM_operator_properties_id_lookup_set_from_id(drop->ptr, id);
}

static void view3d_id_drop_copy_with_type(bContext * /*C*/, wmDrag *drag, wmDropBox *drop)
{
  ID *id = WM_drag_get_local_ID_or_import_from_asset(drag, 0);

  RNA_enum_set(drop->ptr, "type", GS(id->name));
  WM_operator_properties_id_lookup_set_from_id(drop->ptr, id);
}

static void view3d_id_path_drop_copy(bContext * /*C*/, wmDrag *drag, wmDropBox *drop)
{
  ID *id = WM_drag_get_local_ID_or_import_from_asset(drag, 0);

  if (id) {
    WM_operator_properties_id_lookup_set_from_id(drop->ptr, id);
    RNA_struct_property_unset(drop->ptr, "filepath");
    return;
  }
  const char *path = WM_drag_get_path(drag);
  if (path) {
    RNA_string_set(drop->ptr, "filepath", path);
    RNA_struct_property_unset(drop->ptr, "image");
  }
}

static void view3d_lightcache_update(bContext *C)
{
  PointerRNA op_ptr;

  Scene *scene = CTX_data_scene(C);

  if (!BKE_scene_uses_blender_eevee(scene)) {
    /* Only do auto bake if eevee is the active engine */
    return;
  }

  wmOperatorType *ot = WM_operatortype_find("SCENE_OT_light_cache_bake", true);
  WM_operator_properties_create_ptr(&op_ptr, ot);
  RNA_int_set(&op_ptr, "delay", 200);
  RNA_enum_set_identifier(C, &op_ptr, "subset", "DIRTY");

  WM_operator_name_call_ptr(C, ot, WM_OP_INVOKE_DEFAULT, &op_ptr, nullptr);

  WM_operator_properties_free(&op_ptr);
}

/* region dropbox definition */
static void view3d_dropboxes()
{
  ListBase *lb = WM_dropboxmap_find("View3D", SPACE_VIEW3D, RGN_TYPE_WINDOW);

  struct wmDropBox *drop;
  drop = WM_dropbox_add(lb,
                        "OBJECT_OT_add_named",
                        view3d_ob_drop_poll_local_id,
                        view3d_ob_drop_copy_local_id,
                        WM_drag_free_imported_drag_ID,
                        nullptr);

  drop->draw_droptip = WM_drag_draw_item_name_fn;
  drop->draw_activate = view3d_ob_drop_draw_activate;
  drop->draw_deactivate = view3d_ob_drop_draw_deactivate;

  drop = WM_dropbox_add(lb,
                        "OBJECT_OT_transform_to_mouse",
                        view3d_ob_drop_poll_external_asset,
                        view3d_ob_drop_copy_external_asset,
                        WM_drag_free_imported_drag_ID,
                        nullptr);

  drop->draw_droptip = WM_drag_draw_item_name_fn;
  drop->draw_activate = view3d_ob_drop_draw_activate;
  drop->draw_deactivate = view3d_ob_drop_draw_deactivate;

  WM_dropbox_add(lb,
                 "OBJECT_OT_collection_external_asset_drop",
                 view3d_collection_drop_poll_external_asset,
                 view3d_collection_drop_copy_external_asset,
                 WM_drag_free_imported_drag_ID,
                 nullptr);
  WM_dropbox_add(lb,
                 "OBJECT_OT_collection_instance_add",
                 view3d_collection_drop_poll_local_id,
                 view3d_collection_drop_copy_local_id,
                 WM_drag_free_imported_drag_ID,
                 nullptr);

  WM_dropbox_add(lb,
                 "OBJECT_OT_drop_named_material",
                 view3d_mat_drop_poll,
                 view3d_id_drop_copy,
                 WM_drag_free_imported_drag_ID,
                 view3d_mat_drop_tooltip);
  WM_dropbox_add(lb,
                 "OBJECT_OT_drop_geometry_nodes",
                 view3d_geometry_nodes_drop_poll,
                 view3d_id_drop_copy,
                 WM_drag_free_imported_drag_ID,
                 view3d_geometry_nodes_drop_tooltip);
  WM_dropbox_add(lb,
                 "VIEW3D_OT_background_image_add",
                 view3d_ima_bg_drop_poll,
                 view3d_id_path_drop_copy,
                 WM_drag_free_imported_drag_ID,
                 nullptr);
  WM_dropbox_add(lb,
                 "OBJECT_OT_drop_named_image",
                 view3d_ima_empty_drop_poll,
                 view3d_id_path_drop_copy,
                 WM_drag_free_imported_drag_ID,
                 nullptr);
  WM_dropbox_add(lb,
                 "OBJECT_OT_volume_import",
                 view3d_volume_drop_poll,
                 view3d_id_path_drop_copy,
                 WM_drag_free_imported_drag_ID,
                 nullptr);
  WM_dropbox_add(lb,
                 "OBJECT_OT_data_instance_add",
                 view3d_object_data_drop_poll,
                 view3d_id_drop_copy_with_type,
                 WM_drag_free_imported_drag_ID,
                 view3d_object_data_drop_tooltip);
  WM_dropbox_add(lb,
                 "VIEW3D_OT_drop_world",
                 view3d_world_drop_poll,
                 view3d_id_drop_copy,
                 WM_drag_free_imported_drag_ID,
                 nullptr);
}

static void view3d_widgets()
{
  wmGizmoMapType_Params params{SPACE_VIEW3D, RGN_TYPE_WINDOW};
  wmGizmoMapType *gzmap_type = WM_gizmomaptype_ensure(&params);

  WM_gizmogrouptype_append_and_link(gzmap_type, VIEW3D_GGT_xform_gizmo_context);
  WM_gizmogrouptype_append_and_link(gzmap_type, VIEW3D_GGT_light_spot);
  WM_gizmogrouptype_append_and_link(gzmap_type, VIEW3D_GGT_light_point);
  WM_gizmogrouptype_append_and_link(gzmap_type, VIEW3D_GGT_light_area);
  WM_gizmogrouptype_append_and_link(gzmap_type, VIEW3D_GGT_light_target);
  WM_gizmogrouptype_append_and_link(gzmap_type, VIEW3D_GGT_force_field);
  WM_gizmogrouptype_append_and_link(gzmap_type, VIEW3D_GGT_camera);
  WM_gizmogrouptype_append_and_link(gzmap_type, VIEW3D_GGT_camera_view);
  WM_gizmogrouptype_append_and_link(gzmap_type, VIEW3D_GGT_empty_image);
  /* TODO(@ideasman42): Not working well enough, disable for now. */
#if 0
  WM_gizmogrouptype_append_and_link(gzmap_type, VIEW3D_GGT_armature_spline);
#endif

  WM_gizmogrouptype_append(VIEW3D_GGT_xform_gizmo);
  WM_gizmogrouptype_append(VIEW3D_GGT_xform_cage);
  WM_gizmogrouptype_append(VIEW3D_GGT_xform_shear);
  WM_gizmogrouptype_append(VIEW3D_GGT_xform_extrude);
  WM_gizmogrouptype_append(VIEW3D_GGT_mesh_preselect_elem);
  WM_gizmogrouptype_append(VIEW3D_GGT_mesh_preselect_edgering);
  WM_gizmogrouptype_append(VIEW3D_GGT_tool_generic_handle_normal);
  WM_gizmogrouptype_append(VIEW3D_GGT_tool_generic_handle_free);

  WM_gizmogrouptype_append(VIEW3D_GGT_ruler);
  WM_gizmotype_append(VIEW3D_GT_ruler_item);

  WM_gizmogrouptype_append(VIEW3D_GGT_placement);

  WM_gizmogrouptype_append_and_link(gzmap_type, VIEW3D_GGT_navigate);
  WM_gizmotype_append(VIEW3D_GT_navigate_rotate);
}

/* type callback, not region itself */
static void view3d_main_region_free(ARegion *region)
{
  RegionView3D *rv3d = static_cast<RegionView3D *>(region->regiondata);

  if (rv3d) {
    if (rv3d->localvd) {
      MEM_freeN(rv3d->localvd);
    }
    if (rv3d->clipbb) {
      MEM_freeN(rv3d->clipbb);
    }

    if (rv3d->render_engine) {
      RE_engine_free(rv3d->render_engine);
    }

    if (rv3d->sms) {
      MEM_freeN(rv3d->sms);
    }

    MEM_freeN(rv3d);
    region->regiondata = nullptr;
  }
}

/* copy regiondata */
static void *view3d_main_region_duplicate(void *poin)
{
  if (poin) {
    RegionView3D *rv3d = static_cast<RegionView3D *>(poin);
    RegionView3D *new_rv3d;

    new_rv3d = static_cast<RegionView3D *>(MEM_dupallocN(rv3d));
    if (rv3d->localvd) {
      new_rv3d->localvd = static_cast<RegionView3D *>(MEM_dupallocN(rv3d->localvd));
    }
    if (rv3d->clipbb) {
      new_rv3d->clipbb = static_cast<BoundBox *>(MEM_dupallocN(rv3d->clipbb));
    }

    new_rv3d->render_engine = nullptr;
    new_rv3d->sms = nullptr;
    new_rv3d->smooth_timer = nullptr;

    return new_rv3d;
  }
  return nullptr;
}

static void view3d_main_region_listener(const wmRegionListenerParams *params)
{
  wmWindow *window = params->window;
  ScrArea *area = params->area;
  ARegion *region = params->region;
  const wmNotifier *wmn = params->notifier;
  const Scene *scene = params->scene;
  View3D *v3d = static_cast<View3D *>(area->spacedata.first);
  RegionView3D *rv3d = static_cast<RegionView3D *>(region->regiondata);
  wmGizmoMap *gzmap = region->gizmo_map;

  /* context changes */
  switch (wmn->category) {
    case NC_WM:
      if (ELEM(wmn->data, ND_UNDO)) {
        WM_gizmomap_tag_refresh(gzmap);
      }
      else if (ELEM(wmn->data, ND_XR_DATA_CHANGED)) {
        /* Only cause a redraw if this a VR session mirror. Should more features be added that
         * require redraws, we could pass something to wmn->reference, e.g. the flag value. */
        if (v3d->flag & V3D_XR_SESSION_MIRROR) {
          ED_region_tag_redraw(region);
        }
      }
      break;
    case NC_ANIMATION:
      switch (wmn->data) {
        case ND_KEYFRAME_PROP:
        case ND_NLA_ACTCHANGE:
          ED_region_tag_redraw(region);
          break;
        case ND_NLA:
        case ND_KEYFRAME:
          if (ELEM(wmn->action, NA_EDITED, NA_ADDED, NA_REMOVED)) {
            ED_region_tag_redraw(region);
          }
          break;
        case ND_ANIMCHAN:
          if (ELEM(wmn->action, NA_EDITED, NA_ADDED, NA_REMOVED, NA_SELECTED)) {
            ED_region_tag_redraw(region);
          }
          break;
      }
      break;
    case NC_SCENE:
      switch (wmn->data) {
        case ND_SCENEBROWSE:
        case ND_LAYER_CONTENT:
          ED_region_tag_redraw(region);
          WM_gizmomap_tag_refresh(gzmap);
          break;
        case ND_LAYER:
          if (wmn->reference) {
            BKE_screen_view3d_sync(v3d, static_cast<Scene *>(wmn->reference));
          }
          ED_region_tag_redraw(region);
          WM_gizmomap_tag_refresh(gzmap);
          break;
        case ND_OB_ACTIVE:
        case ND_OB_SELECT:
          ATTR_FALLTHROUGH;
        case ND_FRAME:
        case ND_TRANSFORM:
        case ND_OB_VISIBLE:
        case ND_RENDER_OPTIONS:
        case ND_MARKERS:
        case ND_MODE:
          ED_region_tag_redraw(region);
          WM_gizmomap_tag_refresh(gzmap);
          break;
        case ND_WORLD:
          /* handled by space_view3d_listener() for v3d access */
          break;
        case ND_DRAW_RENDER_VIEWPORT: {
          if (v3d->camera && (scene == wmn->reference)) {
            if (rv3d->persp == RV3D_CAMOB) {
              ED_region_tag_redraw(region);
            }
          }
          break;
        }
      }
      if (wmn->action == NA_EDITED) {
        ED_region_tag_redraw(region);
      }
      break;
    case NC_OBJECT:
      switch (wmn->data) {
        case ND_BONE_ACTIVE:
        case ND_BONE_SELECT:
        case ND_TRANSFORM:
        case ND_POSE:
        case ND_DRAW:
        case ND_MODIFIER:
        case ND_SHADERFX:
        case ND_CONSTRAINT:
        case ND_KEYS:
        case ND_PARTICLE:
        case ND_POINTCACHE:
        case ND_LOD:
          ED_region_tag_redraw(region);
          WM_gizmomap_tag_refresh(gzmap);
          break;
        case ND_DRAW_ANIMVIZ:
          ED_region_tag_redraw(region);
          break;
      }
      switch (wmn->action) {
        case NA_ADDED:
          ED_region_tag_redraw(region);
          break;
      }
      break;
    case NC_GEOM:
      switch (wmn->data) {
        case ND_SELECT: {
          WM_gizmomap_tag_refresh(gzmap);
          ATTR_FALLTHROUGH;
        }
        case ND_DATA:
          ED_region_tag_redraw(region);
          WM_gizmomap_tag_refresh(gzmap);
          break;
        case ND_VERTEX_GROUP:
          ED_region_tag_redraw(region);
          break;
      }
      switch (wmn->action) {
        case NA_EDITED:
          ED_region_tag_redraw(region);
          break;
      }
      break;
    case NC_CAMERA:
      switch (wmn->data) {
        case ND_DRAW_RENDER_VIEWPORT: {
          if (v3d->camera && (v3d->camera->data == wmn->reference)) {
            if (rv3d->persp == RV3D_CAMOB) {
              ED_region_tag_redraw(region);
            }
          }
          break;
        }
      }
      break;
    case NC_GROUP:
      /* all group ops for now */
      ED_region_tag_redraw(region);
      break;
    case NC_BRUSH:
      switch (wmn->action) {
        case NA_EDITED:
          ED_region_tag_redraw_cursor(region);
          break;
        case NA_SELECTED:
          /* used on brush changes - needed because 3d cursor
           * has to be drawn if clone brush is selected */
          ED_region_tag_redraw(region);
          break;
      }
      break;
    case NC_MATERIAL:
      switch (wmn->data) {
        case ND_SHADING:
        case ND_NODES:
          /* TODO(sergey): This is a bit too much updates, but needed to
           * have proper material drivers update in the viewport.
           *
           * How to solve?
           */
          ED_region_tag_redraw(region);
          break;
        case ND_SHADING_DRAW:
        case ND_SHADING_LINKS:
          ED_region_tag_redraw(region);
          break;
      }
      break;
    case NC_NODE:
      ED_region_tag_redraw(region);
      break;
    case NC_WORLD:
      switch (wmn->data) {
        case ND_WORLD_DRAW:
          /* handled by space_view3d_listener() for v3d access */
          break;
        case ND_WORLD:
          /* Needed for updating world materials */
          ED_region_tag_redraw(region);
          break;
      }
      break;
    case NC_LAMP:
      switch (wmn->data) {
        case ND_LIGHTING:
          /* TODO(sergey): This is a bit too much, but needed to
           * handle updates from new depsgraph.
           */
          ED_region_tag_redraw(region);
          break;
        case ND_LIGHTING_DRAW:
          ED_region_tag_redraw(region);
          WM_gizmomap_tag_refresh(gzmap);
          break;
      }
      break;
    case NC_LIGHTPROBE:
      ED_area_tag_refresh(area);
      break;
    case NC_IMAGE:
      /* this could be more fine grained checks if we had
       * more context than just the region */
      ED_region_tag_redraw(region);
      break;
    case NC_TEXTURE:
      /* same as above */
      ED_region_tag_redraw(region);
      break;
    case NC_MOVIECLIP:
      if (wmn->data == ND_DISPLAY || wmn->action == NA_EDITED) {
        ED_region_tag_redraw(region);
      }
      break;
    case NC_SPACE:
      if (wmn->data == ND_SPACE_VIEW3D) {
        if (wmn->subtype == NS_VIEW3D_GPU) {
          rv3d->rflag |= RV3D_GPULIGHT_UPDATE;
        }
        else if (wmn->subtype == NS_VIEW3D_SHADING) {
#ifdef WITH_XR_OPENXR
          ED_view3d_xr_shading_update(
              static_cast<wmWindowManager *>(G_MAIN->wm.first), v3d, scene);
#endif

          ViewLayer *view_layer = WM_window_get_active_view_layer(window);
          Depsgraph *depsgraph = BKE_scene_get_depsgraph(scene, view_layer);
          if (depsgraph) {
            ED_render_view3d_update(depsgraph, window, area, true);
          }
        }
        ED_region_tag_redraw(region);
        WM_gizmomap_tag_refresh(gzmap);
      }
      break;
    case NC_ID:
      if (ELEM(wmn->action, NA_RENAME, NA_EDITED, NA_ADDED, NA_REMOVED)) {
        ED_region_tag_redraw(region);
      }
      break;
    case NC_SCREEN:
      switch (wmn->data) {
        case ND_ANIMPLAY:
        case ND_SKETCH:
          ED_region_tag_redraw(region);
          break;
        case ND_LAYOUTBROWSE:
        case ND_LAYOUTDELETE:
        case ND_LAYOUTSET:
          WM_gizmomap_tag_refresh(gzmap);
          ED_region_tag_redraw(region);
          break;
        case ND_LAYER:
          ED_region_tag_redraw(region);
          break;
      }

      break;
    case NC_GPENCIL:
      if (wmn->data == ND_DATA || ELEM(wmn->action, NA_EDITED, NA_SELECTED)) {
        ED_region_tag_redraw(region);
      }
      break;
    case NC_WORKSPACE:
      /* In case the region displays workspace settings. */
      ED_region_tag_redraw(region);
      break;
    case NC_VIEWER_PATH: {
      if (v3d->flag2 & V3D_SHOW_VIEWER) {
        ViewLayer *view_layer = WM_window_get_active_view_layer(window);
        if (Depsgraph *depsgraph = BKE_scene_get_depsgraph(scene, view_layer)) {
          ED_render_view3d_update(depsgraph, window, area, true);
        }
        ED_region_tag_redraw(region);
      }
      break;
    }
  }
}

static void view3d_do_msg_notify_workbench_view_update(struct bContext *C,
                                                       struct wmMsgSubscribeKey * /*msg_key*/,
                                                       struct wmMsgSubscribeValue *msg_val)
{
  Scene *scene = CTX_data_scene(C);
  ScrArea *area = (ScrArea *)msg_val->user_data;
  View3D *v3d = (View3D *)area->spacedata.first;
  if (v3d->shading.type == OB_SOLID) {
    RenderEngineType *engine_type = ED_view3d_engine_type(scene, v3d->shading.type);
    DRWUpdateContext drw_context = {nullptr};
    drw_context.bmain = CTX_data_main(C);
    drw_context.depsgraph = CTX_data_depsgraph_pointer(C);
    drw_context.scene = scene;
    drw_context.view_layer = CTX_data_view_layer(C);
    drw_context.region = (ARegion *)(msg_val->owner);
    drw_context.v3d = v3d;
    drw_context.engine_type = engine_type;
    DRW_notify_view_update(&drw_context);
  }
}

static void view3d_main_region_message_subscribe(const wmRegionMessageSubscribeParams *params)
{
  struct wmMsgBus *mbus = params->message_bus;
  const bContext *C = params->context;
  ScrArea *area = params->area;
  ARegion *region = params->region;

  /* Developer NOTE: there are many properties that impact 3D view drawing,
   * so instead of subscribing to individual properties, just subscribe to types
   * accepting some redundant redraws.
   *
   * For other space types we might try avoid this, keep the 3D view as an exceptional case! */
  wmMsgParams_RNA msg_key_params{};

  /* Only subscribe to types. */
  StructRNA *type_array[] = {
      &RNA_Window,

      /* These object have properties that impact drawing. */
      &RNA_AreaLight,
      &RNA_Camera,
      &RNA_Light,
      &RNA_Speaker,
      &RNA_SunLight,

      /* General types the 3D view depends on. */
      &RNA_Object,
      &RNA_UnitSettings, /* grid-floor */

      &RNA_View3DCursor,
      &RNA_View3DOverlay,
      &RNA_View3DShading,
      &RNA_World,
  };

  wmMsgSubscribeValue msg_sub_value_region_tag_redraw{};
  msg_sub_value_region_tag_redraw.owner = region;
  msg_sub_value_region_tag_redraw.user_data = region;
  msg_sub_value_region_tag_redraw.notify = ED_region_do_msg_notify_tag_redraw;

  wmMsgSubscribeValue msg_sub_value_workbench_view_update{};
  msg_sub_value_workbench_view_update.owner = region;
  msg_sub_value_workbench_view_update.user_data = area;
  msg_sub_value_workbench_view_update.notify = view3d_do_msg_notify_workbench_view_update;

  for (int i = 0; i < ARRAY_SIZE(type_array); i++) {
    msg_key_params.ptr.type = type_array[i];
    WM_msg_subscribe_rna_params(mbus, &msg_key_params, &msg_sub_value_region_tag_redraw, __func__);
  }

  /* Subscribe to a handful of other properties. */
  RegionView3D *rv3d = static_cast<RegionView3D *>(region->regiondata);

  WM_msg_subscribe_rna_anon_prop(mbus, RenderSettings, engine, &msg_sub_value_region_tag_redraw);
  WM_msg_subscribe_rna_anon_prop(
      mbus, RenderSettings, resolution_x, &msg_sub_value_region_tag_redraw);
  WM_msg_subscribe_rna_anon_prop(
      mbus, RenderSettings, resolution_y, &msg_sub_value_region_tag_redraw);
  WM_msg_subscribe_rna_anon_prop(
      mbus, RenderSettings, pixel_aspect_x, &msg_sub_value_region_tag_redraw);
  WM_msg_subscribe_rna_anon_prop(
      mbus, RenderSettings, pixel_aspect_y, &msg_sub_value_region_tag_redraw);
  if (rv3d->persp == RV3D_CAMOB) {
    WM_msg_subscribe_rna_anon_prop(
        mbus, RenderSettings, use_border, &msg_sub_value_region_tag_redraw);
  }

  WM_msg_subscribe_rna_anon_type(mbus, SceneEEVEE, &msg_sub_value_region_tag_redraw);
  WM_msg_subscribe_rna_anon_type(mbus, SceneDisplay, &msg_sub_value_region_tag_redraw);
  WM_msg_subscribe_rna_anon_type(mbus, ObjectDisplay, &msg_sub_value_region_tag_redraw);

  const Scene *scene = CTX_data_scene(C);
  ViewLayer *view_layer = CTX_data_view_layer(C);
  BKE_view_layer_synced_ensure(scene, view_layer);
  Object *obact = BKE_view_layer_active_object_get(view_layer);
  if (obact != nullptr) {
    switch (obact->mode) {
      case OB_MODE_PARTICLE_EDIT:
        WM_msg_subscribe_rna_anon_type(mbus, ParticleEdit, &msg_sub_value_region_tag_redraw);
        break;

      case OB_MODE_SCULPT:
        WM_msg_subscribe_rna_anon_prop(
            mbus, WorkSpace, tools, &msg_sub_value_workbench_view_update);
        break;
      default:
        break;
    }
  }

  {
    wmMsgSubscribeValue msg_sub_value_region_tag_refresh{};
    msg_sub_value_region_tag_refresh.owner = region;
    msg_sub_value_region_tag_refresh.user_data = area;
    msg_sub_value_region_tag_refresh.notify = WM_toolsystem_do_msg_notify_tag_refresh;
    WM_msg_subscribe_rna_anon_prop(mbus, Object, mode, &msg_sub_value_region_tag_refresh);
    WM_msg_subscribe_rna_anon_prop(mbus, LayerObjects, active, &msg_sub_value_region_tag_refresh);
  }
}

/* concept is to retrieve cursor type context-less */
static void view3d_main_region_cursor(wmWindow *win, ScrArea *area, ARegion *region)
{
  if (WM_cursor_set_from_tool(win, area, region)) {
    return;
  }

  Scene *scene = WM_window_get_active_scene(win);
  ViewLayer *view_layer = WM_window_get_active_view_layer(win);
  BKE_view_layer_synced_ensure(scene, view_layer);
  Object *obedit = BKE_view_layer_edit_object_get(view_layer);
  if (obedit) {
    WM_cursor_set(win, WM_CURSOR_EDIT);
  }
  else {
    WM_cursor_set(win, WM_CURSOR_DEFAULT);
  }
}

/* add handlers, stuff you only do once or on area/region changes */
static void view3d_header_region_init(wmWindowManager *wm, ARegion *region)
{
  wmKeyMap *keymap = WM_keymap_ensure(wm->defaultconf, "3D View Generic", SPACE_VIEW3D, 0);

  WM_event_add_keymap_handler(&region->handlers, keymap);

  ED_region_header_init(region);
}

static void view3d_header_region_draw(const bContext *C, ARegion *region)
{
  ED_region_header(C, region);
}

static void view3d_header_region_listener(const wmRegionListenerParams *params)
{
  ARegion *region = params->region;
  const wmNotifier *wmn = params->notifier;

  /* context changes */
  switch (wmn->category) {
    case NC_SCENE:
      switch (wmn->data) {
        case ND_FRAME:
        case ND_OB_ACTIVE:
        case ND_OB_SELECT:
        case ND_OB_VISIBLE:
        case ND_MODE:
        case ND_LAYER:
        case ND_TOOLSETTINGS:
        case ND_LAYER_CONTENT:
        case ND_RENDER_OPTIONS:
          ED_region_tag_redraw(region);
          break;
      }
      break;
    case NC_SPACE:
      if (wmn->data == ND_SPACE_VIEW3D) {
        ED_region_tag_redraw(region);
      }
      break;
    case NC_GPENCIL:
      if (wmn->data & ND_GPENCIL_EDITMODE) {
        ED_region_tag_redraw(region);
      }
      else if (wmn->action == NA_EDITED) {
        ED_region_tag_redraw(region);
      }
      break;
    case NC_BRUSH:
      ED_region_tag_redraw(region);
      break;
  }

    /* From top-bar, which ones are needed? split per header? */
    /* Disable for now, re-enable if needed, or remove - campbell. */
#if 0
  /* context changes */
  switch (wmn->category) {
    case NC_WM:
      if (wmn->data == ND_HISTORY) {
        ED_region_tag_redraw(region);
      }
      break;
    case NC_SCENE:
      if (wmn->data == ND_MODE) {
        ED_region_tag_redraw(region);
      }
      break;
    case NC_SPACE:
      if (wmn->data == ND_SPACE_VIEW3D) {
        ED_region_tag_redraw(region);
      }
      break;
    case NC_GPENCIL:
      if (wmn->data == ND_DATA) {
        ED_region_tag_redraw(region);
      }
      break;
  }
#endif
}

static void view3d_header_region_message_subscribe(const wmRegionMessageSubscribeParams *params)
{
  struct wmMsgBus *mbus = params->message_bus;
  ARegion *region = params->region;

  wmMsgParams_RNA msg_key_params{};

  /* Only subscribe to types. */
  StructRNA *type_array[] = {
      &RNA_View3DShading,
  };

  wmMsgSubscribeValue msg_sub_value_region_tag_redraw{};
  msg_sub_value_region_tag_redraw.owner = region;
  msg_sub_value_region_tag_redraw.user_data = region;
  msg_sub_value_region_tag_redraw.notify = ED_region_do_msg_notify_tag_redraw;

  for (int i = 0; i < ARRAY_SIZE(type_array); i++) {
    msg_key_params.ptr.type = type_array[i];
    WM_msg_subscribe_rna_params(mbus, &msg_key_params, &msg_sub_value_region_tag_redraw, __func__);
  }
}

/* add handlers, stuff you only do once or on area/region changes */
static void view3d_buttons_region_init(wmWindowManager *wm, ARegion *region)
{
  wmKeyMap *keymap;

  ED_region_panels_init(wm, region);

  keymap = WM_keymap_ensure(wm->defaultconf, "3D View Generic", SPACE_VIEW3D, 0);
  WM_event_add_keymap_handler(&region->handlers, keymap);
}

void ED_view3d_buttons_region_layout_ex(const bContext *C,
                                        ARegion *region,
                                        const char *category_override)
{
  const enum eContextObjectMode mode = CTX_data_mode_enum(C);

  const char *contexts_base[4] = {nullptr};
  contexts_base[0] = CTX_data_mode_string(C);

  const char **contexts = &contexts_base[1];

  switch (mode) {
    case CTX_MODE_EDIT_MESH:
      ARRAY_SET_ITEMS(contexts, ".mesh_edit");
      break;
    case CTX_MODE_EDIT_CURVE:
      ARRAY_SET_ITEMS(contexts, ".curve_edit");
      break;
    case CTX_MODE_EDIT_CURVES:
      ARRAY_SET_ITEMS(contexts, ".curves_edit");
      break;
    case CTX_MODE_EDIT_SURFACE:
      ARRAY_SET_ITEMS(contexts, ".curve_edit");
      break;
    case CTX_MODE_EDIT_TEXT:
      ARRAY_SET_ITEMS(contexts, ".text_edit");
      break;
    case CTX_MODE_EDIT_ARMATURE:
      ARRAY_SET_ITEMS(contexts, ".armature_edit");
      break;
    case CTX_MODE_EDIT_METABALL:
      ARRAY_SET_ITEMS(contexts, ".mball_edit");
      break;
    case CTX_MODE_EDIT_LATTICE:
      ARRAY_SET_ITEMS(contexts, ".lattice_edit");
      break;
    case CTX_MODE_POSE:
      ARRAY_SET_ITEMS(contexts, ".posemode");
      break;
    case CTX_MODE_SCULPT:
      ARRAY_SET_ITEMS(contexts, ".paint_common", ".sculpt_mode");
      break;
    case CTX_MODE_PAINT_WEIGHT:
      ARRAY_SET_ITEMS(contexts, ".paint_common", ".weightpaint");
      break;
    case CTX_MODE_PAINT_VERTEX:
      ARRAY_SET_ITEMS(contexts, ".paint_common", ".vertexpaint");
      break;
    case CTX_MODE_PAINT_TEXTURE:
      ARRAY_SET_ITEMS(contexts, ".paint_common", ".imagepaint");
      break;
    case CTX_MODE_PARTICLE:
      ARRAY_SET_ITEMS(contexts, ".paint_common", ".particlemode");
      break;
    case CTX_MODE_OBJECT:
      ARRAY_SET_ITEMS(contexts, ".objectmode");
      break;
    case CTX_MODE_PAINT_GPENCIL:
      ARRAY_SET_ITEMS(contexts, ".greasepencil_paint");
      break;
    case CTX_MODE_SCULPT_GPENCIL:
      ARRAY_SET_ITEMS(contexts, ".greasepencil_sculpt");
      break;
    case CTX_MODE_WEIGHT_GPENCIL:
      ARRAY_SET_ITEMS(contexts, ".greasepencil_weight");
      break;
    case CTX_MODE_VERTEX_GPENCIL:
      ARRAY_SET_ITEMS(contexts, ".greasepencil_vertex");
      break;
    case CTX_MODE_SCULPT_CURVES:
      ARRAY_SET_ITEMS(contexts, ".paint_common", ".curves_sculpt");
      break;
    default:
      break;
  }

  switch (mode) {
    case CTX_MODE_PAINT_GPENCIL:
      ARRAY_SET_ITEMS(contexts, ".greasepencil_paint");
      break;
    case CTX_MODE_SCULPT_GPENCIL:
      ARRAY_SET_ITEMS(contexts, ".greasepencil_sculpt");
      break;
    case CTX_MODE_WEIGHT_GPENCIL:
      ARRAY_SET_ITEMS(contexts, ".greasepencil_weight");
      break;
    case CTX_MODE_EDIT_GPENCIL:
      ARRAY_SET_ITEMS(contexts, ".greasepencil_edit");
      break;
    case CTX_MODE_VERTEX_GPENCIL:
      ARRAY_SET_ITEMS(contexts, ".greasepencil_vertex");
      break;
    default:
      break;
  }

  ListBase *paneltypes = &region->type->paneltypes;

  /* Allow drawing 3D view toolbar from non 3D view space type. */
  if (category_override != nullptr) {
    SpaceType *st = BKE_spacetype_from_id(SPACE_VIEW3D);
    ARegionType *art = BKE_regiontype_from_id(st, RGN_TYPE_UI);
    paneltypes = &art->paneltypes;
  }

  ED_region_panels_layout_ex(C, region, paneltypes, contexts_base, category_override);
}

static void view3d_buttons_region_layout(const bContext *C, ARegion *region)
{
  ED_view3d_buttons_region_layout_ex(C, region, nullptr);
}

static void view3d_buttons_region_listener(const wmRegionListenerParams *params)
{
  ARegion *region = params->region;
  const wmNotifier *wmn = params->notifier;

  /* context changes */
  switch (wmn->category) {
    case NC_ANIMATION:
      switch (wmn->data) {
        case ND_KEYFRAME_PROP:
        case ND_NLA_ACTCHANGE:
          ED_region_tag_redraw(region);
          break;
        case ND_NLA:
        case ND_KEYFRAME:
          if (ELEM(wmn->action, NA_EDITED, NA_ADDED, NA_REMOVED)) {
            ED_region_tag_redraw(region);
          }
          break;
      }
      break;
    case NC_SCENE:
      switch (wmn->data) {
        case ND_FRAME:
        case ND_OB_ACTIVE:
        case ND_OB_SELECT:
        case ND_OB_VISIBLE:
        case ND_MODE:
        case ND_LAYER:
        case ND_LAYER_CONTENT:
        case ND_TOOLSETTINGS:
          ED_region_tag_redraw(region);
          break;
      }
      switch (wmn->action) {
        case NA_EDITED:
          ED_region_tag_redraw(region);
          break;
      }
      break;
    case NC_OBJECT:
      switch (wmn->data) {
        case ND_BONE_ACTIVE:
        case ND_BONE_SELECT:
        case ND_TRANSFORM:
        case ND_POSE:
        case ND_DRAW:
        case ND_KEYS:
        case ND_MODIFIER:
        case ND_SHADERFX:
          ED_region_tag_redraw(region);
          break;
      }
      break;
    case NC_GEOM:
      switch (wmn->data) {
        case ND_DATA:
        case ND_VERTEX_GROUP:
        case ND_SELECT:
          ED_region_tag_redraw(region);
          break;
      }
      if (wmn->action == NA_EDITED) {
        ED_region_tag_redraw(region);
      }
      break;
    case NC_TEXTURE:
    case NC_MATERIAL:
      /* for brush textures */
      ED_region_tag_redraw(region);
      break;
    case NC_BRUSH:
      /* NA_SELECTED is used on brush changes */
      if (ELEM(wmn->action, NA_EDITED, NA_SELECTED)) {
        ED_region_tag_redraw(region);
      }
      break;
    case NC_SPACE:
      if (wmn->data == ND_SPACE_VIEW3D) {
        ED_region_tag_redraw(region);
      }
      break;
    case NC_ID:
      if (wmn->action == NA_RENAME) {
        ED_region_tag_redraw(region);
      }
      break;
    case NC_GPENCIL:
      if ((wmn->data & (ND_DATA | ND_GPENCIL_EDITMODE)) || (wmn->action == NA_EDITED)) {
        ED_region_tag_redraw(region);
      }
      break;
    case NC_IMAGE:
      /* Update for the image layers in texture paint. */
      if (wmn->action == NA_EDITED) {
        ED_region_tag_redraw(region);
      }
      break;
    case NC_WM:
      if (wmn->data == ND_XR_DATA_CHANGED) {
        ED_region_tag_redraw(region);
      }
      break;
  }
}

/* add handlers, stuff you only do once or on area/region changes */
static void view3d_tools_region_init(wmWindowManager *wm, ARegion *region)
{
  wmKeyMap *keymap;

  ED_region_panels_init(wm, region);

  keymap = WM_keymap_ensure(wm->defaultconf, "3D View Generic", SPACE_VIEW3D, 0);
  WM_event_add_keymap_handler(&region->handlers, keymap);
}

static void view3d_tools_region_draw(const bContext *C, ARegion *region)
{
  const char *contexts[] = {CTX_data_mode_string(C), nullptr};
  ED_region_panels_ex(C, region, contexts);
}

/* area (not region) level listener */
static void space_view3d_listener(const wmSpaceTypeListenerParams *params)
{
  ScrArea *area = params->area;
  const wmNotifier *wmn = params->notifier;
  View3D *v3d = static_cast<View3D *>(area->spacedata.first);

  /* context changes */
  switch (wmn->category) {
    case NC_SCENE:
      switch (wmn->data) {
        case ND_WORLD: {
          const bool use_scene_world = V3D_USES_SCENE_WORLD(v3d);
          if (v3d->flag2 & V3D_HIDE_OVERLAYS || use_scene_world) {
            ED_area_tag_redraw_regiontype(area, RGN_TYPE_WINDOW);
          }
          break;
        }
      }
      break;
    case NC_WORLD:
      switch (wmn->data) {
        case ND_WORLD_DRAW:
        case ND_WORLD:
          if (v3d->shading.background_type == V3D_SHADING_BACKGROUND_WORLD) {
            ED_area_tag_redraw_regiontype(area, RGN_TYPE_WINDOW);
          }
          break;
      }
      break;
    case NC_MATERIAL:
      switch (wmn->data) {
        case ND_NODES:
          if (v3d->shading.type == OB_TEXTURE) {
            ED_area_tag_redraw_regiontype(area, RGN_TYPE_WINDOW);
          }
          break;
      }
      break;
  }
}

static void space_view3d_refresh(const bContext *C, ScrArea *area)
{
  Scene *scene = CTX_data_scene(C);
  LightCache *lcache = scene->eevee.light_cache_data;

  if (lcache && (lcache->flag & LIGHTCACHE_UPDATE_AUTO) != 0) {
    lcache->flag &= ~LIGHTCACHE_UPDATE_AUTO;
    view3d_lightcache_update((bContext *)C);
  }

  View3D *v3d = (View3D *)area->spacedata.first;
  MEM_SAFE_FREE(v3d->runtime.local_stats);
}

const char *view3d_context_dir[] = {
    "active_object",
    "selected_ids",
    nullptr,
};

static int view3d_context(const bContext *C, const char *member, bContextDataResult *result)
{
  /* fallback to the scene layer,
   * allows duplicate and other object operators to run outside the 3d view */

  if (CTX_data_dir(member)) {
    CTX_data_dir_set(result, view3d_context_dir);
    return CTX_RESULT_OK;
  }
  if (CTX_data_equals(member, "active_object")) {
    /* In most cases the active object is the `view_layer->basact->object`.
     * For the 3D view however it can be nullptr when hidden.
     *
     * This is ignored in the case the object is in any mode (besides object-mode),
     * since the object's mode impacts the current tool, cursor, gizmos etc.
     * If we didn't have this exception, changing visibility would need to perform
     * many of the same updates as changing the objects mode.
     *
     * Further, there are multiple ways to hide objects - by collection, by object type, etc.
     * it's simplest if all these methods behave consistently - respecting the object-mode
     * without showing the object.
     *
     * See #85532 for alternatives that were considered. */
    const Scene *scene = CTX_data_scene(C);
    ViewLayer *view_layer = CTX_data_view_layer(C);
    BKE_view_layer_synced_ensure(scene, view_layer);
    Base *base = BKE_view_layer_active_base_get(view_layer);
    if (base) {
      Object *ob = base->object;
      /* if hidden but in edit mode, we still display, can happen with animation */
      if ((base->flag & BASE_ENABLED_AND_MAYBE_VISIBLE_IN_VIEWPORT) != 0 ||
          (ob->mode != OB_MODE_OBJECT)) {
        CTX_data_id_pointer_set(result, &ob->id);
      }
    }

    return CTX_RESULT_OK;
  }
  if (CTX_data_equals(member, "selected_ids")) {
    ListBase selected_objects;
    CTX_data_selected_objects(C, &selected_objects);
    LISTBASE_FOREACH (CollectionPointerLink *, object_ptr_link, &selected_objects) {
      ID *selected_id = object_ptr_link->ptr.owner_id;
      CTX_data_id_list_add(result, selected_id);
    }
    BLI_freelistN(&selected_objects);
    CTX_data_type_set(result, CTX_DATA_TYPE_COLLECTION);
    return CTX_RESULT_OK;
  }

  return CTX_RESULT_MEMBER_NOT_FOUND;
}

static void view3d_id_remap_v3d_ob_centers(View3D *v3d, const struct IDRemapper *mappings)
{
  if (BKE_id_remapper_apply(mappings, (ID **)&v3d->ob_center, ID_REMAP_APPLY_DEFAULT) ==
      ID_REMAP_RESULT_SOURCE_UNASSIGNED) {
    /* Otherwise, bone-name may remain valid...
     * We could be smart and check this, too? */
    v3d->ob_center_bone[0] = '\0';
  }
}

static void view3d_id_remap_v3d(ScrArea *area,
                                SpaceLink *slink,
                                View3D *v3d,
                                const struct IDRemapper *mappings,
                                const bool is_local)
{
  ARegion *region;
  if (BKE_id_remapper_apply(mappings, (ID **)&v3d->camera, ID_REMAP_APPLY_DEFAULT) ==
      ID_REMAP_RESULT_SOURCE_UNASSIGNED) {
    /* 3D view might be inactive, in that case needs to use slink->regionbase */
    ListBase *regionbase = (slink == area->spacedata.first) ? &area->regionbase :
                                                              &slink->regionbase;
    for (region = static_cast<ARegion *>(regionbase->first); region; region = region->next) {
      if (region->regiontype == RGN_TYPE_WINDOW) {
        RegionView3D *rv3d = is_local ? ((RegionView3D *)region->regiondata)->localvd :
                                        static_cast<RegionView3D *>(region->regiondata);
        if (rv3d && (rv3d->persp == RV3D_CAMOB)) {
          rv3d->persp = RV3D_PERSP;
        }
      }
    }
  }
}

static void view3d_id_remap(ScrArea *area, SpaceLink *slink, const struct IDRemapper *mappings)
{

  if (!BKE_id_remapper_has_mapping_for(
          mappings, FILTER_ID_OB | FILTER_ID_MA | FILTER_ID_IM | FILTER_ID_MC)) {
    return;
  }

  View3D *view3d = (View3D *)slink;
  view3d_id_remap_v3d(area, slink, view3d, mappings, false);
  view3d_id_remap_v3d_ob_centers(view3d, mappings);
  if (view3d->localvd != nullptr) {
    /* Object centers in local-view aren't used, see: #52663 */
    view3d_id_remap_v3d(area, slink, view3d->localvd, mappings, true);
  }
  BKE_viewer_path_id_remap(&view3d->viewer_path, mappings);
}

static void view3d_blend_read_data(BlendDataReader *reader, SpaceLink *sl)
{
  View3D *v3d = (View3D *)sl;

  memset(&v3d->runtime, 0x0, sizeof(v3d->runtime));

  if (v3d->gpd) {
    BLO_read_data_address(reader, &v3d->gpd);
    BKE_gpencil_blend_read_data(reader, v3d->gpd);
  }
  BLO_read_data_address(reader, &v3d->localvd);

  /* render can be quite heavy, set to solid on load */
  if (v3d->shading.type == OB_RENDER) {
    v3d->shading.type = OB_SOLID;
  }
  v3d->shading.prev_type = OB_SOLID;

  BKE_screen_view3d_shading_blend_read_data(reader, &v3d->shading);

  BKE_screen_view3d_do_versions_250(v3d, &sl->regionbase);

  BKE_viewer_path_blend_read_data(reader, &v3d->viewer_path);
}

static void view3d_blend_read_lib(BlendLibReader *reader, ID *parent_id, SpaceLink *sl)
{
  View3D *v3d = (View3D *)sl;

  BLO_read_id_address(reader, parent_id->lib, &v3d->camera);
  BLO_read_id_address(reader, parent_id->lib, &v3d->ob_center);

  if (v3d->localvd) {
    BLO_read_id_address(reader, parent_id->lib, &v3d->localvd->camera);
  }

  BKE_viewer_path_blend_read_lib(reader, parent_id->lib, &v3d->viewer_path);
}

static void view3d_blend_write(BlendWriter *writer, SpaceLink *sl)
{
  View3D *v3d = (View3D *)sl;
  BLO_write_struct(writer, View3D, v3d);

  if (v3d->localvd) {
    BLO_write_struct(writer, View3D, v3d->localvd);
  }

  BKE_screen_view3d_shading_blend_write(writer, &v3d->shading);

  BKE_viewer_path_blend_write(writer, &v3d->viewer_path);
}

void ED_spacetype_view3d()
{
  SpaceType *st = MEM_cnew<SpaceType>("spacetype view3d");
  ARegionType *art;

  st->spaceid = SPACE_VIEW3D;
  STRNCPY(st->name, "View3D");

  st->create = view3d_create;
  st->free = view3d_free;
  st->init = view3d_init;
  st->exit = view3d_exit;
  st->listener = space_view3d_listener;
  st->refresh = space_view3d_refresh;
  st->duplicate = view3d_duplicate;
  st->operatortypes = view3d_operatortypes;
  st->keymap = view3d_keymap;
  st->dropboxes = view3d_dropboxes;
  st->gizmos = view3d_widgets;
  st->context = view3d_context;
  st->id_remap = view3d_id_remap;
  st->blend_read_data = view3d_blend_read_data;
  st->blend_read_lib = view3d_blend_read_lib;
  st->blend_write = view3d_blend_write;

  /* regions: main window */
  art = MEM_cnew<ARegionType>("spacetype view3d main region");
  art->regionid = RGN_TYPE_WINDOW;
  art->keymapflag = ED_KEYMAP_GIZMO | ED_KEYMAP_TOOL | ED_KEYMAP_GPENCIL;
  art->draw = view3d_main_region_draw;
  art->init = view3d_main_region_init;
  art->exit = view3d_main_region_exit;
  art->free = view3d_main_region_free;
  art->duplicate = view3d_main_region_duplicate;
  art->listener = view3d_main_region_listener;
  art->message_subscribe = view3d_main_region_message_subscribe;
  art->cursor = view3d_main_region_cursor;
  art->lock = 1; /* can become flag, see BKE_spacedata_draw_locks */
  BLI_addhead(&st->regiontypes, art);

  /* regions: listview/buttons */
  art = MEM_cnew<ARegionType>("spacetype view3d buttons region");
  art->regionid = RGN_TYPE_UI;
  art->prefsizex = UI_SIDEBAR_PANEL_WIDTH;
  art->keymapflag = ED_KEYMAP_UI | ED_KEYMAP_FRAMES;
  art->listener = view3d_buttons_region_listener;
  art->message_subscribe = ED_area_do_mgs_subscribe_for_tool_ui;
  art->init = view3d_buttons_region_init;
  art->layout = view3d_buttons_region_layout;
  art->draw = ED_region_panels_draw;
  BLI_addhead(&st->regiontypes, art);

  view3d_buttons_register(art);

  /* regions: tool(bar) */
  art = MEM_cnew<ARegionType>("spacetype view3d tools region");
  art->regionid = RGN_TYPE_TOOLS;
  art->prefsizex = 58; /* XXX */
  art->prefsizey = 50; /* XXX */
  art->keymapflag = ED_KEYMAP_UI | ED_KEYMAP_FRAMES;
  art->listener = view3d_buttons_region_listener;
  art->message_subscribe = ED_region_generic_tools_region_message_subscribe;
  art->snap_size = ED_region_generic_tools_region_snap_size;
  art->init = view3d_tools_region_init;
  art->draw = view3d_tools_region_draw;
  BLI_addhead(&st->regiontypes, art);

  /* regions: tool header */
  art = MEM_cnew<ARegionType>("spacetype view3d tool header region");
  art->regionid = RGN_TYPE_TOOL_HEADER;
  art->prefsizey = HEADERY;
  art->keymapflag = ED_KEYMAP_UI | ED_KEYMAP_VIEW2D | ED_KEYMAP_FRAMES | ED_KEYMAP_HEADER;
  art->listener = view3d_header_region_listener;
  art->message_subscribe = ED_area_do_mgs_subscribe_for_tool_header;
  art->init = view3d_header_region_init;
  art->draw = view3d_header_region_draw;
  BLI_addhead(&st->regiontypes, art);

  /* regions: header */
  art = MEM_cnew<ARegionType>("spacetype view3d header region");
  art->regionid = RGN_TYPE_HEADER;
  art->prefsizey = HEADERY;
  art->keymapflag = ED_KEYMAP_UI | ED_KEYMAP_VIEW2D | ED_KEYMAP_FRAMES | ED_KEYMAP_HEADER;
  art->listener = view3d_header_region_listener;
  art->message_subscribe = view3d_header_region_message_subscribe;
  art->init = view3d_header_region_init;
  art->draw = view3d_header_region_draw;
  BLI_addhead(&st->regiontypes, art);

  /* regions: hud */
  art = ED_area_type_hud(st->spaceid);
  BLI_addhead(&st->regiontypes, art);

  /* regions: xr */
  art = MEM_cnew<ARegionType>("spacetype view3d xr region");
  art->regionid = RGN_TYPE_XR;
  BLI_addhead(&st->regiontypes, art);

  BKE_spacetype_register(st);
}<|MERGE_RESOLUTION|>--- conflicted
+++ resolved
@@ -700,12 +700,8 @@
 
 static bool view3d_volume_drop_poll(bContext * /*C*/, wmDrag *drag, const wmEvent * /*event*/)
 {
-<<<<<<< HEAD
-  return (drag->type == WM_DRAG_PATH) && (drag->icon == ICON_VOLUME_DATA);
-=======
   const eFileSel_File_Types file_type = eFileSel_File_Types(WM_drag_get_path_file_type(drag));
   return (drag->type == WM_DRAG_PATH) && (file_type == FILE_TYPE_VOLUME);
->>>>>>> 857c2065
 }
 
 static bool view3d_geometry_nodes_drop_poll(bContext *C, wmDrag *drag, const wmEvent *event)
