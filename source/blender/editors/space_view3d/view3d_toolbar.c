/**
 * $Id:
 *
 * ***** BEGIN GPL LICENSE BLOCK *****
 *
 * This program is free software; you can redistribute it and/or
 * modify it under the terms of the GNU General Public License
 * as published by the Free Software Foundation; either version 2
 * of the License, or (at your option) any later version. 
 *
 * This program is distributed in the hope that it will be useful,
 * but WITHOUT ANY WARRANTY; without even the implied warranty of
 * MERCHANTABILITY or FITNESS FOR A PARTICULAR PURPOSE.  See the
 * GNU General Public License for more details.
 *
 * You should have received a copy of the GNU General Public License
 * along with this program; if not, write to the Free Software Foundation,
 * Inc., 59 Temple Place - Suite 330, Boston, MA  02111-1307, USA.
 *
 * The Original Code is Copyright (C) 2009 Blender Foundation.
 * All rights reserved.
 *
 * 
 * Contributor(s): Blender Foundation
 *
 * ***** END GPL LICENSE BLOCK *****
 */

#include <string.h>
#include <stdio.h>
#include <math.h>
#include <float.h>

#include "DNA_ID.h"
#include "DNA_action_types.h"
#include "DNA_armature_types.h"
#include "DNA_curve_types.h"
#include "DNA_camera_types.h"
#include "DNA_lamp_types.h"
#include "DNA_lattice_types.h"
#include "DNA_meta_types.h"
#include "DNA_mesh_types.h"
#include "DNA_meshdata_types.h"
#include "DNA_object_types.h"
#include "DNA_space_types.h"
#include "DNA_scene_types.h"
#include "DNA_screen_types.h"
#include "DNA_userdef_types.h"
#include "DNA_view3d_types.h"
#include "DNA_world_types.h"

#include "MEM_guardedalloc.h"

#include "BLI_arithb.h"
#include "BLI_blenlib.h"
#include "BLI_editVert.h"
#include "BLI_rand.h"

#include "BKE_action.h"
#include "BKE_brush.h"
#include "BKE_context.h"
#include "BKE_curve.h"
#include "BKE_customdata.h"
#include "BKE_depsgraph.h"
#include "BKE_idprop.h"
#include "BKE_mesh.h"
#include "BKE_object.h"
#include "BKE_global.h"
#include "BKE_scene.h"
#include "BKE_screen.h"
#include "BKE_utildefines.h"

#include "BIF_gl.h"
#include "BIF_transform.h"

#include "WM_api.h"
#include "WM_types.h"

#include "RNA_access.h"
#include "RNA_define.h"

#include "ED_armature.h"
#include "ED_curve.h"
#include "ED_image.h"
#include "ED_keyframing.h"
#include "ED_mesh.h"
#include "ED_object.h"
#include "ED_particle.h"
#include "ED_screen.h"
#include "ED_types.h"
#include "ED_util.h"

#include "UI_interface.h"
#include "UI_resources.h"
#include "UI_view2d.h"

#include "view3d_intern.h"	// own include


/* ******************* view3d space & buttons ************** */


/* op->invoke */
static void redo_cb(bContext *C, void *arg_op, void *arg2)
{
	wmOperator *lastop= arg_op;
	
	if(lastop) {
		int retval;
		
		printf("operator redo %s\n", lastop->type->name);
		ED_undo_pop(C);
		retval= WM_operator_repeat(C, lastop);
		if((retval & OPERATOR_FINISHED)==0) {
			printf("operator redo failed %s\n", lastop->type->name);
			ED_undo_redo(C);
		}
	}
}

static void view3d_panel_operator_redo(const bContext *C, Panel *pa)
{
	/* XXX temp */
	extern void uiDefAutoButsRNA_single(const bContext *C, uiLayout *layout, PointerRNA *ptr);
	wmWindowManager *wm= CTX_wm_manager(C);
	wmOperator *op;
	PointerRNA ptr;
	uiBlock *block;
	
<<<<<<< HEAD
	block= uiLayoutBlock(pa->layout);
=======
	block= uiLayoutGetBlock(pa->layout);
>>>>>>> 860fbea7

	/* only for operators that are registered and did an undo push */
	for(op= wm->operators.last; op; op= op->prev)
		if((op->type->flag & OPTYPE_REGISTER) && (op->type->flag & OPTYPE_UNDO))
			break;
	
	if(op==NULL)
		return;
	if(op->type->poll && op->type->poll(C)==0)
		return;
	
	uiBlockSetFunc(block, redo_cb, op, NULL);
	
	if(!op->properties) {
		IDPropertyTemplate val = {0};
		op->properties= IDP_New(IDP_GROUP, val, "wmOperatorProperties");
	}
	
	RNA_pointer_create(&wm->id, op->type->srna, op->properties, &ptr);
	uiDefAutoButsRNA_single(C, pa->layout, &ptr);
}

void view3d_toolbar_register(ARegionType *art)
{
	PanelType *pt;

	pt= MEM_callocN(sizeof(PanelType), "spacetype view3d panel last operator");
	strcpy(pt->idname, "VIEW3D_PT_last_operator");
	strcpy(pt->label, "Last Operator");
	pt->draw= view3d_panel_operator_redo;
	BLI_addtail(&art->paneltypes, pt);
}

static int view3d_toolbar(bContext *C, wmOperator *op)
{
	ScrArea *sa= CTX_wm_area(C);
	ARegion *ar= view3d_has_tools_region(sa);
	
	if(ar) {
		ar->flag ^= RGN_FLAG_HIDDEN;
		ar->v2d.flag &= ~V2D_IS_INITIALISED; /* XXX should become hide/unhide api? */
		
		ED_area_initialize(CTX_wm_manager(C), CTX_wm_window(C), sa);
		ED_area_tag_redraw(sa);
	}
	return OPERATOR_FINISHED;
}

void VIEW3D_OT_toolbar(wmOperatorType *ot)
{
	ot->name= "Toolbar";
	ot->idname= "VIEW3D_OT_toolbar";
	
	ot->exec= view3d_toolbar;
	ot->poll= ED_operator_view3d_active;
	
	/* flags */
	ot->flag= 0;
}<|MERGE_RESOLUTION|>--- conflicted
+++ resolved
@@ -127,11 +127,7 @@
 	PointerRNA ptr;
 	uiBlock *block;
 	
-<<<<<<< HEAD
-	block= uiLayoutBlock(pa->layout);
-=======
 	block= uiLayoutGetBlock(pa->layout);
->>>>>>> 860fbea7
 
 	/* only for operators that are registered and did an undo push */
 	for(op= wm->operators.last; op; op= op->prev)
