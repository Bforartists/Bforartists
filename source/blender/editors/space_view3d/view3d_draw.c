/*
 * ***** BEGIN GPL LICENSE BLOCK *****
 *
 * This program is free software; you can redistribute it and/or
 * modify it under the terms of the GNU General Public License
 * as published by the Free Software Foundation; either version 2
 * of the License, or (at your option) any later version.
 *
 * This program is distributed in the hope that it will be useful,
 * but WITHOUT ANY WARRANTY; without even the implied warranty of
 * MERCHANTABILITY or FITNESS FOR A PARTICULAR PURPOSE.  See the
 * GNU General Public License for more details.
 *
 * You should have received a copy of the GNU General Public License
 * along with this program; if not, write to the Free Software Foundation,
 * Inc., 51 Franklin Street, Fifth Floor, Boston, MA 02110-1301, USA.
 *
 * The Original Code is Copyright (C) 2008 Blender Foundation.
 * All rights reserved.
 *
 *
 * Contributor(s): Blender Foundation
 *
 * ***** END GPL LICENSE BLOCK *****
 */

/** \file blender/editors/space_view3d/view3d_draw.c
 *  \ingroup spview3d
 */

#include <math.h>

#include "BLI_listbase.h"
#include "BLI_math.h"
#include "BLI_rect.h"
#include "BLI_string.h"
#include "BLI_threads.h"
#include "BLI_jitter_2d.h"

#include "BIF_gl.h"
#include "BIF_glutil.h"

#include "BKE_camera.h"
#include "BKE_context.h"
#include "BKE_global.h"
#include "BKE_key.h"
#include "BKE_scene.h"
#include "BKE_object.h"
#include "BKE_paint.h"
#include "BKE_unit.h"

#include "BLF_api.h"

#include "BLT_translation.h"

#include "DNA_armature_types.h"
#include "DNA_brush_types.h"
#include "DNA_camera_types.h"
#include "DNA_key_types.h"
#include "DNA_mesh_types.h"
#include "DNA_object_types.h"
#include "DNA_view3d_types.h"
#include "DNA_windowmanager_types.h"

#include "DRW_engine.h"

#include "ED_armature.h"
#include "ED_keyframing.h"
#include "ED_gpencil.h"
#include "ED_screen.h"
#include "ED_transform.h"

#include "DEG_depsgraph_query.h"

#include "GPU_batch.h"
#include "GPU_draw.h"
#include "GPU_matrix.h"
#include "GPU_immediate.h"
#include "GPU_immediate_util.h"
#include "GPU_material.h"
#include "GPU_viewport.h"

#include "MEM_guardedalloc.h"

#include "UI_interface.h"
#include "UI_resources.h"

#include "RE_engine.h"

#include "WM_api.h"
#include "WM_types.h"

#include "RNA_access.h"

#include "IMB_imbuf.h"
#include "IMB_imbuf_types.h"

#include "view3d_intern.h"  /* own include */

/* ******************** general functions ***************** */

/**
 * \note keep this synced with #ED_view3d_mats_rv3d_backup/#ED_view3d_mats_rv3d_restore
 */
void ED_view3d_update_viewmat(
        Depsgraph *depsgraph, Scene *scene, View3D *v3d, ARegion *ar,
        float viewmat[4][4], float winmat[4][4], const rcti *rect)
{
	RegionView3D *rv3d = ar->regiondata;

	/* setup window matrices */
	if (winmat)
		copy_m4_m4(rv3d->winmat, winmat);
	else
		view3d_winmatrix_set(depsgraph, ar, v3d, rect);

	/* setup view matrix */
	if (viewmat) {
		copy_m4_m4(rv3d->viewmat, viewmat);
	}
	else {
		float rect_scale[2];
		if (rect) {
			rect_scale[0] = (float)BLI_rcti_size_x(rect) / (float)ar->winx;
			rect_scale[1] = (float)BLI_rcti_size_y(rect) / (float)ar->winy;
		}
		/* note: calls BKE_object_where_is_calc for camera... */
		view3d_viewmatrix_set(depsgraph, scene, v3d, rv3d, rect ? rect_scale : NULL);
	}
	/* update utility matrices */
	mul_m4_m4m4(rv3d->persmat, rv3d->winmat, rv3d->viewmat);
	invert_m4_m4(rv3d->persinv, rv3d->persmat);
	invert_m4_m4(rv3d->viewinv, rv3d->viewmat);

	/* calculate GLSL view dependent values */

	/* store window coordinates scaling/offset */
	if (rv3d->persp == RV3D_CAMOB && v3d->camera) {
		rctf cameraborder;
		ED_view3d_calc_camera_border(scene, depsgraph, ar, v3d, rv3d, &cameraborder, false);
		rv3d->viewcamtexcofac[0] = (float)ar->winx / BLI_rctf_size_x(&cameraborder);
		rv3d->viewcamtexcofac[1] = (float)ar->winy / BLI_rctf_size_y(&cameraborder);

		rv3d->viewcamtexcofac[2] = -rv3d->viewcamtexcofac[0] * cameraborder.xmin / (float)ar->winx;
		rv3d->viewcamtexcofac[3] = -rv3d->viewcamtexcofac[1] * cameraborder.ymin / (float)ar->winy;
	}
	else {
		rv3d->viewcamtexcofac[0] = rv3d->viewcamtexcofac[1] = 1.0f;
		rv3d->viewcamtexcofac[2] = rv3d->viewcamtexcofac[3] = 0.0f;
	}

	/* calculate pixelsize factor once, is used for lamps and obcenters */
	{
		/* note:  '1.0f / len_v3(v1)'  replaced  'len_v3(rv3d->viewmat[0])'
		 * because of float point precision problems at large values [#23908] */
		float v1[3], v2[3];
		float len_px, len_sc;

		v1[0] = rv3d->persmat[0][0];
		v1[1] = rv3d->persmat[1][0];
		v1[2] = rv3d->persmat[2][0];

		v2[0] = rv3d->persmat[0][1];
		v2[1] = rv3d->persmat[1][1];
		v2[2] = rv3d->persmat[2][1];

		len_px = 2.0f / sqrtf(min_ff(len_squared_v3(v1), len_squared_v3(v2)));
		len_sc = (float)MAX2(ar->winx, ar->winy);

		rv3d->pixsize = len_px / len_sc;
	}
}

static void view3d_main_region_setup_view(
        Depsgraph *depsgraph, Scene *scene,
        View3D *v3d, ARegion *ar, float viewmat[4][4], float winmat[4][4], const rcti *rect)
{
	RegionView3D *rv3d = ar->regiondata;

	ED_view3d_update_viewmat(depsgraph, scene, v3d, ar, viewmat, winmat, rect);

	/* set for opengl */
	gpuLoadProjectionMatrix(rv3d->winmat);
	gpuLoadMatrix(rv3d->viewmat);
}

static bool view3d_stereo3d_active(wmWindow *win, Scene *scene, View3D *v3d, RegionView3D *rv3d)
{
	if ((scene->r.scemode & R_MULTIVIEW) == 0) {
		return false;
	}

	if ((v3d->camera == NULL) || (v3d->camera->type != OB_CAMERA) || rv3d->persp != RV3D_CAMOB) {
		return false;
	}

	switch (v3d->stereo3d_camera) {
		case STEREO_MONO_ID:
			return false;
			break;
		case STEREO_3D_ID:
			/* win will be NULL when calling this from the selection or draw loop. */
			if ((win == NULL) || (WM_stereo3d_enabled(win, true) == false)) {
				return false;
			}
			if (((scene->r.views_format & SCE_VIEWS_FORMAT_MULTIVIEW) != 0) &&
			    !BKE_scene_multiview_is_stereo3d(&scene->r))
			{
				return false;
			}
			break;
		/* We always need the stereo calculation for left and right cameras. */
		case STEREO_LEFT_ID:
		case STEREO_RIGHT_ID:
		default:
			break;
	}
	return true;
}


/* setup the view and win matrices for the multiview cameras
 *
 * unlike view3d_stereo3d_setup_offscreen, when view3d_stereo3d_setup is called
 * we have no winmatrix (i.e., projection matrix) defined at that time.
 * Since the camera and the camera shift are needed for the winmat calculation
 * we do a small hack to replace it temporarily so we don't need to change the
 * view3d)main_region_setup_view() code to account for that.
 */
static void view3d_stereo3d_setup(
        Depsgraph *depsgraph, Scene *scene, View3D *v3d, ARegion *ar, const rcti *rect)
{
	bool is_left;
	const char *names[2] = { STEREO_LEFT_NAME, STEREO_RIGHT_NAME };
	const char *viewname;

	/* show only left or right camera */
	if (v3d->stereo3d_camera != STEREO_3D_ID)
		v3d->multiview_eye = v3d->stereo3d_camera;

	is_left = v3d->multiview_eye == STEREO_LEFT_ID;
	viewname = names[is_left ? STEREO_LEFT_ID : STEREO_RIGHT_ID];

	/* update the viewport matrices with the new camera */
	if (scene->r.views_format == SCE_VIEWS_FORMAT_STEREO_3D) {
		Camera *data;
		float viewmat[4][4];
		float shiftx;

		data = (Camera *)v3d->camera->data;
		shiftx = data->shiftx;

		BLI_thread_lock(LOCK_VIEW3D);
		data->shiftx = BKE_camera_multiview_shift_x(&scene->r, v3d->camera, viewname);

		BKE_camera_multiview_view_matrix(&scene->r, v3d->camera, is_left, viewmat);
		view3d_main_region_setup_view(depsgraph, scene, v3d, ar, viewmat, NULL, rect);

		data->shiftx = shiftx;
		BLI_thread_unlock(LOCK_VIEW3D);
	}
	else { /* SCE_VIEWS_FORMAT_MULTIVIEW */
		float viewmat[4][4];
		Object *view_ob = v3d->camera;
		Object *camera = BKE_camera_multiview_render(scene, v3d->camera, viewname);

		BLI_thread_lock(LOCK_VIEW3D);
		v3d->camera = camera;

		BKE_camera_multiview_view_matrix(&scene->r, camera, false, viewmat);
		view3d_main_region_setup_view(depsgraph, scene, v3d, ar, viewmat, NULL, rect);

		v3d->camera = view_ob;
		BLI_thread_unlock(LOCK_VIEW3D);
	}
}

/**
 * Set the correct matrices
 */
void ED_view3d_draw_setup_view(
        wmWindow *win, Depsgraph *depsgraph, Scene *scene, ARegion *ar, View3D *v3d,
        float viewmat[4][4], float winmat[4][4], const rcti *rect)
{
	RegionView3D *rv3d = ar->regiondata;

	/* Setup the view matrix. */
	if (view3d_stereo3d_active(win, scene, v3d, rv3d)) {
		view3d_stereo3d_setup(depsgraph, scene, v3d, ar, rect);
	}
	else {
		view3d_main_region_setup_view(depsgraph, scene, v3d, ar, viewmat, winmat, rect);
	}
}

/* ******************** view border ***************** */

static void view3d_camera_border(
        const Scene *scene, struct Depsgraph *depsgraph,
        const ARegion *ar, const View3D *v3d, const RegionView3D *rv3d,
        rctf *r_viewborder, const bool no_shift, const bool no_zoom)
{
	CameraParams params;
	rctf rect_view, rect_camera;
	Object *camera_eval = DEG_get_evaluated_object(depsgraph, v3d->camera);

	/* get viewport viewplane */
	BKE_camera_params_init(&params);
	BKE_camera_params_from_view3d(&params, depsgraph, v3d, rv3d);
	if (no_zoom)
		params.zoom = 1.0f;
	BKE_camera_params_compute_viewplane(&params, ar->winx, ar->winy, 1.0f, 1.0f);
	rect_view = params.viewplane;

	/* get camera viewplane */
	BKE_camera_params_init(&params);
	/* fallback for non camera objects */
	params.clipsta = v3d->near;
	params.clipend = v3d->far;
	BKE_camera_params_from_object(&params, camera_eval);
	if (no_shift) {
		params.shiftx = 0.0f;
		params.shifty = 0.0f;
	}
	BKE_camera_params_compute_viewplane(&params, scene->r.xsch, scene->r.ysch, scene->r.xasp, scene->r.yasp);
	rect_camera = params.viewplane;

	/* get camera border within viewport */
	r_viewborder->xmin = ((rect_camera.xmin - rect_view.xmin) / BLI_rctf_size_x(&rect_view)) * ar->winx;
	r_viewborder->xmax = ((rect_camera.xmax - rect_view.xmin) / BLI_rctf_size_x(&rect_view)) * ar->winx;
	r_viewborder->ymin = ((rect_camera.ymin - rect_view.ymin) / BLI_rctf_size_y(&rect_view)) * ar->winy;
	r_viewborder->ymax = ((rect_camera.ymax - rect_view.ymin) / BLI_rctf_size_y(&rect_view)) * ar->winy;
}

void ED_view3d_calc_camera_border_size(
        const Scene *scene, Depsgraph *depsgraph,
        const ARegion *ar, const View3D *v3d, const RegionView3D *rv3d,
        float r_size[2])
{
	rctf viewborder;

	view3d_camera_border(scene, depsgraph, ar, v3d, rv3d, &viewborder, true, true);
	r_size[0] = BLI_rctf_size_x(&viewborder);
	r_size[1] = BLI_rctf_size_y(&viewborder);
}

void ED_view3d_calc_camera_border(
        const Scene *scene, Depsgraph *depsgraph,
        const ARegion *ar, const View3D *v3d, const RegionView3D *rv3d,
        rctf *r_viewborder, const bool no_shift)
{
	view3d_camera_border(scene, depsgraph, ar, v3d, rv3d, r_viewborder, no_shift, false);
}

static void drawviewborder_grid3(uint shdr_pos, float x1, float x2, float y1, float y2, float fac)
{
	float x3, y3, x4, y4;

	x3 = x1 + fac * (x2 - x1);
	y3 = y1 + fac * (y2 - y1);
	x4 = x1 + (1.0f - fac) * (x2 - x1);
	y4 = y1 + (1.0f - fac) * (y2 - y1);

	immBegin(GWN_PRIM_LINES, 8);

	immVertex2f(shdr_pos, x1, y3);
	immVertex2f(shdr_pos, x2, y3);

	immVertex2f(shdr_pos, x1, y4);
	immVertex2f(shdr_pos, x2, y4);

	immVertex2f(shdr_pos, x3, y1);
	immVertex2f(shdr_pos, x3, y2);

	immVertex2f(shdr_pos, x4, y1);
	immVertex2f(shdr_pos, x4, y2);

	immEnd();
}

/* harmonious triangle */
static void drawviewborder_triangle(
        uint shdr_pos, float x1, float x2, float y1, float y2, const char golden, const char dir)
{
	float ofs;
	float w = x2 - x1;
	float h = y2 - y1;

	immBegin(GWN_PRIM_LINES, 6);

	if (w > h) {
		if (golden) {
			ofs = w * (1.0f - (1.0f / 1.61803399f));
		}
		else {
			ofs = h * (h / w);
		}
		if (dir == 'B') SWAP(float, y1, y2);

		immVertex2f(shdr_pos, x1, y1);
		immVertex2f(shdr_pos, x2, y2);

		immVertex2f(shdr_pos, x2, y1);
		immVertex2f(shdr_pos, x1 + (w - ofs), y2);

		immVertex2f(shdr_pos, x1, y2);
		immVertex2f(shdr_pos, x1 + ofs, y1);
	}
	else {
		if (golden) {
			ofs = h * (1.0f - (1.0f / 1.61803399f));
		}
		else {
			ofs = w * (w / h);
		}
		if (dir == 'B') SWAP(float, x1, x2);

		immVertex2f(shdr_pos, x1, y1);
		immVertex2f(shdr_pos, x2, y2);

		immVertex2f(shdr_pos, x2, y1);
		immVertex2f(shdr_pos, x1, y1 + ofs);

		immVertex2f(shdr_pos, x1, y2);
		immVertex2f(shdr_pos, x2, y1 + (h - ofs));
	}

	immEnd();
}

static void drawviewborder(Scene *scene, Depsgraph *depsgraph, ARegion *ar, View3D *v3d)
{
	float x1, x2, y1, y2;
	float x1i, x2i, y1i, y2i;

	rctf viewborder;
	Camera *ca = NULL;
	RegionView3D *rv3d = ar->regiondata;

	if (v3d->camera == NULL)
		return;
	if (v3d->camera->type == OB_CAMERA)
		ca = v3d->camera->data;

	ED_view3d_calc_camera_border(scene, depsgraph, ar, v3d, rv3d, &viewborder, false);
	/* the offsets */
	x1 = viewborder.xmin;
	y1 = viewborder.ymin;
	x2 = viewborder.xmax;
	y2 = viewborder.ymax;

	glLineWidth(1.0f);

	/* apply offsets so the real 3D camera shows through */

	/* note: quite un-scientific but without this bit extra
	 * 0.0001 on the lower left the 2D border sometimes
	 * obscures the 3D camera border */
	/* note: with VIEW3D_CAMERA_BORDER_HACK defined this error isn't noticeable
	 * but keep it here in case we need to remove the workaround */
	x1i = (int)(x1 - 1.0001f);
	y1i = (int)(y1 - 1.0001f);
	x2i = (int)(x2 + (1.0f - 0.0001f));
	y2i = (int)(y2 + (1.0f - 0.0001f));

	uint shdr_pos = GWN_vertformat_attr_add(immVertexFormat(), "pos", GWN_COMP_F32, 2, GWN_FETCH_FLOAT);

	/* First, solid lines. */
	{
		immBindBuiltinProgram(GPU_SHADER_2D_UNIFORM_COLOR);

		/* passepartout, specified in camera edit buttons */
		if (ca && (ca->flag & CAM_SHOWPASSEPARTOUT) && ca->passepartalpha > 0.000001f) {
			const float winx = (ar->winx + 1);
			const float winy = (ar->winy + 1);

			float alpha = 1.0f;

			if (ca->passepartalpha != 1.0f) {
				glBlendFuncSeparate(GL_SRC_ALPHA, GL_ONE_MINUS_SRC_ALPHA, GL_ONE, GL_ONE_MINUS_SRC_ALPHA);
				glEnable(GL_BLEND);
				alpha = ca->passepartalpha;
			}

			immUniformColor4f(0.0f, 0.0f, 0.0f, alpha);

			if (x1i > 0.0f)
				immRectf(shdr_pos, 0.0f, winy, x1i, 0.0f);
			if (x2i < winx)
				immRectf(shdr_pos, x2i, winy, winx, 0.0f);
			if (y2i < winy)
				immRectf(shdr_pos, x1i, winy, x2i, y2i);
			if (y2i > 0.0f)
				immRectf(shdr_pos, x1i, y1i, x2i, 0.0f);

			glDisable(GL_BLEND);
		}

		immUniformThemeColor(TH_BACK);
		imm_draw_box_wire_2d(shdr_pos, x1i, y1i, x2i, y2i);

#ifdef VIEW3D_CAMERA_BORDER_HACK
		if (view3d_camera_border_hack_test == true) {
			immUniformColor3ubv(view3d_camera_border_hack_col);
			imm_draw_box_wire_2d(shdr_pos, x1i + 1, y1i + 1, x2i - 1, y2i - 1);
			view3d_camera_border_hack_test = false;
		}
#endif

		immUnbindProgram();
	}

	/* And now, the dashed lines! */
	immBindBuiltinProgram(GPU_SHADER_2D_LINE_DASHED_UNIFORM_COLOR);

	{
		float viewport_size[4];
		glGetFloatv(GL_VIEWPORT, viewport_size);
		immUniform2f("viewport_size", viewport_size[2], viewport_size[3]);

		immUniform1i("num_colors", 0);  /* "simple" mode */
		immUniform1f("dash_width", 6.0f);
		immUniform1f("dash_factor", 0.5f);

		/* outer line not to confuse with object selection */
		if (v3d->flag2 & V3D_LOCK_CAMERA) {
			immUniformThemeColor(TH_REDALERT);
			imm_draw_box_wire_2d(shdr_pos, x1i - 1, y1i - 1, x2i + 1, y2i + 1);
		}

		immUniformThemeColor(TH_VIEW_OVERLAY);
		imm_draw_box_wire_2d(shdr_pos, x1i, y1i, x2i, y2i);
	}

	/* border */
	if (scene->r.mode & R_BORDER) {
		float x3, y3, x4, y4;

		x3 = floorf(x1 + (scene->r.border.xmin * (x2 - x1))) - 1;
		y3 = floorf(y1 + (scene->r.border.ymin * (y2 - y1))) - 1;
		x4 = floorf(x1 + (scene->r.border.xmax * (x2 - x1))) + (U.pixelsize - 1);
		y4 = floorf(y1 + (scene->r.border.ymax * (y2 - y1))) + (U.pixelsize - 1);

		immUniformColor3f(1.0f, 0.25f, 0.25f);
		imm_draw_box_wire_2d(shdr_pos, x3, y3, x4, y4);
	}

	/* safety border */
	if (ca) {
		immUniformThemeColorBlend(TH_VIEW_OVERLAY, TH_BACK, 0.25f);

		if (ca->dtx & CAM_DTX_CENTER) {
			float x3, y3;

			x3 = x1 + 0.5f * (x2 - x1);
			y3 = y1 + 0.5f * (y2 - y1);

			immBegin(GWN_PRIM_LINES, 4);

			immVertex2f(shdr_pos, x1, y3);
			immVertex2f(shdr_pos, x2, y3);

			immVertex2f(shdr_pos, x3, y1);
			immVertex2f(shdr_pos, x3, y2);

			immEnd();
		}

		if (ca->dtx & CAM_DTX_CENTER_DIAG) {
			immBegin(GWN_PRIM_LINES, 4);

			immVertex2f(shdr_pos, x1, y1);
			immVertex2f(shdr_pos, x2, y2);

			immVertex2f(shdr_pos, x1, y2);
			immVertex2f(shdr_pos, x2, y1);

			immEnd();
		}

		if (ca->dtx & CAM_DTX_THIRDS) {
			drawviewborder_grid3(shdr_pos, x1, x2, y1, y2, 1.0f / 3.0f);
		}

		if (ca->dtx & CAM_DTX_GOLDEN) {
			drawviewborder_grid3(shdr_pos, x1, x2, y1, y2, 1.0f - (1.0f / 1.61803399f));
		}

		if (ca->dtx & CAM_DTX_GOLDEN_TRI_A) {
			drawviewborder_triangle(shdr_pos, x1, x2, y1, y2, 0, 'A');
		}

		if (ca->dtx & CAM_DTX_GOLDEN_TRI_B) {
			drawviewborder_triangle(shdr_pos, x1, x2, y1, y2, 0, 'B');
		}

		if (ca->dtx & CAM_DTX_HARMONY_TRI_A) {
			drawviewborder_triangle(shdr_pos, x1, x2, y1, y2, 1, 'A');
		}

		if (ca->dtx & CAM_DTX_HARMONY_TRI_B) {
			drawviewborder_triangle(shdr_pos, x1, x2, y1, y2, 1, 'B');
		}

		if (ca->flag & CAM_SHOW_SAFE_MARGINS) {
			UI_draw_safe_areas(
			        shdr_pos, x1, x2, y1, y2,
			        scene->safe_areas.title, scene->safe_areas.action);

			if (ca->flag & CAM_SHOW_SAFE_CENTER) {
				UI_draw_safe_areas(
				        shdr_pos, x1, x2, y1, y2,
				        scene->safe_areas.title_center, scene->safe_areas.action_center);
			}
		}

		if (ca->flag & CAM_SHOWSENSOR) {
			/* determine sensor fit, and get sensor x/y, for auto fit we
			 * assume and square sensor and only use sensor_x */
			float sizex = scene->r.xsch * scene->r.xasp;
			float sizey = scene->r.ysch * scene->r.yasp;
			int sensor_fit = BKE_camera_sensor_fit(ca->sensor_fit, sizex, sizey);
			float sensor_x = ca->sensor_x;
			float sensor_y = (ca->sensor_fit == CAMERA_SENSOR_FIT_AUTO) ? ca->sensor_x : ca->sensor_y;

			/* determine sensor plane */
			rctf rect;

			if (sensor_fit == CAMERA_SENSOR_FIT_HOR) {
				float sensor_scale = (x2i - x1i) / sensor_x;
				float sensor_height = sensor_scale * sensor_y;

				rect.xmin = x1i;
				rect.xmax = x2i;
				rect.ymin = (y1i + y2i) * 0.5f - sensor_height * 0.5f;
				rect.ymax = rect.ymin + sensor_height;
			}
			else {
				float sensor_scale = (y2i - y1i) / sensor_y;
				float sensor_width = sensor_scale * sensor_x;

				rect.xmin = (x1i + x2i) * 0.5f - sensor_width * 0.5f;
				rect.xmax = rect.xmin + sensor_width;
				rect.ymin = y1i;
				rect.ymax = y2i;
			}

			/* draw */
			immUniformThemeColorShade(TH_VIEW_OVERLAY, 100);

			/* TODO Was using UI_draw_roundbox_4fv(false, rect.xmin, rect.ymin, rect.xmax, rect.ymax, 2.0f, color).
			 * We'll probably need a new imm_draw_line_roundbox_dashed dor that - though in practice the
			 * 2.0f round corner effect was nearly not visible anyway... */
			imm_draw_box_wire_2d(shdr_pos, rect.xmin, rect.ymin, rect.xmax, rect.ymax);
		}
	}

	immUnbindProgram();
	/* end dashed lines */

	/* camera name - draw in highlighted text color */
	if (ca && (ca->flag & CAM_SHOWNAME)) {
		UI_FontThemeColor(BLF_default(), TH_TEXT_HI);
		BLF_draw_default(
		        x1i, y1i - (0.7f * U.widget_unit), 0.0f,
		        v3d->camera->id.name + 2, sizeof(v3d->camera->id.name) - 2);
	}
}

static void drawrenderborder(ARegion *ar, View3D *v3d)
{
	/* use the same program for everything */
	uint shdr_pos = GWN_vertformat_attr_add(immVertexFormat(), "pos", GWN_COMP_F32, 2, GWN_FETCH_FLOAT);

	glLineWidth(1.0f);

	immBindBuiltinProgram(GPU_SHADER_2D_LINE_DASHED_UNIFORM_COLOR);

	float viewport_size[4];
	glGetFloatv(GL_VIEWPORT, viewport_size);
	immUniform2f("viewport_size", viewport_size[2], viewport_size[3]);

	immUniform1i("num_colors", 0);  /* "simple" mode */
	immUniform4f("color", 1.0f, 0.25f, 0.25f, 1.0f);
	immUniform1f("dash_width", 6.0f);
	immUniform1f("dash_factor", 0.5f);

	imm_draw_box_wire_2d(shdr_pos,
	                  v3d->render_border.xmin * ar->winx, v3d->render_border.ymin * ar->winy,
	                  v3d->render_border.xmax * ar->winx, v3d->render_border.ymax * ar->winy);

	immUnbindProgram();
}

void ED_view3d_draw_depth(
        Depsgraph *depsgraph,
        ARegion *ar, View3D *v3d, bool alphaoverride)
{
	struct bThemeState theme_state;
	Scene *scene = DEG_get_evaluated_scene(depsgraph);
	RegionView3D *rv3d = ar->regiondata;

	short zbuf = v3d->zbuf;
	short flag = v3d->flag;
	float glalphaclip = U.glalphaclip;
	int obcenter_dia = U.obcenter_dia;
	/* temp set drawtype to solid */
	/* Setting these temporarily is not nice */
	v3d->flag &= ~V3D_SELECT_OUTLINE;
	U.glalphaclip = alphaoverride ? 0.5f : glalphaclip; /* not that nice but means we wont zoom into billboards */
	U.obcenter_dia = 0;

	/* Tools may request depth outside of regular drawing code. */
	UI_Theme_Store(&theme_state);
	UI_SetTheme(SPACE_VIEW3D, RGN_TYPE_WINDOW);

	ED_view3d_draw_setup_view(NULL, depsgraph, scene, ar, v3d, NULL, NULL, NULL);

	glClear(GL_DEPTH_BUFFER_BIT);

	if (rv3d->rflag & RV3D_CLIPPING) {
		ED_view3d_clipping_set(rv3d);
	}
	/* get surface depth without bias */
	rv3d->rflag |= RV3D_ZOFFSET_DISABLED;

	v3d->zbuf = true;
	glEnable(GL_DEPTH_TEST);

	DRW_draw_depth_loop(depsgraph, ar, v3d);

	if (rv3d->rflag & RV3D_CLIPPING) {
		ED_view3d_clipping_disable();
	}
	rv3d->rflag &= ~RV3D_ZOFFSET_DISABLED;

	v3d->zbuf = zbuf;
	if (!v3d->zbuf) glDisable(GL_DEPTH_TEST);

	U.glalphaclip = glalphaclip;
	v3d->flag = flag;
	U.obcenter_dia = obcenter_dia;

	UI_Theme_Restore(&theme_state);
}

/* ******************** other elements ***************** */

/** could move this elsewhere, but tied into #ED_view3d_grid_scale */
float ED_scene_grid_scale(Scene *scene, const char **grid_unit)
{
	/* apply units */
	if (scene->unit.system) {
		const void *usys;
		int len;

		bUnit_GetSystem(scene->unit.system, B_UNIT_LENGTH, &usys, &len);

		if (usys) {
			int i = bUnit_GetBaseUnit(usys);
			if (grid_unit)
				*grid_unit = bUnit_GetNameDisplay(usys, i);
			return (float)bUnit_GetScaler(usys, i) / scene->unit.scale_length;
		}
	}

	return 1.0f;
}

float ED_view3d_grid_scale(Scene *scene, View3D *v3d, const char **grid_unit)
{
	return v3d->grid * ED_scene_grid_scale(scene, grid_unit);
}

static void draw_view_axis(RegionView3D *rv3d, const rcti *rect)
{
	const float k = U.rvisize * U.pixelsize;  /* axis size */
	const int bright = - 20 * (10 - U.rvibright);  /* axis alpha offset (rvibright has range 0-10) */

	/* Axis center in screen coordinates.
	 *
	 * - Unit size offset so small text doesn't draw outside the screen
	 * - Extra X offset because of the panel expander.
	 */
	const float startx = rect->xmax - (k + UI_UNIT_X * 1.5);
	const float starty = rect->ymax - (k + UI_UNIT_Y);

	float axis_pos[3][2];
	unsigned char axis_col[3][4];

	int axis_order[3] = {0, 1, 2};
	axis_sort_v3(rv3d->viewinv[2], axis_order);

	for (int axis_i = 0; axis_i < 3; axis_i++) {
		int i = axis_order[axis_i];

		/* get position of each axis tip on screen */
		float vec[3] = { 0.0f };
		vec[i] = 1.0f;
		mul_qt_v3(rv3d->viewquat, vec);
		axis_pos[i][0] = startx + vec[0] * k;
		axis_pos[i][1] = starty + vec[1] * k;

		/* get color of each axis */
		UI_GetThemeColorShade3ubv(TH_AXIS_X + i, bright, axis_col[i]); /* rgb */
		axis_col[i][3] = 255 * hypotf(vec[0], vec[1]); /* alpha */
	}

	/* draw axis lines */
	glLineWidth(2.0f);
	glEnable(GL_LINE_SMOOTH);
	glEnable(GL_BLEND);
	glBlendFuncSeparate(GL_SRC_ALPHA, GL_ONE_MINUS_SRC_ALPHA, GL_ONE, GL_ONE_MINUS_SRC_ALPHA);

	Gwn_VertFormat *format = immVertexFormat();
	unsigned int pos = GWN_vertformat_attr_add(format, "pos", GWN_COMP_F32, 2, GWN_FETCH_FLOAT);
	unsigned int col = GWN_vertformat_attr_add(format, "color", GWN_COMP_U8, 4, GWN_FETCH_INT_TO_FLOAT_UNIT);

	immBindBuiltinProgram(GPU_SHADER_2D_FLAT_COLOR);
	immBegin(GWN_PRIM_LINES, 6);

	for (int axis_i = 0; axis_i < 3; axis_i++) {
		int i = axis_order[axis_i];

		immAttrib4ubv(col, axis_col[i]);
		immVertex2f(pos, startx, starty);
		immAttrib4ubv(col, axis_col[i]);
		immVertex2fv(pos, axis_pos[i]);
	}

	immEnd();
	immUnbindProgram();
	glDisable(GL_LINE_SMOOTH);

	/* draw axis names */
	for (int axis_i = 0; axis_i < 3; axis_i++) {
		int i = axis_order[axis_i];

		const char axis_text[2] = {'x' + i, '\0'};
		BLF_color4ubv(BLF_default(), axis_col[i]);
		BLF_draw_default_ascii(axis_pos[i][0] + 2, axis_pos[i][1] + 2, 0.0f, axis_text, 1);
	}
}

#ifdef WITH_INPUT_NDOF
/* draw center and axis of rotation for ongoing 3D mouse navigation */
static void UNUSED_FUNCTION(draw_rotation_guide)(RegionView3D *rv3d)
{
	float o[3];    /* center of rotation */
	float end[3];  /* endpoints for drawing */

	GLubyte color[4] = {0, 108, 255, 255};  /* bright blue so it matches device LEDs */

	negate_v3_v3(o, rv3d->ofs);

	glEnable(GL_BLEND);
	glBlendFuncSeparate(GL_SRC_ALPHA, GL_ONE_MINUS_SRC_ALPHA, GL_ONE, GL_ONE_MINUS_SRC_ALPHA);
	glDepthMask(GL_FALSE);  /* don't overwrite zbuf */

	Gwn_VertFormat *format = immVertexFormat();
	unsigned int pos = GWN_vertformat_attr_add(format, "pos", GWN_COMP_F32, 3, GWN_FETCH_FLOAT);
	unsigned int col = GWN_vertformat_attr_add(format, "color", GWN_COMP_U8, 4, GWN_FETCH_INT_TO_FLOAT_UNIT);

	immBindBuiltinProgram(GPU_SHADER_3D_SMOOTH_COLOR);

	if (rv3d->rot_angle != 0.0f) {
		/* -- draw rotation axis -- */
		float scaled_axis[3];
		const float scale = rv3d->dist;
		mul_v3_v3fl(scaled_axis, rv3d->rot_axis, scale);


		immBegin(GWN_PRIM_LINE_STRIP, 3);
		color[3] = 0; /* more transparent toward the ends */
		immAttrib4ubv(col, color);
		add_v3_v3v3(end, o, scaled_axis);
		immVertex3fv(pos, end);

#if 0
		color[3] = 0.2f + fabsf(rv3d->rot_angle);  /* modulate opacity with angle */
		/* ^^ neat idea, but angle is frame-rate dependent, so it's usually close to 0.2 */
#endif

		color[3] = 127; /* more opaque toward the center */
		immAttrib4ubv(col, color);
		immVertex3fv(pos, o);

		color[3] = 0;
		immAttrib4ubv(col, color);
		sub_v3_v3v3(end, o, scaled_axis);
		immVertex3fv(pos, end);
		immEnd();

		/* -- draw ring around rotation center -- */
		{
#define     ROT_AXIS_DETAIL 13

			const float s = 0.05f * scale;
			const float step = 2.0f * (float)(M_PI / ROT_AXIS_DETAIL);

			float q[4];  /* rotate ring so it's perpendicular to axis */
			const int upright = fabsf(rv3d->rot_axis[2]) >= 0.95f;
			if (!upright) {
				const float up[3] = {0.0f, 0.0f, 1.0f};
				float vis_angle, vis_axis[3];

				cross_v3_v3v3(vis_axis, up, rv3d->rot_axis);
				vis_angle = acosf(dot_v3v3(up, rv3d->rot_axis));
				axis_angle_to_quat(q, vis_axis, vis_angle);
			}

			immBegin(GWN_PRIM_LINE_LOOP, ROT_AXIS_DETAIL);
			color[3] = 63; /* somewhat faint */
			immAttrib4ubv(col, color);
			float angle = 0.0f;
			for (int i = 0; i < ROT_AXIS_DETAIL; ++i, angle += step) {
				float p[3] = {s * cosf(angle), s * sinf(angle), 0.0f};

				if (!upright) {
					mul_qt_v3(q, p);
				}

				add_v3_v3(p, o);
				immVertex3fv(pos, p);
			}
			immEnd();

#undef      ROT_AXIS_DETAIL
		}

		color[3] = 255;  /* solid dot */
	}
	else
		color[3] = 127;  /* see-through dot */

	immUnbindProgram();

	/* -- draw rotation center -- */
	immBindBuiltinProgram(GPU_SHADER_3D_POINT_FIXED_SIZE_VARYING_COLOR);
	glPointSize(5.0f);
	immBegin(GWN_PRIM_POINTS, 1);
	immAttrib4ubv(col, color);
	immVertex3fv(pos, o);
	immEnd();
	immUnbindProgram();

#if 0
	/* find screen coordinates for rotation center, then draw pretty icon */
	mul_m4_v3(rv3d->persinv, rot_center);
	UI_icon_draw(rot_center[0], rot_center[1], ICON_NDOF_TURN);
	/* ^^ just playing around, does not work */
#endif

	glDisable(GL_BLEND);
	glDepthMask(GL_TRUE);
}
#endif /* WITH_INPUT_NDOF */

/* ******************** info ***************** */

/**
* Render and camera border
*/
static void view3d_draw_border(const bContext *C, ARegion *ar)
{
	Scene *scene = CTX_data_scene(C);
	Depsgraph *depsgraph = CTX_data_depsgraph(C);
	RegionView3D *rv3d = ar->regiondata;
	View3D *v3d = CTX_wm_view3d(C);

	if (rv3d->persp == RV3D_CAMOB) {
		drawviewborder(scene, depsgraph, ar, v3d);
	}
	else if (v3d->flag2 & V3D_RENDER_BORDER) {
		drawrenderborder(ar, v3d);
	}
}

/**
* Grease Pencil
*/
static void view3d_draw_grease_pencil(const bContext *UNUSED(C))
{
	/* TODO viewport */
}

/**
* Viewport Name
*/
static const char *view3d_get_name(View3D *v3d, RegionView3D *rv3d)
{
	const char *name = NULL;

	switch (rv3d->view) {
		case RV3D_VIEW_FRONT:
			if (rv3d->persp == RV3D_ORTHO) name = IFACE_("Front Ortho");
			else name = IFACE_("Front Persp");
			break;
		case RV3D_VIEW_BACK:
			if (rv3d->persp == RV3D_ORTHO) name = IFACE_("Back Ortho");
			else name = IFACE_("Back Persp");
			break;
		case RV3D_VIEW_TOP:
			if (rv3d->persp == RV3D_ORTHO) name = IFACE_("Top Ortho");
			else name = IFACE_("Top Persp");
			break;
		case RV3D_VIEW_BOTTOM:
			if (rv3d->persp == RV3D_ORTHO) name = IFACE_("Bottom Ortho");
			else name = IFACE_("Bottom Persp");
			break;
		case RV3D_VIEW_RIGHT:
			if (rv3d->persp == RV3D_ORTHO) name = IFACE_("Right Ortho");
			else name = IFACE_("Right Persp");
			break;
		case RV3D_VIEW_LEFT:
			if (rv3d->persp == RV3D_ORTHO) name = IFACE_("Left Ortho");
			else name = IFACE_("Left Persp");
			break;

		default:
			if (rv3d->persp == RV3D_CAMOB) {
				if ((v3d->camera) && (v3d->camera->type == OB_CAMERA)) {
					Camera *cam;
					cam = v3d->camera->data;
					if (cam->type == CAM_PERSP) {
						name = IFACE_("Camera Persp");
					}
					else if (cam->type == CAM_ORTHO) {
						name = IFACE_("Camera Ortho");
					}
					else {
						BLI_assert(cam->type == CAM_PANO);
						name = IFACE_("Camera Pano");
					}
				}
				else {
					name = IFACE_("Object as Camera");
				}
			}
			else {
				name = (rv3d->persp == RV3D_ORTHO) ? IFACE_("User Ortho") : IFACE_("User Persp");
			}
	}

	return name;
}

static void draw_viewport_name(ARegion *ar, View3D *v3d, const rcti *rect)
{
	RegionView3D *rv3d = ar->regiondata;
	const char *name = view3d_get_name(v3d, rv3d);
	/* increase size for unicode languages (Chinese in utf-8...) */
#ifdef WITH_INTERNATIONAL
	char tmpstr[96];
#else
	char tmpstr[32];
#endif

	if (v3d->localvd) {
		BLI_snprintf(tmpstr, sizeof(tmpstr), IFACE_("%s (Local)"), name);
		name = tmpstr;
	}

	UI_FontThemeColor(BLF_default(), TH_TEXT_HI);
#ifdef WITH_INTERNATIONAL
	BLF_draw_default(U.widget_unit + rect->xmin,  rect->ymax - U.widget_unit, 0.0f, name, sizeof(tmpstr));
#else
	BLF_draw_default_ascii(U.widget_unit + rect->xmin,  rect->ymax - U.widget_unit, 0.0f, name, sizeof(tmpstr));
#endif
}

/**
 * draw info beside axes in bottom left-corner:
 * framenum, object name, bone name (if available), marker name (if available)
 */

static void draw_selected_name(Scene *scene, Object *ob, rcti *rect)
{
	const int cfra = CFRA;
	const char *msg_pin = " (Pinned)";
	const char *msg_sep = " : ";

	const int font_id = BLF_default();

	char info[300];
	char *s = info;

	s += sprintf(s, "(%d)", cfra);

	/*
	 * info can contain:
	 * - a frame (7 + 2)
	 * - 3 object names (MAX_NAME)
	 * - 2 BREAD_CRUMB_SEPARATORs (6)
	 * - a SHAPE_KEY_PINNED marker and a trailing '\0' (9+1) - translated, so give some room!
	 * - a marker name (MAX_NAME + 3)
	 */

	/* get name of marker on current frame (if available) */
	const char *markern = BKE_scene_find_marker_name(scene, cfra);

	/* check if there is an object */
	if (ob) {
		*s++ = ' ';
		s += BLI_strcpy_rlen(s, ob->id.name + 2);

		/* name(s) to display depends on type of object */
		if (ob->type == OB_ARMATURE) {
			bArmature *arm = ob->data;

			/* show name of active bone too (if possible) */
			if (arm->edbo) {
				if (arm->act_edbone) {
					s += BLI_strcpy_rlen(s, msg_sep);
					s += BLI_strcpy_rlen(s, arm->act_edbone->name);
				}
			}
			else if (ob->mode & OB_MODE_POSE) {
				if (arm->act_bone) {

					if (arm->act_bone->layer & arm->layer) {
						s += BLI_strcpy_rlen(s, msg_sep);
						s += BLI_strcpy_rlen(s, arm->act_bone->name);
					}
				}
			}
		}
		else if (ELEM(ob->type, OB_MESH, OB_LATTICE, OB_CURVE)) {
			/* try to display active bone and active shapekey too (if they exist) */

			if (ob->type == OB_MESH && ob->mode & OB_MODE_WEIGHT_PAINT) {
				Object *armobj = BKE_object_pose_armature_get(ob);
				if (armobj  && armobj->mode & OB_MODE_POSE) {
					bArmature *arm = armobj->data;
					if (arm->act_bone) {
						if (arm->act_bone->layer & arm->layer) {
							s += BLI_strcpy_rlen(s, msg_sep);
							s += BLI_strcpy_rlen(s, arm->act_bone->name);
						}
					}
				}
			}

			Key *key = BKE_key_from_object(ob);
			if (key) {
				KeyBlock *kb = BLI_findlink(&key->block, ob->shapenr - 1);
				if (kb) {
					s += BLI_strcpy_rlen(s, msg_sep);
					s += BLI_strcpy_rlen(s, kb->name);
					if (ob->shapeflag & OB_SHAPE_LOCK) {
						s += BLI_strcpy_rlen(s, IFACE_(msg_pin));
					}
				}
			}
		}

		/* color depends on whether there is a keyframe */
		if (id_frame_has_keyframe((ID *)ob, /* BKE_scene_frame_get(scene) */ (float)cfra, ANIMFILTER_KEYS_LOCAL))
			UI_FontThemeColor(font_id, TH_TIME_KEYFRAME);
		else if (ED_gpencil_has_keyframe_v3d(scene, ob, cfra))
			UI_FontThemeColor(font_id, TH_TIME_GP_KEYFRAME);
		else
			UI_FontThemeColor(font_id, TH_TEXT_HI);
	}
	else {
		/* no object */
		if (ED_gpencil_has_keyframe_v3d(scene, NULL, cfra))
			UI_FontThemeColor(font_id, TH_TIME_GP_KEYFRAME);
		else
			UI_FontThemeColor(font_id, TH_TEXT_HI);
	}

	if (markern) {
		s += sprintf(s, " <%s>", markern);
	}

	BLF_draw_default(rect->xmin + UI_UNIT_X, rect->ymax - (2 * U.widget_unit), 0.0f, info, sizeof(info));
}

/* ******************** view loop ***************** */

/**
* Information drawn on top of the solid plates and composed data
*/
void view3d_draw_region_info(const bContext *C, ARegion *ar, const int offset)
{
	RegionView3D *rv3d = ar->regiondata;
	View3D *v3d = CTX_wm_view3d(C);
	Scene *scene = CTX_data_scene(C);
	wmWindowManager *wm = CTX_wm_manager(C);

	/* correct projection matrix */
	ED_region_pixelspace(ar);

	/* local coordinate visible rect inside region, to accomodate overlapping ui */
	rcti rect;
	ED_region_visible_rect(ar, &rect);

<<<<<<< HEAD
	/* Leave room for previously drawn info. */
	rect.ymax -= offset;
=======
	/* get camera border within viewport */
	r_viewborder->xmin = ((rect_camera.xmin - rect_view.xmin) / BLI_rctf_size_x(&rect_view)) * ar->winx;
	r_viewborder->xmax = ((rect_camera.xmax - rect_view.xmin) / BLI_rctf_size_x(&rect_view)) * ar->winx;
	r_viewborder->ymin = ((rect_camera.ymin - rect_view.ymin) / BLI_rctf_size_y(&rect_view)) * ar->winy;
	r_viewborder->ymax = ((rect_camera.ymax - rect_view.ymin) / BLI_rctf_size_y(&rect_view)) * ar->winy;
}

void ED_view3d_calc_camera_border_size(
        const Scene *scene, const ARegion *ar, const View3D *v3d, const RegionView3D *rv3d,
        float r_size[2])
{
	rctf viewborder;

	view3d_camera_border(scene, ar, v3d, rv3d, &viewborder, true, true);
	r_size[0] = BLI_rctf_size_x(&viewborder);
	r_size[1] = BLI_rctf_size_y(&viewborder);
}

void ED_view3d_calc_camera_border(
        const Scene *scene, const ARegion *ar, const View3D *v3d, const RegionView3D *rv3d,
        rctf *r_viewborder, const bool no_shift)
{
	view3d_camera_border(scene, ar, v3d, rv3d, r_viewborder, no_shift, false);
}

static void drawviewborder_grid3(float x1, float x2, float y1, float y2, float fac)
{
	float x3, y3, x4, y4;

	x3 = x1 + fac * (x2 - x1);
	y3 = y1 + fac * (y2 - y1);
	x4 = x1 + (1.0f - fac) * (x2 - x1);
	y4 = y1 + (1.0f - fac) * (y2 - y1);

	glBegin(GL_LINES);
	glVertex2f(x1, y3);
	glVertex2f(x2, y3);

	glVertex2f(x1, y4);
	glVertex2f(x2, y4);

	glVertex2f(x3, y1);
	glVertex2f(x3, y2);

	glVertex2f(x4, y1);
	glVertex2f(x4, y2);
	glEnd();
}

/* harmonious triangle */
static void drawviewborder_triangle(float x1, float x2, float y1, float y2, const char golden, const char dir)
{
	float ofs;
	float w = x2 - x1;
	float h = y2 - y1;

	glBegin(GL_LINES);
	if (w > h) {
		if (golden) {
			ofs = w * (1.0f - (1.0f / 1.61803399f));
		}
		else {
			ofs = h * (h / w);
		}
		if (dir == 'B') SWAP(float, y1, y2);

		glVertex2f(x1, y1);
		glVertex2f(x2, y2);

		glVertex2f(x2, y1);
		glVertex2f(x1 + (w - ofs), y2);

		glVertex2f(x1, y2);
		glVertex2f(x1 + ofs, y1);
	}
	else {
		if (golden) {
			ofs = h * (1.0f - (1.0f / 1.61803399f));
		}
		else {
			ofs = w * (w / h);
		}
		if (dir == 'B') SWAP(float, x1, x2);

		glVertex2f(x1, y1);
		glVertex2f(x2, y2);

		glVertex2f(x2, y1);
		glVertex2f(x1, y1 + ofs);

		glVertex2f(x1, y2);
		glVertex2f(x2, y1 + (h - ofs));
	}
	glEnd();
}

static void drawviewborder(Scene *scene, ARegion *ar, View3D *v3d)
{
	float x1, x2, y1, y2;
	float x1i, x2i, y1i, y2i;

	rctf viewborder;
	Camera *ca = NULL;
	RegionView3D *rv3d = ar->regiondata;

	if (v3d->camera == NULL)
		return;
	if (v3d->camera->type == OB_CAMERA)
		ca = v3d->camera->data;

	ED_view3d_calc_camera_border(scene, ar, v3d, rv3d, &viewborder, false);
	/* the offsets */
	x1 = viewborder.xmin;
	y1 = viewborder.ymin;
	x2 = viewborder.xmax;
	y2 = viewborder.ymax;

	glLineWidth(1.0f);

	/* apply offsets so the real 3D camera shows through */

	/* note: quite un-scientific but without this bit extra
	 * 0.0001 on the lower left the 2D border sometimes
	 * obscures the 3D camera border */
	/* note: with VIEW3D_CAMERA_BORDER_HACK defined this error isn't noticeable
	 * but keep it here in case we need to remove the workaround */
	x1i = (int)(x1 - 1.0001f);
	y1i = (int)(y1 - 1.0001f);
	x2i = (int)(x2 + (1.0f - 0.0001f));
	y2i = (int)(y2 + (1.0f - 0.0001f));

	/* passepartout, specified in camera edit buttons */
	if (ca && (ca->flag & CAM_SHOWPASSEPARTOUT) && ca->passepartalpha > 0.000001f) {
		const float winx = (ar->winx + 1);
		const float winy = (ar->winy + 1);

		if (ca->passepartalpha == 1.0f) {
			glColor3f(0, 0, 0);
		}
		else {
			glBlendFunc(GL_SRC_ALPHA, GL_ONE_MINUS_SRC_ALPHA);
			glEnable(GL_BLEND);
			glColor4f(0, 0, 0, ca->passepartalpha);
		}

		if (x1i > 0.0f)
			glRectf(0.0, winy, x1i, 0.0);
		if (x2i < winx)
			glRectf(x2i, winy, winx, 0.0);
		if (y2i < winy)
			glRectf(x1i, winy, x2i, y2i);
		if (y2i > 0.0f)
			glRectf(x1i, y1i, x2i, 0.0);

		glDisable(GL_BLEND);
	}

	setlinestyle(0);

	UI_ThemeColor(TH_BACK);

	fdrawbox(x1i, y1i, x2i, y2i);

#ifdef VIEW3D_CAMERA_BORDER_HACK
	if (view3d_camera_border_hack_test == true) {
		glColor3ubv(view3d_camera_border_hack_col);
		fdrawbox(x1i + 1, y1i + 1, x2i - 1, y2i - 1);
		view3d_camera_border_hack_test = false;
	}
#endif

	setlinestyle(3);

	/* outer line not to confuse with object selecton */
	if (v3d->flag2 & V3D_LOCK_CAMERA) {
		UI_ThemeColor(TH_REDALERT);
		fdrawbox(x1i - 1, y1i - 1, x2i + 1, y2i + 1);
	}

	UI_ThemeColor(TH_VIEW_OVERLAY);
	fdrawbox(x1i, y1i, x2i, y2i);

	/* border */
	if (scene->r.mode & R_BORDER) {
		float x3, y3, x4, y4;

		x3 = floorf(x1 + (scene->r.border.xmin * (x2 - x1))) - 1;
		y3 = floorf(y1 + (scene->r.border.ymin * (y2 - y1))) - 1;
		x4 = floorf(x1 + (scene->r.border.xmax * (x2 - x1))) + (U.pixelsize - 1);
		y4 = floorf(y1 + (scene->r.border.ymax * (y2 - y1))) + (U.pixelsize - 1);

		cpack(0x4040FF);
		sdrawbox(x3,  y3,  x4,  y4);
	}

	/* safety border */
	if (ca) {
		if (ca->dtx & CAM_DTX_CENTER) {
			float x3, y3;

			UI_ThemeColorBlendShade(TH_VIEW_OVERLAY, TH_BACK, 0.25, 0);

			x3 = x1 + 0.5f * (x2 - x1);
			y3 = y1 + 0.5f * (y2 - y1);

			glBegin(GL_LINES);
			glVertex2f(x1, y3);
			glVertex2f(x2, y3);

			glVertex2f(x3, y1);
			glVertex2f(x3, y2);
			glEnd();
		}

		if (ca->dtx & CAM_DTX_CENTER_DIAG) {
			UI_ThemeColorBlendShade(TH_VIEW_OVERLAY, TH_BACK, 0.25, 0);

			glBegin(GL_LINES);
			glVertex2f(x1, y1);
			glVertex2f(x2, y2);

			glVertex2f(x1, y2);
			glVertex2f(x2, y1);
			glEnd();
		}

		if (ca->dtx & CAM_DTX_THIRDS) {
			UI_ThemeColorBlendShade(TH_VIEW_OVERLAY, TH_BACK, 0.25, 0);
			drawviewborder_grid3(x1, x2, y1, y2, 1.0f / 3.0f);
		}

		if (ca->dtx & CAM_DTX_GOLDEN) {
			UI_ThemeColorBlendShade(TH_VIEW_OVERLAY, TH_BACK, 0.25, 0);
			drawviewborder_grid3(x1, x2, y1, y2, 1.0f - (1.0f / 1.61803399f));
		}

		if (ca->dtx & CAM_DTX_GOLDEN_TRI_A) {
			UI_ThemeColorBlendShade(TH_VIEW_OVERLAY, TH_BACK, 0.25, 0);
			drawviewborder_triangle(x1, x2, y1, y2, 0, 'A');
		}

		if (ca->dtx & CAM_DTX_GOLDEN_TRI_B) {
			UI_ThemeColorBlendShade(TH_VIEW_OVERLAY, TH_BACK, 0.25, 0);
			drawviewborder_triangle(x1, x2, y1, y2, 0, 'B');
		}

		if (ca->dtx & CAM_DTX_HARMONY_TRI_A) {
			UI_ThemeColorBlendShade(TH_VIEW_OVERLAY, TH_BACK, 0.25, 0);
			drawviewborder_triangle(x1, x2, y1, y2, 1, 'A');
		}

		if (ca->dtx & CAM_DTX_HARMONY_TRI_B) {
			UI_ThemeColorBlendShade(TH_VIEW_OVERLAY, TH_BACK, 0.25, 0);
			drawviewborder_triangle(x1, x2, y1, y2, 1, 'B');
		}

		if (ca->flag & CAM_SHOW_SAFE_MARGINS) {
			UI_draw_safe_areas(
			        x1, x2, y1, y2,
			        scene->safe_areas.title,
			        scene->safe_areas.action);

			if (ca->flag & CAM_SHOW_SAFE_CENTER) {
				UI_draw_safe_areas(
				        x1, x2, y1, y2,
				        scene->safe_areas.title_center,
				        scene->safe_areas.action_center);
			}
		}

		if (ca->flag & CAM_SHOWSENSOR) {
			/* determine sensor fit, and get sensor x/y, for auto fit we
			 * assume and square sensor and only use sensor_x */
			float sizex = scene->r.xsch * scene->r.xasp;
			float sizey = scene->r.ysch * scene->r.yasp;
			int sensor_fit = BKE_camera_sensor_fit(ca->sensor_fit, sizex, sizey);
			float sensor_x = ca->sensor_x;
			float sensor_y = (ca->sensor_fit == CAMERA_SENSOR_FIT_AUTO) ? ca->sensor_x : ca->sensor_y;

			/* determine sensor plane */
			rctf rect;

			if (sensor_fit == CAMERA_SENSOR_FIT_HOR) {
				float sensor_scale = (x2i - x1i) / sensor_x;
				float sensor_height = sensor_scale * sensor_y;

				rect.xmin = x1i;
				rect.xmax = x2i;
				rect.ymin = (y1i + y2i) * 0.5f - sensor_height * 0.5f;
				rect.ymax = rect.ymin + sensor_height;
			}
			else {
				float sensor_scale = (y2i - y1i) / sensor_y;
				float sensor_width = sensor_scale * sensor_x;

				rect.xmin = (x1i + x2i) * 0.5f - sensor_width * 0.5f;
				rect.xmax = rect.xmin + sensor_width;
				rect.ymin = y1i;
				rect.ymax = y2i;
			}

			/* draw */
			UI_ThemeColorShade(TH_VIEW_OVERLAY, 100);
			UI_draw_roundbox_gl_mode(GL_LINE_LOOP, rect.xmin, rect.ymin, rect.xmax, rect.ymax, 2.0f);
		}
	}

	setlinestyle(0);

	/* camera name - draw in highlighted text color */
	if (ca && (ca->flag & CAM_SHOWNAME)) {
		UI_ThemeColor(TH_TEXT_HI);
		BLF_draw_default(
		        x1i, y1i - (0.7f * U.widget_unit), 0.0f,
		        v3d->camera->id.name + 2, sizeof(v3d->camera->id.name) - 2);
	}
}

/* *********************** backdraw for selection *************** */

static void backdrawview3d(Scene *scene, wmWindow *win, ARegion *ar, View3D *v3d, Object *obact, Object *obedit)
{
	RegionView3D *rv3d = ar->regiondata;
	int multisample_enabled;

	BLI_assert(ar->regiontype == RGN_TYPE_WINDOW);

	if (obact && (obact->mode & (OB_MODE_VERTEX_PAINT | OB_MODE_WEIGHT_PAINT) ||
	             BKE_paint_select_face_test(obact)))
	{
		/* do nothing */
	}
	/* texture paint mode sampling */
	else if (obact && (obact->mode & OB_MODE_TEXTURE_PAINT) &&
	         (v3d->drawtype > OB_WIRE))
	{
		/* do nothing */
	}
	else if ((obact && (obact->mode & OB_MODE_PARTICLE_EDIT)) &&
	         V3D_IS_ZBUF(v3d))
	{
		/* do nothing */
	}
	else if (obedit &&
	         V3D_IS_ZBUF(v3d))
	{
		/* do nothing */
	}
	else {
		v3d->flag &= ~V3D_INVALID_BACKBUF;
		return;
	}

	if (!(v3d->flag & V3D_INVALID_BACKBUF))
		return;

#if 0
	if (test) {
		if (qtest()) {
			addafterqueue(ar->win, BACKBUFDRAW, 1);
			return;
		}
	}
#endif

	if (v3d->drawtype > OB_WIRE) v3d->zbuf = true;

	/* dithering and AA break color coding, so disable */
	glDisable(GL_DITHER);

	multisample_enabled = glIsEnabled(GL_MULTISAMPLE);
	if (multisample_enabled)
		glDisable(GL_MULTISAMPLE);

	if (win->multisamples != USER_MULTISAMPLE_NONE) {
		/* for multisample we use an offscreen FBO. multisample drawing can fail
		 * with color coded selection drawing, and reading back depths from such
		 * a buffer can also cause a few seconds freeze on OS X / NVidia. */
		int w = BLI_rcti_size_x(&ar->winrct);
		int h = BLI_rcti_size_y(&ar->winrct);
		char error[256];

		if (rv3d->gpuoffscreen) {
			if (GPU_offscreen_width(rv3d->gpuoffscreen)  != w ||
			    GPU_offscreen_height(rv3d->gpuoffscreen) != h)
			{
				GPU_offscreen_free(rv3d->gpuoffscreen);
				rv3d->gpuoffscreen = NULL;
			}
		}

		if (!rv3d->gpuoffscreen) {
			rv3d->gpuoffscreen = GPU_offscreen_create(w, h, 0, error);

			if (!rv3d->gpuoffscreen)
				fprintf(stderr, "Failed to create offscreen selection buffer for multisample: %s\n", error);
		}
	}

	if (rv3d->gpuoffscreen)
		GPU_offscreen_bind(rv3d->gpuoffscreen, true);
	else
		glScissor(ar->winrct.xmin, ar->winrct.ymin, BLI_rcti_size_x(&ar->winrct), BLI_rcti_size_y(&ar->winrct));

	glClearColor(0.0, 0.0, 0.0, 0.0);
	if (v3d->zbuf) {
		glEnable(GL_DEPTH_TEST);
		glClear(GL_COLOR_BUFFER_BIT | GL_DEPTH_BUFFER_BIT);
	}
	else {
		glClear(GL_COLOR_BUFFER_BIT);
		glDisable(GL_DEPTH_TEST);
	}

	if (rv3d->rflag & RV3D_CLIPPING)
		ED_view3d_clipping_set(rv3d);

	G.f |= G_BACKBUFSEL;

	if (obact && (obact->lay & v3d->lay)) {
		draw_object_backbufsel(scene, v3d, rv3d, obact);
	}

	if (rv3d->gpuoffscreen)
		GPU_offscreen_unbind(rv3d->gpuoffscreen, true);
	else
		ar->swap = 0; /* mark invalid backbuf for wm draw */

	v3d->flag &= ~V3D_INVALID_BACKBUF;

	G.f &= ~G_BACKBUFSEL;
	v3d->zbuf = false;
	glDisable(GL_DEPTH_TEST);
	glEnable(GL_DITHER);
	if (multisample_enabled)
		glEnable(GL_MULTISAMPLE);

	if (rv3d->rflag & RV3D_CLIPPING)
		ED_view3d_clipping_disable();
}

void view3d_opengl_read_pixels(ARegion *ar, int x, int y, int w, int h, int format, int type, void *data)
{
	RegionView3D *rv3d = ar->regiondata;

	if (rv3d->gpuoffscreen) {
		GPU_offscreen_bind(rv3d->gpuoffscreen, true);
		glReadBuffer(GL_COLOR_ATTACHMENT0_EXT);
		glReadPixels(x, y, w, h, format, type, data);
		GPU_offscreen_unbind(rv3d->gpuoffscreen, true);
	}
	else {
		glReadPixels(ar->winrct.xmin + x, ar->winrct.ymin + y, w, h, format, type, data);
	}
}

/* XXX depth reading exception, for code not using gpu offscreen */
static void view3d_opengl_read_Z_pixels(ARegion *ar, int x, int y, int w, int h, int format, int type, void *data)
{

	glReadPixels(ar->winrct.xmin + x, ar->winrct.ymin + y, w, h, format, type, data);
}

void ED_view3d_backbuf_validate(ViewContext *vc)
{
	if (vc->v3d->flag & V3D_INVALID_BACKBUF) {
		backdrawview3d(vc->scene, vc->win, vc->ar, vc->v3d, vc->obact, vc->obedit);
	}
}

/**
 * allow for small values [0.5 - 2.5],
 * and large values, FLT_MAX by clamping by the area size
 */
int ED_view3d_backbuf_sample_size_clamp(ARegion *ar, const float dist)
{
	return (int)min_ff(ceilf(dist), (float)max_ii(ar->winx, ar->winx));
}

/* samples a single pixel (copied from vpaint) */
unsigned int ED_view3d_backbuf_sample(ViewContext *vc, int x, int y)
{
	unsigned int col;

	if (x >= vc->ar->winx || y >= vc->ar->winy) {
		return 0;
	}

	ED_view3d_backbuf_validate(vc);

	view3d_opengl_read_pixels(vc->ar, x, y, 1, 1, GL_RGBA, GL_UNSIGNED_BYTE, &col);
	glReadBuffer(GL_BACK);

	if (ENDIAN_ORDER == B_ENDIAN) {
		BLI_endian_switch_uint32(&col);
	}

	return GPU_select_to_index(col);
}

/* reads full rect, converts indices */
ImBuf *ED_view3d_backbuf_read(ViewContext *vc, int xmin, int ymin, int xmax, int ymax)
{
	struct ImBuf *ibuf_clip;
	/* clip */
	const rcti clip = {
	    max_ii(xmin, 0), min_ii(xmax, vc->ar->winx - 1),
	    max_ii(ymin, 0), min_ii(ymax, vc->ar->winy - 1)};
	const int size_clip[2] = {
	    BLI_rcti_size_x(&clip) + 1,
	    BLI_rcti_size_y(&clip) + 1};

	if (UNLIKELY((clip.xmin > clip.xmax) ||
	             (clip.ymin > clip.ymax)))
	{
		return NULL;
	}

	ibuf_clip = IMB_allocImBuf(size_clip[0], size_clip[1], 32, IB_rect);

	ED_view3d_backbuf_validate(vc);

	view3d_opengl_read_pixels(vc->ar, clip.xmin, clip.ymin, size_clip[0], size_clip[1], GL_RGBA, GL_UNSIGNED_BYTE, ibuf_clip->rect);

	glReadBuffer(GL_BACK);

	if (ENDIAN_ORDER == B_ENDIAN) {
		IMB_convert_rgba_to_abgr(ibuf_clip);
	}

	GPU_select_to_index_array(ibuf_clip->rect, size_clip[0] * size_clip[1]);

	if ((clip.xmin == xmin) &&
	    (clip.xmax == xmax) &&
	    (clip.ymin == ymin) &&
	    (clip.ymax == ymax))
	{
		return ibuf_clip;
	}
	else {
		/* put clipped result into a non-clipped buffer */
		struct ImBuf *ibuf_full;
		const int size[2] = {
		    (xmax - xmin + 1),
		    (ymax - ymin + 1)};

		ibuf_full = IMB_allocImBuf(size[0], size[1], 32, IB_rect);

		IMB_rectcpy(
		        ibuf_full, ibuf_clip,
		        clip.xmin - xmin, clip.ymin - ymin,
		        0, 0,
		        size_clip[0], size_clip[1]);
		IMB_freeImBuf(ibuf_clip);
		return ibuf_full;
	}
}

/**
 * Smart function to sample a rectangle spiral ling outside, nice for backbuf selection
 */
uint ED_view3d_backbuf_sample_rect(
        ViewContext *vc, const int mval[2], int size,
        unsigned int min, unsigned int max, float *r_dist)
{
	struct ImBuf *buf;
	const unsigned int *bufmin, *bufmax, *tbuf;
	int minx, miny;
	int a, b, rc, nr, amount, dirvec[4][2];
	unsigned int index = 0;

	amount = (size - 1) / 2;

	minx = mval[0] - (amount + 1);
	miny = mval[1] - (amount + 1);
	buf = ED_view3d_backbuf_read(vc, minx, miny, minx + size - 1, miny + size - 1);
	if (!buf) return 0;

	rc = 0;

	dirvec[0][0] = 1; dirvec[0][1] = 0;
	dirvec[1][0] = 0; dirvec[1][1] = -size;
	dirvec[2][0] = -1; dirvec[2][1] = 0;
	dirvec[3][0] = 0; dirvec[3][1] = size;

	bufmin = buf->rect;
	tbuf = buf->rect;
	bufmax = buf->rect + size * size;
	tbuf += amount * size + amount;

	for (nr = 1; nr <= size; nr++) {

		for (a = 0; a < 2; a++) {
			for (b = 0; b < nr; b++) {
				if (*tbuf && *tbuf >= min && *tbuf < max) {
					/* we got a hit */

					/* get x,y pixel coords from the offset
					 * (manhatten distance in keeping with other screen-based selection) */
					*r_dist = (float)(
					        abs(((int)(tbuf - buf->rect) % size) - (size / 2)) +
					        abs(((int)(tbuf - buf->rect) / size) - (size / 2)));

					/* indices start at 1 here */
					index = (*tbuf - min) + 1;
					goto exit;
				}

				tbuf += (dirvec[rc][0] + dirvec[rc][1]);

				if (tbuf < bufmin || tbuf >= bufmax) {
					goto exit;
				}
			}
			rc++;
			rc &= 3;
		}
	}

exit:
	IMB_freeImBuf(buf);
	return index;
}


/* ************************************************************* */

static void view3d_stereo_bgpic_setup(Scene *scene, View3D *v3d, Image *ima, ImageUser *iuser)
{
	if (BKE_image_is_stereo(ima)) {
		iuser->flag |= IMA_SHOW_STEREO;

		if ((scene->r.scemode & R_MULTIVIEW) == 0) {
			iuser->multiview_eye = STEREO_LEFT_ID;
		}
		else if (v3d->stereo3d_camera != STEREO_3D_ID) {
			/* show only left or right camera */
			iuser->multiview_eye = v3d->stereo3d_camera;
		}

		BKE_image_multiview_index(ima, iuser);
	}
	else {
		iuser->flag &= ~IMA_SHOW_STEREO;
	}
}

static void view3d_draw_bgpic(Scene *scene, ARegion *ar, View3D *v3d,
                              const bool do_foreground, const bool do_camera_frame)
{
	RegionView3D *rv3d = ar->regiondata;
	BGpic *bgpic;
	int fg_flag = do_foreground ? V3D_BGPIC_FOREGROUND : 0;

	for (bgpic = v3d->bgpicbase.first; bgpic; bgpic = bgpic->next) {
		bgpic->iuser.scene = scene;  /* Needed for render results. */

		if ((bgpic->flag & V3D_BGPIC_FOREGROUND) != fg_flag)
			continue;

		if ((bgpic->view == 0) || /* zero for any */
		    (bgpic->view & (1 << rv3d->view)) || /* check agaist flags */
		    (rv3d->persp == RV3D_CAMOB && bgpic->view == (1 << RV3D_VIEW_CAMERA)))
		{
			float image_aspect[2];
			float fac, asp, zoomx, zoomy;
			float x1, y1, x2, y2, centx, centy;

			ImBuf *ibuf = NULL, *freeibuf, *releaseibuf;
			void *lock;
			rctf clip_rect;

			Image *ima = NULL;
			MovieClip *clip = NULL;

			/* disable individual images */
			if ((bgpic->flag & V3D_BGPIC_DISABLED))
				continue;

			freeibuf = NULL;
			releaseibuf = NULL;
			if (bgpic->source == V3D_BGPIC_IMAGE) {
				ima = bgpic->ima;
				if (ima == NULL)
					continue;
				BKE_image_user_frame_calc(&bgpic->iuser, CFRA, 0);
				if (ima->source == IMA_SRC_SEQUENCE && !(bgpic->iuser.flag & IMA_USER_FRAME_IN_RANGE)) {
					ibuf = NULL; /* frame is out of range, dont show */
				}
				else {
					view3d_stereo_bgpic_setup(scene, v3d, ima, &bgpic->iuser);
					ibuf = BKE_image_acquire_ibuf(ima, &bgpic->iuser, &lock);
					releaseibuf = ibuf;
				}

				image_aspect[0] = ima->aspx;
				image_aspect[1] = ima->aspy;
			}
			else if (bgpic->source == V3D_BGPIC_MOVIE) {
				/* TODO: skip drawing when out of frame range (as image sequences do above) */

				if (bgpic->flag & V3D_BGPIC_CAMERACLIP) {
					if (scene->camera)
						clip = BKE_object_movieclip_get(scene, scene->camera, true);
				}
				else {
					clip = bgpic->clip;
				}

				if (clip == NULL)
					continue;

				BKE_movieclip_user_set_frame(&bgpic->cuser, CFRA);
				ibuf = BKE_movieclip_get_ibuf(clip, &bgpic->cuser);

				image_aspect[0] = clip->aspx;
				image_aspect[1] = clip->aspy;

				/* working with ibuf from image and clip has got different workflow now.
				 * ibuf acquired from clip is referenced by cache system and should
				 * be dereferenced after usage. */
				freeibuf = ibuf;
			}
			else {
				/* perhaps when loading future files... */
				BLI_assert(0);
				copy_v2_fl(image_aspect, 1.0f);
			}

			if (ibuf == NULL)
				continue;

			if ((ibuf->rect == NULL && ibuf->rect_float == NULL) || ibuf->channels != 4) { /* invalid image format */
				if (freeibuf)
					IMB_freeImBuf(freeibuf);
				if (releaseibuf)
					BKE_image_release_ibuf(ima, releaseibuf, lock);

				continue;
			}

			if (ibuf->rect == NULL)
				IMB_rect_from_float(ibuf);

			if (rv3d->persp == RV3D_CAMOB) {

				if (do_camera_frame) {
					rctf vb;
					ED_view3d_calc_camera_border(scene, ar, v3d, rv3d, &vb, false);
					x1 = vb.xmin;
					y1 = vb.ymin;
					x2 = vb.xmax;
					y2 = vb.ymax;
				}
				else {
					x1 = ar->winrct.xmin;
					y1 = ar->winrct.ymin;
					x2 = ar->winrct.xmax;
					y2 = ar->winrct.ymax;
				}

				/* apply offset last - camera offset is different to offset in blender units */
				/* so this has some sane way of working - this matches camera's shift _exactly_ */
				{
					const float max_dim = max_ff(x2 - x1, y2 - y1);
					const float xof_scale = bgpic->xof * max_dim;
					const float yof_scale = bgpic->yof * max_dim;

					x1 += xof_scale;
					y1 += yof_scale;
					x2 += xof_scale;
					y2 += yof_scale;
				}

				centx = (x1 + x2) / 2.0f;
				centy = (y1 + y2) / 2.0f;

				/* aspect correction */
				if (bgpic->flag & V3D_BGPIC_CAMERA_ASPECT) {
					/* apply aspect from clip */
					const float w_src = ibuf->x * image_aspect[0];
					const float h_src = ibuf->y * image_aspect[1];

					/* destination aspect is already applied from the camera frame */
					const float w_dst = x1 - x2;
					const float h_dst = y1 - y2;

					const float asp_src = w_src / h_src;
					const float asp_dst = w_dst / h_dst;

					if (fabsf(asp_src - asp_dst) >= FLT_EPSILON) {
						if ((asp_src > asp_dst) == ((bgpic->flag & V3D_BGPIC_CAMERA_CROP) != 0)) {
							/* fit X */
							const float div = asp_src / asp_dst;
							x1 = ((x1 - centx) * div) + centx;
							x2 = ((x2 - centx) * div) + centx;
						}
						else {
							/* fit Y */
							const float div = asp_dst / asp_src;
							y1 = ((y1 - centy) * div) + centy;
							y2 = ((y2 - centy) * div) + centy;
						}
					}
				}
			}
			else {
				float tvec[3];
				float sco[2];
				const float mval_f[2] = {1.0f, 0.0f};
				const float co_zero[3] = {0};
				float zfac;

				/* calc window coord */
				zfac = ED_view3d_calc_zfac(rv3d, co_zero, NULL);
				ED_view3d_win_to_delta(ar, mval_f, tvec, zfac);
				fac = max_ff(fabsf(tvec[0]), max_ff(fabsf(tvec[1]), fabsf(tvec[2]))); /* largest abs axis */
				fac = 1.0f / fac;

				asp = (float)ibuf->y / (float)ibuf->x;

				zero_v3(tvec);
				ED_view3d_project_float_v2_m4(ar, tvec, sco, rv3d->persmat);

				x1 =  sco[0] + fac * (bgpic->xof - bgpic->size);
				y1 =  sco[1] + asp * fac * (bgpic->yof - bgpic->size);
				x2 =  sco[0] + fac * (bgpic->xof + bgpic->size);
				y2 =  sco[1] + asp * fac * (bgpic->yof + bgpic->size);

				centx = (x1 + x2) / 2.0f;
				centy = (y1 + y2) / 2.0f;
			}

			/* complete clip? */
			BLI_rctf_init(&clip_rect, x1, x2, y1, y2);
			if (bgpic->rotation) {
				BLI_rctf_rotate_expand(&clip_rect, &clip_rect, bgpic->rotation);
			}

			if (clip_rect.xmax < 0 || clip_rect.ymax < 0 || clip_rect.xmin > ar->winx || clip_rect.ymin > ar->winy) {
				if (freeibuf)
					IMB_freeImBuf(freeibuf);
				if (releaseibuf)
					BKE_image_release_ibuf(ima, releaseibuf, lock);

				continue;
			}

			zoomx = (x2 - x1) / ibuf->x;
			zoomy = (y2 - y1) / ibuf->y;

			/* for some reason; zoomlevels down refuses to use GL_ALPHA_SCALE */
			if (zoomx < 1.0f || zoomy < 1.0f) {
				float tzoom = min_ff(zoomx, zoomy);
				int mip = 0;

				if ((ibuf->userflags & IB_MIPMAP_INVALID) != 0) {
					IMB_remakemipmap(ibuf, 0);
					ibuf->userflags &= ~IB_MIPMAP_INVALID;
				}
				else if (ibuf->mipmap[0] == NULL)
					IMB_makemipmap(ibuf, 0);

				while (tzoom < 1.0f && mip < 8 && ibuf->mipmap[mip]) {
					tzoom *= 2.0f;
					zoomx *= 2.0f;
					zoomy *= 2.0f;
					mip++;
				}
				if (mip > 0)
					ibuf = ibuf->mipmap[mip - 1];
			}

			if (v3d->zbuf) glDisable(GL_DEPTH_TEST);
			glDepthMask(0);

			glEnable(GL_BLEND);
			glBlendFunc(GL_SRC_ALPHA,  GL_ONE_MINUS_SRC_ALPHA);

			glMatrixMode(GL_PROJECTION);
			glPushMatrix();
			glMatrixMode(GL_MODELVIEW);
			glPushMatrix();
			ED_region_pixelspace(ar);

			glTranslatef(centx, centy, 0.0);
			glRotatef(RAD2DEGF(-bgpic->rotation), 0.0f, 0.0f, 1.0f);

			if (bgpic->flag & V3D_BGPIC_FLIP_X) {
				zoomx *= -1.0f;
				x1 = x2;
			}
			if (bgpic->flag & V3D_BGPIC_FLIP_Y) {
				zoomy *= -1.0f;
				y1 = y2;
			}
			glPixelZoom(zoomx, zoomy);
			glColor4f(1.0f, 1.0f, 1.0f, 1.0f - bgpic->blend);

			/* could not use glaDrawPixelsAuto because it could fallback to
			 * glaDrawPixelsSafe in some cases, which will end up in missing
			 * alpha transparency for the background image (sergey)
			 */
			glaDrawPixelsTex(x1 - centx, y1 - centy, ibuf->x, ibuf->y, GL_RGBA, GL_UNSIGNED_BYTE, GL_LINEAR, ibuf->rect);

			glPixelZoom(1.0, 1.0);
			glPixelTransferf(GL_ALPHA_SCALE, 1.0f);

			glMatrixMode(GL_PROJECTION);
			glPopMatrix();
			glMatrixMode(GL_MODELVIEW);
			glPopMatrix();

			glDisable(GL_BLEND);

			glDepthMask(1);
			if (v3d->zbuf) glEnable(GL_DEPTH_TEST);

			if (freeibuf)
				IMB_freeImBuf(freeibuf);
			if (releaseibuf)
				BKE_image_release_ibuf(ima, releaseibuf, lock);
		}
	}
}

static void view3d_draw_bgpic_test(Scene *scene, ARegion *ar, View3D *v3d,
                                   const bool do_foreground, const bool do_camera_frame)
{
	RegionView3D *rv3d = ar->regiondata;

	if ((v3d->flag & V3D_DISPBGPICS) == 0)
		return;

	/* disabled - mango request, since footage /w only render is quite useful
	 * and this option is easy to disable all background images at once */
#if 0
	if (v3d->flag2 & V3D_RENDER_OVERRIDE)
		return;
#endif

	if ((rv3d->view == RV3D_VIEW_USER) || (rv3d->persp != RV3D_ORTHO)) {
		if (rv3d->persp == RV3D_CAMOB) {
			view3d_draw_bgpic(scene, ar, v3d, do_foreground, do_camera_frame);
		}
	}
	else {
		view3d_draw_bgpic(scene, ar, v3d, do_foreground, do_camera_frame);
	}
}

/* ****************** View3d afterdraw *************** */

typedef struct View3DAfter {
	struct View3DAfter *next, *prev;
	struct Base *base;
	short dflag;
} View3DAfter;

/* temp storage of Objects that need to be drawn as last */
void ED_view3d_after_add(ListBase *lb, Base *base, const short dflag)
{
	View3DAfter *v3da = MEM_callocN(sizeof(View3DAfter), "View 3d after");
	BLI_assert((base->flag & OB_FROMDUPLI) == 0);
	BLI_addtail(lb, v3da);
	v3da->base = base;
	v3da->dflag = dflag;
}

/* disables write in zbuffer and draws it over */
static void view3d_draw_transp(Main *bmain, Scene *scene, ARegion *ar, View3D *v3d)
{
	View3DAfter *v3da;

	glDepthMask(GL_FALSE);
	v3d->transp = true;

	while ((v3da = BLI_pophead(&v3d->afterdraw_transp))) {
		draw_object(bmain, scene, ar, v3d, v3da->base, v3da->dflag);
		MEM_freeN(v3da);
	}
	v3d->transp = false;

	glDepthMask(GL_TRUE);

}

/* clears zbuffer and draws it over */
static void view3d_draw_xray(Main *bmain, Scene *scene, ARegion *ar, View3D *v3d, bool *clear)
{
	View3DAfter *v3da;

	if (*clear && v3d->zbuf) {
		glClear(GL_DEPTH_BUFFER_BIT);
		*clear = false;
	}

	v3d->xray = true;
	while ((v3da = BLI_pophead(&v3d->afterdraw_xray))) {
		draw_object(bmain, scene, ar, v3d, v3da->base, v3da->dflag);
		MEM_freeN(v3da);
	}
	v3d->xray = false;
}


/* clears zbuffer and draws it over */
static void view3d_draw_xraytransp(Main *bmain, Scene *scene, ARegion *ar, View3D *v3d, const bool clear)
{
	View3DAfter *v3da;

	if (clear && v3d->zbuf)
		glClear(GL_DEPTH_BUFFER_BIT);

	v3d->xray = true;
	v3d->transp = true;

	glDepthMask(GL_FALSE);

	while ((v3da = BLI_pophead(&v3d->afterdraw_xraytransp))) {
		draw_object(bmain, scene, ar, v3d, v3da->base, v3da->dflag);
		MEM_freeN(v3da);
	}

	v3d->transp = false;
	v3d->xray = false;

	glDepthMask(GL_TRUE);
}

/* clears zbuffer and draws it over,
 * note that in the select version we don't care about transparent flag as with regular drawing */
static void view3d_draw_xray_select(Main *bmain, Scene *scene, ARegion *ar, View3D *v3d, bool *clear)
{
	/* Not ideal, but we need to read from the previous depths before clearing
	 * otherwise we could have a function to load the depths after drawing.
	 *
	 * Clearing the depth buffer isn't all that common between drawing objects so accept this for now.
	 */
	if (U.gpu_select_pick_deph) {
		GPU_select_load_id(-1);
	}

	View3DAfter *v3da;
	if (*clear && v3d->zbuf) {
		glClear(GL_DEPTH_BUFFER_BIT);
		*clear = false;
	}

	v3d->xray = true;
	while ((v3da = BLI_pophead(&v3d->afterdraw_xray))) {
		if (GPU_select_load_id(v3da->base->selcol)) {
			draw_object_select(bmain, scene, ar, v3d, v3da->base, v3da->dflag);
		}
		MEM_freeN(v3da);
	}
	v3d->xray = false;
}

/* *********************** */

/*
 * In most cases call draw_dupli_objects,
 * draw_dupli_objects_color was added because when drawing set dupli's
 * we need to force the color
 */

#if 0
int dupli_ob_sort(void *arg1, void *arg2)
{
	void *p1 = ((DupliObject *)arg1)->ob;
	void *p2 = ((DupliObject *)arg2)->ob;
	int val = 0;
	if (p1 < p2) val = -1;
	else if (p1 > p2) val = 1;
	return val;
}
#endif


static DupliObject *dupli_step(DupliObject *dob)
{
	while (dob && dob->no_draw)
		dob = dob->next;
	return dob;
}

static void draw_dupli_objects_color(
        Main *bmain, Scene *scene, ARegion *ar, View3D *v3d, Base *base,
        const short dflag, const int color)
{
	RegionView3D *rv3d = ar->regiondata;
	ListBase *lb;
	LodLevel *savedlod;
	DupliObject *dob_prev = NULL, *dob, *dob_next = NULL;
	Base tbase = {NULL};
	BoundBox bb, *bb_tmp; /* use a copy because draw_object, calls clear_mesh_caches */
	GLuint displist = 0;
	unsigned char color_rgb[3];
	const short dflag_dupli = dflag | DRAW_CONSTCOLOR;
	short transflag;
	bool use_displist = false;  /* -1 is initialize */
	char dt;
	short dtx;
	DupliApplyData *apply_data;

	if (base->object->restrictflag & OB_RESTRICT_VIEW) return;
	if ((base->object->restrictflag & OB_RESTRICT_RENDER) && (v3d->flag2 & V3D_RENDER_OVERRIDE)) return;

	if (dflag & DRAW_CONSTCOLOR) {
		BLI_assert(color == TH_UNDEFINED);
	}
	else {
		UI_GetThemeColorBlend3ubv(color, TH_BACK, 0.5f, color_rgb);
	}

	tbase.flag = OB_FROMDUPLI | base->flag;
	lb = object_duplilist(bmain, bmain->eval_ctx, scene, base->object);
	// BLI_listbase_sort(lb, dupli_ob_sort); /* might be nice to have if we have a dupli list with mixed objects. */

	apply_data = duplilist_apply(base->object, scene, lb);

	dob = dupli_step(lb->first);
	if (dob) dob_next = dupli_step(dob->next);

	for (; dob; dob_prev = dob, dob = dob_next, dob_next = dob_next ? dupli_step(dob_next->next) : NULL) {
		bool testbb = false;

		tbase.object = dob->ob;

		/* Make sure lod is updated from dupli's position */
		savedlod = dob->ob->currentlod;

#ifdef WITH_GAMEENGINE
		if (rv3d->rflag & RV3D_IS_GAME_ENGINE) {
			BKE_object_lod_update(dob->ob, rv3d->viewinv[3]);
		}
#endif

		/* extra service: draw the duplicator in drawtype of parent, minimum taken
		 * to allow e.g. boundbox box objects in groups for LOD */
		dt = tbase.object->dt;
		tbase.object->dt = MIN2(tbase.object->dt, base->object->dt);

		/* inherit draw extra, but not if a boundbox under the assumption that this
		 * is intended to speed up drawing, and drawing extra (especially wire) can
		 * slow it down too much */
		dtx = tbase.object->dtx;
		if (tbase.object->dt != OB_BOUNDBOX)
			tbase.object->dtx = base->object->dtx;

		/* negative scale flag has to propagate */
		transflag = tbase.object->transflag;

		if (is_negative_m4(dob->mat))
			tbase.object->transflag |= OB_NEG_SCALE;
		else
			tbase.object->transflag &= ~OB_NEG_SCALE;

		/* should move outside the loop but possible color is set in draw_object still */
		if ((dflag & DRAW_CONSTCOLOR) == 0) {
			glColor3ubv(color_rgb);
		}

		/* generate displist, test for new object */
		if (dob_prev && dob_prev->ob != dob->ob) {
			if (use_displist == true)
				glDeleteLists(displist, 1);

			use_displist = false;
		}

		if ((bb_tmp = BKE_object_boundbox_get(dob->ob))) {
			bb = *bb_tmp; /* must make a copy  */
			testbb = true;
		}

		if (!testbb || ED_view3d_boundbox_clip_ex(rv3d, &bb, dob->mat)) {
			/* generate displist */
			if (use_displist == false) {

				/* note, since this was added, its checked (dob->type == OB_DUPLIGROUP)
				 * however this is very slow, it was probably needed for the NLA
				 * offset feature (used in group-duplicate.blend but no longer works in 2.5)
				 * so for now it should be ok to - campbell */

				if ( /* if this is the last no need  to make a displist */
				     (dob_next == NULL || dob_next->ob != dob->ob) ||
				     /* lamp drawing messes with matrices, could be handled smarter... but this works */
				     (dob->ob->type == OB_LAMP) ||
				     (dob->type == OB_DUPLIGROUP && dob->animated) ||
				     !bb_tmp ||
				     draw_glsl_material(scene, dob->ob, v3d, dt) ||
				     check_object_draw_texture(scene, v3d, dt) ||
				     (v3d->flag2 & V3D_SOLID_MATCAP) != 0)
				{
					// printf("draw_dupli_objects_color: skipping displist for %s\n", dob->ob->id.name + 2);
					use_displist = false;
				}
				else {
					// printf("draw_dupli_objects_color: using displist for %s\n", dob->ob->id.name + 2);

					/* disable boundbox check for list creation */
					BKE_object_boundbox_flag(dob->ob, BOUNDBOX_DISABLED, 1);
					/* need this for next part of code */
					unit_m4(dob->ob->obmat);    /* obmat gets restored */

					displist = glGenLists(1);
					glNewList(displist, GL_COMPILE);
					draw_object(bmain, scene, ar, v3d, &tbase, dflag_dupli);
					glEndList();

					use_displist = true;
					BKE_object_boundbox_flag(dob->ob, BOUNDBOX_DISABLED, 0);
				}
			}

			if (use_displist) {
				glPushMatrix();
				glMultMatrixf(dob->mat);
				glCallList(displist);
				glPopMatrix();
			}
			else {
				copy_m4_m4(dob->ob->obmat, dob->mat);
				GPU_begin_dupli_object(dob);
				draw_object(bmain, scene, ar, v3d, &tbase, dflag_dupli);
				GPU_end_dupli_object();
			}
		}

		tbase.object->dt = dt;
		tbase.object->dtx = dtx;
		tbase.object->transflag = transflag;
		tbase.object->currentlod = savedlod;
	}

	if (apply_data) {
		duplilist_restore(lb, apply_data);
		duplilist_free_apply_data(apply_data);
	}

	free_object_duplilist(lb);

	if (use_displist)
		glDeleteLists(displist, 1);
}

static void draw_dupli_objects(Main *bmain, Scene *scene, ARegion *ar, View3D *v3d, Base *base)
{
	/* define the color here so draw_dupli_objects_color can be called
	 * from the set loop */

	int color = (base->flag & SELECT) ? TH_SELECT : TH_WIRE;
	/* debug */
	if (base->object->dup_group && base->object->dup_group->id.us < 1)
		color = TH_REDALERT;

	draw_dupli_objects_color(bmain, scene, ar, v3d, base, 0, color);
}

/* XXX warning, not using gpu offscreen here */
void view3d_update_depths_rect(ARegion *ar, ViewDepths *d, rcti *rect)
{
	int x, y, w, h;
	rcti r;
	/* clamp rect by region */

	r.xmin = 0;
	r.xmax = ar->winx - 1;
	r.ymin = 0;
	r.ymax = ar->winy - 1;

	/* Constrain rect to depth bounds */
	BLI_rcti_isect(&r, rect, rect);

	/* assign values to compare with the ViewDepths */
	x = rect->xmin;
	y = rect->ymin;

	w = BLI_rcti_size_x(rect);
	h = BLI_rcti_size_y(rect);

	if (w <= 0 || h <= 0) {
		if (d->depths)
			MEM_freeN(d->depths);
		d->depths = NULL;

		d->damaged = false;
	}
	else if (d->w != w ||
	         d->h != h ||
	         d->x != x ||
	         d->y != y ||
	         d->depths == NULL
	         )
	{
		d->x = x;
		d->y = y;
		d->w = w;
		d->h = h;

		if (d->depths)
			MEM_freeN(d->depths);

		d->depths = MEM_mallocN(sizeof(float) * d->w * d->h, "View depths Subset");

		d->damaged = true;
	}

	if (d->damaged) {
		/* XXX using special function here, it doesn't use the gpu offscreen system */
		view3d_opengl_read_Z_pixels(ar, d->x, d->y, d->w, d->h, GL_DEPTH_COMPONENT, GL_FLOAT, d->depths);
		glGetDoublev(GL_DEPTH_RANGE, d->depth_range);
		d->damaged = false;
	}
}

/* note, with nouveau drivers the glReadPixels() is very slow. [#24339] */
void ED_view3d_depth_update(ARegion *ar)
{
	RegionView3D *rv3d = ar->regiondata;

	/* Create storage for, and, if necessary, copy depth buffer */
	if (!rv3d->depths) rv3d->depths = MEM_callocN(sizeof(ViewDepths), "ViewDepths");
	if (rv3d->depths) {
		ViewDepths *d = rv3d->depths;
		if (d->w != ar->winx ||
		    d->h != ar->winy ||
		    !d->depths)
		{
			d->w = ar->winx;
			d->h = ar->winy;
			if (d->depths)
				MEM_freeN(d->depths);
			d->depths = MEM_mallocN(sizeof(float) * d->w * d->h, "View depths");
			d->damaged = true;
		}

		if (d->damaged) {
			view3d_opengl_read_pixels(ar, 0, 0, d->w, d->h, GL_DEPTH_COMPONENT, GL_FLOAT, d->depths);
			glGetDoublev(GL_DEPTH_RANGE, d->depth_range);

			d->damaged = false;
		}
	}
}

/* utility function to find the closest Z value, use for autodepth */
float view3d_depth_near(ViewDepths *d)
{
	/* convert to float for comparisons */
	const float near = (float)d->depth_range[0];
	const float far_real = (float)d->depth_range[1];
	float far = far_real;

	const float *depths = d->depths;
	float depth = FLT_MAX;
	int i = (int)d->w * (int)d->h; /* cast to avoid short overflow */

	/* far is both the starting 'far' value
	 * and the closest value found. */
	while (i--) {
		depth = *depths++;
		if ((depth < far) && (depth > near)) {
			far = depth;
		}
	}

	return far == far_real ? FLT_MAX : far;
}

void ED_view3d_draw_depth_gpencil(Scene *scene, ARegion *ar, View3D *v3d)
{
	short zbuf = v3d->zbuf;
	RegionView3D *rv3d = ar->regiondata;

	/* Setup view matrix. */
	ED_view3d_draw_setup_view(NULL, scene, ar, v3d, rv3d->viewmat, rv3d->winmat, NULL);

	glClear(GL_DEPTH_BUFFER_BIT);

	v3d->zbuf = true;
	glEnable(GL_DEPTH_TEST);

	if (v3d->flag2 & V3D_SHOW_GPENCIL) {
		ED_gpencil_draw_view3d(NULL, scene, v3d, ar, true);
	}

	v3d->zbuf = zbuf;
}

static void view3d_draw_depth_loop(Main *bmain, Scene *scene, ARegion *ar, View3D *v3d)
{
	Base *base;

	/* no need for color when drawing depth buffer */
	const short dflag_depth = DRAW_CONSTCOLOR;

	/* draw set first */
	if (scene->set) {
		Scene *sce_iter;
		for (SETLOOPER(scene->set, sce_iter, base)) {
			if (v3d->lay & base->lay) {
				draw_object(bmain, scene, ar, v3d, base, 0);
				if (base->object->transflag & OB_DUPLI) {
					draw_dupli_objects_color(bmain, scene, ar, v3d, base, dflag_depth, TH_UNDEFINED);
				}
			}
		}
	}

	for (base = scene->base.first; base; base = base->next) {
		if (v3d->lay & base->lay) {
			/* dupli drawing */
			if (base->object->transflag & OB_DUPLI) {
				draw_dupli_objects_color(bmain, scene, ar, v3d, base, dflag_depth, TH_UNDEFINED);
			}
			draw_object(bmain, scene, ar, v3d, base, dflag_depth);
		}
	}

	/* this isn't that nice, draw xray objects as if they are normal */
	if (v3d->afterdraw_transp.first ||
	    v3d->afterdraw_xray.first ||
	    v3d->afterdraw_xraytransp.first)
	{
		View3DAfter *v3da;
		int mask_orig;

		v3d->xray = true;

		/* transp materials can change the depth mask, see #21388 */
		glGetIntegerv(GL_DEPTH_WRITEMASK, &mask_orig);


		if (v3d->afterdraw_xray.first || v3d->afterdraw_xraytransp.first) {
			glDepthFunc(GL_ALWAYS); /* always write into the depth bufer, overwriting front z values */
			for (v3da = v3d->afterdraw_xray.first; v3da; v3da = v3da->next) {
				draw_object(bmain, scene, ar, v3d, v3da->base, dflag_depth);
			}
			glDepthFunc(GL_LEQUAL); /* Now write the depth buffer normally */
		}

		/* draw 3 passes, transp/xray/xraytransp */
		v3d->xray = false;
		v3d->transp = true;
		while ((v3da = BLI_pophead(&v3d->afterdraw_transp))) {
			draw_object(bmain, scene, ar, v3d, v3da->base, dflag_depth);
			MEM_freeN(v3da);
		}

		v3d->xray = true;
		v3d->transp = false;
		while ((v3da = BLI_pophead(&v3d->afterdraw_xray))) {
			draw_object(bmain, scene, ar, v3d, v3da->base, dflag_depth);
			MEM_freeN(v3da);
		}

		v3d->xray = true;
		v3d->transp = true;
		while ((v3da = BLI_pophead(&v3d->afterdraw_xraytransp))) {
			draw_object(bmain, scene, ar, v3d, v3da->base, dflag_depth);
			MEM_freeN(v3da);
		}


		v3d->xray = false;
		v3d->transp = false;

		glDepthMask(mask_orig);
	}
}

void ED_view3d_draw_depth(Main *bmain, Scene *scene, ARegion *ar, View3D *v3d, bool alphaoverride)
{
	struct bThemeState theme_state;
	RegionView3D *rv3d = ar->regiondata;
	short zbuf = v3d->zbuf;
	short flag = v3d->flag;
	float glalphaclip = U.glalphaclip;
	int obcenter_dia = U.obcenter_dia;
	/* temp set drawtype to solid */

	/* Setting these temporarily is not nice */
	v3d->flag &= ~V3D_SELECT_OUTLINE;
	U.glalphaclip = alphaoverride ? 0.5f : glalphaclip; /* not that nice but means we wont zoom into billboards */
	U.obcenter_dia = 0;

	/* Tools may request depth outside of regular drawing code. */
	UI_Theme_Store(&theme_state);
	UI_SetTheme(SPACE_VIEW3D, RGN_TYPE_WINDOW);

	/* Setup view matrix. */
	ED_view3d_draw_setup_view(NULL, scene, ar, v3d, rv3d->viewmat, rv3d->winmat, NULL);

	glClear(GL_DEPTH_BUFFER_BIT);

	if (rv3d->rflag & RV3D_CLIPPING) {
		ED_view3d_clipping_set(rv3d);
	}
	/* get surface depth without bias */
	rv3d->rflag |= RV3D_ZOFFSET_DISABLED;

	v3d->zbuf = true;
	glEnable(GL_DEPTH_TEST);

	view3d_draw_depth_loop(bmain, scene, ar, v3d);

	if (rv3d->rflag & RV3D_CLIPPING) {
		ED_view3d_clipping_disable();
	}
	rv3d->rflag &= ~RV3D_ZOFFSET_DISABLED;

	v3d->zbuf = zbuf;
	if (!v3d->zbuf) glDisable(GL_DEPTH_TEST);

	U.glalphaclip = glalphaclip;
	v3d->flag = flag;
	U.obcenter_dia = obcenter_dia;

	UI_Theme_Restore(&theme_state);
}

void ED_view3d_draw_select_loop(
        ViewContext *vc, Scene *scene, View3D *v3d, ARegion *ar,
        bool use_obedit_skip, bool use_nearest)
{
	short code = 1;
	const short dflag = DRAW_PICKING | DRAW_CONSTCOLOR;

	if (vc->obedit && vc->obedit->type == OB_MBALL) {
		draw_object(vc->bmain, scene, ar, v3d, BASACT, dflag);
	}
	else if ((vc->obedit && vc->obedit->type == OB_ARMATURE)) {
		/* if not drawing sketch, draw bones */
		if (!BDR_drawSketchNames(vc)) {
			draw_object(vc->bmain, scene, ar, v3d, BASACT, dflag);
		}
	}
	else {
		Base *base;

		for (base = scene->base.first; base; base = base->next) {
			if (base->lay & v3d->lay) {

				if ((base->object->restrictflag & OB_RESTRICT_SELECT) ||
				    (use_obedit_skip && (scene->obedit->data == base->object->data)))
				{
					base->selcol = 0;
				}
				else {
					base->selcol = code;

					if (use_nearest && (base->object->dtx & OB_DRAWXRAY)) {
						ED_view3d_after_add(&v3d->afterdraw_xray, base, dflag);
					}
					else {
						if (GPU_select_load_id(code)) {
							draw_object_select(vc->bmain, scene, ar, v3d, base, dflag);
						}
					}
					code++;
				}
			}
		}

		if (use_nearest) {
			bool xrayclear = true;
			if (v3d->afterdraw_xray.first) {
				view3d_draw_xray_select(vc->bmain, scene, ar, v3d, &xrayclear);
			}
		}
	}
}

typedef struct View3DShadow {
	struct View3DShadow *next, *prev;
	GPULamp *lamp;
} View3DShadow;

static void gpu_render_lamp_update(Scene *scene, View3D *v3d,
                                   Object *ob, Object *par,
                                   float obmat[4][4], unsigned int lay,
                                   ListBase *shadows, SceneRenderLayer *srl)
{
	GPULamp *lamp;
	Lamp *la = (Lamp *)ob->data;
	View3DShadow *shadow;
	unsigned int layers;

	lamp = GPU_lamp_from_blender(scene, ob, par);

	if (lamp) {
		GPU_lamp_update(lamp, lay, (ob->restrictflag & OB_RESTRICT_RENDER), obmat);
		GPU_lamp_update_colors(lamp, la->r, la->g, la->b, la->energy);

		layers = lay & v3d->lay;
		if (srl)
			layers &= srl->lay;

		if (layers &&
		    GPU_lamp_has_shadow_buffer(lamp) &&
		    /* keep last, may do string lookup */
		    GPU_lamp_visible(lamp, srl, NULL))
		{
			shadow = MEM_callocN(sizeof(View3DShadow), "View3DShadow");
			shadow->lamp = lamp;
			BLI_addtail(shadows, shadow);
		}
	}
}

static void gpu_update_lamps_shadows_world(Main *bmain, Scene *scene, View3D *v3d)
{
	ListBase shadows;
	View3DShadow *shadow;
	Scene *sce_iter;
	Base *base;
	Object *ob;
	World *world = scene->world;
	SceneRenderLayer *srl = v3d->scenelock ? BLI_findlink(&scene->r.layers, scene->r.actlay) : NULL;

	BLI_listbase_clear(&shadows);

	/* update lamp transform and gather shadow lamps */
	for (SETLOOPER(scene, sce_iter, base)) {
		ob = base->object;

		if (ob->type == OB_LAMP)
			gpu_render_lamp_update(scene, v3d, ob, NULL, ob->obmat, ob->lay, &shadows, srl);

		if (ob->transflag & OB_DUPLI) {
			DupliObject *dob;
			ListBase *lb = object_duplilist(bmain, bmain->eval_ctx, scene, ob);

			for (dob = lb->first; dob; dob = dob->next)
				if (dob->ob->type == OB_LAMP)
					gpu_render_lamp_update(scene, v3d, dob->ob, ob, dob->mat, ob->lay, &shadows, srl);

			free_object_duplilist(lb);
		}
	}

	/* render shadows after updating all lamps, nested object_duplilist
	 * don't work correct since it's replacing object matrices */
	for (shadow = shadows.first; shadow; shadow = shadow->next) {
		/* this needs to be done better .. */
		float viewmat[4][4], winmat[4][4];
		int drawtype, lay, winsize, flag2 = v3d->flag2;
		ARegion ar = {NULL};
		RegionView3D rv3d = {{{0}}};

		drawtype = v3d->drawtype;
		lay = v3d->lay;

		v3d->drawtype = OB_SOLID;
		v3d->lay &= GPU_lamp_shadow_layer(shadow->lamp);
		v3d->flag2 &= ~(V3D_SOLID_TEX | V3D_SHOW_SOLID_MATCAP);
		v3d->flag2 |= V3D_RENDER_OVERRIDE | V3D_RENDER_SHADOW;

		GPU_lamp_shadow_buffer_bind(shadow->lamp, viewmat, &winsize, winmat);

		ar.regiondata = &rv3d;
		ar.regiontype = RGN_TYPE_WINDOW;
		rv3d.persp = RV3D_CAMOB;
		copy_m4_m4(rv3d.winmat, winmat);
		copy_m4_m4(rv3d.viewmat, viewmat);
		invert_m4_m4(rv3d.viewinv, rv3d.viewmat);
		mul_m4_m4m4(rv3d.persmat, rv3d.winmat, rv3d.viewmat);
		invert_m4_m4(rv3d.persinv, rv3d.viewinv);

		/* no need to call ED_view3d_draw_offscreen_init since shadow buffers were already updated */
		ED_view3d_draw_offscreen(
		            bmain, scene, v3d, &ar, winsize, winsize, viewmat, winmat,
		            false, false, true,
		            NULL, NULL, NULL, NULL);
		GPU_lamp_shadow_buffer_unbind(shadow->lamp);

		v3d->drawtype = drawtype;
		v3d->lay = lay;
		v3d->flag2 = flag2;
	}

	BLI_freelistN(&shadows);

	/* update world values */
	if (world) {
		GPU_mist_update_enable(world->mode & WO_MIST);
		GPU_mist_update_values(world->mistype, world->miststa, world->mistdist, world->misi, &world->horr);
		GPU_horizon_update_color(&world->horr);
		GPU_ambient_update_color(&world->ambr);
		GPU_zenith_update_color(&world->zenr);
	}
}

/* *********************** customdata **************** */

CustomDataMask ED_view3d_datamask(const Scene *scene, const View3D *v3d)
{
	CustomDataMask mask = 0;
	const int drawtype = view3d_effective_drawtype(v3d);

	if (ELEM(drawtype, OB_TEXTURE, OB_MATERIAL) ||
	    ((drawtype == OB_SOLID) && (v3d->flag2 & V3D_SOLID_TEX)))
	{
		mask |= CD_MASK_MTEXPOLY | CD_MASK_MLOOPUV | CD_MASK_MLOOPCOL;

		if (BKE_scene_use_new_shading_nodes(scene)) {
			if (drawtype == OB_MATERIAL)
				mask |= CD_MASK_ORCO;
		}
		else {
			if ((scene->gm.matmode == GAME_MAT_GLSL && drawtype == OB_TEXTURE) ||
			    (drawtype == OB_MATERIAL))
			{
				mask |= CD_MASK_ORCO;
			}
		}
	}

	return mask;
}

/* goes over all modes and view3d settings */
CustomDataMask ED_view3d_screen_datamask(const bScreen *screen)
{
	const Scene *scene = screen->scene;
	CustomDataMask mask = CD_MASK_BAREMESH;
	const ScrArea *sa;

	/* check if we need tfaces & mcols due to view mode */
	for (sa = screen->areabase.first; sa; sa = sa->next) {
		if (sa->spacetype == SPACE_VIEW3D) {
			mask |= ED_view3d_datamask(scene, sa->spacedata.first);
		}
	}

	return mask;
}

/**
 * \note keep this synced with #ED_view3d_mats_rv3d_backup/#ED_view3d_mats_rv3d_restore
 */
void ED_view3d_update_viewmat(
        Scene *scene, View3D *v3d, ARegion *ar, float viewmat[4][4], float winmat[4][4], const rcti *rect)
{
	RegionView3D *rv3d = ar->regiondata;

	/* setup window matrices */
	if (winmat)
		copy_m4_m4(rv3d->winmat, winmat);
	else
		view3d_winmatrix_set(ar, v3d, rect);

	/* setup view matrix */
	if (viewmat) {
		copy_m4_m4(rv3d->viewmat, viewmat);
	}
	else {
		float rect_scale[2];
		if (rect) {
			rect_scale[0] = (float)BLI_rcti_size_x(rect) / (float)ar->winx;
			rect_scale[1] = (float)BLI_rcti_size_y(rect) / (float)ar->winy;
		}
		view3d_viewmatrix_set(scene, v3d, rv3d, rect ? rect_scale : NULL);  /* note: calls BKE_object_where_is_calc for camera... */
	}

	/* update utility matrices */
	mul_m4_m4m4(rv3d->persmat, rv3d->winmat, rv3d->viewmat);
	invert_m4_m4(rv3d->persinv, rv3d->persmat);
	invert_m4_m4(rv3d->viewinv, rv3d->viewmat);

	/* calculate GLSL view dependent values */

	/* store window coordinates scaling/offset */
	if (rv3d->persp == RV3D_CAMOB && v3d->camera) {
		rctf cameraborder;
		ED_view3d_calc_camera_border(scene, ar, v3d, rv3d, &cameraborder, false);
		rv3d->viewcamtexcofac[0] = (float)ar->winx / BLI_rctf_size_x(&cameraborder);
		rv3d->viewcamtexcofac[1] = (float)ar->winy / BLI_rctf_size_y(&cameraborder);

		rv3d->viewcamtexcofac[2] = -rv3d->viewcamtexcofac[0] * cameraborder.xmin / (float)ar->winx;
		rv3d->viewcamtexcofac[3] = -rv3d->viewcamtexcofac[1] * cameraborder.ymin / (float)ar->winy;
	}
	else {
		rv3d->viewcamtexcofac[0] = rv3d->viewcamtexcofac[1] = 1.0f;
		rv3d->viewcamtexcofac[2] = rv3d->viewcamtexcofac[3] = 0.0f;
	}

	/**
	 * Calculate pixel-size factor once, is used for lamps and object centers.
	 * Used by #ED_view3d_pixel_size and typically not accessed directly.
	 *
	 * \note #BKE_camera_params_compute_viewplane' also calculates a pixel-size value,
	 * passed to #RE_SetPixelSize, in ortho mode this is compatible with this value,
	 * but in perspective mode its offset by the near-clip.
	 *
	 * 'RegionView3D.pixsize' is used for viewport drawing, not rendering.
	 */
	{
		/* note:  '1.0f / len_v3(v1)'  replaced  'len_v3(rv3d->viewmat[0])'
		 * because of float point precision problems at large values [#23908] */
		float v1[3], v2[3];
		float len_px, len_sc;

		v1[0] = rv3d->persmat[0][0];
		v1[1] = rv3d->persmat[1][0];
		v1[2] = rv3d->persmat[2][0];

		v2[0] = rv3d->persmat[0][1];
		v2[1] = rv3d->persmat[1][1];
		v2[2] = rv3d->persmat[2][1];

		len_px = 2.0f / sqrtf(min_ff(len_squared_v3(v1), len_squared_v3(v2)));
		len_sc = (float)MAX2(ar->winx, ar->winy);

		rv3d->pixsize = len_px / len_sc;
	}
}

/**
 * Shared by #ED_view3d_draw_offscreen and #view3d_main_region_draw_objects
 *
 * \note \a C and \a grid_unit will be NULL when \a draw_offscreen is set.
 * \note Drawing lamps and opengl render uses this, so dont do grease pencil or view widgets here.
 */
static void view3d_draw_objects(
        const bContext *C,
        Main *bmain,
        Scene *scene, View3D *v3d, ARegion *ar,
        const char **grid_unit,
        const bool do_bgpic, const bool draw_offscreen, GPUFX *fx)
{
	if (bmain == NULL) {
		bmain = CTX_data_main(C);
	}
	RegionView3D *rv3d = ar->regiondata;
	Base *base;
	const bool do_camera_frame = !draw_offscreen;
	const bool draw_grids = !draw_offscreen && (v3d->flag2 & V3D_RENDER_OVERRIDE) == 0;
	const bool draw_floor = (rv3d->view == RV3D_VIEW_USER) || (rv3d->persp != RV3D_ORTHO);
	/* only draw grids after in solid modes, else it hovers over mesh wires */
	const bool draw_grids_after = draw_grids && draw_floor && (v3d->drawtype > OB_WIRE) && fx;
	bool do_composite_xray = false;
	bool xrayclear = true;

	if (!draw_offscreen) {
		ED_region_draw_cb_draw(C, ar, REGION_DRAW_PRE_VIEW);
	}

	if (rv3d->rflag & RV3D_CLIPPING)
		view3d_draw_clipping(rv3d);

	/* set zbuffer after we draw clipping region */
	if (v3d->drawtype > OB_WIRE) {
		v3d->zbuf = true;
	}
	else {
		v3d->zbuf = false;
	}

	/* special case (depth for wire color) */
	if (v3d->drawtype <= OB_WIRE) {
		if (scene->obedit && scene->obedit->type == OB_MESH) {
			Mesh *me = scene->obedit->data;
			if (me->drawflag & ME_DRAWEIGHT) {
				v3d->zbuf = true;
			}
		}
	}

	if (v3d->zbuf) {
		glEnable(GL_DEPTH_TEST);
	}

	/* ortho grid goes first, does not write to depth buffer and doesn't need depth test so it will override
	 * objects if done last */
	if (draw_grids) {
		/* needs to be done always, gridview is adjusted in drawgrid() now, but only for ortho views. */
		rv3d->gridview = ED_view3d_grid_scale(scene, v3d, grid_unit);

		if (!draw_floor) {
			ED_region_pixelspace(ar);
			*grid_unit = NULL;  /* drawgrid need this to detect/affect smallest valid unit... */
			drawgrid(&scene->unit, ar, v3d, grid_unit);
			/* XXX make function? replaces persp(1) */
			glMatrixMode(GL_PROJECTION);
			glLoadMatrixf(rv3d->winmat);
			glMatrixMode(GL_MODELVIEW);
			glLoadMatrixf(rv3d->viewmat);
		}
		else if (!draw_grids_after) {
			drawfloor(scene, v3d, grid_unit, true);
		}
	}

	/* important to do before clipping */
	if (do_bgpic) {
		view3d_draw_bgpic_test(scene, ar, v3d, false, do_camera_frame);
	}

	if (rv3d->rflag & RV3D_CLIPPING) {
		ED_view3d_clipping_set(rv3d);
	}

	/* draw set first */
	if (scene->set) {
		const short dflag = DRAW_CONSTCOLOR | DRAW_SCENESET;
		Scene *sce_iter;
		for (SETLOOPER(scene->set, sce_iter, base)) {
			if (v3d->lay & base->lay) {
				UI_ThemeColorBlend(TH_WIRE, TH_BACK, 0.6f);
				draw_object(bmain, scene, ar, v3d, base, dflag);

				if (base->object->transflag & OB_DUPLI) {
					draw_dupli_objects_color(bmain, scene, ar, v3d, base, dflag, TH_UNDEFINED);
				}
			}
		}

		/* Transp and X-ray afterdraw stuff for sets is done later */
	}


	if (draw_offscreen) {
		for (base = scene->base.first; base; base = base->next) {
			if (v3d->lay & base->lay) {
				/* dupli drawing */
				if (base->object->transflag & OB_DUPLI)
					draw_dupli_objects(bmain, scene, ar, v3d, base);

				draw_object(bmain, scene, ar, v3d, base, 0);
			}
		}
	}
	else {
		unsigned int lay_used = 0;

		/* then draw not selected and the duplis, but skip editmode object */
		for (base = scene->base.first; base; base = base->next) {
			lay_used |= base->lay;

			if (v3d->lay & base->lay) {

				/* dupli drawing */
				if (base->object->transflag & OB_DUPLI) {
					draw_dupli_objects(bmain, scene, ar, v3d, base);
				}
				if ((base->flag & SELECT) == 0) {
					if (base->object != scene->obedit)
						draw_object(bmain, scene, ar, v3d, base, 0);
				}
			}
		}

		/* mask out localview */
		v3d->lay_used = lay_used & ((1 << 20) - 1);

		/* draw selected and editmode */
		for (base = scene->base.first; base; base = base->next) {
			if (v3d->lay & base->lay) {
				if (base->object == scene->obedit || (base->flag & SELECT)) {
					draw_object(bmain, scene, ar, v3d, base, 0);
				}
			}
		}
	}

	/* perspective floor goes last to use scene depth and avoid writing to depth buffer */
	if (draw_grids_after) {
		drawfloor(scene, v3d, grid_unit, false);
	}

	/* must be before xray draw which clears the depth buffer */
	if (v3d->flag2 & V3D_SHOW_GPENCIL) {
		wmWindowManager *wm = (C != NULL) ? CTX_wm_manager(C) : NULL;

		/* must be before xray draw which clears the depth buffer */
		if (v3d->zbuf) glDisable(GL_DEPTH_TEST);
		ED_gpencil_draw_view3d(wm, scene, v3d, ar, true);
		if (v3d->zbuf) glEnable(GL_DEPTH_TEST);
	}

	/* transp and X-ray afterdraw stuff */
	if (v3d->afterdraw_transp.first)     view3d_draw_transp(bmain, scene, ar, v3d);

	/* always do that here to cleanup depth buffers if none needed */
	if (fx) {
		do_composite_xray = v3d->zbuf && (v3d->afterdraw_xray.first || v3d->afterdraw_xraytransp.first);
		GPU_fx_compositor_setup_XRay_pass(fx, do_composite_xray);
	}

	if (v3d->afterdraw_xray.first)       view3d_draw_xray(bmain, scene, ar, v3d, &xrayclear);
	if (v3d->afterdraw_xraytransp.first) view3d_draw_xraytransp(bmain, scene, ar, v3d, xrayclear);

	if (fx && do_composite_xray) {
		GPU_fx_compositor_XRay_resolve(fx);
	}

	if (!draw_offscreen) {
		ED_region_draw_cb_draw(C, ar, REGION_DRAW_POST_VIEW);
	}

	if (rv3d->rflag & RV3D_CLIPPING)
		ED_view3d_clipping_disable();

	/* important to do after clipping */
	if (do_bgpic) {
		view3d_draw_bgpic_test(scene, ar, v3d, true, do_camera_frame);
	}

	if (!draw_offscreen) {
		BIF_draw_manipulator(C);
	}

	/* cleanup */
	if (v3d->zbuf) {
		v3d->zbuf = false;
		glDisable(GL_DEPTH_TEST);
	}

	if ((v3d->flag2 & V3D_RENDER_SHADOW) == 0) {
		GPU_free_images_old(bmain);
	}
}

static void view3d_main_region_setup_view(
        Scene *scene, View3D *v3d, ARegion *ar, float viewmat[4][4], float winmat[4][4], const rcti *rect)
{
	RegionView3D *rv3d = ar->regiondata;

	ED_view3d_update_viewmat(scene, v3d, ar, viewmat, winmat, rect);

	/* set for opengl */
	glMatrixMode(GL_PROJECTION);
	glLoadMatrixf(rv3d->winmat);
	glMatrixMode(GL_MODELVIEW);
	glLoadMatrixf(rv3d->viewmat);
}

/**
 * Store values from #RegionView3D, set when drawing.
 * This is needed when we draw with to a viewport using a different matrix (offscreen drawing for example).
 *
 * Values set by #ED_view3d_update_viewmat should be handled here.
 */
struct RV3DMatrixStore {
	float winmat[4][4];
	float viewmat[4][4];
	float viewinv[4][4];
	float persmat[4][4];
	float persinv[4][4];
	float viewcamtexcofac[4];
	float pixsize;
};

struct RV3DMatrixStore *ED_view3d_mats_rv3d_backup(struct RegionView3D *rv3d)
{
	struct RV3DMatrixStore *rv3dmat = MEM_mallocN(sizeof(*rv3dmat), __func__);
	copy_m4_m4(rv3dmat->winmat, rv3d->winmat);
	copy_m4_m4(rv3dmat->viewmat, rv3d->viewmat);
	copy_m4_m4(rv3dmat->persmat, rv3d->persmat);
	copy_m4_m4(rv3dmat->persinv, rv3d->persinv);
	copy_m4_m4(rv3dmat->viewinv, rv3d->viewinv);
	copy_v4_v4(rv3dmat->viewcamtexcofac, rv3d->viewcamtexcofac);
	rv3dmat->pixsize = rv3d->pixsize;
	return (void *)rv3dmat;
}

void ED_view3d_mats_rv3d_restore(struct RegionView3D *rv3d, struct RV3DMatrixStore *rv3dmat)
{
	copy_m4_m4(rv3d->winmat, rv3dmat->winmat);
	copy_m4_m4(rv3d->viewmat, rv3dmat->viewmat);
	copy_m4_m4(rv3d->persmat, rv3dmat->persmat);
	copy_m4_m4(rv3d->persinv, rv3dmat->persinv);
	copy_m4_m4(rv3d->viewinv, rv3dmat->viewinv);
	copy_v4_v4(rv3d->viewcamtexcofac, rv3dmat->viewcamtexcofac);
	rv3d->pixsize = rv3dmat->pixsize;
}

void ED_view3d_draw_offscreen_init(Main *bmain, Scene *scene, View3D *v3d)
{
	/* shadow buffers, before we setup matrices */
	if (draw_glsl_material(scene, NULL, v3d, v3d->drawtype))
		gpu_update_lamps_shadows_world(bmain, scene, v3d);
}

/*
 * Function to clear the view
 */
static void view3d_main_region_clear(Scene *scene, View3D *v3d, ARegion *ar)
{
	if (scene->world && (v3d->flag3 & V3D_SHOW_WORLD)) {
		RegionView3D *rv3d = ar->regiondata;
		GPUMaterial *gpumat = GPU_material_world(scene, scene->world);

		/* calculate full shader for background */
		GPU_material_bind(gpumat, 1, 1, 1.0, false, rv3d->viewmat, rv3d->viewinv, rv3d->viewcamtexcofac, (v3d->scenelock != 0));

		bool material_not_bound = !GPU_material_bound(gpumat);

		if (material_not_bound) {
			glMatrixMode(GL_PROJECTION);
			glPushMatrix();
			glLoadIdentity();
			glMatrixMode(GL_MODELVIEW);
			glPushMatrix();
			glLoadIdentity();
			glColor4f(0.0f, 0.0f, 0.0f, 1.0f);
		}

		/* Draw world */
		glEnable(GL_DEPTH_TEST);
		glDepthFunc(GL_ALWAYS);
		glBegin(GL_TRIANGLE_STRIP);
		glVertex3f(-1.0, -1.0, 1.0);
		glVertex3f(1.0, -1.0, 1.0);
		glVertex3f(-1.0, 1.0, 1.0);
		glVertex3f(1.0, 1.0, 1.0);
		glEnd();

		if (material_not_bound) {
			glMatrixMode(GL_PROJECTION);
			glPopMatrix();
			glMatrixMode(GL_MODELVIEW);
			glPopMatrix();
		}

		GPU_material_unbind(gpumat);

		glDepthFunc(GL_LEQUAL);
		glDisable(GL_DEPTH_TEST);
	}
	else {
		if (UI_GetThemeValue(TH_SHOW_BACK_GRAD)) {
			glMatrixMode(GL_PROJECTION);
			glPushMatrix();
			glLoadIdentity();
			glMatrixMode(GL_MODELVIEW);
			glPushMatrix();
			glLoadIdentity();

			glEnable(GL_DEPTH_TEST);
			glDepthFunc(GL_ALWAYS);
			glBegin(GL_QUADS);
			UI_ThemeColor(TH_LOW_GRAD);
			glVertex3f(-1.0, -1.0, 1.0);
			glVertex3f(1.0, -1.0, 1.0);
			UI_ThemeColor(TH_HIGH_GRAD);
			glVertex3f(1.0, 1.0, 1.0);
			glVertex3f(-1.0, 1.0, 1.0);
			glEnd();
			glDepthFunc(GL_LEQUAL);
			glDisable(GL_DEPTH_TEST);

			glMatrixMode(GL_PROJECTION);
			glPopMatrix();

			glMatrixMode(GL_MODELVIEW);
			glPopMatrix();
		}
		else {
			UI_ThemeClearColorAlpha(TH_HIGH_GRAD, 1.0f);
			glClear(GL_COLOR_BUFFER_BIT | GL_DEPTH_BUFFER_BIT);
		}
	}
}

/* ED_view3d_draw_offscreen_init should be called before this to initialize
 * stuff like shadow buffers
 */
void ED_view3d_draw_offscreen(
        Main *bmain, Scene *scene, View3D *v3d, ARegion *ar, int winx, int winy,
        float viewmat[4][4], float winmat[4][4],
        bool do_bgpic, bool do_sky, bool is_persp, const char *viewname,
        GPUFX *fx, GPUFXSettings *fx_settings,
        GPUOffScreen *ofs)
{
	struct bThemeState theme_state;
	int bwinx, bwiny;
	rcti brect;
	bool do_compositing = false;
	RegionView3D *rv3d = ar->regiondata;

	glPushMatrix();

	/* set temporary new size */
	bwinx = ar->winx;
	bwiny = ar->winy;
	brect = ar->winrct;

	ar->winx = winx;
	ar->winy = winy;
	ar->winrct.xmin = 0;
	ar->winrct.ymin = 0;
	ar->winrct.xmax = winx;
	ar->winrct.ymax = winy;

	UI_Theme_Store(&theme_state);
	UI_SetTheme(SPACE_VIEW3D, RGN_TYPE_WINDOW);

	/* set flags */
	G.f |= G_RENDER_OGL;

	if ((v3d->flag2 & V3D_RENDER_SHADOW) == 0) {
		/* free images which can have changed on frame-change
		 * warning! can be slow so only free animated images - campbell */
		GPU_free_images_anim(bmain);
	}

	/* setup view matrices before fx or unbinding the offscreen buffers will cause issues */
	if ((viewname != NULL && viewname[0] != '\0') && (viewmat == NULL) && rv3d->persp == RV3D_CAMOB && v3d->camera)
		view3d_stereo3d_setup_offscreen(scene, v3d, ar, winmat, viewname);
	else
		view3d_main_region_setup_view(scene, v3d, ar, viewmat, winmat, NULL);

	/* framebuffer fx needed, we need to draw offscreen first */
	if (v3d->fx_settings.fx_flag && fx) {
		GPUSSAOSettings *ssao = NULL;

		if (v3d->drawtype < OB_SOLID) {
			ssao = v3d->fx_settings.ssao;
			v3d->fx_settings.ssao = NULL;
		}

		do_compositing = GPU_fx_compositor_initialize_passes(fx, &ar->winrct, NULL, fx_settings);

		if (ssao)
			v3d->fx_settings.ssao = ssao;
	}

	/* clear opengl buffers */
	if (do_sky) {
		view3d_main_region_clear(scene, v3d, ar);
	}
	else {
		glClearColor(0.0f, 0.0f, 0.0f, 0.0f);
		glClear(GL_COLOR_BUFFER_BIT | GL_DEPTH_BUFFER_BIT);
	}

	/* main drawing call */
	view3d_draw_objects(NULL, bmain, scene, v3d, ar, NULL, do_bgpic, true, do_compositing ? fx : NULL);

	/* post process */
	if (do_compositing) {
		if (!winmat)
			is_persp = rv3d->is_persp;
		GPU_fx_do_composite_pass(fx, winmat, is_persp, scene, ofs);
	}

	if ((v3d->flag2 & V3D_RENDER_SHADOW) == 0) {
		/* draw grease-pencil stuff */
		ED_region_pixelspace(ar);


		if (v3d->flag2 & V3D_SHOW_GPENCIL) {
			/* draw grease-pencil stuff - needed to get paint-buffer shown too (since it's 2D) */
			ED_gpencil_draw_view3d(NULL, scene, v3d, ar, false);
		}

		/* freeing the images again here could be done after the operator runs, leaving for now */
		GPU_free_images_anim(bmain);
	}

	/* restore size */
	ar->winx = bwinx;
	ar->winy = bwiny;
	ar->winrct = brect;

	glPopMatrix();

	UI_Theme_Restore(&theme_state);

	G.f &= ~G_RENDER_OGL;
}

/**
 * Set the correct matrices
 */
void ED_view3d_draw_setup_view(
        wmWindow *win, Scene *scene, ARegion *ar, View3D *v3d, float viewmat[4][4], float winmat[4][4], const rcti *rect)
{
	RegionView3D *rv3d = ar->regiondata;

	/* Setup the view matrix. */
	if (view3d_stereo3d_active(win, scene, v3d, rv3d)) {
		view3d_stereo3d_setup(scene, v3d, ar, rect);
	}
	else {
		view3d_main_region_setup_view(scene, v3d, ar, viewmat, winmat, rect);
	}
}

/**
 * Utility func for ED_view3d_draw_offscreen
 *
 * \param ofs: Optional off-screen buffer, can be NULL.
 * (avoids re-creating when doing multiple GL renders).
 */
ImBuf *ED_view3d_draw_offscreen_imbuf(
        Main *bmain, Scene *scene,
        View3D *v3d, ARegion *ar, int sizex, int sizey,
        unsigned int flag, unsigned int draw_flags,
        int alpha_mode, int samples, const char *viewname,
        /* output vars */
        GPUFX *fx, GPUOffScreen *ofs, char err_out[256])
{
	RegionView3D *rv3d = ar->regiondata;
	ImBuf *ibuf;
	const bool draw_sky = (alpha_mode == R_ADDSKY);
	const bool draw_background = (draw_flags & V3D_OFSDRAW_USE_BACKGROUND);
	const bool use_full_sample = (draw_flags & V3D_OFSDRAW_USE_FULL_SAMPLE);

	/* view state */
	GPUFXSettings fx_settings = v3d->fx_settings;
	bool is_ortho = false;
	float winmat[4][4];

	if (ofs && ((GPU_offscreen_width(ofs) != sizex) || (GPU_offscreen_height(ofs) != sizey))) {
		/* sizes differ, can't reuse */
		ofs = NULL;
	}

	const bool own_ofs = (ofs == NULL);

	if (own_ofs) {
		/* bind */
		ofs = GPU_offscreen_create(sizex, sizey, use_full_sample ? 0 : samples, err_out);
		if (ofs == NULL) {
			return NULL;
		}
	}

	ED_view3d_draw_offscreen_init(bmain, scene, v3d);

	GPU_offscreen_bind(ofs, true);

	/* read in pixels & stamp */
	ibuf = IMB_allocImBuf(sizex, sizey, 32, flag);

	/* render 3d view */
	if (rv3d->persp == RV3D_CAMOB && v3d->camera) {
		CameraParams params;
		Object *camera = BKE_camera_multiview_render(scene, v3d->camera, viewname);

		BKE_camera_params_init(&params);
		/* fallback for non camera objects */
		params.clipsta = v3d->near;
		params.clipend = v3d->far;
		BKE_camera_params_from_object(&params, camera);
		BKE_camera_multiview_params(&scene->r, &params, camera, viewname);
		BKE_camera_params_compute_viewplane(&params, sizex, sizey, scene->r.xasp, scene->r.yasp);
		BKE_camera_params_compute_matrix(&params);

		BKE_camera_to_gpu_dof(camera, &fx_settings);

		is_ortho = params.is_ortho;
		copy_m4_m4(winmat, params.winmat);
	}
	else {
		rctf viewplane;
		float clipsta, clipend;

		is_ortho = ED_view3d_viewplane_get(v3d, rv3d, sizex, sizey, &viewplane, &clipsta, &clipend, NULL);
		if (is_ortho) {
			orthographic_m4(winmat, viewplane.xmin, viewplane.xmax, viewplane.ymin, viewplane.ymax, -clipend, clipend);
		}
		else {
			perspective_m4(winmat, viewplane.xmin, viewplane.xmax, viewplane.ymin, viewplane.ymax, clipsta, clipend);
		}
	}

	if ((samples && use_full_sample) == 0) {
		/* Single-pass render, common case */
		ED_view3d_draw_offscreen(
		        bmain, scene, v3d, ar, sizex, sizey, NULL, winmat,
		        draw_background, draw_sky, !is_ortho, viewname,
		        fx, &fx_settings, ofs);

		if (ibuf->rect_float) {
			GPU_offscreen_read_pixels(ofs, GL_FLOAT, ibuf->rect_float);
		}
		else if (ibuf->rect) {
			GPU_offscreen_read_pixels(ofs, GL_UNSIGNED_BYTE, ibuf->rect);
		}
	}
	else {
		/* Multi-pass render, use accumulation buffer & jitter for 'full' oversampling.
		 * Use because OpenGL may use a lower quality MSAA, and only over-sample edges. */
		static float jit_ofs[32][2];
		float winmat_jitter[4][4];
		/* use imbuf as temp storage, before writing into it from accumulation buffer */
		unsigned char *rect_temp = ibuf->rect ? (void *)ibuf->rect : (void *)ibuf->rect_float;
		unsigned int *accum_buffer = MEM_mallocN(sizex * sizey * sizeof(int[4]), "accum1");
		unsigned int i;
		int j;

		BLI_jitter_init(jit_ofs, samples);

		/* first sample buffer, also initializes 'rv3d->persmat' */
		ED_view3d_draw_offscreen(
		        bmain, scene, v3d, ar, sizex, sizey, NULL, winmat,
		        draw_background, draw_sky, !is_ortho, viewname,
		        fx, &fx_settings, ofs);
		GPU_offscreen_read_pixels(ofs, GL_UNSIGNED_BYTE, rect_temp);

		i = sizex * sizey * 4;
		while (i--) {
			accum_buffer[i] = rect_temp[i];
		}

		/* skip the first sample */
		for (j = 1; j < samples; j++) {
			copy_m4_m4(winmat_jitter, winmat);
			window_translate_m4(
			        winmat_jitter, rv3d->persmat,
			        (jit_ofs[j][0] * 2.0f) / sizex,
			        (jit_ofs[j][1] * 2.0f) / sizey);

			ED_view3d_draw_offscreen(
			        bmain, scene, v3d, ar, sizex, sizey, NULL, winmat_jitter,
			        draw_background, draw_sky, !is_ortho, viewname,
			        fx, &fx_settings, ofs);
			GPU_offscreen_read_pixels(ofs, GL_UNSIGNED_BYTE, rect_temp);

			i = sizex * sizey * 4;
			while (i--) {
				accum_buffer[i] += rect_temp[i];
			}
		}

		if (ibuf->rect_float) {
			float *rect_float = ibuf->rect_float;
			i = sizex * sizey * 4;
			while (i--) {
				rect_float[i] = (float)(accum_buffer[i] / samples) * (1.0f / 255.0f);
			}
		}
		else {
			unsigned char *rect_ub = (unsigned char *)ibuf->rect;
			i = sizex * sizey * 4;
			while (i--) {
				rect_ub[i] = accum_buffer[i] / samples;
			}
		}

		MEM_freeN(accum_buffer);
	}

	/* unbind */
	GPU_offscreen_unbind(ofs, true);

	if (own_ofs) {
		GPU_offscreen_free(ofs);
	}

	if (ibuf->rect_float && ibuf->rect)
		IMB_rect_from_float(ibuf);

	return ibuf;
}

/**
 * Creates own fake 3d views (wrapping #ED_view3d_draw_offscreen_imbuf)
 *
 * \param ofs: Optional off-screen buffer can be NULL.
 * (avoids re-creating when doing multiple GL renders).
 *
 * \note used by the sequencer
 */
ImBuf *ED_view3d_draw_offscreen_imbuf_simple(
        Main *bmain, Scene *scene,
        Object *camera, int width, int height,
        unsigned int flag, unsigned int draw_flags, int drawtype,
        int alpha_mode, int samples, const char *viewname,
        GPUFX *fx, GPUOffScreen *ofs, char err_out[256])
{
	View3D v3d = {NULL};
	ARegion ar = {NULL};
	RegionView3D rv3d = {{{0}}};

	/* connect data */
	v3d.regionbase.first = v3d.regionbase.last = &ar;
	ar.regiondata = &rv3d;
	ar.regiontype = RGN_TYPE_WINDOW;

	v3d.camera = camera;
	v3d.lay = scene->lay;
	v3d.drawtype = drawtype;
	v3d.flag2 = V3D_RENDER_OVERRIDE;

	if (draw_flags & V3D_OFSDRAW_USE_GPENCIL) {
		v3d.flag2 |= V3D_SHOW_GPENCIL;
	}
	if (draw_flags & V3D_OFSDRAW_USE_SOLID_TEX) {
		v3d.flag2 |= V3D_SOLID_TEX;
	}
	if (draw_flags & V3D_OFSDRAW_USE_BACKGROUND) {
		v3d.flag3 |= V3D_SHOW_WORLD;
	}
	if (draw_flags & V3D_OFSDRAW_USE_CAMERA_DOF) {
		if (camera->type == OB_CAMERA) {
			v3d.fx_settings.dof = &((Camera *)camera->data)->gpu_dof;
			v3d.fx_settings.fx_flag |= GPU_FX_FLAG_DOF;
		}
	}
>>>>>>> 3b5d2eac

	view3d_draw_border(C, ar);
	view3d_draw_grease_pencil(C);

	BLF_batch_draw_begin();

	if (((U.uiflag & USER_SHOW_ROTVIEWICON) != 0) &&
	    ((v3d->flag2 & V3D_RENDER_OVERRIDE) == 0) &&
	    /* No need to display manipulator and this info. */
	    ((U.manipulator_flag & USER_MANIPULATOR_DRAW_NAVIGATE) == 0))
	{
		draw_view_axis(rv3d, &rect);
	}

	if ((v3d->flag2 & V3D_RENDER_OVERRIDE) == 0 &&
	    (v3d->overlay.flag & V3D_OVERLAY_HIDE_TEXT) == 0)
	{
		if ((U.uiflag & USER_SHOW_FPS) && ED_screen_animation_no_scrub(wm)) {
			ED_scene_draw_fps(scene, &rect);
		}
		else if (U.uiflag & USER_SHOW_VIEWPORTNAME) {
			draw_viewport_name(ar, v3d, &rect);
		}

		if (U.uiflag & USER_DRAWVIEWINFO) {
			ViewLayer *view_layer = CTX_data_view_layer(C);
			Object *ob = OBACT(view_layer);
			draw_selected_name(scene, ob, &rect);
		}

#if 0 /* TODO */
		if (grid_unit) { /* draw below the viewport name */
			char numstr[32] = "";

			UI_FontThemeColor(BLF_default(), TH_TEXT_HI);
			if (v3d->grid != 1.0f) {
				BLI_snprintf(numstr, sizeof(numstr), "%s x %.4g", grid_unit, v3d->grid);
			}

			BLF_draw_default_ascii(
			        rect.xmin + U.widget_unit,
			        rect.ymax - (USER_SHOW_VIEWPORTNAME ? 2 * U.widget_unit : U.widget_unit), 0.0f,
			        numstr[0] ? numstr : grid_unit, sizeof(numstr));
		}
#endif
	}

	BLF_batch_draw_end();
}

static void view3d_draw_view(const bContext *C, ARegion *ar)
{
	ED_view3d_draw_setup_view(CTX_wm_window(C), CTX_data_depsgraph(C), CTX_data_scene(C), ar, CTX_wm_view3d(C), NULL, NULL, NULL);

	/* Only 100% compliant on new spec goes bellow */
	DRW_draw_view(C);
}

RenderEngineType *ED_view3d_engine_type(Scene *scene, int drawtype)
{
	/*
	 * Tempory viewport draw modes until we have a proper system.
	 * all modes are done in the draw manager, except
	 * cycles material as it is an external render engine.
	 */
	if (strcmp(scene->r.engine, RE_engine_id_CYCLES) == 0 && drawtype == OB_MATERIAL) {
		return RE_engines_find(RE_engine_id_BLENDER_EEVEE);
	}
	return RE_engines_find(scene->r.engine);
}

void view3d_main_region_draw(const bContext *C, ARegion *ar)
{
	View3D *v3d = CTX_wm_view3d(C);

	view3d_draw_view(C, ar);

	GPU_free_images_old();
	GPU_pass_cache_garbage_collect();

	/* XXX This is in order to draw UI batches with the DRW
	 * olg context since we now use it for drawing the entire area */
	gpu_batch_presets_reset();

	/* No depth test for drawing action zones afterwards. */
	glDisable(GL_DEPTH_TEST);

	v3d->flag |= V3D_INVALID_BACKBUF;
}

/* -------------------------------------------------------------------- */

/** \name Offscreen Drawing
 * \{ */

static void view3d_stereo3d_setup_offscreen(
        Depsgraph *depsgraph, Scene *scene, View3D *v3d, ARegion *ar,
        float winmat[4][4], const char *viewname)
{
	/* update the viewport matrices with the new camera */
	if (scene->r.views_format == SCE_VIEWS_FORMAT_STEREO_3D) {
		float viewmat[4][4];
		const bool is_left = STREQ(viewname, STEREO_LEFT_NAME);

		BKE_camera_multiview_view_matrix(&scene->r, v3d->camera, is_left, viewmat);
		view3d_main_region_setup_view(depsgraph, scene, v3d, ar, viewmat, winmat, NULL);
	}
	else { /* SCE_VIEWS_FORMAT_MULTIVIEW */
		float viewmat[4][4];
		Object *camera = BKE_camera_multiview_render(scene, v3d->camera, viewname);

		BKE_camera_multiview_view_matrix(&scene->r, camera, false, viewmat);
		view3d_main_region_setup_view(depsgraph, scene, v3d, ar, viewmat, winmat, NULL);
	}
}

void ED_view3d_draw_offscreen(
        Depsgraph *depsgraph, Scene *scene,
        int drawtype,
        View3D *v3d, ARegion *ar, int winx, int winy,
        float viewmat[4][4], float winmat[4][4],
        bool do_sky, bool UNUSED(is_persp), const char *viewname,
        GPUFXSettings *UNUSED(fx_settings),
        GPUOffScreen *ofs, GPUViewport *viewport)
{
	RegionView3D *rv3d = ar->regiondata;
	RenderEngineType *engine_type = ED_view3d_engine_type(scene, drawtype);

	/* set temporary new size */
	int bwinx = ar->winx;
	int bwiny = ar->winy;
	rcti brect = ar->winrct;

	ar->winx = winx;
	ar->winy = winy;
	ar->winrct.xmin = 0;
	ar->winrct.ymin = 0;
	ar->winrct.xmax = winx;
	ar->winrct.ymax = winy;

	struct bThemeState theme_state;
	UI_Theme_Store(&theme_state);
	UI_SetTheme(SPACE_VIEW3D, RGN_TYPE_WINDOW);

	/* set flags */
	G.f |= G_RENDER_OGL;

	if ((v3d->flag2 & V3D_RENDER_SHADOW) == 0) {
		/* free images which can have changed on frame-change
		 * warning! can be slow so only free animated images - campbell */
		GPU_free_images_anim();
	}

	gpuPushProjectionMatrix();
	gpuLoadIdentity();
	gpuPushMatrix();
	gpuLoadIdentity();

	if ((viewname != NULL && viewname[0] != '\0') && (viewmat == NULL) && rv3d->persp == RV3D_CAMOB && v3d->camera)
		view3d_stereo3d_setup_offscreen(depsgraph, scene, v3d, ar, winmat, viewname);
	else
		view3d_main_region_setup_view(depsgraph, scene, v3d, ar, viewmat, winmat, NULL);

	/* main drawing call */
	DRW_draw_render_loop_offscreen(
	        depsgraph, engine_type, ar, v3d,
	        do_sky, ofs, viewport);

	/* restore size */
	ar->winx = bwinx;
	ar->winy = bwiny;
	ar->winrct = brect;

	gpuPopProjectionMatrix();
	gpuPopMatrix();

	UI_Theme_Restore(&theme_state);

	G.f &= ~G_RENDER_OGL;
}

/**
 * Utility func for ED_view3d_draw_offscreen
 *
 * \param ofs: Optional off-screen buffer, can be NULL.
 * (avoids re-creating when doing multiple GL renders).
 */
ImBuf *ED_view3d_draw_offscreen_imbuf(
        Depsgraph *depsgraph, Scene *scene,
        int drawtype,
        View3D *v3d, ARegion *ar, int sizex, int sizey,
        unsigned int flag, unsigned int draw_flags,
        int alpha_mode, int samples, const char *viewname,
        /* output vars */
        GPUOffScreen *ofs, char err_out[256])
{
	RegionView3D *rv3d = ar->regiondata;
	const bool draw_sky = (alpha_mode == R_ADDSKY);
	const bool use_full_sample = (draw_flags & V3D_OFSDRAW_USE_FULL_SAMPLE);

	/* view state */
	GPUFXSettings fx_settings = v3d->fx_settings;
	bool is_ortho = false;
	float winmat[4][4];

	if (ofs && ((GPU_offscreen_width(ofs) != sizex) || (GPU_offscreen_height(ofs) != sizey))) {
		/* sizes differ, can't reuse */
		ofs = NULL;
	}

	const bool own_ofs = (ofs == NULL);
	DRW_opengl_context_enable();

	if (own_ofs) {
		/* bind */
		ofs = GPU_offscreen_create(sizex, sizey, use_full_sample ? 0 : samples, true, false, err_out);
		if (ofs == NULL) {
			DRW_opengl_context_disable();
			return NULL;
		}
	}

	GPU_offscreen_bind(ofs, true);

	/* read in pixels & stamp */
	ImBuf *ibuf = IMB_allocImBuf(sizex, sizey, 32, flag);

	/* render 3d view */
	if (rv3d->persp == RV3D_CAMOB && v3d->camera) {
		CameraParams params;
		Object *camera = BKE_camera_multiview_render(scene, v3d->camera, viewname);
		const Object *camera_eval = DEG_get_evaluated_object(
		                                depsgraph,
		                                camera);

		BKE_camera_params_init(&params);
		/* fallback for non camera objects */
		params.clipsta = v3d->near;
		params.clipend = v3d->far;
		BKE_camera_params_from_object(&params, camera_eval);
		BKE_camera_multiview_params(&scene->r, &params, camera_eval, viewname);
		BKE_camera_params_compute_viewplane(&params, sizex, sizey, scene->r.xasp, scene->r.yasp);
		BKE_camera_params_compute_matrix(&params);

		BKE_camera_to_gpu_dof(camera, &fx_settings);

		is_ortho = params.is_ortho;
		copy_m4_m4(winmat, params.winmat);
	}
	else {
		rctf viewplane;
		float clipsta, clipend;

		is_ortho = ED_view3d_viewplane_get(depsgraph, v3d, rv3d, sizex, sizey, &viewplane, &clipsta, &clipend, NULL);
		if (is_ortho) {
			orthographic_m4(winmat, viewplane.xmin, viewplane.xmax, viewplane.ymin, viewplane.ymax, -clipend, clipend);
		}
		else {
			perspective_m4(winmat, viewplane.xmin, viewplane.xmax, viewplane.ymin, viewplane.ymax, clipsta, clipend);
		}
	}

	if ((samples && use_full_sample) == 0) {
		/* Single-pass render, common case */
		ED_view3d_draw_offscreen(
		        depsgraph, scene, drawtype,
		        v3d, ar, sizex, sizey, NULL, winmat,
		        draw_sky, !is_ortho, viewname,
		        &fx_settings, ofs, NULL);

		if (ibuf->rect_float) {
			GPU_offscreen_read_pixels(ofs, GL_FLOAT, ibuf->rect_float);
		}
		else if (ibuf->rect) {
			GPU_offscreen_read_pixels(ofs, GL_UNSIGNED_BYTE, ibuf->rect);
		}
	}
	else {
		/* Multi-pass render, use accumulation buffer & jitter for 'full' oversampling.
		 * Use because OpenGL may use a lower quality MSAA, and only over-sample edges. */
		static float jit_ofs[32][2];
		float winmat_jitter[4][4];
		float *rect_temp = (ibuf->rect_float) ? ibuf->rect_float : MEM_mallocN(sizex * sizey * sizeof(float[4]), "rect_temp");
		float *accum_buffer = MEM_mallocN(sizex * sizey * sizeof(float[4]), "accum_buffer");
		GPUViewport *viewport = GPU_viewport_create_from_offscreen(ofs);

		BLI_jitter_init(jit_ofs, samples);

		/* first sample buffer, also initializes 'rv3d->persmat' */
		ED_view3d_draw_offscreen(
		        depsgraph, scene, drawtype,
		        v3d, ar, sizex, sizey, NULL, winmat,
		        draw_sky, !is_ortho, viewname,
		        &fx_settings, ofs, viewport);
		GPU_offscreen_read_pixels(ofs, GL_FLOAT, accum_buffer);

		/* skip the first sample */
		for (int j = 1; j < samples; j++) {
			copy_m4_m4(winmat_jitter, winmat);
			window_translate_m4(
			        winmat_jitter, rv3d->persmat,
			        (jit_ofs[j][0] * 2.0f) / sizex,
			        (jit_ofs[j][1] * 2.0f) / sizey);

			ED_view3d_draw_offscreen(
			        depsgraph, scene, drawtype,
			        v3d, ar, sizex, sizey, NULL, winmat_jitter,
			        draw_sky, !is_ortho, viewname,
			        &fx_settings, ofs, viewport);
			GPU_offscreen_read_pixels(ofs, GL_FLOAT, rect_temp);

			unsigned int i = sizex * sizey * 4;
			while (i--) {
				accum_buffer[i] += rect_temp[i];
			}
		}

		{
			/* don't free data owned by 'ofs' */
			GPU_viewport_clear_from_offscreen(viewport);
			GPU_viewport_free(viewport);
		}

		if (ibuf->rect_float == NULL) {
			MEM_freeN(rect_temp);
		}

		if (ibuf->rect_float) {
			float *rect_float = ibuf->rect_float;
			unsigned int i = sizex * sizey * 4;
			while (i--) {
				rect_float[i] = accum_buffer[i] / samples;
			}
		}
		else {
			unsigned char *rect_ub = (unsigned char *)ibuf->rect;
			unsigned int i = sizex * sizey * 4;
			while (i--) {
				rect_ub[i] = (unsigned char)(255.0f * accum_buffer[i] / samples);
			}
		}

		MEM_freeN(accum_buffer);
	}

	/* unbind */
	GPU_offscreen_unbind(ofs, true);

	if (own_ofs) {
		GPU_offscreen_free(ofs);
	}

	DRW_opengl_context_disable();

	if (ibuf->rect_float && ibuf->rect)
		IMB_rect_from_float(ibuf);

	return ibuf;
}

/**
 * Creates own fake 3d views (wrapping #ED_view3d_draw_offscreen_imbuf)
 *
 * \param ofs: Optional off-screen buffer can be NULL.
 * (avoids re-creating when doing multiple GL renders).
 *
 * \note used by the sequencer
 */
ImBuf *ED_view3d_draw_offscreen_imbuf_simple(
        Depsgraph *depsgraph, Scene *scene,
        int drawtype,
        Object *camera, int width, int height,
        unsigned int flag, unsigned int draw_flags,
        int alpha_mode, int samples, const char *viewname,
        GPUOffScreen *ofs, char err_out[256])
{
	View3D v3d = {NULL};
	ARegion ar = {NULL};
	RegionView3D rv3d = {{{0}}};

	/* connect data */
	v3d.regionbase.first = v3d.regionbase.last = &ar;
	ar.regiondata = &rv3d;
	ar.regiontype = RGN_TYPE_WINDOW;

	v3d.camera = camera;
	v3d.lay = scene->lay;
	v3d.drawtype = drawtype;
	v3d.flag2 = V3D_RENDER_OVERRIDE;

	if (draw_flags & V3D_OFSDRAW_USE_GPENCIL) {
		v3d.flag2 |= V3D_SHOW_GPENCIL;
	}
	if (draw_flags & V3D_OFSDRAW_USE_SOLID_TEX) {
		v3d.flag2 |= V3D_SOLID_TEX;
	}

	v3d.flag3 |= V3D_SHOW_WORLD;

	if (draw_flags & V3D_OFSDRAW_USE_CAMERA_DOF) {
		if (camera->type == OB_CAMERA) {
			v3d.fx_settings.dof = &((Camera *)camera->data)->gpu_dof;
			v3d.fx_settings.fx_flag |= GPU_FX_FLAG_DOF;
		}
	}

	rv3d.persp = RV3D_CAMOB;

	copy_m4_m4(rv3d.viewinv, v3d.camera->obmat);
	normalize_m4(rv3d.viewinv);
	invert_m4_m4(rv3d.viewmat, rv3d.viewinv);

	{
		CameraParams params;
		const Object *view_camera_eval = DEG_get_evaluated_object(
		                                     depsgraph,
		                                     BKE_camera_multiview_render(scene, v3d.camera, viewname));

		BKE_camera_params_init(&params);
		BKE_camera_params_from_object(&params, view_camera_eval);
		BKE_camera_multiview_params(&scene->r, &params, view_camera_eval, viewname);
		BKE_camera_params_compute_viewplane(&params, width, height, scene->r.xasp, scene->r.yasp);
		BKE_camera_params_compute_matrix(&params);

		copy_m4_m4(rv3d.winmat, params.winmat);
		v3d.near = params.clipsta;
		v3d.far = params.clipend;
		v3d.lens = params.lens;
	}

	mul_m4_m4m4(rv3d.persmat, rv3d.winmat, rv3d.viewmat);
	invert_m4_m4(rv3d.persinv, rv3d.viewinv);

	return ED_view3d_draw_offscreen_imbuf(
	        depsgraph, scene, drawtype,
	        &v3d, &ar, width, height, flag,
	        draw_flags, alpha_mode, samples, viewname, ofs, err_out);
}

/** \} */<|MERGE_RESOLUTION|>--- conflicted
+++ resolved
@@ -44,6 +44,7 @@
 #include "BKE_context.h"
 #include "BKE_global.h"
 #include "BKE_key.h"
+#include "BKE_main.h"
 #include "BKE_scene.h"
 #include "BKE_object.h"
 #include "BKE_paint.h"
@@ -1196,2518 +1197,6 @@
 	rcti rect;
 	ED_region_visible_rect(ar, &rect);
 
-<<<<<<< HEAD
-	/* Leave room for previously drawn info. */
-	rect.ymax -= offset;
-=======
-	/* get camera border within viewport */
-	r_viewborder->xmin = ((rect_camera.xmin - rect_view.xmin) / BLI_rctf_size_x(&rect_view)) * ar->winx;
-	r_viewborder->xmax = ((rect_camera.xmax - rect_view.xmin) / BLI_rctf_size_x(&rect_view)) * ar->winx;
-	r_viewborder->ymin = ((rect_camera.ymin - rect_view.ymin) / BLI_rctf_size_y(&rect_view)) * ar->winy;
-	r_viewborder->ymax = ((rect_camera.ymax - rect_view.ymin) / BLI_rctf_size_y(&rect_view)) * ar->winy;
-}
-
-void ED_view3d_calc_camera_border_size(
-        const Scene *scene, const ARegion *ar, const View3D *v3d, const RegionView3D *rv3d,
-        float r_size[2])
-{
-	rctf viewborder;
-
-	view3d_camera_border(scene, ar, v3d, rv3d, &viewborder, true, true);
-	r_size[0] = BLI_rctf_size_x(&viewborder);
-	r_size[1] = BLI_rctf_size_y(&viewborder);
-}
-
-void ED_view3d_calc_camera_border(
-        const Scene *scene, const ARegion *ar, const View3D *v3d, const RegionView3D *rv3d,
-        rctf *r_viewborder, const bool no_shift)
-{
-	view3d_camera_border(scene, ar, v3d, rv3d, r_viewborder, no_shift, false);
-}
-
-static void drawviewborder_grid3(float x1, float x2, float y1, float y2, float fac)
-{
-	float x3, y3, x4, y4;
-
-	x3 = x1 + fac * (x2 - x1);
-	y3 = y1 + fac * (y2 - y1);
-	x4 = x1 + (1.0f - fac) * (x2 - x1);
-	y4 = y1 + (1.0f - fac) * (y2 - y1);
-
-	glBegin(GL_LINES);
-	glVertex2f(x1, y3);
-	glVertex2f(x2, y3);
-
-	glVertex2f(x1, y4);
-	glVertex2f(x2, y4);
-
-	glVertex2f(x3, y1);
-	glVertex2f(x3, y2);
-
-	glVertex2f(x4, y1);
-	glVertex2f(x4, y2);
-	glEnd();
-}
-
-/* harmonious triangle */
-static void drawviewborder_triangle(float x1, float x2, float y1, float y2, const char golden, const char dir)
-{
-	float ofs;
-	float w = x2 - x1;
-	float h = y2 - y1;
-
-	glBegin(GL_LINES);
-	if (w > h) {
-		if (golden) {
-			ofs = w * (1.0f - (1.0f / 1.61803399f));
-		}
-		else {
-			ofs = h * (h / w);
-		}
-		if (dir == 'B') SWAP(float, y1, y2);
-
-		glVertex2f(x1, y1);
-		glVertex2f(x2, y2);
-
-		glVertex2f(x2, y1);
-		glVertex2f(x1 + (w - ofs), y2);
-
-		glVertex2f(x1, y2);
-		glVertex2f(x1 + ofs, y1);
-	}
-	else {
-		if (golden) {
-			ofs = h * (1.0f - (1.0f / 1.61803399f));
-		}
-		else {
-			ofs = w * (w / h);
-		}
-		if (dir == 'B') SWAP(float, x1, x2);
-
-		glVertex2f(x1, y1);
-		glVertex2f(x2, y2);
-
-		glVertex2f(x2, y1);
-		glVertex2f(x1, y1 + ofs);
-
-		glVertex2f(x1, y2);
-		glVertex2f(x2, y1 + (h - ofs));
-	}
-	glEnd();
-}
-
-static void drawviewborder(Scene *scene, ARegion *ar, View3D *v3d)
-{
-	float x1, x2, y1, y2;
-	float x1i, x2i, y1i, y2i;
-
-	rctf viewborder;
-	Camera *ca = NULL;
-	RegionView3D *rv3d = ar->regiondata;
-
-	if (v3d->camera == NULL)
-		return;
-	if (v3d->camera->type == OB_CAMERA)
-		ca = v3d->camera->data;
-
-	ED_view3d_calc_camera_border(scene, ar, v3d, rv3d, &viewborder, false);
-	/* the offsets */
-	x1 = viewborder.xmin;
-	y1 = viewborder.ymin;
-	x2 = viewborder.xmax;
-	y2 = viewborder.ymax;
-
-	glLineWidth(1.0f);
-
-	/* apply offsets so the real 3D camera shows through */
-
-	/* note: quite un-scientific but without this bit extra
-	 * 0.0001 on the lower left the 2D border sometimes
-	 * obscures the 3D camera border */
-	/* note: with VIEW3D_CAMERA_BORDER_HACK defined this error isn't noticeable
-	 * but keep it here in case we need to remove the workaround */
-	x1i = (int)(x1 - 1.0001f);
-	y1i = (int)(y1 - 1.0001f);
-	x2i = (int)(x2 + (1.0f - 0.0001f));
-	y2i = (int)(y2 + (1.0f - 0.0001f));
-
-	/* passepartout, specified in camera edit buttons */
-	if (ca && (ca->flag & CAM_SHOWPASSEPARTOUT) && ca->passepartalpha > 0.000001f) {
-		const float winx = (ar->winx + 1);
-		const float winy = (ar->winy + 1);
-
-		if (ca->passepartalpha == 1.0f) {
-			glColor3f(0, 0, 0);
-		}
-		else {
-			glBlendFunc(GL_SRC_ALPHA, GL_ONE_MINUS_SRC_ALPHA);
-			glEnable(GL_BLEND);
-			glColor4f(0, 0, 0, ca->passepartalpha);
-		}
-
-		if (x1i > 0.0f)
-			glRectf(0.0, winy, x1i, 0.0);
-		if (x2i < winx)
-			glRectf(x2i, winy, winx, 0.0);
-		if (y2i < winy)
-			glRectf(x1i, winy, x2i, y2i);
-		if (y2i > 0.0f)
-			glRectf(x1i, y1i, x2i, 0.0);
-
-		glDisable(GL_BLEND);
-	}
-
-	setlinestyle(0);
-
-	UI_ThemeColor(TH_BACK);
-
-	fdrawbox(x1i, y1i, x2i, y2i);
-
-#ifdef VIEW3D_CAMERA_BORDER_HACK
-	if (view3d_camera_border_hack_test == true) {
-		glColor3ubv(view3d_camera_border_hack_col);
-		fdrawbox(x1i + 1, y1i + 1, x2i - 1, y2i - 1);
-		view3d_camera_border_hack_test = false;
-	}
-#endif
-
-	setlinestyle(3);
-
-	/* outer line not to confuse with object selecton */
-	if (v3d->flag2 & V3D_LOCK_CAMERA) {
-		UI_ThemeColor(TH_REDALERT);
-		fdrawbox(x1i - 1, y1i - 1, x2i + 1, y2i + 1);
-	}
-
-	UI_ThemeColor(TH_VIEW_OVERLAY);
-	fdrawbox(x1i, y1i, x2i, y2i);
-
-	/* border */
-	if (scene->r.mode & R_BORDER) {
-		float x3, y3, x4, y4;
-
-		x3 = floorf(x1 + (scene->r.border.xmin * (x2 - x1))) - 1;
-		y3 = floorf(y1 + (scene->r.border.ymin * (y2 - y1))) - 1;
-		x4 = floorf(x1 + (scene->r.border.xmax * (x2 - x1))) + (U.pixelsize - 1);
-		y4 = floorf(y1 + (scene->r.border.ymax * (y2 - y1))) + (U.pixelsize - 1);
-
-		cpack(0x4040FF);
-		sdrawbox(x3,  y3,  x4,  y4);
-	}
-
-	/* safety border */
-	if (ca) {
-		if (ca->dtx & CAM_DTX_CENTER) {
-			float x3, y3;
-
-			UI_ThemeColorBlendShade(TH_VIEW_OVERLAY, TH_BACK, 0.25, 0);
-
-			x3 = x1 + 0.5f * (x2 - x1);
-			y3 = y1 + 0.5f * (y2 - y1);
-
-			glBegin(GL_LINES);
-			glVertex2f(x1, y3);
-			glVertex2f(x2, y3);
-
-			glVertex2f(x3, y1);
-			glVertex2f(x3, y2);
-			glEnd();
-		}
-
-		if (ca->dtx & CAM_DTX_CENTER_DIAG) {
-			UI_ThemeColorBlendShade(TH_VIEW_OVERLAY, TH_BACK, 0.25, 0);
-
-			glBegin(GL_LINES);
-			glVertex2f(x1, y1);
-			glVertex2f(x2, y2);
-
-			glVertex2f(x1, y2);
-			glVertex2f(x2, y1);
-			glEnd();
-		}
-
-		if (ca->dtx & CAM_DTX_THIRDS) {
-			UI_ThemeColorBlendShade(TH_VIEW_OVERLAY, TH_BACK, 0.25, 0);
-			drawviewborder_grid3(x1, x2, y1, y2, 1.0f / 3.0f);
-		}
-
-		if (ca->dtx & CAM_DTX_GOLDEN) {
-			UI_ThemeColorBlendShade(TH_VIEW_OVERLAY, TH_BACK, 0.25, 0);
-			drawviewborder_grid3(x1, x2, y1, y2, 1.0f - (1.0f / 1.61803399f));
-		}
-
-		if (ca->dtx & CAM_DTX_GOLDEN_TRI_A) {
-			UI_ThemeColorBlendShade(TH_VIEW_OVERLAY, TH_BACK, 0.25, 0);
-			drawviewborder_triangle(x1, x2, y1, y2, 0, 'A');
-		}
-
-		if (ca->dtx & CAM_DTX_GOLDEN_TRI_B) {
-			UI_ThemeColorBlendShade(TH_VIEW_OVERLAY, TH_BACK, 0.25, 0);
-			drawviewborder_triangle(x1, x2, y1, y2, 0, 'B');
-		}
-
-		if (ca->dtx & CAM_DTX_HARMONY_TRI_A) {
-			UI_ThemeColorBlendShade(TH_VIEW_OVERLAY, TH_BACK, 0.25, 0);
-			drawviewborder_triangle(x1, x2, y1, y2, 1, 'A');
-		}
-
-		if (ca->dtx & CAM_DTX_HARMONY_TRI_B) {
-			UI_ThemeColorBlendShade(TH_VIEW_OVERLAY, TH_BACK, 0.25, 0);
-			drawviewborder_triangle(x1, x2, y1, y2, 1, 'B');
-		}
-
-		if (ca->flag & CAM_SHOW_SAFE_MARGINS) {
-			UI_draw_safe_areas(
-			        x1, x2, y1, y2,
-			        scene->safe_areas.title,
-			        scene->safe_areas.action);
-
-			if (ca->flag & CAM_SHOW_SAFE_CENTER) {
-				UI_draw_safe_areas(
-				        x1, x2, y1, y2,
-				        scene->safe_areas.title_center,
-				        scene->safe_areas.action_center);
-			}
-		}
-
-		if (ca->flag & CAM_SHOWSENSOR) {
-			/* determine sensor fit, and get sensor x/y, for auto fit we
-			 * assume and square sensor and only use sensor_x */
-			float sizex = scene->r.xsch * scene->r.xasp;
-			float sizey = scene->r.ysch * scene->r.yasp;
-			int sensor_fit = BKE_camera_sensor_fit(ca->sensor_fit, sizex, sizey);
-			float sensor_x = ca->sensor_x;
-			float sensor_y = (ca->sensor_fit == CAMERA_SENSOR_FIT_AUTO) ? ca->sensor_x : ca->sensor_y;
-
-			/* determine sensor plane */
-			rctf rect;
-
-			if (sensor_fit == CAMERA_SENSOR_FIT_HOR) {
-				float sensor_scale = (x2i - x1i) / sensor_x;
-				float sensor_height = sensor_scale * sensor_y;
-
-				rect.xmin = x1i;
-				rect.xmax = x2i;
-				rect.ymin = (y1i + y2i) * 0.5f - sensor_height * 0.5f;
-				rect.ymax = rect.ymin + sensor_height;
-			}
-			else {
-				float sensor_scale = (y2i - y1i) / sensor_y;
-				float sensor_width = sensor_scale * sensor_x;
-
-				rect.xmin = (x1i + x2i) * 0.5f - sensor_width * 0.5f;
-				rect.xmax = rect.xmin + sensor_width;
-				rect.ymin = y1i;
-				rect.ymax = y2i;
-			}
-
-			/* draw */
-			UI_ThemeColorShade(TH_VIEW_OVERLAY, 100);
-			UI_draw_roundbox_gl_mode(GL_LINE_LOOP, rect.xmin, rect.ymin, rect.xmax, rect.ymax, 2.0f);
-		}
-	}
-
-	setlinestyle(0);
-
-	/* camera name - draw in highlighted text color */
-	if (ca && (ca->flag & CAM_SHOWNAME)) {
-		UI_ThemeColor(TH_TEXT_HI);
-		BLF_draw_default(
-		        x1i, y1i - (0.7f * U.widget_unit), 0.0f,
-		        v3d->camera->id.name + 2, sizeof(v3d->camera->id.name) - 2);
-	}
-}
-
-/* *********************** backdraw for selection *************** */
-
-static void backdrawview3d(Scene *scene, wmWindow *win, ARegion *ar, View3D *v3d, Object *obact, Object *obedit)
-{
-	RegionView3D *rv3d = ar->regiondata;
-	int multisample_enabled;
-
-	BLI_assert(ar->regiontype == RGN_TYPE_WINDOW);
-
-	if (obact && (obact->mode & (OB_MODE_VERTEX_PAINT | OB_MODE_WEIGHT_PAINT) ||
-	             BKE_paint_select_face_test(obact)))
-	{
-		/* do nothing */
-	}
-	/* texture paint mode sampling */
-	else if (obact && (obact->mode & OB_MODE_TEXTURE_PAINT) &&
-	         (v3d->drawtype > OB_WIRE))
-	{
-		/* do nothing */
-	}
-	else if ((obact && (obact->mode & OB_MODE_PARTICLE_EDIT)) &&
-	         V3D_IS_ZBUF(v3d))
-	{
-		/* do nothing */
-	}
-	else if (obedit &&
-	         V3D_IS_ZBUF(v3d))
-	{
-		/* do nothing */
-	}
-	else {
-		v3d->flag &= ~V3D_INVALID_BACKBUF;
-		return;
-	}
-
-	if (!(v3d->flag & V3D_INVALID_BACKBUF))
-		return;
-
-#if 0
-	if (test) {
-		if (qtest()) {
-			addafterqueue(ar->win, BACKBUFDRAW, 1);
-			return;
-		}
-	}
-#endif
-
-	if (v3d->drawtype > OB_WIRE) v3d->zbuf = true;
-
-	/* dithering and AA break color coding, so disable */
-	glDisable(GL_DITHER);
-
-	multisample_enabled = glIsEnabled(GL_MULTISAMPLE);
-	if (multisample_enabled)
-		glDisable(GL_MULTISAMPLE);
-
-	if (win->multisamples != USER_MULTISAMPLE_NONE) {
-		/* for multisample we use an offscreen FBO. multisample drawing can fail
-		 * with color coded selection drawing, and reading back depths from such
-		 * a buffer can also cause a few seconds freeze on OS X / NVidia. */
-		int w = BLI_rcti_size_x(&ar->winrct);
-		int h = BLI_rcti_size_y(&ar->winrct);
-		char error[256];
-
-		if (rv3d->gpuoffscreen) {
-			if (GPU_offscreen_width(rv3d->gpuoffscreen)  != w ||
-			    GPU_offscreen_height(rv3d->gpuoffscreen) != h)
-			{
-				GPU_offscreen_free(rv3d->gpuoffscreen);
-				rv3d->gpuoffscreen = NULL;
-			}
-		}
-
-		if (!rv3d->gpuoffscreen) {
-			rv3d->gpuoffscreen = GPU_offscreen_create(w, h, 0, error);
-
-			if (!rv3d->gpuoffscreen)
-				fprintf(stderr, "Failed to create offscreen selection buffer for multisample: %s\n", error);
-		}
-	}
-
-	if (rv3d->gpuoffscreen)
-		GPU_offscreen_bind(rv3d->gpuoffscreen, true);
-	else
-		glScissor(ar->winrct.xmin, ar->winrct.ymin, BLI_rcti_size_x(&ar->winrct), BLI_rcti_size_y(&ar->winrct));
-
-	glClearColor(0.0, 0.0, 0.0, 0.0);
-	if (v3d->zbuf) {
-		glEnable(GL_DEPTH_TEST);
-		glClear(GL_COLOR_BUFFER_BIT | GL_DEPTH_BUFFER_BIT);
-	}
-	else {
-		glClear(GL_COLOR_BUFFER_BIT);
-		glDisable(GL_DEPTH_TEST);
-	}
-
-	if (rv3d->rflag & RV3D_CLIPPING)
-		ED_view3d_clipping_set(rv3d);
-
-	G.f |= G_BACKBUFSEL;
-
-	if (obact && (obact->lay & v3d->lay)) {
-		draw_object_backbufsel(scene, v3d, rv3d, obact);
-	}
-
-	if (rv3d->gpuoffscreen)
-		GPU_offscreen_unbind(rv3d->gpuoffscreen, true);
-	else
-		ar->swap = 0; /* mark invalid backbuf for wm draw */
-
-	v3d->flag &= ~V3D_INVALID_BACKBUF;
-
-	G.f &= ~G_BACKBUFSEL;
-	v3d->zbuf = false;
-	glDisable(GL_DEPTH_TEST);
-	glEnable(GL_DITHER);
-	if (multisample_enabled)
-		glEnable(GL_MULTISAMPLE);
-
-	if (rv3d->rflag & RV3D_CLIPPING)
-		ED_view3d_clipping_disable();
-}
-
-void view3d_opengl_read_pixels(ARegion *ar, int x, int y, int w, int h, int format, int type, void *data)
-{
-	RegionView3D *rv3d = ar->regiondata;
-
-	if (rv3d->gpuoffscreen) {
-		GPU_offscreen_bind(rv3d->gpuoffscreen, true);
-		glReadBuffer(GL_COLOR_ATTACHMENT0_EXT);
-		glReadPixels(x, y, w, h, format, type, data);
-		GPU_offscreen_unbind(rv3d->gpuoffscreen, true);
-	}
-	else {
-		glReadPixels(ar->winrct.xmin + x, ar->winrct.ymin + y, w, h, format, type, data);
-	}
-}
-
-/* XXX depth reading exception, for code not using gpu offscreen */
-static void view3d_opengl_read_Z_pixels(ARegion *ar, int x, int y, int w, int h, int format, int type, void *data)
-{
-
-	glReadPixels(ar->winrct.xmin + x, ar->winrct.ymin + y, w, h, format, type, data);
-}
-
-void ED_view3d_backbuf_validate(ViewContext *vc)
-{
-	if (vc->v3d->flag & V3D_INVALID_BACKBUF) {
-		backdrawview3d(vc->scene, vc->win, vc->ar, vc->v3d, vc->obact, vc->obedit);
-	}
-}
-
-/**
- * allow for small values [0.5 - 2.5],
- * and large values, FLT_MAX by clamping by the area size
- */
-int ED_view3d_backbuf_sample_size_clamp(ARegion *ar, const float dist)
-{
-	return (int)min_ff(ceilf(dist), (float)max_ii(ar->winx, ar->winx));
-}
-
-/* samples a single pixel (copied from vpaint) */
-unsigned int ED_view3d_backbuf_sample(ViewContext *vc, int x, int y)
-{
-	unsigned int col;
-
-	if (x >= vc->ar->winx || y >= vc->ar->winy) {
-		return 0;
-	}
-
-	ED_view3d_backbuf_validate(vc);
-
-	view3d_opengl_read_pixels(vc->ar, x, y, 1, 1, GL_RGBA, GL_UNSIGNED_BYTE, &col);
-	glReadBuffer(GL_BACK);
-
-	if (ENDIAN_ORDER == B_ENDIAN) {
-		BLI_endian_switch_uint32(&col);
-	}
-
-	return GPU_select_to_index(col);
-}
-
-/* reads full rect, converts indices */
-ImBuf *ED_view3d_backbuf_read(ViewContext *vc, int xmin, int ymin, int xmax, int ymax)
-{
-	struct ImBuf *ibuf_clip;
-	/* clip */
-	const rcti clip = {
-	    max_ii(xmin, 0), min_ii(xmax, vc->ar->winx - 1),
-	    max_ii(ymin, 0), min_ii(ymax, vc->ar->winy - 1)};
-	const int size_clip[2] = {
-	    BLI_rcti_size_x(&clip) + 1,
-	    BLI_rcti_size_y(&clip) + 1};
-
-	if (UNLIKELY((clip.xmin > clip.xmax) ||
-	             (clip.ymin > clip.ymax)))
-	{
-		return NULL;
-	}
-
-	ibuf_clip = IMB_allocImBuf(size_clip[0], size_clip[1], 32, IB_rect);
-
-	ED_view3d_backbuf_validate(vc);
-
-	view3d_opengl_read_pixels(vc->ar, clip.xmin, clip.ymin, size_clip[0], size_clip[1], GL_RGBA, GL_UNSIGNED_BYTE, ibuf_clip->rect);
-
-	glReadBuffer(GL_BACK);
-
-	if (ENDIAN_ORDER == B_ENDIAN) {
-		IMB_convert_rgba_to_abgr(ibuf_clip);
-	}
-
-	GPU_select_to_index_array(ibuf_clip->rect, size_clip[0] * size_clip[1]);
-
-	if ((clip.xmin == xmin) &&
-	    (clip.xmax == xmax) &&
-	    (clip.ymin == ymin) &&
-	    (clip.ymax == ymax))
-	{
-		return ibuf_clip;
-	}
-	else {
-		/* put clipped result into a non-clipped buffer */
-		struct ImBuf *ibuf_full;
-		const int size[2] = {
-		    (xmax - xmin + 1),
-		    (ymax - ymin + 1)};
-
-		ibuf_full = IMB_allocImBuf(size[0], size[1], 32, IB_rect);
-
-		IMB_rectcpy(
-		        ibuf_full, ibuf_clip,
-		        clip.xmin - xmin, clip.ymin - ymin,
-		        0, 0,
-		        size_clip[0], size_clip[1]);
-		IMB_freeImBuf(ibuf_clip);
-		return ibuf_full;
-	}
-}
-
-/**
- * Smart function to sample a rectangle spiral ling outside, nice for backbuf selection
- */
-uint ED_view3d_backbuf_sample_rect(
-        ViewContext *vc, const int mval[2], int size,
-        unsigned int min, unsigned int max, float *r_dist)
-{
-	struct ImBuf *buf;
-	const unsigned int *bufmin, *bufmax, *tbuf;
-	int minx, miny;
-	int a, b, rc, nr, amount, dirvec[4][2];
-	unsigned int index = 0;
-
-	amount = (size - 1) / 2;
-
-	minx = mval[0] - (amount + 1);
-	miny = mval[1] - (amount + 1);
-	buf = ED_view3d_backbuf_read(vc, minx, miny, minx + size - 1, miny + size - 1);
-	if (!buf) return 0;
-
-	rc = 0;
-
-	dirvec[0][0] = 1; dirvec[0][1] = 0;
-	dirvec[1][0] = 0; dirvec[1][1] = -size;
-	dirvec[2][0] = -1; dirvec[2][1] = 0;
-	dirvec[3][0] = 0; dirvec[3][1] = size;
-
-	bufmin = buf->rect;
-	tbuf = buf->rect;
-	bufmax = buf->rect + size * size;
-	tbuf += amount * size + amount;
-
-	for (nr = 1; nr <= size; nr++) {
-
-		for (a = 0; a < 2; a++) {
-			for (b = 0; b < nr; b++) {
-				if (*tbuf && *tbuf >= min && *tbuf < max) {
-					/* we got a hit */
-
-					/* get x,y pixel coords from the offset
-					 * (manhatten distance in keeping with other screen-based selection) */
-					*r_dist = (float)(
-					        abs(((int)(tbuf - buf->rect) % size) - (size / 2)) +
-					        abs(((int)(tbuf - buf->rect) / size) - (size / 2)));
-
-					/* indices start at 1 here */
-					index = (*tbuf - min) + 1;
-					goto exit;
-				}
-
-				tbuf += (dirvec[rc][0] + dirvec[rc][1]);
-
-				if (tbuf < bufmin || tbuf >= bufmax) {
-					goto exit;
-				}
-			}
-			rc++;
-			rc &= 3;
-		}
-	}
-
-exit:
-	IMB_freeImBuf(buf);
-	return index;
-}
-
-
-/* ************************************************************* */
-
-static void view3d_stereo_bgpic_setup(Scene *scene, View3D *v3d, Image *ima, ImageUser *iuser)
-{
-	if (BKE_image_is_stereo(ima)) {
-		iuser->flag |= IMA_SHOW_STEREO;
-
-		if ((scene->r.scemode & R_MULTIVIEW) == 0) {
-			iuser->multiview_eye = STEREO_LEFT_ID;
-		}
-		else if (v3d->stereo3d_camera != STEREO_3D_ID) {
-			/* show only left or right camera */
-			iuser->multiview_eye = v3d->stereo3d_camera;
-		}
-
-		BKE_image_multiview_index(ima, iuser);
-	}
-	else {
-		iuser->flag &= ~IMA_SHOW_STEREO;
-	}
-}
-
-static void view3d_draw_bgpic(Scene *scene, ARegion *ar, View3D *v3d,
-                              const bool do_foreground, const bool do_camera_frame)
-{
-	RegionView3D *rv3d = ar->regiondata;
-	BGpic *bgpic;
-	int fg_flag = do_foreground ? V3D_BGPIC_FOREGROUND : 0;
-
-	for (bgpic = v3d->bgpicbase.first; bgpic; bgpic = bgpic->next) {
-		bgpic->iuser.scene = scene;  /* Needed for render results. */
-
-		if ((bgpic->flag & V3D_BGPIC_FOREGROUND) != fg_flag)
-			continue;
-
-		if ((bgpic->view == 0) || /* zero for any */
-		    (bgpic->view & (1 << rv3d->view)) || /* check agaist flags */
-		    (rv3d->persp == RV3D_CAMOB && bgpic->view == (1 << RV3D_VIEW_CAMERA)))
-		{
-			float image_aspect[2];
-			float fac, asp, zoomx, zoomy;
-			float x1, y1, x2, y2, centx, centy;
-
-			ImBuf *ibuf = NULL, *freeibuf, *releaseibuf;
-			void *lock;
-			rctf clip_rect;
-
-			Image *ima = NULL;
-			MovieClip *clip = NULL;
-
-			/* disable individual images */
-			if ((bgpic->flag & V3D_BGPIC_DISABLED))
-				continue;
-
-			freeibuf = NULL;
-			releaseibuf = NULL;
-			if (bgpic->source == V3D_BGPIC_IMAGE) {
-				ima = bgpic->ima;
-				if (ima == NULL)
-					continue;
-				BKE_image_user_frame_calc(&bgpic->iuser, CFRA, 0);
-				if (ima->source == IMA_SRC_SEQUENCE && !(bgpic->iuser.flag & IMA_USER_FRAME_IN_RANGE)) {
-					ibuf = NULL; /* frame is out of range, dont show */
-				}
-				else {
-					view3d_stereo_bgpic_setup(scene, v3d, ima, &bgpic->iuser);
-					ibuf = BKE_image_acquire_ibuf(ima, &bgpic->iuser, &lock);
-					releaseibuf = ibuf;
-				}
-
-				image_aspect[0] = ima->aspx;
-				image_aspect[1] = ima->aspy;
-			}
-			else if (bgpic->source == V3D_BGPIC_MOVIE) {
-				/* TODO: skip drawing when out of frame range (as image sequences do above) */
-
-				if (bgpic->flag & V3D_BGPIC_CAMERACLIP) {
-					if (scene->camera)
-						clip = BKE_object_movieclip_get(scene, scene->camera, true);
-				}
-				else {
-					clip = bgpic->clip;
-				}
-
-				if (clip == NULL)
-					continue;
-
-				BKE_movieclip_user_set_frame(&bgpic->cuser, CFRA);
-				ibuf = BKE_movieclip_get_ibuf(clip, &bgpic->cuser);
-
-				image_aspect[0] = clip->aspx;
-				image_aspect[1] = clip->aspy;
-
-				/* working with ibuf from image and clip has got different workflow now.
-				 * ibuf acquired from clip is referenced by cache system and should
-				 * be dereferenced after usage. */
-				freeibuf = ibuf;
-			}
-			else {
-				/* perhaps when loading future files... */
-				BLI_assert(0);
-				copy_v2_fl(image_aspect, 1.0f);
-			}
-
-			if (ibuf == NULL)
-				continue;
-
-			if ((ibuf->rect == NULL && ibuf->rect_float == NULL) || ibuf->channels != 4) { /* invalid image format */
-				if (freeibuf)
-					IMB_freeImBuf(freeibuf);
-				if (releaseibuf)
-					BKE_image_release_ibuf(ima, releaseibuf, lock);
-
-				continue;
-			}
-
-			if (ibuf->rect == NULL)
-				IMB_rect_from_float(ibuf);
-
-			if (rv3d->persp == RV3D_CAMOB) {
-
-				if (do_camera_frame) {
-					rctf vb;
-					ED_view3d_calc_camera_border(scene, ar, v3d, rv3d, &vb, false);
-					x1 = vb.xmin;
-					y1 = vb.ymin;
-					x2 = vb.xmax;
-					y2 = vb.ymax;
-				}
-				else {
-					x1 = ar->winrct.xmin;
-					y1 = ar->winrct.ymin;
-					x2 = ar->winrct.xmax;
-					y2 = ar->winrct.ymax;
-				}
-
-				/* apply offset last - camera offset is different to offset in blender units */
-				/* so this has some sane way of working - this matches camera's shift _exactly_ */
-				{
-					const float max_dim = max_ff(x2 - x1, y2 - y1);
-					const float xof_scale = bgpic->xof * max_dim;
-					const float yof_scale = bgpic->yof * max_dim;
-
-					x1 += xof_scale;
-					y1 += yof_scale;
-					x2 += xof_scale;
-					y2 += yof_scale;
-				}
-
-				centx = (x1 + x2) / 2.0f;
-				centy = (y1 + y2) / 2.0f;
-
-				/* aspect correction */
-				if (bgpic->flag & V3D_BGPIC_CAMERA_ASPECT) {
-					/* apply aspect from clip */
-					const float w_src = ibuf->x * image_aspect[0];
-					const float h_src = ibuf->y * image_aspect[1];
-
-					/* destination aspect is already applied from the camera frame */
-					const float w_dst = x1 - x2;
-					const float h_dst = y1 - y2;
-
-					const float asp_src = w_src / h_src;
-					const float asp_dst = w_dst / h_dst;
-
-					if (fabsf(asp_src - asp_dst) >= FLT_EPSILON) {
-						if ((asp_src > asp_dst) == ((bgpic->flag & V3D_BGPIC_CAMERA_CROP) != 0)) {
-							/* fit X */
-							const float div = asp_src / asp_dst;
-							x1 = ((x1 - centx) * div) + centx;
-							x2 = ((x2 - centx) * div) + centx;
-						}
-						else {
-							/* fit Y */
-							const float div = asp_dst / asp_src;
-							y1 = ((y1 - centy) * div) + centy;
-							y2 = ((y2 - centy) * div) + centy;
-						}
-					}
-				}
-			}
-			else {
-				float tvec[3];
-				float sco[2];
-				const float mval_f[2] = {1.0f, 0.0f};
-				const float co_zero[3] = {0};
-				float zfac;
-
-				/* calc window coord */
-				zfac = ED_view3d_calc_zfac(rv3d, co_zero, NULL);
-				ED_view3d_win_to_delta(ar, mval_f, tvec, zfac);
-				fac = max_ff(fabsf(tvec[0]), max_ff(fabsf(tvec[1]), fabsf(tvec[2]))); /* largest abs axis */
-				fac = 1.0f / fac;
-
-				asp = (float)ibuf->y / (float)ibuf->x;
-
-				zero_v3(tvec);
-				ED_view3d_project_float_v2_m4(ar, tvec, sco, rv3d->persmat);
-
-				x1 =  sco[0] + fac * (bgpic->xof - bgpic->size);
-				y1 =  sco[1] + asp * fac * (bgpic->yof - bgpic->size);
-				x2 =  sco[0] + fac * (bgpic->xof + bgpic->size);
-				y2 =  sco[1] + asp * fac * (bgpic->yof + bgpic->size);
-
-				centx = (x1 + x2) / 2.0f;
-				centy = (y1 + y2) / 2.0f;
-			}
-
-			/* complete clip? */
-			BLI_rctf_init(&clip_rect, x1, x2, y1, y2);
-			if (bgpic->rotation) {
-				BLI_rctf_rotate_expand(&clip_rect, &clip_rect, bgpic->rotation);
-			}
-
-			if (clip_rect.xmax < 0 || clip_rect.ymax < 0 || clip_rect.xmin > ar->winx || clip_rect.ymin > ar->winy) {
-				if (freeibuf)
-					IMB_freeImBuf(freeibuf);
-				if (releaseibuf)
-					BKE_image_release_ibuf(ima, releaseibuf, lock);
-
-				continue;
-			}
-
-			zoomx = (x2 - x1) / ibuf->x;
-			zoomy = (y2 - y1) / ibuf->y;
-
-			/* for some reason; zoomlevels down refuses to use GL_ALPHA_SCALE */
-			if (zoomx < 1.0f || zoomy < 1.0f) {
-				float tzoom = min_ff(zoomx, zoomy);
-				int mip = 0;
-
-				if ((ibuf->userflags & IB_MIPMAP_INVALID) != 0) {
-					IMB_remakemipmap(ibuf, 0);
-					ibuf->userflags &= ~IB_MIPMAP_INVALID;
-				}
-				else if (ibuf->mipmap[0] == NULL)
-					IMB_makemipmap(ibuf, 0);
-
-				while (tzoom < 1.0f && mip < 8 && ibuf->mipmap[mip]) {
-					tzoom *= 2.0f;
-					zoomx *= 2.0f;
-					zoomy *= 2.0f;
-					mip++;
-				}
-				if (mip > 0)
-					ibuf = ibuf->mipmap[mip - 1];
-			}
-
-			if (v3d->zbuf) glDisable(GL_DEPTH_TEST);
-			glDepthMask(0);
-
-			glEnable(GL_BLEND);
-			glBlendFunc(GL_SRC_ALPHA,  GL_ONE_MINUS_SRC_ALPHA);
-
-			glMatrixMode(GL_PROJECTION);
-			glPushMatrix();
-			glMatrixMode(GL_MODELVIEW);
-			glPushMatrix();
-			ED_region_pixelspace(ar);
-
-			glTranslatef(centx, centy, 0.0);
-			glRotatef(RAD2DEGF(-bgpic->rotation), 0.0f, 0.0f, 1.0f);
-
-			if (bgpic->flag & V3D_BGPIC_FLIP_X) {
-				zoomx *= -1.0f;
-				x1 = x2;
-			}
-			if (bgpic->flag & V3D_BGPIC_FLIP_Y) {
-				zoomy *= -1.0f;
-				y1 = y2;
-			}
-			glPixelZoom(zoomx, zoomy);
-			glColor4f(1.0f, 1.0f, 1.0f, 1.0f - bgpic->blend);
-
-			/* could not use glaDrawPixelsAuto because it could fallback to
-			 * glaDrawPixelsSafe in some cases, which will end up in missing
-			 * alpha transparency for the background image (sergey)
-			 */
-			glaDrawPixelsTex(x1 - centx, y1 - centy, ibuf->x, ibuf->y, GL_RGBA, GL_UNSIGNED_BYTE, GL_LINEAR, ibuf->rect);
-
-			glPixelZoom(1.0, 1.0);
-			glPixelTransferf(GL_ALPHA_SCALE, 1.0f);
-
-			glMatrixMode(GL_PROJECTION);
-			glPopMatrix();
-			glMatrixMode(GL_MODELVIEW);
-			glPopMatrix();
-
-			glDisable(GL_BLEND);
-
-			glDepthMask(1);
-			if (v3d->zbuf) glEnable(GL_DEPTH_TEST);
-
-			if (freeibuf)
-				IMB_freeImBuf(freeibuf);
-			if (releaseibuf)
-				BKE_image_release_ibuf(ima, releaseibuf, lock);
-		}
-	}
-}
-
-static void view3d_draw_bgpic_test(Scene *scene, ARegion *ar, View3D *v3d,
-                                   const bool do_foreground, const bool do_camera_frame)
-{
-	RegionView3D *rv3d = ar->regiondata;
-
-	if ((v3d->flag & V3D_DISPBGPICS) == 0)
-		return;
-
-	/* disabled - mango request, since footage /w only render is quite useful
-	 * and this option is easy to disable all background images at once */
-#if 0
-	if (v3d->flag2 & V3D_RENDER_OVERRIDE)
-		return;
-#endif
-
-	if ((rv3d->view == RV3D_VIEW_USER) || (rv3d->persp != RV3D_ORTHO)) {
-		if (rv3d->persp == RV3D_CAMOB) {
-			view3d_draw_bgpic(scene, ar, v3d, do_foreground, do_camera_frame);
-		}
-	}
-	else {
-		view3d_draw_bgpic(scene, ar, v3d, do_foreground, do_camera_frame);
-	}
-}
-
-/* ****************** View3d afterdraw *************** */
-
-typedef struct View3DAfter {
-	struct View3DAfter *next, *prev;
-	struct Base *base;
-	short dflag;
-} View3DAfter;
-
-/* temp storage of Objects that need to be drawn as last */
-void ED_view3d_after_add(ListBase *lb, Base *base, const short dflag)
-{
-	View3DAfter *v3da = MEM_callocN(sizeof(View3DAfter), "View 3d after");
-	BLI_assert((base->flag & OB_FROMDUPLI) == 0);
-	BLI_addtail(lb, v3da);
-	v3da->base = base;
-	v3da->dflag = dflag;
-}
-
-/* disables write in zbuffer and draws it over */
-static void view3d_draw_transp(Main *bmain, Scene *scene, ARegion *ar, View3D *v3d)
-{
-	View3DAfter *v3da;
-
-	glDepthMask(GL_FALSE);
-	v3d->transp = true;
-
-	while ((v3da = BLI_pophead(&v3d->afterdraw_transp))) {
-		draw_object(bmain, scene, ar, v3d, v3da->base, v3da->dflag);
-		MEM_freeN(v3da);
-	}
-	v3d->transp = false;
-
-	glDepthMask(GL_TRUE);
-
-}
-
-/* clears zbuffer and draws it over */
-static void view3d_draw_xray(Main *bmain, Scene *scene, ARegion *ar, View3D *v3d, bool *clear)
-{
-	View3DAfter *v3da;
-
-	if (*clear && v3d->zbuf) {
-		glClear(GL_DEPTH_BUFFER_BIT);
-		*clear = false;
-	}
-
-	v3d->xray = true;
-	while ((v3da = BLI_pophead(&v3d->afterdraw_xray))) {
-		draw_object(bmain, scene, ar, v3d, v3da->base, v3da->dflag);
-		MEM_freeN(v3da);
-	}
-	v3d->xray = false;
-}
-
-
-/* clears zbuffer and draws it over */
-static void view3d_draw_xraytransp(Main *bmain, Scene *scene, ARegion *ar, View3D *v3d, const bool clear)
-{
-	View3DAfter *v3da;
-
-	if (clear && v3d->zbuf)
-		glClear(GL_DEPTH_BUFFER_BIT);
-
-	v3d->xray = true;
-	v3d->transp = true;
-
-	glDepthMask(GL_FALSE);
-
-	while ((v3da = BLI_pophead(&v3d->afterdraw_xraytransp))) {
-		draw_object(bmain, scene, ar, v3d, v3da->base, v3da->dflag);
-		MEM_freeN(v3da);
-	}
-
-	v3d->transp = false;
-	v3d->xray = false;
-
-	glDepthMask(GL_TRUE);
-}
-
-/* clears zbuffer and draws it over,
- * note that in the select version we don't care about transparent flag as with regular drawing */
-static void view3d_draw_xray_select(Main *bmain, Scene *scene, ARegion *ar, View3D *v3d, bool *clear)
-{
-	/* Not ideal, but we need to read from the previous depths before clearing
-	 * otherwise we could have a function to load the depths after drawing.
-	 *
-	 * Clearing the depth buffer isn't all that common between drawing objects so accept this for now.
-	 */
-	if (U.gpu_select_pick_deph) {
-		GPU_select_load_id(-1);
-	}
-
-	View3DAfter *v3da;
-	if (*clear && v3d->zbuf) {
-		glClear(GL_DEPTH_BUFFER_BIT);
-		*clear = false;
-	}
-
-	v3d->xray = true;
-	while ((v3da = BLI_pophead(&v3d->afterdraw_xray))) {
-		if (GPU_select_load_id(v3da->base->selcol)) {
-			draw_object_select(bmain, scene, ar, v3d, v3da->base, v3da->dflag);
-		}
-		MEM_freeN(v3da);
-	}
-	v3d->xray = false;
-}
-
-/* *********************** */
-
-/*
- * In most cases call draw_dupli_objects,
- * draw_dupli_objects_color was added because when drawing set dupli's
- * we need to force the color
- */
-
-#if 0
-int dupli_ob_sort(void *arg1, void *arg2)
-{
-	void *p1 = ((DupliObject *)arg1)->ob;
-	void *p2 = ((DupliObject *)arg2)->ob;
-	int val = 0;
-	if (p1 < p2) val = -1;
-	else if (p1 > p2) val = 1;
-	return val;
-}
-#endif
-
-
-static DupliObject *dupli_step(DupliObject *dob)
-{
-	while (dob && dob->no_draw)
-		dob = dob->next;
-	return dob;
-}
-
-static void draw_dupli_objects_color(
-        Main *bmain, Scene *scene, ARegion *ar, View3D *v3d, Base *base,
-        const short dflag, const int color)
-{
-	RegionView3D *rv3d = ar->regiondata;
-	ListBase *lb;
-	LodLevel *savedlod;
-	DupliObject *dob_prev = NULL, *dob, *dob_next = NULL;
-	Base tbase = {NULL};
-	BoundBox bb, *bb_tmp; /* use a copy because draw_object, calls clear_mesh_caches */
-	GLuint displist = 0;
-	unsigned char color_rgb[3];
-	const short dflag_dupli = dflag | DRAW_CONSTCOLOR;
-	short transflag;
-	bool use_displist = false;  /* -1 is initialize */
-	char dt;
-	short dtx;
-	DupliApplyData *apply_data;
-
-	if (base->object->restrictflag & OB_RESTRICT_VIEW) return;
-	if ((base->object->restrictflag & OB_RESTRICT_RENDER) && (v3d->flag2 & V3D_RENDER_OVERRIDE)) return;
-
-	if (dflag & DRAW_CONSTCOLOR) {
-		BLI_assert(color == TH_UNDEFINED);
-	}
-	else {
-		UI_GetThemeColorBlend3ubv(color, TH_BACK, 0.5f, color_rgb);
-	}
-
-	tbase.flag = OB_FROMDUPLI | base->flag;
-	lb = object_duplilist(bmain, bmain->eval_ctx, scene, base->object);
-	// BLI_listbase_sort(lb, dupli_ob_sort); /* might be nice to have if we have a dupli list with mixed objects. */
-
-	apply_data = duplilist_apply(base->object, scene, lb);
-
-	dob = dupli_step(lb->first);
-	if (dob) dob_next = dupli_step(dob->next);
-
-	for (; dob; dob_prev = dob, dob = dob_next, dob_next = dob_next ? dupli_step(dob_next->next) : NULL) {
-		bool testbb = false;
-
-		tbase.object = dob->ob;
-
-		/* Make sure lod is updated from dupli's position */
-		savedlod = dob->ob->currentlod;
-
-#ifdef WITH_GAMEENGINE
-		if (rv3d->rflag & RV3D_IS_GAME_ENGINE) {
-			BKE_object_lod_update(dob->ob, rv3d->viewinv[3]);
-		}
-#endif
-
-		/* extra service: draw the duplicator in drawtype of parent, minimum taken
-		 * to allow e.g. boundbox box objects in groups for LOD */
-		dt = tbase.object->dt;
-		tbase.object->dt = MIN2(tbase.object->dt, base->object->dt);
-
-		/* inherit draw extra, but not if a boundbox under the assumption that this
-		 * is intended to speed up drawing, and drawing extra (especially wire) can
-		 * slow it down too much */
-		dtx = tbase.object->dtx;
-		if (tbase.object->dt != OB_BOUNDBOX)
-			tbase.object->dtx = base->object->dtx;
-
-		/* negative scale flag has to propagate */
-		transflag = tbase.object->transflag;
-
-		if (is_negative_m4(dob->mat))
-			tbase.object->transflag |= OB_NEG_SCALE;
-		else
-			tbase.object->transflag &= ~OB_NEG_SCALE;
-
-		/* should move outside the loop but possible color is set in draw_object still */
-		if ((dflag & DRAW_CONSTCOLOR) == 0) {
-			glColor3ubv(color_rgb);
-		}
-
-		/* generate displist, test for new object */
-		if (dob_prev && dob_prev->ob != dob->ob) {
-			if (use_displist == true)
-				glDeleteLists(displist, 1);
-
-			use_displist = false;
-		}
-
-		if ((bb_tmp = BKE_object_boundbox_get(dob->ob))) {
-			bb = *bb_tmp; /* must make a copy  */
-			testbb = true;
-		}
-
-		if (!testbb || ED_view3d_boundbox_clip_ex(rv3d, &bb, dob->mat)) {
-			/* generate displist */
-			if (use_displist == false) {
-
-				/* note, since this was added, its checked (dob->type == OB_DUPLIGROUP)
-				 * however this is very slow, it was probably needed for the NLA
-				 * offset feature (used in group-duplicate.blend but no longer works in 2.5)
-				 * so for now it should be ok to - campbell */
-
-				if ( /* if this is the last no need  to make a displist */
-				     (dob_next == NULL || dob_next->ob != dob->ob) ||
-				     /* lamp drawing messes with matrices, could be handled smarter... but this works */
-				     (dob->ob->type == OB_LAMP) ||
-				     (dob->type == OB_DUPLIGROUP && dob->animated) ||
-				     !bb_tmp ||
-				     draw_glsl_material(scene, dob->ob, v3d, dt) ||
-				     check_object_draw_texture(scene, v3d, dt) ||
-				     (v3d->flag2 & V3D_SOLID_MATCAP) != 0)
-				{
-					// printf("draw_dupli_objects_color: skipping displist for %s\n", dob->ob->id.name + 2);
-					use_displist = false;
-				}
-				else {
-					// printf("draw_dupli_objects_color: using displist for %s\n", dob->ob->id.name + 2);
-
-					/* disable boundbox check for list creation */
-					BKE_object_boundbox_flag(dob->ob, BOUNDBOX_DISABLED, 1);
-					/* need this for next part of code */
-					unit_m4(dob->ob->obmat);    /* obmat gets restored */
-
-					displist = glGenLists(1);
-					glNewList(displist, GL_COMPILE);
-					draw_object(bmain, scene, ar, v3d, &tbase, dflag_dupli);
-					glEndList();
-
-					use_displist = true;
-					BKE_object_boundbox_flag(dob->ob, BOUNDBOX_DISABLED, 0);
-				}
-			}
-
-			if (use_displist) {
-				glPushMatrix();
-				glMultMatrixf(dob->mat);
-				glCallList(displist);
-				glPopMatrix();
-			}
-			else {
-				copy_m4_m4(dob->ob->obmat, dob->mat);
-				GPU_begin_dupli_object(dob);
-				draw_object(bmain, scene, ar, v3d, &tbase, dflag_dupli);
-				GPU_end_dupli_object();
-			}
-		}
-
-		tbase.object->dt = dt;
-		tbase.object->dtx = dtx;
-		tbase.object->transflag = transflag;
-		tbase.object->currentlod = savedlod;
-	}
-
-	if (apply_data) {
-		duplilist_restore(lb, apply_data);
-		duplilist_free_apply_data(apply_data);
-	}
-
-	free_object_duplilist(lb);
-
-	if (use_displist)
-		glDeleteLists(displist, 1);
-}
-
-static void draw_dupli_objects(Main *bmain, Scene *scene, ARegion *ar, View3D *v3d, Base *base)
-{
-	/* define the color here so draw_dupli_objects_color can be called
-	 * from the set loop */
-
-	int color = (base->flag & SELECT) ? TH_SELECT : TH_WIRE;
-	/* debug */
-	if (base->object->dup_group && base->object->dup_group->id.us < 1)
-		color = TH_REDALERT;
-
-	draw_dupli_objects_color(bmain, scene, ar, v3d, base, 0, color);
-}
-
-/* XXX warning, not using gpu offscreen here */
-void view3d_update_depths_rect(ARegion *ar, ViewDepths *d, rcti *rect)
-{
-	int x, y, w, h;
-	rcti r;
-	/* clamp rect by region */
-
-	r.xmin = 0;
-	r.xmax = ar->winx - 1;
-	r.ymin = 0;
-	r.ymax = ar->winy - 1;
-
-	/* Constrain rect to depth bounds */
-	BLI_rcti_isect(&r, rect, rect);
-
-	/* assign values to compare with the ViewDepths */
-	x = rect->xmin;
-	y = rect->ymin;
-
-	w = BLI_rcti_size_x(rect);
-	h = BLI_rcti_size_y(rect);
-
-	if (w <= 0 || h <= 0) {
-		if (d->depths)
-			MEM_freeN(d->depths);
-		d->depths = NULL;
-
-		d->damaged = false;
-	}
-	else if (d->w != w ||
-	         d->h != h ||
-	         d->x != x ||
-	         d->y != y ||
-	         d->depths == NULL
-	         )
-	{
-		d->x = x;
-		d->y = y;
-		d->w = w;
-		d->h = h;
-
-		if (d->depths)
-			MEM_freeN(d->depths);
-
-		d->depths = MEM_mallocN(sizeof(float) * d->w * d->h, "View depths Subset");
-
-		d->damaged = true;
-	}
-
-	if (d->damaged) {
-		/* XXX using special function here, it doesn't use the gpu offscreen system */
-		view3d_opengl_read_Z_pixels(ar, d->x, d->y, d->w, d->h, GL_DEPTH_COMPONENT, GL_FLOAT, d->depths);
-		glGetDoublev(GL_DEPTH_RANGE, d->depth_range);
-		d->damaged = false;
-	}
-}
-
-/* note, with nouveau drivers the glReadPixels() is very slow. [#24339] */
-void ED_view3d_depth_update(ARegion *ar)
-{
-	RegionView3D *rv3d = ar->regiondata;
-
-	/* Create storage for, and, if necessary, copy depth buffer */
-	if (!rv3d->depths) rv3d->depths = MEM_callocN(sizeof(ViewDepths), "ViewDepths");
-	if (rv3d->depths) {
-		ViewDepths *d = rv3d->depths;
-		if (d->w != ar->winx ||
-		    d->h != ar->winy ||
-		    !d->depths)
-		{
-			d->w = ar->winx;
-			d->h = ar->winy;
-			if (d->depths)
-				MEM_freeN(d->depths);
-			d->depths = MEM_mallocN(sizeof(float) * d->w * d->h, "View depths");
-			d->damaged = true;
-		}
-
-		if (d->damaged) {
-			view3d_opengl_read_pixels(ar, 0, 0, d->w, d->h, GL_DEPTH_COMPONENT, GL_FLOAT, d->depths);
-			glGetDoublev(GL_DEPTH_RANGE, d->depth_range);
-
-			d->damaged = false;
-		}
-	}
-}
-
-/* utility function to find the closest Z value, use for autodepth */
-float view3d_depth_near(ViewDepths *d)
-{
-	/* convert to float for comparisons */
-	const float near = (float)d->depth_range[0];
-	const float far_real = (float)d->depth_range[1];
-	float far = far_real;
-
-	const float *depths = d->depths;
-	float depth = FLT_MAX;
-	int i = (int)d->w * (int)d->h; /* cast to avoid short overflow */
-
-	/* far is both the starting 'far' value
-	 * and the closest value found. */
-	while (i--) {
-		depth = *depths++;
-		if ((depth < far) && (depth > near)) {
-			far = depth;
-		}
-	}
-
-	return far == far_real ? FLT_MAX : far;
-}
-
-void ED_view3d_draw_depth_gpencil(Scene *scene, ARegion *ar, View3D *v3d)
-{
-	short zbuf = v3d->zbuf;
-	RegionView3D *rv3d = ar->regiondata;
-
-	/* Setup view matrix. */
-	ED_view3d_draw_setup_view(NULL, scene, ar, v3d, rv3d->viewmat, rv3d->winmat, NULL);
-
-	glClear(GL_DEPTH_BUFFER_BIT);
-
-	v3d->zbuf = true;
-	glEnable(GL_DEPTH_TEST);
-
-	if (v3d->flag2 & V3D_SHOW_GPENCIL) {
-		ED_gpencil_draw_view3d(NULL, scene, v3d, ar, true);
-	}
-
-	v3d->zbuf = zbuf;
-}
-
-static void view3d_draw_depth_loop(Main *bmain, Scene *scene, ARegion *ar, View3D *v3d)
-{
-	Base *base;
-
-	/* no need for color when drawing depth buffer */
-	const short dflag_depth = DRAW_CONSTCOLOR;
-
-	/* draw set first */
-	if (scene->set) {
-		Scene *sce_iter;
-		for (SETLOOPER(scene->set, sce_iter, base)) {
-			if (v3d->lay & base->lay) {
-				draw_object(bmain, scene, ar, v3d, base, 0);
-				if (base->object->transflag & OB_DUPLI) {
-					draw_dupli_objects_color(bmain, scene, ar, v3d, base, dflag_depth, TH_UNDEFINED);
-				}
-			}
-		}
-	}
-
-	for (base = scene->base.first; base; base = base->next) {
-		if (v3d->lay & base->lay) {
-			/* dupli drawing */
-			if (base->object->transflag & OB_DUPLI) {
-				draw_dupli_objects_color(bmain, scene, ar, v3d, base, dflag_depth, TH_UNDEFINED);
-			}
-			draw_object(bmain, scene, ar, v3d, base, dflag_depth);
-		}
-	}
-
-	/* this isn't that nice, draw xray objects as if they are normal */
-	if (v3d->afterdraw_transp.first ||
-	    v3d->afterdraw_xray.first ||
-	    v3d->afterdraw_xraytransp.first)
-	{
-		View3DAfter *v3da;
-		int mask_orig;
-
-		v3d->xray = true;
-
-		/* transp materials can change the depth mask, see #21388 */
-		glGetIntegerv(GL_DEPTH_WRITEMASK, &mask_orig);
-
-
-		if (v3d->afterdraw_xray.first || v3d->afterdraw_xraytransp.first) {
-			glDepthFunc(GL_ALWAYS); /* always write into the depth bufer, overwriting front z values */
-			for (v3da = v3d->afterdraw_xray.first; v3da; v3da = v3da->next) {
-				draw_object(bmain, scene, ar, v3d, v3da->base, dflag_depth);
-			}
-			glDepthFunc(GL_LEQUAL); /* Now write the depth buffer normally */
-		}
-
-		/* draw 3 passes, transp/xray/xraytransp */
-		v3d->xray = false;
-		v3d->transp = true;
-		while ((v3da = BLI_pophead(&v3d->afterdraw_transp))) {
-			draw_object(bmain, scene, ar, v3d, v3da->base, dflag_depth);
-			MEM_freeN(v3da);
-		}
-
-		v3d->xray = true;
-		v3d->transp = false;
-		while ((v3da = BLI_pophead(&v3d->afterdraw_xray))) {
-			draw_object(bmain, scene, ar, v3d, v3da->base, dflag_depth);
-			MEM_freeN(v3da);
-		}
-
-		v3d->xray = true;
-		v3d->transp = true;
-		while ((v3da = BLI_pophead(&v3d->afterdraw_xraytransp))) {
-			draw_object(bmain, scene, ar, v3d, v3da->base, dflag_depth);
-			MEM_freeN(v3da);
-		}
-
-
-		v3d->xray = false;
-		v3d->transp = false;
-
-		glDepthMask(mask_orig);
-	}
-}
-
-void ED_view3d_draw_depth(Main *bmain, Scene *scene, ARegion *ar, View3D *v3d, bool alphaoverride)
-{
-	struct bThemeState theme_state;
-	RegionView3D *rv3d = ar->regiondata;
-	short zbuf = v3d->zbuf;
-	short flag = v3d->flag;
-	float glalphaclip = U.glalphaclip;
-	int obcenter_dia = U.obcenter_dia;
-	/* temp set drawtype to solid */
-
-	/* Setting these temporarily is not nice */
-	v3d->flag &= ~V3D_SELECT_OUTLINE;
-	U.glalphaclip = alphaoverride ? 0.5f : glalphaclip; /* not that nice but means we wont zoom into billboards */
-	U.obcenter_dia = 0;
-
-	/* Tools may request depth outside of regular drawing code. */
-	UI_Theme_Store(&theme_state);
-	UI_SetTheme(SPACE_VIEW3D, RGN_TYPE_WINDOW);
-
-	/* Setup view matrix. */
-	ED_view3d_draw_setup_view(NULL, scene, ar, v3d, rv3d->viewmat, rv3d->winmat, NULL);
-
-	glClear(GL_DEPTH_BUFFER_BIT);
-
-	if (rv3d->rflag & RV3D_CLIPPING) {
-		ED_view3d_clipping_set(rv3d);
-	}
-	/* get surface depth without bias */
-	rv3d->rflag |= RV3D_ZOFFSET_DISABLED;
-
-	v3d->zbuf = true;
-	glEnable(GL_DEPTH_TEST);
-
-	view3d_draw_depth_loop(bmain, scene, ar, v3d);
-
-	if (rv3d->rflag & RV3D_CLIPPING) {
-		ED_view3d_clipping_disable();
-	}
-	rv3d->rflag &= ~RV3D_ZOFFSET_DISABLED;
-
-	v3d->zbuf = zbuf;
-	if (!v3d->zbuf) glDisable(GL_DEPTH_TEST);
-
-	U.glalphaclip = glalphaclip;
-	v3d->flag = flag;
-	U.obcenter_dia = obcenter_dia;
-
-	UI_Theme_Restore(&theme_state);
-}
-
-void ED_view3d_draw_select_loop(
-        ViewContext *vc, Scene *scene, View3D *v3d, ARegion *ar,
-        bool use_obedit_skip, bool use_nearest)
-{
-	short code = 1;
-	const short dflag = DRAW_PICKING | DRAW_CONSTCOLOR;
-
-	if (vc->obedit && vc->obedit->type == OB_MBALL) {
-		draw_object(vc->bmain, scene, ar, v3d, BASACT, dflag);
-	}
-	else if ((vc->obedit && vc->obedit->type == OB_ARMATURE)) {
-		/* if not drawing sketch, draw bones */
-		if (!BDR_drawSketchNames(vc)) {
-			draw_object(vc->bmain, scene, ar, v3d, BASACT, dflag);
-		}
-	}
-	else {
-		Base *base;
-
-		for (base = scene->base.first; base; base = base->next) {
-			if (base->lay & v3d->lay) {
-
-				if ((base->object->restrictflag & OB_RESTRICT_SELECT) ||
-				    (use_obedit_skip && (scene->obedit->data == base->object->data)))
-				{
-					base->selcol = 0;
-				}
-				else {
-					base->selcol = code;
-
-					if (use_nearest && (base->object->dtx & OB_DRAWXRAY)) {
-						ED_view3d_after_add(&v3d->afterdraw_xray, base, dflag);
-					}
-					else {
-						if (GPU_select_load_id(code)) {
-							draw_object_select(vc->bmain, scene, ar, v3d, base, dflag);
-						}
-					}
-					code++;
-				}
-			}
-		}
-
-		if (use_nearest) {
-			bool xrayclear = true;
-			if (v3d->afterdraw_xray.first) {
-				view3d_draw_xray_select(vc->bmain, scene, ar, v3d, &xrayclear);
-			}
-		}
-	}
-}
-
-typedef struct View3DShadow {
-	struct View3DShadow *next, *prev;
-	GPULamp *lamp;
-} View3DShadow;
-
-static void gpu_render_lamp_update(Scene *scene, View3D *v3d,
-                                   Object *ob, Object *par,
-                                   float obmat[4][4], unsigned int lay,
-                                   ListBase *shadows, SceneRenderLayer *srl)
-{
-	GPULamp *lamp;
-	Lamp *la = (Lamp *)ob->data;
-	View3DShadow *shadow;
-	unsigned int layers;
-
-	lamp = GPU_lamp_from_blender(scene, ob, par);
-
-	if (lamp) {
-		GPU_lamp_update(lamp, lay, (ob->restrictflag & OB_RESTRICT_RENDER), obmat);
-		GPU_lamp_update_colors(lamp, la->r, la->g, la->b, la->energy);
-
-		layers = lay & v3d->lay;
-		if (srl)
-			layers &= srl->lay;
-
-		if (layers &&
-		    GPU_lamp_has_shadow_buffer(lamp) &&
-		    /* keep last, may do string lookup */
-		    GPU_lamp_visible(lamp, srl, NULL))
-		{
-			shadow = MEM_callocN(sizeof(View3DShadow), "View3DShadow");
-			shadow->lamp = lamp;
-			BLI_addtail(shadows, shadow);
-		}
-	}
-}
-
-static void gpu_update_lamps_shadows_world(Main *bmain, Scene *scene, View3D *v3d)
-{
-	ListBase shadows;
-	View3DShadow *shadow;
-	Scene *sce_iter;
-	Base *base;
-	Object *ob;
-	World *world = scene->world;
-	SceneRenderLayer *srl = v3d->scenelock ? BLI_findlink(&scene->r.layers, scene->r.actlay) : NULL;
-
-	BLI_listbase_clear(&shadows);
-
-	/* update lamp transform and gather shadow lamps */
-	for (SETLOOPER(scene, sce_iter, base)) {
-		ob = base->object;
-
-		if (ob->type == OB_LAMP)
-			gpu_render_lamp_update(scene, v3d, ob, NULL, ob->obmat, ob->lay, &shadows, srl);
-
-		if (ob->transflag & OB_DUPLI) {
-			DupliObject *dob;
-			ListBase *lb = object_duplilist(bmain, bmain->eval_ctx, scene, ob);
-
-			for (dob = lb->first; dob; dob = dob->next)
-				if (dob->ob->type == OB_LAMP)
-					gpu_render_lamp_update(scene, v3d, dob->ob, ob, dob->mat, ob->lay, &shadows, srl);
-
-			free_object_duplilist(lb);
-		}
-	}
-
-	/* render shadows after updating all lamps, nested object_duplilist
-	 * don't work correct since it's replacing object matrices */
-	for (shadow = shadows.first; shadow; shadow = shadow->next) {
-		/* this needs to be done better .. */
-		float viewmat[4][4], winmat[4][4];
-		int drawtype, lay, winsize, flag2 = v3d->flag2;
-		ARegion ar = {NULL};
-		RegionView3D rv3d = {{{0}}};
-
-		drawtype = v3d->drawtype;
-		lay = v3d->lay;
-
-		v3d->drawtype = OB_SOLID;
-		v3d->lay &= GPU_lamp_shadow_layer(shadow->lamp);
-		v3d->flag2 &= ~(V3D_SOLID_TEX | V3D_SHOW_SOLID_MATCAP);
-		v3d->flag2 |= V3D_RENDER_OVERRIDE | V3D_RENDER_SHADOW;
-
-		GPU_lamp_shadow_buffer_bind(shadow->lamp, viewmat, &winsize, winmat);
-
-		ar.regiondata = &rv3d;
-		ar.regiontype = RGN_TYPE_WINDOW;
-		rv3d.persp = RV3D_CAMOB;
-		copy_m4_m4(rv3d.winmat, winmat);
-		copy_m4_m4(rv3d.viewmat, viewmat);
-		invert_m4_m4(rv3d.viewinv, rv3d.viewmat);
-		mul_m4_m4m4(rv3d.persmat, rv3d.winmat, rv3d.viewmat);
-		invert_m4_m4(rv3d.persinv, rv3d.viewinv);
-
-		/* no need to call ED_view3d_draw_offscreen_init since shadow buffers were already updated */
-		ED_view3d_draw_offscreen(
-		            bmain, scene, v3d, &ar, winsize, winsize, viewmat, winmat,
-		            false, false, true,
-		            NULL, NULL, NULL, NULL);
-		GPU_lamp_shadow_buffer_unbind(shadow->lamp);
-
-		v3d->drawtype = drawtype;
-		v3d->lay = lay;
-		v3d->flag2 = flag2;
-	}
-
-	BLI_freelistN(&shadows);
-
-	/* update world values */
-	if (world) {
-		GPU_mist_update_enable(world->mode & WO_MIST);
-		GPU_mist_update_values(world->mistype, world->miststa, world->mistdist, world->misi, &world->horr);
-		GPU_horizon_update_color(&world->horr);
-		GPU_ambient_update_color(&world->ambr);
-		GPU_zenith_update_color(&world->zenr);
-	}
-}
-
-/* *********************** customdata **************** */
-
-CustomDataMask ED_view3d_datamask(const Scene *scene, const View3D *v3d)
-{
-	CustomDataMask mask = 0;
-	const int drawtype = view3d_effective_drawtype(v3d);
-
-	if (ELEM(drawtype, OB_TEXTURE, OB_MATERIAL) ||
-	    ((drawtype == OB_SOLID) && (v3d->flag2 & V3D_SOLID_TEX)))
-	{
-		mask |= CD_MASK_MTEXPOLY | CD_MASK_MLOOPUV | CD_MASK_MLOOPCOL;
-
-		if (BKE_scene_use_new_shading_nodes(scene)) {
-			if (drawtype == OB_MATERIAL)
-				mask |= CD_MASK_ORCO;
-		}
-		else {
-			if ((scene->gm.matmode == GAME_MAT_GLSL && drawtype == OB_TEXTURE) ||
-			    (drawtype == OB_MATERIAL))
-			{
-				mask |= CD_MASK_ORCO;
-			}
-		}
-	}
-
-	return mask;
-}
-
-/* goes over all modes and view3d settings */
-CustomDataMask ED_view3d_screen_datamask(const bScreen *screen)
-{
-	const Scene *scene = screen->scene;
-	CustomDataMask mask = CD_MASK_BAREMESH;
-	const ScrArea *sa;
-
-	/* check if we need tfaces & mcols due to view mode */
-	for (sa = screen->areabase.first; sa; sa = sa->next) {
-		if (sa->spacetype == SPACE_VIEW3D) {
-			mask |= ED_view3d_datamask(scene, sa->spacedata.first);
-		}
-	}
-
-	return mask;
-}
-
-/**
- * \note keep this synced with #ED_view3d_mats_rv3d_backup/#ED_view3d_mats_rv3d_restore
- */
-void ED_view3d_update_viewmat(
-        Scene *scene, View3D *v3d, ARegion *ar, float viewmat[4][4], float winmat[4][4], const rcti *rect)
-{
-	RegionView3D *rv3d = ar->regiondata;
-
-	/* setup window matrices */
-	if (winmat)
-		copy_m4_m4(rv3d->winmat, winmat);
-	else
-		view3d_winmatrix_set(ar, v3d, rect);
-
-	/* setup view matrix */
-	if (viewmat) {
-		copy_m4_m4(rv3d->viewmat, viewmat);
-	}
-	else {
-		float rect_scale[2];
-		if (rect) {
-			rect_scale[0] = (float)BLI_rcti_size_x(rect) / (float)ar->winx;
-			rect_scale[1] = (float)BLI_rcti_size_y(rect) / (float)ar->winy;
-		}
-		view3d_viewmatrix_set(scene, v3d, rv3d, rect ? rect_scale : NULL);  /* note: calls BKE_object_where_is_calc for camera... */
-	}
-
-	/* update utility matrices */
-	mul_m4_m4m4(rv3d->persmat, rv3d->winmat, rv3d->viewmat);
-	invert_m4_m4(rv3d->persinv, rv3d->persmat);
-	invert_m4_m4(rv3d->viewinv, rv3d->viewmat);
-
-	/* calculate GLSL view dependent values */
-
-	/* store window coordinates scaling/offset */
-	if (rv3d->persp == RV3D_CAMOB && v3d->camera) {
-		rctf cameraborder;
-		ED_view3d_calc_camera_border(scene, ar, v3d, rv3d, &cameraborder, false);
-		rv3d->viewcamtexcofac[0] = (float)ar->winx / BLI_rctf_size_x(&cameraborder);
-		rv3d->viewcamtexcofac[1] = (float)ar->winy / BLI_rctf_size_y(&cameraborder);
-
-		rv3d->viewcamtexcofac[2] = -rv3d->viewcamtexcofac[0] * cameraborder.xmin / (float)ar->winx;
-		rv3d->viewcamtexcofac[3] = -rv3d->viewcamtexcofac[1] * cameraborder.ymin / (float)ar->winy;
-	}
-	else {
-		rv3d->viewcamtexcofac[0] = rv3d->viewcamtexcofac[1] = 1.0f;
-		rv3d->viewcamtexcofac[2] = rv3d->viewcamtexcofac[3] = 0.0f;
-	}
-
-	/**
-	 * Calculate pixel-size factor once, is used for lamps and object centers.
-	 * Used by #ED_view3d_pixel_size and typically not accessed directly.
-	 *
-	 * \note #BKE_camera_params_compute_viewplane' also calculates a pixel-size value,
-	 * passed to #RE_SetPixelSize, in ortho mode this is compatible with this value,
-	 * but in perspective mode its offset by the near-clip.
-	 *
-	 * 'RegionView3D.pixsize' is used for viewport drawing, not rendering.
-	 */
-	{
-		/* note:  '1.0f / len_v3(v1)'  replaced  'len_v3(rv3d->viewmat[0])'
-		 * because of float point precision problems at large values [#23908] */
-		float v1[3], v2[3];
-		float len_px, len_sc;
-
-		v1[0] = rv3d->persmat[0][0];
-		v1[1] = rv3d->persmat[1][0];
-		v1[2] = rv3d->persmat[2][0];
-
-		v2[0] = rv3d->persmat[0][1];
-		v2[1] = rv3d->persmat[1][1];
-		v2[2] = rv3d->persmat[2][1];
-
-		len_px = 2.0f / sqrtf(min_ff(len_squared_v3(v1), len_squared_v3(v2)));
-		len_sc = (float)MAX2(ar->winx, ar->winy);
-
-		rv3d->pixsize = len_px / len_sc;
-	}
-}
-
-/**
- * Shared by #ED_view3d_draw_offscreen and #view3d_main_region_draw_objects
- *
- * \note \a C and \a grid_unit will be NULL when \a draw_offscreen is set.
- * \note Drawing lamps and opengl render uses this, so dont do grease pencil or view widgets here.
- */
-static void view3d_draw_objects(
-        const bContext *C,
-        Main *bmain,
-        Scene *scene, View3D *v3d, ARegion *ar,
-        const char **grid_unit,
-        const bool do_bgpic, const bool draw_offscreen, GPUFX *fx)
-{
-	if (bmain == NULL) {
-		bmain = CTX_data_main(C);
-	}
-	RegionView3D *rv3d = ar->regiondata;
-	Base *base;
-	const bool do_camera_frame = !draw_offscreen;
-	const bool draw_grids = !draw_offscreen && (v3d->flag2 & V3D_RENDER_OVERRIDE) == 0;
-	const bool draw_floor = (rv3d->view == RV3D_VIEW_USER) || (rv3d->persp != RV3D_ORTHO);
-	/* only draw grids after in solid modes, else it hovers over mesh wires */
-	const bool draw_grids_after = draw_grids && draw_floor && (v3d->drawtype > OB_WIRE) && fx;
-	bool do_composite_xray = false;
-	bool xrayclear = true;
-
-	if (!draw_offscreen) {
-		ED_region_draw_cb_draw(C, ar, REGION_DRAW_PRE_VIEW);
-	}
-
-	if (rv3d->rflag & RV3D_CLIPPING)
-		view3d_draw_clipping(rv3d);
-
-	/* set zbuffer after we draw clipping region */
-	if (v3d->drawtype > OB_WIRE) {
-		v3d->zbuf = true;
-	}
-	else {
-		v3d->zbuf = false;
-	}
-
-	/* special case (depth for wire color) */
-	if (v3d->drawtype <= OB_WIRE) {
-		if (scene->obedit && scene->obedit->type == OB_MESH) {
-			Mesh *me = scene->obedit->data;
-			if (me->drawflag & ME_DRAWEIGHT) {
-				v3d->zbuf = true;
-			}
-		}
-	}
-
-	if (v3d->zbuf) {
-		glEnable(GL_DEPTH_TEST);
-	}
-
-	/* ortho grid goes first, does not write to depth buffer and doesn't need depth test so it will override
-	 * objects if done last */
-	if (draw_grids) {
-		/* needs to be done always, gridview is adjusted in drawgrid() now, but only for ortho views. */
-		rv3d->gridview = ED_view3d_grid_scale(scene, v3d, grid_unit);
-
-		if (!draw_floor) {
-			ED_region_pixelspace(ar);
-			*grid_unit = NULL;  /* drawgrid need this to detect/affect smallest valid unit... */
-			drawgrid(&scene->unit, ar, v3d, grid_unit);
-			/* XXX make function? replaces persp(1) */
-			glMatrixMode(GL_PROJECTION);
-			glLoadMatrixf(rv3d->winmat);
-			glMatrixMode(GL_MODELVIEW);
-			glLoadMatrixf(rv3d->viewmat);
-		}
-		else if (!draw_grids_after) {
-			drawfloor(scene, v3d, grid_unit, true);
-		}
-	}
-
-	/* important to do before clipping */
-	if (do_bgpic) {
-		view3d_draw_bgpic_test(scene, ar, v3d, false, do_camera_frame);
-	}
-
-	if (rv3d->rflag & RV3D_CLIPPING) {
-		ED_view3d_clipping_set(rv3d);
-	}
-
-	/* draw set first */
-	if (scene->set) {
-		const short dflag = DRAW_CONSTCOLOR | DRAW_SCENESET;
-		Scene *sce_iter;
-		for (SETLOOPER(scene->set, sce_iter, base)) {
-			if (v3d->lay & base->lay) {
-				UI_ThemeColorBlend(TH_WIRE, TH_BACK, 0.6f);
-				draw_object(bmain, scene, ar, v3d, base, dflag);
-
-				if (base->object->transflag & OB_DUPLI) {
-					draw_dupli_objects_color(bmain, scene, ar, v3d, base, dflag, TH_UNDEFINED);
-				}
-			}
-		}
-
-		/* Transp and X-ray afterdraw stuff for sets is done later */
-	}
-
-
-	if (draw_offscreen) {
-		for (base = scene->base.first; base; base = base->next) {
-			if (v3d->lay & base->lay) {
-				/* dupli drawing */
-				if (base->object->transflag & OB_DUPLI)
-					draw_dupli_objects(bmain, scene, ar, v3d, base);
-
-				draw_object(bmain, scene, ar, v3d, base, 0);
-			}
-		}
-	}
-	else {
-		unsigned int lay_used = 0;
-
-		/* then draw not selected and the duplis, but skip editmode object */
-		for (base = scene->base.first; base; base = base->next) {
-			lay_used |= base->lay;
-
-			if (v3d->lay & base->lay) {
-
-				/* dupli drawing */
-				if (base->object->transflag & OB_DUPLI) {
-					draw_dupli_objects(bmain, scene, ar, v3d, base);
-				}
-				if ((base->flag & SELECT) == 0) {
-					if (base->object != scene->obedit)
-						draw_object(bmain, scene, ar, v3d, base, 0);
-				}
-			}
-		}
-
-		/* mask out localview */
-		v3d->lay_used = lay_used & ((1 << 20) - 1);
-
-		/* draw selected and editmode */
-		for (base = scene->base.first; base; base = base->next) {
-			if (v3d->lay & base->lay) {
-				if (base->object == scene->obedit || (base->flag & SELECT)) {
-					draw_object(bmain, scene, ar, v3d, base, 0);
-				}
-			}
-		}
-	}
-
-	/* perspective floor goes last to use scene depth and avoid writing to depth buffer */
-	if (draw_grids_after) {
-		drawfloor(scene, v3d, grid_unit, false);
-	}
-
-	/* must be before xray draw which clears the depth buffer */
-	if (v3d->flag2 & V3D_SHOW_GPENCIL) {
-		wmWindowManager *wm = (C != NULL) ? CTX_wm_manager(C) : NULL;
-
-		/* must be before xray draw which clears the depth buffer */
-		if (v3d->zbuf) glDisable(GL_DEPTH_TEST);
-		ED_gpencil_draw_view3d(wm, scene, v3d, ar, true);
-		if (v3d->zbuf) glEnable(GL_DEPTH_TEST);
-	}
-
-	/* transp and X-ray afterdraw stuff */
-	if (v3d->afterdraw_transp.first)     view3d_draw_transp(bmain, scene, ar, v3d);
-
-	/* always do that here to cleanup depth buffers if none needed */
-	if (fx) {
-		do_composite_xray = v3d->zbuf && (v3d->afterdraw_xray.first || v3d->afterdraw_xraytransp.first);
-		GPU_fx_compositor_setup_XRay_pass(fx, do_composite_xray);
-	}
-
-	if (v3d->afterdraw_xray.first)       view3d_draw_xray(bmain, scene, ar, v3d, &xrayclear);
-	if (v3d->afterdraw_xraytransp.first) view3d_draw_xraytransp(bmain, scene, ar, v3d, xrayclear);
-
-	if (fx && do_composite_xray) {
-		GPU_fx_compositor_XRay_resolve(fx);
-	}
-
-	if (!draw_offscreen) {
-		ED_region_draw_cb_draw(C, ar, REGION_DRAW_POST_VIEW);
-	}
-
-	if (rv3d->rflag & RV3D_CLIPPING)
-		ED_view3d_clipping_disable();
-
-	/* important to do after clipping */
-	if (do_bgpic) {
-		view3d_draw_bgpic_test(scene, ar, v3d, true, do_camera_frame);
-	}
-
-	if (!draw_offscreen) {
-		BIF_draw_manipulator(C);
-	}
-
-	/* cleanup */
-	if (v3d->zbuf) {
-		v3d->zbuf = false;
-		glDisable(GL_DEPTH_TEST);
-	}
-
-	if ((v3d->flag2 & V3D_RENDER_SHADOW) == 0) {
-		GPU_free_images_old(bmain);
-	}
-}
-
-static void view3d_main_region_setup_view(
-        Scene *scene, View3D *v3d, ARegion *ar, float viewmat[4][4], float winmat[4][4], const rcti *rect)
-{
-	RegionView3D *rv3d = ar->regiondata;
-
-	ED_view3d_update_viewmat(scene, v3d, ar, viewmat, winmat, rect);
-
-	/* set for opengl */
-	glMatrixMode(GL_PROJECTION);
-	glLoadMatrixf(rv3d->winmat);
-	glMatrixMode(GL_MODELVIEW);
-	glLoadMatrixf(rv3d->viewmat);
-}
-
-/**
- * Store values from #RegionView3D, set when drawing.
- * This is needed when we draw with to a viewport using a different matrix (offscreen drawing for example).
- *
- * Values set by #ED_view3d_update_viewmat should be handled here.
- */
-struct RV3DMatrixStore {
-	float winmat[4][4];
-	float viewmat[4][4];
-	float viewinv[4][4];
-	float persmat[4][4];
-	float persinv[4][4];
-	float viewcamtexcofac[4];
-	float pixsize;
-};
-
-struct RV3DMatrixStore *ED_view3d_mats_rv3d_backup(struct RegionView3D *rv3d)
-{
-	struct RV3DMatrixStore *rv3dmat = MEM_mallocN(sizeof(*rv3dmat), __func__);
-	copy_m4_m4(rv3dmat->winmat, rv3d->winmat);
-	copy_m4_m4(rv3dmat->viewmat, rv3d->viewmat);
-	copy_m4_m4(rv3dmat->persmat, rv3d->persmat);
-	copy_m4_m4(rv3dmat->persinv, rv3d->persinv);
-	copy_m4_m4(rv3dmat->viewinv, rv3d->viewinv);
-	copy_v4_v4(rv3dmat->viewcamtexcofac, rv3d->viewcamtexcofac);
-	rv3dmat->pixsize = rv3d->pixsize;
-	return (void *)rv3dmat;
-}
-
-void ED_view3d_mats_rv3d_restore(struct RegionView3D *rv3d, struct RV3DMatrixStore *rv3dmat)
-{
-	copy_m4_m4(rv3d->winmat, rv3dmat->winmat);
-	copy_m4_m4(rv3d->viewmat, rv3dmat->viewmat);
-	copy_m4_m4(rv3d->persmat, rv3dmat->persmat);
-	copy_m4_m4(rv3d->persinv, rv3dmat->persinv);
-	copy_m4_m4(rv3d->viewinv, rv3dmat->viewinv);
-	copy_v4_v4(rv3d->viewcamtexcofac, rv3dmat->viewcamtexcofac);
-	rv3d->pixsize = rv3dmat->pixsize;
-}
-
-void ED_view3d_draw_offscreen_init(Main *bmain, Scene *scene, View3D *v3d)
-{
-	/* shadow buffers, before we setup matrices */
-	if (draw_glsl_material(scene, NULL, v3d, v3d->drawtype))
-		gpu_update_lamps_shadows_world(bmain, scene, v3d);
-}
-
-/*
- * Function to clear the view
- */
-static void view3d_main_region_clear(Scene *scene, View3D *v3d, ARegion *ar)
-{
-	if (scene->world && (v3d->flag3 & V3D_SHOW_WORLD)) {
-		RegionView3D *rv3d = ar->regiondata;
-		GPUMaterial *gpumat = GPU_material_world(scene, scene->world);
-
-		/* calculate full shader for background */
-		GPU_material_bind(gpumat, 1, 1, 1.0, false, rv3d->viewmat, rv3d->viewinv, rv3d->viewcamtexcofac, (v3d->scenelock != 0));
-
-		bool material_not_bound = !GPU_material_bound(gpumat);
-
-		if (material_not_bound) {
-			glMatrixMode(GL_PROJECTION);
-			glPushMatrix();
-			glLoadIdentity();
-			glMatrixMode(GL_MODELVIEW);
-			glPushMatrix();
-			glLoadIdentity();
-			glColor4f(0.0f, 0.0f, 0.0f, 1.0f);
-		}
-
-		/* Draw world */
-		glEnable(GL_DEPTH_TEST);
-		glDepthFunc(GL_ALWAYS);
-		glBegin(GL_TRIANGLE_STRIP);
-		glVertex3f(-1.0, -1.0, 1.0);
-		glVertex3f(1.0, -1.0, 1.0);
-		glVertex3f(-1.0, 1.0, 1.0);
-		glVertex3f(1.0, 1.0, 1.0);
-		glEnd();
-
-		if (material_not_bound) {
-			glMatrixMode(GL_PROJECTION);
-			glPopMatrix();
-			glMatrixMode(GL_MODELVIEW);
-			glPopMatrix();
-		}
-
-		GPU_material_unbind(gpumat);
-
-		glDepthFunc(GL_LEQUAL);
-		glDisable(GL_DEPTH_TEST);
-	}
-	else {
-		if (UI_GetThemeValue(TH_SHOW_BACK_GRAD)) {
-			glMatrixMode(GL_PROJECTION);
-			glPushMatrix();
-			glLoadIdentity();
-			glMatrixMode(GL_MODELVIEW);
-			glPushMatrix();
-			glLoadIdentity();
-
-			glEnable(GL_DEPTH_TEST);
-			glDepthFunc(GL_ALWAYS);
-			glBegin(GL_QUADS);
-			UI_ThemeColor(TH_LOW_GRAD);
-			glVertex3f(-1.0, -1.0, 1.0);
-			glVertex3f(1.0, -1.0, 1.0);
-			UI_ThemeColor(TH_HIGH_GRAD);
-			glVertex3f(1.0, 1.0, 1.0);
-			glVertex3f(-1.0, 1.0, 1.0);
-			glEnd();
-			glDepthFunc(GL_LEQUAL);
-			glDisable(GL_DEPTH_TEST);
-
-			glMatrixMode(GL_PROJECTION);
-			glPopMatrix();
-
-			glMatrixMode(GL_MODELVIEW);
-			glPopMatrix();
-		}
-		else {
-			UI_ThemeClearColorAlpha(TH_HIGH_GRAD, 1.0f);
-			glClear(GL_COLOR_BUFFER_BIT | GL_DEPTH_BUFFER_BIT);
-		}
-	}
-}
-
-/* ED_view3d_draw_offscreen_init should be called before this to initialize
- * stuff like shadow buffers
- */
-void ED_view3d_draw_offscreen(
-        Main *bmain, Scene *scene, View3D *v3d, ARegion *ar, int winx, int winy,
-        float viewmat[4][4], float winmat[4][4],
-        bool do_bgpic, bool do_sky, bool is_persp, const char *viewname,
-        GPUFX *fx, GPUFXSettings *fx_settings,
-        GPUOffScreen *ofs)
-{
-	struct bThemeState theme_state;
-	int bwinx, bwiny;
-	rcti brect;
-	bool do_compositing = false;
-	RegionView3D *rv3d = ar->regiondata;
-
-	glPushMatrix();
-
-	/* set temporary new size */
-	bwinx = ar->winx;
-	bwiny = ar->winy;
-	brect = ar->winrct;
-
-	ar->winx = winx;
-	ar->winy = winy;
-	ar->winrct.xmin = 0;
-	ar->winrct.ymin = 0;
-	ar->winrct.xmax = winx;
-	ar->winrct.ymax = winy;
-
-	UI_Theme_Store(&theme_state);
-	UI_SetTheme(SPACE_VIEW3D, RGN_TYPE_WINDOW);
-
-	/* set flags */
-	G.f |= G_RENDER_OGL;
-
-	if ((v3d->flag2 & V3D_RENDER_SHADOW) == 0) {
-		/* free images which can have changed on frame-change
-		 * warning! can be slow so only free animated images - campbell */
-		GPU_free_images_anim(bmain);
-	}
-
-	/* setup view matrices before fx or unbinding the offscreen buffers will cause issues */
-	if ((viewname != NULL && viewname[0] != '\0') && (viewmat == NULL) && rv3d->persp == RV3D_CAMOB && v3d->camera)
-		view3d_stereo3d_setup_offscreen(scene, v3d, ar, winmat, viewname);
-	else
-		view3d_main_region_setup_view(scene, v3d, ar, viewmat, winmat, NULL);
-
-	/* framebuffer fx needed, we need to draw offscreen first */
-	if (v3d->fx_settings.fx_flag && fx) {
-		GPUSSAOSettings *ssao = NULL;
-
-		if (v3d->drawtype < OB_SOLID) {
-			ssao = v3d->fx_settings.ssao;
-			v3d->fx_settings.ssao = NULL;
-		}
-
-		do_compositing = GPU_fx_compositor_initialize_passes(fx, &ar->winrct, NULL, fx_settings);
-
-		if (ssao)
-			v3d->fx_settings.ssao = ssao;
-	}
-
-	/* clear opengl buffers */
-	if (do_sky) {
-		view3d_main_region_clear(scene, v3d, ar);
-	}
-	else {
-		glClearColor(0.0f, 0.0f, 0.0f, 0.0f);
-		glClear(GL_COLOR_BUFFER_BIT | GL_DEPTH_BUFFER_BIT);
-	}
-
-	/* main drawing call */
-	view3d_draw_objects(NULL, bmain, scene, v3d, ar, NULL, do_bgpic, true, do_compositing ? fx : NULL);
-
-	/* post process */
-	if (do_compositing) {
-		if (!winmat)
-			is_persp = rv3d->is_persp;
-		GPU_fx_do_composite_pass(fx, winmat, is_persp, scene, ofs);
-	}
-
-	if ((v3d->flag2 & V3D_RENDER_SHADOW) == 0) {
-		/* draw grease-pencil stuff */
-		ED_region_pixelspace(ar);
-
-
-		if (v3d->flag2 & V3D_SHOW_GPENCIL) {
-			/* draw grease-pencil stuff - needed to get paint-buffer shown too (since it's 2D) */
-			ED_gpencil_draw_view3d(NULL, scene, v3d, ar, false);
-		}
-
-		/* freeing the images again here could be done after the operator runs, leaving for now */
-		GPU_free_images_anim(bmain);
-	}
-
-	/* restore size */
-	ar->winx = bwinx;
-	ar->winy = bwiny;
-	ar->winrct = brect;
-
-	glPopMatrix();
-
-	UI_Theme_Restore(&theme_state);
-
-	G.f &= ~G_RENDER_OGL;
-}
-
-/**
- * Set the correct matrices
- */
-void ED_view3d_draw_setup_view(
-        wmWindow *win, Scene *scene, ARegion *ar, View3D *v3d, float viewmat[4][4], float winmat[4][4], const rcti *rect)
-{
-	RegionView3D *rv3d = ar->regiondata;
-
-	/* Setup the view matrix. */
-	if (view3d_stereo3d_active(win, scene, v3d, rv3d)) {
-		view3d_stereo3d_setup(scene, v3d, ar, rect);
-	}
-	else {
-		view3d_main_region_setup_view(scene, v3d, ar, viewmat, winmat, rect);
-	}
-}
-
-/**
- * Utility func for ED_view3d_draw_offscreen
- *
- * \param ofs: Optional off-screen buffer, can be NULL.
- * (avoids re-creating when doing multiple GL renders).
- */
-ImBuf *ED_view3d_draw_offscreen_imbuf(
-        Main *bmain, Scene *scene,
-        View3D *v3d, ARegion *ar, int sizex, int sizey,
-        unsigned int flag, unsigned int draw_flags,
-        int alpha_mode, int samples, const char *viewname,
-        /* output vars */
-        GPUFX *fx, GPUOffScreen *ofs, char err_out[256])
-{
-	RegionView3D *rv3d = ar->regiondata;
-	ImBuf *ibuf;
-	const bool draw_sky = (alpha_mode == R_ADDSKY);
-	const bool draw_background = (draw_flags & V3D_OFSDRAW_USE_BACKGROUND);
-	const bool use_full_sample = (draw_flags & V3D_OFSDRAW_USE_FULL_SAMPLE);
-
-	/* view state */
-	GPUFXSettings fx_settings = v3d->fx_settings;
-	bool is_ortho = false;
-	float winmat[4][4];
-
-	if (ofs && ((GPU_offscreen_width(ofs) != sizex) || (GPU_offscreen_height(ofs) != sizey))) {
-		/* sizes differ, can't reuse */
-		ofs = NULL;
-	}
-
-	const bool own_ofs = (ofs == NULL);
-
-	if (own_ofs) {
-		/* bind */
-		ofs = GPU_offscreen_create(sizex, sizey, use_full_sample ? 0 : samples, err_out);
-		if (ofs == NULL) {
-			return NULL;
-		}
-	}
-
-	ED_view3d_draw_offscreen_init(bmain, scene, v3d);
-
-	GPU_offscreen_bind(ofs, true);
-
-	/* read in pixels & stamp */
-	ibuf = IMB_allocImBuf(sizex, sizey, 32, flag);
-
-	/* render 3d view */
-	if (rv3d->persp == RV3D_CAMOB && v3d->camera) {
-		CameraParams params;
-		Object *camera = BKE_camera_multiview_render(scene, v3d->camera, viewname);
-
-		BKE_camera_params_init(&params);
-		/* fallback for non camera objects */
-		params.clipsta = v3d->near;
-		params.clipend = v3d->far;
-		BKE_camera_params_from_object(&params, camera);
-		BKE_camera_multiview_params(&scene->r, &params, camera, viewname);
-		BKE_camera_params_compute_viewplane(&params, sizex, sizey, scene->r.xasp, scene->r.yasp);
-		BKE_camera_params_compute_matrix(&params);
-
-		BKE_camera_to_gpu_dof(camera, &fx_settings);
-
-		is_ortho = params.is_ortho;
-		copy_m4_m4(winmat, params.winmat);
-	}
-	else {
-		rctf viewplane;
-		float clipsta, clipend;
-
-		is_ortho = ED_view3d_viewplane_get(v3d, rv3d, sizex, sizey, &viewplane, &clipsta, &clipend, NULL);
-		if (is_ortho) {
-			orthographic_m4(winmat, viewplane.xmin, viewplane.xmax, viewplane.ymin, viewplane.ymax, -clipend, clipend);
-		}
-		else {
-			perspective_m4(winmat, viewplane.xmin, viewplane.xmax, viewplane.ymin, viewplane.ymax, clipsta, clipend);
-		}
-	}
-
-	if ((samples && use_full_sample) == 0) {
-		/* Single-pass render, common case */
-		ED_view3d_draw_offscreen(
-		        bmain, scene, v3d, ar, sizex, sizey, NULL, winmat,
-		        draw_background, draw_sky, !is_ortho, viewname,
-		        fx, &fx_settings, ofs);
-
-		if (ibuf->rect_float) {
-			GPU_offscreen_read_pixels(ofs, GL_FLOAT, ibuf->rect_float);
-		}
-		else if (ibuf->rect) {
-			GPU_offscreen_read_pixels(ofs, GL_UNSIGNED_BYTE, ibuf->rect);
-		}
-	}
-	else {
-		/* Multi-pass render, use accumulation buffer & jitter for 'full' oversampling.
-		 * Use because OpenGL may use a lower quality MSAA, and only over-sample edges. */
-		static float jit_ofs[32][2];
-		float winmat_jitter[4][4];
-		/* use imbuf as temp storage, before writing into it from accumulation buffer */
-		unsigned char *rect_temp = ibuf->rect ? (void *)ibuf->rect : (void *)ibuf->rect_float;
-		unsigned int *accum_buffer = MEM_mallocN(sizex * sizey * sizeof(int[4]), "accum1");
-		unsigned int i;
-		int j;
-
-		BLI_jitter_init(jit_ofs, samples);
-
-		/* first sample buffer, also initializes 'rv3d->persmat' */
-		ED_view3d_draw_offscreen(
-		        bmain, scene, v3d, ar, sizex, sizey, NULL, winmat,
-		        draw_background, draw_sky, !is_ortho, viewname,
-		        fx, &fx_settings, ofs);
-		GPU_offscreen_read_pixels(ofs, GL_UNSIGNED_BYTE, rect_temp);
-
-		i = sizex * sizey * 4;
-		while (i--) {
-			accum_buffer[i] = rect_temp[i];
-		}
-
-		/* skip the first sample */
-		for (j = 1; j < samples; j++) {
-			copy_m4_m4(winmat_jitter, winmat);
-			window_translate_m4(
-			        winmat_jitter, rv3d->persmat,
-			        (jit_ofs[j][0] * 2.0f) / sizex,
-			        (jit_ofs[j][1] * 2.0f) / sizey);
-
-			ED_view3d_draw_offscreen(
-			        bmain, scene, v3d, ar, sizex, sizey, NULL, winmat_jitter,
-			        draw_background, draw_sky, !is_ortho, viewname,
-			        fx, &fx_settings, ofs);
-			GPU_offscreen_read_pixels(ofs, GL_UNSIGNED_BYTE, rect_temp);
-
-			i = sizex * sizey * 4;
-			while (i--) {
-				accum_buffer[i] += rect_temp[i];
-			}
-		}
-
-		if (ibuf->rect_float) {
-			float *rect_float = ibuf->rect_float;
-			i = sizex * sizey * 4;
-			while (i--) {
-				rect_float[i] = (float)(accum_buffer[i] / samples) * (1.0f / 255.0f);
-			}
-		}
-		else {
-			unsigned char *rect_ub = (unsigned char *)ibuf->rect;
-			i = sizex * sizey * 4;
-			while (i--) {
-				rect_ub[i] = accum_buffer[i] / samples;
-			}
-		}
-
-		MEM_freeN(accum_buffer);
-	}
-
-	/* unbind */
-	GPU_offscreen_unbind(ofs, true);
-
-	if (own_ofs) {
-		GPU_offscreen_free(ofs);
-	}
-
-	if (ibuf->rect_float && ibuf->rect)
-		IMB_rect_from_float(ibuf);
-
-	return ibuf;
-}
-
-/**
- * Creates own fake 3d views (wrapping #ED_view3d_draw_offscreen_imbuf)
- *
- * \param ofs: Optional off-screen buffer can be NULL.
- * (avoids re-creating when doing multiple GL renders).
- *
- * \note used by the sequencer
- */
-ImBuf *ED_view3d_draw_offscreen_imbuf_simple(
-        Main *bmain, Scene *scene,
-        Object *camera, int width, int height,
-        unsigned int flag, unsigned int draw_flags, int drawtype,
-        int alpha_mode, int samples, const char *viewname,
-        GPUFX *fx, GPUOffScreen *ofs, char err_out[256])
-{
-	View3D v3d = {NULL};
-	ARegion ar = {NULL};
-	RegionView3D rv3d = {{{0}}};
-
-	/* connect data */
-	v3d.regionbase.first = v3d.regionbase.last = &ar;
-	ar.regiondata = &rv3d;
-	ar.regiontype = RGN_TYPE_WINDOW;
-
-	v3d.camera = camera;
-	v3d.lay = scene->lay;
-	v3d.drawtype = drawtype;
-	v3d.flag2 = V3D_RENDER_OVERRIDE;
-
-	if (draw_flags & V3D_OFSDRAW_USE_GPENCIL) {
-		v3d.flag2 |= V3D_SHOW_GPENCIL;
-	}
-	if (draw_flags & V3D_OFSDRAW_USE_SOLID_TEX) {
-		v3d.flag2 |= V3D_SOLID_TEX;
-	}
-	if (draw_flags & V3D_OFSDRAW_USE_BACKGROUND) {
-		v3d.flag3 |= V3D_SHOW_WORLD;
-	}
-	if (draw_flags & V3D_OFSDRAW_USE_CAMERA_DOF) {
-		if (camera->type == OB_CAMERA) {
-			v3d.fx_settings.dof = &((Camera *)camera->data)->gpu_dof;
-			v3d.fx_settings.fx_flag |= GPU_FX_FLAG_DOF;
-		}
-	}
->>>>>>> 3b5d2eac
 
 	view3d_draw_border(C, ar);
 	view3d_draw_grease_pencil(C);
@@ -3781,11 +1270,12 @@
 
 void view3d_main_region_draw(const bContext *C, ARegion *ar)
 {
+	Main *bmain = CTX_data_main(C);
 	View3D *v3d = CTX_wm_view3d(C);
 
 	view3d_draw_view(C, ar);
 
-	GPU_free_images_old();
+	GPU_free_images_old(bmain);
 	GPU_pass_cache_garbage_collect();
 
 	/* XXX This is in order to draw UI batches with the DRW
@@ -3858,7 +1348,7 @@
 	if ((v3d->flag2 & V3D_RENDER_SHADOW) == 0) {
 		/* free images which can have changed on frame-change
 		 * warning! can be slow so only free animated images - campbell */
-		GPU_free_images_anim();
+		GPU_free_images_anim(G.main);  /* XXX :((( */
 	}
 
 	gpuPushProjectionMatrix();
