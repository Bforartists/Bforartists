/*
 * ***** BEGIN GPL LICENSE BLOCK *****
 *
 * This program is free software; you can redistribute it and/or
 * modify it under the terms of the GNU General Public License
 * as published by the Free Software Foundation; either version 2
 * of the License, or (at your option) any later version.
 *
 * This program is distributed in the hope that it will be useful,
 * but WITHOUT ANY WARRANTY; without even the implied warranty of
 * MERCHANTABILITY or FITNESS FOR A PARTICULAR PURPOSE.  See the
 * GNU General Public License for more details.
 *
 * You should have received a copy of the GNU General Public License
 * along with this program; if not, write to the Free Software Foundation,
 * Inc., 51 Franklin Street, Fifth Floor, Boston, MA 02110-1301, USA.
 *
 * The Original Code is Copyright (C) 2008 Blender Foundation.
 * All rights reserved.
 *
 *
 * Contributor(s): Blender Foundation
 *
 * ***** END GPL LICENSE BLOCK *****
 */

/** \file blender/editors/space_view3d/view3d_draw.c
 *  \ingroup spview3d
 */

#include <string.h>
#include <stdio.h>
#include <math.h>

#include "DNA_armature_types.h"
#include "DNA_camera_types.h"
#include "DNA_customdata_types.h"
#include "DNA_object_types.h"
#include "DNA_group_types.h"
#include "DNA_mesh_types.h"
#include "DNA_key_types.h"
#include "DNA_lamp_types.h"
#include "DNA_scene_types.h"
#include "DNA_world_types.h"
#include "DNA_brush_types.h"

#include "MEM_guardedalloc.h"

#include "BLI_blenlib.h"
#include "BLI_math.h"
#include "BLI_jitter_2d.h"
#include "BLI_utildefines.h"
#include "BLI_endian_switch.h"
#include "BLI_threads.h"

#include "BKE_anim.h"
#include "BKE_camera.h"
#include "BKE_context.h"
#include "BKE_customdata.h"
#include "BKE_DerivedMesh.h"
#include "BKE_image.h"
#include "BKE_key.h"
#include "BKE_main.h"
#include "BKE_object.h"
#include "BKE_global.h"
#include "BKE_paint.h"
#include "BKE_scene.h"
#include "BKE_screen.h"
#include "BKE_unit.h"
#include "BKE_movieclip.h"

#include "RE_engine.h"

#include "IMB_imbuf_types.h"
#include "IMB_imbuf.h"
#include "IMB_colormanagement.h"

#include "BIF_gl.h"
#include "BIF_glutil.h"

#include "WM_api.h"

#include "BLF_api.h"
#include "BLT_translation.h"

#include "ED_armature.h"
#include "ED_keyframing.h"
#include "ED_gpencil.h"
#include "ED_screen.h"
#include "ED_space_api.h"
#include "ED_screen_types.h"
#include "ED_transform.h"

#include "UI_interface.h"
#include "UI_interface_icons.h"
#include "UI_resources.h"

#include "GPU_draw.h"
#include "GPU_framebuffer.h"
#include "GPU_material.h"
#include "GPU_compositing.h"
#include "GPU_extensions.h"
#include "GPU_select.h"

#include "view3d_intern.h"  /* own include */

/* prototypes */
static bool view3d_stereo3d_active(wmWindow *win, Scene *scene, View3D *v3d, RegionView3D *rv3d);
static void view3d_stereo3d_setup(Scene *scene, View3D *v3d, ARegion *ar, const rcti *rect);
static void view3d_stereo3d_setup_offscreen(Scene *scene, View3D *v3d, ARegion *ar,
                                            float winmat[4][4], const char *viewname);

/* handy utility for drawing shapes in the viewport for arbitrary code.
 * could add lines and points too */
// #define DEBUG_DRAW
#ifdef DEBUG_DRAW
static void bl_debug_draw(void);
/* add these locally when using these functions for testing */
extern void bl_debug_draw_quad_clear(void);
extern void bl_debug_draw_quad_add(const float v0[3], const float v1[3], const float v2[3], const float v3[3]);
extern void bl_debug_draw_edge_add(const float v0[3], const float v1[3]);
extern void bl_debug_color_set(const unsigned int col);
#endif

void circf(float x, float y, float rad)
{
	GLUquadricObj *qobj = gluNewQuadric();

	gluQuadricDrawStyle(qobj, GLU_FILL);

	glPushMatrix();

	glTranslatef(x, y, 0.0);

	gluDisk(qobj, 0.0,  rad, 32, 1);

	glPopMatrix();

	gluDeleteQuadric(qobj);
}

void circ(float x, float y, float rad)
{
	GLUquadricObj *qobj = gluNewQuadric();

	gluQuadricDrawStyle(qobj, GLU_SILHOUETTE);

	glPushMatrix();

	glTranslatef(x, y, 0.0);

	gluDisk(qobj, 0.0,  rad, 32, 1);

	glPopMatrix();

	gluDeleteQuadric(qobj);
}


/* ********* custom clipping *********** */

static void view3d_draw_clipping(RegionView3D *rv3d)
{
	BoundBox *bb = rv3d->clipbb;

	if (bb) {
		const unsigned int clipping_index[6][4] = {
			{0, 1, 2, 3},
			{0, 4, 5, 1},
			{4, 7, 6, 5},
			{7, 3, 2, 6},
			{1, 5, 6, 2},
			{7, 4, 0, 3}
		};

		/* fill in zero alpha for rendering & re-projection [#31530] */
		unsigned char col[4];
		UI_GetThemeColor4ubv(TH_V3D_CLIPPING_BORDER, col);
		glColor4ubv(col);

		glEnable(GL_BLEND);
		glEnableClientState(GL_VERTEX_ARRAY);
		glVertexPointer(3, GL_FLOAT, 0, bb->vec);
		glDrawElements(GL_QUADS, sizeof(clipping_index) / sizeof(unsigned int), GL_UNSIGNED_INT, clipping_index);
		glDisableClientState(GL_VERTEX_ARRAY);
		glDisable(GL_BLEND);
	}
}

void ED_view3d_clipping_set(RegionView3D *rv3d)
{
	double plane[4];
	const unsigned int tot = (rv3d->viewlock & RV3D_BOXCLIP) ? 4 : 6;
	unsigned int a;

	for (a = 0; a < tot; a++) {
		copy_v4db_v4fl(plane, rv3d->clip[a]);
		glClipPlane(GL_CLIP_PLANE0 + a, plane);
		glEnable(GL_CLIP_PLANE0 + a);
	}
}

/* use these to temp disable/enable clipping when 'rv3d->rflag & RV3D_CLIPPING' is set */
void ED_view3d_clipping_disable(void)
{
	unsigned int a;

	for (a = 0; a < 6; a++) {
		glDisable(GL_CLIP_PLANE0 + a);
	}
}
void ED_view3d_clipping_enable(void)
{
	unsigned int a;

	for (a = 0; a < 6; a++) {
		glEnable(GL_CLIP_PLANE0 + a);
	}
}

static bool view3d_clipping_test(const float co[3], const float clip[6][4])
{
	if (plane_point_side_v3(clip[0], co) > 0.0f)
		if (plane_point_side_v3(clip[1], co) > 0.0f)
			if (plane_point_side_v3(clip[2], co) > 0.0f)
				if (plane_point_side_v3(clip[3], co) > 0.0f)
					return false;

	return true;
}

/* for 'local' ED_view3d_clipping_local must run first
 * then all comparisons can be done in localspace */
bool ED_view3d_clipping_test(const RegionView3D *rv3d, const float co[3], const bool is_local)
{
	return view3d_clipping_test(co, is_local ? rv3d->clip_local : rv3d->clip);
}

/* ********* end custom clipping *********** */


static void drawgrid_draw(ARegion *ar, double wx, double wy, double x, double y, double dx)
{
	double verts[2][2];

	x += (wx);
	y += (wy);

	/* set fixed 'Y' */
	verts[0][1] = 0.0f;
	verts[1][1] = (double)ar->winy;

	/* iter over 'X' */
	verts[0][0] = verts[1][0] = x - dx * floor(x / dx);
	glEnableClientState(GL_VERTEX_ARRAY);
	glVertexPointer(2, GL_DOUBLE, 0, verts);

	while (verts[0][0] < ar->winx) {
		glDrawArrays(GL_LINES, 0, 2);
		verts[0][0] = verts[1][0] = verts[0][0] + dx;
	}

	/* set fixed 'X' */
	verts[0][0] = 0.0f;
	verts[1][0] = (double)ar->winx;

	/* iter over 'Y' */
	verts[0][1] = verts[1][1] = y - dx * floor(y / dx);
	while (verts[0][1] < ar->winy) {
		glDrawArrays(GL_LINES, 0, 2);
		verts[0][1] = verts[1][1] = verts[0][1] + dx;
	}

	glDisableClientState(GL_VERTEX_ARRAY);
}

#define GRID_MIN_PX_D   6.0
#define GRID_MIN_PX_F 6.0f

static void drawgrid(UnitSettings *unit, ARegion *ar, View3D *v3d, const char **grid_unit)
{
	if ((v3d->flag3 & V3D_HIDE_GROUNDGRID) == 0){ // bfa - draw grid just when groundgrid is true

		/* extern short bgpicmode; */
		RegionView3D *rv3d = ar->regiondata;
		double wx, wy, x, y, fw, fx, fy, dx;
		double vec4[4];
		unsigned char col[3], col2[3];

		fx = rv3d->persmat[3][0];
		fy = rv3d->persmat[3][1];
		fw = rv3d->persmat[3][3];

		wx = (ar->winx / 2.0); /* because of rounding errors, grid at wrong location */
		wy = (ar->winy / 2.0);

		x = (wx)* fx / fw;
		y = (wy)* fy / fw;

		vec4[0] = vec4[1] = v3d->grid;

<<<<<<< HEAD
		vec4[2] = 0.0;
		vec4[3] = 1.0;
		mul_m4_v4d(rv3d->persmat, vec4);
		fx = vec4[0];
		fy = vec4[1];
		fw = vec4[3];
=======
	dx = fabs(x - (wx) * fx / fw);
	if (dx == 0) dx = fabs(y - (wy) * fy / fw);

	glLineWidth(1.0f);
>>>>>>> 0083dc89

		dx = fabs(x - (wx)* fx / fw);
		if (dx == 0) dx = fabs(y - (wy)* fy / fw);

<<<<<<< HEAD
		glLineWidth(1.0f);
=======
	/* check zoom out */
	UI_ThemeColor(TH_GRID);

	if (unit->system) {
		/* Use GRID_MIN_PX * 2 for units because very very small grid
		 * items are less useful when dealing with units */
		const void *usys;
		int len, i;
		double dx_scalar;
		float blend_fac;
>>>>>>> 0083dc89

		glDepthMask(GL_FALSE);     /* disable write in zbuffer */

		/* check zoom out */
		UI_ThemeColor(TH_GRID);

		if (unit->system) {
			/* Use GRID_MIN_PX * 2 for units because very very small grid
			* items are less useful when dealing with units */
			const void *usys;
			int len, i;
			double dx_scalar;
			float blend_fac;

			bUnit_GetSystem(unit->system, B_UNIT_LENGTH, &usys, &len);

			if (usys) {
				i = len;
				while (i--) {
					double scalar = bUnit_GetScaler(usys, i);

					dx_scalar = dx * scalar / (double)unit->scale_length;
					if (dx_scalar < (GRID_MIN_PX_D * 2.0))
						continue;

					/* Store the smallest drawn grid size units name so users know how big each grid cell is */
					if (*grid_unit == NULL) {
						*grid_unit = bUnit_GetNameDisplay(usys, i);
						rv3d->gridview = (float)((scalar * (double)v3d->grid) / (double)unit->scale_length);
					}
					blend_fac = 1.0f - ((GRID_MIN_PX_F * 2.0f) / (float)dx_scalar);

					/* tweak to have the fade a bit nicer */
					blend_fac = (blend_fac * blend_fac) * 2.0f;
					CLAMP(blend_fac, 0.3f, 1.0f);


					UI_ThemeColorBlend(TH_HIGH_GRAD, TH_GRID, blend_fac);

					drawgrid_draw(ar, wx, wy, x, y, dx_scalar);
				}
			}
		}
		else {
			const double sublines = v3d->gridsubdiv;
			const float  sublines_fl = v3d->gridsubdiv;

			if (dx < GRID_MIN_PX_D) {
				rv3d->gridview *= sublines_fl;
				dx *= sublines;

				if (dx < GRID_MIN_PX_D) {
					rv3d->gridview *= sublines_fl;
					dx *= sublines;

					if (dx < GRID_MIN_PX_D) {
						rv3d->gridview *= sublines_fl;
						dx *= sublines;
						if (dx < GRID_MIN_PX_D) {
							/* pass */
						}
						else {
							UI_ThemeColor(TH_GRID);
							drawgrid_draw(ar, wx, wy, x, y, dx);
						}
					}
					else {  /* start blending out */
						UI_ThemeColorBlend(TH_HIGH_GRAD, TH_GRID, dx / (GRID_MIN_PX_D * 6.0));
						drawgrid_draw(ar, wx, wy, x, y, dx);

						UI_ThemeColor(TH_GRID);
						drawgrid_draw(ar, wx, wy, x, y, sublines * dx);
					}
				}
				else {  /* start blending out (GRID_MIN_PX < dx < (GRID_MIN_PX * 10)) */
					UI_ThemeColorBlend(TH_HIGH_GRAD, TH_GRID, dx / (GRID_MIN_PX_D * 6.0));
					drawgrid_draw(ar, wx, wy, x, y, dx);

					UI_ThemeColor(TH_GRID);
					drawgrid_draw(ar, wx, wy, x, y, sublines * dx);
				}
			}
			else {
				if (dx > (GRID_MIN_PX_D * 10.0)) {  /* start blending in */
					rv3d->gridview /= sublines_fl;
					dx /= sublines;
					if (dx > (GRID_MIN_PX_D * 10.0)) {  /* start blending in */
						rv3d->gridview /= sublines_fl;
						dx /= sublines;
						if (dx > (GRID_MIN_PX_D * 10.0)) {
							UI_ThemeColor(TH_GRID);
							drawgrid_draw(ar, wx, wy, x, y, dx);
						}
						else {
							UI_ThemeColorBlend(TH_HIGH_GRAD, TH_GRID, dx / (GRID_MIN_PX_D * 6.0));
							drawgrid_draw(ar, wx, wy, x, y, dx);
							UI_ThemeColor(TH_GRID);
							drawgrid_draw(ar, wx, wy, x, y, dx * sublines);
						}
					}
					else {
						UI_ThemeColorBlend(TH_HIGH_GRAD, TH_GRID, dx / (GRID_MIN_PX_D * 6.0));
						drawgrid_draw(ar, wx, wy, x, y, dx);
						UI_ThemeColor(TH_GRID);
						drawgrid_draw(ar, wx, wy, x, y, dx * sublines);
					}
				}
				else {
					UI_ThemeColorBlend(TH_HIGH_GRAD, TH_GRID, dx / (GRID_MIN_PX_D * 6.0));
					drawgrid_draw(ar, wx, wy, x, y, dx);
					UI_ThemeColor(TH_GRID);
					drawgrid_draw(ar, wx, wy, x, y, dx * sublines);
				}
			}
		}


		x += (wx);
		y += (wy);
		UI_GetThemeColor3ubv(TH_GRID, col);

<<<<<<< HEAD
		setlinestyle(0);

		/* center cross */
		/* horizontal line */
		if (ELEM(rv3d->view, RV3D_VIEW_RIGHT, RV3D_VIEW_LEFT))
			UI_make_axis_color(col, col2, 'Y');
		else UI_make_axis_color(col, col2, 'X');
		glColor3ubv(col2);

		fdrawline(0.0, y, (float)ar->winx, y);

		/* vertical line */
		if (ELEM(rv3d->view, RV3D_VIEW_TOP, RV3D_VIEW_BOTTOM))
			UI_make_axis_color(col, col2, 'Y');
		else UI_make_axis_color(col, col2, 'Z');
		glColor3ubv(col2);

		fdrawline(x, 0.0, x, (float)ar->winy);
=======
	setlinestyle(0);

	/* center cross */
	/* horizontal line */
	if (ELEM(rv3d->view, RV3D_VIEW_RIGHT, RV3D_VIEW_LEFT))
		UI_make_axis_color(col, col2, 'Y');
	else UI_make_axis_color(col, col2, 'X');
	glColor3ubv(col2);

	fdrawline(0.0,  y,  (float)ar->winx,  y);

	/* vertical line */
	if (ELEM(rv3d->view, RV3D_VIEW_TOP, RV3D_VIEW_BOTTOM))
		UI_make_axis_color(col, col2, 'Y');
	else UI_make_axis_color(col, col2, 'Z');
	glColor3ubv(col2);

	fdrawline(x, 0.0, x, (float)ar->winy);
>>>>>>> 0083dc89

		glDepthMask(GL_TRUE);  /* enable write in zbuffer */
	}
}
#undef GRID_MIN_PX

/** could move this elsewhere, but tied into #ED_view3d_grid_scale */
float ED_scene_grid_scale(Scene *scene, const char **grid_unit)
{
	/* apply units */
	if (scene->unit.system) {
		const void *usys;
		int len;

		bUnit_GetSystem(scene->unit.system, B_UNIT_LENGTH, &usys, &len);

		if (usys) {
			int i = bUnit_GetBaseUnit(usys);
			if (grid_unit)
				*grid_unit = bUnit_GetNameDisplay(usys, i);
			return (float)bUnit_GetScaler(usys, i) / scene->unit.scale_length;
		}
	}

	return 1.0f;
}

float ED_view3d_grid_scale(Scene *scene, View3D *v3d, const char **grid_unit)
{
	return v3d->grid * ED_scene_grid_scale(scene, grid_unit);
}

static void drawfloor(Scene *scene, View3D *v3d, const char **grid_unit, bool write_depth)
{
<<<<<<< HEAD
	if ((v3d->flag3 & V3D_HIDE_GROUNDGRID) == 0){ // bfa - draw grid just when groundgrid is true
		float grid, grid_scale;
		unsigned char col_grid[3];
		const int gridlines = v3d->gridlines / 2;
=======
	float grid, grid_scale;
	unsigned char col_grid[3];
	const int gridlines = v3d->gridlines / 2;

	if (v3d->gridlines < 3) return;

	/* use 'grid_scale' instead of 'v3d->grid' from now on */
	grid_scale = ED_view3d_grid_scale(scene, v3d, grid_unit);
	grid = gridlines * grid_scale;

	if (!write_depth)
		glDepthMask(GL_FALSE);

	UI_GetThemeColor3ubv(TH_GRID, col_grid);
>>>>>>> 0083dc89

		if (v3d->gridlines < 3) return;

		/* use 'grid_scale' instead of 'v3d->grid' from now on */
		grid_scale = ED_view3d_grid_scale(scene, v3d, grid_unit);
		grid = gridlines * grid_scale;

		if (!write_depth)
			glDepthMask(GL_FALSE);

		UI_GetThemeColor3ubv(TH_GRID, col_grid);

		glLineWidth(1);

		/* draw the Y axis and/or grid lines */
		if (v3d->gridflag & V3D_SHOW_FLOOR) {
			const int sublines = v3d->gridsubdiv;
			float vert[4][3] = { { 0.0f } };
			unsigned char col_bg[3];
			unsigned char col_grid_emphasise[3], col_grid_light[3];
			int a;
			int prev_emphasise = -1;

			UI_GetThemeColor3ubv(TH_BACK, col_bg);

			/* emphasise division lines lighter instead of darker, if background is darker than grid */
			UI_GetColorPtrShade3ubv(col_grid, col_grid_light, 10);
			UI_GetColorPtrShade3ubv(col_grid, col_grid_emphasise,
				(((col_grid[0] + col_grid[1] + col_grid[2]) + 30) >
				(col_bg[0] + col_bg[1] + col_bg[2])) ? 20 : -10);

			/* set fixed axis */
			vert[0][0] = vert[2][1] = grid;
			vert[1][0] = vert[3][1] = -grid;

			glEnableClientState(GL_VERTEX_ARRAY);
			glVertexPointer(3, GL_FLOAT, 0, vert);

			for (a = -gridlines; a <= gridlines; a++) {
				const float line = a * grid_scale;
				const int is_emphasise = (a % sublines) == 0;

				if (is_emphasise != prev_emphasise) {
					glColor3ubv(is_emphasise ? col_grid_emphasise : col_grid_light);
					prev_emphasise = is_emphasise;
				}

				/* set variable axis */
				vert[0][1] = vert[1][1] = vert[2][0] = vert[3][0] = line;

				glDrawArrays(GL_LINES, 0, 4);
			}

			glDisableClientState(GL_VERTEX_ARRAY);
		}

<<<<<<< HEAD
		/* draw the Z axis line */
		/* check for the 'show Z axis' preference */
		if (v3d->gridflag & (V3D_SHOW_X | V3D_SHOW_Y | V3D_SHOW_Z)) {
			glBegin(GL_LINES);
			int axis;
			for (axis = 0; axis < 3; axis++) {
				if (v3d->gridflag & (V3D_SHOW_X << axis)) {
					float vert[3];
					unsigned char tcol[3];

					UI_make_axis_color(col_grid, tcol, 'X' + axis);
					glColor3ubv(tcol);

					zero_v3(vert);
					vert[axis] = grid;
					glVertex3fv(vert);
					vert[axis] = -grid;
					glVertex3fv(vert);
				}
=======
		glDisableClientState(GL_VERTEX_ARRAY);
	}

	/* draw the Z axis line */
	/* check for the 'show Z axis' preference */
	if (v3d->gridflag & (V3D_SHOW_X | V3D_SHOW_Y | V3D_SHOW_Z)) {
		glBegin(GL_LINES);
		int axis;
		for (axis = 0; axis < 3; axis++) {
			if (v3d->gridflag & (V3D_SHOW_X << axis)) {
				float vert[3];
				unsigned char tcol[3];

				UI_make_axis_color(col_grid, tcol, 'X' + axis);
				glColor3ubv(tcol);

				zero_v3(vert);
				vert[axis] = grid;
				glVertex3fv(vert);
				vert[axis] = -grid;
				glVertex3fv(vert);
>>>>>>> 0083dc89
			}
			glEnd();
		}

		glDepthMask(GL_TRUE);
	}
<<<<<<< HEAD
=======

	glDepthMask(GL_TRUE);
>>>>>>> 0083dc89
}


static void drawcursor(Scene *scene, ARegion *ar, View3D *v3d)
{
	int co[2];

	/* we don't want the clipping for cursor */
	if (ED_view3d_project_int_global(ar, ED_view3d_cursor3d_get(scene, v3d), co, V3D_PROJ_TEST_NOP) == V3D_PROJ_RET_OK) {
		const float f5 = 0.25f * U.widget_unit;
		const float f10 = 0.5f * U.widget_unit;
		const float f20 = U.widget_unit;

		glLineWidth(1);
		setlinestyle(0);
		cpack(0xFF);
		circ((float)co[0], (float)co[1], f10);
		setlinestyle(4);
		cpack(0xFFFFFF);
		circ((float)co[0], (float)co[1], f10);
		setlinestyle(0);

		UI_ThemeColor(TH_VIEW_OVERLAY);
		sdrawline(co[0] - f20, co[1], co[0] - f5, co[1]);
		sdrawline(co[0] + f5, co[1], co[0] + f20, co[1]);
		sdrawline(co[0], co[1] - f20, co[0], co[1] - f5);
		sdrawline(co[0], co[1] + f5, co[0], co[1] + f20);
	}
}

/* Draw a live substitute of the view icon, which is always shown
 * colors copied from transform_manipulator.c, we should keep these matching. */
static void draw_view_axis(RegionView3D *rv3d, rcti *rect)
{
	const float k = U.rvisize * U.pixelsize;   /* axis size */
	const float toll = 0.5;      /* used to see when view is quasi-orthogonal */
	float startx = k + 1.0f; /* axis center in screen coordinates, x=y */
	float starty = k + 1.0f;
	float ydisp = 0.0;          /* vertical displacement to allow obj info text */
	int bright = - 20 * (10 - U.rvibright); /* axis alpha offset (rvibright has range 0-10) */
	float vec[3];
	float dx, dy;

	int axis_order[3] = {0, 1, 2};
	int axis_i;

	startx += rect->xmin;
	starty += rect->ymin;

	axis_sort_v3(rv3d->viewinv[2], axis_order);

	/* thickness of lines is proportional to k */
	glLineWidth(2);

	glEnable(GL_BLEND);
	glBlendFunc(GL_SRC_ALPHA, GL_ONE_MINUS_SRC_ALPHA);

	for (axis_i = 0; axis_i < 3; axis_i++) {
		int i = axis_order[axis_i];
		const char axis_text[2] = {'x' + i, '\0'};

		zero_v3(vec);
		vec[i] = 1.0f;
		mul_qt_v3(rv3d->viewquat, vec);
		dx = vec[0] * k;
		dy = vec[1] * k;

		UI_ThemeColorShadeAlpha(TH_AXIS_X + i, 0, bright);
		glBegin(GL_LINES);
		glVertex2f(startx, starty + ydisp);
		glVertex2f(startx + dx, starty + dy + ydisp);
		glEnd();

		if (fabsf(dx) > toll || fabsf(dy) > toll) {
			BLF_draw_default_ascii(startx + dx + 2, starty + dy + ydisp + 2, 0.0f, axis_text, 1);

			/* BLF_draw_default disables blending */
			glEnable(GL_BLEND);
		}
	}

	glDisable(GL_BLEND);
}

#ifdef WITH_INPUT_NDOF
/* draw center and axis of rotation for ongoing 3D mouse navigation */
static void draw_rotation_guide(RegionView3D *rv3d)
{
	float o[3];    /* center of rotation */
	float end[3];  /* endpoints for drawing */

	float color[4] = {0.0f, 0.4235f, 1.0f, 1.0f};  /* bright blue so it matches device LEDs */

	negate_v3_v3(o, rv3d->ofs);

	glEnable(GL_BLEND);
	glBlendFunc(GL_SRC_ALPHA, GL_ONE_MINUS_SRC_ALPHA);
	glPointSize(5);
	glEnable(GL_POINT_SMOOTH);
	glDepthMask(0);  /* don't overwrite zbuf */

	if (rv3d->rot_angle != 0.0f) {
		/* -- draw rotation axis -- */
		float scaled_axis[3];
		const float scale = rv3d->dist;
		mul_v3_v3fl(scaled_axis, rv3d->rot_axis, scale);


		glBegin(GL_LINE_STRIP);
		color[3] = 0.0f;  /* more transparent toward the ends */
		glColor4fv(color);
		add_v3_v3v3(end, o, scaled_axis);
		glVertex3fv(end);

#if 0
		color[3] = 0.2f + fabsf(rv3d->rot_angle);  /* modulate opacity with angle */
		/* ^^ neat idea, but angle is frame-rate dependent, so it's usually close to 0.2 */
#endif

		color[3] = 0.5f;  /* more opaque toward the center */
		glColor4fv(color);
		glVertex3fv(o);

		color[3] = 0.0f;
		glColor4fv(color);
		sub_v3_v3v3(end, o, scaled_axis);
		glVertex3fv(end);
		glEnd();

		/* -- draw ring around rotation center -- */
		{
#define     ROT_AXIS_DETAIL 13

			const float s = 0.05f * scale;
			const float step = 2.0f * (float)(M_PI / ROT_AXIS_DETAIL);
			float angle;
			int i;

			float q[4];  /* rotate ring so it's perpendicular to axis */
			const int upright = fabsf(rv3d->rot_axis[2]) >= 0.95f;
			if (!upright) {
				const float up[3] = {0.0f, 0.0f, 1.0f};
				float vis_angle, vis_axis[3];

				cross_v3_v3v3(vis_axis, up, rv3d->rot_axis);
				vis_angle = acosf(dot_v3v3(up, rv3d->rot_axis));
				axis_angle_to_quat(q, vis_axis, vis_angle);
			}

			color[3] = 0.25f;  /* somewhat faint */
			glColor4fv(color);
			glBegin(GL_LINE_LOOP);
			for (i = 0, angle = 0.0f; i < ROT_AXIS_DETAIL; ++i, angle += step) {
				float p[3] = {s * cosf(angle), s * sinf(angle), 0.0f};

				if (!upright) {
					mul_qt_v3(q, p);
				}

				add_v3_v3(p, o);
				glVertex3fv(p);
			}
			glEnd();

#undef      ROT_AXIS_DETAIL
		}

		color[3] = 1.0f;  /* solid dot */
	}
	else
		color[3] = 0.5f;  /* see-through dot */

	/* -- draw rotation center -- */
	glColor4fv(color);
	glBegin(GL_POINTS);
	glVertex3fv(o);
	glEnd();

#if 0
	/* find screen coordinates for rotation center, then draw pretty icon */
	mul_m4_v3(rv3d->persinv, rot_center);
	UI_icon_draw(rot_center[0], rot_center[1], ICON_NDOF_TURN);
	/* ^^ just playing around, does not work */
#endif

	glDisable(GL_BLEND);
	glDisable(GL_POINT_SMOOTH);
	glDepthMask(1);
}
#endif /* WITH_INPUT_NDOF */

static void draw_view_icon(RegionView3D *rv3d, rcti *rect)
{
	BIFIconID icon;

	if (ELEM(rv3d->view, RV3D_VIEW_TOP, RV3D_VIEW_BOTTOM))
		icon = ICON_AXIS_TOP;
	else if (ELEM(rv3d->view, RV3D_VIEW_FRONT, RV3D_VIEW_BACK))
		icon = ICON_AXIS_FRONT;
	else if (ELEM(rv3d->view, RV3D_VIEW_RIGHT, RV3D_VIEW_LEFT))
		icon = ICON_AXIS_SIDE;
	else return;

	glEnable(GL_BLEND);
	glBlendFunc(GL_SRC_ALPHA,  GL_ONE_MINUS_SRC_ALPHA);

	UI_icon_draw(5.0 + rect->xmin, 5.0 + rect->ymin, icon);

	glDisable(GL_BLEND);
}

static const char *view3d_get_name(View3D *v3d, RegionView3D *rv3d)
{
	const char *name = NULL;

	switch (rv3d->view) {
		case RV3D_VIEW_FRONT:
			if (rv3d->persp == RV3D_ORTHO) name = IFACE_("Front Ortho");
			else name = IFACE_("Front Persp");
			break;
		case RV3D_VIEW_BACK:
			if (rv3d->persp == RV3D_ORTHO) name = IFACE_("Back Ortho");
			else name = IFACE_("Back Persp");
			break;
		case RV3D_VIEW_TOP:
			if (rv3d->persp == RV3D_ORTHO) name = IFACE_("Top Ortho");
			else name = IFACE_("Top Persp");
			break;
		case RV3D_VIEW_BOTTOM:
			if (rv3d->persp == RV3D_ORTHO) name = IFACE_("Bottom Ortho");
			else name = IFACE_("Bottom Persp");
			break;
		case RV3D_VIEW_RIGHT:
			if (rv3d->persp == RV3D_ORTHO) name = IFACE_("Right Ortho");
			else name = IFACE_("Right Persp");
			break;
		case RV3D_VIEW_LEFT:
			if (rv3d->persp == RV3D_ORTHO) name = IFACE_("Left Ortho");
			else name = IFACE_("Left Persp");
			break;

		default:
			if (rv3d->persp == RV3D_CAMOB) {
				if ((v3d->camera) && (v3d->camera->type == OB_CAMERA)) {
					Camera *cam;
					cam = v3d->camera->data;
					if (cam->type == CAM_PERSP) {
						name = IFACE_("Camera Persp");
					}
					else if (cam->type == CAM_ORTHO) {
						name = IFACE_("Camera Ortho");
					}
					else {
						BLI_assert(cam->type == CAM_PANO);
						name = IFACE_("Camera Pano");
					}
				}
				else {
					name = IFACE_("Object as Camera");
				}
			}
			else {
				name = (rv3d->persp == RV3D_ORTHO) ? IFACE_("User Ortho") : IFACE_("User Persp");
			}
			break;
	}

	return name;
}

static void draw_viewport_name(ARegion *ar, View3D *v3d, rcti *rect)
{
	RegionView3D *rv3d = ar->regiondata;
	const char *name = view3d_get_name(v3d, rv3d);
	/* increase size for unicode languages (Chinese in utf-8...) */
#ifdef WITH_INTERNATIONAL
	char tmpstr[96];
#else
	char tmpstr[32];
#endif

	if (v3d->localvd) {
		BLI_snprintf(tmpstr, sizeof(tmpstr), IFACE_("%s (Local)"), name);
		name = tmpstr;
	}

	UI_ThemeColor(TH_TEXT_HI);
#ifdef WITH_INTERNATIONAL
	BLF_draw_default(U.widget_unit + rect->xmin,  rect->ymax - U.widget_unit, 0.0f, name, sizeof(tmpstr));
#else
	BLF_draw_default_ascii(U.widget_unit + rect->xmin,  rect->ymax - U.widget_unit, 0.0f, name, sizeof(tmpstr));
#endif
}

/* draw info beside axes in bottom left-corner:
 * framenum, object name, bone name (if available), marker name (if available)
 */

static void draw_selected_name(Scene *scene, Object *ob, const rcti *rect)
{
	const int cfra = CFRA;
	const char *msg_pin = " (Pinned)";
	const char *msg_sep = " : ";

	char info[300];
	const char *markern;
	char *s = info;
	short offset = 1.5f * UI_UNIT_X + rect->xmin;

	s += sprintf(s, "(%d)", cfra);

	/*
	 * info can contain:
	 * - a frame (7 + 2)
	 * - 3 object names (MAX_NAME)
	 * - 2 BREAD_CRUMB_SEPARATORs (6)
	 * - a SHAPE_KEY_PINNED marker and a trailing '\0' (9+1) - translated, so give some room!
	 * - a marker name (MAX_NAME + 3)
	 */

	/* get name of marker on current frame (if available) */
	markern = BKE_scene_find_marker_name(scene, cfra);

	/* check if there is an object */
	if (ob) {
		*s++ = ' ';
		s += BLI_strcpy_rlen(s, ob->id.name + 2);

		/* name(s) to display depends on type of object */
		if (ob->type == OB_ARMATURE) {
			bArmature *arm = ob->data;

			/* show name of active bone too (if possible) */
			if (arm->edbo) {
				if (arm->act_edbone) {
					s += BLI_strcpy_rlen(s, msg_sep);
					s += BLI_strcpy_rlen(s, arm->act_edbone->name);
				}
			}
			else if (ob->mode & OB_MODE_POSE) {
				if (arm->act_bone) {

					if (arm->act_bone->layer & arm->layer) {
						s += BLI_strcpy_rlen(s, msg_sep);
						s += BLI_strcpy_rlen(s, arm->act_bone->name);
					}
				}
			}
		}
		else if (ELEM(ob->type, OB_MESH, OB_LATTICE, OB_CURVE)) {
			Key *key = NULL;
			KeyBlock *kb = NULL;

			/* try to display active bone and active shapekey too (if they exist) */

			if (ob->type == OB_MESH && ob->mode & OB_MODE_WEIGHT_PAINT) {
				Object *armobj = BKE_object_pose_armature_get(ob);
				if (armobj  && armobj->mode & OB_MODE_POSE) {
					bArmature *arm = armobj->data;
					if (arm->act_bone) {
						if (arm->act_bone->layer & arm->layer) {
							s += BLI_strcpy_rlen(s, msg_sep);
							s += BLI_strcpy_rlen(s, arm->act_bone->name);
						}
					}
				}
			}

			key = BKE_key_from_object(ob);
			if (key) {
				kb = BLI_findlink(&key->block, ob->shapenr - 1);
				if (kb) {
					s += BLI_strcpy_rlen(s, msg_sep);
					s += BLI_strcpy_rlen(s, kb->name);
					if (ob->shapeflag & OB_SHAPE_LOCK) {
						s += BLI_strcpy_rlen(s, IFACE_(msg_pin));
					}
				}
			}
		}

		/* color depends on whether there is a keyframe */
		if (id_frame_has_keyframe((ID *)ob, /* BKE_scene_frame_get(scene) */ (float)cfra, ANIMFILTER_KEYS_LOCAL))
			UI_ThemeColor(TH_TIME_KEYFRAME);
		else if (ED_gpencil_has_keyframe_v3d(scene, ob, cfra))
			UI_ThemeColor(TH_TIME_GP_KEYFRAME);
		else
			UI_ThemeColor(TH_TEXT_HI);
	}
	else {
		/* no object */
		if (ED_gpencil_has_keyframe_v3d(scene, NULL, cfra))
			UI_ThemeColor(TH_TIME_GP_KEYFRAME);
		else
			UI_ThemeColor(TH_TEXT_HI);
	}

	if (markern) {
		s += sprintf(s, " <%s>", markern);
	}

	if (U.uiflag & USER_SHOW_ROTVIEWICON)
		offset = U.widget_unit + (U.rvisize * 2) + rect->xmin;

	BLF_draw_default(offset, 0.5f * U.widget_unit, 0.0f, info, sizeof(info));
}

static void view3d_camera_border(
        const Scene *scene, const ARegion *ar, const View3D *v3d, const RegionView3D *rv3d,
        rctf *r_viewborder, const bool no_shift, const bool no_zoom)
{
	CameraParams params;
	rctf rect_view, rect_camera;

	/* get viewport viewplane */
	BKE_camera_params_init(&params);
	BKE_camera_params_from_view3d(&params, v3d, rv3d);
	if (no_zoom)
		params.zoom = 1.0f;
	BKE_camera_params_compute_viewplane(&params, ar->winx, ar->winy, 1.0f, 1.0f);
	rect_view = params.viewplane;

	/* get camera viewplane */
	BKE_camera_params_init(&params);
	/* fallback for non camera objects */
	params.clipsta = v3d->near;
	params.clipend = v3d->far;
	BKE_camera_params_from_object(&params, v3d->camera);
	if (no_shift) {
		params.shiftx = 0.0f;
		params.shifty = 0.0f;
	}
	BKE_camera_params_compute_viewplane(&params, scene->r.xsch, scene->r.ysch, scene->r.xasp, scene->r.yasp);
	rect_camera = params.viewplane;

	/* get camera border within viewport */
	r_viewborder->xmin = ((rect_camera.xmin - rect_view.xmin) / BLI_rctf_size_x(&rect_view)) * ar->winx;
	r_viewborder->xmax = ((rect_camera.xmax - rect_view.xmin) / BLI_rctf_size_x(&rect_view)) * ar->winx;
	r_viewborder->ymin = ((rect_camera.ymin - rect_view.ymin) / BLI_rctf_size_y(&rect_view)) * ar->winy;
	r_viewborder->ymax = ((rect_camera.ymax - rect_view.ymin) / BLI_rctf_size_y(&rect_view)) * ar->winy;
}

void ED_view3d_calc_camera_border_size(
        const Scene *scene, const ARegion *ar, const View3D *v3d, const RegionView3D *rv3d,
        float r_size[2])
{
	rctf viewborder;

	view3d_camera_border(scene, ar, v3d, rv3d, &viewborder, true, true);
	r_size[0] = BLI_rctf_size_x(&viewborder);
	r_size[1] = BLI_rctf_size_y(&viewborder);
}

void ED_view3d_calc_camera_border(
        const Scene *scene, const ARegion *ar, const View3D *v3d, const RegionView3D *rv3d,
        rctf *r_viewborder, const bool no_shift)
{
	view3d_camera_border(scene, ar, v3d, rv3d, r_viewborder, no_shift, false);
}

static void drawviewborder_grid3(float x1, float x2, float y1, float y2, float fac)
{
	float x3, y3, x4, y4;

	x3 = x1 + fac * (x2 - x1);
	y3 = y1 + fac * (y2 - y1);
	x4 = x1 + (1.0f - fac) * (x2 - x1);
	y4 = y1 + (1.0f - fac) * (y2 - y1);

	glBegin(GL_LINES);
	glVertex2f(x1, y3);
	glVertex2f(x2, y3);

	glVertex2f(x1, y4);
	glVertex2f(x2, y4);

	glVertex2f(x3, y1);
	glVertex2f(x3, y2);

	glVertex2f(x4, y1);
	glVertex2f(x4, y2);
	glEnd();
}

/* harmonious triangle */
static void drawviewborder_triangle(float x1, float x2, float y1, float y2, const char golden, const char dir)
{
	float ofs;
	float w = x2 - x1;
	float h = y2 - y1;

	glBegin(GL_LINES);
	if (w > h) {
		if (golden) {
			ofs = w * (1.0f - (1.0f / 1.61803399f));
		}
		else {
			ofs = h * (h / w);
		}
		if (dir == 'B') SWAP(float, y1, y2);

		glVertex2f(x1, y1);
		glVertex2f(x2, y2);

		glVertex2f(x2, y1);
		glVertex2f(x1 + (w - ofs), y2);

		glVertex2f(x1, y2);
		glVertex2f(x1 + ofs, y1);
	}
	else {
		if (golden) {
			ofs = h * (1.0f - (1.0f / 1.61803399f));
		}
		else {
			ofs = w * (w / h);
		}
		if (dir == 'B') SWAP(float, x1, x2);

		glVertex2f(x1, y1);
		glVertex2f(x2, y2);

		glVertex2f(x2, y1);
		glVertex2f(x1, y1 + ofs);

		glVertex2f(x1, y2);
		glVertex2f(x2, y1 + (h - ofs));
	}
	glEnd();
}

static void drawviewborder(Scene *scene, ARegion *ar, View3D *v3d)
{
	float x1, x2, y1, y2;
	float x1i, x2i, y1i, y2i;

	rctf viewborder;
	Camera *ca = NULL;
	RegionView3D *rv3d = ar->regiondata;

	if (v3d->camera == NULL)
		return;
	if (v3d->camera->type == OB_CAMERA)
		ca = v3d->camera->data;

	ED_view3d_calc_camera_border(scene, ar, v3d, rv3d, &viewborder, false);
	/* the offsets */
	x1 = viewborder.xmin;
	y1 = viewborder.ymin;
	x2 = viewborder.xmax;
	y2 = viewborder.ymax;

	glLineWidth(1.0f);

	/* apply offsets so the real 3D camera shows through */

	/* note: quite un-scientific but without this bit extra
	 * 0.0001 on the lower left the 2D border sometimes
	 * obscures the 3D camera border */
	/* note: with VIEW3D_CAMERA_BORDER_HACK defined this error isn't noticeable
	 * but keep it here in case we need to remove the workaround */
	x1i = (int)(x1 - 1.0001f);
	y1i = (int)(y1 - 1.0001f);
	x2i = (int)(x2 + (1.0f - 0.0001f));
	y2i = (int)(y2 + (1.0f - 0.0001f));

	/* passepartout, specified in camera edit buttons */
	if (ca && (ca->flag & CAM_SHOWPASSEPARTOUT) && ca->passepartalpha > 0.000001f) {
		const float winx = (ar->winx + 1);
		const float winy = (ar->winy + 1);

		if (ca->passepartalpha == 1.0f) {
			glColor3f(0, 0, 0);
		}
		else {
			glBlendFunc(GL_SRC_ALPHA, GL_ONE_MINUS_SRC_ALPHA);
			glEnable(GL_BLEND);
			glColor4f(0, 0, 0, ca->passepartalpha);
		}

		if (x1i > 0.0f)
			glRectf(0.0, winy, x1i, 0.0);
		if (x2i < winx)
			glRectf(x2i, winy, winx, 0.0);
		if (y2i < winy)
			glRectf(x1i, winy, x2i, y2i);
		if (y2i > 0.0f)
			glRectf(x1i, y1i, x2i, 0.0);

		glDisable(GL_BLEND);
	}

	setlinestyle(0);

	UI_ThemeColor(TH_BACK);

	fdrawbox(x1i, y1i, x2i, y2i);

#ifdef VIEW3D_CAMERA_BORDER_HACK
	if (view3d_camera_border_hack_test == true) {
		glColor3ubv(view3d_camera_border_hack_col);
		fdrawbox(x1i + 1, y1i + 1, x2i - 1, y2i - 1);
		view3d_camera_border_hack_test = false;
	}
#endif

	setlinestyle(3);

	/* outer line not to confuse with object selecton */
	if (v3d->flag2 & V3D_LOCK_CAMERA) {
		UI_ThemeColor(TH_REDALERT);
		fdrawbox(x1i - 1, y1i - 1, x2i + 1, y2i + 1);
	}

	UI_ThemeColor(TH_VIEW_OVERLAY);
	fdrawbox(x1i, y1i, x2i, y2i);

	/* border */
	if (scene->r.mode & R_BORDER) {
		float x3, y3, x4, y4;

		x3 = floorf(x1 + (scene->r.border.xmin * (x2 - x1))) - 1;
		y3 = floorf(y1 + (scene->r.border.ymin * (y2 - y1))) - 1;
		x4 = floorf(x1 + (scene->r.border.xmax * (x2 - x1))) + (U.pixelsize - 1);
		y4 = floorf(y1 + (scene->r.border.ymax * (y2 - y1))) + (U.pixelsize - 1);

		cpack(0x4040FF);
		sdrawbox(x3,  y3,  x4,  y4);
	}

	/* safety border */
	if (ca) {
		if (ca->dtx & CAM_DTX_CENTER) {
			float x3, y3;

			UI_ThemeColorBlendShade(TH_VIEW_OVERLAY, TH_BACK, 0.25, 0);

			x3 = x1 + 0.5f * (x2 - x1);
			y3 = y1 + 0.5f * (y2 - y1);

			glBegin(GL_LINES);
			glVertex2f(x1, y3);
			glVertex2f(x2, y3);

			glVertex2f(x3, y1);
			glVertex2f(x3, y2);
			glEnd();
		}

		if (ca->dtx & CAM_DTX_CENTER_DIAG) {
			UI_ThemeColorBlendShade(TH_VIEW_OVERLAY, TH_BACK, 0.25, 0);

			glBegin(GL_LINES);
			glVertex2f(x1, y1);
			glVertex2f(x2, y2);

			glVertex2f(x1, y2);
			glVertex2f(x2, y1);
			glEnd();
		}

		if (ca->dtx & CAM_DTX_THIRDS) {
			UI_ThemeColorBlendShade(TH_VIEW_OVERLAY, TH_BACK, 0.25, 0);
			drawviewborder_grid3(x1, x2, y1, y2, 1.0f / 3.0f);
		}

		if (ca->dtx & CAM_DTX_GOLDEN) {
			UI_ThemeColorBlendShade(TH_VIEW_OVERLAY, TH_BACK, 0.25, 0);
			drawviewborder_grid3(x1, x2, y1, y2, 1.0f - (1.0f / 1.61803399f));
		}

		if (ca->dtx & CAM_DTX_GOLDEN_TRI_A) {
			UI_ThemeColorBlendShade(TH_VIEW_OVERLAY, TH_BACK, 0.25, 0);
			drawviewborder_triangle(x1, x2, y1, y2, 0, 'A');
		}

		if (ca->dtx & CAM_DTX_GOLDEN_TRI_B) {
			UI_ThemeColorBlendShade(TH_VIEW_OVERLAY, TH_BACK, 0.25, 0);
			drawviewborder_triangle(x1, x2, y1, y2, 0, 'B');
		}

		if (ca->dtx & CAM_DTX_HARMONY_TRI_A) {
			UI_ThemeColorBlendShade(TH_VIEW_OVERLAY, TH_BACK, 0.25, 0);
			drawviewborder_triangle(x1, x2, y1, y2, 1, 'A');
		}

		if (ca->dtx & CAM_DTX_HARMONY_TRI_B) {
			UI_ThemeColorBlendShade(TH_VIEW_OVERLAY, TH_BACK, 0.25, 0);
			drawviewborder_triangle(x1, x2, y1, y2, 1, 'B');
		}

		if (ca->flag & CAM_SHOW_SAFE_MARGINS) {
			UI_draw_safe_areas(
			        x1, x2, y1, y2,
			        scene->safe_areas.title,
			        scene->safe_areas.action);

			if (ca->flag & CAM_SHOW_SAFE_CENTER) {
				UI_draw_safe_areas(
				        x1, x2, y1, y2,
				        scene->safe_areas.title_center,
				        scene->safe_areas.action_center);
			}
		}

		if (ca->flag & CAM_SHOWSENSOR) {
			/* determine sensor fit, and get sensor x/y, for auto fit we
			 * assume and square sensor and only use sensor_x */
			float sizex = scene->r.xsch * scene->r.xasp;
			float sizey = scene->r.ysch * scene->r.yasp;
			int sensor_fit = BKE_camera_sensor_fit(ca->sensor_fit, sizex, sizey);
			float sensor_x = ca->sensor_x;
			float sensor_y = (ca->sensor_fit == CAMERA_SENSOR_FIT_AUTO) ? ca->sensor_x : ca->sensor_y;

			/* determine sensor plane */
			rctf rect;

			if (sensor_fit == CAMERA_SENSOR_FIT_HOR) {
				float sensor_scale = (x2i - x1i) / sensor_x;
				float sensor_height = sensor_scale * sensor_y;

				rect.xmin = x1i;
				rect.xmax = x2i;
				rect.ymin = (y1i + y2i) * 0.5f - sensor_height * 0.5f;
				rect.ymax = rect.ymin + sensor_height;
			}
			else {
				float sensor_scale = (y2i - y1i) / sensor_y;
				float sensor_width = sensor_scale * sensor_x;

				rect.xmin = (x1i + x2i) * 0.5f - sensor_width * 0.5f;
				rect.xmax = rect.xmin + sensor_width;
				rect.ymin = y1i;
				rect.ymax = y2i;
			}

			/* draw */
			UI_ThemeColorShade(TH_VIEW_OVERLAY, 100);
			UI_draw_roundbox_gl_mode(GL_LINE_LOOP, rect.xmin, rect.ymin, rect.xmax, rect.ymax, 2.0f);
		}
	}

	setlinestyle(0);

	/* camera name - draw in highlighted text color */
	if (ca && (ca->flag & CAM_SHOWNAME)) {
		UI_ThemeColor(TH_TEXT_HI);
		BLF_draw_default(
		        x1i, y1i - (0.7f * U.widget_unit), 0.0f,
		        v3d->camera->id.name + 2, sizeof(v3d->camera->id.name) - 2);
	}
}

/* *********************** backdraw for selection *************** */

static void backdrawview3d(Scene *scene, wmWindow *win, ARegion *ar, View3D *v3d, Object *obact, Object *obedit)
{
	RegionView3D *rv3d = ar->regiondata;
	int multisample_enabled;

	BLI_assert(ar->regiontype == RGN_TYPE_WINDOW);

	if (obact && (obact->mode & (OB_MODE_VERTEX_PAINT | OB_MODE_WEIGHT_PAINT) ||
	             BKE_paint_select_face_test(obact)))
	{
		/* do nothing */
	}
	/* texture paint mode sampling */
	else if (obact && (obact->mode & OB_MODE_TEXTURE_PAINT) &&
	         (v3d->drawtype > OB_WIRE))
	{
		/* do nothing */
	}
	else if ((obact && (obact->mode & OB_MODE_PARTICLE_EDIT)) &&
	         V3D_IS_ZBUF(v3d))
	{
		/* do nothing */
	}
	else if (obedit &&
	         V3D_IS_ZBUF(v3d))
	{
		/* do nothing */
	}
	else {
		v3d->flag &= ~V3D_INVALID_BACKBUF;
		return;
	}

	if (!(v3d->flag & V3D_INVALID_BACKBUF))
		return;

#if 0
	if (test) {
		if (qtest()) {
			addafterqueue(ar->win, BACKBUFDRAW, 1);
			return;
		}
	}
#endif

	if (v3d->drawtype > OB_WIRE) v3d->zbuf = true;

	/* dithering and AA break color coding, so disable */
	glDisable(GL_DITHER);

	multisample_enabled = glIsEnabled(GL_MULTISAMPLE);
	if (multisample_enabled)
		glDisable(GL_MULTISAMPLE);

	if (win->multisamples != USER_MULTISAMPLE_NONE) {
		/* for multisample we use an offscreen FBO. multisample drawing can fail
		 * with color coded selection drawing, and reading back depths from such
		 * a buffer can also cause a few seconds freeze on OS X / NVidia. */
		int w = BLI_rcti_size_x(&ar->winrct);
		int h = BLI_rcti_size_y(&ar->winrct);
		char error[256];

		if (rv3d->gpuoffscreen) {
			if (GPU_offscreen_width(rv3d->gpuoffscreen)  != w ||
			    GPU_offscreen_height(rv3d->gpuoffscreen) != h)
			{
				GPU_offscreen_free(rv3d->gpuoffscreen);
				rv3d->gpuoffscreen = NULL;
			}
		}

		if (!rv3d->gpuoffscreen) {
			rv3d->gpuoffscreen = GPU_offscreen_create(w, h, 0, error);

			if (!rv3d->gpuoffscreen)
				fprintf(stderr, "Failed to create offscreen selection buffer for multisample: %s\n", error);
		}
	}

	if (rv3d->gpuoffscreen)
		GPU_offscreen_bind(rv3d->gpuoffscreen, true);
	else
		glScissor(ar->winrct.xmin, ar->winrct.ymin, BLI_rcti_size_x(&ar->winrct), BLI_rcti_size_y(&ar->winrct));

	glClearColor(0.0, 0.0, 0.0, 0.0);
	if (v3d->zbuf) {
		glEnable(GL_DEPTH_TEST);
		glClear(GL_COLOR_BUFFER_BIT | GL_DEPTH_BUFFER_BIT);
	}
	else {
		glClear(GL_COLOR_BUFFER_BIT);
		glDisable(GL_DEPTH_TEST);
	}

	if (rv3d->rflag & RV3D_CLIPPING)
		ED_view3d_clipping_set(rv3d);

	G.f |= G_BACKBUFSEL;

	if (obact && (obact->lay & v3d->lay)) {
		draw_object_backbufsel(scene, v3d, rv3d, obact);
	}

	if (rv3d->gpuoffscreen)
		GPU_offscreen_unbind(rv3d->gpuoffscreen, true);
	else
		ar->swap = 0; /* mark invalid backbuf for wm draw */

	v3d->flag &= ~V3D_INVALID_BACKBUF;

	G.f &= ~G_BACKBUFSEL;
	v3d->zbuf = false;
	glDisable(GL_DEPTH_TEST);
	glEnable(GL_DITHER);
	if (multisample_enabled)
		glEnable(GL_MULTISAMPLE);

	if (rv3d->rflag & RV3D_CLIPPING)
		ED_view3d_clipping_disable();
}

void view3d_opengl_read_pixels(ARegion *ar, int x, int y, int w, int h, int format, int type, void *data)
{
	RegionView3D *rv3d = ar->regiondata;

	if (rv3d->gpuoffscreen) {
		GPU_offscreen_bind(rv3d->gpuoffscreen, true);
		glReadBuffer(GL_COLOR_ATTACHMENT0_EXT);
		glReadPixels(x, y, w, h, format, type, data);
		GPU_offscreen_unbind(rv3d->gpuoffscreen, true);
	}
	else {
		glReadPixels(ar->winrct.xmin + x, ar->winrct.ymin + y, w, h, format, type, data);
	}
}

/* XXX depth reading exception, for code not using gpu offscreen */
static void view3d_opengl_read_Z_pixels(ARegion *ar, int x, int y, int w, int h, int format, int type, void *data)
{

	glReadPixels(ar->winrct.xmin + x, ar->winrct.ymin + y, w, h, format, type, data);
}

void ED_view3d_backbuf_validate(ViewContext *vc)
{
	if (vc->v3d->flag & V3D_INVALID_BACKBUF) {
		backdrawview3d(vc->scene, vc->win, vc->ar, vc->v3d, vc->obact, vc->obedit);
	}
}

/**
 * allow for small values [0.5 - 2.5],
 * and large values, FLT_MAX by clamping by the area size
 */
int ED_view3d_backbuf_sample_size_clamp(ARegion *ar, const float dist)
{
	return (int)min_ff(ceilf(dist), (float)max_ii(ar->winx, ar->winx));
}

/* samples a single pixel (copied from vpaint) */
unsigned int ED_view3d_backbuf_sample(ViewContext *vc, int x, int y)
{
	unsigned int col;

	if (x >= vc->ar->winx || y >= vc->ar->winy) {
		return 0;
	}

	ED_view3d_backbuf_validate(vc);

	view3d_opengl_read_pixels(vc->ar, x, y, 1, 1, GL_RGBA, GL_UNSIGNED_BYTE, &col);
	glReadBuffer(GL_BACK);

	if (ENDIAN_ORDER == B_ENDIAN) {
		BLI_endian_switch_uint32(&col);
	}

	return GPU_select_to_index(col);
}

/* reads full rect, converts indices */
ImBuf *ED_view3d_backbuf_read(ViewContext *vc, int xmin, int ymin, int xmax, int ymax)
{
	struct ImBuf *ibuf_clip;
	/* clip */
	const rcti clip = {
	    max_ii(xmin, 0), min_ii(xmax, vc->ar->winx - 1),
	    max_ii(ymin, 0), min_ii(ymax, vc->ar->winy - 1)};
	const int size_clip[2] = {
	    BLI_rcti_size_x(&clip) + 1,
	    BLI_rcti_size_y(&clip) + 1};

	if (UNLIKELY((clip.xmin > clip.xmax) ||
	             (clip.ymin > clip.ymax)))
	{
		return NULL;
	}

	ibuf_clip = IMB_allocImBuf(size_clip[0], size_clip[1], 32, IB_rect);

	ED_view3d_backbuf_validate(vc);

	view3d_opengl_read_pixels(vc->ar, clip.xmin, clip.ymin, size_clip[0], size_clip[1], GL_RGBA, GL_UNSIGNED_BYTE, ibuf_clip->rect);

	glReadBuffer(GL_BACK);

	if (ENDIAN_ORDER == B_ENDIAN) {
		IMB_convert_rgba_to_abgr(ibuf_clip);
	}

	GPU_select_to_index_array(ibuf_clip->rect, size_clip[0] * size_clip[1]);

	if ((clip.xmin == xmin) &&
	    (clip.xmax == xmax) &&
	    (clip.ymin == ymin) &&
	    (clip.ymax == ymax))
	{
		return ibuf_clip;
	}
	else {
		/* put clipped result into a non-clipped buffer */
		struct ImBuf *ibuf_full;
		const int size[2] = {
		    (xmax - xmin + 1),
		    (ymax - ymin + 1)};

		ibuf_full = IMB_allocImBuf(size[0], size[1], 32, IB_rect);

		IMB_rectcpy(
		        ibuf_full, ibuf_clip,
		        clip.xmin - xmin, clip.ymin - ymin,
		        0, 0,
		        size_clip[0], size_clip[1]);
		IMB_freeImBuf(ibuf_clip);
		return ibuf_full;
	}
}

/**
 * Smart function to sample a rectangle spiral ling outside, nice for backbuf selection
 */
uint ED_view3d_backbuf_sample_rect(
        ViewContext *vc, const int mval[2], int size,
        unsigned int min, unsigned int max, float *r_dist)
{
	struct ImBuf *buf;
	const unsigned int *bufmin, *bufmax, *tbuf;
	int minx, miny;
	int a, b, rc, nr, amount, dirvec[4][2];
	unsigned int index = 0;

	amount = (size - 1) / 2;

	minx = mval[0] - (amount + 1);
	miny = mval[1] - (amount + 1);
	buf = ED_view3d_backbuf_read(vc, minx, miny, minx + size - 1, miny + size - 1);
	if (!buf) return 0;

	rc = 0;

	dirvec[0][0] = 1; dirvec[0][1] = 0;
	dirvec[1][0] = 0; dirvec[1][1] = -size;
	dirvec[2][0] = -1; dirvec[2][1] = 0;
	dirvec[3][0] = 0; dirvec[3][1] = size;

	bufmin = buf->rect;
	tbuf = buf->rect;
	bufmax = buf->rect + size * size;
	tbuf += amount * size + amount;

	for (nr = 1; nr <= size; nr++) {

		for (a = 0; a < 2; a++) {
			for (b = 0; b < nr; b++) {
				if (*tbuf && *tbuf >= min && *tbuf < max) {
					/* we got a hit */

					/* get x,y pixel coords from the offset
					 * (manhatten distance in keeping with other screen-based selection) */
					*r_dist = (float)(
					        abs(((int)(tbuf - buf->rect) % size) - (size / 2)) +
					        abs(((int)(tbuf - buf->rect) / size) - (size / 2)));

					/* indices start at 1 here */
					index = (*tbuf - min) + 1;
					goto exit;
				}

				tbuf += (dirvec[rc][0] + dirvec[rc][1]);

				if (tbuf < bufmin || tbuf >= bufmax) {
					goto exit;
				}
			}
			rc++;
			rc &= 3;
		}
	}

exit:
	IMB_freeImBuf(buf);
	return index;
}


/* ************************************************************* */

static void view3d_stereo_bgpic_setup(Scene *scene, View3D *v3d, Image *ima, ImageUser *iuser)
{
	if (BKE_image_is_stereo(ima)) {
		iuser->flag |= IMA_SHOW_STEREO;

		if ((scene->r.scemode & R_MULTIVIEW) == 0) {
			iuser->multiview_eye = STEREO_LEFT_ID;
		}
		else if (v3d->stereo3d_camera != STEREO_3D_ID) {
			/* show only left or right camera */
			iuser->multiview_eye = v3d->stereo3d_camera;
		}

		BKE_image_multiview_index(ima, iuser);
	}
	else {
		iuser->flag &= ~IMA_SHOW_STEREO;
	}
}

static void view3d_draw_bgpic(Scene *scene, ARegion *ar, View3D *v3d,
                              const bool do_foreground, const bool do_camera_frame)
{
	RegionView3D *rv3d = ar->regiondata;
	BGpic *bgpic;
	int fg_flag = do_foreground ? V3D_BGPIC_FOREGROUND : 0;

	for (bgpic = v3d->bgpicbase.first; bgpic; bgpic = bgpic->next) {
		bgpic->iuser.scene = scene;  /* Needed for render results. */

		if ((bgpic->flag & V3D_BGPIC_FOREGROUND) != fg_flag)
			continue;

		if ((bgpic->view == 0) || /* zero for any */
		    (bgpic->view & (1 << rv3d->view)) || /* check agaist flags */
		    (rv3d->persp == RV3D_CAMOB && bgpic->view == (1 << RV3D_VIEW_CAMERA)))
		{
			float image_aspect[2];
			float fac, asp, zoomx, zoomy;
			float x1, y1, x2, y2, centx, centy;

			ImBuf *ibuf = NULL, *freeibuf, *releaseibuf;
			void *lock;
			rctf clip_rect;

			Image *ima = NULL;
			MovieClip *clip = NULL;

			/* disable individual images */
			if ((bgpic->flag & V3D_BGPIC_DISABLED))
				continue;

			freeibuf = NULL;
			releaseibuf = NULL;
			if (bgpic->source == V3D_BGPIC_IMAGE) {
				ima = bgpic->ima;
				if (ima == NULL)
					continue;
				BKE_image_user_frame_calc(&bgpic->iuser, CFRA, 0);
				if (ima->source == IMA_SRC_SEQUENCE && !(bgpic->iuser.flag & IMA_USER_FRAME_IN_RANGE)) {
					ibuf = NULL; /* frame is out of range, dont show */
				}
				else {
					view3d_stereo_bgpic_setup(scene, v3d, ima, &bgpic->iuser);
					ibuf = BKE_image_acquire_ibuf(ima, &bgpic->iuser, &lock);
					releaseibuf = ibuf;
				}

				image_aspect[0] = ima->aspx;
				image_aspect[1] = ima->aspy;
			}
			else if (bgpic->source == V3D_BGPIC_MOVIE) {
				/* TODO: skip drawing when out of frame range (as image sequences do above) */

				if (bgpic->flag & V3D_BGPIC_CAMERACLIP) {
					if (scene->camera)
						clip = BKE_object_movieclip_get(scene, scene->camera, true);
				}
				else {
					clip = bgpic->clip;
				}

				if (clip == NULL)
					continue;

				BKE_movieclip_user_set_frame(&bgpic->cuser, CFRA);
				ibuf = BKE_movieclip_get_ibuf(clip, &bgpic->cuser);

				image_aspect[0] = clip->aspx;
				image_aspect[1] = clip->aspy;

				/* working with ibuf from image and clip has got different workflow now.
				 * ibuf acquired from clip is referenced by cache system and should
				 * be dereferenced after usage. */
				freeibuf = ibuf;
			}
			else {
				/* perhaps when loading future files... */
				BLI_assert(0);
				copy_v2_fl(image_aspect, 1.0f);
			}

			if (ibuf == NULL)
				continue;

			if ((ibuf->rect == NULL && ibuf->rect_float == NULL) || ibuf->channels != 4) { /* invalid image format */
				if (freeibuf)
					IMB_freeImBuf(freeibuf);
				if (releaseibuf)
					BKE_image_release_ibuf(ima, releaseibuf, lock);

				continue;
			}

			if (ibuf->rect == NULL)
				IMB_rect_from_float(ibuf);

			if (rv3d->persp == RV3D_CAMOB) {

				if (do_camera_frame) {
					rctf vb;
					ED_view3d_calc_camera_border(scene, ar, v3d, rv3d, &vb, false);
					x1 = vb.xmin;
					y1 = vb.ymin;
					x2 = vb.xmax;
					y2 = vb.ymax;
				}
				else {
					x1 = ar->winrct.xmin;
					y1 = ar->winrct.ymin;
					x2 = ar->winrct.xmax;
					y2 = ar->winrct.ymax;
				}

				/* apply offset last - camera offset is different to offset in blender units */
				/* so this has some sane way of working - this matches camera's shift _exactly_ */
				{
					const float max_dim = max_ff(x2 - x1, y2 - y1);
					const float xof_scale = bgpic->xof * max_dim;
					const float yof_scale = bgpic->yof * max_dim;

					x1 += xof_scale;
					y1 += yof_scale;
					x2 += xof_scale;
					y2 += yof_scale;
				}

				centx = (x1 + x2) / 2.0f;
				centy = (y1 + y2) / 2.0f;

				/* aspect correction */
				if (bgpic->flag & V3D_BGPIC_CAMERA_ASPECT) {
					/* apply aspect from clip */
					const float w_src = ibuf->x * image_aspect[0];
					const float h_src = ibuf->y * image_aspect[1];

					/* destination aspect is already applied from the camera frame */
					const float w_dst = x1 - x2;
					const float h_dst = y1 - y2;

					const float asp_src = w_src / h_src;
					const float asp_dst = w_dst / h_dst;

					if (fabsf(asp_src - asp_dst) >= FLT_EPSILON) {
						if ((asp_src > asp_dst) == ((bgpic->flag & V3D_BGPIC_CAMERA_CROP) != 0)) {
							/* fit X */
							const float div = asp_src / asp_dst;
							x1 = ((x1 - centx) * div) + centx;
							x2 = ((x2 - centx) * div) + centx;
						}
						else {
							/* fit Y */
							const float div = asp_dst / asp_src;
							y1 = ((y1 - centy) * div) + centy;
							y2 = ((y2 - centy) * div) + centy;
						}
					}
				}
			}
			else {
				float tvec[3];
				float sco[2];
				const float mval_f[2] = {1.0f, 0.0f};
				const float co_zero[3] = {0};
				float zfac;

				/* calc window coord */
				zfac = ED_view3d_calc_zfac(rv3d, co_zero, NULL);
				ED_view3d_win_to_delta(ar, mval_f, tvec, zfac);
				fac = max_ff(fabsf(tvec[0]), max_ff(fabsf(tvec[1]), fabsf(tvec[2]))); /* largest abs axis */
				fac = 1.0f / fac;

				asp = (float)ibuf->y / (float)ibuf->x;

				zero_v3(tvec);
				ED_view3d_project_float_v2_m4(ar, tvec, sco, rv3d->persmat);

				x1 =  sco[0] + fac * (bgpic->xof - bgpic->size);
				y1 =  sco[1] + asp * fac * (bgpic->yof - bgpic->size);
				x2 =  sco[0] + fac * (bgpic->xof + bgpic->size);
				y2 =  sco[1] + asp * fac * (bgpic->yof + bgpic->size);

				centx = (x1 + x2) / 2.0f;
				centy = (y1 + y2) / 2.0f;
			}

			/* complete clip? */
			BLI_rctf_init(&clip_rect, x1, x2, y1, y2);
			if (bgpic->rotation) {
				BLI_rctf_rotate_expand(&clip_rect, &clip_rect, bgpic->rotation);
			}

			if (clip_rect.xmax < 0 || clip_rect.ymax < 0 || clip_rect.xmin > ar->winx || clip_rect.ymin > ar->winy) {
				if (freeibuf)
					IMB_freeImBuf(freeibuf);
				if (releaseibuf)
					BKE_image_release_ibuf(ima, releaseibuf, lock);

				continue;
			}

			zoomx = (x2 - x1) / ibuf->x;
			zoomy = (y2 - y1) / ibuf->y;

			/* for some reason; zoomlevels down refuses to use GL_ALPHA_SCALE */
			if (zoomx < 1.0f || zoomy < 1.0f) {
				float tzoom = min_ff(zoomx, zoomy);
				int mip = 0;

				if ((ibuf->userflags & IB_MIPMAP_INVALID) != 0) {
					IMB_remakemipmap(ibuf, 0);
					ibuf->userflags &= ~IB_MIPMAP_INVALID;
				}
				else if (ibuf->mipmap[0] == NULL)
					IMB_makemipmap(ibuf, 0);

				while (tzoom < 1.0f && mip < 8 && ibuf->mipmap[mip]) {
					tzoom *= 2.0f;
					zoomx *= 2.0f;
					zoomy *= 2.0f;
					mip++;
				}
				if (mip > 0)
					ibuf = ibuf->mipmap[mip - 1];
			}

			if (v3d->zbuf) glDisable(GL_DEPTH_TEST);
			glDepthMask(0);

			glEnable(GL_BLEND);
			glBlendFunc(GL_SRC_ALPHA,  GL_ONE_MINUS_SRC_ALPHA);

			glMatrixMode(GL_PROJECTION);
			glPushMatrix();
			glMatrixMode(GL_MODELVIEW);
			glPushMatrix();
			ED_region_pixelspace(ar);

			glTranslatef(centx, centy, 0.0);
			glRotatef(RAD2DEGF(-bgpic->rotation), 0.0f, 0.0f, 1.0f);

			if (bgpic->flag & V3D_BGPIC_FLIP_X) {
				zoomx *= -1.0f;
				x1 = x2;
			}
			if (bgpic->flag & V3D_BGPIC_FLIP_Y) {
				zoomy *= -1.0f;
				y1 = y2;
			}
			glPixelZoom(zoomx, zoomy);
			glColor4f(1.0f, 1.0f, 1.0f, 1.0f - bgpic->blend);

			/* could not use glaDrawPixelsAuto because it could fallback to
			 * glaDrawPixelsSafe in some cases, which will end up in missing
			 * alpha transparency for the background image (sergey)
			 */
			glaDrawPixelsTex(x1 - centx, y1 - centy, ibuf->x, ibuf->y, GL_RGBA, GL_UNSIGNED_BYTE, GL_LINEAR, ibuf->rect);

			glPixelZoom(1.0, 1.0);
			glPixelTransferf(GL_ALPHA_SCALE, 1.0f);

			glMatrixMode(GL_PROJECTION);
			glPopMatrix();
			glMatrixMode(GL_MODELVIEW);
			glPopMatrix();

			glDisable(GL_BLEND);

			glDepthMask(1);
			if (v3d->zbuf) glEnable(GL_DEPTH_TEST);

			if (freeibuf)
				IMB_freeImBuf(freeibuf);
			if (releaseibuf)
				BKE_image_release_ibuf(ima, releaseibuf, lock);
		}
	}
}

static void view3d_draw_bgpic_test(Scene *scene, ARegion *ar, View3D *v3d,
                                   const bool do_foreground, const bool do_camera_frame)
{
	RegionView3D *rv3d = ar->regiondata;

	if ((v3d->flag & V3D_DISPBGPICS) == 0)
		return;

	/* disabled - mango request, since footage /w only render is quite useful
	 * and this option is easy to disable all background images at once */
#if 0
	if (v3d->flag2 & V3D_RENDER_OVERRIDE)
		return;
#endif

	if ((rv3d->view == RV3D_VIEW_USER) || (rv3d->persp != RV3D_ORTHO)) {
		if (rv3d->persp == RV3D_CAMOB) {
			view3d_draw_bgpic(scene, ar, v3d, do_foreground, do_camera_frame);
		}
	}
	else {
		view3d_draw_bgpic(scene, ar, v3d, do_foreground, do_camera_frame);
	}
}

/* ****************** View3d afterdraw *************** */

typedef struct View3DAfter {
	struct View3DAfter *next, *prev;
	struct Base *base;
	short dflag;
} View3DAfter;

/* temp storage of Objects that need to be drawn as last */
void ED_view3d_after_add(ListBase *lb, Base *base, const short dflag)
{
	View3DAfter *v3da = MEM_callocN(sizeof(View3DAfter), "View 3d after");
	BLI_assert((base->flag & OB_FROMDUPLI) == 0);
	BLI_addtail(lb, v3da);
	v3da->base = base;
	v3da->dflag = dflag;
}

/* disables write in zbuffer and draws it over */
static void view3d_draw_transp(Main *bmain, Scene *scene, ARegion *ar, View3D *v3d)
{
	View3DAfter *v3da;

	glDepthMask(GL_FALSE);
	v3d->transp = true;

	while ((v3da = BLI_pophead(&v3d->afterdraw_transp))) {
		draw_object(bmain, scene, ar, v3d, v3da->base, v3da->dflag);
		MEM_freeN(v3da);
	}
	v3d->transp = false;

	glDepthMask(GL_TRUE);

}

/* clears zbuffer and draws it over */
static void view3d_draw_xray(Main *bmain, Scene *scene, ARegion *ar, View3D *v3d, bool *clear)
{
	View3DAfter *v3da;

	if (*clear && v3d->zbuf) {
		glClear(GL_DEPTH_BUFFER_BIT);
		*clear = false;
	}

	v3d->xray = true;
	while ((v3da = BLI_pophead(&v3d->afterdraw_xray))) {
		draw_object(bmain, scene, ar, v3d, v3da->base, v3da->dflag);
		MEM_freeN(v3da);
	}
	v3d->xray = false;
}


/* clears zbuffer and draws it over */
static void view3d_draw_xraytransp(Main *bmain, Scene *scene, ARegion *ar, View3D *v3d, const bool clear)
{
	View3DAfter *v3da;

	if (clear && v3d->zbuf)
		glClear(GL_DEPTH_BUFFER_BIT);

	v3d->xray = true;
	v3d->transp = true;

	glDepthMask(GL_FALSE);

	while ((v3da = BLI_pophead(&v3d->afterdraw_xraytransp))) {
		draw_object(bmain, scene, ar, v3d, v3da->base, v3da->dflag);
		MEM_freeN(v3da);
	}

	v3d->transp = false;
	v3d->xray = false;

	glDepthMask(GL_TRUE);
}

/* clears zbuffer and draws it over,
 * note that in the select version we don't care about transparent flag as with regular drawing */
static void view3d_draw_xray_select(Main *bmain, Scene *scene, ARegion *ar, View3D *v3d, bool *clear)
{
	/* Not ideal, but we need to read from the previous depths before clearing
	 * otherwise we could have a function to load the depths after drawing.
	 *
	 * Clearing the depth buffer isn't all that common between drawing objects so accept this for now.
	 */
	if (U.gpu_select_pick_deph) {
		GPU_select_load_id(-1);
	}

	View3DAfter *v3da;
	if (*clear && v3d->zbuf) {
		glClear(GL_DEPTH_BUFFER_BIT);
		*clear = false;
	}

	v3d->xray = true;
	while ((v3da = BLI_pophead(&v3d->afterdraw_xray))) {
		if (GPU_select_load_id(v3da->base->selcol)) {
			draw_object_select(bmain, scene, ar, v3d, v3da->base, v3da->dflag);
		}
		MEM_freeN(v3da);
	}
	v3d->xray = false;
}

/* *********************** */

/*
 * In most cases call draw_dupli_objects,
 * draw_dupli_objects_color was added because when drawing set dupli's
 * we need to force the color
 */

#if 0
int dupli_ob_sort(void *arg1, void *arg2)
{
	void *p1 = ((DupliObject *)arg1)->ob;
	void *p2 = ((DupliObject *)arg2)->ob;
	int val = 0;
	if (p1 < p2) val = -1;
	else if (p1 > p2) val = 1;
	return val;
}
#endif


static DupliObject *dupli_step(DupliObject *dob)
{
	while (dob && dob->no_draw)
		dob = dob->next;
	return dob;
}

static void draw_dupli_objects_color(
        Main *bmain, Scene *scene, ARegion *ar, View3D *v3d, Base *base,
        const short dflag, const int color)
{
	RegionView3D *rv3d = ar->regiondata;
	ListBase *lb;
	LodLevel *savedlod;
	DupliObject *dob_prev = NULL, *dob, *dob_next = NULL;
	Base tbase = {NULL};
	BoundBox bb, *bb_tmp; /* use a copy because draw_object, calls clear_mesh_caches */
	GLuint displist = 0;
	unsigned char color_rgb[3];
	const short dflag_dupli = dflag | DRAW_CONSTCOLOR;
	short transflag;
	bool use_displist = false;  /* -1 is initialize */
	char dt;
	short dtx;
	DupliApplyData *apply_data;

	if (base->object->restrictflag & OB_RESTRICT_VIEW) return;
	if ((base->object->restrictflag & OB_RESTRICT_RENDER) && (v3d->flag2 & V3D_RENDER_OVERRIDE)) return;

	if (dflag & DRAW_CONSTCOLOR) {
		BLI_assert(color == TH_UNDEFINED);
	}
	else {
		UI_GetThemeColorBlend3ubv(color, TH_BACK, 0.5f, color_rgb);
	}

	tbase.flag = OB_FROMDUPLI | base->flag;
	lb = object_duplilist(bmain->eval_ctx, scene, base->object);
	// BLI_listbase_sort(lb, dupli_ob_sort); /* might be nice to have if we have a dupli list with mixed objects. */

	apply_data = duplilist_apply(base->object, scene, lb);

	dob = dupli_step(lb->first);
	if (dob) dob_next = dupli_step(dob->next);

	for (; dob; dob_prev = dob, dob = dob_next, dob_next = dob_next ? dupli_step(dob_next->next) : NULL) {
		bool testbb = false;

		tbase.object = dob->ob;

		/* Make sure lod is updated from dupli's position */
		savedlod = dob->ob->currentlod;

#ifdef WITH_GAMEENGINE
		if (rv3d->rflag & RV3D_IS_GAME_ENGINE) {
			BKE_object_lod_update(dob->ob, rv3d->viewinv[3]);
		}
#endif

		/* extra service: draw the duplicator in drawtype of parent, minimum taken
		 * to allow e.g. boundbox box objects in groups for LOD */
		dt = tbase.object->dt;
		tbase.object->dt = MIN2(tbase.object->dt, base->object->dt);

		/* inherit draw extra, but not if a boundbox under the assumption that this
		 * is intended to speed up drawing, and drawing extra (especially wire) can
		 * slow it down too much */
		dtx = tbase.object->dtx;
		if (tbase.object->dt != OB_BOUNDBOX)
			tbase.object->dtx = base->object->dtx;

		/* negative scale flag has to propagate */
		transflag = tbase.object->transflag;

		if (is_negative_m4(dob->mat))
			tbase.object->transflag |= OB_NEG_SCALE;
		else
			tbase.object->transflag &= ~OB_NEG_SCALE;

		/* should move outside the loop but possible color is set in draw_object still */
		if ((dflag & DRAW_CONSTCOLOR) == 0) {
			glColor3ubv(color_rgb);
		}

		/* generate displist, test for new object */
		if (dob_prev && dob_prev->ob != dob->ob) {
			if (use_displist == true)
				glDeleteLists(displist, 1);

			use_displist = false;
		}

		if ((bb_tmp = BKE_object_boundbox_get(dob->ob))) {
			bb = *bb_tmp; /* must make a copy  */
			testbb = true;
		}

		if (!testbb || ED_view3d_boundbox_clip_ex(rv3d, &bb, dob->mat)) {
			/* generate displist */
			if (use_displist == false) {

				/* note, since this was added, its checked (dob->type == OB_DUPLIGROUP)
				 * however this is very slow, it was probably needed for the NLA
				 * offset feature (used in group-duplicate.blend but no longer works in 2.5)
				 * so for now it should be ok to - campbell */

				if ( /* if this is the last no need  to make a displist */
				     (dob_next == NULL || dob_next->ob != dob->ob) ||
				     /* lamp drawing messes with matrices, could be handled smarter... but this works */
				     (dob->ob->type == OB_LAMP) ||
				     (dob->type == OB_DUPLIGROUP && dob->animated) ||
				     !bb_tmp ||
				     draw_glsl_material(scene, dob->ob, v3d, dt) ||
				     check_object_draw_texture(scene, v3d, dt) ||
				     (v3d->flag2 & V3D_SOLID_MATCAP) != 0)
				{
					// printf("draw_dupli_objects_color: skipping displist for %s\n", dob->ob->id.name + 2);
					use_displist = false;
				}
				else {
					// printf("draw_dupli_objects_color: using displist for %s\n", dob->ob->id.name + 2);

					/* disable boundbox check for list creation */
					BKE_object_boundbox_flag(dob->ob, BOUNDBOX_DISABLED, 1);
					/* need this for next part of code */
					unit_m4(dob->ob->obmat);    /* obmat gets restored */

					displist = glGenLists(1);
					glNewList(displist, GL_COMPILE);
					draw_object(bmain, scene, ar, v3d, &tbase, dflag_dupli);
					glEndList();

					use_displist = true;
					BKE_object_boundbox_flag(dob->ob, BOUNDBOX_DISABLED, 0);
				}
			}

			if (use_displist) {
				glPushMatrix();
				glMultMatrixf(dob->mat);
				glCallList(displist);
				glPopMatrix();
			}
			else {
				copy_m4_m4(dob->ob->obmat, dob->mat);
				GPU_begin_dupli_object(dob);
				draw_object(bmain, scene, ar, v3d, &tbase, dflag_dupli);
				GPU_end_dupli_object();
			}
		}

		tbase.object->dt = dt;
		tbase.object->dtx = dtx;
		tbase.object->transflag = transflag;
		tbase.object->currentlod = savedlod;
	}

	if (apply_data) {
		duplilist_restore(lb, apply_data);
		duplilist_free_apply_data(apply_data);
	}

	free_object_duplilist(lb);

	if (use_displist)
		glDeleteLists(displist, 1);
}

static void draw_dupli_objects(Main *bmain, Scene *scene, ARegion *ar, View3D *v3d, Base *base)
{
<<<<<<< HEAD
	/* define the color here so draw_dupli_objects_color can be called // bfa - custom wireframe colors
	* from the set loop */

	short dflag;
	int color;

	unsigned char dupli_wire_col[4];  /* dont initialize this */

	if (V3D_IS_WIRECOLOR(scene, v3d) && set_wire_colorset(scene, base, dupli_wire_col)) {
		glColor3ubv(dupli_wire_col);
		color = TH_UNDEFINED;
		dflag = DRAW_CONSTCOLOR;
	}
	else {
		int color = (base->flag & SELECT) ? TH_SELECT : TH_WIRE;
		/* debug */
		if (base->object->dup_group && base->object->dup_group->id.us < 1)
			color = TH_REDALERT;
	}

	draw_dupli_objects_color(scene, ar, v3d, base, 0, color);
=======
	/* define the color here so draw_dupli_objects_color can be called
	 * from the set loop */

	int color = (base->flag & SELECT) ? TH_SELECT : TH_WIRE;
	/* debug */
	if (base->object->dup_group && base->object->dup_group->id.us < 1)
		color = TH_REDALERT;

	draw_dupli_objects_color(bmain, scene, ar, v3d, base, 0, color);
>>>>>>> 0083dc89
}

/* XXX warning, not using gpu offscreen here */
void view3d_update_depths_rect(ARegion *ar, ViewDepths *d, rcti *rect)
{
	int x, y, w, h;
	rcti r;
	/* clamp rect by region */

	r.xmin = 0;
	r.xmax = ar->winx - 1;
	r.ymin = 0;
	r.ymax = ar->winy - 1;

	/* Constrain rect to depth bounds */
	BLI_rcti_isect(&r, rect, rect);

	/* assign values to compare with the ViewDepths */
	x = rect->xmin;
	y = rect->ymin;

	w = BLI_rcti_size_x(rect);
	h = BLI_rcti_size_y(rect);

	if (w <= 0 || h <= 0) {
		if (d->depths)
			MEM_freeN(d->depths);
		d->depths = NULL;

		d->damaged = false;
	}
	else if (d->w != w ||
	         d->h != h ||
	         d->x != x ||
	         d->y != y ||
	         d->depths == NULL
	         )
	{
		d->x = x;
		d->y = y;
		d->w = w;
		d->h = h;

		if (d->depths)
			MEM_freeN(d->depths);

		d->depths = MEM_mallocN(sizeof(float) * d->w * d->h, "View depths Subset");

		d->damaged = true;
	}

	if (d->damaged) {
		/* XXX using special function here, it doesn't use the gpu offscreen system */
		view3d_opengl_read_Z_pixels(ar, d->x, d->y, d->w, d->h, GL_DEPTH_COMPONENT, GL_FLOAT, d->depths);
		glGetDoublev(GL_DEPTH_RANGE, d->depth_range);
		d->damaged = false;
	}
}

/* note, with nouveau drivers the glReadPixels() is very slow. [#24339] */
void ED_view3d_depth_update(ARegion *ar)
{
	RegionView3D *rv3d = ar->regiondata;

	/* Create storage for, and, if necessary, copy depth buffer */
	if (!rv3d->depths) rv3d->depths = MEM_callocN(sizeof(ViewDepths), "ViewDepths");
	if (rv3d->depths) {
		ViewDepths *d = rv3d->depths;
		if (d->w != ar->winx ||
		    d->h != ar->winy ||
		    !d->depths)
		{
			d->w = ar->winx;
			d->h = ar->winy;
			if (d->depths)
				MEM_freeN(d->depths);
			d->depths = MEM_mallocN(sizeof(float) * d->w * d->h, "View depths");
			d->damaged = true;
		}

		if (d->damaged) {
			view3d_opengl_read_pixels(ar, 0, 0, d->w, d->h, GL_DEPTH_COMPONENT, GL_FLOAT, d->depths);
			glGetDoublev(GL_DEPTH_RANGE, d->depth_range);

			d->damaged = false;
		}
	}
}

/* utility function to find the closest Z value, use for autodepth */
float view3d_depth_near(ViewDepths *d)
{
	/* convert to float for comparisons */
	const float near = (float)d->depth_range[0];
	const float far_real = (float)d->depth_range[1];
	float far = far_real;

	const float *depths = d->depths;
	float depth = FLT_MAX;
	int i = (int)d->w * (int)d->h; /* cast to avoid short overflow */

	/* far is both the starting 'far' value
	 * and the closest value found. */
	while (i--) {
		depth = *depths++;
		if ((depth < far) && (depth > near)) {
			far = depth;
		}
	}

	return far == far_real ? FLT_MAX : far;
}

void ED_view3d_draw_depth_gpencil(Scene *scene, ARegion *ar, View3D *v3d)
{
	short zbuf = v3d->zbuf;
	RegionView3D *rv3d = ar->regiondata;

	/* Setup view matrix. */
	ED_view3d_draw_setup_view(NULL, scene, ar, v3d, rv3d->viewmat, rv3d->winmat, NULL);

	glClear(GL_DEPTH_BUFFER_BIT);

	v3d->zbuf = true;
	glEnable(GL_DEPTH_TEST);

	if (v3d->flag2 & V3D_SHOW_GPENCIL) {
		ED_gpencil_draw_view3d(NULL, scene, v3d, ar, true);
	}

	v3d->zbuf = zbuf;
}

static void view3d_draw_depth_loop(Main *bmain, Scene *scene, ARegion *ar, View3D *v3d)
{
	Base *base;

	/* no need for color when drawing depth buffer */
	const short dflag_depth = DRAW_CONSTCOLOR;

	/* draw set first */
	if (scene->set) {
		Scene *sce_iter;
		for (SETLOOPER(scene->set, sce_iter, base)) {
			if (v3d->lay & base->lay) {
				draw_object(bmain, scene, ar, v3d, base, 0);
				if (base->object->transflag & OB_DUPLI) {
					draw_dupli_objects_color(bmain, scene, ar, v3d, base, dflag_depth, TH_UNDEFINED);
				}
			}
		}
	}

	for (base = scene->base.first; base; base = base->next) {
		if (v3d->lay & base->lay) {
			/* dupli drawing */
			if (base->object->transflag & OB_DUPLI) {
				draw_dupli_objects_color(bmain, scene, ar, v3d, base, dflag_depth, TH_UNDEFINED);
			}
			draw_object(bmain, scene, ar, v3d, base, dflag_depth);
		}
	}

	/* this isn't that nice, draw xray objects as if they are normal */
	if (v3d->afterdraw_transp.first ||
	    v3d->afterdraw_xray.first ||
	    v3d->afterdraw_xraytransp.first)
	{
		View3DAfter *v3da;
		int mask_orig;

		v3d->xray = true;

		/* transp materials can change the depth mask, see #21388 */
		glGetIntegerv(GL_DEPTH_WRITEMASK, &mask_orig);


		if (v3d->afterdraw_xray.first || v3d->afterdraw_xraytransp.first) {
			glDepthFunc(GL_ALWAYS); /* always write into the depth bufer, overwriting front z values */
			for (v3da = v3d->afterdraw_xray.first; v3da; v3da = v3da->next) {
				draw_object(bmain, scene, ar, v3d, v3da->base, dflag_depth);
			}
			glDepthFunc(GL_LEQUAL); /* Now write the depth buffer normally */
		}

		/* draw 3 passes, transp/xray/xraytransp */
		v3d->xray = false;
		v3d->transp = true;
		while ((v3da = BLI_pophead(&v3d->afterdraw_transp))) {
			draw_object(bmain, scene, ar, v3d, v3da->base, dflag_depth);
			MEM_freeN(v3da);
		}

		v3d->xray = true;
		v3d->transp = false;
		while ((v3da = BLI_pophead(&v3d->afterdraw_xray))) {
			draw_object(bmain, scene, ar, v3d, v3da->base, dflag_depth);
			MEM_freeN(v3da);
		}

		v3d->xray = true;
		v3d->transp = true;
		while ((v3da = BLI_pophead(&v3d->afterdraw_xraytransp))) {
			draw_object(bmain, scene, ar, v3d, v3da->base, dflag_depth);
			MEM_freeN(v3da);
		}


		v3d->xray = false;
		v3d->transp = false;

		glDepthMask(mask_orig);
	}
}

void ED_view3d_draw_depth(Main *bmain, Scene *scene, ARegion *ar, View3D *v3d, bool alphaoverride)
{
	struct bThemeState theme_state;
	RegionView3D *rv3d = ar->regiondata;
	short zbuf = v3d->zbuf;
	short flag = v3d->flag;
	float glalphaclip = U.glalphaclip;
	int obcenter_dia = U.obcenter_dia;
	/* temp set drawtype to solid */

	/* Setting these temporarily is not nice */
	v3d->flag &= ~V3D_SELECT_OUTLINE;
	U.glalphaclip = alphaoverride ? 0.5f : glalphaclip; /* not that nice but means we wont zoom into billboards */
	U.obcenter_dia = 0;

	/* Tools may request depth outside of regular drawing code. */
	UI_Theme_Store(&theme_state);
	UI_SetTheme(SPACE_VIEW3D, RGN_TYPE_WINDOW);

	/* Setup view matrix. */
	ED_view3d_draw_setup_view(NULL, scene, ar, v3d, rv3d->viewmat, rv3d->winmat, NULL);

	glClear(GL_DEPTH_BUFFER_BIT);

	if (rv3d->rflag & RV3D_CLIPPING) {
		ED_view3d_clipping_set(rv3d);
	}
	/* get surface depth without bias */
	rv3d->rflag |= RV3D_ZOFFSET_DISABLED;

	v3d->zbuf = true;
	glEnable(GL_DEPTH_TEST);

	view3d_draw_depth_loop(bmain, scene, ar, v3d);

	if (rv3d->rflag & RV3D_CLIPPING) {
		ED_view3d_clipping_disable();
	}
	rv3d->rflag &= ~RV3D_ZOFFSET_DISABLED;

	v3d->zbuf = zbuf;
	if (!v3d->zbuf) glDisable(GL_DEPTH_TEST);

	U.glalphaclip = glalphaclip;
	v3d->flag = flag;
	U.obcenter_dia = obcenter_dia;

	UI_Theme_Restore(&theme_state);
}

void ED_view3d_draw_select_loop(
        ViewContext *vc, Scene *scene, View3D *v3d, ARegion *ar,
        bool use_obedit_skip, bool use_nearest)
{
	short code = 1;
	const short dflag = DRAW_PICKING | DRAW_CONSTCOLOR;

	if (vc->obedit && vc->obedit->type == OB_MBALL) {
		draw_object(vc->bmain, scene, ar, v3d, BASACT, dflag);
	}
	else if ((vc->obedit && vc->obedit->type == OB_ARMATURE)) {
		/* if not drawing sketch, draw bones */
		if (!BDR_drawSketchNames(vc)) {
			draw_object(vc->bmain, scene, ar, v3d, BASACT, dflag);
		}
	}
	else {
		Base *base;

		for (base = scene->base.first; base; base = base->next) {
			if (base->lay & v3d->lay) {

				if ((base->object->restrictflag & OB_RESTRICT_SELECT) ||
				    (use_obedit_skip && (scene->obedit->data == base->object->data)))
				{
					base->selcol = 0;
				}
				else {
					base->selcol = code;

					if (use_nearest && (base->object->dtx & OB_DRAWXRAY)) {
						ED_view3d_after_add(&v3d->afterdraw_xray, base, dflag);
					}
					else {
						if (GPU_select_load_id(code)) {
							draw_object_select(vc->bmain, scene, ar, v3d, base, dflag);
						}
					}
					code++;
				}
			}
		}

		if (use_nearest) {
			bool xrayclear = true;
			if (v3d->afterdraw_xray.first) {
				view3d_draw_xray_select(vc->bmain, scene, ar, v3d, &xrayclear);
			}
		}
	}
}

typedef struct View3DShadow {
	struct View3DShadow *next, *prev;
	GPULamp *lamp;
} View3DShadow;

static void gpu_render_lamp_update(Scene *scene, View3D *v3d,
                                   Object *ob, Object *par,
                                   float obmat[4][4], unsigned int lay,
                                   ListBase *shadows, SceneRenderLayer *srl)
{
	GPULamp *lamp;
	Lamp *la = (Lamp *)ob->data;
	View3DShadow *shadow;
	unsigned int layers;

	lamp = GPU_lamp_from_blender(scene, ob, par);

	if (lamp) {
		GPU_lamp_update(lamp, lay, (ob->restrictflag & OB_RESTRICT_RENDER), obmat);
		GPU_lamp_update_colors(lamp, la->r, la->g, la->b, la->energy);

		layers = lay & v3d->lay;
		if (srl)
			layers &= srl->lay;

		if (layers &&
		    GPU_lamp_has_shadow_buffer(lamp) &&
		    /* keep last, may do string lookup */
		    GPU_lamp_visible(lamp, srl, NULL))
		{
			shadow = MEM_callocN(sizeof(View3DShadow), "View3DShadow");
			shadow->lamp = lamp;
			BLI_addtail(shadows, shadow);
		}
	}
}

static void gpu_update_lamps_shadows_world(Main *bmain, Scene *scene, View3D *v3d)
{
	ListBase shadows;
	View3DShadow *shadow;
	Scene *sce_iter;
	Base *base;
	Object *ob;
	World *world = scene->world;
	SceneRenderLayer *srl = v3d->scenelock ? BLI_findlink(&scene->r.layers, scene->r.actlay) : NULL;

	BLI_listbase_clear(&shadows);

	/* update lamp transform and gather shadow lamps */
	for (SETLOOPER(scene, sce_iter, base)) {
		ob = base->object;

		if (ob->type == OB_LAMP)
			gpu_render_lamp_update(scene, v3d, ob, NULL, ob->obmat, ob->lay, &shadows, srl);

		if (ob->transflag & OB_DUPLI) {
			DupliObject *dob;
			ListBase *lb = object_duplilist(bmain->eval_ctx, scene, ob);

			for (dob = lb->first; dob; dob = dob->next)
				if (dob->ob->type == OB_LAMP)
					gpu_render_lamp_update(scene, v3d, dob->ob, ob, dob->mat, ob->lay, &shadows, srl);

			free_object_duplilist(lb);
		}
	}

	/* render shadows after updating all lamps, nested object_duplilist
	 * don't work correct since it's replacing object matrices */
	for (shadow = shadows.first; shadow; shadow = shadow->next) {
		/* this needs to be done better .. */
		float viewmat[4][4], winmat[4][4];
		int drawtype, lay, winsize, flag2 = v3d->flag2;
		ARegion ar = {NULL};
		RegionView3D rv3d = {{{0}}};

		drawtype = v3d->drawtype;
		lay = v3d->lay;

		v3d->drawtype = OB_SOLID;
		v3d->lay &= GPU_lamp_shadow_layer(shadow->lamp);
		v3d->flag2 &= ~(V3D_SOLID_TEX | V3D_SHOW_SOLID_MATCAP);
		v3d->flag2 |= V3D_RENDER_OVERRIDE | V3D_RENDER_SHADOW;

		GPU_lamp_shadow_buffer_bind(shadow->lamp, viewmat, &winsize, winmat);

		ar.regiondata = &rv3d;
		ar.regiontype = RGN_TYPE_WINDOW;
		rv3d.persp = RV3D_CAMOB;
		copy_m4_m4(rv3d.winmat, winmat);
		copy_m4_m4(rv3d.viewmat, viewmat);
		invert_m4_m4(rv3d.viewinv, rv3d.viewmat);
		mul_m4_m4m4(rv3d.persmat, rv3d.winmat, rv3d.viewmat);
		invert_m4_m4(rv3d.persinv, rv3d.viewinv);

		/* no need to call ED_view3d_draw_offscreen_init since shadow buffers were already updated */
		ED_view3d_draw_offscreen(
		            scene, v3d, &ar, winsize, winsize, viewmat, winmat,
		            false, false, true,
		            NULL, NULL, NULL, NULL);
		GPU_lamp_shadow_buffer_unbind(shadow->lamp);

		v3d->drawtype = drawtype;
		v3d->lay = lay;
		v3d->flag2 = flag2;
	}

	BLI_freelistN(&shadows);

	/* update world values */
	if (world) {
		GPU_mist_update_enable(world->mode & WO_MIST);
		GPU_mist_update_values(world->mistype, world->miststa, world->mistdist, world->misi, &world->horr);
		GPU_horizon_update_color(&world->horr);
		GPU_ambient_update_color(&world->ambr);
		GPU_zenith_update_color(&world->zenr);
	}
}

/* *********************** customdata **************** */

CustomDataMask ED_view3d_datamask(const Scene *scene, const View3D *v3d)
{
	CustomDataMask mask = 0;
	const int drawtype = view3d_effective_drawtype(v3d);

	if (ELEM(drawtype, OB_TEXTURE, OB_MATERIAL) ||
	    ((drawtype == OB_SOLID) && (v3d->flag2 & V3D_SOLID_TEX)))
	{
		mask |= CD_MASK_MTEXPOLY | CD_MASK_MLOOPUV | CD_MASK_MLOOPCOL;

		if (BKE_scene_use_new_shading_nodes(scene)) {
			if (drawtype == OB_MATERIAL)
				mask |= CD_MASK_ORCO;
		}
		else {
			if ((scene->gm.matmode == GAME_MAT_GLSL && drawtype == OB_TEXTURE) ||
			    (drawtype == OB_MATERIAL))
			{
				mask |= CD_MASK_ORCO;
			}
		}
	}

	return mask;
}

/* goes over all modes and view3d settings */
CustomDataMask ED_view3d_screen_datamask(const bScreen *screen)
{
	const Scene *scene = screen->scene;
	CustomDataMask mask = CD_MASK_BAREMESH;
	const ScrArea *sa;

	/* check if we need tfaces & mcols due to view mode */
	for (sa = screen->areabase.first; sa; sa = sa->next) {
		if (sa->spacetype == SPACE_VIEW3D) {
			mask |= ED_view3d_datamask(scene, sa->spacedata.first);
		}
	}

	return mask;
}

/**
 * \note keep this synced with #ED_view3d_mats_rv3d_backup/#ED_view3d_mats_rv3d_restore
 */
void ED_view3d_update_viewmat(
        Scene *scene, View3D *v3d, ARegion *ar, float viewmat[4][4], float winmat[4][4], const rcti *rect)
{
	RegionView3D *rv3d = ar->regiondata;

	/* setup window matrices */
	if (winmat)
		copy_m4_m4(rv3d->winmat, winmat);
	else
		view3d_winmatrix_set(ar, v3d, rect);

	/* setup view matrix */
	if (viewmat) {
		copy_m4_m4(rv3d->viewmat, viewmat);
	}
	else {
		float rect_scale[2];
		if (rect) {
			rect_scale[0] = (float)BLI_rcti_size_x(rect) / (float)ar->winx;
			rect_scale[1] = (float)BLI_rcti_size_y(rect) / (float)ar->winy;
		}
		view3d_viewmatrix_set(scene, v3d, rv3d, rect ? rect_scale : NULL);  /* note: calls BKE_object_where_is_calc for camera... */
	}

	/* update utility matrices */
	mul_m4_m4m4(rv3d->persmat, rv3d->winmat, rv3d->viewmat);
	invert_m4_m4(rv3d->persinv, rv3d->persmat);
	invert_m4_m4(rv3d->viewinv, rv3d->viewmat);

	/* calculate GLSL view dependent values */

	/* store window coordinates scaling/offset */
	if (rv3d->persp == RV3D_CAMOB && v3d->camera) {
		rctf cameraborder;
		ED_view3d_calc_camera_border(scene, ar, v3d, rv3d, &cameraborder, false);
		rv3d->viewcamtexcofac[0] = (float)ar->winx / BLI_rctf_size_x(&cameraborder);
		rv3d->viewcamtexcofac[1] = (float)ar->winy / BLI_rctf_size_y(&cameraborder);

		rv3d->viewcamtexcofac[2] = -rv3d->viewcamtexcofac[0] * cameraborder.xmin / (float)ar->winx;
		rv3d->viewcamtexcofac[3] = -rv3d->viewcamtexcofac[1] * cameraborder.ymin / (float)ar->winy;
	}
	else {
		rv3d->viewcamtexcofac[0] = rv3d->viewcamtexcofac[1] = 1.0f;
		rv3d->viewcamtexcofac[2] = rv3d->viewcamtexcofac[3] = 0.0f;
	}

	/**
	 * Calculate pixel-size factor once, is used for lamps and object centers.
	 * Used by #ED_view3d_pixel_size and typically not accessed directly.
	 *
	 * \note #BKE_camera_params_compute_viewplane' also calculates a pixel-size value,
	 * passed to #RE_SetPixelSize, in ortho mode this is compatible with this value,
	 * but in perspective mode its offset by the near-clip.
	 *
	 * 'RegionView3D.pixsize' is used for viewport drawing, not rendering.
	 */
	{
		/* note:  '1.0f / len_v3(v1)'  replaced  'len_v3(rv3d->viewmat[0])'
		 * because of float point precision problems at large values [#23908] */
		float v1[3], v2[3];
		float len_px, len_sc;

		v1[0] = rv3d->persmat[0][0];
		v1[1] = rv3d->persmat[1][0];
		v1[2] = rv3d->persmat[2][0];

		v2[0] = rv3d->persmat[0][1];
		v2[1] = rv3d->persmat[1][1];
		v2[2] = rv3d->persmat[2][1];

		len_px = 2.0f / sqrtf(min_ff(len_squared_v3(v1), len_squared_v3(v2)));
		len_sc = (float)MAX2(ar->winx, ar->winy);

		rv3d->pixsize = len_px / len_sc;
	}
}

/**
 * Shared by #ED_view3d_draw_offscreen and #view3d_main_region_draw_objects
 *
 * \note \a C and \a grid_unit will be NULL when \a draw_offscreen is set.
 * \note Drawing lamps and opengl render uses this, so dont do grease pencil or view widgets here.
 */
static void view3d_draw_objects(
        const bContext *C,
        Scene *scene, View3D *v3d, ARegion *ar,
        const char **grid_unit,
        const bool do_bgpic, const bool draw_offscreen, GPUFX *fx)
{
	Main *bmain = CTX_data_main(C);
	RegionView3D *rv3d = ar->regiondata;
	Base *base;
	const bool do_camera_frame = !draw_offscreen;
	const bool draw_grids = !draw_offscreen && (v3d->flag2 & V3D_RENDER_OVERRIDE) == 0;
	const bool draw_floor = (rv3d->view == RV3D_VIEW_USER) || (rv3d->persp != RV3D_ORTHO);
	/* only draw grids after in solid modes, else it hovers over mesh wires */
	const bool draw_grids_after = draw_grids && draw_floor && (v3d->drawtype > OB_WIRE) && fx;
	bool do_composite_xray = false;
	bool xrayclear = true;

	if (!draw_offscreen) {
		ED_region_draw_cb_draw(C, ar, REGION_DRAW_PRE_VIEW);
	}

	if (rv3d->rflag & RV3D_CLIPPING)
		view3d_draw_clipping(rv3d);

	/* set zbuffer after we draw clipping region */
	if (v3d->drawtype > OB_WIRE) {
		v3d->zbuf = true;
	}
	else {
		v3d->zbuf = false;
	}

	/* special case (depth for wire color) */
	if (v3d->drawtype <= OB_WIRE) {
		if (scene->obedit && scene->obedit->type == OB_MESH) {
			Mesh *me = scene->obedit->data;
			if (me->drawflag & ME_DRAWEIGHT) {
				v3d->zbuf = true;
			}
		}
	}

	if (v3d->zbuf) {
		glEnable(GL_DEPTH_TEST);
	}

	/* ortho grid goes first, does not write to depth buffer and doesn't need depth test so it will override
	 * objects if done last */
	if (draw_grids) {
		/* needs to be done always, gridview is adjusted in drawgrid() now, but only for ortho views. */
		rv3d->gridview = ED_view3d_grid_scale(scene, v3d, grid_unit);

		if (!draw_floor) {
			ED_region_pixelspace(ar);
			*grid_unit = NULL;  /* drawgrid need this to detect/affect smallest valid unit... */
			drawgrid(&scene->unit, ar, v3d, grid_unit);
			/* XXX make function? replaces persp(1) */
			glMatrixMode(GL_PROJECTION);
			glLoadMatrixf(rv3d->winmat);
			glMatrixMode(GL_MODELVIEW);
			glLoadMatrixf(rv3d->viewmat);
		}
		else if (!draw_grids_after) {
			drawfloor(scene, v3d, grid_unit, true);
		}
	}

	/* important to do before clipping */
	if (do_bgpic) {
		view3d_draw_bgpic_test(scene, ar, v3d, false, do_camera_frame);
	}

	if (rv3d->rflag & RV3D_CLIPPING) {
		ED_view3d_clipping_set(rv3d);
	}

	/* draw set first */
	if (scene->set) {
		const short dflag = DRAW_CONSTCOLOR | DRAW_SCENESET;
		Scene *sce_iter;
		for (SETLOOPER(scene->set, sce_iter, base)) {
			if (v3d->lay & base->lay) {
				UI_ThemeColorBlend(TH_WIRE, TH_BACK, 0.6f);
				draw_object(bmain, scene, ar, v3d, base, dflag);

				if (base->object->transflag & OB_DUPLI) {
					draw_dupli_objects_color(bmain, scene, ar, v3d, base, dflag, TH_UNDEFINED);
				}
			}
		}

		/* Transp and X-ray afterdraw stuff for sets is done later */
	}


	if (draw_offscreen) {
		for (base = scene->base.first; base; base = base->next) {
			if (v3d->lay & base->lay) {
				/* dupli drawing */
				if (base->object->transflag & OB_DUPLI)
					draw_dupli_objects(bmain, scene, ar, v3d, base);

				draw_object(bmain, scene, ar, v3d, base, 0);
			}
		}
	}
	else {
		unsigned int lay_used = 0;

		/* then draw not selected and the duplis, but skip editmode object */
		for (base = scene->base.first; base; base = base->next) {
			lay_used |= base->lay;

			if (v3d->lay & base->lay) {

				/* dupli drawing */
				if (base->object->transflag & OB_DUPLI) {
					draw_dupli_objects(bmain, scene, ar, v3d, base);
				}
				if ((base->flag & SELECT) == 0) {
					if (base->object != scene->obedit)
						draw_object(bmain, scene, ar, v3d, base, 0);
				}
			}
		}

		/* mask out localview */
		v3d->lay_used = lay_used & ((1 << 20) - 1);

		/* draw selected and editmode */
		for (base = scene->base.first; base; base = base->next) {
			if (v3d->lay & base->lay) {
				if (base->object == scene->obedit || (base->flag & SELECT)) {
					draw_object(bmain, scene, ar, v3d, base, 0);
				}
			}
		}
	}

	/* perspective floor goes last to use scene depth and avoid writing to depth buffer */
	if (draw_grids_after) {
		drawfloor(scene, v3d, grid_unit, false);
	}

	/* must be before xray draw which clears the depth buffer */
	if (v3d->flag2 & V3D_SHOW_GPENCIL) {
		wmWindowManager *wm = (C != NULL) ? CTX_wm_manager(C) : NULL;

		/* must be before xray draw which clears the depth buffer */
		if (v3d->zbuf) glDisable(GL_DEPTH_TEST);
		ED_gpencil_draw_view3d(wm, scene, v3d, ar, true);
		if (v3d->zbuf) glEnable(GL_DEPTH_TEST);
	}

	/* transp and X-ray afterdraw stuff */
	if (v3d->afterdraw_transp.first)     view3d_draw_transp(bmain, scene, ar, v3d);

	/* always do that here to cleanup depth buffers if none needed */
	if (fx) {
		do_composite_xray = v3d->zbuf && (v3d->afterdraw_xray.first || v3d->afterdraw_xraytransp.first);
		GPU_fx_compositor_setup_XRay_pass(fx, do_composite_xray);
	}

	if (v3d->afterdraw_xray.first)       view3d_draw_xray(bmain, scene, ar, v3d, &xrayclear);
	if (v3d->afterdraw_xraytransp.first) view3d_draw_xraytransp(bmain, scene, ar, v3d, xrayclear);

	if (fx && do_composite_xray) {
		GPU_fx_compositor_XRay_resolve(fx);
	}

	if (!draw_offscreen) {
		ED_region_draw_cb_draw(C, ar, REGION_DRAW_POST_VIEW);
	}

	if (rv3d->rflag & RV3D_CLIPPING)
		ED_view3d_clipping_disable();

	/* important to do after clipping */
	if (do_bgpic) {
		view3d_draw_bgpic_test(scene, ar, v3d, true, do_camera_frame);
	}

	if (!draw_offscreen) {
		BIF_draw_manipulator(C);
	}

	/* cleanup */
	if (v3d->zbuf) {
		v3d->zbuf = false;
		glDisable(GL_DEPTH_TEST);
	}

	if ((v3d->flag2 & V3D_RENDER_SHADOW) == 0) {
		GPU_free_images_old();
	}
}

static void view3d_main_region_setup_view(
        Scene *scene, View3D *v3d, ARegion *ar, float viewmat[4][4], float winmat[4][4], const rcti *rect)
{
	RegionView3D *rv3d = ar->regiondata;

	ED_view3d_update_viewmat(scene, v3d, ar, viewmat, winmat, rect);

	/* set for opengl */
	glMatrixMode(GL_PROJECTION);
	glLoadMatrixf(rv3d->winmat);
	glMatrixMode(GL_MODELVIEW);
	glLoadMatrixf(rv3d->viewmat);
}

/**
 * Store values from #RegionView3D, set when drawing.
 * This is needed when we draw with to a viewport using a different matrix (offscreen drawing for example).
 *
 * Values set by #ED_view3d_update_viewmat should be handled here.
 */
struct RV3DMatrixStore {
	float winmat[4][4];
	float viewmat[4][4];
	float viewinv[4][4];
	float persmat[4][4];
	float persinv[4][4];
	float viewcamtexcofac[4];
	float pixsize;
};

struct RV3DMatrixStore *ED_view3d_mats_rv3d_backup(struct RegionView3D *rv3d)
{
	struct RV3DMatrixStore *rv3dmat = MEM_mallocN(sizeof(*rv3dmat), __func__);
	copy_m4_m4(rv3dmat->winmat, rv3d->winmat);
	copy_m4_m4(rv3dmat->viewmat, rv3d->viewmat);
	copy_m4_m4(rv3dmat->persmat, rv3d->persmat);
	copy_m4_m4(rv3dmat->persinv, rv3d->persinv);
	copy_m4_m4(rv3dmat->viewinv, rv3d->viewinv);
	copy_v4_v4(rv3dmat->viewcamtexcofac, rv3d->viewcamtexcofac);
	rv3dmat->pixsize = rv3d->pixsize;
	return (void *)rv3dmat;
}

void ED_view3d_mats_rv3d_restore(struct RegionView3D *rv3d, struct RV3DMatrixStore *rv3dmat)
{
	copy_m4_m4(rv3d->winmat, rv3dmat->winmat);
	copy_m4_m4(rv3d->viewmat, rv3dmat->viewmat);
	copy_m4_m4(rv3d->persmat, rv3dmat->persmat);
	copy_m4_m4(rv3d->persinv, rv3dmat->persinv);
	copy_m4_m4(rv3d->viewinv, rv3dmat->viewinv);
	copy_v4_v4(rv3d->viewcamtexcofac, rv3dmat->viewcamtexcofac);
	rv3d->pixsize = rv3dmat->pixsize;
}

void ED_view3d_draw_offscreen_init(Main *bmain, Scene *scene, View3D *v3d)
{
	/* shadow buffers, before we setup matrices */
	if (draw_glsl_material(scene, NULL, v3d, v3d->drawtype))
		gpu_update_lamps_shadows_world(bmain, scene, v3d);
}

/*
 * Function to clear the view
 */
static void view3d_main_region_clear(Scene *scene, View3D *v3d, ARegion *ar)
{
	if (scene->world && (v3d->flag3 & V3D_SHOW_WORLD)) {
		RegionView3D *rv3d = ar->regiondata;
		GPUMaterial *gpumat = GPU_material_world(scene, scene->world);

		/* calculate full shader for background */
		GPU_material_bind(gpumat, 1, 1, 1.0, false, rv3d->viewmat, rv3d->viewinv, rv3d->viewcamtexcofac, (v3d->scenelock != 0));

		bool material_not_bound = !GPU_material_bound(gpumat);

		if (material_not_bound) {
			glMatrixMode(GL_PROJECTION);
			glPushMatrix();
			glLoadIdentity();
			glMatrixMode(GL_MODELVIEW);
			glPushMatrix();
			glLoadIdentity();
			glColor4f(0.0f, 0.0f, 0.0f, 1.0f);
		}

		/* Draw world */
		glEnable(GL_DEPTH_TEST);
		glDepthFunc(GL_ALWAYS);
		glBegin(GL_TRIANGLE_STRIP);
		glVertex3f(-1.0, -1.0, 1.0);
		glVertex3f(1.0, -1.0, 1.0);
		glVertex3f(-1.0, 1.0, 1.0);
		glVertex3f(1.0, 1.0, 1.0);
		glEnd();

		if (material_not_bound) {
			glMatrixMode(GL_PROJECTION);
			glPopMatrix();
			glMatrixMode(GL_MODELVIEW);
			glPopMatrix();
		}

		GPU_material_unbind(gpumat);

		glDepthFunc(GL_LEQUAL);
		glDisable(GL_DEPTH_TEST);
	}
	else {
		if (UI_GetThemeValue(TH_SHOW_BACK_GRAD)) {
			glMatrixMode(GL_PROJECTION);
			glPushMatrix();
			glLoadIdentity();
			glMatrixMode(GL_MODELVIEW);
			glPushMatrix();
			glLoadIdentity();

			glEnable(GL_DEPTH_TEST);
			glDepthFunc(GL_ALWAYS);
			glBegin(GL_QUADS);
			UI_ThemeColor(TH_LOW_GRAD);
			glVertex3f(-1.0, -1.0, 1.0);
			glVertex3f(1.0, -1.0, 1.0);
			UI_ThemeColor(TH_HIGH_GRAD);
			glVertex3f(1.0, 1.0, 1.0);
			glVertex3f(-1.0, 1.0, 1.0);
			glEnd();
			glDepthFunc(GL_LEQUAL);
			glDisable(GL_DEPTH_TEST);

			glMatrixMode(GL_PROJECTION);
			glPopMatrix();

			glMatrixMode(GL_MODELVIEW);
			glPopMatrix();
		}
		else {
			UI_ThemeClearColorAlpha(TH_HIGH_GRAD, 1.0f);
			glClear(GL_COLOR_BUFFER_BIT | GL_DEPTH_BUFFER_BIT);
		}
	}
}

/* ED_view3d_draw_offscreen_init should be called before this to initialize
 * stuff like shadow buffers
 */
void ED_view3d_draw_offscreen(
        Scene *scene, View3D *v3d, ARegion *ar, int winx, int winy,
        float viewmat[4][4], float winmat[4][4],
        bool do_bgpic, bool do_sky, bool is_persp, const char *viewname,
        GPUFX *fx, GPUFXSettings *fx_settings,
        GPUOffScreen *ofs)
{
	struct bThemeState theme_state;
	int bwinx, bwiny;
	rcti brect;
	bool do_compositing = false;
	RegionView3D *rv3d = ar->regiondata;

	glPushMatrix();

	/* set temporary new size */
	bwinx = ar->winx;
	bwiny = ar->winy;
	brect = ar->winrct;

	ar->winx = winx;
	ar->winy = winy;
	ar->winrct.xmin = 0;
	ar->winrct.ymin = 0;
	ar->winrct.xmax = winx;
	ar->winrct.ymax = winy;

	UI_Theme_Store(&theme_state);
	UI_SetTheme(SPACE_VIEW3D, RGN_TYPE_WINDOW);

	/* set flags */
	G.f |= G_RENDER_OGL;

	if ((v3d->flag2 & V3D_RENDER_SHADOW) == 0) {
		/* free images which can have changed on frame-change
		 * warning! can be slow so only free animated images - campbell */
		GPU_free_images_anim();
	}

	/* setup view matrices before fx or unbinding the offscreen buffers will cause issues */
	if ((viewname != NULL && viewname[0] != '\0') && (viewmat == NULL) && rv3d->persp == RV3D_CAMOB && v3d->camera)
		view3d_stereo3d_setup_offscreen(scene, v3d, ar, winmat, viewname);
	else
		view3d_main_region_setup_view(scene, v3d, ar, viewmat, winmat, NULL);

	/* framebuffer fx needed, we need to draw offscreen first */
	if (v3d->fx_settings.fx_flag && fx) {
		GPUSSAOSettings *ssao = NULL;

		if (v3d->drawtype < OB_SOLID) {
			ssao = v3d->fx_settings.ssao;
			v3d->fx_settings.ssao = NULL;
		}

		do_compositing = GPU_fx_compositor_initialize_passes(fx, &ar->winrct, NULL, fx_settings);

		if (ssao)
			v3d->fx_settings.ssao = ssao;
	}

	/* clear opengl buffers */
	if (do_sky) {
		view3d_main_region_clear(scene, v3d, ar);
	}
	else {
		glClearColor(0.0f, 0.0f, 0.0f, 0.0f);
		glClear(GL_COLOR_BUFFER_BIT | GL_DEPTH_BUFFER_BIT);
	}

	/* main drawing call */
	view3d_draw_objects(NULL, scene, v3d, ar, NULL, do_bgpic, true, do_compositing ? fx : NULL);

	/* post process */
	if (do_compositing) {
		if (!winmat)
			is_persp = rv3d->is_persp;
		GPU_fx_do_composite_pass(fx, winmat, is_persp, scene, ofs);
	}

	if ((v3d->flag2 & V3D_RENDER_SHADOW) == 0) {
		/* draw grease-pencil stuff */
		ED_region_pixelspace(ar);


		if (v3d->flag2 & V3D_SHOW_GPENCIL) {
			/* draw grease-pencil stuff - needed to get paint-buffer shown too (since it's 2D) */
			ED_gpencil_draw_view3d(NULL, scene, v3d, ar, false);
		}

		/* freeing the images again here could be done after the operator runs, leaving for now */
		GPU_free_images_anim();
	}

	/* restore size */
	ar->winx = bwinx;
	ar->winy = bwiny;
	ar->winrct = brect;

	glPopMatrix();

	UI_Theme_Restore(&theme_state);

	G.f &= ~G_RENDER_OGL;
}

/**
 * Set the correct matrices
 */
void ED_view3d_draw_setup_view(
        wmWindow *win, Scene *scene, ARegion *ar, View3D *v3d, float viewmat[4][4], float winmat[4][4], const rcti *rect)
{
	RegionView3D *rv3d = ar->regiondata;

	/* Setup the view matrix. */
	if (view3d_stereo3d_active(win, scene, v3d, rv3d)) {
		view3d_stereo3d_setup(scene, v3d, ar, rect);
	}
	else {
		view3d_main_region_setup_view(scene, v3d, ar, viewmat, winmat, rect);
	}
}

/**
 * Utility func for ED_view3d_draw_offscreen
 *
 * \param ofs: Optional off-screen buffer, can be NULL.
 * (avoids re-creating when doing multiple GL renders).
 */
ImBuf *ED_view3d_draw_offscreen_imbuf(
        Main *bmain, Scene *scene,
        View3D *v3d, ARegion *ar, int sizex, int sizey,
        unsigned int flag, unsigned int draw_flags,
        int alpha_mode, int samples, const char *viewname,
        /* output vars */
        GPUFX *fx, GPUOffScreen *ofs, char err_out[256])
{
	RegionView3D *rv3d = ar->regiondata;
	ImBuf *ibuf;
	const bool draw_sky = (alpha_mode == R_ADDSKY);
	const bool draw_background = (draw_flags & V3D_OFSDRAW_USE_BACKGROUND);
	const bool use_full_sample = (draw_flags & V3D_OFSDRAW_USE_FULL_SAMPLE);

	/* view state */
	GPUFXSettings fx_settings = v3d->fx_settings;
	bool is_ortho = false;
	float winmat[4][4];

	if (ofs && ((GPU_offscreen_width(ofs) != sizex) || (GPU_offscreen_height(ofs) != sizey))) {
		/* sizes differ, can't reuse */
		ofs = NULL;
	}

	const bool own_ofs = (ofs == NULL);

	if (own_ofs) {
		/* bind */
		ofs = GPU_offscreen_create(sizex, sizey, use_full_sample ? 0 : samples, err_out);
		if (ofs == NULL) {
			return NULL;
		}
	}

	ED_view3d_draw_offscreen_init(bmain, scene, v3d);

	GPU_offscreen_bind(ofs, true);

	/* read in pixels & stamp */
	ibuf = IMB_allocImBuf(sizex, sizey, 32, flag);

	/* render 3d view */
	if (rv3d->persp == RV3D_CAMOB && v3d->camera) {
		CameraParams params;
		Object *camera = BKE_camera_multiview_render(scene, v3d->camera, viewname);

		BKE_camera_params_init(&params);
		/* fallback for non camera objects */
		params.clipsta = v3d->near;
		params.clipend = v3d->far;
		BKE_camera_params_from_object(&params, camera);
		BKE_camera_multiview_params(&scene->r, &params, camera, viewname);
		BKE_camera_params_compute_viewplane(&params, sizex, sizey, scene->r.xasp, scene->r.yasp);
		BKE_camera_params_compute_matrix(&params);

		BKE_camera_to_gpu_dof(camera, &fx_settings);

		is_ortho = params.is_ortho;
		copy_m4_m4(winmat, params.winmat);
	}
	else {
		rctf viewplane;
		float clipsta, clipend;

		is_ortho = ED_view3d_viewplane_get(v3d, rv3d, sizex, sizey, &viewplane, &clipsta, &clipend, NULL);
		if (is_ortho) {
			orthographic_m4(winmat, viewplane.xmin, viewplane.xmax, viewplane.ymin, viewplane.ymax, -clipend, clipend);
		}
		else {
			perspective_m4(winmat, viewplane.xmin, viewplane.xmax, viewplane.ymin, viewplane.ymax, clipsta, clipend);
		}
	}

	if ((samples && use_full_sample) == 0) {
		/* Single-pass render, common case */
		ED_view3d_draw_offscreen(
		        scene, v3d, ar, sizex, sizey, NULL, winmat,
		        draw_background, draw_sky, !is_ortho, viewname,
		        fx, &fx_settings, ofs);

		if (ibuf->rect_float) {
			GPU_offscreen_read_pixels(ofs, GL_FLOAT, ibuf->rect_float);
		}
		else if (ibuf->rect) {
			GPU_offscreen_read_pixels(ofs, GL_UNSIGNED_BYTE, ibuf->rect);
		}
	}
	else {
		/* Multi-pass render, use accumulation buffer & jitter for 'full' oversampling.
		 * Use because OpenGL may use a lower quality MSAA, and only over-sample edges. */
		static float jit_ofs[32][2];
		float winmat_jitter[4][4];
		/* use imbuf as temp storage, before writing into it from accumulation buffer */
		unsigned char *rect_temp = ibuf->rect ? (void *)ibuf->rect : (void *)ibuf->rect_float;
		unsigned int *accum_buffer = MEM_mallocN(sizex * sizey * sizeof(int[4]), "accum1");
		unsigned int i;
		int j;

		BLI_jitter_init(jit_ofs, samples);

		/* first sample buffer, also initializes 'rv3d->persmat' */
		ED_view3d_draw_offscreen(
		        scene, v3d, ar, sizex, sizey, NULL, winmat,
		        draw_background, draw_sky, !is_ortho, viewname,
		        fx, &fx_settings, ofs);
		GPU_offscreen_read_pixels(ofs, GL_UNSIGNED_BYTE, rect_temp);

		i = sizex * sizey * 4;
		while (i--) {
			accum_buffer[i] = rect_temp[i];
		}

		/* skip the first sample */
		for (j = 1; j < samples; j++) {
			copy_m4_m4(winmat_jitter, winmat);
			window_translate_m4(
			        winmat_jitter, rv3d->persmat,
			        (jit_ofs[j][0] * 2.0f) / sizex,
			        (jit_ofs[j][1] * 2.0f) / sizey);

			ED_view3d_draw_offscreen(
			        scene, v3d, ar, sizex, sizey, NULL, winmat_jitter,
			        draw_background, draw_sky, !is_ortho, viewname,
			        fx, &fx_settings, ofs);
			GPU_offscreen_read_pixels(ofs, GL_UNSIGNED_BYTE, rect_temp);

			i = sizex * sizey * 4;
			while (i--) {
				accum_buffer[i] += rect_temp[i];
			}
		}

		if (ibuf->rect_float) {
			float *rect_float = ibuf->rect_float;
			i = sizex * sizey * 4;
			while (i--) {
				rect_float[i] = (float)(accum_buffer[i] / samples) * (1.0f / 255.0f);
			}
		}
		else {
			unsigned char *rect_ub = (unsigned char *)ibuf->rect;
			i = sizex * sizey * 4;
			while (i--) {
				rect_ub[i] = accum_buffer[i] / samples;
			}
		}

		MEM_freeN(accum_buffer);
	}

	/* unbind */
	GPU_offscreen_unbind(ofs, true);

	if (own_ofs) {
		GPU_offscreen_free(ofs);
	}

	if (ibuf->rect_float && ibuf->rect)
		IMB_rect_from_float(ibuf);

	return ibuf;
}

/**
 * Creates own fake 3d views (wrapping #ED_view3d_draw_offscreen_imbuf)
 *
 * \param ofs: Optional off-screen buffer can be NULL.
 * (avoids re-creating when doing multiple GL renders).
 *
 * \note used by the sequencer
 */
ImBuf *ED_view3d_draw_offscreen_imbuf_simple(
        Main *bmain, Scene *scene,
        Object *camera, int width, int height,
        unsigned int flag, unsigned int draw_flags, int drawtype,
        int alpha_mode, int samples, const char *viewname,
        GPUFX *fx, GPUOffScreen *ofs, char err_out[256])
{
	View3D v3d = {NULL};
	ARegion ar = {NULL};
	RegionView3D rv3d = {{{0}}};

	/* connect data */
	v3d.regionbase.first = v3d.regionbase.last = &ar;
	ar.regiondata = &rv3d;
	ar.regiontype = RGN_TYPE_WINDOW;

	v3d.camera = camera;
	v3d.lay = scene->lay;
	v3d.drawtype = drawtype;
	v3d.flag2 = V3D_RENDER_OVERRIDE;

	if (draw_flags & V3D_OFSDRAW_USE_GPENCIL) {
		v3d.flag2 |= V3D_SHOW_GPENCIL;
	}
	if (draw_flags & V3D_OFSDRAW_USE_SOLID_TEX) {
		v3d.flag2 |= V3D_SOLID_TEX;
	}
	if (draw_flags & V3D_OFSDRAW_USE_BACKGROUND) {
		v3d.flag3 |= V3D_SHOW_WORLD;
	}
	if (draw_flags & V3D_OFSDRAW_USE_CAMERA_DOF) {
		if (camera->type == OB_CAMERA) {
			v3d.fx_settings.dof = &((Camera *)camera->data)->gpu_dof;
			v3d.fx_settings.fx_flag |= GPU_FX_FLAG_DOF;
		}
	}

	rv3d.persp = RV3D_CAMOB;

	copy_m4_m4(rv3d.viewinv, v3d.camera->obmat);
	normalize_m4(rv3d.viewinv);
	invert_m4_m4(rv3d.viewmat, rv3d.viewinv);

	{
		CameraParams params;
		Object *view_camera = BKE_camera_multiview_render(scene, v3d.camera, viewname);

		BKE_camera_params_init(&params);
		BKE_camera_params_from_object(&params, view_camera);
		BKE_camera_multiview_params(&scene->r, &params, view_camera, viewname);
		BKE_camera_params_compute_viewplane(&params, width, height, scene->r.xasp, scene->r.yasp);
		BKE_camera_params_compute_matrix(&params);

		copy_m4_m4(rv3d.winmat, params.winmat);
		v3d.near = params.clipsta;
		v3d.far = params.clipend;
		v3d.lens = params.lens;
	}

	mul_m4_m4m4(rv3d.persmat, rv3d.winmat, rv3d.viewmat);
	invert_m4_m4(rv3d.persinv, rv3d.viewinv);

	return ED_view3d_draw_offscreen_imbuf(
	        bmain, scene, &v3d, &ar, width, height, flag, draw_flags,
	        alpha_mode, samples, viewname, fx, ofs, err_out);
}


/**
 * \note The info that this uses is updated in #ED_refresh_viewport_fps,
 * which currently gets called during #SCREEN_OT_animation_step.
 */
void ED_scene_draw_fps(Scene *scene, const rcti *rect)
{
	ScreenFrameRateInfo *fpsi = scene->fps_info;
	float fps;
	char printable[16];
	int i, tot;

	if (!fpsi || !fpsi->lredrawtime || !fpsi->redrawtime)
		return;

	printable[0] = '\0';

#if 0
	/* this is too simple, better do an average */
	fps = (float)(1.0 / (fpsi->lredrawtime - fpsi->redrawtime))
#else
	fpsi->redrawtimes_fps[fpsi->redrawtime_index] = (float)(1.0 / (fpsi->lredrawtime - fpsi->redrawtime));

	for (i = 0, tot = 0, fps = 0.0f; i < REDRAW_FRAME_AVERAGE; i++) {
		if (fpsi->redrawtimes_fps[i]) {
			fps += fpsi->redrawtimes_fps[i];
			tot++;
		}
	}
	if (tot) {
		fpsi->redrawtime_index = (fpsi->redrawtime_index + 1) % REDRAW_FRAME_AVERAGE;

		//fpsi->redrawtime_index++;
		//if (fpsi->redrawtime >= REDRAW_FRAME_AVERAGE)
		//	fpsi->redrawtime = 0;

		fps = fps / tot;
	}
#endif

	/* is this more than half a frame behind? */
	if (fps + 0.5f < (float)(FPS)) {
		UI_ThemeColor(TH_REDALERT);
		BLI_snprintf(printable, sizeof(printable), IFACE_("fps: %.2f"), fps);
	}
	else {
		UI_ThemeColor(TH_TEXT_HI);
		BLI_snprintf(printable, sizeof(printable), IFACE_("fps: %i"), (int)(fps + 0.5f));
	}

#ifdef WITH_INTERNATIONAL
	BLF_draw_default(rect->xmin + U.widget_unit,  rect->ymax - U.widget_unit, 0.0f, printable, sizeof(printable));
#else
	BLF_draw_default_ascii(rect->xmin + U.widget_unit,  rect->ymax - U.widget_unit, 0.0f, printable, sizeof(printable));
#endif
}

static bool view3d_main_region_do_render_draw(const Scene *scene)
{
	RenderEngineType *type = RE_engines_find(scene->r.engine);

	return (type && type->view_update && type->view_draw);
}

bool ED_view3d_calc_render_border(
        const Scene *scene, const View3D *v3d, const ARegion *ar,
        rcti *rect)
{
	RegionView3D *rv3d = ar->regiondata;
	rctf viewborder;
	bool use_border;

	/* test if there is a 3d view rendering */
	if (v3d->drawtype != OB_RENDER || !view3d_main_region_do_render_draw(scene))
		return false;

	/* test if there is a border render */
	if (rv3d->persp == RV3D_CAMOB)
		use_border = (scene->r.mode & R_BORDER) != 0;
	else
		use_border = (v3d->flag2 & V3D_RENDER_BORDER) != 0;

	if (!use_border)
		return false;

	/* compute border */
	if (rv3d->persp == RV3D_CAMOB) {
		ED_view3d_calc_camera_border(scene, ar, v3d, rv3d, &viewborder, false);

		rect->xmin = viewborder.xmin + scene->r.border.xmin * BLI_rctf_size_x(&viewborder);
		rect->ymin = viewborder.ymin + scene->r.border.ymin * BLI_rctf_size_y(&viewborder);
		rect->xmax = viewborder.xmin + scene->r.border.xmax * BLI_rctf_size_x(&viewborder);
		rect->ymax = viewborder.ymin + scene->r.border.ymax * BLI_rctf_size_y(&viewborder);
	}
	else {
		rect->xmin = v3d->render_border.xmin * ar->winx;
		rect->xmax = v3d->render_border.xmax * ar->winx;
		rect->ymin = v3d->render_border.ymin * ar->winy;
		rect->ymax = v3d->render_border.ymax * ar->winy;
	}

	BLI_rcti_translate(rect, ar->winrct.xmin, ar->winrct.ymin);
	BLI_rcti_isect(&ar->winrct, rect, rect);

	return true;
}

static bool view3d_main_region_draw_engine(const bContext *C, Scene *scene,
                                         ARegion *ar, View3D *v3d,
                                         bool clip_border, const rcti *border_rect)
{
	RegionView3D *rv3d = ar->regiondata;
	RenderEngineType *type;
	GLint scissor[4];

	/* create render engine */
	if (!rv3d->render_engine) {
		RenderEngine *engine;

		type = RE_engines_find(scene->r.engine);

		if (!(type->view_update && type->view_draw))
			return false;

		engine = RE_engine_create_ex(type, true);

		engine->tile_x = scene->r.tilex;
		engine->tile_y = scene->r.tiley;

		type->view_update(engine, C);

		rv3d->render_engine = engine;
	}

	/* setup view matrices */
	view3d_main_region_setup_view(scene, v3d, ar, NULL, NULL, NULL);

	/* background draw */
	ED_region_pixelspace(ar);

	if (clip_border) {
		/* for border draw, we only need to clear a subset of the 3d view */
		if (border_rect->xmax > border_rect->xmin && border_rect->ymax > border_rect->ymin) {
			glGetIntegerv(GL_SCISSOR_BOX, scissor);
			glScissor(border_rect->xmin, border_rect->ymin,
			          BLI_rcti_size_x(border_rect), BLI_rcti_size_y(border_rect));
		}
		else {
			return false;
		}
	}

	glClearColor(0.0f, 0.0f, 0.0f, 0.0f);
	glClear(GL_COLOR_BUFFER_BIT | GL_DEPTH_BUFFER_BIT);

	if (v3d->flag & V3D_DISPBGPICS)
		view3d_draw_bgpic_test(scene, ar, v3d, false, true);
	else
		fdrawcheckerboard(0, 0, ar->winx, ar->winy);

	/* render result draw */
	type = rv3d->render_engine->type;
	type->view_draw(rv3d->render_engine, C);

	if (v3d->flag & V3D_DISPBGPICS)
		view3d_draw_bgpic_test(scene, ar, v3d, true, true);

	if (clip_border) {
		/* restore scissor as it was before */
		glScissor(scissor[0], scissor[1], scissor[2], scissor[3]);
	}

	return true;
}

static void view3d_main_region_draw_engine_info(View3D *v3d, RegionView3D *rv3d, ARegion *ar, bool render_border)
{
	float fill_color[4] = {0.0f, 0.0f, 0.0f, 0.25f};

	if (!rv3d->render_engine || !rv3d->render_engine->text[0])
		return;

	if (render_border) {
		/* draw darkened background color. no alpha because border render does
		 * partial redraw and will not redraw the region behind this info bar */
		float alpha = 1.0f - fill_color[3];
		Camera *camera = ED_view3d_camera_data_get(v3d, rv3d);

		if (camera) {
			if (camera->flag & CAM_SHOWPASSEPARTOUT) {
				alpha *= (1.0f - camera->passepartalpha);
			}
		}

		UI_GetThemeColor3fv(TH_HIGH_GRAD, fill_color);
		mul_v3_fl(fill_color, alpha);
		fill_color[3] = 1.0f;
	}

	ED_region_info_draw(ar, rv3d->render_engine->text, fill_color, true);
}

static bool view3d_stereo3d_active(wmWindow *win, Scene *scene, View3D *v3d, RegionView3D *rv3d)
{
	if ((scene->r.scemode & R_MULTIVIEW) == 0) {
		return false;
	}

	if ((v3d->camera == NULL) || (v3d->camera->type != OB_CAMERA) || rv3d->persp != RV3D_CAMOB) {
		return false;
	}

	switch (v3d->stereo3d_camera) {
		case STEREO_MONO_ID:
			return false;
			break;
		case STEREO_3D_ID:
			/* win will be NULL when calling this from the selection or draw loop. */
			if ((win == NULL) || (WM_stereo3d_enabled(win, true) == false)) {
				return false;
			}
			if (((scene->r.views_format & SCE_VIEWS_FORMAT_MULTIVIEW) != 0) &&
			    !BKE_scene_multiview_is_stereo3d(&scene->r))
			{
				return false;
			}
			break;
		/* We always need the stereo calculation for left and right cameras. */
		case STEREO_LEFT_ID:
		case STEREO_RIGHT_ID:
		default:
			break;
	}
	return true;
}

/* setup the view and win matrices for the multiview cameras
 *
 * unlike view3d_stereo3d_setup_offscreen, when view3d_stereo3d_setup is called
 * we have no winmatrix (i.e., projection matrix) defined at that time.
 * Since the camera and the camera shift are needed for the winmat calculation
 * we do a small hack to replace it temporarily so we don't need to change the
 * view3d)main_region_setup_view() code to account for that.
 */
static void view3d_stereo3d_setup(Scene *scene, View3D *v3d, ARegion *ar, const rcti *rect)
{
	bool is_left;
	const char *names[2] = {STEREO_LEFT_NAME, STEREO_RIGHT_NAME};
	const char *viewname;

	/* show only left or right camera */
	if (v3d->stereo3d_camera != STEREO_3D_ID)
		v3d->multiview_eye = v3d->stereo3d_camera;

	is_left = v3d->multiview_eye == STEREO_LEFT_ID;
	viewname = names[is_left ? STEREO_LEFT_ID : STEREO_RIGHT_ID];

	/* update the viewport matrices with the new camera */
	if (scene->r.views_format == SCE_VIEWS_FORMAT_STEREO_3D) {
		Camera *data;
		float viewmat[4][4];
		float shiftx;

		data = (Camera *)v3d->camera->data;
		shiftx = data->shiftx;

		BLI_thread_lock(LOCK_VIEW3D);
		data->shiftx = BKE_camera_multiview_shift_x(&scene->r, v3d->camera, viewname);

		BKE_camera_multiview_view_matrix(&scene->r, v3d->camera, is_left, viewmat);
		view3d_main_region_setup_view(scene, v3d, ar, viewmat, NULL, rect);

		data->shiftx = shiftx;
		BLI_thread_unlock(LOCK_VIEW3D);
	}
	else { /* SCE_VIEWS_FORMAT_MULTIVIEW */
		float viewmat[4][4];
		Object *view_ob = v3d->camera;
		Object *camera = BKE_camera_multiview_render(scene, v3d->camera, viewname);

		BLI_thread_lock(LOCK_VIEW3D);
		v3d->camera = camera;

		BKE_camera_multiview_view_matrix(&scene->r, camera, false, viewmat);
		view3d_main_region_setup_view(scene, v3d, ar, viewmat, NULL, rect);

		v3d->camera = view_ob;
		BLI_thread_unlock(LOCK_VIEW3D);
	}
}

static void view3d_stereo3d_setup_offscreen(Scene *scene, View3D *v3d, ARegion *ar,
                                            float winmat[4][4], const char *viewname)
{
	/* update the viewport matrices with the new camera */
	if (scene->r.views_format == SCE_VIEWS_FORMAT_STEREO_3D) {
		float viewmat[4][4];
		const bool is_left = STREQ(viewname, STEREO_LEFT_NAME);

		BKE_camera_multiview_view_matrix(&scene->r, v3d->camera, is_left, viewmat);
		view3d_main_region_setup_view(scene, v3d, ar, viewmat, winmat, NULL);
	}
	else { /* SCE_VIEWS_FORMAT_MULTIVIEW */
		float viewmat[4][4];
		Object *camera = BKE_camera_multiview_render(scene, v3d->camera, viewname);

		BKE_camera_multiview_view_matrix(&scene->r, camera, false, viewmat);
		view3d_main_region_setup_view(scene, v3d, ar, viewmat, winmat, NULL);
	}
}

#ifdef WITH_GAMEENGINE
static void update_lods(Scene *scene, float camera_pos[3])
{
	Scene *sce_iter;
	Base *base;
	Object *ob;

	for (SETLOOPER(scene, sce_iter, base)) {
		ob = base->object;
		BKE_object_lod_update(ob, camera_pos);
	}
}
#endif

static void view3d_main_region_draw_objects(const bContext *C, Scene *scene, View3D *v3d,
                                          ARegion *ar, const char **grid_unit)
{
	Main *bmain = CTX_data_main(C);
	wmWindow *win = CTX_wm_window(C);
	RegionView3D *rv3d = ar->regiondata;
	unsigned int lay_used = v3d->lay_used;

	/* post processing */
	bool do_compositing = false;

	/* shadow buffers, before we setup matrices */
	if (draw_glsl_material(scene, NULL, v3d, v3d->drawtype))
		gpu_update_lamps_shadows_world(bmain, scene, v3d);

	/* reset default OpenGL lights if needed (i.e. after preferences have been altered) */
	if (rv3d->rflag & RV3D_GPULIGHT_UPDATE) {
		rv3d->rflag &= ~RV3D_GPULIGHT_UPDATE;
		GPU_default_lights();
	}

	/* Setup the view matrix. */
	ED_view3d_draw_setup_view(CTX_wm_window(C), scene, ar, v3d, NULL, NULL, NULL);

	rv3d->rflag &= ~RV3D_IS_GAME_ENGINE;
#ifdef WITH_GAMEENGINE
	if (STREQ(scene->r.engine, RE_engine_id_BLENDER_GAME)) {
		rv3d->rflag |= RV3D_IS_GAME_ENGINE;

		/* Make sure LoDs are up to date */
		update_lods(scene, rv3d->viewinv[3]);
	}
#endif

	/* framebuffer fx needed, we need to draw offscreen first */
	if (v3d->fx_settings.fx_flag && v3d->drawtype >= OB_SOLID) {
		GPUFXSettings fx_settings;
		BKE_screen_gpu_fx_validate(&v3d->fx_settings);
		fx_settings = v3d->fx_settings;
		if (!rv3d->compositor)
			rv3d->compositor = GPU_fx_compositor_create();

		if (rv3d->persp == RV3D_CAMOB && v3d->camera)
			BKE_camera_to_gpu_dof(v3d->camera, &fx_settings);
		else {
			fx_settings.dof = NULL;
		}

		do_compositing = GPU_fx_compositor_initialize_passes(rv3d->compositor, &ar->winrct, &ar->drawrct, &fx_settings);
	}

	/* clear the background */
	view3d_main_region_clear(scene, v3d, ar);

	/* enables anti-aliasing for 3D view drawing */
	if (win->multisamples != USER_MULTISAMPLE_NONE) {
		glEnable(GL_MULTISAMPLE);
	}

	/* main drawing call */
	view3d_draw_objects(C, scene, v3d, ar, grid_unit, true, false, do_compositing ? rv3d->compositor : NULL);

	/* post process */
	if (do_compositing) {
		GPU_fx_do_composite_pass(rv3d->compositor, rv3d->winmat, rv3d->is_persp, scene, NULL);
	}

	/* Disable back anti-aliasing */
	if (win->multisamples != USER_MULTISAMPLE_NONE) {
		glDisable(GL_MULTISAMPLE);
	}

	if (v3d->lay_used != lay_used) { /* happens when loading old files or loading with UI load */
		/* find header and force tag redraw */
		ScrArea *sa = CTX_wm_area(C);
		ARegion *ar_header = BKE_area_find_region_type(sa, RGN_TYPE_HEADER);
		ED_region_tag_redraw(ar_header); /* can be NULL */
	}

	if ((v3d->flag2 & V3D_RENDER_OVERRIDE) == 0) {
		BDR_drawSketch(C);
	}

#ifdef WITH_INPUT_NDOF
	if ((U.ndof_flag & NDOF_SHOW_GUIDE) && ((rv3d->viewlock & RV3D_LOCKED) == 0) && (rv3d->persp != RV3D_CAMOB))
		/* TODO: draw something else (but not this) during fly mode */
		draw_rotation_guide(rv3d);
#endif
}

static bool is_cursor_visible(Scene *scene)
{
	if (U.app_flag & USER_APP_VIEW3D_HIDE_CURSOR) {
		return false;
	}

	Object *ob = OBACT;

	/* don't draw cursor in paint modes, but with a few exceptions */
	if (ob && ob->mode & OB_MODE_ALL_PAINT) {
		/* exception: object is in weight paint and has deforming armature in pose mode */
		if (ob->mode & OB_MODE_WEIGHT_PAINT) {
			if (BKE_object_pose_armature_get(ob) != NULL) {
				return true;
			}
		}
		/* exception: object in texture paint mode, clone brush, use_clone_layer disabled */
		else if (ob->mode & OB_MODE_TEXTURE_PAINT) {
			const Paint *p = BKE_paint_get_active(scene);

			if (p && p->brush && p->brush->imagepaint_tool == PAINT_TOOL_CLONE) {
				if ((scene->toolsettings->imapaint.flag & IMAGEPAINT_PROJECT_LAYER_CLONE) == 0) {
					return true;
				}
			}
		}

		/* no exception met? then don't draw cursor! */
		return false;
	}

	return true;
}

static void view3d_main_region_draw_info(const bContext *C, Scene *scene,
                                       ARegion *ar, View3D *v3d,
                                       const char *grid_unit, bool render_border)
{
	wmWindowManager *wm = CTX_wm_manager(C);
	RegionView3D *rv3d = ar->regiondata;
	rcti rect;

	/* local coordinate visible rect inside region, to accomodate overlapping ui */
	ED_region_visible_rect(ar, &rect);

	if (rv3d->persp == RV3D_CAMOB) {
		drawviewborder(scene, ar, v3d);
	}
	else if (v3d->flag2 & V3D_RENDER_BORDER) {
		glLineWidth(1.0f);
		setlinestyle(3);
		cpack(0x4040FF);

		sdrawbox(v3d->render_border.xmin * ar->winx, v3d->render_border.ymin * ar->winy,
		         v3d->render_border.xmax * ar->winx, v3d->render_border.ymax * ar->winy);

		setlinestyle(0);
	}

	if (v3d->flag2 & V3D_SHOW_GPENCIL) {
		/* draw grease-pencil stuff - needed to get paint-buffer shown too (since it's 2D) */
		ED_gpencil_draw_view3d(wm, scene, v3d, ar, false);
	}

	if ((v3d->flag2 & V3D_RENDER_OVERRIDE) == 0) {
		Object *ob;

		/* 3d cursor */
		if (is_cursor_visible(scene)) {
			if ((v3d->flag3 & V3D_HIDE_CURSOR) == 0) { // bfa - show hide 3d cursor
				drawcursor(scene, ar, v3d);
			}
		}

		if (U.uiflag & USER_SHOW_ROTVIEWICON)
			draw_view_axis(rv3d, &rect);
		else
			draw_view_icon(rv3d, &rect);

		ob = OBACT;
		if (U.uiflag & USER_DRAWVIEWINFO)
			draw_selected_name(scene, ob, &rect);
	}

	if (rv3d->render_engine) {
		view3d_main_region_draw_engine_info(v3d, rv3d, ar, render_border);
		return;
	}

	if ((v3d->flag2 & V3D_RENDER_OVERRIDE) == 0) {
		if ((U.uiflag & USER_SHOW_FPS) && ED_screen_animation_no_scrub(wm)) {
			ED_scene_draw_fps(scene, &rect);
		}
		else if (U.uiflag & USER_SHOW_VIEWPORTNAME) {
			draw_viewport_name(ar, v3d, &rect);
		}

		if (grid_unit) { /* draw below the viewport name */
			char numstr[32] = "";

			UI_ThemeColor(TH_TEXT_HI);
			if (v3d->grid != 1.0f) {
				BLI_snprintf(numstr, sizeof(numstr), "%s x %.4g", grid_unit, v3d->grid);
			}

			BLF_draw_default_ascii(rect.xmin + U.widget_unit,
			                       rect.ymax - (USER_SHOW_VIEWPORTNAME ? 2 * U.widget_unit : U.widget_unit), 0.0f,
			                       numstr[0] ? numstr : grid_unit, sizeof(numstr));
		}
	}
}

void view3d_main_region_draw(const bContext *C, ARegion *ar)
{
	Scene *scene = CTX_data_scene(C);
	View3D *v3d = CTX_wm_view3d(C);
	const char *grid_unit = NULL;
	rcti border_rect;
	bool render_border, clip_border;

	/* if we only redraw render border area, skip opengl draw and also
	 * don't do scissor because it's already set */
	render_border = ED_view3d_calc_render_border(scene, v3d, ar, &border_rect);
	clip_border = (render_border && !BLI_rcti_compare(&ar->drawrct, &border_rect));

	/* draw viewport using opengl */
	if (v3d->drawtype != OB_RENDER || !view3d_main_region_do_render_draw(scene) || clip_border) {
		view3d_main_region_draw_objects(C, scene, v3d, ar, &grid_unit);

#ifdef DEBUG_DRAW
		bl_debug_draw();
#endif
		if (G.debug & G_DEBUG_SIMDATA)
			draw_sim_debug_data(scene, v3d, ar);

		ED_region_pixelspace(ar);
	}

	/* draw viewport using external renderer */
	if (v3d->drawtype == OB_RENDER)
		view3d_main_region_draw_engine(C, scene, ar, v3d, clip_border, &border_rect);

	view3d_main_region_draw_info(C, scene, ar, v3d, grid_unit, render_border);

	v3d->flag |= V3D_INVALID_BACKBUF;

	BLI_assert(BLI_listbase_is_empty(&v3d->afterdraw_transp));
	BLI_assert(BLI_listbase_is_empty(&v3d->afterdraw_xray));
	BLI_assert(BLI_listbase_is_empty(&v3d->afterdraw_xraytransp));
}

#ifdef DEBUG_DRAW
/* debug drawing */
#define _DEBUG_DRAW_QUAD_TOT 1024
#define _DEBUG_DRAW_EDGE_TOT 1024
static float _bl_debug_draw_quads[_DEBUG_DRAW_QUAD_TOT][4][3];
static int   _bl_debug_draw_quads_tot = 0;
static float _bl_debug_draw_edges[_DEBUG_DRAW_QUAD_TOT][2][3];
static int   _bl_debug_draw_edges_tot = 0;
static unsigned int _bl_debug_draw_quads_color[_DEBUG_DRAW_QUAD_TOT];
static unsigned int _bl_debug_draw_edges_color[_DEBUG_DRAW_EDGE_TOT];
static unsigned int _bl_debug_draw_color;

void bl_debug_draw_quad_clear(void)
{
	_bl_debug_draw_quads_tot = 0;
	_bl_debug_draw_edges_tot = 0;
	_bl_debug_draw_color = 0x00FF0000;
}
void bl_debug_color_set(const unsigned int color)
{
	_bl_debug_draw_color = color;
}
void bl_debug_draw_quad_add(const float v0[3], const float v1[3], const float v2[3], const float v3[3])
{
	if (_bl_debug_draw_quads_tot >= _DEBUG_DRAW_QUAD_TOT) {
		printf("%s: max quad count hit %d!", __func__, _bl_debug_draw_quads_tot);
	}
	else {
		float *pt = &_bl_debug_draw_quads[_bl_debug_draw_quads_tot][0][0];
		copy_v3_v3(pt, v0); pt += 3;
		copy_v3_v3(pt, v1); pt += 3;
		copy_v3_v3(pt, v2); pt += 3;
		copy_v3_v3(pt, v3); pt += 3;
		_bl_debug_draw_quads_color[_bl_debug_draw_quads_tot] = _bl_debug_draw_color;
		_bl_debug_draw_quads_tot++;
	}
}
void bl_debug_draw_edge_add(const float v0[3], const float v1[3])
{
	if (_bl_debug_draw_quads_tot >= _DEBUG_DRAW_EDGE_TOT) {
		printf("%s: max edge count hit %d!", __func__, _bl_debug_draw_edges_tot);
	}
	else {
		float *pt = &_bl_debug_draw_edges[_bl_debug_draw_edges_tot][0][0];
		copy_v3_v3(pt, v0); pt += 3;
		copy_v3_v3(pt, v1); pt += 3;
		_bl_debug_draw_edges_color[_bl_debug_draw_edges_tot] = _bl_debug_draw_color;
		_bl_debug_draw_edges_tot++;
	}
}
static void bl_debug_draw(void)
{
	unsigned int color;
	if (_bl_debug_draw_quads_tot) {
		int i;
		color = _bl_debug_draw_quads_color[0];
		cpack(color);
		for (i = 0; i < _bl_debug_draw_quads_tot; i ++) {
			if (_bl_debug_draw_quads_color[i] != color) {
				color = _bl_debug_draw_quads_color[i];
				cpack(color);
			}
			glBegin(GL_LINE_LOOP);
			glVertex3fv(_bl_debug_draw_quads[i][0]);
			glVertex3fv(_bl_debug_draw_quads[i][1]);
			glVertex3fv(_bl_debug_draw_quads[i][2]);
			glVertex3fv(_bl_debug_draw_quads[i][3]);
			glEnd();
		}
	}
	if (_bl_debug_draw_edges_tot) {
		int i;
		color = _bl_debug_draw_edges_color[0];
		cpack(color);
		glBegin(GL_LINES);
		for (i = 0; i < _bl_debug_draw_edges_tot; i ++) {
			if (_bl_debug_draw_edges_color[i] != color) {
				color = _bl_debug_draw_edges_color[i];
				cpack(color);
			}
			glVertex3fv(_bl_debug_draw_edges[i][0]);
			glVertex3fv(_bl_debug_draw_edges[i][1]);
		}
		glEnd();
		color = _bl_debug_draw_edges_color[0];
		cpack(color);
		glPointSize(4.0);
		glBegin(GL_POINTS);
		for (i = 0; i < _bl_debug_draw_edges_tot; i ++) {
			if (_bl_debug_draw_edges_color[i] != color) {
				color = _bl_debug_draw_edges_color[i];
				cpack(color);
			}
			glVertex3fv(_bl_debug_draw_edges[i][0]);
			glVertex3fv(_bl_debug_draw_edges[i][1]);
		}
		glEnd();
	}
}
#endif<|MERGE_RESOLUTION|>--- conflicted
+++ resolved
@@ -299,37 +299,17 @@
 
 		vec4[0] = vec4[1] = v3d->grid;
 
-<<<<<<< HEAD
 		vec4[2] = 0.0;
 		vec4[3] = 1.0;
 		mul_m4_v4d(rv3d->persmat, vec4);
 		fx = vec4[0];
 		fy = vec4[1];
 		fw = vec4[3];
-=======
-	dx = fabs(x - (wx) * fx / fw);
-	if (dx == 0) dx = fabs(y - (wy) * fy / fw);
-
-	glLineWidth(1.0f);
->>>>>>> 0083dc89
 
 		dx = fabs(x - (wx)* fx / fw);
 		if (dx == 0) dx = fabs(y - (wy)* fy / fw);
 
-<<<<<<< HEAD
 		glLineWidth(1.0f);
-=======
-	/* check zoom out */
-	UI_ThemeColor(TH_GRID);
-
-	if (unit->system) {
-		/* Use GRID_MIN_PX * 2 for units because very very small grid
-		 * items are less useful when dealing with units */
-		const void *usys;
-		int len, i;
-		double dx_scalar;
-		float blend_fac;
->>>>>>> 0083dc89
 
 		glDepthMask(GL_FALSE);     /* disable write in zbuffer */
 
@@ -451,7 +431,6 @@
 		y += (wy);
 		UI_GetThemeColor3ubv(TH_GRID, col);
 
-<<<<<<< HEAD
 		setlinestyle(0);
 
 		/* center cross */
@@ -470,26 +449,6 @@
 		glColor3ubv(col2);
 
 		fdrawline(x, 0.0, x, (float)ar->winy);
-=======
-	setlinestyle(0);
-
-	/* center cross */
-	/* horizontal line */
-	if (ELEM(rv3d->view, RV3D_VIEW_RIGHT, RV3D_VIEW_LEFT))
-		UI_make_axis_color(col, col2, 'Y');
-	else UI_make_axis_color(col, col2, 'X');
-	glColor3ubv(col2);
-
-	fdrawline(0.0,  y,  (float)ar->winx,  y);
-
-	/* vertical line */
-	if (ELEM(rv3d->view, RV3D_VIEW_TOP, RV3D_VIEW_BOTTOM))
-		UI_make_axis_color(col, col2, 'Y');
-	else UI_make_axis_color(col, col2, 'Z');
-	glColor3ubv(col2);
-
-	fdrawline(x, 0.0, x, (float)ar->winy);
->>>>>>> 0083dc89
 
 		glDepthMask(GL_TRUE);  /* enable write in zbuffer */
 	}
@@ -524,27 +483,10 @@
 
 static void drawfloor(Scene *scene, View3D *v3d, const char **grid_unit, bool write_depth)
 {
-<<<<<<< HEAD
 	if ((v3d->flag3 & V3D_HIDE_GROUNDGRID) == 0){ // bfa - draw grid just when groundgrid is true
 		float grid, grid_scale;
 		unsigned char col_grid[3];
 		const int gridlines = v3d->gridlines / 2;
-=======
-	float grid, grid_scale;
-	unsigned char col_grid[3];
-	const int gridlines = v3d->gridlines / 2;
-
-	if (v3d->gridlines < 3) return;
-
-	/* use 'grid_scale' instead of 'v3d->grid' from now on */
-	grid_scale = ED_view3d_grid_scale(scene, v3d, grid_unit);
-	grid = gridlines * grid_scale;
-
-	if (!write_depth)
-		glDepthMask(GL_FALSE);
-
-	UI_GetThemeColor3ubv(TH_GRID, col_grid);
->>>>>>> 0083dc89
 
 		if (v3d->gridlines < 3) return;
 
@@ -601,7 +543,6 @@
 			glDisableClientState(GL_VERTEX_ARRAY);
 		}
 
-<<<<<<< HEAD
 		/* draw the Z axis line */
 		/* check for the 'show Z axis' preference */
 		if (v3d->gridflag & (V3D_SHOW_X | V3D_SHOW_Y | V3D_SHOW_Z)) {
@@ -621,40 +562,12 @@
 					vert[axis] = -grid;
 					glVertex3fv(vert);
 				}
-=======
-		glDisableClientState(GL_VERTEX_ARRAY);
-	}
-
-	/* draw the Z axis line */
-	/* check for the 'show Z axis' preference */
-	if (v3d->gridflag & (V3D_SHOW_X | V3D_SHOW_Y | V3D_SHOW_Z)) {
-		glBegin(GL_LINES);
-		int axis;
-		for (axis = 0; axis < 3; axis++) {
-			if (v3d->gridflag & (V3D_SHOW_X << axis)) {
-				float vert[3];
-				unsigned char tcol[3];
-
-				UI_make_axis_color(col_grid, tcol, 'X' + axis);
-				glColor3ubv(tcol);
-
-				zero_v3(vert);
-				vert[axis] = grid;
-				glVertex3fv(vert);
-				vert[axis] = -grid;
-				glVertex3fv(vert);
->>>>>>> 0083dc89
 			}
 			glEnd();
 		}
 
 		glDepthMask(GL_TRUE);
 	}
-<<<<<<< HEAD
-=======
-
-	glDepthMask(GL_TRUE);
->>>>>>> 0083dc89
 }
 
 
@@ -2340,7 +2253,6 @@
 
 static void draw_dupli_objects(Main *bmain, Scene *scene, ARegion *ar, View3D *v3d, Base *base)
 {
-<<<<<<< HEAD
 	/* define the color here so draw_dupli_objects_color can be called // bfa - custom wireframe colors
 	* from the set loop */
 
@@ -2361,18 +2273,7 @@
 			color = TH_REDALERT;
 	}
 
-	draw_dupli_objects_color(scene, ar, v3d, base, 0, color);
-=======
-	/* define the color here so draw_dupli_objects_color can be called
-	 * from the set loop */
-
-	int color = (base->flag & SELECT) ? TH_SELECT : TH_WIRE;
-	/* debug */
-	if (base->object->dup_group && base->object->dup_group->id.us < 1)
-		color = TH_REDALERT;
-
 	draw_dupli_objects_color(bmain, scene, ar, v3d, base, 0, color);
->>>>>>> 0083dc89
 }
 
 /* XXX warning, not using gpu offscreen here */
