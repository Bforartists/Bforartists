--- conflicted
+++ resolved
@@ -15,11 +15,6 @@
 
 #include "BKE_context.hh"
 #include "BKE_report.hh"
-<<<<<<< HEAD
-
-#include "DEG_depsgraph_query.hh"
-=======
->>>>>>> b803213c
 
 #include "WM_api.hh"
 
