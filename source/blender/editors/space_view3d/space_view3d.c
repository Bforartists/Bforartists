/*
 * This program is free software; you can redistribute it and/or
 * modify it under the terms of the GNU General Public License
 * as published by the Free Software Foundation; either version 2
 * of the License, or (at your option) any later version.
 *
 * This program is distributed in the hope that it will be useful,
 * but WITHOUT ANY WARRANTY; without even the implied warranty of
 * MERCHANTABILITY or FITNESS FOR A PARTICULAR PURPOSE.  See the
 * GNU General Public License for more details.
 *
 * You should have received a copy of the GNU General Public License
 * along with this program; if not, write to the Free Software Foundation,
 * Inc., 51 Franklin Street, Fifth Floor, Boston, MA 02110-1301, USA.
 *
 * The Original Code is Copyright (C) 2008 Blender Foundation.
 * All rights reserved.
 */

/** \file
 * \ingroup spview3d
 */

#include <stdio.h>
#include <string.h>

#include "DNA_defaults.h"
#include "DNA_gpencil_types.h"
#include "DNA_lightprobe_types.h"
#include "DNA_material_types.h"
#include "DNA_object_types.h"
#include "DNA_scene_types.h"

#include "MEM_guardedalloc.h"

#include "BLI_blenlib.h"
#include "BLI_math.h"
#include "BLI_utildefines.h"

#include "BLT_translation.h"

#include "BKE_context.h"
#include "BKE_curve.h"
#include "BKE_global.h"
#include "BKE_icons.h"
#include "BKE_idprop.h"
#include "BKE_lattice.h"
#include "BKE_main.h"
#include "BKE_mball.h"
#include "BKE_mesh.h"
#include "BKE_object.h"
#include "BKE_scene.h"
#include "BKE_screen.h"
#include "BKE_workspace.h"

#include "ED_render.h"
#include "ED_screen.h"
#include "ED_space_api.h"
#include "ED_transform.h"

#include "GPU_matrix.h"

#include "DRW_engine.h"

#include "WM_api.h"
#include "WM_message.h"
#include "WM_toolsystem.h"
#include "WM_types.h"

#include "RE_engine.h"
#include "RE_pipeline.h"

#include "RNA_access.h"

#include "UI_interface.h"
#include "UI_resources.h"

#ifdef WITH_PYTHON
#  include "BPY_extern.h"
#endif

#include "DEG_depsgraph.h"

#include "view3d_intern.h" /* own include */

/* ******************** manage regions ********************* */

/* function to always find a regionview3d context inside 3D window */
RegionView3D *ED_view3d_context_rv3d(bContext *C)
{
  RegionView3D *rv3d = CTX_wm_region_view3d(C);

  if (rv3d == NULL) {
    ScrArea *area = CTX_wm_area(C);
    if (area && area->spacetype == SPACE_VIEW3D) {
      ARegion *region = BKE_area_find_region_active_win(area);
      if (region) {
        rv3d = region->regiondata;
      }
    }
  }
  return rv3d;
}

/* ideally would return an rv3d but in some cases the region is needed too
 * so return that, the caller can then access the region->regiondata */
bool ED_view3d_context_user_region(bContext *C, View3D **r_v3d, ARegion **r_region)
{
  ScrArea *area = CTX_wm_area(C);

  *r_v3d = NULL;
  *r_region = NULL;

  if (area && area->spacetype == SPACE_VIEW3D) {
    ARegion *region = CTX_wm_region(C);
    View3D *v3d = (View3D *)area->spacedata.first;

    if (region) {
      RegionView3D *rv3d;
      if ((region->regiontype == RGN_TYPE_WINDOW) && (rv3d = region->regiondata) &&
          (rv3d->viewlock & RV3D_LOCK_ROTATION) == 0) {
        *r_v3d = v3d;
        *r_region = region;
        return true;
      }

      if (ED_view3d_area_user_region(area, v3d, r_region)) {
        *r_v3d = v3d;
        return true;
      }
    }
  }

  return false;
}

/**
 * Similar to #ED_view3d_context_user_region() but does not use context. Always performs a lookup.
 * Also works if \a v3d is not the active space.
 */
bool ED_view3d_area_user_region(const ScrArea *area, const View3D *v3d, ARegion **r_region)
{
  RegionView3D *rv3d = NULL;
  ARegion *region_unlock_user = NULL;
  ARegion *region_unlock = NULL;
  const ListBase *region_list = (v3d == area->spacedata.first) ? &area->regionbase :
                                                                 &v3d->regionbase;

  BLI_assert(v3d->spacetype == SPACE_VIEW3D);

  LISTBASE_FOREACH (ARegion *, region, region_list) {
    /* find the first unlocked rv3d */
    if (region->regiondata && region->regiontype == RGN_TYPE_WINDOW) {
      rv3d = region->regiondata;
      if ((rv3d->viewlock & RV3D_LOCK_ROTATION) == 0) {
        region_unlock = region;
        if (ELEM(rv3d->persp, RV3D_PERSP, RV3D_CAMOB)) {
          region_unlock_user = region;
          break;
        }
      }
    }
  }

  /* camera/perspective view get priority when the active region is locked */
  if (region_unlock_user) {
    *r_region = region_unlock_user;
    return true;
  }

  if (region_unlock) {
    *r_region = region_unlock;
    return true;
  }

  return false;
}

/* Most of the time this isn't needed since you could assume the view matrix was
 * set while drawing, however when functions like mesh_foreachScreenVert are
 * called by selection tools, we can't be sure this object was the last.
 *
 * for example, transparent objects are drawn after editmode and will cause
 * the rv3d mat's to change and break selection.
 *
 * 'ED_view3d_init_mats_rv3d' should be called before
 * view3d_project_short_clip and view3d_project_short_noclip in cases where
 * these functions are not used during draw_object
 */
void ED_view3d_init_mats_rv3d(struct Object *ob, struct RegionView3D *rv3d)
{
  /* local viewmat and persmat, to calculate projections */
  mul_m4_m4m4(rv3d->viewmatob, rv3d->viewmat, ob->obmat);
  mul_m4_m4m4(rv3d->persmatob, rv3d->persmat, ob->obmat);

  /* initializes object space clipping, speeds up clip tests */
  ED_view3d_clipping_local(rv3d, ob->obmat);
}

void ED_view3d_init_mats_rv3d_gl(struct Object *ob, struct RegionView3D *rv3d)
{
  ED_view3d_init_mats_rv3d(ob, rv3d);

  /* we have to multiply instead of loading viewmatob to make
   * it work with duplis using displists, otherwise it will
   * override the dupli-matrix */
  GPU_matrix_mul(ob->obmat);
}

#ifdef DEBUG
/* ensure we correctly initialize */
void ED_view3d_clear_mats_rv3d(struct RegionView3D *rv3d)
{
  zero_m4(rv3d->viewmatob);
  zero_m4(rv3d->persmatob);
}

void ED_view3d_check_mats_rv3d(struct RegionView3D *rv3d)
{
  BLI_ASSERT_ZERO_M4(rv3d->viewmatob);
  BLI_ASSERT_ZERO_M4(rv3d->persmatob);
}
#endif

void ED_view3d_stop_render_preview(wmWindowManager *wm, ARegion *region)
{
  RegionView3D *rv3d = region->regiondata;

  if (rv3d->render_engine) {
#ifdef WITH_PYTHON
    BPy_BEGIN_ALLOW_THREADS;
#endif

    WM_jobs_kill_type(wm, region, WM_JOB_TYPE_RENDER_PREVIEW);

#ifdef WITH_PYTHON
    BPy_END_ALLOW_THREADS;
#endif

    RE_engine_free(rv3d->render_engine);
    rv3d->render_engine = NULL;
  }

  /* A bit overkill but this make sure the viewport is reset completely. (fclem) */
  WM_draw_region_free(region, false);
}

void ED_view3d_shade_update(Main *bmain, View3D *v3d, ScrArea *area)
{
  wmWindowManager *wm = bmain->wm.first;

  if (v3d->shading.type != OB_RENDER) {
    ARegion *region;

    for (region = area->regionbase.first; region; region = region->next) {
      if ((region->regiontype == RGN_TYPE_WINDOW) && region->regiondata) {
        ED_view3d_stop_render_preview(wm, region);
        break;
      }
    }
  }
}

/* ******************** default callbacks for view3d space ***************** */

static SpaceLink *view3d_create(const ScrArea *UNUSED(area), const Scene *scene)
{
  ARegion *region;
  View3D *v3d;
  RegionView3D *rv3d;

  v3d = DNA_struct_default_alloc(View3D);

  if (scene) {
    v3d->camera = scene->camera;
  }

  /* tool header */
  region = MEM_callocN(sizeof(ARegion), "tool header for view3d");

  BLI_addtail(&v3d->regionbase, region);
  region->regiontype = RGN_TYPE_TOOL_HEADER;
  region->alignment = (U.uiflag & USER_HEADER_BOTTOM) ? RGN_ALIGN_BOTTOM : RGN_ALIGN_TOP;
  region->flag = RGN_FLAG_HIDDEN | RGN_FLAG_HIDDEN_BY_USER;

  /* header */
  region = MEM_callocN(sizeof(ARegion), "header for view3d");

  BLI_addtail(&v3d->regionbase, region);
  region->regiontype = RGN_TYPE_HEADER;
  region->alignment = (U.uiflag & USER_HEADER_BOTTOM) ? RGN_ALIGN_BOTTOM : RGN_ALIGN_TOP;

  /* tool shelf */
  region = MEM_callocN(sizeof(ARegion), "toolshelf for view3d");

  BLI_addtail(&v3d->regionbase, region);
  region->regiontype = RGN_TYPE_TOOLS;
  region->alignment = RGN_ALIGN_LEFT;
  region->flag = RGN_FLAG_HIDDEN;

  /* buttons/list view */
  region = MEM_callocN(sizeof(ARegion), "buttons for view3d");

  BLI_addtail(&v3d->regionbase, region);
  region->regiontype = RGN_TYPE_UI;
  region->alignment = RGN_ALIGN_RIGHT;
  region->flag = RGN_FLAG_HIDDEN;

  /* main region */
  region = MEM_callocN(sizeof(ARegion), "main region for view3d");

  BLI_addtail(&v3d->regionbase, region);
  region->regiontype = RGN_TYPE_WINDOW;

  region->regiondata = MEM_callocN(sizeof(RegionView3D), "region view3d");
  rv3d = region->regiondata;
  rv3d->viewquat[0] = 1.0f;
  rv3d->persp = RV3D_PERSP;
  rv3d->view = RV3D_VIEW_USER;
  rv3d->dist = 10.0;

  return (SpaceLink *)v3d;
}

/* not spacelink itself */
static void view3d_free(SpaceLink *sl)
{
  View3D *vd = (View3D *)sl;

  if (vd->localvd) {
    MEM_freeN(vd->localvd);
  }

  if (vd->runtime.properties_storage) {
    MEM_freeN(vd->runtime.properties_storage);
  }

  if (vd->shading.prop) {
    IDP_FreeProperty(vd->shading.prop);
    vd->shading.prop = NULL;
  }
}

/* spacetype; init callback */
static void view3d_init(wmWindowManager *UNUSED(wm), ScrArea *UNUSED(area))
{
}

static SpaceLink *view3d_duplicate(SpaceLink *sl)
{
  View3D *v3do = (View3D *)sl;
  View3D *v3dn = MEM_dupallocN(sl);

  /* clear or remove stuff from old */

  if (v3dn->localvd) {
    v3dn->localvd = NULL;
    v3dn->runtime.properties_storage = NULL;
  }
  /* Only one View3D is allowed to have this flag! */
  v3dn->runtime.flag &= ~V3D_RUNTIME_XR_SESSION_ROOT;

  v3dn->local_collections_uuid = 0;
  v3dn->flag &= ~(V3D_LOCAL_COLLECTIONS | V3D_XR_SESSION_MIRROR);

  if (v3dn->shading.type == OB_RENDER) {
    v3dn->shading.type = OB_SOLID;
  }

  if (v3dn->shading.prop) {
    v3dn->shading.prop = IDP_CopyProperty(v3do->shading.prop);
  }

  /* copy or clear inside new stuff */

  v3dn->runtime.properties_storage = NULL;

  return (SpaceLink *)v3dn;
}

/* add handlers, stuff you only do once or on area/region changes */
static void view3d_main_region_init(wmWindowManager *wm, ARegion *region)
{
  ListBase *lb;
  wmKeyMap *keymap;

  /* object ops. */

  /* important to be before Pose keymap since they can both be enabled at once */
  keymap = WM_keymap_ensure(wm->defaultconf, "Paint Face Mask (Weight, Vertex, Texture)", 0, 0);
  WM_event_add_keymap_handler(&region->handlers, keymap);

  keymap = WM_keymap_ensure(wm->defaultconf, "Paint Vertex Selection (Weight, Vertex)", 0, 0);
  WM_event_add_keymap_handler(&region->handlers, keymap);

  /* Before 'Weight/Vertex Paint' so adding curve points is not overriden. */
  keymap = WM_keymap_ensure(wm->defaultconf, "Paint Curve", 0, 0);
  WM_event_add_keymap_handler(&region->handlers, keymap);

  /* Before 'Pose' so weight paint menus aren't overridden by pose menus. */
  keymap = WM_keymap_ensure(wm->defaultconf, "Weight Paint", 0, 0);
  WM_event_add_keymap_handler(&region->handlers, keymap);

  keymap = WM_keymap_ensure(wm->defaultconf, "Vertex Paint", 0, 0);
  WM_event_add_keymap_handler(&region->handlers, keymap);

  /* pose is not modal, operator poll checks for this */
  keymap = WM_keymap_ensure(wm->defaultconf, "Pose", 0, 0);
  WM_event_add_keymap_handler(&region->handlers, keymap);

  keymap = WM_keymap_ensure(wm->defaultconf, "Object Mode", 0, 0);
  WM_event_add_keymap_handler(&region->handlers, keymap);

  keymap = WM_keymap_ensure(wm->defaultconf, "Curve", 0, 0);
  WM_event_add_keymap_handler(&region->handlers, keymap);

  keymap = WM_keymap_ensure(wm->defaultconf, "Image Paint", 0, 0);
  WM_event_add_keymap_handler(&region->handlers, keymap);

  keymap = WM_keymap_ensure(wm->defaultconf, "Sculpt", 0, 0);
  WM_event_add_keymap_handler(&region->handlers, keymap);

  keymap = WM_keymap_ensure(wm->defaultconf, "Mesh", 0, 0);
  WM_event_add_keymap_handler(&region->handlers, keymap);

  keymap = WM_keymap_ensure(wm->defaultconf, "Armature", 0, 0);
  WM_event_add_keymap_handler(&region->handlers, keymap);

  keymap = WM_keymap_ensure(wm->defaultconf, "Metaball", 0, 0);
  WM_event_add_keymap_handler(&region->handlers, keymap);

  keymap = WM_keymap_ensure(wm->defaultconf, "Lattice", 0, 0);
  WM_event_add_keymap_handler(&region->handlers, keymap);

  keymap = WM_keymap_ensure(wm->defaultconf, "Particle", 0, 0);
  WM_event_add_keymap_handler(&region->handlers, keymap);

  /* editfont keymap swallows all... */
  keymap = WM_keymap_ensure(wm->defaultconf, "Font", 0, 0);
  WM_event_add_keymap_handler(&region->handlers, keymap);

  keymap = WM_keymap_ensure(wm->defaultconf, "Object Non-modal", 0, 0);
  WM_event_add_keymap_handler(&region->handlers, keymap);

  keymap = WM_keymap_ensure(wm->defaultconf, "Frames", 0, 0);
  WM_event_add_keymap_handler(&region->handlers, keymap);

  /* own keymap, last so modes can override it */
  keymap = WM_keymap_ensure(wm->defaultconf, "3D View Generic", SPACE_VIEW3D, 0);
  WM_event_add_keymap_handler(&region->handlers, keymap);

  keymap = WM_keymap_ensure(wm->defaultconf, "3D View", SPACE_VIEW3D, 0);
  WM_event_add_keymap_handler(&region->handlers, keymap);

  /* add drop boxes */
  lb = WM_dropboxmap_find("View3D", SPACE_VIEW3D, RGN_TYPE_WINDOW);

  WM_event_add_dropbox_handler(&region->handlers, lb);
}

static void view3d_main_region_exit(wmWindowManager *wm, ARegion *region)
{
  ED_view3d_stop_render_preview(wm, region);
}

static bool view3d_drop_in_main_region_poll(bContext *C, const wmEvent *event)
{
  ScrArea *area = CTX_wm_area(C);
  return ED_region_overlap_isect_any_xy(area, &event->x) == false;
}

static ID_Type view3d_drop_id_in_main_region_poll_get_id_type(bContext *C,
                                                              wmDrag *drag,
                                                              const wmEvent *event)
{
  const ScrArea *area = CTX_wm_area(C);

  if (ED_region_overlap_isect_any_xy(area, &event->x)) {
    return 0;
  }
  if (!view3d_drop_in_main_region_poll(C, event)) {
    return 0;
  }

  ID *local_id = WM_drag_get_local_ID(drag, 0);
  if (local_id) {
    return GS(local_id->name);
  }

  wmDragAsset *asset_drag = WM_drag_get_asset_data(drag, 0);
  if (asset_drag) {
    return asset_drag->id_type;
  }

  return 0;
}

static bool view3d_drop_id_in_main_region_poll(bContext *C,
                                               wmDrag *drag,
                                               const wmEvent *event,
                                               ID_Type id_type)
{
  if (!view3d_drop_in_main_region_poll(C, event)) {
    return false;
  }

  return WM_drag_is_ID_type(drag, id_type);
}

static bool view3d_ob_drop_poll(bContext *C,
                                wmDrag *drag,
                                const wmEvent *event,
                                const char **UNUSED(r_tooltip))
{
  return view3d_drop_id_in_main_region_poll(C, drag, event, ID_OB);
}

static bool view3d_collection_drop_poll(bContext *C,
                                        wmDrag *drag,
                                        const wmEvent *event,
                                        const char **UNUSED(r_tooltip))
{
  return view3d_drop_id_in_main_region_poll(C, drag, event, ID_GR);
}

static bool view3d_mat_drop_poll(bContext *C,
                                 wmDrag *drag,
                                 const wmEvent *event,
                                 const char **UNUSED(r_tooltip))
{
  return view3d_drop_id_in_main_region_poll(C, drag, event, ID_MA);
}

static bool view3d_object_data_drop_poll(bContext *C,
                                         wmDrag *drag,
                                         const wmEvent *event,
                                         const char **r_tooltip)
{
  ID_Type id_type = view3d_drop_id_in_main_region_poll_get_id_type(C, drag, event);
  if (id_type) {
    if (OB_DATA_SUPPORT_ID(id_type)) {
      *r_tooltip = TIP_("Create object instance from object-data");
      return true;
    }
  }
  return false;
}

static bool view3d_ima_drop_poll(bContext *C,
                                 wmDrag *drag,
                                 const wmEvent *event,
                                 const char **UNUSED(r_tooltip))
{
  if (ED_region_overlap_isect_any_xy(CTX_wm_area(C), &event->x)) {
    return false;
  }
  if (drag->type == WM_DRAG_PATH) {
    /* rule might not work? */
    return (ELEM(drag->icon, 0, ICON_FILE_IMAGE, ICON_FILE_MOVIE));
  }

  return WM_drag_is_ID_type(drag, ID_IM);
}

static bool view3d_ima_bg_is_camera_view(bContext *C)
{
  RegionView3D *rv3d = CTX_wm_region_view3d(C);
  if ((rv3d && (rv3d->persp == RV3D_CAMOB))) {
    View3D *v3d = CTX_wm_view3d(C);
    if (v3d && v3d->camera && v3d->camera->type == OB_CAMERA) {
      return true;
    }
  }
  return false;
}

static bool view3d_ima_bg_drop_poll(bContext *C,
                                    wmDrag *drag,
                                    const wmEvent *event,
                                    const char **r_tooltip)
{
  if (!view3d_ima_drop_poll(C, drag, event, r_tooltip)) {
    return false;
  }

  if (ED_view3d_is_object_under_cursor(C, event->mval)) {
    return false;
  }

  return view3d_ima_bg_is_camera_view(C);
}

static bool view3d_ima_empty_drop_poll(bContext *C,
                                       wmDrag *drag,
                                       const wmEvent *event,
                                       const char **r_tooltip)
{
  if (!view3d_ima_drop_poll(C, drag, event, r_tooltip)) {
    return false;
  }

  Object *ob = ED_view3d_give_object_under_cursor(C, event->mval);

  if (ob == NULL) {
    return true;
  }

  if (ob->type == OB_EMPTY && ob->empty_drawtype == OB_EMPTY_IMAGE) {
    return true;
  }

  return false;
}

static bool view3d_volume_drop_poll(bContext *UNUSED(C),
                                    wmDrag *drag,
                                    const wmEvent *UNUSED(event),
                                    const char **UNUSED(r_tooltip))
{
  return (drag->type == WM_DRAG_PATH) && (drag->icon == ICON_FILE_VOLUME);
}

static void view3d_ob_drop_copy(wmDrag *drag, wmDropBox *drop)
{
  ID *id = WM_drag_get_local_ID_or_import_from_asset(drag, ID_OB);

  RNA_string_set(drop->ptr, "name", id->name + 2);
}

static void view3d_collection_drop_copy(wmDrag *drag, wmDropBox *drop)
{
  ID *id = WM_drag_get_local_ID_or_import_from_asset(drag, ID_GR);

  RNA_string_set(drop->ptr, "name", id->name + 2);
}

static void view3d_id_drop_copy(wmDrag *drag, wmDropBox *drop)
{
  ID *id = WM_drag_get_local_ID_or_import_from_asset(drag, 0);

  RNA_string_set(drop->ptr, "name", id->name + 2);
}

static void view3d_id_drop_copy_with_type(wmDrag *drag, wmDropBox *drop)
{
  ID *id = WM_drag_get_local_ID_or_import_from_asset(drag, 0);

  RNA_string_set(drop->ptr, "name", id->name + 2);
  RNA_enum_set(drop->ptr, "type", GS(id->name));
}

static void view3d_id_path_drop_copy(wmDrag *drag, wmDropBox *drop)
{
  ID *id = WM_drag_get_local_ID_or_import_from_asset(drag, 0);

  if (id) {
    RNA_string_set(drop->ptr, "name", id->name + 2);
    RNA_struct_property_unset(drop->ptr, "filepath");
  }
  else if (drag->path[0]) {
    RNA_string_set(drop->ptr, "filepath", drag->path);
    RNA_struct_property_unset(drop->ptr, "image");
  }
}

static void view3d_lightcache_update(bContext *C)
{
  PointerRNA op_ptr;

  Scene *scene = CTX_data_scene(C);

  if (!BKE_scene_uses_blender_eevee(scene)) {
    /* Only do auto bake if eevee is the active engine */
    return;
  }

  wmOperatorType *ot = WM_operatortype_find("SCENE_OT_light_cache_bake", true);
  WM_operator_properties_create_ptr(&op_ptr, ot);
  RNA_int_set(&op_ptr, "delay", 200);
  RNA_enum_set_identifier(C, &op_ptr, "subset", "DIRTY");

  WM_operator_name_call_ptr(C, ot, WM_OP_INVOKE_DEFAULT, &op_ptr);

  WM_operator_properties_free(&op_ptr);
}

/* region dropbox definition */
static void view3d_dropboxes(void)
{
  ListBase *lb = WM_dropboxmap_find("View3D", SPACE_VIEW3D, RGN_TYPE_WINDOW);

  WM_dropbox_add(lb, "OBJECT_OT_add_named", view3d_ob_drop_poll, view3d_ob_drop_copy);
  WM_dropbox_add(lb, "OBJECT_OT_drop_named_material", view3d_mat_drop_poll, view3d_id_drop_copy);
  WM_dropbox_add(
      lb, "VIEW3D_OT_background_image_add", view3d_ima_bg_drop_poll, view3d_id_path_drop_copy);
  WM_dropbox_add(
      lb, "OBJECT_OT_drop_named_image", view3d_ima_empty_drop_poll, view3d_id_path_drop_copy);
  WM_dropbox_add(lb, "OBJECT_OT_volume_import", view3d_volume_drop_poll, view3d_id_path_drop_copy);
  WM_dropbox_add(lb,
                 "OBJECT_OT_collection_instance_add",
                 view3d_collection_drop_poll,
                 view3d_collection_drop_copy);
  WM_dropbox_add(lb,
                 "OBJECT_OT_data_instance_add",
                 view3d_object_data_drop_poll,
                 view3d_id_drop_copy_with_type);
}

static void view3d_widgets(void)
{
  wmGizmoMapType *gzmap_type = WM_gizmomaptype_ensure(
      &(const struct wmGizmoMapType_Params){SPACE_VIEW3D, RGN_TYPE_WINDOW});

  WM_gizmogrouptype_append_and_link(gzmap_type, VIEW3D_GGT_xform_gizmo_context);
  WM_gizmogrouptype_append_and_link(gzmap_type, VIEW3D_GGT_light_spot);
  WM_gizmogrouptype_append_and_link(gzmap_type, VIEW3D_GGT_light_area);
  WM_gizmogrouptype_append_and_link(gzmap_type, VIEW3D_GGT_light_target);
  WM_gizmogrouptype_append_and_link(gzmap_type, VIEW3D_GGT_force_field);
  WM_gizmogrouptype_append_and_link(gzmap_type, VIEW3D_GGT_camera);
  WM_gizmogrouptype_append_and_link(gzmap_type, VIEW3D_GGT_camera_view);
  WM_gizmogrouptype_append_and_link(gzmap_type, VIEW3D_GGT_empty_image);
  /* TODO(campbell): Not working well enough, disable for now. */
#if 0
  WM_gizmogrouptype_append_and_link(gzmap_type, VIEW3D_GGT_armature_spline);
#endif

  WM_gizmogrouptype_append(VIEW3D_GGT_xform_gizmo);
  WM_gizmogrouptype_append(VIEW3D_GGT_xform_cage);
  WM_gizmogrouptype_append(VIEW3D_GGT_xform_shear);
  WM_gizmogrouptype_append(VIEW3D_GGT_xform_extrude);
  WM_gizmogrouptype_append(VIEW3D_GGT_mesh_preselect_elem);
  WM_gizmogrouptype_append(VIEW3D_GGT_mesh_preselect_edgering);
  WM_gizmogrouptype_append(VIEW3D_GGT_tool_generic_handle_normal);
  WM_gizmogrouptype_append(VIEW3D_GGT_tool_generic_handle_free);

  WM_gizmogrouptype_append(VIEW3D_GGT_ruler);
  WM_gizmotype_append(VIEW3D_GT_ruler_item);

  WM_gizmogrouptype_append(VIEW3D_GGT_placement);

  WM_gizmogrouptype_append_and_link(gzmap_type, VIEW3D_GGT_navigate);
  WM_gizmotype_append(VIEW3D_GT_navigate_rotate);
}

/* type callback, not region itself */
static void view3d_main_region_free(ARegion *region)
{
  RegionView3D *rv3d = region->regiondata;

  if (rv3d) {
    if (rv3d->localvd) {
      MEM_freeN(rv3d->localvd);
    }
    if (rv3d->clipbb) {
      MEM_freeN(rv3d->clipbb);
    }

    if (rv3d->render_engine) {
      RE_engine_free(rv3d->render_engine);
    }

    if (rv3d->depths) {
      if (rv3d->depths->depths) {
        MEM_freeN(rv3d->depths->depths);
      }
      MEM_freeN(rv3d->depths);
    }
    if (rv3d->sms) {
      MEM_freeN(rv3d->sms);
    }

    MEM_freeN(rv3d);
    region->regiondata = NULL;
  }
}

/* copy regiondata */
static void *view3d_main_region_duplicate(void *poin)
{
  if (poin) {
    RegionView3D *rv3d = poin, *new;

    new = MEM_dupallocN(rv3d);
    if (rv3d->localvd) {
      new->localvd = MEM_dupallocN(rv3d->localvd);
    }
    if (rv3d->clipbb) {
      new->clipbb = MEM_dupallocN(rv3d->clipbb);
    }

    new->depths = NULL;
    new->render_engine = NULL;
    new->sms = NULL;
    new->smooth_timer = NULL;

    return new;
  }
  return NULL;
}

<<<<<<< HEAD
static void view3d_main_region_listener(const wmRegionListenerParams *params)
=======
static void view3d_main_region_listener(
    wmWindow *win, ScrArea *area, ARegion *region, wmNotifier *wmn, const Scene *scene)
>>>>>>> b5e2535c
{
  ScrArea *area = params->area;
  ARegion *region = params->region;
  wmNotifier *wmn = params->notifier;
  const Scene *scene = params->scene;
  View3D *v3d = area->spacedata.first;
  RegionView3D *rv3d = region->regiondata;
  wmGizmoMap *gzmap = region->gizmo_map;

  /* context changes */
  switch (wmn->category) {
    case NC_WM:
      if (ELEM(wmn->data, ND_UNDO)) {
        WM_gizmomap_tag_refresh(gzmap);
      }
      else if (ELEM(wmn->data, ND_XR_DATA_CHANGED)) {
        /* Only cause a redraw if this a VR session mirror. Should more features be added that
         * require redraws, we could pass something to wmn->reference, e.g. the flag value. */
        if (v3d->flag & V3D_XR_SESSION_MIRROR) {
          ED_region_tag_redraw(region);
        }
      }
      break;
    case NC_ANIMATION:
      switch (wmn->data) {
        case ND_KEYFRAME_PROP:
        case ND_NLA_ACTCHANGE:
          ED_region_tag_redraw(region);
          break;
        case ND_NLA:
        case ND_KEYFRAME:
          if (ELEM(wmn->action, NA_EDITED, NA_ADDED, NA_REMOVED)) {
            ED_region_tag_redraw(region);
          }
          break;
        case ND_ANIMCHAN:
          if (ELEM(wmn->action, NA_EDITED, NA_ADDED, NA_REMOVED, NA_SELECTED)) {
            ED_region_tag_redraw(region);
          }
          break;
      }
      break;
    case NC_SCENE:
      switch (wmn->data) {
        case ND_SCENEBROWSE:
        case ND_LAYER_CONTENT:
          ED_region_tag_redraw(region);
          WM_gizmomap_tag_refresh(gzmap);
          break;
        case ND_LAYER:
          if (wmn->reference) {
            BKE_screen_view3d_sync(v3d, wmn->reference);
          }
          ED_region_tag_redraw(region);
          WM_gizmomap_tag_refresh(gzmap);
          break;
        case ND_OB_ACTIVE:
        case ND_OB_SELECT:
          ATTR_FALLTHROUGH;
        case ND_FRAME:
        case ND_TRANSFORM:
        case ND_OB_VISIBLE:
        case ND_RENDER_OPTIONS:
        case ND_MARKERS:
        case ND_MODE:
          ED_region_tag_redraw(region);
          WM_gizmomap_tag_refresh(gzmap);
          break;
        case ND_WORLD:
          /* handled by space_view3d_listener() for v3d access */
          break;
        case ND_DRAW_RENDER_VIEWPORT: {
          if (v3d->camera && (scene == wmn->reference)) {
            if (rv3d->persp == RV3D_CAMOB) {
              ED_region_tag_redraw(region);
            }
          }
          break;
        }
      }
      if (wmn->action == NA_EDITED) {
        ED_region_tag_redraw(region);
      }
      break;
    case NC_OBJECT:
      switch (wmn->data) {
        case ND_BONE_ACTIVE:
        case ND_BONE_SELECT:
        case ND_TRANSFORM:
        case ND_POSE:
        case ND_DRAW:
        case ND_MODIFIER:
        case ND_SHADERFX:
        case ND_CONSTRAINT:
        case ND_KEYS:
        case ND_PARTICLE:
        case ND_POINTCACHE:
        case ND_LOD:
          ED_region_tag_redraw(region);
          WM_gizmomap_tag_refresh(gzmap);
          break;
      }
      switch (wmn->action) {
        case NA_ADDED:
          ED_region_tag_redraw(region);
          break;
      }
      break;
    case NC_GEOM:
      switch (wmn->data) {
        case ND_SELECT: {
          WM_gizmomap_tag_refresh(gzmap);
          ATTR_FALLTHROUGH;
        }
        case ND_DATA:
          ED_region_tag_redraw(region);
          WM_gizmomap_tag_refresh(gzmap);
          break;
        case ND_VERTEX_GROUP:
          ED_region_tag_redraw(region);
          break;
      }
      switch (wmn->action) {
        case NA_EDITED:
          ED_region_tag_redraw(region);
          break;
      }
      break;
    case NC_CAMERA:
      switch (wmn->data) {
        case ND_DRAW_RENDER_VIEWPORT: {
          if (v3d->camera && (v3d->camera->data == wmn->reference)) {
            if (rv3d->persp == RV3D_CAMOB) {
              ED_region_tag_redraw(region);
            }
          }
          break;
        }
      }
      break;
    case NC_GROUP:
      /* all group ops for now */
      ED_region_tag_redraw(region);
      break;
    case NC_BRUSH:
      switch (wmn->action) {
        case NA_EDITED:
          ED_region_tag_redraw_cursor(region);
          break;
        case NA_SELECTED:
          /* used on brush changes - needed because 3d cursor
           * has to be drawn if clone brush is selected */
          ED_region_tag_redraw(region);
          break;
      }
      break;
    case NC_MATERIAL:
      switch (wmn->data) {
        case ND_SHADING:
        case ND_NODES:
          /* TODO(sergey): This is a bit too much updates, but needed to
           * have proper material drivers update in the viewport.
           *
           * How to solve?
           */
          ED_region_tag_redraw(region);
          break;
        case ND_SHADING_DRAW:
        case ND_SHADING_LINKS:
          ED_region_tag_redraw(region);
          break;
      }
      break;
    case NC_WORLD:
      switch (wmn->data) {
        case ND_WORLD_DRAW:
          /* handled by space_view3d_listener() for v3d access */
          break;
        case ND_WORLD:
          /* Needed for updating world materials */
          ED_region_tag_redraw(region);
          break;
      }
      break;
    case NC_LAMP:
      switch (wmn->data) {
        case ND_LIGHTING:
          /* TODO(sergey): This is a bit too much, but needed to
           * handle updates from new depsgraph.
           */
          ED_region_tag_redraw(region);
          break;
        case ND_LIGHTING_DRAW:
          ED_region_tag_redraw(region);
          WM_gizmomap_tag_refresh(gzmap);
          break;
      }
      break;
    case NC_LIGHTPROBE:
      ED_area_tag_refresh(area);
      break;
    case NC_IMAGE:
      /* this could be more fine grained checks if we had
       * more context than just the region */
      ED_region_tag_redraw(region);
      break;
    case NC_TEXTURE:
      /* same as above */
      ED_region_tag_redraw(region);
      break;
    case NC_MOVIECLIP:
      if (wmn->data == ND_DISPLAY || wmn->action == NA_EDITED) {
        ED_region_tag_redraw(region);
      }
      break;
    case NC_SPACE:
      if (wmn->data == ND_SPACE_VIEW3D) {
        if (wmn->subtype == NS_VIEW3D_GPU) {
          rv3d->rflag |= RV3D_GPULIGHT_UPDATE;
        }
        else if (wmn->subtype == NS_VIEW3D_SHADING) {
#ifdef WITH_XR_OPENXR
          ED_view3d_xr_shading_update(G_MAIN->wm.first, v3d, scene);
#endif

          ViewLayer *view_layer = WM_window_get_active_view_layer(win);
          Depsgraph *depsgraph = BKE_scene_get_depsgraph(scene, view_layer);
          if (depsgraph) {
            ED_render_view3d_update(depsgraph, win, area, true);
          }
        }
        ED_region_tag_redraw(region);
        WM_gizmomap_tag_refresh(gzmap);
      }
      break;
    case NC_ID:
      if (wmn->action == NA_RENAME) {
        ED_region_tag_redraw(region);
      }
      break;
    case NC_SCREEN:
      switch (wmn->data) {
        case ND_ANIMPLAY:
        case ND_SKETCH:
          ED_region_tag_redraw(region);
          break;
        case ND_LAYOUTBROWSE:
        case ND_LAYOUTDELETE:
        case ND_LAYOUTSET:
          WM_gizmomap_tag_refresh(gzmap);
          ED_region_tag_redraw(region);
          break;
        case ND_LAYER:
          ED_region_tag_redraw(region);
          break;
      }

      break;
    case NC_GPENCIL:
      if (wmn->data == ND_DATA || ELEM(wmn->action, NA_EDITED, NA_SELECTED)) {
        ED_region_tag_redraw(region);
      }
      break;
  }
}

static void view3d_main_region_message_subscribe(const wmRegionMessageSubscribeParams *params)
{
  struct wmMsgBus *mbus = params->message_bus;
  const bContext *C = params->context;
  ScrArea *area = params->area;
  ARegion *region = params->region;

  /* Developer note: there are many properties that impact 3D view drawing,
   * so instead of subscribing to individual properties, just subscribe to types
   * accepting some redundant redraws.
   *
   * For other space types we might try avoid this, keep the 3D view as an exceptional case! */
  wmMsgParams_RNA msg_key_params = {{0}};

  /* Only subscribe to types. */
  StructRNA *type_array[] = {
      &RNA_Window,

      /* These object have properties that impact drawing. */
      &RNA_AreaLight,
      &RNA_Camera,
      &RNA_Light,
      &RNA_Speaker,
      &RNA_SunLight,

      /* General types the 3D view depends on. */
      &RNA_Object,
      &RNA_UnitSettings, /* grid-floor */

      &RNA_View3DOverlay,
      &RNA_View3DShading,
      &RNA_World,
  };

  wmMsgSubscribeValue msg_sub_value_region_tag_redraw = {
      .owner = region,
      .user_data = region,
      .notify = ED_region_do_msg_notify_tag_redraw,
  };

  for (int i = 0; i < ARRAY_SIZE(type_array); i++) {
    msg_key_params.ptr.type = type_array[i];
    WM_msg_subscribe_rna_params(mbus, &msg_key_params, &msg_sub_value_region_tag_redraw, __func__);
  }

  /* Subscribe to a handful of other properties. */
  RegionView3D *rv3d = region->regiondata;

  WM_msg_subscribe_rna_anon_prop(mbus, RenderSettings, engine, &msg_sub_value_region_tag_redraw);
  WM_msg_subscribe_rna_anon_prop(
      mbus, RenderSettings, resolution_x, &msg_sub_value_region_tag_redraw);
  WM_msg_subscribe_rna_anon_prop(
      mbus, RenderSettings, resolution_y, &msg_sub_value_region_tag_redraw);
  WM_msg_subscribe_rna_anon_prop(
      mbus, RenderSettings, pixel_aspect_x, &msg_sub_value_region_tag_redraw);
  WM_msg_subscribe_rna_anon_prop(
      mbus, RenderSettings, pixel_aspect_y, &msg_sub_value_region_tag_redraw);
  if (rv3d->persp == RV3D_CAMOB) {
    WM_msg_subscribe_rna_anon_prop(
        mbus, RenderSettings, use_border, &msg_sub_value_region_tag_redraw);
  }

  WM_msg_subscribe_rna_anon_type(mbus, SceneEEVEE, &msg_sub_value_region_tag_redraw);
  WM_msg_subscribe_rna_anon_type(mbus, SceneDisplay, &msg_sub_value_region_tag_redraw);
  WM_msg_subscribe_rna_anon_type(mbus, ObjectDisplay, &msg_sub_value_region_tag_redraw);

  ViewLayer *view_layer = CTX_data_view_layer(C);
  Object *obact = OBACT(view_layer);
  if (obact != NULL) {
    switch (obact->mode) {
      case OB_MODE_PARTICLE_EDIT:
        WM_msg_subscribe_rna_anon_type(mbus, ParticleEdit, &msg_sub_value_region_tag_redraw);
        break;
      default:
        break;
    }
  }

  {
    wmMsgSubscribeValue msg_sub_value_region_tag_refresh = {
        .owner = region,
        .user_data = area,
        .notify = WM_toolsystem_do_msg_notify_tag_refresh,
    };
    WM_msg_subscribe_rna_anon_prop(mbus, Object, mode, &msg_sub_value_region_tag_refresh);
    WM_msg_subscribe_rna_anon_prop(mbus, LayerObjects, active, &msg_sub_value_region_tag_refresh);
  }
}

/* concept is to retrieve cursor type context-less */
static void view3d_main_region_cursor(wmWindow *win, ScrArea *area, ARegion *region)
{
  if (WM_cursor_set_from_tool(win, area, region)) {
    return;
  }

  ViewLayer *view_layer = WM_window_get_active_view_layer(win);
  Object *obedit = OBEDIT_FROM_VIEW_LAYER(view_layer);
  if (obedit) {
    WM_cursor_set(win, WM_CURSOR_EDIT);
  }
  else {
    WM_cursor_set(win, WM_CURSOR_DEFAULT);
  }
}

/* add handlers, stuff you only do once or on area/region changes */
static void view3d_header_region_init(wmWindowManager *wm, ARegion *region)
{
  wmKeyMap *keymap = WM_keymap_ensure(wm->defaultconf, "3D View Generic", SPACE_VIEW3D, 0);

  WM_event_add_keymap_handler(&region->handlers, keymap);

  ED_region_header_init(region);
}

static void view3d_header_region_draw(const bContext *C, ARegion *region)
{
  ED_region_header(C, region);
}

static void view3d_header_region_listener(const wmRegionListenerParams *params)
{
  ARegion *region = params->region;
  wmNotifier *wmn = params->notifier;

  /* context changes */
  switch (wmn->category) {
    case NC_SCENE:
      switch (wmn->data) {
        case ND_FRAME:
        case ND_OB_ACTIVE:
        case ND_OB_SELECT:
        case ND_OB_VISIBLE:
        case ND_MODE:
        case ND_LAYER:
        case ND_TOOLSETTINGS:
        case ND_LAYER_CONTENT:
        case ND_RENDER_OPTIONS:
          ED_region_tag_redraw(region);
          break;
      }
      break;
    case NC_SPACE:
      if (wmn->data == ND_SPACE_VIEW3D) {
        ED_region_tag_redraw(region);
      }
      break;
    case NC_GPENCIL:
      if (wmn->data & ND_GPENCIL_EDITMODE) {
        ED_region_tag_redraw(region);
      }
      else if (wmn->action == NA_EDITED) {
        ED_region_tag_redraw(region);
      }
      break;
    case NC_BRUSH:
      ED_region_tag_redraw(region);
      break;
  }

    /* From topbar, which ones are needed? split per header? */
    /* Disable for now, re-enable if needed, or remove - campbell. */
#if 0
  /* context changes */
  switch (wmn->category) {
    case NC_WM:
      if (wmn->data == ND_HISTORY) {
        ED_region_tag_redraw(region);
      }
      break;
    case NC_SCENE:
      if (wmn->data == ND_MODE) {
        ED_region_tag_redraw(region);
      }
      break;
    case NC_SPACE:
      if (wmn->data == ND_SPACE_VIEW3D) {
        ED_region_tag_redraw(region);
      }
      break;
    case NC_GPENCIL:
      if (wmn->data == ND_DATA) {
        ED_region_tag_redraw(region);
      }
      break;
  }
#endif
}

static void view3d_header_region_message_subscribe(const wmRegionMessageSubscribeParams *params)
{
  struct wmMsgBus *mbus = params->message_bus;
  ARegion *region = params->region;

  wmMsgParams_RNA msg_key_params = {{0}};

  /* Only subscribe to types. */
  StructRNA *type_array[] = {
      &RNA_View3DShading,
  };

  wmMsgSubscribeValue msg_sub_value_region_tag_redraw = {
      .owner = region,
      .user_data = region,
      .notify = ED_region_do_msg_notify_tag_redraw,
  };

  for (int i = 0; i < ARRAY_SIZE(type_array); i++) {
    msg_key_params.ptr.type = type_array[i];
    WM_msg_subscribe_rna_params(mbus, &msg_key_params, &msg_sub_value_region_tag_redraw, __func__);
  }
}

/* add handlers, stuff you only do once or on area/region changes */
static void view3d_buttons_region_init(wmWindowManager *wm, ARegion *region)
{
  wmKeyMap *keymap;

  ED_region_panels_init(wm, region);

  keymap = WM_keymap_ensure(wm->defaultconf, "3D View Generic", SPACE_VIEW3D, 0);
  WM_event_add_keymap_handler(&region->handlers, keymap);
}

void ED_view3d_buttons_region_layout_ex(const bContext *C,
                                        ARegion *region,
                                        const char *category_override)
{
  const enum eContextObjectMode mode = CTX_data_mode_enum(C);

  const char *contexts_base[4] = {NULL};
  contexts_base[0] = CTX_data_mode_string(C);

  const char **contexts = &contexts_base[1];

  switch (mode) {
    case CTX_MODE_EDIT_MESH:
      ARRAY_SET_ITEMS(contexts, ".mesh_edit");
      break;
    case CTX_MODE_EDIT_CURVE:
      ARRAY_SET_ITEMS(contexts, ".curve_edit");
      break;
    case CTX_MODE_EDIT_SURFACE:
      ARRAY_SET_ITEMS(contexts, ".curve_edit");
      break;
    case CTX_MODE_EDIT_TEXT:
      ARRAY_SET_ITEMS(contexts, ".text_edit");
      break;
    case CTX_MODE_EDIT_ARMATURE:
      ARRAY_SET_ITEMS(contexts, ".armature_edit");
      break;
    case CTX_MODE_EDIT_METABALL:
      ARRAY_SET_ITEMS(contexts, ".mball_edit");
      break;
    case CTX_MODE_EDIT_LATTICE:
      ARRAY_SET_ITEMS(contexts, ".lattice_edit");
      break;
    case CTX_MODE_POSE:
      ARRAY_SET_ITEMS(contexts, ".posemode");
      break;
    case CTX_MODE_SCULPT:
      ARRAY_SET_ITEMS(contexts, ".paint_common", ".sculpt_mode");
      break;
    case CTX_MODE_PAINT_WEIGHT:
      ARRAY_SET_ITEMS(contexts, ".paint_common", ".weightpaint");
      break;
    case CTX_MODE_PAINT_VERTEX:
      ARRAY_SET_ITEMS(contexts, ".paint_common", ".vertexpaint");
      break;
    case CTX_MODE_PAINT_TEXTURE:
      ARRAY_SET_ITEMS(contexts, ".paint_common", ".imagepaint");
      break;
    case CTX_MODE_PARTICLE:
      ARRAY_SET_ITEMS(contexts, ".paint_common", ".particlemode");
      break;
    case CTX_MODE_OBJECT:
      ARRAY_SET_ITEMS(contexts, ".objectmode");
      break;
    case CTX_MODE_PAINT_GPENCIL:
      ARRAY_SET_ITEMS(contexts, ".greasepencil_paint");
      break;
    case CTX_MODE_SCULPT_GPENCIL:
      ARRAY_SET_ITEMS(contexts, ".greasepencil_sculpt");
      break;
    case CTX_MODE_WEIGHT_GPENCIL:
      ARRAY_SET_ITEMS(contexts, ".greasepencil_weight");
      break;
    case CTX_MODE_VERTEX_GPENCIL:
      ARRAY_SET_ITEMS(contexts, ".greasepencil_vertex");
      break;
    default:
      break;
  }

  switch (mode) {
    case CTX_MODE_PAINT_GPENCIL:
      ARRAY_SET_ITEMS(contexts, ".greasepencil_paint");
      break;
    case CTX_MODE_SCULPT_GPENCIL:
      ARRAY_SET_ITEMS(contexts, ".greasepencil_sculpt");
      break;
    case CTX_MODE_WEIGHT_GPENCIL:
      ARRAY_SET_ITEMS(contexts, ".greasepencil_weight");
      break;
    case CTX_MODE_EDIT_GPENCIL:
      ARRAY_SET_ITEMS(contexts, ".greasepencil_edit");
      break;
    case CTX_MODE_VERTEX_GPENCIL:
      ARRAY_SET_ITEMS(contexts, ".greasepencil_vertex");
      break;
    default:
      break;
  }

  ListBase *paneltypes = &region->type->paneltypes;

  /* Allow drawing 3D view toolbar from non 3D view space type. */
  if (category_override != NULL) {
    SpaceType *st = BKE_spacetype_from_id(SPACE_VIEW3D);
    ARegionType *art = BKE_regiontype_from_id(st, RGN_TYPE_UI);
    paneltypes = &art->paneltypes;
  }

  ED_region_panels_layout_ex(C, region, paneltypes, contexts_base, category_override);
}

static void view3d_buttons_region_layout(const bContext *C, ARegion *region)
{
  ED_view3d_buttons_region_layout_ex(C, region, NULL);
}

static void view3d_buttons_region_listener(const wmRegionListenerParams *params)
{
  ARegion *region = params->region;
  wmNotifier *wmn = params->notifier;

  /* context changes */
  switch (wmn->category) {
    case NC_ANIMATION:
      switch (wmn->data) {
        case ND_KEYFRAME_PROP:
        case ND_NLA_ACTCHANGE:
          ED_region_tag_redraw(region);
          break;
        case ND_NLA:
        case ND_KEYFRAME:
          if (ELEM(wmn->action, NA_EDITED, NA_ADDED, NA_REMOVED)) {
            ED_region_tag_redraw(region);
          }
          break;
      }
      break;
    case NC_SCENE:
      switch (wmn->data) {
        case ND_FRAME:
        case ND_OB_ACTIVE:
        case ND_OB_SELECT:
        case ND_OB_VISIBLE:
        case ND_MODE:
        case ND_LAYER:
        case ND_LAYER_CONTENT:
        case ND_TOOLSETTINGS:
          ED_region_tag_redraw(region);
          break;
      }
      switch (wmn->action) {
        case NA_EDITED:
          ED_region_tag_redraw(region);
          break;
      }
      break;
    case NC_OBJECT:
      switch (wmn->data) {
        case ND_BONE_ACTIVE:
        case ND_BONE_SELECT:
        case ND_TRANSFORM:
        case ND_POSE:
        case ND_DRAW:
        case ND_KEYS:
        case ND_MODIFIER:
        case ND_SHADERFX:
          ED_region_tag_redraw(region);
          break;
      }
      break;
    case NC_GEOM:
      switch (wmn->data) {
        case ND_DATA:
        case ND_VERTEX_GROUP:
        case ND_SELECT:
          ED_region_tag_redraw(region);
          break;
      }
      if (wmn->action == NA_EDITED) {
        ED_region_tag_redraw(region);
      }
      break;
    case NC_TEXTURE:
    case NC_MATERIAL:
      /* for brush textures */
      ED_region_tag_redraw(region);
      break;
    case NC_BRUSH:
      /* NA_SELECTED is used on brush changes */
      if (ELEM(wmn->action, NA_EDITED, NA_SELECTED)) {
        ED_region_tag_redraw(region);
      }
      break;
    case NC_SPACE:
      if (wmn->data == ND_SPACE_VIEW3D) {
        ED_region_tag_redraw(region);
      }
      break;
    case NC_ID:
      if (wmn->action == NA_RENAME) {
        ED_region_tag_redraw(region);
      }
      break;
    case NC_GPENCIL:
      if ((wmn->data & (ND_DATA | ND_GPENCIL_EDITMODE)) || (wmn->action == NA_EDITED)) {
        ED_region_tag_redraw(region);
      }
      break;
    case NC_IMAGE:
      /* Update for the image layers in texture paint. */
      if (wmn->action == NA_EDITED) {
        ED_region_tag_redraw(region);
      }
      break;
    case NC_WM:
      if (wmn->data == ND_XR_DATA_CHANGED) {
        ED_region_tag_redraw(region);
      }
      break;
  }
}

/* add handlers, stuff you only do once or on area/region changes */
static void view3d_tools_region_init(wmWindowManager *wm, ARegion *region)
{
  wmKeyMap *keymap;

  ED_region_panels_init(wm, region);

  keymap = WM_keymap_ensure(wm->defaultconf, "3D View Generic", SPACE_VIEW3D, 0);
  WM_event_add_keymap_handler(&region->handlers, keymap);
}

static void view3d_tools_region_draw(const bContext *C, ARegion *region)
{
  ED_region_panels_ex(C, region, (const char *[]){CTX_data_mode_string(C), NULL});
}

/* area (not region) level listener */
static void space_view3d_listener(const wmSpaceTypeListenerParams *params)
{
  ScrArea *area = params->area;
  wmNotifier *wmn = params->notifier;
  View3D *v3d = area->spacedata.first;

  /* context changes */
  switch (wmn->category) {
    case NC_SCENE:
      switch (wmn->data) {
        case ND_WORLD:
          if (v3d->flag2 & V3D_HIDE_OVERLAYS) {
            ED_area_tag_redraw_regiontype(area, RGN_TYPE_WINDOW);
          }
          break;
      }
      break;
    case NC_WORLD:
      switch (wmn->data) {
        case ND_WORLD_DRAW:
        case ND_WORLD:
          if (v3d->shading.background_type == V3D_SHADING_BACKGROUND_WORLD) {
            ED_area_tag_redraw_regiontype(area, RGN_TYPE_WINDOW);
          }
          break;
      }
      break;
    case NC_MATERIAL:
      switch (wmn->data) {
        case ND_NODES:
          if (v3d->shading.type == OB_TEXTURE) {
            ED_area_tag_redraw_regiontype(area, RGN_TYPE_WINDOW);
          }
          break;
      }
      break;
  }
}

static void space_view3d_refresh(const bContext *C, ScrArea *UNUSED(area))
{
  Scene *scene = CTX_data_scene(C);
  LightCache *lcache = scene->eevee.light_cache_data;

  if (lcache && (lcache->flag & LIGHTCACHE_UPDATE_AUTO) != 0) {
    lcache->flag &= ~LIGHTCACHE_UPDATE_AUTO;
    view3d_lightcache_update((bContext *)C);
  }
}

const char *view3d_context_dir[] = {
    "active_base",
    "active_object",
    NULL,
};

static int view3d_context(const bContext *C, const char *member, bContextDataResult *result)
{
  /* fallback to the scene layer,
   * allows duplicate and other object operators to run outside the 3d view */

  if (CTX_data_dir(member)) {
    CTX_data_dir_set(result, view3d_context_dir);
  }
  else if (CTX_data_equals(member, "active_base")) {
    Scene *scene = CTX_data_scene(C);
    ViewLayer *view_layer = CTX_data_view_layer(C);
    if (view_layer->basact) {
      Object *ob = view_layer->basact->object;
      /* if hidden but in edit mode, we still display, can happen with animation */
      if ((view_layer->basact->flag & BASE_VISIBLE_DEPSGRAPH) != 0 || (ob->mode & OB_MODE_EDIT)) {
        CTX_data_pointer_set(result, &scene->id, &RNA_ObjectBase, view_layer->basact);
      }
    }

    return 1;
  }
  else if (CTX_data_equals(member, "active_object")) {
    ViewLayer *view_layer = CTX_data_view_layer(C);
    if (view_layer->basact) {
      Object *ob = view_layer->basact->object;
      /* if hidden but in edit mode, we still display, can happen with animation */
      if ((view_layer->basact->flag & BASE_VISIBLE_DEPSGRAPH) != 0 ||
          (ob->mode & OB_MODE_EDIT) != 0) {
        CTX_data_id_pointer_set(result, &ob->id);
      }
    }

    return 1;
  }
  else {
    return 0; /* not found */
  }

  return -1; /* found but not available */
}

static void view3d_id_remap(ScrArea *area, SpaceLink *slink, ID *old_id, ID *new_id)
{
  View3D *v3d;
  ARegion *region;
  bool is_local = false;

  if (!ELEM(GS(old_id->name), ID_OB, ID_MA, ID_IM, ID_MC)) {
    return;
  }

  for (v3d = (View3D *)slink; v3d; v3d = v3d->localvd, is_local = true) {
    if ((ID *)v3d->camera == old_id) {
      v3d->camera = (Object *)new_id;
      if (!new_id) {
        /* 3D view might be inactive, in that case needs to use slink->regionbase */
        ListBase *regionbase = (slink == area->spacedata.first) ? &area->regionbase :
                                                                  &slink->regionbase;
        for (region = regionbase->first; region; region = region->next) {
          if (region->regiontype == RGN_TYPE_WINDOW) {
            RegionView3D *rv3d = is_local ? ((RegionView3D *)region->regiondata)->localvd :
                                            region->regiondata;
            if (rv3d && (rv3d->persp == RV3D_CAMOB)) {
              rv3d->persp = RV3D_PERSP;
            }
          }
        }
      }
    }

    /* Values in local-view aren't used, see: T52663 */
    if (is_local == false) {
      if ((ID *)v3d->ob_center == old_id) {
        v3d->ob_center = (Object *)new_id;
        /* Otherwise, bonename may remain valid...
         * We could be smart and check this, too? */
        if (new_id == NULL) {
          v3d->ob_center_bone[0] = '\0';
        }
      }
    }

    if (is_local) {
      break;
    }
  }
}

/* only called once, from space/spacetypes.c */
void ED_spacetype_view3d(void)
{
  SpaceType *st = MEM_callocN(sizeof(SpaceType), "spacetype view3d");
  ARegionType *art;

  st->spaceid = SPACE_VIEW3D;
  strncpy(st->name, "View3D", BKE_ST_MAXNAME);

  st->create = view3d_create;
  st->free = view3d_free;
  st->init = view3d_init;
  st->listener = space_view3d_listener;
  st->refresh = space_view3d_refresh;
  st->duplicate = view3d_duplicate;
  st->operatortypes = view3d_operatortypes;
  st->keymap = view3d_keymap;
  st->dropboxes = view3d_dropboxes;
  st->gizmos = view3d_widgets;
  st->context = view3d_context;
  st->id_remap = view3d_id_remap;

  /* regions: main window */
  art = MEM_callocN(sizeof(ARegionType), "spacetype view3d main region");
  art->regionid = RGN_TYPE_WINDOW;
  art->keymapflag = ED_KEYMAP_GIZMO | ED_KEYMAP_TOOL | ED_KEYMAP_GPENCIL;
  art->draw = view3d_main_region_draw;
  art->init = view3d_main_region_init;
  art->exit = view3d_main_region_exit;
  art->free = view3d_main_region_free;
  art->duplicate = view3d_main_region_duplicate;
  art->listener = view3d_main_region_listener;
  art->message_subscribe = view3d_main_region_message_subscribe;
  art->cursor = view3d_main_region_cursor;
  art->lock = 1; /* can become flag, see BKE_spacedata_draw_locks */
  BLI_addhead(&st->regiontypes, art);

  /* regions: listview/buttons */
  art = MEM_callocN(sizeof(ARegionType), "spacetype view3d buttons region");
  art->regionid = RGN_TYPE_UI;
  art->prefsizex = UI_SIDEBAR_PANEL_WIDTH;
  art->keymapflag = ED_KEYMAP_UI | ED_KEYMAP_FRAMES;
  art->listener = view3d_buttons_region_listener;
  art->message_subscribe = ED_area_do_mgs_subscribe_for_tool_ui;
  art->init = view3d_buttons_region_init;
  art->layout = view3d_buttons_region_layout;
  art->draw = ED_region_panels_draw;
  BLI_addhead(&st->regiontypes, art);

  view3d_buttons_register(art);

  /* regions: tool(bar) */
  art = MEM_callocN(sizeof(ARegionType), "spacetype view3d tools region");
  art->regionid = RGN_TYPE_TOOLS;
  art->prefsizex = 58; /* XXX */
  art->prefsizey = 50; /* XXX */
  art->keymapflag = ED_KEYMAP_UI | ED_KEYMAP_FRAMES;
  art->listener = view3d_buttons_region_listener;
  art->message_subscribe = ED_region_generic_tools_region_message_subscribe;
  art->snap_size = ED_region_generic_tools_region_snap_size;
  art->init = view3d_tools_region_init;
  art->draw = view3d_tools_region_draw;
  BLI_addhead(&st->regiontypes, art);

  /* regions: tool header */
  art = MEM_callocN(sizeof(ARegionType), "spacetype view3d tool header region");
  art->regionid = RGN_TYPE_TOOL_HEADER;
  art->prefsizey = HEADERY;
  art->keymapflag = ED_KEYMAP_UI | ED_KEYMAP_VIEW2D | ED_KEYMAP_FRAMES | ED_KEYMAP_HEADER;
  art->listener = view3d_header_region_listener;
  art->message_subscribe = ED_area_do_mgs_subscribe_for_tool_header;
  art->init = view3d_header_region_init;
  art->draw = view3d_header_region_draw;
  BLI_addhead(&st->regiontypes, art);

  /* regions: header */
  art = MEM_callocN(sizeof(ARegionType), "spacetype view3d header region");
  art->regionid = RGN_TYPE_HEADER;
  art->prefsizey = HEADERY;
  art->keymapflag = ED_KEYMAP_UI | ED_KEYMAP_VIEW2D | ED_KEYMAP_FRAMES | ED_KEYMAP_HEADER;
  art->listener = view3d_header_region_listener;
  art->message_subscribe = view3d_header_region_message_subscribe;
  art->init = view3d_header_region_init;
  art->draw = view3d_header_region_draw;
  BLI_addhead(&st->regiontypes, art);

  /* regions: hud */
  art = ED_area_type_hud(st->spaceid);
  BLI_addhead(&st->regiontypes, art);

  BKE_spacetype_register(st);
}<|MERGE_RESOLUTION|>--- conflicted
+++ resolved
@@ -798,13 +798,9 @@
   return NULL;
 }
 
-<<<<<<< HEAD
 static void view3d_main_region_listener(const wmRegionListenerParams *params)
-=======
-static void view3d_main_region_listener(
-    wmWindow *win, ScrArea *area, ARegion *region, wmNotifier *wmn, const Scene *scene)
->>>>>>> b5e2535c
-{
+{
+  wmWindow *window = params->window;
   ScrArea *area = params->area;
   ARegion *region = params->region;
   wmNotifier *wmn = params->notifier;
@@ -1029,10 +1025,10 @@
           ED_view3d_xr_shading_update(G_MAIN->wm.first, v3d, scene);
 #endif
 
-          ViewLayer *view_layer = WM_window_get_active_view_layer(win);
+          ViewLayer *view_layer = WM_window_get_active_view_layer(window);
           Depsgraph *depsgraph = BKE_scene_get_depsgraph(scene, view_layer);
           if (depsgraph) {
-            ED_render_view3d_update(depsgraph, win, area, true);
+            ED_render_view3d_update(depsgraph, window, area, true);
           }
         }
         ED_region_tag_redraw(region);
