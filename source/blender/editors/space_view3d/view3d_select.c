--- conflicted
+++ resolved
@@ -2618,15 +2618,9 @@
 void VIEW3D_OT_select_box(wmOperatorType *ot)
 {
 	/* identifiers */
-<<<<<<< HEAD
-	ot->name = "Border Select";
-	ot->description = "Border Select\nSelect items using border selection\nHotkey Tool! Please use the hotkey to use this tool";
-	ot->idname = "VIEW3D_OT_select_border";
-=======
 	ot->name = "Box Select";
-	ot->description = "Select items using box selection";
+	ot->description = "Box Select\nSelect items using box selection";
 	ot->idname = "VIEW3D_OT_select_box";
->>>>>>> b77836f9
 
 	/* api callbacks */
 	ot->invoke = WM_gesture_box_invoke;
@@ -2770,13 +2764,8 @@
 	PropertyRNA *prop;
 
 	/* identifiers */
-<<<<<<< HEAD
-	ot->name = "Activate/Select";
-	ot->description = "Activate/Select\nActivate/select item(s)";
-=======
 	ot->name = "Select";
-	ot->description = "Select and activate item(s)";
->>>>>>> b77836f9
+	ot->description = "Select\nSelect and activate item(s)";
 	ot->idname = "VIEW3D_OT_select";
 
 	/* api callbacks */
