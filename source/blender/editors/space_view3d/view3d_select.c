/*
 * This program is free software; you can redistribute it and/or
 * modify it under the terms of the GNU General Public License
 * as published by the Free Software Foundation; either version 2
 * of the License, or (at your option) any later version.
 *
 * This program is distributed in the hope that it will be useful,
 * but WITHOUT ANY WARRANTY; without even the implied warranty of
 * MERCHANTABILITY or FITNESS FOR A PARTICULAR PURPOSE.  See the
 * GNU General Public License for more details.
 *
 * You should have received a copy of the GNU General Public License
 * along with this program; if not, write to the Free Software Foundation,
 * Inc., 51 Franklin Street, Fifth Floor, Boston, MA 02110-1301, USA.
 *
 * The Original Code is Copyright (C) 2008 Blender Foundation.
 * All rights reserved.
 */

/** \file
 * \ingroup spview3d
 */

#include <string.h>
#include <stdio.h>
#include <math.h>
#include <float.h>
#include <assert.h>

#include "DNA_action_types.h"
#include "DNA_armature_types.h"
#include "DNA_curve_types.h"
#include "DNA_meta_types.h"
#include "DNA_mesh_types.h"
#include "DNA_meshdata_types.h"
#include "DNA_object_types.h"
#include "DNA_scene_types.h"
#include "DNA_tracking_types.h"
#include "DNA_gpencil_types.h"

#include "MEM_guardedalloc.h"

#include "BLI_array.h"
#include "BLI_math.h"
#include "BLI_lasso_2d.h"
#include "BLI_rect.h"
#include "BLI_linklist.h"
#include "BLI_listbase.h"
#include "BLI_string.h"
#include "BLI_utildefines.h"

#ifdef __BIG_ENDIAN__
#  include "BLI_endian_switch.h"
#endif

/* vertex box select */
#include "IMB_imbuf_types.h"
#include "IMB_imbuf.h"
#include "BKE_global.h"

#include "BKE_armature.h"
#include "BKE_context.h"
#include "BKE_curve.h"
#include "BKE_layer.h"
#include "BKE_mball.h"
#include "BKE_mesh.h"
#include "BKE_object.h"
#include "BKE_paint.h"
#include "BKE_editmesh.h"
#include "BKE_scene.h"
#include "BKE_tracking.h"
#include "BKE_workspace.h"

#include "DEG_depsgraph.h"

#include "WM_api.h"
#include "WM_types.h"

#include "RNA_access.h"
#include "RNA_define.h"
#include "RNA_enum_types.h"

#include "ED_armature.h"
#include "ED_curve.h"
#include "ED_lattice.h"
#include "ED_particle.h"
#include "ED_mesh.h"
#include "ED_object.h"
#include "ED_screen.h"
#include "ED_select_utils.h"
#include "ED_sculpt.h"
#include "ED_mball.h"
#include "ED_gpencil.h"

#include "UI_interface.h"

#include "GPU_draw.h"
#include "GPU_glew.h"
#include "GPU_matrix.h"

#include "view3d_intern.h" /* own include */

// #include "PIL_time_utildefines.h"

/* -------------------------------------------------------------------- */
/** \name Public Utilities
 * \{ */

float ED_view3d_select_dist_px(void)
{
  return 75.0f * U.pixelsize;
}

/* TODO: should return whether there is valid context to continue */
void ED_view3d_viewcontext_init(bContext *C, ViewContext *vc)
{
  memset(vc, 0, sizeof(ViewContext));
  vc->C = C;
  vc->ar = CTX_wm_region(C);
  vc->bmain = CTX_data_main(C);
  vc->depsgraph = CTX_data_depsgraph(C);
  vc->scene = CTX_data_scene(C);
  vc->view_layer = CTX_data_view_layer(C);
  vc->v3d = CTX_wm_view3d(C);
  vc->win = CTX_wm_window(C);
  vc->rv3d = CTX_wm_region_view3d(C);
  vc->obact = CTX_data_active_object(C);
  vc->obedit = CTX_data_edit_object(C);
}

void ED_view3d_viewcontext_init_object(ViewContext *vc, Object *obact)
{
  vc->obact = obact;
  if (vc->obedit) {
    BLI_assert(BKE_object_is_in_editmode(obact));
    vc->obedit = obact;
    /* previous selections are now invalid. */
    vc->v3d->flag |= V3D_INVALID_BACKBUF;

    if (vc->em) {
      vc->em = BKE_editmesh_from_object(vc->obedit);
    }
  }
}

/** \} */

/* -------------------------------------------------------------------- */
/** \name Internal Object Utilities
 * \{ */

static bool object_deselect_all_visible(ViewLayer *view_layer, View3D *v3d)
{
  bool changed = false;
  for (Base *base = view_layer->object_bases.first; base; base = base->next) {
    if (base->flag & BASE_SELECTED) {
      if (BASE_SELECTABLE(v3d, base)) {
        ED_object_base_select(base, BA_DESELECT);
        changed = true;
      }
    }
  }
  return changed;
}

/* deselect all except b */
static bool object_deselect_all_except(ViewLayer *view_layer, Base *b)
{
  bool changed = false;
  for (Base *base = view_layer->object_bases.first; base; base = base->next) {
    if (base->flag & BASE_SELECTED) {
      if (b != base) {
        ED_object_base_select(base, BA_DESELECT);
        changed = true;
      }
    }
  }
  return changed;
}

/** \} */

/* -------------------------------------------------------------------- */
/** \name Internal Edit-Mesh Utilities
 * \{ */

static bool edbm_backbuf_check_and_select_verts(BMEditMesh *em, const eSelectOp sel_op)
{
  BMVert *eve;
  BMIter iter;
  uint index = bm_wireoffs;
  bool changed = false;

  BM_ITER_MESH (eve, &iter, em->bm, BM_VERTS_OF_MESH) {
    if (!BM_elem_flag_test(eve, BM_ELEM_HIDDEN)) {
      const bool is_select = BM_elem_flag_test(eve, BM_ELEM_SELECT);
      const bool is_inside = EDBM_backbuf_check(index);
      const int sel_op_result = ED_select_op_action_deselected(sel_op, is_select, is_inside);
      if (sel_op_result != -1) {
        BM_vert_select_set(em->bm, eve, sel_op_result);
        changed = true;
      }
    }
    index++;
  }
  return changed;
}

static bool edbm_backbuf_check_and_select_edges(BMEditMesh *em, const eSelectOp sel_op)
{
  BMEdge *eed;
  BMIter iter;
  uint index = bm_solidoffs;
  bool changed = false;

  BM_ITER_MESH (eed, &iter, em->bm, BM_EDGES_OF_MESH) {
    if (!BM_elem_flag_test(eed, BM_ELEM_HIDDEN)) {
      const bool is_select = BM_elem_flag_test(eed, BM_ELEM_SELECT);
      const bool is_inside = EDBM_backbuf_check(index);
      const int sel_op_result = ED_select_op_action_deselected(sel_op, is_select, is_inside);
      if (sel_op_result != -1) {
        BM_edge_select_set(em->bm, eed, sel_op_result);
        changed = true;
      }
    }
    index++;
  }
  return changed;
}

static bool edbm_backbuf_check_and_select_faces(BMEditMesh *em, const eSelectOp sel_op)
{
  BMFace *efa;
  BMIter iter;
  uint index = 1;
  bool changed = false;

  BM_ITER_MESH (efa, &iter, em->bm, BM_FACES_OF_MESH) {
    if (!BM_elem_flag_test(efa, BM_ELEM_HIDDEN)) {
      const bool is_select = BM_elem_flag_test(efa, BM_ELEM_SELECT);
      const bool is_inside = EDBM_backbuf_check(index);
      const int sel_op_result = ED_select_op_action_deselected(sel_op, is_select, is_inside);
      if (sel_op_result != -1) {
        BM_face_select_set(em->bm, efa, sel_op_result);
        changed = true;
      }
    }
    index++;
  }
  return changed;
}

/* object mode, edbm_ prefix is confusing here, rename? */
static bool edbm_backbuf_check_and_select_verts_obmode(Mesh *me, const eSelectOp sel_op)
{
  MVert *mv = me->mvert;
  uint index;
  bool changed = false;

  if (mv) {
    for (index = 1; index <= me->totvert; index++, mv++) {
      if (!(mv->flag & ME_HIDE)) {
        const bool is_select = mv->flag & SELECT;
        const bool is_inside = EDBM_backbuf_check(index);
        const int sel_op_result = ED_select_op_action_deselected(sel_op, is_select, is_inside);
        if (sel_op_result != -1) {
          SET_FLAG_FROM_TEST(mv->flag, sel_op_result, SELECT);
          changed = true;
        }
      }
    }
  }
  return changed;
}

/* object mode, edbm_ prefix is confusing here, rename? */
static bool edbm_backbuf_check_and_select_tfaces(Mesh *me, const eSelectOp sel_op)
{
  MPoly *mpoly = me->mpoly;
  uint index;
  bool changed = false;

  if (mpoly) {
    for (index = 1; index <= me->totpoly; index++, mpoly++) {
      if (!(mpoly->flag & ME_HIDE)) {
        const bool is_select = mpoly->flag & ME_FACE_SEL;
        const bool is_inside = EDBM_backbuf_check(index);
        const int sel_op_result = ED_select_op_action_deselected(sel_op, is_select, is_inside);
        if (sel_op_result != -1) {
          SET_FLAG_FROM_TEST(mpoly->flag, sel_op_result, ME_FACE_SEL);
          changed = true;
        }
      }
    }
  }
  return changed;
}

/** \} */

/* -------------------------------------------------------------------- */
/** \name Lasso Select
 * \{ */

typedef struct LassoSelectUserData {
  ViewContext *vc;
  const rcti *rect;
  const rctf *rect_fl;
  rctf _rect_fl;
  const int (*mcords)[2];
  int moves;
  eSelectOp sel_op;

  /* runtime */
  int pass;
  bool is_done;
  bool is_changed;
} LassoSelectUserData;

static void view3d_userdata_lassoselect_init(LassoSelectUserData *r_data,
                                             ViewContext *vc,
                                             const rcti *rect,
                                             const int (*mcords)[2],
                                             const int moves,
                                             const eSelectOp sel_op)
{
  r_data->vc = vc;

  r_data->rect = rect;
  r_data->rect_fl = &r_data->_rect_fl;
  BLI_rctf_rcti_copy(&r_data->_rect_fl, rect);

  r_data->mcords = mcords;
  r_data->moves = moves;
  r_data->sel_op = sel_op;

  /* runtime */
  r_data->pass = 0;
  r_data->is_done = false;
  r_data->is_changed = false;
}

static bool view3d_selectable_data(bContext *C)
{
  Object *ob = CTX_data_active_object(C);

  if (!ED_operator_region_view3d_active(C)) {
    return 0;
  }

  if (ob) {
    if (ob->mode & OB_MODE_EDIT) {
      if (ob->type == OB_FONT) {
        return 0;
      }
    }
    else {
      if ((ob->mode & (OB_MODE_VERTEX_PAINT | OB_MODE_WEIGHT_PAINT | OB_MODE_TEXTURE_PAINT)) &&
          !BKE_paint_select_elem_test(ob)) {
        return 0;
      }
    }
  }

  return 1;
}

/* helper also for box_select */
static bool edge_fully_inside_rect(const rctf *rect, const float v1[2], const float v2[2])
{
  return BLI_rctf_isect_pt_v(rect, v1) && BLI_rctf_isect_pt_v(rect, v2);
}

static bool edge_inside_rect(const rctf *rect, const float v1[2], const float v2[2])
{
  int d1, d2, d3, d4;

  /* check points in rect */
  if (edge_fully_inside_rect(rect, v1, v2)) {
    return 1;
  }

  /* check points completely out rect */
  if (v1[0] < rect->xmin && v2[0] < rect->xmin) {
    return 0;
  }
  if (v1[0] > rect->xmax && v2[0] > rect->xmax) {
    return 0;
  }
  if (v1[1] < rect->ymin && v2[1] < rect->ymin) {
    return 0;
  }
  if (v1[1] > rect->ymax && v2[1] > rect->ymax) {
    return 0;
  }

  /* simple check lines intersecting. */
  d1 = (v1[1] - v2[1]) * (v1[0] - rect->xmin) + (v2[0] - v1[0]) * (v1[1] - rect->ymin);
  d2 = (v1[1] - v2[1]) * (v1[0] - rect->xmin) + (v2[0] - v1[0]) * (v1[1] - rect->ymax);
  d3 = (v1[1] - v2[1]) * (v1[0] - rect->xmax) + (v2[0] - v1[0]) * (v1[1] - rect->ymax);
  d4 = (v1[1] - v2[1]) * (v1[0] - rect->xmax) + (v2[0] - v1[0]) * (v1[1] - rect->ymin);

  if (d1 < 0 && d2 < 0 && d3 < 0 && d4 < 0) {
    return 0;
  }
  if (d1 > 0 && d2 > 0 && d3 > 0 && d4 > 0) {
    return 0;
  }

  return 1;
}

static void do_lasso_select_pose__do_tag(void *userData,
                                         struct bPoseChannel *pchan,
                                         const float screen_co_a[2],
                                         const float screen_co_b[2])
{
  LassoSelectUserData *data = userData;
  bArmature *arm = data->vc->obact->data;

  if (PBONE_SELECTABLE(arm, pchan->bone)) {
    bool is_point_done = false;
    int points_proj_tot = 0;

    /* project head location to screenspace */
    if (screen_co_a[0] != IS_CLIPPED) {
      points_proj_tot++;
      if (BLI_rcti_isect_pt(data->rect, UNPACK2(screen_co_a)) &&
          BLI_lasso_is_point_inside(data->mcords, data->moves, UNPACK2(screen_co_a), INT_MAX)) {
        is_point_done = true;
      }
    }

    /* project tail location to screenspace */
    if (screen_co_b[0] != IS_CLIPPED) {
      points_proj_tot++;
      if (BLI_rcti_isect_pt(data->rect, UNPACK2(screen_co_b)) &&
          BLI_lasso_is_point_inside(data->mcords, data->moves, UNPACK2(screen_co_b), INT_MAX)) {
        is_point_done = true;
      }
    }

    /* if one of points selected, we skip the bone itself */
    if ((is_point_done == true) ||
        ((is_point_done == false) && (points_proj_tot == 2) &&
         BLI_lasso_is_edge_inside(
             data->mcords, data->moves, UNPACK2(screen_co_a), UNPACK2(screen_co_b), INT_MAX))) {
      pchan->bone->flag |= BONE_DONE;
    }
    data->is_changed |= is_point_done;
  }
}
static void do_lasso_tag_pose(ViewContext *vc, Object *ob, const int mcords[][2], short moves)
{
  ViewContext vc_tmp;
  LassoSelectUserData data;
  rcti rect;

  if ((ob->type != OB_ARMATURE) || (ob->pose == NULL)) {
    return;
  }

  vc_tmp = *vc;
  vc_tmp.obact = ob;

  BLI_lasso_boundbox(&rect, mcords, moves);

  view3d_userdata_lassoselect_init(&data, vc, &rect, mcords, moves, 0);

  ED_view3d_init_mats_rv3d(vc_tmp.obact, vc->rv3d);

  pose_foreachScreenBone(&vc_tmp, do_lasso_select_pose__do_tag, &data, V3D_PROJ_TEST_CLIP_DEFAULT);
}

static bool do_lasso_select_objects(ViewContext *vc,
                                    const int mcords[][2],
                                    const short moves,
                                    const eSelectOp sel_op)
{
  View3D *v3d = vc->v3d;
  Base *base;

  bool changed = false;
  if (SEL_OP_USE_PRE_DESELECT(sel_op)) {
    changed |= object_deselect_all_visible(vc->view_layer, vc->v3d);
  }

  for (base = vc->view_layer->object_bases.first; base; base = base->next) {
    if (BASE_SELECTABLE(v3d, base)) { /* use this to avoid un-needed lasso lookups */
      const bool is_select = base->flag & BASE_SELECTED;
      const bool is_inside = ((ED_view3d_project_base(vc->ar, base) == V3D_PROJ_RET_OK) &&
                              BLI_lasso_is_point_inside(
                                  mcords, moves, base->sx, base->sy, IS_CLIPPED));
      const int sel_op_result = ED_select_op_action_deselected(sel_op, is_select, is_inside);
      if (sel_op_result != -1) {
        ED_object_base_select(base, sel_op_result ? BA_SELECT : BA_DESELECT);
        changed = true;
      }
    }
  }

  if (changed) {
    DEG_id_tag_update(&vc->scene->id, ID_RECALC_SELECT);
    WM_main_add_notifier(NC_SCENE | ND_OB_SELECT, vc->scene);
  }
  return changed;
}

/**
 * Use for lasso & box select.
 */
static Base **do_pose_tag_select_op_prepare(ViewContext *vc, uint *r_bases_len)
{
  Base **bases = NULL;
  BLI_array_declare(bases);
  FOREACH_BASE_IN_MODE_BEGIN (vc->view_layer, vc->v3d, OB_ARMATURE, OB_MODE_POSE, base_iter) {
    Object *ob_iter = base_iter->object;
    bArmature *arm = ob_iter->data;
    for (bPoseChannel *pchan = ob_iter->pose->chanbase.first; pchan; pchan = pchan->next) {
      Bone *bone = pchan->bone;
      bone->flag &= ~BONE_DONE;
    }
    arm->id.tag |= LIB_TAG_DOIT;
    ob_iter->id.tag &= ~LIB_TAG_DOIT;
    BLI_array_append(bases, base_iter);
  }
  FOREACH_BASE_IN_MODE_END;
  *r_bases_len = BLI_array_len(bases);
  return bases;
}

static bool do_pose_tag_select_op_exec(Base **bases, const uint bases_len, const eSelectOp sel_op)
{
  bool changed_multi = false;

  if (SEL_OP_USE_PRE_DESELECT(sel_op)) {
    for (int i = 0; i < bases_len; i++) {
      Base *base_iter = bases[i];
      Object *ob_iter = base_iter->object;
      if (ED_pose_deselect_all(ob_iter, SEL_DESELECT, false)) {
        ED_pose_bone_select_tag_update(ob_iter);
        changed_multi = true;
      }
    }
  }

  for (int i = 0; i < bases_len; i++) {
    Base *base_iter = bases[i];
    Object *ob_iter = base_iter->object;
    bArmature *arm = ob_iter->data;

    /* Don't handle twice. */
    if (arm->id.tag & LIB_TAG_DOIT) {
      arm->id.tag &= ~LIB_TAG_DOIT;
    }
    else {
      continue;
    }

    bool changed = true;
    for (bPoseChannel *pchan = ob_iter->pose->chanbase.first; pchan; pchan = pchan->next) {
      Bone *bone = pchan->bone;
      if ((bone->flag & BONE_UNSELECTABLE) == 0) {
        const bool is_select = bone->flag & BONE_SELECTED;
        const bool is_inside = bone->flag & BONE_DONE;
        const int sel_op_result = ED_select_op_action_deselected(sel_op, is_select, is_inside);
        if (sel_op_result != -1) {
          SET_FLAG_FROM_TEST(bone->flag, sel_op_result, BONE_SELECTED);
          if (sel_op_result == 0) {
            if (arm->act_bone == bone) {
              arm->act_bone = NULL;
            }
          }
          changed = true;
        }
      }
    }
    if (changed) {
      ED_pose_bone_select_tag_update(ob_iter);
      changed_multi = true;
    }
  }
  return changed_multi;
}

static bool do_lasso_select_pose(ViewContext *vc,
                                 const int mcords[][2],
                                 const short moves,
                                 const eSelectOp sel_op)
{
  uint bases_len;
  Base **bases = do_pose_tag_select_op_prepare(vc, &bases_len);

  for (int i = 0; i < bases_len; i++) {
    Base *base_iter = bases[i];
    Object *ob_iter = base_iter->object;
    do_lasso_tag_pose(vc, ob_iter, mcords, moves);
  }

  const bool changed_multi = do_pose_tag_select_op_exec(bases, bases_len, sel_op);
  if (changed_multi) {
    DEG_id_tag_update(&vc->scene->id, ID_RECALC_SELECT);
    WM_main_add_notifier(NC_SCENE | ND_OB_SELECT, vc->scene);
  }

  MEM_freeN(bases);
  return changed_multi;
}

static void do_lasso_select_mesh__doSelectVert(void *userData,
                                               BMVert *eve,
                                               const float screen_co[2],
                                               int UNUSED(index))
{
  LassoSelectUserData *data = userData;
  const bool is_select = BM_elem_flag_test(eve, BM_ELEM_SELECT);
  const bool is_inside = (BLI_rctf_isect_pt_v(data->rect_fl, screen_co) &&
                          BLI_lasso_is_point_inside(
                              data->mcords, data->moves, screen_co[0], screen_co[1], IS_CLIPPED));
  const int sel_op_result = ED_select_op_action_deselected(data->sel_op, is_select, is_inside);
  if (sel_op_result != -1) {
    BM_vert_select_set(data->vc->em->bm, eve, sel_op_result);
    data->is_changed = true;
  }
}
static void do_lasso_select_mesh__doSelectEdge_pass0(
    void *userData, BMEdge *eed, const float screen_co_a[2], const float screen_co_b[2], int index)
{
  LassoSelectUserData *data = userData;
  const bool is_select = BM_elem_flag_test(eed, BM_ELEM_SELECT);
  const bool is_inside =
      (EDBM_backbuf_check(bm_solidoffs + index) &&
       edge_fully_inside_rect(data->rect_fl, screen_co_a, screen_co_b) &&
       BLI_lasso_is_point_inside(data->mcords, data->moves, UNPACK2(screen_co_a), IS_CLIPPED) &&
       BLI_lasso_is_point_inside(data->mcords, data->moves, UNPACK2(screen_co_b), IS_CLIPPED));
  const int sel_op_result = ED_select_op_action_deselected(data->sel_op, is_select, is_inside);
  if (sel_op_result != -1) {
    BM_edge_select_set(data->vc->em->bm, eed, sel_op_result);
    data->is_done = true;
    data->is_changed = true;
  }
}
static void do_lasso_select_mesh__doSelectEdge_pass1(
    void *userData, BMEdge *eed, const float screen_co_a[2], const float screen_co_b[2], int index)
{
  LassoSelectUserData *data = userData;
  const bool is_select = BM_elem_flag_test(eed, BM_ELEM_SELECT);
  const bool is_inside =
      (EDBM_backbuf_check(bm_solidoffs + index) &&
       BLI_lasso_is_edge_inside(
           data->mcords, data->moves, UNPACK2(screen_co_a), UNPACK2(screen_co_b), IS_CLIPPED));
  const int sel_op_result = ED_select_op_action_deselected(data->sel_op, is_select, is_inside);
  if (sel_op_result != -1) {
    BM_edge_select_set(data->vc->em->bm, eed, sel_op_result);
    data->is_changed = true;
  }
}

static void do_lasso_select_mesh__doSelectFace(void *userData,
                                               BMFace *efa,
                                               const float screen_co[2],
                                               int UNUSED(index))
{
  LassoSelectUserData *data = userData;
  const bool is_select = BM_elem_flag_test(efa, BM_ELEM_SELECT);
  const bool is_inside = (BLI_rctf_isect_pt_v(data->rect_fl, screen_co) &&
                          BLI_lasso_is_point_inside(
                              data->mcords, data->moves, screen_co[0], screen_co[1], IS_CLIPPED));
  const int sel_op_result = ED_select_op_action_deselected(data->sel_op, is_select, is_inside);
  if (sel_op_result != -1) {
    BM_face_select_set(data->vc->em->bm, efa, sel_op_result);
    data->is_changed = true;
  }
}

static bool do_lasso_select_mesh(ViewContext *vc,
                                 const int mcords[][2],
                                 short moves,
                                 const eSelectOp sel_op)
{
  LassoSelectUserData data;
  ToolSettings *ts = vc->scene->toolsettings;
  rcti rect;
  int bbsel;

  /* set editmesh */
  vc->em = BKE_editmesh_from_object(vc->obedit);

  BLI_lasso_boundbox(&rect, mcords, moves);

  view3d_userdata_lassoselect_init(&data, vc, &rect, mcords, moves, sel_op);

  if (SEL_OP_USE_PRE_DESELECT(sel_op)) {
    if (vc->em->bm->totvertsel) {
      EDBM_flag_disable_all(vc->em, BM_ELEM_SELECT);
      data.is_changed = true;
    }
  }

  /* for non zbuf projections, don't change the GL state */
  ED_view3d_init_mats_rv3d(vc->obedit, vc->rv3d);

  GPU_matrix_set(vc->rv3d->viewmat);
  bbsel = EDBM_backbuf_border_mask_init(
      vc, mcords, moves, rect.xmin, rect.ymin, rect.xmax, rect.ymax);

  if (ts->selectmode & SCE_SELECT_VERTEX) {
    if (bbsel) {
      data.is_changed |= edbm_backbuf_check_and_select_verts(vc->em, sel_op);
    }
    else {
      mesh_foreachScreenVert(
          vc, do_lasso_select_mesh__doSelectVert, &data, V3D_PROJ_TEST_CLIP_DEFAULT);
    }
  }
  if (ts->selectmode & SCE_SELECT_EDGE) {
    /* Does both bbsel and non-bbsel versions (need screen cos for both) */
    mesh_foreachScreenEdge(
        vc, do_lasso_select_mesh__doSelectEdge_pass0, &data, V3D_PROJ_TEST_CLIP_NEAR);
    if (data.is_done == false) {
      mesh_foreachScreenEdge(
          vc, do_lasso_select_mesh__doSelectEdge_pass1, &data, V3D_PROJ_TEST_CLIP_NEAR);
    }
  }

  if (ts->selectmode & SCE_SELECT_FACE) {
    if (bbsel) {
      data.is_changed |= edbm_backbuf_check_and_select_faces(vc->em, sel_op);
    }
    else {
      mesh_foreachScreenFace(
          vc, do_lasso_select_mesh__doSelectFace, &data, V3D_PROJ_TEST_CLIP_DEFAULT);
    }
  }

  EDBM_backbuf_free();

  if (data.is_changed) {
    EDBM_selectmode_flush(vc->em);
  }
  return data.is_changed;
}

static void do_lasso_select_curve__doSelect(void *userData,
                                            Nurb *UNUSED(nu),
                                            BPoint *bp,
                                            BezTriple *bezt,
                                            int beztindex,
                                            const float screen_co[2])
{
  LassoSelectUserData *data = userData;

  const bool is_inside = BLI_lasso_is_point_inside(
      data->mcords, data->moves, screen_co[0], screen_co[1], IS_CLIPPED);
  if (bp) {
    const bool is_select = bp->f1 & SELECT;
    const int sel_op_result = ED_select_op_action_deselected(data->sel_op, is_select, is_inside);
    if (sel_op_result != -1) {
      SET_FLAG_FROM_TEST(bp->f1, sel_op_result, SELECT);
      data->is_changed = true;
    }
  }
  else {
    if ((data->vc->v3d->overlay.edit_flag & V3D_OVERLAY_EDIT_CU_HANDLES) == 0) {
      /* can only be (beztindex == 0) here since handles are hidden */
      const bool is_select = bezt->f2 & SELECT;
      const int sel_op_result = ED_select_op_action_deselected(data->sel_op, is_select, is_inside);
      if (sel_op_result != -1) {
        SET_FLAG_FROM_TEST(bezt->f2, sel_op_result, SELECT);
      }
      bezt->f1 = bezt->f3 = bezt->f2;
      data->is_changed = true;
    }
    else {
      char *flag_p = (&bezt->f1) + beztindex;
      const bool is_select = *flag_p & SELECT;
      const int sel_op_result = ED_select_op_action_deselected(data->sel_op, is_select, is_inside);
      if (sel_op_result != -1) {
        SET_FLAG_FROM_TEST(*flag_p, sel_op_result, SELECT);
        data->is_changed = true;
      }
    }
  }
}

static bool do_lasso_select_curve(ViewContext *vc,
                                  const int mcords[][2],
                                  short moves,
                                  const eSelectOp sel_op)
{
  LassoSelectUserData data;
  rcti rect;

  BLI_lasso_boundbox(&rect, mcords, moves);

  view3d_userdata_lassoselect_init(&data, vc, &rect, mcords, moves, sel_op);

  if (SEL_OP_USE_PRE_DESELECT(sel_op)) {
    Curve *curve = (Curve *)vc->obedit->data;
    data.is_changed |= ED_curve_deselect_all(curve->editnurb);
  }

  ED_view3d_init_mats_rv3d(vc->obedit, vc->rv3d); /* for foreach's screen/vert projection */
  nurbs_foreachScreenVert(vc, do_lasso_select_curve__doSelect, &data, V3D_PROJ_TEST_CLIP_DEFAULT);
  if (data.is_changed) {
    BKE_curve_nurb_vert_active_validate(vc->obedit->data);
  }
  return data.is_changed;
}

static void do_lasso_select_lattice__doSelect(void *userData, BPoint *bp, const float screen_co[2])
{
  LassoSelectUserData *data = userData;
  const bool is_select = bp->f1 & SELECT;
  const bool is_inside = (BLI_rctf_isect_pt_v(data->rect_fl, screen_co) &&
                          BLI_lasso_is_point_inside(
                              data->mcords, data->moves, screen_co[0], screen_co[1], IS_CLIPPED));
  const int sel_op_result = ED_select_op_action_deselected(data->sel_op, is_select, is_inside);
  if (sel_op_result != -1) {
    SET_FLAG_FROM_TEST(bp->f1, sel_op_result, SELECT);
    data->is_changed = true;
  }
}
static bool do_lasso_select_lattice(ViewContext *vc,
                                    const int mcords[][2],
                                    short moves,
                                    const eSelectOp sel_op)
{
  LassoSelectUserData data;
  rcti rect;

  BLI_lasso_boundbox(&rect, mcords, moves);

  view3d_userdata_lassoselect_init(&data, vc, &rect, mcords, moves, sel_op);

  if (SEL_OP_USE_PRE_DESELECT(sel_op)) {
    data.is_changed |= ED_lattice_flags_set(vc->obedit, 0);
  }

  ED_view3d_init_mats_rv3d(vc->obedit, vc->rv3d); /* for foreach's screen/vert projection */
  lattice_foreachScreenVert(
      vc, do_lasso_select_lattice__doSelect, &data, V3D_PROJ_TEST_CLIP_DEFAULT);
  return data.is_changed;
}

static void do_lasso_select_armature__doSelectBone(void *userData,
                                                   EditBone *ebone,
                                                   const float screen_co_a[2],
                                                   const float screen_co_b[2])
{
  LassoSelectUserData *data = userData;
  bArmature *arm = data->vc->obedit->data;
  if (EBONE_VISIBLE(arm, ebone)) {
    int is_ignore_flag = 0;
    int is_inside_flag = 0;

    if (screen_co_a[0] != IS_CLIPPED) {
      if (BLI_rcti_isect_pt(data->rect, UNPACK2(screen_co_a)) &&
          BLI_lasso_is_point_inside(data->mcords, data->moves, UNPACK2(screen_co_a), INT_MAX)) {
        is_inside_flag |= BONESEL_ROOT;
      }
    }
    else {
      is_ignore_flag |= BONESEL_ROOT;
    }

    if (screen_co_b[0] != IS_CLIPPED) {
      if (BLI_rcti_isect_pt(data->rect, UNPACK2(screen_co_b)) &&
          BLI_lasso_is_point_inside(data->mcords, data->moves, UNPACK2(screen_co_b), INT_MAX)) {
        is_inside_flag |= BONESEL_TIP;
      }
    }
    else {
      is_ignore_flag |= BONESEL_TIP;
    }

    if (is_inside_flag == (BONE_ROOTSEL | BONE_TIPSEL) ||
        BLI_lasso_is_edge_inside(
            data->mcords, data->moves, UNPACK2(screen_co_a), UNPACK2(screen_co_b), INT_MAX)) {
      is_inside_flag |= BONESEL_BONE;
    }

    ebone->temp.i = is_inside_flag | (is_ignore_flag >> 16);
  }
}

static bool do_lasso_select_armature(ViewContext *vc,
                                     const int mcords[][2],
                                     short moves,
                                     const eSelectOp sel_op)
{
  LassoSelectUserData data;
  rcti rect;

  BLI_lasso_boundbox(&rect, mcords, moves);

  view3d_userdata_lassoselect_init(&data, vc, &rect, mcords, moves, sel_op);

  if (SEL_OP_USE_PRE_DESELECT(sel_op)) {
    data.is_changed |= ED_armature_edit_deselect_all_visible(vc->obedit);
  }

  bArmature *arm = vc->obedit->data;

  ED_armature_ebone_listbase_temp_clear(arm->edbo);

  ED_view3d_init_mats_rv3d(vc->obedit, vc->rv3d);

  armature_foreachScreenBone(
      vc, do_lasso_select_armature__doSelectBone, &data, V3D_PROJ_TEST_CLIP_DEFAULT);

  data.is_changed |= ED_armature_edit_select_op_from_tagged(vc->obedit->data, sel_op);

  if (data.is_changed) {
    WM_main_add_notifier(NC_OBJECT | ND_BONE_SELECT, vc->obedit);
  }
  return data.is_changed;
}

static void do_lasso_select_mball__doSelectElem(void *userData,
                                                struct MetaElem *ml,
                                                const float screen_co[2])
{
  LassoSelectUserData *data = userData;
  const bool is_select = ml->flag & SELECT;
  const bool is_inside = (BLI_rctf_isect_pt_v(data->rect_fl, screen_co) &&
                          BLI_lasso_is_point_inside(
                              data->mcords, data->moves, screen_co[0], screen_co[1], INT_MAX));
  const int sel_op_result = ED_select_op_action_deselected(data->sel_op, is_select, is_inside);
  if (sel_op_result != -1) {
    SET_FLAG_FROM_TEST(ml->flag, sel_op_result, SELECT);
    data->is_changed = true;
  }
}
static bool do_lasso_select_meta(ViewContext *vc,
                                 const int mcords[][2],
                                 short moves,
                                 const eSelectOp sel_op)
{
  LassoSelectUserData data;
  rcti rect;

  MetaBall *mb = (MetaBall *)vc->obedit->data;

  BLI_lasso_boundbox(&rect, mcords, moves);

  view3d_userdata_lassoselect_init(&data, vc, &rect, mcords, moves, sel_op);

  if (SEL_OP_USE_PRE_DESELECT(sel_op)) {
    data.is_changed |= BKE_mball_deselect_all(mb);
  }

  ED_view3d_init_mats_rv3d(vc->obedit, vc->rv3d);

  mball_foreachScreenElem(
      vc, do_lasso_select_mball__doSelectElem, &data, V3D_PROJ_TEST_CLIP_DEFAULT);

  return data.is_changed;
}

static void do_lasso_select_meshobject__doSelectVert(void *userData,
                                                     MVert *mv,
                                                     const float screen_co[2],
                                                     int UNUSED(index))
{
  LassoSelectUserData *data = userData;
  const bool is_select = mv->flag & SELECT;
  const bool is_inside = (BLI_rctf_isect_pt_v(data->rect_fl, screen_co) &&
                          BLI_lasso_is_point_inside(
                              data->mcords, data->moves, screen_co[0], screen_co[1], IS_CLIPPED));
  const int sel_op_result = ED_select_op_action_deselected(data->sel_op, is_select, is_inside);
  if (sel_op_result != -1) {
    SET_FLAG_FROM_TEST(mv->flag, sel_op_result, SELECT);
    data->is_changed = true;
  }
}
static bool do_lasso_select_paintvert(ViewContext *vc,
                                      const int mcords[][2],
                                      short moves,
                                      const eSelectOp sel_op)
{
  const bool use_zbuf = !XRAY_ENABLED(vc->v3d);
  Object *ob = vc->obact;
  Mesh *me = ob->data;
  rcti rect;

  if (me == NULL || me->totvert == 0) {
    return false;
  }

  bool changed = false;
  if (SEL_OP_USE_PRE_DESELECT(sel_op)) {
    /* flush selection at the end */
    changed |= paintvert_deselect_all_visible(ob, SEL_DESELECT, false);
  }

  BLI_lasso_boundbox(&rect, mcords, moves);

  if (use_zbuf) {
    bm_vertoffs = me->totvert + 1; /* max index array */

    EDBM_backbuf_border_mask_init(vc, mcords, moves, rect.xmin, rect.ymin, rect.xmax, rect.ymax);

    changed |= edbm_backbuf_check_and_select_verts_obmode(me, sel_op);

    EDBM_backbuf_free();
  }
  else {
    LassoSelectUserData data;

    view3d_userdata_lassoselect_init(&data, vc, &rect, mcords, moves, sel_op);

    ED_view3d_init_mats_rv3d(vc->obact, vc->rv3d);

    meshobject_foreachScreenVert(
        vc, do_lasso_select_meshobject__doSelectVert, &data, V3D_PROJ_TEST_CLIP_DEFAULT);

    changed |= data.is_changed;
  }

  if (changed) {
    if (SEL_OP_CAN_DESELECT(sel_op)) {
      BKE_mesh_mselect_validate(me);
    }
    paintvert_flush_flags(ob);
    paintvert_tag_select_update(vc->C, ob);
  }
  return changed;
}
static bool do_lasso_select_paintface(ViewContext *vc,
                                      const int mcords[][2],
                                      short moves,
                                      const eSelectOp sel_op)
{
  Object *ob = vc->obact;
  Mesh *me = ob->data;
  rcti rect;

  if (me == NULL || me->totpoly == 0) {
    return false;
  }

  bm_vertoffs = me->totpoly + 1; /* max index array */

  BLI_lasso_boundbox(&rect, mcords, moves);
  EDBM_backbuf_border_mask_init(vc, mcords, moves, rect.xmin, rect.ymin, rect.xmax, rect.ymax);

  bool changed = false;
  if (SEL_OP_USE_PRE_DESELECT(sel_op)) {
    /* flush selection at the end */
    changed |= paintface_deselect_all_visible(vc->C, ob, SEL_DESELECT, false);
  }
  changed |= edbm_backbuf_check_and_select_tfaces(me, sel_op);

  EDBM_backbuf_free();

  if (changed) {
    paintface_flush_flags(vc->C, ob, SELECT);
  }
  return changed;
}

#if 0
static void do_lasso_select_node(int mcords[][2], short moves, const eSelectOp sel_op)
{
  SpaceNode *snode = sa->spacedata.first;

  bNode *node;
  rcti rect;
  int node_cent[2];
  float node_centf[2];
  bool changed = false;

  BLI_lasso_boundbox(&rect, mcords, moves);

  /* store selection in temp test flag */
  for (node = snode->edittree->nodes.first; node; node = node->next) {
    node_centf[0] = BLI_RCT_CENTER_X(&node->totr);
    node_centf[1] = BLI_RCT_CENTER_Y(&node->totr);

    ipoco_to_areaco_noclip(G.v2d, node_centf, node_cent);
    const bool is_select = node->flag & SELECT;
    const bool is_inside = (BLI_rcti_isect_pt_v(&rect, node_cent) &&
                            BLI_lasso_is_point_inside(mcords, moves, node_cent[0], node_cent[1]));
    const int sel_op_result = ED_select_op_action_deselected(sel_op, is_select, is_inside);
    if (sel_op_result != -1) {
      SET_FLAG_FROM_TEST(node->flag, sel_op_result, SELECT);
      changed = true;
    }
  }
  if (changed) {
    BIF_undo_push("Lasso select nodes");
  }
}
#endif

static bool view3d_lasso_select(
    bContext *C, ViewContext *vc, const int mcords[][2], short moves, const eSelectOp sel_op)
{
  Object *ob = CTX_data_active_object(C);
  bool changed_multi = false;

  if (vc->obedit == NULL) { /* Object Mode */
    if (BKE_paint_select_face_test(ob)) {
      changed_multi |= do_lasso_select_paintface(vc, mcords, moves, sel_op);
    }
    else if (BKE_paint_select_vert_test(ob)) {
      changed_multi |= do_lasso_select_paintvert(vc, mcords, moves, sel_op);
    }
    else if (ob &&
             (ob->mode & (OB_MODE_VERTEX_PAINT | OB_MODE_WEIGHT_PAINT | OB_MODE_TEXTURE_PAINT))) {
      /* pass */
    }
    else if (ob && (ob->mode & OB_MODE_PARTICLE_EDIT)) {
      changed_multi |= PE_lasso_select(C, mcords, moves, sel_op);
    }
    else if (ob && (ob->mode & OB_MODE_POSE)) {
      changed_multi |= do_lasso_select_pose(vc, mcords, moves, sel_op);
    }
    else {
      changed_multi |= do_lasso_select_objects(vc, mcords, moves, sel_op);
    }
  }
  else { /* Edit Mode */

    FOREACH_OBJECT_IN_MODE_BEGIN (vc->view_layer, vc->v3d, ob->type, ob->mode, ob_iter) {
      ED_view3d_viewcontext_init_object(vc, ob_iter);
      bool changed = false;

      switch (vc->obedit->type) {
        case OB_MESH:
          changed = do_lasso_select_mesh(vc, mcords, moves, sel_op);
          break;
        case OB_CURVE:
        case OB_SURF:
          changed = do_lasso_select_curve(vc, mcords, moves, sel_op);
          break;
        case OB_LATTICE:
          changed = do_lasso_select_lattice(vc, mcords, moves, sel_op);
          break;
        case OB_ARMATURE:
          changed = do_lasso_select_armature(vc, mcords, moves, sel_op);
          break;
        case OB_MBALL:
          changed = do_lasso_select_meta(vc, mcords, moves, sel_op);
          break;
        default:
          assert(!"lasso select on incorrect object type");
          break;
      }

      if (changed) {
        DEG_id_tag_update(vc->obedit->data, ID_RECALC_SELECT);
        WM_event_add_notifier(C, NC_GEOM | ND_SELECT, vc->obedit->data);
        changed_multi = true;
      }
    }
    FOREACH_OBJECT_IN_MODE_END;
  }
  return changed_multi;
}

/* lasso operator gives properties, but since old code works
 * with short array we convert */
static int view3d_lasso_select_exec(bContext *C, wmOperator *op)
{
  ViewContext vc;
  int mcords_tot;
  const int(*mcords)[2] = WM_gesture_lasso_path_to_array(C, op, &mcords_tot);

  if (mcords) {
    view3d_operator_needs_opengl(C);

    /* setup view context for argument to callbacks */
    ED_view3d_viewcontext_init(C, &vc);

    eSelectOp sel_op = RNA_enum_get(op->ptr, "mode");
    bool changed_multi = view3d_lasso_select(C, &vc, mcords, mcords_tot, sel_op);

    MEM_freeN((void *)mcords);

    if (changed_multi) {
      return OPERATOR_FINISHED;
    }
    else {
      return OPERATOR_CANCELLED;
    }
  }
  return OPERATOR_PASS_THROUGH;
}

void VIEW3D_OT_select_lasso(wmOperatorType *ot)
{
<<<<<<< HEAD
	ot->name = "Lasso Select";
	ot->description = "Lasso Select\nSelect items using lasso selection";
	ot->idname = "VIEW3D_OT_select_lasso";
=======
  ot->name = "Lasso Select";
  ot->description = "Select items using lasso selection";
  ot->idname = "VIEW3D_OT_select_lasso";
>>>>>>> 38bd6dcc

  ot->invoke = WM_gesture_lasso_invoke;
  ot->modal = WM_gesture_lasso_modal;
  ot->exec = view3d_lasso_select_exec;
  ot->poll = view3d_selectable_data;
  ot->cancel = WM_gesture_lasso_cancel;

  /* flags */
  ot->flag = OPTYPE_UNDO;

  /* properties */
  WM_operator_properties_gesture_lasso(ot);
  WM_operator_properties_select_operation(ot);
}

/** \} */

/* -------------------------------------------------------------------- */
/** \name Cursor Picking
 * \{ */

/* The max number of menu items in an object select menu */
typedef struct SelMenuItemF {
  char idname[MAX_ID_NAME - 2];
  int icon;
} SelMenuItemF;

#define SEL_MENU_SIZE 22
static SelMenuItemF object_mouse_select_menu_data[SEL_MENU_SIZE];

/* special (crappy) operator only for menu select */
static const EnumPropertyItem *object_select_menu_enum_itemf(bContext *C,
                                                             PointerRNA *UNUSED(ptr),
                                                             PropertyRNA *UNUSED(prop),
                                                             bool *r_free)
{
  EnumPropertyItem *item = NULL, item_tmp = {0};
  int totitem = 0;
  int i = 0;

  /* don't need context but avoid docgen using this */
  if (C == NULL || object_mouse_select_menu_data[i].idname[0] == '\0') {
    return DummyRNA_NULL_items;
  }

  for (; i < SEL_MENU_SIZE && object_mouse_select_menu_data[i].idname[0] != '\0'; i++) {
    item_tmp.name = object_mouse_select_menu_data[i].idname;
    item_tmp.identifier = object_mouse_select_menu_data[i].idname;
    item_tmp.value = i;
    item_tmp.icon = object_mouse_select_menu_data[i].icon;
    RNA_enum_item_add(&item, &totitem, &item_tmp);
  }

  RNA_enum_item_end(&item, &totitem);
  *r_free = true;

  return item;
}

static int object_select_menu_exec(bContext *C, wmOperator *op)
{
  const int name_index = RNA_enum_get(op->ptr, "name");
  const bool toggle = RNA_boolean_get(op->ptr, "toggle");
  bool changed = false;
  const char *name = object_mouse_select_menu_data[name_index].idname;

  if (!toggle) {
    CTX_DATA_BEGIN (C, Base *, base, selectable_bases) {
      if ((base->flag & BASE_SELECTED) != 0) {
        ED_object_base_select(base, BA_DESELECT);
        changed = true;
      }
    }
    CTX_DATA_END;
  }

  CTX_DATA_BEGIN (C, Base *, base, selectable_bases) {
    /* This is a bit dodgy, there should only be ONE object with this name,
     * but library objects can mess this up. */
    if (STREQ(name, base->object->id.name + 2)) {
      ED_object_base_activate(C, base);
      ED_object_base_select(base, BA_SELECT);
      changed = true;
    }
  }
  CTX_DATA_END;

  /* weak but ensures we activate menu again before using the enum */
  memset(object_mouse_select_menu_data, 0, sizeof(object_mouse_select_menu_data));

  /* undo? */
  if (changed) {
    Scene *scene = CTX_data_scene(C);
    DEG_id_tag_update(&scene->id, ID_RECALC_SELECT);
    WM_event_add_notifier(C, NC_SCENE | ND_OB_SELECT, scene);
    return OPERATOR_FINISHED;
  }
  else {
    return OPERATOR_CANCELLED;
  }
}

void VIEW3D_OT_select_menu(wmOperatorType *ot)
{
  PropertyRNA *prop;

  /* identifiers */
  ot->name = "Select Menu";
  ot->description = "Menu object selection";
  ot->idname = "VIEW3D_OT_select_menu";

  /* api callbacks */
  ot->invoke = WM_menu_invoke;
  ot->exec = object_select_menu_exec;

  /* flags */
  ot->flag = OPTYPE_REGISTER | OPTYPE_UNDO;

  /* keyingset to use (dynamic enum) */
  prop = RNA_def_enum(ot->srna, "name", DummyRNA_NULL_items, 0, "Object Name", "");
  RNA_def_enum_funcs(prop, object_select_menu_enum_itemf);
  RNA_def_property_flag(prop, PROP_HIDDEN | PROP_ENUM_NO_TRANSLATE);
  ot->prop = prop;

  RNA_def_boolean(
      ot->srna, "toggle", 0, "Toggle", "Toggle selection instead of deselecting everything first");
}

static Base *object_mouse_select_menu(
    bContext *C, ViewContext *vc, uint *buffer, int hits, const int mval[2], bool toggle)
{
  short baseCount = 0;
  bool ok;
  LinkNode *linklist = NULL;

  /* handle base->object->select_id */
  CTX_DATA_BEGIN (C, Base *, base, selectable_bases) {
    ok = false;

    /* two selection methods, the CTRL select uses max dist of 15 */
    if (buffer) {
      for (int a = 0; a < hits; a++) {
        /* index was converted */
        if (base->object->select_id == (buffer[(4 * a) + 3] & ~0xFFFF0000)) {
          ok = true;
          break;
        }
      }
    }
    else {
      const int dist = 15 * U.pixelsize;
      if (ED_view3d_project_base(vc->ar, base) == V3D_PROJ_RET_OK) {
        const int delta_px[2] = {base->sx - mval[0], base->sy - mval[1]};
        if (len_manhattan_v2_int(delta_px) < dist) {
          ok = true;
        }
      }
    }

    if (ok) {
      baseCount++;
      BLI_linklist_prepend(&linklist, base);

      if (baseCount == SEL_MENU_SIZE) {
        break;
      }
    }
  }
  CTX_DATA_END;

  if (baseCount == 0) {
    return NULL;
  }
  if (baseCount == 1) {
    Base *base = (Base *)linklist->link;
    BLI_linklist_free(linklist, NULL);
    return base;
  }
  else {
    /* UI, full in static array values that we later use in an enum function */
    LinkNode *node;
    int i;

    memset(object_mouse_select_menu_data, 0, sizeof(object_mouse_select_menu_data));

    for (node = linklist, i = 0; node; node = node->next, i++) {
      Base *base = node->link;
      Object *ob = base->object;
      const char *name = ob->id.name + 2;

      BLI_strncpy(object_mouse_select_menu_data[i].idname, name, MAX_ID_NAME - 2);
      object_mouse_select_menu_data[i].icon = UI_icon_from_id(&ob->id);
    }

    {
      wmOperatorType *ot = WM_operatortype_find("VIEW3D_OT_select_menu", false);
      PointerRNA ptr;

      WM_operator_properties_create_ptr(&ptr, ot);
      RNA_boolean_set(&ptr, "toggle", toggle);
      WM_operator_name_call_ptr(C, ot, WM_OP_INVOKE_DEFAULT, &ptr);
      WM_operator_properties_free(&ptr);
    }

    BLI_linklist_free(linklist, NULL);
    return NULL;
  }
}

static bool selectbuffer_has_bones(const uint *buffer, const uint hits)
{
  uint i;
  for (i = 0; i < hits; i++) {
    if (buffer[(4 * i) + 3] & 0xFFFF0000) {
      return true;
    }
  }
  return false;
}

/* utility function for mixed_bones_object_selectbuffer */
static int selectbuffer_ret_hits_15(uint *UNUSED(buffer), const int hits15)
{
  return hits15;
}

static int selectbuffer_ret_hits_9(uint *buffer, const int hits15, const int hits9)
{
  const int offs = 4 * hits15;
  memcpy(buffer, buffer + offs, 4 * hits9 * sizeof(uint));
  return hits9;
}

static int selectbuffer_ret_hits_5(uint *buffer,
                                   const int hits15,
                                   const int hits9,
                                   const int hits5)
{
  const int offs = 4 * hits15 + 4 * hits9;
  memcpy(buffer, buffer + offs, 4 * hits5 * sizeof(uint));
  return hits5;
}

/**
 * Populate a select buffer with objects and bones, if there are any.
 * Checks three selection levels and compare.
 */
static int mixed_bones_object_selectbuffer(ViewContext *vc,
                                           uint *buffer,
                                           const int mval[2],
                                           eV3DSelectObjectFilter select_filter,
                                           bool do_nearest)
{
  rcti rect;
  int hits15, hits9 = 0, hits5 = 0;
  bool has_bones15 = false, has_bones9 = false, has_bones5 = false;

  const int select_mode = (do_nearest ? VIEW3D_SELECT_PICK_NEAREST : VIEW3D_SELECT_PICK_ALL);
  int hits = 0;

  /* we _must_ end cache before return, use 'goto finally' */
  view3d_opengl_select_cache_begin();

  BLI_rcti_init_pt_radius(&rect, mval, 14);
  hits15 = view3d_opengl_select(vc, buffer, MAXPICKBUF, &rect, select_mode, select_filter);
  if (hits15 == 1) {
    hits = selectbuffer_ret_hits_15(buffer, hits15);
    goto finally;
  }
  else if (hits15 > 0) {
    int offs;
    has_bones15 = selectbuffer_has_bones(buffer, hits15);

    offs = 4 * hits15;
    BLI_rcti_init_pt_radius(&rect, mval, 9);
    hits9 = view3d_opengl_select(
        vc, buffer + offs, MAXPICKBUF - offs, &rect, select_mode, select_filter);
    if (hits9 == 1) {
      hits = selectbuffer_ret_hits_9(buffer, hits15, hits9);
      goto finally;
    }
    else if (hits9 > 0) {
      has_bones9 = selectbuffer_has_bones(buffer + offs, hits9);

      offs += 4 * hits9;
      BLI_rcti_init_pt_radius(&rect, mval, 5);
      hits5 = view3d_opengl_select(
          vc, buffer + offs, MAXPICKBUF - offs, &rect, select_mode, select_filter);
      if (hits5 == 1) {
        hits = selectbuffer_ret_hits_5(buffer, hits15, hits9, hits5);
        goto finally;
      }
      else if (hits5 > 0) {
        has_bones5 = selectbuffer_has_bones(buffer + offs, hits5);
      }
    }

    if (has_bones5) {
      hits = selectbuffer_ret_hits_5(buffer, hits15, hits9, hits5);
      goto finally;
    }
    else if (has_bones9) {
      hits = selectbuffer_ret_hits_9(buffer, hits15, hits9);
      goto finally;
    }
    else if (has_bones15) {
      hits = selectbuffer_ret_hits_15(buffer, hits15);
      goto finally;
    }

    if (hits5 > 0) {
      hits = selectbuffer_ret_hits_5(buffer, hits15, hits9, hits5);
      goto finally;
    }
    else if (hits9 > 0) {
      hits = selectbuffer_ret_hits_9(buffer, hits15, hits9);
      goto finally;
    }
    else {
      hits = selectbuffer_ret_hits_15(buffer, hits15);
      goto finally;
    }
  }

finally:
  view3d_opengl_select_cache_end();
  return hits;
}

static int mixed_bones_object_selectbuffer_extended(ViewContext *vc,
                                                    uint *buffer,
                                                    const int mval[2],
                                                    eV3DSelectObjectFilter select_filter,
                                                    bool use_cycle,
                                                    bool enumerate,
                                                    bool *r_do_nearest)
{
  static int last_mval[2] = {-100, -100};
  bool do_nearest = false;
  View3D *v3d = vc->v3d;

  /* define if we use solid nearest select or not */
  if (use_cycle) {
    if (!XRAY_ACTIVE(v3d)) {
      do_nearest = true;
      if (len_manhattan_v2v2_int(mval, last_mval) <= WM_EVENT_CURSOR_MOTION_THRESHOLD) {
        do_nearest = false;
      }
    }
    copy_v2_v2_int(last_mval, mval);
  }
  else {
    if (!XRAY_ACTIVE(v3d)) {
      do_nearest = true;
    }
  }

  if (r_do_nearest) {
    *r_do_nearest = do_nearest;
  }

  do_nearest = do_nearest && !enumerate;

  int hits = mixed_bones_object_selectbuffer(vc, buffer, mval, select_filter, do_nearest);

  if (vc->scene->toolsettings->object_flag & SCE_OBJECT_MODE_LOCK) {
    const bool is_pose_mode = ((vc->obact && vc->obact->mode & OB_MODE_POSE) ||
                               (select_filter == VIEW3D_SELECT_FILTER_WPAINT_POSE_MODE_LOCK));
    struct {
      uint data[4];
    } *buffer4 = (void *)buffer;
    uint j = 0;
    for (uint i = 0; i < hits; i++) {
      if (((buffer4[i].data[3] & 0xFFFF0000) != 0) == is_pose_mode) {
        if (i != j) {
          buffer4[j] = buffer4[i];
        }
        j++;
      }
    }
    hits = j;
  }

  return hits;
}

/* returns basact */
static Base *mouse_select_eval_buffer(ViewContext *vc,
                                      const uint *buffer,
                                      int hits,
                                      Base *startbase,
                                      bool has_bones,
                                      bool do_nearest)
{
  ViewLayer *view_layer = vc->view_layer;
  View3D *v3d = vc->v3d;
  Base *base, *basact = NULL;
  int a;

  if (do_nearest) {
    uint min = 0xFFFFFFFF;
    int selcol = 0, notcol = 0;

    if (has_bones) {
      /* we skip non-bone hits */
      for (a = 0; a < hits; a++) {
        if (min > buffer[4 * a + 1] && (buffer[4 * a + 3] & 0xFFFF0000)) {
          min = buffer[4 * a + 1];
          selcol = buffer[4 * a + 3] & 0xFFFF;
        }
      }
    }
    else {
      /* only exclude active object when it is selected... */
      if (BASACT(view_layer) && (BASACT(view_layer)->flag & BASE_SELECTED) && hits > 1) {
        notcol = BASACT(view_layer)->object->select_id;
      }

      for (a = 0; a < hits; a++) {
        if (min > buffer[4 * a + 1] && notcol != (buffer[4 * a + 3] & 0xFFFF)) {
          min = buffer[4 * a + 1];
          selcol = buffer[4 * a + 3] & 0xFFFF;
        }
      }
    }

    base = FIRSTBASE(view_layer);
    while (base) {
      if (BASE_SELECTABLE(v3d, base)) {
        if (base->object->select_id == selcol) {
          break;
        }
      }
      base = base->next;
    }
    if (base) {
      basact = base;
    }
  }
  else {

    base = startbase;
    while (base) {
      /* skip objects with select restriction, to prevent prematurely ending this loop
       * with an un-selectable choice */
      if ((base->flag & BASE_SELECTABLE) == 0) {
        base = base->next;
        if (base == NULL) {
          base = FIRSTBASE(view_layer);
        }
        if (base == startbase) {
          break;
        }
      }

      if (BASE_SELECTABLE(v3d, base)) {
        for (a = 0; a < hits; a++) {
          if (has_bones) {
            /* skip non-bone objects */
            if ((buffer[4 * a + 3] & 0xFFFF0000)) {
              if (base->object->select_id == (buffer[(4 * a) + 3] & 0xFFFF)) {
                basact = base;
              }
            }
          }
          else {
            if (base->object->select_id == (buffer[(4 * a) + 3] & 0xFFFF)) {
              basact = base;
            }
          }
        }
      }

      if (basact) {
        break;
      }

      base = base->next;
      if (base == NULL) {
        base = FIRSTBASE(view_layer);
      }
      if (base == startbase) {
        break;
      }
    }
  }

  return basact;
}

/* mval comes from event->mval, only use within region handlers */
Base *ED_view3d_give_base_under_cursor(bContext *C, const int mval[2])
{
  ViewContext vc;
  Base *basact = NULL;
  uint buffer[MAXPICKBUF];

  /* setup view context for argument to callbacks */
  view3d_operator_needs_opengl(C);

  ED_view3d_viewcontext_init(C, &vc);

  const bool do_nearest = !XRAY_ACTIVE(vc.v3d);
  const int hits = mixed_bones_object_selectbuffer(
      &vc, buffer, mval, VIEW3D_SELECT_FILTER_NOP, do_nearest);

  if (hits > 0) {
    const bool has_bones = selectbuffer_has_bones(buffer, hits);
    basact = mouse_select_eval_buffer(
        &vc, buffer, hits, vc.view_layer->object_bases.first, has_bones, do_nearest);
  }

  return basact;
}

Object *ED_view3d_give_object_under_cursor(bContext *C, const int mval[2])
{
  Base *base = ED_view3d_give_base_under_cursor(C, mval);
  if (base) {
    return base->object;
  }
  return NULL;
}

bool ED_view3d_is_object_under_cursor(bContext *C, const int mval[2])
{
  return ED_view3d_give_object_under_cursor(C, mval) != NULL;
}

static void deselect_all_tracks(MovieTracking *tracking)
{
  MovieTrackingObject *object;

  object = tracking->objects.first;
  while (object) {
    ListBase *tracksbase = BKE_tracking_object_get_tracks(tracking, object);
    MovieTrackingTrack *track = tracksbase->first;

    while (track) {
      BKE_tracking_track_deselect(track, TRACK_AREA_ALL);

      track = track->next;
    }

    object = object->next;
  }
}

/* mval is region coords */
static bool ed_object_select_pick(bContext *C,
                                  const int mval[2],
                                  bool extend,
                                  bool deselect,
                                  bool toggle,
                                  bool obcenter,
                                  bool enumerate,
                                  bool object)
{
  ViewContext vc;
  /* setup view context for argument to callbacks */
  ED_view3d_viewcontext_init(C, &vc);

  ARegion *ar = CTX_wm_region(C);
  Scene *scene = CTX_data_scene(C);
  ViewLayer *view_layer = CTX_data_view_layer(C);
  View3D *v3d = CTX_wm_view3d(C);
  /* Don't set when the context has no active object (hidden), see: T60807. */
  const Base *oldbasact = vc.obact ? BASACT(view_layer) : NULL;
  Base *base, *startbase = NULL, *basact = NULL;
  const eObjectMode object_mode = oldbasact ? oldbasact->object->mode : OB_MODE_OBJECT;
  bool is_obedit;
  float dist = ED_view3d_select_dist_px() * 1.3333f;
  bool retval = false;
  int hits;
  const float mval_fl[2] = {(float)mval[0], (float)mval[1]};

  is_obedit = (vc.obedit != NULL);
  if (object) {
    /* signal for view3d_opengl_select to skip editmode objects */
    vc.obedit = NULL;
  }

  /* In pose mode we don't want to mess with object selection. */
  const bool is_pose_mode = (vc.obact && vc.obact->mode & OB_MODE_POSE);

  /* always start list from basact in wire mode */
  startbase = FIRSTBASE(view_layer);
  if (oldbasact && oldbasact->next) {
    startbase = oldbasact->next;
  }

  /* This block uses the control key to make the object selected
   * by its center point rather than its contents */

  /* in editmode do not activate */
  if (obcenter) {

    /* note; shift+alt goes to group-flush-selecting */
    if (enumerate) {
      basact = object_mouse_select_menu(C, &vc, NULL, 0, mval, toggle);
    }
    else {
      base = startbase;
      while (base) {
        if (BASE_SELECTABLE(v3d, base)) {
          float screen_co[2];
          if (ED_view3d_project_float_global(ar,
                                             base->object->obmat[3],
                                             screen_co,
                                             V3D_PROJ_TEST_CLIP_BB | V3D_PROJ_TEST_CLIP_WIN |
                                                 V3D_PROJ_TEST_CLIP_NEAR) == V3D_PROJ_RET_OK) {
            float dist_temp = len_manhattan_v2v2(mval_fl, screen_co);
            if (base == oldbasact) {
              dist_temp += 10.0f;
            }
            if (dist_temp < dist) {
              dist = dist_temp;
              basact = base;
            }
          }
        }
        base = base->next;

        if (base == NULL) {
          base = FIRSTBASE(view_layer);
        }
        if (base == startbase) {
          break;
        }
      }
    }
    if (scene->toolsettings->object_flag & SCE_OBJECT_MODE_LOCK) {
      if (is_obedit == false) {
        if (basact && !BKE_object_is_mode_compat(basact->object, object_mode)) {
          if (object_mode == OB_MODE_OBJECT) {
            struct Main *bmain = CTX_data_main(C);
            ED_object_mode_generic_exit(bmain, vc.depsgraph, scene, basact->object);
          }
          if (!BKE_object_is_mode_compat(basact->object, object_mode)) {
            basact = NULL;
          }
        }
      }
    }
  }
  else {
    uint buffer[MAXPICKBUF];
    bool do_nearest;

    // TIMEIT_START(select_time);

    /* if objects have posemode set, the bones are in the same selection buffer */
    const eV3DSelectObjectFilter select_filter = ((object == false) ?
                                                      ED_view3d_select_filter_from_mode(scene,
                                                                                        vc.obact) :
                                                      VIEW3D_SELECT_FILTER_NOP);
    hits = mixed_bones_object_selectbuffer_extended(
        &vc, buffer, mval, select_filter, true, enumerate, &do_nearest);

    // TIMEIT_END(select_time);

    if (hits > 0) {
      /* note: bundles are handling in the same way as bones */
      const bool has_bones = selectbuffer_has_bones(buffer, hits);

      /* note; shift+alt goes to group-flush-selecting */
      if (enumerate) {
        basact = object_mouse_select_menu(C, &vc, buffer, hits, mval, toggle);
      }
      else {
        basact = mouse_select_eval_buffer(&vc, buffer, hits, startbase, has_bones, do_nearest);
      }

      if (has_bones && basact) {
        if (basact->object->type == OB_CAMERA) {
          if (oldbasact == basact) {
            int i, hitresult;
            bool changed = false;

            for (i = 0; i < hits; i++) {
              hitresult = buffer[3 + (i * 4)];

              /* if there's bundles in buffer select bundles first,
               * so non-camera elements should be ignored in buffer */
              if (basact->object->select_id != (hitresult & 0xFFFF)) {
                continue;
              }

              /* index of bundle is 1<<16-based. if there's no "bone" index
               * in height word, this buffer value belongs to camera. not to bundle
               */
              if (buffer[4 * i + 3] & 0xFFFF0000) {
                MovieClip *clip = BKE_object_movieclip_get(scene, basact->object, false);
                MovieTracking *tracking = &clip->tracking;
                ListBase *tracksbase;
                MovieTrackingTrack *track;

                track = BKE_tracking_track_get_indexed(
                    &clip->tracking, hitresult >> 16, &tracksbase);

                if (TRACK_SELECTED(track) && extend) {
                  changed = false;
                  BKE_tracking_track_deselect(track, TRACK_AREA_ALL);
                }
                else {
                  int oldsel = TRACK_SELECTED(track) ? 1 : 0;
                  if (!extend) {
                    deselect_all_tracks(tracking);
                  }

                  BKE_tracking_track_select(tracksbase, track, TRACK_AREA_ALL, extend);

                  if (oldsel != (TRACK_SELECTED(track) ? 1 : 0)) {
                    changed = true;
                  }
                }

                basact->flag |= BASE_SELECTED;
                BKE_scene_object_base_flag_sync_from_base(basact);

                retval = true;

                DEG_id_tag_update(&scene->id, ID_RECALC_SELECT);
                DEG_id_tag_update(&clip->id, ID_RECALC_SELECT);
                WM_event_add_notifier(C, NC_MOVIECLIP | ND_SELECT, track);
                WM_event_add_notifier(C, NC_SCENE | ND_OB_SELECT, scene);

                break;
              }
            }

            if (!changed) {
              /* fallback to regular object selection if no new bundles were selected,
               * allows to select object parented to reconstruction object */
              basact = mouse_select_eval_buffer(&vc, buffer, hits, startbase, 0, do_nearest);
            }
          }
        }
        else if (ED_armature_pose_select_pick_with_buffer(view_layer,
                                                          v3d,
                                                          basact,
                                                          buffer,
                                                          hits,
                                                          extend,
                                                          deselect,
                                                          toggle,
                                                          do_nearest)) {
          /* then bone is found */

          /* we make the armature selected:
           * not-selected active object in posemode won't work well for tools */
          basact->flag |= BASE_SELECTED;
          BKE_scene_object_base_flag_sync_from_base(basact);

          retval = true;
          WM_event_add_notifier(C, NC_OBJECT | ND_BONE_SELECT, basact->object);
          WM_event_add_notifier(C, NC_OBJECT | ND_BONE_ACTIVE, basact->object);

          /* in weightpaint, we use selected bone to select vertexgroup,
           * so no switch to new active object */
          if (oldbasact && (oldbasact->object->mode & OB_MODE_WEIGHT_PAINT)) {
            /* prevent activating */
            basact = NULL;
          }
        }
        /* prevent bone selecting to pass on to object selecting */
        if (basact == oldbasact) {
          basact = NULL;
        }
      }

      if (scene->toolsettings->object_flag & SCE_OBJECT_MODE_LOCK) {
        if (is_obedit == false) {
          if (basact && !BKE_object_is_mode_compat(basact->object, object_mode)) {
            if (object_mode == OB_MODE_OBJECT) {
              struct Main *bmain = CTX_data_main(C);
              ED_object_mode_generic_exit(bmain, vc.depsgraph, scene, basact->object);
            }
            if (!BKE_object_is_mode_compat(basact->object, object_mode)) {
              basact = NULL;
            }
          }
        }
      }
    }
  }

  if (scene->toolsettings->object_flag & SCE_OBJECT_MODE_LOCK) {
    /* Disallow switching modes,
     * special exception for edit-mode - vertex-parent operator. */
    if (is_obedit == false) {
      if (oldbasact && basact) {
        if ((oldbasact->object->mode != basact->object->mode) &&
            (oldbasact->object->mode & basact->object->mode) == 0) {
          basact = NULL;
        }
      }
    }
  }

  /* Ensure code above doesn't change the active base. */
  BLI_assert(oldbasact == (vc.obact ? BASACT(view_layer) : NULL));

  /* so, do we have something selected? */
  if (basact) {
    retval = true;

    if (vc.obedit) {
      /* only do select */
      object_deselect_all_except(view_layer, basact);
      ED_object_base_select(basact, BA_SELECT);
    }
    /* also prevent making it active on mouse selection */
    else if (BASE_SELECTABLE(v3d, basact)) {
      if (extend) {
        ED_object_base_select(basact, BA_SELECT);
      }
      else if (deselect) {
        ED_object_base_select(basact, BA_DESELECT);
      }
      else if (toggle) {
        if (basact->flag & BASE_SELECTED) {
          if (basact == oldbasact) {
            ED_object_base_select(basact, BA_DESELECT);
          }
        }
        else {
          ED_object_base_select(basact, BA_SELECT);
        }
      }
      else {
        /* When enabled, this puts other objects out of multi pose-mode. */
        if (is_pose_mode == false) {
          object_deselect_all_except(view_layer, basact);
          ED_object_base_select(basact, BA_SELECT);
        }
      }

      if ((oldbasact != basact) && (is_obedit == false)) {
        ED_object_base_activate(C, basact); /* adds notifier */
      }

      /* Set special modes for grease pencil
       * The grease pencil modes are not real modes, but a hack to make the interface
       * consistent, so need some tricks to keep UI synchronized */
      // XXX: This stuff needs reviewing (Aligorith)
      if (false && (((oldbasact) && oldbasact->object->type == OB_GPENCIL) ||
                    (basact->object->type == OB_GPENCIL))) {
        /* set cursor */
        if (ELEM(basact->object->mode,
                 OB_MODE_PAINT_GPENCIL,
                 OB_MODE_SCULPT_GPENCIL,
                 OB_MODE_WEIGHT_GPENCIL)) {
          ED_gpencil_toggle_brush_cursor(C, true, NULL);
        }
        else {
          /* TODO: maybe is better use restore */
          ED_gpencil_toggle_brush_cursor(C, false, NULL);
        }
      }
    }

    DEG_id_tag_update(&scene->id, ID_RECALC_SELECT);
    WM_event_add_notifier(C, NC_SCENE | ND_OB_SELECT, scene);
  }

  return retval;
}

/* mouse selection in weight paint */
/* gets called via generic mouse select operator */
static bool ed_wpaint_vertex_select_pick(
    bContext *C, const int mval[2], bool extend, bool deselect, bool toggle, Object *obact)
{
  View3D *v3d = CTX_wm_view3d(C);
  const bool use_zbuf = !XRAY_ENABLED(v3d);

  Mesh *me = obact->data; /* already checked for NULL */
  uint index = 0;
  MVert *mv;

  if (ED_mesh_pick_vert(C, obact, mval, ED_MESH_PICK_DEFAULT_VERT_DIST, use_zbuf, &index)) {
    mv = &me->mvert[index];
    if (extend) {
      mv->flag |= SELECT;
    }
    else if (deselect) {
      mv->flag &= ~SELECT;
    }
    else if (toggle) {
      mv->flag ^= SELECT;
    }
    else {
      paintvert_deselect_all_visible(obact, SEL_DESELECT, false);
      mv->flag |= SELECT;
    }

    /* update mselect */
    if (mv->flag & SELECT) {
      BKE_mesh_mselect_active_set(me, index, ME_VSEL);
    }
    else {
      BKE_mesh_mselect_validate(me);
    }

    paintvert_flush_flags(obact);
    paintvert_tag_select_update(C, obact);
    return true;
  }
  return false;
}

static int view3d_select_exec(bContext *C, wmOperator *op)
{
  Scene *scene = CTX_data_scene(C);
  Object *obedit = CTX_data_edit_object(C);
  Object *obact = CTX_data_active_object(C);
  bool extend = RNA_boolean_get(op->ptr, "extend");
  bool deselect = RNA_boolean_get(op->ptr, "deselect");
  bool deselect_all = RNA_boolean_get(op->ptr, "deselect_all");
  bool toggle = RNA_boolean_get(op->ptr, "toggle");
  bool center = RNA_boolean_get(op->ptr, "center");
  bool enumerate = RNA_boolean_get(op->ptr, "enumerate");
  /* only force object select for editmode to support vertex parenting,
   * or paint-select to allow pose bone select with vert/face select */
  bool object = (RNA_boolean_get(op->ptr, "object") &&
                 (obedit || BKE_paint_select_elem_test(obact) ||
                  /* so its possible to select bones in weightpaint mode (LMB select) */
                  (obact && (obact->mode & OB_MODE_WEIGHT_PAINT) &&
                   BKE_object_pose_armature_get(obact))));

  bool retval = false;
  int location[2];

  RNA_int_get_array(op->ptr, "location", location);

  view3d_operator_needs_opengl(C);

  if (object) {
    obedit = NULL;
    obact = NULL;

    /* ack, this is incorrect but to do this correctly we would need an
     * alternative editmode/objectmode keymap, this copies the functionality
     * from 2.4x where Ctrl+Select in editmode does object select only */
    center = false;
  }

  if (obedit && object == false) {
    if (obedit->type == OB_MESH) {
      retval = EDBM_select_pick(C, location, extend, deselect, toggle);
      if (!retval && deselect_all) {
        retval = EDBM_mesh_deselect_all_multi(C);
      }
    }
    else if (obedit->type == OB_ARMATURE) {
      retval = ED_armature_edit_select_pick(C, location, extend, deselect, toggle);
      if (!retval && deselect_all) {
        retval = ED_armature_edit_deselect_all_visible_multi(C);
      }
    }
    else if (obedit->type == OB_LATTICE) {
      retval = ED_lattice_select_pick(C, location, extend, deselect, toggle);
      if (!retval && deselect_all) {
        retval = ED_lattice_deselect_all_multi(C);
      }
    }
    else if (ELEM(obedit->type, OB_CURVE, OB_SURF)) {
      retval = ED_curve_editnurb_select_pick(C, location, extend, deselect, toggle);
      if (!retval && deselect_all) {
        retval = ED_curve_deselect_all_multi(C);
      }
    }
    else if (obedit->type == OB_MBALL) {
      retval = ED_mball_select_pick(C, location, extend, deselect, toggle);
      if (!retval && deselect_all) {
        retval = ED_mball_deselect_all_multi(C);
      }
    }
    else if (obedit->type == OB_FONT) {
      retval = ED_curve_editfont_select_pick(C, location, extend, deselect, toggle);
      if (!retval && deselect_all) {
        /* pass */
      }
    }
  }
  else if (obact && obact->mode & OB_MODE_PARTICLE_EDIT) {
    retval = PE_mouse_particles(C, location, extend, deselect, toggle);
    if (!retval && deselect_all) {
      retval = PE_deselect_all_visible(C);
    }
  }
  else if (obact && BKE_paint_select_face_test(obact)) {
    retval = paintface_mouse_select(C, obact, location, extend, deselect, toggle);
    if (!retval && deselect_all) {
      retval = paintface_deselect_all_visible(C, CTX_data_active_object(C), SEL_DESELECT, false);
    }
  }
  else if (BKE_paint_select_vert_test(obact)) {
    retval = ed_wpaint_vertex_select_pick(C, location, extend, deselect, toggle, obact);
    if (!retval && deselect_all) {
      retval = paintvert_deselect_all_visible(obact, SEL_DESELECT, false);
    }
  }
  else {
    retval = ed_object_select_pick(
        C, location, extend, deselect, toggle, center, enumerate, object);
    if (!retval && deselect_all) {
      if (ED_pose_object_from_context(C)) {
        retval = ED_pose_deselect_all_multi(C, SEL_DESELECT, false);
      }
      else {
        retval = ED_object_base_deselect_all(
            CTX_data_view_layer(C), CTX_wm_view3d(C), SEL_DESELECT);
        DEG_id_tag_update(&scene->id, ID_RECALC_SELECT);
      }
    }
  }

  /* passthrough allows tweaks
   * FINISHED to signal one operator worked
   * */
  if (retval) {
    WM_event_add_notifier(C, NC_SCENE | ND_OB_SELECT, scene);
    return OPERATOR_PASS_THROUGH | OPERATOR_FINISHED;
  }
  else {
    return OPERATOR_PASS_THROUGH; /* nothing selected, just passthrough */
  }
}

static int view3d_select_invoke(bContext *C, wmOperator *op, const wmEvent *event)
{
  RNA_int_set_array(op->ptr, "location", event->mval);

  return view3d_select_exec(C, op);
}

void VIEW3D_OT_select(wmOperatorType *ot)
{
  PropertyRNA *prop;

  /* identifiers */
  ot->name = "Select";
  ot->description = "Select and activate item(s)";
  ot->idname = "VIEW3D_OT_select";

  /* api callbacks */
  ot->invoke = view3d_select_invoke;
  ot->exec = view3d_select_exec;
  ot->poll = ED_operator_view3d_active;

  /* flags */
  ot->flag = OPTYPE_UNDO;

  /* properties */
  WM_operator_properties_mouse_select(ot);
  prop = RNA_def_boolean(
      ot->srna, "deselect_all", 0, "Deselect", "Deselect all when nothing under the cursor");
  RNA_def_property_flag(prop, PROP_SKIP_SAVE);

  prop = RNA_def_boolean(
      ot->srna,
      "center",
      0,
      "Center",
      "Use the object center when selecting, in editmode used to extend object selection");
  RNA_def_property_flag(prop, PROP_SKIP_SAVE);
  prop = RNA_def_boolean(
      ot->srna, "enumerate", 0, "Enumerate", "List objects under the mouse (object mode only)");
  RNA_def_property_flag(prop, PROP_SKIP_SAVE);
  prop = RNA_def_boolean(ot->srna, "object", 0, "Object", "Use object selection (editmode only)");
  RNA_def_property_flag(prop, PROP_SKIP_SAVE);

  prop = RNA_def_int_vector(ot->srna,
                            "location",
                            2,
                            NULL,
                            INT_MIN,
                            INT_MAX,
                            "Location",
                            "Mouse location",
                            INT_MIN,
                            INT_MAX);
  RNA_def_property_flag(prop, PROP_HIDDEN);
}

/** \} */

/* -------------------------------------------------------------------- */
/** \name Box Select
 * \{ */

typedef struct BoxSelectUserData {
  ViewContext *vc;
  const rcti *rect;
  const rctf *rect_fl;
  rctf _rect_fl;
  eSelectOp sel_op;

  /* runtime */
  bool is_done;
  bool is_changed;
} BoxSelectUserData;

static void view3d_userdata_boxselect_init(BoxSelectUserData *r_data,
                                           ViewContext *vc,
                                           const rcti *rect,
                                           const eSelectOp sel_op)
{
  r_data->vc = vc;

  r_data->rect = rect;
  r_data->rect_fl = &r_data->_rect_fl;
  BLI_rctf_rcti_copy(&r_data->_rect_fl, rect);

  r_data->sel_op = sel_op;

  /* runtime */
  r_data->is_done = false;
  r_data->is_changed = false;
}

bool edge_inside_circle(const float cent[2],
                        float radius,
                        const float screen_co_a[2],
                        const float screen_co_b[2])
{
  const float radius_squared = radius * radius;
  return (dist_squared_to_line_segment_v2(cent, screen_co_a, screen_co_b) < radius_squared);
}

static void do_paintvert_box_select__doSelectVert(void *userData,
                                                  MVert *mv,
                                                  const float screen_co[2],
                                                  int UNUSED(index))
{
  BoxSelectUserData *data = userData;
  const bool is_select = mv->flag & SELECT;
  const bool is_inside = BLI_rctf_isect_pt_v(data->rect_fl, screen_co);
  const int sel_op_result = ED_select_op_action_deselected(data->sel_op, is_select, is_inside);
  if (sel_op_result != -1) {
    SET_FLAG_FROM_TEST(mv->flag, sel_op_result, SELECT);
    data->is_changed = true;
  }
}
static bool do_paintvert_box_select(ViewContext *vc, const rcti *rect, const eSelectOp sel_op)
{
  const bool use_zbuf = !XRAY_ENABLED(vc->v3d);
  Mesh *me;

  me = vc->obact->data;
  if ((me == NULL) || (me->totvert == 0)) {
    return OPERATOR_CANCELLED;
  }

  bool changed = false;
  if (SEL_OP_USE_PRE_DESELECT(sel_op)) {
    changed |= paintvert_deselect_all_visible(vc->obact, SEL_DESELECT, false);
  }

  if (BLI_rcti_is_empty(rect)) {
    /* pass */
  }
  else if (use_zbuf) {
    MVert *mvert;
    unsigned int *rt;
    int a, index;
    char *selar;

    selar = MEM_callocN(me->totvert + 1, "selar");

    uint buf_len;
    uint *buf = ED_view3d_select_id_read_rect(vc, rect, &buf_len);

    rt = buf;

    a = buf_len;
    while (a--) {
      if (*rt) {
        index = *rt;
        if (index <= me->totvert) {
          selar[index] = 1;
        }
      }
      rt++;
    }

    mvert = me->mvert;
    for (a = 1; a <= me->totvert; a++, mvert++) {
      if ((mvert->flag & ME_HIDE) == 0) {
        const bool is_select = mvert->flag & SELECT;
        const bool is_inside = (selar[a] != 0);
        const int sel_op_result = ED_select_op_action_deselected(sel_op, is_select, is_inside);
        if (sel_op_result != -1) {
          SET_FLAG_FROM_TEST(mvert->flag, sel_op_result, SELECT);
          changed = true;
        }
      }
    }

    MEM_freeN(buf);
    MEM_freeN(selar);

#ifdef __APPLE__
    glReadBuffer(GL_BACK);
#endif
  }
  else {
    BoxSelectUserData data;

    view3d_userdata_boxselect_init(&data, vc, rect, sel_op);

    ED_view3d_init_mats_rv3d(vc->obact, vc->rv3d);

    meshobject_foreachScreenVert(
        vc, do_paintvert_box_select__doSelectVert, &data, V3D_PROJ_TEST_CLIP_DEFAULT);
    changed |= data.is_changed;
  }

  if (changed) {
    if (SEL_OP_CAN_DESELECT(sel_op)) {
      BKE_mesh_mselect_validate(me);
    }
    paintvert_flush_flags(vc->obact);
    paintvert_tag_select_update(vc->C, vc->obact);
  }
  return changed;
}

static void do_nurbs_box_select__doSelect(void *userData,
                                          Nurb *UNUSED(nu),
                                          BPoint *bp,
                                          BezTriple *bezt,
                                          int beztindex,
                                          const float screen_co[2])
{
  BoxSelectUserData *data = userData;

  const bool is_inside = BLI_rctf_isect_pt_v(data->rect_fl, screen_co);
  if (bp) {
    const bool is_select = bp->f1 & SELECT;
    const int sel_op_result = ED_select_op_action_deselected(data->sel_op, is_select, is_inside);
    if (sel_op_result != -1) {
      SET_FLAG_FROM_TEST(bp->f1, sel_op_result, SELECT);
      data->is_changed = true;
    }
  }
  else {
    if ((data->vc->v3d->overlay.edit_flag & V3D_OVERLAY_EDIT_CU_HANDLES) == 0) {
      /* can only be (beztindex == 0) here since handles are hidden */
      const bool is_select = bezt->f2 & SELECT;
      const int sel_op_result = ED_select_op_action_deselected(data->sel_op, is_select, is_inside);
      if (sel_op_result != -1) {
        SET_FLAG_FROM_TEST(bezt->f2, sel_op_result, SELECT);
        data->is_changed = true;
      }
      bezt->f1 = bezt->f3 = bezt->f2;
    }
    else {
      char *flag_p = (&bezt->f1) + beztindex;
      const bool is_select = *flag_p & SELECT;
      const int sel_op_result = ED_select_op_action_deselected(data->sel_op, is_select, is_inside);
      if (sel_op_result != -1) {
        SET_FLAG_FROM_TEST(*flag_p, sel_op_result, SELECT);
        data->is_changed = true;
      }
    }
  }
}
static bool do_nurbs_box_select(ViewContext *vc, rcti *rect, const eSelectOp sel_op)
{
  BoxSelectUserData data;

  view3d_userdata_boxselect_init(&data, vc, rect, sel_op);

  if (SEL_OP_USE_PRE_DESELECT(sel_op)) {
    Curve *curve = (Curve *)vc->obedit->data;
    data.is_changed |= ED_curve_deselect_all(curve->editnurb);
  }

  ED_view3d_init_mats_rv3d(vc->obedit, vc->rv3d); /* for foreach's screen/vert projection */
  nurbs_foreachScreenVert(vc, do_nurbs_box_select__doSelect, &data, V3D_PROJ_TEST_CLIP_DEFAULT);
  BKE_curve_nurb_vert_active_validate(vc->obedit->data);

  return data.is_changed;
}

static void do_lattice_box_select__doSelect(void *userData, BPoint *bp, const float screen_co[2])
{
  BoxSelectUserData *data = userData;
  const bool is_select = bp->f1 & SELECT;
  const bool is_inside = BLI_rctf_isect_pt_v(data->rect_fl, screen_co);
  const int sel_op_result = ED_select_op_action_deselected(data->sel_op, is_select, is_inside);
  if (sel_op_result != -1) {
    SET_FLAG_FROM_TEST(bp->f1, sel_op_result, SELECT);
    data->is_changed = true;
  }
}
static bool do_lattice_box_select(ViewContext *vc, rcti *rect, const eSelectOp sel_op)
{
  BoxSelectUserData data;

  view3d_userdata_boxselect_init(&data, vc, rect, sel_op);

  if (SEL_OP_USE_PRE_DESELECT(sel_op)) {
    data.is_changed |= ED_lattice_flags_set(vc->obedit, 0);
  }

  ED_view3d_init_mats_rv3d(vc->obedit, vc->rv3d); /* for foreach's screen/vert projection */
  lattice_foreachScreenVert(
      vc, do_lattice_box_select__doSelect, &data, V3D_PROJ_TEST_CLIP_DEFAULT);

  return data.is_changed;
}

static void do_mesh_box_select__doSelectVert(void *userData,
                                             BMVert *eve,
                                             const float screen_co[2],
                                             int UNUSED(index))
{
  BoxSelectUserData *data = userData;
  const bool is_select = BM_elem_flag_test(eve, BM_ELEM_SELECT);
  const bool is_inside = BLI_rctf_isect_pt_v(data->rect_fl, screen_co);
  const int sel_op_result = ED_select_op_action_deselected(data->sel_op, is_select, is_inside);
  if (sel_op_result != -1) {
    BM_vert_select_set(data->vc->em->bm, eve, sel_op_result);
    data->is_changed = true;
  }
}
static void do_mesh_box_select__doSelectEdge_pass0(
    void *userData, BMEdge *eed, const float screen_co_a[2], const float screen_co_b[2], int index)
{
  BoxSelectUserData *data = userData;
  const bool is_select = BM_elem_flag_test(eed, BM_ELEM_SELECT);
  const bool is_inside = (EDBM_backbuf_check(bm_solidoffs + index) &&
                          edge_fully_inside_rect(data->rect_fl, screen_co_a, screen_co_b));
  const int sel_op_result = ED_select_op_action_deselected(data->sel_op, is_select, is_inside);
  if (sel_op_result != -1) {
    BM_edge_select_set(data->vc->em->bm, eed, sel_op_result);
    data->is_done = true;
    data->is_changed = true;
  }
}
static void do_mesh_box_select__doSelectEdge_pass1(
    void *userData, BMEdge *eed, const float screen_co_a[2], const float screen_co_b[2], int index)
{
  BoxSelectUserData *data = userData;
  const bool is_select = BM_elem_flag_test(eed, BM_ELEM_SELECT);
  const bool is_inside = (EDBM_backbuf_check(bm_solidoffs + index) &&
                          edge_inside_rect(data->rect_fl, screen_co_a, screen_co_b));
  const int sel_op_result = ED_select_op_action_deselected(data->sel_op, is_select, is_inside);
  if (sel_op_result != -1) {
    BM_edge_select_set(data->vc->em->bm, eed, sel_op_result);
    data->is_changed = true;
  }
}
static void do_mesh_box_select__doSelectFace(void *userData,
                                             BMFace *efa,
                                             const float screen_co[2],
                                             int UNUSED(index))
{
  BoxSelectUserData *data = userData;
  const bool is_select = BM_elem_flag_test(efa, BM_ELEM_SELECT);
  const bool is_inside = BLI_rctf_isect_pt_v(data->rect_fl, screen_co);
  const int sel_op_result = ED_select_op_action_deselected(data->sel_op, is_select, is_inside);
  if (sel_op_result != -1) {
    BM_face_select_set(data->vc->em->bm, efa, sel_op_result);
    data->is_changed = true;
  }
}
static bool do_mesh_box_select(ViewContext *vc, rcti *rect, const eSelectOp sel_op)
{
  BoxSelectUserData data;
  ToolSettings *ts = vc->scene->toolsettings;
  int bbsel;

  view3d_userdata_boxselect_init(&data, vc, rect, sel_op);

  if (SEL_OP_USE_PRE_DESELECT(sel_op)) {
    if (vc->em->bm->totvertsel) {
      EDBM_flag_disable_all(vc->em, BM_ELEM_SELECT);
      data.is_changed = true;
    }
  }

  /* for non zbuf projections, don't change the GL state */
  ED_view3d_init_mats_rv3d(vc->obedit, vc->rv3d);

  GPU_matrix_set(vc->rv3d->viewmat);
  bbsel = EDBM_backbuf_border_init(vc, rect->xmin, rect->ymin, rect->xmax, rect->ymax);

  if (ts->selectmode & SCE_SELECT_VERTEX) {
    if (bbsel) {
      data.is_changed |= edbm_backbuf_check_and_select_verts(vc->em, sel_op);
    }
    else {
      mesh_foreachScreenVert(
          vc, do_mesh_box_select__doSelectVert, &data, V3D_PROJ_TEST_CLIP_DEFAULT);
    }
  }
  if (ts->selectmode & SCE_SELECT_EDGE) {
    /* Does both bbsel and non-bbsel versions (need screen cos for both) */
    mesh_foreachScreenEdge(
        vc, do_mesh_box_select__doSelectEdge_pass0, &data, V3D_PROJ_TEST_CLIP_NEAR);
    if (data.is_done == false) {
      mesh_foreachScreenEdge(
          vc, do_mesh_box_select__doSelectEdge_pass1, &data, V3D_PROJ_TEST_CLIP_NEAR);
    }
  }

  if (ts->selectmode & SCE_SELECT_FACE) {
    if (bbsel) {
      data.is_changed |= edbm_backbuf_check_and_select_faces(vc->em, sel_op);
    }
    else {
      mesh_foreachScreenFace(
          vc, do_mesh_box_select__doSelectFace, &data, V3D_PROJ_TEST_CLIP_DEFAULT);
    }
  }

  EDBM_backbuf_free();

  if (data.is_changed) {
    EDBM_selectmode_flush(vc->em);
  }
  return data.is_changed;
}

static bool do_meta_box_select(ViewContext *vc, const rcti *rect, const eSelectOp sel_op)
{
  Object *ob = vc->obedit;
  MetaBall *mb = (MetaBall *)ob->data;
  MetaElem *ml;
  int a;
  bool changed = false;

  uint buffer[MAXPICKBUF];
  int hits;

  hits = view3d_opengl_select(
      vc, buffer, MAXPICKBUF, rect, VIEW3D_SELECT_ALL, VIEW3D_SELECT_FILTER_NOP);

  if (SEL_OP_USE_PRE_DESELECT(sel_op)) {
    changed |= BKE_mball_deselect_all(mb);
  }

  int metaelem_id = 0;
  for (ml = mb->editelems->first; ml; ml = ml->next, metaelem_id += 0x10000) {
    bool is_inside_radius = false;
    bool is_inside_stiff = false;

    for (a = 0; a < hits; a++) {
      int hitresult = buffer[(4 * a) + 3];

      if (hitresult == -1) {
        continue;
      }
      else if (hitresult & MBALL_NOSEL) {
        continue;
      }

      const uint hit_object = hitresult & 0xFFFF;
      if (vc->obedit->select_id != hit_object) {
        continue;
      }

      if (metaelem_id != (hitresult & 0xFFFF0000 & ~(MBALLSEL_ANY))) {
        continue;
      }

      if (hitresult & MBALLSEL_RADIUS) {
        is_inside_radius = true;
        break;
      }

      if (hitresult & MBALLSEL_STIFF) {
        is_inside_stiff = true;
        break;
      }
    }
    const int flag_prev = ml->flag;
    if (is_inside_radius) {
      ml->flag |= MB_SCALE_RAD;
    }
    if (is_inside_stiff) {
      ml->flag &= ~MB_SCALE_RAD;
    }

    const bool is_select = (ml->flag & SELECT);
    const bool is_inside = is_inside_radius || is_inside_stiff;

    const int sel_op_result = ED_select_op_action_deselected(sel_op, is_select, is_inside);
    if (sel_op_result != -1) {
      SET_FLAG_FROM_TEST(ml->flag, sel_op_result, SELECT);
    }
    changed |= (flag_prev != ml->flag);
  }

  return changed;
}

static bool do_armature_box_select(ViewContext *vc, const rcti *rect, const eSelectOp sel_op)
{
  bool changed = false;
  int a;

  uint buffer[MAXPICKBUF];
  int hits;

  hits = view3d_opengl_select(
      vc, buffer, MAXPICKBUF, rect, VIEW3D_SELECT_ALL, VIEW3D_SELECT_FILTER_NOP);

  uint bases_len = 0;
  Base **bases = BKE_view_layer_array_from_bases_in_edit_mode_unique_data(
      vc->view_layer, vc->v3d, &bases_len);

  if (SEL_OP_USE_PRE_DESELECT(sel_op)) {
    changed |= ED_armature_edit_deselect_all_visible_multi_ex(bases, bases_len);
  }

  for (uint base_index = 0; base_index < bases_len; base_index++) {
    Object *obedit = bases[base_index]->object;
    obedit->id.tag &= ~LIB_TAG_DOIT;

    bArmature *arm = obedit->data;
    ED_armature_ebone_listbase_temp_clear(arm->edbo);
  }

  /* first we only check points inside the border */
  for (a = 0; a < hits; a++) {
    int select_id = buffer[(4 * a) + 3];
    if (select_id != -1) {
      if ((select_id & 0xFFFF0000) == 0) {
        continue;
      }

      EditBone *ebone;
      Base *base_edit = ED_armature_base_and_ebone_from_select_buffer(
          bases, bases_len, select_id, &ebone);
      ebone->temp.i |= select_id & BONESEL_ANY;
      base_edit->object->id.tag |= LIB_TAG_DOIT;
    }
  }

  for (uint base_index = 0; base_index < bases_len; base_index++) {
    Object *obedit = bases[base_index]->object;
    if (obedit->id.tag & LIB_TAG_DOIT) {
      obedit->id.tag &= ~LIB_TAG_DOIT;
      changed |= ED_armature_edit_select_op_from_tagged(obedit->data, sel_op);
    }
  }

  MEM_freeN(bases);

  return changed;
}

/**
 * Compare result of 'GPU_select': 'uint[4]',
 * needed for when we need to align with object draw-order.
 */
static int opengl_bone_select_buffer_cmp(const void *sel_a_p, const void *sel_b_p)
{
  /* 4th element is select id */
  uint sel_a = ((uint *)sel_a_p)[3];
  uint sel_b = ((uint *)sel_b_p)[3];

#ifdef __BIG_ENDIAN__
  BLI_endian_switch_uint32(&sel_a);
  BLI_endian_switch_uint32(&sel_b);
#endif

  if (sel_a < sel_b) {
    return -1;
  }
  else if (sel_a > sel_b) {
    return 1;
  }
  else {
    return 0;
  }
}

static bool do_object_box_select(bContext *C, ViewContext *vc, rcti *rect, const eSelectOp sel_op)
{
  View3D *v3d = vc->v3d;
  int totobj = MAXPICKBUF; /* XXX solve later */

  /* selection buffer now has bones potentially too, so we add MAXPICKBUF */
  uint *vbuffer = MEM_mallocN(4 * (totobj + MAXPICKELEMS) * sizeof(uint[4]), "selection buffer");
  const eV3DSelectObjectFilter select_filter = ED_view3d_select_filter_from_mode(vc->scene,
                                                                                 vc->obact);
  const int hits = view3d_opengl_select(
      vc, vbuffer, 4 * (totobj + MAXPICKELEMS), rect, VIEW3D_SELECT_ALL, select_filter);

  for (Base *base = vc->view_layer->object_bases.first; base; base = base->next) {
    base->object->id.tag &= ~LIB_TAG_DOIT;
  }

  Base **bases = NULL;
  BLI_array_declare(bases);

  bool changed = false;
  if (SEL_OP_USE_PRE_DESELECT(sel_op)) {
    changed |= object_deselect_all_visible(vc->view_layer, vc->v3d);
  }

  if ((hits == -1) && !SEL_OP_USE_OUTSIDE(sel_op)) {
    goto finally;
  }

  for (Base *base = vc->view_layer->object_bases.first; base; base = base->next) {
    if (BASE_SELECTABLE(v3d, base)) {
      if ((base->object->select_id & 0x0000FFFF) != 0) {
        BLI_array_append(bases, base);
      }
    }
  }

  /* The draw order doesn't always match the order we populate the engine, see: T51695. */
  qsort(vbuffer, hits, sizeof(uint[4]), opengl_bone_select_buffer_cmp);

  for (const uint *col = vbuffer + 3, *col_end = col + (hits * 4); col < col_end; col += 4) {
    Bone *bone;
    Base *base = ED_armature_base_and_bone_from_select_buffer(
        bases, BLI_array_len(bases), *col, &bone);
    if (base != NULL) {
      base->object->id.tag |= LIB_TAG_DOIT;
    }
  }

  for (Base *base = vc->view_layer->object_bases.first; base && hits; base = base->next) {
    if (BASE_SELECTABLE(v3d, base)) {
      const bool is_select = base->flag & BASE_SELECTED;
      const bool is_inside = base->object->id.tag & LIB_TAG_DOIT;
      const int sel_op_result = ED_select_op_action_deselected(sel_op, is_select, is_inside);
      if (sel_op_result != -1) {
        ED_object_base_select(base, sel_op_result ? BA_SELECT : BA_DESELECT);
        changed = true;
      }
    }
  }

finally:
  if (bases != NULL) {
    MEM_freeN(bases);
  }

  MEM_freeN(vbuffer);

  if (changed) {
    DEG_id_tag_update(&vc->scene->id, ID_RECALC_SELECT);
    WM_event_add_notifier(C, NC_SCENE | ND_OB_SELECT, vc->scene);
  }
  return changed;
}

static bool do_pose_box_select(bContext *C, ViewContext *vc, rcti *rect, const eSelectOp sel_op)
{
  uint bases_len;
  Base **bases = do_pose_tag_select_op_prepare(vc, &bases_len);

  int totobj = MAXPICKBUF; /* XXX solve later */

  /* selection buffer now has bones potentially too, so we add MAXPICKBUF */
  uint *vbuffer = MEM_mallocN((totobj + MAXPICKELEMS) * sizeof(uint[4]), "selection buffer");
  const eV3DSelectObjectFilter select_filter = ED_view3d_select_filter_from_mode(vc->scene,
                                                                                 vc->obact);
  const int hits = view3d_opengl_select(
      vc, vbuffer, 4 * (totobj + MAXPICKELEMS), rect, VIEW3D_SELECT_ALL, select_filter);
  /*
   * LOGIC NOTES (theeth):
   * The buffer and ListBase have the same relative order, which makes the selection
   * very simple. Loop through both data sets at the same time, if the color
   * is the same as the object, we have a hit and can move to the next color
   * and object pair, if not, just move to the next object,
   * keeping the same color until we have a hit.
   */

  if (hits > 0) {
    /* no need to loop if there's no hit */

    /* The draw order doesn't always match the order we populate the engine, see: T51695. */
    qsort(vbuffer, hits, sizeof(uint[4]), opengl_bone_select_buffer_cmp);

    for (const uint *col = vbuffer + 3, *col_end = col + (hits * 4); col < col_end; col += 4) {
      Bone *bone;
      Base *base = ED_armature_base_and_bone_from_select_buffer(bases, bases_len, *col, &bone);

      if (base == NULL) {
        continue;
      }

      /* Loop over contiguous bone hits for 'base'. */
      for (; col != col_end; col += 4) {
        /* should never fail */
        if (bone != NULL) {
          base->object->id.tag |= LIB_TAG_DOIT;
          bone->flag |= BONE_DONE;
        }

        /* Select the next bone if we're not switching bases. */
        if (col + 4 != col_end) {
          if ((base->object->select_id & 0x0000FFFF) != (col[4] & 0x0000FFFF)) {
            break;
          }
          if (base->object->pose != NULL) {
            const uint hit_bone = (col[4] & ~BONESEL_ANY) >> 16;
            bPoseChannel *pchan = BLI_findlink(&base->object->pose->chanbase, hit_bone);
            bone = pchan ? pchan->bone : NULL;
          }
          else {
            bone = NULL;
          }
        }
      }
    }
  }

  const bool changed_multi = do_pose_tag_select_op_exec(bases, bases_len, sel_op);
  if (changed_multi) {
    DEG_id_tag_update(&vc->scene->id, ID_RECALC_SELECT);
    WM_event_add_notifier(C, NC_SCENE | ND_OB_SELECT, vc->scene);
  }

  if (bases != NULL) {
    MEM_freeN(bases);
  }
  MEM_freeN(vbuffer);

  return changed_multi;
}

static int view3d_box_select_exec(bContext *C, wmOperator *op)
{
  ViewContext vc;
  rcti rect;
  bool changed_multi = false;

  view3d_operator_needs_opengl(C);

  /* setup view context for argument to callbacks */
  ED_view3d_viewcontext_init(C, &vc);

  eSelectOp sel_op = RNA_enum_get(op->ptr, "mode");
  WM_operator_properties_border_to_rcti(op, &rect);

  if (vc.obedit) {

    FOREACH_OBJECT_IN_MODE_BEGIN (
        vc.view_layer, vc.v3d, vc.obedit->type, vc.obedit->mode, ob_iter) {
      ED_view3d_viewcontext_init_object(&vc, ob_iter);
      bool changed = false;

      switch (vc.obedit->type) {
        case OB_MESH:
          vc.em = BKE_editmesh_from_object(vc.obedit);
          changed = do_mesh_box_select(&vc, &rect, sel_op);
          if (changed) {
            DEG_id_tag_update(vc.obedit->data, ID_RECALC_SELECT);
            WM_event_add_notifier(C, NC_GEOM | ND_SELECT, vc.obedit->data);
          }
          break;
        case OB_CURVE:
        case OB_SURF:
          changed = do_nurbs_box_select(&vc, &rect, sel_op);
          if (changed) {
            DEG_id_tag_update(vc.obedit->data, ID_RECALC_SELECT);
            WM_event_add_notifier(C, NC_GEOM | ND_SELECT, vc.obedit->data);
          }
          break;
        case OB_MBALL:
          changed = do_meta_box_select(&vc, &rect, sel_op);
          if (changed) {
            DEG_id_tag_update(vc.obedit->data, ID_RECALC_SELECT);
            WM_event_add_notifier(C, NC_GEOM | ND_SELECT, vc.obedit->data);
          }
          break;
        case OB_ARMATURE:
          changed = do_armature_box_select(&vc, &rect, sel_op);
          if (changed) {
            DEG_id_tag_update(&vc.obedit->id, ID_RECALC_SELECT);
            WM_event_add_notifier(C, NC_OBJECT | ND_BONE_SELECT, vc.obedit);
          }
          break;
        case OB_LATTICE:
          changed = do_lattice_box_select(&vc, &rect, sel_op);
          if (changed) {
            DEG_id_tag_update(vc.obedit->data, ID_RECALC_SELECT);
            WM_event_add_notifier(C, NC_GEOM | ND_SELECT, vc.obedit->data);
          }
          break;
        default:
          assert(!"box select on incorrect object type");
          break;
      }
      changed_multi |= changed;
    }
    FOREACH_OBJECT_IN_MODE_END;
  }
  else { /* no editmode, unified for bones and objects */
    if (vc.obact && vc.obact->mode & OB_MODE_SCULPT) {
      /* XXX, this is not selection, could be it's own operator. */
      changed_multi = ED_sculpt_mask_box_select(
          C, &vc, &rect, sel_op == SEL_OP_ADD ? true : false);
    }
    else if (vc.obact && BKE_paint_select_face_test(vc.obact)) {
      changed_multi = do_paintface_box_select(&vc, &rect, sel_op);
    }
    else if (vc.obact && BKE_paint_select_vert_test(vc.obact)) {
      changed_multi = do_paintvert_box_select(&vc, &rect, sel_op);
    }
    else if (vc.obact && vc.obact->mode & OB_MODE_PARTICLE_EDIT) {
      changed_multi = PE_box_select(C, &rect, sel_op);
    }
    else if (vc.obact && vc.obact->mode & OB_MODE_POSE) {
      changed_multi = do_pose_box_select(C, &vc, &rect, sel_op);
    }
    else { /* object mode with none active */
      changed_multi = do_object_box_select(C, &vc, &rect, sel_op);
    }
  }

  if (changed_multi) {
    return OPERATOR_FINISHED;
  }
  else {
    return OPERATOR_CANCELLED;
  }
}

void VIEW3D_OT_select_box(wmOperatorType *ot)
{
<<<<<<< HEAD
	/* identifiers */
	ot->name = "Box Select";
	ot->description = "Box Select\nSelect items using box selection";
	ot->idname = "VIEW3D_OT_select_box";
=======
  /* identifiers */
  ot->name = "Box Select";
  ot->description = "Select items using box selection";
  ot->idname = "VIEW3D_OT_select_box";
>>>>>>> 38bd6dcc

  /* api callbacks */
  ot->invoke = WM_gesture_box_invoke;
  ot->exec = view3d_box_select_exec;
  ot->modal = WM_gesture_box_modal;
  ot->poll = view3d_selectable_data;
  ot->cancel = WM_gesture_box_cancel;

  /* flags */
  ot->flag = OPTYPE_UNDO;

  /* rna */
  WM_operator_properties_gesture_box(ot);
  WM_operator_properties_select_operation(ot);
}

/** \} */

/* -------------------------------------------------------------------- */
/** \name Circle Select
 * \{ */

typedef struct CircleSelectUserData {
  ViewContext *vc;
  bool select;
  int mval[2];
  float mval_fl[2];
  float radius;
  float radius_squared;

  /* runtime */
  bool is_changed;
} CircleSelectUserData;

static void view3d_userdata_circleselect_init(CircleSelectUserData *r_data,
                                              ViewContext *vc,
                                              const bool select,
                                              const int mval[2],
                                              const float rad)
{
  r_data->vc = vc;
  r_data->select = select;
  copy_v2_v2_int(r_data->mval, mval);
  r_data->mval_fl[0] = mval[0];
  r_data->mval_fl[1] = mval[1];

  r_data->radius = rad;
  r_data->radius_squared = rad * rad;

  /* runtime */
  r_data->is_changed = false;
}

static void mesh_circle_doSelectVert(void *userData,
                                     BMVert *eve,
                                     const float screen_co[2],
                                     int UNUSED(index))
{
  CircleSelectUserData *data = userData;

  if (len_squared_v2v2(data->mval_fl, screen_co) <= data->radius_squared) {
    BM_vert_select_set(data->vc->em->bm, eve, data->select);
    data->is_changed = true;
  }
}
static void mesh_circle_doSelectEdge(void *userData,
                                     BMEdge *eed,
                                     const float screen_co_a[2],
                                     const float screen_co_b[2],
                                     int UNUSED(index))
{
  CircleSelectUserData *data = userData;

  if (edge_inside_circle(data->mval_fl, data->radius, screen_co_a, screen_co_b)) {
    BM_edge_select_set(data->vc->em->bm, eed, data->select);
    data->is_changed = true;
  }
}
static void mesh_circle_doSelectFace(void *userData,
                                     BMFace *efa,
                                     const float screen_co[2],
                                     int UNUSED(index))
{
  CircleSelectUserData *data = userData;

  if (len_squared_v2v2(data->mval_fl, screen_co) <= data->radius_squared) {
    BM_face_select_set(data->vc->em->bm, efa, data->select);
    data->is_changed = true;
  }
}

static bool mesh_circle_select(ViewContext *vc, eSelectOp sel_op, const int mval[2], float rad)
{
  ToolSettings *ts = vc->scene->toolsettings;
  int bbsel;
  CircleSelectUserData data;
  vc->em = BKE_editmesh_from_object(vc->obedit);

  bool changed = false;
  if (SEL_OP_USE_PRE_DESELECT(sel_op)) {
    if (vc->em->bm->totvertsel) {
      EDBM_flag_disable_all(vc->em, BM_ELEM_SELECT);
      changed = true;
    }
  }
  const bool select = (sel_op != SEL_OP_SUB);

  bbsel = EDBM_backbuf_circle_init(vc, mval[0], mval[1], (short)(rad + 1.0f));
  ED_view3d_init_mats_rv3d(vc->obedit, vc->rv3d); /* for foreach's screen/vert projection */

  view3d_userdata_circleselect_init(&data, vc, select, mval, rad);

  if (ts->selectmode & SCE_SELECT_VERTEX) {
    if (bbsel) {
      changed |= edbm_backbuf_check_and_select_verts(vc->em, select ? SEL_OP_ADD : SEL_OP_SUB);
    }
    else {
      mesh_foreachScreenVert(vc, mesh_circle_doSelectVert, &data, V3D_PROJ_TEST_CLIP_DEFAULT);
    }
  }

  if (ts->selectmode & SCE_SELECT_EDGE) {
    if (bbsel) {
      changed |= edbm_backbuf_check_and_select_edges(vc->em, select ? SEL_OP_ADD : SEL_OP_SUB);
    }
    else {
      mesh_foreachScreenEdge(vc, mesh_circle_doSelectEdge, &data, V3D_PROJ_TEST_CLIP_NEAR);
    }
  }

  if (ts->selectmode & SCE_SELECT_FACE) {
    if (bbsel) {
      changed |= edbm_backbuf_check_and_select_faces(vc->em, select ? SEL_OP_ADD : SEL_OP_SUB);
    }
    else {
      mesh_foreachScreenFace(vc, mesh_circle_doSelectFace, &data, V3D_PROJ_TEST_CLIP_DEFAULT);
    }
  }

  changed |= data.is_changed;

  EDBM_backbuf_free();

  if (changed) {
    EDBM_selectmode_flush(vc->em);
  }
  return changed;
}

static bool paint_facesel_circle_select(ViewContext *vc,
                                        const eSelectOp sel_op,
                                        const int mval[2],
                                        float rad)
{
  BLI_assert(ELEM(sel_op, SEL_OP_SET, SEL_OP_ADD, SEL_OP_SUB));
  Object *ob = vc->obact;
  Mesh *me = ob->data;
  bool bbsel;

  bool changed = false;
  if (SEL_OP_USE_PRE_DESELECT(sel_op)) {
    /* flush selection at the end */
    changed |= paintface_deselect_all_visible(vc->C, ob, SEL_DESELECT, false);
  }

  bm_vertoffs = me->totpoly + 1; /* max index array */

  bbsel = EDBM_backbuf_circle_init(vc, mval[0], mval[1], (short)(rad + 1.0f));
  if (bbsel) {
    changed |= edbm_backbuf_check_and_select_tfaces(me, sel_op);
    EDBM_backbuf_free();
  }
  if (changed) {
    paintface_flush_flags(vc->C, ob, SELECT);
  }
  return changed;
}

static void paint_vertsel_circle_select_doSelectVert(void *userData,
                                                     MVert *mv,
                                                     const float screen_co[2],
                                                     int UNUSED(index))
{
  CircleSelectUserData *data = userData;

  if (len_squared_v2v2(data->mval_fl, screen_co) <= data->radius_squared) {
    SET_FLAG_FROM_TEST(mv->flag, data->select, SELECT);
    data->is_changed = true;
  }
}
static bool paint_vertsel_circle_select(ViewContext *vc,
                                        const eSelectOp sel_op,
                                        const int mval[2],
                                        float rad)
{
  BLI_assert(ELEM(sel_op, SEL_OP_SET, SEL_OP_ADD, SEL_OP_SUB));
  const bool use_zbuf = !XRAY_ENABLED(vc->v3d);
  Object *ob = vc->obact;
  Mesh *me = ob->data;
  bool bbsel;
  /* CircleSelectUserData data = {NULL}; */ /* UNUSED */

  bool changed = false;
  if (SEL_OP_USE_PRE_DESELECT(sel_op)) {
    changed |= paintvert_deselect_all_visible(
        ob, SEL_DESELECT, false); /* flush selection at the end */
  }

  const bool select = (sel_op != SEL_OP_SUB);

  if (use_zbuf) {
    bm_vertoffs = me->totvert + 1; /* max index array */

    bbsel = EDBM_backbuf_circle_init(vc, mval[0], mval[1], (short)(rad + 1.0f));
    if (bbsel) {
      changed |= edbm_backbuf_check_and_select_verts_obmode(me, sel_op);
      EDBM_backbuf_free();
    }
  }
  else {
    CircleSelectUserData data;

    ED_view3d_init_mats_rv3d(vc->obact, vc->rv3d); /* for foreach's screen/vert projection */

    view3d_userdata_circleselect_init(&data, vc, select, mval, rad);
    meshobject_foreachScreenVert(
        vc, paint_vertsel_circle_select_doSelectVert, &data, V3D_PROJ_TEST_CLIP_DEFAULT);
    changed |= data.is_changed;
  }

  if (changed) {
    if (sel_op == SEL_OP_SUB) {
      BKE_mesh_mselect_validate(me);
    }
    paintvert_flush_flags(ob);
    paintvert_tag_select_update(vc->C, ob);
  }
  return changed;
}

static void nurbscurve_circle_doSelect(void *userData,
                                       Nurb *UNUSED(nu),
                                       BPoint *bp,
                                       BezTriple *bezt,
                                       int beztindex,
                                       const float screen_co[2])
{
  CircleSelectUserData *data = userData;

  if (len_squared_v2v2(data->mval_fl, screen_co) <= data->radius_squared) {
    if (bp) {
      bp->f1 = data->select ? (bp->f1 | SELECT) : (bp->f1 & ~SELECT);
    }
    else {
      if ((data->vc->v3d->overlay.edit_flag & V3D_OVERLAY_EDIT_CU_HANDLES) == 0) {
        /* can only be (beztindex == 0) here since handles are hidden */
        bezt->f1 = bezt->f2 = bezt->f3 = data->select ? (bezt->f2 | SELECT) : (bezt->f2 & ~SELECT);
      }
      else {
        if (beztindex == 0) {
          bezt->f1 = data->select ? (bezt->f1 | SELECT) : (bezt->f1 & ~SELECT);
        }
        else if (beztindex == 1) {
          bezt->f2 = data->select ? (bezt->f2 | SELECT) : (bezt->f2 & ~SELECT);
        }
        else {
          bezt->f3 = data->select ? (bezt->f3 | SELECT) : (bezt->f3 & ~SELECT);
        }
      }
    }
    data->is_changed = true;
  }
}
static bool nurbscurve_circle_select(ViewContext *vc,
                                     const eSelectOp sel_op,
                                     const int mval[2],
                                     float rad)
{
  CircleSelectUserData data;
  bool changed = false;
  if (SEL_OP_USE_PRE_DESELECT(sel_op)) {
    Curve *curve = vc->obedit->data;
    changed |= ED_curve_deselect_all(curve->editnurb);
  }
  const bool select = (sel_op != SEL_OP_SUB);

  view3d_userdata_circleselect_init(&data, vc, select, mval, rad);

  ED_view3d_init_mats_rv3d(vc->obedit, vc->rv3d); /* for foreach's screen/vert projection */
  nurbs_foreachScreenVert(vc, nurbscurve_circle_doSelect, &data, V3D_PROJ_TEST_CLIP_DEFAULT);
  BKE_curve_nurb_vert_active_validate(vc->obedit->data);

  return changed || data.is_changed;
}

static void latticecurve_circle_doSelect(void *userData, BPoint *bp, const float screen_co[2])
{
  CircleSelectUserData *data = userData;

  if (len_squared_v2v2(data->mval_fl, screen_co) <= data->radius_squared) {
    bp->f1 = data->select ? (bp->f1 | SELECT) : (bp->f1 & ~SELECT);
    data->is_changed = true;
  }
}
static bool lattice_circle_select(ViewContext *vc,
                                  const eSelectOp sel_op,
                                  const int mval[2],
                                  float rad)
{
  CircleSelectUserData data;
  const bool select = (sel_op != SEL_OP_SUB);

  view3d_userdata_circleselect_init(&data, vc, select, mval, rad);

  if (SEL_OP_USE_PRE_DESELECT(sel_op)) {
    data.is_changed |= ED_lattice_flags_set(vc->obedit, 0);
  }
  ED_view3d_init_mats_rv3d(vc->obedit, vc->rv3d); /* for foreach's screen/vert projection */

  lattice_foreachScreenVert(vc, latticecurve_circle_doSelect, &data, V3D_PROJ_TEST_CLIP_DEFAULT);

  return data.is_changed;
}

/* NOTE: pose-bone case is copied from editbone case... */
static bool pchan_circle_doSelectJoint(void *userData,
                                       bPoseChannel *pchan,
                                       const float screen_co[2])
{
  CircleSelectUserData *data = userData;

  if (len_squared_v2v2(data->mval_fl, screen_co) <= data->radius_squared) {
    if (data->select) {
      pchan->bone->flag |= BONE_SELECTED;
    }
    else {
      pchan->bone->flag &= ~BONE_SELECTED;
    }
    return 1;
  }
  return 0;
}
static void do_circle_select_pose__doSelectBone(void *userData,
                                                struct bPoseChannel *pchan,
                                                const float screen_co_a[2],
                                                const float screen_co_b[2])
{
  CircleSelectUserData *data = userData;
  bArmature *arm = data->vc->obact->data;

  if (PBONE_SELECTABLE(arm, pchan->bone)) {
    bool is_point_done = false;
    int points_proj_tot = 0;

    /* project head location to screenspace */
    if (screen_co_a[0] != IS_CLIPPED) {
      points_proj_tot++;
      if (pchan_circle_doSelectJoint(data, pchan, screen_co_a)) {
        is_point_done = true;
      }
    }

    /* project tail location to screenspace */
    if (screen_co_b[0] != IS_CLIPPED) {
      points_proj_tot++;
      if (pchan_circle_doSelectJoint(data, pchan, screen_co_b)) {
        is_point_done = true;
      }
    }

    /* check if the head and/or tail is in the circle
     * - the call to check also does the selection already
     */

    /* only if the endpoints didn't get selected, deal with the middle of the bone too
     * It works nicer to only do this if the head or tail are not in the circle,
     * otherwise there is no way to circle select joints alone */
    if ((is_point_done == false) && (points_proj_tot == 2) &&
        edge_inside_circle(data->mval_fl, data->radius, screen_co_a, screen_co_b)) {
      if (data->select) {
        pchan->bone->flag |= BONE_SELECTED;
      }
      else {
        pchan->bone->flag &= ~BONE_SELECTED;
      }
      data->is_changed = true;
    }

    data->is_changed |= is_point_done;
  }
}
static bool pose_circle_select(ViewContext *vc,
                               const eSelectOp sel_op,
                               const int mval[2],
                               float rad)
{
  BLI_assert(ELEM(sel_op, SEL_OP_SET, SEL_OP_ADD, SEL_OP_SUB));
  CircleSelectUserData data;
  const bool select = (sel_op != SEL_OP_SUB);

  view3d_userdata_circleselect_init(&data, vc, select, mval, rad);

  if (SEL_OP_USE_PRE_DESELECT(sel_op)) {
    data.is_changed |= ED_pose_deselect_all(vc->obact, SEL_DESELECT, false);
  }

  ED_view3d_init_mats_rv3d(vc->obact, vc->rv3d); /* for foreach's screen/vert projection */

  pose_foreachScreenBone(
      vc, do_circle_select_pose__doSelectBone, &data, V3D_PROJ_TEST_CLIP_DEFAULT);

  if (data.is_changed) {
    ED_pose_bone_select_tag_update(vc->obact);
  }
  return data.is_changed;
}

static bool armature_circle_doSelectJoint(void *userData,
                                          EditBone *ebone,
                                          const float screen_co[2],
                                          bool head)
{
  CircleSelectUserData *data = userData;

  if (len_squared_v2v2(data->mval_fl, screen_co) <= data->radius_squared) {
    if (head) {
      if (data->select) {
        ebone->flag |= BONE_ROOTSEL;
      }
      else {
        ebone->flag &= ~BONE_ROOTSEL;
      }
    }
    else {
      if (data->select) {
        ebone->flag |= BONE_TIPSEL;
      }
      else {
        ebone->flag &= ~BONE_TIPSEL;
      }
    }
    return 1;
  }
  return 0;
}
static void do_circle_select_armature__doSelectBone(void *userData,
                                                    struct EditBone *ebone,
                                                    const float screen_co_a[2],
                                                    const float screen_co_b[2])
{
  CircleSelectUserData *data = userData;
  bArmature *arm = data->vc->obedit->data;

  if (data->select ? EBONE_SELECTABLE(arm, ebone) : EBONE_VISIBLE(arm, ebone)) {
    bool is_point_done = false;
    int points_proj_tot = 0;

    /* project head location to screenspace */
    if (screen_co_a[0] != IS_CLIPPED) {
      points_proj_tot++;
      if (armature_circle_doSelectJoint(data, ebone, screen_co_a, true)) {
        is_point_done = true;
      }
    }

    /* project tail location to screenspace */
    if (screen_co_b[0] != IS_CLIPPED) {
      points_proj_tot++;
      if (armature_circle_doSelectJoint(data, ebone, screen_co_b, false)) {
        is_point_done = true;
      }
    }

    /* check if the head and/or tail is in the circle
     * - the call to check also does the selection already
     */

    /* only if the endpoints didn't get selected, deal with the middle of the bone too
     * It works nicer to only do this if the head or tail are not in the circle,
     * otherwise there is no way to circle select joints alone */
    if ((is_point_done == false) && (points_proj_tot == 2) &&
        edge_inside_circle(data->mval_fl, data->radius, screen_co_a, screen_co_b)) {
      if (data->select) {
        ebone->flag |= (BONE_SELECTED | BONE_TIPSEL | BONE_ROOTSEL);
      }
      else {
        ebone->flag &= ~(BONE_SELECTED | BONE_TIPSEL | BONE_ROOTSEL);
      }
      data->is_changed = true;
    }

    data->is_changed |= is_point_done;
  }
}
static bool armature_circle_select(ViewContext *vc,
                                   const eSelectOp sel_op,
                                   const int mval[2],
                                   float rad)
{
  CircleSelectUserData data;
  bArmature *arm = vc->obedit->data;

  const bool select = (sel_op != SEL_OP_SUB);

  view3d_userdata_circleselect_init(&data, vc, select, mval, rad);

  if (SEL_OP_USE_PRE_DESELECT(sel_op)) {
    data.is_changed |= ED_armature_edit_deselect_all_visible(vc->obedit);
  }

  ED_view3d_init_mats_rv3d(vc->obedit, vc->rv3d);

  armature_foreachScreenBone(
      vc, do_circle_select_armature__doSelectBone, &data, V3D_PROJ_TEST_CLIP_DEFAULT);

  if (data.is_changed) {
    ED_armature_edit_sync_selection(arm->edbo);
    ED_armature_edit_validate_active(arm);
    WM_main_add_notifier(NC_OBJECT | ND_BONE_SELECT, vc->obedit);
  }
  return data.is_changed;
}

static void do_circle_select_mball__doSelectElem(void *userData,
                                                 struct MetaElem *ml,
                                                 const float screen_co[2])
{
  CircleSelectUserData *data = userData;

  if (len_squared_v2v2(data->mval_fl, screen_co) <= data->radius_squared) {
    if (data->select) {
      ml->flag |= SELECT;
    }
    else {
      ml->flag &= ~SELECT;
    }
    data->is_changed = true;
  }
}
static bool mball_circle_select(ViewContext *vc,
                                const eSelectOp sel_op,
                                const int mval[2],
                                float rad)
{
  CircleSelectUserData data;

  const bool select = (sel_op != SEL_OP_SUB);

  view3d_userdata_circleselect_init(&data, vc, select, mval, rad);

  if (SEL_OP_USE_PRE_DESELECT(sel_op)) {
    data.is_changed |= BKE_mball_deselect_all(vc->obedit->data);
  }

  ED_view3d_init_mats_rv3d(vc->obedit, vc->rv3d);

  mball_foreachScreenElem(
      vc, do_circle_select_mball__doSelectElem, &data, V3D_PROJ_TEST_CLIP_DEFAULT);
  return data.is_changed;
}

/** Callbacks for circle selection in Editmode */

static bool obedit_circle_select(ViewContext *vc,
                                 const eSelectOp sel_op,
                                 const int mval[2],
                                 float rad)
{
  BLI_assert(ELEM(sel_op, SEL_OP_SET, SEL_OP_ADD, SEL_OP_SUB));
  switch (vc->obedit->type) {
    case OB_MESH:
      return mesh_circle_select(vc, sel_op, mval, rad);
    case OB_CURVE:
    case OB_SURF:
      return nurbscurve_circle_select(vc, sel_op, mval, rad);
    case OB_LATTICE:
      return lattice_circle_select(vc, sel_op, mval, rad);
    case OB_ARMATURE:
      return armature_circle_select(vc, sel_op, mval, rad);
    case OB_MBALL:
      return mball_circle_select(vc, sel_op, mval, rad);
    default:
      BLI_assert(0);
      return false;
  }
}

static bool object_circle_select(ViewContext *vc,
                                 const eSelectOp sel_op,
                                 const int mval[2],
                                 float rad)
{
  BLI_assert(ELEM(sel_op, SEL_OP_SET, SEL_OP_ADD, SEL_OP_SUB));
  ViewLayer *view_layer = vc->view_layer;
  View3D *v3d = vc->v3d;

  const float radius_squared = rad * rad;
  const float mval_fl[2] = {mval[0], mval[1]};

  bool changed = false;
  if (SEL_OP_USE_PRE_DESELECT(sel_op)) {
    changed |= object_deselect_all_visible(vc->view_layer, vc->v3d);
  }
  const bool select = (sel_op != SEL_OP_SUB);
  const int select_flag = select ? BASE_SELECTED : 0;

  Base *base;
  for (base = FIRSTBASE(view_layer); base; base = base->next) {
    if (BASE_SELECTABLE(v3d, base) && ((base->flag & BASE_SELECTED) != select_flag)) {
      float screen_co[2];
      if (ED_view3d_project_float_global(vc->ar,
                                         base->object->obmat[3],
                                         screen_co,
                                         V3D_PROJ_TEST_CLIP_BB | V3D_PROJ_TEST_CLIP_WIN |
                                             V3D_PROJ_TEST_CLIP_NEAR) == V3D_PROJ_RET_OK) {
        if (len_squared_v2v2(mval_fl, screen_co) <= radius_squared) {
          ED_object_base_select(base, select ? BA_SELECT : BA_DESELECT);
          changed = true;
        }
      }
    }
  }

  return changed;
}

/* not a real operator, only for circle test */
static int view3d_circle_select_exec(bContext *C, wmOperator *op)
{
  ViewContext vc;
  const int radius = RNA_int_get(op->ptr, "radius");
  const int mval[2] = {RNA_int_get(op->ptr, "x"), RNA_int_get(op->ptr, "y")};

  const eSelectOp sel_op = ED_select_op_modal(RNA_enum_get(op->ptr, "mode"),
                                              WM_gesture_is_modal_first(op->customdata));

  ED_view3d_viewcontext_init(C, &vc);

  Object *obact = vc.obact;
  Object *obedit = vc.obedit;

  if (obedit || BKE_paint_select_elem_test(obact) || (obact && (obact->mode & OB_MODE_POSE))) {
    view3d_operator_needs_opengl(C);

    FOREACH_OBJECT_IN_MODE_BEGIN (vc.view_layer, vc.v3d, obact->type, obact->mode, ob_iter) {
      ED_view3d_viewcontext_init_object(&vc, ob_iter);

      obact = vc.obact;
      obedit = vc.obedit;

      if (obedit) {
        if (obedit_circle_select(&vc, sel_op, mval, (float)radius)) {
          DEG_id_tag_update(obact->data, ID_RECALC_SELECT);
          WM_event_add_notifier(C, NC_GEOM | ND_SELECT, obact->data);
        }
      }
      else if (BKE_paint_select_face_test(obact)) {
        paint_facesel_circle_select(&vc, sel_op, mval, (float)radius);
      }
      else if (BKE_paint_select_vert_test(obact)) {
        paint_vertsel_circle_select(&vc, sel_op, mval, (float)radius);
      }
      else if (obact->mode & OB_MODE_POSE) {
        pose_circle_select(&vc, sel_op, mval, (float)radius);
      }
      else {
        BLI_assert(0);
      }
    }
    FOREACH_OBJECT_IN_MODE_END;
  }
  else if (obact && (obact->mode & OB_MODE_PARTICLE_EDIT)) {
    if (PE_circle_select(C, sel_op, mval, (float)radius)) {
      return OPERATOR_FINISHED;
    }
    return OPERATOR_CANCELLED;
  }
  else if (obact && obact->mode & OB_MODE_SCULPT) {
    return OPERATOR_CANCELLED;
  }
  else {
    if (object_circle_select(&vc, sel_op, mval, (float)radius)) {
      DEG_id_tag_update(&vc.scene->id, ID_RECALC_SELECT);
      WM_event_add_notifier(C, NC_SCENE | ND_OB_SELECT, vc.scene);
    }
  }

  return OPERATOR_FINISHED;
}

void VIEW3D_OT_select_circle(wmOperatorType *ot)
{
<<<<<<< HEAD
	ot->name = "Circle Select";
	ot->description = "Circle Select\nSelect items using circle selection";
	ot->idname = "VIEW3D_OT_select_circle";
=======
  ot->name = "Circle Select";
  ot->description = "Select items using circle selection";
  ot->idname = "VIEW3D_OT_select_circle";
>>>>>>> 38bd6dcc

  ot->invoke = WM_gesture_circle_invoke;
  ot->modal = WM_gesture_circle_modal;
  ot->exec = view3d_circle_select_exec;
  ot->poll = view3d_selectable_data;
  ot->cancel = WM_gesture_circle_cancel;

  /* flags */
  ot->flag = OPTYPE_UNDO;

  /* properties */
  WM_operator_properties_gesture_circle(ot);
  WM_operator_properties_select_operation_simple(ot);
}

/** \} */<|MERGE_RESOLUTION|>--- conflicted
+++ resolved
@@ -1191,15 +1191,9 @@
 
 void VIEW3D_OT_select_lasso(wmOperatorType *ot)
 {
-<<<<<<< HEAD
-	ot->name = "Lasso Select";
-	ot->description = "Lasso Select\nSelect items using lasso selection";
-	ot->idname = "VIEW3D_OT_select_lasso";
-=======
   ot->name = "Lasso Select";
-  ot->description = "Select items using lasso selection";
+  ot->description = "Lasso Select\nSelect items using lasso selection";
   ot->idname = "VIEW3D_OT_select_lasso";
->>>>>>> 38bd6dcc
 
   ot->invoke = WM_gesture_lasso_invoke;
   ot->modal = WM_gesture_lasso_modal;
@@ -3034,17 +3028,10 @@
 
 void VIEW3D_OT_select_box(wmOperatorType *ot)
 {
-<<<<<<< HEAD
-	/* identifiers */
-	ot->name = "Box Select";
-	ot->description = "Box Select\nSelect items using box selection";
-	ot->idname = "VIEW3D_OT_select_box";
-=======
   /* identifiers */
   ot->name = "Box Select";
-  ot->description = "Select items using box selection";
+  ot->description = "Box Select\nSelect items using box selection";
   ot->idname = "VIEW3D_OT_select_box";
->>>>>>> 38bd6dcc
 
   /* api callbacks */
   ot->invoke = WM_gesture_box_invoke;
@@ -3737,15 +3724,9 @@
 
 void VIEW3D_OT_select_circle(wmOperatorType *ot)
 {
-<<<<<<< HEAD
-	ot->name = "Circle Select";
-	ot->description = "Circle Select\nSelect items using circle selection";
-	ot->idname = "VIEW3D_OT_select_circle";
-=======
   ot->name = "Circle Select";
-  ot->description = "Select items using circle selection";
+  ot->description = "Circle Select\nSelect items using circle selection";
   ot->idname = "VIEW3D_OT_select_circle";
->>>>>>> 38bd6dcc
 
   ot->invoke = WM_gesture_circle_invoke;
   ot->modal = WM_gesture_circle_modal;
