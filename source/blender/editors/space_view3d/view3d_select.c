/*
 * ***** BEGIN GPL LICENSE BLOCK *****
 *
 * This program is free software; you can redistribute it and/or
 * modify it under the terms of the GNU General Public License
 * as published by the Free Software Foundation; either version 2
 * of the License, or (at your option) any later version.
 *
 * This program is distributed in the hope that it will be useful,
 * but WITHOUT ANY WARRANTY; without even the implied warranty of
 * MERCHANTABILITY or FITNESS FOR A PARTICULAR PURPOSE.  See the
 * GNU General Public License for more details.
 *
 * You should have received a copy of the GNU General Public License
 * along with this program; if not, write to the Free Software Foundation,
 * Inc., 51 Franklin Street, Fifth Floor, Boston, MA 02110-1301, USA.
 *
 * The Original Code is Copyright (C) 2008 Blender Foundation.
 * All rights reserved.
 *
 *
 * Contributor(s): Blender Foundation
 *
 * ***** END GPL LICENSE BLOCK *****
 */

/** \file blender/editors/space_view3d/view3d_select.c
 *  \ingroup spview3d
 */


#include <string.h>
#include <stdio.h>
#include <math.h>
#include <float.h>
#include <assert.h>

#include "DNA_action_types.h"
#include "DNA_armature_types.h"
#include "DNA_curve_types.h"
#include "DNA_meta_types.h"
#include "DNA_mesh_types.h"
#include "DNA_meshdata_types.h"
#include "DNA_object_types.h"
#include "DNA_scene_types.h"
#include "DNA_tracking_types.h"
#include "DNA_gpencil_types.h"

#include "MEM_guardedalloc.h"

#include "BLI_array.h"
#include "BLI_math.h"
#include "BLI_lasso_2d.h"
#include "BLI_rect.h"
#include "BLI_linklist.h"
#include "BLI_listbase.h"
#include "BLI_string.h"
#include "BLI_utildefines.h"

#ifdef __BIG_ENDIAN__
#  include "BLI_endian_switch.h"
#endif

/* vertex box select */
#include "IMB_imbuf_types.h"
#include "IMB_imbuf.h"
#include "BKE_global.h"

#include "BKE_armature.h"
#include "BKE_context.h"
#include "BKE_curve.h"
#include "BKE_layer.h"
#include "BKE_mball.h"
#include "BKE_mesh.h"
#include "BKE_object.h"
#include "BKE_paint.h"
#include "BKE_editmesh.h"
#include "BKE_scene.h"
#include "BKE_tracking.h"
#include "BKE_workspace.h"

#include "DEG_depsgraph.h"

#include "WM_api.h"
#include "WM_types.h"

#include "RNA_access.h"
#include "RNA_define.h"
#include "RNA_enum_types.h"

#include "ED_armature.h"
#include "ED_curve.h"
#include "ED_lattice.h"
#include "ED_particle.h"
#include "ED_mesh.h"
#include "ED_object.h"
#include "ED_screen.h"
#include "ED_select_utils.h"
#include "ED_sculpt.h"
#include "ED_mball.h"
#include "ED_gpencil.h"

#include "UI_interface.h"

#include "GPU_draw.h"
#include "GPU_glew.h"
#include "GPU_matrix.h"

#include "view3d_intern.h"  /* own include */

// #include "PIL_time_utildefines.h"


/* -------------------------------------------------------------------- */
/** \name Public Utilities
 * \{ */

float ED_view3d_select_dist_px(void)
{
	return 75.0f * U.pixelsize;
}

/* TODO: should return whether there is valid context to continue */
void ED_view3d_viewcontext_init(bContext *C, ViewContext *vc)
{
	memset(vc, 0, sizeof(ViewContext));
	vc->C = C;
	vc->ar = CTX_wm_region(C);
	vc->bmain = CTX_data_main(C);
	vc->depsgraph = CTX_data_depsgraph(C);
	vc->scene = CTX_data_scene(C);
	vc->view_layer = CTX_data_view_layer(C);
	vc->v3d = CTX_wm_view3d(C);
	vc->win = CTX_wm_window(C);
	vc->rv3d = CTX_wm_region_view3d(C);
	vc->obact = CTX_data_active_object(C);
	vc->obedit = CTX_data_edit_object(C);
}

void ED_view3d_viewcontext_init_object(ViewContext *vc, Object *obact)
{
	vc->obact = obact;
	if (vc->obedit) {
		BLI_assert(BKE_object_is_in_editmode(obact));
		vc->obedit = obact;
		/* previous selections are now invalid. */
		vc->v3d->flag |= V3D_INVALID_BACKBUF;

		if (vc->em) {
			vc->em = BKE_editmesh_from_object(vc->obedit);
		}
	}
}

/** \} */

/* -------------------------------------------------------------------- */
/** \name Internal Object Utilities
 * \{ */

static void object_deselect_all_visible(ViewLayer *view_layer, View3D *v3d)
{
	Base *base;

	for (base = view_layer->object_bases.first; base; base = base->next) {
		if (BASE_SELECTABLE(v3d, base)) {
			ED_object_base_select(base, BA_DESELECT);
		}
	}
}

static void object_deselect_all_except(ViewLayer *view_layer, Base *b)   /* deselect all except b */
{
	for (Base *base = view_layer->object_bases.first; base; base = base->next) {
		if (base->flag & BASE_SELECTED) {
			if (b != base) {
				ED_object_base_select(base, BA_DESELECT);
			}
		}
	}
}

/** \} */

/* -------------------------------------------------------------------- */
/** \name Internal Edit-Mesh Utilities
 * \{ */

static void edbm_backbuf_check_and_select_verts(BMEditMesh *em, const eSelectOp sel_op)
{
	BMVert *eve;
	BMIter iter;
	unsigned int index = bm_wireoffs;

	BM_ITER_MESH (eve, &iter, em->bm, BM_VERTS_OF_MESH) {
		if (!BM_elem_flag_test(eve, BM_ELEM_HIDDEN)) {
			const bool is_select = BM_elem_flag_test(eve, BM_ELEM_SELECT);
			const bool is_inside = EDBM_backbuf_check(index);
			const int sel_op_result = ED_select_op_action_deselected(sel_op, is_select, is_inside);
			if (sel_op_result != -1) {
				BM_vert_select_set(em->bm, eve, sel_op_result);
			}
		}
		index++;
	}
}

static void edbm_backbuf_check_and_select_edges(BMEditMesh *em, const eSelectOp sel_op)
{
	BMEdge *eed;
	BMIter iter;
	unsigned int index = bm_solidoffs;

	BM_ITER_MESH (eed, &iter, em->bm, BM_EDGES_OF_MESH) {
		if (!BM_elem_flag_test(eed, BM_ELEM_HIDDEN)) {
			const bool is_select = BM_elem_flag_test(eed, BM_ELEM_SELECT);
			const bool is_inside = EDBM_backbuf_check(index);
			const int sel_op_result = ED_select_op_action_deselected(sel_op, is_select, is_inside);
			if (sel_op_result != -1) {
				BM_edge_select_set(em->bm, eed, sel_op_result);
			}
		}
		index++;
	}
}

static void edbm_backbuf_check_and_select_faces(BMEditMesh *em, const eSelectOp sel_op)
{
	BMFace *efa;
	BMIter iter;
	unsigned int index = 1;

	BM_ITER_MESH (efa, &iter, em->bm, BM_FACES_OF_MESH) {
		if (!BM_elem_flag_test(efa, BM_ELEM_HIDDEN)) {
			const bool is_select = BM_elem_flag_test(efa, BM_ELEM_SELECT);
			const bool is_inside = EDBM_backbuf_check(index);
			const int sel_op_result = ED_select_op_action_deselected(sel_op, is_select, is_inside);
			if (sel_op_result != -1) {
				BM_face_select_set(em->bm, efa, sel_op_result);
			}
		}
		index++;
	}
}

/* object mode, edbm_ prefix is confusing here, rename? */
static void edbm_backbuf_check_and_select_verts_obmode(Mesh *me, const eSelectOp sel_op)
{
	MVert *mv = me->mvert;
	unsigned int index;

	if (mv) {
		for (index = 1; index <= me->totvert; index++, mv++) {
			if (!(mv->flag & ME_HIDE)) {
				const bool is_select = mv->flag & SELECT;
				const bool is_inside = EDBM_backbuf_check(index);
				const int sel_op_result = ED_select_op_action_deselected(sel_op, is_select, is_inside);
				if (sel_op_result != -1) {
					SET_FLAG_FROM_TEST(mv->flag, sel_op_result, SELECT);
				}
			}
		}
	}
}

/* object mode, edbm_ prefix is confusing here, rename? */
static void edbm_backbuf_check_and_select_tfaces(Mesh *me, const eSelectOp sel_op)
{
	MPoly *mpoly = me->mpoly;
	unsigned int index;

	if (mpoly) {
		for (index = 1; index <= me->totpoly; index++, mpoly++) {
			if (!(mpoly->flag & ME_HIDE)) {
				const bool is_select = mpoly->flag & ME_FACE_SEL;
				const bool is_inside = EDBM_backbuf_check(index);
				const int sel_op_result = ED_select_op_action_deselected(sel_op, is_select, is_inside);
				if (sel_op_result != -1) {
					SET_FLAG_FROM_TEST(mpoly->flag, sel_op_result, ME_FACE_SEL);
				}
			}
		}
	}
}

/** \} */

/* -------------------------------------------------------------------- */
/** \name Lasso Select
 * \{ */

typedef struct LassoSelectUserData {
	ViewContext *vc;
	const rcti *rect;
	const rctf *rect_fl;
	rctf       _rect_fl;
	const int (*mcords)[2];
	int moves;
	eSelectOp sel_op;

	/* runtime */
	int pass;
	bool is_done;
	bool is_changed;
} LassoSelectUserData;

static void view3d_userdata_lassoselect_init(
        LassoSelectUserData *r_data,
        ViewContext *vc, const rcti *rect, const int (*mcords)[2],
        const int moves, const eSelectOp sel_op)
{
	r_data->vc = vc;

	r_data->rect = rect;
	r_data->rect_fl = &r_data->_rect_fl;
	BLI_rctf_rcti_copy(&r_data->_rect_fl, rect);

	r_data->mcords = mcords;
	r_data->moves = moves;
	r_data->sel_op = sel_op;

	/* runtime */
	r_data->pass = 0;
	r_data->is_done = false;
	r_data->is_changed = false;
}

static bool view3d_selectable_data(bContext *C)
{
	Object *ob = CTX_data_active_object(C);

	if (!ED_operator_region_view3d_active(C))
		return 0;

	if (ob) {
		if (ob->mode & OB_MODE_EDIT) {
			if (ob->type == OB_FONT) {
				return 0;
			}
		}
		else {
			if ((ob->mode & (OB_MODE_VERTEX_PAINT | OB_MODE_WEIGHT_PAINT | OB_MODE_TEXTURE_PAINT)) &&
			    !BKE_paint_select_elem_test(ob))
			{
				return 0;
			}
		}
	}

	return 1;
}


/* helper also for box_select */
static bool edge_fully_inside_rect(const rctf *rect, const float v1[2], const float v2[2])
{
	return BLI_rctf_isect_pt_v(rect, v1) && BLI_rctf_isect_pt_v(rect, v2);
}

static bool edge_inside_rect(const rctf *rect, const float v1[2], const float v2[2])
{
	int d1, d2, d3, d4;

	/* check points in rect */
	if (edge_fully_inside_rect(rect, v1, v2)) return 1;

	/* check points completely out rect */
	if (v1[0] < rect->xmin && v2[0] < rect->xmin) return 0;
	if (v1[0] > rect->xmax && v2[0] > rect->xmax) return 0;
	if (v1[1] < rect->ymin && v2[1] < rect->ymin) return 0;
	if (v1[1] > rect->ymax && v2[1] > rect->ymax) return 0;

	/* simple check lines intersecting. */
	d1 = (v1[1] - v2[1]) * (v1[0] - rect->xmin) + (v2[0] - v1[0]) * (v1[1] - rect->ymin);
	d2 = (v1[1] - v2[1]) * (v1[0] - rect->xmin) + (v2[0] - v1[0]) * (v1[1] - rect->ymax);
	d3 = (v1[1] - v2[1]) * (v1[0] - rect->xmax) + (v2[0] - v1[0]) * (v1[1] - rect->ymax);
	d4 = (v1[1] - v2[1]) * (v1[0] - rect->xmax) + (v2[0] - v1[0]) * (v1[1] - rect->ymin);

	if (d1 < 0 && d2 < 0 && d3 < 0 && d4 < 0) return 0;
	if (d1 > 0 && d2 > 0 && d3 > 0 && d4 > 0) return 0;

	return 1;
}

static void do_lasso_select_pose__do_tag(
        void *userData, struct bPoseChannel *pchan, const float screen_co_a[2], const float screen_co_b[2])
{
	LassoSelectUserData *data = userData;
	bArmature *arm = data->vc->obact->data;

	if (PBONE_SELECTABLE(arm, pchan->bone)) {
		bool is_point_done = false;
		int points_proj_tot = 0;

		/* project head location to screenspace */
		if (screen_co_a[0] != IS_CLIPPED) {
			points_proj_tot++;
			if (BLI_rcti_isect_pt(data->rect, UNPACK2(screen_co_a)) &&
			    BLI_lasso_is_point_inside(data->mcords, data->moves, UNPACK2(screen_co_a), INT_MAX))
			{
				is_point_done = true;
			}
		}

		/* project tail location to screenspace */
		if (screen_co_b[0] != IS_CLIPPED) {
			points_proj_tot++;
			if (BLI_rcti_isect_pt(data->rect, UNPACK2(screen_co_b)) &&
			    BLI_lasso_is_point_inside(data->mcords, data->moves, UNPACK2(screen_co_b), INT_MAX))
			{
				is_point_done = true;
			}
		}

		/* if one of points selected, we skip the bone itself */
		if ((is_point_done == true) ||
		    ((is_point_done == false) && (points_proj_tot == 2) &&
		     BLI_lasso_is_edge_inside(data->mcords, data->moves, UNPACK2(screen_co_a), UNPACK2(screen_co_b), INT_MAX)))
		{
			pchan->bone->flag |= BONE_DONE;
		}
		data->is_changed |= is_point_done;
	}
}
static void do_lasso_tag_pose(ViewContext *vc, Object *ob, const int mcords[][2], short moves)
{
	ViewContext vc_tmp;
	LassoSelectUserData data;
	rcti rect;

	if ((ob->type != OB_ARMATURE) || (ob->pose == NULL)) {
		return;
	}

	vc_tmp = *vc;
	vc_tmp.obact = ob;

	BLI_lasso_boundbox(&rect, mcords, moves);

	view3d_userdata_lassoselect_init(&data, vc, &rect, mcords, moves, 0);

	ED_view3d_init_mats_rv3d(vc_tmp.obact, vc->rv3d);

	pose_foreachScreenBone(&vc_tmp, do_lasso_select_pose__do_tag, &data, V3D_PROJ_TEST_CLIP_DEFAULT);
}

static void do_lasso_select_objects(
        ViewContext *vc, const int mcords[][2], const short moves,
        const eSelectOp sel_op)
{
	View3D *v3d = vc->v3d;
	Base *base;

	if (SEL_OP_USE_PRE_DESELECT(sel_op)) {
		object_deselect_all_visible(vc->view_layer, vc->v3d);
	}

	bool changed = false;
	for (base = vc->view_layer->object_bases.first; base; base = base->next) {
		if (BASE_SELECTABLE(v3d, base)) { /* use this to avoid un-needed lasso lookups */
			const bool is_select = base->flag & BASE_SELECTED;
			const bool is_inside = (
			        (ED_view3d_project_base(vc->ar, base) == V3D_PROJ_RET_OK) &&
			        BLI_lasso_is_point_inside(mcords, moves, base->sx, base->sy, IS_CLIPPED));
			const int sel_op_result = ED_select_op_action_deselected(sel_op, is_select, is_inside);
			if (sel_op_result != -1) {
				ED_object_base_select(base, sel_op_result ? BA_SELECT : BA_DESELECT);
				changed = true;
			}
		}
	}

	if (changed) {
		DEG_id_tag_update(&vc->scene->id, ID_RECALC_SELECT);
		WM_main_add_notifier(NC_SCENE | ND_OB_SELECT, vc->scene);
	}
}


/**
 * Use for lasso & box select.
 */
static Base **do_pose_tag_select_op_prepare(ViewContext *vc, uint *r_bases_len)
{
	Base **bases = NULL;
	BLI_array_declare(bases);
	FOREACH_BASE_IN_MODE_BEGIN (vc->view_layer, vc->v3d, OB_ARMATURE, OB_MODE_POSE, base_iter) {
		Object *ob_iter = base_iter->object;
		bArmature *arm = ob_iter->data;
		for (bPoseChannel *pchan = ob_iter->pose->chanbase.first; pchan; pchan = pchan->next) {
			Bone *bone = pchan->bone;
			bone->flag &= ~BONE_DONE;
		}
		arm->id.tag |= LIB_TAG_DOIT;
		ob_iter->id.tag &= ~LIB_TAG_DOIT;
		BLI_array_append(bases, base_iter);
	}
	FOREACH_BASE_IN_MODE_END;
	*r_bases_len = BLI_array_len(bases);
	return bases;
}

static bool do_pose_tag_select_op_exec(Base **bases, const uint bases_len, const eSelectOp sel_op)
{
	bool changed_multi = false;

	if (SEL_OP_USE_PRE_DESELECT(sel_op)) {
		for (int i = 0; i < bases_len; i++) {
			Base *base_iter = bases[i];
			Object *ob_iter = base_iter->object;
			if (ED_pose_deselect_all(ob_iter, SEL_DESELECT, false)) {
				ED_pose_bone_select_tag_update(ob_iter);
				changed_multi = true;
			}
		}
	}

	for (int i = 0; i < bases_len; i++) {
		Base *base_iter = bases[i];
		Object *ob_iter = base_iter->object;
		bArmature *arm = ob_iter->data;

		/* Don't handle twice. */
		if (arm->id.tag & LIB_TAG_DOIT) {
			arm->id.tag &= ~LIB_TAG_DOIT;
		}
		else {
			continue;
		}

		bool changed = true;
		for (bPoseChannel *pchan = ob_iter->pose->chanbase.first; pchan; pchan = pchan->next) {
			Bone *bone = pchan->bone;
			if ((bone->flag & BONE_UNSELECTABLE) == 0) {
				const bool is_select = bone->flag & BONE_SELECTED;
				const bool is_inside = bone->flag & BONE_DONE;
				const int sel_op_result = ED_select_op_action_deselected(sel_op, is_select, is_inside);
				if (sel_op_result != -1) {
					SET_FLAG_FROM_TEST(bone->flag, sel_op_result, BONE_SELECTED);
					if (sel_op_result == 0) {
						if (arm->act_bone == bone) {
							arm->act_bone = NULL;
						}
					}
					changed = true;
				}
			}
		}
		if (changed) {
			ED_pose_bone_select_tag_update(ob_iter);
			changed_multi = true;
		}
	}
	return changed_multi;
}

static void do_lasso_select_pose(
        ViewContext *vc, const int mcords[][2], const short moves,
        const eSelectOp sel_op)
{
	uint bases_len;
	Base **bases = do_pose_tag_select_op_prepare(vc, &bases_len);

	for (int i = 0; i < bases_len; i++) {
		Base *base_iter = bases[i];
		Object *ob_iter = base_iter->object;
		do_lasso_tag_pose(vc, ob_iter, mcords, moves);
	}

	const bool changed_multi = do_pose_tag_select_op_exec(bases, bases_len, sel_op);
	if (changed_multi) {
		DEG_id_tag_update(&vc->scene->id, ID_RECALC_SELECT);
		WM_main_add_notifier(NC_SCENE | ND_OB_SELECT, vc->scene);
	}

	if (bases != NULL) {
		MEM_freeN(bases);
	}
}

static void do_lasso_select_mesh__doSelectVert(void *userData, BMVert *eve, const float screen_co[2], int UNUSED(index))
{
	LassoSelectUserData *data = userData;
	const bool is_select = BM_elem_flag_test(eve, BM_ELEM_SELECT);
	const bool is_inside = (
	        BLI_rctf_isect_pt_v(data->rect_fl, screen_co) &&
	        BLI_lasso_is_point_inside(data->mcords, data->moves, screen_co[0], screen_co[1], IS_CLIPPED));
	const int sel_op_result = ED_select_op_action_deselected(data->sel_op, is_select, is_inside);
	if (sel_op_result != -1) {
		BM_vert_select_set(data->vc->em->bm, eve, sel_op_result);
	}
}
static void do_lasso_select_mesh__doSelectEdge_pass0(
        void *userData, BMEdge *eed, const float screen_co_a[2], const float screen_co_b[2], int index)
{
	LassoSelectUserData *data = userData;
	const bool is_select = BM_elem_flag_test(eed, BM_ELEM_SELECT);
	const bool is_inside = (
	        EDBM_backbuf_check(bm_solidoffs + index) &&
	        edge_fully_inside_rect(data->rect_fl, screen_co_a, screen_co_b)  &&
	        BLI_lasso_is_point_inside(data->mcords, data->moves, UNPACK2(screen_co_a), IS_CLIPPED) &&
	        BLI_lasso_is_point_inside(data->mcords, data->moves, UNPACK2(screen_co_b), IS_CLIPPED));
	const int sel_op_result = ED_select_op_action_deselected(data->sel_op, is_select, is_inside);
	if (sel_op_result != -1) {
		BM_edge_select_set(data->vc->em->bm, eed, sel_op_result);
		data->is_done = true;
	}
}
static void do_lasso_select_mesh__doSelectEdge_pass1(
        void *userData, BMEdge *eed, const float screen_co_a[2], const float screen_co_b[2], int index)
{
	LassoSelectUserData *data = userData;
	const bool is_select = BM_elem_flag_test(eed, BM_ELEM_SELECT);
	const bool is_inside = (
	        EDBM_backbuf_check(bm_solidoffs + index) &&
	        BLI_lasso_is_edge_inside(
	                data->mcords, data->moves, UNPACK2(screen_co_a), UNPACK2(screen_co_b), IS_CLIPPED));
	const int sel_op_result = ED_select_op_action_deselected(data->sel_op, is_select, is_inside);
	if (sel_op_result != -1) {
		BM_edge_select_set(data->vc->em->bm, eed, sel_op_result);
	}
}

static void do_lasso_select_mesh__doSelectFace(void *userData, BMFace *efa, const float screen_co[2], int UNUSED(index))
{
	LassoSelectUserData *data = userData;
	const bool is_select = BM_elem_flag_test(efa, BM_ELEM_SELECT);
	const bool is_inside = (
	        BLI_rctf_isect_pt_v(data->rect_fl, screen_co) &&
	        BLI_lasso_is_point_inside(
	                data->mcords, data->moves, screen_co[0], screen_co[1], IS_CLIPPED));
	const int sel_op_result = ED_select_op_action_deselected(data->sel_op, is_select, is_inside);
	if (sel_op_result != -1) {
		BM_face_select_set(data->vc->em->bm, efa, sel_op_result);
	}
}

static void do_lasso_select_mesh(
        ViewContext *vc,
        const int mcords[][2], short moves, const eSelectOp sel_op)
{
	LassoSelectUserData data;
	ToolSettings *ts = vc->scene->toolsettings;
	rcti rect;
	int bbsel;

	/* set editmesh */
	vc->em = BKE_editmesh_from_object(vc->obedit);

	BLI_lasso_boundbox(&rect, mcords, moves);

	view3d_userdata_lassoselect_init(&data, vc, &rect, mcords, moves, sel_op);

	if (SEL_OP_USE_PRE_DESELECT(sel_op)) {
		EDBM_flag_disable_all(vc->em, BM_ELEM_SELECT);
	}

	/* for non zbuf projections, don't change the GL state */
	ED_view3d_init_mats_rv3d(vc->obedit, vc->rv3d);

	GPU_matrix_set(vc->rv3d->viewmat);
	bbsel = EDBM_backbuf_border_mask_init(vc, mcords, moves, rect.xmin, rect.ymin, rect.xmax, rect.ymax);

	if (ts->selectmode & SCE_SELECT_VERTEX) {
		if (bbsel) {
			edbm_backbuf_check_and_select_verts(vc->em, sel_op);
		}
		else {
			mesh_foreachScreenVert(vc, do_lasso_select_mesh__doSelectVert, &data, V3D_PROJ_TEST_CLIP_DEFAULT);
		}
	}
	if (ts->selectmode & SCE_SELECT_EDGE) {
		/* Does both bbsel and non-bbsel versions (need screen cos for both) */
		mesh_foreachScreenEdge(vc, do_lasso_select_mesh__doSelectEdge_pass0, &data, V3D_PROJ_TEST_CLIP_NEAR);
		if (data.is_done == false) {
			mesh_foreachScreenEdge(vc, do_lasso_select_mesh__doSelectEdge_pass1, &data, V3D_PROJ_TEST_CLIP_NEAR);
		}
	}

	if (ts->selectmode & SCE_SELECT_FACE) {
		if (bbsel) {
			edbm_backbuf_check_and_select_faces(vc->em, sel_op);
		}
		else {
			mesh_foreachScreenFace(vc, do_lasso_select_mesh__doSelectFace, &data, V3D_PROJ_TEST_CLIP_DEFAULT);
		}
	}

	EDBM_backbuf_free();
	EDBM_selectmode_flush(vc->em);
}

static void do_lasso_select_curve__doSelect(
        void *userData, Nurb *UNUSED(nu), BPoint *bp, BezTriple *bezt, int beztindex, const float screen_co[2])
{
	LassoSelectUserData *data = userData;

	const bool is_inside = BLI_lasso_is_point_inside(data->mcords, data->moves, screen_co[0], screen_co[1], IS_CLIPPED);
	if (bp) {
		const bool is_select = bp->f1 & SELECT;
		const int sel_op_result = ED_select_op_action_deselected(data->sel_op, is_select, is_inside);
		if (sel_op_result != -1) {
			SET_FLAG_FROM_TEST(bp->f1, sel_op_result, SELECT);
		}
	}
	else {
		if ((data->vc->v3d->overlay.edit_flag & V3D_OVERLAY_EDIT_CU_HANDLES) == 0) {
			/* can only be (beztindex == 0) here since handles are hidden */
			const bool is_select = bezt->f2 & SELECT;
			const int sel_op_result = ED_select_op_action_deselected(data->sel_op, is_select, is_inside);
			if (sel_op_result != -1) {
				SET_FLAG_FROM_TEST(bezt->f2, sel_op_result, SELECT);
			}
			bezt->f1 = bezt->f3 = bezt->f2;
		}
		else {
			char *flag_p = (&bezt->f1) + beztindex;
			const bool is_select = *flag_p & SELECT;
			const int sel_op_result = ED_select_op_action_deselected(data->sel_op, is_select, is_inside);
			if (sel_op_result != -1) {
				SET_FLAG_FROM_TEST(*flag_p, sel_op_result, SELECT);
			}
		}
	}
}

static void do_lasso_select_curve(ViewContext *vc, const int mcords[][2], short moves, const eSelectOp sel_op)
{
	LassoSelectUserData data;
	rcti rect;

	BLI_lasso_boundbox(&rect, mcords, moves);

	view3d_userdata_lassoselect_init(&data, vc, &rect, mcords, moves, sel_op);

	if (SEL_OP_USE_PRE_DESELECT(sel_op)) {
		Curve *curve = (Curve *) vc->obedit->data;
		ED_curve_deselect_all(curve->editnurb);
	}

	ED_view3d_init_mats_rv3d(vc->obedit, vc->rv3d); /* for foreach's screen/vert projection */
	nurbs_foreachScreenVert(vc, do_lasso_select_curve__doSelect, &data, V3D_PROJ_TEST_CLIP_DEFAULT);
	BKE_curve_nurb_vert_active_validate(vc->obedit->data);
}

static void do_lasso_select_lattice__doSelect(void *userData, BPoint *bp, const float screen_co[2])
{
	LassoSelectUserData *data = userData;
	const bool is_select = bp->f1 & SELECT;
	const bool is_inside = (
	        BLI_rctf_isect_pt_v(data->rect_fl, screen_co) &&
	        BLI_lasso_is_point_inside(data->mcords, data->moves, screen_co[0], screen_co[1], IS_CLIPPED));
	const int sel_op_result = ED_select_op_action_deselected(data->sel_op, is_select, is_inside);
	if (sel_op_result != -1) {
		SET_FLAG_FROM_TEST(bp->f1, sel_op_result, SELECT);
	}
}
static void do_lasso_select_lattice(ViewContext *vc, const int mcords[][2], short moves, const eSelectOp sel_op)
{
	LassoSelectUserData data;
	rcti rect;

	BLI_lasso_boundbox(&rect, mcords, moves);

	view3d_userdata_lassoselect_init(&data, vc, &rect, mcords, moves, sel_op);

	if (SEL_OP_USE_PRE_DESELECT(sel_op)) {
		ED_lattice_flags_set(vc->obedit, 0);
	}

	ED_view3d_init_mats_rv3d(vc->obedit, vc->rv3d); /* for foreach's screen/vert projection */
	lattice_foreachScreenVert(vc, do_lasso_select_lattice__doSelect, &data, V3D_PROJ_TEST_CLIP_DEFAULT);
}

static void do_lasso_select_armature__doSelectBone(
        void *userData, EditBone *ebone, const float screen_co_a[2], const float screen_co_b[2])
{
	LassoSelectUserData *data = userData;
	bArmature *arm = data->vc->obedit->data;
	if (EBONE_VISIBLE(arm, ebone)) {
		int is_ignore_flag = 0;
		int is_inside_flag = 0;

		if (screen_co_a[0] != IS_CLIPPED) {
			if (BLI_rcti_isect_pt(data->rect, UNPACK2(screen_co_a)) &&
			    BLI_lasso_is_point_inside(data->mcords, data->moves, UNPACK2(screen_co_a), INT_MAX))
			{
				is_inside_flag |= BONESEL_ROOT;
			}
		}
		else {
			is_ignore_flag |= BONESEL_ROOT;
		}

		if (screen_co_b[0] != IS_CLIPPED) {
			if (BLI_rcti_isect_pt(data->rect, UNPACK2(screen_co_b)) &&
			    BLI_lasso_is_point_inside(data->mcords, data->moves, UNPACK2(screen_co_b), INT_MAX))
			{
				is_inside_flag |= BONESEL_TIP;
			}
		}
		else {
			is_ignore_flag |= BONESEL_TIP;
		}

		if (is_inside_flag == (BONE_ROOTSEL | BONE_TIPSEL) ||
		    BLI_lasso_is_edge_inside(
		            data->mcords, data->moves, UNPACK2(screen_co_a), UNPACK2(screen_co_b), INT_MAX))
		{
			is_inside_flag |= BONESEL_BONE;
		}


		ebone->temp.i = is_inside_flag | (is_ignore_flag >> 16);
	}
}

static void do_lasso_select_armature(ViewContext *vc, const int mcords[][2], short moves, const eSelectOp sel_op)
{
	LassoSelectUserData data;
	rcti rect;

	BLI_lasso_boundbox(&rect, mcords, moves);

	view3d_userdata_lassoselect_init(&data, vc, &rect, mcords, moves, sel_op);

	ED_view3d_init_mats_rv3d(vc->obedit, vc->rv3d);

	if (SEL_OP_USE_PRE_DESELECT(sel_op)) {
		ED_armature_edit_deselect_all_visible(vc->obedit);
	}

	bArmature *arm = vc->obedit->data;

	ED_armature_ebone_listbase_temp_clear(arm->edbo);

	armature_foreachScreenBone(vc, do_lasso_select_armature__doSelectBone, &data, V3D_PROJ_TEST_CLIP_DEFAULT);

	data.is_changed = ED_armature_edit_select_op_from_tagged(vc->obedit->data, sel_op);

	if (data.is_changed) {
		WM_main_add_notifier(NC_OBJECT | ND_BONE_SELECT, vc->obedit);
	}
}

static void do_lasso_select_mball__doSelectElem(void *userData, struct MetaElem *ml, const float screen_co[2])
{
	LassoSelectUserData *data = userData;
	const bool is_select = ml->flag & SELECT;
	const bool is_inside = (
	        BLI_rctf_isect_pt_v(data->rect_fl, screen_co) &&
	        BLI_lasso_is_point_inside(data->mcords, data->moves, screen_co[0], screen_co[1], INT_MAX));
	const int sel_op_result = ED_select_op_action_deselected(data->sel_op, is_select, is_inside);
	if (sel_op_result != -1) {
		SET_FLAG_FROM_TEST(ml->flag, sel_op_result, SELECT);
		data->is_changed = true;
	}
}
static void do_lasso_select_meta(ViewContext *vc, const int mcords[][2], short moves, const eSelectOp sel_op)
{
	LassoSelectUserData data;
	rcti rect;

	MetaBall *mb = (MetaBall *)vc->obedit->data;

	if (SEL_OP_USE_PRE_DESELECT(sel_op)) {
		BKE_mball_deselect_all(mb);
	}

	BLI_lasso_boundbox(&rect, mcords, moves);

	view3d_userdata_lassoselect_init(&data, vc, &rect, mcords, moves, sel_op);

	ED_view3d_init_mats_rv3d(vc->obedit, vc->rv3d);

	mball_foreachScreenElem(vc, do_lasso_select_mball__doSelectElem, &data, V3D_PROJ_TEST_CLIP_DEFAULT);
}

static void do_lasso_select_meshobject__doSelectVert(void *userData, MVert *mv, const float screen_co[2], int UNUSED(index))
{
	LassoSelectUserData *data = userData;
	const bool is_select = mv->flag & SELECT;
	const bool is_inside = (
	        BLI_rctf_isect_pt_v(data->rect_fl, screen_co) &&
	        BLI_lasso_is_point_inside(data->mcords, data->moves, screen_co[0], screen_co[1], IS_CLIPPED));
	const int sel_op_result = ED_select_op_action_deselected(data->sel_op, is_select, is_inside);
	if (sel_op_result != -1) {
		SET_FLAG_FROM_TEST(mv->flag, sel_op_result, SELECT);
		data->is_changed = true;
	}
}
static void do_lasso_select_paintvert(ViewContext *vc, const int mcords[][2], short moves, const eSelectOp sel_op)
{
	const bool use_zbuf = V3D_IS_ZBUF(vc->v3d);
	Object *ob = vc->obact;
	Mesh *me = ob->data;
	rcti rect;

	if (me == NULL || me->totvert == 0)
		return;

	if (SEL_OP_USE_PRE_DESELECT(sel_op)) {
		paintvert_deselect_all_visible(ob, SEL_DESELECT, false);  /* flush selection at the end */
	}

	BLI_lasso_boundbox(&rect, mcords, moves);

	if (use_zbuf) {
		bm_vertoffs = me->totvert + 1; /* max index array */

		EDBM_backbuf_border_mask_init(vc, mcords, moves, rect.xmin, rect.ymin, rect.xmax, rect.ymax);

		edbm_backbuf_check_and_select_verts_obmode(me, sel_op);

		EDBM_backbuf_free();
	}
	else {
		LassoSelectUserData data;

		view3d_userdata_lassoselect_init(&data, vc, &rect, mcords, moves, sel_op);

		ED_view3d_init_mats_rv3d(vc->obact, vc->rv3d);

		meshobject_foreachScreenVert(vc, do_lasso_select_meshobject__doSelectVert, &data, V3D_PROJ_TEST_CLIP_DEFAULT);

	}

	if (SEL_OP_CAN_DESELECT(sel_op)) {
		BKE_mesh_mselect_validate(me);
	}
	paintvert_flush_flags(ob);
	paintvert_tag_select_update(vc->C, ob);
}
static void do_lasso_select_paintface(ViewContext *vc, const int mcords[][2], short moves, const eSelectOp sel_op)
{
	Object *ob = vc->obact;
	Mesh *me = ob->data;
	rcti rect;

	if (me == NULL || me->totpoly == 0)
		return;

	if (SEL_OP_USE_PRE_DESELECT(sel_op)) {
		paintface_deselect_all_visible(vc->C, ob, SEL_DESELECT, false);  /* flush selection at the end */
	}

	bm_vertoffs = me->totpoly + 1; /* max index array */

	BLI_lasso_boundbox(&rect, mcords, moves);
	EDBM_backbuf_border_mask_init(vc, mcords, moves, rect.xmin, rect.ymin, rect.xmax, rect.ymax);

	edbm_backbuf_check_and_select_tfaces(me, sel_op);

	EDBM_backbuf_free();

	paintface_flush_flags(vc->C, ob, SELECT);
}

#if 0
static void do_lasso_select_node(int mcords[][2], short moves, const eSelectOp sel_op)
{
	SpaceNode *snode = sa->spacedata.first;

	bNode *node;
	rcti rect;
	int node_cent[2];
	float node_centf[2];

	BLI_lasso_boundbox(&rect, mcords, moves);

	/* store selection in temp test flag */
	for (node = snode->edittree->nodes.first; node; node = node->next) {
		node_centf[0] = BLI_RCT_CENTER_X(&node->totr);
		node_centf[1] = BLI_RCT_CENTER_Y(&node->totr);

		ipoco_to_areaco_noclip(G.v2d, node_centf, node_cent);
		const bool is_select = node->flag & SELECT;
		const bool is_inside = (
		        BLI_rcti_isect_pt_v(&rect, node_cent) &&
		        BLI_lasso_is_point_inside(mcords, moves, node_cent[0], node_cent[1]));
		const int sel_op_result = ED_select_op_action_deselected(sel_op, is_select, is_inside);
		if (sel_op_result != -1) {
			SET_FLAG_FROM_TEST(node->flag, sel_op_result, SELECT);
		}
	}
	BIF_undo_push("Lasso select nodes");
}
#endif

static void view3d_lasso_select(
        bContext *C, ViewContext *vc,
        const int mcords[][2], short moves,
        const eSelectOp sel_op)
{
	Object *ob = CTX_data_active_object(C);

	if (vc->obedit == NULL) { /* Object Mode */
		if (BKE_paint_select_face_test(ob)) {
			do_lasso_select_paintface(vc, mcords, moves, sel_op);
		}
		else if (BKE_paint_select_vert_test(ob)) {
			do_lasso_select_paintvert(vc, mcords, moves, sel_op);
		}
		else if (ob && (ob->mode & (OB_MODE_VERTEX_PAINT | OB_MODE_WEIGHT_PAINT | OB_MODE_TEXTURE_PAINT))) {
			/* pass */
		}
		else if (ob && (ob->mode & OB_MODE_PARTICLE_EDIT)) {
			PE_lasso_select(C, mcords, moves, sel_op);
		}
		else if (ob && (ob->mode & OB_MODE_POSE)) {
			do_lasso_select_pose(vc, mcords, moves, sel_op);
		}
		else {
			do_lasso_select_objects(vc, mcords, moves, sel_op);
		}
	}
	else { /* Edit Mode */

		FOREACH_OBJECT_IN_MODE_BEGIN (vc->view_layer, vc->v3d, ob->type, ob->mode, ob_iter) {
			ED_view3d_viewcontext_init_object(vc, ob_iter);

			switch (vc->obedit->type) {
				case OB_MESH:
					do_lasso_select_mesh(vc, mcords, moves, sel_op);
					break;
				case OB_CURVE:
				case OB_SURF:
					do_lasso_select_curve(vc, mcords, moves, sel_op);
					break;
				case OB_LATTICE:
					do_lasso_select_lattice(vc, mcords, moves, sel_op);
					break;
				case OB_ARMATURE:
					do_lasso_select_armature(vc, mcords, moves, sel_op);
					break;
				case OB_MBALL:
					do_lasso_select_meta(vc, mcords, moves, sel_op);
					break;
				default:
					assert(!"lasso select on incorrect object type");
					break;
			}

			DEG_id_tag_update(vc->obedit->data, ID_RECALC_SELECT);
			WM_event_add_notifier(C, NC_GEOM | ND_SELECT, vc->obedit->data);
		}
		FOREACH_OBJECT_IN_MODE_END;
	}
}


/* lasso operator gives properties, but since old code works
 * with short array we convert */
static int view3d_lasso_select_exec(bContext *C, wmOperator *op)
{
	ViewContext vc;
	int mcords_tot;
	const int (*mcords)[2] = WM_gesture_lasso_path_to_array(C, op, &mcords_tot);

	if (mcords) {
		view3d_operator_needs_opengl(C);

		/* setup view context for argument to callbacks */
		ED_view3d_viewcontext_init(C, &vc);

		eSelectOp sel_op = RNA_enum_get(op->ptr, "mode");
		view3d_lasso_select(C, &vc, mcords, mcords_tot, sel_op);

		MEM_freeN((void *)mcords);

		return OPERATOR_FINISHED;
	}
	return OPERATOR_PASS_THROUGH;
}

void VIEW3D_OT_select_lasso(wmOperatorType *ot)
{
	ot->name = "Lasso Select";
	ot->description = "Lasso Select\nSelect items using lasso selection\nHotkey Tool! Please use the hotkey to use this tool";
	ot->idname = "VIEW3D_OT_select_lasso";

	ot->invoke = WM_gesture_lasso_invoke;
	ot->modal = WM_gesture_lasso_modal;
	ot->exec = view3d_lasso_select_exec;
	ot->poll = view3d_selectable_data;
	ot->cancel = WM_gesture_lasso_cancel;

	/* flags */
	ot->flag = OPTYPE_UNDO;

	/* properties */
	WM_operator_properties_gesture_lasso(ot);
	WM_operator_properties_select_operation(ot);
}

/** \} */

/* -------------------------------------------------------------------- */
/** \name Cursor Picking
 * \{ */

/* The max number of menu items in an object select menu */
typedef struct SelMenuItemF {
	char idname[MAX_ID_NAME - 2];
	int icon;
} SelMenuItemF;

#define SEL_MENU_SIZE   22
static SelMenuItemF object_mouse_select_menu_data[SEL_MENU_SIZE];

/* special (crappy) operator only for menu select */
static const EnumPropertyItem *object_select_menu_enum_itemf(
        bContext *C, PointerRNA *UNUSED(ptr), PropertyRNA *UNUSED(prop), bool *r_free)
{
	EnumPropertyItem *item = NULL, item_tmp = {0};
	int totitem = 0;
	int i = 0;

	/* don't need context but avoid docgen using this */
	if (C == NULL || object_mouse_select_menu_data[i].idname[0] == '\0') {
		return DummyRNA_NULL_items;
	}

	for (; i < SEL_MENU_SIZE && object_mouse_select_menu_data[i].idname[0] != '\0'; i++) {
		item_tmp.name = object_mouse_select_menu_data[i].idname;
		item_tmp.identifier = object_mouse_select_menu_data[i].idname;
		item_tmp.value = i;
		item_tmp.icon = object_mouse_select_menu_data[i].icon;
		RNA_enum_item_add(&item, &totitem, &item_tmp);
	}

	RNA_enum_item_end(&item, &totitem);
	*r_free = true;

	return item;
}

static int object_select_menu_exec(bContext *C, wmOperator *op)
{
	const int name_index = RNA_enum_get(op->ptr, "name");
	const bool toggle = RNA_boolean_get(op->ptr, "toggle");
	bool changed = false;
	const char *name = object_mouse_select_menu_data[name_index].idname;

	if (!toggle) {
		CTX_DATA_BEGIN (C, Base *, base, selectable_bases)
		{
			if ((base->flag & BASE_SELECTED) != 0) {
				ED_object_base_select(base, BA_DESELECT);
				changed = true;
			}
		}
		CTX_DATA_END;
	}

	CTX_DATA_BEGIN (C, Base *, base, selectable_bases)
	{
		/* this is a bit dodjy, there should only be ONE object with this name, but library objects can mess this up */
		if (STREQ(name, base->object->id.name + 2)) {
			ED_object_base_activate(C, base);
			ED_object_base_select(base, BA_SELECT);
			changed = true;
		}
	}
	CTX_DATA_END;

	/* weak but ensures we activate menu again before using the enum */
	memset(object_mouse_select_menu_data, 0, sizeof(object_mouse_select_menu_data));

	/* undo? */
	if (changed) {
		Scene *scene = CTX_data_scene(C);
		DEG_id_tag_update(&scene->id, ID_RECALC_SELECT);
		WM_event_add_notifier(C, NC_SCENE | ND_OB_SELECT, scene);
		return OPERATOR_FINISHED;
	}
	else {
		return OPERATOR_CANCELLED;
	}
}

void VIEW3D_OT_select_menu(wmOperatorType *ot)
{
	PropertyRNA *prop;

	/* identifiers */
	ot->name = "Select Menu";
	ot->description = "Select Menu\nMenu object selection";
	ot->idname = "VIEW3D_OT_select_menu";

	/* api callbacks */
	ot->invoke = WM_menu_invoke;
	ot->exec = object_select_menu_exec;

	/* flags */
	ot->flag = OPTYPE_REGISTER | OPTYPE_UNDO;

	/* keyingset to use (dynamic enum) */
	prop = RNA_def_enum(ot->srna, "name", DummyRNA_NULL_items, 0, "Object Name", "");
	RNA_def_enum_funcs(prop, object_select_menu_enum_itemf);
	RNA_def_property_flag(prop, PROP_HIDDEN | PROP_ENUM_NO_TRANSLATE);
	ot->prop = prop;

	RNA_def_boolean(ot->srna, "toggle", 0, "Toggle", "Toggle selection instead of deselecting everything first");
}

static Base *object_mouse_select_menu(
        bContext *C, ViewContext *vc, unsigned int *buffer, int hits,
        const int mval[2], bool toggle)
{
	short baseCount = 0;
	bool ok;
	LinkNode *linklist = NULL;

	/* handle base->object->select_color */
	CTX_DATA_BEGIN (C, Base *, base, selectable_bases)
	{
		ok = false;

		/* two selection methods, the CTRL select uses max dist of 15 */
		if (buffer) {
			for (int a = 0; a < hits; a++) {
				/* index was converted */
				if (base->object->select_color == (buffer[(4 * a) + 3] & ~0xFFFF0000)) {
					ok = true;
					break;
				}
			}
		}
		else {
			const int dist = 15 * U.pixelsize;
			if (ED_view3d_project_base(vc->ar, base) == V3D_PROJ_RET_OK) {
				const int delta_px[2] = {base->sx - mval[0], base->sy - mval[1]};
				if (len_manhattan_v2_int(delta_px) < dist) {
					ok = true;
				}
			}
		}

		if (ok) {
			baseCount++;
			BLI_linklist_prepend(&linklist, base);

			if (baseCount == SEL_MENU_SIZE)
				break;
		}
	}
	CTX_DATA_END;

	if (baseCount == 0) {
		return NULL;
	}
	if (baseCount == 1) {
		Base *base = (Base *)linklist->link;
		BLI_linklist_free(linklist, NULL);
		return base;
	}
	else {
		/* UI, full in static array values that we later use in an enum function */
		LinkNode *node;
		int i;

		memset(object_mouse_select_menu_data, 0, sizeof(object_mouse_select_menu_data));

		for (node = linklist, i = 0; node; node = node->next, i++) {
			Base *base = node->link;
			Object *ob = base->object;
			const char *name = ob->id.name + 2;

			BLI_strncpy(object_mouse_select_menu_data[i].idname, name, MAX_ID_NAME - 2);
			object_mouse_select_menu_data[i].icon = UI_icon_from_id(&ob->id);
		}

		{
			wmOperatorType *ot = WM_operatortype_find("VIEW3D_OT_select_menu", false);
			PointerRNA ptr;

			WM_operator_properties_create_ptr(&ptr, ot);
			RNA_boolean_set(&ptr, "toggle", toggle);
			WM_operator_name_call_ptr(C, ot, WM_OP_INVOKE_DEFAULT, &ptr);
			WM_operator_properties_free(&ptr);
		}

		BLI_linklist_free(linklist, NULL);
		return NULL;
	}
}

static bool selectbuffer_has_bones(const uint *buffer, const uint hits)
{
	unsigned int i;
	for (i = 0; i < hits; i++) {
		if (buffer[(4 * i) + 3] & 0xFFFF0000) {
			return true;
		}
	}
	return false;
}

/* utility function for mixed_bones_object_selectbuffer */
static int selectbuffer_ret_hits_15(unsigned int *UNUSED(buffer), const int hits15)
{
	return hits15;
}

static int selectbuffer_ret_hits_9(unsigned int *buffer, const int hits15, const int hits9)
{
	const int offs = 4 * hits15;
	memcpy(buffer, buffer + offs, 4 * hits9 * sizeof(unsigned int));
	return hits9;
}

static int selectbuffer_ret_hits_5(unsigned int *buffer, const int hits15, const int hits9, const int hits5)
{
	const int offs = 4 * hits15 + 4 * hits9;
	memcpy(buffer, buffer + offs, 4 * hits5  * sizeof(unsigned int));
	return hits5;
}

/**
 * Populate a select buffer with objects and bones, if there are any.
 * Checks three selection levels and compare.
 */
static int mixed_bones_object_selectbuffer(
        ViewContext *vc, unsigned int *buffer, const int mval[2], eV3DSelectObjectFilter select_filter,
        bool do_nearest)
{
	rcti rect;
	int hits15, hits9 = 0, hits5 = 0;
	bool has_bones15 = false, has_bones9 = false, has_bones5 = false;

	const int select_mode = (do_nearest ? VIEW3D_SELECT_PICK_NEAREST : VIEW3D_SELECT_PICK_ALL);
	int hits = 0;

	/* we _must_ end cache before return, use 'goto finally' */
	view3d_opengl_select_cache_begin();

	BLI_rcti_init_pt_radius(&rect, mval, 14);
	hits15 = view3d_opengl_select(vc, buffer, MAXPICKBUF, &rect, select_mode, select_filter);
	if (hits15 == 1) {
		hits = selectbuffer_ret_hits_15(buffer, hits15);
		goto finally;
	}
	else if (hits15 > 0) {
		int offs;
		has_bones15 = selectbuffer_has_bones(buffer, hits15);

		offs = 4 * hits15;
		BLI_rcti_init_pt_radius(&rect, mval, 9);
		hits9 = view3d_opengl_select(vc, buffer + offs, MAXPICKBUF - offs, &rect, select_mode, select_filter);
		if (hits9 == 1) {
			hits = selectbuffer_ret_hits_9(buffer, hits15, hits9);
			goto finally;
		}
		else if (hits9 > 0) {
			has_bones9 = selectbuffer_has_bones(buffer + offs, hits9);

			offs += 4 * hits9;
			BLI_rcti_init_pt_radius(&rect, mval, 5);
			hits5 = view3d_opengl_select(vc, buffer + offs, MAXPICKBUF - offs, &rect, select_mode, select_filter);
			if (hits5 == 1) {
				hits = selectbuffer_ret_hits_5(buffer, hits15, hits9, hits5);
				goto finally;
			}
			else if (hits5 > 0) {
				has_bones5 = selectbuffer_has_bones(buffer + offs, hits5);
			}
		}

		if      (has_bones5)  { hits = selectbuffer_ret_hits_5(buffer,  hits15, hits9, hits5); goto finally; }
		else if (has_bones9)  { hits = selectbuffer_ret_hits_9(buffer,  hits15, hits9); goto finally; }
		else if (has_bones15) { hits = selectbuffer_ret_hits_15(buffer, hits15); goto finally; }

		if      (hits5 > 0) { hits = selectbuffer_ret_hits_5(buffer,  hits15, hits9, hits5); goto finally; }
		else if (hits9 > 0) { hits = selectbuffer_ret_hits_9(buffer,  hits15, hits9); goto finally; }
		else                { hits = selectbuffer_ret_hits_15(buffer, hits15); goto finally; }
	}

finally:
	view3d_opengl_select_cache_end();
	return hits;
}

static int mixed_bones_object_selectbuffer_extended(
        ViewContext *vc, unsigned int *buffer, const int mval[2], eV3DSelectObjectFilter select_filter,
        bool use_cycle, bool enumerate, bool *r_do_nearest)
{
	static int last_mval[2] = {-100, -100};
	bool do_nearest = false;
	View3D *v3d = vc->v3d;

	/* define if we use solid nearest select or not */
	if (use_cycle) {
		if (v3d->shading.type > OB_WIRE) {
			do_nearest = true;
			if (len_manhattan_v2v2_int(mval, last_mval) < 3) {
				do_nearest = false;
			}
		}
		copy_v2_v2_int(last_mval, mval);
	}
	else {
		if (v3d->shading.type > OB_WIRE) {
			do_nearest = true;
		}
	}

	if (r_do_nearest) {
		*r_do_nearest = do_nearest;
	}

	do_nearest = do_nearest && !enumerate;

	int hits = mixed_bones_object_selectbuffer(vc, buffer, mval, select_filter, do_nearest);

	if (vc->scene->toolsettings->object_flag & SCE_OBJECT_MODE_LOCK) {
		const bool is_pose_mode = (
		        (vc->obact && vc->obact->mode & OB_MODE_POSE) ||
		        (select_filter == VIEW3D_SELECT_FILTER_WPAINT_POSE_MODE_LOCK));
		struct {
			uint data[4];
		} *buffer4 = (void *)buffer;
		uint j = 0;
		for (uint i = 0; i < hits; i++) {
			if (((buffer4[i].data[3] & 0xFFFF0000) != 0) == is_pose_mode) {
				if (i != j) {
					buffer4[j] = buffer4[i];
				}
				j++;
			}
		}
		hits = j;
	}

	return hits;
}

/* returns basact */
static Base *mouse_select_eval_buffer(
        ViewContext *vc, const uint *buffer, int hits,
        Base *startbase, bool has_bones, bool do_nearest)
{
	ViewLayer *view_layer = vc->view_layer;
	View3D *v3d = vc->v3d;
	Base *base, *basact = NULL;
	int a;

	if (do_nearest) {
		unsigned int min = 0xFFFFFFFF;
		int selcol = 0, notcol = 0;


		if (has_bones) {
			/* we skip non-bone hits */
			for (a = 0; a < hits; a++) {
				if (min > buffer[4 * a + 1] && (buffer[4 * a + 3] & 0xFFFF0000) ) {
					min = buffer[4 * a + 1];
					selcol = buffer[4 * a + 3] & 0xFFFF;
				}
			}
		}
		else {
			/* only exclude active object when it is selected... */
			if (BASACT(view_layer) && (BASACT(view_layer)->flag & BASE_SELECTED) && hits > 1) {
				notcol = BASACT(view_layer)->object->select_color;
			}

			for (a = 0; a < hits; a++) {
				if (min > buffer[4 * a + 1] && notcol != (buffer[4 * a + 3] & 0xFFFF)) {
					min = buffer[4 * a + 1];
					selcol = buffer[4 * a + 3] & 0xFFFF;
				}
			}
		}

		base = FIRSTBASE(view_layer);
		while (base) {
			if (BASE_SELECTABLE(v3d, base)) {
				if (base->object->select_color == selcol) break;
			}
			base = base->next;
		}
		if (base) basact = base;
	}
	else {

		base = startbase;
		while (base) {
			/* skip objects with select restriction, to prevent prematurely ending this loop
			 * with an un-selectable choice */
			if ((base->flag & BASE_SELECTABLE) == 0) {
				base = base->next;
				if (base == NULL) base = FIRSTBASE(view_layer);
				if (base == startbase) break;
			}

			if (BASE_SELECTABLE(v3d, base)) {
				for (a = 0; a < hits; a++) {
					if (has_bones) {
						/* skip non-bone objects */
						if ((buffer[4 * a + 3] & 0xFFFF0000)) {
							if (base->object->select_color == (buffer[(4 * a) + 3] & 0xFFFF))
								basact = base;
						}
					}
					else {
						if (base->object->select_color == (buffer[(4 * a) + 3] & 0xFFFF))
							basact = base;
					}
				}
			}

			if (basact) break;

			base = base->next;
			if (base == NULL) base = FIRSTBASE(view_layer);
			if (base == startbase) break;
		}
	}

	return basact;
}

/* mval comes from event->mval, only use within region handlers */
Base *ED_view3d_give_base_under_cursor(bContext *C, const int mval[2])
{
	ViewContext vc;
	Base *basact = NULL;
	unsigned int buffer[MAXPICKBUF];

	/* setup view context for argument to callbacks */
	view3d_operator_needs_opengl(C);

	ED_view3d_viewcontext_init(C, &vc);

	const bool do_nearest = (vc.v3d->shading.type > OB_WIRE);
	const int hits = mixed_bones_object_selectbuffer(
	        &vc, buffer, mval, VIEW3D_SELECT_FILTER_NOP, do_nearest);

	if (hits > 0) {
		const bool has_bones = selectbuffer_has_bones(buffer, hits);
		basact = mouse_select_eval_buffer(&vc, buffer, hits, vc.view_layer->object_bases.first, has_bones, do_nearest);
	}

	return basact;
}

Object *ED_view3d_give_object_under_cursor(bContext *C, const int mval[2])
{
	Base *base = ED_view3d_give_base_under_cursor(C, mval);
	if (base) return base->object;
	return NULL;
}

bool ED_view3d_is_object_under_cursor(bContext *C, const int mval[2])
{
	return ED_view3d_give_object_under_cursor(C, mval) != NULL;
}

static void deselect_all_tracks(MovieTracking *tracking)
{
	MovieTrackingObject *object;

	object = tracking->objects.first;
	while (object) {
		ListBase *tracksbase = BKE_tracking_object_get_tracks(tracking, object);
		MovieTrackingTrack *track = tracksbase->first;

		while (track) {
			BKE_tracking_track_deselect(track, TRACK_AREA_ALL);

			track = track->next;
		}

		object = object->next;
	}
}

/* mval is region coords */
static bool ed_object_select_pick(
        bContext *C, const int mval[2],
        bool extend, bool deselect, bool toggle, bool obcenter, bool enumerate, bool object)
{
	ViewContext vc;
	ARegion *ar = CTX_wm_region(C);
	Scene *scene = CTX_data_scene(C);
	ViewLayer *view_layer = CTX_data_view_layer(C);
	View3D *v3d = CTX_wm_view3d(C);
	Base *base, *startbase = NULL, *basact = NULL, *oldbasact = BASACT(view_layer);
	const eObjectMode object_mode = oldbasact ? oldbasact->object->mode : OB_MODE_OBJECT;
	bool is_obedit;
	float dist = ED_view3d_select_dist_px() * 1.3333f;
	bool retval = false;
	int hits;
	const float mval_fl[2] = {(float)mval[0], (float)mval[1]};

	/* setup view context for argument to callbacks */
	ED_view3d_viewcontext_init(C, &vc);

	is_obedit = (vc.obedit != NULL);
	if (object) {
		/* signal for view3d_opengl_select to skip editmode objects */
		vc.obedit = NULL;
	}

	/* In pose mode we don't want to mess with object selection. */
	const bool is_pose_mode = (vc.obact && vc.obact->mode & OB_MODE_POSE);

	/* always start list from basact in wire mode */
	startbase =  FIRSTBASE(view_layer);
	if (BASACT(view_layer) && BASACT(view_layer)->next) startbase = BASACT(view_layer)->next;

	/* This block uses the control key to make the object selected by its center point rather than its contents */
	/* in editmode do not activate */
	if (obcenter) {

		/* note; shift+alt goes to group-flush-selecting */
		if (enumerate) {
			basact = object_mouse_select_menu(C, &vc, NULL, 0, mval, toggle);
		}
		else {
			base = startbase;
			while (base) {
				if (BASE_SELECTABLE(v3d, base)) {
					float screen_co[2];
					if (ED_view3d_project_float_global(
					            ar, base->object->obmat[3], screen_co,
					            V3D_PROJ_TEST_CLIP_BB | V3D_PROJ_TEST_CLIP_WIN | V3D_PROJ_TEST_CLIP_NEAR) == V3D_PROJ_RET_OK)
					{
						float dist_temp = len_manhattan_v2v2(mval_fl, screen_co);
						if (base == BASACT(view_layer)) dist_temp += 10.0f;
						if (dist_temp < dist) {
							dist = dist_temp;
							basact = base;
						}
					}
				}
				base = base->next;

				if (base == NULL) base = FIRSTBASE(view_layer);
				if (base == startbase) break;
			}
		}
		if (scene->toolsettings->object_flag & SCE_OBJECT_MODE_LOCK) {
			if (is_obedit == false) {
				if (basact && !BKE_object_is_mode_compat(basact->object, object_mode)) {
					if (object_mode == OB_MODE_OBJECT) {
						struct Main *bmain = CTX_data_main(C);
						ED_object_mode_generic_exit(bmain, vc.depsgraph, scene, basact->object);
					}
					if (!BKE_object_is_mode_compat(basact->object, object_mode)) {
						basact = NULL;
					}
				}
			}
		}
	}
	else {
		unsigned int buffer[MAXPICKBUF];
		bool do_nearest;

		// TIMEIT_START(select_time);

		/* if objects have posemode set, the bones are in the same selection buffer */
		const eV3DSelectObjectFilter select_filter = (
		        (object == false) ? ED_view3d_select_filter_from_mode(scene, vc.obact) : VIEW3D_SELECT_FILTER_NOP);
		hits = mixed_bones_object_selectbuffer_extended(
		        &vc, buffer, mval, select_filter,
		        true, enumerate,
		        &do_nearest);

		// TIMEIT_END(select_time);

		if (hits > 0) {
			/* note: bundles are handling in the same way as bones */
			const bool has_bones = selectbuffer_has_bones(buffer, hits);

			/* note; shift+alt goes to group-flush-selecting */
			if (enumerate) {
				basact = object_mouse_select_menu(C, &vc, buffer, hits, mval, toggle);
			}
			else {
				basact = mouse_select_eval_buffer(&vc, buffer, hits, startbase, has_bones, do_nearest);
			}

			if (has_bones && basact) {
				if (basact->object->type == OB_CAMERA) {
					if (BASACT(view_layer) == basact) {
						int i, hitresult;
						bool changed = false;

						for (i = 0; i < hits; i++) {
							hitresult = buffer[3 + (i * 4)];

							/* if there's bundles in buffer select bundles first,
							 * so non-camera elements should be ignored in buffer */
							if (basact->object->select_color != (hitresult & 0xFFFF)) {
								continue;
							}

							/* index of bundle is 1<<16-based. if there's no "bone" index
							 * in height word, this buffer value belongs to camera. not to bundle */
							if (buffer[4 * i + 3] & 0xFFFF0000) {
								MovieClip *clip = BKE_object_movieclip_get(scene, basact->object, false);
								MovieTracking *tracking = &clip->tracking;
								ListBase *tracksbase;
								MovieTrackingTrack *track;

								track = BKE_tracking_track_get_indexed(&clip->tracking, hitresult >> 16, &tracksbase);

								if (TRACK_SELECTED(track) && extend) {
									changed = false;
									BKE_tracking_track_deselect(track, TRACK_AREA_ALL);
								}
								else {
									int oldsel = TRACK_SELECTED(track) ? 1 : 0;
									if (!extend)
										deselect_all_tracks(tracking);

									BKE_tracking_track_select(tracksbase, track, TRACK_AREA_ALL, extend);

									if (oldsel != (TRACK_SELECTED(track) ? 1 : 0))
										changed = true;
								}

								basact->flag |= BASE_SELECTED;
								BKE_scene_object_base_flag_sync_from_base(basact);

								retval = true;

								DEG_id_tag_update(&scene->id, ID_RECALC_SELECT);
								DEG_id_tag_update(&clip->id, ID_RECALC_SELECT);
								WM_event_add_notifier(C, NC_MOVIECLIP | ND_SELECT, track);
								WM_event_add_notifier(C, NC_SCENE | ND_OB_SELECT, scene);

								break;
							}
						}

						if (!changed) {
							/* fallback to regular object selection if no new bundles were selected,
							 * allows to select object parented to reconstruction object */
							basact = mouse_select_eval_buffer(&vc, buffer, hits, startbase, 0, do_nearest);
						}
					}
				}
				else if (ED_armature_pose_select_pick_with_buffer(
				                 view_layer, v3d, basact, buffer, hits, extend, deselect, toggle, do_nearest))
				{
					/* then bone is found */

					/* we make the armature selected:
					 * not-selected active object in posemode won't work well for tools */
					basact->flag |= BASE_SELECTED;
					BKE_scene_object_base_flag_sync_from_base(basact);

					retval = true;
					WM_event_add_notifier(C, NC_OBJECT | ND_BONE_SELECT, basact->object);
					WM_event_add_notifier(C, NC_OBJECT | ND_BONE_ACTIVE, basact->object);

					/* in weightpaint, we use selected bone to select vertexgroup, so no switch to new active object */
					if (BASACT(view_layer) && (BASACT(view_layer)->object->mode & OB_MODE_WEIGHT_PAINT)) {
						/* prevent activating */
						basact = NULL;
					}

				}
				/* prevent bone selecting to pass on to object selecting */
				if (basact == BASACT(view_layer))
					basact = NULL;
			}

			if (scene->toolsettings->object_flag & SCE_OBJECT_MODE_LOCK) {
				if (is_obedit == false) {
					if (basact && !BKE_object_is_mode_compat(basact->object, object_mode)) {
						if (object_mode == OB_MODE_OBJECT) {
							struct Main *bmain = CTX_data_main(C);
							ED_object_mode_generic_exit(bmain, vc.depsgraph, scene, basact->object);
						}
						if (!BKE_object_is_mode_compat(basact->object, object_mode)) {
							basact = NULL;
						}
					}
				}
			}
		}
	}

	if (scene->toolsettings->object_flag & SCE_OBJECT_MODE_LOCK) {
		/* Disallow switching modes,
		 * special exception for edit-mode - vertex-parent operator. */
		if (is_obedit == false) {
			if (oldbasact && basact) {
				if ((oldbasact->object->mode != basact->object->mode) &&
				    (oldbasact->object->mode & basact->object->mode) == 0)
				{
					basact = NULL;
				}
			}
		}
	}

	/* so, do we have something selected? */
	if (basact) {
		retval = true;

		if (vc.obedit) {
			/* only do select */
			object_deselect_all_except(view_layer, basact);
			ED_object_base_select(basact, BA_SELECT);
		}
		/* also prevent making it active on mouse selection */
		else if (BASE_SELECTABLE(v3d, basact)) {
			if (extend) {
				ED_object_base_select(basact, BA_SELECT);
			}
			else if (deselect) {
				ED_object_base_select(basact, BA_DESELECT);
			}
			else if (toggle) {
				if (basact->flag & BASE_SELECTED) {
					if (basact == oldbasact) {
						ED_object_base_select(basact, BA_DESELECT);
					}
				}
				else {
					ED_object_base_select(basact, BA_SELECT);
				}
			}
			else {
				/* When enabled, this puts other objects out of multi pose-mode. */
				if (is_pose_mode == false) {
					object_deselect_all_except(view_layer, basact);
					ED_object_base_select(basact, BA_SELECT);
				}
			}

			if ((oldbasact != basact) && (is_obedit == false)) {
				ED_object_base_activate(C, basact); /* adds notifier */
			}

			/* Set special modes for grease pencil
			   The grease pencil modes are not real modes, but a hack to make the interface
			   consistent, so need some tricks to keep UI synchronized */
			// XXX: This stuff needs reviewing (Aligorith)
			if (false &&
			    (((oldbasact) && oldbasact->object->type == OB_GPENCIL) ||
			     (basact->object->type == OB_GPENCIL)))
			{
				/* set cursor */
				if (ELEM(basact->object->mode,
				         OB_MODE_PAINT_GPENCIL,
				         OB_MODE_SCULPT_GPENCIL,
				         OB_MODE_WEIGHT_GPENCIL))
				{
					ED_gpencil_toggle_brush_cursor(C, true, NULL);
				}
				else {
					/* TODO: maybe is better use restore */
					ED_gpencil_toggle_brush_cursor(C, false, NULL);
				}
			}
		}

		DEG_id_tag_update(&scene->id, ID_RECALC_SELECT);
		WM_event_add_notifier(C, NC_SCENE | ND_OB_SELECT, scene);
	}

	return retval;
}

/* mouse selection in weight paint */
/* gets called via generic mouse select operator */
static bool ed_wpaint_vertex_select_pick(
        bContext *C, const int mval[2],
        bool extend, bool deselect, bool toggle, Object *obact)
{
	View3D *v3d = CTX_wm_view3d(C);
	const bool use_zbuf = V3D_IS_ZBUF(v3d);

	Mesh *me = obact->data; /* already checked for NULL */
	unsigned int index = 0;
	MVert *mv;

	if (ED_mesh_pick_vert(C, obact, mval, &index, ED_MESH_PICK_DEFAULT_VERT_SIZE, use_zbuf)) {
		mv = &me->mvert[index];
		if (extend) {
			mv->flag |= SELECT;
		}
		else if (deselect) {
			mv->flag &= ~SELECT;
		}
		else if (toggle) {
			mv->flag ^= SELECT;
		}
		else {
			paintvert_deselect_all_visible(obact, SEL_DESELECT, false);
			mv->flag |= SELECT;
		}

		/* update mselect */
		if (mv->flag & SELECT) {
			BKE_mesh_mselect_active_set(me, index, ME_VSEL);
		}
		else {
			BKE_mesh_mselect_validate(me);
		}

		paintvert_flush_flags(obact);
		paintvert_tag_select_update(C, obact);
		return true;
	}
	return false;
}

static int view3d_select_exec(bContext *C, wmOperator *op)
{
	Object *obedit = CTX_data_edit_object(C);
	Object *obact = CTX_data_active_object(C);
	bool extend = RNA_boolean_get(op->ptr, "extend");
	bool deselect = RNA_boolean_get(op->ptr, "deselect");
	bool toggle = RNA_boolean_get(op->ptr, "toggle");
	bool center = RNA_boolean_get(op->ptr, "center");
	bool enumerate = RNA_boolean_get(op->ptr, "enumerate");
	/* only force object select for editmode to support vertex parenting,
	 * or paint-select to allow pose bone select with vert/face select */
	bool object = (RNA_boolean_get(op->ptr, "object") &&
	               (obedit ||
	                BKE_paint_select_elem_test(obact) ||
	                /* so its possible to select bones in weightpaint mode (LMB select) */
	                (obact && (obact->mode & OB_MODE_WEIGHT_PAINT) && BKE_object_pose_armature_get(obact))));

	bool retval = false;
	int location[2];

	RNA_int_get_array(op->ptr, "location", location);

	view3d_operator_needs_opengl(C);

	if (object) {
		obedit = NULL;
		obact = NULL;

		/* ack, this is incorrect but to do this correctly we would need an
		 * alternative editmode/objectmode keymap, this copies the functionality
		 * from 2.4x where Ctrl+Select in editmode does object select only */
		center = false;
	}

	if (obedit && object == false) {
		if (obedit->type == OB_MESH)
			retval = EDBM_select_pick(C, location, extend, deselect, toggle);
		else if (obedit->type == OB_ARMATURE)
			retval = ED_armature_edit_select_pick(C, location, extend, deselect, toggle);
		else if (obedit->type == OB_LATTICE)
			retval = ED_lattice_select_pick(C, location, extend, deselect, toggle);
		else if (ELEM(obedit->type, OB_CURVE, OB_SURF))
			retval = ED_curve_editnurb_select_pick(C, location, extend, deselect, toggle);
		else if (obedit->type == OB_MBALL)
			retval = ED_mball_select_pick(C, location, extend, deselect, toggle);
		else if (obedit->type == OB_FONT)
			retval = ED_curve_editfont_select_pick(C, location, extend, deselect, toggle);

	}
	else if (obact && obact->mode & OB_MODE_PARTICLE_EDIT)
		return PE_mouse_particles(C, location, extend, deselect, toggle);
	else if (obact && BKE_paint_select_face_test(obact))
		retval = paintface_mouse_select(C, obact, location, extend, deselect, toggle);
	else if (BKE_paint_select_vert_test(obact))
		retval = ed_wpaint_vertex_select_pick(C, location, extend, deselect, toggle, obact);
	else
		retval = ed_object_select_pick(C, location, extend, deselect, toggle, center, enumerate, object);

	/* passthrough allows tweaks
	 * FINISHED to signal one operator worked
	 * */
	if (retval)
		return OPERATOR_PASS_THROUGH | OPERATOR_FINISHED;
	else
		return OPERATOR_PASS_THROUGH;  /* nothing selected, just passthrough */
}

static int view3d_select_invoke(bContext *C, wmOperator *op, const wmEvent *event)
{
	RNA_int_set_array(op->ptr, "location", event->mval);

	return view3d_select_exec(C, op);
}

void VIEW3D_OT_select(wmOperatorType *ot)
{
	PropertyRNA *prop;

	/* identifiers */
	ot->name = "Select";
	ot->description = "Select and activate item(s)";
	ot->idname = "VIEW3D_OT_select";

	/* api callbacks */
	ot->invoke = view3d_select_invoke;
	ot->exec = view3d_select_exec;
	ot->poll = ED_operator_view3d_active;

	/* flags */
	ot->flag = OPTYPE_UNDO;

	/* properties */
	WM_operator_properties_mouse_select(ot);

	prop = RNA_def_boolean(ot->srna, "center", 0, "Center", "Use the object center when selecting, in editmode used to extend object selection");
	RNA_def_property_flag(prop, PROP_SKIP_SAVE);
	prop = RNA_def_boolean(ot->srna, "enumerate", 0, "Enumerate", "List objects under the mouse (object mode only)");
	RNA_def_property_flag(prop, PROP_SKIP_SAVE);
	prop = RNA_def_boolean(ot->srna, "object", 0, "Object", "Use object selection (editmode only)");
	RNA_def_property_flag(prop, PROP_SKIP_SAVE);

	prop = RNA_def_int_vector(ot->srna, "location", 2, NULL, INT_MIN, INT_MAX, "Location", "Mouse location", INT_MIN, INT_MAX);
	RNA_def_property_flag(prop, PROP_HIDDEN);
}

/** \} */

/* -------------------------------------------------------------------- */
/** \name Box Select
 * \{ */

typedef struct BoxSelectUserData {
	ViewContext *vc;
	const rcti *rect;
	const rctf *rect_fl;
	rctf       _rect_fl;
	eSelectOp sel_op;

	/* runtime */
	bool is_done;
	bool is_changed;
} BoxSelectUserData;

static void view3d_userdata_boxselect_init(
        BoxSelectUserData *r_data,
        ViewContext *vc, const rcti *rect, const eSelectOp sel_op)
{
	r_data->vc = vc;

	r_data->rect = rect;
	r_data->rect_fl = &r_data->_rect_fl;
	BLI_rctf_rcti_copy(&r_data->_rect_fl, rect);

	r_data->sel_op = sel_op;

	/* runtime */
	r_data->is_done = false;
	r_data->is_changed = false;
}

bool edge_inside_circle(const float cent[2], float radius, const float screen_co_a[2], const float screen_co_b[2])
{
	const float radius_squared = radius * radius;
	return (dist_squared_to_line_segment_v2(cent, screen_co_a, screen_co_b) < radius_squared);
}

static void do_paintvert_box_select__doSelectVert(void *userData, MVert *mv, const float screen_co[2], int UNUSED(index))
{
	BoxSelectUserData *data = userData;
	const bool is_select = mv->flag & SELECT;
	const bool is_inside = BLI_rctf_isect_pt_v(data->rect_fl, screen_co);
	const int sel_op_result = ED_select_op_action_deselected(data->sel_op, is_select, is_inside);
	if (sel_op_result != -1) {
		SET_FLAG_FROM_TEST(mv->flag, sel_op_result, SELECT);
	}
}
static int do_paintvert_box_select(
        ViewContext *vc, rcti *rect, const eSelectOp sel_op)
{
	const bool use_zbuf = V3D_IS_ZBUF(vc->v3d);
	Mesh *me;
	MVert *mvert;
	struct ImBuf *ibuf;
	unsigned int *rt;
	int a, index;
	char *selar;
	const int size[2] = {
	    BLI_rcti_size_x(rect) + 1,
	    BLI_rcti_size_y(rect) + 1};

	me = vc->obact->data;

	if ((me == NULL) || (me->totvert == 0) || (size[0] * size[1] <= 0)) {
		return OPERATOR_CANCELLED;
	}

	if (SEL_OP_USE_PRE_DESELECT(sel_op)) {
		paintvert_deselect_all_visible(vc->obact, SEL_DESELECT, false);
	}

	if (use_zbuf) {
		selar = MEM_callocN(me->totvert + 1, "selar");
		ED_view3d_backbuf_validate(vc);

		ibuf = IMB_allocImBuf(size[0], size[1], 32, IB_rect);
		rt = ibuf->rect;
		glReadPixels(
		        rect->xmin + vc->ar->winrct.xmin,
		        rect->ymin + vc->ar->winrct.ymin,
		        size[0], size[1], GL_RGBA, GL_UNSIGNED_BYTE,  ibuf->rect);
		if (ENDIAN_ORDER == B_ENDIAN) {
			IMB_convert_rgba_to_abgr(ibuf);
		}
		GPU_select_to_index_array(ibuf->rect, size[0] * size[1]);

		a = size[0] * size[1];
		while (a--) {
			if (*rt) {
				index = *rt;
				if (index <= me->totvert) {
					selar[index] = 1;
				}
			}
			rt++;
		}

		mvert = me->mvert;
		for (a = 1; a <= me->totvert; a++, mvert++) {
			if ((mvert->flag & ME_HIDE) == 0) {
				const bool is_select = mvert->flag & SELECT;
				const bool is_inside = (selar[a] != 0);
				const int sel_op_result = ED_select_op_action_deselected(sel_op, is_select, is_inside);
				if (sel_op_result != -1) {
					SET_FLAG_FROM_TEST(mvert->flag, sel_op_result, SELECT);
				}
			}
		}

		IMB_freeImBuf(ibuf);
		MEM_freeN(selar);

#ifdef __APPLE__
		glReadBuffer(GL_BACK);
#endif
	}
	else {
		BoxSelectUserData data;

		view3d_userdata_boxselect_init(&data, vc, rect, sel_op);

		ED_view3d_init_mats_rv3d(vc->obact, vc->rv3d);

		meshobject_foreachScreenVert(vc, do_paintvert_box_select__doSelectVert, &data, V3D_PROJ_TEST_CLIP_DEFAULT);
	}

	if (SEL_OP_CAN_DESELECT(sel_op)) {
		BKE_mesh_mselect_validate(me);
	}
	paintvert_flush_flags(vc->obact);
	paintvert_tag_select_update(vc->C, vc->obact);

	return OPERATOR_FINISHED;
}

static void do_nurbs_box_select__doSelect(
        void *userData, Nurb *UNUSED(nu), BPoint *bp, BezTriple *bezt, int beztindex, const float screen_co[2])
{
	BoxSelectUserData *data = userData;

	const bool is_inside = BLI_rctf_isect_pt_v(data->rect_fl, screen_co);
	if (bp) {
		const bool is_select = bp->f1 & SELECT;
		const int sel_op_result = ED_select_op_action_deselected(data->sel_op, is_select, is_inside);
		if (sel_op_result != -1) {
			SET_FLAG_FROM_TEST(bp->f1, sel_op_result, SELECT);
		}
	}
	else {
		if ((data->vc->v3d->overlay.edit_flag & V3D_OVERLAY_EDIT_CU_HANDLES) == 0) {
			/* can only be (beztindex == 0) here since handles are hidden */
			const bool is_select = bezt->f2 & SELECT;
			const int sel_op_result = ED_select_op_action_deselected(data->sel_op, is_select, is_inside);
			if (sel_op_result != -1) {
				SET_FLAG_FROM_TEST(bezt->f2, sel_op_result, SELECT);
			}
			bezt->f1 = bezt->f3 = bezt->f2;
		}
		else {
			char *flag_p = (&bezt->f1) + beztindex;
			const bool is_select = *flag_p & SELECT;
			const int sel_op_result = ED_select_op_action_deselected(data->sel_op, is_select, is_inside);
			if (sel_op_result != -1) {
				SET_FLAG_FROM_TEST(*flag_p, sel_op_result, SELECT);
			}
		}
	}
}
static int do_nurbs_box_select(ViewContext *vc, rcti *rect, const eSelectOp sel_op)
{
	BoxSelectUserData data;

	view3d_userdata_boxselect_init(&data, vc, rect, sel_op);

	if (SEL_OP_USE_PRE_DESELECT(sel_op)) {
		Curve *curve = (Curve *) vc->obedit->data;
		ED_curve_deselect_all(curve->editnurb);
	}

	ED_view3d_init_mats_rv3d(vc->obedit, vc->rv3d); /* for foreach's screen/vert projection */
	nurbs_foreachScreenVert(vc, do_nurbs_box_select__doSelect, &data, V3D_PROJ_TEST_CLIP_DEFAULT);
	BKE_curve_nurb_vert_active_validate(vc->obedit->data);

	return OPERATOR_FINISHED;
}

static void do_lattice_box_select__doSelect(void *userData, BPoint *bp, const float screen_co[2])
{
	BoxSelectUserData *data = userData;
	const bool is_select = bp->f1 & SELECT;
	const bool is_inside = BLI_rctf_isect_pt_v(data->rect_fl, screen_co);
	const int sel_op_result = ED_select_op_action_deselected(data->sel_op, is_select, is_inside);
	if (sel_op_result != -1) {
		SET_FLAG_FROM_TEST(bp->f1, sel_op_result, SELECT);
	}
}
static int do_lattice_box_select(ViewContext *vc, rcti *rect, const eSelectOp sel_op)
{
	BoxSelectUserData data;

	view3d_userdata_boxselect_init(&data, vc, rect, sel_op);

	if (SEL_OP_USE_PRE_DESELECT(sel_op)) {
		ED_lattice_flags_set(vc->obedit, 0);
	}

	ED_view3d_init_mats_rv3d(vc->obedit, vc->rv3d); /* for foreach's screen/vert projection */
	lattice_foreachScreenVert(vc, do_lattice_box_select__doSelect, &data, V3D_PROJ_TEST_CLIP_DEFAULT);

	return OPERATOR_FINISHED;
}

static void do_mesh_box_select__doSelectVert(void *userData, BMVert *eve, const float screen_co[2], int UNUSED(index))
{
	BoxSelectUserData *data = userData;
	const bool is_select = BM_elem_flag_test(eve, BM_ELEM_SELECT);
	const bool is_inside = BLI_rctf_isect_pt_v(data->rect_fl, screen_co);
	const int sel_op_result = ED_select_op_action_deselected(data->sel_op, is_select, is_inside);
	if (sel_op_result != -1) {
		BM_vert_select_set(data->vc->em->bm, eve, sel_op_result);
	}
}
static void do_mesh_box_select__doSelectEdge_pass0(
        void *userData, BMEdge *eed, const float screen_co_a[2], const float screen_co_b[2], int index)
{
	BoxSelectUserData *data = userData;
	const bool is_select = BM_elem_flag_test(eed, BM_ELEM_SELECT);
	const bool is_inside = (
	        EDBM_backbuf_check(bm_solidoffs + index) &&
	        edge_fully_inside_rect(data->rect_fl, screen_co_a, screen_co_b));
	const int sel_op_result = ED_select_op_action_deselected(data->sel_op, is_select, is_inside);
	if (sel_op_result != -1) {
		BM_edge_select_set(data->vc->em->bm, eed, sel_op_result);
		data->is_done = true;
	}
}
static void do_mesh_box_select__doSelectEdge_pass1(
        void *userData, BMEdge *eed, const float screen_co_a[2], const float screen_co_b[2], int index)
{
	BoxSelectUserData *data = userData;
	const bool is_select = BM_elem_flag_test(eed, BM_ELEM_SELECT);
	const bool is_inside = (
	        EDBM_backbuf_check(bm_solidoffs + index) &&
	        edge_inside_rect(data->rect_fl, screen_co_a, screen_co_b));
	const int sel_op_result = ED_select_op_action_deselected(data->sel_op, is_select, is_inside);
	if (sel_op_result != -1) {
		BM_edge_select_set(data->vc->em->bm, eed, sel_op_result);
	}
}
static void do_mesh_box_select__doSelectFace(void *userData, BMFace *efa, const float screen_co[2], int UNUSED(index))
{
	BoxSelectUserData *data = userData;
	const bool is_select = BM_elem_flag_test(efa, BM_ELEM_SELECT);
	const bool is_inside = BLI_rctf_isect_pt_v(data->rect_fl, screen_co);
	const int sel_op_result = ED_select_op_action_deselected(data->sel_op, is_select, is_inside);
	if (sel_op_result != -1) {
		BM_face_select_set(data->vc->em->bm, efa, sel_op_result);
	}
}
static int do_mesh_box_select(
        ViewContext *vc, rcti *rect, const eSelectOp sel_op)
{
	BoxSelectUserData data;
	ToolSettings *ts = vc->scene->toolsettings;
	int bbsel;

	view3d_userdata_boxselect_init(&data, vc, rect, sel_op);

	if (SEL_OP_USE_PRE_DESELECT(sel_op)) {
		EDBM_flag_disable_all(vc->em, BM_ELEM_SELECT);
	}

	/* for non zbuf projections, don't change the GL state */
	ED_view3d_init_mats_rv3d(vc->obedit, vc->rv3d);

	GPU_matrix_set(vc->rv3d->viewmat);
	bbsel = EDBM_backbuf_border_init(vc, rect->xmin, rect->ymin, rect->xmax, rect->ymax);

	if (ts->selectmode & SCE_SELECT_VERTEX) {
		if (bbsel) {
			edbm_backbuf_check_and_select_verts(vc->em, sel_op);
		}
		else {
			mesh_foreachScreenVert(vc, do_mesh_box_select__doSelectVert, &data, V3D_PROJ_TEST_CLIP_DEFAULT);
		}
	}
	if (ts->selectmode & SCE_SELECT_EDGE) {
		/* Does both bbsel and non-bbsel versions (need screen cos for both) */
		mesh_foreachScreenEdge(vc, do_mesh_box_select__doSelectEdge_pass0, &data, V3D_PROJ_TEST_CLIP_NEAR);
		if (data.is_done == false) {
			mesh_foreachScreenEdge(vc, do_mesh_box_select__doSelectEdge_pass1, &data, V3D_PROJ_TEST_CLIP_NEAR);
		}
	}

	if (ts->selectmode & SCE_SELECT_FACE) {
		if (bbsel) {
			edbm_backbuf_check_and_select_faces(vc->em, sel_op);
		}
		else {
			mesh_foreachScreenFace(vc, do_mesh_box_select__doSelectFace, &data, V3D_PROJ_TEST_CLIP_DEFAULT);
		}
	}

	EDBM_backbuf_free();

	EDBM_selectmode_flush(vc->em);

	return OPERATOR_FINISHED;
}

static int do_meta_box_select(
        ViewContext *vc,
        const rcti *rect, const eSelectOp sel_op)
{
	Object *ob = vc->obedit;
	MetaBall *mb = (MetaBall *)ob->data;
	MetaElem *ml;
	int a;

	unsigned int buffer[MAXPICKBUF];
	int hits;

	hits = view3d_opengl_select(
	        vc, buffer, MAXPICKBUF, rect,
	        VIEW3D_SELECT_ALL, VIEW3D_SELECT_FILTER_NOP);

	if (SEL_OP_USE_PRE_DESELECT(sel_op)) {
		BKE_mball_deselect_all(mb);
	}

	int metaelem_id = 0;
	for (ml = mb->editelems->first; ml; ml = ml->next, metaelem_id += 0x10000) {
		bool is_inside_radius = false;
		bool is_inside_stiff = false;

		for (a = 0; a < hits; a++) {
			int hitresult = buffer[(4 * a) + 3];

			if (hitresult == -1) {
				continue;
			}
			else if (hitresult & MBALL_NOSEL) {
				continue;
			}

			const uint hit_object = hitresult & 0xFFFF;
			if (vc->obedit->select_color != hit_object) {
				continue;
			}

			if (metaelem_id != (hitresult & 0xFFFF0000 & ~(MBALLSEL_ANY))) {
				continue;
			}

			if (hitresult & MBALLSEL_RADIUS) {
				is_inside_radius = true;
				break;
			}

			if (hitresult & MBALLSEL_STIFF) {
				is_inside_stiff = true;
				break;
			}
		}
		if (is_inside_radius) {
			ml->flag |= MB_SCALE_RAD;
		}
		if (is_inside_stiff) {
			ml->flag &= ~MB_SCALE_RAD;
		}

		const bool is_select = (ml->flag & SELECT);
		const bool is_inside = is_inside_radius || is_inside_stiff;

		const int sel_op_result = ED_select_op_action_deselected(sel_op, is_select, is_inside);
		if (sel_op_result != -1) {
			SET_FLAG_FROM_TEST(ml->flag, sel_op_result, SELECT);
		}
	}

	return OPERATOR_FINISHED;
}

static int do_armature_box_select(
        ViewContext *vc,
        const rcti *rect, const eSelectOp sel_op)
{
	bool changed = false;
	int a;

	unsigned int buffer[MAXPICKBUF];
	int hits;

	hits = view3d_opengl_select(
	        vc, buffer, MAXPICKBUF, rect,
	        VIEW3D_SELECT_ALL, VIEW3D_SELECT_FILTER_NOP);

	uint objects_len = 0;
	Object **objects = BKE_view_layer_array_from_objects_in_edit_mode_unique_data(vc->view_layer, vc->v3d, &objects_len);

	if (SEL_OP_USE_PRE_DESELECT(sel_op)) {
		ED_armature_edit_deselect_all_visible_multi(objects, objects_len);
		changed = true;
	}

	for (uint ob_index = 0; ob_index < objects_len; ob_index++) {
		Object *obedit = objects[ob_index];
		obedit->id.tag &= ~LIB_TAG_DOIT;

		bArmature *arm = obedit->data;
		ED_armature_ebone_listbase_temp_clear(arm->edbo);
	}

	/* first we only check points inside the border */
	for (a = 0; a < hits; a++) {
		int select_id = buffer[(4 * a) + 3];
		if (select_id != -1) {
			if ((select_id & 0xFFFF0000) == 0) {
				continue;
			}

			EditBone *ebone;
			Object *obedit = ED_armature_object_and_ebone_from_select_buffer(objects, objects_len, select_id, &ebone);
			ebone->temp.i |= select_id & BONESEL_ANY;
			obedit->id.tag |= LIB_TAG_DOIT;
		}
	}

	for (uint ob_index = 0; ob_index < objects_len; ob_index++) {
		Object *obedit = objects[ob_index];
		if (obedit->id.tag & LIB_TAG_DOIT) {
			obedit->id.tag &= ~LIB_TAG_DOIT;
			changed |= ED_armature_edit_select_op_from_tagged(obedit->data, sel_op);
		}
	}

	MEM_freeN(objects);

	return (hits > 0 || changed) ? OPERATOR_FINISHED : OPERATOR_CANCELLED;
}

/**
 * Compare result of 'GPU_select': 'uint[4]',
 * needed for when we need to align with object draw-order.
 */
static int opengl_bone_select_buffer_cmp(const void *sel_a_p, const void *sel_b_p)
{
	/* 4th element is select id */
	uint sel_a = ((uint *)sel_a_p)[3];
	uint sel_b = ((uint *)sel_b_p)[3];

#ifdef __BIG_ENDIAN__
	BLI_endian_switch_uint32(&sel_a);
	BLI_endian_switch_uint32(&sel_b);
#endif

	if (sel_a < sel_b) {
		return -1;
	}
	else if (sel_a > sel_b) {
		return 1;
	}
	else {
		return 0;
	}
}

static int do_object_box_select(bContext *C, ViewContext *vc, rcti *rect, const eSelectOp sel_op)
{
	View3D *v3d = vc->v3d;
	bool changed = false;
	int totobj = MAXPICKBUF; /* XXX solve later */

	/* selection buffer now has bones potentially too, so we add MAXPICKBUF */
	uint *vbuffer = MEM_mallocN(4 * (totobj + MAXPICKELEMS) * sizeof(uint[4]), "selection buffer");
	const eV3DSelectObjectFilter select_filter = ED_view3d_select_filter_from_mode(vc->scene, vc->obact);
	const int hits = view3d_opengl_select(
	        vc, vbuffer, 4 * (totobj + MAXPICKELEMS), rect,
	        VIEW3D_SELECT_ALL, select_filter);

	for (Base *base = vc->view_layer->object_bases.first; base; base = base->next) {
		base->object->id.tag &= ~LIB_TAG_DOIT;
	}

	Base **bases = NULL;
	BLI_array_declare(bases);

	if (SEL_OP_USE_PRE_DESELECT(sel_op)) {
		object_deselect_all_visible(vc->view_layer, vc->v3d);
		changed = true;
	}

	if ((hits == -1) && !SEL_OP_USE_OUTSIDE(sel_op)) {
		goto finally;
	}

	for (Base *base = vc->view_layer->object_bases.first; base; base = base->next) {
		if (BASE_SELECTABLE(v3d, base)) {
			if ((base->object->select_color & 0x0000FFFF) != 0) {
				BLI_array_append(bases, base);
			}
		}
	}

	/* The draw order doesn't always match the order we populate the engine, see: T51695. */
	qsort(vbuffer, hits, sizeof(uint[4]), opengl_bone_select_buffer_cmp);

	for (const uint *col = vbuffer + 3, *col_end = col + (hits * 4); col < col_end; col += 4) {
		Bone *bone;
		Base *base = ED_armature_base_and_bone_from_select_buffer(bases, BLI_array_len(bases), *col, &bone);
		base->object->id.tag |= LIB_TAG_DOIT;
	}

	for (Base *base = vc->view_layer->object_bases.first; base && hits; base = base->next) {
		if (BASE_SELECTABLE(v3d, base)) {
			const bool is_select = base->flag & BASE_SELECTED;
			const bool is_inside = base->object->id.tag & LIB_TAG_DOIT;
			const int sel_op_result = ED_select_op_action_deselected(sel_op, is_select, is_inside);
			if (sel_op_result != -1) {
				ED_object_base_select(base, sel_op_result ? BA_SELECT : BA_DESELECT);
				changed = true;
			}
		}
	}

finally:
	if (bases != NULL) {
		MEM_freeN(bases);
	}

	MEM_freeN(vbuffer);

	if (changed) {
		DEG_id_tag_update(&vc->scene->id, ID_RECALC_SELECT);
		WM_event_add_notifier(C, NC_SCENE | ND_OB_SELECT, vc->scene);
		return OPERATOR_FINISHED;
	}
	else {
		return OPERATOR_CANCELLED;
	}
}

static int do_pose_box_select(bContext *C, ViewContext *vc, rcti *rect, const eSelectOp sel_op)
{
	uint bases_len;
	Base **bases = do_pose_tag_select_op_prepare(vc, &bases_len);

	int totobj = MAXPICKBUF; /* XXX solve later */

	/* selection buffer now has bones potentially too, so we add MAXPICKBUF */
	uint *vbuffer = MEM_mallocN((totobj + MAXPICKELEMS) * sizeof(uint[4]), "selection buffer");
	const eV3DSelectObjectFilter select_filter = ED_view3d_select_filter_from_mode(vc->scene, vc->obact);
	const int hits = view3d_opengl_select(
	        vc, vbuffer, 4 * (totobj + MAXPICKELEMS), rect,
	        VIEW3D_SELECT_ALL, select_filter);
	/*
	 * LOGIC NOTES (theeth):
	 * The buffer and ListBase have the same relative order, which makes the selection
	 * very simple. Loop through both data sets at the same time, if the color
	 * is the same as the object, we have a hit and can move to the next color
	 * and object pair, if not, just move to the next object,
	 * keeping the same color until we have a hit.
	 */

	if (hits > 0) {
		/* no need to loop if there's no hit */

		/* The draw order doesn't always match the order we populate the engine, see: T51695. */
		qsort(vbuffer, hits, sizeof(uint[4]), opengl_bone_select_buffer_cmp);

		for (const uint *col = vbuffer + 3, *col_end = col + (hits * 4); col < col_end; col += 4) {
			Bone *bone;
			Base *base = ED_armature_base_and_bone_from_select_buffer(bases, bases_len, *col, &bone);

			if (base == NULL) {
				continue;
			}

			/* Loop over contiguous bone hits for 'base'. */
			for (; col != col_end; col += 4) {
				/* should never fail */
				if (bone != NULL) {
					base->object->id.tag |= LIB_TAG_DOIT;
					bone->flag |= BONE_DONE;
				}

				/* Select the next bone if we're not switching bases. */
				if (col + 4 != col_end) {
					if ((base->object->select_color & 0x0000FFFF) != (col[4] & 0x0000FFFF)) {
						break;
					}
					if (base->object->pose != NULL) {
						const uint hit_bone = (col[4] & ~BONESEL_ANY) >> 16;
						bPoseChannel *pchan = BLI_findlink(&base->object->pose->chanbase, hit_bone);
						bone = pchan ? pchan->bone : NULL;
					}
					else {
						bone = NULL;
					}
				}
			}
		}
	}

	const bool changed_multi = do_pose_tag_select_op_exec(bases, bases_len, sel_op);
	if (changed_multi) {
		DEG_id_tag_update(&vc->scene->id, ID_RECALC_SELECT);
		WM_event_add_notifier(C, NC_SCENE | ND_OB_SELECT, vc->scene);
	}

	if (bases != NULL) {
		MEM_freeN(bases);
	}
	MEM_freeN(vbuffer);

	return hits > 0 ? OPERATOR_FINISHED : OPERATOR_CANCELLED;
}

static int view3d_box_select_exec(bContext *C, wmOperator *op)
{
	ViewContext vc;
	rcti rect;
	int ret = OPERATOR_CANCELLED;

	view3d_operator_needs_opengl(C);

	/* setup view context for argument to callbacks */
	ED_view3d_viewcontext_init(C, &vc);

	eSelectOp sel_op = RNA_enum_get(op->ptr, "mode");
	WM_operator_properties_border_to_rcti(op, &rect);

	if (vc.obedit) {

		FOREACH_OBJECT_IN_MODE_BEGIN (vc.view_layer, vc.v3d, vc.obedit->type, vc.obedit->mode, ob_iter) {
			ED_view3d_viewcontext_init_object(&vc, ob_iter);

			switch (vc.obedit->type) {
				case OB_MESH:
					vc.em = BKE_editmesh_from_object(vc.obedit);
					ret |= do_mesh_box_select(&vc, &rect, sel_op);
					if (ret & OPERATOR_FINISHED) {
						DEG_id_tag_update(vc.obedit->data, ID_RECALC_SELECT);
						WM_event_add_notifier(C, NC_GEOM | ND_SELECT, vc.obedit->data);
					}
					break;
				case OB_CURVE:
				case OB_SURF:
					ret |= do_nurbs_box_select(&vc, &rect, sel_op);
					if (ret & OPERATOR_FINISHED) {
						DEG_id_tag_update(vc.obedit->data, ID_RECALC_SELECT);
						WM_event_add_notifier(C, NC_GEOM | ND_SELECT, vc.obedit->data);
					}
					break;
				case OB_MBALL:
					ret |= do_meta_box_select(&vc, &rect, sel_op);
					if (ret & OPERATOR_FINISHED) {
						DEG_id_tag_update(vc.obedit->data, ID_RECALC_SELECT);
						WM_event_add_notifier(C, NC_GEOM | ND_SELECT, vc.obedit->data);
					}
					break;
				case OB_ARMATURE:
					ret |= do_armature_box_select(&vc, &rect, sel_op);
					if (ret & OPERATOR_FINISHED) {
						DEG_id_tag_update(&vc.obedit->id, ID_RECALC_SELECT);
						WM_event_add_notifier(C, NC_OBJECT | ND_BONE_SELECT, vc.obedit);
					}
					break;
				case OB_LATTICE:
					ret |= do_lattice_box_select(&vc, &rect, sel_op);
					if (ret & OPERATOR_FINISHED) {
						DEG_id_tag_update(vc.obedit->data, ID_RECALC_SELECT);
						WM_event_add_notifier(C, NC_GEOM | ND_SELECT, vc.obedit->data);
					}
					break;
				default:
					assert(!"box select on incorrect object type");
					break;
			}
		}
		FOREACH_OBJECT_IN_MODE_END;
	}
	else {  /* no editmode, unified for bones and objects */
		if (vc.obact && vc.obact->mode & OB_MODE_SCULPT) {
			/* XXX, this is not selection, could be it's own operator. */
			ret |= ED_sculpt_mask_box_select(C, &vc, &rect, sel_op == SEL_OP_ADD ? true : false);
		}
		else if (vc.obact && BKE_paint_select_face_test(vc.obact)) {
			ret |= do_paintface_box_select(&vc, &rect, sel_op);
		}
		else if (vc.obact && BKE_paint_select_vert_test(vc.obact)) {
			ret |= do_paintvert_box_select(&vc, &rect, sel_op);
		}
		else if (vc.obact && vc.obact->mode & OB_MODE_PARTICLE_EDIT) {
			ret |= PE_box_select(C, &rect, sel_op);
		}
		else if (vc.obact && vc.obact->mode & OB_MODE_POSE) {
			ret |= do_pose_box_select(C, &vc, &rect, sel_op);
		}
		else { /* object mode with none active */
			ret |= do_object_box_select(C, &vc, &rect, sel_op);
		}
	}

	if (ret & OPERATOR_FINISHED) {
		ret = OPERATOR_FINISHED;
	}
	else {
		ret = OPERATOR_CANCELLED;
	}

	return ret;
}

void VIEW3D_OT_select_box(wmOperatorType *ot)
{
	/* identifiers */
	ot->name = "Box Select";
	ot->description = "Box Select\nSelect items using box selection";
	ot->idname = "VIEW3D_OT_select_box";

	/* api callbacks */
	ot->invoke = WM_gesture_box_invoke;
	ot->exec = view3d_box_select_exec;
	ot->modal = WM_gesture_box_modal;
	ot->poll = view3d_selectable_data;
	ot->cancel = WM_gesture_box_cancel;

	/* flags */
	ot->flag = OPTYPE_UNDO;

	/* rna */
	WM_operator_properties_gesture_box(ot);
	WM_operator_properties_select_operation(ot);
}

/** \} */

<<<<<<< HEAD
/* mouse selection in weight paint */
/* gets called via generic mouse select operator */
static bool ed_wpaint_vertex_select_pick(
        bContext *C, const int mval[2],
        bool extend, bool deselect, bool toggle, Object *obact)
{
	View3D *v3d = CTX_wm_view3d(C);
	const bool use_zbuf = V3D_IS_ZBUF(v3d);

	Mesh *me = obact->data; /* already checked for NULL */
	unsigned int index = 0;
	MVert *mv;

	if (ED_mesh_pick_vert(C, obact, mval, &index, ED_MESH_PICK_DEFAULT_VERT_SIZE, use_zbuf)) {
		mv = &me->mvert[index];
		if (extend) {
			mv->flag |= SELECT;
		}
		else if (deselect) {
			mv->flag &= ~SELECT;
		}
		else if (toggle) {
			mv->flag ^= SELECT;
		}
		else {
			paintvert_deselect_all_visible(obact, SEL_DESELECT, false);
			mv->flag |= SELECT;
		}

		/* update mselect */
		if (mv->flag & SELECT) {
			BKE_mesh_mselect_active_set(me, index, ME_VSEL);
		}
		else {
			BKE_mesh_mselect_validate(me);
		}

		paintvert_flush_flags(obact);
		paintvert_tag_select_update(C, obact);
		return true;
	}
	return false;
}

/* ****** Mouse Select ****** */


static int view3d_select_exec(bContext *C, wmOperator *op)
{
	Object *obedit = CTX_data_edit_object(C);
	Object *obact = CTX_data_active_object(C);
	bool extend = RNA_boolean_get(op->ptr, "extend");
	bool deselect = RNA_boolean_get(op->ptr, "deselect");
	bool toggle = RNA_boolean_get(op->ptr, "toggle");
	bool center = RNA_boolean_get(op->ptr, "center");
	bool enumerate = RNA_boolean_get(op->ptr, "enumerate");
	/* only force object select for editmode to support vertex parenting,
	 * or paint-select to allow pose bone select with vert/face select */
	bool object = (RNA_boolean_get(op->ptr, "object") &&
	               (obedit ||
	                BKE_paint_select_elem_test(obact) ||
	                /* so its possible to select bones in weightpaint mode (LMB select) */
	                (obact && (obact->mode & OB_MODE_WEIGHT_PAINT) && BKE_object_pose_armature_get(obact))));

	bool retval = false;
	int location[2];

	RNA_int_get_array(op->ptr, "location", location);

	view3d_operator_needs_opengl(C);

	if (object) {
		obedit = NULL;
		obact = NULL;

		/* ack, this is incorrect but to do this correctly we would need an
		 * alternative editmode/objectmode keymap, this copies the functionality
		 * from 2.4x where Ctrl+Select in editmode does object select only */
		center = false;
	}

	if (obedit && object == false) {
		if (obedit->type == OB_MESH)
			retval = EDBM_select_pick(C, location, extend, deselect, toggle);
		else if (obedit->type == OB_ARMATURE)
			retval = ED_armature_edit_select_pick(C, location, extend, deselect, toggle);
		else if (obedit->type == OB_LATTICE)
			retval = ED_lattice_select_pick(C, location, extend, deselect, toggle);
		else if (ELEM(obedit->type, OB_CURVE, OB_SURF))
			retval = ED_curve_editnurb_select_pick(C, location, extend, deselect, toggle);
		else if (obedit->type == OB_MBALL)
			retval = ED_mball_select_pick(C, location, extend, deselect, toggle);
		else if (obedit->type == OB_FONT)
			retval = ED_curve_editfont_select_pick(C, location, extend, deselect, toggle);

	}
	else if (obact && obact->mode & OB_MODE_PARTICLE_EDIT)
		return PE_mouse_particles(C, location, extend, deselect, toggle);
	else if (obact && BKE_paint_select_face_test(obact))
		retval = paintface_mouse_select(C, obact, location, extend, deselect, toggle);
	else if (BKE_paint_select_vert_test(obact))
		retval = ed_wpaint_vertex_select_pick(C, location, extend, deselect, toggle, obact);
	else
		retval = ed_object_select_pick(C, location, extend, deselect, toggle, center, enumerate, object);

	/* passthrough allows tweaks
	 * FINISHED to signal one operator worked
	 * */
	if (retval)
		return OPERATOR_PASS_THROUGH | OPERATOR_FINISHED;
	else
		return OPERATOR_PASS_THROUGH;  /* nothing selected, just passthrough */
}

static int view3d_select_invoke(bContext *C, wmOperator *op, const wmEvent *event)
{
	RNA_int_set_array(op->ptr, "location", event->mval);

	return view3d_select_exec(C, op);
}

void VIEW3D_OT_select(wmOperatorType *ot)
{
	PropertyRNA *prop;

	/* identifiers */
	ot->name = "Select";
	ot->description = "Select\nSelect and activate item(s)";
	ot->idname = "VIEW3D_OT_select";

	/* api callbacks */
	ot->invoke = view3d_select_invoke;
	ot->exec = view3d_select_exec;
	ot->poll = ED_operator_view3d_active;

	/* flags */
	ot->flag = OPTYPE_UNDO;

	/* properties */
	WM_operator_properties_mouse_select(ot);

	prop = RNA_def_boolean(ot->srna, "center", 0, "Center", "Use the object center when selecting, in editmode used to extend object selection");
	RNA_def_property_flag(prop, PROP_SKIP_SAVE);
	prop = RNA_def_boolean(ot->srna, "enumerate", 0, "Enumerate", "List objects under the mouse (object mode only)");
	RNA_def_property_flag(prop, PROP_SKIP_SAVE);
	prop = RNA_def_boolean(ot->srna, "object", 0, "Object", "Use object selection (editmode only)");
	RNA_def_property_flag(prop, PROP_SKIP_SAVE);

	prop = RNA_def_int_vector(ot->srna, "location", 2, NULL, INT_MIN, INT_MAX, "Location", "Mouse location", INT_MIN, INT_MAX);
	RNA_def_property_flag(prop, PROP_HIDDEN);
}


/* -------------------- circle select --------------------------------------------- */
=======
/* -------------------------------------------------------------------- */
/** \name Circle Select
 * \{ */
>>>>>>> 20e7dadd

typedef struct CircleSelectUserData {
	ViewContext *vc;
	bool select;
	int   mval[2];
	float mval_fl[2];
	float radius;
	float radius_squared;

	/* runtime */
	bool is_changed;
} CircleSelectUserData;

static void view3d_userdata_circleselect_init(
        CircleSelectUserData *r_data,
        ViewContext *vc, const bool select, const int mval[2], const float rad)
{
	r_data->vc = vc;
	r_data->select = select;
	copy_v2_v2_int(r_data->mval, mval);
	r_data->mval_fl[0] = mval[0];
	r_data->mval_fl[1] = mval[1];

	r_data->radius = rad;
	r_data->radius_squared = rad * rad;

	/* runtime */
	r_data->is_changed = false;
}

static void mesh_circle_doSelectVert(void *userData, BMVert *eve, const float screen_co[2], int UNUSED(index))
{
	CircleSelectUserData *data = userData;

	if (len_squared_v2v2(data->mval_fl, screen_co) <= data->radius_squared) {
		BM_vert_select_set(data->vc->em->bm, eve, data->select);
	}
}
static void mesh_circle_doSelectEdge(
        void *userData, BMEdge *eed, const float screen_co_a[2], const float screen_co_b[2], int UNUSED(index))
{
	CircleSelectUserData *data = userData;

	if (edge_inside_circle(data->mval_fl, data->radius, screen_co_a, screen_co_b)) {
		BM_edge_select_set(data->vc->em->bm, eed, data->select);
	}
}
static void mesh_circle_doSelectFace(void *userData, BMFace *efa, const float screen_co[2], int UNUSED(index))
{
	CircleSelectUserData *data = userData;

	if (len_squared_v2v2(data->mval_fl, screen_co) <= data->radius_squared) {
		BM_face_select_set(data->vc->em->bm, efa, data->select);
	}
}

static void mesh_circle_select(ViewContext *vc, const bool select, const int mval[2], float rad)
{
	ToolSettings *ts = vc->scene->toolsettings;
	int bbsel;
	CircleSelectUserData data;

	bbsel = EDBM_backbuf_circle_init(vc, mval[0], mval[1], (short)(rad + 1.0f));
	ED_view3d_init_mats_rv3d(vc->obedit, vc->rv3d); /* for foreach's screen/vert projection */

	vc->em = BKE_editmesh_from_object(vc->obedit);

	view3d_userdata_circleselect_init(&data, vc, select, mval, rad);

	if (ts->selectmode & SCE_SELECT_VERTEX) {
		if (bbsel) {
			edbm_backbuf_check_and_select_verts(vc->em, select ? SEL_OP_ADD : SEL_OP_SUB);
		}
		else {
			mesh_foreachScreenVert(vc, mesh_circle_doSelectVert, &data, V3D_PROJ_TEST_CLIP_DEFAULT);
		}
	}

	if (ts->selectmode & SCE_SELECT_EDGE) {
		if (bbsel) {
			edbm_backbuf_check_and_select_edges(vc->em, select ? SEL_OP_ADD : SEL_OP_SUB);
		}
		else {
			mesh_foreachScreenEdge(vc, mesh_circle_doSelectEdge, &data, V3D_PROJ_TEST_CLIP_NEAR);
		}
	}

	if (ts->selectmode & SCE_SELECT_FACE) {
		if (bbsel) {
			edbm_backbuf_check_and_select_faces(vc->em, select ? SEL_OP_ADD : SEL_OP_SUB);
		}
		else {
			mesh_foreachScreenFace(vc, mesh_circle_doSelectFace, &data, V3D_PROJ_TEST_CLIP_DEFAULT);
		}
	}

	EDBM_backbuf_free();
	EDBM_selectmode_flush(vc->em);
}

static void paint_facesel_circle_select(ViewContext *vc, const bool select, const int mval[2], float rad)
{
	Object *ob = vc->obact;
	Mesh *me = ob->data;
	bool bbsel;

	bm_vertoffs = me->totpoly + 1; /* max index array */

	bbsel = EDBM_backbuf_circle_init(vc, mval[0], mval[1], (short)(rad + 1.0f));
	if (bbsel) {
		edbm_backbuf_check_and_select_tfaces(me, select ? SEL_OP_ADD : SEL_OP_SUB);
		EDBM_backbuf_free();
		paintface_flush_flags(vc->C, ob, SELECT);
	}
}

static void paint_vertsel_circle_select_doSelectVert(void *userData, MVert *mv, const float screen_co[2], int UNUSED(index))
{
	CircleSelectUserData *data = userData;

	if (len_squared_v2v2(data->mval_fl, screen_co) <= data->radius_squared) {
		SET_FLAG_FROM_TEST(mv->flag, data->select, SELECT);
	}
}
static void paint_vertsel_circle_select(ViewContext *vc, const bool select, const int mval[2], float rad)
{
	const bool use_zbuf = V3D_IS_ZBUF(vc->v3d);
	Object *ob = vc->obact;
	Mesh *me = ob->data;
	bool bbsel;
	/* CircleSelectUserData data = {NULL}; */ /* UNUSED */

	if (use_zbuf) {
		bm_vertoffs = me->totvert + 1; /* max index array */

		bbsel = EDBM_backbuf_circle_init(vc, mval[0], mval[1], (short)(rad + 1.0f));
		if (bbsel) {
			edbm_backbuf_check_and_select_verts_obmode(me, select ? SEL_OP_ADD : SEL_OP_SET);
			EDBM_backbuf_free();
		}
	}
	else {
		CircleSelectUserData data;

		ED_view3d_init_mats_rv3d(vc->obact, vc->rv3d); /* for foreach's screen/vert projection */

		view3d_userdata_circleselect_init(&data, vc, select, mval, rad);
		meshobject_foreachScreenVert(vc, paint_vertsel_circle_select_doSelectVert, &data, V3D_PROJ_TEST_CLIP_DEFAULT);
	}

	if (select == false) {
		BKE_mesh_mselect_validate(me);
	}
	paintvert_flush_flags(ob);
	paintvert_tag_select_update(vc->C, ob);
}


static void nurbscurve_circle_doSelect(
        void *userData, Nurb *UNUSED(nu), BPoint *bp, BezTriple *bezt, int beztindex, const float screen_co[2])
{
	CircleSelectUserData *data = userData;

	if (len_squared_v2v2(data->mval_fl, screen_co) <= data->radius_squared) {
		if (bp) {
			bp->f1 = data->select ? (bp->f1 | SELECT) : (bp->f1 & ~SELECT);
		}
		else {
			if ((data->vc->v3d->overlay.edit_flag & V3D_OVERLAY_EDIT_CU_HANDLES) == 0) {
				/* can only be (beztindex == 0) here since handles are hidden */
				bezt->f1 = bezt->f2 = bezt->f3 = data->select ? (bezt->f2 | SELECT) : (bezt->f2 & ~SELECT);
			}
			else {
				if (beztindex == 0) {
					bezt->f1 = data->select ? (bezt->f1 | SELECT) : (bezt->f1 & ~SELECT);
				}
				else if (beztindex == 1) {
					bezt->f2 = data->select ? (bezt->f2 | SELECT) : (bezt->f2 & ~SELECT);
				}
				else {
					bezt->f3 = data->select ? (bezt->f3 | SELECT) : (bezt->f3 & ~SELECT);
				}
			}
		}
	}
}
static void nurbscurve_circle_select(ViewContext *vc, const bool select, const int mval[2], float rad)
{
	CircleSelectUserData data;

	view3d_userdata_circleselect_init(&data, vc, select, mval, rad);

	ED_view3d_init_mats_rv3d(vc->obedit, vc->rv3d); /* for foreach's screen/vert projection */
	nurbs_foreachScreenVert(vc, nurbscurve_circle_doSelect, &data, V3D_PROJ_TEST_CLIP_DEFAULT);
	BKE_curve_nurb_vert_active_validate(vc->obedit->data);
}


static void latticecurve_circle_doSelect(void *userData, BPoint *bp, const float screen_co[2])
{
	CircleSelectUserData *data = userData;

	if (len_squared_v2v2(data->mval_fl, screen_co) <= data->radius_squared) {
		bp->f1 = data->select ? (bp->f1 | SELECT) : (bp->f1 & ~SELECT);
	}
}
static void lattice_circle_select(ViewContext *vc, const bool select, const int mval[2], float rad)
{
	CircleSelectUserData data;

	view3d_userdata_circleselect_init(&data, vc, select, mval, rad);

	ED_view3d_init_mats_rv3d(vc->obedit, vc->rv3d); /* for foreach's screen/vert projection */
	lattice_foreachScreenVert(vc, latticecurve_circle_doSelect, &data, V3D_PROJ_TEST_CLIP_DEFAULT);
}


/* NOTE: pose-bone case is copied from editbone case... */
static bool pchan_circle_doSelectJoint(void *userData, bPoseChannel *pchan, const float screen_co[2])
{
	CircleSelectUserData *data = userData;

	if (len_squared_v2v2(data->mval_fl, screen_co) <= data->radius_squared) {
		if (data->select)
			pchan->bone->flag |= BONE_SELECTED;
		else
			pchan->bone->flag &= ~BONE_SELECTED;
		return 1;
	}
	return 0;
}
static void do_circle_select_pose__doSelectBone(
        void *userData, struct bPoseChannel *pchan, const float screen_co_a[2], const float screen_co_b[2])
{
	CircleSelectUserData *data = userData;
	bArmature *arm = data->vc->obact->data;

	if (PBONE_SELECTABLE(arm, pchan->bone)) {
		bool is_point_done = false;
		int points_proj_tot = 0;

		/* project head location to screenspace */
		if (screen_co_a[0] != IS_CLIPPED) {
			points_proj_tot++;
			if (pchan_circle_doSelectJoint(data, pchan, screen_co_a)) {
				is_point_done = true;
			}
		}

		/* project tail location to screenspace */
		if (screen_co_b[0] != IS_CLIPPED) {
			points_proj_tot++;
			if (pchan_circle_doSelectJoint(data, pchan, screen_co_b)) {
				is_point_done = true;
			}
		}

		/* check if the head and/or tail is in the circle
		 * - the call to check also does the selection already
		 */

		/* only if the endpoints didn't get selected, deal with the middle of the bone too
		 * It works nicer to only do this if the head or tail are not in the circle,
		 * otherwise there is no way to circle select joints alone */
		if ((is_point_done == false) && (points_proj_tot == 2) &&
		    edge_inside_circle(data->mval_fl, data->radius, screen_co_a, screen_co_b))
		{
			if (data->select) pchan->bone->flag |= BONE_SELECTED;
			else              pchan->bone->flag &= ~BONE_SELECTED;
			data->is_changed = true;
		}

		data->is_changed |= is_point_done;
	}
}
static void pose_circle_select(ViewContext *vc, const bool select, const int mval[2], float rad)
{
	CircleSelectUserData data;

	view3d_userdata_circleselect_init(&data, vc, select, mval, rad);

	ED_view3d_init_mats_rv3d(vc->obact, vc->rv3d); /* for foreach's screen/vert projection */

	pose_foreachScreenBone(vc, do_circle_select_pose__doSelectBone, &data, V3D_PROJ_TEST_CLIP_DEFAULT);

	if (data.is_changed) {
		ED_pose_bone_select_tag_update(vc->obact);
	}
}

static bool armature_circle_doSelectJoint(void *userData, EditBone *ebone, const float screen_co[2], bool head)
{
	CircleSelectUserData *data = userData;

	if (len_squared_v2v2(data->mval_fl, screen_co) <= data->radius_squared) {
		if (head) {
			if (data->select)
				ebone->flag |= BONE_ROOTSEL;
			else
				ebone->flag &= ~BONE_ROOTSEL;
		}
		else {
			if (data->select)
				ebone->flag |= BONE_TIPSEL;
			else
				ebone->flag &= ~BONE_TIPSEL;
		}
		return 1;
	}
	return 0;
}
static void do_circle_select_armature__doSelectBone(
        void *userData, struct EditBone *ebone, const float screen_co_a[2], const float screen_co_b[2])
{
	CircleSelectUserData *data = userData;
	bArmature *arm = data->vc->obedit->data;

	if (data->select ? EBONE_SELECTABLE(arm, ebone) : EBONE_VISIBLE(arm, ebone)) {
		bool is_point_done = false;
		int points_proj_tot = 0;

		/* project head location to screenspace */
		if (screen_co_a[0] != IS_CLIPPED) {
			points_proj_tot++;
			if (armature_circle_doSelectJoint(data, ebone, screen_co_a, true)) {
				is_point_done = true;
			}
		}

		/* project tail location to screenspace */
		if (screen_co_b[0] != IS_CLIPPED) {
			points_proj_tot++;
			if (armature_circle_doSelectJoint(data, ebone, screen_co_b, false)) {
				is_point_done = true;
			}
		}

		/* check if the head and/or tail is in the circle
		 * - the call to check also does the selection already
		 */

		/* only if the endpoints didn't get selected, deal with the middle of the bone too
		 * It works nicer to only do this if the head or tail are not in the circle,
		 * otherwise there is no way to circle select joints alone */
		if ((is_point_done == false) && (points_proj_tot == 2) &&
		    edge_inside_circle(data->mval_fl, data->radius, screen_co_a, screen_co_b))
		{
			if (data->select) ebone->flag |=  (BONE_SELECTED | BONE_TIPSEL | BONE_ROOTSEL);
			else              ebone->flag &= ~(BONE_SELECTED | BONE_TIPSEL | BONE_ROOTSEL);
			data->is_changed = true;
		}

		data->is_changed |= is_point_done;
	}
}
static void armature_circle_select(ViewContext *vc, const bool select, const int mval[2], float rad)
{
	CircleSelectUserData data;
	bArmature *arm = vc->obedit->data;

	view3d_userdata_circleselect_init(&data, vc, select, mval, rad);

	ED_view3d_init_mats_rv3d(vc->obedit, vc->rv3d);

	armature_foreachScreenBone(vc, do_circle_select_armature__doSelectBone, &data, V3D_PROJ_TEST_CLIP_DEFAULT);

	if (data.is_changed) {
		ED_armature_edit_sync_selection(arm->edbo);
		ED_armature_edit_validate_active(arm);
		WM_main_add_notifier(NC_OBJECT | ND_BONE_SELECT, vc->obedit);
	}
}

static void do_circle_select_mball__doSelectElem(void *userData, struct MetaElem *ml, const float screen_co[2])
{
	CircleSelectUserData *data = userData;

	if (len_squared_v2v2(data->mval_fl, screen_co) <= data->radius_squared) {
		if (data->select) ml->flag |=  SELECT;
		else              ml->flag &= ~SELECT;
		data->is_changed = true;
	}
}
static void mball_circle_select(ViewContext *vc, const bool select, const int mval[2], float rad)
{
	CircleSelectUserData data;

	view3d_userdata_circleselect_init(&data, vc, select, mval, rad);

	ED_view3d_init_mats_rv3d(vc->obedit, vc->rv3d);

	mball_foreachScreenElem(vc, do_circle_select_mball__doSelectElem, &data, V3D_PROJ_TEST_CLIP_DEFAULT);
}

/** Callbacks for circle selection in Editmode */

static void obedit_circle_select(
        ViewContext *vc, const bool select, const int mval[2], float rad)
{
	switch (vc->obedit->type) {
		case OB_MESH:
			mesh_circle_select(vc, select, mval, rad);
			break;
		case OB_CURVE:
		case OB_SURF:
			nurbscurve_circle_select(vc, select, mval, rad);
			break;
		case OB_LATTICE:
			lattice_circle_select(vc, select, mval, rad);
			break;
		case OB_ARMATURE:
			armature_circle_select(vc, select, mval, rad);
			break;
		case OB_MBALL:
			mball_circle_select(vc, select, mval, rad);
			break;
		default:
			return;
	}
}

static bool object_circle_select(ViewContext *vc, const bool select, const int mval[2], float rad)
{
	ViewLayer *view_layer = vc->view_layer;
	View3D *v3d = vc->v3d;

	const float radius_squared = rad * rad;
	const float mval_fl[2] = {mval[0], mval[1]};
	bool changed = false;
	const int select_flag = select ? BASE_SELECTED : 0;


	Base *base;
	for (base = FIRSTBASE(view_layer); base; base = base->next) {
		if (BASE_SELECTABLE(v3d, base) && ((base->flag & BASE_SELECTED) != select_flag)) {
			float screen_co[2];
			if (ED_view3d_project_float_global(
			            vc->ar, base->object->obmat[3], screen_co,
			            V3D_PROJ_TEST_CLIP_BB | V3D_PROJ_TEST_CLIP_WIN | V3D_PROJ_TEST_CLIP_NEAR) == V3D_PROJ_RET_OK)
			{
				if (len_squared_v2v2(mval_fl, screen_co) <= radius_squared) {
					ED_object_base_select(base, select ? BA_SELECT : BA_DESELECT);
					changed = true;
				}
			}
		}
	}

	return changed;
}

/* not a real operator, only for circle test */
static int view3d_circle_select_exec(bContext *C, wmOperator *op)
{
	ViewContext vc;
	const int radius = RNA_int_get(op->ptr, "radius");
	const bool select = !RNA_boolean_get(op->ptr, "deselect");
	const int mval[2] = {RNA_int_get(op->ptr, "x"),
	                     RNA_int_get(op->ptr, "y")};


	ED_view3d_viewcontext_init(C, &vc);

	Object *obact = vc.obact;
	Object *obedit = vc.obedit;

	if (obedit || BKE_paint_select_elem_test(obact) ||
	    (obact && (obact->mode & (OB_MODE_PARTICLE_EDIT | OB_MODE_POSE))) )
	{
		view3d_operator_needs_opengl(C);

		FOREACH_OBJECT_IN_MODE_BEGIN (vc.view_layer, vc.v3d, obact->type, obact->mode, ob_iter) {
			ED_view3d_viewcontext_init_object(&vc, ob_iter);

			obact = vc.obact;
			obedit = vc.obedit;

			if (CTX_data_edit_object(C)) {
				obedit_circle_select(&vc, select, mval, (float)radius);
				DEG_id_tag_update(obact->data, ID_RECALC_SELECT);
				WM_event_add_notifier(C, NC_GEOM | ND_SELECT, obact->data);
			}
			else if (BKE_paint_select_face_test(obact)) {
				paint_facesel_circle_select(&vc, select, mval, (float)radius);
			}
			else if (BKE_paint_select_vert_test(obact)) {
				paint_vertsel_circle_select(&vc, select, mval, (float)radius);
			}
			else if (obact->mode & OB_MODE_POSE) {
				pose_circle_select(&vc, select, mval, (float)radius);
			}
			else {
				return PE_circle_select(C, select, mval, (float)radius);
			}
		}
		FOREACH_OBJECT_IN_MODE_END;
	}
	else if (obact && obact->mode & OB_MODE_SCULPT) {
		return OPERATOR_CANCELLED;
	}
	else {
		if (object_circle_select(&vc, select, mval, (float)radius)) {
			DEG_id_tag_update(&vc.scene->id, ID_RECALC_SELECT);
			WM_event_add_notifier(C, NC_SCENE | ND_OB_SELECT, vc.scene);
		}
	}

	return OPERATOR_FINISHED;
}

void VIEW3D_OT_select_circle(wmOperatorType *ot)
{
	ot->name = "Circle Select";
	ot->description = "Circle Select\nSelect items using circle selection\nHotkey Tool! Please use the hotkey to use this tool";
	ot->idname = "VIEW3D_OT_select_circle";

	ot->invoke = WM_gesture_circle_invoke;
	ot->modal = WM_gesture_circle_modal;
	ot->exec = view3d_circle_select_exec;
	ot->poll = view3d_selectable_data;
	ot->cancel = WM_gesture_circle_cancel;

	/* flags */
	ot->flag = OPTYPE_UNDO;

	/* properties */
	WM_operator_properties_gesture_circle_select(ot);
}

/** \} */<|MERGE_RESOLUTION|>--- conflicted
+++ resolved
@@ -1076,7 +1076,7 @@
 void VIEW3D_OT_select_lasso(wmOperatorType *ot)
 {
 	ot->name = "Lasso Select";
-	ot->description = "Lasso Select\nSelect items using lasso selection\nHotkey Tool! Please use the hotkey to use this tool";
+	ot->description = "Select items using lasso selection";
 	ot->idname = "VIEW3D_OT_select_lasso";
 
 	ot->invoke = WM_gesture_lasso_invoke;
@@ -1185,7 +1185,7 @@
 
 	/* identifiers */
 	ot->name = "Select Menu";
-	ot->description = "Select Menu\nMenu object selection";
+	ot->description = "Menu object selection";
 	ot->idname = "VIEW3D_OT_select_menu";
 
 	/* api callbacks */
@@ -2740,7 +2740,7 @@
 {
 	/* identifiers */
 	ot->name = "Box Select";
-	ot->description = "Box Select\nSelect items using box selection";
+	ot->description = "Select items using box selection";
 	ot->idname = "VIEW3D_OT_select_box";
 
 	/* api callbacks */
@@ -2760,166 +2760,9 @@
 
 /** \} */
 
-<<<<<<< HEAD
-/* mouse selection in weight paint */
-/* gets called via generic mouse select operator */
-static bool ed_wpaint_vertex_select_pick(
-        bContext *C, const int mval[2],
-        bool extend, bool deselect, bool toggle, Object *obact)
-{
-	View3D *v3d = CTX_wm_view3d(C);
-	const bool use_zbuf = V3D_IS_ZBUF(v3d);
-
-	Mesh *me = obact->data; /* already checked for NULL */
-	unsigned int index = 0;
-	MVert *mv;
-
-	if (ED_mesh_pick_vert(C, obact, mval, &index, ED_MESH_PICK_DEFAULT_VERT_SIZE, use_zbuf)) {
-		mv = &me->mvert[index];
-		if (extend) {
-			mv->flag |= SELECT;
-		}
-		else if (deselect) {
-			mv->flag &= ~SELECT;
-		}
-		else if (toggle) {
-			mv->flag ^= SELECT;
-		}
-		else {
-			paintvert_deselect_all_visible(obact, SEL_DESELECT, false);
-			mv->flag |= SELECT;
-		}
-
-		/* update mselect */
-		if (mv->flag & SELECT) {
-			BKE_mesh_mselect_active_set(me, index, ME_VSEL);
-		}
-		else {
-			BKE_mesh_mselect_validate(me);
-		}
-
-		paintvert_flush_flags(obact);
-		paintvert_tag_select_update(C, obact);
-		return true;
-	}
-	return false;
-}
-
-/* ****** Mouse Select ****** */
-
-
-static int view3d_select_exec(bContext *C, wmOperator *op)
-{
-	Object *obedit = CTX_data_edit_object(C);
-	Object *obact = CTX_data_active_object(C);
-	bool extend = RNA_boolean_get(op->ptr, "extend");
-	bool deselect = RNA_boolean_get(op->ptr, "deselect");
-	bool toggle = RNA_boolean_get(op->ptr, "toggle");
-	bool center = RNA_boolean_get(op->ptr, "center");
-	bool enumerate = RNA_boolean_get(op->ptr, "enumerate");
-	/* only force object select for editmode to support vertex parenting,
-	 * or paint-select to allow pose bone select with vert/face select */
-	bool object = (RNA_boolean_get(op->ptr, "object") &&
-	               (obedit ||
-	                BKE_paint_select_elem_test(obact) ||
-	                /* so its possible to select bones in weightpaint mode (LMB select) */
-	                (obact && (obact->mode & OB_MODE_WEIGHT_PAINT) && BKE_object_pose_armature_get(obact))));
-
-	bool retval = false;
-	int location[2];
-
-	RNA_int_get_array(op->ptr, "location", location);
-
-	view3d_operator_needs_opengl(C);
-
-	if (object) {
-		obedit = NULL;
-		obact = NULL;
-
-		/* ack, this is incorrect but to do this correctly we would need an
-		 * alternative editmode/objectmode keymap, this copies the functionality
-		 * from 2.4x where Ctrl+Select in editmode does object select only */
-		center = false;
-	}
-
-	if (obedit && object == false) {
-		if (obedit->type == OB_MESH)
-			retval = EDBM_select_pick(C, location, extend, deselect, toggle);
-		else if (obedit->type == OB_ARMATURE)
-			retval = ED_armature_edit_select_pick(C, location, extend, deselect, toggle);
-		else if (obedit->type == OB_LATTICE)
-			retval = ED_lattice_select_pick(C, location, extend, deselect, toggle);
-		else if (ELEM(obedit->type, OB_CURVE, OB_SURF))
-			retval = ED_curve_editnurb_select_pick(C, location, extend, deselect, toggle);
-		else if (obedit->type == OB_MBALL)
-			retval = ED_mball_select_pick(C, location, extend, deselect, toggle);
-		else if (obedit->type == OB_FONT)
-			retval = ED_curve_editfont_select_pick(C, location, extend, deselect, toggle);
-
-	}
-	else if (obact && obact->mode & OB_MODE_PARTICLE_EDIT)
-		return PE_mouse_particles(C, location, extend, deselect, toggle);
-	else if (obact && BKE_paint_select_face_test(obact))
-		retval = paintface_mouse_select(C, obact, location, extend, deselect, toggle);
-	else if (BKE_paint_select_vert_test(obact))
-		retval = ed_wpaint_vertex_select_pick(C, location, extend, deselect, toggle, obact);
-	else
-		retval = ed_object_select_pick(C, location, extend, deselect, toggle, center, enumerate, object);
-
-	/* passthrough allows tweaks
-	 * FINISHED to signal one operator worked
-	 * */
-	if (retval)
-		return OPERATOR_PASS_THROUGH | OPERATOR_FINISHED;
-	else
-		return OPERATOR_PASS_THROUGH;  /* nothing selected, just passthrough */
-}
-
-static int view3d_select_invoke(bContext *C, wmOperator *op, const wmEvent *event)
-{
-	RNA_int_set_array(op->ptr, "location", event->mval);
-
-	return view3d_select_exec(C, op);
-}
-
-void VIEW3D_OT_select(wmOperatorType *ot)
-{
-	PropertyRNA *prop;
-
-	/* identifiers */
-	ot->name = "Select";
-	ot->description = "Select\nSelect and activate item(s)";
-	ot->idname = "VIEW3D_OT_select";
-
-	/* api callbacks */
-	ot->invoke = view3d_select_invoke;
-	ot->exec = view3d_select_exec;
-	ot->poll = ED_operator_view3d_active;
-
-	/* flags */
-	ot->flag = OPTYPE_UNDO;
-
-	/* properties */
-	WM_operator_properties_mouse_select(ot);
-
-	prop = RNA_def_boolean(ot->srna, "center", 0, "Center", "Use the object center when selecting, in editmode used to extend object selection");
-	RNA_def_property_flag(prop, PROP_SKIP_SAVE);
-	prop = RNA_def_boolean(ot->srna, "enumerate", 0, "Enumerate", "List objects under the mouse (object mode only)");
-	RNA_def_property_flag(prop, PROP_SKIP_SAVE);
-	prop = RNA_def_boolean(ot->srna, "object", 0, "Object", "Use object selection (editmode only)");
-	RNA_def_property_flag(prop, PROP_SKIP_SAVE);
-
-	prop = RNA_def_int_vector(ot->srna, "location", 2, NULL, INT_MIN, INT_MAX, "Location", "Mouse location", INT_MIN, INT_MAX);
-	RNA_def_property_flag(prop, PROP_HIDDEN);
-}
-
-
-/* -------------------- circle select --------------------------------------------- */
-=======
 /* -------------------------------------------------------------------- */
 /** \name Circle Select
  * \{ */
->>>>>>> 20e7dadd
 
 typedef struct CircleSelectUserData {
 	ViewContext *vc;
@@ -3433,7 +3276,7 @@
 void VIEW3D_OT_select_circle(wmOperatorType *ot)
 {
 	ot->name = "Circle Select";
-	ot->description = "Circle Select\nSelect items using circle selection\nHotkey Tool! Please use the hotkey to use this tool";
+	ot->description = "Select items using circle selection";
 	ot->idname = "VIEW3D_OT_select_circle";
 
 	ot->invoke = WM_gesture_circle_invoke;
