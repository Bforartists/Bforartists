--- conflicted
+++ resolved
@@ -939,11 +939,7 @@
     else if (totlattdata) {
       TransformMedian_Lattice *ve_median = &tfp->ve_median.lattice;
 
-<<<<<<< HEAD
-    /*bfa*/
-=======
       /*bfa*/
->>>>>>> 54d72ee3
       row = uiLayoutRow(layout, false);
       col = uiLayoutColumn(row, false);
 
