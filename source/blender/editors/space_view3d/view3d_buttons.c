/**
 * $Id:
 *
 * ***** BEGIN GPL LICENSE BLOCK *****
 *
 * This program is free software; you can redistribute it and/or
 * modify it under the terms of the GNU General Public License
 * as published by the Free Software Foundation; either version 2
 * of the License, or (at your option) any later version. 
 *
 * This program is distributed in the hope that it will be useful,
 * but WITHOUT ANY WARRANTY; without even the implied warranty of
 * MERCHANTABILITY or FITNESS FOR A PARTICULAR PURPOSE.  See the
 * GNU General Public License for more details.
 *
 * You should have received a copy of the GNU General Public License
 * along with this program; if not, write to the Free Software Foundation,
 * Inc., 51 Franklin Street, Fifth Floor, Boston, MA 02110-1301, USA.
 *
 * The Original Code is Copyright (C) 2009 Blender Foundation.
 * All rights reserved.
 *
 * 
 * Contributor(s): Blender Foundation
 *
 * ***** END GPL LICENSE BLOCK *****
 */

#include <string.h>
#include <stdio.h>
#include <math.h>
#include <float.h>

#include "DNA_ID.h"
#include "DNA_action_types.h"
#include "DNA_armature_types.h"
#include "DNA_curve_types.h"
#include "DNA_camera_types.h"
#include "DNA_gpencil_types.h"
#include "DNA_lamp_types.h"
#include "DNA_lattice_types.h"
#include "DNA_meta_types.h"
#include "DNA_mesh_types.h"
#include "DNA_meshdata_types.h"
#include "DNA_object_types.h"
#include "DNA_space_types.h"
#include "DNA_scene_types.h"
#include "DNA_screen_types.h"
#include "DNA_userdef_types.h"
#include "DNA_view3d_types.h"
#include "DNA_world_types.h"

#include "MEM_guardedalloc.h"

#include "BLI_math.h"
#include "BLI_blenlib.h"
#include "BLI_editVert.h"
#include "BLI_rand.h"

#include "BKE_action.h"
#include "BKE_brush.h"
#include "BKE_context.h"
#include "BKE_curve.h"
#include "BKE_customdata.h"
#include "BKE_depsgraph.h"
#include "BKE_idprop.h"
#include "BKE_mesh.h"
#include "BKE_object.h"
#include "BKE_global.h"
#include "BKE_scene.h"
#include "BKE_screen.h"
#include "BKE_utildefines.h"
<<<<<<< HEAD
#include "BKE_tessmesh.h"
=======
#include "BKE_deform.h"
>>>>>>> fefb9d37

#include "BIF_gl.h"

#include "WM_api.h"
#include "WM_types.h"

#include "RNA_access.h"
#include "RNA_define.h"

#include "ED_armature.h"
#include "ED_curve.h"
#include "ED_image.h"
#include "ED_gpencil.h"
#include "ED_keyframing.h"
#include "ED_mesh.h"
#include "ED_object.h"
#include "ED_particle.h"
#include "ED_screen.h"
#include "ED_transform.h"
#include "ED_types.h"
#include "ED_util.h"

#include "UI_interface.h"
#include "UI_resources.h"
#include "UI_view2d.h"

#include "view3d_intern.h"	// own include


/* ******************* view3d space & buttons ************** */
#define B_NOP		1
#define B_REDR		2
#define B_OBJECTPANELROT 	1007
#define B_OBJECTPANELMEDIAN 1008
#define B_ARMATUREPANEL1 	1009
#define B_ARMATUREPANEL2 	1010
#define B_OBJECTPANELPARENT 1011
#define B_OBJECTPANEL		1012
#define B_ARMATUREPANEL3 	1013
#define B_OBJECTPANELSCALE 	1014
#define B_OBJECTPANELDIMS 	1015
#define B_TRANSFORMSPACEADD	1016
#define B_TRANSFORMSPACECLEAR	1017
#define B_SETPT_AUTO	2125
#define B_SETPT_VECTOR	2126
#define B_SETPT_ALIGN	2127
#define B_SETPT_FREE	2128
#define B_RECALCMBALL	2501

#define B_WEIGHT0_0		2840
#define B_WEIGHT1_4		2841
#define B_WEIGHT1_2		2842
#define B_WEIGHT3_4		2843
#define B_WEIGHT1_0		2844

#define B_OPA1_8		2845
#define B_OPA1_4		2846
#define B_OPA1_2		2847
#define B_OPA3_4		2848
#define B_OPA1_0		2849

#define B_CLR_WPAINT	2850

#define B_RV3D_LOCKED	2900
#define B_RV3D_BOXVIEW	2901
#define B_RV3D_BOXCLIP	2902

#define B_IDNAME		3000

/* temporary struct for storing transform properties */
typedef struct {
	float ob_eul[4];	// used for quat too....
	float ob_scale[3]; // need temp space due to linked values
	float ob_dims[3];
	short link_scale;
	float ve_median[5];
	int curdef;
	float *defweightp;
} TransformProperties;


/* is used for both read and write... */
static void v3d_editvertex_buts(const bContext *C, uiLayout *layout, View3D *v3d, Object *ob, float lim)
{
	uiBlock *block= (layout)? uiLayoutAbsoluteBlock(layout): NULL;
	MDeformVert *dvert=NULL;
	TransformProperties *tfp= v3d->properties_storage;
	float median[5], ve_median[5];
	int tot, totw, totweight, totedge;
	char defstr[320];
	
	median[0]= median[1]= median[2]= median[3]= median[4]= 0.0;
	tot= totw= totweight= totedge= 0;
	defstr[0]= 0;

	if(ob->type==OB_MESH) {
		Mesh *me= ob->data;
		BMEditMesh *em = me->edit_btmesh;
		BMesh *bm = em->bm;
		BMVert *eve, *evedef=NULL;
		BMEdge *eed;
		BMIter iter;
		
		BM_ITER(eve, &iter, bm, BM_VERTS_OF_MESH, NULL) {
			if(BM_TestHFlag(eve, BM_SELECT)) {
				evedef= eve;
				tot++;
				add_v3_v3v3(median, median, eve->co);
			}
		}

		BM_ITER(eed, &iter, bm, BM_EDGES_OF_MESH, NULL) {
			if(BM_TestHFlag(eed, BM_SELECT)) {
				totedge++;
				median[3]+= eed->crease;
			}
		}

		/* check for defgroups */
		if(evedef)
			dvert= CustomData_bmesh_get(&em->bm->vdata, evedef->head.data, CD_MDEFORMVERT);
		if(tot==1 && dvert && dvert->totweight) {
			bDeformGroup *dg;
			int i, max=1, init=1;
			char str[320];
			
			for (i=0; i<dvert->totweight; i++){
				dg = BLI_findlink (&ob->defbase, dvert->dw[i].def_nr);
				if(dg) {
					max+= BLI_snprintf(str, sizeof(str), "%s %%x%d|", dg->name, dvert->dw[i].def_nr); 
					if(max<320) strcat(defstr, str);
				}

				if(tfp->curdef==dvert->dw[i].def_nr) {
					init= 0;
					tfp->defweightp= &dvert->dw[i].weight;
				}
			}
			
			if(init) {	// needs new initialized 
				tfp->curdef= dvert->dw[0].def_nr;
				tfp->defweightp= &dvert->dw[0].weight;
			}
		}
	}
	else if(ob->type==OB_CURVE || ob->type==OB_SURF) {
		Curve *cu= ob->data;
		Nurb *nu;
		BPoint *bp;
		BezTriple *bezt;
		int a;
		
		nu= cu->editnurb->first;
		while(nu) {
			if(nu->type == CU_BEZIER) {
				bezt= nu->bezt;
				a= nu->pntsu;
				while(a--) {
					if(bezt->f2 & SELECT) {
						add_v3_v3v3(median, median, bezt->vec[1]);
						tot++;
						median[4]+= bezt->weight;
						totweight++;
					}
					else {
						if(bezt->f1 & SELECT) {
							add_v3_v3v3(median, median, bezt->vec[0]);
							tot++;
						}
						if(bezt->f3 & SELECT) {
							add_v3_v3v3(median, median, bezt->vec[2]);
							tot++;
						}
					}
					bezt++;
				}
			}
			else {
				bp= nu->bp;
				a= nu->pntsu*nu->pntsv;
				while(a--) {
					if(bp->f1 & SELECT) {
						add_v3_v3v3(median, median, bp->vec);
						median[3]+= bp->vec[3];
						totw++;
						tot++;
						median[4]+= bp->weight;
						totweight++;
					}
					bp++;
				}
			}
			nu= nu->next;
		}
	}
	else if(ob->type==OB_LATTICE) {
		Lattice *lt= ob->data;
		BPoint *bp;
		int a;
		
		a= lt->editlatt->pntsu*lt->editlatt->pntsv*lt->editlatt->pntsw;
		bp= lt->editlatt->def;
		while(a--) {
			if(bp->f1 & SELECT) {
				add_v3_v3v3(median, median, bp->vec);
				tot++;
				median[4]+= bp->weight;
				totweight++;
			}
			bp++;
		}
	}
	
	if(tot==0) return;

	median[0] /= (float)tot;
	median[1] /= (float)tot;
	median[2] /= (float)tot;
	if(totedge) median[3] /= (float)totedge;
	else if(totw) median[3] /= (float)totw;
	if(totweight) median[4] /= (float)totweight;
	
	if(v3d->flag & V3D_GLOBAL_STATS)
		mul_m4_v3(ob->obmat, median);
	
	if(block) {	// buttons
		int but_y;
		if((ob->parent) && (ob->partype == PARBONE))	but_y = 135;
		else											but_y = 150;
		
		
		
		memcpy(tfp->ve_median, median, sizeof(tfp->ve_median));
		
		uiBlockBeginAlign(block);
		if(tot==1) {
			uiDefBut(block, LABEL, 0, "Vertex:",					0, 130, 200, 20, 0, 0, 0, 0, 0, "");
			uiBlockBeginAlign(block);
			uiDefButF(block, NUM, B_OBJECTPANELMEDIAN, "X:",		0, 110, 200, 20, &(tfp->ve_median[0]), -lim, lim, 10, 3, "");
			uiDefButF(block, NUM, B_OBJECTPANELMEDIAN, "Y:",		0, 90, 200, 20, &(tfp->ve_median[1]), -lim, lim, 10, 3, "");
			uiDefButF(block, NUM, B_OBJECTPANELMEDIAN, "Z:",		0, 70, 200, 20, &(tfp->ve_median[2]), -lim, lim, 10, 3, "");
			
			if(totw==1) {
				uiDefButF(block, NUM, B_OBJECTPANELMEDIAN, "W:",	0, 50, 200, 20, &(tfp->ve_median[3]), 0.01, 100.0, 10, 3, "");
				uiBlockBeginAlign(block);
				uiDefButBitS(block, TOG, V3D_GLOBAL_STATS, B_REDR, "Global",		0, 25, 100, 20, &v3d->flag, 0, 0, 0, 0, "Displays global values");
				uiDefButBitS(block, TOGN, V3D_GLOBAL_STATS, B_REDR, "Local",		100, 25, 100, 20, &v3d->flag, 0, 0, 0, 0, "Displays local values");
				uiBlockEndAlign(block);
				if(totweight)
					uiDefButF(block, NUM, B_OBJECTPANELMEDIAN, "Weight:",	0, 0, 200, 20, &(tfp->ve_median[4]), 0.0, 1.0, 10, 3, "");
				}
			else {
				uiBlockBeginAlign(block);
				uiDefButBitS(block, TOG, V3D_GLOBAL_STATS, B_REDR, "Global",		0, 45, 100, 20, &v3d->flag, 0, 0, 0, 0, "Displays global values");
				uiDefButBitS(block, TOGN, V3D_GLOBAL_STATS, B_REDR, "Local",		100, 45, 100, 20, &v3d->flag, 0, 0, 0, 0, "Displays local values");
				uiBlockEndAlign(block);
				if(totweight)
					uiDefButF(block, NUM, B_OBJECTPANELMEDIAN, "Weight:",	0, 20, 200, 20, &(tfp->ve_median[4]), 0.0, 1.0, 10, 3, "");
			}
		}
		else {
			uiDefBut(block, LABEL, 0, "Median:",					0, 130, 200, 20, 0, 0, 0, 0, 0, "");
			uiBlockBeginAlign(block);
			uiDefButF(block, NUM, B_OBJECTPANELMEDIAN, "X:",		0, 110, 200, 20, &(tfp->ve_median[0]), -lim, lim, 10, 3, "");
			uiDefButF(block, NUM, B_OBJECTPANELMEDIAN, "Y:",		0, 90, 200, 20, &(tfp->ve_median[1]), -lim, lim, 10, 3, "");
			uiDefButF(block, NUM, B_OBJECTPANELMEDIAN, "Z:",		0, 70, 200, 20, &(tfp->ve_median[2]), -lim, lim, 10, 3, "");
			if(totw==tot) {
				uiDefButF(block, NUM, B_OBJECTPANELMEDIAN, "W:",	0, 50, 200, 20, &(tfp->ve_median[3]), 0.01, 100.0, 10, 3, "");
				uiBlockEndAlign(block);
				uiBlockBeginAlign(block);
				uiDefButBitS(block, TOG, V3D_GLOBAL_STATS, B_REDR, "Global",		0, 25, 100, 20, &v3d->flag, 0, 0, 0, 0, "Displays global values");
				uiDefButBitS(block, TOGN, V3D_GLOBAL_STATS, B_REDR, "Local",		100, 25, 100, 20, &v3d->flag, 0, 0, 0, 0, "Displays local values");
				uiBlockEndAlign(block);
				if(totweight)
					uiDefButF(block, NUM, B_OBJECTPANELMEDIAN, "Weight:",	0, 0, 200, 20, &(tfp->ve_median[4]), 0.0, 1.0, 10, 3, "Weight is used for SoftBody Goal");
				uiBlockEndAlign(block);
			}
			else {
				uiBlockBeginAlign(block);
				uiDefButBitS(block, TOG, V3D_GLOBAL_STATS, B_REDR, "Global",		0, 45, 100, 20, &v3d->flag, 0, 0, 0, 0, "Displays global values");
				uiDefButBitS(block, TOGN, V3D_GLOBAL_STATS, B_REDR, "Local",		100, 45, 100, 20, &v3d->flag, 0, 0, 0, 0, "Displays local values");
				uiBlockEndAlign(block);
				if(totweight)
					uiDefButF(block, NUM, B_OBJECTPANELMEDIAN, "Weight:",	0, 20, 200, 20, &(tfp->ve_median[4]), 0.0, 1.0, 10, 3, "Weight is used for SoftBody Goal");
				uiBlockEndAlign(block);
			}
		}
				
		if(totedge==1)
			uiDefButF(block, NUM, B_OBJECTPANELMEDIAN, "Crease:",	0, 20, 200, 20, &(tfp->ve_median[3]), 0.0, 1.0, 10, 3, "");
		else if(totedge>1)
			uiDefButF(block, NUM, B_OBJECTPANELMEDIAN, "Median Crease:",	0, 20, 200, 20, &(tfp->ve_median[3]), 0.0, 1.0, 10, 3, "");
		
	}
	else {	// apply
		memcpy(ve_median, tfp->ve_median, sizeof(tfp->ve_median));
		
		if(v3d->flag & V3D_GLOBAL_STATS) {
			invert_m4_m4(ob->imat, ob->obmat);
			mul_m4_v3(ob->imat, median);
			mul_m4_v3(ob->imat, ve_median);
		}
		sub_v3_v3v3(median, ve_median, median);
		median[3]= ve_median[3]-median[3];
		median[4]= ve_median[4]-median[4];
		
		if(ob->type==OB_MESH) {
			Mesh *me= ob->data;
			BMEditMesh *em = me->edit_btmesh;
			BMVert *eve;
			BMEdge *eed;
			BMIter iter;

			BM_ITER(eve, &iter, em->bm, BM_VERTS_OF_MESH, NULL) {
				if(BM_TestHFlag(eve, BM_SELECT)) {
					add_v3_v3v3(eve->co, eve->co, median);
				}
			}
			
			BM_ITER(eed, &iter, em->bm, BM_EDGES_OF_MESH, NULL) {
				if(BM_TestHFlag(eed, BM_SELECT)) {
					/* ensure the median can be set to zero or one */
					if(ve_median[3]==0.0f) eed->crease= 0.0f;
					else if(ve_median[3]==1.0f) eed->crease= 1.0f;
					else {
						eed->crease+= median[3];
						CLAMP(eed->crease, 0.0, 1.0);
					}
				}
			}
			
			EDBM_RecalcNormals(em);
		}
		else if(ob->type==OB_CURVE || ob->type==OB_SURF) {
			Curve *cu= ob->data;
			Nurb *nu;
			BPoint *bp;
			BezTriple *bezt;
			int a;
			
			nu= cu->editnurb->first;
			while(nu) {
				if(nu->type == CU_BEZIER) {
					bezt= nu->bezt;
					a= nu->pntsu;
					while(a--) {
						if(bezt->f2 & SELECT) {
							add_v3_v3v3(bezt->vec[0], bezt->vec[0], median);
							add_v3_v3v3(bezt->vec[1], bezt->vec[1], median);
							add_v3_v3v3(bezt->vec[2], bezt->vec[2], median);
							bezt->weight+= median[4];
						}
						else {
							if(bezt->f1 & SELECT) {
								add_v3_v3v3(bezt->vec[0], bezt->vec[0], median);
							}
							if(bezt->f3 & SELECT) {
								add_v3_v3v3(bezt->vec[2], bezt->vec[2], median);
							}
						}
						bezt++;
					}
				}
				else {
					bp= nu->bp;
					a= nu->pntsu*nu->pntsv;
					while(a--) {
						if(bp->f1 & SELECT) {
							add_v3_v3v3(bp->vec, bp->vec, median);
							bp->vec[3]+= median[3];
							bp->weight+= median[4];
						}
						bp++;
					}
				}
				test2DNurb(nu);
				testhandlesNurb(nu); /* test for bezier too */

				nu= nu->next;
			}
		}
		else if(ob->type==OB_LATTICE) {
			Lattice *lt= ob->data;
			BPoint *bp;
			int a;
			
			a= lt->editlatt->pntsu*lt->editlatt->pntsv*lt->editlatt->pntsw;
			bp= lt->editlatt->def;
			while(a--) {
				if(bp->f1 & SELECT) {
					add_v3_v3v3(bp->vec, bp->vec, median);
					bp->weight+= median[4];
				}
				bp++;
			}
		}
		
//		ED_undo_push(C, "Transform properties");
	}
}
#define B_VGRP_PNL_COPY 1
#define B_VGRP_PNL_NORMALIZE 2
#define B_VGRP_PNL_EDIT_SINGLE 8 /* or greater */
#define B_VGRP_PNL_COPY_SINGLE 16384 /* or greater */

static void act_vert_def(Object *ob, EditVert **eve, MDeformVert **dvert)
{
	if(ob && ob->mode & OB_MODE_EDIT && ob->type==OB_MESH && ob->defbase.first) {
		Mesh *me= ob->data;
		EditMesh *em = BKE_mesh_get_editmesh(me);
		EditSelection *ese = ((EditSelection*)em->selected.last);

		if(ese && ese->type == EDITVERT) {
			*eve= (EditVert*)ese->data;
			*dvert= CustomData_em_get(&em->vdata, (*eve)->data, CD_MDEFORMVERT);
			return;
		}

		BKE_mesh_end_editmesh(me, em);
	}

	*eve= NULL;
	*dvert= NULL;
}

static void editvert_mirror_update(Object *ob, EditVert *eve, int def_nr, int index)
{
	Mesh *me= ob->data;
	EditMesh *em = BKE_mesh_get_editmesh(me);
	EditVert *eve_mirr;

	eve_mirr= editmesh_get_x_mirror_vert(ob, em, eve, eve->co, index);

	if(eve_mirr && eve_mirr != eve) {
		MDeformVert *dvert_src= CustomData_em_get(&em->vdata, eve->data, CD_MDEFORMVERT);
		MDeformVert *dvert_dst= CustomData_em_get(&em->vdata, eve_mirr->data, CD_MDEFORMVERT);
		if(dvert_dst) {
			if(def_nr == -1) {
				/* all vgroups, add groups where neded  */

				int *flip_map= defgroup_flip_map(ob, 1);
				defvert_sync_mapped(dvert_dst, dvert_src, flip_map, 1);
				MEM_freeN(flip_map);
			}
			else {
				/* single vgroup */
				MDeformWeight *dw= defvert_verify_index(dvert_dst, defgroup_flip_index(ob, def_nr, 1));
				if(dw) {
					dw->weight= defvert_find_weight(dvert_src, def_nr);
				}
			}
		}
	}
}

static void vgroup_adjust_active(Object *ob, int def_nr)
{
	EditVert *eve_act;
	MDeformVert *dvert_act;

	act_vert_def(ob, &eve_act, &dvert_act);

	if(dvert_act) {
		if(((Mesh *)ob->data)->editflag & ME_EDIT_MIRROR_X)
			editvert_mirror_update(ob, eve_act, def_nr, -1);
	}
}

static void vgroup_copy_active_to_sel(Object *ob)
{
	EditVert *eve_act;
	MDeformVert *dvert_act;

	act_vert_def(ob, &eve_act, &dvert_act);

	if(dvert_act==NULL) {
		return;
	}
	else {
		Mesh *me= ob->data;
		EditMesh *em = BKE_mesh_get_editmesh(me);
		EditVert *eve;
		MDeformVert *dvert;
		int index= 0;

		for(eve= em->verts.first; eve; eve= eve->next, index++) {
			if(eve->f & SELECT && eve != eve_act) {
				dvert= CustomData_em_get(&em->vdata, eve->data, CD_MDEFORMVERT);
				if(dvert) {
					defvert_copy(dvert, dvert_act);

					if(me->editflag & ME_EDIT_MIRROR_X)
						editvert_mirror_update(ob, eve, -1, index);

				}
			}
		}
	}
}

static void vgroup_copy_active_to_sel_single(Object *ob, int def_nr)
{
	EditVert *eve_act;
	MDeformVert *dvert_act;

	act_vert_def(ob, &eve_act, &dvert_act);

	if(dvert_act==NULL) {
		return;
	}
	else {
		Mesh *me= ob->data;
		EditMesh *em = BKE_mesh_get_editmesh(me);
		EditVert *eve;
		MDeformVert *dvert;
		MDeformWeight *dw;
		float act_weight = -1.0f;
		int i;
		int index= 0;

		for(i=0, dw=dvert_act->dw; i < dvert_act->totweight; i++, dw++) {
			if(def_nr == dw->def_nr) {
				act_weight= dw->weight;
				break;
			}
		}

		if(act_weight < -0.5f)
			return;

		for(eve= em->verts.first; eve; eve= eve->next, index++) {
			if(eve->f & SELECT && eve != eve_act) {
				dvert= CustomData_em_get(&em->vdata, eve->data, CD_MDEFORMVERT);
				if(dvert) {
					for(i=0, dw=dvert->dw; i < dvert->totweight; i++, dw++) {
						if(def_nr == dw->def_nr) {
							dw->weight= act_weight;

							if(me->editflag & ME_EDIT_MIRROR_X)
								editvert_mirror_update(ob, eve, -1, index);

							break;
						}
					}
				}
			}
		}

		if(me->editflag & ME_EDIT_MIRROR_X)
			editvert_mirror_update(ob, eve_act, -1, -1);

	}
}

static void vgroup_normalize_active(Object *ob)
{
	EditVert *eve_act;
	MDeformVert *dvert_act;

	act_vert_def(ob, &eve_act, &dvert_act);

	if(dvert_act==NULL)
		return;

	defvert_normalize(dvert_act);

	if(((Mesh *)ob->data)->editflag & ME_EDIT_MIRROR_X)
		editvert_mirror_update(ob, eve_act, -1, -1);



}

static void do_view3d_vgroup_buttons(bContext *C, void *arg, int event)
{
	Scene *scene= CTX_data_scene(C);
	Object *ob= OBACT;

	if(event==B_VGRP_PNL_NORMALIZE) {
		vgroup_normalize_active(ob);
	}
	else if(event == B_VGRP_PNL_COPY) {
		vgroup_copy_active_to_sel(ob);
	}
	else if(event >= B_VGRP_PNL_COPY_SINGLE) {
		vgroup_copy_active_to_sel_single(ob, event - B_VGRP_PNL_COPY_SINGLE);
	}
	else if(event >= B_VGRP_PNL_EDIT_SINGLE) {
		vgroup_adjust_active(ob, event - B_VGRP_PNL_EDIT_SINGLE);
	}

//  todo
//	if(((Mesh *)ob->data)->editflag & ME_EDIT_MIRROR_X)
//		ED_vgroup_mirror(ob, 1, 1, 0);

	/* default for now */
	DAG_id_flush_update(&ob->id, OB_RECALC_DATA);
	WM_event_add_notifier(C, NC_GEOM|ND_DATA, ob->data);
}

int view3d_panel_vgroup_poll(const bContext *C, PanelType *pt)
{
	Scene *scene= CTX_data_scene(C);
	Object *ob= OBACT;
	EditVert *eve_act;
	MDeformVert *dvert_act;

	act_vert_def(ob, &eve_act, &dvert_act);

	return dvert_act ? dvert_act->totweight : 0;
}


static void view3d_panel_vgroup(const bContext *C, Panel *pa)
{
	uiBlock *block= uiLayoutAbsoluteBlock(pa->layout);
	Scene *scene= CTX_data_scene(C);
	Object *ob= OBACT;

	EditVert *eve;
	MDeformVert *dvert;

	act_vert_def(ob, &eve, &dvert);

	if(dvert && dvert->totweight) {
		uiLayout *col;
		bDeformGroup *dg;
		int i;
		int yco = 0;

		uiBlockSetHandleFunc(block, do_view3d_vgroup_buttons, NULL);

		col= uiLayoutColumn(pa->layout, 0);
		block= uiLayoutAbsoluteBlock(col);

		uiBlockBeginAlign(block);

		for (i=0; i<dvert->totweight; i++){
			dg = BLI_findlink (&ob->defbase, dvert->dw[i].def_nr);
			if(dg) {
				uiDefButF(block, NUM, B_VGRP_PNL_EDIT_SINGLE + dvert->dw[i].def_nr, dg->name,	0, yco, 180, 20, &dvert->dw[i].weight, 0.0, 1.0, 1, 3, "");
				uiDefBut(block, BUT, B_VGRP_PNL_COPY_SINGLE + dvert->dw[i].def_nr, "C", 180,yco,20,20, 0, 0, 0, 0, 0, "Copy this groups weight to other selected verts");
				yco -= 20;
			}
		}
		yco-=2;

		uiBlockEndAlign(block);
		uiBlockBeginAlign(block);
		uiDefBut(block, BUT, B_VGRP_PNL_NORMALIZE, "Normalize", 0, yco,100,20, 0, 0, 0, 0, 0, "Normalize active vertex weights");
		uiDefBut(block, BUT, B_VGRP_PNL_COPY, "Copy", 100,yco,100,20, 0, 0, 0, 0, 0, "Copy active vertex to other seleted verts");
		uiBlockEndAlign(block);
	}
}

static void v3d_transform_butsR(uiLayout *layout, PointerRNA *ptr)
{
	uiLayout *split, *colsub;
	
	split = uiLayoutSplit(layout, 0.8, 0);
	
	if (ptr->type == &RNA_PoseBone) {
		PointerRNA boneptr;
		Bone *bone;
		
		boneptr = RNA_pointer_get(ptr, "bone");
		bone = boneptr.data;
		uiLayoutSetActive(split, !(bone->parent && bone->flag & BONE_CONNECTED));
	}
	colsub = uiLayoutColumn(split, 1);
	uiItemR(colsub, "Location", 0, ptr, "location", 0);
	colsub = uiLayoutColumn(split, 1);
	uiItemL(colsub, "", 0);
	uiItemR(colsub, "", ICON_LOCKED, ptr, "lock_location", UI_ITEM_R_TOGGLE+UI_ITEM_R_ICON_ONLY);
	
	split = uiLayoutSplit(layout, 0.8, 0);
	
	switch(RNA_enum_get(ptr, "rotation_mode")) {
		case ROT_MODE_QUAT: /* quaternion */
			colsub = uiLayoutColumn(split, 1);
			uiItemR(colsub, "Rotation", 0, ptr, "rotation_quaternion", 0);
			colsub = uiLayoutColumn(split, 1);
			uiItemR(colsub, "4L", 0, ptr, "lock_rotations_4d", UI_ITEM_R_TOGGLE);
			if (RNA_boolean_get(ptr, "lock_rotations_4d"))
				uiItemR(colsub, "", ICON_LOCKED, ptr, "lock_rotation_w", UI_ITEM_R_TOGGLE+UI_ITEM_R_ICON_ONLY);
			else
				uiItemL(colsub, "", 0);
			uiItemR(colsub, "", ICON_LOCKED, ptr, "lock_rotation", UI_ITEM_R_TOGGLE+UI_ITEM_R_ICON_ONLY);
			break;
		case ROT_MODE_AXISANGLE: /* axis angle */
			colsub = uiLayoutColumn(split, 1);
			uiItemR(colsub, "Rotation", 0, ptr, "rotation_axis_angle", 0);
			colsub = uiLayoutColumn(split, 1);
			uiItemR(colsub, "4L", 0, ptr, "lock_rotations_4d", UI_ITEM_R_TOGGLE);
			if (RNA_boolean_get(ptr, "lock_rotations_4d"))
				uiItemR(colsub, "", ICON_LOCKED, ptr, "lock_rotation_w", UI_ITEM_R_TOGGLE+UI_ITEM_R_ICON_ONLY);
			else
				uiItemL(colsub, "", 0);
			uiItemR(colsub, "", ICON_LOCKED, ptr, "lock_rotation", UI_ITEM_R_TOGGLE+UI_ITEM_R_ICON_ONLY);
			break;
		default: /* euler rotations */
			colsub = uiLayoutColumn(split, 1);
			uiItemR(colsub, "Rotation", 0, ptr, "rotation_euler", 0);
			colsub = uiLayoutColumn(split, 1);
			uiItemL(colsub, "", 0);
			uiItemR(colsub, "", ICON_LOCKED, ptr, "lock_rotation", UI_ITEM_R_TOGGLE+UI_ITEM_R_ICON_ONLY);
			break;
	}
	uiItemR(layout, "", 0, ptr, "rotation_mode", 0);
	
	split = uiLayoutSplit(layout, 0.8, 0);
	colsub = uiLayoutColumn(split, 1);
	uiItemR(colsub, "Scale", 0, ptr, "scale", 0);
	colsub = uiLayoutColumn(split, 1);
	uiItemL(colsub, "", 0);
	uiItemR(colsub, "", ICON_LOCKED, ptr, "lock_scale", UI_ITEM_R_TOGGLE+UI_ITEM_R_ICON_ONLY);
	
	if (ptr->type == &RNA_Object) {
		Object *ob = ptr->data;
		if (ELEM5(ob->type, OB_MESH, OB_CURVE, OB_SURF, OB_FONT, OB_MBALL))
			uiItemR(layout, "Dimensions", 0, ptr, "dimensions", 0);
	}
}

static void v3d_posearmature_buts(uiLayout *layout, View3D *v3d, Object *ob, float lim)
{
//	uiBlock *block= uiLayoutGetBlock(layout);
//	bArmature *arm;
	bPoseChannel *pchan;
//	TransformProperties *tfp= v3d->properties_storage;
	PointerRNA pchanptr;
	uiLayout *col;
//	uiLayout *row;

	pchan= get_active_posechannel(ob);

//	row= uiLayoutRow(layout, 0);
	
	if (!pchan)	{
		uiItemL(layout, "No Bone Active", 0);
		return; 
	}

	RNA_pointer_create(&ob->id, &RNA_PoseBone, pchan, &pchanptr);

	col= uiLayoutColumn(layout, 0);
	
	/* XXX: RNA buts show data in native types (i.e. quats, 4-component axis/angle, etc.)
	 * but oldskool UI shows in eulers always. Do we want to be able to still display in Eulers?
	 * Maybe needs RNA/ui options to display rotations as different types... */
	v3d_transform_butsR(col, &pchanptr);

#if 0
	uiLayoutAbsoluteBlock(layout);

	if (pchan->rotmode == ROT_MODE_AXISANGLE) {
		float quat[4];
		/* convert to euler, passing through quats... */
		axis_angle_to_quat(quat, pchan->rotAxis, pchan->rotAngle);
		quat_to_eul( tfp->ob_eul,quat);
	}
	else if (pchan->rotmode == ROT_MODE_QUAT)
		quat_to_eul( tfp->ob_eul,pchan->quat);
	else
		copy_v3_v3(tfp->ob_eul, pchan->eul);
	tfp->ob_eul[0]*= 180.0/M_PI;
	tfp->ob_eul[1]*= 180.0/M_PI;
	tfp->ob_eul[2]*= 180.0/M_PI;
	
	uiDefBut(block, LABEL, 0, "Location:",			0, 240, 100, 20, 0, 0, 0, 0, 0, "");
	uiBlockBeginAlign(block);
	uiDefButF(block, NUM, B_ARMATUREPANEL2, "X:",	0, 220, 120, 19, pchan->loc, -lim, lim, 100, 3, "");
	uiDefButF(block, NUM, B_ARMATUREPANEL2, "Y:",	0, 200, 120, 19, pchan->loc+1, -lim, lim, 100, 3, "");
	uiDefButF(block, NUM, B_ARMATUREPANEL2, "Z:",	0, 180, 120, 19, pchan->loc+2, -lim, lim, 100, 3, "");
	uiBlockEndAlign(block);
	
	uiBlockBeginAlign(block);
	uiDefIconButBitS(block, ICONTOG, OB_LOCK_LOCX, B_REDR, ICON_UNLOCKED,	125, 220, 25, 19, &(pchan->protectflag), 0, 0, 0, 0, "Protects X Location value from being Transformed");
	uiDefIconButBitS(block, ICONTOG, OB_LOCK_LOCY, B_REDR, ICON_UNLOCKED,	125, 200, 25, 19, &(pchan->protectflag), 0, 0, 0, 0, "Protects Y Location value from being Transformed");
	uiDefIconButBitS(block, ICONTOG, OB_LOCK_LOCZ, B_REDR, ICON_UNLOCKED,	125, 180, 25, 19, &(pchan->protectflag), 0, 0, 0, 0, "Protects Z Location value from being Transformed");
	uiBlockEndAlign(block);
	
	uiDefBut(block, LABEL, 0, "Rotation:",			0, 160, 100, 20, 0, 0, 0, 0, 0, "");
	uiBlockBeginAlign(block);
	uiDefButF(block, NUM, B_ARMATUREPANEL3, "X:",	0, 140, 120, 19, tfp->ob_eul, -1000.0, 1000.0, 100, 3, "");
	uiDefButF(block, NUM, B_ARMATUREPANEL3, "Y:",	0, 120, 120, 19, tfp->ob_eul+1, -1000.0, 1000.0, 100, 3, "");
	uiDefButF(block, NUM, B_ARMATUREPANEL3, "Z:",	0, 100, 120, 19, tfp->ob_eul+2, -1000.0, 1000.0, 100, 3, "");
	uiBlockEndAlign(block);
	
	uiBlockBeginAlign(block);
	uiDefIconButBitS(block, ICONTOG, OB_LOCK_ROTX, B_REDR, ICON_UNLOCKED,	125, 140, 25, 19, &(pchan->protectflag), 0, 0, 0, 0, "Protects X Rotation value from being Transformed");
	uiDefIconButBitS(block, ICONTOG, OB_LOCK_ROTY, B_REDR, ICON_UNLOCKED,	125, 120, 25, 19, &(pchan->protectflag), 0, 0, 0, 0, "Protects Y Rotation value from being Transformed");
	uiDefIconButBitS(block, ICONTOG, OB_LOCK_ROTZ, B_REDR, ICON_UNLOCKED,	125, 100, 25, 19, &(pchan->protectflag), 0, 0, 0, 0, "Protects Z Rotation value from being Transformed");
	uiBlockEndAlign(block);
	
	uiDefBut(block, LABEL, 0, "Scale:",				0, 80, 100, 20, 0, 0, 0, 0, 0, "");
	uiBlockBeginAlign(block);
	uiDefButF(block, NUM, B_ARMATUREPANEL2, "X:",	0, 60, 120, 19, pchan->size, -lim, lim, 10, 3, "");
	uiDefButF(block, NUM, B_ARMATUREPANEL2, "Y:",	0, 40, 120, 19, pchan->size+1, -lim, lim, 10, 3, "");
	uiDefButF(block, NUM, B_ARMATUREPANEL2, "Z:",	0, 20, 120, 19, pchan->size+2, -lim, lim, 10, 3, "");
	uiBlockEndAlign(block);
	
	uiBlockBeginAlign(block);
	uiDefIconButBitS(block, ICONTOG, OB_LOCK_SCALEX, B_REDR, ICON_UNLOCKED,	125, 60, 25, 19, &(pchan->protectflag), 0, 0, 0, 0, "Protects X Scale value from being Transformed");
	uiDefIconButBitS(block, ICONTOG, OB_LOCK_SCALEY, B_REDR, ICON_UNLOCKED,	125, 40, 25, 19, &(pchan->protectflag), 0, 0, 0, 0, "Protects Y Scale value from being Transformed");
	uiDefIconButBitS(block, ICONTOG, OB_LOCK_SCALEZ, B_REDR, ICON_UNLOCKED,	125, 20, 25, 19, &(pchan->protectflag), 0, 0, 0, 0, "Protects z Scale value from being Transformed");
	uiBlockEndAlign(block);
#endif
}

/* assumes armature editmode */
void validate_editbonebutton_cb(bContext *C, void *bonev, void *namev)
{
	EditBone *eBone= bonev;
	char oldname[32], newname[32];
	
	/* need to be on the stack */
	BLI_strncpy(newname, eBone->name, 32);
	BLI_strncpy(oldname, (char *)namev, 32);
	/* restore */
	BLI_strncpy(eBone->name, oldname, 32);
	
	ED_armature_bone_rename(CTX_data_edit_object(C)->data, oldname, newname); // editarmature.c
	WM_event_add_notifier(C, NC_OBJECT|ND_BONE_SELECT, CTX_data_edit_object(C)); // XXX fix
}

static void v3d_editarmature_buts(uiLayout *layout, View3D *v3d, Object *ob, float lim)
{
//	uiBlock *block= uiLayoutGetBlock(layout);
	bArmature *arm= ob->data;
	EditBone *ebone;
//	TransformProperties *tfp= v3d->properties_storage;
//	uiLayout *row;
	uiLayout *col;
	PointerRNA eboneptr;
	
	ebone= arm->act_edbone;

	if (!ebone || (ebone->layer & arm->layer)==0)
		return;
	
//	row= uiLayoutRow(layout, 0);
	RNA_pointer_create(&arm->id, &RNA_EditBone, ebone, &eboneptr);


	col= uiLayoutColumn(layout, 0);
	uiItemR(col, "Head", 0, &eboneptr, "head", 0);
	if (ebone->parent && ebone->flag & BONE_CONNECTED ) {
		PointerRNA parptr = RNA_pointer_get(&eboneptr, "parent");
		uiItemR(col, "Radius", 0, &parptr, "tail_radius", 0);
	} else {
		uiItemR(col, "Radius", 0, &eboneptr, "head_radius", 0);
	}
	
	uiItemR(col, "Tail", 0, &eboneptr, "tail", 0);
	uiItemR(col, "Radius", 0, &eboneptr, "tail_radius", 0);
	
	uiItemR(col, "Roll", 0, &eboneptr, "roll", 0);
}

static void v3d_editmetaball_buts(uiLayout *layout, Object *ob, float lim)
{
	PointerRNA mbptr, ptr;
	MetaBall *mball= ob->data;
//	uiLayout *row;
	uiLayout *col;
	
	if (!mball || !(mball->lastelem)) return;
	
	RNA_pointer_create(&mball->id, &RNA_MetaBall, mball, &mbptr);
	
//	row= uiLayoutRow(layout, 0);

	RNA_pointer_create(&mball->id, &RNA_MetaElement, mball->lastelem, &ptr);
		
	col= uiLayoutColumn(layout, 0);
	uiItemR(col, "Location", 0, &ptr, "location", 0);
		
	uiItemR(col, "Radius", 0, &ptr, "radius", 0);
	uiItemR(col, "Stiffness", 0, &ptr, "stiffness", 0);
	
	uiItemR(col, "Type", 0, &ptr, "type", 0);
	
	col= uiLayoutColumn(layout, 1);
	switch (RNA_enum_get(&ptr, "type")) {
		case MB_BALL:
			break;
		case MB_CUBE:
			uiItemL(col, "Size:", 0);
			uiItemR(col, "X", 0, &ptr, "size_x", 0);
			uiItemR(col, "Y", 0, &ptr, "size_y", 0);
			uiItemR(col, "Z", 0, &ptr, "size_z", 0);
			break;
		case MB_TUBE:
			uiItemL(col, "Size:", 0);
			uiItemR(col, "X", 0, &ptr, "size_x", 0);
			break;
		case MB_PLANE:
			uiItemL(col, "Size:", 0);
			uiItemR(col, "X", 0, &ptr, "size_x", 0);
			uiItemR(col, "Y", 0, &ptr, "size_y", 0);
			break;
		case MB_ELIPSOID:
			uiItemL(col, "Size:", 0);
			uiItemR(col, "X", 0, &ptr, "size_x", 0);
			uiItemR(col, "Y", 0, &ptr, "size_y", 0);
			uiItemR(col, "Z", 0, &ptr, "size_z", 0);
			break;		   
	}	
}

/* test if 'ob' is a parent somewhere in par's parents */
static int test_parent_loop(Object *par, Object *ob)
{
	if(par == NULL) return 0;
	if(ob == par) return 1;
	return test_parent_loop(par->parent, ob);
}

static void do_view3d_region_buttons(bContext *C, void *arg, int event)
{
	Scene *scene= CTX_data_scene(C);
//	Object *obedit= CTX_data_edit_object(C);
	View3D *v3d= CTX_wm_view3d(C);
//	BoundBox *bb;
	Object *ob= OBACT;
	TransformProperties *tfp= v3d->properties_storage;
	
	switch(event) {
	
	case B_REDR:
		ED_area_tag_redraw(CTX_wm_area(C));
		return; /* no notifier! */
		
	case B_OBJECTPANEL:
		DAG_id_flush_update(&ob->id, OB_RECALC_OB);
		break;

				
	case B_OBJECTPANELMEDIAN:
		if(ob) {
			v3d_editvertex_buts(C, NULL, v3d, ob, 1.0);
			DAG_id_flush_update(&ob->id, OB_RECALC_DATA);
		}
		break;
		
		/* note; this case also used for parbone */
	case B_OBJECTPANELPARENT:
		if(ob) {
			if(ob->id.lib || test_parent_loop(ob->parent, ob) ) 
				ob->parent= NULL;
			else {
				DAG_scene_sort(scene);
				DAG_id_flush_update(&ob->id, OB_RECALC_OB);
			}
		}
		break;
		

	case B_ARMATUREPANEL3:  // rotate button on channel
		{
			bPoseChannel *pchan;
			float eul[3];
			
			pchan= get_active_posechannel(ob);
			if (!pchan) return;
			
			/* make a copy to eul[3], to allow TAB on buttons to work */
			eul[0]= M_PI*tfp->ob_eul[0]/180.0;
			eul[1]= M_PI*tfp->ob_eul[1]/180.0;
			eul[2]= M_PI*tfp->ob_eul[2]/180.0;
			
			if (pchan->rotmode == ROT_MODE_AXISANGLE) {
				float quat[4];
				/* convert to axis-angle, passing through quats  */
				eul_to_quat( quat,eul);
				quat_to_axis_angle( pchan->rotAxis, &pchan->rotAngle,quat);
			}
			else if (pchan->rotmode == ROT_MODE_QUAT)
				eul_to_quat( pchan->quat,eul);
			else
				copy_v3_v3(pchan->eul, eul);
		}
		/* no break, pass on */
	case B_ARMATUREPANEL2:
		{
			ob->pose->flag |= (POSE_LOCKED|POSE_DO_UNLOCK);
			DAG_id_flush_update(&ob->id, OB_RECALC_DATA);
		}
		break;
	case B_TRANSFORMSPACEADD:
		BIF_createTransformOrientation(C, NULL, "", 1, 0);
		break;
	case B_TRANSFORMSPACECLEAR:
		BIF_clearTransformOrientation(C);
		break;
		
#if 0 // XXX
	case B_WEIGHT0_0:
		wpaint->weight = 0.0f;
		break;
		
	case B_WEIGHT1_4:
		wpaint->weight = 0.25f;
		break;
	case B_WEIGHT1_2:
		wpaint->weight = 0.5f;
		break;
	case B_WEIGHT3_4:
		wpaint->weight = 0.75f;
		break;
	case B_WEIGHT1_0:
		wpaint->weight = 1.0f;
		break;
		
	case B_OPA1_8:
		wpaint->a = 0.125f;
		break;
	case B_OPA1_4:
		wpaint->a = 0.25f;
		break;
	case B_OPA1_2:
		wpaint->a = 0.5f;
		break;
	case B_OPA3_4:
		wpaint->a = 0.75f;
		break;
	case B_OPA1_0:
		wpaint->a = 1.0f;
		break;
#endif
	case B_CLR_WPAINT:
//		if(!multires_level1_test()) {
		{
			bDeformGroup *defGroup = BLI_findlink(&ob->defbase, ob->actdef-1);
			if(defGroup) {
				Mesh *me= ob->data;
				int a;
				for(a=0; a<me->totvert; a++)
					ED_vgroup_vert_remove (ob, defGroup, a);
				DAG_id_flush_update(&ob->id, OB_RECALC_DATA);
			}
		}
		break;
	case B_RV3D_LOCKED:
	case B_RV3D_BOXVIEW:
	case B_RV3D_BOXCLIP:
		{
			ScrArea *sa= CTX_wm_area(C);
			ARegion *ar= sa->regionbase.last;
			RegionView3D *rv3d;
			short viewlock;
			
			ar= ar->prev;
			rv3d= ar->regiondata;
			viewlock= rv3d->viewlock;
			
			if((viewlock & RV3D_LOCKED)==0)
				viewlock= 0;
			else if((viewlock & RV3D_BOXVIEW)==0)
				viewlock &= ~RV3D_BOXCLIP;
			
			for(; ar; ar= ar->prev) {
				if(ar->alignment==RGN_ALIGN_QSPLIT) {
					rv3d= ar->regiondata;
					rv3d->viewlock= viewlock;
				}
			}
			
			if(rv3d->viewlock & RV3D_BOXVIEW)
				view3d_boxview_copy(sa, sa->regionbase.last);
			
			ED_area_tag_redraw(sa);
		}
		break;
	}

	/* default for now */
	WM_event_add_notifier(C, NC_SPACE|ND_SPACE_VIEW3D, ob);
}

void removeTransformOrientation_func(bContext *C, void *target, void *unused)
{
	BIF_removeTransformOrientation(C, (TransformOrientation *) target);
}

void selectTransformOrientation_func(bContext *C, void *target, void *unused)
{
	BIF_selectTransformOrientation(C, (TransformOrientation *) target);
}

static void view3d_panel_object(const bContext *C, Panel *pa)
{
	uiBlock *block;
	Scene *scene= CTX_data_scene(C);
	Object *obedit= CTX_data_edit_object(C);
	View3D *v3d= CTX_wm_view3d(C);
	//uiBut *bt;
	Object *ob= OBACT;
	TransformProperties *tfp;
	PointerRNA obptr;
	uiLayout *col, *row;
	float lim;
	
	if(ob==NULL) return;

	/* make sure we got storage */
	if(v3d->properties_storage==NULL)
		v3d->properties_storage= MEM_callocN(sizeof(TransformProperties), "TransformProperties");
	tfp= v3d->properties_storage;
	
// XXX	uiSetButLock(object_is_libdata(ob), ERROR_LIBDATA_MESSAGE);
	/*
	if(ob->mode & (OB_MODE_VERTEX_PAINT|OB_MODE_WEIGHT_PAINT|OB_MODE_TEXTURE_PAINT)) {
	}
	else {
		if((ob->mode & OB_MODE_PARTICLE_EDIT)==0) {
			uiBlockEndAlign(block);
		}
	}
	*/

	lim= 10000.0f*MAX2(1.0, v3d->grid);

	block= uiLayoutGetBlock(pa->layout);
	uiBlockSetHandleFunc(block, do_view3d_region_buttons, NULL);

	col= uiLayoutColumn(pa->layout, 0);
	row= uiLayoutRow(col, 0);
	RNA_id_pointer_create(&ob->id, &obptr);

	if(ob==obedit) {
		if(ob->type==OB_ARMATURE) v3d_editarmature_buts(col, v3d, ob, lim);
		if(ob->type==OB_MBALL) v3d_editmetaball_buts(col, ob, lim);
		else v3d_editvertex_buts(C, col, v3d, ob, lim);
	}
	else if(ob->mode & OB_MODE_POSE) {
		v3d_posearmature_buts(col, v3d, ob, lim);
	}
	else {

		v3d_transform_butsR(col, &obptr);
		}
}

#if 0
static void view3d_panel_preview(bContext *C, ARegion *ar, short cntrl)	// VIEW3D_HANDLER_PREVIEW
{
	uiBlock *block;
	View3D *v3d= sa->spacedata.first;
	int ofsx, ofsy;
	
	block= uiBeginBlock(C, ar, "view3d_panel_preview", UI_EMBOSS);
	uiPanelControl(UI_PNL_SOLID | UI_PNL_CLOSE | UI_PNL_SCALE | cntrl);
	uiSetPanelHandler(VIEW3D_HANDLER_PREVIEW);  // for close and esc
	
	ofsx= -150+(sa->winx/2)/v3d->blockscale;
	ofsy= -100+(sa->winy/2)/v3d->blockscale;
	if(uiNewPanel(C, ar, block, "Preview", "View3d", ofsx, ofsy, 300, 200)==0) return;

	uiBlockSetDrawExtraFunc(block, BIF_view3d_previewdraw);
	
	if(scene->recalc & SCE_PRV_CHANGED) {
		scene->recalc &= ~SCE_PRV_CHANGED;
		//printf("found recalc\n");
		BIF_view3d_previewrender_free(sa->spacedata.first);
		BIF_preview_changed(0);
	}
}
#endif

#if 0 // XXX not used
static void delete_sketch_armature(bContext *C, void *arg1, void *arg2)
{
	BIF_deleteSketch(C);
}

static void convert_sketch_armature(bContext *C, void *arg1, void *arg2)
{
	BIF_convertSketch(C);
}

static void assign_template_sketch_armature(bContext *C, void *arg1, void *arg2)
{
	int index = *(int*)arg1;
	BIF_setTemplate(C, index);
}


static int view3d_panel_bonesketch_spaces_poll(const bContext *C, PanelType *pt)
{
	Object *obedit = CTX_data_edit_object(C);

	/* replace with check call to sketching lib */
	return (obedit && obedit->type == OB_ARMATURE);
}
static void view3d_panel_bonesketch_spaces(const bContext *C, Panel *pa)
{
	Scene *scene = CTX_data_scene(C);
	static int template_index;
	static char joint_label[128];
	uiBlock *block;
	uiBut *but;
	char *bone_name;
	int yco = 130;
	int nb_joints;
	static char subdiv_tooltip[4][64] = {
		"Subdivide arcs based on a fixed number of bones",
		"Subdivide arcs in bones of equal length",
		"Subdivide arcs based on correlation",
		"Retarget template to stroke"
		};

	
	block= uiLayoutAbsoluteBlock(pa->layout);
	uiBlockSetHandleFunc(block, do_view3d_region_buttons, NULL);

	uiBlockBeginAlign(block);
	
	/* use real flag instead of 1 */
	uiDefButBitC(block, TOG, BONE_SKETCHING, B_REDR, "Use Bone Sketching", 10, yco, 160, 20, &scene->toolsettings->bone_sketching, 0, 0, 0, 0, "Use sketching to create and edit bones, (Ctrl snaps to mesh volume)");
	uiDefButBitC(block, TOG, BONE_SKETCHING_ADJUST, B_REDR, "A", 170, yco, 20, 20, &scene->toolsettings->bone_sketching, 0, 0, 0, 0, "Adjust strokes by drawing near them");
	uiDefButBitC(block, TOG, BONE_SKETCHING_QUICK, B_REDR, "Q", 190, yco, 20, 20, &scene->toolsettings->bone_sketching, 0, 0, 0, 0, "Automatically convert and delete on stroke end");
	yco -= 20;
	
	but = uiDefBut(block, BUT, B_REDR, "Convert", 10,yco,100,20, 0, 0, 0, 0, 0, "Convert sketch to armature");
	uiButSetFunc(but, convert_sketch_armature, NULL, NULL);

	but = uiDefBut(block, BUT, B_REDR, "Delete", 110,yco,100,20, 0, 0, 0, 0, 0, "Delete sketch");
	uiButSetFunc(but, delete_sketch_armature, NULL, NULL);
	yco -= 20;
	
	uiBlockEndAlign(block);

	uiBlockBeginAlign(block);
	
	uiDefButC(block, MENU, B_REDR, "Subdivision Method%t|Length%x1|Adaptative%x2|Fixed%x0|Template%x3", 10,yco,60,19, &scene->toolsettings->bone_sketching_convert, 0, 0, 0, 0, subdiv_tooltip[(unsigned char)scene->toolsettings->bone_sketching_convert]);

	switch(scene->toolsettings->bone_sketching_convert)
	{
	case SK_CONVERT_CUT_LENGTH:
		uiDefButF(block, NUM, B_REDR, 					"Lim:",		70, yco, 140, 19, &scene->toolsettings->skgen_length_limit,0.1,50.0, 10, 0,		"Maximum length of the subdivided bones");
		yco -= 20;
		break;
	case SK_CONVERT_CUT_ADAPTATIVE:
		uiDefButF(block, NUM, B_REDR, 					"Thres:",			70, yco, 140, 19, &scene->toolsettings->skgen_correlation_limit,0.0, 1.0, 0.01, 0,	"Correlation threshold for subdivision");
		yco -= 20;
		break;
	default:
	case SK_CONVERT_CUT_FIXED:
		uiDefButC(block, NUM, B_REDR, 					"Num:",		70, yco, 140, 19, &scene->toolsettings->skgen_subdivision_number,1, 100, 1, 5,	"Number of subdivided bones");
		yco -= 20;
		break;
	case SK_CONVERT_RETARGET:
		uiDefButC(block, ROW, B_NOP, "No",			70,  yco, 40,19, &scene->toolsettings->skgen_retarget_roll, 0, 0, 0, 0,									"No special roll treatment");
		uiDefButC(block, ROW, B_NOP, "View",		110,  yco, 50,19, &scene->toolsettings->skgen_retarget_roll, 0, SK_RETARGET_ROLL_VIEW, 0, 0,				"Roll bones perpendicular to view");
		uiDefButC(block, ROW, B_NOP, "Joint",		160, yco, 50,19, &scene->toolsettings->skgen_retarget_roll, 0, SK_RETARGET_ROLL_JOINT, 0, 0,				"Roll bones relative to joint bend");
		yco -= 30;

		uiBlockEndAlign(block);

		uiBlockBeginAlign(block);
		/* button here to select what to do (copy or not), template, ...*/

		BIF_makeListTemplates(C);
		template_index = BIF_currentTemplate(C);
		
		but = uiDefButI(block, MENU, B_REDR, BIF_listTemplates(C), 10,yco,200,19, &template_index, 0, 0, 0, 0, "Template");
		uiButSetFunc(but, assign_template_sketch_armature, &template_index, NULL);
		
		yco -= 20;
		
		uiDefButF(block, NUM, B_NOP, 							"A:",			10, yco, 66,19, &scene->toolsettings->skgen_retarget_angle_weight, 0, 10, 1, 0,		"Angle Weight");
		uiDefButF(block, NUM, B_NOP, 							"L:",			76, yco, 67,19, &scene->toolsettings->skgen_retarget_length_weight, 0, 10, 1, 0,		"Length Weight");
		uiDefButF(block, NUM, B_NOP, 							"D:",		143,yco, 67,19, &scene->toolsettings->skgen_retarget_distance_weight, 0, 10, 1, 0,		"Distance Weight");
		yco -= 20;
		
		uiDefBut(block, TEX,B_REDR,"S:",							10,  yco, 90, 20, scene->toolsettings->skgen_side_string, 0.0, 8.0, 0, 0, "Text to replace &S with");
		uiDefBut(block, TEX,B_REDR,"N:",							100, yco, 90, 20, scene->toolsettings->skgen_num_string, 0.0, 8.0, 0, 0, "Text to replace &N with");
		uiDefIconButBitC(block, TOG, SK_RETARGET_AUTONAME, B_NOP, ICON_AUTO,190,yco,20,20, &scene->toolsettings->skgen_retarget_options, 0, 0, 0, 0, "Use Auto Naming");	
		yco -= 20;

		/* auto renaming magic */
		uiBlockEndAlign(block);
		
		nb_joints = BIF_nbJointsTemplate(C);

		if (nb_joints == -1)
		{
			//XXX
			//nb_joints = G.totvertsel;
		}
		
		bone_name = BIF_nameBoneTemplate(C);
		
		BLI_snprintf(joint_label, 32, "%i joints: %s", nb_joints, bone_name);
		
		uiDefBut(block, LABEL, 1, joint_label,					10, yco, 200, 20, NULL, 0.0, 0.0, 0, 0, "");
		yco -= 20;
		break;
	}

	uiBlockEndAlign(block);
}

/* op->invoke */
static void redo_cb(bContext *C, void *arg_op, void *arg2)
{
	wmOperator *lastop= arg_op;
	
	if(lastop) {
		int retval;
		
		if (G.f & G_DEBUG)
			printf("operator redo %s\n", lastop->type->name);
		ED_undo_pop(C);
		retval= WM_operator_repeat(C, lastop);
		if((retval & OPERATOR_FINISHED)==0) {
			if (G.f & G_DEBUG)
				printf("operator redo failed %s\n", lastop->type->name);
			ED_undo_redo(C);
		}
	}
}

static void view3d_panel_operator_redo(const bContext *C, Panel *pa)
{
	wmWindowManager *wm= CTX_wm_manager(C);
	wmOperator *op;
	PointerRNA ptr;
	uiBlock *block;
	
	block= uiLayoutGetBlock(pa->layout);

	/* only for operators that are registered and did an undo push */
	for(op= wm->operators.last; op; op= op->prev)
		if((op->type->flag & OPTYPE_REGISTER) && (op->type->flag & OPTYPE_UNDO))
			break;
	
	if(op==NULL)
		return;
	
	uiBlockSetFunc(block, redo_cb, op, NULL);
	
	if(!op->properties) {
		IDPropertyTemplate val = {0};
		op->properties= IDP_New(IDP_GROUP, val, "wmOperatorProperties");
	}
	
	RNA_pointer_create(&wm->id, op->type->srna, op->properties, &ptr);
	uiDefAutoButsRNA(C, pa->layout, &ptr, 2);
}
#endif // XXX not used

void view3d_buttons_register(ARegionType *art)
{
	PanelType *pt;

	pt= MEM_callocN(sizeof(PanelType), "spacetype view3d panel object");
	strcpy(pt->idname, "VIEW3D_PT_object");
	strcpy(pt->label, "Transform");
	pt->draw= view3d_panel_object;
	BLI_addtail(&art->paneltypes, pt);
	
	pt= MEM_callocN(sizeof(PanelType), "spacetype view3d panel gpencil");
	strcpy(pt->idname, "VIEW3D_PT_gpencil");
	strcpy(pt->label, "Grease Pencil");
	pt->draw= gpencil_panel_standard;
	BLI_addtail(&art->paneltypes, pt);

	pt= MEM_callocN(sizeof(PanelType), "spacetype view3d panel vgroup");
	strcpy(pt->idname, "VIEW3D_PT_vgroup");
	strcpy(pt->label, "Vertex Groups");
	pt->draw= view3d_panel_vgroup;
	pt->poll= view3d_panel_vgroup_poll;
	BLI_addtail(&art->paneltypes, pt);

	// XXX view3d_panel_preview(C, ar, 0);
}

static int view3d_properties(bContext *C, wmOperator *op)
{
	ScrArea *sa= CTX_wm_area(C);
	ARegion *ar= view3d_has_buttons_region(sa);
	
	if(ar)
		ED_region_toggle_hidden(C, ar);

	return OPERATOR_FINISHED;
}

void VIEW3D_OT_properties(wmOperatorType *ot)
{
	ot->name= "Properties";
	ot->description= "Toggles the properties panel display";
	ot->idname= "VIEW3D_OT_properties";
	
	ot->exec= view3d_properties;
	ot->poll= ED_operator_view3d_active;
	
	/* flags */
	ot->flag= 0;
}<|MERGE_RESOLUTION|>--- conflicted
+++ resolved
@@ -70,11 +70,8 @@
 #include "BKE_scene.h"
 #include "BKE_screen.h"
 #include "BKE_utildefines.h"
-<<<<<<< HEAD
 #include "BKE_tessmesh.h"
-=======
 #include "BKE_deform.h"
->>>>>>> fefb9d37
 
 #include "BIF_gl.h"
 
@@ -480,29 +477,28 @@
 #define B_VGRP_PNL_EDIT_SINGLE 8 /* or greater */
 #define B_VGRP_PNL_COPY_SINGLE 16384 /* or greater */
 
-static void act_vert_def(Object *ob, EditVert **eve, MDeformVert **dvert)
+static void act_vert_def(Object *ob, BMVert **eve, MDeformVert **dvert)
 {
 	if(ob && ob->mode & OB_MODE_EDIT && ob->type==OB_MESH && ob->defbase.first) {
 		Mesh *me= ob->data;
-		EditMesh *em = BKE_mesh_get_editmesh(me);
-		EditSelection *ese = ((EditSelection*)em->selected.last);
-
-		if(ese && ese->type == EDITVERT) {
-			*eve= (EditVert*)ese->data;
-			*dvert= CustomData_em_get(&em->vdata, (*eve)->data, CD_MDEFORMVERT);
+		BMEditMesh *em = me->edit_btmesh;
+		BMEditSelection *ese = ((BMEditSelection*)em->bm->selected.last);
+
+		if(ese && ese->type == BM_VERT) {
+			*eve= (BMVert*)ese->data;
+			*dvert= CustomData_bmesh_get(&em->bm->vdata, (*eve)->head.data, CD_MDEFORMVERT);
 			return;
 		}
-
-		BKE_mesh_end_editmesh(me, em);
 	}
 
 	*eve= NULL;
 	*dvert= NULL;
 }
 
-static void editvert_mirror_update(Object *ob, EditVert *eve, int def_nr, int index)
+static void editvert_mirror_update(Object *ob, BMVert *eve, int def_nr, int index)
 {
 	Mesh *me= ob->data;
+#if 0 //BMESH_TODO use editbmesh_bvh.h code for this! see EDBM_FindNearestVertTopo.
 	EditMesh *em = BKE_mesh_get_editmesh(me);
 	EditVert *eve_mirr;
 
@@ -528,11 +524,12 @@
 			}
 		}
 	}
+#endif
 }
 
 static void vgroup_adjust_active(Object *ob, int def_nr)
 {
-	EditVert *eve_act;
+	BMVert *eve_act;
 	MDeformVert *dvert_act;
 
 	act_vert_def(ob, &eve_act, &dvert_act);
@@ -545,7 +542,7 @@
 
 static void vgroup_copy_active_to_sel(Object *ob)
 {
-	EditVert *eve_act;
+	BMVert *eve_act;
 	MDeformVert *dvert_act;
 
 	act_vert_def(ob, &eve_act, &dvert_act);
@@ -555,14 +552,15 @@
 	}
 	else {
 		Mesh *me= ob->data;
-		EditMesh *em = BKE_mesh_get_editmesh(me);
-		EditVert *eve;
+		BMEditMesh *em = me->edit_btmesh;
+		BMIter iter;
+		BMVert *eve;
 		MDeformVert *dvert;
 		int index= 0;
 
-		for(eve= em->verts.first; eve; eve= eve->next, index++) {
-			if(eve->f & SELECT && eve != eve_act) {
-				dvert= CustomData_em_get(&em->vdata, eve->data, CD_MDEFORMVERT);
+		BM_ITER(eve, &iter, em->bm, BM_VERTS_OF_MESH, NULL) {
+			if(BM_TestHFlag(eve, BM_SELECT) && eve != eve_act) {
+				dvert= CustomData_bmesh_get(&em->bm->vdata, eve->head.data, CD_MDEFORMVERT);
 				if(dvert) {
 					defvert_copy(dvert, dvert_act);
 
@@ -571,13 +569,15 @@
 
 				}
 			}
+
+			index++;
 		}
 	}
 }
 
 static void vgroup_copy_active_to_sel_single(Object *ob, int def_nr)
 {
-	EditVert *eve_act;
+	BMVert *eve_act;
 	MDeformVert *dvert_act;
 
 	act_vert_def(ob, &eve_act, &dvert_act);
@@ -587,8 +587,9 @@
 	}
 	else {
 		Mesh *me= ob->data;
-		EditMesh *em = BKE_mesh_get_editmesh(me);
-		EditVert *eve;
+		BMEditMesh *em = me->edit_btmesh;
+		BMIter iter;
+		BMVert *eve;
 		MDeformVert *dvert;
 		MDeformWeight *dw;
 		float act_weight = -1.0f;
@@ -604,10 +605,11 @@
 
 		if(act_weight < -0.5f)
 			return;
-
-		for(eve= em->verts.first; eve; eve= eve->next, index++) {
-			if(eve->f & SELECT && eve != eve_act) {
-				dvert= CustomData_em_get(&em->vdata, eve->data, CD_MDEFORMVERT);
+		
+		eve = BMIter_New(&iter, em->bm, BM_VERTS_OF_MESH, NULL);
+		for (index=0; eve; eve=BMIter_Step(&iter), index++) {
+			if(BM_TestHFlag(eve, BM_SELECT) && eve != eve_act) {
+				dvert= CustomData_bmesh_get(&em->bm->vdata, eve->head.data, CD_MDEFORMVERT);
 				if(dvert) {
 					for(i=0, dw=dvert->dw; i < dvert->totweight; i++, dw++) {
 						if(def_nr == dw->def_nr) {
@@ -631,7 +633,7 @@
 
 static void vgroup_normalize_active(Object *ob)
 {
-	EditVert *eve_act;
+	BMVert *eve_act;
 	MDeformVert *dvert_act;
 
 	act_vert_def(ob, &eve_act, &dvert_act);
@@ -679,7 +681,7 @@
 {
 	Scene *scene= CTX_data_scene(C);
 	Object *ob= OBACT;
-	EditVert *eve_act;
+	BMVert *eve_act;
 	MDeformVert *dvert_act;
 
 	act_vert_def(ob, &eve_act, &dvert_act);
@@ -694,7 +696,7 @@
 	Scene *scene= CTX_data_scene(C);
 	Object *ob= OBACT;
 
-	EditVert *eve;
+	BMVert *eve;
 	MDeformVert *dvert;
 
 	act_vert_def(ob, &eve, &dvert);
