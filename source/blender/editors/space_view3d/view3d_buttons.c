--- conflicted
+++ resolved
@@ -1220,13 +1220,8 @@
 
 void VIEW3D_OT_properties(wmOperatorType *ot)
 {
-<<<<<<< HEAD
-	ot->name = "Properties";
-	ot->description = "Properties\nToggles the properties panel display";
-=======
 	ot->name = "Toggle Sidebar";
-	ot->description = "Toggle the properties region visibility";
->>>>>>> 24888ec9
+	ot->description = "Toggle Sidebar\nToggle the properties region visibility";
 	ot->idname = "VIEW3D_OT_properties";
 
 	ot->exec = view3d_properties_toggle_exec;
