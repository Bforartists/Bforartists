--- conflicted
+++ resolved
@@ -1206,11 +1206,7 @@
 void VIEW3D_OT_properties(wmOperatorType *ot)
 {
 	ot->name = "Properties";
-<<<<<<< HEAD
-	ot->description = "Properties\nToggles the properties panel display";
-=======
 	ot->description = "Toggle the properties region visibility";
->>>>>>> ecd36afb
 	ot->idname = "VIEW3D_OT_properties";
 
 	ot->exec = view3d_properties_toggle_exec;
