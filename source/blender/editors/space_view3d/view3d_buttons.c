/*
 * This program is free software; you can redistribute it and/or
 * modify it under the terms of the GNU General Public License
 * as published by the Free Software Foundation; either version 2
 * of the License, or (at your option) any later version.
 *
 * This program is distributed in the hope that it will be useful,
 * but WITHOUT ANY WARRANTY; without even the implied warranty of
 * MERCHANTABILITY or FITNESS FOR A PARTICULAR PURPOSE.  See the
 * GNU General Public License for more details.
 *
 * You should have received a copy of the GNU General Public License
 * along with this program; if not, write to the Free Software Foundation,
 * Inc., 51 Franklin Street, Fifth Floor, Boston, MA 02110-1301, USA.
 *
 * The Original Code is Copyright (C) 2009 Blender Foundation.
 * All rights reserved.
 */

/** \file
 * \ingroup spview3d
 */

#include <float.h>
#include <math.h>
#include <stdio.h>
#include <string.h>

#include "DNA_armature_types.h"
#include "DNA_curve_types.h"
#include "DNA_lattice_types.h"
#include "DNA_mesh_types.h"
#include "DNA_meshdata_types.h"
#include "DNA_meta_types.h"
#include "DNA_object_types.h"
#include "DNA_scene_types.h"

#include "MEM_guardedalloc.h"

#include "BLT_translation.h"

#include "BLI_array_utils.h"
#include "BLI_bitmap.h"
#include "BLI_blenlib.h"
#include "BLI_math.h"
#include "BLI_utildefines.h"

#include "BKE_action.h"
#include "BKE_armature.h"
#include "BKE_context.h"
#include "BKE_curve.h"
#include "BKE_customdata.h"
#include "BKE_deform.h"
#include "BKE_editmesh.h"
#include "BKE_object.h"
#include "BKE_object_deform.h"
#include "BKE_report.h"
#include "BKE_screen.h"

#include "DEG_depsgraph.h"

#include "WM_api.h"
#include "WM_types.h"

#include "RNA_access.h"

#include "ED_mesh.h"
#include "ED_object.h"
#include "ED_screen.h"

#include "UI_interface.h"
#include "UI_resources.h"

#include "view3d_intern.h" /* own include */

/* ******************* view3d space & buttons ************** */
enum {
  B_REDR = 2,
  B_TRANSFORM_PANEL_MEDIAN = 1008,
  B_TRANSFORM_PANEL_DIMS = 1009,
};

/* All must start w/ location */

typedef struct {
  float location[3];
} TransformMedian_Generic;

typedef struct {
  float location[3], bv_weight, be_weight, skin[2], crease;
} TransformMedian_Mesh;

typedef struct {
  float location[3], weight, b_weight, radius, tilt;
} TransformMedian_Curve;

typedef struct {
  float location[3], weight;
} TransformMedian_Lattice;

typedef union {
  TransformMedian_Generic generic;
  TransformMedian_Mesh mesh;
  TransformMedian_Curve curve;
  TransformMedian_Lattice lattice;
} TransformMedian;

/* temporary struct for storing transform properties */

typedef struct {
  float ob_obmat_orig[4][4];
  float ob_dims_orig[3];
  float ob_scale_orig[3];
  float ob_dims[3];
  /* Floats only (treated as an array). */
  TransformMedian ve_median, median;
  bool tag_for_update;
} TransformProperties;

#define TRANSFORM_MEDIAN_ARRAY_LEN (sizeof(TransformMedian) / sizeof(float))

static TransformProperties *v3d_transform_props_ensure(View3D *v3d);

/* -------------------------------------------------------------------- */
/** \name Edit Mesh Partial Updates
 * \{ */

static void *editmesh_partial_update_begin_fn(struct bContext *UNUSED(C),
                                              const struct uiBlockInteraction_Params *params,
                                              void *arg1)
{
  const int retval_test = B_TRANSFORM_PANEL_MEDIAN;
  if (BLI_array_findindex(
          params->unique_retval_ids, params->unique_retval_ids_len, &retval_test) == -1) {
    return NULL;
  }

  BMEditMesh *em = arg1;

  int verts_mask_count = 0;
  BMIter iter;
  BMVert *eve;
  int i;

  BLI_bitmap *verts_mask = BLI_BITMAP_NEW(em->bm->totvert, __func__);
  BM_ITER_MESH_INDEX (eve, &iter, em->bm, BM_VERTS_OF_MESH, i) {
    if (!BM_elem_flag_test(eve, BM_ELEM_SELECT)) {
      continue;
    }
    BLI_BITMAP_ENABLE(verts_mask, i);
    verts_mask_count += 1;
  }

  BMPartialUpdate *bmpinfo = BM_mesh_partial_create_from_verts_group_single(
      em->bm,
      &(BMPartialUpdate_Params){
          .do_tessellate = true,
          .do_normals = true,
      },
      verts_mask,
      verts_mask_count);

  MEM_freeN(verts_mask);

  return bmpinfo;
}

static void editmesh_partial_update_end_fn(struct bContext *UNUSED(C),
                                           const struct uiBlockInteraction_Params *UNUSED(params),
                                           void *UNUSED(arg1),
                                           void *user_data)
{
  BMPartialUpdate *bmpinfo = user_data;
  if (bmpinfo == NULL) {
    return;
  }
  BM_mesh_partial_destroy(bmpinfo);
}

static void editmesh_partial_update_update_fn(
    struct bContext *C,
    const struct uiBlockInteraction_Params *UNUSED(params),
    void *arg1,
    void *user_data)
{
  BMPartialUpdate *bmpinfo = user_data;
  if (bmpinfo == NULL) {
    return;
  }

  View3D *v3d = CTX_wm_view3d(C);
  TransformProperties *tfp = v3d_transform_props_ensure(v3d);
  if (tfp->tag_for_update == false) {
    return;
  }
  tfp->tag_for_update = false;

  BMEditMesh *em = arg1;

  BKE_editmesh_looptri_and_normals_calc_with_partial(em, bmpinfo);
}

/** \} */

/* Helper function to compute a median changed value,
 * when the value should be clamped in [0.0, 1.0].
 * Returns either 0.0, 1.0 (both can be applied directly), a positive scale factor
 * for scale down, or a negative one for scale up.
 */
static float compute_scale_factor(const float ve_median, const float median)
{
  if (ve_median <= 0.0f) {
    return 0.0f;
  }
  if (ve_median >= 1.0f) {
    return 1.0f;
  }

  /* Scale value to target median. */
  float median_new = ve_median;
  float median_orig = ve_median - median; /* Previous median value. */

  /* In case of floating point error. */
  CLAMP(median_orig, 0.0f, 1.0f);
  CLAMP(median_new, 0.0f, 1.0f);

  if (median_new <= median_orig) {
    /* Scale down. */
    return median_new / median_orig;
  }

  /* Scale up, negative to indicate it... */
  return -(1.0f - median_new) / (1.0f - median_orig);
}

/**
 * Apply helpers.
 * \note In case we only have one element,
 * copy directly the value instead of applying the diff or scale factor.
 * Avoids some glitches when going e.g. from 3 to 0.0001 (see T37327).
 */
static void apply_raw_diff(float *val, const int tot, const float ve_median, const float median)
{
  *val = (tot == 1) ? ve_median : (*val + median);
}

static void apply_raw_diff_v3(float val[3],
                              const int tot,
                              const float ve_median[3],
                              const float median[3])
{
  if (tot == 1) {
    copy_v3_v3(val, ve_median);
  }
  else {
    add_v3_v3(val, median);
  }
}

static void apply_scale_factor(
    float *val, const int tot, const float ve_median, const float median, const float sca)
{
  if (tot == 1 || ve_median == median) {
    *val = ve_median;
  }
  else {
    *val *= sca;
  }
}

static void apply_scale_factor_clamp(float *val,
                                     const int tot,
                                     const float ve_median,
                                     const float sca)
{
  if (tot == 1) {
    *val = ve_median;
    CLAMP(*val, 0.0f, 1.0f);
  }
  else if (ELEM(sca, 0.0f, 1.0f)) {
    *val = sca;
  }
  else {
    *val = (sca > 0.0f) ? (*val * sca) : (1.0f + ((1.0f - *val) * sca));
    CLAMP(*val, 0.0f, 1.0f);
  }
}

static TransformProperties *v3d_transform_props_ensure(View3D *v3d)
{
  if (v3d->runtime.properties_storage == NULL) {
    v3d->runtime.properties_storage = MEM_callocN(sizeof(TransformProperties),
                                                  "TransformProperties");
  }
  return v3d->runtime.properties_storage;
}

/* is used for both read and write... */
static void v3d_editvertex_buts(uiLayout *layout, View3D *v3d, Object *ob, float lim)
{
  uiLayout *row, *col; /* bfa - use uiLayout when possible */
  uiBlock *subblock;   /* bfa - helper block for UI */
  uiBlock *block = (layout) ? uiLayoutAbsoluteBlock(layout) : NULL;
  TransformProperties *tfp = v3d_transform_props_ensure(v3d);
  TransformMedian median_basis, ve_median_basis;
  int tot, totedgedata, totcurvedata, totlattdata, totcurvebweight;
  bool has_meshdata = false;
  bool has_skinradius = false;
  PointerRNA data_ptr;

  copy_vn_fl((float *)&median_basis, TRANSFORM_MEDIAN_ARRAY_LEN, 0.0f);
  tot = totedgedata = totcurvedata = totlattdata = totcurvebweight = 0;

  if (ob->type == OB_MESH) {
    TransformMedian_Mesh *median = &median_basis.mesh;
    Mesh *me = ob->data;
    BMEditMesh *em = me->edit_mesh;
    BMesh *bm = em->bm;
    BMVert *eve;
    BMEdge *eed;
    BMIter iter;

    const int cd_vert_bweight_offset = CustomData_get_offset(&bm->vdata, CD_BWEIGHT);
    const int cd_vert_skin_offset = CustomData_get_offset(&bm->vdata, CD_MVERT_SKIN);
    const int cd_edge_bweight_offset = CustomData_get_offset(&bm->edata, CD_BWEIGHT);
    const int cd_edge_crease_offset = CustomData_get_offset(&bm->edata, CD_CREASE);

    has_skinradius = (cd_vert_skin_offset != -1);

    if (bm->totvertsel) {
      BM_ITER_MESH (eve, &iter, bm, BM_VERTS_OF_MESH) {
        if (BM_elem_flag_test(eve, BM_ELEM_SELECT)) {
          tot++;
          add_v3_v3(median->location, eve->co);

          if (cd_vert_bweight_offset != -1) {
            median->bv_weight += BM_ELEM_CD_GET_FLOAT(eve, cd_vert_bweight_offset);
          }

          if (has_skinradius) {
            MVertSkin *vs = BM_ELEM_CD_GET_VOID_P(eve, cd_vert_skin_offset);
            add_v2_v2(median->skin, vs->radius); /* Third val not used currently. */
          }
        }
      }
    }

    if ((cd_edge_bweight_offset != -1) || (cd_edge_crease_offset != -1)) {
      if (bm->totedgesel) {
        BM_ITER_MESH (eed, &iter, bm, BM_EDGES_OF_MESH) {
          if (BM_elem_flag_test(eed, BM_ELEM_SELECT)) {
            if (cd_edge_bweight_offset != -1) {
              median->be_weight += BM_ELEM_CD_GET_FLOAT(eed, cd_edge_bweight_offset);
            }

            if (cd_edge_crease_offset != -1) {
              median->crease += BM_ELEM_CD_GET_FLOAT(eed, cd_edge_crease_offset);
            }

            totedgedata++;
          }
        }
      }
    }
    else {
      totedgedata = bm->totedgesel;
    }

    has_meshdata = (tot || totedgedata);
  }
  else if (ELEM(ob->type, OB_CURVE, OB_SURF)) {
    TransformMedian_Curve *median = &median_basis.curve;
    Curve *cu = ob->data;
    BPoint *bp;
    BezTriple *bezt;
    int a;
    ListBase *nurbs = BKE_curve_editNurbs_get(cu);
    StructRNA *seltype = NULL;
    void *selp = NULL;

    LISTBASE_FOREACH (Nurb *, nu, nurbs) {
      if (nu->type == CU_BEZIER) {
        bezt = nu->bezt;
        a = nu->pntsu;
        while (a--) {
          if (bezt->f2 & SELECT) {
            add_v3_v3(median->location, bezt->vec[1]);
            tot++;
            median->weight += bezt->weight;
            median->radius += bezt->radius;
            median->tilt += bezt->tilt;
            if (!totcurvedata) { /* I.e. first time... */
              selp = bezt;
              seltype = &RNA_BezierSplinePoint;
            }
            totcurvedata++;
          }
          else {
            if (bezt->f1 & SELECT) {
              add_v3_v3(median->location, bezt->vec[0]);
              tot++;
            }
            if (bezt->f3 & SELECT) {
              add_v3_v3(median->location, bezt->vec[2]);
              tot++;
            }
          }
          bezt++;
        }
      }
      else {
        bp = nu->bp;
        a = nu->pntsu * nu->pntsv;
        while (a--) {
          if (bp->f1 & SELECT) {
            add_v3_v3(median->location, bp->vec);
            median->b_weight += bp->vec[3];
            totcurvebweight++;
            tot++;
            median->weight += bp->weight;
            median->radius += bp->radius;
            median->tilt += bp->tilt;
            if (!totcurvedata) { /* I.e. first time... */
              selp = bp;
              seltype = &RNA_SplinePoint;
            }
            totcurvedata++;
          }
          bp++;
        }
      }
    }

    if (totcurvedata == 1) {
      RNA_pointer_create(&cu->id, seltype, selp, &data_ptr);
    }
  }
  else if (ob->type == OB_LATTICE) {
    Lattice *lt = ob->data;
    TransformMedian_Lattice *median = &median_basis.lattice;
    BPoint *bp;
    int a;
    StructRNA *seltype = NULL;
    void *selp = NULL;

    a = lt->editlatt->latt->pntsu * lt->editlatt->latt->pntsv * lt->editlatt->latt->pntsw;
    bp = lt->editlatt->latt->def;
    while (a--) {
      if (bp->f1 & SELECT) {
        add_v3_v3(median->location, bp->vec);
        tot++;
        median->weight += bp->weight;
        if (!totlattdata) { /* I.e. first time... */
          selp = bp;
          seltype = &RNA_LatticePoint;
        }
        totlattdata++;
      }
      bp++;
    }

    if (totlattdata == 1) {
      RNA_pointer_create(&lt->id, seltype, selp, &data_ptr);
    }
  }

  if (tot == 0) {
    uiItemL(
        layout, IFACE_("Nothing selected"), ICON_NONE); /* bfa - use high level UI when possible */
    return;
  }

  /* Location, X/Y/Z */
  mul_v3_fl(median_basis.generic.location, 1.0f / (float)tot);
  if (v3d->flag & V3D_GLOBAL_STATS) {
    mul_m4_v3(ob->obmat, median_basis.generic.location);
  }

  if (has_meshdata) {
    TransformMedian_Mesh *median = &median_basis.mesh;
    if (totedgedata) {
      median->crease /= (float)totedgedata;
      median->be_weight /= (float)totedgedata;
    }
    if (tot) {
      median->bv_weight /= (float)tot;
      if (has_skinradius) {
        median->skin[0] /= (float)tot;
        median->skin[1] /= (float)tot;
      }
    }
  }
  else if (totcurvedata) {
    TransformMedian_Curve *median = &median_basis.curve;
    if (totcurvebweight) {
      median->b_weight /= (float)totcurvebweight;
    }
    median->weight /= (float)totcurvedata;
    median->radius /= (float)totcurvedata;
    median->tilt /= (float)totcurvedata;
  }
  else if (totlattdata) {
    TransformMedian_Lattice *median = &median_basis.lattice;
    median->weight /= (float)totlattdata;
  }

  if (block) { /* buttons */
    uiBut *but;
    int yi = 200;
    const float tilt_limit = DEG2RADF(21600.0f);
    const int butw = 200;
    const int buth = 20 * UI_DPI_FAC;
    const int but_margin = 2;

    memcpy(&tfp->ve_median, &median_basis, sizeof(tfp->ve_median));

    /* bfa - new expand prop UI style*/
    col = uiLayoutColumn(layout, true);

    if (tot == 1) {
      if (totcurvedata) {
        /* Curve */
        uiItemL(col, IFACE_("Control Point"), ICON_NONE);
      }
      else {
        /* Mesh or lattice */
        uiItemL(col, IFACE_("Vertex"), ICON_NONE);
      }
    }
    else {
      uiItemL(col, IFACE_("Median"), ICON_NONE);
    }

    row = uiLayoutRow(col, true);

    uiItemS(row);
    uiItemS(row);

    col = uiLayoutColumn(row, true);
    uiLayoutSetUnitsX(col, .75);
    uiLayoutSetFixedSize(col, true);

    uiItemL(col, IFACE_("X"), ICON_NONE);
    uiItemL(col, IFACE_("Y"), ICON_NONE);
    uiItemL(col, IFACE_("Z"), ICON_NONE);

    if (totcurvebweight == tot) {
      uiItemL(col, IFACE_("W"), ICON_NONE);
    }

    col = uiLayoutColumn(row, true);
    subblock = uiLayoutGetBlock(col);
    UI_block_layout_set_current(subblock, col);

    /* Should be no need to translate these. */
    but = uiDefButF(subblock,
                    UI_BTYPE_NUM,
                    B_TRANSFORM_PANEL_MEDIAN,
                    "",
                    0,
                    yi -= buth,
                    butw,
                    buth,
                    &tfp->ve_median.generic.location[0],
                    -lim,
                    lim,
                    0,
                    0,
                    "");
    UI_but_number_step_size_set(but, 10);
    UI_but_number_precision_set(but, RNA_TRANSLATION_PREC_DEFAULT);
    UI_but_unit_type_set(but, PROP_UNIT_LENGTH);

    but = uiDefButF(subblock,
                    UI_BTYPE_NUM,
                    B_TRANSFORM_PANEL_MEDIAN,
                    "",
                    0,
                    yi -= buth,
                    butw,
                    buth,
                    &tfp->ve_median.generic.location[1],
                    -lim,
                    lim,
                    0,
                    0,
                    "");
    UI_but_number_step_size_set(but, 10);
    UI_but_number_precision_set(but, RNA_TRANSLATION_PREC_DEFAULT);
    UI_but_unit_type_set(but, PROP_UNIT_LENGTH);

    but = uiDefButF(subblock,
                    UI_BTYPE_NUM,
                    B_TRANSFORM_PANEL_MEDIAN,
                    "",
                    0,
                    yi -= buth,
                    butw,
                    buth,
                    &tfp->ve_median.generic.location[2],
                    -lim,
                    lim,
                    0,
                    0,
                    "");
    UI_but_number_step_size_set(but, 10);
    UI_but_number_precision_set(but, RNA_TRANSLATION_PREC_DEFAULT);
    UI_but_unit_type_set(but, PROP_UNIT_LENGTH);

    if (totcurvebweight == tot) {
      but = uiDefButF(subblock,
                      UI_BTYPE_NUM,
                      B_TRANSFORM_PANEL_MEDIAN,
                      "",
                      0,
                      yi -= buth,
                      butw,
                      buth,
                      &(tfp->ve_median.curve.b_weight),
                      0.01,
                      100.0,
                      0,
                      0,
                      "");
      UI_but_number_step_size_set(but, 1);
      UI_but_number_precision_set(but, 3);
    }
    UI_block_layout_set_current(block, layout);

    row = uiLayoutRow(layout, true); /* bfa - use high level UI when possible */
    subblock = uiLayoutGetBlock(row);
    UI_block_layout_set_current(subblock, row);

    uiDefButBitS(subblock,
                 UI_BTYPE_TOGGLE,
                 V3D_GLOBAL_STATS,
                 B_REDR,
                 IFACE_("Global"),
                 0,
                 yi -= buth + but_margin,
                 100,
                 buth,
                 &v3d->flag,
                 0,
                 0,
                 0,
                 0,
                 TIP_("Displays global values"));
    uiDefButBitS(subblock,
                 UI_BTYPE_TOGGLE_N,
                 V3D_GLOBAL_STATS,
                 B_REDR,
                 IFACE_("Local"),
                 100,
                 yi,
                 100,
                 buth,
                 &v3d->flag,
                 0,
                 0,
                 0,
                 0,
                 TIP_("Displays local values"));
    UI_block_layout_set_current(
        block,
        layout); /* bfa - restore layout, otherwise following UI elements will be messed up */

    /* Meshes... */
    if (has_meshdata) {
      TransformMedian_Mesh *ve_median = &tfp->ve_median.mesh;

      if (tot) {
        uiItemL(layout,
                tot == 1 ? IFACE_("Vertex Data Mean") : IFACE_("Vertices Data Mean"),
                ICON_NONE); /* bfa - put the term "mean" into the label */

        row = uiLayoutRow(layout, false);
        uiItemS(row); /* bfa - separator indent */
        col = uiLayoutColumn(row, false);

        uiItemL(col, IFACE_("Bevel Weight"), ICON_NONE);

        col = uiLayoutColumn(row, false);
        subblock = uiLayoutGetBlock(col);
        UI_block_layout_set_current(subblock, col);

        but = uiDefButF(block,
                        UI_BTYPE_NUM,
                        B_TRANSFORM_PANEL_MEDIAN,
                        "",
                        0,
                        yi -= buth + but_margin,
                        butw,
                        buth,
                        &ve_median->bv_weight,
                        0.0,
                        1.0,
                        0,
                        0,
                        TIP_("Vertex weight used by Bevel modifier"));
        UI_but_number_step_size_set(but, 1);
        UI_but_number_precision_set(but, 2);

        UI_block_layout_set_current(block, layout);
      }
      if (has_skinradius) {
        row = uiLayoutRow(layout, false);
        uiItemS(row); /* bfa - separator indent */
        col = uiLayoutColumn(row, false);

        uiItemL(col, IFACE_("Radius X"), ICON_NONE);
        uiItemL(col, IFACE_("Radius Y"), ICON_NONE);

        col = uiLayoutColumn(row, true);
        subblock = uiLayoutGetBlock(col);

        but = uiDefButF(subblock,
                        UI_BTYPE_NUM,
                        B_TRANSFORM_PANEL_MEDIAN,
                        "",
                        0,
                        yi -= buth + but_margin,
                        butw,
                        buth,
                        &ve_median->skin[0],
                        0.0,
                        100.0,
                        0,
                        0,
                        TIP_("X radius used by Skin modifier"));
        UI_but_number_step_size_set(but, 1);
        UI_but_number_precision_set(but, 3);
        but = uiDefButF(subblock,
                        UI_BTYPE_NUM,
                        B_TRANSFORM_PANEL_MEDIAN,
                        "",
                        0,
                        yi -= buth + but_margin,
                        butw,
                        buth,
                        &ve_median->skin[1],
                        0.0,
                        100.0,
                        0,
                        0,
                        TIP_("Y radius used by Skin modifier"));
        UI_but_number_step_size_set(but, 1);
        UI_but_number_precision_set(but, 3);

        UI_block_layout_set_current(block, layout);
      }
      if (totedgedata) {
        uiItemL(layout,
                totedgedata == 1 ? IFACE_("Edge Data Mean") : IFACE_("Edges Data Mean"),
                ICON_NONE);

        row = uiLayoutRow(layout, false);
        uiItemS(row); /* bfa - separator indent */
        col = uiLayoutColumn(row, false);

        uiItemL(col, IFACE_("Bevel Weight"), ICON_NONE);
        uiItemL(col, IFACE_("Crease"), ICON_NONE);

        col = uiLayoutColumn(row, false);
        subblock = uiLayoutGetBlock(col);
        UI_block_layout_set_current(subblock, col);

        /* customdata layer added on demand */
        but = uiDefButF(subblock,
                        UI_BTYPE_NUM,
                        B_TRANSFORM_PANEL_MEDIAN,
                        "",
                        0,
                        yi -= buth + but_margin,
                        butw,
                        buth,
                        &ve_median->be_weight,
                        0.0,
                        1.0,
                        0,
                        0,
                        TIP_("Edge weight used by Bevel modifier"));
        UI_but_number_step_size_set(but, 1);
        UI_but_number_precision_set(but, 2);
        /* customdata layer added on demand */
        but = uiDefButF(subblock,
                        UI_BTYPE_NUM,
                        B_TRANSFORM_PANEL_MEDIAN,
                        "",
                        0,
                        yi -= buth + but_margin,
                        butw,
                        buth,
                        &ve_median->crease,
                        0.0,
                        1.0,
                        0,
                        0,
                        TIP_("Weight used by the Subdivision Surface modifier"));
        UI_but_number_step_size_set(but, 1);
        UI_but_number_precision_set(but, 2);
        UI_block_layout_set_current(block, layout);
      }
    }
    /* Curve... */
    else if (totcurvedata) {
      TransformMedian_Curve *ve_median = &tfp->ve_median.curve;

      row = uiLayoutRow(layout, false);
      col = uiLayoutColumn(row, false);

      uiItemL(col, totcurvedata == 1 ? IFACE_("Weight") : IFACE_("Mean Weight"), ICON_NONE);
      uiItemL(col, totcurvedata == 1 ? IFACE_("Radius") : IFACE_("Mean Radius"), ICON_NONE);
      uiItemL(col, totcurvedata == 1 ? IFACE_("Tilt") : IFACE_("Mean Tilt"), ICON_NONE);

      col = uiLayoutColumn(row, false);
      subblock = uiLayoutGetBlock(col);
      UI_block_layout_set_current(subblock, col);

      if (totcurvedata == 1) {
        but = uiDefButR(subblock,
                        UI_BTYPE_NUM,
                        0,
                        "",
                        0,
                        yi -= buth + but_margin,
                        butw,
                        buth,
                        &data_ptr,
                        "weight_softbody",
                        0,
                        0.0,
                        1.0,
                        0,
                        0,
                        NULL);
        UI_but_number_step_size_set(but, 1);
        UI_but_number_precision_set(but, 3);
        but = uiDefButR(subblock,
                        UI_BTYPE_NUM,
                        0,
                        "",
                        0,
                        yi -= buth + but_margin,
                        butw,
                        buth,
                        &data_ptr,
                        "radius",
                        0,
                        0.0,
                        100.0,
                        0,
                        0,
                        NULL);
        UI_but_number_step_size_set(but, 1);
        UI_but_number_precision_set(but, 3);
        but = uiDefButR(subblock,
                        UI_BTYPE_NUM,
                        0,
                        "",
                        0,
                        yi -= buth + but_margin,
                        butw,
                        buth,
                        &data_ptr,
                        "tilt",
                        0,
                        -tilt_limit,
                        tilt_limit,
                        0,
                        0,
                        NULL);
        UI_but_number_step_size_set(but, 1);
        UI_but_number_precision_set(but, 3);
      }
      else if (totcurvedata > 1) {
        but = uiDefButF(subblock,
                        UI_BTYPE_NUM,
                        B_TRANSFORM_PANEL_MEDIAN,
                        "",
                        0,
                        yi -= buth + but_margin,
                        butw,
                        buth,
                        &ve_median->weight,
                        0.0,
                        1.0,
                        0,
                        0,
                        TIP_("Weight used for Soft Body Goal"));
        UI_but_number_step_size_set(but, 1);
        UI_but_number_precision_set(but, 3);
        but = uiDefButF(subblock,
                        UI_BTYPE_NUM,
                        B_TRANSFORM_PANEL_MEDIAN,
                        "",
                        0,
                        yi -= buth + but_margin,
                        butw,
                        buth,
                        &ve_median->radius,
                        0.0,
                        100.0,
                        0,
                        0,
                        TIP_("Radius of curve control points"));
        UI_but_number_step_size_set(but, 1);
        UI_but_number_precision_set(but, 3);
        but = uiDefButF(subblock,
                        UI_BTYPE_NUM,
                        B_TRANSFORM_PANEL_MEDIAN,
                        "",
                        0,
                        yi -= buth + but_margin,
                        butw,
                        buth,
                        &ve_median->tilt,
                        -tilt_limit,
                        tilt_limit,
                        0,
                        0,
                        TIP_("Tilt of curve control points"));
        UI_but_number_step_size_set(but, 1);
        UI_but_number_precision_set(but, 3);
        UI_but_unit_type_set(but, PROP_UNIT_ROTATION);
      }

      UI_block_layout_set_current(block, layout);
    }
    /* Lattice... */
    else if (totlattdata) {
      TransformMedian_Lattice *ve_median = &tfp->ve_median.lattice;

      row = uiLayoutRow(layout, false);
      col = uiLayoutColumn(row, false);

      uiItemL(col, totlattdata == 1 ? IFACE_("Weight") : IFACE_("Mean Weight"), ICON_NONE);

      col = uiLayoutColumn(row, true);
      subblock = uiLayoutGetBlock(col);
      UI_block_layout_set_current(subblock, col);

      if (totlattdata == 1) {
        uiDefButR(subblock,
                  UI_BTYPE_NUM,
                  0,
                  "",
                  0,
                  yi -= buth + but_margin,
                  butw,
                  buth,
                  &data_ptr,
                  "weight_softbody",
                  0,
                  0.0,
                  1.0,
                  0,
                  0,
                  NULL);
        UI_but_number_step_size_set(but, 1);
        UI_but_number_precision_set(but, 3);
      }
      else if (totlattdata > 1) {
        but = uiDefButF(subblock,
                        UI_BTYPE_NUM,
                        B_TRANSFORM_PANEL_MEDIAN,
                        "",
                        0,
                        yi -= buth + but_margin,
                        butw,
                        buth,
                        &ve_median->weight,
                        0.0,
                        1.0,
                        0,
                        0,
                        TIP_("Weight used for Soft Body Goal"));
        UI_but_number_step_size_set(but, 1);
        UI_but_number_precision_set(but, 3);
      }
    }

    UI_block_align_end(block);

    if (ob->type == OB_MESH) {
      Mesh *me = ob->data;
      BMEditMesh *em = me->edit_mesh;
      if (em != NULL) {
        UI_block_interaction_set(block,
                                 &(uiBlockInteraction_CallbackData){
                                     .begin_fn = editmesh_partial_update_begin_fn,
                                     .end_fn = editmesh_partial_update_end_fn,
                                     .update_fn = editmesh_partial_update_update_fn,
                                     .arg1 = em,
                                 });
      }
    }
  }
  else { /* apply */
    memcpy(&ve_median_basis, &tfp->ve_median, sizeof(tfp->ve_median));

    if (v3d->flag & V3D_GLOBAL_STATS) {
      invert_m4_m4(ob->imat, ob->obmat);
      mul_m4_v3(ob->imat, median_basis.generic.location);
      mul_m4_v3(ob->imat, ve_median_basis.generic.location);
    }
    sub_vn_vnvn((float *)&median_basis,
                (float *)&ve_median_basis,
                (float *)&median_basis,
                TRANSFORM_MEDIAN_ARRAY_LEN);

    /* Note with a single element selected, we always do. */
    const bool apply_vcos = (tot == 1) || (len_squared_v3(median_basis.generic.location) != 0.0f);

    if ((ob->type == OB_MESH) &&
        (apply_vcos || median_basis.mesh.bv_weight || median_basis.mesh.skin[0] ||
         median_basis.mesh.skin[1] || median_basis.mesh.be_weight || median_basis.mesh.crease)) {
      const TransformMedian_Mesh *median = &median_basis.mesh, *ve_median = &ve_median_basis.mesh;
      Mesh *me = ob->data;
      BMEditMesh *em = me->edit_mesh;
      BMesh *bm = em->bm;
      BMIter iter;
      BMVert *eve;
      BMEdge *eed;

      int cd_vert_bweight_offset = -1;
      int cd_vert_skin_offset = -1;
      int cd_edge_bweight_offset = -1;
      int cd_edge_crease_offset = -1;

      float scale_bv_weight = 1.0f;
      float scale_skin[2] = {1.0f, 1.0f};
      float scale_be_weight = 1.0f;
      float scale_crease = 1.0f;

      /* Vertices */

      if (apply_vcos || median->bv_weight || median->skin[0] || median->skin[1]) {
        if (median->bv_weight) {
          BM_mesh_cd_flag_ensure(bm, me, ME_CDFLAG_VERT_BWEIGHT);
          cd_vert_bweight_offset = CustomData_get_offset(&bm->vdata, CD_BWEIGHT);
          BLI_assert(cd_vert_bweight_offset != -1);

          scale_bv_weight = compute_scale_factor(ve_median->bv_weight, median->bv_weight);
        }

        for (int i = 0; i < 2; i++) {
          if (median->skin[i]) {
            cd_vert_skin_offset = CustomData_get_offset(&bm->vdata, CD_MVERT_SKIN);
            BLI_assert(cd_vert_skin_offset != -1);

            if (ve_median->skin[i] != median->skin[i]) {
              scale_skin[i] = ve_median->skin[i] / (ve_median->skin[i] - median->skin[i]);
            }
          }
        }

        BM_ITER_MESH (eve, &iter, bm, BM_VERTS_OF_MESH) {
          if (BM_elem_flag_test(eve, BM_ELEM_SELECT)) {
            if (apply_vcos) {
              apply_raw_diff_v3(eve->co, tot, ve_median->location, median->location);
            }

            if (cd_vert_bweight_offset != -1) {
              float *b_weight = BM_ELEM_CD_GET_VOID_P(eve, cd_vert_bweight_offset);
              apply_scale_factor_clamp(b_weight, tot, ve_median->bv_weight, scale_bv_weight);
            }

            if (cd_vert_skin_offset != -1) {
              MVertSkin *vs = BM_ELEM_CD_GET_VOID_P(eve, cd_vert_skin_offset);

              /* That one is not clamped to [0.0, 1.0]. */
              for (int i = 0; i < 2; i++) {
                if (median->skin[i] != 0.0f) {
                  apply_scale_factor(
                      &vs->radius[i], tot, ve_median->skin[i], median->skin[i], scale_skin[i]);
                }
              }
            }
          }
        }
      }

      if (apply_vcos) {
        /* Tell the update callback to run. */
        tfp->tag_for_update = true;
      }

      /* Edges */

      if (median->be_weight || median->crease) {
        if (median->be_weight) {
          BM_mesh_cd_flag_ensure(bm, me, ME_CDFLAG_EDGE_BWEIGHT);
          cd_edge_bweight_offset = CustomData_get_offset(&bm->edata, CD_BWEIGHT);
          BLI_assert(cd_edge_bweight_offset != -1);

          scale_be_weight = compute_scale_factor(ve_median->be_weight, median->be_weight);
        }

        if (median->crease) {
          BM_mesh_cd_flag_ensure(bm, me, ME_CDFLAG_EDGE_CREASE);
          cd_edge_crease_offset = CustomData_get_offset(&bm->edata, CD_CREASE);
          BLI_assert(cd_edge_crease_offset != -1);

          scale_crease = compute_scale_factor(ve_median->crease, median->crease);
        }

        BM_ITER_MESH (eed, &iter, bm, BM_EDGES_OF_MESH) {
          if (BM_elem_flag_test(eed, BM_ELEM_SELECT)) {
            if (median->be_weight != 0.0f) {
              float *b_weight = BM_ELEM_CD_GET_VOID_P(eed, cd_edge_bweight_offset);
              apply_scale_factor_clamp(b_weight, tot, ve_median->be_weight, scale_be_weight);
            }

            if (median->crease != 0.0f) {
              float *crease = BM_ELEM_CD_GET_VOID_P(eed, cd_edge_crease_offset);
              apply_scale_factor_clamp(crease, tot, ve_median->crease, scale_crease);
            }
          }
        }
      }
    }
    else if (ELEM(ob->type, OB_CURVE, OB_SURF) &&
             (apply_vcos || median_basis.curve.b_weight || median_basis.curve.weight ||
              median_basis.curve.radius || median_basis.curve.tilt)) {
      const TransformMedian_Curve *median = &median_basis.curve,
                                  *ve_median = &ve_median_basis.curve;
      Curve *cu = ob->data;
      BPoint *bp;
      BezTriple *bezt;
      int a;
      ListBase *nurbs = BKE_curve_editNurbs_get(cu);
      const float scale_w = compute_scale_factor(ve_median->weight, median->weight);

      LISTBASE_FOREACH (Nurb *, nu, nurbs) {
        if (nu->type == CU_BEZIER) {
          for (a = nu->pntsu, bezt = nu->bezt; a--; bezt++) {
            if (bezt->f2 & SELECT) {
              if (apply_vcos) {
                /* Here we always have to use the diff... :/
                 * Cannot avoid some glitches when going e.g. from 3 to 0.0001 (see T37327),
                 * unless we use doubles.
                 */
                add_v3_v3(bezt->vec[0], median->location);
                add_v3_v3(bezt->vec[1], median->location);
                add_v3_v3(bezt->vec[2], median->location);
              }
              if (median->weight) {
                apply_scale_factor_clamp(&bezt->weight, tot, ve_median->weight, scale_w);
              }
              if (median->radius) {
                apply_raw_diff(&bezt->radius, tot, ve_median->radius, median->radius);
              }
              if (median->tilt) {
                apply_raw_diff(&bezt->tilt, tot, ve_median->tilt, median->tilt);
              }
            }
            else if (apply_vcos) {
              /* Handles can only have their coordinates changed here. */
              if (bezt->f1 & SELECT) {
                apply_raw_diff_v3(bezt->vec[0], tot, ve_median->location, median->location);
              }
              if (bezt->f3 & SELECT) {
                apply_raw_diff_v3(bezt->vec[2], tot, ve_median->location, median->location);
              }
            }
          }
        }
        else {
          for (a = nu->pntsu * nu->pntsv, bp = nu->bp; a--; bp++) {
            if (bp->f1 & SELECT) {
              if (apply_vcos) {
                apply_raw_diff_v3(bp->vec, tot, ve_median->location, median->location);
              }
              if (median->b_weight) {
                apply_raw_diff(&bp->vec[3], tot, ve_median->b_weight, median->b_weight);
              }
              if (median->weight) {
                apply_scale_factor_clamp(&bp->weight, tot, ve_median->weight, scale_w);
              }
              if (median->radius) {
                apply_raw_diff(&bp->radius, tot, ve_median->radius, median->radius);
              }
              if (median->tilt) {
                apply_raw_diff(&bp->tilt, tot, ve_median->tilt, median->tilt);
              }
            }
          }
        }
        if (CU_IS_2D(cu)) {
          BKE_nurb_project_2d(nu);
        }
        BKE_nurb_handles_test(nu, true, false); /* test for bezier too */
      }
    }
    else if ((ob->type == OB_LATTICE) && (apply_vcos || median_basis.lattice.weight)) {
      const TransformMedian_Lattice *median = &median_basis.lattice,
                                    *ve_median = &ve_median_basis.lattice;
      Lattice *lt = ob->data;
      BPoint *bp;
      int a;
      const float scale_w = compute_scale_factor(ve_median->weight, median->weight);

      a = lt->editlatt->latt->pntsu * lt->editlatt->latt->pntsv * lt->editlatt->latt->pntsw;
      bp = lt->editlatt->latt->def;
      while (a--) {
        if (bp->f1 & SELECT) {
          if (apply_vcos) {
            apply_raw_diff_v3(bp->vec, tot, ve_median->location, median->location);
          }
          if (median->weight) {
            apply_scale_factor_clamp(&bp->weight, tot, ve_median->weight, scale_w);
          }
        }
        bp++;
      }
    }

    /*      ED_undo_push(C, "Transform properties"); */
  }
}

#undef TRANSFORM_MEDIAN_ARRAY_LEN

static void v3d_object_dimension_buts(bContext *C, uiLayout *layout, View3D *v3d, Object *ob)
{
  uiBlock *block = (layout) ? uiLayoutAbsoluteBlock(layout) : NULL;
  TransformProperties *tfp = v3d_transform_props_ensure(v3d);
  uiLayout *row, *col; /* bfa - use uiLayout when possible */
  uiBlock *subblock;   /* bfa - helper block for UI */

  if (block) {
    BLI_assert(C == NULL);
    int yi = 200;
    const int butw = 200;
    const int buth = 20 * UI_DPI_FAC;

    BKE_object_dimensions_get(ob, tfp->ob_dims);
    copy_v3_v3(tfp->ob_dims_orig, tfp->ob_dims);
    copy_v3_v3(tfp->ob_scale_orig, ob->scale);
    copy_m4_m4(tfp->ob_obmat_orig, ob->obmat);

    /* bfa - new expanded prop UI style */
    col = uiLayoutColumn(layout, true);
    uiItemL(col, IFACE_("Dimensions"), ICON_NONE);

    row = uiLayoutRow(col, true);

    uiItemS(row);
    uiItemS(row);

    col = uiLayoutColumn(row, true);
    uiLayoutSetUnitsX(col, .75);
    uiLayoutSetFixedSize(col, true);
    uiItemL(col, IFACE_("X"), ICON_NONE);
    uiItemL(col, IFACE_("Y"), ICON_NONE);
    uiItemL(col, IFACE_("Z"), ICON_NONE);

    col = uiLayoutColumn(row, true);
    subblock = uiLayoutGetBlock(col);

    UI_block_align_begin(subblock);
    const float lim = FLT_MAX;
    for (int i = 0; i < 3; i++) {
      uiBut *but;
      but = uiDefButF(subblock,
                      UI_BTYPE_NUM,
                      B_TRANSFORM_PANEL_DIMS,
                      "",
                      0,
                      yi -= buth,
                      butw,
                      buth,
                      &(tfp->ob_dims[i]),
                      0.0f,
                      lim,
                      0,
                      0,
                      "");
      UI_but_number_step_size_set(but, 10);
      UI_but_number_precision_set(but, 3);
      UI_but_unit_type_set(but, PROP_UNIT_LENGTH);
    }
    UI_block_align_end(subblock);
  }
  else { /* apply */
    int axis_mask = 0;
    for (int i = 0; i < 3; i++) {
      if (tfp->ob_dims[i] == tfp->ob_dims_orig[i]) {
        axis_mask |= (1 << i);
      }
    }
    BKE_object_dimensions_set_ex(
        ob, tfp->ob_dims, axis_mask, tfp->ob_scale_orig, tfp->ob_obmat_orig);

    PointerRNA obptr;
    RNA_id_pointer_create(&ob->id, &obptr);
    PropertyRNA *prop = RNA_struct_find_property(&obptr, "scale");
    RNA_property_update(C, &obptr, prop);
  }
}

#define B_VGRP_PNL_EDIT_SINGLE 8 /* or greater */

static void do_view3d_vgroup_buttons(bContext *C, void *UNUSED(arg), int event)
{
  if (event < B_VGRP_PNL_EDIT_SINGLE) {
    /* not for me */
    return;
  }

  ViewLayer *view_layer = CTX_data_view_layer(C);
  Object *ob = view_layer->basact->object;
  ED_vgroup_vert_active_mirror(ob, event - B_VGRP_PNL_EDIT_SINGLE);
  DEG_id_tag_update(ob->data, ID_RECALC_GEOMETRY);
  WM_event_add_notifier(C, NC_GEOM | ND_DATA, ob->data);
}

static bool view3d_panel_vgroup_poll(const bContext *C, PanelType *UNUSED(pt))
{
  ViewLayer *view_layer = CTX_data_view_layer(C);
  Object *ob = OBACT(view_layer);
  if (ob && (BKE_object_is_in_editmode_vgroup(ob) || BKE_object_is_in_wpaint_select_vert(ob))) {
    MDeformVert *dvert_act = ED_mesh_active_dvert_get_only(ob);
    if (dvert_act) {
      return (dvert_act->totweight != 0);
    }
  }

  return false;
}

static void view3d_panel_vgroup(const bContext *C, Panel *panel)
{
  uiBlock *block = uiLayoutAbsoluteBlock(panel->layout);
  Scene *scene = CTX_data_scene(C);
  ViewLayer *view_layer = CTX_data_view_layer(C);
  Object *ob = view_layer->basact->object;

  MDeformVert *dv;

  dv = ED_mesh_active_dvert_get_only(ob);

  if (dv && dv->totweight) {
    ToolSettings *ts = scene->toolsettings;

    wmOperatorType *ot;
    PointerRNA op_ptr, tools_ptr;
    PointerRNA *but_ptr;

    uiLayout *col, *bcol;
    uiLayout *row;
    uiBut *but;
    bDeformGroup *dg;
    uint i;
    int subset_count, vgroup_tot;
    const bool *vgroup_validmap;
    eVGroupSelect subset_type = ts->vgroupsubset;
    int yco = 0;
    int lock_count = 0;

    UI_block_func_handle_set(block, do_view3d_vgroup_buttons, NULL);

    bcol = uiLayoutColumn(panel->layout, true);
    row = uiLayoutRow(bcol, true); /* The filter button row */

    RNA_pointer_create(NULL, &RNA_ToolSettings, ts, &tools_ptr);
    uiItemR(row, &tools_ptr, "vertex_group_subset", UI_ITEM_R_EXPAND, NULL, ICON_NONE);

    col = uiLayoutColumn(bcol, true);

    vgroup_validmap = BKE_object_defgroup_subset_from_select_type(
        ob, subset_type, &vgroup_tot, &subset_count);
    const ListBase *defbase = BKE_object_defgroup_list(ob);

    for (i = 0, dg = defbase->first; dg; i++, dg = dg->next) {
      bool locked = (dg->flag & DG_LOCK_WEIGHT) != 0;
      if (vgroup_validmap[i]) {
        MDeformWeight *dw = BKE_defvert_find_index(dv, i);
        if (dw) {
          int x, xco = 0;
          int icon;
          uiLayout *split = uiLayoutSplit(col, 0.45, true);
          row = uiLayoutRow(split, true);

          /* The Weight Group Name */

          ot = WM_operatortype_find("OBJECT_OT_vertex_weight_set_active", true);
          but = uiDefButO_ptr(block,
                              UI_BTYPE_BUT,
                              ot,
                              WM_OP_EXEC_DEFAULT,
                              dg->name,
                              xco,
                              yco,
                              (x = UI_UNIT_X * 5),
                              UI_UNIT_Y,
                              "");
          but_ptr = UI_but_operator_ptr_get(but);
          RNA_int_set(but_ptr, "weight_group", i);
          /* bfa - middle align text */
          /*UI_but_drawflag_enable(but, UI_BUT_TEXT_RIGHT);*/
          if (BKE_object_defgroup_active_index_get(ob) != i + 1) {
            UI_but_flag_enable(but, UI_BUT_INACTIVE);
          }
          xco += x;

          row = uiLayoutRow(split, true);
          uiLayoutSetEnabled(row, !locked);

          /* The weight group value */
          /* To be reworked still */
          but = uiDefButF(block,
                          UI_BTYPE_NUM,
                          B_VGRP_PNL_EDIT_SINGLE + i,
                          "",
                          xco,
                          yco,
                          (x = UI_UNIT_X * 4),
                          UI_UNIT_Y,
                          &dw->weight,
                          0.0,
                          1.0,
                          0,
                          0,
                          "");
          UI_but_number_step_size_set(but, 1);
          UI_but_number_precision_set(but, 3);
          UI_but_drawflag_enable(but, UI_BUT_TEXT_LEFT);
          if (locked) {
            lock_count++;
          }
          xco += x;

          /* The weight group paste function */
          icon = (locked) ? ICON_BLANK1 : ICON_PASTEDOWN;
          uiItemFullO(row,
                      "OBJECT_OT_vertex_weight_paste",
                      "",
                      icon,
                      NULL,
                      WM_OP_INVOKE_DEFAULT,
                      0,
                      &op_ptr);
          RNA_int_set(&op_ptr, "weight_group", i);

          /* The weight entry delete function */
          icon = (locked) ? ICON_LOCKED : ICON_X;
          uiItemFullO(row,
                      "OBJECT_OT_vertex_weight_delete",
                      "",
                      icon,
                      NULL,
                      WM_OP_INVOKE_DEFAULT,
                      0,
                      &op_ptr);
          RNA_int_set(&op_ptr, "weight_group", i);

          yco -= UI_UNIT_Y;
        }
      }
    }
    MEM_freeN((void *)vgroup_validmap);

    yco -= 2;

    col = uiLayoutColumn(panel->layout, true);
    row = uiLayoutRow(col, true);

    ot = WM_operatortype_find("OBJECT_OT_vertex_weight_normalize_active_vertex", 1);
    but = uiDefButO_ptr(
        block,
        UI_BTYPE_BUT,
        ot,
        WM_OP_EXEC_DEFAULT,
        "Normalize",
        0,
        yco,
        UI_UNIT_X * 5,
        UI_UNIT_Y,
        TIP_("Normalize weights of active vertex (if affected groups are unlocked)"));
    if (lock_count) {
      UI_but_flag_enable(but, UI_BUT_DISABLED);
    }

    ot = WM_operatortype_find("OBJECT_OT_vertex_weight_copy", 1);
    but = uiDefButO_ptr(
        block,
        UI_BTYPE_BUT,
        ot,
        WM_OP_EXEC_DEFAULT,
        "Copy",
        UI_UNIT_X * 5,
        yco,
        UI_UNIT_X * 5,
        UI_UNIT_Y,
        TIP_("Copy active vertex to other selected vertices (if affected groups are unlocked)"));
    if (lock_count) {
      UI_but_flag_enable(but, UI_BUT_DISABLED);
    }
  }
}

static void v3d_transform_butsR(uiLayout *layout, PointerRNA *ptr)
{
  /* bfa - rewrite transform panel to match the Python one */
  uiLayout *col, *row, *sub;
  uiLayoutSetPropSep(layout, true); /* bfa - layout.use_property_split = True */

  bool drawLocation = true; /* bfa - boolean to decide show location or not */
  bool draw4L = false;      /* bfa - boolean to decide show 4L button or not*/

  if (ptr->type == &RNA_PoseBone) {
    PointerRNA boneptr;
    Bone *bone;

    boneptr = RNA_pointer_get(ptr, "bone");
    bone = boneptr.data;
    if (bone->parent && bone->flag & BONE_CONNECTED) {
      drawLocation = false; /* bfa - hide location for child bones */
    }
  }

  if (drawLocation) {
    col = uiLayoutColumn(layout, false);               /* bfa - col = layout.column() */
    row = uiLayoutRow(col, true);                      /* bfa - row = col.row(align=True) */
    uiItemR(row, ptr, "location", 0, NULL, ICON_NONE); /* bfa - row.prop(ob, "location") */
    uiLayoutSetPropDecorate(row, false); /* bfa - row.use_property_decorate = False */
    /* bfa - row.prop(ob, "lock_location", text="", emboss=False, icon='DECORATE_UNLOCKED') */
    uiLayoutSetEmboss(row, UI_EMBOSS_NONE); /* bfa - emboss=False */
    uiItemR(row,
            ptr,
            "lock_location",
            UI_ITEM_R_TOGGLE | UI_ITEM_R_ICON_ONLY,
            "",
            ICON_DECORATE_UNLOCKED);
    uiLayoutSetEmboss(row, UI_EMBOSS_UNDEFINED); /* bfa - restore emboss to default?*/
    uiItemS_ex(layout, .25f);                    /* bfa - separator*/
  }
<<<<<<< HEAD

  switch (RNA_enum_get(ptr, "rotation_mode")) {
    case ROT_MODE_QUAT: /* quaternion */
      col = uiLayoutColumn(layout, false);
      row = uiLayoutRow(col, true);
      /* bfa - row.prop(ob, "rotation_quaternion", text="Rotation") */
      uiItemR(row, ptr, "rotation_quaternion", 0, IFACE_("Rotation"), ICON_NONE);

      sub = uiLayoutColumn(row, true);
      uiLayoutSetPropDecorate(sub, false);

      uiLayoutSetEmboss(sub, UI_EMBOSS_NONE);
      draw4L = true; /* bfa - show 4L button if quaternion */

=======
  colsub = uiLayoutColumn(split, true);
  uiItemR(colsub, ptr, "location", 0, NULL, ICON_NONE);
  colsub = uiLayoutColumn(split, true);
  uiLayoutSetEmboss(colsub, UI_EMBOSS_NONE_OR_STATUS);
  uiItemL(colsub, "", ICON_NONE);
  uiItemR(colsub,
          ptr,
          "lock_location",
          UI_ITEM_R_TOGGLE | UI_ITEM_R_ICON_ONLY,
          "",
          ICON_DECORATE_UNLOCKED);

  split = uiLayoutSplit(layout, 0.8f, false);

  switch (RNA_enum_get(ptr, "rotation_mode")) {
    case ROT_MODE_QUAT: /* quaternion */
      colsub = uiLayoutColumn(split, true);
      uiItemR(colsub, ptr, "rotation_quaternion", 0, IFACE_("Rotation"), ICON_NONE);
      colsub = uiLayoutColumn(split, true);
      uiLayoutSetEmboss(colsub, UI_EMBOSS_NONE_OR_STATUS);
      uiItemR(colsub, ptr, "lock_rotations_4d", UI_ITEM_R_TOGGLE, IFACE_("4L"), ICON_NONE);
>>>>>>> d5261e97
      if (RNA_boolean_get(ptr, "lock_rotations_4d")) {
        uiItemR(sub,
                ptr,
                "lock_rotation_w",
                UI_ITEM_R_TOGGLE + UI_ITEM_R_ICON_ONLY,
                "",
                ICON_DECORATE_UNLOCKED);
      }
      else {
        uiItemL(sub, "", ICON_BLANK1);
      }

      uiItemR(sub,
              ptr,
              "lock_rotation",
              UI_ITEM_R_TOGGLE | UI_ITEM_R_ICON_ONLY,
              "",
              ICON_DECORATE_UNLOCKED);
      uiLayoutSetEmboss(sub, UI_EMBOSS_UNDEFINED);
      break;

    case ROT_MODE_AXISANGLE: /* axis angle */
<<<<<<< HEAD
      col = uiLayoutColumn(layout, false);
      row = uiLayoutRow(col, true);
      uiItemR(row, ptr, "rotation_axis_angle", 0, IFACE_("Rotation"), ICON_NONE);

      sub = uiLayoutColumn(row, true);
      uiLayoutSetPropDecorate(sub, false);

      uiLayoutSetEmboss(sub, UI_EMBOSS_NONE);
      draw4L = true; /* bfa - show 4L button if axis-angle */

=======
      colsub = uiLayoutColumn(split, true);
      uiItemR(colsub, ptr, "rotation_axis_angle", 0, IFACE_("Rotation"), ICON_NONE);
      colsub = uiLayoutColumn(split, true);
      uiLayoutSetEmboss(colsub, UI_EMBOSS_NONE_OR_STATUS);
      uiItemR(colsub, ptr, "lock_rotations_4d", UI_ITEM_R_TOGGLE, IFACE_("4L"), ICON_NONE);
>>>>>>> d5261e97
      if (RNA_boolean_get(ptr, "lock_rotations_4d")) {
        uiItemR(sub,
                ptr,
                "lock_rotation_w",
                UI_ITEM_R_TOGGLE | UI_ITEM_R_ICON_ONLY,
                "",
                ICON_DECORATE_UNLOCKED);
      }
      else {
        uiItemL(sub, "", ICON_BLANK1);
      }
      uiItemR(sub,
              ptr,
              "lock_rotation",
              UI_ITEM_R_TOGGLE | UI_ITEM_R_ICON_ONLY,
              "",
              ICON_DECORATE_UNLOCKED);
      uiLayoutSetEmboss(sub, UI_EMBOSS_UNDEFINED);
      break;

    default: /* euler rotations */
<<<<<<< HEAD
      col = uiLayoutColumn(layout, false);

      row = uiLayoutRow(col, true);
      uiItemR(row, ptr, "rotation_euler", 0, IFACE_("Rotation"), ICON_NONE);
      uiLayoutSetPropDecorate(row, false);
      uiLayoutSetEmboss(row, UI_EMBOSS_NONE);
      uiItemR(row,
=======
      colsub = uiLayoutColumn(split, true);
      uiItemR(colsub, ptr, "rotation_euler", 0, IFACE_("Rotation"), ICON_NONE);
      colsub = uiLayoutColumn(split, true);
      uiLayoutSetEmboss(colsub, UI_EMBOSS_NONE_OR_STATUS);
      uiItemL(colsub, "", ICON_NONE);
      uiItemR(colsub,
>>>>>>> d5261e97
              ptr,
              "lock_rotation",
              UI_ITEM_R_TOGGLE | UI_ITEM_R_ICON_ONLY,
              "",
              ICON_DECORATE_UNLOCKED);
      uiLayoutSetEmboss(row, UI_EMBOSS_UNDEFINED);
      break;
  }
<<<<<<< HEAD

  uiItemS_ex(layout, .25f);

  row = uiLayoutRow(layout, false);
  uiItemR(row, ptr, "rotation_mode", 0, IFACE_("Mode"), ICON_NONE);
  row = uiLayoutRow(row, false);
  uiLayoutSetUnitsX(row, 1.f);
  uiLayoutSetEmboss(row, UI_EMBOSS_NONE);

  /* bfa - display 4L button */
  if (draw4L) {
    uiLayoutSetPropDecorate(row, false);
    uiItemR(row,
            ptr,
            "lock_rotations_4d",
            UI_ITEM_R_TOGGLE | UI_ITEM_R_ICON_ONLY,
            "",
            RNA_boolean_get(ptr, "lock_rotations_4d") ? ICON_4L_ON : ICON_4L_OFF);
  }
  else {
    uiItemL(row, "", ICON_BLANK1);
  }
  uiLayoutSetEmboss(row, UI_EMBOSS_UNDEFINED);

  uiItemS_ex(layout, .25f);

  col = uiLayoutColumn(layout, false);
  row = uiLayoutRow(col, true);
  uiItemR(row, ptr, "scale", 0, IFACE_("Scale"), ICON_NONE); /* bfa - row.prop(ob, "scale") */
  uiLayoutSetPropDecorate(row, false);
  uiLayoutSetEmboss(row, UI_EMBOSS_NONE);
  uiItemR(
      row, ptr, "lock_scale", UI_ITEM_R_TOGGLE | UI_ITEM_R_ICON_ONLY, "", ICON_DECORATE_UNLOCKED);
  uiLayoutSetEmboss(row, UI_EMBOSS_UNDEFINED);
=======
  uiItemR(layout, ptr, "rotation_mode", 0, "", ICON_NONE);

  split = uiLayoutSplit(layout, 0.8f, false);
  colsub = uiLayoutColumn(split, true);
  uiItemR(colsub, ptr, "scale", 0, NULL, ICON_NONE);
  colsub = uiLayoutColumn(split, true);
  uiLayoutSetEmboss(colsub, UI_EMBOSS_NONE_OR_STATUS);
  uiItemL(colsub, "", ICON_NONE);
  uiItemR(colsub,
          ptr,
          "lock_scale",
          UI_ITEM_R_TOGGLE | UI_ITEM_R_ICON_ONLY,
          "",
          ICON_DECORATE_UNLOCKED);
>>>>>>> d5261e97
}

static void v3d_posearmature_buts(uiLayout *layout, Object *ob)
{
  bPoseChannel *pchan;
  PointerRNA pchanptr;
  uiLayout *col;

  pchan = BKE_pose_channel_active(ob);

  if (!pchan) {
    uiItemL(layout, IFACE_("No Bone Active"), ICON_NONE);
    return;
  }

  RNA_pointer_create(&ob->id, &RNA_PoseBone, pchan, &pchanptr);

  col = uiLayoutColumn(layout, false);

  /* XXX: RNA buts show data in native types (i.e. quats, 4-component axis/angle, etc.)
   * but old-school UI shows in eulers always. Do we want to be able to still display in Eulers?
   * Maybe needs RNA/UI options to display rotations as different types. */
  v3d_transform_butsR(col, &pchanptr);
}

static void v3d_editarmature_buts(uiLayout *layout, Object *ob)
{
  bArmature *arm = ob->data;
  EditBone *ebone;
  uiLayout *col;
  PointerRNA eboneptr;

  ebone = arm->act_edbone;

  if (!ebone || (ebone->layer & arm->layer) == 0) {
    uiItemL(layout, IFACE_("Nothing selected"), ICON_NONE);
    return;
  }

  RNA_pointer_create(&arm->id, &RNA_EditBone, ebone, &eboneptr);

  uiLayoutSetPropSep(layout, true);
  uiLayoutSetPropDecorate(layout, false);

  col = uiLayoutColumn(layout, false);
  uiItemR(col, &eboneptr, "head", 0, NULL, ICON_NONE);

  if (ebone->parent && ebone->flag & BONE_CONNECTED) {
    PointerRNA parptr = RNA_pointer_get(&eboneptr, "parent");
    uiItemR(col, &parptr, "tail_radius", 0, IFACE_("Radius (Parent)"), ICON_NONE);
  }
  else {
    uiItemR(col, &eboneptr, "head_radius", 0, IFACE_("Radius"), ICON_NONE);
  }

  uiItemS_ex(col, .25f); /* bfa - separator*/
  uiItemR(col, &eboneptr, "tail", 0, NULL, ICON_NONE);
  uiItemR(col, &eboneptr, "tail_radius", 0, IFACE_("Radius"), ICON_NONE);

  uiItemS_ex(col, .25f); /* bfa - separator*/
  uiItemR(col, &eboneptr, "roll", 0, NULL, ICON_NONE);
  uiItemR(col, &eboneptr, "length", 0, NULL, ICON_NONE);
  uiItemR(col, &eboneptr, "envelope_distance", 0, IFACE_("Envelope"), ICON_NONE);
}

static void v3d_editmetaball_buts(uiLayout *layout, Object *ob)
{
  PointerRNA mbptr, ptr;
  MetaBall *mball = ob->data;
  uiLayout *col;

  if (!mball || !(mball->lastelem)) {
    uiItemL(layout, IFACE_("Nothing selected"), ICON_NONE);
    return;
  }

  RNA_pointer_create(&mball->id, &RNA_MetaBall, mball, &mbptr);

  RNA_pointer_create(&mball->id, &RNA_MetaElement, mball->lastelem, &ptr);

  uiLayoutSetPropSep(layout, true);
  uiLayoutSetPropDecorate(layout, false);

  col = uiLayoutColumn(layout, false);
  uiItemR(col, &ptr, "co", 0, NULL, ICON_NONE);

  uiItemS_ex(col, .25f); /* bfa - separator*/
  uiItemR(col, &ptr, "radius", 0, NULL, ICON_NONE);
  uiItemR(col, &ptr, "stiffness", 0, NULL, ICON_NONE);

  uiItemS_ex(col, .25f); /* bfa - separator*/
  uiItemR(col, &ptr, "type", 0, NULL, ICON_NONE);

  uiItemS_ex(col, .25f); /* bfa - separator*/
  col = uiLayoutColumn(layout, true);
  switch (RNA_enum_get(&ptr, "type")) {
    case MB_BALL:
      break;
    case MB_CUBE:
      uiItemR(col, &ptr, "size_x", 0, "Size X", ICON_NONE);
      uiItemR(col, &ptr, "size_y", 0, "Y", ICON_NONE);
      uiItemR(col, &ptr, "size_z", 0, "Z", ICON_NONE);
      break;
    case MB_TUBE:
      uiItemR(col, &ptr, "size_x", 0, "Size X", ICON_NONE);
      break;
    case MB_PLANE:
      uiItemR(col, &ptr, "size_x", 0, "Size X", ICON_NONE);
      uiItemR(col, &ptr, "size_y", 0, "Y", ICON_NONE);
      break;
    case MB_ELIPSOID:
      uiItemR(col, &ptr, "size_x", 0, "Size X", ICON_NONE);
      uiItemR(col, &ptr, "size_y", 0, "Y", ICON_NONE);
      uiItemR(col, &ptr, "size_z", 0, "Z", ICON_NONE);
      break;
  }
}

static void do_view3d_region_buttons(bContext *C, void *UNUSED(index), int event)
{
  ViewLayer *view_layer = CTX_data_view_layer(C);
  View3D *v3d = CTX_wm_view3d(C);
  Object *ob = OBACT(view_layer);

  switch (event) {

    case B_REDR:
      ED_area_tag_redraw(CTX_wm_area(C));
      return; /* no notifier! */

    case B_TRANSFORM_PANEL_MEDIAN:
      if (ob) {
        v3d_editvertex_buts(NULL, v3d, ob, 1.0);
        DEG_id_tag_update(ob->data, ID_RECALC_GEOMETRY);
      }
      break;
    case B_TRANSFORM_PANEL_DIMS:
      if (ob) {
        v3d_object_dimension_buts(C, NULL, v3d, ob);
      }
      break;
  }

  /* default for now */
  WM_event_add_notifier(C, NC_SPACE | ND_SPACE_VIEW3D, NULL);
}

static bool view3d_panel_transform_poll(const bContext *C, PanelType *UNUSED(pt))
{
  ViewLayer *view_layer = CTX_data_view_layer(C);
  return (view_layer->basact != NULL);
}

static void view3d_panel_transform(const bContext *C, Panel *panel)
{
  uiBlock *block;
  ViewLayer *view_layer = CTX_data_view_layer(C);
  Object *ob = view_layer->basact->object;
  Object *obedit = OBEDIT_FROM_OBACT(ob);
  uiLayout *col;

  block = uiLayoutGetBlock(panel->layout);
  UI_block_func_handle_set(block, do_view3d_region_buttons, NULL);

  col = uiLayoutColumn(panel->layout, false);

  if (ob == obedit) {
    if (ob->type == OB_ARMATURE) {
      v3d_editarmature_buts(col, ob);
    }
    else if (ob->type == OB_MBALL) {
      v3d_editmetaball_buts(col, ob);
    }
    else {
      View3D *v3d = CTX_wm_view3d(C);
      v3d_editvertex_buts(col, v3d, ob, FLT_MAX);
    }
  }
  else if (ob->mode & OB_MODE_POSE) {
    v3d_posearmature_buts(col, ob);
  }
  else {
    PointerRNA obptr;

    RNA_id_pointer_create(&ob->id, &obptr);
    v3d_transform_butsR(col, &obptr);

    /* Dimensions and editmode are mostly the same check. */
    if (OB_TYPE_SUPPORT_EDITMODE(ob->type) || ELEM(ob->type, OB_VOLUME, OB_HAIR, OB_POINTCLOUD)) {
      View3D *v3d = CTX_wm_view3d(C);
      v3d_object_dimension_buts(NULL, col, v3d, ob);
    }
  }
}

static void hide_collections_menu_draw(const bContext *C, Menu *menu)
{
  ED_collection_hide_menu_draw(C, menu->layout);
}

void view3d_buttons_register(ARegionType *art)
{
  PanelType *pt;

  pt = MEM_callocN(sizeof(PanelType), "spacetype view3d panel object");
  strcpy(pt->idname, "VIEW3D_PT_transform");
  strcpy(pt->label, N_("Transform")); /* XXX C panels unavailable through RNA bpy.types! */
  strcpy(pt->category, "Item");
  strcpy(pt->translation_context, BLT_I18NCONTEXT_DEFAULT_BPYRNA);
  pt->draw = view3d_panel_transform;
  pt->poll = view3d_panel_transform_poll;
  BLI_addtail(&art->paneltypes, pt);

  pt = MEM_callocN(sizeof(PanelType), "spacetype view3d panel vgroup");
  strcpy(pt->idname, "VIEW3D_PT_vgroup");
  strcpy(pt->label, N_("Vertex Weights")); /* XXX C panels unavailable through RNA bpy.types! */
  strcpy(pt->category, "Item");
  strcpy(pt->translation_context, BLT_I18NCONTEXT_DEFAULT_BPYRNA);
  pt->draw = view3d_panel_vgroup;
  pt->poll = view3d_panel_vgroup_poll;
  BLI_addtail(&art->paneltypes, pt);

  MenuType *mt;

  mt = MEM_callocN(sizeof(MenuType), "spacetype view3d menu collections");
  strcpy(mt->idname, "VIEW3D_MT_collection");
  strcpy(mt->label, N_("Collection"));
  strcpy(mt->translation_context, BLT_I18NCONTEXT_DEFAULT_BPYRNA);
  mt->draw = hide_collections_menu_draw;
  WM_menutype_add(mt);
}

static int view3d_object_mode_menu(bContext *C, wmOperator *op)
{
  Object *ob = CTX_data_active_object(C);
  if (ob == NULL) {
    BKE_report(op->reports, RPT_WARNING, "No active object found");
    return OPERATOR_CANCELLED;
  }
  if (((ob->mode & OB_MODE_EDIT) == 0) && (ELEM(ob->type, OB_ARMATURE))) {
    ED_object_mode_set(C, (ob->mode == OB_MODE_OBJECT) ? OB_MODE_POSE : OB_MODE_OBJECT);
    return OPERATOR_CANCELLED;
  }

  UI_pie_menu_invoke(C, "VIEW3D_MT_object_mode_pie", CTX_wm_window(C)->eventstate);
  return OPERATOR_CANCELLED;
}

void VIEW3D_OT_object_mode_pie_or_toggle(wmOperatorType *ot)
{
  ot->name = "Object Mode Menu";
  ot->idname = "VIEW3D_OT_object_mode_pie_or_toggle";

  ot->exec = view3d_object_mode_menu;
  ot->poll = ED_operator_view3d_active;

  /* flags */
  ot->flag = 0;
}<|MERGE_RESOLUTION|>--- conflicted
+++ resolved
@@ -511,6 +511,7 @@
     const int butw = 200;
     const int buth = 20 * UI_DPI_FAC;
     const int but_margin = 2;
+    const char *c;
 
     memcpy(&tfp->ve_median, &median_basis, sizeof(tfp->ve_median));
 
@@ -1537,7 +1538,6 @@
     uiLayoutSetEmboss(row, UI_EMBOSS_UNDEFINED); /* bfa - restore emboss to default?*/
     uiItemS_ex(layout, .25f);                    /* bfa - separator*/
   }
-<<<<<<< HEAD
 
   switch (RNA_enum_get(ptr, "rotation_mode")) {
     case ROT_MODE_QUAT: /* quaternion */
@@ -1549,32 +1549,9 @@
       sub = uiLayoutColumn(row, true);
       uiLayoutSetPropDecorate(sub, false);
 
-      uiLayoutSetEmboss(sub, UI_EMBOSS_NONE);
+      uiLayoutSetEmboss(sub, UI_EMBOSS_NONE_OR_STATUS);
       draw4L = true; /* bfa - show 4L button if quaternion */
 
-=======
-  colsub = uiLayoutColumn(split, true);
-  uiItemR(colsub, ptr, "location", 0, NULL, ICON_NONE);
-  colsub = uiLayoutColumn(split, true);
-  uiLayoutSetEmboss(colsub, UI_EMBOSS_NONE_OR_STATUS);
-  uiItemL(colsub, "", ICON_NONE);
-  uiItemR(colsub,
-          ptr,
-          "lock_location",
-          UI_ITEM_R_TOGGLE | UI_ITEM_R_ICON_ONLY,
-          "",
-          ICON_DECORATE_UNLOCKED);
-
-  split = uiLayoutSplit(layout, 0.8f, false);
-
-  switch (RNA_enum_get(ptr, "rotation_mode")) {
-    case ROT_MODE_QUAT: /* quaternion */
-      colsub = uiLayoutColumn(split, true);
-      uiItemR(colsub, ptr, "rotation_quaternion", 0, IFACE_("Rotation"), ICON_NONE);
-      colsub = uiLayoutColumn(split, true);
-      uiLayoutSetEmboss(colsub, UI_EMBOSS_NONE_OR_STATUS);
-      uiItemR(colsub, ptr, "lock_rotations_4d", UI_ITEM_R_TOGGLE, IFACE_("4L"), ICON_NONE);
->>>>>>> d5261e97
       if (RNA_boolean_get(ptr, "lock_rotations_4d")) {
         uiItemR(sub,
                 ptr,
@@ -1597,7 +1574,6 @@
       break;
 
     case ROT_MODE_AXISANGLE: /* axis angle */
-<<<<<<< HEAD
       col = uiLayoutColumn(layout, false);
       row = uiLayoutRow(col, true);
       uiItemR(row, ptr, "rotation_axis_angle", 0, IFACE_("Rotation"), ICON_NONE);
@@ -1605,16 +1581,9 @@
       sub = uiLayoutColumn(row, true);
       uiLayoutSetPropDecorate(sub, false);
 
-      uiLayoutSetEmboss(sub, UI_EMBOSS_NONE);
+      uiLayoutSetEmboss(sub, UI_EMBOSS_NONE_OR_STATUS);
       draw4L = true; /* bfa - show 4L button if axis-angle */
 
-=======
-      colsub = uiLayoutColumn(split, true);
-      uiItemR(colsub, ptr, "rotation_axis_angle", 0, IFACE_("Rotation"), ICON_NONE);
-      colsub = uiLayoutColumn(split, true);
-      uiLayoutSetEmboss(colsub, UI_EMBOSS_NONE_OR_STATUS);
-      uiItemR(colsub, ptr, "lock_rotations_4d", UI_ITEM_R_TOGGLE, IFACE_("4L"), ICON_NONE);
->>>>>>> d5261e97
       if (RNA_boolean_get(ptr, "lock_rotations_4d")) {
         uiItemR(sub,
                 ptr,
@@ -1636,22 +1605,13 @@
       break;
 
     default: /* euler rotations */
-<<<<<<< HEAD
       col = uiLayoutColumn(layout, false);
 
       row = uiLayoutRow(col, true);
       uiItemR(row, ptr, "rotation_euler", 0, IFACE_("Rotation"), ICON_NONE);
       uiLayoutSetPropDecorate(row, false);
-      uiLayoutSetEmboss(row, UI_EMBOSS_NONE);
+      uiLayoutSetEmboss(row, UI_EMBOSS_NONE_OR_STATUS);
       uiItemR(row,
-=======
-      colsub = uiLayoutColumn(split, true);
-      uiItemR(colsub, ptr, "rotation_euler", 0, IFACE_("Rotation"), ICON_NONE);
-      colsub = uiLayoutColumn(split, true);
-      uiLayoutSetEmboss(colsub, UI_EMBOSS_NONE_OR_STATUS);
-      uiItemL(colsub, "", ICON_NONE);
-      uiItemR(colsub,
->>>>>>> d5261e97
               ptr,
               "lock_rotation",
               UI_ITEM_R_TOGGLE | UI_ITEM_R_ICON_ONLY,
@@ -1660,7 +1620,6 @@
       uiLayoutSetEmboss(row, UI_EMBOSS_UNDEFINED);
       break;
   }
-<<<<<<< HEAD
 
   uiItemS_ex(layout, .25f);
 
@@ -1691,26 +1650,10 @@
   row = uiLayoutRow(col, true);
   uiItemR(row, ptr, "scale", 0, IFACE_("Scale"), ICON_NONE); /* bfa - row.prop(ob, "scale") */
   uiLayoutSetPropDecorate(row, false);
-  uiLayoutSetEmboss(row, UI_EMBOSS_NONE);
+  uiLayoutSetEmboss(row, UI_EMBOSS_NONE_OR_STATUS);
   uiItemR(
       row, ptr, "lock_scale", UI_ITEM_R_TOGGLE | UI_ITEM_R_ICON_ONLY, "", ICON_DECORATE_UNLOCKED);
   uiLayoutSetEmboss(row, UI_EMBOSS_UNDEFINED);
-=======
-  uiItemR(layout, ptr, "rotation_mode", 0, "", ICON_NONE);
-
-  split = uiLayoutSplit(layout, 0.8f, false);
-  colsub = uiLayoutColumn(split, true);
-  uiItemR(colsub, ptr, "scale", 0, NULL, ICON_NONE);
-  colsub = uiLayoutColumn(split, true);
-  uiLayoutSetEmboss(colsub, UI_EMBOSS_NONE_OR_STATUS);
-  uiItemL(colsub, "", ICON_NONE);
-  uiItemR(colsub,
-          ptr,
-          "lock_scale",
-          UI_ITEM_R_TOGGLE | UI_ITEM_R_ICON_ONLY,
-          "",
-          ICON_DECORATE_UNLOCKED);
->>>>>>> d5261e97
 }
 
 static void v3d_posearmature_buts(uiLayout *layout, Object *ob)
