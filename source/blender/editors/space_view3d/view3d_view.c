/*
 * This program is free software; you can redistribute it and/or
 * modify it under the terms of the GNU General Public License
 * as published by the Free Software Foundation; either version 2
 * of the License, or (at your option) any later version.
 *
 * This program is distributed in the hope that it will be useful,
 * but WITHOUT ANY WARRANTY; without even the implied warranty of
 * MERCHANTABILITY or FITNESS FOR A PARTICULAR PURPOSE.  See the
 * GNU General Public License for more details.
 *
 * You should have received a copy of the GNU General Public License
 * along with this program; if not, write to the Free Software Foundation,
 * Inc., 51 Franklin Street, Fifth Floor, Boston, MA 02110-1301, USA.
 *
 * The Original Code is Copyright (C) 2008 Blender Foundation.
 * All rights reserved.
 */

/** \file
 * \ingroup spview3d
 */

#include "DNA_camera_types.h"
#include "DNA_scene_types.h"
#include "DNA_object_types.h"

#include "MEM_guardedalloc.h"

#include "BLI_math.h"
#include "BLI_rect.h"
#include "BLI_utildefines.h"

#include "BKE_action.h"
#include "BKE_camera.h"
#include "BKE_context.h"
#include "BKE_object.h"
#include "BKE_global.h"
#include "BKE_layer.h"
#include "BKE_main.h"
#include "BKE_report.h"
#include "BKE_scene.h"

#include "DEG_depsgraph.h"
#include "DEG_depsgraph_query.h"

#include "UI_resources.h"

#include "GPU_glew.h"
#include "GPU_select.h"
#include "GPU_matrix.h"
#include "GPU_state.h"

#include "WM_api.h"
#include "WM_types.h"

#include "ED_object.h"
#include "ED_screen.h"

#include "DRW_engine.h"

#include "RNA_access.h"
#include "RNA_define.h"

#include "view3d_intern.h" /* own include */

/* -------------------------------------------------------------------- */
/** \name Smooth View Operator & Utilities
 *
 * Use for view transitions to have smooth (animated) transitions.
 * \{ */

/* This operator is one of the 'timer refresh' ones like animation playback */

struct SmoothView3DState {
  float dist;
  float lens;
  float quat[4];
  float ofs[3];
};

struct SmoothView3DStore {
  /* source*/
  struct SmoothView3DState src; /* source */
  struct SmoothView3DState dst; /* destination */
  struct SmoothView3DState org; /* original */

  bool to_camera;

  bool use_dyn_ofs;
  float dyn_ofs[3];

  /* When smooth-view is enabled, store the 'rv3d->view' here,
   * assign back when the view motion is completed. */
  char org_view;

  double time_allowed;
};

static void view3d_smooth_view_state_backup(struct SmoothView3DState *sms_state,
                                            const View3D *v3d,
                                            const RegionView3D *rv3d)
{
  copy_v3_v3(sms_state->ofs, rv3d->ofs);
  copy_qt_qt(sms_state->quat, rv3d->viewquat);
  sms_state->dist = rv3d->dist;
  sms_state->lens = v3d->lens;
}

static void view3d_smooth_view_state_restore(const struct SmoothView3DState *sms_state,
                                             View3D *v3d,
                                             RegionView3D *rv3d)
{
  copy_v3_v3(rv3d->ofs, sms_state->ofs);
  copy_qt_qt(rv3d->viewquat, sms_state->quat);
  rv3d->dist = sms_state->dist;
  v3d->lens = sms_state->lens;
}

/* will start timer if appropriate */
/* the arguments are the desired situation */
void ED_view3d_smooth_view_ex(
    /* avoid passing in the context */
    const Depsgraph *depsgraph,
    wmWindowManager *wm,
    wmWindow *win,
    ScrArea *sa,
    View3D *v3d,
    ARegion *ar,
    const int smooth_viewtx,
    const V3D_SmoothParams *sview)
{
  RegionView3D *rv3d = ar->regiondata;
  struct SmoothView3DStore sms = {{0}};
  bool ok = false;

  /* initialize sms */
  view3d_smooth_view_state_backup(&sms.dst, v3d, rv3d);
  view3d_smooth_view_state_backup(&sms.src, v3d, rv3d);
  /* if smoothview runs multiple times... */
  if (rv3d->sms == NULL) {
    view3d_smooth_view_state_backup(&sms.org, v3d, rv3d);
  }
  else {
    sms.org = rv3d->sms->org;
  }
  sms.org_view = rv3d->view;

  /* sms.to_camera = false; */ /* initizlized to zero anyway */

  /* note on camera locking, this is a little confusing but works ok.
   * we may be changing the view 'as if' there is no active camera, but in fact
   * there is an active camera which is locked to the view.
   *
   * In the case where smooth view is moving _to_ a camera we don't want that
   * camera to be moved or changed, so only when the camera is not being set should
   * we allow camera option locking to initialize the view settings from the camera.
   */
  if (sview->camera == NULL && sview->camera_old == NULL) {
    ED_view3d_camera_lock_init(depsgraph, v3d, rv3d);
  }

  /* store the options we want to end with */
  if (sview->ofs) {
    copy_v3_v3(sms.dst.ofs, sview->ofs);
  }
  if (sview->quat) {
    copy_qt_qt(sms.dst.quat, sview->quat);
  }
  if (sview->dist) {
    sms.dst.dist = *sview->dist;
  }
  if (sview->lens) {
    sms.dst.lens = *sview->lens;
  }

  if (sview->dyn_ofs) {
    BLI_assert(sview->ofs == NULL);
    BLI_assert(sview->quat != NULL);

    copy_v3_v3(sms.dyn_ofs, sview->dyn_ofs);
    sms.use_dyn_ofs = true;

    /* calculate the final destination offset */
    view3d_orbit_apply_dyn_ofs(sms.dst.ofs, sms.src.ofs, sms.src.quat, sms.dst.quat, sms.dyn_ofs);
  }

  if (sview->camera) {
    Object *ob_camera_eval = DEG_get_evaluated_object(depsgraph, sview->camera);
    sms.dst.dist = ED_view3d_offset_distance(
        ob_camera_eval->obmat, sview->ofs, VIEW3D_DIST_FALLBACK);
    ED_view3d_from_object(ob_camera_eval, sms.dst.ofs, sms.dst.quat, &sms.dst.dist, &sms.dst.lens);
    sms.to_camera = true; /* restore view3d values in end */
  }

  /* skip smooth viewing for render engine draw */
  if (smooth_viewtx && v3d->shading.type != OB_RENDER) {
    bool changed = false; /* zero means no difference */

    if (sview->camera_old != sview->camera) {
      changed = true;
    }
    else if (sms.dst.dist != rv3d->dist) {
      changed = true;
    }
    else if (sms.dst.lens != v3d->lens) {
      changed = true;
    }
    else if (!equals_v3v3(sms.dst.ofs, rv3d->ofs)) {
      changed = true;
    }
    else if (!equals_v4v4(sms.dst.quat, rv3d->viewquat)) {
      changed = true;
    }

    /* The new view is different from the old one
     * so animate the view */
    if (changed) {
      /* original values */
      if (sview->camera_old) {
        Object *ob_camera_old_eval = DEG_get_evaluated_object(depsgraph, sview->camera_old);
        sms.src.dist = ED_view3d_offset_distance(ob_camera_old_eval->obmat, rv3d->ofs, 0.0f);
        /* this */
        ED_view3d_from_object(
            ob_camera_old_eval, sms.src.ofs, sms.src.quat, &sms.src.dist, &sms.src.lens);
      }
      /* grid draw as floor */
      if ((rv3d->viewlock & RV3D_LOCKED) == 0) {
        /* use existing if exists, means multiple calls to smooth view
         * wont loose the original 'view' setting */
        rv3d->view = RV3D_VIEW_USER;
      }

      sms.time_allowed = (double)smooth_viewtx / 1000.0;

      /* if this is view rotation only
       * we can decrease the time allowed by
       * the angle between quats
       * this means small rotations wont lag */
      if (sview->quat && !sview->ofs && !sview->dist) {
        /* scale the time allowed by the rotation */
        /* 180deg == 1.0 */
        sms.time_allowed *= (double)fabsf(
                                angle_signed_normalized_qtqt(sms.dst.quat, sms.src.quat)) /
                            M_PI;
      }

      /* ensure it shows correct */
      if (sms.to_camera) {
        /* use ortho if we move from an ortho view to an ortho camera */
        Object *ob_camera_eval = DEG_get_evaluated_object(depsgraph, sview->camera);
        rv3d->persp = (((rv3d->is_persp == false) && (ob_camera_eval->type == OB_CAMERA) &&
                        (((Camera *)ob_camera_eval->data)->type == CAM_ORTHO)) ?
                           RV3D_ORTHO :
                           RV3D_PERSP);
      }

      rv3d->rflag |= RV3D_NAVIGATING;

      /* not essential but in some cases the caller will tag the area for redraw, and in that
       * case we can get a flicker of the 'org' user view but we want to see 'src' */
      view3d_smooth_view_state_restore(&sms.src, v3d, rv3d);

      /* keep track of running timer! */
      if (rv3d->sms == NULL) {
        rv3d->sms = MEM_mallocN(sizeof(struct SmoothView3DStore), "smoothview v3d");
      }
      *rv3d->sms = sms;
      if (rv3d->smooth_timer) {
        WM_event_remove_timer(wm, win, rv3d->smooth_timer);
      }
      /* TIMER1 is hardcoded in keymap */
      /* max 30 frs/sec */
      rv3d->smooth_timer = WM_event_add_timer(wm, win, TIMER1, 1.0 / 100.0);

      ok = true;
    }
  }

  /* if we get here nothing happens */
  if (ok == false) {
    if (sms.to_camera == false) {
      copy_v3_v3(rv3d->ofs, sms.dst.ofs);
      copy_qt_qt(rv3d->viewquat, sms.dst.quat);
      rv3d->dist = sms.dst.dist;
      v3d->lens = sms.dst.lens;

      ED_view3d_camera_lock_sync(depsgraph, v3d, rv3d);
    }

    if (rv3d->viewlock & RV3D_BOXVIEW) {
      view3d_boxview_copy(sa, ar);
    }

    ED_region_tag_redraw(ar);
  }
}

void ED_view3d_smooth_view(bContext *C,
                           View3D *v3d,
                           ARegion *ar,
                           const int smooth_viewtx,
                           const struct V3D_SmoothParams *sview)
{
  const Depsgraph *depsgraph = CTX_data_depsgraph(C);
  wmWindowManager *wm = CTX_wm_manager(C);
  wmWindow *win = CTX_wm_window(C);
  ScrArea *sa = CTX_wm_area(C);

  ED_view3d_smooth_view_ex(depsgraph, wm, win, sa, v3d, ar, smooth_viewtx, sview);
}

/* only meant for timer usage */
static void view3d_smoothview_apply(bContext *C, View3D *v3d, ARegion *ar, bool sync_boxview)
{
  const Depsgraph *depsgraph = CTX_data_depsgraph(C);
  RegionView3D *rv3d = ar->regiondata;
  struct SmoothView3DStore *sms = rv3d->sms;
  float step, step_inv;

  if (sms->time_allowed != 0.0) {
    step = (float)((rv3d->smooth_timer->duration) / sms->time_allowed);
  }
  else {
    step = 1.0f;
  }

  /* end timer */
  if (step >= 1.0f) {

    /* if we went to camera, store the original */
    if (sms->to_camera) {
      rv3d->persp = RV3D_CAMOB;
      view3d_smooth_view_state_restore(&sms->org, v3d, rv3d);
    }
    else {
      view3d_smooth_view_state_restore(&sms->dst, v3d, rv3d);

      ED_view3d_camera_lock_sync(depsgraph, v3d, rv3d);
      ED_view3d_camera_lock_autokey(v3d, rv3d, C, true, true);
    }

    if ((rv3d->viewlock & RV3D_LOCKED) == 0) {
      rv3d->view = sms->org_view;
    }

    MEM_freeN(rv3d->sms);
    rv3d->sms = NULL;

    WM_event_remove_timer(CTX_wm_manager(C), CTX_wm_window(C), rv3d->smooth_timer);
    rv3d->smooth_timer = NULL;
    rv3d->rflag &= ~RV3D_NAVIGATING;
  }
  else {
    /* ease in/out */
    step = (3.0f * step * step - 2.0f * step * step * step);

    step_inv = 1.0f - step;

    interp_qt_qtqt(rv3d->viewquat, sms->src.quat, sms->dst.quat, step);

    if (sms->use_dyn_ofs) {
      view3d_orbit_apply_dyn_ofs(
          rv3d->ofs, sms->src.ofs, sms->src.quat, rv3d->viewquat, sms->dyn_ofs);
    }
    else {
      interp_v3_v3v3(rv3d->ofs, sms->src.ofs, sms->dst.ofs, step);
    }

    rv3d->dist = sms->dst.dist * step + sms->src.dist * step_inv;
    v3d->lens = sms->dst.lens * step + sms->src.lens * step_inv;

    ED_view3d_camera_lock_sync(depsgraph, v3d, rv3d);
    if (ED_screen_animation_playing(CTX_wm_manager(C))) {
      ED_view3d_camera_lock_autokey(v3d, rv3d, C, true, true);
    }

    /* Event handling won't know if a UI item has been moved under the pointer. */
    WM_event_add_mousemove(C);
  }

  if (sync_boxview && (rv3d->viewlock & RV3D_BOXVIEW)) {
    view3d_boxview_copy(CTX_wm_area(C), ar);
  }

  /* note: this doesn't work right because the v3d->lens is now used in ortho mode r51636,
   * when switching camera in quad-view the other ortho views would zoom & reset.
   *
   * For now only redraw all regions when smoothview finishes.
   */
  if (step >= 1.0f) {
    WM_event_add_notifier(C, NC_SPACE | ND_SPACE_VIEW3D, v3d);
  }
  else {
    ED_region_tag_redraw(ar);
  }
}

static int view3d_smoothview_invoke(bContext *C, wmOperator *UNUSED(op), const wmEvent *event)
{
  View3D *v3d = CTX_wm_view3d(C);
  ARegion *ar = CTX_wm_region(C);
  RegionView3D *rv3d = ar->regiondata;

  /* escape if not our timer */
  if (rv3d->smooth_timer == NULL || rv3d->smooth_timer != event->customdata) {
    return OPERATOR_PASS_THROUGH;
  }

  view3d_smoothview_apply(C, v3d, ar, true);

  return OPERATOR_FINISHED;
}

/**
 * Apply the smoothview immediately, use when we need to start a new view operation.
 * (so we don't end up half-applying a view operation when pressing keys quickly).
 */
void ED_view3d_smooth_view_force_finish(bContext *C, View3D *v3d, ARegion *ar)
{
  RegionView3D *rv3d = ar->regiondata;

  if (rv3d && rv3d->sms) {
    rv3d->sms->time_allowed = 0.0; /* force finishing */
    view3d_smoothview_apply(C, v3d, ar, false);

    /* force update of view matrix so tools that run immediately after
     * can use them without redrawing first */
    Depsgraph *depsgraph = CTX_data_depsgraph(C);
    Scene *scene = CTX_data_scene(C);
    ED_view3d_update_viewmat(depsgraph, scene, v3d, ar, NULL, NULL, NULL);
  }
}

void VIEW3D_OT_smoothview(wmOperatorType *ot)
{
  /* identifiers */
  ot->name = "Smooth View";
  ot->idname = "VIEW3D_OT_smoothview";

  /* api callbacks */
  ot->invoke = view3d_smoothview_invoke;

  /* flags */
  ot->flag = OPTYPE_INTERNAL;

  ot->poll = ED_operator_view3d_active;
}

/** \} */

/* -------------------------------------------------------------------- */
/** \name Camera to View Operator
 * \{ */

static int view3d_camera_to_view_exec(bContext *C, wmOperator *UNUSED(op))
{
  const Depsgraph *depsgraph = CTX_data_depsgraph(C);
  View3D *v3d;
  ARegion *ar;
  RegionView3D *rv3d;

  ObjectTfmProtectedChannels obtfm;

  ED_view3d_context_user_region(C, &v3d, &ar);
  rv3d = ar->regiondata;

  ED_view3d_lastview_store(rv3d);

  BKE_object_tfm_protected_backup(v3d->camera, &obtfm);

  ED_view3d_to_object(depsgraph, v3d->camera, rv3d->ofs, rv3d->viewquat, rv3d->dist);

  BKE_object_tfm_protected_restore(v3d->camera, &obtfm, v3d->camera->protectflag);

  DEG_id_tag_update(&v3d->camera->id, ID_RECALC_TRANSFORM);
  rv3d->persp = RV3D_CAMOB;

  WM_event_add_notifier(C, NC_OBJECT | ND_TRANSFORM, v3d->camera);

  return OPERATOR_FINISHED;
}

static bool view3d_camera_to_view_poll(bContext *C)
{
  View3D *v3d;
  ARegion *ar;

  if (ED_view3d_context_user_region(C, &v3d, &ar)) {
    RegionView3D *rv3d = ar->regiondata;
    if (v3d && v3d->camera && !ID_IS_LINKED(v3d->camera)) {
      if (rv3d && (rv3d->viewlock & RV3D_LOCKED) == 0) {
        if (rv3d->persp != RV3D_CAMOB) {
          return 1;
        }
      }
    }
  }

  return 0;
}

void VIEW3D_OT_camera_to_view(wmOperatorType *ot)
{
<<<<<<< HEAD
	/* identifiers */
	ot->name = "Align Camera To View";
	ot->description = "Align Camera To View\nSet camera view to active view";
	ot->idname = "VIEW3D_OT_camera_to_view";
=======
  /* identifiers */
  ot->name = "Align Camera To View";
  ot->description = "Set camera view to active view";
  ot->idname = "VIEW3D_OT_camera_to_view";
>>>>>>> d301d80d

  /* api callbacks */
  ot->exec = view3d_camera_to_view_exec;
  ot->poll = view3d_camera_to_view_poll;

  /* flags */
  ot->flag = OPTYPE_REGISTER | OPTYPE_UNDO;
}

/** \} */

/* -------------------------------------------------------------------- */
/** \name Camera Fit Frame to Selected Operator
 * \{ */

/* unlike VIEW3D_OT_view_selected this is for framing a render and not
 * meant to take into account vertex/bone selection for eg. */
static int view3d_camera_to_view_selected_exec(bContext *C, wmOperator *op)
{
  Depsgraph *depsgraph = CTX_data_depsgraph(C);
  Scene *scene = CTX_data_scene(C);
  View3D *v3d = CTX_wm_view3d(C); /* can be NULL */
  Object *camera_ob = v3d ? v3d->camera : scene->camera;
  Object *camera_ob_eval = DEG_get_evaluated_object(depsgraph, camera_ob);

  float r_co[3]; /* the new location to apply */
  float r_scale; /* only for ortho cameras */

  if (camera_ob_eval == NULL) {
    BKE_report(op->reports, RPT_ERROR, "No active camera");
    return OPERATOR_CANCELLED;
  }

  /* this function does all the important stuff */
  if (BKE_camera_view_frame_fit_to_scene(depsgraph, scene, camera_ob_eval, r_co, &r_scale)) {
    ObjectTfmProtectedChannels obtfm;
    float obmat_new[4][4];

    if ((camera_ob_eval->type == OB_CAMERA) &&
        (((Camera *)camera_ob_eval->data)->type == CAM_ORTHO)) {
      ((Camera *)camera_ob->data)->ortho_scale = r_scale;
    }

    copy_m4_m4(obmat_new, camera_ob_eval->obmat);
    copy_v3_v3(obmat_new[3], r_co);

    /* only touch location */
    BKE_object_tfm_protected_backup(camera_ob, &obtfm);
    BKE_object_apply_mat4(camera_ob, obmat_new, true, true);
    BKE_object_tfm_protected_restore(camera_ob, &obtfm, OB_LOCK_SCALE | OB_LOCK_ROT4D);

    /* notifiers */
    DEG_id_tag_update(&camera_ob->id, ID_RECALC_TRANSFORM);
    WM_event_add_notifier(C, NC_OBJECT | ND_TRANSFORM, camera_ob);
    return OPERATOR_FINISHED;
  }
  else {
    return OPERATOR_CANCELLED;
  }
}

void VIEW3D_OT_camera_to_view_selected(wmOperatorType *ot)
{
<<<<<<< HEAD
	/* identifiers */
	ot->name = "Camera Fit Frame to Selected";
	ot->description = "Camera Fit Frame to Selected\nMove the camera so selected objects are framed";
	ot->idname = "VIEW3D_OT_camera_to_view_selected";
=======
  /* identifiers */
  ot->name = "Camera Fit Frame to Selected";
  ot->description = "Move the camera so selected objects are framed";
  ot->idname = "VIEW3D_OT_camera_to_view_selected";
>>>>>>> d301d80d

  /* api callbacks */
  ot->exec = view3d_camera_to_view_selected_exec;
  ot->poll = ED_operator_scene_editable;

  /* flags */
  ot->flag = OPTYPE_REGISTER | OPTYPE_UNDO;
}

/** \} */

/* -------------------------------------------------------------------- */
/** \name Object as Camera Operator
 * \{ */

static void sync_viewport_camera_smoothview(bContext *C,
                                            View3D *v3d,
                                            Object *ob,
                                            const int smooth_viewtx)
{
  Main *bmain = CTX_data_main(C);
  for (bScreen *screen = bmain->screens.first; screen != NULL; screen = screen->id.next) {
    for (ScrArea *area = screen->areabase.first; area != NULL; area = area->next) {
      for (SpaceLink *space_link = area->spacedata.first; space_link != NULL;
           space_link = space_link->next) {
        if (space_link->spacetype == SPACE_VIEW3D) {
          View3D *other_v3d = (View3D *)space_link;
          if (other_v3d == v3d) {
            continue;
          }
          if (other_v3d->camera == ob) {
            continue;
          }
          if (v3d->scenelock) {
            ListBase *lb = (space_link == area->spacedata.first) ? &area->regionbase :
                                                                   &space_link->regionbase;
            for (ARegion *other_ar = lb->first; other_ar != NULL; other_ar = other_ar->next) {
              if (other_ar->regiontype == RGN_TYPE_WINDOW) {
                if (other_ar->regiondata) {
                  RegionView3D *other_rv3d = other_ar->regiondata;
                  if (other_rv3d->persp == RV3D_CAMOB) {
                    Object *other_camera_old = other_v3d->camera;
                    other_v3d->camera = ob;
                    ED_view3d_lastview_store(other_rv3d);
                    ED_view3d_smooth_view(C,
                                          other_v3d,
                                          other_ar,
                                          smooth_viewtx,
                                          &(const V3D_SmoothParams){
                                              .camera_old = other_camera_old,
                                              .camera = other_v3d->camera,
                                              .ofs = other_rv3d->ofs,
                                              .quat = other_rv3d->viewquat,
                                              .dist = &other_rv3d->dist,
                                              .lens = &other_v3d->lens,
                                          });
                  }
                  else {
                    other_v3d->camera = ob;
                  }
                }
              }
            }
          }
        }
      }
    }
  }
}

static int view3d_setobjectascamera_exec(bContext *C, wmOperator *op)
{
  View3D *v3d;
  ARegion *ar;
  RegionView3D *rv3d;

  Scene *scene = CTX_data_scene(C);
  Object *ob = CTX_data_active_object(C);

  const int smooth_viewtx = WM_operator_smooth_viewtx_get(op);

  /* no NULL check is needed, poll checks */
  ED_view3d_context_user_region(C, &v3d, &ar);
  rv3d = ar->regiondata;

  if (ob) {
    Object *camera_old = (rv3d->persp == RV3D_CAMOB) ? V3D_CAMERA_SCENE(scene, v3d) : NULL;
    rv3d->persp = RV3D_CAMOB;
    v3d->camera = ob;
    if (v3d->scenelock && scene->camera != ob) {
      scene->camera = ob;
      DEG_id_tag_update(&scene->id, ID_RECALC_COPY_ON_WRITE);
    }

    /* unlikely but looks like a glitch when set to the same */
    if (camera_old != ob) {
      ED_view3d_lastview_store(rv3d);

      ED_view3d_smooth_view(C,
                            v3d,
                            ar,
                            smooth_viewtx,
                            &(const V3D_SmoothParams){
                                .camera_old = camera_old,
                                .camera = v3d->camera,
                                .ofs = rv3d->ofs,
                                .quat = rv3d->viewquat,
                                .dist = &rv3d->dist,
                                .lens = &v3d->lens,
                            });
    }

    if (v3d->scenelock) {
      sync_viewport_camera_smoothview(C, v3d, ob, smooth_viewtx);
      WM_event_add_notifier(C, NC_SCENE, scene);
    }
    WM_event_add_notifier(C, NC_OBJECT | ND_DRAW, scene);
  }

  return OPERATOR_FINISHED;
}

bool ED_operator_rv3d_user_region_poll(bContext *C)
{
  View3D *v3d_dummy;
  ARegion *ar_dummy;

  return ED_view3d_context_user_region(C, &v3d_dummy, &ar_dummy);
}

void VIEW3D_OT_object_as_camera(wmOperatorType *ot)
{
<<<<<<< HEAD
	/* identifiers */
	ot->name = "Set Active Object as Camera";
	ot->description = "Set Active Object as Camera\nSet the active object as the active camera for this view or scene";
	ot->idname = "VIEW3D_OT_object_as_camera";
=======
  /* identifiers */
  ot->name = "Set Active Object as Camera";
  ot->description = "Set the active object as the active camera for this view or scene";
  ot->idname = "VIEW3D_OT_object_as_camera";
>>>>>>> d301d80d

  /* api callbacks */
  ot->exec = view3d_setobjectascamera_exec;
  ot->poll = ED_operator_rv3d_user_region_poll;

  /* flags */
  ot->flag = OPTYPE_REGISTER | OPTYPE_UNDO;
}

/** \} */

/* -------------------------------------------------------------------- */
/** \name Window and View Matrix Calculation
 * \{ */

/**
 * \param rect: optional for picking (can be NULL).
 */
void view3d_winmatrix_set(Depsgraph *depsgraph, ARegion *ar, const View3D *v3d, const rcti *rect)
{
  RegionView3D *rv3d = ar->regiondata;
  rctf viewplane;
  float clipsta, clipend;
  bool is_ortho;

  is_ortho = ED_view3d_viewplane_get(
      depsgraph, v3d, rv3d, ar->winx, ar->winy, &viewplane, &clipsta, &clipend, NULL);
  rv3d->is_persp = !is_ortho;

#if 0
  printf("%s: %d %d %f %f %f %f %f %f\n",
         __func__,
         winx,
         winy,
         viewplane.xmin,
         viewplane.ymin,
         viewplane.xmax,
         viewplane.ymax,
         clipsta,
         clipend);
#endif

  if (rect) { /* picking */
    rctf r;
    r.xmin = viewplane.xmin + (BLI_rctf_size_x(&viewplane) * (rect->xmin / (float)ar->winx));
    r.ymin = viewplane.ymin + (BLI_rctf_size_y(&viewplane) * (rect->ymin / (float)ar->winy));
    r.xmax = viewplane.xmin + (BLI_rctf_size_x(&viewplane) * (rect->xmax / (float)ar->winx));
    r.ymax = viewplane.ymin + (BLI_rctf_size_y(&viewplane) * (rect->ymax / (float)ar->winy));
    viewplane = r;
  }

  if (is_ortho) {
    GPU_matrix_ortho_set(
        viewplane.xmin, viewplane.xmax, viewplane.ymin, viewplane.ymax, clipsta, clipend);
  }
  else {
    GPU_matrix_frustum_set(
        viewplane.xmin, viewplane.xmax, viewplane.ymin, viewplane.ymax, clipsta, clipend);
  }

  /* update matrix in 3d view region */
  GPU_matrix_projection_get(rv3d->winmat);
}

static void obmat_to_viewmat(RegionView3D *rv3d, Object *ob)
{
  float bmat[4][4];

  rv3d->view = RV3D_VIEW_USER; /* don't show the grid */

  normalize_m4_m4(bmat, ob->obmat);
  invert_m4_m4(rv3d->viewmat, bmat);

  /* view quat calculation, needed for add object */
  mat4_normalized_to_quat(rv3d->viewquat, rv3d->viewmat);
}

/**
 * Sets #RegionView3D.viewmat
 *
 * \param depsgraph: Depsgraph.
 * \param scene: Scene for camera and cursor location.
 * \param v3d: View 3D space data.
 * \param rv3d: 3D region which stores the final matrices.
 * \param rect_scale: Optional 2D scale argument,
 * Use when displaying a sub-region, eg: when #view3d_winmatrix_set takes a 'rect' argument.
 *
 * \note don't set windows active in here, is used by renderwin too.
 */
void view3d_viewmatrix_set(Depsgraph *depsgraph,
                           Scene *scene,
                           const View3D *v3d,
                           RegionView3D *rv3d,
                           const float rect_scale[2])
{
  if (rv3d->persp == RV3D_CAMOB) { /* obs/camera */
    if (v3d->camera) {
      Object *ob_camera_eval = DEG_get_evaluated_object(depsgraph, v3d->camera);
      obmat_to_viewmat(rv3d, ob_camera_eval);
    }
    else {
      quat_to_mat4(rv3d->viewmat, rv3d->viewquat);
      rv3d->viewmat[3][2] -= rv3d->dist;
    }
  }
  else {
    bool use_lock_ofs = false;

    /* should be moved to better initialize later on XXX */
    if (rv3d->viewlock & RV3D_LOCKED) {
      ED_view3d_lock(rv3d);
    }

    quat_to_mat4(rv3d->viewmat, rv3d->viewquat);
    if (rv3d->persp == RV3D_PERSP) {
      rv3d->viewmat[3][2] -= rv3d->dist;
    }
    if (v3d->ob_centre) {
      Object *ob_eval = DEG_get_evaluated_object(depsgraph, v3d->ob_centre);
      float vec[3];

      copy_v3_v3(vec, ob_eval->obmat[3]);
      if (ob_eval->type == OB_ARMATURE && v3d->ob_centre_bone[0]) {
        bPoseChannel *pchan = BKE_pose_channel_find_name(ob_eval->pose, v3d->ob_centre_bone);
        if (pchan) {
          copy_v3_v3(vec, pchan->pose_mat[3]);
          mul_m4_v3(ob_eval->obmat, vec);
        }
      }
      translate_m4(rv3d->viewmat, -vec[0], -vec[1], -vec[2]);
      use_lock_ofs = true;
    }
    else if (v3d->ob_centre_cursor) {
      float vec[3];
      copy_v3_v3(vec, scene->cursor.location);
      translate_m4(rv3d->viewmat, -vec[0], -vec[1], -vec[2]);
      use_lock_ofs = true;
    }
    else {
      translate_m4(rv3d->viewmat, rv3d->ofs[0], rv3d->ofs[1], rv3d->ofs[2]);
    }

    /* lock offset */
    if (use_lock_ofs) {
      float persmat[4][4], persinv[4][4];
      float vec[3];

      /* we could calculate the real persmat/persinv here
       * but it would be unreliable so better to later */
      mul_m4_m4m4(persmat, rv3d->winmat, rv3d->viewmat);
      invert_m4_m4(persinv, persmat);

      mul_v2_v2fl(vec, rv3d->ofs_lock, rv3d->is_persp ? rv3d->dist : 1.0f);
      vec[2] = 0.0f;

      if (rect_scale) {
        /* Since 'RegionView3D.winmat' has been calculated and this function doesn't take the 'ARegion'
         * we don't know about the region size.
         * Use 'rect_scale' when drawing a sub-region to apply 2D offset,
         * scaled by the difference between the sub-region and the region size.
         */
        vec[0] /= rect_scale[0];
        vec[1] /= rect_scale[1];
      }

      mul_mat3_m4_v3(persinv, vec);
      translate_m4(rv3d->viewmat, vec[0], vec[1], vec[2]);
    }
    /* end lock offset */
  }
}

/** \} */

/* -------------------------------------------------------------------- */
/** \name OpenGL Select Utilities
 * \{ */

/**
 * Optionally cache data for multiple calls to #view3d_opengl_select
 *
 * just avoid GPU_select headers outside this file
 */
void view3d_opengl_select_cache_begin(void)
{
  GPU_select_cache_begin();
}

void view3d_opengl_select_cache_end(void)
{
  GPU_select_cache_end();
}

struct DrawSelectLoopUserData {
  uint pass;
  uint hits;
  uint *buffer;
  uint buffer_len;
  const rcti *rect;
  char gpu_select_mode;
};

static bool drw_select_loop_pass(eDRWSelectStage stage, void *user_data)
{
  bool continue_pass = false;
  struct DrawSelectLoopUserData *data = user_data;
  if (stage == DRW_SELECT_PASS_PRE) {
    GPU_select_begin(
        data->buffer, data->buffer_len, data->rect, data->gpu_select_mode, data->hits);
    /* always run POST after PRE. */
    continue_pass = true;
  }
  else if (stage == DRW_SELECT_PASS_POST) {
    int hits = GPU_select_end();
    if (data->pass == 0) {
      /* quirk of GPU_select_end, only take hits value from first call. */
      data->hits = hits;
    }
    if (data->gpu_select_mode == GPU_SELECT_NEAREST_FIRST_PASS) {
      data->gpu_select_mode = GPU_SELECT_NEAREST_SECOND_PASS;
      continue_pass = (hits > 0);
    }
    data->pass += 1;
  }
  else {
    BLI_assert(0);
  }
  return continue_pass;
}

eV3DSelectObjectFilter ED_view3d_select_filter_from_mode(const Scene *scene, const Object *obact)
{
  if (scene->toolsettings->object_flag & SCE_OBJECT_MODE_LOCK) {
    if (obact && (obact->mode & OB_MODE_WEIGHT_PAINT) &&
        BKE_object_pose_armature_get((Object *)obact)) {
      return VIEW3D_SELECT_FILTER_WPAINT_POSE_MODE_LOCK;
    }
    return VIEW3D_SELECT_FILTER_OBJECT_MODE_LOCK;
  }
  return VIEW3D_SELECT_FILTER_NOP;
}

/** Implement #VIEW3D_SELECT_FILTER_OBJECT_MODE_LOCK. */
static bool drw_select_filter_object_mode_lock(Object *ob, void *user_data)
{
  const Object *obact = user_data;
  return BKE_object_is_mode_compat(ob, obact->mode);
}

/** Implement #VIEW3D_SELECT_FILTER_WPAINT_POSE_MODE_LOCK for special case when
 * we want to select pose bones (this doesn't switch modes). */
static bool drw_select_filter_object_mode_lock_for_weight_paint(Object *ob, void *user_data)
{
  const Object *ob_pose = user_data;
  return (DEG_get_original_object(ob) == ob_pose);
}

/**
 * \warning be sure to account for a negative return value
 * This is an error, "Too many objects in select buffer"
 * and no action should be taken (can crash blender) if this happens
 *
 * \note (vc->obedit == NULL) can be set to explicitly skip edit-object selection.
 */
int view3d_opengl_select(ViewContext *vc,
                         uint *buffer,
                         uint bufsize,
                         const rcti *input,
                         eV3DSelectMode select_mode,
                         eV3DSelectObjectFilter select_filter)
{
  struct bThemeState theme_state;
  Depsgraph *depsgraph = vc->depsgraph;
  Scene *scene = vc->scene;
  View3D *v3d = vc->v3d;
  ARegion *ar = vc->ar;
  rcti rect;
  int hits = 0;
  const bool use_obedit_skip = (OBEDIT_FROM_VIEW_LAYER(vc->view_layer) != NULL) &&
                               (vc->obedit == NULL);
  const bool is_pick_select = (U.gpu_flag & USER_GPU_FLAG_NO_DEPT_PICK) == 0;
  const bool do_passes = ((is_pick_select == false) &&
                          (select_mode == VIEW3D_SELECT_PICK_NEAREST));
  const bool use_nearest = (is_pick_select && select_mode == VIEW3D_SELECT_PICK_NEAREST);
  bool draw_surface = true;

  char gpu_select_mode;

  /* case not a box select */
  if (input->xmin == input->xmax) {
    /* seems to be default value for bones only now */
    BLI_rcti_init_pt_radius(&rect, (const int[2]){input->xmin, input->ymin}, 12);
  }
  else {
    rect = *input;
  }

  if (is_pick_select) {
    if (is_pick_select && select_mode == VIEW3D_SELECT_PICK_NEAREST) {
      gpu_select_mode = GPU_SELECT_PICK_NEAREST;
    }
    else if (is_pick_select && select_mode == VIEW3D_SELECT_PICK_ALL) {
      gpu_select_mode = GPU_SELECT_PICK_ALL;
    }
    else {
      gpu_select_mode = GPU_SELECT_ALL;
    }
  }
  else {
    if (do_passes) {
      gpu_select_mode = GPU_SELECT_NEAREST_FIRST_PASS;
    }
    else {
      gpu_select_mode = GPU_SELECT_ALL;
    }
  }

  /* Important to use 'vc->obact', not 'OBACT(vc->view_layer)' below,
   * so it will be NULL when hidden. */
  struct {
    DRW_ObjectFilterFn fn;
    void *user_data;
  } object_filter = {NULL, NULL};
  switch (select_filter) {
    case VIEW3D_SELECT_FILTER_OBJECT_MODE_LOCK: {
      Object *obact = vc->obact;
      if (obact && obact->mode != OB_MODE_OBJECT) {
        object_filter.fn = drw_select_filter_object_mode_lock;
        object_filter.user_data = obact;
      }
      break;
    }
    case VIEW3D_SELECT_FILTER_WPAINT_POSE_MODE_LOCK: {
      Object *obact = vc->obact;
      BLI_assert(obact && (obact->mode & OB_MODE_WEIGHT_PAINT));
      Object *ob_pose = BKE_object_pose_armature_get(obact);

      object_filter.fn = drw_select_filter_object_mode_lock_for_weight_paint;
      object_filter.user_data = ob_pose;
      break;
    }
    case VIEW3D_SELECT_FILTER_NOP:
      break;
  }

  /* Tools may request depth outside of regular drawing code. */
  UI_Theme_Store(&theme_state);
  UI_SetTheme(SPACE_VIEW3D, RGN_TYPE_WINDOW);

  /* Re-use cache (rect must be smaller then the cached)
   * other context is assumed to be unchanged */
  if (GPU_select_is_cached()) {
    GPU_select_begin(buffer, bufsize, &rect, gpu_select_mode, 0);
    GPU_select_cache_load_id();
    hits = GPU_select_end();
    goto finally;
  }

  /* All of the queries need to be perform on the drawing context. */
  DRW_opengl_context_enable();

  G.f |= G_FLAG_PICKSEL;

  /* Important we use the 'viewmat' and don't re-calculate since
   * the object & bone view locking takes 'rect' into account, see: T51629. */
  ED_view3d_draw_setup_view(vc->win, depsgraph, scene, ar, v3d, vc->rv3d->viewmat, NULL, &rect);

  if (!XRAY_ACTIVE(v3d)) {
    GPU_depth_test(true);
  }

  if (vc->rv3d->rflag & RV3D_CLIPPING) {
    ED_view3d_clipping_set(vc->rv3d);
  }

  /* If in xray mode, we select the wires in priority. */
  if (XRAY_ACTIVE(v3d) && use_nearest) {
    /* We need to call "GPU_select_*" API's inside DRW_draw_select_loop
     * because the OpenGL context created & destroyed inside this function. */
    struct DrawSelectLoopUserData drw_select_loop_user_data = {
        .pass = 0,
        .hits = 0,
        .buffer = buffer,
        .buffer_len = bufsize,
        .rect = &rect,
        .gpu_select_mode = gpu_select_mode,
    };
    draw_surface = false;
    DRW_draw_select_loop(depsgraph,
                         ar,
                         v3d,
                         use_obedit_skip,
                         draw_surface,
                         use_nearest,
                         &rect,
                         drw_select_loop_pass,
                         &drw_select_loop_user_data,
                         object_filter.fn,
                         object_filter.user_data);
    hits = drw_select_loop_user_data.hits;
    /* FIX: This cleanup the state before doing another selection pass.
     * (see T56695) */
    GPU_select_cache_end();
  }

  if (hits == 0) {
    /* We need to call "GPU_select_*" API's inside DRW_draw_select_loop
     * because the OpenGL context created & destroyed inside this function. */
    struct DrawSelectLoopUserData drw_select_loop_user_data = {
        .pass = 0,
        .hits = 0,
        .buffer = buffer,
        .buffer_len = bufsize,
        .rect = &rect,
        .gpu_select_mode = gpu_select_mode,
    };
    /* If are not in wireframe mode, we need to use the mesh surfaces to check for hits */
    draw_surface = (v3d->shading.type > OB_WIRE) || !XRAY_ENABLED(v3d);
    DRW_draw_select_loop(depsgraph,
                         ar,
                         v3d,
                         use_obedit_skip,
                         draw_surface,
                         use_nearest,
                         &rect,
                         drw_select_loop_pass,
                         &drw_select_loop_user_data,
                         object_filter.fn,
                         object_filter.user_data);
    hits = drw_select_loop_user_data.hits;
  }

  G.f &= ~G_FLAG_PICKSEL;
  ED_view3d_draw_setup_view(vc->win, depsgraph, scene, ar, v3d, vc->rv3d->viewmat, NULL, NULL);

  if (!XRAY_ACTIVE(v3d)) {
    GPU_depth_test(false);
  }

  if (vc->rv3d->rflag & RV3D_CLIPPING) {
    ED_view3d_clipping_disable();
  }

  DRW_opengl_context_disable();

finally:

  if (hits < 0) {
    printf("Too many objects in select buffer\n"); /* XXX make error message */
  }

  UI_Theme_Restore(&theme_state);

  return hits;
}

/** \} */

/* -------------------------------------------------------------------- */
/** \name Local View Operators
 * \{ */

static uint free_localbit(Main *bmain)
{
  ScrArea *sa;
  bScreen *sc;

  ushort local_view_bits = 0;

  /* sometimes we loose a localview: when an area is closed */
  /* check all areas: which localviews are in use? */
  for (sc = bmain->screens.first; sc; sc = sc->id.next) {
    for (sa = sc->areabase.first; sa; sa = sa->next) {
      SpaceLink *sl = sa->spacedata.first;
      for (; sl; sl = sl->next) {
        if (sl->spacetype == SPACE_VIEW3D) {
          View3D *v3d = (View3D *)sl;
          if (v3d->localvd) {
            local_view_bits |= v3d->local_view_uuid;
          }
        }
      }
    }
  }

  for (int i = 0; i < 16; i++) {
    if ((local_view_bits & (1 << i)) == 0) {
      return (1 << i);
    }
  }

  return 0;
}

static bool view3d_localview_init(const Depsgraph *depsgraph,
                                  wmWindowManager *wm,
                                  wmWindow *win,
                                  Main *bmain,
                                  ViewLayer *view_layer,
                                  ScrArea *sa,
                                  const bool frame_selected,
                                  const int smooth_viewtx,
                                  ReportList *reports)
{
  View3D *v3d = sa->spacedata.first;
  Base *base;
  float min[3], max[3], box[3];
  float size = 0.0f;
  uint local_view_bit;
  bool ok = false;

  if (v3d->localvd) {
    return ok;
  }

  INIT_MINMAX(min, max);

  local_view_bit = free_localbit(bmain);

  if (local_view_bit == 0) {
    /* TODO(dfelinto): We can kick one of the other 3D views out of local view
     * specially if it is not being used.  */
    BKE_report(reports, RPT_ERROR, "No more than 16 local views");
    ok = false;
  }
  else {
    Object *obedit = OBEDIT_FROM_VIEW_LAYER(view_layer);
    if (obedit) {
      FOREACH_BASE_IN_EDIT_MODE_BEGIN (view_layer, v3d, base_iter) {
        BKE_object_minmax(base_iter->object, min, max, false);
        base_iter->local_view_bits |= local_view_bit;
        ok = true;
      }
      FOREACH_BASE_IN_EDIT_MODE_END;
    }
    else {
      for (base = FIRSTBASE(view_layer); base; base = base->next) {
        if (BASE_SELECTED(v3d, base)) {
          BKE_object_minmax(base->object, min, max, false);
          base->local_view_bits |= local_view_bit;
          ok = true;
        }
      }
    }

    sub_v3_v3v3(box, max, min);
    size = max_fff(box[0], box[1], box[2]);
  }

  if (ok == false) {
    return false;
  }

  ARegion *ar;

  v3d->localvd = MEM_mallocN(sizeof(View3D), "localview");

  memcpy(v3d->localvd, v3d, sizeof(View3D));
  v3d->local_view_uuid = local_view_bit;

  for (ar = sa->regionbase.first; ar; ar = ar->next) {
    if (ar->regiontype == RGN_TYPE_WINDOW) {
      RegionView3D *rv3d = ar->regiondata;
      bool ok_dist = true;

      /* New view values. */
      Object *camera_old = NULL;
      float dist_new, ofs_new[3];

      rv3d->localvd = MEM_mallocN(sizeof(RegionView3D), "localview region");
      memcpy(rv3d->localvd, rv3d, sizeof(RegionView3D));

      if (frame_selected) {
        float mid[3];
        mid_v3_v3v3(mid, min, max);
        negate_v3_v3(ofs_new, mid);

        if (rv3d->persp == RV3D_CAMOB) {
          rv3d->persp = RV3D_PERSP;
          camera_old = v3d->camera;
        }

        if (rv3d->persp == RV3D_ORTHO) {
          if (size < 0.0001f) {
            ok_dist = false;
          }
        }

        if (ok_dist) {
          dist_new = ED_view3d_radius_to_dist(
              v3d, ar, depsgraph, rv3d->persp, true, (size / 2) * VIEW3D_MARGIN);

          if (rv3d->persp == RV3D_PERSP) {
            /* Don't zoom closer than the near clipping plane. */
            dist_new = max_ff(dist_new, v3d->clip_start * 1.5f);
          }
        }

        ED_view3d_smooth_view_ex(depsgraph,
                                 wm,
                                 win,
                                 sa,
                                 v3d,
                                 ar,
                                 smooth_viewtx,
                                 &(const V3D_SmoothParams){
                                     .camera_old = camera_old,
                                     .ofs = ofs_new,
                                     .quat = rv3d->viewquat,
                                     .dist = ok_dist ? &dist_new : NULL,
                                     .lens = &v3d->lens,
                                 });
      }
    }
  }

  return ok;
}

static void view3d_localview_exit(const Depsgraph *depsgraph,
                                  wmWindowManager *wm,
                                  wmWindow *win,
                                  ViewLayer *view_layer,
                                  ScrArea *sa,
                                  const bool frame_selected,
                                  const int smooth_viewtx)
{
  View3D *v3d = sa->spacedata.first;

  if (v3d->localvd == NULL) {
    return;
  }

  for (Base *base = FIRSTBASE(view_layer); base; base = base->next) {
    if (base->local_view_bits & v3d->local_view_uuid) {
      base->local_view_bits &= ~v3d->local_view_uuid;
    }
  }

  Object *camera_old = v3d->camera;
  Object *camera_new = v3d->localvd->camera;

  v3d->local_view_uuid = 0;
  v3d->camera = v3d->localvd->camera;

  MEM_freeN(v3d->localvd);
  v3d->localvd = NULL;

  for (ARegion *ar = sa->regionbase.first; ar; ar = ar->next) {
    if (ar->regiontype == RGN_TYPE_WINDOW) {
      RegionView3D *rv3d = ar->regiondata;

      if (rv3d->localvd == NULL) {
        continue;
      }

      if (frame_selected) {
        Object *camera_old_rv3d, *camera_new_rv3d;

        camera_old_rv3d = (rv3d->persp == RV3D_CAMOB) ? camera_old : NULL;
        camera_new_rv3d = (rv3d->localvd->persp == RV3D_CAMOB) ? camera_new : NULL;

        rv3d->view = rv3d->localvd->view;
        rv3d->persp = rv3d->localvd->persp;
        rv3d->camzoom = rv3d->localvd->camzoom;

        ED_view3d_smooth_view_ex(depsgraph,
                                 wm,
                                 win,
                                 sa,
                                 v3d,
                                 ar,
                                 smooth_viewtx,
                                 &(const V3D_SmoothParams){
                                     .camera_old = camera_old_rv3d,
                                     .camera = camera_new_rv3d,
                                     .ofs = rv3d->localvd->ofs,
                                     .quat = rv3d->localvd->viewquat,
                                     .dist = &rv3d->localvd->dist,
                                 });
      }

      MEM_freeN(rv3d->localvd);
      rv3d->localvd = NULL;
    }
  }
}

static int localview_exec(bContext *C, wmOperator *op)
{
  const Depsgraph *depsgraph = CTX_data_depsgraph(C);
  const int smooth_viewtx = WM_operator_smooth_viewtx_get(op);
  wmWindowManager *wm = CTX_wm_manager(C);
  wmWindow *win = CTX_wm_window(C);
  Main *bmain = CTX_data_main(C);
  Scene *scene = CTX_data_scene(C);
  ViewLayer *view_layer = CTX_data_view_layer(C);
  ScrArea *sa = CTX_wm_area(C);
  View3D *v3d = CTX_wm_view3d(C);
  bool frame_selected = RNA_boolean_get(op->ptr, "frame_selected");
  bool changed;

  if (v3d->localvd) {
    view3d_localview_exit(depsgraph, wm, win, view_layer, sa, frame_selected, smooth_viewtx);
    changed = true;
  }
  else {
    changed = view3d_localview_init(
        depsgraph, wm, win, bmain, view_layer, sa, frame_selected, smooth_viewtx, op->reports);
  }

  if (changed) {
    DEG_id_type_tag(bmain, ID_OB);
    ED_area_tag_redraw(sa);

    /* Unselected objects become selected when exiting. */
    if (v3d->localvd == NULL) {
      DEG_id_tag_update(&scene->id, ID_RECALC_SELECT);
      WM_event_add_notifier(C, NC_SCENE | ND_OB_SELECT, scene);
    }
    else {
      DEG_id_tag_update(&scene->id, ID_RECALC_BASE_FLAGS);
    }

    return OPERATOR_FINISHED;
  }
  else {
    return OPERATOR_CANCELLED;
  }
}

void VIEW3D_OT_localview(wmOperatorType *ot)
{
<<<<<<< HEAD
	/* identifiers */
	ot->name = "Local View";
	ot->description = "Local View\nToggle display of selected object(s) separately and centered in view";
	ot->idname = "VIEW3D_OT_localview";

	/* api callbacks */
	ot->exec = localview_exec;
	ot->flag = OPTYPE_UNDO; /* localview changes object layer bitflags */

	ot->poll = ED_operator_view3d_active;

	RNA_def_boolean(ot->srna, "frame_selected", true, "Frame Selected", "Move the view to frame the selected objects");
=======
  /* identifiers */
  ot->name = "Local View";
  ot->description = "Toggle display of selected object(s) separately and centered in view";
  ot->idname = "VIEW3D_OT_localview";

  /* api callbacks */
  ot->exec = localview_exec;
  ot->flag = OPTYPE_UNDO; /* localview changes object layer bitflags */

  ot->poll = ED_operator_view3d_active;

  RNA_def_boolean(ot->srna,
                  "frame_selected",
                  true,
                  "Frame Selected",
                  "Move the view to frame the selected objects");
>>>>>>> d301d80d
}

static int localview_remove_from_exec(bContext *C, wmOperator *op)
{
  View3D *v3d = CTX_wm_view3d(C);
  Main *bmain = CTX_data_main(C);
  Scene *scene = CTX_data_scene(C);
  ViewLayer *view_layer = CTX_data_view_layer(C);
  bool changed = false;

  for (Base *base = FIRSTBASE(view_layer); base; base = base->next) {
    if (BASE_SELECTED(v3d, base)) {
      base->local_view_bits &= ~v3d->local_view_uuid;
      ED_object_base_select(base, BA_DESELECT);

      if (base == BASACT(view_layer)) {
        view_layer->basact = NULL;
      }
      changed = true;
    }
  }

  if (changed) {
    DEG_on_visible_update(bmain, false);
    DEG_id_tag_update(&scene->id, ID_RECALC_SELECT);
    WM_event_add_notifier(C, NC_SCENE | ND_OB_SELECT, scene);
    WM_event_add_notifier(C, NC_SCENE | ND_OB_ACTIVE, scene);
    return OPERATOR_FINISHED;
  }
  else {
    BKE_report(op->reports, RPT_ERROR, "No object selected");
    return OPERATOR_CANCELLED;
  }
}

static bool localview_remove_from_poll(bContext *C)
{
  if (CTX_data_edit_object(C) != NULL) {
    return false;
  }

  View3D *v3d = CTX_wm_view3d(C);
  return v3d && v3d->localvd;
}

void VIEW3D_OT_localview_remove_from(wmOperatorType *ot)
{
  /* identifiers */
  ot->name = "Remove from Local View";
  ot->description = "Move selected objects out of local view";
  ot->idname = "VIEW3D_OT_localview_remove_from";

  /* api callbacks */
  ot->exec = localview_remove_from_exec;
  ot->invoke = WM_operator_confirm;
  ot->poll = localview_remove_from_poll;
  ot->flag = OPTYPE_UNDO;
}

/** \} */<|MERGE_RESOLUTION|>--- conflicted
+++ resolved
@@ -502,17 +502,10 @@
 
 void VIEW3D_OT_camera_to_view(wmOperatorType *ot)
 {
-<<<<<<< HEAD
-	/* identifiers */
-	ot->name = "Align Camera To View";
-	ot->description = "Align Camera To View\nSet camera view to active view";
-	ot->idname = "VIEW3D_OT_camera_to_view";
-=======
   /* identifiers */
   ot->name = "Align Camera To View";
-  ot->description = "Set camera view to active view";
+  ot->description = "Align Camera To View\nSet camera view to active view";
   ot->idname = "VIEW3D_OT_camera_to_view";
->>>>>>> d301d80d
 
   /* api callbacks */
   ot->exec = view3d_camera_to_view_exec;
@@ -576,17 +569,10 @@
 
 void VIEW3D_OT_camera_to_view_selected(wmOperatorType *ot)
 {
-<<<<<<< HEAD
-	/* identifiers */
-	ot->name = "Camera Fit Frame to Selected";
-	ot->description = "Camera Fit Frame to Selected\nMove the camera so selected objects are framed";
-	ot->idname = "VIEW3D_OT_camera_to_view_selected";
-=======
   /* identifiers */
   ot->name = "Camera Fit Frame to Selected";
-  ot->description = "Move the camera so selected objects are framed";
+  ot->description = "Camera Fit Frame to Selected\nMove the camera so selected objects are framed";
   ot->idname = "VIEW3D_OT_camera_to_view_selected";
->>>>>>> d301d80d
 
   /* api callbacks */
   ot->exec = view3d_camera_to_view_selected_exec;
@@ -719,17 +705,12 @@
 
 void VIEW3D_OT_object_as_camera(wmOperatorType *ot)
 {
-<<<<<<< HEAD
-	/* identifiers */
-	ot->name = "Set Active Object as Camera";
-	ot->description = "Set Active Object as Camera\nSet the active object as the active camera for this view or scene";
-	ot->idname = "VIEW3D_OT_object_as_camera";
-=======
   /* identifiers */
   ot->name = "Set Active Object as Camera";
-  ot->description = "Set the active object as the active camera for this view or scene";
+  ot->description =
+      "Set Active Object as Camera\nSet the active object as the active camera for this view or "
+      "scene";
   ot->idname = "VIEW3D_OT_object_as_camera";
->>>>>>> d301d80d
 
   /* api callbacks */
   ot->exec = view3d_setobjectascamera_exec;
@@ -1463,23 +1444,10 @@
 
 void VIEW3D_OT_localview(wmOperatorType *ot)
 {
-<<<<<<< HEAD
-	/* identifiers */
-	ot->name = "Local View";
-	ot->description = "Local View\nToggle display of selected object(s) separately and centered in view";
-	ot->idname = "VIEW3D_OT_localview";
-
-	/* api callbacks */
-	ot->exec = localview_exec;
-	ot->flag = OPTYPE_UNDO; /* localview changes object layer bitflags */
-
-	ot->poll = ED_operator_view3d_active;
-
-	RNA_def_boolean(ot->srna, "frame_selected", true, "Frame Selected", "Move the view to frame the selected objects");
-=======
   /* identifiers */
   ot->name = "Local View";
-  ot->description = "Toggle display of selected object(s) separately and centered in view";
+  ot->description =
+      "Local View\nToggle display of selected object(s) separately and centered in view";
   ot->idname = "VIEW3D_OT_localview";
 
   /* api callbacks */
@@ -1493,7 +1461,6 @@
                   true,
                   "Frame Selected",
                   "Move the view to frame the selected objects");
->>>>>>> d301d80d
 }
 
 static int localview_remove_from_exec(bContext *C, wmOperator *op)
