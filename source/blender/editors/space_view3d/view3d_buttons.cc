--- conflicted
+++ resolved
@@ -595,13 +595,9 @@
     const bContext *C, blender::ui::Layout *layout, View3D *v3d, Object *ob, float lim)
 {
   using namespace blender;
-<<<<<<< HEAD
-  ui::Layout *row, *col; /* bfa - use uiLayout when possible */
-  uiBlock *subblock;     /* bfa - helper block for UI */
-  uiBlock *block = (layout) ? layout->absolute().block() : nullptr;
-=======
+  blender::ui::Layout *row, *col; /* bfa - use uiLayout when possible */
+  blender::ui::Block *subblock;   /* bfa - helper block for UI */
   blender::ui::Block *block = (layout) ? layout->absolute().block() : nullptr;
->>>>>>> 1536700a
   TransformProperties *tfp = v3d_transform_props_ensure(v3d);
   TransformMedian median_basis, ve_median_basis;
   int tot, totedgedata, totcurvedata, totlattdata, totcurvebweight;
@@ -813,22 +809,8 @@
   }
 
   if (tot == 0) {
-<<<<<<< HEAD
     ui::Layout *col = &layout->column(false);
     col->label(IFACE_("Nothing selected"), ICON_NONE); /* bfa - use high level UI when possible */
-=======
-    uiDefBut(block,
-             blender::ui::ButtonType::Label,
-             IFACE_("Nothing selected"),
-             0,
-             130,
-             200,
-             20,
-             nullptr,
-             0,
-             0,
-             "");
->>>>>>> 1536700a
     return;
   }
 
@@ -886,13 +868,9 @@
 
     memcpy(&tfp->ve_median, &median_basis, sizeof(tfp->ve_median));
 
-<<<<<<< HEAD
     /* bfa - new expand prop UI style*/
     col = &layout->column(true);
 
-=======
-    block_align_begin(block);
->>>>>>> 1536700a
     if (tot == 1) {
       if (totcurvedata) {
         /* Curve */
@@ -912,7 +890,6 @@
     uiDefBut(
         block, blender::ui::ButtonType::Label, c, 0, yi -= buth, butw, buth, nullptr, 0, 0, "");
 
-<<<<<<< HEAD
     /* bfa */
 
     row = &col->row(true);
@@ -938,16 +915,8 @@
 
     /* Should be no need to translate these. */
     but = uiDefButF(subblock,
-                    ButType::Num,
+                    blender::ui::ButtonType::Num,
                     "", /* bfa - use high level UI when possible */
-=======
-    block_align_begin(block);
-
-    /* Should be no need to translate these. */
-    but = uiDefButF(block,
-                    blender::ui::ButtonType::Num,
-                    IFACE_("X:"),
->>>>>>> 1536700a
                     0,
                     yi -= buth,
                     butw,
@@ -956,24 +925,14 @@
                     -lim,
                     lim,
                     "");
-<<<<<<< HEAD
-    UI_but_retval_set(but, B_TRANSFORM_PANEL_MEDIAN);
-    UI_but_number_step_size_set(but, 10);
-    UI_but_number_precision_set(but, RNA_TRANSLATION_PREC_DEFAULT);
-    UI_but_unit_type_set(but, PROP_UNIT_LENGTH);
-    /* bfa */
-    but = uiDefButF(subblock,
-                    ButType::Num,
-                    "", /* bfa - use high level UI when possible */
-=======
     button_retval_set(but, B_TRANSFORM_PANEL_MEDIAN);
     button_number_step_size_set(but, 10);
     button_number_precision_set(but, RNA_TRANSLATION_PREC_DEFAULT);
     button_unit_type_set(but, PROP_UNIT_LENGTH);
-    but = uiDefButF(block,
+    /* bfa */
+    but = uiDefButF(subblock,
                     blender::ui::ButtonType::Num,
-                    IFACE_("Y:"),
->>>>>>> 1536700a
+                    "", /* bfa - use high level UI when possible */
                     0,
                     yi -= buth,
                     butw,
@@ -982,24 +941,14 @@
                     -lim,
                     lim,
                     "");
-<<<<<<< HEAD
-    UI_but_retval_set(but, B_TRANSFORM_PANEL_MEDIAN);
-    UI_but_number_step_size_set(but, 10);
-    UI_but_number_precision_set(but, RNA_TRANSLATION_PREC_DEFAULT);
-    UI_but_unit_type_set(but, PROP_UNIT_LENGTH);
-    /* bfa */
-    but = uiDefButF(subblock,
-                    ButType::Num,
-                    "", /* bfa - use high level UI when possible */
-=======
     button_retval_set(but, B_TRANSFORM_PANEL_MEDIAN);
     button_number_step_size_set(but, 10);
     button_number_precision_set(but, RNA_TRANSLATION_PREC_DEFAULT);
     button_unit_type_set(but, PROP_UNIT_LENGTH);
-    but = uiDefButF(block,
+    /* bfa */
+    but = uiDefButF(subblock,
                     blender::ui::ButtonType::Num,
-                    IFACE_("Z:"),
->>>>>>> 1536700a
+                    "", /* bfa - use high level UI when possible */
                     0,
                     yi -= buth,
                     butw,
@@ -1017,16 +966,10 @@
       float &weight = ELEM(ob->type, OB_CURVES, OB_GREASE_PENCIL) ?
                           tfp->ve_median.curves.nurbs_weight :
                           tfp->ve_median.curve.b_weight;
-<<<<<<< HEAD
       /* bfa */
       but = uiDefButF(subblock,
-                      ButType::Num,
+                      blender::ui::ButtonType::Num,
                       "", /* bfa - use high level UI when possible */
-=======
-      but = uiDefButF(block,
-                      blender::ui::ButtonType::Num,
-                      IFACE_("W:"),
->>>>>>> 1536700a
                       0,
                       yi -= buth,
                       butw,
@@ -1035,31 +978,19 @@
                       0.01,
                       100.0,
                       "");
-<<<<<<< HEAD
-      UI_but_retval_set(but, B_TRANSFORM_PANEL_MEDIAN);
-      UI_but_number_step_size_set(but, 1);
-      UI_but_number_precision_set(but, 3);
-=======
       button_retval_set(but, B_TRANSFORM_PANEL_MEDIAN);
       button_number_step_size_set(but, 1);
       button_number_precision_set(but, 3);
->>>>>>> 1536700a
     }
     blender::ui::block_layout_set_current(block, layout); /* bfa */
 
-<<<<<<< HEAD
     /* bfa */
     row = &layout->row(true); /* bfa - use high level UI when possible */
     subblock = row->block();
     blender::ui::block_layout_set_current(subblock, row);
 
     but = uiDefButBitS(subblock,
-                       ButType::Toggle,
-=======
-    block_align_begin(block);
-    but = uiDefButBitS(block,
                        blender::ui::ButtonType::Toggle,
->>>>>>> 1536700a
                        V3D_GLOBAL_STATS,
                        IFACE_("Global"),
                        0,
@@ -1070,16 +1001,10 @@
                        0,
                        0,
                        TIP_("Displays global values"));
-<<<<<<< HEAD
-    UI_but_retval_set(but, B_REDR);
+    button_retval_set(but, B_REDR);
 
     but = uiDefButBitS(subblock,
-                       ButType::ToggleN,
-=======
-    button_retval_set(but, B_REDR);
-    but = uiDefButBitS(block,
                        blender::ui::ButtonType::ToggleN,
->>>>>>> 1536700a
                        V3D_GLOBAL_STATS,
                        IFACE_("Local"),
                        100,
@@ -1090,22 +1015,15 @@
                        0,
                        0,
                        TIP_("Displays local values"));
-<<<<<<< HEAD
-    UI_but_retval_set(but, B_REDR);
-
-    blender::ui::block_layout_set_current(
-        block,
-        layout); /* bfa - restore layout, otherwise following UI elements will be messed up */
-=======
-    button_retval_set(but, B_REDR);
-    block_align_end(block);
->>>>>>> 1536700a
+    blender::ui::button_retval_set(but, B_REDR);
+
+    /* bfa - restore layout, otherwise following UI elements will be messed up */
+    blender::ui::block_layout_set_current(block, layout);
 
     /* Meshes... */
     if (has_meshdata) {
       TransformMedian_Mesh *ve_median = &tfp->ve_median.mesh;
       if (tot) {
-<<<<<<< HEAD
         /* bfa */
         layout->label(tot == 1 ? IFACE_("Vertex Data Mean") : IFACE_("Vertices Data Mean"),
                       ICON_NONE); /* bfa - put the term "mean" into the label */
@@ -1123,25 +1041,8 @@
 
         /* bfa */
         but = uiDefButF(block,
-                        ButType::Num,
+                        blender::ui::ButtonType::Num,
                         "", /* -bfa remove text from slider */
-=======
-        uiDefBut(block,
-                 blender::ui::ButtonType::Label,
-                 tot == 1 ? IFACE_("Vertex Data:") : IFACE_("Vertices Data:"),
-                 0,
-                 yi -= buth + but_margin,
-                 butw,
-                 buth,
-                 nullptr,
-                 0.0,
-                 0.0,
-                 "");
-        /* customdata layer added on demand */
-        but = uiDefButF(block,
-                        blender::ui::ButtonType::Num,
-                        tot == 1 ? IFACE_("Bevel Weight:") : IFACE_("Mean Bevel Weight:"),
->>>>>>> 1536700a
                         0,
                         yi -= buth + but_margin,
                         butw,
@@ -1156,13 +1057,8 @@
         /* customdata layer added on demand */
         /* bfa */
         but = uiDefButF(block,
-<<<<<<< HEAD
-                        ButType::Num,
+                        blender::ui::ButtonType::Num,
                         "", /* -bfa remove text from slider */
-=======
-                        blender::ui::ButtonType::Num,
-                        tot == 1 ? IFACE_("Vertex Crease:") : IFACE_("Mean Vertex Crease:"),
->>>>>>> 1536700a
                         0,
                         yi -= buth + but_margin,
                         butw,
@@ -1176,7 +1072,6 @@
         button_number_precision_set(but, 2);
       }
       if (has_skinradius) {
-<<<<<<< HEAD
         /* bfa */
         row = &layout->row(false);
         layout->separator(); /* bfa - separator indent */
@@ -1190,14 +1085,8 @@
 
         /* bfa */
         but = uiDefButF(subblock,
-                        ButType::Num,
+                        blender::ui::ButtonType::Num,
                         "", /* bfa - use high level UI when possible */
-=======
-        block_align_begin(block);
-        but = uiDefButF(block,
-                        blender::ui::ButtonType::Num,
-                        tot == 1 ? IFACE_("Radius X:") : IFACE_("Mean Radius X:"),
->>>>>>> 1536700a
                         0,
                         yi -= buth + but_margin,
                         butw,
@@ -1206,22 +1095,13 @@
                         0.0,
                         100.0,
                         TIP_("X radius used by Skin modifier"));
-<<<<<<< HEAD
-        UI_but_retval_set(but, B_TRANSFORM_PANEL_MEDIAN);
-        UI_but_number_step_size_set(but, 1);
-        UI_but_number_precision_set(but, 3);
-        /* bfa */
-        but = uiDefButF(subblock,
-                        ButType::Num,
-                        "", /* bfa - use high level UI when possible */
-=======
         button_retval_set(but, B_TRANSFORM_PANEL_MEDIAN);
         button_number_step_size_set(but, 1);
         button_number_precision_set(but, 3);
-        but = uiDefButF(block,
+        /* bfa */
+        but = uiDefButF(subblock,
                         blender::ui::ButtonType::Num,
-                        tot == 1 ? IFACE_("Radius Y:") : IFACE_("Mean Radius Y:"),
->>>>>>> 1536700a
+                        "", /* bfa - use high level UI when possible */
                         0,
                         yi -= buth + but_margin,
                         butw,
@@ -1230,10 +1110,9 @@
                         0.0,
                         100.0,
                         TIP_("Y radius used by Skin modifier"));
-<<<<<<< HEAD
-        UI_but_retval_set(but, B_TRANSFORM_PANEL_MEDIAN);
-        UI_but_number_step_size_set(but, 1);
-        UI_but_number_precision_set(but, 3);
+        button_retval_set(but, B_TRANSFORM_PANEL_MEDIAN);
+        button_number_step_size_set(but, 1);
+        button_number_precision_set(but, 3);
         /* bfa */
         blender::ui::block_layout_set_current(block, layout);
       }
@@ -1256,31 +1135,8 @@
         /* customdata layer added on demand */
         /* bfa */
         but = uiDefButF(subblock,
-                        ButType::Num,
+                        blender::ui::ButtonType::Num,
                         "", /* -bfa remove text from slider */
-=======
-        button_retval_set(but, B_TRANSFORM_PANEL_MEDIAN);
-        button_number_step_size_set(but, 1);
-        button_number_precision_set(but, 3);
-        block_align_end(block);
-      }
-      if (totedgedata) {
-        uiDefBut(block,
-                 blender::ui::ButtonType::Label,
-                 totedgedata == 1 ? IFACE_("Edge Data:") : IFACE_("Edges Data:"),
-                 0,
-                 yi -= buth + but_margin,
-                 butw,
-                 buth,
-                 nullptr,
-                 0.0,
-                 0.0,
-                 "");
-        /* customdata layer added on demand */
-        but = uiDefButF(block,
-                        blender::ui::ButtonType::Num,
-                        totedgedata == 1 ? IFACE_("Bevel Weight:") : IFACE_("Mean Bevel Weight:"),
->>>>>>> 1536700a
                         0,
                         yi -= buth + but_margin,
                         butw,
@@ -1293,16 +1149,10 @@
         button_number_step_size_set(but, 1);
         button_number_precision_set(but, 2);
         /* customdata layer added on demand */
-<<<<<<< HEAD
         /* bfa */
         but = uiDefButF(subblock,
-                        ButType::Num,
+                        blender::ui::ButtonType::Num,
                         "", /* -bfa remove text from slider */
-=======
-        but = uiDefButF(block,
-                        blender::ui::ButtonType::Num,
-                        totedgedata == 1 ? IFACE_("Crease:") : IFACE_("Mean Crease:"),
->>>>>>> 1536700a
                         0,
                         yi -= buth + but_margin,
                         butw,
@@ -1311,16 +1161,10 @@
                         0.0,
                         1.0,
                         TIP_("Weight used by the Subdivision Surface modifier"));
-<<<<<<< HEAD
-        UI_but_retval_set(but, B_TRANSFORM_PANEL_MEDIAN);
-        UI_but_number_step_size_set(but, 1);
-        UI_but_number_precision_set(but, 2);
-        blender::ui::block_layout_set_current(block, layout); /* bfa */
-=======
         button_retval_set(but, B_TRANSFORM_PANEL_MEDIAN);
         button_number_step_size_set(but, 1);
         button_number_precision_set(but, 2);
->>>>>>> 1536700a
+        blender::ui::block_layout_set_current(block, layout); /* bfa */
       }
     }
     /* Curve or GP... */
@@ -1377,16 +1221,10 @@
       blender::ui::block_layout_set_current(subblock, col);
 
       if (totcurvedata == 1) {
-<<<<<<< HEAD
         /* bfa */
         but = uiDefButR(subblock,
-                        ButType::Num,
+                        blender::ui::ButtonType::Num,
                         "", /* -bfa remove text from slider */
-=======
-        but = uiDefButR(block,
-                        blender::ui::ButtonType::Num,
-                        IFACE_("Weight:"),
->>>>>>> 1536700a
                         0,
                         yi -= buth + but_margin,
                         butw,
@@ -1396,22 +1234,13 @@
                         0,
                         0.0,
                         1.0,
-<<<<<<< HEAD
                         nullptr);
-        UI_but_number_step_size_set(but, 1);
-        UI_but_number_precision_set(but, 3);
+        blender::ui::button_number_step_size_set(but, 1);
+        blender::ui::button_number_precision_set(but, 3);
         /* bfa */
         but = uiDefButR(subblock,
-                        ButType::Num,
+                        blender::ui::ButtonType::Num,
                         "",
-=======
-                        std::nullopt);
-        button_number_step_size_set(but, 1);
-        button_number_precision_set(but, 3);
-        but = uiDefButR(block,
-                        blender::ui::ButtonType::Num,
-                        IFACE_("Radius:"),
->>>>>>> 1536700a
                         0,
                         yi -= buth + but_margin,
                         butw,
@@ -1421,22 +1250,13 @@
                         0,
                         0.0,
                         100.0,
-<<<<<<< HEAD
                         nullptr);
-        UI_but_number_step_size_set(but, 1);
-        UI_but_number_precision_set(but, 3);
+        blender::ui::button_number_step_size_set(but, 1);
+        blender::ui::button_number_precision_set(but, 3);
         /* bfa */
         but = uiDefButR(subblock,
-                        ButType::Num,
+                        blender::ui::ButtonType::Num,
                         "", /* -bfa remove text from slider */
-=======
-                        std::nullopt);
-        button_number_step_size_set(but, 1);
-        button_number_precision_set(but, 3);
-        but = uiDefButR(block,
-                        blender::ui::ButtonType::Num,
-                        IFACE_("Tilt:"),
->>>>>>> 1536700a
                         0,
                         yi -= buth + but_margin,
                         butw,
@@ -1446,26 +1266,15 @@
                         0,
                         -tilt_limit,
                         tilt_limit,
-<<<<<<< HEAD
                         nullptr);
-        UI_but_number_step_size_set(but, 1);
-        UI_but_number_precision_set(but, 3);
+        blender::ui::button_number_step_size_set(but, 1);
+        blender::ui::button_number_precision_set(but, 3);
       }
       else if (totcurvedata > 1) {
         /* bfa */
         but = uiDefButF(subblock,
-                        ButType::Num,
+                        blender::ui::ButtonType::Num,
                         "", /* -bfa remove text from slider */
-=======
-                        std::nullopt);
-        button_number_step_size_set(but, 1);
-        button_number_precision_set(but, 3);
-      }
-      else if (totcurvedata > 1) {
-        but = uiDefButF(block,
-                        blender::ui::ButtonType::Num,
-                        IFACE_("Mean Weight:"),
->>>>>>> 1536700a
                         0,
                         yi -= buth + but_margin,
                         butw,
@@ -1474,22 +1283,13 @@
                         0.0,
                         1.0,
                         TIP_("Weight used for Soft Body Goal"));
-<<<<<<< HEAD
-        UI_but_retval_set(but, B_TRANSFORM_PANEL_MEDIAN);
-        UI_but_number_step_size_set(but, 1);
-        UI_but_number_precision_set(but, 3);
+        blender::ui::button_retval_set(but, B_TRANSFORM_PANEL_MEDIAN);
+        blender::ui::button_number_step_size_set(but, 1);
+        blender::ui::button_number_precision_set(but, 3);
         /* bfa */
         but = uiDefButF(subblock,
-                        ButType::Num,
+                        blender::ui::ButtonType::Num,
                         "", /* -bfa remove text from slider */
-=======
-        button_retval_set(but, B_TRANSFORM_PANEL_MEDIAN);
-        button_number_step_size_set(but, 1);
-        button_number_precision_set(but, 3);
-        but = uiDefButF(block,
-                        blender::ui::ButtonType::Num,
-                        IFACE_("Mean Radius:"),
->>>>>>> 1536700a
                         0,
                         yi -= buth + but_margin,
                         butw,
@@ -1498,22 +1298,13 @@
                         0.0,
                         100.0,
                         TIP_("Radius of curve control points"));
-<<<<<<< HEAD
-        UI_but_retval_set(but, B_TRANSFORM_PANEL_MEDIAN);
-        UI_but_number_step_size_set(but, 1);
-        UI_but_number_precision_set(but, 3);
+        blender::ui::button_retval_set(but, B_TRANSFORM_PANEL_MEDIAN);
+        blender::ui::button_number_step_size_set(but, 1);
+        blender::ui::button_number_precision_set(but, 3);
         /* bfa */
         but = uiDefButF(subblock,
-                        ButType::Num,
+                        blender::ui::ButtonType::Num,
                         "", /* -bfa remove text from slider */
-=======
-        button_retval_set(but, B_TRANSFORM_PANEL_MEDIAN);
-        button_number_step_size_set(but, 1);
-        button_number_precision_set(but, 3);
-        but = uiDefButF(block,
-                        blender::ui::ButtonType::Num,
-                        IFACE_("Mean Tilt:"),
->>>>>>> 1536700a
                         0,
                         yi -= buth + but_margin,
                         butw,
@@ -1522,10 +1313,10 @@
                         -tilt_limit,
                         tilt_limit,
                         TIP_("Tilt of curve control points"));
-        button_retval_set(but, B_TRANSFORM_PANEL_MEDIAN);
-        button_number_step_size_set(but, 1);
-        button_number_precision_set(but, 3);
-        button_unit_type_set(but, PROP_UNIT_ROTATION);
+        blender::ui::button_retval_set(but, B_TRANSFORM_PANEL_MEDIAN);
+        blender::ui::button_number_step_size_set(but, 1);
+        blender::ui::button_number_precision_set(but, 3);
+        blender::ui::button_unit_type_set(but, PROP_UNIT_ROTATION);
       }
 
       blender::ui::block_layout_set_current(block, layout); /*bfa*/
@@ -1545,9 +1336,8 @@
       blender::ui::block_layout_set_current(subblock, col);
 
       if (totlattdata == 1) {
-<<<<<<< HEAD
         uiDefButR(block,
-                  ButType::Num,
+                  blender::ui::ButtonType::Num,
                   IFACE_(""), /* -bfa remove text from slider */
                   0,
                   yi -= buth + but_margin,
@@ -1559,36 +1349,14 @@
                   0.0,
                   1.0,
                   std::nullopt);
-        UI_but_number_step_size_set(but, 1);
-        UI_but_number_precision_set(but, 3);
+        button_number_step_size_set(but, 1);
+        button_number_precision_set(but, 3);
       }
       else if (totlattdata > 1) {
         /* bfa */
         but = uiDefButF(subblock,
-                        ButType::Num,
+                        blender::ui::ButtonType::Num,
                         IFACE_(""), /* -bfa remove text from slider */
-=======
-        but = uiDefButR(block,
-                        blender::ui::ButtonType::Num,
-                        IFACE_("Weight:"),
-                        0,
-                        yi -= buth + but_margin,
-                        butw,
-                        buth,
-                        &data_ptr,
-                        "weight_softbody",
-                        0,
-                        0.0,
-                        1.0,
-                        std::nullopt);
-        button_number_step_size_set(but, 1);
-        button_number_precision_set(but, 3);
-      }
-      else if (totlattdata > 1) {
-        but = uiDefButF(block,
-                        blender::ui::ButtonType::Num,
-                        IFACE_("Mean Weight:"),
->>>>>>> 1536700a
                         0,
                         yi -= buth + but_margin,
                         butw,
@@ -2113,12 +1881,8 @@
                               "");
           but_ptr = button_operator_ptr_ensure(but);
           RNA_int_set(but_ptr, "weight_group", i);
-<<<<<<< HEAD
-          /* bfa - middle align text */
+          /* bfa - middle align text by commenting out blender::ui::BUT_TEXT_RIGHT */
           /*UI_but_drawflag_enable(but, UI_BUT_TEXT_RIGHT);*/
-=======
-          button_drawflag_enable(but, blender::ui::BUT_TEXT_RIGHT);
->>>>>>> 1536700a
           if (BKE_object_defgroup_active_index_get(ob) != i + 1) {
             button_flag_enable(but, blender::ui::BUT_INACTIVE);
           }
@@ -2232,19 +1996,6 @@
       draw_location = false; /* bfa - hide location for child bones */
     }
   }
-<<<<<<< HEAD
-=======
-  blender::ui::Layout *colsub = &split->column(true);
-  colsub->prop(ptr, "location", UI_ITEM_NONE, std::nullopt, ICON_NONE);
-  colsub = &split->column(true);
-  colsub->emboss_set(blender::ui::EmbossType::NoneOrStatus);
-  colsub->label("", ICON_NONE);
-  colsub->prop(ptr,
-               "lock_location",
-               blender::ui::ITEM_R_TOGGLE | blender::ui::ITEM_R_ICON_ONLY,
-               "",
-               ICON_DECORATE_UNLOCKED);
->>>>>>> 1536700a
 
   if (draw_location) {
     col = &layout.column(false); /* bfa - col = layout.column() */
@@ -2256,15 +2007,17 @@
               ICON_NONE);                           /* bfa - row.prop(ob, "location") */
     row->use_property_decorate_set(false);          /* bfa - row.use_property_decorate = False */
     row->emboss_set(blender::ui::EmbossType::None); /* bfa - emboss=False */
-    row->prop(
-        ptr, "lock_location", UI_ITEM_R_TOGGLE | UI_ITEM_R_ICON_ONLY, "", ICON_DECORATE_UNLOCKED);
+    row->prop(ptr,
+              "lock_location",
+              blender::ui::ITEM_R_TOGGLE | blender::ui::ITEM_R_ICON_ONLY,
+              "",
+              ICON_DECORATE_UNLOCKED);
     row->emboss_set(blender::ui::EmbossType::Undefined); /* bfa - restore emboss to default?*/
     layout.separator(.25f);
   }
 
   switch (RNA_enum_get(ptr, "rotation_mode")) {
     case ROT_MODE_QUAT: /* quaternion */
-<<<<<<< HEAD
       /* bfa */
       col = &layout.column(false);
       row = &col->row(true);
@@ -2280,43 +2033,21 @@
         /* bfa */
         sub->prop(ptr,
                   "lock_rotation_w",
-                  UI_ITEM_R_TOGGLE | UI_ITEM_R_ICON_ONLY,
+                  blender::ui::ITEM_R_TOGGLE | blender::ui::ITEM_R_ICON_ONLY,
                   "",
                   ICON_DECORATE_UNLOCKED);
-=======
-      colsub = &split->column(true);
-      colsub->prop(ptr, "rotation_quaternion", UI_ITEM_NONE, IFACE_("Rotation"), ICON_NONE);
-      colsub = &split->column(true);
-      colsub->emboss_set(blender::ui::EmbossType::NoneOrStatus);
-      colsub->prop(ptr, "lock_rotations_4d", blender::ui::ITEM_R_TOGGLE, IFACE_("4L"), ICON_NONE);
-      if (RNA_boolean_get(ptr, "lock_rotations_4d")) {
-        colsub->prop(ptr,
-                     "lock_rotation_w",
-                     blender::ui::ITEM_R_TOGGLE | blender::ui::ITEM_R_ICON_ONLY,
-                     "",
-                     ICON_DECORATE_UNLOCKED);
->>>>>>> 1536700a
       }
       else {
         sub->label("", ICON_BLANK1);
       }
-<<<<<<< HEAD
       sub->prop(ptr,
                 "lock_rotation",
-                UI_ITEM_R_TOGGLE | UI_ITEM_R_ICON_ONLY,
+                blender::ui::ITEM_R_TOGGLE | blender::ui::ITEM_R_ICON_ONLY,
                 "",
                 ICON_DECORATE_UNLOCKED);
-=======
-      colsub->prop(ptr,
-                   "lock_rotation",
-                   blender::ui::ITEM_R_TOGGLE | blender::ui::ITEM_R_ICON_ONLY,
-                   "",
-                   ICON_DECORATE_UNLOCKED);
->>>>>>> 1536700a
       break;
 
     case ROT_MODE_AXISANGLE: /* axis angle */
-<<<<<<< HEAD
                              /* bfa */
       col = &layout.row(false);
       row = &col->row(true);
@@ -2332,44 +2063,22 @@
         /* bfa */
         sub->prop(ptr,
                   "lock_rotation_w",
-                  UI_ITEM_R_TOGGLE | UI_ITEM_R_ICON_ONLY,
+                  blender::ui::ITEM_R_TOGGLE | blender::ui::ITEM_R_ICON_ONLY,
                   "",
                   ICON_DECORATE_UNLOCKED);
-=======
-      colsub = &split->column(true);
-      colsub->prop(ptr, "rotation_axis_angle", UI_ITEM_NONE, IFACE_("Rotation"), ICON_NONE);
-      colsub = &split->column(true);
-      colsub->emboss_set(blender::ui::EmbossType::NoneOrStatus);
-      colsub->prop(ptr, "lock_rotations_4d", blender::ui::ITEM_R_TOGGLE, IFACE_("4L"), ICON_NONE);
-      if (RNA_boolean_get(ptr, "lock_rotations_4d")) {
-        colsub->prop(ptr,
-                     "lock_rotation_w",
-                     blender::ui::ITEM_R_TOGGLE | blender::ui::ITEM_R_ICON_ONLY,
-                     "",
-                     ICON_DECORATE_UNLOCKED);
->>>>>>> 1536700a
       }
       else {
         sub->label("", ICON_BLANK1);
       }
-<<<<<<< HEAD
       sub->prop(ptr,
                 "lock_rotation",
-                UI_ITEM_R_TOGGLE | UI_ITEM_R_ICON_ONLY,
+                blender::ui::ITEM_R_TOGGLE | blender::ui::ITEM_R_ICON_ONLY,
                 "",
                 ICON_DECORATE_UNLOCKED);
       sub->emboss_set(blender::ui::EmbossType::Undefined); /* bfa */
-=======
-      colsub->prop(ptr,
-                   "lock_rotation",
-                   blender::ui::ITEM_R_TOGGLE | blender::ui::ITEM_R_ICON_ONLY,
-                   "",
-                   ICON_DECORATE_UNLOCKED);
->>>>>>> 1536700a
       break;
 
     default: /* euler rotations */
-<<<<<<< HEAD
              /* bfa */
       col = &layout.column(false);
 
@@ -2379,26 +2088,13 @@
       row->emboss_set(blender::ui::EmbossType::NoneOrStatus);
       row->prop(ptr,
                 "lock_rotation",
-                UI_ITEM_R_TOGGLE | UI_ITEM_R_ICON_ONLY,
+                blender::ui::ITEM_R_TOGGLE | blender::ui::ITEM_R_ICON_ONLY,
                 "",
                 ICON_DECORATE_UNLOCKED);
       row->emboss_set(blender::ui::EmbossType::Undefined); /* bfa */
-=======
-      colsub = &split->column(true);
-      colsub->prop(ptr, "rotation_euler", UI_ITEM_NONE, IFACE_("Rotation"), ICON_NONE);
-      colsub = &split->column(true);
-      colsub->emboss_set(blender::ui::EmbossType::NoneOrStatus);
-      colsub->label("", ICON_NONE);
-      colsub->prop(ptr,
-                   "lock_rotation",
-                   blender::ui::ITEM_R_TOGGLE | blender::ui::ITEM_R_ICON_ONLY,
-                   "",
-                   ICON_DECORATE_UNLOCKED);
->>>>>>> 1536700a
       break;
   }
 
-<<<<<<< HEAD
   row = &layout.row(true);
   row->label(IFACE_("Mode"), ICON_NONE);
   row->prop(ptr, "rotation_mode", UI_ITEM_NONE, "", ICON_NONE);
@@ -2409,7 +2105,7 @@
     row->use_property_decorate_set(false);
     row->prop(ptr,
               "lock_rotations_4d",
-              UI_ITEM_R_TOGGLE | UI_ITEM_R_ICON_ONLY,
+              blender::ui::ITEM_R_TOGGLE | blender::ui::ITEM_R_ICON_ONLY,
               "",
               RNA_boolean_get(ptr, "lock_rotations_4d") ? ICON_4L_ON : ICON_4L_OFF);
   }
@@ -2426,22 +2122,13 @@
       ptr, "scale", UI_ITEM_NONE, IFACE_("Scale"), ICON_NONE); /* bfa - row.prop(ob, "scale") */
   row->use_property_decorate_set(false);
   row->emboss_set(blender::ui::EmbossType::NoneOrStatus);
-  row->prop(ptr, "lock_scale", UI_ITEM_R_TOGGLE | UI_ITEM_R_ICON_ONLY, "", ICON_DECORATE_UNLOCKED);
+  row->prop(ptr,
+            "lock_scale",
+            blender::ui::ITEM_R_TOGGLE | blender::ui::ITEM_R_ICON_ONLY,
+            "",
+            ICON_DECORATE_UNLOCKED);
   row->emboss_set(blender::ui::EmbossType::Undefined);
   /* end bfa */
-=======
-  split = &layout.split(0.8f, false);
-  colsub = &split->column(true);
-  colsub->prop(ptr, "scale", UI_ITEM_NONE, std::nullopt, ICON_NONE);
-  colsub = &split->column(true);
-  colsub->emboss_set(blender::ui::EmbossType::NoneOrStatus);
-  colsub->label("", ICON_NONE);
-  colsub->prop(ptr,
-               "lock_scale",
-               blender::ui::ITEM_R_TOGGLE | blender::ui::ITEM_R_ICON_ONLY,
-               "",
-               ICON_DECORATE_UNLOCKED);
->>>>>>> 1536700a
 }
 
 static void v3d_posearmature_buts(blender::ui::Layout &layout, Object *ob)
