/* SPDX-FileCopyrightText: 2009 Blender Authors
 *
 * SPDX-License-Identifier: GPL-2.0-or-later */

/** \file
 * \ingroup spview3d
 */
/*BFORARTISTS NOTE - on merge, there are chunks that has expanded GUI a lot here, beware*/
#include <cfloat>
#include <cstring>

#include "DNA_armature_types.h"
#include "DNA_curve_types.h"
#include "DNA_lattice_types.h"
#include "DNA_mesh_types.h"
#include "DNA_meshdata_types.h"
#include "DNA_meta_types.h"
#include "DNA_object_types.h"
#include "DNA_scene_types.h"

#include "MEM_guardedalloc.h"

#include "BLT_translation.hh"

#include "BLI_array_utils.h"
#include "BLI_bit_vector.hh"
#include "BLI_listbase.h"
#include "BLI_math_matrix.h"
#include "BLI_math_rotation.h"
#include "BLI_math_vector.h"
#include "BLI_string.h"
#include "BLI_utildefines.h"
#include "BLI_vector.hh"

#include "BKE_action.hh"
#include "BKE_armature.hh"
#include "BKE_context.hh"
#include "BKE_curve.hh"
#include "BKE_curves.hh"
#include "BKE_customdata.hh"
#include "BKE_deform.hh"
#include "BKE_editmesh.hh"
#include "BKE_layer.hh"
#include "BKE_library.hh"
#include "BKE_mesh_types.hh"
#include "BKE_object.hh"
#include "BKE_object_deform.h"
#include "BKE_object_types.hh"
#include "BKE_report.hh"
#include "BKE_screen.hh"

#include "DEG_depsgraph.hh"

#include "UI_interface_c.hh"
#include "WM_api.hh"
#include "WM_types.hh"

#include "RNA_access.hh"
#include "RNA_prototypes.hh"

#include "ED_curves.hh"
#include "ED_grease_pencil.hh"
#include "ED_mesh.hh"
#include "ED_object.hh"
#include "ED_object_vgroup.hh"
#include "ED_screen.hh"

#include "ANIM_bone_collections.hh"

#include "UI_interface.hh"
#include "UI_resources.hh"

#include "view3d_intern.hh" /* own include */

/* ******************* view3d space & buttons ************** */
enum {
  B_REDR = 2,
  B_TRANSFORM_PANEL_MEDIAN = 1008,
  B_TRANSFORM_PANEL_DIMS = 1009,
};

/* All must start w/ location */

struct TransformMedian_Generic {
  float location[3];
};

struct TransformMedian_Mesh {
  float location[3], bv_weight, v_crease, be_weight, skin[2], e_crease;
};

struct TransformMedian_Curve {
  float location[3], weight, b_weight, radius, tilt;
};

struct TransformMedian_Lattice {
  float location[3], weight;
};

struct TransformMedian_GreasePencil {
  float location[3];
};

struct TransformMedian_Curves {
  float location[3];
};

union TransformMedian {
  TransformMedian_Generic generic;
  TransformMedian_Mesh mesh;
  TransformMedian_Curve curve;
  TransformMedian_Lattice lattice;
  TransformMedian_GreasePencil grease_pencil;
  TransformMedian_Curves curves;
};

/* temporary struct for storing transform properties */

struct TransformProperties {
  float ob_obmat_orig[4][4];
  float ob_dims_orig[3];
  float ob_scale_orig[3];
  float ob_dims[3];
  blender::Vector<float> vertex_weights;
  /* Floats only (treated as an array). */
  TransformMedian ve_median, median;
  bool tag_for_update;
};

#define TRANSFORM_MEDIAN_ARRAY_LEN (sizeof(TransformMedian) / sizeof(float))

static TransformProperties *v3d_transform_props_ensure(View3D *v3d);

/* -------------------------------------------------------------------- */
/** \name Edit Mesh Partial Updates
 * \{ */

static void *editmesh_partial_update_begin_fn(bContext * /*C*/,
                                              const uiBlockInteraction_Params *params,
                                              void *arg1)
{
  const int retval_test = B_TRANSFORM_PANEL_MEDIAN;
  if (BLI_array_findindex(
          params->unique_retval_ids, params->unique_retval_ids_len, &retval_test) == -1)
  {
    return nullptr;
  }

  BMEditMesh *em = static_cast<BMEditMesh *>(arg1);

  int verts_mask_count = 0;
  BMIter iter;
  BMVert *eve;
  int i;

  blender::BitVector<> verts_mask(em->bm->totvert);
  BM_ITER_MESH_INDEX (eve, &iter, em->bm, BM_VERTS_OF_MESH, i) {
    if (!BM_elem_flag_test(eve, BM_ELEM_SELECT)) {
      continue;
    }
    verts_mask[i].set();
    verts_mask_count += 1;
  }

  BMPartialUpdate_Params update_params{};
  update_params.do_tessellate = true;
  update_params.do_normals = true;
  BMPartialUpdate *bmpinfo = BM_mesh_partial_create_from_verts_group_single(
      *em->bm, update_params, verts_mask, verts_mask_count);

  return bmpinfo;
}

static void editmesh_partial_update_end_fn(bContext * /*C*/,
                                           const uiBlockInteraction_Params * /*params*/,
                                           void * /*arg1*/,
                                           void *user_data)
{
  BMPartialUpdate *bmpinfo = static_cast<BMPartialUpdate *>(user_data);
  if (bmpinfo == nullptr) {
    return;
  }
  BM_mesh_partial_destroy(bmpinfo);
}

static void editmesh_partial_update_update_fn(bContext *C,
                                              const uiBlockInteraction_Params * /*params*/,
                                              void *arg1,
                                              void *user_data)
{
  BMPartialUpdate *bmpinfo = static_cast<BMPartialUpdate *>(user_data);
  if (bmpinfo == nullptr) {
    return;
  }

  View3D *v3d = CTX_wm_view3d(C);
  TransformProperties *tfp = v3d_transform_props_ensure(v3d);
  if (tfp->tag_for_update == false) {
    return;
  }
  tfp->tag_for_update = false;

  BMEditMesh *em = static_cast<BMEditMesh *>(arg1);

  BKE_editmesh_looptris_and_normals_calc_with_partial(em, bmpinfo);
}

/** \} */

/* Helper function to compute a median changed value,
 * when the value should be clamped in [0.0, 1.0].
 * Returns either 0.0, 1.0 (both can be applied directly), a positive scale factor
 * for scale down, or a negative one for scale up.
 */
static float compute_scale_factor(const float ve_median, const float median)
{
  if (ve_median <= 0.0f) {
    return 0.0f;
  }
  if (ve_median >= 1.0f) {
    return 1.0f;
  }

  /* Scale value to target median. */
  float median_new = ve_median;
  float median_orig = ve_median - median; /* Previous median value. */

  /* In case of floating point error. */
  CLAMP(median_orig, 0.0f, 1.0f);
  CLAMP(median_new, 0.0f, 1.0f);

  if (median_new <= median_orig) {
    /* Scale down. */
    return median_new / median_orig;
  }

  /* Scale up, negative to indicate it... */
  return -(1.0f - median_new) / (1.0f - median_orig);
}

/**
 * Apply helpers.
 * \note In case we only have one element,
 * copy directly the value instead of applying the diff or scale factor.
 * Avoids some glitches when going e.g. from 3 to 0.0001 (see #37327).
 */
static void apply_raw_diff(float *val, const int tot, const float ve_median, const float median)
{
  *val = (tot == 1) ? ve_median : (*val + median);
}

static void apply_raw_diff_v3(float val[3],
                              const int tot,
                              const float ve_median[3],
                              const float median[3])
{
  if (tot == 1) {
    copy_v3_v3(val, ve_median);
  }
  else {
    add_v3_v3(val, median);
  }
}

static void apply_scale_factor(
    float *val, const int tot, const float ve_median, const float median, const float sca)
{
  if (tot == 1 || ve_median == median) {
    *val = ve_median;
  }
  else {
    *val *= sca;
  }
}

static void apply_scale_factor_clamp(float *val,
                                     const int tot,
                                     const float ve_median,
                                     const float sca)
{
  if (tot == 1) {
    *val = ve_median;
    CLAMP(*val, 0.0f, 1.0f);
  }
  else if (ELEM(sca, 0.0f, 1.0f)) {
    *val = sca;
  }
  else {
    *val = (sca > 0.0f) ? (*val * sca) : (1.0f + ((1.0f - *val) * sca));
    CLAMP(*val, 0.0f, 1.0f);
  }
}

static TransformProperties *v3d_transform_props_ensure(View3D *v3d)
{
  if (v3d->runtime.properties_storage == nullptr) {
    TransformProperties *tfp = MEM_new<TransformProperties>("TransformProperties");
    /* Construct C++ structures in otherwise zero initialized struct. */
    new (tfp) TransformProperties();

    v3d->runtime.properties_storage = tfp;
    v3d->runtime.properties_storage_free = [](void *properties_storage) {
      MEM_delete(static_cast<TransformProperties *>(properties_storage));
    };
  }
  return static_cast<TransformProperties *>(v3d->runtime.properties_storage);
}

/* is used for both read and write... */
static void v3d_editvertex_buts(
    const bContext *C, uiLayout *layout, View3D *v3d, Object *ob, float lim)
{
  using namespace blender;
  uiLayout *row, *col; /* bfa - use uiLayout when possible */
  uiBlock *subblock;   /* bfa - helper block for UI */
  uiBlock *block = (layout) ? uiLayoutAbsoluteBlock(layout) : nullptr;
  TransformProperties *tfp = v3d_transform_props_ensure(v3d);
  TransformMedian median_basis, ve_median_basis;
  int tot, totedgedata, totcurvedata, totlattdata, totcurvebweight;
  bool has_meshdata = false;
  bool has_skinradius = false;
  PointerRNA data_ptr;

  copy_vn_fl((float *)&median_basis, TRANSFORM_MEDIAN_ARRAY_LEN, 0.0f);
  tot = totedgedata = totcurvedata = totlattdata = totcurvebweight = 0;

  if (ob->type == OB_MESH) {
    TransformMedian_Mesh *median = &median_basis.mesh;
    Mesh *mesh = static_cast<Mesh *>(ob->data);
    BMEditMesh *em = mesh->runtime->edit_mesh.get();
    BMesh *bm = em->bm;
    BMVert *eve;
    BMEdge *eed;
    BMIter iter;

    const int cd_vert_bweight_offset = CustomData_get_offset_named(
        &bm->vdata, CD_PROP_FLOAT, "bevel_weight_vert");
    const int cd_vert_crease_offset = CustomData_get_offset_named(
        &bm->vdata, CD_PROP_FLOAT, "crease_vert");
    const int cd_vert_skin_offset = CustomData_get_offset(&bm->vdata, CD_MVERT_SKIN);
    const int cd_edge_bweight_offset = CustomData_get_offset_named(
        &bm->edata, CD_PROP_FLOAT, "bevel_weight_edge");
    const int cd_edge_crease_offset = CustomData_get_offset_named(
        &bm->edata, CD_PROP_FLOAT, "crease_edge");

    has_skinradius = (cd_vert_skin_offset != -1);

    if (bm->totvertsel) {
      BM_ITER_MESH (eve, &iter, bm, BM_VERTS_OF_MESH) {
        if (BM_elem_flag_test(eve, BM_ELEM_SELECT)) {
          tot++;
          add_v3_v3(median->location, eve->co);

          if (cd_vert_bweight_offset != -1) {
            median->bv_weight += BM_ELEM_CD_GET_FLOAT(eve, cd_vert_bweight_offset);
          }

          if (cd_vert_crease_offset != -1) {
            median->v_crease += BM_ELEM_CD_GET_FLOAT(eve, cd_vert_crease_offset);
          }

          if (has_skinradius) {
            MVertSkin *vs = static_cast<MVertSkin *>(
                BM_ELEM_CD_GET_VOID_P(eve, cd_vert_skin_offset));
            add_v2_v2(median->skin, vs->radius); /* Third val not used currently. */
          }
        }
      }
    }

    if ((cd_edge_bweight_offset != -1) || (cd_edge_crease_offset != -1)) {
      if (bm->totedgesel) {
        BM_ITER_MESH (eed, &iter, bm, BM_EDGES_OF_MESH) {
          if (BM_elem_flag_test(eed, BM_ELEM_SELECT)) {
            if (cd_edge_bweight_offset != -1) {
              median->be_weight += BM_ELEM_CD_GET_FLOAT(eed, cd_edge_bweight_offset);
            }

            if (cd_edge_crease_offset != -1) {
              median->e_crease += BM_ELEM_CD_GET_FLOAT(eed, cd_edge_crease_offset);
            }

            totedgedata++;
          }
        }
      }
    }
    else {
      totedgedata = bm->totedgesel;
    }

    has_meshdata = (tot || totedgedata);
  }
  else if (ELEM(ob->type, OB_CURVES_LEGACY, OB_SURF)) {
    TransformMedian_Curve *median = &median_basis.curve;
    Curve *cu = static_cast<Curve *>(ob->data);
    BPoint *bp;
    BezTriple *bezt;
    int a;
    ListBase *nurbs = BKE_curve_editNurbs_get(cu);
    StructRNA *seltype = nullptr;
    void *selp = nullptr;

    LISTBASE_FOREACH (Nurb *, nu, nurbs) {
      if (nu->type == CU_BEZIER) {
        bezt = nu->bezt;
        a = nu->pntsu;
        while (a--) {
          if (bezt->f2 & SELECT) {
            add_v3_v3(median->location, bezt->vec[1]);
            tot++;
            median->weight += bezt->weight;
            median->radius += bezt->radius;
            median->tilt += bezt->tilt;
            if (!totcurvedata) { /* I.e. first time... */
              selp = bezt;
              seltype = &RNA_BezierSplinePoint;
            }
            totcurvedata++;
          }
          else {
            if (bezt->f1 & SELECT) {
              add_v3_v3(median->location, bezt->vec[0]);
              tot++;
            }
            if (bezt->f3 & SELECT) {
              add_v3_v3(median->location, bezt->vec[2]);
              tot++;
            }
          }
          bezt++;
        }
      }
      else {
        bp = nu->bp;
        a = nu->pntsu * nu->pntsv;
        while (a--) {
          if (bp->f1 & SELECT) {
            add_v3_v3(median->location, bp->vec);
            median->b_weight += bp->vec[3];
            totcurvebweight++;
            tot++;
            median->weight += bp->weight;
            median->radius += bp->radius;
            median->tilt += bp->tilt;
            if (!totcurvedata) { /* I.e. first time... */
              selp = bp;
              seltype = &RNA_SplinePoint;
            }
            totcurvedata++;
          }
          bp++;
        }
      }
    }

    if (totcurvedata == 1) {
      data_ptr = RNA_pointer_create_discrete(&cu->id, seltype, selp);
    }
  }
  else if (ob->type == OB_LATTICE) {
    Lattice *lt = static_cast<Lattice *>(ob->data);
    TransformMedian_Lattice *median = &median_basis.lattice;
    BPoint *bp;
    int a;
    StructRNA *seltype = nullptr;
    void *selp = nullptr;

    a = lt->editlatt->latt->pntsu * lt->editlatt->latt->pntsv * lt->editlatt->latt->pntsw;
    bp = lt->editlatt->latt->def;
    while (a--) {
      if (bp->f1 & SELECT) {
        add_v3_v3(median->location, bp->vec);
        tot++;
        median->weight += bp->weight;
        if (!totlattdata) { /* I.e. first time... */
          selp = bp;
          seltype = &RNA_LatticePoint;
        }
        totlattdata++;
      }
      bp++;
    }

    if (totlattdata == 1) {
      data_ptr = RNA_pointer_create_discrete(&lt->id, seltype, selp);
    }
  }
  else if (ob->type == OB_GREASE_PENCIL) {
    using namespace blender::ed::greasepencil;
    using namespace ed::curves;
    Scene &scene = *CTX_data_scene(C);
    GreasePencil &grease_pencil = *static_cast<GreasePencil *>(ob->data);
    blender::Vector<MutableDrawingInfo> drawings = retrieve_editable_drawings(scene,
                                                                              grease_pencil);

    threading::parallel_for_each(drawings, [&](const MutableDrawingInfo &info) {
      const bke::CurvesGeometry &curves = info.drawing.strokes();
      if (curves.is_empty()) {
        return;
      }

      const Span<StringRef> selection_names = get_curves_selection_attribute_names(curves);
      Vector<Span<float3>> positions = get_curves_positions(curves);
      TransformMedian_Curves &median = median_basis.curves;
      for (int attribute_i : selection_names.index_range()) {
        IndexMaskMemory memory;
        const IndexMask selection = retrieve_selected_points(
            curves, selection_names[attribute_i], memory);
        if (selection.is_empty()) {
          continue;
        }

        tot += selection.size();
        selection.foreach_index(
            [&](const int point) { add_v3_v3(median.location, positions[attribute_i][point]); });
      }
    });
  }
  else if (ob->type == OB_CURVES) {
    using namespace ed::curves;
    const Curves &curves_id = *static_cast<Curves *>(ob->data);
    const bke::CurvesGeometry &curves = curves_id.geometry.wrap();
    if (curves.is_empty()) {
      return;
    }

    const Span<StringRef> selection_names = get_curves_selection_attribute_names(curves);
    const Vector<Span<float3>> positions = get_curves_positions(curves);
    TransformMedian_Curves &median = median_basis.curves;
    for (int attribute_i : selection_names.index_range()) {
      IndexMaskMemory memory;
      const IndexMask selection = retrieve_selected_points(
          curves, selection_names[attribute_i], memory);
      if (selection.is_empty()) {
        continue;
      }

      tot += selection.size();
      selection.foreach_index(
          [&](const int point) { add_v3_v3(median.location, positions[attribute_i][point]); });
    }
  }

  if (tot == 0) {
    uiItemL(
        layout, IFACE_("Nothing selected"), ICON_NONE); /* bfa - use high level UI when possible */
    return;
  }

  /* Location, X/Y/Z */
  mul_v3_fl(median_basis.generic.location, 1.0f / float(tot));
  if (v3d->flag & V3D_GLOBAL_STATS) {
    mul_m4_v3(ob->object_to_world().ptr(), median_basis.generic.location);
  }

  if (has_meshdata) {
    TransformMedian_Mesh *median = &median_basis.mesh;
    if (totedgedata) {
      median->e_crease /= float(totedgedata);
      median->be_weight /= float(totedgedata);
    }
    if (tot) {
      median->bv_weight /= float(tot);
      median->v_crease /= float(tot);
      if (has_skinradius) {
        median->skin[0] /= float(tot);
        median->skin[1] /= float(tot);
      }
    }
  }
  else if (totcurvedata) {
    TransformMedian_Curve *median = &median_basis.curve;
    if (totcurvebweight) {
      median->b_weight /= float(totcurvebweight);
    }
    median->weight /= float(totcurvedata);
    median->radius /= float(totcurvedata);
    median->tilt /= float(totcurvedata);
  }
  else if (totlattdata) {
    TransformMedian_Lattice *median = &median_basis.lattice;
    median->weight /= float(totlattdata);
  }

  if (block) { /* buttons */
    uiBut *but;
    int yi = 200;
    const float tilt_limit = DEG2RADF(21600.0f);
    const int butw = 200;
    const int buth = 20 * UI_SCALE_FAC;
    const int but_margin = 2;
    const char *c;

    memcpy(&tfp->ve_median, &median_basis, sizeof(tfp->ve_median));

    /* bfa - new expand prop UI style*/
    col = uiLayoutColumn(layout, true);

    if (tot == 1) {
      if (totcurvedata) {
        /* Curve */
        c = IFACE_("Control Point:");
      }
      else if (ELEM(ob->type, OB_CURVES, OB_GREASE_PENCIL)) {
        c = IFACE_("Point:");
      }
      else {
        /* Mesh or lattice */
        c = IFACE_("Vertex:");
      }
    }
    else {
      c = IFACE_("Median:");
    }
    uiDefBut(block, UI_BTYPE_LABEL, 0, c, 0, yi -= buth, butw, buth, nullptr, 0, 0, "");

    /* bfa */

    row = uiLayoutRow(col, true);

    uiItemS(row);
    uiItemS(row);

    col = uiLayoutColumn(row, true);
    uiLayoutSetUnitsX(col, .75);
    uiLayoutSetFixedSize(col, true);

    uiItemL(col, IFACE_("X"), ICON_NONE);
    uiItemL(col, IFACE_("Y"), ICON_NONE);
    uiItemL(col, IFACE_("Z"), ICON_NONE);

    if (totcurvebweight == tot) {
      uiItemL(col, IFACE_("W"), ICON_NONE);
    }

    col = uiLayoutColumn(row, true);
    subblock = uiLayoutGetBlock(col);
    UI_block_layout_set_current(subblock, col);

    /* Should be no need to translate these. */
    /* bfa */
    but = uiDefButF(subblock,
                    UI_BTYPE_NUM,
                    B_TRANSFORM_PANEL_MEDIAN,
                    "", /* bfa - use high level UI when possible */
                    0,
                    yi -= buth,
                    butw,
                    buth,
                    &tfp->ve_median.generic.location[0],
                    -lim,
                    lim,
                    "");
    UI_but_number_step_size_set(but, 10);
    UI_but_number_precision_set(but, RNA_TRANSLATION_PREC_DEFAULT);
    UI_but_unit_type_set(but, PROP_UNIT_LENGTH);
    /* bfa */
    but = uiDefButF(subblock,
                    UI_BTYPE_NUM,
                    B_TRANSFORM_PANEL_MEDIAN,
                    "", /* bfa - use high level UI when possible */
                    0,
                    yi -= buth,
                    butw,
                    buth,
                    &tfp->ve_median.generic.location[1],
                    -lim,
                    lim,
                    "");
    UI_but_number_step_size_set(but, 10);
    UI_but_number_precision_set(but, RNA_TRANSLATION_PREC_DEFAULT);
    UI_but_unit_type_set(but, PROP_UNIT_LENGTH);
    /* bfa */
    but = uiDefButF(subblock,
                    UI_BTYPE_NUM,
                    B_TRANSFORM_PANEL_MEDIAN,
                    "", /* bfa - use high level UI when possible */
                    0,
                    yi -= buth,
                    butw,
                    buth,
                    &tfp->ve_median.generic.location[2],
                    -lim,
                    lim,
                    "");
    UI_but_number_step_size_set(but, 10);
    UI_but_number_precision_set(but, RNA_TRANSLATION_PREC_DEFAULT);
    UI_but_unit_type_set(but, PROP_UNIT_LENGTH);

    if (totcurvebweight == tot) {
      /* bfa */
      but = uiDefButF(subblock,
                      UI_BTYPE_NUM,
                      B_TRANSFORM_PANEL_MEDIAN,
                      "", /* bfa - use high level UI when possible */
                      0,
                      yi -= buth,
                      butw,
                      buth,
                      &(tfp->ve_median.curve.b_weight),
                      0.01,
                      100.0,
                      "");
      UI_but_number_step_size_set(but, 1);
      UI_but_number_precision_set(but, 3);
    }
    UI_block_layout_set_current(block, layout); /* bfa */

    /* bfa */
    row = uiLayoutRow(layout, true); /* bfa - use high level UI when possible */
    subblock = uiLayoutGetBlock(row);
    UI_block_layout_set_current(subblock, row);

    uiDefButBitS(subblock,
                 UI_BTYPE_TOGGLE,
                 V3D_GLOBAL_STATS,
                 B_REDR,
                 IFACE_("Global"),
                 0,
                 yi -= buth + but_margin,
                 100,
                 buth,
                 &v3d->flag,
                 0,
                 0,
                 TIP_("Displays global values"));
    uiDefButBitS(subblock,
                 UI_BTYPE_TOGGLE_N,
                 V3D_GLOBAL_STATS,
                 B_REDR,
                 IFACE_("Local"),
                 100,
                 yi,
                 100,
                 buth,
                 &v3d->flag,
                 0,
                 0,
                 TIP_("Displays local values"));
    UI_block_layout_set_current(
        block,
        layout); /* bfa - restore layout, otherwise following UI elements will be messed up */

    /* Meshes... */
    if (has_meshdata) {
      TransformMedian_Mesh *ve_median = &tfp->ve_median.mesh;
      if (tot) {
        /* bfa */
        uiItemL(layout,
                tot == 1 ? IFACE_("Vertex Data Mean") : IFACE_("Vertices Data Mean"),
                ICON_NONE); /* bfa - put the term "mean" into the label */

        row = uiLayoutRow(layout, false);
        uiItemS(row); /* bfa - separator indent */
        col = uiLayoutColumn(row, false);

        uiItemL(col, IFACE_("Bevel Weight"), ICON_NONE);
        uiItemL(col, IFACE_("Crease"), ICON_NONE); /* -bfa move text to left of slider */

        col = uiLayoutColumn(row, false);
        subblock = uiLayoutGetBlock(col);
        UI_block_layout_set_current(subblock, col);

        /* bfa */
        but = uiDefButF(block,
                        UI_BTYPE_NUM,
                        B_TRANSFORM_PANEL_MEDIAN,
                        "", /* -bfa remove text from slider */
                        0,
                        yi -= buth + but_margin,
                        butw,
                        buth,
                        &ve_median->bv_weight,
                        0.0,
                        1.0,
                        TIP_("Vertex weight used by Bevel modifier"));
        UI_but_number_step_size_set(but, 1);
        UI_but_number_precision_set(but, 2);
        /* customdata layer added on demand */
        /* bfa */
        but = uiDefButF(block,
                        UI_BTYPE_NUM,
                        B_TRANSFORM_PANEL_MEDIAN,
                        "", /* -bfa remove text from slider */
                        0,
                        yi -= buth + but_margin,
                        butw,
                        buth,
                        &ve_median->v_crease,
                        0.0,
                        1.0,
                        TIP_("Weight used by the Subdivision Surface modifier"));
        UI_but_number_step_size_set(but, 1);
        UI_but_number_precision_set(but, 2);
      }
      if (has_skinradius) {
        /* bfa */
        row = uiLayoutRow(layout, false);
        uiItemS(row); /* bfa - separator indent */
        col = uiLayoutColumn(row, false);

        uiItemL(col, IFACE_("Radius X"), ICON_NONE);
        uiItemL(col, IFACE_("Radius Y"), ICON_NONE);

        col = uiLayoutColumn(row, true);
        subblock = uiLayoutGetBlock(col);

        /* bfa */
        but = uiDefButF(subblock,
                        UI_BTYPE_NUM,
                        B_TRANSFORM_PANEL_MEDIAN,
                        "", /* bfa - use high level UI when possible */
                        0,
                        yi -= buth + but_margin,
                        butw,
                        buth,
                        &ve_median->skin[0],
                        0.0,
                        100.0,
                        TIP_("X radius used by Skin modifier"));
        UI_but_number_step_size_set(but, 1);
        UI_but_number_precision_set(but, 3);
        /* bfa */
        but = uiDefButF(subblock,
                        UI_BTYPE_NUM,
                        B_TRANSFORM_PANEL_MEDIAN,
                        "", /* bfa - use high level UI when possible */
                        0,
                        yi -= buth + but_margin,
                        butw,
                        buth,
                        &ve_median->skin[1],
                        0.0,
                        100.0,
                        TIP_("Y radius used by Skin modifier"));
        UI_but_number_step_size_set(but, 1);
        UI_but_number_precision_set(but, 3);
        /* bfa */
        UI_block_layout_set_current(block, layout);
      }
      if (totedgedata) {
        /* bfa */
        uiItemL(layout,
                totedgedata == 1 ? IFACE_("Edge Data Mean") : IFACE_("Edges Data Mean"),
                ICON_NONE);

        row = uiLayoutRow(layout, false);
        uiItemS(row); /* bfa - separator indent */
        col = uiLayoutColumn(row, false);

        uiItemL(col, IFACE_("Bevel Weight"), ICON_NONE);
        uiItemL(col, IFACE_("Crease"), ICON_NONE);

        col = uiLayoutColumn(row, false);
        subblock = uiLayoutGetBlock(col);
        UI_block_layout_set_current(subblock, col);

        /* customdata layer added on demand */
        /* bfa */
        but = uiDefButF(subblock,
                        UI_BTYPE_NUM,
                        B_TRANSFORM_PANEL_MEDIAN,
                        "", /* -bfa remove text from slider */
                        0,
                        yi -= buth + but_margin,
                        butw,
                        buth,
                        &ve_median->be_weight,
                        0.0,
                        1.0,
                        TIP_("Edge weight used by Bevel modifier"));
        UI_but_number_step_size_set(but, 1);
        UI_but_number_precision_set(but, 2);
        /* customdata layer added on demand */
        /* bfa */
        but = uiDefButF(subblock,
                        UI_BTYPE_NUM,
                        B_TRANSFORM_PANEL_MEDIAN,
                        "", /* -bfa remove text from slider */
                        0,
                        yi -= buth + but_margin,
                        butw,
                        buth,
                        &ve_median->e_crease,
                        0.0,
                        1.0,
                        TIP_("Weight used by the Subdivision Surface modifier"));
        UI_but_number_step_size_set(but, 1);
        UI_but_number_precision_set(but, 2);
        UI_block_layout_set_current(block, layout); /* bfa */
      }
    }
    /* Curve... */
    else if (totcurvedata) {
      TransformMedian_Curve *ve_median = &tfp->ve_median.curve;
      /* bfa */
      row = uiLayoutRow(layout, false);
      col = uiLayoutColumn(row, false);

      uiItemL(col, totcurvedata == 1 ? IFACE_("Weight") : IFACE_("Mean Weight"), ICON_NONE);
      uiItemL(col, totcurvedata == 1 ? IFACE_("Radius") : IFACE_("Mean Radius"), ICON_NONE);
      uiItemL(col, totcurvedata == 1 ? IFACE_("Tilt") : IFACE_("Mean Tilt"), ICON_NONE);

      col = uiLayoutColumn(row, false);
      subblock = uiLayoutGetBlock(col);
      UI_block_layout_set_current(subblock, col);

      if (totcurvedata == 1) {
        /* bfa */
        but = uiDefButR(subblock,
                        UI_BTYPE_NUM,
                        0,
                        "", /* -bfa remove text from slider */
                        0,
                        yi -= buth + but_margin,
                        butw,
                        buth,
                        &data_ptr,
                        "weight_softbody",
                        0,
                        0.0,
                        1.0,
                        nullptr);
        UI_but_number_step_size_set(but, 1);
        UI_but_number_precision_set(but, 3);
        /* bfa */
        but = uiDefButR(subblock,
                        UI_BTYPE_NUM,
                        0,
                        "",
                        0,
                        yi -= buth + but_margin,
                        butw,
                        buth,
                        &data_ptr,
                        "radius",
                        0,
                        0.0,
                        100.0,
                        nullptr);
        UI_but_number_step_size_set(but, 1);
        UI_but_number_precision_set(but, 3);
        /* bfa */
        but = uiDefButR(subblock,
                        UI_BTYPE_NUM,
                        0,
                        "", /* -bfa remove text from slider */
                        0,
                        yi -= buth + but_margin,
                        butw,
                        buth,
                        &data_ptr,
                        "tilt",
                        0,
                        -tilt_limit,
                        tilt_limit,
                        nullptr);
        UI_but_number_step_size_set(but, 1);
        UI_but_number_precision_set(but, 3);
      }
      else if (totcurvedata > 1) {
        /* bfa */
        but = uiDefButF(subblock,
                        UI_BTYPE_NUM,
                        B_TRANSFORM_PANEL_MEDIAN,
                        "", /* -bfa remove text from slider */
                        0,
                        yi -= buth + but_margin,
                        butw,
                        buth,
                        &ve_median->weight,
                        0.0,
                        1.0,
                        TIP_("Weight used for Soft Body Goal"));
        UI_but_number_step_size_set(but, 1);
        UI_but_number_precision_set(but, 3);
        /* bfa */
        but = uiDefButF(subblock,
                        UI_BTYPE_NUM,
                        B_TRANSFORM_PANEL_MEDIAN,
                        "", /* -bfa remove text from slider */
                        0,
                        yi -= buth + but_margin,
                        butw,
                        buth,
                        &ve_median->radius,
                        0.0,
                        100.0,
                        TIP_("Radius of curve control points"));
        UI_but_number_step_size_set(but, 1);
        UI_but_number_precision_set(but, 3);
        /* bfa */
        but = uiDefButF(subblock,
                        UI_BTYPE_NUM,
                        B_TRANSFORM_PANEL_MEDIAN,
                        "", /* -bfa remove text from slider */
                        0,
                        yi -= buth + but_margin,
                        butw,
                        buth,
                        &ve_median->tilt,
                        -tilt_limit,
                        tilt_limit,
                        TIP_("Tilt of curve control points"));
        UI_but_number_step_size_set(but, 1);
        UI_but_number_precision_set(but, 3);
        UI_but_unit_type_set(but, PROP_UNIT_ROTATION);
      }

      UI_block_layout_set_current(block, layout); /*bfa*/
    }
    /* Lattice... */
    else if (totlattdata) {
      TransformMedian_Lattice *ve_median = &tfp->ve_median.lattice;

      /*bfa*/
      row = uiLayoutRow(layout, false);
      col = uiLayoutColumn(row, false);

      uiItemL(col, totlattdata == 1 ? IFACE_("Weight") : IFACE_("Mean Weight"), ICON_NONE);

      col = uiLayoutColumn(row, true);
      subblock = uiLayoutGetBlock(col);
      UI_block_layout_set_current(subblock, col);

      if (totlattdata == 1) {
        uiDefButR(block,
                  UI_BTYPE_NUM,
                  0,
                  IFACE_(""), /* -bfa remove text from slider */
                  0,
                  yi -= buth + but_margin,
                  butw,
                  buth,
                  &data_ptr,
                  "weight_softbody",
                  0,
                  0.0,
                  1.0,
                  nullptr);
        UI_but_number_step_size_set(but, 1);
        UI_but_number_precision_set(but, 3);
      }
      else if (totlattdata > 1) {
        /* bfa */
        but = uiDefButF(subblock,
                        UI_BTYPE_NUM,
                        B_TRANSFORM_PANEL_MEDIAN,
                        IFACE_(""), /* -bfa remove text from slider */
                        0,
                        yi -= buth + but_margin,
                        butw,
                        buth,
                        &ve_median->weight,
                        0.0,
                        1.0,
                        TIP_("Weight used for Soft Body Goal"));
        UI_but_number_step_size_set(but, 1);
        UI_but_number_precision_set(but, 3);
      }
    }

    UI_block_align_end(block);

    if (ob->type == OB_MESH) {
      Mesh *mesh = static_cast<Mesh *>(ob->data);
      if (BMEditMesh *em = mesh->runtime->edit_mesh.get()) {
        uiBlockInteraction_CallbackData callback_data{};
        callback_data.begin_fn = editmesh_partial_update_begin_fn;
        callback_data.end_fn = editmesh_partial_update_end_fn;
        callback_data.update_fn = editmesh_partial_update_update_fn;
        callback_data.arg1 = em;
        UI_block_interaction_set(block, &callback_data);
      }
    }
  }
  else { /* apply */
    memcpy(&ve_median_basis, &tfp->ve_median, sizeof(tfp->ve_median));

    if (v3d->flag & V3D_GLOBAL_STATS) {
      invert_m4_m4(ob->runtime->world_to_object.ptr(), ob->object_to_world().ptr());
      mul_m4_v3(ob->world_to_object().ptr(), median_basis.generic.location);
      mul_m4_v3(ob->world_to_object().ptr(), ve_median_basis.generic.location);
    }
    sub_vn_vnvn((float *)&median_basis,
                (float *)&ve_median_basis,
                (float *)&median_basis,
                TRANSFORM_MEDIAN_ARRAY_LEN);

    /* Note with a single element selected, we always do. */
    const bool apply_vcos = (tot == 1) || (len_squared_v3(median_basis.generic.location) != 0.0f);

    if ((ob->type == OB_MESH) &&
        (apply_vcos || median_basis.mesh.bv_weight || median_basis.mesh.v_crease ||
         median_basis.mesh.skin[0] || median_basis.mesh.skin[1] || median_basis.mesh.be_weight ||
         median_basis.mesh.e_crease))
    {
      const TransformMedian_Mesh *median = &median_basis.mesh, *ve_median = &ve_median_basis.mesh;
      Mesh *mesh = static_cast<Mesh *>(ob->data);
      BMEditMesh *em = mesh->runtime->edit_mesh.get();
      BMesh *bm = em->bm;
      BMIter iter;
      BMVert *eve;
      BMEdge *eed;

      int cd_vert_bweight_offset = -1;
      int cd_vert_crease_offset = -1;
      int cd_vert_skin_offset = -1;
      int cd_edge_bweight_offset = -1;
      int cd_edge_crease_offset = -1;

      float scale_bv_weight = 1.0f;
      float scale_v_crease = 1.0f;
      float scale_skin[2] = {1.0f, 1.0f};
      float scale_be_weight = 1.0f;
      float scale_e_crease = 1.0f;

      /* Vertices */

      if (apply_vcos || median->bv_weight || median->v_crease || median->skin[0] ||
          median->skin[1])
      {
        if (median->bv_weight) {
          if (!CustomData_has_layer_named(&bm->vdata, CD_PROP_FLOAT, "bevel_weight_vert")) {
            BM_data_layer_add_named(bm, &bm->vdata, CD_PROP_FLOAT, "bevel_weight_vert");
          }
          cd_vert_bweight_offset = CustomData_get_offset_named(
              &bm->vdata, CD_PROP_FLOAT, "bevel_weight_vert");
          BLI_assert(cd_vert_bweight_offset != -1);

          scale_bv_weight = compute_scale_factor(ve_median->bv_weight, median->bv_weight);
        }

        if (median->v_crease) {
          if (!CustomData_has_layer_named(&bm->vdata, CD_PROP_FLOAT, "crease_vert")) {
            BM_data_layer_add_named(bm, &bm->vdata, CD_PROP_FLOAT, "crease_vert");
          }
          cd_vert_crease_offset = CustomData_get_offset_named(
              &bm->vdata, CD_PROP_FLOAT, "crease_vert");
          BLI_assert(cd_vert_crease_offset != -1);

          scale_v_crease = compute_scale_factor(ve_median->v_crease, median->v_crease);
        }

        for (int i = 0; i < 2; i++) {
          if (median->skin[i]) {
            cd_vert_skin_offset = CustomData_get_offset(&bm->vdata, CD_MVERT_SKIN);
            BLI_assert(cd_vert_skin_offset != -1);

            if (ve_median->skin[i] != median->skin[i]) {
              scale_skin[i] = ve_median->skin[i] / (ve_median->skin[i] - median->skin[i]);
            }
          }
        }

        BM_ITER_MESH (eve, &iter, bm, BM_VERTS_OF_MESH) {
          if (BM_elem_flag_test(eve, BM_ELEM_SELECT)) {
            if (apply_vcos) {
              apply_raw_diff_v3(eve->co, tot, ve_median->location, median->location);
            }

            if (cd_vert_bweight_offset != -1) {
              float *b_weight = static_cast<float *>(
                  BM_ELEM_CD_GET_VOID_P(eve, cd_vert_bweight_offset));
              apply_scale_factor_clamp(b_weight, tot, ve_median->bv_weight, scale_bv_weight);
            }

            if (cd_vert_crease_offset != -1) {
              float *crease = static_cast<float *>(
                  BM_ELEM_CD_GET_VOID_P(eve, cd_vert_crease_offset));
              apply_scale_factor_clamp(crease, tot, ve_median->v_crease, scale_v_crease);
            }

            if (cd_vert_skin_offset != -1) {
              MVertSkin *vs = static_cast<MVertSkin *>(
                  BM_ELEM_CD_GET_VOID_P(eve, cd_vert_skin_offset));

              /* That one is not clamped to [0.0, 1.0]. */
              for (int i = 0; i < 2; i++) {
                if (median->skin[i] != 0.0f) {
                  apply_scale_factor(
                      &vs->radius[i], tot, ve_median->skin[i], median->skin[i], scale_skin[i]);
                }
              }
            }
          }
        }
      }

      if (apply_vcos) {
        /* Tell the update callback to run. */
        tfp->tag_for_update = true;
      }

      /* Edges */

      if (median->be_weight || median->e_crease) {
        if (median->be_weight) {
          if (!CustomData_has_layer_named(&bm->edata, CD_PROP_FLOAT, "bevel_weight_edge")) {
            BM_data_layer_add_named(bm, &bm->edata, CD_PROP_FLOAT, "bevel_weight_edge");
          }
          cd_edge_bweight_offset = CustomData_get_offset_named(
              &bm->edata, CD_PROP_FLOAT, "bevel_weight_edge");
          BLI_assert(cd_edge_bweight_offset != -1);

          scale_be_weight = compute_scale_factor(ve_median->be_weight, median->be_weight);
        }

        if (median->e_crease) {
          if (!CustomData_has_layer_named(&bm->edata, CD_PROP_FLOAT, "crease_edge")) {
            BM_data_layer_add_named(bm, &bm->edata, CD_PROP_FLOAT, "crease_edge");
          }
          cd_edge_crease_offset = CustomData_get_offset_named(
              &bm->edata, CD_PROP_FLOAT, "crease_edge");
          BLI_assert(cd_edge_crease_offset != -1);

          scale_e_crease = compute_scale_factor(ve_median->e_crease, median->e_crease);
        }

        BM_ITER_MESH (eed, &iter, bm, BM_EDGES_OF_MESH) {
          if (BM_elem_flag_test(eed, BM_ELEM_SELECT)) {
            if (median->be_weight != 0.0f) {
              float *b_weight = static_cast<float *>(
                  BM_ELEM_CD_GET_VOID_P(eed, cd_edge_bweight_offset));
              apply_scale_factor_clamp(b_weight, tot, ve_median->be_weight, scale_be_weight);
            }

            if (median->e_crease != 0.0f) {
              float *crease = static_cast<float *>(
                  BM_ELEM_CD_GET_VOID_P(eed, cd_edge_crease_offset));
              apply_scale_factor_clamp(crease, tot, ve_median->e_crease, scale_e_crease);
            }
          }
        }
      }
    }
    else if (ELEM(ob->type, OB_CURVES_LEGACY, OB_SURF) &&
             (apply_vcos || median_basis.curve.b_weight || median_basis.curve.weight ||
              median_basis.curve.radius || median_basis.curve.tilt))
    {
      const TransformMedian_Curve *median = &median_basis.curve,
                                  *ve_median = &ve_median_basis.curve;
      Curve *cu = static_cast<Curve *>(ob->data);
      BPoint *bp;
      BezTriple *bezt;
      int a;
      ListBase *nurbs = BKE_curve_editNurbs_get(cu);
      const float scale_w = compute_scale_factor(ve_median->weight, median->weight);

      LISTBASE_FOREACH (Nurb *, nu, nurbs) {
        if (nu->type == CU_BEZIER) {
          for (a = nu->pntsu, bezt = nu->bezt; a--; bezt++) {
            if (bezt->f2 & SELECT) {
              if (apply_vcos) {
                /* Here we always have to use the diff... :/
                 * Cannot avoid some glitches when going e.g. from 3 to 0.0001 (see #37327),
                 * unless we use doubles.
                 */
                add_v3_v3(bezt->vec[0], median->location);
                add_v3_v3(bezt->vec[1], median->location);
                add_v3_v3(bezt->vec[2], median->location);
              }
              if (median->weight) {
                apply_scale_factor_clamp(&bezt->weight, tot, ve_median->weight, scale_w);
              }
              if (median->radius) {
                apply_raw_diff(&bezt->radius, tot, ve_median->radius, median->radius);
              }
              if (median->tilt) {
                apply_raw_diff(&bezt->tilt, tot, ve_median->tilt, median->tilt);
              }
            }
            else if (apply_vcos) {
              /* Handles can only have their coordinates changed here. */
              if (bezt->f1 & SELECT) {
                apply_raw_diff_v3(bezt->vec[0], tot, ve_median->location, median->location);
              }
              if (bezt->f3 & SELECT) {
                apply_raw_diff_v3(bezt->vec[2], tot, ve_median->location, median->location);
              }
            }
          }
        }
        else {
          for (a = nu->pntsu * nu->pntsv, bp = nu->bp; a--; bp++) {
            if (bp->f1 & SELECT) {
              if (apply_vcos) {
                apply_raw_diff_v3(bp->vec, tot, ve_median->location, median->location);
              }
              if (median->b_weight) {
                apply_raw_diff(&bp->vec[3], tot, ve_median->b_weight, median->b_weight);
              }
              if (median->weight) {
                apply_scale_factor_clamp(&bp->weight, tot, ve_median->weight, scale_w);
              }
              if (median->radius) {
                apply_raw_diff(&bp->radius, tot, ve_median->radius, median->radius);
              }
              if (median->tilt) {
                apply_raw_diff(&bp->tilt, tot, ve_median->tilt, median->tilt);
              }
            }
          }
        }
        if (CU_IS_2D(cu)) {
          BKE_nurb_project_2d(nu);
        }
        /* In the case of weight, tilt or radius (these don't change positions),
         * don't change handle types. */
        if ((nu->type == CU_BEZIER) && apply_vcos) {
          BKE_nurb_handles_test(nu, NURB_HANDLE_TEST_EACH, false); /* test for bezier too */
        }
      }
    }
    else if ((ob->type == OB_LATTICE) && (apply_vcos || median_basis.lattice.weight)) {
      const TransformMedian_Lattice *median = &median_basis.lattice,
                                    *ve_median = &ve_median_basis.lattice;
      Lattice *lt = static_cast<Lattice *>(ob->data);
      BPoint *bp;
      int a;
      const float scale_w = compute_scale_factor(ve_median->weight, median->weight);

      a = lt->editlatt->latt->pntsu * lt->editlatt->latt->pntsv * lt->editlatt->latt->pntsw;
      bp = lt->editlatt->latt->def;
      while (a--) {
        if (bp->f1 & SELECT) {
          if (apply_vcos) {
            apply_raw_diff_v3(bp->vec, tot, ve_median->location, median->location);
          }
          if (median->weight) {
            apply_scale_factor_clamp(&bp->weight, tot, ve_median->weight, scale_w);
          }
        }
        bp++;
      }
    }
    else if (ob->type == OB_GREASE_PENCIL && apply_vcos) {
      using namespace blender::ed::greasepencil;
      using namespace ed::curves;
      Scene &scene = *CTX_data_scene(C);
      GreasePencil &grease_pencil = *static_cast<GreasePencil *>(ob->data);
      blender::Vector<MutableDrawingInfo> drawings = retrieve_editable_drawings(scene,
                                                                                grease_pencil);

      threading::parallel_for_each(drawings, [&](const MutableDrawingInfo &info) {
        bke::CurvesGeometry &curves = info.drawing.strokes_for_write();
        if (curves.is_empty()) {
          return;
        }

        TransformMedian_GreasePencil &median = median_basis.grease_pencil;
        TransformMedian_GreasePencil &ve_median = ve_median_basis.grease_pencil;
        IndexMaskMemory memory;
        const Span<StringRef> selection_names = get_curves_selection_attribute_names(curves);
        const Vector<MutableSpan<float3>> positions = get_curves_positions_for_write(curves);
        for (int attribute_i : selection_names.index_range()) {
          const IndexMask selection = retrieve_selected_points(
              curves, selection_names[attribute_i], memory);
          if (selection.is_empty()) {
            continue;
          }

          selection.foreach_index([&](const int point) {
            apply_raw_diff_v3(
                positions[attribute_i][point], tot, ve_median.location, median.location);
          });
          info.drawing.tag_positions_changed();
        }
      });
    }
    else if (ob->type == OB_CURVES && apply_vcos) {
      using namespace ed::curves;
      Curves &curves_id = *static_cast<Curves *>(ob->data);
      bke::CurvesGeometry &curves = curves_id.geometry.wrap();
      if (curves.is_empty()) {
        return;
      }

      TransformMedian_Curves &median = median_basis.curves;
      TransformMedian_Curves &ve_median = ve_median_basis.curves;
      IndexMaskMemory memory;
      const Span<StringRef> selection_names = get_curves_selection_attribute_names(curves);
      Vector<MutableSpan<float3>> positions = get_curves_positions_for_write(curves);
      for (int attribute_i : selection_names.index_range()) {
        const IndexMask selection = retrieve_selected_points(
            curves, selection_names[attribute_i], memory);
        if (selection.is_empty()) {
          continue;
        }

        selection.foreach_index([&](const int point) {
          apply_raw_diff_v3(
              positions[attribute_i][point], tot, ve_median.location, median.location);
        });
      }
      curves.tag_positions_changed();
    }
  }

  // ED_undo_push(C, "Transform properties");
}

#undef TRANSFORM_MEDIAN_ARRAY_LEN

static void v3d_object_dimension_buts(bContext *C, uiLayout *layout, View3D *v3d, Object *ob)
{
  uiBlock *block = (layout) ? uiLayoutAbsoluteBlock(layout) : nullptr;
  TransformProperties *tfp = v3d_transform_props_ensure(v3d);
  const bool is_editable = ID_IS_EDITABLE(&ob->id);

  if (block) {
    BLI_assert(C == nullptr);
    int yi = 200;
    const int butw = 200;
    const int buth = 20 * UI_SCALE_FAC;

    BKE_object_dimensions_eval_cached_get(ob, tfp->ob_dims);
    copy_v3_v3(tfp->ob_dims_orig, tfp->ob_dims);
    copy_v3_v3(tfp->ob_scale_orig, ob->scale);
    copy_m4_m4(tfp->ob_obmat_orig, ob->object_to_world().ptr());

    uiDefBut(block,
             UI_BTYPE_LABEL,
             0,
             IFACE_("Dimensions:"),
             0,
             yi -= buth,
             butw,
             buth,
             nullptr,
             0,
             0,
             "");
    UI_block_align_begin(block);
    const float lim = FLT_MAX;
    for (int i = 0; i < 3; i++) {
      uiBut *but;
      const char text[3] = {char('X' + i), ':', '\0'};
      but = uiDefButF(block,
                      UI_BTYPE_NUM,
                      B_TRANSFORM_PANEL_DIMS,
                      text,
                      0,
                      yi -= buth,
                      butw,
                      buth,
                      &(tfp->ob_dims[i]),
                      0.0f,
                      lim,
                      "");
      UI_but_number_step_size_set(but, 10);
      UI_but_number_precision_set(but, 3);
      UI_but_unit_type_set(but, PROP_UNIT_LENGTH);
      if (!is_editable) {
        UI_but_disable(but, "Can't edit this property from a linked data-block");
      }
    }
    UI_block_align_end(block);
  }
  else { /* apply */
    int axis_mask = 0;
    for (int i = 0; i < 3; i++) {
      if (tfp->ob_dims[i] == tfp->ob_dims_orig[i]) {
        axis_mask |= (1 << i);
      }
    }
    BKE_object_dimensions_set_ex(
        ob, tfp->ob_dims, axis_mask, tfp->ob_scale_orig, tfp->ob_obmat_orig);

    PointerRNA obptr = RNA_id_pointer_create(&ob->id);
    PropertyRNA *prop = RNA_struct_find_property(&obptr, "scale");
    RNA_property_update(C, &obptr, prop);
  }
}

#define B_VGRP_PNL_EDIT_SINGLE 8 /* or greater */

static void do_view3d_vgroup_buttons(bContext *C, void * /*arg*/, int event)
{
  if (event < B_VGRP_PNL_EDIT_SINGLE) {
    /* not for me */
    return;
  }

  const Scene *scene = CTX_data_scene(C);
  ViewLayer *view_layer = CTX_data_view_layer(C);
  BKE_view_layer_synced_ensure(scene, view_layer);
  Object *ob = BKE_view_layer_active_object_get(view_layer);
  blender::ed::object::vgroup_vert_active_mirror(ob, event - B_VGRP_PNL_EDIT_SINGLE);
  DEG_id_tag_update(static_cast<ID *>(ob->data), ID_RECALC_GEOMETRY);
  WM_event_add_notifier(C, NC_GEOM | ND_DATA, ob->data);
}

static bool view3d_panel_vgroup_poll(const bContext *C, PanelType * /*pt*/)
{
  const Scene *scene = CTX_data_scene(C);
  ViewLayer *view_layer = CTX_data_view_layer(C);
  BKE_view_layer_synced_ensure(scene, view_layer);
  Object *ob = BKE_view_layer_active_object_get(view_layer);
  if (ob && (BKE_object_is_in_editmode_vgroup(ob) || BKE_object_is_in_wpaint_select_vert(ob))) {
    MDeformVert *dvert_act = ED_mesh_active_dvert_get_only(ob);
    if (dvert_act) {
      return (dvert_act->totweight != 0);
    }
  }

  return false;
}

static void update_active_vertex_weight(bContext *C, void *arg1, void * /*arg2*/)
{
  View3D *v3d = CTX_wm_view3d(C);
  TransformProperties *tfp = v3d_transform_props_ensure(v3d);
  ViewLayer *view_layer = CTX_data_view_layer(C);
  Object *ob = BKE_view_layer_active_object_get(view_layer);
  MDeformVert *dv = ED_mesh_active_dvert_get_only(ob);
  const int vertex_group_index = POINTER_AS_INT(arg1);
  MDeformWeight *dw = BKE_defvert_find_index(dv, vertex_group_index);
  dw->weight = tfp->vertex_weights[vertex_group_index];
}

static void view3d_panel_vgroup(const bContext *C, Panel *panel)
{
  uiBlock *block = uiLayoutAbsoluteBlock(panel->layout);
  Scene *scene = CTX_data_scene(C);
  ViewLayer *view_layer = CTX_data_view_layer(C);
  BKE_view_layer_synced_ensure(scene, view_layer);
  Object *ob = BKE_view_layer_active_object_get(view_layer);
  View3D *v3d = CTX_wm_view3d(C);
  TransformProperties *tfp = v3d_transform_props_ensure(v3d);

  MDeformVert *dv;

  dv = ED_mesh_active_dvert_get_only(ob);

  if (dv && dv->totweight) {
    ToolSettings *ts = scene->toolsettings;

    wmOperatorType *ot;
    PointerRNA op_ptr;
    PointerRNA *but_ptr;

    uiLayout *col, *bcol;
    uiLayout *row;
    uiBut *but;
    bDeformGroup *dg;
    uint i;
    int subset_count, vgroup_tot;
    const bool *vgroup_validmap;
    eVGroupSelect subset_type = eVGroupSelect(ts->vgroupsubset);
    int yco = 0;
    int lock_count = 0;

    UI_block_func_handle_set(block, do_view3d_vgroup_buttons, nullptr);

    bcol = &panel->layout->column(true);
    row = &bcol->row(true); /* The filter button row */

    PointerRNA tools_ptr = RNA_pointer_create_discrete(nullptr, &RNA_ToolSettings, ts);
    uiItemR(row, &tools_ptr, "vertex_group_subset", UI_ITEM_R_EXPAND, std::nullopt, ICON_NONE);

    col = &bcol->column(true);

    vgroup_validmap = BKE_object_defgroup_subset_from_select_type(
        ob, subset_type, &vgroup_tot, &subset_count);
    const ListBase *defbase = BKE_object_defgroup_list(ob);
    const int vgroup_num = BLI_listbase_count(defbase);
    tfp->vertex_weights.resize(vgroup_num);

    for (i = 0, dg = static_cast<bDeformGroup *>(defbase->first); dg; i++, dg = dg->next) {
      bool locked = (dg->flag & DG_LOCK_WEIGHT) != 0;
      if (vgroup_validmap[i]) {
        MDeformWeight *dw = BKE_defvert_find_index(dv, i);
        if (dw) {
          int x, xco = 0;
          int icon;
          uiLayout *split = uiLayoutSplit(col, 0.45, true);
          row = &split->row(true);

          /* The Weight Group Name */

          ot = WM_operatortype_find("OBJECT_OT_vertex_weight_set_active", true);
          but = uiDefButO_ptr(block,
                              UI_BTYPE_BUT,
                              ot,
                              WM_OP_EXEC_DEFAULT,
                              dg->name,
                              xco,
                              yco,
                              (x = UI_UNIT_X * 5),
                              UI_UNIT_Y,
                              "");
          but_ptr = UI_but_operator_ptr_ensure(but);
          RNA_int_set(but_ptr, "weight_group", i);
          /* bfa - middle align text */
          /*UI_but_drawflag_enable(but, UI_BUT_TEXT_RIGHT);*/
          if (BKE_object_defgroup_active_index_get(ob) != i + 1) {
            UI_but_flag_enable(but, UI_BUT_INACTIVE);
          }
          xco += x;

          row = &split->row(true);
          uiLayoutSetEnabled(row, !locked);

          /* The weight group value */
          /* To be reworked still */
          float &vertex_weight = tfp->vertex_weights[i];
          vertex_weight = dw->weight;
          but = uiDefButF(block,
                          UI_BTYPE_NUM,
                          B_VGRP_PNL_EDIT_SINGLE + i,
                          "",
                          xco,
                          yco,
                          (x = UI_UNIT_X * 4),
                          UI_UNIT_Y,
                          &vertex_weight,
                          0.0,
                          1.0,
                          "");
          UI_but_number_step_size_set(but, 1);
          UI_but_number_precision_set(but, 3);
          UI_but_drawflag_enable(but, UI_BUT_TEXT_LEFT);
          UI_but_func_set(but, update_active_vertex_weight, POINTER_FROM_INT(i), nullptr);
          if (locked) {
            lock_count++;
          }
          xco += x;

          /* The weight group paste function */
          icon = (locked) ? ICON_BLANK1 : ICON_PASTEDOWN;
          uiItemFullO(row,
                      "OBJECT_OT_vertex_weight_paste",
                      "",
                      icon,
                      nullptr,
                      WM_OP_INVOKE_DEFAULT,
                      UI_ITEM_NONE,
                      &op_ptr);
          RNA_int_set(&op_ptr, "weight_group", i);

          /* The weight entry delete function */
          icon = (locked) ? ICON_LOCKED : ICON_X;
          uiItemFullO(row,
                      "OBJECT_OT_vertex_weight_delete",
                      "",
                      icon,
                      nullptr,
                      WM_OP_INVOKE_DEFAULT,
                      UI_ITEM_NONE,
                      &op_ptr);
          RNA_int_set(&op_ptr, "weight_group", i);

          yco -= UI_UNIT_Y;
        }
      }
    }
    MEM_freeN(vgroup_validmap);

    yco -= 2;

    col = &panel->layout->column(true);
    row = &col->row(true);

    ot = WM_operatortype_find("OBJECT_OT_vertex_weight_normalize_active_vertex", true);
    but = uiDefButO_ptr(
        block,
        UI_BTYPE_BUT,
        ot,
        WM_OP_EXEC_DEFAULT,
        IFACE_("Normalize"),
        0,
        yco,
        UI_UNIT_X * 5,
        UI_UNIT_Y,
        TIP_("Normalize weights of active vertex (if affected groups are unlocked)"));

    ot = WM_operatortype_find("OBJECT_OT_vertex_weight_copy", true);
    but = uiDefButO_ptr(
        block,
        UI_BTYPE_BUT,
        ot,
        WM_OP_EXEC_DEFAULT,
        IFACE_("Copy"),
        UI_UNIT_X * 5,
        yco,
        UI_UNIT_X * 5,
        UI_UNIT_Y,
        TIP_("Copy active vertex to other selected vertices (if affected groups are unlocked)"));
    if (lock_count) {
      UI_but_flag_enable(but, UI_BUT_DISABLED);
    }
  }
}

static void v3d_transform_butsR(uiLayout *layout, PointerRNA *ptr)
{
  /* bfa - rewrite transform panel to match the Python one */
  uiLayout *col, *row, *sub;
  uiLayoutSetPropSep(layout, true); /* bfa - layout.use_property_split = True */

  bool drawLocation = true; /* bfa - boolean to decide show location or not */
  bool draw4L = false;      /* bfa - boolean to decide show 4L button or not*/

  if (ptr->type == &RNA_PoseBone) {
    PointerRNA boneptr;
    Bone *bone;

    boneptr = RNA_pointer_get(ptr, "bone");
    bone = static_cast<Bone *>(boneptr.data);
    /* bfa */
    if (bone->parent && bone->flag & BONE_CONNECTED) {
      drawLocation = false; /* bfa - hide location for child bones */
    }
  }
<<<<<<< HEAD
=======
  colsub = &split->column(true);
  uiItemR(colsub, ptr, "location", UI_ITEM_NONE, std::nullopt, ICON_NONE);
  colsub = &split->column(true);
  uiLayoutSetEmboss(colsub, blender::ui::EmbossType::NoneOrStatus);
  uiItemL(colsub, "", ICON_NONE);
  uiItemR(colsub,
          ptr,
          "lock_location",
          UI_ITEM_R_TOGGLE | UI_ITEM_R_ICON_ONLY,
          "",
          ICON_DECORATE_UNLOCKED);
>>>>>>> 6e190bde

  if (drawLocation) {
    col = uiLayoutColumn(layout, false); /* bfa - col = layout.column() */
    row = uiLayoutRow(col, true);        /* bfa - row = col.row(align=True) */
    uiItemR(row,
            ptr,
            "location",
            UI_ITEM_NONE,
            std::nullopt,
            ICON_NONE);                  /* bfa - row.prop(ob, "location") */
    uiLayoutSetPropDecorate(row, false); /* bfa - row.use_property_decorate = False */
    uiLayoutSetEmboss(row, blender::ui::EmbossType::None); /* bfa - emboss=False */
    uiItemR(row,
            ptr,
            "lock_location",
            UI_ITEM_R_TOGGLE | UI_ITEM_R_ICON_ONLY,
            "",
            ICON_DECORATE_UNLOCKED);
    uiLayoutSetEmboss(row,
                      blender::ui::EmbossType::Undefined); /* bfa - restore emboss to default?*/
    uiItemS_ex(layout, .25f);                              /* bfa - separator*/
  }

  switch (RNA_enum_get(ptr, "rotation_mode")) {
    case ROT_MODE_QUAT: /* quaternion */
<<<<<<< HEAD
      /* bfa */
      col = uiLayoutColumn(layout, false);
      row = uiLayoutRow(col, true);
      uiItemR(row, ptr, "rotation_quaternion", UI_ITEM_NONE, IFACE_("Rotation"), ICON_NONE);

      sub = uiLayoutColumn(row, true);
      uiLayoutSetPropDecorate(sub, false);

      uiLayoutSetEmboss(sub, blender::ui::EmbossType::NoneOrStatus);
      draw4L = true; /* bfa - show 4L button if quaternion */

=======
      colsub = &split->column(true);
      uiItemR(colsub, ptr, "rotation_quaternion", UI_ITEM_NONE, IFACE_("Rotation"), ICON_NONE);
      colsub = &split->column(true);
      uiLayoutSetEmboss(colsub, blender::ui::EmbossType::NoneOrStatus);
      uiItemR(colsub, ptr, "lock_rotations_4d", UI_ITEM_R_TOGGLE, IFACE_("4L"), ICON_NONE);
>>>>>>> 6e190bde
      if (RNA_boolean_get(ptr, "lock_rotations_4d")) {
        /* bfa */
        uiItemR(sub,
                ptr,
                "lock_rotation_w",
                UI_ITEM_R_TOGGLE | UI_ITEM_R_ICON_ONLY,
                "",
                ICON_DECORATE_UNLOCKED);
      }
      else {
        uiItemL(sub, "", ICON_BLANK1);
      }

      uiItemR(sub,
              ptr,
              "lock_rotation",
              UI_ITEM_R_TOGGLE | UI_ITEM_R_ICON_ONLY,
              "",
              ICON_DECORATE_UNLOCKED);
      uiLayoutSetEmboss(sub, blender::ui::EmbossType::Undefined);
      break;
    case ROT_MODE_AXISANGLE: /* axis angle */
<<<<<<< HEAD
                             /* bfa */
      col = uiLayoutColumn(layout, false);
      row = uiLayoutRow(col, true);
      uiItemR(row, ptr, "rotation_axis_angle", UI_ITEM_NONE, IFACE_("Rotation"), ICON_NONE);

      sub = uiLayoutColumn(row, true);
      uiLayoutSetPropDecorate(sub, false);

      uiLayoutSetEmboss(sub, blender::ui::EmbossType::NoneOrStatus);
      draw4L = true; /* bfa - show 4L button if axis-angle */

=======
      colsub = &split->column(true);
      uiItemR(colsub, ptr, "rotation_axis_angle", UI_ITEM_NONE, IFACE_("Rotation"), ICON_NONE);
      colsub = &split->column(true);
      uiLayoutSetEmboss(colsub, blender::ui::EmbossType::NoneOrStatus);
      uiItemR(colsub, ptr, "lock_rotations_4d", UI_ITEM_R_TOGGLE, IFACE_("4L"), ICON_NONE);
>>>>>>> 6e190bde
      if (RNA_boolean_get(ptr, "lock_rotations_4d")) {
        /* bfa */
        uiItemR(sub,
                ptr,
                "lock_rotation_w",
                UI_ITEM_R_TOGGLE | UI_ITEM_R_ICON_ONLY,
                "",
                ICON_DECORATE_UNLOCKED);
      }
      else {
        uiItemL(sub, "", ICON_BLANK1);
      }
      uiItemR(sub,
              ptr,
              "lock_rotation",
              UI_ITEM_R_TOGGLE | UI_ITEM_R_ICON_ONLY,
              "",
              ICON_DECORATE_UNLOCKED);
      uiLayoutSetEmboss(sub, blender::ui::EmbossType::Undefined); /* bfa */
      break;
    default: /* euler rotations */
<<<<<<< HEAD
             /* bfa */
      col = uiLayoutColumn(layout, false);

      row = uiLayoutRow(col, true);
      uiItemR(row, ptr, "rotation_euler", UI_ITEM_NONE, IFACE_("Rotation"), ICON_NONE);
      uiLayoutSetPropDecorate(row, false);
      uiLayoutSetEmboss(row, blender::ui::EmbossType::NoneOrStatus);
      uiItemR(row,
=======
      colsub = &split->column(true);
      uiItemR(colsub, ptr, "rotation_euler", UI_ITEM_NONE, IFACE_("Rotation"), ICON_NONE);
      colsub = &split->column(true);
      uiLayoutSetEmboss(colsub, blender::ui::EmbossType::NoneOrStatus);
      uiItemL(colsub, "", ICON_NONE);
      uiItemR(colsub,
>>>>>>> 6e190bde
              ptr,
              "lock_rotation",
              UI_ITEM_R_TOGGLE | UI_ITEM_R_ICON_ONLY,
              "",
              ICON_DECORATE_UNLOCKED);
      uiLayoutSetEmboss(row, blender::ui::EmbossType::Undefined); /* bfa */
      break;
  }
<<<<<<< HEAD

  /* bfa */
  uiItemS_ex(layout, .25f);

  row = uiLayoutRow(layout, false);
  uiItemR(row, ptr, "rotation_mode", UI_ITEM_NONE, IFACE_("Mode"), ICON_NONE);
  row = uiLayoutRow(row, false);
  uiLayoutSetUnitsX(row, 1.f);
  uiLayoutSetEmboss(row, blender::ui::EmbossType::None);

  /* bfa - display 4L button */
  if (draw4L) {
    uiLayoutSetPropDecorate(row, false);
    uiItemR(row,
            ptr,
            "lock_rotations_4d",
            UI_ITEM_R_TOGGLE | UI_ITEM_R_ICON_ONLY,
            "",
            RNA_boolean_get(ptr, "lock_rotations_4d") ? ICON_4L_ON : ICON_4L_OFF);
  }
  else {
    uiItemL(row, "", ICON_BLANK1);
  }
  uiLayoutSetEmboss(row, blender::ui::EmbossType::Undefined);

  uiItemS_ex(layout, .25f);

  col = uiLayoutColumn(layout, false);
  row = uiLayoutRow(col, true);
  uiItemR(row,
=======
  uiItemR(layout, ptr, "rotation_mode", UI_ITEM_NONE, "", ICON_NONE);

  split = uiLayoutSplit(layout, 0.8f, false);
  colsub = &split->column(true);
  uiItemR(colsub, ptr, "scale", UI_ITEM_NONE, std::nullopt, ICON_NONE);
  colsub = &split->column(true);
  uiLayoutSetEmboss(colsub, blender::ui::EmbossType::NoneOrStatus);
  uiItemL(colsub, "", ICON_NONE);
  uiItemR(colsub,
>>>>>>> 6e190bde
          ptr,
          "scale",
          UI_ITEM_NONE,
          IFACE_("Scale"),
          ICON_NONE); /* bfa - row.prop(ob, "scale") */
  uiLayoutSetPropDecorate(row, false);
  uiLayoutSetEmboss(row, blender::ui::EmbossType::NoneOrStatus);
  uiItemR(
      row, ptr, "lock_scale", UI_ITEM_R_TOGGLE | UI_ITEM_R_ICON_ONLY, "", ICON_DECORATE_UNLOCKED);
  uiLayoutSetEmboss(row, blender::ui::EmbossType::Undefined);
  /* end bfa */
}

static void v3d_posearmature_buts(uiLayout *layout, Object *ob)
{
  bPoseChannel *pchan;
  uiLayout *col;

  pchan = BKE_pose_channel_active_if_bonecoll_visible(ob);

  if (!pchan) {
    uiItemL(layout, IFACE_("No Bone Active"), ICON_NONE);
    return;
  }

  PointerRNA pchanptr = RNA_pointer_create_discrete(&ob->id, &RNA_PoseBone, pchan);

  col = &layout->column(false);

  /* XXX: RNA buts show data in native types (i.e. quaternion, 4-component axis/angle, etc.)
   * but old-school UI shows in eulers always. Do we want to be able to still display in Eulers?
   * Maybe needs RNA/UI options to display rotations as different types. */
  v3d_transform_butsR(col, &pchanptr);
}

static void v3d_editarmature_buts(uiLayout *layout, Object *ob)
{
  bArmature *arm = static_cast<bArmature *>(ob->data);
  EditBone *ebone;
  uiLayout *col;

  ebone = arm->act_edbone;

  if (!ebone || !ANIM_bonecoll_is_visible_editbone(arm, ebone)) {
    uiItemL(layout, IFACE_("Nothing selected"), ICON_NONE);
    return;
  }

  PointerRNA eboneptr = RNA_pointer_create_discrete(&arm->id, &RNA_EditBone, ebone);

<<<<<<< HEAD
  uiLayoutSetPropSep(layout, true);       /* bfa */
  uiLayoutSetPropDecorate(layout, false); /* bfa */

  col = uiLayoutColumn(layout, false);
=======
  col = &layout->column(false);
>>>>>>> 6e190bde
  uiItemR(col, &eboneptr, "head", UI_ITEM_NONE, std::nullopt, ICON_NONE);
  if (ebone->parent && ebone->flag & BONE_CONNECTED) {
    PointerRNA parptr = RNA_pointer_get(&eboneptr, "parent");
    uiItemR(col, &parptr, "tail_radius", UI_ITEM_NONE, IFACE_("Radius (Parent)"), ICON_NONE);
  }
  else {
    uiItemR(col, &eboneptr, "head_radius", UI_ITEM_NONE, IFACE_("Radius"), ICON_NONE);
  }

  uiItemR(col, &eboneptr, "tail", UI_ITEM_NONE, std::nullopt, ICON_NONE);
  uiItemR(col, &eboneptr, "tail_radius", UI_ITEM_NONE, IFACE_("Radius"), ICON_NONE);

  uiItemR(col, &eboneptr, "roll", UI_ITEM_NONE, std::nullopt, ICON_NONE);
  uiItemR(col, &eboneptr, "length", UI_ITEM_NONE, std::nullopt, ICON_NONE);
  uiItemR(col, &eboneptr, "envelope_distance", UI_ITEM_NONE, IFACE_("Envelope"), ICON_NONE);
  uiLayoutSetPropSep(col, false); /* bfa - no split */
  uiItemR(col,
          &eboneptr,
          "lock",
          UI_ITEM_NONE,
          IFACE_("Lock"),
          ICON_NONE); /* bfa - lock from properties editor*/
}

static void v3d_editmetaball_buts(uiLayout *layout, Object *ob)
{
  MetaBall *mball = static_cast<MetaBall *>(ob->data);
  uiLayout *col;

  if (!mball || !(mball->lastelem)) {
    uiItemL(layout, IFACE_("Nothing selected"), ICON_NONE);
    return;
  }

  PointerRNA ptr = RNA_pointer_create_discrete(&mball->id, &RNA_MetaElement, mball->lastelem);

<<<<<<< HEAD
  uiLayoutSetPropSep(layout, true);       /* bfa */
  uiLayoutSetPropDecorate(layout, false); /* bfa */

  col = uiLayoutColumn(layout, false);
=======
  col = &layout->column(false);
>>>>>>> 6e190bde
  uiItemR(col, &ptr, "co", UI_ITEM_NONE, std::nullopt, ICON_NONE);

  uiItemS_ex(col, .25f); /* bfa - separator*/
  uiItemR(col, &ptr, "radius", UI_ITEM_NONE, std::nullopt, ICON_NONE);
  uiItemR(col, &ptr, "stiffness", UI_ITEM_NONE, std::nullopt, ICON_NONE);

  uiItemS_ex(col, .25f); /* bfa - separator*/
  uiItemR(col, &ptr, "type", UI_ITEM_NONE, std::nullopt, ICON_NONE);

<<<<<<< HEAD
  uiItemS_ex(col, .25f); /* bfa - separator*/
  col = uiLayoutColumn(layout, true);
=======
  col = &layout->column(true);
>>>>>>> 6e190bde
  switch (RNA_enum_get(&ptr, "type")) {
    case MB_BALL:
      break;
    case MB_CUBE:
      uiItemR(col, &ptr, "size_x", UI_ITEM_NONE, "Size X", ICON_NONE); /* bfa */
      uiItemR(col, &ptr, "size_y", UI_ITEM_NONE, "Y", ICON_NONE);
      uiItemR(col, &ptr, "size_z", UI_ITEM_NONE, "Z", ICON_NONE);
      break;
    case MB_TUBE:
      uiItemR(col, &ptr, "size_x", UI_ITEM_NONE, "Size X", ICON_NONE); /* bfa */
      break;
    case MB_PLANE:
      uiItemR(col, &ptr, "size_x", UI_ITEM_NONE, "Size X", ICON_NONE); /* bfa */
      uiItemR(col, &ptr, "size_y", UI_ITEM_NONE, "Y", ICON_NONE);
      break;
    case MB_ELIPSOID:
      uiItemR(col, &ptr, "size_x", UI_ITEM_NONE, "Size X", ICON_NONE); /* bfa */
      uiItemR(col, &ptr, "size_y", UI_ITEM_NONE, "Y", ICON_NONE);
      uiItemR(col, &ptr, "size_z", UI_ITEM_NONE, "Z", ICON_NONE);
      break;
  }
}

static void do_view3d_region_buttons(bContext *C, void * /*index*/, int event)
{
  Scene *scene = CTX_data_scene(C);
  ViewLayer *view_layer = CTX_data_view_layer(C);
  View3D *v3d = CTX_wm_view3d(C);
  BKE_view_layer_synced_ensure(scene, view_layer);
  Object *ob = BKE_view_layer_active_object_get(view_layer);

  switch (event) {

    case B_REDR:
      ED_area_tag_redraw(CTX_wm_area(C));
      return; /* no notifier! */

    case B_TRANSFORM_PANEL_MEDIAN:
      if (ob) {
        v3d_editvertex_buts(C, nullptr, v3d, ob, 1.0);
        DEG_id_tag_update(static_cast<ID *>(ob->data), ID_RECALC_GEOMETRY);
      }
      break;
    case B_TRANSFORM_PANEL_DIMS:
      if (ob) {
        v3d_object_dimension_buts(C, nullptr, v3d, ob);
      }
      break;
  }

  /* default for now */
  WM_event_add_notifier(C, NC_SPACE | ND_SPACE_VIEW3D, nullptr);
}

static bool view3d_panel_transform_poll(const bContext *C, PanelType * /*pt*/)
{
  const Scene *scene = CTX_data_scene(C);
  ViewLayer *view_layer = CTX_data_view_layer(C);
  BKE_view_layer_synced_ensure(scene, view_layer);
  return (BKE_view_layer_active_base_get(view_layer) != nullptr);
}

static void view3d_panel_transform(const bContext *C, Panel *panel)
{
  uiBlock *block;
  const Scene *scene = CTX_data_scene(C);
  ViewLayer *view_layer = CTX_data_view_layer(C);
  BKE_view_layer_synced_ensure(scene, view_layer);
  Object *ob = BKE_view_layer_active_object_get(view_layer);
  Object *obedit = OBEDIT_FROM_OBACT(ob);
  uiLayout *col;

  block = uiLayoutGetBlock(panel->layout);
  UI_block_func_handle_set(block, do_view3d_region_buttons, nullptr);

  col = &panel->layout->column(false);

  if (ob == obedit) {
    if (ob->type == OB_ARMATURE) {
      v3d_editarmature_buts(col, ob);
    }
    else if (ob->type == OB_MBALL) {
      v3d_editmetaball_buts(col, ob);
    }
    else {
      View3D *v3d = CTX_wm_view3d(C);
      v3d_editvertex_buts(C, col, v3d, ob, FLT_MAX);
    }
  }
  else if (ob->mode & OB_MODE_POSE) {
    v3d_posearmature_buts(col, ob);
  }
  else {
    PointerRNA obptr = RNA_id_pointer_create(&ob->id);
    v3d_transform_butsR(col, &obptr);

    /* Dimensions and editmode are mostly the same check. */
    if (OB_TYPE_SUPPORT_EDITMODE(ob->type) || ELEM(ob->type, OB_VOLUME, OB_CURVES, OB_POINTCLOUD))
    {
      View3D *v3d = CTX_wm_view3d(C);
      v3d_object_dimension_buts(nullptr, col, v3d, ob);
    }
  }
}

static void hide_collections_menu_draw(const bContext *C, Menu *menu)
{
  blender::ed::object::collection_hide_menu_draw(C, menu->layout);
}

void view3d_buttons_register(ARegionType *art)
{
  PanelType *pt;

  pt = MEM_callocN<PanelType>("spacetype view3d panel object");
  STRNCPY(pt->idname, "VIEW3D_PT_transform");
  STRNCPY(pt->label, N_("Transform")); /* XXX C panels unavailable through RNA bpy.types! */
  STRNCPY(pt->category, "Item");
  STRNCPY(pt->translation_context, BLT_I18NCONTEXT_DEFAULT_BPYRNA);
  pt->draw = view3d_panel_transform;
  pt->poll = view3d_panel_transform_poll;
  BLI_addtail(&art->paneltypes, pt);

  pt = MEM_callocN<PanelType>("spacetype view3d panel vgroup");
  STRNCPY(pt->idname, "VIEW3D_PT_vgroup");
  STRNCPY(pt->label, N_("Vertex Weights")); /* XXX C panels unavailable through RNA bpy.types! */
  STRNCPY(pt->category, "Item");
  STRNCPY(pt->translation_context, BLT_I18NCONTEXT_DEFAULT_BPYRNA);
  pt->draw = view3d_panel_vgroup;
  pt->poll = view3d_panel_vgroup_poll;
  BLI_addtail(&art->paneltypes, pt);

  MenuType *mt;

  mt = MEM_callocN<MenuType>("spacetype view3d menu collections");
  STRNCPY(mt->idname, "VIEW3D_MT_collection");
  STRNCPY(mt->label, N_("Collection"));
  STRNCPY(mt->translation_context, BLT_I18NCONTEXT_DEFAULT_BPYRNA);
  mt->draw = hide_collections_menu_draw;
  WM_menutype_add(mt);
}

static wmOperatorStatus view3d_object_mode_menu_exec(bContext *C, wmOperator *op)
{
  Object *ob = CTX_data_active_object(C);
  if (ob == nullptr) {
    BKE_report(op->reports, RPT_WARNING, "No active object found");
    return OPERATOR_CANCELLED;
  }
  if (((ob->mode & OB_MODE_EDIT) == 0) && ELEM(ob->type, OB_ARMATURE)) {
    blender::ed::object::mode_set(C, (ob->mode == OB_MODE_OBJECT) ? OB_MODE_POSE : OB_MODE_OBJECT);
    return OPERATOR_CANCELLED;
  }

  UI_pie_menu_invoke(C, "VIEW3D_MT_object_mode_pie", CTX_wm_window(C)->eventstate);
  return OPERATOR_CANCELLED;
}

void VIEW3D_OT_object_mode_pie_or_toggle(wmOperatorType *ot)
{
  ot->name = "Object Mode Menu";
  ot->idname = "VIEW3D_OT_object_mode_pie_or_toggle";

  ot->exec = view3d_object_mode_menu_exec;
  ot->poll = ED_operator_view3d_active;

  /* flags */
  ot->flag = 0;
}<|MERGE_RESOLUTION|>--- conflicted
+++ resolved
@@ -595,7 +595,7 @@
     memcpy(&tfp->ve_median, &median_basis, sizeof(tfp->ve_median));
 
     /* bfa - new expand prop UI style*/
-    col = uiLayoutColumn(layout, true);
+    col = &layout->column(true);
 
     if (tot == 1) {
       if (totcurvedata) {
@@ -617,12 +617,12 @@
 
     /* bfa */
 
-    row = uiLayoutRow(col, true);
+    row = col->row(true);
 
     uiItemS(row);
     uiItemS(row);
 
-    col = uiLayoutColumn(row, true);
+    col = &row->column(true);
     uiLayoutSetUnitsX(col, .75);
     uiLayoutSetFixedSize(col, true);
 
@@ -634,7 +634,7 @@
       uiItemL(col, IFACE_("W"), ICON_NONE);
     }
 
-    col = uiLayoutColumn(row, true);
+    col = &row->column(true);
     subblock = uiLayoutGetBlock(col);
     UI_block_layout_set_current(subblock, col);
 
@@ -708,7 +708,7 @@
     UI_block_layout_set_current(block, layout); /* bfa */
 
     /* bfa */
-    row = uiLayoutRow(layout, true); /* bfa - use high level UI when possible */
+    row = &layout->row(true); /* bfa - use high level UI when possible */
     subblock = uiLayoutGetBlock(row);
     UI_block_layout_set_current(subblock, row);
 
@@ -751,14 +751,14 @@
                 tot == 1 ? IFACE_("Vertex Data Mean") : IFACE_("Vertices Data Mean"),
                 ICON_NONE); /* bfa - put the term "mean" into the label */
 
-        row = uiLayoutRow(layout, false);
+        row = &layout->row(false);
         uiItemS(row); /* bfa - separator indent */
-        col = uiLayoutColumn(row, false);
+        col = &row->column(false);
 
         uiItemL(col, IFACE_("Bevel Weight"), ICON_NONE);
         uiItemL(col, IFACE_("Crease"), ICON_NONE); /* -bfa move text to left of slider */
 
-        col = uiLayoutColumn(row, false);
+        col = &row->column(false);
         subblock = uiLayoutGetBlock(col);
         UI_block_layout_set_current(subblock, col);
 
@@ -796,14 +796,14 @@
       }
       if (has_skinradius) {
         /* bfa */
-        row = uiLayoutRow(layout, false);
+        row = &layout->row(false);
         uiItemS(row); /* bfa - separator indent */
-        col = uiLayoutColumn(row, false);
+        col = &row->column(false);
 
         uiItemL(col, IFACE_("Radius X"), ICON_NONE);
         uiItemL(col, IFACE_("Radius Y"), ICON_NONE);
 
-        col = uiLayoutColumn(row, true);
+        col = &row->column(true);
         subblock = uiLayoutGetBlock(col);
 
         /* bfa */
@@ -845,14 +845,14 @@
                 totedgedata == 1 ? IFACE_("Edge Data Mean") : IFACE_("Edges Data Mean"),
                 ICON_NONE);
 
-        row = uiLayoutRow(layout, false);
+        row = &layout->row(false);
         uiItemS(row); /* bfa - separator indent */
-        col = uiLayoutColumn(row, false);
+        col = &row->column(false);
 
         uiItemL(col, IFACE_("Bevel Weight"), ICON_NONE);
         uiItemL(col, IFACE_("Crease"), ICON_NONE);
 
-        col = uiLayoutColumn(row, false);
+        col = &row->column(false);
         subblock = uiLayoutGetBlock(col);
         UI_block_layout_set_current(subblock, col);
 
@@ -895,14 +895,14 @@
     else if (totcurvedata) {
       TransformMedian_Curve *ve_median = &tfp->ve_median.curve;
       /* bfa */
-      row = uiLayoutRow(layout, false);
-      col = uiLayoutColumn(row, false);
+      row = &layout->row(false);
+      col = &row->column(false);
 
       uiItemL(col, totcurvedata == 1 ? IFACE_("Weight") : IFACE_("Mean Weight"), ICON_NONE);
       uiItemL(col, totcurvedata == 1 ? IFACE_("Radius") : IFACE_("Mean Radius"), ICON_NONE);
       uiItemL(col, totcurvedata == 1 ? IFACE_("Tilt") : IFACE_("Mean Tilt"), ICON_NONE);
 
-      col = uiLayoutColumn(row, false);
+      col = &row->column(false);
       subblock = uiLayoutGetBlock(col);
       UI_block_layout_set_current(subblock, col);
 
@@ -1015,12 +1015,12 @@
       TransformMedian_Lattice *ve_median = &tfp->ve_median.lattice;
 
       /*bfa*/
-      row = uiLayoutRow(layout, false);
-      col = uiLayoutColumn(row, false);
+      row = &layout->row(false);
+      col = &row->column(false);
 
       uiItemL(col, totlattdata == 1 ? IFACE_("Weight") : IFACE_("Mean Weight"), ICON_NONE);
 
-      col = uiLayoutColumn(row, true);
+      col = &row->column(true);
       subblock = uiLayoutGetBlock(col);
       UI_block_layout_set_current(subblock, col);
 
@@ -1714,24 +1714,10 @@
       drawLocation = false; /* bfa - hide location for child bones */
     }
   }
-<<<<<<< HEAD
-=======
-  colsub = &split->column(true);
-  uiItemR(colsub, ptr, "location", UI_ITEM_NONE, std::nullopt, ICON_NONE);
-  colsub = &split->column(true);
-  uiLayoutSetEmboss(colsub, blender::ui::EmbossType::NoneOrStatus);
-  uiItemL(colsub, "", ICON_NONE);
-  uiItemR(colsub,
-          ptr,
-          "lock_location",
-          UI_ITEM_R_TOGGLE | UI_ITEM_R_ICON_ONLY,
-          "",
-          ICON_DECORATE_UNLOCKED);
->>>>>>> 6e190bde
 
   if (drawLocation) {
-    col = uiLayoutColumn(layout, false); /* bfa - col = layout.column() */
-    row = uiLayoutRow(col, true);        /* bfa - row = col.row(align=True) */
+    col = &layout->column(false); /* bfa */
+    row = col->row(true);        /* bfa */
     uiItemR(row,
             ptr,
             "location",
@@ -1753,25 +1739,17 @@
 
   switch (RNA_enum_get(ptr, "rotation_mode")) {
     case ROT_MODE_QUAT: /* quaternion */
-<<<<<<< HEAD
       /* bfa */
-      col = uiLayoutColumn(layout, false);
-      row = uiLayoutRow(col, true);
+      col = &layout->column(false);
+      row = &layout->row(true);
       uiItemR(row, ptr, "rotation_quaternion", UI_ITEM_NONE, IFACE_("Rotation"), ICON_NONE);
 
-      sub = uiLayoutColumn(row, true);
+      sub = &layout->row(true);
       uiLayoutSetPropDecorate(sub, false);
 
       uiLayoutSetEmboss(sub, blender::ui::EmbossType::NoneOrStatus);
       draw4L = true; /* bfa - show 4L button if quaternion */
 
-=======
-      colsub = &split->column(true);
-      uiItemR(colsub, ptr, "rotation_quaternion", UI_ITEM_NONE, IFACE_("Rotation"), ICON_NONE);
-      colsub = &split->column(true);
-      uiLayoutSetEmboss(colsub, blender::ui::EmbossType::NoneOrStatus);
-      uiItemR(colsub, ptr, "lock_rotations_4d", UI_ITEM_R_TOGGLE, IFACE_("4L"), ICON_NONE);
->>>>>>> 6e190bde
       if (RNA_boolean_get(ptr, "lock_rotations_4d")) {
         /* bfa */
         uiItemR(sub,
@@ -1794,25 +1772,17 @@
       uiLayoutSetEmboss(sub, blender::ui::EmbossType::Undefined);
       break;
     case ROT_MODE_AXISANGLE: /* axis angle */
-<<<<<<< HEAD
                              /* bfa */
-      col = uiLayoutColumn(layout, false);
-      row = uiLayoutRow(col, true);
+      col = &layout->column(false);
+      row = &layout->row(true);
       uiItemR(row, ptr, "rotation_axis_angle", UI_ITEM_NONE, IFACE_("Rotation"), ICON_NONE);
 
-      sub = uiLayoutColumn(row, true);
+      sub = &row->column(true);
       uiLayoutSetPropDecorate(sub, false);
 
       uiLayoutSetEmboss(sub, blender::ui::EmbossType::NoneOrStatus);
       draw4L = true; /* bfa - show 4L button if axis-angle */
 
-=======
-      colsub = &split->column(true);
-      uiItemR(colsub, ptr, "rotation_axis_angle", UI_ITEM_NONE, IFACE_("Rotation"), ICON_NONE);
-      colsub = &split->column(true);
-      uiLayoutSetEmboss(colsub, blender::ui::EmbossType::NoneOrStatus);
-      uiItemR(colsub, ptr, "lock_rotations_4d", UI_ITEM_R_TOGGLE, IFACE_("4L"), ICON_NONE);
->>>>>>> 6e190bde
       if (RNA_boolean_get(ptr, "lock_rotations_4d")) {
         /* bfa */
         uiItemR(sub,
@@ -1834,23 +1804,14 @@
       uiLayoutSetEmboss(sub, blender::ui::EmbossType::Undefined); /* bfa */
       break;
     default: /* euler rotations */
-<<<<<<< HEAD
              /* bfa */
-      col = uiLayoutColumn(layout, false);
-
-      row = uiLayoutRow(col, true);
+      col = &layout->column(false);
+
+      row = &layout->row(true);
       uiItemR(row, ptr, "rotation_euler", UI_ITEM_NONE, IFACE_("Rotation"), ICON_NONE);
       uiLayoutSetPropDecorate(row, false);
       uiLayoutSetEmboss(row, blender::ui::EmbossType::NoneOrStatus);
       uiItemR(row,
-=======
-      colsub = &split->column(true);
-      uiItemR(colsub, ptr, "rotation_euler", UI_ITEM_NONE, IFACE_("Rotation"), ICON_NONE);
-      colsub = &split->column(true);
-      uiLayoutSetEmboss(colsub, blender::ui::EmbossType::NoneOrStatus);
-      uiItemL(colsub, "", ICON_NONE);
-      uiItemR(colsub,
->>>>>>> 6e190bde
               ptr,
               "lock_rotation",
               UI_ITEM_R_TOGGLE | UI_ITEM_R_ICON_ONLY,
@@ -1859,14 +1820,13 @@
       uiLayoutSetEmboss(row, blender::ui::EmbossType::Undefined); /* bfa */
       break;
   }
-<<<<<<< HEAD
 
   /* bfa */
   uiItemS_ex(layout, .25f);
 
-  row = uiLayoutRow(layout, false);
+  row = &layout->row(false);
   uiItemR(row, ptr, "rotation_mode", UI_ITEM_NONE, IFACE_("Mode"), ICON_NONE);
-  row = uiLayoutRow(row, false);
+  row = &layout->row(false);
   uiLayoutSetUnitsX(row, 1.f);
   uiLayoutSetEmboss(row, blender::ui::EmbossType::None);
 
@@ -1887,20 +1847,9 @@
 
   uiItemS_ex(layout, .25f);
 
-  col = uiLayoutColumn(layout, false);
-  row = uiLayoutRow(col, true);
+  col = &layout->column(false);
+  row = &layout->row(true);
   uiItemR(row,
-=======
-  uiItemR(layout, ptr, "rotation_mode", UI_ITEM_NONE, "", ICON_NONE);
-
-  split = uiLayoutSplit(layout, 0.8f, false);
-  colsub = &split->column(true);
-  uiItemR(colsub, ptr, "scale", UI_ITEM_NONE, std::nullopt, ICON_NONE);
-  colsub = &split->column(true);
-  uiLayoutSetEmboss(colsub, blender::ui::EmbossType::NoneOrStatus);
-  uiItemL(colsub, "", ICON_NONE);
-  uiItemR(colsub,
->>>>>>> 6e190bde
           ptr,
           "scale",
           UI_ITEM_NONE,
@@ -1951,14 +1900,10 @@
 
   PointerRNA eboneptr = RNA_pointer_create_discrete(&arm->id, &RNA_EditBone, ebone);
 
-<<<<<<< HEAD
   uiLayoutSetPropSep(layout, true);       /* bfa */
   uiLayoutSetPropDecorate(layout, false); /* bfa */
 
-  col = uiLayoutColumn(layout, false);
-=======
   col = &layout->column(false);
->>>>>>> 6e190bde
   uiItemR(col, &eboneptr, "head", UI_ITEM_NONE, std::nullopt, ICON_NONE);
   if (ebone->parent && ebone->flag & BONE_CONNECTED) {
     PointerRNA parptr = RNA_pointer_get(&eboneptr, "parent");
@@ -1995,14 +1940,10 @@
 
   PointerRNA ptr = RNA_pointer_create_discrete(&mball->id, &RNA_MetaElement, mball->lastelem);
 
-<<<<<<< HEAD
   uiLayoutSetPropSep(layout, true);       /* bfa */
   uiLayoutSetPropDecorate(layout, false); /* bfa */
 
-  col = uiLayoutColumn(layout, false);
-=======
   col = &layout->column(false);
->>>>>>> 6e190bde
   uiItemR(col, &ptr, "co", UI_ITEM_NONE, std::nullopt, ICON_NONE);
 
   uiItemS_ex(col, .25f); /* bfa - separator*/
@@ -2012,12 +1953,8 @@
   uiItemS_ex(col, .25f); /* bfa - separator*/
   uiItemR(col, &ptr, "type", UI_ITEM_NONE, std::nullopt, ICON_NONE);
 
-<<<<<<< HEAD
   uiItemS_ex(col, .25f); /* bfa - separator*/
-  col = uiLayoutColumn(layout, true);
-=======
-  col = &layout->column(true);
->>>>>>> 6e190bde
+  col = &layout->column(layout, true);
   switch (RNA_enum_get(&ptr, "type")) {
     case MB_BALL:
       break;
