--- conflicted
+++ resolved
@@ -42,10 +42,7 @@
 #include "BKE_layer.hh"
 #include "BKE_object.hh"
 #include "BKE_object_deform.h"
-<<<<<<< HEAD
-=======
 #include "BKE_object_types.hh"
->>>>>>> a6dbfc82
 #include "BKE_report.hh"
 #include "BKE_screen.hh"
 
@@ -1273,8 +1270,6 @@
 {
   uiBlock *block = (layout) ? uiLayoutAbsoluteBlock(layout) : nullptr;
   TransformProperties *tfp = v3d_transform_props_ensure(v3d);
-  /*  uiLayout *row, *col;*/ /* bfa - use uiLayout when possible - not used */
-  /*  uiBlock *subblock;*/   /* bfa - helper block for UI - not used*/
 
   if (block) {
     BLI_assert(C == nullptr);
@@ -1322,7 +1317,7 @@
       UI_but_number_precision_set(but, 3);
       UI_but_unit_type_set(but, PROP_UNIT_LENGTH);
     }
-    UI_block_align_end(block); /* BFA - subblock not used */
+    UI_block_align_end(block);
   }
   else { /* apply */
     int axis_mask = 0;
