/* SPDX-FileCopyrightText: 2009 Blender Authors
 *
 * SPDX-License-Identifier: GPL-2.0-or-later */

/** \file
 * \ingroup spview3d
 */
/*BFORARTISTS NOTE - on merge, there are chunks that has expanded GUI a lot here, beware*/
#include <cfloat>
#include <cstring>

#include "DNA_armature_types.h"
#include "DNA_curve_types.h"
#include "DNA_lattice_types.h"
#include "DNA_mesh_types.h"
#include "DNA_meshdata_types.h"
#include "DNA_meta_types.h"
#include "DNA_object_types.h"
#include "DNA_scene_types.h"

#include "MEM_guardedalloc.h"

#include "BLT_translation.hh"

#include "BLI_array_utils.h"
#include "BLI_bit_vector.hh"
#include "BLI_listbase.h"
#include "BLI_math_matrix.h"
#include "BLI_math_rotation.h"
#include "BLI_math_vector.h"
#include "BLI_string.h"
#include "BLI_utildefines.h"

#include "BKE_action.hh"
#include "BKE_armature.hh"
#include "BKE_context.hh"
#include "BKE_curve.hh"
#include "BKE_customdata.hh"
#include "BKE_deform.hh"
#include "BKE_editmesh.hh"
#include "BKE_layer.hh"
#include "BKE_library.hh"
#include "BKE_mesh_types.hh"
#include "BKE_object.hh"
#include "BKE_object_deform.h"
#include "BKE_object_types.hh"
#include "BKE_report.hh"
#include "BKE_screen.hh"

#include "DEG_depsgraph.hh"

#include "WM_api.hh"
#include "WM_types.hh"

#include "RNA_access.hh"
#include "RNA_prototypes.hh"

#include "ED_mesh.hh"
#include "ED_object.hh"
#include "ED_object_vgroup.hh"
#include "ED_screen.hh"

#include "ANIM_bone_collections.hh"

#include "UI_interface.hh"
#include "UI_resources.hh"

#include "view3d_intern.hh" /* own include */

/* ******************* view3d space & buttons ************** */
enum {
  B_REDR = 2,
  B_TRANSFORM_PANEL_MEDIAN = 1008,
  B_TRANSFORM_PANEL_DIMS = 1009,
};

/* All must start w/ location */

struct TransformMedian_Generic {
  float location[3];
};

struct TransformMedian_Mesh {
  float location[3], bv_weight, v_crease, be_weight, skin[2], e_crease;
};

struct TransformMedian_Curve {
  float location[3], weight, b_weight, radius, tilt;
};

struct TransformMedian_Lattice {
  float location[3], weight;
};

union TransformMedian {
  TransformMedian_Generic generic;
  TransformMedian_Mesh mesh;
  TransformMedian_Curve curve;
  TransformMedian_Lattice lattice;
};

/* temporary struct for storing transform properties */

struct TransformProperties {
  float ob_obmat_orig[4][4];
  float ob_dims_orig[3];
  float ob_scale_orig[3];
  float ob_dims[3];
  blender::Vector<float> vertex_weights;
  /* Floats only (treated as an array). */
  TransformMedian ve_median, median;
  bool tag_for_update;
};

#define TRANSFORM_MEDIAN_ARRAY_LEN (sizeof(TransformMedian) / sizeof(float))

static TransformProperties *v3d_transform_props_ensure(View3D *v3d);

/* -------------------------------------------------------------------- */
/** \name Edit Mesh Partial Updates
 * \{ */

static void *editmesh_partial_update_begin_fn(bContext * /*C*/,
                                              const uiBlockInteraction_Params *params,
                                              void *arg1)
{
  const int retval_test = B_TRANSFORM_PANEL_MEDIAN;
  if (BLI_array_findindex(
          params->unique_retval_ids, params->unique_retval_ids_len, &retval_test) == -1)
  {
    return nullptr;
  }

  BMEditMesh *em = static_cast<BMEditMesh *>(arg1);

  int verts_mask_count = 0;
  BMIter iter;
  BMVert *eve;
  int i;

  blender::BitVector<> verts_mask(em->bm->totvert);
  BM_ITER_MESH_INDEX (eve, &iter, em->bm, BM_VERTS_OF_MESH, i) {
    if (!BM_elem_flag_test(eve, BM_ELEM_SELECT)) {
      continue;
    }
    verts_mask[i].set();
    verts_mask_count += 1;
  }

  BMPartialUpdate_Params update_params{};
  update_params.do_tessellate = true;
  update_params.do_normals = true;
  BMPartialUpdate *bmpinfo = BM_mesh_partial_create_from_verts_group_single(
      *em->bm, update_params, verts_mask, verts_mask_count);

  return bmpinfo;
}

static void editmesh_partial_update_end_fn(bContext * /*C*/,
                                           const uiBlockInteraction_Params * /*params*/,
                                           void * /*arg1*/,
                                           void *user_data)
{
  BMPartialUpdate *bmpinfo = static_cast<BMPartialUpdate *>(user_data);
  if (bmpinfo == nullptr) {
    return;
  }
  BM_mesh_partial_destroy(bmpinfo);
}

static void editmesh_partial_update_update_fn(bContext *C,
                                              const uiBlockInteraction_Params * /*params*/,
                                              void *arg1,
                                              void *user_data)
{
  BMPartialUpdate *bmpinfo = static_cast<BMPartialUpdate *>(user_data);
  if (bmpinfo == nullptr) {
    return;
  }

  View3D *v3d = CTX_wm_view3d(C);
  TransformProperties *tfp = v3d_transform_props_ensure(v3d);
  if (tfp->tag_for_update == false) {
    return;
  }
  tfp->tag_for_update = false;

  BMEditMesh *em = static_cast<BMEditMesh *>(arg1);

  BKE_editmesh_looptris_and_normals_calc_with_partial(em, bmpinfo);
}

/** \} */

/* Helper function to compute a median changed value,
 * when the value should be clamped in [0.0, 1.0].
 * Returns either 0.0, 1.0 (both can be applied directly), a positive scale factor
 * for scale down, or a negative one for scale up.
 */
static float compute_scale_factor(const float ve_median, const float median)
{
  if (ve_median <= 0.0f) {
    return 0.0f;
  }
  if (ve_median >= 1.0f) {
    return 1.0f;
  }

  /* Scale value to target median. */
  float median_new = ve_median;
  float median_orig = ve_median - median; /* Previous median value. */

  /* In case of floating point error. */
  CLAMP(median_orig, 0.0f, 1.0f);
  CLAMP(median_new, 0.0f, 1.0f);

  if (median_new <= median_orig) {
    /* Scale down. */
    return median_new / median_orig;
  }

  /* Scale up, negative to indicate it... */
  return -(1.0f - median_new) / (1.0f - median_orig);
}

/**
 * Apply helpers.
 * \note In case we only have one element,
 * copy directly the value instead of applying the diff or scale factor.
 * Avoids some glitches when going e.g. from 3 to 0.0001 (see #37327).
 */
static void apply_raw_diff(float *val, const int tot, const float ve_median, const float median)
{
  *val = (tot == 1) ? ve_median : (*val + median);
}

static void apply_raw_diff_v3(float val[3],
                              const int tot,
                              const float ve_median[3],
                              const float median[3])
{
  if (tot == 1) {
    copy_v3_v3(val, ve_median);
  }
  else {
    add_v3_v3(val, median);
  }
}

static void apply_scale_factor(
    float *val, const int tot, const float ve_median, const float median, const float sca)
{
  if (tot == 1 || ve_median == median) {
    *val = ve_median;
  }
  else {
    *val *= sca;
  }
}

static void apply_scale_factor_clamp(float *val,
                                     const int tot,
                                     const float ve_median,
                                     const float sca)
{
  if (tot == 1) {
    *val = ve_median;
    CLAMP(*val, 0.0f, 1.0f);
  }
  else if (ELEM(sca, 0.0f, 1.0f)) {
    *val = sca;
  }
  else {
    *val = (sca > 0.0f) ? (*val * sca) : (1.0f + ((1.0f - *val) * sca));
    CLAMP(*val, 0.0f, 1.0f);
  }
}

static TransformProperties *v3d_transform_props_ensure(View3D *v3d)
{
  if (v3d->runtime.properties_storage == nullptr) {
    TransformProperties *tfp = static_cast<TransformProperties *>(
        MEM_callocN(sizeof(TransformProperties), "TransformProperties"));
    /* Construct C++ structures in otherwise zero initialized struct. */
    new (tfp) TransformProperties();

    v3d->runtime.properties_storage = tfp;
    v3d->runtime.properties_storage_free = [](void *properties_storage) {
      MEM_delete(static_cast<TransformProperties *>(properties_storage));
    };
  }
  return static_cast<TransformProperties *>(v3d->runtime.properties_storage);
}

/* is used for both read and write... */
static void v3d_editvertex_buts(uiLayout *layout, View3D *v3d, Object *ob, float lim)
{
  uiLayout *row, *col; /* bfa - use uiLayout when possible */
  uiBlock *subblock;   /* bfa - helper block for UI */
  uiBlock *block = (layout) ? uiLayoutAbsoluteBlock(layout) : nullptr;
  TransformProperties *tfp = v3d_transform_props_ensure(v3d);
  TransformMedian median_basis, ve_median_basis;
  int tot, totedgedata, totcurvedata, totlattdata, totcurvebweight;
  bool has_meshdata = false;
  bool has_skinradius = false;
  PointerRNA data_ptr;

  copy_vn_fl((float *)&median_basis, TRANSFORM_MEDIAN_ARRAY_LEN, 0.0f);
  tot = totedgedata = totcurvedata = totlattdata = totcurvebweight = 0;

  if (ob->type == OB_MESH) {
    TransformMedian_Mesh *median = &median_basis.mesh;
    Mesh *mesh = static_cast<Mesh *>(ob->data);
    BMEditMesh *em = mesh->runtime->edit_mesh.get();
    BMesh *bm = em->bm;
    BMVert *eve;
    BMEdge *eed;
    BMIter iter;

    const int cd_vert_bweight_offset = CustomData_get_offset_named(
        &bm->vdata, CD_PROP_FLOAT, "bevel_weight_vert");
    const int cd_vert_crease_offset = CustomData_get_offset_named(
        &bm->vdata, CD_PROP_FLOAT, "crease_vert");
    const int cd_vert_skin_offset = CustomData_get_offset(&bm->vdata, CD_MVERT_SKIN);
    const int cd_edge_bweight_offset = CustomData_get_offset_named(
        &bm->edata, CD_PROP_FLOAT, "bevel_weight_edge");
    const int cd_edge_crease_offset = CustomData_get_offset_named(
        &bm->edata, CD_PROP_FLOAT, "crease_edge");

    has_skinradius = (cd_vert_skin_offset != -1);

    if (bm->totvertsel) {
      BM_ITER_MESH (eve, &iter, bm, BM_VERTS_OF_MESH) {
        if (BM_elem_flag_test(eve, BM_ELEM_SELECT)) {
          tot++;
          add_v3_v3(median->location, eve->co);

          if (cd_vert_bweight_offset != -1) {
            median->bv_weight += BM_ELEM_CD_GET_FLOAT(eve, cd_vert_bweight_offset);
          }

          if (cd_vert_crease_offset != -1) {
            median->v_crease += BM_ELEM_CD_GET_FLOAT(eve, cd_vert_crease_offset);
          }

          if (has_skinradius) {
            MVertSkin *vs = static_cast<MVertSkin *>(
                BM_ELEM_CD_GET_VOID_P(eve, cd_vert_skin_offset));
            add_v2_v2(median->skin, vs->radius); /* Third val not used currently. */
          }
        }
      }
    }

    if ((cd_edge_bweight_offset != -1) || (cd_edge_crease_offset != -1)) {
      if (bm->totedgesel) {
        BM_ITER_MESH (eed, &iter, bm, BM_EDGES_OF_MESH) {
          if (BM_elem_flag_test(eed, BM_ELEM_SELECT)) {
            if (cd_edge_bweight_offset != -1) {
              median->be_weight += BM_ELEM_CD_GET_FLOAT(eed, cd_edge_bweight_offset);
            }

            if (cd_edge_crease_offset != -1) {
              median->e_crease += BM_ELEM_CD_GET_FLOAT(eed, cd_edge_crease_offset);
            }

            totedgedata++;
          }
        }
      }
    }
    else {
      totedgedata = bm->totedgesel;
    }

    has_meshdata = (tot || totedgedata);
  }
  else if (ELEM(ob->type, OB_CURVES_LEGACY, OB_SURF)) {
    TransformMedian_Curve *median = &median_basis.curve;
    Curve *cu = static_cast<Curve *>(ob->data);
    BPoint *bp;
    BezTriple *bezt;
    int a;
    ListBase *nurbs = BKE_curve_editNurbs_get(cu);
    StructRNA *seltype = nullptr;
    void *selp = nullptr;

    LISTBASE_FOREACH (Nurb *, nu, nurbs) {
      if (nu->type == CU_BEZIER) {
        bezt = nu->bezt;
        a = nu->pntsu;
        while (a--) {
          if (bezt->f2 & SELECT) {
            add_v3_v3(median->location, bezt->vec[1]);
            tot++;
            median->weight += bezt->weight;
            median->radius += bezt->radius;
            median->tilt += bezt->tilt;
            if (!totcurvedata) { /* I.e. first time... */
              selp = bezt;
              seltype = &RNA_BezierSplinePoint;
            }
            totcurvedata++;
          }
          else {
            if (bezt->f1 & SELECT) {
              add_v3_v3(median->location, bezt->vec[0]);
              tot++;
            }
            if (bezt->f3 & SELECT) {
              add_v3_v3(median->location, bezt->vec[2]);
              tot++;
            }
          }
          bezt++;
        }
      }
      else {
        bp = nu->bp;
        a = nu->pntsu * nu->pntsv;
        while (a--) {
          if (bp->f1 & SELECT) {
            add_v3_v3(median->location, bp->vec);
            median->b_weight += bp->vec[3];
            totcurvebweight++;
            tot++;
            median->weight += bp->weight;
            median->radius += bp->radius;
            median->tilt += bp->tilt;
            if (!totcurvedata) { /* I.e. first time... */
              selp = bp;
              seltype = &RNA_SplinePoint;
            }
            totcurvedata++;
          }
          bp++;
        }
      }
    }

    if (totcurvedata == 1) {
      data_ptr = RNA_pointer_create_discrete(&cu->id, seltype, selp);
    }
  }
  else if (ob->type == OB_LATTICE) {
    Lattice *lt = static_cast<Lattice *>(ob->data);
    TransformMedian_Lattice *median = &median_basis.lattice;
    BPoint *bp;
    int a;
    StructRNA *seltype = nullptr;
    void *selp = nullptr;

    a = lt->editlatt->latt->pntsu * lt->editlatt->latt->pntsv * lt->editlatt->latt->pntsw;
    bp = lt->editlatt->latt->def;
    while (a--) {
      if (bp->f1 & SELECT) {
        add_v3_v3(median->location, bp->vec);
        tot++;
        median->weight += bp->weight;
        if (!totlattdata) { /* I.e. first time... */
          selp = bp;
          seltype = &RNA_LatticePoint;
        }
        totlattdata++;
      }
      bp++;
    }

    if (totlattdata == 1) {
      data_ptr = RNA_pointer_create_discrete(&lt->id, seltype, selp);
    }
  }

  if (tot == 0) {
    uiItemL(
        layout, IFACE_("Nothing selected"), ICON_NONE); /* bfa - use high level UI when possible */
    return;
  }

  /* Location, X/Y/Z */
  mul_v3_fl(median_basis.generic.location, 1.0f / float(tot));
  if (v3d->flag & V3D_GLOBAL_STATS) {
    mul_m4_v3(ob->object_to_world().ptr(), median_basis.generic.location);
  }

  if (has_meshdata) {
    TransformMedian_Mesh *median = &median_basis.mesh;
    if (totedgedata) {
      median->e_crease /= float(totedgedata);
      median->be_weight /= float(totedgedata);
    }
    if (tot) {
      median->bv_weight /= float(tot);
      median->v_crease /= float(tot);
      if (has_skinradius) {
        median->skin[0] /= float(tot);
        median->skin[1] /= float(tot);
      }
    }
  }
  else if (totcurvedata) {
    TransformMedian_Curve *median = &median_basis.curve;
    if (totcurvebweight) {
      median->b_weight /= float(totcurvebweight);
    }
    median->weight /= float(totcurvedata);
    median->radius /= float(totcurvedata);
    median->tilt /= float(totcurvedata);
  }
  else if (totlattdata) {
    TransformMedian_Lattice *median = &median_basis.lattice;
    median->weight /= float(totlattdata);
  }

  if (block) { /* buttons */
    uiBut *but;
    int yi = 200;
    const float tilt_limit = DEG2RADF(21600.0f);
    const int butw = 200;
    const int buth = 20 * UI_SCALE_FAC;
    const int but_margin = 2;
    const char *c;

    memcpy(&tfp->ve_median, &median_basis, sizeof(tfp->ve_median));

    /* bfa - new expand prop UI style*/
    col = uiLayoutColumn(layout, true);

    if (tot == 1) {
      if (totcurvedata) {
        /* Curve */
        c = IFACE_("Control Point:");
      }
      else {
        /* Mesh or lattice */
        c = IFACE_("Vertex:");
      }
    }
    else {
      c = IFACE_("Median:");
    }
    uiDefBut(block, UI_BTYPE_LABEL, 0, c, 0, yi -= buth, butw, buth, nullptr, 0, 0, "");

    /* bfa */

    row = uiLayoutRow(col, true);

    uiItemS(row);
    uiItemS(row);

    col = uiLayoutColumn(row, true);
    uiLayoutSetUnitsX(col, .75);
    uiLayoutSetFixedSize(col, true);

    uiItemL(col, IFACE_("X"), ICON_NONE);
    uiItemL(col, IFACE_("Y"), ICON_NONE);
    uiItemL(col, IFACE_("Z"), ICON_NONE);

    if (totcurvebweight == tot) {
      uiItemL(col, IFACE_("W"), ICON_NONE);
    }

    col = uiLayoutColumn(row, true);
    subblock = uiLayoutGetBlock(col);
    UI_block_layout_set_current(subblock, col);

    /* Should be no need to translate these. */
    /* bfa */
    but = uiDefButF(subblock,
                    UI_BTYPE_NUM,
                    B_TRANSFORM_PANEL_MEDIAN,
                    "", /* bfa - use high level UI when possible */
                    0,
                    yi -= buth,
                    butw,
                    buth,
                    &tfp->ve_median.generic.location[0],
                    -lim,
                    lim,
                    "");
    UI_but_number_step_size_set(but, 10);
    UI_but_number_precision_set(but, RNA_TRANSLATION_PREC_DEFAULT);
    UI_but_unit_type_set(but, PROP_UNIT_LENGTH);
    /* bfa */
    but = uiDefButF(subblock,
                    UI_BTYPE_NUM,
                    B_TRANSFORM_PANEL_MEDIAN,
                    "", /* bfa - use high level UI when possible */
                    0,
                    yi -= buth,
                    butw,
                    buth,
                    &tfp->ve_median.generic.location[1],
                    -lim,
                    lim,
                    "");
    UI_but_number_step_size_set(but, 10);
    UI_but_number_precision_set(but, RNA_TRANSLATION_PREC_DEFAULT);
    UI_but_unit_type_set(but, PROP_UNIT_LENGTH);
    /* bfa */
    but = uiDefButF(subblock,
                    UI_BTYPE_NUM,
                    B_TRANSFORM_PANEL_MEDIAN,
                    "", /* bfa - use high level UI when possible */
                    0,
                    yi -= buth,
                    butw,
                    buth,
                    &tfp->ve_median.generic.location[2],
                    -lim,
                    lim,
                    "");
    UI_but_number_step_size_set(but, 10);
    UI_but_number_precision_set(but, RNA_TRANSLATION_PREC_DEFAULT);
    UI_but_unit_type_set(but, PROP_UNIT_LENGTH);

    if (totcurvebweight == tot) {
      /* bfa */
      but = uiDefButF(subblock,
                      UI_BTYPE_NUM,
                      B_TRANSFORM_PANEL_MEDIAN,
                      "", /* bfa - use high level UI when possible */
                      0,
                      yi -= buth,
                      butw,
                      buth,
                      &(tfp->ve_median.curve.b_weight),
                      0.01,
                      100.0,
                      "");
      UI_but_number_step_size_set(but, 1);
      UI_but_number_precision_set(but, 3);
    }
    UI_block_layout_set_current(block, layout); /* bfa */

    /* bfa */
    row = uiLayoutRow(layout, true); /* bfa - use high level UI when possible */
    subblock = uiLayoutGetBlock(row);
    UI_block_layout_set_current(subblock, row);

    uiDefButBitS(subblock,
                 UI_BTYPE_TOGGLE,
                 V3D_GLOBAL_STATS,
                 B_REDR,
                 IFACE_("Global"),
                 0,
                 yi -= buth + but_margin,
                 100,
                 buth,
                 &v3d->flag,
                 0,
                 0,
                 TIP_("Displays global values"));
    uiDefButBitS(subblock,
                 UI_BTYPE_TOGGLE_N,
                 V3D_GLOBAL_STATS,
                 B_REDR,
                 IFACE_("Local"),
                 100,
                 yi,
                 100,
                 buth,
                 &v3d->flag,
                 0,
                 0,
                 TIP_("Displays local values"));
    UI_block_layout_set_current(
        block,
        layout); /* bfa - restore layout, otherwise following UI elements will be messed up */

    /* Meshes... */
    if (has_meshdata) {
      TransformMedian_Mesh *ve_median = &tfp->ve_median.mesh;
      if (tot) {
        /* bfa */
        uiItemL(layout,
                tot == 1 ? IFACE_("Vertex Data Mean") : IFACE_("Vertices Data Mean"),
                ICON_NONE); /* bfa - put the term "mean" into the label */

        row = uiLayoutRow(layout, false);
        uiItemS(row); /* bfa - separator indent */
        col = uiLayoutColumn(row, false);

        uiItemL(col, IFACE_("Bevel Weight"), ICON_NONE);
        uiItemL(col, IFACE_("Crease"), ICON_NONE); /* -bfa move text to left of slider */

        col = uiLayoutColumn(row, false);
        subblock = uiLayoutGetBlock(col);
        UI_block_layout_set_current(subblock, col);

        /* bfa */
        but = uiDefButF(block,
                        UI_BTYPE_NUM,
                        B_TRANSFORM_PANEL_MEDIAN,
                        "", /* -bfa remove text from slider */
                        0,
                        yi -= buth + but_margin,
                        butw,
                        buth,
                        &ve_median->bv_weight,
                        0.0,
                        1.0,
                        TIP_("Vertex weight used by Bevel modifier"));
        UI_but_number_step_size_set(but, 1);
        UI_but_number_precision_set(but, 2);
        /* customdata layer added on demand */
        /* bfa */
        but = uiDefButF(block,
                        UI_BTYPE_NUM,
                        B_TRANSFORM_PANEL_MEDIAN,
                        "", /* -bfa remove text from slider */
                        0,
                        yi -= buth + but_margin,
                        butw,
                        buth,
                        &ve_median->v_crease,
                        0.0,
                        1.0,
                        TIP_("Weight used by the Subdivision Surface modifier"));
        UI_but_number_step_size_set(but, 1);
        UI_but_number_precision_set(but, 2);
      }
      if (has_skinradius) {
        /* bfa */
        row = uiLayoutRow(layout, false);
        uiItemS(row); /* bfa - separator indent */
        col = uiLayoutColumn(row, false);

        uiItemL(col, IFACE_("Radius X"), ICON_NONE);
        uiItemL(col, IFACE_("Radius Y"), ICON_NONE);

        col = uiLayoutColumn(row, true);
        subblock = uiLayoutGetBlock(col);

        /* bfa */
        but = uiDefButF(subblock,
                        UI_BTYPE_NUM,
                        B_TRANSFORM_PANEL_MEDIAN,
                        "", /* bfa - use high level UI when possible */
                        0,
                        yi -= buth + but_margin,
                        butw,
                        buth,
                        &ve_median->skin[0],
                        0.0,
                        100.0,
                        TIP_("X radius used by Skin modifier"));
        UI_but_number_step_size_set(but, 1);
        UI_but_number_precision_set(but, 3);
        /* bfa */
        but = uiDefButF(subblock,
                        UI_BTYPE_NUM,
                        B_TRANSFORM_PANEL_MEDIAN,
                        "", /* bfa - use high level UI when possible */
                        0,
                        yi -= buth + but_margin,
                        butw,
                        buth,
                        &ve_median->skin[1],
                        0.0,
                        100.0,
                        TIP_("Y radius used by Skin modifier"));
        UI_but_number_step_size_set(but, 1);
        UI_but_number_precision_set(but, 3);
        /* bfa */
        UI_block_layout_set_current(block, layout);
      }
      if (totedgedata) {
        /* bfa */
        uiItemL(layout,
                totedgedata == 1 ? IFACE_("Edge Data Mean") : IFACE_("Edges Data Mean"),
                ICON_NONE);

        row = uiLayoutRow(layout, false);
        uiItemS(row); /* bfa - separator indent */
        col = uiLayoutColumn(row, false);

        uiItemL(col, IFACE_("Bevel Weight"), ICON_NONE);
        uiItemL(col, IFACE_("Crease"), ICON_NONE);

        col = uiLayoutColumn(row, false);
        subblock = uiLayoutGetBlock(col);
        UI_block_layout_set_current(subblock, col);

        /* customdata layer added on demand */
        /* bfa */
        but = uiDefButF(subblock,
                        UI_BTYPE_NUM,
                        B_TRANSFORM_PANEL_MEDIAN,
                        "", /* -bfa remove text from slider */
                        0,
                        yi -= buth + but_margin,
                        butw,
                        buth,
                        &ve_median->be_weight,
                        0.0,
                        1.0,
                        TIP_("Edge weight used by Bevel modifier"));
        UI_but_number_step_size_set(but, 1);
        UI_but_number_precision_set(but, 2);
        /* customdata layer added on demand */
        /* bfa */
        but = uiDefButF(subblock,
                        UI_BTYPE_NUM,
                        B_TRANSFORM_PANEL_MEDIAN,
                        "", /* -bfa remove text from slider */
                        0,
                        yi -= buth + but_margin,
                        butw,
                        buth,
                        &ve_median->e_crease,
                        0.0,
                        1.0,
                        TIP_("Weight used by the Subdivision Surface modifier"));
        UI_but_number_step_size_set(but, 1);
        UI_but_number_precision_set(but, 2);
        UI_block_layout_set_current(block, layout); /* bfa */
      }
    }
    /* Curve... */
    else if (totcurvedata) {
      TransformMedian_Curve *ve_median = &tfp->ve_median.curve;
      /* bfa */
      row = uiLayoutRow(layout, false);
      col = uiLayoutColumn(row, false);

      uiItemL(col, totcurvedata == 1 ? IFACE_("Weight") : IFACE_("Mean Weight"), ICON_NONE);
      uiItemL(col, totcurvedata == 1 ? IFACE_("Radius") : IFACE_("Mean Radius"), ICON_NONE);
      uiItemL(col, totcurvedata == 1 ? IFACE_("Tilt") : IFACE_("Mean Tilt"), ICON_NONE);

      col = uiLayoutColumn(row, false);
      subblock = uiLayoutGetBlock(col);
      UI_block_layout_set_current(subblock, col);

      if (totcurvedata == 1) {
        /* bfa */
        but = uiDefButR(subblock,
                        UI_BTYPE_NUM,
                        0,
                        "", /* -bfa remove text from slider */
                        0,
                        yi -= buth + but_margin,
                        butw,
                        buth,
                        &data_ptr,
                        "weight_softbody",
                        0,
                        0.0,
                        1.0,
                        nullptr);
        UI_but_number_step_size_set(but, 1);
        UI_but_number_precision_set(but, 3);
        /* bfa */
        but = uiDefButR(subblock,
                        UI_BTYPE_NUM,
                        0,
                        "",
                        0,
                        yi -= buth + but_margin,
                        butw,
                        buth,
                        &data_ptr,
                        "radius",
                        0,
                        0.0,
                        100.0,
                        nullptr);
        UI_but_number_step_size_set(but, 1);
        UI_but_number_precision_set(but, 3);
        /* bfa */
        but = uiDefButR(subblock,
                        UI_BTYPE_NUM,
                        0,
                        "", /* -bfa remove text from slider */
                        0,
                        yi -= buth + but_margin,
                        butw,
                        buth,
                        &data_ptr,
                        "tilt",
                        0,
                        -tilt_limit,
                        tilt_limit,
                        nullptr);
        UI_but_number_step_size_set(but, 1);
        UI_but_number_precision_set(but, 3);
      }
      else if (totcurvedata > 1) {
        /* bfa */
        but = uiDefButF(subblock,
                        UI_BTYPE_NUM,
                        B_TRANSFORM_PANEL_MEDIAN,
                        "", /* -bfa remove text from slider */
                        0,
                        yi -= buth + but_margin,
                        butw,
                        buth,
                        &ve_median->weight,
                        0.0,
                        1.0,
                        TIP_("Weight used for Soft Body Goal"));
        UI_but_number_step_size_set(but, 1);
        UI_but_number_precision_set(but, 3);
        /* bfa */
        but = uiDefButF(subblock,
                        UI_BTYPE_NUM,
                        B_TRANSFORM_PANEL_MEDIAN,
                        "", /* -bfa remove text from slider */
                        0,
                        yi -= buth + but_margin,
                        butw,
                        buth,
                        &ve_median->radius,
                        0.0,
                        100.0,
                        TIP_("Radius of curve control points"));
        UI_but_number_step_size_set(but, 1);
        UI_but_number_precision_set(but, 3);
        /* bfa */
        but = uiDefButF(subblock,
                        UI_BTYPE_NUM,
                        B_TRANSFORM_PANEL_MEDIAN,
                        "", /* -bfa remove text from slider */
                        0,
                        yi -= buth + but_margin,
                        butw,
                        buth,
                        &ve_median->tilt,
                        -tilt_limit,
                        tilt_limit,
                        TIP_("Tilt of curve control points"));
        UI_but_number_step_size_set(but, 1);
        UI_but_number_precision_set(but, 3);
        UI_but_unit_type_set(but, PROP_UNIT_ROTATION);
      }

      UI_block_layout_set_current(block, layout); /*bfa*/
    }
    /* Lattice... */
    else if (totlattdata) {
      TransformMedian_Lattice *ve_median = &tfp->ve_median.lattice;

      /*bfa*/
      row = uiLayoutRow(layout, false);
      col = uiLayoutColumn(row, false);

      uiItemL(col, totlattdata == 1 ? IFACE_("Weight") : IFACE_("Mean Weight"), ICON_NONE);

      col = uiLayoutColumn(row, true);
      subblock = uiLayoutGetBlock(col);
      UI_block_layout_set_current(subblock, col);

      if (totlattdata == 1) {
        uiDefButR(block,
                  UI_BTYPE_NUM,
                  0,
                  IFACE_(""),/* -bfa remove text from slider */
                  0,
                  yi -= buth + but_margin,
                  butw,
                  buth,
                  &data_ptr,
                  "weight_softbody",
                  0,
                  0.0,
                  1.0,
                  nullptr);
        UI_but_number_step_size_set(but, 1);
        UI_but_number_precision_set(but, 3);
      }
      else if (totlattdata > 1) {
        /* bfa */
        but = uiDefButF(subblock,
                        UI_BTYPE_NUM,
                        B_TRANSFORM_PANEL_MEDIAN,
                        IFACE_(""), /* -bfa remove text from slider */
                        0,
                        yi -= buth + but_margin,
                        butw,
                        buth,
                        &ve_median->weight,
                        0.0,
                        1.0,
                        TIP_("Weight used for Soft Body Goal"));
        UI_but_number_step_size_set(but, 1);
        UI_but_number_precision_set(but, 3);
      }
    }

    UI_block_align_end(block);

    if (ob->type == OB_MESH) {
      Mesh *mesh = static_cast<Mesh *>(ob->data);
      if (BMEditMesh *em = mesh->runtime->edit_mesh.get()) {
        uiBlockInteraction_CallbackData callback_data{};
        callback_data.begin_fn = editmesh_partial_update_begin_fn;
        callback_data.end_fn = editmesh_partial_update_end_fn;
        callback_data.update_fn = editmesh_partial_update_update_fn;
        callback_data.arg1 = em;
        UI_block_interaction_set(block, &callback_data);
      }
    }
  }
  else { /* apply */
    memcpy(&ve_median_basis, &tfp->ve_median, sizeof(tfp->ve_median));

    if (v3d->flag & V3D_GLOBAL_STATS) {
      invert_m4_m4(ob->runtime->world_to_object.ptr(), ob->object_to_world().ptr());
      mul_m4_v3(ob->world_to_object().ptr(), median_basis.generic.location);
      mul_m4_v3(ob->world_to_object().ptr(), ve_median_basis.generic.location);
    }
    sub_vn_vnvn((float *)&median_basis,
                (float *)&ve_median_basis,
                (float *)&median_basis,
                TRANSFORM_MEDIAN_ARRAY_LEN);

    /* Note with a single element selected, we always do. */
    const bool apply_vcos = (tot == 1) || (len_squared_v3(median_basis.generic.location) != 0.0f);

    if ((ob->type == OB_MESH) &&
        (apply_vcos || median_basis.mesh.bv_weight || median_basis.mesh.v_crease ||
         median_basis.mesh.skin[0] || median_basis.mesh.skin[1] || median_basis.mesh.be_weight ||
         median_basis.mesh.e_crease))
    {
      const TransformMedian_Mesh *median = &median_basis.mesh, *ve_median = &ve_median_basis.mesh;
      Mesh *mesh = static_cast<Mesh *>(ob->data);
      BMEditMesh *em = mesh->runtime->edit_mesh.get();
      BMesh *bm = em->bm;
      BMIter iter;
      BMVert *eve;
      BMEdge *eed;

      int cd_vert_bweight_offset = -1;
      int cd_vert_crease_offset = -1;
      int cd_vert_skin_offset = -1;
      int cd_edge_bweight_offset = -1;
      int cd_edge_crease_offset = -1;

      float scale_bv_weight = 1.0f;
      float scale_v_crease = 1.0f;
      float scale_skin[2] = {1.0f, 1.0f};
      float scale_be_weight = 1.0f;
      float scale_e_crease = 1.0f;

      /* Vertices */

      if (apply_vcos || median->bv_weight || median->v_crease || median->skin[0] ||
          median->skin[1])
      {
        if (median->bv_weight) {
          if (!CustomData_has_layer_named(&bm->vdata, CD_PROP_FLOAT, "bevel_weight_vert")) {
            BM_data_layer_add_named(bm, &bm->vdata, CD_PROP_FLOAT, "bevel_weight_vert");
          }
          cd_vert_bweight_offset = CustomData_get_offset_named(
              &bm->vdata, CD_PROP_FLOAT, "bevel_weight_vert");
          BLI_assert(cd_vert_bweight_offset != -1);

          scale_bv_weight = compute_scale_factor(ve_median->bv_weight, median->bv_weight);
        }

        if (median->v_crease) {
          if (!CustomData_has_layer_named(&bm->vdata, CD_PROP_FLOAT, "crease_vert")) {
            BM_data_layer_add_named(bm, &bm->vdata, CD_PROP_FLOAT, "crease_vert");
          }
          cd_vert_crease_offset = CustomData_get_offset_named(
              &bm->vdata, CD_PROP_FLOAT, "crease_vert");
          BLI_assert(cd_vert_crease_offset != -1);

          scale_v_crease = compute_scale_factor(ve_median->v_crease, median->v_crease);
        }

        for (int i = 0; i < 2; i++) {
          if (median->skin[i]) {
            cd_vert_skin_offset = CustomData_get_offset(&bm->vdata, CD_MVERT_SKIN);
            BLI_assert(cd_vert_skin_offset != -1);

            if (ve_median->skin[i] != median->skin[i]) {
              scale_skin[i] = ve_median->skin[i] / (ve_median->skin[i] - median->skin[i]);
            }
          }
        }

        BM_ITER_MESH (eve, &iter, bm, BM_VERTS_OF_MESH) {
          if (BM_elem_flag_test(eve, BM_ELEM_SELECT)) {
            if (apply_vcos) {
              apply_raw_diff_v3(eve->co, tot, ve_median->location, median->location);
            }

            if (cd_vert_bweight_offset != -1) {
              float *b_weight = static_cast<float *>(
                  BM_ELEM_CD_GET_VOID_P(eve, cd_vert_bweight_offset));
              apply_scale_factor_clamp(b_weight, tot, ve_median->bv_weight, scale_bv_weight);
            }

            if (cd_vert_crease_offset != -1) {
              float *crease = static_cast<float *>(
                  BM_ELEM_CD_GET_VOID_P(eve, cd_vert_crease_offset));
              apply_scale_factor_clamp(crease, tot, ve_median->v_crease, scale_v_crease);
            }

            if (cd_vert_skin_offset != -1) {
              MVertSkin *vs = static_cast<MVertSkin *>(
                  BM_ELEM_CD_GET_VOID_P(eve, cd_vert_skin_offset));

              /* That one is not clamped to [0.0, 1.0]. */
              for (int i = 0; i < 2; i++) {
                if (median->skin[i] != 0.0f) {
                  apply_scale_factor(
                      &vs->radius[i], tot, ve_median->skin[i], median->skin[i], scale_skin[i]);
                }
              }
            }
          }
        }
      }

      if (apply_vcos) {
        /* Tell the update callback to run. */
        tfp->tag_for_update = true;
      }

      /* Edges */

      if (median->be_weight || median->e_crease) {
        if (median->be_weight) {
          if (!CustomData_has_layer_named(&bm->edata, CD_PROP_FLOAT, "bevel_weight_edge")) {
            BM_data_layer_add_named(bm, &bm->edata, CD_PROP_FLOAT, "bevel_weight_edge");
          }
          cd_edge_bweight_offset = CustomData_get_offset_named(
              &bm->edata, CD_PROP_FLOAT, "bevel_weight_edge");
          BLI_assert(cd_edge_bweight_offset != -1);

          scale_be_weight = compute_scale_factor(ve_median->be_weight, median->be_weight);
        }

        if (median->e_crease) {
          if (!CustomData_has_layer_named(&bm->edata, CD_PROP_FLOAT, "crease_edge")) {
            BM_data_layer_add_named(bm, &bm->edata, CD_PROP_FLOAT, "crease_edge");
          }
          cd_edge_crease_offset = CustomData_get_offset_named(
              &bm->edata, CD_PROP_FLOAT, "crease_edge");
          BLI_assert(cd_edge_crease_offset != -1);

          scale_e_crease = compute_scale_factor(ve_median->e_crease, median->e_crease);
        }

        BM_ITER_MESH (eed, &iter, bm, BM_EDGES_OF_MESH) {
          if (BM_elem_flag_test(eed, BM_ELEM_SELECT)) {
            if (median->be_weight != 0.0f) {
              float *b_weight = static_cast<float *>(
                  BM_ELEM_CD_GET_VOID_P(eed, cd_edge_bweight_offset));
              apply_scale_factor_clamp(b_weight, tot, ve_median->be_weight, scale_be_weight);
            }

            if (median->e_crease != 0.0f) {
              float *crease = static_cast<float *>(
                  BM_ELEM_CD_GET_VOID_P(eed, cd_edge_crease_offset));
              apply_scale_factor_clamp(crease, tot, ve_median->e_crease, scale_e_crease);
            }
          }
        }
      }
    }
    else if (ELEM(ob->type, OB_CURVES_LEGACY, OB_SURF) &&
             (apply_vcos || median_basis.curve.b_weight || median_basis.curve.weight ||
              median_basis.curve.radius || median_basis.curve.tilt))
    {
      const TransformMedian_Curve *median = &median_basis.curve,
                                  *ve_median = &ve_median_basis.curve;
      Curve *cu = static_cast<Curve *>(ob->data);
      BPoint *bp;
      BezTriple *bezt;
      int a;
      ListBase *nurbs = BKE_curve_editNurbs_get(cu);
      const float scale_w = compute_scale_factor(ve_median->weight, median->weight);

      LISTBASE_FOREACH (Nurb *, nu, nurbs) {
        if (nu->type == CU_BEZIER) {
          for (a = nu->pntsu, bezt = nu->bezt; a--; bezt++) {
            if (bezt->f2 & SELECT) {
              if (apply_vcos) {
                /* Here we always have to use the diff... :/
                 * Cannot avoid some glitches when going e.g. from 3 to 0.0001 (see #37327),
                 * unless we use doubles.
                 */
                add_v3_v3(bezt->vec[0], median->location);
                add_v3_v3(bezt->vec[1], median->location);
                add_v3_v3(bezt->vec[2], median->location);
              }
              if (median->weight) {
                apply_scale_factor_clamp(&bezt->weight, tot, ve_median->weight, scale_w);
              }
              if (median->radius) {
                apply_raw_diff(&bezt->radius, tot, ve_median->radius, median->radius);
              }
              if (median->tilt) {
                apply_raw_diff(&bezt->tilt, tot, ve_median->tilt, median->tilt);
              }
            }
            else if (apply_vcos) {
              /* Handles can only have their coordinates changed here. */
              if (bezt->f1 & SELECT) {
                apply_raw_diff_v3(bezt->vec[0], tot, ve_median->location, median->location);
              }
              if (bezt->f3 & SELECT) {
                apply_raw_diff_v3(bezt->vec[2], tot, ve_median->location, median->location);
              }
            }
          }
        }
        else {
          for (a = nu->pntsu * nu->pntsv, bp = nu->bp; a--; bp++) {
            if (bp->f1 & SELECT) {
              if (apply_vcos) {
                apply_raw_diff_v3(bp->vec, tot, ve_median->location, median->location);
              }
              if (median->b_weight) {
                apply_raw_diff(&bp->vec[3], tot, ve_median->b_weight, median->b_weight);
              }
              if (median->weight) {
                apply_scale_factor_clamp(&bp->weight, tot, ve_median->weight, scale_w);
              }
              if (median->radius) {
                apply_raw_diff(&bp->radius, tot, ve_median->radius, median->radius);
              }
              if (median->tilt) {
                apply_raw_diff(&bp->tilt, tot, ve_median->tilt, median->tilt);
              }
            }
          }
        }
        if (CU_IS_2D(cu)) {
          BKE_nurb_project_2d(nu);
        }
        /* In the case of weight, tilt or radius (these don't change positions),
         * don't change handle types. */
        if ((nu->type == CU_BEZIER) && apply_vcos) {
          BKE_nurb_handles_test(nu, NURB_HANDLE_TEST_EACH, false); /* test for bezier too */
        }
      }
    }
    else if ((ob->type == OB_LATTICE) && (apply_vcos || median_basis.lattice.weight)) {
      const TransformMedian_Lattice *median = &median_basis.lattice,
                                    *ve_median = &ve_median_basis.lattice;
      Lattice *lt = static_cast<Lattice *>(ob->data);
      BPoint *bp;
      int a;
      const float scale_w = compute_scale_factor(ve_median->weight, median->weight);

      a = lt->editlatt->latt->pntsu * lt->editlatt->latt->pntsv * lt->editlatt->latt->pntsw;
      bp = lt->editlatt->latt->def;
      while (a--) {
        if (bp->f1 & SELECT) {
          if (apply_vcos) {
            apply_raw_diff_v3(bp->vec, tot, ve_median->location, median->location);
          }
          if (median->weight) {
            apply_scale_factor_clamp(&bp->weight, tot, ve_median->weight, scale_w);
          }
        }
        bp++;
      }
    }

    // ED_undo_push(C, "Transform properties");
  }
}

#undef TRANSFORM_MEDIAN_ARRAY_LEN

static void v3d_object_dimension_buts(bContext *C, uiLayout *layout, View3D *v3d, Object *ob)
{
  uiBlock *block = (layout) ? uiLayoutAbsoluteBlock(layout) : nullptr;
  TransformProperties *tfp = v3d_transform_props_ensure(v3d);
  const bool is_editable = ID_IS_EDITABLE(&ob->id);

  if (block) {
    BLI_assert(C == nullptr);
    int yi = 200;
    const int butw = 200;
    const int buth = 20 * UI_SCALE_FAC;

    BKE_object_dimensions_eval_cached_get(ob, tfp->ob_dims);
    copy_v3_v3(tfp->ob_dims_orig, tfp->ob_dims);
    copy_v3_v3(tfp->ob_scale_orig, ob->scale);
    copy_m4_m4(tfp->ob_obmat_orig, ob->object_to_world().ptr());

    uiDefBut(block,
             UI_BTYPE_LABEL,
             0,
             IFACE_("Dimensions:"),
             0,
             yi -= buth,
             butw,
             buth,
             nullptr,
             0,
             0,
             "");
    UI_block_align_begin(block);
    const float lim = FLT_MAX;
    for (int i = 0; i < 3; i++) {
      uiBut *but;
      const char text[3] = {char('X' + i), ':', '\0'};
      but = uiDefButF(block,
                      UI_BTYPE_NUM,
                      B_TRANSFORM_PANEL_DIMS,
                      text,
                      0,
                      yi -= buth,
                      butw,
                      buth,
                      &(tfp->ob_dims[i]),
                      0.0f,
                      lim,
                      "");
      UI_but_number_step_size_set(but, 10);
      UI_but_number_precision_set(but, 3);
      UI_but_unit_type_set(but, PROP_UNIT_LENGTH);
      if (!is_editable) {
        UI_but_disable(but, "Can't edit this property from a linked data-block");
      }
    }
    UI_block_align_end(block);
  }
  else { /* apply */
    int axis_mask = 0;
    for (int i = 0; i < 3; i++) {
      if (tfp->ob_dims[i] == tfp->ob_dims_orig[i]) {
        axis_mask |= (1 << i);
      }
    }
    BKE_object_dimensions_set_ex(
        ob, tfp->ob_dims, axis_mask, tfp->ob_scale_orig, tfp->ob_obmat_orig);

    PointerRNA obptr = RNA_id_pointer_create(&ob->id);
    PropertyRNA *prop = RNA_struct_find_property(&obptr, "scale");
    RNA_property_update(C, &obptr, prop);
  }
}

#define B_VGRP_PNL_EDIT_SINGLE 8 /* or greater */

static void do_view3d_vgroup_buttons(bContext *C, void * /*arg*/, int event)
{
  if (event < B_VGRP_PNL_EDIT_SINGLE) {
    /* not for me */
    return;
  }

  const Scene *scene = CTX_data_scene(C);
  ViewLayer *view_layer = CTX_data_view_layer(C);
  BKE_view_layer_synced_ensure(scene, view_layer);
  Object *ob = BKE_view_layer_active_object_get(view_layer);
  blender::ed::object::vgroup_vert_active_mirror(ob, event - B_VGRP_PNL_EDIT_SINGLE);
  DEG_id_tag_update(static_cast<ID *>(ob->data), ID_RECALC_GEOMETRY);
  WM_event_add_notifier(C, NC_GEOM | ND_DATA, ob->data);
}

static bool view3d_panel_vgroup_poll(const bContext *C, PanelType * /*pt*/)
{
  const Scene *scene = CTX_data_scene(C);
  ViewLayer *view_layer = CTX_data_view_layer(C);
  BKE_view_layer_synced_ensure(scene, view_layer);
  Object *ob = BKE_view_layer_active_object_get(view_layer);
  if (ob && (BKE_object_is_in_editmode_vgroup(ob) || BKE_object_is_in_wpaint_select_vert(ob))) {
    MDeformVert *dvert_act = ED_mesh_active_dvert_get_only(ob);
    if (dvert_act) {
      return (dvert_act->totweight != 0);
    }
  }

  return false;
}

static void update_active_vertex_weight(bContext *C, void *arg1, void * /*arg2*/)
{
  View3D *v3d = CTX_wm_view3d(C);
  TransformProperties *tfp = v3d_transform_props_ensure(v3d);
  ViewLayer *view_layer = CTX_data_view_layer(C);
  Object *ob = BKE_view_layer_active_object_get(view_layer);
  MDeformVert *dv = ED_mesh_active_dvert_get_only(ob);
  const int vertex_group_index = POINTER_AS_INT(arg1);
  MDeformWeight *dw = BKE_defvert_find_index(dv, vertex_group_index);
  dw->weight = tfp->vertex_weights[vertex_group_index];
}

static void view3d_panel_vgroup(const bContext *C, Panel *panel)
{
  uiBlock *block = uiLayoutAbsoluteBlock(panel->layout);
  Scene *scene = CTX_data_scene(C);
  ViewLayer *view_layer = CTX_data_view_layer(C);
  BKE_view_layer_synced_ensure(scene, view_layer);
  Object *ob = BKE_view_layer_active_object_get(view_layer);
  View3D *v3d = CTX_wm_view3d(C);
  TransformProperties *tfp = v3d_transform_props_ensure(v3d);

  MDeformVert *dv;

  dv = ED_mesh_active_dvert_get_only(ob);

  if (dv && dv->totweight) {
    ToolSettings *ts = scene->toolsettings;

    wmOperatorType *ot;
    PointerRNA op_ptr;
    PointerRNA *but_ptr;

    uiLayout *col, *bcol;
    uiLayout *row;
    uiBut *but;
    bDeformGroup *dg;
    uint i;
    int subset_count, vgroup_tot;
    const bool *vgroup_validmap;
    eVGroupSelect subset_type = eVGroupSelect(ts->vgroupsubset);
    int yco = 0;
    int lock_count = 0;

    UI_block_func_handle_set(block, do_view3d_vgroup_buttons, nullptr);

    bcol = uiLayoutColumn(panel->layout, true);
    row = uiLayoutRow(bcol, true); /* The filter button row */

    PointerRNA tools_ptr = RNA_pointer_create_discrete(nullptr, &RNA_ToolSettings, ts);
    uiItemR(row, &tools_ptr, "vertex_group_subset", UI_ITEM_R_EXPAND, std::nullopt, ICON_NONE);

    col = uiLayoutColumn(bcol, true);

    vgroup_validmap = BKE_object_defgroup_subset_from_select_type(
        ob, subset_type, &vgroup_tot, &subset_count);
    const ListBase *defbase = BKE_object_defgroup_list(ob);
    const int vgroup_num = BLI_listbase_count(defbase);
    tfp->vertex_weights.resize(vgroup_num);

    for (i = 0, dg = static_cast<bDeformGroup *>(defbase->first); dg; i++, dg = dg->next) {
      bool locked = (dg->flag & DG_LOCK_WEIGHT) != 0;
      if (vgroup_validmap[i]) {
        MDeformWeight *dw = BKE_defvert_find_index(dv, i);
        if (dw) {
          int x, xco = 0;
          int icon;
          uiLayout *split = uiLayoutSplit(col, 0.45, true);
          row = uiLayoutRow(split, true);

          /* The Weight Group Name */

          ot = WM_operatortype_find("OBJECT_OT_vertex_weight_set_active", true);
          but = uiDefButO_ptr(block,
                              UI_BTYPE_BUT,
                              ot,
                              WM_OP_EXEC_DEFAULT,
                              dg->name,
                              xco,
                              yco,
                              (x = UI_UNIT_X * 5),
                              UI_UNIT_Y,
                              "");
          but_ptr = UI_but_operator_ptr_ensure(but);
          RNA_int_set(but_ptr, "weight_group", i);
          /* bfa - middle align text */
          /*UI_but_drawflag_enable(but, UI_BUT_TEXT_RIGHT);*/
          if (BKE_object_defgroup_active_index_get(ob) != i + 1) {
            UI_but_flag_enable(but, UI_BUT_INACTIVE);
          }
          xco += x;

          row = uiLayoutRow(split, true);
          uiLayoutSetEnabled(row, !locked);

          /* The weight group value */
          /* To be reworked still */
          float &vertex_weight = tfp->vertex_weights[i];
          vertex_weight = dw->weight;
          but = uiDefButF(block,
                          UI_BTYPE_NUM,
                          B_VGRP_PNL_EDIT_SINGLE + i,
                          "",
                          xco,
                          yco,
                          (x = UI_UNIT_X * 4),
                          UI_UNIT_Y,
                          &vertex_weight,
                          0.0,
                          1.0,
                          "");
          UI_but_number_step_size_set(but, 1);
          UI_but_number_precision_set(but, 3);
          UI_but_drawflag_enable(but, UI_BUT_TEXT_LEFT);
          UI_but_func_set(but, update_active_vertex_weight, POINTER_FROM_INT(i), nullptr);
          if (locked) {
            lock_count++;
          }
          xco += x;

          /* The weight group paste function */
          icon = (locked) ? ICON_BLANK1 : ICON_PASTEDOWN;
          uiItemFullO(row,
                      "OBJECT_OT_vertex_weight_paste",
                      "",
                      icon,
                      nullptr,
                      WM_OP_INVOKE_DEFAULT,
                      UI_ITEM_NONE,
                      &op_ptr);
          RNA_int_set(&op_ptr, "weight_group", i);

          /* The weight entry delete function */
          icon = (locked) ? ICON_LOCKED : ICON_X;
          uiItemFullO(row,
                      "OBJECT_OT_vertex_weight_delete",
                      "",
                      icon,
                      nullptr,
                      WM_OP_INVOKE_DEFAULT,
                      UI_ITEM_NONE,
                      &op_ptr);
          RNA_int_set(&op_ptr, "weight_group", i);

          yco -= UI_UNIT_Y;
        }
      }
    }
    MEM_freeN((void *)vgroup_validmap);

    yco -= 2;

    col = uiLayoutColumn(panel->layout, true);
    row = uiLayoutRow(col, true);

    ot = WM_operatortype_find("OBJECT_OT_vertex_weight_normalize_active_vertex", true);
    but = uiDefButO_ptr(
        block,
        UI_BTYPE_BUT,
        ot,
        WM_OP_EXEC_DEFAULT,
        IFACE_("Normalize"),
        0,
        yco,
        UI_UNIT_X * 5,
        UI_UNIT_Y,
        TIP_("Normalize weights of active vertex (if affected groups are unlocked)"));

    ot = WM_operatortype_find("OBJECT_OT_vertex_weight_copy", true);
    but = uiDefButO_ptr(
        block,
        UI_BTYPE_BUT,
        ot,
        WM_OP_EXEC_DEFAULT,
        IFACE_("Copy"),
        UI_UNIT_X * 5,
        yco,
        UI_UNIT_X * 5,
        UI_UNIT_Y,
        TIP_("Copy active vertex to other selected vertices (if affected groups are unlocked)"));
    if (lock_count) {
      UI_but_flag_enable(but, UI_BUT_DISABLED);
    }
  }
}

static void v3d_transform_butsR(uiLayout *layout, PointerRNA *ptr)
{
  /* bfa - rewrite transform panel to match the Python one */
  uiLayout *col, *row, *sub;
  uiLayoutSetPropSep(layout, true); /* bfa - layout.use_property_split = True */

  bool drawLocation = true; /* bfa - boolean to decide show location or not */
  bool draw4L = false;      /* bfa - boolean to decide show 4L button or not*/

  if (ptr->type == &RNA_PoseBone) {
    PointerRNA boneptr;
    Bone *bone;

    boneptr = RNA_pointer_get(ptr, "bone");
    bone = static_cast<Bone *>(boneptr.data);
    /* bfa */
    if (bone->parent && bone->flag & BONE_CONNECTED) {
      drawLocation = false; /* bfa - hide location for child bones */
    }
  }
<<<<<<< HEAD
=======
  colsub = uiLayoutColumn(split, true);
  uiItemR(colsub, ptr, "location", UI_ITEM_NONE, std::nullopt, ICON_NONE);
  colsub = uiLayoutColumn(split, true);
  uiLayoutSetEmboss(colsub, blender::ui::EmbossType::NoneOrStatus);
  uiItemL(colsub, "", ICON_NONE);
  uiItemR(colsub,
          ptr,
          "lock_location",
          UI_ITEM_R_TOGGLE | UI_ITEM_R_ICON_ONLY,
          "",
          ICON_DECORATE_UNLOCKED);
>>>>>>> 5912e409

  if (drawLocation) {
    col = uiLayoutColumn(layout, false); /* bfa - col = layout.column() */
    row = uiLayoutRow(col, true);        /* bfa - row = col.row(align=True) */
    uiItemR(row,
            ptr,
            "location",
            UI_ITEM_NONE,
            std::nullopt,
            ICON_NONE);                     /* bfa - row.prop(ob, "location") */
    uiLayoutSetPropDecorate(row, false);    /* bfa - row.use_property_decorate = False */
    uiLayoutSetEmboss(row, UI_EMBOSS_NONE); /* bfa - emboss=False */
    uiItemR(row,
            ptr,
            "lock_location",
            UI_ITEM_R_TOGGLE | UI_ITEM_R_ICON_ONLY,
            "",
            ICON_DECORATE_UNLOCKED);
    uiLayoutSetEmboss(row, UI_EMBOSS_UNDEFINED); /* bfa - restore emboss to default?*/
    uiItemS_ex(layout, .25f);                    /* bfa - separator*/
  }

  switch (RNA_enum_get(ptr, "rotation_mode")) {
    case ROT_MODE_QUAT: /* quaternion */
<<<<<<< HEAD
      /* bfa */
      col = uiLayoutColumn(layout, false);
      row = uiLayoutRow(col, true);
      uiItemR(row, ptr, "rotation_quaternion", UI_ITEM_NONE, IFACE_("Rotation"), ICON_NONE);

      sub = uiLayoutColumn(row, true);
      uiLayoutSetPropDecorate(sub, false);

      uiLayoutSetEmboss(sub, UI_EMBOSS_NONE_OR_STATUS);
      draw4L = true; /* bfa - show 4L button if quaternion */

=======
      colsub = uiLayoutColumn(split, true);
      uiItemR(colsub, ptr, "rotation_quaternion", UI_ITEM_NONE, IFACE_("Rotation"), ICON_NONE);
      colsub = uiLayoutColumn(split, true);
      uiLayoutSetEmboss(colsub, blender::ui::EmbossType::NoneOrStatus);
      uiItemR(colsub, ptr, "lock_rotations_4d", UI_ITEM_R_TOGGLE, IFACE_("4L"), ICON_NONE);
>>>>>>> 5912e409
      if (RNA_boolean_get(ptr, "lock_rotations_4d")) {
        /* bfa */
        uiItemR(sub,
                ptr,
                "lock_rotation_w",
                UI_ITEM_R_TOGGLE | UI_ITEM_R_ICON_ONLY,
                "",
                ICON_DECORATE_UNLOCKED);
      }
      else {
        uiItemL(sub, "", ICON_BLANK1);
      }

      uiItemR(sub,
              ptr,
              "lock_rotation",
              UI_ITEM_R_TOGGLE | UI_ITEM_R_ICON_ONLY,
              "",
              ICON_DECORATE_UNLOCKED);
      uiLayoutSetEmboss(sub, UI_EMBOSS_UNDEFINED);
      break;
    case ROT_MODE_AXISANGLE: /* axis angle */
<<<<<<< HEAD
                             /* bfa */
      col = uiLayoutColumn(layout, false);
      row = uiLayoutRow(col, true);
      uiItemR(row, ptr, "rotation_axis_angle", UI_ITEM_NONE, IFACE_("Rotation"), ICON_NONE);

      sub = uiLayoutColumn(row, true);
      uiLayoutSetPropDecorate(sub, false);

      uiLayoutSetEmboss(sub, UI_EMBOSS_NONE_OR_STATUS);
      draw4L = true; /* bfa - show 4L button if axis-angle */

=======
      colsub = uiLayoutColumn(split, true);
      uiItemR(colsub, ptr, "rotation_axis_angle", UI_ITEM_NONE, IFACE_("Rotation"), ICON_NONE);
      colsub = uiLayoutColumn(split, true);
      uiLayoutSetEmboss(colsub, blender::ui::EmbossType::NoneOrStatus);
      uiItemR(colsub, ptr, "lock_rotations_4d", UI_ITEM_R_TOGGLE, IFACE_("4L"), ICON_NONE);
>>>>>>> 5912e409
      if (RNA_boolean_get(ptr, "lock_rotations_4d")) {
        /* bfa */
        uiItemR(sub,
                ptr,
                "lock_rotation_w",
                UI_ITEM_R_TOGGLE | UI_ITEM_R_ICON_ONLY,
                "",
                ICON_DECORATE_UNLOCKED);
      }
      else {
        uiItemL(sub, "", ICON_BLANK1);
      }
      uiItemR(sub,
              ptr,
              "lock_rotation",
              UI_ITEM_R_TOGGLE | UI_ITEM_R_ICON_ONLY,
              "",
              ICON_DECORATE_UNLOCKED);
      uiLayoutSetEmboss(sub, UI_EMBOSS_UNDEFINED); /* bfa */
      break;
    default: /* euler rotations */
<<<<<<< HEAD
             /* bfa */
      col = uiLayoutColumn(layout, false);

      row = uiLayoutRow(col, true);
      uiItemR(row, ptr, "rotation_euler", UI_ITEM_NONE, IFACE_("Rotation"), ICON_NONE);
      uiLayoutSetPropDecorate(row, false);
      uiLayoutSetEmboss(row, UI_EMBOSS_NONE_OR_STATUS);
      uiItemR(row,
=======
      colsub = uiLayoutColumn(split, true);
      uiItemR(colsub, ptr, "rotation_euler", UI_ITEM_NONE, IFACE_("Rotation"), ICON_NONE);
      colsub = uiLayoutColumn(split, true);
      uiLayoutSetEmboss(colsub, blender::ui::EmbossType::NoneOrStatus);
      uiItemL(colsub, "", ICON_NONE);
      uiItemR(colsub,
>>>>>>> 5912e409
              ptr,
              "lock_rotation",
              UI_ITEM_R_TOGGLE | UI_ITEM_R_ICON_ONLY,
              "",
              ICON_DECORATE_UNLOCKED);
      uiLayoutSetEmboss(row, UI_EMBOSS_UNDEFINED); /* bfa */
      break;
  }
<<<<<<< HEAD

  /* bfa */
  uiItemS_ex(layout, .25f);

  row = uiLayoutRow(layout, false);
  uiItemR(row, ptr, "rotation_mode", UI_ITEM_NONE, IFACE_("Mode"), ICON_NONE);
  row = uiLayoutRow(row, false);
  uiLayoutSetUnitsX(row, 1.f);
  uiLayoutSetEmboss(row, UI_EMBOSS_NONE);

  /* bfa - display 4L button */
  if (draw4L) {
    uiLayoutSetPropDecorate(row, false);
    uiItemR(row,
            ptr,
            "lock_rotations_4d",
            UI_ITEM_R_TOGGLE | UI_ITEM_R_ICON_ONLY,
            "",
            RNA_boolean_get(ptr, "lock_rotations_4d") ? ICON_4L_ON : ICON_4L_OFF);
  }
  else {
    uiItemL(row, "", ICON_BLANK1);
  }
  uiLayoutSetEmboss(row, UI_EMBOSS_UNDEFINED);

  uiItemS_ex(layout, .25f);

  col = uiLayoutColumn(layout, false);
  row = uiLayoutRow(col, true);
  uiItemR(row,
=======
  uiItemR(layout, ptr, "rotation_mode", UI_ITEM_NONE, "", ICON_NONE);

  split = uiLayoutSplit(layout, 0.8f, false);
  colsub = uiLayoutColumn(split, true);
  uiItemR(colsub, ptr, "scale", UI_ITEM_NONE, std::nullopt, ICON_NONE);
  colsub = uiLayoutColumn(split, true);
  uiLayoutSetEmboss(colsub, blender::ui::EmbossType::NoneOrStatus);
  uiItemL(colsub, "", ICON_NONE);
  uiItemR(colsub,
>>>>>>> 5912e409
          ptr,
          "scale",
          UI_ITEM_NONE,
          IFACE_("Scale"),
          ICON_NONE); /* bfa - row.prop(ob, "scale") */
  uiLayoutSetPropDecorate(row, false);
  uiLayoutSetEmboss(row, UI_EMBOSS_NONE_OR_STATUS);
  uiItemR(
      row, ptr, "lock_scale", UI_ITEM_R_TOGGLE | UI_ITEM_R_ICON_ONLY, "", ICON_DECORATE_UNLOCKED);
  uiLayoutSetEmboss(row, UI_EMBOSS_UNDEFINED);
  /* end bfa */
}

static void v3d_posearmature_buts(uiLayout *layout, Object *ob)
{
  bPoseChannel *pchan;
  uiLayout *col;

  pchan = BKE_pose_channel_active_if_bonecoll_visible(ob);

  if (!pchan) {
    uiItemL(layout, IFACE_("No Bone Active"), ICON_NONE);
    return;
  }

  PointerRNA pchanptr = RNA_pointer_create_discrete(&ob->id, &RNA_PoseBone, pchan);

  col = uiLayoutColumn(layout, false);

  /* XXX: RNA buts show data in native types (i.e. quaternion, 4-component axis/angle, etc.)
   * but old-school UI shows in eulers always. Do we want to be able to still display in Eulers?
   * Maybe needs RNA/UI options to display rotations as different types. */
  v3d_transform_butsR(col, &pchanptr);
}

static void v3d_editarmature_buts(uiLayout *layout, Object *ob)
{
  bArmature *arm = static_cast<bArmature *>(ob->data);
  EditBone *ebone;
  uiLayout *col;

  ebone = arm->act_edbone;

  if (!ebone || !ANIM_bonecoll_is_visible_editbone(arm, ebone)) {
    uiItemL(layout, IFACE_("Nothing selected"), ICON_NONE);
    return;
  }

  PointerRNA eboneptr = RNA_pointer_create_discrete(&arm->id, &RNA_EditBone, ebone);

  uiLayoutSetPropSep(layout, true);       /* bfa */
  uiLayoutSetPropDecorate(layout, false); /* bfa */

  col = uiLayoutColumn(layout, false);
  uiItemR(col, &eboneptr, "head", UI_ITEM_NONE, std::nullopt, ICON_NONE);
  if (ebone->parent && ebone->flag & BONE_CONNECTED) {
    PointerRNA parptr = RNA_pointer_get(&eboneptr, "parent");
    uiItemR(col, &parptr, "tail_radius", UI_ITEM_NONE, IFACE_("Radius (Parent)"), ICON_NONE);
  }
  else {
    uiItemR(col, &eboneptr, "head_radius", UI_ITEM_NONE, IFACE_("Radius"), ICON_NONE);
  }

  uiItemR(col, &eboneptr, "tail", UI_ITEM_NONE, std::nullopt, ICON_NONE);
  uiItemR(col, &eboneptr, "tail_radius", UI_ITEM_NONE, IFACE_("Radius"), ICON_NONE);

  uiItemR(col, &eboneptr, "roll", UI_ITEM_NONE, std::nullopt, ICON_NONE);
  uiItemR(col, &eboneptr, "length", UI_ITEM_NONE, std::nullopt, ICON_NONE);
  uiItemR(col, &eboneptr, "envelope_distance", UI_ITEM_NONE, IFACE_("Envelope"), ICON_NONE);
  uiLayoutSetPropSep(col, false); /* bfa - no split */
  uiItemR(col, &eboneptr, "lock", UI_ITEM_NONE, IFACE_("Lock"), ICON_NONE); /* bfa - lock from properties editor*/
}

static void v3d_editmetaball_buts(uiLayout *layout, Object *ob)
{
  MetaBall *mball = static_cast<MetaBall *>(ob->data);
  uiLayout *col;

  if (!mball || !(mball->lastelem)) {
    uiItemL(layout, IFACE_("Nothing selected"), ICON_NONE);
    return;
  }

  PointerRNA ptr = RNA_pointer_create_discrete(&mball->id, &RNA_MetaElement, mball->lastelem);

  uiLayoutSetPropSep(layout, true);       /* bfa */
  uiLayoutSetPropDecorate(layout, false); /* bfa */

  col = uiLayoutColumn(layout, false);
  uiItemR(col, &ptr, "co", UI_ITEM_NONE, std::nullopt, ICON_NONE);

  uiItemS_ex(col, .25f); /* bfa - separator*/
  uiItemR(col, &ptr, "radius", UI_ITEM_NONE, std::nullopt, ICON_NONE);
  uiItemR(col, &ptr, "stiffness", UI_ITEM_NONE, std::nullopt, ICON_NONE);

  uiItemS_ex(col, .25f); /* bfa - separator*/
  uiItemR(col, &ptr, "type", UI_ITEM_NONE, std::nullopt, ICON_NONE);

  uiItemS_ex(col, .25f); /* bfa - separator*/
  col = uiLayoutColumn(layout, true);
  switch (RNA_enum_get(&ptr, "type")) {
    case MB_BALL:
      break;
    case MB_CUBE:
      uiItemR(col, &ptr, "size_x", UI_ITEM_NONE, "Size X", ICON_NONE); /* bfa */
      uiItemR(col, &ptr, "size_y", UI_ITEM_NONE, "Y", ICON_NONE);
      uiItemR(col, &ptr, "size_z", UI_ITEM_NONE, "Z", ICON_NONE);
      break;
    case MB_TUBE:
      uiItemR(col, &ptr, "size_x", UI_ITEM_NONE, "Size X", ICON_NONE); /* bfa */
      break;
    case MB_PLANE:
      uiItemR(col, &ptr, "size_x", UI_ITEM_NONE, "Size X", ICON_NONE); /* bfa */
      uiItemR(col, &ptr, "size_y", UI_ITEM_NONE, "Y", ICON_NONE);
      break;
    case MB_ELIPSOID:
      uiItemR(col, &ptr, "size_x", UI_ITEM_NONE, "Size X", ICON_NONE); /* bfa */
      uiItemR(col, &ptr, "size_y", UI_ITEM_NONE, "Y", ICON_NONE);
      uiItemR(col, &ptr, "size_z", UI_ITEM_NONE, "Z", ICON_NONE);
      break;
  }
}

static void do_view3d_region_buttons(bContext *C, void * /*index*/, int event)
{
  Scene *scene = CTX_data_scene(C);
  ViewLayer *view_layer = CTX_data_view_layer(C);
  View3D *v3d = CTX_wm_view3d(C);
  BKE_view_layer_synced_ensure(scene, view_layer);
  Object *ob = BKE_view_layer_active_object_get(view_layer);

  switch (event) {

    case B_REDR:
      ED_area_tag_redraw(CTX_wm_area(C));
      return; /* no notifier! */

    case B_TRANSFORM_PANEL_MEDIAN:
      if (ob) {
        v3d_editvertex_buts(nullptr, v3d, ob, 1.0);
        DEG_id_tag_update(static_cast<ID *>(ob->data), ID_RECALC_GEOMETRY);
      }
      break;
    case B_TRANSFORM_PANEL_DIMS:
      if (ob) {
        v3d_object_dimension_buts(C, nullptr, v3d, ob);
      }
      break;
  }

  /* default for now */
  WM_event_add_notifier(C, NC_SPACE | ND_SPACE_VIEW3D, nullptr);
}

static bool view3d_panel_transform_poll(const bContext *C, PanelType * /*pt*/)
{
  const Scene *scene = CTX_data_scene(C);
  ViewLayer *view_layer = CTX_data_view_layer(C);
  BKE_view_layer_synced_ensure(scene, view_layer);
  return (BKE_view_layer_active_base_get(view_layer) != nullptr);
}

static void view3d_panel_transform(const bContext *C, Panel *panel)
{
  uiBlock *block;
  const Scene *scene = CTX_data_scene(C);
  ViewLayer *view_layer = CTX_data_view_layer(C);
  BKE_view_layer_synced_ensure(scene, view_layer);
  Object *ob = BKE_view_layer_active_object_get(view_layer);
  Object *obedit = OBEDIT_FROM_OBACT(ob);
  uiLayout *col;

  block = uiLayoutGetBlock(panel->layout);
  UI_block_func_handle_set(block, do_view3d_region_buttons, nullptr);

  col = uiLayoutColumn(panel->layout, false);

  if (ob == obedit) {
    if (ob->type == OB_ARMATURE) {
      v3d_editarmature_buts(col, ob);
    }
    else if (ob->type == OB_MBALL) {
      v3d_editmetaball_buts(col, ob);
    }
    else {
      View3D *v3d = CTX_wm_view3d(C);
      v3d_editvertex_buts(col, v3d, ob, FLT_MAX);
    }
  }
  else if (ob->mode & OB_MODE_POSE) {
    v3d_posearmature_buts(col, ob);
  }
  else {
    PointerRNA obptr = RNA_id_pointer_create(&ob->id);
    v3d_transform_butsR(col, &obptr);

    /* Dimensions and editmode are mostly the same check. */
    if (OB_TYPE_SUPPORT_EDITMODE(ob->type) || ELEM(ob->type, OB_VOLUME, OB_CURVES, OB_POINTCLOUD))
    {
      View3D *v3d = CTX_wm_view3d(C);
      v3d_object_dimension_buts(nullptr, col, v3d, ob);
    }
  }
}

static void hide_collections_menu_draw(const bContext *C, Menu *menu)
{
  blender::ed::object::collection_hide_menu_draw(C, menu->layout);
}

void view3d_buttons_register(ARegionType *art)
{
  PanelType *pt;

  pt = static_cast<PanelType *>(MEM_callocN(sizeof(PanelType), "spacetype view3d panel object"));
  STRNCPY(pt->idname, "VIEW3D_PT_transform");
  STRNCPY(pt->label, N_("Transform")); /* XXX C panels unavailable through RNA bpy.types! */
  STRNCPY(pt->category, "Item");
  STRNCPY(pt->translation_context, BLT_I18NCONTEXT_DEFAULT_BPYRNA);
  pt->draw = view3d_panel_transform;
  pt->poll = view3d_panel_transform_poll;
  BLI_addtail(&art->paneltypes, pt);

  pt = static_cast<PanelType *>(MEM_callocN(sizeof(PanelType), "spacetype view3d panel vgroup"));
  STRNCPY(pt->idname, "VIEW3D_PT_vgroup");
  STRNCPY(pt->label, N_("Vertex Weights")); /* XXX C panels unavailable through RNA bpy.types! */
  STRNCPY(pt->category, "Item");
  STRNCPY(pt->translation_context, BLT_I18NCONTEXT_DEFAULT_BPYRNA);
  pt->draw = view3d_panel_vgroup;
  pt->poll = view3d_panel_vgroup_poll;
  BLI_addtail(&art->paneltypes, pt);

  MenuType *mt;

  mt = static_cast<MenuType *>(MEM_callocN(sizeof(MenuType), "spacetype view3d menu collections"));
  STRNCPY(mt->idname, "VIEW3D_MT_collection");
  STRNCPY(mt->label, N_("Collection"));
  STRNCPY(mt->translation_context, BLT_I18NCONTEXT_DEFAULT_BPYRNA);
  mt->draw = hide_collections_menu_draw;
  WM_menutype_add(mt);
}

static wmOperatorStatus view3d_object_mode_menu_exec(bContext *C, wmOperator *op)
{
  Object *ob = CTX_data_active_object(C);
  if (ob == nullptr) {
    BKE_report(op->reports, RPT_WARNING, "No active object found");
    return OPERATOR_CANCELLED;
  }
  if (((ob->mode & OB_MODE_EDIT) == 0) && ELEM(ob->type, OB_ARMATURE)) {
    blender::ed::object::mode_set(C, (ob->mode == OB_MODE_OBJECT) ? OB_MODE_POSE : OB_MODE_OBJECT);
    return OPERATOR_CANCELLED;
  }

  UI_pie_menu_invoke(C, "VIEW3D_MT_object_mode_pie", CTX_wm_window(C)->eventstate);
  return OPERATOR_CANCELLED;
}

void VIEW3D_OT_object_mode_pie_or_toggle(wmOperatorType *ot)
{
  ot->name = "Object Mode Menu";
  ot->idname = "VIEW3D_OT_object_mode_pie_or_toggle";

  ot->exec = view3d_object_mode_menu_exec;
  ot->poll = ED_operator_view3d_active;

  /* flags */
  ot->flag = 0;
}<|MERGE_RESOLUTION|>--- conflicted
+++ resolved
@@ -49,6 +49,7 @@
 
 #include "DEG_depsgraph.hh"
 
+#include "UI_interface_c.hh"
 #include "WM_api.hh"
 #include "WM_types.hh"
 
@@ -954,7 +955,7 @@
         uiDefButR(block,
                   UI_BTYPE_NUM,
                   0,
-                  IFACE_(""),/* -bfa remove text from slider */
+                  IFACE_(""), /* -bfa remove text from slider */
                   0,
                   yi -= buth + but_margin,
                   butw,
@@ -1579,20 +1580,6 @@
       drawLocation = false; /* bfa - hide location for child bones */
     }
   }
-<<<<<<< HEAD
-=======
-  colsub = uiLayoutColumn(split, true);
-  uiItemR(colsub, ptr, "location", UI_ITEM_NONE, std::nullopt, ICON_NONE);
-  colsub = uiLayoutColumn(split, true);
-  uiLayoutSetEmboss(colsub, blender::ui::EmbossType::NoneOrStatus);
-  uiItemL(colsub, "", ICON_NONE);
-  uiItemR(colsub,
-          ptr,
-          "lock_location",
-          UI_ITEM_R_TOGGLE | UI_ITEM_R_ICON_ONLY,
-          "",
-          ICON_DECORATE_UNLOCKED);
->>>>>>> 5912e409
 
   if (drawLocation) {
     col = uiLayoutColumn(layout, false); /* bfa - col = layout.column() */
@@ -1602,22 +1589,22 @@
             "location",
             UI_ITEM_NONE,
             std::nullopt,
-            ICON_NONE);                     /* bfa - row.prop(ob, "location") */
-    uiLayoutSetPropDecorate(row, false);    /* bfa - row.use_property_decorate = False */
-    uiLayoutSetEmboss(row, UI_EMBOSS_NONE); /* bfa - emboss=False */
+            ICON_NONE);                  /* bfa - row.prop(ob, "location") */
+    uiLayoutSetPropDecorate(row, false); /* bfa - row.use_property_decorate = False */
+    uiLayoutSetEmboss(row, blender::ui::EmbossType::None); /* bfa - emboss=False */
     uiItemR(row,
             ptr,
             "lock_location",
             UI_ITEM_R_TOGGLE | UI_ITEM_R_ICON_ONLY,
             "",
             ICON_DECORATE_UNLOCKED);
-    uiLayoutSetEmboss(row, UI_EMBOSS_UNDEFINED); /* bfa - restore emboss to default?*/
-    uiItemS_ex(layout, .25f);                    /* bfa - separator*/
+    uiLayoutSetEmboss(row,
+                      blender::ui::EmbossType::Undefined); /* bfa - restore emboss to default?*/
+    uiItemS_ex(layout, .25f);                              /* bfa - separator*/
   }
 
   switch (RNA_enum_get(ptr, "rotation_mode")) {
     case ROT_MODE_QUAT: /* quaternion */
-<<<<<<< HEAD
       /* bfa */
       col = uiLayoutColumn(layout, false);
       row = uiLayoutRow(col, true);
@@ -1626,16 +1613,9 @@
       sub = uiLayoutColumn(row, true);
       uiLayoutSetPropDecorate(sub, false);
 
-      uiLayoutSetEmboss(sub, UI_EMBOSS_NONE_OR_STATUS);
+      uiLayoutSetEmboss(sub, blender::ui::EmbossType::NoneOrStatus);
       draw4L = true; /* bfa - show 4L button if quaternion */
 
-=======
-      colsub = uiLayoutColumn(split, true);
-      uiItemR(colsub, ptr, "rotation_quaternion", UI_ITEM_NONE, IFACE_("Rotation"), ICON_NONE);
-      colsub = uiLayoutColumn(split, true);
-      uiLayoutSetEmboss(colsub, blender::ui::EmbossType::NoneOrStatus);
-      uiItemR(colsub, ptr, "lock_rotations_4d", UI_ITEM_R_TOGGLE, IFACE_("4L"), ICON_NONE);
->>>>>>> 5912e409
       if (RNA_boolean_get(ptr, "lock_rotations_4d")) {
         /* bfa */
         uiItemR(sub,
@@ -1655,10 +1635,9 @@
               UI_ITEM_R_TOGGLE | UI_ITEM_R_ICON_ONLY,
               "",
               ICON_DECORATE_UNLOCKED);
-      uiLayoutSetEmboss(sub, UI_EMBOSS_UNDEFINED);
+      uiLayoutSetEmboss(sub, blender::ui::EmbossType::Undefined);
       break;
     case ROT_MODE_AXISANGLE: /* axis angle */
-<<<<<<< HEAD
                              /* bfa */
       col = uiLayoutColumn(layout, false);
       row = uiLayoutRow(col, true);
@@ -1667,16 +1646,9 @@
       sub = uiLayoutColumn(row, true);
       uiLayoutSetPropDecorate(sub, false);
 
-      uiLayoutSetEmboss(sub, UI_EMBOSS_NONE_OR_STATUS);
+      uiLayoutSetEmboss(sub, blender::ui::EmbossType::NoneOrStatus);
       draw4L = true; /* bfa - show 4L button if axis-angle */
 
-=======
-      colsub = uiLayoutColumn(split, true);
-      uiItemR(colsub, ptr, "rotation_axis_angle", UI_ITEM_NONE, IFACE_("Rotation"), ICON_NONE);
-      colsub = uiLayoutColumn(split, true);
-      uiLayoutSetEmboss(colsub, blender::ui::EmbossType::NoneOrStatus);
-      uiItemR(colsub, ptr, "lock_rotations_4d", UI_ITEM_R_TOGGLE, IFACE_("4L"), ICON_NONE);
->>>>>>> 5912e409
       if (RNA_boolean_get(ptr, "lock_rotations_4d")) {
         /* bfa */
         uiItemR(sub,
@@ -1695,35 +1667,25 @@
               UI_ITEM_R_TOGGLE | UI_ITEM_R_ICON_ONLY,
               "",
               ICON_DECORATE_UNLOCKED);
-      uiLayoutSetEmboss(sub, UI_EMBOSS_UNDEFINED); /* bfa */
+      uiLayoutSetEmboss(sub, blender::ui::EmbossType::Undefined); /* bfa */
       break;
     default: /* euler rotations */
-<<<<<<< HEAD
              /* bfa */
       col = uiLayoutColumn(layout, false);
 
       row = uiLayoutRow(col, true);
       uiItemR(row, ptr, "rotation_euler", UI_ITEM_NONE, IFACE_("Rotation"), ICON_NONE);
       uiLayoutSetPropDecorate(row, false);
-      uiLayoutSetEmboss(row, UI_EMBOSS_NONE_OR_STATUS);
+      uiLayoutSetEmboss(row, blender::ui::EmbossType::NoneOrStatus);
       uiItemR(row,
-=======
-      colsub = uiLayoutColumn(split, true);
-      uiItemR(colsub, ptr, "rotation_euler", UI_ITEM_NONE, IFACE_("Rotation"), ICON_NONE);
-      colsub = uiLayoutColumn(split, true);
-      uiLayoutSetEmboss(colsub, blender::ui::EmbossType::NoneOrStatus);
-      uiItemL(colsub, "", ICON_NONE);
-      uiItemR(colsub,
->>>>>>> 5912e409
               ptr,
               "lock_rotation",
               UI_ITEM_R_TOGGLE | UI_ITEM_R_ICON_ONLY,
               "",
               ICON_DECORATE_UNLOCKED);
-      uiLayoutSetEmboss(row, UI_EMBOSS_UNDEFINED); /* bfa */
+      uiLayoutSetEmboss(row, blender::ui::EmbossType::Undefined); /* bfa */
       break;
   }
-<<<<<<< HEAD
 
   /* bfa */
   uiItemS_ex(layout, .25f);
@@ -1732,7 +1694,7 @@
   uiItemR(row, ptr, "rotation_mode", UI_ITEM_NONE, IFACE_("Mode"), ICON_NONE);
   row = uiLayoutRow(row, false);
   uiLayoutSetUnitsX(row, 1.f);
-  uiLayoutSetEmboss(row, UI_EMBOSS_NONE);
+  uiLayoutSetEmboss(row, blender::ui::EmbossType::None);
 
   /* bfa - display 4L button */
   if (draw4L) {
@@ -1747,34 +1709,23 @@
   else {
     uiItemL(row, "", ICON_BLANK1);
   }
-  uiLayoutSetEmboss(row, UI_EMBOSS_UNDEFINED);
+  uiLayoutSetEmboss(row, blender::ui::EmbossType::Undefined);
 
   uiItemS_ex(layout, .25f);
 
   col = uiLayoutColumn(layout, false);
   row = uiLayoutRow(col, true);
   uiItemR(row,
-=======
-  uiItemR(layout, ptr, "rotation_mode", UI_ITEM_NONE, "", ICON_NONE);
-
-  split = uiLayoutSplit(layout, 0.8f, false);
-  colsub = uiLayoutColumn(split, true);
-  uiItemR(colsub, ptr, "scale", UI_ITEM_NONE, std::nullopt, ICON_NONE);
-  colsub = uiLayoutColumn(split, true);
-  uiLayoutSetEmboss(colsub, blender::ui::EmbossType::NoneOrStatus);
-  uiItemL(colsub, "", ICON_NONE);
-  uiItemR(colsub,
->>>>>>> 5912e409
           ptr,
           "scale",
           UI_ITEM_NONE,
           IFACE_("Scale"),
           ICON_NONE); /* bfa - row.prop(ob, "scale") */
   uiLayoutSetPropDecorate(row, false);
-  uiLayoutSetEmboss(row, UI_EMBOSS_NONE_OR_STATUS);
+  uiLayoutSetEmboss(row, blender::ui::EmbossType::NoneOrStatus);
   uiItemR(
       row, ptr, "lock_scale", UI_ITEM_R_TOGGLE | UI_ITEM_R_ICON_ONLY, "", ICON_DECORATE_UNLOCKED);
-  uiLayoutSetEmboss(row, UI_EMBOSS_UNDEFINED);
+  uiLayoutSetEmboss(row, blender::ui::EmbossType::Undefined);
   /* end bfa */
 }
 
@@ -1835,7 +1786,12 @@
   uiItemR(col, &eboneptr, "length", UI_ITEM_NONE, std::nullopt, ICON_NONE);
   uiItemR(col, &eboneptr, "envelope_distance", UI_ITEM_NONE, IFACE_("Envelope"), ICON_NONE);
   uiLayoutSetPropSep(col, false); /* bfa - no split */
-  uiItemR(col, &eboneptr, "lock", UI_ITEM_NONE, IFACE_("Lock"), ICON_NONE); /* bfa - lock from properties editor*/
+  uiItemR(col,
+          &eboneptr,
+          "lock",
+          UI_ITEM_NONE,
+          IFACE_("Lock"),
+          ICON_NONE); /* bfa - lock from properties editor*/
 }
 
 static void v3d_editmetaball_buts(uiLayout *layout, Object *ob)
