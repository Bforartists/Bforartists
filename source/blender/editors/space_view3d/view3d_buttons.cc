/* SPDX-FileCopyrightText: 2009 Blender Authors
 *
 * SPDX-License-Identifier: GPL-2.0-or-later */

/** \file
 * \ingroup spview3d
 */
/*BFORARTISTS NOTE - on merge, there are chunks that has expanded GUI a lot here, beware*/
#include <cfloat>
#include <cstring>

#include "DNA_armature_types.h"
#include "DNA_curve_types.h"
#include "DNA_lattice_types.h"
#include "DNA_mesh_types.h"
#include "DNA_meshdata_types.h"
#include "DNA_meta_types.h"
#include "DNA_object_types.h"
#include "DNA_scene_types.h"

#include "MEM_guardedalloc.h"

#include "BLT_translation.hh"

#include "BLI_array_utils.h"
#include "BLI_bit_vector.hh"
#include "BLI_listbase.h"
#include "BLI_math_matrix.h"
#include "BLI_math_rotation.h"
#include "BLI_math_vector.h"
#include "BLI_string_utf8.h"
#include "BLI_utildefines.h"
#include "BLI_vector.hh"

#include "BKE_action.hh"
#include "BKE_armature.hh"
#include "BKE_context.hh"
#include "BKE_curve.hh"
#include "BKE_curves.hh"
#include "BKE_curves_utils.hh"
#include "BKE_customdata.hh"
#include "BKE_deform.hh"
#include "BKE_editmesh.hh"
#include "BKE_layer.hh"
#include "BKE_library.hh"
#include "BKE_mesh_types.hh"
#include "BKE_object.hh"
#include "BKE_object_deform.h"
#include "BKE_object_types.hh"
#include "BKE_report.hh"
#include "BKE_screen.hh"

#include "DEG_depsgraph.hh"

#include "UI_interface_c.hh" /* BFA */
#include "WM_api.hh"
#include "WM_types.hh"

#include "RNA_access.hh"
#include "RNA_prototypes.hh"

#include "ED_curves.hh"
#include "ED_grease_pencil.hh"
#include "ED_mesh.hh"
#include "ED_object.hh"
#include "ED_object_vgroup.hh"
#include "ED_screen.hh"

#include "ANIM_bone_collections.hh"

#include "UI_interface.hh"
#include "UI_interface_layout.hh"
#include "UI_resources.hh"

#include "view3d_intern.hh" /* own include */

/* ******************* view3d space & buttons ************** */
enum {
  B_REDR = 2,
  B_TRANSFORM_PANEL_MEDIAN = 1008,
  B_TRANSFORM_PANEL_DIMS = 1009,
};

/* All must start w/ location */

struct TransformMedian_Generic {
  float location[3];
};

struct TransformMedian_Mesh {
  float location[3], bv_weight, v_crease, be_weight, skin[2], e_crease;
};

struct TransformMedian_Curve {
  float location[3], weight, b_weight, radius, tilt;
};

struct TransformMedian_Lattice {
  float location[3], weight;
};

struct TransformMedian_Curves {
  float location[3], nurbs_weight, radius, tilt;
};

union TransformMedian {
  TransformMedian_Generic generic;
  TransformMedian_Mesh mesh;
  TransformMedian_Curve curve;
  TransformMedian_Lattice lattice;
  TransformMedian_Curves curves;
};

struct CurvesDataPanelState {
  KnotsMode nurbs_knot_mode;
  int order;
  int resolution;
  char cyclic;
};

/* temporary struct for storing transform properties */

struct TransformProperties {
  float ob_obmat_orig[4][4];
  float ob_dims_orig[3];
  float ob_scale_orig[3];
  float ob_dims[3];
  blender::Vector<float> vertex_weights;

  CurvesDataPanelState modified, current;

  /* Floats only (treated as an array). */
  TransformMedian ve_median, median;
  bool tag_for_update;
};

#define TRANSFORM_MEDIAN_ARRAY_LEN (sizeof(TransformMedian) / sizeof(float))

static TransformProperties *v3d_transform_props_ensure(View3D *v3d);

/* -------------------------------------------------------------------- */
/** \name Edit Mesh Partial Updates
 * \{ */

static void *editmesh_partial_update_begin_fn(bContext * /*C*/,
                                              const uiBlockInteraction_Params *params,
                                              void *arg1)
{
  const int retval_test = B_TRANSFORM_PANEL_MEDIAN;
  if (BLI_array_findindex(
          params->unique_retval_ids, params->unique_retval_ids_len, &retval_test) == -1)
  {
    return nullptr;
  }

  BMEditMesh *em = static_cast<BMEditMesh *>(arg1);

  int verts_mask_count = 0;
  BMIter iter;
  BMVert *eve;
  int i;

  blender::BitVector<> verts_mask(em->bm->totvert);
  BM_ITER_MESH_INDEX (eve, &iter, em->bm, BM_VERTS_OF_MESH, i) {
    if (!BM_elem_flag_test(eve, BM_ELEM_SELECT)) {
      continue;
    }
    verts_mask[i].set();
    verts_mask_count += 1;
  }

  BMPartialUpdate_Params update_params{};
  update_params.do_tessellate = true;
  update_params.do_normals = true;
  BMPartialUpdate *bmpinfo = BM_mesh_partial_create_from_verts_group_single(
      *em->bm, update_params, verts_mask, verts_mask_count);

  return bmpinfo;
}

static void editmesh_partial_update_end_fn(bContext * /*C*/,
                                           const uiBlockInteraction_Params * /*params*/,
                                           void * /*arg1*/,
                                           void *user_data)
{
  BMPartialUpdate *bmpinfo = static_cast<BMPartialUpdate *>(user_data);
  if (bmpinfo == nullptr) {
    return;
  }
  BM_mesh_partial_destroy(bmpinfo);
}

static void editmesh_partial_update_update_fn(bContext *C,
                                              const uiBlockInteraction_Params * /*params*/,
                                              void *arg1,
                                              void *user_data)
{
  BMPartialUpdate *bmpinfo = static_cast<BMPartialUpdate *>(user_data);
  if (bmpinfo == nullptr) {
    return;
  }

  View3D *v3d = CTX_wm_view3d(C);
  TransformProperties *tfp = v3d_transform_props_ensure(v3d);
  if (tfp->tag_for_update == false) {
    return;
  }
  tfp->tag_for_update = false;

  BMEditMesh *em = static_cast<BMEditMesh *>(arg1);

  BKE_editmesh_looptris_and_normals_calc_with_partial(em, bmpinfo);
}

/** \} */

/* Helper function to compute a median changed value,
 * when the value should be clamped in [0.0, 1.0].
 * Returns either 0.0, 1.0 (both can be applied directly), a positive scale factor
 * for scale down, or a negative one for scale up.
 */
static float compute_scale_factor(const float ve_median, const float median)
{
  if (ve_median <= 0.0f) {
    return 0.0f;
  }
  if (ve_median >= 1.0f) {
    return 1.0f;
  }

  /* Scale value to target median. */
  float median_new = ve_median;
  float median_orig = ve_median - median; /* Previous median value. */

  /* In case of floating point error. */
  CLAMP(median_orig, 0.0f, 1.0f);
  CLAMP(median_new, 0.0f, 1.0f);

  if (median_new <= median_orig) {
    /* Scale down. */
    return median_new / median_orig;
  }

  /* Scale up, negative to indicate it... */
  return -(1.0f - median_new) / (1.0f - median_orig);
}

/**
 * Apply helpers.
 * \note In case we only have one element,
 * copy directly the value instead of applying the diff or scale factor.
 * Avoids some glitches when going e.g. from 3 to 0.0001 (see #37327).
 */
static void apply_raw_diff(float *val, const int tot, const float ve_median, const float median)
{
  *val = (tot == 1) ? ve_median : (*val + median);
}

static void apply_raw_diff_v3(float val[3],
                              const int tot,
                              const float ve_median[3],
                              const float median[3])
{
  if (tot == 1) {
    copy_v3_v3(val, ve_median);
  }
  else {
    add_v3_v3(val, median);
  }
}

static void apply_scale_factor(
    float *val, const int tot, const float ve_median, const float median, const float sca)
{
  if (tot == 1 || ve_median == median) {
    *val = ve_median;
  }
  else {
    *val *= sca;
  }
}

static void apply_scale_factor_clamp(float *val,
                                     const int tot,
                                     const float ve_median,
                                     const float sca)
{
  if (tot == 1) {
    *val = ve_median;
    CLAMP(*val, 0.0f, 1.0f);
  }
  else if (ELEM(sca, 0.0f, 1.0f)) {
    *val = sca;
  }
  else {
    *val = (sca > 0.0f) ? (*val * sca) : (1.0f + ((1.0f - *val) * sca));
    CLAMP(*val, 0.0f, 1.0f);
  }
}

static TransformProperties *v3d_transform_props_ensure(View3D *v3d)
{
  if (v3d->runtime.properties_storage == nullptr) {
    TransformProperties *tfp = MEM_new<TransformProperties>("TransformProperties");
    /* Construct C++ structures in otherwise zero initialized struct. */
    new (tfp) TransformProperties();

    v3d->runtime.properties_storage = tfp;
    v3d->runtime.properties_storage_free = [](void *properties_storage) {
      MEM_delete(static_cast<TransformProperties *>(properties_storage));
    };
  }
  return static_cast<TransformProperties *>(v3d->runtime.properties_storage);
}

struct CurvesPointSelectionStatus {
  TransformMedian_Curves median = {};
  int total = 0;
  int total_curve_points = 0;
  int total_nurbs_weights = 0;

  static CurvesPointSelectionStatus sum(const CurvesPointSelectionStatus &a,
                                        const CurvesPointSelectionStatus &b)
  {
    CurvesPointSelectionStatus result;
    add_v3_v3v3(result.median.location, a.median.location, b.median.location);
    result.median.nurbs_weight = a.median.nurbs_weight + b.median.nurbs_weight;
    result.median.radius = a.median.radius + b.median.radius;
    result.median.tilt = a.median.tilt + b.median.tilt;
    result.total = a.total + b.total;
    result.total_curve_points = a.total_curve_points + b.total_curve_points;
    result.total_nurbs_weights = a.total_nurbs_weights + b.total_nurbs_weights;
    return result;
  }
};

static CurvesPointSelectionStatus init_curves_point_selection_status(
    const blender::bke::CurvesGeometry &curves)
{
  using namespace blender;
  using namespace ed::curves;

  if (curves.is_empty()) {
    return CurvesPointSelectionStatus();
  }
  const OffsetIndices points_by_curve = curves.points_by_curve();
  const VArray<int8_t> curve_types = curves.curve_types();
  const std::optional<Span<float>> nurbs_weights = curves.nurbs_weights();
  const VArray<float> radius = curves.radius();
  const VArray<float> tilt = curves.tilt();
  const Span<float3> positions = curves.positions();

  IndexMaskMemory memory;
  const IndexMask selection = retrieve_selected_points(curves, memory);

  CurvesPointSelectionStatus status = threading::parallel_reduce(
      curves.curves_range(),
      512,
      CurvesPointSelectionStatus(),
      [&](const IndexRange range, const CurvesPointSelectionStatus &acc) {
        CurvesPointSelectionStatus value = acc;

        for (const int curve : range) {
          const IndexRange points = points_by_curve[curve];
          const CurveType curve_type = CurveType(curve_types[curve]);
          const bool is_nurbs = curve_type == CURVE_TYPE_NURBS;
          const IndexMask curve_selection = selection.slice_content(points);

          value.total += curve_selection.size();
          value.total_curve_points += curve_selection.size();

          curve_selection.foreach_index([&](const int point) {
            add_v3_v3(value.median.location, positions[point]);
            value.total_nurbs_weights += is_nurbs;
            value.median.nurbs_weight += is_nurbs ?
                                             (nurbs_weights ? (*nurbs_weights)[point] : 1.0f) :
                                             0;
            value.median.radius += radius[point];
            value.median.tilt += tilt[point];
          });
        }
        return value;
      },
      CurvesPointSelectionStatus::sum);

  if (!curves.has_curve_with_type(CURVE_TYPE_BEZIER)) {
    return status;
  }

  const IndexMask bezier_points = bke::curves::curve_type_point_selection(
      curves, CURVE_TYPE_BEZIER, memory);

  auto add_handles = [&](StringRef selection_attribute, std::optional<Span<float3>> positions) {
    if (!positions) {
      return;
    }
    const IndexMask selection = retrieve_selected_points(
        curves, selection_attribute, bezier_points, memory);
    if (selection.is_empty()) {
      return;
    }

    status.total += selection.size();

    selection.foreach_index(
        [&](const int point) { add_v3_v3(status.median.location, (*positions)[point]); });
  };

  add_handles(".selection_handle_left", curves.handle_positions_left());
  add_handles(".selection_handle_right", curves.handle_positions_right());
  return status;
}

static bool apply_to_curves_point_selection(const int tot,
                                            const TransformMedian_Curves &median,
                                            const TransformMedian_Curves &ve_median,
                                            blender::bke::CurvesGeometry &curves)
{
  using namespace blender;
  using namespace ed::curves;
  if (curves.is_empty()) {
    return false;
  }

  bool changed = false;

  const OffsetIndices points_by_curve = curves.points_by_curve();
  const VArray<int8_t> curve_types = curves.curve_types();
  const MutableSpan<float> nurbs_weights = median.nurbs_weight ? curves.nurbs_weights_for_write() :
                                                                 MutableSpan<float>{};
  const MutableSpan<float> radius = median.radius ? curves.radius_for_write() :
                                                    MutableSpan<float>{};
  const MutableSpan<float> tilt = median.tilt ? curves.tilt_for_write() : MutableSpan<float>{};

  IndexMaskMemory memory;
  const IndexMask selection = retrieve_selected_points(curves, memory);
  const bool update_location = math::length_manhattan(float3(median.location)) > 0;
  MutableSpan<float3> positions = update_location && !selection.is_empty() ?
                                      curves.positions_for_write() :
                                      MutableSpan<float3>();

  threading::parallel_for(curves.curves_range(), 512, [&](const IndexRange range) {
    for (const int curve : range) {
      const IndexRange points = points_by_curve[curve];
      const CurveType curve_type = CurveType(curve_types[curve]);
      const bool is_nurbs = curve_type == CURVE_TYPE_NURBS;
      const IndexMask curve_selection = selection.slice_content(points);

      if (!curve_selection.is_empty()) {
        changed = true;
      }

      curve_selection.foreach_index([&](const int point) {
        if (is_nurbs && median.nurbs_weight) {
          apply_raw_diff(&nurbs_weights[point], tot, ve_median.nurbs_weight, median.nurbs_weight);
          nurbs_weights[point] = math::clamp(nurbs_weights[point], 0.01f, 100.0f);
        }
        if (median.radius) {
          apply_raw_diff(&radius[point], tot, ve_median.radius, median.radius);
        }
        if (median.tilt) {
          apply_raw_diff(&tilt[point], tot, ve_median.tilt, median.tilt);
        }
        if (update_location) {
          apply_raw_diff_v3(positions[point], tot, ve_median.location, median.location);
        }
      });
    }
  });

  /* Only location can be changed for Bezier handles. */
  if (!update_location || !curves.has_curve_with_type(CURVE_TYPE_BEZIER)) {
    return changed;
  }

  const IndexMask bezier_points = bke::curves::curve_type_point_selection(
      curves, CURVE_TYPE_BEZIER, memory);

  auto apply_to_handles = [&](StringRef selection_attribute, StringRef handles_attribute) {
    const IndexMask selection = retrieve_selected_points(
        curves, selection_attribute, bezier_points, memory);
    if (selection.is_empty()) {
      return;
    }

    bke::SpanAttributeWriter<float3> handles =
        curves.attributes_for_write().lookup_for_write_span<float3>(handles_attribute);
    selection.foreach_index(GrainSize(2048), [&](const int point) {
      apply_raw_diff_v3(handles.span[point], tot, ve_median.location, median.location);
    });
    handles.finish();

    changed = true;
  };

  apply_to_handles(".selection_handle_left", "handle_left");
  apply_to_handles(".selection_handle_right", "handle_right");

  if (changed) {
    curves.calculate_bezier_auto_handles();
  }

  return changed;
}

struct CurvesSelectionStatus {
  int curve_count = 0;
  int nurbs_count = 0;
  int bezier_count = 0;
  int poly_count = 0;

  int cyclic_count = 0;
  int nurbs_knot_mode_sum = 0;
  int nurbs_knot_mode_max = 0;
  int order_sum = 0;
  int order_max = 0;
  int resolution_sum = 0;
  int resolution_max = 0;

  static CurvesSelectionStatus sum(const CurvesSelectionStatus &a, const CurvesSelectionStatus &b)
  {
    return {a.curve_count + b.curve_count,
            a.nurbs_count + b.nurbs_count,
            a.bezier_count + b.bezier_count,
            a.poly_count + b.poly_count,
            a.cyclic_count + b.cyclic_count,
            a.nurbs_knot_mode_sum + b.nurbs_knot_mode_sum,
            std::max(a.nurbs_knot_mode_max, b.nurbs_knot_mode_max),
            a.order_sum + b.order_sum,
            std::max(a.order_max, b.order_max),
            a.resolution_sum + b.resolution_sum,
            std::max(a.resolution_max, b.resolution_max)};
  }
};

static CurvesSelectionStatus init_curves_selection_status(
    const blender::bke::CurvesGeometry &curves)
{
  using namespace blender;
  using namespace ed::curves;

  if (curves.is_empty()) {
    return CurvesSelectionStatus();
  }
  const VArray<int8_t> curve_types = curves.curve_types();
  const VArray<bool> cyclic = curves.cyclic();
  const VArray<int8_t> nurbs_knot_modes = curves.nurbs_knots_modes();
  const VArray<int8_t> orders = curves.nurbs_orders();
  const VArray<int> resolution = curves.resolution();

  IndexMaskMemory memory;
  const IndexMask selection = retrieve_selected_curves(curves, memory);

  return threading::parallel_reduce(
      curves.curves_range(),
      512,
      CurvesSelectionStatus(),
      [&](const IndexRange range, const CurvesSelectionStatus &acc) {
        CurvesSelectionStatus value = acc;

        selection.slice_content(range).foreach_index([&](const int curve) {
          const CurveType curve_type = CurveType(curve_types[curve]);
          const bool is_nurbs = curve_type == CURVE_TYPE_NURBS;
          const bool is_bezier = curve_type == CURVE_TYPE_BEZIER;
          const bool is_poly = curve_type == CURVE_TYPE_POLY;

          value.curve_count++;
          value.nurbs_count += is_nurbs;
          value.bezier_count += is_bezier;
          value.poly_count += is_poly;

          value.cyclic_count += cyclic[curve];

          const int order = is_nurbs ? orders[curve] : 0;
          value.order_sum += order;
          value.order_max = std::max(value.order_max, order);

          const int nurbs_knot_mode = is_nurbs ? nurbs_knot_modes[curve] : 0;
          value.nurbs_knot_mode_sum += nurbs_knot_mode;
          value.nurbs_knot_mode_max = std::max(value.nurbs_knot_mode_max, nurbs_knot_mode);

          const int res = resolution[curve];
          value.resolution_sum += res;
          value.resolution_max = std::max(value.resolution_max, res);
        });
        return value;
      },
      CurvesSelectionStatus::sum);
}

/* is used for both read and write... */
static void v3d_editvertex_buts(
    const bContext *C, uiLayout *layout, View3D *v3d, Object *ob, float lim)
{
  using namespace blender;
  uiLayout *row, *col; /* bfa - use uiLayout when possible */
  uiBlock *subblock;   /* bfa - helper block for UI */
  uiBlock *block = (layout) ? layout->absolute_block() : nullptr;
  TransformProperties *tfp = v3d_transform_props_ensure(v3d);
  TransformMedian median_basis, ve_median_basis;
  int tot, totedgedata, totcurvedata, totlattdata, totcurvebweight;
  int total_curve_points_data = 0;
  bool has_meshdata = false;
  bool has_skinradius = false;
  PointerRNA data_ptr;

  copy_vn_fl((float *)&median_basis, TRANSFORM_MEDIAN_ARRAY_LEN, 0.0f);
  tot = totedgedata = totcurvedata = totlattdata = totcurvebweight = 0;

  if (ob->type == OB_MESH) {
    TransformMedian_Mesh *median = &median_basis.mesh;
    Mesh *mesh = static_cast<Mesh *>(ob->data);
    BMEditMesh *em = mesh->runtime->edit_mesh.get();
    BMesh *bm = em->bm;
    BMVert *eve;
    BMEdge *eed;
    BMIter iter;

    const int cd_vert_bweight_offset = CustomData_get_offset_named(
        &bm->vdata, CD_PROP_FLOAT, "bevel_weight_vert");
    const int cd_vert_crease_offset = CustomData_get_offset_named(
        &bm->vdata, CD_PROP_FLOAT, "crease_vert");
    const int cd_vert_skin_offset = CustomData_get_offset(&bm->vdata, CD_MVERT_SKIN);
    const int cd_edge_bweight_offset = CustomData_get_offset_named(
        &bm->edata, CD_PROP_FLOAT, "bevel_weight_edge");
    const int cd_edge_crease_offset = CustomData_get_offset_named(
        &bm->edata, CD_PROP_FLOAT, "crease_edge");

    has_skinradius = (cd_vert_skin_offset != -1);

    if (bm->totvertsel) {
      BM_ITER_MESH (eve, &iter, bm, BM_VERTS_OF_MESH) {
        if (BM_elem_flag_test(eve, BM_ELEM_SELECT)) {
          tot++;
          add_v3_v3(median->location, eve->co);

          if (cd_vert_bweight_offset != -1) {
            median->bv_weight += BM_ELEM_CD_GET_FLOAT(eve, cd_vert_bweight_offset);
          }

          if (cd_vert_crease_offset != -1) {
            median->v_crease += BM_ELEM_CD_GET_FLOAT(eve, cd_vert_crease_offset);
          }

          if (has_skinradius) {
            MVertSkin *vs = static_cast<MVertSkin *>(
                BM_ELEM_CD_GET_VOID_P(eve, cd_vert_skin_offset));
            add_v2_v2(median->skin, vs->radius); /* Third val not used currently. */
          }
        }
      }
    }

    if ((cd_edge_bweight_offset != -1) || (cd_edge_crease_offset != -1)) {
      if (bm->totedgesel) {
        BM_ITER_MESH (eed, &iter, bm, BM_EDGES_OF_MESH) {
          if (BM_elem_flag_test(eed, BM_ELEM_SELECT)) {
            if (cd_edge_bweight_offset != -1) {
              median->be_weight += BM_ELEM_CD_GET_FLOAT(eed, cd_edge_bweight_offset);
            }

            if (cd_edge_crease_offset != -1) {
              median->e_crease += BM_ELEM_CD_GET_FLOAT(eed, cd_edge_crease_offset);
            }

            totedgedata++;
          }
        }
      }
    }
    else {
      totedgedata = bm->totedgesel;
    }

    has_meshdata = (tot || totedgedata);
  }
  else if (ELEM(ob->type, OB_CURVES_LEGACY, OB_SURF)) {
    TransformMedian_Curve *median = &median_basis.curve;
    Curve *cu = static_cast<Curve *>(ob->data);
    BPoint *bp;
    BezTriple *bezt;
    int a;
    ListBase *nurbs = BKE_curve_editNurbs_get(cu);
    StructRNA *seltype = nullptr;
    void *selp = nullptr;

    LISTBASE_FOREACH (Nurb *, nu, nurbs) {
      if (nu->type == CU_BEZIER) {
        bezt = nu->bezt;
        a = nu->pntsu;
        while (a--) {
          if (bezt->f2 & SELECT) {
            add_v3_v3(median->location, bezt->vec[1]);
            tot++;
            median->weight += bezt->weight;
            median->radius += bezt->radius;
            median->tilt += bezt->tilt;
            if (!totcurvedata) { /* I.e. first time... */
              selp = bezt;
              seltype = &RNA_BezierSplinePoint;
            }
            totcurvedata++;
          }
          else {
            if (bezt->f1 & SELECT) {
              add_v3_v3(median->location, bezt->vec[0]);
              tot++;
            }
            if (bezt->f3 & SELECT) {
              add_v3_v3(median->location, bezt->vec[2]);
              tot++;
            }
          }
          bezt++;
        }
      }
      else {
        bp = nu->bp;
        a = nu->pntsu * nu->pntsv;
        while (a--) {
          if (bp->f1 & SELECT) {
            add_v3_v3(median->location, bp->vec);
            median->b_weight += bp->vec[3];
            totcurvebweight++;
            tot++;
            median->weight += bp->weight;
            median->radius += bp->radius;
            median->tilt += bp->tilt;
            if (!totcurvedata) { /* I.e. first time... */
              selp = bp;
              seltype = &RNA_SplinePoint;
            }
            totcurvedata++;
          }
          bp++;
        }
      }
    }

    if (totcurvedata == 1) {
      data_ptr = RNA_pointer_create_discrete(&cu->id, seltype, selp);
    }
  }
  else if (ob->type == OB_LATTICE) {
    Lattice *lt = static_cast<Lattice *>(ob->data);
    TransformMedian_Lattice *median = &median_basis.lattice;
    BPoint *bp;
    int a;
    StructRNA *seltype = nullptr;
    void *selp = nullptr;

    a = lt->editlatt->latt->pntsu * lt->editlatt->latt->pntsv * lt->editlatt->latt->pntsw;
    bp = lt->editlatt->latt->def;
    while (a--) {
      if (bp->f1 & SELECT) {
        add_v3_v3(median->location, bp->vec);
        tot++;
        median->weight += bp->weight;
        if (!totlattdata) { /* I.e. first time... */
          selp = bp;
          seltype = &RNA_LatticePoint;
        }
        totlattdata++;
      }
      bp++;
    }

    if (totlattdata == 1) {
      data_ptr = RNA_pointer_create_discrete(&lt->id, seltype, selp);
    }
  }
  else if (ELEM(ob->type, OB_GREASE_PENCIL, OB_CURVES)) {
    CurvesPointSelectionStatus status;

    if (ob->type == OB_GREASE_PENCIL) {
      using namespace ed::greasepencil;
      using namespace ed::curves;
      Scene &scene = *CTX_data_scene(C);
      GreasePencil &grease_pencil = *static_cast<GreasePencil *>(ob->data);
      Vector<MutableDrawingInfo> drawings = retrieve_editable_drawings(scene, grease_pencil);

      status = threading::parallel_reduce(
          drawings.index_range(),
          1L,
          CurvesPointSelectionStatus(),
          [&](const IndexRange range, const CurvesPointSelectionStatus &acc) {
            CurvesPointSelectionStatus value = acc;
            for (const int drawing : range) {
              value = CurvesPointSelectionStatus::sum(
                  value, init_curves_point_selection_status(drawings[drawing].drawing.strokes()));
            }
            return value;
          },
          CurvesPointSelectionStatus::sum);
    }
    else {
      using namespace ed::curves;
      const Curves &curves_id = *static_cast<Curves *>(ob->data);
      status = init_curves_point_selection_status(curves_id.geometry.wrap());
    }

    TransformMedian_Curves &median = median_basis.curves;
    median = status.median;
    tot = status.total;
    total_curve_points_data = status.total_curve_points;
    totcurvebweight = status.total_nurbs_weights;
  }

  if (tot == 0) {
<<<<<<< HEAD
      uiLayout *col = &layout->column(false);
      col->label(IFACE_("Nothing selected"), ICON_NONE); /* bfa - use high level UI when possible */
=======
    uiDefBut(
        block, ButType::Label, IFACE_("Nothing selected"), 0, 130, 200, 20, nullptr, 0, 0, "");
>>>>>>> c95e82fd
    return;
  }

  /* Location, X/Y/Z */
  mul_v3_fl(median_basis.generic.location, 1.0f / float(tot));
  if (v3d->flag & V3D_GLOBAL_STATS) {
    mul_m4_v3(ob->object_to_world().ptr(), median_basis.generic.location);
  }

  if (has_meshdata) {
    TransformMedian_Mesh *median = &median_basis.mesh;
    if (totedgedata) {
      median->e_crease /= float(totedgedata);
      median->be_weight /= float(totedgedata);
    }
    if (tot) {
      median->bv_weight /= float(tot);
      median->v_crease /= float(tot);
      if (has_skinradius) {
        median->skin[0] /= float(tot);
        median->skin[1] /= float(tot);
      }
    }
  }
  else if (total_curve_points_data) {
    TransformMedian_Curves &median = median_basis.curves;
    if (totcurvebweight) {
      median.nurbs_weight /= totcurvebweight;
    }
    median.radius /= total_curve_points_data;
    median.tilt /= total_curve_points_data;
  }
  else if (totcurvedata) {
    TransformMedian_Curve *median = &median_basis.curve;
    if (totcurvebweight) {
      median->b_weight /= float(totcurvebweight);
    }
    median->weight /= float(totcurvedata);
    median->radius /= float(totcurvedata);
    median->tilt /= float(totcurvedata);
  }
  else if (totlattdata) {
    TransformMedian_Lattice *median = &median_basis.lattice;
    median->weight /= float(totlattdata);
  }

  if (block) { /* buttons */
    uiBut *but;
    int yi = 200;
    const float tilt_limit = DEG2RADF(21600.0f);
    const int butw = 200;
    const int buth = 20 * UI_SCALE_FAC;
    const int but_margin = 2;
    const char *c;

    memcpy(&tfp->ve_median, &median_basis, sizeof(tfp->ve_median));

    /* bfa - new expand prop UI style*/
    col = &layout->column(true);

    if (tot == 1) {
      if (totcurvedata) {
        /* Curve */
        c = IFACE_("Control Point:");
      }
      else if (ELEM(ob->type, OB_CURVES, OB_GREASE_PENCIL)) {
        c = IFACE_("Point:");
      }
      else {
        /* Mesh or lattice */
        c = IFACE_("Vertex:");
      }
    }
    else {
      c = IFACE_("Median:");
    }
    uiDefBut(block, ButType::Label, c, 0, yi -= buth, butw, buth, nullptr, 0, 0, "");

    /* bfa */

    row = &col->row(true);

    layout->separator();
    layout->separator();

    col = &row->column(true);
    col->ui_units_x_set(.75);
    col->fixed_size_set(true);

    col->label(IFACE_("X"), ICON_NONE);
    col->label(IFACE_("Y"), ICON_NONE);
    col->label(IFACE_("Z"), ICON_NONE);

    if (totcurvebweight == tot) {
      col->label(IFACE_("W"), ICON_NONE);
    }

    col = &row->column(true);
    subblock = col->block();
    blender::ui::block_layout_set_current(subblock, col);

    /* Should be no need to translate these. */
    but = uiDefButF(subblock,
                    ButType::Num,
<<<<<<< HEAD
                    B_TRANSFORM_PANEL_MEDIAN,
                    "", /* bfa - use high level UI when possible */
=======
                    IFACE_("X:"),
>>>>>>> c95e82fd
                    0,
                    yi -= buth,
                    butw,
                    buth,
                    &tfp->ve_median.generic.location[0],
                    -lim,
                    lim,
                    "");
    UI_but_retval_set(but, B_TRANSFORM_PANEL_MEDIAN);
    UI_but_number_step_size_set(but, 10);
    UI_but_number_precision_set(but, RNA_TRANSLATION_PREC_DEFAULT);
    UI_but_unit_type_set(but, PROP_UNIT_LENGTH);
    /* bfa */
    but = uiDefButF(subblock,
                    ButType::Num,
<<<<<<< HEAD
                    B_TRANSFORM_PANEL_MEDIAN,
                    "", /* bfa - use high level UI when possible */
=======
                    IFACE_("Y:"),
>>>>>>> c95e82fd
                    0,
                    yi -= buth,
                    butw,
                    buth,
                    &tfp->ve_median.generic.location[1],
                    -lim,
                    lim,
                    "");
    UI_but_retval_set(but, B_TRANSFORM_PANEL_MEDIAN);
    UI_but_number_step_size_set(but, 10);
    UI_but_number_precision_set(but, RNA_TRANSLATION_PREC_DEFAULT);
    UI_but_unit_type_set(but, PROP_UNIT_LENGTH);
    /* bfa */
    but = uiDefButF(subblock,
                    ButType::Num,
<<<<<<< HEAD
                    B_TRANSFORM_PANEL_MEDIAN,
                    "", /* bfa - use high level UI when possible */
=======
                    IFACE_("Z:"),
>>>>>>> c95e82fd
                    0,
                    yi -= buth,
                    butw,
                    buth,
                    &tfp->ve_median.generic.location[2],
                    -lim,
                    lim,
                    "");
    UI_but_retval_set(but, B_TRANSFORM_PANEL_MEDIAN);
    UI_but_number_step_size_set(but, 10);
    UI_but_number_precision_set(but, RNA_TRANSLATION_PREC_DEFAULT);
    UI_but_unit_type_set(but, PROP_UNIT_LENGTH);

    if (totcurvebweight == tot) {
      float &weight = ELEM(ob->type, OB_CURVES, OB_GREASE_PENCIL) ?
                          tfp->ve_median.curves.nurbs_weight :
                          tfp->ve_median.curve.b_weight;
<<<<<<< HEAD
      /* bfa */
      but = uiDefButF(subblock,
                      ButType::Num,
                      B_TRANSFORM_PANEL_MEDIAN,
                      "", /* bfa - use high level UI when possible */
                      0,
                      yi -= buth,
                      butw,
                      buth,
                      &weight,
                      0.01,
                      100.0,
                      "");
=======
      but = uiDefButF(
          block, ButType::Num, IFACE_("W:"), 0, yi -= buth, butw, buth, &weight, 0.01, 100.0, "");
      UI_but_retval_set(but, B_TRANSFORM_PANEL_MEDIAN);
>>>>>>> c95e82fd
      UI_but_number_step_size_set(but, 1);
      UI_but_number_precision_set(but, 3);
    }
    blender::ui::block_layout_set_current(block, layout); /* bfa */

<<<<<<< HEAD
    /* bfa */
    row = &layout->row(true); /* bfa - use high level UI when possible */
    subblock = row->block();
    blender::ui::block_layout_set_current(subblock, row);

    uiDefButBitS(subblock,
                 ButType::Toggle,
                 V3D_GLOBAL_STATS,
                 B_REDR,
                 IFACE_("Global"),
                 0,
                 yi -= buth + but_margin,
                 100,
                 buth,
                 &v3d->flag,
                 0,
                 0,
                 TIP_("Displays global values"));
    uiDefButBitS(subblock,
                 ButType::ToggleN,
                 V3D_GLOBAL_STATS,
                 B_REDR,
                 IFACE_("Local"),
                 100,
                 yi,
                 100,
                 buth,
                 &v3d->flag,
                 0,
                 0,
                 TIP_("Displays local values"));
    blender::ui::block_layout_set_current(
        block,
        layout); /* bfa - restore layout, otherwise following UI elements will be messed up */
=======
    UI_block_align_begin(block);
    but = uiDefButBitS(block,
                       ButType::Toggle,
                       V3D_GLOBAL_STATS,
                       IFACE_("Global"),
                       0,
                       yi -= buth + but_margin,
                       100,
                       buth,
                       &v3d->flag,
                       0,
                       0,
                       TIP_("Displays global values"));
    UI_but_retval_set(but, B_REDR);
    but = uiDefButBitS(block,
                       ButType::ToggleN,
                       V3D_GLOBAL_STATS,
                       IFACE_("Local"),
                       100,
                       yi,
                       100,
                       buth,
                       &v3d->flag,
                       0,
                       0,
                       TIP_("Displays local values"));
    UI_but_retval_set(but, B_REDR);
    UI_block_align_end(block);
>>>>>>> c95e82fd

    /* Meshes... */
    if (has_meshdata) {
      TransformMedian_Mesh *ve_median = &tfp->ve_median.mesh;
      if (tot) {
<<<<<<< HEAD
        /* bfa */
        layout->label(tot == 1 ? IFACE_("Vertex Data Mean") : IFACE_("Vertices Data Mean"), ICON_NONE); /* bfa - put the term "mean" into the label */

        row = &layout->row(false);
        row->separator(); /* bfa - separator indent */
        col = &row->column(false);

        col->label(IFACE_("Bevel Weight"), ICON_NONE);
        col->label(IFACE_("Crease"), ICON_NONE); /* -bfa move text to left of slider */

        col = &row->column(false);
        subblock = col->block();
        blender::ui::block_layout_set_current(subblock, col);

        /* bfa */
        but = uiDefButF(block,
                        ButType::Num,
                        B_TRANSFORM_PANEL_MEDIAN,
                        "", /* -bfa remove text from slider */
=======
        uiDefBut(block,
                 ButType::Label,
                 tot == 1 ? IFACE_("Vertex Data:") : IFACE_("Vertices Data:"),
                 0,
                 yi -= buth + but_margin,
                 butw,
                 buth,
                 nullptr,
                 0.0,
                 0.0,
                 "");
        /* customdata layer added on demand */
        but = uiDefButF(block,
                        ButType::Num,
                        tot == 1 ? IFACE_("Bevel Weight:") : IFACE_("Mean Bevel Weight:"),
>>>>>>> c95e82fd
                        0,
                        yi -= buth + but_margin,
                        butw,
                        buth,
                        &ve_median->bv_weight,
                        0.0,
                        1.0,
                        TIP_("Vertex weight used by Bevel modifier"));
        UI_but_retval_set(but, B_TRANSFORM_PANEL_MEDIAN);
        UI_but_number_step_size_set(but, 1);
        UI_but_number_precision_set(but, 2);
        /* customdata layer added on demand */
        /* bfa */
        but = uiDefButF(block,
                        ButType::Num,
<<<<<<< HEAD
                        B_TRANSFORM_PANEL_MEDIAN,
                        "", /* -bfa remove text from slider */
=======
                        tot == 1 ? IFACE_("Vertex Crease:") : IFACE_("Mean Vertex Crease:"),
>>>>>>> c95e82fd
                        0,
                        yi -= buth + but_margin,
                        butw,
                        buth,
                        &ve_median->v_crease,
                        0.0,
                        1.0,
                        TIP_("Weight used by the Subdivision Surface modifier"));
        UI_but_retval_set(but, B_TRANSFORM_PANEL_MEDIAN);
        UI_but_number_step_size_set(but, 1);
        UI_but_number_precision_set(but, 2);
      }
      if (has_skinradius) {
        /* bfa */
        row = &layout->row(false);
        layout->separator(); /* bfa - separator indent */
        col = &row->column(false);

        col->label(IFACE_("Radius X"), ICON_NONE);
        col->label(IFACE_("Radius Y"), ICON_NONE);

        col = &row->column(true);
        subblock = col->block();

        /* bfa */
        but = uiDefButF(subblock,
                        ButType::Num,
<<<<<<< HEAD
                        B_TRANSFORM_PANEL_MEDIAN,
                        "", /* bfa - use high level UI when possible */
=======
                        tot == 1 ? IFACE_("Radius X:") : IFACE_("Mean Radius X:"),
>>>>>>> c95e82fd
                        0,
                        yi -= buth + but_margin,
                        butw,
                        buth,
                        &ve_median->skin[0],
                        0.0,
                        100.0,
                        TIP_("X radius used by Skin modifier"));
        UI_but_retval_set(but, B_TRANSFORM_PANEL_MEDIAN);
        UI_but_number_step_size_set(but, 1);
        UI_but_number_precision_set(but, 3);
        /* bfa */
        but = uiDefButF(subblock,
                        ButType::Num,
<<<<<<< HEAD
                        B_TRANSFORM_PANEL_MEDIAN,
                        "", /* bfa - use high level UI when possible */
=======
                        tot == 1 ? IFACE_("Radius Y:") : IFACE_("Mean Radius Y:"),
>>>>>>> c95e82fd
                        0,
                        yi -= buth + but_margin,
                        butw,
                        buth,
                        &ve_median->skin[1],
                        0.0,
                        100.0,
                        TIP_("Y radius used by Skin modifier"));
        UI_but_retval_set(but, B_TRANSFORM_PANEL_MEDIAN);
        UI_but_number_step_size_set(but, 1);
        UI_but_number_precision_set(but, 3);
        /* bfa */
        blender::ui::block_layout_set_current(block, layout);
      }
      if (totedgedata) {
<<<<<<< HEAD
        /* bfa */
        layout->label(totedgedata == 1 ? IFACE_("Edge Data Mean") : IFACE_("Edges Data Mean"), ICON_NONE);

        row = &layout->row(false);
        row->separator(); /* bfa - separator indent */
        col = &row->column(false);

        col->label(IFACE_("Bevel Weight"), ICON_NONE);
        col->label(IFACE_("Crease"), ICON_NONE);

        col = &row->column(false);
        subblock = col->block();
        blender::ui::block_layout_set_current(subblock, col);

=======
        uiDefBut(block,
                 ButType::Label,
                 totedgedata == 1 ? IFACE_("Edge Data:") : IFACE_("Edges Data:"),
                 0,
                 yi -= buth + but_margin,
                 butw,
                 buth,
                 nullptr,
                 0.0,
                 0.0,
                 "");
>>>>>>> c95e82fd
        /* customdata layer added on demand */
        /* bfa */
        but = uiDefButF(subblock,
                        ButType::Num,
<<<<<<< HEAD
                        B_TRANSFORM_PANEL_MEDIAN,
                        "", /* -bfa remove text from slider */
=======
                        totedgedata == 1 ? IFACE_("Bevel Weight:") : IFACE_("Mean Bevel Weight:"),
>>>>>>> c95e82fd
                        0,
                        yi -= buth + but_margin,
                        butw,
                        buth,
                        &ve_median->be_weight,
                        0.0,
                        1.0,
                        TIP_("Edge weight used by Bevel modifier"));
        UI_but_retval_set(but, B_TRANSFORM_PANEL_MEDIAN);
        UI_but_number_step_size_set(but, 1);
        UI_but_number_precision_set(but, 2);
        /* customdata layer added on demand */
        /* bfa */
        but = uiDefButF(subblock,
                        ButType::Num,
<<<<<<< HEAD
                        B_TRANSFORM_PANEL_MEDIAN,
                        "", /* -bfa remove text from slider */
=======
                        totedgedata == 1 ? IFACE_("Crease:") : IFACE_("Mean Crease:"),
>>>>>>> c95e82fd
                        0,
                        yi -= buth + but_margin,
                        butw,
                        buth,
                        &ve_median->e_crease,
                        0.0,
                        1.0,
                        TIP_("Weight used by the Subdivision Surface modifier"));
        UI_but_retval_set(but, B_TRANSFORM_PANEL_MEDIAN);
        UI_but_number_step_size_set(but, 1);
        UI_but_number_precision_set(but, 2);
        blender::ui::block_layout_set_current(block, layout); /* bfa */
      }
    }
    /* Curve or GP... */
    else if (total_curve_points_data) {
      const bool is_single = total_curve_points_data == 1;
      TransformMedian_Curves *ve_median = &tfp->ve_median.curves;

      but = uiDefButF(block,
                      ButType::Num,
                      is_single ? IFACE_("Radius:") : IFACE_("Mean Radius:"),
                      0,
                      yi -= buth + but_margin,
                      butw,
                      buth,
                      &ve_median->radius,
                      0.0,
                      100.0,
                      is_single ?
                          std::nullopt :
                          std::optional<StringRef>{TIP_("Radius of curve control points")});
      UI_but_retval_set(but, B_TRANSFORM_PANEL_MEDIAN);
      UI_but_number_step_size_set(but, 1);
      UI_but_number_precision_set(but, 3);
      but = uiDefButF(block,
                      ButType::Num,
                      is_single ? IFACE_("Tilt:") : IFACE_("Mean Tilt:"),
                      0,
                      yi -= buth + but_margin,
                      butw,
                      buth,
                      &ve_median->tilt,
                      -tilt_limit,
                      tilt_limit,
                      is_single ? std::nullopt :
                                  std::optional<StringRef>{TIP_("Tilt of curve control points")});
      UI_but_retval_set(but, B_TRANSFORM_PANEL_MEDIAN);
      UI_but_number_step_size_set(but, 1);
      UI_but_number_precision_set(but, 3);
      UI_but_unit_type_set(but, PROP_UNIT_ROTATION);
    }
    /* Curve... */
    else if (totcurvedata) {
      TransformMedian_Curve *ve_median = &tfp->ve_median.curve;
      /* bfa */
      row = &layout->row(false);
      col = &row->column(false);

      col->label(totcurvedata == 1 ? IFACE_("Weight") : IFACE_("Mean Weight"), ICON_NONE);
      col->label(totcurvedata == 1 ? IFACE_("Radius") : IFACE_("Mean Radius"), ICON_NONE);
      col->label(totcurvedata == 1 ? IFACE_("Tilt") : IFACE_("Mean Tilt"), ICON_NONE);

      col = &row->column(false);
      subblock = col->block();
      blender::ui::block_layout_set_current(subblock, col);

      if (totcurvedata == 1) {
        /* bfa */
        but = uiDefButR(subblock,
                        ButType::Num,
<<<<<<< HEAD
                        0,
                        "", /* -bfa remove text from slider */
=======
                        IFACE_("Weight:"),
>>>>>>> c95e82fd
                        0,
                        yi -= buth + but_margin,
                        butw,
                        buth,
                        &data_ptr,
                        "weight_softbody",
                        0,
                        0.0,
                        1.0,
                        nullptr);
        UI_but_number_step_size_set(but, 1);
        UI_but_number_precision_set(but, 3);
        /* bfa */
        but = uiDefButR(subblock,
                        ButType::Num,
<<<<<<< HEAD
                        0,
                        "",
=======
                        IFACE_("Radius:"),
>>>>>>> c95e82fd
                        0,
                        yi -= buth + but_margin,
                        butw,
                        buth,
                        &data_ptr,
                        "radius",
                        0,
                        0.0,
                        100.0,
                        nullptr);
        UI_but_number_step_size_set(but, 1);
        UI_but_number_precision_set(but, 3);
        /* bfa */
        but = uiDefButR(subblock,
                        ButType::Num,
<<<<<<< HEAD
                        0,
                        "", /* -bfa remove text from slider */
=======
                        IFACE_("Tilt:"),
>>>>>>> c95e82fd
                        0,
                        yi -= buth + but_margin,
                        butw,
                        buth,
                        &data_ptr,
                        "tilt",
                        0,
                        -tilt_limit,
                        tilt_limit,
                        nullptr);
        UI_but_number_step_size_set(but, 1);
        UI_but_number_precision_set(but, 3);
      }
      else if (totcurvedata > 1) {
        /* bfa */
        but = uiDefButF(subblock,
                        ButType::Num,
<<<<<<< HEAD
                        B_TRANSFORM_PANEL_MEDIAN,
                        "", /* -bfa remove text from slider */
=======
                        IFACE_("Mean Weight:"),
>>>>>>> c95e82fd
                        0,
                        yi -= buth + but_margin,
                        butw,
                        buth,
                        &ve_median->weight,
                        0.0,
                        1.0,
                        TIP_("Weight used for Soft Body Goal"));
        UI_but_retval_set(but, B_TRANSFORM_PANEL_MEDIAN);
        UI_but_number_step_size_set(but, 1);
        UI_but_number_precision_set(but, 3);
        /* bfa */
        but = uiDefButF(subblock,
                        ButType::Num,
<<<<<<< HEAD
                        B_TRANSFORM_PANEL_MEDIAN,
                        "", /* -bfa remove text from slider */
=======
                        IFACE_("Mean Radius:"),
>>>>>>> c95e82fd
                        0,
                        yi -= buth + but_margin,
                        butw,
                        buth,
                        &ve_median->radius,
                        0.0,
                        100.0,
                        TIP_("Radius of curve control points"));
        UI_but_retval_set(but, B_TRANSFORM_PANEL_MEDIAN);
        UI_but_number_step_size_set(but, 1);
        UI_but_number_precision_set(but, 3);
        /* bfa */
        but = uiDefButF(subblock,
                        ButType::Num,
<<<<<<< HEAD
                        B_TRANSFORM_PANEL_MEDIAN,
                        "", /* -bfa remove text from slider */
=======
                        IFACE_("Mean Tilt:"),
>>>>>>> c95e82fd
                        0,
                        yi -= buth + but_margin,
                        butw,
                        buth,
                        &ve_median->tilt,
                        -tilt_limit,
                        tilt_limit,
                        TIP_("Tilt of curve control points"));
        UI_but_retval_set(but, B_TRANSFORM_PANEL_MEDIAN);
        UI_but_number_step_size_set(but, 1);
        UI_but_number_precision_set(but, 3);
        UI_but_unit_type_set(but, PROP_UNIT_ROTATION);
      }

      blender::ui::block_layout_set_current(block, layout); /*bfa*/
    }
    /* Lattice... */
    else if (totlattdata) {
      TransformMedian_Lattice *ve_median = &tfp->ve_median.lattice;

      /*bfa*/
      row = &layout->row(false);
      col = &row->column(false);

      col->label(totlattdata == 1 ? IFACE_("Weight") : IFACE_("Mean Weight"), ICON_NONE);

      col = &row->column(false);
      subblock = col->block();
      blender::ui::block_layout_set_current(subblock, col);

      if (totlattdata == 1) {
<<<<<<< HEAD
        uiDefButR(block,
                  ButType::Num,
                  0,
                  IFACE_(""), /* -bfa remove text from slider */
                  0,
                  yi -= buth + but_margin,
                  butw,
                  buth,
                  &data_ptr,
                  "weight_softbody",
                  0,
                  0.0,
                  1.0,
                  nullptr);
=======
        but = uiDefButR(block,
                        ButType::Num,
                        IFACE_("Weight:"),
                        0,
                        yi -= buth + but_margin,
                        butw,
                        buth,
                        &data_ptr,
                        "weight_softbody",
                        0,
                        0.0,
                        1.0,
                        std::nullopt);
>>>>>>> c95e82fd
        UI_but_number_step_size_set(but, 1);
        UI_but_number_precision_set(but, 3);
      }
      else if (totlattdata > 1) {
        /* bfa */
        but = uiDefButF(subblock,
                        ButType::Num,
<<<<<<< HEAD
                        B_TRANSFORM_PANEL_MEDIAN,
                        IFACE_(""), /* -bfa remove text from slider */
=======
                        IFACE_("Mean Weight:"),
>>>>>>> c95e82fd
                        0,
                        yi -= buth + but_margin,
                        butw,
                        buth,
                        &ve_median->weight,
                        0.0,
                        1.0,
                        TIP_("Weight used for Soft Body Goal"));
        UI_but_retval_set(but, B_TRANSFORM_PANEL_MEDIAN);
        UI_but_number_step_size_set(but, 1);
        UI_but_number_precision_set(but, 3);
      }
    }

    UI_block_align_end(block);

    if (ob->type == OB_MESH) {
      Mesh *mesh = static_cast<Mesh *>(ob->data);
      if (BMEditMesh *em = mesh->runtime->edit_mesh.get()) {
        uiBlockInteraction_CallbackData callback_data{};
        callback_data.begin_fn = editmesh_partial_update_begin_fn;
        callback_data.end_fn = editmesh_partial_update_end_fn;
        callback_data.update_fn = editmesh_partial_update_update_fn;
        callback_data.arg1 = em;
        UI_block_interaction_set(block, &callback_data);
      }
    }
  }
  else { /* apply */
    memcpy(&ve_median_basis, &tfp->ve_median, sizeof(tfp->ve_median));

    if (v3d->flag & V3D_GLOBAL_STATS) {
      invert_m4_m4(ob->runtime->world_to_object.ptr(), ob->object_to_world().ptr());
      mul_m4_v3(ob->world_to_object().ptr(), median_basis.generic.location);
      mul_m4_v3(ob->world_to_object().ptr(), ve_median_basis.generic.location);
    }
    sub_vn_vnvn((float *)&median_basis,
                (float *)&ve_median_basis,
                (float *)&median_basis,
                TRANSFORM_MEDIAN_ARRAY_LEN);

    /* Note with a single element selected, we always do. */
    const bool apply_vcos = (tot == 1) || (len_squared_v3(median_basis.generic.location) != 0.0f);

    if ((ob->type == OB_MESH) &&
        (apply_vcos || median_basis.mesh.bv_weight || median_basis.mesh.v_crease ||
         median_basis.mesh.skin[0] || median_basis.mesh.skin[1] || median_basis.mesh.be_weight ||
         median_basis.mesh.e_crease))
    {
      const TransformMedian_Mesh *median = &median_basis.mesh, *ve_median = &ve_median_basis.mesh;
      Mesh *mesh = static_cast<Mesh *>(ob->data);
      BMEditMesh *em = mesh->runtime->edit_mesh.get();
      BMesh *bm = em->bm;
      BMIter iter;
      BMVert *eve;
      BMEdge *eed;

      int cd_vert_bweight_offset = -1;
      int cd_vert_crease_offset = -1;
      int cd_vert_skin_offset = -1;
      int cd_edge_bweight_offset = -1;
      int cd_edge_crease_offset = -1;

      float scale_bv_weight = 1.0f;
      float scale_v_crease = 1.0f;
      float scale_skin[2] = {1.0f, 1.0f};
      float scale_be_weight = 1.0f;
      float scale_e_crease = 1.0f;

      /* Vertices */

      if (apply_vcos || median->bv_weight || median->v_crease || median->skin[0] ||
          median->skin[1])
      {
        if (median->bv_weight) {
          if (!CustomData_has_layer_named(&bm->vdata, CD_PROP_FLOAT, "bevel_weight_vert")) {
            BM_data_layer_add_named(bm, &bm->vdata, CD_PROP_FLOAT, "bevel_weight_vert");
          }
          cd_vert_bweight_offset = CustomData_get_offset_named(
              &bm->vdata, CD_PROP_FLOAT, "bevel_weight_vert");
          BLI_assert(cd_vert_bweight_offset != -1);

          scale_bv_weight = compute_scale_factor(ve_median->bv_weight, median->bv_weight);
        }

        if (median->v_crease) {
          if (!CustomData_has_layer_named(&bm->vdata, CD_PROP_FLOAT, "crease_vert")) {
            BM_data_layer_add_named(bm, &bm->vdata, CD_PROP_FLOAT, "crease_vert");
          }
          cd_vert_crease_offset = CustomData_get_offset_named(
              &bm->vdata, CD_PROP_FLOAT, "crease_vert");
          BLI_assert(cd_vert_crease_offset != -1);

          scale_v_crease = compute_scale_factor(ve_median->v_crease, median->v_crease);
        }

        for (int i = 0; i < 2; i++) {
          if (median->skin[i]) {
            cd_vert_skin_offset = CustomData_get_offset(&bm->vdata, CD_MVERT_SKIN);
            BLI_assert(cd_vert_skin_offset != -1);

            if (ve_median->skin[i] != median->skin[i]) {
              scale_skin[i] = ve_median->skin[i] / (ve_median->skin[i] - median->skin[i]);
            }
          }
        }

        BM_ITER_MESH (eve, &iter, bm, BM_VERTS_OF_MESH) {
          if (BM_elem_flag_test(eve, BM_ELEM_SELECT)) {
            if (apply_vcos) {
              apply_raw_diff_v3(eve->co, tot, ve_median->location, median->location);
            }

            if (cd_vert_bweight_offset != -1) {
              float *b_weight = static_cast<float *>(
                  BM_ELEM_CD_GET_VOID_P(eve, cd_vert_bweight_offset));
              apply_scale_factor_clamp(b_weight, tot, ve_median->bv_weight, scale_bv_weight);
            }

            if (cd_vert_crease_offset != -1) {
              float *crease = static_cast<float *>(
                  BM_ELEM_CD_GET_VOID_P(eve, cd_vert_crease_offset));
              apply_scale_factor_clamp(crease, tot, ve_median->v_crease, scale_v_crease);
            }

            if (cd_vert_skin_offset != -1) {
              MVertSkin *vs = static_cast<MVertSkin *>(
                  BM_ELEM_CD_GET_VOID_P(eve, cd_vert_skin_offset));

              /* That one is not clamped to [0.0, 1.0]. */
              for (int i = 0; i < 2; i++) {
                if (median->skin[i] != 0.0f) {
                  apply_scale_factor(
                      &vs->radius[i], tot, ve_median->skin[i], median->skin[i], scale_skin[i]);
                }
              }
            }
          }
        }
      }

      if (apply_vcos) {
        /* Tell the update callback to run. */
        tfp->tag_for_update = true;
      }

      /* Edges */

      if (median->be_weight || median->e_crease) {
        if (median->be_weight) {
          if (!CustomData_has_layer_named(&bm->edata, CD_PROP_FLOAT, "bevel_weight_edge")) {
            BM_data_layer_add_named(bm, &bm->edata, CD_PROP_FLOAT, "bevel_weight_edge");
          }
          cd_edge_bweight_offset = CustomData_get_offset_named(
              &bm->edata, CD_PROP_FLOAT, "bevel_weight_edge");
          BLI_assert(cd_edge_bweight_offset != -1);

          scale_be_weight = compute_scale_factor(ve_median->be_weight, median->be_weight);
        }

        if (median->e_crease) {
          if (!CustomData_has_layer_named(&bm->edata, CD_PROP_FLOAT, "crease_edge")) {
            BM_data_layer_add_named(bm, &bm->edata, CD_PROP_FLOAT, "crease_edge");
          }
          cd_edge_crease_offset = CustomData_get_offset_named(
              &bm->edata, CD_PROP_FLOAT, "crease_edge");
          BLI_assert(cd_edge_crease_offset != -1);

          scale_e_crease = compute_scale_factor(ve_median->e_crease, median->e_crease);
        }

        BM_ITER_MESH (eed, &iter, bm, BM_EDGES_OF_MESH) {
          if (BM_elem_flag_test(eed, BM_ELEM_SELECT)) {
            if (median->be_weight != 0.0f) {
              float *b_weight = static_cast<float *>(
                  BM_ELEM_CD_GET_VOID_P(eed, cd_edge_bweight_offset));
              apply_scale_factor_clamp(b_weight, tot, ve_median->be_weight, scale_be_weight);
            }

            if (median->e_crease != 0.0f) {
              float *crease = static_cast<float *>(
                  BM_ELEM_CD_GET_VOID_P(eed, cd_edge_crease_offset));
              apply_scale_factor_clamp(crease, tot, ve_median->e_crease, scale_e_crease);
            }
          }
        }
      }
    }
    else if (ELEM(ob->type, OB_CURVES_LEGACY, OB_SURF) &&
             (apply_vcos || median_basis.curve.b_weight || median_basis.curve.weight ||
              median_basis.curve.radius || median_basis.curve.tilt))
    {
      const TransformMedian_Curve *median = &median_basis.curve,
                                  *ve_median = &ve_median_basis.curve;
      Curve *cu = static_cast<Curve *>(ob->data);
      BPoint *bp;
      BezTriple *bezt;
      int a;
      ListBase *nurbs = BKE_curve_editNurbs_get(cu);
      const float scale_w = compute_scale_factor(ve_median->weight, median->weight);

      LISTBASE_FOREACH (Nurb *, nu, nurbs) {
        if (nu->type == CU_BEZIER) {
          for (a = nu->pntsu, bezt = nu->bezt; a--; bezt++) {
            if (bezt->f2 & SELECT) {
              if (apply_vcos) {
                /* Here we always have to use the diff... :/
                 * Cannot avoid some glitches when going e.g. from 3 to 0.0001 (see #37327),
                 * unless we use doubles.
                 */
                add_v3_v3(bezt->vec[0], median->location);
                add_v3_v3(bezt->vec[1], median->location);
                add_v3_v3(bezt->vec[2], median->location);
              }
              if (median->weight) {
                apply_scale_factor_clamp(&bezt->weight, tot, ve_median->weight, scale_w);
              }
              if (median->radius) {
                apply_raw_diff(&bezt->radius, tot, ve_median->radius, median->radius);
              }
              if (median->tilt) {
                apply_raw_diff(&bezt->tilt, tot, ve_median->tilt, median->tilt);
              }
            }
            else if (apply_vcos) {
              /* Handles can only have their coordinates changed here. */
              if (bezt->f1 & SELECT) {
                apply_raw_diff_v3(bezt->vec[0], tot, ve_median->location, median->location);
              }
              if (bezt->f3 & SELECT) {
                apply_raw_diff_v3(bezt->vec[2], tot, ve_median->location, median->location);
              }
            }
          }
        }
        else {
          for (a = nu->pntsu * nu->pntsv, bp = nu->bp; a--; bp++) {
            if (bp->f1 & SELECT) {
              if (apply_vcos) {
                apply_raw_diff_v3(bp->vec, tot, ve_median->location, median->location);
              }
              if (median->b_weight) {
                apply_raw_diff(&bp->vec[3], tot, ve_median->b_weight, median->b_weight);
              }
              if (median->weight) {
                apply_scale_factor_clamp(&bp->weight, tot, ve_median->weight, scale_w);
              }
              if (median->radius) {
                apply_raw_diff(&bp->radius, tot, ve_median->radius, median->radius);
              }
              if (median->tilt) {
                apply_raw_diff(&bp->tilt, tot, ve_median->tilt, median->tilt);
              }
            }
          }
        }
        if (CU_IS_2D(cu)) {
          BKE_nurb_project_2d(nu);
        }
        /* In the case of weight, tilt or radius (these don't change positions),
         * don't change handle types. */
        if ((nu->type == CU_BEZIER) && apply_vcos) {
          BKE_nurb_handles_test(nu, NURB_HANDLE_TEST_EACH, false); /* test for bezier too */
        }
      }
    }
    else if ((ob->type == OB_LATTICE) && (apply_vcos || median_basis.lattice.weight)) {
      const TransformMedian_Lattice *median = &median_basis.lattice,
                                    *ve_median = &ve_median_basis.lattice;
      Lattice *lt = static_cast<Lattice *>(ob->data);
      BPoint *bp;
      int a;
      const float scale_w = compute_scale_factor(ve_median->weight, median->weight);

      a = lt->editlatt->latt->pntsu * lt->editlatt->latt->pntsv * lt->editlatt->latt->pntsw;
      bp = lt->editlatt->latt->def;
      while (a--) {
        if (bp->f1 & SELECT) {
          if (apply_vcos) {
            apply_raw_diff_v3(bp->vec, tot, ve_median->location, median->location);
          }
          if (median->weight) {
            apply_scale_factor_clamp(&bp->weight, tot, ve_median->weight, scale_w);
          }
        }
        bp++;
      }
    }
    else if (ob->type == OB_GREASE_PENCIL &&
             (apply_vcos || median_basis.curves.nurbs_weight || median_basis.curves.radius ||
              median_basis.curves.tilt))
    {
      using namespace ed::greasepencil;
      using namespace ed::curves;
      Scene &scene = *CTX_data_scene(C);
      GreasePencil &grease_pencil = *static_cast<GreasePencil *>(ob->data);
      Vector<MutableDrawingInfo> drawings = retrieve_editable_drawings(scene, grease_pencil);

      threading::parallel_for_each(drawings, [&](const MutableDrawingInfo &info) {
        bke::CurvesGeometry &curves = info.drawing.strokes_for_write();
        if (apply_to_curves_point_selection(
                tot, median_basis.curves, ve_median_basis.curves, curves))
        {
          info.drawing.tag_positions_changed();
        }
      });
    }
    else if (ob->type == OB_CURVES && (apply_vcos || median_basis.curves.nurbs_weight ||
                                       median_basis.curves.radius || median_basis.curves.tilt))
    {
      using namespace ed::curves;
      Curves &curves_id = *static_cast<Curves *>(ob->data);
      bke::CurvesGeometry &curves = curves_id.geometry.wrap();
      if (apply_to_curves_point_selection(
              tot, median_basis.curves, ve_median_basis.curves, curves))
      {
        curves.tag_positions_changed();
      }
    }
  }

  // ED_undo_push(C, "Transform properties");
}

#undef TRANSFORM_MEDIAN_ARRAY_LEN

static void v3d_object_dimension_buts(bContext *C, uiLayout *layout, View3D *v3d, Object *ob)
{
  uiBlock *block = (layout) ? layout->block() : nullptr;
  uiLayout *sub_layout = layout ? &layout->absolute(false) : nullptr;
  TransformProperties *tfp = v3d_transform_props_ensure(v3d);
  const bool is_editable = ID_IS_EDITABLE(&ob->id);

  if (block) {
    BLI_assert(C == nullptr);
    int yi = 200;
    const int butw = 200;
    const int buth = 20 * UI_SCALE_FAC;

    BKE_object_dimensions_eval_cached_get(ob, tfp->ob_dims);
    copy_v3_v3(tfp->ob_dims_orig, tfp->ob_dims);
    copy_v3_v3(tfp->ob_scale_orig, ob->scale);
    copy_m4_m4(tfp->ob_obmat_orig, ob->object_to_world().ptr());

    if (!is_editable && sub_layout) {
      sub_layout->enabled_set(false);
    }

    uiDefBut(block,
             ButType::Label,
             IFACE_("Dimensions:"),
             0,
             yi -= buth,
             butw,
             buth,
             nullptr,
             0,
             0,
             "");
    UI_block_align_begin(block);
    const float lim = FLT_MAX;
    for (int i = 0; i < 3; i++) {
      uiBut *but;
      const char text[3] = {char('X' + i), ':', '\0'};
      but = uiDefButF(
          block, ButType::Num, text, 0, yi -= buth, butw, buth, &(tfp->ob_dims[i]), 0.0f, lim, "");
      UI_but_retval_set(but, B_TRANSFORM_PANEL_DIMS);
      UI_but_number_step_size_set(but, 10);
      UI_but_number_precision_set(but, 3);
      UI_but_unit_type_set(but, PROP_UNIT_LENGTH);
      if (!is_editable) {
        UI_but_disable(but, "Cannot edit this property from a linked data-block");
      }
    }
    UI_block_align_end(block);
  }
  else { /* apply */
    int axis_mask = 0;
    for (int i = 0; i < 3; i++) {
      if (tfp->ob_dims[i] == tfp->ob_dims_orig[i]) {
        axis_mask |= (1 << i);
      }
    }
    BKE_object_dimensions_set_ex(
        ob, tfp->ob_dims, axis_mask, tfp->ob_scale_orig, tfp->ob_obmat_orig);

    PointerRNA obptr = RNA_id_pointer_create(&ob->id);
    PropertyRNA *prop = RNA_struct_find_property(&obptr, "scale");
    RNA_property_update(C, &obptr, prop);
  }
}

#define B_VGRP_PNL_EDIT_SINGLE 8 /* or greater */

static void do_view3d_vgroup_buttons(bContext *C, void * /*arg*/, int event)
{
  if (event < B_VGRP_PNL_EDIT_SINGLE) {
    /* not for me */
    return;
  }

  const Scene *scene = CTX_data_scene(C);
  ViewLayer *view_layer = CTX_data_view_layer(C);
  BKE_view_layer_synced_ensure(scene, view_layer);
  Object *ob = BKE_view_layer_active_object_get(view_layer);
  blender::ed::object::vgroup_vert_active_mirror(ob, event - B_VGRP_PNL_EDIT_SINGLE);
  DEG_id_tag_update(static_cast<ID *>(ob->data), ID_RECALC_GEOMETRY);
  WM_event_add_notifier(C, NC_GEOM | ND_DATA, ob->data);
}

static bool view3d_panel_vgroup_poll(const bContext *C, PanelType * /*pt*/)
{
  const Scene *scene = CTX_data_scene(C);
  ViewLayer *view_layer = CTX_data_view_layer(C);
  BKE_view_layer_synced_ensure(scene, view_layer);
  Object *ob = BKE_view_layer_active_object_get(view_layer);
  if (ob && (BKE_object_is_in_editmode_vgroup(ob) || BKE_object_is_in_wpaint_select_vert(ob))) {
    MDeformVert *dvert_act = ED_mesh_active_dvert_get_only(ob);
    if (dvert_act) {
      return (dvert_act->totweight != 0);
    }
  }

  return false;
}

static void update_active_vertex_weight(bContext *C, void *arg1, void * /*arg2*/)
{
  View3D *v3d = CTX_wm_view3d(C);
  TransformProperties *tfp = v3d_transform_props_ensure(v3d);
  ViewLayer *view_layer = CTX_data_view_layer(C);
  Object *ob = BKE_view_layer_active_object_get(view_layer);
  MDeformVert *dv = ED_mesh_active_dvert_get_only(ob);
  const int vertex_group_index = POINTER_AS_INT(arg1);
  MDeformWeight *dw = BKE_defvert_find_index(dv, vertex_group_index);
  dw->weight = tfp->vertex_weights[vertex_group_index];
}

static void view3d_panel_vgroup(const bContext *C, Panel *panel)
{
  uiBlock *block = panel->layout->absolute_block();
  Scene *scene = CTX_data_scene(C);
  ViewLayer *view_layer = CTX_data_view_layer(C);
  BKE_view_layer_synced_ensure(scene, view_layer);
  Object *ob = BKE_view_layer_active_object_get(view_layer);
  View3D *v3d = CTX_wm_view3d(C);
  TransformProperties *tfp = v3d_transform_props_ensure(v3d);

  MDeformVert *dv;

  dv = ED_mesh_active_dvert_get_only(ob);

  if (dv && dv->totweight) {
    ToolSettings *ts = scene->toolsettings;

    wmOperatorType *ot;
    PointerRNA op_ptr;
    PointerRNA *but_ptr;

    uiLayout *col, *bcol;
    uiLayout *row;
    uiBut *but;
    bDeformGroup *dg;
    uint i;
    int subset_count, vgroup_tot;
    const bool *vgroup_validmap;
    eVGroupSelect subset_type = eVGroupSelect(ts->vgroupsubset);
    int yco = 0;
    int lock_count = 0;

    UI_block_func_handle_set(block, do_view3d_vgroup_buttons, nullptr);

    bcol = &panel->layout->column(true);
    row = &bcol->row(true); /* The filter button row */

    PointerRNA tools_ptr = RNA_pointer_create_discrete(nullptr, &RNA_ToolSettings, ts);
    row->prop(&tools_ptr, "vertex_group_subset", UI_ITEM_R_EXPAND, std::nullopt, ICON_NONE);

    col = &bcol->column(true);

    vgroup_validmap = BKE_object_defgroup_subset_from_select_type(
        ob, subset_type, &vgroup_tot, &subset_count);
    const ListBase *defbase = BKE_object_defgroup_list(ob);
    const int vgroup_num = BLI_listbase_count(defbase);
    tfp->vertex_weights.resize(vgroup_num);

    for (i = 0, dg = static_cast<bDeformGroup *>(defbase->first); dg; i++, dg = dg->next) {
      bool locked = (dg->flag & DG_LOCK_WEIGHT) != 0;
      if (vgroup_validmap[i]) {
        MDeformWeight *dw = BKE_defvert_find_index(dv, i);
        if (dw) {
          int x, xco = 0;
          int icon;
          uiLayout *split = &col->split(0.45, true);
          row = &split->row(true);

          /* The Weight Group Name */

          ot = WM_operatortype_find("OBJECT_OT_vertex_weight_set_active", true);
          but = uiDefButO_ptr(block,
                              ButType::But,
                              ot,
                              blender::wm::OpCallContext::ExecDefault,
                              dg->name,
                              xco,
                              yco,
                              (x = UI_UNIT_X * 5),
                              UI_UNIT_Y,
                              "");
          but_ptr = UI_but_operator_ptr_ensure(but);
          RNA_int_set(but_ptr, "weight_group", i);
          /* bfa - middle align text */
          /*UI_but_drawflag_enable(but, UI_BUT_TEXT_RIGHT);*/
          if (BKE_object_defgroup_active_index_get(ob) != i + 1) {
            UI_but_flag_enable(but, UI_BUT_INACTIVE);
          }
          xco += x;

          row = &split->row(true);
          row->enabled_set(!locked);

          /* The weight group value */
          /* To be reworked still */
          float &vertex_weight = tfp->vertex_weights[i];
          vertex_weight = dw->weight;
          but = uiDefButF(block,
                          ButType::Num,
                          "",
                          xco,
                          yco,
                          (x = UI_UNIT_X * 4),
                          UI_UNIT_Y,
                          &vertex_weight,
                          0.0,
                          1.0,
                          "");
          UI_but_retval_set(but, B_VGRP_PNL_EDIT_SINGLE + i);
          UI_but_number_step_size_set(but, 1);
          UI_but_number_precision_set(but, 3);
          UI_but_drawflag_enable(but, UI_BUT_TEXT_LEFT);
          UI_but_func_set(but, update_active_vertex_weight, POINTER_FROM_INT(i), nullptr);
          if (locked) {
            lock_count++;
          }
          xco += x;

          /* The weight group paste function */
          icon = (locked) ? ICON_BLANK1 : ICON_PASTEDOWN;
          op_ptr = row->op("OBJECT_OT_vertex_weight_paste",
                           "",
                           icon,
                           blender::wm::OpCallContext::InvokeDefault,
                           UI_ITEM_NONE);
          RNA_int_set(&op_ptr, "weight_group", i);

          /* The weight entry delete function */
          icon = (locked) ? ICON_LOCKED : ICON_X;
          op_ptr = row->op("OBJECT_OT_vertex_weight_delete",
                           "",
                           icon,
                           blender::wm::OpCallContext::InvokeDefault,
                           UI_ITEM_NONE);
          RNA_int_set(&op_ptr, "weight_group", i);

          yco -= UI_UNIT_Y;
        }
      }
    }
    MEM_freeN(vgroup_validmap);

    yco -= 2;

    col = &panel->layout->column(true);
    row = &col->row(true);

    ot = WM_operatortype_find("OBJECT_OT_vertex_weight_normalize_active_vertex", true);
    but = uiDefButO_ptr(
        block,
        ButType::But,
        ot,
        blender::wm::OpCallContext::ExecDefault,
        IFACE_("Normalize"),
        0,
        yco,
        UI_UNIT_X * 5,
        UI_UNIT_Y,
        TIP_("Normalize weights of active vertex (if affected groups are unlocked)"));

    ot = WM_operatortype_find("OBJECT_OT_vertex_weight_copy", true);
    but = uiDefButO_ptr(
        block,
        ButType::But,
        ot,
        blender::wm::OpCallContext::ExecDefault,
        IFACE_("Copy"),
        UI_UNIT_X * 5,
        yco,
        UI_UNIT_X * 5,
        UI_UNIT_Y,
        TIP_("Copy active vertex to other selected vertices (if affected groups are unlocked)"));
    if (lock_count) {
      UI_but_flag_enable(but, UI_BUT_DISABLED);
    }
  }
}

static void v3d_transform_butsR(uiLayout *layout, PointerRNA *ptr)
{
  /* bfa - rewrite transform panel to match the Python one */
  uiLayout *col, *row, *sub;
  layout->use_property_split_set(true); /* bfa - layout.use_property_split = True */

  bool drawLocation = true; /* bfa - boolean to decide show location or not */
  bool draw4L = false;      /* bfa - boolean to decide show 4L button or not*/

  if (ptr->type == &RNA_PoseBone) {
    PointerRNA boneptr;
    Bone *bone;

    boneptr = RNA_pointer_get(ptr, "bone");
    bone = static_cast<Bone *>(boneptr.data);
    /* bfa */
    if (bone->parent && bone->flag & BONE_CONNECTED) {
      drawLocation = false; /* bfa - hide location for child bones */
    }
  }

  if (drawLocation) {
    col = &layout->column(false); /* bfa - col = layout.column() */
    row = &col->row(true);        /* bfa - row = col.row(align=True) */
    row->prop(ptr, "location", UI_ITEM_NONE, std::nullopt, ICON_NONE); /* bfa - row.prop(ob, "location") */
    row->use_property_decorate_set(false); /* bfa - row.use_property_decorate = False */
    row->emboss_set(blender::ui::EmbossType::None); /* bfa - emboss=False */
    row->prop(ptr, "lock_location", UI_ITEM_R_TOGGLE | UI_ITEM_R_ICON_ONLY, "", ICON_DECORATE_UNLOCKED);
    row->emboss_set(blender::ui::EmbossType::Undefined); /* bfa - restore emboss to default?*/
    layout->separator(.25f);
  }

  switch (RNA_enum_get(ptr, "rotation_mode")) {
    case ROT_MODE_QUAT: /* quaternion */
      /* bfa */
      col = &layout->column(false);
      row = &col->row(true);
      row->prop(ptr, "rotation_quaternion", UI_ITEM_NONE, IFACE_("Rotation"), ICON_NONE);

      sub = &row->column(true);
      sub->use_property_decorate_set(false);
      sub->emboss_set(blender::ui::EmbossType::NoneOrStatus);

      draw4L = true; /* bfa - show 4L button if quaternion */

      if (RNA_boolean_get(ptr, "lock_rotations_4d")) {
        /* bfa */
        sub->prop(ptr, "lock_rotation_w", UI_ITEM_R_TOGGLE | UI_ITEM_R_ICON_ONLY, "", ICON_DECORATE_UNLOCKED);
      }
      else {
        sub->label("", ICON_BLANK1);
      }
      sub->prop(ptr, "lock_rotation", UI_ITEM_R_TOGGLE | UI_ITEM_R_ICON_ONLY, "", ICON_DECORATE_UNLOCKED);
      break;

    case ROT_MODE_AXISANGLE: /* axis angle */
                             /* bfa */
      col = &layout->row(false);
      row = &col->row(true);
      row->prop(ptr, "rotation_axis_angle", UI_ITEM_NONE, IFACE_("Rotation"), ICON_NONE);

      sub = &row->column(true);
      sub->use_property_decorate_set(false);

      sub->emboss_set(blender::ui::EmbossType::NoneOrStatus);
      draw4L = true; /* bfa - show 4L button if axis-angle */

      if (RNA_boolean_get(ptr, "lock_rotations_4d")) {
        /* bfa */
        sub->prop(ptr, "lock_rotation_w", UI_ITEM_R_TOGGLE | UI_ITEM_R_ICON_ONLY, "", ICON_DECORATE_UNLOCKED);
      }
      else {
        sub->label("", ICON_BLANK1);
      }
      sub->prop(ptr, "lock_rotation", UI_ITEM_R_TOGGLE | UI_ITEM_R_ICON_ONLY, "", ICON_DECORATE_UNLOCKED);
      sub->emboss_set(blender::ui::EmbossType::Undefined); /* bfa */
      break;

    default: /* euler rotations */
             /* bfa */
      col = &layout->column(false);

      row = &col->row(true);
      row->prop(ptr, "rotation_euler", UI_ITEM_NONE, IFACE_("Rotation"), ICON_NONE);
      row->use_property_decorate_set(false);
      row->emboss_set(blender::ui::EmbossType::NoneOrStatus);
      row->prop(ptr, "lock_rotation", UI_ITEM_R_TOGGLE | UI_ITEM_R_ICON_ONLY, "", ICON_DECORATE_UNLOCKED);
      row->emboss_set(blender::ui::EmbossType::Undefined); /* bfa */
      break;
  }

  row = &layout->row(true);
  row->label(IFACE_("Mode"), ICON_NONE);
  row->prop(ptr, "rotation_mode", UI_ITEM_NONE, "", ICON_NONE);
  row->emboss_set(blender::ui::EmbossType::None);

  /* bfa - display 4L button */
  if (draw4L) {
    row->use_property_decorate_set(false);
    row->prop(ptr, "lock_rotations_4d", UI_ITEM_R_TOGGLE | UI_ITEM_R_ICON_ONLY, "", RNA_boolean_get(ptr, "lock_rotations_4d") ? ICON_4L_ON : ICON_4L_OFF);
  }
  else {
    row->label("", ICON_BLANK1);
  }
  row->emboss_set(blender::ui::EmbossType::Undefined);

  layout->separator(.25f);

  col = &layout->column(false);
  row = &col->row(true);
  row->prop(
          ptr,
          "scale",
          UI_ITEM_NONE,
          IFACE_("Scale"),
          ICON_NONE); /* bfa - row.prop(ob, "scale") */
  row->use_property_decorate_set(false);
  row->emboss_set(blender::ui::EmbossType::NoneOrStatus);
  row->prop(ptr, "lock_scale", UI_ITEM_R_TOGGLE | UI_ITEM_R_ICON_ONLY, "", ICON_DECORATE_UNLOCKED);
  row->emboss_set(blender::ui::EmbossType::Undefined);
  /* end bfa */
}

static void v3d_posearmature_buts(uiLayout *layout, Object *ob)
{
  bPoseChannel *pchan;
  uiLayout *col;

  pchan = BKE_pose_channel_active_if_bonecoll_visible(ob);

  if (!pchan) {
    layout->label(IFACE_("No Bone Active"), ICON_NONE);
    return;
  }

  PointerRNA pchanptr = RNA_pointer_create_discrete(&ob->id, &RNA_PoseBone, pchan);

  col = &layout->column(false);

  /* XXX: RNA buts show data in native types (i.e. quaternion, 4-component axis/angle, etc.)
   * but old-school UI shows in eulers always. Do we want to be able to still display in Eulers?
   * Maybe needs RNA/UI options to display rotations as different types. */
  v3d_transform_butsR(col, &pchanptr);
}

static void v3d_editarmature_buts(uiLayout *layout, Object *ob)
{
  bArmature *arm = static_cast<bArmature *>(ob->data);
  EditBone *ebone;
  uiLayout *col;

  ebone = arm->act_edbone;

  if (!ebone || !ANIM_bonecoll_is_visible_editbone(arm, ebone)) {
    layout->label(IFACE_("Nothing selected"), ICON_NONE);
    return;
  }

  PointerRNA eboneptr = RNA_pointer_create_discrete(&arm->id, &RNA_EditBone, ebone);

  layout->use_property_split_set(true);       /* bfa */
 layout->use_property_decorate_set(false); /* bfa */

  col = &layout->column(false);
  col->prop(&eboneptr, "head", UI_ITEM_NONE, std::nullopt, ICON_NONE);
  if (ebone->parent && ebone->flag & BONE_CONNECTED) {
    PointerRNA parptr = RNA_pointer_get(&eboneptr, "parent");
    col->prop(&parptr, "tail_radius", UI_ITEM_NONE, IFACE_("Radius (Parent)"), ICON_NONE);
  }
  else {
    col->prop(&eboneptr, "head_radius", UI_ITEM_NONE, IFACE_("Radius"), ICON_NONE);
  }

  col->prop(&eboneptr, "tail", UI_ITEM_NONE, std::nullopt, ICON_NONE);
  col->prop(&eboneptr, "tail_radius", UI_ITEM_NONE, IFACE_("Radius"), ICON_NONE);

  col->prop(&eboneptr, "roll", UI_ITEM_NONE, std::nullopt, ICON_NONE);
  col->prop(&eboneptr, "length", UI_ITEM_NONE, std::nullopt, ICON_NONE);
  col->prop(&eboneptr, "envelope_distance", UI_ITEM_NONE, IFACE_("Envelope"), ICON_NONE);
  col->use_property_split_set(false); /* bfa - no split */
  col->prop(
          &eboneptr,
          "lock",
          UI_ITEM_NONE,
          IFACE_("Lock"),
          ICON_NONE); /* bfa - lock from properties editor*/
}

static void v3d_editmetaball_buts(uiLayout *layout, Object *ob)
{
  MetaBall *mball = static_cast<MetaBall *>(ob->data);
  uiLayout *col;

  if (!mball || !(mball->lastelem)) {
    layout->label(IFACE_("Nothing selected"), ICON_NONE);
    return;
  }

  PointerRNA ptr = RNA_pointer_create_discrete(&mball->id, &RNA_MetaElement, mball->lastelem);

  layout->use_property_split_set(true);       /* bfa */
 layout->use_property_decorate_set(false); /* bfa */

  col = &layout->column(false);
  col->prop(&ptr, "co", UI_ITEM_NONE, std::nullopt, ICON_NONE);

  layout->separator(.25f); /* bfa - separator*/
  col->prop(&ptr, "radius", UI_ITEM_NONE, std::nullopt, ICON_NONE);
  col->prop(&ptr, "stiffness", UI_ITEM_NONE, std::nullopt, ICON_NONE);

  layout->separator(.25f); /* bfa - separator*/
  col->prop(&ptr, "type", UI_ITEM_NONE, std::nullopt, ICON_NONE);

  layout->separator(.25f); /* bfa - separator*/
  col = &layout->column(true);
  if (!ELEM(RNA_enum_get(&ptr, "type"), MB_BALL)) {
    col->label(IFACE_("Size:"), ICON_NONE);
    col = &col->row(false);
    col->separator(); /*bfa - indent*/
  }
  switch (RNA_enum_get(&ptr, "type")) {
    case MB_BALL:
      break;
    case MB_CUBE:
      col->prop(&ptr, "size_x", UI_ITEM_NONE, IFACE_("X"), ICON_NONE); /* bfa */
      col->prop(&ptr, "size_y", UI_ITEM_NONE, IFACE_("Y"), ICON_NONE);
      col->prop(&ptr, "size_z", UI_ITEM_NONE, IFACE_("Z"), ICON_NONE);
      break;
    case MB_TUBE:
      col->prop(&ptr, "size_x", UI_ITEM_NONE, IFACE_("X"), ICON_NONE); /* bfa */
      break;
    case MB_PLANE:
      col->prop(&ptr, "size_x", UI_ITEM_NONE, IFACE_("X"), ICON_NONE); /* bfa */
      col->prop(&ptr, "size_y", UI_ITEM_NONE, IFACE_("Y"), ICON_NONE);
      break;
    case MB_ELIPSOID:
      col->prop(&ptr, "size_x", UI_ITEM_NONE, IFACE_("X"), ICON_NONE); /* bfa */
      col->prop(&ptr, "size_y", UI_ITEM_NONE, IFACE_("Y"), ICON_NONE);
      col->prop(&ptr, "size_z", UI_ITEM_NONE, IFACE_("Y"), ICON_NONE);
      break;
  }
}

static void do_view3d_region_buttons(bContext *C, void * /*index*/, int event)
{
  Scene *scene = CTX_data_scene(C);
  ViewLayer *view_layer = CTX_data_view_layer(C);
  View3D *v3d = CTX_wm_view3d(C);
  BKE_view_layer_synced_ensure(scene, view_layer);
  Object *ob = BKE_view_layer_active_object_get(view_layer);

  switch (event) {

    case B_REDR:
      ED_area_tag_redraw(CTX_wm_area(C));
      return; /* no notifier! */

    case B_TRANSFORM_PANEL_MEDIAN:
      if (ob) {
        v3d_editvertex_buts(C, nullptr, v3d, ob, 1.0);
        DEG_id_tag_update(static_cast<ID *>(ob->data), ID_RECALC_GEOMETRY);
      }
      break;
    case B_TRANSFORM_PANEL_DIMS:
      if (ob) {
        v3d_object_dimension_buts(C, nullptr, v3d, ob);
      }
      break;
  }

  /* default for now */
  WM_event_add_notifier(C, NC_SPACE | ND_SPACE_VIEW3D, nullptr);
}

static bool view3d_panel_transform_poll(const bContext *C, PanelType * /*pt*/)
{
  const Scene *scene = CTX_data_scene(C);
  ViewLayer *view_layer = CTX_data_view_layer(C);
  BKE_view_layer_synced_ensure(scene, view_layer);
  return (BKE_view_layer_active_base_get(view_layer) != nullptr);
}

static void view3d_panel_transform(const bContext *C, Panel *panel)
{
  uiBlock *block;
  const Scene *scene = CTX_data_scene(C);
  ViewLayer *view_layer = CTX_data_view_layer(C);
  BKE_view_layer_synced_ensure(scene, view_layer);
  Object *ob = BKE_view_layer_active_object_get(view_layer);
  Object *obedit = OBEDIT_FROM_OBACT(ob);
  uiLayout *col;

  block = panel->layout->block();
  UI_block_func_handle_set(block, do_view3d_region_buttons, nullptr);

  col = &panel->layout->column(false);

  if (ob == obedit) {
    if (ob->type == OB_ARMATURE) {
      v3d_editarmature_buts(col, ob);
    }
    else if (ob->type == OB_MBALL) {
      v3d_editmetaball_buts(col, ob);
    }
    else {
      View3D *v3d = CTX_wm_view3d(C);
      v3d_editvertex_buts(C, col, v3d, ob, FLT_MAX);
    }
  }
  else if (ob->mode & OB_MODE_POSE) {
    v3d_posearmature_buts(col, ob);
  }
  else {
    PointerRNA obptr = RNA_id_pointer_create(&ob->id);
    v3d_transform_butsR(col, &obptr);

    /* Dimensions and editmode are mostly the same check. */
    if (OB_TYPE_SUPPORT_EDITMODE(ob->type) || ELEM(ob->type, OB_VOLUME, OB_CURVES, OB_POINTCLOUD))
    {
      View3D *v3d = CTX_wm_view3d(C);
      v3d_object_dimension_buts(nullptr, col, v3d, ob);
    }
  }
}

static bool view3d_panel_curve_data_poll(const bContext *C, PanelType * /*pt*/)
{
  const Scene *scene = CTX_data_scene(C);
  ViewLayer *view_layer = CTX_data_view_layer(C);
  BKE_view_layer_synced_ensure(scene, view_layer);
  Object *ob = BKE_view_layer_active_object_get(view_layer);
  return (ob && ELEM(ob->type, OB_GREASE_PENCIL, OB_CURVES) && BKE_object_is_in_editmode(ob));
}

static void apply_to_active_object(
    bContext *C,
    blender::FunctionRef<void(const CurvesDataPanelState &modified_state,
                              const blender::IndexMask &selection,
                              blender::bke::CurvesGeometry &curves)> curves_geometry_handler)
{
  using namespace blender;

  const Scene *scene = CTX_data_scene(C);
  ViewLayer *view_layer = CTX_data_view_layer(C);
  BKE_view_layer_synced_ensure(scene, view_layer);
  Object *ob = BKE_view_layer_active_object_get(view_layer);

  View3D *v3d = CTX_wm_view3d(C);
  const TransformProperties &tfp = *v3d_transform_props_ensure(v3d);
  const CurvesDataPanelState &modified = tfp.modified;

  if (ob->type == OB_GREASE_PENCIL) {
    using namespace ed::greasepencil;
    Scene &scene = *CTX_data_scene(C);
    GreasePencil &grease_pencil = *static_cast<GreasePencil *>(ob->data);
    Vector<MutableDrawingInfo> drawings = retrieve_editable_drawings(scene, grease_pencil);

    threading::parallel_for_each(drawings, [&](const MutableDrawingInfo &info) {
      bke::CurvesGeometry &curves = info.drawing.strokes_for_write();
      IndexMaskMemory memory;
      const IndexMask selection = ed::curves::retrieve_selected_curves(curves, memory);
      if (selection.is_empty()) {
        return;
      }

      curves_geometry_handler(modified, selection, curves);
      info.drawing.tag_topology_changed();
    });
  }
  else {
    Curves &curves_id = *static_cast<Curves *>(ob->data);
    bke::CurvesGeometry &curves = curves_id.geometry.wrap();
    IndexMaskMemory memory;
    const IndexMask selection = ed::curves::retrieve_selected_curves(curves, memory);

    if (!selection.is_empty()) {
      curves_geometry_handler(modified, selection, curves);
      curves.tag_topology_changed();
    }
  }

  DEG_id_tag_update(static_cast<ID *>(ob->data), ID_RECALC_GEOMETRY);
  WM_event_add_notifier(C, NC_GEOM | ND_DATA, ob->data);
}

static void handle_curves_cyclic(bContext *C, void *, void *)
{
  using namespace blender;

  apply_to_active_object(C,
                         [](const CurvesDataPanelState &modified_state,
                            const IndexMask &selection,
                            bke::CurvesGeometry &curves) {
                           index_mask::masked_fill(
                               curves.cyclic_for_write(), bool(modified_state.cyclic), selection);
                         });
}

static void update_custom_knots(const blender::OffsetIndices<int> &src_custom_knots_by_curve,
                                const blender::Span<int8_t> src_knot_modes,
                                const blender::Span<float> src_custom_knots,
                                blender::bke::CurvesGeometry &curves)
{
  using namespace blender;
  curves.nurbs_custom_knots_update_size();
  IndexMaskMemory memory;
  const IndexMask custom_knot_curves = curves.nurbs_custom_knot_curves(memory);
  if (!custom_knot_curves.is_empty()) {
    const OffsetIndices points_by_curve = curves.points_by_curve();
    const OffsetIndices<int> custom_knots_by_curve = curves.nurbs_custom_knots_by_curve();
    const VArray<int8_t> orders = curves.nurbs_orders();
    const VArray<bool> cyclic = curves.cyclic();
    MutableSpan<float> custom_knots = curves.nurbs_custom_knots_for_write();

    custom_knot_curves.foreach_index(GrainSize(512), [&](const int curve) {
      const IndexRange dst_knots = custom_knots_by_curve[curve];
      const IndexRange src_knots = src_custom_knots_by_curve[curve];
      if (src_knots.is_empty()) {
        const int points_num = points_by_curve[curve].size();
        const int order = orders[curve];
        const bool is_cyclic = cyclic[curve];
        Array<float> knots_buffer(bke::curves::nurbs::knots_num(points_num, order, is_cyclic));
        bke::curves::nurbs::calculate_knots(
            points_num, KnotsMode(src_knot_modes[curve]), order, is_cyclic, knots_buffer);
        custom_knots.slice(dst_knots).copy_from(
            knots_buffer.as_span().take_front(dst_knots.size()));
      }
      else {
        custom_knots.slice(dst_knots).copy_from(src_custom_knots.slice(src_knots));
      }
    });
  }
}

static void handle_curves_knot_mode(bContext *C, void *, void *)
{
  using namespace blender;

  apply_to_active_object(
      C,
      [](const CurvesDataPanelState &modified_state,
         const IndexMask &selection,
         bke::CurvesGeometry &curves) {
        const OffsetIndices<int> src_custom_knots_by_curve = curves.nurbs_custom_knots_by_curve();
        /* Ensure `src_custom_knots_by_curve` will not get deleted. */
        const SharedCache<Vector<int>> custom_knot_offsets_cache =
            curves.runtime->custom_knot_offsets_cache;
        const Span<float> src_custom_knots = curves.nurbs_custom_knots();
        const ImplicitSharingInfo *knots_sharing_info = curves.runtime->custom_knots_sharing_info;
        if (knots_sharing_info != nullptr) {
          knots_sharing_info->add_weak_user();
        }

        Array<int8_t> src_knot_modes;
        if (!src_custom_knots.is_empty() ||
            modified_state.nurbs_knot_mode == NURBS_KNOT_MODE_CUSTOM) {
          src_knot_modes.reinitialize(curves.curves_num());
          curves.nurbs_knots_modes().materialize(src_knot_modes);
        }

        const MutableSpan<int8_t> nurbs_knot_modes = curves.nurbs_knots_modes_for_write();

        index_mask::masked_fill(
            nurbs_knot_modes, int8_t(modified_state.nurbs_knot_mode), selection);
        /**
         * Copies custom knots from the original array for curves which retain
         * NURBS_KNOT_MODE_CUSTOM. Calculates custom knots for curves which gain
         * NURBS_KNOT_MODE_CUSTOM.
         */
        update_custom_knots(src_custom_knots_by_curve, src_knot_modes, src_custom_knots, curves);

        if (knots_sharing_info != nullptr) {
          knots_sharing_info->remove_weak_user_and_delete_if_last();
        }
      });
}

static void handle_curves_order(bContext *C, void *, void *)
{
  using namespace blender;

  apply_to_active_object(
      C,
      [](const CurvesDataPanelState &modified_state,
         const IndexMask &selection,
         bke::CurvesGeometry &curves) {
        const MutableSpan<int8_t> nurbs_knot_modes = curves.nurbs_knots_modes_for_write();
        const MutableSpan<int8_t> orders = curves.nurbs_orders_for_write();

        const OffsetIndices<int> src_custom_knots_by_curve = curves.nurbs_custom_knots_by_curve();
        /* Ensure `src_custom_knots_by_curve` will not get deleted. */
        const SharedCache<Vector<int>> custom_knot_offsets_cache =
            curves.runtime->custom_knot_offsets_cache;
        const Span<float> src_custom_knots = curves.nurbs_custom_knots();
        const ImplicitSharingInfo *knots_sharing_info = curves.runtime->custom_knots_sharing_info;
        if (knots_sharing_info != nullptr) {
          knots_sharing_info->add_weak_user();
        }

        bool knot_modes_changed = false;

        selection.foreach_index(GrainSize(512), [&](const int curve) {
          if (orders[curve] != modified_state.order &&
              nurbs_knot_modes[curve] == NURBS_KNOT_MODE_CUSTOM)
          {
            nurbs_knot_modes[curve] = NURBS_KNOT_MODE_NORMAL;
            knot_modes_changed = true;
          }
          orders[curve] = modified_state.order;
        });

        /**
         * Custom knots need to be recopied, if some curves loose NURBS_KNOT_MODE_CUSTOM.
         */
        if (knot_modes_changed) {
          update_custom_knots(src_custom_knots_by_curve, {}, src_custom_knots, curves);
        }

        if (knots_sharing_info != nullptr) {
          knots_sharing_info->remove_weak_user_and_delete_if_last();
        }
      });
}

static void handle_curves_resolution(bContext *C, void *, void *)
{
  using namespace blender;

  apply_to_active_object(C,
                         [](const CurvesDataPanelState &modified_state,
                            const IndexMask &selection,
                            bke::CurvesGeometry &curves) {
                           index_mask::masked_fill(curves.resolution_for_write(),
                                                   modified_state.resolution,
                                                   selection);
                         });
}

constexpr std::array<EnumPropertyItem, 5> enum_curve_knot_mode_items{{
    {NURBS_KNOT_MODE_NORMAL, "NORMAL", ICON_NONE, "Normal", ""},
    {NURBS_KNOT_MODE_ENDPOINT, "ENDPOINT", ICON_NONE, "Endpoint", ""},
    {NURBS_KNOT_MODE_BEZIER, "BEZIER", ICON_NONE, "Bezier", ""},
    {NURBS_KNOT_MODE_ENDPOINT_BEZIER, "ENDPOINT_BEZIER", ICON_NONE, "Endpoint Bezier", ""},
    {NURBS_KNOT_MODE_CUSTOM, "CUSTOM", ICON_NONE, "Custom", ""},
}};

static void knot_modes_menu(bContext * /*C*/, uiLayout *layout, void *knot_mode_p)
{
  uiBlock *block = layout->block();
  blender::ui::block_layout_set_current(block, layout);
  layout->column(false);

  for (const EnumPropertyItem &item : enum_curve_knot_mode_items) {
    uiDefButI(block,
              ButType::ButMenu,
              IFACE_(item.name),
              0,
              0,
              UI_UNIT_X * 5,
              UI_UNIT_Y,
              reinterpret_cast<int *>(knot_mode_p),
              item.value,
              0.0,
              "");
  }
}

static void view3d_panel_curve_data(const bContext *C, Panel *panel)
{
  using namespace blender;
  using namespace ed::curves;

  const Scene *scene = CTX_data_scene(C);
  ViewLayer *view_layer = CTX_data_view_layer(C);
  BKE_view_layer_synced_ensure(scene, view_layer);
  Object *ob = BKE_view_layer_active_object_get(view_layer);
  uiBlock *block = panel->layout->block();

  CurvesSelectionStatus status;

  if (ob->type == OB_GREASE_PENCIL) {
    using namespace ed::greasepencil;
    Scene &scene = *CTX_data_scene(C);
    GreasePencil &grease_pencil = *static_cast<GreasePencil *>(ob->data);
    Vector<MutableDrawingInfo> drawings = retrieve_editable_drawings(scene, grease_pencil);

    status = threading::parallel_reduce(
        drawings.index_range(),
        1L,
        CurvesSelectionStatus(),
        [&](const IndexRange range, const CurvesSelectionStatus &acc) {
          CurvesSelectionStatus value = acc;
          for (const int drawing : range) {
            value = CurvesSelectionStatus::sum(
                value, init_curves_selection_status(drawings[drawing].drawing.strokes()));
          }
          return value;
        },
        CurvesSelectionStatus::sum);
  }
  else {
    const Curves &curves_id = *static_cast<Curves *>(ob->data);
    status = init_curves_selection_status(curves_id.geometry.wrap());
  }

  if (status.curve_count == 0) {
    uiDefBut(
        block, ButType::Label, IFACE_("Nothing selected"), 0, 130, 200, 20, nullptr, 0, 0, "");
    return;
  }

  View3D *v3d = CTX_wm_view3d(C);
  TransformProperties &tfp = *v3d_transform_props_ensure(v3d);
  CurvesDataPanelState &modified = tfp.modified;
  CurvesDataPanelState &current = tfp.current;

  current.cyclic = status.cyclic_count > 0;
  current.nurbs_knot_mode = KnotsMode(
      math::safe_divide(status.nurbs_knot_mode_sum, status.nurbs_count));
  current.order = math::safe_divide(status.order_sum, status.nurbs_count);
  current.resolution = math::safe_divide(status.resolution_sum, status.curve_count);

  modified = current;

  panel->layout->use_property_split_set(true);
  uiLayout &bcol = panel->layout->column(false);

  auto add_labeled_field =
      [&](const StringRef label, const bool active, FunctionRef<uiBut *()> add_button) {
        uiLayout &row = bcol.row(true);
        uiLayout &split = row.split(0.4, true);
        uiLayout &col = split.column(true);
        col.alignment_set(ui::LayoutAlign::Right);
        col.label(label, ICON_NONE);
        split.column(false);
        uiBut *but = add_button();
        if (active) {
          UI_but_drawflag_disable(but, UI_BUT_INDETERMINATE);
        }
        else {
          UI_but_drawflag_enable(but, UI_BUT_INDETERMINATE);
        }
      };

  const int butw = 10 * UI_UNIT_X;
  const int buth = 20 * UI_SCALE_FAC;

  add_labeled_field(
      IFACE_("Cyclic"),
      status.cyclic_count == 0 || status.cyclic_count == status.curve_count,
      [&]() {
        uiBut *but = uiDefButC(
            block, ButType::Checkbox, "", 0, 0, butw, buth, &modified.cyclic, 0, 1, "");
        UI_but_func_set(but, handle_curves_cyclic, nullptr, nullptr);
        return but;
      });

  if (status.nurbs_count == status.curve_count) {
    add_labeled_field(
        IFACE_("Knot Mode"),
        status.nurbs_knot_mode_max * status.nurbs_count == status.nurbs_knot_mode_sum,
        [&]() {
          uiBut *but = uiDefMenuBut(block,
                                    knot_modes_menu,
                                    &modified.nurbs_knot_mode,
                                    enum_curve_knot_mode_items[modified.nurbs_knot_mode].name,
                                    0,
                                    0,
                                    butw,
                                    buth,
                                    "");
          UI_but_type_set_menu_from_pulldown(but);
          UI_but_func_set(but, handle_curves_knot_mode, nullptr, nullptr);
          return but;
        });

    add_labeled_field(
        IFACE_("Order"), status.order_max * status.nurbs_count == status.order_sum, [&]() {
          uiBut *but = uiDefButI(
              block, ButType::Num, "", 0, 0, butw, buth, &modified.order, 2, 6, "");
          UI_but_number_step_size_set(but, 1);
          UI_but_number_precision_set(but, -1);
          UI_but_func_set(but, handle_curves_order, nullptr, nullptr);
          return but;
        });
  }

  if (status.poly_count == 0) {
    add_labeled_field(
        IFACE_("Resolution"),
        status.resolution_max * status.curve_count == status.resolution_sum,
        [&]() {
          uiBut *but = uiDefButI(
              block, ButType::Num, "", 0, 0, butw, buth, &modified.resolution, 1, 64, "");
          UI_but_number_step_size_set(but, 1);
          UI_but_number_precision_set(but, -1);
          UI_but_func_set(but, handle_curves_resolution, nullptr, nullptr);
          return but;
        });
  }
}

void view3d_buttons_register(ARegionType *art)
{
  PanelType *pt;

  pt = MEM_callocN<PanelType>("spacetype view3d panel object");
  STRNCPY_UTF8(pt->idname, "VIEW3D_PT_transform");
  STRNCPY_UTF8(pt->label, N_("Transform")); /* XXX C panels unavailable through RNA bpy.types! */
  STRNCPY_UTF8(pt->category, "Item");
  STRNCPY_UTF8(pt->translation_context, BLT_I18NCONTEXT_DEFAULT_BPYRNA);
  pt->draw = view3d_panel_transform;
  pt->poll = view3d_panel_transform_poll;
  BLI_addtail(&art->paneltypes, pt);

  pt = MEM_callocN<PanelType>("spacetype view3d panel vgroup");
  STRNCPY_UTF8(pt->idname, "VIEW3D_PT_vgroup");
  STRNCPY_UTF8(pt->label,
               N_("Vertex Weights")); /* XXX C panels unavailable through RNA bpy.types! */
  STRNCPY_UTF8(pt->category, "Item");
  STRNCPY_UTF8(pt->translation_context, BLT_I18NCONTEXT_DEFAULT_BPYRNA);
  pt->draw = view3d_panel_vgroup;
  pt->poll = view3d_panel_vgroup_poll;
  BLI_addtail(&art->paneltypes, pt);

  pt = MEM_callocN<PanelType>("spacetype view3d panel curves");
  STRNCPY_UTF8(pt->idname, "VIEW3D_PT_curves");
  STRNCPY_UTF8(pt->label, N_("Curve Data")); /* XXX C panels unavailable through RNA bpy.types! */
  STRNCPY_UTF8(pt->category, "Item");
  STRNCPY_UTF8(pt->translation_context, BLT_I18NCONTEXT_DEFAULT_BPYRNA);
  pt->draw = view3d_panel_curve_data;
  pt->poll = view3d_panel_curve_data_poll;
  BLI_addtail(&art->paneltypes, pt);
}

static wmOperatorStatus view3d_object_mode_menu_exec(bContext *C, wmOperator *op)
{
  Object *ob = CTX_data_active_object(C);
  if (ob == nullptr) {
    BKE_report(op->reports, RPT_WARNING, "No active object found");
    return OPERATOR_CANCELLED;
  }
  if (((ob->mode & OB_MODE_EDIT) == 0) && ELEM(ob->type, OB_ARMATURE)) {
    blender::ed::object::mode_set(C, (ob->mode == OB_MODE_OBJECT) ? OB_MODE_POSE : OB_MODE_OBJECT);
    return OPERATOR_CANCELLED;
  }

  UI_pie_menu_invoke(C, "VIEW3D_MT_object_mode_pie", CTX_wm_window(C)->eventstate);
  return OPERATOR_CANCELLED;
}

void VIEW3D_OT_object_mode_pie_or_toggle(wmOperatorType *ot)
{
  ot->name = "Object Mode Menu";
  ot->idname = "VIEW3D_OT_object_mode_pie_or_toggle";

  ot->exec = view3d_object_mode_menu_exec;
  ot->poll = ED_operator_view3d_active;

  /* flags */
  ot->flag = 0;
}<|MERGE_RESOLUTION|>--- conflicted
+++ resolved
@@ -8,6 +8,7 @@
 /*BFORARTISTS NOTE - on merge, there are chunks that has expanded GUI a lot here, beware*/
 #include <cfloat>
 #include <cstring>
+#include <optional>
 
 #include "DNA_armature_types.h"
 #include "DNA_curve_types.h"
@@ -807,13 +808,8 @@
   }
 
   if (tot == 0) {
-<<<<<<< HEAD
-      uiLayout *col = &layout->column(false);
-      col->label(IFACE_("Nothing selected"), ICON_NONE); /* bfa - use high level UI when possible */
-=======
-    uiDefBut(
-        block, ButType::Label, IFACE_("Nothing selected"), 0, 130, 200, 20, nullptr, 0, 0, "");
->>>>>>> c95e82fd
+    uiLayout *col = &layout->column(false);
+    col->label(IFACE_("Nothing selected"), ICON_NONE); /* bfa - use high level UI when possible */
     return;
   }
 
@@ -918,12 +914,7 @@
     /* Should be no need to translate these. */
     but = uiDefButF(subblock,
                     ButType::Num,
-<<<<<<< HEAD
-                    B_TRANSFORM_PANEL_MEDIAN,
                     "", /* bfa - use high level UI when possible */
-=======
-                    IFACE_("X:"),
->>>>>>> c95e82fd
                     0,
                     yi -= buth,
                     butw,
@@ -939,12 +930,7 @@
     /* bfa */
     but = uiDefButF(subblock,
                     ButType::Num,
-<<<<<<< HEAD
-                    B_TRANSFORM_PANEL_MEDIAN,
                     "", /* bfa - use high level UI when possible */
-=======
-                    IFACE_("Y:"),
->>>>>>> c95e82fd
                     0,
                     yi -= buth,
                     butw,
@@ -960,12 +946,7 @@
     /* bfa */
     but = uiDefButF(subblock,
                     ButType::Num,
-<<<<<<< HEAD
-                    B_TRANSFORM_PANEL_MEDIAN,
                     "", /* bfa - use high level UI when possible */
-=======
-                    IFACE_("Z:"),
->>>>>>> c95e82fd
                     0,
                     yi -= buth,
                     butw,
@@ -983,11 +964,9 @@
       float &weight = ELEM(ob->type, OB_CURVES, OB_GREASE_PENCIL) ?
                           tfp->ve_median.curves.nurbs_weight :
                           tfp->ve_median.curve.b_weight;
-<<<<<<< HEAD
       /* bfa */
       but = uiDefButF(subblock,
                       ButType::Num,
-                      B_TRANSFORM_PANEL_MEDIAN,
                       "", /* bfa - use high level UI when possible */
                       0,
                       yi -= buth,
@@ -997,54 +976,18 @@
                       0.01,
                       100.0,
                       "");
-=======
-      but = uiDefButF(
-          block, ButType::Num, IFACE_("W:"), 0, yi -= buth, butw, buth, &weight, 0.01, 100.0, "");
       UI_but_retval_set(but, B_TRANSFORM_PANEL_MEDIAN);
->>>>>>> c95e82fd
       UI_but_number_step_size_set(but, 1);
       UI_but_number_precision_set(but, 3);
     }
     blender::ui::block_layout_set_current(block, layout); /* bfa */
 
-<<<<<<< HEAD
     /* bfa */
     row = &layout->row(true); /* bfa - use high level UI when possible */
     subblock = row->block();
     blender::ui::block_layout_set_current(subblock, row);
 
-    uiDefButBitS(subblock,
-                 ButType::Toggle,
-                 V3D_GLOBAL_STATS,
-                 B_REDR,
-                 IFACE_("Global"),
-                 0,
-                 yi -= buth + but_margin,
-                 100,
-                 buth,
-                 &v3d->flag,
-                 0,
-                 0,
-                 TIP_("Displays global values"));
-    uiDefButBitS(subblock,
-                 ButType::ToggleN,
-                 V3D_GLOBAL_STATS,
-                 B_REDR,
-                 IFACE_("Local"),
-                 100,
-                 yi,
-                 100,
-                 buth,
-                 &v3d->flag,
-                 0,
-                 0,
-                 TIP_("Displays local values"));
-    blender::ui::block_layout_set_current(
-        block,
-        layout); /* bfa - restore layout, otherwise following UI elements will be messed up */
-=======
-    UI_block_align_begin(block);
-    but = uiDefButBitS(block,
+    but = uiDefButBitS(subblock,
                        ButType::Toggle,
                        V3D_GLOBAL_STATS,
                        IFACE_("Global"),
@@ -1057,7 +1000,8 @@
                        0,
                        TIP_("Displays global values"));
     UI_but_retval_set(but, B_REDR);
-    but = uiDefButBitS(block,
+
+    but = uiDefButBitS(subblock,
                        ButType::ToggleN,
                        V3D_GLOBAL_STATS,
                        IFACE_("Local"),
@@ -1070,16 +1014,18 @@
                        0,
                        TIP_("Displays local values"));
     UI_but_retval_set(but, B_REDR);
-    UI_block_align_end(block);
->>>>>>> c95e82fd
+
+    blender::ui::block_layout_set_current(
+        block,
+        layout); /* bfa - restore layout, otherwise following UI elements will be messed up */
 
     /* Meshes... */
     if (has_meshdata) {
       TransformMedian_Mesh *ve_median = &tfp->ve_median.mesh;
       if (tot) {
-<<<<<<< HEAD
         /* bfa */
-        layout->label(tot == 1 ? IFACE_("Vertex Data Mean") : IFACE_("Vertices Data Mean"), ICON_NONE); /* bfa - put the term "mean" into the label */
+        layout->label(tot == 1 ? IFACE_("Vertex Data Mean") : IFACE_("Vertices Data Mean"),
+                      ICON_NONE); /* bfa - put the term "mean" into the label */
 
         row = &layout->row(false);
         row->separator(); /* bfa - separator indent */
@@ -1095,25 +1041,7 @@
         /* bfa */
         but = uiDefButF(block,
                         ButType::Num,
-                        B_TRANSFORM_PANEL_MEDIAN,
                         "", /* -bfa remove text from slider */
-=======
-        uiDefBut(block,
-                 ButType::Label,
-                 tot == 1 ? IFACE_("Vertex Data:") : IFACE_("Vertices Data:"),
-                 0,
-                 yi -= buth + but_margin,
-                 butw,
-                 buth,
-                 nullptr,
-                 0.0,
-                 0.0,
-                 "");
-        /* customdata layer added on demand */
-        but = uiDefButF(block,
-                        ButType::Num,
-                        tot == 1 ? IFACE_("Bevel Weight:") : IFACE_("Mean Bevel Weight:"),
->>>>>>> c95e82fd
                         0,
                         yi -= buth + but_margin,
                         butw,
@@ -1129,12 +1057,7 @@
         /* bfa */
         but = uiDefButF(block,
                         ButType::Num,
-<<<<<<< HEAD
-                        B_TRANSFORM_PANEL_MEDIAN,
                         "", /* -bfa remove text from slider */
-=======
-                        tot == 1 ? IFACE_("Vertex Crease:") : IFACE_("Mean Vertex Crease:"),
->>>>>>> c95e82fd
                         0,
                         yi -= buth + but_margin,
                         butw,
@@ -1162,12 +1085,7 @@
         /* bfa */
         but = uiDefButF(subblock,
                         ButType::Num,
-<<<<<<< HEAD
-                        B_TRANSFORM_PANEL_MEDIAN,
                         "", /* bfa - use high level UI when possible */
-=======
-                        tot == 1 ? IFACE_("Radius X:") : IFACE_("Mean Radius X:"),
->>>>>>> c95e82fd
                         0,
                         yi -= buth + but_margin,
                         butw,
@@ -1182,12 +1100,7 @@
         /* bfa */
         but = uiDefButF(subblock,
                         ButType::Num,
-<<<<<<< HEAD
-                        B_TRANSFORM_PANEL_MEDIAN,
                         "", /* bfa - use high level UI when possible */
-=======
-                        tot == 1 ? IFACE_("Radius Y:") : IFACE_("Mean Radius Y:"),
->>>>>>> c95e82fd
                         0,
                         yi -= buth + but_margin,
                         butw,
@@ -1203,9 +1116,9 @@
         blender::ui::block_layout_set_current(block, layout);
       }
       if (totedgedata) {
-<<<<<<< HEAD
         /* bfa */
-        layout->label(totedgedata == 1 ? IFACE_("Edge Data Mean") : IFACE_("Edges Data Mean"), ICON_NONE);
+        layout->label(totedgedata == 1 ? IFACE_("Edge Data Mean") : IFACE_("Edges Data Mean"),
+                      ICON_NONE);
 
         row = &layout->row(false);
         row->separator(); /* bfa - separator indent */
@@ -1218,29 +1131,11 @@
         subblock = col->block();
         blender::ui::block_layout_set_current(subblock, col);
 
-=======
-        uiDefBut(block,
-                 ButType::Label,
-                 totedgedata == 1 ? IFACE_("Edge Data:") : IFACE_("Edges Data:"),
-                 0,
-                 yi -= buth + but_margin,
-                 butw,
-                 buth,
-                 nullptr,
-                 0.0,
-                 0.0,
-                 "");
->>>>>>> c95e82fd
         /* customdata layer added on demand */
         /* bfa */
         but = uiDefButF(subblock,
                         ButType::Num,
-<<<<<<< HEAD
-                        B_TRANSFORM_PANEL_MEDIAN,
                         "", /* -bfa remove text from slider */
-=======
-                        totedgedata == 1 ? IFACE_("Bevel Weight:") : IFACE_("Mean Bevel Weight:"),
->>>>>>> c95e82fd
                         0,
                         yi -= buth + but_margin,
                         butw,
@@ -1256,12 +1151,7 @@
         /* bfa */
         but = uiDefButF(subblock,
                         ButType::Num,
-<<<<<<< HEAD
-                        B_TRANSFORM_PANEL_MEDIAN,
                         "", /* -bfa remove text from slider */
-=======
-                        totedgedata == 1 ? IFACE_("Crease:") : IFACE_("Mean Crease:"),
->>>>>>> c95e82fd
                         0,
                         yi -= buth + but_margin,
                         butw,
@@ -1333,12 +1223,7 @@
         /* bfa */
         but = uiDefButR(subblock,
                         ButType::Num,
-<<<<<<< HEAD
-                        0,
                         "", /* -bfa remove text from slider */
-=======
-                        IFACE_("Weight:"),
->>>>>>> c95e82fd
                         0,
                         yi -= buth + but_margin,
                         butw,
@@ -1354,12 +1239,7 @@
         /* bfa */
         but = uiDefButR(subblock,
                         ButType::Num,
-<<<<<<< HEAD
-                        0,
                         "",
-=======
-                        IFACE_("Radius:"),
->>>>>>> c95e82fd
                         0,
                         yi -= buth + but_margin,
                         butw,
@@ -1375,12 +1255,7 @@
         /* bfa */
         but = uiDefButR(subblock,
                         ButType::Num,
-<<<<<<< HEAD
-                        0,
                         "", /* -bfa remove text from slider */
-=======
-                        IFACE_("Tilt:"),
->>>>>>> c95e82fd
                         0,
                         yi -= buth + but_margin,
                         butw,
@@ -1398,12 +1273,7 @@
         /* bfa */
         but = uiDefButF(subblock,
                         ButType::Num,
-<<<<<<< HEAD
-                        B_TRANSFORM_PANEL_MEDIAN,
                         "", /* -bfa remove text from slider */
-=======
-                        IFACE_("Mean Weight:"),
->>>>>>> c95e82fd
                         0,
                         yi -= buth + but_margin,
                         butw,
@@ -1418,12 +1288,7 @@
         /* bfa */
         but = uiDefButF(subblock,
                         ButType::Num,
-<<<<<<< HEAD
-                        B_TRANSFORM_PANEL_MEDIAN,
                         "", /* -bfa remove text from slider */
-=======
-                        IFACE_("Mean Radius:"),
->>>>>>> c95e82fd
                         0,
                         yi -= buth + but_margin,
                         butw,
@@ -1438,12 +1303,7 @@
         /* bfa */
         but = uiDefButF(subblock,
                         ButType::Num,
-<<<<<<< HEAD
-                        B_TRANSFORM_PANEL_MEDIAN,
                         "", /* -bfa remove text from slider */
-=======
-                        IFACE_("Mean Tilt:"),
->>>>>>> c95e82fd
                         0,
                         yi -= buth + but_margin,
                         butw,
@@ -1475,7 +1335,6 @@
       blender::ui::block_layout_set_current(subblock, col);
 
       if (totlattdata == 1) {
-<<<<<<< HEAD
         uiDefButR(block,
                   ButType::Num,
                   0,
@@ -1489,22 +1348,7 @@
                   0,
                   0.0,
                   1.0,
-                  nullptr);
-=======
-        but = uiDefButR(block,
-                        ButType::Num,
-                        IFACE_("Weight:"),
-                        0,
-                        yi -= buth + but_margin,
-                        butw,
-                        buth,
-                        &data_ptr,
-                        "weight_softbody",
-                        0,
-                        0.0,
-                        1.0,
-                        std::nullopt);
->>>>>>> c95e82fd
+                  std::nullopt);
         UI_but_number_step_size_set(but, 1);
         UI_but_number_precision_set(but, 3);
       }
@@ -1512,12 +1356,7 @@
         /* bfa */
         but = uiDefButF(subblock,
                         ButType::Num,
-<<<<<<< HEAD
-                        B_TRANSFORM_PANEL_MEDIAN,
                         IFACE_(""), /* -bfa remove text from slider */
-=======
-                        IFACE_("Mean Weight:"),
->>>>>>> c95e82fd
                         0,
                         yi -= buth + but_margin,
                         butw,
@@ -2148,10 +1987,15 @@
   if (drawLocation) {
     col = &layout->column(false); /* bfa - col = layout.column() */
     row = &col->row(true);        /* bfa - row = col.row(align=True) */
-    row->prop(ptr, "location", UI_ITEM_NONE, std::nullopt, ICON_NONE); /* bfa - row.prop(ob, "location") */
-    row->use_property_decorate_set(false); /* bfa - row.use_property_decorate = False */
+    row->prop(ptr,
+              "location",
+              UI_ITEM_NONE,
+              std::nullopt,
+              ICON_NONE);                           /* bfa - row.prop(ob, "location") */
+    row->use_property_decorate_set(false);          /* bfa - row.use_property_decorate = False */
     row->emboss_set(blender::ui::EmbossType::None); /* bfa - emboss=False */
-    row->prop(ptr, "lock_location", UI_ITEM_R_TOGGLE | UI_ITEM_R_ICON_ONLY, "", ICON_DECORATE_UNLOCKED);
+    row->prop(
+        ptr, "lock_location", UI_ITEM_R_TOGGLE | UI_ITEM_R_ICON_ONLY, "", ICON_DECORATE_UNLOCKED);
     row->emboss_set(blender::ui::EmbossType::Undefined); /* bfa - restore emboss to default?*/
     layout->separator(.25f);
   }
@@ -2171,12 +2015,20 @@
 
       if (RNA_boolean_get(ptr, "lock_rotations_4d")) {
         /* bfa */
-        sub->prop(ptr, "lock_rotation_w", UI_ITEM_R_TOGGLE | UI_ITEM_R_ICON_ONLY, "", ICON_DECORATE_UNLOCKED);
+        sub->prop(ptr,
+                  "lock_rotation_w",
+                  UI_ITEM_R_TOGGLE | UI_ITEM_R_ICON_ONLY,
+                  "",
+                  ICON_DECORATE_UNLOCKED);
       }
       else {
         sub->label("", ICON_BLANK1);
       }
-      sub->prop(ptr, "lock_rotation", UI_ITEM_R_TOGGLE | UI_ITEM_R_ICON_ONLY, "", ICON_DECORATE_UNLOCKED);
+      sub->prop(ptr,
+                "lock_rotation",
+                UI_ITEM_R_TOGGLE | UI_ITEM_R_ICON_ONLY,
+                "",
+                ICON_DECORATE_UNLOCKED);
       break;
 
     case ROT_MODE_AXISANGLE: /* axis angle */
@@ -2193,12 +2045,20 @@
 
       if (RNA_boolean_get(ptr, "lock_rotations_4d")) {
         /* bfa */
-        sub->prop(ptr, "lock_rotation_w", UI_ITEM_R_TOGGLE | UI_ITEM_R_ICON_ONLY, "", ICON_DECORATE_UNLOCKED);
+        sub->prop(ptr,
+                  "lock_rotation_w",
+                  UI_ITEM_R_TOGGLE | UI_ITEM_R_ICON_ONLY,
+                  "",
+                  ICON_DECORATE_UNLOCKED);
       }
       else {
         sub->label("", ICON_BLANK1);
       }
-      sub->prop(ptr, "lock_rotation", UI_ITEM_R_TOGGLE | UI_ITEM_R_ICON_ONLY, "", ICON_DECORATE_UNLOCKED);
+      sub->prop(ptr,
+                "lock_rotation",
+                UI_ITEM_R_TOGGLE | UI_ITEM_R_ICON_ONLY,
+                "",
+                ICON_DECORATE_UNLOCKED);
       sub->emboss_set(blender::ui::EmbossType::Undefined); /* bfa */
       break;
 
@@ -2210,7 +2070,11 @@
       row->prop(ptr, "rotation_euler", UI_ITEM_NONE, IFACE_("Rotation"), ICON_NONE);
       row->use_property_decorate_set(false);
       row->emboss_set(blender::ui::EmbossType::NoneOrStatus);
-      row->prop(ptr, "lock_rotation", UI_ITEM_R_TOGGLE | UI_ITEM_R_ICON_ONLY, "", ICON_DECORATE_UNLOCKED);
+      row->prop(ptr,
+                "lock_rotation",
+                UI_ITEM_R_TOGGLE | UI_ITEM_R_ICON_ONLY,
+                "",
+                ICON_DECORATE_UNLOCKED);
       row->emboss_set(blender::ui::EmbossType::Undefined); /* bfa */
       break;
   }
@@ -2223,7 +2087,11 @@
   /* bfa - display 4L button */
   if (draw4L) {
     row->use_property_decorate_set(false);
-    row->prop(ptr, "lock_rotations_4d", UI_ITEM_R_TOGGLE | UI_ITEM_R_ICON_ONLY, "", RNA_boolean_get(ptr, "lock_rotations_4d") ? ICON_4L_ON : ICON_4L_OFF);
+    row->prop(ptr,
+              "lock_rotations_4d",
+              UI_ITEM_R_TOGGLE | UI_ITEM_R_ICON_ONLY,
+              "",
+              RNA_boolean_get(ptr, "lock_rotations_4d") ? ICON_4L_ON : ICON_4L_OFF);
   }
   else {
     row->label("", ICON_BLANK1);
@@ -2235,11 +2103,7 @@
   col = &layout->column(false);
   row = &col->row(true);
   row->prop(
-          ptr,
-          "scale",
-          UI_ITEM_NONE,
-          IFACE_("Scale"),
-          ICON_NONE); /* bfa - row.prop(ob, "scale") */
+      ptr, "scale", UI_ITEM_NONE, IFACE_("Scale"), ICON_NONE); /* bfa - row.prop(ob, "scale") */
   row->use_property_decorate_set(false);
   row->emboss_set(blender::ui::EmbossType::NoneOrStatus);
   row->prop(ptr, "lock_scale", UI_ITEM_R_TOGGLE | UI_ITEM_R_ICON_ONLY, "", ICON_DECORATE_UNLOCKED);
@@ -2284,8 +2148,8 @@
 
   PointerRNA eboneptr = RNA_pointer_create_discrete(&arm->id, &RNA_EditBone, ebone);
 
-  layout->use_property_split_set(true);       /* bfa */
- layout->use_property_decorate_set(false); /* bfa */
+  layout->use_property_split_set(true);     /* bfa */
+  layout->use_property_decorate_set(false); /* bfa */
 
   col = &layout->column(false);
   col->prop(&eboneptr, "head", UI_ITEM_NONE, std::nullopt, ICON_NONE);
@@ -2304,12 +2168,11 @@
   col->prop(&eboneptr, "length", UI_ITEM_NONE, std::nullopt, ICON_NONE);
   col->prop(&eboneptr, "envelope_distance", UI_ITEM_NONE, IFACE_("Envelope"), ICON_NONE);
   col->use_property_split_set(false); /* bfa - no split */
-  col->prop(
-          &eboneptr,
-          "lock",
-          UI_ITEM_NONE,
-          IFACE_("Lock"),
-          ICON_NONE); /* bfa - lock from properties editor*/
+  col->prop(&eboneptr,
+            "lock",
+            UI_ITEM_NONE,
+            IFACE_("Lock"),
+            ICON_NONE); /* bfa - lock from properties editor*/
 }
 
 static void v3d_editmetaball_buts(uiLayout *layout, Object *ob)
@@ -2324,8 +2187,8 @@
 
   PointerRNA ptr = RNA_pointer_create_discrete(&mball->id, &RNA_MetaElement, mball->lastelem);
 
-  layout->use_property_split_set(true);       /* bfa */
- layout->use_property_decorate_set(false); /* bfa */
+  layout->use_property_split_set(true);     /* bfa */
+  layout->use_property_decorate_set(false); /* bfa */
 
   col = &layout->column(false);
   col->prop(&ptr, "co", UI_ITEM_NONE, std::nullopt, ICON_NONE);
