--- conflicted
+++ resolved
@@ -623,7 +623,7 @@
     layout->separator();
 
     col = &row->column(true);
-    uiLayoutSetUnitsX(col, .75);
+    col->ui_units_x_set(.75);
     uiLayoutSetFixedSize(col, true);
 
     col->label(IFACE_("X"), ICON_NONE);
@@ -1693,38 +1693,25 @@
 
     boneptr = RNA_pointer_get(ptr, "bone");
     bone = static_cast<Bone *>(boneptr.data);
-<<<<<<< HEAD
     /* bfa */
     if (bone->parent && bone->flag & BONE_CONNECTED) {
       drawLocation = false; /* bfa - hide location for child bones */
     }
   }
-=======
-    split->active_set(!(bone->parent && bone->flag & BONE_CONNECTED));
-  }
-  colsub = &split->column(true);
-  colsub->prop(ptr, "location", UI_ITEM_NONE, std::nullopt, ICON_NONE);
-  colsub = &split->column(true);
-  colsub->emboss_set(blender::ui::EmbossType::NoneOrStatus);
-  colsub->label("", ICON_NONE);
-  colsub->prop(
-      ptr, "lock_location", UI_ITEM_R_TOGGLE | UI_ITEM_R_ICON_ONLY, "", ICON_DECORATE_UNLOCKED);
->>>>>>> 9a41dc73
 
   if (drawLocation) {
     col = &layout->column(false); /* bfa - col = layout.column() */
     row = &col->row(true);        /* bfa - row = col.row(align=True) */
     row->prop(ptr, "location", UI_ITEM_NONE, std::nullopt, ICON_NONE); /* bfa - row.prop(ob, "location") */
     uiLayoutSetPropDecorate(row, false); /* bfa - row.use_property_decorate = False */
-    uiLayoutSetEmboss(row, blender::ui::EmbossType::None); /* bfa - emboss=False */
+    row->emboss_set(blender::ui::EmbossType::None); /* bfa - emboss=False */
     row->prop(ptr, "lock_location", UI_ITEM_R_TOGGLE | UI_ITEM_R_ICON_ONLY, "", ICON_DECORATE_UNLOCKED);
-    uiLayoutSetEmboss(row, blender::ui::EmbossType::Undefined); /* bfa - restore emboss to default?*/
+    row->emboss_set(blender::ui::EmbossType::Undefined); /* bfa - restore emboss to default?*/
     layout->separator(.25f);
   }
 
   switch (RNA_enum_get(ptr, "rotation_mode")) {
     case ROT_MODE_QUAT: /* quaternion */
-<<<<<<< HEAD
       /* bfa */
       col = &layout->column(false);
       row = &col->row(true);
@@ -1732,17 +1719,10 @@
 
       sub = &row->column(true);
       uiLayoutSetPropDecorate(sub, false);
-      uiLayoutSetEmboss(sub, blender::ui::EmbossType::NoneOrStatus);
+      sub->emboss_set(blender::ui::EmbossType::NoneOrStatus);
 
       draw4L = true; /* bfa - show 4L button if quaternion */
 
-=======
-      colsub = &split->column(true);
-      colsub->prop(ptr, "rotation_quaternion", UI_ITEM_NONE, IFACE_("Rotation"), ICON_NONE);
-      colsub = &split->column(true);
-      colsub->emboss_set(blender::ui::EmbossType::NoneOrStatus);
-      colsub->prop(ptr, "lock_rotations_4d", UI_ITEM_R_TOGGLE, IFACE_("4L"), ICON_NONE);
->>>>>>> 9a41dc73
       if (RNA_boolean_get(ptr, "lock_rotations_4d")) {
         /* bfa */
         sub->prop(ptr, "lock_rotation_w", UI_ITEM_R_TOGGLE | UI_ITEM_R_ICON_ONLY, "", ICON_DECORATE_UNLOCKED);
@@ -1754,7 +1734,6 @@
       break;
 
     case ROT_MODE_AXISANGLE: /* axis angle */
-<<<<<<< HEAD
                              /* bfa */
       col = &layout->row(false);
       row = &col->row(true);
@@ -1763,16 +1742,9 @@
       sub = &row->column(true);
       uiLayoutSetPropDecorate(sub, false);
 
-      uiLayoutSetEmboss(sub, blender::ui::EmbossType::NoneOrStatus);
+      sub->emboss_set(blender::ui::EmbossType::NoneOrStatus);
       draw4L = true; /* bfa - show 4L button if axis-angle */
 
-=======
-      colsub = &split->column(true);
-      colsub->prop(ptr, "rotation_axis_angle", UI_ITEM_NONE, IFACE_("Rotation"), ICON_NONE);
-      colsub = &split->column(true);
-      colsub->emboss_set(blender::ui::EmbossType::NoneOrStatus);
-      colsub->prop(ptr, "lock_rotations_4d", UI_ITEM_R_TOGGLE, IFACE_("4L"), ICON_NONE);
->>>>>>> 9a41dc73
       if (RNA_boolean_get(ptr, "lock_rotations_4d")) {
         /* bfa */
         sub->prop(ptr, "lock_rotation_w", UI_ITEM_R_TOGGLE | UI_ITEM_R_ICON_ONLY, "", ICON_DECORATE_UNLOCKED);
@@ -1781,27 +1753,26 @@
         sub->label("", ICON_BLANK1);
       }
       sub->prop(ptr, "lock_rotation", UI_ITEM_R_TOGGLE | UI_ITEM_R_ICON_ONLY, "", ICON_DECORATE_UNLOCKED);
-      uiLayoutSetEmboss(sub, blender::ui::EmbossType::Undefined); /* bfa */
+      sub->emboss_set(blender::ui::EmbossType::Undefined); /* bfa */
       break;
 
     default: /* euler rotations */
-<<<<<<< HEAD
              /* bfa */
       col = &layout->column(false);
 
       row = &col->row(true);
       row->prop(ptr, "rotation_euler", UI_ITEM_NONE, IFACE_("Rotation"), ICON_NONE);
       uiLayoutSetPropDecorate(row, false);
-      uiLayoutSetEmboss(row, blender::ui::EmbossType::NoneOrStatus);
+      row->emboss_set(blender::ui::EmbossType::NoneOrStatus);
       row->prop(ptr, "lock_rotation", UI_ITEM_R_TOGGLE | UI_ITEM_R_ICON_ONLY, "", ICON_DECORATE_UNLOCKED);
-      uiLayoutSetEmboss(row, blender::ui::EmbossType::Undefined); /* bfa */
+      row->emboss_set(blender::ui::EmbossType::Undefined); /* bfa */
       break;
   }
 
   row = &layout->row(true);
   row->label(IFACE_("Mode"), ICON_NONE);
   row->prop(ptr, "rotation_mode", UI_ITEM_NONE, "", ICON_NONE);
-  uiLayoutSetEmboss(row, blender::ui::EmbossType::None);
+  row->emboss_set(blender::ui::EmbossType::None);
 
   /* bfa - display 4L button */
   if (draw4L) {
@@ -1811,7 +1782,7 @@
   else {
     row->label("", ICON_BLANK1);
   }
-  uiLayoutSetEmboss(row, blender::ui::EmbossType::Undefined);
+  row->emboss_set(blender::ui::EmbossType::Undefined);
 
   layout->separator(.25f);
 
@@ -1824,34 +1795,10 @@
           IFACE_("Scale"),
           ICON_NONE); /* bfa - row.prop(ob, "scale") */
   uiLayoutSetPropDecorate(row, false);
-  uiLayoutSetEmboss(row, blender::ui::EmbossType::NoneOrStatus);
+  row->emboss_set(blender::ui::EmbossType::NoneOrStatus);
   row->prop(ptr, "lock_scale", UI_ITEM_R_TOGGLE | UI_ITEM_R_ICON_ONLY, "", ICON_DECORATE_UNLOCKED);
-  uiLayoutSetEmboss(row, blender::ui::EmbossType::Undefined);
+  row->emboss_set(blender::ui::EmbossType::Undefined);
   /* end bfa */
-=======
-      colsub = &split->column(true);
-      colsub->prop(ptr, "rotation_euler", UI_ITEM_NONE, IFACE_("Rotation"), ICON_NONE);
-      colsub = &split->column(true);
-      colsub->emboss_set(blender::ui::EmbossType::NoneOrStatus);
-      colsub->label("", ICON_NONE);
-      colsub->prop(ptr,
-                   "lock_rotation",
-                   UI_ITEM_R_TOGGLE | UI_ITEM_R_ICON_ONLY,
-                   "",
-                   ICON_DECORATE_UNLOCKED);
-      break;
-  }
-  layout->prop(ptr, "rotation_mode", UI_ITEM_NONE, "", ICON_NONE);
-
-  split = &layout->split(0.8f, false);
-  colsub = &split->column(true);
-  colsub->prop(ptr, "scale", UI_ITEM_NONE, std::nullopt, ICON_NONE);
-  colsub = &split->column(true);
-  colsub->emboss_set(blender::ui::EmbossType::NoneOrStatus);
-  colsub->label("", ICON_NONE);
-  colsub->prop(
-      ptr, "lock_scale", UI_ITEM_R_TOGGLE | UI_ITEM_R_ICON_ONLY, "", ICON_DECORATE_UNLOCKED);
->>>>>>> 9a41dc73
 }
 
 static void v3d_posearmature_buts(uiLayout *layout, Object *ob)
