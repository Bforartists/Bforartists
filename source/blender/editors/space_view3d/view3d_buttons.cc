--- conflicted
+++ resolved
@@ -594,13 +594,9 @@
     const bContext *C, blender::ui::Layout *layout, View3D *v3d, Object *ob, float lim)
 {
   using namespace blender;
-<<<<<<< HEAD
-  uiLayout *row, *col; /* bfa - use uiLayout when possible */
-  uiBlock *subblock;   /* bfa - helper block for UI */
-  uiBlock *block = (layout) ? layout->absolute_block() : nullptr;
-=======
+  ui::Layout *row, *col; /* bfa - use uiLayout when possible */
+  uiBlock *subblock;     /* bfa - helper block for UI */
   uiBlock *block = (layout) ? layout->absolute().block() : nullptr;
->>>>>>> 85504da2
   TransformProperties *tfp = v3d_transform_props_ensure(v3d);
   TransformMedian median_basis, ve_median_basis;
   int tot, totedgedata, totcurvedata, totlattdata, totcurvebweight;
@@ -812,7 +808,7 @@
   }
 
   if (tot == 0) {
-    uiLayout *col = &layout->column(false);
+    ui::Layout *col = &layout->column(false);
     col->label(IFACE_("Nothing selected"), ICON_NONE); /* bfa - use high level UI when possible */
     return;
   }
@@ -1971,16 +1967,12 @@
 
 static void v3d_transform_butsR(blender::ui::Layout &layout, PointerRNA *ptr)
 {
-<<<<<<< HEAD
   /* bfa - rewrite transform panel to match the Python one */
-  uiLayout *col, *row, *sub;
-  layout->use_property_split_set(true); /* bfa - layout.use_property_split = True */
-
-  bool drawLocation = true; /* bfa - boolean to decide show location or not */
-  bool draw4L = false;      /* bfa - boolean to decide show 4L button or not*/
-=======
-  blender::ui::Layout *split = &layout.split(0.8f, false);
->>>>>>> 85504da2
+  blender::ui::Layout *col, *row, *sub;
+  layout.use_property_split_set(true); /* bfa - layout.use_property_split = True */
+
+  bool draw_location = true; /* bfa - boolean to decide show location or not */
+  bool draw_4l = false;      /* bfa - boolean to decide show 4L button or not*/
 
   if (ptr->type == &RNA_PoseBone) {
     PointerRNA boneptr;
@@ -1990,14 +1982,13 @@
     bone = static_cast<Bone *>(boneptr.data);
     /* bfa */
     if (bone->parent && bone->flag & BONE_CONNECTED) {
-      drawLocation = false; /* bfa - hide location for child bones */
-    }
-  }
-<<<<<<< HEAD
-
-  if (drawLocation) {
-    col = &layout->column(false); /* bfa - col = layout.column() */
-    row = &col->row(true);        /* bfa - row = col.row(align=True) */
+      draw_location = false; /* bfa - hide location for child bones */
+    }
+  }
+
+  if (draw_location) {
+    col = &layout.column(false); /* bfa - col = layout.column() */
+    row = &col->row(true);       /* bfa - row = col.row(align=True) */
     row->prop(ptr,
               "location",
               UI_ITEM_NONE,
@@ -2008,24 +1999,13 @@
     row->prop(
         ptr, "lock_location", UI_ITEM_R_TOGGLE | UI_ITEM_R_ICON_ONLY, "", ICON_DECORATE_UNLOCKED);
     row->emboss_set(blender::ui::EmbossType::Undefined); /* bfa - restore emboss to default?*/
-    layout->separator(.25f);
-  }
-=======
-  blender::ui::Layout *colsub = &split->column(true);
-  colsub->prop(ptr, "location", UI_ITEM_NONE, std::nullopt, ICON_NONE);
-  colsub = &split->column(true);
-  colsub->emboss_set(blender::ui::EmbossType::NoneOrStatus);
-  colsub->label("", ICON_NONE);
-  colsub->prop(
-      ptr, "lock_location", UI_ITEM_R_TOGGLE | UI_ITEM_R_ICON_ONLY, "", ICON_DECORATE_UNLOCKED);
-
-  split = &layout.split(0.8f, false);
->>>>>>> 85504da2
+    layout.separator(.25f);
+  }
 
   switch (RNA_enum_get(ptr, "rotation_mode")) {
     case ROT_MODE_QUAT: /* quaternion */
       /* bfa */
-      col = &layout->column(false);
+      col = &layout.column(false);
       row = &col->row(true);
       row->prop(ptr, "rotation_quaternion", UI_ITEM_NONE, IFACE_("Rotation"), ICON_NONE);
 
@@ -2033,7 +2013,7 @@
       sub->use_property_decorate_set(false);
       sub->emboss_set(blender::ui::EmbossType::NoneOrStatus);
 
-      draw4L = true; /* bfa - show 4L button if quaternion */
+      draw_4l = true; /* bfa - show 4L button if quaternion */
 
       if (RNA_boolean_get(ptr, "lock_rotations_4d")) {
         /* bfa */
@@ -2055,7 +2035,7 @@
 
     case ROT_MODE_AXISANGLE: /* axis angle */
                              /* bfa */
-      col = &layout->row(false);
+      col = &layout.row(false);
       row = &col->row(true);
       row->prop(ptr, "rotation_axis_angle", UI_ITEM_NONE, IFACE_("Rotation"), ICON_NONE);
 
@@ -2063,7 +2043,7 @@
       sub->use_property_decorate_set(false);
 
       sub->emboss_set(blender::ui::EmbossType::NoneOrStatus);
-      draw4L = true; /* bfa - show 4L button if axis-angle */
+      draw_4l = true; /* bfa - show 4L button if axis-angle */
 
       if (RNA_boolean_get(ptr, "lock_rotations_4d")) {
         /* bfa */
@@ -2086,7 +2066,7 @@
 
     default: /* euler rotations */
              /* bfa */
-      col = &layout->column(false);
+      col = &layout.column(false);
 
       row = &col->row(true);
       row->prop(ptr, "rotation_euler", UI_ITEM_NONE, IFACE_("Rotation"), ICON_NONE);
@@ -2100,15 +2080,14 @@
       row->emboss_set(blender::ui::EmbossType::Undefined); /* bfa */
       break;
   }
-<<<<<<< HEAD
-
-  row = &layout->row(true);
+
+  row = &layout.row(true);
   row->label(IFACE_("Mode"), ICON_NONE);
   row->prop(ptr, "rotation_mode", UI_ITEM_NONE, "", ICON_NONE);
   row->emboss_set(blender::ui::EmbossType::None);
 
   /* bfa - display 4L button */
-  if (draw4L) {
+  if (draw_4l) {
     row->use_property_decorate_set(false);
     row->prop(ptr,
               "lock_rotations_4d",
@@ -2121,9 +2100,9 @@
   }
   row->emboss_set(blender::ui::EmbossType::Undefined);
 
-  layout->separator(.25f);
-
-  col = &layout->column(false);
+  layout.separator(.25f);
+
+  col = &layout.column(false);
   row = &col->row(true);
   row->prop(
       ptr, "scale", UI_ITEM_NONE, IFACE_("Scale"), ICON_NONE); /* bfa - row.prop(ob, "scale") */
@@ -2132,18 +2111,6 @@
   row->prop(ptr, "lock_scale", UI_ITEM_R_TOGGLE | UI_ITEM_R_ICON_ONLY, "", ICON_DECORATE_UNLOCKED);
   row->emboss_set(blender::ui::EmbossType::Undefined);
   /* end bfa */
-=======
-  layout.prop(ptr, "rotation_mode", UI_ITEM_NONE, "", ICON_NONE);
-
-  split = &layout.split(0.8f, false);
-  colsub = &split->column(true);
-  colsub->prop(ptr, "scale", UI_ITEM_NONE, std::nullopt, ICON_NONE);
-  colsub = &split->column(true);
-  colsub->emboss_set(blender::ui::EmbossType::NoneOrStatus);
-  colsub->label("", ICON_NONE);
-  colsub->prop(
-      ptr, "lock_scale", UI_ITEM_R_TOGGLE | UI_ITEM_R_ICON_ONLY, "", ICON_DECORATE_UNLOCKED);
->>>>>>> 85504da2
 }
 
 static void v3d_posearmature_buts(blender::ui::Layout &layout, Object *ob)
@@ -2177,28 +2144,22 @@
 
   PointerRNA eboneptr = RNA_pointer_create_discrete(&arm->id, &RNA_EditBone, ebone);
 
-<<<<<<< HEAD
-  layout->use_property_split_set(true);     /* bfa */
-  layout->use_property_decorate_set(false); /* bfa */
-
-  col = &layout->column(false);
+  layout.use_property_split_set(true);     /* bfa */
+  layout.use_property_decorate_set(false); /* bfa */
+
+  blender::ui::Layout *col = &layout.column(false);
   col->prop(&eboneptr, "head", UI_ITEM_NONE, std::nullopt, ICON_NONE);
-=======
-  blender::ui::Layout &col = layout.column(false);
-  col.prop(&eboneptr, "head", UI_ITEM_NONE, std::nullopt, ICON_NONE);
->>>>>>> 85504da2
   if (ebone->parent && ebone->flag & BONE_CONNECTED) {
     PointerRNA parptr = RNA_pointer_get(&eboneptr, "parent");
-    col.prop(&parptr, "tail_radius", UI_ITEM_NONE, IFACE_("Radius (Parent)"), ICON_NONE);
+    col->prop(&parptr, "tail_radius", UI_ITEM_NONE, IFACE_("Radius (Parent)"), ICON_NONE);
   }
   else {
-    col.prop(&eboneptr, "head_radius", UI_ITEM_NONE, IFACE_("Radius"), ICON_NONE);
-  }
-
-  col.prop(&eboneptr, "tail", UI_ITEM_NONE, std::nullopt, ICON_NONE);
-  col.prop(&eboneptr, "tail_radius", UI_ITEM_NONE, IFACE_("Radius"), ICON_NONE);
-
-<<<<<<< HEAD
+    col->prop(&eboneptr, "head_radius", UI_ITEM_NONE, IFACE_("Radius"), ICON_NONE);
+  }
+
+  col->prop(&eboneptr, "tail", UI_ITEM_NONE, std::nullopt, ICON_NONE);
+  col->prop(&eboneptr, "tail_radius", UI_ITEM_NONE, IFACE_("Radius"), ICON_NONE);
+
   col->prop(&eboneptr, "roll", UI_ITEM_NONE, std::nullopt, ICON_NONE);
   col->prop(&eboneptr, "length", UI_ITEM_NONE, std::nullopt, ICON_NONE);
   col->prop(&eboneptr, "envelope_distance", UI_ITEM_NONE, IFACE_("Envelope"), ICON_NONE);
@@ -2208,11 +2169,6 @@
             UI_ITEM_NONE,
             IFACE_("Lock"),
             ICON_NONE); /* bfa - lock from properties editor*/
-=======
-  col.prop(&eboneptr, "roll", UI_ITEM_NONE, std::nullopt, ICON_NONE);
-  col.prop(&eboneptr, "length", UI_ITEM_NONE, std::nullopt, ICON_NONE);
-  col.prop(&eboneptr, "envelope_distance", UI_ITEM_NONE, IFACE_("Envelope"), ICON_NONE);
->>>>>>> 85504da2
 }
 
 static void v3d_editmetaball_buts(blender::ui::Layout &layout, Object *ob)
@@ -2226,34 +2182,26 @@
 
   PointerRNA ptr = RNA_pointer_create_discrete(&mball->id, &RNA_MetaElement, mball->lastelem);
 
-<<<<<<< HEAD
-  layout->use_property_split_set(true);     /* bfa */
-  layout->use_property_decorate_set(false); /* bfa */
-
-  col = &layout->column(false);
-=======
+  layout.use_property_split_set(true);     /* bfa */
+  layout.use_property_decorate_set(false); /* bfa */
+
   blender::ui::Layout *col = &layout.column(false);
->>>>>>> 85504da2
   col->prop(&ptr, "co", UI_ITEM_NONE, std::nullopt, ICON_NONE);
 
-  layout->separator(.25f); /* bfa - separator*/
+  layout.separator(.25f); /* bfa - separator*/
   col->prop(&ptr, "radius", UI_ITEM_NONE, std::nullopt, ICON_NONE);
   col->prop(&ptr, "stiffness", UI_ITEM_NONE, std::nullopt, ICON_NONE);
 
-  layout->separator(.25f); /* bfa - separator*/
+  layout.separator(.25f); /* bfa - separator*/
   col->prop(&ptr, "type", UI_ITEM_NONE, std::nullopt, ICON_NONE);
 
-<<<<<<< HEAD
-  layout->separator(.25f); /* bfa - separator*/
-  col = &layout->column(true);
+  layout.separator(.25f); /* bfa - separator*/
+  col = &layout.column(true);
   if (!ELEM(RNA_enum_get(&ptr, "type"), MB_BALL)) {
     col->label(IFACE_("Size:"), ICON_NONE);
     col = &col->row(false);
     col->separator(); /*bfa - indent*/
   }
-=======
-  col = &layout.column(true);
->>>>>>> 85504da2
   switch (RNA_enum_get(&ptr, "type")) {
     case MB_BALL:
       break;
