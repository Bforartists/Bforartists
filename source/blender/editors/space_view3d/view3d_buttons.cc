--- conflicted
+++ resolved
@@ -2186,47 +2186,30 @@
 
   layout->separator(.25f); /* bfa - separator*/
   col = &layout->column(true);
+  if (!ELEM(RNA_enum_get(&ptr, "type"), MB_BALL)) {
+    col->label(IFACE_("Size:"), ICON_NONE);
+    col = &col->row(false);
+    col->separator(); /*bfa - indent*/
+  }
   switch (RNA_enum_get(&ptr, "type")) {
     case MB_BALL:
       break;
     case MB_CUBE:
-<<<<<<< HEAD
-      col->prop(&ptr, "size_x", UI_ITEM_NONE, "Size X", ICON_NONE); /* bfa */
-      col->prop(&ptr, "size_y", UI_ITEM_NONE, "Y", ICON_NONE);
-      col->prop(&ptr, "size_z", UI_ITEM_NONE, "Z", ICON_NONE);
-      break;
-    case MB_TUBE:
-      col->prop(&ptr, "size_x", UI_ITEM_NONE, "Size X", ICON_NONE); /* bfa */
-      break;
-    case MB_PLANE:
-      col->prop(&ptr, "size_x", UI_ITEM_NONE, "Size X", ICON_NONE); /* bfa */
-      col->prop(&ptr, "size_y", UI_ITEM_NONE, "Y", ICON_NONE);
-      break;
-    case MB_ELIPSOID:
-      col->prop(&ptr, "size_x", UI_ITEM_NONE, "Size X", ICON_NONE); /* bfa */
-      col->prop(&ptr, "size_y", UI_ITEM_NONE, "Y", ICON_NONE);
-      col->prop(&ptr, "size_z", UI_ITEM_NONE, "Z", ICON_NONE);
-=======
-      col->label(IFACE_("Size:"), ICON_NONE);
-      col->prop(&ptr, "size_x", UI_ITEM_NONE, IFACE_("X"), ICON_NONE);
+      col->prop(&ptr, "size_x", UI_ITEM_NONE, IFACE_("X"), ICON_NONE); /* bfa */
       col->prop(&ptr, "size_y", UI_ITEM_NONE, IFACE_("Y"), ICON_NONE);
       col->prop(&ptr, "size_z", UI_ITEM_NONE, IFACE_("Z"), ICON_NONE);
       break;
     case MB_TUBE:
-      col->label(IFACE_("Size:"), ICON_NONE);
-      col->prop(&ptr, "size_x", UI_ITEM_NONE, IFACE_("X"), ICON_NONE);
+      col->prop(&ptr, "size_x", UI_ITEM_NONE, IFACE_("X"), ICON_NONE); /* bfa */
       break;
     case MB_PLANE:
-      col->label(IFACE_("Size:"), ICON_NONE);
-      col->prop(&ptr, "size_x", UI_ITEM_NONE, IFACE_("X"), ICON_NONE);
+      col->prop(&ptr, "size_x", UI_ITEM_NONE, IFACE_("X"), ICON_NONE); /* bfa */
       col->prop(&ptr, "size_y", UI_ITEM_NONE, IFACE_("Y"), ICON_NONE);
       break;
     case MB_ELIPSOID:
-      col->label(IFACE_("Size:"), ICON_NONE);
-      col->prop(&ptr, "size_x", UI_ITEM_NONE, IFACE_("X"), ICON_NONE);
+      col->prop(&ptr, "size_x", UI_ITEM_NONE, IFACE_("X"), ICON_NONE); /* bfa */
       col->prop(&ptr, "size_y", UI_ITEM_NONE, IFACE_("Y"), ICON_NONE);
-      col->prop(&ptr, "size_z", UI_ITEM_NONE, IFACE_("Z"), ICON_NONE);
->>>>>>> f2f84ef6
+      col->prop(&ptr, "size_z", UI_ITEM_NONE, IFACE_("Y"), ICON_NONE);
       break;
   }
 }
