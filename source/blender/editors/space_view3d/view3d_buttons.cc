--- conflicted
+++ resolved
@@ -530,7 +530,7 @@
     }
     uiDefBut(block, UI_BTYPE_LABEL, 0, c, 0, yi -= buth, butw, buth, nullptr, 0, 0, 0, 0, "");
 
- /* bfa */
+    /* bfa */
 
     row = uiLayoutRow(col, true);
 
@@ -554,7 +554,7 @@
     UI_block_layout_set_current(subblock, col);
 
     /* Should be no need to translate these. */
-	 /* bfa */
+    /* bfa */
     but = uiDefButF(subblock,
                     UI_BTYPE_NUM,
                     B_TRANSFORM_PANEL_MEDIAN,
@@ -572,7 +572,7 @@
     UI_but_number_step_size_set(but, 10);
     UI_but_number_precision_set(but, RNA_TRANSLATION_PREC_DEFAULT);
     UI_but_unit_type_set(but, PROP_UNIT_LENGTH);
- 	/* bfa */
+    /* bfa */
     but = uiDefButF(subblock,
                     UI_BTYPE_NUM,
                     B_TRANSFORM_PANEL_MEDIAN,
@@ -590,7 +590,7 @@
     UI_but_number_step_size_set(but, 10);
     UI_but_number_precision_set(but, RNA_TRANSLATION_PREC_DEFAULT);
     UI_but_unit_type_set(but, PROP_UNIT_LENGTH);
- 	/* bfa */
+    /* bfa */
     but = uiDefButF(subblock,
                     UI_BTYPE_NUM,
                     B_TRANSFORM_PANEL_MEDIAN,
@@ -610,7 +610,7 @@
     UI_but_unit_type_set(but, PROP_UNIT_LENGTH);
 
     if (totcurvebweight == tot) {
- 	/* bfa */
+      /* bfa */
       but = uiDefButF(subblock,
                       UI_BTYPE_NUM,
                       B_TRANSFORM_PANEL_MEDIAN,
@@ -628,9 +628,9 @@
       UI_but_number_step_size_set(but, 1);
       UI_but_number_precision_set(but, 3);
     }
-    UI_block_layout_set_current(block, layout); 	/* bfa */
-
- 	/* bfa */
+    UI_block_layout_set_current(block, layout); /* bfa */
+
+    /* bfa */
     row = uiLayoutRow(layout, true); /* bfa - use high level UI when possible */
     subblock = uiLayoutGetBlock(row);
     UI_block_layout_set_current(subblock, row);
@@ -673,7 +673,7 @@
     if (has_meshdata) {
       TransformMedian_Mesh *ve_median = &tfp->ve_median.mesh;
       if (tot) {
- 	/* bfa */
+        /* bfa */
         uiItemL(layout,
                 tot == 1 ? IFACE_("Vertex Data Mean") : IFACE_("Vertices Data Mean"),
                 ICON_NONE); /* bfa - put the term "mean" into the label */
@@ -689,7 +689,7 @@
         subblock = uiLayoutGetBlock(col);
         UI_block_layout_set_current(subblock, col);
 
- 	/* bfa */
+        /* bfa */
         but = uiDefButF(block,
                         UI_BTYPE_NUM,
                         B_TRANSFORM_PANEL_MEDIAN,
@@ -707,7 +707,7 @@
         UI_but_number_step_size_set(but, 1);
         UI_but_number_precision_set(but, 2);
         /* customdata layer added on demand */
- 	/* bfa */
+        /* bfa */
         but = uiDefButF(block,
                         UI_BTYPE_NUM,
                         B_TRANSFORM_PANEL_MEDIAN,
@@ -726,7 +726,7 @@
         UI_but_number_precision_set(but, 2);
       }
       if (has_skinradius) {
- 	/* bfa */
+        /* bfa */
         row = uiLayoutRow(layout, false);
         uiItemS(row); /* bfa - separator indent */
         col = uiLayoutColumn(row, false);
@@ -737,7 +737,7 @@
         col = uiLayoutColumn(row, true);
         subblock = uiLayoutGetBlock(col);
 
- 	/* bfa */
+        /* bfa */
         but = uiDefButF(subblock,
                         UI_BTYPE_NUM,
                         B_TRANSFORM_PANEL_MEDIAN,
@@ -754,7 +754,7 @@
                         TIP_("X radius used by Skin modifier"));
         UI_but_number_step_size_set(but, 1);
         UI_but_number_precision_set(but, 3);
- 	/* bfa */
+        /* bfa */
         but = uiDefButF(subblock,
                         UI_BTYPE_NUM,
                         B_TRANSFORM_PANEL_MEDIAN,
@@ -771,11 +771,11 @@
                         TIP_("Y radius used by Skin modifier"));
         UI_but_number_step_size_set(but, 1);
         UI_but_number_precision_set(but, 3);
- 	/* bfa */
+        /* bfa */
         UI_block_layout_set_current(block, layout);
       }
       if (totedgedata) {
- 	/* bfa */
+        /* bfa */
         uiItemL(layout,
                 totedgedata == 1 ? IFACE_("Edge Data Mean") : IFACE_("Edges Data Mean"),
                 ICON_NONE);
@@ -792,7 +792,7 @@
         UI_block_layout_set_current(subblock, col);
 
         /* customdata layer added on demand */
- 	/* bfa */
+        /* bfa */
         but = uiDefButF(subblock,
                         UI_BTYPE_NUM,
                         B_TRANSFORM_PANEL_MEDIAN,
@@ -810,7 +810,7 @@
         UI_but_number_step_size_set(but, 1);
         UI_but_number_precision_set(but, 2);
         /* customdata layer added on demand */
- 	/* bfa */
+        /* bfa */
         but = uiDefButF(subblock,
                         UI_BTYPE_NUM,
                         B_TRANSFORM_PANEL_MEDIAN,
@@ -827,13 +827,13 @@
                         TIP_("Weight used by the Subdivision Surface modifier"));
         UI_but_number_step_size_set(but, 1);
         UI_but_number_precision_set(but, 2);
-        UI_block_layout_set_current(block, layout); 	/* bfa */
+        UI_block_layout_set_current(block, layout); /* bfa */
       }
     }
     /* Curve... */
     else if (totcurvedata) {
       TransformMedian_Curve *ve_median = &tfp->ve_median.curve;
- 	/* bfa */
+      /* bfa */
       row = uiLayoutRow(layout, false);
       col = uiLayoutColumn(row, false);
 
@@ -846,7 +846,7 @@
       UI_block_layout_set_current(subblock, col);
 
       if (totcurvedata == 1) {
- 	/* bfa */
+        /* bfa */
         but = uiDefButR(subblock,
                         UI_BTYPE_NUM,
                         0,
@@ -865,7 +865,7 @@
                         nullptr);
         UI_but_number_step_size_set(but, 1);
         UI_but_number_precision_set(but, 3);
- 	/* bfa */
+        /* bfa */
         but = uiDefButR(subblock,
                         UI_BTYPE_NUM,
                         0,
@@ -884,7 +884,7 @@
                         nullptr);
         UI_but_number_step_size_set(but, 1);
         UI_but_number_precision_set(but, 3);
- 	/* bfa */
+        /* bfa */
         but = uiDefButR(subblock,
                         UI_BTYPE_NUM,
                         0,
@@ -905,7 +905,7 @@
         UI_but_number_precision_set(but, 3);
       }
       else if (totcurvedata > 1) {
- 	/* bfa */
+        /* bfa */
         but = uiDefButF(subblock,
                         UI_BTYPE_NUM,
                         B_TRANSFORM_PANEL_MEDIAN,
@@ -922,7 +922,7 @@
                         TIP_("Weight used for Soft Body Goal"));
         UI_but_number_step_size_set(but, 1);
         UI_but_number_precision_set(but, 3);
- 	/* bfa */
+        /* bfa */
         but = uiDefButF(subblock,
                         UI_BTYPE_NUM,
                         B_TRANSFORM_PANEL_MEDIAN,
@@ -939,7 +939,7 @@
                         TIP_("Radius of curve control points"));
         UI_but_number_step_size_set(but, 1);
         UI_but_number_precision_set(but, 3);
- 	/* bfa */
+        /* bfa */
         but = uiDefButF(subblock,
                         UI_BTYPE_NUM,
                         B_TRANSFORM_PANEL_MEDIAN,
@@ -976,7 +976,7 @@
       UI_block_layout_set_current(subblock, col);
 
       if (totlattdata == 1) {
- 	/* bfa */
+        /* bfa */
         uiDefButR(subblock,
                   UI_BTYPE_NUM,
                   0,
@@ -997,7 +997,7 @@
         UI_but_number_precision_set(but, 3);
       }
       else if (totlattdata > 1) {
- 	/* bfa */
+        /* bfa */
         but = uiDefButF(subblock,
                         UI_BTYPE_NUM,
                         B_TRANSFORM_PANEL_MEDIAN,
@@ -1076,7 +1076,8 @@
       /* Vertices */
 
       if (apply_vcos || median->bv_weight || median->v_crease || median->skin[0] ||
-          median->skin[1]) {
+          median->skin[1])
+      {
         if (median->bv_weight) {
           if (!CustomData_has_layer_named(&bm->vdata, CD_PROP_FLOAT, "bevel_weight_vert")) {
             BM_data_layer_add_named(bm, &bm->vdata, CD_PROP_FLOAT, "bevel_weight_vert");
@@ -1298,8 +1299,8 @@
 {
   uiBlock *block = (layout) ? uiLayoutAbsoluteBlock(layout) : nullptr;
   TransformProperties *tfp = v3d_transform_props_ensure(v3d);
-/*  uiLayout *row, *col;*/ /* bfa - use uiLayout when possible - not used */
-/*  uiBlock *subblock;*/   /* bfa - helper block for UI - not used*/
+  /*  uiLayout *row, *col;*/ /* bfa - use uiLayout when possible - not used */
+  /*  uiBlock *subblock;*/   /* bfa - helper block for UI - not used*/
 
   if (block) {
     BLI_assert(C == nullptr);
@@ -1349,7 +1350,7 @@
       UI_but_number_precision_set(but, 3);
       UI_but_unit_type_set(but, PROP_UNIT_LENGTH);
     }
-    UI_block_align_end(block); 	/* BFA - subblock not used */
+    UI_block_align_end(block); /* BFA - subblock not used */
   }
   else { /* apply */
     int axis_mask = 0;
@@ -1589,18 +1590,22 @@
 
     boneptr = RNA_pointer_get(ptr, "bone");
     bone = static_cast<Bone *>(boneptr.data);
- 	/* bfa */
+    /* bfa */
     if (bone->parent && bone->flag & BONE_CONNECTED) {
       drawLocation = false; /* bfa - hide location for child bones */
     }
   }
 
   if (drawLocation) {
-    col = uiLayoutColumn(layout, false);               /* bfa - col = layout.column() */
-    row = uiLayoutRow(col, true);                      /* bfa - row = col.row(align=True) */
-    uiItemR(row, ptr, "location", 0, nullptr, ICON_NONE); /* bfa - row.prop(ob, "location") */
-    uiLayoutSetPropDecorate(row, false); /* bfa - row.use_property_decorate = False */
-    /* bfa - row.prop(ob, "lock_location", text="", emboss=False, icon='DECORATE_UNLOCKED') */
+    col = uiLayoutColumn(layout, false); /* bfa - col = layout.column() */
+    row = uiLayoutRow(col, true);        /* bfa - row = col.row(align=True) */
+    uiItemR(row,
+            ptr,
+            "location",
+            UI_ITEM_NONE,
+            nullptr,
+            ICON_NONE);                     /* bfa - row.prop(ob, "location") */
+    uiLayoutSetPropDecorate(row, false);    /* bfa - row.use_property_decorate = False */
     uiLayoutSetEmboss(row, UI_EMBOSS_NONE); /* bfa - emboss=False */
     uiItemR(row,
             ptr,
@@ -1611,15 +1616,13 @@
     uiLayoutSetEmboss(row, UI_EMBOSS_UNDEFINED); /* bfa - restore emboss to default?*/
     uiItemS_ex(layout, .25f);                    /* bfa - separator*/
   }
-<<<<<<< HEAD
 
   switch (RNA_enum_get(ptr, "rotation_mode")) {
     case ROT_MODE_QUAT: /* quaternion */
- 	/* bfa */
+      /* bfa */
       col = uiLayoutColumn(layout, false);
       row = uiLayoutRow(col, true);
-      /* bfa - row.prop(ob, "rotation_quaternion", text="Rotation") */
-      uiItemR(row, ptr, "rotation_quaternion", 0, IFACE_("Rotation"), ICON_NONE);
+      uiItemR(row, ptr, "rotation_quaternion", UI_ITEM_NONE, IFACE_("Rotation"), ICON_NONE);
 
       sub = uiLayoutColumn(row, true);
       uiLayoutSetPropDecorate(sub, false);
@@ -1627,31 +1630,8 @@
       uiLayoutSetEmboss(sub, UI_EMBOSS_NONE_OR_STATUS);
       draw4L = true; /* bfa - show 4L button if quaternion */
 
-=======
-  colsub = uiLayoutColumn(split, true);
-  uiItemR(colsub, ptr, "location", UI_ITEM_NONE, nullptr, ICON_NONE);
-  colsub = uiLayoutColumn(split, true);
-  uiLayoutSetEmboss(colsub, UI_EMBOSS_NONE_OR_STATUS);
-  uiItemL(colsub, "", ICON_NONE);
-  uiItemR(colsub,
-          ptr,
-          "lock_location",
-          UI_ITEM_R_TOGGLE | UI_ITEM_R_ICON_ONLY,
-          "",
-          ICON_DECORATE_UNLOCKED);
-
-  split = uiLayoutSplit(layout, 0.8f, false);
-
-  switch (RNA_enum_get(ptr, "rotation_mode")) {
-    case ROT_MODE_QUAT: /* quaternion */
-      colsub = uiLayoutColumn(split, true);
-      uiItemR(colsub, ptr, "rotation_quaternion", UI_ITEM_NONE, IFACE_("Rotation"), ICON_NONE);
-      colsub = uiLayoutColumn(split, true);
-      uiLayoutSetEmboss(colsub, UI_EMBOSS_NONE_OR_STATUS);
-      uiItemR(colsub, ptr, "lock_rotations_4d", UI_ITEM_R_TOGGLE, IFACE_("4L"), ICON_NONE);
->>>>>>> ddad588c
       if (RNA_boolean_get(ptr, "lock_rotations_4d")) {
- 	/* bfa */
+        /* bfa */
         uiItemR(sub,
                 ptr,
                 "lock_rotation_w",
@@ -1673,11 +1653,10 @@
       break;
 
     case ROT_MODE_AXISANGLE: /* axis angle */
-<<<<<<< HEAD
- 	/* bfa */
+                             /* bfa */
       col = uiLayoutColumn(layout, false);
       row = uiLayoutRow(col, true);
-      uiItemR(row, ptr, "rotation_axis_angle", 0, IFACE_("Rotation"), ICON_NONE);
+      uiItemR(row, ptr, "rotation_axis_angle", UI_ITEM_NONE, IFACE_("Rotation"), ICON_NONE);
 
       sub = uiLayoutColumn(row, true);
       uiLayoutSetPropDecorate(sub, false);
@@ -1685,15 +1664,8 @@
       uiLayoutSetEmboss(sub, UI_EMBOSS_NONE_OR_STATUS);
       draw4L = true; /* bfa - show 4L button if axis-angle */
 
-=======
-      colsub = uiLayoutColumn(split, true);
-      uiItemR(colsub, ptr, "rotation_axis_angle", UI_ITEM_NONE, IFACE_("Rotation"), ICON_NONE);
-      colsub = uiLayoutColumn(split, true);
-      uiLayoutSetEmboss(colsub, UI_EMBOSS_NONE_OR_STATUS);
-      uiItemR(colsub, ptr, "lock_rotations_4d", UI_ITEM_R_TOGGLE, IFACE_("4L"), ICON_NONE);
->>>>>>> ddad588c
       if (RNA_boolean_get(ptr, "lock_rotations_4d")) {
- 	/* bfa */
+        /* bfa */
         uiItemR(sub,
                 ptr,
                 "lock_rotation_w",
@@ -1710,42 +1682,32 @@
               UI_ITEM_R_TOGGLE | UI_ITEM_R_ICON_ONLY,
               "",
               ICON_DECORATE_UNLOCKED);
-      uiLayoutSetEmboss(sub, UI_EMBOSS_UNDEFINED);  	/* bfa */
+      uiLayoutSetEmboss(sub, UI_EMBOSS_UNDEFINED); /* bfa */
       break;
 
     default: /* euler rotations */
-<<<<<<< HEAD
- 	/* bfa */
+             /* bfa */
       col = uiLayoutColumn(layout, false);
 
       row = uiLayoutRow(col, true);
-      uiItemR(row, ptr, "rotation_euler", 0, IFACE_("Rotation"), ICON_NONE);
+      uiItemR(row, ptr, "rotation_euler", UI_ITEM_NONE, IFACE_("Rotation"), ICON_NONE);
       uiLayoutSetPropDecorate(row, false);
       uiLayoutSetEmboss(row, UI_EMBOSS_NONE_OR_STATUS);
       uiItemR(row,
-=======
-      colsub = uiLayoutColumn(split, true);
-      uiItemR(colsub, ptr, "rotation_euler", UI_ITEM_NONE, IFACE_("Rotation"), ICON_NONE);
-      colsub = uiLayoutColumn(split, true);
-      uiLayoutSetEmboss(colsub, UI_EMBOSS_NONE_OR_STATUS);
-      uiItemL(colsub, "", ICON_NONE);
-      uiItemR(colsub,
->>>>>>> ddad588c
               ptr,
               "lock_rotation",
               UI_ITEM_R_TOGGLE | UI_ITEM_R_ICON_ONLY,
               "",
               ICON_DECORATE_UNLOCKED);
-      uiLayoutSetEmboss(row, UI_EMBOSS_UNDEFINED); 	/* bfa */
+      uiLayoutSetEmboss(row, UI_EMBOSS_UNDEFINED); /* bfa */
       break;
   }
-<<<<<<< HEAD
 
   /* bfa */
   uiItemS_ex(layout, .25f);
 
   row = uiLayoutRow(layout, false);
-  uiItemR(row, ptr, "rotation_mode", 0, IFACE_("Mode"), ICON_NONE);
+  uiItemR(row, ptr, "rotation_mode", UI_ITEM_NONE, IFACE_("Mode"), ICON_NONE);
   row = uiLayoutRow(row, false);
   uiLayoutSetUnitsX(row, 1.f);
   uiLayoutSetEmboss(row, UI_EMBOSS_NONE);
@@ -1769,29 +1731,18 @@
 
   col = uiLayoutColumn(layout, false);
   row = uiLayoutRow(col, true);
-  uiItemR(row, ptr, "scale", 0, IFACE_("Scale"), ICON_NONE); /* bfa - row.prop(ob, "scale") */
+  uiItemR(row,
+          ptr,
+          "scale",
+          UI_ITEM_NONE,
+          IFACE_("Scale"),
+          ICON_NONE); /* bfa - row.prop(ob, "scale") */
   uiLayoutSetPropDecorate(row, false);
   uiLayoutSetEmboss(row, UI_EMBOSS_NONE_OR_STATUS);
   uiItemR(
       row, ptr, "lock_scale", UI_ITEM_R_TOGGLE | UI_ITEM_R_ICON_ONLY, "", ICON_DECORATE_UNLOCKED);
   uiLayoutSetEmboss(row, UI_EMBOSS_UNDEFINED);
- 	/* end bfa */
-=======
-  uiItemR(layout, ptr, "rotation_mode", UI_ITEM_NONE, "", ICON_NONE);
-
-  split = uiLayoutSplit(layout, 0.8f, false);
-  colsub = uiLayoutColumn(split, true);
-  uiItemR(colsub, ptr, "scale", UI_ITEM_NONE, nullptr, ICON_NONE);
-  colsub = uiLayoutColumn(split, true);
-  uiLayoutSetEmboss(colsub, UI_EMBOSS_NONE_OR_STATUS);
-  uiItemL(colsub, "", ICON_NONE);
-  uiItemR(colsub,
-          ptr,
-          "lock_scale",
-          UI_ITEM_R_TOGGLE | UI_ITEM_R_ICON_ONLY,
-          "",
-          ICON_DECORATE_UNLOCKED);
->>>>>>> ddad588c
+  /* end bfa */
 }
 
 static void v3d_posearmature_buts(uiLayout *layout, Object *ob)
@@ -1833,8 +1784,8 @@
 
   RNA_pointer_create(&arm->id, &RNA_EditBone, ebone, &eboneptr);
 
-  uiLayoutSetPropSep(layout, true); 	/* bfa */
-  uiLayoutSetPropDecorate(layout, false); 	/* bfa */
+  uiLayoutSetPropSep(layout, true);       /* bfa */
+  uiLayoutSetPropDecorate(layout, false); /* bfa */
 
   col = uiLayoutColumn(layout, false);
   uiItemR(col, &eboneptr, "head", UI_ITEM_NONE, nullptr, ICON_NONE);
@@ -1869,25 +1820,18 @@
 
   RNA_pointer_create(&mball->id, &RNA_MetaElement, mball->lastelem, &ptr);
 
-  uiLayoutSetPropSep(layout, true); 	/* bfa */
-  uiLayoutSetPropDecorate(layout, false); 	/* bfa */
+  uiLayoutSetPropSep(layout, true);       /* bfa */
+  uiLayoutSetPropDecorate(layout, false); /* bfa */
 
   col = uiLayoutColumn(layout, false);
   uiItemR(col, &ptr, "co", UI_ITEM_NONE, nullptr, ICON_NONE);
 
-<<<<<<< HEAD
   uiItemS_ex(col, .25f); /* bfa - separator*/
-  uiItemR(col, &ptr, "radius", 0, nullptr, ICON_NONE);
-  uiItemR(col, &ptr, "stiffness", 0, nullptr, ICON_NONE);
-
-  uiItemS_ex(col, .25f); /* bfa - separator*/
-  uiItemR(col, &ptr, "type", 0, nullptr, ICON_NONE);
-=======
   uiItemR(col, &ptr, "radius", UI_ITEM_NONE, nullptr, ICON_NONE);
   uiItemR(col, &ptr, "stiffness", UI_ITEM_NONE, nullptr, ICON_NONE);
 
+  uiItemS_ex(col, .25f); /* bfa - separator*/
   uiItemR(col, &ptr, "type", UI_ITEM_NONE, nullptr, ICON_NONE);
->>>>>>> ddad588c
 
   uiItemS_ex(col, .25f); /* bfa - separator*/
   col = uiLayoutColumn(layout, true);
@@ -1895,43 +1839,21 @@
     case MB_BALL:
       break;
     case MB_CUBE:
-<<<<<<< HEAD
-      uiItemR(col, &ptr, "size_x", 0, "Size X", ICON_NONE); 	/* bfa */
-      uiItemR(col, &ptr, "size_y", 0, "Y", ICON_NONE);
-      uiItemR(col, &ptr, "size_z", 0, "Z", ICON_NONE);
-      break;
-    case MB_TUBE:
-      uiItemR(col, &ptr, "size_x", 0, "Size X", ICON_NONE); 	/* bfa */
-      break;
-    case MB_PLANE:
-      uiItemR(col, &ptr, "size_x", 0, "Size X", ICON_NONE); 	/* bfa */
-      uiItemR(col, &ptr, "size_y", 0, "Y", ICON_NONE);
-      break;
-    case MB_ELIPSOID:
-      uiItemR(col, &ptr, "size_x", 0, "Size X", ICON_NONE); 	/* bfa */
-      uiItemR(col, &ptr, "size_y", 0, "Y", ICON_NONE);
-      uiItemR(col, &ptr, "size_z", 0, "Z", ICON_NONE);
-=======
-      uiItemL(col, IFACE_("Size:"), ICON_NONE);
-      uiItemR(col, &ptr, "size_x", UI_ITEM_NONE, "X", ICON_NONE);
+      uiItemR(col, &ptr, "size_x", UI_ITEM_NONE, "Size X", ICON_NONE); /* bfa */
       uiItemR(col, &ptr, "size_y", UI_ITEM_NONE, "Y", ICON_NONE);
       uiItemR(col, &ptr, "size_z", UI_ITEM_NONE, "Z", ICON_NONE);
       break;
     case MB_TUBE:
-      uiItemL(col, IFACE_("Size:"), ICON_NONE);
-      uiItemR(col, &ptr, "size_x", UI_ITEM_NONE, "X", ICON_NONE);
+      uiItemR(col, &ptr, "size_x", UI_ITEM_NONE, "Size X", ICON_NONE); /* bfa */
       break;
     case MB_PLANE:
-      uiItemL(col, IFACE_("Size:"), ICON_NONE);
-      uiItemR(col, &ptr, "size_x", UI_ITEM_NONE, "X", ICON_NONE);
+      uiItemR(col, &ptr, "size_x", UI_ITEM_NONE, "Size X", ICON_NONE); /* bfa */
       uiItemR(col, &ptr, "size_y", UI_ITEM_NONE, "Y", ICON_NONE);
       break;
     case MB_ELIPSOID:
-      uiItemL(col, IFACE_("Size:"), ICON_NONE);
-      uiItemR(col, &ptr, "size_x", UI_ITEM_NONE, "X", ICON_NONE);
+      uiItemR(col, &ptr, "size_x", UI_ITEM_NONE, "Size X", ICON_NONE); /* bfa */
       uiItemR(col, &ptr, "size_y", UI_ITEM_NONE, "Y", ICON_NONE);
       uiItemR(col, &ptr, "size_z", UI_ITEM_NONE, "Z", ICON_NONE);
->>>>>>> ddad588c
       break;
   }
 }
