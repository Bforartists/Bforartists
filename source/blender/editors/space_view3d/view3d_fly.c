/*
 * This program is free software; you can redistribute it and/or
 * modify it under the terms of the GNU General Public License
 * as published by the Free Software Foundation; either version 2
 * of the License, or (at your option) any later version.
 *
 * This program is distributed in the hope that it will be useful,
 * but WITHOUT ANY WARRANTY; without even the implied warranty of
 * MERCHANTABILITY or FITNESS FOR A PARTICULAR PURPOSE.  See the
 * GNU General Public License for more details.
 *
 * You should have received a copy of the GNU General Public License
 * along with this program; if not, write to the Free Software Foundation,
 * Inc., 51 Franklin Street, Fifth Floor, Boston, MA 02110-1301, USA.
 */

/** \file
 * \ingroup spview3d
 */

/* defines VIEW3D_OT_fly modal operator */

#ifdef WITH_INPUT_NDOF
//#  define NDOF_FLY_DEBUG
/* is this needed for ndof? - commented so redraw doesn't thrash - campbell */
//#  define NDOF_FLY_DRAW_TOOMUCH
#endif /* WITH_INPUT_NDOF */

#include "DNA_object_types.h"

#include "MEM_guardedalloc.h"

#include "BLI_math.h"
#include "BLI_blenlib.h"

#include "BKE_context.h"
#include "BKE_report.h"

#include "BLT_translation.h"

#include "WM_api.h"
#include "WM_types.h"

#include "ED_screen.h"
#include "ED_space_api.h"

#include "PIL_time.h" /* smoothview */

#include "UI_interface.h"
#include "UI_resources.h"

#include "GPU_immediate.h"

#include "DEG_depsgraph.h"

#include "view3d_intern.h" /* own include */

/* NOTE: these defines are saved in keymap files,
 * do not change values but just add new ones */
enum {
  FLY_MODAL_CANCEL = 1,
  FLY_MODAL_CONFIRM,
  FLY_MODAL_ACCELERATE,
  FLY_MODAL_DECELERATE,
  FLY_MODAL_PAN_ENABLE,
  FLY_MODAL_PAN_DISABLE,
  FLY_MODAL_DIR_FORWARD,
  FLY_MODAL_DIR_BACKWARD,
  FLY_MODAL_DIR_LEFT,
  FLY_MODAL_DIR_RIGHT,
  FLY_MODAL_DIR_UP,
  FLY_MODAL_DIR_DOWN,
  FLY_MODAL_AXIS_LOCK_X,
  FLY_MODAL_AXIS_LOCK_Z,
  FLY_MODAL_PRECISION_ENABLE,
  FLY_MODAL_PRECISION_DISABLE,
  FLY_MODAL_FREELOOK_ENABLE,
  FLY_MODAL_FREELOOK_DISABLE,
  FLY_MODAL_SPEED, /* mousepan typically */
};

/* relative view axis locking - xlock, zlock */
typedef enum eFlyPanState {
  /* disabled */
  FLY_AXISLOCK_STATE_OFF = 0,

  /* enabled but not checking because mouse hasn't moved outside the margin since locking was
   * checked an not needed when the mouse moves, locking is set to 2 so checks are done. */
  FLY_AXISLOCK_STATE_IDLE = 1,

  /* mouse moved and checking needed,
   * if no view altering is done its changed back to #FLY_AXISLOCK_STATE_IDLE */
  FLY_AXISLOCK_STATE_ACTIVE = 2,
} eFlyPanState;

/* called in transform_ops.c, on each regeneration of keymaps  */
void fly_modal_keymap(wmKeyConfig *keyconf)
{
  static const EnumPropertyItem modal_items[] = {
      {FLY_MODAL_CONFIRM, "CONFIRM", 0, "Confirm", ""},
      {FLY_MODAL_CANCEL, "CANCEL", 0, "Cancel", ""},

      {FLY_MODAL_DIR_FORWARD, "FORWARD", 0, "Forward", ""},
      {FLY_MODAL_DIR_BACKWARD, "BACKWARD", 0, "Backward", ""},
      {FLY_MODAL_DIR_LEFT, "LEFT", 0, "Left", ""},
      {FLY_MODAL_DIR_RIGHT, "RIGHT", 0, "Right", ""},
      {FLY_MODAL_DIR_UP, "UP", 0, "Up", ""},
      {FLY_MODAL_DIR_DOWN, "DOWN", 0, "Down", ""},

      {FLY_MODAL_PAN_ENABLE, "PAN_ENABLE", 0, "Pan", ""},
      {FLY_MODAL_PAN_DISABLE, "PAN_DISABLE", 0, "Pan (Off)", ""},

      {FLY_MODAL_ACCELERATE, "ACCELERATE", 0, "Accelerate", ""},
      {FLY_MODAL_DECELERATE, "DECELERATE", 0, "Decelerate", ""},

      {FLY_MODAL_AXIS_LOCK_X, "AXIS_LOCK_X", 0, "X Axis Correction", "X axis correction (toggle)"},
      {FLY_MODAL_AXIS_LOCK_Z, "AXIS_LOCK_Z", 0, "X Axis Correction", "Z axis correction (toggle)"},

      {FLY_MODAL_PRECISION_ENABLE, "PRECISION_ENABLE", 0, "Precision", ""},
      {FLY_MODAL_PRECISION_DISABLE, "PRECISION_DISABLE", 0, "Precision (Off)", ""},

      {FLY_MODAL_FREELOOK_ENABLE, "FREELOOK_ENABLE", 0, "Rotation", ""},
      {FLY_MODAL_FREELOOK_DISABLE, "FREELOOK_DISABLE", 0, "Rotation (Off)", ""},

      {0, NULL, 0, NULL, NULL},
  };

  wmKeyMap *keymap = WM_modalkeymap_get(keyconf, "View3D Fly Modal");

  /* this function is called for each spacetype, only needs to add map once */
  if (keymap && keymap->modal_items) {
    return;
  }

  keymap = WM_modalkeymap_add(keyconf, "View3D Fly Modal", modal_items);

  /* assign map to operators */
  WM_modalkeymap_assign(keymap, "VIEW3D_OT_fly");
}

typedef struct FlyInfo {
  /* context stuff */
  RegionView3D *rv3d;
  View3D *v3d;
  ARegion *ar;
  struct Depsgraph *depsgraph;
  Scene *scene;

  wmTimer *timer; /* needed for redraws */

  short state;
  bool redraw;
  bool use_precision;
  /* if the user presses shift they can look about
   * without moving the direction there looking */
  bool use_freelook;

  int mval[2];         /* latest 2D mouse values */
  int center_mval[2];  /* center mouse values */
  float width, height; /* camera viewport dimensions */

#ifdef WITH_INPUT_NDOF
  wmNDOFMotionData *ndof; /* latest 3D mouse values */
#endif

  /* fly state state */
  float speed;   /* the speed the view is moving per redraw */
  short axis;    /* Axis index to move along by default Z to move along the view */
  bool pan_view; /* when true, pan the view instead of rotating */

  eFlyPanState xlock, zlock;
  float xlock_momentum, zlock_momentum; /* nicer dynamics */
  float grid;                           /* world scale 1.0 default */

  /* compare between last state */
  double time_lastwheel; /* used to accelerate when using the mousewheel a lot */
  double time_lastdraw;  /* time between draws */

  void *draw_handle_pixel;

  /* use for some lag */
  float dvec_prev[3]; /* old for some lag */

  struct View3DCameraControl *v3d_camera_control;

} FlyInfo;

static void drawFlyPixel(const struct bContext *UNUSED(C), ARegion *UNUSED(ar), void *arg)
{
  FlyInfo *fly = arg;
  rctf viewborder;
  int xoff, yoff;
  float x1, x2, y1, y2;

  if (ED_view3d_cameracontrol_object_get(fly->v3d_camera_control)) {
    ED_view3d_calc_camera_border(
        fly->scene, fly->depsgraph, fly->ar, fly->v3d, fly->rv3d, &viewborder, false);
    xoff = viewborder.xmin;
    yoff = viewborder.ymin;
  }
  else {
    xoff = 0;
    yoff = 0;
  }

  /* draws 4 edge brackets that frame the safe area where the
   * mouse can move during fly mode without spinning the view */

  x1 = xoff + 0.45f * fly->width;
  y1 = yoff + 0.45f * fly->height;
  x2 = xoff + 0.55f * fly->width;
  y2 = yoff + 0.55f * fly->height;

  GPUVertFormat *format = immVertexFormat();
  uint pos = GPU_vertformat_attr_add(format, "pos", GPU_COMP_F32, 2, GPU_FETCH_FLOAT);

  immBindBuiltinProgram(GPU_SHADER_2D_UNIFORM_COLOR);

  immUniformThemeColor(TH_VIEW_OVERLAY);

  immBegin(GPU_PRIM_LINES, 16);

  /* bottom left */
  immVertex2f(pos, x1, y1);
  immVertex2f(pos, x1, y1 + 5);

  immVertex2f(pos, x1, y1);
  immVertex2f(pos, x1 + 5, y1);

  /* top right */
  immVertex2f(pos, x2, y2);
  immVertex2f(pos, x2, y2 - 5);

  immVertex2f(pos, x2, y2);
  immVertex2f(pos, x2 - 5, y2);

  /* top left */
  immVertex2f(pos, x1, y2);
  immVertex2f(pos, x1, y2 - 5);

  immVertex2f(pos, x1, y2);
  immVertex2f(pos, x1 + 5, y2);

  /* bottom right */
  immVertex2f(pos, x2, y1);
  immVertex2f(pos, x2, y1 + 5);

  immVertex2f(pos, x2, y1);
  immVertex2f(pos, x2 - 5, y1);

  immEnd();
  immUnbindProgram();
}

static void fly_update_header(bContext *C, wmOperator *op, FlyInfo *fly)
{
  char header[UI_MAX_DRAW_STR];
  char buf[UI_MAX_DRAW_STR];

  char *p = buf;
  int available_len = sizeof(buf);

#define WM_MODALKEY(_id) \
  WM_modalkeymap_operator_items_to_string_buf( \
      op->type, (_id), true, UI_MAX_SHORTCUT_STR, &available_len, &p)

  BLI_snprintf(header,
               sizeof(header),
               IFACE_("%s: confirm, %s: cancel, "
                      "%s: pan enable, "
                      "%s|%s|%s|%s|%s|%s: direction, "
                      "%s: slow, %s: free look, "
                      "%s: Upright x axis (%s), "
                      "%s: Upright z axis (%s), "
                      "%s: increase  speed, %s: decrease speed"),
               WM_MODALKEY(FLY_MODAL_CONFIRM),
               WM_MODALKEY(FLY_MODAL_CANCEL),
               WM_MODALKEY(FLY_MODAL_PAN_ENABLE),
               WM_MODALKEY(FLY_MODAL_DIR_FORWARD),
               WM_MODALKEY(FLY_MODAL_DIR_LEFT),
               WM_MODALKEY(FLY_MODAL_DIR_BACKWARD),
               WM_MODALKEY(FLY_MODAL_DIR_RIGHT),
               WM_MODALKEY(FLY_MODAL_DIR_UP),
               WM_MODALKEY(FLY_MODAL_DIR_DOWN),
               WM_MODALKEY(FLY_MODAL_PRECISION_ENABLE),
               WM_MODALKEY(FLY_MODAL_FREELOOK_ENABLE),
               WM_MODALKEY(FLY_MODAL_AXIS_LOCK_X),
               WM_bool_as_string(fly->xlock != FLY_AXISLOCK_STATE_OFF),
               WM_MODALKEY(FLY_MODAL_AXIS_LOCK_Z),
               WM_bool_as_string(fly->zlock != FLY_AXISLOCK_STATE_OFF),
               WM_MODALKEY(FLY_MODAL_ACCELERATE),
               WM_MODALKEY(FLY_MODAL_DECELERATE));

#undef WM_MODALKEY

  ED_workspace_status_text(C, header);
}

/* FlyInfo->state */
enum {
  FLY_RUNNING = 0,
  FLY_CANCEL = 1,
  FLY_CONFIRM = 2,
};

static bool initFlyInfo(bContext *C, FlyInfo *fly, wmOperator *op, const wmEvent *event)
{
  wmWindow *win = CTX_wm_window(C);
  rctf viewborder;

  float upvec[3]; /* tmp */
  float mat[3][3];

  fly->rv3d = CTX_wm_region_view3d(C);
  fly->v3d = CTX_wm_view3d(C);
  fly->ar = CTX_wm_region(C);
  fly->depsgraph = CTX_data_depsgraph(C);
  fly->scene = CTX_data_scene(C);

#ifdef NDOF_FLY_DEBUG
  puts("\n-- fly begin --");
#endif

  /* sanity check: for rare but possible case (if lib-linking the camera fails) */
  if ((fly->rv3d->persp == RV3D_CAMOB) && (fly->v3d->camera == NULL)) {
    fly->rv3d->persp = RV3D_PERSP;
  }

  if (fly->rv3d->persp == RV3D_CAMOB && ID_IS_LINKED(fly->v3d->camera)) {
    BKE_report(op->reports, RPT_ERROR, "Cannot fly a camera from an external library");
    return false;
  }

  if (ED_view3d_offset_lock_check(fly->v3d, fly->rv3d)) {
    BKE_report(op->reports, RPT_ERROR, "Cannot fly when the view offset is locked");
    return false;
  }

  if (fly->rv3d->persp == RV3D_CAMOB && fly->v3d->camera->constraints.first) {
    BKE_report(op->reports, RPT_ERROR, "Cannot fly an object with constraints");
    return false;
  }

  fly->state = FLY_RUNNING;
  fly->speed = 0.0f;
  fly->axis = 2;
  fly->pan_view = false;
  fly->xlock = FLY_AXISLOCK_STATE_OFF;
  fly->zlock = FLY_AXISLOCK_STATE_OFF;
  fly->xlock_momentum = 0.0f;
  fly->zlock_momentum = 0.0f;
  fly->grid = 1.0f;
  fly->use_precision = false;
  fly->use_freelook = false;

#ifdef NDOF_FLY_DRAW_TOOMUCH
  fly->redraw = 1;
#endif
  zero_v3(fly->dvec_prev);

  fly->timer = WM_event_add_timer(CTX_wm_manager(C), win, TIMER, 0.01f);

  copy_v2_v2_int(fly->mval, event->mval);

#ifdef WITH_INPUT_NDOF
  fly->ndof = NULL;
#endif

  fly->time_lastdraw = fly->time_lastwheel = PIL_check_seconds_timer();

  fly->draw_handle_pixel = ED_region_draw_cb_activate(
      fly->ar->type, drawFlyPixel, fly, REGION_DRAW_POST_PIXEL);

  fly->rv3d->rflag |= RV3D_NAVIGATING;

  /* detect whether to start with Z locking */
  copy_v3_fl3(upvec, 1.0f, 0.0f, 0.0f);
  copy_m3_m4(mat, fly->rv3d->viewinv);
  mul_m3_v3(mat, upvec);
  if (fabsf(upvec[2]) < 0.1f) {
    fly->zlock = FLY_AXISLOCK_STATE_IDLE;
  }

  fly->v3d_camera_control = ED_view3d_cameracontrol_acquire(CTX_data_depsgraph(C),
                                                            fly->scene,
                                                            fly->v3d,
                                                            fly->rv3d,
                                                            (U.uiflag & USER_CAM_LOCK_NO_PARENT) ==
                                                                0);

  /* calculate center */
  if (ED_view3d_cameracontrol_object_get(fly->v3d_camera_control)) {
    ED_view3d_calc_camera_border(
        fly->scene, fly->depsgraph, fly->ar, fly->v3d, fly->rv3d, &viewborder, false);

    fly->width = BLI_rctf_size_x(&viewborder);
    fly->height = BLI_rctf_size_y(&viewborder);

    fly->center_mval[0] = viewborder.xmin + fly->width / 2;
    fly->center_mval[1] = viewborder.ymin + fly->height / 2;
  }
  else {
    fly->width = fly->ar->winx;
    fly->height = fly->ar->winy;

    fly->center_mval[0] = fly->width / 2;
    fly->center_mval[1] = fly->height / 2;
  }

  /* center the mouse, probably the UI mafia are against this but without its quite annoying */
  WM_cursor_warp(
      win, fly->ar->winrct.xmin + fly->center_mval[0], fly->ar->winrct.ymin + fly->center_mval[1]);

  fly_update_header(C, op, fly);
  return 1;
}

static int flyEnd(bContext *C, FlyInfo *fly)
{
  wmWindow *win;
  RegionView3D *rv3d;

  if (fly->state == FLY_RUNNING) {
    return OPERATOR_RUNNING_MODAL;
  }

#ifdef NDOF_FLY_DEBUG
  puts("\n-- fly end --");
#endif

  win = CTX_wm_window(C);
  rv3d = fly->rv3d;

  WM_event_remove_timer(CTX_wm_manager(C), win, fly->timer);

  ED_region_draw_cb_exit(fly->ar->type, fly->draw_handle_pixel);

  ED_view3d_cameracontrol_release(fly->v3d_camera_control, fly->state == FLY_CANCEL);

  rv3d->rflag &= ~RV3D_NAVIGATING;

#ifdef WITH_INPUT_NDOF
  if (fly->ndof) {
    MEM_freeN(fly->ndof);
  }
#endif

  if (fly->state == FLY_CONFIRM) {
    MEM_freeN(fly);
    return OPERATOR_FINISHED;
  }

  MEM_freeN(fly);
  return OPERATOR_CANCELLED;
}

static void flyEvent(bContext *C, wmOperator *op, FlyInfo *fly, const wmEvent *event)
{
  if (event->type == TIMER && event->customdata == fly->timer) {
    fly->redraw = 1;
  }
  else if (event->type == MOUSEMOVE) {
    copy_v2_v2_int(fly->mval, event->mval);
  }
#ifdef WITH_INPUT_NDOF
  else if (event->type == NDOF_MOTION) {
    /* do these automagically get delivered? yes. */
    // puts("ndof motion detected in fly mode!");
    // static const char *tag_name = "3D mouse position";

    const wmNDOFMotionData *incoming_ndof = event->customdata;
    switch (incoming_ndof->progress) {
      case P_STARTING:
        /* start keeping track of 3D mouse position */
#  ifdef NDOF_FLY_DEBUG
        puts("start keeping track of 3D mouse position");
#  endif
        /* fall-through */
      case P_IN_PROGRESS:
        /* update 3D mouse position */
#  ifdef NDOF_FLY_DEBUG
        putchar('.');
        fflush(stdout);
#  endif
        if (fly->ndof == NULL) {
          // fly->ndof = MEM_mallocN(sizeof(wmNDOFMotionData), tag_name);
          fly->ndof = MEM_dupallocN(incoming_ndof);
          // fly->ndof = malloc(sizeof(wmNDOFMotionData));
        }
        else {
          memcpy(fly->ndof, incoming_ndof, sizeof(wmNDOFMotionData));
        }
        break;
      case P_FINISHING:
        /* stop keeping track of 3D mouse position */
#  ifdef NDOF_FLY_DEBUG
        puts("stop keeping track of 3D mouse position");
#  endif
        if (fly->ndof) {
          MEM_freeN(fly->ndof);
          // free(fly->ndof);
          fly->ndof = NULL;
        }
        /* update the time else the view will jump when 2D mouse/timer resume */
        fly->time_lastdraw = PIL_check_seconds_timer();
        break;
      default:
        break; /* should always be one of the above 3 */
    }
  }
#endif /* WITH_INPUT_NDOF */
  /* handle modal keymap first */
  else if (event->type == EVT_MODAL_MAP) {
    switch (event->val) {
      case FLY_MODAL_CANCEL:
        fly->state = FLY_CANCEL;
        break;
      case FLY_MODAL_CONFIRM:
        fly->state = FLY_CONFIRM;
        break;

      /* speed adjusting with mousepan (trackpad) */
      case FLY_MODAL_SPEED: {
        float fac = 0.02f * (event->prevy - event->y);

        /* allowing to brake immediate */
        if (fac > 0.0f && fly->speed < 0.0f) {
          fly->speed = 0.0f;
        }
        else if (fac < 0.0f && fly->speed > 0.0f) {
          fly->speed = 0.0f;
        }
        else {
          fly->speed += fly->grid * fac;
        }

        break;
      }
      case FLY_MODAL_ACCELERATE: {
        double time_currwheel;
        float time_wheel;

        /* not quite correct but avoids confusion WASD/arrow keys 'locking up' */
        if (fly->axis == -1) {
          fly->axis = 2;
          fly->speed = fabsf(fly->speed);
        }

        time_currwheel = PIL_check_seconds_timer();
        time_wheel = (float)(time_currwheel - fly->time_lastwheel);
        fly->time_lastwheel = time_currwheel;
        /* Mouse wheel delays range from (0.5 == slow) to (0.01 == fast) */
        /* 0-0.5 -> 0-5.0 */
        time_wheel = 1.0f + (10.0f - (20.0f * min_ff(time_wheel, 0.5f)));

        if (fly->speed < 0.0f) {
          fly->speed = 0.0f;
        }
        else {
          fly->speed += fly->grid * time_wheel * (fly->use_precision ? 0.1f : 1.0f);
        }
        break;
      }
      case FLY_MODAL_DECELERATE: {
        double time_currwheel;
        float time_wheel;

        /* not quite correct but avoids confusion WASD/arrow keys 'locking up' */
        if (fly->axis == -1) {
          fly->axis = 2;
          fly->speed = -fabsf(fly->speed);
        }

        time_currwheel = PIL_check_seconds_timer();
        time_wheel = (float)(time_currwheel - fly->time_lastwheel);
        fly->time_lastwheel = time_currwheel;
        /* 0-0.5 -> 0-5.0 */
        time_wheel = 1.0f + (10.0f - (20.0f * min_ff(time_wheel, 0.5f)));

        if (fly->speed > 0.0f) {
          fly->speed = 0;
        }
        else {
          fly->speed -= fly->grid * time_wheel * (fly->use_precision ? 0.1f : 1.0f);
        }
        break;
      }
      case FLY_MODAL_PAN_ENABLE:
        fly->pan_view = true;
        break;
      case FLY_MODAL_PAN_DISABLE:
        fly->pan_view = false;
        break;

      /* implement WASD keys,
       * comments only for 'forward '*/
      case FLY_MODAL_DIR_FORWARD:
        if (fly->axis == 2 && fly->speed < 0.0f) {
          /* reverse direction stops, tap again to continue */
          fly->axis = -1;
        }
        else {
          /* flip speed rather than stopping, game like motion,
           * else increase like mousewheel if were already moving in that direction */
          if (fly->speed < 0.0f) {
            fly->speed = -fly->speed;
          }
          else if (fly->axis == 2) {
            fly->speed += fly->grid;
          }
          fly->axis = 2;
        }
        break;
      case FLY_MODAL_DIR_BACKWARD:
        if (fly->axis == 2 && fly->speed > 0.0f) {
          fly->axis = -1;
        }
        else {
          if (fly->speed > 0.0f) {
            fly->speed = -fly->speed;
          }
          else if (fly->axis == 2) {
            fly->speed -= fly->grid;
          }

          fly->axis = 2;
        }
        break;
      case FLY_MODAL_DIR_LEFT:
        if (fly->axis == 0 && fly->speed < 0.0f) {
          fly->axis = -1;
        }
        else {
          if (fly->speed < 0.0f) {
            fly->speed = -fly->speed;
          }
          else if (fly->axis == 0) {
            fly->speed += fly->grid;
          }

          fly->axis = 0;
        }
        break;
      case FLY_MODAL_DIR_RIGHT:
        if (fly->axis == 0 && fly->speed > 0.0f) {
          fly->axis = -1;
        }
        else {
          if (fly->speed > 0.0f) {
            fly->speed = -fly->speed;
          }
          else if (fly->axis == 0) {
            fly->speed -= fly->grid;
          }

          fly->axis = 0;
        }
        break;
      case FLY_MODAL_DIR_DOWN:
        if (fly->axis == 1 && fly->speed < 0.0f) {
          fly->axis = -1;
        }
        else {
          if (fly->speed < 0.0f) {
            fly->speed = -fly->speed;
          }
          else if (fly->axis == 1) {
            fly->speed += fly->grid;
          }
          fly->axis = 1;
        }
        break;
      case FLY_MODAL_DIR_UP:
        if (fly->axis == 1 && fly->speed > 0.0f) {
          fly->axis = -1;
        }
        else {
          if (fly->speed > 0.0f) {
            fly->speed = -fly->speed;
          }
          else if (fly->axis == 1) {
            fly->speed -= fly->grid;
          }
          fly->axis = 1;
        }
        break;

      case FLY_MODAL_AXIS_LOCK_X:
        if (fly->xlock != FLY_AXISLOCK_STATE_OFF) {
          fly->xlock = FLY_AXISLOCK_STATE_OFF;
        }
        else {
          fly->xlock = FLY_AXISLOCK_STATE_ACTIVE;
          fly->xlock_momentum = 0.0;
        }
        fly_update_header(C, op, fly);
        break;
      case FLY_MODAL_AXIS_LOCK_Z:
        if (fly->zlock != FLY_AXISLOCK_STATE_OFF) {
          fly->zlock = FLY_AXISLOCK_STATE_OFF;
        }
        else {
          fly->zlock = FLY_AXISLOCK_STATE_ACTIVE;
          fly->zlock_momentum = 0.0;
        }
        fly_update_header(C, op, fly);
        break;

      case FLY_MODAL_PRECISION_ENABLE:
        fly->use_precision = true;
        break;
      case FLY_MODAL_PRECISION_DISABLE:
        fly->use_precision = false;
        break;

      case FLY_MODAL_FREELOOK_ENABLE:
        fly->use_freelook = true;
        break;
      case FLY_MODAL_FREELOOK_DISABLE:
        fly->use_freelook = false;
        break;
    }
  }
}

static void flyMoveCamera(bContext *C, FlyInfo *fly, const bool do_rotate, const bool do_translate)
{
  ED_view3d_cameracontrol_update(fly->v3d_camera_control, true, C, do_rotate, do_translate);
}

static int flyApply(bContext *C, FlyInfo *fly)
{
#define FLY_ROTATE_FAC 10.0f        /* more is faster */
#define FLY_ZUP_CORRECT_FAC 0.1f    /* amount to correct per step */
#define FLY_ZUP_CORRECT_ACCEL 0.05f /* increase upright momentum each step */
#define FLY_SMOOTH_FAC 20.0f        /* higher value less lag */

  /* fly mode - Shift+F
   * a fly loop where the user can move move the view as if they are flying
   */
  RegionView3D *rv3d = fly->rv3d;

  /* 3x3 copy of the view matrix so we can move along the view axis */
  float mat[3][3];
  /* this is the direction that's added to the view offset per redraw */
  float dvec[3] = {0, 0, 0};

  /* Camera Uprighting variables */
  float moffset[2];  /* mouse offset from the views center */
  float tmp_quat[4]; /* used for rotating the view */

  /* x and y margin are define the safe area where the mouses movement wont rotate the view */
  int xmargin, ymargin;

#ifdef NDOF_FLY_DEBUG
  {
    static uint iteration = 1;
    printf("fly timer %d\n", iteration++);
  }
#endif

  xmargin = fly->width / 20.0f;
  ymargin = fly->height / 20.0f;

  {

    /* mouse offset from the center */
    moffset[0] = fly->mval[0] - fly->center_mval[0];
    moffset[1] = fly->mval[1] - fly->center_mval[1];

    /* enforce a view margin */
    if (moffset[0] > xmargin) {
      moffset[0] -= xmargin;
    }
    else if (moffset[0] < -xmargin) {
      moffset[0] += xmargin;
    }
    else {
      moffset[0] = 0;
    }

    if (moffset[1] > ymargin) {
      moffset[1] -= ymargin;
    }
    else if (moffset[1] < -ymargin) {
      moffset[1] += ymargin;
    }
    else {
      moffset[1] = 0;
    }

    /* scale the mouse movement by this value - scales mouse movement to the view size
     * moffset[0] / (ar->winx-xmargin * 2) - window size minus margin (same for y)
     *
     * the mouse moves isn't linear */

    if (moffset[0]) {
      moffset[0] /= fly->width - (xmargin * 2);
      moffset[0] *= fabsf(moffset[0]);
    }

    if (moffset[1]) {
      moffset[1] /= fly->height - (ymargin * 2);
      moffset[1] *= fabsf(moffset[1]);
    }

    /* Should we redraw? */
    if ((fly->speed != 0.0f) || moffset[0] || moffset[1] ||
        (fly->zlock != FLY_AXISLOCK_STATE_OFF) || (fly->xlock != FLY_AXISLOCK_STATE_OFF) ||
        dvec[0] || dvec[1] || dvec[2]) {
      float dvec_tmp[3];

      /* time how fast it takes for us to redraw,
       * this is so simple scenes don't fly too fast */
      double time_current;
      float time_redraw;
      float time_redraw_clamped;
#ifdef NDOF_FLY_DRAW_TOOMUCH
      fly->redraw = 1;
#endif
      time_current = PIL_check_seconds_timer();
      time_redraw = (float)(time_current - fly->time_lastdraw);

      /* clamp redraw time to avoid jitter in roll correction */
      time_redraw_clamped = min_ff(0.05f, time_redraw);

      fly->time_lastdraw = time_current;

      /* Scale the time to use shift to scale the speed down- just like
       * shift slows many other areas of blender down */
      if (fly->use_precision) {
        fly->speed = fly->speed * (1.0f - time_redraw_clamped);
      }

      copy_m3_m4(mat, rv3d->viewinv);

      if (fly->pan_view == true) {
        /* pan only */
        copy_v3_fl3(dvec_tmp, -moffset[0], -moffset[1], 0.0f);

        if (fly->use_precision) {
          dvec_tmp[0] *= 0.1f;
          dvec_tmp[1] *= 0.1f;
        }

        mul_m3_v3(mat, dvec_tmp);
        mul_v3_fl(dvec_tmp, time_redraw * 200.0f * fly->grid);
      }
      else {
        float roll; /* similar to the angle between the camera's up and the Z-up,
                     * but its very rough so just roll */

        /* rotate about the X axis- look up/down */
        if (moffset[1]) {
          float upvec[3];
          copy_v3_fl3(upvec, 1.0f, 0.0f, 0.0f);
          mul_m3_v3(mat, upvec);
          /* Rotate about the relative up vec */
          axis_angle_to_quat(tmp_quat, upvec, moffset[1] * time_redraw * -FLY_ROTATE_FAC);
          mul_qt_qtqt(rv3d->viewquat, rv3d->viewquat, tmp_quat);

          if (fly->xlock != FLY_AXISLOCK_STATE_OFF) {
            fly->xlock = FLY_AXISLOCK_STATE_ACTIVE; /* check for rotation */
          }
          if (fly->zlock != FLY_AXISLOCK_STATE_OFF) {
            fly->zlock = FLY_AXISLOCK_STATE_ACTIVE;
          }
          fly->xlock_momentum = 0.0f;
        }

        /* rotate about the Y axis- look left/right */
        if (moffset[0]) {
          float upvec[3];
          /* if we're upside down invert the moffset */
          copy_v3_fl3(upvec, 0.0f, 1.0f, 0.0f);
          mul_m3_v3(mat, upvec);

          if (upvec[2] < 0.0f) {
            moffset[0] = -moffset[0];
          }

          /* make the lock vectors */
          if (fly->zlock) {
            copy_v3_fl3(upvec, 0.0f, 0.0f, 1.0f);
          }
          else {
            copy_v3_fl3(upvec, 0.0f, 1.0f, 0.0f);
            mul_m3_v3(mat, upvec);
          }

          /* Rotate about the relative up vec */
          axis_angle_to_quat(tmp_quat, upvec, moffset[0] * time_redraw * FLY_ROTATE_FAC);
          mul_qt_qtqt(rv3d->viewquat, rv3d->viewquat, tmp_quat);

          if (fly->xlock != FLY_AXISLOCK_STATE_OFF) {
            fly->xlock = FLY_AXISLOCK_STATE_ACTIVE; /* check for rotation */
          }
          if (fly->zlock != FLY_AXISLOCK_STATE_OFF) {
            fly->zlock = FLY_AXISLOCK_STATE_ACTIVE;
          }
        }

        if (fly->zlock == FLY_AXISLOCK_STATE_ACTIVE) {
          float upvec[3];
          copy_v3_fl3(upvec, 1.0f, 0.0f, 0.0f);
          mul_m3_v3(mat, upvec);

          /* make sure we have some z rolling */
          if (fabsf(upvec[2]) > 0.00001f) {
            roll = upvec[2] * 5.0f;
            /* rotate the view about this axis */
            copy_v3_fl3(upvec, 0.0f, 0.0f, 1.0f);
            mul_m3_v3(mat, upvec);
            /* Rotate about the relative up vec */
            axis_angle_to_quat(tmp_quat,
                               upvec,
                               roll * time_redraw_clamped * fly->zlock_momentum *
                                   FLY_ZUP_CORRECT_FAC);
            mul_qt_qtqt(rv3d->viewquat, rv3d->viewquat, tmp_quat);

            fly->zlock_momentum += FLY_ZUP_CORRECT_ACCEL;
          }
          else {
            /* don't check until the view rotates again */
            fly->zlock = FLY_AXISLOCK_STATE_IDLE;
            fly->zlock_momentum = 0.0f;
          }
        }

        /* only apply xcorrect when mouse isn't applying x rot */
        if (fly->xlock == FLY_AXISLOCK_STATE_ACTIVE && moffset[1] == 0) {
          float upvec[3];
          copy_v3_fl3(upvec, 0.0f, 0.0f, 1.0f);
          mul_m3_v3(mat, upvec);
          /* make sure we have some z rolling */
          if (fabsf(upvec[2]) > 0.00001f) {
            roll = upvec[2] * -5.0f;
            /* rotate the view about this axis */
            copy_v3_fl3(upvec, 1.0f, 0.0f, 0.0f);
            mul_m3_v3(mat, upvec);

            /* Rotate about the relative up vec */
            axis_angle_to_quat(
                tmp_quat, upvec, roll * time_redraw_clamped * fly->xlock_momentum * 0.1f);
            mul_qt_qtqt(rv3d->viewquat, rv3d->viewquat, tmp_quat);

            fly->xlock_momentum += 0.05f;
          }
          else {
            fly->xlock = FLY_AXISLOCK_STATE_IDLE; /* see above */
            fly->xlock_momentum = 0.0f;
          }
        }

        if (fly->axis == -1) {
          /* pause */
          zero_v3(dvec_tmp);
        }
        else if (!fly->use_freelook) {
          /* Normal operation */
          /* define dvec, view direction vector */
          zero_v3(dvec_tmp);
          /* move along the current axis */
          dvec_tmp[fly->axis] = 1.0f;

          mul_m3_v3(mat, dvec_tmp);
        }
        else {
          normalize_v3_v3(dvec_tmp, fly->dvec_prev);
          if (fly->speed < 0.0f) {
            negate_v3(dvec_tmp);
          }
        }

        mul_v3_fl(dvec_tmp, fly->speed * time_redraw * 0.25f);
      }

      /* impose a directional lag */
      interp_v3_v3v3(
          dvec, dvec_tmp, fly->dvec_prev, (1.0f / (1.0f + (time_redraw * FLY_SMOOTH_FAC))));

      if (rv3d->persp == RV3D_CAMOB) {
        Object *lock_ob = ED_view3d_cameracontrol_object_get(fly->v3d_camera_control);
        if (lock_ob->protectflag & OB_LOCK_LOCX) {
          dvec[0] = 0.0;
        }
        if (lock_ob->protectflag & OB_LOCK_LOCY) {
          dvec[1] = 0.0;
        }
        if (lock_ob->protectflag & OB_LOCK_LOCZ) {
          dvec[2] = 0.0;
        }
      }

      add_v3_v3(rv3d->ofs, dvec);

      if (rv3d->persp == RV3D_CAMOB) {
        const bool do_rotate = ((fly->xlock != FLY_AXISLOCK_STATE_OFF) ||
                                (fly->zlock != FLY_AXISLOCK_STATE_OFF) ||
                                ((moffset[0] || moffset[1]) && !fly->pan_view));
        const bool do_translate = (fly->speed != 0.0f || fly->pan_view);
        flyMoveCamera(C, fly, do_rotate, do_translate);
      }
    }
    else {
      /* we're not redrawing but we need to update the time else the view will jump */
      fly->time_lastdraw = PIL_check_seconds_timer();
    }
    /* end drawing */
    copy_v3_v3(fly->dvec_prev, dvec);
  }

  return OPERATOR_FINISHED;
}

#ifdef WITH_INPUT_NDOF
static void flyApply_ndof(bContext *C, FlyInfo *fly)
{
  Object *lock_ob = ED_view3d_cameracontrol_object_get(fly->v3d_camera_control);
  bool has_translate, has_rotate;

  view3d_ndof_fly(fly->ndof,
                  fly->v3d,
                  fly->rv3d,
                  fly->use_precision,
                  lock_ob ? lock_ob->protectflag : 0,
                  &has_translate,
                  &has_rotate);

  if (has_translate || has_rotate) {
    fly->redraw = true;

    if (fly->rv3d->persp == RV3D_CAMOB) {
      flyMoveCamera(C, fly, has_rotate, has_translate);
    }
  }
}
#endif /* WITH_INPUT_NDOF */

static int fly_invoke(bContext *C, wmOperator *op, const wmEvent *event)
{
  RegionView3D *rv3d = CTX_wm_region_view3d(C);
  FlyInfo *fly;

  if (rv3d->viewlock & RV3D_LOCKED) {
    return OPERATOR_CANCELLED;
  }

  fly = MEM_callocN(sizeof(FlyInfo), "FlyOperation");

  op->customdata = fly;

  if (initFlyInfo(C, fly, op, event) == false) {
    MEM_freeN(op->customdata);
    return OPERATOR_CANCELLED;
  }

  flyEvent(C, op, fly, event);

  WM_event_add_modal_handler(C, op);

  return OPERATOR_RUNNING_MODAL;
}

static void fly_cancel(bContext *C, wmOperator *op)
{
  FlyInfo *fly = op->customdata;

  fly->state = FLY_CANCEL;
  flyEnd(C, fly);
  op->customdata = NULL;
}

static int fly_modal(bContext *C, wmOperator *op, const wmEvent *event)
{
  int exit_code;
  bool do_draw = false;
  FlyInfo *fly = op->customdata;
  RegionView3D *rv3d = fly->rv3d;
  Object *fly_object = ED_view3d_cameracontrol_object_get(fly->v3d_camera_control);

  fly->redraw = 0;

  flyEvent(C, op, fly, event);

#ifdef WITH_INPUT_NDOF
  if (fly->ndof) { /* 3D mouse overrules [2D mouse + timer] */
    if (event->type == NDOF_MOTION) {
      flyApply_ndof(C, fly);
    }
  }
  else
#endif /* WITH_INPUT_NDOF */
      if (event->type == TIMER && event->customdata == fly->timer) {
    flyApply(C, fly);
  }

  do_draw |= fly->redraw;

  exit_code = flyEnd(C, fly);

  if (exit_code != OPERATOR_RUNNING_MODAL) {
    do_draw = true;
  }

  if (do_draw) {
    if (rv3d->persp == RV3D_CAMOB) {
      WM_event_add_notifier(C, NC_OBJECT | ND_TRANSFORM, fly_object);
    }

    // puts("redraw!"); // too frequent, commented with NDOF_FLY_DRAW_TOOMUCH for now
    ED_region_tag_redraw(CTX_wm_region(C));
  }

  if (ELEM(exit_code, OPERATOR_FINISHED, OPERATOR_CANCELLED)) {
    ED_workspace_status_text(C, NULL);
  }

  return exit_code;
}

void VIEW3D_OT_fly(wmOperatorType *ot)
{
<<<<<<< HEAD
	/* identifiers */
	ot->name = "Fly Navigation";
	ot->description = "Fly Navigation\nInteractively fly around the scene";
	ot->idname = "VIEW3D_OT_fly";

	/* api callbacks */
	ot->invoke = fly_invoke;
	ot->cancel = fly_cancel;
	ot->modal = fly_modal;
	ot->poll = ED_operator_region_view3d_active;

	/* flags */
	ot->flag = OPTYPE_BLOCKING;
=======
  /* identifiers */
  ot->name = "Fly Navigation";
  ot->description = "Interactively fly around the scene";
  ot->idname = "VIEW3D_OT_fly";

  /* api callbacks */
  ot->invoke = fly_invoke;
  ot->cancel = fly_cancel;
  ot->modal = fly_modal;
  ot->poll = ED_operator_region_view3d_active;

  /* flags */
  ot->flag = OPTYPE_BLOCKING;
>>>>>>> 38bd6dcc
}<|MERGE_RESOLUTION|>--- conflicted
+++ resolved
@@ -1121,24 +1121,9 @@
 
 void VIEW3D_OT_fly(wmOperatorType *ot)
 {
-<<<<<<< HEAD
-	/* identifiers */
-	ot->name = "Fly Navigation";
-	ot->description = "Fly Navigation\nInteractively fly around the scene";
-	ot->idname = "VIEW3D_OT_fly";
-
-	/* api callbacks */
-	ot->invoke = fly_invoke;
-	ot->cancel = fly_cancel;
-	ot->modal = fly_modal;
-	ot->poll = ED_operator_region_view3d_active;
-
-	/* flags */
-	ot->flag = OPTYPE_BLOCKING;
-=======
   /* identifiers */
   ot->name = "Fly Navigation";
-  ot->description = "Interactively fly around the scene";
+  ot->description = "Fly Navigation\nInteractively fly around the scene";
   ot->idname = "VIEW3D_OT_fly";
 
   /* api callbacks */
@@ -1149,5 +1134,4 @@
 
   /* flags */
   ot->flag = OPTYPE_BLOCKING;
->>>>>>> 38bd6dcc
 }