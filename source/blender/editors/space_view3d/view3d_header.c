/*
 * ***** BEGIN GPL LICENSE BLOCK *****
 *
 * This program is free software; you can redistribute it and/or
 * modify it under the terms of the GNU General Public License
 * as published by the Free Software Foundation; either version 2
 * of the License, or (at your option) any later version.
 *
 * This program is distributed in the hope that it will be useful,
 * but WITHOUT ANY WARRANTY; without even the implied warranty of
 * MERCHANTABILITY or FITNESS FOR A PARTICULAR PURPOSE.  See the
 * GNU General Public License for more details.
 *
 * You should have received a copy of the GNU General Public License
 * along with this program; if not, write to the Free Software Foundation,
 * Inc., 51 Franklin Street, Fifth Floor, Boston, MA 02110-1301, USA.
 *
 * The Original Code is Copyright (C) 2004-2008 Blender Foundation.
 * All rights reserved.
 *
 *
 * Contributor(s): Blender Foundation
 *
 * ***** END GPL LICENSE BLOCK *****
 */

/** \file blender/editors/space_view3d/view3d_header.c
 *  \ingroup spview3d
 */

#include <string.h>
#include <stdio.h>
#include <stdlib.h>

#include "DNA_scene_types.h"
#include "DNA_object_types.h"
#include "DNA_gpencil_types.h"

#include "BLI_utildefines.h"

#include "BLT_translation.h"

#include "BKE_context.h"
#include "BKE_main.h"
#include "BKE_screen.h"
#include "BKE_editmesh.h"

#include "DEG_depsgraph.h"

#include "RNA_access.h"
#include "RNA_define.h"
#include "RNA_enum_types.h"

#include "WM_api.h"
#include "WM_types.h"

#include "ED_mesh.h"
#include "ED_undo.h"
#include "ED_screen.h"

#include "UI_interface.h"
#include "UI_resources.h"

#include "view3d_intern.h"

static void do_view3d_header_buttons(bContext *C, void *arg, int event);

#define B_SEL_VERT  110
#define B_SEL_EDGE  111
#define B_SEL_FACE  112

/* -------------------------------------------------------------------- */
/** \name Toggle Matcap Flip Operator
 * \{ */

static int toggle_matcap_flip(bContext *C, wmOperator *UNUSED(op))
{
	View3D *v3d = CTX_wm_view3d(C);
	v3d->shading.flag ^= V3D_SHADING_MATCAP_FLIP_X;
	ED_view3d_shade_update(CTX_data_main(C), v3d, CTX_wm_area(C));
	WM_event_add_notifier(C, NC_SPACE | ND_SPACE_VIEW3D, v3d);
	return OPERATOR_FINISHED;
}

void VIEW3D_OT_toggle_matcap_flip(wmOperatorType *ot)
{
	/* identifiers */
<<<<<<< HEAD
	ot->name = "Layers";
	ot->description = "Layers\nToggle layer(s) visibility";
	ot->idname = "VIEW3D_OT_layers";
=======
	ot->name = "Flip MatCap";
	ot->description = "Flip MatCap";
	ot->idname = "VIEW3D_OT_toggle_matcap_flip";
>>>>>>> 285b06da

	/* api callbacks */
	ot->exec = toggle_matcap_flip;
	ot->poll = ED_operator_view3d_active;
}

/** \} */


static void do_view3d_header_buttons(bContext *C, void *UNUSED(arg), int event)
{
	wmWindow *win = CTX_wm_window(C);
	const int ctrl = win->eventstate->ctrl, shift = win->eventstate->shift;

	/* watch it: if sa->win does not exist, check that when calling direct drawing routines */

	switch (event) {
		case B_SEL_VERT:
			if (EDBM_selectmode_toggle(C, SCE_SELECT_VERTEX, -1, shift, ctrl)) {
				ED_undo_push(C, "Selectmode Set: Vertex");
			}
			break;
		case B_SEL_EDGE:
			if (EDBM_selectmode_toggle(C, SCE_SELECT_EDGE, -1, shift, ctrl)) {
				ED_undo_push(C, "Selectmode Set: Edge");
			}
			break;
		case B_SEL_FACE:
			if (EDBM_selectmode_toggle(C, SCE_SELECT_FACE, -1, shift, ctrl)) {
				ED_undo_push(C, "Selectmode Set: Face");
			}
			break;
		default:
			break;
	}
}

void uiTemplateEditModeSelection(uiLayout *layout, struct bContext *C)
{
	Object *obedit = CTX_data_edit_object(C);
	uiBlock *block = uiLayoutGetBlock(layout);

	UI_block_func_handle_set(block, do_view3d_header_buttons, NULL);

	if (obedit && (obedit->type == OB_MESH)) {
		BMEditMesh *em = BKE_editmesh_from_object(obedit);
		uiLayout *row;

		row = uiLayoutRow(layout, true);
		block = uiLayoutGetBlock(row);
		uiDefIconButBitS(block, UI_BTYPE_TOGGLE, SCE_SELECT_VERTEX, B_SEL_VERT, ICON_VERTEXSEL,
		                 0, 0, UI_UNIT_X, UI_UNIT_Y, &em->selectmode, 1.0, 0.0, 0, 0,
		                 TIP_("Vertex select - Shift-Click for multiple modes, Ctrl-Click contracts selection"));
		uiDefIconButBitS(block, UI_BTYPE_TOGGLE, SCE_SELECT_EDGE, B_SEL_EDGE, ICON_EDGESEL,
		                 0, 0, UI_UNIT_X, UI_UNIT_Y, &em->selectmode, 1.0, 0.0, 0, 0,
		                 TIP_("Edge select - Shift-Click for multiple modes, Ctrl-Click expands/contracts selection"));
		uiDefIconButBitS(block, UI_BTYPE_TOGGLE, SCE_SELECT_FACE, B_SEL_FACE, ICON_FACESEL,
		                 0, 0, UI_UNIT_X, UI_UNIT_Y, &em->selectmode, 1.0, 0.0, 0, 0,
		                 TIP_("Face select - Shift-Click for multiple modes, Ctrl-Click expands selection"));
	}
}

static void uiTemplatePaintModeSelection(uiLayout *layout, struct bContext *C)
{
	ViewLayer *view_layer = CTX_data_view_layer(C);
	Object *ob = OBACT(view_layer);

	/* Gizmos aren't used in paint modes */
	if (!ELEM(ob->mode, OB_MODE_SCULPT, OB_MODE_PARTICLE_EDIT)) {
		/* masks aren't used for sculpt and particle painting */
		PointerRNA meshptr;

		RNA_pointer_create(ob->data, &RNA_Mesh, ob->data, &meshptr);
		if (ob->mode & (OB_MODE_TEXTURE_PAINT)) {
			uiItemR(layout, &meshptr, "use_paint_mask", UI_ITEM_R_ICON_ONLY, "", ICON_NONE);
		}
		else {
			uiLayout *row = uiLayoutRow(layout, true);
			uiItemR(row, &meshptr, "use_paint_mask", UI_ITEM_R_ICON_ONLY, "", ICON_NONE);
			if (ob->mode & OB_MODE_WEIGHT_PAINT) {
				uiItemR(row, &meshptr, "use_paint_mask_vertex", UI_ITEM_R_ICON_ONLY, "", ICON_NONE);
			}
		}
	}
}

void uiTemplateHeader3D_mode(uiLayout *layout, struct bContext *C)
{
	/* Extracted from: uiTemplateHeader3D */
	ViewLayer *view_layer = CTX_data_view_layer(C);
	Object *ob = OBACT(view_layer);
	Object *obedit = CTX_data_edit_object(C);
	bGPdata *gpd = CTX_data_gpencil_data(C);

	bool is_paint = (
	        ob && !(gpd && (gpd->flag & GP_DATA_STROKE_EDITMODE)) &&
	        ELEM(ob->mode,
	             OB_MODE_SCULPT, OB_MODE_VERTEX_PAINT, OB_MODE_WEIGHT_PAINT, OB_MODE_TEXTURE_PAINT));

	uiTemplateEditModeSelection(layout, C);
	if ((obedit == NULL) && is_paint) {
		uiTemplatePaintModeSelection(layout, C);
	}
}

void uiTemplateHeader3D(uiLayout *layout, struct bContext *C)
{
	bScreen *screen = CTX_wm_screen(C);
	ScrArea *sa = CTX_wm_area(C);
	View3D *v3d = sa->spacedata.first;
	Scene *scene = CTX_data_scene(C);
	ViewLayer *view_layer = CTX_data_view_layer(C);
	ToolSettings *ts = CTX_data_tool_settings(C);
	PointerRNA v3dptr, toolsptr, sceneptr;
	Object *ob = OBACT(view_layer);
	Object *obedit = CTX_data_edit_object(C);
	bGPdata *gpd = CTX_data_gpencil_data(C);
	uiBlock *block;
	bool is_paint = (
	        ob && !(gpd && (gpd->flag & GP_DATA_STROKE_EDITMODE)) &&
	        ELEM(ob->mode,
	             OB_MODE_SCULPT, OB_MODE_VERTEX_PAINT, OB_MODE_WEIGHT_PAINT, OB_MODE_TEXTURE_PAINT));

	RNA_pointer_create(&screen->id, &RNA_SpaceView3D, v3d, &v3dptr);
	RNA_pointer_create(&scene->id, &RNA_ToolSettings, ts, &toolsptr);
	RNA_pointer_create(&scene->id, &RNA_Scene, scene, &sceneptr);

	block = uiLayoutGetBlock(layout);
	UI_block_func_handle_set(block, do_view3d_header_buttons, NULL);

	/* other buttons: */
	UI_block_emboss_set(block, UI_EMBOSS);

	/* moved to topbar */
#if 0
	uiLayout *row = uiLayoutRow(layout, true);
	uiItemR(row, &v3dptr, "pivot_point", UI_ITEM_R_ICON_ONLY, "", ICON_NONE);
	if (!ob || ELEM(ob->mode, OB_MODE_OBJECT, OB_MODE_POSE, OB_MODE_WEIGHT_PAINT)) {
		uiItemR(row, &v3dptr, "use_pivot_point_align", UI_ITEM_R_ICON_ONLY, "", ICON_NONE);
	}
#endif

	if (obedit == NULL && is_paint) {
		/* Currently Python calls this directly. */
#if 0
		uiTemplatePaintModeSelection(layout, C);
#endif

	}
	else {
		/* Moved to popover and topbar. */
#if 0
		/* Transform widget / gizmos */
		row = uiLayoutRow(layout, true);
		uiItemR(row, &v3dptr, "show_gizmo", UI_ITEM_R_ICON_ONLY, "", ICON_NONE);
		uiItemR(row, &sceneptr, "transform_orientation", 0, "", ICON_NONE);
#endif
	}

	if (obedit == NULL && v3d->localvd == NULL) {
<<<<<<< HEAD
		unsigned int ob_lay = ob ? ob->lay : 0;

		/* Layers */
		// bfa - turned off the layers in the menu bar.It's a double entry.
		//uiTemplateLayers(layout, v3d->scenelock ? &sceneptr : &v3dptr, "layers", &v3dptr, "layers_used", ob_lay);

		/* Scene lock */ // bfa -turned off this rascal too. Is now in the properties sidebarin the view panel
		//uiItemR(layout, &v3dptr, "lock_camera_and_layers", UI_ITEM_R_ICON_ONLY, "", ICON_NONE);
	}

	uiTemplateEditModeSelection(layout, C);
}

// bfa - the layer widget as a single template
void uiTemplateLayer3D(uiLayout *layout, struct bContext *C)
{
	bScreen *screen = CTX_wm_screen(C);
	ScrArea *sa = CTX_wm_area(C);
	View3D *v3d = sa->spacedata.first;
	Scene *scene = CTX_data_scene(C);
	ToolSettings *ts = CTX_data_tool_settings(C);
	PointerRNA v3dptr, toolsptr, sceneptr;
	Object *ob = OBACT;
	Object *obedit = CTX_data_edit_object(C);
	uiBlock *block;
	uiLayout *row;
	bool is_paint = false;
	int modeselect;

	RNA_pointer_create(&screen->id, &RNA_SpaceView3D, v3d, &v3dptr);
	RNA_pointer_create(&scene->id, &RNA_ToolSettings, ts, &toolsptr);
	RNA_pointer_create(&scene->id, &RNA_Scene, scene, &sceneptr);

	block = uiLayoutGetBlock(layout);
	UI_block_func_handle_set(block, do_view3d_header_buttons, NULL);

	if (obedit == NULL && v3d->localvd == NULL) {
		unsigned int ob_lay = ob ? ob->lay : 0;

		/* Layers */
		// bfa - turned off the layers in the menu bar.It's a double entry.
		uiTemplateLayers(layout, v3d->scenelock ? &sceneptr : &v3dptr, "layers", &v3dptr, "layers_used", ob_lay);

		/* Scene lock */ // bfa -turned off this rascal too. Is now in the properties sidebarin the view panel
		//uiItemR(layout, &v3dptr, "lock_camera_and_layers", UI_ITEM_R_ICON_ONLY, "", ICON_NONE);
=======
		/* Scene lock */
		uiItemR(layout, &v3dptr, "lock_camera_and_layers", UI_ITEM_R_ICON_ONLY, "", ICON_NONE);
>>>>>>> 285b06da
	}

	/* Currently Python calls this directly. */
#if 0
	uiTemplateEditModeSelection(layout, C);
#endif
}<|MERGE_RESOLUTION|>--- conflicted
+++ resolved
@@ -85,15 +85,9 @@
 void VIEW3D_OT_toggle_matcap_flip(wmOperatorType *ot)
 {
 	/* identifiers */
-<<<<<<< HEAD
-	ot->name = "Layers";
-	ot->description = "Layers\nToggle layer(s) visibility";
-	ot->idname = "VIEW3D_OT_layers";
-=======
 	ot->name = "Flip MatCap";
 	ot->description = "Flip MatCap";
 	ot->idname = "VIEW3D_OT_toggle_matcap_flip";
->>>>>>> 285b06da
 
 	/* api callbacks */
 	ot->exec = toggle_matcap_flip;
@@ -254,56 +248,8 @@
 	}
 
 	if (obedit == NULL && v3d->localvd == NULL) {
-<<<<<<< HEAD
-		unsigned int ob_lay = ob ? ob->lay : 0;
-
-		/* Layers */
-		// bfa - turned off the layers in the menu bar.It's a double entry.
-		//uiTemplateLayers(layout, v3d->scenelock ? &sceneptr : &v3dptr, "layers", &v3dptr, "layers_used", ob_lay);
-
-		/* Scene lock */ // bfa -turned off this rascal too. Is now in the properties sidebarin the view panel
-		//uiItemR(layout, &v3dptr, "lock_camera_and_layers", UI_ITEM_R_ICON_ONLY, "", ICON_NONE);
-	}
-
-	uiTemplateEditModeSelection(layout, C);
-}
-
-// bfa - the layer widget as a single template
-void uiTemplateLayer3D(uiLayout *layout, struct bContext *C)
-{
-	bScreen *screen = CTX_wm_screen(C);
-	ScrArea *sa = CTX_wm_area(C);
-	View3D *v3d = sa->spacedata.first;
-	Scene *scene = CTX_data_scene(C);
-	ToolSettings *ts = CTX_data_tool_settings(C);
-	PointerRNA v3dptr, toolsptr, sceneptr;
-	Object *ob = OBACT;
-	Object *obedit = CTX_data_edit_object(C);
-	uiBlock *block;
-	uiLayout *row;
-	bool is_paint = false;
-	int modeselect;
-
-	RNA_pointer_create(&screen->id, &RNA_SpaceView3D, v3d, &v3dptr);
-	RNA_pointer_create(&scene->id, &RNA_ToolSettings, ts, &toolsptr);
-	RNA_pointer_create(&scene->id, &RNA_Scene, scene, &sceneptr);
-
-	block = uiLayoutGetBlock(layout);
-	UI_block_func_handle_set(block, do_view3d_header_buttons, NULL);
-
-	if (obedit == NULL && v3d->localvd == NULL) {
-		unsigned int ob_lay = ob ? ob->lay : 0;
-
-		/* Layers */
-		// bfa - turned off the layers in the menu bar.It's a double entry.
-		uiTemplateLayers(layout, v3d->scenelock ? &sceneptr : &v3dptr, "layers", &v3dptr, "layers_used", ob_lay);
-
-		/* Scene lock */ // bfa -turned off this rascal too. Is now in the properties sidebarin the view panel
-		//uiItemR(layout, &v3dptr, "lock_camera_and_layers", UI_ITEM_R_ICON_ONLY, "", ICON_NONE);
-=======
 		/* Scene lock */
 		uiItemR(layout, &v3dptr, "lock_camera_and_layers", UI_ITEM_R_ICON_ONLY, "", ICON_NONE);
->>>>>>> 285b06da
 	}
 
 	/* Currently Python calls this directly. */
