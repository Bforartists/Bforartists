/* SPDX-FileCopyrightText: 2023 Blender Authors
 *
 * SPDX-License-Identifier: GPL-2.0-or-later */

/** \file
 * \ingroup spview3d
 *
 * Interactive walk navigation modal operator
 * (similar to walking around in a first person game).
 *
 * Defines #VIEW3D_OT_navigate, walk modal operator.
 *
 * \note Similar logic to `view3d_navigate_fly.cc` changes here may apply there too.
 */

#include "DNA_object_types.h"
#include "DNA_scene_types.h"

#include "MEM_guardedalloc.h"

#include "BLI_kdopbvh.hh"
#include "BLI_math_matrix.h"
#include "BLI_math_rotation.h"
#include "BLI_math_vector.h"
#include "BLI_rect.h"
#include "BLI_time.h" /* Smooth-view. */
#include "BLI_utildefines.h"

#include "BKE_context.hh"
#include "BKE_lib_id.hh"
#include "BKE_report.hh"
#include "BKE_screen.hh"

#include "BLT_translation.hh"

#include "WM_api.hh"
#include "WM_types.hh"

#include "ED_screen.hh"
#include "ED_space_api.hh"
#include "ED_transform_snap_object_context.hh"
#include "ED_undo.hh"

#include "UI_resources.hh"

#include "GPU_immediate.hh"

#include "view3d_intern.hh" /* own include */
#include "view3d_navigate.hh"

#include <fmt/format.h>

#include "BLI_strict_flags.h" /* IWYU pragma: keep. Keep last. */

#ifdef WITH_INPUT_NDOF
// #  define NDOF_WALK_DEBUG
/* NOTE(@ideasman42): Is this needed for NDOF? commented so redraw doesn't thrash. */
// #  define NDOF_WALK_DRAW_TOOMUCH
#endif

#define USE_TABLET_SUPPORT

/* -------------------------------------------------------------------- */
/** \name Modal Key-map
 * \{ */

/* NOTE: these defines are saved in key-map files,
 * do not change values but just add new ones. */
enum {
  WALK_MODAL_CANCEL = 1,
  WALK_MODAL_CONFIRM,
  WALK_MODAL_DIR_FORWARD,
  WALK_MODAL_DIR_FORWARD_STOP,
  WALK_MODAL_DIR_BACKWARD,
  WALK_MODAL_DIR_BACKWARD_STOP,
  WALK_MODAL_DIR_LEFT,
  WALK_MODAL_DIR_LEFT_STOP,
  WALK_MODAL_DIR_RIGHT,
  WALK_MODAL_DIR_RIGHT_STOP,
  WALK_MODAL_DIR_UP,
  WALK_MODAL_DIR_UP_STOP,
  WALK_MODAL_DIR_DOWN,
  WALK_MODAL_DIR_DOWN_STOP,
  WALK_MODAL_FAST_ENABLE,
  WALK_MODAL_FAST_DISABLE,
  WALK_MODAL_SLOW_ENABLE,
  WALK_MODAL_SLOW_DISABLE,
  WALK_MODAL_JUMP,
  WALK_MODAL_JUMP_STOP,
  WALK_MODAL_TELEPORT,
  WALK_MODAL_GRAVITY_TOGGLE,
  WALK_MODAL_ACCELERATE,
  WALK_MODAL_DECELERATE,
  WALK_MODAL_AXIS_LOCK_Z,
  WALK_MODAL_INCREASE_JUMP,
  WALK_MODAL_DECREASE_JUMP,
  WALK_MODAL_DIR_LOCAL_UP,
  WALK_MODAL_DIR_LOCAL_UP_STOP,
  WALK_MODAL_DIR_LOCAL_DOWN,
  WALK_MODAL_DIR_LOCAL_DOWN_STOP,
};

enum eWalkDirectionFlag {
  WALK_BIT_LOCAL_FORWARD = 1 << 0,
  WALK_BIT_LOCAL_BACKWARD = 1 << 1,
  WALK_BIT_LOCAL_LEFT = 1 << 2,
  WALK_BIT_LOCAL_RIGHT = 1 << 3,
  WALK_BIT_LOCAL_UP = 1 << 4,
  WALK_BIT_LOCAL_DOWN = 1 << 5,
  WALK_BIT_GLOBAL_UP = 1 << 6,
  WALK_BIT_GLOBAL_DOWN = 1 << 7,
};
ENUM_OPERATORS(eWalkDirectionFlag, WALK_BIT_GLOBAL_DOWN)

enum eWalkTeleportState {
  WALK_TELEPORT_STATE_OFF = 0,
  WALK_TELEPORT_STATE_ON,
};

enum eWalkMethod {
  WALK_MODE_FREE = 0,
  WALK_MODE_GRAVITY,
  WALK_MODE_AIRBLOCK, //BFA - Airblock mode
};

enum eWalkGravityState {
  WALK_GRAVITY_STATE_OFF = 0,
  WALK_GRAVITY_STATE_JUMP,
  WALK_GRAVITY_STATE_START,
  WALK_GRAVITY_STATE_ON,
};

/** Relative view axis Z axis locking. */
enum eWalkLockState {
  /** Disabled. */
  WALK_AXISLOCK_STATE_OFF = 0,

  /** Moving. */
  WALK_AXISLOCK_STATE_ACTIVE = 2,

  /** Done moving, it cannot be activated again. */
  WALK_AXISLOCK_STATE_DONE = 3,
};

void walk_modal_keymap(wmKeyConfig *keyconf)
{
  static const EnumPropertyItem modal_items[] = {
      {WALK_MODAL_CONFIRM, "CONFIRM", 0, "Confirm", ""},
      {WALK_MODAL_CANCEL, "CANCEL", 0, "Cancel", ""},

      {WALK_MODAL_DIR_FORWARD, "FORWARD", 0, "Forward", ""},
      {WALK_MODAL_DIR_BACKWARD, "BACKWARD", 0, "Backward", ""},
      {WALK_MODAL_DIR_LEFT, "LEFT", 0, "Left", ""},
      {WALK_MODAL_DIR_RIGHT, "RIGHT", 0, "Right", ""},
      {WALK_MODAL_DIR_UP, "UP", 0, "Up", ""},
      {WALK_MODAL_DIR_DOWN, "DOWN", 0, "Down", ""},
      {WALK_MODAL_DIR_LOCAL_UP, "LOCAL_UP", 0, "Local Up", ""},
      {WALK_MODAL_DIR_LOCAL_DOWN, "LOCAL_DOWN", 0, "Local Down", ""},

      {WALK_MODAL_DIR_FORWARD_STOP, "FORWARD_STOP", 0, "Stop Move Forward", ""},
      {WALK_MODAL_DIR_BACKWARD_STOP, "BACKWARD_STOP", 0, "Stop Move Backward", ""},
      {WALK_MODAL_DIR_LEFT_STOP, "LEFT_STOP", 0, "Stop Move Left", ""},
      {WALK_MODAL_DIR_RIGHT_STOP, "RIGHT_STOP", 0, "Stop Move Right", ""},
      {WALK_MODAL_DIR_UP_STOP, "UP_STOP", 0, "Stop Move Global Up", ""},
      {WALK_MODAL_DIR_DOWN_STOP, "DOWN_STOP", 0, "Stop Move Global Down", ""},
      {WALK_MODAL_DIR_LOCAL_UP_STOP, "LOCAL_UP_STOP", 0, "Stop Move Local Up", ""},
      {WALK_MODAL_DIR_LOCAL_DOWN_STOP, "LOCAL_DOWN_STOP", 0, "Stop Move Local Down", ""},

      {WALK_MODAL_TELEPORT, "TELEPORT", 0, "Teleport", "Move forward a few units at once"},

      {WALK_MODAL_ACCELERATE, "ACCELERATE", 0, "Accelerate", ""},
      {WALK_MODAL_DECELERATE, "DECELERATE", 0, "Decelerate", ""},

      {WALK_MODAL_FAST_ENABLE, "FAST_ENABLE", 0, "Fast", "Move faster (walk or fly)"},
      {WALK_MODAL_FAST_DISABLE, "FAST_DISABLE", 0, "Fast (Off)", "Resume regular speed"},

      {WALK_MODAL_SLOW_ENABLE, "SLOW_ENABLE", 0, "Slow", "Move slower (walk or fly)"},
      {WALK_MODAL_SLOW_DISABLE, "SLOW_DISABLE", 0, "Slow (Off)", "Resume regular speed"},

      {WALK_MODAL_JUMP, "JUMP", 0, "Jump", "Jump when in walk mode"},
      {WALK_MODAL_JUMP_STOP, "JUMP_STOP", 0, "Jump (Off)", "Stop pushing jump"},

      {WALK_MODAL_GRAVITY_TOGGLE, "GRAVITY_TOGGLE", 0, "Toggle Gravity", "Toggle gravity effect"},

      {WALK_MODAL_AXIS_LOCK_Z, "AXIS_LOCK_Z", 0, "Z Axis Correction", "Z axis correction"},

      {WALK_MODAL_INCREASE_JUMP,
       "INCREASE_JUMP",
       0,
       "Increase Jump Height",
       "Increase jump height"},
      {WALK_MODAL_DECREASE_JUMP,
       "DECREASE_JUMP",
       0,
       "Decrease Jump Height",
       "Decrease jump height"},

      {0, nullptr, 0, nullptr, nullptr},
  };

  wmKeyMap *keymap = WM_modalkeymap_find(keyconf, "View3D Walk Modal");

  /* This function is called for each space-type, only needs to add map once. */
  if (keymap && keymap->modal_items) {
    return;
  }

  keymap = WM_modalkeymap_ensure(keyconf, "View3D Walk Modal", modal_items);

  /* Assign map to operators. */
  WM_modalkeymap_assign(keymap, "VIEW3D_OT_walk");
}

/** \} */

/* -------------------------------------------------------------------- */
/** \name Internal Walk Structs
 * \{ */

struct WalkTeleport {
  eWalkTeleportState state;
  /** From user preferences. */
  float duration;
  float origin[3];
  float direction[3];
  double initial_time;
  /** Teleport always set FREE mode on. */
  eWalkMethod navigation_mode;
};

/** #WalkInfo::state */
enum eWalkState {
  WALK_RUNNING = 0,
  WALK_CANCEL = 1,
  WALK_CONFIRM = 2,
};

struct WalkInfo {
  /* context stuff */
  RegionView3D *rv3d;
  View3D *v3d;
  ARegion *region;
  Depsgraph *depsgraph;
  Scene *scene;

  /** Needed for updating that isn't triggered by input. */
  wmTimer *timer;

  eWalkState state;
  bool redraw;

  /**
   * Needed for auto-key-framing, when animation isn't playing, only keyframe on confirmation.
   *
   * Currently we can't cancel this operator usefully while recording on animation playback
   * (this would need to un-key all previous frames).
   */
  bool anim_playing;
  bool need_rotation_keyframe;
  bool need_translation_keyframe;

  /** Previous 2D mouse values. */
  int prev_mval[2];
  /** Initial mouse location. */
  int init_mval[2];

  int moffset[2];

#ifdef WITH_INPUT_NDOF
  /** Latest 3D mouse values. */
  wmNDOFMotionData *ndof;
#endif

  /* Walk state. */
  /** The base speed without run/slow down modifications. */
  float base_speed;
  /** The speed the view is moving per redraw (in m/s). */
  float speed;
  /** World scale 1.0 default. */
  float grid;

  /* Compare between last state. */
  /** Time between draws. */
  double time_lastdraw;

  void *draw_handle_pixel;

  /** Keep the previous value to smooth transitions (use lag). */
  float dvec_prev[3];

  /** Walk/free movement. */
  eWalkMethod navigation_mode;

  /** Teleport struct. */
  WalkTeleport teleport;

  /** Look speed factor - user preferences. */
  float mouse_speed;

  /** Speed adjustments. */
  bool is_fast;
  bool is_slow;

  /** Mouse reverse. */
  bool is_reversed;

#ifdef USE_TABLET_SUPPORT
  /** Tablet devices (we can't relocate the cursor). */
  bool is_cursor_absolute;
#endif

  /** Gravity system. */
  eWalkGravityState gravity_state;
  float gravity;

  /** Height to use in walk mode. */
  float view_height;

  /** Counting system to allow movement to continue if a direction (WASD) key is still pressed. */
  eWalkDirectionFlag active_directions;

  float speed_jump;
  /** Current maximum jump height. */
  float jump_height;

  /** To use for fast/slow speeds. */
  float speed_factor;

  eWalkLockState zlock;
  /** Nicer dynamics. */
  float zlock_momentum;

  blender::ed::transform::SnapObjectContext *snap_context;

  View3DCameraControl *v3d_camera_control;
};

/** \} */

/* -------------------------------------------------------------------- */
/** \name Internal Walk Drawing
 * \{ */

/* Prototypes. */
#ifdef WITH_INPUT_NDOF
static void walkApply_ndof(bContext *C, WalkInfo *walk, bool is_confirm);
#endif /* WITH_INPUT_NDOF */
static int walkApply(bContext *C, WalkInfo *walk, bool is_confirm);
static float walk_calc_velocity_zero_time(const float gravity, const float velocity);

static void drawWalkPixel(const bContext * /*C*/, ARegion *region, void *arg)
{
  /* Draws an aim/cross in the center. */
  WalkInfo *walk = static_cast<WalkInfo *>(arg);

  const float outer_length = 24.0f;
  const float inner_length = 14.0f;
  float xoff, yoff;
  rctf viewborder;

  if (ED_view3d_cameracontrol_object_get(walk->v3d_camera_control)) {
    ED_view3d_calc_camera_border(
        walk->scene, walk->depsgraph, region, walk->v3d, walk->rv3d, false, &viewborder);
    xoff = viewborder.xmin + BLI_rctf_size_x(&viewborder) * 0.5f;
    yoff = viewborder.ymin + BLI_rctf_size_y(&viewborder) * 0.5f;
  }
  else {
    xoff = float(walk->region->winx) / 2.0f;
    yoff = float(walk->region->winy) / 2.0f;
  }

  GPUVertFormat *format = immVertexFormat();
  uint pos = GPU_vertformat_attr_add(format, "pos", blender::gpu::VertAttrType::SFLOAT_32_32);

  immBindBuiltinProgram(GPU_SHADER_3D_UNIFORM_COLOR);

  immUniformThemeColorAlpha(TH_VIEW_OVERLAY, 1.0f);

  immBegin(GPU_PRIM_LINES, 8);

  /* North. */
  immVertex2f(pos, xoff, yoff + inner_length);
  immVertex2f(pos, xoff, yoff + outer_length);

  /* East. */
  immVertex2f(pos, xoff + inner_length, yoff);
  immVertex2f(pos, xoff + outer_length, yoff);

  /* South. */
  immVertex2f(pos, xoff, yoff - inner_length);
  immVertex2f(pos, xoff, yoff - outer_length);

  /* West. */
  immVertex2f(pos, xoff - inner_length, yoff);
  immVertex2f(pos, xoff - outer_length, yoff);

  immEnd();
  immUnbindProgram();
}

/** \} */

/* -------------------------------------------------------------------- */
/** \name Internal Walk Logic
 * \{ */

static void walk_navigation_mode_set(WalkInfo *walk, eWalkMethod mode)
{
  switch (mode) {
    case WALK_MODE_FREE:
      walk->navigation_mode = WALK_MODE_FREE;
      walk->gravity_state = WALK_GRAVITY_STATE_OFF;
      break;
    case WALK_MODE_GRAVITY:
      walk->navigation_mode = WALK_MODE_GRAVITY;
      walk->gravity_state = WALK_GRAVITY_STATE_START;
      break;
    case WALK_MODE_AIRBLOCK: //BFA - Airblock mode
      walk->navigation_mode = WALK_MODE_AIRBLOCK; //BFA - Airblock mode
      walk->gravity_state = WALK_GRAVITY_STATE_OFF; //BFA - Airblock mode
      break; //BFA - Airblock mode
    default: //BFA - Airblock mode
      BLI_assert_msg(0, "Invalid walk mode"); //BFA - Airblock mode
      break; //BFA - Airblock mode
  }
}

/**
 * \param r_distance: Distance to the hit point.
 */
static bool walk_floor_distance_get(RegionView3D *rv3d,
                                    WalkInfo *walk,
                                    const float dvec[3],
                                    float *r_distance)
{
  const float ray_normal[3] = {0, 0, -1}; /* down */
  float ray_start[3];
  float location_dummy[3];
  float normal_dummy[3];
  float dvec_tmp[3];

  *r_distance = BVH_RAYCAST_DIST_MAX;

  copy_v3_v3(ray_start, rv3d->viewinv[3]);

  mul_v3_v3fl(dvec_tmp, dvec, walk->grid);
  add_v3_v3(ray_start, dvec_tmp);

  blender::ed::transform::SnapObjectParams snap_params = {};
  snap_params.snap_target_select = SCE_SNAP_TARGET_ALL;
  /* Avoid having to convert the edit-mesh to a regular mesh. */
  snap_params.edit_mode_type = blender::ed::transform::SNAP_GEOM_EDIT;

  const bool ret = blender::ed::transform::snap_object_project_ray(walk->snap_context,
                                                                   walk->depsgraph,
                                                                   walk->v3d,
                                                                   &snap_params,
                                                                   ray_start,
                                                                   ray_normal,
                                                                   r_distance,
                                                                   location_dummy,
                                                                   normal_dummy);

  /* Artificially scale the distance to the scene size. */
  *r_distance /= walk->grid;
  return ret;
}

/**
 * \param ray_distance: Distance to the hit point
 * \param r_location: Location of the hit point
 * \param r_normal: Normal of the hit surface, transformed to always face the camera
 */
static bool walk_ray_cast(RegionView3D *rv3d,
                          WalkInfo *walk,
                          float r_location[3],
                          float r_normal[3],
                          float *r_ray_distance)
{
  float ray_normal[3] = {0, 0, -1}; /* Forward axis. */
  float ray_start[3];

  *r_ray_distance = BVH_RAYCAST_DIST_MAX;

  copy_v3_v3(ray_start, rv3d->viewinv[3]);

  mul_mat3_m4_v3(rv3d->viewinv, ray_normal);

  normalize_v3(ray_normal);

  blender::ed::transform::SnapObjectParams snap_params = {};
  snap_params.snap_target_select = SCE_SNAP_TARGET_ALL;

  const bool ret = blender::ed::transform::snap_object_project_ray(walk->snap_context,
                                                                   walk->depsgraph,
                                                                   walk->v3d,
                                                                   &snap_params,
                                                                   ray_start,
                                                                   ray_normal,
                                                                   nullptr,
                                                                   r_location,
                                                                   r_normal);

  /* Dot is positive if both rays are facing the same direction. */
  if (dot_v3v3(ray_normal, r_normal) > 0) {
    negate_v3(r_normal);
  }

  /* Artificially scale the distance to the scene size. */
  *r_ray_distance /= walk->grid;

  return ret;
}

/** Keep the previous speed and jump height until user changes preferences. */
static struct {
  float base_speed;
  /** Only used to detect change. */
  float userdef_speed;

  float jump_height;
  /** Only used to detect change. */
  float userdef_jump_height;
} g_walk = {
    /*base_speed*/ -1.0f,
    /*userdef_speed*/ -1.0f,
    /*jump_height*/ -1.0f,
    /*userdef_jump_height*/ -1.0f,
};

static bool initWalkInfo(bContext *C, WalkInfo *walk, wmOperator *op, const int mval[2])
{
  wmWindowManager *wm = CTX_wm_manager(C);
  wmWindow *win = CTX_wm_window(C);

  walk->rv3d = CTX_wm_region_view3d(C);
  walk->v3d = CTX_wm_view3d(C);
  walk->region = CTX_wm_region(C);
  walk->depsgraph = CTX_data_ensure_evaluated_depsgraph(C);
  walk->scene = CTX_data_scene(C);

#ifdef NDOF_WALK_DEBUG
  puts("\n-- walk begin --");
#endif

  /* Sanity check: for rare but possible case (if lib-linking the camera fails). */
  if ((walk->rv3d->persp == RV3D_CAMOB) && (walk->v3d->camera == nullptr)) {
    walk->rv3d->persp = RV3D_PERSP;
  }

  if (walk->rv3d->persp == RV3D_CAMOB &&
      !BKE_id_is_editable(CTX_data_main(C), &walk->v3d->camera->id))
  {
    BKE_report(op->reports,
               RPT_ERROR,
               "Cannot navigate a camera from an external library or non-editable override");
    return false;
  }

  if (ED_view3d_offset_lock_check(walk->v3d, walk->rv3d)) {
    BKE_report(op->reports, RPT_ERROR, "Cannot navigate when the view offset is locked");
    return false;
  }

  if (walk->rv3d->persp == RV3D_CAMOB && walk->v3d->camera->constraints.first) {
    BKE_report(op->reports, RPT_ERROR, "Cannot navigate an object with constraints");
    return false;
  }

  walk->state = WALK_RUNNING;

  walk->grid = (walk->scene->unit.system == USER_UNIT_NONE) ?
                   1.0f :
                   1.0f / walk->scene->unit.scale_length;

  const float userdef_jump_height = U.walk_navigation.jump_height * walk->grid;
  const float userdef_view_height = U.walk_navigation.view_height * walk->grid;

  if (fabsf(U.walk_navigation.walk_speed - g_walk.userdef_speed) > 0.1f) {
    g_walk.base_speed = U.walk_navigation.walk_speed;
    g_walk.userdef_speed = U.walk_navigation.walk_speed;
  }

  if (fabsf(U.walk_navigation.jump_height - g_walk.userdef_jump_height) > 0.1f) {
    g_walk.jump_height = userdef_jump_height;
    g_walk.userdef_jump_height = U.walk_navigation.jump_height;
  }

  walk->jump_height = 0.0f;

  walk->speed = 0.0f;
  walk->is_fast = false;
  walk->is_slow = false;

  /* User preference settings. */
  walk->teleport.duration = U.walk_navigation.teleport_time;
  walk->mouse_speed = U.walk_navigation.mouse_speed;

  if (U.walk_navigation.flag & USER_WALK_GRAVITY) {
    walk_navigation_mode_set(walk, WALK_MODE_GRAVITY);
  }
  else if (U.walk_navigation.flag & USER_WALK_AIRBLOCK) {//BFA - Airblock mode
    walk_navigation_mode_set(walk, WALK_MODE_AIRBLOCK);//BFA - Airblock mode
  }//BFA - Airblock mode
  else {
    walk_navigation_mode_set(walk, WALK_MODE_FREE);
  }

  walk->view_height = userdef_view_height;
  walk->jump_height = userdef_jump_height;
  walk->speed = U.walk_navigation.walk_speed;
  walk->speed_factor = U.walk_navigation.walk_speed_factor;
  walk->zlock = WALK_AXISLOCK_STATE_OFF;

  walk->gravity_state = WALK_GRAVITY_STATE_OFF;

  if (walk->scene->physics_settings.flag & PHYS_GLOBAL_GRAVITY) {
    walk->gravity = fabsf(walk->scene->physics_settings.gravity[2]) * walk->grid;
  }
  else {
    walk->gravity = 9.80668f * walk->grid; /* m/s2 */
  }

  walk->is_reversed = ((U.walk_navigation.flag & USER_WALK_MOUSE_REVERSE) != 0);

#ifdef USE_TABLET_SUPPORT
  walk->is_cursor_absolute = false;
#endif

  walk->active_directions = eWalkDirectionFlag(0);

#ifdef NDOF_WALK_DRAW_TOOMUCH
  walk->redraw = true;
#endif
  zero_v3(walk->dvec_prev);

  walk->timer = WM_event_timer_add(CTX_wm_manager(C), win, TIMER, 0.01f);

#ifdef WITH_INPUT_NDOF
  walk->ndof = nullptr;
#endif

  walk->anim_playing = ED_screen_animation_playing(wm);
  walk->need_rotation_keyframe = false;
  walk->need_translation_keyframe = false;

  walk->time_lastdraw = BLI_time_now_seconds();

  walk->draw_handle_pixel = ED_region_draw_cb_activate(
      walk->region->runtime->type, drawWalkPixel, walk, REGION_DRAW_POST_PIXEL);

  walk->rv3d->rflag |= RV3D_NAVIGATING;

  walk->snap_context = blender::ed::transform::snap_object_context_create(walk->scene, 0);

  walk->v3d_camera_control = ED_view3d_cameracontrol_acquire(
      walk->depsgraph, walk->scene, walk->v3d, walk->rv3d);

  copy_v2_v2_int(walk->init_mval, mval);
  copy_v2_v2_int(walk->prev_mval, mval);

  WM_cursor_grab_enable(win, WM_CURSOR_WRAP_NONE, &walk->region->winrct, true);

  return true;
}

static wmOperatorStatus walkEnd(bContext *C, WalkInfo *walk)
{
  wmWindow *win;
  RegionView3D *rv3d;

  if (walk->state == WALK_RUNNING) {
    return OPERATOR_RUNNING_MODAL;
  }
  if (walk->state == WALK_CONFIRM) {
    /* Needed for auto_keyframe. */
#ifdef WITH_INPUT_NDOF
    if (walk->ndof) {
      walkApply_ndof(C, walk, true);
    }
    else
#endif /* WITH_INPUT_NDOF */
    {
      walkApply(C, walk, true);
    }
  }

#ifdef NDOF_WALK_DEBUG
  puts("\n-- walk end --");
#endif

  win = CTX_wm_window(C);
  rv3d = walk->rv3d;

  ED_workspace_status_text(C, nullptr);

  WM_event_timer_remove(CTX_wm_manager(C), win, walk->timer);

  ED_region_draw_cb_exit(walk->region->runtime->type, walk->draw_handle_pixel);

  blender::ed::transform::snap_object_context_destroy(walk->snap_context);

  ED_view3d_cameracontrol_release(walk->v3d_camera_control, walk->state == WALK_CANCEL);

  rv3d->rflag &= ~RV3D_NAVIGATING;

#ifdef WITH_INPUT_NDOF
  if (walk->ndof) {
    MEM_freeN(walk->ndof);
  }
#endif

  WM_cursor_grab_disable(win, nullptr);

  if (walk->state == WALK_CONFIRM) {
    MEM_freeN(walk);
    return OPERATOR_FINISHED;
  }

  MEM_freeN(walk);
  return OPERATOR_CANCELLED;
}

static void walkEvent(WalkInfo *walk, const wmEvent *event)
{
  if (event->type == TIMER && event->customdata == walk->timer) {
    walk->redraw = true;
  }
  else if (ISMOUSE_MOTION(event->type)) {

#ifdef USE_TABLET_SUPPORT
    if ((walk->is_cursor_absolute == false) && event->tablet.is_motion_absolute) {
      walk->is_cursor_absolute = true;
    }
#endif /* USE_TABLET_SUPPORT */

    walk->moffset[0] += event->mval[0] - walk->prev_mval[0];
    walk->moffset[1] += event->mval[1] - walk->prev_mval[1];

    copy_v2_v2_int(walk->prev_mval, event->mval);

    if (walk->moffset[0] || walk->moffset[1]) {
      walk->redraw = true;
    }
  }
#ifdef WITH_INPUT_NDOF
  else if (event->type == NDOF_MOTION) {
    /* Do these auto-magically get delivered? yes. */
    // puts("ndof motion detected in walk mode!");
    // static const char *tag_name = "3D mouse position";

    const wmNDOFMotionData *incoming_ndof = static_cast<const wmNDOFMotionData *>(
        event->customdata);
    switch (incoming_ndof->progress) {
      case P_STARTING: {
        /* Start keeping track of 3D mouse position. */
#  ifdef NDOF_WALK_DEBUG
        puts("start keeping track of 3D mouse position");
#  endif
        /* Fall-through. */
      }
      case P_IN_PROGRESS: {
        /* Update 3D mouse position. */
#  ifdef NDOF_WALK_DEBUG
        putchar('.');
        fflush(stdout);
#  endif
        if (walk->ndof == nullptr) {
          // walk->ndof = MEM_mallocN(sizeof(wmNDOFMotionData), tag_name);
          walk->ndof = static_cast<wmNDOFMotionData *>(MEM_dupallocN(incoming_ndof));
          // walk->ndof = malloc(sizeof(wmNDOFMotionData));
        }
        else {
          memcpy(walk->ndof, incoming_ndof, sizeof(wmNDOFMotionData));
        }
        break;
      }
      case P_FINISHING: {
        /* Stop keeping track of 3D mouse position. */
#  ifdef NDOF_WALK_DEBUG
        puts("stop keeping track of 3D mouse position");
#  endif
        if (walk->ndof) {
          MEM_freeN(walk->ndof);
          // free(walk->ndof);
          walk->ndof = nullptr;
        }

        /* Update the time else the view will jump when 2D mouse/timer resume. */
        walk->time_lastdraw = BLI_time_now_seconds();

        break;
      }
      default: {
        /* Should always be one of the above 3. */
        break;
      }
    }
  }
#endif /* WITH_INPUT_NDOF */
  /* Handle modal key-map first. */
  else if (event->type == EVT_MODAL_MAP) {
    switch (event->val) {
      case WALK_MODAL_CANCEL: {
        walk->state = WALK_CANCEL;
        break;
      }
      case WALK_MODAL_CONFIRM: {
        walk->state = WALK_CONFIRM;
        break;
      }
      case WALK_MODAL_ACCELERATE: {
        g_walk.base_speed *= 1.0f + (walk->is_slow ? 0.01f : 0.1f);
        break;
      }
      case WALK_MODAL_DECELERATE: {
        g_walk.base_speed /= 1.0f + (walk->is_slow ? 0.01f : 0.1f);
        break;
      }
        /* Implement WASD keys. */
      case WALK_MODAL_DIR_FORWARD: {
        walk->active_directions |= WALK_BIT_LOCAL_FORWARD;
        break;
      }
      case WALK_MODAL_DIR_BACKWARD: {
        walk->active_directions |= WALK_BIT_LOCAL_BACKWARD;
        break;
      }
      case WALK_MODAL_DIR_LEFT: {
        walk->active_directions |= WALK_BIT_LOCAL_LEFT;
        break;
      }
      case WALK_MODAL_DIR_RIGHT: {
        walk->active_directions |= WALK_BIT_LOCAL_RIGHT;
        break;
      }
      case WALK_MODAL_DIR_UP: {
        walk->active_directions |= WALK_BIT_GLOBAL_UP;
        break;
      }
      case WALK_MODAL_DIR_DOWN: {
        walk->active_directions |= WALK_BIT_GLOBAL_DOWN;
        break;
      }
      case WALK_MODAL_DIR_LOCAL_UP: {
        walk->active_directions |= WALK_BIT_LOCAL_UP;
        break;
      }
      case WALK_MODAL_DIR_LOCAL_DOWN: {
        walk->active_directions |= WALK_BIT_LOCAL_DOWN;
        break;
      }
      case WALK_MODAL_DIR_FORWARD_STOP: {
        walk->active_directions &= ~WALK_BIT_LOCAL_FORWARD;
        break;
      }
      case WALK_MODAL_DIR_BACKWARD_STOP: {
        walk->active_directions &= ~WALK_BIT_LOCAL_BACKWARD;
        break;
      }
      case WALK_MODAL_DIR_LEFT_STOP: {
        walk->active_directions &= ~WALK_BIT_LOCAL_LEFT;
        break;
      }
      case WALK_MODAL_DIR_RIGHT_STOP: {
        walk->active_directions &= ~WALK_BIT_LOCAL_RIGHT;
        break;
      }
      case WALK_MODAL_DIR_UP_STOP: {
        walk->active_directions &= ~WALK_BIT_GLOBAL_UP;
        break;
      }
      case WALK_MODAL_DIR_DOWN_STOP: {
        walk->active_directions &= ~WALK_BIT_GLOBAL_DOWN;
        break;
      }
      case WALK_MODAL_DIR_LOCAL_UP_STOP: {
        walk->active_directions &= ~WALK_BIT_LOCAL_UP;
        break;
      }
      case WALK_MODAL_DIR_LOCAL_DOWN_STOP: {
        walk->active_directions &= ~WALK_BIT_LOCAL_DOWN;
        break;
      }
      case WALK_MODAL_FAST_ENABLE: {
        walk->is_fast = true;
        break;
      }
      case WALK_MODAL_FAST_DISABLE: {
        walk->is_fast = false;
        break;
      }
      case WALK_MODAL_SLOW_ENABLE: {
        walk->is_slow = true;
        break;
      }
      case WALK_MODAL_SLOW_DISABLE: {
        walk->is_slow = false;
        break;
      }

#define JUMP_SPEED_MIN 1.0f
#define JUMP_TIME_MAX 0.2f /* s */
#define JUMP_SPEED_MAX sqrtf(2.0f * walk->gravity * walk->jump_height)

      case WALK_MODAL_JUMP_STOP: {
        if (walk->gravity_state == WALK_GRAVITY_STATE_JUMP) {
          float t;

          /* Delta time. */
          t = float(BLI_time_now_seconds() - walk->teleport.initial_time);

          /* Reduce the velocity, if JUMP wasn't hold for long enough. */
          t = min_ff(t, JUMP_TIME_MAX);
          walk->speed_jump = JUMP_SPEED_MIN +
                             t * (JUMP_SPEED_MAX - JUMP_SPEED_MIN) / JUMP_TIME_MAX;

          /* When jumping, duration is how long it takes before we start going down. */
          walk->teleport.duration = walk_calc_velocity_zero_time(walk->gravity, walk->speed_jump);

          /* No more increase of jump speed. */
          walk->gravity_state = WALK_GRAVITY_STATE_ON;
        }
        break;
      }
      case WALK_MODAL_JUMP: {
        if ((walk->navigation_mode == WALK_MODE_GRAVITY) &&
            (walk->gravity_state == WALK_GRAVITY_STATE_OFF) &&
            (walk->teleport.state == WALK_TELEPORT_STATE_OFF))
        {
          /* No need to check for ground, `walk->gravity`
           * wouldn't be off if we were over a hole. */
          walk->gravity_state = WALK_GRAVITY_STATE_JUMP;
          walk->speed_jump = JUMP_SPEED_MAX;

          walk->teleport.initial_time = BLI_time_now_seconds();
          copy_v3_v3(walk->teleport.origin, walk->rv3d->viewinv[3]);

          /* Using previous vector because WASD keys are not called when SPACE is. */
          copy_v2_v2(walk->teleport.direction, walk->dvec_prev);

          /* When jumping, duration is how long it takes before we start going down. */
          walk->teleport.duration = walk_calc_velocity_zero_time(walk->gravity, walk->speed_jump);
        }
        break;
      }

      case WALK_MODAL_TELEPORT: {
        float loc[3], nor[3];
        float distance;
        const bool ret = walk_ray_cast(walk->rv3d, walk, loc, nor, &distance);

        /* In case we are teleporting middle way from a jump. */
        walk->speed_jump = 0.0f;

        if (ret) {
          WalkTeleport *teleport = &walk->teleport;

          /* Store the current navigation mode if we are not already teleporting. */
          if (teleport->state == WALK_TELEPORT_STATE_OFF) {
            teleport->navigation_mode = walk->navigation_mode;
          }
          teleport->state = WALK_TELEPORT_STATE_ON;
          teleport->initial_time = BLI_time_now_seconds();
          teleport->duration = U.walk_navigation.teleport_time;

          walk_navigation_mode_set(walk, WALK_MODE_FREE);

          copy_v3_v3(teleport->origin, walk->rv3d->viewinv[3]);

          /* Stop the camera from a distance (camera height). */
          normalize_v3_length(nor, walk->view_height);
          add_v3_v3(loc, nor);

          sub_v3_v3v3(teleport->direction, loc, teleport->origin);
        }
        break;
      }

#undef JUMP_SPEED_MAX
#undef JUMP_TIME_MAX
#undef JUMP_SPEED_MIN

      case WALK_MODAL_GRAVITY_TOGGLE: {
        if (walk->navigation_mode == WALK_MODE_GRAVITY) {
          walk_navigation_mode_set(walk, WALK_MODE_FREE);
        }
        else { /* WALK_MODE_FREE */
          walk_navigation_mode_set(walk, WALK_MODE_GRAVITY);
        }
        break;
      }

      case WALK_MODAL_AXIS_LOCK_Z: {
        if (walk->zlock != WALK_AXISLOCK_STATE_DONE) {
          walk->zlock = WALK_AXISLOCK_STATE_ACTIVE;
          walk->zlock_momentum = 0.0f;
        }
        break;
      }

#define JUMP_HEIGHT_FACTOR 1.5f
#define JUMP_HEIGHT_MIN 0.1f
#define JUMP_HEIGHT_MAX 10.0f

      case WALK_MODAL_INCREASE_JUMP: {
        g_walk.jump_height = min_ff(g_walk.jump_height * JUMP_HEIGHT_FACTOR, JUMP_HEIGHT_MAX);
        break;
      }
      case WALK_MODAL_DECREASE_JUMP: {
        g_walk.jump_height = max_ff(g_walk.jump_height / JUMP_HEIGHT_FACTOR, JUMP_HEIGHT_MIN);
        break;
      }

#undef JUMP_HEIGHT_FACTOR
#undef JUMP_HEIGHT_MIN
#undef JUMP_HEIGHT_MAX
    }
  }
}

static void walkMoveCamera(bContext *C,
                           WalkInfo *walk,
                           const bool do_rotate,
                           const bool do_translate,
                           const bool is_confirm)
{
  /* We only consider auto-keying on playback or if user confirmed walk on the same frame
   * otherwise we get a keyframe even if the user cancels. */
  const bool use_autokey = is_confirm || walk->anim_playing;
  ED_view3d_cameracontrol_update(
      walk->v3d_camera_control, use_autokey, C, do_rotate, do_translate);
  if (use_autokey) {
    walk->need_rotation_keyframe = false;
    walk->need_translation_keyframe = false;
  }
}

static float walk_calc_free_fall_distance(const float gravity, const float time)
{
  return gravity * (time * time) * 0.5f;
}

static float walk_calc_velocity_zero_time(const float gravity, const float velocity)
{
  return velocity / gravity;
}

static int walkApply(bContext *C, WalkInfo *walk, bool is_confirm)
{
#define WALK_ROTATE_TABLET_FAC 8.8f              /* Higher is faster, relative to region size. */
#define WALK_ROTATE_CONSTANT_FAC DEG2RADF(0.15f) /* Higher is faster, radians per-pixel. */
#define WALK_TOP_LIMIT DEG2RADF(85.0f)
#define WALK_BOTTOM_LIMIT DEG2RADF(-80.0f)
#define WALK_MOVE_SPEED (0 ? 0.0f : g_walk.base_speed)
#define WALK_JUMP_HEIGHT (0 ? 0.0f : g_walk.jump_height)
#define WALK_BOOST_FACTOR ((void)0, walk->speed_factor)
#define WALK_ZUP_CORRECT_FAC 0.1f    /* Amount to correct per step. */
#define WALK_ZUP_CORRECT_ACCEL 0.05f /* Increase upright momentum each step. */

  RegionView3D *rv3d = walk->rv3d;
  ARegion *region = walk->region;

  /* 3x3 copy of the view matrix so we can move along the view axis. */
  float mat[3][3];
  /* This is the direction that's added to the view offset per redraw. */
  float dvec[3] = {0.0f, 0.0f, 0.0f};

  int moffset[2];    /* Mouse offset from the views center. */
  float tmp_quat[4]; /* Used for rotating the view. */

#ifdef NDOF_WALK_DEBUG
  {
    static uint iteration = 1;
    printf("walk timer %d\n", iteration++);
  }
#endif

  /* Mouse offset from the center. */
  copy_v2_v2_int(moffset, walk->moffset);

  /* Apply `moffset` so we can re-accumulate. */
  walk->moffset[0] = 0;
  walk->moffset[1] = 0;

  /* Revert mouse. */
  if (walk->is_reversed) {
    moffset[1] = -moffset[1];
  }

  /* Update jump height. */
  if (walk->gravity_state != WALK_GRAVITY_STATE_JUMP) {
    walk->jump_height = WALK_JUMP_HEIGHT;
  }

  /* Should we redraw? */
  if ((walk->active_directions) || moffset[0] || moffset[1] ||
      walk->zlock == WALK_AXISLOCK_STATE_ACTIVE || walk->gravity_state != WALK_GRAVITY_STATE_OFF ||
      walk->teleport.state == WALK_TELEPORT_STATE_ON || is_confirm)
  {
    bool changed_viewquat = false;

    /* Apply the "scene" grid scale to support navigation around scenes of different sizes. */
    bool dvec_grid_scale = true;
    float dvec_tmp[3];

    /* Time how fast it takes for us to redraw,
     * this is so simple scenes don't walk too fast. */
    double time_current;
    float time_redraw;
    float time_redraw_clamped;
#ifdef NDOF_WALK_DRAW_TOOMUCH
    walk->redraw = true;
#endif
    time_current = BLI_time_now_seconds();
    time_redraw = float(time_current - walk->time_lastdraw);

    /* Clamp redraw time to avoid jitter in roll correction. */
    time_redraw_clamped = min_ff(0.05f, time_redraw);

    walk->time_lastdraw = time_current;

    /* Base speed in m/s. */
    walk->speed = WALK_MOVE_SPEED;

    if (walk->is_fast) {
      walk->speed *= WALK_BOOST_FACTOR;
    }
    else if (walk->is_slow) {
      walk->speed *= 1.0f / WALK_BOOST_FACTOR;
    }

    copy_m3_m4(mat, rv3d->viewinv);

    {
      /* Rotate about the X axis- look up/down. */
      if (moffset[1]) {
        float upvec[3];
        float angle;
        float y;

        /* Relative offset. */
        y = float(moffset[1]);

        /* Speed factor. */
#ifdef USE_TABLET_SUPPORT
        if (walk->is_cursor_absolute) {
          y /= region->winy;
          y *= WALK_ROTATE_TABLET_FAC;
        }
        else
#endif
        {
          y *= WALK_ROTATE_CONSTANT_FAC;
        }

        /* User adjustment factor. */
        y *= walk->mouse_speed;

        /* Clamp the angle limits: it ranges from 90.0f to -90.0f. */
        angle = -asinf(rv3d->viewmat[2][2]);

        if (angle > WALK_TOP_LIMIT && y > 0.0f) {
          y = 0.0f;
        }
        else if (angle < WALK_BOTTOM_LIMIT && y < 0.0f) {
          y = 0.0f;
        }

        copy_v3_fl3(upvec, 1.0f, 0.0f, 0.0f);
        mul_m3_v3(mat, upvec);
        /* Rotate about the relative up vector. */
        axis_angle_to_quat(tmp_quat, upvec, -y);
        mul_qt_qtqt(rv3d->viewquat, rv3d->viewquat, tmp_quat);
        changed_viewquat = true;
      }

      /* Rotate about the Y axis- look left/right. */
      if (moffset[0]) {
        float upvec[3];
        float x;

        /* If we're upside down invert the `moffset`. */
        copy_v3_fl3(upvec, 0.0f, 1.0f, 0.0f);
        mul_m3_v3(mat, upvec);

        if (upvec[2] < 0.0f) {
          moffset[0] = -moffset[0];
        }

        /* Relative offset. */
        x = float(moffset[0]);

        /* Speed factor. */
#ifdef USE_TABLET_SUPPORT
        if (walk->is_cursor_absolute) {
          x /= region->winx;
          x *= WALK_ROTATE_TABLET_FAC;
        }
        else
#endif
        {
          x *= WALK_ROTATE_CONSTANT_FAC;
        }

        /* User adjustment factor. */
        x *= walk->mouse_speed;

        /* Rotate about the relative up vector */
        axis_angle_to_quat_single(tmp_quat, 'Z', x);
        mul_qt_qtqt(rv3d->viewquat, rv3d->viewquat, tmp_quat);
        changed_viewquat = true;
      }

      if (walk->zlock == WALK_AXISLOCK_STATE_ACTIVE) {
        float upvec[3];
        copy_v3_fl3(upvec, 1.0f, 0.0f, 0.0f);
        mul_m3_v3(mat, upvec);

        /* Make sure we have some Z rolling. */
        if (fabsf(upvec[2]) > 0.00001f) {
          float roll = upvec[2] * 5.0f;
          /* Rotate the view about this axis. */
          copy_v3_fl3(upvec, 0.0f, 0.0f, 1.0f);
          mul_m3_v3(mat, upvec);
          /* Rotate about the relative up vector. */
          axis_angle_to_quat(tmp_quat,
                             upvec,
                             roll * time_redraw_clamped * walk->zlock_momentum *
                                 WALK_ZUP_CORRECT_FAC);
          mul_qt_qtqt(rv3d->viewquat, rv3d->viewquat, tmp_quat);
          changed_viewquat = true;

          walk->zlock_momentum += WALK_ZUP_CORRECT_ACCEL;
        }
        else {
          /* Lock fixed, don't need to check it ever again. */
          walk->zlock = WALK_AXISLOCK_STATE_DONE;
        }
      }
    }

    /* WASD - 'move' translation code. */
    if ((walk->active_directions) && (walk->gravity_state == WALK_GRAVITY_STATE_OFF)) {

      short direction;
      zero_v3(dvec);

      if ((walk->active_directions & WALK_BIT_LOCAL_FORWARD) ||
          (walk->active_directions & WALK_BIT_LOCAL_BACKWARD))
      {

        direction = 0;

        if (walk->active_directions & WALK_BIT_LOCAL_FORWARD) {
          direction += 1;
        }

        if (walk->active_directions & WALK_BIT_LOCAL_BACKWARD) {
          direction -= 1;
        }

        copy_v3_fl3(dvec_tmp, 0.0f, 0.0f, direction);
        mul_m3_v3(mat, dvec_tmp);

<<<<<<< HEAD
          /*BFA - Airblock mode start*/
          if (walk->navigation_mode == WALK_MODE_AIRBLOCK) {
            dvec_tmp[2] = 0.0f;
          }
          /*BFA - Airblock mode end*/

          add_v3_v3(dvec, dvec_tmp);
=======
        if (walk->navigation_mode == WALK_MODE_GRAVITY) {
          dvec_tmp[2] = 0.0f;
>>>>>>> 4bdcc764
        }

        add_v3_v3(dvec, dvec_tmp);
      }

      if ((walk->active_directions & WALK_BIT_LOCAL_LEFT) ||
          (walk->active_directions & WALK_BIT_LOCAL_RIGHT))
      {

        direction = 0;

        if (walk->active_directions & WALK_BIT_LOCAL_LEFT) {
          direction += 1;
        }

        if (walk->active_directions & WALK_BIT_LOCAL_RIGHT) {
          direction -= 1;
        }

<<<<<<< HEAD
        /* Up and down movement is available in free mode and airblock mode (BFA), but not gravity mode. */
        if (walk->navigation_mode == WALK_MODE_FREE || walk->navigation_mode == WALK_MODE_AIRBLOCK) { //BFA - Airblock mode
=======
        dvec_tmp[0] = direction * rv3d->viewinv[0][0];
        dvec_tmp[1] = direction * rv3d->viewinv[0][1];
        dvec_tmp[2] = 0.0f;
>>>>>>> 4bdcc764

        add_v3_v3(dvec, dvec_tmp);
      }

      /* Up and down movement is only available in free mode, not gravity mode. */
      if (walk->navigation_mode == WALK_MODE_FREE) {

        if (walk->active_directions & (WALK_BIT_GLOBAL_UP | WALK_BIT_GLOBAL_DOWN)) {

          direction = 0;

          if (walk->active_directions & WALK_BIT_GLOBAL_UP) {
            direction -= 1;
          }

          if (walk->active_directions & WALK_BIT_GLOBAL_DOWN) {
            direction += 1;
          }

          copy_v3_fl3(dvec_tmp, 0.0f, 0.0f, direction);
          add_v3_v3(dvec, dvec_tmp);
        }

        if (walk->active_directions & (WALK_BIT_LOCAL_UP | WALK_BIT_LOCAL_DOWN)) {

          direction = 0;

          if (walk->active_directions & WALK_BIT_LOCAL_UP) {
            direction -= 1;
          }

          if (walk->active_directions & WALK_BIT_LOCAL_DOWN) {
            direction += 1;
          }

          madd_v3_v3fl(dvec, rv3d->viewinv[1], direction);
        }
      }

      normalize_v3(dvec);

      /* Apply movement. */
      mul_v3_fl(dvec, walk->speed * time_redraw);
    }

    /* Stick to the floor. */
    if (walk->navigation_mode == WALK_MODE_GRAVITY &&
        ELEM(walk->gravity_state, WALK_GRAVITY_STATE_OFF, WALK_GRAVITY_STATE_START))
    {
      float ray_distance;
      float difference = -100.0f;

      if (walk_floor_distance_get(rv3d, walk, dvec, &ray_distance)) {
        difference = walk->view_height - ray_distance;
      }

      /* The distance we would fall naturally smoothly enough that we
       * can manually drop the object without activating gravity. */
      const float fall_distance = time_redraw * walk->speed * WALK_BOOST_FACTOR;

      if (fabsf(difference) < fall_distance) {
        /* slope/stairs */
        dvec[2] -= difference;

        /* In case we switched from FREE to GRAVITY too close to the ground. */
        if (walk->gravity_state == WALK_GRAVITY_STATE_START) {
          walk->gravity_state = WALK_GRAVITY_STATE_OFF;
        }
      }
      else {
        /* Hijack the teleport variables. */
        walk->teleport.initial_time = BLI_time_now_seconds();
        walk->gravity_state = WALK_GRAVITY_STATE_ON;
        walk->teleport.duration = 0.0f;

        copy_v3_v3(walk->teleport.origin, walk->rv3d->viewinv[3]);
        copy_v2_v2(walk->teleport.direction, dvec);
      }
    }

    /* Falling or jumping). */
    if (ELEM(walk->gravity_state, WALK_GRAVITY_STATE_ON, WALK_GRAVITY_STATE_JUMP)) {
      float ray_distance, difference = -100.0f;
      /* Delta time. */
      const float t = float(BLI_time_now_seconds() - walk->teleport.initial_time);

      /* Keep moving if we were moving. */
      copy_v2_v2(dvec, walk->teleport.direction);

      const float z_cur = walk->rv3d->viewinv[3][2] / walk->grid;
      const float z_new = ((walk->teleport.origin[2] / walk->grid) -
                           walk_calc_free_fall_distance(walk->gravity, t)) +
                          /* Jump. */
                          (t * walk->speed_jump);

      /* Duration is the jump duration. */
      if (t > walk->teleport.duration) {

        /* Check to see if we are landing. */
        if (walk_floor_distance_get(rv3d, walk, dvec, &ray_distance)) {
          difference = walk->view_height - ray_distance;
        }

        if (difference > 0.0f) {
          /* Quit falling, lands at "view_height" from the floor. */
          dvec[2] -= difference;
          walk->gravity_state = WALK_GRAVITY_STATE_OFF;
          walk->speed_jump = 0.0f;
        }
        else {
          /* Keep falling. */
          dvec[2] = z_cur - z_new;
        }
      }
      else {
        /* Keep going up (jump). */
        dvec[2] = z_cur - z_new;
      }
    }

    /* Teleport. */
    else if (walk->teleport.state == WALK_TELEPORT_STATE_ON) {
      float t; /* factor */
      float new_loc[3];
      float cur_loc[3];

      /* Linear interpolation. */
      t = float(BLI_time_now_seconds() - walk->teleport.initial_time);
      t /= walk->teleport.duration;

      /* Clamp so we don't go past our limit. */
      if (t >= 1.0f) {
        t = 1.0f;
        walk->teleport.state = WALK_TELEPORT_STATE_OFF;
        walk_navigation_mode_set(walk, walk->teleport.navigation_mode);
      }

      mul_v3_v3fl(new_loc, walk->teleport.direction, t);
      add_v3_v3(new_loc, walk->teleport.origin);

      copy_v3_v3(cur_loc, walk->rv3d->viewinv[3]);
      sub_v3_v3v3(dvec, cur_loc, new_loc);

      /* It doesn't make sense to scale the direction for teleport
       * as this value is interpolate between two points. */
      dvec_grid_scale = false;
    }

    /* Scale the movement to the scene size. */
    mul_v3_v3fl(dvec_tmp, dvec, dvec_grid_scale ? walk->grid : 1.0f);
    add_v3_v3(rv3d->ofs, dvec_tmp);

    if (changed_viewquat) {
      /* While operations here are expected to keep the quaternion normalized,
       * over time floating point error can accumulate error and eventually cause
       * it not to be normalized, so - normalize when modified to avoid errors.
       * See: #125586. */
      normalize_qt(rv3d->viewquat);
    }

    if (rv3d->persp == RV3D_CAMOB) {
      walk->need_rotation_keyframe |= (moffset[0] || moffset[1] ||
                                       walk->zlock == WALK_AXISLOCK_STATE_ACTIVE);
      walk->need_translation_keyframe |= (len_squared_v3(dvec_tmp) > FLT_EPSILON);
      walkMoveCamera(
          C, walk, walk->need_rotation_keyframe, walk->need_translation_keyframe, is_confirm);
    }
  }
  else {
    /* We're not redrawing but we need to update the time else the view will jump. */
    walk->time_lastdraw = BLI_time_now_seconds();
  }
  /* End drawing. */
  copy_v3_v3(walk->dvec_prev, dvec);

  return OPERATOR_FINISHED;
#undef WALK_ROTATE_TABLET_FAC
#undef WALK_TOP_LIMIT
#undef WALK_BOTTOM_LIMIT
#undef WALK_MOVE_SPEED
#undef WALK_JUMP_HEIGHT
#undef WALK_BOOST_FACTOR
}

#ifdef WITH_INPUT_NDOF
static void walkApply_ndof(bContext *C, WalkInfo *walk, bool is_confirm)
{
  Object *lock_ob = ED_view3d_cameracontrol_object_get(walk->v3d_camera_control);
  bool has_translate, has_rotate;

  view3d_ndof_fly(*walk->ndof,
                  walk->v3d,
                  walk->rv3d,
                  walk->is_slow,
                  lock_ob ? lock_ob->protectflag : 0,
                  &has_translate,
                  &has_rotate);

  if (has_translate || has_rotate) {
    walk->redraw = true;

    if (walk->rv3d->persp == RV3D_CAMOB) {
      walk->need_rotation_keyframe |= has_rotate;
      walk->need_translation_keyframe |= has_translate;
      walkMoveCamera(
          C, walk, walk->need_rotation_keyframe, walk->need_translation_keyframe, is_confirm);
    }
  }
}
#endif /* WITH_INPUT_NDOF */

/** \} */

/* -------------------------------------------------------------------- */
/** \name Walk Operator
 * \{ */

static void walk_draw_status(bContext *C, wmOperator *op)
{
  WalkInfo *walk = static_cast<WalkInfo *>(op->customdata);

  WorkspaceStatus status(C);

  status.opmodal(IFACE_("Confirm"), op->type, WALK_MODAL_CONFIRM);
  status.opmodal(IFACE_("Cancel"), op->type, WALK_MODAL_CANCEL);

  status.opmodal(
      "", op->type, WALK_MODAL_DIR_FORWARD, walk->active_directions & WALK_BIT_LOCAL_FORWARD);
  status.opmodal("", op->type, WALK_MODAL_DIR_LEFT, walk->active_directions & WALK_BIT_LOCAL_LEFT);
  status.opmodal(
      "", op->type, WALK_MODAL_DIR_BACKWARD, walk->active_directions & WALK_BIT_LOCAL_BACKWARD);
  status.opmodal(
      "", op->type, WALK_MODAL_DIR_RIGHT, walk->active_directions & WALK_BIT_LOCAL_RIGHT);
  status.item(IFACE_("Move"), ICON_NONE);

  status.opmodal("", op->type, WALK_MODAL_DIR_UP, walk->active_directions & WALK_BIT_GLOBAL_UP);
  status.opmodal(
      "", op->type, WALK_MODAL_DIR_DOWN, walk->active_directions & WALK_BIT_GLOBAL_DOWN);
  status.item(IFACE_("Up/Down"), ICON_NONE);

  status.opmodal(
      "", op->type, WALK_MODAL_DIR_LOCAL_UP, walk->active_directions & WALK_BIT_LOCAL_UP);
  status.opmodal(
      "", op->type, WALK_MODAL_DIR_LOCAL_DOWN, walk->active_directions & WALK_BIT_LOCAL_DOWN);
  status.item(IFACE_("Local Up/Down"), ICON_NONE);

  status.opmodal(
      IFACE_("Jump"), op->type, WALK_MODAL_JUMP, walk->gravity_state == WALK_GRAVITY_STATE_JUMP);

  status.opmodal(IFACE_("Teleport"),
                 op->type,
                 WALK_MODAL_TELEPORT,
                 walk->teleport.state == WALK_TELEPORT_STATE_ON);

  status.opmodal(IFACE_("Fast"), op->type, WALK_MODAL_FAST_ENABLE, walk->is_fast);
  status.opmodal(IFACE_("Slow"), op->type, WALK_MODAL_SLOW_ENABLE, walk->is_slow);

  status.opmodal(IFACE_("Gravity"),
                 op->type,
                 WALK_MODAL_GRAVITY_TOGGLE,
                 walk->navigation_mode == WALK_MODE_GRAVITY);

  status.opmodal("", op->type, WALK_MODAL_ACCELERATE);
  status.opmodal("", op->type, WALK_MODAL_DECELERATE);
  status.item(fmt::format("{} ({:.2f})", IFACE_("Acceleration"), g_walk.base_speed), ICON_NONE);

  status.opmodal("", op->type, WALK_MODAL_INCREASE_JUMP);
  status.opmodal("", op->type, WALK_MODAL_DECREASE_JUMP);
  status.item(fmt::format("{} ({:.2f})", IFACE_("Jump Height"), g_walk.jump_height), ICON_NONE);

  status.opmodal(IFACE_("Z Axis Correction"),
                 op->type,
                 WALK_MODAL_AXIS_LOCK_Z,
                 walk->zlock != WALK_AXISLOCK_STATE_OFF);
}

static wmOperatorStatus walk_invoke(bContext *C, wmOperator *op, const wmEvent *event)
{
  RegionView3D *rv3d = CTX_wm_region_view3d(C);
  if (RV3D_LOCK_FLAGS(rv3d) & RV3D_LOCK_ANY_TRANSFORM) {
    return OPERATOR_CANCELLED;
  }

  WalkInfo *walk = MEM_callocN<WalkInfo>("NavigationWalkOperation");

  op->customdata = walk;

  if (initWalkInfo(C, walk, op, event->mval) == false) {
    MEM_freeN(walk);
    return OPERATOR_CANCELLED;
  }

  walkEvent(walk, event);

  walk_draw_status(C, op);

  WM_event_add_modal_handler(C, op);

  return OPERATOR_RUNNING_MODAL;
}

static void walk_cancel(bContext *C, wmOperator *op)
{
  WalkInfo *walk = static_cast<WalkInfo *>(op->customdata);

  walk->state = WALK_CANCEL;
  walkEnd(C, walk);
  op->customdata = nullptr;
}

static wmOperatorStatus walk_modal(bContext *C, wmOperator *op, const wmEvent *event)
{
  bool do_draw = false;
  WalkInfo *walk = static_cast<WalkInfo *>(op->customdata);
  ARegion *region = walk->region;
  View3D *v3d = walk->v3d;
  RegionView3D *rv3d = walk->rv3d;
  Object *walk_object = ED_view3d_cameracontrol_object_get(walk->v3d_camera_control);

  walk->redraw = false;

  walkEvent(walk, event);

  walk_draw_status(C, op);

#ifdef WITH_INPUT_NDOF
  if (walk->ndof) { /* 3D mouse overrules [2D mouse + timer]. */
    if (event->type == NDOF_MOTION) {
      walkApply_ndof(C, walk, false);
    }
  }
  else
#endif /* WITH_INPUT_NDOF */
  {
    if (event->type == TIMER && event->customdata == walk->timer) {
      walkApply(C, walk, false);
    }
  }

  do_draw |= walk->redraw;

  const wmOperatorStatus exit_code = walkEnd(C, walk);

  if (exit_code != OPERATOR_RUNNING_MODAL) {
    do_draw = true;
  }
  if (exit_code == OPERATOR_FINISHED) {
    const bool is_undo_pushed = ED_view3d_camera_lock_undo_push(op->type->name, v3d, rv3d, C);
    /* If generic 'locked camera' code did not push an undo, but there is a valid 'walking
     * object', an undo push is still needed, since that object transform was modified. */
    if (!is_undo_pushed && walk_object && ED_undo_is_memfile_compatible(C)) {
      ED_undo_push(C, op->type->name);
    }
  }

  if (do_draw) {
    if (rv3d->persp == RV3D_CAMOB) {
      WM_event_add_notifier(C, NC_OBJECT | ND_TRANSFORM, walk_object);
    }

    /* Too frequent, commented with `NDOF_WALK_DRAW_TOOMUCH` for now. */
    // puts("redraw!");
    ED_region_tag_redraw(region);
  }
  return exit_code;
}

void VIEW3D_OT_walk(wmOperatorType *ot)
{
  /* Identifiers. */
  ot->name = "Walk Navigation";
  ot->description = "Interactively walk around the scene";
  ot->idname = "VIEW3D_OT_walk";

  /* API callbacks. */
  ot->invoke = walk_invoke;
  ot->cancel = walk_cancel;
  ot->modal = walk_modal;
  ot->poll = ED_operator_region_view3d_active;

  /* flags */
  /* NOTE: #OPTYPE_BLOCKING isn't used because this needs to grab & hide the cursor.
   * where as blocking confines the cursor to the window bounds, even when hidden. */
  ot->flag = 0;
}

/** \} */<|MERGE_RESOLUTION|>--- conflicted
+++ resolved
@@ -120,7 +120,7 @@
 enum eWalkMethod {
   WALK_MODE_FREE = 0,
   WALK_MODE_GRAVITY,
-  WALK_MODE_AIRBLOCK, //BFA - Airblock mode
+  WALK_MODE_AIRBLOCK,  // BFA - Airblock mode
 };
 
 enum eWalkGravityState {
@@ -415,13 +415,13 @@
       walk->navigation_mode = WALK_MODE_GRAVITY;
       walk->gravity_state = WALK_GRAVITY_STATE_START;
       break;
-    case WALK_MODE_AIRBLOCK: //BFA - Airblock mode
-      walk->navigation_mode = WALK_MODE_AIRBLOCK; //BFA - Airblock mode
-      walk->gravity_state = WALK_GRAVITY_STATE_OFF; //BFA - Airblock mode
-      break; //BFA - Airblock mode
-    default: //BFA - Airblock mode
-      BLI_assert_msg(0, "Invalid walk mode"); //BFA - Airblock mode
-      break; //BFA - Airblock mode
+    case WALK_MODE_AIRBLOCK:                         // BFA - Airblock mode
+      walk->navigation_mode = WALK_MODE_AIRBLOCK;    // BFA - Airblock mode
+      walk->gravity_state = WALK_GRAVITY_STATE_OFF;  // BFA - Airblock mode
+      break;                                         // BFA - Airblock mode
+    default:                                         // BFA - Airblock mode
+      BLI_assert_msg(0, "Invalid walk mode");        // BFA - Airblock mode
+      break;                                         // BFA - Airblock mode
   }
 }
 
@@ -599,9 +599,9 @@
   if (U.walk_navigation.flag & USER_WALK_GRAVITY) {
     walk_navigation_mode_set(walk, WALK_MODE_GRAVITY);
   }
-  else if (U.walk_navigation.flag & USER_WALK_AIRBLOCK) {//BFA - Airblock mode
-    walk_navigation_mode_set(walk, WALK_MODE_AIRBLOCK);//BFA - Airblock mode
-  }//BFA - Airblock mode
+  else if (U.walk_navigation.flag & USER_WALK_AIRBLOCK) {  // BFA - Airblock mode
+    walk_navigation_mode_set(walk, WALK_MODE_AIRBLOCK);    // BFA - Airblock mode
+  }  // BFA - Airblock mode
   else {
     walk_navigation_mode_set(walk, WALK_MODE_FREE);
   }
@@ -1263,19 +1263,15 @@
         copy_v3_fl3(dvec_tmp, 0.0f, 0.0f, direction);
         mul_m3_v3(mat, dvec_tmp);
 
-<<<<<<< HEAD
-          /*BFA - Airblock mode start*/
-          if (walk->navigation_mode == WALK_MODE_AIRBLOCK) {
-            dvec_tmp[2] = 0.0f;
-          }
-          /*BFA - Airblock mode end*/
-
-          add_v3_v3(dvec, dvec_tmp);
-=======
         if (walk->navigation_mode == WALK_MODE_GRAVITY) {
           dvec_tmp[2] = 0.0f;
->>>>>>> 4bdcc764
-        }
+        }
+
+        /*BFA - Airblock mode start*/
+        if (walk->navigation_mode == WALK_MODE_AIRBLOCK) {
+          dvec_tmp[2] = 0.0f;
+        }
+        /*BFA - Airblock mode end*/
 
         add_v3_v3(dvec, dvec_tmp);
       }
@@ -1294,20 +1290,17 @@
           direction -= 1;
         }
 
-<<<<<<< HEAD
-        /* Up and down movement is available in free mode and airblock mode (BFA), but not gravity mode. */
-        if (walk->navigation_mode == WALK_MODE_FREE || walk->navigation_mode == WALK_MODE_AIRBLOCK) { //BFA - Airblock mode
-=======
         dvec_tmp[0] = direction * rv3d->viewinv[0][0];
         dvec_tmp[1] = direction * rv3d->viewinv[0][1];
         dvec_tmp[2] = 0.0f;
->>>>>>> 4bdcc764
 
         add_v3_v3(dvec, dvec_tmp);
       }
 
-      /* Up and down movement is only available in free mode, not gravity mode. */
-      if (walk->navigation_mode == WALK_MODE_FREE) {
+      /* Up and down movement is available in free mode and airblock mode (BFA), but not gravity
+       * mode. */
+      if (walk->navigation_mode == WALK_MODE_FREE || walk->navigation_mode == WALK_MODE_AIRBLOCK)
+      {  // BFA - Airblock mode
 
         if (walk->active_directions & (WALK_BIT_GLOBAL_UP | WALK_BIT_GLOBAL_DOWN)) {
 
