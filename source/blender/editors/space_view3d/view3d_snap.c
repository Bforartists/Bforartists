/* SPDX-License-Identifier: GPL-2.0-or-later
 * Copyright 2001-2002 NaN Holding BV. All rights reserved. */

/** \file
 * \ingroup spview3d
 */

#include "MEM_guardedalloc.h"

#include "DNA_armature_types.h"
#include "DNA_object_types.h"

#include "BLI_array.h"
#include "BLI_math.h"
#include "BLI_utildefines.h"

#include "BKE_action.h"
#include "BKE_armature.h"
#include "BKE_context.h"
#include "BKE_editmesh.h"
#include "BKE_layer.h"
#include "BKE_main.h"
#include "BKE_mball.h"
#include "BKE_object.h"
#include "BKE_report.h"
#include "BKE_scene.h"
#include "BKE_tracking.h"

#include "DEG_depsgraph.h"
#include "DEG_depsgraph_query.h"

#include "WM_api.h"
#include "WM_types.h"

#include "RNA_access.h"
#include "RNA_define.h"

#include "ED_keyframing.h"
#include "ED_object.h"
#include "ED_screen.h"
#include "ED_transverts.h"

#include "view3d_intern.h"

#include "BLI_string.h"      /*bfa - needed for BLI_strdup */
#include "BLT_translation.h" /*bfa - needed for CTX_IFACE_ */

static bool snap_curs_to_sel_ex(bContext *C, const int pivot_point, float r_cursor[3]);
static bool snap_calc_active_center(bContext *C, const bool select_only, float r_center[3]);

/* -------------------------------------------------------------------- */
/** \name Snap Selection to Grid Operator
 * \{ */

/** Snaps every individual object center to its nearest point on the grid. */
static int snap_sel_to_grid_exec(bContext *C, wmOperator *UNUSED(op))
{
  Depsgraph *depsgraph = CTX_data_ensure_evaluated_depsgraph(C);
  ViewLayer *view_layer_eval = DEG_get_evaluated_view_layer(depsgraph);
  Object *obact = CTX_data_active_object(C);
  Scene *scene = CTX_data_scene(C);
  ARegion *region = CTX_wm_region(C);
  View3D *v3d = CTX_wm_view3d(C);
  TransVertStore tvs = {NULL};
  TransVert *tv;
  float gridf, imat[3][3], bmat[3][3], vec[3];
  int a;

  gridf = ED_view3d_grid_view_scale(scene, v3d, region, NULL);

  if (OBEDIT_FROM_OBACT(obact)) {
    ViewLayer *view_layer = CTX_data_view_layer(C);
    uint objects_len = 0;
    Object **objects = BKE_view_layer_array_from_objects_in_edit_mode_unique_data(
        view_layer, CTX_wm_view3d(C), &objects_len);
    for (uint ob_index = 0; ob_index < objects_len; ob_index++) {
      Object *obedit = objects[ob_index];

      if (obedit->type == OB_MESH) {
        BMEditMesh *em = BKE_editmesh_from_object(obedit);

        if (em->bm->totvertsel == 0) {
          continue;
        }
      }

      if (ED_transverts_check_obedit(obedit)) {
        ED_transverts_create_from_obedit(&tvs, obedit, 0);
      }

      if (tvs.transverts_tot != 0) {
        copy_m3_m4(bmat, obedit->obmat);
        invert_m3_m3(imat, bmat);

        tv = tvs.transverts;
        for (a = 0; a < tvs.transverts_tot; a++, tv++) {
          copy_v3_v3(vec, tv->loc);
          mul_m3_v3(bmat, vec);
          add_v3_v3(vec, obedit->obmat[3]);
          vec[0] = gridf * floorf(0.5f + vec[0] / gridf);
          vec[1] = gridf * floorf(0.5f + vec[1] / gridf);
          vec[2] = gridf * floorf(0.5f + vec[2] / gridf);
          sub_v3_v3(vec, obedit->obmat[3]);

          mul_m3_v3(imat, vec);
          copy_v3_v3(tv->loc, vec);
        }
        ED_transverts_update_obedit(&tvs, obedit);
      }
      ED_transverts_free(&tvs);
    }
    MEM_freeN(objects);
  }
  else if (OBPOSE_FROM_OBACT(obact)) {
    struct KeyingSet *ks = ANIM_get_keyingset_for_autokeying(scene, ANIM_KS_LOCATION_ID);
    uint objects_len = 0;
    Object **objects_eval = BKE_object_pose_array_get(view_layer_eval, v3d, &objects_len);
    for (uint ob_index = 0; ob_index < objects_len; ob_index++) {
      Object *ob_eval = objects_eval[ob_index];
      Object *ob = DEG_get_original_object(ob_eval);
      bPoseChannel *pchan_eval;
      bArmature *arm_eval = ob_eval->data;

      invert_m4_m4(ob_eval->imat, ob_eval->obmat);

      for (pchan_eval = ob_eval->pose->chanbase.first; pchan_eval; pchan_eval = pchan_eval->next) {
        if (pchan_eval->bone->flag & BONE_SELECTED) {
          if (pchan_eval->bone->layer & arm_eval->layer) {
            if ((pchan_eval->bone->flag & BONE_CONNECTED) == 0) {
              float nLoc[3];

              /* get nearest grid point to snap to */
              copy_v3_v3(nLoc, pchan_eval->pose_mat[3]);
              /* We must operate in world space! */
              mul_m4_v3(ob_eval->obmat, nLoc);
              vec[0] = gridf * floorf(0.5f + nLoc[0] / gridf);
              vec[1] = gridf * floorf(0.5f + nLoc[1] / gridf);
              vec[2] = gridf * floorf(0.5f + nLoc[2] / gridf);
              /* Back in object space... */
              mul_m4_v3(ob_eval->imat, vec);

              /* Get location of grid point in pose space. */
              BKE_armature_loc_pose_to_bone(pchan_eval, vec, vec);

              /* Adjust location on the original pchan. */
              bPoseChannel *pchan = BKE_pose_channel_find_name(ob->pose, pchan_eval->name);
              if ((pchan->protectflag & OB_LOCK_LOCX) == 0) {
                pchan->loc[0] = vec[0];
              }
              if ((pchan->protectflag & OB_LOCK_LOCY) == 0) {
                pchan->loc[1] = vec[1];
              }
              if ((pchan->protectflag & OB_LOCK_LOCZ) == 0) {
                pchan->loc[2] = vec[2];
              }

              /* auto-keyframing */
              ED_autokeyframe_pchan(C, scene, ob, pchan, ks);
            }
            /* if the bone has a parent and is connected to the parent,
             * don't do anything - will break chain unless we do auto-ik.
             */
          }
        }
      }
      ob->pose->flag |= (POSE_LOCKED | POSE_DO_UNLOCK);

      DEG_id_tag_update(&ob->id, ID_RECALC_GEOMETRY);
    }
    MEM_freeN(objects_eval);
  }
  else {
    /* Object mode. */
    Main *bmain = CTX_data_main(C);

    struct KeyingSet *ks = ANIM_get_keyingset_for_autokeying(scene, ANIM_KS_LOCATION_ID);

    const bool use_transform_skip_children = (scene->toolsettings->transform_flag &
                                              SCE_XFORM_SKIP_CHILDREN);
    const bool use_transform_data_origin = (scene->toolsettings->transform_flag &
                                            SCE_XFORM_DATA_ORIGIN);
    struct XFormObjectSkipChild_Container *xcs = NULL;
    struct XFormObjectData_Container *xds = NULL;

    /* Build object array. */
    Object **objects_eval = NULL;
    uint objects_eval_len;
    {
      BLI_array_declare(objects_eval);
      FOREACH_SELECTED_EDITABLE_OBJECT_BEGIN (view_layer_eval, v3d, ob_eval) {
        BLI_array_append(objects_eval, ob_eval);
      }
      FOREACH_SELECTED_EDITABLE_OBJECT_END;
      objects_eval_len = BLI_array_len(objects_eval);
    }

    if (use_transform_skip_children) {
      ViewLayer *view_layer = CTX_data_view_layer(C);

      Object **objects = MEM_malloc_arrayN(objects_eval_len, sizeof(*objects), __func__);

      for (int ob_index = 0; ob_index < objects_eval_len; ob_index++) {
        Object *ob_eval = objects_eval[ob_index];
        objects[ob_index] = DEG_get_original_object(ob_eval);
      }
      BKE_scene_graph_evaluated_ensure(depsgraph, bmain);
      xcs = ED_object_xform_skip_child_container_create();
      ED_object_xform_skip_child_container_item_ensure_from_array(
          xcs, view_layer, objects, objects_eval_len);
      MEM_freeN(objects);
    }
    if (use_transform_data_origin) {
      BKE_scene_graph_evaluated_ensure(depsgraph, bmain);
      xds = ED_object_data_xform_container_create();
    }

    for (int ob_index = 0; ob_index < objects_eval_len; ob_index++) {
      Object *ob_eval = objects_eval[ob_index];
      Object *ob = DEG_get_original_object(ob_eval);
      vec[0] = -ob_eval->obmat[3][0] + gridf * floorf(0.5f + ob_eval->obmat[3][0] / gridf);
      vec[1] = -ob_eval->obmat[3][1] + gridf * floorf(0.5f + ob_eval->obmat[3][1] / gridf);
      vec[2] = -ob_eval->obmat[3][2] + gridf * floorf(0.5f + ob_eval->obmat[3][2] / gridf);

      if (ob->parent) {
        float originmat[3][3];
        BKE_object_where_is_calc_ex(depsgraph, scene, NULL, ob, originmat);

        invert_m3_m3(imat, originmat);
        mul_m3_v3(imat, vec);
      }
      if ((ob->protectflag & OB_LOCK_LOCX) == 0) {
        ob->loc[0] = ob_eval->loc[0] + vec[0];
      }
      if ((ob->protectflag & OB_LOCK_LOCY) == 0) {
        ob->loc[1] = ob_eval->loc[1] + vec[1];
      }
      if ((ob->protectflag & OB_LOCK_LOCZ) == 0) {
        ob->loc[2] = ob_eval->loc[2] + vec[2];
      }

      /* auto-keyframing */
      ED_autokeyframe_object(C, scene, ob, ks);

      if (use_transform_data_origin) {
        ED_object_data_xform_container_item_ensure(xds, ob);
      }

      DEG_id_tag_update(&ob->id, ID_RECALC_TRANSFORM);
    }

    if (objects_eval) {
      MEM_freeN(objects_eval);
    }

    if (use_transform_skip_children) {
      ED_object_xform_skip_child_container_update_all(xcs, bmain, depsgraph);
      ED_object_xform_skip_child_container_destroy(xcs);
    }
    if (use_transform_data_origin) {
      ED_object_data_xform_container_update_all(xds, bmain, depsgraph);
      ED_object_data_xform_container_destroy(xds);
    }
  }

  WM_event_add_notifier(C, NC_OBJECT | ND_TRANSFORM, NULL);

  return OPERATOR_FINISHED;
}

void VIEW3D_OT_snap_selected_to_grid(wmOperatorType *ot)
{
  /* identifiers */
  ot->name = "Snap Selection to Grid";
  ot->description = "Snap selected item(s) to their nearest grid division";
  ot->idname = "VIEW3D_OT_snap_selected_to_grid";

  /* api callbacks */
  ot->exec = snap_sel_to_grid_exec;
  ot->poll = ED_operator_region_view3d_active;

  /* flags */
  ot->flag = OPTYPE_REGISTER | OPTYPE_UNDO;
}

/** \} */

/* -------------------------------------------------------------------- */
/** \name Snap Selection to Location (Utility)
 * \{ */

/**
 * Snaps the selection as a whole (use_offset=true) or each selected object to the given location.
 *
 * \param snap_target_global: a location in global space to snap to
 * (eg. 3D cursor or active object).
 * \param use_offset: if the selected objects should maintain their relative offsets
 * and be snapped by the selection pivot point (median, active),
 * or if every object origin should be snapped to the given location.
 */
static bool snap_selected_to_location(bContext *C,
                                      const float snap_target_global[3],
                                      const bool use_offset,
                                      const int pivot_point,
                                      const bool use_toolsettings)
{
  Scene *scene = CTX_data_scene(C);
  Object *obedit = CTX_data_edit_object(C);
  Object *obact = CTX_data_active_object(C);
  View3D *v3d = CTX_wm_view3d(C);
  TransVertStore tvs = {NULL};
  TransVert *tv;
  float imat[3][3], bmat[3][3];
  float center_global[3];
  float offset_global[3];
  int a;

  if (use_offset) {
    if ((pivot_point == V3D_AROUND_ACTIVE) && snap_calc_active_center(C, true, center_global)) {
      /* pass */
    }
    else {
      snap_curs_to_sel_ex(C, pivot_point, center_global);
    }
    sub_v3_v3v3(offset_global, snap_target_global, center_global);
  }

  if (obedit) {
    float snap_target_local[3];
    ViewLayer *view_layer = CTX_data_view_layer(C);
    uint objects_len = 0;
    Object **objects = BKE_view_layer_array_from_objects_in_edit_mode_unique_data(
        view_layer, v3d, &objects_len);
    for (uint ob_index = 0; ob_index < objects_len; ob_index++) {
      obedit = objects[ob_index];

      if (obedit->type == OB_MESH) {
        BMEditMesh *em = BKE_editmesh_from_object(obedit);

        if (em->bm->totvertsel == 0) {
          continue;
        }
      }

      if (ED_transverts_check_obedit(obedit)) {
        ED_transverts_create_from_obedit(&tvs, obedit, 0);
      }

      if (tvs.transverts_tot != 0) {
        copy_m3_m4(bmat, obedit->obmat);
        invert_m3_m3(imat, bmat);

        /* get the cursor in object space */
        sub_v3_v3v3(snap_target_local, snap_target_global, obedit->obmat[3]);
        mul_m3_v3(imat, snap_target_local);

        if (use_offset) {
          float offset_local[3];

          mul_v3_m3v3(offset_local, imat, offset_global);

          tv = tvs.transverts;
          for (a = 0; a < tvs.transverts_tot; a++, tv++) {
            add_v3_v3(tv->loc, offset_local);
          }
        }
        else {
          tv = tvs.transverts;
          for (a = 0; a < tvs.transverts_tot; a++, tv++) {
            copy_v3_v3(tv->loc, snap_target_local);
          }
        }
        ED_transverts_update_obedit(&tvs, obedit);
      }
      ED_transverts_free(&tvs);
    }
    MEM_freeN(objects);
  }
  else if (OBPOSE_FROM_OBACT(obact)) {
    struct KeyingSet *ks = ANIM_get_keyingset_for_autokeying(scene, ANIM_KS_LOCATION_ID);
    ViewLayer *view_layer = CTX_data_view_layer(C);
    uint objects_len = 0;
    Object **objects = BKE_object_pose_array_get(view_layer, v3d, &objects_len);

    for (uint ob_index = 0; ob_index < objects_len; ob_index++) {
      Object *ob = objects[ob_index];
      bPoseChannel *pchan;
      bArmature *arm = ob->data;
      float snap_target_local[3];

      invert_m4_m4(ob->imat, ob->obmat);
      mul_v3_m4v3(snap_target_local, ob->imat, snap_target_global);

      for (pchan = ob->pose->chanbase.first; pchan; pchan = pchan->next) {
        if ((pchan->bone->flag & BONE_SELECTED) && (PBONE_VISIBLE(arm, pchan->bone)) &&
            /* if the bone has a parent and is connected to the parent,
             * don't do anything - will break chain unless we do auto-ik.
             */
            (pchan->bone->flag & BONE_CONNECTED) == 0) {
          pchan->bone->flag |= BONE_TRANSFORM;
        }
        else {
          pchan->bone->flag &= ~BONE_TRANSFORM;
        }
      }

      for (pchan = ob->pose->chanbase.first; pchan; pchan = pchan->next) {
        if ((pchan->bone->flag & BONE_TRANSFORM) &&
            /* check that our parents not transformed (if we have one) */
            ((pchan->bone->parent &&
              BKE_armature_bone_flag_test_recursive(pchan->bone->parent, BONE_TRANSFORM)) == 0)) {
          /* Get position in pchan (pose) space. */
          float cursor_pose[3];

          if (use_offset) {
            mul_v3_m4v3(cursor_pose, ob->obmat, pchan->pose_mat[3]);
            add_v3_v3(cursor_pose, offset_global);

            mul_m4_v3(ob->imat, cursor_pose);
            BKE_armature_loc_pose_to_bone(pchan, cursor_pose, cursor_pose);
          }
          else {
            BKE_armature_loc_pose_to_bone(pchan, snap_target_local, cursor_pose);
          }

          /* copy new position */
          if (use_toolsettings) {
            if ((pchan->protectflag & OB_LOCK_LOCX) == 0) {
              pchan->loc[0] = cursor_pose[0];
            }
            if ((pchan->protectflag & OB_LOCK_LOCY) == 0) {
              pchan->loc[1] = cursor_pose[1];
            }
            if ((pchan->protectflag & OB_LOCK_LOCZ) == 0) {
              pchan->loc[2] = cursor_pose[2];
            }

            /* auto-keyframing */
            ED_autokeyframe_pchan(C, scene, ob, pchan, ks);
          }
          else {
            copy_v3_v3(pchan->loc, cursor_pose);
          }
        }
      }

      for (pchan = ob->pose->chanbase.first; pchan; pchan = pchan->next) {
        pchan->bone->flag &= ~BONE_TRANSFORM;
      }

      ob->pose->flag |= (POSE_LOCKED | POSE_DO_UNLOCK);

      DEG_id_tag_update(&ob->id, ID_RECALC_GEOMETRY);
    }
    MEM_freeN(objects);
  }
  else {
    struct KeyingSet *ks = ANIM_get_keyingset_for_autokeying(scene, ANIM_KS_LOCATION_ID);
    Main *bmain = CTX_data_main(C);
    Depsgraph *depsgraph = CTX_data_depsgraph_pointer(C);

    /* Reset flags. */
    for (Object *ob = bmain->objects.first; ob; ob = ob->id.next) {
      ob->flag &= ~OB_DONE;
    }

    /* Build object array, tag objects we're transforming. */
    ViewLayer *view_layer = CTX_data_view_layer(C);
    Object **objects = NULL;
    uint objects_len;
    {
      BLI_array_declare(objects);
      FOREACH_SELECTED_EDITABLE_OBJECT_BEGIN (view_layer, v3d, ob) {
        BLI_array_append(objects, ob);
        ob->flag |= OB_DONE;
      }
      FOREACH_SELECTED_EDITABLE_OBJECT_END;
      objects_len = BLI_array_len(objects);
    }

    const bool use_transform_skip_children = use_toolsettings &&
                                             (scene->toolsettings->transform_flag &
                                              SCE_XFORM_SKIP_CHILDREN);
    const bool use_transform_data_origin = use_toolsettings &&
                                           (scene->toolsettings->transform_flag &
                                            SCE_XFORM_DATA_ORIGIN);
    struct XFormObjectSkipChild_Container *xcs = NULL;
    struct XFormObjectData_Container *xds = NULL;

    if (use_transform_skip_children) {
      BKE_scene_graph_evaluated_ensure(depsgraph, bmain);
      xcs = ED_object_xform_skip_child_container_create();
      ED_object_xform_skip_child_container_item_ensure_from_array(
          xcs, view_layer, objects, objects_len);
    }
    if (use_transform_data_origin) {
      BKE_scene_graph_evaluated_ensure(depsgraph, bmain);
      xds = ED_object_data_xform_container_create();

      /* Initialize the transform data in a separate loop because the depsgraph
       * may be evaluated while setting the locations. */
      for (int ob_index = 0; ob_index < objects_len; ob_index++) {
        Object *ob = objects[ob_index];
        ED_object_data_xform_container_item_ensure(xds, ob);
      }
    }

    for (int ob_index = 0; ob_index < objects_len; ob_index++) {
      Object *ob = objects[ob_index];
      if (ob->parent && BKE_object_flag_test_recursive(ob->parent, OB_DONE)) {
        continue;
      }

      float cursor_parent[3]; /* parent-relative */

      if (use_offset) {
        add_v3_v3v3(cursor_parent, ob->obmat[3], offset_global);
      }
      else {
        copy_v3_v3(cursor_parent, snap_target_global);
      }

      sub_v3_v3(cursor_parent, ob->obmat[3]);

      if (ob->parent) {
        float originmat[3][3], parentmat[4][4];
        /* Use the evaluated object here because sometimes
         * `ob->parent->runtime.curve_cache` is required. */
        BKE_scene_graph_evaluated_ensure(depsgraph, bmain);
        Object *ob_eval = DEG_get_evaluated_object(depsgraph, ob);

        BKE_object_get_parent_matrix(ob_eval, ob_eval->parent, parentmat);
        mul_m3_m4m4(originmat, parentmat, ob->parentinv);
        invert_m3_m3(imat, originmat);
        mul_m3_v3(imat, cursor_parent);
      }
      if (use_toolsettings) {
        if ((ob->protectflag & OB_LOCK_LOCX) == 0) {
          ob->loc[0] += cursor_parent[0];
        }
        if ((ob->protectflag & OB_LOCK_LOCY) == 0) {
          ob->loc[1] += cursor_parent[1];
        }
        if ((ob->protectflag & OB_LOCK_LOCZ) == 0) {
          ob->loc[2] += cursor_parent[2];
        }

        /* auto-keyframing */
        ED_autokeyframe_object(C, scene, ob, ks);
      }
      else {
        add_v3_v3(ob->loc, cursor_parent);
      }

      DEG_id_tag_update(&ob->id, ID_RECALC_TRANSFORM);
    }

    if (objects) {
      MEM_freeN(objects);
    }

    if (use_transform_skip_children) {
      ED_object_xform_skip_child_container_update_all(xcs, bmain, depsgraph);
      ED_object_xform_skip_child_container_destroy(xcs);
    }
    if (use_transform_data_origin) {
      ED_object_data_xform_container_update_all(xds, bmain, depsgraph);
      ED_object_data_xform_container_destroy(xds);
    }
  }

  WM_event_add_notifier(C, NC_OBJECT | ND_TRANSFORM, NULL);

  return true;
}

bool ED_view3d_snap_selected_to_location(bContext *C,
                                         const float snap_target_global[3],
                                         const int pivot_point)
{
  /* These could be passed as arguments if needed. */
  /* Always use pivot point. */
  const bool use_offset = true;
  /* Disable object protected flags & auto-keyframing,
   * so this can be used as a low level function. */
  const bool use_toolsettings = false;
  return snap_selected_to_location(
      C, snap_target_global, use_offset, pivot_point, use_toolsettings);
}

/** \} */

/* -------------------------------------------------------------------- */
/** \name Snap Selection to Cursor Operator
 * \{ */

static int snap_selected_to_cursor_exec(bContext *C, wmOperator *op)
{
  const bool use_offset = RNA_boolean_get(op->ptr, "use_offset");

  Scene *scene = CTX_data_scene(C);

  const float *snap_target_global = scene->cursor.location;
  const int pivot_point = scene->toolsettings->transform_pivot_point;

  if (snap_selected_to_location(C, snap_target_global, use_offset, pivot_point, true)) {
    return OPERATOR_FINISHED;
  }
  return OPERATOR_CANCELLED;
}
/*bfa - tool name*/
static const char *view3d_ot_snap_selected_to_cursor_get_name(wmOperatorType *ot, PointerRNA *ptr)
{
  if (RNA_boolean_get(ptr, "use_offset")) {
    return CTX_IFACE_(ot->translation_context, "Snap Selection to Cursor(Keep Offset)");
  }
  return NULL;
}

/*bfa - descriptions*/
static char *view3d_ot_snap_selected_to_cursor_get_description(bContext *UNUSED(C),
                                                               wmOperatorType *UNUSED(ot),
                                                               PointerRNA *ptr)
{
  if (RNA_boolean_get(ptr, "use_offset")) {
    return BLI_strdup(
        "Snap selected item(s) to the 3D cursor\nBut keep the offset of the selected items to "
        "each other");
  }
  return NULL;
}
<<<<<<< HEAD

=======
>>>>>>> db9a6179

void VIEW3D_OT_snap_selected_to_cursor(wmOperatorType *ot)
{
  /* identifiers */
  ot->name = "Snap Selection to Cursor";
  ot->description = "Snap selected item(s) to the 3D cursor";
  ot->idname = "VIEW3D_OT_snap_selected_to_cursor";

  /* api callbacks */
  ot->exec = snap_selected_to_cursor_exec;
  ot->get_name = view3d_ot_snap_selected_to_cursor_get_name;               /*bfa - tool name*/
  ot->get_description = view3d_ot_snap_selected_to_cursor_get_description; /*bfa - descriptions*/
  ot->poll = ED_operator_view3d_active;

  /* flags */
  ot->flag = OPTYPE_REGISTER | OPTYPE_UNDO;

  /* rna */
  RNA_def_boolean(ot->srna,
                  "use_offset",
                  1,
                  "Offset",
                  "If the selection should be snapped as a whole or by each object center");
}

/** \} */

/* -------------------------------------------------------------------- */
/** \name Snap Selection to Active Operator
 * \{ */

/** Snaps each selected object to the location of the active selected object. */
static int snap_selected_to_active_exec(bContext *C, wmOperator *op)
{
  float snap_target_global[3];

  if (snap_calc_active_center(C, false, snap_target_global) == false) {
    BKE_report(op->reports, RPT_ERROR, "No active element found!");
    return OPERATOR_CANCELLED;
  }

  if (!snap_selected_to_location(C, snap_target_global, false, -1, true)) {
    return OPERATOR_CANCELLED;
  }
  return OPERATOR_FINISHED;
}

void VIEW3D_OT_snap_selected_to_active(wmOperatorType *ot)
{
  /* identifiers */
  ot->name = "Snap Selection to Active";
  ot->description = "Snap selected item(s) to the active item";
  ot->idname = "VIEW3D_OT_snap_selected_to_active";

  /* api callbacks */
  ot->exec = snap_selected_to_active_exec;
  ot->poll = ED_operator_view3d_active;

  /* flags */
  ot->flag = OPTYPE_REGISTER | OPTYPE_UNDO;
}

/** \} */

/* -------------------------------------------------------------------- */
/** \name Snap Cursor to Grid Operator
 * \{ */

/** Snaps the 3D cursor location to its nearest point on the grid. */
static int snap_curs_to_grid_exec(bContext *C, wmOperator *UNUSED(op))
{
  Scene *scene = CTX_data_scene(C);
  ARegion *region = CTX_wm_region(C);
  View3D *v3d = CTX_wm_view3d(C);
  float gridf, *curs;

  gridf = ED_view3d_grid_view_scale(scene, v3d, region, NULL);
  curs = scene->cursor.location;

  curs[0] = gridf * floorf(0.5f + curs[0] / gridf);
  curs[1] = gridf * floorf(0.5f + curs[1] / gridf);
  curs[2] = gridf * floorf(0.5f + curs[2] / gridf);

  WM_event_add_notifier(C, NC_SPACE | ND_SPACE_VIEW3D, NULL); /* hrm */
  DEG_id_tag_update(&scene->id, ID_RECALC_COPY_ON_WRITE);

  return OPERATOR_FINISHED;
}

void VIEW3D_OT_snap_cursor_to_grid(wmOperatorType *ot)
{
  /* identifiers */
  ot->name = "Snap Cursor to Grid";
  ot->description = "Snap 3D cursor to the nearest grid division";
  ot->idname = "VIEW3D_OT_snap_cursor_to_grid";

  /* api callbacks */
  ot->exec = snap_curs_to_grid_exec;
  ot->poll = ED_operator_region_view3d_active;

  /* flags */
  ot->flag = OPTYPE_REGISTER | OPTYPE_UNDO;
}

/** \} */

/* -------------------------------------------------------------------- */
/** \name Snap Cursor to Selection Operator
 * \{ */

/**
 * Returns the center position of a tracking marker visible on the viewport
 * (useful to snap to).
 */
static void bundle_midpoint(Scene *scene, Object *ob, float r_vec[3])
{
  MovieClip *clip = BKE_object_movieclip_get(scene, ob, false);
  MovieTracking *tracking;
  MovieTrackingObject *object;
  bool ok = false;
  float min[3], max[3], mat[4][4], pos[3], cammat[4][4];

  if (!clip) {
    return;
  }

  tracking = &clip->tracking;

  copy_m4_m4(cammat, ob->obmat);

  BKE_tracking_get_camera_object_matrix(ob, mat);

  INIT_MINMAX(min, max);

  for (object = tracking->objects.first; object; object = object->next) {
    ListBase *tracksbase = BKE_tracking_object_get_tracks(tracking, object);
    MovieTrackingTrack *track = tracksbase->first;
    float obmat[4][4];

    if (object->flag & TRACKING_OBJECT_CAMERA) {
      copy_m4_m4(obmat, mat);
    }
    else {
      float imat[4][4];

      BKE_tracking_camera_get_reconstructed_interpolate(tracking, object, scene->r.cfra, imat);
      invert_m4(imat);

      mul_m4_m4m4(obmat, cammat, imat);
    }

    while (track) {
      if ((track->flag & TRACK_HAS_BUNDLE) && TRACK_SELECTED(track)) {
        ok = 1;
        mul_v3_m4v3(pos, obmat, track->bundle_pos);
        minmax_v3v3_v3(min, max, pos);
      }

      track = track->next;
    }
  }

  if (ok) {
    mid_v3_v3v3(r_vec, min, max);
  }
}

/** Snaps the 3D cursor location to the median point of the selection. */
static bool snap_curs_to_sel_ex(bContext *C, const int pivot_point, float r_cursor[3])
{
  Depsgraph *depsgraph = CTX_data_ensure_evaluated_depsgraph(C);
  ViewLayer *view_layer_eval = DEG_get_evaluated_view_layer(depsgraph);
  Object *obedit = CTX_data_edit_object(C);
  Scene *scene = CTX_data_scene(C);
  View3D *v3d = CTX_wm_view3d(C);
  TransVertStore tvs = {NULL};
  TransVert *tv;
  float bmat[3][3], vec[3], min[3], max[3], centroid[3];
  int count = 0;

  INIT_MINMAX(min, max);
  zero_v3(centroid);

  if (obedit) {
    ViewLayer *view_layer = CTX_data_view_layer(C);
    uint objects_len = 0;
    Object **objects = BKE_view_layer_array_from_objects_in_edit_mode_unique_data(
        view_layer, CTX_wm_view3d(C), &objects_len);
    for (uint ob_index = 0; ob_index < objects_len; ob_index++) {
      obedit = objects[ob_index];

      /* We can do that quick check for meshes only... */
      if (obedit->type == OB_MESH) {
        BMEditMesh *em = BKE_editmesh_from_object(obedit);

        if (em->bm->totvertsel == 0) {
          continue;
        }
      }

      if (ED_transverts_check_obedit(obedit)) {
        ED_transverts_create_from_obedit(&tvs, obedit, TM_ALL_JOINTS | TM_SKIP_HANDLES);
      }

      count += tvs.transverts_tot;
      if (tvs.transverts_tot != 0) {
        Object *obedit_eval = DEG_get_evaluated_object(depsgraph, obedit);
        copy_m3_m4(bmat, obedit_eval->obmat);

        tv = tvs.transverts;
        for (int i = 0; i < tvs.transverts_tot; i++, tv++) {
          copy_v3_v3(vec, tv->loc);
          mul_m3_v3(bmat, vec);
          add_v3_v3(vec, obedit_eval->obmat[3]);
          add_v3_v3(centroid, vec);
          minmax_v3v3_v3(min, max, vec);
        }
      }
      ED_transverts_free(&tvs);
    }
    MEM_freeN(objects);
  }
  else {
    Object *obact = CTX_data_active_object(C);

    if (obact && (obact->mode & OB_MODE_POSE)) {
      Object *obact_eval = DEG_get_evaluated_object(depsgraph, obact);
      bArmature *arm = obact_eval->data;
      bPoseChannel *pchan;
      for (pchan = obact_eval->pose->chanbase.first; pchan; pchan = pchan->next) {
        if (arm->layer & pchan->bone->layer) {
          if (pchan->bone->flag & BONE_SELECTED) {
            copy_v3_v3(vec, pchan->pose_head);
            mul_m4_v3(obact_eval->obmat, vec);
            add_v3_v3(centroid, vec);
            minmax_v3v3_v3(min, max, vec);
            count++;
          }
        }
      }
    }
    else {
      FOREACH_SELECTED_OBJECT_BEGIN (view_layer_eval, v3d, ob_eval) {
        copy_v3_v3(vec, ob_eval->obmat[3]);

        /* special case for camera -- snap to bundles */
        if (ob_eval->type == OB_CAMERA) {
          /* snap to bundles should happen only when bundles are visible */
          if (v3d->flag2 & V3D_SHOW_RECONSTRUCTION) {
            bundle_midpoint(scene, DEG_get_original_object(ob_eval), vec);
          }
        }

        add_v3_v3(centroid, vec);
        minmax_v3v3_v3(min, max, vec);
        count++;
      }
      FOREACH_SELECTED_OBJECT_END;
    }
  }

  if (count == 0) {
    return false;
  }

  if (pivot_point == V3D_AROUND_CENTER_BOUNDS) {
    mid_v3_v3v3(r_cursor, min, max);
  }
  else {
    mul_v3_fl(centroid, 1.0f / (float)count);
    copy_v3_v3(r_cursor, centroid);
  }
  return true;
}

static int snap_curs_to_sel_exec(bContext *C, wmOperator *UNUSED(op))
{
  Scene *scene = CTX_data_scene(C);
  const int pivot_point = scene->toolsettings->transform_pivot_point;
  if (snap_curs_to_sel_ex(C, pivot_point, scene->cursor.location)) {
    WM_event_add_notifier(C, NC_SPACE | ND_SPACE_VIEW3D, NULL);
    DEG_id_tag_update(&scene->id, ID_RECALC_COPY_ON_WRITE);

    return OPERATOR_FINISHED;
  }
  return OPERATOR_CANCELLED;
}

void VIEW3D_OT_snap_cursor_to_selected(wmOperatorType *ot)
{
  /* identifiers */
  ot->name = "Snap Cursor to Selected";
  ot->description = "Snap 3D cursor to the middle of the selected item(s)";
  ot->idname = "VIEW3D_OT_snap_cursor_to_selected";

  /* api callbacks */
  ot->exec = snap_curs_to_sel_exec;
  ot->poll = ED_operator_view3d_active;

  /* flags */
  ot->flag = OPTYPE_REGISTER | OPTYPE_UNDO;
}

/** \} */

/* -------------------------------------------------------------------- */
/** \name Snap Cursor to Active Operator
 * \{ */

/**
 * Calculates the center position of the active object in global space.
 *
 * NOTE: this could be exported to be a generic function.
 * see: #calculateCenterActive
 */
static bool snap_calc_active_center(bContext *C, const bool select_only, float r_center[3])
{
  Object *ob = CTX_data_active_object(C);
  if (ob == NULL) {
    return false;
  }
  return ED_object_calc_active_center(ob, select_only, r_center);
}

static int snap_curs_to_active_exec(bContext *C, wmOperator *UNUSED(op))
{
  Scene *scene = CTX_data_scene(C);

  if (snap_calc_active_center(C, false, scene->cursor.location)) {
    WM_event_add_notifier(C, NC_SPACE | ND_SPACE_VIEW3D, NULL);
    DEG_id_tag_update(&scene->id, ID_RECALC_COPY_ON_WRITE);

    return OPERATOR_FINISHED;
  }
  return OPERATOR_CANCELLED;
}

void VIEW3D_OT_snap_cursor_to_active(wmOperatorType *ot)
{
  /* identifiers */
  ot->name = "Snap Cursor to Active";
  ot->description = "Snap 3D cursor to the active item";
  ot->idname = "VIEW3D_OT_snap_cursor_to_active";

  /* api callbacks */
  ot->exec = snap_curs_to_active_exec;
  ot->poll = ED_operator_view3d_active;

  /* flags */
  ot->flag = OPTYPE_REGISTER | OPTYPE_UNDO;
}

/** \} */

/* -------------------------------------------------------------------- */
/** \name Snap Cursor to Center Operator
 * \{ */

/** Snaps the 3D cursor location to the origin and clears cursor rotation. */
static int snap_curs_to_center_exec(bContext *C, wmOperator *UNUSED(op))
{
  Scene *scene = CTX_data_scene(C);
  float mat3[3][3];
  unit_m3(mat3);

  zero_v3(scene->cursor.location);
  BKE_scene_cursor_mat3_to_rot(&scene->cursor, mat3, false);

  DEG_id_tag_update(&scene->id, ID_RECALC_COPY_ON_WRITE);

  WM_event_add_notifier(C, NC_SPACE | ND_SPACE_VIEW3D, NULL);
  return OPERATOR_FINISHED;
}

void VIEW3D_OT_snap_cursor_to_center(wmOperatorType *ot)
{
  /* identifiers */
  ot->name = "Snap Cursor to World Origin";
  ot->description = "Snap 3D cursor to the world origin";
  ot->idname = "VIEW3D_OT_snap_cursor_to_center";

  /* api callbacks */
  ot->exec = snap_curs_to_center_exec;
  ot->poll = ED_operator_view3d_active;

  /* flags */
  ot->flag = OPTYPE_REGISTER | OPTYPE_UNDO;
}

/** \} */

/* -------------------------------------------------------------------- */
/** \name Min/Max Object Vertices Utility
 * \{ */

bool ED_view3d_minmax_verts(Object *obedit, float r_min[3], float r_max[3])
{
  TransVertStore tvs = {NULL};
  TransVert *tv;
  float centroid[3], vec[3], bmat[3][3];

  /* Metaballs are an exception. */
  if (obedit->type == OB_MBALL) {
    float ob_min[3], ob_max[3];
    bool changed;

    changed = BKE_mball_minmax_ex(obedit->data, ob_min, ob_max, obedit->obmat, SELECT);
    if (changed) {
      minmax_v3v3_v3(r_min, r_max, ob_min);
      minmax_v3v3_v3(r_min, r_max, ob_max);
    }
    return changed;
  }

  if (ED_transverts_check_obedit(obedit)) {
    ED_transverts_create_from_obedit(&tvs, obedit, TM_ALL_JOINTS | TM_CALC_MAPLOC);
  }

  if (tvs.transverts_tot == 0) {
    return false;
  }

  copy_m3_m4(bmat, obedit->obmat);

  tv = tvs.transverts;
  for (int a = 0; a < tvs.transverts_tot; a++, tv++) {
    copy_v3_v3(vec, (tv->flag & TX_VERT_USE_MAPLOC) ? tv->maploc : tv->loc);
    mul_m3_v3(bmat, vec);
    add_v3_v3(vec, obedit->obmat[3]);
    add_v3_v3(centroid, vec);
    minmax_v3v3_v3(r_min, r_max, vec);
  }

  ED_transverts_free(&tvs);

  return true;
}

/** \} */<|MERGE_RESOLUTION|>--- conflicted
+++ resolved
@@ -628,10 +628,6 @@
   }
   return NULL;
 }
-<<<<<<< HEAD
-
-=======
->>>>>>> db9a6179
 
 void VIEW3D_OT_snap_selected_to_cursor(wmOperatorType *ot)
 {
