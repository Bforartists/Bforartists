--- conflicted
+++ resolved
@@ -219,11 +219,7 @@
 {
 	/* identifiers */
 	ot->name = "Snap Selection to Grid";
-<<<<<<< HEAD
 	ot->description = "Snap Selection to Grid\nSnap selected item(s) to nearest grid division";
-=======
-	ot->description = "Snap selected item(s) to their nearest grid division";
->>>>>>> b77836f9
 	ot->idname = "VIEW3D_OT_snap_selected_to_grid";
 
 	/* api callbacks */
@@ -468,11 +464,7 @@
 {
 	/* identifiers */
 	ot->name = "Snap Selection to Cursor";
-<<<<<<< HEAD
-	ot->description = "Snap Selection to Cursor\nSnap selected item(s) to cursor";
-=======
-	ot->description = "Snap selected item(s) to the 3D cursor";
->>>>>>> b77836f9
+	ot->description = "Snap Selection to Cursor\nSnap selected item(s) to 3D cursor";
 	ot->idname = "VIEW3D_OT_snap_selected_to_cursor";
 
 	/* api callbacks */
@@ -544,11 +536,7 @@
 {
 	/* identifiers */
 	ot->name = "Snap Cursor to Grid";
-<<<<<<< HEAD
-	ot->description = "Snap Cursor to Grid\nSnap cursor to nearest grid division";
-=======
-	ot->description = "Snap 3D cursor to the nearest grid division";
->>>>>>> b77836f9
+	ot->description = "Snap Cursor to Grid\nSnap 3D cursor to nearest grid division";
 	ot->idname = "VIEW3D_OT_snap_cursor_to_grid";
 
 	/* api callbacks */
@@ -750,11 +738,7 @@
 {
 	/* identifiers */
 	ot->name = "Snap Cursor to Selected";
-<<<<<<< HEAD
-	ot->description = "Snap Cursor to Selected\nSnap cursor to center of selected item(s)";
-=======
-	ot->description = "Snap 3D cursor to the middle of the selected item(s)";
->>>>>>> b77836f9
+	ot->description = "Snap Cursor to Selected\nSnap 3D cursor to center of selected item(s)";
 	ot->idname = "VIEW3D_OT_snap_cursor_to_selected";
 
 	/* api callbacks */
@@ -815,12 +799,6 @@
 {
 	Scene *scene = CTX_data_scene(C);
 	View3D *v3d = CTX_wm_view3d(C);
-<<<<<<< HEAD
-	float *curs;
-	
-	curs = ED_view3d_cursor3d_get(scene, v3d);
-=======
->>>>>>> b77836f9
 
 	if (snap_calc_active_center(C, false, scene->cursor.location)) {
 		WM_event_add_notifier(C, NC_SPACE | ND_SPACE_VIEW3D, v3d);
@@ -837,11 +815,7 @@
 {
 	/* identifiers */
 	ot->name = "Snap Cursor to Active";
-<<<<<<< HEAD
-	ot->description = "Snap Cursor to Active\nSnap cursor to active item";
-=======
-	ot->description = "Snap 3D cursor to the active item";
->>>>>>> b77836f9
+	ot->description = "Snap Cursor to Active\nSnap 3D cursor to active item";
 	ot->idname = "VIEW3D_OT_snap_cursor_to_active";
 
 	/* api callbacks */
@@ -858,13 +832,6 @@
 static int snap_curs_to_center_exec(bContext *C, wmOperator *UNUSED(op))
 {
 	Scene *scene = CTX_data_scene(C);
-<<<<<<< HEAD
-	View3D *v3d = CTX_wm_view3d(C);
-	float *curs;
-
-	curs = ED_view3d_cursor3d_get(scene, v3d);
-=======
->>>>>>> b77836f9
 
 	zero_v3(scene->cursor.location);
 
@@ -877,13 +844,8 @@
 void VIEW3D_OT_snap_cursor_to_center(wmOperatorType *ot)
 {
 	/* identifiers */
-<<<<<<< HEAD
-	ot->name = "Snap Cursor to Center";
-	ot->description = "Snap Cursor to Center\nSnap cursor to the Center";
-=======
 	ot->name = "Snap Cursor to World Origin";
-	ot->description = "Snap 3D cursor to the world origin";
->>>>>>> b77836f9
+	ot->description = "Snap Cursor to World Origin\nSnap 3D cursor to the world origin";
 	ot->idname = "VIEW3D_OT_snap_cursor_to_center";
 
 	/* api callbacks */
