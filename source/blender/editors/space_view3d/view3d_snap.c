/*
 * ***** BEGIN GPL LICENSE BLOCK *****
 *
 * This program is free software; you can redistribute it and/or
 * modify it under the terms of the GNU General Public License
 * as published by the Free Software Foundation; either version 2
 * of the License, or (at your option) any later version.
 *
 * This program is distributed in the hope that it will be useful,
 * but WITHOUT ANY WARRANTY; without even the implied warranty of
 * MERCHANTABILITY or FITNESS FOR A PARTICULAR PURPOSE.  See the
 * GNU General Public License for more details.
 *
 * You should have received a copy of the GNU General Public License
 * along with this program; if not, write to the Free Software Foundation,
 * Inc., 51 Franklin Street, Fifth Floor, Boston, MA 02110-1301, USA.
 *
 * The Original Code is Copyright (C) 2001-2002 by NaN Holding BV.
 * All rights reserved.
 *
 * The Original Code is: all of this file.
 *
 * Contributor(s): none yet.
 *
 * ***** END GPL LICENSE BLOCK *****
 */

/** \file blender/editors/space_view3d/view3d_snap.c
 *  \ingroup spview3d
 */


#include "DNA_armature_types.h"
#include "DNA_object_types.h"

#include "BLI_blenlib.h"
#include "BLI_utildefines.h"
#include "BLI_math.h"

#include "BKE_action.h"
#include "BKE_armature.h"
#include "BKE_context.h"
#include "BKE_depsgraph.h"
#include "BKE_main.h"
#include "BKE_mball.h"
#include "BKE_object.h"
#include "BKE_report.h"
#include "BKE_tracking.h"

#include "WM_api.h"
#include "WM_types.h"

#include "RNA_access.h"
#include "RNA_define.h"

#include "ED_object.h"
#include "ED_transverts.h"
#include "ED_keyframing.h"
#include "ED_screen.h"

#include "view3d_intern.h"

static bool snap_curs_to_sel_ex(bContext *C, float cursor[3]);
static bool snap_calc_active_center(bContext *C, const bool select_only, float r_center[3]);


/* *********************** operators ******************** */

static int snap_sel_to_grid_exec(bContext *C, wmOperator *UNUSED(op))
{
	Object *obedit = CTX_data_edit_object(C);
	Scene *scene = CTX_data_scene(C);
	RegionView3D *rv3d = CTX_wm_region_data(C);
	TransVertStore tvs = {NULL};
	TransVert *tv;
	float gridf, imat[3][3], bmat[3][3], vec[3];
	int a;

	gridf = rv3d->gridview;

	if (obedit) {
		if (ED_transverts_check_obedit(obedit))
			ED_transverts_create_from_obedit(&tvs, obedit, 0);
		if (tvs.transverts_tot == 0)
			return OPERATOR_CANCELLED;

		copy_m3_m4(bmat, obedit->obmat);
		invert_m3_m3(imat, bmat);

		tv = tvs.transverts;
		for (a = 0; a < tvs.transverts_tot; a++, tv++) {
			copy_v3_v3(vec, tv->loc);
			mul_m3_v3(bmat, vec);
			add_v3_v3(vec, obedit->obmat[3]);
			vec[0] = gridf * floorf(0.5f + vec[0] / gridf);
			vec[1] = gridf * floorf(0.5f + vec[1] / gridf);
			vec[2] = gridf * floorf(0.5f + vec[2] / gridf);
			sub_v3_v3(vec, obedit->obmat[3]);

			mul_m3_v3(imat, vec);
			copy_v3_v3(tv->loc, vec);
		}

		ED_transverts_update_obedit(&tvs, obedit);
		ED_transverts_free(&tvs);
	}
	else {
		struct KeyingSet *ks = ANIM_get_keyingset_for_autokeying(scene, ANIM_KS_LOCATION_ID);

		CTX_DATA_BEGIN (C, Object *, ob, selected_editable_objects)
		{
			if (ob->mode & OB_MODE_POSE) {
				bPoseChannel *pchan;
				bArmature *arm = ob->data;

				invert_m4_m4(ob->imat, ob->obmat);

				for (pchan = ob->pose->chanbase.first; pchan; pchan = pchan->next) {
					if (pchan->bone->flag & BONE_SELECTED) {
						if (pchan->bone->layer & arm->layer) {
							if ((pchan->bone->flag & BONE_CONNECTED) == 0) {
								float nLoc[3];

								/* get nearest grid point to snap to */
								copy_v3_v3(nLoc, pchan->pose_mat[3]);
								/* We must operate in world space! */
								mul_m4_v3(ob->obmat, nLoc);
								vec[0] = gridf * floorf(0.5f + nLoc[0] / gridf);
								vec[1] = gridf * floorf(0.5f + nLoc[1] / gridf);
								vec[2] = gridf * floorf(0.5f + nLoc[2] / gridf);
								/* Back in object space... */
								mul_m4_v3(ob->imat, vec);

								/* Get location of grid point in pose space. */
								BKE_armature_loc_pose_to_bone(pchan, vec, vec);

								/* adjust location */
								if ((pchan->protectflag & OB_LOCK_LOCX) == 0)
									pchan->loc[0] = vec[0];
								if ((pchan->protectflag & OB_LOCK_LOCY) == 0)
									pchan->loc[1] = vec[1];
								if ((pchan->protectflag & OB_LOCK_LOCZ) == 0)
									pchan->loc[2] = vec[2];

								/* auto-keyframing */
								ED_autokeyframe_pchan(C, scene, ob, pchan, ks);
							}
							/* if the bone has a parent and is connected to the parent,
							 * don't do anything - will break chain unless we do auto-ik.
							 */
						}
					}
				}
				ob->pose->flag |= (POSE_LOCKED | POSE_DO_UNLOCK);

				DAG_id_tag_update(&ob->id, OB_RECALC_DATA);
			}
			else {
				vec[0] = -ob->obmat[3][0] + gridf * floorf(0.5f + ob->obmat[3][0] / gridf);
				vec[1] = -ob->obmat[3][1] + gridf * floorf(0.5f + ob->obmat[3][1] / gridf);
				vec[2] = -ob->obmat[3][2] + gridf * floorf(0.5f + ob->obmat[3][2] / gridf);

				if (ob->parent) {
					float originmat[3][3];
					BKE_object_where_is_calc_ex(scene, NULL, ob, originmat);

					invert_m3_m3(imat, originmat);
					mul_m3_v3(imat, vec);
				}
				if ((ob->protectflag & OB_LOCK_LOCX) == 0)
					ob->loc[0] += vec[0];
				if ((ob->protectflag & OB_LOCK_LOCY) == 0)
					ob->loc[1] += vec[1];
				if ((ob->protectflag & OB_LOCK_LOCZ) == 0)
					ob->loc[2] += vec[2];

				/* auto-keyframing */
				ED_autokeyframe_object(C, scene, ob, ks);

				DAG_id_tag_update(&ob->id, OB_RECALC_OB);
			}
		}
		CTX_DATA_END;
	}

	WM_event_add_notifier(C, NC_OBJECT | ND_TRANSFORM, NULL);

	return OPERATOR_FINISHED;
}

void VIEW3D_OT_snap_selected_to_grid(wmOperatorType *ot)
{
	/* identifiers */
	ot->name = "Snap Selection to Grid";
	ot->description = "Snap Selection to Grid\nSnap selected item(s) to nearest grid division";
	ot->idname = "VIEW3D_OT_snap_selected_to_grid";

	/* api callbacks */
	ot->exec = snap_sel_to_grid_exec;
	ot->poll = ED_operator_region_view3d_active;

	/* flags */
	ot->flag = OPTYPE_REGISTER | OPTYPE_UNDO;
}

/* *************************************************** */

static int snap_selected_to_location(bContext *C, const float snap_target_global[3], const bool use_offset)
{
	Scene *scene = CTX_data_scene(C);
	Object *obedit = CTX_data_edit_object(C);
	Object *obact = CTX_data_active_object(C);
	View3D *v3d = CTX_wm_view3d(C);
	TransVertStore tvs = {NULL};
	TransVert *tv;
	float imat[3][3], bmat[3][3];
	float center_global[3];
	float offset_global[3];
	int a;

	if (use_offset) {
		if ((v3d && v3d->around == V3D_AROUND_ACTIVE) &&
		    snap_calc_active_center(C, true, center_global))
		{
			/* pass */
		}
		else {
			snap_curs_to_sel_ex(C, center_global);
		}
		sub_v3_v3v3(offset_global, snap_target_global, center_global);
	}

	if (obedit) {
		float snap_target_local[3];

		if (ED_transverts_check_obedit(obedit))
			ED_transverts_create_from_obedit(&tvs, obedit, 0);
		if (tvs.transverts_tot == 0)
			return OPERATOR_CANCELLED;

		copy_m3_m4(bmat, obedit->obmat);
		invert_m3_m3(imat, bmat);

		/* get the cursor in object space */
		sub_v3_v3v3(snap_target_local, snap_target_global, obedit->obmat[3]);
		mul_m3_v3(imat, snap_target_local);

		if (use_offset) {
			float offset_local[3];

			mul_v3_m3v3(offset_local, imat, offset_global);

			tv = tvs.transverts;
			for (a = 0; a < tvs.transverts_tot; a++, tv++) {
				add_v3_v3(tv->loc, offset_local);
			}
		}
		else {
			tv = tvs.transverts;
			for (a = 0; a < tvs.transverts_tot; a++, tv++) {
				copy_v3_v3(tv->loc, snap_target_local);
			}
		}

		ED_transverts_update_obedit(&tvs, obedit);
		ED_transverts_free(&tvs);
	}
	else if (obact && (obact->mode & OB_MODE_POSE)) {
		struct KeyingSet *ks = ANIM_get_keyingset_for_autokeying(scene, ANIM_KS_LOCATION_ID);

		bPoseChannel *pchan;
		bArmature *arm = obact->data;
		float snap_target_local[3];

		invert_m4_m4(obact->imat, obact->obmat);
		mul_v3_m4v3(snap_target_local, obact->imat, snap_target_global);

		for (pchan = obact->pose->chanbase.first; pchan; pchan = pchan->next) {
			if ((pchan->bone->flag & BONE_SELECTED) &&
			    (PBONE_VISIBLE(arm, pchan->bone)) &&
			    /* if the bone has a parent and is connected to the parent,
			     * don't do anything - will break chain unless we do auto-ik.
			     */
			    (pchan->bone->flag & BONE_CONNECTED) == 0)
			{
				pchan->bone->flag |= BONE_TRANSFORM;
			}
			else {
				pchan->bone->flag &= ~BONE_TRANSFORM;
			}
		}

		for (pchan = obact->pose->chanbase.first; pchan; pchan = pchan->next) {
			if ((pchan->bone->flag & BONE_TRANSFORM) &&
			    /* check that our parents not transformed (if we have one) */
			    ((pchan->bone->parent &&
			      BKE_armature_bone_flag_test_recursive(pchan->bone->parent, BONE_TRANSFORM)) == 0))
			{
				/* Get position in pchan (pose) space. */
				float cursor_pose[3];

				if (use_offset) {
					mul_v3_m4v3(cursor_pose, obact->obmat, pchan->pose_mat[3]);
					add_v3_v3(cursor_pose, offset_global);

					mul_m4_v3(obact->imat, cursor_pose);
					BKE_armature_loc_pose_to_bone(pchan, cursor_pose, cursor_pose);
				}
				else {
					BKE_armature_loc_pose_to_bone(pchan, snap_target_local, cursor_pose);
				}

				/* copy new position */
				if ((pchan->protectflag & OB_LOCK_LOCX) == 0)
					pchan->loc[0] = cursor_pose[0];
				if ((pchan->protectflag & OB_LOCK_LOCY) == 0)
					pchan->loc[1] = cursor_pose[1];
				if ((pchan->protectflag & OB_LOCK_LOCZ) == 0)
					pchan->loc[2] = cursor_pose[2];

				/* auto-keyframing */
				ED_autokeyframe_pchan(C, scene, obact, pchan, ks);
			}
		}

		for (pchan = obact->pose->chanbase.first; pchan; pchan = pchan->next) {
			pchan->bone->flag &= ~BONE_TRANSFORM;
		}

		obact->pose->flag |= (POSE_LOCKED | POSE_DO_UNLOCK);

		DAG_id_tag_update(&obact->id, OB_RECALC_DATA);
	}
	else {
		struct KeyingSet *ks = ANIM_get_keyingset_for_autokeying(scene, ANIM_KS_LOCATION_ID);
		Main *bmain = CTX_data_main(C);

		ListBase ctx_data_list;
		CollectionPointerLink *ctx_ob;
		Object *ob;

		CTX_data_selected_editable_objects(C, &ctx_data_list);

		/* reset flags */
		for (ob = bmain->object.first; ob; ob = ob->id.next) {
			ob->flag &= ~OB_DONE;
		}

		/* tag objects we're transforming */
		for (ctx_ob = ctx_data_list.first; ctx_ob; ctx_ob = ctx_ob->next) {
			ob = ctx_ob->ptr.data;
			ob->flag |= OB_DONE;
		}

		for (ctx_ob = ctx_data_list.first; ctx_ob; ctx_ob = ctx_ob->next) {
			ob = ctx_ob->ptr.data;

			if ((ob->parent && BKE_object_flag_test_recursive(ob->parent, OB_DONE)) == 0) {

				float cursor_parent[3];  /* parent-relative */

				if (use_offset) {
					add_v3_v3v3(cursor_parent, ob->obmat[3], offset_global);
				}
				else {
					copy_v3_v3(cursor_parent, snap_target_global);
				}

				sub_v3_v3(cursor_parent, ob->obmat[3]);

				if (ob->parent) {
					float originmat[3][3];
					BKE_object_where_is_calc_ex(scene, NULL, ob, originmat);

					invert_m3_m3(imat, originmat);
					mul_m3_v3(imat, cursor_parent);
				}
				if ((ob->protectflag & OB_LOCK_LOCX) == 0)
					ob->loc[0] += cursor_parent[0];
				if ((ob->protectflag & OB_LOCK_LOCY) == 0)
					ob->loc[1] += cursor_parent[1];
				if ((ob->protectflag & OB_LOCK_LOCZ) == 0)
					ob->loc[2] += cursor_parent[2];

				/* auto-keyframing */
				ED_autokeyframe_object(C, scene, ob, ks);

				DAG_id_tag_update(&ob->id, OB_RECALC_OB);
			}
		}

		BLI_freelistN(&ctx_data_list);
	}

	WM_event_add_notifier(C, NC_OBJECT | ND_TRANSFORM, NULL);

	return OPERATOR_FINISHED;
}

static int snap_selected_to_cursor_exec(bContext *C, wmOperator *op)
{
	const bool use_offset = RNA_boolean_get(op->ptr, "use_offset");

	Scene *scene = CTX_data_scene(C);
	View3D *v3d = CTX_wm_view3d(C);

	const float *snap_target_global = ED_view3d_cursor3d_get(scene, v3d);

	return snap_selected_to_location(C, snap_target_global, use_offset);
}

void VIEW3D_OT_snap_selected_to_cursor(wmOperatorType *ot)
{
	/* identifiers */
	ot->name = "Snap Selection to Cursor";
	ot->description = "Snap Selection to Cursor\nSnap selected item(s) to cursor";
	ot->idname = "VIEW3D_OT_snap_selected_to_cursor";

	/* api callbacks */
	ot->exec = snap_selected_to_cursor_exec;
	ot->poll = ED_operator_view3d_active;

	/* flags */
	ot->flag = OPTYPE_REGISTER | OPTYPE_UNDO;

	/* rna */
	RNA_def_boolean(ot->srna, "use_offset", 1, "Offset", "");
}

static int snap_selected_to_active_exec(bContext *C, wmOperator *op)
{
	float snap_target_global[3];

	if (snap_calc_active_center(C, false, snap_target_global) == false) {
		BKE_report(op->reports, RPT_ERROR, "No active element found!");
		return OPERATOR_CANCELLED;
	}

	return snap_selected_to_location(C, snap_target_global, false);
}

void VIEW3D_OT_snap_selected_to_active(wmOperatorType *ot)
{
	/* identifiers */
	ot->name = "Snap Selection to Active";
	ot->description = "Snap selected item(s) to the active item";
	ot->idname = "VIEW3D_OT_snap_selected_to_active";

	/* api callbacks */
	ot->exec = snap_selected_to_active_exec;
	ot->poll = ED_operator_view3d_active;

	/* flags */
	ot->flag = OPTYPE_REGISTER | OPTYPE_UNDO;
}


/* *************************************************** */

static int snap_curs_to_grid_exec(bContext *C, wmOperator *UNUSED(op))
{
	Scene *scene = CTX_data_scene(C);
	RegionView3D *rv3d = CTX_wm_region_data(C);
	View3D *v3d = CTX_wm_view3d(C);
	float gridf, *curs;

	if (v3d->flag3 & V3D_LOCK_CURSOR) { // bfa - lock cursor
		return OPERATOR_CANCELLED;
	}

	gridf = rv3d->gridview;
	curs = ED_view3d_cursor3d_get(scene, v3d);

	curs[0] = gridf * floorf(0.5f + curs[0] / gridf);
	curs[1] = gridf * floorf(0.5f + curs[1] / gridf);
	curs[2] = gridf * floorf(0.5f + curs[2] / gridf);

	WM_event_add_notifier(C, NC_SPACE | ND_SPACE_VIEW3D, v3d);  /* hrm */

	return OPERATOR_FINISHED;
}

void VIEW3D_OT_snap_cursor_to_grid(wmOperatorType *ot)
{
	/* identifiers */
	ot->name = "Snap Cursor to Grid";
	ot->description = "Snap Cursor to Grid\nSnap cursor to nearest grid division";
	ot->idname = "VIEW3D_OT_snap_cursor_to_grid";

	/* api callbacks */
	ot->exec = snap_curs_to_grid_exec;
	ot->poll = ED_operator_region_view3d_active;

	/* flags */
	ot->flag = OPTYPE_REGISTER | OPTYPE_UNDO;
}

/* **************************************************** */

static void bundle_midpoint(Scene *scene, Object *ob, float vec[3])
{
	MovieClip *clip = BKE_object_movieclip_get(scene, ob, false);
	MovieTracking *tracking;
	MovieTrackingObject *object;
	bool ok = false;
	float min[3], max[3], mat[4][4], pos[3], cammat[4][4];

	if (!clip)
		return;

	tracking = &clip->tracking;

	copy_m4_m4(cammat, ob->obmat);

	BKE_tracking_get_camera_object_matrix(scene, ob, mat);

	INIT_MINMAX(min, max);

	for (object = tracking->objects.first; object; object = object->next) {
		ListBase *tracksbase = BKE_tracking_object_get_tracks(tracking, object);
		MovieTrackingTrack *track = tracksbase->first;
		float obmat[4][4];

		if (object->flag & TRACKING_OBJECT_CAMERA) {
			copy_m4_m4(obmat, mat);
		}
		else {
			float imat[4][4];

			BKE_tracking_camera_get_reconstructed_interpolate(tracking, object, scene->r.cfra, imat);
			invert_m4(imat);

			mul_m4_m4m4(obmat, cammat, imat);
		}

		while (track) {
			if ((track->flag & TRACK_HAS_BUNDLE) && TRACK_SELECTED(track)) {
				ok = 1;
				mul_v3_m4v3(pos, obmat, track->bundle_pos);
				minmax_v3v3_v3(min, max, pos);
			}

			track = track->next;
		}
	}

	if (ok) {
		mid_v3_v3v3(vec, min, max);
	}
}

static bool snap_curs_to_sel_ex(bContext *C, float cursor[3])
{
	Object *obedit = CTX_data_edit_object(C);
	Scene *scene = CTX_data_scene(C);
	View3D *v3d = CTX_wm_view3d(C);
	TransVertStore tvs = {NULL};
	TransVert *tv;
	float bmat[3][3], vec[3], min[3], max[3], centroid[3];
	int count, a;

	count = 0;
	INIT_MINMAX(min, max);
	zero_v3(centroid);

	if (obedit) {

		if (ED_transverts_check_obedit(obedit))
			ED_transverts_create_from_obedit(&tvs, obedit, TM_ALL_JOINTS | TM_SKIP_HANDLES);

		if (tvs.transverts_tot == 0) {
			return false;
		}

		copy_m3_m4(bmat, obedit->obmat);

		tv = tvs.transverts;
		for (a = 0; a < tvs.transverts_tot; a++, tv++) {
			copy_v3_v3(vec, tv->loc);
			mul_m3_v3(bmat, vec);
			add_v3_v3(vec, obedit->obmat[3]);
			add_v3_v3(centroid, vec);
			minmax_v3v3_v3(min, max, vec);
		}

		if (v3d->around == V3D_AROUND_CENTER_MEAN) {
			mul_v3_fl(centroid, 1.0f / (float)tvs.transverts_tot);
			copy_v3_v3(cursor, centroid);
		}
		else {
			mid_v3_v3v3(cursor, min, max);
		}

		ED_transverts_free(&tvs);
	}
	else {
		Object *obact = CTX_data_active_object(C);

		if (obact && (obact->mode & OB_MODE_POSE)) {
			bArmature *arm = obact->data;
			bPoseChannel *pchan;
			for (pchan = obact->pose->chanbase.first; pchan; pchan = pchan->next) {
				if (arm->layer & pchan->bone->layer) {
					if (pchan->bone->flag & BONE_SELECTED) {
						copy_v3_v3(vec, pchan->pose_head);
						mul_m4_v3(obact->obmat, vec);
						add_v3_v3(centroid, vec);
						minmax_v3v3_v3(min, max, vec);
						count++;
					}
				}
			}
		}
		else {
			CTX_DATA_BEGIN (C, Object *, ob, selected_objects)
			{
				copy_v3_v3(vec, ob->obmat[3]);

				/* special case for camera -- snap to bundles */
				if (ob->type == OB_CAMERA) {
					/* snap to bundles should happen only when bundles are visible */
					if (v3d->flag2 & V3D_SHOW_RECONSTRUCTION) {
						bundle_midpoint(scene, ob, vec);
					}
				}

				add_v3_v3(centroid, vec);
				minmax_v3v3_v3(min, max, vec);
				count++;
			}
			CTX_DATA_END;
		}

		if (count == 0) {
			return false;
		}

		if (v3d->around == V3D_AROUND_CENTER_MEAN) {
			mul_v3_fl(centroid, 1.0f / (float)count);
			copy_v3_v3(cursor, centroid);
		}
		else {
			mid_v3_v3v3(cursor, min, max);
		}
	}
	return true;
}

static int snap_curs_to_sel_exec(bContext *C, wmOperator *UNUSED(op))
{
	Scene *scene = CTX_data_scene(C);
	View3D *v3d = CTX_wm_view3d(C);
	float *curs;

	if (v3d->flag3 & V3D_LOCK_CURSOR) { // bfa - lock cursor
		return OPERATOR_CANCELLED;
	}

	curs = ED_view3d_cursor3d_get(scene, v3d);

	if (snap_curs_to_sel_ex(C, curs)) {
		WM_event_add_notifier(C, NC_SPACE | ND_SPACE_VIEW3D, v3d);

		return OPERATOR_FINISHED;
	}
	else {
		return OPERATOR_CANCELLED;
	}
}

void VIEW3D_OT_snap_cursor_to_selected(wmOperatorType *ot)
{
	/* identifiers */
	ot->name = "Snap Cursor to Selected";
	ot->description = "Snap Cursor to Selected\nSnap cursor to center of selected item(s)";
	ot->idname = "VIEW3D_OT_snap_cursor_to_selected";

	/* api callbacks */
	ot->exec = snap_curs_to_sel_exec;
	ot->poll = ED_operator_view3d_active;

	/* flags */
	ot->flag = OPTYPE_REGISTER | OPTYPE_UNDO;
}

/* ********************************************** */

/* this could be exported to be a generic function
 * see: calculateCenterActive */

static bool snap_calc_active_center(bContext *C, const bool select_only, float r_center[3])
{
	Object *obedit = CTX_data_edit_object(C);

	if (obedit) {
		if (ED_object_editmode_calc_active_center(obedit, select_only, r_center)) {
			mul_m4_v3(obedit->obmat, r_center);
			return true;
		}
	}
	else {
		Object *ob = CTX_data_active_object(C);

		if (ob) {
			if (ob->mode & OB_MODE_POSE) {
				bPoseChannel *pchan = BKE_pose_channel_active(ob);
				if (pchan) {
					if (!select_only || (pchan->bone->flag & BONE_SELECTED)) {
						copy_v3_v3(r_center, pchan->pose_head);
						mul_m4_v3(ob->obmat, r_center);
						return true;
					}
				}
			}
			else {
				if (!select_only || (ob->flag & SELECT)) {
					copy_v3_v3(r_center, ob->obmat[3]);
					return true;
				}
			}
		}
	}

	return false;
}

static int snap_curs_to_active_exec(bContext *C, wmOperator *UNUSED(op))
{
	Scene *scene = CTX_data_scene(C);
	View3D *v3d = CTX_wm_view3d(C);
	float *curs;

<<<<<<< HEAD
	if (v3d->flag3 & V3D_LOCK_CURSOR) { // bfa - lock cursor
		return OPERATOR_CANCELLED;
	}
	
=======
>>>>>>> f10d37f2
	curs = ED_view3d_cursor3d_get(scene, v3d);

	if (snap_calc_active_center(C, false, curs)) {
		WM_event_add_notifier(C, NC_SPACE | ND_SPACE_VIEW3D, v3d);
		return OPERATOR_FINISHED;
	}
	else {
		return OPERATOR_CANCELLED;
	}
}

void VIEW3D_OT_snap_cursor_to_active(wmOperatorType *ot)
{
	/* identifiers */
	ot->name = "Snap Cursor to Active";
	ot->description = "Snap Cursor to Active\nSnap cursor to active item";
	ot->idname = "VIEW3D_OT_snap_cursor_to_active";

	/* api callbacks */
	ot->exec = snap_curs_to_active_exec;
	ot->poll = ED_operator_view3d_active;

	/* flags */
	ot->flag = OPTYPE_REGISTER | OPTYPE_UNDO;
}

/* **************************************************** */
/*New Code - Snap Cursor to Center -*/
static int snap_curs_to_center_exec(bContext *C, wmOperator *UNUSED(op))
{
	Scene *scene = CTX_data_scene(C);
	View3D *v3d = CTX_wm_view3d(C);
	float *curs;

	if (v3d->flag3 & V3D_LOCK_CURSOR) { //bfa - lock cursor
		return OPERATOR_CANCELLED;
	}

	curs = ED_view3d_cursor3d_get(scene, v3d);

	zero_v3(curs);

	WM_event_add_notifier(C, NC_SPACE | ND_SPACE_VIEW3D, v3d);

	return OPERATOR_FINISHED;
}

void VIEW3D_OT_snap_cursor_to_center(wmOperatorType *ot)
{
	/* identifiers */
	ot->name = "Snap Cursor to Center";
	ot->description = "Snap Cursor to Center\nSnap cursor to the Center";
	ot->idname = "VIEW3D_OT_snap_cursor_to_center";

	/* api callbacks */
	ot->exec = snap_curs_to_center_exec;
	ot->poll = ED_operator_view3d_active;

	/* flags */
	ot->flag = OPTYPE_REGISTER | OPTYPE_UNDO;
}

/* **************************************************** */


bool ED_view3d_minmax_verts(Object *obedit, float min[3], float max[3])
{
	TransVertStore tvs = {NULL};
	TransVert *tv;
	float centroid[3], vec[3], bmat[3][3];
	int a;

	/* metaballs are an exception */
	if (obedit->type == OB_MBALL) {
		float ob_min[3], ob_max[3];
		bool changed;

		changed = BKE_mball_minmax_ex(obedit->data, ob_min, ob_max, obedit->obmat, SELECT);
		if (changed) {
			minmax_v3v3_v3(min, max, ob_min);
			minmax_v3v3_v3(min, max, ob_max);
		}
		return changed;
	}

	if (ED_transverts_check_obedit(obedit))
		ED_transverts_create_from_obedit(&tvs, obedit, TM_ALL_JOINTS);

	if (tvs.transverts_tot == 0)
		return false;

	copy_m3_m4(bmat, obedit->obmat);

	tv = tvs.transverts;
	for (a = 0; a < tvs.transverts_tot; a++, tv++) {
		copy_v3_v3(vec, (tv->flag & TX_VERT_USE_MAPLOC) ? tv->maploc : tv->loc);
		mul_m3_v3(bmat, vec);
		add_v3_v3(vec, obedit->obmat[3]);
		add_v3_v3(centroid, vec);
		minmax_v3v3_v3(min, max, vec);
	}

	ED_transverts_free(&tvs);

	return true;
}<|MERGE_RESOLUTION|>--- conflicted
+++ resolved
@@ -730,13 +730,10 @@
 	View3D *v3d = CTX_wm_view3d(C);
 	float *curs;
 
-<<<<<<< HEAD
 	if (v3d->flag3 & V3D_LOCK_CURSOR) { // bfa - lock cursor
 		return OPERATOR_CANCELLED;
 	}
 	
-=======
->>>>>>> f10d37f2
 	curs = ED_view3d_cursor3d_get(scene, v3d);
 
 	if (snap_calc_active_center(C, false, curs)) {
