/*
 * This program is free software; you can redistribute it and/or
 * modify it under the terms of the GNU General Public License
 * as published by the Free Software Foundation; either version 2
 * of the License, or (at your option) any later version.
 *
 * This program is distributed in the hope that it will be useful,
 * but WITHOUT ANY WARRANTY; without even the implied warranty of
 * MERCHANTABILITY or FITNESS FOR A PARTICULAR PURPOSE.  See the
 * GNU General Public License for more details.
 *
 * You should have received a copy of the GNU General Public License
 * along with this program; if not, write to the Free Software Foundation,
 * Inc., 51 Franklin Street, Fifth Floor, Boston, MA 02110-1301, USA.
 *
 * The Original Code is Copyright (C) 2001-2002 by NaN Holding BV.
 * All rights reserved.
 */

/** \file
 * \ingroup spview3d
 */

#include "MEM_guardedalloc.h"

#include "DNA_armature_types.h"
#include "DNA_object_types.h"

#include "BLI_blenlib.h"
#include "BLI_utildefines.h"
#include "BLI_math.h"

#include "BKE_action.h"
#include "BKE_armature.h"
#include "BKE_context.h"
#include "BKE_editmesh.h"
#include "BKE_layer.h"
#include "BKE_main.h"
#include "BKE_mball.h"
#include "BKE_object.h"
#include "BKE_report.h"
#include "BKE_scene.h"
#include "BKE_tracking.h"

#include "DEG_depsgraph.h"
#include "DEG_depsgraph_query.h"

#include "WM_api.h"
#include "WM_types.h"

#include "RNA_access.h"
#include "RNA_define.h"

#include "ED_object.h"
#include "ED_transverts.h"
#include "ED_keyframing.h"
#include "ED_screen.h"

#include "view3d_intern.h"

static bool snap_curs_to_sel_ex(bContext *C, float cursor[3]);
static bool snap_calc_active_center(bContext *C, const bool select_only, float r_center[3]);

/* *********************** operators ******************** */

/** Snaps every individual object center to its nearest point on the grid. */
static int snap_sel_to_grid_exec(bContext *C, wmOperator *UNUSED(op))
{
  Depsgraph *depsgraph = CTX_data_depsgraph(C);
  ViewLayer *view_layer_eval = DEG_get_evaluated_view_layer(depsgraph);
  Object *obedit = CTX_data_edit_object(C);
  Scene *scene = CTX_data_scene(C);
  RegionView3D *rv3d = CTX_wm_region_data(C);
  View3D *v3d = CTX_wm_view3d(C);
  TransVertStore tvs = {NULL};
  TransVert *tv;
  float gridf, imat[3][3], bmat[3][3], vec[3];
  int a;

  gridf = ED_view3d_grid_view_scale(scene, v3d, rv3d, NULL);

  if (obedit) {
    ViewLayer *view_layer = CTX_data_view_layer(C);
    uint objects_len = 0;
    Object **objects = BKE_view_layer_array_from_objects_in_edit_mode_unique_data(
        view_layer, CTX_wm_view3d(C), &objects_len);
    for (uint ob_index = 0; ob_index < objects_len; ob_index++) {
      obedit = objects[ob_index];

      if (obedit->type == OB_MESH) {
        BMEditMesh *em = BKE_editmesh_from_object(obedit);

        if (em->bm->totvertsel == 0) {
          continue;
        }
      }

      if (ED_transverts_check_obedit(obedit)) {
        ED_transverts_create_from_obedit(&tvs, obedit, 0);
      }

      if (tvs.transverts_tot != 0) {
        copy_m3_m4(bmat, obedit->obmat);
        invert_m3_m3(imat, bmat);

        tv = tvs.transverts;
        for (a = 0; a < tvs.transverts_tot; a++, tv++) {
          copy_v3_v3(vec, tv->loc);
          mul_m3_v3(bmat, vec);
          add_v3_v3(vec, obedit->obmat[3]);
          vec[0] = gridf * floorf(0.5f + vec[0] / gridf);
          vec[1] = gridf * floorf(0.5f + vec[1] / gridf);
          vec[2] = gridf * floorf(0.5f + vec[2] / gridf);
          sub_v3_v3(vec, obedit->obmat[3]);

          mul_m3_v3(imat, vec);
          copy_v3_v3(tv->loc, vec);
        }
        ED_transverts_update_obedit(&tvs, obedit);
      }
      ED_transverts_free(&tvs);
    }
    MEM_freeN(objects);
  }
  else {
    struct KeyingSet *ks = ANIM_get_keyingset_for_autokeying(scene, ANIM_KS_LOCATION_ID);

    FOREACH_SELECTED_EDITABLE_OBJECT_BEGIN (view_layer_eval, v3d, ob_eval) {
      Object *ob = DEG_get_original_object(ob_eval);
      if (ob->mode & OB_MODE_POSE) {
        bPoseChannel *pchan_eval;
        bArmature *arm_eval = ob_eval->data;

        invert_m4_m4(ob_eval->imat, ob_eval->obmat);

        for (pchan_eval = ob_eval->pose->chanbase.first; pchan_eval;
             pchan_eval = pchan_eval->next) {
          if (pchan_eval->bone->flag & BONE_SELECTED) {
            if (pchan_eval->bone->layer & arm_eval->layer) {
              if ((pchan_eval->bone->flag & BONE_CONNECTED) == 0) {
                float nLoc[3];

                /* get nearest grid point to snap to */
                copy_v3_v3(nLoc, pchan_eval->pose_mat[3]);
                /* We must operate in world space! */
                mul_m4_v3(ob_eval->obmat, nLoc);
                vec[0] = gridf * floorf(0.5f + nLoc[0] / gridf);
                vec[1] = gridf * floorf(0.5f + nLoc[1] / gridf);
                vec[2] = gridf * floorf(0.5f + nLoc[2] / gridf);
                /* Back in object space... */
                mul_m4_v3(ob_eval->imat, vec);

                /* Get location of grid point in pose space. */
                BKE_armature_loc_pose_to_bone(pchan_eval, vec, vec);

                /* adjust location on the original pchan*/
                bPoseChannel *pchan = BKE_pose_channel_find_name(ob->pose, pchan_eval->name);
                if ((pchan->protectflag & OB_LOCK_LOCX) == 0) {
                  pchan->loc[0] = vec[0];
                }
                if ((pchan->protectflag & OB_LOCK_LOCY) == 0) {
                  pchan->loc[1] = vec[1];
                }
                if ((pchan->protectflag & OB_LOCK_LOCZ) == 0) {
                  pchan->loc[2] = vec[2];
                }

                /* auto-keyframing */
                ED_autokeyframe_pchan(C, scene, ob, pchan, ks);
              }
              /* if the bone has a parent and is connected to the parent,
               * don't do anything - will break chain unless we do auto-ik.
               */
            }
          }
        }
        ob->pose->flag |= (POSE_LOCKED | POSE_DO_UNLOCK);

        DEG_id_tag_update(&ob->id, ID_RECALC_GEOMETRY);
      }
      else {
        vec[0] = -ob_eval->obmat[3][0] + gridf * floorf(0.5f + ob_eval->obmat[3][0] / gridf);
        vec[1] = -ob_eval->obmat[3][1] + gridf * floorf(0.5f + ob_eval->obmat[3][1] / gridf);
        vec[2] = -ob_eval->obmat[3][2] + gridf * floorf(0.5f + ob_eval->obmat[3][2] / gridf);

        if (ob->parent) {
          float originmat[3][3];
          BKE_object_where_is_calc_ex(depsgraph, scene, NULL, ob, originmat);

          invert_m3_m3(imat, originmat);
          mul_m3_v3(imat, vec);
        }
        if ((ob->protectflag & OB_LOCK_LOCX) == 0) {
          ob->loc[0] = ob_eval->loc[0] + vec[0];
        }
        if ((ob->protectflag & OB_LOCK_LOCY) == 0) {
          ob->loc[1] = ob_eval->loc[1] + vec[1];
        }
        if ((ob->protectflag & OB_LOCK_LOCZ) == 0) {
          ob->loc[2] = ob_eval->loc[2] + vec[2];
        }

        /* auto-keyframing */
        ED_autokeyframe_object(C, scene, ob, ks);

        DEG_id_tag_update(&ob->id, ID_RECALC_TRANSFORM);
      }
    }
    FOREACH_SELECTED_EDITABLE_OBJECT_END;
  }

  WM_event_add_notifier(C, NC_OBJECT | ND_TRANSFORM, NULL);

  return OPERATOR_FINISHED;
}

void VIEW3D_OT_snap_selected_to_grid(wmOperatorType *ot)
{
<<<<<<< HEAD
	/* identifiers */
	ot->name = "Snap Selection to Grid";
	ot->description = "Snap Selection to Grid\nSnap selected item(s) to nearest grid division";
	ot->idname = "VIEW3D_OT_snap_selected_to_grid";
=======
  /* identifiers */
  ot->name = "Snap Selection to Grid";
  ot->description = "Snap selected item(s) to their nearest grid division";
  ot->idname = "VIEW3D_OT_snap_selected_to_grid";
>>>>>>> 863eeca1

  /* api callbacks */
  ot->exec = snap_sel_to_grid_exec;
  ot->poll = ED_operator_region_view3d_active;

  /* flags */
  ot->flag = OPTYPE_REGISTER | OPTYPE_UNDO | OPTYPE_USE_EVAL_DATA;
}

/* *************************************************** */

/** Snaps the selection as a whole (use_offset=true) or each selected object to the given location.
 *
 * \param snap_target_global: a location in global space to snap to (eg. 3D cursor or active object).
 * \param use_offset: if the selected objects should maintain their relative offsets and be snapped by the selection
 *                    pivot point (median, active), or if every object origin should be snapped to the given location.
 */
static int snap_selected_to_location(bContext *C,
                                     const float snap_target_global[3],
                                     const bool use_offset)
{
  Depsgraph *depsgraph = CTX_data_depsgraph(C);
  Scene *scene = CTX_data_scene(C);
  Object *obedit = CTX_data_edit_object(C);
  Object *obact = CTX_data_active_object(C);
  View3D *v3d = CTX_wm_view3d(C);
  TransVertStore tvs = {NULL};
  TransVert *tv;
  float imat[3][3], bmat[3][3];
  float center_global[3];
  float offset_global[3];
  int a;

  if (use_offset) {
    if ((v3d && scene->toolsettings->transform_pivot_point == V3D_AROUND_ACTIVE) &&
        snap_calc_active_center(C, true, center_global)) {
      /* pass */
    }
    else {
      snap_curs_to_sel_ex(C, center_global);
    }
    sub_v3_v3v3(offset_global, snap_target_global, center_global);
  }

  if (obedit) {
    float snap_target_local[3];
    ViewLayer *view_layer = CTX_data_view_layer(C);
    uint objects_len = 0;
    Object **objects = BKE_view_layer_array_from_objects_in_edit_mode_unique_data(
        view_layer, CTX_wm_view3d(C), &objects_len);
    for (uint ob_index = 0; ob_index < objects_len; ob_index++) {
      obedit = objects[ob_index];

      if (obedit->type == OB_MESH) {
        BMEditMesh *em = BKE_editmesh_from_object(obedit);

        if (em->bm->totvertsel == 0) {
          continue;
        }
      }

      if (ED_transverts_check_obedit(obedit)) {
        ED_transverts_create_from_obedit(&tvs, obedit, 0);
      }

      if (tvs.transverts_tot != 0) {
        copy_m3_m4(bmat, obedit->obmat);
        invert_m3_m3(imat, bmat);

        /* get the cursor in object space */
        sub_v3_v3v3(snap_target_local, snap_target_global, obedit->obmat[3]);
        mul_m3_v3(imat, snap_target_local);

        if (use_offset) {
          float offset_local[3];

          mul_v3_m3v3(offset_local, imat, offset_global);

          tv = tvs.transverts;
          for (a = 0; a < tvs.transverts_tot; a++, tv++) {
            add_v3_v3(tv->loc, offset_local);
          }
        }
        else {
          tv = tvs.transverts;
          for (a = 0; a < tvs.transverts_tot; a++, tv++) {
            copy_v3_v3(tv->loc, snap_target_local);
          }
        }
        ED_transverts_update_obedit(&tvs, obedit);
      }
      ED_transverts_free(&tvs);
    }
    MEM_freeN(objects);
  }
  else if (obact && (obact->mode & OB_MODE_POSE)) {
    struct KeyingSet *ks = ANIM_get_keyingset_for_autokeying(scene, ANIM_KS_LOCATION_ID);
    ViewLayer *view_layer = CTX_data_view_layer(C);
    uint objects_len = 0;
    Object **objects = BKE_view_layer_array_from_objects_in_mode_unique_data(
        view_layer, CTX_wm_view3d(C), &objects_len, OB_MODE_POSE);
    for (uint ob_index = 0; ob_index < objects_len; ob_index++) {
      Object *ob = objects[ob_index];
      bPoseChannel *pchan;
      bArmature *arm = ob->data;
      float snap_target_local[3];

      invert_m4_m4(ob->imat, ob->obmat);
      mul_v3_m4v3(snap_target_local, ob->imat, snap_target_global);

      for (pchan = ob->pose->chanbase.first; pchan; pchan = pchan->next) {
        if ((pchan->bone->flag & BONE_SELECTED) && (PBONE_VISIBLE(arm, pchan->bone)) &&
            /* if the bone has a parent and is connected to the parent,
             * don't do anything - will break chain unless we do auto-ik.
             */
            (pchan->bone->flag & BONE_CONNECTED) == 0) {
          pchan->bone->flag |= BONE_TRANSFORM;
        }
        else {
          pchan->bone->flag &= ~BONE_TRANSFORM;
        }
      }

      for (pchan = ob->pose->chanbase.first; pchan; pchan = pchan->next) {
        if ((pchan->bone->flag & BONE_TRANSFORM) &&
            /* check that our parents not transformed (if we have one) */
            ((pchan->bone->parent &&
              BKE_armature_bone_flag_test_recursive(pchan->bone->parent, BONE_TRANSFORM)) == 0)) {
          /* Get position in pchan (pose) space. */
          float cursor_pose[3];

          if (use_offset) {
            mul_v3_m4v3(cursor_pose, ob->obmat, pchan->pose_mat[3]);
            add_v3_v3(cursor_pose, offset_global);

            mul_m4_v3(ob->imat, cursor_pose);
            BKE_armature_loc_pose_to_bone(pchan, cursor_pose, cursor_pose);
          }
          else {
            BKE_armature_loc_pose_to_bone(pchan, snap_target_local, cursor_pose);
          }

          /* copy new position */
          if ((pchan->protectflag & OB_LOCK_LOCX) == 0) {
            pchan->loc[0] = cursor_pose[0];
          }
          if ((pchan->protectflag & OB_LOCK_LOCY) == 0) {
            pchan->loc[1] = cursor_pose[1];
          }
          if ((pchan->protectflag & OB_LOCK_LOCZ) == 0) {
            pchan->loc[2] = cursor_pose[2];
          }

          /* auto-keyframing */
          ED_autokeyframe_pchan(C, scene, ob, pchan, ks);
        }
      }

      for (pchan = ob->pose->chanbase.first; pchan; pchan = pchan->next) {
        pchan->bone->flag &= ~BONE_TRANSFORM;
      }

      ob->pose->flag |= (POSE_LOCKED | POSE_DO_UNLOCK);

      DEG_id_tag_update(&ob->id, ID_RECALC_GEOMETRY);
    }
    MEM_freeN(objects);
  }
  else {
    struct KeyingSet *ks = ANIM_get_keyingset_for_autokeying(scene, ANIM_KS_LOCATION_ID);
    Main *bmain = CTX_data_main(C);

    ListBase ctx_data_list;
    CollectionPointerLink *ctx_ob;
    Object *ob;

    CTX_data_selected_editable_objects(C, &ctx_data_list);

    /* reset flags */
    for (ob = bmain->objects.first; ob; ob = ob->id.next) {
      ob->flag &= ~OB_DONE;
    }

    /* tag objects we're transforming */
    for (ctx_ob = ctx_data_list.first; ctx_ob; ctx_ob = ctx_ob->next) {
      ob = ctx_ob->ptr.data;
      ob->flag |= OB_DONE;
    }

    for (ctx_ob = ctx_data_list.first; ctx_ob; ctx_ob = ctx_ob->next) {
      ob = ctx_ob->ptr.data;

      if ((ob->parent && BKE_object_flag_test_recursive(ob->parent, OB_DONE)) == 0) {

        float cursor_parent[3]; /* parent-relative */

        if (use_offset) {
          add_v3_v3v3(cursor_parent, ob->obmat[3], offset_global);
        }
        else {
          copy_v3_v3(cursor_parent, snap_target_global);
        }

        sub_v3_v3(cursor_parent, ob->obmat[3]);

        if (ob->parent) {
          float originmat[3][3];
          BKE_object_where_is_calc_ex(depsgraph, scene, NULL, ob, originmat);

          invert_m3_m3(imat, originmat);
          mul_m3_v3(imat, cursor_parent);
        }
        if ((ob->protectflag & OB_LOCK_LOCX) == 0) {
          ob->loc[0] += cursor_parent[0];
        }
        if ((ob->protectflag & OB_LOCK_LOCY) == 0) {
          ob->loc[1] += cursor_parent[1];
        }
        if ((ob->protectflag & OB_LOCK_LOCZ) == 0) {
          ob->loc[2] += cursor_parent[2];
        }

        /* auto-keyframing */
        ED_autokeyframe_object(C, scene, ob, ks);

        DEG_id_tag_update(&ob->id, ID_RECALC_TRANSFORM);
      }
    }

    BLI_freelistN(&ctx_data_list);
  }

  WM_event_add_notifier(C, NC_OBJECT | ND_TRANSFORM, NULL);

  return OPERATOR_FINISHED;
}

static int snap_selected_to_cursor_exec(bContext *C, wmOperator *op)
{
  const bool use_offset = RNA_boolean_get(op->ptr, "use_offset");

  Scene *scene = CTX_data_scene(C);

  const float *snap_target_global = scene->cursor.location;

  return snap_selected_to_location(C, snap_target_global, use_offset);
}

void VIEW3D_OT_snap_selected_to_cursor(wmOperatorType *ot)
{
<<<<<<< HEAD
	/* identifiers */
	ot->name = "Snap Selection to Cursor";
	ot->description = "Snap Selection to Cursor\nSnap selected item(s) to 3D cursor";
	ot->idname = "VIEW3D_OT_snap_selected_to_cursor";

	/* api callbacks */
	ot->exec = snap_selected_to_cursor_exec;
	ot->poll = ED_operator_view3d_active;

	/* flags */
	ot->flag = OPTYPE_REGISTER | OPTYPE_UNDO | OPTYPE_USE_EVAL_DATA;

	/* rna */
	RNA_def_boolean(
	        ot->srna, "use_offset", 1, "Offset",
	        "If the selection should be snapped as a whole or by each object center");
=======
  /* identifiers */
  ot->name = "Snap Selection to Cursor";
  ot->description = "Snap selected item(s) to the 3D cursor";
  ot->idname = "VIEW3D_OT_snap_selected_to_cursor";

  /* api callbacks */
  ot->exec = snap_selected_to_cursor_exec;
  ot->poll = ED_operator_view3d_active;

  /* flags */
  ot->flag = OPTYPE_REGISTER | OPTYPE_UNDO | OPTYPE_USE_EVAL_DATA;

  /* rna */
  RNA_def_boolean(ot->srna,
                  "use_offset",
                  1,
                  "Offset",
                  "If the selection should be snapped as a whole or by each object center");
>>>>>>> 863eeca1
}

/* *************************************************** */

/** Snaps each selected object to the location of the active selected object. */
static int snap_selected_to_active_exec(bContext *C, wmOperator *op)
{
  float snap_target_global[3];

  if (snap_calc_active_center(C, false, snap_target_global) == false) {
    BKE_report(op->reports, RPT_ERROR, "No active element found!");
    return OPERATOR_CANCELLED;
  }

  return snap_selected_to_location(C, snap_target_global, false);
}

void VIEW3D_OT_snap_selected_to_active(wmOperatorType *ot)
{
  /* identifiers */
  ot->name = "Snap Selection to Active";
  ot->description = "Snap selected item(s) to the active item";
  ot->idname = "VIEW3D_OT_snap_selected_to_active";

  /* api callbacks */
  ot->exec = snap_selected_to_active_exec;
  ot->poll = ED_operator_view3d_active;

  /* flags */
  ot->flag = OPTYPE_REGISTER | OPTYPE_UNDO | OPTYPE_USE_EVAL_DATA;
}

/* *************************************************** */

/** Snaps the 3D cursor location to its nearest point on the grid. */
static int snap_curs_to_grid_exec(bContext *C, wmOperator *UNUSED(op))
{
  Scene *scene = CTX_data_scene(C);
  RegionView3D *rv3d = CTX_wm_region_data(C);
  View3D *v3d = CTX_wm_view3d(C);
  float gridf, *curs;

  gridf = ED_view3d_grid_view_scale(scene, v3d, rv3d, NULL);
  curs = scene->cursor.location;

  curs[0] = gridf * floorf(0.5f + curs[0] / gridf);
  curs[1] = gridf * floorf(0.5f + curs[1] / gridf);
  curs[2] = gridf * floorf(0.5f + curs[2] / gridf);

  WM_event_add_notifier(C, NC_SPACE | ND_SPACE_VIEW3D, v3d); /* hrm */
  DEG_id_tag_update(&scene->id, ID_RECALC_COPY_ON_WRITE);

  return OPERATOR_FINISHED;
}

void VIEW3D_OT_snap_cursor_to_grid(wmOperatorType *ot)
{
<<<<<<< HEAD
	/* identifiers */
	ot->name = "Snap Cursor to Grid";
	ot->description = "Snap Cursor to Grid\nSnap 3D cursor to nearest grid division";
	ot->idname = "VIEW3D_OT_snap_cursor_to_grid";
=======
  /* identifiers */
  ot->name = "Snap Cursor to Grid";
  ot->description = "Snap 3D cursor to the nearest grid division";
  ot->idname = "VIEW3D_OT_snap_cursor_to_grid";
>>>>>>> 863eeca1

  /* api callbacks */
  ot->exec = snap_curs_to_grid_exec;
  ot->poll = ED_operator_region_view3d_active;

  /* flags */
  ot->flag = OPTYPE_REGISTER | OPTYPE_UNDO;
}

/* **************************************************** */

/**
 * Returns the center position of a tracking marker visible on the viewport
 * (useful to snap to).
 */
static void bundle_midpoint(Scene *scene, Object *ob, float r_vec[3])
{
  MovieClip *clip = BKE_object_movieclip_get(scene, ob, false);
  MovieTracking *tracking;
  MovieTrackingObject *object;
  bool ok = false;
  float min[3], max[3], mat[4][4], pos[3], cammat[4][4];

  if (!clip) {
    return;
  }

  tracking = &clip->tracking;

  copy_m4_m4(cammat, ob->obmat);

  BKE_tracking_get_camera_object_matrix(scene, ob, mat);

  INIT_MINMAX(min, max);

  for (object = tracking->objects.first; object; object = object->next) {
    ListBase *tracksbase = BKE_tracking_object_get_tracks(tracking, object);
    MovieTrackingTrack *track = tracksbase->first;
    float obmat[4][4];

    if (object->flag & TRACKING_OBJECT_CAMERA) {
      copy_m4_m4(obmat, mat);
    }
    else {
      float imat[4][4];

      BKE_tracking_camera_get_reconstructed_interpolate(tracking, object, scene->r.cfra, imat);
      invert_m4(imat);

      mul_m4_m4m4(obmat, cammat, imat);
    }

    while (track) {
      if ((track->flag & TRACK_HAS_BUNDLE) && TRACK_SELECTED(track)) {
        ok = 1;
        mul_v3_m4v3(pos, obmat, track->bundle_pos);
        minmax_v3v3_v3(min, max, pos);
      }

      track = track->next;
    }
  }

  if (ok) {
    mid_v3_v3v3(r_vec, min, max);
  }
}

/** Snaps the 3D cursor location to the median point of the selection. */
static bool snap_curs_to_sel_ex(bContext *C, float cursor[3])
{
  Depsgraph *depsgraph = CTX_data_depsgraph(C);
  ViewLayer *view_layer_eval = DEG_get_evaluated_view_layer(depsgraph);
  Object *obedit = CTX_data_edit_object(C);
  Scene *scene = CTX_data_scene(C);
  View3D *v3d = CTX_wm_view3d(C);
  TransVertStore tvs = {NULL};
  TransVert *tv;
  float bmat[3][3], vec[3], min[3], max[3], centroid[3];
  int count, a;

  count = 0;
  INIT_MINMAX(min, max);
  zero_v3(centroid);

  if (obedit) {
    int global_transverts_tot = 0;
    ViewLayer *view_layer = CTX_data_view_layer(C);
    uint objects_len = 0;
    Object **objects = BKE_view_layer_array_from_objects_in_edit_mode_unique_data(
        view_layer, CTX_wm_view3d(C), &objects_len);
    for (uint ob_index = 0; ob_index < objects_len; ob_index++) {
      obedit = objects[ob_index];

      /* We can do that quick check for meshes only... */
      if (obedit->type == OB_MESH) {
        BMEditMesh *em = BKE_editmesh_from_object(obedit);

        if (em->bm->totvertsel == 0) {
          continue;
        }
      }

      if (ED_transverts_check_obedit(obedit)) {
        ED_transverts_create_from_obedit(&tvs, obedit, TM_ALL_JOINTS | TM_SKIP_HANDLES);
      }

      global_transverts_tot += tvs.transverts_tot;
      if (tvs.transverts_tot != 0) {
        Object *obedit_eval = DEG_get_evaluated_object(depsgraph, obedit);
        copy_m3_m4(bmat, obedit_eval->obmat);

        tv = tvs.transverts;
        for (a = 0; a < tvs.transverts_tot; a++, tv++) {
          copy_v3_v3(vec, tv->loc);
          mul_m3_v3(bmat, vec);
          add_v3_v3(vec, obedit_eval->obmat[3]);
          add_v3_v3(centroid, vec);
          minmax_v3v3_v3(min, max, vec);
        }
      }
      ED_transverts_free(&tvs);
    }
    MEM_freeN(objects);

    if (scene->toolsettings->transform_pivot_point == V3D_AROUND_CENTER_MEDIAN) {
      mul_v3_fl(centroid, 1.0f / (float)global_transverts_tot);
      copy_v3_v3(cursor, centroid);
    }
    else {
      mid_v3_v3v3(cursor, min, max);
    }
  }
  else {
    Object *obact = CTX_data_active_object(C);

    if (obact && (obact->mode & OB_MODE_POSE)) {
      Object *obact_eval = DEG_get_evaluated_object(depsgraph, obact);
      bArmature *arm = obact_eval->data;
      bPoseChannel *pchan;
      for (pchan = obact_eval->pose->chanbase.first; pchan; pchan = pchan->next) {
        if (arm->layer & pchan->bone->layer) {
          if (pchan->bone->flag & BONE_SELECTED) {
            copy_v3_v3(vec, pchan->pose_head);
            mul_m4_v3(obact_eval->obmat, vec);
            add_v3_v3(centroid, vec);
            minmax_v3v3_v3(min, max, vec);
            count++;
          }
        }
      }
    }
    else {
      FOREACH_SELECTED_OBJECT_BEGIN (view_layer_eval, v3d, ob_eval) {
        copy_v3_v3(vec, ob_eval->obmat[3]);

        /* special case for camera -- snap to bundles */
        if (ob_eval->type == OB_CAMERA) {
          /* snap to bundles should happen only when bundles are visible */
          if (v3d->flag2 & V3D_SHOW_RECONSTRUCTION) {
            bundle_midpoint(scene, DEG_get_original_object(ob_eval), vec);
          }
        }

        add_v3_v3(centroid, vec);
        minmax_v3v3_v3(min, max, vec);
        count++;
      }
      FOREACH_SELECTED_OBJECT_END;
    }

    if (count == 0) {
      return false;
    }

    if (scene->toolsettings->transform_pivot_point == V3D_AROUND_CENTER_MEDIAN) {
      mul_v3_fl(centroid, 1.0f / (float)count);
      copy_v3_v3(cursor, centroid);
    }
    else {
      mid_v3_v3v3(cursor, min, max);
    }
  }
  return true;
}

static int snap_curs_to_sel_exec(bContext *C, wmOperator *UNUSED(op))
{
  Scene *scene = CTX_data_scene(C);
  if (snap_curs_to_sel_ex(C, scene->cursor.location)) {
    WM_event_add_notifier(C, NC_SPACE | ND_SPACE_VIEW3D, NULL);
    DEG_id_tag_update(&scene->id, ID_RECALC_COPY_ON_WRITE);

    return OPERATOR_FINISHED;
  }
  else {
    return OPERATOR_CANCELLED;
  }
}

void VIEW3D_OT_snap_cursor_to_selected(wmOperatorType *ot)
{
<<<<<<< HEAD
	/* identifiers */
	ot->name = "Snap Cursor to Selected";
	ot->description = "Snap Cursor to Selected\nSnap 3D cursor to center of selected item(s)";
	ot->idname = "VIEW3D_OT_snap_cursor_to_selected";
=======
  /* identifiers */
  ot->name = "Snap Cursor to Selected";
  ot->description = "Snap 3D cursor to the middle of the selected item(s)";
  ot->idname = "VIEW3D_OT_snap_cursor_to_selected";
>>>>>>> 863eeca1

  /* api callbacks */
  ot->exec = snap_curs_to_sel_exec;
  ot->poll = ED_operator_view3d_active;

  /* flags */
  ot->flag = OPTYPE_REGISTER | OPTYPE_UNDO | OPTYPE_USE_EVAL_DATA;
}

/* ********************************************** */

/** Calculates the center position of the active object in global space.
 *
 * Note: this could be exported to be a generic function.
 * see: calculateCenterActive
 */
static bool snap_calc_active_center(bContext *C, const bool select_only, float r_center[3])
{
  Object *ob = CTX_data_active_object(C);
  if (ob == NULL) {
    return false;
  }
  return ED_object_calc_active_center(ob, select_only, r_center);
}

static int snap_curs_to_active_exec(bContext *C, wmOperator *UNUSED(op))
{
  Scene *scene = CTX_data_scene(C);
  View3D *v3d = CTX_wm_view3d(C);

  if (snap_calc_active_center(C, false, scene->cursor.location)) {
    WM_event_add_notifier(C, NC_SPACE | ND_SPACE_VIEW3D, v3d);
    DEG_id_tag_update(&scene->id, ID_RECALC_COPY_ON_WRITE);

    return OPERATOR_FINISHED;
  }
  else {
    return OPERATOR_CANCELLED;
  }
}

void VIEW3D_OT_snap_cursor_to_active(wmOperatorType *ot)
{
<<<<<<< HEAD
	/* identifiers */
	ot->name = "Snap Cursor to Active";
	ot->description = "Snap Cursor to Active\nSnap 3D cursor to active item";
	ot->idname = "VIEW3D_OT_snap_cursor_to_active";
=======
  /* identifiers */
  ot->name = "Snap Cursor to Active";
  ot->description = "Snap 3D cursor to the active item";
  ot->idname = "VIEW3D_OT_snap_cursor_to_active";
>>>>>>> 863eeca1

  /* api callbacks */
  ot->exec = snap_curs_to_active_exec;
  ot->poll = ED_operator_view3d_active;

  /* flags */
  ot->flag = OPTYPE_REGISTER | OPTYPE_UNDO | OPTYPE_USE_EVAL_DATA;
}

/* **************************************************** */

/** Snaps the 3D cursor location to the origin and clears cursor rotation. */
static int snap_curs_to_center_exec(bContext *C, wmOperator *UNUSED(op))
{
  Scene *scene = CTX_data_scene(C);
  float mat3[3][3];
  unit_m3(mat3);

  zero_v3(scene->cursor.location);
  BKE_scene_cursor_mat3_to_rot(&scene->cursor, mat3, false);

  DEG_id_tag_update(&scene->id, ID_RECALC_COPY_ON_WRITE);

  WM_event_add_notifier(C, NC_SPACE | ND_SPACE_VIEW3D, NULL);
  return OPERATOR_FINISHED;
}

void VIEW3D_OT_snap_cursor_to_center(wmOperatorType *ot)
{
<<<<<<< HEAD
	/* identifiers */
	ot->name = "Snap Cursor to World Origin";
	ot->description = "Snap Cursor to World Origin\nSnap 3D cursor to the world origin";
	ot->idname = "VIEW3D_OT_snap_cursor_to_center";
=======
  /* identifiers */
  ot->name = "Snap Cursor to World Origin";
  ot->description = "Snap 3D cursor to the world origin";
  ot->idname = "VIEW3D_OT_snap_cursor_to_center";
>>>>>>> 863eeca1

  /* api callbacks */
  ot->exec = snap_curs_to_center_exec;
  ot->poll = ED_operator_view3d_active;

  /* flags */
  ot->flag = OPTYPE_REGISTER | OPTYPE_UNDO;
}

/* **************************************************** */

/**
 * Calculates the bounding box corners (min and max) for \a obedit.
 * The returned values are in global space.
 */
bool ED_view3d_minmax_verts(Object *obedit, float r_min[3], float r_max[3])
{
  TransVertStore tvs = {NULL};
  TransVert *tv;
  float centroid[3], vec[3], bmat[3][3];

  /* Metaballs are an exception. */
  if (obedit->type == OB_MBALL) {
    float ob_min[3], ob_max[3];
    bool changed;

    changed = BKE_mball_minmax_ex(obedit->data, ob_min, ob_max, obedit->obmat, SELECT);
    if (changed) {
      minmax_v3v3_v3(r_min, r_max, ob_min);
      minmax_v3v3_v3(r_min, r_max, ob_max);
    }
    return changed;
  }

  if (ED_transverts_check_obedit(obedit)) {
    ED_transverts_create_from_obedit(&tvs, obedit, TM_ALL_JOINTS);
  }

  if (tvs.transverts_tot == 0) {
    return false;
  }

  copy_m3_m4(bmat, obedit->obmat);

  tv = tvs.transverts;
  for (int a = 0; a < tvs.transverts_tot; a++, tv++) {
    copy_v3_v3(vec, (tv->flag & TX_VERT_USE_MAPLOC) ? tv->maploc : tv->loc);
    mul_m3_v3(bmat, vec);
    add_v3_v3(vec, obedit->obmat[3]);
    add_v3_v3(centroid, vec);
    minmax_v3v3_v3(r_min, r_max, vec);
  }

  ED_transverts_free(&tvs);

  return true;
}<|MERGE_RESOLUTION|>--- conflicted
+++ resolved
@@ -216,17 +216,10 @@
 
 void VIEW3D_OT_snap_selected_to_grid(wmOperatorType *ot)
 {
-<<<<<<< HEAD
-	/* identifiers */
-	ot->name = "Snap Selection to Grid";
-	ot->description = "Snap Selection to Grid\nSnap selected item(s) to nearest grid division";
-	ot->idname = "VIEW3D_OT_snap_selected_to_grid";
-=======
   /* identifiers */
   ot->name = "Snap Selection to Grid";
-  ot->description = "Snap selected item(s) to their nearest grid division";
+  ot->description = "Snap Selection to Grid\nSnap selected item(s) to nearest grid division";
   ot->idname = "VIEW3D_OT_snap_selected_to_grid";
->>>>>>> 863eeca1
 
   /* api callbacks */
   ot->exec = snap_sel_to_grid_exec;
@@ -477,27 +470,9 @@
 
 void VIEW3D_OT_snap_selected_to_cursor(wmOperatorType *ot)
 {
-<<<<<<< HEAD
-	/* identifiers */
-	ot->name = "Snap Selection to Cursor";
-	ot->description = "Snap Selection to Cursor\nSnap selected item(s) to 3D cursor";
-	ot->idname = "VIEW3D_OT_snap_selected_to_cursor";
-
-	/* api callbacks */
-	ot->exec = snap_selected_to_cursor_exec;
-	ot->poll = ED_operator_view3d_active;
-
-	/* flags */
-	ot->flag = OPTYPE_REGISTER | OPTYPE_UNDO | OPTYPE_USE_EVAL_DATA;
-
-	/* rna */
-	RNA_def_boolean(
-	        ot->srna, "use_offset", 1, "Offset",
-	        "If the selection should be snapped as a whole or by each object center");
-=======
   /* identifiers */
   ot->name = "Snap Selection to Cursor";
-  ot->description = "Snap selected item(s) to the 3D cursor";
+  ot->description = "Snap Selection to Cursor\nSnap selected item(s) to 3D cursor";
   ot->idname = "VIEW3D_OT_snap_selected_to_cursor";
 
   /* api callbacks */
@@ -513,7 +488,6 @@
                   1,
                   "Offset",
                   "If the selection should be snapped as a whole or by each object center");
->>>>>>> 863eeca1
 }
 
 /* *************************************************** */
@@ -571,17 +545,10 @@
 
 void VIEW3D_OT_snap_cursor_to_grid(wmOperatorType *ot)
 {
-<<<<<<< HEAD
-	/* identifiers */
-	ot->name = "Snap Cursor to Grid";
-	ot->description = "Snap Cursor to Grid\nSnap 3D cursor to nearest grid division";
-	ot->idname = "VIEW3D_OT_snap_cursor_to_grid";
-=======
   /* identifiers */
   ot->name = "Snap Cursor to Grid";
-  ot->description = "Snap 3D cursor to the nearest grid division";
+  ot->description = "Snap Cursor to Grid\nSnap 3D cursor to nearest grid division";
   ot->idname = "VIEW3D_OT_snap_cursor_to_grid";
->>>>>>> 863eeca1
 
   /* api callbacks */
   ot->exec = snap_curs_to_grid_exec;
@@ -784,17 +751,10 @@
 
 void VIEW3D_OT_snap_cursor_to_selected(wmOperatorType *ot)
 {
-<<<<<<< HEAD
-	/* identifiers */
-	ot->name = "Snap Cursor to Selected";
-	ot->description = "Snap Cursor to Selected\nSnap 3D cursor to center of selected item(s)";
-	ot->idname = "VIEW3D_OT_snap_cursor_to_selected";
-=======
   /* identifiers */
   ot->name = "Snap Cursor to Selected";
-  ot->description = "Snap 3D cursor to the middle of the selected item(s)";
+  ot->description = "Snap Cursor to Selected\nSnap 3D cursor to center of selected item(s)";
   ot->idname = "VIEW3D_OT_snap_cursor_to_selected";
->>>>>>> 863eeca1
 
   /* api callbacks */
   ot->exec = snap_curs_to_sel_exec;
@@ -838,17 +798,10 @@
 
 void VIEW3D_OT_snap_cursor_to_active(wmOperatorType *ot)
 {
-<<<<<<< HEAD
-	/* identifiers */
-	ot->name = "Snap Cursor to Active";
-	ot->description = "Snap Cursor to Active\nSnap 3D cursor to active item";
-	ot->idname = "VIEW3D_OT_snap_cursor_to_active";
-=======
   /* identifiers */
   ot->name = "Snap Cursor to Active";
-  ot->description = "Snap 3D cursor to the active item";
+  ot->description = "Snap Cursor to Active\nSnap 3D cursor to active item";
   ot->idname = "VIEW3D_OT_snap_cursor_to_active";
->>>>>>> 863eeca1
 
   /* api callbacks */
   ot->exec = snap_curs_to_active_exec;
@@ -878,17 +831,10 @@
 
 void VIEW3D_OT_snap_cursor_to_center(wmOperatorType *ot)
 {
-<<<<<<< HEAD
-	/* identifiers */
-	ot->name = "Snap Cursor to World Origin";
-	ot->description = "Snap Cursor to World Origin\nSnap 3D cursor to the world origin";
-	ot->idname = "VIEW3D_OT_snap_cursor_to_center";
-=======
   /* identifiers */
   ot->name = "Snap Cursor to World Origin";
-  ot->description = "Snap 3D cursor to the world origin";
+  ot->description = "Snap Cursor to World Origin\nSnap 3D cursor to the world origin";
   ot->idname = "VIEW3D_OT_snap_cursor_to_center";
->>>>>>> 863eeca1
 
   /* api callbacks */
   ot->exec = snap_curs_to_center_exec;
