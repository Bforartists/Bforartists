/* SPDX-FileCopyrightText: 2023 Blender Foundation
 *
 * SPDX-License-Identifier: GPL-2.0-or-later */

/** \file
 * \ingroup spview3d
 */
/*BFA NOTE: For merges, this document mostly adds the Camera Lock widget, try to preserver*/
#include "BLI_math.h"
#include "BLI_utildefines.h"

#include "BKE_context.h"

#include "DNA_object_types.h"

#include "ED_gizmo_library.h"
#include "ED_screen.h"

#include "UI_interface.h"
#include "UI_resources.h"

#include "MEM_guardedalloc.h"

#include "RNA_access.h"

#include "WM_api.h"
#include "WM_types.h"

#include "view3d_intern.h" /* own include */

/* -------------------------------------------------------------------- */
/** \name View3D Navigation Gizmo Group
 * \{ */

/* Size of main icon. */
#define GIZMO_SIZE U.gizmo_size_navigate_v3d

/* Main gizmo offset from screen edges in unscaled pixels. */
#define GIZMO_OFFSET 10.0f

/* Width of smaller buttons in unscaled pixels. */
#define GIZMO_MINI_SIZE 28.0f

/* Margin around the smaller buttons. */
#define GIZMO_MINI_OFFSET 2.0f

enum {
  GZ_INDEX_MOVE = 0,
  GZ_INDEX_ROTATE = 1,
  GZ_INDEX_ZOOM = 2,

  /* just buttons */
  /* overlaps GZ_INDEX_ORTHO (switch between) */
  GZ_INDEX_PERSP = 3,
  GZ_INDEX_ORTHO = 4,
  GZ_INDEX_CAMERA = 5,

  /*bfa - lock camera to view in navigation element*/
  /* overlaps GZ_INDEX_ORTHO (switch between) */
  GZ_INDEX_CAMERA_LOCK = 6,
  GZ_INDEX_CAMERA_UNLOCK = 7,

  GZ_INDEX_TOTAL = 8,
};

struct NavigateGizmoInfo {
  const char *opname;
  const char *gizmo;
  uint icon;
  void (*op_prop_fn)(PointerRNA *ptr); /*bfa - lock camera to view in navigation element*/
};

<<<<<<< HEAD
/*bfa - lock camera to view in navigation element*/
static void navigate_context_toggle_camera_lock_init(PointerRNA *ptr)
{
  RNA_string_set(ptr, "data_path", "space_data.lock_camera");
}

static struct NavigateGizmoInfo g_navigate_params[GZ_INDEX_TOTAL] = {
=======
static NavigateGizmoInfo g_navigate_params[GZ_INDEX_TOTAL] = {
>>>>>>> 0d273f9b
    {
        "VIEW3D_OT_move",
        "GIZMO_GT_button_2d",
        ICON_VIEW_PAN,
        nullptr, /*bfa - lock camera to view in navigation element*/
    },
    {
        "VIEW3D_OT_rotate",
        "VIEW3D_GT_navigate_rotate",
        ICON_NONE,
        nullptr, /*bfa - lock camera to view in navigation element*/
    },
    {
        "VIEW3D_OT_zoom",
        "GIZMO_GT_button_2d",
        ICON_VIEW_ZOOM,
        nullptr, /*bfa - lock camera to view in navigation element*/
    },
    {
        "VIEW3D_OT_view_persportho",
        "GIZMO_GT_button_2d",
        ICON_VIEW_PERSPECTIVE,
        nullptr, /*bfa - lock camera to view in navigation element*/
    },
    {
        "VIEW3D_OT_view_persportho",
        "GIZMO_GT_button_2d",
        ICON_VIEW_ORTHO,
        nullptr, /*bfa - lock camera to view in navigation element*/
    },
    {
        "VIEW3D_OT_view_camera",
        "GIZMO_GT_button_2d",
        ICON_VIEW_CAMERA,

        /*bfa - lock camera to view in navigation element*/
        nullptr,
    },
    {
        "WM_OT_context_toggle", /* GZ_INDEX_CAMERA_LOCK. Lock Camera to View. */
        "GIZMO_GT_button_2d",
        ICON_LOCK_TO_CAMVIEW, /*bfa - navigate the passepartout*/
        navigate_context_toggle_camera_lock_init,
    },
    {
        "WM_OT_context_toggle", /* GZ_INDEX_CAMERA_UNLOCK. Unlock Camera to View. */
        "GIZMO_GT_button_2d",
        ICON_LOCK_TO_CAMVIEW_ON, /*bfa - navigate in the camera view*/
        navigate_context_toggle_camera_lock_init,
    },
};

struct NavigateWidgetGroup {
  wmGizmo *gz_array[GZ_INDEX_TOTAL];
  /* Store the view state to check for changes. */
  struct {
    rcti rect_visible;
    struct {
      /*bfa - lock camera to view in navigation element*/
      int flag2;
    } v3d;
    struct {
      char is_persp;
      bool is_camera;
      char viewlock;
    } rv3d;
  } state;
};

static bool WIDGETGROUP_navigate_poll(const bContext *C, wmGizmoGroupType * /*gzgt*/)
{
  View3D *v3d = CTX_wm_view3d(C);
  if ((((U.uiflag & USER_SHOW_GIZMO_NAVIGATE) == 0) &&
       (U.mini_axis_type != USER_MINI_AXIS_TYPE_GIZMO)) ||
      (v3d->gizmo_flag & (V3D_GIZMO_HIDE | V3D_GIZMO_HIDE_NAVIGATE)))
  {
    return false;
  }
  return true;
}

static void WIDGETGROUP_navigate_setup(const bContext *C, wmGizmoGroup *gzgroup)
{
  NavigateWidgetGroup *navgroup = static_cast<NavigateWidgetGroup *>(
      MEM_callocN(sizeof(NavigateWidgetGroup), __func__));

  wmOperatorType *ot_view_axis = WM_operatortype_find("VIEW3D_OT_view_axis", true);
  wmOperatorType *ot_view_camera = WM_operatortype_find("VIEW3D_OT_view_camera", true);

  for (int i = 0; i < GZ_INDEX_TOTAL; i++) {
    const NavigateGizmoInfo *info = &g_navigate_params[i];
    navgroup->gz_array[i] = WM_gizmo_new(info->gizmo, gzgroup, nullptr);
    wmGizmo *gz = navgroup->gz_array[i];
    gz->flag |= WM_GIZMO_MOVE_CURSOR | WM_GIZMO_DRAW_MODAL;

    if (i == GZ_INDEX_ROTATE) {
      gz->color[3] = 0.0f;
      copy_v3_fl(gz->color_hi, 0.5f);
      gz->color_hi[3] = 0.5f;
    }
    else {
      uchar icon_color[3];
      UI_GetThemeColor3ubv(TH_TEXT, icon_color);
      int color_tint, color_tint_hi;
      if (icon_color[0] > 128) {
        color_tint = -40;
        color_tint_hi = 60;
        gz->color[3] = 0.5f;
        gz->color_hi[3] = 0.5f;
      }
      else {
        color_tint = 60;
        color_tint_hi = 60;
        gz->color[3] = 0.5f;
        gz->color_hi[3] = 0.75f;
      }
      UI_GetThemeColorShade3fv(TH_HEADER, color_tint, gz->color);
      UI_GetThemeColorShade3fv(TH_HEADER, color_tint_hi, gz->color_hi);
    }

    /* may be overwritten later */
    gz->scale_basis = GIZMO_MINI_SIZE / 2.0f;
    if (info->icon != ICON_NONE) {
      PropertyRNA *prop = RNA_struct_find_property(gz->ptr, "icon");
      RNA_property_enum_set(gz->ptr, prop, info->icon);
      RNA_enum_set(
          gz->ptr, "draw_options", ED_GIZMO_BUTTON_SHOW_OUTLINE | ED_GIZMO_BUTTON_SHOW_BACKDROP);
    }

    wmOperatorType *ot = WM_operatortype_find(info->opname, true);
    /*bfa - lock camera to view in navigation element*/
    PointerRNA *ptr = WM_gizmo_operator_set(gz, 0, ot, nullptr);
    if (info->op_prop_fn != nullptr) {
      info->op_prop_fn(ptr);
    }
  }

  {
    wmGizmo *gz = navgroup->gz_array[GZ_INDEX_CAMERA];
    WM_gizmo_operator_set(gz, 0, ot_view_camera, nullptr);
  }

  /* Click only buttons (not modal). */
  {
    /*bfa - lock camera to view in navigation element*/
    int gz_ids[] = {
        GZ_INDEX_PERSP,
        GZ_INDEX_ORTHO,
        GZ_INDEX_CAMERA,
        GZ_INDEX_CAMERA_LOCK,
        GZ_INDEX_CAMERA_UNLOCK,
    };
    for (int i = 0; i < ARRAY_SIZE(gz_ids); i++) {
      wmGizmo *gz = navgroup->gz_array[gz_ids[i]];
      RNA_boolean_set(gz->ptr, "show_drag", false);
    }
  }

  /* Modal operators, don't use initial mouse location since we're clicking on a button. */
  {
    int gz_ids[] = {GZ_INDEX_MOVE, GZ_INDEX_ROTATE, GZ_INDEX_ZOOM};
    for (int i = 0; i < ARRAY_SIZE(gz_ids); i++) {
      wmGizmo *gz = navgroup->gz_array[gz_ids[i]];
      wmGizmoOpElem *gzop = WM_gizmo_operator_get(gz, 0);
      RNA_boolean_set(&gzop->ptr, "use_cursor_init", false);
    }
  }

  {
    wmGizmo *gz = navgroup->gz_array[GZ_INDEX_ROTATE];
    gz->scale_basis = GIZMO_SIZE / 2.0f;
    const char mapping[6] = {
        RV3D_VIEW_LEFT,
        RV3D_VIEW_RIGHT,
        RV3D_VIEW_FRONT,
        RV3D_VIEW_BACK,
        RV3D_VIEW_BOTTOM,
        RV3D_VIEW_TOP,
    };

    for (int part_index = 0; part_index < 6; part_index += 1) {
      PointerRNA *ptr = WM_gizmo_operator_set(gz, part_index + 1, ot_view_axis, nullptr);
      RNA_enum_set(ptr, "type", mapping[part_index]);
    }

    /* When dragging an axis, use this instead. */
    wmWindowManager *wm = CTX_wm_manager(C);
    gz->keymap = WM_gizmo_keymap_generic_click_drag(wm);
    gz->drag_part = 0;
  }

  gzgroup->customdata = navgroup;
}

static void WIDGETGROUP_navigate_draw_prepare(const bContext *C, wmGizmoGroup *gzgroup)
{
  NavigateWidgetGroup *navgroup = static_cast<NavigateWidgetGroup *>(gzgroup->customdata);
  ARegion *region = CTX_wm_region(C);
  const RegionView3D *rv3d = static_cast<const RegionView3D *>(region->regiondata);
  /*bfa - lock camera to view in navigation element*/
  View3D *v3d = CTX_wm_view3d(C);
  const int v3d_flag2_test = V3D_LOCK_CAMERA;

  for (int i = 0; i < 3; i++) {
    copy_v3_v3(navgroup->gz_array[GZ_INDEX_ROTATE]->matrix_offset[i], rv3d->viewmat[i]);
  }

  const rcti *rect_visible = ED_region_visible_rect(region);

  /* Ensure types match so bits are never lost on assignment. */
  CHECK_TYPE_PAIR(navgroup->state.v3d.flag2,
                  v3d->flag2); /*bfa - lock camera to view in navigation element*/
  CHECK_TYPE_PAIR(navgroup->state.rv3d.viewlock, rv3d->viewlock);

  if ((navgroup->state.rect_visible.xmax == rect_visible->xmax) &&
      (navgroup->state.rect_visible.ymax == rect_visible->ymax) &&
      (navgroup->state.v3d.flag2 ==
       (v3d->flag2 & v3d_flag2_test)) && /*bfa - lock camera to view in navigation element*/
      (navgroup->state.rv3d.is_persp == rv3d->is_persp) &&
      (navgroup->state.rv3d.is_camera == (rv3d->persp == RV3D_CAMOB)) &&
      (navgroup->state.rv3d.viewlock == RV3D_LOCK_FLAGS(rv3d)))
  {
    return;
  }

  navgroup->state.rect_visible = *rect_visible;
  navgroup->state.v3d.flag2 = v3d->flag2 &
                              v3d_flag2_test; /*bfa - lock camera to view in navigation element*/
  navgroup->state.rv3d.is_persp = rv3d->is_persp;
  navgroup->state.rv3d.is_camera = (rv3d->persp == RV3D_CAMOB);
  navgroup->state.rv3d.viewlock = RV3D_LOCK_FLAGS(rv3d);

  const bool show_navigate = (U.uiflag & USER_SHOW_GIZMO_NAVIGATE) != 0;
  const bool show_rotate_gizmo = (U.mini_axis_type == USER_MINI_AXIS_TYPE_GIZMO);
  const float icon_offset = ((GIZMO_SIZE / 2.0f) + GIZMO_OFFSET) * UI_SCALE_FAC;
  const float icon_offset_mini = (GIZMO_MINI_SIZE + GIZMO_MINI_OFFSET) * UI_SCALE_FAC;
  const float co_rotate[2] = {
      rect_visible->xmax - icon_offset,
      rect_visible->ymax - icon_offset,
  };

  float icon_offset_from_axis = 0.0f;
  switch ((eUserpref_MiniAxisType)U.mini_axis_type) {
    case USER_MINI_AXIS_TYPE_GIZMO:
      icon_offset_from_axis = icon_offset * 2.1f;
      break;
    case USER_MINI_AXIS_TYPE_MINIMAL:
      icon_offset_from_axis = (UI_UNIT_X * 2.5) + (U.rvisize * U.pixelsize * 2.0f);
      break;
    case USER_MINI_AXIS_TYPE_NONE:
      icon_offset_from_axis = icon_offset_mini * 0.75f;
      break;
  }

  const float co[2] = {
      roundf(rect_visible->xmax -
             icon_offset_from_axis), /* bfa- changed back navigation buttons to horizontal*/
      roundf(rect_visible->ymax -
             icon_offset_mini * 0.75f), /* bfa- changed back navigation buttons to horizontal*/
  };

  wmGizmo *gz;

  for (uint i = 0; i < ARRAY_SIZE(navgroup->gz_array); i++) {
    gz = navgroup->gz_array[i];
    WM_gizmo_set_flag(gz, WM_GIZMO_HIDDEN, true);
  }

  if (show_rotate_gizmo) {
    gz = navgroup->gz_array[GZ_INDEX_ROTATE];
    gz->matrix_basis[3][0] = roundf(co_rotate[0]);
    gz->matrix_basis[3][1] = roundf(co_rotate[1]);
    WM_gizmo_set_flag(gz, WM_GIZMO_HIDDEN, false);
  }

  if (show_navigate) {
    int icon_mini_slot = 0;
    if ((RV3D_LOCK_FLAGS(rv3d) & RV3D_LOCK_ZOOM_AND_DOLLY) == 0) {
      gz = navgroup->gz_array[GZ_INDEX_ZOOM];
      gz->matrix_basis[3][0] =
          roundf(co[0]) -
          (icon_offset_mini *
           icon_mini_slot++); /* bfa- changed back navigation buttons to horizontal*/
      gz->matrix_basis[3][1] = roundf(
          co[1]); /* bfa- changed back navigation buttons to horizontal*/
      WM_gizmo_set_flag(gz, WM_GIZMO_HIDDEN, false);
    }

    if ((RV3D_LOCK_FLAGS(rv3d) & RV3D_LOCK_LOCATION) == 0) {
      gz = navgroup->gz_array[GZ_INDEX_MOVE];
      gz->matrix_basis[3][0] =
          roundf(co[0]) -
          (icon_offset_mini *
           icon_mini_slot++);         /* bfa- changed back navigation buttons to horizontal*/
      gz->matrix_basis[3][1] = co[1]; /* bfa- changed back navigation buttons to horizontal*/
      WM_gizmo_set_flag(gz, WM_GIZMO_HIDDEN, false);
    }

    if ((RV3D_LOCK_FLAGS(rv3d) & RV3D_LOCK_ROTATION) == 0) {
      gz = navgroup->gz_array[GZ_INDEX_CAMERA];
      gz->matrix_basis[3][0] =
          (co[0]) - (icon_offset_mini *
                     icon_mini_slot++); /* bfa- changed back navigation buttons to horizontal*/
      gz->matrix_basis[3][1] = (co[1]); /* bfa- changed back navigation buttons to horizontal*/
      WM_gizmo_set_flag(gz, WM_GIZMO_HIDDEN, false);

      if (navgroup->state.rv3d.is_camera == false) {
        gz = navgroup->gz_array[rv3d->is_persp ? GZ_INDEX_PERSP : GZ_INDEX_ORTHO];
        gz->matrix_basis[3][0] =
            (co[0]) - (icon_offset_mini *
                       icon_mini_slot++); /* bfa- changed back navigation buttons to horizontal*/
        gz->matrix_basis[3][1] = (co[1]); /* bfa- changed back navigation buttons to horizontal*/
        WM_gizmo_set_flag(gz, WM_GIZMO_HIDDEN, false);
      }
    }
    /*bfa - lock camera to view in navigation element*/
    if (navgroup->state.rv3d.is_camera == true) {
      gz = navgroup->gz_array[(v3d->flag2 & V3D_LOCK_CAMERA) ? GZ_INDEX_CAMERA_UNLOCK :
                                                               GZ_INDEX_CAMERA_LOCK];
      gz->matrix_basis[3][0] =
          roundf(co[0]) -
          (icon_offset_mini *
           icon_mini_slot++); /* bfa- changed back navigation buttons to horizontal*/
      gz->matrix_basis[3][1] = roundf(
          co[1]); /* bfa- changed back navigation buttons to horizontal*/
      WM_gizmo_set_flag(gz, WM_GIZMO_HIDDEN, false);
    }
  }
}

void VIEW3D_GGT_navigate(wmGizmoGroupType *gzgt)
{
  gzgt->name = "View3D Navigate";
  gzgt->idname = "VIEW3D_GGT_navigate";

  gzgt->flag |= (WM_GIZMOGROUPTYPE_PERSISTENT | WM_GIZMOGROUPTYPE_SCALE |
                 WM_GIZMOGROUPTYPE_DRAW_MODAL_ALL);

  gzgt->poll = WIDGETGROUP_navigate_poll;
  gzgt->setup = WIDGETGROUP_navigate_setup;
  gzgt->draw_prepare = WIDGETGROUP_navigate_draw_prepare;
}

/** \} */<|MERGE_RESOLUTION|>--- conflicted
+++ resolved
@@ -70,17 +70,13 @@
   void (*op_prop_fn)(PointerRNA *ptr); /*bfa - lock camera to view in navigation element*/
 };
 
-<<<<<<< HEAD
 /*bfa - lock camera to view in navigation element*/
 static void navigate_context_toggle_camera_lock_init(PointerRNA *ptr)
 {
   RNA_string_set(ptr, "data_path", "space_data.lock_camera");
 }
 
-static struct NavigateGizmoInfo g_navigate_params[GZ_INDEX_TOTAL] = {
-=======
 static NavigateGizmoInfo g_navigate_params[GZ_INDEX_TOTAL] = {
->>>>>>> 0d273f9b
     {
         "VIEW3D_OT_move",
         "GIZMO_GT_button_2d",
