--- conflicted
+++ resolved
@@ -18,7 +18,6 @@
 
 # Order matches "UI_icons.h", final name will be formatted: "icons{size}_{name}.dat"
 set(ICON_NAMES
-<<<<<<< HEAD
 
 # ------------------------- row 1 --------------------------*/
 
@@ -513,7 +512,7 @@
 library_data_broken
 boids
 gizmo
-library_data_indirect
+# DEF_ICON_BLANK(531)
 greasepencil
 line_data
 hide_renderview
@@ -2063,681 +2062,6 @@
 #~ DEF_ICON_BLANK(2093)
 #~ DEF_ICON_BLANK(2094)
 #~ DEF_ICON_BLANK(2095)
-=======
-  question
-  error
-  cancel
-  tria_right
-  tria_down
-  tria_left
-  tria_up
-  arrow_leftright
-  plus
-  disclosure_tri_right
-  disclosure_tri_down
-  radiobut_off
-  radiobut_on
-  menu_panel
-  blender
-  grip
-  dot
-  collapsemenu
-  x
-  duplicate
-  trash
-  collection_new
-  options
-  node
-  node_sel
-  window
-  workspace
-  rightarrow_thin
-  bordermove
-  viewzoom
-  add
-  remove
-  panel_close
-  copy_id
-  eyedropper
-  checkmark
-  auto
-  checkbox_dehlt
-  checkbox_hlt
-  unlocked
-  locked
-  unpinned
-  pinned
-  screen_back
-  rightarrow
-  downarrow_hlt
-  fcurve_snapshot
-  object_hidden
-  topbar
-  statusbar
-  plugin
-  help
-  ghost_enabled
-  color
-  unlinked
-  linked
-  hand
-  zoom_all
-  zoom_selected
-  zoom_previous
-  zoom_in
-  zoom_out
-  driver_distance
-  driver_rotational_difference
-  driver_transform
-  freeze
-  stylus_pressure
-  ghost_disabled
-  file_new
-  file_tick
-  quit
-  url
-  recover_last
-  three_dots
-  fullscreen_enter
-  fullscreen_exit
-  brushes_all
-  light
-  material
-  texture
-  anim
-  world
-  scene
-  output
-  script
-  particles
-  physics
-  speaker
-  tool_settings
-  shaderfx
-  fake_user_off
-  fake_user_on
-  view3d
-  graph
-  outliner
-  properties
-  filebrowser
-  image
-  info
-  sequence
-  text
-  spreadsheet
-  sound
-  action
-  nla
-  preferences
-  time
-  nodetree
-  console
-  tracker
-  asset_manager
-  node_compositing
-  node_texture
-  node_material
-  object_datamode
-  editmode_hlt
-  uv
-  uv_data
-  vpaint_hlt
-  tpaint_hlt
-  wpaint_hlt
-  sculptmode_hlt
-  pose_hlt
-  particlemode
-  tracking
-  tracking_backwards
-  tracking_forwards
-  tracking_backwards_single
-  tracking_forwards_single
-  tracking_clear_backwards
-  tracking_clear_forwards
-  tracking_refine_backwards
-  tracking_refine_forwards
-  scene_data
-  renderlayers
-  world_data
-  object_data
-  mesh_data
-  curve_data
-  meta_data
-  lattice_data
-  light_data
-  material_data
-  texture_data
-  anim_data
-  camera_data
-  particle_data
-  library_data_direct
-  group
-  armature_data
-  community
-  bone_data
-  constraint
-  shapekey_data
-  constraint_bone
-  camera_stereo
-  package
-  uglypackage
-  experimental
-  brush_data
-  image_data
-  file
-  fcurve
-  font_data
-  render_result
-  surface_data
-  empty_data
-  preset
-  render_animation
-  render_still
-  library_data_broken
-  boids
-  strands
-  greasepencil
-  line_data
-  library_data_override
-  group_bone
-  group_vertex
-  group_vcol
-  group_uvs
-  face_maps
-  rna
-  rna_add
-  mouse_lmb
-  mouse_mmb
-  mouse_rmb
-  mouse_move
-  mouse_lmb_drag
-  mouse_mmb_drag
-  mouse_rmb_drag
-  memory
-  preset_new
-  decorate
-  decorate_keyframe
-  decorate_animate
-  decorate_driver
-  decorate_linked
-  decorate_library_override
-  decorate_unlocked
-  decorate_locked
-  decorate_override
-  fund
-  tracker_data
-  heart
-  orphan_data
-  user
-  system
-  settings
-  outliner_ob_empty
-  outliner_ob_mesh
-  outliner_ob_curve
-  outliner_ob_lattice
-  outliner_ob_meta
-  outliner_ob_light
-  outliner_ob_camera
-  outliner_ob_armature
-  outliner_ob_font
-  outliner_ob_surface
-  outliner_ob_speaker
-  outliner_ob_force_field
-  outliner_ob_group_instance
-  outliner_ob_greasepencil
-  outliner_ob_lightprobe
-  outliner_ob_image
-  outliner_collection
-  restrict_color_off
-  restrict_color_on
-  hide_on
-  hide_off
-  restrict_select_on
-  restrict_select_off
-  restrict_render_on
-  restrict_render_off
-  restrict_instanced_off
-  outliner_data_empty
-  outliner_data_mesh
-  outliner_data_curve
-  outliner_data_lattice
-  outliner_data_meta
-  outliner_data_light
-  outliner_data_camera
-  outliner_data_armature
-  outliner_data_font
-  outliner_data_surface
-  outliner_data_speaker
-  outliner_data_lightprobe
-  outliner_data_gp_layer
-  outliner_data_greasepencil
-  gp_select_points
-  gp_select_strokes
-  gp_multiframe_editing
-  gp_only_selected
-  gp_select_between_strokes
-  modifier_off
-  modifier_on
-  onionskin_off
-  onionskin_on
-  restrict_view_on
-  restrict_view_off
-  restrict_instanced_on
-  mesh_plane
-  mesh_cube
-  mesh_circle
-  mesh_uvsphere
-  mesh_icosphere
-  mesh_grid
-  mesh_monkey
-  mesh_cylinder
-  mesh_torus
-  mesh_cone
-  mesh_capsule
-  empty_single_arrow
-  light_point
-  light_sun
-  light_spot
-  light_hemi
-  light_area
-  cube
-  sphere
-  cone
-  meta_plane
-  meta_cube
-  meta_ball
-  meta_ellipsoid
-  meta_capsule
-  surface_ncurve
-  surface_ncircle
-  surface_nsurface
-  surface_ncylinder
-  surface_nsphere
-  surface_ntorus
-  empty_axis
-  stroke
-  empty_arrows
-  curve_bezcurve
-  curve_bezcircle
-  curve_ncurve
-  curve_ncircle
-  curve_path
-  lightprobe_cubemap
-  lightprobe_planar
-  lightprobe_grid
-  mod_dash
-  color_red
-  color_green
-  color_blue
-  tria_right_bar
-  tria_down_bar
-  tria_left_bar
-  tria_up_bar
-  force_force
-  force_wind
-  force_vortex
-  force_magnetic
-  force_harmonic
-  force_charge
-  force_lennardjones
-  force_texture
-  force_curve
-  force_boid
-  force_turbulence
-  force_drag
-  force_fluidflow
-  rigid_body
-  rigid_body_constraint
-  image_plane
-  image_background
-  image_reference
-  node_insert_on
-  node_insert_off
-  node_top
-  node_side
-  node_corner
-  anchor_top
-  anchor_bottom
-  anchor_left
-  anchor_right
-  anchor_center
-  select_set
-  select_extend
-  select_subtract
-  select_intersect
-  select_difference
-  align_left
-  align_center
-  align_right
-  align_justify
-  align_flush
-  align_top
-  align_middle
-  align_bottom
-  bold
-  italic
-  underline
-  small_caps
-  modifier
-  con_action
-  mod_length
-  mod_dash
-  mod_lineart
-  holdout_off
-  holdout_on
-  indirect_only_off
-  indirect_only_on
-  con_camerasolver
-  con_followtrack
-  con_objectsolver
-  con_loclike
-  con_rotlike
-  con_sizelike
-  con_translike
-  con_distlimit
-  con_loclimit
-  con_rotlimit
-  con_sizelimit
-  con_samevol
-  con_transform
-  con_transform_cache
-  con_clampto
-  con_kinematic
-  con_locktrack
-  con_splineik
-  con_stretchto
-  con_trackto
-  con_armature
-  con_childof
-  con_floor
-  con_followpath
-  con_pivot
-  con_shrinkwrap
-  modifier_data
-  mod_wave
-  mod_build
-  mod_decim
-  mod_mirror
-  mod_soft
-  mod_subsurf
-  hook
-  mod_physics
-  mod_particles
-  mod_boolean
-  mod_edgesplit
-  mod_array
-  mod_uvproject
-  mod_displace
-  mod_curve
-  mod_lattice
-  mod_tint
-  mod_armature
-  mod_shrinkwrap
-  mod_cast
-  mod_meshdeform
-  mod_bevel
-  mod_smooth
-  mod_simpledeform
-  mod_mask
-  mod_cloth
-  mod_explode
-  mod_fluidsim
-  mod_multires
-  mod_fluid
-  mod_solidify
-  mod_screw
-  mod_vertex_weight
-  mod_dynamicpaint
-  mod_remesh
-  mod_ocean
-  mod_warp
-  mod_skin
-  mod_triangulate
-  mod_wireframe
-  mod_data_transfer
-  mod_normaledit
-  mod_particle_instance
-  mod_hue_saturation
-  mod_noise
-  mod_offset
-  mod_simplify
-  mod_thickness
-  mod_instance
-  mod_time
-  mod_opacity
-  rec
-  play
-  ff
-  rew
-  pause
-  prev_keyframe
-  next_keyframe
-  play_sound
-  play_reverse
-  preview_range
-  action_tweak
-  pmarker_act
-  pmarker_sel
-  pmarker
-  marker_hlt
-  marker
-  keyframe_hlt
-  keyframe
-  keyingset
-  key_dehlt
-  key_hlt
-  mute_ipo_off
-  mute_ipo_on
-  driver
-  solo_off
-  solo_on
-  frame_prev
-  frame_next
-  nla_pushdown
-  ipo_constant
-  ipo_linear
-  ipo_bezier
-  ipo_sine
-  ipo_quad
-  ipo_cubic
-  ipo_quart
-  ipo_quint
-  ipo_expo
-  ipo_circ
-  ipo_bounce
-  ipo_elastic
-  ipo_back
-  ipo_ease_in
-  ipo_ease_out
-  ipo_ease_in_out
-  normalize_fcurves
-  vertexsel
-  edgesel
-  facesel
-  cursor
-  pivot_boundbox
-  pivot_cursor
-  pivot_individual
-  pivot_median
-  pivot_active
-  center_only
-  smoothcurve
-  spherecurve
-  inversesquarecurve
-  rootcurve
-  sharpcurve
-  lincurve
-  nocurve
-  rndcurve
-  prop_off
-  prop_on
-  prop_con
-  prop_projected
-  particle_point
-  particle_tip
-  particle_path
-  snap_face_center
-  snap_perpendicular
-  snap_midpoint
-  snap_off
-  snap_on
-  snap_normal
-  snap_grid
-  snap_vertex
-  snap_edge
-  snap_face
-  snap_volume
-  snap_increment
-  sticky_uvs_loc
-  sticky_uvs_disable
-  sticky_uvs_vert
-  clipuv_dehlt
-  clipuv_hlt
-  snap_peel_object
-  grid
-  object_origin
-  orientation_global
-  orientation_gimbal
-  orientation_local
-  orientation_normal
-  orientation_view
-  copydown
-  pastedown
-  pasteflipup
-  pasteflipdown
-  vis_sel_11
-  vis_sel_10
-  vis_sel_01
-  vis_sel_00
-  automerge_on
-  automerge_off
-  uv_vertexsel
-  uv_edgesel
-  uv_facesel
-  uv_islandsel
-  uv_sync_select
-  gp_caps_flat
-  gp_caps_round
-  fixed_size
-  transform_origins
-  gizmo
-  orientation_cursor
-  normals_vertex
-  normals_face
-  normals_vertex_face
-  shading_bbox
-  shading_wire
-  shading_solid
-  shading_rendered
-  shading_texture
-  overlay
-  xray
-  lockview_off
-  lockview_on
-  axis_side
-  axis_front
-  axis_top
-  layer_used
-  layer_active
-  outliner_ob_curves
-  outliner_data_curves
-  curves_data
-  outliner_ob_pointcloud
-  outliner_data_pointcloud
-  pointcloud_data
-  outliner_ob_volume
-  outliner_data_volume
-  volume_data
-  current_file
-  home
-  documents
-  temp
-  sortalpha
-  sortbyext
-  sorttime
-  sortsize
-  shortdisplay
-  longdisplay
-  imgdisplay
-  bookmarks
-  fontpreview
-  filter
-  newfolder
-  folder_redirect
-  file_parent
-  file_refresh
-  file_folder
-  file_blank
-  file_blend
-  file_image
-  file_movie
-  file_script
-  file_sound
-  file_font
-  file_text
-  sort_desc
-  sort_asc
-  link_blend
-  append_blend
-  import
-  export
-  loop_back
-  loop_forwards
-  back
-  forward
-  file_archive
-  file_cache
-  file_volume
-  file_3d
-  file_hidden
-  file_backup
-  disk_drive
-  matplane
-  matsphere
-  matcube
-  monkey
-  curves
-  aliased
-  antialiased
-  mat_sphere_sky
-  matshaderball
-  matcloth
-  matfluid
-  wordwrap_off
-  wordwrap_on
-  syntax_off
-  syntax_on
-  linenumbers_off
-  linenumbers_on
-  scriptplugins
-  disc
-  desktop
-  external_drive
-  network_drive
-  seq_sequencer
-  seq_preview
-  seq_luma_waveform
-  seq_chroma_scope
-  seq_histogram
-  seq_splitview
-  seq_strip_meta
-  seq_strip_duplicate
-  image_rgb
-  image_rgb_alpha
-  image_alpha
-  image_zdepth
-  handle_autoclamped
-  handle_auto
-  handle_aligned
-  handle_vector
-  handle_free
-  view_perspective
-  view_ortho
-  view_camera
-  view_pan
-  view_zoom
->>>>>>> 03084996
 )
 
 # This section is maintained by the updating script, keep BEGIN/END comments.
