# SPDX-FileCopyrightText: 2023 Blender Authors
#
# SPDX-License-Identifier: GPL-2.0-or-later

set(INC
  PUBLIC ${CMAKE_CURRENT_BINARY_DIR}
  ../include
)

set(INC_SYS

)

# Part of the `blender` binary (sources for data-files are appended).
set(SRC

)

set(LIB
  PRIVATE bf::blenlib
)

# This section is maintained by the updating script, keep BEGIN/END comments.
# See: `make icons_geom` and the script `./release/datafiles/blender_icons_geom_update.py`.
set_property(GLOBAL PROPERTY ICON_GEOM_NAMES
  # BEGIN ICON_GEOM_NAMES
  brush.gpencil_draw.erase
  brush.gpencil_draw.fill
  brush.particle.add
  brush.particle.comb
  brush.particle.cut
  brush.particle.length
  brush.particle.puff
  brush.particle.smooth
  brush.particle.weight
  brush.sculpt.paint
  brush.uv_sculpt.grab
  brush.uv_sculpt.pinch
  brush.uv_sculpt.relax
  none
  ops.armature.bone.roll
  ops.armature.extrude_cursor
  ops.armature.extrude_move
  ops.curve.draw
  ops.curve.extrude_cursor
  ops.curve.extrude_move
  ops.curve.pen
  ops.curve.radius
  ops.curve.vertex_random
  ops.generic.cursor
  ops.generic.select
  ops.generic.select_box
  ops.generic.select_circle
  ops.generic.select_lasso
  ops.generic.select_paint
  ops.gpencil.draw
  ops.gpencil.draw.eraser
  ops.gpencil.draw.line
  ops.gpencil.draw.poly
  ops.gpencil.edit_bend
  ops.gpencil.edit_mirror
  ops.gpencil.edit_shear
  ops.gpencil.edit_to_sphere
  ops.gpencil.extrude_move
  ops.gpencil.primitive_arc
  ops.gpencil.primitive_box
  ops.gpencil.primitive_circle
  ops.gpencil.primitive_curve
  ops.gpencil.primitive_line
  ops.gpencil.primitive_polyline
  ops.gpencil.radius
  ops.gpencil.stroke_cutter
  ops.gpencil.transform_fill
  ops.mesh.bevel
  ops.mesh.bisect
  ops.mesh.dupli_extrude_cursor
  ops.mesh.extrude_faces_move
  ops.mesh.extrude_manifold
  ops.mesh.extrude_region_move
  ops.mesh.extrude_region_shrink_fatten
  ops.mesh.inset
  ops.mesh.knife_tool
  ops.mesh.loopcut_slide
  ops.mesh.offset_edge_loops_slide
  ops.mesh.polybuild_hover
  ops.mesh.primitive_cone_add_gizmo
  ops.mesh.primitive_cube_add_gizmo
  ops.mesh.primitive_cylinder_add_gizmo
  ops.mesh.primitive_grid_add_gizmo
  ops.mesh.primitive_sphere_add_gizmo
  ops.mesh.primitive_torus_add_gizmo
  ops.mesh.rip
  ops.mesh.rip_edge
  ops.mesh.spin
  ops.mesh.spin.duplicate
  ops.mesh.vertices_smooth
  ops.node.links_cut
  ops.paint.eyedropper_add
  ops.paint.vertex_color_fill
  ops.paint.weight_fill
  ops.paint.weight_gradient
  ops.paint.weight_sample
  ops.paint.weight_sample_group
  ops.pose.breakdowner
  ops.pose.push
  ops.pose.relax
  ops.sculpt.border_face_set
  ops.sculpt.border_hide
  ops.sculpt.border_mask
  ops.sculpt.box_trim
  ops.sculpt.cloth_filter
  ops.sculpt.color_filter
  ops.sculpt.face_set_edit
  ops.sculpt.lasso_face_set
  ops.sculpt.lasso_hide
  ops.sculpt.lasso_mask
  ops.sculpt.lasso_trim
  ops.sculpt.line_face_set
  ops.sculpt.line_hide
  ops.sculpt.line_mask
  ops.sculpt.line_project
  ops.sculpt.line_trim
  ops.sculpt.mask_by_color
  ops.sculpt.mesh_filter
  ops.sculpt.polyline_face_set
  ops.sculpt.polyline_hide
  ops.sculpt.polyline_mask
  ops.sculpt.polyline_trim
  ops.sequencer.blade
  ops.sequencer.retime
  ops.transform.bone_envelope
  ops.transform.bone_size
  ops.transform.edge_slide
  ops.transform.push_pull
  ops.transform.resize.cage
  ops.transform.resize
  ops.transform.rotate
  ops.transform.shear
  ops.transform.shrink_fatten
  ops.transform.tilt
  ops.transform.tosphere
  ops.transform.transform
  ops.transform.translate
  ops.transform.vert_slide
  ops.transform.vertex_random
  ops.view3d.ruler
  # END ICON_GEOM_NAMES
)

data_to_c_simple(../../../../release/datafiles/bfont.pfb SRC)


if(WITH_BLENDER)
  # Blender only (not Cycles stand-alone).

  if(NOT WITH_HEADLESS)
    # Blender UI only.

<<<<<<< HEAD
    set(SVG_SRC
      # ------------------------- row 1 --------------------------*/

      none

      question
      error
      cancel
      tria_right
      tria_down
      tria_left
      tria_up
      arrow_leftright
      plus

      disclosure_tri_right
      disclosure_tri_down
      radiobut_off
      radiobut_on
      menu_panel
      blender
      grip
      dot
      collapsemenu
      x

      template
      lastoperator
      alternated
      ui
      node
      node_sel
      blend_tex
      cloud_tex
      distorted_noise_tex
      assign

      connected
      prefix
      suffix
      flip
      string
      set_roll
      clear_roll
      roll_x_neg
      roll_x_pos
      roll_x_tang_neg

      marker_to_mesh
      origin
      floor
      wall
      setup
      background
      select_root
      select_tip
      image_aspect
      brushsize

      point_scale
      point_translate
      attribute_proximity
      attribute_texture
      collection_info
      point_to_volume
      volume_to_mesh
      planar
      attribute_combine_xyz
      attribute_separate_xyz

      line_trim
      internet_offline
      polyline_hide
      polyline_show
      frame_preview_range
      frame_scene_range
      named_layer_selection
      tag
      #~ DEF_ICON_BLANK(117)
      #~ DEF_ICON_BLANK(118)

      # ------------------------- row 2 --------------------------*/

      fullscreen
      splitscreen
      rightarrow_thin
      bordermove
      viewzoom
      zoomin
      zoomout
      panel_close
      copy_id
      eyedropper

      link_area
      auto
      checkbox_dehlt
      checkbox_hlt
      unlocked
      locked
      unpinned
      pinned
      screen_back
      rightarrow

      downarrow_hlt
      spot_blend
      lens_scale
      make_internal
      normal_setstrength
      plugin
      magic_tex
      marble_tex
	  musgrave_tex
      view_graph_all
      noise_tex

      roll_x_tang_pos
      roll_y_neg
      roll_y_pos
      roll_z_neg
      roll_z_pos
      roll_z_tang_neg
      roll_z_tang_pos
      clear_constraint
      add_ik
      clear_ik

      floodfill
      optimize
      propagate
      brushstrength
      interpolate
      reproject
      brushangle
      vertcolfromweight
      huecorrect
      particlebrush_none

      groundgrid
      nodetree_active
      node_compositing_active
      texture_active
      spreadsheet
      shader_active
      attribute_remove
      node_vectorrotate
      mask_slice
      mesh_line

      instance_transform_get
      #~ DEF_ICON_BLANK(189)
      #~ DEF_ICON_BLANK(190)
      #~ DEF_ICON_BLANK(191)
      #~ DEF_ICON_BLANK(192)
      #~ DEF_ICON_BLANK(193)
      #~ DEF_ICON_BLANK(194)
      #~ DEF_ICON_BLANK(195)
      #~ DEF_ICON_BLANK(196)
      #~ DEF_ICON_BLANK(197)

      # ------------------------- row 3 --------------------------*/

      help
      ghost_enabled
      color # see color_red/green/blue */
      linked
      unlinked
      hand
      zoom_all
      zoom_selected
      zoom_previous
      zoom_in

      zoom_out
      render_region
      border_rect
      border_lasso
      freeze
      stylus_pressure
      ghost_disabled
      new
      file_tick
      quit

      url
      recover_last
      duplicate
      fullscreen_enter
      fullscreen_exit
      blank1  # BFA - not actually blank - this is used all over the place
      load_gltf
      save_gltf
      stucci_tex
      voroni_tex

      clear
      reset
      flip_x
      flip_y
      flip_z
      zoom_set
      view_fit
      gp_select_between_strokes
      inversesquarecurve
      prop_projected

      particlebrush_add
      particlebrush_comb
      particlebrush_puff
      particlebrush_smooth
      particlebrush_weight
      particlebrush_length
      mod_mesh_cache
=======
    set(SVG_FILENAMES_NOEXT
      action
      action_tweak
>>>>>>> 00e398c4
      add
      file_3d
      align_center

      lineart_collection
      lineart_scene
      lineart_object
      exposure
      attribute_convert
      groupinput
      groupoutput
      save_svg
      save_pdf
      load_svg_gpencil

      viewport_transform
      #~ DEF_ICON_BLANK(268)
      #~ DEF_ICON_BLANK(269)
      #~ DEF_ICON_BLANK(270)
      #~ DEF_ICON_BLANK(271)
      #~ DEF_ICON_BLANK(272)
      #~ DEF_ICON_BLANK(273)
      #~ DEF_ICON_BLANK(274)
      #~ DEF_ICON_BLANK(275)
      #~ DEF_ICON_BLANK(276)

      # ------------------------- row 4 --------------------------*/

      sharpen
      material
      texture
      normal_multiply
      world
      scene
      edit
      game
      radio
      script

      particles
      physics
      speaker
      texture_shaded
      view_front
      view_back
      view_left
      view_right
      view_top
      view_bottom

      view_reset
      view_switchtocam
      view_switchactivecam
      delete
      persp_ortho
      wireframe
      wood_tex
      renderborder_clear
      renderborder
      clippingborder

      edit_external
      save_all
      stitch
      marker_bind
      split_horizontal
      split_vertical
      view_frame
      after_current_frame
      before_current_frame
      between_markers

      align_flush
      align_justify
      align_left
      align_middle
      align_right
      align_bottom
      align_top
      decorate
      decorate_animate
      decorate_driver

      attribute_clamp
      attribute_maprange
      lock_to_camview_on
      action_tweak_solo
      transfer_sculpt
      switch
      attribute_curvemap
      attribute_transfer
      curve_resample
      attribute_vector_rotate

      #~ DEF_ICON_BLANK(346)
      #~ DEF_ICON_BLANK(347)
      #~ DEF_ICON_BLANK(348)
      #~ DEF_ICON_BLANK(349)
      #~ DEF_ICON_BLANK(350)
      #~ DEF_ICON_BLANK(351)
      #~ DEF_ICON_BLANK(352)
      #~ DEF_ICON_BLANK(353)
      #~ DEF_ICON_BLANK(354)
      #~ DEF_ICON_BLANK(355)

      # ------------------------- row 5 --------------------------*/

      view3d
      ipo
      oops
      buts
      dissolve_between
      dissolve_unselected
      info
      sequence
      text
      imasel

      sound
      action
      nla
      scriptwin
      time
      nodetree
      rename
      console
      preferences
      clip

      asset_manager
      toolbar
      circle_select
      inverse
      select_all
      select_none
      apptemplate
      maximize_area
      new_window
      quadview

      column_current_frame
      columns_keys
      columns_markers
      expandmenu
      bake_curve
      bake_sound
      clean_channels
      clean_keys
      discontinue_euler
      jump_to_keyframes

      decorate_keyframe
      orientation_cursor
      decorate_override
      decorate_unlocked
      decorate_locked
      face_maps
      documents
      file_new
      filebrowser
      smooth_laplacian

      node_volumeprincipled
      vector_displace
      lock_rotation
      material_add
      material_replace
      merge_center
      merge_cursor
      split_byvertices
      separate_bymaterial
      separate_loose

      #~ DEF_ICON_BLANK(425)
      #~ DEF_ICON_BLANK(426)
      #~ DEF_ICON_BLANK(427)
      #~ DEF_ICON_BLANK(428)
      #~ DEF_ICON_BLANK(429)
      #~ DEF_ICON_BLANK(430)
      #~ DEF_ICON_BLANK(431)
      #~ DEF_ICON_BLANK(432)
      #~ DEF_ICON_BLANK(433)
      #~ DEF_ICON_BLANK(434)

      # ------------------------- row 6 --------------------------*/

      object_datamode
      editmode_hlt
<<<<<<< HEAD
      facesel_hlt
      vpaint_hlt
      tpaint_hlt
      wpaint_hlt
      sculptmode_hlt
      pose_hlt
      particlemode
      knife

      selectless
      selectmore
      bend
      shear
      tosphere
      joincopy
      splitedge
      vertexconnectpath
      vertexconnect
      marksharpedges

      buts_active
      oops_active
      nla_active
      dopesheet_active
      graph_active
      offset_edge_slide
      viewall
      viewall_resetcursor
      view_global_local
      view_selected

      sample_keyframes
      smooth_keyframes
      flatten_handler
      snap_currentframe
      snap_cursorvalue
      snap_nearestframe
      snap_nearestmarker
      snap_nearestsecond
      mirror_cursorvalue
      mirror_marker

=======
      empty_arrows
      empty_axis
      empty_data
      empty_single_arrow
      error
      experimental
      export
      external_drive
      external_drive_large
      eyedropper
      facesel
      face_corner
      face_maps
      fake_user_off
      fake_user_on
      fcurve
      fcurve_snapshot
      ff
      file
      file_large
      filebrowser
      file_3d
      file_archive
      file_backup
      file_blank
      file_blend
      file_cache
      file_folder
      file_folder_large
      file_font
      file_hidden
      file_image
      file_movie
      file_new
      file_parent
      file_parent_large
      file_refresh
      file_script
      file_sound
      file_text
      file_tick
      file_volume
      filter
      fixed_size
      folder_redirect
      fontpreview
      font_data
      force_boid
      force_charge
      force_curve
      force_drag
      force_fluidflow
      force_force
      force_harmonic
      force_lennardjones
      force_magnetic
      force_texture
      force_turbulence
      force_vortex
      force_wind
      forward
      frame_next
      frame_prev
      freeze
      fullscreen_enter
      fullscreen_exit
      fund
      geometry_nodes
      geometry_set
      ghost_disabled
      ghost_enabled
      gizmo
      gp_caps_flat
      gp_caps_round
      gp_multiframe_editing
      gp_only_selected
      gp_select_between_strokes
      gp_select_points
      gp_select_strokes
>>>>>>> 00e398c4
      graph
      loop_cut_and_slide
      hide_on
      hide_off
      image
      keyframe_hlt
<<<<<<< HEAD
      keyframe
=======
      keyingset
	    key_backspace
      key_backspace_filled
      key_command
      key_command_filled
      key_control
      key_control_filled
      key_dehlt
      key_empty1
      key_empty1_filled
      key_empty2
      key_empty2_filled
      key_empty3
      key_empty3_filled
      key_hlt
      key_menu
      key_menu_filled
      key_option
      key_option_filled
      key_return
      key_return_filled
      key_ring
      key_ring_filled
      key_shift
      key_shift_filled
      key_tab
      key_tab_filled
      key_windows
      key_windows_filled
      lattice_data
      layer_active
      layer_used
      library_data_broken
      library_data_direct
>>>>>>> 00e398c4
      library_data_override
      light
      light_area

      shading_edge_sharp
      shading_edge_smooth
      shading_vert_sharp
      shading_vert_smooth
      clearsharpverts
      marksharpverts
      rotateccw
      projectfromview_bounds
      join_areas
      swap_areas

      #~ DEF_ICON_BLANK(504)
      #~ DEF_ICON_BLANK(505)
      #~ DEF_ICON_BLANK(506)
      #~ DEF_ICON_BLANK(507)
      #~ DEF_ICON_BLANK(508)
      #~ DEF_ICON_BLANK(509)
      #~ DEF_ICON_BLANK(510)
      #~ DEF_ICON_BLANK(511)
      #~ DEF_ICON_BLANK(512)
      #~ DEF_ICON_BLANK(513)

      # ------------------------- row 7  --------------------------*/

      scene_data
      renderlayers
      file_blank
      object_data
      mesh_data
      curve_data
      meta_data
      lattice_data
      apply_rotscale
      material_data

      outliner_data_camera
      anim_data
      camera_data
      particle_data
      library_data_direct
      group
      armature_data
      pose_data
      bone_data
      constraint

      shapekey_data
      constraint_bone
      camera_stereo
      package
      uglypackage
      solidify
      viewcameracenter
      view_active_back
      view_active_bottom
      view_active_front

      mirror_time
      handle_autoclamped
      move_down
      move_to_bottom
      move_to_top
      move_up
      extrapolation_constant
      extrapolation_cyclic
      extrapolation_cyclic_clear
      extrapolation_linear

      light_data
      light_hemi
      light_point
      light_spot
      light_sun
      lightprobe_sphere
      lightprobe_plane
      lightprobe_volume
      view_remove_local
      shape

      mask_slice_fill
      mask_slice_new
      simplify_sample
      simplify_adaptive
      toggle_close
      separate_gp_strokes
      separate_gp_points
      separate_gp_layer
      bone_layer
      clean_channels_frames

      #~ DEF_ICON_BLANK(584)
      #~ DEF_ICON_BLANK(585)
      #~ DEF_ICON_BLANK(586)
      #~ DEF_ICON_BLANK(587)
      #~ DEF_ICON_BLANK(588)
      #~ DEF_ICON_BLANK(589)
      #~ DEF_ICON_BLANK(590)
      #~ DEF_ICON_BLANK(591)
      #~ DEF_ICON_BLANK(592)
      #~ DEF_ICON_BLANK(593)

      # ------------------------- row 8 --------------------------*/

      brush_data
      image_data
      file
      fcurve
      font_data
      render_result
      surface_data
      empty_data
      settings
      render_animation

      render_still
      library_data_broken
      boids
      gizmo
      library_data_indirect
      greasepencil
      line_data
      hide_renderview
      group_bone
      group_vertex

      group_vcol
      group_uvs
      render_still_view
      render_ani_view
      rna
      outliner_data_lightprobe
      view_active_left
      view_active_right
      view_active_top
      centertomouse

      builtin_modifier
      cycles_modifier
      envelope_modifier
      generator_modifier
      limit_modifier
      noise_modifier
      stepped_modifier
      swap
      sync
      transition

      matcloth
      matfluid
      matshaderball
<<<<<<< HEAD
=======
      matsphere
      mat_sphere_sky
      memory
      menu_panel
      mesh_capsule
      mesh_circle
      mesh_cone
      mesh_cube
      mesh_cylinder
      mesh_data
      mesh_grid
      mesh_icosphere
      mesh_monkey
      mesh_plane
      mesh_torus
      mesh_uvsphere
      meta_ball
      meta_capsule
      meta_cube
      meta_data
      meta_ellipsoid
      meta_plane
      modifier
      modifier_data
      modifier_off
      modifier_on
      mod_armature
      mod_array
      mod_bevel
      mod_boolean
      mod_build
      mod_cast
      mod_cloth
      mod_curve
      mod_dash
      mod_data_transfer
      mod_decim
      mod_displace
      mod_dynamicpaint
      mod_edgesplit
      mod_envelope
      mod_explode
      mod_fluid
      mod_fluidsim
      mod_hue_saturation
      mod_instance
      mod_lattice
      mod_length
      mod_lineart
      mod_mask
      mod_meshdeform
      mod_mirror
      mod_multires
      mod_noise
      mod_normaledit
      mod_ocean
      mod_offset
      mod_opacity
      mod_outline
      mod_particles
      mod_particle_instance
      mod_physics
      mod_remesh
      mod_screw
      mod_shrinkwrap
      mod_simpledeform
      mod_simplify
      mod_skin
      mod_smooth
      mod_soft
      mod_solidify
      mod_subsurf
      mod_thickness
      mod_time
      mod_tint
      mod_triangulate
      mod_uvproject
      mod_vertex_weight
      mod_warp
      mod_wave
      mod_wireframe
      monkey
      mouse_lmb
      mouse_lmb_2x
      mouse_lmb_drag
      mouse_mmb
      mouse_mmb_drag
      mouse_mmb_scroll
      mouse_move
      mouse_rmb
      mouse_rmb_drag
      mute_ipo_off
      mute_ipo_on
      network_drive
      network_drive_large
      newfolder
      next_keyframe
      nla
      nla_pushdown
      nocurve
      node
      nodetree
>>>>>>> 00e398c4
      node_compositing
      node_corner
      node_material
      node_side
      node_top
      normals_face
      normals_vertex

      mod_armature_selected
      node_transform_clear
      propagate_marker
      propagate_next
      propagate_previous
      propagate_selected
      select_by_material
      pose_from_breakdown
      pose_relax_to_breakdown
      raycast

      #~ DEF_ICON_BLANK(663)
      #~ DEF_ICON_BLANK(664)
      #~ DEF_ICON_BLANK(665)
      #~ DEF_ICON_BLANK(666)
      #~ DEF_ICON_BLANK(667)
      #~ DEF_ICON_BLANK(668)
      #~ DEF_ICON_BLANK(669)
      #~ DEF_ICON_BLANK(670)
      #~ DEF_ICON_BLANK(671)
      #~ DEF_ICON_BLANK(672)

      # ------------------------- row 9 --------------------------*/

      clearsharpedges
      convexhull
      blendfromshape
      shapepropagate
      bridge_edgeloops
      clear_fs_edge
      mark_fs_edge
      makedupliface
      rotatecw
      split

      subdivedgeloop
      unsubdivide
      subdiv_edgering
      reverse_colors
      rotate_colors
      reverse_uvs
      rotate_uvs
      alignauto
      alignhorizontal
      alignvertical

      straighten
      straighten_x
      straighten_y
      unwrap_abf
      unwrap_lscm
      weld
      dolly
      fly_navigation
      view_navigation
      walk_navigation

      add_strip
      add_track
      add_track_above
      add_metastrip
      remove_metastrip
      seq_multiply
      add_selected
      center
      hierarchy
      hierarchy_down

      normals_vertex_face
      object_origin
      onionskin_off
      onionskin_on
      orientation_gimbal
      orientation_local
      orientation_normal
      orientation_view
      orphan_data
      outliner

      rename_x
      rename_y
      rename_z
      curve_spiral
      curve_star
      curve_startend
      curve_line
      float_to_int
      curve_quadrilateral
      curve_trim

      #~ DEF_ICON_BLANK(742)
      #~ DEF_ICON_BLANK(743)
      #~ DEF_ICON_BLANK(744)
      #~ DEF_ICON_BLANK(745)
      #~ DEF_ICON_BLANK(746)
      #~ DEF_ICON_BLANK(747)
      #~ DEF_ICON_BLANK(748)
      #~ DEF_ICON_BLANK(749)
      #~ DEF_ICON_BLANK(750)
      #~ DEF_ICON_BLANK(751)

      # ------------------------- row 10 --------------------------*/

      outliner_ob_empty
      outliner_ob_mesh
      outliner_ob_curve
      outliner_ob_lattice
      outliner_ob_meta
      options
      outliner_ob_camera
      outliner_ob_armature
      outliner_ob_font
      outliner_ob_surface

      outliner_ob_speaker
      empty_arrows
      empty_circle
      empty_cone
      empty_cube
      empty_image
      temp
      empty_sphere
      restrict_color_off
      restrict_color_on

      restrict_view_on
      restrict_view_off
      restrict_select_on
      restrict_select_off
      restrict_render_on
      restrict_render_off
      outliner_ob_force_field
      outliner_ob_group_instance
      zoom_camera
      zoom_border

      hierarchy_up
      cut_links
      detach_links
      toggle_node_mute
      toggle_node_options
      toggle_node_preview
      statusbar
      topbar
      caret_line_begin
      caret_line_end

      outliner_data_greasepencil
      outliner_data_light
      outliner_ob_greasepencil
      outliner_ob_image
      outliner_ob_light
      outliner_ob_lightprobe
      overlay
      pivot_active
      pivot_boundbox
      pivot_cursor

      gp_caps_flat
      gp_caps_round
      fixed_size
      load_usd
      select_handletype
      spline_type
      curve_fill
      posterize
      mod_dash
      search_menu

      #~ DEF_ICON_BLANK(821)
      #~ DEF_ICON_BLANK(822)
      #~ DEF_ICON_BLANK(823)
      #~ DEF_ICON_BLANK(824)
      #~ DEF_ICON_BLANK(825)
      #~ DEF_ICON_BLANK(826)
      #~ DEF_ICON_BLANK(827)
      #~ DEF_ICON_BLANK(828)
      #~ DEF_ICON_BLANK(829)
      #~ DEF_ICON_BLANK(830)

      # ------------------------- row 11 --------------------------*/

      outliner_data_empty
      outliner_data_mesh
      outliner_data_curve
      outliner_data_lattice
      outliner_data_meta
      inc_contrast
      dec_contrast
      outliner_data_armature
      outliner_data_font
      outliner_data_surface

      outliner_data_speaker
      outliner_data_pose
      applyall
      applymove
      applyrotate
      applyscale
      clearmove
      clearorigin
      clearrotate
      clearscale

      makeduplireal
      visualtransform
      pokefaces
      splitbyedges
      triangulate
      tristoquads
      pan_down
      pan_left
      pan_right
      pan_up

      caret_next_char
      caret_next_word
      caret_prev_word
      caret_prev_char
      history_cycle_back
      history_cycle_forward
      indent
      unindent
      autocomplete
      goto

      pivot_individual
      pivot_median
      preset
      properties
      remove
      sculpt_dyntopo
      shaderfx
      shading_bbox
      shading_rendered
      shading_solid

      make_screenshot_area
      new_window_main
      blend_to_neighbour
      special
      string_join
      string_length
      string_substring
      string_to_curve
      value_to_string
      attribute_statistic

      #~ DEF_ICON_BLANK(900)
      #~ DEF_ICON_BLANK(901)
      #~ DEF_ICON_BLANK(902)
      #~ DEF_ICON_BLANK(903)
      #~ DEF_ICON_BLANK(904)
      #~ DEF_ICON_BLANK(905)
      #~ DEF_ICON_BLANK(906)
      #~ DEF_ICON_BLANK(907)
      #~ DEF_ICON_BLANK(908)
      #~ DEF_ICON_BLANK(909)

      # ------------------------- row 12 --------------------------*/

      # primitives */
      mesh_plane
      mesh_cube
      mesh_circle
      mesh_uvsphere
      mesh_icosphere
      mesh_grid
      mesh_monkey
      mesh_cylinder
      mesh_torus
      mesh_cone

      mesh_capsule
      intersect
      pivot_to_active_vert
      pivot_to_maskborder
      pivot_to_origin
      pivot_to_surface
      pivot_to_unmasked
      markfsface
      clearfsface
      meta_empty

      meta_plane
      meta_cube
      meta_ball
      meta_ellipsoid
      meta_capsule
      boolean_intersect
      orbit_down
      orbit_left
      orbit_right
      orbit_up

      select_line
      comment
      uncomment
      whitespace_spaces
      whitespace_tabs
      debug
      seq_multicam
      make_screenshot
      seq_alpha_over
      prefetch

      shading_texture
      shading_wire
      sort_desc
      sort_asc
      system
      collection_new
      tool_settings
      tracking
      tracking_backwards
      tracking_backwards_single

      attribute_capture
      curve_fillet
      curve_parameter
      curve_sample
      curve_tangent
      spline_length
      set_position
      geometry_proximity
      position
      index

      #~ DEF_ICON_BLANK(980)
      #~ DEF_ICON_BLANK(981)
      #~ DEF_ICON_BLANK(982)
      #~ DEF_ICON_BLANK(983)
      #~ DEF_ICON_BLANK(984)
      #~ DEF_ICON_BLANK(985)
      #~ DEF_ICON_BLANK(986)
      #~ DEF_ICON_BLANK(987)
      #~ DEF_ICON_BLANK(988)
      #~ DEF_ICON_BLANK(989)

      # ------------------------- row 13 --------------------------*/

      # primitives */
      surface_ncurve
      surface_ncircle
      surface_nsurface
      surface_ncylinder
      surface_nsphere
      surface_ntorus
      beautify
      fill
      gridfill
      curve_bezcurve

      curve_bezcircle
      curve_ncurve
      curve_ncircle
      curve_path
      averageislandscale
      copymirrored
      minimizestretch
      packisland
      seamsfromisland
      color_red

      color_green
      color_blue
      tria_right_bar
      tria_down_bar
      tria_left_bar
      tria_up_bar
      orbit_opposite
      roll_left
      roll_right
      layer

      node_add_shader
      disc
      node_alphaconvert
      node_ambient_occlusion
      node_anisotopic
      node_at
      node_attribute
      node_backgroundshader
      node_bilateral_blur
      node_blackbody

      tracking_clear_backwards
      tracking_clear_forwards
      tracking_forwards
      tracking_forwards_single
      tracking_refine_backwards
      tracking_refine_forwards
      underline
      user
      view_camera
      view_ortho

      points_to_vertices
      mesh_to_points
      float_curve
      rotate_euler
      align_euler_to_vector
      curve_handle_positions
      curve_tilt
      is_spline_cyclic
      set_curve_handle_positions
      set_curve_radius

      #~ DEF_ICON_BLANK(1048)
      #~ DEF_ICON_BLANK(1049)
      #~ DEF_ICON_BLANK(1050)
      #~ DEF_ICON_BLANK(1051)
      #~ DEF_ICON_BLANK(1052)
      #~ DEF_ICON_BLANK(1053)
      #~ DEF_ICON_BLANK(1054)
      #~ DEF_ICON_BLANK(1055)
      #~ DEF_ICON_BLANK(1056)
      #~ DEF_ICON_BLANK(1057)

      # ------------------------- row 14 --------------------------*/

      # empty */
      force_force
      force_wind
      force_vortex
      force_magnetic
      force_harmonic
      force_charge
      force_lennardjones
      force_texture
      force_curve
      force_boid

      force_turbulence
      force_drag
      force_fluidflow
      recalc_normals
      recalc_normals_inside
      flip_normals
      mark_seam
      clear_seam
      home
      push_pose

      relax_pose
      breakdowner_pose
      keyframes_clear
      remove_from_all_groups
      remove_selected_from_active_group
      fillbetween
      parent
      child
      child_recursive
      siblings

      memory
      node_blur
      node_bokeh_blur
      node_bokeh_image
      node_boxmask
      node_brick
      overlap
      node_bump

      node_channel
      folder_redirect
      view_pan
      view_perspective
      view_zoom
      vis_sel_11
      vis_sel_10
      vis_sel_01
      vis_sel_00
      outliner_data_gp_layer
      workspace
      xray

      spline_resolution
      set_spline_resolution
      set_curve_tilt
      separate_geometry
      rotate_instance
      scale_instance
      translate_instance
      material_index
      set_material_index
      set_shade_smooth

      #~ DEF_ICON_BLANK(1140)
      #~ DEF_ICON_BLANK(1141)
      #~ DEF_ICON_BLANK(1142)
      #~ DEF_ICON_BLANK(1143)
      #~ DEF_ICON_BLANK(1144)
      #~ DEF_ICON_BLANK(1145)
      #~ DEF_ICON_BLANK(1146)
      #~ DEF_ICON_BLANK(1147)
      #~ DEF_ICON_BLANK(1148)
      #~ DEF_ICON_BLANK(1149)

      # ------------------------- row 15 --------------------------*/

      snaptopixel_center
      snaptopixel_corner
      snaptopixel_off
      node_insert_on
      node_insert_off
      rigid_add_active
      rigid_add_passive
      rigid_remove
      rigid_change_shape
      rigid_calculate_mass

      rigid_copy_from_active
      rigid_apply_trans
      rigid_bake_to_keyframe
      rigid_constraints_connect
      keyframes_insert
      keyframes_remove
      motionpaths_calculate
      motionpaths_clear
      bake_action
      toggle_cyclic

      switch_direction
      handle_auto
      handle_vector
      handle_aligned
      handle_free
      radius
      type
      pass
      select_faces_by_side
      checker_deselect

      node_checker
      node_chroma
      node_clouds
      handle_align_single
      node_colorbalance
      node_colorcorrection
      node_colorramp
      node_combinehsv
      node_combinergb
      node_combinexyz

      center_only
      holdout_off
      holdout_on
      community
      cone
      cube
      brushes_all
      driver_distance
      driver_rotational_difference
      driver_transform

      subdivide_mesh
      merge_at_first
      merge_at_last
      motionpaths_update
      motionpaths_update_all
      integer
      input_bool
      instances_to_points
      replace_string
      color_tag

      #~ DEF_ICON_BLANK(1219)
      #~ DEF_ICON_BLANK(1220)
      #~ DEF_ICON_BLANK(1221)
      #~ DEF_ICON_BLANK(1222)
      #~ DEF_ICON_BLANK(1223)
      #~ DEF_ICON_BLANK(1224)
      #~ DEF_ICON_BLANK(1225)
      #~ DEF_ICON_BLANK(1226)
      #~ DEF_ICON_BLANK(1227)
      #~ DEF_ICON_BLANK(1228)

      # ------------------------- row 16 --------------------------*/

      origin_to_volume
      weight_transfer_weights
      join
      geometry_to_origin
      origin_to_geometry
      origin_to_cursor
      origin_to_centerofmass
      shading_smooth
      shading_flat
      transfer_data

      transfer_data_layout
      new_group
      add_to_active
      mod_smoke
      parent_set
      parent_clear
      link_data
      make_single_user
      make_local
      make_proxy

      erase
      extrudesize
      width_size
      file_cache
      ruler
      vertex_parent
      select_nonmanifold
      select_boundary
      select_edgeloop
      select_edgering

      node_combineycbcra
      node_combineyuva
      lock_to_camview
      node_cornerpin
      node_crop
      node_curve_time
      node_defocus
      node_despeckle
      file_volume
      node_diffuseshader

      empty_axis
      empty_single_arrow
      experimental
      fake_user_off
      fake_user_on
      group_bright
      gp_multiframe_editing
      gp_only_selected
      gp_select_points
      gp_select_strokes

      view_stretch
      view_fill
      get_id
      set_id
      add_all
      delete_all
      duplicate_all
      visual_move
      visual_rotate
      visual_scale

      #~ DEF_ICON_BLANK(1298)
      #~ DEF_ICON_BLANK(1299)
      #~ DEF_ICON_BLANK(1300)
      #~ DEF_ICON_BLANK(1301)
      #~ DEF_ICON_BLANK(1302)
      #~ DEF_ICON_BLANK(1303)
      #~ DEF_ICON_BLANK(1304)
      #~ DEF_ICON_BLANK(1305)
      #~ DEF_ICON_BLANK(1306)
      #~ DEF_ICON_BLANK(1307)

      # ------------------------- row 17 --------------------------*/

      inset_faces
      make_edgeface
      subdivide_edges
      normal_rotate
      normal_average
      normal_smooth
      normal_target
      knife_project
      bisect
      dissolve_verts

      dissolve_edges
      dissolve_faces
      dissolve_limited
      dissolve_selection
      edge_collapse
      remove_doubles
      weight_normalize_all
      weight_normalize
      weight_mirror
      weight_invert

      weight_clean
      weight_quantize
      weight_levels
      weight_smooth
      weight_limit_total
      weight_fix_deforms
      select_interior
      select_loopinner
      select_loose
      select_sharpedges

      node_direcitonalblur
      value_to_selection
      seq_strip_duplicate
      seq_strip_meta
      node_doubleedgemask
      node_editgroup
      node_ellipsemask
      node_emission
      node_environment
      node_erode

      rigid_body
      image_background
      rigid_body_constraint
      image_reference
      indirect_only_off
      indirect_only_on
      white_balance
      mod_hue_saturation
      outliner_collection
      mod_noise

      loc_rot
      loc_rot_scale
      loc_scale
      rot_scale
      visual_loc_rot
      visual_loc_rot_scale
      visual_loc_scale
      visual_rot_scale
      loc_rot_scale_custom
      separate_copy

      #~ DEF_ICON_BLANK(1377)
      #~ DEF_ICON_BLANK(1378)
      #~ DEF_ICON_BLANK(1379)
      #~ DEF_ICON_BLANK(1380)
      #~ DEF_ICON_BLANK(1381)
      #~ DEF_ICON_BLANK(1382)
      #~ DEF_ICON_BLANK(1383)
      #~ DEF_ICON_BLANK(1384)
      #~ DEF_ICON_BLANK(1385)
      #~ DEF_ICON_BLANK(1386)

      # ------------------------- row 18 --------------------------*/

      modifier
      mod_wave
      mod_build
      mod_decim
      mod_mirror
      mod_soft
      mod_subsurf
      hook
      mod_physics
      mod_particles

      mod_boolean
      mod_edgesplit
      mod_array
      mod_uvproject
      mod_displace
      mod_curve
      mod_lattice
      constraint_data
      mod_armature
      mod_shrinkwrap

      mod_cast
      mod_meshdeform
      mod_bevel
      mod_smooth
      mod_simpledeform
      mod_mask
      select_shortestpath
      select_sideofactive
      select_ungrouped_verts
      angle

      mod_mask_off
      node_fileoutput
      snap_midpoint
      snap_perpendicular
      node_frame
      node_fresnel
      node_gamma
      node_geometry
      node_glare
      node_glasshader

      mod_offset
      mod_opacity
      mod_particle_instance
      mod_simplify
      mod_thickness
      mod_time
      mod_tint
      modifier_off
      modifier_on
      orientation_global

      link_replace
      detach_links_move
      hold_split
      dual_mesh
      domain_size
      edge_neighbors
      edge_vertices
      face_neighbors
      geometry_instance
      vertex_neighbors

      #~ DEF_ICON_BLANK(1456)
      #~ DEF_ICON_BLANK(1457)
      #~ DEF_ICON_BLANK(1458)
      #~ DEF_ICON_BLANK(1459)
      #~ DEF_ICON_BLANK(1460)
      #~ DEF_ICON_BLANK(1461)
      #~ DEF_ICON_BLANK(1462)
      #~ DEF_ICON_BLANK(1463)
      #~ DEF_ICON_BLANK(1464)
      #~ DEF_ICON_BLANK(1465)

      # ------------------------- row 19 --------------------------*/

      # modifiers */
      mod_cloth
      mod_explode
      mod_fluidsim
      mod_multires
      mod_fluid
      mod_solidify
      mod_screw
      mod_vertex_weight
      mod_dynamicpaint
      mod_remesh

      mod_ocean
      mod_warp
      mod_skin
      mod_triangulate
      mod_wireframe
      mod_data_transfer
      mod_normaledit
      decimate
      degenerate_dissolve
      delete_loose

      fill_hole
      make_planar
      split_concave
      split_nonplanar
      merge
      separate
      crease
      faceregions
      perimeter
      polygonsides

      node_glossyshader
      node_gradient
      node_groupinsert
      node_hairinfo
      hue
      node_holdoutshader
      node_huesaturation
      saturation
      node_impaint
      node_invert

      cryptomatte
      output
      increase_kerning
      decrease_kerning
      sphere
      stroke
      rimlight
      uv
      window
      swirl

      accumulate
      edge_angle
      color_space
      object_contents
      field_at_index
      curve_arc
      equalize_handler
      point_info
      paint_add
      paint_average

      #~ DEF_ICON_BLANK(1536)
      #~ DEF_ICON_BLANK(1537)
      #~ DEF_ICON_BLANK(1538)
      #~ DEF_ICON_BLANK(1539)
      #~ DEF_ICON_BLANK(1540)
      #~ DEF_ICON_BLANK(1541)
      #~ DEF_ICON_BLANK(1542)
      #~ DEF_ICON_BLANK(1543)
      #~ DEF_ICON_BLANK(1544)
      #~ DEF_ICON_BLANK(1545)

      # ------------------------- row 20 --------------------------*/

      rec
      play
      ff
      rew
      pause
      prev_keyframe
      next_keyframe
      play_audio
      play_reverse
      preview_range

      action_tweak
      pmarker_act
      pmarker_sel
      pmarker
      marker_hlt
      marker
      space2
      space3
      keyingset
      key_dehlt

      key_hlt
      mute_ipo_off
      mute_ipo_on
      random_float
      driver_active
      driver
      area
      mirror_vertexgroup
      snap_symmetry
      symmetrize

      node_keyingscreen
      node_layerweight
      node_lensdistort
      boolean_math
      node_lightfalloff
      node_lightpath
      node_linestyle_output
      node_luminance
      float_compare
      node_makegroup

      modifier_data
      tracker
      tracker_data
      uv_data
      cubeproject
      cylinderproject
      followquads
      lightmappack
      projectfromview
      sphereproject

      paint_blur
      paint_darken
      paint_draw
      paint_lighten
      paint_mix
      paint_multiply
      paint_smear
      paint_subtract
      blend_to_default
      apply_parent_inverse

      #~ DEF_ICON_BLANK(1615)
      #~ DEF_ICON_BLANK(1616)
      #~ DEF_ICON_BLANK(1617)
      #~ DEF_ICON_BLANK(1618)
      #~ DEF_ICON_BLANK(1619)
      #~ DEF_ICON_BLANK(1620)
      #~ DEF_ICON_BLANK(1621)
      #~ DEF_ICON_BLANK(1622)
      #~ DEF_ICON_BLANK(1623)
      #~ DEF_ICON_BLANK(1624)

      # ------------------------- row 21 --------------------------*/

      solo_off
      solo_on
      frame_prev
      frame_next
      nla_pushdown
      ipo_constant
      ipo_linear
      ipo_bezier
      ipo_sine
      ipo_quad

      ipo_cubic
      ipo_quart
      ipo_quint
      ipo_expo
      ipo_circ
      ipo_bounce
      ipo_elastic
      ipo_back
      ipo_ease_in
      ipo_ease_out

      ipo_ease_in_out
      normalize_fcurves
      light_size
      light_strength
      dof
      lens_angle
      x_icon
      y_icon
      z_icon
      extend_vertices

      node_mapping
      node_clamp
      node_denoise
      node_math
      node_mixrgb
      node_mixshader
      node_map_range
      node_vertex_color
      node_moviedistort
      node_volume_info

      mouse_lmb
      mouse_mmb
      mouse_rmb
      mouse_move
      mouse_lmb_drag
      mouse_mmb_drag
      mouse_rmb_drag
      automerge_off
      automerge_on
      node_white_noise

      delete_duplicate
      attribute_store
      named_attribute
      combine_color
      separate_color
      geometry_nodes
      geometry_nodes_active
      instance_rotate
      instance_scale
      volume_cube

      #~ DEF_ICON_BLANK(1694)
      #~ DEF_ICON_BLANK(1695)
      #~ DEF_ICON_BLANK(1696)
      #~ DEF_ICON_BLANK(1697)
      #~ DEF_ICON_BLANK(1698)
      #~ DEF_ICON_BLANK(1699)
      #~ DEF_ICON_BLANK(1700)
      #~ DEF_ICON_BLANK(1701)
      #~ DEF_ICON_BLANK(1702)
      #~ DEF_ICON_BLANK(1703)

      # ------------------------- row 22 --------------------------*/

      vertexsel
      edgesel
      facesel
      loopsel
      drawsize
      rotate
      cursor
      rotatecollection
      rotatecenter
      rotactive

      align
      hide_unselected
      smoothcurve
      spherecurve
      rootcurve
      sharpcurve
      lincurve
      nocurve
      rndcurve
      prop_off

      prop_on
      prop_con
      clear_track
      particle_point
      particle_tip
      particle_path
      rip
      rip_fill
      hook_new
      hook_selected

      4l_on
      4l_off
      node_normalize
      node_normalmap
      node_objectinfo
      node_output
      node_particleinfo
      node_pixelated
      node_planetrackdeform
      node_pointcloud

      parent_bone
      parent_curve
      parent_lattice
      parent_object
      togglecaps_both
      togglecaps_default
      togglecaps_end
      togglecaps_start
      snap_step
      snap_step_second

      similar
      snap_face_nearest
      field_domain
      deform_curves
      vertex_crease
      edge_path_to_selection
      edge_paths_to_curves
      mesh_to_volume
      startpoint
      outline

      #~ DEF_ICON_BLANK(1775)
      #~ DEF_ICON_BLANK(1776)
      #~ DEF_ICON_BLANK(1777)
      #~ DEF_ICON_BLANK(1778)
      #~ DEF_ICON_BLANK(1779)
      #~ DEF_ICON_BLANK(1780)
      #~ DEF_ICON_BLANK(1781)
      #~ DEF_ICON_BLANK(1782)
      #~ DEF_ICON_BLANK(1783)
      #~ DEF_ICON_BLANK(1784)

      # ------------------------- row 23 --------------------------*/

      man_trans
      man_rot
      man_scale
      manipul
      snap_off
      snap_on
      snap_normal
      snap_grid
      snap_vertex
      snap_edge

      snap_face
      snap_volume
      snap_increment
      sticky_uvs_loc
      sticky_uvs_disable
      sticky_uvs_vert
      clipuv_dehlt
      clipuv_hlt
      snap_peel_object
      grid

      undo
      redo
      repeat
      undo_history
      redo_history
      bevel
      hook_bone
      hook_assign
      hook_reset
      hook_recenter

      node_principled
      node_range
      node_refractionshader
      node_rgbtobw
      node_reroute
      node_rgb
      node_rgbcurve
      select_handle_both
      select_handle_left
      select_handle_right

      select_difference
      select_extend
      select_intersect
      select_set
      select_subtract
      fcurve_snapshot
      external_drive
      network_drive
      object_hidden
      desktop

      volume_distribute
      corners_of_face
      corners_of_vertex
      edges_of_corner
      edges_of_vertex
      face_of_corner
      offset_corner_in_face
      vertex_of_corner
      sample_nearest_surface
      sample_uv_surface

      #~ DEF_ICON_BLANK(1852)
      #~ DEF_ICON_BLANK(1853)
      #~ DEF_ICON_BLANK(1854)
      #~ DEF_ICON_BLANK(1855)
      #~ DEF_ICON_BLANK(1856)
      #~ DEF_ICON_BLANK(1857)
      #~ DEF_ICON_BLANK(1858)
      #~ DEF_ICON_BLANK(1859)
      #~ DEF_ICON_BLANK(1860)
      #~ DEF_ICON_BLANK(1861)

      # ------------------------- row 24 --------------------------*/

      pastedown
      copydown
      pasteflipup
      pasteflipdown
      slide_edge
      slide_vertex
      smooth_vertex
      point_separate
      snap_surface
      outliner_ob_curves

      hair_data
      retopo
      uv_vertexsel
      uv_edgesel
      uv_facesel
      uv_islandsel
      uv_sync_select
      noise
      randomize
      extrude_region

      show_unselected
      dupli_extrude
      dupli_extrude_rotate
      spin
      screw
      make_regular
      hook_remove
      hook_select
      box_mask
      clear_mask

      point_rotate
      node_separate_ycbcra
      node_separate_yuva
      node_separatehsv
      node_separatergb
      node_separatexyz
      node_sky
      node_sss
      node_stabilize2d
      point_instance

      con_camerasolver
      con_followtrack
      con_objectsolver
      con_loclike
      con_rotlike
      con_sizelike
      con_translike
      con_distlimit
      con_loclimit
      con_rotlimit

      point_of_curve
      curve_of_point
      offset_point_in_curve
      curve_normal
      self_object
      sample_index
      sample_nearest
      image_info
      blur_attribute
      node_mix

      #~ DEF_ICON_BLANK(1931)
      #~ DEF_ICON_BLANK(1932)
      #~ DEF_ICON_BLANK(1933)
      #~ DEF_ICON_BLANK(1934)
      #~ DEF_ICON_BLANK(1935)
      #~ DEF_ICON_BLANK(1936)
      #~ DEF_ICON_BLANK(1937)
      #~ DEF_ICON_BLANK(1938)
      #~ DEF_ICON_BLANK(1939)
      #~ DEF_ICON_BLANK(1940)

      # ------------------------- row 25 --------------------------*/

      checkmark
      file_archive
      snap_face_center
      transform_origins
      point_distribute
      transfer_uv
      ortho
      push_pull
      shrink_fatten

      attribute_randomize
      view
      tilt
      axis_side
      axis_front
      axis_top
      outliner_ob_pointcloud
      pointcloud_data
      outliner_ob_volume
      volume_data

      layer_used
      layer_active
      transform_mirror
      transform_move
      transform_rotate
      transform_scale
      seq_add
      fill_mask
      invert_mask
      lasso_mask

      brightness_contrast
      node_sunbeams
      attribute_mix
      attribute_math
      node_tangent
      node_texcoordinate
      attribute_fill
      attribute_compare
      node_tonemap
      node_toonshader
      node_trackposition

      con_sizelimit
      con_samevol
      con_transform
      con_transform_cache
      con_clampto
      con_kinematic
      con_locktrack
      con_splineik
      con_stretchto
      con_trackto

      winding
      facegroup
      current_file
      box_show
      box_hide
      box_trim
      box_add
      lasso_add
      lasso_trim
      line_project

      #~ DEF_ICON_BLANK(2010)
      #~ DEF_ICON_BLANK(2011)
      #~ DEF_ICON_BLANK(2012)
      #~ DEF_ICON_BLANK(2013)
      #~ DEF_ICON_BLANK(2014)
      #~ DEF_ICON_BLANK(2015)
      #~ DEF_ICON_BLANK(2016)
      #~ DEF_ICON_BLANK(2017)
      #~ DEF_ICON_BLANK(2018)
      #~ DEF_ICON_BLANK(2019)

      # ------------------------- row 26 --------------------------*/

      load_3ds
      load_bvh
      load_dae
      load_fbx
      load_obj
      load_ply
      load_stl
      load_svg
      load_x3d
      save_3ds

      save_bvh
      save_dae
      save_fbx
      save_obj
      save_ply
      save_stl
      save_x3d
      load_abc
      save_abc
      rotate_minus_90

      rotate_plus_90
      mirror_x
      mirror_y
      mirror_z
      library
      library_object
      dirty_vertex
      huesatval
      levels
      seq_text

      node_transform
      node_translucent
      node_transparent
      node_ungroup
      node_uvalongstroke
      save_usd
      node_value
      node_vector
      node_vector_blur
      node_vector_transform

      con_armature
      con_childof
      con_floor
      con_followpath
      con_pivot
      con_shrinkwrap
      con_action
      follow_leader
      goal
      protect

      surface_smooth
      inflate
      relax_face_sets
      relax_topology
      enhance
      interpolate_curve
      index_of_nearest
      orientation_parent
      kuwahara
      corners_of_edge

      #~ DEF_ICON_BLANK(2089)
      #~ DEF_ICON_BLANK(2090)
      #~ DEF_ICON_BLANK(2091)
      #~ DEF_ICON_BLANK(2092)
      #~ DEF_ICON_BLANK(2093)
      #~ DEF_ICON_BLANK(2094)
      #~ DEF_ICON_BLANK(2095)
      #~ DEF_ICON_BLANK(2096)
      #~ DEF_ICON_BLANK(2097)
      #~ DEF_ICON_BLANK(2098)

      # ------------------------- row 27  --------------------------*/

      sortalpha
      sortbyext
      sorttime
      sortsize
      longdisplay
      shortdisplay
      ghost
      imgdisplay
      save_as
      save_copy

      bookmarks
      fontpreview
      filter
      newfolder
      open_recent
      file_parent
      file_refresh
      file_folder
      attribute_colorramp
      file_blend

      file_image
      file_movie
      file_script
      file_sound
      file_font
      file_text
      select_first
      select_last
      controlpointrow
      make_curvesegment

      node_vectormath
      node_velvet
      node_viewer
      node_viwersplit
      node_volumeabsorption
      node_volumescatter
      select_tracks
      node_wavelength
      node_waves
      node_wireframe

      anchor_bottom
      anchor_center
      anchor_left
      anchor_right
      anchor_top
      align_rotation_to_vector
      avoid
      fight
      flock
      outliner_data_volume

      gradient
      points_to_curves
      mod_equalizer
      axis_angle_to_rotation
      euler_to_rotation
      invert_rotation
      quaternion_to_rotation
      rotation_to_axis_angle
      rotation_to_euler
      rotation_to_quaternion

      #~ DEF_ICON_BLANK(2168)
      #~ DEF_ICON_BLANK(2169)
      #~ DEF_ICON_BLANK(2170)
      #~ DEF_ICON_BLANK(2171)
      #~ DEF_ICON_BLANK(2172)
      #~ DEF_ICON_BLANK(2173)
      #~ DEF_ICON_BLANK(2174)
      #~ DEF_ICON_BLANK(2175)
      #~ DEF_ICON_BLANK(2176)
      #~ DEF_ICON_BLANK(2177)

      # ------------------------- row 28 --------------------------*/

      recover_auto
      save_prefs
      link_blend
      append_blend
      import
      export
      external_data
      load_factory
      applymovedelta
      applyrotatedelta

      applyscaledelta
      applyalldelta
      applyanidelta
      loop_back
      loop_forwards
      back
      forward
      aligncamera_active
      aligncamera_view
      centertocursor

      lock_clear
      locktoactive
      locktocenter
      file_hidden
      file_backup
      disk_drive
      smooth_radius
      smooth_tilt
      smooth_weight
      clear_tilt

      outliner_data_pointcloud
      outliner_data_hair
      node_zcombine
      node_keying
      lockview_off
      lockview_on
      node_spill
      remove_active_group
      remove_all_groups
      set_frames

      play_sound
      mod_instance
      image_plane
      restrict_instanced_on
      restrict_instanced_off
      heart
      fund
      decorate_library_override
      decorate_linked
      preset_new

      blend_offset
      blend_to_ease
      split_to_instances
      index_switch
      bake
      line_show
      line_hide
      rotation
      instance_transform
      collection_bone_remove

      #~ DEF_ICON_BLANK(2247)
      #~ DEF_ICON_BLANK(2248)
      #~ DEF_ICON_BLANK(2249)
      #~ DEF_ICON_BLANK(2250)
      #~ DEF_ICON_BLANK(2251)
      #~ DEF_ICON_BLANK(2252)
      #~ DEF_ICON_BLANK(2253)
      #~ DEF_ICON_BLANK(2254)
      #~ DEF_ICON_BLANK(2255)
      #~ DEF_ICON_BLANK(2256)

      # ------------------------- row 29 --------------------------*/

      matplane
      matsphere
      matcube
      monkey
      curves
      aliased
      antialiased
      mat_sphere_sky
      move_texturespace
      scale_texturespace

      randomize_transform
      align_transform
      wordwrap_off
      wordwrap_on
      syntax_off
      syntax_on
      linenumbers_off
      linenumbers_on
      scriptplugins
      bold

      italic
      underlined
      set_lowercase
      set_uppercase
      small_caps
      set_from_faces
      cut
      pastefile
      circle
      copyright

      yen
      absolutepath
      relativepath
      batch_generate
      batch_generate_clear
      datablock_clear
      detect
      disable
      enable
      planetrack

      seq_swap_left
      seq_swap_right
      texture_data
      attribute_vectormath
      toggle_meta
      seq_snap_strip
      world_data
      node_texture
      anim
      trash

      scale_average
      set_time
      set_selection
      view_graph
      internet
      euro
      export_collection
      axes_to_rotation
      active_element
      collection_bone_add

      #~ DEF_ICON_BLANK(2326)
      #~ DEF_ICON_BLANK(2327)
      #~ DEF_ICON_BLANK(2328)
      #~ DEF_ICON_BLANK(2329)
      #~ DEF_ICON_BLANK(2330)
      #~ DEF_ICON_BLANK(2331)
      #~ DEF_ICON_BLANK(2332)
      #~ DEF_ICON_BLANK(2333)
      #~ DEF_ICON_BLANK(2334)
      #~ DEF_ICON_BLANK(2335)

      # ------------------------- row 30 --------------------------*/

      seq_sequencer
      seq_preview
      seq_luma_waveform
      seq_chroma_scope
      seq_histogram
      seq_splitview
      nextactive
      previousactive
      brush_reset
      image_rgb

      image_rgb_alpha
      image_alpha
      image_zdepth
      palette
      cursortoactive
      cursortocenter
      cursortogrid
      cursortoselection
      selectiontocursoroffset
      selectiontoactive

      selectiontocursor
      selectiontogrid
      cursor_to_pixels
      snap_to_adjacent
      snap_to_pixels
      pattern
      degree
      double_left
      double_right
      dutch_florin

      german_s
      multiplication
      pound
      promille
      spanish_exclamation
      spanish_question
      super_one
      super_two
      super_three
      trademark

      seq_snap_to_frame
      seq_clear_offset
      rna_add
      strands
      seq_deinterlace
      seq_move_extend
      seq_slip_contents
      seq_remove_gaps
      seq_insert_gaps
      three_dots

      face_maps_active
      select_key
      face_set
      set_face_set
      lasso_show
      lasso_hide
      menu_switch
      unicode
      marksharpangle
      collection_bone_new
	  
	  
      combine_transform
      invert_matrix
      multiply_matrix
      project_point
      separate_transform
      transform_direction
      transform_point
      transpose_matrix
      combine_matrix
      separate_matrix

      mouse_position
      gabor_noise
      geometry_name
      dial_gizmo
      linear_gizmo
      transform_gizmo

      warning
      face_corner
      pointcloud_point

      # ------------------------- large --------------------------
      cancel_large
      warning_large
      question_large
      info_large
      disc_large
      disk_drive_large
      external_drive_large
      file_folder_large
      file_large
      file_parent_large
      network_drive_large
      blender_large
      blender_logo_large

      #~ DEF_ICON_BLANK(2405)
      #~ DEF_ICON_BLANK(2406)
      #~ DEF_ICON_BLANK(2407)
      #~ DEF_ICON_BLANK(2408)
      #~ DEF_ICON_BLANK(2409)
      #~ DEF_ICON_BLANK(2410)
      #~ DEF_ICON_BLANK(2411)
      #~ DEF_ICON_BLANK(2412)
      #~ DEF_ICON_BLANK(2413)
      #~ DEF_ICON_BLANK(2414)




    )
    set(SVG_CONTENTS_H)
    set(SVG_CONTENTS_C)
    foreach(svg ${SVG_FILENAMES_NOEXT})
      data_to_c_simple(../../../../release/datafiles/icons_svg/${svg}.svg SRC)
      string(TOUPPER ${svg} svg_name_upper)
      list(APPEND SVG_CONTENTS_H
        "extern const char datatoc_${svg}_svg[]\;\n"
      )
      list(APPEND SVG_CONTENTS_C
        "case ICON_${svg_name_upper}: return datatoc_${svg}_svg\;\n"
      )
    endforeach()
    unset(svg_name_upper)

    list(JOIN SVG_CONTENTS_C "" SVG_CONTENTS_C)
    list(JOIN SVG_CONTENTS_H "" SVG_CONTENTS_H)

    configure_file(
      "svg_icons.h.in"
      "${CMAKE_CURRENT_BINARY_DIR}/svg_icons.h"
      ESCAPE_QUOTES
      @ONLY
    )
    configure_file(
      "svg_icons.cc.in"
      "${CMAKE_CURRENT_BINARY_DIR}/svg_icons.cc"
      ESCAPE_QUOTES
      @ONLY
    )

    list(APPEND SRC ${CMAKE_CURRENT_BINARY_DIR}/svg_icons.h)
    list(APPEND SRC ${CMAKE_CURRENT_BINARY_DIR}/svg_icons.cc)
    # Blend files.
    data_to_c_simple(../../../../release/datafiles/preview.blend SRC)
    data_to_c_simple(../../../../release/datafiles/preview_grease_pencil.blend SRC)
    data_to_c_simple(../../../../release/datafiles/preview_grease_pencil_legacy.blend SRC)

    # Images.
    data_to_c_simple(../../../../release/datafiles/splash.png SRC)

    unset(SVG_CONTENTS_H)
    unset(SVG_CONTENTS_C)
    unset(SVG_FILENAMES_NOEXT)

  endif()

  data_to_c_simple(../../../../release/datafiles/startup.blend SRC)
endif()

unset(ICON_NAMES)

blender_add_lib(bf_editor_datafiles "${SRC}" "${INC}" "${INC_SYS}" "${LIB}")
add_library(bf::editor::datafiles ALIAS bf_editor_datafiles)<|MERGE_RESOLUTION|>--- conflicted
+++ resolved
@@ -1,6 +1,9 @@
 # SPDX-FileCopyrightText: 2023 Blender Authors
 #
 # SPDX-License-Identifier: GPL-2.0-or-later
+
+# BFA - this document is heavily modified, so best compare Blender new with Blender old (a week back or so)
+# BFA - then when you see any changes, splice them in. Bforartists icon list is completely different. 
 
 set(INC
   PUBLIC ${CMAKE_CURRENT_BINARY_DIR}
@@ -156,8 +159,7 @@
   if(NOT WITH_HEADLESS)
     # Blender UI only.
 
-<<<<<<< HEAD
-    set(SVG_SRC
+    set(SVG_FILENAMES_NOEXT
       # ------------------------- row 1 --------------------------*/
 
       none
@@ -235,10 +237,7 @@
       frame_scene_range
       named_layer_selection
       tag
-      #~ DEF_ICON_BLANK(117)
-      #~ DEF_ICON_BLANK(118)
-
-      # ------------------------- row 2 --------------------------*/
+
 
       fullscreen
       splitscreen
@@ -270,7 +269,7 @@
       plugin
       magic_tex
       marble_tex
-	  musgrave_tex
+	    musgrave_tex
       view_graph_all
       noise_tex
 
@@ -308,17 +307,6 @@
       mesh_line
 
       instance_transform_get
-      #~ DEF_ICON_BLANK(189)
-      #~ DEF_ICON_BLANK(190)
-      #~ DEF_ICON_BLANK(191)
-      #~ DEF_ICON_BLANK(192)
-      #~ DEF_ICON_BLANK(193)
-      #~ DEF_ICON_BLANK(194)
-      #~ DEF_ICON_BLANK(195)
-      #~ DEF_ICON_BLANK(196)
-      #~ DEF_ICON_BLANK(197)
-
-      # ------------------------- row 3 --------------------------*/
 
       help
       ghost_enabled
@@ -371,11 +359,6 @@
       particlebrush_weight
       particlebrush_length
       mod_mesh_cache
-=======
-    set(SVG_FILENAMES_NOEXT
-      action
-      action_tweak
->>>>>>> 00e398c4
       add
       file_3d
       align_center
@@ -392,17 +375,6 @@
       load_svg_gpencil
 
       viewport_transform
-      #~ DEF_ICON_BLANK(268)
-      #~ DEF_ICON_BLANK(269)
-      #~ DEF_ICON_BLANK(270)
-      #~ DEF_ICON_BLANK(271)
-      #~ DEF_ICON_BLANK(272)
-      #~ DEF_ICON_BLANK(273)
-      #~ DEF_ICON_BLANK(274)
-      #~ DEF_ICON_BLANK(275)
-      #~ DEF_ICON_BLANK(276)
-
-      # ------------------------- row 4 --------------------------*/
 
       sharpen
       material
@@ -470,19 +442,6 @@
       curve_resample
       attribute_vector_rotate
 
-      #~ DEF_ICON_BLANK(346)
-      #~ DEF_ICON_BLANK(347)
-      #~ DEF_ICON_BLANK(348)
-      #~ DEF_ICON_BLANK(349)
-      #~ DEF_ICON_BLANK(350)
-      #~ DEF_ICON_BLANK(351)
-      #~ DEF_ICON_BLANK(352)
-      #~ DEF_ICON_BLANK(353)
-      #~ DEF_ICON_BLANK(354)
-      #~ DEF_ICON_BLANK(355)
-
-      # ------------------------- row 5 --------------------------*/
-
       view3d
       ipo
       oops
@@ -549,22 +508,9 @@
       separate_bymaterial
       separate_loose
 
-      #~ DEF_ICON_BLANK(425)
-      #~ DEF_ICON_BLANK(426)
-      #~ DEF_ICON_BLANK(427)
-      #~ DEF_ICON_BLANK(428)
-      #~ DEF_ICON_BLANK(429)
-      #~ DEF_ICON_BLANK(430)
-      #~ DEF_ICON_BLANK(431)
-      #~ DEF_ICON_BLANK(432)
-      #~ DEF_ICON_BLANK(433)
-      #~ DEF_ICON_BLANK(434)
-
-      # ------------------------- row 6 --------------------------*/
 
       object_datamode
       editmode_hlt
-<<<<<<< HEAD
       facesel_hlt
       vpaint_hlt
       tpaint_hlt
@@ -607,131 +553,13 @@
       mirror_cursorvalue
       mirror_marker
 
-=======
-      empty_arrows
-      empty_axis
-      empty_data
-      empty_single_arrow
-      error
-      experimental
-      export
-      external_drive
-      external_drive_large
-      eyedropper
-      facesel
-      face_corner
-      face_maps
-      fake_user_off
-      fake_user_on
-      fcurve
-      fcurve_snapshot
-      ff
-      file
-      file_large
-      filebrowser
-      file_3d
-      file_archive
-      file_backup
-      file_blank
-      file_blend
-      file_cache
-      file_folder
-      file_folder_large
-      file_font
-      file_hidden
-      file_image
-      file_movie
-      file_new
-      file_parent
-      file_parent_large
-      file_refresh
-      file_script
-      file_sound
-      file_text
-      file_tick
-      file_volume
-      filter
-      fixed_size
-      folder_redirect
-      fontpreview
-      font_data
-      force_boid
-      force_charge
-      force_curve
-      force_drag
-      force_fluidflow
-      force_force
-      force_harmonic
-      force_lennardjones
-      force_magnetic
-      force_texture
-      force_turbulence
-      force_vortex
-      force_wind
-      forward
-      frame_next
-      frame_prev
-      freeze
-      fullscreen_enter
-      fullscreen_exit
-      fund
-      geometry_nodes
-      geometry_set
-      ghost_disabled
-      ghost_enabled
-      gizmo
-      gp_caps_flat
-      gp_caps_round
-      gp_multiframe_editing
-      gp_only_selected
-      gp_select_between_strokes
-      gp_select_points
-      gp_select_strokes
->>>>>>> 00e398c4
       graph
       loop_cut_and_slide
       hide_on
       hide_off
       image
       keyframe_hlt
-<<<<<<< HEAD
       keyframe
-=======
-      keyingset
-	    key_backspace
-      key_backspace_filled
-      key_command
-      key_command_filled
-      key_control
-      key_control_filled
-      key_dehlt
-      key_empty1
-      key_empty1_filled
-      key_empty2
-      key_empty2_filled
-      key_empty3
-      key_empty3_filled
-      key_hlt
-      key_menu
-      key_menu_filled
-      key_option
-      key_option_filled
-      key_return
-      key_return_filled
-      key_ring
-      key_ring_filled
-      key_shift
-      key_shift_filled
-      key_tab
-      key_tab_filled
-      key_windows
-      key_windows_filled
-      lattice_data
-      layer_active
-      layer_used
-      library_data_broken
-      library_data_direct
->>>>>>> 00e398c4
       library_data_override
       light
       light_area
@@ -747,19 +575,6 @@
       join_areas
       swap_areas
 
-      #~ DEF_ICON_BLANK(504)
-      #~ DEF_ICON_BLANK(505)
-      #~ DEF_ICON_BLANK(506)
-      #~ DEF_ICON_BLANK(507)
-      #~ DEF_ICON_BLANK(508)
-      #~ DEF_ICON_BLANK(509)
-      #~ DEF_ICON_BLANK(510)
-      #~ DEF_ICON_BLANK(511)
-      #~ DEF_ICON_BLANK(512)
-      #~ DEF_ICON_BLANK(513)
-
-      # ------------------------- row 7  --------------------------*/
-
       scene_data
       renderlayers
       file_blank
@@ -826,19 +641,6 @@
       bone_layer
       clean_channels_frames
 
-      #~ DEF_ICON_BLANK(584)
-      #~ DEF_ICON_BLANK(585)
-      #~ DEF_ICON_BLANK(586)
-      #~ DEF_ICON_BLANK(587)
-      #~ DEF_ICON_BLANK(588)
-      #~ DEF_ICON_BLANK(589)
-      #~ DEF_ICON_BLANK(590)
-      #~ DEF_ICON_BLANK(591)
-      #~ DEF_ICON_BLANK(592)
-      #~ DEF_ICON_BLANK(593)
-
-      # ------------------------- row 8 --------------------------*/
-
       brush_data
       image_data
       file
@@ -886,111 +688,6 @@
       matcloth
       matfluid
       matshaderball
-<<<<<<< HEAD
-=======
-      matsphere
-      mat_sphere_sky
-      memory
-      menu_panel
-      mesh_capsule
-      mesh_circle
-      mesh_cone
-      mesh_cube
-      mesh_cylinder
-      mesh_data
-      mesh_grid
-      mesh_icosphere
-      mesh_monkey
-      mesh_plane
-      mesh_torus
-      mesh_uvsphere
-      meta_ball
-      meta_capsule
-      meta_cube
-      meta_data
-      meta_ellipsoid
-      meta_plane
-      modifier
-      modifier_data
-      modifier_off
-      modifier_on
-      mod_armature
-      mod_array
-      mod_bevel
-      mod_boolean
-      mod_build
-      mod_cast
-      mod_cloth
-      mod_curve
-      mod_dash
-      mod_data_transfer
-      mod_decim
-      mod_displace
-      mod_dynamicpaint
-      mod_edgesplit
-      mod_envelope
-      mod_explode
-      mod_fluid
-      mod_fluidsim
-      mod_hue_saturation
-      mod_instance
-      mod_lattice
-      mod_length
-      mod_lineart
-      mod_mask
-      mod_meshdeform
-      mod_mirror
-      mod_multires
-      mod_noise
-      mod_normaledit
-      mod_ocean
-      mod_offset
-      mod_opacity
-      mod_outline
-      mod_particles
-      mod_particle_instance
-      mod_physics
-      mod_remesh
-      mod_screw
-      mod_shrinkwrap
-      mod_simpledeform
-      mod_simplify
-      mod_skin
-      mod_smooth
-      mod_soft
-      mod_solidify
-      mod_subsurf
-      mod_thickness
-      mod_time
-      mod_tint
-      mod_triangulate
-      mod_uvproject
-      mod_vertex_weight
-      mod_warp
-      mod_wave
-      mod_wireframe
-      monkey
-      mouse_lmb
-      mouse_lmb_2x
-      mouse_lmb_drag
-      mouse_mmb
-      mouse_mmb_drag
-      mouse_mmb_scroll
-      mouse_move
-      mouse_rmb
-      mouse_rmb_drag
-      mute_ipo_off
-      mute_ipo_on
-      network_drive
-      network_drive_large
-      newfolder
-      next_keyframe
-      nla
-      nla_pushdown
-      nocurve
-      node
-      nodetree
->>>>>>> 00e398c4
       node_compositing
       node_corner
       node_material
@@ -1010,19 +707,6 @@
       pose_relax_to_breakdown
       raycast
 
-      #~ DEF_ICON_BLANK(663)
-      #~ DEF_ICON_BLANK(664)
-      #~ DEF_ICON_BLANK(665)
-      #~ DEF_ICON_BLANK(666)
-      #~ DEF_ICON_BLANK(667)
-      #~ DEF_ICON_BLANK(668)
-      #~ DEF_ICON_BLANK(669)
-      #~ DEF_ICON_BLANK(670)
-      #~ DEF_ICON_BLANK(671)
-      #~ DEF_ICON_BLANK(672)
-
-      # ------------------------- row 9 --------------------------*/
-
       clearsharpedges
       convexhull
       blendfromshape
@@ -1089,19 +773,6 @@
       curve_quadrilateral
       curve_trim
 
-      #~ DEF_ICON_BLANK(742)
-      #~ DEF_ICON_BLANK(743)
-      #~ DEF_ICON_BLANK(744)
-      #~ DEF_ICON_BLANK(745)
-      #~ DEF_ICON_BLANK(746)
-      #~ DEF_ICON_BLANK(747)
-      #~ DEF_ICON_BLANK(748)
-      #~ DEF_ICON_BLANK(749)
-      #~ DEF_ICON_BLANK(750)
-      #~ DEF_ICON_BLANK(751)
-
-      # ------------------------- row 10 --------------------------*/
-
       outliner_ob_empty
       outliner_ob_mesh
       outliner_ob_curve
@@ -1168,19 +839,6 @@
       mod_dash
       search_menu
 
-      #~ DEF_ICON_BLANK(821)
-      #~ DEF_ICON_BLANK(822)
-      #~ DEF_ICON_BLANK(823)
-      #~ DEF_ICON_BLANK(824)
-      #~ DEF_ICON_BLANK(825)
-      #~ DEF_ICON_BLANK(826)
-      #~ DEF_ICON_BLANK(827)
-      #~ DEF_ICON_BLANK(828)
-      #~ DEF_ICON_BLANK(829)
-      #~ DEF_ICON_BLANK(830)
-
-      # ------------------------- row 11 --------------------------*/
-
       outliner_data_empty
       outliner_data_mesh
       outliner_data_curve
@@ -1246,19 +904,6 @@
       string_to_curve
       value_to_string
       attribute_statistic
-
-      #~ DEF_ICON_BLANK(900)
-      #~ DEF_ICON_BLANK(901)
-      #~ DEF_ICON_BLANK(902)
-      #~ DEF_ICON_BLANK(903)
-      #~ DEF_ICON_BLANK(904)
-      #~ DEF_ICON_BLANK(905)
-      #~ DEF_ICON_BLANK(906)
-      #~ DEF_ICON_BLANK(907)
-      #~ DEF_ICON_BLANK(908)
-      #~ DEF_ICON_BLANK(909)
-
-      # ------------------------- row 12 --------------------------*/
 
       # primitives */
       mesh_plane
@@ -1327,18 +972,6 @@
       position
       index
 
-      #~ DEF_ICON_BLANK(980)
-      #~ DEF_ICON_BLANK(981)
-      #~ DEF_ICON_BLANK(982)
-      #~ DEF_ICON_BLANK(983)
-      #~ DEF_ICON_BLANK(984)
-      #~ DEF_ICON_BLANK(985)
-      #~ DEF_ICON_BLANK(986)
-      #~ DEF_ICON_BLANK(987)
-      #~ DEF_ICON_BLANK(988)
-      #~ DEF_ICON_BLANK(989)
-
-      # ------------------------- row 13 --------------------------*/
 
       # primitives */
       surface_ncurve
@@ -1406,19 +1039,6 @@
       is_spline_cyclic
       set_curve_handle_positions
       set_curve_radius
-
-      #~ DEF_ICON_BLANK(1048)
-      #~ DEF_ICON_BLANK(1049)
-      #~ DEF_ICON_BLANK(1050)
-      #~ DEF_ICON_BLANK(1051)
-      #~ DEF_ICON_BLANK(1052)
-      #~ DEF_ICON_BLANK(1053)
-      #~ DEF_ICON_BLANK(1054)
-      #~ DEF_ICON_BLANK(1055)
-      #~ DEF_ICON_BLANK(1056)
-      #~ DEF_ICON_BLANK(1057)
-
-      # ------------------------- row 14 --------------------------*/
 
       # empty */
       force_force
@@ -1487,19 +1107,6 @@
       set_material_index
       set_shade_smooth
 
-      #~ DEF_ICON_BLANK(1140)
-      #~ DEF_ICON_BLANK(1141)
-      #~ DEF_ICON_BLANK(1142)
-      #~ DEF_ICON_BLANK(1143)
-      #~ DEF_ICON_BLANK(1144)
-      #~ DEF_ICON_BLANK(1145)
-      #~ DEF_ICON_BLANK(1146)
-      #~ DEF_ICON_BLANK(1147)
-      #~ DEF_ICON_BLANK(1148)
-      #~ DEF_ICON_BLANK(1149)
-
-      # ------------------------- row 15 --------------------------*/
-
       snaptopixel_center
       snaptopixel_corner
       snaptopixel_off
@@ -1566,19 +1173,6 @@
       replace_string
       color_tag
 
-      #~ DEF_ICON_BLANK(1219)
-      #~ DEF_ICON_BLANK(1220)
-      #~ DEF_ICON_BLANK(1221)
-      #~ DEF_ICON_BLANK(1222)
-      #~ DEF_ICON_BLANK(1223)
-      #~ DEF_ICON_BLANK(1224)
-      #~ DEF_ICON_BLANK(1225)
-      #~ DEF_ICON_BLANK(1226)
-      #~ DEF_ICON_BLANK(1227)
-      #~ DEF_ICON_BLANK(1228)
-
-      # ------------------------- row 16 --------------------------*/
-
       origin_to_volume
       weight_transfer_weights
       join
@@ -1645,19 +1239,6 @@
       visual_rotate
       visual_scale
 
-      #~ DEF_ICON_BLANK(1298)
-      #~ DEF_ICON_BLANK(1299)
-      #~ DEF_ICON_BLANK(1300)
-      #~ DEF_ICON_BLANK(1301)
-      #~ DEF_ICON_BLANK(1302)
-      #~ DEF_ICON_BLANK(1303)
-      #~ DEF_ICON_BLANK(1304)
-      #~ DEF_ICON_BLANK(1305)
-      #~ DEF_ICON_BLANK(1306)
-      #~ DEF_ICON_BLANK(1307)
-
-      # ------------------------- row 17 --------------------------*/
-
       inset_faces
       make_edgeface
       subdivide_edges
@@ -1724,19 +1305,6 @@
       loc_rot_scale_custom
       separate_copy
 
-      #~ DEF_ICON_BLANK(1377)
-      #~ DEF_ICON_BLANK(1378)
-      #~ DEF_ICON_BLANK(1379)
-      #~ DEF_ICON_BLANK(1380)
-      #~ DEF_ICON_BLANK(1381)
-      #~ DEF_ICON_BLANK(1382)
-      #~ DEF_ICON_BLANK(1383)
-      #~ DEF_ICON_BLANK(1384)
-      #~ DEF_ICON_BLANK(1385)
-      #~ DEF_ICON_BLANK(1386)
-
-      # ------------------------- row 18 --------------------------*/
-
       modifier
       mod_wave
       mod_build
@@ -1802,19 +1370,6 @@
       face_neighbors
       geometry_instance
       vertex_neighbors
-
-      #~ DEF_ICON_BLANK(1456)
-      #~ DEF_ICON_BLANK(1457)
-      #~ DEF_ICON_BLANK(1458)
-      #~ DEF_ICON_BLANK(1459)
-      #~ DEF_ICON_BLANK(1460)
-      #~ DEF_ICON_BLANK(1461)
-      #~ DEF_ICON_BLANK(1462)
-      #~ DEF_ICON_BLANK(1463)
-      #~ DEF_ICON_BLANK(1464)
-      #~ DEF_ICON_BLANK(1465)
-
-      # ------------------------- row 19 --------------------------*/
 
       # modifiers */
       mod_cloth
@@ -1883,19 +1438,6 @@
       paint_add
       paint_average
 
-      #~ DEF_ICON_BLANK(1536)
-      #~ DEF_ICON_BLANK(1537)
-      #~ DEF_ICON_BLANK(1538)
-      #~ DEF_ICON_BLANK(1539)
-      #~ DEF_ICON_BLANK(1540)
-      #~ DEF_ICON_BLANK(1541)
-      #~ DEF_ICON_BLANK(1542)
-      #~ DEF_ICON_BLANK(1543)
-      #~ DEF_ICON_BLANK(1544)
-      #~ DEF_ICON_BLANK(1545)
-
-      # ------------------------- row 20 --------------------------*/
-
       rec
       play
       ff
@@ -1962,19 +1504,6 @@
       blend_to_default
       apply_parent_inverse
 
-      #~ DEF_ICON_BLANK(1615)
-      #~ DEF_ICON_BLANK(1616)
-      #~ DEF_ICON_BLANK(1617)
-      #~ DEF_ICON_BLANK(1618)
-      #~ DEF_ICON_BLANK(1619)
-      #~ DEF_ICON_BLANK(1620)
-      #~ DEF_ICON_BLANK(1621)
-      #~ DEF_ICON_BLANK(1622)
-      #~ DEF_ICON_BLANK(1623)
-      #~ DEF_ICON_BLANK(1624)
-
-      # ------------------------- row 21 --------------------------*/
-
       solo_off
       solo_on
       frame_prev
@@ -2041,19 +1570,6 @@
       instance_scale
       volume_cube
 
-      #~ DEF_ICON_BLANK(1694)
-      #~ DEF_ICON_BLANK(1695)
-      #~ DEF_ICON_BLANK(1696)
-      #~ DEF_ICON_BLANK(1697)
-      #~ DEF_ICON_BLANK(1698)
-      #~ DEF_ICON_BLANK(1699)
-      #~ DEF_ICON_BLANK(1700)
-      #~ DEF_ICON_BLANK(1701)
-      #~ DEF_ICON_BLANK(1702)
-      #~ DEF_ICON_BLANK(1703)
-
-      # ------------------------- row 22 --------------------------*/
-
       vertexsel
       edgesel
       facesel
@@ -2120,19 +1636,6 @@
       startpoint
       outline
 
-      #~ DEF_ICON_BLANK(1775)
-      #~ DEF_ICON_BLANK(1776)
-      #~ DEF_ICON_BLANK(1777)
-      #~ DEF_ICON_BLANK(1778)
-      #~ DEF_ICON_BLANK(1779)
-      #~ DEF_ICON_BLANK(1780)
-      #~ DEF_ICON_BLANK(1781)
-      #~ DEF_ICON_BLANK(1782)
-      #~ DEF_ICON_BLANK(1783)
-      #~ DEF_ICON_BLANK(1784)
-
-      # ------------------------- row 23 --------------------------*/
-
       man_trans
       man_rot
       man_scale
@@ -2199,19 +1702,6 @@
       sample_nearest_surface
       sample_uv_surface
 
-      #~ DEF_ICON_BLANK(1852)
-      #~ DEF_ICON_BLANK(1853)
-      #~ DEF_ICON_BLANK(1854)
-      #~ DEF_ICON_BLANK(1855)
-      #~ DEF_ICON_BLANK(1856)
-      #~ DEF_ICON_BLANK(1857)
-      #~ DEF_ICON_BLANK(1858)
-      #~ DEF_ICON_BLANK(1859)
-      #~ DEF_ICON_BLANK(1860)
-      #~ DEF_ICON_BLANK(1861)
-
-      # ------------------------- row 24 --------------------------*/
-
       pastedown
       copydown
       pasteflipup
@@ -2277,19 +1767,6 @@
       image_info
       blur_attribute
       node_mix
-
-      #~ DEF_ICON_BLANK(1931)
-      #~ DEF_ICON_BLANK(1932)
-      #~ DEF_ICON_BLANK(1933)
-      #~ DEF_ICON_BLANK(1934)
-      #~ DEF_ICON_BLANK(1935)
-      #~ DEF_ICON_BLANK(1936)
-      #~ DEF_ICON_BLANK(1937)
-      #~ DEF_ICON_BLANK(1938)
-      #~ DEF_ICON_BLANK(1939)
-      #~ DEF_ICON_BLANK(1940)
-
-      # ------------------------- row 25 --------------------------*/
 
       checkmark
       file_archive
@@ -2357,19 +1834,6 @@
       lasso_trim
       line_project
 
-      #~ DEF_ICON_BLANK(2010)
-      #~ DEF_ICON_BLANK(2011)
-      #~ DEF_ICON_BLANK(2012)
-      #~ DEF_ICON_BLANK(2013)
-      #~ DEF_ICON_BLANK(2014)
-      #~ DEF_ICON_BLANK(2015)
-      #~ DEF_ICON_BLANK(2016)
-      #~ DEF_ICON_BLANK(2017)
-      #~ DEF_ICON_BLANK(2018)
-      #~ DEF_ICON_BLANK(2019)
-
-      # ------------------------- row 26 --------------------------*/
-
       load_3ds
       load_bvh
       load_dae
@@ -2436,19 +1900,6 @@
       kuwahara
       corners_of_edge
 
-      #~ DEF_ICON_BLANK(2089)
-      #~ DEF_ICON_BLANK(2090)
-      #~ DEF_ICON_BLANK(2091)
-      #~ DEF_ICON_BLANK(2092)
-      #~ DEF_ICON_BLANK(2093)
-      #~ DEF_ICON_BLANK(2094)
-      #~ DEF_ICON_BLANK(2095)
-      #~ DEF_ICON_BLANK(2096)
-      #~ DEF_ICON_BLANK(2097)
-      #~ DEF_ICON_BLANK(2098)
-
-      # ------------------------- row 27  --------------------------*/
-
       sortalpha
       sortbyext
       sorttime
@@ -2515,19 +1966,6 @@
       rotation_to_euler
       rotation_to_quaternion
 
-      #~ DEF_ICON_BLANK(2168)
-      #~ DEF_ICON_BLANK(2169)
-      #~ DEF_ICON_BLANK(2170)
-      #~ DEF_ICON_BLANK(2171)
-      #~ DEF_ICON_BLANK(2172)
-      #~ DEF_ICON_BLANK(2173)
-      #~ DEF_ICON_BLANK(2174)
-      #~ DEF_ICON_BLANK(2175)
-      #~ DEF_ICON_BLANK(2176)
-      #~ DEF_ICON_BLANK(2177)
-
-      # ------------------------- row 28 --------------------------*/
-
       recover_auto
       save_prefs
       link_blend
@@ -2594,19 +2032,6 @@
       instance_transform
       collection_bone_remove
 
-      #~ DEF_ICON_BLANK(2247)
-      #~ DEF_ICON_BLANK(2248)
-      #~ DEF_ICON_BLANK(2249)
-      #~ DEF_ICON_BLANK(2250)
-      #~ DEF_ICON_BLANK(2251)
-      #~ DEF_ICON_BLANK(2252)
-      #~ DEF_ICON_BLANK(2253)
-      #~ DEF_ICON_BLANK(2254)
-      #~ DEF_ICON_BLANK(2255)
-      #~ DEF_ICON_BLANK(2256)
-
-      # ------------------------- row 29 --------------------------*/
-
       matplane
       matsphere
       matcube
@@ -2672,19 +2097,6 @@
       axes_to_rotation
       active_element
       collection_bone_add
-
-      #~ DEF_ICON_BLANK(2326)
-      #~ DEF_ICON_BLANK(2327)
-      #~ DEF_ICON_BLANK(2328)
-      #~ DEF_ICON_BLANK(2329)
-      #~ DEF_ICON_BLANK(2330)
-      #~ DEF_ICON_BLANK(2331)
-      #~ DEF_ICON_BLANK(2332)
-      #~ DEF_ICON_BLANK(2333)
-      #~ DEF_ICON_BLANK(2334)
-      #~ DEF_ICON_BLANK(2335)
-
-      # ------------------------- row 30 --------------------------*/
 
       seq_sequencer
       seq_preview
@@ -2790,17 +2202,6 @@
       blender_large
       blender_logo_large
 
-      #~ DEF_ICON_BLANK(2405)
-      #~ DEF_ICON_BLANK(2406)
-      #~ DEF_ICON_BLANK(2407)
-      #~ DEF_ICON_BLANK(2408)
-      #~ DEF_ICON_BLANK(2409)
-      #~ DEF_ICON_BLANK(2410)
-      #~ DEF_ICON_BLANK(2411)
-      #~ DEF_ICON_BLANK(2412)
-      #~ DEF_ICON_BLANK(2413)
-      #~ DEF_ICON_BLANK(2414)
-
 
 
 
