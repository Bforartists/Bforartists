# SPDX-FileCopyrightText: 2023 Blender Authors
#
# SPDX-License-Identifier: GPL-2.0-or-later

# BFA - this document is heavily modified, so best compare Blender new with Blender old (a week back or so)
# BFA - then when you see any changes, splice them in. Bforartists icon list is completely different. 

set(INC
  PUBLIC ${CMAKE_CURRENT_BINARY_DIR}
  ../include
)

set(INC_SYS

)

# Part of the `blender` binary (sources for data-files are appended).
set(SRC

)

set(LIB
  PRIVATE bf::blenlib
)

# This section is maintained by the updating script, keep BEGIN/END comments.
# See: `make icons_geom` and the script `./release/datafiles/blender_icons_geom_update.py`.
set_property(GLOBAL PROPERTY ICON_GEOM_NAMES
  # BEGIN ICON_GEOM_NAMES
  brush.gpencil_draw.erase
  brush.gpencil_draw.fill
  brush.particle.add
  brush.particle.comb
  brush.particle.cut
  brush.particle.length
  brush.particle.puff
  brush.particle.smooth
  brush.particle.weight
  brush.sculpt.paint
  brush.uv_sculpt.grab
  brush.uv_sculpt.pinch
  brush.uv_sculpt.relax
  none
  ops.armature.bone.roll
  ops.armature.extrude_cursor
  ops.armature.extrude_move
  ops.curve.draw
  ops.curve.extrude_cursor
  ops.curve.extrude_move
  ops.curve.pen
  ops.curve.radius
  ops.curve.vertex_random
  ops.generic.cursor
  ops.generic.select
  ops.generic.select_box
  ops.generic.select_circle
  ops.generic.select_lasso
  ops.generic.select_paint
  ops.gpencil.draw
  ops.gpencil.draw.eraser
  ops.gpencil.draw.line
  ops.gpencil.draw.poly
  ops.gpencil.edit_bend
  ops.gpencil.edit_mirror
  ops.gpencil.edit_shear
  ops.gpencil.edit_to_sphere
  ops.gpencil.extrude_move
  ops.gpencil.primitive_arc
  ops.gpencil.primitive_box
  ops.gpencil.primitive_circle
  ops.gpencil.primitive_curve
  ops.gpencil.primitive_line
  ops.gpencil.primitive_polyline
  ops.gpencil.radius
  ops.gpencil.stroke_cutter
  ops.gpencil.transform_fill
  ops.mesh.bevel
  ops.mesh.bisect
  ops.mesh.dupli_extrude_cursor
  ops.mesh.extrude_faces_move
  ops.mesh.extrude_manifold
  ops.mesh.extrude_region_move
  ops.mesh.extrude_region_shrink_fatten
  ops.mesh.inset
  ops.mesh.knife_tool
  ops.mesh.loopcut_slide
  ops.mesh.offset_edge_loops_slide
  ops.mesh.polybuild_hover
  ops.mesh.primitive_cone_add_gizmo
  ops.mesh.primitive_cube_add_gizmo
  ops.mesh.primitive_cylinder_add_gizmo
  ops.mesh.primitive_grid_add_gizmo
  ops.mesh.primitive_sphere_add_gizmo
  ops.mesh.primitive_torus_add_gizmo
  ops.mesh.rip
  ops.mesh.rip_edge
  ops.mesh.spin
  ops.mesh.spin.duplicate
  ops.mesh.vertices_smooth
  ops.node.links_cut
  ops.paint.eyedropper_add
  ops.paint.vertex_color_fill
  ops.paint.weight_fill
  ops.paint.weight_gradient
  ops.paint.weight_sample
  ops.paint.weight_sample_group
  ops.pose.breakdowner
  ops.pose.push
  ops.pose.relax
  ops.sculpt.border_face_set
  ops.sculpt.border_hide
  ops.sculpt.border_mask
  ops.sculpt.box_trim
  ops.sculpt.cloth_filter
  ops.sculpt.color_filter
  ops.sculpt.face_set_edit
  ops.sculpt.lasso_face_set
  ops.sculpt.lasso_hide
  ops.sculpt.lasso_mask
  ops.sculpt.lasso_trim
  ops.sculpt.line_face_set
  ops.sculpt.line_hide
  ops.sculpt.line_mask
  ops.sculpt.line_project
  ops.sculpt.line_trim
  ops.sculpt.mask_by_color
  ops.sculpt.mesh_filter
  ops.sculpt.polyline_face_set
  ops.sculpt.polyline_hide
  ops.sculpt.polyline_mask
  ops.sculpt.polyline_trim
  ops.sequencer.blade
  ops.sequencer.retime
  ops.transform.bone_envelope
  ops.transform.bone_size
  ops.transform.edge_slide
  ops.transform.push_pull
  ops.transform.resize.cage
  ops.transform.resize
  ops.transform.rotate
  ops.transform.shear
  ops.transform.shrink_fatten
  ops.transform.tilt
  ops.transform.tosphere
  ops.transform.transform
  ops.transform.translate
  ops.transform.vert_slide
  ops.transform.vertex_random
  ops.view3d.ruler
  # END ICON_GEOM_NAMES
)

data_to_c_simple(../../../../release/datafiles/bfont.pfb SRC)


if(WITH_BLENDER)
  # Blender only (not Cycles stand-alone).

  if(NOT WITH_HEADLESS)
    # Blender UI only.

    set(SVG_FILENAMES_NOEXT
      # ------------------------- row 1 --------------------------*/

      none

      question
      error
      cancel
      tria_right
      tria_down
      tria_left
      tria_up
      arrow_leftright
      plus

      disclosure_tri_right
      disclosure_tri_down
      radiobut_off
      radiobut_on
      menu_panel
      blender
      grip
      dot
      collapsemenu
      x

      template
      lastoperator
      alternated
      ui
      node
      node_sel
      blend_tex
      cloud_tex
      distorted_noise_tex
      assign

      connected
      prefix
      suffix
      flip
      string
      set_roll
      clear_roll
      roll_x_neg
      roll_x_pos
      roll_x_tang_neg

      marker_to_mesh
      origin
      floor
      wall
      setup
      background
      select_root
      select_tip
      image_aspect
      brushsize

      point_scale
      point_translate
      attribute_proximity
      attribute_texture
      collection_info
      point_to_volume
      volume_to_mesh
      planar
      attribute_combine_xyz
      attribute_separate_xyz

      line_trim
      internet_offline
      polyline_hide
      polyline_show
      frame_preview_range
      frame_scene_range
      named_layer_selection
      tag


      fullscreen
      splitscreen
      rightarrow_thin
      bordermove
      viewzoom
      zoomin
      zoomout
      panel_close
      copy_id
      eyedropper

      link_area
      auto
      checkbox_dehlt
      checkbox_hlt
      unlocked
      locked
      unpinned
      pinned
      screen_back
      rightarrow

      downarrow_hlt
      spot_blend
      lens_scale
      make_internal
      normal_setstrength
      plugin
      magic_tex
      marble_tex
	    musgrave_tex
      view_graph_all
      noise_tex

      roll_x_tang_pos
      roll_y_neg
      roll_y_pos
      roll_z_neg
      roll_z_pos
      roll_z_tang_neg
      roll_z_tang_pos
      clear_constraint
      add_ik
      clear_ik

      floodfill
      optimize
      propagate
      brushstrength
      interpolate
      reproject
      brushangle
      vertcolfromweight
      huecorrect
      particlebrush_none

      groundgrid
      nodetree_active
      node_compositing_active
      texture_active
      spreadsheet
      shader_active
      attribute_remove
      node_vectorrotate
      mask_slice
      mesh_line

      instance_transform_get

      help
      ghost_enabled
      color # see color_red/green/blue */
      linked
      unlinked
      hand
      zoom_all
      zoom_selected
      zoom_previous
      zoom_in

      zoom_out
      render_region
      border_rect
      border_lasso
      freeze
      stylus_pressure
      ghost_disabled
      new
      file_tick
      quit

      url
      recover_last
      duplicate
      fullscreen_enter
      fullscreen_exit
      blank1  # BFA - not actually blank - this is used all over the place
      load_gltf
      save_gltf
      stucci_tex
      voroni_tex

      clear
      reset
      flip_x
      flip_y
      flip_z
      zoom_set
      view_fit
      gp_select_between_strokes
      inversesquarecurve
      prop_projected

      particlebrush_add
      particlebrush_comb
      particlebrush_puff
      particlebrush_smooth
      particlebrush_weight
      particlebrush_length
      mod_mesh_cache
      add
      file_3d
      align_center

      lineart_collection
      lineart_scene
      lineart_object
      exposure
      attribute_convert
      groupinput
      groupoutput
      save_svg
      save_pdf
      load_svg_gpencil

      viewport_transform

      sharpen
      material
      texture
      normal_multiply
      world
      scene
      edit
      game
      radio
      script

      particles
      physics
      speaker
      texture_shaded
      view_front
      view_back
      view_left
      view_right
      view_top
      view_bottom

      view_reset
      view_switchtocam
      view_switchactivecam
      delete
      persp_ortho
      wireframe
      wood_tex
      renderborder_clear
      renderborder
      clippingborder

      edit_external
      save_all
      stitch
      marker_bind
      split_horizontal
      split_vertical
      view_frame
      after_current_frame
      before_current_frame
      between_markers

      align_flush
      align_justify
      align_left
      align_middle
      align_right
      align_bottom
      align_top
<<<<<<< HEAD
=======
      anchor_bottom
      anchor_center
      anchor_left
      anchor_right
      anchor_top
      anim
      anim_data
      antialiased
      append_blend
      area_dock
      area_join
      area_join_down
      area_join_left
      area_join_up
      area_swap
      armature_data
      arrow_leftright
      asset_manager
      auto
      automerge_off
      automerge_on
      axis_front
      axis_side
      axis_top
      back
      blank1
      blender
      blender_logo_large
      boids
      bold
      bone_data
      bookmarks
      bordermove
      brushes_all
      brush_data
      camera_data
      camera_stereo
      cancel
      cancel_large
      center_only
      checkbox_dehlt
      checkbox_hlt
      checkmark
      clipuv_dehlt
      clipuv_hlt
      collapsemenu
      collection_new
      color
      color_blue
      color_green
      color_red
      community
      cone
      console
      constraint
      constraint_bone
      con_action
      con_armature
      con_camerasolver
      con_childof
      con_clampto
      con_distlimit
      con_floor
      con_followpath
      con_followtrack
      con_kinematic
      con_locktrack
      con_loclike
      con_loclimit
      con_objectsolver
      con_pivot
      con_rotlike
      con_rotlimit
      con_samevol
      con_shrinkwrap
      con_sizelike
      con_sizelimit
      con_splineik
      con_stretchto
      con_trackto
      con_transform
      con_transform_cache
      con_translike
      copydown
      copy_id
      cube
      current_file
      cursor
      curves
      curves_data
      curve_bezcircle
      curve_bezcurve
      curve_data
      curve_ncircle
      curve_ncurve
      curve_path
>>>>>>> 8bae3fdd
      decorate
      decorate_animate
      decorate_driver

      attribute_clamp
      attribute_maprange
      lock_to_camview_on
      action_tweak_solo
      transfer_sculpt
      switch
      attribute_curvemap
      attribute_transfer
      curve_resample
      attribute_vector_rotate

      view3d
      ipo
      oops
      buts
      dissolve_between
      dissolve_unselected
      info
      sequence
      text
      imasel

      sound
      action
      nla
      scriptwin
      time
      nodetree
      geometry_set
      rename
      console
      preferences
      clip

      asset_manager
      toolbar
      circle_select
      inverse
      select_all
      select_none
      apptemplate
      maximize_area
      new_window
      quadview

      column_current_frame
      columns_keys
      columns_markers
      expandmenu
      bake_curve
      bake_sound
      clean_channels
      clean_keys
      discontinue_euler
      jump_to_keyframes

      decorate_keyframe
      orientation_cursor
      decorate_override
      decorate_unlocked
      decorate_locked
      face_maps
      documents
      file_new
      filebrowser
      smooth_laplacian

      node_volumeprincipled
      vector_displace
      lock_rotation
      material_add
      material_replace
      merge_center
      merge_cursor
      split_byvertices
      separate_bymaterial
      separate_loose


      object_datamode
      editmode_hlt
      facesel_hlt
      vpaint_hlt
      tpaint_hlt
      wpaint_hlt
      sculptmode_hlt
      pose_hlt
      particlemode
      knife

      selectless
      selectmore
      bend
      shear
      tosphere
      joincopy
      splitedge
      vertexconnectpath
      vertexconnect
      marksharpedges

      buts_active
      oops_active
      nla_active
      dopesheet_active
      graph_active
      offset_edge_slide
      viewall
      viewall_resetcursor
      view_global_local
      view_selected

      sample_keyframes
      smooth_keyframes
      flatten_handler
      snap_currentframe
      snap_cursorvalue
      snap_nearestframe
      snap_nearestmarker
      snap_nearestsecond
      mirror_cursorvalue
      mirror_marker

      graph
      loop_cut_and_slide
      hide_on
      hide_off
      image
      keyframe_hlt
      keyframe
      library_data_override
      light
      light_area

      shading_edge_sharp
      shading_edge_smooth
      shading_vert_sharp
      shading_vert_smooth
      clearsharpverts
      marksharpverts
      rotateccw
      projectfromview_bounds
      join_areas
      swap_areas

      scene_data
      renderlayers
      file_blank
      object_data
      mesh_data
      curve_data
      meta_data
      lattice_data
      apply_rotscale
      material_data

      outliner_data_camera
      anim_data
      camera_data
      particle_data
      library_data_direct
      group
      armature_data
      pose_data
      bone_data
      constraint

      shapekey_data
      constraint_bone
      camera_stereo
      package
      uglypackage
      solidify
      viewcameracenter
      view_active_back
      view_active_bottom
      view_active_front

      mirror_time
      handle_autoclamped
      move_down
      move_to_bottom
      move_to_top
      move_up
      extrapolation_constant
      extrapolation_cyclic
      extrapolation_cyclic_clear
      extrapolation_linear

      light_data
      light_hemi
      light_point
      light_spot
      light_sun
      lightprobe_sphere
      lightprobe_plane
      lightprobe_volume
      view_remove_local
      shape

      mask_slice_fill
      mask_slice_new
      simplify_sample
      simplify_adaptive
      toggle_close
      separate_gp_strokes
      separate_gp_points
      separate_gp_layer
      bone_layer
      clean_channels_frames

      brush_data
      image_data
      file
      fcurve
      font_data
      render_result
      surface_data
      empty_data
      settings
      render_animation

      render_still
      library_data_broken
      boids
      gizmo
      library_data_indirect
      greasepencil
      line_data
      hide_renderview
      group_bone
      group_vertex

      group_vcol
      group_uvs
      render_still_view
      render_ani_view
      rna
      outliner_data_lightprobe
      view_active_left
      view_active_right
      view_active_top
      centertomouse

      builtin_modifier
      cycles_modifier
      envelope_modifier
      generator_modifier
      limit_modifier
      noise_modifier
      stepped_modifier
      swap
      sync
      transition

      matcloth
      matfluid
      matshaderball
      node_compositing
      node_corner
      node_material
      node_side
      node_top
      normals_face
      normals_vertex

      mod_armature_selected
      node_transform_clear
      propagate_marker
      propagate_next
      propagate_previous
      propagate_selected
      select_by_material
      pose_from_breakdown
      pose_relax_to_breakdown
      raycast

      clearsharpedges
      convexhull
      blendfromshape
      shapepropagate
      bridge_edgeloops
      clear_fs_edge
      mark_fs_edge
      makedupliface
      rotatecw
      split

      subdivedgeloop
      unsubdivide
      subdiv_edgering
      reverse_colors
      rotate_colors
      reverse_uvs
      rotate_uvs
      alignauto
      alignhorizontal
      alignvertical

      straighten
      straighten_x
      straighten_y
      unwrap_abf
      unwrap_lscm
      weld
      dolly
      fly_navigation
      view_navigation
      walk_navigation

      add_strip
      add_track
      add_track_above
      add_metastrip
      remove_metastrip
      seq_multiply
      add_selected
      center
      hierarchy
      hierarchy_down

      normals_vertex_face
      object_origin
      onionskin_off
      onionskin_on
      orientation_gimbal
      orientation_local
      orientation_normal
      orientation_view
      orphan_data
      outliner

      rename_x
      rename_y
      rename_z
      curve_spiral
      curve_star
      curve_startend
      curve_line
      float_to_int
      curve_quadrilateral
      curve_trim

      outliner_ob_empty
      outliner_ob_mesh
      outliner_ob_curve
      outliner_ob_lattice
      outliner_ob_meta
      options
      outliner_ob_camera
      outliner_ob_armature
      outliner_ob_font
      outliner_ob_surface

      outliner_ob_speaker
      empty_arrows
      empty_circle
      empty_cone
      empty_cube
      empty_image
      temp
      empty_sphere
      restrict_color_off
      restrict_color_on

      restrict_view_on
      restrict_view_off
      restrict_select_on
      restrict_select_off
      restrict_render_on
      restrict_render_off
      outliner_ob_force_field
      outliner_ob_group_instance
      zoom_camera
      zoom_border

      hierarchy_up
      cut_links
      detach_links
      toggle_node_mute
      toggle_node_options
      toggle_node_preview
      statusbar
      topbar
      caret_line_begin
      caret_line_end

      outliner_data_greasepencil
      outliner_data_light
      outliner_ob_greasepencil
      outliner_ob_image
      outliner_ob_light
      outliner_ob_lightprobe
      overlay
      pivot_active
      pivot_boundbox
      pivot_cursor

      gp_caps_flat
      gp_caps_round
      fixed_size
      load_usd
      select_handletype
      spline_type
      curve_fill
      posterize
      mod_dash
      search_menu

      outliner_data_empty
      outliner_data_mesh
      outliner_data_curve
      outliner_data_lattice
      outliner_data_meta
      inc_contrast
      dec_contrast
      outliner_data_armature
      outliner_data_font
      outliner_data_surface

      outliner_data_speaker
      outliner_data_pose
      applyall
      applymove
      applyrotate
      applyscale
      clearmove
      clearorigin
      clearrotate
      clearscale

      makeduplireal
      visualtransform
      pokefaces
      splitbyedges
      triangulate
      tristoquads
      pan_down
      pan_left
      pan_right
      pan_up

      caret_next_char
      caret_next_word
      caret_prev_word
      caret_prev_char
      history_cycle_back
      history_cycle_forward
      indent
      unindent
      autocomplete
      goto

      pivot_individual
      pivot_median
      preset
      properties
      remove
      sculpt_dyntopo
      shaderfx
      shading_bbox
      shading_rendered
      shading_solid

      make_screenshot_area
      new_window_main
      blend_to_neighbour
      special
      string_join
      string_length
      string_substring
      string_to_curve
      value_to_string
      attribute_statistic

      # primitives */
      mesh_plane
      mesh_cube
      mesh_circle
      mesh_uvsphere
      mesh_icosphere
      mesh_grid
      mesh_monkey
      mesh_cylinder
      mesh_torus
      mesh_cone

      mesh_capsule
      intersect
      pivot_to_active_vert
      pivot_to_maskborder
      pivot_to_origin
      pivot_to_surface
      pivot_to_unmasked
      markfsface
      clearfsface
      meta_empty

      meta_plane
      meta_cube
      meta_ball
      meta_ellipsoid
      meta_capsule
      boolean_intersect
      orbit_down
      orbit_left
      orbit_right
      orbit_up

      select_line
      comment
      uncomment
      whitespace_spaces
      whitespace_tabs
      debug
      seq_multicam
      make_screenshot
      seq_alpha_over
      prefetch

      shading_texture
      shading_wire
      sort_desc
      sort_asc
      system
      collection_new
      tool_settings
      tracking
      tracking_backwards
      tracking_backwards_single

      attribute_capture
      curve_fillet
      curve_parameter
      curve_sample
      curve_tangent
      spline_length
      set_position
      geometry_proximity
      position
      index


      # primitives */
      surface_ncurve
      surface_ncircle
      surface_nsurface
      surface_ncylinder
      surface_nsphere
      surface_ntorus
      beautify
      fill
      gridfill
      curve_bezcurve

      curve_bezcircle
      curve_ncurve
      curve_ncircle
      curve_path
      averageislandscale
      copymirrored
      minimizestretch
      packisland
      seamsfromisland
      color_red

      color_green
      color_blue
      tria_right_bar
      tria_down_bar
      tria_left_bar
      tria_up_bar
      orbit_opposite
      roll_left
      roll_right
      layer

      node_add_shader
      disc
      node_alphaconvert
      node_ambient_occlusion
      node_anisotopic
      node_at
      node_attribute
      node_backgroundshader
      node_bilateral_blur
      node_blackbody

      tracking_clear_backwards
      tracking_clear_forwards
      tracking_forwards
      tracking_forwards_single
      tracking_refine_backwards
      tracking_refine_forwards
      underline
      user
      view_camera
      view_ortho

      points_to_vertices
      mesh_to_points
      float_curve
      rotate_euler
      align_euler_to_vector
      curve_handle_positions
      curve_tilt
      is_spline_cyclic
      set_curve_handle_positions
      set_curve_radius

      # empty */
      force_force
      force_wind
      force_vortex
      force_magnetic
      force_harmonic
      force_charge
      force_lennardjones
      force_texture
      force_curve
      force_boid

      force_turbulence
      force_drag
      force_fluidflow
      recalc_normals
      recalc_normals_inside
      flip_normals
      mark_seam
      clear_seam
      home
      push_pose

      relax_pose
      breakdowner_pose
      keyframes_clear
      remove_from_all_groups
      remove_selected_from_active_group
      fillbetween
      parent
      child
      child_recursive
      siblings

      memory
      node_blur
      node_bokeh_blur
      node_bokeh_image
      node_boxmask
      node_brick
      overlap
      node_bump

      node_channel
      folder_redirect
      view_pan
      view_perspective
      view_zoom
      vis_sel_11
      vis_sel_10
      vis_sel_01
      vis_sel_00
      outliner_data_gp_layer
      workspace
      xray

      spline_resolution
      set_spline_resolution
      set_curve_tilt
      separate_geometry
      rotate_instance
      scale_instance
      translate_instance
      material_index
      set_material_index
      set_shade_smooth

      snaptopixel_center
      snaptopixel_corner
      snaptopixel_off
      node_insert_on
      node_insert_off
      rigid_add_active
      rigid_add_passive
      rigid_remove
      rigid_change_shape
      rigid_calculate_mass

      rigid_copy_from_active
      rigid_apply_trans
      rigid_bake_to_keyframe
      rigid_constraints_connect
      keyframes_insert
      keyframes_remove
      motionpaths_calculate
      motionpaths_clear
      bake_action
      toggle_cyclic

      switch_direction
      handle_auto
      handle_vector
      handle_aligned
      handle_free
      radius
      type
      pass
      select_faces_by_side
      checker_deselect

      node_checker
      node_chroma
      node_clouds
      handle_align_single
      node_colorbalance
      node_colorcorrection
      node_colorramp
      node_combinehsv
      node_combinergb
      node_combinexyz

      center_only
      holdout_off
      holdout_on
      community
      cone
      cube
      brushes_all
      driver_distance
      driver_rotational_difference
      driver_transform

      subdivide_mesh
      merge_at_first
      merge_at_last
      motionpaths_update
      motionpaths_update_all
      integer
      input_bool
      instances_to_points
      replace_string
      color_tag

      origin_to_volume
      weight_transfer_weights
      join
      geometry_to_origin
      origin_to_geometry
      origin_to_cursor
      origin_to_centerofmass
      shading_smooth
      shading_flat
      transfer_data

      transfer_data_layout
      new_group
      add_to_active
      mod_smoke
      parent_set
      parent_clear
      link_data
      make_single_user
      make_local
      make_proxy

      erase
      extrudesize
      width_size
      file_cache
      ruler
      vertex_parent
      select_nonmanifold
      select_boundary
      select_edgeloop
      select_edgering

      node_combineycbcra
      node_combineyuva
      lock_to_camview
      node_cornerpin
      node_crop
      node_curve_time
      node_defocus
      node_despeckle
      file_volume
      node_diffuseshader

      empty_axis
      empty_single_arrow
      experimental
      fake_user_off
      fake_user_on
      group_bright
      gp_multiframe_editing
      gp_only_selected
      gp_select_points
      gp_select_strokes

      view_stretch
      view_fill
      get_id
      set_id
      add_all
      delete_all
      duplicate_all
      visual_move
      visual_rotate
      visual_scale

      inset_faces
      make_edgeface
      subdivide_edges
      normal_rotate
      normal_average
      normal_smooth
      normal_target
      knife_project
      bisect
      dissolve_verts

      dissolve_edges
      dissolve_faces
      dissolve_limited
      dissolve_selection
      edge_collapse
      remove_doubles
      weight_normalize_all
      weight_normalize
      weight_mirror
      weight_invert

      weight_clean
      weight_quantize
      weight_levels
      weight_smooth
      weight_limit_total
      weight_fix_deforms
      select_interior
      select_loopinner
      select_loose
      select_sharpedges

      node_direcitonalblur
      value_to_selection
      seq_strip_duplicate
      seq_strip_meta
      node_doubleedgemask
      node_editgroup
      node_ellipsemask
      node_emission
      node_environment
      node_erode

      rigid_body
      image_background
      rigid_body_constraint
      image_reference
      indirect_only_off
      indirect_only_on
      white_balance
      mod_hue_saturation
      outliner_collection
      mod_noise

      loc_rot
      loc_rot_scale
      loc_scale
      rot_scale
      visual_loc_rot
      visual_loc_rot_scale
      visual_loc_scale
      visual_rot_scale
      loc_rot_scale_custom
      separate_copy

      modifier
      mod_wave
      mod_build
      mod_decim
      mod_mirror
      mod_soft
      mod_subsurf
      mod_lineart
      hook
      mod_physics
      mod_particles

      mod_boolean
      mod_edgesplit
      mod_array
      mod_uvproject
      mod_displace
      mod_curve
      mod_lattice
      constraint_data
      mod_armature
      mod_shrinkwrap

      mod_cast
      mod_meshdeform
      mod_bevel
      mod_smooth
      mod_simpledeform
      mod_mask
      select_shortestpath
      select_sideofactive
      select_ungrouped_verts
      angle

      mod_mask_off
      node_fileoutput
      snap_midpoint
      snap_perpendicular
      node_frame
      node_fresnel
      node_gamma
      node_geometry
      node_glare
      node_glasshader

      mod_offset
      mod_opacity
      mod_particle_instance
      mod_simplify
      mod_thickness
      mod_time
      mod_tint
      modifier_off
      modifier_on
      orientation_global

      link_replace
      detach_links_move
      hold_split
      dual_mesh
      domain_size
      edge_neighbors
      edge_vertices
      face_neighbors
      geometry_instance
      vertex_neighbors

      # modifiers */
      mod_cloth
      mod_explode
      mod_fluidsim
      mod_multires
      mod_fluid
      mod_solidify
      mod_screw
      mod_vertex_weight
      mod_dynamicpaint
      mod_remesh

      mod_ocean
      mod_warp
      mod_skin
      mod_triangulate
      mod_wireframe
      mod_data_transfer
      mod_normaledit
      decimate
      degenerate_dissolve
      delete_loose

      fill_hole
      make_planar
      split_concave
      split_nonplanar
      merge
      separate
      crease
      faceregions
      perimeter
      polygonsides

      node_glossyshader
      node_gradient
      node_groupinsert
      node_hairinfo
      hue
      node_holdoutshader
      node_huesaturation
      saturation
      node_impaint
      node_invert

      cryptomatte
      output
      increase_kerning
      decrease_kerning
      sphere
      stroke
      rimlight
      uv
      window
      swirl

      accumulate
      edge_angle
      color_space
      object_contents
      field_at_index
      curve_arc
      equalize_handler
      point_info
      paint_add
      paint_average

      rec
      play
      ff
      rew
      pause
      prev_keyframe
      next_keyframe
      play_audio
      play_reverse
      preview_range

      action_tweak
      pmarker_act
      pmarker_sel
      pmarker
      marker_hlt
      marker
      space2
      space3
      keyingset
      key_dehlt

      key_hlt
      mute_ipo_off
      mute_ipo_on
      random_float
      driver_active
      driver
      area
      mirror_vertexgroup
      snap_symmetry
      symmetrize

      node_keyingscreen
      node_layerweight
      node_lensdistort
      boolean_math
      node_lightfalloff
      node_lightpath
      node_linestyle_output
      node_luminance
      float_compare
      node_makegroup

      modifier_data
      tracker
      tracker_data
      uv_data
      cubeproject
      cylinderproject
      followquads
      lightmappack
      projectfromview
      sphereproject

      paint_blur
      paint_darken
      paint_draw
      paint_lighten
      paint_mix
      paint_multiply
      paint_smear
      paint_subtract
      blend_to_default
      apply_parent_inverse

      solo_off
      solo_on
      frame_prev
      frame_next
      nla_pushdown
      ipo_constant
      ipo_linear
      ipo_bezier
      ipo_sine
      ipo_quad

      ipo_cubic
      ipo_quart
      ipo_quint
      ipo_expo
      ipo_circ
      ipo_bounce
      ipo_elastic
      ipo_back
      ipo_ease_in
      ipo_ease_out

      ipo_ease_in_out
      normalize_fcurves
      light_size
      light_strength
      dof
      lens_angle
      x_icon
      y_icon
      z_icon
      extend_vertices

      node_mapping
      node_clamp
      node_denoise
      node_math
      node_mixrgb
      node_mixshader
      node_map_range
      node_vertex_color
      node_moviedistort
      node_volume_info

      mouse_lmb
      mouse_mmb
      mouse_rmb
      mouse_move
      mouse_lmb_drag
      mouse_mmb_drag
      mouse_mmb_scroll # BFA - New
      mouse_lmb_2x # BFA - New
      mouse_rmb_drag
      automerge_off
      automerge_on
      node_white_noise

      delete_duplicate
      attribute_store
      named_attribute
      combine_color
      separate_color
      geometry_nodes
      geometry_nodes_active
      instance_rotate
      instance_scale
      volume_cube

      vertexsel
      edgesel
      facesel
      loopsel
      drawsize
      rotate
      cursor
      rotatecollection
      rotatecenter
      rotactive

      align
      hide_unselected
      smoothcurve
      spherecurve
      rootcurve
      sharpcurve
      lincurve
      nocurve
      rndcurve
      prop_off

      prop_on
      prop_con
      clear_track
      particle_point
      particle_tip
      particle_path
      rip
      rip_fill
      hook_new
      hook_selected

      4l_on
      4l_off
      node_normalize
      node_normalmap
      node_objectinfo
      node_output
      node_particleinfo
      node_pixelated
      node_planetrackdeform
      node_pointcloud

      parent_bone
      parent_curve
      parent_lattice
      parent_object
      togglecaps_both
      togglecaps_default
      togglecaps_end
      togglecaps_start
      snap_step
      snap_step_second

      similar
      snap_face_nearest
      field_domain
      deform_curves
      vertex_crease
      edge_path_to_selection
      edge_paths_to_curves
      mesh_to_volume
      startpoint
      outline

      man_trans
      man_rot
      man_scale
      manipul
      snap_off
      snap_on
      snap_normal
      snap_grid
      snap_vertex
      snap_edge

      snap_face
      snap_volume
      snap_increment
      sticky_uvs_loc
      sticky_uvs_disable
      sticky_uvs_vert
      clipuv_dehlt
      clipuv_hlt
      snap_peel_object
      grid

      undo
      redo
      repeat
      undo_history
      redo_history
      bevel
      hook_bone
      hook_assign
      hook_reset
      hook_recenter

      node_principled
      node_range
      node_refractionshader
      node_rgbtobw
      node_reroute
      node_rgb
      node_rgbcurve
      select_handle_both
      select_handle_left
      select_handle_right

      select_difference
      select_extend
      select_intersect
      select_set
      select_subtract
      fcurve_snapshot
      external_drive
      network_drive
      object_hidden
      desktop

      volume_distribute
      corners_of_face
      corners_of_vertex
      edges_of_corner
      edges_of_vertex
      face_of_corner
      offset_corner_in_face
      vertex_of_corner
      sample_nearest_surface
      sample_uv_surface

      pastedown
      copydown
      pasteflipup
      pasteflipdown
      slide_edge
      slide_vertex
      smooth_vertex
      point_separate
      snap_surface
      outliner_ob_curves

      hair_data
      retopo
      uv_vertexsel
      uv_edgesel
      uv_facesel
      uv_islandsel
      uv_sync_select
      noise
      randomize
      extrude_region

      show_unselected
      dupli_extrude
      dupli_extrude_rotate
      spin
      screw
      make_regular
      hook_remove
      hook_select
      box_mask
      clear_mask

      point_rotate
      node_separate_ycbcra
      node_separate_yuva
      node_separatehsv
      node_separatergb
      node_separatexyz
      node_sky
      node_sss
      node_stabilize2d
      point_instance

      con_camerasolver
      con_followtrack
      con_objectsolver
      con_loclike
      con_rotlike
      con_sizelike
      con_translike
      con_distlimit
      con_loclimit
      con_rotlimit

      point_of_curve
      curve_of_point
      offset_point_in_curve
      curve_normal
      self_object
      sample_index
      sample_nearest
      image_info
      blur_attribute
      node_mix

      checkmark
      file_archive
      snap_face_center
      transform_origins
      point_distribute
      transfer_uv
      ortho
      push_pull
      shrink_fatten

      attribute_randomize
      view
      tilt
      axis_side
      axis_front
      axis_top
      outliner_ob_pointcloud
      pointcloud_data
      outliner_ob_volume
      volume_data

      layer_used
      layer_active
      transform_mirror
      transform_move
      transform_rotate
      transform_scale
      seq_add
      fill_mask
      invert_mask
      lasso_mask

      brightness_contrast
      node_sunbeams
      attribute_mix
      attribute_math
      node_tangent
      node_texcoordinate
      attribute_fill
      attribute_compare
      node_tonemap
      node_toonshader
      node_trackposition

      con_sizelimit
      con_samevol
      con_transform
      con_transform_cache
      con_clampto
      con_kinematic
      con_locktrack
      con_splineik
      con_stretchto
      con_trackto

      winding
      facegroup
      current_file
      box_show
      box_hide
      box_trim
      box_add
      lasso_add
      lasso_trim
      line_project

      load_3ds
      load_bvh
      load_dae
      load_fbx
      load_obj
      load_ply
      load_stl
      load_svg
      load_x3d
      save_3ds

      save_bvh
      save_dae
      save_fbx
      save_obj
      save_ply
      save_stl
      save_x3d
      load_abc
      save_abc
      rotate_minus_90

      rotate_plus_90
      mirror_x
      mirror_y
      mirror_z
      library
      library_object
      dirty_vertex
      huesatval
      levels
      seq_text

      node_transform
      node_translucent
      node_transparent
      node_ungroup
      node_uvalongstroke
      save_usd
      node_value
      node_vector
      node_vector_blur
      node_vector_transform

      con_armature
      con_childof
      con_floor
      con_followpath
      con_pivot
      con_shrinkwrap
      con_action
      follow_leader
      goal
      protect

      surface_smooth
      inflate
      relax_face_sets
      relax_topology
      enhance
      interpolate_curve
      index_of_nearest
      orientation_parent
      kuwahara
      corners_of_edge

      sortalpha
      sortbyext
      sorttime
      sortsize
      longdisplay
      shortdisplay
      ghost
      imgdisplay
      save_as
      save_copy

      bookmarks
      fontpreview
      filter
      newfolder
      open_recent
      file_alias
      file_parent
      file_refresh
      file_folder
      attribute_colorramp
      file_blend

      file_image
      file_movie
      file_script
      file_sound
      file_font
      file_text
      select_first
      select_last
      controlpointrow
      make_curvesegment

      node_vectormath
      node_velvet
      node_viewer
      node_viwersplit
      node_volumeabsorption
      node_volumescatter
      select_tracks
      node_wavelength
      node_waves
      node_wireframe

      anchor_bottom
      anchor_center
      anchor_left
      anchor_right
      anchor_top
      align_rotation_to_vector
      avoid
      fight
      flock
      outliner_data_volume

      gradient
      points_to_curves
      mod_equalizer
      axis_angle_to_rotation
      euler_to_rotation
      invert_rotation
      quaternion_to_rotation
      rotation_to_axis_angle
      rotation_to_euler
      rotation_to_quaternion

      recover_auto
      save_prefs
      link_blend
      append_blend
      import
      export
      external_data
      load_factory
      applymovedelta
      applyrotatedelta

      applyscaledelta
      applyalldelta
      applyanidelta
      loop_back
      loop_forwards
      back
      forward
      aligncamera_active
      aligncamera_view
      centertocursor

      lock_clear
      locktoactive
      locktocenter
      file_hidden
      file_backup
      disk_drive
      smooth_radius
      smooth_tilt
      smooth_weight
      clear_tilt

      outliner_data_pointcloud
      outliner_data_hair
      node_zcombine
      node_keying
      lockview_off
      lockview_on
      node_spill
      remove_active_group
      remove_all_groups
      set_frames

      play_sound
      mod_instance
      image_plane
      restrict_instanced_on
      restrict_instanced_off
      heart
      fund
      decorate_library_override
      decorate_linked
      preset_new

      blend_offset
      blend_to_ease
      split_to_instances
      index_switch
      bake
      line_show
      line_hide
      rotation
      instance_transform
      collection_bone_remove

      matplane
      matsphere
      matcube
      monkey
      curves
      aliased
      antialiased
      mat_sphere_sky
      move_texturespace
      scale_texturespace

      randomize_transform
      align_transform
      wordwrap_off
      wordwrap_on
      syntax_off
      syntax_on
      linenumbers_off
      linenumbers_on
      scriptplugins
      bold

      italic
      underlined
      set_lowercase
      set_uppercase
      small_caps
      set_from_faces
      cut
      pastefile
      circle
      copyright

      yen
      absolutepath
      relativepath
      batch_generate
      batch_generate_clear
      datablock_clear
      detect
      disable
      enable
      planetrack

      seq_swap_left
      seq_swap_right
      texture_data
      attribute_vectormath
      toggle_meta
      seq_snap_strip
      world_data
      node_texture
      anim
      trash

      scale_average
      set_time
      set_selection
      view_graph
      internet
      euro
      export_collection
      axes_to_rotation
      active_element
      collection_bone_add

      seq_sequencer
      seq_preview
      seq_luma_waveform
      seq_chroma_scope
      seq_histogram
      seq_splitview
      nextactive
      previousactive
      brush_reset
      image_rgb

      image_rgb_alpha
      image_alpha
      image_zdepth
      palette
      cursortoactive
      cursortocenter
      cursortogrid
      cursortoselection
      selectiontocursoroffset
      selectiontoactive

      selectiontocursor
      selectiontogrid
      cursor_to_pixels
      snap_to_adjacent
      snap_to_pixels
      pattern
      degree
      double_left
      double_right
      dutch_florin

      german_s
      multiplication
      pound
      promille
      spanish_exclamation
      spanish_question
      super_one
      super_two
      super_three
      trademark

      seq_snap_to_frame
      seq_clear_offset
      rna_add
      strands
      seq_deinterlace
      seq_move_extend
      seq_slip_contents
      seq_remove_gaps
      seq_insert_gaps
      three_dots

      face_maps_active
      select_key
      face_set
      set_face_set
      lasso_show
      lasso_hide
      menu_switch
      unicode
      marksharpangle
      collection_bone_new
	  
	  
      combine_transform
      invert_matrix
      multiply_matrix
      project_point
      separate_transform
      transform_direction
      transform_point
      transpose_matrix
      combine_matrix
      separate_matrix

      mouse_position
      gabor_noise
      geometry_name
      dial_gizmo
      linear_gizmo
      transform_gizmo

      warning
      face_corner
      pointcloud_point

      # ------------------------- large --------------------------
      cancel_large
      warning_large
      question_large
      info_large
      disc_large
      disk_drive_large
      external_drive_large
      file_folder_large
      file_large
      file_parent_large
      network_drive_large
      blender_large
      blender_logo_large


      #  The following are used when creating the Event Icons.
      key_backspace
      key_backspace_filled
      key_command
      key_command_filled
      key_control
      key_control_filled
      key_empty1
      key_empty1_filled
      key_empty2
      key_empty2_filled
      key_empty3
      key_empty3_filled
      key_menu
      key_menu_filled
      key_option
      key_option_filled
      key_return
      key_return_filled
      key_ring
      key_ring_filled
      key_shift
      key_shift_filled
      key_tab
      key_tab_filled
      key_windows
      key_windows_filled

    )
    set(SVG_CONTENTS_H)
    set(SVG_CONTENTS_C)
    foreach(svg ${SVG_FILENAMES_NOEXT})
      data_to_c_simple(../../../../release/datafiles/icons_svg/${svg}.svg SRC)
      string(TOUPPER ${svg} svg_name_upper)
      list(APPEND SVG_CONTENTS_H
        "extern const char datatoc_${svg}_svg[]\;\n"
      )
      list(APPEND SVG_CONTENTS_C
        "case ICON_${svg_name_upper}: return datatoc_${svg}_svg\;\n"
      )
    endforeach()
    unset(svg_name_upper)

    list(JOIN SVG_CONTENTS_C "" SVG_CONTENTS_C)
    list(JOIN SVG_CONTENTS_H "" SVG_CONTENTS_H)

    configure_file(
      "svg_icons.h.in"
      "${CMAKE_CURRENT_BINARY_DIR}/svg_icons.h"
      ESCAPE_QUOTES
      @ONLY
    )
    configure_file(
      "svg_icons.cc.in"
      "${CMAKE_CURRENT_BINARY_DIR}/svg_icons.cc"
      ESCAPE_QUOTES
      @ONLY
    )

    list(APPEND SRC ${CMAKE_CURRENT_BINARY_DIR}/svg_icons.h)
    list(APPEND SRC ${CMAKE_CURRENT_BINARY_DIR}/svg_icons.cc)
    # Blend files.
    data_to_c_simple(../../../../release/datafiles/preview.blend SRC)
    data_to_c_simple(../../../../release/datafiles/preview_grease_pencil.blend SRC)
    data_to_c_simple(../../../../release/datafiles/preview_grease_pencil_legacy.blend SRC)

    # Images.
    data_to_c_simple(../../../../release/datafiles/splash.png SRC)

    unset(SVG_CONTENTS_H)
    unset(SVG_CONTENTS_C)
    unset(SVG_FILENAMES_NOEXT)

  endif()

  data_to_c_simple(../../../../release/datafiles/startup.blend SRC)
endif()

unset(ICON_NAMES)

blender_add_lib(bf_editor_datafiles "${SRC}" "${INC}" "${INC_SYS}" "${LIB}")
add_library(bf::editor::datafiles ALIAS bf_editor_datafiles)<|MERGE_RESOLUTION|>--- conflicted
+++ resolved
@@ -427,105 +427,6 @@
       align_right
       align_bottom
       align_top
-<<<<<<< HEAD
-=======
-      anchor_bottom
-      anchor_center
-      anchor_left
-      anchor_right
-      anchor_top
-      anim
-      anim_data
-      antialiased
-      append_blend
-      area_dock
-      area_join
-      area_join_down
-      area_join_left
-      area_join_up
-      area_swap
-      armature_data
-      arrow_leftright
-      asset_manager
-      auto
-      automerge_off
-      automerge_on
-      axis_front
-      axis_side
-      axis_top
-      back
-      blank1
-      blender
-      blender_logo_large
-      boids
-      bold
-      bone_data
-      bookmarks
-      bordermove
-      brushes_all
-      brush_data
-      camera_data
-      camera_stereo
-      cancel
-      cancel_large
-      center_only
-      checkbox_dehlt
-      checkbox_hlt
-      checkmark
-      clipuv_dehlt
-      clipuv_hlt
-      collapsemenu
-      collection_new
-      color
-      color_blue
-      color_green
-      color_red
-      community
-      cone
-      console
-      constraint
-      constraint_bone
-      con_action
-      con_armature
-      con_camerasolver
-      con_childof
-      con_clampto
-      con_distlimit
-      con_floor
-      con_followpath
-      con_followtrack
-      con_kinematic
-      con_locktrack
-      con_loclike
-      con_loclimit
-      con_objectsolver
-      con_pivot
-      con_rotlike
-      con_rotlimit
-      con_samevol
-      con_shrinkwrap
-      con_sizelike
-      con_sizelimit
-      con_splineik
-      con_stretchto
-      con_trackto
-      con_transform
-      con_transform_cache
-      con_translike
-      copydown
-      copy_id
-      cube
-      current_file
-      cursor
-      curves
-      curves_data
-      curve_bezcircle
-      curve_bezcurve
-      curve_data
-      curve_ncircle
-      curve_ncurve
-      curve_path
->>>>>>> 8bae3fdd
       decorate
       decorate_animate
       decorate_driver
@@ -672,6 +573,10 @@
       marksharpverts
       rotateccw
       projectfromview_bounds
+      area_dock
+      area_join_down
+      area_join_left
+      area_join_up
       join_areas
       swap_areas
 
