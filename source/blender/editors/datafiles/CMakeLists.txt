--- conflicted
+++ resolved
@@ -2143,14 +2143,11 @@
   ops.curve.extrude_move
   ops.curve.radius
   ops.curve.vertex_random
-<<<<<<< HEAD
-=======
   ops.curves.sculpt_add
   ops.curves.sculpt_comb
   ops.curves.sculpt_cut
   ops.curves.sculpt_delete
   ops.curves.sculpt_grow_shrink
->>>>>>> 9b357b02
   ops.generic.cursor
   ops.generic.select
   ops.generic.select_box
