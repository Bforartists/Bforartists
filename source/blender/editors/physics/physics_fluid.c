/*
 * This program is free software; you can redistribute it and/or
 * modify it under the terms of the GNU General Public License
 * as published by the Free Software Foundation; either version 2
 * of the License, or (at your option) any later version.
 *
 * This program is distributed in the hope that it will be useful,
 * but WITHOUT ANY WARRANTY; without even the implied warranty of
 * MERCHANTABILITY or FITNESS FOR A PARTICULAR PURPOSE.  See the
 * GNU General Public License for more details.
 *
 * You should have received a copy of the GNU General Public License
 * along with this program; if not, write to the Free Software Foundation,
 * Inc., 51 Franklin Street, Fifth Floor, Boston, MA 02110-1301, USA.
 *
 * The Original Code is Copyright (C) Blender Foundation
 * All rights reserved.
 */

/** \file
 * \ingroup edphys
 */

#include <math.h>
#include <stdlib.h>
#include <string.h>
#include <sys/stat.h>

#include "MEM_guardedalloc.h"

/* types */
#include "DNA_action_types.h"
#include "DNA_object_types.h"
#include "DNA_object_fluidsim_types.h"

#include "BLI_utildefines.h"

#include "BKE_context.h"
#include "BKE_customdata.h"
#include "BKE_fluidsim.h"
#include "BKE_modifier.h"
#include "BKE_object.h"
#include "BKE_report.h"
#include "BKE_scene.h"

#include "DEG_depsgraph.h"

#include "ED_screen.h"

#include "WM_types.h"
#include "WM_api.h"

#include "physics_intern.h"  // own include

/* enable/disable overall compilation */
#ifdef WITH_MOD_FLUID

#  include "LBM_fluidsim.h"

#  include "BLI_blenlib.h"
#  include "BLI_path_util.h"
#  include "BLI_math.h"

#  include "BKE_global.h"
#  include "BKE_main.h"

#  include "WM_api.h"

#  include "DNA_scene_types.h"
#  include "DNA_mesh_types.h"

static float get_fluid_viscosity(FluidsimSettings *settings)
{
  return (1.0f / powf(10.0f, settings->viscosityExponent)) * settings->viscosityValue;
}

static float get_fluid_rate(FluidsimSettings *settings)
{
  float rate = 1.0f; /* default rate if not animated... */

  rate = settings->animRate;

  if (rate < 0.0f)
    rate = 0.0f;

  return rate;
}

static void get_fluid_gravity(float *gravity, Scene *scene, FluidsimSettings *fss)
{
  if (scene->physics_settings.flag & PHYS_GLOBAL_GRAVITY) {
    copy_v3_v3(gravity, scene->physics_settings.gravity);
  }
  else {
    copy_v3_v3(gravity, fss->grav);
  }
}

static float get_fluid_size_m(Scene *scene, Object *domainob, FluidsimSettings *fss)
{
  if (!scene->unit.system) {
    return fss->realsize;
  }
  else {
    float dim[3];
    float longest_axis;

    BKE_object_dimensions_get(domainob, dim);
    longest_axis = max_fff(dim[0], dim[1], dim[2]);

    return longest_axis * scene->unit.scale_length;
  }
}

static bool fluid_is_animated_mesh(FluidsimSettings *fss)
{
  return ((fss->type == OB_FLUIDSIM_CONTROL) || fss->domainNovecgen);
}

/* ********************** fluid sim settings struct functions ********************** */

#  if 0
/* helper function */
void fluidsimGetGeometryObjFilename(Object *ob, char *dst)  //, char *srcname)
{
  //BLI_snprintf(dst, FILE_MAXFILE, "%s_cfgdata_%s.bobj.gz", srcname, ob->id.name);
  BLI_snprintf(dst, FILE_MAXFILE, "fluidcfgdata_%s.bobj.gz", ob->id.name);
}
#  endif

/* ********************** fluid sim channel helper functions ********************** */

typedef struct FluidAnimChannels {
  int length;

  double aniFrameTime;

  float *timeAtFrame;
  float *DomainTime;
  float *DomainGravity;
  float *DomainViscosity;
} FluidAnimChannels;

typedef struct FluidObject {
  struct FluidObject *next, *prev;

  struct Object *object;

  float *Translation;
  float *Rotation;
  float *Scale;
  float *Active;

  float *InitialVelocity;

  float *AttractforceStrength;
  float *AttractforceRadius;
  float *VelocityforceStrength;
  float *VelocityforceRadius;

  float *VertexCache;
  int numVerts, numTris;
} FluidObject;

// no. of entries for the two channel sizes
#  define CHANNEL_FLOAT 1
#  define CHANNEL_VEC 3

// simplify channels before printing
// for API this is done anyway upon init
#  if 0
static void fluidsimPrintChannel(FILE *file, float *channel, int paramsize, char *str, int entries)
{
  int i, j;
  int channelSize = paramsize;

  if (entries == 3) {
    elbeemSimplifyChannelVec3(channel, &channelSize);
  }
  else if (entries == 1) {
    elbeemSimplifyChannelFloat(channel, &channelSize);
  }
  else {
    /* invalid, cant happen? */
  }

  fprintf(file, "      CHANNEL %s =\n", str);
  for (i = 0; i < channelSize; i++) {
    fprintf(file, "        ");
    for (j = 0; j <= entries; j++) {  // also print time value
      fprintf(file, " %f ", channel[i * (entries + 1) + j]);
      if (j == entries - 1) {
        fprintf(file, "  ");
      }
    }
    fprintf(file, "\n");
  }

  fprintf(file, "      ;\n");
}
#  endif

/* Note: fluid anim channel data layout
 * ------------------------------------
 * CHANNEL_FLOAT:
 * frame 1     |frame 2
 * [dataF][time][dataF][time]
 *
 * CHANNEL_VEC:
 * frame 1                   |frame 2
 * [dataX][dataY][dataZ][time][dataX][dataY][dataZ][time]
 */

static void init_time(FluidsimSettings *domainSettings, FluidAnimChannels *channels)
{
  int i;

  channels->timeAtFrame = MEM_callocN((channels->length + 1) * sizeof(float),
                                      "timeAtFrame channel");

  channels->timeAtFrame[0] = channels->timeAtFrame[1] =
      domainSettings->animStart;  // start at index 1

  for (i = 2; i <= channels->length; i++) {
    channels->timeAtFrame[i] = channels->timeAtFrame[i - 1] + (float)channels->aniFrameTime;
  }
}

/* if this is slow, can replace with faster, less readable code */
static void set_channel(float *channel, float time, float *value, int i, int size)
{
  if (size == CHANNEL_FLOAT) {
    channel[(i * 2) + 0] = value[0];
    channel[(i * 2) + 1] = time;
  }
  else if (size == CHANNEL_VEC) {
    channel[(i * 4) + 0] = value[0];
    channel[(i * 4) + 1] = value[1];
    channel[(i * 4) + 2] = value[2];
    channel[(i * 4) + 3] = time;
  }
}

static void set_vertex_channel(Depsgraph *depsgraph,
                               float *channel,
                               float time,
                               struct Scene *scene,
                               struct FluidObject *fobj,
                               int i)
{
  Object *ob = fobj->object;
  FluidsimModifierData *fluidmd = (FluidsimModifierData *)modifiers_findByType(
      ob, eModifierType_Fluidsim);
  float *verts;
  int *tris = NULL, numVerts = 0, numTris = 0;
  int modifierIndex = BLI_findindex(&ob->modifiers, fluidmd);
  int framesize = (3 * fobj->numVerts) + 1;
  int j;

  if (channel == NULL)
    return;

  initElbeemMesh(depsgraph, scene, ob, &numVerts, &verts, &numTris, &tris, 1, modifierIndex);

  /* don't allow mesh to change number of verts in anim sequence */
  if (numVerts != fobj->numVerts) {
    MEM_freeN(channel);
    channel = NULL;
    return;
  }

  /* fill frame of channel with vertex locations */
  for (j = 0; j < (3 * numVerts); j++) {
    channel[i * framesize + j] = verts[j];
  }
  channel[i * framesize + framesize - 1] = time;

  MEM_freeN(verts);
  MEM_freeN(tris);
}

static void free_domain_channels(FluidAnimChannels *channels)
{
  if (!channels->timeAtFrame)
    return;
  MEM_freeN(channels->timeAtFrame);
  channels->timeAtFrame = NULL;
  MEM_freeN(channels->DomainGravity);
  channels->DomainGravity = NULL;
  MEM_freeN(channels->DomainViscosity);
  channels->DomainViscosity = NULL;
  MEM_freeN(channels->DomainTime);
  channels->DomainTime = NULL;
}

static void free_all_fluidobject_channels(ListBase *fobjects)
{
  FluidObject *fobj;

  for (fobj = fobjects->first; fobj; fobj = fobj->next) {
    if (fobj->Translation) {
      MEM_freeN(fobj->Translation);
      fobj->Translation = NULL;
      MEM_freeN(fobj->Rotation);
      fobj->Rotation = NULL;
      MEM_freeN(fobj->Scale);
      fobj->Scale = NULL;
      MEM_freeN(fobj->Active);
      fobj->Active = NULL;
      MEM_freeN(fobj->InitialVelocity);
      fobj->InitialVelocity = NULL;
    }

    if (fobj->AttractforceStrength) {
      MEM_freeN(fobj->AttractforceStrength);
      fobj->AttractforceStrength = NULL;
      MEM_freeN(fobj->AttractforceRadius);
      fobj->AttractforceRadius = NULL;
      MEM_freeN(fobj->VelocityforceStrength);
      fobj->VelocityforceStrength = NULL;
      MEM_freeN(fobj->VelocityforceRadius);
      fobj->VelocityforceRadius = NULL;
    }

    if (fobj->VertexCache) {
      MEM_freeN(fobj->VertexCache);
      fobj->VertexCache = NULL;
    }
  }
}

static void fluid_init_all_channels(bContext *C,
                                    Object *UNUSED(fsDomain),
                                    FluidsimSettings *domainSettings,
                                    FluidAnimChannels *channels,
                                    ListBase *fobjects)
{
  Scene *scene = CTX_data_scene(C);
  ViewLayer *view_layer = CTX_data_view_layer(C);
  Depsgraph *depsgraph = CTX_data_depsgraph(C);
  Base *base;
  int i;
  int length = channels->length;
  float eval_time;

  /* init time values (assuming that time moves at a constant speed; may be overridden later) */
  init_time(domainSettings, channels);

  /* allocate domain animation channels */
  channels->DomainGravity = MEM_callocN(length * (CHANNEL_VEC + 1) * sizeof(float),
                                        "channel DomainGravity");
  channels->DomainViscosity = MEM_callocN(length * (CHANNEL_FLOAT + 1) * sizeof(float),
                                          "channel DomainViscosity");
  channels->DomainTime = MEM_callocN(length * (CHANNEL_FLOAT + 1) * sizeof(float),
                                     "channel DomainTime");

  /* allocate fluid objects */
  for (base = FIRSTBASE(view_layer); base; base = base->next) {
    Object *ob = base->object;
    FluidsimModifierData *fluidmd = (FluidsimModifierData *)modifiers_findByType(
        ob, eModifierType_Fluidsim);

    if (fluidmd) {
      FluidObject *fobj = MEM_callocN(sizeof(FluidObject), "Fluid Object");
      fobj->object = ob;

      if (ELEM(fluidmd->fss->type, OB_FLUIDSIM_DOMAIN, OB_FLUIDSIM_PARTICLE)) {
        BLI_addtail(fobjects, fobj);
        continue;
      }

      fobj->Translation = MEM_callocN(length * (CHANNEL_VEC + 1) * sizeof(float),
                                      "fluidobject Translation");
      fobj->Rotation = MEM_callocN(length * (CHANNEL_VEC + 1) * sizeof(float),
                                   "fluidobject Rotation");
      fobj->Scale = MEM_callocN(length * (CHANNEL_VEC + 1) * sizeof(float), "fluidobject Scale");
      fobj->Active = MEM_callocN(length * (CHANNEL_FLOAT + 1) * sizeof(float),
                                 "fluidobject Active");
      fobj->InitialVelocity = MEM_callocN(length * (CHANNEL_VEC + 1) * sizeof(float),
                                          "fluidobject InitialVelocity");

      if (fluidmd->fss->type == OB_FLUIDSIM_CONTROL) {
        fobj->AttractforceStrength = MEM_callocN(length * (CHANNEL_FLOAT + 1) * sizeof(float),
                                                 "fluidobject AttractforceStrength");
        fobj->AttractforceRadius = MEM_callocN(length * (CHANNEL_FLOAT + 1) * sizeof(float),
                                               "fluidobject AttractforceRadius");
        fobj->VelocityforceStrength = MEM_callocN(length * (CHANNEL_FLOAT + 1) * sizeof(float),
                                                  "fluidobject VelocityforceStrength");
        fobj->VelocityforceRadius = MEM_callocN(length * (CHANNEL_FLOAT + 1) * sizeof(float),
                                                "fluidobject VelocityforceRadius");
      }

      if (fluid_is_animated_mesh(fluidmd->fss)) {
        float *verts = NULL;
        int *tris = NULL, modifierIndex = BLI_findindex(&ob->modifiers, (ModifierData *)fluidmd);

        initElbeemMesh(depsgraph,
                       scene,
                       ob,
                       &fobj->numVerts,
                       &verts,
                       &fobj->numTris,
                       &tris,
                       0,
                       modifierIndex);
        fobj->VertexCache = MEM_callocN(length * ((fobj->numVerts * CHANNEL_VEC) + 1) *
                                            sizeof(float),
                                        "fluidobject VertexCache");

        MEM_freeN(verts);
        MEM_freeN(tris);
      }

      BLI_addtail(fobjects, fobj);
    }
  }

  /* now we loop over the frames and fill the allocated channels with data */
  for (i = 0; i < channels->length; i++) {
    FluidObject *fobj;
    float viscosity, gravity[3];
    float timeAtFrame, time;

    eval_time = domainSettings->bakeStart + i;

    /* Modifying the global scene isn't nice, but we can do it in
     * this part of the process before a threaded job is created */
    scene->r.cfra = (int)eval_time;
    ED_update_for_newframe(CTX_data_main(C), depsgraph);

    /* now scene data should be current according to animation system, so we fill the channels */

    /* Domain time */
    // TODO: have option for not running sim, time mangling, in which case second case comes in handy
    if (channels->DomainTime) {
      time = get_fluid_rate(domainSettings) * (float)channels->aniFrameTime;
      timeAtFrame = channels->timeAtFrame[i] + time;

      channels->timeAtFrame[i + 1] = timeAtFrame;
      set_channel(channels->DomainTime, i, &time, i, CHANNEL_FLOAT);
    }
    else {
      timeAtFrame = channels->timeAtFrame[i + 1];
    }

    /* Domain properties - gravity/viscosity */
    get_fluid_gravity(gravity, scene, domainSettings);
    set_channel(channels->DomainGravity, timeAtFrame, gravity, i, CHANNEL_VEC);
    viscosity = get_fluid_viscosity(domainSettings);
    set_channel(channels->DomainViscosity, timeAtFrame, &viscosity, i, CHANNEL_FLOAT);

    /* object movement */
    for (fobj = fobjects->first; fobj; fobj = fobj->next) {
      Object *ob = fobj->object;
      FluidsimModifierData *fluidmd = (FluidsimModifierData *)modifiers_findByType(
          ob, eModifierType_Fluidsim);
      float active = (float)((fluidmd->fss->flag & OB_FLUIDSIM_ACTIVE) ? 1 : 0);
      float rot_d[3] = {0.f, 0.f, 0.f}, old_rot[3] = {0.f, 0.f, 0.f};

      if (ELEM(fluidmd->fss->type, OB_FLUIDSIM_DOMAIN, OB_FLUIDSIM_PARTICLE))
        continue;

      /* init euler rotation values and convert to elbeem format */
      /* get the rotation from ob->obmat rather than ob->rot to account for parent animations */
      if (i) {
        copy_v3_v3(old_rot, fobj->Rotation + 4 * (i - 1));
        mul_v3_fl(old_rot, (float)-M_PI / 180.f);
      }

      mat4_to_compatible_eulO(rot_d, old_rot, 0, ob->obmat);
      mul_v3_fl(rot_d, -180.0f / (float)M_PI);

      set_channel(fobj->Translation, timeAtFrame, ob->loc, i, CHANNEL_VEC);
      set_channel(fobj->Rotation, timeAtFrame, rot_d, i, CHANNEL_VEC);
      set_channel(fobj->Scale, timeAtFrame, ob->scale, i, CHANNEL_VEC);
      set_channel(fobj->Active, timeAtFrame, &active, i, CHANNEL_FLOAT);
      set_channel(fobj->InitialVelocity, timeAtFrame, &fluidmd->fss->iniVelx, i, CHANNEL_VEC);

      // printf("Active: %f, Frame: %f\n", active, timeAtFrame);

      if (fluidmd->fss->type == OB_FLUIDSIM_CONTROL) {
        set_channel(fobj->AttractforceStrength,
                    timeAtFrame,
                    &fluidmd->fss->attractforceStrength,
                    i,
                    CHANNEL_FLOAT);
        set_channel(fobj->AttractforceRadius,
                    timeAtFrame,
                    &fluidmd->fss->attractforceRadius,
                    i,
                    CHANNEL_FLOAT);
        set_channel(fobj->VelocityforceStrength,
                    timeAtFrame,
                    &fluidmd->fss->velocityforceStrength,
                    i,
                    CHANNEL_FLOAT);
        set_channel(fobj->VelocityforceRadius,
                    timeAtFrame,
                    &fluidmd->fss->velocityforceRadius,
                    i,
                    CHANNEL_FLOAT);
      }

      if (fluid_is_animated_mesh(fluidmd->fss)) {
        set_vertex_channel(depsgraph, fobj->VertexCache, timeAtFrame, scene, fobj, i);
      }
    }
  }
}

static void export_fluid_objects(const bContext *C, ListBase *fobjects, Scene *scene, int length)
{
  Depsgraph *depsgraph = CTX_data_depsgraph(C);
  FluidObject *fobj;

  for (fobj = fobjects->first; fobj; fobj = fobj->next) {
    Object *ob = fobj->object;
    FluidsimModifierData *fluidmd = (FluidsimModifierData *)modifiers_findByType(
        ob, eModifierType_Fluidsim);
    int modifierIndex = BLI_findindex(&ob->modifiers, fluidmd);

    float *verts = NULL;
    int *tris = NULL;
    int numVerts = 0, numTris = 0;
    bool deform = fluid_is_animated_mesh(fluidmd->fss);

    elbeemMesh fsmesh;

    if (ELEM(fluidmd->fss->type, OB_FLUIDSIM_DOMAIN, OB_FLUIDSIM_PARTICLE))
      continue;

    elbeemResetMesh(&fsmesh);

    fsmesh.type = fluidmd->fss->type;
    fsmesh.name = ob->id.name;

    initElbeemMesh(depsgraph, scene, ob, &numVerts, &verts, &numTris, &tris, 0, modifierIndex);

    fsmesh.numVertices = numVerts;
    fsmesh.numTriangles = numTris;
    fsmesh.vertices = verts;
    fsmesh.triangles = tris;

    fsmesh.channelSizeTranslation = fsmesh.channelSizeRotation = fsmesh.channelSizeScale =
        fsmesh.channelSizeInitialVel = fsmesh.channelSizeActive = length;

    fsmesh.channelTranslation = fobj->Translation;
    fsmesh.channelRotation = fobj->Rotation;
    fsmesh.channelScale = fobj->Scale;
    fsmesh.channelActive = fobj->Active;

    if (ELEM(fsmesh.type, OB_FLUIDSIM_FLUID, OB_FLUIDSIM_INFLOW)) {
      fsmesh.channelInitialVel = fobj->InitialVelocity;
      fsmesh.localInivelCoords = ((fluidmd->fss->typeFlags & OB_FSINFLOW_LOCALCOORD) ? 1 : 0);
    }

    if (fluidmd->fss->typeFlags & OB_FSBND_NOSLIP)
      fsmesh.obstacleType = FLUIDSIM_OBSTACLE_NOSLIP;
    else if (fluidmd->fss->typeFlags & OB_FSBND_PARTSLIP)
      fsmesh.obstacleType = FLUIDSIM_OBSTACLE_PARTSLIP;
    else if (fluidmd->fss->typeFlags & OB_FSBND_FREESLIP)
      fsmesh.obstacleType = FLUIDSIM_OBSTACLE_FREESLIP;

    fsmesh.obstaclePartslip = fluidmd->fss->partSlipValue;
    fsmesh.volumeInitType = fluidmd->fss->volumeInitType;
    fsmesh.obstacleImpactFactor = fluidmd->fss->surfaceSmoothing;  // misused value

    if (fsmesh.type == OB_FLUIDSIM_CONTROL) {
      fsmesh.cpsTimeStart = fluidmd->fss->cpsTimeStart;
      fsmesh.cpsTimeEnd = fluidmd->fss->cpsTimeEnd;
      fsmesh.cpsQuality = fluidmd->fss->cpsQuality;
      fsmesh.obstacleType = (fluidmd->fss->flag & OB_FLUIDSIM_REVERSE);

      fsmesh.channelSizeAttractforceRadius = fsmesh.channelSizeVelocityforceStrength =
          fsmesh.channelSizeVelocityforceRadius = fsmesh.channelSizeAttractforceStrength = length;

      fsmesh.channelAttractforceStrength = fobj->AttractforceStrength;
      fsmesh.channelAttractforceRadius = fobj->AttractforceRadius;
      fsmesh.channelVelocityforceStrength = fobj->VelocityforceStrength;
      fsmesh.channelVelocityforceRadius = fobj->VelocityforceRadius;
    }
    else {
      fsmesh.channelAttractforceStrength = fsmesh.channelAttractforceRadius =
          fsmesh.channelVelocityforceStrength = fsmesh.channelVelocityforceRadius = NULL;
    }

    /* animated meshes */
    if (deform) {
      fsmesh.channelSizeVertices = length;
      fsmesh.channelVertices = fobj->VertexCache;

      /* remove channels */
      fsmesh.channelTranslation = fsmesh.channelRotation = fsmesh.channelScale = NULL;

      /* Override user settings, only noslip is supported here! */
      if (fsmesh.type != OB_FLUIDSIM_CONTROL)
        fsmesh.obstacleType = FLUIDSIM_OBSTACLE_NOSLIP;
    }

    elbeemAddMesh(&fsmesh);

    if (verts)
      MEM_freeN(verts);
    if (tris)
      MEM_freeN(tris);
  }
}

static int fluid_validate_scene(ReportList *reports, ViewLayer *view_layer, Object *fsDomain)
{
  Base *base;
  Object *newdomain = NULL;
  int channelObjCount = 0;
  int fluidInputCount = 0;

  for (base = FIRSTBASE(view_layer); base; base = base->next) {
    Object *ob = base->object;
    FluidsimModifierData *fluidmdtmp = (FluidsimModifierData *)modifiers_findByType(
        ob, eModifierType_Fluidsim);

    /* only find objects with fluid modifiers */
    if (!fluidmdtmp || ob->type != OB_MESH)
      continue;

    if (fluidmdtmp->fss->type == OB_FLUIDSIM_DOMAIN) {
      /* if no initial domain object given, find another potential domain */
      if (!fsDomain) {
        newdomain = ob;
      }
      /* if there's more than one domain, cancel */
      else if (fsDomain && ob != fsDomain) {
        BKE_report(reports, RPT_ERROR, "There should be only one domain object");
        return 0;
      }
    }

    /* count number of objects needed for animation channels */
    if (!ELEM(fluidmdtmp->fss->type, OB_FLUIDSIM_DOMAIN, OB_FLUIDSIM_PARTICLE))
      channelObjCount++;

    /* count number of fluid input objects */
    if (ELEM(fluidmdtmp->fss->type, OB_FLUIDSIM_FLUID, OB_FLUIDSIM_INFLOW))
      fluidInputCount++;
  }

  if (newdomain)
    fsDomain = newdomain;

  if (!fsDomain) {
    BKE_report(reports, RPT_ERROR, "No domain object found");
    return 0;
  }

  if (channelObjCount >= 255) {
    BKE_report(reports, RPT_ERROR, "Cannot bake with more than 256 objects");
    return 0;
  }

  if (fluidInputCount == 0) {
    BKE_report(reports, RPT_ERROR, "No fluid input objects in the scene");
    return 0;
  }

  return 1;
}

#  define FLUID_SUFFIX_CONFIG "fluidsim.cfg"
#  define FLUID_SUFFIX_CONFIG_TMP (FLUID_SUFFIX_CONFIG ".tmp")
#  define FLUID_SUFFIX_SURFACE "fluidsurface"

static bool fluid_init_filepaths(Main *bmain,
                                 ReportList *reports,
                                 FluidsimSettings *domainSettings,
                                 Object *fsDomain,
                                 char *targetDir,
                                 char *targetFile)
{
  const char *suffixConfigTmp = FLUID_SUFFIX_CONFIG_TMP;

  /* prepare names... */
  const char *relbase = modifier_path_relbase(bmain, fsDomain);

  /* We do not accept empty paths, they can end in random places silently, see T51176. */
  if (domainSettings->surfdataPath[0] == '\0') {
    modifier_path_init(domainSettings->surfdataPath,
                       sizeof(domainSettings->surfdataPath),
                       OB_FLUIDSIM_SURF_DIR_DEFAULT);
    BKE_reportf(reports,
                RPT_WARNING,
                "Fluidsim: empty cache path, reset to default '%s'",
                domainSettings->surfdataPath);
  }

  BLI_strncpy(targetDir, domainSettings->surfdataPath, FILE_MAXDIR);
  BLI_path_abs(targetDir, relbase);

  /* .tmp: don't overwrite/delete original file */
  BLI_join_dirfile(targetFile, FILE_MAX, targetDir, suffixConfigTmp);

  /* Ensure whole path exists and is wirtable. */
  const bool dir_exists = BLI_dir_create_recursive(targetDir);
  const bool is_writable = BLI_file_is_writable(targetFile);

  /* We change path to some presumably valid default value, but do not allow bake process to continue,
   * this gives user chance to set manually another path. */
  if (!dir_exists || !is_writable) {
    modifier_path_init(domainSettings->surfdataPath,
                       sizeof(domainSettings->surfdataPath),
                       OB_FLUIDSIM_SURF_DIR_DEFAULT);

    if (!dir_exists) {
      BKE_reportf(reports,
                  RPT_ERROR,
                  "Fluidsim: could not create cache directory '%s', reset to default '%s'",
                  targetDir,
                  domainSettings->surfdataPath);
    }
    else {
      BKE_reportf(reports,
                  RPT_ERROR,
                  "Fluidsim: cache directory '%s' is not writable, reset to default '%s'",
                  targetDir,
                  domainSettings->surfdataPath);
    }

    BLI_strncpy(targetDir, domainSettings->surfdataPath, FILE_MAXDIR);
    BLI_path_abs(targetDir, relbase);

    /* .tmp: don't overwrite/delete original file */
    BLI_join_dirfile(targetFile, FILE_MAX, targetDir, suffixConfigTmp);

    /* Ensure whole path exists and is wirtable. */
    if (!BLI_dir_create_recursive(targetDir) || !BLI_file_is_writable(targetFile)) {
      BKE_reportf(reports,
                  RPT_ERROR,
                  "Fluidsim: could not use default cache directory '%s', "
                  "please define a valid cache path manually",
                  targetDir);
    }
    return false;
  }

  return true;
}

/* ******************************************************************************** */
/* ********************** write fluidsim config to file ************************* */
/* ******************************************************************************** */

typedef struct FluidBakeJob {
  /* from wmJob */
  void *owner;
  short *stop, *do_update;
  float *progress;
  int current_frame;
  elbeemSimulationSettings *settings;
} FluidBakeJob;

static void fluidbake_free(void *customdata)
{
  FluidBakeJob *fb = (FluidBakeJob *)customdata;
  MEM_freeN(fb);
}

/* called by fluidbake, only to check job 'stop' value */
static int fluidbake_breakjob(void *customdata)
{
  FluidBakeJob *fb = (FluidBakeJob *)customdata;

  if (fb->stop && *(fb->stop))
    return 1;

  /* this is not nice yet, need to make the jobs list template better
   * for identifying/acting upon various different jobs */
  /* but for now we'll reuse the render break... */
  return (G.is_break);
}

/* called by fluidbake, wmJob sends notifier */
static void fluidbake_updatejob(void *customdata, float progress)
{
  FluidBakeJob *fb = (FluidBakeJob *)customdata;

  *(fb->do_update) = true;
  *(fb->progress) = progress;
}

static void fluidbake_startjob(void *customdata, short *stop, short *do_update, float *progress)
{
  FluidBakeJob *fb = (FluidBakeJob *)customdata;

  fb->stop = stop;
  fb->do_update = do_update;
  fb->progress = progress;

  G.is_break = false; /* XXX shared with render - replace with job 'stop' switch */

  elbeemSimulate();
  *do_update = true;
  *stop = 0;
}

static void fluidbake_endjob(void *customdata)
{
  FluidBakeJob *fb = (FluidBakeJob *)customdata;

  if (fb->settings) {
    MEM_freeN(fb->settings);
    fb->settings = NULL;
  }
}

static int runSimulationCallback(void *data, int status, int frame)
{
  FluidBakeJob *fb = (FluidBakeJob *)data;
  elbeemSimulationSettings *settings = fb->settings;

  if (status == FLUIDSIM_CBSTATUS_NEWFRAME) {
    fluidbake_updatejob(fb, frame / (float)settings->noOfFrames);
    //printf("elbeem blender cb s%d, f%d, domainid:%d noOfFrames: %d\n", status, frame, settings->domainId, settings->noOfFrames ); // DEBUG
  }

  if (fluidbake_breakjob(fb)) {
    return FLUIDSIM_CBRET_ABORT;
  }

  return FLUIDSIM_CBRET_CONTINUE;
}

static void fluidbake_free_data(FluidAnimChannels *channels,
                                ListBase *fobjects,
                                elbeemSimulationSettings *fsset,
                                FluidBakeJob *fb)
{
  free_domain_channels(channels);
  MEM_freeN(channels);
  channels = NULL;

  free_all_fluidobject_channels(fobjects);
  BLI_freelistN(fobjects);
  MEM_freeN(fobjects);
  fobjects = NULL;

  if (fsset) {
    MEM_freeN(fsset);
    fsset = NULL;
  }

  if (fb) {
    MEM_freeN(fb);
    fb = NULL;
  }
}

/* copied from rna_fluidsim.c: fluidsim_find_lastframe() */
static void fluidsim_delete_until_lastframe(FluidsimSettings *fss, const char *relbase)
{
  char targetDir[FILE_MAX], targetFile[FILE_MAX];
  char targetDirVel[FILE_MAX], targetFileVel[FILE_MAX];
  char previewDir[FILE_MAX], previewFile[FILE_MAX];
  int curFrame = 1, exists = 0;

  BLI_join_dirfile(
      targetDir, sizeof(targetDir), fss->surfdataPath, OB_FLUIDSIM_SURF_FINAL_OBJ_FNAME);
  BLI_join_dirfile(
      targetDirVel, sizeof(targetDirVel), fss->surfdataPath, OB_FLUIDSIM_SURF_FINAL_VEL_FNAME);
  BLI_join_dirfile(
      previewDir, sizeof(previewDir), fss->surfdataPath, OB_FLUIDSIM_SURF_PREVIEW_OBJ_FNAME);

  BLI_path_abs(targetDir, relbase);
  BLI_path_abs(targetDirVel, relbase);
  BLI_path_abs(previewDir, relbase);

  do {
    BLI_strncpy(targetFile, targetDir, sizeof(targetFile));
    BLI_strncpy(targetFileVel, targetDirVel, sizeof(targetFileVel));
    BLI_strncpy(previewFile, previewDir, sizeof(previewFile));

    BLI_path_frame(targetFile, curFrame, 0);
    BLI_path_frame(targetFileVel, curFrame, 0);
    BLI_path_frame(previewFile, curFrame, 0);

    curFrame++;

    if ((exists = BLI_exists(targetFile))) {
      BLI_delete(targetFile, false, false);
      BLI_delete(targetFileVel, false, false);
      BLI_delete(previewFile, false, false);
    }
  } while (exists);

  return;
}

static int fluidsimBake(bContext *C, ReportList *reports, Object *fsDomain, short do_job)
{
  Main *bmain = CTX_data_main(C);
  Scene *scene = CTX_data_scene(C);
  ViewLayer *view_layer = CTX_data_view_layer(C);
  Depsgraph *depsgraph = CTX_data_depsgraph(C);
  int i;
  FluidsimSettings *domainSettings;

  char debugStrBuffer[256];

  int gridlevels = 0;
  const char *relbase = modifier_path_relbase(bmain, fsDomain);
  const char *strEnvName = "BLENDER_ELBEEMDEBUG";  // from blendercall.cpp
  const char *suffixConfigTmp = FLUID_SUFFIX_CONFIG_TMP;
  const char *suffixSurface = FLUID_SUFFIX_SURFACE;

  char targetDir[FILE_MAX];   // store & modify output settings
  char targetFile[FILE_MAX];  // temp. store filename from targetDir for access

  float domainMat[4][4];
  float invDomMat[4][4];

  int noFrames;
  int origFrame = scene->r.cfra;

  FluidAnimChannels *channels = MEM_callocN(sizeof(FluidAnimChannels),
                                            "fluid domain animation channels");
  ListBase *fobjects = MEM_callocN(sizeof(ListBase), "fluid objects");
  FluidsimModifierData *fluidmd = NULL;
  Mesh *mesh = NULL;

  FluidBakeJob *fb;
  elbeemSimulationSettings *fsset = MEM_callocN(sizeof(elbeemSimulationSettings),
                                                "Fluid sim settings");

  fb = MEM_callocN(sizeof(FluidBakeJob), "fluid bake job");

  if (BLI_getenv(strEnvName)) {
    int dlevel = atoi(BLI_getenv(strEnvName));
    elbeemSetDebugLevel(dlevel);
    BLI_snprintf(debugStrBuffer,
                 sizeof(debugStrBuffer),
                 "fluidsimBake::msg: Debug messages activated due to envvar '%s'\n",
                 strEnvName);
    elbeemDebugOut(debugStrBuffer);
  }

  /* make sure it corresponds to startFrame setting (old: noFrames = scene->r.efra - scene->r.sfra +1) */
  ;
  noFrames = scene->r.efra - 0;
  if (noFrames <= 0) {
    BKE_report(reports, RPT_ERROR, "No frames to export (check your animation range settings)");
    fluidbake_free_data(channels, fobjects, fsset, fb);
    return 0;
  }

  /* check scene for sane object/modifier settings */
  if (!fluid_validate_scene(reports, view_layer, fsDomain)) {
    fluidbake_free_data(channels, fobjects, fsset, fb);
    return 0;
  }

  /* these both have to be valid, otherwise we wouldn't be here */
  fluidmd = (FluidsimModifierData *)modifiers_findByType(fsDomain, eModifierType_Fluidsim);
  domainSettings = fluidmd->fss;
  mesh = fsDomain->data;

  domainSettings->bakeStart = 1;
  domainSettings->bakeEnd = scene->r.efra;

  // calculate bounding box
  fluid_get_bb(mesh->mvert,
               mesh->totvert,
               fsDomain->obmat,
               domainSettings->bbStart,
               domainSettings->bbSize);

  // reset last valid frame
  domainSettings->lastgoodframe = -1;

  /* delete old baked files */
  fluidsim_delete_until_lastframe(domainSettings, relbase);

  /* rough check of settings... */
  if (domainSettings->previewresxyz > domainSettings->resolutionxyz) {
    BLI_snprintf(debugStrBuffer,
                 sizeof(debugStrBuffer),
                 "fluidsimBake::warning - Preview (%d) >= Resolution (%d)... setting equal.\n",
                 domainSettings->previewresxyz,
                 domainSettings->resolutionxyz);
    elbeemDebugOut(debugStrBuffer);
    domainSettings->previewresxyz = domainSettings->resolutionxyz;
  }
  // set adaptive coarsening according to resolutionxyz
  // this should do as an approximation, with in/outflow
  // doing this more accurate would be overkill
  // perhaps add manual setting?
  if (domainSettings->maxRefine < 0) {
    if (domainSettings->resolutionxyz > 128) {
      gridlevels = 2;
    }
    else if (domainSettings->resolutionxyz > 64) {
      gridlevels = 1;
    }
    else {
      gridlevels = 0;
    }
  }
  else {
    gridlevels = domainSettings->maxRefine;
  }
  BLI_snprintf(debugStrBuffer,
               sizeof(debugStrBuffer),
               "fluidsimBake::msg: Baking %s, refine: %d\n",
               fsDomain->id.name,
               gridlevels);
  elbeemDebugOut(debugStrBuffer);

  /* ******** prepare output file paths ******** */
  if (!fluid_init_filepaths(bmain, reports, domainSettings, fsDomain, targetDir, targetFile)) {
    fluidbake_free_data(channels, fobjects, fsset, fb);
    return false;
  }

  channels->length =
      scene->r
          .efra;  // DG TODO: why using endframe and not "noFrames" here? .. because "noFrames" is buggy too? (not using sfra)
  channels->aniFrameTime = (double)((double)domainSettings->animEnd -
                                    (double)domainSettings->animStart) /
                           (double)noFrames;

  /* ******** initialize and allocate animation channels ******** */
  fluid_init_all_channels(C, fsDomain, domainSettings, channels, fobjects);

  /* reset to original current frame */
  scene->r.cfra = origFrame;
  ED_update_for_newframe(CTX_data_main(C), depsgraph);

  /* ******** init domain object's matrix ******** */
  copy_m4_m4(domainMat, fsDomain->obmat);
  if (!invert_m4_m4(invDomMat, domainMat)) {
    BLI_snprintf(
        debugStrBuffer, sizeof(debugStrBuffer), "fluidsimBake::error - Invalid obj matrix?\n");
    elbeemDebugOut(debugStrBuffer);
    BKE_report(reports, RPT_ERROR, "Invalid object matrix");

    fluidbake_free_data(channels, fobjects, fsset, fb);
    return 0;
  }

  /* ********  start writing / exporting ******** */
  // use .tmp, don't overwrite/delete original file
  BLI_join_dirfile(targetFile, sizeof(targetFile), targetDir, suffixConfigTmp);

  /* ******** export domain to elbeem ******** */
  elbeemResetSettings(fsset);
  fsset->version = 1;
  fsset->threads = (domainSettings->threads == 0) ? BKE_scene_num_threads(scene) :
                                                    domainSettings->threads;
  // setup global settings
  copy_v3_v3(fsset->geoStart, domainSettings->bbStart);
  copy_v3_v3(fsset->geoSize, domainSettings->bbSize);

  // simulate with 50^3
  fsset->resolutionxyz = (int)domainSettings->resolutionxyz;
  fsset->previewresxyz = (int)domainSettings->previewresxyz;

  fsset->realsize = get_fluid_size_m(scene, fsDomain, domainSettings);
  fsset->viscosity = get_fluid_viscosity(domainSettings);
  get_fluid_gravity(fsset->gravity, scene, domainSettings);

  // simulate 5 frames, each 0.03 seconds, output to ./apitest_XXX.bobj.gz
  fsset->animStart = domainSettings->animStart;
  fsset->aniFrameTime = channels->aniFrameTime;
  fsset->noOfFrames = noFrames;  // is otherwise subtracted in parser

  BLI_join_dirfile(targetFile, sizeof(targetFile), targetDir, suffixSurface);

  // defaults for compressibility and adaptive grids
  fsset->gstar = domainSettings->gstar;
  fsset->maxRefine = domainSettings->maxRefine;  // check <-> gridlevels
  fsset->generateParticles = domainSettings->generateParticles;
  fsset->numTracerParticles = domainSettings->generateTracers;
  fsset->surfaceSmoothing = domainSettings->surfaceSmoothing;
  fsset->surfaceSubdivs = domainSettings->surfaceSubdivs;
  fsset->farFieldSize = domainSettings->farFieldSize;
  BLI_strncpy(fsset->outputPath, targetFile, sizeof(fsset->outputPath));

  // domain channels
  fsset->channelSizeFrameTime = fsset->channelSizeViscosity = fsset->channelSizeGravity =
      channels->length;
  fsset->channelFrameTime = channels->DomainTime;
  fsset->channelViscosity = channels->DomainViscosity;
  fsset->channelGravity = channels->DomainGravity;

  fsset->runsimCallback = &runSimulationCallback;
  fsset->runsimUserData = fb;

  if (domainSettings->typeFlags & OB_FSBND_NOSLIP)
    fsset->domainobsType = FLUIDSIM_OBSTACLE_NOSLIP;
  else if (domainSettings->typeFlags & OB_FSBND_PARTSLIP)
    fsset->domainobsType = FLUIDSIM_OBSTACLE_PARTSLIP;
  else if (domainSettings->typeFlags & OB_FSBND_FREESLIP)
    fsset->domainobsType = FLUIDSIM_OBSTACLE_FREESLIP;
  fsset->domainobsPartslip = domainSettings->partSlipValue;

  /* use domainobsType also for surface generation flag (bit: >=64) */
  if (domainSettings->typeFlags & OB_FSSG_NOOBS)
    fsset->mFsSurfGenSetting = FLUIDSIM_FSSG_NOOBS;
  else
    fsset->mFsSurfGenSetting = 0;  // "normal" mode

  fsset->generateVertexVectors = (domainSettings->domainNovecgen == 0);

  // init blender domain transform matrix
  {
    int j;
    for (i = 0; i < 4; i++) {
      for (j = 0; j < 4; j++) {
        fsset->surfaceTrafo[i * 4 + j] = invDomMat[j][i];
      }
    }
  }

  /* ******** init solver with settings ******** */
  elbeemInit();
  elbeemAddDomain(fsset);

  /* ******** export all fluid objects to elbeem ******** */
  export_fluid_objects(C, fobjects, scene, channels->length);

  /* custom data for fluid bake job */
  fb->settings = fsset;

  if (do_job) {
    wmJob *wm_job = WM_jobs_get(CTX_wm_manager(C),
                                CTX_wm_window(C),
                                scene,
                                "Fluid Simulation",
                                WM_JOB_PROGRESS,
                                WM_JOB_TYPE_OBJECT_SIM_FLUID);

    /* setup job */
    WM_jobs_customdata_set(wm_job, fb, fluidbake_free);
    WM_jobs_timer(wm_job, 0.1, NC_SCENE | ND_FRAME, NC_SCENE | ND_FRAME);
    WM_jobs_callbacks(wm_job, fluidbake_startjob, NULL, NULL, fluidbake_endjob);

    WM_jobs_start(CTX_wm_manager(C), wm_job);
  }
  else {
    short dummy_stop = 0, dummy_do_update = 0;
    float dummy_progress = 0.0f;

    /* blocking, use with exec() */
    fluidbake_startjob((void *)fb, &dummy_stop, &dummy_do_update, &dummy_progress);
    fluidbake_endjob((void *)fb);
    fluidbake_free((void *)fb);
  }

  /* ******** free stored animation data ******** */
  fluidbake_free_data(channels, fobjects, NULL, NULL);

  // elbeemFree();
  return 1;
}

static void UNUSED_FUNCTION(fluidsimFreeBake)(Object *UNUSED(ob))
{
  /* not implemented yet */
}

#else /* WITH_MOD_FLUID */

/* only compile dummy functions */
static int fluidsimBake(bContext *UNUSED(C),
                        ReportList *UNUSED(reports),
                        Object *UNUSED(ob),
                        short UNUSED(do_job))
{
  return 0;
}

#endif /* WITH_MOD_FLUID */

/***************************** Operators ******************************/

static int fluid_bake_invoke(bContext *C, wmOperator *op, const wmEvent *UNUSED(event))
{
  /* only one bake job at a time */
  if (WM_jobs_test(CTX_wm_manager(C), CTX_data_scene(C), WM_JOB_TYPE_OBJECT_SIM_FLUID))
    return OPERATOR_CANCELLED;

  if (!fluidsimBake(C, op->reports, CTX_data_active_object(C), true))
    return OPERATOR_CANCELLED;

  return OPERATOR_FINISHED;
}

static int fluid_bake_exec(bContext *C, wmOperator *op)
{
  if (!fluidsimBake(C, op->reports, CTX_data_active_object(C), false))
    return OPERATOR_CANCELLED;

  return OPERATOR_FINISHED;
}

void FLUID_OT_bake(wmOperatorType *ot)
{
<<<<<<< HEAD
	/* identifiers */
	ot->name = "Fluid Simulation Bake";
	ot->description = "Fluid Simulation Bake\nBake fluid simulation";
	ot->idname = "FLUID_OT_bake";

	/* api callbacks */
	ot->invoke = fluid_bake_invoke;
	ot->exec = fluid_bake_exec;
	ot->poll = ED_operator_object_active_editable;
=======
  /* identifiers */
  ot->name = "Fluid Simulation Bake";
  ot->description = "Bake fluid simulation";
  ot->idname = "FLUID_OT_bake";

  /* api callbacks */
  ot->invoke = fluid_bake_invoke;
  ot->exec = fluid_bake_exec;
  ot->poll = ED_operator_object_active_editable;
>>>>>>> 93c19a5a
}<|MERGE_RESOLUTION|>--- conflicted
+++ resolved
@@ -1201,25 +1201,13 @@
 
 void FLUID_OT_bake(wmOperatorType *ot)
 {
-<<<<<<< HEAD
-	/* identifiers */
-	ot->name = "Fluid Simulation Bake";
-	ot->description = "Fluid Simulation Bake\nBake fluid simulation";
-	ot->idname = "FLUID_OT_bake";
-
-	/* api callbacks */
-	ot->invoke = fluid_bake_invoke;
-	ot->exec = fluid_bake_exec;
-	ot->poll = ED_operator_object_active_editable;
-=======
   /* identifiers */
   ot->name = "Fluid Simulation Bake";
-  ot->description = "Bake fluid simulation";
+  ot->description = "Fluid Simulation Bake\nBake fluid simulation";
   ot->idname = "FLUID_OT_bake";
 
   /* api callbacks */
   ot->invoke = fluid_bake_invoke;
   ot->exec = fluid_bake_exec;
   ot->poll = ED_operator_object_active_editable;
->>>>>>> 93c19a5a
 }