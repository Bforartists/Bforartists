--- conflicted
+++ resolved
@@ -97,17 +97,10 @@
 
 void OBJECT_OT_particle_system_add(wmOperatorType *ot)
 {
-<<<<<<< HEAD
-	/* identifiers */
-	ot->name = "Add Particle System Slot";
-	ot->idname = "OBJECT_OT_particle_system_add";
-	ot->description = "Add Particle System Slot\nAdd a particle system";
-=======
   /* identifiers */
   ot->name = "Add Particle System Slot";
   ot->idname = "OBJECT_OT_particle_system_add";
   ot->description = "Add a particle system";
->>>>>>> 38bd6dcc
 
   /* api callbacks */
   ot->poll = ED_operator_object_active_editable;
@@ -150,17 +143,10 @@
 
 void OBJECT_OT_particle_system_remove(wmOperatorType *ot)
 {
-<<<<<<< HEAD
-	/* identifiers */
-	ot->name = "Remove Particle System Slot";
-	ot->idname = "OBJECT_OT_particle_system_remove";
-	ot->description = "Remove Particle System Slot\nRemove the selected particle system";
-=======
   /* identifiers */
   ot->name = "Remove Particle System Slot";
   ot->idname = "OBJECT_OT_particle_system_remove";
   ot->description = "Remove the selected particle system";
->>>>>>> 38bd6dcc
 
   /* api callbacks */
   ot->poll = ED_operator_object_active_editable;
@@ -215,17 +201,10 @@
 
 void PARTICLE_OT_new(wmOperatorType *ot)
 {
-<<<<<<< HEAD
-	/* identifiers */
-	ot->name = "New Particle Settings";
-	ot->idname = "PARTICLE_OT_new";
-	ot->description = "New Particle Settings\nAdd new particle settings";
-=======
   /* identifiers */
   ot->name = "New Particle Settings";
   ot->idname = "PARTICLE_OT_new";
   ot->description = "Add new particle settings";
->>>>>>> 38bd6dcc
 
   /* api callbacks */
   ot->exec = new_particle_settings_exec;
@@ -270,17 +249,10 @@
 
 void PARTICLE_OT_new_target(wmOperatorType *ot)
 {
-<<<<<<< HEAD
-	/* identifiers */
-	ot->name = "New Particle Target";
-	ot->idname = "PARTICLE_OT_new_target";
-	ot->description = "New Particle Target\nAdd a new particle target";
-=======
   /* identifiers */
   ot->name = "New Particle Target";
   ot->idname = "PARTICLE_OT_new_target";
   ot->description = "Add a new particle target";
->>>>>>> 38bd6dcc
 
   /* api callbacks */
   ot->exec = new_particle_target_exec;
@@ -324,17 +296,10 @@
 
 void PARTICLE_OT_target_remove(wmOperatorType *ot)
 {
-<<<<<<< HEAD
-	/* identifiers */
-	ot->name = "Remove Particle Target";
-	ot->idname = "PARTICLE_OT_target_remove";
-	ot->description = "Remove Particle Target\nRemove the selected particle target";
-=======
   /* identifiers */
   ot->name = "Remove Particle Target";
   ot->idname = "PARTICLE_OT_target_remove";
   ot->description = "Remove the selected particle target";
->>>>>>> 38bd6dcc
 
   /* api callbacks */
   ot->exec = remove_particle_target_exec;
@@ -372,15 +337,9 @@
 
 void PARTICLE_OT_target_move_up(wmOperatorType *ot)
 {
-<<<<<<< HEAD
-	ot->name = "Move Up Target";
-	ot->idname = "PARTICLE_OT_target_move_up";
-	ot->description = "Move Up Target\nMove particle target up in the list";
-=======
   ot->name = "Move Up Target";
   ot->idname = "PARTICLE_OT_target_move_up";
   ot->description = "Move particle target up in the list";
->>>>>>> 38bd6dcc
 
   ot->exec = target_move_up_exec;
 
@@ -416,15 +375,9 @@
 
 void PARTICLE_OT_target_move_down(wmOperatorType *ot)
 {
-<<<<<<< HEAD
-	ot->name = "Move Down Target";
-	ot->idname = "PARTICLE_OT_target_move_down";
-	ot->description = "Move Down Target\nMove particle target down in the list";
-=======
   ot->name = "Move Down Target";
   ot->idname = "PARTICLE_OT_target_move_down";
   ot->description = "Move particle target down in the list";
->>>>>>> 38bd6dcc
 
   ot->exec = target_move_down_exec;
 
@@ -490,15 +443,9 @@
 
 void PARTICLE_OT_dupliob_move_up(wmOperatorType *ot)
 {
-<<<<<<< HEAD
-	ot->name = "Move Up Dupli Object";
-	ot->idname = "PARTICLE_OT_dupliob_move_up";
-	ot->description = "Move Up Dupli Object\nMove dupli object up in the list";
-=======
   ot->name = "Move Up Dupli Object";
   ot->idname = "PARTICLE_OT_dupliob_move_up";
   ot->description = "Move dupli object up in the list";
->>>>>>> 38bd6dcc
 
   ot->exec = dupliob_move_up_exec;
 
@@ -536,17 +483,10 @@
 
 void PARTICLE_OT_dupliob_copy(wmOperatorType *ot)
 {
-<<<<<<< HEAD
-	/* identifiers */
-	ot->name = "Copy Particle Dupliob";
-	ot->idname = "PARTICLE_OT_dupliob_copy";
-	ot->description = "Copy Particle Dupliob\nDuplicate the current dupliobject";
-=======
   /* identifiers */
   ot->name = "Copy Particle Dupliob";
   ot->idname = "PARTICLE_OT_dupliob_copy";
   ot->description = "Duplicate the current dupliobject";
->>>>>>> 38bd6dcc
 
   /* api callbacks */
   ot->exec = copy_particle_dupliob_exec;
@@ -586,17 +526,10 @@
 
 void PARTICLE_OT_dupliob_remove(wmOperatorType *ot)
 {
-<<<<<<< HEAD
-	/* identifiers */
-	ot->name = "Remove Particle Dupliobject";
-	ot->idname = "PARTICLE_OT_dupliob_remove";
-	ot->description = "Remove Particle Dupliobject\nRemove the selected dupliobject";
-=======
   /* identifiers */
   ot->name = "Remove Particle Dupliobject";
   ot->idname = "PARTICLE_OT_dupliob_remove";
   ot->description = "Remove the selected dupliobject";
->>>>>>> 38bd6dcc
 
   /* api callbacks */
   ot->exec = remove_particle_dupliob_exec;
@@ -634,15 +567,9 @@
 
 void PARTICLE_OT_dupliob_move_down(wmOperatorType *ot)
 {
-<<<<<<< HEAD
-	ot->name = "Move Down Dupli Object";
-	ot->idname = "PARTICLE_OT_dupliob_move_down";
-	ot->description = "Move Down Dupli Object\nMove dupli object down in the list";
-=======
   ot->name = "Move Down Dupli Object";
   ot->idname = "PARTICLE_OT_dupliob_move_down";
   ot->description = "Move dupli object down in the list";
->>>>>>> 38bd6dcc
 
   ot->exec = dupliob_move_down_exec;
 
@@ -733,15 +660,9 @@
 
 void PARTICLE_OT_disconnect_hair(wmOperatorType *ot)
 {
-<<<<<<< HEAD
-	ot->name = "Disconnect Hair";
-	ot->description = "Disconnect Hair\nDisconnect hair from the emitter mesh";
-	ot->idname = "PARTICLE_OT_disconnect_hair";
-=======
   ot->name = "Disconnect Hair";
   ot->description = "Disconnect hair from the emitter mesh";
   ot->idname = "PARTICLE_OT_disconnect_hair";
->>>>>>> 38bd6dcc
 
   ot->exec = disconnect_hair_exec;
 
@@ -1014,15 +935,9 @@
 
 void PARTICLE_OT_connect_hair(wmOperatorType *ot)
 {
-<<<<<<< HEAD
-	ot->name = "Connect Hair";
-	ot->description = "Connect Hair\nConnect hair to the emitter mesh";
-	ot->idname = "PARTICLE_OT_connect_hair";
-=======
   ot->name = "Connect Hair";
   ot->description = "Connect hair to the emitter mesh";
   ot->idname = "PARTICLE_OT_connect_hair";
->>>>>>> 38bd6dcc
 
   ot->exec = connect_hair_exec;
 
@@ -1319,27 +1234,6 @@
 
 void PARTICLE_OT_copy_particle_systems(wmOperatorType *ot)
 {
-<<<<<<< HEAD
-	static const EnumPropertyItem space_items[] = {
-		{PAR_COPY_SPACE_OBJECT, "OBJECT", 0, "Object", "Copy inside each object's local space"},
-		{PAR_COPY_SPACE_WORLD, "WORLD", 0, "World", "Copy in world space"},
-		{0, NULL, 0, NULL, NULL},
-	};
-
-	ot->name = "Copy Particle Systems";
-	ot->description = "Copy Particle Systems\nCopy particle systems from the active object to selected objects";
-	ot->idname = "PARTICLE_OT_copy_particle_systems";
-
-	ot->poll = copy_particle_systems_poll;
-	ot->exec = copy_particle_systems_exec;
-
-	/* flags */
-	ot->flag = OPTYPE_REGISTER | OPTYPE_UNDO;
-
-	RNA_def_enum(ot->srna, "space", space_items, PAR_COPY_SPACE_OBJECT, "Space", "Space transform for copying from one object to another");
-	RNA_def_boolean(ot->srna, "remove_target_particles", true, "Remove Target Particles", "Remove particle systems on the target objects");
-	RNA_def_boolean(ot->srna, "use_active", false, "Use Active", "Use the active particle system from the context");
-=======
   static const EnumPropertyItem space_items[] = {
       {PAR_COPY_SPACE_OBJECT, "OBJECT", 0, "Object", "Copy inside each object's local space"},
       {PAR_COPY_SPACE_WORLD, "WORLD", 0, "World", "Copy in world space"},
@@ -1372,7 +1266,6 @@
                   false,
                   "Use Active",
                   "Use the active particle system from the context");
->>>>>>> 38bd6dcc
 }
 
 static bool duplicate_particle_systems_poll(bContext *C)
