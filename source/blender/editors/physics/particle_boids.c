/*
 * ***** BEGIN GPL LICENSE BLOCK *****
 *
 * This program is free software; you can redistribute it and/or
 * modify it under the terms of the GNU General Public License
 * as published by the Free Software Foundation; either version 2
 * of the License, or (at your option) any later version.
 *
 * This program is distributed in the hope that it will be useful,
 * but WITHOUT ANY WARRANTY; without even the implied warranty of
 * MERCHANTABILITY or FITNESS FOR A PARTICULAR PURPOSE.  See the
 * GNU General Public License for more details.
 *
 * You should have received a copy of the GNU General Public License
 * along with this program; if not, write to the Free Software Foundation,
 * Inc., 51 Franklin Street, Fifth Floor, Boston, MA 02110-1301, USA.
 *
 * The Original Code is Copyright (C) 2009 Janne Karhu.
 * All rights reserved.
 *
 * Contributor(s): Blender Foundation
 *
 * ***** END GPL LICENSE BLOCK *****
 */

/** \file blender/editors/physics/particle_boids.c
 *  \ingroup edphys
 */


#include <stdlib.h>

#include "MEM_guardedalloc.h"

#include "DNA_particle_types.h"

#include "BLI_listbase.h"
#include "BLI_utildefines.h"

#include "BKE_boids.h"
#include "BKE_context.h"
#include "BKE_depsgraph.h"
#include "BKE_main.h"
#include "BKE_particle.h"

#include "RNA_access.h"
#include "RNA_enum_types.h"
#include "RNA_define.h"

#include "WM_api.h"
#include "WM_types.h"

#include "physics_intern.h"

/************************ add/del boid rule operators *********************/
static int rule_add_exec(bContext *C, wmOperator *op)
{
	PointerRNA ptr = CTX_data_pointer_get_type(C, "particle_settings", &RNA_ParticleSettings);
	ParticleSettings *part = ptr.data;
	int type= RNA_enum_get(op->ptr, "type");

	BoidRule *rule;
	BoidState *state;

	if (!part || part->phystype != PART_PHYS_BOIDS)
		return OPERATOR_CANCELLED;

	state = boid_get_current_state(part->boids);

	for (rule=state->rules.first; rule; rule=rule->next)
		rule->flag &= ~BOIDRULE_CURRENT;

	rule = boid_new_rule(type);
	rule->flag |= BOIDRULE_CURRENT;

	BLI_addtail(&state->rules, rule);

	DAG_id_tag_update(&part->id, OB_RECALC_DATA|PSYS_RECALC_RESET);

	return OPERATOR_FINISHED;
}

void BOID_OT_rule_add(wmOperatorType *ot)
{
	/* identifiers */
	ot->name = "Add Boid Rule";
	ot->description = "Add Boid Rule\nAdd a boid rule to the current boid state";
	ot->idname = "BOID_OT_rule_add";

	/* api callbacks */
	ot->invoke = WM_menu_invoke;
	ot->exec = rule_add_exec;

	/* flags */
	ot->flag = OPTYPE_REGISTER|OPTYPE_UNDO;

	ot->prop = RNA_def_enum(ot->srna, "type", rna_enum_boidrule_type_items, 0, "Type", "");
}
static int rule_del_exec(bContext *C, wmOperator *UNUSED(op))
{
	Main *bmain = CTX_data_main(C);
	PointerRNA ptr = CTX_data_pointer_get_type(C, "particle_settings", &RNA_ParticleSettings);
	ParticleSettings *part = ptr.data;
	BoidRule *rule;
	BoidState *state;

	if (!part || part->phystype != PART_PHYS_BOIDS)
		return OPERATOR_CANCELLED;

	state = boid_get_current_state(part->boids);

	for (rule=state->rules.first; rule; rule=rule->next) {
		if (rule->flag & BOIDRULE_CURRENT) {
			BLI_remlink(&state->rules, rule);
			MEM_freeN(rule);
			break;
		}
	}
	rule = state->rules.first;

	if (rule)
		rule->flag |= BOIDRULE_CURRENT;

	DAG_relations_tag_update(bmain);
	DAG_id_tag_update(&part->id, OB_RECALC_DATA|PSYS_RECALC_RESET);

	return OPERATOR_FINISHED;
}

void BOID_OT_rule_del(wmOperatorType *ot)
{
	/* identifiers */
	ot->name = "Remove Boid Rule";
	ot->idname = "BOID_OT_rule_del";
<<<<<<< HEAD
	ot->description = "Remove Boid Rule\nDelete current boid rule";
	
=======
	ot->description = "Delete current boid rule";

>>>>>>> ae01df57
	/* api callbacks */
	ot->exec = rule_del_exec;

	/* flags */
	ot->flag = OPTYPE_REGISTER|OPTYPE_UNDO;
}

/************************ move up/down boid rule operators *********************/
static int rule_move_up_exec(bContext *C, wmOperator *UNUSED(op))
{
	PointerRNA ptr = CTX_data_pointer_get_type(C, "particle_settings", &RNA_ParticleSettings);
	ParticleSettings *part = ptr.data;
	BoidRule *rule;
	BoidState *state;

	if (!part || part->phystype != PART_PHYS_BOIDS)
		return OPERATOR_CANCELLED;

	state = boid_get_current_state(part->boids);
	for (rule = state->rules.first; rule; rule=rule->next) {
		if (rule->flag & BOIDRULE_CURRENT && rule->prev) {
			BLI_remlink(&state->rules, rule);
			BLI_insertlinkbefore(&state->rules, rule->prev, rule);

			DAG_id_tag_update(&part->id, OB_RECALC_DATA|PSYS_RECALC_RESET);
			break;
		}
	}

	return OPERATOR_FINISHED;
}

void BOID_OT_rule_move_up(wmOperatorType *ot)
{
	ot->name = "Move Up Boid Rule";
	ot->description = "Move Up Boid Rule\nMove boid rule up in the list";
	ot->idname = "BOID_OT_rule_move_up";

	ot->exec = rule_move_up_exec;

	/* flags */
	ot->flag = OPTYPE_REGISTER|OPTYPE_UNDO;
}

static int rule_move_down_exec(bContext *C, wmOperator *UNUSED(op))
{
	PointerRNA ptr = CTX_data_pointer_get_type(C, "particle_settings", &RNA_ParticleSettings);
	ParticleSettings *part = ptr.data;
	BoidRule *rule;
	BoidState *state;

	if (!part || part->phystype != PART_PHYS_BOIDS)
		return OPERATOR_CANCELLED;

	state = boid_get_current_state(part->boids);
	for (rule = state->rules.first; rule; rule=rule->next) {
		if (rule->flag & BOIDRULE_CURRENT && rule->next) {
			BLI_remlink(&state->rules, rule);
			BLI_insertlinkafter(&state->rules, rule->next, rule);

			DAG_id_tag_update(&part->id, OB_RECALC_DATA|PSYS_RECALC_RESET);
			break;
		}
	}

	return OPERATOR_FINISHED;
}

void BOID_OT_rule_move_down(wmOperatorType *ot)
{
	ot->name = "Move Down Boid Rule";
	ot->description = "Move Down Boid Rule\nMove boid rule down in the list";
	ot->idname = "BOID_OT_rule_move_down";

	ot->exec = rule_move_down_exec;

	/* flags */
	ot->flag = OPTYPE_REGISTER|OPTYPE_UNDO;
}


/************************ add/del boid state operators *********************/
static int state_add_exec(bContext *C, wmOperator *UNUSED(op))
{
	PointerRNA ptr = CTX_data_pointer_get_type(C, "particle_settings", &RNA_ParticleSettings);
	ParticleSettings *part = ptr.data;
	BoidState *state;

	if (!part || part->phystype != PART_PHYS_BOIDS)
		return OPERATOR_CANCELLED;

	for (state=part->boids->states.first; state; state=state->next)
		state->flag &= ~BOIDSTATE_CURRENT;

	state = boid_new_state(part->boids);
	state->flag |= BOIDSTATE_CURRENT;

	BLI_addtail(&part->boids->states, state);

	return OPERATOR_FINISHED;
}

void BOID_OT_state_add(wmOperatorType *ot)
{
	/* identifiers */
	ot->name = "Add Boid State";
	ot->description = "Add Boid State\nAdd a boid state to the particle system";
	ot->idname = "BOID_OT_state_add";

	/* api callbacks */
	ot->exec = state_add_exec;

	/* flags */
	ot->flag = OPTYPE_REGISTER|OPTYPE_UNDO;
}
static int state_del_exec(bContext *C, wmOperator *UNUSED(op))
{
	Main *bmain = CTX_data_main(C);
	PointerRNA ptr = CTX_data_pointer_get_type(C, "particle_settings", &RNA_ParticleSettings);
	ParticleSettings *part = ptr.data;
	BoidState *state;

	if (!part || part->phystype != PART_PHYS_BOIDS)
		return OPERATOR_CANCELLED;

	for (state=part->boids->states.first; state; state=state->next) {
		if (state->flag & BOIDSTATE_CURRENT) {
			BLI_remlink(&part->boids->states, state);
			MEM_freeN(state);
			break;
		}
	}

	/* there must be at least one state */
	if (!part->boids->states.first) {
		state = boid_new_state(part->boids);
		BLI_addtail(&part->boids->states, state);
	}
	else
		state = part->boids->states.first;

	state->flag |= BOIDSTATE_CURRENT;

	DAG_relations_tag_update(bmain);
	DAG_id_tag_update(&part->id, OB_RECALC_DATA|PSYS_RECALC_RESET);

	return OPERATOR_FINISHED;
}

void BOID_OT_state_del(wmOperatorType *ot)
{
	/* identifiers */
	ot->name = "Remove Boid State";
	ot->idname = "BOID_OT_state_del";
<<<<<<< HEAD
	ot->description = "Remove Boid State\nDelete current boid state";
	
=======
	ot->description = "Delete current boid state";

>>>>>>> ae01df57
	/* api callbacks */
	ot->exec = state_del_exec;

	/* flags */
	ot->flag = OPTYPE_REGISTER|OPTYPE_UNDO;
}

/************************ move up/down boid state operators *********************/
static int state_move_up_exec(bContext *C, wmOperator *UNUSED(op))
{
	PointerRNA ptr = CTX_data_pointer_get_type(C, "particle_settings", &RNA_ParticleSettings);
	ParticleSettings *part = ptr.data;
	BoidSettings *boids;
	BoidState *state;

	if (!part || part->phystype != PART_PHYS_BOIDS)
		return OPERATOR_CANCELLED;

	boids = part->boids;

	for (state = boids->states.first; state; state=state->next) {
		if (state->flag & BOIDSTATE_CURRENT && state->prev) {
			BLI_remlink(&boids->states, state);
			BLI_insertlinkbefore(&boids->states, state->prev, state);
			break;
		}
	}

	return OPERATOR_FINISHED;
}

void BOID_OT_state_move_up(wmOperatorType *ot)
{
	ot->name = "Move Up Boid State";
	ot->description = "Move Up Boid State\nMove boid state up in the list";
	ot->idname = "BOID_OT_state_move_up";

	ot->exec = state_move_up_exec;

	/* flags */
	ot->flag = OPTYPE_REGISTER|OPTYPE_UNDO;
}

static int state_move_down_exec(bContext *C, wmOperator *UNUSED(op))
{
	PointerRNA ptr = CTX_data_pointer_get_type(C, "particle_settings", &RNA_ParticleSettings);
	ParticleSettings *part = ptr.data;
	BoidSettings *boids;
	BoidState *state;

	if (!part || part->phystype != PART_PHYS_BOIDS)
		return OPERATOR_CANCELLED;

	boids = part->boids;

	for (state = boids->states.first; state; state=state->next) {
		if (state->flag & BOIDSTATE_CURRENT && state->next) {
			BLI_remlink(&boids->states, state);
			BLI_insertlinkafter(&boids->states, state->next, state);
			DAG_id_tag_update(&part->id, OB_RECALC_DATA|PSYS_RECALC_RESET);
			break;
		}
	}

	return OPERATOR_FINISHED;
}

void BOID_OT_state_move_down(wmOperatorType *ot)
{
	ot->name = "Move Down Boid State";
	ot->description = "Move Down Boid State\nMove boid state down in the list";
	ot->idname = "BOID_OT_state_move_down";

	ot->exec = state_move_down_exec;

	/* flags */
	ot->flag = OPTYPE_REGISTER|OPTYPE_UNDO;
}
<|MERGE_RESOLUTION|>--- conflicted
+++ resolved
@@ -132,13 +132,8 @@
 	/* identifiers */
 	ot->name = "Remove Boid Rule";
 	ot->idname = "BOID_OT_rule_del";
-<<<<<<< HEAD
 	ot->description = "Remove Boid Rule\nDelete current boid rule";
-	
-=======
-	ot->description = "Delete current boid rule";
-
->>>>>>> ae01df57
+
 	/* api callbacks */
 	ot->exec = rule_del_exec;
 
@@ -293,13 +288,8 @@
 	/* identifiers */
 	ot->name = "Remove Boid State";
 	ot->idname = "BOID_OT_state_del";
-<<<<<<< HEAD
 	ot->description = "Remove Boid State\nDelete current boid state";
-	
-=======
-	ot->description = "Delete current boid state";
-
->>>>>>> ae01df57
+
 	/* api callbacks */
 	ot->exec = state_del_exec;
 
