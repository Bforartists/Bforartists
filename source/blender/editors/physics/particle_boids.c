--- conflicted
+++ resolved
@@ -77,17 +77,10 @@
 
 void BOID_OT_rule_add(wmOperatorType *ot)
 {
-<<<<<<< HEAD
-	/* identifiers */
-	ot->name = "Add Boid Rule";
-	ot->description = "Add Boid Rule\nAdd a boid rule to the current boid state";
-	ot->idname = "BOID_OT_rule_add";
-=======
   /* identifiers */
   ot->name = "Add Boid Rule";
-  ot->description = "Add a boid rule to the current boid state";
+  ot->description = "Add Boid Rule\nAdd a boid rule to the current boid state";
   ot->idname = "BOID_OT_rule_add";
->>>>>>> 863eeca1
 
   /* api callbacks */
   ot->invoke = WM_menu_invoke;
@@ -131,17 +124,10 @@
 
 void BOID_OT_rule_del(wmOperatorType *ot)
 {
-<<<<<<< HEAD
-	/* identifiers */
-	ot->name = "Remove Boid Rule";
-	ot->idname = "BOID_OT_rule_del";
-	ot->description = "Remove Boid Rule\nDelete current boid rule";
-=======
   /* identifiers */
   ot->name = "Remove Boid Rule";
   ot->idname = "BOID_OT_rule_del";
-  ot->description = "Delete current boid rule";
->>>>>>> 863eeca1
+  ot->description = "Remove Boid Rule\nDelete current boid rule";
 
   /* api callbacks */
   ot->exec = rule_del_exec;
@@ -177,15 +163,9 @@
 
 void BOID_OT_rule_move_up(wmOperatorType *ot)
 {
-<<<<<<< HEAD
-	ot->name = "Move Up Boid Rule";
-	ot->description = "Move Up Boid Rule\nMove boid rule up in the list";
-	ot->idname = "BOID_OT_rule_move_up";
-=======
   ot->name = "Move Up Boid Rule";
-  ot->description = "Move boid rule up in the list";
+  ot->description = "Move Up Boid Rule\nMove boid rule up in the list";
   ot->idname = "BOID_OT_rule_move_up";
->>>>>>> 863eeca1
 
   ot->exec = rule_move_up_exec;
 
@@ -219,15 +199,9 @@
 
 void BOID_OT_rule_move_down(wmOperatorType *ot)
 {
-<<<<<<< HEAD
-	ot->name = "Move Down Boid Rule";
-	ot->description = "Move Down Boid Rule\nMove boid rule down in the list";
-	ot->idname = "BOID_OT_rule_move_down";
-=======
   ot->name = "Move Down Boid Rule";
-  ot->description = "Move boid rule down in the list";
+  ot->description = "Move Down Boid Rule\nMove boid rule down in the list";
   ot->idname = "BOID_OT_rule_move_down";
->>>>>>> 863eeca1
 
   ot->exec = rule_move_down_exec;
 
@@ -258,17 +232,10 @@
 
 void BOID_OT_state_add(wmOperatorType *ot)
 {
-<<<<<<< HEAD
-	/* identifiers */
-	ot->name = "Add Boid State";
-	ot->description = "Add Boid State\nAdd a boid state to the particle system";
-	ot->idname = "BOID_OT_state_add";
-=======
   /* identifiers */
   ot->name = "Add Boid State";
-  ot->description = "Add a boid state to the particle system";
+  ot->description = "Add Boid State\nAdd a boid state to the particle system";
   ot->idname = "BOID_OT_state_add";
->>>>>>> 863eeca1
 
   /* api callbacks */
   ot->exec = state_add_exec;
@@ -312,17 +279,10 @@
 
 void BOID_OT_state_del(wmOperatorType *ot)
 {
-<<<<<<< HEAD
-	/* identifiers */
-	ot->name = "Remove Boid State";
-	ot->idname = "BOID_OT_state_del";
-	ot->description = "Remove Boid State\nDelete current boid state";
-=======
   /* identifiers */
   ot->name = "Remove Boid State";
   ot->idname = "BOID_OT_state_del";
-  ot->description = "Delete current boid state";
->>>>>>> 863eeca1
+  ot->description = "Remove Boid State\nDelete current boid state";
 
   /* api callbacks */
   ot->exec = state_del_exec;
@@ -357,15 +317,9 @@
 
 void BOID_OT_state_move_up(wmOperatorType *ot)
 {
-<<<<<<< HEAD
-	ot->name = "Move Up Boid State";
-	ot->description = "Move Up Boid State\nMove boid state up in the list";
-	ot->idname = "BOID_OT_state_move_up";
-=======
   ot->name = "Move Up Boid State";
-  ot->description = "Move boid state up in the list";
+  ot->description = "Move Up Boid State\nMove boid state up in the list";
   ot->idname = "BOID_OT_state_move_up";
->>>>>>> 863eeca1
 
   ot->exec = state_move_up_exec;
 
@@ -399,15 +353,9 @@
 
 void BOID_OT_state_move_down(wmOperatorType *ot)
 {
-<<<<<<< HEAD
-	ot->name = "Move Down Boid State";
-	ot->description = "Move Down Boid State\nMove boid state down in the list";
-	ot->idname = "BOID_OT_state_move_down";
-=======
   ot->name = "Move Down Boid State";
-  ot->description = "Move boid state down in the list";
+  ot->description = "Move Down Boid State\nMove boid state down in the list";
   ot->idname = "BOID_OT_state_move_down";
->>>>>>> 863eeca1
 
   ot->exec = state_move_down_exec;
 
