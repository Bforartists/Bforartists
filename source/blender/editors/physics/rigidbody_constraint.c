/*
 * This program is free software; you can redistribute it and/or
 * modify it under the terms of the GNU General Public License
 * as published by the Free Software Foundation; either version 2
 * of the License, or (at your option) any later version.
 *
 * This program is distributed in the hope that it will be useful,
 * but WITHOUT ANY WARRANTY; without even the implied warranty of
 * MERCHANTABILITY or FITNESS FOR A PARTICULAR PURPOSE.  See the
 * GNU General Public License for more details.
 *
 * You should have received a copy of the GNU General Public License
 * along with this program; if not, write to the Free Software Foundation,
 * Inc., 51 Franklin Street, Fifth Floor, Boston, MA 02110-1301, USA.
 *
 * The Original Code is Copyright (C) 2013 Blender Foundation
 * All rights reserved.
 */

/** \file
 * \ingroup editor_physics
 * \brief Rigid Body constraint editing operators
 */

#include <stdlib.h>
#include <string.h>

#include "DNA_object_types.h"
#include "DNA_rigidbody_types.h"
#include "DNA_scene_types.h"

#include "BKE_collection.h"
#include "BKE_context.h"
#include "BKE_library.h"
#include "BKE_main.h"
#include "BKE_report.h"
#include "BKE_rigidbody.h"

#include "DEG_depsgraph.h"
#include "DEG_depsgraph_build.h"

#include "RNA_access.h"
#include "RNA_define.h"
#include "RNA_enum_types.h"

#include "WM_api.h"
#include "WM_types.h"

#include "ED_physics.h"
#include "ED_screen.h"

#include "physics_intern.h"

/* ********************************************** */
/* Helper API's for RigidBody Constraint Editing */

static bool ED_operator_rigidbody_con_active_poll(bContext *C)
{
  if (ED_operator_object_active_editable(C)) {
    Object *ob = CTX_data_active_object(C);
    return (ob && ob->rigidbody_constraint);
  }
  else
    return 0;
}

bool ED_rigidbody_constraint_add(
    Main *bmain, Scene *scene, Object *ob, int type, ReportList *reports)
{
  RigidBodyWorld *rbw = BKE_rigidbody_get_world(scene);

  /* check that object doesn't already have a constraint */
  if (ob->rigidbody_constraint) {
    BKE_reportf(
        reports, RPT_INFO, "Object '%s' already has a Rigid Body Constraint", ob->id.name + 2);
    return false;
  }
  /* create constraint group if it doesn't already exits */
  if (rbw->constraints == NULL) {
    rbw->constraints = BKE_collection_add(bmain, NULL, "RigidBodyConstraints");
    id_fake_user_set(&rbw->constraints->id);
  }
  /* make rigidbody constraint settings */
  ob->rigidbody_constraint = BKE_rigidbody_create_constraint(scene, ob, type);

  /* add constraint to rigid body constraint group */
  BKE_collection_object_add(bmain, rbw->constraints, ob);

  DEG_relations_tag_update(bmain);
  DEG_id_tag_update(&ob->id, ID_RECALC_TRANSFORM);
  DEG_id_tag_update(&rbw->constraints->id, ID_RECALC_COPY_ON_WRITE);

  return true;
}

void ED_rigidbody_constraint_remove(Main *bmain, Scene *scene, Object *ob)
{
  RigidBodyWorld *rbw = BKE_rigidbody_get_world(scene);

  BKE_rigidbody_remove_constraint(scene, ob);
  if (rbw) {
    BKE_collection_object_remove(bmain, rbw->constraints, ob, false);
    DEG_id_tag_update(&rbw->constraints->id, ID_RECALC_COPY_ON_WRITE);
  }

  DEG_relations_tag_update(bmain);
  DEG_id_tag_update(&ob->id, ID_RECALC_TRANSFORM);
}

/* ********************************************** */
/* Active Object Add/Remove Operators */

/* ************ Add Rigid Body Constraint ************** */

static int rigidbody_con_add_exec(bContext *C, wmOperator *op)
{
  Main *bmain = CTX_data_main(C);
  Scene *scene = CTX_data_scene(C);
  ViewLayer *view_layer = CTX_data_view_layer(C);
  RigidBodyWorld *rbw = BKE_rigidbody_get_world(scene);
  Object *ob = OBACT(view_layer);
  int type = RNA_enum_get(op->ptr, "type");
  bool changed;

  /* sanity checks */
  if (ELEM(NULL, scene, rbw)) {
    BKE_report(op->reports, RPT_ERROR, "No Rigid Body World to add Rigid Body Constraint to");
    return OPERATOR_CANCELLED;
  }
  /* apply to active object */
  changed = ED_rigidbody_constraint_add(bmain, scene, ob, type, op->reports);

  if (changed) {
    /* send updates */
    WM_event_add_notifier(C, NC_OBJECT | ND_TRANSFORM, NULL);

    /* done */
    return OPERATOR_FINISHED;
  }
  else {
    return OPERATOR_CANCELLED;
  }
}

void RIGIDBODY_OT_constraint_add(wmOperatorType *ot)
{
<<<<<<< HEAD
	/* identifiers */
	ot->idname = "RIGIDBODY_OT_constraint_add";
	ot->name = "Add Rigid Body Constraint";
	ot->description = "Add Rigid Body Constraint\nAdd Rigid Body Constraint to active object";

	/* callbacks */
	ot->exec = rigidbody_con_add_exec;
	ot->poll = ED_operator_object_active_editable;

	/* flags */
	ot->flag = OPTYPE_REGISTER | OPTYPE_UNDO;

	/* properties */
	ot->prop = RNA_def_enum(ot->srna, "type", rna_enum_rigidbody_constraint_type_items, RBC_TYPE_FIXED, "Rigid Body Constraint Type", "");
=======
  /* identifiers */
  ot->idname = "RIGIDBODY_OT_constraint_add";
  ot->name = "Add Rigid Body Constraint";
  ot->description = "Add Rigid Body Constraint to active object";

  /* callbacks */
  ot->exec = rigidbody_con_add_exec;
  ot->poll = ED_operator_object_active_editable;

  /* flags */
  ot->flag = OPTYPE_REGISTER | OPTYPE_UNDO;

  /* properties */
  ot->prop = RNA_def_enum(ot->srna,
                          "type",
                          rna_enum_rigidbody_constraint_type_items,
                          RBC_TYPE_FIXED,
                          "Rigid Body Constraint Type",
                          "");
>>>>>>> d301d80d
}

/* ************ Remove Rigid Body Constraint ************** */

static int rigidbody_con_remove_exec(bContext *C, wmOperator *op)
{
  Main *bmain = CTX_data_main(C);
  Scene *scene = CTX_data_scene(C);
  ViewLayer *view_layer = CTX_data_view_layer(C);
  Object *ob = OBACT(view_layer);

  /* apply to active object */
  if (ELEM(NULL, ob, ob->rigidbody_constraint)) {
    BKE_report(op->reports, RPT_ERROR, "Object has no Rigid Body Constraint to remove");
    return OPERATOR_CANCELLED;
  }
  else {
    ED_rigidbody_constraint_remove(bmain, scene, ob);
  }

  /* send updates */
  WM_event_add_notifier(C, NC_OBJECT | ND_TRANSFORM, NULL);

  /* done */
  return OPERATOR_FINISHED;
}

void RIGIDBODY_OT_constraint_remove(wmOperatorType *ot)
{
<<<<<<< HEAD
	/* identifiers */
	ot->idname = "RIGIDBODY_OT_constraint_remove";
	ot->name = "Remove Rigid Body Constraint";
	ot->description = "Remove Rigid Body Constraint\nRemove Rigid Body Constraint from Object";
=======
  /* identifiers */
  ot->idname = "RIGIDBODY_OT_constraint_remove";
  ot->name = "Remove Rigid Body Constraint";
  ot->description = "Remove Rigid Body Constraint from Object";
>>>>>>> d301d80d

  /* callbacks */
  ot->exec = rigidbody_con_remove_exec;
  ot->poll = ED_operator_rigidbody_con_active_poll;

  /* flags */
  ot->flag = OPTYPE_REGISTER | OPTYPE_UNDO;
}<|MERGE_RESOLUTION|>--- conflicted
+++ resolved
@@ -144,26 +144,10 @@
 
 void RIGIDBODY_OT_constraint_add(wmOperatorType *ot)
 {
-<<<<<<< HEAD
-	/* identifiers */
-	ot->idname = "RIGIDBODY_OT_constraint_add";
-	ot->name = "Add Rigid Body Constraint";
-	ot->description = "Add Rigid Body Constraint\nAdd Rigid Body Constraint to active object";
-
-	/* callbacks */
-	ot->exec = rigidbody_con_add_exec;
-	ot->poll = ED_operator_object_active_editable;
-
-	/* flags */
-	ot->flag = OPTYPE_REGISTER | OPTYPE_UNDO;
-
-	/* properties */
-	ot->prop = RNA_def_enum(ot->srna, "type", rna_enum_rigidbody_constraint_type_items, RBC_TYPE_FIXED, "Rigid Body Constraint Type", "");
-=======
   /* identifiers */
   ot->idname = "RIGIDBODY_OT_constraint_add";
   ot->name = "Add Rigid Body Constraint";
-  ot->description = "Add Rigid Body Constraint to active object";
+  ot->description = "Add Rigid Body Constraint\nAdd Rigid Body Constraint to active object";
 
   /* callbacks */
   ot->exec = rigidbody_con_add_exec;
@@ -179,7 +163,6 @@
                           RBC_TYPE_FIXED,
                           "Rigid Body Constraint Type",
                           "");
->>>>>>> d301d80d
 }
 
 /* ************ Remove Rigid Body Constraint ************** */
@@ -209,17 +192,10 @@
 
 void RIGIDBODY_OT_constraint_remove(wmOperatorType *ot)
 {
-<<<<<<< HEAD
-	/* identifiers */
-	ot->idname = "RIGIDBODY_OT_constraint_remove";
-	ot->name = "Remove Rigid Body Constraint";
-	ot->description = "Remove Rigid Body Constraint\nRemove Rigid Body Constraint from Object";
-=======
   /* identifiers */
   ot->idname = "RIGIDBODY_OT_constraint_remove";
   ot->name = "Remove Rigid Body Constraint";
-  ot->description = "Remove Rigid Body Constraint from Object";
->>>>>>> d301d80d
+  ot->description = "Remove Rigid Body Constraint\nRemove Rigid Body Constraint from Object";
 
   /* callbacks */
   ot->exec = rigidbody_con_remove_exec;
