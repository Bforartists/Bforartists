/*
 * ***** BEGIN GPL LICENSE BLOCK *****
 *
 * This program is free software; you can redistribute it and/or
 * modify it under the terms of the GNU General Public License
 * as published by the Free Software Foundation; either version 2
 * of the License, or (at your option) any later version.
 *
 * This program is distributed in the hope that it will be useful,
 * but WITHOUT ANY WARRANTY; without even the implied warranty of
 * MERCHANTABILITY or FITNESS FOR A PARTICULAR PURPOSE.  See the
 * GNU General Public License for more details.
 *
 * You should have received a copy of the GNU General Public License
 * along with this program; if not, write to the Free Software Foundation,
 * Inc., 51 Franklin Street, Fifth Floor, Boston, MA 02110-1301, USA.
 *
 * The Original Code is Copyright (C) 2007 by Janne Karhu.
 * All rights reserved.
 *
 * The Original Code is: all of this file.
 *
 * Contributor(s): none yet.
 *
 * ***** END GPL LICENSE BLOCK *****
 */

/** \file blender/editors/physics/particle_edit.c
 *  \ingroup edphys
 */

#include <stdlib.h>
#include <math.h>
#include <string.h>
#include <assert.h>

#include "MEM_guardedalloc.h"

#include "DNA_scene_types.h"
#include "DNA_mesh_types.h"
#include "DNA_meshdata_types.h"
#include "DNA_view3d_types.h"
#include "DNA_screen_types.h"
#include "DNA_space_types.h"

#include "BLI_math.h"
#include "BLI_lasso_2d.h"
#include "BLI_listbase.h"
#include "BLI_kdtree.h"
#include "BLI_rand.h"
#include "BLI_utildefines.h"

#include "BKE_context.h"
#include "BKE_depsgraph.h"
#include "BKE_DerivedMesh.h"
#include "BKE_global.h"
#include "BKE_object.h"
#include "BKE_mesh.h"
#include "BKE_modifier.h"
#include "BKE_particle.h"
#include "BKE_report.h"
#include "BKE_bvhutils.h"
#include "BKE_pointcache.h"

#include "BIF_gl.h"
#include "BIF_glutil.h"

#include "ED_object.h"
#include "ED_physics.h"
#include "ED_mesh.h"
#include "ED_particle.h"
#include "ED_view3d.h"

#include "UI_resources.h"

#include "WM_api.h"
#include "WM_types.h"

#include "RNA_access.h"
#include "RNA_define.h"

#include "physics_intern.h"

#include "particle_edit_utildefines.h"

/**************************** utilities *******************************/

int PE_poll(bContext *C)
{
	Scene *scene= CTX_data_scene(C);
	Object *ob= CTX_data_active_object(C);

	if (!scene || !ob || !(ob->mode & OB_MODE_PARTICLE_EDIT))
		return 0;

	return (PE_get_current(scene, ob) != NULL);
}

int PE_hair_poll(bContext *C)
{
	Scene *scene= CTX_data_scene(C);
	Object *ob= CTX_data_active_object(C);
	PTCacheEdit *edit;

	if (!scene || !ob || !(ob->mode & OB_MODE_PARTICLE_EDIT))
		return 0;

	edit= PE_get_current(scene, ob);

	return (edit && edit->psys);
}

int PE_poll_view3d(bContext *C)
{
	ScrArea *sa = CTX_wm_area(C);
	ARegion *ar = CTX_wm_region(C);

	return (PE_poll(C) &&
	        (sa && sa->spacetype == SPACE_VIEW3D) &&
	        (ar && ar->regiontype == RGN_TYPE_WINDOW));
}

void PE_free_ptcache_edit(PTCacheEdit *edit)
{
	POINT_P;

	if (edit==0) return;

	if (edit->points) {
		LOOP_POINTS {
			if (point->keys)
				MEM_freeN(point->keys);
		}

		MEM_freeN(edit->points);
	}

	if (edit->mirror_cache)
		MEM_freeN(edit->mirror_cache);

	if (edit->emitter_cosnos) {
		MEM_freeN(edit->emitter_cosnos);
		edit->emitter_cosnos= 0;
	}

	if (edit->emitter_field) {
		BLI_kdtree_free(edit->emitter_field);
		edit->emitter_field= 0;
	}

	psys_free_path_cache(edit->psys, edit);

	MEM_freeN(edit);
}

/************************************************/
/*			Edit Mode Helpers					*/
/************************************************/

int PE_start_edit(PTCacheEdit *edit)
{
	if (edit) {
		edit->edited = 1;
		if (edit->psys)
			edit->psys->flag |= PSYS_EDITED;
		return 1;
	}

	return 0;
}

ParticleEditSettings *PE_settings(Scene *scene)
{
	return scene->toolsettings ? &scene->toolsettings->particle : NULL;
}

static float pe_brush_size_get(const Scene *UNUSED(scene), ParticleBrushData *brush)
{
	// here we can enable unified brush size, needs more work...
	// UnifiedPaintSettings *ups = &scene->toolsettings->unified_paint_settings;
	// float size = (ups->flag & UNIFIED_PAINT_SIZE) ? ups->size : brush->size;

	return brush->size * U.pixelsize;
}


/* always gets at least the first particlesystem even if PSYS_CURRENT flag is not set
 *
 * note: this function runs on poll, therefor it can runs many times a second
 * keep it fast! */
static PTCacheEdit *pe_get_current(Scene *scene, Object *ob, int create)
{
	ParticleEditSettings *pset= PE_settings(scene);
	PTCacheEdit *edit = NULL;
	ListBase pidlist;
	PTCacheID *pid;

	if (pset==NULL || ob==NULL)
		return NULL;

	pset->scene = scene;
	pset->object = ob;

	BKE_ptcache_ids_from_object(&pidlist, ob, NULL, 0);

	/* in the case of only one editable thing, set pset->edittype accordingly */
	if (BLI_listbase_is_single(&pidlist)) {
		pid = pidlist.first;
		switch (pid->type) {
			case PTCACHE_TYPE_PARTICLES:
				pset->edittype = PE_TYPE_PARTICLES;
				break;
			case PTCACHE_TYPE_SOFTBODY:
				pset->edittype = PE_TYPE_SOFTBODY;
				break;
			case PTCACHE_TYPE_CLOTH:
				pset->edittype = PE_TYPE_CLOTH;
				break;
		}
	}

	for (pid=pidlist.first; pid; pid=pid->next) {
		if (pset->edittype == PE_TYPE_PARTICLES && pid->type == PTCACHE_TYPE_PARTICLES) {
			ParticleSystem *psys = pid->calldata;

			if (psys->flag & PSYS_CURRENT) {
				if (psys->part && psys->part->type == PART_HAIR) {
					if (psys->flag & PSYS_HAIR_DYNAMICS && psys->pointcache->flag & PTCACHE_BAKED) {
						if (create && !psys->pointcache->edit)
							PE_create_particle_edit(scene, ob, pid->cache, NULL);
						edit = pid->cache->edit;
					}
					else {
						if (create && !psys->edit && psys->flag & PSYS_HAIR_DONE)
							PE_create_particle_edit(scene, ob, NULL, psys);
						edit = psys->edit;
					}
				}
				else {
					if (create && pid->cache->flag & PTCACHE_BAKED && !pid->cache->edit)
						PE_create_particle_edit(scene, ob, pid->cache, psys);
					edit = pid->cache->edit;
				}

				break;
			}
		}
		else if (pset->edittype == PE_TYPE_SOFTBODY && pid->type == PTCACHE_TYPE_SOFTBODY) {
			if (create && pid->cache->flag & PTCACHE_BAKED && !pid->cache->edit) {
				pset->flag |= PE_FADE_TIME;
				// NICE TO HAVE but doesn't work: pset->brushtype = PE_BRUSH_COMB;
				PE_create_particle_edit(scene, ob, pid->cache, NULL);
			}
			edit = pid->cache->edit;
			break;
		}
		else if (pset->edittype == PE_TYPE_CLOTH && pid->type == PTCACHE_TYPE_CLOTH) {
			if (create && pid->cache->flag & PTCACHE_BAKED && !pid->cache->edit) {
				pset->flag |= PE_FADE_TIME;
				// NICE TO HAVE but doesn't work: pset->brushtype = PE_BRUSH_COMB;
				PE_create_particle_edit(scene, ob, pid->cache, NULL);
			}
			edit = pid->cache->edit;
			break;
		}
	}

	if (edit)
		edit->pid = *pid;

	BLI_freelistN(&pidlist);

	return edit;
}

PTCacheEdit *PE_get_current(Scene *scene, Object *ob)
{
	return pe_get_current(scene, ob, 0);
}

PTCacheEdit *PE_create_current(Scene *scene, Object *ob)
{
	return pe_get_current(scene, ob, 1);
}

void PE_current_changed(Scene *scene, Object *ob)
{
	if (ob->mode == OB_MODE_PARTICLE_EDIT)
		PE_create_current(scene, ob);
}

void PE_hide_keys_time(Scene *scene, PTCacheEdit *edit, float cfra)
{
	ParticleEditSettings *pset=PE_settings(scene);
	POINT_P; KEY_K;


	if (pset->flag & PE_FADE_TIME && pset->selectmode==SCE_SELECT_POINT) {
		LOOP_POINTS {
			LOOP_KEYS {
				if (fabsf(cfra - *key->time) < pset->fade_frames)
					key->flag &= ~PEK_HIDE;
				else {
					key->flag |= PEK_HIDE;
					//key->flag &= ~PEK_SELECT;
				}
			}
		}
	}
	else {
		LOOP_POINTS {
			LOOP_KEYS {
				key->flag &= ~PEK_HIDE;
			}
		}
	}
}

static int pe_x_mirror(Object *ob)
{
	if (ob->type == OB_MESH)
		return (((Mesh *)ob->data)->editflag & ME_EDIT_MIRROR_X);

	return 0;
}

/****************** common struct passed to callbacks ******************/

typedef struct PEData {
	ViewContext vc;
	bglMats mats;

	Scene *scene;
	Object *ob;
	DerivedMesh *dm;
	PTCacheEdit *edit;
	BVHTreeFromMesh shape_bvh;

	const int *mval;
	rcti *rect;
	float rad;
	float dist;
	float dval;
	int select;

	float *dvec;
	float combfac;
	float pufffac;
	float cutfac;
	float smoothfac;
	float weightfac;
	float growfac;
	int totrekey;

	int invert;
	int tot;
	float vec[3];

	int select_action;
	int select_toggle_action;
} PEData;

static void PE_set_data(bContext *C, PEData *data)
{
	memset(data, 0, sizeof(*data));

	data->scene= CTX_data_scene(C);
	data->ob= CTX_data_active_object(C);
	data->edit= PE_get_current(data->scene, data->ob);
}

static void PE_set_view3d_data(bContext *C, PEData *data)
{
	PE_set_data(C, data);

	ED_view3d_viewcontext_init(C, &data->vc);
	/* note, the object argument means the modelview matrix does not account for the objects matrix, use viewmat rather than (obmat * viewmat) */
	view3d_get_transformation(data->vc.ar, data->vc.rv3d, NULL, &data->mats);

	if (V3D_IS_ZBUF(data->vc.v3d)) {
		if (data->vc.v3d->flag & V3D_INVALID_BACKBUF) {
			/* needed or else the draw matrix can be incorrect */
			view3d_operator_needs_opengl(C);

			ED_view3d_backbuf_validate(&data->vc);
			/* we may need to force an update here by setting the rv3d as dirty
			 * for now it seems ok, but take care!:
			 * rv3d->depths->dirty = 1; */
			ED_view3d_depth_update(data->vc.ar);
		}
	}
}

static bool PE_create_shape_tree(PEData *data, Object *shapeob)
{
	DerivedMesh *dm = shapeob->derivedFinal;

	memset(&data->shape_bvh, 0, sizeof(data->shape_bvh));

	if (!dm) {
		return false;
	}

	return (bvhtree_from_mesh_get(&data->shape_bvh, dm, BVHTREE_FROM_LOOPTRI, 4) != NULL);
}

static void PE_free_shape_tree(PEData *data)
{
	free_bvhtree_from_mesh(&data->shape_bvh);
}

/*************************** selection utilities *******************************/

static bool key_test_depth(PEData *data, const float co[3], const int screen_co[2])
{
	View3D *v3d= data->vc.v3d;
	ViewDepths *vd = data->vc.rv3d->depths;
	double ux, uy, uz;
	float depth;

	/* nothing to do */
	if (!V3D_IS_ZBUF(v3d))
		return true;

	/* used to calculate here but all callers have  the screen_co already, so pass as arg */
#if 0
	if (ED_view3d_project_int_global(data->vc.ar, co, screen_co,
	                                 V3D_PROJ_TEST_CLIP_BB | V3D_PROJ_TEST_CLIP_WIN | V3D_PROJ_TEST_CLIP_NEAR) != V3D_PROJ_RET_OK)
	{
		return 0;
	}
#endif

	gluProject(co[0], co[1], co[2], data->mats.modelview, data->mats.projection,
	           (GLint *)data->mats.viewport, &ux, &uy, &uz);

	/* check if screen_co is within bounds because brush_cut uses out of screen coords */
	if (screen_co[0] >= 0 && screen_co[0] < vd->w && screen_co[1] >= 0 && screen_co[1] < vd->h) {
		BLI_assert(vd && vd->depths);
		/* we know its not clipped */
		depth = vd->depths[screen_co[1] * vd->w + screen_co[0]];
	}
	else
		return 0;

	if ((float)uz - 0.00001f > depth)
		return 0;
	else
		return 1;
}

static bool key_inside_circle(PEData *data, float rad, const float co[3], float *distance)
{
	float dx, dy, dist;
	int screen_co[2];

	/* TODO, should this check V3D_PROJ_TEST_CLIP_BB too? */
	if (ED_view3d_project_int_global(data->vc.ar, co, screen_co, V3D_PROJ_TEST_CLIP_WIN) != V3D_PROJ_RET_OK) {
		return 0;
	}

	dx= data->mval[0] - screen_co[0];
	dy= data->mval[1] - screen_co[1];
	dist = sqrtf(dx * dx + dy * dy);

	if (dist > rad)
		return 0;

	if (key_test_depth(data, co, screen_co)) {
		if (distance)
			*distance=dist;

		return 1;
	}

	return 0;
}

static bool key_inside_rect(PEData *data, const float co[3])
{
	int screen_co[2];

	if (ED_view3d_project_int_global(data->vc.ar, co, screen_co, V3D_PROJ_TEST_CLIP_WIN) != V3D_PROJ_RET_OK) {
		return 0;
	}

	if (screen_co[0] > data->rect->xmin && screen_co[0] < data->rect->xmax &&
	    screen_co[1] > data->rect->ymin && screen_co[1] < data->rect->ymax)
	{
		return key_test_depth(data, co, screen_co);
	}

	return 0;
}

static bool key_inside_test(PEData *data, const float co[3])
{
	if (data->mval)
		return key_inside_circle(data, data->rad, co, NULL);
	else
		return key_inside_rect(data, co);
}

static bool point_is_selected(PTCacheEditPoint *point)
{
	KEY_K;

	if (point->flag & PEP_HIDE)
		return 0;

	LOOP_SELECTED_KEYS {
		return 1;
	}

	return 0;
}

/*************************** iterators *******************************/

typedef void (*ForPointFunc)(PEData *data, int point_index);
typedef void (*ForKeyFunc)(PEData *data, int point_index, int key_index);
typedef void (*ForKeyMatFunc)(PEData *data, float mat[4][4], float imat[4][4], int point_index, int key_index, PTCacheEditKey *key);

static void for_mouse_hit_keys(PEData *data, ForKeyFunc func, int nearest)
{
	ParticleEditSettings *pset= PE_settings(data->scene);
	PTCacheEdit *edit= data->edit;
	POINT_P; KEY_K;
	int nearest_point, nearest_key;
	float dist= data->rad;

	/* in path select mode we have no keys */
	if (pset->selectmode==SCE_SELECT_PATH)
		return;

	nearest_point= -1;
	nearest_key= -1;

	LOOP_VISIBLE_POINTS {
		if (pset->selectmode == SCE_SELECT_END) {
			if (point->totkey) {
				/* only do end keys */
				key= point->keys + point->totkey-1;

				if (nearest) {
					if (key_inside_circle(data, dist, KEY_WCO, &dist)) {
						nearest_point= p;
						nearest_key= point->totkey-1;
					}
				}
				else if (key_inside_test(data, KEY_WCO))
					func(data, p, point->totkey-1);
			}
		}
		else {
			/* do all keys */
			LOOP_VISIBLE_KEYS {
				if (nearest) {
					if (key_inside_circle(data, dist, KEY_WCO, &dist)) {
						nearest_point= p;
						nearest_key= k;
					}
				}
				else if (key_inside_test(data, KEY_WCO))
					func(data, p, k);
			}
		}
	}

	/* do nearest only */
	if (nearest && nearest_point > -1)
		func(data, nearest_point, nearest_key);
}

static void foreach_mouse_hit_point(PEData *data, ForPointFunc func, int selected)
{
	ParticleEditSettings *pset= PE_settings(data->scene);
	PTCacheEdit *edit= data->edit;
	POINT_P; KEY_K;

	/* all is selected in path mode */
	if (pset->selectmode==SCE_SELECT_PATH)
		selected=0;

	LOOP_VISIBLE_POINTS {
		if (pset->selectmode==SCE_SELECT_END) {
			if (point->totkey) {
				/* only do end keys */
				key= point->keys + point->totkey - 1;

				if (selected==0 || key->flag & PEK_SELECT)
					if (key_inside_circle(data, data->rad, KEY_WCO, &data->dist))
						func(data, p);
			}
		}
		else {
			/* do all keys */
			LOOP_VISIBLE_KEYS {
				if (selected==0 || key->flag & PEK_SELECT) {
					if (key_inside_circle(data, data->rad, KEY_WCO, &data->dist)) {
						func(data, p);
						break;
					}
				}
			}
		}
	}
}

static void foreach_mouse_hit_key(PEData *data, ForKeyMatFunc func, int selected)
{
	PTCacheEdit *edit = data->edit;
	ParticleSystem *psys = edit->psys;
	ParticleSystemModifierData *psmd = NULL;
	ParticleEditSettings *pset= PE_settings(data->scene);
	POINT_P; KEY_K;
	float mat[4][4], imat[4][4];

	unit_m4(mat);
	unit_m4(imat);

	if (edit->psys)
		psmd= psys_get_modifier(data->ob, edit->psys);

	/* all is selected in path mode */
	if (pset->selectmode==SCE_SELECT_PATH)
		selected= 0;

	LOOP_VISIBLE_POINTS {
		if (pset->selectmode==SCE_SELECT_END) {
			if (point->totkey) {
				/* only do end keys */
				key= point->keys + point->totkey-1;

				if (selected==0 || key->flag & PEK_SELECT) {
					if (key_inside_circle(data, data->rad, KEY_WCO, &data->dist)) {
						if (edit->psys && !(edit->psys->flag & PSYS_GLOBAL_HAIR)) {
							psys_mat_hair_to_global(data->ob, psmd->dm_final, psys->part->from, psys->particles + p, mat);
							invert_m4_m4(imat, mat);
						}

						func(data, mat, imat, p, point->totkey-1, key);
					}
				}
			}
		}
		else {
			/* do all keys */
			LOOP_VISIBLE_KEYS {
				if (selected==0 || key->flag & PEK_SELECT) {
					if (key_inside_circle(data, data->rad, KEY_WCO, &data->dist)) {
						if (edit->psys && !(edit->psys->flag & PSYS_GLOBAL_HAIR)) {
							psys_mat_hair_to_global(data->ob, psmd->dm_final, psys->part->from, psys->particles + p, mat);
							invert_m4_m4(imat, mat);
						}

						func(data, mat, imat, p, k, key);
					}
				}
			}
		}
	}
}

static void foreach_selected_point(PEData *data, ForPointFunc func)
{
	PTCacheEdit *edit = data->edit;
	POINT_P;

	LOOP_SELECTED_POINTS {
		func(data, p);
	}
}

static void foreach_selected_key(PEData *data, ForKeyFunc func)
{
	PTCacheEdit *edit = data->edit;
	POINT_P; KEY_K;

	LOOP_VISIBLE_POINTS {
		LOOP_SELECTED_KEYS {
			func(data, p, k);
		}
	}
}

static void foreach_point(PEData *data, ForPointFunc func)
{
	PTCacheEdit *edit = data->edit;
	POINT_P;

	LOOP_POINTS {
		func(data, p);
	}
}

static int count_selected_keys(Scene *scene, PTCacheEdit *edit)
{
	ParticleEditSettings *pset= PE_settings(scene);
	POINT_P; KEY_K;
	int sel= 0;

	LOOP_VISIBLE_POINTS {
		if (pset->selectmode==SCE_SELECT_POINT) {
			LOOP_SELECTED_KEYS {
				sel++;
			}
		}
		else if (pset->selectmode==SCE_SELECT_END) {
			if (point->totkey) {
				key = point->keys + point->totkey - 1;
				if (key->flag & PEK_SELECT)
					sel++;
			}
		}
	}

	return sel;
}

/************************************************/
/*			Particle Edit Mirroring				*/
/************************************************/

static void PE_update_mirror_cache(Object *ob, ParticleSystem *psys)
{
	PTCacheEdit *edit;
	ParticleSystemModifierData *psmd;
	KDTree *tree;
	KDTreeNearest nearest;
	HairKey *key;
	PARTICLE_P;
	float mat[4][4], co[3];
	int index, totpart;

	edit= psys->edit;
	psmd= psys_get_modifier(ob, psys);
	totpart= psys->totpart;

	if (!psmd->dm_final)
		return;

	tree= BLI_kdtree_new(totpart);

	/* insert particles into kd tree */
	LOOP_PARTICLES {
		key = pa->hair;
		psys_mat_hair_to_orco(ob, psmd->dm_final, psys->part->from, pa, mat);
		copy_v3_v3(co, key->co);
		mul_m4_v3(mat, co);
		BLI_kdtree_insert(tree, p, co);
	}

	BLI_kdtree_balance(tree);

	/* lookup particles and set in mirror cache */
	if (!edit->mirror_cache)
		edit->mirror_cache= MEM_callocN(sizeof(int)*totpart, "PE mirror cache");

	LOOP_PARTICLES {
		key = pa->hair;
		psys_mat_hair_to_orco(ob, psmd->dm_final, psys->part->from, pa, mat);
		copy_v3_v3(co, key->co);
		mul_m4_v3(mat, co);
		co[0] = -co[0];

		index= BLI_kdtree_find_nearest(tree, co, &nearest);

		/* this needs a custom threshold still, duplicated for editmode mirror */
		if (index != -1 && index != p && (nearest.dist <= 0.0002f))
			edit->mirror_cache[p] = index;
		else
			edit->mirror_cache[p] = -1;
	}

	/* make sure mirrors are in two directions */
	LOOP_PARTICLES {
		if (edit->mirror_cache[p]) {
			index= edit->mirror_cache[p];
			if (edit->mirror_cache[index] != p)
				edit->mirror_cache[p] = -1;
		}
	}

	BLI_kdtree_free(tree);
}

static void PE_mirror_particle(Object *ob, DerivedMesh *dm, ParticleSystem *psys, ParticleData *pa, ParticleData *mpa)
{
	HairKey *hkey, *mhkey;
	PTCacheEditPoint *point, *mpoint;
	PTCacheEditKey *key, *mkey;
	PTCacheEdit *edit;
	float mat[4][4], mmat[4][4], immat[4][4];
	int i, mi, k;

	edit= psys->edit;
	i= pa - psys->particles;

	/* find mirrored particle if needed */
	if (!mpa) {
		if (!edit->mirror_cache)
			PE_update_mirror_cache(ob, psys);

		if (!edit->mirror_cache)
			return; /* something went wrong! */

		mi= edit->mirror_cache[i];
		if (mi == -1)
			return;
		mpa= psys->particles + mi;
	}
	else
		mi= mpa - psys->particles;

	point = edit->points + i;
	mpoint = edit->points + mi;

	/* make sure they have the same amount of keys */
	if (pa->totkey != mpa->totkey) {
		if (mpa->hair) MEM_freeN(mpa->hair);
		if (mpoint->keys) MEM_freeN(mpoint->keys);

		mpa->hair= MEM_dupallocN(pa->hair);
		mpa->totkey= pa->totkey;
		mpoint->keys= MEM_dupallocN(point->keys);
		mpoint->totkey= point->totkey;

		mhkey= mpa->hair;
		mkey= mpoint->keys;
		for (k=0; k<mpa->totkey; k++, mkey++, mhkey++) {
			mkey->co= mhkey->co;
			mkey->time= &mhkey->time;
			mkey->flag &= ~PEK_SELECT;
		}
	}

	/* mirror positions and tags */
	psys_mat_hair_to_orco(ob, dm, psys->part->from, pa, mat);
	psys_mat_hair_to_orco(ob, dm, psys->part->from, mpa, mmat);
	invert_m4_m4(immat, mmat);

	hkey=pa->hair;
	mhkey=mpa->hair;
	key= point->keys;
	mkey= mpoint->keys;
	for (k=0; k<pa->totkey; k++, hkey++, mhkey++, key++, mkey++) {
		copy_v3_v3(mhkey->co, hkey->co);
		mul_m4_v3(mat, mhkey->co);
		mhkey->co[0] = -mhkey->co[0];
		mul_m4_v3(immat, mhkey->co);

		if (key->flag & PEK_TAG)
			mkey->flag |= PEK_TAG;

		mkey->length = key->length;
	}

	if (point->flag & PEP_TAG)
		mpoint->flag |= PEP_TAG;
	if (point->flag & PEP_EDIT_RECALC)
		mpoint->flag |= PEP_EDIT_RECALC;
}

static void PE_apply_mirror(Object *ob, ParticleSystem *psys)
{
	PTCacheEdit *edit;
	ParticleSystemModifierData *psmd;
	POINT_P;

	if (!psys)
		return;

	edit= psys->edit;
	psmd= psys_get_modifier(ob, psys);

	if (!psmd->dm_final)
		return;

	if (!edit->mirror_cache)
		PE_update_mirror_cache(ob, psys);

	if (!edit->mirror_cache)
		return; /* something went wrong */

	/* we delay settings the PARS_EDIT_RECALC for mirrored particles
	 * to avoid doing mirror twice */
	LOOP_POINTS {
		if (point->flag & PEP_EDIT_RECALC) {
			PE_mirror_particle(ob, psmd->dm_final, psys, psys->particles + p, NULL);

			if (edit->mirror_cache[p] != -1)
				edit->points[edit->mirror_cache[p]].flag &= ~PEP_EDIT_RECALC;
		}
	}

	LOOP_POINTS {
		if (point->flag & PEP_EDIT_RECALC)
			if (edit->mirror_cache[p] != -1)
				edit->points[edit->mirror_cache[p]].flag |= PEP_EDIT_RECALC;
	}
}

/************************************************/
/*			Edit Calculation					*/
/************************************************/
/* tries to stop edited particles from going through the emitter's surface */
static void pe_deflect_emitter(Scene *scene, Object *ob, PTCacheEdit *edit)
{
	ParticleEditSettings *pset= PE_settings(scene);
	ParticleSystem *psys;
	ParticleSystemModifierData *psmd;
	POINT_P; KEY_K;
	int index;
	float *vec, *nor, dvec[3], dot, dist_1st=0.0f;
	float hairimat[4][4], hairmat[4][4];
	const float dist = ED_view3d_select_dist_px() * 0.01f;

	if (edit==NULL || edit->psys==NULL || (pset->flag & PE_DEFLECT_EMITTER)==0 || (edit->psys->flag & PSYS_GLOBAL_HAIR))
		return;

	psys = edit->psys;
	psmd = psys_get_modifier(ob, psys);

	if (!psmd->dm_final)
		return;

	LOOP_EDITED_POINTS {
		psys_mat_hair_to_object(ob, psmd->dm_final, psys->part->from, psys->particles + p, hairmat);

		LOOP_KEYS {
			mul_m4_v3(hairmat, key->co);
		}

		LOOP_KEYS {
			if (k==0) {
				dist_1st = len_v3v3((key+1)->co, key->co);
				dist_1st *= dist * pset->emitterdist;
			}
			else {
				index= BLI_kdtree_find_nearest(edit->emitter_field, key->co, NULL);

				vec=edit->emitter_cosnos +index*6;
				nor=vec+3;

				sub_v3_v3v3(dvec, key->co, vec);

				dot=dot_v3v3(dvec, nor);
				copy_v3_v3(dvec, nor);

				if (dot>0.0f) {
					if (dot<dist_1st) {
						normalize_v3(dvec);
						mul_v3_fl(dvec, dist_1st-dot);
						add_v3_v3(key->co, dvec);
					}
				}
				else {
					normalize_v3(dvec);
					mul_v3_fl(dvec, dist_1st-dot);
					add_v3_v3(key->co, dvec);
				}
				if (k==1)
					dist_1st*=1.3333f;
			}
		}

		invert_m4_m4(hairimat, hairmat);

		LOOP_KEYS {
			mul_m4_v3(hairimat, key->co);
		}
	}
}
/* force set distances between neighboring keys */
static void PE_apply_lengths(Scene *scene, PTCacheEdit *edit)
{

	ParticleEditSettings *pset=PE_settings(scene);
	POINT_P; KEY_K;
	float dv1[3];

	if (edit==0 || (pset->flag & PE_KEEP_LENGTHS)==0)
		return;

	if (edit->psys && edit->psys->flag & PSYS_GLOBAL_HAIR)
		return;

	LOOP_EDITED_POINTS {
		LOOP_KEYS {
			if (k) {
				sub_v3_v3v3(dv1, key->co, (key - 1)->co);
				normalize_v3(dv1);
				mul_v3_fl(dv1, (key - 1)->length);
				add_v3_v3v3(key->co, (key - 1)->co, dv1);
			}
		}
	}
}
/* try to find a nice solution to keep distances between neighboring keys */
static void pe_iterate_lengths(Scene *scene, PTCacheEdit *edit)
{
	ParticleEditSettings *pset=PE_settings(scene);
	POINT_P;
	PTCacheEditKey *key;
	int j, k;
	float tlen;
	float dv0[3] = {0.0f, 0.0f, 0.0f};
	float dv1[3] = {0.0f, 0.0f, 0.0f};
	float dv2[3] = {0.0f, 0.0f, 0.0f};

	if (edit==0 || (pset->flag & PE_KEEP_LENGTHS)==0)
		return;

	if (edit->psys && edit->psys->flag & PSYS_GLOBAL_HAIR)
		return;

	LOOP_EDITED_POINTS {
		for (j=1; j<point->totkey; j++) {
			float mul= 1.0f / (float)point->totkey;

			if (pset->flag & PE_LOCK_FIRST) {
				key= point->keys + 1;
				k= 1;
				dv1[0] = dv1[1] = dv1[2] = 0.0;
			}
			else {
				key= point->keys;
				k= 0;
				dv0[0] = dv0[1] = dv0[2] = 0.0;
			}

			for (; k<point->totkey; k++, key++) {
				if (k) {
					sub_v3_v3v3(dv0, (key - 1)->co, key->co);
					tlen= normalize_v3(dv0);
					mul_v3_fl(dv0, (mul * (tlen - (key - 1)->length)));
				}

				if (k < point->totkey - 1) {
					sub_v3_v3v3(dv2, (key + 1)->co, key->co);
					tlen= normalize_v3(dv2);
					mul_v3_fl(dv2, mul * (tlen - key->length));
				}

				if (k) {
					add_v3_v3((key-1)->co, dv1);
				}

				add_v3_v3v3(dv1, dv0, dv2);
			}
		}
	}
}
/* set current distances to be kept between neighbouting keys */
void recalc_lengths(PTCacheEdit *edit)
{
	POINT_P; KEY_K;

	if (edit==0)
		return;

	LOOP_EDITED_POINTS {
		key= point->keys;
		for (k=0; k<point->totkey-1; k++, key++) {
			key->length= len_v3v3(key->co, (key + 1)->co);
		}
	}
}

/* calculate a tree for finding nearest emitter's vertice */
void recalc_emitter_field(Object *ob, ParticleSystem *psys)
{
	DerivedMesh *dm=psys_get_modifier(ob, psys)->dm_final;
	PTCacheEdit *edit= psys->edit;
	float *vec, *nor;
	int i, totface /*, totvert*/;

	if (!dm)
		return;

	if (edit->emitter_cosnos)
		MEM_freeN(edit->emitter_cosnos);

	BLI_kdtree_free(edit->emitter_field);

	totface=dm->getNumTessFaces(dm);
	/*totvert=dm->getNumVerts(dm);*/ /*UNSUED*/

	edit->emitter_cosnos=MEM_callocN(totface*6*sizeof(float), "emitter cosnos");

	edit->emitter_field= BLI_kdtree_new(totface);

	vec=edit->emitter_cosnos;
	nor=vec+3;

	for (i=0; i<totface; i++, vec+=6, nor+=6) {
		MFace *mface=dm->getTessFaceData(dm, i, CD_MFACE);
		MVert *mvert;

		mvert=dm->getVertData(dm, mface->v1, CD_MVERT);
		copy_v3_v3(vec, mvert->co);
		VECCOPY(nor, mvert->no);

		mvert=dm->getVertData(dm, mface->v2, CD_MVERT);
		add_v3_v3v3(vec, vec, mvert->co);
		VECADD(nor, nor, mvert->no);

		mvert=dm->getVertData(dm, mface->v3, CD_MVERT);
		add_v3_v3v3(vec, vec, mvert->co);
		VECADD(nor, nor, mvert->no);

		if (mface->v4) {
			mvert=dm->getVertData(dm, mface->v4, CD_MVERT);
			add_v3_v3v3(vec, vec, mvert->co);
			VECADD(nor, nor, mvert->no);

			mul_v3_fl(vec, 0.25);
		}
		else
			mul_v3_fl(vec, 1.0f / 3.0f);

		normalize_v3(nor);

		BLI_kdtree_insert(edit->emitter_field, i, vec);
	}

	BLI_kdtree_balance(edit->emitter_field);
}

static void PE_update_selection(Scene *scene, Object *ob, int useflag)
{
	PTCacheEdit *edit= PE_get_current(scene, ob);
	HairKey *hkey;
	POINT_P; KEY_K;

	/* flag all particles to be updated if not using flag */
	if (!useflag)
		LOOP_POINTS
			point->flag |= PEP_EDIT_RECALC;

	/* flush edit key flag to hair key flag to preserve selection
	 * on save */
	if (edit->psys) LOOP_POINTS {
		hkey = edit->psys->particles[p].hair;
		LOOP_KEYS {
			hkey->editflag= key->flag;
			hkey++;
		}
	}

	psys_cache_edit_paths(scene, ob, edit, CFRA, G.is_rendering);


	/* disable update flag */
	LOOP_POINTS
		point->flag &= ~PEP_EDIT_RECALC;
}

void update_world_cos(Object *ob, PTCacheEdit *edit)
{
	ParticleSystem *psys = edit->psys;
	ParticleSystemModifierData *psmd= psys_get_modifier(ob, psys);
	POINT_P; KEY_K;
	float hairmat[4][4];

	if (psys==0 || psys->edit==0 || psmd->dm_final==NULL)
		return;

	LOOP_POINTS {
		if (!(psys->flag & PSYS_GLOBAL_HAIR))
			psys_mat_hair_to_global(ob, psmd->dm_final, psys->part->from, psys->particles+p, hairmat);

		LOOP_KEYS {
			copy_v3_v3(key->world_co, key->co);
			if (!(psys->flag & PSYS_GLOBAL_HAIR))
				mul_m4_v3(hairmat, key->world_co);
		}
	}
}
static void update_velocities(PTCacheEdit *edit)
{
	/*TODO: get frs_sec properly */
	float vec1[3], vec2[3], frs_sec, dfra;
	POINT_P; KEY_K;

	/* hair doesn't use velocities */
	if (edit->psys || !edit->points || !edit->points->keys->vel)
		return;

	frs_sec = edit->pid.flag & PTCACHE_VEL_PER_SEC ? 25.0f : 1.0f;

	LOOP_EDITED_POINTS {
		LOOP_KEYS {
			if (k==0) {
				dfra = *(key+1)->time - *key->time;

				if (dfra <= 0.0f)
					continue;

				sub_v3_v3v3(key->vel, (key+1)->co, key->co);

				if (point->totkey>2) {
					sub_v3_v3v3(vec1, (key+1)->co, (key+2)->co);
					project_v3_v3v3(vec2, vec1, key->vel);
					sub_v3_v3v3(vec2, vec1, vec2);
					madd_v3_v3fl(key->vel, vec2, 0.5f);
				}
			}
			else if (k==point->totkey-1) {
				dfra = *key->time - *(key-1)->time;

				if (dfra <= 0.0f)
					continue;

				sub_v3_v3v3(key->vel, key->co, (key-1)->co);

				if (point->totkey>2) {
					sub_v3_v3v3(vec1, (key-2)->co, (key-1)->co);
					project_v3_v3v3(vec2, vec1, key->vel);
					sub_v3_v3v3(vec2, vec1, vec2);
					madd_v3_v3fl(key->vel, vec2, 0.5f);
				}
			}
			else {
				dfra = *(key+1)->time - *(key-1)->time;

				if (dfra <= 0.0f)
					continue;

				sub_v3_v3v3(key->vel, (key+1)->co, (key-1)->co);
			}
			mul_v3_fl(key->vel, frs_sec/dfra);
		}
	}
}

void PE_update_object(Scene *scene, Object *ob, int useflag)
{
	/* use this to do partial particle updates, not usable when adding or
	 * removing, then a full redo is necessary and calling this may crash */
	ParticleEditSettings *pset= PE_settings(scene);
	PTCacheEdit *edit = PE_get_current(scene, ob);
	POINT_P;

	if (!edit)
		return;

	/* flag all particles to be updated if not using flag */
	if (!useflag)
		LOOP_POINTS {
			point->flag |= PEP_EDIT_RECALC;
		}

	/* do post process on particle edit keys */
	pe_iterate_lengths(scene, edit);
	pe_deflect_emitter(scene, ob, edit);
	PE_apply_lengths(scene, edit);
	if (pe_x_mirror(ob))
		PE_apply_mirror(ob, edit->psys);
	if (edit->psys)
		update_world_cos(ob, edit);
	if (pset->flag & PE_AUTO_VELOCITY)
		update_velocities(edit);
	PE_hide_keys_time(scene, edit, CFRA);

	/* regenerate path caches */
	psys_cache_edit_paths(scene, ob, edit, CFRA, G.is_rendering);

	/* disable update flag */
	LOOP_POINTS {
		point->flag &= ~PEP_EDIT_RECALC;
	}

	if (edit->psys)
		edit->psys->flag &= ~PSYS_HAIR_UPDATED;
}

/************************************************/
/*			Edit Selections						*/
/************************************************/

/*-----selection callbacks-----*/

static void select_key(PEData *data, int point_index, int key_index)
{
	PTCacheEdit *edit = data->edit;
	PTCacheEditPoint *point = edit->points + point_index;
	PTCacheEditKey *key = point->keys + key_index;

	if (data->select)
		key->flag |= PEK_SELECT;
	else
		key->flag &= ~PEK_SELECT;

	point->flag |= PEP_EDIT_RECALC;
}

static void select_keys(PEData *data, int point_index, int UNUSED(key_index))
{
	PTCacheEdit *edit = data->edit;
	PTCacheEditPoint *point = edit->points + point_index;
	KEY_K;

	LOOP_KEYS {
		if (data->select)
			key->flag |= PEK_SELECT;
		else
			key->flag &= ~PEK_SELECT;
	}

	point->flag |= PEP_EDIT_RECALC;
}

static void extend_key_select(PEData *data, int point_index, int key_index)
{
	PTCacheEdit *edit = data->edit;
	PTCacheEditPoint *point = edit->points + point_index;
	PTCacheEditKey *key = point->keys + key_index;

	key->flag |= PEK_SELECT;
	point->flag |= PEP_EDIT_RECALC;
}

static void deselect_key_select(PEData *data, int point_index, int key_index)
{
	PTCacheEdit *edit = data->edit;
	PTCacheEditPoint *point = edit->points + point_index;
	PTCacheEditKey *key = point->keys + key_index;

	key->flag &= ~PEK_SELECT;
	point->flag |= PEP_EDIT_RECALC;
}

static void toggle_key_select(PEData *data, int point_index, int key_index)
{
	PTCacheEdit *edit = data->edit;
	PTCacheEditPoint *point = edit->points + point_index;
	PTCacheEditKey *key = point->keys + key_index;

	key->flag ^= PEK_SELECT;
	point->flag |= PEP_EDIT_RECALC;
}

/************************ de select all operator ************************/

static void select_action_apply(PTCacheEditPoint *point, PTCacheEditKey *key, int action)
{
	switch (action) {
		case SEL_SELECT:
			if ((key->flag & PEK_SELECT) == 0) {
				key->flag |= PEK_SELECT;
				point->flag |= PEP_EDIT_RECALC;
			}
			break;
		case SEL_DESELECT:
			if (key->flag & PEK_SELECT) {
				key->flag &= ~PEK_SELECT;
				point->flag |= PEP_EDIT_RECALC;
			}
			break;
		case SEL_INVERT:
			if ((key->flag & PEK_SELECT) == 0) {
				key->flag |= PEK_SELECT;
				point->flag |= PEP_EDIT_RECALC;
			}
			else {
				key->flag &= ~PEK_SELECT;
				point->flag |= PEP_EDIT_RECALC;
			}
			break;
	}
}

static int pe_select_all_exec(bContext *C, wmOperator *op)
{
	Scene *scene= CTX_data_scene(C);
	Object *ob= CTX_data_active_object(C);
	PTCacheEdit *edit= PE_get_current(scene, ob);
	POINT_P; KEY_K;
	int action = RNA_enum_get(op->ptr, "action");

	if (action == SEL_TOGGLE) {
		action = SEL_SELECT;
		LOOP_VISIBLE_POINTS {
			LOOP_SELECTED_KEYS {
				action = SEL_DESELECT;
				break;
			}

			if (action == SEL_DESELECT)
				break;
		}
	}

	LOOP_VISIBLE_POINTS {
		LOOP_VISIBLE_KEYS {
			select_action_apply(point, key, action);
		}
	}

	PE_update_selection(scene, ob, 1);
	WM_event_add_notifier(C, NC_OBJECT|ND_PARTICLE|NA_SELECTED, ob);

	return OPERATOR_FINISHED;
}

void PARTICLE_OT_select_all(wmOperatorType *ot)
{
	/* identifiers */
	ot->name = "(De)select All";
	ot->idname = "PARTICLE_OT_select_all";
<<<<<<< HEAD
	ot->description = "(De)select All\n(De)select all particles' keys";
	
=======
	ot->description = "(De)select all particles' keys";

>>>>>>> f10d37f2
	/* api callbacks */
	ot->exec = pe_select_all_exec;
	ot->poll = PE_poll;

	/* flags */
	ot->flag = OPTYPE_REGISTER|OPTYPE_UNDO;

	WM_operator_properties_select_all(ot);
}

/************************ pick select operator ************************/

int PE_mouse_particles(bContext *C, const int mval[2], bool extend, bool deselect, bool toggle)
{
	PEData data;
	Scene *scene= CTX_data_scene(C);
	Object *ob= CTX_data_active_object(C);
	PTCacheEdit *edit= PE_get_current(scene, ob);
	POINT_P; KEY_K;

	if (!PE_start_edit(edit))
		return OPERATOR_CANCELLED;

	if (!extend && !deselect && !toggle) {
		LOOP_VISIBLE_POINTS {
			LOOP_SELECTED_KEYS {
				key->flag &= ~PEK_SELECT;
				point->flag |= PEP_EDIT_RECALC;
			}
		}
	}

	PE_set_view3d_data(C, &data);
	data.mval= mval;
	data.rad = ED_view3d_select_dist_px();

	/* 1 = nearest only */
	if (extend)
		for_mouse_hit_keys(&data, extend_key_select, 1);
	else if (deselect)
		for_mouse_hit_keys(&data, deselect_key_select, 1);
	else
		for_mouse_hit_keys(&data, toggle_key_select, 1);

	PE_update_selection(scene, ob, 1);
	WM_event_add_notifier(C, NC_OBJECT|ND_PARTICLE|NA_SELECTED, data.ob);

	return OPERATOR_FINISHED;
}

/************************ select root operator ************************/

static void select_root(PEData *data, int point_index)
{
	PTCacheEditPoint *point = data->edit->points + point_index;
	PTCacheEditKey *key = point->keys;

	if (point->flag & PEP_HIDE)
		return;

	if (data->select_action != SEL_TOGGLE)
		select_action_apply(point, key, data->select_action);
	else if (key->flag & PEK_SELECT)
		data->select_toggle_action = SEL_DESELECT;
}

static int select_roots_exec(bContext *C, wmOperator *op)
{
	PEData data;
	int action = RNA_enum_get(op->ptr, "action");

	PE_set_data(C, &data);

	if (action == SEL_TOGGLE) {
		data.select_action = SEL_TOGGLE;
		data.select_toggle_action = SEL_SELECT;

		foreach_point(&data, select_root);

		action = data.select_toggle_action;
	}

	data.select_action = action;
	foreach_point(&data, select_root);

	PE_update_selection(data.scene, data.ob, 1);
	WM_event_add_notifier(C, NC_OBJECT|ND_PARTICLE|NA_SELECTED, data.ob);

	return OPERATOR_FINISHED;
}

void PARTICLE_OT_select_roots(wmOperatorType *ot)
{
	/* identifiers */
	ot->name = "Select Roots";
	ot->idname = "PARTICLE_OT_select_roots";
<<<<<<< HEAD
	ot->description = "Select Roots\nSelect roots of all visible particles";
	
=======
	ot->description = "Select roots of all visible particles";

>>>>>>> f10d37f2
	/* api callbacks */
	ot->exec = select_roots_exec;
	ot->poll = PE_poll;

	/* flags */
	ot->flag = OPTYPE_REGISTER|OPTYPE_UNDO;

	/* properties */
	WM_operator_properties_select_action(ot, SEL_SELECT);
}

/************************ select tip operator ************************/

static void select_tip(PEData *data, int point_index)
{
	PTCacheEditPoint *point = data->edit->points + point_index;
	PTCacheEditKey *key;

	if (point->totkey == 0) {
		return;
	}

	key = &point->keys[point->totkey - 1];

	if (point->flag & PEP_HIDE)
		return;

	if (data->select_action != SEL_TOGGLE)
		select_action_apply(point, key, data->select_action);
	else if (key->flag & PEK_SELECT)
		data->select_toggle_action = SEL_DESELECT;
}

static int select_tips_exec(bContext *C, wmOperator *op)
{
	PEData data;
	int action = RNA_enum_get(op->ptr, "action");

	PE_set_data(C, &data);

	if (action == SEL_TOGGLE) {
		data.select_action = SEL_TOGGLE;
		data.select_toggle_action = SEL_SELECT;

		foreach_point(&data, select_tip);

		action = data.select_toggle_action;
	}

	data.select_action = action;
	foreach_point(&data, select_tip);

	PE_update_selection(data.scene, data.ob, 1);
	WM_event_add_notifier(C, NC_OBJECT|ND_PARTICLE|NA_SELECTED, data.ob);

	return OPERATOR_FINISHED;
}

void PARTICLE_OT_select_tips(wmOperatorType *ot)
{
	/* identifiers */
	ot->name = "Select Tips";
	ot->idname = "PARTICLE_OT_select_tips";
	ot->description = "Select Tips\nSelect tips of all visible particles";

	/* api callbacks */
	ot->exec = select_tips_exec;
	ot->poll = PE_poll;

	/* flags */
	ot->flag = OPTYPE_REGISTER|OPTYPE_UNDO;

	/* properties */
	WM_operator_properties_select_action(ot, SEL_SELECT);
}

/*********************** select random operator ************************/

enum { RAN_HAIR, RAN_POINTS };

static const EnumPropertyItem select_random_type_items[] = {
	{RAN_HAIR, "HAIR", 0, "Hair", ""},
	{RAN_POINTS, "POINTS", 0, "Points", ""},
	{0, NULL, 0, NULL, NULL}
};

static int select_random_exec(bContext *C, wmOperator *op)
{
	PEData data;
	int type;
	Scene *scene;
	Object *ob;

	/* used by LOOP_VISIBLE_POINTS, LOOP_VISIBLE_KEYS and LOOP_KEYS */
	PTCacheEdit *edit;
	PTCacheEditPoint *point;
	PTCacheEditKey *key;
	int p;
	int k;

	const float randfac = RNA_float_get(op->ptr, "percent") / 100.0f;
	const int seed = WM_operator_properties_select_random_seed_increment_get(op);
	const bool select = (RNA_enum_get(op->ptr, "action") == SEL_SELECT);
	RNG *rng;

	type = RNA_enum_get(op->ptr, "type");

	PE_set_data(C, &data);
	data.select_action = SEL_SELECT;
	scene = CTX_data_scene(C);
	ob = CTX_data_active_object(C);
	edit = PE_get_current(scene, ob);

	rng = BLI_rng_new_srandom(seed);

	switch (type) {
		case RAN_HAIR:
			LOOP_VISIBLE_POINTS {
				int flag = ((BLI_rng_get_float(rng) < randfac) == select) ? SEL_SELECT : SEL_DESELECT;
				LOOP_KEYS {
					select_action_apply (point, key, flag);
				}
			}
			break;
		case RAN_POINTS:
			LOOP_VISIBLE_POINTS {
				LOOP_VISIBLE_KEYS {
					int flag = ((BLI_rng_get_float(rng) < randfac) == select) ? SEL_SELECT : SEL_DESELECT;
					select_action_apply (point, key, flag);
				}
			}
			break;
	}

	BLI_rng_free(rng);

	PE_update_selection(data.scene, data.ob, 1);
	WM_event_add_notifier(C, NC_OBJECT|ND_PARTICLE|NA_SELECTED, data.ob);

	return OPERATOR_FINISHED;
}

void PARTICLE_OT_select_random(wmOperatorType *ot)
{
	/* identifiers */
	ot->name = "Select Random";
	ot->idname = "PARTICLE_OT_select_random";
	ot->description = "Select Random\nSelect a randomly distributed set of hair or points";

	/* api callbacks */
	ot->exec = select_random_exec;
	ot->poll = PE_poll;

	/* flags */
	ot->flag = OPTYPE_REGISTER|OPTYPE_UNDO;

	/* properties */
	WM_operator_properties_select_random(ot);
	ot->prop = RNA_def_enum (ot->srna, "type", select_random_type_items, RAN_HAIR,
	                         "Type", "Select either hair or points");
}

/************************ select linked operator ************************/

static int select_linked_exec(bContext *C, wmOperator *op)
{
	PEData data;
	int mval[2];
	int location[2];

	RNA_int_get_array(op->ptr, "location", location);
	mval[0] = location[0];
	mval[1] = location[1];

	PE_set_view3d_data(C, &data);
	data.mval= mval;
	data.rad=75.0f;
	data.select= !RNA_boolean_get(op->ptr, "deselect");

	for_mouse_hit_keys(&data, select_keys, 1);  /* nearest only */
	PE_update_selection(data.scene, data.ob, 1);
	WM_event_add_notifier(C, NC_OBJECT|ND_PARTICLE|NA_SELECTED, data.ob);

	return OPERATOR_FINISHED;
}

static int select_linked_invoke(bContext *C, wmOperator *op, const wmEvent *event)
{
	RNA_int_set_array(op->ptr, "location", event->mval);
	return select_linked_exec(C, op);
}

void PARTICLE_OT_select_linked(wmOperatorType *ot)
{
	/* identifiers */
	ot->name = "Select Linked";
	ot->idname = "PARTICLE_OT_select_linked";
<<<<<<< HEAD
	ot->description = "Select Linked\nSelect nearest particle from mouse pointer";
	
=======
	ot->description = "Select nearest particle from mouse pointer";

>>>>>>> f10d37f2
	/* api callbacks */
	ot->exec = select_linked_exec;
	ot->invoke = select_linked_invoke;
	ot->poll = PE_poll_view3d;

	/* flags */
	ot->flag = OPTYPE_REGISTER|OPTYPE_UNDO;

	/* properties */
	RNA_def_boolean(ot->srna, "deselect", 0, "Deselect", "Deselect linked keys rather than selecting them");
	RNA_def_int_vector(ot->srna, "location", 2, NULL, 0, INT_MAX, "Location", "", 0, 16384);
}

/************************ border select operator ************************/
void PE_deselect_all_visible(PTCacheEdit *edit)
{
	POINT_P; KEY_K;

	LOOP_VISIBLE_POINTS {
		LOOP_SELECTED_KEYS {
			key->flag &= ~PEK_SELECT;
			point->flag |= PEP_EDIT_RECALC;
		}
	}
}

int PE_border_select(bContext *C, rcti *rect, bool select, bool extend)
{
	Scene *scene= CTX_data_scene(C);
	Object *ob= CTX_data_active_object(C);
	PTCacheEdit *edit= PE_get_current(scene, ob);
	PEData data;

	if (!PE_start_edit(edit))
		return OPERATOR_CANCELLED;

	if (extend == 0 && select)
		PE_deselect_all_visible(edit);

	PE_set_view3d_data(C, &data);
	data.rect= rect;
	data.select= select;

	for_mouse_hit_keys(&data, select_key, 0);

	PE_update_selection(scene, ob, 1);
	WM_event_add_notifier(C, NC_OBJECT|ND_PARTICLE|NA_SELECTED, ob);

	return OPERATOR_FINISHED;
}

/************************ circle select operator ************************/

int PE_circle_select(bContext *C, int selecting, const int mval[2], float rad)
{
	Scene *scene= CTX_data_scene(C);
	Object *ob= CTX_data_active_object(C);
	PTCacheEdit *edit= PE_get_current(scene, ob);
	PEData data;

	if (!PE_start_edit(edit))
		return OPERATOR_FINISHED;

	PE_set_view3d_data(C, &data);
	data.mval= mval;
	data.rad= rad;
	data.select= selecting;

	for_mouse_hit_keys(&data, select_key, 0);

	PE_update_selection(scene, ob, 1);
	WM_event_add_notifier(C, NC_OBJECT|ND_PARTICLE|NA_SELECTED, ob);

	return OPERATOR_FINISHED;
}

/************************ lasso select operator ************************/

int PE_lasso_select(bContext *C, const int mcords[][2], const short moves, bool extend, bool select)
{
	Scene *scene= CTX_data_scene(C);
	Object *ob= CTX_data_active_object(C);
	ARegion *ar= CTX_wm_region(C);
	ParticleEditSettings *pset= PE_settings(scene);
	PTCacheEdit *edit = PE_get_current(scene, ob);
	ParticleSystem *psys = edit->psys;
	ParticleSystemModifierData *psmd = psys_get_modifier(ob, psys);
	POINT_P; KEY_K;
	float co[3], mat[4][4];
	int screen_co[2];

	PEData data;

	unit_m4(mat);

	if (!PE_start_edit(edit))
		return OPERATOR_CANCELLED;

	if (extend == 0 && select)
		PE_deselect_all_visible(edit);

	/* only for depths */
	PE_set_view3d_data(C, &data);

	LOOP_VISIBLE_POINTS {
		if (edit->psys && !(psys->flag & PSYS_GLOBAL_HAIR))
			psys_mat_hair_to_global(ob, psmd->dm_final, psys->part->from, psys->particles + p, mat);

		if (pset->selectmode==SCE_SELECT_POINT) {
			LOOP_KEYS {
				copy_v3_v3(co, key->co);
				mul_m4_v3(mat, co);
				if ((ED_view3d_project_int_global(ar, co, screen_co, V3D_PROJ_TEST_CLIP_WIN) == V3D_PROJ_RET_OK) &&
				    BLI_lasso_is_point_inside(mcords, moves, screen_co[0], screen_co[1], IS_CLIPPED) &&
				    key_test_depth(&data, co, screen_co))
				{
					if (select) {
						if (!(key->flag & PEK_SELECT)) {
							key->flag |= PEK_SELECT;
							point->flag |= PEP_EDIT_RECALC;
						}
					}
					else {
						if (key->flag & PEK_SELECT) {
							key->flag &= ~PEK_SELECT;
							point->flag |= PEP_EDIT_RECALC;
						}
					}
				}
			}
		}
		else if (pset->selectmode==SCE_SELECT_END) {
			if (point->totkey) {
				key= point->keys + point->totkey - 1;

				copy_v3_v3(co, key->co);
				mul_m4_v3(mat, co);
				if ((ED_view3d_project_int_global(ar, co, screen_co, V3D_PROJ_TEST_CLIP_WIN) == V3D_PROJ_RET_OK) &&
				    BLI_lasso_is_point_inside(mcords, moves, screen_co[0], screen_co[1], IS_CLIPPED) &&
				    key_test_depth(&data, co, screen_co))
				{
					if (select) {
						if (!(key->flag & PEK_SELECT)) {
							key->flag |= PEK_SELECT;
							point->flag |= PEP_EDIT_RECALC;
						}
					}
					else {
						if (key->flag & PEK_SELECT) {
							key->flag &= ~PEK_SELECT;
							point->flag |= PEP_EDIT_RECALC;
						}
					}
				}
			}
		}
	}

	PE_update_selection(scene, ob, 1);
	WM_event_add_notifier(C, NC_OBJECT|ND_PARTICLE|NA_SELECTED, ob);

	return OPERATOR_FINISHED;
}

/*************************** hide operator **************************/

static int hide_exec(bContext *C, wmOperator *op)
{
	Object *ob= CTX_data_active_object(C);
	Scene *scene= CTX_data_scene(C);
	PTCacheEdit *edit= PE_get_current(scene, ob);
	POINT_P; KEY_K;

	if (RNA_enum_get(op->ptr, "unselected")) {
		LOOP_UNSELECTED_POINTS {
			point->flag |= PEP_HIDE;
			point->flag |= PEP_EDIT_RECALC;

			LOOP_KEYS
				key->flag &= ~PEK_SELECT;
		}
	}
	else {
		LOOP_SELECTED_POINTS {
			point->flag |= PEP_HIDE;
			point->flag |= PEP_EDIT_RECALC;

			LOOP_KEYS
				key->flag &= ~PEK_SELECT;
		}
	}

	PE_update_selection(scene, ob, 1);
	WM_event_add_notifier(C, NC_OBJECT|ND_PARTICLE|NA_SELECTED, ob);

	return OPERATOR_FINISHED;
}

void PARTICLE_OT_hide(wmOperatorType *ot)
{
	/* identifiers */
	ot->name = "Hide Selected";
	ot->idname = "PARTICLE_OT_hide";
<<<<<<< HEAD
	ot->description = "Hide Selected\nHide selected particles";
	
=======
	ot->description = "Hide selected particles";

>>>>>>> f10d37f2
	/* api callbacks */
	ot->exec = hide_exec;
	ot->poll = PE_poll;

	/* flags */
	ot->flag = OPTYPE_REGISTER|OPTYPE_UNDO;

	/* props */
	RNA_def_boolean(ot->srna, "unselected", 0, "Unselected", "Hide unselected rather than selected");
}

/*************************** reveal operator **************************/

static int reveal_exec(bContext *C, wmOperator *op)
{
	Object *ob= CTX_data_active_object(C);
	Scene *scene= CTX_data_scene(C);
	PTCacheEdit *edit = PE_get_current(scene, ob);
	const bool select = RNA_boolean_get(op->ptr, "select");
	POINT_P; KEY_K;

	LOOP_POINTS {
		if (point->flag & PEP_HIDE) {
			point->flag &= ~PEP_HIDE;
			point->flag |= PEP_EDIT_RECALC;

			LOOP_KEYS {
				SET_FLAG_FROM_TEST(key->flag, select, PEK_SELECT);
			}
		}
	}

	PE_update_selection(scene, ob, 1);
	WM_event_add_notifier(C, NC_OBJECT|ND_PARTICLE|NA_SELECTED, ob);

	return OPERATOR_FINISHED;
}

void PARTICLE_OT_reveal(wmOperatorType *ot)
{
	/* identifiers */
	ot->name = "Reveal";
	ot->idname = "PARTICLE_OT_reveal";
<<<<<<< HEAD
	ot->description = "Reveal\nShow hidden particles";
	
=======
	ot->description = "Show hidden particles";

>>>>>>> f10d37f2
	/* api callbacks */
	ot->exec = reveal_exec;
	ot->poll = PE_poll;

	/* flags */
	ot->flag = OPTYPE_REGISTER|OPTYPE_UNDO;

	/* props */
	RNA_def_boolean(ot->srna, "select", true, "Select", "");
}

/************************ select less operator ************************/

static void select_less_keys(PEData *data, int point_index)
{
	PTCacheEdit *edit= data->edit;
	PTCacheEditPoint *point = edit->points + point_index;
	KEY_K;

	LOOP_SELECTED_KEYS {
		if (k==0) {
			if (((key+1)->flag&PEK_SELECT)==0)
				key->flag |= PEK_TAG;
		}
		else if (k==point->totkey-1) {
			if (((key-1)->flag&PEK_SELECT)==0)
				key->flag |= PEK_TAG;
		}
		else {
			if ((((key-1)->flag & (key+1)->flag) & PEK_SELECT)==0)
				key->flag |= PEK_TAG;
		}
	}

	LOOP_KEYS {
		if (key->flag&PEK_TAG) {
			key->flag &= ~(PEK_TAG|PEK_SELECT);
			point->flag |= PEP_EDIT_RECALC; /* redraw selection only */
		}
	}
}

static int select_less_exec(bContext *C, wmOperator *UNUSED(op))
{
	PEData data;

	PE_set_data(C, &data);
	foreach_point(&data, select_less_keys);

	PE_update_selection(data.scene, data.ob, 1);
	WM_event_add_notifier(C, NC_OBJECT|ND_PARTICLE|NA_SELECTED, data.ob);

	return OPERATOR_FINISHED;
}

void PARTICLE_OT_select_less(wmOperatorType *ot)
{
	/* identifiers */
	ot->name = "Select Less";
	ot->idname = "PARTICLE_OT_select_less";
<<<<<<< HEAD
	ot->description = "Select Less\nDeselect boundary selected keys of each particle";
	
=======
	ot->description = "Deselect boundary selected keys of each particle";

>>>>>>> f10d37f2
	/* api callbacks */
	ot->exec = select_less_exec;
	ot->poll = PE_poll;

	/* flags */
	ot->flag = OPTYPE_REGISTER|OPTYPE_UNDO;
}

/************************ select more operator ************************/

static void select_more_keys(PEData *data, int point_index)
{
	PTCacheEdit *edit= data->edit;
	PTCacheEditPoint *point = edit->points + point_index;
	KEY_K;

	LOOP_KEYS {
		if (key->flag & PEK_SELECT) continue;

		if (k==0) {
			if ((key+1)->flag&PEK_SELECT)
				key->flag |= PEK_TAG;
		}
		else if (k==point->totkey-1) {
			if ((key-1)->flag&PEK_SELECT)
				key->flag |= PEK_TAG;
		}
		else {
			if (((key-1)->flag | (key+1)->flag) & PEK_SELECT)
				key->flag |= PEK_TAG;
		}
	}

	LOOP_KEYS {
		if (key->flag&PEK_TAG) {
			key->flag &= ~PEK_TAG;
			key->flag |= PEK_SELECT;
			point->flag |= PEP_EDIT_RECALC; /* redraw selection only */
		}
	}
}

static int select_more_exec(bContext *C, wmOperator *UNUSED(op))
{
	PEData data;

	PE_set_data(C, &data);
	foreach_point(&data, select_more_keys);

	PE_update_selection(data.scene, data.ob, 1);
	WM_event_add_notifier(C, NC_OBJECT|ND_PARTICLE|NA_SELECTED, data.ob);

	return OPERATOR_FINISHED;
}

void PARTICLE_OT_select_more(wmOperatorType *ot)
{
	/* identifiers */
	ot->name = "Select More";
	ot->idname = "PARTICLE_OT_select_more";
<<<<<<< HEAD
	ot->description = "Select More\nSelect keys linked to boundary selected keys of each particle";
	
=======
	ot->description = "Select keys linked to boundary selected keys of each particle";

>>>>>>> f10d37f2
	/* api callbacks */
	ot->exec = select_more_exec;
	ot->poll = PE_poll;

	/* flags */
	ot->flag = OPTYPE_REGISTER|OPTYPE_UNDO;
}

/************************ rekey operator ************************/

static void rekey_particle(PEData *data, int pa_index)
{
	PTCacheEdit *edit= data->edit;
	ParticleSystem *psys= edit->psys;
	ParticleSimulationData sim= {0};
	ParticleData *pa= psys->particles + pa_index;
	PTCacheEditPoint *point = edit->points + pa_index;
	ParticleKey state;
	HairKey *key, *new_keys, *okey;
	PTCacheEditKey *ekey;
	float dval, sta, end;
	int k;

	sim.scene= data->scene;
	sim.ob= data->ob;
	sim.psys= edit->psys;

	pa->flag |= PARS_REKEY;

	key= new_keys= MEM_callocN(data->totrekey * sizeof(HairKey), "Hair re-key keys");

	okey = pa->hair;
	/* root and tip stay the same */
	copy_v3_v3(key->co, okey->co);
	copy_v3_v3((key + data->totrekey - 1)->co, (okey + pa->totkey - 1)->co);

	sta= key->time= okey->time;
	end= (key + data->totrekey - 1)->time= (okey + pa->totkey - 1)->time;
	dval= (end - sta) / (float)(data->totrekey - 1);

	/* interpolate new keys from old ones */
	for (k=1, key++; k<data->totrekey-1; k++, key++) {
		state.time= (float)k / (float)(data->totrekey-1);
		psys_get_particle_on_path(&sim, pa_index, &state, 0);
		copy_v3_v3(key->co, state.co);
		key->time= sta + k * dval;
	}

	/* replace keys */
	if (pa->hair)
		MEM_freeN(pa->hair);
	pa->hair= new_keys;

	point->totkey=pa->totkey=data->totrekey;


	if (point->keys)
		MEM_freeN(point->keys);
	ekey= point->keys= MEM_callocN(pa->totkey * sizeof(PTCacheEditKey), "Hair re-key edit keys");

	for (k=0, key=pa->hair; k<pa->totkey; k++, key++, ekey++) {
		ekey->co= key->co;
		ekey->time= &key->time;
		ekey->flag |= PEK_SELECT;
		if (!(psys->flag & PSYS_GLOBAL_HAIR))
			ekey->flag |= PEK_USE_WCO;
	}

	pa->flag &= ~PARS_REKEY;
	point->flag |= PEP_EDIT_RECALC;
}

static int rekey_exec(bContext *C, wmOperator *op)
{
	PEData data;

	PE_set_data(C, &data);

	data.dval= 1.0f / (float)(data.totrekey-1);
	data.totrekey= RNA_int_get(op->ptr, "keys_number");

	foreach_selected_point(&data, rekey_particle);

	recalc_lengths(data.edit);
	PE_update_object(data.scene, data.ob, 1);
	WM_event_add_notifier(C, NC_OBJECT|ND_PARTICLE|NA_EDITED, data.ob);

	return OPERATOR_FINISHED;
}

void PARTICLE_OT_rekey(wmOperatorType *ot)
{
	/* identifiers */
	ot->name = "Rekey";
	ot->idname = "PARTICLE_OT_rekey";
<<<<<<< HEAD
	ot->description = "Rekey\nChange the number of keys of selected particles (root and tip keys included)";
	
=======
	ot->description = "Change the number of keys of selected particles (root and tip keys included)";

>>>>>>> f10d37f2
	/* api callbacks */
	ot->exec = rekey_exec;
	ot->invoke = WM_operator_props_popup;
	ot->poll = PE_hair_poll;

	/* flags */
	ot->flag = OPTYPE_REGISTER|OPTYPE_UNDO;

	/* properties */
	RNA_def_int(ot->srna, "keys_number", 2, 2, INT_MAX, "Number of Keys", "", 2, 100);
}

static void rekey_particle_to_time(Scene *scene, Object *ob, int pa_index, float path_time)
{
	PTCacheEdit *edit= PE_get_current(scene, ob);
	ParticleSystem *psys;
	ParticleSimulationData sim= {0};
	ParticleData *pa;
	ParticleKey state;
	HairKey *new_keys, *key;
	PTCacheEditKey *ekey;
	int k;

	if (!edit || !edit->psys) return;

	psys = edit->psys;

	sim.scene= scene;
	sim.ob= ob;
	sim.psys= psys;

	pa= psys->particles + pa_index;

	pa->flag |= PARS_REKEY;

	key= new_keys= MEM_dupallocN(pa->hair);

	/* interpolate new keys from old ones (roots stay the same) */
	for (k=1, key++; k < pa->totkey; k++, key++) {
		state.time= path_time * (float)k / (float)(pa->totkey-1);
		psys_get_particle_on_path(&sim, pa_index, &state, 0);
		copy_v3_v3(key->co, state.co);
	}

	/* replace hair keys */
	if (pa->hair)
		MEM_freeN(pa->hair);
	pa->hair= new_keys;

	/* update edit pointers */
	for (k=0, key=pa->hair, ekey=edit->points[pa_index].keys; k<pa->totkey; k++, key++, ekey++) {
		ekey->co= key->co;
		ekey->time= &key->time;
	}

	pa->flag &= ~PARS_REKEY;
}

/************************* utilities **************************/

static int remove_tagged_particles(Object *ob, ParticleSystem *psys, int mirror)
{
	PTCacheEdit *edit = psys->edit;
	ParticleData *pa, *npa=0, *new_pars=0;
	POINT_P;
	PTCacheEditPoint *npoint=0, *new_points=0;
	ParticleSystemModifierData *psmd;
	int i, new_totpart= psys->totpart, removed= 0;

	if (mirror) {
		/* mirror tags */
		psmd= psys_get_modifier(ob, psys);

		LOOP_TAGGED_POINTS {
			PE_mirror_particle(ob, psmd->dm_final, psys, psys->particles + p, NULL);
		}
	}

	LOOP_TAGGED_POINTS {
		new_totpart--;
		removed++;
	}

	if (new_totpart != psys->totpart) {
		if (new_totpart) {
			npa= new_pars= MEM_callocN(new_totpart * sizeof(ParticleData), "ParticleData array");
			npoint= new_points= MEM_callocN(new_totpart * sizeof(PTCacheEditPoint), "PTCacheEditKey array");

			if (ELEM(NULL, new_pars, new_points)) {
				/* allocation error! */
				if (new_pars)
					MEM_freeN(new_pars);
				if (new_points)
					MEM_freeN(new_points);
				return 0;
			}
		}

		pa= psys->particles;
		point= edit->points;
		for (i=0; i<psys->totpart; i++, pa++, point++) {
			if (point->flag & PEP_TAG) {
				if (point->keys)
					MEM_freeN(point->keys);
				if (pa->hair)
					MEM_freeN(pa->hair);
			}
			else {
				memcpy(npa, pa, sizeof(ParticleData));
				memcpy(npoint, point, sizeof(PTCacheEditPoint));
				npa++;
				npoint++;
			}
		}

		if (psys->particles) MEM_freeN(psys->particles);
		psys->particles= new_pars;

		if (edit->points) MEM_freeN(edit->points);
		edit->points= new_points;

		if (edit->mirror_cache) {
			MEM_freeN(edit->mirror_cache);
			edit->mirror_cache= NULL;
		}

		if (psys->child) {
			MEM_freeN(psys->child);
			psys->child= NULL;
			psys->totchild=0;
		}

		edit->totpoint= psys->totpart= new_totpart;
	}

	return removed;
}

static void remove_tagged_keys(Object *ob, ParticleSystem *psys)
{
	PTCacheEdit *edit= psys->edit;
	ParticleData *pa;
	HairKey *hkey, *nhkey, *new_hkeys=0;
	POINT_P; KEY_K;
	PTCacheEditKey *nkey, *new_keys;
	ParticleSystemModifierData *psmd;
	short new_totkey;

	if (pe_x_mirror(ob)) {
		/* mirror key tags */
		psmd= psys_get_modifier(ob, psys);

		LOOP_POINTS {
			LOOP_TAGGED_KEYS {
				PE_mirror_particle(ob, psmd->dm_final, psys, psys->particles + p, NULL);
				break;
			}
		}
	}

	LOOP_POINTS {
		new_totkey= point->totkey;
		LOOP_TAGGED_KEYS {
			new_totkey--;
		}
		/* we can't have elements with less than two keys*/
		if (new_totkey < 2)
			point->flag |= PEP_TAG;
	}
	remove_tagged_particles(ob, psys, pe_x_mirror(ob));

	LOOP_POINTS {
		pa = psys->particles + p;
		new_totkey= pa->totkey;

		LOOP_TAGGED_KEYS {
			new_totkey--;
		}

		if (new_totkey != pa->totkey) {
			nhkey= new_hkeys= MEM_callocN(new_totkey*sizeof(HairKey), "HairKeys");
			nkey= new_keys= MEM_callocN(new_totkey*sizeof(PTCacheEditKey), "particle edit keys");

			hkey= pa->hair;
			LOOP_KEYS {
				while (key->flag & PEK_TAG && hkey < pa->hair + pa->totkey) {
					key++;
					hkey++;
				}

				if (hkey < pa->hair + pa->totkey) {
					copy_v3_v3(nhkey->co, hkey->co);
					nhkey->editflag = hkey->editflag;
					nhkey->time= hkey->time;
					nhkey->weight= hkey->weight;

					nkey->co= nhkey->co;
					nkey->time= &nhkey->time;
					/* these can be copied from old edit keys */
					nkey->flag = key->flag;
					nkey->ftime = key->ftime;
					nkey->length = key->length;
					copy_v3_v3(nkey->world_co, key->world_co);
				}
				nkey++;
				nhkey++;
				hkey++;
			}

			if (pa->hair)
				MEM_freeN(pa->hair);

			if (point->keys)
				MEM_freeN(point->keys);

			pa->hair= new_hkeys;
			point->keys= new_keys;

			point->totkey= pa->totkey= new_totkey;

			/* flag for recalculating length */
			point->flag |= PEP_EDIT_RECALC;
		}
	}
}

/************************ subdivide opertor *********************/

/* works like normal edit mode subdivide, inserts keys between neighboring selected keys */
static void subdivide_particle(PEData *data, int pa_index)
{
	PTCacheEdit *edit= data->edit;
	ParticleSystem *psys= edit->psys;
	ParticleSimulationData sim= {0};
	ParticleData *pa= psys->particles + pa_index;
	PTCacheEditPoint *point = edit->points + pa_index;
	ParticleKey state;
	HairKey *key, *nkey, *new_keys;
	PTCacheEditKey *ekey, *nekey, *new_ekeys;

	int k;
	short totnewkey=0;
	float endtime;

	sim.scene= data->scene;
	sim.ob= data->ob;
	sim.psys= edit->psys;

	for (k=0, ekey=point->keys; k<pa->totkey-1; k++, ekey++) {
		if (ekey->flag&PEK_SELECT && (ekey+1)->flag&PEK_SELECT)
			totnewkey++;
	}

	if (totnewkey==0) return;

	pa->flag |= PARS_REKEY;

	nkey= new_keys= MEM_callocN((pa->totkey+totnewkey)*(sizeof(HairKey)), "Hair subdivide keys");
	nekey= new_ekeys= MEM_callocN((pa->totkey+totnewkey)*(sizeof(PTCacheEditKey)), "Hair subdivide edit keys");

	key = pa->hair;
	endtime= key[pa->totkey-1].time;

	for (k=0, ekey=point->keys; k<pa->totkey-1; k++, key++, ekey++) {

		memcpy(nkey, key, sizeof(HairKey));
		memcpy(nekey, ekey, sizeof(PTCacheEditKey));

		nekey->co= nkey->co;
		nekey->time= &nkey->time;

		nkey++;
		nekey++;

		if (ekey->flag & PEK_SELECT && (ekey+1)->flag & PEK_SELECT) {
			nkey->time = (key->time + (key + 1)->time) * 0.5f;
			state.time = (endtime != 0.0f) ? nkey->time / endtime: 0.0f;
			psys_get_particle_on_path(&sim, pa_index, &state, 0);
			copy_v3_v3(nkey->co, state.co);

			nekey->co= nkey->co;
			nekey->time = &nkey->time;
			nekey->flag |= PEK_SELECT;
			if (!(psys->flag & PSYS_GLOBAL_HAIR))
				nekey->flag |= PEK_USE_WCO;

			nekey++;
			nkey++;
		}
	}
	/*tip still not copied*/
	memcpy(nkey, key, sizeof(HairKey));
	memcpy(nekey, ekey, sizeof(PTCacheEditKey));

	nekey->co= nkey->co;
	nekey->time= &nkey->time;

	if (pa->hair)
		MEM_freeN(pa->hair);
	pa->hair= new_keys;

	if (point->keys)
		MEM_freeN(point->keys);
	point->keys= new_ekeys;

	point->totkey = pa->totkey = pa->totkey + totnewkey;
	point->flag |= PEP_EDIT_RECALC;
	pa->flag &= ~PARS_REKEY;
}

static int subdivide_exec(bContext *C, wmOperator *UNUSED(op))
{
	PEData data;

	PE_set_data(C, &data);
	foreach_point(&data, subdivide_particle);

	recalc_lengths(data.edit);
	PE_update_object(data.scene, data.ob, 1);
	WM_event_add_notifier(C, NC_OBJECT|ND_PARTICLE|NA_EDITED, data.ob);

	return OPERATOR_FINISHED;
}

void PARTICLE_OT_subdivide(wmOperatorType *ot)
{
	/* identifiers */
	ot->name = "Subdivide";
	ot->idname = "PARTICLE_OT_subdivide";
<<<<<<< HEAD
	ot->description = "Subdivide\nSubdivide selected particles segments (adds keys)";
	
=======
	ot->description = "Subdivide selected particles segments (adds keys)";

>>>>>>> f10d37f2
	/* api callbacks */
	ot->exec = subdivide_exec;
	ot->poll = PE_hair_poll;

	/* flags */
	ot->flag = OPTYPE_REGISTER|OPTYPE_UNDO;
}

/************************ remove doubles opertor *********************/

static int remove_doubles_exec(bContext *C, wmOperator *op)
{
	Scene *scene= CTX_data_scene(C);
	Object *ob= CTX_data_active_object(C);
	PTCacheEdit *edit= PE_get_current(scene, ob);
	ParticleSystem *psys = edit->psys;
	ParticleSystemModifierData *psmd;
	KDTree *tree;
	KDTreeNearest nearest[10];
	POINT_P;
	float mat[4][4], co[3], threshold= RNA_float_get(op->ptr, "threshold");
	int n, totn, removed, totremoved;

	if (psys->flag & PSYS_GLOBAL_HAIR)
		return OPERATOR_CANCELLED;

	edit= psys->edit;
	psmd= psys_get_modifier(ob, psys);
	totremoved= 0;

	do {
		removed= 0;

		tree=BLI_kdtree_new(psys->totpart);

		/* insert particles into kd tree */
		LOOP_SELECTED_POINTS {
			psys_mat_hair_to_object(ob, psmd->dm_final, psys->part->from, psys->particles+p, mat);
			copy_v3_v3(co, point->keys->co);
			mul_m4_v3(mat, co);
			BLI_kdtree_insert(tree, p, co);
		}

		BLI_kdtree_balance(tree);

		/* tag particles to be removed */
		LOOP_SELECTED_POINTS {
			psys_mat_hair_to_object(ob, psmd->dm_final, psys->part->from, psys->particles+p, mat);
			copy_v3_v3(co, point->keys->co);
			mul_m4_v3(mat, co);

			totn = BLI_kdtree_find_nearest_n(tree, co, nearest, 10);

			for (n=0; n<totn; n++) {
				/* this needs a custom threshold still */
				if (nearest[n].index > p && nearest[n].dist < threshold) {
					if (!(point->flag & PEP_TAG)) {
						point->flag |= PEP_TAG;
						removed++;
					}
				}
			}
		}

		BLI_kdtree_free(tree);

		/* remove tagged particles - don't do mirror here! */
		remove_tagged_particles(ob, psys, 0);
		totremoved += removed;
	} while (removed);

	if (totremoved == 0)
		return OPERATOR_CANCELLED;

	BKE_reportf(op->reports, RPT_INFO, "Removed %d double particles", totremoved);

	DAG_id_tag_update(&ob->id, OB_RECALC_DATA);
	WM_event_add_notifier(C, NC_OBJECT|ND_PARTICLE|NA_EDITED, ob);

	return OPERATOR_FINISHED;
}

void PARTICLE_OT_remove_doubles(wmOperatorType *ot)
{
	/* identifiers */
	ot->name = "Remove Doubles";
	ot->idname = "PARTICLE_OT_remove_doubles";
<<<<<<< HEAD
	ot->description = "Remove Doubles\nRemove selected particles close enough of others";
	
=======
	ot->description = "Remove selected particles close enough of others";

>>>>>>> f10d37f2
	/* api callbacks */
	ot->exec = remove_doubles_exec;
	ot->poll = PE_hair_poll;

	/* flags */
	ot->flag = OPTYPE_REGISTER|OPTYPE_UNDO;

	/* properties */
	RNA_def_float(ot->srna, "threshold", 0.0002f, 0.0f, FLT_MAX,
	              "Merge Distance", "Threshold distance within which particles are removed", 0.00001f, 0.1f);
}


static int weight_set_exec(bContext *C, wmOperator *op)
{
	Scene *scene= CTX_data_scene(C);
	ParticleEditSettings *pset= PE_settings(scene);
	Object *ob= CTX_data_active_object(C);
	PTCacheEdit *edit= PE_get_current(scene, ob);
	ParticleSystem *psys = edit->psys;
	POINT_P;
	KEY_K;
	HairKey *hkey;
	float weight;
	ParticleBrushData *brush= &pset->brush[pset->brushtype];
	float factor= RNA_float_get(op->ptr, "factor");

	weight= brush->strength;
	edit= psys->edit;

	LOOP_SELECTED_POINTS {
		ParticleData *pa= psys->particles + p;

		LOOP_SELECTED_KEYS {
			hkey= pa->hair + k;
			hkey->weight= interpf(weight, hkey->weight, factor);
		}
	}

	DAG_id_tag_update(&ob->id, OB_RECALC_DATA);
	WM_event_add_notifier(C, NC_OBJECT|ND_PARTICLE|NA_EDITED, ob);

	return OPERATOR_FINISHED;
}

void PARTICLE_OT_weight_set(wmOperatorType *ot)
{
	/* identifiers */
	ot->name = "Weight Set";
	ot->idname = "PARTICLE_OT_weight_set";
	ot->description = "Weight Set\nSet the weight of selected keys";

	/* api callbacks */
	ot->exec = weight_set_exec;
	ot->poll = PE_hair_poll;

	/* flags */
	ot->flag = OPTYPE_REGISTER|OPTYPE_UNDO;

	RNA_def_float(ot->srna, "factor", 1, 0, 1, "Factor",
	              "Interpolation factor between current brush weight, and keys' weights", 0, 1);
}

/************************ cursor drawing *******************************/

static void brush_drawcursor(bContext *C, int x, int y, void *UNUSED(customdata))
{
	Scene *scene = CTX_data_scene(C);
	ParticleEditSettings *pset= PE_settings(scene);
	ParticleBrushData *brush;

	if (pset->brushtype < 0)
		return;

	brush= &pset->brush[pset->brushtype];

	if (brush) {
		glPushMatrix();

		glTranslatef((float)x, (float)y, 0.0f);

		glColor4ub(255, 255, 255, 128);
		glEnable(GL_LINE_SMOOTH);
		glEnable(GL_BLEND);
		glutil_draw_lined_arc(0.0, M_PI*2.0, pe_brush_size_get(scene, brush), 40);
		glDisable(GL_BLEND);
		glDisable(GL_LINE_SMOOTH);

		glPopMatrix();
	}
}

static void toggle_particle_cursor(bContext *C, int enable)
{
	ParticleEditSettings *pset= PE_settings(CTX_data_scene(C));

	if (pset->paintcursor && !enable) {
		WM_paint_cursor_end(CTX_wm_manager(C), pset->paintcursor);
		pset->paintcursor = NULL;
	}
	else if (enable)
		pset->paintcursor= WM_paint_cursor_activate(CTX_wm_manager(C), PE_poll_view3d, brush_drawcursor, NULL);
}

/*************************** delete operator **************************/

enum { DEL_PARTICLE, DEL_KEY };

static const EnumPropertyItem delete_type_items[] = {
	{DEL_PARTICLE, "PARTICLE", 0, "Particle", ""},
	{DEL_KEY, "KEY", 0, "Key", ""},
	{0, NULL, 0, NULL, NULL}};

static void set_delete_particle(PEData *data, int pa_index)
{
	PTCacheEdit *edit= data->edit;

	edit->points[pa_index].flag |= PEP_TAG;
}

static void set_delete_particle_key(PEData *data, int pa_index, int key_index)
{
	PTCacheEdit *edit= data->edit;

	edit->points[pa_index].keys[key_index].flag |= PEK_TAG;
}

static int delete_exec(bContext *C, wmOperator *op)
{
	PEData data;
	int type= RNA_enum_get(op->ptr, "type");

	PE_set_data(C, &data);

	if (type == DEL_KEY) {
		foreach_selected_key(&data, set_delete_particle_key);
		remove_tagged_keys(data.ob, data.edit->psys);
		recalc_lengths(data.edit);
	}
	else if (type == DEL_PARTICLE) {
		foreach_selected_point(&data, set_delete_particle);
		remove_tagged_particles(data.ob, data.edit->psys, pe_x_mirror(data.ob));
		recalc_lengths(data.edit);
	}

	DAG_id_tag_update(&data.ob->id, OB_RECALC_DATA);
	WM_event_add_notifier(C, NC_OBJECT|ND_PARTICLE|NA_EDITED, data.ob);

	return OPERATOR_FINISHED;
}

void PARTICLE_OT_delete(wmOperatorType *ot)
{
	/* identifiers */
	ot->name = "Delete";
	ot->idname = "PARTICLE_OT_delete";
<<<<<<< HEAD
	ot->description = "Delete\nDelete selected particles or keys";
	
=======
	ot->description = "Delete selected particles or keys";

>>>>>>> f10d37f2
	/* api callbacks */
	ot->exec = delete_exec;
	ot->invoke = WM_menu_invoke;
	ot->poll = PE_hair_poll;

	/* flags */
	ot->flag = OPTYPE_REGISTER|OPTYPE_UNDO;

	/* properties */
	ot->prop = RNA_def_enum(ot->srna, "type", delete_type_items, DEL_PARTICLE, "Type", "Delete a full particle or only keys");
}

/*************************** mirror operator **************************/

static void PE_mirror_x(Scene *scene, Object *ob, int tagged)
{
	Mesh *me= (Mesh *)(ob->data);
	ParticleSystemModifierData *psmd;
	PTCacheEdit *edit= PE_get_current(scene, ob);
	ParticleSystem *psys = edit->psys;
	ParticleData *pa, *newpa, *new_pars;
	PTCacheEditPoint *newpoint, *new_points;
	POINT_P; KEY_K;
	HairKey *hkey;
	int *mirrorfaces = NULL;
	int rotation, totpart, newtotpart;

	if (psys->flag & PSYS_GLOBAL_HAIR)
		return;

	psmd= psys_get_modifier(ob, psys);
	if (!psmd->dm_final)
		return;

	const bool use_dm_final_indices = (psys->part->use_modifier_stack && !psmd->dm_final->deformedOnly);

	/* NOTE: this is not nice to use tessfaces but hard to avoid since pa->num uses tessfaces */
	BKE_mesh_tessface_ensure(me);

	/* Note: In case psys uses DM tessface indices, we mirror final DM itself, not orig mesh. Avoids an (impossible)
	 *       dm -> orig -> dm tessface indices conversion... */
	mirrorfaces = mesh_get_x_mirror_faces(ob, NULL, use_dm_final_indices ? psmd->dm_final : NULL);

	if (!edit->mirror_cache)
		PE_update_mirror_cache(ob, psys);

	totpart= psys->totpart;
	newtotpart= psys->totpart;
	LOOP_VISIBLE_POINTS {
		pa = psys->particles + p;

		if (!tagged) {
			if (point_is_selected(point)) {
				if (edit->mirror_cache[p] != -1) {
					/* already has a mirror, don't need to duplicate */
					PE_mirror_particle(ob, psmd->dm_final, psys, pa, NULL);
					continue;
				}
				else
					point->flag |= PEP_TAG;
			}
		}

		if ((point->flag & PEP_TAG) && mirrorfaces[pa->num*2] != -1)
			newtotpart++;
	}

	if (newtotpart != psys->totpart) {
		MFace *mtessface = use_dm_final_indices ? psmd->dm_final->getTessFaceArray(psmd->dm_final) : me->mface;

		/* allocate new arrays and copy existing */
		new_pars= MEM_callocN(newtotpart*sizeof(ParticleData), "ParticleData new");
		new_points= MEM_callocN(newtotpart*sizeof(PTCacheEditPoint), "PTCacheEditPoint new");

		if (psys->particles) {
			memcpy(new_pars, psys->particles, totpart*sizeof(ParticleData));
			MEM_freeN(psys->particles);
		}
		psys->particles= new_pars;

		if (edit->points) {
			memcpy(new_points, edit->points, totpart*sizeof(PTCacheEditPoint));
			MEM_freeN(edit->points);
		}
		edit->points= new_points;

		if (edit->mirror_cache) {
			MEM_freeN(edit->mirror_cache);
			edit->mirror_cache= NULL;
		}

		edit->totpoint= psys->totpart= newtotpart;

		/* create new elements */
		newpa= psys->particles + totpart;
		newpoint= edit->points + totpart;

		for (p=0, point=edit->points; p<totpart; p++, point++) {
			pa = psys->particles + p;
			const int pa_num = pa->num;

			if (point->flag & PEP_HIDE)
				continue;

			if (!(point->flag & PEP_TAG) || mirrorfaces[pa_num * 2] == -1)
				continue;

			/* duplicate */
			*newpa= *pa;
			*newpoint= *point;
			if (pa->hair) newpa->hair= MEM_dupallocN(pa->hair);
			if (point->keys) newpoint->keys= MEM_dupallocN(point->keys);

			/* rotate weights according to vertex index rotation */
			rotation= mirrorfaces[pa_num * 2 + 1];
			newpa->fuv[0] = pa->fuv[2];
			newpa->fuv[1] = pa->fuv[1];
			newpa->fuv[2] = pa->fuv[0];
			newpa->fuv[3] = pa->fuv[3];
			while (rotation--) {
				if (mtessface[pa_num].v4) {
					SHIFT4(float, newpa->fuv[0], newpa->fuv[1], newpa->fuv[2], newpa->fuv[3]);
				}
				else {
					SHIFT3(float, newpa->fuv[0], newpa->fuv[1], newpa->fuv[2]);
				}
			}

			/* assign face index */
			/* NOTE: mesh_get_x_mirror_faces generates -1 for non-found mirror, same as DMCACHE_NOTFOUND... */
			newpa->num = mirrorfaces[pa_num * 2];

			if (use_dm_final_indices) {
				newpa->num_dmcache = DMCACHE_ISCHILD;
			}
			else {
				newpa->num_dmcache = psys_particle_dm_face_lookup(
				                         psmd->dm_final, psmd->dm_deformed, newpa->num, newpa->fuv, NULL);
			}

			/* update edit key pointers */
			key= newpoint->keys;
			for (k=0, hkey=newpa->hair; k<newpa->totkey; k++, hkey++, key++) {
				key->co= hkey->co;
				key->time= &hkey->time;
			}

			/* map key positions as mirror over x axis */
			PE_mirror_particle(ob, psmd->dm_final, psys, pa, newpa);

			newpa++;
			newpoint++;
		}
	}

	LOOP_POINTS {
		point->flag &= ~PEP_TAG;
	}

	MEM_freeN(mirrorfaces);
}

static int mirror_exec(bContext *C, wmOperator *UNUSED(op))
{
	Scene *scene= CTX_data_scene(C);
	Object *ob= CTX_data_active_object(C);
	PTCacheEdit *edit= PE_get_current(scene, ob);

	PE_mirror_x(scene, ob, 0);

	update_world_cos(ob, edit);
	WM_event_add_notifier(C, NC_OBJECT|ND_PARTICLE|NA_EDITED, ob);
	DAG_id_tag_update(&ob->id, OB_RECALC_DATA);

	return OPERATOR_FINISHED;
}

void PARTICLE_OT_mirror(wmOperatorType *ot)
{
	/* identifiers */
	ot->name = "Mirror";
	ot->idname = "PARTICLE_OT_mirror";
<<<<<<< HEAD
	ot->description = "Mirror\nDuplicate and mirror the selected particles along the local X axis";
	
=======
	ot->description = "Duplicate and mirror the selected particles along the local X axis";

>>>>>>> f10d37f2
	/* api callbacks */
	ot->exec = mirror_exec;
	ot->poll = PE_hair_poll;

	/* flags */
	ot->flag = OPTYPE_REGISTER|OPTYPE_UNDO;
}

/************************* brush edit callbacks ********************/

static void brush_comb(PEData *data, float UNUSED(mat[4][4]), float imat[4][4], int point_index, int key_index, PTCacheEditKey *key)
{
	ParticleEditSettings *pset= PE_settings(data->scene);
	float cvec[3], fac;

	if (pset->flag & PE_LOCK_FIRST && key_index == 0) return;

	fac= (float)pow((double)(1.0f - data->dist / data->rad), (double)data->combfac);

	copy_v3_v3(cvec, data->dvec);
	mul_mat3_m4_v3(imat, cvec);
	mul_v3_fl(cvec, fac);
	add_v3_v3(key->co, cvec);

	(data->edit->points + point_index)->flag |= PEP_EDIT_RECALC;
}

static void brush_cut(PEData *data, int pa_index)
{
	PTCacheEdit *edit = data->edit;
	ARegion *ar= data->vc.ar;
	Object *ob= data->ob;
	ParticleEditSettings *pset= PE_settings(data->scene);
	ParticleCacheKey *key= edit->pathcache[pa_index];
	float rad2, cut_time= 1.0;
	float x0, x1, v0, v1, o0, o1, xo0, xo1, d, dv;
	int k, cut, keys= (int)pow(2.0, (double)pset->draw_step);
	int screen_co[2];

	/* blunt scissors */
	if (BLI_frand() > data->cutfac) return;

	/* don't cut hidden */
	if (edit->points[pa_index].flag & PEP_HIDE)
		return;

	if (ED_view3d_project_int_global(ar, key->co, screen_co, V3D_PROJ_TEST_CLIP_NEAR) != V3D_PROJ_RET_OK)
		return;

	rad2= data->rad * data->rad;

	cut=0;

	x0 = (float)screen_co[0];
	x1 = (float)screen_co[1];

	o0= (float)data->mval[0];
	o1= (float)data->mval[1];

	xo0= x0 - o0;
	xo1= x1 - o1;

	/* check if root is inside circle */
	if (xo0*xo0 + xo1*xo1 < rad2 && key_test_depth(data, key->co, screen_co)) {
		cut_time= -1.0f;
		cut= 1;
	}
	else {
		/* calculate path time closest to root that was inside the circle */
		for (k=1, key++; k<=keys; k++, key++) {

			if ((ED_view3d_project_int_global(ar, key->co, screen_co, V3D_PROJ_TEST_CLIP_NEAR) != V3D_PROJ_RET_OK) ||
			    key_test_depth(data, key->co, screen_co) == 0)
			{
				x0 = (float)screen_co[0];
				x1 = (float)screen_co[1];

				xo0= x0 - o0;
				xo1= x1 - o1;
				continue;
			}

			v0 = (float)screen_co[0] - x0;
			v1 = (float)screen_co[1] - x1;

			dv= v0*v0 + v1*v1;

			d= (v0*xo1 - v1*xo0);

			d= dv * rad2 - d*d;

			if (d > 0.0f) {
				d= sqrtf(d);

				cut_time= -(v0*xo0 + v1*xo1 + d);

				if (cut_time > 0.0f) {
					cut_time /= dv;

					if (cut_time < 1.0f) {
						cut_time += (float)(k-1);
						cut_time /= (float)keys;
						cut= 1;
						break;
					}
				}
			}

			x0 = (float)screen_co[0];
			x1 = (float)screen_co[1];

			xo0= x0 - o0;
			xo1= x1 - o1;
		}
	}

	if (cut) {
		if (cut_time < 0.0f) {
			edit->points[pa_index].flag |= PEP_TAG;
		}
		else {
			rekey_particle_to_time(data->scene, ob, pa_index, cut_time);
			edit->points[pa_index].flag |= PEP_EDIT_RECALC;
		}
	}
}

static void brush_length(PEData *data, int point_index)
{
	PTCacheEdit *edit= data->edit;
	PTCacheEditPoint *point = edit->points + point_index;
	KEY_K;
	float dvec[3], pvec[3] = {0.0f, 0.0f, 0.0f};

	LOOP_KEYS {
		if (k==0) {
			copy_v3_v3(pvec, key->co);
		}
		else {
			sub_v3_v3v3(dvec, key->co, pvec);
			copy_v3_v3(pvec, key->co);
			mul_v3_fl(dvec, data->growfac);
			add_v3_v3v3(key->co, (key-1)->co, dvec);
		}
	}

	point->flag |= PEP_EDIT_RECALC;
}

static void brush_puff(PEData *data, int point_index)
{
	PTCacheEdit *edit = data->edit;
	ParticleSystem *psys = edit->psys;
	PTCacheEditPoint *point = edit->points + point_index;
	KEY_K;
	float mat[4][4], imat[4][4];

	float onor_prev[3];  /* previous normal (particle-space) */
	float ofs_prev[3];  /* accumulate offset for puff_volume (particle-space) */
	float co_root[3], no_root[3];  /* root location and normal (global-space) */
	float co_prev[3], co[3];  /* track key coords as we loop (global-space) */
	float fac = 0.0f, length_accum = 0.0f;
	bool puff_volume = false;
	bool changed = false;

	zero_v3(ofs_prev);

	{
		ParticleEditSettings *pset= PE_settings(data->scene);
		ParticleBrushData *brush= &pset->brush[pset->brushtype];
		puff_volume = (brush->flag & PE_BRUSH_DATA_PUFF_VOLUME) != 0;
	}

	if (psys && !(psys->flag & PSYS_GLOBAL_HAIR)) {
		psys_mat_hair_to_global(data->ob, data->dm, psys->part->from, psys->particles + point_index, mat);
		invert_m4_m4(imat, mat);
	}
	else {
		unit_m4(mat);
		unit_m4(imat);
	}

	LOOP_KEYS {
		float kco[3];

		if (k==0) {
			/* find root coordinate and normal on emitter */
			copy_v3_v3(co, key->co);
			mul_m4_v3(mat, co);
			mul_v3_m4v3(kco, data->ob->imat, co); /* use 'kco' as the object space version of worldspace 'co', ob->imat is set before calling */

			point_index= BLI_kdtree_find_nearest(edit->emitter_field, kco, NULL);
			if (point_index == -1) return;

			copy_v3_v3(co_root, co);
			copy_v3_v3(no_root, &edit->emitter_cosnos[point_index * 6 + 3]);
			mul_mat3_m4_v3(data->ob->obmat, no_root);  /* normal into global-space */
			normalize_v3(no_root);

			if (puff_volume) {
				copy_v3_v3(onor_prev, no_root);
				mul_mat3_m4_v3(imat, onor_prev); /* global-space into particle space */
				normalize_v3(onor_prev);
			}

			fac= (float)pow((double)(1.0f - data->dist / data->rad), (double)data->pufffac);
			fac *= 0.025f;
			if (data->invert)
				fac= -fac;
		}
		else {
			/* compute position as if hair was standing up straight.
			 * */
			float length;
			copy_v3_v3(co_prev, co);
			copy_v3_v3(co, key->co);
			mul_m4_v3(mat, co);
			length = len_v3v3(co_prev, co);
			length_accum += length;

			if ((data->select==0 || (key->flag & PEK_SELECT)) && !(key->flag & PEK_HIDE)) {
				float dco[3];  /* delta temp var */

				madd_v3_v3v3fl(kco, co_root, no_root, length_accum);

				/* blend between the current and straight position */
				sub_v3_v3v3(dco, kco, co);
				madd_v3_v3fl(co, dco, fac);
				/* keep the same distance from the root or we get glitches [#35406] */
				dist_ensure_v3_v3fl(co, co_root, length_accum);

				/* re-use dco to compare before and after translation and add to the offset  */
				copy_v3_v3(dco, key->co);

				mul_v3_m4v3(key->co, imat, co);

				if (puff_volume) {
					/* accumulate the total distance moved to apply to unselected
					 * keys that come after */
					sub_v3_v3v3(ofs_prev, key->co, dco);
				}
				changed = true;
			}
			else {

				if (puff_volume) {
#if 0
					/* this is simple but looks bad, adds annoying kinks */
					add_v3_v3(key->co, ofs);
#else
					/* translate (not rotate) the rest of the hair if its not selected  */
					{
#if 0					/* kindof works but looks worse then whats below */

						/* Move the unselected point on a vector based on the
						 * hair direction and the offset */
						float c1[3], c2[3];
						sub_v3_v3v3(dco, lastco, co);
						mul_mat3_m4_v3(imat, dco); /* into particle space */

						/* move the point along a vector perpendicular to the
						 * hairs direction, reduces odd kinks, */
						cross_v3_v3v3(c1, ofs, dco);
						cross_v3_v3v3(c2, c1, dco);
						normalize_v3(c2);
						mul_v3_fl(c2, len_v3(ofs));
						add_v3_v3(key->co, c2);
#else
						/* Move the unselected point on a vector based on the
						 * the normal of the closest geometry */
						float oco[3], onor[3];
						copy_v3_v3(oco, key->co);
						mul_m4_v3(mat, oco);
						mul_v3_m4v3(kco, data->ob->imat, oco); /* use 'kco' as the object space version of worldspace 'co', ob->imat is set before calling */

						point_index= BLI_kdtree_find_nearest(edit->emitter_field, kco, NULL);
						if (point_index != -1) {
							copy_v3_v3(onor, &edit->emitter_cosnos[point_index*6+3]);
							mul_mat3_m4_v3(data->ob->obmat, onor); /* normal into worldspace */
							mul_mat3_m4_v3(imat, onor); /* worldspace into particle space */
							normalize_v3(onor);
						}
						else {
							copy_v3_v3(onor, onor_prev);
						}

						if (!is_zero_v3(ofs_prev)) {
							mul_v3_fl(onor, len_v3(ofs_prev));

							add_v3_v3(key->co, onor);
						}

						copy_v3_v3(onor_prev, onor);
#endif
					}
#endif
				}
			}
		}
	}

	if (changed)
		point->flag |= PEP_EDIT_RECALC;
}


static void BKE_brush_weight_get(PEData *data, float UNUSED(mat[4][4]), float UNUSED(imat[4][4]), int point_index, int key_index, PTCacheEditKey *UNUSED(key))
{
	/* roots have full weight always */
	if (key_index) {
		PTCacheEdit *edit = data->edit;
		ParticleSystem *psys = edit->psys;

		ParticleData *pa= psys->particles + point_index;
		pa->hair[key_index].weight = data->weightfac;

		(data->edit->points + point_index)->flag |= PEP_EDIT_RECALC;
	}
}

static void brush_smooth_get(PEData *data, float mat[4][4], float UNUSED(imat[4][4]), int UNUSED(point_index), int key_index, PTCacheEditKey *key)
{
	if (key_index) {
		float dvec[3];

		sub_v3_v3v3(dvec, key->co, (key-1)->co);
		mul_mat3_m4_v3(mat, dvec);
		add_v3_v3(data->vec, dvec);
		data->tot++;
	}
}

static void brush_smooth_do(PEData *data, float UNUSED(mat[4][4]), float imat[4][4], int point_index, int key_index, PTCacheEditKey *key)
{
	float vec[3], dvec[3];

	if (key_index) {
		copy_v3_v3(vec, data->vec);
		mul_mat3_m4_v3(imat, vec);

		sub_v3_v3v3(dvec, key->co, (key-1)->co);

		sub_v3_v3v3(dvec, vec, dvec);
		mul_v3_fl(dvec, data->smoothfac);

		add_v3_v3(key->co, dvec);
	}

	(data->edit->points + point_index)->flag |= PEP_EDIT_RECALC;
}

/* convert from triangle barycentric weights to quad mean value weights */
static void intersect_dm_quad_weights(const float v1[3], const float v2[3], const float v3[3], const float v4[3], float w[4])
{
	float co[3], vert[4][3];

	copy_v3_v3(vert[0], v1);
	copy_v3_v3(vert[1], v2);
	copy_v3_v3(vert[2], v3);
	copy_v3_v3(vert[3], v4);

	co[0] = v1[0]*w[0] + v2[0]*w[1] + v3[0]*w[2] + v4[0]*w[3];
	co[1] = v1[1]*w[0] + v2[1]*w[1] + v3[1]*w[2] + v4[1]*w[3];
	co[2] = v1[2]*w[0] + v2[2]*w[1] + v3[2]*w[2] + v4[2]*w[3];

	interp_weights_poly_v3(w, vert, 4, co);
}

/* check intersection with a derivedmesh */
static int particle_intersect_dm(Scene *scene, Object *ob, DerivedMesh *dm,
                                 float *vert_cos,
                                 const float co1[3], const float co2[3],
                                 float *min_d, int *min_face, float *min_w,
                                 float *face_minmax, float *pa_minmax,
                                 float radius, float *ipoint)
{
	MFace *mface= NULL;
	MVert *mvert= NULL;
	int i, totface, intersect=0;
	float cur_d, cur_uv[2], v1[3], v2[3], v3[3], v4[3], min[3], max[3], p_min[3], p_max[3];
	float cur_ipoint[3];

	if (dm == NULL) {
		psys_disable_all(ob);

		dm=mesh_get_derived_final(scene, ob, 0);
		if (dm == NULL)
			dm=mesh_get_derived_deform(scene, ob, 0);

		psys_enable_all(ob);

		if (dm == NULL)
			return 0;
	}

	/* BMESH_ONLY, deform dm may not have tessface */
	DM_ensure_tessface(dm);


	if (pa_minmax==0) {
		INIT_MINMAX(p_min, p_max);
		minmax_v3v3_v3(p_min, p_max, co1);
		minmax_v3v3_v3(p_min, p_max, co2);
	}
	else {
		copy_v3_v3(p_min, pa_minmax);
		copy_v3_v3(p_max, pa_minmax+3);
	}

	totface=dm->getNumTessFaces(dm);
	mface=dm->getTessFaceDataArray(dm, CD_MFACE);
	mvert=dm->getVertDataArray(dm, CD_MVERT);

	/* lets intersect the faces */
	for (i=0; i<totface; i++, mface++) {
		if (vert_cos) {
			copy_v3_v3(v1, vert_cos+3*mface->v1);
			copy_v3_v3(v2, vert_cos+3*mface->v2);
			copy_v3_v3(v3, vert_cos+3*mface->v3);
			if (mface->v4)
				copy_v3_v3(v4, vert_cos+3*mface->v4);
		}
		else {
			copy_v3_v3(v1, mvert[mface->v1].co);
			copy_v3_v3(v2, mvert[mface->v2].co);
			copy_v3_v3(v3, mvert[mface->v3].co);
			if (mface->v4)
				copy_v3_v3(v4, mvert[mface->v4].co);
		}

		if (face_minmax==0) {
			INIT_MINMAX(min, max);
			DO_MINMAX(v1, min, max);
			DO_MINMAX(v2, min, max);
			DO_MINMAX(v3, min, max);
			if (mface->v4)
				DO_MINMAX(v4, min, max);
			if (isect_aabb_aabb_v3(min, max, p_min, p_max)==0)
				continue;
		}
		else {
			copy_v3_v3(min, face_minmax+6*i);
			copy_v3_v3(max, face_minmax+6*i+3);
			if (isect_aabb_aabb_v3(min, max, p_min, p_max)==0)
				continue;
		}

		if (radius>0.0f) {
			if (isect_sweeping_sphere_tri_v3(co1, co2, radius, v2, v3, v1, &cur_d, cur_ipoint)) {
				if (cur_d<*min_d) {
					*min_d=cur_d;
					copy_v3_v3(ipoint, cur_ipoint);
					*min_face=i;
					intersect=1;
				}
			}
			if (mface->v4) {
				if (isect_sweeping_sphere_tri_v3(co1, co2, radius, v4, v1, v3, &cur_d, cur_ipoint)) {
					if (cur_d<*min_d) {
						*min_d=cur_d;
						copy_v3_v3(ipoint, cur_ipoint);
						*min_face=i;
						intersect=1;
					}
				}
			}
		}
		else {
			if (isect_line_segment_tri_v3(co1, co2, v1, v2, v3, &cur_d, cur_uv)) {
				if (cur_d<*min_d) {
					*min_d=cur_d;
					min_w[0] = 1.0f - cur_uv[0] - cur_uv[1];
					min_w[1] = cur_uv[0];
					min_w[2] = cur_uv[1];
					min_w[3] = 0.0f;
					if (mface->v4)
						intersect_dm_quad_weights(v1, v2, v3, v4, min_w);
					*min_face=i;
					intersect=1;
				}
			}
			if (mface->v4) {
				if (isect_line_segment_tri_v3(co1, co2, v1, v3, v4, &cur_d, cur_uv)) {
					if (cur_d<*min_d) {
						*min_d=cur_d;
						min_w[0] = 1.0f - cur_uv[0] - cur_uv[1];
						min_w[1] = 0.0f;
						min_w[2] = cur_uv[0];
						min_w[3] = cur_uv[1];
						intersect_dm_quad_weights(v1, v2, v3, v4, min_w);
						*min_face=i;
						intersect=1;
					}
				}
			}
		}
	}
	return intersect;
}

static int brush_add(PEData *data, short number)
{
	Scene *scene= data->scene;
	Object *ob= data->ob;
	DerivedMesh *dm;
	PTCacheEdit *edit = data->edit;
	ParticleSystem *psys= edit->psys;
	ParticleData *add_pars;
	ParticleSystemModifierData *psmd= psys_get_modifier(ob, psys);
	ParticleSimulationData sim= {0};
	ParticleEditSettings *pset= PE_settings(scene);
	int i, k, n= 0, totpart= psys->totpart;
	float mco[2];
	float dmx, dmy;
	float co1[3], co2[3], min_d, imat[4][4];
	float framestep, timestep;
	short size= pset->brush[PE_BRUSH_ADD].size;
	short size2= size*size;
	RNG *rng;

	invert_m4_m4(imat, ob->obmat);

	if (psys->flag & PSYS_GLOBAL_HAIR)
		return 0;

	add_pars = MEM_callocN(number * sizeof(ParticleData), "ParticleData add");

	rng = BLI_rng_new_srandom(psys->seed+data->mval[0]+data->mval[1]);

	sim.scene= scene;
	sim.ob= ob;
	sim.psys= psys;
	sim.psmd= psmd;

	timestep= psys_get_timestep(&sim);

	if (psys->part->use_modifier_stack || psmd->dm_final->deformedOnly) {
		dm = psmd->dm_final;
	}
	else {
		dm = psmd->dm_deformed;
	}
	BLI_assert(dm);

	for (i=0; i<number; i++) {
		if (number>1) {
			dmx = size;
			dmy = size;

			/* rejection sampling to get points in circle */
			while (dmx*dmx + dmy*dmy > size2) {
				dmx= (2.0f*BLI_rng_get_float(rng) - 1.0f)*size;
				dmy= (2.0f*BLI_rng_get_float(rng) - 1.0f)*size;
			}
		}
		else {
			dmx = 0.0f;
			dmy = 0.0f;
		}

		mco[0] = data->mval[0] + dmx;
		mco[1] = data->mval[1] + dmy;
		ED_view3d_win_to_segment(data->vc.ar, data->vc.v3d, mco, co1, co2, true);

		mul_m4_v3(imat, co1);
		mul_m4_v3(imat, co2);
		min_d=2.0;

		/* warning, returns the derived mesh face */
		if (particle_intersect_dm(scene, ob, dm, 0, co1, co2, &min_d, &add_pars[n].num_dmcache, add_pars[n].fuv, 0, 0, 0, 0)) {
			if (psys->part->use_modifier_stack && !psmd->dm_final->deformedOnly) {
				add_pars[n].num = add_pars[n].num_dmcache;
				add_pars[n].num_dmcache = DMCACHE_ISCHILD;
			}
			else if (dm == psmd->dm_deformed) {
				/* Final DM is not same topology as orig mesh, we have to map num_dmcache to real final dm. */
				add_pars[n].num = add_pars[n].num_dmcache;
				add_pars[n].num_dmcache = psys_particle_dm_face_lookup(
				                              psmd->dm_final, psmd->dm_deformed,
				                              add_pars[n].num, add_pars[n].fuv, NULL);
			}
			else {
				add_pars[n].num = add_pars[n].num_dmcache;
			}

			if (add_pars[n].num != DMCACHE_NOTFOUND) {
				n++;
			}
		}
	}
	if (n) {
		int newtotpart=totpart+n;
		float hairmat[4][4], cur_co[3];
		KDTree *tree=0;
		ParticleData *pa, *new_pars = MEM_callocN(newtotpart*sizeof(ParticleData), "ParticleData new");
		PTCacheEditPoint *point, *new_points = MEM_callocN(newtotpart*sizeof(PTCacheEditPoint), "PTCacheEditPoint array new");
		PTCacheEditKey *key;
		HairKey *hkey;

		/* save existing elements */
		memcpy(new_pars, psys->particles, totpart * sizeof(ParticleData));
		memcpy(new_points, edit->points, totpart * sizeof(PTCacheEditPoint));

		/* change old arrays to new ones */
		if (psys->particles) MEM_freeN(psys->particles);
		psys->particles= new_pars;

		if (edit->points) MEM_freeN(edit->points);
		edit->points= new_points;

		if (edit->mirror_cache) {
			MEM_freeN(edit->mirror_cache);
			edit->mirror_cache= NULL;
		}

		/* create tree for interpolation */
		if (pset->flag & PE_INTERPOLATE_ADDED && psys->totpart) {
			tree=BLI_kdtree_new(psys->totpart);

			for (i=0, pa=psys->particles; i<totpart; i++, pa++) {
				psys_particle_on_dm(psmd->dm_final, psys->part->from, pa->num, pa->num_dmcache, pa->fuv, pa->foffset, cur_co, 0, 0, 0, 0, 0);
				BLI_kdtree_insert(tree, i, cur_co);
			}

			BLI_kdtree_balance(tree);
		}

		edit->totpoint= psys->totpart= newtotpart;

		/* create new elements */
		pa = psys->particles + totpart;
		point = edit->points + totpart;

		for (i=totpart; i<newtotpart; i++, pa++, point++) {
			memcpy(pa, add_pars + i - totpart, sizeof(ParticleData));
			pa->hair= MEM_callocN(pset->totaddkey * sizeof(HairKey), "BakeKey key add");
			key= point->keys= MEM_callocN(pset->totaddkey * sizeof(PTCacheEditKey), "PTCacheEditKey add");
			point->totkey= pa->totkey= pset->totaddkey;

			for (k=0, hkey=pa->hair; k<pa->totkey; k++, hkey++, key++) {
				key->co= hkey->co;
				key->time= &hkey->time;

				if (!(psys->flag & PSYS_GLOBAL_HAIR))
					key->flag |= PEK_USE_WCO;
			}

			pa->size= 1.0f;
			initialize_particle(&sim, pa);
			reset_particle(&sim, pa, 0.0, 1.0);
			point->flag |= PEP_EDIT_RECALC;
			if (pe_x_mirror(ob))
				point->flag |= PEP_TAG; /* signal for duplicate */

			framestep= pa->lifetime/(float)(pset->totaddkey-1);

			if (tree) {
				ParticleData *ppa;
				HairKey *thkey;
				ParticleKey key3[3];
				KDTreeNearest ptn[3];
				int w, maxw;
				float maxd, totw=0.0, weight[3];

				psys_particle_on_dm(psmd->dm_final, psys->part->from, pa->num, pa->num_dmcache, pa->fuv, pa->foffset, co1, 0, 0, 0, 0, 0);
				maxw = BLI_kdtree_find_nearest_n(tree, co1, ptn, 3);

				maxd= ptn[maxw-1].dist;

				for (w=0; w<maxw; w++) {
					weight[w] = (float)pow(2.0, (double)(-6.0f * ptn[w].dist / maxd));
					totw += weight[w];
				}
				for (;w<3; w++) {
					weight[w] = 0.0f;
				}

				if (totw > 0.0f) {
					for (w=0; w<maxw; w++)
						weight[w] /= totw;
				}
				else {
					for (w=0; w<maxw; w++)
						weight[w] = 1.0f/maxw;
				}

				ppa= psys->particles+ptn[0].index;

				for (k=0; k<pset->totaddkey; k++) {
					thkey= (HairKey *)pa->hair + k;
					thkey->time= pa->time + k * framestep;

					key3[0].time= thkey->time/ 100.0f;
					psys_get_particle_on_path(&sim, ptn[0].index, key3, 0);
					mul_v3_fl(key3[0].co, weight[0]);

					/* TODO: interpolating the weight would be nicer */
					thkey->weight= (ppa->hair+MIN2(k, ppa->totkey-1))->weight;

					if (maxw>1) {
						key3[1].time= key3[0].time;
						psys_get_particle_on_path(&sim, ptn[1].index, &key3[1], 0);
						mul_v3_fl(key3[1].co, weight[1]);
						add_v3_v3(key3[0].co, key3[1].co);

						if (maxw>2) {
							key3[2].time= key3[0].time;
							psys_get_particle_on_path(&sim, ptn[2].index, &key3[2], 0);
							mul_v3_fl(key3[2].co, weight[2]);
							add_v3_v3(key3[0].co, key3[2].co);
						}
					}

					if (k==0)
						sub_v3_v3v3(co1, pa->state.co, key3[0].co);

					add_v3_v3v3(thkey->co, key3[0].co, co1);

					thkey->time= key3[0].time;
				}
			}
			else {
				for (k=0, hkey=pa->hair; k<pset->totaddkey; k++, hkey++) {
					madd_v3_v3v3fl(hkey->co, pa->state.co, pa->state.vel, k * framestep * timestep);
					hkey->time += k * framestep;
					hkey->weight = 1.f - (float)k/(float)(pset->totaddkey-1);
				}
			}
			for (k=0, hkey=pa->hair; k<pset->totaddkey; k++, hkey++) {
				psys_mat_hair_to_global(ob, psmd->dm_final, psys->part->from, pa, hairmat);
				invert_m4_m4(imat, hairmat);
				mul_m4_v3(imat, hkey->co);
			}
		}

		if (tree)
			BLI_kdtree_free(tree);
	}

	MEM_freeN(add_pars);

	BLI_rng_free(rng);

	return n;
}

/************************* brush edit operator ********************/

typedef struct BrushEdit {
	Scene *scene;
	Object *ob;
	PTCacheEdit *edit;

	int first;
	int lastmouse[2];
	float zfac;

	/* optional cached view settings to avoid setting on every mousemove */
	PEData data;
} BrushEdit;

static int brush_edit_init(bContext *C, wmOperator *op)
{
	Scene *scene= CTX_data_scene(C);
	Object *ob= CTX_data_active_object(C);
	ParticleEditSettings *pset= PE_settings(scene);
	PTCacheEdit *edit= PE_get_current(scene, ob);
	ARegion *ar= CTX_wm_region(C);
	BrushEdit *bedit;
	float min[3], max[3];

	if (pset->brushtype < 0)
		return 0;

	/* set the 'distance factor' for grabbing (used in comb etc) */
	INIT_MINMAX(min, max);
	PE_minmax(scene, min, max);
	mid_v3_v3v3(min, min, max);

	bedit= MEM_callocN(sizeof(BrushEdit), "BrushEdit");
	bedit->first= 1;
	op->customdata= bedit;

	bedit->scene= scene;
	bedit->ob= ob;
	bedit->edit= edit;

	bedit->zfac = ED_view3d_calc_zfac(ar->regiondata, min, NULL);

	/* cache view depths and settings for re-use */
	PE_set_view3d_data(C, &bedit->data);

	return 1;
}

static void brush_edit_apply(bContext *C, wmOperator *op, PointerRNA *itemptr)
{
	BrushEdit *bedit= op->customdata;
	Scene *scene= bedit->scene;
	Object *ob= bedit->ob;
	PTCacheEdit *edit= bedit->edit;
	ParticleEditSettings *pset= PE_settings(scene);
	ParticleSystemModifierData *psmd= edit->psys ? psys_get_modifier(ob, edit->psys) : NULL;
	ParticleBrushData *brush= &pset->brush[pset->brushtype];
	ARegion *ar= CTX_wm_region(C);
	float vec[3], mousef[2];
	int mval[2];
	int flip, mouse[2], removed= 0, added=0, selected= 0, tot_steps= 1, step= 1;
	float dx, dy, dmax;
	int lock_root = pset->flag & PE_LOCK_FIRST;

	if (!PE_start_edit(edit))
		return;

	RNA_float_get_array(itemptr, "mouse", mousef);
	mouse[0] = mousef[0];
	mouse[1] = mousef[1];
	flip= RNA_boolean_get(itemptr, "pen_flip");

	if (bedit->first) {
		bedit->lastmouse[0] = mouse[0];
		bedit->lastmouse[1] = mouse[1];
	}

	dx= mouse[0] - bedit->lastmouse[0];
	dy= mouse[1] - bedit->lastmouse[1];

	mval[0] = mouse[0];
	mval[1] = mouse[1];


	/* disable locking temporatily for disconnected hair */
	if (edit->psys && edit->psys->flag & PSYS_GLOBAL_HAIR)
		pset->flag &= ~PE_LOCK_FIRST;

	if (((pset->brushtype == PE_BRUSH_ADD) ?
	     (sqrtf(dx * dx + dy * dy) > pset->brush[PE_BRUSH_ADD].step) : (dx != 0 || dy != 0)) || bedit->first)
	{
		PEData data= bedit->data;

		view3d_operator_needs_opengl(C);
		selected= (short)count_selected_keys(scene, edit);

		dmax = max_ff(fabsf(dx), fabsf(dy));
		tot_steps = dmax/(0.2f * pe_brush_size_get(scene, brush)) + 1;

		dx /= (float)tot_steps;
		dy /= (float)tot_steps;

		for (step = 1; step<=tot_steps; step++) {
			mval[0] = bedit->lastmouse[0] + step*dx;
			mval[1] = bedit->lastmouse[1] + step*dy;

			switch (pset->brushtype) {
				case PE_BRUSH_COMB:
				{
					const float mval_f[2] = {dx, dy};
					data.mval= mval;
					data.rad= pe_brush_size_get(scene, brush);

					data.combfac= (brush->strength - 0.5f) * 2.0f;
					if (data.combfac < 0.0f)
						data.combfac= 1.0f - 9.0f * data.combfac;
					else
						data.combfac= 1.0f - data.combfac;

					invert_m4_m4(ob->imat, ob->obmat);

					ED_view3d_win_to_delta(ar, mval_f, vec, bedit->zfac);
					data.dvec= vec;

					foreach_mouse_hit_key(&data, brush_comb, selected);
					break;
				}
				case PE_BRUSH_CUT:
				{
					if (edit->psys && edit->pathcache) {
						data.mval= mval;
						data.rad= pe_brush_size_get(scene, brush);
						data.cutfac= brush->strength;

						if (selected)
							foreach_selected_point(&data, brush_cut);
						else
							foreach_point(&data, brush_cut);

						removed= remove_tagged_particles(ob, edit->psys, pe_x_mirror(ob));
						if (pset->flag & PE_KEEP_LENGTHS)
							recalc_lengths(edit);
					}
					else
						removed= 0;

					break;
				}
				case PE_BRUSH_LENGTH:
				{
					data.mval= mval;

					data.rad= pe_brush_size_get(scene, brush);
					data.growfac= brush->strength / 50.0f;

					if (brush->invert ^ flip)
						data.growfac= 1.0f - data.growfac;
					else
						data.growfac= 1.0f + data.growfac;

					foreach_mouse_hit_point(&data, brush_length, selected);

					if (pset->flag & PE_KEEP_LENGTHS)
						recalc_lengths(edit);
					break;
				}
				case PE_BRUSH_PUFF:
				{
					if (edit->psys) {
						data.dm= psmd->dm_final;
						data.mval= mval;
						data.rad= pe_brush_size_get(scene, brush);
						data.select= selected;

						data.pufffac= (brush->strength - 0.5f) * 2.0f;
						if (data.pufffac < 0.0f)
							data.pufffac= 1.0f - 9.0f * data.pufffac;
						else
							data.pufffac= 1.0f - data.pufffac;

						data.invert= (brush->invert ^ flip);
						invert_m4_m4(ob->imat, ob->obmat);

						foreach_mouse_hit_point(&data, brush_puff, selected);
					}
					break;
				}
				case PE_BRUSH_ADD:
				{
					if (edit->psys && edit->psys->part->from==PART_FROM_FACE) {
						data.mval= mval;

						added= brush_add(&data, brush->count);

						if (pset->flag & PE_KEEP_LENGTHS)
							recalc_lengths(edit);
					}
					else
						added= 0;
					break;
				}
				case PE_BRUSH_SMOOTH:
				{
					data.mval= mval;
					data.rad= pe_brush_size_get(scene, brush);

					data.vec[0] = data.vec[1] = data.vec[2] = 0.0f;
					data.tot= 0;

					data.smoothfac= brush->strength;

					invert_m4_m4(ob->imat, ob->obmat);

					foreach_mouse_hit_key(&data, brush_smooth_get, selected);

					if (data.tot) {
						mul_v3_fl(data.vec, 1.0f / (float)data.tot);
						foreach_mouse_hit_key(&data, brush_smooth_do, selected);
					}

					break;
				}
				case PE_BRUSH_WEIGHT:
				{
					if (edit->psys) {
						data.dm= psmd->dm_final;
						data.mval= mval;
						data.rad= pe_brush_size_get(scene, brush);

						data.weightfac = brush->strength; /* note that this will never be zero */

						foreach_mouse_hit_key(&data, BKE_brush_weight_get, selected);
					}

					break;
				}
			}
			if ((pset->flag & PE_KEEP_LENGTHS)==0)
				recalc_lengths(edit);

			if (ELEM(pset->brushtype, PE_BRUSH_ADD, PE_BRUSH_CUT) && (added || removed)) {
				if (pset->brushtype == PE_BRUSH_ADD && pe_x_mirror(ob))
					PE_mirror_x(scene, ob, 1);

				update_world_cos(ob, edit);
				psys_free_path_cache(NULL, edit);
				DAG_id_tag_update(&ob->id, OB_RECALC_DATA);
			}
			else
				PE_update_object(scene, ob, 1);
		}

		if (edit->psys) {
			WM_event_add_notifier(C, NC_OBJECT|ND_PARTICLE|NA_EDITED, ob);
		}
		else {
			DAG_id_tag_update(&ob->id, OB_RECALC_DATA);
			WM_event_add_notifier(C, NC_OBJECT|ND_MODIFIER, ob);
		}

		bedit->lastmouse[0] = mouse[0];
		bedit->lastmouse[1] = mouse[1];
		bedit->first= 0;
	}

	pset->flag |= lock_root;
}

static void brush_edit_exit(wmOperator *op)
{
	BrushEdit *bedit= op->customdata;

	MEM_freeN(bedit);
}

static int brush_edit_exec(bContext *C, wmOperator *op)
{
	if (!brush_edit_init(C, op))
		return OPERATOR_CANCELLED;

	RNA_BEGIN (op->ptr, itemptr, "stroke")
	{
		brush_edit_apply(C, op, &itemptr);
	}
	RNA_END;

	brush_edit_exit(op);

	return OPERATOR_FINISHED;
}

static void brush_edit_apply_event(bContext *C, wmOperator *op, const wmEvent *event)
{
	PointerRNA itemptr;
	float mouse[2];

	VECCOPY2D(mouse, event->mval);

	/* fill in stroke */
	RNA_collection_add(op->ptr, "stroke", &itemptr);

	RNA_float_set_array(&itemptr, "mouse", mouse);
	RNA_boolean_set(&itemptr, "pen_flip", event->shift != false); // XXX hardcoded

	/* apply */
	brush_edit_apply(C, op, &itemptr);
}

static int brush_edit_invoke(bContext *C, wmOperator *op, const wmEvent *event)
{
	if (!brush_edit_init(C, op))
		return OPERATOR_CANCELLED;

	brush_edit_apply_event(C, op, event);

	WM_event_add_modal_handler(C, op);

	return OPERATOR_RUNNING_MODAL;
}

static int brush_edit_modal(bContext *C, wmOperator *op, const wmEvent *event)
{
	switch (event->type) {
		case LEFTMOUSE:
		case MIDDLEMOUSE:
		case RIGHTMOUSE: // XXX hardcoded
			brush_edit_exit(op);
			return OPERATOR_FINISHED;
		case MOUSEMOVE:
			brush_edit_apply_event(C, op, event);
			break;
	}

	return OPERATOR_RUNNING_MODAL;
}

static void brush_edit_cancel(bContext *UNUSED(C), wmOperator *op)
{
	brush_edit_exit(op);
}

void PARTICLE_OT_brush_edit(wmOperatorType *ot)
{
	/* identifiers */
	ot->name = "Brush Edit";
	ot->idname = "PARTICLE_OT_brush_edit";
<<<<<<< HEAD
	ot->description = "Brush Edit\nApply a stroke of brush to the particles";
	
=======
	ot->description = "Apply a stroke of brush to the particles";

>>>>>>> f10d37f2
	/* api callbacks */
	ot->exec = brush_edit_exec;
	ot->invoke = brush_edit_invoke;
	ot->modal = brush_edit_modal;
	ot->cancel = brush_edit_cancel;
	ot->poll = PE_poll_view3d;

	/* flags */
	ot->flag = OPTYPE_REGISTER|OPTYPE_UNDO|OPTYPE_BLOCKING;

	/* properties */
	PropertyRNA *prop;
	prop = RNA_def_collection_runtime(ot->srna, "stroke", &RNA_OperatorStrokeElement, "Stroke", "");
	RNA_def_property_flag(prop, PROP_HIDDEN | PROP_SKIP_SAVE);
}

/*********************** cut shape ***************************/

static int shape_cut_poll(bContext *C)
{
	if (PE_hair_poll(C)) {
		Scene *scene = CTX_data_scene(C);
		ParticleEditSettings *pset = PE_settings(scene);

		if (pset->shape_object && (pset->shape_object->type == OB_MESH)) {
			return true;
		}
	}

	return false;
}

typedef struct PointInsideBVH {
	BVHTreeFromMesh bvhdata;
	int num_hits;
} PointInsideBVH;

static void point_inside_bvh_cb(void *userdata, int index, const BVHTreeRay *ray, BVHTreeRayHit *hit)
{
	PointInsideBVH *data = userdata;

	data->bvhdata.raycast_callback(&data->bvhdata, index, ray, hit);

	if (hit->index != -1)
		++data->num_hits;
}

/* true if the point is inside the shape mesh */
static bool shape_cut_test_point(PEData *data, ParticleCacheKey *key)
{
	BVHTreeFromMesh *shape_bvh = &data->shape_bvh;
	const float dir[3] = {1.0f, 0.0f, 0.0f};
	PointInsideBVH userdata;

	userdata.bvhdata = data->shape_bvh;
	userdata.num_hits = 0;

	BLI_bvhtree_ray_cast_all(
	        shape_bvh->tree, key->co, dir, 0.0f, BVH_RAYCAST_DIST_MAX,
	        point_inside_bvh_cb, &userdata);

	/* for any point inside a watertight mesh the number of hits is uneven */
	return (userdata.num_hits % 2) == 1;
}

static void shape_cut(PEData *data, int pa_index)
{
	PTCacheEdit *edit = data->edit;
	Object *ob = data->ob;
	ParticleEditSettings *pset = PE_settings(data->scene);
	ParticleCacheKey *key;

	bool cut;
	float cut_time = 1.0;
	int k, totkeys = 1 << pset->draw_step;

	/* don't cut hidden */
	if (edit->points[pa_index].flag & PEP_HIDE)
		return;

	cut = false;

	/* check if root is inside the cut shape */
	key = edit->pathcache[pa_index];
	if (!shape_cut_test_point(data, key)) {
		cut_time = -1.0f;
		cut = true;
	}
	else {
		for (k = 0; k < totkeys; k++, key++) {
			BVHTreeRayHit hit;
			float dir[3];
			float len;

			sub_v3_v3v3(dir, (key+1)->co, key->co);
			len = normalize_v3(dir);

			memset(&hit, 0, sizeof(hit));
			hit.index = -1;
			hit.dist = len;
			BLI_bvhtree_ray_cast(data->shape_bvh.tree, key->co, dir, 0.0f, &hit, data->shape_bvh.raycast_callback, &data->shape_bvh);
			if (hit.index >= 0) {
				if (hit.dist < len) {
					cut_time = (hit.dist / len + (float)k) / (float)totkeys;
					cut = true;
					break;
				}
			}
		}
	}

	if (cut) {
		if (cut_time < 0.0f) {
			edit->points[pa_index].flag |= PEP_TAG;
		}
		else {
			rekey_particle_to_time(data->scene, ob, pa_index, cut_time);
			edit->points[pa_index].flag |= PEP_EDIT_RECALC;
		}
	}
}

static int shape_cut_exec(bContext *C, wmOperator *UNUSED(op))
{
	Scene *scene = CTX_data_scene(C);
	Object *ob = CTX_data_active_object(C);
	ParticleEditSettings *pset = PE_settings(scene);
	PTCacheEdit *edit = PE_get_current(scene, ob);
	Object *shapeob = pset->shape_object;
	int selected = count_selected_keys(scene, edit);
	int lock_root = pset->flag & PE_LOCK_FIRST;

	if (!PE_start_edit(edit))
		return OPERATOR_CANCELLED;

	/* disable locking temporatily for disconnected hair */
	if (edit->psys && edit->psys->flag & PSYS_GLOBAL_HAIR)
		pset->flag &= ~PE_LOCK_FIRST;

	if (edit->psys && edit->pathcache) {
		PEData data;
		int removed;

		PE_set_data(C, &data);
		if (!PE_create_shape_tree(&data, shapeob)) {
			/* shapeob may not have faces... */
			return OPERATOR_CANCELLED;
		}

		if (selected)
			foreach_selected_point(&data, shape_cut);
		else
			foreach_point(&data, shape_cut);

		removed = remove_tagged_particles(ob, edit->psys, pe_x_mirror(ob));
		recalc_lengths(edit);

		if (removed) {
			update_world_cos(ob, edit);
			psys_free_path_cache(NULL, edit);
			DAG_id_tag_update(&ob->id, OB_RECALC_DATA);
		}
		else
			PE_update_object(scene, ob, 1);

		if (edit->psys) {
			WM_event_add_notifier(C, NC_OBJECT|ND_PARTICLE|NA_EDITED, ob);
		}
		else {
			DAG_id_tag_update(&ob->id, OB_RECALC_DATA);
			WM_event_add_notifier(C, NC_OBJECT|ND_MODIFIER, ob);
		}

		PE_free_shape_tree(&data);
	}

	pset->flag |= lock_root;

	return OPERATOR_FINISHED;
}

void PARTICLE_OT_shape_cut(wmOperatorType *ot)
{
	/* identifiers */
	ot->name = "Shape Cut";
	ot->idname = "PARTICLE_OT_shape_cut";
<<<<<<< HEAD
	ot->description = "Shape Cut\nCut hair to conform to the set shape object";
	
=======
	ot->description = "Cut hair to conform to the set shape object";

>>>>>>> f10d37f2
	/* api callbacks */
	ot->exec = shape_cut_exec;
	ot->poll = shape_cut_poll;

	/* flags */
	ot->flag = OPTYPE_REGISTER|OPTYPE_UNDO;
}

/************************ utilities ******************************/

int PE_minmax(Scene *scene, float min[3], float max[3])
{
	Object *ob= OBACT;
	PTCacheEdit *edit= PE_get_current(scene, ob);
	ParticleSystem *psys;
	ParticleSystemModifierData *psmd = NULL;
	POINT_P; KEY_K;
	float co[3], mat[4][4];
	int ok= 0;

	if (!edit) return ok;

	if ((psys = edit->psys))
		psmd= psys_get_modifier(ob, psys);
	else
		unit_m4(mat);

	LOOP_VISIBLE_POINTS {
		if (psys)
			psys_mat_hair_to_global(ob, psmd->dm_final, psys->part->from, psys->particles+p, mat);

		LOOP_SELECTED_KEYS {
			copy_v3_v3(co, key->co);
			mul_m4_v3(mat, co);
			DO_MINMAX(co, min, max);
			ok= 1;
		}
	}

	if (!ok) {
		BKE_object_minmax(ob, min, max, true);
		ok= 1;
	}

	return ok;
}

/************************ particle edit toggle operator ************************/

/* initialize needed data for bake edit */
void PE_create_particle_edit(Scene *scene, Object *ob, PointCache *cache, ParticleSystem *psys)
{
	PTCacheEdit *edit;
	ParticleSystemModifierData *psmd = (psys) ? psys_get_modifier(ob, psys) : NULL;
	POINT_P; KEY_K;
	ParticleData *pa = NULL;
	HairKey *hkey;
	int totpoint;

	/* no psmd->dm happens in case particle system modifier is not enabled */
	if (!(psys && psmd && psmd->dm_final) && !cache)
		return;

	if (cache && cache->flag & PTCACHE_DISK_CACHE)
		return;

	if (psys == NULL && (cache && BLI_listbase_is_empty(&cache->mem_cache)))
		return;

	edit = (psys) ? psys->edit : cache->edit;

	if (!edit) {
		totpoint = psys ? psys->totpart : (int)((PTCacheMem *)cache->mem_cache.first)->totpoint;

		edit= MEM_callocN(sizeof(PTCacheEdit), "PE_create_particle_edit");
		edit->points=MEM_callocN(totpoint*sizeof(PTCacheEditPoint), "PTCacheEditPoints");
		edit->totpoint = totpoint;

		if (psys && !cache) {
			psys->edit= edit;
			edit->psys = psys;

			psys->free_edit= PE_free_ptcache_edit;

			edit->pathcache = NULL;
			BLI_listbase_clear(&edit->pathcachebufs);

			pa = psys->particles;
			LOOP_POINTS {
				point->totkey = pa->totkey;
				point->keys= MEM_callocN(point->totkey*sizeof(PTCacheEditKey), "ParticleEditKeys");
				point->flag |= PEP_EDIT_RECALC;

				hkey = pa->hair;
				LOOP_KEYS {
					key->co= hkey->co;
					key->time= &hkey->time;
					key->flag= hkey->editflag;
					if (!(psys->flag & PSYS_GLOBAL_HAIR)) {
						key->flag |= PEK_USE_WCO;
						hkey->editflag |= PEK_USE_WCO;
					}

					hkey++;
				}
				pa++;
			}
			update_world_cos(ob, edit);
		}
		else {
			PTCacheMem *pm;
			int totframe=0;

			cache->edit= edit;
			cache->free_edit= PE_free_ptcache_edit;
			edit->psys = NULL;

			for (pm=cache->mem_cache.first; pm; pm=pm->next)
				totframe++;

			for (pm=cache->mem_cache.first; pm; pm=pm->next) {
				LOOP_POINTS {
					if (BKE_ptcache_mem_pointers_seek(p, pm) == 0)
						continue;

					if (!point->totkey) {
						key = point->keys = MEM_callocN(totframe*sizeof(PTCacheEditKey), "ParticleEditKeys");
						point->flag |= PEP_EDIT_RECALC;
					}
					else
						key = point->keys + point->totkey;

					key->co = pm->cur[BPHYS_DATA_LOCATION];
					key->vel = pm->cur[BPHYS_DATA_VELOCITY];
					key->rot = pm->cur[BPHYS_DATA_ROTATION];
					key->ftime = (float)pm->frame;
					key->time = &key->ftime;
					BKE_ptcache_mem_pointers_incr(pm);

					point->totkey++;
				}
			}
			psys = NULL;
		}

		UI_GetThemeColor3ubv(TH_EDGE_SELECT, edit->sel_col);
		UI_GetThemeColor3ubv(TH_WIRE, edit->nosel_col);

		recalc_lengths(edit);
		if (psys && !cache)
			recalc_emitter_field(ob, psys);
		PE_update_object(scene, ob, 1);
	}
}

static int particle_edit_toggle_poll(bContext *C)
{
	Object *ob = CTX_data_active_object(C);

	if (ob == NULL || ob->type != OB_MESH)
		return 0;
	if (!ob->data || ID_IS_LINKED(ob->data))
		return 0;
	if (CTX_data_edit_object(C))
		return 0;

	return (ob->particlesystem.first ||
	        modifiers_findByType(ob, eModifierType_Cloth) ||
	        modifiers_findByType(ob, eModifierType_Softbody));
}

static int particle_edit_toggle_exec(bContext *C, wmOperator *op)
{
	Scene *scene = CTX_data_scene(C);
	Object *ob = CTX_data_active_object(C);
	const int mode_flag = OB_MODE_PARTICLE_EDIT;
	const bool is_mode_set = (ob->mode & mode_flag) != 0;

	if (!is_mode_set) {
		if (!ED_object_mode_compat_set(C, ob, mode_flag, op->reports)) {
			return OPERATOR_CANCELLED;
		}
	}

	if (!is_mode_set) {
		PTCacheEdit *edit;
		ob->mode |= mode_flag;
		edit= PE_create_current(scene, ob);

		/* mesh may have changed since last entering editmode.
		 * note, this may have run before if the edit data was just created, so could avoid this and speed up a little */
		if (edit && edit->psys)
			recalc_emitter_field(ob, edit->psys);

		toggle_particle_cursor(C, 1);
		WM_event_add_notifier(C, NC_SCENE|ND_MODE|NS_MODE_PARTICLE, NULL);
	}
	else {
		ob->mode &= ~mode_flag;
		toggle_particle_cursor(C, 0);
		WM_event_add_notifier(C, NC_SCENE|ND_MODE|NS_MODE_OBJECT, NULL);
	}

	DAG_id_tag_update(&ob->id, OB_RECALC_DATA);

	return OPERATOR_FINISHED;
}

void PARTICLE_OT_particle_edit_toggle(wmOperatorType *ot)
{
	/* identifiers */
	ot->name = "Particle Edit Toggle";
	ot->idname = "PARTICLE_OT_particle_edit_toggle";
<<<<<<< HEAD
	ot->description = "Particle Edit Toggle\nToggle particle edit mode";
	
=======
	ot->description = "Toggle particle edit mode";

>>>>>>> f10d37f2
	/* api callbacks */
	ot->exec = particle_edit_toggle_exec;
	ot->poll = particle_edit_toggle_poll;

	/* flags */
	ot->flag = OPTYPE_REGISTER|OPTYPE_UNDO;
}


/************************ set editable operator ************************/

static int clear_edited_exec(bContext *C, wmOperator *UNUSED(op))
{
	Object *ob= CTX_data_active_object(C);
	ParticleSystem *psys = psys_get_current(ob);

	if (psys->edit) {
		if (psys->edit->edited || 1) {
			PE_free_ptcache_edit(psys->edit);

			psys->edit = NULL;
			psys->free_edit = NULL;

			psys->recalc |= PSYS_RECALC_RESET;
			psys->flag &= ~PSYS_GLOBAL_HAIR;
			psys->flag &= ~PSYS_EDITED;

			psys_reset(psys, PSYS_RESET_DEPSGRAPH);
			WM_event_add_notifier(C, NC_OBJECT|ND_PARTICLE|NA_EDITED, ob);
			DAG_id_tag_update(&ob->id, OB_RECALC_DATA);
		}
	}
	else { /* some operation might have protected hair from editing so let's clear the flag */
		psys->recalc |= PSYS_RECALC_RESET;
		psys->flag &= ~PSYS_GLOBAL_HAIR;
		psys->flag &= ~PSYS_EDITED;
		WM_event_add_notifier(C, NC_OBJECT|ND_PARTICLE|NA_EDITED, ob);
		DAG_id_tag_update(&ob->id, OB_RECALC_DATA);
	}

	return OPERATOR_FINISHED;
}

static int clear_edited_invoke(bContext *C, wmOperator *op, const wmEvent *UNUSED(event))
{
	return WM_operator_confirm_message(C, op, "Lose changes done in particle mode? (no undo)");
}

void PARTICLE_OT_edited_clear(wmOperatorType *ot)
{
	/* identifiers */
	ot->name = "Clear Edited";
	ot->idname = "PARTICLE_OT_edited_clear";
<<<<<<< HEAD
	ot->description = "Clear Edited\nUndo all edition performed on the particle system";
	
=======
	ot->description = "Undo all edition performed on the particle system";

>>>>>>> f10d37f2
	/* api callbacks */
	ot->exec = clear_edited_exec;
	ot->poll = particle_edit_toggle_poll;
	ot->invoke = clear_edited_invoke;

	/* flags */
	ot->flag = OPTYPE_REGISTER|OPTYPE_UNDO;
}

/************************ Unify length operator ************************/

static float calculate_point_length(PTCacheEditPoint *point)
{
	float length = 0.0f;
	KEY_K;
	LOOP_KEYS {
		if (k > 0) {
			length += len_v3v3((key - 1)->co, key->co);
		}
	}
	return length;
}

static float calculate_average_length(PTCacheEdit *edit)
{
	int num_selected = 0;
	float total_length = 0;
	POINT_P;
	LOOP_SELECTED_POINTS {
		total_length += calculate_point_length(point);
		++num_selected;
	}
	if (num_selected == 0) {
		return 0.0f;
	}
	return total_length / num_selected;
}

static void scale_point_factor(PTCacheEditPoint *point, float factor)
{
	float orig_prev_co[3], prev_co[3];
	KEY_K;
	LOOP_KEYS {
		if (k == 0) {
			copy_v3_v3(orig_prev_co, key->co);
			copy_v3_v3(prev_co, key->co);
		}
		else {
			float new_co[3];
			float delta[3];

			sub_v3_v3v3(delta, key->co, orig_prev_co);
			mul_v3_fl(delta, factor);
			add_v3_v3v3(new_co, prev_co, delta);

			copy_v3_v3(orig_prev_co, key->co);
			copy_v3_v3(key->co, new_co);
			copy_v3_v3(prev_co, key->co);
		}
	}
	point->flag |= PEP_EDIT_RECALC;
}

static void scale_point_to_length(PTCacheEditPoint *point, float length)
{
	const float point_length = calculate_point_length(point);
	if (point_length != 0.0f) {
		const float factor = length / point_length;
		scale_point_factor(point, factor);
	}
}

static void scale_points_to_length(PTCacheEdit *edit, float length)
{
	POINT_P;
	LOOP_SELECTED_POINTS {
		scale_point_to_length(point, length);
	}
	recalc_lengths(edit);
}

static int unify_length_exec(bContext *C, wmOperator *UNUSED(op))
{
	Object *ob = CTX_data_active_object(C);
	Scene *scene = CTX_data_scene(C);
	PTCacheEdit *edit = PE_get_current(scene, ob);
	float average_length = calculate_average_length(edit);
	if (average_length == 0.0f) {
		return OPERATOR_CANCELLED;
	}
	scale_points_to_length(edit, average_length);

	PE_update_object(scene, ob, 1);
	if (edit->psys) {
		WM_event_add_notifier(C, NC_OBJECT|ND_PARTICLE|NA_EDITED, ob);
	}
	else {
		DAG_id_tag_update(&ob->id, OB_RECALC_DATA);
		WM_event_add_notifier(C, NC_OBJECT|ND_MODIFIER, ob);
	}

	return OPERATOR_FINISHED;
}

void PARTICLE_OT_unify_length(struct wmOperatorType *ot)
{
	/* identifiers */
	ot->name = "Unify Length";
	ot->idname = "PARTICLE_OT_unify_length";
	ot->description = "Make selected hair the same length";

	/* api callbacks */
	ot->exec = unify_length_exec;
	ot->poll = PE_poll_view3d;

	/* flags */
	ot->flag = OPTYPE_REGISTER|OPTYPE_UNDO;
}
<|MERGE_RESOLUTION|>--- conflicted
+++ resolved
@@ -1410,13 +1410,8 @@
 	/* identifiers */
 	ot->name = "(De)select All";
 	ot->idname = "PARTICLE_OT_select_all";
-<<<<<<< HEAD
 	ot->description = "(De)select All\n(De)select all particles' keys";
-	
-=======
-	ot->description = "(De)select all particles' keys";
-
->>>>>>> f10d37f2
+
 	/* api callbacks */
 	ot->exec = pe_select_all_exec;
 	ot->poll = PE_poll;
@@ -1513,13 +1508,8 @@
 	/* identifiers */
 	ot->name = "Select Roots";
 	ot->idname = "PARTICLE_OT_select_roots";
-<<<<<<< HEAD
 	ot->description = "Select Roots\nSelect roots of all visible particles";
-	
-=======
-	ot->description = "Select roots of all visible particles";
-
->>>>>>> f10d37f2
+
 	/* api callbacks */
 	ot->exec = select_roots_exec;
 	ot->poll = PE_poll;
@@ -1717,13 +1707,8 @@
 	/* identifiers */
 	ot->name = "Select Linked";
 	ot->idname = "PARTICLE_OT_select_linked";
-<<<<<<< HEAD
 	ot->description = "Select Linked\nSelect nearest particle from mouse pointer";
-	
-=======
-	ot->description = "Select nearest particle from mouse pointer";
-
->>>>>>> f10d37f2
+
 	/* api callbacks */
 	ot->exec = select_linked_exec;
 	ot->invoke = select_linked_invoke;
@@ -1927,13 +1912,8 @@
 	/* identifiers */
 	ot->name = "Hide Selected";
 	ot->idname = "PARTICLE_OT_hide";
-<<<<<<< HEAD
 	ot->description = "Hide Selected\nHide selected particles";
-	
-=======
-	ot->description = "Hide selected particles";
-
->>>>>>> f10d37f2
+
 	/* api callbacks */
 	ot->exec = hide_exec;
 	ot->poll = PE_poll;
@@ -1977,13 +1957,8 @@
 	/* identifiers */
 	ot->name = "Reveal";
 	ot->idname = "PARTICLE_OT_reveal";
-<<<<<<< HEAD
 	ot->description = "Reveal\nShow hidden particles";
-	
-=======
-	ot->description = "Show hidden particles";
-
->>>>>>> f10d37f2
+
 	/* api callbacks */
 	ot->exec = reveal_exec;
 	ot->poll = PE_poll;
@@ -2044,13 +2019,8 @@
 	/* identifiers */
 	ot->name = "Select Less";
 	ot->idname = "PARTICLE_OT_select_less";
-<<<<<<< HEAD
 	ot->description = "Select Less\nDeselect boundary selected keys of each particle";
-	
-=======
-	ot->description = "Deselect boundary selected keys of each particle";
-
->>>>>>> f10d37f2
+
 	/* api callbacks */
 	ot->exec = select_less_exec;
 	ot->poll = PE_poll;
@@ -2111,13 +2081,8 @@
 	/* identifiers */
 	ot->name = "Select More";
 	ot->idname = "PARTICLE_OT_select_more";
-<<<<<<< HEAD
 	ot->description = "Select More\nSelect keys linked to boundary selected keys of each particle";
-	
-=======
-	ot->description = "Select keys linked to boundary selected keys of each particle";
-
->>>>>>> f10d37f2
+
 	/* api callbacks */
 	ot->exec = select_more_exec;
 	ot->poll = PE_poll;
@@ -2213,13 +2178,8 @@
 	/* identifiers */
 	ot->name = "Rekey";
 	ot->idname = "PARTICLE_OT_rekey";
-<<<<<<< HEAD
 	ot->description = "Rekey\nChange the number of keys of selected particles (root and tip keys included)";
-	
-=======
-	ot->description = "Change the number of keys of selected particles (root and tip keys included)";
-
->>>>>>> f10d37f2
+
 	/* api callbacks */
 	ot->exec = rekey_exec;
 	ot->invoke = WM_operator_props_popup;
@@ -2549,13 +2509,8 @@
 	/* identifiers */
 	ot->name = "Subdivide";
 	ot->idname = "PARTICLE_OT_subdivide";
-<<<<<<< HEAD
 	ot->description = "Subdivide\nSubdivide selected particles segments (adds keys)";
-	
-=======
-	ot->description = "Subdivide selected particles segments (adds keys)";
-
->>>>>>> f10d37f2
+
 	/* api callbacks */
 	ot->exec = subdivide_exec;
 	ot->poll = PE_hair_poll;
@@ -2643,13 +2598,8 @@
 	/* identifiers */
 	ot->name = "Remove Doubles";
 	ot->idname = "PARTICLE_OT_remove_doubles";
-<<<<<<< HEAD
 	ot->description = "Remove Doubles\nRemove selected particles close enough of others";
-	
-=======
-	ot->description = "Remove selected particles close enough of others";
-
->>>>>>> f10d37f2
+
 	/* api callbacks */
 	ot->exec = remove_doubles_exec;
 	ot->poll = PE_hair_poll;
@@ -2806,13 +2756,8 @@
 	/* identifiers */
 	ot->name = "Delete";
 	ot->idname = "PARTICLE_OT_delete";
-<<<<<<< HEAD
 	ot->description = "Delete\nDelete selected particles or keys";
-	
-=======
-	ot->description = "Delete selected particles or keys";
-
->>>>>>> f10d37f2
+
 	/* api callbacks */
 	ot->exec = delete_exec;
 	ot->invoke = WM_menu_invoke;
@@ -2995,13 +2940,8 @@
 	/* identifiers */
 	ot->name = "Mirror";
 	ot->idname = "PARTICLE_OT_mirror";
-<<<<<<< HEAD
 	ot->description = "Mirror\nDuplicate and mirror the selected particles along the local X axis";
-	
-=======
-	ot->description = "Duplicate and mirror the selected particles along the local X axis";
-
->>>>>>> f10d37f2
+
 	/* api callbacks */
 	ot->exec = mirror_exec;
 	ot->poll = PE_hair_poll;
@@ -4095,13 +4035,8 @@
 	/* identifiers */
 	ot->name = "Brush Edit";
 	ot->idname = "PARTICLE_OT_brush_edit";
-<<<<<<< HEAD
 	ot->description = "Brush Edit\nApply a stroke of brush to the particles";
-	
-=======
-	ot->description = "Apply a stroke of brush to the particles";
-
->>>>>>> f10d37f2
+
 	/* api callbacks */
 	ot->exec = brush_edit_exec;
 	ot->invoke = brush_edit_invoke;
@@ -4288,13 +4223,8 @@
 	/* identifiers */
 	ot->name = "Shape Cut";
 	ot->idname = "PARTICLE_OT_shape_cut";
-<<<<<<< HEAD
 	ot->description = "Shape Cut\nCut hair to conform to the set shape object";
-	
-=======
-	ot->description = "Cut hair to conform to the set shape object";
-
->>>>>>> f10d37f2
+
 	/* api callbacks */
 	ot->exec = shape_cut_exec;
 	ot->poll = shape_cut_poll;
@@ -4508,13 +4438,8 @@
 	/* identifiers */
 	ot->name = "Particle Edit Toggle";
 	ot->idname = "PARTICLE_OT_particle_edit_toggle";
-<<<<<<< HEAD
 	ot->description = "Particle Edit Toggle\nToggle particle edit mode";
-	
-=======
-	ot->description = "Toggle particle edit mode";
-
->>>>>>> f10d37f2
+
 	/* api callbacks */
 	ot->exec = particle_edit_toggle_exec;
 	ot->poll = particle_edit_toggle_poll;
@@ -4568,13 +4493,8 @@
 	/* identifiers */
 	ot->name = "Clear Edited";
 	ot->idname = "PARTICLE_OT_edited_clear";
-<<<<<<< HEAD
 	ot->description = "Clear Edited\nUndo all edition performed on the particle system";
-	
-=======
-	ot->description = "Undo all edition performed on the particle system";
-
->>>>>>> f10d37f2
+
 	/* api callbacks */
 	ot->exec = clear_edited_exec;
 	ot->poll = particle_edit_toggle_poll;
