--- conflicted
+++ resolved
@@ -282,11 +282,7 @@
 	/* identifiers */
 	ot->name = "Delete All Physics Bakes";
 	ot->idname = "PTCACHE_OT_free_bake_all";
-<<<<<<< HEAD
-	ot->description = "Free All Physics Bakes\nFree all baked caches of all objects in the current scene";
-=======
-	ot->description = "Delete all baked caches of all objects in the current scene";
->>>>>>> 744f6339
+	ot->description = "Delete All Physics Bakes\nDelete all baked caches of all objects in the current scene";
 
 	/* api callbacks */
 	ot->exec = ptcache_free_bake_all_exec;
@@ -342,13 +338,8 @@
 void PTCACHE_OT_free_bake(wmOperatorType *ot)
 {
 	/* identifiers */
-<<<<<<< HEAD
-	ot->name = "Free Physics Bake";
-	ot->description = "Free Physics Bake\nFree physics bake";
-=======
 	ot->name = "Delete Physics Bake";
-	ot->description = "Delete physics bake";
->>>>>>> 744f6339
+	ot->description = "Delete physics bake\nDelete physics bake";
 	ot->idname = "PTCACHE_OT_free_bake";
 
 	/* api callbacks */
