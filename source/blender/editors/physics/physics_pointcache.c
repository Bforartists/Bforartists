/*
 * This program is free software; you can redistribute it and/or
 * modify it under the terms of the GNU General Public License
 * as published by the Free Software Foundation; either version 2
 * of the License, or (at your option) any later version.
 *
 * This program is distributed in the hope that it will be useful,
 * but WITHOUT ANY WARRANTY; without even the implied warranty of
 * MERCHANTABILITY or FITNESS FOR A PARTICULAR PURPOSE.  See the
 * GNU General Public License for more details.
 *
 * You should have received a copy of the GNU General Public License
 * along with this program; if not, write to the Free Software Foundation,
 * Inc., 51 Franklin Street, Fifth Floor, Boston, MA 02110-1301, USA.
 *
 * The Original Code is Copyright (C) 2007 by Janne Karhu.
 * All rights reserved.
 */

/** \file
 * \ingroup edphys
 */

#include <stdlib.h>
#include <string.h>

#include "MEM_guardedalloc.h"

#include "BLI_blenlib.h"
#include "BLI_utildefines.h"

#include "DNA_scene_types.h"

#include "BKE_context.h"
#include "BKE_global.h"
#include "BKE_layer.h"
#include "BKE_particle.h"
#include "BKE_pointcache.h"

#include "DEG_depsgraph.h"

#include "ED_particle.h"

#include "WM_api.h"
#include "WM_types.h"

#include "RNA_access.h"
#include "RNA_define.h"

#include "physics_intern.h"

static bool ptcache_bake_all_poll(bContext *C)
{
  return CTX_data_scene(C) != NULL;
}

static bool ptcache_poll(bContext *C)
{
  PointerRNA ptr = CTX_data_pointer_get_type(C, "point_cache", &RNA_PointCache);
  return (ptr.data && ptr.id.data);
}

typedef struct PointCacheJob {
  wmWindowManager *wm;
  void *owner;
  short *stop, *do_update;
  float *progress;

  PTCacheBaker *baker;
} PointCacheJob;

static void ptcache_job_free(void *customdata)
{
  PointCacheJob *job = customdata;
  MEM_freeN(job->baker);
  MEM_freeN(job);
}

static int ptcache_job_break(void *customdata)
{
  PointCacheJob *job = customdata;

  if (G.is_break) {
    return 1;
  }

  if (job->stop && *(job->stop)) {
    return 1;
  }

  return 0;
}

static void ptcache_job_update(void *customdata, float progress, int *cancel)
{
  PointCacheJob *job = customdata;

  if (ptcache_job_break(job)) {
    *cancel = 1;
  }

  *(job->do_update) = true;
  *(job->progress) = progress;
}

static void ptcache_job_startjob(void *customdata, short *stop, short *do_update, float *progress)
{
  PointCacheJob *job = customdata;

  job->stop = stop;
  job->do_update = do_update;
  job->progress = progress;

  G.is_break = false;

  /* XXX annoying hack: needed to prevent data corruption when changing
   * scene frame in separate threads
   */
  WM_set_locked_interface(job->wm, true);

  BKE_ptcache_bake(job->baker);

  *do_update = true;
  *stop = 0;
}

static void ptcache_job_endjob(void *customdata)
{
  PointCacheJob *job = customdata;
  Scene *scene = job->baker->scene;

  WM_set_locked_interface(job->wm, false);

  WM_main_add_notifier(NC_SCENE | ND_FRAME, scene);
  WM_main_add_notifier(NC_OBJECT | ND_POINTCACHE, job->baker->pid.ob);
}

static void ptcache_free_bake(PointCache *cache)
{
  if (cache->edit) {
    if (!cache->edit->edited || 1) {  // XXX okee("Lose changes done in particle mode?")) {
      PE_free_ptcache_edit(cache->edit);
      cache->edit = NULL;
      cache->flag &= ~PTCACHE_BAKED;
    }
  }
  else {
    cache->flag &= ~PTCACHE_BAKED;
  }
}

static PTCacheBaker *ptcache_baker_create(bContext *C, wmOperator *op, bool all)
{
  PTCacheBaker *baker = MEM_callocN(sizeof(PTCacheBaker), "PTCacheBaker");

  baker->bmain = CTX_data_main(C);
  baker->scene = CTX_data_scene(C);
  baker->view_layer = CTX_data_view_layer(C);
  baker->depsgraph = CTX_data_depsgraph(C);
  baker->bake = RNA_boolean_get(op->ptr, "bake");
  baker->render = 0;
  baker->anim_init = 0;
  baker->quick_step = 1;

  if (!all) {
    PointerRNA ptr = CTX_data_pointer_get_type(C, "point_cache", &RNA_PointCache);
    Object *ob = ptr.id.data;
    PointCache *cache = ptr.data;
    baker->pid = BKE_ptcache_id_find(ob, baker->scene, cache);
  }

  return baker;
}

static int ptcache_bake_exec(bContext *C, wmOperator *op)
{
  bool all = STREQ(op->type->idname, "PTCACHE_OT_bake_all");

  PTCacheBaker *baker = ptcache_baker_create(C, op, all);
  BKE_ptcache_bake(baker);
  MEM_freeN(baker);

  return OPERATOR_FINISHED;
}

static int ptcache_bake_invoke(bContext *C, wmOperator *op, const wmEvent *UNUSED(event))
{
  bool all = STREQ(op->type->idname, "PTCACHE_OT_bake_all");

  PointCacheJob *job = MEM_mallocN(sizeof(PointCacheJob), "PointCacheJob");
  job->wm = CTX_wm_manager(C);
  job->baker = ptcache_baker_create(C, op, all);
  job->baker->bake_job = job;
  job->baker->update_progress = ptcache_job_update;

  wmJob *wm_job = WM_jobs_get(CTX_wm_manager(C),
                              CTX_wm_window(C),
                              CTX_data_scene(C),
                              "Point Cache",
                              WM_JOB_PROGRESS,
                              WM_JOB_TYPE_POINTCACHE);

  WM_jobs_customdata_set(wm_job, job, ptcache_job_free);
  WM_jobs_timer(wm_job, 0.1, NC_OBJECT | ND_POINTCACHE, NC_OBJECT | ND_POINTCACHE);
  WM_jobs_callbacks(wm_job, ptcache_job_startjob, NULL, NULL, ptcache_job_endjob);

  WM_set_locked_interface(CTX_wm_manager(C), true);

  WM_jobs_start(CTX_wm_manager(C), wm_job);

  WM_event_add_modal_handler(C, op);

  /* we must run modal until the bake job is done, otherwise the undo push
   * happens before the job ends, which can lead to race conditions between
   * the baking and file writing code */
  return OPERATOR_RUNNING_MODAL;
}

static int ptcache_bake_modal(bContext *C, wmOperator *op, const wmEvent *UNUSED(event))
{
  Scene *scene = (Scene *)op->customdata;

  /* no running blender, remove handler and pass through */
  if (0 == WM_jobs_test(CTX_wm_manager(C), scene, WM_JOB_TYPE_POINTCACHE)) {
    return OPERATOR_FINISHED | OPERATOR_PASS_THROUGH;
  }

  return OPERATOR_PASS_THROUGH;
}

static void ptcache_bake_cancel(bContext *C, wmOperator *op)
{
  wmWindowManager *wm = CTX_wm_manager(C);
  Scene *scene = (Scene *)op->customdata;

  /* kill on cancel, because job is using op->reports */
  WM_jobs_kill_type(wm, scene, WM_JOB_TYPE_POINTCACHE);
}

static int ptcache_free_bake_all_exec(bContext *C, wmOperator *UNUSED(op))
{
  Scene *scene = CTX_data_scene(C);
  PTCacheID *pid;
  ListBase pidlist;

  FOREACH_SCENE_OBJECT_BEGIN (scene, ob) {
    BKE_ptcache_ids_from_object(&pidlist, ob, scene, MAX_DUPLI_RECUR);

    for (pid = pidlist.first; pid; pid = pid->next) {
      ptcache_free_bake(pid->cache);
    }

    BLI_freelistN(&pidlist);

    WM_event_add_notifier(C, NC_OBJECT | ND_POINTCACHE, ob);
  }
  FOREACH_SCENE_OBJECT_END;

  WM_event_add_notifier(C, NC_SCENE | ND_FRAME, scene);

  return OPERATOR_FINISHED;
}

void PTCACHE_OT_bake_all(wmOperatorType *ot)
{
<<<<<<< HEAD
	/* identifiers */
	ot->name = "Bake All Physics";
	ot->description = "Bake All Physics\nBake all physics";
	ot->idname = "PTCACHE_OT_bake_all";

	/* api callbacks */
	ot->exec = ptcache_bake_exec;
	ot->invoke = ptcache_bake_invoke;
	ot->modal = ptcache_bake_modal;
	ot->cancel = ptcache_bake_cancel;
	ot->poll = ptcache_bake_all_poll;

	/* flags */
	ot->flag = OPTYPE_REGISTER|OPTYPE_UNDO;

	RNA_def_boolean(ot->srna, "bake", 1, "Bake", "");
}
void PTCACHE_OT_free_bake_all(wmOperatorType *ot)
{
	/* identifiers */
	ot->name = "Delete All Physics Bakes";
	ot->idname = "PTCACHE_OT_free_bake_all";
	ot->description = "Delete All Physics Bakes\nDelete all baked caches of all objects in the current scene";
=======
  /* identifiers */
  ot->name = "Bake All Physics";
  ot->description = "Bake all physics";
  ot->idname = "PTCACHE_OT_bake_all";

  /* api callbacks */
  ot->exec = ptcache_bake_exec;
  ot->invoke = ptcache_bake_invoke;
  ot->modal = ptcache_bake_modal;
  ot->cancel = ptcache_bake_cancel;
  ot->poll = ptcache_bake_all_poll;

  /* flags */
  ot->flag = OPTYPE_REGISTER | OPTYPE_UNDO;

  RNA_def_boolean(ot->srna, "bake", 1, "Bake", "");
}
void PTCACHE_OT_free_bake_all(wmOperatorType *ot)
{
  /* identifiers */
  ot->name = "Delete All Physics Bakes";
  ot->idname = "PTCACHE_OT_free_bake_all";
  ot->description = "Delete all baked caches of all objects in the current scene";
>>>>>>> 93c19a5a

  /* api callbacks */
  ot->exec = ptcache_free_bake_all_exec;
  ot->poll = ptcache_bake_all_poll;

  /* flags */
  ot->flag = OPTYPE_REGISTER | OPTYPE_UNDO;
}

static int ptcache_free_bake_exec(bContext *C, wmOperator *UNUSED(op))
{
  PointerRNA ptr = CTX_data_pointer_get_type(C, "point_cache", &RNA_PointCache);
  PointCache *cache = ptr.data;
  Object *ob = ptr.id.data;

  ptcache_free_bake(cache);

  WM_event_add_notifier(C, NC_OBJECT | ND_POINTCACHE, ob);

  return OPERATOR_FINISHED;
}
static int ptcache_bake_from_cache_exec(bContext *C, wmOperator *UNUSED(op))
{
  PointerRNA ptr = CTX_data_pointer_get_type(C, "point_cache", &RNA_PointCache);
  PointCache *cache = ptr.data;
  Object *ob = ptr.id.data;

  cache->flag |= PTCACHE_BAKED;

  WM_event_add_notifier(C, NC_OBJECT | ND_POINTCACHE, ob);

  return OPERATOR_FINISHED;
}
void PTCACHE_OT_bake(wmOperatorType *ot)
{
<<<<<<< HEAD
	/* identifiers */
	ot->name = "Bake Physics";
	ot->description = "Bake Physics\nBake physics";
	ot->idname = "PTCACHE_OT_bake";

	/* api callbacks */
	ot->exec = ptcache_bake_exec;
	ot->invoke = ptcache_bake_invoke;
	ot->modal = ptcache_bake_modal;
	ot->cancel = ptcache_bake_cancel;
	ot->poll = ptcache_poll;

	/* flags */
	ot->flag = OPTYPE_REGISTER|OPTYPE_UNDO;

	RNA_def_boolean(ot->srna, "bake", 0, "Bake", "");
}
void PTCACHE_OT_free_bake(wmOperatorType *ot)
{
	/* identifiers */
	ot->name = "Delete Physics Bake";
	ot->description = "Delete physics bake\nDelete physics bake";
	ot->idname = "PTCACHE_OT_free_bake";
=======
  /* identifiers */
  ot->name = "Bake Physics";
  ot->description = "Bake physics";
  ot->idname = "PTCACHE_OT_bake";

  /* api callbacks */
  ot->exec = ptcache_bake_exec;
  ot->invoke = ptcache_bake_invoke;
  ot->modal = ptcache_bake_modal;
  ot->cancel = ptcache_bake_cancel;
  ot->poll = ptcache_poll;

  /* flags */
  ot->flag = OPTYPE_REGISTER | OPTYPE_UNDO;

  RNA_def_boolean(ot->srna, "bake", 0, "Bake", "");
}
void PTCACHE_OT_free_bake(wmOperatorType *ot)
{
  /* identifiers */
  ot->name = "Delete Physics Bake";
  ot->description = "Delete physics bake";
  ot->idname = "PTCACHE_OT_free_bake";
>>>>>>> 93c19a5a

  /* api callbacks */
  ot->exec = ptcache_free_bake_exec;
  ot->poll = ptcache_poll;

  /* flags */
  ot->flag = OPTYPE_REGISTER | OPTYPE_UNDO;
}
void PTCACHE_OT_bake_from_cache(wmOperatorType *ot)
{
<<<<<<< HEAD
	/* identifiers */
	ot->name = "Bake From Cache";
	ot->description = "Bake From Cache\nBake from cache";
	ot->idname = "PTCACHE_OT_bake_from_cache";
=======
  /* identifiers */
  ot->name = "Bake From Cache";
  ot->description = "Bake from cache";
  ot->idname = "PTCACHE_OT_bake_from_cache";
>>>>>>> 93c19a5a

  /* api callbacks */
  ot->exec = ptcache_bake_from_cache_exec;
  ot->poll = ptcache_poll;

  /* flags */
  ot->flag = OPTYPE_REGISTER | OPTYPE_UNDO;
}

static int ptcache_add_new_exec(bContext *C, wmOperator *UNUSED(op))
{
  Scene *scene = CTX_data_scene(C);
  PointerRNA ptr = CTX_data_pointer_get_type(C, "point_cache", &RNA_PointCache);
  Object *ob = ptr.id.data;
  PointCache *cache = ptr.data;
  PTCacheID pid = BKE_ptcache_id_find(ob, scene, cache);

  if (pid.cache) {
    PointCache *cache_new = BKE_ptcache_add(pid.ptcaches);
    cache_new->step = pid.default_step;
    *(pid.cache_ptr) = cache_new;

    DEG_id_tag_update(&ob->id, ID_RECALC_POINT_CACHE);
    WM_event_add_notifier(C, NC_SCENE | ND_FRAME, scene);
    WM_event_add_notifier(C, NC_OBJECT | ND_POINTCACHE, ob);
  }

  return OPERATOR_FINISHED;
}
static int ptcache_remove_exec(bContext *C, wmOperator *UNUSED(op))
{
  PointerRNA ptr = CTX_data_pointer_get_type(C, "point_cache", &RNA_PointCache);
  Scene *scene = CTX_data_scene(C);
  Object *ob = ptr.id.data;
  PointCache *cache = ptr.data;
  PTCacheID pid = BKE_ptcache_id_find(ob, scene, cache);

  /* don't delete last cache */
  if (pid.cache && pid.ptcaches->first != pid.ptcaches->last) {
    BLI_remlink(pid.ptcaches, pid.cache);
    BKE_ptcache_free(pid.cache);
    *(pid.cache_ptr) = pid.ptcaches->first;

    DEG_id_tag_update(&ob->id, ID_RECALC_COPY_ON_WRITE);
    WM_event_add_notifier(C, NC_OBJECT | ND_POINTCACHE, ob);
  }

  return OPERATOR_FINISHED;
}
void PTCACHE_OT_add(wmOperatorType *ot)
{
  /* identifiers */
  ot->name = "Add New Cache";
  ot->description = "Add new cache";
  ot->idname = "PTCACHE_OT_add";

  /* api callbacks */
  ot->exec = ptcache_add_new_exec;
  ot->poll = ptcache_poll;

  /* flags */
  ot->flag = OPTYPE_REGISTER | OPTYPE_UNDO;
}
void PTCACHE_OT_remove(wmOperatorType *ot)
{
<<<<<<< HEAD
	/* identifiers */
	ot->name = "Delete Current Cache";
	ot->description = "Delete Current Cache\nDelete current cache";
	ot->idname = "PTCACHE_OT_remove";
=======
  /* identifiers */
  ot->name = "Delete Current Cache";
  ot->description = "Delete current cache";
  ot->idname = "PTCACHE_OT_remove";
>>>>>>> 93c19a5a

  /* api callbacks */
  ot->exec = ptcache_remove_exec;
  ot->poll = ptcache_poll;

  /* flags */
  ot->flag = OPTYPE_REGISTER | OPTYPE_UNDO;
}<|MERGE_RESOLUTION|>--- conflicted
+++ resolved
@@ -263,31 +263,6 @@
 
 void PTCACHE_OT_bake_all(wmOperatorType *ot)
 {
-<<<<<<< HEAD
-	/* identifiers */
-	ot->name = "Bake All Physics";
-	ot->description = "Bake All Physics\nBake all physics";
-	ot->idname = "PTCACHE_OT_bake_all";
-
-	/* api callbacks */
-	ot->exec = ptcache_bake_exec;
-	ot->invoke = ptcache_bake_invoke;
-	ot->modal = ptcache_bake_modal;
-	ot->cancel = ptcache_bake_cancel;
-	ot->poll = ptcache_bake_all_poll;
-
-	/* flags */
-	ot->flag = OPTYPE_REGISTER|OPTYPE_UNDO;
-
-	RNA_def_boolean(ot->srna, "bake", 1, "Bake", "");
-}
-void PTCACHE_OT_free_bake_all(wmOperatorType *ot)
-{
-	/* identifiers */
-	ot->name = "Delete All Physics Bakes";
-	ot->idname = "PTCACHE_OT_free_bake_all";
-	ot->description = "Delete All Physics Bakes\nDelete all baked caches of all objects in the current scene";
-=======
   /* identifiers */
   ot->name = "Bake All Physics";
   ot->description = "Bake all physics";
@@ -311,7 +286,6 @@
   ot->name = "Delete All Physics Bakes";
   ot->idname = "PTCACHE_OT_free_bake_all";
   ot->description = "Delete all baked caches of all objects in the current scene";
->>>>>>> 93c19a5a
 
   /* api callbacks */
   ot->exec = ptcache_free_bake_all_exec;
@@ -347,31 +321,6 @@
 }
 void PTCACHE_OT_bake(wmOperatorType *ot)
 {
-<<<<<<< HEAD
-	/* identifiers */
-	ot->name = "Bake Physics";
-	ot->description = "Bake Physics\nBake physics";
-	ot->idname = "PTCACHE_OT_bake";
-
-	/* api callbacks */
-	ot->exec = ptcache_bake_exec;
-	ot->invoke = ptcache_bake_invoke;
-	ot->modal = ptcache_bake_modal;
-	ot->cancel = ptcache_bake_cancel;
-	ot->poll = ptcache_poll;
-
-	/* flags */
-	ot->flag = OPTYPE_REGISTER|OPTYPE_UNDO;
-
-	RNA_def_boolean(ot->srna, "bake", 0, "Bake", "");
-}
-void PTCACHE_OT_free_bake(wmOperatorType *ot)
-{
-	/* identifiers */
-	ot->name = "Delete Physics Bake";
-	ot->description = "Delete physics bake\nDelete physics bake";
-	ot->idname = "PTCACHE_OT_free_bake";
-=======
   /* identifiers */
   ot->name = "Bake Physics";
   ot->description = "Bake physics";
@@ -395,7 +344,6 @@
   ot->name = "Delete Physics Bake";
   ot->description = "Delete physics bake";
   ot->idname = "PTCACHE_OT_free_bake";
->>>>>>> 93c19a5a
 
   /* api callbacks */
   ot->exec = ptcache_free_bake_exec;
@@ -406,17 +354,10 @@
 }
 void PTCACHE_OT_bake_from_cache(wmOperatorType *ot)
 {
-<<<<<<< HEAD
-	/* identifiers */
-	ot->name = "Bake From Cache";
-	ot->description = "Bake From Cache\nBake from cache";
-	ot->idname = "PTCACHE_OT_bake_from_cache";
-=======
   /* identifiers */
   ot->name = "Bake From Cache";
   ot->description = "Bake from cache";
   ot->idname = "PTCACHE_OT_bake_from_cache";
->>>>>>> 93c19a5a
 
   /* api callbacks */
   ot->exec = ptcache_bake_from_cache_exec;
@@ -482,17 +423,10 @@
 }
 void PTCACHE_OT_remove(wmOperatorType *ot)
 {
-<<<<<<< HEAD
-	/* identifiers */
-	ot->name = "Delete Current Cache";
-	ot->description = "Delete Current Cache\nDelete current cache";
-	ot->idname = "PTCACHE_OT_remove";
-=======
   /* identifiers */
   ot->name = "Delete Current Cache";
   ot->description = "Delete current cache";
   ot->idname = "PTCACHE_OT_remove";
->>>>>>> 93c19a5a
 
   /* api callbacks */
   ot->exec = ptcache_remove_exec;
