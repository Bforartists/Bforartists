/*
 * This program is free software; you can redistribute it and/or
 * modify it under the terms of the GNU General Public License
 * as published by the Free Software Foundation; either version 2
 * of the License, or (at your option) any later version.
 *
 * This program is distributed in the hope that it will be useful,
 * but WITHOUT ANY WARRANTY; without even the implied warranty of
 * MERCHANTABILITY or FITNESS FOR A PARTICULAR PURPOSE.  See the
 * GNU General Public License for more details.
 *
 * You should have received a copy of the GNU General Public License
 * along with this program; if not, write to the Free Software Foundation,
 * Inc., 51 Franklin Street, Fifth Floor, Boston, MA 02110-1301, USA.
 *
 * The Original Code is Copyright (C) 2013 Blender Foundation
 * All rights reserved.
 */

/** \file
 * \ingroup editor_physics
 * \brief Rigid Body object editing operators
 */

#include <stdlib.h>
#include <string.h>

#include "DNA_object_types.h"
#include "DNA_rigidbody_types.h"
#include "DNA_scene_types.h"

#include "BLI_blenlib.h"

#include "BLT_translation.h"

#include "BKE_collection.h"
#include "BKE_context.h"
#include "BKE_library.h"
#include "BKE_main.h"
#include "BKE_report.h"
#include "BKE_rigidbody.h"

#include "DEG_depsgraph.h"
#include "DEG_depsgraph_build.h"
#include "DEG_depsgraph_query.h"

#include "RNA_access.h"
#include "RNA_define.h"
#include "RNA_enum_types.h"

#include "WM_api.h"
#include "WM_types.h"

#include "ED_object.h"
#include "ED_physics.h"
#include "ED_screen.h"

#include "physics_intern.h"

/* ********************************************** */
/* Helper API's for RigidBody Objects Editing */

static bool ED_operator_rigidbody_active_poll(bContext *C)
{
  if (ED_operator_object_active_editable(C)) {
    Object *ob = ED_object_active_context(C);
    return (ob && ob->rigidbody_object);
  }
  else
    return 0;
}

static bool ED_operator_rigidbody_add_poll(bContext *C)
{
  if (ED_operator_object_active_editable(C)) {
    Object *ob = ED_object_active_context(C);
    return (ob && ob->type == OB_MESH);
  }
  else
    return 0;
}

/* ----------------- */

bool ED_rigidbody_object_add(Main *bmain, Scene *scene, Object *ob, int type, ReportList *reports)
{
  RigidBodyWorld *rbw = BKE_rigidbody_get_world(scene);

  if (ob->type != OB_MESH) {
    BKE_report(reports, RPT_ERROR, "Can't add Rigid Body to non mesh object");
    return false;
  }

  /* Add rigid body world and group if they don't exist for convenience */
  if (rbw == NULL) {
    rbw = BKE_rigidbody_create_world(scene);
    if (rbw == NULL) {
      BKE_report(reports, RPT_ERROR, "Can't create Rigid Body world");
      return false;
    }
    BKE_rigidbody_validate_sim_world(scene, rbw, false);
    scene->rigidbody_world = rbw;
  }
  if (rbw->group == NULL) {
    rbw->group = BKE_collection_add(bmain, NULL, "RigidBodyWorld");
    id_fake_user_set(&rbw->group->id);
  }

  /* make rigidbody object settings */
  if (ob->rigidbody_object == NULL) {
    ob->rigidbody_object = BKE_rigidbody_create_object(scene, ob, type);
  }
  ob->rigidbody_object->type = type;
  ob->rigidbody_object->flag |= RBO_FLAG_NEEDS_VALIDATE;

  /* add object to rigid body group */
  BKE_collection_object_add(bmain, rbw->group, ob);

  DEG_relations_tag_update(bmain);
  DEG_id_tag_update(&ob->id, ID_RECALC_TRANSFORM);
  DEG_id_tag_update(&rbw->group->id, ID_RECALC_COPY_ON_WRITE);

  return true;
}

void ED_rigidbody_object_remove(Main *bmain, Scene *scene, Object *ob)
{
  BKE_rigidbody_remove_object(bmain, scene, ob);

  DEG_relations_tag_update(bmain);
  DEG_id_tag_update(&ob->id, ID_RECALC_TRANSFORM);
}

/* ********************************************** */
/* Active Object Add/Remove Operators */

/* ************ Add Rigid Body ************** */

static int rigidbody_object_add_exec(bContext *C, wmOperator *op)
{
  Main *bmain = CTX_data_main(C);
  Scene *scene = CTX_data_scene(C);
  Object *ob = ED_object_active_context(C);
  int type = RNA_enum_get(op->ptr, "type");
  bool changed;

  /* apply to active object */
  changed = ED_rigidbody_object_add(bmain, scene, ob, type, op->reports);

  if (changed) {
    /* send updates */
    WM_event_add_notifier(C, NC_OBJECT | ND_TRANSFORM, NULL);
    WM_event_add_notifier(C, NC_OBJECT | ND_POINTCACHE, NULL);

    /* done */
    return OPERATOR_FINISHED;
  }
  else {
    return OPERATOR_CANCELLED;
  }
}

void RIGIDBODY_OT_object_add(wmOperatorType *ot)
{
<<<<<<< HEAD
	/* identifiers */
	ot->idname = "RIGIDBODY_OT_object_add";
	ot->name = "Add Rigid Body";
	ot->description = "Add Rigid Body\nAdd active object as Rigid Body";

	/* callbacks */
	ot->exec = rigidbody_object_add_exec;
	ot->poll = ED_operator_rigidbody_add_poll;

	/* flags */
	ot->flag = OPTYPE_REGISTER | OPTYPE_UNDO;

	/* properties */
	ot->prop = RNA_def_enum(ot->srna, "type", rna_enum_rigidbody_object_type_items, RBO_TYPE_ACTIVE, "Rigid Body Type", "");
=======
  /* identifiers */
  ot->idname = "RIGIDBODY_OT_object_add";
  ot->name = "Add Rigid Body";
  ot->description = "Add active object as Rigid Body";

  /* callbacks */
  ot->exec = rigidbody_object_add_exec;
  ot->poll = ED_operator_rigidbody_add_poll;

  /* flags */
  ot->flag = OPTYPE_REGISTER | OPTYPE_UNDO;

  /* properties */
  ot->prop = RNA_def_enum(ot->srna,
                          "type",
                          rna_enum_rigidbody_object_type_items,
                          RBO_TYPE_ACTIVE,
                          "Rigid Body Type",
                          "");
>>>>>>> 38bd6dcc
}

/* ************ Remove Rigid Body ************** */

static int rigidbody_object_remove_exec(bContext *C, wmOperator *op)
{
  Main *bmain = CTX_data_main(C);
  Scene *scene = CTX_data_scene(C);
  Object *ob = ED_object_active_context(C);
  bool changed = false;

  /* apply to active object */
  if (!ELEM(NULL, ob, ob->rigidbody_object)) {
    ED_rigidbody_object_remove(bmain, scene, ob);
    changed = true;
  }

  if (changed) {
    /* send updates */
    WM_event_add_notifier(C, NC_OBJECT | ND_TRANSFORM, NULL);
    WM_event_add_notifier(C, NC_OBJECT | ND_POINTCACHE, NULL);

    /* done */
    return OPERATOR_FINISHED;
  }
  else {
    BKE_report(op->reports, RPT_ERROR, "Object has no Rigid Body settings to remove");
    return OPERATOR_CANCELLED;
  }
}

void RIGIDBODY_OT_object_remove(wmOperatorType *ot)
{
<<<<<<< HEAD
	/* identifiers */
	ot->idname = "RIGIDBODY_OT_object_remove";
	ot->name = "Remove Rigid Body";
	ot->description = "Remove Rigid Body\nRemove Rigid Body settings from Object";
=======
  /* identifiers */
  ot->idname = "RIGIDBODY_OT_object_remove";
  ot->name = "Remove Rigid Body";
  ot->description = "Remove Rigid Body settings from Object";
>>>>>>> 38bd6dcc

  /* callbacks */
  ot->exec = rigidbody_object_remove_exec;
  ot->poll = ED_operator_rigidbody_active_poll;

  /* flags */
  ot->flag = OPTYPE_REGISTER | OPTYPE_UNDO;
}

/* ********************************************** */
/* Selected Object Add/Remove Operators */

/* ************ Add Rigid Bodies ************** */

static int rigidbody_objects_add_exec(bContext *C, wmOperator *op)
{
  Main *bmain = CTX_data_main(C);
  Scene *scene = CTX_data_scene(C);
  int type = RNA_enum_get(op->ptr, "type");
  bool changed = false;

  /* create rigid body objects and add them to the world's group */
  CTX_DATA_BEGIN (C, Object *, ob, selected_objects) {
    changed |= ED_rigidbody_object_add(bmain, scene, ob, type, op->reports);
  }
  CTX_DATA_END;

  if (changed) {
    /* send updates */
    WM_event_add_notifier(C, NC_OBJECT | ND_TRANSFORM, NULL);
    WM_event_add_notifier(C, NC_OBJECT | ND_POINTCACHE, NULL);

    /* done */
    return OPERATOR_FINISHED;
  }
  else {
    return OPERATOR_CANCELLED;
  }
}

void RIGIDBODY_OT_objects_add(wmOperatorType *ot)
{
<<<<<<< HEAD
	/* identifiers */
	ot->idname = "RIGIDBODY_OT_objects_add";
	ot->name = "Add Rigid Bodies";
	ot->description = "Add Rigid Bodies, Add selected objects as Rigid Bodies";

	/* callbacks */
	ot->exec = rigidbody_objects_add_exec;
	ot->poll = ED_operator_rigidbody_add_poll;

	/* flags */
	ot->flag = OPTYPE_REGISTER | OPTYPE_UNDO;

	/* properties */
	ot->prop = RNA_def_enum(ot->srna, "type", rna_enum_rigidbody_object_type_items, RBO_TYPE_ACTIVE, "Rigid Body Type", "");
=======
  /* identifiers */
  ot->idname = "RIGIDBODY_OT_objects_add";
  ot->name = "Add Rigid Bodies";
  ot->description = "Add selected objects as Rigid Bodies";

  /* callbacks */
  ot->exec = rigidbody_objects_add_exec;
  ot->poll = ED_operator_rigidbody_add_poll;

  /* flags */
  ot->flag = OPTYPE_REGISTER | OPTYPE_UNDO;

  /* properties */
  ot->prop = RNA_def_enum(ot->srna,
                          "type",
                          rna_enum_rigidbody_object_type_items,
                          RBO_TYPE_ACTIVE,
                          "Rigid Body Type",
                          "");
>>>>>>> 38bd6dcc
}

/* ************ Remove Rigid Bodies ************** */

static int rigidbody_objects_remove_exec(bContext *C, wmOperator *UNUSED(op))
{
  Main *bmain = CTX_data_main(C);
  Scene *scene = CTX_data_scene(C);
  bool changed = false;

  /* apply this to all selected objects... */
  CTX_DATA_BEGIN (C, Object *, ob, selected_objects) {
    if (ob->rigidbody_object) {
      ED_rigidbody_object_remove(bmain, scene, ob);
      changed = true;
    }
  }
  CTX_DATA_END;

  if (changed) {
    /* send updates */
    WM_event_add_notifier(C, NC_OBJECT | ND_TRANSFORM, NULL);
    WM_event_add_notifier(C, NC_OBJECT | ND_POINTCACHE, NULL);

    /* done */
    return OPERATOR_FINISHED;
  }
  else {
    return OPERATOR_CANCELLED;
  }
}

void RIGIDBODY_OT_objects_remove(wmOperatorType *ot)
{
<<<<<<< HEAD
	/* identifiers */
	ot->idname = "RIGIDBODY_OT_objects_remove";
	ot->name = "Remove Rigid Bodies";
	ot->description = "Remove Rigid Bodies\nRemove selected objects from Rigid Body simulation";
=======
  /* identifiers */
  ot->idname = "RIGIDBODY_OT_objects_remove";
  ot->name = "Remove Rigid Bodies";
  ot->description = "Remove selected objects from Rigid Body simulation";
>>>>>>> 38bd6dcc

  /* callbacks */
  ot->exec = rigidbody_objects_remove_exec;
  ot->poll = ED_operator_scene_editable;

  /* flags */
  ot->flag = OPTYPE_REGISTER | OPTYPE_UNDO;
}

/* ********************************************** */
/* Utility Operators */

/* ************ Change Collision Shapes ************** */

static int rigidbody_objects_shape_change_exec(bContext *C, wmOperator *op)
{
  int shape = RNA_enum_get(op->ptr, "type");
  bool changed = false;

  /* apply this to all selected objects... */
  CTX_DATA_BEGIN (C, Object *, ob, selected_objects) {
    if (ob->rigidbody_object) {
      PointerRNA ptr;

      /* use RNA-system to change the property and perform all necessary changes */
      RNA_pointer_create(&ob->id, &RNA_RigidBodyObject, ob->rigidbody_object, &ptr);
      RNA_enum_set(&ptr, "collision_shape", shape);

      DEG_id_tag_update(&ob->id, ID_RECALC_TRANSFORM);

      changed = true;
    }
  }
  CTX_DATA_END;

  if (changed) {
    /* send updates */
    WM_event_add_notifier(C, NC_OBJECT | ND_POINTCACHE, NULL);
    WM_event_add_notifier(C, NC_SPACE | ND_SPACE_VIEW3D, NULL);

    /* done */
    return OPERATOR_FINISHED;
  }
  else {
    return OPERATOR_CANCELLED;
  }
}

void RIGIDBODY_OT_shape_change(wmOperatorType *ot)
{
<<<<<<< HEAD
	/* identifiers */
	ot->idname = "RIGIDBODY_OT_shape_change";
	ot->name = "Change Collision Shape";
	ot->description = "Change Collision Shape, Change the collision shapes for selected Rigid Body Objects";

	/* callbacks */
	ot->invoke = WM_menu_invoke;
	ot->exec = rigidbody_objects_shape_change_exec;
	ot->poll = ED_operator_scene_editable;

	/* flags */
	ot->flag = OPTYPE_REGISTER | OPTYPE_UNDO;

	/* properties */
	ot->prop = RNA_def_enum(ot->srna, "type", rna_enum_rigidbody_object_shape_items, RB_SHAPE_TRIMESH, "Rigid Body Shape", "");
=======
  /* identifiers */
  ot->idname = "RIGIDBODY_OT_shape_change";
  ot->name = "Change Collision Shape";
  ot->description = "Change collision shapes for selected Rigid Body Objects";

  /* callbacks */
  ot->invoke = WM_menu_invoke;
  ot->exec = rigidbody_objects_shape_change_exec;
  ot->poll = ED_operator_scene_editable;

  /* flags */
  ot->flag = OPTYPE_REGISTER | OPTYPE_UNDO;

  /* properties */
  ot->prop = RNA_def_enum(ot->srna,
                          "type",
                          rna_enum_rigidbody_object_shape_items,
                          RB_SHAPE_TRIMESH,
                          "Rigid Body Shape",
                          "");
>>>>>>> 38bd6dcc
}

/* ************ Calculate Mass ************** */

/* Entry in material density table */
typedef struct rbMaterialDensityItem {
  const char *name; /* Name of material */
  float density;    /* Density (kg/m^3) */
} rbMaterialDensityItem;

/* Preset density values for materials (kg/m^3)
 * Selected values obtained from:
 * 1) http://www.jaredzone.info/2010/09/densities.html
 * 2) http://www.avlandesign.com/density_construction.htm
 * 3) http://www.avlandesign.com/density_metal.htm
 */
static rbMaterialDensityItem RB_MATERIAL_DENSITY_TABLE[] = {
    {N_("Air"), 1.0f}, /* not quite; adapted from 1.43 for oxygen for use as default */
    {N_("Acrylic"), 1400.0f},
    {N_("Asphalt (Crushed)"), 721.0f},
    {N_("Bark"), 240.0f},
    {N_("Beans (Cocoa)"), 593.0f},
    {N_("Beans (Soy)"), 721.0f},
    {N_("Brick (Pressed)"), 2400.0f},
    {N_("Brick (Common)"), 2000.0f},
    {N_("Brick (Soft)"), 1600.0f},
    {N_("Brass"), 8216.0f},
    {N_("Bronze"), 8860.0f},
    {N_("Carbon (Solid)"), 2146.0f},
    {N_("Cardboard"), 689.0f},
    {N_("Cast Iron"), 7150.0f},
    /* {N_("Cement"), 1442.0f}, */
    {N_("Chalk (Solid)"), 2499.0f},
    /* {N_("Coffee (Fresh/Roast)"), ~500}, */
    {N_("Concrete"), 2320.0f},
    {N_("Charcoal"), 208.0f},
    {N_("Cork"), 240.0f},
    {N_("Copper"), 8933.0f},
    {N_("Garbage"), 481.0f},
    {N_("Glass (Broken)"), 1940.0f},
    {N_("Glass (Solid)"), 2190.0f},
    {N_("Gold"), 19282.0f},
    {N_("Granite (Broken)"), 1650.0f},
    {N_("Granite (Solid)"), 2691.0f},
    {N_("Gravel"), 2780.0f},
    {N_("Ice (Crushed)"), 593.0f},
    {N_("Ice (Solid)"), 919.0f},
    {N_("Iron"), 7874.0f},
    {N_("Lead"), 11342.0f},
    {N_("Limestone (Broken)"), 1554.0f},
    {N_("Limestone (Solid)"), 2611.0f},
    {N_("Marble (Broken)"), 1570.0f},
    {N_("Marble (Solid)"), 2563.0f},
    {N_("Paper"), 1201.0f},
    {N_("Peanuts (Shelled)"), 641.0f},
    {N_("Peanuts (Not Shelled)"), 272.0f},
    {N_("Plaster"), 849.0f},
    {N_("Plastic"), 1200.0f},
    {N_("Polystyrene"), 1050.0f},
    {N_("Rubber"), 1522.0f},
    {N_("Silver"), 10501.0f},
    {N_("Steel"), 7860.0f},
    {N_("Stone"), 2515.0f},
    {N_("Stone (Crushed)"), 1602.0f},
    {N_("Timber"), 610.0f},
};
static const int NUM_RB_MATERIAL_PRESETS = sizeof(RB_MATERIAL_DENSITY_TABLE) /
                                           sizeof(rbMaterialDensityItem);

/* dynamically generate list of items
 * - Although there is a runtime cost, this has a lower maintenance cost
 *   in the long run than other two-list solutions...
 */
static const EnumPropertyItem *rigidbody_materials_itemf(bContext *UNUSED(C),
                                                         PointerRNA *UNUSED(ptr),
                                                         PropertyRNA *UNUSED(prop),
                                                         bool *r_free)
{
  EnumPropertyItem item_tmp = {0};
  EnumPropertyItem *item = NULL;
  int totitem = 0;
  int i = 0;

  /* add each preset to the list */
  for (i = 0; i < NUM_RB_MATERIAL_PRESETS; i++) {
    rbMaterialDensityItem *preset = &RB_MATERIAL_DENSITY_TABLE[i];

    item_tmp.identifier = preset->name;
    item_tmp.name = IFACE_(preset->name);
    item_tmp.value = i;
    RNA_enum_item_add(&item, &totitem, &item_tmp);
  }

  /* add special "custom" entry to the end of the list */
  {
    item_tmp.identifier = "Custom";
    item_tmp.name = IFACE_("Custom");
    item_tmp.value = -1;
    RNA_enum_item_add(&item, &totitem, &item_tmp);
  }

  RNA_enum_item_end(&item, &totitem);
  *r_free = true;

  return item;
}

/* ------------------------------------------ */

static int rigidbody_objects_calc_mass_exec(bContext *C, wmOperator *op)
{
  Depsgraph *depsgraph = CTX_data_depsgraph(C);
  int material = RNA_enum_get(op->ptr, "material");
  float density;
  bool changed = false;

  /* get density (kg/m^3) to apply */
  if (material >= 0) {
    /* get density from table, and store in props for later repeating */
    if (material >= NUM_RB_MATERIAL_PRESETS)
      material = 0;

    density = RB_MATERIAL_DENSITY_TABLE[material].density;
    RNA_float_set(op->ptr, "density", density);
  }
  else {
    /* custom - grab from whatever value is set */
    density = RNA_float_get(op->ptr, "density");
  }

  /* apply this to all selected objects (with rigidbodies)... */
  CTX_DATA_BEGIN (C, Object *, ob, selected_objects) {
    if (ob->rigidbody_object) {
      PointerRNA ptr;

      float volume; /* m^3 */
      float mass;   /* kg */

      /* mass is calculated from the approximate volume of the object,
       * and the density of the material we're simulating
       */
      Object *ob_eval = DEG_get_evaluated_object(depsgraph, ob);
      BKE_rigidbody_calc_volume(ob_eval, &volume);
      mass = volume * density;

      /* use RNA-system to change the property and perform all necessary changes */
      RNA_pointer_create(&ob->id, &RNA_RigidBodyObject, ob->rigidbody_object, &ptr);
      RNA_float_set(&ptr, "mass", mass);

      DEG_id_tag_update(&ob->id, ID_RECALC_TRANSFORM);

      changed = true;
    }
  }
  CTX_DATA_END;

  if (changed) {
    /* send updates */
    WM_event_add_notifier(C, NC_OBJECT | ND_POINTCACHE, NULL);

    /* done */
    return OPERATOR_FINISHED;
  }
  else {
    return OPERATOR_CANCELLED;
  }
}

void RIGIDBODY_OT_mass_calculate(wmOperatorType *ot)
{
<<<<<<< HEAD
	PropertyRNA *prop;

	/* identifiers */
	ot->idname = "RIGIDBODY_OT_mass_calculate";
	ot->name = "Calculate Mass";
	ot->description = "Calculate Mass\nAutomatically calculate mass values for Rigid Body Objects based on volume";

	/* callbacks */
	ot->invoke = WM_menu_invoke; // XXX
	ot->exec = rigidbody_objects_calc_mass_exec;
	ot->poll = ED_operator_scene_editable;

	/* flags */
	ot->flag = OPTYPE_REGISTER | OPTYPE_UNDO | OPTYPE_USE_EVAL_DATA;

	/* properties */
	ot->prop = prop = RNA_def_enum(ot->srna, "material",
	                               DummyRNA_DEFAULT_items, 0,
	                               "Material Preset",
	                               "Type of material that objects are made of (determines material density)");
	RNA_def_enum_funcs(prop, rigidbody_materials_itemf);
	RNA_def_property_flag(prop, PROP_ENUM_NO_TRANSLATE);

	RNA_def_float(ot->srna, "density", 1.0, FLT_MIN, FLT_MAX,
	              "Density",
	              "Custom density value (kg/m^3) to use instead of material preset",
	              1.0f, 2500.0f);
=======
  PropertyRNA *prop;

  /* identifiers */
  ot->idname = "RIGIDBODY_OT_mass_calculate";
  ot->name = "Calculate Mass";
  ot->description = "Automatically calculate mass values for Rigid Body Objects based on volume";

  /* callbacks */
  ot->invoke = WM_menu_invoke;  // XXX
  ot->exec = rigidbody_objects_calc_mass_exec;
  ot->poll = ED_operator_scene_editable;

  /* flags */
  ot->flag = OPTYPE_REGISTER | OPTYPE_UNDO | OPTYPE_USE_EVAL_DATA;

  /* properties */
  ot->prop = prop = RNA_def_enum(
      ot->srna,
      "material",
      DummyRNA_DEFAULT_items,
      0,
      "Material Preset",
      "Type of material that objects are made of (determines material density)");
  RNA_def_enum_funcs(prop, rigidbody_materials_itemf);
  RNA_def_property_flag(prop, PROP_ENUM_NO_TRANSLATE);

  RNA_def_float(ot->srna,
                "density",
                1.0,
                FLT_MIN,
                FLT_MAX,
                "Density",
                "Custom density value (kg/m^3) to use instead of material preset",
                1.0f,
                2500.0f);
>>>>>>> 38bd6dcc
}

/* ********************************************** */<|MERGE_RESOLUTION|>--- conflicted
+++ resolved
@@ -162,26 +162,10 @@
 
 void RIGIDBODY_OT_object_add(wmOperatorType *ot)
 {
-<<<<<<< HEAD
-	/* identifiers */
-	ot->idname = "RIGIDBODY_OT_object_add";
-	ot->name = "Add Rigid Body";
-	ot->description = "Add Rigid Body\nAdd active object as Rigid Body";
-
-	/* callbacks */
-	ot->exec = rigidbody_object_add_exec;
-	ot->poll = ED_operator_rigidbody_add_poll;
-
-	/* flags */
-	ot->flag = OPTYPE_REGISTER | OPTYPE_UNDO;
-
-	/* properties */
-	ot->prop = RNA_def_enum(ot->srna, "type", rna_enum_rigidbody_object_type_items, RBO_TYPE_ACTIVE, "Rigid Body Type", "");
-=======
   /* identifiers */
   ot->idname = "RIGIDBODY_OT_object_add";
   ot->name = "Add Rigid Body";
-  ot->description = "Add active object as Rigid Body";
+  ot->description = "Add Rigid Body\nAdd active object as Rigid Body";
 
   /* callbacks */
   ot->exec = rigidbody_object_add_exec;
@@ -197,7 +181,6 @@
                           RBO_TYPE_ACTIVE,
                           "Rigid Body Type",
                           "");
->>>>>>> 38bd6dcc
 }
 
 /* ************ Remove Rigid Body ************** */
@@ -231,17 +214,10 @@
 
 void RIGIDBODY_OT_object_remove(wmOperatorType *ot)
 {
-<<<<<<< HEAD
-	/* identifiers */
-	ot->idname = "RIGIDBODY_OT_object_remove";
-	ot->name = "Remove Rigid Body";
-	ot->description = "Remove Rigid Body\nRemove Rigid Body settings from Object";
-=======
   /* identifiers */
   ot->idname = "RIGIDBODY_OT_object_remove";
   ot->name = "Remove Rigid Body";
-  ot->description = "Remove Rigid Body settings from Object";
->>>>>>> 38bd6dcc
+  ot->description = "Remove Rigid Body\nRemove Rigid Body settings from Object";
 
   /* callbacks */
   ot->exec = rigidbody_object_remove_exec;
@@ -284,26 +260,10 @@
 
 void RIGIDBODY_OT_objects_add(wmOperatorType *ot)
 {
-<<<<<<< HEAD
-	/* identifiers */
-	ot->idname = "RIGIDBODY_OT_objects_add";
-	ot->name = "Add Rigid Bodies";
-	ot->description = "Add Rigid Bodies, Add selected objects as Rigid Bodies";
-
-	/* callbacks */
-	ot->exec = rigidbody_objects_add_exec;
-	ot->poll = ED_operator_rigidbody_add_poll;
-
-	/* flags */
-	ot->flag = OPTYPE_REGISTER | OPTYPE_UNDO;
-
-	/* properties */
-	ot->prop = RNA_def_enum(ot->srna, "type", rna_enum_rigidbody_object_type_items, RBO_TYPE_ACTIVE, "Rigid Body Type", "");
-=======
   /* identifiers */
   ot->idname = "RIGIDBODY_OT_objects_add";
   ot->name = "Add Rigid Bodies";
-  ot->description = "Add selected objects as Rigid Bodies";
+  ot->description = "Add Rigid Bodies, Add selected objects as Rigid Bodies";
 
   /* callbacks */
   ot->exec = rigidbody_objects_add_exec;
@@ -319,7 +279,6 @@
                           RBO_TYPE_ACTIVE,
                           "Rigid Body Type",
                           "");
->>>>>>> 38bd6dcc
 }
 
 /* ************ Remove Rigid Bodies ************** */
@@ -354,17 +313,10 @@
 
 void RIGIDBODY_OT_objects_remove(wmOperatorType *ot)
 {
-<<<<<<< HEAD
-	/* identifiers */
-	ot->idname = "RIGIDBODY_OT_objects_remove";
-	ot->name = "Remove Rigid Bodies";
-	ot->description = "Remove Rigid Bodies\nRemove selected objects from Rigid Body simulation";
-=======
   /* identifiers */
   ot->idname = "RIGIDBODY_OT_objects_remove";
   ot->name = "Remove Rigid Bodies";
-  ot->description = "Remove selected objects from Rigid Body simulation";
->>>>>>> 38bd6dcc
+  ot->description = "Remove Rigid Bodies\nRemove selected objects from Rigid Body simulation";
 
   /* callbacks */
   ot->exec = rigidbody_objects_remove_exec;
@@ -415,27 +367,11 @@
 
 void RIGIDBODY_OT_shape_change(wmOperatorType *ot)
 {
-<<<<<<< HEAD
-	/* identifiers */
-	ot->idname = "RIGIDBODY_OT_shape_change";
-	ot->name = "Change Collision Shape";
-	ot->description = "Change Collision Shape, Change the collision shapes for selected Rigid Body Objects";
-
-	/* callbacks */
-	ot->invoke = WM_menu_invoke;
-	ot->exec = rigidbody_objects_shape_change_exec;
-	ot->poll = ED_operator_scene_editable;
-
-	/* flags */
-	ot->flag = OPTYPE_REGISTER | OPTYPE_UNDO;
-
-	/* properties */
-	ot->prop = RNA_def_enum(ot->srna, "type", rna_enum_rigidbody_object_shape_items, RB_SHAPE_TRIMESH, "Rigid Body Shape", "");
-=======
   /* identifiers */
   ot->idname = "RIGIDBODY_OT_shape_change";
   ot->name = "Change Collision Shape";
-  ot->description = "Change collision shapes for selected Rigid Body Objects";
+  ot->description =
+      "Change Collision Shape, Change the collision shapes for selected Rigid Body Objects";
 
   /* callbacks */
   ot->invoke = WM_menu_invoke;
@@ -452,7 +388,6 @@
                           RB_SHAPE_TRIMESH,
                           "Rigid Body Shape",
                           "");
->>>>>>> 38bd6dcc
 }
 
 /* ************ Calculate Mass ************** */
@@ -623,41 +558,13 @@
 
 void RIGIDBODY_OT_mass_calculate(wmOperatorType *ot)
 {
-<<<<<<< HEAD
-	PropertyRNA *prop;
-
-	/* identifiers */
-	ot->idname = "RIGIDBODY_OT_mass_calculate";
-	ot->name = "Calculate Mass";
-	ot->description = "Calculate Mass\nAutomatically calculate mass values for Rigid Body Objects based on volume";
-
-	/* callbacks */
-	ot->invoke = WM_menu_invoke; // XXX
-	ot->exec = rigidbody_objects_calc_mass_exec;
-	ot->poll = ED_operator_scene_editable;
-
-	/* flags */
-	ot->flag = OPTYPE_REGISTER | OPTYPE_UNDO | OPTYPE_USE_EVAL_DATA;
-
-	/* properties */
-	ot->prop = prop = RNA_def_enum(ot->srna, "material",
-	                               DummyRNA_DEFAULT_items, 0,
-	                               "Material Preset",
-	                               "Type of material that objects are made of (determines material density)");
-	RNA_def_enum_funcs(prop, rigidbody_materials_itemf);
-	RNA_def_property_flag(prop, PROP_ENUM_NO_TRANSLATE);
-
-	RNA_def_float(ot->srna, "density", 1.0, FLT_MIN, FLT_MAX,
-	              "Density",
-	              "Custom density value (kg/m^3) to use instead of material preset",
-	              1.0f, 2500.0f);
-=======
   PropertyRNA *prop;
 
   /* identifiers */
   ot->idname = "RIGIDBODY_OT_mass_calculate";
   ot->name = "Calculate Mass";
-  ot->description = "Automatically calculate mass values for Rigid Body Objects based on volume";
+  ot->description =
+      "Calculate Mass\nAutomatically calculate mass values for Rigid Body Objects based on volume";
 
   /* callbacks */
   ot->invoke = WM_menu_invoke;  // XXX
@@ -687,7 +594,6 @@
                 "Custom density value (kg/m^3) to use instead of material preset",
                 1.0f,
                 2500.0f);
->>>>>>> 38bd6dcc
 }
 
 /* ********************************************** */