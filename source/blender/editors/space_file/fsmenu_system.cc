--- conflicted
+++ resolved
@@ -23,11 +23,6 @@
 #include "DNA_userdef_types.h"
 
 #include "BLT_translation.hh"
-<<<<<<< HEAD
-
-#include "BKE_appdir.hh"
-=======
->>>>>>> a6dbfc82
 
 #include "ED_fileselect.hh"
 
