--- conflicted
+++ resolved
@@ -23,11 +23,6 @@
 #include "DNA_userdef_types.h"
 
 #include "BLT_translation.hh"
-<<<<<<< HEAD
-
-#include "BKE_appdir.hh"
-=======
->>>>>>> 83744daf
 
 #include "ED_fileselect.hh"
 
