/*
 * ***** BEGIN GPL LICENSE BLOCK *****
 *
 * This program is free software; you can redistribute it and/or
 * modify it under the terms of the GNU General Public License
 * as published by the Free Software Foundation; either version 2
 * of the License, or (at your option) any later version.
 *
 * This program is distributed in the hope that it will be useful,
 * but WITHOUT ANY WARRANTY; without even the implied warranty of
 * MERCHANTABILITY or FITNESS FOR A PARTICULAR PURPOSE.  See the
 * GNU General Public License for more details.
 *
 * You should have received a copy of the GNU General Public License
 * along with this program; if not, write to the Free Software Foundation,
 * Inc., 51 Franklin Street, Fifth Floor, Boston, MA 02110-1301, USA.
 *
 * The Original Code is Copyright (C) 2008 Blender Foundation.
 * All rights reserved.
 *
 *
 * Contributor(s): Andrea Weikert (c) 2008 Blender Foundation
 *
 * ***** END GPL LICENSE BLOCK *****
 */

/** \file blender/editors/space_file/file_ops.c
 *  \ingroup spfile
 */

#include "BLI_blenlib.h"
#include "BLI_utildefines.h"
#include "BLI_fileops_types.h"
#include "BLI_linklist.h"

#include "BLO_readfile.h"

#include "BKE_appdir.h"
#include "BKE_context.h"
#include "BKE_screen.h"
#include "BKE_global.h"
#include "BKE_report.h"
#include "BKE_main.h"

#ifdef WIN32
#  include "BLI_winstuff.h"
#endif

#include "ED_screen.h"
#include "ED_fileselect.h"

#include "UI_interface.h"

#include "MEM_guardedalloc.h"

#include "RNA_access.h"
#include "RNA_define.h"

#include "UI_view2d.h"

#include "WM_api.h"
#include "WM_types.h"

#include "file_intern.h"
#include "filelist.h"
#include "fsmenu.h"

#include <stdlib.h>
#include <string.h>
#include <stdio.h>
#include <ctype.h>
#include <errno.h>

/* ---------- FILE SELECTION ------------ */
static FileSelection find_file_mouse_rect(SpaceFile *sfile, ARegion *ar, const rcti *rect_region)
{
	FileSelection sel;

	View2D *v2d = &ar->v2d;
	rcti rect_view;
	rctf rect_view_fl;
	rctf rect_region_fl;

	BLI_rctf_rcti_copy(&rect_region_fl, rect_region);

	UI_view2d_region_to_view_rctf(v2d, &rect_region_fl, &rect_view_fl);

	BLI_rcti_init(&rect_view,
	              (int)(v2d->tot.xmin + rect_view_fl.xmin),
	              (int)(v2d->tot.xmin + rect_view_fl.xmax),
	              (int)(v2d->tot.ymax - rect_view_fl.ymin),
	              (int)(v2d->tot.ymax - rect_view_fl.ymax));

	sel  = ED_fileselect_layout_offset_rect(sfile->layout, &rect_view);

	return sel;
}

static void file_deselect_all(SpaceFile *sfile, unsigned int flag)
{
	FileSelection sel;
	sel.first = 0;
	sel.last = filelist_files_ensure(sfile->files) - 1;

	filelist_entries_select_index_range_set(sfile->files, &sel, FILE_SEL_REMOVE, flag, CHECK_ALL);
}

typedef enum FileSelect {
	FILE_SELECT_NOTHING = 0,
	FILE_SELECT_DIR = 1,
	FILE_SELECT_FILE = 2
} FileSelect;

static void clamp_to_filelist(int numfiles, FileSelection *sel)
{
	/* border select before the first file */
	if ( (sel->first < 0) && (sel->last >= 0) ) {
		sel->first = 0;
	}
	/* don't select if everything is outside filelist */
	if ( (sel->first >= numfiles) && ((sel->last < 0) || (sel->last >= numfiles)) ) {
		sel->first = -1;
		sel->last = -1;
	}

	/* fix if last file invalid */
	if ( (sel->first > 0) && (sel->last < 0) )
		sel->last = numfiles - 1;

	/* clamp */
	if ( (sel->first >= numfiles) ) {
		sel->first = numfiles - 1;
	}
	if ( (sel->last >= numfiles) ) {
		sel->last = numfiles - 1;
	}
}

static FileSelection file_selection_get(bContext *C, const rcti *rect, bool fill)
{
	ARegion *ar = CTX_wm_region(C);
	SpaceFile *sfile = CTX_wm_space_file(C);
	int numfiles = filelist_files_ensure(sfile->files);
	FileSelection sel;

	sel = find_file_mouse_rect(sfile, ar, rect);
	if (!((sel.first == -1) && (sel.last == -1)) ) {
		clamp_to_filelist(numfiles, &sel);
	}


	/* if desired, fill the selection up from the last selected file to the current one */
	if (fill && (sel.last >= 0) && (sel.last < numfiles) ) {
		int f;
		/* Try to find a smaller-index selected item. */
		for (f = sel.last; f >= 0; f--) {
			if (filelist_entry_select_index_get(sfile->files, f, CHECK_ALL) )
				break;
		}
		if (f >= 0) {
			sel.first = f + 1;
		}
		/* If none found, try to find a higher-index selected item. */
		else {
			for (f = sel.first; f < numfiles; f++) {
				if (filelist_entry_select_index_get(sfile->files, f, CHECK_ALL) )
					break;
			}
			if (f < numfiles) {
				sel.last = f - 1;
			}
		}
	}
	return sel;
}

static FileSelect file_select_do(bContext *C, int selected_idx, bool do_diropen)
{
	Main *bmain = CTX_data_main(C);
	FileSelect retval = FILE_SELECT_NOTHING;
	SpaceFile *sfile = CTX_wm_space_file(C);
	FileSelectParams *params = ED_fileselect_get_params(sfile);
	int numfiles = filelist_files_ensure(sfile->files);
	const FileDirEntry *file;

	/* make the selected file active */
	if ((selected_idx >= 0) &&
	    (selected_idx < numfiles) &&
	    (file = filelist_file(sfile->files, selected_idx)))
	{
		params->highlight_file = selected_idx;
		params->active_file = selected_idx;

		if (file->typeflag & FILE_TYPE_DIR) {
			const bool is_parent_dir = FILENAME_IS_PARENT(file->relpath);

			if (do_diropen == false) {
				params->file[0] = '\0';
				retval = FILE_SELECT_DIR;
			}
			/* the path is too long and we are not going up! */
			else if (!is_parent_dir && strlen(params->dir) + strlen(file->relpath) >= FILE_MAX) {
				// XXX error("Path too long, cannot enter this directory");
			}
			else {
				if (is_parent_dir) {
					/* avoids /../../ */
					BLI_parent_dir(params->dir);

					if (params->recursion_level > 1) {
						/* Disable 'dirtree' recursion when going up in tree. */
						params->recursion_level = 0;
						filelist_setrecursion(sfile->files, params->recursion_level);
					}
				}
				else {
					BLI_cleanup_dir(BKE_main_blendfile_path(bmain), params->dir);
					strcat(params->dir, file->relpath);
					BLI_add_slash(params->dir);
				}

				ED_file_change_dir(C);
				retval = FILE_SELECT_DIR;
			}
		}
		else {
			retval = FILE_SELECT_FILE;
		}
		fileselect_file_set(sfile, selected_idx);
	}
	return retval;
}

/**
 * \warning: loops over all files so better use cautiously
 */
static bool file_is_any_selected(struct FileList *files)
{
	const int numfiles = filelist_files_ensure(files);
	int i;

	/* Is any file selected ? */
	for (i = 0; i < numfiles; ++i) {
		if (filelist_entry_select_index_get(files, i, CHECK_ALL)) {
			return true;
		}
	}

	return false;
}

/**
 * If \a file is outside viewbounds, this adjusts view to make sure it's inside
 */
static void file_ensure_inside_viewbounds(ARegion *ar, SpaceFile *sfile, const int file)
{
	FileLayout *layout = ED_fileselect_get_layout(sfile, ar);
	rctf *cur = &ar->v2d.cur;
	rcti rect;
	bool changed = true;

	file_tile_boundbox(ar, layout, file, &rect);

	/* down - also use if tile is higher than viewbounds so view is aligned to file name */
	if (cur->ymin > rect.ymin || layout->tile_h > ar->winy) {
		cur->ymin = rect.ymin - (2 * layout->tile_border_y);
		cur->ymax = cur->ymin + ar->winy;
	}
	/* up */
	else if (cur->ymax < rect.ymax) {
		cur->ymax = rect.ymax + layout->tile_border_y;
		cur->ymin = cur->ymax - ar->winy;
	}
	/* left - also use if tile is wider than viewbounds so view is aligned to file name */
	else if (cur->xmin > rect.xmin || layout->tile_w > ar->winx) {
		cur->xmin = rect.xmin - layout->tile_border_x;
		cur->xmax = cur->xmin + ar->winx;
	}
	/* right */
	else if (cur->xmax < rect.xmax) {
		cur->xmax = rect.xmax + (2 * layout->tile_border_x);
		cur->xmin = cur->xmax - ar->winx;
	}
	else {
		BLI_assert(cur->xmin <= rect.xmin && cur->xmax >= rect.xmax &&
		           cur->ymin <= rect.ymin && cur->ymax >= rect.ymax);
		changed = false;
	}

	if (changed) {
		UI_view2d_curRect_validate(&ar->v2d);
	}
}


static FileSelect file_select(bContext *C, const rcti *rect, FileSelType select, bool fill, bool do_diropen)
{
	SpaceFile *sfile = CTX_wm_space_file(C);
	FileSelect retval = FILE_SELECT_NOTHING;
	FileSelection sel = file_selection_get(C, rect, fill); /* get the selection */
	const FileCheckType check_type = (sfile->params->flag & FILE_DIRSEL_ONLY) ? CHECK_DIRS : CHECK_ALL;

	/* flag the files as selected in the filelist */
	filelist_entries_select_index_range_set(sfile->files, &sel, select, FILE_SEL_SELECTED, check_type);

	/* Don't act on multiple selected files */
	if (sel.first != sel.last) select = 0;

	/* Do we have a valid selection and are we actually selecting */
	if ((sel.last >= 0) && (select != FILE_SEL_REMOVE)) {
		/* Check last selection, if selected, act on the file or dir */
		if (filelist_entry_select_index_get(sfile->files, sel.last, check_type)) {
			retval = file_select_do(C, sel.last, do_diropen);
		}
	}

	if (select != FILE_SEL_ADD && !file_is_any_selected(sfile->files)) {
		sfile->params->active_file = -1;
	}
	else {
		ARegion *ar = CTX_wm_region(C);
		const FileLayout *layout = ED_fileselect_get_layout(sfile, ar);

		/* Adjust view to display selection. Doing iterations for first and last
		 * selected item makes view showing as much of the selection possible.
		 * Not really useful if tiles are (almost) bigger than viewbounds though. */
		if (((layout->flag & FILE_LAYOUT_HOR) && ar->winx > (1.2f * layout->tile_w)) ||
		    ((layout->flag & FILE_LAYOUT_VER) && ar->winy > (2.0f * layout->tile_h)))
		{
			file_ensure_inside_viewbounds(ar, sfile, sel.last);
			file_ensure_inside_viewbounds(ar, sfile, sel.first);
		}
	}

	/* update operator for name change event */
	file_draw_check(C);

	return retval;
}

static int file_border_select_find_last_selected(
        SpaceFile *sfile, ARegion *ar, const FileSelection *sel,
        const int mouse_xy[2])
{
	FileLayout *layout = ED_fileselect_get_layout(sfile, ar);
	rcti bounds_first, bounds_last;
	int dist_first, dist_last;
	float mouseco_view[2];

	UI_view2d_region_to_view(&ar->v2d, UNPACK2(mouse_xy), &mouseco_view[0], &mouseco_view[1]);

	file_tile_boundbox(ar, layout, sel->first, &bounds_first);
	file_tile_boundbox(ar, layout, sel->last, &bounds_last);

	/* are first and last in the same column (horizontal layout)/row (vertical layout)? */
	if ((layout->flag & FILE_LAYOUT_HOR && bounds_first.xmin == bounds_last.xmin) ||
	    (layout->flag & FILE_LAYOUT_VER && bounds_first.ymin != bounds_last.ymin))
	{
		/* use vertical distance */
		const int my_loc = (int)mouseco_view[1];
		dist_first = BLI_rcti_length_y(&bounds_first, my_loc);
		dist_last = BLI_rcti_length_y(&bounds_last, my_loc);
	}
	else {
		/* use horizontal distance */
		const int mx_loc = (int)mouseco_view[0];
		dist_first = BLI_rcti_length_x(&bounds_first, mx_loc);
		dist_last = BLI_rcti_length_x(&bounds_last, mx_loc);
	}

	return (dist_first < dist_last) ? sel->first : sel->last;
}

static int file_border_select_modal(bContext *C, wmOperator *op, const wmEvent *event)
{
	ARegion *ar = CTX_wm_region(C);
	SpaceFile *sfile = CTX_wm_space_file(C);
	FileSelectParams *params = ED_fileselect_get_params(sfile);
	FileSelection sel;
	rcti rect;

	int result;

	result = WM_gesture_border_modal(C, op, event);

	if (result == OPERATOR_RUNNING_MODAL) {
		WM_operator_properties_border_to_rcti(op, &rect);

		BLI_rcti_isect(&(ar->v2d.mask), &rect, &rect);

		sel = file_selection_get(C, &rect, 0);
		if ((sel.first != params->sel_first) || (sel.last != params->sel_last)) {
			int idx;

			file_deselect_all(sfile, FILE_SEL_HIGHLIGHTED);
			filelist_entries_select_index_range_set(sfile->files, &sel, FILE_SEL_ADD, FILE_SEL_HIGHLIGHTED, CHECK_ALL);
			WM_event_add_notifier(C, NC_SPACE | ND_SPACE_FILE_PARAMS, NULL);

			for (idx = sel.last; idx >= 0; idx--) {
				const FileDirEntry *file = filelist_file(sfile->files, idx);

				/* dont highlight readonly file (".." or ".") on border select */
				if (FILENAME_IS_CURRPAR(file->relpath)) {
					filelist_entry_select_set(sfile->files, file, FILE_SEL_REMOVE, FILE_SEL_HIGHLIGHTED, CHECK_ALL);
				}

				/* make sure highlight_file is no readonly file */
				if (sel.last == idx) {
					params->highlight_file = idx;
				}
			}
		}
		params->sel_first = sel.first; params->sel_last = sel.last;
		params->active_file = file_border_select_find_last_selected(sfile, ar, &sel, event->mval);
	}
	else {
		params->highlight_file = -1;
		params->sel_first = params->sel_last = -1;
		fileselect_file_set(sfile, params->active_file);
		file_deselect_all(sfile, FILE_SEL_HIGHLIGHTED);
		WM_event_add_notifier(C, NC_SPACE | ND_SPACE_FILE_PARAMS, NULL);
	}

	return result;
}

static int file_border_select_exec(bContext *C, wmOperator *op)
{
	ARegion *ar = CTX_wm_region(C);
	SpaceFile *sfile = CTX_wm_space_file(C);
	rcti rect;
	FileSelect ret;
	const bool select = !RNA_boolean_get(op->ptr, "deselect");
	const bool extend = RNA_boolean_get(op->ptr, "extend");

	WM_operator_properties_border_to_rcti(op, &rect);

	if (!extend) {
		file_deselect_all(sfile, FILE_SEL_SELECTED);
	}

	BLI_rcti_isect(&(ar->v2d.mask), &rect, &rect);

	ret = file_select(C, &rect, select ? FILE_SEL_ADD : FILE_SEL_REMOVE, false, false);

	/* unselect '..' parent entry - it's not supposed to be selected if more than one file is selected */
	filelist_entry_select_index_set(sfile->files, 0, FILE_SEL_REMOVE, FILE_SEL_SELECTED, CHECK_ALL);

	if (FILE_SELECT_DIR == ret) {
		WM_event_add_notifier(C, NC_SPACE | ND_SPACE_FILE_LIST, NULL);
	}
	else if (FILE_SELECT_FILE == ret) {
		WM_event_add_notifier(C, NC_SPACE | ND_SPACE_FILE_PARAMS, NULL);
	}
	return OPERATOR_FINISHED;
}

void FILE_OT_select_border(wmOperatorType *ot)
{
	/* identifiers */
	ot->name = "Activate/Select File";
	ot->description = "Activate/Select File\nActivate/select the file(s) contained in the border";
	ot->idname = "FILE_OT_select_border";

	/* api callbacks */
	ot->invoke = WM_gesture_border_invoke;
	ot->exec = file_border_select_exec;
	ot->modal = file_border_select_modal;
	ot->poll = ED_operator_file_active;
	ot->cancel = WM_gesture_border_cancel;

	/* properties */
	WM_operator_properties_gesture_border_select(ot);
}

static int file_select_invoke(bContext *C, wmOperator *op, const wmEvent *event)
{
	ARegion *ar = CTX_wm_region(C);
	SpaceFile *sfile = CTX_wm_space_file(C);
	FileSelect ret;
	rcti rect;
	const bool extend = RNA_boolean_get(op->ptr, "extend");
	const bool fill = RNA_boolean_get(op->ptr, "fill");
	const bool do_diropen = RNA_boolean_get(op->ptr, "open");

	if (ar->regiontype != RGN_TYPE_WINDOW)
		return OPERATOR_CANCELLED;

	rect.xmin = rect.xmax = event->mval[0];
	rect.ymin = rect.ymax = event->mval[1];

	if (!BLI_rcti_isect_pt(&ar->v2d.mask, rect.xmin, rect.ymin))
		return OPERATOR_CANCELLED;

	if (sfile && sfile->params) {
		int idx = sfile->params->highlight_file;
		int numfiles = filelist_files_ensure(sfile->files);

		if ((idx >= 0) && (idx < numfiles)) {
			/* single select, deselect all selected first */
			if (!extend) {
				file_deselect_all(sfile, FILE_SEL_SELECTED);
			}
		}
	}

	ret = file_select(C, &rect, extend ? FILE_SEL_TOGGLE : FILE_SEL_ADD, fill, do_diropen);

	if (extend) {
		/* unselect '..' parent entry - it's not supposed to be selected if more than one file is selected */
		filelist_entry_select_index_set(sfile->files, 0, FILE_SEL_REMOVE, FILE_SEL_SELECTED, CHECK_ALL);
	}

	if (FILE_SELECT_DIR == ret)
		WM_event_add_notifier(C, NC_SPACE | ND_SPACE_FILE_LIST, NULL);
	else if (FILE_SELECT_FILE == ret)
		WM_event_add_notifier(C, NC_SPACE | ND_SPACE_FILE_PARAMS, NULL);

	WM_event_add_mousemove(C); /* for directory changes */
	WM_event_add_notifier(C, NC_SPACE | ND_SPACE_FILE_PARAMS, NULL);

	return OPERATOR_FINISHED;
}

void FILE_OT_select(wmOperatorType *ot)
{
	PropertyRNA *prop;

	/* identifiers */
	ot->name = "Activate/Select File";
	ot->description = "Activate/Select File\nActivate/select file";
	ot->idname = "FILE_OT_select";

	/* api callbacks */
	ot->invoke = file_select_invoke;
	ot->poll = ED_operator_file_active;

	/* properties */
	prop = RNA_def_boolean(ot->srna, "extend", false, "Extend", "Extend\nExtend selection instead of deselecting everything first");
	RNA_def_property_flag(prop, PROP_SKIP_SAVE);
	prop = RNA_def_boolean(ot->srna, "fill", false, "Fill", "Fill\nSelect everything beginning with the last selection");
	RNA_def_property_flag(prop, PROP_SKIP_SAVE);
	prop = RNA_def_boolean(ot->srna, "open", true, "Open", "Open\nOpen a directory when selecting it");
	RNA_def_property_flag(prop, PROP_SKIP_SAVE);
}

/**
 * \returns true if selection has changed
 */
static bool file_walk_select_selection_set(
        bContext *C, SpaceFile *sfile,
        const int direction, const int numfiles,
        const int active_old, const int active_new, const int other_site,
        const bool has_selection, const bool extend, const bool fill)
{
	FileSelectParams *params = sfile->params;
	struct FileList *files = sfile->files;
	const int last_sel = params->active_file; /* store old value */
	int active = active_old; /* could use active_old instead, just for readability */
	bool deselect = false;

	BLI_assert(params);

	if (has_selection) {
		if (extend &&
		    filelist_entry_select_index_get(files, active_old, CHECK_ALL) &&
		    filelist_entry_select_index_get(files, active_new, CHECK_ALL))
		{
			/* conditions for deselecting: initial file is selected, new file is
			 * selected and either other_side isn't selected/found or we use fill */
			deselect = (fill || other_site == -1 ||
			            !filelist_entry_select_index_get(files, other_site, CHECK_ALL));

			/* don't change highlight_file here since we either want to deselect active or we want to
			 * walk through a block of selected files without selecting/deselecting anything */
			params->active_file = active_new;
			/* but we want to change active if we use fill (needed to get correct selection bounds) */
			if (deselect && fill) {
				active = active_new;
			}
		}
		else {
			/* regular selection change */
			params->active_file = active = active_new;
		}
	}
	else {
		/* select last file */
		if (ELEM(direction, FILE_SELECT_WALK_UP, FILE_SELECT_WALK_LEFT)) {
			params->active_file = active = numfiles - 1;
		}
		/* select first file */
		else if (ELEM(direction, FILE_SELECT_WALK_DOWN, FILE_SELECT_WALK_RIGHT)) {
			params->active_file = active = extend ? 1 : 0;
		}
		else {
			BLI_assert(0);
		}
	}

	if (active < 0) {
		return false;
	}

	if (extend) {
		/* highlight the active walker file for extended selection for better visual feedback */
		params->highlight_file = params->active_file;

		/* unselect '..' parent entry - it's not supposed to be selected if more than one file is selected */
		filelist_entry_select_index_set(files, 0, FILE_SEL_REMOVE, FILE_SEL_SELECTED, CHECK_ALL);
	}
	else {
		/* deselect all first */
		file_deselect_all(sfile, FILE_SEL_SELECTED);

		/* highlight file under mouse pos */
		params->highlight_file = -1;
		WM_event_add_mousemove(C);
	}

	/* do the actual selection */
	if (fill) {
		FileSelection sel = { MIN2(active, last_sel), MAX2(active, last_sel) };

		/* clamping selection to not include '..' parent entry */
		if (sel.first == 0) {
			sel.first = 1;
		}

		/* fill selection between last and first selected file */
		filelist_entries_select_index_range_set(
		            files, &sel, deselect ? FILE_SEL_REMOVE : FILE_SEL_ADD, FILE_SEL_SELECTED, CHECK_ALL);
		/* entire sel is cleared here, so select active again */
		if (deselect) {
			filelist_entry_select_index_set(files, active, FILE_SEL_ADD, FILE_SEL_SELECTED, CHECK_ALL);
		}
	}
	else {
		filelist_entry_select_index_set(
		            files, active, deselect ? FILE_SEL_REMOVE : FILE_SEL_ADD, FILE_SEL_SELECTED, CHECK_ALL);
	}

	BLI_assert(IN_RANGE(active, -1, numfiles));
	fileselect_file_set(sfile, params->active_file);

	/* ensure newly selected file is inside viewbounds */
	file_ensure_inside_viewbounds(CTX_wm_region(C), sfile, params->active_file);

	/* selection changed */
	return true;
}

/**
 * \returns true if selection has changed
 */
static bool file_walk_select_do(
        bContext *C, SpaceFile *sfile,
        FileSelectParams *params, const int direction,
        const bool extend, const bool fill)
{
	struct FileList *files = sfile->files;
	const int numfiles = filelist_files_ensure(files);
	const bool has_selection = file_is_any_selected(files);
	const int active_old = params->active_file;
	int active_new = -1;
	int other_site = -1; /* file on the other site of active_old */


	/* *** get all needed files for handling selection *** */

	if (has_selection) {
		ARegion *ar = CTX_wm_region(C);
		FileLayout *layout = ED_fileselect_get_layout(sfile, ar);
		const int idx_shift = (layout->flag & FILE_LAYOUT_HOR) ? layout->rows : layout->columns;

		if ((layout->flag & FILE_LAYOUT_HOR && direction == FILE_SELECT_WALK_UP) ||
		    (layout->flag & FILE_LAYOUT_VER && direction == FILE_SELECT_WALK_LEFT))
		{
			active_new = active_old - 1;
			other_site = active_old + 1;
		}
		else if ((layout->flag & FILE_LAYOUT_HOR && direction == FILE_SELECT_WALK_DOWN) ||
		         (layout->flag & FILE_LAYOUT_VER && direction == FILE_SELECT_WALK_RIGHT))
		{
			active_new = active_old + 1;
			other_site = active_old - 1;
		}
		else if ((layout->flag & FILE_LAYOUT_HOR && direction == FILE_SELECT_WALK_LEFT) ||
		         (layout->flag & FILE_LAYOUT_VER && direction == FILE_SELECT_WALK_UP))
		{
			active_new = active_old - idx_shift;
			other_site = active_old + idx_shift;
		}
		else if ((layout->flag & FILE_LAYOUT_HOR && direction == FILE_SELECT_WALK_RIGHT) ||
		         (layout->flag & FILE_LAYOUT_VER && direction == FILE_SELECT_WALK_DOWN))
		{

			active_new = active_old + idx_shift;
			other_site = active_old - idx_shift;
		}
		else {
			BLI_assert(0);
		}

		if (!IN_RANGE(active_new, 0, numfiles)) {
			if (extend) {
				/* extend to invalid file -> abort */
				return false;
			}
			/* if we don't extend, selecting '..' (index == 0) is allowed so
			 * using key selection to go to parent directory is possible */
			else if (active_new != 0) {
				/* select initial file */
				active_new = active_old;
			}
		}
		if (!IN_RANGE(other_site, 0, numfiles)) {
			other_site = -1;
		}
	}

	return file_walk_select_selection_set(
	            C, sfile, direction, numfiles, active_old, active_new, other_site, has_selection, extend, fill);
}

static int file_walk_select_invoke(bContext *C, wmOperator *op, const wmEvent *UNUSED(event))
{
	SpaceFile *sfile = (SpaceFile *)CTX_wm_space_data(C);
	FileSelectParams *params = sfile->params;
	const int direction = RNA_enum_get(op->ptr, "direction");
	const bool extend = RNA_boolean_get(op->ptr, "extend");
	const bool fill = RNA_boolean_get(op->ptr, "fill");

	if (file_walk_select_do(C, sfile, params, direction, extend, fill)) {
		WM_event_add_notifier(C, NC_SPACE | ND_SPACE_FILE_PARAMS, NULL);
		return OPERATOR_FINISHED;
	}

	return OPERATOR_CANCELLED;
}

void FILE_OT_select_walk(wmOperatorType *ot)
{
	static const EnumPropertyItem direction_items[] = {
		{FILE_SELECT_WALK_UP,    "UP",    0, "Prev",  ""},
		{FILE_SELECT_WALK_DOWN,  "DOWN",  0, "Next",  ""},
		{FILE_SELECT_WALK_LEFT,  "LEFT",  0, "Left",  ""},
		{FILE_SELECT_WALK_RIGHT, "RIGHT", 0, "Right", ""},
		{0, NULL, 0, NULL, NULL}
	};
	PropertyRNA *prop;

	/* identifiers */
	ot->name = "Walk Select/Deselect File";
	ot->description = "Walk Select/Deselect File\nSelect/Deselect files by walking through them";
	ot->idname = "FILE_OT_select_walk";

	/* api callbacks */
	ot->invoke = file_walk_select_invoke;
	ot->poll = ED_operator_file_active;

	/* properties */
	prop = RNA_def_enum(ot->srna, "direction", direction_items, 0, "Walk Direction",
	                    "Walk Direction\nSelect/Deselect file in this direction");
	RNA_def_property_flag(prop, PROP_SKIP_SAVE);
	prop = RNA_def_boolean(ot->srna, "extend", false, "Extend",
	                       "Extend\nExtend selection instead of deselecting everything first");
	RNA_def_property_flag(prop, PROP_SKIP_SAVE);
	prop = RNA_def_boolean(ot->srna, "fill", false, "Fill", "Fill\nSelect everything beginning with the last selection");
	RNA_def_property_flag(prop, PROP_SKIP_SAVE);
}

static int file_select_all_exec(bContext *C, wmOperator *UNUSED(op))
{
	ScrArea *sa = CTX_wm_area(C);
	SpaceFile *sfile = CTX_wm_space_file(C);
	FileSelection sel;
	const int numfiles = filelist_files_ensure(sfile->files);
	const bool has_selection = file_is_any_selected(sfile->files);

	sel.first = 0;
	sel.last = numfiles - 1;

	/* select all only if previously no file was selected */
	if (has_selection) {
		filelist_entries_select_index_range_set(sfile->files, &sel, FILE_SEL_REMOVE, FILE_SEL_SELECTED, CHECK_ALL);
		sfile->params->active_file = -1;
	}
	else {
		const FileCheckType check_type = (sfile->params->flag & FILE_DIRSEL_ONLY) ? CHECK_DIRS : CHECK_FILES;
		int i;

		filelist_entries_select_index_range_set(sfile->files, &sel, FILE_SEL_ADD, FILE_SEL_SELECTED, check_type);

		/* set active_file to first selected */
		for (i = 0; i < numfiles; i++) {
			if (filelist_entry_select_index_get(sfile->files, i, check_type)) {
				sfile->params->active_file = i;
				break;
			}
		}
	}

	file_draw_check(C);
	WM_event_add_mousemove(C);
	ED_area_tag_redraw(sa);

	return OPERATOR_FINISHED;
}

void FILE_OT_select_all_toggle(wmOperatorType *ot)
{
	/* identifiers */
	ot->name = "(De)select All Files";
	ot->description = "(De)select All Files\nSelect or deselect all files";
	ot->idname = "FILE_OT_select_all_toggle";

	/* api callbacks */
	ot->exec = file_select_all_exec;
	ot->poll = ED_operator_file_active;

	/* properties */
}

/* ---------- BOOKMARKS ----------- */

/* Note we could get rid of this one, but it's used by some addon so... Does not hurt keeping it around for now. */
static int bookmark_select_exec(bContext *C, wmOperator *op)
{
	Main *bmain = CTX_data_main(C);
	SpaceFile *sfile = CTX_wm_space_file(C);
	PropertyRNA *prop;

	if ((prop = RNA_struct_find_property(op->ptr, "dir"))) {
		char entry[256];
		FileSelectParams *params = sfile->params;

		RNA_property_string_get(op->ptr, prop, entry);
		BLI_strncpy(params->dir, entry, sizeof(params->dir));
		BLI_cleanup_dir(BKE_main_blendfile_path(bmain), params->dir);
		ED_file_change_dir(C);

		WM_event_add_notifier(C, NC_SPACE | ND_SPACE_FILE_LIST, NULL);
	}

	return OPERATOR_FINISHED;
}

void FILE_OT_select_bookmark(wmOperatorType *ot)
{
	PropertyRNA *prop;

	/* identifiers */
	ot->name = "Select Directory";
	ot->description = "Select Directory\nSelect a bookmarked directory";
	ot->idname = "FILE_OT_select_bookmark";

	/* api callbacks */
	ot->exec = bookmark_select_exec;
	ot->poll = ED_operator_file_active;

	/* properties */
	prop = RNA_def_string(ot->srna, "dir", NULL, FILE_MAXDIR, "Dir", "");
	RNA_def_property_flag(prop, PROP_SKIP_SAVE);
}

static int bookmark_add_exec(bContext *C, wmOperator *UNUSED(op))
{
	ScrArea *sa = CTX_wm_area(C);
	SpaceFile *sfile = CTX_wm_space_file(C);
	struct FSMenu *fsmenu = ED_fsmenu_get();
	struct FileSelectParams *params = ED_fileselect_get_params(sfile);

	if (params->dir[0] != '\0') {
		char name[FILE_MAX];

		fsmenu_insert_entry(fsmenu, FS_CATEGORY_BOOKMARKS, params->dir, NULL, FS_INSERT_SAVE);
		BLI_make_file_string("/", name, BKE_appdir_folder_id_create(BLENDER_USER_CONFIG, NULL), BLENDER_BOOKMARK_FILE);
		fsmenu_write_file(fsmenu, name);
	}

	ED_area_tag_refresh(sa);
	ED_area_tag_redraw(sa);
	return OPERATOR_FINISHED;
}

void FILE_OT_bookmark_add(wmOperatorType *ot)
{
	/* identifiers */
	ot->name = "Add Bookmark";
	ot->description = "Add Bookmark\nAdd a bookmark for the selected/active directory";
	ot->idname = "FILE_OT_bookmark_add";

	/* api callbacks */
	ot->exec = bookmark_add_exec;
	ot->poll = ED_operator_file_active;
}

static int bookmark_delete_exec(bContext *C, wmOperator *op)
{
	ScrArea *sa = CTX_wm_area(C);
	SpaceFile *sfile = CTX_wm_space_file(C);
	struct FSMenu *fsmenu = ED_fsmenu_get();
	int nentries = ED_fsmenu_get_nentries(fsmenu, FS_CATEGORY_BOOKMARKS);

	PropertyRNA *prop = RNA_struct_find_property(op->ptr, "index");

	if (prop) {
		int index;
		if (RNA_property_is_set(op->ptr, prop)) {
			index = RNA_property_int_get(op->ptr, prop);
		}
		else {  /* if index unset, use active bookmark... */
			index = sfile->bookmarknr;
		}
		if ((index > -1) && (index < nentries)) {
			char name[FILE_MAX];

			fsmenu_remove_entry(fsmenu, FS_CATEGORY_BOOKMARKS, index);
			BLI_make_file_string("/", name, BKE_appdir_folder_id_create(BLENDER_USER_CONFIG, NULL), BLENDER_BOOKMARK_FILE);
			fsmenu_write_file(fsmenu, name);
			ED_area_tag_refresh(sa);
			ED_area_tag_redraw(sa);
		}
	}

	return OPERATOR_FINISHED;
}

void FILE_OT_bookmark_delete(wmOperatorType *ot)
{
	PropertyRNA *prop;

	/* identifiers */
	ot->name = "Delete Bookmark";
	ot->description = "Delete Bookmark\nDelete selected bookmark";
	ot->idname = "FILE_OT_bookmark_delete";

	/* api callbacks */
	ot->exec = bookmark_delete_exec;
	ot->poll = ED_operator_file_active;

	/* properties */
	prop = RNA_def_int(ot->srna, "index", -1, -1, 20000, "Index", "", -1, 20000);
	RNA_def_property_flag(prop, PROP_SKIP_SAVE);
}

static int bookmark_cleanup_exec(bContext *C, wmOperator *UNUSED(op))
{
	ScrArea *sa = CTX_wm_area(C);
	struct FSMenu *fsmenu = ED_fsmenu_get();
	struct FSMenuEntry *fsme_next, *fsme = ED_fsmenu_get_category(fsmenu, FS_CATEGORY_BOOKMARKS);
	int index;
	bool changed = false;

	for (index = 0; fsme; fsme = fsme_next) {
		fsme_next = fsme->next;

		if (!BLI_is_dir(fsme->path)) {
			fsmenu_remove_entry(fsmenu, FS_CATEGORY_BOOKMARKS, index);
			changed = true;
		}
		else {
			index++;
		}
	}

	if (changed) {
		char name[FILE_MAX];

		BLI_make_file_string("/", name, BKE_appdir_folder_id_create(BLENDER_USER_CONFIG, NULL), BLENDER_BOOKMARK_FILE);
		fsmenu_write_file(fsmenu, name);
		fsmenu_refresh_bookmarks_status(fsmenu);
		ED_area_tag_refresh(sa);
		ED_area_tag_redraw(sa);
	}

	return OPERATOR_FINISHED;
}

void FILE_OT_bookmark_cleanup(wmOperatorType *ot)
{
	/* identifiers */
	ot->name = "Cleanup Bookmarks";
	ot->description = "Cleanup Bookmarks\nDelete all invalid bookmarks";
	ot->idname = "FILE_OT_bookmark_cleanup";

	/* api callbacks */
	ot->exec = bookmark_cleanup_exec;
	ot->poll = ED_operator_file_active;

	/* properties */
}

enum {
	FILE_BOOKMARK_MOVE_TOP = -2,
	FILE_BOOKMARK_MOVE_UP = -1,
	FILE_BOOKMARK_MOVE_DOWN = 1,
	FILE_BOOKMARK_MOVE_BOTTOM = 2,
};

static int bookmark_move_exec(bContext *C, wmOperator *op)
{
	ScrArea *sa = CTX_wm_area(C);
	SpaceFile *sfile = CTX_wm_space_file(C);
	struct FSMenu *fsmenu = ED_fsmenu_get();
	struct FSMenuEntry *fsmentry = ED_fsmenu_get_category(fsmenu, FS_CATEGORY_BOOKMARKS);
	const struct FSMenuEntry *fsmentry_org = fsmentry;

	char fname[FILE_MAX];

	const int direction = RNA_enum_get(op->ptr, "direction");
	const int totitems = ED_fsmenu_get_nentries(fsmenu, FS_CATEGORY_BOOKMARKS);
	const int act_index = sfile->bookmarknr;
	int new_index;

	if (totitems < 2) {
		return OPERATOR_CANCELLED;
	}

	switch (direction) {
		case FILE_BOOKMARK_MOVE_TOP:
			new_index = 0;
			break;
		case FILE_BOOKMARK_MOVE_BOTTOM:
			new_index = totitems - 1;
			break;
		case FILE_BOOKMARK_MOVE_UP:
		case FILE_BOOKMARK_MOVE_DOWN:
		default:
			new_index = (totitems + act_index + direction) % totitems;
			break;
	}

	if (new_index == act_index) {
		return OPERATOR_CANCELLED;
	}

	BLI_linklist_move_item((LinkNode **)&fsmentry, act_index, new_index);
	if (fsmentry != fsmentry_org) {
		ED_fsmenu_set_category(fsmenu, FS_CATEGORY_BOOKMARKS, fsmentry);
	}

	/* Need to update active bookmark number. */
	sfile->bookmarknr = new_index;

	BLI_make_file_string("/", fname, BKE_appdir_folder_id_create(BLENDER_USER_CONFIG, NULL), BLENDER_BOOKMARK_FILE);
	fsmenu_write_file(fsmenu, fname);

	ED_area_tag_redraw(sa);
	return OPERATOR_FINISHED;
}

void FILE_OT_bookmark_move(wmOperatorType *ot)
{
	static const EnumPropertyItem slot_move[] = {
		{FILE_BOOKMARK_MOVE_TOP, "TOP", 0, "Top", "Top of the list"},
		{FILE_BOOKMARK_MOVE_UP, "UP", 0, "Up", ""},
		{FILE_BOOKMARK_MOVE_DOWN, "DOWN", 0, "Down", ""},
		{FILE_BOOKMARK_MOVE_BOTTOM, "BOTTOM", 0, "Bottom", "Bottom of the list"},
		{ 0, NULL, 0, NULL, NULL }
	};

	/* identifiers */
	ot->name = "Move Bookmark";
	ot->idname = "FILE_OT_bookmark_move";
	ot->description = "Move Bookmark\nMove the active bookmark up/down in the list";

	/* api callbacks */
	ot->poll = ED_operator_file_active;
	ot->exec = bookmark_move_exec;

	/* flags */
	ot->flag = OPTYPE_REGISTER;  /* No undo! */

	RNA_def_enum(ot->srna, "direction", slot_move, 0, "Direction", "Direction\nDirection to move, UP or DOWN");
}

static int reset_recent_exec(bContext *C, wmOperator *UNUSED(op))
{
	ScrArea *sa = CTX_wm_area(C);
	char name[FILE_MAX];
	struct FSMenu *fsmenu = ED_fsmenu_get();

	while (ED_fsmenu_get_entry(fsmenu, FS_CATEGORY_RECENT, 0) != NULL) {
		fsmenu_remove_entry(fsmenu, FS_CATEGORY_RECENT, 0);
	}
	BLI_make_file_string("/", name, BKE_appdir_folder_id_create(BLENDER_USER_CONFIG, NULL), BLENDER_BOOKMARK_FILE);
	fsmenu_write_file(fsmenu, name);
	ED_area_tag_redraw(sa);

	return OPERATOR_FINISHED;
}

void FILE_OT_reset_recent(wmOperatorType *ot)
{
	/* identifiers */
	ot->name = "Reset Recent";
	ot->description = "Reset Recent\nReset Recent files";
	ot->idname = "FILE_OT_reset_recent";

	/* api callbacks */
	ot->exec = reset_recent_exec;
	ot->poll = ED_operator_file_active;

}

int file_highlight_set(SpaceFile *sfile, ARegion *ar, int mx, int my)
{
	View2D *v2d = &ar->v2d;
	FileSelectParams *params;
	int numfiles, origfile;

	if (sfile == NULL || sfile->files == NULL) return 0;

	numfiles = filelist_files_ensure(sfile->files);
	params = ED_fileselect_get_params(sfile);

	origfile = params->highlight_file;

	mx -= ar->winrct.xmin;
	my -= ar->winrct.ymin;

	if (BLI_rcti_isect_pt(&ar->v2d.mask, mx, my)) {
		float fx, fy;
		int highlight_file;

		UI_view2d_region_to_view(v2d, mx, my, &fx, &fy);

		highlight_file = ED_fileselect_layout_offset(sfile->layout, (int)(v2d->tot.xmin + fx), (int)(v2d->tot.ymax - fy));

		if ((highlight_file >= 0) && (highlight_file < numfiles))
			params->highlight_file = highlight_file;
		else
			params->highlight_file = -1;
	}
	else
		params->highlight_file = -1;

	return (params->highlight_file != origfile);
}

static int file_highlight_invoke(bContext *C, wmOperator *UNUSED(op), const wmEvent *event)
{
	ARegion *ar = CTX_wm_region(C);
	SpaceFile *sfile = CTX_wm_space_file(C);

	if (!file_highlight_set(sfile, ar, event->x, event->y))
		return OPERATOR_CANCELLED;

	ED_area_tag_redraw(CTX_wm_area(C));

	return OPERATOR_FINISHED;
}

void FILE_OT_highlight(struct wmOperatorType *ot)
{
	/* identifiers */
	ot->name = "Highlight File";
	ot->description = "Highlight File\nHighlight selected file(s)";
	ot->idname = "FILE_OT_highlight";

	/* api callbacks */
	ot->invoke = file_highlight_invoke;
	ot->poll = ED_operator_file_active;
}

int file_cancel_exec(bContext *C, wmOperator *UNUSED(unused))
{
	wmWindowManager *wm = CTX_wm_manager(C);
	SpaceFile *sfile = CTX_wm_space_file(C);
	wmOperator *op = sfile->op;

	sfile->op = NULL;

	WM_event_fileselect_event(wm, op, EVT_FILESELECT_CANCEL);

	return OPERATOR_FINISHED;
}

static int file_operator_poll(bContext *C)
{
	int poll = ED_operator_file_active(C);
	SpaceFile *sfile = CTX_wm_space_file(C);

	if (!sfile || !sfile->op) poll = 0;

	return poll;
}

void FILE_OT_cancel(struct wmOperatorType *ot)
{
	/* identifiers */
	ot->name = "Cancel File Load";
	ot->description = "Cancel File Load\nCancel loading of selected file";
	ot->idname = "FILE_OT_cancel";

	/* api callbacks */
	ot->exec = file_cancel_exec;
	ot->poll = file_operator_poll;
}


void file_sfile_to_operator_ex(bContext *C, wmOperator *op, SpaceFile *sfile, char *filepath)
{
	Main *bmain = CTX_data_main(C);
	PropertyRNA *prop;

	BLI_join_dirfile(filepath, FILE_MAX, sfile->params->dir, sfile->params->file); /* XXX, not real length */

	if ((prop = RNA_struct_find_property(op->ptr, "relative_path"))) {
		if (RNA_property_boolean_get(op->ptr, prop)) {
			BLI_path_rel(filepath, BKE_main_blendfile_path(bmain));
		}
	}

	if ((prop = RNA_struct_find_property(op->ptr, "filename"))) {
		RNA_property_string_set(op->ptr, prop, sfile->params->file);
	}
	if ((prop = RNA_struct_find_property(op->ptr, "directory"))) {
		RNA_property_string_set(op->ptr, prop, sfile->params->dir);
	}
	if ((prop = RNA_struct_find_property(op->ptr, "filepath"))) {
		RNA_property_string_set(op->ptr, prop, filepath);
	}

	/* some ops have multiple files to select */
	/* this is called on operators check() so clear collections first since
	 * they may be already set. */
	{
		int i, numfiles = filelist_files_ensure(sfile->files);

		if ((prop = RNA_struct_find_property(op->ptr, "files"))) {
			PointerRNA itemptr;
			int num_files = 0;
			RNA_property_collection_clear(op->ptr, prop);
			for (i = 0; i < numfiles; i++) {
				if (filelist_entry_select_index_get(sfile->files, i, CHECK_FILES)) {
					FileDirEntry *file = filelist_file(sfile->files, i);
					RNA_property_collection_add(op->ptr, prop, &itemptr);
					RNA_string_set(&itemptr, "name", file->relpath);
					num_files++;
				}
			}
			/* make sure the file specified in the filename button is added even if no files selected */
			if (0 == num_files) {
				RNA_property_collection_add(op->ptr, prop, &itemptr);
				RNA_string_set(&itemptr, "name", sfile->params->file);
			}
		}

		if ((prop = RNA_struct_find_property(op->ptr, "dirs"))) {
			PointerRNA itemptr;
			int num_dirs = 0;
			RNA_property_collection_clear(op->ptr, prop);
			for (i = 0; i < numfiles; i++) {
				if (filelist_entry_select_index_get(sfile->files, i, CHECK_DIRS)) {
					FileDirEntry *file = filelist_file(sfile->files, i);
					RNA_property_collection_add(op->ptr, prop, &itemptr);
					RNA_string_set(&itemptr, "name", file->relpath);
					num_dirs++;
				}
			}

			/* make sure the directory specified in the button is added even if no directory selected */
			if (0 == num_dirs) {
				RNA_property_collection_add(op->ptr, prop, &itemptr);
				RNA_string_set(&itemptr, "name", sfile->params->dir);
			}
		}


	}
}
void file_sfile_to_operator(bContext *C, wmOperator *op, SpaceFile *sfile)
{
	char filepath[FILE_MAX];

	file_sfile_to_operator_ex(C, op, sfile, filepath);
}

void file_operator_to_sfile(bContext *C, SpaceFile *sfile, wmOperator *op)
{
	Main *bmain = CTX_data_main(C);
	PropertyRNA *prop;

	/* If neither of the above are set, split the filepath back */
	if ((prop = RNA_struct_find_property(op->ptr, "filepath"))) {
		char filepath[FILE_MAX];
		RNA_property_string_get(op->ptr, prop, filepath);
		BLI_split_dirfile(filepath, sfile->params->dir, sfile->params->file, sizeof(sfile->params->dir), sizeof(sfile->params->file));
	}
	else {
		if ((prop = RNA_struct_find_property(op->ptr, "filename"))) {
			RNA_property_string_get(op->ptr, prop, sfile->params->file);
		}
		if ((prop = RNA_struct_find_property(op->ptr, "directory"))) {
			RNA_property_string_get(op->ptr, prop, sfile->params->dir);
		}
	}

	/* we could check for relative_path property which is used when converting
	 * in the other direction but doesnt hurt to do this every time */
	BLI_path_abs(sfile->params->dir, BKE_main_blendfile_path(bmain));

	/* XXX, files and dirs updates missing, not really so important though */
}

/**
 * Use to set the file selector path from some arbitrary source.
 */
void file_sfile_filepath_set(SpaceFile *sfile, const char *filepath)
{
	BLI_assert(BLI_exists(filepath));

	if (BLI_is_dir(filepath)) {
		BLI_strncpy(sfile->params->dir, filepath, sizeof(sfile->params->dir));
	}
	else {
		if ((sfile->params->flag & FILE_DIRSEL_ONLY) == 0) {
			BLI_split_dirfile(filepath, sfile->params->dir, sfile->params->file,
			                  sizeof(sfile->params->dir), sizeof(sfile->params->file));
		}
		else {
			BLI_split_dir_part(filepath, sfile->params->dir, sizeof(sfile->params->dir));
		}
	}
}

void file_draw_check(bContext *C)
{
	SpaceFile *sfile = CTX_wm_space_file(C);
	wmOperator *op = sfile->op;
	if (op) { /* fail on reload */
		if (op->type->check) {
			file_sfile_to_operator(C, op, sfile);

			/* redraw */
			if (op->type->check(C, op)) {
				file_operator_to_sfile(C, sfile, op);

				/* redraw, else the changed settings wont get updated */
				ED_area_tag_redraw(CTX_wm_area(C));
			}
		}
	}
}

/* for use with; UI_block_func_set */
void file_draw_check_cb(bContext *C, void *UNUSED(arg1), void *UNUSED(arg2))
{
	file_draw_check(C);
}

bool file_draw_check_exists(SpaceFile *sfile)
{
	if (sfile->op) { /* fails on reload */
		PropertyRNA *prop;
		if ((prop = RNA_struct_find_property(sfile->op->ptr, "check_existing"))) {
			if (RNA_property_boolean_get(sfile->op->ptr, prop)) {
				char filepath[FILE_MAX];
				BLI_join_dirfile(filepath, sizeof(filepath), sfile->params->dir, sfile->params->file);
				if (BLI_is_file(filepath)) {
					return true;
				}
			}
		}
	}

	return false;
}

int file_exec(bContext *C, wmOperator *exec_op)
{
	Main *bmain = CTX_data_main(C);
	wmWindowManager *wm = CTX_wm_manager(C);
	SpaceFile *sfile = CTX_wm_space_file(C);
	const struct FileDirEntry *file = filelist_file(sfile->files, sfile->params->active_file);
	char filepath[FILE_MAX];

	/* directory change */
	if (file && (file->typeflag & FILE_TYPE_DIR)) {
		if (!file->relpath) {
			return OPERATOR_CANCELLED;
		}

		if (FILENAME_IS_PARENT(file->relpath)) {
			BLI_parent_dir(sfile->params->dir);
		}
		else {
			BLI_cleanup_path(BKE_main_blendfile_path(bmain), sfile->params->dir);
			BLI_path_append(sfile->params->dir, sizeof(sfile->params->dir) - 1, file->relpath);
			BLI_add_slash(sfile->params->dir);
		}

		ED_file_change_dir(C);
	}
	/* opening file - sends events now, so things get handled on windowqueue level */
	else if (sfile->op) {
		wmOperator *op = sfile->op;

		/* when used as a macro, for doubleclick,
		 * to prevent closing when doubleclicking on .. item */
		if (RNA_boolean_get(exec_op->ptr, "need_active")) {
			const int numfiles = filelist_files_ensure(sfile->files);
			int i, active = 0;

			for (i = 0; i < numfiles; i++) {
				if (filelist_entry_select_index_get(sfile->files, i, CHECK_ALL)) {
					active = 1;
					break;
				}
			}
			if (active == 0)
				return OPERATOR_CANCELLED;
		}

		sfile->op = NULL;

		file_sfile_to_operator_ex(C, op, sfile, filepath);

		if (BLI_exists(sfile->params->dir)) {
			fsmenu_insert_entry(ED_fsmenu_get(), FS_CATEGORY_RECENT, sfile->params->dir, NULL,
			                    FS_INSERT_SAVE | FS_INSERT_FIRST);
		}

		BLI_make_file_string(BKE_main_blendfile_path(bmain), filepath, BKE_appdir_folder_id_create(BLENDER_USER_CONFIG, NULL),
		                     BLENDER_BOOKMARK_FILE);
		fsmenu_write_file(ED_fsmenu_get(), filepath);
		WM_event_fileselect_event(wm, op, EVT_FILESELECT_EXEC);

	}

	return OPERATOR_FINISHED;
}

void FILE_OT_execute(struct wmOperatorType *ot)
{
	PropertyRNA *prop;

	/* identifiers */
	ot->name = "Execute File Window";
	ot->description = "Execute File Window\nExecute selected file";
	ot->idname = "FILE_OT_execute";

	/* api callbacks */
	ot->exec = file_exec;
	ot->poll = file_operator_poll;

	/* properties */
	prop = RNA_def_boolean(ot->srna, "need_active", 0, "Need Active",
	                       "Need Active\nOnly execute if there's an active selected file in the file list");
	RNA_def_property_flag(prop, PROP_SKIP_SAVE);
}


int file_parent_exec(bContext *C, wmOperator *UNUSED(unused))
{
	Main *bmain = CTX_data_main(C);
	SpaceFile *sfile = CTX_wm_space_file(C);

	if (sfile->params) {
		if (BLI_parent_dir(sfile->params->dir)) {
			BLI_cleanup_dir(BKE_main_blendfile_path(bmain), sfile->params->dir);
			ED_file_change_dir(C);
			if (sfile->params->recursion_level > 1) {
				/* Disable 'dirtree' recursion when going up in tree. */
				sfile->params->recursion_level = 0;
				filelist_setrecursion(sfile->files, sfile->params->recursion_level);
			}
			WM_event_add_notifier(C, NC_SPACE | ND_SPACE_FILE_LIST, NULL);
		}
	}

	return OPERATOR_FINISHED;

}


void FILE_OT_parent(struct wmOperatorType *ot)
{
	/* identifiers */
	ot->name = "Parent File";
	ot->description = "Parent File\nMove to parent directory";
	ot->idname = "FILE_OT_parent";

	/* api callbacks */
	ot->exec = file_parent_exec;
	ot->poll = ED_operator_file_active; /* <- important, handler is on window level */
}


static int file_refresh_exec(bContext *C, wmOperator *UNUSED(unused))
{
	wmWindowManager *wm = CTX_wm_manager(C);
	SpaceFile *sfile = CTX_wm_space_file(C);
	ScrArea *sa = CTX_wm_area(C);
	struct FSMenu *fsmenu = ED_fsmenu_get();

	ED_fileselect_clear(wm, sa, sfile);

	/* refresh system directory menu */
	fsmenu_refresh_system_category(fsmenu);

	WM_event_add_notifier(C, NC_SPACE | ND_SPACE_FILE_LIST, NULL);

	return OPERATOR_FINISHED;

}

void FILE_OT_previous(struct wmOperatorType *ot)
{
	/* identifiers */
	ot->name = "Previous Folder";
	ot->description = "Previous Folder\nMove to previous folder";
	ot->idname = "FILE_OT_previous";

	/* api callbacks */
	ot->exec = file_previous_exec;
	ot->poll = ED_operator_file_active; /* <- important, handler is on window level */
}

int file_previous_exec(bContext *C, wmOperator *UNUSED(unused))
{
	SpaceFile *sfile = CTX_wm_space_file(C);

	if (sfile->params) {
		if (!sfile->folders_next)
			sfile->folders_next = folderlist_new();

		folderlist_pushdir(sfile->folders_next, sfile->params->dir);
		folderlist_popdir(sfile->folders_prev, sfile->params->dir);
		folderlist_pushdir(sfile->folders_next, sfile->params->dir);

		ED_file_change_dir(C);
	}
	WM_event_add_notifier(C, NC_SPACE | ND_SPACE_FILE_LIST, NULL);

	return OPERATOR_FINISHED;
}

void FILE_OT_next(struct wmOperatorType *ot)
{
	/* identifiers */
	ot->name = "Next Folder";
	ot->description = "Next Folder\nMove to next folder";
	ot->idname = "FILE_OT_next";

	/* api callbacks */
	ot->exec = file_next_exec;
	ot->poll = ED_operator_file_active; /* <- important, handler is on window level */
}

int file_next_exec(bContext *C, wmOperator *UNUSED(unused))
{
	SpaceFile *sfile = CTX_wm_space_file(C);
	if (sfile->params) {
		if (!sfile->folders_next)
			sfile->folders_next = folderlist_new();

		folderlist_pushdir(sfile->folders_prev, sfile->params->dir);
		folderlist_popdir(sfile->folders_next, sfile->params->dir);

		// update folders_prev so we can check for it in folderlist_clear_next()
		folderlist_pushdir(sfile->folders_prev, sfile->params->dir);

		ED_file_change_dir(C);
	}
	WM_event_add_notifier(C, NC_SPACE | ND_SPACE_FILE_LIST, NULL);

	return OPERATOR_FINISHED;
}


/* only meant for timer usage */
static int file_smoothscroll_invoke(bContext *C, wmOperator *UNUSED(op), const wmEvent *event)
{
	ScrArea *sa = CTX_wm_area(C);
	SpaceFile *sfile = CTX_wm_space_file(C);
	ARegion *ar, *oldar = CTX_wm_region(C);
	int offset;
	int numfiles, numfiles_layout;
	int edit_idx = 0;
	int i;

	/* escape if not our timer */
	if (sfile->smoothscroll_timer == NULL || sfile->smoothscroll_timer != event->customdata)
		return OPERATOR_PASS_THROUGH;

	numfiles = filelist_files_ensure(sfile->files);

	/* check if we are editing a name */
	for (i = 0; i < numfiles; ++i) {
		if (filelist_entry_select_index_get(sfile->files, i, CHECK_ALL) ) {
			edit_idx = i;
			break;
		}
	}

	/* if we are not editing, we are done */
	if (0 == edit_idx) {
		WM_event_remove_timer(CTX_wm_manager(C), CTX_wm_window(C), sfile->smoothscroll_timer);
		sfile->smoothscroll_timer = NULL;
		return OPERATOR_PASS_THROUGH;
	}

	/* we need the correct area for scrolling */
	ar = BKE_area_find_region_type(sa, RGN_TYPE_WINDOW);
	if (!ar || ar->regiontype != RGN_TYPE_WINDOW) {
		WM_event_remove_timer(CTX_wm_manager(C), CTX_wm_window(C), sfile->smoothscroll_timer);
		sfile->smoothscroll_timer = NULL;
		return OPERATOR_PASS_THROUGH;
	}

	offset = ED_fileselect_layout_offset(sfile->layout, (int)ar->v2d.cur.xmin, (int)-ar->v2d.cur.ymax);
	if (offset < 0) offset = 0;

	/* scroll offset is the first file in the row/column we are editing in */
	if (sfile->scroll_offset == 0) {
		if (sfile->layout->flag & FILE_LAYOUT_HOR) {
			sfile->scroll_offset = (edit_idx / sfile->layout->rows) * sfile->layout->rows;
			if (sfile->scroll_offset <= offset) sfile->scroll_offset -= sfile->layout->rows;
		}
		else {
			sfile->scroll_offset = (edit_idx / sfile->layout->columns) * sfile->layout->columns;
			if (sfile->scroll_offset <= offset) sfile->scroll_offset -= sfile->layout->columns;
		}
	}

	numfiles_layout = ED_fileselect_layout_numfiles(sfile->layout, ar);

	/* check if we have reached our final scroll position */
	if ( (sfile->scroll_offset >= offset) && (sfile->scroll_offset < offset + numfiles_layout) ) {
		WM_event_remove_timer(CTX_wm_manager(C), CTX_wm_window(C), sfile->smoothscroll_timer);
		sfile->smoothscroll_timer = NULL;
		return OPERATOR_FINISHED;
	}

	/* temporarily set context to the main window region,
	 * so the scroll operators work */
	CTX_wm_region_set(C, ar);

	/* scroll one step in the desired direction */
	if (sfile->scroll_offset < offset) {
		if (sfile->layout->flag & FILE_LAYOUT_HOR) {
			WM_operator_name_call(C, "VIEW2D_OT_scroll_left", 0, NULL);
		}
		else {
			WM_operator_name_call(C, "VIEW2D_OT_scroll_up", 0, NULL);
		}

	}
	else {
		if (sfile->layout->flag & FILE_LAYOUT_HOR) {
			WM_operator_name_call(C, "VIEW2D_OT_scroll_right", 0, NULL);
		}
		else {
			WM_operator_name_call(C, "VIEW2D_OT_scroll_down", 0, NULL);
		}
	}

	ED_region_tag_redraw(ar);

	/* and restore context */
	CTX_wm_region_set(C, oldar);

	return OPERATOR_FINISHED;
}


void FILE_OT_smoothscroll(wmOperatorType *ot)
{

	/* identifiers */
	ot->name = "Smooth Scroll";
	ot->idname = "FILE_OT_smoothscroll";
<<<<<<< HEAD
	ot->description = "Smooth Scroll\nSmooth scroll to make editable file visible";
	
=======
	ot->description = "Smooth scroll to make editable file visible";

>>>>>>> ae01df57
	/* api callbacks */
	ot->invoke = file_smoothscroll_invoke;

	ot->poll = ED_operator_file_active;
}


static int filepath_drop_exec(bContext *C, wmOperator *op)
{
	SpaceFile *sfile = CTX_wm_space_file(C);

	if (sfile) {
		char filepath[FILE_MAX];

		RNA_string_get(op->ptr, "filepath", filepath);
		if (!BLI_exists(filepath)) {
			BKE_report(op->reports, RPT_ERROR, "File does not exist");
			return OPERATOR_CANCELLED;
		}

		file_sfile_filepath_set(sfile, filepath);

		if (sfile->op) {
			file_sfile_to_operator(C, sfile->op, sfile);
			file_draw_check(C);
		}

		WM_event_add_notifier(C, NC_SPACE | ND_SPACE_FILE_PARAMS, NULL);
		return OPERATOR_FINISHED;
	}

	return OPERATOR_CANCELLED;
}

void FILE_OT_filepath_drop(wmOperatorType *ot)
{
	ot->name = "File Selector Drop";
	ot->description = "";
	ot->idname = "FILE_OT_filepath_drop";

	ot->exec = filepath_drop_exec;
	ot->poll = WM_operator_winactive;

	RNA_def_string_file_path(ot->srna, "filepath", "Path", FILE_MAX, "", "");
}

/* create a new, non-existing folder name, returns 1 if successful, 0 if name couldn't be created.
 * The actual name is returned in 'name', 'folder' contains the complete path, including the new folder name.
 */
static int new_folder_path(const char *parent, char *folder, char *name)
{
	int i = 1;
	int len = 0;

	BLI_strncpy(name, "New Folder", FILE_MAXFILE);
	BLI_join_dirfile(folder, FILE_MAX, parent, name); /* XXX, not real length */
	/* check whether folder with the name already exists, in this case
	 * add number to the name. Check length of generated name to avoid
	 * crazy case of huge number of folders each named 'New Folder (x)' */
	while (BLI_exists(folder) && (len < FILE_MAXFILE)) {
		len = BLI_snprintf(name, FILE_MAXFILE, "New Folder(%d)", i);
		BLI_join_dirfile(folder, FILE_MAX, parent, name); /* XXX, not real length */
		i++;
	}

	return (len < FILE_MAXFILE);
}

int file_directory_new_exec(bContext *C, wmOperator *op)
{
	char name[FILE_MAXFILE];
	char path[FILE_MAX];
	bool generate_name = true;
	PropertyRNA *prop;

	wmWindowManager *wm = CTX_wm_manager(C);
	SpaceFile *sfile = CTX_wm_space_file(C);
	ScrArea *sa = CTX_wm_area(C);

	if (!sfile->params) {
		BKE_report(op->reports, RPT_WARNING, "No parent directory given");
		return OPERATOR_CANCELLED;
	}

	path[0] = '\0';

	if ((prop = RNA_struct_find_property(op->ptr, "directory"))) {
		RNA_property_string_get(op->ptr, prop, path);
		if (path[0] != '\0') {
			generate_name = false;
		}
	}

	if (generate_name) {
		/* create a new, non-existing folder name */
		if (!new_folder_path(sfile->params->dir, path, name)) {
			BKE_report(op->reports, RPT_ERROR, "Could not create new folder name");
			return OPERATOR_CANCELLED;
		}
	}
	else { /* We assume we are able to generate a valid name! */
		char org_path[FILE_MAX];

		BLI_strncpy(org_path, path, sizeof(org_path));
		if (BLI_path_make_safe(path)) {
			BKE_reportf(op->reports, RPT_WARNING, "'%s' given path is OS-invalid, creating '%s' path instead",
			            org_path, path);
		}
	}

	/* create the file */
	errno = 0;
	if (!BLI_dir_create_recursive(path) ||
	    /* Should no more be needed,
	     * now that BLI_dir_create_recursive returns a success state - but kept just in case. */
	    !BLI_exists(path))
	{
		BKE_reportf(op->reports, RPT_ERROR,
		            "Could not create new folder: %s",
		            errno ? strerror(errno) : "unknown error");
		return OPERATOR_CANCELLED;
	}


	/* now remember file to jump into editing */
	BLI_strncpy(sfile->params->renamefile, name, FILE_MAXFILE);

	/* set timer to smoothly view newly generated file */
	sfile->smoothscroll_timer = WM_event_add_timer(wm, CTX_wm_window(C), TIMER1, 1.0 / 1000.0);  /* max 30 frs/sec */
	sfile->scroll_offset = 0;

	/* reload dir to make sure we're seeing what's in the directory */
	ED_fileselect_clear(wm, sa, sfile);

	if (RNA_boolean_get(op->ptr, "open")) {
		BLI_strncpy(sfile->params->dir, path, sizeof(sfile->params->dir));
		ED_file_change_dir(C);
	}

	WM_event_add_notifier(C, NC_SPACE | ND_SPACE_FILE_LIST, NULL);

	return OPERATOR_FINISHED;
}


void FILE_OT_directory_new(struct wmOperatorType *ot)
{
	PropertyRNA *prop;

	/* identifiers */
	ot->name = "Create New Directory";
	ot->description = "Create New Directory\nCreate a new directory";
	ot->idname = "FILE_OT_directory_new";

	/* api callbacks */
	ot->invoke = WM_operator_confirm;
	ot->exec = file_directory_new_exec;
	ot->poll = ED_operator_file_active; /* <- important, handler is on window level */

	prop = RNA_def_string_dir_path(ot->srna, "directory", NULL, FILE_MAX, "Directory", "Name of new directory");
	RNA_def_property_flag(prop, PROP_SKIP_SAVE);
	prop = RNA_def_boolean(ot->srna, "open", false, "Open", "Open new directory");
	RNA_def_property_flag(prop, PROP_SKIP_SAVE);
}


/* TODO This should go to BLI_path_utils. */
static void file_expand_directory(bContext *C)
{
	Main *bmain = CTX_data_main(C);
	SpaceFile *sfile = CTX_wm_space_file(C);

	if (sfile->params) {
		if (BLI_path_is_rel(sfile->params->dir)) {
			/* Use of 'default' folder here is just to avoid an error message on '//' prefix. */
			BLI_path_abs(sfile->params->dir, G.relbase_valid ? BKE_main_blendfile_path(bmain) : BKE_appdir_folder_default());
		}
		else if (sfile->params->dir[0] == '~') {
			char tmpstr[sizeof(sfile->params->dir) - 1];
			BLI_strncpy(tmpstr, sfile->params->dir + 1, sizeof(tmpstr));
			BLI_join_dirfile(sfile->params->dir, sizeof(sfile->params->dir), BKE_appdir_folder_default(), tmpstr);
		}

		else if (sfile->params->dir[0] == '\0')
#ifndef WIN32
		{
			sfile->params->dir[0] = '/';
			sfile->params->dir[1] = '\0';
		}
#else
		{
			get_default_root(sfile->params->dir);
		}
		/* change "C:" --> "C:\", [#28102] */
		else if ((isalpha(sfile->params->dir[0]) &&
		          (sfile->params->dir[1] == ':')) &&
		         (sfile->params->dir[2] == '\0'))
		{
			sfile->params->dir[2] = '\\';
			sfile->params->dir[3] = '\0';
		}
		else if (BLI_path_is_unc(sfile->params->dir)) {
			BLI_cleanup_unc(sfile->params->dir, FILE_MAX_LIBEXTRA);
		}
#endif
	}
}

/* TODO check we still need this, it's annoying to have OS-specific code here... :/ */
#if defined(WIN32)
static bool can_create_dir(const char *dir)
{
	/* for UNC paths we need to check whether the parent of the new
	 * directory is a proper directory itself and not a share or the
	 * UNC root (server name) itself. Calling BLI_is_dir does this
	 */
	if (BLI_path_is_unc(dir)) {
		char parent[PATH_MAX];
		BLI_strncpy(parent, dir, PATH_MAX);
		BLI_parent_dir(parent);
		return BLI_is_dir(parent);
	}
	return true;
}
#endif

void file_directory_enter_handle(bContext *C, void *UNUSED(arg_unused), void *UNUSED(arg_but))
{
	Main *bmain = CTX_data_main(C);
	SpaceFile *sfile = CTX_wm_space_file(C);

	if (sfile->params) {
		file_expand_directory(C);

		/* special case, user may have pasted a filepath into the directory */
		if (!filelist_is_dir(sfile->files, sfile->params->dir)) {
			char tdir[FILE_MAX_LIBEXTRA];
			char *group, *name;

			if (BLI_is_file(sfile->params->dir)) {
				char path[sizeof(sfile->params->dir)];
				BLI_strncpy(path, sfile->params->dir, sizeof(path));
				BLI_split_dirfile(path, sfile->params->dir, sfile->params->file,
				                  sizeof(sfile->params->dir), sizeof(sfile->params->file));
			}
			else if (BLO_library_path_explode(sfile->params->dir, tdir, &group, &name)) {
				if (group) {
					BLI_path_append(tdir, sizeof(tdir), group);
				}
				BLI_strncpy(sfile->params->dir, tdir, sizeof(sfile->params->dir));
				if (name) {
					BLI_strncpy(sfile->params->file, name, sizeof(sfile->params->file));
				}
				else {
					sfile->params->file[0] = '\0';
				}
			}
		}

		BLI_cleanup_dir(BKE_main_blendfile_path(bmain), sfile->params->dir);

		if (filelist_is_dir(sfile->files, sfile->params->dir)) {
			/* if directory exists, enter it immediately */
			ED_file_change_dir(C);

			/* don't do for now because it selects entire text instead of
			 * placing cursor at the end */
			/* UI_textbutton_activate_but(C, but); */
		}
#if defined(WIN32)
		else if (!can_create_dir(sfile->params->dir)) {
			const char *lastdir = folderlist_peeklastdir(sfile->folders_prev);
			if (lastdir)
				BLI_strncpy(sfile->params->dir, lastdir, sizeof(sfile->params->dir));
		}
#endif
		else {
			const char *lastdir = folderlist_peeklastdir(sfile->folders_prev);
			char tdir[FILE_MAX_LIBEXTRA];

			/* If we are 'inside' a blend library, we cannot do anything... */
			if (lastdir && BLO_library_path_explode(lastdir, tdir, NULL, NULL)) {
				BLI_strncpy(sfile->params->dir, lastdir, sizeof(sfile->params->dir));
			}
			else {
				/* if not, ask to create it and enter if confirmed */
				wmOperatorType *ot = WM_operatortype_find("FILE_OT_directory_new", false);
				PointerRNA ptr;
				WM_operator_properties_create_ptr(&ptr, ot);
				RNA_string_set(&ptr, "directory", sfile->params->dir);
				RNA_boolean_set(&ptr, "open", true);

				if (lastdir)
					BLI_strncpy(sfile->params->dir, lastdir, sizeof(sfile->params->dir));

				WM_operator_name_call_ptr(C, ot, WM_OP_INVOKE_DEFAULT, &ptr);
				WM_operator_properties_free(&ptr);
			}
		}

		WM_event_add_notifier(C, NC_SPACE | ND_SPACE_FILE_LIST, NULL);
	}
}

void file_filename_enter_handle(bContext *C, void *UNUSED(arg_unused), void *arg_but)
{
	Main *bmain = CTX_data_main(C);
	SpaceFile *sfile = CTX_wm_space_file(C);
	uiBut *but = arg_but;
	char matched_file[FILE_MAX];
	char filepath[sizeof(sfile->params->dir)];

	if (sfile->params) {
		int matches;
		matched_file[0] = '\0';
		filepath[0] = '\0';

		file_expand_directory(C);

		matches = file_select_match(sfile, sfile->params->file, matched_file);

		/* *After* file_select_match! */
		BLI_filename_make_safe(sfile->params->file);

		if (matches) {
			/* replace the pattern (or filename that the user typed in, with the first selected file of the match */
			BLI_strncpy(sfile->params->file, matched_file, sizeof(sfile->params->file));

			WM_event_add_notifier(C, NC_SPACE | ND_SPACE_FILE_PARAMS, NULL);
		}

		if (matches == 1) {
			BLI_join_dirfile(filepath, sizeof(sfile->params->dir), sfile->params->dir, sfile->params->file);

			/* if directory, open it and empty filename field */
			if (filelist_is_dir(sfile->files, filepath)) {
				BLI_cleanup_dir(BKE_main_blendfile_path(bmain), filepath);
				BLI_strncpy(sfile->params->dir, filepath, sizeof(sfile->params->dir));
				sfile->params->file[0] = '\0';
				ED_file_change_dir(C);
				UI_textbutton_activate_but(C, but);
				WM_event_add_notifier(C, NC_SPACE | ND_SPACE_FILE_PARAMS, NULL);
			}
		}
		else if (matches > 1) {
			file_draw_check(C);
		}
	}
}

void FILE_OT_refresh(struct wmOperatorType *ot)
{
	/* identifiers */
	ot->name = "Refresh Filelist";
	ot->description = "Refresh Filelist\nRefresh the file list";
	ot->idname = "FILE_OT_refresh";

	/* api callbacks */
	ot->exec = file_refresh_exec;
	ot->poll = ED_operator_file_active; /* <- important, handler is on window level */
}

static int file_hidedot_exec(bContext *C, wmOperator *UNUSED(unused))
{
	wmWindowManager *wm = CTX_wm_manager(C);
	SpaceFile *sfile = CTX_wm_space_file(C);
	ScrArea *sa = CTX_wm_area(C);

	if (sfile->params) {
		sfile->params->flag ^= FILE_HIDE_DOT;
		ED_fileselect_clear(wm, sa, sfile);
		WM_event_add_notifier(C, NC_SPACE | ND_SPACE_FILE_LIST, NULL);
	}

	return OPERATOR_FINISHED;
}


void FILE_OT_hidedot(struct wmOperatorType *ot)
{
	/* identifiers */
	ot->name = "Toggle Hide Dot Files";
	ot->description = "Toggle Hide Dot Files\nToggle hide hidden dot files";
	ot->idname = "FILE_OT_hidedot";

	/* api callbacks */
	ot->exec = file_hidedot_exec;
	ot->poll = ED_operator_file_active; /* <- important, handler is on window level */
}

ARegion *file_tools_region(ScrArea *sa)
{
	ARegion *ar, *arnew;

	if ((ar = BKE_area_find_region_type(sa, RGN_TYPE_TOOLS)) != NULL)
		return ar;

	/* add subdiv level; after header */
	ar = BKE_area_find_region_type(sa, RGN_TYPE_HEADER);

	/* is error! */
	if (ar == NULL)
		return NULL;

	arnew = MEM_callocN(sizeof(ARegion), "tools for file");
	BLI_insertlinkafter(&sa->regionbase, ar, arnew);
	arnew->regiontype = RGN_TYPE_TOOLS;
	arnew->alignment = RGN_ALIGN_LEFT;

	ar = MEM_callocN(sizeof(ARegion), "tool props for file");
	BLI_insertlinkafter(&sa->regionbase, arnew, ar);
	ar->regiontype = RGN_TYPE_TOOL_PROPS;
	ar->alignment = RGN_ALIGN_BOTTOM | RGN_SPLIT_PREV;

	return arnew;
}

static int file_bookmark_toggle_exec(bContext *C, wmOperator *UNUSED(unused))
{
	ScrArea *sa = CTX_wm_area(C);
	ARegion *ar = file_tools_region(sa);

	if (ar)
		ED_region_toggle_hidden(C, ar);

	return OPERATOR_FINISHED;
}

void FILE_OT_bookmark_toggle(struct wmOperatorType *ot)
{
	/* identifiers */
	ot->name = "Toggle Bookmarks";
	ot->description = "Toggle Bookmarks\nToggle bookmarks display";
	ot->idname = "FILE_OT_bookmark_toggle";

	/* api callbacks */
	ot->exec = file_bookmark_toggle_exec;
	ot->poll = ED_operator_file_active; /* <- important, handler is on window level */
}


/**
 * Looks for a string of digits within name (using BLI_stringdec) and adjusts it by add.
 */
static void filenum_newname(char *name, size_t name_size, int add)
{
	char head[FILE_MAXFILE], tail[FILE_MAXFILE];
	char name_temp[FILE_MAXFILE];
	int pic;
	unsigned short digits;

	pic = BLI_stringdec(name, head, tail, &digits);

	/* are we going from 100 -> 99 or from 10 -> 9 */
	if (add < 0 && digits > 0) {
		int i, exp;
		exp = 1;
		for (i = digits; i > 1; i--) {
			exp *= 10;
		}
		if (pic >= exp && (pic + add) < exp) {
			digits--;
		}
	}

	pic += add;
	if (pic < 0)
		pic = 0;
	BLI_stringenc(name_temp, head, tail, digits, pic);
	BLI_strncpy(name, name_temp, name_size);
}

static int file_filenum_exec(bContext *C, wmOperator *op)
{
	SpaceFile *sfile = CTX_wm_space_file(C);
	ScrArea *sa = CTX_wm_area(C);

	int inc = RNA_int_get(op->ptr, "increment");
	if (sfile->params && (inc != 0)) {
		filenum_newname(sfile->params->file, sizeof(sfile->params->file), inc);
		ED_area_tag_redraw(sa);
		file_draw_check(C);
		// WM_event_add_notifier(C, NC_WINDOW, NULL);
	}

	return OPERATOR_FINISHED;

}

void FILE_OT_filenum(struct wmOperatorType *ot)
{
	/* identifiers */
	ot->name = "Increment Number in Filename";
	ot->description = "Increment Number in Filename\nIncrement number in filename";
	ot->idname = "FILE_OT_filenum";

	/* api callbacks */
	ot->exec = file_filenum_exec;
	ot->poll = ED_operator_file_active; /* <- important, handler is on window level */

	/* props */
	RNA_def_int(ot->srna, "increment", 1, -100, 100, "Increment", "", -100, 100);
}

static int file_rename_exec(bContext *C, wmOperator *UNUSED(op))
{
	ScrArea *sa = CTX_wm_area(C);
	SpaceFile *sfile = (SpaceFile *)CTX_wm_space_data(C);

	if (sfile->params) {
		int idx = sfile->params->highlight_file;
		int numfiles = filelist_files_ensure(sfile->files);
		if ((0 <= idx) && (idx < numfiles)) {
			FileDirEntry *file = filelist_file(sfile->files, idx);
			filelist_entry_select_index_set(sfile->files, idx, FILE_SEL_ADD, FILE_SEL_EDITING, CHECK_ALL);
			BLI_strncpy(sfile->params->renameedit, file->relpath, FILE_MAXFILE);
			sfile->params->renamefile[0] = '\0';
		}
		ED_area_tag_redraw(sa);
	}

	return OPERATOR_FINISHED;

}

static int file_rename_poll(bContext *C)
{
	bool poll = ED_operator_file_active(C);
	SpaceFile *sfile = CTX_wm_space_file(C);

	if (sfile && sfile->params) {
		int idx = sfile->params->highlight_file;
		int numfiles = filelist_files_ensure(sfile->files);

		if ((0 <= idx) && (idx < numfiles)) {
			FileDirEntry *file = filelist_file(sfile->files, idx);
			if (FILENAME_IS_CURRPAR(file->relpath)) {
				poll = false;
			}
		}

		if (sfile->params->highlight_file < 0) {
			poll = false;
		}
		else {
			char dir[FILE_MAX_LIBEXTRA];
			if (filelist_islibrary(sfile->files, dir, NULL)) {
				poll = false;
			}
		}
	}
	else {
		poll = false;
	}

	return poll;
}

void FILE_OT_rename(struct wmOperatorType *ot)
{
	/* identifiers */
	ot->name = "Rename File or Directory";
	ot->description = "Rename File or Directory\nRename file or file directory";
	ot->idname = "FILE_OT_rename";

	/* api callbacks */
	ot->exec = file_rename_exec;
	ot->poll = file_rename_poll;

}

static int file_delete_poll(bContext *C)
{
	int poll = ED_operator_file_active(C);
	SpaceFile *sfile = CTX_wm_space_file(C);

	if (sfile && sfile->params) {
		char dir[FILE_MAX_LIBEXTRA];
		int numfiles = filelist_files_ensure(sfile->files);
		int i;
		int num_selected = 0;

		if (filelist_islibrary(sfile->files, dir, NULL)) poll = 0;
		for (i = 0; i < numfiles; i++) {
			if (filelist_entry_select_index_get(sfile->files, i, CHECK_FILES)) {
				num_selected++;
			}
		}
		if (num_selected <= 0) {
			poll = 0;
		}
	}
	else
		poll = 0;

	return poll;
}

int file_delete_exec(bContext *C, wmOperator *op)
{
	char str[FILE_MAX];
	Main *bmain = CTX_data_main(C);
	wmWindowManager *wm = CTX_wm_manager(C);
	SpaceFile *sfile = CTX_wm_space_file(C);
	ScrArea *sa = CTX_wm_area(C);
	FileDirEntry *file;
	int numfiles = filelist_files_ensure(sfile->files);
	int i;

	bool report_error = false;
	errno = 0;
	for (i = 0; i < numfiles; i++) {
		if (filelist_entry_select_index_get(sfile->files, i, CHECK_FILES)) {
			file = filelist_file(sfile->files, i);
			BLI_make_file_string(BKE_main_blendfile_path(bmain), str, sfile->params->dir, file->relpath);
			if (BLI_delete(str, false, false) != 0 ||
			    BLI_exists(str))
			{
				report_error = true;
			}
		}
	}

	if (report_error) {
		BKE_reportf(op->reports, RPT_ERROR,
		            "Could not delete file: %s",
		            errno ? strerror(errno) : "unknown error");
	}

	ED_fileselect_clear(wm, sa, sfile);
	WM_event_add_notifier(C, NC_SPACE | ND_SPACE_FILE_LIST, NULL);

	return OPERATOR_FINISHED;

}

void FILE_OT_delete(struct wmOperatorType *ot)
{
	/* identifiers */
	ot->name = "Delete Selected Files";
	ot->description = "Delete Selected Files\nDelete selected files";
	ot->idname = "FILE_OT_delete";

	/* api callbacks */
	ot->invoke = WM_operator_confirm;
	ot->exec = file_delete_exec;
	ot->poll = file_delete_poll; /* <- important, handler is on window level */
}


void ED_operatormacros_file(void)
{
//	wmOperatorType *ot;
//	wmOperatorTypeMacro *otmacro;

	/* future macros */
}<|MERGE_RESOLUTION|>--- conflicted
+++ resolved
@@ -1674,13 +1674,8 @@
 	/* identifiers */
 	ot->name = "Smooth Scroll";
 	ot->idname = "FILE_OT_smoothscroll";
-<<<<<<< HEAD
 	ot->description = "Smooth Scroll\nSmooth scroll to make editable file visible";
-	
-=======
-	ot->description = "Smooth scroll to make editable file visible";
-
->>>>>>> ae01df57
+
 	/* api callbacks */
 	ot->invoke = file_smoothscroll_invoke;
 
