/*
 * This program is free software; you can redistribute it and/or
 * modify it under the terms of the GNU General Public License
 * as published by the Free Software Foundation; either version 2
 * of the License, or (at your option) any later version.
 *
 * This program is distributed in the hope that it will be useful,
 * but WITHOUT ANY WARRANTY; without even the implied warranty of
 * MERCHANTABILITY or FITNESS FOR A PARTICULAR PURPOSE.  See the
 * GNU General Public License for more details.
 *
 * You should have received a copy of the GNU General Public License
 * along with this program; if not, write to the Free Software Foundation,
 * Inc., 51 Franklin Street, Fifth Floor, Boston, MA 02110-1301, USA.
 *
 * The Original Code is Copyright (C) 2008 Blender Foundation.
 * All rights reserved.
 */

/** \file
 * \ingroup spfile
 */

#include "BLI_utildefines.h"

#include "BLI_blenlib.h"
#include "BLI_linklist.h"
#include "BLI_math.h"

#include "BLO_readfile.h"

#include "BKE_appdir.h"
#include "BKE_context.h"
#include "BKE_global.h"
#include "BKE_main.h"
#include "BKE_report.h"
#include "BKE_screen.h"

#ifdef WIN32
#  include "BLI_winstuff.h"
#endif

#include "ED_screen.h"
#include "ED_fileselect.h"
#include "ED_select_utils.h"

#include "UI_interface.h"

#include "MEM_guardedalloc.h"

#include "RNA_access.h"
#include "RNA_define.h"

#include "UI_view2d.h"

#include "WM_api.h"
#include "WM_types.h"

#include "file_intern.h"
#include "filelist.h"
#include "fsmenu.h"

#include <stdlib.h>
#include <string.h>
#include <stdio.h>
#include <ctype.h>
#include <errno.h>

/* ---------- FILE SELECTION ------------ */
static FileSelection find_file_mouse_rect(SpaceFile *sfile, ARegion *ar, const rcti *rect_region)
{
  FileSelection sel;

  View2D *v2d = &ar->v2d;
  rcti rect_view;
  rctf rect_view_fl;
  rctf rect_region_fl;

  BLI_rctf_rcti_copy(&rect_region_fl, rect_region);

  UI_view2d_region_to_view_rctf(v2d, &rect_region_fl, &rect_view_fl);

  BLI_rcti_init(&rect_view,
                (int)(v2d->tot.xmin + rect_view_fl.xmin),
                (int)(v2d->tot.xmin + rect_view_fl.xmax),
                (int)(v2d->tot.ymax - rect_view_fl.ymin),
                (int)(v2d->tot.ymax - rect_view_fl.ymax));

  sel = ED_fileselect_layout_offset_rect(sfile->layout, &rect_view);

  return sel;
}

static void file_deselect_all(SpaceFile *sfile, unsigned int flag)
{
  FileSelection sel;
  sel.first = 0;
  sel.last = filelist_files_ensure(sfile->files) - 1;

  filelist_entries_select_index_range_set(sfile->files, &sel, FILE_SEL_REMOVE, flag, CHECK_ALL);
}

typedef enum FileSelect {
  FILE_SELECT_NOTHING = 0,
  FILE_SELECT_DIR = 1,
  FILE_SELECT_FILE = 2,
} FileSelect;

static void clamp_to_filelist(int numfiles, FileSelection *sel)
{
  /* box select before the first file */
  if ((sel->first < 0) && (sel->last >= 0)) {
    sel->first = 0;
  }
  /* don't select if everything is outside filelist */
  if ((sel->first >= numfiles) && ((sel->last < 0) || (sel->last >= numfiles))) {
    sel->first = -1;
    sel->last = -1;
  }

  /* fix if last file invalid */
  if ((sel->first > 0) && (sel->last < 0))
    sel->last = numfiles - 1;

  /* clamp */
  if ((sel->first >= numfiles)) {
    sel->first = numfiles - 1;
  }
  if ((sel->last >= numfiles)) {
    sel->last = numfiles - 1;
  }
}

static FileSelection file_selection_get(bContext *C, const rcti *rect, bool fill)
{
  ARegion *ar = CTX_wm_region(C);
  SpaceFile *sfile = CTX_wm_space_file(C);
  int numfiles = filelist_files_ensure(sfile->files);
  FileSelection sel;

  sel = find_file_mouse_rect(sfile, ar, rect);
  if (!((sel.first == -1) && (sel.last == -1))) {
    clamp_to_filelist(numfiles, &sel);
  }

  /* if desired, fill the selection up from the last selected file to the current one */
  if (fill && (sel.last >= 0) && (sel.last < numfiles)) {
    int f;
    /* Try to find a smaller-index selected item. */
    for (f = sel.last; f >= 0; f--) {
      if (filelist_entry_select_index_get(sfile->files, f, CHECK_ALL))
        break;
    }
    if (f >= 0) {
      sel.first = f + 1;
    }
    /* If none found, try to find a higher-index selected item. */
    else {
      for (f = sel.first; f < numfiles; f++) {
        if (filelist_entry_select_index_get(sfile->files, f, CHECK_ALL))
          break;
      }
      if (f < numfiles) {
        sel.last = f - 1;
      }
    }
  }
  return sel;
}

static FileSelect file_select_do(bContext *C, int selected_idx, bool do_diropen)
{
  Main *bmain = CTX_data_main(C);
  FileSelect retval = FILE_SELECT_NOTHING;
  SpaceFile *sfile = CTX_wm_space_file(C);
  FileSelectParams *params = ED_fileselect_get_params(sfile);
  int numfiles = filelist_files_ensure(sfile->files);
  const FileDirEntry *file;

  /* make the selected file active */
  if ((selected_idx >= 0) && (selected_idx < numfiles) &&
      (file = filelist_file(sfile->files, selected_idx))) {
    params->highlight_file = selected_idx;
    params->active_file = selected_idx;

    if (file->typeflag & FILE_TYPE_DIR) {
      const bool is_parent_dir = FILENAME_IS_PARENT(file->relpath);

      if (do_diropen == false) {
        params->file[0] = '\0';
        retval = FILE_SELECT_DIR;
      }
      /* the path is too long and we are not going up! */
      else if (!is_parent_dir && strlen(params->dir) + strlen(file->relpath) >= FILE_MAX) {
        // XXX error("Path too long, cannot enter this directory");
      }
      else {
        if (is_parent_dir) {
          /* avoids /../../ */
          BLI_parent_dir(params->dir);

          if (params->recursion_level > 1) {
            /* Disable 'dirtree' recursion when going up in tree. */
            params->recursion_level = 0;
            filelist_setrecursion(sfile->files, params->recursion_level);
          }
        }
        else {
          BLI_cleanup_dir(BKE_main_blendfile_path(bmain), params->dir);
          strcat(params->dir, file->relpath);
          BLI_add_slash(params->dir);
        }

        ED_file_change_dir(C);
        retval = FILE_SELECT_DIR;
      }
    }
    else {
      retval = FILE_SELECT_FILE;
    }
    fileselect_file_set(sfile, selected_idx);
  }
  return retval;
}

/**
 * \warning: loops over all files so better use cautiously
 */
static bool file_is_any_selected(struct FileList *files)
{
  const int numfiles = filelist_files_ensure(files);
  int i;

  /* Is any file selected ? */
  for (i = 0; i < numfiles; ++i) {
    if (filelist_entry_select_index_get(files, i, CHECK_ALL)) {
      return true;
    }
  }

  return false;
}

/**
 * If \a file is outside viewbounds, this adjusts view to make sure it's inside
 */
static void file_ensure_inside_viewbounds(ARegion *ar, SpaceFile *sfile, const int file)
{
  FileLayout *layout = ED_fileselect_get_layout(sfile, ar);
  rctf *cur = &ar->v2d.cur;
  rcti rect;
  bool changed = true;

  file_tile_boundbox(ar, layout, file, &rect);

  /* down - also use if tile is higher than viewbounds so view is aligned to file name */
  if (cur->ymin > rect.ymin || layout->tile_h > ar->winy) {
    cur->ymin = rect.ymin - (2 * layout->tile_border_y);
    cur->ymax = cur->ymin + ar->winy;
  }
  /* up */
  else if (cur->ymax < rect.ymax) {
    cur->ymax = rect.ymax + layout->tile_border_y;
    cur->ymin = cur->ymax - ar->winy;
  }
  /* left - also use if tile is wider than viewbounds so view is aligned to file name */
  else if (cur->xmin > rect.xmin || layout->tile_w > ar->winx) {
    cur->xmin = rect.xmin - layout->tile_border_x;
    cur->xmax = cur->xmin + ar->winx;
  }
  /* right */
  else if (cur->xmax < rect.xmax) {
    cur->xmax = rect.xmax + (2 * layout->tile_border_x);
    cur->xmin = cur->xmax - ar->winx;
  }
  else {
    BLI_assert(cur->xmin <= rect.xmin && cur->xmax >= rect.xmax && cur->ymin <= rect.ymin &&
               cur->ymax >= rect.ymax);
    changed = false;
  }

  if (changed) {
    UI_view2d_curRect_validate(&ar->v2d);
  }
}

static FileSelect file_select(
    bContext *C, const rcti *rect, FileSelType select, bool fill, bool do_diropen)
{
  SpaceFile *sfile = CTX_wm_space_file(C);
  FileSelect retval = FILE_SELECT_NOTHING;
  FileSelection sel = file_selection_get(C, rect, fill); /* get the selection */
  const FileCheckType check_type = (sfile->params->flag & FILE_DIRSEL_ONLY) ? CHECK_DIRS :
                                                                              CHECK_ALL;

  /* flag the files as selected in the filelist */
  filelist_entries_select_index_range_set(
      sfile->files, &sel, select, FILE_SEL_SELECTED, check_type);

  /* Don't act on multiple selected files */
  if (sel.first != sel.last)
    select = 0;

  /* Do we have a valid selection and are we actually selecting */
  if ((sel.last >= 0) && (select != FILE_SEL_REMOVE)) {
    /* Check last selection, if selected, act on the file or dir */
    if (filelist_entry_select_index_get(sfile->files, sel.last, check_type)) {
      retval = file_select_do(C, sel.last, do_diropen);
    }
  }

  if (select != FILE_SEL_ADD && !file_is_any_selected(sfile->files)) {
    sfile->params->active_file = -1;
  }
  else {
    ARegion *ar = CTX_wm_region(C);
    const FileLayout *layout = ED_fileselect_get_layout(sfile, ar);

    /* Adjust view to display selection. Doing iterations for first and last
     * selected item makes view showing as much of the selection possible.
     * Not really useful if tiles are (almost) bigger than viewbounds though. */
    if (((layout->flag & FILE_LAYOUT_HOR) && ar->winx > (1.2f * layout->tile_w)) ||
        ((layout->flag & FILE_LAYOUT_VER) && ar->winy > (2.0f * layout->tile_h))) {
      file_ensure_inside_viewbounds(ar, sfile, sel.last);
      file_ensure_inside_viewbounds(ar, sfile, sel.first);
    }
  }

  /* update operator for name change event */
  file_draw_check(C);

  return retval;
}

static int file_box_select_find_last_selected(SpaceFile *sfile,
                                              ARegion *ar,
                                              const FileSelection *sel,
                                              const int mouse_xy[2])
{
  FileLayout *layout = ED_fileselect_get_layout(sfile, ar);
  rcti bounds_first, bounds_last;
  int dist_first, dist_last;
  float mouseco_view[2];

  UI_view2d_region_to_view(&ar->v2d, UNPACK2(mouse_xy), &mouseco_view[0], &mouseco_view[1]);

  file_tile_boundbox(ar, layout, sel->first, &bounds_first);
  file_tile_boundbox(ar, layout, sel->last, &bounds_last);

  /* are first and last in the same column (horizontal layout)/row (vertical layout)? */
  if ((layout->flag & FILE_LAYOUT_HOR && bounds_first.xmin == bounds_last.xmin) ||
      (layout->flag & FILE_LAYOUT_VER && bounds_first.ymin != bounds_last.ymin)) {
    /* use vertical distance */
    const int my_loc = (int)mouseco_view[1];
    dist_first = BLI_rcti_length_y(&bounds_first, my_loc);
    dist_last = BLI_rcti_length_y(&bounds_last, my_loc);
  }
  else {
    /* use horizontal distance */
    const int mx_loc = (int)mouseco_view[0];
    dist_first = BLI_rcti_length_x(&bounds_first, mx_loc);
    dist_last = BLI_rcti_length_x(&bounds_last, mx_loc);
  }

  return (dist_first < dist_last) ? sel->first : sel->last;
}

static int file_box_select_modal(bContext *C, wmOperator *op, const wmEvent *event)
{
  ARegion *ar = CTX_wm_region(C);
  SpaceFile *sfile = CTX_wm_space_file(C);
  FileSelectParams *params = ED_fileselect_get_params(sfile);
  FileSelection sel;
  rcti rect;

  int result;

  result = WM_gesture_box_modal(C, op, event);

  if (result == OPERATOR_RUNNING_MODAL) {
    WM_operator_properties_border_to_rcti(op, &rect);

    BLI_rcti_isect(&(ar->v2d.mask), &rect, &rect);

    sel = file_selection_get(C, &rect, 0);
    if ((sel.first != params->sel_first) || (sel.last != params->sel_last)) {
      int idx;

      file_deselect_all(sfile, FILE_SEL_HIGHLIGHTED);
      filelist_entries_select_index_range_set(
          sfile->files, &sel, FILE_SEL_ADD, FILE_SEL_HIGHLIGHTED, CHECK_ALL);
      WM_event_add_notifier(C, NC_SPACE | ND_SPACE_FILE_PARAMS, NULL);

      for (idx = sel.last; idx >= 0; idx--) {
        const FileDirEntry *file = filelist_file(sfile->files, idx);

        /* dont highlight readonly file (".." or ".") on box select */
        if (FILENAME_IS_CURRPAR(file->relpath)) {
          filelist_entry_select_set(
              sfile->files, file, FILE_SEL_REMOVE, FILE_SEL_HIGHLIGHTED, CHECK_ALL);
        }

        /* make sure highlight_file is no readonly file */
        if (sel.last == idx) {
          params->highlight_file = idx;
        }
      }
    }
    params->sel_first = sel.first;
    params->sel_last = sel.last;
    params->active_file = file_box_select_find_last_selected(sfile, ar, &sel, event->mval);
  }
  else {
    params->highlight_file = -1;
    params->sel_first = params->sel_last = -1;
    fileselect_file_set(sfile, params->active_file);
    file_deselect_all(sfile, FILE_SEL_HIGHLIGHTED);
    WM_event_add_notifier(C, NC_SPACE | ND_SPACE_FILE_PARAMS, NULL);
  }

  return result;
}

static int file_box_select_exec(bContext *C, wmOperator *op)
{
  ARegion *ar = CTX_wm_region(C);
  SpaceFile *sfile = CTX_wm_space_file(C);
  rcti rect;
  FileSelect ret;

  WM_operator_properties_border_to_rcti(op, &rect);

  const eSelectOp sel_op = RNA_enum_get(op->ptr, "mode");
  const bool select = (sel_op != SEL_OP_SUB);
  if (SEL_OP_USE_PRE_DESELECT(sel_op)) {
    file_deselect_all(sfile, FILE_SEL_SELECTED);
  }

  BLI_rcti_isect(&(ar->v2d.mask), &rect, &rect);

  ret = file_select(C, &rect, select ? FILE_SEL_ADD : FILE_SEL_REMOVE, false, false);

  /* unselect '..' parent entry - it's not supposed to be selected if more than
   * one file is selected */
  filelist_entry_select_index_set(sfile->files, 0, FILE_SEL_REMOVE, FILE_SEL_SELECTED, CHECK_ALL);

  if (FILE_SELECT_DIR == ret) {
    WM_event_add_notifier(C, NC_SPACE | ND_SPACE_FILE_LIST, NULL);
  }
  else if (FILE_SELECT_FILE == ret) {
    WM_event_add_notifier(C, NC_SPACE | ND_SPACE_FILE_PARAMS, NULL);
  }
  return OPERATOR_FINISHED;
}

void FILE_OT_select_box(wmOperatorType *ot)
{
<<<<<<< HEAD
	/* identifiers */
	ot->name = "Box Select";
	ot->description = "Box Select\nActivate/select the file(s) contained in the border";
	ot->idname = "FILE_OT_select_box";
=======
  /* identifiers */
  ot->name = "Box Select";
  ot->description = "Activate/select the file(s) contained in the border";
  ot->idname = "FILE_OT_select_box";
>>>>>>> 863eeca1

  /* api callbacks */
  ot->invoke = WM_gesture_box_invoke;
  ot->exec = file_box_select_exec;
  ot->modal = file_box_select_modal;
  ot->poll = ED_operator_file_active;
  ot->cancel = WM_gesture_box_cancel;

  /* properties */
  WM_operator_properties_gesture_box(ot);
  WM_operator_properties_select_operation_simple(ot);
}

static int file_select_invoke(bContext *C, wmOperator *op, const wmEvent *event)
{
  ARegion *ar = CTX_wm_region(C);
  SpaceFile *sfile = CTX_wm_space_file(C);
  FileSelect ret;
  rcti rect;
  const bool extend = RNA_boolean_get(op->ptr, "extend");
  const bool fill = RNA_boolean_get(op->ptr, "fill");
  const bool do_diropen = RNA_boolean_get(op->ptr, "open");

  if (ar->regiontype != RGN_TYPE_WINDOW)
    return OPERATOR_CANCELLED;

  rect.xmin = rect.xmax = event->mval[0];
  rect.ymin = rect.ymax = event->mval[1];

  if (!BLI_rcti_isect_pt(&ar->v2d.mask, rect.xmin, rect.ymin))
    return OPERATOR_CANCELLED;

  if (sfile && sfile->params) {
    int idx = sfile->params->highlight_file;
    int numfiles = filelist_files_ensure(sfile->files);

    if ((idx >= 0) && (idx < numfiles)) {
      /* single select, deselect all selected first */
      if (!extend) {
        file_deselect_all(sfile, FILE_SEL_SELECTED);
      }
    }
  }

  ret = file_select(C, &rect, extend ? FILE_SEL_TOGGLE : FILE_SEL_ADD, fill, do_diropen);

  if (extend) {
    /* unselect '..' parent entry - it's not supposed to be selected if more
     * than one file is selected */
    filelist_entry_select_index_set(
        sfile->files, 0, FILE_SEL_REMOVE, FILE_SEL_SELECTED, CHECK_ALL);
  }

  if (FILE_SELECT_DIR == ret)
    WM_event_add_notifier(C, NC_SPACE | ND_SPACE_FILE_LIST, NULL);
  else if (FILE_SELECT_FILE == ret)
    WM_event_add_notifier(C, NC_SPACE | ND_SPACE_FILE_PARAMS, NULL);

  WM_event_add_mousemove(C); /* for directory changes */
  WM_event_add_notifier(C, NC_SPACE | ND_SPACE_FILE_PARAMS, NULL);

  return OPERATOR_FINISHED;
}

void FILE_OT_select(wmOperatorType *ot)
{
  PropertyRNA *prop;

<<<<<<< HEAD
	/* identifiers */
	ot->name = "Select";
	ot->description = "Select\nActivate/select file";
	ot->idname = "FILE_OT_select";
=======
  /* identifiers */
  ot->name = "Select";
  ot->description = "Activate/select file";
  ot->idname = "FILE_OT_select";
>>>>>>> 863eeca1

  /* api callbacks */
  ot->invoke = file_select_invoke;
  ot->poll = ED_operator_file_active;

<<<<<<< HEAD
	/* properties */
	prop = RNA_def_boolean(ot->srna, "extend", false, "Extend", "Extend\nExtend selection instead of deselecting everything first");
	RNA_def_property_flag(prop, PROP_SKIP_SAVE);
	prop = RNA_def_boolean(ot->srna, "fill", false, "Fill", "Fill\nSelect everything beginning with the last selection");
	RNA_def_property_flag(prop, PROP_SKIP_SAVE);
	prop = RNA_def_boolean(ot->srna, "open", true, "Open", "Open\nOpen a directory when selecting it");
	RNA_def_property_flag(prop, PROP_SKIP_SAVE);
=======
  /* properties */
  prop = RNA_def_boolean(ot->srna,
                         "extend",
                         false,
                         "Extend",
                         "Extend selection instead of deselecting everything first");
  RNA_def_property_flag(prop, PROP_SKIP_SAVE);
  prop = RNA_def_boolean(
      ot->srna, "fill", false, "Fill", "Select everything beginning with the last selection");
  RNA_def_property_flag(prop, PROP_SKIP_SAVE);
  prop = RNA_def_boolean(ot->srna, "open", true, "Open", "Open a directory when selecting it");
  RNA_def_property_flag(prop, PROP_SKIP_SAVE);
>>>>>>> 863eeca1
}

/**
 * \returns true if selection has changed
 */
static bool file_walk_select_selection_set(bContext *C,
                                           SpaceFile *sfile,
                                           const int direction,
                                           const int numfiles,
                                           const int active_old,
                                           const int active_new,
                                           const int other_site,
                                           const bool has_selection,
                                           const bool extend,
                                           const bool fill)
{
  FileSelectParams *params = sfile->params;
  struct FileList *files = sfile->files;
  const int last_sel = params->active_file; /* store old value */
  int active = active_old; /* could use active_old instead, just for readability */
  bool deselect = false;

  BLI_assert(params);

  if (has_selection) {
    if (extend && filelist_entry_select_index_get(files, active_old, CHECK_ALL) &&
        filelist_entry_select_index_get(files, active_new, CHECK_ALL)) {
      /* conditions for deselecting: initial file is selected, new file is
       * selected and either other_side isn't selected/found or we use fill */
      deselect = (fill || other_site == -1 ||
                  !filelist_entry_select_index_get(files, other_site, CHECK_ALL));

      /* don't change highlight_file here since we either want to deselect active or we want
       * to walk through a block of selected files without selecting/deselecting anything */
      params->active_file = active_new;
      /* but we want to change active if we use fill
       * (needed to get correct selection bounds) */
      if (deselect && fill) {
        active = active_new;
      }
    }
    else {
      /* regular selection change */
      params->active_file = active = active_new;
    }
  }
  else {
    /* select last file */
    if (ELEM(direction, FILE_SELECT_WALK_UP, FILE_SELECT_WALK_LEFT)) {
      params->active_file = active = numfiles - 1;
    }
    /* select first file */
    else if (ELEM(direction, FILE_SELECT_WALK_DOWN, FILE_SELECT_WALK_RIGHT)) {
      params->active_file = active = extend ? 1 : 0;
    }
    else {
      BLI_assert(0);
    }
  }

  if (active < 0) {
    return false;
  }

  if (extend) {
    /* highlight the active walker file for extended selection for better visual feedback */
    params->highlight_file = params->active_file;

    /* unselect '..' parent entry - it's not supposed to be selected if more
     * than one file is selected */
    filelist_entry_select_index_set(files, 0, FILE_SEL_REMOVE, FILE_SEL_SELECTED, CHECK_ALL);
  }
  else {
    /* deselect all first */
    file_deselect_all(sfile, FILE_SEL_SELECTED);

    /* highlight file under mouse pos */
    params->highlight_file = -1;
    WM_event_add_mousemove(C);
  }

  /* do the actual selection */
  if (fill) {
    FileSelection sel = {MIN2(active, last_sel), MAX2(active, last_sel)};

    /* clamping selection to not include '..' parent entry */
    if (sel.first == 0) {
      sel.first = 1;
    }

    /* fill selection between last and first selected file */
    filelist_entries_select_index_range_set(
        files, &sel, deselect ? FILE_SEL_REMOVE : FILE_SEL_ADD, FILE_SEL_SELECTED, CHECK_ALL);
    /* entire sel is cleared here, so select active again */
    if (deselect) {
      filelist_entry_select_index_set(files, active, FILE_SEL_ADD, FILE_SEL_SELECTED, CHECK_ALL);
    }
  }
  else {
    filelist_entry_select_index_set(
        files, active, deselect ? FILE_SEL_REMOVE : FILE_SEL_ADD, FILE_SEL_SELECTED, CHECK_ALL);
  }

  BLI_assert(IN_RANGE(active, -1, numfiles));
  fileselect_file_set(sfile, params->active_file);

  /* ensure newly selected file is inside viewbounds */
  file_ensure_inside_viewbounds(CTX_wm_region(C), sfile, params->active_file);

  /* selection changed */
  return true;
}

/**
 * \returns true if selection has changed
 */
static bool file_walk_select_do(bContext *C,
                                SpaceFile *sfile,
                                FileSelectParams *params,
                                const int direction,
                                const bool extend,
                                const bool fill)
{
  struct FileList *files = sfile->files;
  const int numfiles = filelist_files_ensure(files);
  const bool has_selection = file_is_any_selected(files);
  const int active_old = params->active_file;
  int active_new = -1;
  int other_site = -1; /* file on the other site of active_old */

  /* *** get all needed files for handling selection *** */

  if (has_selection) {
    ARegion *ar = CTX_wm_region(C);
    FileLayout *layout = ED_fileselect_get_layout(sfile, ar);
    const int idx_shift = (layout->flag & FILE_LAYOUT_HOR) ? layout->rows : layout->columns;

    if ((layout->flag & FILE_LAYOUT_HOR && direction == FILE_SELECT_WALK_UP) ||
        (layout->flag & FILE_LAYOUT_VER && direction == FILE_SELECT_WALK_LEFT)) {
      active_new = active_old - 1;
      other_site = active_old + 1;
    }
    else if ((layout->flag & FILE_LAYOUT_HOR && direction == FILE_SELECT_WALK_DOWN) ||
             (layout->flag & FILE_LAYOUT_VER && direction == FILE_SELECT_WALK_RIGHT)) {
      active_new = active_old + 1;
      other_site = active_old - 1;
    }
    else if ((layout->flag & FILE_LAYOUT_HOR && direction == FILE_SELECT_WALK_LEFT) ||
             (layout->flag & FILE_LAYOUT_VER && direction == FILE_SELECT_WALK_UP)) {
      active_new = active_old - idx_shift;
      other_site = active_old + idx_shift;
    }
    else if ((layout->flag & FILE_LAYOUT_HOR && direction == FILE_SELECT_WALK_RIGHT) ||
             (layout->flag & FILE_LAYOUT_VER && direction == FILE_SELECT_WALK_DOWN)) {

      active_new = active_old + idx_shift;
      other_site = active_old - idx_shift;
    }
    else {
      BLI_assert(0);
    }

    if (!IN_RANGE(active_new, 0, numfiles)) {
      if (extend) {
        /* extend to invalid file -> abort */
        return false;
      }
      /* if we don't extend, selecting '..' (index == 0) is allowed so
       * using key selection to go to parent directory is possible */
      else if (active_new != 0) {
        /* select initial file */
        active_new = active_old;
      }
    }
    if (!IN_RANGE(other_site, 0, numfiles)) {
      other_site = -1;
    }
  }

  return file_walk_select_selection_set(C,
                                        sfile,
                                        direction,
                                        numfiles,
                                        active_old,
                                        active_new,
                                        other_site,
                                        has_selection,
                                        extend,
                                        fill);
}

static int file_walk_select_invoke(bContext *C, wmOperator *op, const wmEvent *UNUSED(event))
{
  SpaceFile *sfile = (SpaceFile *)CTX_wm_space_data(C);
  FileSelectParams *params = sfile->params;
  const int direction = RNA_enum_get(op->ptr, "direction");
  const bool extend = RNA_boolean_get(op->ptr, "extend");
  const bool fill = RNA_boolean_get(op->ptr, "fill");

  if (file_walk_select_do(C, sfile, params, direction, extend, fill)) {
    WM_event_add_notifier(C, NC_SPACE | ND_SPACE_FILE_PARAMS, NULL);
    return OPERATOR_FINISHED;
  }

  return OPERATOR_CANCELLED;
}

void FILE_OT_select_walk(wmOperatorType *ot)
{
<<<<<<< HEAD
	static const EnumPropertyItem direction_items[] = {
		{FILE_SELECT_WALK_UP,    "UP",    0, "Prev",  ""},
		{FILE_SELECT_WALK_DOWN,  "DOWN",  0, "Next",  ""},
		{FILE_SELECT_WALK_LEFT,  "LEFT",  0, "Left",  ""},
		{FILE_SELECT_WALK_RIGHT, "RIGHT", 0, "Right", ""},
		{0, NULL, 0, NULL, NULL},
	};
	PropertyRNA *prop;

	/* identifiers */
	ot->name = "Walk Select/Deselect File";
	ot->description = "Walk Select/Deselect File\nSelect/Deselect files by walking through them";
	ot->idname = "FILE_OT_select_walk";

	/* api callbacks */
	ot->invoke = file_walk_select_invoke;
	ot->poll = ED_operator_file_active;

	/* properties */
	prop = RNA_def_enum(ot->srna, "direction", direction_items, 0, "Walk Direction",
	                    "Walk Direction\nSelect/Deselect file in this direction");
	RNA_def_property_flag(prop, PROP_SKIP_SAVE);
	prop = RNA_def_boolean(ot->srna, "extend", false, "Extend",
	                       "Extend\nExtend selection instead of deselecting everything first");
	RNA_def_property_flag(prop, PROP_SKIP_SAVE);
	prop = RNA_def_boolean(ot->srna, "fill", false, "Fill", "Fill\nSelect everything beginning with the last selection");
	RNA_def_property_flag(prop, PROP_SKIP_SAVE);
=======
  static const EnumPropertyItem direction_items[] = {
      {FILE_SELECT_WALK_UP, "UP", 0, "Prev", ""},
      {FILE_SELECT_WALK_DOWN, "DOWN", 0, "Next", ""},
      {FILE_SELECT_WALK_LEFT, "LEFT", 0, "Left", ""},
      {FILE_SELECT_WALK_RIGHT, "RIGHT", 0, "Right", ""},
      {0, NULL, 0, NULL, NULL},
  };
  PropertyRNA *prop;

  /* identifiers */
  ot->name = "Walk Select/Deselect File";
  ot->description = "Select/Deselect files by walking through them";
  ot->idname = "FILE_OT_select_walk";

  /* api callbacks */
  ot->invoke = file_walk_select_invoke;
  ot->poll = ED_operator_file_active;

  /* properties */
  prop = RNA_def_enum(ot->srna,
                      "direction",
                      direction_items,
                      0,
                      "Walk Direction",
                      "Select/Deselect file in this direction");
  RNA_def_property_flag(prop, PROP_SKIP_SAVE);
  prop = RNA_def_boolean(ot->srna,
                         "extend",
                         false,
                         "Extend",
                         "Extend selection instead of deselecting everything first");
  RNA_def_property_flag(prop, PROP_SKIP_SAVE);
  prop = RNA_def_boolean(
      ot->srna, "fill", false, "Fill", "Select everything beginning with the last selection");
  RNA_def_property_flag(prop, PROP_SKIP_SAVE);
>>>>>>> 863eeca1
}

static int file_select_all_exec(bContext *C, wmOperator *UNUSED(op))
{
  ScrArea *sa = CTX_wm_area(C);
  SpaceFile *sfile = CTX_wm_space_file(C);
  FileSelection sel;
  const int numfiles = filelist_files_ensure(sfile->files);
  const bool has_selection = file_is_any_selected(sfile->files);

  sel.first = 0;
  sel.last = numfiles - 1;

  /* select all only if previously no file was selected */
  if (has_selection) {
    filelist_entries_select_index_range_set(
        sfile->files, &sel, FILE_SEL_REMOVE, FILE_SEL_SELECTED, CHECK_ALL);
    sfile->params->active_file = -1;
  }
  else {
    const FileCheckType check_type = (sfile->params->flag & FILE_DIRSEL_ONLY) ? CHECK_DIRS :
                                                                                CHECK_FILES;
    int i;

    filelist_entries_select_index_range_set(
        sfile->files, &sel, FILE_SEL_ADD, FILE_SEL_SELECTED, check_type);

    /* set active_file to first selected */
    for (i = 0; i < numfiles; i++) {
      if (filelist_entry_select_index_get(sfile->files, i, check_type)) {
        sfile->params->active_file = i;
        break;
      }
    }
  }

  file_draw_check(C);
  WM_event_add_mousemove(C);
  ED_area_tag_redraw(sa);

  return OPERATOR_FINISHED;
}

void FILE_OT_select_all(wmOperatorType *ot)
{
<<<<<<< HEAD
	/* identifiers */
	ot->name = "(De)select All Files";
	ot->description = "(De)select All Files\nSelect or deselect all files";
	ot->idname = "FILE_OT_select_all";
=======
  /* identifiers */
  ot->name = "(De)select All Files";
  ot->description = "Select or deselect all files";
  ot->idname = "FILE_OT_select_all";
>>>>>>> 863eeca1

  /* api callbacks */
  ot->exec = file_select_all_exec;
  ot->poll = ED_operator_file_active;

  /* properties */
}

/* ---------- BOOKMARKS ----------- */

/* Note we could get rid of this one, but it's used by some addon so...
 * Does not hurt keeping it around for now. */
static int bookmark_select_exec(bContext *C, wmOperator *op)
{
  Main *bmain = CTX_data_main(C);
  SpaceFile *sfile = CTX_wm_space_file(C);
  PropertyRNA *prop;

  if ((prop = RNA_struct_find_property(op->ptr, "dir"))) {
    char entry[256];
    FileSelectParams *params = sfile->params;

    RNA_property_string_get(op->ptr, prop, entry);
    BLI_strncpy(params->dir, entry, sizeof(params->dir));
    BLI_cleanup_dir(BKE_main_blendfile_path(bmain), params->dir);
    ED_file_change_dir(C);

    WM_event_add_notifier(C, NC_SPACE | ND_SPACE_FILE_LIST, NULL);
  }

  return OPERATOR_FINISHED;
}

void FILE_OT_select_bookmark(wmOperatorType *ot)
{
  PropertyRNA *prop;

<<<<<<< HEAD
	/* identifiers */
	ot->name = "Select Directory";
	ot->description = "Select Directory\nSelect a bookmarked directory";
	ot->idname = "FILE_OT_select_bookmark";
=======
  /* identifiers */
  ot->name = "Select Directory";
  ot->description = "Select a bookmarked directory";
  ot->idname = "FILE_OT_select_bookmark";
>>>>>>> 863eeca1

  /* api callbacks */
  ot->exec = bookmark_select_exec;
  ot->poll = ED_operator_file_active;

  /* properties */
  prop = RNA_def_string(ot->srna, "dir", NULL, FILE_MAXDIR, "Dir", "");
  RNA_def_property_flag(prop, PROP_SKIP_SAVE);
}

static int bookmark_add_exec(bContext *C, wmOperator *UNUSED(op))
{
  ScrArea *sa = CTX_wm_area(C);
  SpaceFile *sfile = CTX_wm_space_file(C);
  struct FSMenu *fsmenu = ED_fsmenu_get();
  struct FileSelectParams *params = ED_fileselect_get_params(sfile);

  if (params->dir[0] != '\0') {
    char name[FILE_MAX];

    fsmenu_insert_entry(fsmenu, FS_CATEGORY_BOOKMARKS, params->dir, NULL, FS_INSERT_SAVE);
    BLI_make_file_string(
        "/", name, BKE_appdir_folder_id_create(BLENDER_USER_CONFIG, NULL), BLENDER_BOOKMARK_FILE);
    fsmenu_write_file(fsmenu, name);
  }

  ED_area_tag_refresh(sa);
  ED_area_tag_redraw(sa);
  return OPERATOR_FINISHED;
}

void FILE_OT_bookmark_add(wmOperatorType *ot)
{
<<<<<<< HEAD
	/* identifiers */
	ot->name = "Add Bookmark";
	ot->description = "Add Bookmark\nAdd a bookmark for the selected/active directory";
	ot->idname = "FILE_OT_bookmark_add";
=======
  /* identifiers */
  ot->name = "Add Bookmark";
  ot->description = "Add a bookmark for the selected/active directory";
  ot->idname = "FILE_OT_bookmark_add";
>>>>>>> 863eeca1

  /* api callbacks */
  ot->exec = bookmark_add_exec;
  ot->poll = ED_operator_file_active;
}

static int bookmark_delete_exec(bContext *C, wmOperator *op)
{
  ScrArea *sa = CTX_wm_area(C);
  SpaceFile *sfile = CTX_wm_space_file(C);
  struct FSMenu *fsmenu = ED_fsmenu_get();
  int nentries = ED_fsmenu_get_nentries(fsmenu, FS_CATEGORY_BOOKMARKS);

  PropertyRNA *prop = RNA_struct_find_property(op->ptr, "index");

  if (prop) {
    int index;
    if (RNA_property_is_set(op->ptr, prop)) {
      index = RNA_property_int_get(op->ptr, prop);
    }
    else { /* if index unset, use active bookmark... */
      index = sfile->bookmarknr;
    }
    if ((index > -1) && (index < nentries)) {
      char name[FILE_MAX];

      fsmenu_remove_entry(fsmenu, FS_CATEGORY_BOOKMARKS, index);
      BLI_make_file_string("/",
                           name,
                           BKE_appdir_folder_id_create(BLENDER_USER_CONFIG, NULL),
                           BLENDER_BOOKMARK_FILE);
      fsmenu_write_file(fsmenu, name);
      ED_area_tag_refresh(sa);
      ED_area_tag_redraw(sa);
    }
  }

  return OPERATOR_FINISHED;
}

void FILE_OT_bookmark_delete(wmOperatorType *ot)
{
  PropertyRNA *prop;

<<<<<<< HEAD
	/* identifiers */
	ot->name = "Delete Bookmark";
	ot->description = "Delete Bookmark\nDelete selected bookmark";
	ot->idname = "FILE_OT_bookmark_delete";
=======
  /* identifiers */
  ot->name = "Delete Bookmark";
  ot->description = "Delete selected bookmark";
  ot->idname = "FILE_OT_bookmark_delete";
>>>>>>> 863eeca1

  /* api callbacks */
  ot->exec = bookmark_delete_exec;
  ot->poll = ED_operator_file_active;

  /* properties */
  prop = RNA_def_int(ot->srna, "index", -1, -1, 20000, "Index", "", -1, 20000);
  RNA_def_property_flag(prop, PROP_SKIP_SAVE);
}

static int bookmark_cleanup_exec(bContext *C, wmOperator *UNUSED(op))
{
  ScrArea *sa = CTX_wm_area(C);
  struct FSMenu *fsmenu = ED_fsmenu_get();
  struct FSMenuEntry *fsme_next, *fsme = ED_fsmenu_get_category(fsmenu, FS_CATEGORY_BOOKMARKS);
  int index;
  bool changed = false;

  for (index = 0; fsme; fsme = fsme_next) {
    fsme_next = fsme->next;

    if (!BLI_is_dir(fsme->path)) {
      fsmenu_remove_entry(fsmenu, FS_CATEGORY_BOOKMARKS, index);
      changed = true;
    }
    else {
      index++;
    }
  }

  if (changed) {
    char name[FILE_MAX];

    BLI_make_file_string(
        "/", name, BKE_appdir_folder_id_create(BLENDER_USER_CONFIG, NULL), BLENDER_BOOKMARK_FILE);
    fsmenu_write_file(fsmenu, name);
    fsmenu_refresh_bookmarks_status(fsmenu);
    ED_area_tag_refresh(sa);
    ED_area_tag_redraw(sa);
  }

  return OPERATOR_FINISHED;
}

void FILE_OT_bookmark_cleanup(wmOperatorType *ot)
{
<<<<<<< HEAD
	/* identifiers */
	ot->name = "Cleanup Bookmarks";
	ot->description = "Cleanup Bookmarks\nDelete all invalid bookmarks";
	ot->idname = "FILE_OT_bookmark_cleanup";
=======
  /* identifiers */
  ot->name = "Cleanup Bookmarks";
  ot->description = "Delete all invalid bookmarks";
  ot->idname = "FILE_OT_bookmark_cleanup";
>>>>>>> 863eeca1

  /* api callbacks */
  ot->exec = bookmark_cleanup_exec;
  ot->poll = ED_operator_file_active;

  /* properties */
}

enum {
  FILE_BOOKMARK_MOVE_TOP = -2,
  FILE_BOOKMARK_MOVE_UP = -1,
  FILE_BOOKMARK_MOVE_DOWN = 1,
  FILE_BOOKMARK_MOVE_BOTTOM = 2,
};

static int bookmark_move_exec(bContext *C, wmOperator *op)
{
  ScrArea *sa = CTX_wm_area(C);
  SpaceFile *sfile = CTX_wm_space_file(C);
  struct FSMenu *fsmenu = ED_fsmenu_get();
  struct FSMenuEntry *fsmentry = ED_fsmenu_get_category(fsmenu, FS_CATEGORY_BOOKMARKS);
  const struct FSMenuEntry *fsmentry_org = fsmentry;

  char fname[FILE_MAX];

  const int direction = RNA_enum_get(op->ptr, "direction");
  const int totitems = ED_fsmenu_get_nentries(fsmenu, FS_CATEGORY_BOOKMARKS);
  const int act_index = sfile->bookmarknr;
  int new_index;

  if (totitems < 2) {
    return OPERATOR_CANCELLED;
  }

  switch (direction) {
    case FILE_BOOKMARK_MOVE_TOP:
      new_index = 0;
      break;
    case FILE_BOOKMARK_MOVE_BOTTOM:
      new_index = totitems - 1;
      break;
    case FILE_BOOKMARK_MOVE_UP:
    case FILE_BOOKMARK_MOVE_DOWN:
    default:
      new_index = (totitems + act_index + direction) % totitems;
      break;
  }

  if (new_index == act_index) {
    return OPERATOR_CANCELLED;
  }

  BLI_linklist_move_item((LinkNode **)&fsmentry, act_index, new_index);
  if (fsmentry != fsmentry_org) {
    ED_fsmenu_set_category(fsmenu, FS_CATEGORY_BOOKMARKS, fsmentry);
  }

  /* Need to update active bookmark number. */
  sfile->bookmarknr = new_index;

  BLI_make_file_string(
      "/", fname, BKE_appdir_folder_id_create(BLENDER_USER_CONFIG, NULL), BLENDER_BOOKMARK_FILE);
  fsmenu_write_file(fsmenu, fname);

  ED_area_tag_redraw(sa);
  return OPERATOR_FINISHED;
}

void FILE_OT_bookmark_move(wmOperatorType *ot)
{
  static const EnumPropertyItem slot_move[] = {
      {FILE_BOOKMARK_MOVE_TOP, "TOP", 0, "Top", "Top of the list"},
      {FILE_BOOKMARK_MOVE_UP, "UP", 0, "Up", ""},
      {FILE_BOOKMARK_MOVE_DOWN, "DOWN", 0, "Down", ""},
      {FILE_BOOKMARK_MOVE_BOTTOM, "BOTTOM", 0, "Bottom", "Bottom of the list"},
      {0, NULL, 0, NULL, NULL}};

<<<<<<< HEAD
	/* identifiers */
	ot->name = "Move Bookmark";
	ot->idname = "FILE_OT_bookmark_move";
	ot->description = "Move Bookmark\nMove the active bookmark up/down in the list";
=======
  /* identifiers */
  ot->name = "Move Bookmark";
  ot->idname = "FILE_OT_bookmark_move";
  ot->description = "Move the active bookmark up/down in the list";
>>>>>>> 863eeca1

  /* api callbacks */
  ot->poll = ED_operator_file_active;
  ot->exec = bookmark_move_exec;

  /* flags */
  ot->flag = OPTYPE_REGISTER; /* No undo! */

<<<<<<< HEAD
	RNA_def_enum(ot->srna, "direction", slot_move, 0, "Direction",("Direction\nDirection to move the active bookmark towards"));
=======
  RNA_def_enum(ot->srna,
               "direction",
               slot_move,
               0,
               "Direction",
               "Direction to move the active bookmark towards");
>>>>>>> 863eeca1
}

static int reset_recent_exec(bContext *C, wmOperator *UNUSED(op))
{
  ScrArea *sa = CTX_wm_area(C);
  char name[FILE_MAX];
  struct FSMenu *fsmenu = ED_fsmenu_get();

  while (ED_fsmenu_get_entry(fsmenu, FS_CATEGORY_RECENT, 0) != NULL) {
    fsmenu_remove_entry(fsmenu, FS_CATEGORY_RECENT, 0);
  }
  BLI_make_file_string(
      "/", name, BKE_appdir_folder_id_create(BLENDER_USER_CONFIG, NULL), BLENDER_BOOKMARK_FILE);
  fsmenu_write_file(fsmenu, name);
  ED_area_tag_redraw(sa);

  return OPERATOR_FINISHED;
}

void FILE_OT_reset_recent(wmOperatorType *ot)
{
<<<<<<< HEAD
	/* identifiers */
	ot->name = "Reset Recent";
	ot->description = "Reset Recent\nReset Recent files";
	ot->idname = "FILE_OT_reset_recent";

	/* api callbacks */
	ot->exec = reset_recent_exec;
	ot->poll = ED_operator_file_active;
=======
  /* identifiers */
  ot->name = "Reset Recent";
  ot->description = "Reset Recent files";
  ot->idname = "FILE_OT_reset_recent";
>>>>>>> 863eeca1

  /* api callbacks */
  ot->exec = reset_recent_exec;
  ot->poll = ED_operator_file_active;
}

int file_highlight_set(SpaceFile *sfile, ARegion *ar, int mx, int my)
{
  View2D *v2d = &ar->v2d;
  FileSelectParams *params;
  int numfiles, origfile;

  if (sfile == NULL || sfile->files == NULL)
    return 0;

  numfiles = filelist_files_ensure(sfile->files);
  params = ED_fileselect_get_params(sfile);

  origfile = params->highlight_file;

  mx -= ar->winrct.xmin;
  my -= ar->winrct.ymin;

  if (BLI_rcti_isect_pt(&ar->v2d.mask, mx, my)) {
    float fx, fy;
    int highlight_file;

    UI_view2d_region_to_view(v2d, mx, my, &fx, &fy);

    highlight_file = ED_fileselect_layout_offset(
        sfile->layout, (int)(v2d->tot.xmin + fx), (int)(v2d->tot.ymax - fy));

    if ((highlight_file >= 0) && (highlight_file < numfiles))
      params->highlight_file = highlight_file;
    else
      params->highlight_file = -1;
  }
  else
    params->highlight_file = -1;

  return (params->highlight_file != origfile);
}

static int file_highlight_invoke(bContext *C, wmOperator *UNUSED(op), const wmEvent *event)
{
  ARegion *ar = CTX_wm_region(C);
  SpaceFile *sfile = CTX_wm_space_file(C);

  if (!file_highlight_set(sfile, ar, event->x, event->y))
    return OPERATOR_PASS_THROUGH;

  ED_area_tag_redraw(CTX_wm_area(C));

  return OPERATOR_PASS_THROUGH;
}

void FILE_OT_highlight(struct wmOperatorType *ot)
{
<<<<<<< HEAD
	/* identifiers */
	ot->name = "Highlight File";
	ot->description = "Highlight File\nHighlight selected file(s)";
	ot->idname = "FILE_OT_highlight";
=======
  /* identifiers */
  ot->name = "Highlight File";
  ot->description = "Highlight selected file(s)";
  ot->idname = "FILE_OT_highlight";
>>>>>>> 863eeca1

  /* api callbacks */
  ot->invoke = file_highlight_invoke;
  ot->poll = ED_operator_file_active;
}

int file_cancel_exec(bContext *C, wmOperator *UNUSED(unused))
{
  wmWindowManager *wm = CTX_wm_manager(C);
  SpaceFile *sfile = CTX_wm_space_file(C);
  wmOperator *op = sfile->op;

  sfile->op = NULL;

  WM_event_fileselect_event(wm, op, EVT_FILESELECT_CANCEL);

  return OPERATOR_FINISHED;
}

static bool file_operator_poll(bContext *C)
{
  bool poll = ED_operator_file_active(C);
  SpaceFile *sfile = CTX_wm_space_file(C);

  if (!sfile || !sfile->op)
    poll = 0;

  return poll;
}

void FILE_OT_cancel(struct wmOperatorType *ot)
{
<<<<<<< HEAD
	/* identifiers */
	ot->name = "Cancel File Load";
	ot->description = "Cancel File Load\nCancel loading of selected file";
	ot->idname = "FILE_OT_cancel";
=======
  /* identifiers */
  ot->name = "Cancel File Load";
  ot->description = "Cancel loading of selected file";
  ot->idname = "FILE_OT_cancel";
>>>>>>> 863eeca1

  /* api callbacks */
  ot->exec = file_cancel_exec;
  ot->poll = file_operator_poll;
}

void file_sfile_to_operator_ex(bContext *C, wmOperator *op, SpaceFile *sfile, char *filepath)
{
  Main *bmain = CTX_data_main(C);
  PropertyRNA *prop;

  /* XXX, not real length */
  BLI_join_dirfile(filepath, FILE_MAX, sfile->params->dir, sfile->params->file);

  if ((prop = RNA_struct_find_property(op->ptr, "relative_path"))) {
    if (RNA_property_boolean_get(op->ptr, prop)) {
      BLI_path_rel(filepath, BKE_main_blendfile_path(bmain));
    }
  }

  if ((prop = RNA_struct_find_property(op->ptr, "filename"))) {
    RNA_property_string_set(op->ptr, prop, sfile->params->file);
  }
  if ((prop = RNA_struct_find_property(op->ptr, "directory"))) {
    RNA_property_string_set(op->ptr, prop, sfile->params->dir);
  }
  if ((prop = RNA_struct_find_property(op->ptr, "filepath"))) {
    RNA_property_string_set(op->ptr, prop, filepath);
  }

  /* some ops have multiple files to select */
  /* this is called on operators check() so clear collections first since
   * they may be already set. */
  {
    int i, numfiles = filelist_files_ensure(sfile->files);

    if ((prop = RNA_struct_find_property(op->ptr, "files"))) {
      PointerRNA itemptr;
      int num_files = 0;
      RNA_property_collection_clear(op->ptr, prop);
      for (i = 0; i < numfiles; i++) {
        if (filelist_entry_select_index_get(sfile->files, i, CHECK_FILES)) {
          FileDirEntry *file = filelist_file(sfile->files, i);
          RNA_property_collection_add(op->ptr, prop, &itemptr);
          RNA_string_set(&itemptr, "name", file->relpath);
          num_files++;
        }
      }
      /* make sure the file specified in the filename button is added even if no
       * files selected */
      if (0 == num_files) {
        RNA_property_collection_add(op->ptr, prop, &itemptr);
        RNA_string_set(&itemptr, "name", sfile->params->file);
      }
    }

    if ((prop = RNA_struct_find_property(op->ptr, "dirs"))) {
      PointerRNA itemptr;
      int num_dirs = 0;
      RNA_property_collection_clear(op->ptr, prop);
      for (i = 0; i < numfiles; i++) {
        if (filelist_entry_select_index_get(sfile->files, i, CHECK_DIRS)) {
          FileDirEntry *file = filelist_file(sfile->files, i);
          RNA_property_collection_add(op->ptr, prop, &itemptr);
          RNA_string_set(&itemptr, "name", file->relpath);
          num_dirs++;
        }
      }

      /* make sure the directory specified in the button is added even if no
       * directory selected */
      if (0 == num_dirs) {
        RNA_property_collection_add(op->ptr, prop, &itemptr);
        RNA_string_set(&itemptr, "name", sfile->params->dir);
      }
    }
  }
}
void file_sfile_to_operator(bContext *C, wmOperator *op, SpaceFile *sfile)
{
  char filepath[FILE_MAX];

  file_sfile_to_operator_ex(C, op, sfile, filepath);
}

void file_operator_to_sfile(bContext *C, SpaceFile *sfile, wmOperator *op)
{
  Main *bmain = CTX_data_main(C);
  PropertyRNA *prop;

  /* If neither of the above are set, split the filepath back */
  if ((prop = RNA_struct_find_property(op->ptr, "filepath"))) {
    char filepath[FILE_MAX];
    RNA_property_string_get(op->ptr, prop, filepath);
    BLI_split_dirfile(filepath,
                      sfile->params->dir,
                      sfile->params->file,
                      sizeof(sfile->params->dir),
                      sizeof(sfile->params->file));
  }
  else {
    if ((prop = RNA_struct_find_property(op->ptr, "filename"))) {
      RNA_property_string_get(op->ptr, prop, sfile->params->file);
    }
    if ((prop = RNA_struct_find_property(op->ptr, "directory"))) {
      RNA_property_string_get(op->ptr, prop, sfile->params->dir);
    }
  }

  /* we could check for relative_path property which is used when converting
   * in the other direction but doesn't hurt to do this every time */
  BLI_path_abs(sfile->params->dir, BKE_main_blendfile_path(bmain));

  /* XXX, files and dirs updates missing, not really so important though */
}

/**
 * Use to set the file selector path from some arbitrary source.
 */
void file_sfile_filepath_set(SpaceFile *sfile, const char *filepath)
{
  BLI_assert(BLI_exists(filepath));

  if (BLI_is_dir(filepath)) {
    BLI_strncpy(sfile->params->dir, filepath, sizeof(sfile->params->dir));
  }
  else {
    if ((sfile->params->flag & FILE_DIRSEL_ONLY) == 0) {
      BLI_split_dirfile(filepath,
                        sfile->params->dir,
                        sfile->params->file,
                        sizeof(sfile->params->dir),
                        sizeof(sfile->params->file));
    }
    else {
      BLI_split_dir_part(filepath, sfile->params->dir, sizeof(sfile->params->dir));
    }
  }
}

void file_draw_check(bContext *C)
{
  SpaceFile *sfile = CTX_wm_space_file(C);
  wmOperator *op = sfile->op;
  if (op) { /* fail on reload */
    if (op->type->check) {
      file_sfile_to_operator(C, op, sfile);

      /* redraw */
      if (op->type->check(C, op)) {
        file_operator_to_sfile(C, sfile, op);

        /* redraw, else the changed settings wont get updated */
        ED_area_tag_redraw(CTX_wm_area(C));
      }
    }
  }
}

/* for use with; UI_block_func_set */
void file_draw_check_cb(bContext *C, void *UNUSED(arg1), void *UNUSED(arg2))
{
  file_draw_check(C);
}

bool file_draw_check_exists(SpaceFile *sfile)
{
  if (sfile->op) { /* fails on reload */
    PropertyRNA *prop;
    if ((prop = RNA_struct_find_property(sfile->op->ptr, "check_existing"))) {
      if (RNA_property_boolean_get(sfile->op->ptr, prop)) {
        char filepath[FILE_MAX];
        BLI_join_dirfile(filepath, sizeof(filepath), sfile->params->dir, sfile->params->file);
        if (BLI_is_file(filepath)) {
          return true;
        }
      }
    }
  }

  return false;
}

int file_exec(bContext *C, wmOperator *exec_op)
{
  Main *bmain = CTX_data_main(C);
  wmWindowManager *wm = CTX_wm_manager(C);
  SpaceFile *sfile = CTX_wm_space_file(C);
  const struct FileDirEntry *file = filelist_file(sfile->files, sfile->params->active_file);
  char filepath[FILE_MAX];

  /* directory change */
  if (file && (file->typeflag & FILE_TYPE_DIR)) {
    if (!file->relpath) {
      return OPERATOR_CANCELLED;
    }

    if (FILENAME_IS_PARENT(file->relpath)) {
      BLI_parent_dir(sfile->params->dir);
    }
    else {
      BLI_cleanup_path(BKE_main_blendfile_path(bmain), sfile->params->dir);
      BLI_path_append(sfile->params->dir, sizeof(sfile->params->dir) - 1, file->relpath);
      BLI_add_slash(sfile->params->dir);
    }

    ED_file_change_dir(C);
  }
  /* opening file - sends events now, so things get handled on windowqueue level */
  else if (sfile->op) {
    wmOperator *op = sfile->op;

    /* when used as a macro, for doubleclick,
     * to prevent closing when doubleclicking on .. item */
    if (RNA_boolean_get(exec_op->ptr, "need_active")) {
      const int numfiles = filelist_files_ensure(sfile->files);
      int i, active = 0;

      for (i = 0; i < numfiles; i++) {
        if (filelist_entry_select_index_get(sfile->files, i, CHECK_ALL)) {
          active = 1;
          break;
        }
      }
      if (active == 0)
        return OPERATOR_CANCELLED;
    }

    sfile->op = NULL;

    file_sfile_to_operator_ex(C, op, sfile, filepath);

    if (BLI_exists(sfile->params->dir)) {
      fsmenu_insert_entry(ED_fsmenu_get(),
                          FS_CATEGORY_RECENT,
                          sfile->params->dir,
                          NULL,
                          FS_INSERT_SAVE | FS_INSERT_FIRST);
    }

    BLI_make_file_string(BKE_main_blendfile_path(bmain),
                         filepath,
                         BKE_appdir_folder_id_create(BLENDER_USER_CONFIG, NULL),
                         BLENDER_BOOKMARK_FILE);
    fsmenu_write_file(ED_fsmenu_get(), filepath);
    WM_event_fileselect_event(wm, op, EVT_FILESELECT_EXEC);
  }

  return OPERATOR_FINISHED;
}

void FILE_OT_execute(struct wmOperatorType *ot)
{
  PropertyRNA *prop;

<<<<<<< HEAD
	/* identifiers */
	ot->name = "Execute File Window";
	ot->description = "Execute File Window\nExecute selected file";
	ot->idname = "FILE_OT_execute";
=======
  /* identifiers */
  ot->name = "Execute File Window";
  ot->description = "Execute selected file";
  ot->idname = "FILE_OT_execute";
>>>>>>> 863eeca1

  /* api callbacks */
  ot->exec = file_exec;
  ot->poll = file_operator_poll;

<<<<<<< HEAD
	/* properties */
	prop = RNA_def_boolean(ot->srna, "need_active", 0, "Need Active",
	                       "Need Active\nOnly execute if there's an active selected file in the file list");
	RNA_def_property_flag(prop, PROP_SKIP_SAVE);
=======
  /* properties */
  prop = RNA_def_boolean(ot->srna,
                         "need_active",
                         0,
                         "Need Active",
                         "Only execute if there's an active selected file in the file list");
  RNA_def_property_flag(prop, PROP_SKIP_SAVE);
>>>>>>> 863eeca1
}

int file_parent_exec(bContext *C, wmOperator *UNUSED(unused))
{
  Main *bmain = CTX_data_main(C);
  SpaceFile *sfile = CTX_wm_space_file(C);

  if (sfile->params) {
    if (BLI_parent_dir(sfile->params->dir)) {
      BLI_cleanup_dir(BKE_main_blendfile_path(bmain), sfile->params->dir);
      ED_file_change_dir(C);
      if (sfile->params->recursion_level > 1) {
        /* Disable 'dirtree' recursion when going up in tree. */
        sfile->params->recursion_level = 0;
        filelist_setrecursion(sfile->files, sfile->params->recursion_level);
      }
      WM_event_add_notifier(C, NC_SPACE | ND_SPACE_FILE_LIST, NULL);
    }
  }

  return OPERATOR_FINISHED;
}

void FILE_OT_parent(struct wmOperatorType *ot)
{
<<<<<<< HEAD
	/* identifiers */
	ot->name = "Parent File";
	ot->description = "Parent File\nMove to parent directory";
	ot->idname = "FILE_OT_parent";
=======
  /* identifiers */
  ot->name = "Parent File";
  ot->description = "Move to parent directory";
  ot->idname = "FILE_OT_parent";
>>>>>>> 863eeca1

  /* api callbacks */
  ot->exec = file_parent_exec;
  ot->poll = ED_operator_file_active; /* <- important, handler is on window level */
}

static int file_refresh_exec(bContext *C, wmOperator *UNUSED(unused))
{
  wmWindowManager *wm = CTX_wm_manager(C);
  SpaceFile *sfile = CTX_wm_space_file(C);
  ScrArea *sa = CTX_wm_area(C);
  struct FSMenu *fsmenu = ED_fsmenu_get();

  ED_fileselect_clear(wm, sa, sfile);

  /* refresh system directory menu */
  fsmenu_refresh_system_category(fsmenu);

  WM_event_add_notifier(C, NC_SPACE | ND_SPACE_FILE_LIST, NULL);

  return OPERATOR_FINISHED;
}

void FILE_OT_previous(struct wmOperatorType *ot)
{
<<<<<<< HEAD
	/* identifiers */
	ot->name = "Previous Folder";
	ot->description = "Previous Folder\nMove to previous folder";
	ot->idname = "FILE_OT_previous";
=======
  /* identifiers */
  ot->name = "Previous Folder";
  ot->description = "Move to previous folder";
  ot->idname = "FILE_OT_previous";
>>>>>>> 863eeca1

  /* api callbacks */
  ot->exec = file_previous_exec;
  ot->poll = ED_operator_file_active; /* <- important, handler is on window level */
}

int file_previous_exec(bContext *C, wmOperator *UNUSED(unused))
{
  SpaceFile *sfile = CTX_wm_space_file(C);

  if (sfile->params) {
    if (!sfile->folders_next)
      sfile->folders_next = folderlist_new();

    folderlist_pushdir(sfile->folders_next, sfile->params->dir);
    folderlist_popdir(sfile->folders_prev, sfile->params->dir);
    folderlist_pushdir(sfile->folders_next, sfile->params->dir);

    ED_file_change_dir(C);
  }
  WM_event_add_notifier(C, NC_SPACE | ND_SPACE_FILE_LIST, NULL);

  return OPERATOR_FINISHED;
}

void FILE_OT_next(struct wmOperatorType *ot)
{
<<<<<<< HEAD
	/* identifiers */
	ot->name = "Next Folder";
	ot->description = "Next Folder\nMove to next folder";
	ot->idname = "FILE_OT_next";
=======
  /* identifiers */
  ot->name = "Next Folder";
  ot->description = "Move to next folder";
  ot->idname = "FILE_OT_next";
>>>>>>> 863eeca1

  /* api callbacks */
  ot->exec = file_next_exec;
  ot->poll = ED_operator_file_active; /* <- important, handler is on window level */
}

int file_next_exec(bContext *C, wmOperator *UNUSED(unused))
{
  SpaceFile *sfile = CTX_wm_space_file(C);
  if (sfile->params) {
    if (!sfile->folders_next)
      sfile->folders_next = folderlist_new();

    folderlist_pushdir(sfile->folders_prev, sfile->params->dir);
    folderlist_popdir(sfile->folders_next, sfile->params->dir);

    // update folders_prev so we can check for it in folderlist_clear_next()
    folderlist_pushdir(sfile->folders_prev, sfile->params->dir);

    ED_file_change_dir(C);
  }
  WM_event_add_notifier(C, NC_SPACE | ND_SPACE_FILE_LIST, NULL);

  return OPERATOR_FINISHED;
}

/* only meant for timer usage */
static int file_smoothscroll_invoke(bContext *C, wmOperator *UNUSED(op), const wmEvent *event)
{
  ScrArea *sa = CTX_wm_area(C);
  SpaceFile *sfile = CTX_wm_space_file(C);
  ARegion *ar, *oldar = CTX_wm_region(C);
  int offset;
  int numfiles, numfiles_layout;
  int edit_idx = -1;
  int i;

  /* escape if not our timer */
  if (sfile->smoothscroll_timer == NULL || sfile->smoothscroll_timer != event->customdata)
    return OPERATOR_PASS_THROUGH;

  numfiles = filelist_files_ensure(sfile->files);

  /* Due to async nature of file listing, we may execute this code before `file_refresh()`
   * editing entry is available in our listing, so we also have to handle switching to rename mode here. */
  FileSelectParams *params = ED_fileselect_get_params(sfile);
  if ((params->rename_flag &
       (FILE_PARAMS_RENAME_PENDING | FILE_PARAMS_RENAME_POSTSCROLL_PENDING)) != 0) {
    file_params_renamefile_activate(sfile, params);
  }

  /* check if we are editing a name */
  for (i = 0; i < numfiles; ++i) {
    if (filelist_entry_select_index_get(sfile->files, i, CHECK_ALL) &
        (FILE_SEL_EDITING | FILE_SEL_HIGHLIGHTED)) {
      edit_idx = i;
      break;
    }
  }

  /* if we are not editing, we are done */
  if (edit_idx == -1) {
    /* Do not invalidate timer if filerename is still pending, we might still be building the filelist
     * and yet have to find edited entry... */
    if (params->rename_flag == 0) {
      WM_event_remove_timer(CTX_wm_manager(C), CTX_wm_window(C), sfile->smoothscroll_timer);
      sfile->smoothscroll_timer = NULL;
    }
    return OPERATOR_PASS_THROUGH;
  }

  /* we need the correct area for scrolling */
  ar = BKE_area_find_region_type(sa, RGN_TYPE_WINDOW);
  if (!ar || ar->regiontype != RGN_TYPE_WINDOW) {
    WM_event_remove_timer(CTX_wm_manager(C), CTX_wm_window(C), sfile->smoothscroll_timer);
    sfile->smoothscroll_timer = NULL;
    return OPERATOR_PASS_THROUGH;
  }

  offset = max_ii(
      0,
      ED_fileselect_layout_offset(sfile->layout, (int)ar->v2d.cur.xmin, (int)-ar->v2d.cur.ymax));

  /* scroll offset is the first file in the row/column we are editing in */
  if (sfile->scroll_offset == 0) {
    if (sfile->layout->flag & FILE_LAYOUT_HOR) {
      sfile->scroll_offset = (edit_idx / sfile->layout->rows) * sfile->layout->rows;
      if (sfile->scroll_offset <= offset)
        sfile->scroll_offset -= sfile->layout->rows;
    }
    else {
      sfile->scroll_offset = (edit_idx / sfile->layout->columns) * sfile->layout->columns;
      if (sfile->scroll_offset <= offset)
        sfile->scroll_offset -= sfile->layout->columns;
    }
  }

  numfiles_layout = ED_fileselect_layout_numfiles(sfile->layout, ar);
  /* Using margins helps avoiding scrolling to stop when target item is barely visible on one side of the screen
   * (i.e. it centers a bit more the target). */
  int numfiles_layout_margin = max_ii(0, numfiles_layout / 3);

  /* check if we have reached our final scroll position */
  if ((sfile->scroll_offset >= offset + numfiles_layout_margin) &&
      (sfile->scroll_offset < offset + numfiles_layout - numfiles_layout_margin)) {
    WM_event_remove_timer(CTX_wm_manager(C), CTX_wm_window(C), sfile->smoothscroll_timer);
    sfile->smoothscroll_timer = NULL;
    /* Postscroll (after rename has been validated by user) is done, rename process is totally finisehd, cleanup. */
    if ((params->rename_flag & FILE_PARAMS_RENAME_POSTSCROLL_ACTIVE) != 0) {
      params->renamefile[0] = '\0';
      params->rename_flag = 0;
    }
    return OPERATOR_FINISHED;
  }

  /* temporarily set context to the main window region,
   * so the scroll operators work */
  CTX_wm_region_set(C, ar);

  /* scroll one step in the desired direction */
  if (sfile->scroll_offset < offset) {
    if (sfile->layout->flag & FILE_LAYOUT_HOR) {
      WM_operator_name_call(C, "VIEW2D_OT_scroll_left", 0, NULL);
    }
    else {
      WM_operator_name_call(C, "VIEW2D_OT_scroll_up", 0, NULL);
    }
  }
  else {
    if (sfile->layout->flag & FILE_LAYOUT_HOR) {
      WM_operator_name_call(C, "VIEW2D_OT_scroll_right", 0, NULL);
    }
    else {
      WM_operator_name_call(C, "VIEW2D_OT_scroll_down", 0, NULL);
    }
  }

  ED_region_tag_redraw(ar);

  /* and restore context */
  CTX_wm_region_set(C, oldar);

  return OPERATOR_FINISHED;
}

void FILE_OT_smoothscroll(wmOperatorType *ot)
{
<<<<<<< HEAD
	/* identifiers */
	ot->name = "Smooth Scroll";
	ot->idname = "FILE_OT_smoothscroll";
	ot->description = "Smooth Scroll\nSmooth scroll to make editable file visible";
=======
  /* identifiers */
  ot->name = "Smooth Scroll";
  ot->idname = "FILE_OT_smoothscroll";
  ot->description = "Smooth scroll to make editable file visible";
>>>>>>> 863eeca1

  /* api callbacks */
  ot->invoke = file_smoothscroll_invoke;

  ot->poll = ED_operator_file_active;
}

static int filepath_drop_exec(bContext *C, wmOperator *op)
{
  SpaceFile *sfile = CTX_wm_space_file(C);

  if (sfile) {
    char filepath[FILE_MAX];

    RNA_string_get(op->ptr, "filepath", filepath);
    if (!BLI_exists(filepath)) {
      BKE_report(op->reports, RPT_ERROR, "File does not exist");
      return OPERATOR_CANCELLED;
    }

    file_sfile_filepath_set(sfile, filepath);

    if (sfile->op) {
      file_sfile_to_operator(C, sfile->op, sfile);
      file_draw_check(C);
    }

    WM_event_add_notifier(C, NC_SPACE | ND_SPACE_FILE_PARAMS, NULL);
    return OPERATOR_FINISHED;
  }

  return OPERATOR_CANCELLED;
}

void FILE_OT_filepath_drop(wmOperatorType *ot)
{
  ot->name = "File Selector Drop";
  ot->idname = "FILE_OT_filepath_drop";

  ot->exec = filepath_drop_exec;
  ot->poll = WM_operator_winactive;

  RNA_def_string_file_path(ot->srna, "filepath", "Path", FILE_MAX, "", "");
}

/* create a new, non-existing folder name, returns 1 if successful, 0 if name couldn't be created.
 * The actual name is returned in 'name', 'folder' contains the complete path, including the new folder name.
 */
static int new_folder_path(const char *parent, char *folder, char *name)
{
  int i = 1;
  int len = 0;

  BLI_strncpy(name, "New Folder", FILE_MAXFILE);
  BLI_join_dirfile(folder, FILE_MAX, parent, name); /* XXX, not real length */
  /* check whether folder with the name already exists, in this case
   * add number to the name. Check length of generated name to avoid
   * crazy case of huge number of folders each named 'New Folder (x)' */
  while (BLI_exists(folder) && (len < FILE_MAXFILE)) {
    len = BLI_snprintf(name, FILE_MAXFILE, "New Folder(%d)", i);
    BLI_join_dirfile(folder, FILE_MAX, parent, name); /* XXX, not real length */
    i++;
  }

  return (len < FILE_MAXFILE);
}

int file_directory_new_exec(bContext *C, wmOperator *op)
{
  char name[FILE_MAXFILE];
  char path[FILE_MAX];
  bool generate_name = true;
  PropertyRNA *prop;

  wmWindowManager *wm = CTX_wm_manager(C);
  SpaceFile *sfile = CTX_wm_space_file(C);
  ScrArea *sa = CTX_wm_area(C);

  if (!sfile->params) {
    BKE_report(op->reports, RPT_WARNING, "No parent directory given");
    return OPERATOR_CANCELLED;
  }

  path[0] = '\0';

  if ((prop = RNA_struct_find_property(op->ptr, "directory"))) {
    RNA_property_string_get(op->ptr, prop, path);
    if (path[0] != '\0') {
      generate_name = false;
    }
  }

  if (generate_name) {
    /* create a new, non-existing folder name */
    if (!new_folder_path(sfile->params->dir, path, name)) {
      BKE_report(op->reports, RPT_ERROR, "Could not create new folder name");
      return OPERATOR_CANCELLED;
    }
  }
  else { /* We assume we are able to generate a valid name! */
    char org_path[FILE_MAX];

    BLI_strncpy(org_path, path, sizeof(org_path));
    if (BLI_path_make_safe(path)) {
      BKE_reportf(op->reports,
                  RPT_WARNING,
                  "'%s' given path is OS-invalid, creating '%s' path instead",
                  org_path,
                  path);
    }
  }

  /* create the file */
  errno = 0;
  if (!BLI_dir_create_recursive(path) ||
      /* Should no more be needed,
       * now that BLI_dir_create_recursive returns a success state - but kept just in case. */
      !BLI_exists(path)) {
    BKE_reportf(op->reports,
                RPT_ERROR,
                "Could not create new folder: %s",
                errno ? strerror(errno) : "unknown error");
    return OPERATOR_CANCELLED;
  }

  /* now remember file to jump into editing */
  BLI_strncpy(sfile->params->renamefile, name, FILE_MAXFILE);
  sfile->params->rename_flag = FILE_PARAMS_RENAME_PENDING;

  /* set timer to smoothly view newly generated file */
  /* max 30 frs/sec */
  if (sfile->smoothscroll_timer != NULL) {
    WM_event_remove_timer(CTX_wm_manager(C), CTX_wm_window(C), sfile->smoothscroll_timer);
  }
  sfile->smoothscroll_timer = WM_event_add_timer(wm, CTX_wm_window(C), TIMER1, 1.0 / 1000.0);
  sfile->scroll_offset = 0;

  /* reload dir to make sure we're seeing what's in the directory */
  ED_fileselect_clear(wm, sa, sfile);

  if (RNA_boolean_get(op->ptr, "open")) {
    BLI_strncpy(sfile->params->dir, path, sizeof(sfile->params->dir));
    ED_file_change_dir(C);
  }

  WM_event_add_notifier(C, NC_SPACE | ND_SPACE_FILE_LIST, NULL);

  return OPERATOR_FINISHED;
}

void FILE_OT_directory_new(struct wmOperatorType *ot)
{
  PropertyRNA *prop;

<<<<<<< HEAD
	/* identifiers */
	ot->name = "Create New Directory";
	ot->description = "Create New Directory\nCreate a new directory";
	ot->idname = "FILE_OT_directory_new";
=======
  /* identifiers */
  ot->name = "Create New Directory";
  ot->description = "Create a new directory";
  ot->idname = "FILE_OT_directory_new";
>>>>>>> 863eeca1

  /* api callbacks */
  ot->invoke = WM_operator_confirm;
  ot->exec = file_directory_new_exec;
  ot->poll = ED_operator_file_active; /* <- important, handler is on window level */

  prop = RNA_def_string_dir_path(
      ot->srna, "directory", NULL, FILE_MAX, "Directory", "Name of new directory");
  RNA_def_property_flag(prop, PROP_SKIP_SAVE);
  prop = RNA_def_boolean(ot->srna, "open", false, "Open", "Open new directory");
  RNA_def_property_flag(prop, PROP_SKIP_SAVE);
}

/* TODO This should go to BLI_path_utils. */
static void file_expand_directory(bContext *C)
{
  Main *bmain = CTX_data_main(C);
  SpaceFile *sfile = CTX_wm_space_file(C);

  if (sfile->params) {
    if (BLI_path_is_rel(sfile->params->dir)) {
      /* Use of 'default' folder here is just to avoid an error message on '//' prefix. */
      BLI_path_abs(sfile->params->dir,
                   G.relbase_valid ? BKE_main_blendfile_path(bmain) : BKE_appdir_folder_default());
    }
    else if (sfile->params->dir[0] == '~') {
      char tmpstr[sizeof(sfile->params->dir) - 1];
      BLI_strncpy(tmpstr, sfile->params->dir + 1, sizeof(tmpstr));
      BLI_join_dirfile(
          sfile->params->dir, sizeof(sfile->params->dir), BKE_appdir_folder_default(), tmpstr);
    }

    else if (sfile->params->dir[0] == '\0')
#ifndef WIN32
    {
      sfile->params->dir[0] = '/';
      sfile->params->dir[1] = '\0';
    }
#else
    {
      get_default_root(sfile->params->dir);
    }
    /* change "C:" --> "C:\", [#28102] */
    else if ((isalpha(sfile->params->dir[0]) && (sfile->params->dir[1] == ':')) &&
             (sfile->params->dir[2] == '\0')) {
      sfile->params->dir[2] = '\\';
      sfile->params->dir[3] = '\0';
    }
    else if (BLI_path_is_unc(sfile->params->dir)) {
      BLI_cleanup_unc(sfile->params->dir, FILE_MAX_LIBEXTRA);
    }
#endif
  }
}

/* TODO check we still need this, it's annoying to have OS-specific code here... :/ */
#if defined(WIN32)
static bool can_create_dir(const char *dir)
{
  /* for UNC paths we need to check whether the parent of the new
   * directory is a proper directory itself and not a share or the
   * UNC root (server name) itself. Calling BLI_is_dir does this
   */
  if (BLI_path_is_unc(dir)) {
    char parent[PATH_MAX];
    BLI_strncpy(parent, dir, PATH_MAX);
    BLI_parent_dir(parent);
    return BLI_is_dir(parent);
  }
  return true;
}
#endif

void file_directory_enter_handle(bContext *C, void *UNUSED(arg_unused), void *UNUSED(arg_but))
{
  Main *bmain = CTX_data_main(C);
  SpaceFile *sfile = CTX_wm_space_file(C);

  if (sfile->params) {
    file_expand_directory(C);

    /* special case, user may have pasted a filepath into the directory */
    if (!filelist_is_dir(sfile->files, sfile->params->dir)) {
      char tdir[FILE_MAX_LIBEXTRA];
      char *group, *name;

      if (BLI_is_file(sfile->params->dir)) {
        char path[sizeof(sfile->params->dir)];
        BLI_strncpy(path, sfile->params->dir, sizeof(path));
        BLI_split_dirfile(path,
                          sfile->params->dir,
                          sfile->params->file,
                          sizeof(sfile->params->dir),
                          sizeof(sfile->params->file));
      }
      else if (BLO_library_path_explode(sfile->params->dir, tdir, &group, &name)) {
        if (group) {
          BLI_path_append(tdir, sizeof(tdir), group);
        }
        BLI_strncpy(sfile->params->dir, tdir, sizeof(sfile->params->dir));
        if (name) {
          BLI_strncpy(sfile->params->file, name, sizeof(sfile->params->file));
        }
        else {
          sfile->params->file[0] = '\0';
        }
      }
    }

    BLI_cleanup_dir(BKE_main_blendfile_path(bmain), sfile->params->dir);

    if (filelist_is_dir(sfile->files, sfile->params->dir)) {
      /* if directory exists, enter it immediately */
      ED_file_change_dir(C);

      /* don't do for now because it selects entire text instead of
       * placing cursor at the end */
      /* UI_textbutton_activate_but(C, but); */
    }
#if defined(WIN32)
    else if (!can_create_dir(sfile->params->dir)) {
      const char *lastdir = folderlist_peeklastdir(sfile->folders_prev);
      if (lastdir)
        BLI_strncpy(sfile->params->dir, lastdir, sizeof(sfile->params->dir));
    }
#endif
    else {
      const char *lastdir = folderlist_peeklastdir(sfile->folders_prev);
      char tdir[FILE_MAX_LIBEXTRA];

      /* If we are 'inside' a blend library, we cannot do anything... */
      if (lastdir && BLO_library_path_explode(lastdir, tdir, NULL, NULL)) {
        BLI_strncpy(sfile->params->dir, lastdir, sizeof(sfile->params->dir));
      }
      else {
        /* if not, ask to create it and enter if confirmed */
        wmOperatorType *ot = WM_operatortype_find("FILE_OT_directory_new", false);
        PointerRNA ptr;
        WM_operator_properties_create_ptr(&ptr, ot);
        RNA_string_set(&ptr, "directory", sfile->params->dir);
        RNA_boolean_set(&ptr, "open", true);

        if (lastdir)
          BLI_strncpy(sfile->params->dir, lastdir, sizeof(sfile->params->dir));

        WM_operator_name_call_ptr(C, ot, WM_OP_INVOKE_DEFAULT, &ptr);
        WM_operator_properties_free(&ptr);
      }
    }

    WM_event_add_notifier(C, NC_SPACE | ND_SPACE_FILE_LIST, NULL);
  }
}

void file_filename_enter_handle(bContext *C, void *UNUSED(arg_unused), void *arg_but)
{
  Main *bmain = CTX_data_main(C);
  SpaceFile *sfile = CTX_wm_space_file(C);
  uiBut *but = arg_but;
  char matched_file[FILE_MAX];
  char filepath[sizeof(sfile->params->dir)];

  if (sfile->params) {
    int matches;
    matched_file[0] = '\0';
    filepath[0] = '\0';

    file_expand_directory(C);

    matches = file_select_match(sfile, sfile->params->file, matched_file);

    /* *After* file_select_match! */
    BLI_filename_make_safe(sfile->params->file);

    if (matches) {
      /* replace the pattern (or filename that the user typed in,
       * with the first selected file of the match */
      BLI_strncpy(sfile->params->file, matched_file, sizeof(sfile->params->file));

      WM_event_add_notifier(C, NC_SPACE | ND_SPACE_FILE_PARAMS, NULL);
    }

    if (matches == 1) {
      BLI_join_dirfile(
          filepath, sizeof(sfile->params->dir), sfile->params->dir, sfile->params->file);

      /* if directory, open it and empty filename field */
      if (filelist_is_dir(sfile->files, filepath)) {
        BLI_cleanup_dir(BKE_main_blendfile_path(bmain), filepath);
        BLI_strncpy(sfile->params->dir, filepath, sizeof(sfile->params->dir));
        sfile->params->file[0] = '\0';
        ED_file_change_dir(C);
        UI_textbutton_activate_but(C, but);
        WM_event_add_notifier(C, NC_SPACE | ND_SPACE_FILE_PARAMS, NULL);
      }
    }
    else if (matches > 1) {
      file_draw_check(C);
    }
  }
}

void FILE_OT_refresh(struct wmOperatorType *ot)
{
<<<<<<< HEAD
	/* identifiers */
	ot->name = "Refresh Filelist";
	ot->description = "Refresh Filelist\nRefresh the file list";
	ot->idname = "FILE_OT_refresh";
=======
  /* identifiers */
  ot->name = "Refresh Filelist";
  ot->description = "Refresh the file list";
  ot->idname = "FILE_OT_refresh";
>>>>>>> 863eeca1

  /* api callbacks */
  ot->exec = file_refresh_exec;
  ot->poll = ED_operator_file_active; /* <- important, handler is on window level */
}

static int file_hidedot_exec(bContext *C, wmOperator *UNUSED(unused))
{
  wmWindowManager *wm = CTX_wm_manager(C);
  SpaceFile *sfile = CTX_wm_space_file(C);
  ScrArea *sa = CTX_wm_area(C);

  if (sfile->params) {
    sfile->params->flag ^= FILE_HIDE_DOT;
    ED_fileselect_clear(wm, sa, sfile);
    WM_event_add_notifier(C, NC_SPACE | ND_SPACE_FILE_LIST, NULL);
  }

  return OPERATOR_FINISHED;
}

void FILE_OT_hidedot(struct wmOperatorType *ot)
{
<<<<<<< HEAD
	/* identifiers */
	ot->name = "Toggle Hide Dot Files";
	ot->description = "Toggle Hide Dot Files\nToggle hide hidden dot files";
	ot->idname = "FILE_OT_hidedot";
=======
  /* identifiers */
  ot->name = "Toggle Hide Dot Files";
  ot->description = "Toggle hide hidden dot files";
  ot->idname = "FILE_OT_hidedot";
>>>>>>> 863eeca1

  /* api callbacks */
  ot->exec = file_hidedot_exec;
  ot->poll = ED_operator_file_active; /* <- important, handler is on window level */
}

ARegion *file_tools_region(ScrArea *sa)
{
  ARegion *ar, *arnew;

  if ((ar = BKE_area_find_region_type(sa, RGN_TYPE_TOOLS)) != NULL)
    return ar;

  /* add subdiv level; after header */
  ar = BKE_area_find_region_type(sa, RGN_TYPE_HEADER);

  /* is error! */
  if (ar == NULL)
    return NULL;

  arnew = MEM_callocN(sizeof(ARegion), "tools for file");
  BLI_insertlinkafter(&sa->regionbase, ar, arnew);
  arnew->regiontype = RGN_TYPE_TOOLS;
  arnew->alignment = RGN_ALIGN_LEFT;

  ar = MEM_callocN(sizeof(ARegion), "tool props for file");
  BLI_insertlinkafter(&sa->regionbase, arnew, ar);
  ar->regiontype = RGN_TYPE_TOOL_PROPS;
  ar->alignment = RGN_ALIGN_BOTTOM | RGN_SPLIT_PREV;

  return arnew;
}

static int file_bookmark_toggle_exec(bContext *C, wmOperator *UNUSED(unused))
{
  ScrArea *sa = CTX_wm_area(C);
  ARegion *ar = file_tools_region(sa);

  if (ar)
    ED_region_toggle_hidden(C, ar);

  return OPERATOR_FINISHED;
}

void FILE_OT_bookmark_toggle(struct wmOperatorType *ot)
{
<<<<<<< HEAD
	/* identifiers */
	ot->name = "Toggle Bookmarks";
	ot->description = "Toggle Bookmarks\nToggle bookmarks display";
	ot->idname = "FILE_OT_bookmark_toggle";
=======
  /* identifiers */
  ot->name = "Toggle Bookmarks";
  ot->description = "Toggle bookmarks display";
  ot->idname = "FILE_OT_bookmark_toggle";
>>>>>>> 863eeca1

  /* api callbacks */
  ot->exec = file_bookmark_toggle_exec;
  ot->poll = ED_operator_file_active; /* <- important, handler is on window level */
}

/**
 * Looks for a string of digits within name (using BLI_stringdec) and adjusts it by add.
 */
static void filenum_newname(char *name, size_t name_size, int add)
{
  char head[FILE_MAXFILE], tail[FILE_MAXFILE];
  char name_temp[FILE_MAXFILE];
  int pic;
  unsigned short digits;

  pic = BLI_stringdec(name, head, tail, &digits);

  /* are we going from 100 -> 99 or from 10 -> 9 */
  if (add < 0 && digits > 0) {
    int i, exp;
    exp = 1;
    for (i = digits; i > 1; i--) {
      exp *= 10;
    }
    if (pic >= exp && (pic + add) < exp) {
      digits--;
    }
  }

  pic += add;
  if (pic < 0)
    pic = 0;
  BLI_stringenc(name_temp, head, tail, digits, pic);
  BLI_strncpy(name, name_temp, name_size);
}

static int file_filenum_exec(bContext *C, wmOperator *op)
{
  SpaceFile *sfile = CTX_wm_space_file(C);
  ScrArea *sa = CTX_wm_area(C);

  int inc = RNA_int_get(op->ptr, "increment");
  if (sfile->params && (inc != 0)) {
    filenum_newname(sfile->params->file, sizeof(sfile->params->file), inc);
    ED_area_tag_redraw(sa);
    file_draw_check(C);
    // WM_event_add_notifier(C, NC_WINDOW, NULL);
  }

  return OPERATOR_FINISHED;
}

void FILE_OT_filenum(struct wmOperatorType *ot)
{
<<<<<<< HEAD
	/* identifiers */
	ot->name = "Increment Number in Filename";
	ot->description = "Increment Number in Filename\nIncrement number in filename";
	ot->idname = "FILE_OT_filenum";
=======
  /* identifiers */
  ot->name = "Increment Number in Filename";
  ot->description = "Increment number in filename";
  ot->idname = "FILE_OT_filenum";
>>>>>>> 863eeca1

  /* api callbacks */
  ot->exec = file_filenum_exec;
  ot->poll = ED_operator_file_active; /* <- important, handler is on window level */

  /* props */
  RNA_def_int(ot->srna, "increment", 1, -100, 100, "Increment", "", -100, 100);
}

static int file_rename_exec(bContext *C, wmOperator *UNUSED(op))
{
  ScrArea *sa = CTX_wm_area(C);
  SpaceFile *sfile = (SpaceFile *)CTX_wm_space_data(C);

  if (sfile->params) {
    int idx = sfile->params->highlight_file;
    int numfiles = filelist_files_ensure(sfile->files);
    if ((0 <= idx) && (idx < numfiles)) {
      FileDirEntry *file = filelist_file(sfile->files, idx);
      filelist_entry_select_index_set(
          sfile->files, idx, FILE_SEL_ADD, FILE_SEL_EDITING, CHECK_ALL);
      BLI_strncpy(sfile->params->renamefile, file->relpath, FILE_MAXFILE);
      /* We can skip the pending state, as we can directly set FILE_SEL_EDITING on the expected entry here. */
      sfile->params->rename_flag = FILE_PARAMS_RENAME_ACTIVE;
    }
    ED_area_tag_redraw(sa);
  }

  return OPERATOR_FINISHED;
}

static bool file_rename_poll(bContext *C)
{
  bool poll = ED_operator_file_active(C);
  SpaceFile *sfile = CTX_wm_space_file(C);

  if (sfile && sfile->params) {
    int idx = sfile->params->highlight_file;
    int numfiles = filelist_files_ensure(sfile->files);

    if ((0 <= idx) && (idx < numfiles)) {
      FileDirEntry *file = filelist_file(sfile->files, idx);
      if (FILENAME_IS_CURRPAR(file->relpath)) {
        poll = false;
      }
    }

    if (sfile->params->highlight_file < 0) {
      poll = false;
    }
    else {
      char dir[FILE_MAX_LIBEXTRA];
      if (filelist_islibrary(sfile->files, dir, NULL)) {
        poll = false;
      }
    }
  }
  else {
    poll = false;
  }

  return poll;
}

void FILE_OT_rename(struct wmOperatorType *ot)
{
<<<<<<< HEAD
	/* identifiers */
	ot->name = "Rename File or Directory";
	ot->description = "Rename File or Directory\nRename file or file directory";
	ot->idname = "FILE_OT_rename";

	/* api callbacks */
	ot->exec = file_rename_exec;
	ot->poll = file_rename_poll;
=======
  /* identifiers */
  ot->name = "Rename File or Directory";
  ot->description = "Rename file or file directory";
  ot->idname = "FILE_OT_rename";
>>>>>>> 863eeca1

  /* api callbacks */
  ot->exec = file_rename_exec;
  ot->poll = file_rename_poll;
}

static bool file_delete_poll(bContext *C)
{
  bool poll = ED_operator_file_active(C);
  SpaceFile *sfile = CTX_wm_space_file(C);

  if (sfile && sfile->params) {
    char dir[FILE_MAX_LIBEXTRA];
    int numfiles = filelist_files_ensure(sfile->files);
    int i;
    int num_selected = 0;

    if (filelist_islibrary(sfile->files, dir, NULL))
      poll = 0;
    for (i = 0; i < numfiles; i++) {
      if (filelist_entry_select_index_get(sfile->files, i, CHECK_FILES)) {
        num_selected++;
      }
    }
    if (num_selected <= 0) {
      poll = 0;
    }
  }
  else
    poll = 0;

  return poll;
}

int file_delete_exec(bContext *C, wmOperator *op)
{
  char str[FILE_MAX];
  Main *bmain = CTX_data_main(C);
  wmWindowManager *wm = CTX_wm_manager(C);
  SpaceFile *sfile = CTX_wm_space_file(C);
  ScrArea *sa = CTX_wm_area(C);
  FileDirEntry *file;
  int numfiles = filelist_files_ensure(sfile->files);
  int i;

  bool report_error = false;
  errno = 0;
  for (i = 0; i < numfiles; i++) {
    if (filelist_entry_select_index_get(sfile->files, i, CHECK_FILES)) {
      file = filelist_file(sfile->files, i);
      BLI_make_file_string(BKE_main_blendfile_path(bmain), str, sfile->params->dir, file->relpath);
      if (BLI_delete(str, false, false) != 0 || BLI_exists(str)) {
        report_error = true;
      }
    }
  }

  if (report_error) {
    BKE_reportf(op->reports,
                RPT_ERROR,
                "Could not delete file: %s",
                errno ? strerror(errno) : "unknown error");
  }

  ED_fileselect_clear(wm, sa, sfile);
  WM_event_add_notifier(C, NC_SPACE | ND_SPACE_FILE_LIST, NULL);

  return OPERATOR_FINISHED;
}

void FILE_OT_delete(struct wmOperatorType *ot)
{
<<<<<<< HEAD
	/* identifiers */
	ot->name = "Delete Selected Files";
	ot->description = "Delete Selected Files\nDelete selected files";
	ot->idname = "FILE_OT_delete";
=======
  /* identifiers */
  ot->name = "Delete Selected Files";
  ot->description = "Delete selected files";
  ot->idname = "FILE_OT_delete";
>>>>>>> 863eeca1

  /* api callbacks */
  ot->invoke = WM_operator_confirm;
  ot->exec = file_delete_exec;
  ot->poll = file_delete_poll; /* <- important, handler is on window level */
}

void ED_operatormacros_file(void)
{
  //  wmOperatorType *ot;
  //  wmOperatorTypeMacro *otmacro;

  /* future macros */
}<|MERGE_RESOLUTION|>--- conflicted
+++ resolved
@@ -455,17 +455,10 @@
 
 void FILE_OT_select_box(wmOperatorType *ot)
 {
-<<<<<<< HEAD
-	/* identifiers */
-	ot->name = "Box Select";
-	ot->description = "Box Select\nActivate/select the file(s) contained in the border";
-	ot->idname = "FILE_OT_select_box";
-=======
   /* identifiers */
   ot->name = "Box Select";
   ot->description = "Activate/select the file(s) contained in the border";
   ot->idname = "FILE_OT_select_box";
->>>>>>> 863eeca1
 
   /* api callbacks */
   ot->invoke = WM_gesture_box_invoke;
@@ -534,31 +527,15 @@
 {
   PropertyRNA *prop;
 
-<<<<<<< HEAD
-	/* identifiers */
-	ot->name = "Select";
-	ot->description = "Select\nActivate/select file";
-	ot->idname = "FILE_OT_select";
-=======
   /* identifiers */
   ot->name = "Select";
   ot->description = "Activate/select file";
   ot->idname = "FILE_OT_select";
->>>>>>> 863eeca1
 
   /* api callbacks */
   ot->invoke = file_select_invoke;
   ot->poll = ED_operator_file_active;
 
-<<<<<<< HEAD
-	/* properties */
-	prop = RNA_def_boolean(ot->srna, "extend", false, "Extend", "Extend\nExtend selection instead of deselecting everything first");
-	RNA_def_property_flag(prop, PROP_SKIP_SAVE);
-	prop = RNA_def_boolean(ot->srna, "fill", false, "Fill", "Fill\nSelect everything beginning with the last selection");
-	RNA_def_property_flag(prop, PROP_SKIP_SAVE);
-	prop = RNA_def_boolean(ot->srna, "open", true, "Open", "Open\nOpen a directory when selecting it");
-	RNA_def_property_flag(prop, PROP_SKIP_SAVE);
-=======
   /* properties */
   prop = RNA_def_boolean(ot->srna,
                          "extend",
@@ -571,7 +548,6 @@
   RNA_def_property_flag(prop, PROP_SKIP_SAVE);
   prop = RNA_def_boolean(ot->srna, "open", true, "Open", "Open a directory when selecting it");
   RNA_def_property_flag(prop, PROP_SKIP_SAVE);
->>>>>>> 863eeca1
 }
 
 /**
@@ -781,35 +757,6 @@
 
 void FILE_OT_select_walk(wmOperatorType *ot)
 {
-<<<<<<< HEAD
-	static const EnumPropertyItem direction_items[] = {
-		{FILE_SELECT_WALK_UP,    "UP",    0, "Prev",  ""},
-		{FILE_SELECT_WALK_DOWN,  "DOWN",  0, "Next",  ""},
-		{FILE_SELECT_WALK_LEFT,  "LEFT",  0, "Left",  ""},
-		{FILE_SELECT_WALK_RIGHT, "RIGHT", 0, "Right", ""},
-		{0, NULL, 0, NULL, NULL},
-	};
-	PropertyRNA *prop;
-
-	/* identifiers */
-	ot->name = "Walk Select/Deselect File";
-	ot->description = "Walk Select/Deselect File\nSelect/Deselect files by walking through them";
-	ot->idname = "FILE_OT_select_walk";
-
-	/* api callbacks */
-	ot->invoke = file_walk_select_invoke;
-	ot->poll = ED_operator_file_active;
-
-	/* properties */
-	prop = RNA_def_enum(ot->srna, "direction", direction_items, 0, "Walk Direction",
-	                    "Walk Direction\nSelect/Deselect file in this direction");
-	RNA_def_property_flag(prop, PROP_SKIP_SAVE);
-	prop = RNA_def_boolean(ot->srna, "extend", false, "Extend",
-	                       "Extend\nExtend selection instead of deselecting everything first");
-	RNA_def_property_flag(prop, PROP_SKIP_SAVE);
-	prop = RNA_def_boolean(ot->srna, "fill", false, "Fill", "Fill\nSelect everything beginning with the last selection");
-	RNA_def_property_flag(prop, PROP_SKIP_SAVE);
-=======
   static const EnumPropertyItem direction_items[] = {
       {FILE_SELECT_WALK_UP, "UP", 0, "Prev", ""},
       {FILE_SELECT_WALK_DOWN, "DOWN", 0, "Next", ""},
@@ -845,7 +792,6 @@
   prop = RNA_def_boolean(
       ot->srna, "fill", false, "Fill", "Select everything beginning with the last selection");
   RNA_def_property_flag(prop, PROP_SKIP_SAVE);
->>>>>>> 863eeca1
 }
 
 static int file_select_all_exec(bContext *C, wmOperator *UNUSED(op))
@@ -891,17 +837,10 @@
 
 void FILE_OT_select_all(wmOperatorType *ot)
 {
-<<<<<<< HEAD
-	/* identifiers */
-	ot->name = "(De)select All Files";
-	ot->description = "(De)select All Files\nSelect or deselect all files";
-	ot->idname = "FILE_OT_select_all";
-=======
   /* identifiers */
   ot->name = "(De)select All Files";
   ot->description = "Select or deselect all files";
   ot->idname = "FILE_OT_select_all";
->>>>>>> 863eeca1
 
   /* api callbacks */
   ot->exec = file_select_all_exec;
@@ -939,17 +878,10 @@
 {
   PropertyRNA *prop;
 
-<<<<<<< HEAD
-	/* identifiers */
-	ot->name = "Select Directory";
-	ot->description = "Select Directory\nSelect a bookmarked directory";
-	ot->idname = "FILE_OT_select_bookmark";
-=======
   /* identifiers */
   ot->name = "Select Directory";
   ot->description = "Select a bookmarked directory";
   ot->idname = "FILE_OT_select_bookmark";
->>>>>>> 863eeca1
 
   /* api callbacks */
   ot->exec = bookmark_select_exec;
@@ -983,17 +915,10 @@
 
 void FILE_OT_bookmark_add(wmOperatorType *ot)
 {
-<<<<<<< HEAD
-	/* identifiers */
-	ot->name = "Add Bookmark";
-	ot->description = "Add Bookmark\nAdd a bookmark for the selected/active directory";
-	ot->idname = "FILE_OT_bookmark_add";
-=======
   /* identifiers */
   ot->name = "Add Bookmark";
   ot->description = "Add a bookmark for the selected/active directory";
   ot->idname = "FILE_OT_bookmark_add";
->>>>>>> 863eeca1
 
   /* api callbacks */
   ot->exec = bookmark_add_exec;
@@ -1038,17 +963,10 @@
 {
   PropertyRNA *prop;
 
-<<<<<<< HEAD
-	/* identifiers */
-	ot->name = "Delete Bookmark";
-	ot->description = "Delete Bookmark\nDelete selected bookmark";
-	ot->idname = "FILE_OT_bookmark_delete";
-=======
   /* identifiers */
   ot->name = "Delete Bookmark";
   ot->description = "Delete selected bookmark";
   ot->idname = "FILE_OT_bookmark_delete";
->>>>>>> 863eeca1
 
   /* api callbacks */
   ot->exec = bookmark_delete_exec;
@@ -1095,17 +1013,10 @@
 
 void FILE_OT_bookmark_cleanup(wmOperatorType *ot)
 {
-<<<<<<< HEAD
-	/* identifiers */
-	ot->name = "Cleanup Bookmarks";
-	ot->description = "Cleanup Bookmarks\nDelete all invalid bookmarks";
-	ot->idname = "FILE_OT_bookmark_cleanup";
-=======
   /* identifiers */
   ot->name = "Cleanup Bookmarks";
   ot->description = "Delete all invalid bookmarks";
   ot->idname = "FILE_OT_bookmark_cleanup";
->>>>>>> 863eeca1
 
   /* api callbacks */
   ot->exec = bookmark_cleanup_exec;
@@ -1183,17 +1094,10 @@
       {FILE_BOOKMARK_MOVE_BOTTOM, "BOTTOM", 0, "Bottom", "Bottom of the list"},
       {0, NULL, 0, NULL, NULL}};
 
-<<<<<<< HEAD
-	/* identifiers */
-	ot->name = "Move Bookmark";
-	ot->idname = "FILE_OT_bookmark_move";
-	ot->description = "Move Bookmark\nMove the active bookmark up/down in the list";
-=======
   /* identifiers */
   ot->name = "Move Bookmark";
   ot->idname = "FILE_OT_bookmark_move";
   ot->description = "Move the active bookmark up/down in the list";
->>>>>>> 863eeca1
 
   /* api callbacks */
   ot->poll = ED_operator_file_active;
@@ -1202,16 +1106,12 @@
   /* flags */
   ot->flag = OPTYPE_REGISTER; /* No undo! */
 
-<<<<<<< HEAD
-	RNA_def_enum(ot->srna, "direction", slot_move, 0, "Direction",("Direction\nDirection to move the active bookmark towards"));
-=======
   RNA_def_enum(ot->srna,
                "direction",
                slot_move,
                0,
                "Direction",
                "Direction to move the active bookmark towards");
->>>>>>> 863eeca1
 }
 
 static int reset_recent_exec(bContext *C, wmOperator *UNUSED(op))
@@ -1233,21 +1133,10 @@
 
 void FILE_OT_reset_recent(wmOperatorType *ot)
 {
-<<<<<<< HEAD
-	/* identifiers */
-	ot->name = "Reset Recent";
-	ot->description = "Reset Recent\nReset Recent files";
-	ot->idname = "FILE_OT_reset_recent";
-
-	/* api callbacks */
-	ot->exec = reset_recent_exec;
-	ot->poll = ED_operator_file_active;
-=======
   /* identifiers */
   ot->name = "Reset Recent";
   ot->description = "Reset Recent files";
   ot->idname = "FILE_OT_reset_recent";
->>>>>>> 863eeca1
 
   /* api callbacks */
   ot->exec = reset_recent_exec;
@@ -1306,17 +1195,10 @@
 
 void FILE_OT_highlight(struct wmOperatorType *ot)
 {
-<<<<<<< HEAD
-	/* identifiers */
-	ot->name = "Highlight File";
-	ot->description = "Highlight File\nHighlight selected file(s)";
-	ot->idname = "FILE_OT_highlight";
-=======
   /* identifiers */
   ot->name = "Highlight File";
   ot->description = "Highlight selected file(s)";
   ot->idname = "FILE_OT_highlight";
->>>>>>> 863eeca1
 
   /* api callbacks */
   ot->invoke = file_highlight_invoke;
@@ -1349,17 +1231,10 @@
 
 void FILE_OT_cancel(struct wmOperatorType *ot)
 {
-<<<<<<< HEAD
-	/* identifiers */
-	ot->name = "Cancel File Load";
-	ot->description = "Cancel File Load\nCancel loading of selected file";
-	ot->idname = "FILE_OT_cancel";
-=======
   /* identifiers */
   ot->name = "Cancel File Load";
   ot->description = "Cancel loading of selected file";
   ot->idname = "FILE_OT_cancel";
->>>>>>> 863eeca1
 
   /* api callbacks */
   ot->exec = file_cancel_exec;
@@ -1615,28 +1490,15 @@
 {
   PropertyRNA *prop;
 
-<<<<<<< HEAD
-	/* identifiers */
-	ot->name = "Execute File Window";
-	ot->description = "Execute File Window\nExecute selected file";
-	ot->idname = "FILE_OT_execute";
-=======
   /* identifiers */
   ot->name = "Execute File Window";
   ot->description = "Execute selected file";
   ot->idname = "FILE_OT_execute";
->>>>>>> 863eeca1
 
   /* api callbacks */
   ot->exec = file_exec;
   ot->poll = file_operator_poll;
 
-<<<<<<< HEAD
-	/* properties */
-	prop = RNA_def_boolean(ot->srna, "need_active", 0, "Need Active",
-	                       "Need Active\nOnly execute if there's an active selected file in the file list");
-	RNA_def_property_flag(prop, PROP_SKIP_SAVE);
-=======
   /* properties */
   prop = RNA_def_boolean(ot->srna,
                          "need_active",
@@ -1644,7 +1506,6 @@
                          "Need Active",
                          "Only execute if there's an active selected file in the file list");
   RNA_def_property_flag(prop, PROP_SKIP_SAVE);
->>>>>>> 863eeca1
 }
 
 int file_parent_exec(bContext *C, wmOperator *UNUSED(unused))
@@ -1670,17 +1531,10 @@
 
 void FILE_OT_parent(struct wmOperatorType *ot)
 {
-<<<<<<< HEAD
-	/* identifiers */
-	ot->name = "Parent File";
-	ot->description = "Parent File\nMove to parent directory";
-	ot->idname = "FILE_OT_parent";
-=======
   /* identifiers */
   ot->name = "Parent File";
   ot->description = "Move to parent directory";
   ot->idname = "FILE_OT_parent";
->>>>>>> 863eeca1
 
   /* api callbacks */
   ot->exec = file_parent_exec;
@@ -1706,17 +1560,10 @@
 
 void FILE_OT_previous(struct wmOperatorType *ot)
 {
-<<<<<<< HEAD
-	/* identifiers */
-	ot->name = "Previous Folder";
-	ot->description = "Previous Folder\nMove to previous folder";
-	ot->idname = "FILE_OT_previous";
-=======
   /* identifiers */
   ot->name = "Previous Folder";
   ot->description = "Move to previous folder";
   ot->idname = "FILE_OT_previous";
->>>>>>> 863eeca1
 
   /* api callbacks */
   ot->exec = file_previous_exec;
@@ -1744,17 +1591,10 @@
 
 void FILE_OT_next(struct wmOperatorType *ot)
 {
-<<<<<<< HEAD
-	/* identifiers */
-	ot->name = "Next Folder";
-	ot->description = "Next Folder\nMove to next folder";
-	ot->idname = "FILE_OT_next";
-=======
   /* identifiers */
   ot->name = "Next Folder";
   ot->description = "Move to next folder";
   ot->idname = "FILE_OT_next";
->>>>>>> 863eeca1
 
   /* api callbacks */
   ot->exec = file_next_exec;
@@ -1902,17 +1742,10 @@
 
 void FILE_OT_smoothscroll(wmOperatorType *ot)
 {
-<<<<<<< HEAD
-	/* identifiers */
-	ot->name = "Smooth Scroll";
-	ot->idname = "FILE_OT_smoothscroll";
-	ot->description = "Smooth Scroll\nSmooth scroll to make editable file visible";
-=======
   /* identifiers */
   ot->name = "Smooth Scroll";
   ot->idname = "FILE_OT_smoothscroll";
   ot->description = "Smooth scroll to make editable file visible";
->>>>>>> 863eeca1
 
   /* api callbacks */
   ot->invoke = file_smoothscroll_invoke;
@@ -2067,17 +1900,10 @@
 {
   PropertyRNA *prop;
 
-<<<<<<< HEAD
-	/* identifiers */
-	ot->name = "Create New Directory";
-	ot->description = "Create New Directory\nCreate a new directory";
-	ot->idname = "FILE_OT_directory_new";
-=======
   /* identifiers */
   ot->name = "Create New Directory";
   ot->description = "Create a new directory";
   ot->idname = "FILE_OT_directory_new";
->>>>>>> 863eeca1
 
   /* api callbacks */
   ot->invoke = WM_operator_confirm;
@@ -2282,17 +2108,10 @@
 
 void FILE_OT_refresh(struct wmOperatorType *ot)
 {
-<<<<<<< HEAD
-	/* identifiers */
-	ot->name = "Refresh Filelist";
-	ot->description = "Refresh Filelist\nRefresh the file list";
-	ot->idname = "FILE_OT_refresh";
-=======
   /* identifiers */
   ot->name = "Refresh Filelist";
   ot->description = "Refresh the file list";
   ot->idname = "FILE_OT_refresh";
->>>>>>> 863eeca1
 
   /* api callbacks */
   ot->exec = file_refresh_exec;
@@ -2316,17 +2135,10 @@
 
 void FILE_OT_hidedot(struct wmOperatorType *ot)
 {
-<<<<<<< HEAD
-	/* identifiers */
-	ot->name = "Toggle Hide Dot Files";
-	ot->description = "Toggle Hide Dot Files\nToggle hide hidden dot files";
-	ot->idname = "FILE_OT_hidedot";
-=======
   /* identifiers */
   ot->name = "Toggle Hide Dot Files";
   ot->description = "Toggle hide hidden dot files";
   ot->idname = "FILE_OT_hidedot";
->>>>>>> 863eeca1
 
   /* api callbacks */
   ot->exec = file_hidedot_exec;
@@ -2373,17 +2185,10 @@
 
 void FILE_OT_bookmark_toggle(struct wmOperatorType *ot)
 {
-<<<<<<< HEAD
-	/* identifiers */
-	ot->name = "Toggle Bookmarks";
-	ot->description = "Toggle Bookmarks\nToggle bookmarks display";
-	ot->idname = "FILE_OT_bookmark_toggle";
-=======
   /* identifiers */
   ot->name = "Toggle Bookmarks";
   ot->description = "Toggle bookmarks display";
   ot->idname = "FILE_OT_bookmark_toggle";
->>>>>>> 863eeca1
 
   /* api callbacks */
   ot->exec = file_bookmark_toggle_exec;
@@ -2439,17 +2244,10 @@
 
 void FILE_OT_filenum(struct wmOperatorType *ot)
 {
-<<<<<<< HEAD
-	/* identifiers */
-	ot->name = "Increment Number in Filename";
-	ot->description = "Increment Number in Filename\nIncrement number in filename";
-	ot->idname = "FILE_OT_filenum";
-=======
   /* identifiers */
   ot->name = "Increment Number in Filename";
   ot->description = "Increment number in filename";
   ot->idname = "FILE_OT_filenum";
->>>>>>> 863eeca1
 
   /* api callbacks */
   ot->exec = file_filenum_exec;
@@ -2516,21 +2314,10 @@
 
 void FILE_OT_rename(struct wmOperatorType *ot)
 {
-<<<<<<< HEAD
-	/* identifiers */
-	ot->name = "Rename File or Directory";
-	ot->description = "Rename File or Directory\nRename file or file directory";
-	ot->idname = "FILE_OT_rename";
-
-	/* api callbacks */
-	ot->exec = file_rename_exec;
-	ot->poll = file_rename_poll;
-=======
   /* identifiers */
   ot->name = "Rename File or Directory";
   ot->description = "Rename file or file directory";
   ot->idname = "FILE_OT_rename";
->>>>>>> 863eeca1
 
   /* api callbacks */
   ot->exec = file_rename_exec;
@@ -2603,17 +2390,10 @@
 
 void FILE_OT_delete(struct wmOperatorType *ot)
 {
-<<<<<<< HEAD
-	/* identifiers */
-	ot->name = "Delete Selected Files";
-	ot->description = "Delete Selected Files\nDelete selected files";
-	ot->idname = "FILE_OT_delete";
-=======
   /* identifiers */
   ot->name = "Delete Selected Files";
   ot->description = "Delete selected files";
   ot->idname = "FILE_OT_delete";
->>>>>>> 863eeca1
 
   /* api callbacks */
   ot->invoke = WM_operator_confirm;
