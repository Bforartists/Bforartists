--- conflicted
+++ resolved
@@ -246,11 +246,8 @@
   if (ibuf) {
     return ibuf;
   }
-<<<<<<< HEAD
-  return gSpecialFileImages[int(image)] = UI_svg_icon_bitmap(icon, 256.0f, true); /* BFA - colored file browser icons at 256.0 */
-=======
-  return gSpecialFileImages[int(image)] = blender::ui::svg_icon_bitmap(icon, 256.0f, false);
->>>>>>> 1536700a
+  /* BFA - colored file browser icons at 256.0 */
+  return gSpecialFileImages[int(image)] = blender::ui::svg_icon_bitmap(icon, 256.0f, true);
 }
 
 ImBuf *filelist_geticon_special_file_image_ex(const FileDirEntry *file)
