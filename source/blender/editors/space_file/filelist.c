--- conflicted
+++ resolved
@@ -1093,13 +1093,8 @@
   if (typeflag & FILE_TYPE_USD) {
     return ICON_FILE_3D;
   }
-<<<<<<< HEAD
-  else if (typeflag & FILE_TYPE_VOLUME) {
-    return ICON_VOLUME_DATA;
-=======
   if (typeflag & FILE_TYPE_VOLUME) {
     return ICON_FILE_VOLUME;
->>>>>>> 8b5cd293
   }
   if (typeflag & FILE_TYPE_OBJECT_IO) {
     return ICON_FILE_3D;
@@ -2321,7 +2316,7 @@
     case FILE_TYPE_ARCHIVE:
       return ICON_FILE_ARCHIVE;
     case FILE_TYPE_VOLUME:
-      return ICON_VOLUME_DATA;
+      return ICON_FILE_VOLUME;
     default:
       return ICON_FILE_BLANK;
   }
