/*
 * ***** BEGIN GPL LICENSE BLOCK *****
 *
 * This program is free software; you can redistribute it and/or
 * modify it under the terms of the GNU General Public License
 * as published by the Free Software Foundation; either version 2
 * of the License, or (at your option) any later version. 
 *
 * This program is distributed in the hope that it will be useful,
 * but WITHOUT ANY WARRANTY; without even the implied warranty of
 * MERCHANTABILITY or FITNESS FOR A PARTICULAR PURPOSE.  See the
 * GNU General Public License for more details.
 *
 * You should have received a copy of the GNU General Public License
 * along with this program; if not, write to the Free Software Foundation,
 * Inc., 51 Franklin Street, Fifth Floor, Boston, MA 02110-1301, USA.
 *
 * The Original Code is Copyright (C) 2007 Blender Foundation.
 * All rights reserved.
 *
 * The Original Code is: all of this file.
 *
 * Contributor(s): none yet.
 *
 * ***** END GPL LICENSE BLOCK *****
 */

/** \file blender/editors/space_file/filelist.c
 *  \ingroup spfile
 */


/* global includes */

#include <stdlib.h>
#include <math.h>
#include <string.h>
#include <sys/stat.h>
#include <time.h>

#ifndef WIN32
#  include <unistd.h>
#else
#  include <io.h>
#  include <direct.h>
#endif   
#include "MEM_guardedalloc.h"

#include "BLI_blenlib.h"
#include "BLI_fileops.h"
#include "BLI_fileops_types.h"
#include "BLI_fnmatch.h"
#include "BLI_ghash.h"
#include "BLI_hash_md5.h"
#include "BLI_linklist.h"
#include "BLI_math.h"
#include "BLI_stack.h"
#include "BLI_task.h"
#include "BLI_threads.h"
#include "BLI_utildefines.h"

#ifdef WIN32
#  include "BLI_winstuff.h"
#endif

#include "BKE_context.h"
#include "BKE_global.h"
#include "BKE_library.h"
#include "BKE_icons.h"
#include "BKE_idcode.h"
#include "BKE_main.h"
#include "BLO_readfile.h"

#include "DNA_space_types.h"

#include "ED_datafiles.h"
#include "ED_fileselect.h"
#include "ED_screen.h"

#include "IMB_imbuf.h"
#include "IMB_imbuf_types.h"
#include "IMB_thumbs.h"

#include "PIL_time.h"

#include "WM_api.h"
#include "WM_types.h"

#include "UI_resources.h"
#include "UI_interface_icons.h"

#include "atomic_ops.h"

#include "filelist.h"


/* ----------------- FOLDERLIST (previous/next) -------------- */

typedef struct FolderList {
	struct FolderList *next, *prev;
	char *foldername;
} FolderList;

ListBase *folderlist_new(void)
{
	ListBase *p = MEM_callocN(sizeof(*p), __func__);
	return p;
}

void folderlist_popdir(struct ListBase *folderlist, char *dir)
{
	const char *prev_dir;
	struct FolderList *folder;
	folder = folderlist->last;

	if (folder) {
		/* remove the current directory */
		MEM_freeN(folder->foldername);
		BLI_freelinkN(folderlist, folder);

		folder = folderlist->last;
		if (folder) {
			prev_dir = folder->foldername;
			BLI_strncpy(dir, prev_dir, FILE_MAXDIR);
		}
	}
	/* delete the folder next or use setdir directly before PREVIOUS OP */
}

void folderlist_pushdir(ListBase *folderlist, const char *dir)
{
	struct FolderList *folder, *previous_folder;
	previous_folder = folderlist->last;

	/* check if already exists */
	if (previous_folder && previous_folder->foldername) {
		if (BLI_path_cmp(previous_folder->foldername, dir) == 0) {
			return;
		}
	}

	/* create next folder element */
	folder = MEM_mallocN(sizeof(*folder), __func__);
	folder->foldername = BLI_strdup(dir);

	/* add it to the end of the list */
	BLI_addtail(folderlist, folder);
}

const char *folderlist_peeklastdir(ListBase *folderlist)
{
	struct FolderList *folder;

	if (!folderlist->last)
		return NULL;

	folder = folderlist->last;
	return folder->foldername;
}

int folderlist_clear_next(struct SpaceFile *sfile)
{
	struct FolderList *folder;

	/* if there is no folder_next there is nothing we can clear */
	if (!sfile->folders_next)
		return 0;

	/* if previous_folder, next_folder or refresh_folder operators are executed it doesn't clear folder_next */
	folder = sfile->folders_prev->last;
	if ((!folder) || (BLI_path_cmp(folder->foldername, sfile->params->dir) == 0))
		return 0;

	/* eventually clear flist->folders_next */
	return 1;
}

/* not listbase itself */
void folderlist_free(ListBase *folderlist)
{
	if (folderlist) {
		FolderList *folder;
		for (folder = folderlist->first; folder; folder = folder->next)
			MEM_freeN(folder->foldername);
		BLI_freelistN(folderlist);
	}
}

ListBase *folderlist_duplicate(ListBase *folderlist)
{
	
	if (folderlist) {
		ListBase *folderlistn = MEM_callocN(sizeof(*folderlistn), __func__);
		FolderList *folder;
		
		BLI_duplicatelist(folderlistn, folderlist);
		
		for (folder = folderlistn->first; folder; folder = folder->next) {
			folder->foldername = MEM_dupallocN(folder->foldername);
		}
		return folderlistn;
	}
	return NULL;
}


/* ------------------FILELIST------------------------ */

typedef struct FileListInternEntry {
	struct FileListInternEntry *next, *prev;

	char uuid[16];  /* ASSET_UUID_LENGTH */

	int typeflag;  /* eFileSel_File_Types */
	int blentype;  /* ID type, in case typeflag has FILE_TYPE_BLENDERLIB set. */

	char *relpath;
	char *name;  /* not striclty needed, but used during sorting, avoids to have to recompute it there... */

	BLI_stat_t st;
} FileListInternEntry;

typedef struct FileListIntern {
	ListBase entries;  /* FileListInternEntry items. */
	FileListInternEntry **filtered;

	char curr_uuid[16];  /* Used to generate uuid during internal listing. */
} FileListIntern;

#define FILELIST_ENTRYCACHESIZE_DEFAULT 1024  /* Keep it a power of two! */
typedef struct FileListEntryCache {
	size_t size;  /* The size of the cache... */

	int flags;

	/* This one gathers all entries from both block and misc caches. Used for easy bulk-freing. */
	ListBase cached_entries;

	/* Block cache: all entries between start and end index. used for part of the list on diplay. */
	FileDirEntry **block_entries;
	int block_start_index, block_end_index, block_center_index, block_cursor;

	/* Misc cache: random indices, FIFO behavior.
	 * Note: Not 100% sure we actually need that, time will say. */
	int misc_cursor;
	int *misc_entries_indices;
	GHash *misc_entries;

	/* Allows to quickly get a cached entry from its UUID. */
	GHash *uuids;

	/* Previews handling. */
	TaskScheduler *previews_scheduler;
	TaskPool *previews_pool;
	ThreadQueue *previews_done;
} FileListEntryCache;

/* FileListCache.flags */
enum {
	FLC_IS_INIT              = 1 << 0,
	FLC_PREVIEWS_ACTIVE      = 1 << 1,
};

typedef struct FileListEntryPreview {
	char path[FILE_MAX];
	unsigned int flags;
	int index;
	ImBuf *img;
} FileListEntryPreview;

typedef struct FileListFilter {
	unsigned int filter;
	unsigned int filter_id;
	char filter_glob[256];
	char filter_search[66];  /* + 2 for heading/trailing implicit '*' wildcards. */
	short flags;
} FileListFilter;

/* FileListFilter.flags */
enum {
	FLF_HIDE_DOT     = 1 << 0,
	FLF_HIDE_PARENT  = 1 << 1,
	FLF_HIDE_LIB_DIR = 1 << 2,
};

typedef struct FileList {
	FileDirEntryArr filelist;

	short prv_w;
	short prv_h;

	short flags;

	short sort;

	FileListFilter filter_data;

	struct FileListIntern filelist_intern;

	struct FileListEntryCache filelist_cache;

	/* We need to keep those info outside of actual filelist items, because those are no more persistent
	 * (only generated on demand, and freed as soon as possible).
	 * Persistent part (mere list of paths + stat info) is kept as small as possible, and filebrowser-agnostic.
	 */
	GHash *selection_state;

	short max_recursion;
	short recursion_level;

	struct BlendHandle *libfiledata;

	/* Set given path as root directory, if last bool is true may change given string in place to a valid value.
	 * Returns True if valid dir. */
	bool (*checkdirf)(struct FileList *, char *, const bool);

	/* Fill filelist (to be called by read job). */
	void (*read_jobf)(struct FileList *, const char *, short *, short *, float *, ThreadMutex *);

	/* Filter an entry of current filelist. */
	bool (*filterf)(struct FileListInternEntry *, const char *, FileListFilter *);
} FileList;

/* FileList.flags */
enum {
	FL_FORCE_RESET    = 1 << 0,
	FL_IS_READY       = 1 << 1,
	FL_IS_PENDING     = 1 << 2,
	FL_NEED_SORTING   = 1 << 3,
	FL_NEED_FILTERING = 1 << 4,
};

#define SPECIAL_IMG_SIZE 48
#define SPECIAL_IMG_ROWS 4
#define SPECIAL_IMG_COLS 4

enum {
	SPECIAL_IMG_FOLDER      = 0,
	SPECIAL_IMG_PARENT      = 1,
	SPECIAL_IMG_REFRESH     = 2,
	SPECIAL_IMG_BLENDFILE   = 3,
	SPECIAL_IMG_SOUNDFILE   = 4,
	SPECIAL_IMG_MOVIEFILE   = 5,
	SPECIAL_IMG_PYTHONFILE  = 6,
	SPECIAL_IMG_TEXTFILE    = 7,
	SPECIAL_IMG_FONTFILE    = 8,
	SPECIAL_IMG_UNKNOWNFILE = 9,
	SPECIAL_IMG_LOADING     = 10,
	SPECIAL_IMG_BACKUP      = 11,
	SPECIAL_IMG_MAX
};

static ImBuf *gSpecialFileImages[SPECIAL_IMG_MAX];


static void filelist_readjob_main(struct FileList *, const char *, short *, short *, float *, ThreadMutex *);
static void filelist_readjob_lib(struct FileList *, const char *, short *, short *, float *, ThreadMutex *);
static void filelist_readjob_dir(struct FileList *, const char *, short *, short *, float *, ThreadMutex *);

/* helper, could probably go in BKE actually? */
static int groupname_to_code(const char *group);
static unsigned int groupname_to_filter_id(const char *group);

static void filelist_filter_clear(FileList *filelist);
static void filelist_cache_clear(FileListEntryCache *cache, size_t new_size);

/* ********** Sort helpers ********** */

static int compare_direntry_generic(const FileListInternEntry *entry1, const FileListInternEntry *entry2)
{
	/* type is equal to stat.st_mode */

	if (entry1->typeflag & FILE_TYPE_DIR) {
		if (entry2->typeflag & FILE_TYPE_DIR) {
			/* If both entries are tagged as dirs, we make a 'sub filter' that shows first the real dirs,
			 * then libs (.blend files), then categories in libs. */
			if (entry1->typeflag & FILE_TYPE_BLENDERLIB) {
				if (!(entry2->typeflag & FILE_TYPE_BLENDERLIB)) {
					return 1;
				}
			}
			else if (entry2->typeflag & FILE_TYPE_BLENDERLIB) {
				return -1;
			}
			else if (entry1->typeflag & (FILE_TYPE_BLENDER | FILE_TYPE_BLENDER_BACKUP)) {
				if (!(entry2->typeflag & (FILE_TYPE_BLENDER | FILE_TYPE_BLENDER_BACKUP))) {
					return 1;
				}
			}
			else if (entry2->typeflag & (FILE_TYPE_BLENDER | FILE_TYPE_BLENDER_BACKUP)) {
				return -1;
			}
		}
		else {
			return -1;
		}
	}
	else if (entry2->typeflag & FILE_TYPE_DIR) {
		return 1;
	}

	/* make sure "." and ".." are always first */
	if (FILENAME_IS_CURRENT(entry1->relpath)) return -1;
	if (FILENAME_IS_CURRENT(entry2->relpath)) return 1;
	if (FILENAME_IS_PARENT(entry1->relpath)) return -1;
	if (FILENAME_IS_PARENT(entry2->relpath)) return 1;
	
	return 0;
}

static int compare_name(void *UNUSED(user_data), const void *a1, const void *a2)
{
	const FileListInternEntry *entry1 = a1;
	const FileListInternEntry *entry2 = a2;
	char *name1, *name2;
	int ret;

	if ((ret = compare_direntry_generic(entry1, entry2))) {
		return ret;
	}

	name1 = entry1->name;
	name2 = entry2->name;

	return BLI_natstrcmp(name1, name2);
}

static int compare_date(void *UNUSED(user_data), const void *a1, const void *a2)
{
	const FileListInternEntry *entry1 = a1;
	const FileListInternEntry *entry2 = a2;
	char *name1, *name2;
	int64_t time1, time2;
	int ret;

	if ((ret = compare_direntry_generic(entry1, entry2))) {
		return ret;
	}
	
	time1 = (int64_t)entry1->st.st_mtime;
	time2 = (int64_t)entry2->st.st_mtime;
	if (time1 < time2) return 1;
	if (time1 > time2) return -1;

	name1 = entry1->name;
	name2 = entry2->name;

	return BLI_natstrcmp(name1, name2);
}

static int compare_size(void *UNUSED(user_data), const void *a1, const void *a2)
{
	const FileListInternEntry *entry1 = a1;
	const FileListInternEntry *entry2 = a2;
	char *name1, *name2;
	uint64_t size1, size2;
	int ret;

	if ((ret = compare_direntry_generic(entry1, entry2))) {
		return ret;
	}
	
	size1 = entry1->st.st_size;
	size2 = entry2->st.st_size;
	if (size1 < size2) return 1;
	if (size1 > size2) return -1;

	name1 = entry1->name;
	name2 = entry2->name;

	return BLI_natstrcmp(name1, name2);
}

static int compare_extension(void *UNUSED(user_data), const void *a1, const void *a2)
{
	const FileListInternEntry *entry1 = a1;
	const FileListInternEntry *entry2 = a2;
	char *name1, *name2;
	int ret;

	if ((ret = compare_direntry_generic(entry1, entry2))) {
		return ret;
	}

	if ((entry1->typeflag & FILE_TYPE_BLENDERLIB) && !(entry2->typeflag & FILE_TYPE_BLENDERLIB)) return -1;
	if (!(entry1->typeflag & FILE_TYPE_BLENDERLIB) && (entry2->typeflag & FILE_TYPE_BLENDERLIB)) return 1;
	if ((entry1->typeflag & FILE_TYPE_BLENDERLIB) && (entry2->typeflag & FILE_TYPE_BLENDERLIB)) {
		if ((entry1->typeflag & FILE_TYPE_DIR) && !(entry2->typeflag & FILE_TYPE_DIR)) return 1;
		if (!(entry1->typeflag & FILE_TYPE_DIR) && (entry2->typeflag & FILE_TYPE_DIR)) return -1;
		if (entry1->blentype < entry2->blentype) return -1;
		if (entry1->blentype > entry2->blentype) return 1;
	}
	else {
		const char *sufix1, *sufix2;

		if (!(sufix1 = strstr(entry1->relpath, ".blend.gz")))
			sufix1 = strrchr(entry1->relpath, '.');
		if (!(sufix2 = strstr(entry2->relpath, ".blend.gz")))
			sufix2 = strrchr(entry2->relpath, '.');
		if (!sufix1) sufix1 = "";
		if (!sufix2) sufix2 = "";

		if ((ret = BLI_strcasecmp(sufix1, sufix2))) {
			return ret;
		}
	}

	name1 = entry1->name;
	name2 = entry2->name;

	return BLI_natstrcmp(name1, name2);
}

void filelist_sort(struct FileList *filelist)
{
	if ((filelist->flags & FL_NEED_SORTING) && (filelist->sort != FILE_SORT_NONE)) {
		switch (filelist->sort) {
			case FILE_SORT_ALPHA:
				BLI_listbase_sort_r(&filelist->filelist_intern.entries, compare_name, NULL);
				break;
			case FILE_SORT_TIME:
				BLI_listbase_sort_r(&filelist->filelist_intern.entries, compare_date, NULL);
				break;
			case FILE_SORT_SIZE:
				BLI_listbase_sort_r(&filelist->filelist_intern.entries, compare_size, NULL);
				break;
			case FILE_SORT_EXTENSION:
				BLI_listbase_sort_r(&filelist->filelist_intern.entries, compare_extension, NULL);
				break;
			case FILE_SORT_NONE:  /* Should never reach this point! */
			default:
				BLI_assert(0);
				break;
		}

		filelist_filter_clear(filelist);
		filelist->flags &= ~FL_NEED_SORTING;
	}
}

void filelist_setsorting(struct FileList *filelist, const short sort)
{
	if (filelist->sort != sort) {
		filelist->sort = sort;
		filelist->flags |= FL_NEED_SORTING;
	}
}

/* ********** Filter helpers ********** */

static bool is_hidden_file(const char *filename, FileListFilter *filter)
{
	char *sep = (char *)BLI_last_slash(filename);
	bool is_hidden = false;

	if (filter->flags & FLF_HIDE_DOT) {
		if (filename[0] == '.' && filename[1] != '.' && filename[1] != '\0') {
			is_hidden = true; /* ignore .file */
		}
		else {
			int len = strlen(filename);
			if ((len > 0) && (filename[len - 1] == '~')) {
				is_hidden = true;  /* ignore file~ */
			}
		}
	}
	if (!is_hidden && (filter->flags & FLF_HIDE_PARENT)) {
		if (filename[0] == '.' && filename[1] == '.' && filename[2] == '\0') {
			is_hidden = true; /* ignore .. */
		}
	}
	if (!is_hidden && ((filename[0] == '.') && (filename[1] == '\0'))) {
		is_hidden = true; /* ignore . */
	}
	/* filename might actually be a piece of path, in which case we have to check all its parts. */
	if (!is_hidden && sep) {
		char tmp_filename[FILE_MAX_LIBEXTRA];

		BLI_strncpy(tmp_filename, filename, sizeof(tmp_filename));
		sep = tmp_filename + (sep - filename);
		while (sep) {
			BLI_assert(sep[1] != '\0');
			if (is_hidden_file(sep + 1, filter)) {
				is_hidden = true;
				break;
			}
			*sep = '\0';
			sep = (char *)BLI_last_slash(tmp_filename);
		}
	}
	return is_hidden;
}

static bool is_filtered_file(FileListInternEntry *file, const char *UNUSED(root), FileListFilter *filter)
{
	bool is_filtered = !is_hidden_file(file->relpath, filter);

	if (is_filtered && filter->filter && !FILENAME_IS_CURRPAR(file->relpath)) {
		if (file->typeflag & FILE_TYPE_DIR) {
			if (file->typeflag & (FILE_TYPE_BLENDERLIB | FILE_TYPE_BLENDER | FILE_TYPE_BLENDER_BACKUP)) {
				if (!(filter->filter & (FILE_TYPE_BLENDER | FILE_TYPE_BLENDER_BACKUP))) {
					is_filtered = false;
				}
			}
			else {
				if (!(filter->filter & FILE_TYPE_FOLDER)) {
					is_filtered = false;
				}
			}
		}
		else {
			if (!(file->typeflag & filter->filter)) {
				is_filtered = false;
			}
		}
		if (is_filtered && (filter->filter_search[0] != '\0')) {
			if (fnmatch(filter->filter_search, file->relpath, FNM_CASEFOLD) != 0) {
				is_filtered = false;
			}
		}
	}

	return is_filtered;
}

static bool is_filtered_lib(FileListInternEntry *file, const char *root, FileListFilter *filter)
{
	bool is_filtered;
	char path[FILE_MAX_LIBEXTRA], dir[FILE_MAX_LIBEXTRA], *group, *name;

	BLI_join_dirfile(path, sizeof(path), root, file->relpath);

	if (BLO_library_path_explode(path, dir, &group, &name)) {
		is_filtered = !is_hidden_file(file->relpath, filter);
		if (is_filtered && filter->filter && !FILENAME_IS_CURRPAR(file->relpath)) {
			if (file->typeflag & FILE_TYPE_DIR) {
				if (file->typeflag & (FILE_TYPE_BLENDERLIB | FILE_TYPE_BLENDER | FILE_TYPE_BLENDER_BACKUP)) {
					if (!(filter->filter & (FILE_TYPE_BLENDER | FILE_TYPE_BLENDER_BACKUP))) {
						is_filtered = false;
					}
				}
				else {
					if (!(filter->filter & FILE_TYPE_FOLDER)) {
						is_filtered = false;
					}
				}
			}
			if (is_filtered && group) {
				if (!name && (filter->flags & FLF_HIDE_LIB_DIR)) {
					is_filtered = false;
				}
				else {
					unsigned int filter_id = groupname_to_filter_id(group);
					if (!(filter_id & filter->filter_id)) {
						is_filtered = false;
					}
				}
			}
			if (is_filtered && (filter->filter_search[0] != '\0')) {
				if (fnmatch(filter->filter_search, file->relpath, FNM_CASEFOLD) != 0) {
					is_filtered = false;
				}
			}
		}
	}
	else {
		is_filtered = is_filtered_file(file, root, filter);
	}

	return is_filtered;
}

static bool is_filtered_main(FileListInternEntry *file, const char *UNUSED(dir), FileListFilter *filter)
{
	return !is_hidden_file(file->relpath, filter);
}

static void filelist_filter_clear(FileList *filelist)
{
	filelist->flags |= FL_NEED_FILTERING;
}

void filelist_filter(FileList *filelist)
{
	int num_filtered = 0;
	const int num_files = filelist->filelist.nbr_entries;
	FileListInternEntry **filtered_tmp, *file;

	if (filelist->filelist.nbr_entries == 0) {
		return;
	}

	if (!(filelist->flags & FL_NEED_FILTERING)) {
		/* Assume it has already been filtered, nothing else to do! */
		return;
	}

	filelist->filter_data.flags &= ~FLF_HIDE_LIB_DIR;
	if (filelist->max_recursion) {
		/* Never show lib ID 'categories' directories when we are in 'flat' mode, unless
		 * root path is a blend file. */
		char dir[FILE_MAX_LIBEXTRA];
		if (!filelist_islibrary(filelist, dir, NULL)) {
			filelist->filter_data.flags |= FLF_HIDE_LIB_DIR;
		}
	}

	filtered_tmp = MEM_mallocN(sizeof(*filtered_tmp) * (size_t)num_files, __func__);

	/* Filter remap & count how many files are left after filter in a single loop. */
	for (file = filelist->filelist_intern.entries.first; file; file = file->next) {
		if (filelist->filterf(file, filelist->filelist.root, &filelist->filter_data)) {
			filtered_tmp[num_filtered++] = file;
		}
	}

	if (filelist->filelist_intern.filtered) {
		MEM_freeN(filelist->filelist_intern.filtered);
	}
	filelist->filelist_intern.filtered = MEM_mallocN(sizeof(*filelist->filelist_intern.filtered) * (size_t)num_filtered,
	                                                 __func__);
	memcpy(filelist->filelist_intern.filtered, filtered_tmp,
	       sizeof(*filelist->filelist_intern.filtered) * (size_t)num_filtered);
	filelist->filelist.nbr_entries_filtered = num_filtered;
//	printf("Filetered: %d over %d entries\n", num_filtered, filelist->filelist.nbr_entries);

	filelist_cache_clear(&filelist->filelist_cache, filelist->filelist_cache.size);
	filelist->flags &= ~FL_NEED_FILTERING;

	MEM_freeN(filtered_tmp);
}

void filelist_setfilter_options(FileList *filelist, const bool hide_dot, const bool hide_parent,
                                const unsigned int filter, const unsigned int filter_id,
                                const char *filter_glob, const char *filter_search)
{
	bool update = false;

	if (((filelist->filter_data.flags & FLF_HIDE_DOT) != 0) != (hide_dot != 0)) {
		filelist->filter_data.flags ^= FLF_HIDE_DOT;
		update = true;
	}
	if (((filelist->filter_data.flags & FLF_HIDE_PARENT) != 0) != (hide_parent != 0)) {
		filelist->filter_data.flags ^= FLF_HIDE_PARENT;
		update = true;
	}
	if ((filelist->filter_data.filter != filter) || (filelist->filter_data.filter_id != filter_id)) {
		filelist->filter_data.filter = filter;
		filelist->filter_data.filter_id = filter_id;
		update = true;
	}
	if (!STREQ(filelist->filter_data.filter_glob, filter_glob)) {
		BLI_strncpy(filelist->filter_data.filter_glob, filter_glob, sizeof(filelist->filter_data.filter_glob));
		update = true;
	}
	if ((BLI_strcmp_ignore_pad(filelist->filter_data.filter_search, filter_search, '*') != 0)) {
		BLI_strncpy_ensure_pad(filelist->filter_data.filter_search, filter_search, '*',
		                       sizeof(filelist->filter_data.filter_search));
		update = true;
	}

	if (update) {
		/* And now, free filtered data so that we know we have to filter again. */
		filelist_filter_clear(filelist);
	}
}

/* ********** Icon/image helpers ********** */

void filelist_init_icons(void)
{
	short x, y, k;
	ImBuf *bbuf;
	ImBuf *ibuf;

	BLI_assert(G.background == false);

#ifdef WITH_HEADLESS
	bbuf = NULL;
#else
	bbuf = IMB_ibImageFromMemory((unsigned char *)datatoc_prvicons_png, datatoc_prvicons_png_size, IB_rect, NULL, "<splash>");
#endif
	if (bbuf) {
		for (y = 0; y < SPECIAL_IMG_ROWS; y++) {
			for (x = 0; x < SPECIAL_IMG_COLS; x++) {
				int tile = SPECIAL_IMG_COLS * y + x;
				if (tile < SPECIAL_IMG_MAX) {
					ibuf = IMB_allocImBuf(SPECIAL_IMG_SIZE, SPECIAL_IMG_SIZE, 32, IB_rect);
					for (k = 0; k < SPECIAL_IMG_SIZE; k++) {
						memcpy(&ibuf->rect[k * SPECIAL_IMG_SIZE], &bbuf->rect[(k + y * SPECIAL_IMG_SIZE) * SPECIAL_IMG_SIZE * SPECIAL_IMG_COLS + x * SPECIAL_IMG_SIZE], SPECIAL_IMG_SIZE * sizeof(int));
					}
					gSpecialFileImages[tile] = ibuf;
				}
			}
		}
		IMB_freeImBuf(bbuf);
	}
}

void filelist_free_icons(void)
{
	int i;

	BLI_assert(G.background == false);

	for (i = 0; i < SPECIAL_IMG_MAX; ++i) {
		IMB_freeImBuf(gSpecialFileImages[i]);
		gSpecialFileImages[i] = NULL;
	}
}

void filelist_imgsize(struct FileList *filelist, short w, short h)
{
	filelist->prv_w = w;
	filelist->prv_h = h;
}

static FileDirEntry *filelist_geticon_get_file(struct FileList *filelist, const int index)
{
	BLI_assert(G.background == false);

	return filelist_file(filelist, index);
}

ImBuf *filelist_getimage(struct FileList *filelist, const int index)
{
	FileDirEntry *file = filelist_geticon_get_file(filelist, index);

	return file->image;
}

static ImBuf *filelist_geticon_image_ex(const unsigned int typeflag, const char *relpath)
{
	ImBuf *ibuf = NULL;

	if (typeflag & FILE_TYPE_DIR) {
		if (FILENAME_IS_PARENT(relpath)) {
			ibuf = gSpecialFileImages[SPECIAL_IMG_PARENT];
		}
		else if (FILENAME_IS_CURRENT(relpath)) {
			ibuf = gSpecialFileImages[SPECIAL_IMG_REFRESH];
		}
		else {
			ibuf = gSpecialFileImages[SPECIAL_IMG_FOLDER];
		}
	}
	else if (typeflag & FILE_TYPE_BLENDER) {
		ibuf = gSpecialFileImages[SPECIAL_IMG_BLENDFILE];
	}
	else if (typeflag & FILE_TYPE_BLENDERLIB) {
		ibuf = gSpecialFileImages[SPECIAL_IMG_UNKNOWNFILE];
	}
	else if (typeflag & (FILE_TYPE_MOVIE)) {
		ibuf = gSpecialFileImages[SPECIAL_IMG_MOVIEFILE];
	}
	else if (typeflag & FILE_TYPE_SOUND) {
		ibuf = gSpecialFileImages[SPECIAL_IMG_SOUNDFILE];
	}
	else if (typeflag & FILE_TYPE_PYSCRIPT) {
		ibuf = gSpecialFileImages[SPECIAL_IMG_PYTHONFILE];
	}
	else if (typeflag & FILE_TYPE_FTFONT) {
		ibuf = gSpecialFileImages[SPECIAL_IMG_FONTFILE];
	}
	else if (typeflag & FILE_TYPE_TEXT) {
		ibuf = gSpecialFileImages[SPECIAL_IMG_TEXTFILE];
	}
	else if (typeflag & FILE_TYPE_IMAGE) {
		ibuf = gSpecialFileImages[SPECIAL_IMG_LOADING];
	}
	else if (typeflag & FILE_TYPE_BLENDER_BACKUP) {
		ibuf = gSpecialFileImages[SPECIAL_IMG_BACKUP];
	}
	else {
		ibuf = gSpecialFileImages[SPECIAL_IMG_UNKNOWNFILE];
	}

	return ibuf;
}

ImBuf *filelist_geticon_image(struct FileList *filelist, const int index)
{
	FileDirEntry *file = filelist_geticon_get_file(filelist, index);

	return filelist_geticon_image_ex(file->typeflag, file->relpath);
}

static int filelist_geticon_ex(
        const int typeflag, const int blentype, const char *relpath, const bool is_main, const bool ignore_libdir)
{
	if ((typeflag & FILE_TYPE_DIR) && !(ignore_libdir && (typeflag & (FILE_TYPE_BLENDERLIB | FILE_TYPE_BLENDER)))) {
		if (FILENAME_IS_PARENT(relpath)) {
			return is_main ? ICON_FILE_PARENT : ICON_NONE;
		}
		else if (typeflag & FILE_TYPE_APPLICATIONBUNDLE) {
			return ICON_UGLYPACKAGE;
		}
		else if (typeflag & FILE_TYPE_BLENDER) {
			return ICON_FILE_BLEND;
		}
		else if (is_main) {
			/* Do not return icon for folders if icons are not 'main' draw type (e.g. when used over previews). */
			return ICON_FILE_FOLDER;
		}
	}

	if (typeflag & FILE_TYPE_BLENDER)
		return ICON_FILE_BLEND;
	else if (typeflag & FILE_TYPE_BLENDER_BACKUP)
		return ICON_FILE_BACKUP;
	else if (typeflag & FILE_TYPE_IMAGE)
		return ICON_FILE_IMAGE;
	else if (typeflag & FILE_TYPE_MOVIE)
		return ICON_FILE_MOVIE;
	else if (typeflag & FILE_TYPE_PYSCRIPT)
		return ICON_FILE_SCRIPT;
	else if (typeflag & FILE_TYPE_SOUND)
		return ICON_FILE_SOUND;
	else if (typeflag & FILE_TYPE_FTFONT)
		return ICON_FILE_FONT;
	else if (typeflag & FILE_TYPE_BTX)
		return ICON_FILE_BLANK;
	else if (typeflag & FILE_TYPE_COLLADA)
		return ICON_FILE_BLANK;
	else if (typeflag & FILE_TYPE_ALEMBIC)
		return ICON_FILE_BLANK;
	else if (typeflag & FILE_TYPE_TEXT)
		return ICON_FILE_TEXT;
	else if (typeflag & FILE_TYPE_BLENDERLIB) {
		const int ret = UI_idcode_icon_get(blentype);
		if (ret != ICON_NONE) {
			return ret;
		}
	}
	return is_main ? ICON_FILE_BLANK : ICON_NONE;
}

int filelist_geticon(struct FileList *filelist, const int index, const bool is_main)
{
	FileDirEntry *file = filelist_geticon_get_file(filelist, index);

	return filelist_geticon_ex(file->typeflag, file->blentype, file->relpath, is_main, false);
}

/* ********** Main ********** */

static bool filelist_checkdir_dir(struct FileList *UNUSED(filelist), char *r_dir, const bool do_change)
{
	if (do_change) {
		BLI_make_exist(r_dir);
		return true;
	}
	else {
		return BLI_is_dir(r_dir);
	}
}

static bool filelist_checkdir_lib(struct FileList *UNUSED(filelist), char *r_dir, const bool do_change)
{
	char tdir[FILE_MAX_LIBEXTRA];
	char *name;

	const bool is_valid = (BLI_is_dir(r_dir) ||
	                       (BLO_library_path_explode(r_dir, tdir, NULL, &name) && BLI_is_file(tdir) && !name));

	if (do_change && !is_valid) {
		/* if not a valid library, we need it to be a valid directory! */
		BLI_make_exist(r_dir);
		return true;
	}
	return is_valid;
}

static bool filelist_checkdir_main(struct FileList *filelist, char *r_dir, const bool do_change)
{
	/* TODO */
	return filelist_checkdir_lib(filelist, r_dir, do_change);
}

static void filelist_entry_clear(FileDirEntry *entry)
{
	if (entry->name) {
		MEM_freeN(entry->name);
	}
	if (entry->description) {
		MEM_freeN(entry->description);
	}
	if (entry->relpath) {
		MEM_freeN(entry->relpath);
	}
	if (entry->image) {
		IMB_freeImBuf(entry->image);
	}
	/* For now, consider FileDirEntryRevision::poin as not owned here, so no need to do anything about it */

	if (!BLI_listbase_is_empty(&entry->variants)) {
		FileDirEntryVariant *var;

		for (var = entry->variants.first; var; var = var->next) {
			if (var->name) {
				MEM_freeN(var->name);
			}
			if (var->description) {
				MEM_freeN(var->description);
			}

			if (!BLI_listbase_is_empty(&var->revisions)) {
				FileDirEntryRevision *rev;

				for (rev = var->revisions.first; rev; rev = rev->next) {
					if (rev->comment) {
						MEM_freeN(rev->comment);
					}
				}

				BLI_freelistN(&var->revisions);
			}
		}

		/* TODO: tags! */

		BLI_freelistN(&entry->variants);
	}
	else if (entry->entry) {
		MEM_freeN(entry->entry);
	}
}

static void filelist_entry_free(FileDirEntry *entry)
{
	filelist_entry_clear(entry);
	MEM_freeN(entry);
}

static void filelist_direntryarr_free(FileDirEntryArr *array)
{
#if 0
	FileDirEntry *entry, *entry_next;

	for (entry = array->entries.first; entry; entry = entry_next) {
		entry_next = entry->next;
		filelist_entry_free(entry);
	}
	BLI_listbase_clear(&array->entries);
#else
	BLI_assert(BLI_listbase_is_empty(&array->entries));
#endif
	array->nbr_entries = 0;
	array->nbr_entries_filtered = -1;
	array->entry_idx_start = -1;
	array->entry_idx_end = -1;
}

static void filelist_intern_entry_free(FileListInternEntry *entry)
{
	if (entry->relpath) {
		MEM_freeN(entry->relpath);
	}
	if (entry->name) {
		MEM_freeN(entry->name);
	}
	MEM_freeN(entry);
}

static void filelist_intern_free(FileListIntern *filelist_intern)
{
	FileListInternEntry *entry, *entry_next;

	for (entry = filelist_intern->entries.first; entry; entry = entry_next) {
		entry_next = entry->next;
		filelist_intern_entry_free(entry);
	}
	BLI_listbase_clear(&filelist_intern->entries);

	MEM_SAFE_FREE(filelist_intern->filtered);
}

static void filelist_cache_preview_runf(TaskPool *__restrict pool, void *taskdata, int UNUSED(threadid))
{
	FileListEntryCache *cache = BLI_task_pool_userdata(pool);
	FileListEntryPreview *preview = taskdata;

	ThumbSource source = 0;

//	printf("%s: Start (%d)...\n", __func__, threadid);

//	printf("%s: %d - %s - %p\n", __func__, preview->index, preview->path, preview->img);
	BLI_assert(preview->flags & (FILE_TYPE_IMAGE | FILE_TYPE_MOVIE | FILE_TYPE_FTFONT |
	                             FILE_TYPE_BLENDER | FILE_TYPE_BLENDER_BACKUP | FILE_TYPE_BLENDERLIB));

	if (preview->flags & FILE_TYPE_IMAGE) {
		source = THB_SOURCE_IMAGE;
	}
	else if (preview->flags & (FILE_TYPE_BLENDER | FILE_TYPE_BLENDER_BACKUP | FILE_TYPE_BLENDERLIB)) {
		source = THB_SOURCE_BLEND;
	}
	else if (preview->flags & FILE_TYPE_MOVIE) {
		source = THB_SOURCE_MOVIE;
	}
	else if (preview->flags & FILE_TYPE_FTFONT) {
		source = THB_SOURCE_FONT;
	}

	IMB_thumb_path_lock(preview->path);
	preview->img = IMB_thumb_manage(preview->path, THB_LARGE, source);
	IMB_thumb_path_unlock(preview->path);

	preview->flags = 0;  /* Used to tell free func to not free anything! */
	BLI_thread_queue_push(cache->previews_done, preview);

//	printf("%s: End (%d)...\n", __func__, threadid);
}

static void filelist_cache_preview_freef(TaskPool * __restrict UNUSED(pool), void *taskdata, int UNUSED(threadid))
{
	FileListEntryPreview *preview = taskdata;

	/* If preview->flag is empty, it means that preview has already been generated and added to done queue,
	 * we do not own it anymore. */
	if (preview->flags) {
		if (preview->img) {
			IMB_freeImBuf(preview->img);
		}
		MEM_freeN(preview);
	}
}

static void filelist_cache_preview_ensure_running(FileListEntryCache *cache)
{
	if (!cache->previews_pool) {
<<<<<<< HEAD
		TaskScheduler *scheduler;
		TaskPool *pool;
		int num_tasks = max_ii(1, (BLI_system_thread_count() / 2) + 1);

		scheduler = cache->previews_scheduler = BLI_task_scheduler_create(num_tasks + 1);
		pool = cache->previews_pool = BLI_task_pool_create(scheduler, NULL);
		cache->previews_todo = BLI_thread_queue_init();
=======
		TaskScheduler *scheduler = BLI_task_scheduler_get();

		cache->previews_pool = BLI_task_pool_create_background(scheduler, cache);
>>>>>>> b76dbf5e
		cache->previews_done = BLI_thread_queue_init();

		IMB_thumb_locks_acquire();
	}
}

static void filelist_cache_previews_clear(FileListEntryCache *cache)
{
	FileListEntryPreview *preview;

	if (cache->previews_pool) {
		BLI_task_pool_cancel(cache->previews_pool);

		while ((preview = BLI_thread_queue_pop_timeout(cache->previews_done, 0))) {
//			printf("%s: DONE %d - %s - %p\n", __func__, preview->index, preview->path, preview->img);
			if (preview->img) {
				IMB_freeImBuf(preview->img);
			}
			MEM_freeN(preview);
		}
	}
}

static void filelist_cache_previews_free(FileListEntryCache *cache)
{
	if (cache->previews_pool) {
		BLI_thread_queue_nowait(cache->previews_done);

		filelist_cache_previews_clear(cache);

		BLI_thread_queue_free(cache->previews_done);
		BLI_task_pool_free(cache->previews_pool);
		BLI_task_scheduler_free(cache->previews_scheduler);
		cache->previews_scheduler = NULL;
		cache->previews_pool = NULL;
		cache->previews_done = NULL;

		IMB_thumb_locks_release();
	}

	cache->flags &= ~FLC_PREVIEWS_ACTIVE;
}

static void filelist_cache_previews_push(FileList *filelist, FileDirEntry *entry, const int index)
{
	FileListEntryCache *cache = &filelist->filelist_cache;

	BLI_assert(cache->flags & FLC_PREVIEWS_ACTIVE);

	if (!entry->image &&
	    !(entry->flags & FILE_ENTRY_INVALID_PREVIEW) &&
	    (entry->typeflag & (FILE_TYPE_IMAGE | FILE_TYPE_MOVIE | FILE_TYPE_FTFONT |
	                        FILE_TYPE_BLENDER | FILE_TYPE_BLENDER_BACKUP | FILE_TYPE_BLENDERLIB)))
	{
		FileListEntryPreview *preview = MEM_mallocN(sizeof(*preview), __func__);
		BLI_join_dirfile(preview->path, sizeof(preview->path), filelist->filelist.root, entry->relpath);
		preview->index = index;
		preview->flags = entry->typeflag;
		preview->img = NULL;
//		printf("%s: %d - %s - %p\n", __func__, preview->index, preview->path, preview->img);

		filelist_cache_preview_ensure_running(cache);
		BLI_task_pool_push_ex(cache->previews_pool, filelist_cache_preview_runf, preview,
		                      true, filelist_cache_preview_freef, TASK_PRIORITY_LOW);
	}
}

static void filelist_cache_init(FileListEntryCache *cache, size_t cache_size)
{
	BLI_listbase_clear(&cache->cached_entries);

	cache->block_cursor = cache->block_start_index = cache->block_center_index = cache->block_end_index = 0;
	cache->block_entries = MEM_mallocN(sizeof(*cache->block_entries) * cache_size, __func__);

	cache->misc_entries = BLI_ghash_ptr_new_ex(__func__, cache_size);
	cache->misc_entries_indices = MEM_mallocN(sizeof(*cache->misc_entries_indices) * cache_size, __func__);
	copy_vn_i(cache->misc_entries_indices, cache_size, -1);
	cache->misc_cursor = 0;

	/* XXX This assumes uint is 32 bits and uuid is 128 bits (char[16]), be careful! */
	cache->uuids = BLI_ghash_new_ex(
	                   BLI_ghashutil_uinthash_v4_p, BLI_ghashutil_uinthash_v4_cmp, __func__, cache_size * 2);

	cache->size = cache_size;
	cache->flags = FLC_IS_INIT;
}

static void filelist_cache_free(FileListEntryCache *cache)
{
	FileDirEntry *entry, *entry_next;

	if (!(cache->flags & FLC_IS_INIT)) {
		return;
	}

	filelist_cache_previews_free(cache);

	MEM_freeN(cache->block_entries);

	BLI_ghash_free(cache->misc_entries, NULL, NULL);
	MEM_freeN(cache->misc_entries_indices);

	BLI_ghash_free(cache->uuids, NULL, NULL);

	for (entry = cache->cached_entries.first; entry; entry = entry_next) {
		entry_next = entry->next;
		filelist_entry_free(entry);
	}
	BLI_listbase_clear(&cache->cached_entries);
}

static void filelist_cache_clear(FileListEntryCache *cache, size_t new_size)
{
	FileDirEntry *entry, *entry_next;

	if (!(cache->flags & FLC_IS_INIT)) {
		return;
	}

	filelist_cache_previews_clear(cache);

	cache->block_cursor = cache->block_start_index = cache->block_center_index = cache->block_end_index = 0;
	if (new_size != cache->size) {
		cache->block_entries = MEM_reallocN(cache->block_entries, sizeof(*cache->block_entries) * new_size);
	}

	BLI_ghash_clear_ex(cache->misc_entries, NULL, NULL, new_size);
	if (new_size != cache->size) {
		cache->misc_entries_indices = MEM_reallocN(cache->misc_entries_indices,
		                                           sizeof(*cache->misc_entries_indices) * new_size);
	}
	copy_vn_i(cache->misc_entries_indices, new_size, -1);

	BLI_ghash_clear_ex(cache->uuids, NULL, NULL, new_size * 2);

	cache->size = new_size;

	for (entry = cache->cached_entries.first; entry; entry = entry_next) {
		entry_next = entry->next;
		filelist_entry_free(entry);
	}
	BLI_listbase_clear(&cache->cached_entries);
}

FileList *filelist_new(short type)
{
	FileList *p = MEM_callocN(sizeof(*p), __func__);

	filelist_cache_init(&p->filelist_cache, FILELIST_ENTRYCACHESIZE_DEFAULT);

	p->selection_state = BLI_ghash_new(BLI_ghashutil_uinthash_v4_p, BLI_ghashutil_uinthash_v4_cmp, __func__);

	switch (type) {
		case FILE_MAIN:
			p->checkdirf = filelist_checkdir_main;
			p->read_jobf = filelist_readjob_main;
			p->filterf = is_filtered_main;
			break;
		case FILE_LOADLIB:
			p->checkdirf = filelist_checkdir_lib;
			p->read_jobf = filelist_readjob_lib;
			p->filterf = is_filtered_lib;
			break;
		default:
			p->checkdirf = filelist_checkdir_dir;
			p->read_jobf = filelist_readjob_dir;
			p->filterf = is_filtered_file;
			break;
	}
	return p;
}

void filelist_clear_ex(struct FileList *filelist, const bool do_cache, const bool do_selection)
{
	if (!filelist) {
		return;
	}

	filelist_filter_clear(filelist);

	if (do_cache) {
		filelist_cache_clear(&filelist->filelist_cache, filelist->filelist_cache.size);
	}

	filelist_intern_free(&filelist->filelist_intern);

	filelist_direntryarr_free(&filelist->filelist);

	if (do_selection && filelist->selection_state) {
		BLI_ghash_clear(filelist->selection_state, MEM_freeN, NULL);
	}
}

void filelist_clear(struct FileList *filelist)
{
	filelist_clear_ex(filelist, true, true);
}

void filelist_free(struct FileList *filelist)
{
	if (!filelist) {
		printf("Attempting to delete empty filelist.\n");
		return;
	}
	
	filelist_clear_ex(filelist, false, false);  /* No need to clear cache & selection_state, we free them anyway. */
	filelist_cache_free(&filelist->filelist_cache);

	if (filelist->selection_state) {
		BLI_ghash_free(filelist->selection_state, MEM_freeN, NULL);
		filelist->selection_state = NULL;
	}

	memset(&filelist->filter_data, 0, sizeof(filelist->filter_data));

	filelist->flags &= ~(FL_NEED_SORTING | FL_NEED_FILTERING);
	filelist->sort = FILE_SORT_NONE;
}

void filelist_freelib(struct FileList *filelist)
{
	if (filelist->libfiledata)
		BLO_blendhandle_close(filelist->libfiledata);
	filelist->libfiledata = NULL;
}

BlendHandle *filelist_lib(struct FileList *filelist)
{
	return filelist->libfiledata;
}

static const char *fileentry_uiname(const char *root, const char *relpath, const int typeflag, char *buff)
{
	char *name = NULL;

	if (typeflag & FILE_TYPE_BLENDERLIB) {
		char abspath[FILE_MAX_LIBEXTRA];
		char *group;

		BLI_join_dirfile(abspath, sizeof(abspath), root, relpath);
		BLO_library_path_explode(abspath, buff, &group, &name);
		if (!name) {
			name = group;
		}
	}
	/* Depending on platforms, 'my_file.blend/..' might be viewed as dir or not... */
	if (!name) {
		if (typeflag & FILE_TYPE_DIR) {
			name = (char *)relpath;
		}
		else {
			name = (char *)BLI_path_basename(relpath);
		}
	}
	BLI_assert(name);

	return name;
}

const char *filelist_dir(struct FileList *filelist)
{
	return filelist->filelist.root;
}

bool filelist_is_dir(struct FileList *filelist, const char *path)
{
	return filelist->checkdirf(filelist, (char *)path, false);
}

/**
 * May modify in place given r_dir, which is expected to be FILE_MAX_LIBEXTRA length.
 */
void filelist_setdir(struct FileList *filelist, char *r_dir)
{
	BLI_assert(strlen(r_dir) < FILE_MAX_LIBEXTRA);

	BLI_cleanup_dir(G.main->name, r_dir);
	const bool is_valid_path = filelist->checkdirf(filelist, r_dir, true);
	BLI_assert(is_valid_path);
	UNUSED_VARS_NDEBUG(is_valid_path);

	if (!STREQ(filelist->filelist.root, r_dir)) {
		BLI_strncpy(filelist->filelist.root, r_dir, sizeof(filelist->filelist.root));
		filelist->flags |= FL_FORCE_RESET;
	}
}

void filelist_setrecursion(struct FileList *filelist, const int recursion_level)
{
	if (filelist->max_recursion != recursion_level) {
		filelist->max_recursion = recursion_level;
		filelist->flags |= FL_FORCE_RESET;
	}
}

bool filelist_force_reset(struct FileList *filelist)
{
	return (filelist->flags & FL_FORCE_RESET) != 0;
}

bool filelist_is_ready(struct FileList *filelist)
{
	return (filelist->flags & FL_IS_READY) != 0;
}

bool filelist_pending(struct FileList *filelist)
{
	return (filelist->flags & FL_IS_PENDING) != 0;
}

/**
 * Limited version of full update done by space_file's file_refresh(), to be used by operators and such.
 * Ensures given filelist is ready to be used (i.e. it is filtered and sorted), unless it is tagged for a full refresh.
 */
int filelist_files_ensure(FileList *filelist)
{
	if (!filelist_force_reset(filelist) || !filelist_empty(filelist)) {
		filelist_sort(filelist);
		filelist_filter(filelist);
	}

	return filelist->filelist.nbr_entries_filtered;
}

static FileDirEntry *filelist_file_create_entry(FileList *filelist, const int index)
{
	FileListInternEntry *entry = filelist->filelist_intern.filtered[index];
	FileListEntryCache *cache = &filelist->filelist_cache;
	FileDirEntry *ret;
	FileDirEntryRevision *rev;

	ret = MEM_callocN(sizeof(*ret), __func__);
	rev = MEM_callocN(sizeof(*rev), __func__);

	rev->size = (uint64_t)entry->st.st_size;

	rev->time = (int64_t)entry->st.st_mtime;

	ret->entry = rev;
	ret->relpath = BLI_strdup(entry->relpath);
	ret->name = BLI_strdup(entry->name);
	ret->description = BLI_strdupcat(filelist->filelist.root, entry->relpath);
	memcpy(ret->uuid, entry->uuid, sizeof(ret->uuid));
	ret->blentype = entry->blentype;
	ret->typeflag = entry->typeflag;

	BLI_addtail(&cache->cached_entries, ret);
	return ret;
}

static void filelist_file_release_entry(FileList *filelist, FileDirEntry *entry)
{
	BLI_remlink(&filelist->filelist_cache.cached_entries, entry);
	filelist_entry_free(entry);
}

static FileDirEntry *filelist_file_ex(struct FileList *filelist, const int index, const bool use_request)
{
	FileDirEntry *ret = NULL, *old;
	FileListEntryCache *cache = &filelist->filelist_cache;
	const size_t cache_size = cache->size;
	int old_index;

	if ((index < 0) || (index >= filelist->filelist.nbr_entries_filtered)) {
		return ret;
	}

	if (index >= cache->block_start_index && index < cache->block_end_index) {
		const int idx = (index - cache->block_start_index + cache->block_cursor) % cache_size;
		return cache->block_entries[idx];
	}

	if ((ret = BLI_ghash_lookup(cache->misc_entries, SET_INT_IN_POINTER(index)))) {
		return ret;
	}

	if (!use_request) {
		return NULL;
	}

//	printf("requesting file %d (not yet cached)\n", index);

	/* Else, we have to add new entry to 'misc' cache - and possibly make room for it first! */
	ret = filelist_file_create_entry(filelist, index);
	old_index = cache->misc_entries_indices[cache->misc_cursor];
	if ((old = BLI_ghash_popkey(cache->misc_entries, SET_INT_IN_POINTER(old_index), NULL))) {
		BLI_ghash_remove(cache->uuids, old->uuid, NULL, NULL);
		filelist_file_release_entry(filelist, old);
	}
	BLI_ghash_insert(cache->misc_entries, SET_INT_IN_POINTER(index), ret);
	BLI_ghash_insert(cache->uuids, ret->uuid, ret);

	cache->misc_entries_indices[cache->misc_cursor] = index;
	cache->misc_cursor = (cache->misc_cursor + 1) % cache_size;

#if 0  /* Actually no, only block cached entries should have preview imho. */
	if (cache->previews_pool) {
		filelist_cache_previews_push(filelist, ret, index);
	}
#endif

	return ret;
}

FileDirEntry *filelist_file(struct FileList *filelist, int index)
{
	return filelist_file_ex(filelist, index, true);
}

int filelist_file_findpath(struct FileList *filelist, const char *filename)
{
	int fidx = -1;
	
	if (filelist->filelist.nbr_entries_filtered < 0) {
		return fidx;
	}

	/* XXX TODO Cache could probably use a ghash on paths too? Not really urgent though.
	 *          This is only used to find again renamed entry, annoying but looks hairy to get rid of it currently. */

	for (fidx = 0; fidx < filelist->filelist.nbr_entries_filtered; fidx++) {
		FileListInternEntry *entry = filelist->filelist_intern.filtered[fidx];
		if (STREQ(entry->relpath, filename)) {
			return fidx;
		}
	}

	return -1;
}

FileDirEntry *filelist_entry_find_uuid(struct FileList *filelist, const int uuid[4])
{
	if (filelist->filelist.nbr_entries_filtered < 0) {
		return NULL;
	}

	if (filelist->filelist_cache.uuids) {
		FileDirEntry *entry = BLI_ghash_lookup(filelist->filelist_cache.uuids, uuid);
		if (entry) {
			return entry;
		}
	}

	{
		int fidx;

		for (fidx = 0; fidx < filelist->filelist.nbr_entries_filtered; fidx++) {
			FileListInternEntry *entry = filelist->filelist_intern.filtered[fidx];
			if (memcmp(entry->uuid, uuid, sizeof(entry->uuid)) == 0) {
				return filelist_file(filelist, fidx);
			}
		}
	}

	return NULL;
}

void filelist_file_cache_slidingwindow_set(FileList *filelist, size_t window_size)
{
	/* Always keep it power of 2, in [256, 8192] range for now, cache being app. twice bigger than requested window. */
	size_t size = 256;
	window_size *= 2;

	while (size < window_size && size < 8192) {
		size *= 2;
	}

	if (size != filelist->filelist_cache.size) {
		filelist_cache_clear(&filelist->filelist_cache, size);
	}
}

/* Helpers, low-level, they assume cursor + size <= cache_size */
static bool filelist_file_cache_block_create(FileList *filelist, const int start_index, const int size, int cursor)
{
	FileListEntryCache *cache = &filelist->filelist_cache;

	{
		int i, idx;

		for (i = 0, idx = start_index; i < size; i++, idx++, cursor++) {
			FileDirEntry *entry;

			/* That entry might have already been requested and stored in misc cache... */
			if ((entry = BLI_ghash_popkey(cache->misc_entries, SET_INT_IN_POINTER(idx), NULL)) == NULL) {
				entry = filelist_file_create_entry(filelist, idx);
				BLI_ghash_insert(cache->uuids, entry->uuid, entry);
			}
			cache->block_entries[cursor] = entry;
		}
		return true;
	}

	return false;
}

static void filelist_file_cache_block_release(struct FileList *filelist, const int size, int cursor)
{
	FileListEntryCache *cache = &filelist->filelist_cache;

	{
		int i;

		for (i = 0; i < size; i++, cursor++) {
			FileDirEntry *entry = cache->block_entries[cursor];
//			printf("%s: release cacheidx %d (%%p %%s)\n", __func__, cursor/*, cache->block_entries[cursor], cache->block_entries[cursor]->relpath*/);
			BLI_ghash_remove(cache->uuids, entry->uuid, NULL, NULL);
			filelist_file_release_entry(filelist, entry);
#ifndef NDEBUG
			cache->block_entries[cursor] = NULL;
#endif
		}
	}
}

/* Load in cache all entries "around" given index (as much as block cache may hold). */
bool filelist_file_cache_block(struct FileList *filelist, const int index)
{
	FileListEntryCache *cache = &filelist->filelist_cache;
	const size_t cache_size = cache->size;

	const int nbr_entries = filelist->filelist.nbr_entries_filtered;
	int start_index = max_ii(0, index - (cache_size / 2));
	int end_index = min_ii(nbr_entries, index + (cache_size / 2));
	int i;
	const bool full_refresh = (filelist->flags & FL_IS_READY) == 0;

	if ((index < 0) || (index >= nbr_entries)) {
//		printf("Wrong index %d ([%d:%d])", index, 0, nbr_entries);
		return false;
	}

	/* Maximize cached range! */
	if ((end_index - start_index) < cache_size) {
		if (start_index == 0) {
			end_index = min_ii(nbr_entries, start_index + cache_size);
		}
		else if (end_index == nbr_entries) {
			start_index = max_ii(0, end_index - cache_size);
		}
	}

	BLI_assert((end_index - start_index) <= cache_size) ;

//	printf("%s: [%d:%d] around index %d (current cache: [%d:%d])\n", __func__,
//	       start_index, end_index, index, cache->block_start_index, cache->block_end_index);

	/* If we have something to (re)cache... */
	if (full_refresh || (start_index != cache->block_start_index) || (end_index != cache->block_end_index)) {
		if (full_refresh || (start_index >= cache->block_end_index) || (end_index <= cache->block_start_index)) {
			int size1 = cache->block_end_index - cache->block_start_index;
			int size2 = 0;
			int idx1 = cache->block_cursor, idx2 = 0;

//			printf("Full Recaching!\n");

			if (cache->flags & FLC_PREVIEWS_ACTIVE) {
				filelist_cache_previews_clear(cache);
			}

			if (idx1 + size1 > cache_size) {
				size2 = idx1 + size1 - cache_size;
				size1 -= size2;
				filelist_file_cache_block_release(filelist, size2, idx2);
			}
			filelist_file_cache_block_release(filelist, size1, idx1);

			cache->block_start_index = cache->block_end_index = cache->block_cursor = 0;

			/* New cached block does not overlap existing one, simple. */
			if (!filelist_file_cache_block_create(filelist, start_index, end_index - start_index, 0)) {
				return false;
			}

			cache->block_start_index = start_index;
			cache->block_end_index = end_index;
		}
		else {
//			printf("Partial Recaching!\n");

			/* At this point, we know we keep part of currently cached entries, so update previews if needed,
			 * and remove everything from working queue - we'll add all newly needed entries at the end. */
			if (cache->flags & FLC_PREVIEWS_ACTIVE) {
				filelist_cache_previews_update(filelist);
				filelist_cache_previews_clear(cache);
			}

//			printf("\tpreview cleaned up...\n");

			if (start_index > cache->block_start_index) {
				int size1 = start_index - cache->block_start_index;
				int size2 = 0;
				int idx1 = cache->block_cursor, idx2 = 0;

//				printf("\tcache releasing: [%d:%d] (%d, %d)\n", cache->block_start_index, cache->block_start_index + size1, cache->block_cursor, size1);

				if (idx1 + size1 > cache_size) {
					size2 = idx1 + size1 - cache_size;
					size1 -= size2;
					filelist_file_cache_block_release(filelist, size2, idx2);
				}
				filelist_file_cache_block_release(filelist, size1, idx1);

				cache->block_cursor = (idx1 + size1 + size2) % cache_size;
				cache->block_start_index = start_index;
			}
			if (end_index < cache->block_end_index) {
				int size1 = cache->block_end_index - end_index;
				int size2 = 0;
				int idx1, idx2 = 0;

//				printf("\tcache releasing: [%d:%d] (%d)\n", cache->block_end_index - size1, cache->block_end_index, cache->block_cursor);

				idx1 = (cache->block_cursor + end_index - cache->block_start_index) % cache_size;
				if (idx1 + size1 > cache_size) {
					size2 = idx1 + size1 - cache_size;
					size1 -= size2;
					filelist_file_cache_block_release(filelist, size2, idx2);
				}
				filelist_file_cache_block_release(filelist, size1, idx1);

				cache->block_end_index = end_index;
			}

//			printf("\tcache cleaned up...\n");

			if (start_index < cache->block_start_index) {
				/* Add (request) needed entries before already cached ones. */
				/* Note: We need some index black magic to wrap around (cycle) inside our cache_size array... */
				int size1 = cache->block_start_index - start_index;
				int size2 = 0;
				int idx1, idx2;

				if (size1 > cache->block_cursor) {
					size2 = size1;
					size1 -= cache->block_cursor;
					size2 -= size1;
					idx2 = 0;
					idx1 = cache_size - size1;
				}
				else {
					idx1 = cache->block_cursor - size1;
				}

				if (size2) {
					if (!filelist_file_cache_block_create(filelist, start_index + size1, size2, idx2)) {
						return false;
					}
				}
				if (!filelist_file_cache_block_create(filelist, start_index, size1, idx1)) {
					return false;
				}

				cache->block_cursor = idx1;
				cache->block_start_index = start_index;
			}
//			printf("\tstart-extended...\n");
			if (end_index > cache->block_end_index) {
				/* Add (request) needed entries after already cached ones. */
				/* Note: We need some index black magic to wrap around (cycle) inside our cache_size array... */
				int size1 = end_index - cache->block_end_index;
				int size2 = 0;
				int idx1, idx2;

				idx1 = (cache->block_cursor + end_index - cache->block_start_index - size1) % cache_size;
				if ((idx1 + size1) > cache_size) {
					size2 = size1;
					size1 = cache_size - idx1;
					size2 -= size1;
					idx2 = 0;
				}

				if (size2) {
					if (!filelist_file_cache_block_create(filelist, end_index - size2, size2, idx2)) {
						return false;
					}
				}
				if (!filelist_file_cache_block_create(filelist, end_index - size1 - size2, size1, idx1)) {
					return false;
				}

				cache->block_end_index = end_index;
			}

//			printf("\tend-extended...\n");
		}
	}
	else if ((cache->block_center_index != index) && (cache->flags & FLC_PREVIEWS_ACTIVE)) {
		/* We try to always preview visible entries first, so 'restart' preview background task. */
		filelist_cache_previews_update(filelist);
		filelist_cache_previews_clear(cache);
	}

//	printf("Re-queueing previews...\n");

	/* Note we try to preview first images around given index - i.e. assumed visible ones. */
	if (cache->flags & FLC_PREVIEWS_ACTIVE) {
		for (i = 0; ((index + i) < end_index) || ((index - i) >= start_index); i++) {
			if ((index - i) >= start_index) {
				const int idx = (cache->block_cursor + (index - start_index) - i) % cache_size;
				filelist_cache_previews_push(filelist, cache->block_entries[idx], index - i);
			}
			if ((index + i) < end_index) {
				const int idx = (cache->block_cursor + (index - start_index) + i) % cache_size;
				filelist_cache_previews_push(filelist, cache->block_entries[idx], index + i);
			}
		}
	}

	cache->block_center_index = index;

//	printf("%s Finished!\n", __func__);

	return true;
}

void filelist_cache_previews_set(FileList *filelist, const bool use_previews)
{
	FileListEntryCache *cache = &filelist->filelist_cache;

	if (use_previews == ((cache->flags & FLC_PREVIEWS_ACTIVE) != 0)) {
		return;
	}
	/* Do not start preview work while listing, gives nasty flickering! */
	else if (use_previews && (filelist->flags & FL_IS_READY)) {
		cache->flags |= FLC_PREVIEWS_ACTIVE;

		BLI_assert((cache->previews_pool == NULL) && (cache->previews_done == NULL));

//		printf("%s: Init Previews...\n", __func__);

		/* No need to populate preview queue here, filelist_file_cache_block() handles this. */
	}
	else {
//		printf("%s: Clear Previews...\n", __func__);

		filelist_cache_previews_free(cache);
	}
}

bool filelist_cache_previews_update(FileList *filelist)
{
	FileListEntryCache *cache = &filelist->filelist_cache;
	TaskPool *pool = cache->previews_pool;
	bool changed = false;

	if (!pool) {
		return changed;
	}

//	printf("%s: Update Previews...\n", __func__);

	while (!BLI_thread_queue_is_empty(cache->previews_done)) {
		FileListEntryPreview *preview = BLI_thread_queue_pop(cache->previews_done);
		FileDirEntry *entry;

		/* Paranoid (should never happen currently since we consume this queue from a single thread), but... */
		if (!preview) {
			continue;
		}
		/* entry might have been removed from cache in the mean time, we do not want to cache it again here. */
		entry = filelist_file_ex(filelist, preview->index, false);

//		printf("%s: %d - %s - %p\n", __func__, preview->index, preview->path, preview->img);

		if (preview->img) {
			/* Due to asynchronous process, a preview for a given image may be generated several times, i.e.
			 * entry->image may already be set at this point. */
			if (entry && !entry->image) {
				entry->image = preview->img;
				changed = true;
			}
			else {
				IMB_freeImBuf(preview->img);
			}
		}
		else if (entry) {
			/* We want to avoid re-processing this entry continuously!
			 * Note that, since entries only live in cache, preview will be retried quite often anyway. */
			entry->flags |= FILE_ENTRY_INVALID_PREVIEW;
		}

		MEM_freeN(preview);
	}

	return changed;
}

bool filelist_cache_previews_running(FileList *filelist)
{
	FileListEntryCache *cache = &filelist->filelist_cache;

	return (cache->previews_pool != NULL);
}

/* would recognize .blend as well */
static bool file_is_blend_backup(const char *str)
{
	const size_t a = strlen(str);
	size_t b = 7;
	bool retval = 0;

	if (a == 0 || b >= a) {
		/* pass */
	}
	else {
		const char *loc;
		
		if (a > b + 1)
			b++;
		
		/* allow .blend1 .blend2 .blend32 */
		loc = BLI_strcasestr(str + a - b, ".blend");
		
		if (loc)
			retval = 1;
	}
	
	return (retval);
}

/* TODO: Maybe we should move this to BLI? On the other hand, it's using defines from spacefile area, so not sure... */
int ED_path_extension_type(const char *path)
{
	if (BLO_has_bfile_extension(path)) {
		return FILE_TYPE_BLENDER;
	}
	else if (file_is_blend_backup(path)) {
		return FILE_TYPE_BLENDER_BACKUP;
	}
	else if (BLI_testextensie(path, ".app")) {
		return FILE_TYPE_APPLICATIONBUNDLE;
	}
	else if (BLI_testextensie(path, ".py")) {
		return FILE_TYPE_PYSCRIPT;
	}
	else if (BLI_testextensie_n(path, ".txt", ".glsl", ".osl", ".data", NULL)) {
		return FILE_TYPE_TEXT;
	}
	else if (BLI_testextensie_n(path, ".ttf", ".ttc", ".pfb", ".otf", ".otc", NULL)) {
		return FILE_TYPE_FTFONT;
	}
	else if (BLI_testextensie(path, ".btx")) {
		return FILE_TYPE_BTX;
	}
	else if (BLI_testextensie(path, ".dae")) {
		return FILE_TYPE_COLLADA;
	}
	else if (BLI_testextensie(path, ".abc")) {
		return FILE_TYPE_ALEMBIC;
	}
	else if (BLI_testextensie_array(path, imb_ext_image) ||
	         (G.have_quicktime && BLI_testextensie_array(path, imb_ext_image_qt)))
	{
		return FILE_TYPE_IMAGE;
	}
	else if (BLI_testextensie(path, ".ogg")) {
		if (IMB_isanim(path)) {
			return FILE_TYPE_MOVIE;
		}
		else {
			return FILE_TYPE_SOUND;
		}
	}
	else if (BLI_testextensie_array(path, imb_ext_movie)) {
		return FILE_TYPE_MOVIE;
	}
	else if (BLI_testextensie_array(path, imb_ext_audio)) {
		return FILE_TYPE_SOUND;
	}
	return 0;
}

static int file_extension_type(const char *dir, const char *relpath)
{
	char path[FILE_MAX];
	BLI_join_dirfile(path, sizeof(path), dir, relpath);
	return ED_path_extension_type(path);
}

int ED_file_extension_icon(const char *path)
{
	const int type = ED_path_extension_type(path);
	
	switch (type) {
		case FILE_TYPE_BLENDER:
			return ICON_FILE_BLEND;
		case FILE_TYPE_BLENDER_BACKUP:
			return ICON_FILE_BACKUP;
		case FILE_TYPE_IMAGE:
			return ICON_FILE_IMAGE;
		case FILE_TYPE_MOVIE:
			return ICON_FILE_MOVIE;
		case FILE_TYPE_PYSCRIPT:
			return ICON_FILE_SCRIPT;
		case FILE_TYPE_SOUND:
			return ICON_FILE_SOUND;
		case FILE_TYPE_FTFONT:
			return ICON_FILE_FONT;
		case FILE_TYPE_BTX:
			return ICON_FILE_BLANK;
		case FILE_TYPE_COLLADA:
			return ICON_FILE_BLANK;
		case FILE_TYPE_ALEMBIC:
			return ICON_FILE_BLANK;
		case FILE_TYPE_TEXT:
			return ICON_FILE_TEXT;
		default:
			return ICON_FILE_BLANK;
	}
}

int filelist_empty(struct FileList *filelist)
{
	return (filelist->filelist.nbr_entries == 0);
}

unsigned int filelist_entry_select_set(
        const FileList *filelist, const FileDirEntry *entry, FileSelType select, unsigned int flag, FileCheckType check)
{
	/* Default NULL pointer if not found is fine here! */
	void **es_p = BLI_ghash_lookup_p(filelist->selection_state, entry->uuid);
	unsigned int entry_flag = es_p ? GET_UINT_FROM_POINTER(*es_p) : 0;
	const unsigned int org_entry_flag = entry_flag;

	BLI_assert(entry);
	BLI_assert(ELEM(check, CHECK_DIRS, CHECK_FILES, CHECK_ALL));

	if (((check == CHECK_ALL)) ||
	    ((check == CHECK_DIRS) && (entry->typeflag & FILE_TYPE_DIR)) ||
	    ((check == CHECK_FILES) && !(entry->typeflag & FILE_TYPE_DIR)))
	{
		switch (select) {
			case FILE_SEL_REMOVE:
				entry_flag &= ~flag;
				break;
			case FILE_SEL_ADD:
				entry_flag |= flag;
				break;
			case FILE_SEL_TOGGLE:
				entry_flag ^= flag;
				break;
		}
	}

	if (entry_flag != org_entry_flag) {
		if (es_p) {
			if (entry_flag) {
				*es_p = SET_UINT_IN_POINTER(entry_flag);
			}
			else {
				BLI_ghash_remove(filelist->selection_state, entry->uuid, MEM_freeN, NULL);
			}
		}
		else if (entry_flag) {
			void *key = MEM_mallocN(sizeof(entry->uuid), __func__);
			memcpy(key, entry->uuid, sizeof(entry->uuid));
			BLI_ghash_insert(filelist->selection_state, key, SET_UINT_IN_POINTER(entry_flag));
		}
	}

	return entry_flag;
}

void filelist_entry_select_index_set(FileList *filelist, const int index, FileSelType select, unsigned int flag, FileCheckType check)
{
	FileDirEntry *entry = filelist_file(filelist, index);

	if (entry) {
		filelist_entry_select_set(filelist, entry, select, flag, check);
	}
}

void filelist_entries_select_index_range_set(
        FileList *filelist, FileSelection *sel, FileSelType select, unsigned int flag, FileCheckType check)
{
	/* select all valid files between first and last indicated */
	if ((sel->first >= 0) && (sel->first < filelist->filelist.nbr_entries_filtered) &&
	    (sel->last >= 0) && (sel->last < filelist->filelist.nbr_entries_filtered))
	{
		int current_file;
		for (current_file = sel->first; current_file <= sel->last; current_file++) {
			filelist_entry_select_index_set(filelist, current_file, select, flag, check);
		}
	}
}

unsigned int filelist_entry_select_get(FileList *filelist, FileDirEntry *entry, FileCheckType check)
{
	BLI_assert(entry);
	BLI_assert(ELEM(check, CHECK_DIRS, CHECK_FILES, CHECK_ALL));

	if (((check == CHECK_ALL)) ||
	    ((check == CHECK_DIRS) && (entry->typeflag & FILE_TYPE_DIR)) ||
	    ((check == CHECK_FILES) && !(entry->typeflag & FILE_TYPE_DIR)))
	{
		/* Default NULL pointer if not found is fine here! */
		return GET_UINT_FROM_POINTER(BLI_ghash_lookup(filelist->selection_state, entry->uuid));
	}

	return 0;
}

unsigned int filelist_entry_select_index_get(FileList *filelist, const int index, FileCheckType check)
{
	FileDirEntry *entry = filelist_file(filelist, index);

	if (entry) {
		return filelist_entry_select_get(filelist, entry, check);
	}

	return 0;
}

/* WARNING! dir must be FILE_MAX_LIBEXTRA long! */
bool filelist_islibrary(struct FileList *filelist, char *dir, char **group)
{
	return BLO_library_path_explode(filelist->filelist.root, dir, group, NULL);
}

static int groupname_to_code(const char *group)
{
	char buf[BLO_GROUP_MAX];
	char *lslash;

	BLI_assert(group);

	BLI_strncpy(buf, group, sizeof(buf));
	lslash = (char *)BLI_last_slash(buf);
	if (lslash)
		lslash[0] = '\0';

	return buf[0] ? BKE_idcode_from_name(buf) : 0;
}

static unsigned int groupname_to_filter_id(const char *group)
{
	int id_code = groupname_to_code(group);

	return BKE_idcode_to_idfilter(id_code);
}

/**
 * From here, we are in 'Job Context', i.e. have to be careful about sharing stuff between background working thread
 * and main one (used by UI among other things).
 */
typedef struct TodoDir {
	int level;
	char *dir;
} TodoDir;

static int filelist_readjob_list_dir(
        const char *root, ListBase *entries, const char *filter_glob,
        const bool do_lib, const char *main_name, const bool skip_currpar)
{
	struct direntry *files;
	int nbr_files, nbr_entries = 0;

	nbr_files = BLI_filelist_dir_contents(root, &files);
	if (files) {
		int i = nbr_files;
		while (i--) {
			FileListInternEntry *entry;

			if (skip_currpar && FILENAME_IS_CURRPAR(files[i].relname)) {
				continue;
			}

			entry = MEM_callocN(sizeof(*entry), __func__);
			entry->relpath = MEM_dupallocN(files[i].relname);
			entry->st = files[i].s;

			/* Set file type. */
			if (S_ISDIR(files[i].s.st_mode)) {
				entry->typeflag = FILE_TYPE_DIR;
			}
			else if (do_lib && BLO_has_bfile_extension(entry->relpath)) {
				/* If we are considering .blend files as libs, promote them to directory status. */
				char name[FILE_MAX];

				entry->typeflag = FILE_TYPE_BLENDER;

				BLI_join_dirfile(name, sizeof(name), root, entry->relpath);

				/* prevent current file being used as acceptable dir */
				if (BLI_path_cmp(main_name, name) != 0) {
					entry->typeflag |= FILE_TYPE_DIR;
				}
			}
			/* Otherwise, do not check extensions for directories! */
			else if (!(entry->typeflag & FILE_TYPE_DIR)) {
				entry->typeflag = file_extension_type(root, entry->relpath);
				if (filter_glob[0] && BLI_testextensie_glob(entry->relpath, filter_glob)) {
					entry->typeflag |= FILE_TYPE_OPERATOR;
				}
			}

			BLI_addtail(entries, entry);
			nbr_entries++;
		}
		BLI_filelist_free(files, nbr_files);
	}
	return nbr_entries;
}

static int filelist_readjob_list_lib(const char *root, ListBase *entries, const bool skip_currpar)
{
	FileListInternEntry *entry;
	LinkNode *ln, *names;
	int i, nnames, idcode = 0, nbr_entries = 0;
	char dir[FILE_MAX_LIBEXTRA], *group;
	bool ok;

	struct BlendHandle *libfiledata = NULL;

	/* name test */
	ok = BLO_library_path_explode(root, dir, &group, NULL);
	if (!ok) {
		return nbr_entries;
	}

	/* there we go */
	libfiledata = BLO_blendhandle_from_file(dir, NULL);
	if (libfiledata == NULL) {
		return nbr_entries;
	}

	/* memory for strings is passed into filelist[i].entry->relpath and freed in filelist_entry_free. */
	if (group) {
		idcode = groupname_to_code(group);
		names = BLO_blendhandle_get_datablock_names(libfiledata, idcode, &nnames);
	}
	else {
		names = BLO_blendhandle_get_linkable_groups(libfiledata);
		nnames = BLI_linklist_count(names);
	}

	BLO_blendhandle_close(libfiledata);

	if (!skip_currpar) {
		entry = MEM_callocN(sizeof(*entry), __func__);
		entry->relpath = BLI_strdup(FILENAME_PARENT);
		entry->typeflag |= (FILE_TYPE_BLENDERLIB | FILE_TYPE_DIR);
		BLI_addtail(entries, entry);
		nbr_entries++;
	}

	for (i = 0, ln = names; i < nnames; i++, ln = ln->next) {
		const char *blockname = ln->link;

		entry = MEM_callocN(sizeof(*entry), __func__);
		entry->relpath = BLI_strdup(blockname);
		entry->typeflag |= FILE_TYPE_BLENDERLIB;
		if (!(group && idcode)) {
			entry->typeflag |= FILE_TYPE_DIR;
			entry->blentype = groupname_to_code(blockname);
		}
		else {
			entry->blentype = idcode;
		}
		BLI_addtail(entries, entry);
		nbr_entries++;
	}

	BLI_linklist_free(names, free);

	return nbr_entries;
}

#if 0
/* Kept for reference here, in case we want to add back that feature later. We do not need it currently. */
/* Code ***NOT*** updated for job stuff! */
static void filelist_readjob_main_rec(struct FileList *filelist)
{
	ID *id;
	FileDirEntry *files, *firstlib = NULL;
	ListBase *lb;
	int a, fake, idcode, ok, totlib, totbl;
	
	// filelist->type = FILE_MAIN; // XXX TODO: add modes to filebrowser

	BLI_assert(filelist->filelist.entries == NULL);

	if (filelist->filelist.root[0] == '/') filelist->filelist.root[0] = '\0';

	if (filelist->filelist.root[0]) {
		idcode = groupname_to_code(filelist->filelist.root);
		if (idcode == 0) filelist->filelist.root[0] = '\0';
	}

	if (filelist->dir[0] == 0) {
		/* make directories */
#ifdef WITH_FREESTYLE
		filelist->filelist.nbr_entries = 24;
#else
		filelist->filelist.nbr_entries = 23;
#endif
		filelist_resize(filelist, filelist->filelist.nbr_entries);

		for (a = 0; a < filelist->filelist.nbr_entries; a++) {
			filelist->filelist.entries[a].typeflag |= FILE_TYPE_DIR;
		}

		filelist->filelist.entries[0].entry->relpath = BLI_strdup(FILENAME_PARENT);
		filelist->filelist.entries[1].entry->relpath = BLI_strdup("Scene");
		filelist->filelist.entries[2].entry->relpath = BLI_strdup("Object");
		filelist->filelist.entries[3].entry->relpath = BLI_strdup("Mesh");
		filelist->filelist.entries[4].entry->relpath = BLI_strdup("Curve");
		filelist->filelist.entries[5].entry->relpath = BLI_strdup("Metaball");
		filelist->filelist.entries[6].entry->relpath = BLI_strdup("Material");
		filelist->filelist.entries[7].entry->relpath = BLI_strdup("Texture");
		filelist->filelist.entries[8].entry->relpath = BLI_strdup("Image");
		filelist->filelist.entries[9].entry->relpath = BLI_strdup("Ika");
		filelist->filelist.entries[10].entry->relpath = BLI_strdup("Wave");
		filelist->filelist.entries[11].entry->relpath = BLI_strdup("Lattice");
		filelist->filelist.entries[12].entry->relpath = BLI_strdup("Lamp");
		filelist->filelist.entries[13].entry->relpath = BLI_strdup("Camera");
		filelist->filelist.entries[14].entry->relpath = BLI_strdup("Ipo");
		filelist->filelist.entries[15].entry->relpath = BLI_strdup("World");
		filelist->filelist.entries[16].entry->relpath = BLI_strdup("Screen");
		filelist->filelist.entries[17].entry->relpath = BLI_strdup("VFont");
		filelist->filelist.entries[18].entry->relpath = BLI_strdup("Text");
		filelist->filelist.entries[19].entry->relpath = BLI_strdup("Armature");
		filelist->filelist.entries[20].entry->relpath = BLI_strdup("Action");
		filelist->filelist.entries[21].entry->relpath = BLI_strdup("NodeTree");
		filelist->filelist.entries[22].entry->relpath = BLI_strdup("Speaker");
#ifdef WITH_FREESTYLE
		filelist->filelist.entries[23].entry->relpath = BLI_strdup("FreestyleLineStyle");
#endif
	}
	else {
		/* make files */
		idcode = groupname_to_code(filelist->filelist.root);

		lb = which_libbase(G.main, idcode);
		if (lb == NULL) return;

		filelist->filelist.nbr_entries = 0;
		for (id = lb->first; id; id = id->next) {
			if (!(filelist->filter_data.flags & FLF_HIDE_DOT) || id->name[2] != '.') {
				filelist->filelist.nbr_entries++;
			}
		}

		/* XXX TODO: if databrowse F4 or append/link filelist->flags & FLF_HIDE_PARENT has to be set */
		if (!(filelist->filter_data.flags & FLF_HIDE_PARENT))
			filelist->filelist.nbr_entries++;

		if (filelist->filelist.nbr_entries > 0) {
			filelist_resize(filelist, filelist->filelist.nbr_entries);
		}

		files = filelist->filelist.entries;
		
		if (!(filelist->filter_data.flags & FLF_HIDE_PARENT)) {
			files->entry->relpath = BLI_strdup(FILENAME_PARENT);
			files->typeflag |= FILE_TYPE_DIR;

			files++;
		}

		totlib = totbl = 0;
		for (id = lb->first; id; id = id->next) {
			ok = 1;
			if (ok) {
				if (!(filelist->filter_data.flags & FLF_HIDE_DOT) || id->name[2] != '.') {
					if (id->lib == NULL) {
						files->entry->relpath = BLI_strdup(id->name + 2);
					}
					else {
						char relname[FILE_MAX + (MAX_ID_NAME - 2) + 3];
						BLI_snprintf(relname, sizeof(relname), "%s | %s", id->lib->name, id->name + 2);
						files->entry->relpath = BLI_strdup(relname);
					}
//					files->type |= S_IFREG;
#if 0               /* XXX TODO show the selection status of the objects */
					if (!filelist->has_func) { /* F4 DATA BROWSE */
						if (idcode == ID_OB) {
							if ( ((Object *)id)->flag & SELECT) files->entry->selflag |= FILE_SEL_SELECTED;
						}
						else if (idcode == ID_SCE) {
							if ( ((Scene *)id)->r.scemode & R_BG_RENDER) files->entry->selflag |= FILE_SEL_SELECTED;
						}
					}
#endif
//					files->entry->nr = totbl + 1;
					files->entry->poin = id;
					fake = id->flag & LIB_FAKEUSER;
					if (idcode == ID_MA || idcode == ID_TE || idcode == ID_LA || idcode == ID_WO || idcode == ID_IM) {
						files->typeflag |= FILE_TYPE_IMAGE;
					}
//					if      (id->lib && fake) BLI_snprintf(files->extra, sizeof(files->entry->extra), "LF %d",    id->us);
//					else if (id->lib)         BLI_snprintf(files->extra, sizeof(files->entry->extra), "L    %d",  id->us);
//					else if (fake)            BLI_snprintf(files->extra, sizeof(files->entry->extra), "F    %d",  id->us);
//					else                      BLI_snprintf(files->extra, sizeof(files->entry->extra), "      %d", id->us);

					if (id->lib) {
						if (totlib == 0) firstlib = files;
						totlib++;
					}

					files++;
				}
				totbl++;
			}
		}

		/* only qsort of library blocks */
		if (totlib > 1) {
			qsort(firstlib, totlib, sizeof(*files), compare_name);
		}
	}
}
#endif

static void filelist_readjob_do(
        const bool do_lib,
        FileList *filelist, const char *main_name, short *stop, short *do_update, float *progress, ThreadMutex *lock)
{
	ListBase entries = {0};
	BLI_Stack *todo_dirs;
	TodoDir *td_dir;
	char dir[FILE_MAX_LIBEXTRA];
	char filter_glob[64];  /* TODO should be define! */
	const char *root = filelist->filelist.root;
	const int max_recursion = filelist->max_recursion;
	int nbr_done_dirs = 0, nbr_todo_dirs = 1;

//	BLI_assert(filelist->filtered == NULL);
	BLI_assert(BLI_listbase_is_empty(&filelist->filelist.entries) && (filelist->filelist.nbr_entries == 0));

	todo_dirs = BLI_stack_new(sizeof(*td_dir), __func__);
	td_dir = BLI_stack_push_r(todo_dirs);
	td_dir->level = 1;

	BLI_strncpy(dir, filelist->filelist.root, sizeof(dir));
	BLI_strncpy(filter_glob, filelist->filter_data.filter_glob, sizeof(filter_glob));

	BLI_cleanup_dir(main_name, dir);
	td_dir->dir = BLI_strdup(dir);

	while (!BLI_stack_is_empty(todo_dirs) && !(*stop)) {
		FileListInternEntry *entry;
		int nbr_entries = 0;
		bool is_lib = do_lib;

		char *subdir;
		char rel_subdir[FILE_MAX_LIBEXTRA];
		int recursion_level;
		bool skip_currpar;

		td_dir = BLI_stack_peek(todo_dirs);
		subdir = td_dir->dir;
		recursion_level = td_dir->level;
		skip_currpar = (recursion_level > 1);

		BLI_stack_discard(todo_dirs);

		/* ARRRG! We have to be very careful *not to use* common BLI_path_util helpers over entry->relpath itself
		 * (nor any path containing it), since it may actually be a datablock name inside .blend file,
		 * which can have slashes and backslashes! See T46827.
		 * Note that in the end, this means we 'cache' valid relative subdir once here, this is actually better. */
		BLI_strncpy(rel_subdir, subdir, sizeof(rel_subdir));
		BLI_cleanup_dir(root, rel_subdir);
		BLI_path_rel(rel_subdir, root);

		if (do_lib) {
			nbr_entries = filelist_readjob_list_lib(subdir, &entries, skip_currpar);
		}
		if (!nbr_entries) {
			is_lib = false;
			nbr_entries = filelist_readjob_list_dir(subdir, &entries, filter_glob, do_lib, main_name, skip_currpar);
		}

		for (entry = entries.first; entry; entry = entry->next) {
			BLI_join_dirfile(dir, sizeof(dir), rel_subdir, entry->relpath);

			/* Generate our entry uuid. Abusing uuid as an uint32, shall be more than enough here,
			 * things would crash way before we overflow that counter!
			 * Using an atomic operation to avoid having to lock thread...
			 * Note that we do not really need this here currently, since there is a single listing thread, but better
			 * remain consistent about threading! */
<<<<<<< HEAD
			*((uint32_t *)entry->uuid) = atomic_add_uint32((uint32_t *)filelist->filelist_intern.curr_uuid, 1);
=======
			*((uint32_t *)entry->uuid) = atomic_add_and_fetch_uint32((uint32_t *)filelist->filelist_intern.curr_uuid, 1);
>>>>>>> b76dbf5e

			/* Only thing we change in direntry here, so we need to free it first. */
			MEM_freeN(entry->relpath);
			entry->relpath = BLI_strdup(dir + 2);  /* + 2 to remove '//' added by BLI_path_rel to rel_subdir */
			entry->name = BLI_strdup(fileentry_uiname(root, entry->relpath, entry->typeflag, dir));

			/* Here we decide whether current filedirentry is to be listed too, or not. */
			if (max_recursion && (is_lib || (recursion_level <= max_recursion))) {
				if (((entry->typeflag & FILE_TYPE_DIR) == 0) || FILENAME_IS_CURRPAR(entry->relpath)) {
					/* Skip... */
				}
				else if (!is_lib && (recursion_level >= max_recursion) &&
				         ((entry->typeflag & (FILE_TYPE_BLENDER | FILE_TYPE_BLENDER_BACKUP)) == 0))
				{
					/* Do not recurse in real directories in this case, only in .blend libs. */
				}
				else {
					/* We have a directory we want to list, add it to todo list! */
					BLI_join_dirfile(dir, sizeof(dir), root, entry->relpath);
					BLI_cleanup_dir(main_name, dir);
					td_dir = BLI_stack_push_r(todo_dirs);
					td_dir->level = recursion_level + 1;
					td_dir->dir = BLI_strdup(dir);
					nbr_todo_dirs++;
				}
			}
		}

		if (nbr_entries) {
			BLI_mutex_lock(lock);

			*do_update = true;

			BLI_movelisttolist(&filelist->filelist.entries, &entries);
			filelist->filelist.nbr_entries += nbr_entries;

			BLI_mutex_unlock(lock);
		}

		nbr_done_dirs++;
		*progress = (float)nbr_done_dirs / (float)nbr_todo_dirs;
		MEM_freeN(subdir);
	}

	/* If we were interrupted by stop, stack may not be empty and we need to free pending dir paths. */
	while (!BLI_stack_is_empty(todo_dirs)) {
		td_dir = BLI_stack_peek(todo_dirs);
		MEM_freeN(td_dir->dir);
		BLI_stack_discard(todo_dirs);
	}
	BLI_stack_free(todo_dirs);
}

static void filelist_readjob_dir(
        FileList *filelist, const char *main_name, short *stop, short *do_update, float *progress, ThreadMutex *lock)
{
	filelist_readjob_do(false, filelist, main_name, stop, do_update, progress, lock);
}

static void filelist_readjob_lib(
        FileList *filelist, const char *main_name, short *stop, short *do_update, float *progress, ThreadMutex *lock)
{
	filelist_readjob_do(true, filelist, main_name, stop, do_update, progress, lock);
}

static void filelist_readjob_main(
        FileList *filelist, const char *main_name, short *stop, short *do_update, float *progress, ThreadMutex *lock)
{
	/* TODO! */
	filelist_readjob_dir(filelist, main_name, stop, do_update, progress, lock);
}


typedef struct FileListReadJob {
	ThreadMutex lock;
	char main_name[FILE_MAX];
	struct FileList *filelist;
	struct FileList *tmp_filelist;  /* XXX We may use a simpler struct here... just a linked list and root path? */
} FileListReadJob;

static void filelist_readjob_startjob(void *flrjv, short *stop, short *do_update, float *progress)
{
	FileListReadJob *flrj = flrjv;

//	printf("START filelist reading (%d files, main thread: %d)\n",
//	       flrj->filelist->filelist.nbr_entries, BLI_thread_is_main());

	BLI_mutex_lock(&flrj->lock);

	BLI_assert((flrj->tmp_filelist == NULL) && flrj->filelist);

	flrj->tmp_filelist = MEM_dupallocN(flrj->filelist);

	BLI_listbase_clear(&flrj->tmp_filelist->filelist.entries);
	flrj->tmp_filelist->filelist.nbr_entries = 0;

	flrj->tmp_filelist->filelist_intern.filtered = NULL;
	BLI_listbase_clear(&flrj->tmp_filelist->filelist_intern.entries);
	memset(flrj->tmp_filelist->filelist_intern.curr_uuid, 0, sizeof(flrj->tmp_filelist->filelist_intern.curr_uuid));

	flrj->tmp_filelist->libfiledata = NULL;
	memset(&flrj->tmp_filelist->filelist_cache, 0, sizeof(flrj->tmp_filelist->filelist_cache));
	flrj->tmp_filelist->selection_state = NULL;

	BLI_mutex_unlock(&flrj->lock);

	flrj->tmp_filelist->read_jobf(flrj->tmp_filelist, flrj->main_name, stop, do_update, progress, &flrj->lock);
}

static void filelist_readjob_update(void *flrjv)
{
	FileListReadJob *flrj = flrjv;
	FileListIntern *fl_intern = &flrj->filelist->filelist_intern;
	ListBase new_entries = {NULL};
	int nbr_entries, new_nbr_entries = 0;

	BLI_movelisttolist(&new_entries, &fl_intern->entries);
	nbr_entries = flrj->filelist->filelist.nbr_entries;

	BLI_mutex_lock(&flrj->lock);

	if (flrj->tmp_filelist->filelist.nbr_entries) {
		/* We just move everything out of 'thread context' into final list. */
		new_nbr_entries = flrj->tmp_filelist->filelist.nbr_entries;
		BLI_movelisttolist(&new_entries, &flrj->tmp_filelist->filelist.entries);
		flrj->tmp_filelist->filelist.nbr_entries = 0;
	}

	BLI_mutex_unlock(&flrj->lock);

	if (new_nbr_entries) {
		/* Do not clear selection cache, we can assume already 'selected' uuids are still valid! */
		filelist_clear_ex(flrj->filelist, true, false);

		flrj->filelist->flags |= (FL_NEED_SORTING | FL_NEED_FILTERING);
	}

	/* if no new_nbr_entries, this is NOP */
	BLI_movelisttolist(&fl_intern->entries, &new_entries);
	flrj->filelist->filelist.nbr_entries = nbr_entries + new_nbr_entries;
}

static void filelist_readjob_endjob(void *flrjv)
{
	FileListReadJob *flrj = flrjv;

	/* In case there would be some dangling update... */
	filelist_readjob_update(flrjv);

	flrj->filelist->flags &= ~FL_IS_PENDING;
	flrj->filelist->flags |= FL_IS_READY;
}

static void filelist_readjob_free(void *flrjv)
{
	FileListReadJob *flrj = flrjv;

//	printf("END filelist reading (%d files)\n", flrj->filelist->filelist.nbr_entries);

	if (flrj->tmp_filelist) {
		/* tmp_filelist shall never ever be filtered! */
		BLI_assert(flrj->tmp_filelist->filelist.nbr_entries == 0);
		BLI_assert(BLI_listbase_is_empty(&flrj->tmp_filelist->filelist.entries));

		filelist_freelib(flrj->tmp_filelist);
		filelist_free(flrj->tmp_filelist);
		MEM_freeN(flrj->tmp_filelist);
	}

	BLI_mutex_end(&flrj->lock);

	MEM_freeN(flrj);
}

void filelist_readjob_start(FileList *filelist, const bContext *C)
{
	wmJob *wm_job;
	FileListReadJob *flrj;

	/* prepare job data */
	flrj = MEM_callocN(sizeof(*flrj), __func__);
	flrj->filelist = filelist;
	BLI_strncpy(flrj->main_name, G.main->name, sizeof(flrj->main_name));

	filelist->flags &= ~(FL_FORCE_RESET | FL_IS_READY);
	filelist->flags |= FL_IS_PENDING;

	BLI_mutex_init(&flrj->lock);

	/* setup job */
	wm_job = WM_jobs_get(CTX_wm_manager(C), CTX_wm_window(C), CTX_wm_area(C), "Listing Dirs...",
	                     WM_JOB_PROGRESS, WM_JOB_TYPE_FILESEL_READDIR);
	WM_jobs_customdata_set(wm_job, flrj, filelist_readjob_free);
	WM_jobs_timer(wm_job, 0.01, NC_SPACE | ND_SPACE_FILE_LIST, NC_SPACE | ND_SPACE_FILE_LIST);
	WM_jobs_callbacks(wm_job, filelist_readjob_startjob, NULL, filelist_readjob_update, filelist_readjob_endjob);

	/* start the job */
	WM_jobs_start(CTX_wm_manager(C), wm_job);
}

void filelist_readjob_stop(wmWindowManager *wm, ScrArea *sa)
{
	WM_jobs_kill_type(wm, sa, WM_JOB_TYPE_FILESEL_READDIR);
}

int filelist_readjob_running(wmWindowManager *wm, ScrArea *sa)
{
	return WM_jobs_test(wm, sa, WM_JOB_TYPE_FILESEL_READDIR);
}<|MERGE_RESOLUTION|>--- conflicted
+++ resolved
@@ -250,7 +250,6 @@
 	GHash *uuids;
 
 	/* Previews handling. */
-	TaskScheduler *previews_scheduler;
 	TaskPool *previews_pool;
 	ThreadQueue *previews_done;
 } FileListEntryCache;
@@ -1128,19 +1127,9 @@
 static void filelist_cache_preview_ensure_running(FileListEntryCache *cache)
 {
 	if (!cache->previews_pool) {
-<<<<<<< HEAD
-		TaskScheduler *scheduler;
-		TaskPool *pool;
-		int num_tasks = max_ii(1, (BLI_system_thread_count() / 2) + 1);
-
-		scheduler = cache->previews_scheduler = BLI_task_scheduler_create(num_tasks + 1);
-		pool = cache->previews_pool = BLI_task_pool_create(scheduler, NULL);
-		cache->previews_todo = BLI_thread_queue_init();
-=======
 		TaskScheduler *scheduler = BLI_task_scheduler_get();
 
 		cache->previews_pool = BLI_task_pool_create_background(scheduler, cache);
->>>>>>> b76dbf5e
 		cache->previews_done = BLI_thread_queue_init();
 
 		IMB_thumb_locks_acquire();
@@ -1173,8 +1162,6 @@
 
 		BLI_thread_queue_free(cache->previews_done);
 		BLI_task_pool_free(cache->previews_pool);
-		BLI_task_scheduler_free(cache->previews_scheduler);
-		cache->previews_scheduler = NULL;
 		cache->previews_pool = NULL;
 		cache->previews_done = NULL;
 
@@ -2523,11 +2510,7 @@
 			 * Using an atomic operation to avoid having to lock thread...
 			 * Note that we do not really need this here currently, since there is a single listing thread, but better
 			 * remain consistent about threading! */
-<<<<<<< HEAD
-			*((uint32_t *)entry->uuid) = atomic_add_uint32((uint32_t *)filelist->filelist_intern.curr_uuid, 1);
-=======
 			*((uint32_t *)entry->uuid) = atomic_add_and_fetch_uint32((uint32_t *)filelist->filelist_intern.curr_uuid, 1);
->>>>>>> b76dbf5e
 
 			/* Only thing we change in direntry here, so we need to free it first. */
 			MEM_freeN(entry->relpath);
