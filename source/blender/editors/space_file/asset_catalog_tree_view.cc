--- conflicted
+++ resolved
@@ -294,13 +294,8 @@
 
   uiItemFullO(&column,
               "ASSET_OT_catalog_new",
-<<<<<<< HEAD
-              "New Catalog",
+              IFACE_("New Catalog"),
               ICON_ADD,
-=======
-              IFACE_("New Catalog"),
-              ICON_NONE,
->>>>>>> 19ca7316
               nullptr,
               WM_OP_INVOKE_DEFAULT,
               UI_ITEM_NONE,
@@ -311,23 +306,14 @@
   BLI_uuid_format(catalog_id_str_buffer, catalog_item_.get_catalog_id());
   uiItemFullO(&column,
               "ASSET_OT_catalog_delete",
-<<<<<<< HEAD
-              "Delete Catalog",
+              IFACE_("Delete Catalog"),
               ICON_DELETE,
-=======
-              IFACE_("Delete Catalog"),
-              ICON_NONE,
->>>>>>> 19ca7316
               nullptr,
               WM_OP_INVOKE_DEFAULT,
               UI_ITEM_NONE,
               &props);
   RNA_string_set(&props, "catalog_id", catalog_id_str_buffer);
-<<<<<<< HEAD
-  uiItemO(&column, "Rename", ICON_RENAME, "UI_OT_view_item_rename");
-=======
-  uiItemO(&column, IFACE_("Rename"), ICON_NONE, "UI_OT_view_item_rename");
->>>>>>> 19ca7316
+  uiItemO(&column, IFACE_("Rename"), ICON_RENAME, "UI_OT_view_item_rename");
 
   /* Doesn't actually exist right now, but could be defined in Python. Reason that this isn't done
    * in Python yet is that catalogs are not exposed in BPY, and we'd somehow pass the clicked on
