--- conflicted
+++ resolved
@@ -296,43 +296,20 @@
 {
   PointerRNA props;
 
-<<<<<<< HEAD
-  uiItemFullO(&column,
-              "ASSET_OT_catalog_new",
-              IFACE_("New Catalog"),
-              ICON_ADD,
-              nullptr,
-              WM_OP_INVOKE_DEFAULT,
-              UI_ITEM_NONE,
-              &props);
-  RNA_string_set(&props, "parent_path", catalog_item_.catalog_path().c_str());
-
-  uiItemFullO(&column,
-              "ASSET_OT_catalog_delete",
-              IFACE_("Delete Catalog"),
-              ICON_DELETE,
-              nullptr,
-              WM_OP_INVOKE_DEFAULT,
-              UI_ITEM_NONE,
-              &props);
-  RNA_string_set(&props, "catalog_id", catalog_item_.get_catalog_id().str().c_str());
-  uiItemO(&column, IFACE_("Rename"), ICON_RENAME, "UI_OT_view_item_rename");
-=======
   props = column.op("ASSET_OT_catalog_new",
                     IFACE_("New Catalog"),
-                    ICON_NONE,
+                    ICON_ADD, /*BFA - icon added*/
                     WM_OP_INVOKE_DEFAULT,
                     UI_ITEM_NONE);
   RNA_string_set(&props, "parent_path", catalog_item_.catalog_path().c_str());
 
   props = column.op("ASSET_OT_catalog_delete",
                     IFACE_("Delete Catalog"),
-                    ICON_NONE,
+                    ICON_DELETE, /*BFA - icon added*/
                     WM_OP_INVOKE_DEFAULT,
                     UI_ITEM_NONE);
   RNA_string_set(&props, "catalog_id", catalog_item_.get_catalog_id().str().c_str());
-  column.op("UI_OT_view_item_rename", IFACE_("Rename"), ICON_NONE);
->>>>>>> a48d7c77
+  column.op("UI_OT_view_item_rename", IFACE_("Rename"), ICON_RENAME); /*BFA - icon added*/
 
   /* Doesn't actually exist right now, but could be defined in Python. Reason that this isn't done
    * in Python yet is that catalogs are not exposed in BPY, and we'd somehow pass the clicked on
