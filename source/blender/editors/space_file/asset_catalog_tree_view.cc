/* SPDX-FileCopyrightText: 2021 Blender Authors
 *
 * SPDX-License-Identifier: GPL-2.0-or-later */

/** \file
 * \ingroup spfile
 */

#include "DNA_space_types.h"

#include "AS_asset_catalog.hh"
#include "AS_asset_catalog_tree.hh"
#include "AS_asset_library.hh"

#include "BKE_asset.hh"

#include "BLI_listbase.h"
#include "BLI_string_ref.hh"

#include "BLT_translation.hh"

#include "ED_asset.hh"
#include "ED_fileselect.hh"
#include "ED_undo.hh"

#include "RNA_access.hh"

#include "UI_interface_layout.hh"
#include "UI_resources.hh"
#include "UI_tree_view.hh"

#include "WM_api.hh"
#include "WM_types.hh"

#include "file_intern.hh"
#include "filelist.hh"

#include <fmt/format.h>

using namespace blender::asset_system;

namespace blender::ed::asset_browser {

class AssetCatalogTreeViewAllItem;

class AssetCatalogTreeView : public ui::AbstractTreeView {
  asset_system::AssetLibrary *asset_library_;
  /** The asset catalog tree this tree-view represents. */
  const asset_system::AssetCatalogTree *catalog_tree_;
  FileAssetSelectParams *params_;
  SpaceFile &space_file_;

  friend class AssetCatalogTreeViewItem;
  friend class AssetCatalogDropTarget;
  friend class AssetCatalogTreeViewAllItem;

 public:
  AssetCatalogTreeView(asset_system::AssetLibrary *library,
                       FileAssetSelectParams *params,
                       SpaceFile &space_file);

  void build_tree() override;

  void activate_catalog_by_id(CatalogID catalog_id);

 private:
  ui::BasicTreeViewItem &build_catalog_items_recursive(ui::TreeViewOrItem &view_parent_item,
                                                       const AssetCatalogTreeItem &catalog);

  AssetCatalogTreeViewAllItem &add_all_item();
  void add_unassigned_item();
  bool is_active_catalog(CatalogID catalog_id) const;
};

/* ---------------------------------------------------------------------- */

class AssetCatalogTreeViewItem : public ui::BasicTreeViewItem {
  /** The catalog tree item this tree view item represents. */
  const AssetCatalogTreeItem &catalog_item_;

 public:
  AssetCatalogTreeViewItem(const AssetCatalogTreeItem &catalog_item);

  void on_activate(bContext &C) override;

  void build_row(uiLayout &row) override;
  void build_context_menu(bContext &C, uiLayout &column) const override;

  bool supports_renaming() const override;
  bool rename(const bContext &C, StringRefNull new_name) override;

  /** Add drag support for catalog items. */
  std::unique_ptr<ui::AbstractViewItemDragController> create_drag_controller() const override;
  /** Add dropping support for catalog items. */
  std::unique_ptr<ui::TreeViewItemDropTarget> create_drop_target() override;
};

class AssetCatalogDragController : public ui::AbstractViewItemDragController {
  const AssetCatalogTreeItem &catalog_item_;

 public:
  explicit AssetCatalogDragController(AssetCatalogTreeView &tree_view,
                                      const AssetCatalogTreeItem &catalog_item);

  eWM_DragDataType get_drag_type() const override;
  void *create_drag_data() const override;
  void on_drag_start() override;
};

class AssetCatalogDropTarget : public ui::TreeViewItemDropTarget {
  const AssetCatalogTreeItem &catalog_item_;

 public:
  AssetCatalogDropTarget(AssetCatalogTreeViewItem &item, const AssetCatalogTreeItem &catalog_item);

  bool can_drop(const wmDrag &drag, const char **r_disabled_hint) const override;
  std::string drop_tooltip(const ui::DragInfo &drag_info) const override;
  bool on_drop(bContext *C, const ui::DragInfo &drag_info) const override;

  asset_system::AssetLibrary &get_asset_library() const;

  static AssetCatalog *get_drag_catalog(const wmDrag &drag,
                                        const asset_system::AssetLibrary &asset_library);
  static bool has_droppable_asset(const wmDrag &drag, const char **r_disabled_hint);
  static bool can_modify_catalogs(const asset_system::AssetLibrary &asset_library,
                                  const char **r_disabled_hint);
  static bool drop_assets_into_catalog(bContext *C,
                                       const AssetCatalogTreeView &tree_view,
                                       const wmDrag &drag,
                                       CatalogID catalog_id,
                                       StringRefNull simple_name = "");
  /**
   * \param drop_catalog_id: Can be unset to drop into the root level of the tree.
   */
  static bool drop_asset_catalog_into_catalog(
      const wmDrag &drag,
      AssetCatalogTreeView &tree_view,
      const std::optional<CatalogID> drop_catalog_id = std::nullopt);

 private:
  std::string drop_tooltip_asset_list(const wmDrag &drag) const;
  std::string drop_tooltip_asset_catalog(const wmDrag &drag) const;
};

/**
 * Only reason this isn't just `BasicTreeViewItem` is to add a '+' icon for adding a root level
 * catalog.
 */
class AssetCatalogTreeViewAllItem : public ui::BasicTreeViewItem {
  using BasicTreeViewItem::BasicTreeViewItem;

  void build_row(uiLayout &row) override;

  struct DropTarget : public ui::TreeViewItemDropTarget {
    DropTarget(AssetCatalogTreeViewAllItem &item);

    bool can_drop(const wmDrag &drag, const char **r_disabled_hint) const override;
    std::string drop_tooltip(const ui::DragInfo &drag_info) const override;
    bool on_drop(bContext *C, const ui::DragInfo &drag_info) const override;
  };

  std::unique_ptr<ui::TreeViewItemDropTarget> create_drop_target() override;
};

class AssetCatalogTreeViewUnassignedItem : public ui::BasicTreeViewItem {
  using BasicTreeViewItem::BasicTreeViewItem;

  struct DropTarget : public ui::TreeViewItemDropTarget {
    DropTarget(AssetCatalogTreeViewUnassignedItem &item);

    bool can_drop(const wmDrag &drag, const char **r_disabled_hint) const override;
    std::string drop_tooltip(const ui::DragInfo &drag_info) const override;
    bool on_drop(bContext *C, const ui::DragInfo &drag_info) const override;
  };

  std::unique_ptr<ui::TreeViewItemDropTarget> create_drop_target() override;
};

/* ---------------------------------------------------------------------- */

AssetCatalogTreeView::AssetCatalogTreeView(asset_system::AssetLibrary *library,
                                           FileAssetSelectParams *params,
                                           SpaceFile &space_file)
    : asset_library_(library), params_(params), space_file_(space_file)
{
  if (library) {
    catalog_tree_ = &library->catalog_service().catalog_tree();
  }
  else {
    catalog_tree_ = nullptr;
  }
}

void AssetCatalogTreeView::build_tree()
{
  AssetCatalogTreeViewAllItem &all_item = add_all_item();
  all_item.uncollapse_by_default();

  if (catalog_tree_) {
    /* Pass the "All" item on as parent of the actual catalog items. */
    catalog_tree_->foreach_root_item([this, &all_item](const AssetCatalogTreeItem &item) {
      build_catalog_items_recursive(all_item, item);
    });
  }

  add_unassigned_item();
}

ui::BasicTreeViewItem &AssetCatalogTreeView::build_catalog_items_recursive(
    ui::TreeViewOrItem &view_parent_item, const AssetCatalogTreeItem &catalog)
{
  ui::BasicTreeViewItem &view_item = view_parent_item.add_tree_item<AssetCatalogTreeViewItem>(
      catalog);
  view_item.set_is_active_fn(
      [this, &catalog]() { return is_active_catalog(catalog.get_catalog_id()); });

  catalog.foreach_child([&view_item, this](const AssetCatalogTreeItem &child) {
    build_catalog_items_recursive(view_item, child);
  });
  return view_item;
}

AssetCatalogTreeViewAllItem &AssetCatalogTreeView::add_all_item()
{
  FileAssetSelectParams *params = params_;

  AssetCatalogTreeViewAllItem &item = add_tree_item<AssetCatalogTreeViewAllItem>(IFACE_("All"));
  item.set_on_activate_fn([params](bContext & /*C*/, ui::BasicTreeViewItem & /*item*/) {
    params->asset_catalog_visibility = FILE_SHOW_ASSETS_ALL_CATALOGS;
    WM_main_add_notifier(NC_SPACE | ND_SPACE_ASSET_PARAMS, nullptr);
  });
  item.set_is_active_fn(
      [params]() { return params->asset_catalog_visibility == FILE_SHOW_ASSETS_ALL_CATALOGS; });
  return item;
}

void AssetCatalogTreeView::add_unassigned_item()
{
  FileAssetSelectParams *params = params_;

  AssetCatalogTreeViewUnassignedItem &item = add_tree_item<AssetCatalogTreeViewUnassignedItem>(
      IFACE_("Unassigned (Catalogue)"), ICON_FILE_HIDDEN); /*bfa*/

  item.set_on_activate_fn([params](bContext & /*C*/, ui::BasicTreeViewItem & /*item*/) {
    params->asset_catalog_visibility = FILE_SHOW_ASSETS_WITHOUT_CATALOG;
    WM_main_add_notifier(NC_SPACE | ND_SPACE_ASSET_PARAMS, nullptr);
  });
  item.set_is_active_fn(
      [params]() { return params->asset_catalog_visibility == FILE_SHOW_ASSETS_WITHOUT_CATALOG; });
}

void AssetCatalogTreeView::activate_catalog_by_id(CatalogID catalog_id)
{
  params_->asset_catalog_visibility = FILE_SHOW_ASSETS_FROM_CATALOG;
  params_->catalog_id = catalog_id;
  WM_main_add_notifier(NC_SPACE | ND_SPACE_ASSET_PARAMS, nullptr);
}

bool AssetCatalogTreeView::is_active_catalog(CatalogID catalog_id) const
{
  return (params_->asset_catalog_visibility == FILE_SHOW_ASSETS_FROM_CATALOG) &&
         (params_->catalog_id == catalog_id);
}

/* ---------------------------------------------------------------------- */

AssetCatalogTreeViewItem::AssetCatalogTreeViewItem(const AssetCatalogTreeItem &catalog_item)
    : BasicTreeViewItem(catalog_item.get_name()), catalog_item_(catalog_item)
{
}

void AssetCatalogTreeViewItem::on_activate(bContext & /*C*/)
{
  AssetCatalogTreeView &tree_view = static_cast<AssetCatalogTreeView &>(get_tree_view());
  tree_view.activate_catalog_by_id(catalog_item_.get_catalog_id());
}

void AssetCatalogTreeViewItem::build_row(uiLayout &row)
{
  const std::string label_override = catalog_item_.has_unsaved_changes() ? (label_ + "*") : label_;
  this->add_label(row, label_override);

  if (!is_hovered()) {
    return;
  }

  uiButViewItem *view_item_but = view_item_button();
  PointerRNA *props;

  props = UI_but_extra_operator_icon_add(
      (uiBut *)view_item_but, "ASSET_OT_catalog_new", wm::OpCallContext::InvokeDefault, ICON_ADD);
  RNA_string_set(props, "parent_path", catalog_item_.catalog_path().c_str());
}

void AssetCatalogTreeViewItem::build_context_menu(bContext &C, uiLayout &column) const
{
  PointerRNA props;

  props = column.op("ASSET_OT_catalog_new",
                    IFACE_("New Catalog"),
<<<<<<< HEAD
                    ICON_ADD, /*BFA - icon added*/
                    WM_OP_INVOKE_DEFAULT,
=======
                    ICON_NONE,
                    wm::OpCallContext::InvokeDefault,
>>>>>>> 27af4a2f
                    UI_ITEM_NONE);
  RNA_string_set(&props, "parent_path", catalog_item_.catalog_path().c_str());

  props = column.op("ASSET_OT_catalog_delete",
                    IFACE_("Delete Catalog"),
<<<<<<< HEAD
                    ICON_DELETE, /*BFA - icon added*/
                    WM_OP_INVOKE_DEFAULT,
=======
                    ICON_NONE,
                    wm::OpCallContext::InvokeDefault,
>>>>>>> 27af4a2f
                    UI_ITEM_NONE);
  RNA_string_set(&props, "catalog_id", catalog_item_.get_catalog_id().str().c_str());
  column.op("UI_OT_view_item_rename", IFACE_("Rename"), ICON_RENAME); /*BFA - icon added*/

  /* Doesn't actually exist right now, but could be defined in Python. Reason that this isn't done
   * in Python yet is that catalogs are not exposed in BPY, and we'd somehow pass the clicked on
   * catalog to the menu draw callback (via context probably). */
  MenuType *mt = WM_menutype_find("ASSETBROWSER_MT_catalog_context_menu", true);
  if (!mt) {
    return;
  }
  UI_menutype_draw(&C, mt, &column);
}

bool AssetCatalogTreeViewItem::supports_renaming() const
{
  const AssetCatalogTreeView &tree_view = static_cast<const AssetCatalogTreeView &>(
      this->get_tree_view());
  return !asset::catalogs_read_only(*tree_view.asset_library_);
}

bool AssetCatalogTreeViewItem::rename(const bContext &C, StringRefNull new_name)
{
  /* Important to keep state. */
  BasicTreeViewItem::rename(C, new_name);

  const AssetCatalogTreeView &tree_view = static_cast<const AssetCatalogTreeView &>(
      this->get_tree_view());
  asset::catalog_rename(tree_view.asset_library_, catalog_item_.get_catalog_id(), new_name);
  return true;
}

std::unique_ptr<ui::TreeViewItemDropTarget> AssetCatalogTreeViewItem::create_drop_target()
{
  return std::make_unique<AssetCatalogDropTarget>(*this, catalog_item_);
}

std::unique_ptr<ui::AbstractViewItemDragController> AssetCatalogTreeViewItem::
    create_drag_controller() const
{
  return std::make_unique<AssetCatalogDragController>(
      static_cast<AssetCatalogTreeView &>(this->get_tree_view()), catalog_item_);
}

/* ---------------------------------------------------------------------- */

AssetCatalogDropTarget::AssetCatalogDropTarget(AssetCatalogTreeViewItem &item,
                                               const AssetCatalogTreeItem &catalog_item)
    : ui::TreeViewItemDropTarget(item), catalog_item_(catalog_item)
{
}

bool AssetCatalogDropTarget::can_drop(const wmDrag &drag, const char **r_disabled_hint) const
{
  if (drag.type == WM_DRAG_ASSET_CATALOG) {
    const asset_system::AssetLibrary &library = get_asset_library();
    if (!can_modify_catalogs(library, r_disabled_hint)) {
      return false;
    }

    const AssetCatalog *drag_catalog = get_drag_catalog(drag, library);
    /* NOTE: Technically it's not an issue to allow this (the catalog will just receive a new
     * path and the catalog system will generate missing parents from the path). But it does
     * appear broken to users, so disabling entirely. */
    if (catalog_item_.catalog_path().is_contained_in(drag_catalog->path)) {
      *r_disabled_hint = RPT_("Catalog cannot be dropped into itself");
      return false;
    }
    if (catalog_item_.catalog_path() == drag_catalog->path.parent()) {
      *r_disabled_hint = RPT_("Catalog is already placed inside this catalog");
      return false;
    }
    return true;
  }

  if (drag.type == WM_DRAG_ASSET_LIST && has_droppable_asset(drag, r_disabled_hint)) {
    return true;
  }
  return false;
}

std::string AssetCatalogDropTarget::drop_tooltip(const ui::DragInfo &drag_info) const
{
  if (drag_info.drag_data.type == WM_DRAG_ASSET_CATALOG) {
    return this->drop_tooltip_asset_catalog(drag_info.drag_data);
  }
  return this->drop_tooltip_asset_list(drag_info.drag_data);
}

std::string AssetCatalogDropTarget::drop_tooltip_asset_catalog(const wmDrag &drag) const
{
  BLI_assert(drag.type == WM_DRAG_ASSET_CATALOG);
  const AssetCatalog *src_catalog = get_drag_catalog(drag, get_asset_library());

  return fmt::format(fmt::runtime(TIP_("Move catalog {} into {}")),
                     src_catalog->path.name(),
                     catalog_item_.get_name());
}

std::string AssetCatalogDropTarget::drop_tooltip_asset_list(const wmDrag &drag) const
{
  BLI_assert(drag.type == WM_DRAG_ASSET_LIST);

  const ListBase *asset_drags = WM_drag_asset_list_get(&drag);
  const bool is_multiple_assets = !BLI_listbase_is_single(asset_drags);

  /* Don't try to be smart by dynamically adding the 's' for the plural. Just makes translation
   * harder, so use full literals. */
  std::string basic_tip = is_multiple_assets ? TIP_("Move assets to catalog") :
                                               TIP_("Move asset to catalog");

  basic_tip += ": " + catalog_item_.get_name();

  /* Display the full catalog path, but only if it's not exactly the same as the already shown name
   * (i.e. not a root level catalog with no parent). */
  if (catalog_item_.get_name() != catalog_item_.catalog_path().str()) {
    basic_tip += " (" + catalog_item_.catalog_path().str() + ")";
  }

  return basic_tip;
}

bool AssetCatalogDropTarget::on_drop(bContext *C, const ui::DragInfo &drag_info) const
{
  if (drag_info.drag_data.type == WM_DRAG_ASSET_CATALOG) {
    return drop_asset_catalog_into_catalog(drag_info.drag_data,
                                           this->get_view<AssetCatalogTreeView>(),
                                           catalog_item_.get_catalog_id());
  }
  return drop_assets_into_catalog(C,
                                  this->get_view<AssetCatalogTreeView>(),
                                  drag_info.drag_data,
                                  catalog_item_.get_catalog_id(),
                                  catalog_item_.get_simple_name());
}

bool AssetCatalogDropTarget::drop_asset_catalog_into_catalog(
    const wmDrag &drag,
    AssetCatalogTreeView &tree_view,
    const std::optional<CatalogID> drop_catalog_id)
{
  BLI_assert(drag.type == WM_DRAG_ASSET_CATALOG);
  wmDragAssetCatalog *catalog_drag = WM_drag_get_asset_catalog_data(&drag);
  asset::catalog_move(tree_view.asset_library_, catalog_drag->drag_catalog_id, drop_catalog_id);
  tree_view.activate_catalog_by_id(catalog_drag->drag_catalog_id);

  WM_main_add_notifier(NC_ASSET | ND_ASSET_CATALOGS, nullptr);
  return true;
}

bool AssetCatalogDropTarget::drop_assets_into_catalog(bContext *C,
                                                      const AssetCatalogTreeView &tree_view,
                                                      const wmDrag &drag,
                                                      CatalogID catalog_id,
                                                      StringRefNull simple_name)
{
  BLI_assert(drag.type == WM_DRAG_ASSET_LIST);
  const ListBase *asset_drags = WM_drag_asset_list_get(&drag);
  if (!asset_drags) {
    return false;
  }

  bool did_update = false;
  LISTBASE_FOREACH (wmDragAssetListItem *, asset_item, asset_drags) {
    if (asset_item->is_external) {
      /* Only internal assets can be modified! */
      continue;
    }

    did_update = true;
    BKE_asset_metadata_catalog_id_set(
        asset_item->asset_data.local_id->asset_data, catalog_id, simple_name.c_str());

    /* Trigger re-run of filtering to update visible assets. */
    filelist_tag_needs_filtering(tree_view.space_file_.files);
    file_select_deselect_all(&tree_view.space_file_, FILE_SEL_SELECTED | FILE_SEL_HIGHLIGHTED);
    WM_main_add_notifier(NC_SPACE | ND_SPACE_FILE_LIST, nullptr);
    WM_main_add_notifier(NC_ASSET | ND_ASSET_CATALOGS, nullptr);
  }

  if (did_update) {
    ED_undo_push(C, "Assign Asset Catalog");
  }
  return true;
}

AssetCatalog *AssetCatalogDropTarget::get_drag_catalog(
    const wmDrag &drag, const asset_system::AssetLibrary &asset_library)
{
  if (drag.type != WM_DRAG_ASSET_CATALOG) {
    return nullptr;
  }
  const AssetCatalogService &catalog_service = asset_library.catalog_service();
  const wmDragAssetCatalog *catalog_drag = WM_drag_get_asset_catalog_data(&drag);

  return catalog_service.find_catalog(catalog_drag->drag_catalog_id);
}

bool AssetCatalogDropTarget::has_droppable_asset(const wmDrag &drag, const char **r_disabled_hint)
{
  const ListBase *asset_drags = WM_drag_asset_list_get(&drag);

  *r_disabled_hint = nullptr;
  /* There needs to be at least one asset from the current file. */
  LISTBASE_FOREACH (const wmDragAssetListItem *, asset_item, asset_drags) {
    if (!asset_item->is_external) {
      return true;
    }
  }

  *r_disabled_hint = RPT_("Only assets from this current file can be moved between catalogs");
  return false;
}

bool AssetCatalogDropTarget::can_modify_catalogs(const asset_system::AssetLibrary &library,
                                                 const char **r_disabled_hint)
{
  if (asset::catalogs_read_only(library)) {
    *r_disabled_hint = RPT_("Catalogs cannot be edited in this asset library");
    return false;
  }
  return true;
}

asset_system::AssetLibrary &AssetCatalogDropTarget::get_asset_library() const
{
  return *this->get_view<AssetCatalogTreeView>().asset_library_;
}

/* ---------------------------------------------------------------------- */

AssetCatalogDragController::AssetCatalogDragController(AssetCatalogTreeView &tree_view,
                                                       const AssetCatalogTreeItem &catalog_item)
    : ui::AbstractViewItemDragController(tree_view), catalog_item_(catalog_item)
{
}

eWM_DragDataType AssetCatalogDragController::get_drag_type() const
{
  return WM_DRAG_ASSET_CATALOG;
}

void *AssetCatalogDragController::create_drag_data() const
{
  wmDragAssetCatalog *drag_catalog = (wmDragAssetCatalog *)MEM_callocN(sizeof(*drag_catalog),
                                                                       __func__);
  drag_catalog->drag_catalog_id = catalog_item_.get_catalog_id();
  return drag_catalog;
}

void AssetCatalogDragController::on_drag_start()
{
  AssetCatalogTreeView &tree_view_ = this->get_view<AssetCatalogTreeView>();
  tree_view_.activate_catalog_by_id(catalog_item_.get_catalog_id());
}

/* ---------------------------------------------------------------------- */

void AssetCatalogTreeViewAllItem::build_row(uiLayout &row)
{
  ui::BasicTreeViewItem::build_row(row);

  PointerRNA *props;

  UI_but_extra_operator_icon_add(reinterpret_cast<uiBut *>(this->view_item_button()),
                                 "ASSET_OT_catalogs_save",
                                 wm::OpCallContext::InvokeDefault,
                                 ICON_FILE_TICK);

  props = UI_but_extra_operator_icon_add(reinterpret_cast<uiBut *>(this->view_item_button()),
                                         "ASSET_OT_catalog_new",
                                         wm::OpCallContext::InvokeDefault,
                                         ICON_ADD);
  /* No parent path to use the root level. */
  RNA_string_set(props, "parent_path", nullptr);
}

std::unique_ptr<ui::TreeViewItemDropTarget> AssetCatalogTreeViewAllItem::create_drop_target()
{
  return std::make_unique<AssetCatalogTreeViewAllItem::DropTarget>(*this);
}

AssetCatalogTreeViewAllItem::DropTarget::DropTarget(AssetCatalogTreeViewAllItem &item)
    : ui::TreeViewItemDropTarget(item)
{
}

bool AssetCatalogTreeViewAllItem::DropTarget::can_drop(const wmDrag &drag,
                                                       const char **r_disabled_hint) const
{
  if (drag.type != WM_DRAG_ASSET_CATALOG) {
    return false;
  }
  asset_system::AssetLibrary &library = *this->get_view<AssetCatalogTreeView>().asset_library_;
  if (!AssetCatalogDropTarget::can_modify_catalogs(library, r_disabled_hint)) {
    return false;
  }

  const AssetCatalog *drag_catalog = AssetCatalogDropTarget::get_drag_catalog(drag, library);
  if (drag_catalog->path.parent() == "") {
    *r_disabled_hint = RPT_("Catalog is already placed at the highest level");
    return false;
  }

  return true;
}

std::string AssetCatalogTreeViewAllItem::DropTarget::drop_tooltip(
    const ui::DragInfo &drag_info) const
{
  BLI_assert(drag_info.drag_data.type == WM_DRAG_ASSET_CATALOG);
  const AssetCatalog *drag_catalog = AssetCatalogDropTarget::get_drag_catalog(
      drag_info.drag_data, *this->get_view<AssetCatalogTreeView>().asset_library_);

  return fmt::format(fmt::runtime(TIP_("Move catalog {} to the top level of the tree")),
                     drag_catalog->path.name());
}

bool AssetCatalogTreeViewAllItem::DropTarget::on_drop(bContext * /*C*/,
                                                      const ui::DragInfo &drag_info) const
{
  BLI_assert(drag_info.drag_data.type == WM_DRAG_ASSET_CATALOG);
  return AssetCatalogDropTarget::drop_asset_catalog_into_catalog(
      drag_info.drag_data,
      this->get_view<AssetCatalogTreeView>(),
      /* No value to drop into the root level. */
      std::nullopt);
}

/* ---------------------------------------------------------------------- */

std::unique_ptr<ui::TreeViewItemDropTarget> AssetCatalogTreeViewUnassignedItem::
    create_drop_target()
{
  return std::make_unique<AssetCatalogTreeViewUnassignedItem::DropTarget>(*this);
}

AssetCatalogTreeViewUnassignedItem::DropTarget::DropTarget(
    AssetCatalogTreeViewUnassignedItem &item)
    : ui::TreeViewItemDropTarget(item)
{
}

bool AssetCatalogTreeViewUnassignedItem::DropTarget::can_drop(const wmDrag &drag,
                                                              const char **r_disabled_hint) const
{
  if (drag.type != WM_DRAG_ASSET_LIST) {
    return false;
  }
  return AssetCatalogDropTarget::has_droppable_asset(drag, r_disabled_hint);
}

std::string AssetCatalogTreeViewUnassignedItem::DropTarget::drop_tooltip(
    const ui::DragInfo &drag_info) const
{
  const ListBase *asset_drags = WM_drag_asset_list_get(&drag_info.drag_data);
  const bool is_multiple_assets = !BLI_listbase_is_single(asset_drags);

  return is_multiple_assets ? TIP_("Move assets out of any catalog") :
                              TIP_("Move asset out of any catalog");
}

bool AssetCatalogTreeViewUnassignedItem::DropTarget::on_drop(bContext *C,
                                                             const ui::DragInfo &drag_info) const
{
  /* Assign to nil catalog ID. */
  return AssetCatalogDropTarget::drop_assets_into_catalog(
      C, this->get_view<AssetCatalogTreeView>(), drag_info.drag_data, CatalogID{});
}

/* ---------------------------------------------------------------------- */

class AssetCatalogFilterSettings {
 public:
  eFileSel_Params_AssetCatalogVisibility asset_catalog_visibility;
  bUUID asset_catalog_id;

  std::unique_ptr<AssetCatalogFilter> catalog_filter;
};

AssetCatalogFilterSettings *file_create_asset_catalog_filter_settings()
{
  return MEM_new<AssetCatalogFilterSettings>(__func__);
}

void file_delete_asset_catalog_filter_settings(AssetCatalogFilterSettings **filter_settings)
{
  MEM_delete(*filter_settings);
  *filter_settings = nullptr;
}

bool file_set_asset_catalog_filter_settings(
    AssetCatalogFilterSettings *filter_settings,
    eFileSel_Params_AssetCatalogVisibility catalog_visibility,
    const ::bUUID &catalog_id)
{
  bool needs_update = false;

  if (filter_settings->asset_catalog_visibility != catalog_visibility) {
    filter_settings->asset_catalog_visibility = catalog_visibility;
    needs_update = true;
  }

  if (filter_settings->asset_catalog_visibility == FILE_SHOW_ASSETS_FROM_CATALOG &&
      !BLI_uuid_equal(filter_settings->asset_catalog_id, catalog_id))
  {
    filter_settings->asset_catalog_id = catalog_id;
    needs_update = true;
  }

  return needs_update;
}

void file_ensure_updated_catalog_filter_data(AssetCatalogFilterSettings *filter_settings,
                                             const asset_system::AssetLibrary *asset_library)
{
  const AssetCatalogService &catalog_service = asset_library->catalog_service();

  if (filter_settings->asset_catalog_visibility != FILE_SHOW_ASSETS_ALL_CATALOGS) {
    filter_settings->catalog_filter = std::make_unique<AssetCatalogFilter>(
        catalog_service.create_catalog_filter(filter_settings->asset_catalog_id));
  }
}

bool file_is_asset_visible_in_catalog_filter_settings(
    const AssetCatalogFilterSettings *filter_settings, const AssetMetaData *asset_data)
{
  switch (filter_settings->asset_catalog_visibility) {
    case FILE_SHOW_ASSETS_WITHOUT_CATALOG:
      return !filter_settings->catalog_filter->is_known(asset_data->catalog_id);
    case FILE_SHOW_ASSETS_FROM_CATALOG:
      return filter_settings->catalog_filter->contains(asset_data->catalog_id);
    case FILE_SHOW_ASSETS_ALL_CATALOGS:
      /* All asset files should be visible. */
      return true;
  }

  BLI_assert_unreachable();
  return false;
}

/* ---------------------------------------------------------------------- */

void file_create_asset_catalog_tree_view_in_layout(const bContext *C,
                                                   asset_system::AssetLibrary *asset_library,
                                                   uiLayout *layout,
                                                   SpaceFile *space_file,
                                                   FileAssetSelectParams *params)
{
  uiBlock *block = layout->block();

  UI_block_layout_set_current(block, layout);

  ui::AbstractTreeView *tree_view = UI_block_add_view(
      *block,
      "asset catalog tree view",
      std::make_unique<ed::asset_browser::AssetCatalogTreeView>(
          asset_library, params, *space_file));
  tree_view->set_context_menu_title("Catalog");
  ui::TreeViewBuilder::build_tree_view(*C, *tree_view, *layout);
}

}  // namespace blender::ed::asset_browser<|MERGE_RESOLUTION|>--- conflicted
+++ resolved
@@ -298,25 +298,15 @@
 
   props = column.op("ASSET_OT_catalog_new",
                     IFACE_("New Catalog"),
-<<<<<<< HEAD
                     ICON_ADD, /*BFA - icon added*/
-                    WM_OP_INVOKE_DEFAULT,
-=======
-                    ICON_NONE,
                     wm::OpCallContext::InvokeDefault,
->>>>>>> 27af4a2f
                     UI_ITEM_NONE);
   RNA_string_set(&props, "parent_path", catalog_item_.catalog_path().c_str());
 
   props = column.op("ASSET_OT_catalog_delete",
                     IFACE_("Delete Catalog"),
-<<<<<<< HEAD
                     ICON_DELETE, /*BFA - icon added*/
-                    WM_OP_INVOKE_DEFAULT,
-=======
-                    ICON_NONE,
                     wm::OpCallContext::InvokeDefault,
->>>>>>> 27af4a2f
                     UI_ITEM_NONE);
   RNA_string_set(&props, "catalog_id", catalog_item_.get_catalog_id().str().c_str());
   column.op("UI_OT_view_item_rename", IFACE_("Rename"), ICON_RENAME); /*BFA - icon added*/
