/* SPDX-FileCopyrightText: 2021 Blender Authors
 *
 * SPDX-License-Identifier: GPL-2.0-or-later */

/** \file
 * \ingroup spfile
 */

#include "DNA_space_types.h"

#include "AS_asset_catalog.hh"
#include "AS_asset_catalog_tree.hh"
#include "AS_asset_library.hh"

#include "BKE_asset.hh"

#include "BLI_string_ref.hh"

#include "BLT_translation.hh"

#include "ED_asset.hh"
#include "ED_fileselect.hh"
#include "ED_undo.hh"

#include "RNA_access.hh"

#include "UI_interface.hh"
#include "UI_resources.hh"
#include "UI_tree_view.hh"

#include "WM_api.hh"
#include "WM_types.hh"

#include "file_intern.hh"
#include "filelist.hh"

#include <fmt/format.h>

using namespace blender;
using namespace blender::asset_system;

namespace blender::ed::asset_browser {

class AssetCatalogTreeViewAllItem;

class AssetCatalogTreeView : public ui::AbstractTreeView {
  asset_system::AssetLibrary *asset_library_;
  /** The asset catalog tree this tree-view represents. */
  const asset_system::AssetCatalogTree *catalog_tree_;
  FileAssetSelectParams *params_;
  SpaceFile &space_file_;

  friend class AssetCatalogTreeViewItem;
  friend class AssetCatalogDropTarget;
  friend class AssetCatalogTreeViewAllItem;

 public:
  AssetCatalogTreeView(asset_system::AssetLibrary *library,
                       FileAssetSelectParams *params,
                       SpaceFile &space_file);

  void build_tree() override;

  void activate_catalog_by_id(CatalogID catalog_id);

 private:
  ui::BasicTreeViewItem &build_catalog_items_recursive(ui::TreeViewOrItem &view_parent_item,
                                                       const AssetCatalogTreeItem &catalog);

  AssetCatalogTreeViewAllItem &add_all_item();
  void add_unassigned_item();
  bool is_active_catalog(CatalogID catalog_id) const;
};

/* ---------------------------------------------------------------------- */

class AssetCatalogTreeViewItem : public ui::BasicTreeViewItem {
  /** The catalog tree item this tree view item represents. */
  const AssetCatalogTreeItem &catalog_item_;

 public:
  AssetCatalogTreeViewItem(const AssetCatalogTreeItem &catalog_item);

  void on_activate(bContext &C) override;

  void build_row(uiLayout &row) override;
  void build_context_menu(bContext &C, uiLayout &column) const override;

  bool supports_renaming() const override;
  bool rename(const bContext &C, StringRefNull new_name) override;

  /** Add drag support for catalog items. */
  std::unique_ptr<ui::AbstractViewItemDragController> create_drag_controller() const override;
  /** Add dropping support for catalog items. */
  std::unique_ptr<ui::TreeViewItemDropTarget> create_drop_target() override;
};

class AssetCatalogDragController : public ui::AbstractViewItemDragController {
  const AssetCatalogTreeItem &catalog_item_;

 public:
  explicit AssetCatalogDragController(AssetCatalogTreeView &tree_view,
                                      const AssetCatalogTreeItem &catalog_item);

  eWM_DragDataType get_drag_type() const override;
  void *create_drag_data() const override;
  void on_drag_start() override;
};

class AssetCatalogDropTarget : public ui::TreeViewItemDropTarget {
  const AssetCatalogTreeItem &catalog_item_;

 public:
  AssetCatalogDropTarget(AssetCatalogTreeViewItem &item, const AssetCatalogTreeItem &catalog_item);

  bool can_drop(const wmDrag &drag, const char **r_disabled_hint) const override;
  std::string drop_tooltip(const ui::DragInfo &drag_info) const override;
  bool on_drop(bContext *C, const ui::DragInfo &drag_info) const override;

  asset_system::AssetLibrary &get_asset_library() const;

  static AssetCatalog *get_drag_catalog(const wmDrag &drag,
                                        const asset_system::AssetLibrary &asset_library);
  static bool has_droppable_asset(const wmDrag &drag, const char **r_disabled_hint);
  static bool can_modify_catalogs(const asset_system::AssetLibrary &asset_library,
                                  const char **r_disabled_hint);
  static bool drop_assets_into_catalog(bContext *C,
                                       const AssetCatalogTreeView &tree_view,
                                       const wmDrag &drag,
                                       CatalogID catalog_id,
                                       StringRefNull simple_name = "");
  /**
   * \param drop_catalog_id: Can be unset to drop into the root level of the tree.
   */
  static bool drop_asset_catalog_into_catalog(
      const wmDrag &drag,
      AssetCatalogTreeView &tree_view,
      const std::optional<CatalogID> drop_catalog_id = std::nullopt);

 private:
  std::string drop_tooltip_asset_list(const wmDrag &drag) const;
  std::string drop_tooltip_asset_catalog(const wmDrag &drag) const;
};

/**
 * Only reason this isn't just `BasicTreeViewItem` is to add a '+' icon for adding a root level
 * catalog.
 */
class AssetCatalogTreeViewAllItem : public ui::BasicTreeViewItem {
  using BasicTreeViewItem::BasicTreeViewItem;

  void build_row(uiLayout &row) override;

  struct DropTarget : public ui::TreeViewItemDropTarget {
    DropTarget(AssetCatalogTreeViewAllItem &item);

    bool can_drop(const wmDrag &drag, const char **r_disabled_hint) const override;
    std::string drop_tooltip(const ui::DragInfo &drag_info) const override;
    bool on_drop(bContext *C, const ui::DragInfo &drag_info) const override;
  };

  std::unique_ptr<ui::TreeViewItemDropTarget> create_drop_target() override;
};

class AssetCatalogTreeViewUnassignedItem : public ui::BasicTreeViewItem {
  using BasicTreeViewItem::BasicTreeViewItem;

  struct DropTarget : public ui::TreeViewItemDropTarget {
    DropTarget(AssetCatalogTreeViewUnassignedItem &item);

    bool can_drop(const wmDrag &drag, const char **r_disabled_hint) const override;
    std::string drop_tooltip(const ui::DragInfo &drag_info) const override;
    bool on_drop(bContext *C, const ui::DragInfo &drag_info) const override;
  };

  std::unique_ptr<ui::TreeViewItemDropTarget> create_drop_target() override;
};

/* ---------------------------------------------------------------------- */

AssetCatalogTreeView::AssetCatalogTreeView(asset_system::AssetLibrary *library,
                                           FileAssetSelectParams *params,
                                           SpaceFile &space_file)
    : asset_library_(library), params_(params), space_file_(space_file)
{
  if (library && library->catalog_service) {
    catalog_tree_ = library->catalog_service->get_catalog_tree();
  }
  else {
    catalog_tree_ = nullptr;
  }
}

void AssetCatalogTreeView::build_tree()
{
  AssetCatalogTreeViewAllItem &all_item = add_all_item();
  all_item.set_collapsed(false);

  if (catalog_tree_) {
    /* Pass the "All" item on as parent of the actual catalog items. */
    catalog_tree_->foreach_root_item([this, &all_item](const AssetCatalogTreeItem &item) {
      build_catalog_items_recursive(all_item, item);
    });
  }

  add_unassigned_item();
}

ui::BasicTreeViewItem &AssetCatalogTreeView::build_catalog_items_recursive(
    ui::TreeViewOrItem &view_parent_item, const AssetCatalogTreeItem &catalog)
{
  ui::BasicTreeViewItem &view_item = view_parent_item.add_tree_item<AssetCatalogTreeViewItem>(
      catalog);
  view_item.set_is_active_fn(
      [this, &catalog]() { return is_active_catalog(catalog.get_catalog_id()); });

  catalog.foreach_child([&view_item, this](const AssetCatalogTreeItem &child) {
    build_catalog_items_recursive(view_item, child);
  });
  return view_item;
}

AssetCatalogTreeViewAllItem &AssetCatalogTreeView::add_all_item()
{
  FileAssetSelectParams *params = params_;

  AssetCatalogTreeViewAllItem &item = add_tree_item<AssetCatalogTreeViewAllItem>(IFACE_("All"));
  item.set_on_activate_fn([params](bContext & /*C*/, ui::BasicTreeViewItem & /*item*/) {
    params->asset_catalog_visibility = FILE_SHOW_ASSETS_ALL_CATALOGS;
    WM_main_add_notifier(NC_SPACE | ND_SPACE_ASSET_PARAMS, nullptr);
  });
  item.set_is_active_fn(
      [params]() { return params->asset_catalog_visibility == FILE_SHOW_ASSETS_ALL_CATALOGS; });
  return item;
}

void AssetCatalogTreeView::add_unassigned_item()
{
  FileAssetSelectParams *params = params_;

  AssetCatalogTreeViewUnassignedItem &item = add_tree_item<AssetCatalogTreeViewUnassignedItem>(
      IFACE_("Unassigned (Catalogue)"), ICON_NONE);

  item.set_on_activate_fn([params](bContext & /*C*/, ui::BasicTreeViewItem & /*item*/) {
    params->asset_catalog_visibility = FILE_SHOW_ASSETS_WITHOUT_CATALOG;
    WM_main_add_notifier(NC_SPACE | ND_SPACE_ASSET_PARAMS, nullptr);
  });
  item.set_is_active_fn(
      [params]() { return params->asset_catalog_visibility == FILE_SHOW_ASSETS_WITHOUT_CATALOG; });
}

void AssetCatalogTreeView::activate_catalog_by_id(CatalogID catalog_id)
{
  params_->asset_catalog_visibility = FILE_SHOW_ASSETS_FROM_CATALOG;
  params_->catalog_id = catalog_id;
  WM_main_add_notifier(NC_SPACE | ND_SPACE_ASSET_PARAMS, nullptr);
}

bool AssetCatalogTreeView::is_active_catalog(CatalogID catalog_id) const
{
  return (params_->asset_catalog_visibility == FILE_SHOW_ASSETS_FROM_CATALOG) &&
         (params_->catalog_id == catalog_id);
}

/* ---------------------------------------------------------------------- */

AssetCatalogTreeViewItem::AssetCatalogTreeViewItem(const AssetCatalogTreeItem &catalog_item)
    : BasicTreeViewItem(catalog_item.get_name()), catalog_item_(catalog_item)
{
}

void AssetCatalogTreeViewItem::on_activate(bContext & /*C*/)
{
  AssetCatalogTreeView &tree_view = static_cast<AssetCatalogTreeView &>(get_tree_view());
  tree_view.activate_catalog_by_id(catalog_item_.get_catalog_id());
}

void AssetCatalogTreeViewItem::build_row(uiLayout &row)
{
  const std::string label_override = catalog_item_.has_unsaved_changes() ? (label_ + "*") : label_;
  this->add_label(row, label_override);

  if (!is_hovered()) {
    return;
  }

  uiButViewItem *view_item_but = view_item_button();
  PointerRNA *props;

  props = UI_but_extra_operator_icon_add(
      (uiBut *)view_item_but, "ASSET_OT_catalog_new", WM_OP_INVOKE_DEFAULT, ICON_ADD);
  RNA_string_set(props, "parent_path", catalog_item_.catalog_path().c_str());
}

void AssetCatalogTreeViewItem::build_context_menu(bContext &C, uiLayout &column) const
{
  PointerRNA props;

  uiItemFullO(&column,
              "ASSET_OT_catalog_new",
              IFACE_("New Catalog"),
              ICON_ADD,
              nullptr,
              WM_OP_INVOKE_DEFAULT,
              UI_ITEM_NONE,
              &props);
  RNA_string_set(&props, "parent_path", catalog_item_.catalog_path().c_str());

  uiItemFullO(&column,
              "ASSET_OT_catalog_delete",
              IFACE_("Delete Catalog"),
              ICON_DELETE,
              nullptr,
              WM_OP_INVOKE_DEFAULT,
              UI_ITEM_NONE,
              &props);
<<<<<<< HEAD
  RNA_string_set(&props, "catalog_id", catalog_id_str_buffer);
  uiItemO(&column, IFACE_("Rename"), ICON_RENAME, "UI_OT_view_item_rename");
=======
  RNA_string_set(&props, "catalog_id", catalog_item_.get_catalog_id().str().c_str());
  uiItemO(&column, IFACE_("Rename"), ICON_NONE, "UI_OT_view_item_rename");
>>>>>>> 3dc0bc27

  /* Doesn't actually exist right now, but could be defined in Python. Reason that this isn't done
   * in Python yet is that catalogs are not exposed in BPY, and we'd somehow pass the clicked on
   * catalog to the menu draw callback (via context probably). */
  MenuType *mt = WM_menutype_find("ASSETBROWSER_MT_catalog_context_menu", true);
  if (!mt) {
    return;
  }
  UI_menutype_draw(&C, mt, &column);
}

bool AssetCatalogTreeViewItem::supports_renaming() const
{
  const AssetCatalogTreeView &tree_view = static_cast<const AssetCatalogTreeView &>(
      this->get_tree_view());
  return !asset::catalogs_read_only(*tree_view.asset_library_);
}

bool AssetCatalogTreeViewItem::rename(const bContext &C, StringRefNull new_name)
{
  /* Important to keep state. */
  BasicTreeViewItem::rename(C, new_name);

  const AssetCatalogTreeView &tree_view = static_cast<const AssetCatalogTreeView &>(
      this->get_tree_view());
  asset::catalog_rename(tree_view.asset_library_, catalog_item_.get_catalog_id(), new_name);
  return true;
}

std::unique_ptr<ui::TreeViewItemDropTarget> AssetCatalogTreeViewItem::create_drop_target()
{
  return std::make_unique<AssetCatalogDropTarget>(*this, catalog_item_);
}

std::unique_ptr<ui::AbstractViewItemDragController> AssetCatalogTreeViewItem::
    create_drag_controller() const
{
  return std::make_unique<AssetCatalogDragController>(
      static_cast<AssetCatalogTreeView &>(this->get_tree_view()), catalog_item_);
}

/* ---------------------------------------------------------------------- */

AssetCatalogDropTarget::AssetCatalogDropTarget(AssetCatalogTreeViewItem &item,
                                               const AssetCatalogTreeItem &catalog_item)
    : ui::TreeViewItemDropTarget(item), catalog_item_(catalog_item)
{
}

bool AssetCatalogDropTarget::can_drop(const wmDrag &drag, const char **r_disabled_hint) const
{
  if (drag.type == WM_DRAG_ASSET_CATALOG) {
    const asset_system::AssetLibrary &library = get_asset_library();
    if (!this->can_modify_catalogs(library, r_disabled_hint)) {
      return false;
    }

    const AssetCatalog *drag_catalog = this->get_drag_catalog(drag, library);
    /* NOTE: Technically it's not an issue to allow this (the catalog will just receive a new
     * path and the catalog system will generate missing parents from the path). But it does
     * appear broken to users, so disabling entirely. */
    if (catalog_item_.catalog_path().is_contained_in(drag_catalog->path)) {
      *r_disabled_hint = RPT_("Catalog cannot be dropped into itself");
      return false;
    }
    if (catalog_item_.catalog_path() == drag_catalog->path.parent()) {
      *r_disabled_hint = RPT_("Catalog is already placed inside this catalog");
      return false;
    }
    return true;
  }

  if (drag.type == WM_DRAG_ASSET_LIST && has_droppable_asset(drag, r_disabled_hint)) {
    return true;
  }
  return false;
}

std::string AssetCatalogDropTarget::drop_tooltip(const ui::DragInfo &drag_info) const
{
  if (drag_info.drag_data.type == WM_DRAG_ASSET_CATALOG) {
    return this->drop_tooltip_asset_catalog(drag_info.drag_data);
  }
  return this->drop_tooltip_asset_list(drag_info.drag_data);
}

std::string AssetCatalogDropTarget::drop_tooltip_asset_catalog(const wmDrag &drag) const
{
  BLI_assert(drag.type == WM_DRAG_ASSET_CATALOG);
  const AssetCatalog *src_catalog = this->get_drag_catalog(drag, get_asset_library());

  return fmt::format(
      TIP_("Move catalog {} into {}"), src_catalog->path.name(), catalog_item_.get_name());
}

std::string AssetCatalogDropTarget::drop_tooltip_asset_list(const wmDrag &drag) const
{
  BLI_assert(drag.type == WM_DRAG_ASSET_LIST);

  const ListBase *asset_drags = WM_drag_asset_list_get(&drag);
  const bool is_multiple_assets = !BLI_listbase_is_single(asset_drags);

  /* Don't try to be smart by dynamically adding the 's' for the plural. Just makes translation
   * harder, so use full literals. */
  std::string basic_tip = is_multiple_assets ? TIP_("Move assets to catalog") :
                                               TIP_("Move asset to catalog");

  basic_tip += ": " + catalog_item_.get_name();

  /* Display the full catalog path, but only if it's not exactly the same as the already shown name
   * (i.e. not a root level catalog with no parent). */
  if (catalog_item_.get_name() != catalog_item_.catalog_path().str()) {
    basic_tip += " (" + catalog_item_.catalog_path().str() + ")";
  }

  return basic_tip;
}

bool AssetCatalogDropTarget::on_drop(bContext *C, const ui::DragInfo &drag) const
{
  if (drag.drag_data.type == WM_DRAG_ASSET_CATALOG) {
    return this->drop_asset_catalog_into_catalog(
        drag.drag_data, this->get_view<AssetCatalogTreeView>(), catalog_item_.get_catalog_id());
  }
  return this->drop_assets_into_catalog(C,
                                        this->get_view<AssetCatalogTreeView>(),
                                        drag.drag_data,
                                        catalog_item_.get_catalog_id(),
                                        catalog_item_.get_simple_name());
}

bool AssetCatalogDropTarget::drop_asset_catalog_into_catalog(
    const wmDrag &drag,
    AssetCatalogTreeView &tree_view,
    const std::optional<CatalogID> drop_catalog_id)
{
  BLI_assert(drag.type == WM_DRAG_ASSET_CATALOG);
  wmDragAssetCatalog *catalog_drag = WM_drag_get_asset_catalog_data(&drag);
  asset::catalog_move(tree_view.asset_library_, catalog_drag->drag_catalog_id, drop_catalog_id);
  tree_view.activate_catalog_by_id(catalog_drag->drag_catalog_id);

  WM_main_add_notifier(NC_ASSET | ND_ASSET_CATALOGS, nullptr);
  return true;
}

bool AssetCatalogDropTarget::drop_assets_into_catalog(bContext *C,
                                                      const AssetCatalogTreeView &tree_view,
                                                      const wmDrag &drag,
                                                      CatalogID catalog_id,
                                                      StringRefNull simple_name)
{
  BLI_assert(drag.type == WM_DRAG_ASSET_LIST);
  const ListBase *asset_drags = WM_drag_asset_list_get(&drag);
  if (!asset_drags) {
    return false;
  }

  bool did_update = false;
  LISTBASE_FOREACH (wmDragAssetListItem *, asset_item, asset_drags) {
    if (asset_item->is_external) {
      /* Only internal assets can be modified! */
      continue;
    }

    did_update = true;
    BKE_asset_metadata_catalog_id_set(
        asset_item->asset_data.local_id->asset_data, catalog_id, simple_name.c_str());

    /* Trigger re-run of filtering to update visible assets. */
    filelist_tag_needs_filtering(tree_view.space_file_.files);
    file_select_deselect_all(&tree_view.space_file_, FILE_SEL_SELECTED | FILE_SEL_HIGHLIGHTED);
    WM_main_add_notifier(NC_SPACE | ND_SPACE_FILE_LIST, nullptr);
    WM_main_add_notifier(NC_ASSET | ND_ASSET_CATALOGS, nullptr);
  }

  if (did_update) {
    ED_undo_push(C, "Assign Asset Catalog");
  }
  return true;
}

AssetCatalog *AssetCatalogDropTarget::get_drag_catalog(
    const wmDrag &drag, const asset_system::AssetLibrary &asset_library)
{
  if (drag.type != WM_DRAG_ASSET_CATALOG) {
    return nullptr;
  }
  const AssetCatalogService *catalog_service = asset_library.catalog_service.get();
  const wmDragAssetCatalog *catalog_drag = WM_drag_get_asset_catalog_data(&drag);

  return catalog_service->find_catalog(catalog_drag->drag_catalog_id);
}

bool AssetCatalogDropTarget::has_droppable_asset(const wmDrag &drag, const char **r_disabled_hint)
{
  const ListBase *asset_drags = WM_drag_asset_list_get(&drag);

  *r_disabled_hint = nullptr;
  /* There needs to be at least one asset from the current file. */
  LISTBASE_FOREACH (const wmDragAssetListItem *, asset_item, asset_drags) {
    if (!asset_item->is_external) {
      return true;
    }
  }

  *r_disabled_hint = RPT_("Only assets from this current file can be moved between catalogs");
  return false;
}

bool AssetCatalogDropTarget::can_modify_catalogs(const asset_system::AssetLibrary &library,
                                                 const char **r_disabled_hint)
{
  if (asset::catalogs_read_only(library)) {
    *r_disabled_hint = RPT_("Catalogs cannot be edited in this asset library");
    return false;
  }
  return true;
}

asset_system::AssetLibrary &AssetCatalogDropTarget::get_asset_library() const
{
  return *this->get_view<AssetCatalogTreeView>().asset_library_;
}

/* ---------------------------------------------------------------------- */

AssetCatalogDragController::AssetCatalogDragController(AssetCatalogTreeView &tree_view,
                                                       const AssetCatalogTreeItem &catalog_item)
    : ui::AbstractViewItemDragController(tree_view), catalog_item_(catalog_item)
{
}

eWM_DragDataType AssetCatalogDragController::get_drag_type() const
{
  return WM_DRAG_ASSET_CATALOG;
}

void *AssetCatalogDragController::create_drag_data() const
{
  wmDragAssetCatalog *drag_catalog = (wmDragAssetCatalog *)MEM_callocN(sizeof(*drag_catalog),
                                                                       __func__);
  drag_catalog->drag_catalog_id = catalog_item_.get_catalog_id();
  return drag_catalog;
}

void AssetCatalogDragController::on_drag_start()
{
  AssetCatalogTreeView &tree_view_ = this->get_view<AssetCatalogTreeView>();
  tree_view_.activate_catalog_by_id(catalog_item_.get_catalog_id());
}

/* ---------------------------------------------------------------------- */

void AssetCatalogTreeViewAllItem::build_row(uiLayout &row)
{
  ui::BasicTreeViewItem::build_row(row);

  PointerRNA *props;

  UI_but_extra_operator_icon_add(reinterpret_cast<uiBut *>(this->view_item_button()),
                                 "ASSET_OT_catalogs_save",
                                 WM_OP_INVOKE_DEFAULT,
                                 ICON_FILE_TICK);

  props = UI_but_extra_operator_icon_add(reinterpret_cast<uiBut *>(this->view_item_button()),
                                         "ASSET_OT_catalog_new",
                                         WM_OP_INVOKE_DEFAULT,
                                         ICON_ADD);
  /* No parent path to use the root level. */
  RNA_string_set(props, "parent_path", nullptr);
}

std::unique_ptr<ui::TreeViewItemDropTarget> AssetCatalogTreeViewAllItem::create_drop_target()
{
  return std::make_unique<AssetCatalogTreeViewAllItem::DropTarget>(*this);
}

AssetCatalogTreeViewAllItem::DropTarget::DropTarget(AssetCatalogTreeViewAllItem &item)
    : ui::TreeViewItemDropTarget(item)
{
}

bool AssetCatalogTreeViewAllItem::DropTarget::can_drop(const wmDrag &drag,
                                                       const char **r_disabled_hint) const
{
  if (drag.type != WM_DRAG_ASSET_CATALOG) {
    return false;
  }
  asset_system::AssetLibrary &library = *this->get_view<AssetCatalogTreeView>().asset_library_;
  if (!AssetCatalogDropTarget::can_modify_catalogs(library, r_disabled_hint)) {
    return false;
  }

  const AssetCatalog *drag_catalog = AssetCatalogDropTarget::get_drag_catalog(drag, library);
  if (drag_catalog->path.parent() == "") {
    *r_disabled_hint = RPT_("Catalog is already placed at the highest level");
    return false;
  }

  return true;
}

std::string AssetCatalogTreeViewAllItem::DropTarget::drop_tooltip(
    const ui::DragInfo &drag_info) const
{
  BLI_assert(drag_info.drag_data.type == WM_DRAG_ASSET_CATALOG);
  const AssetCatalog *drag_catalog = AssetCatalogDropTarget::get_drag_catalog(
      drag_info.drag_data, *this->get_view<AssetCatalogTreeView>().asset_library_);

  return fmt::format(TIP_("Move catalog {} to the top level of the tree"),
                     drag_catalog->path.name());
}

bool AssetCatalogTreeViewAllItem::DropTarget::on_drop(bContext * /*C*/,
                                                      const ui::DragInfo &drag) const
{
  BLI_assert(drag.drag_data.type == WM_DRAG_ASSET_CATALOG);
  return AssetCatalogDropTarget::drop_asset_catalog_into_catalog(
      drag.drag_data,
      this->get_view<AssetCatalogTreeView>(),
      /* No value to drop into the root level. */
      std::nullopt);
}

/* ---------------------------------------------------------------------- */

std::unique_ptr<ui::TreeViewItemDropTarget> AssetCatalogTreeViewUnassignedItem::
    create_drop_target()
{
  return std::make_unique<AssetCatalogTreeViewUnassignedItem::DropTarget>(*this);
}

AssetCatalogTreeViewUnassignedItem::DropTarget::DropTarget(
    AssetCatalogTreeViewUnassignedItem &item)
    : ui::TreeViewItemDropTarget(item)
{
}

bool AssetCatalogTreeViewUnassignedItem::DropTarget::can_drop(const wmDrag &drag,
                                                              const char **r_disabled_hint) const
{
  if (drag.type != WM_DRAG_ASSET_LIST) {
    return false;
  }
  return AssetCatalogDropTarget::has_droppable_asset(drag, r_disabled_hint);
}

std::string AssetCatalogTreeViewUnassignedItem::DropTarget::drop_tooltip(
    const ui::DragInfo &drag_info) const
{
  const ListBase *asset_drags = WM_drag_asset_list_get(&drag_info.drag_data);
  const bool is_multiple_assets = !BLI_listbase_is_single(asset_drags);

  return is_multiple_assets ? TIP_("Move assets out of any catalog") :
                              TIP_("Move asset out of any catalog");
}

bool AssetCatalogTreeViewUnassignedItem::DropTarget::on_drop(bContext *C,
                                                             const ui::DragInfo &drag) const
{
  /* Assign to nil catalog ID. */
  return AssetCatalogDropTarget::drop_assets_into_catalog(
      C, this->get_view<AssetCatalogTreeView>(), drag.drag_data, CatalogID{});
}

}  // namespace blender::ed::asset_browser

/* ---------------------------------------------------------------------- */

namespace blender::ed::asset_browser {

class AssetCatalogFilterSettings {
 public:
  eFileSel_Params_AssetCatalogVisibility asset_catalog_visibility;
  bUUID asset_catalog_id;

  std::unique_ptr<AssetCatalogFilter> catalog_filter;
};

}  // namespace blender::ed::asset_browser

using namespace blender::ed::asset_browser;

FileAssetCatalogFilterSettingsHandle *file_create_asset_catalog_filter_settings()
{
  AssetCatalogFilterSettings *filter_settings = MEM_new<AssetCatalogFilterSettings>(__func__);
  return reinterpret_cast<FileAssetCatalogFilterSettingsHandle *>(filter_settings);
}

void file_delete_asset_catalog_filter_settings(
    FileAssetCatalogFilterSettingsHandle **filter_settings_handle)
{
  AssetCatalogFilterSettings **filter_settings = reinterpret_cast<AssetCatalogFilterSettings **>(
      filter_settings_handle);
  MEM_delete(*filter_settings);
  *filter_settings = nullptr;
}

bool file_set_asset_catalog_filter_settings(
    FileAssetCatalogFilterSettingsHandle *filter_settings_handle,
    eFileSel_Params_AssetCatalogVisibility catalog_visibility,
    ::bUUID catalog_id)
{
  AssetCatalogFilterSettings *filter_settings = reinterpret_cast<AssetCatalogFilterSettings *>(
      filter_settings_handle);
  bool needs_update = false;

  if (filter_settings->asset_catalog_visibility != catalog_visibility) {
    filter_settings->asset_catalog_visibility = catalog_visibility;
    needs_update = true;
  }

  if (filter_settings->asset_catalog_visibility == FILE_SHOW_ASSETS_FROM_CATALOG &&
      !BLI_uuid_equal(filter_settings->asset_catalog_id, catalog_id))
  {
    filter_settings->asset_catalog_id = catalog_id;
    needs_update = true;
  }

  return needs_update;
}

void file_ensure_updated_catalog_filter_data(
    FileAssetCatalogFilterSettingsHandle *filter_settings_handle,
    const asset_system::AssetLibrary *asset_library)
{
  AssetCatalogFilterSettings *filter_settings = reinterpret_cast<AssetCatalogFilterSettings *>(
      filter_settings_handle);
  const AssetCatalogService *catalog_service = asset_library->catalog_service.get();

  if (filter_settings->asset_catalog_visibility != FILE_SHOW_ASSETS_ALL_CATALOGS) {
    filter_settings->catalog_filter = std::make_unique<AssetCatalogFilter>(
        catalog_service->create_catalog_filter(filter_settings->asset_catalog_id));
  }
}

bool file_is_asset_visible_in_catalog_filter_settings(
    const FileAssetCatalogFilterSettingsHandle *filter_settings_handle,
    const AssetMetaData *asset_data)
{
  const AssetCatalogFilterSettings *filter_settings =
      reinterpret_cast<const AssetCatalogFilterSettings *>(filter_settings_handle);

  switch (filter_settings->asset_catalog_visibility) {
    case FILE_SHOW_ASSETS_WITHOUT_CATALOG:
      return !filter_settings->catalog_filter->is_known(asset_data->catalog_id);
    case FILE_SHOW_ASSETS_FROM_CATALOG:
      return filter_settings->catalog_filter->contains(asset_data->catalog_id);
    case FILE_SHOW_ASSETS_ALL_CATALOGS:
      /* All asset files should be visible. */
      return true;
  }

  BLI_assert_unreachable();
  return false;
}

/* ---------------------------------------------------------------------- */

void file_create_asset_catalog_tree_view_in_layout(asset_system::AssetLibrary *asset_library,
                                                   uiLayout *layout,
                                                   SpaceFile *space_file,
                                                   FileAssetSelectParams *params)
{
  uiBlock *block = uiLayoutGetBlock(layout);

  UI_block_layout_set_current(block, layout);

  ui::AbstractTreeView *tree_view = UI_block_add_view(
      *block,
      "asset catalog tree view",
      std::make_unique<ed::asset_browser::AssetCatalogTreeView>(
          asset_library, params, *space_file));

  ui::TreeViewBuilder::build_tree_view(*tree_view, *layout);
}<|MERGE_RESOLUTION|>--- conflicted
+++ resolved
@@ -239,7 +239,7 @@
   FileAssetSelectParams *params = params_;
 
   AssetCatalogTreeViewUnassignedItem &item = add_tree_item<AssetCatalogTreeViewUnassignedItem>(
-      IFACE_("Unassigned (Catalogue)"), ICON_NONE);
+      IFACE_("Unassigned (Catalogue)"), ICON_FILE_HIDDEN);
 
   item.set_on_activate_fn([params](bContext & /*C*/, ui::BasicTreeViewItem & /*item*/) {
     params->asset_catalog_visibility = FILE_SHOW_ASSETS_WITHOUT_CATALOG;
@@ -314,13 +314,8 @@
               WM_OP_INVOKE_DEFAULT,
               UI_ITEM_NONE,
               &props);
-<<<<<<< HEAD
-  RNA_string_set(&props, "catalog_id", catalog_id_str_buffer);
+  RNA_string_set(&props, "catalog_id", catalog_item_.get_catalog_id().str().c_str());
   uiItemO(&column, IFACE_("Rename"), ICON_RENAME, "UI_OT_view_item_rename");
-=======
-  RNA_string_set(&props, "catalog_id", catalog_item_.get_catalog_id().str().c_str());
-  uiItemO(&column, IFACE_("Rename"), ICON_NONE, "UI_OT_view_item_rename");
->>>>>>> 3dc0bc27
 
   /* Doesn't actually exist right now, but could be defined in Python. Reason that this isn't done
    * in Python yet is that catalogs are not exposed in BPY, and we'd somehow pass the clicked on
