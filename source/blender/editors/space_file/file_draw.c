--- conflicted
+++ resolved
@@ -142,11 +142,6 @@
   x = sx;
   y = sy - height;
 
-<<<<<<< HEAD
-  /*if (icon == ICON_FILE) alpha = 0.375f;*/
-
-=======
->>>>>>> 4207360e
   but = uiDefIconBut(
       block, UI_BTYPE_LABEL, 0, icon, x, y, width, height, NULL, 0.0f, 0.0f, 0.0f, 0.0f, NULL);
   UI_but_func_tooltip_set(but, file_draw_tooltip_func, BLI_strdup(path));
