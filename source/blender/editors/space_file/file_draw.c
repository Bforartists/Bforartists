/* SPDX-License-Identifier: GPL-2.0-or-later
 * Copyright 2008 Blender Foundation. All rights reserved. */

/** \file
 * \ingroup spfile
 */

#include <errno.h>
#include <math.h>
#include <string.h>

#include "MEM_guardedalloc.h"

#include "BLI_alloca.h"
#include "BLI_blenlib.h"
#include "BLI_fileops_types.h"
#include "BLI_math.h"
#include "BLI_utildefines.h"

#ifdef WIN32
#  include "BLI_winstuff.h"
#endif

#include "BIF_glutil.h"

#include "BKE_context.h"
#include "BKE_main.h"

#include "BLO_readfile.h"

#include "BLT_translation.h"

#include "BLF_api.h"

#include "IMB_imbuf_types.h"

#include "DNA_userdef_types.h"
#include "DNA_windowmanager_types.h"

#include "RNA_access.h"
#include "RNA_prototypes.h"

#include "ED_fileselect.h"
#include "ED_screen.h"

#include "UI_interface.h"
#include "UI_interface_icons.h"
#include "UI_resources.h"
#include "UI_view2d.h"

#include "WM_api.h"
#include "WM_types.h"

#include "GPU_immediate.h"
#include "GPU_immediate_util.h"
#include "GPU_state.h"

#include "filelist.h"

#include "file_intern.h" /* own include */

void ED_file_path_button(bScreen *screen,
                         const SpaceFile *sfile,
                         FileSelectParams *params,
                         uiBlock *block)
{
  PointerRNA params_rna_ptr;
  uiBut *but;

  BLI_assert_msg(params != NULL,
                 "File select parameters not set. The caller is expected to check this.");

  RNA_pointer_create(&screen->id, &RNA_FileSelectParams, params, &params_rna_ptr);

  /* callbacks for operator check functions */
  UI_block_func_set(block, file_draw_check_cb, NULL, NULL);

  but = uiDefButR(block,
                  UI_BTYPE_TEXT,
                  -1,
                  "",
                  0,
                  0,
                  UI_UNIT_X * 10,
                  UI_UNIT_Y,
                  &params_rna_ptr,
                  "directory",
                  0,
                  0.0f,
                  (float)FILE_MAX,
                  0.0f,
                  0.0f,
                  TIP_("File path"));

  BLI_assert(!UI_but_flag_is_set(but, UI_BUT_UNDO));
  BLI_assert(!UI_but_is_utf8(but));

  UI_but_func_complete_set(but, autocomplete_directory, NULL);
  UI_but_funcN_set(but, file_directory_enter_handle, NULL, but);

  /* TODO: directory editing is non-functional while a library is loaded
   * until this is properly supported just disable it. */
  if (sfile && sfile->files && filelist_lib(sfile->files)) {
    UI_but_flag_enable(but, UI_BUT_DISABLED);
  }

  /* clear func */
  UI_block_func_set(block, NULL, NULL, NULL);
}

/* Dummy helper - we need dynamic tooltips here. */
static char *file_draw_tooltip_func(bContext *UNUSED(C), void *argN, const char *UNUSED(tip))
{
  char *dyn_tooltip = argN;
  return BLI_strdup(dyn_tooltip);
}

static void draw_tile_background(const rcti *draw_rect, int colorid, int shade)
{
  float color[4];
  rctf draw_rect_fl;
  BLI_rctf_rcti_copy(&draw_rect_fl, draw_rect);

  UI_GetThemeColorShade4fv(colorid, shade, color);
  UI_draw_roundbox_corner_set(UI_CNR_ALL);
  UI_draw_roundbox_aa(&draw_rect_fl, true, 5.0f, color);
}

static void file_draw_icon(const SpaceFile *sfile,
                           uiBlock *block,
                           const FileDirEntry *file,
                           const char *path,
                           const rcti *tile_draw_rect,
                           int icon,
                           int width,
                           int height,
                           bool drag,
                           bool dimmed)
{
  uiBut *but;

  const int x = tile_draw_rect->xmin;
  const int y = tile_draw_rect->ymax - sfile->layout->tile_border_y - height;

  /* For uiDefIconBut(), if a1==1.0 then a2 is alpha 0.0 - 1.0 */
  const float a1 = dimmed ? 1.0f : 0.0f;
  const float a2 = dimmed ? 0.3f : 0.0f;
  but = uiDefIconBut(
      block, UI_BTYPE_LABEL, 0, icon, x, y, width, height, NULL, 0.0f, 0.0f, a1, a2, NULL);
  UI_but_func_tooltip_set(but, file_draw_tooltip_func, BLI_strdup(path), MEM_freeN);

  if (drag) {
    /* TODO: duplicated from file_draw_preview(). */
    ID *id;

    if ((id = filelist_file_get_id(file))) {
      UI_but_drag_set_id(but, id);
      ImBuf *preview_image = filelist_file_getimage(file);
      if (preview_image) {
        UI_but_drag_attach_image(but, preview_image, UI_DPI_FAC);
      }
    }
    else if (sfile->browse_mode == FILE_BROWSE_MODE_ASSETS &&
             (file->typeflag & FILE_TYPE_ASSET) != 0) {
      ImBuf *preview_image = filelist_file_getimage(file);
      char blend_path[FILE_MAX_LIBEXTRA];
      if (BLO_library_path_explode(path, blend_path, NULL, NULL)) {
        const FileAssetSelectParams *asset_params = ED_fileselect_get_asset_params(sfile);
        BLI_assert(asset_params != NULL);

        UI_but_drag_set_asset(but,
                              &(AssetHandle){.file_data = file},
                              BLI_strdup(blend_path),
                              file->asset_data,
                              asset_params->import_type,
                              icon,
                              preview_image,
                              UI_DPI_FAC);
      }
    }
    else {
      /* path is no more static, cannot give it directly to but... */
      UI_but_drag_set_path(but, BLI_strdup(path), true);
    }
  }
}

static void file_draw_string(int sx,
                             int sy,
                             const char *string,
                             float width,
                             int height,
                             eFontStyle_Align align,
                             const uchar col[4])
{
  uiFontStyle fs;
  rcti rect;
  char fname[FILE_MAXFILE];

  if (string[0] == '\0' || width < 1) {
    return;
  }

  const uiStyle *style = UI_style_get();
  fs = style->widget;

  BLI_strncpy(fname, string, FILE_MAXFILE);
  UI_text_clip_middle_ex(&fs, fname, width, UI_DPI_ICON_SIZE, sizeof(fname), '\0');

  /* no text clipping needed, UI_fontstyle_draw does it but is a bit too strict
   * (for buttons it works) */
  rect.xmin = sx;
  rect.xmax = sx + round_fl_to_int(width);
  rect.ymin = sy - height;
  rect.ymax = sy;

  UI_fontstyle_draw(&fs,
                    &rect,
                    fname,
                    sizeof(fname),
                    col,
                    &(struct uiFontStyleDraw_Params){
                        .align = align,
                    });
}

/**
 * \param r_sx, r_sy: The lower right corner of the last line drawn, plus the height of the last
 *                    line. This is the cursor position on completion to allow drawing more text
 *                    behind that.
 */
static void file_draw_string_multiline(int sx,
                                       int sy,
                                       const char *string,
                                       int wrap_width,
                                       int line_height,
                                       const uchar text_col[4],
                                       int *r_sx,
                                       int *r_sy)
{
  rcti rect;

  if (string[0] == '\0' || wrap_width < 1) {
    return;
  }

  const uiStyle *style = UI_style_get();
  int font_id = style->widget.uifont_id;
  int len = strlen(string);

  rcti textbox;
  BLF_wordwrap(font_id, wrap_width);
  BLF_enable(font_id, BLF_WORD_WRAP);
  BLF_boundbox(font_id, string, len, &textbox);
  BLF_disable(font_id, BLF_WORD_WRAP);

  /* no text clipping needed, UI_fontstyle_draw does it but is a bit too strict
   * (for buttons it works) */
  rect.xmin = sx;
  rect.xmax = sx + wrap_width;
  /* Need to increase the clipping rect by one more line, since the #UI_fontstyle_draw_ex() will
   * actually start drawing at (ymax - line-height). */
  rect.ymin = sy - BLI_rcti_size_y(&textbox) - line_height;
  rect.ymax = sy;

  struct ResultBLF result;
  UI_fontstyle_draw_ex(&style->widget,
                       &rect,
                       string,
                       len,
                       text_col,
                       &(struct uiFontStyleDraw_Params){
                           .align = UI_STYLE_TEXT_LEFT,
                           .word_wrap = true,
                       },
                       NULL,
                       NULL,
                       &result);
  if (r_sx) {
    *r_sx = result.width;
  }
  if (r_sy) {
    *r_sy = rect.ymin + line_height;
  }
}

void file_calc_previews(const bContext *C, ARegion *region)
{
  SpaceFile *sfile = CTX_wm_space_file(C);
  View2D *v2d = &region->v2d;

  ED_fileselect_init_layout(sfile, region);
  UI_view2d_totRect_set(v2d, sfile->layout->width, sfile->layout->height);
}

static void file_draw_preview(const SpaceFile *sfile,
                              uiBlock *block,
                              const FileDirEntry *file,
                              const char *path,
                              const rcti *tile_draw_rect,
                              const float icon_aspect,
                              ImBuf *imb,
                              const int icon,
                              FileLayout *layout,
                              const bool is_icon,
                              const bool drag,
                              const bool dimmed,
                              const bool is_link)
{
  uiBut *but;
  float fx, fy;
  float dx, dy;
  int xco, yco;
  float ui_imbx, ui_imby;
  float scaledx, scaledy;
  float scale;
  int ex, ey;
  bool show_outline = !is_icon &&
                      (file->typeflag & (FILE_TYPE_IMAGE | FILE_TYPE_MOVIE | FILE_TYPE_BLENDER));
  const bool is_offline = (file->attributes & FILE_ATTR_OFFLINE);

  BLI_assert(imb != NULL);

  ui_imbx = imb->x * UI_DPI_FAC;
  ui_imby = imb->y * UI_DPI_FAC;
  /* Unlike thumbnails, icons are not scaled up. */
  if (((ui_imbx > layout->prv_w) || (ui_imby > layout->prv_h)) ||
      (!is_icon && ((ui_imbx < layout->prv_w) || (ui_imby < layout->prv_h)))) {
    if (imb->x > imb->y) {
      scaledx = (float)layout->prv_w;
      scaledy = ((float)imb->y / (float)imb->x) * layout->prv_w;
      scale = scaledx / imb->x;
    }
    else {
      scaledy = (float)layout->prv_h;
      scaledx = ((float)imb->x / (float)imb->y) * layout->prv_h;
      scale = scaledy / imb->y;
    }
  }
  else {
    scaledx = ui_imbx;
    scaledy = ui_imby;
    scale = UI_DPI_FAC;
  }

  ex = (int)scaledx;
  ey = (int)scaledy;
  fx = ((float)layout->prv_w - (float)ex) / 2.0f;
  fy = ((float)layout->prv_h - (float)ey) / 2.0f;
  dx = (fx + 0.5f + layout->prv_border_x);
  dy = (fy + 0.5f - layout->prv_border_y);
  xco = tile_draw_rect->xmin + (int)dx;
  yco = tile_draw_rect->ymax - layout->prv_h + (int)dy;

  GPU_blend(GPU_BLEND_ALPHA);

  /* the large image */

  float col[4] = {1.0f, 1.0f, 1.0f, 1.0f};
  if (is_icon) {
    if (file->typeflag & FILE_TYPE_DIR) {
      UI_GetThemeColor4fv(TH_ICON_FOLDER, col);
    }
    else {
      UI_GetThemeColor4fv(TH_TEXT, col);
    }
  }
  else if (file->typeflag & FILE_TYPE_FTFONT) {
    UI_GetThemeColor4fv(TH_TEXT, col);
  }

  if (dimmed) {
    col[3] *= 0.3f;
  }

  if (!is_icon && file->typeflag & FILE_TYPE_BLENDERLIB) {
    /* Datablock preview images use premultiplied alpha. */
    GPU_blend(GPU_BLEND_ALPHA_PREMULT);
  }

  IMMDrawPixelsTexState state = immDrawPixelsTexSetup(GPU_SHADER_3D_IMAGE_COLOR);
  immDrawPixelsTexTiled_scaling(&state,
                                (float)xco,
                                (float)yco,
                                imb->x,
                                imb->y,
                                GPU_RGBA8,
                                true,
                                imb->rect,
                                scale,
                                scale,
                                1.0f,
                                1.0f,
                                col);

  GPU_blend(GPU_BLEND_ALPHA);

  if (icon && is_icon) {
    /* Small icon in the middle of large image, scaled to fit container and UI scale */
    float icon_x, icon_y;
    const float icon_size = 16.0f / icon_aspect * U.dpi_fac;
    float icon_opacity = 0.8f; /*bfa - changed from 0.3 to 0.8*/
    uchar icon_color[4] = {0, 0, 0, 255};
    float bgcolor[4];
    UI_GetThemeColor4fv(TH_ICON_FOLDER, bgcolor);
    if (rgb_to_grayscale(bgcolor) < 0.5f) {
      icon_color[0] = 255;
      icon_color[1] = 255;
      icon_color[2] = 255;
    }
    icon_x = xco + (ex / 2.0f) - (icon_size / 2.0f);
<<<<<<< HEAD
    /* bfa - changed mini icon position y from (ey / 2.0f) to (ey / 2.2f)*/
    icon_y = yco + (ey / 2.2f) - (icon_size * ((file->typeflag & FILE_TYPE_DIR) ? 0.78f : 0.75f));
    UI_icon_draw_ex(
        icon_x, icon_y, icon, icon_aspect / U.dpi_fac, icon_opacity, 0.0f, icon_color, false);
=======
    icon_y = yco + (ey / 2.0f) - (icon_size * ((file->typeflag & FILE_TYPE_DIR) ? 0.78f : 0.75f));
    UI_icon_draw_ex(icon_x,
                    icon_y,
                    icon,
                    icon_aspect / U.dpi_fac,
                    icon_opacity,
                    0.0f,
                    icon_color,
                    false,
                    UI_NO_ICON_OVERLAY_TEXT);
>>>>>>> b4b651ba
  }

  if (is_link || is_offline) {
    /* Icon at bottom to indicate it is a shortcut, link, alias, or offline. */
    float icon_x, icon_y;
    icon_x = xco + (2.0f * UI_DPI_FAC);
    icon_y = yco + (2.0f * UI_DPI_FAC);
    const int arrow = is_link ? ICON_LOOP_FORWARDS : ICON_URL;
    if (!is_icon) {
      /* At very bottom-left if preview style. */
      const uchar dark[4] = {0, 0, 0, 255};
      const uchar light[4] = {255, 255, 255, 255};
      UI_icon_draw_ex(icon_x + 1,
                      icon_y - 1,
                      arrow,
                      1.0f / U.dpi_fac,
                      0.2f,
                      0.0f,
                      dark,
                      false,
                      UI_NO_ICON_OVERLAY_TEXT);
      UI_icon_draw_ex(icon_x,
                      icon_y,
                      arrow,
                      1.0f / U.dpi_fac,
                      0.6f,
                      0.0f,
                      light,
                      false,
                      UI_NO_ICON_OVERLAY_TEXT);
    }
    else {
      /* Link to folder or non-previewed file. */
      uchar icon_color[4];
      UI_GetThemeColor4ubv(TH_BACK, icon_color);
      icon_x = xco + ((file->typeflag & FILE_TYPE_DIR) ? 0.14f : 0.23f) * scaledx;
      icon_y = yco + ((file->typeflag & FILE_TYPE_DIR) ? 0.24f : 0.14f) * scaledy;
      UI_icon_draw_ex(icon_x,
                      icon_y,
                      arrow,
                      icon_aspect / U.dpi_fac * 1.8,
                      0.3f,
                      0.0f,
                      icon_color,
                      false,
                      UI_NO_ICON_OVERLAY_TEXT);
    }
  }
  else if (icon && !is_icon && !(file->typeflag & FILE_TYPE_FTFONT)) {
    /* Smaller, fainter icon at bottom-left for preview image thumbnail, but not for fonts. */
    float icon_x, icon_y;
    const uchar dark[4] = {0, 0, 0, 255};
    const uchar light[4] = {255, 255, 255, 255};
    icon_x = xco + (2.0f * UI_DPI_FAC);
    icon_y = yco + (2.0f * UI_DPI_FAC);
    UI_icon_draw_ex(icon_x + 1,
                    icon_y - 1,
                    icon,
                    1.0f / U.dpi_fac,
                    0.2f,
                    0.0f,
                    dark,
                    false,
                    UI_NO_ICON_OVERLAY_TEXT);
    UI_icon_draw_ex(
        icon_x, icon_y, icon, 1.0f / U.dpi_fac, 0.6f, 0.0f, light, false, UI_NO_ICON_OVERLAY_TEXT);
  }

  const bool is_current_main_data = filelist_file_get_id(file) != NULL;
  if (is_current_main_data) {
    /* Smaller, fainter icon at the top-right indicating that the file represents data from the
     * current file (from current #Main in fact). */
    float icon_x, icon_y;
    const uchar light[4] = {255, 255, 255, 255};
    icon_x = xco + ex - UI_UNIT_X;
    icon_y = yco + ey - UI_UNIT_Y;
<<<<<<< HEAD
    UI_icon_draw_ex(icon_x, icon_y, ICON_BLENDER, 1.0f / U.dpi_fac, 0.6f, 0.0f, light, false);
=======
    UI_icon_draw_ex(icon_x,
                    icon_y,
                    ICON_CURRENT_FILE,
                    1.0f / U.dpi_fac,
                    0.6f,
                    0.0f,
                    light,
                    false,
                    UI_NO_ICON_OVERLAY_TEXT);
>>>>>>> b4b651ba
  }

  /* Contrasting outline around some preview types. */
  if (show_outline) {
    GPUVertFormat *format = immVertexFormat();
    uint pos = GPU_vertformat_attr_add(format, "pos", GPU_COMP_F32, 2, GPU_FETCH_FLOAT);
    immBindBuiltinProgram(GPU_SHADER_3D_UNIFORM_COLOR);
    float border_color[4] = {1.0f, 1.0f, 1.0f, 0.4f};
    float bgcolor[4];
    UI_GetThemeColor4fv(TH_BACK, bgcolor);
    if (rgb_to_grayscale(bgcolor) > 0.5f) {
      border_color[0] = 0.0f;
      border_color[1] = 0.0f;
      border_color[2] = 0.0f;
    }
    immUniformColor4fv(border_color);
    imm_draw_box_wire_2d(pos, (float)xco, (float)yco, (float)(xco + ex), (float)(yco + ey));
    immUnbindProgram();
  }

  /* Invisible button for dragging. */
  rcti drag_rect = *tile_draw_rect;
  /* A bit smaller than the full tile, to increase the gap between items that users can drag from
   * for box select. */
  BLI_rcti_pad(&drag_rect, -layout->tile_border_x, -layout->tile_border_y);

  but = uiDefBut(block,
                 UI_BTYPE_LABEL,
                 0,
                 "",
                 drag_rect.xmin,
                 drag_rect.ymin,
                 BLI_rcti_size_x(&drag_rect),
                 BLI_rcti_size_y(&drag_rect),
                 NULL,
                 0.0,
                 0.0,
                 0,
                 0,
                 NULL);

  /* Drag-region. */
  if (drag) {
    ID *id;

    if ((id = filelist_file_get_id(file))) {
      UI_but_drag_set_id(but, id);
      UI_but_drag_attach_image(but, imb, scale);
    }
    /* path is no more static, cannot give it directly to but... */
    else if (sfile->browse_mode == FILE_BROWSE_MODE_ASSETS &&
             (file->typeflag & FILE_TYPE_ASSET) != 0) {
      char blend_path[FILE_MAX_LIBEXTRA];

      if (BLO_library_path_explode(path, blend_path, NULL, NULL)) {
        const FileAssetSelectParams *asset_params = ED_fileselect_get_asset_params(sfile);
        BLI_assert(asset_params != NULL);

        UI_but_drag_set_asset(but,
                              &(AssetHandle){.file_data = file},
                              BLI_strdup(blend_path),
                              file->asset_data,
                              asset_params->import_type,
                              icon,
                              imb,
                              scale);
      }
    }
    else {
      UI_but_drag_set_image(but, BLI_strdup(path), icon, imb, scale, true);
    }
  }

  GPU_blend(GPU_BLEND_NONE);
}

static void renamebutton_cb(bContext *C, void *UNUSED(arg1), char *oldname)
{
  char newname[FILE_MAX + 12];
  char orgname[FILE_MAX + 12];
  char filename[FILE_MAX + 12];
  wmWindowManager *wm = CTX_wm_manager(C);
  wmWindow *win = CTX_wm_window(C);
  SpaceFile *sfile = (SpaceFile *)CTX_wm_space_data(C);
  ARegion *region = CTX_wm_region(C);
  FileSelectParams *params = ED_fileselect_get_active_params(sfile);

  BLI_path_join(orgname, sizeof(orgname), params->dir, oldname);
  BLI_strncpy(filename, params->renamefile, sizeof(filename));
  BLI_filename_make_safe(filename);
  BLI_path_join(newname, sizeof(newname), params->dir, filename);

  if (!STREQ(orgname, newname)) {
    if (!BLI_exists(newname)) {
      errno = 0;
      if ((BLI_rename(orgname, newname) != 0) || !BLI_exists(newname)) {
        WM_reportf(RPT_ERROR, "Could not rename: %s", errno ? strerror(errno) : "unknown error");
        WM_report_banner_show();
      }
      else {
        /* If rename is successful, scroll to newly renamed entry. */
        BLI_strncpy(params->renamefile, filename, sizeof(params->renamefile));
        file_params_invoke_rename_postscroll(wm, win, sfile);
      }

      /* to make sure we show what is on disk */
      ED_fileselect_clear(wm, sfile);
    }
    else {
      /* Renaming failed, reset the name for further renaming handling. */
      BLI_strncpy(params->renamefile, oldname, sizeof(params->renamefile));
    }

    ED_region_tag_redraw(region);
  }
}

static void draw_background(FileLayout *layout, View2D *v2d)
{
  const int item_height = layout->tile_h + (2 * layout->tile_border_y);
  int i;
  int sy;

  uint pos = GPU_vertformat_attr_add(immVertexFormat(), "pos", GPU_COMP_F32, 2, GPU_FETCH_FLOAT);
  immBindBuiltinProgram(GPU_SHADER_3D_UNIFORM_COLOR);
  float col_alternating[4];
  UI_GetThemeColor4fv(TH_ROW_ALTERNATE, col_alternating);
  immUniformThemeColorBlend(TH_BACK, TH_ROW_ALTERNATE, col_alternating[3]);

  /* alternating flat shade background */
  for (i = 2; (i <= layout->rows + 1); i += 2) {
    sy = (int)v2d->cur.ymax - layout->offset_top - i * item_height - layout->tile_border_y;

    /* Offset pattern slightly to add scroll effect. */
    sy += round_fl_to_int(item_height * (v2d->tot.ymax - v2d->cur.ymax) / item_height);

    immRectf(pos,
             v2d->cur.xmin,
             (float)sy,
             v2d->cur.xmax,
             (float)(sy + layout->tile_h + 2 * layout->tile_border_y));
  }

  immUnbindProgram();
}

static void draw_dividers(FileLayout *layout, View2D *v2d)
{
  /* vertical column dividers */

  const int step = (layout->tile_w + 2 * layout->tile_border_x);

  uint vertex_len = 0;
  int sx = (int)v2d->tot.xmin;
  while (sx < v2d->cur.xmax) {
    sx += step;
    vertex_len += 4; /* vertex_count = 2 points per line * 2 lines per divider */
  }

  if (vertex_len > 0) {
    int v1[2], v2[2];
    uchar col_hi[3], col_lo[3];

    UI_GetThemeColorShade3ubv(TH_BACK, 30, col_hi);
    UI_GetThemeColorShade3ubv(TH_BACK, -30, col_lo);

    v1[1] = v2d->cur.ymax - layout->tile_border_y;
    v2[1] = v2d->cur.ymin;

    GPUVertFormat *format = immVertexFormat();
    uint pos = GPU_vertformat_attr_add(format, "pos", GPU_COMP_I32, 2, GPU_FETCH_INT_TO_FLOAT);
    uint color = GPU_vertformat_attr_add(
        format, "color", GPU_COMP_U8, 3, GPU_FETCH_INT_TO_FLOAT_UNIT);

    immBindBuiltinProgram(GPU_SHADER_3D_FLAT_COLOR);
    immBegin(GPU_PRIM_LINES, vertex_len);

    sx = (int)v2d->tot.xmin;
    while (sx < v2d->cur.xmax) {
      sx += step;

      v1[0] = v2[0] = sx;
      immAttrSkip(color);
      immVertex2iv(pos, v1);
      immAttr3ubv(color, col_lo);
      immVertex2iv(pos, v2);

      v1[0] = v2[0] = sx + 1;
      immAttrSkip(color);
      immVertex2iv(pos, v1);
      immAttr3ubv(color, col_hi);
      immVertex2iv(pos, v2);
    }

    immEnd();
    immUnbindProgram();
  }
}

static void draw_columnheader_background(const FileLayout *layout, const View2D *v2d)
{
  uint pos = GPU_vertformat_attr_add(immVertexFormat(), "pos", GPU_COMP_F32, 2, GPU_FETCH_FLOAT);

  immBindBuiltinProgram(GPU_SHADER_3D_UNIFORM_COLOR);
  immUniformThemeColorShade(TH_BACK, 11);

  immRectf(pos,
           v2d->cur.xmin,
           v2d->cur.ymax - layout->attribute_column_header_h,
           v2d->cur.xmax,
           v2d->cur.ymax);

  immUnbindProgram();
}

static void draw_columnheader_columns(const FileSelectParams *params,
                                      FileLayout *layout,
                                      const View2D *v2d,
                                      const uchar text_col[4])
{
  const float divider_pad = 0.2 * layout->attribute_column_header_h;
  int sx = v2d->cur.xmin, sy = v2d->cur.ymax;

  for (FileAttributeColumnType column_type = 0; column_type < ATTRIBUTE_COLUMN_MAX;
       column_type++) {
    if (!file_attribute_column_type_enabled(params, column_type)) {
      continue;
    }
    const FileAttributeColumn *column = &layout->attribute_columns[column_type];

    /* Active sort type triangle */
    if (params->sort == column->sort_type) {
      float tri_color[4];

      rgba_uchar_to_float(tri_color, text_col);
      UI_draw_icon_tri(sx + column->width - (0.3f * U.widget_unit) -
                           ATTRIBUTE_COLUMN_PADDING / 2.0f,
                       sy + (0.1f * U.widget_unit) - (layout->attribute_column_header_h / 2),
                       (params->flag & FILE_SORT_INVERT) ? 't' : 'v',
                       tri_color);
    }

    file_draw_string(sx + ATTRIBUTE_COLUMN_PADDING,
                     sy - layout->tile_border_y,
                     IFACE_(column->name),
                     column->width - 2 * ATTRIBUTE_COLUMN_PADDING,
                     layout->attribute_column_header_h - layout->tile_border_y,
                     UI_STYLE_TEXT_LEFT,
                     text_col);

    /* Separator line */
    if (column_type != COLUMN_NAME) {
      uint pos = GPU_vertformat_attr_add(
          immVertexFormat(), "pos", GPU_COMP_F32, 2, GPU_FETCH_FLOAT);

      immBindBuiltinProgram(GPU_SHADER_3D_UNIFORM_COLOR);
      immUniformThemeColorShade(TH_BACK, -10);
      immBegin(GPU_PRIM_LINES, 2);
      immVertex2f(pos, sx - 1, sy - divider_pad);
      immVertex2f(pos, sx - 1, sy - layout->attribute_column_header_h + divider_pad);
      immEnd();
      immUnbindProgram();
    }

    sx += column->width;
  }

  /* Vertical separator lines line */
  {
    uint pos = GPU_vertformat_attr_add(immVertexFormat(), "pos", GPU_COMP_F32, 2, GPU_FETCH_FLOAT);
    immBindBuiltinProgram(GPU_SHADER_3D_UNIFORM_COLOR);
    immUniformThemeColorShade(TH_BACK, -10);
    immBegin(GPU_PRIM_LINES, 4);
    immVertex2f(pos, v2d->cur.xmin, sy);
    immVertex2f(pos, v2d->cur.xmax, sy);
    immVertex2f(pos, v2d->cur.xmin, sy - layout->attribute_column_header_h);
    immVertex2f(pos, v2d->cur.xmax, sy - layout->attribute_column_header_h);
    immEnd();
    immUnbindProgram();
  }
}

/**
 * Updates the stat string stored in file->entry if necessary.
 */
static const char *filelist_get_details_column_string(
    FileAttributeColumnType column,
    /* Generated string will be cached in the file, so non-const. */
    FileDirEntry *file,
    const bool small_size,
    const bool update_stat_strings)
{
  switch (column) {
    case COLUMN_DATETIME:
      if (!(file->typeflag & FILE_TYPE_BLENDERLIB) && !FILENAME_IS_CURRPAR(file->relpath)) {
        if ((file->draw_data.datetime_str[0] == '\0') || update_stat_strings) {
          char date[FILELIST_DIRENTRY_DATE_LEN], time[FILELIST_DIRENTRY_TIME_LEN];
          bool is_today, is_yesterday;

          BLI_filelist_entry_datetime_to_string(
              NULL, file->time, small_size, time, date, &is_today, &is_yesterday);

          if (is_today || is_yesterday) {
            BLI_strncpy(date, is_today ? N_("Today") : N_("Yesterday"), sizeof(date));
          }
          BLI_snprintf(file->draw_data.datetime_str,
                       sizeof(file->draw_data.datetime_str),
                       "%s %s",
                       date,
                       time);
        }

        return file->draw_data.datetime_str;
      }
      break;
    case COLUMN_SIZE:
      if ((file->typeflag & (FILE_TYPE_BLENDER | FILE_TYPE_BLENDER_BACKUP)) ||
          !(file->typeflag & (FILE_TYPE_DIR | FILE_TYPE_BLENDERLIB))) {
        if ((file->draw_data.size_str[0] == '\0') || update_stat_strings) {
          BLI_filelist_entry_size_to_string(
              NULL, file->size, small_size, file->draw_data.size_str);
        }

        return file->draw_data.size_str;
      }
      break;
    default:
      break;
  }

  return NULL;
}

static void draw_details_columns(const FileSelectParams *params,
                                 const FileLayout *layout,
                                 FileDirEntry *file,
                                 const rcti *tile_draw_rect,
                                 const uchar text_col[4])
{
  const bool small_size = SMALL_SIZE_CHECK(params->thumbnail_size);
  const bool update_stat_strings = small_size != SMALL_SIZE_CHECK(layout->curr_size);
  int sx = tile_draw_rect->xmin - layout->tile_border_x - (UI_UNIT_X * 0.1f);

  for (FileAttributeColumnType column_type = 0; column_type < ATTRIBUTE_COLUMN_MAX;
       column_type++) {
    const FileAttributeColumn *column = &layout->attribute_columns[column_type];

    /* Name column is not a detail column (should already be drawn), always skip here. */
    if (column_type == COLUMN_NAME) {
      sx += column->width;
      continue;
    }
    if (!file_attribute_column_type_enabled(params, column_type)) {
      continue;
    }

    const char *str = filelist_get_details_column_string(
        column_type, file, small_size, update_stat_strings);

    if (str) {
      file_draw_string(sx + ATTRIBUTE_COLUMN_PADDING,
                       tile_draw_rect->ymax - layout->tile_border_y,
                       IFACE_(str),
                       column->width - 2 * ATTRIBUTE_COLUMN_PADDING,
                       layout->tile_h,
                       column->text_align,
                       text_col);
    }

    sx += column->width;
  }
}

static rcti tile_draw_rect_get(const View2D *v2d,
                               const FileLayout *layout,
                               const enum eFileDisplayType display,
                               const int file_idx,
                               const int padx)
{
  int tile_pos_x, tile_pos_y;
  ED_fileselect_layout_tilepos(layout, file_idx, &tile_pos_x, &tile_pos_y);
  tile_pos_x += (int)(v2d->tot.xmin);
  tile_pos_y = (int)(v2d->tot.ymax - tile_pos_y);

  rcti rect;
  rect.xmin = tile_pos_x + padx;
  rect.xmax = rect.xmin + (ELEM(display, FILE_VERTICALDISPLAY, FILE_HORIZONTALDISPLAY) ?
                               layout->tile_w - (2 * padx) :
                               layout->tile_w);
  rect.ymax = tile_pos_y;
  rect.ymin = rect.ymax - layout->tile_h - layout->tile_border_y;

  return rect;
}

void file_draw_list(const bContext *C, ARegion *region)
{
  wmWindowManager *wm = CTX_wm_manager(C);
  wmWindow *win = CTX_wm_window(C);
  SpaceFile *sfile = CTX_wm_space_file(C);
  FileSelectParams *params = ED_fileselect_get_active_params(sfile);
  FileLayout *layout = ED_fileselect_get_layout(sfile, region);
  View2D *v2d = &region->v2d;
  struct FileList *files = sfile->files;
  struct FileDirEntry *file;
  const char *root = filelist_dir(files);
  ImBuf *imb;
  uiBlock *block = UI_block_begin(C, region, __func__, UI_EMBOSS);
  int numfiles;
  int numfiles_layout;
  int offset;
  int textwidth, textheight;
  int i;
  bool is_icon;
  eFontStyle_Align align;
  bool do_drag;
  uchar text_col[4];
  const bool draw_columnheader = (params->display == FILE_VERTICALDISPLAY);
  const float thumb_icon_aspect = MIN2(64.0f / (float)(params->thumbnail_size), 1.0f);

  numfiles = filelist_files_ensure(files);

  if (params->display != FILE_IMGDISPLAY) {
    draw_background(layout, v2d);
    draw_dividers(layout, v2d);
  }

  offset = ED_fileselect_layout_offset(
      layout, (int)region->v2d.cur.xmin, (int)-region->v2d.cur.ymax);
  if (offset < 0) {
    offset = 0;
  }

  numfiles_layout = ED_fileselect_layout_numfiles(layout, region);

  /* adjust, so the next row is already drawn when scrolling */
  if (layout->flag & FILE_LAYOUT_HOR) {
    numfiles_layout += layout->rows;
  }
  else {
    numfiles_layout += layout->flow_columns;
  }

  filelist_file_cache_slidingwindow_set(files, numfiles_layout);

  textwidth = (FILE_IMGDISPLAY == params->display) ?
                  layout->tile_w :
                  round_fl_to_int(layout->attribute_columns[COLUMN_NAME].width);
  textheight = (int)(layout->textheight * 3.0 / 2.0 + 0.5);

  align = (FILE_IMGDISPLAY == params->display) ? UI_STYLE_TEXT_CENTER : UI_STYLE_TEXT_LEFT;

  if (numfiles > 0) {
    const bool success = filelist_file_cache_block(
        files, min_ii(offset + (numfiles_layout / 2), numfiles - 1));
    BLI_assert(success);
    UNUSED_VARS_NDEBUG(success);

    filelist_cache_previews_update(files);

    /* Handle preview timer here,
     * since it's filelist_file_cache_block() and filelist_cache_previews_update()
     * which controls previews task. */
    {
      const bool previews_running = filelist_cache_previews_running(files) &&
                                    !filelist_cache_previews_done(files);
      //          printf("%s: preview task: %d\n", __func__, previews_running);
      if (previews_running && !sfile->previews_timer) {
        sfile->previews_timer = WM_event_add_timer_notifier(
            wm, win, NC_SPACE | ND_SPACE_FILE_PREVIEW, 0.01);
      }
      if (!previews_running && sfile->previews_timer) {
        /* Preview is not running, no need to keep generating update events! */
        //              printf("%s: Inactive preview task, sleeping!\n", __func__);
        WM_event_remove_timer_notifier(wm, win, sfile->previews_timer);
        sfile->previews_timer = NULL;
      }
    }
  }

  BLF_batch_draw_begin();

  UI_GetThemeColor4ubv(TH_TEXT, text_col);

  for (i = offset; (i < numfiles) && (i < offset + numfiles_layout); i++) {
    uint file_selflag;
    char path[FILE_MAX_LIBEXTRA];
    const int padx = 0.1f * UI_UNIT_X;
    int icon_ofs = 0;

    const rcti tile_draw_rect = tile_draw_rect_get(v2d, layout, params->display, i, padx);

    file = filelist_file(files, i);
    file_selflag = filelist_entry_select_get(sfile->files, file, CHECK_ALL);

    BLI_path_join(path, sizeof(path), root, file->relpath);

    if (!(file_selflag & FILE_SEL_EDITING)) {
      if ((params->highlight_file == i) || (file_selflag & FILE_SEL_HIGHLIGHTED) ||
          (file_selflag & FILE_SEL_SELECTED)) {
        int colorid = (file_selflag & FILE_SEL_SELECTED) ? TH_HILITE : TH_BACK;
        int shade = (params->highlight_file == i) || (file_selflag & FILE_SEL_HIGHLIGHTED) ? 35 :
                                                                                             0;
        BLI_assert(i == 0 || !FILENAME_IS_CURRPAR(file->relpath));

        rcti tile_bg_rect = tile_draw_rect;
        /* One pixel downwards, places it more in the center. */
        BLI_rcti_translate(&tile_bg_rect, 0, -1);
        draw_tile_background(&tile_bg_rect, colorid, shade);
      }
    }
    UI_draw_roundbox_corner_set(UI_CNR_NONE);

    /* don't drag parent or refresh items */
    do_drag = !FILENAME_IS_CURRPAR(file->relpath);
    const bool is_hidden = (file->attributes & FILE_ATTR_HIDDEN);
    const bool is_link = (file->attributes & FILE_ATTR_ANY_LINK);

    if (FILE_IMGDISPLAY == params->display) {
      const int icon = filelist_geticon(files, i, false);
      is_icon = 0;
      imb = filelist_getimage(files, i);
      if (!imb) {
        imb = filelist_geticon_image(files, i);
        is_icon = 1;
      }

      file_draw_preview(sfile,
                        block,
                        file,
                        path,
                        &tile_draw_rect,
                        thumb_icon_aspect,
                        imb,
                        icon,
                        layout,
                        is_icon,
                        do_drag,
                        is_hidden,
                        is_link);
    }
    else {
      file_draw_icon(sfile,
                     block,
                     file,
                     path,
                     &tile_draw_rect,
                     filelist_geticon(files, i, true),
                     ICON_DEFAULT_WIDTH_SCALE,
                     ICON_DEFAULT_HEIGHT_SCALE,
                     do_drag,
                     is_hidden);
      icon_ofs += ICON_DEFAULT_WIDTH_SCALE + 0.2f * UI_UNIT_X;
    }

    if (file_selflag & FILE_SEL_EDITING) {
      const short width = (params->display == FILE_IMGDISPLAY) ?
                              textwidth :
                              layout->attribute_columns[COLUMN_NAME].width -
                                  ATTRIBUTE_COLUMN_PADDING;

      uiBut *but = uiDefBut(block,
                            UI_BTYPE_TEXT,
                            1,
                            "",
                            tile_draw_rect.xmin + icon_ofs,
                            tile_draw_rect.ymin + layout->tile_border_y - 0.15f * UI_UNIT_X,
                            width - icon_ofs,
                            textheight,
                            params->renamefile,
                            1.0f,
                            (float)sizeof(params->renamefile),
                            0,
                            0,
                            "");
      UI_but_func_rename_set(but, renamebutton_cb, file);
      UI_but_flag_enable(but, UI_BUT_NO_UTF8); /* allow non utf8 names */
      UI_but_flag_disable(but, UI_BUT_UNDO);
      if (false == UI_but_active_only(C, region, block, but)) {
        /* Note that this is the only place where we can also handle a cancelled renaming. */

        file_params_rename_end(wm, win, sfile, file);

        /* After the rename button is removed, we need to make sure the view is redrawn once more,
         * in case selection changed. Usually UI code would trigger that redraw, but the rename
         * operator may have been called from a different region.
         * Tagging regions for redrawing while drawing is rightfully prevented. However, this
         * active button removing basically introduces handling logic to drawing code. So a
         * notifier should be an acceptable workaround. */
        WM_event_add_notifier_ex(wm, win, NC_SPACE | ND_SPACE_FILE_PARAMS, NULL);

        file_selflag = filelist_entry_select_get(sfile->files, file, CHECK_ALL);
      }
    }

    /* file_selflag might have been modified by branch above. */
    if ((file_selflag & FILE_SEL_EDITING) == 0) {
      const int txpos = (params->display == FILE_IMGDISPLAY) ? tile_draw_rect.xmin :
                                                               tile_draw_rect.xmin + 1 + icon_ofs;
      const int typos = (params->display == FILE_IMGDISPLAY) ?
                            tile_draw_rect.ymin + layout->tile_border_y + layout->textheight :
                            tile_draw_rect.ymax - layout->tile_border_y;
      const int twidth = (params->display == FILE_IMGDISPLAY) ?
                             textwidth :
                             textwidth - 1 - icon_ofs - padx - layout->tile_border_x;
      file_draw_string(txpos, typos, file->name, (float)twidth, textheight, align, text_col);
    }

    if (params->display != FILE_IMGDISPLAY) {
      draw_details_columns(params, layout, file, &tile_draw_rect, text_col);
    }
  }

  BLF_batch_draw_end();

  UI_block_end(C, block);
  UI_block_draw(C, block);

  /* Draw last, on top of file list. */
  if (draw_columnheader) {
    draw_columnheader_background(layout, v2d);
    draw_columnheader_columns(params, layout, v2d, text_col);
  }

  layout->curr_size = params->thumbnail_size;
}

static void file_draw_invalid_library_hint(const bContext *C,
                                           const SpaceFile *sfile,
                                           ARegion *region)
{
  const FileAssetSelectParams *asset_params = ED_fileselect_get_asset_params(sfile);

  char library_ui_path[PATH_MAX];
  file_path_to_ui_path(asset_params->base_params.dir, library_ui_path, sizeof(library_ui_path));

  uchar text_col[4];
  UI_GetThemeColor4ubv(TH_TEXT, text_col);

  const View2D *v2d = &region->v2d;
  const int pad = sfile->layout->tile_border_x;
  const int width = BLI_rctf_size_x(&v2d->tot) - (2 * pad);
  const int line_height = sfile->layout->textheight;
  int sx = v2d->tot.xmin + pad;
  /* For some reason no padding needed. */
  int sy = v2d->tot.ymax;

  {
    const char *message = TIP_("Path to asset library does not exist:");
    file_draw_string_multiline(sx, sy, message, width, line_height, text_col, NULL, &sy);

    sy -= line_height;
    file_draw_string(sx, sy, library_ui_path, width, line_height, UI_STYLE_TEXT_LEFT, text_col);
  }

  /* Separate a bit further. */
  sy -= line_height * 2.2f;

  {
    UI_icon_draw(sx, sy - UI_UNIT_Y, ICON_INFO);

    const char *suggestion = TIP_(
        "Asset Libraries are local directories that can contain .blend files with assets inside.\n"
        "Manage Asset Libraries from the File Paths section in Preferences");
    file_draw_string_multiline(
        sx + UI_UNIT_X, sy, suggestion, width - UI_UNIT_X, line_height, text_col, NULL, &sy);

    uiBlock *block = UI_block_begin(C, region, __func__, UI_EMBOSS);
    uiBut *but = uiDefIconTextButO(block,
                                   UI_BTYPE_BUT,
                                   "SCREEN_OT_userpref_show",
                                   WM_OP_INVOKE_DEFAULT,
                                   ICON_PREFERENCES,
                                   NULL,
                                   sx + UI_UNIT_X,
                                   sy - line_height - UI_UNIT_Y * 1.2f,
                                   UI_UNIT_X * 8,
                                   UI_UNIT_Y,
                                   NULL);
    PointerRNA *but_opptr = UI_but_operator_ptr_get(but);
    RNA_enum_set(but_opptr, "section", USER_SECTION_FILE_PATHS);

    UI_block_end(C, block);
    UI_block_draw(C, block);
  }
}

bool file_draw_hint_if_invalid(const bContext *C, const SpaceFile *sfile, ARegion *region)
{
  FileAssetSelectParams *asset_params = ED_fileselect_get_asset_params(sfile);
  /* Only for asset browser. */
  if (!ED_fileselect_is_asset_browser(sfile)) {
    return false;
  }
  /* Check if the library exists. */
  if ((asset_params->asset_library_ref.type == ASSET_LIBRARY_LOCAL) ||
      filelist_is_dir(sfile->files, asset_params->base_params.dir)) {
    return false;
  }

  file_draw_invalid_library_hint(C, sfile, region);

  return true;
}<|MERGE_RESOLUTION|>--- conflicted
+++ resolved
@@ -409,13 +409,8 @@
       icon_color[2] = 255;
     }
     icon_x = xco + (ex / 2.0f) - (icon_size / 2.0f);
-<<<<<<< HEAD
     /* bfa - changed mini icon position y from (ey / 2.0f) to (ey / 2.2f)*/
     icon_y = yco + (ey / 2.2f) - (icon_size * ((file->typeflag & FILE_TYPE_DIR) ? 0.78f : 0.75f));
-    UI_icon_draw_ex(
-        icon_x, icon_y, icon, icon_aspect / U.dpi_fac, icon_opacity, 0.0f, icon_color, false);
-=======
-    icon_y = yco + (ey / 2.0f) - (icon_size * ((file->typeflag & FILE_TYPE_DIR) ? 0.78f : 0.75f));
     UI_icon_draw_ex(icon_x,
                     icon_y,
                     icon,
@@ -425,7 +420,6 @@
                     icon_color,
                     false,
                     UI_NO_ICON_OVERLAY_TEXT);
->>>>>>> b4b651ba
   }
 
   if (is_link || is_offline) {
@@ -502,19 +496,15 @@
     const uchar light[4] = {255, 255, 255, 255};
     icon_x = xco + ex - UI_UNIT_X;
     icon_y = yco + ey - UI_UNIT_Y;
-<<<<<<< HEAD
-    UI_icon_draw_ex(icon_x, icon_y, ICON_BLENDER, 1.0f / U.dpi_fac, 0.6f, 0.0f, light, false);
-=======
     UI_icon_draw_ex(icon_x,
                     icon_y,
-                    ICON_CURRENT_FILE,
+                    ICON_BLENDER,
                     1.0f / U.dpi_fac,
                     0.6f,
                     0.0f,
                     light,
                     false,
                     UI_NO_ICON_OVERLAY_TEXT);
->>>>>>> b4b651ba
   }
 
   /* Contrasting outline around some preview types. */
