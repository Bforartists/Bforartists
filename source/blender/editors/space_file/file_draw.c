--- conflicted
+++ resolved
@@ -316,27 +316,8 @@
   if (icon && is_icon) {
     /* Small icon in the middle of large image, scaled to fit container and UI scale */
     float icon_x, icon_y;
-<<<<<<< HEAD
-
-    if (is_icon) {
-      const float icon_size = 16.0f / icon_aspect * U.dpi_fac;
-      float icon_opacity = 0.8f; /*bfa - changed from 0.3 to 0.8*/
-      uchar icon_color[4] = {0, 0, 0, 255};
-      float bgcolor[4];
-      UI_GetThemeColor4fv(TH_ICON_FOLDER, bgcolor);
-      if (rgb_to_grayscale(bgcolor) < 0.5f) {
-        icon_color[0] = 255;
-        icon_color[1] = 255;
-        icon_color[2] = 255;
-      }
-      icon_x = xco + (ex / 2.0f) - (icon_size / 2.0f);
-      icon_y = yco + (ey / 2.2f) -
-               (icon_size * ((typeflags & FILE_TYPE_DIR) ? 0.78f : 0.75f)); /* bfa - changed mini icon position y from (ey / 2.0f) to (ey / 2.2f)*/
-      UI_icon_draw_ex(
-          icon_x, icon_y, icon, icon_aspect / U.dpi_fac, icon_opacity, 0.0f, icon_color, false);
-=======
     const float icon_size = 16.0f / icon_aspect * U.dpi_fac;
-    float icon_opacity = 0.3f;
+    float icon_opacity = 0.8f; /*bfa - changed from 0.3 to 0.8*/
     uchar icon_color[4] = {0, 0, 0, 255};
     float bgcolor[4];
     UI_GetThemeColor4fv(TH_ICON_FOLDER, bgcolor);
@@ -344,10 +325,9 @@
       icon_color[0] = 255;
       icon_color[1] = 255;
       icon_color[2] = 255;
->>>>>>> ba711824
     }
     icon_x = xco + (ex / 2.0f) - (icon_size / 2.0f);
-    icon_y = yco + (ey / 2.0f) - (icon_size * ((typeflags & FILE_TYPE_DIR) ? 0.78f : 0.75f));
+    icon_y = yco + (ey / 2.2f) - (icon_size * ((typeflags & FILE_TYPE_DIR) ? 0.78f : 0.75f)); /* /* bfa - changed mini icon position y from (ey / 2.0f) to (ey / 2.2f)*/
     UI_icon_draw_ex(
         icon_x, icon_y, icon, icon_aspect / U.dpi_fac, icon_opacity, 0.0f, icon_color, false);
   }
