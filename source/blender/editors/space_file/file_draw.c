/*
 * This program is free software; you can redistribute it and/or
 * modify it under the terms of the GNU General Public License
 * as published by the Free Software Foundation; either version 2
 * of the License, or (at your option) any later version.
 *
 * This program is distributed in the hope that it will be useful,
 * but WITHOUT ANY WARRANTY; without even the implied warranty of
 * MERCHANTABILITY or FITNESS FOR A PARTICULAR PURPOSE.  See the
 * GNU General Public License for more details.
 *
 * You should have received a copy of the GNU General Public License
 * along with this program; if not, write to the Free Software Foundation,
 * Inc., 51 Franklin Street, Fifth Floor, Boston, MA 02110-1301, USA.
 *
 * The Original Code is Copyright (C) 2008 Blender Foundation.
 * All rights reserved.
 */

/** \file
 * \ingroup spfile
 */

#include <errno.h>
#include <math.h>
#include <string.h>

#include "BLI_alloca.h"
#include "BLI_blenlib.h"
#include "BLI_fileops_types.h"
#include "BLI_math.h"
#include "BLI_utildefines.h"

#ifdef WIN32
#  include "BLI_winstuff.h"
#endif

#include "BIF_glutil.h"

#include "BKE_context.h"
#include "BKE_main.h"

#include "BLO_readfile.h"

#include "BLT_translation.h"

#include "BLF_api.h"

#include "IMB_imbuf_types.h"

#include "DNA_userdef_types.h"
#include "DNA_windowmanager_types.h"

#include "RNA_access.h"

#include "ED_fileselect.h"
#include "ED_screen.h"

#include "UI_interface.h"
#include "UI_interface_icons.h"
#include "UI_resources.h"
#include "UI_view2d.h"

#include "WM_api.h"
#include "WM_types.h"

#include "GPU_immediate.h"
#include "GPU_immediate_util.h"
#include "GPU_state.h"

#include "filelist.h"

#include "file_intern.h" /* own include */

void ED_file_path_button(bScreen *screen,
                         const SpaceFile *sfile,
                         FileSelectParams *params,
                         uiBlock *block)
{
  PointerRNA params_rna_ptr;
  uiBut *but;

  RNA_pointer_create(&screen->id, &RNA_FileSelectParams, params, &params_rna_ptr);

  /* callbacks for operator check functions */
  UI_block_func_set(block, file_draw_check_cb, NULL, NULL);

  but = uiDefButR(block,
                  UI_BTYPE_TEXT,
                  -1,
                  "",
                  0,
                  0,
                  UI_UNIT_X * 10,
                  UI_UNIT_Y,
                  &params_rna_ptr,
                  "directory",
                  0,
                  0.0f,
                  (float)FILE_MAX,
                  0.0f,
                  0.0f,
                  TIP_("File path"));

  BLI_assert(!UI_but_flag_is_set(but, UI_BUT_UNDO));
  BLI_assert(!UI_but_is_utf8(but));

  UI_but_func_complete_set(but, autocomplete_directory, NULL);
  UI_but_funcN_set(but, file_directory_enter_handle, NULL, but);

  /* TODO, directory editing is non-functional while a library is loaded
   * until this is properly supported just disable it. */
  if (sfile && sfile->files && filelist_lib(sfile->files)) {
    UI_but_flag_enable(but, UI_BUT_DISABLED);
  }

  /* clear func */
  UI_block_func_set(block, NULL, NULL, NULL);
}

/* Dummy helper - we need dynamic tooltips here. */
static char *file_draw_tooltip_func(bContext *UNUSED(C), void *argN, const char *UNUSED(tip))
{
  char *dyn_tooltip = argN;
  return BLI_strdup(dyn_tooltip);
}

static void draw_tile(int sx, int sy, int width, int height, int colorid, int shade)
{
  float color[4];
  UI_GetThemeColorShade4fv(colorid, shade, color);
  UI_draw_roundbox_corner_set(UI_CNR_ALL);
  UI_draw_roundbox_aa(
      true, (float)sx, (float)(sy - height), (float)(sx + width), (float)sy, 5.0f, color);
}

static void file_draw_icon(uiBlock *block,
                           const FileDirEntry *file,
                           const char *path,
                           int sx,
                           int sy,
                           int icon,
                           int width,
                           int height,
                           bool drag,
                           bool dimmed)
{
  uiBut *but;
  int x, y;

  x = sx;
  y = sy - height;

  /* For uiDefIconBut(), if a1==1.0 then a2 is alpha 0.0 - 1.0 */
  const float a1 = dimmed ? 1.0f : 0.0f;
  const float a2 = dimmed ? 0.3f : 0.0f;
  but = uiDefIconBut(
      block, UI_BTYPE_LABEL, 0, icon, x, y, width, height, NULL, 0.0f, 0.0f, a1, a2, NULL);
  UI_but_func_tooltip_set(but, file_draw_tooltip_func, BLI_strdup(path));

  if (drag) {
    /* TODO duplicated from file_draw_preview(). */
    ID *id;

    if ((id = filelist_file_get_id(file))) {
      UI_but_drag_set_id(but, id);
    }
    else if (file->typeflag & FILE_TYPE_ASSET) {
      ImBuf *preview_image = filelist_file_getimage(file);
      char blend_path[FILE_MAX_LIBEXTRA];
      if (BLO_library_path_explode(path, blend_path, NULL, NULL)) {
        UI_but_drag_set_asset(but,
                              file->name,
                              BLI_strdup(blend_path),
                              file->blentype,
                              icon,
                              preview_image,
                              UI_DPI_FAC);
      }
    }
    else {
      /* path is no more static, cannot give it directly to but... */
      UI_but_drag_set_path(but, BLI_strdup(path), true);
    }
  }
}

static void file_draw_string(int sx,
                             int sy,
                             const char *string,
                             float width,
                             int height,
                             eFontStyle_Align align,
                             const uchar col[4])
{
  uiFontStyle fs;
  rcti rect;
  char fname[FILE_MAXFILE];

  if (string[0] == '\0' || width < 1) {
    return;
  }

  const uiStyle *style = UI_style_get();
  fs = style->widgetlabel;

  BLI_strncpy(fname, string, FILE_MAXFILE);
  UI_text_clip_middle_ex(&fs, fname, width, UI_DPI_ICON_SIZE, sizeof(fname), '\0');

  /* no text clipping needed, UI_fontstyle_draw does it but is a bit too strict
   * (for buttons it works) */
  rect.xmin = sx;
  rect.xmax = sx + round_fl_to_int(width);
  rect.ymin = sy - height;
  rect.ymax = sy;

  UI_fontstyle_draw(&fs,
                    &rect,
                    fname,
                    col,
                    &(struct uiFontStyleDraw_Params){
                        .align = align,
                    });
}

/**
 * \param r_sx, r_sy: The lower right corner of the last line drawn. AKA the cursor position on
 *                    completion.
 */
static void file_draw_string_multiline(int sx,
                                       int sy,
                                       const char *string,
                                       int wrap_width,
                                       int line_height,
                                       const uchar text_col[4],
                                       int *r_sx,
                                       int *r_sy)
{
  rcti rect;

  if (string[0] == '\0' || wrap_width < 1) {
    return;
  }

  const uiStyle *style = UI_style_get();
  int font_id = style->widgetlabel.uifont_id;
  int len = strlen(string);

  rctf textbox;
  BLF_wordwrap(font_id, wrap_width);
  BLF_enable(font_id, BLF_WORD_WRAP);
  BLF_boundbox(font_id, string, len, &textbox);
  BLF_disable(font_id, BLF_WORD_WRAP);

  /* no text clipping needed, UI_fontstyle_draw does it but is a bit too strict
   * (for buttons it works) */
  rect.xmin = sx;
  rect.xmax = sx + wrap_width;
  /* Need to increase the clipping rect by one more line, since the #UI_fontstyle_draw_ex() will
   * actually start drawing at (ymax - line-height). */
  rect.ymin = sy - round_fl_to_int(BLI_rctf_size_y(&textbox)) - line_height;
  rect.ymax = sy;

  struct ResultBLF result;
  UI_fontstyle_draw_ex(&style->widget,
                       &rect,
                       string,
                       text_col,
                       &(struct uiFontStyleDraw_Params){
                           .align = UI_STYLE_TEXT_LEFT,
                           .word_wrap = true,
                       },
                       len,
                       NULL,
                       NULL,
                       &result);
  if (r_sx) {
    *r_sx = result.width;
  }
  if (r_sy) {
    *r_sy = rect.ymin + line_height;
  }
}

void file_calc_previews(const bContext *C, ARegion *region)
{
  SpaceFile *sfile = CTX_wm_space_file(C);
  View2D *v2d = &region->v2d;

  ED_fileselect_init_layout(sfile, region);
  UI_view2d_totRect_set(v2d, sfile->layout->width, sfile->layout->height);
}

static void file_draw_preview(uiBlock *block,
                              const FileDirEntry *file,
                              const char *path,
                              int sx,
                              int sy,
                              const float icon_aspect,
                              ImBuf *imb,
                              const int icon,
                              FileLayout *layout,
                              const bool is_icon,
                              const bool drag,
                              const bool dimmed,
                              const bool is_link)
{
  uiBut *but;
  float fx, fy;
  float dx, dy;
  int xco, yco;
  float ui_imbx, ui_imby;
  float scaledx, scaledy;
  float scale;
  int ex, ey;
  bool show_outline = !is_icon &&
                      (file->typeflag & (FILE_TYPE_IMAGE | FILE_TYPE_MOVIE | FILE_TYPE_BLENDER));

  BLI_assert(imb != NULL);

  ui_imbx = imb->x * UI_DPI_FAC;
  ui_imby = imb->y * UI_DPI_FAC;
  /* Unlike thumbnails, icons are not scaled up. */
  if (((ui_imbx > layout->prv_w) || (ui_imby > layout->prv_h)) ||
      (!is_icon && ((ui_imbx < layout->prv_w) || (ui_imby < layout->prv_h)))) {
    if (imb->x > imb->y) {
      scaledx = (float)layout->prv_w;
      scaledy = ((float)imb->y / (float)imb->x) * layout->prv_w;
      scale = scaledx / imb->x;
    }
    else {
      scaledy = (float)layout->prv_h;
      scaledx = ((float)imb->x / (float)imb->y) * layout->prv_h;
      scale = scaledy / imb->y;
    }
  }
  else {
    scaledx = ui_imbx;
    scaledy = ui_imby;
    scale = UI_DPI_FAC;
  }

  ex = (int)scaledx;
  ey = (int)scaledy;
  fx = ((float)layout->prv_w - (float)ex) / 2.0f;
  fy = ((float)layout->prv_h - (float)ey) / 2.0f;
  dx = (fx + 0.5f + layout->prv_border_x);
  dy = (fy + 0.5f - layout->prv_border_y);
  xco = sx + (int)dx;
  yco = sy - layout->prv_h + (int)dy;

  GPU_blend(GPU_BLEND_ALPHA);

  /* the large image */

  float col[4] = {1.0f, 1.0f, 1.0f, 1.0f};
  if (is_icon) {
    if (file->typeflag & FILE_TYPE_DIR) {
      UI_GetThemeColor4fv(TH_ICON_FOLDER, col);
    }
    else {
      UI_GetThemeColor4fv(TH_TEXT, col);
    }
  }
  else if (file->typeflag & FILE_TYPE_FTFONT) {
    UI_GetThemeColor4fv(TH_TEXT, col);
  }

  if (dimmed) {
    col[3] *= 0.3f;
  }

  if (!is_icon && file->typeflag & FILE_TYPE_BLENDERLIB) {
    /* Datablock preview images use premultiplied alpha. */
    GPU_blend(GPU_BLEND_ALPHA_PREMULT);
  }

  IMMDrawPixelsTexState state = immDrawPixelsTexSetup(GPU_SHADER_2D_IMAGE_COLOR);
  immDrawPixelsTexScaled(&state,
                         (float)xco,
                         (float)yco,
                         imb->x,
                         imb->y,
                         GPU_RGBA8,
                         false,
                         imb->rect,
                         scale,
                         scale,
                         1.0f,
                         1.0f,
                         col);

  GPU_blend(GPU_BLEND_ALPHA);

  if (icon && is_icon) {
    /* Small icon in the middle of large image, scaled to fit container and UI scale */
    float icon_x, icon_y;
    const float icon_size = 16.0f / icon_aspect * U.dpi_fac;
    float icon_opacity = 0.8f; /*bfa - changed from 0.3 to 0.8*/
    uchar icon_color[4] = {0, 0, 0, 255};
    float bgcolor[4];
    UI_GetThemeColor4fv(TH_ICON_FOLDER, bgcolor);
    if (rgb_to_grayscale(bgcolor) < 0.5f) {
      icon_color[0] = 255;
      icon_color[1] = 255;
      icon_color[2] = 255;
    }
    icon_x = xco + (ex / 2.0f) - (icon_size / 2.0f);
<<<<<<< HEAD
    /* bfa - changed mini icon position y from (ey / 2.0f) to (ey / 2.2f)*/
    icon_y = yco + (ey / 2.2f) - (icon_size * ((typeflags & FILE_TYPE_DIR) ? 0.78f : 0.75f));
=======
    icon_y = yco + (ey / 2.0f) - (icon_size * ((file->typeflag & FILE_TYPE_DIR) ? 0.78f : 0.75f));
>>>>>>> 30d945d1
    UI_icon_draw_ex(
        icon_x, icon_y, icon, icon_aspect / U.dpi_fac, icon_opacity, 0.0f, icon_color, false);
  }

  if (is_link) {
    /* Arrow icon to indicate it is a shortcut, link, or alias. */
    float icon_x, icon_y;
    icon_x = xco + (2.0f * UI_DPI_FAC);
    icon_y = yco + (2.0f * UI_DPI_FAC);
    const int arrow = ICON_LOOP_FORWARDS;
    if (!is_icon) {
      /* Arrow at very bottom-left if preview style. */
      const uchar dark[4] = {0, 0, 0, 255};
      const uchar light[4] = {255, 255, 255, 255};
      UI_icon_draw_ex(icon_x + 1, icon_y - 1, arrow, 1.0f / U.dpi_fac, 0.2f, 0.0f, dark, false);
      UI_icon_draw_ex(icon_x, icon_y, arrow, 1.0f / U.dpi_fac, 0.6f, 0.0f, light, false);
    }
    else {
      /* Link to folder or non-previewed file. */
      uchar icon_color[4];
      UI_GetThemeColor4ubv(TH_BACK, icon_color);
      icon_x = xco + ((file->typeflag & FILE_TYPE_DIR) ? 0.14f : 0.23f) * scaledx;
      icon_y = yco + ((file->typeflag & FILE_TYPE_DIR) ? 0.24f : 0.14f) * scaledy;
      UI_icon_draw_ex(
          icon_x, icon_y, arrow, icon_aspect / U.dpi_fac * 1.8, 0.3f, 0.0f, icon_color, false);
    }
  }
  else if (icon && !is_icon && !(file->typeflag & FILE_TYPE_FTFONT)) {
    /* Smaller, fainter icon at bottom-left for preview image thumbnail, but not for fonts. */
    float icon_x, icon_y;
    const uchar dark[4] = {0, 0, 0, 255};
    const uchar light[4] = {255, 255, 255, 255};
    icon_x = xco + (2.0f * UI_DPI_FAC);
    icon_y = yco + (2.0f * UI_DPI_FAC);
    UI_icon_draw_ex(icon_x + 1, icon_y - 1, icon, 1.0f / U.dpi_fac, 0.2f, 0.0f, dark, false);
    UI_icon_draw_ex(icon_x, icon_y, icon, 1.0f / U.dpi_fac, 0.6f, 0.0f, light, false);
  }

  /* Contrasting outline around some preview types. */
  if (show_outline) {
    GPUVertFormat *format = immVertexFormat();
    uint pos = GPU_vertformat_attr_add(format, "pos", GPU_COMP_F32, 2, GPU_FETCH_FLOAT);
    immBindBuiltinProgram(GPU_SHADER_2D_UNIFORM_COLOR);
    float border_color[4] = {1.0f, 1.0f, 1.0f, 0.4f};
    float bgcolor[4];
    UI_GetThemeColor4fv(TH_BACK, bgcolor);
    if (rgb_to_grayscale(bgcolor) > 0.5f) {
      border_color[0] = 0.0f;
      border_color[1] = 0.0f;
      border_color[2] = 0.0f;
    }
    immUniformColor4fv(border_color);
    imm_draw_box_wire_2d(pos, (float)xco, (float)yco, (float)(xco + ex), (float)(yco + ey));
    immUnbindProgram();
  }

  but = uiDefBut(block, UI_BTYPE_LABEL, 0, "", xco, yco, ex, ey, NULL, 0.0, 0.0, 0, 0, NULL);

  /* dragregion */
  if (drag) {
    ID *id;

    if ((id = filelist_file_get_id(file))) {
      UI_but_drag_set_id(but, id);
    }
    /* path is no more static, cannot give it directly to but... */
    else if (file->typeflag & FILE_TYPE_ASSET) {
      char blend_path[FILE_MAX_LIBEXTRA];
      if (BLO_library_path_explode(path, blend_path, NULL, NULL)) {
        UI_but_drag_set_asset(
            but, file->name, BLI_strdup(blend_path), file->blentype, icon, imb, scale);
      }
    }
    else {
      UI_but_drag_set_image(but, BLI_strdup(path), icon, imb, scale, true);
    }
  }

  GPU_blend(GPU_BLEND_NONE);
}

static void renamebutton_cb(bContext *C, void *UNUSED(arg1), char *oldname)
{
  char newname[FILE_MAX + 12];
  char orgname[FILE_MAX + 12];
  char filename[FILE_MAX + 12];
  wmWindowManager *wm = CTX_wm_manager(C);
  SpaceFile *sfile = (SpaceFile *)CTX_wm_space_data(C);
  ARegion *region = CTX_wm_region(C);
  FileSelectParams *params = ED_fileselect_get_active_params(sfile);

  BLI_join_dirfile(orgname, sizeof(orgname), params->dir, oldname);
  BLI_strncpy(filename, params->renamefile, sizeof(filename));
  BLI_filename_make_safe(filename);
  BLI_join_dirfile(newname, sizeof(newname), params->dir, filename);

  if (!STREQ(orgname, newname)) {
    if (!BLI_exists(newname)) {
      errno = 0;
      if ((BLI_rename(orgname, newname) != 0) || !BLI_exists(newname)) {
        WM_reportf(RPT_ERROR, "Could not rename: %s", errno ? strerror(errno) : "unknown error");
        WM_report_banner_show();
      }
      else {
        /* If rename is successful, scroll to newly renamed entry. */
        BLI_strncpy(params->renamefile, filename, sizeof(params->renamefile));
        params->rename_flag = FILE_PARAMS_RENAME_POSTSCROLL_PENDING;

        if (sfile->smoothscroll_timer != NULL) {
          WM_event_remove_timer(CTX_wm_manager(C), CTX_wm_window(C), sfile->smoothscroll_timer);
        }
        sfile->smoothscroll_timer = WM_event_add_timer(wm, CTX_wm_window(C), TIMER1, 1.0 / 1000.0);
        sfile->scroll_offset = 0;
      }

      /* to make sure we show what is on disk */
      ED_fileselect_clear(wm, CTX_data_scene(C), sfile);
    }

    ED_region_tag_redraw(region);
  }
}

static void draw_background(FileLayout *layout, View2D *v2d)
{
  const int item_height = layout->tile_h + (2 * layout->tile_border_y);
  int i;
  int sy;

  uint pos = GPU_vertformat_attr_add(immVertexFormat(), "pos", GPU_COMP_F32, 2, GPU_FETCH_FLOAT);
  immBindBuiltinProgram(GPU_SHADER_2D_UNIFORM_COLOR);
  float col_alternating[4];
  UI_GetThemeColor4fv(TH_ROW_ALTERNATE, col_alternating);
  immUniformThemeColorBlend(TH_BACK, TH_ROW_ALTERNATE, col_alternating[3]);

  /* alternating flat shade background */
  for (i = 2; (i <= layout->rows + 1); i += 2) {
    sy = (int)v2d->cur.ymax - layout->offset_top - i * item_height - layout->tile_border_y;

    /* Offsett pattern slightly to add scroll effect. */
    sy += round_fl_to_int(item_height * (v2d->tot.ymax - v2d->cur.ymax) / item_height);

    immRectf(pos,
             v2d->cur.xmin,
             (float)sy,
             v2d->cur.xmax,
             (float)(sy + layout->tile_h + 2 * layout->tile_border_y));
  }

  immUnbindProgram();
}

static void draw_dividers(FileLayout *layout, View2D *v2d)
{
  /* vertical column dividers */

  const int step = (layout->tile_w + 2 * layout->tile_border_x);

  uint vertex_len = 0;
  int sx = (int)v2d->tot.xmin;
  while (sx < v2d->cur.xmax) {
    sx += step;
    vertex_len += 4; /* vertex_count = 2 points per line * 2 lines per divider */
  }

  if (vertex_len > 0) {
    int v1[2], v2[2];
    uchar col_hi[3], col_lo[3];

    UI_GetThemeColorShade3ubv(TH_BACK, 30, col_hi);
    UI_GetThemeColorShade3ubv(TH_BACK, -30, col_lo);

    v1[1] = v2d->cur.ymax - layout->tile_border_y;
    v2[1] = v2d->cur.ymin;

    GPUVertFormat *format = immVertexFormat();
    uint pos = GPU_vertformat_attr_add(format, "pos", GPU_COMP_I32, 2, GPU_FETCH_INT_TO_FLOAT);
    uint color = GPU_vertformat_attr_add(
        format, "color", GPU_COMP_U8, 3, GPU_FETCH_INT_TO_FLOAT_UNIT);

    immBindBuiltinProgram(GPU_SHADER_2D_FLAT_COLOR);
    immBegin(GPU_PRIM_LINES, vertex_len);

    sx = (int)v2d->tot.xmin;
    while (sx < v2d->cur.xmax) {
      sx += step;

      v1[0] = v2[0] = sx;
      immAttrSkip(color);
      immVertex2iv(pos, v1);
      immAttr3ubv(color, col_lo);
      immVertex2iv(pos, v2);

      v1[0] = v2[0] = sx + 1;
      immAttrSkip(color);
      immVertex2iv(pos, v1);
      immAttr3ubv(color, col_hi);
      immVertex2iv(pos, v2);
    }

    immEnd();
    immUnbindProgram();
  }
}

static void draw_columnheader_background(const FileLayout *layout, const View2D *v2d)
{
  uint pos = GPU_vertformat_attr_add(immVertexFormat(), "pos", GPU_COMP_F32, 2, GPU_FETCH_FLOAT);

  immBindBuiltinProgram(GPU_SHADER_2D_UNIFORM_COLOR);
  immUniformThemeColorShade(TH_BACK, 11);

  immRectf(pos,
           v2d->cur.xmin,
           v2d->cur.ymax - layout->attribute_column_header_h,
           v2d->cur.xmax,
           v2d->cur.ymax);

  immUnbindProgram();
}

static void draw_columnheader_columns(const FileSelectParams *params,
                                      FileLayout *layout,
                                      const View2D *v2d,
                                      const uchar text_col[4])
{
  const float divider_pad = 0.2 * layout->attribute_column_header_h;
  int sx = v2d->cur.xmin, sy = v2d->cur.ymax;

  for (FileAttributeColumnType column_type = 0; column_type < ATTRIBUTE_COLUMN_MAX;
       column_type++) {
    if (!file_attribute_column_type_enabled(params, column_type)) {
      continue;
    }
    const FileAttributeColumn *column = &layout->attribute_columns[column_type];

    /* Active sort type triangle */
    if (params->sort == column->sort_type) {
      float tri_color[4];

      rgba_uchar_to_float(tri_color, text_col);
      UI_draw_icon_tri(sx + column->width - (0.3f * U.widget_unit) -
                           ATTRIBUTE_COLUMN_PADDING / 2.0f,
                       sy + (0.1f * U.widget_unit) - (layout->attribute_column_header_h / 2),
                       (params->flag & FILE_SORT_INVERT) ? 't' : 'v',
                       tri_color);
    }

    file_draw_string(sx + ATTRIBUTE_COLUMN_PADDING,
                     sy - layout->tile_border_y,
                     IFACE_(column->name),
                     column->width - 2 * ATTRIBUTE_COLUMN_PADDING,
                     layout->attribute_column_header_h - layout->tile_border_y,
                     UI_STYLE_TEXT_LEFT,
                     text_col);

    /* Separator line */
    if (column_type != COLUMN_NAME) {
      uint pos = GPU_vertformat_attr_add(
          immVertexFormat(), "pos", GPU_COMP_F32, 2, GPU_FETCH_FLOAT);

      immBindBuiltinProgram(GPU_SHADER_2D_UNIFORM_COLOR);
      immUniformThemeColorShade(TH_BACK, -10);
      immBegin(GPU_PRIM_LINES, 2);
      immVertex2f(pos, sx - 1, sy - divider_pad);
      immVertex2f(pos, sx - 1, sy - layout->attribute_column_header_h + divider_pad);
      immEnd();
      immUnbindProgram();
    }

    sx += column->width;
  }

  /* Vertical separator lines line */
  {
    uint pos = GPU_vertformat_attr_add(immVertexFormat(), "pos", GPU_COMP_F32, 2, GPU_FETCH_FLOAT);
    immBindBuiltinProgram(GPU_SHADER_2D_UNIFORM_COLOR);
    immUniformThemeColorShade(TH_BACK, -10);
    immBegin(GPU_PRIM_LINES, 4);
    immVertex2f(pos, v2d->cur.xmin, sy);
    immVertex2f(pos, v2d->cur.xmax, sy);
    immVertex2f(pos, v2d->cur.xmin, sy - layout->attribute_column_header_h);
    immVertex2f(pos, v2d->cur.xmax, sy - layout->attribute_column_header_h);
    immEnd();
    immUnbindProgram();
  }
}

/**
 * Updates the stat string stored in file->entry if necessary.
 */
static const char *filelist_get_details_column_string(FileAttributeColumnType column,
                                                      const FileDirEntry *file,
                                                      const bool small_size,
                                                      const bool update_stat_strings)
{
  switch (column) {
    case COLUMN_DATETIME:
      if (!(file->typeflag & FILE_TYPE_BLENDERLIB) && !FILENAME_IS_CURRPAR(file->relpath)) {
        if ((file->entry->datetime_str[0] == '\0') || update_stat_strings) {
          char date[FILELIST_DIRENTRY_DATE_LEN], time[FILELIST_DIRENTRY_TIME_LEN];
          bool is_today, is_yesterday;

          BLI_filelist_entry_datetime_to_string(
              NULL, file->entry->time, small_size, time, date, &is_today, &is_yesterday);

          if (is_today || is_yesterday) {
            BLI_strncpy(date, is_today ? N_("Today") : N_("Yesterday"), sizeof(date));
          }
          BLI_snprintf(
              file->entry->datetime_str, sizeof(file->entry->datetime_str), "%s %s", date, time);
        }

        return file->entry->datetime_str;
      }
      break;
    case COLUMN_SIZE:
      if ((file->typeflag & (FILE_TYPE_BLENDER | FILE_TYPE_BLENDER_BACKUP)) ||
          !(file->typeflag & (FILE_TYPE_DIR | FILE_TYPE_BLENDERLIB))) {
        if ((file->entry->size_str[0] == '\0') || update_stat_strings) {
          BLI_filelist_entry_size_to_string(
              NULL, file->entry->size, small_size, file->entry->size_str);
        }

        return file->entry->size_str;
      }
      break;
    default:
      break;
  }

  return NULL;
}

static void draw_details_columns(const FileSelectParams *params,
                                 const FileLayout *layout,
                                 const FileDirEntry *file,
                                 const int pos_x,
                                 const int pos_y,
                                 const uchar text_col[4])
{
  const bool small_size = SMALL_SIZE_CHECK(params->thumbnail_size);
  const bool update_stat_strings = small_size != SMALL_SIZE_CHECK(layout->curr_size);
  int sx = pos_x - layout->tile_border_x - (UI_UNIT_X * 0.1f), sy = pos_y;

  for (FileAttributeColumnType column_type = 0; column_type < ATTRIBUTE_COLUMN_MAX;
       column_type++) {
    const FileAttributeColumn *column = &layout->attribute_columns[column_type];

    /* Name column is not a detail column (should already be drawn), always skip here. */
    if (column_type == COLUMN_NAME) {
      sx += column->width;
      continue;
    }
    if (!file_attribute_column_type_enabled(params, column_type)) {
      continue;
    }

    const char *str = filelist_get_details_column_string(
        column_type, file, small_size, update_stat_strings);

    if (str) {
      file_draw_string(sx + ATTRIBUTE_COLUMN_PADDING,
                       sy - layout->tile_border_y,
                       IFACE_(str),
                       column->width - 2 * ATTRIBUTE_COLUMN_PADDING,
                       layout->tile_h,
                       column->text_align,
                       text_col);
    }

    sx += column->width;
  }
}

void file_draw_list(const bContext *C, ARegion *region)
{
  SpaceFile *sfile = CTX_wm_space_file(C);
  FileSelectParams *params = ED_fileselect_get_active_params(sfile);
  FileLayout *layout = ED_fileselect_get_layout(sfile, region);
  View2D *v2d = &region->v2d;
  struct FileList *files = sfile->files;
  struct FileDirEntry *file;
  const char *root = filelist_dir(files);
  ImBuf *imb;
  uiBlock *block = UI_block_begin(C, region, __func__, UI_EMBOSS);
  int numfiles;
  int numfiles_layout;
  int sx, sy;
  int offset;
  int textwidth, textheight;
  int i;
  bool is_icon;
  eFontStyle_Align align;
  bool do_drag;
  uchar text_col[4];
  const bool draw_columnheader = (params->display == FILE_VERTICALDISPLAY);
  const float thumb_icon_aspect = MIN2(64.0f / (float)(params->thumbnail_size), 1.0f);

  numfiles = filelist_files_ensure(files);

  if (params->display != FILE_IMGDISPLAY) {
    draw_background(layout, v2d);
    draw_dividers(layout, v2d);
  }

  offset = ED_fileselect_layout_offset(
      layout, (int)region->v2d.cur.xmin, (int)-region->v2d.cur.ymax);
  if (offset < 0) {
    offset = 0;
  }

  numfiles_layout = ED_fileselect_layout_numfiles(layout, region);

  /* adjust, so the next row is already drawn when scrolling */
  if (layout->flag & FILE_LAYOUT_HOR) {
    numfiles_layout += layout->rows;
  }
  else {
    numfiles_layout += layout->flow_columns;
  }

  filelist_file_cache_slidingwindow_set(files, numfiles_layout);

  textwidth = (FILE_IMGDISPLAY == params->display) ?
                  layout->tile_w :
                  round_fl_to_int(layout->attribute_columns[COLUMN_NAME].width);
  textheight = (int)(layout->textheight * 3.0 / 2.0 + 0.5);

  align = (FILE_IMGDISPLAY == params->display) ? UI_STYLE_TEXT_CENTER : UI_STYLE_TEXT_LEFT;

  if (numfiles > 0) {
    const bool success = filelist_file_cache_block(
        files, min_ii(offset + (numfiles_layout / 2), numfiles - 1));
    BLI_assert(success);
    UNUSED_VARS_NDEBUG(success);

    filelist_cache_previews_update(files);

    /* Handle preview timer here,
     * since it's filelist_file_cache_block() and filelist_cache_previews_update()
     * which controls previews task. */
    {
      const bool previews_running = filelist_cache_previews_running(files);
      //          printf("%s: preview task: %d\n", __func__, previews_running);
      if (previews_running && !sfile->previews_timer) {
        sfile->previews_timer = WM_event_add_timer_notifier(
            CTX_wm_manager(C), CTX_wm_window(C), NC_SPACE | ND_SPACE_FILE_PREVIEW, 0.01);
      }
      if (!previews_running && sfile->previews_timer) {
        /* Preview is not running, no need to keep generating update events! */
        //              printf("%s: Inactive preview task, sleeping!\n", __func__);
        WM_event_remove_timer_notifier(CTX_wm_manager(C), CTX_wm_window(C), sfile->previews_timer);
        sfile->previews_timer = NULL;
      }
    }
  }

  BLF_batch_draw_begin();

  UI_GetThemeColor4ubv(TH_TEXT, text_col);

  for (i = offset; (i < numfiles) && (i < offset + numfiles_layout); i++) {
    uint file_selflag;
    char path[FILE_MAX_LIBEXTRA];
    int padx = 0.1f * UI_UNIT_X;
    int icon_ofs = 0;

    ED_fileselect_layout_tilepos(layout, i, &sx, &sy);
    sx += (int)(v2d->tot.xmin + padx);
    sy = (int)(v2d->tot.ymax - sy);

    file = filelist_file(files, i);
    file_selflag = filelist_entry_select_get(sfile->files, file, CHECK_ALL);

    BLI_join_dirfile(path, sizeof(path), root, file->relpath);

    if (!(file_selflag & FILE_SEL_EDITING)) {
      if ((params->highlight_file == i) || (file_selflag & FILE_SEL_HIGHLIGHTED) ||
          (file_selflag & FILE_SEL_SELECTED)) {
        int colorid = (file_selflag & FILE_SEL_SELECTED) ? TH_HILITE : TH_BACK;
        int shade = (params->highlight_file == i) || (file_selflag & FILE_SEL_HIGHLIGHTED) ? 35 :
                                                                                             0;
        const short width = ELEM(params->display, FILE_VERTICALDISPLAY, FILE_HORIZONTALDISPLAY) ?
                                layout->tile_w - (2 * padx) :
                                layout->tile_w;

        BLI_assert(i == 0 || !FILENAME_IS_CURRPAR(file->relpath));

        draw_tile(
            sx, sy - 1, width, sfile->layout->tile_h + layout->tile_border_y, colorid, shade);
      }
    }
    UI_draw_roundbox_corner_set(UI_CNR_NONE);

    /* don't drag parent or refresh items */
    do_drag = !(FILENAME_IS_CURRPAR(file->relpath));
    const bool is_hidden = (file->attributes & FILE_ATTR_HIDDEN);
    const bool is_link = (file->attributes & FILE_ATTR_ANY_LINK);

    if (FILE_IMGDISPLAY == params->display) {
      const int icon = filelist_geticon(files, i, false);
      is_icon = 0;
      imb = filelist_getimage(files, i);
      if (!imb) {
        imb = filelist_geticon_image(files, i);
        is_icon = 1;
      }

      file_draw_preview(block,
                        file,
                        path,
                        sx,
                        sy,
                        thumb_icon_aspect,
                        imb,
                        icon,
                        layout,
                        is_icon,
                        do_drag,
                        is_hidden,
                        is_link);
    }
    else {
      file_draw_icon(block,
                     file,
                     path,
                     sx,
                     sy - layout->tile_border_y,
                     filelist_geticon(files, i, true),
                     ICON_DEFAULT_WIDTH_SCALE,
                     ICON_DEFAULT_HEIGHT_SCALE,
                     do_drag,
                     is_hidden);
      icon_ofs += ICON_DEFAULT_WIDTH_SCALE + 0.2f * UI_UNIT_X;
    }

    if (file_selflag & FILE_SEL_EDITING) {
      const short width = (params->display == FILE_IMGDISPLAY) ?
                              textwidth :
                              layout->attribute_columns[COLUMN_NAME].width -
                                  ATTRIBUTE_COLUMN_PADDING;

      uiBut *but = uiDefBut(block,
                            UI_BTYPE_TEXT,
                            1,
                            "",
                            sx + icon_ofs,
                            sy - layout->tile_h - 0.15f * UI_UNIT_X,
                            width - icon_ofs,
                            textheight,
                            params->renamefile,
                            1.0f,
                            (float)sizeof(params->renamefile),
                            0,
                            0,
                            "");
      UI_but_func_rename_set(but, renamebutton_cb, file);
      UI_but_flag_enable(but, UI_BUT_NO_UTF8); /* allow non utf8 names */
      UI_but_flag_disable(but, UI_BUT_UNDO);
      if (false == UI_but_active_only(C, region, block, but)) {
        file_selflag = filelist_entry_select_set(
            sfile->files, file, FILE_SEL_REMOVE, FILE_SEL_EDITING, CHECK_ALL);
      }
    }

    /* file_selflag might have been modified by branch above. */
    if ((file_selflag & FILE_SEL_EDITING) == 0) {
      const int txpos = (params->display == FILE_IMGDISPLAY) ? sx : sx + 1 + icon_ofs;
      const int typos = (params->display == FILE_IMGDISPLAY) ?
                            sy - layout->tile_h + layout->textheight :
                            sy - layout->tile_border_y;
      const int twidth = (params->display == FILE_IMGDISPLAY) ?
                             textwidth :
                             textwidth - 1 - icon_ofs - padx - layout->tile_border_x;
      file_draw_string(txpos, typos, file->name, (float)twidth, textheight, align, text_col);
    }

    if (params->display != FILE_IMGDISPLAY) {
      draw_details_columns(params, layout, file, sx, sy, text_col);
    }
  }

  BLF_batch_draw_end();

  UI_block_end(C, block);
  UI_block_draw(C, block);

  /* Draw last, on top of file list. */
  if (draw_columnheader) {
    draw_columnheader_background(layout, v2d);
    draw_columnheader_columns(params, layout, v2d, text_col);
  }

  layout->curr_size = params->thumbnail_size;
}

static void file_draw_invalid_library_hint(const SpaceFile *sfile, const ARegion *region)
{
  const FileAssetSelectParams *asset_params = ED_fileselect_get_asset_params(sfile);

  char library_ui_path[PATH_MAX];
  file_path_to_ui_path(asset_params->base_params.dir, library_ui_path, sizeof(library_ui_path));

  uchar text_col[4];
  uchar text_alert_col[4];
  UI_GetThemeColor4ubv(TH_TEXT, text_col);
  UI_GetThemeColor4ubv(TH_REDALERT, text_alert_col);

  const View2D *v2d = &region->v2d;
  const int pad = sfile->layout->tile_border_x;
  const int width = BLI_rctf_size_x(&v2d->tot) - (2 * pad);
  const int line_height = sfile->layout->textheight;
  int sx = v2d->tot.xmin + pad;
  /* For some reason no padding needed. */
  int sy = v2d->tot.ymax;

  {
    const char *message = TIP_("Library not found");
    const int draw_string_str_len = strlen(message) + 2 + sizeof(library_ui_path);
    char *draw_string = alloca(draw_string_str_len);
    BLI_snprintf(draw_string, draw_string_str_len, "%s: %s", message, library_ui_path);
    file_draw_string_multiline(sx, sy, draw_string, width, line_height, text_alert_col, NULL, &sy);
  }

  /* Next line, but separate it a bit further. */
  sy -= line_height;

  {
    UI_icon_draw(sx, sy - UI_UNIT_Y, ICON_INFO);

    const char *suggestion = TIP_(
        "Set up the library or edit libraries in the Preferences, File Paths section.");
    file_draw_string_multiline(
        sx + UI_UNIT_X, sy, suggestion, width - UI_UNIT_X, line_height, text_col, NULL, NULL);
  }
}

/**
 * Draw a string hint if the file list is invalid.
 * \return true if the list is invalid and a hint was drawn.
 */
bool file_draw_hint_if_invalid(const SpaceFile *sfile, const ARegion *region)
{
  FileAssetSelectParams *asset_params = ED_fileselect_get_asset_params(sfile);
  /* Only for asset browser. */
  if (!ED_fileselect_is_asset_browser(sfile)) {
    return false;
  }
  /* Check if the library exists. */
  if ((asset_params->asset_library.type == FILE_ASSET_LIBRARY_LOCAL) ||
      filelist_is_dir(sfile->files, asset_params->base_params.dir)) {
    return false;
  }

  file_draw_invalid_library_hint(sfile, region);

  return true;
}<|MERGE_RESOLUTION|>--- conflicted
+++ resolved
@@ -406,12 +406,8 @@
       icon_color[2] = 255;
     }
     icon_x = xco + (ex / 2.0f) - (icon_size / 2.0f);
-<<<<<<< HEAD
     /* bfa - changed mini icon position y from (ey / 2.0f) to (ey / 2.2f)*/
-    icon_y = yco + (ey / 2.2f) - (icon_size * ((typeflags & FILE_TYPE_DIR) ? 0.78f : 0.75f));
-=======
-    icon_y = yco + (ey / 2.0f) - (icon_size * ((file->typeflag & FILE_TYPE_DIR) ? 0.78f : 0.75f));
->>>>>>> 30d945d1
+    icon_y = yco + (ey / 2.2f) - (icon_size * ((file->typeflag & FILE_TYPE_DIR) ? 0.78f : 0.75f));
     UI_icon_draw_ex(
         icon_x, icon_y, icon, icon_aspect / U.dpi_fac, icon_opacity, 0.0f, icon_color, false);
   }
