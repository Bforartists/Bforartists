--- conflicted
+++ resolved
@@ -1920,7 +1920,6 @@
   const char *title = "";
   RNA_enum_name(file_external_operation, operation, &title);
 
-<<<<<<< HEAD
   /* bfa - draw icons in static const EnumPropertyItem file_external_operation*/
   int icon = ICON_NONE;
   if (operation) {
@@ -1931,12 +1930,8 @@
                         ot, 
                         IFACE_(title), 
                         icon, /*bfa*/
-                        WM_OP_INVOKE_DEFAULT, 
+                        blender::wm::OpCallContext::InvokeDefault, 
                         UI_ITEM_NONE);
-=======
-  PointerRNA props_ptr = layout->op(
-      ot, IFACE_(title), ICON_NONE, blender::wm::OpCallContext::InvokeDefault, UI_ITEM_NONE);
->>>>>>> 27af4a2f
   RNA_string_set(&props_ptr, "filepath", path);
   if (operation) {
     RNA_enum_set(&props_ptr, "operation", operation);
