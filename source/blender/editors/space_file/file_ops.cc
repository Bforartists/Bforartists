--- conflicted
+++ resolved
@@ -1805,14 +1805,26 @@
 static const EnumPropertyItem file_external_operation[] = {
     /* BFA - Added icons*/
     {FILE_EXTERNAL_OPERATION_OPEN, "OPEN", ICON_FILE, "Open", "Open the file"},
-    {FILE_EXTERNAL_OPERATION_FOLDER_OPEN, "FOLDER_OPEN", ICON_FILE_FOLDER, "Open Folder", "Open the folder"},
+    {FILE_EXTERNAL_OPERATION_FOLDER_OPEN,
+     "FOLDER_OPEN",
+     ICON_FILE_FOLDER,
+     "Open Folder",
+     "Open the folder"},
     {FILE_EXTERNAL_OPERATION_EDIT, "EDIT", ICON_FILE, "Edit", "Edit the file"},
     {FILE_EXTERNAL_OPERATION_NEW, "NEW", ICON_FILE_NEW, "New", "Create a new file of this type"},
-    {FILE_EXTERNAL_OPERATION_FIND, "FIND", ICON_VIEW_ZOOM, "Find File", "Search for files of this type"},
+    {FILE_EXTERNAL_OPERATION_FIND,
+     "FIND",
+     ICON_VIEW_ZOOM,
+     "Find File",
+     "Search for files of this type"},
     {FILE_EXTERNAL_OPERATION_SHOW, "SHOW", ICON_RESTRICT_VIEW_ON, "Show", "Show this file"},
     {FILE_EXTERNAL_OPERATION_PLAY, "PLAY", ICON_PLAY, "Play", "Play this file"},
     {FILE_EXTERNAL_OPERATION_BROWSE, "BROWSE", ICON_FILE_FOLDER, "Browse", "Browse this file"},
-    {FILE_EXTERNAL_OPERATION_PREVIEW, "PREVIEW", ICON_RESTRICT_VIEW_ON, "Preview", "Preview this file"},
+    {FILE_EXTERNAL_OPERATION_PREVIEW,
+     "PREVIEW",
+     ICON_RESTRICT_VIEW_ON,
+     "Preview",
+     "Preview this file"},
     {FILE_EXTERNAL_OPERATION_PRINT, "PRINT", ICON_OUTPUT, "Print", "Print this file"},
     {FILE_EXTERNAL_OPERATION_INSTALL, "INSTALL", ICON_IMPORT, "Install", "Install this file"},
     {FILE_EXTERNAL_OPERATION_RUNAS, "RUNAS", ICON_PLAY, "Run As User", "Run as specific user"},
@@ -1957,24 +1969,18 @@
   const char *title = "";
   RNA_enum_name(file_external_operation, operation, &title);
 
-<<<<<<< HEAD
   /* bfa - draw icons in static const EnumPropertyItem file_external_operation*/
   int icon = ICON_NONE;
   if (operation) {
     RNA_enum_icon_from_value(file_external_operation, operation, &icon);
   }
   /*end bfa*/
-  PointerRNA props_ptr = layout->op(    
-                        ot, 
-                        IFACE_(title), 
-                        icon, /*bfa*/
-                        blender::wm::OpCallContext::InvokeDefault, 
-                        UI_ITEM_NONE);
+  PointerRNA props_ptr = layout.op(ot,
+                                   IFACE_(title),
+                                   icon, /*bfa*/
+                                   blender::wm::OpCallContext::InvokeDefault,
+                                   UI_ITEM_NONE);
   RNA_string_set(&props_ptr, "filepath", path);
-=======
-  PointerRNA props_ptr = layout.op(
-      ot, IFACE_(title), ICON_NONE, blender::wm::OpCallContext::InvokeDefault, UI_ITEM_NONE);
->>>>>>> fa2e2246
   RNA_enum_set(&props_ptr, "operation", operation);
 }
 
