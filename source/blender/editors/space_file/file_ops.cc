/* SPDX-FileCopyrightText: 2008 Blender Authors
 *
 * SPDX-License-Identifier: GPL-2.0-or-later */

/** \file
 * \ingroup spfile
 */

#include "BLI_utildefines.h"

#include "BLI_blenlib.h"
#include "BLI_linklist.h"

#include "BKE_appdir.hh"
#include "BKE_blendfile.hh"
#include "BKE_context.hh"
#include "BKE_main.hh"
#include "BKE_report.hh"
#include "BKE_screen.hh"

#include "BLT_translation.hh"

#ifdef WIN32
#  include "BLI_winstuff.h"
#endif

#include "ED_fileselect.hh"
#include "ED_screen.hh"
#include "ED_select_utils.hh"

#include "UI_interface.hh"
#include "UI_interface_icons.hh"
#include "UI_resources.hh"

#include "MEM_guardedalloc.h"

#include "RNA_access.hh"
#include "RNA_define.hh"

#include "UI_view2d.hh"

#include "WM_api.hh"
#include "WM_types.hh"

#include "file_intern.hh"
#include "filelist.hh"
#include "fsmenu.h"

#include <cctype>
#include <cerrno>
#include <cstdio>
#include <cstdlib>
#include <cstring>

/* -------------------------------------------------------------------- */
/** \name File Selection Utilities
 * \{ */

static FileSelection find_file_mouse_rect(SpaceFile *sfile,
                                          ARegion *region,
                                          const rcti *rect_region)
{
  FileSelection sel;

  View2D *v2d = &region->v2d;
  rcti rect_view;
  rctf rect_view_fl;
  rctf rect_region_fl;

  BLI_rctf_rcti_copy(&rect_region_fl, rect_region);

  /* Okay, manipulating v2d rects here is hacky... */
  v2d->mask.ymax -= sfile->layout->offset_top;
  v2d->cur.ymax -= sfile->layout->offset_top;
  UI_view2d_region_to_view_rctf(v2d, &rect_region_fl, &rect_view_fl);
  v2d->mask.ymax += sfile->layout->offset_top;
  v2d->cur.ymax += sfile->layout->offset_top;

  BLI_rcti_init(&rect_view,
                int(v2d->tot.xmin + rect_view_fl.xmin),
                int(v2d->tot.xmin + rect_view_fl.xmax),
                int(v2d->tot.ymax - rect_view_fl.ymin),
                int(v2d->tot.ymax - rect_view_fl.ymax));

  sel = ED_fileselect_layout_offset_rect(sfile->layout, &rect_view);

  return sel;
}

enum FileSelect {
  FILE_SELECT_NOTHING = 0,
  FILE_SELECT_DIR = 1,
  FILE_SELECT_FILE = 2,
};

static void clamp_to_filelist(int numfiles, FileSelection *sel)
{
  /* box select before the first file */
  if ((sel->first < 0) && (sel->last >= 0)) {
    sel->first = 0;
  }
  /* don't select if everything is outside filelist */
  if ((sel->first >= numfiles) && ((sel->last < 0) || (sel->last >= numfiles))) {
    sel->first = -1;
    sel->last = -1;
  }

  /* fix if last file invalid */
  if ((sel->first > 0) && (sel->last < 0)) {
    sel->last = numfiles - 1;
  }

  /* clamp */
  if (sel->first >= numfiles) {
    sel->first = numfiles - 1;
  }
  if (sel->last >= numfiles) {
    sel->last = numfiles - 1;
  }
}

static FileSelection file_selection_get(bContext *C, const rcti *rect, bool fill)
{
  ARegion *region = CTX_wm_region(C);
  SpaceFile *sfile = CTX_wm_space_file(C);
  int numfiles = filelist_files_ensure(sfile->files);
  FileSelection sel;

  sel = find_file_mouse_rect(sfile, region, rect);
  if (!((sel.first == -1) && (sel.last == -1))) {
    clamp_to_filelist(numfiles, &sel);
  }

  /* if desired, fill the selection up from the last selected file to the current one */
  if (fill && (sel.last >= 0) && (sel.last < numfiles)) {
    int f;
    /* Try to find a smaller-index selected item. */
    for (f = sel.last; f >= 0; f--) {
      if (filelist_entry_select_index_get(sfile->files, f, CHECK_ALL)) {
        break;
      }
    }
    if (f >= 0) {
      sel.first = f + 1;
    }
    /* If none found, try to find a higher-index selected item. */
    else {
      for (f = sel.first; f < numfiles; f++) {
        if (filelist_entry_select_index_get(sfile->files, f, CHECK_ALL)) {
          break;
        }
      }
      if (f < numfiles) {
        sel.last = f - 1;
      }
    }
  }
  return sel;
}

static FileSelect file_select_do(bContext *C, int selected_idx, bool do_diropen)
{
  Main *bmain = CTX_data_main(C);
  FileSelect retval = FILE_SELECT_NOTHING;
  SpaceFile *sfile = CTX_wm_space_file(C);
  FileSelectParams *params = ED_fileselect_get_active_params(sfile);
  int numfiles = filelist_files_ensure(sfile->files);
  const FileDirEntry *file;

  /* make the selected file active */
  if ((selected_idx >= 0) && (selected_idx < numfiles) &&
      (file = filelist_file(sfile->files, selected_idx)))
  {
    params->highlight_file = selected_idx;
    params->active_file = selected_idx;

    if (file->typeflag & FILE_TYPE_DIR) {
      const bool is_parent_dir = FILENAME_IS_PARENT(file->relpath);

      if (do_diropen == false) {
        retval = FILE_SELECT_DIR;
      }
      /* the path is too long and we are not going up! */
      else if (!is_parent_dir && strlen(params->dir) + strlen(file->relpath) >= FILE_MAX) {
        // XXX error("Path too long, cannot enter this directory");
      }
      else {
        if (is_parent_dir) {
          /* avoids /../../ */
          BLI_path_parent_dir(params->dir);

          if (params->recursion_level > 1) {
            /* Disable 'dirtree' recursion when going up in tree. */
            params->recursion_level = 0;
            filelist_setrecursion(sfile->files, params->recursion_level);
          }
        }
        else if (file->redirection_path) {
          STRNCPY(params->dir, file->redirection_path);
          BLI_path_abs(params->dir, BKE_main_blendfile_path(bmain));
          BLI_path_normalize_dir(params->dir, sizeof(params->dir));
        }
        else {
          BLI_path_abs(params->dir, BKE_main_blendfile_path(bmain));
          BLI_path_normalize_dir(params->dir, sizeof(params->dir));
          BLI_path_append_dir(params->dir, sizeof(params->dir), file->relpath);
        }

        ED_file_change_dir(C);
        retval = FILE_SELECT_DIR;
      }
    }
    else {
      retval = FILE_SELECT_FILE;
    }
    fileselect_file_set(C, sfile, selected_idx);
  }
  return retval;
}

/**
 * \warning Loops over all files so better use cautiously.
 */
static bool file_is_any_selected(FileList *files)
{
  const int numfiles = filelist_files_ensure(files);
  int i;

  /* Is any file selected ? */
  for (i = 0; i < numfiles; i++) {
    if (filelist_entry_select_index_get(files, i, CHECK_ALL)) {
      return true;
    }
  }

  return false;
}

static FileSelection file_current_selection_range_get(FileList *files)
{
  const int numfiles = filelist_files_ensure(files);
  FileSelection selection = {-1, -1};

  /* Iterate over the files once but in two loops, one to find the first selected file, and the
   * other to find the last. */

  int file_index;
  for (file_index = 0; file_index < numfiles; file_index++) {
    if (filelist_entry_is_selected(files, file_index)) {
      /* First selected entry found. */
      selection.first = file_index;
      break;
    }
  }

  for (; file_index < numfiles; file_index++) {
    if (filelist_entry_is_selected(files, file_index)) {
      selection.last = file_index;
      /* Keep looping, we may find more selected files. */
    }
  }

  return selection;
}

/**
 * If \a file is outside viewbounds, this adjusts view to make sure it's inside
 */
static void file_ensure_inside_viewbounds(ARegion *region, SpaceFile *sfile, const int file)
{
  FileLayout *layout = ED_fileselect_get_layout(sfile, region);
  rctf *cur = &region->v2d.cur;
  rcti rect;
  bool changed = true;

  file_tile_boundbox(region, layout, file, &rect);

  /* down - also use if tile is higher than viewbounds so view is aligned to file name */
  if (cur->ymin > rect.ymin || layout->tile_h > region->winy) {
    cur->ymin = rect.ymin - (2 * layout->tile_border_y);
    cur->ymax = cur->ymin + region->winy;
  }
  /* up */
  else if ((cur->ymax - layout->offset_top) < rect.ymax) {
    cur->ymax = rect.ymax + layout->tile_border_y + layout->offset_top;
    cur->ymin = cur->ymax - region->winy;
  }
  /* left - also use if tile is wider than viewbounds so view is aligned to file name */
  else if (cur->xmin > rect.xmin || layout->tile_w > region->winx) {
    cur->xmin = rect.xmin - layout->tile_border_x;
    cur->xmax = cur->xmin + region->winx;
  }
  /* right */
  else if (cur->xmax < rect.xmax) {
    cur->xmax = rect.xmax + (2 * layout->tile_border_x);
    cur->xmin = cur->xmax - region->winx;
  }
  else {
    BLI_assert(cur->xmin <= rect.xmin && cur->xmax >= rect.xmax && cur->ymin <= rect.ymin &&
               (cur->ymax - layout->offset_top) >= rect.ymax);
    changed = false;
  }

  if (changed) {
    UI_view2d_curRect_validate(&region->v2d);
  }
}

static void file_ensure_selection_inside_viewbounds(ARegion *region,
                                                    SpaceFile *sfile,
                                                    FileSelection *sel)
{
  const FileLayout *layout = ED_fileselect_get_layout(sfile, region);

  if (((layout->flag & FILE_LAYOUT_HOR) && region->winx <= (1.2f * layout->tile_w)) &&
      ((layout->flag & FILE_LAYOUT_VER) && region->winy <= (2.0f * layout->tile_h)))
  {
    return;
  }

  /* Adjust view to display selection. Doing iterations for first and last
   * selected item makes view showing as much of the selection possible.
   * Not really useful if tiles are (almost) bigger than viewbounds though. */
  file_ensure_inside_viewbounds(region, sfile, sel->last);
  file_ensure_inside_viewbounds(region, sfile, sel->first);
}

static FileSelect file_select(
    bContext *C, const rcti *rect, FileSelType select, bool fill, bool do_diropen)
{
  SpaceFile *sfile = CTX_wm_space_file(C);
  FileSelectParams *params = ED_fileselect_get_active_params(sfile);
  FileSelect retval = FILE_SELECT_NOTHING;
  FileSelection sel = file_selection_get(C, rect, fill); /* get the selection */
  const FileCheckType check_type = (params->flag & FILE_DIRSEL_ONLY) ? CHECK_DIRS : CHECK_ALL;

  /* flag the files as selected in the filelist */
  filelist_entries_select_index_range_set(
      sfile->files, &sel, select, FILE_SEL_SELECTED, check_type);

  /* Don't act on multiple selected files */
  if (sel.first != sel.last) {
    select = FileSelType(0);
  }

  /* Do we have a valid selection and are we actually selecting */
  if ((sel.last >= 0) && (select != FILE_SEL_REMOVE)) {
    /* Check last selection, if selected, act on the file or dir */
    if (filelist_entry_select_index_get(sfile->files, sel.last, check_type)) {
      retval = file_select_do(C, sel.last, do_diropen);
    }
  }

  if (select != FILE_SEL_ADD && !file_is_any_selected(sfile->files)) {
    params->active_file = -1;
  }
  else if (sel.last >= 0) {
    ARegion *region = CTX_wm_region(C);
    file_ensure_selection_inside_viewbounds(region, sfile, &sel);
  }

  /* update operator for name change event */
  file_draw_check(C);

  return retval;
}

/** \} */

/* -------------------------------------------------------------------- */
/** \name Bookmark Utilities
 * \{ */

/**
 * Local utility to write #BLENDER_BOOKMARK_FILE, reporting an error on failure.
 */
static bool fsmenu_write_file_and_refresh_or_report_error(FSMenu *fsmenu,
                                                          ScrArea *area,
                                                          ReportList *reports)
{
  /* NOTE: use warning instead of error here, because the bookmark operation may be part of
   * other actions which should not cause the operator to fail entirely. */
  const std::optional<std::string> cfgdir = BKE_appdir_folder_id_create(BLENDER_USER_CONFIG,
                                                                        nullptr);
  if (!cfgdir.has_value()) {
    BKE_report(reports, RPT_ERROR, "Unable to create configuration directory to write bookmarks");
    return false;
  }

  char filepath[FILE_MAX];
  BLI_path_join(filepath, sizeof(filepath), cfgdir->c_str(), BLENDER_BOOKMARK_FILE);
  if (!fsmenu_write_file(fsmenu, filepath)) {
    BKE_reportf(reports, RPT_ERROR, "Unable to open or write bookmark file \"%s\"", filepath);
    return false;
  }

  ED_area_tag_refresh(area);
  ED_area_tag_redraw(area);
  return true;
}

/** \} */

/* -------------------------------------------------------------------- */
/** \name Box Select Operator
 * \{ */

static int file_box_select_find_last_selected(SpaceFile *sfile,
                                              ARegion *region,
                                              const FileSelection *sel,
                                              const int mouse_xy[2])
{
  FileLayout *layout = ED_fileselect_get_layout(sfile, region);
  rcti bounds_first, bounds_last;
  int dist_first, dist_last;
  float mouseco_view[2];

  UI_view2d_region_to_view(&region->v2d, UNPACK2(mouse_xy), &mouseco_view[0], &mouseco_view[1]);

  file_tile_boundbox(region, layout, sel->first, &bounds_first);
  file_tile_boundbox(region, layout, sel->last, &bounds_last);

  /* are first and last in the same column (horizontal layout)/row (vertical layout)? */
  if ((layout->flag & FILE_LAYOUT_HOR && bounds_first.xmin == bounds_last.xmin) ||
      (layout->flag & FILE_LAYOUT_VER && bounds_first.ymin != bounds_last.ymin))
  {
    /* use vertical distance */
    const int my_loc = int(mouseco_view[1]);
    dist_first = BLI_rcti_length_y(&bounds_first, my_loc);
    dist_last = BLI_rcti_length_y(&bounds_last, my_loc);
  }
  else {
    /* use horizontal distance */
    const int mx_loc = int(mouseco_view[0]);
    dist_first = BLI_rcti_length_x(&bounds_first, mx_loc);
    dist_last = BLI_rcti_length_x(&bounds_last, mx_loc);
  }

  return (dist_first < dist_last) ? sel->first : sel->last;
}

static int file_box_select_modal(bContext *C, wmOperator *op, const wmEvent *event)
{
  ARegion *region = CTX_wm_region(C);
  SpaceFile *sfile = CTX_wm_space_file(C);
  FileSelectParams *params = ED_fileselect_get_active_params(sfile);
  FileSelection sel;
  rcti rect;

  int result;

  result = WM_gesture_box_modal(C, op, event);

  if (result == OPERATOR_RUNNING_MODAL) {
    WM_operator_properties_border_to_rcti(op, &rect);

    ED_fileselect_layout_isect_rect(sfile->layout, &region->v2d, &rect, &rect);

    sel = file_selection_get(C, &rect, false);
    if ((sel.first != params->sel_first) || (sel.last != params->sel_last)) {
      int idx;

      file_select_deselect_all(sfile, FILE_SEL_HIGHLIGHTED);
      filelist_entries_select_index_range_set(
          sfile->files, &sel, FILE_SEL_ADD, FILE_SEL_HIGHLIGHTED, CHECK_ALL);
      WM_event_add_notifier(C, NC_SPACE | ND_SPACE_FILE_PARAMS, nullptr);

      for (idx = sel.last; idx >= 0; idx--) {
        const FileDirEntry *file = filelist_file(sfile->files, idx);

        /* Don't highlight read-only file (".." or ".") on box select. */
        if (FILENAME_IS_CURRPAR(file->relpath)) {
          filelist_entry_select_set(
              sfile->files, file, FILE_SEL_REMOVE, FILE_SEL_HIGHLIGHTED, CHECK_ALL);
        }

        /* make sure highlight_file is no readonly file */
        if (sel.last == idx) {
          params->highlight_file = idx;
        }
      }
    }
    params->sel_first = sel.first;
    params->sel_last = sel.last;
    params->active_file = file_box_select_find_last_selected(sfile, region, &sel, event->mval);
  }
  else {
    params->highlight_file = -1;
    params->sel_first = params->sel_last = -1;
    fileselect_file_set(C, sfile, params->active_file);
    file_select_deselect_all(sfile, FILE_SEL_HIGHLIGHTED);
    WM_event_add_notifier(C, NC_SPACE | ND_SPACE_FILE_PARAMS, nullptr);
  }

  return result;
}

static int file_box_select_exec(bContext *C, wmOperator *op)
{
  ARegion *region = CTX_wm_region(C);
  SpaceFile *sfile = CTX_wm_space_file(C);
  rcti rect;
  FileSelect ret;

  WM_operator_properties_border_to_rcti(op, &rect);

  const eSelectOp sel_op = eSelectOp(RNA_enum_get(op->ptr, "mode"));
  const bool select = (sel_op != SEL_OP_SUB);
  if (SEL_OP_USE_PRE_DESELECT(sel_op)) {
    file_select_deselect_all(sfile, FILE_SEL_SELECTED);
  }

  ED_fileselect_layout_isect_rect(sfile->layout, &region->v2d, &rect, &rect);

  ret = file_select(C, &rect, select ? FILE_SEL_ADD : FILE_SEL_REMOVE, false, false);

  /* unselect '..' parent entry - it's not supposed to be selected if more than
   * one file is selected */
  filelist_entry_parent_select_set(sfile->files, FILE_SEL_REMOVE, FILE_SEL_SELECTED, CHECK_ALL);

  if (FILE_SELECT_DIR == ret) {
    WM_event_add_notifier(C, NC_SPACE | ND_SPACE_FILE_LIST, nullptr);
  }
  else if (FILE_SELECT_FILE == ret) {
    WM_event_add_notifier(C, NC_SPACE | ND_SPACE_FILE_PARAMS, nullptr);
  }
  return OPERATOR_FINISHED;
}

void FILE_OT_select_box(wmOperatorType *ot)
{
  /* identifiers */
  ot->name = "Box Select";
  ot->description = "Activate/select the file(s) contained in the border";
  ot->idname = "FILE_OT_select_box";

  /* api callbacks */
  ot->invoke = WM_gesture_box_invoke;
  ot->exec = file_box_select_exec;
  ot->modal = file_box_select_modal;
  /* Operator works for file or asset browsing */
  ot->poll = ED_operator_file_active;
  ot->cancel = WM_gesture_box_cancel;

  /* properties */
  WM_operator_properties_gesture_box(ot);
  WM_operator_properties_select_operation_simple(ot);
}

/** \} */

/* -------------------------------------------------------------------- */
/** \name Select Pick Operator
 * \{ */

static rcti file_select_mval_to_select_rect(const int mval[2])
{
  rcti rect;
  rect.xmin = rect.xmax = mval[0];
  rect.ymin = rect.ymax = mval[1];
  return rect;
}

static int file_select_exec(bContext *C, wmOperator *op)
{
  ARegion *region = CTX_wm_region(C);
  SpaceFile *sfile = CTX_wm_space_file(C);
  FileSelect ret;
  rcti rect;
  const bool extend = RNA_boolean_get(op->ptr, "extend");
  const bool fill = RNA_boolean_get(op->ptr, "fill");
  const bool do_diropen = RNA_boolean_get(op->ptr, "open");
  const bool deselect_all = RNA_boolean_get(op->ptr, "deselect_all");
  const bool only_activate_if_selected = RNA_boolean_get(op->ptr, "only_activate_if_selected");
  /* Used so right mouse clicks can do both, activate and spawn the context menu. */
  const bool pass_through = RNA_boolean_get(op->ptr, "pass_through");
  bool wait_to_deselect_others = RNA_boolean_get(op->ptr, "wait_to_deselect_others");

  if (region->regiontype != RGN_TYPE_WINDOW) {
    return OPERATOR_CANCELLED;
  }

  int mval[2];
  mval[0] = RNA_int_get(op->ptr, "mouse_x");
  mval[1] = RNA_int_get(op->ptr, "mouse_y");
  rect = file_select_mval_to_select_rect(mval);

  if (!ED_fileselect_layout_is_inside_pt(sfile->layout, &region->v2d, rect.xmin, rect.ymin)) {
    return OPERATOR_CANCELLED | OPERATOR_PASS_THROUGH;
  }

  if (extend || fill) {
    wait_to_deselect_others = false;
  }

  int ret_val = OPERATOR_FINISHED;

  const FileSelectParams *params = ED_fileselect_get_active_params(sfile);
  if (params) {
    int idx = params->highlight_file;
    int numfiles = filelist_files_ensure(sfile->files);

    if ((idx >= 0) && (idx < numfiles)) {
      const bool is_selected = filelist_entry_select_index_get(sfile->files, idx, CHECK_ALL) &
                               FILE_SEL_SELECTED;
      if (only_activate_if_selected && is_selected) {
        /* Don't deselect other items. */
      }
      else if (wait_to_deselect_others && is_selected) {
        ret_val = OPERATOR_RUNNING_MODAL;
      }
      /* single select, deselect all selected first */
      else if (!extend) {
        file_select_deselect_all(sfile, FILE_SEL_SELECTED);
      }
    }
  }

  ret = file_select(C, &rect, extend ? FILE_SEL_TOGGLE : FILE_SEL_ADD, fill, do_diropen);

  if (extend) {
    /* unselect '..' parent entry - it's not supposed to be selected if more
     * than one file is selected */
    filelist_entry_parent_select_set(sfile->files, FILE_SEL_REMOVE, FILE_SEL_SELECTED, CHECK_ALL);
  }

  if (ret == FILE_SELECT_NOTHING) {
    if (deselect_all) {
      file_select_deselect_all(sfile, FILE_SEL_SELECTED);
    }
  }
  else if (ret == FILE_SELECT_DIR) {
    WM_event_add_notifier(C, NC_SPACE | ND_SPACE_FILE_LIST, nullptr);
  }
  else if (ret == FILE_SELECT_FILE) {
    WM_event_add_notifier(C, NC_SPACE | ND_SPACE_FILE_PARAMS, nullptr);
  }

  WM_event_add_mousemove(CTX_wm_window(C)); /* for directory changes */
  WM_event_add_notifier(C, NC_SPACE | ND_SPACE_FILE_PARAMS, nullptr);

  if ((ret_val == OPERATOR_FINISHED) && pass_through) {
    ret_val |= OPERATOR_PASS_THROUGH;
  }
  return ret_val;
}

void FILE_OT_select(wmOperatorType *ot)
{
  PropertyRNA *prop;

  /* identifiers */
  ot->name = "Select";
  ot->idname = "FILE_OT_select";
  ot->description = "Handle mouse clicks to select and activate items";

  /* api callbacks */
  ot->invoke = WM_generic_select_invoke;
  ot->exec = file_select_exec;
  ot->modal = WM_generic_select_modal;
  /* Operator works for file or asset browsing */
  ot->poll = ED_operator_file_active;

  /* properties */
  WM_operator_properties_generic_select(ot);
  prop = RNA_def_boolean(ot->srna,
                         "extend",
                         false,
                         "Extend",
                         "Extend selection instead of deselecting everything first");
  RNA_def_property_flag(prop, PROP_SKIP_SAVE);
  prop = RNA_def_boolean(
      ot->srna, "fill", false, "Fill", "Select everything beginning with the last selection");
  RNA_def_property_flag(prop, PROP_SKIP_SAVE);
  prop = RNA_def_boolean(ot->srna, "open", true, "Open", "Open a directory when selecting it");
  RNA_def_property_flag(prop, PROP_SKIP_SAVE);
  prop = RNA_def_boolean(ot->srna,
                         "deselect_all",
                         false,
                         "Deselect On Nothing",
                         "Deselect all when nothing under the cursor");
  RNA_def_property_flag(prop, PROP_SKIP_SAVE);
  prop = RNA_def_boolean(ot->srna,
                         "only_activate_if_selected",
                         false,
                         "Only Activate if Selected",
                         "Do not change selection if the item under the cursor is already "
                         "selected, only activate it");
  RNA_def_property_flag(prop, PROP_SKIP_SAVE);
  prop = RNA_def_boolean(ot->srna,
                         "pass_through",
                         false,
                         "Pass Through",
                         "Even on successful execution, pass the event on so other operators can "
                         "execute on it as well");
  RNA_def_property_flag(prop, PROP_SKIP_SAVE | PROP_HIDDEN);
}

/** \} */

/* -------------------------------------------------------------------- */
/** \name Select Walk Operator
 * \{ */

/**
 * \returns true if selection has changed
 */
static bool file_walk_select_selection_set(bContext *C,
                                           wmWindow *win,
                                           ARegion *region,
                                           SpaceFile *sfile,
                                           const int direction,
                                           const int numfiles,
                                           const int active_old,
                                           const int active_new,
                                           const int other_site,
                                           const bool has_selection,
                                           const bool extend,
                                           const bool fill)
{
  FileSelectParams *params = ED_fileselect_get_active_params(sfile);
  FileList *files = sfile->files;
  const int last_sel = params->active_file; /* store old value */
  int active = active_old; /* could use active_old instead, just for readability */
  bool deselect = false;

  BLI_assert(params);

  if (numfiles == 0) {
    /* No files visible, nothing to do. */
    return false;
  }

  if (has_selection) {
    if (extend && filelist_entry_select_index_get(files, active_old, CHECK_ALL) &&
        filelist_entry_select_index_get(files, active_new, CHECK_ALL))
    {
      /* conditions for deselecting: initial file is selected, new file is
       * selected and either other_side isn't selected/found or we use fill */
      deselect = (fill || other_site == -1 ||
                  !filelist_entry_select_index_get(files, other_site, CHECK_ALL));

      /* don't change highlight_file here since we either want to deselect active or we want
       * to walk through a block of selected files without selecting/deselecting anything */
      params->active_file = active_new;
      /* but we want to change active if we use fill
       * (needed to get correct selection bounds) */
      if (deselect && fill) {
        active = active_new;
      }
    }
    else {
      /* regular selection change */
      params->active_file = active = active_new;
    }
  }
  else {
    /* select last file */
    if (ELEM(direction, UI_SELECT_WALK_UP, UI_SELECT_WALK_LEFT)) {
      params->active_file = active = numfiles - 1;
    }
    /* select first file */
    else if (ELEM(direction, UI_SELECT_WALK_DOWN, UI_SELECT_WALK_RIGHT)) {
      params->active_file = active = 0;
    }
    else {
      BLI_assert(0);
    }
  }

  if (active < 0) {
    return false;
  }

  if (extend) {
    /* highlight the active walker file for extended selection for better visual feedback */
    params->highlight_file = params->active_file;

    /* unselect '..' parent entry - it's not supposed to be selected if more
     * than one file is selected */
    filelist_entry_parent_select_set(files, FILE_SEL_REMOVE, FILE_SEL_SELECTED, CHECK_ALL);
  }
  else {
    /* deselect all first */
    file_select_deselect_all(sfile, FILE_SEL_SELECTED);

    /* highlight file under mouse pos */
    params->highlight_file = -1;
    WM_event_add_mousemove(win);
  }

  /* do the actual selection */
  if (fill) {
    FileSelection sel = {std::min(active, last_sel), std::max(active, last_sel)};

    /* fill selection between last and first selected file */
    filelist_entries_select_index_range_set(
        files, &sel, deselect ? FILE_SEL_REMOVE : FILE_SEL_ADD, FILE_SEL_SELECTED, CHECK_ALL);
    /* entire sel is cleared here, so select active again */
    if (deselect) {
      filelist_entry_select_index_set(files, active, FILE_SEL_ADD, FILE_SEL_SELECTED, CHECK_ALL);
    }

    /* unselect '..' parent entry - it's not supposed to be selected if more
     * than one file is selected */
    if ((sel.last - sel.first) > 1) {
      filelist_entry_parent_select_set(files, FILE_SEL_REMOVE, FILE_SEL_SELECTED, CHECK_ALL);
    }
  }
  else {
    filelist_entry_select_index_set(
        files, active, deselect ? FILE_SEL_REMOVE : FILE_SEL_ADD, FILE_SEL_SELECTED, CHECK_ALL);
  }

  BLI_assert(IN_RANGE(active, -1, numfiles));
  fileselect_file_set(C, sfile, params->active_file);

  /* ensure newly selected file is inside viewbounds */
  file_ensure_inside_viewbounds(region, sfile, params->active_file);

  /* selection changed */
  return true;
}

/**
 * \returns true if selection has changed
 */
static bool file_walk_select_do(bContext *C,
                                SpaceFile *sfile,
                                FileSelectParams *params,
                                const int direction,
                                const bool extend,
                                const bool fill)
{
  wmWindow *win = CTX_wm_window(C);
  ARegion *region = CTX_wm_region(C);
  FileList *files = sfile->files;
  const int numfiles = filelist_files_ensure(files);
  const bool has_selection = file_is_any_selected(files);
  const int active_old = params->active_file;
  int active_new = -1;
  int other_site = -1; /* file on the other site of active_old */

  /* *** get all needed files for handling selection *** */

  if (numfiles == 0) {
    /* No files visible, nothing to do. */
    return false;
  }

  if (has_selection) {
    FileLayout *layout = ED_fileselect_get_layout(sfile, region);
    const int idx_shift = (layout->flag & FILE_LAYOUT_HOR) ? layout->rows : layout->flow_columns;

    if ((layout->flag & FILE_LAYOUT_HOR && direction == UI_SELECT_WALK_UP) ||
        (layout->flag & FILE_LAYOUT_VER && direction == UI_SELECT_WALK_LEFT))
    {
      active_new = active_old - 1;
      other_site = active_old + 1;
    }
    else if ((layout->flag & FILE_LAYOUT_HOR && direction == UI_SELECT_WALK_DOWN) ||
             (layout->flag & FILE_LAYOUT_VER && direction == UI_SELECT_WALK_RIGHT))
    {
      active_new = active_old + 1;
      other_site = active_old - 1;
    }
    else if ((layout->flag & FILE_LAYOUT_HOR && direction == UI_SELECT_WALK_LEFT) ||
             (layout->flag & FILE_LAYOUT_VER && direction == UI_SELECT_WALK_UP))
    {
      active_new = active_old - idx_shift;
      other_site = active_old + idx_shift;
    }
    else if ((layout->flag & FILE_LAYOUT_HOR && direction == UI_SELECT_WALK_RIGHT) ||
             (layout->flag & FILE_LAYOUT_VER && direction == UI_SELECT_WALK_DOWN))
    {

      active_new = active_old + idx_shift;
      other_site = active_old - idx_shift;
    }
    else {
      BLI_assert(0);
    }

    if (!IN_RANGE(active_new, -1, numfiles)) {
      if (extend) {
        /* extend to invalid file -> abort */
        return false;
      }
      /* if we don't extend, selecting '..' (index == 0) is allowed so
       * using key selection to go to parent directory is possible */
      if (active_new != 0) {
        /* select initial file */
        active_new = active_old;
      }
    }
    if (!IN_RANGE(other_site, 0, numfiles)) {
      other_site = -1;
    }
  }

  return file_walk_select_selection_set(C,
                                        win,
                                        region,
                                        sfile,
                                        direction,
                                        numfiles,
                                        active_old,
                                        active_new,
                                        other_site,
                                        has_selection,
                                        extend,
                                        fill);
}

static int file_walk_select_invoke(bContext *C, wmOperator *op, const wmEvent * /*event*/)
{
  SpaceFile *sfile = (SpaceFile *)CTX_wm_space_data(C);
  FileSelectParams *params = ED_fileselect_get_active_params(sfile);
  const int direction = RNA_enum_get(op->ptr, "direction");
  const bool extend = RNA_boolean_get(op->ptr, "extend");
  const bool fill = RNA_boolean_get(op->ptr, "fill");

  if (file_walk_select_do(C, sfile, params, direction, extend, fill)) {
    WM_event_add_notifier(C, NC_SPACE | ND_SPACE_FILE_PARAMS, nullptr);
    return OPERATOR_FINISHED;
  }

  return OPERATOR_CANCELLED;
}

void FILE_OT_select_walk(wmOperatorType *ot)
{
  PropertyRNA *prop;

  /* identifiers */
  ot->name = "Walk Select/Deselect File";
  ot->description = "Select/Deselect files by walking through them";
  ot->idname = "FILE_OT_select_walk";

  /* api callbacks */
  ot->invoke = file_walk_select_invoke;
  /* Operator works for file or asset browsing */
  ot->poll = ED_operator_file_active;

  /* properties */
  WM_operator_properties_select_walk_direction(ot);
  prop = RNA_def_boolean(ot->srna,
                         "extend",
                         false,
                         "Extend",
                         "Extend selection instead of deselecting everything first");
  RNA_def_property_flag(prop, PROP_SKIP_SAVE);
  prop = RNA_def_boolean(
      ot->srna, "fill", false, "Fill", "Select everything beginning with the last selection");
  RNA_def_property_flag(prop, PROP_SKIP_SAVE);
}

/** \} */

/* -------------------------------------------------------------------- */
/** \name Select All Operator
 * \{ */

static int file_select_all_exec(bContext *C, wmOperator *op)
{
  ScrArea *area = CTX_wm_area(C);
  SpaceFile *sfile = CTX_wm_space_file(C);
  FileSelectParams *params = ED_fileselect_get_active_params(sfile);
  FileSelection sel;
  const int numfiles = filelist_files_ensure(sfile->files);
  int action = RNA_enum_get(op->ptr, "action");

  if (action == SEL_TOGGLE) {
    action = file_is_any_selected(sfile->files) ? SEL_DESELECT : SEL_SELECT;
  }

  sel.first = 0;
  sel.last = numfiles - 1;

  FileCheckType check_type;
  FileSelType filesel_type;

  switch (action) {
    case SEL_SELECT:
    case SEL_INVERT: {
      check_type = (params->flag & FILE_DIRSEL_ONLY) ? CHECK_DIRS : CHECK_FILES;
      filesel_type = (action == SEL_INVERT) ? FILE_SEL_TOGGLE : FILE_SEL_ADD;
      break;
    }
    case SEL_DESELECT: {
      check_type = CHECK_ALL;
      filesel_type = FILE_SEL_REMOVE;
      break;
    }
    default: {
      BLI_assert(0);
      return OPERATOR_CANCELLED;
    }
  }

  filelist_entries_select_index_range_set(
      sfile->files, &sel, filesel_type, FILE_SEL_SELECTED, check_type);

  params->active_file = -1;
  if (action != SEL_DESELECT) {
    for (int i = 0; i < numfiles; i++) {
      if (filelist_entry_select_index_get(sfile->files, i, check_type)) {
        params->active_file = i;
        break;
      }
    }
  }

  file_draw_check(C);
  WM_event_add_mousemove(CTX_wm_window(C));
  ED_area_tag_redraw(area);

  return OPERATOR_FINISHED;
}

void FILE_OT_select_all(wmOperatorType *ot)
{
  /* identifiers */
  ot->name = "(De)select All Files";
  ot->description = "Select or deselect all files";
  ot->idname = "FILE_OT_select_all";

  /* api callbacks */
  ot->exec = file_select_all_exec;
  /* Operator works for file or asset browsing */
  ot->poll = ED_operator_file_active;

  /* properties */
  WM_operator_properties_select_all(ot);
}

/** \} */

/* -------------------------------------------------------------------- */
/** \name View Selected Operator
 * \{ */

static int file_view_selected_exec(bContext *C, wmOperator * /*op*/)
{
  SpaceFile *sfile = CTX_wm_space_file(C);
  FileSelection sel = file_current_selection_range_get(sfile->files);
  FileSelectParams *params = ED_fileselect_get_active_params(sfile);

  if (sel.first == -1 && sel.last == -1 && params->active_file == -1) {
    /* Nothing was selected. */
    return OPERATOR_CANCELLED;
  }

  /* Extend the selection area with the active file, as it may not be selected but still is
   * important to have in view. */
  if (sel.first == -1 || params->active_file < sel.first) {
    sel.first = params->active_file;
  }
  if (sel.last == -1 || params->active_file > sel.last) {
    sel.last = params->active_file;
  }

  ScrArea *area = CTX_wm_area(C);
  ARegion *region = CTX_wm_region(C);
  file_ensure_selection_inside_viewbounds(region, sfile, &sel);

  file_draw_check(C);
  WM_event_add_mousemove(CTX_wm_window(C));
  ED_area_tag_redraw(area);

  return OPERATOR_FINISHED;
}

void FILE_OT_view_selected(wmOperatorType *ot)
{
  /* identifiers */
  ot->name = "Frame Selected";
  ot->description = "Scroll the selected files into view";
  ot->idname = "FILE_OT_view_selected";

  /* api callbacks */
  ot->exec = file_view_selected_exec;
  /* Operator works for file or asset browsing */
  ot->poll = ED_operator_file_active;
}

/** \} */

/* -------------------------------------------------------------------- */
/** \name Select Bookmark Operator
 * \{ */

/* Note we could get rid of this one, but it's used by some addon so...
 * Does not hurt keeping it around for now. */
static int bookmark_select_exec(bContext *C, wmOperator *op)
{
  Main *bmain = CTX_data_main(C);
  SpaceFile *sfile = CTX_wm_space_file(C);

  PropertyRNA *prop = RNA_struct_find_property(op->ptr, "dir");
  FileSelectParams *params = ED_fileselect_get_active_params(sfile);
  char entry[256];

  RNA_property_string_get(op->ptr, prop, entry);
  STRNCPY(params->dir, entry);
  BLI_path_abs(params->dir, BKE_main_blendfile_path(bmain));
  BLI_path_normalize_dir(params->dir, sizeof(params->dir));
  ED_file_change_dir(C);

  WM_event_add_notifier(C, NC_SPACE | ND_SPACE_FILE_LIST, nullptr);

  return OPERATOR_FINISHED;
}

void FILE_OT_select_bookmark(wmOperatorType *ot)
{
  PropertyRNA *prop;

  /* identifiers */
  ot->name = "Select Directory";
  ot->description = "Select a bookmarked directory";
  ot->idname = "FILE_OT_select_bookmark";

  /* api callbacks */
  ot->exec = bookmark_select_exec;
  /* Bookmarks are for file browsing only (not asset browsing). */
  ot->poll = ED_operator_file_browsing_active;

  /* properties */
  prop = RNA_def_string(ot->srna, "dir", nullptr, FILE_MAXDIR, "Directory", "");
  RNA_def_property_flag(prop, PROP_SKIP_SAVE);
}

/** \} */

/* -------------------------------------------------------------------- */
/** \name Add Bookmark Operator
 * \{ */

static int bookmark_add_exec(bContext *C, wmOperator *op)
{
  ScrArea *area = CTX_wm_area(C);
  SpaceFile *sfile = CTX_wm_space_file(C);
  FSMenu *fsmenu = ED_fsmenu_get();
  FileSelectParams *params = ED_fileselect_get_active_params(sfile);

  if (params->dir[0] != '\0') {

    fsmenu_insert_entry(
        fsmenu, FS_CATEGORY_BOOKMARKS, params->dir, nullptr, ICON_FILE_FOLDER, FS_INSERT_SAVE);
    fsmenu_write_file_and_refresh_or_report_error(fsmenu, area, op->reports);
  }
  return OPERATOR_FINISHED;
}

void FILE_OT_bookmark_add(wmOperatorType *ot)
{
  /* identifiers */
  ot->name = "Add Bookmark";
  ot->description = "Add a bookmark for the selected/active directory";
  ot->idname = "FILE_OT_bookmark_add";

  /* api callbacks */
  ot->exec = bookmark_add_exec;
  /* Bookmarks are for file browsing only (not asset browsing). */
  ot->poll = ED_operator_file_browsing_active;
}

/** \} */

/* -------------------------------------------------------------------- */
/** \name Delete Bookmark Operator
 * \{ */

static int bookmark_delete_exec(bContext *C, wmOperator *op)
{
  ScrArea *area = CTX_wm_area(C);
  SpaceFile *sfile = CTX_wm_space_file(C);
  FSMenu *fsmenu = ED_fsmenu_get();
  int nentries = ED_fsmenu_get_nentries(fsmenu, FS_CATEGORY_BOOKMARKS);

  PropertyRNA *prop = RNA_struct_find_property(op->ptr, "index");
  const int index = RNA_property_is_set(op->ptr, prop) ? RNA_property_int_get(op->ptr, prop) :
                                                         sfile->bookmarknr;
  if ((index > -1) && (index < nentries)) {
    fsmenu_remove_entry(fsmenu, FS_CATEGORY_BOOKMARKS, index);
    fsmenu_write_file_and_refresh_or_report_error(fsmenu, area, op->reports);
  }

  return OPERATOR_FINISHED;
}

void FILE_OT_bookmark_delete(wmOperatorType *ot)
{
  PropertyRNA *prop;

  /* identifiers */
  ot->name = "Delete Bookmark";
  ot->description = "Delete selected bookmark";
  ot->idname = "FILE_OT_bookmark_delete";

  /* api callbacks */
  ot->exec = bookmark_delete_exec;
  /* Bookmarks are for file browsing only (not asset browsing). */
  ot->poll = ED_operator_file_browsing_active;

  /* properties */
  prop = RNA_def_int(ot->srna, "index", -1, -1, 20000, "Index", "", -1, 20000);
  RNA_def_property_flag(prop, PROP_SKIP_SAVE);
}

/** \} */

/* -------------------------------------------------------------------- */
/** \name Cleanup Bookmark Operator
 * \{ */

static int bookmark_cleanup_exec(bContext *C, wmOperator *op)
{
  ScrArea *area = CTX_wm_area(C);
  FSMenu *fsmenu = ED_fsmenu_get();
  FSMenuEntry *fsme_next, *fsme = ED_fsmenu_get_category(fsmenu, FS_CATEGORY_BOOKMARKS);
  int index;
  bool changed = false;

  for (index = 0; fsme; fsme = fsme_next) {
    fsme_next = fsme->next;

    if (!BLI_is_dir(fsme->path)) {
      fsmenu_remove_entry(fsmenu, FS_CATEGORY_BOOKMARKS, index);
      changed = true;
    }
    else {
      index++;
    }
  }

  if (changed) {
    fsmenu_write_file_and_refresh_or_report_error(fsmenu, area, op->reports);
    fsmenu_refresh_bookmarks_status(CTX_wm_manager(C), fsmenu);
  }

  return OPERATOR_FINISHED;
}

void FILE_OT_bookmark_cleanup(wmOperatorType *ot)
{
  /* identifiers */
  ot->name = "Cleanup Bookmarks";
  ot->description = "Delete all invalid bookmarks";
  ot->idname = "FILE_OT_bookmark_cleanup";

  /* api callbacks */
  ot->exec = bookmark_cleanup_exec;
  /* Bookmarks are for file browsing only (not asset browsing). */
  ot->poll = ED_operator_file_browsing_active;

  /* properties */
}

/** \} */

/* -------------------------------------------------------------------- */
/** \name Reorder Bookmark Operator
 * \{ */

enum {
  FILE_BOOKMARK_MOVE_TOP = -2,
  FILE_BOOKMARK_MOVE_UP = -1,
  FILE_BOOKMARK_MOVE_DOWN = 1,
  FILE_BOOKMARK_MOVE_BOTTOM = 2,
};

static int bookmark_move_exec(bContext *C, wmOperator *op)
{
  ScrArea *area = CTX_wm_area(C);
  SpaceFile *sfile = CTX_wm_space_file(C);
  FSMenu *fsmenu = ED_fsmenu_get();
  FSMenuEntry *fsmentry = ED_fsmenu_get_category(fsmenu, FS_CATEGORY_BOOKMARKS);
  const FSMenuEntry *fsmentry_org = fsmentry;

  const int direction = RNA_enum_get(op->ptr, "direction");
  const int totitems = ED_fsmenu_get_nentries(fsmenu, FS_CATEGORY_BOOKMARKS);
  const int act_index = sfile->bookmarknr;
  int new_index;

  if (totitems < 2) {
    return OPERATOR_CANCELLED;
  }

  switch (direction) {
    case FILE_BOOKMARK_MOVE_TOP:
      new_index = 0;
      break;
    case FILE_BOOKMARK_MOVE_BOTTOM:
      new_index = totitems - 1;
      break;
    case FILE_BOOKMARK_MOVE_UP:
    case FILE_BOOKMARK_MOVE_DOWN:
    default:
      new_index = (totitems + act_index + direction) % totitems;
      break;
  }

  if (new_index == act_index) {
    return OPERATOR_CANCELLED;
  }

  BLI_linklist_move_item((LinkNode **)&fsmentry, act_index, new_index);
  if (fsmentry != fsmentry_org) {
    ED_fsmenu_set_category(fsmenu, FS_CATEGORY_BOOKMARKS, fsmentry);
  }

  /* Need to update active bookmark number. */
  sfile->bookmarknr = new_index;

  fsmenu_write_file_and_refresh_or_report_error(fsmenu, area, op->reports);

  return OPERATOR_FINISHED;
}

static bool file_bookmark_move_poll(bContext *C)
{
  SpaceFile *sfile = CTX_wm_space_file(C);

  /* Bookmarks are for file browsing only (not asset browsing). */
  if (!ED_operator_file_browsing_active(C)) {
    return false;
  }

  return sfile->bookmarknr != -1;
}

void FILE_OT_bookmark_move(wmOperatorType *ot)
{
  static const EnumPropertyItem slot_move[] = {
      {FILE_BOOKMARK_MOVE_TOP, "TOP", 0, "Top", "Top of the list"},
      {FILE_BOOKMARK_MOVE_UP, "UP", 0, "Up", ""},
      {FILE_BOOKMARK_MOVE_DOWN, "DOWN", 0, "Down", ""},
      {FILE_BOOKMARK_MOVE_BOTTOM, "BOTTOM", 0, "Bottom", "Bottom of the list"},
      {0, nullptr, 0, nullptr, nullptr}};

  /* identifiers */
  ot->name = "Move Bookmark";
  ot->idname = "FILE_OT_bookmark_move";
  ot->description = "Move the active bookmark up/down in the list";

  /* api callbacks */
  ot->exec = bookmark_move_exec;
  ot->poll = file_bookmark_move_poll;

  /* flags */
  ot->flag = OPTYPE_REGISTER; /* No undo! */

  RNA_def_enum(ot->srna,
               "direction",
               slot_move,
               0,
               "Direction",
               "Direction to move the active bookmark towards");
}

/** \} */

/* -------------------------------------------------------------------- */
/** \name Reset Recent Blend Files Operator
 * \{ */

static int reset_recent_exec(bContext *C, wmOperator *op)
{
  ScrArea *area = CTX_wm_area(C);
  FSMenu *fsmenu = ED_fsmenu_get();

  while (ED_fsmenu_get_entry(fsmenu, FS_CATEGORY_RECENT, 0) != nullptr) {
    fsmenu_remove_entry(fsmenu, FS_CATEGORY_RECENT, 0);
  }

  fsmenu_write_file_and_refresh_or_report_error(fsmenu, area, op->reports);

  return OPERATOR_FINISHED;
}

void FILE_OT_reset_recent(wmOperatorType *ot)
{
  /* identifiers */
  ot->name = "Reset Recent";
  ot->description = "Reset recent files";
  ot->idname = "FILE_OT_reset_recent";

  /* api callbacks */
  ot->exec = reset_recent_exec;
  /* File browsing only operator (not asset browsing). */
  ot->poll = ED_operator_file_browsing_active;
}

/** \} */

/* -------------------------------------------------------------------- */
/** \name Highlight File Operator
 * \{ */

int file_highlight_set(SpaceFile *sfile, ARegion *region, int mx, int my)
{
  View2D *v2d = &region->v2d;
  FileSelectParams *params;
  int numfiles, origfile;

  /* In case blender starts where the mouse is over a File browser,
   * this operator can be invoked when the `sfile` or `sfile->layout` isn't initialized yet. */
  if (sfile == nullptr || sfile->files == nullptr || sfile->layout == nullptr) {
    return 0;
  }

  params = ED_fileselect_get_active_params(sfile);
  /* In case #SpaceFile.browse_mode just changed, the area may be pending a refresh still, which is
   * what creates the params for the current browse mode. See #93508. */
  if (!params) {
    return false;
  }
  numfiles = filelist_files_ensure(sfile->files);

  origfile = params->highlight_file;

  mx -= region->winrct.xmin;
  my -= region->winrct.ymin;

  if (ED_fileselect_layout_is_inside_pt(sfile->layout, v2d, mx, my)) {
    float fx, fy;
    int highlight_file;

    UI_view2d_region_to_view(v2d, mx, my, &fx, &fy);

    highlight_file = ED_fileselect_layout_offset(
        sfile->layout, int(v2d->tot.xmin + fx), int(v2d->tot.ymax - fy));

    if ((highlight_file >= 0) && (highlight_file < numfiles)) {
      params->highlight_file = highlight_file;
    }
    else {
      params->highlight_file = -1;
    }
  }
  else {
    params->highlight_file = -1;
  }

  return (params->highlight_file != origfile);
}

static int file_highlight_invoke(bContext *C, wmOperator * /*op*/, const wmEvent *event)
{
  ARegion *region = CTX_wm_region(C);
  SpaceFile *sfile = CTX_wm_space_file(C);

  if (!file_highlight_set(sfile, region, event->xy[0], event->xy[1])) {
    return OPERATOR_PASS_THROUGH;
  }

  ED_area_tag_redraw(CTX_wm_area(C));

  return OPERATOR_PASS_THROUGH;
}

void FILE_OT_highlight(wmOperatorType *ot)
{
  /* identifiers */
  ot->name = "Highlight File";
  ot->description = "Highlight selected file(s)";
  ot->idname = "FILE_OT_highlight";

  /* api callbacks */
  ot->invoke = file_highlight_invoke;
  /* Operator works for file or asset browsing */
  ot->poll = ED_operator_file_active;
}

/** \} */

/* -------------------------------------------------------------------- */
/** \name Sort from Column Operator
 * \{ */

static int file_column_sort_ui_context_invoke(bContext *C,
                                              wmOperator * /*op*/,
                                              const wmEvent *event)
{
  const ARegion *region = CTX_wm_region(C);
  SpaceFile *sfile = CTX_wm_space_file(C);

  if (file_attribute_column_header_is_inside(
          &region->v2d, sfile->layout, event->mval[0], event->mval[1]))
  {
    FileSelectParams *params = ED_fileselect_get_active_params(sfile);
    const FileAttributeColumnType column_type = file_attribute_column_type_find_isect(
        &region->v2d, params, sfile->layout, event->mval[0]);

    if (column_type != COLUMN_NONE) {
      const FileAttributeColumn *column = &sfile->layout->attribute_columns[column_type];

      BLI_assert(column->sort_type != FILE_SORT_DEFAULT);
      if (params->sort == column->sort_type) {
        /* Already sorting by selected column -> toggle sort invert (three state logic). */
        params->flag ^= FILE_SORT_INVERT;
      }
      else {
        params->sort = column->sort_type;
        params->flag &= ~FILE_SORT_INVERT;
      }

      WM_event_add_notifier(C, NC_SPACE | ND_SPACE_FILE_PARAMS, nullptr);
    }
  }

  return OPERATOR_PASS_THROUGH;
}

void FILE_OT_sort_column_ui_context(wmOperatorType *ot)
{
  /* identifiers */
  ot->name = "Sort from Column";
  ot->description = "Change sorting to use column under cursor";
  ot->idname = "FILE_OT_sort_column_ui_context";

  /* api callbacks */
  ot->invoke = file_column_sort_ui_context_invoke;
  /* Operator works for file or asset browsing */
  ot->poll = ED_operator_file_active;

  ot->flag = OPTYPE_INTERNAL;
}

/** \} */

/* -------------------------------------------------------------------- */
/** \name Cancel File Selector Operator
 * \{ */

static bool file_operator_poll(bContext *C)
{
  bool poll = ED_operator_file_browsing_active(C);
  SpaceFile *sfile = CTX_wm_space_file(C);

  if (!sfile || !sfile->op) {
    poll = false;
  }

  return poll;
}

static int file_cancel_exec(bContext *C, wmOperator * /*unused*/)
{
  wmWindowManager *wm = CTX_wm_manager(C);
  SpaceFile *sfile = CTX_wm_space_file(C);
  wmOperator *op = sfile->op;

  sfile->op = nullptr;

  WM_event_fileselect_event(wm, op, EVT_FILESELECT_CANCEL);

  return OPERATOR_FINISHED;
}

void FILE_OT_cancel(wmOperatorType *ot)
{
  /* identifiers */
  ot->name = "Cancel File Load";
  ot->description = "Cancel loading of selected file";
  ot->idname = "FILE_OT_cancel";

  /* api callbacks */
  ot->exec = file_cancel_exec;
  ot->poll = file_operator_poll;
}

/** \} */

/* -------------------------------------------------------------------- */
/** \name Operator Utilities
 * \{ */

void file_sfile_to_operator_ex(
    bContext *C, Main *bmain, wmOperator *op, SpaceFile *sfile, char *filepath)
{
  FileSelectParams *params = ED_fileselect_get_active_params(sfile);
  PropertyRNA *prop;

  /* XXX, not real length */
  if (params->file[0]) {
    BLI_path_join(filepath, FILE_MAX, params->dir, params->file);
  }
  else {
    BLI_strncpy(filepath, params->dir, FILE_MAX);
    BLI_path_slash_ensure(filepath, FILE_MAX);
  }

  if ((prop = RNA_struct_find_property(op->ptr, "relative_path"))) {
    if (RNA_property_boolean_get(op->ptr, prop)) {
      BLI_path_rel(filepath, BKE_main_blendfile_path(bmain));
    }
  }

  char value[FILE_MAX];
  if ((prop = RNA_struct_find_property(op->ptr, "filename"))) {
    RNA_property_string_get(op->ptr, prop, value);
    RNA_property_string_set(op->ptr, prop, params->file);
    if (RNA_property_update_check(prop) && !STREQ(params->file, value)) {
      RNA_property_update(C, op->ptr, prop);
    }
  }
  if ((prop = RNA_struct_find_property(op->ptr, "directory"))) {
    RNA_property_string_get(op->ptr, prop, value);
    RNA_property_string_set(op->ptr, prop, params->dir);
    if (RNA_property_update_check(prop) && !STREQ(params->dir, value)) {
      RNA_property_update(C, op->ptr, prop);
    }
  }
  if ((prop = RNA_struct_find_property(op->ptr, "filepath"))) {
    RNA_property_string_get(op->ptr, prop, value);
    RNA_property_string_set(op->ptr, prop, filepath);
    if (RNA_property_update_check(prop) && !STREQ(filepath, value)) {
      RNA_property_update(C, op->ptr, prop);
    }
  }

  /* some ops have multiple files to select */
  /* this is called on operators check() so clear collections first since
   * they may be already set. */
  {
    int i, numfiles = filelist_files_ensure(sfile->files);

    if ((prop = RNA_struct_find_property(op->ptr, "files"))) {
      PointerRNA itemptr;
      int num_files = 0;
      RNA_property_collection_clear(op->ptr, prop);
      for (i = 0; i < numfiles; i++) {
        if (filelist_entry_select_index_get(sfile->files, i, CHECK_FILES)) {
          FileDirEntry *file = filelist_file(sfile->files, i);
          /* Cannot (currently) mix regular items and alias/shortcuts in multiple selection. */
          if (!file->redirection_path) {
            RNA_property_collection_add(op->ptr, prop, &itemptr);
            RNA_string_set(&itemptr, "name", file->relpath);
            num_files++;
          }
        }
      }
      /* make sure the file specified in the filename button is added even if no
       * files selected */
      if (0 == num_files) {
        RNA_property_collection_add(op->ptr, prop, &itemptr);
        RNA_string_set(&itemptr, "name", params->file);
      }
    }

    if ((prop = RNA_struct_find_property(op->ptr, "dirs"))) {
      PointerRNA itemptr;
      int num_dirs = 0;
      RNA_property_collection_clear(op->ptr, prop);
      for (i = 0; i < numfiles; i++) {
        if (filelist_entry_select_index_get(sfile->files, i, CHECK_DIRS)) {
          FileDirEntry *file = filelist_file(sfile->files, i);
          RNA_property_collection_add(op->ptr, prop, &itemptr);
          RNA_string_set(&itemptr, "name", file->relpath);
          num_dirs++;
        }
      }

      /* make sure the directory specified in the button is added even if no
       * directory selected */
      if (0 == num_dirs) {
        RNA_property_collection_add(op->ptr, prop, &itemptr);
        RNA_string_set(&itemptr, "name", params->dir);
      }
    }
  }
}
void file_sfile_to_operator(bContext *C, Main *bmain, wmOperator *op, SpaceFile *sfile)
{
  char filepath_dummy[FILE_MAX];

  file_sfile_to_operator_ex(C, bmain, op, sfile, filepath_dummy);
}

void file_operator_to_sfile(Main *bmain, SpaceFile *sfile, wmOperator *op)
{
  FileSelectParams *params = ED_fileselect_get_active_params(sfile);
  PropertyRNA *prop;

  /* If neither of the above are set, split the filepath back */
  if ((prop = RNA_struct_find_property(op->ptr, "filepath"))) {
    char filepath[FILE_MAX];
    RNA_property_string_get(op->ptr, prop, filepath);
    BLI_path_split_dir_file(
        filepath, params->dir, sizeof(params->dir), params->file, sizeof(params->file));
  }
  else {
    if ((prop = RNA_struct_find_property(op->ptr, "filename"))) {
      RNA_property_string_get(op->ptr, prop, params->file);
    }
    if ((prop = RNA_struct_find_property(op->ptr, "directory"))) {
      RNA_property_string_get(op->ptr, prop, params->dir);
    }
  }

  /* we could check for relative_path property which is used when converting
   * in the other direction but doesn't hurt to do this every time */
  BLI_path_abs(params->dir, BKE_main_blendfile_path(bmain));

  /* XXX, files and dirs updates missing, not really so important though */
}

void file_sfile_filepath_set(SpaceFile *sfile, const char *filepath)
{
  FileSelectParams *params = ED_fileselect_get_active_params(sfile);
  BLI_assert(BLI_exists(filepath));

  if (BLI_is_dir(filepath)) {
    STRNCPY(params->dir, filepath);
  }
  else {
    if ((params->flag & FILE_DIRSEL_ONLY) == 0) {
      BLI_path_split_dir_file(
          filepath, params->dir, sizeof(params->dir), params->file, sizeof(params->file));
    }
    else {
      BLI_path_split_dir_part(filepath, params->dir, sizeof(params->dir));
    }
  }
}

void file_draw_check_ex(bContext *C, ScrArea *area)
{
  /* May happen when manipulating non-active spaces. */
  if (UNLIKELY(area->spacetype != SPACE_FILE)) {
    return;
  }
  SpaceFile *sfile = static_cast<SpaceFile *>(area->spacedata.first);
  wmOperator *op = sfile->op;
  if (op) { /* fail on reload */
    if (op->type->check) {
      Main *bmain = CTX_data_main(C);
      file_sfile_to_operator(C, bmain, op, sfile);

      /* redraw */
      if (op->type->check(C, op)) {
        file_operator_to_sfile(bmain, sfile, op);

        /* redraw, else the changed settings won't get updated */
        ED_area_tag_redraw(area);
      }
    }
  }
}

void file_draw_check(bContext *C)
{
  ScrArea *area = CTX_wm_area(C);
  file_draw_check_ex(C, area);
}

void file_draw_check_cb(bContext *C, void * /*arg1*/, void * /*arg2*/)
{
  file_draw_check(C);
}

bool file_draw_check_exists(SpaceFile *sfile)
{
  if (sfile->op) { /* fails on reload */
    const FileSelectParams *params = ED_fileselect_get_active_params(sfile);
    if (params && (params->flag & FILE_CHECK_EXISTING)) {
      char filepath[FILE_MAX];
      BLI_path_join(filepath, sizeof(filepath), params->dir, params->file);
      if (BLI_is_file(filepath)) {
        return true;
      }
    }
  }

  return false;
}

/** \} */

/* -------------------------------------------------------------------- */
/** \name External operations that can performed on files.
 * \{ */

static const EnumPropertyItem file_external_operation[] = {
    {FILE_EXTERNAL_OPERATION_OPEN, "OPEN", ICON_FILE, "Open", "Open the file"},
    {FILE_EXTERNAL_OPERATION_FOLDER_OPEN, "FOLDER_OPEN", ICON_FILE_FOLDER, "Open Folder", "Open the folder"},
    {FILE_EXTERNAL_OPERATION_EDIT, "EDIT", ICON_FILE, "Edit", "Edit the file"},
    {FILE_EXTERNAL_OPERATION_NEW, "NEW", ICON_FILE_NEW, "New", "Create a new file of this type"},
    {FILE_EXTERNAL_OPERATION_FIND, "FIND", ICON_VIEW_ZOOM, "Find File", "Search for files of this type"},
    {FILE_EXTERNAL_OPERATION_SHOW, "SHOW", ICON_RESTRICT_VIEW_ON, "Show", "Show this file"},
    {FILE_EXTERNAL_OPERATION_PLAY, "PLAY", ICON_PLAY, "Play", "Play this file"},
    {FILE_EXTERNAL_OPERATION_BROWSE, "BROWSE", ICON_FILE_FOLDER, "Browse", "Browse this file"},
    {FILE_EXTERNAL_OPERATION_PREVIEW, "PREVIEW", ICON_RESTRICT_VIEW_ON, "Preview", "Preview this file"},
    {FILE_EXTERNAL_OPERATION_PRINT, "PRINT", ICON_OUTPUT, "Print", "Print this file"},
    {FILE_EXTERNAL_OPERATION_INSTALL, "INSTALL", ICON_IMPORT, "Install", "Install this file"},
    {FILE_EXTERNAL_OPERATION_RUNAS, "RUNAS", ICON_PLAY, "Run As User", "Run as specific user"},
    {FILE_EXTERNAL_OPERATION_PROPERTIES,
     "PROPERTIES",
     ICON_PREFERENCES,
     "Properties",
     "Show OS Properties for this item"},
    {FILE_EXTERNAL_OPERATION_FOLDER_FIND,
     "FOLDER_FIND",
     ICON_VIEWZOOM,
     "Find in Folder",
     "Search for items in this folder"},
    {FILE_EXTERNAL_OPERATION_FOLDER_CMD,
     "CMD",
     ICON_CONSOLE,
     "Command Prompt Here",
     "Open a command prompt here"},
    {0, nullptr, 0, nullptr, nullptr}};

static int file_external_operation_exec(bContext *C, wmOperator *op)
{
  PropertyRNA *prop = RNA_struct_find_property(op->ptr, "filepath");
  char filepath[FILE_MAX];
  RNA_property_string_get(op->ptr, prop, filepath);

  WM_cursor_set(CTX_wm_window(C), WM_CURSOR_WAIT);

#ifdef WIN32
  const FileExternalOperation operation = (FileExternalOperation)RNA_enum_get(op->ptr,
                                                                              "operation");
  if (BLI_file_external_operation_execute(filepath, operation)) {
    WM_cursor_set(CTX_wm_window(C), WM_CURSOR_DEFAULT);
    return OPERATOR_FINISHED;
  }
#else
  wmOperatorType *ot = WM_operatortype_find("WM_OT_path_open", true);
  PointerRNA op_props;
  WM_operator_properties_create_ptr(&op_props, ot);
  RNA_string_set(&op_props, "filepath", filepath);
  if (WM_operator_name_call_ptr(C, ot, WM_OP_INVOKE_DEFAULT, &op_props, nullptr) ==
      OPERATOR_FINISHED)
  {
    WM_cursor_set(CTX_wm_window(C), WM_CURSOR_DEFAULT);
    return OPERATOR_FINISHED;
  }
#endif

  BKE_reportf(
      op->reports, RPT_ERROR, "Failure to perform external file operation on \"%s\"", filepath);
  WM_cursor_set(CTX_wm_window(C), WM_CURSOR_DEFAULT);
  return OPERATOR_CANCELLED;
}

static std::string file_external_operation_get_description(bContext * /*C*/,
                                                           wmOperatorType * /*ot*/,
                                                           PointerRNA *ptr)
{
  const char *description = "";
  RNA_enum_description(file_external_operation, RNA_enum_get(ptr, "operation"), &description);
  return TIP_(description);
}

void FILE_OT_external_operation(wmOperatorType *ot)
{
  PropertyRNA *prop;

  /* identifiers */
  ot->name = "External File Operation";
  ot->idname = "FILE_OT_external_operation";
  ot->description = "Perform external operation on a file or folder";

  /* api callbacks */
  ot->exec = file_external_operation_exec;
  ot->get_description = file_external_operation_get_description;

  /* flags */
  ot->flag = OPTYPE_REGISTER; /* No undo! */

  /* properties */
  prop = RNA_def_string(ot->srna, "filepath", nullptr, FILE_MAX, "File or folder path", "");
  RNA_def_property_flag(prop, PROP_SKIP_SAVE);

  RNA_def_enum(ot->srna,
               "operation",
               file_external_operation,
               FILE_EXTERNAL_OPERATION_OPEN,
               "Operation",
               "Operation to perform on the file or path");
}

static void file_os_operations_menu_item(uiLayout *layout,
                                         wmOperatorType *ot,
                                         const char *path,
                                         FileExternalOperation operation)
{
#ifdef WIN32
  if (!BLI_file_external_operation_supported(path, operation)) {
    return;
  }
#else
  if (!ELEM(operation, FILE_EXTERNAL_OPERATION_OPEN, FILE_EXTERNAL_OPERATION_FOLDER_OPEN)) {
    return;
  }
#endif

  const char *title = "";
  RNA_enum_name(file_external_operation, operation, &title);

  PointerRNA props_ptr;
<<<<<<< HEAD
  // bfa - draw icons in static const EnumPropertyItem file_external_operation
  int icon = ICON_NONE;
  if (operation) {
    RNA_enum_icon_from_value(file_external_operation, operation, &icon);
  }
  uiItemFullO_ptr(layout, ot, title, icon, nullptr, WM_OP_INVOKE_DEFAULT, UI_ITEM_NONE, &props_ptr);
  //end bfa

=======
  uiItemFullO_ptr(layout,
                  ot,
                  IFACE_(title),
                  ICON_NONE,
                  nullptr,
                  WM_OP_INVOKE_DEFAULT,
                  UI_ITEM_NONE,
                  &props_ptr);
>>>>>>> 4c02bf38
  RNA_string_set(&props_ptr, "filepath", path);
  if (operation) {
    RNA_enum_set(&props_ptr, "operation", operation);
  }
}

static void file_os_operations_menu_draw(const bContext *C_const, Menu *menu)
{
  bContext *C = (bContext *)C_const;

  /* File browsing only operator (not asset browsing). */
  if (!ED_operator_file_browsing_active(C)) {
    return;
  }

  SpaceFile *sfile = CTX_wm_space_file(C);
  FileSelectParams *params = ED_fileselect_get_active_params(sfile);
  if (!sfile || !params) {
    return;
  }

  char dir[FILE_MAX_LIBEXTRA];
  if (filelist_islibrary(sfile->files, dir, nullptr)) {
    return;
  }

  int numfiles = filelist_files_ensure(sfile->files);
  FileDirEntry *fileentry = nullptr;
  int num_selected = 0;

  for (int i = 0; i < numfiles; i++) {
    if (filelist_entry_select_index_get(sfile->files, i, CHECK_ALL)) {
      fileentry = filelist_file(sfile->files, i);
      num_selected++;
    }
  }

  if (!fileentry || num_selected > 1) {
    return;
  }

  char path[FILE_MAX_LIBEXTRA];
  filelist_file_get_full_path(sfile->files, fileentry, path);
  const char *root = filelist_dir(sfile->files);

  uiLayout *layout = menu->layout;
  uiLayoutSetOperatorContext(layout, WM_OP_INVOKE_DEFAULT);
  wmOperatorType *ot = WM_operatortype_find("FILE_OT_external_operation", true);

  if (fileentry->typeflag & FILE_TYPE_DIR) {
    file_os_operations_menu_item(layout, ot, path, FILE_EXTERNAL_OPERATION_FOLDER_OPEN);
    file_os_operations_menu_item(layout, ot, path, FILE_EXTERNAL_OPERATION_FOLDER_CMD);
    file_os_operations_menu_item(layout, ot, path, FILE_EXTERNAL_OPERATION_PROPERTIES);
  }
  else {
    file_os_operations_menu_item(layout, ot, path, FILE_EXTERNAL_OPERATION_OPEN);
    file_os_operations_menu_item(layout, ot, path, FILE_EXTERNAL_OPERATION_EDIT);
    file_os_operations_menu_item(layout, ot, path, FILE_EXTERNAL_OPERATION_NEW);
    file_os_operations_menu_item(layout, ot, path, FILE_EXTERNAL_OPERATION_FIND);
    file_os_operations_menu_item(layout, ot, path, FILE_EXTERNAL_OPERATION_SHOW);
    file_os_operations_menu_item(layout, ot, path, FILE_EXTERNAL_OPERATION_PLAY);
    file_os_operations_menu_item(layout, ot, path, FILE_EXTERNAL_OPERATION_BROWSE);
    file_os_operations_menu_item(layout, ot, path, FILE_EXTERNAL_OPERATION_PREVIEW);
    file_os_operations_menu_item(layout, ot, path, FILE_EXTERNAL_OPERATION_PRINT);
    file_os_operations_menu_item(layout, ot, path, FILE_EXTERNAL_OPERATION_INSTALL);
    file_os_operations_menu_item(layout, ot, path, FILE_EXTERNAL_OPERATION_RUNAS);
    file_os_operations_menu_item(layout, ot, root, FILE_EXTERNAL_OPERATION_FOLDER_OPEN);
    file_os_operations_menu_item(layout, ot, root, FILE_EXTERNAL_OPERATION_FOLDER_CMD);
    file_os_operations_menu_item(layout, ot, path, FILE_EXTERNAL_OPERATION_PROPERTIES);
  }
}

static bool file_os_operations_menu_poll(const bContext *C_const, MenuType * /*mt*/)
{
  bContext *C = (bContext *)C_const;

  /* File browsing only operator (not asset browsing). */
  if (!ED_operator_file_browsing_active(C)) {
    return false;
  }

  SpaceFile *sfile = CTX_wm_space_file(C);
  FileSelectParams *params = ED_fileselect_get_active_params(sfile);

  if (sfile && params) {
    char dir[FILE_MAX_LIBEXTRA];
    if (filelist_islibrary(sfile->files, dir, nullptr)) {
      return false;
    }

    int numfiles = filelist_files_ensure(sfile->files);
    int num_selected = 0;
    for (int i = 0; i < numfiles; i++) {
      if (filelist_entry_select_index_get(sfile->files, i, CHECK_ALL)) {
        num_selected++;
      }
    }

    if (num_selected > 1) {
      CTX_wm_operator_poll_msg_set(C, "More than one item is selected");
    }
    else if (num_selected < 1) {
      CTX_wm_operator_poll_msg_set(C, "No items are selected");
    }
    else {
      return true;
    }
  }

  return false;
}

void file_external_operations_menu_register()
{
  MenuType *mt;

  mt = static_cast<MenuType *>(
      MEM_callocN(sizeof(MenuType), "spacetype file menu file operations"));
  STRNCPY(mt->idname, "FILEBROWSER_MT_operations_menu");
  STRNCPY(mt->label, N_("External"));
  STRNCPY(mt->translation_context, BLT_I18NCONTEXT_DEFAULT_BPYRNA);
  mt->draw = file_os_operations_menu_draw;
  mt->poll = file_os_operations_menu_poll;
  WM_menutype_add(mt);
}

/** \} */

/* -------------------------------------------------------------------- */
/** \name Execute File Window Operator
 * \{ */

/**
 * Execute the active file, as set in the file select params.
 */
static bool file_execute(bContext *C, SpaceFile *sfile)
{
  Main *bmain = CTX_data_main(C);
  FileSelectParams *params = ED_fileselect_get_active_params(sfile);
  FileDirEntry *file = filelist_file(sfile->files, params->active_file);

  if (file && file->redirection_path) {
    /* redirection_path is an absolute path that takes precedence
     * over using params->dir + params->file. */
    BLI_path_split_dir_file(file->redirection_path,
                            params->dir,
                            sizeof(params->dir),
                            params->file,
                            sizeof(params->file));
    /* Update relpath with redirected filename as well so that the alternative
     * combination of params->dir + relpath remains valid as well. */
    MEM_freeN(file->relpath);
    file->relpath = BLI_strdup(params->file);
  }

  /* directory change */
  if (file && (file->typeflag & FILE_TYPE_DIR)) {
    if (!file->relpath) {
      return false;
    }

    if (FILENAME_IS_PARENT(file->relpath)) {
      BLI_path_parent_dir(params->dir);
    }
    else {
      BLI_path_abs(params->dir, BKE_main_blendfile_path(bmain));
      BLI_path_normalize_native(params->dir);
      BLI_path_append_dir(params->dir, sizeof(params->dir), file->relpath);
    }
    ED_file_change_dir(C);
  }
  /* Opening file, sends events now, so things get handled on window-queue level. */
  else if (sfile->op) {
    ScrArea *area = CTX_wm_area(C);
    FSMenu *fsmenu = ED_fsmenu_get();
    wmOperator *op = sfile->op;
    char filepath[FILE_MAX];

    sfile->op = nullptr;

    file_sfile_to_operator_ex(C, bmain, op, sfile, filepath);

    if (BLI_exists(params->dir)) {
      fsmenu_insert_entry(fsmenu,
                          FS_CATEGORY_RECENT,
                          params->dir,
                          nullptr,
                          ICON_FILE_FOLDER,
                          FSMenuInsert(FS_INSERT_SAVE | FS_INSERT_FIRST));
    }

    fsmenu_write_file_and_refresh_or_report_error(fsmenu, area, op->reports);

    WM_event_fileselect_event(CTX_wm_manager(C), op, EVT_FILESELECT_EXEC);
  }

  return true;
}

static int file_exec(bContext *C, wmOperator * /*op*/)
{
  SpaceFile *sfile = CTX_wm_space_file(C);

  if (!file_execute(C, sfile)) {
    return OPERATOR_CANCELLED;
  }

  return OPERATOR_FINISHED;
}

void FILE_OT_execute(wmOperatorType *ot)
{
  /* identifiers */
  ot->name = "Execute File Window";
  ot->description = "Execute selected file";
  ot->idname = "FILE_OT_execute";

  /* api callbacks */
  ot->exec = file_exec;
  /* Important since handler is on window level.
   *
   * Avoid using #file_operator_poll since this is also used for entering directories
   * which is used even when the file manager doesn't have an operator. */
  ot->poll = ED_operator_file_browsing_active;
}

/**
 * \returns false if the mouse doesn't hover a selectable item.
 */
static bool file_ensure_hovered_is_active(bContext *C, const wmEvent *event)
{
  rcti rect = file_select_mval_to_select_rect(event->mval);
  if (file_select(C, &rect, FILE_SEL_ADD, false, false) == FILE_SELECT_NOTHING) {
    return false;
  }

  return true;
}

static int file_execute_mouse_invoke(bContext *C, wmOperator * /*op*/, const wmEvent *event)
{
  ARegion *region = CTX_wm_region(C);
  SpaceFile *sfile = CTX_wm_space_file(C);

  if (!ED_fileselect_layout_is_inside_pt(
          sfile->layout, &region->v2d, event->mval[0], event->mval[1]))
  {
    return OPERATOR_CANCELLED | OPERATOR_PASS_THROUGH;
  }

  /* Note that this isn't needed practically, because the keymap already activates the hovered item
   * on mouse-press. This execute operator is called afterwards on the double-click event then.
   * However relying on this would be fragile and could break with keymap changes, so better to
   * have this mouse-execute operator that makes sure once more that the hovered file is active. */
  if (!file_ensure_hovered_is_active(C, event)) {
    return OPERATOR_CANCELLED;
  }

  if (!file_execute(C, sfile)) {
    return OPERATOR_CANCELLED;
  }

  return OPERATOR_FINISHED;
}

void FILE_OT_mouse_execute(wmOperatorType *ot)
{
  /* identifiers */
  ot->name = "Execute File";
  ot->description =
      "Perform the current execute action for the file under the cursor (e.g. open the file)";
  ot->idname = "FILE_OT_mouse_execute";

  /* api callbacks */
  ot->invoke = file_execute_mouse_invoke;
  ot->poll = ED_operator_file_browsing_active;

  ot->flag = OPTYPE_INTERNAL;
}

/** \} */

/* -------------------------------------------------------------------- */
/** \name Refresh File List Operator
 * \{ */

static int file_refresh_exec(bContext *C, wmOperator * /*unused*/)
{
  wmWindowManager *wm = CTX_wm_manager(C);
  SpaceFile *sfile = CTX_wm_space_file(C);
  FSMenu *fsmenu = ED_fsmenu_get();

  ED_fileselect_clear(wm, sfile);

  /* refresh system directory menu */
  fsmenu_refresh_system_category(fsmenu);

  /* Update bookmarks 'valid' state. */
  fsmenu_refresh_bookmarks_status(wm, fsmenu);

  WM_event_add_notifier(C, NC_SPACE | ND_SPACE_FILE_LIST, nullptr);

  return OPERATOR_FINISHED;
}

void FILE_OT_refresh(wmOperatorType *ot)
{
  /* identifiers */
  ot->name = "Refresh File List";
  ot->description = "Refresh the file list";
  ot->idname = "FILE_OT_refresh";

  /* api callbacks */
  ot->exec = file_refresh_exec;
  ot->poll = ED_operator_file_browsing_active; /* <- important, handler is on window level */
}

/** \} */

/* -------------------------------------------------------------------- */
/** \name Navigate Parent Operator
 * \{ */

static int file_parent_exec(bContext *C, wmOperator * /*unused*/)
{
  Main *bmain = CTX_data_main(C);
  SpaceFile *sfile = CTX_wm_space_file(C);
  FileSelectParams *params = ED_fileselect_get_active_params(sfile);

  if (params) {
    if (BLI_path_parent_dir(params->dir)) {
      BLI_path_abs(params->dir, BKE_main_blendfile_path(bmain));
      BLI_path_normalize_dir(params->dir, sizeof(params->dir));
      ED_file_change_dir(C);
      if (params->recursion_level > 1) {
        /* Disable 'dirtree' recursion when going up in tree. */
        params->recursion_level = 0;
        filelist_setrecursion(sfile->files, params->recursion_level);
      }
      WM_event_add_notifier(C, NC_SPACE | ND_SPACE_FILE_LIST, nullptr);
    }
  }

  return OPERATOR_FINISHED;
}

void FILE_OT_parent(wmOperatorType *ot)
{
  /* identifiers */
  ot->name = "Parent Directory";
  ot->description = "Move to parent directory";
  ot->idname = "FILE_OT_parent";

  /* api callbacks */
  ot->exec = file_parent_exec;
  /* File browsing only operator (not asset browsing). */
  ot->poll = ED_operator_file_browsing_active; /* <- important, handler is on window level */
}

/** \} */

/* -------------------------------------------------------------------- */
/** \name Navigate Previous Operator
 * \{ */

static int file_previous_exec(bContext *C, wmOperator * /*op*/)
{
  SpaceFile *sfile = CTX_wm_space_file(C);
  FileSelectParams *params = ED_fileselect_get_active_params(sfile);

  if (params) {
    folderlist_pushdir(sfile->folders_next, params->dir);
    folderlist_popdir(sfile->folders_prev, params->dir);
    folderlist_pushdir(sfile->folders_next, params->dir);

    ED_file_change_dir(C);
  }
  WM_event_add_notifier(C, NC_SPACE | ND_SPACE_FILE_LIST, nullptr);

  return OPERATOR_FINISHED;
}

void FILE_OT_previous(wmOperatorType *ot)
{
  /* identifiers */
  ot->name = "Previous Folder";
  ot->description = "Move to previous folder";
  ot->idname = "FILE_OT_previous";

  /* api callbacks */
  ot->exec = file_previous_exec;
  /* File browsing only operator (not asset browsing). */
  ot->poll = ED_operator_file_browsing_active; /* <- important, handler is on window level */
}

/** \} */

/* -------------------------------------------------------------------- */
/** \name Navigate Next Operator
 * \{ */

static int file_next_exec(bContext *C, wmOperator * /*unused*/)
{
  SpaceFile *sfile = CTX_wm_space_file(C);
  FileSelectParams *params = ED_fileselect_get_active_params(sfile);
  if (params) {
    folderlist_pushdir(sfile->folders_prev, params->dir);
    folderlist_popdir(sfile->folders_next, params->dir);

    /* update folders_prev so we can check for it in #folderlist_clear_next() */
    folderlist_pushdir(sfile->folders_prev, params->dir);

    ED_file_change_dir(C);
  }
  WM_event_add_notifier(C, NC_SPACE | ND_SPACE_FILE_LIST, nullptr);

  return OPERATOR_FINISHED;
}

void FILE_OT_next(wmOperatorType *ot)
{
  /* identifiers */
  ot->name = "Next Folder";
  ot->description = "Move to next folder";
  ot->idname = "FILE_OT_next";

  /* api callbacks */
  ot->exec = file_next_exec;
  /* File browsing only operator (not asset browsing). */
  ot->poll = ED_operator_file_browsing_active; /* <- important, handler is on window level */
}

/** \} */

/* -------------------------------------------------------------------- */
/** \name Smooth Scroll Operator
 * \{ */

/* only meant for timer usage */
static int file_smoothscroll_invoke(bContext *C, wmOperator * /*op*/, const wmEvent *event)
{
  ScrArea *area = CTX_wm_area(C);
  SpaceFile *sfile = CTX_wm_space_file(C);
  ARegion *region, *region_ctx = CTX_wm_region(C);
  const bool is_horizontal = (sfile->layout->flag & FILE_LAYOUT_HOR) != 0;
  int i;

  /* escape if not our timer */
  if (sfile->smoothscroll_timer == nullptr || sfile->smoothscroll_timer != event->customdata) {
    return OPERATOR_PASS_THROUGH;
  }

  const int numfiles = filelist_files_ensure(sfile->files);

  /* Due to asynchronous nature of file listing, we may execute this code before `file_refresh()`
   * editing entry is available in our listing,
   * so we also have to handle switching to rename mode here. */
  FileSelectParams *params = ED_fileselect_get_active_params(sfile);
  if ((params->rename_flag &
       (FILE_PARAMS_RENAME_PENDING | FILE_PARAMS_RENAME_POSTSCROLL_PENDING)) != 0)
  {
    file_params_renamefile_activate(sfile, params);
  }

  /* check if we are editing a name */
  int edit_idx = -1;
  for (i = 0; i < numfiles; i++) {
    if (filelist_entry_select_index_get(sfile->files, i, CHECK_ALL) &
        (FILE_SEL_EDITING | FILE_SEL_HIGHLIGHTED))
    {
      edit_idx = i;
      break;
    }
  }

  wmWindowManager *wm = CTX_wm_manager(C);
  wmWindow *win = CTX_wm_window(C);

  /* if we are not editing, we are done */
  if (edit_idx == -1) {
    /* Do not invalidate timer if file-rename is still pending,
     * we might still be building the filelist and yet have to find edited entry. */
    if (params->rename_flag == 0) {
      file_params_smoothscroll_timer_clear(wm, win, sfile);
    }
    return OPERATOR_PASS_THROUGH;
  }

  /* we need the correct area for scrolling */
  region = BKE_area_find_region_type(area, RGN_TYPE_WINDOW);
  if (!region || region->regiontype != RGN_TYPE_WINDOW) {
    file_params_smoothscroll_timer_clear(wm, win, sfile);
    return OPERATOR_PASS_THROUGH;
  }

  /* Number of items in a block (i.e. lines in a column in horizontal layout, or columns in a line
   * in vertical layout).
   */
  const int items_block_size = is_horizontal ? sfile->layout->rows : sfile->layout->flow_columns;

  /* Scroll offset is the first file in the row/column we are editing in. */
  if (sfile->scroll_offset == 0) {
    sfile->scroll_offset = (edit_idx / items_block_size) * items_block_size;
  }

  const int numfiles_layout = ED_fileselect_layout_numfiles(sfile->layout, region);
  const int first_visible_item = ED_fileselect_layout_offset(
      sfile->layout, int(region->v2d.cur.xmin), int(-region->v2d.cur.ymax));
  const int last_visible_item = first_visible_item + numfiles_layout + 1;

  /* NOTE: the special case for vertical layout is because filename is at the bottom of items then,
   * so we artificially move current row back one step, to ensure we show bottom of
   * active item rather than its top (important in case visible height is low). */
  const int middle_offset = max_ii(
      0, (first_visible_item + last_visible_item) / 2 - (is_horizontal ? 0 : items_block_size));

  const int min_middle_offset = numfiles_layout / 2;
  const int max_middle_offset = ((numfiles / items_block_size) * items_block_size +
                                 ((numfiles % items_block_size) != 0 ? items_block_size : 0)) -
                                (numfiles_layout / 2);
  /* Actual (physical) scrolling info, in pixels, used to detect whether we are fully at the
   * beginning/end of the view. */
  /* Note that there is a weird glitch, that sometimes tot rctf is smaller than cur rctf...
   * that is why we still need to keep the min/max_middle_offset checks too. :( */
  const float min_tot_scroll = is_horizontal ? region->v2d.tot.xmin : -region->v2d.tot.ymax;
  const float max_tot_scroll = is_horizontal ? region->v2d.tot.xmax : -region->v2d.tot.ymin;
  const float min_curr_scroll = is_horizontal ? region->v2d.cur.xmin : -region->v2d.cur.ymax;
  const float max_curr_scroll = is_horizontal ? region->v2d.cur.xmax : -region->v2d.cur.ymin;

  /* Check if we have reached our final scroll position. */
  /* File-list has to be ready, otherwise it makes no sense to stop scrolling yet. */
  const bool is_ready = filelist_is_ready(sfile->files);
  /* Edited item must be in the 'middle' of shown area (kind of approximated).
   * Note that we have to do the check in 'block space', not in 'item space' here. */
  const bool is_centered = (abs(middle_offset / items_block_size -
                                sfile->scroll_offset / items_block_size) == 0);
  /* OR edited item must be towards the beginning, and we are scrolled fully to the start. */
  const bool is_full_start = ((sfile->scroll_offset < min_middle_offset) &&
                              (min_curr_scroll - min_tot_scroll < 1.0f) &&
                              (middle_offset - min_middle_offset < items_block_size));
  /* OR edited item must be towards the end, and we are scrolled fully to the end.
   * This one is crucial (unlike the one for the beginning), because without it we won't scroll
   * fully to the end, and last column or row will end up only partially drawn. */
  const bool is_full_end = ((sfile->scroll_offset > max_middle_offset) &&
                            (max_tot_scroll - max_curr_scroll < 1.0f) &&
                            (max_middle_offset - middle_offset < items_block_size));

  if (is_ready && (is_centered || is_full_start || is_full_end)) {
    file_params_smoothscroll_timer_clear(wm, win, sfile);
    /* Post-scroll (after rename has been validated by user) is done,
     * rename process is totally finished, cleanup. */
    if ((params->rename_flag & FILE_PARAMS_RENAME_POSTSCROLL_ACTIVE) != 0) {
      file_params_renamefile_clear(params);
    }
    return OPERATOR_FINISHED;
  }

  /* Temporarily set context to the main window region,
   * so that the pan operator works. */
  CTX_wm_region_set(C, region);

  /* scroll one step in the desired direction */
  PointerRNA op_ptr;
  int deltax = 0;
  int deltay = 0;

  /* We adjust speed of scrolling to avoid tens of seconds of it in e.g. directories with tens of
   * thousands of folders... See #65782. */
  /* This will slow down scrolling when approaching final goal, also avoids going too far and
   * having to bounce back... */

  /* Number of blocks (columns in horizontal layout, rows otherwise) between current middle of
   * screen, and final goal position. */
  const int diff_offset = sfile->scroll_offset / items_block_size -
                          middle_offset / items_block_size;
  /* convert diff_offset into pixels. */
  const int diff_offset_delta = abs(diff_offset) *
                                (is_horizontal ?
                                     sfile->layout->tile_w + 2 * sfile->layout->tile_border_x :
                                     sfile->layout->tile_h + 2 * sfile->layout->tile_border_y);
  const int scroll_delta = max_ii(2, diff_offset_delta / 15);

  if (diff_offset < 0) {
    if (is_horizontal) {
      deltax = -scroll_delta;
    }
    else {
      deltay = scroll_delta;
    }
  }
  else {
    if (is_horizontal) {
      deltax = scroll_delta;
    }
    else {
      deltay = -scroll_delta;
    }
  }
  WM_operator_properties_create(&op_ptr, "VIEW2D_OT_pan");
  RNA_int_set(&op_ptr, "deltax", deltax);
  RNA_int_set(&op_ptr, "deltay", deltay);

  WM_operator_name_call(C, "VIEW2D_OT_pan", WM_OP_EXEC_DEFAULT, &op_ptr, event);
  WM_operator_properties_free(&op_ptr);

  ED_region_tag_redraw(region);

  /* and restore context */
  CTX_wm_region_set(C, region_ctx);

  return OPERATOR_FINISHED;
}

void FILE_OT_smoothscroll(wmOperatorType *ot)
{
  /* identifiers */
  ot->name = "Smooth Scroll";
  ot->idname = "FILE_OT_smoothscroll";
  ot->description = "Smooth scroll to make editable file visible";

  /* api callbacks */
  ot->invoke = file_smoothscroll_invoke;
  /* Operator works for file or asset browsing */
  ot->poll = ED_operator_file_active;
}

/** \} */

/* -------------------------------------------------------------------- */
/** \name File Selector Drop Operator
 * \{ */

static int filepath_drop_exec(bContext *C, wmOperator *op)
{
  Main *bmain = CTX_data_main(C);
  SpaceFile *sfile = CTX_wm_space_file(C);

  if (sfile) {
    char filepath[FILE_MAX];

    RNA_string_get(op->ptr, "filepath", filepath);
    if (!BLI_exists(filepath)) {
      BKE_report(op->reports, RPT_ERROR, "File does not exist");
      return OPERATOR_CANCELLED;
    }

    file_sfile_filepath_set(sfile, filepath);

    if (sfile->op) {
      file_sfile_to_operator(C, bmain, sfile->op, sfile);
      file_draw_check(C);
    }

    WM_event_add_notifier(C, NC_SPACE | ND_SPACE_FILE_PARAMS, nullptr);
    return OPERATOR_FINISHED;
  }

  return OPERATOR_CANCELLED;
}

void FILE_OT_filepath_drop(wmOperatorType *ot)
{
  ot->name = "File Selector Drop";
  ot->idname = "FILE_OT_filepath_drop";

  ot->exec = filepath_drop_exec;
  /* File browsing only operator (not asset browsing). */
  ot->poll = ED_operator_file_browsing_active;

  RNA_def_string_file_path(ot->srna, "filepath", "Path", FILE_MAX, "", "");
}

/** \} */

/* -------------------------------------------------------------------- */
/** \name New Directory Operator
 * \{ */

/**
 * Create a new, non-existing folder `dirname`, returns true if successful,
 * false if name couldn't be created.
 * The actual name is returned in `r_dirpath`, `r_dirpath_full` contains the complete path,
 * including the new folder name.
 */
static bool new_folder_path(const char *parent,
                            char r_dirpath_full[FILE_MAX],
                            char r_dirname[FILE_MAXFILE])
{
  int i = 1;
  int len = 0;

  BLI_strncpy(r_dirname, "New Folder", FILE_MAXFILE);
  BLI_path_join(r_dirpath_full, FILE_MAX, parent, r_dirname);
  /* check whether r_dirpath_full with the name already exists, in this case
   * add number to the name. Check length of generated name to avoid
   * crazy case of huge number of folders each named 'New Folder (x)' */
  while (BLI_exists(r_dirpath_full) && (len < FILE_MAXFILE)) {
    len = BLI_snprintf(r_dirname, FILE_MAXFILE, "New Folder(%d)", i);
    BLI_path_join(r_dirpath_full, FILE_MAX, parent, r_dirname);
    i++;
  }

  return (len < FILE_MAXFILE);
}

static int file_directory_new_exec(bContext *C, wmOperator *op)
{
  char dirname[FILE_MAXFILE];
  char dirpath[FILE_MAX];
  bool generate_name = true;

  wmWindowManager *wm = CTX_wm_manager(C);
  SpaceFile *sfile = CTX_wm_space_file(C);
  FileSelectParams *params = ED_fileselect_get_active_params(sfile);
  const bool do_diropen = RNA_boolean_get(op->ptr, "open");

  if (!params) {
    BKE_report(op->reports, RPT_WARNING, "No parent directory given");
    return OPERATOR_CANCELLED;
  }

  dirpath[0] = '\0';

  {
    PropertyRNA *prop = RNA_struct_find_property(op->ptr, "directory");
    RNA_property_string_get(op->ptr, prop, dirpath);
    if (dirpath[0] != '\0') {
      generate_name = false;
    }
  }

  if (generate_name) {
    /* create a new, non-existing folder name */
    if (!new_folder_path(params->dir, dirpath, dirname)) {
      BKE_report(op->reports, RPT_ERROR, "Could not create new folder name");
      return OPERATOR_CANCELLED;
    }
  }
  else { /* We assume we are able to generate a valid name! */
    char org_path[FILE_MAX];

    STRNCPY(org_path, dirpath);
    if (BLI_path_make_safe(dirpath)) {
      BKE_reportf(op->reports,
                  RPT_WARNING,
                  "'%s' given path is OS-invalid, creating '%s' path instead",
                  org_path,
                  dirpath);
    }
  }

  /* create the file */
  errno = 0;
  if (!BLI_dir_create_recursive(dirpath) ||
      /* Should no more be needed,
       * now that BLI_dir_create_recursive returns a success state - but kept just in case. */
      !BLI_exists(dirpath))
  {
    BKE_reportf(op->reports,
                RPT_ERROR,
                "Could not create new folder: %s",
                errno ? strerror(errno) : "unknown error");
    return OPERATOR_CANCELLED;
  }

  eFileSel_Params_RenameFlag rename_flag = eFileSel_Params_RenameFlag(params->rename_flag);

  /* If we don't enter the directory directly, remember file to jump into editing. */
  if (do_diropen == false) {
    BLI_assert_msg(params->rename_id == nullptr,
                   "File rename handling should immediately clear rename_id when done, "
                   "because otherwise it will keep taking precedence over renamefile.");
    STRNCPY(params->renamefile, dirname);
    rename_flag = FILE_PARAMS_RENAME_PENDING;
  }

  file_params_invoke_rename_postscroll(wm, CTX_wm_window(C), sfile);
  params->rename_flag = rename_flag;

  /* reload dir to make sure we're seeing what's in the directory */
  ED_fileselect_clear(wm, sfile);

  if (do_diropen) {
    STRNCPY(params->dir, dirpath);
    ED_file_change_dir(C);
  }

  WM_event_add_notifier(C, NC_SPACE | ND_SPACE_FILE_LIST, nullptr);

  return OPERATOR_FINISHED;
}

void FILE_OT_directory_new(wmOperatorType *ot)
{
  PropertyRNA *prop;

  /* identifiers */
  ot->name = "Create New Directory";
  ot->description = "Create a new directory";
  ot->idname = "FILE_OT_directory_new";

  /* api callbacks */
  ot->exec = file_directory_new_exec;
  /* File browsing only operator (not asset browsing). */
  ot->poll = ED_operator_file_browsing_active; /* <- important, handler is on window level */

  prop = RNA_def_string_dir_path(
      ot->srna, "directory", nullptr, FILE_MAX, "Directory", "Name of new directory");
  RNA_def_property_flag(prop, PROP_SKIP_SAVE);
  prop = RNA_def_boolean(ot->srna, "open", false, "Open", "Open new directory");
  RNA_def_property_flag(prop, PROP_SKIP_SAVE);
}

/** \} */

/* -------------------------------------------------------------------- */
/** \name Refresh File List Operator
 * \{ */

/* TODO: This should go to BLI_path_utils. */
static void file_expand_directory(bContext *C)
{
  Main *bmain = CTX_data_main(C);
  SpaceFile *sfile = CTX_wm_space_file(C);
  FileSelectParams *params = ED_fileselect_get_active_params(sfile);

  if (params) {
    if (BLI_path_is_rel(params->dir)) {
      /* Use of 'default' folder here is just to avoid an error message on '//' prefix. */
      const char *blendfile_path = BKE_main_blendfile_path(bmain);
      BLI_path_abs(params->dir,
                   (blendfile_path[0] != '\0') ? blendfile_path :
                                                 BKE_appdir_folder_default_or_root());
    }
    else if (params->dir[0] == '~') {
      /* While path handling expansion typically doesn't support home directory expansion
       * in Blender, this is a convenience to be able to type in a single character.
       * Even though this is a UNIX convention, it's harmless to expand on WIN32 as well. */
      char tmpstr[sizeof(params->dir) - 1];
      STRNCPY(tmpstr, params->dir + 1);
      BLI_path_join(params->dir, sizeof(params->dir), BKE_appdir_folder_home(), tmpstr);
    }

    else if (params->dir[0] == '\0')
#ifndef WIN32
    {
      params->dir[0] = '/';
      params->dir[1] = '\0';
    }
#else
    {
      BLI_windows_get_default_root_dir(params->dir);
    }
    /* Change `C:` --> `C:\`, #28102. */
    else if (BLI_path_is_win32_drive_only(params->dir)) {
      params->dir[2] = SEP;
      params->dir[3] = '\0';
    }
    else if (BLI_path_is_unc(params->dir)) {
      BLI_path_normalize_unc(params->dir, FILE_MAX_LIBEXTRA);
    }
#endif
  }
}

/* TODO: check we still need this, it's annoying to have OS-specific code here... :/. */
#if defined(WIN32)
static bool can_create_dir(const char *dir)
{
  /* for UNC paths we need to check whether the parent of the new
   * directory is a proper directory itself and not a share or the
   * UNC root (server name) itself. Calling BLI_is_dir does this
   */
  if (BLI_path_is_unc(dir)) {
    char parent[PATH_MAX];
    BLI_strncpy(parent, dir, PATH_MAX);
    BLI_path_parent_dir(parent);
    return BLI_is_dir(parent);
  }
  return true;
}
#endif

void file_directory_enter_handle(bContext *C, void * /*arg_unused*/, void * /*arg_but*/)
{
  Main *bmain = CTX_data_main(C);
  SpaceFile *sfile = CTX_wm_space_file(C);
  FileSelectParams *params = ED_fileselect_get_active_params(sfile);

  if (params) {
    char old_dir[sizeof(params->dir)];

    STRNCPY(old_dir, params->dir);

    file_expand_directory(C);

    /* special case, user may have pasted a filepath into the directory */
    if (!filelist_is_dir(sfile->files, params->dir)) {
      char tdir[FILE_MAX_LIBEXTRA];
      char *group, *name;

      if (BLI_is_file(params->dir)) {
        char dirpath[sizeof(params->dir)];
        STRNCPY(dirpath, params->dir);
        BLI_path_split_dir_file(
            dirpath, params->dir, sizeof(params->dir), params->file, sizeof(params->file));
      }
      else if (BKE_blendfile_library_path_explode(params->dir, tdir, &group, &name)) {
        if (group) {
          BLI_path_append(tdir, sizeof(tdir), group);
        }
        STRNCPY(params->dir, tdir);
        if (name) {
          STRNCPY(params->file, name);
        }
        else {
          params->file[0] = '\0';
        }
      }
    }

    BLI_path_abs(params->dir, BKE_main_blendfile_path(bmain));
    BLI_path_normalize_dir(params->dir, sizeof(params->dir));

    if (filelist_is_dir(sfile->files, params->dir)) {
      if (!STREQ(params->dir, old_dir)) { /* Avoids flickering when nothing's changed. */
        /* if directory exists, enter it immediately */
        ED_file_change_dir(C);
      }

      /* don't do for now because it selects entire text instead of
       * placing cursor at the end */
      // UI_textbutton_activate_but(C, but);
    }
#if defined(WIN32)
    else if (!can_create_dir(params->dir)) {
      const char *lastdir = folderlist_peeklastdir(sfile->folders_prev);
      if (lastdir) {
        STRNCPY(params->dir, lastdir);
      }
    }
#endif
    else {
      const char *lastdir = folderlist_peeklastdir(sfile->folders_prev);
      char tdir[FILE_MAX_LIBEXTRA];

      /* If we are 'inside' a blend library, we cannot do anything... */
      if (lastdir && BKE_blendfile_library_path_explode(lastdir, tdir, nullptr, nullptr)) {
        STRNCPY(params->dir, lastdir);
      }
      else {
        /* if not, ask to create it and enter if confirmed */
        wmOperatorType *ot = WM_operatortype_find("FILE_OT_directory_new", false);
        PointerRNA ptr;
        WM_operator_properties_create_ptr(&ptr, ot);
        RNA_string_set(&ptr, "directory", params->dir);
        RNA_boolean_set(&ptr, "open", true);
        /* Enable confirmation prompt, else it's too easy
         * to accidentally create new directories. */
        RNA_boolean_set(&ptr, "confirm", true);

        if (lastdir) {
          STRNCPY(params->dir, lastdir);
        }

        WM_operator_name_call_ptr(C, ot, WM_OP_INVOKE_DEFAULT, &ptr, nullptr);
        WM_operator_properties_free(&ptr);
      }
    }

    WM_event_add_notifier(C, NC_SPACE | ND_SPACE_FILE_LIST, nullptr);
  }
}

void file_filename_enter_handle(bContext *C, void * /*arg_unused*/, void *arg_but)
{
  Main *bmain = CTX_data_main(C);
  SpaceFile *sfile = CTX_wm_space_file(C);
  FileSelectParams *params = ED_fileselect_get_active_params(sfile);
  uiBut *but = static_cast<uiBut *>(arg_but);
  char matched_file[FILE_MAX];

  if (params) {
    char filepath[sizeof(params->dir)];
    int matches;
    matched_file[0] = '\0';
    filepath[0] = '\0';

    file_expand_directory(C);

    matches = file_select_match(sfile, params->file, matched_file);

    /* *After* file_select_match! */
    const bool allow_tokens = (params->flag & FILE_PATH_TOKENS_ALLOW) != 0;
    BLI_path_make_safe_filename_ex(params->file, allow_tokens);

    if (matches) {
      /* replace the pattern (or filename that the user typed in,
       * with the first selected file of the match */
      STRNCPY(params->file, matched_file);

      WM_event_add_notifier(C, NC_SPACE | ND_SPACE_FILE_PARAMS, nullptr);
    }

    if (matches == 1) {
      BLI_path_join(filepath, sizeof(params->dir), params->dir, params->file);

      /* if directory, open it and empty filename field */
      if (filelist_is_dir(sfile->files, filepath)) {
        BLI_path_abs(filepath, BKE_main_blendfile_path(bmain));
        BLI_path_normalize_dir(filepath, sizeof(filepath));
        STRNCPY(params->dir, filepath);
        params->file[0] = '\0';
        ED_file_change_dir(C);
        UI_textbutton_activate_but(C, but);
        WM_event_add_notifier(C, NC_SPACE | ND_SPACE_FILE_PARAMS, nullptr);
      }
    }
    else if (matches > 1) {
      file_draw_check(C);
    }
  }
}

/** \} */

/* -------------------------------------------------------------------- */
/** \name Toggle Show Hidden Files Operator
 * \{ */

static int file_hidedot_exec(bContext *C, wmOperator * /*unused*/)
{
  wmWindowManager *wm = CTX_wm_manager(C);
  SpaceFile *sfile = CTX_wm_space_file(C);
  FileSelectParams *params = ED_fileselect_get_active_params(sfile);

  if (params) {
    params->flag ^= FILE_HIDE_DOT;
    ED_fileselect_clear(wm, sfile);
    WM_event_add_notifier(C, NC_SPACE | ND_SPACE_FILE_LIST, nullptr);
  }

  return OPERATOR_FINISHED;
}

void FILE_OT_hidedot(wmOperatorType *ot)
{
  /* identifiers */
  ot->name = "Toggle Hide Dot Files";
  ot->description = "Toggle hide hidden dot files";
  ot->idname = "FILE_OT_hidedot";

  /* api callbacks */
  ot->exec = file_hidedot_exec;
  /* File browsing only operator (not asset browsing). */
  ot->poll = ED_operator_file_browsing_active; /* <- important, handler is on window level */
}

/** \} */

/* -------------------------------------------------------------------- */
/** \name Increment Filename Operator
 * \{ */

static bool file_filenum_poll(bContext *C)
{
  SpaceFile *sfile = CTX_wm_space_file(C);

  /* File browsing only operator (not asset browsing). */
  if (!ED_operator_file_browsing_active(C)) {
    return false;
  }

  FileSelectParams *params = ED_fileselect_get_active_params(sfile);
  return params && (params->flag & FILE_CHECK_EXISTING);
}

/**
 * Looks for a string of digits within filename (using BLI_path_sequence_decode) and adjusts it by
 * add.
 */
static void filenum_newname(char *filename, size_t filename_maxncpy, int add)
{
  char head[FILE_MAXFILE], tail[FILE_MAXFILE];
  int pic;
  ushort digits;

  pic = BLI_path_sequence_decode(filename, head, sizeof(head), tail, sizeof(tail), &digits);

  /* are we going from 100 -> 99 or from 10 -> 9 */
  if (add < 0 && digits > 0) {
    int i, exp;
    exp = 1;
    for (i = digits; i > 1; i--) {
      exp *= 10;
    }
    if (pic >= exp && (pic + add) < exp) {
      digits--;
    }
  }

  pic += add;
  if (pic < 0) {
    pic = 0;
  }
  BLI_path_sequence_encode(filename, filename_maxncpy, head, tail, digits, pic);
}

static int file_filenum_exec(bContext *C, wmOperator *op)
{
  SpaceFile *sfile = CTX_wm_space_file(C);
  FileSelectParams *params = ED_fileselect_get_active_params(sfile);
  ScrArea *area = CTX_wm_area(C);

  int inc = RNA_int_get(op->ptr, "increment");
  if (params && (inc != 0)) {
    filenum_newname(params->file, sizeof(params->file), inc);
    ED_area_tag_redraw(area);
    file_draw_check(C);
    // WM_event_add_notifier(C, NC_WINDOW, nullptr);
  }

  return OPERATOR_FINISHED;
}

void FILE_OT_filenum(wmOperatorType *ot)
{
  /* identifiers */
  ot->name = "Increment Number in Filename";
  ot->description = "Increment number in filename";
  ot->idname = "FILE_OT_filenum";

  /* api callbacks */
  ot->exec = file_filenum_exec;
  ot->poll = file_filenum_poll;

  /* props */
  RNA_def_int(ot->srna, "increment", 1, -100, 100, "Increment", "", -100, 100);
}

/** \} */

/* -------------------------------------------------------------------- */
/** \name Rename File/Directory Operator
 * \{ */

static void file_rename_state_activate(SpaceFile *sfile, int file_idx, bool require_selected)
{
  const int numfiles = filelist_files_ensure(sfile->files);

  if ((file_idx >= 0) && (file_idx < numfiles)) {
    FileDirEntry *file = filelist_file(sfile->files, file_idx);

    if ((require_selected == false) ||
        (filelist_entry_select_get(sfile->files, file, CHECK_ALL) & FILE_SEL_SELECTED))
    {
      FileSelectParams *params = ED_fileselect_get_active_params(sfile);

      filelist_entry_select_index_set(
          sfile->files, file_idx, FILE_SEL_ADD, FILE_SEL_EDITING, CHECK_ALL);
      STRNCPY(params->renamefile, file->relpath);
      /* We can skip the pending state,
       * as we can directly set FILE_SEL_EDITING on the expected entry here. */
      params->rename_flag = FILE_PARAMS_RENAME_ACTIVE;
    }
  }
}

static int file_rename_exec(bContext *C, wmOperator * /*op*/)
{
  ScrArea *area = CTX_wm_area(C);
  SpaceFile *sfile = (SpaceFile *)CTX_wm_space_data(C);
  FileSelectParams *params = ED_fileselect_get_active_params(sfile);

  if (params) {
    file_rename_state_activate(sfile, params->active_file, false);
    ED_area_tag_redraw(area);
  }

  return OPERATOR_FINISHED;
}

void FILE_OT_rename(wmOperatorType *ot)
{
  /* identifiers */
  ot->name = "Rename File or Directory";
  ot->description = "Rename file or file directory";
  ot->idname = "FILE_OT_rename";

  /* api callbacks */
  ot->exec = file_rename_exec;
  /* File browsing only operator (not asset browsing). */
  ot->poll = ED_operator_file_browsing_active;
}

/** \} */

/* -------------------------------------------------------------------- */
/** \name Delete File Operator
 * \{ */

static bool file_delete_poll(bContext *C)
{
  if (!ED_operator_file_browsing_active(C)) {
    return false;
  }

  SpaceFile *sfile = CTX_wm_space_file(C);
  FileSelectParams *params = ED_fileselect_get_active_params(sfile);
  if (!sfile || !params) {
    return false;
  }

  char dir[FILE_MAX_LIBEXTRA];
  if (filelist_islibrary(sfile->files, dir, nullptr)) {
    return false;
  }

  int numfiles = filelist_files_ensure(sfile->files);
  for (int i = 0; i < numfiles; i++) {
    if (filelist_entry_select_index_get(sfile->files, i, CHECK_ALL)) {
      /* Has a selected file -> the operator can run. */
      return true;
    }
  }

  return false;
}

static bool file_delete_single(const FileList *files,
                               FileDirEntry *file,
                               const char **r_error_message)
{
  char filepath[FILE_MAX_LIBEXTRA];
  filelist_file_get_full_path(files, file, filepath);
  if (BLI_delete_soft(filepath, r_error_message) != 0 || BLI_exists(filepath)) {
    return false;
  }

  return true;
}

static int file_delete_exec(bContext *C, wmOperator *op)
{
  wmWindowManager *wm = CTX_wm_manager(C);
  SpaceFile *sfile = CTX_wm_space_file(C);
  int numfiles = filelist_files_ensure(sfile->files);

  const char *error_message = nullptr;
  bool report_error = false;
  errno = 0;
  for (int i = 0; i < numfiles; i++) {
    if (filelist_entry_select_index_get(sfile->files, i, CHECK_ALL)) {
      FileDirEntry *file = filelist_file(sfile->files, i);
      if (!file_delete_single(sfile->files, file, &error_message)) {
        report_error = true;
      }
    }
  }

  if (report_error) {
    if (error_message != nullptr) {
      BKE_reportf(op->reports, RPT_ERROR, "Could not delete file or directory: %s", error_message);
    }
    else {
      BKE_reportf(op->reports,
                  RPT_ERROR,
                  "Could not delete file or directory: %s",
                  errno ? strerror(errno) : "unknown error");
    }
  }

  ED_fileselect_clear(wm, sfile);
  WM_event_add_notifier(C, NC_SPACE | ND_SPACE_FILE_LIST, nullptr);

  return OPERATOR_FINISHED;
}

static int file_delete_invoke(bContext *C, wmOperator *op, const wmEvent * /*event*/)
{
  return WM_operator_confirm_ex(
      C, op, IFACE_("Delete selected files?"), nullptr, IFACE_("Delete"), ALERT_ICON_NONE, false);
}

void FILE_OT_delete(wmOperatorType *ot)
{
  /* identifiers */
  ot->name = "Delete Selected Files";
  ot->description = "Move selected files to the trash or recycle bin";
  ot->idname = "FILE_OT_delete";

  /* api callbacks */
  ot->invoke = file_delete_invoke;
  ot->exec = file_delete_exec;
  ot->poll = file_delete_poll; /* <- important, handler is on window level */
}

/** \} */

/* -------------------------------------------------------------------- */
/** \name Enter Filter Text Operator
 * \{ */

static int file_start_filter_exec(bContext *C, wmOperator * /*op*/)
{
  const ScrArea *area = CTX_wm_area(C);
  const SpaceFile *sfile = CTX_wm_space_file(C);
  const FileSelectParams *params = ED_fileselect_get_active_params(sfile);

  if (area) {
    LISTBASE_FOREACH (ARegion *, region, &area->regionbase) {
      if (UI_textbutton_activate_rna(C, region, params, "filter_search")) {
        break;
      }
    }
  }

  return OPERATOR_FINISHED;
}

void FILE_OT_start_filter(wmOperatorType *ot)
{
  /* identifiers */
  ot->name = "Filter";
  ot->description = "Start entering filter text";
  ot->idname = "FILE_OT_start_filter";

  /* api callbacks */
  ot->exec = file_start_filter_exec;
  /* Operator works for file or asset browsing */
  ot->poll = ED_operator_file_active;
}

/** \} */

/* -------------------------------------------------------------------- */
/** \name Edit Directory Path Operator
 * \{ */

static int file_edit_directory_path_exec(bContext *C, wmOperator * /*op*/)
{
  const ScrArea *area = CTX_wm_area(C);
  const SpaceFile *sfile = CTX_wm_space_file(C);
  const FileSelectParams *params = ED_fileselect_get_active_params(sfile);

  if (area) {
    LISTBASE_FOREACH (ARegion *, region, &area->regionbase) {
      if (UI_textbutton_activate_rna(C, region, params, "directory")) {
        break;
      }
    }
  }

  return OPERATOR_FINISHED;
}

void FILE_OT_edit_directory_path(wmOperatorType *ot)
{
  /* identifiers */
  ot->name = "Edit Directory Path";
  ot->description = "Start editing directory field";
  ot->idname = "FILE_OT_edit_directory_path";

  /* api callbacks */
  ot->exec = file_edit_directory_path_exec;
  ot->poll = ED_operator_file_active;
}

/** \} */

/* -------------------------------------------------------------------- */
/** \name Macro Operators
 * \{ */

void ED_operatormacros_file()
{
  //  wmOperatorType *ot;
  //  wmOperatorTypeMacro *otmacro;

  /* future macros */
}

/** \} */<|MERGE_RESOLUTION|>--- conflicted
+++ resolved
@@ -1904,25 +1904,21 @@
   RNA_enum_name(file_external_operation, operation, &title);
 
   PointerRNA props_ptr;
-<<<<<<< HEAD
-  // bfa - draw icons in static const EnumPropertyItem file_external_operation
+  /* bfa - draw icons in static const EnumPropertyItem file_external_operation*/
   int icon = ICON_NONE;
   if (operation) {
     RNA_enum_icon_from_value(file_external_operation, operation, &icon);
   }
-  uiItemFullO_ptr(layout, ot, title, icon, nullptr, WM_OP_INVOKE_DEFAULT, UI_ITEM_NONE, &props_ptr);
-  //end bfa
-
-=======
+  /*end bfa*/
   uiItemFullO_ptr(layout,
-                  ot,
-                  IFACE_(title),
-                  ICON_NONE,
-                  nullptr,
-                  WM_OP_INVOKE_DEFAULT,
-                  UI_ITEM_NONE,
-                  &props_ptr);
->>>>>>> 4c02bf38
+	              ot,
+	              IFACE_(title),
+	              icon, /*bfa*/
+	              nullptr,
+	              WM_OP_INVOKE_DEFAULT,
+	              UI_ITEM_NONE,
+	              &props_ptr);                
+  
   RNA_string_set(&props_ptr, "filepath", path);
   if (operation) {
     RNA_enum_set(&props_ptr, "operation", operation);
