--- conflicted
+++ resolved
@@ -1916,7 +1916,6 @@
   const char *title = "";
   RNA_enum_name(file_external_operation, operation, &title);
 
-<<<<<<< HEAD
   /* bfa - draw icons in static const EnumPropertyItem file_external_operation*/
   int icon = ICON_NONE;
   if (operation) {
@@ -1929,10 +1928,6 @@
                         icon, /*bfa*/
                         WM_OP_INVOKE_DEFAULT, 
                         UI_ITEM_NONE);
-=======
-  PointerRNA props_ptr = layout->op(
-      ot, IFACE_(title), ICON_NONE, WM_OP_INVOKE_DEFAULT, UI_ITEM_NONE);
->>>>>>> 9a41dc73
   RNA_string_set(&props_ptr, "filepath", path);
   if (operation) {
     RNA_enum_set(&props_ptr, "operation", operation);
