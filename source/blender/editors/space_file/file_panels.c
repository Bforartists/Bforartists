--- conflicted
+++ resolved
@@ -79,10 +79,6 @@
 
 	UI_block_func_set(uiLayoutGetBlock(pa->layout), file_draw_check_cb, NULL, NULL);
 
-<<<<<<< HEAD
-	uiTemplateOperatorPropertyButs(C, pa->layout, op, file_panel_check_prop, UI_BUT_LABEL_ALIGN_NONE,
-	                               UI_TEMPLATE_OP_PROPS_SHOW_EMPTY);
-=======
 	/* Hack: temporary hide.*/
 	const char *hide[3] = {"filepath", "directory", "filename"};
 	for (int i = 0; i < ARRAY_SIZE(hide); i++) {
@@ -90,13 +86,14 @@
 		RNA_def_property_flag(prop, PROP_HIDDEN);
 	}
 
-	uiTemplateOperatorPropertyButs(C, pa->layout, op, '\0', UI_TEMPLATE_OP_PROPS_SHOW_EMPTY);
+	uiTemplateOperatorPropertyButs(
+	        C, pa->layout, op, UI_BUT_LABEL_ALIGN_NONE,
+	        UI_TEMPLATE_OP_PROPS_SHOW_EMPTY);
 
 	for (int i = 0; i < ARRAY_SIZE(hide); i++) {
 		PropertyRNA *prop = RNA_struct_find_property(op->ptr, "filepath");
 		RNA_def_property_clear_flag(prop, PROP_HIDDEN);
 	}
->>>>>>> cea8d301
 
 	UI_block_func_set(uiLayoutGetBlock(pa->layout), NULL, NULL, NULL);
 }
