--- conflicted
+++ resolved
@@ -25,6 +25,7 @@
 #include "BLI_path_utils.hh"
 #include "BLI_string.h"
 #include "BLI_utildefines.h"
+#include "UI_interface_c.hh"
 
 #ifdef WIN32
 #  include "BLI_winstuff.h"
@@ -375,14 +376,8 @@
   {
     const int import_method = ED_fileselect_asset_import_method_get(sfile, file);
     BLI_assert(import_method > -1);
-<<<<<<< HEAD
 
     BLI_assert(ED_fileselect_is_asset_browser(sfile) && file->asset);
-    const FileAssetSelectParams *params = ED_fileselect_get_asset_params(sfile); /*BFA*/
-    bool drop_collections_as_instances = params->drop_collections_as_instances; /*BFA*/
-    bool drop_collections_at_origin = params->drop_collections_at_origin; /*BFA*/
-    UI_but_drag_set_asset(but, file->asset, import_method, icon, file->preview_icon_id, drop_collections_as_instances, drop_collections_at_origin); /*BFA*/
-=======
     if (import_method > -1) {
       AssetImportSettings import_settings{};
       import_settings.method = eAssetImportMethod(import_method);
@@ -394,7 +389,6 @@
 
       UI_but_drag_set_asset(but, file->asset, import_settings, icon, file->preview_icon_id);
     }
->>>>>>> f0d96254
   }
   else if (preview_image) {
     UI_but_drag_set_image(but, path, icon, preview_image, scale);
@@ -783,7 +777,8 @@
 
   if (file_type_icon) {
     /* Small icon in the middle of large image, scaled to fit container and UI scale */
-    float icon_opacity = 1.0f; /* bfa - keep small icons on large image fully opaque (icon in center of file_folder_large etc) */
+    float icon_opacity = 1.0f; /* bfa - keep small icons on large image fully opaque (icon in
+                                  center of file_folder_large etc) */
     uchar icon_color[4] = {0, 0, 0, 255};
     if (srgb_to_grayscale(document_img_col) < 0.5f) {
       icon_color[0] = 255;
