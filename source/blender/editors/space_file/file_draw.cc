--- conflicted
+++ resolved
@@ -628,79 +628,6 @@
     GPU_blend(GPU_BLEND_ALPHA_PREMULT);
   }
 
-<<<<<<< HEAD
-  if (!is_loading) {
-    /* Don't show outer document image if loading - too flashy. */
-    if (is_special_file_image) {
-      /* Draw large folder or document icon. */
-      const int icon_large = (file->typeflag & FILE_TYPE_DIR) ? ICON_FILE_FOLDER_LARGE :
-                                                                ICON_FILE_LARGE;
-      uchar icon_col[4];
-      rgba_float_to_uchar(icon_col, document_img_col);
-      float icon_x = float(xmin) +
-                     (file->typeflag & FILE_TYPE_DIR ? 0.0f : scaled_width * -0.142f);
-      float icon_y = float(ymin) + (file->typeflag & FILE_TYPE_DIR ? scaled_width * -0.0f : 0.0f); /*bfa - center folder icon - don't change*/
-      UI_icon_draw_ex(icon_x,
-                      icon_y,
-                      icon_large,
-                      icon_aspect / 4.0f / UI_SCALE_FAC,
-                      document_img_col[3],
-                      0.0f,
-                      icon_col,
-                      false,
-                      UI_NO_ICON_OVERLAY_TEXT);
-    }
-    else {
-      IMMDrawPixelsTexState state = immDrawPixelsTexSetup(GPU_SHADER_3D_IMAGE_COLOR);
-      immDrawPixelsTexTiled_scaling(&state,
-                                    float(xmin),
-                                    float(ymin),
-                                    imb->x,
-                                    imb->y,
-                                    GPU_RGBA8,
-                                    true,
-                                    imb->byte_buffer.data,
-                                    scale,
-                                    scale,
-                                    1.0f,
-                                    1.0f,
-                                    document_img_col);
-    }
-  }
-
-  if (file_type_icon && is_special_file_image) {
-    /* Small icon in the middle of large image, scaled to fit container and UI scale */
-    float icon_x, icon_y;
-    float icon_opacity = 0.8f; /*bfa - changed from 0.3 to 0.8*/
-    uchar icon_color[4] = {0, 0, 0, 255};
-    if (rgb_to_grayscale(document_img_col) < 0.5f) {
-      icon_color[0] = 255;
-      icon_color[1] = 255;
-      icon_color[2] = 255;
-    }
-
-    if (is_loading) {
-      /* Contrast with background since we are not showing the large document image. */
-      UI_GetThemeColor4ubv(TH_TEXT, icon_color);
-    }
-
-    icon_x = xmin +
-             (file->typeflag & FILE_TYPE_DIR ? scaled_width * 0.31f : scaled_width * 0.178f);
-    icon_y = ymin + (file->typeflag & FILE_TYPE_DIR ? scaled_width * 0.0f : scaled_width * 0.0f);  /*bfa - center folder icon - don't change*/
-    UI_icon_draw_ex(icon_x,
-                    icon_y,
-                    is_loading ? ICON_TEMP : file_type_icon,
-                    icon_aspect / UI_SCALE_FAC / (file->typeflag & FILE_TYPE_DIR ? 1.5f : 2.0f),
-                    icon_opacity,
-                    0.0f,
-                    icon_color,
-                    false,
-                    UI_NO_ICON_OVERLAY_TEXT);
-  }
-
-  const bool show_outline = !is_special_file_image &&
-                            (file->typeflag & (FILE_TYPE_IMAGE | FILE_TYPE_OBJECT_IO |
-=======
   IMMDrawPixelsTexState state = immDrawPixelsTexSetup(GPU_SHADER_3D_IMAGE_COLOR);
   immDrawPixelsTexTiled_scaling(&state,
                                 float(xmin),
@@ -717,7 +644,6 @@
                                 document_img_col);
 
   const bool show_outline = (file->typeflag & (FILE_TYPE_IMAGE | FILE_TYPE_OBJECT_IO |
->>>>>>> 42cb67ee
                                                FILE_TYPE_MOVIE | FILE_TYPE_BLENDER));
   /* Contrasting outline around some preview types. */
   if (show_outline) {
