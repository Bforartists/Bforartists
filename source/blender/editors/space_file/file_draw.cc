/* SPDX-FileCopyrightText: 2008 Blender Foundation
 *
 * SPDX-License-Identifier: GPL-2.0-or-later */

/** \file
 * \ingroup spfile
 */

#include <cerrno>
#include <cmath>
#include <cstring>

#include "MEM_guardedalloc.h"

#include "AS_asset_representation.h"

#include "BLI_blenlib.h"
#include "BLI_fileops_types.h"
#include "BLI_utildefines.h"

#ifdef WIN32
#  include "BLI_winstuff.h"
#endif

#include "BIF_glutil.h"

#include "BKE_blendfile.h"
#include "BKE_context.h"

#include "BLT_translation.h"

#include "BLF_api.h"

#include "IMB_imbuf_types.h"

#include "DNA_userdef_types.h"
#include "DNA_windowmanager_types.h"

#include "RNA_access.h"
#include "RNA_prototypes.h"

#include "ED_fileselect.h"
#include "ED_screen.h"

#include "UI_interface.h"
#include "UI_interface_icons.h"
#include "UI_resources.h"
#include "UI_view2d.h"

#include "WM_api.h"
#include "WM_types.h"

#include "GPU_immediate.h"
#include "GPU_immediate_util.h"
#include "GPU_state.h"

#include "filelist.h"

#include "file_intern.h" /* own include */

void ED_file_path_button(bScreen *screen,
                         const SpaceFile *sfile,
                         FileSelectParams *params,
                         uiBlock *block)
{
  PointerRNA params_rna_ptr;
  uiBut *but;

  BLI_assert_msg(params != nullptr,
                 "File select parameters not set. The caller is expected to check this.");

  RNA_pointer_create(&screen->id, &RNA_FileSelectParams, params, &params_rna_ptr);

  /* callbacks for operator check functions */
  UI_block_func_set(block, file_draw_check_cb, nullptr, nullptr);

  but = uiDefButR(block,
                  UI_BTYPE_TEXT,
                  -1,
                  "",
                  0,
                  0,
                  UI_UNIT_X * 10,
                  UI_UNIT_Y,
                  &params_rna_ptr,
                  "directory",
                  0,
                  0.0f,
                  float(FILE_MAX),
                  0.0f,
                  0.0f,
                  TIP_("File path"));

  BLI_assert(!UI_but_flag_is_set(but, UI_BUT_UNDO));
  BLI_assert(!UI_but_is_utf8(but));

  UI_but_func_complete_set(but, autocomplete_directory, nullptr);
  UI_but_funcN_set(but, file_directory_enter_handle, nullptr, but);

  /* TODO: directory editing is non-functional while a library is loaded
   * until this is properly supported just disable it. */
  if (sfile && sfile->files && filelist_lib(sfile->files)) {
    UI_but_flag_enable(but, UI_BUT_DISABLED);
  }

  /* clear func */
  UI_block_func_set(block, nullptr, nullptr, nullptr);
}

/* Dummy helper - we need dynamic tooltips here. */
static char *file_draw_tooltip_func(bContext * /*C*/, void *argN, const char * /*tip*/)
{
  char *dyn_tooltip = static_cast<char *>(argN);
  return BLI_strdup(dyn_tooltip);
}

static char *file_draw_asset_tooltip_func(bContext * /*C*/, void *argN, const char * /*tip*/)
{
  const AssetRepresentation *asset = static_cast<AssetRepresentation *>(argN);
  std::string complete_string = AS_asset_representation_name_get(asset);
  const AssetMetaData &meta_data = *AS_asset_representation_metadata_get(asset);
  if (meta_data.description) {
    complete_string += '\n';
    complete_string += meta_data.description;
  }
  return BLI_strdupn(complete_string.c_str(), complete_string.size());
}

static void draw_tile_background(const rcti *draw_rect, int colorid, int shade)
{
  float color[4];
  rctf draw_rect_fl;
  BLI_rctf_rcti_copy(&draw_rect_fl, draw_rect);

  UI_GetThemeColorShade4fv(colorid, shade, color);
  UI_draw_roundbox_corner_set(UI_CNR_ALL);
  UI_draw_roundbox_aa(&draw_rect_fl, true, 5.0f, color);
}

static void file_but_enable_drag(uiBut *but,
                                 const SpaceFile *sfile,
                                 const FileDirEntry *file,
                                 const char *path,
                                 ImBuf *preview_image,
                                 int icon,
                                 float scale)
{
  ID *id;

  if ((id = filelist_file_get_id(file))) {
    UI_but_drag_set_id(but, id);
    if (preview_image) {
      UI_but_drag_attach_image(but, preview_image, scale);
    }
  }
  else if (sfile->browse_mode == FILE_BROWSE_MODE_ASSETS &&
           (file->typeflag & FILE_TYPE_ASSET) != 0) {
    const int import_method = ED_fileselect_asset_import_method_get(sfile, file);
    BLI_assert(import_method > -1);

<<<<<<< HEAD
      AssetHandle asset{};
      asset.file_data = file;

      /* BFA - needed to set #use_instance from UI before executing the drop operator */
      bool drop_collections_as_instances = true;
      if (ED_fileselect_is_asset_browser(sfile) && file->asset) {
        const FileAssetSelectParams *params = ED_fileselect_get_asset_params(sfile);
        drop_collections_as_instances = params->drop_collections_as_instances;
      }

      UI_but_drag_set_asset(
          but, &asset, BLI_strdup(blend_path), import_method, icon, preview_image, scale, drop_collections_as_instances);
    }
=======
    UI_but_drag_set_asset(but, file->asset, import_method, icon, preview_image, scale);
>>>>>>> 0ec8599d
  }
  else if (preview_image) {
    UI_but_drag_set_image(but, path, icon, preview_image, scale);
  }
  else {
    /* path is no more static, cannot give it directly to but... */
    UI_but_drag_set_path(but, path);
  }
}

static uiBut *file_add_icon_but(const SpaceFile *sfile,
                                uiBlock *block,
                                const char *path,
                                const FileDirEntry *file,
                                const rcti *tile_draw_rect,
                                int icon,
                                int width,
                                int height,
                                bool dimmed)
{
  uiBut *but;

  const int x = tile_draw_rect->xmin;
  const int y = tile_draw_rect->ymax - sfile->layout->tile_border_y - height;

  /* For uiDefIconBut(), if a1==1.0 then a2 is alpha 0.0 - 1.0 */
  const float a1 = dimmed ? 1.0f : 0.0f;
  const float a2 = dimmed ? 0.3f : 0.0f;
  but = uiDefIconBut(
      block, UI_BTYPE_LABEL, 0, icon, x, y, width, height, nullptr, 0.0f, 0.0f, a1, a2, nullptr);

  if (file->asset) {
    UI_but_func_tooltip_set(but, file_draw_asset_tooltip_func, file->asset, nullptr);
  }
  else {
    UI_but_func_tooltip_set(but, file_draw_tooltip_func, BLI_strdup(path), MEM_freeN);
  }

  return but;
}

static void file_draw_string(int sx,
                             int sy,
                             const char *string,
                             float width,
                             int height,
                             eFontStyle_Align align,
                             const uchar col[4])
{
  uiFontStyle fs;
  rcti rect;
  char filename[FILE_MAXFILE];

  if (string[0] == '\0' || width < 1) {
    return;
  }

  const uiStyle *style = UI_style_get();
  fs = style->widget;

  STRNCPY(filename, string);
  UI_text_clip_middle_ex(&fs, filename, width, UI_ICON_SIZE, sizeof(filename), '\0');

  /* no text clipping needed, UI_fontstyle_draw does it but is a bit too strict
   * (for buttons it works) */
  rect.xmin = sx;
  rect.xmax = sx + round_fl_to_int(width);
  rect.ymin = sy - height;
  rect.ymax = sy;

  uiFontStyleDraw_Params font_style_params{};
  font_style_params.align = align;

  UI_fontstyle_draw(&fs, &rect, filename, sizeof(filename), col, &font_style_params);
}

/**
 * \param r_sx, r_sy: The lower right corner of the last line drawn, plus the height of the last
 *                    line. This is the cursor position on completion to allow drawing more text
 *                    behind that.
 */
static void file_draw_string_multiline(int sx,
                                       int sy,
                                       const char *string,
                                       int wrap_width,
                                       int line_height,
                                       const uchar text_col[4],
                                       int *r_sx,
                                       int *r_sy)
{
  rcti rect;

  if (string[0] == '\0' || wrap_width < 1) {
    return;
  }

  const uiStyle *style = UI_style_get();
  int font_id = style->widget.uifont_id;
  int len = strlen(string);

  rcti textbox;
  BLF_wordwrap(font_id, wrap_width);
  BLF_enable(font_id, BLF_WORD_WRAP);
  BLF_boundbox(font_id, string, len, &textbox);
  BLF_disable(font_id, BLF_WORD_WRAP);

  /* no text clipping needed, UI_fontstyle_draw does it but is a bit too strict
   * (for buttons it works) */
  rect.xmin = sx;
  rect.xmax = sx + wrap_width;
  /* Need to increase the clipping rect by one more line, since the #UI_fontstyle_draw_ex() will
   * actually start drawing at (ymax - line-height). */
  rect.ymin = sy - BLI_rcti_size_y(&textbox) - line_height;
  rect.ymax = sy;

  uiFontStyleDraw_Params font_style_params{};
  font_style_params.align = UI_STYLE_TEXT_LEFT;
  font_style_params.word_wrap = true;

  ResultBLF result;
  UI_fontstyle_draw_ex(
      &style->widget, &rect, string, len, text_col, &font_style_params, nullptr, nullptr, &result);
  if (r_sx) {
    *r_sx = result.width;
  }
  if (r_sy) {
    *r_sy = rect.ymin + line_height;
  }
}

void file_calc_previews(const bContext *C, ARegion *region)
{
  SpaceFile *sfile = CTX_wm_space_file(C);
  View2D *v2d = &region->v2d;

  ED_fileselect_init_layout(sfile, region);
  UI_view2d_totRect_set(v2d, sfile->layout->width, sfile->layout->height);
}

static void file_add_preview_drag_but(const SpaceFile *sfile,
                                      uiBlock *block,
                                      FileLayout *layout,
                                      const FileDirEntry *file,
                                      const char *path,
                                      const rcti *tile_draw_rect,
                                      ImBuf *preview_image,
                                      const int icon,
                                      const float scale)
{
  /* Invisible button for dragging. */
  rcti drag_rect = *tile_draw_rect;
  /* A bit smaller than the full tile, to increase the gap between items that users can drag from
   * for box select. */
  BLI_rcti_pad(&drag_rect, -layout->tile_border_x, -layout->tile_border_y);

  uiBut *but = uiDefBut(block,
                        UI_BTYPE_LABEL,
                        0,
                        "",
                        drag_rect.xmin,
                        drag_rect.ymin,
                        BLI_rcti_size_x(&drag_rect),
                        BLI_rcti_size_y(&drag_rect),
                        nullptr,
                        0.0,
                        0.0,
                        0,
                        0,
                        nullptr);
  file_but_enable_drag(but, sfile, file, path, preview_image, icon, scale);

  if (file->asset) {
    UI_but_func_tooltip_set(but, file_draw_asset_tooltip_func, file->asset, nullptr);
  }
  else {
    UI_but_func_tooltip_set(but, file_draw_tooltip_func, BLI_strdup(path), MEM_freeN);
  }
}

static void file_draw_preview(const FileDirEntry *file,
                              const rcti *tile_draw_rect,
                              const float icon_aspect,
                              ImBuf *imb,
                              const int icon,
                              FileLayout *layout,
                              const bool is_icon,
                              const bool dimmed,
                              const bool is_link,
                              float *r_scale)
{
  float fx, fy;
  float dx, dy;
  int xco, yco;
  float ui_imbx, ui_imby;
  float scaledx, scaledy;
  float scale;
  int ex, ey;
  bool show_outline = !is_icon &&
                      (file->typeflag & (FILE_TYPE_IMAGE | FILE_TYPE_MOVIE | FILE_TYPE_BLENDER));
  const bool is_offline = (file->attributes & FILE_ATTR_OFFLINE);

  BLI_assert(imb != nullptr);

  ui_imbx = imb->x * UI_SCALE_FAC;
  ui_imby = imb->y * UI_SCALE_FAC;
  /* Unlike thumbnails, icons are not scaled up. */
  if (((ui_imbx > layout->prv_w) || (ui_imby > layout->prv_h)) ||
      (!is_icon && ((ui_imbx < layout->prv_w) || (ui_imby < layout->prv_h))))
  {
    if (imb->x > imb->y) {
      scaledx = float(layout->prv_w);
      scaledy = (float(imb->y) / float(imb->x)) * layout->prv_w;
      scale = scaledx / imb->x;
    }
    else {
      scaledy = float(layout->prv_h);
      scaledx = (float(imb->x) / float(imb->y)) * layout->prv_h;
      scale = scaledy / imb->y;
    }
  }
  else {
    scaledx = ui_imbx;
    scaledy = ui_imby;
    scale = UI_SCALE_FAC;
  }

  ex = int(scaledx);
  ey = int(scaledy);
  fx = (float(layout->prv_w) - float(ex)) / 2.0f;
  fy = (float(layout->prv_h) - float(ey)) / 2.0f;
  dx = (fx + 0.5f + layout->prv_border_x);
  dy = (fy + 0.5f - layout->prv_border_y);
  xco = tile_draw_rect->xmin + int(dx);
  yco = tile_draw_rect->ymax - layout->prv_h + int(dy);

  GPU_blend(GPU_BLEND_ALPHA);

  /* the large image */

  float document_img_col[4] = {1.0f, 1.0f, 1.0f, 1.0f};
  if (is_icon) {
    if (file->typeflag & FILE_TYPE_DIR) {
      UI_GetThemeColor4fv(TH_ICON_FOLDER, document_img_col);
    }
    else {
      UI_GetThemeColor4fv(TH_TEXT, document_img_col);
    }
  }
  else if (file->typeflag & FILE_TYPE_FTFONT) {
    UI_GetThemeColor4fv(TH_TEXT, document_img_col);
  }

  if (dimmed) {
    document_img_col[3] *= 0.3f;
  }

  if (!is_icon && file->typeflag & FILE_TYPE_BLENDERLIB) {
    /* Datablock preview images use premultiplied alpha. */
    GPU_blend(GPU_BLEND_ALPHA_PREMULT);
  }

  IMMDrawPixelsTexState state = immDrawPixelsTexSetup(GPU_SHADER_3D_IMAGE_COLOR);
  immDrawPixelsTexTiled_scaling(&state,
                                float(xco),
                                float(yco),
                                imb->x,
                                imb->y,
                                GPU_RGBA8,
                                true,
                                imb->byte_buffer.data,
                                scale,
                                scale,
                                1.0f,
                                1.0f,
                                document_img_col);

  GPU_blend(GPU_BLEND_ALPHA);

  if (icon && is_icon) {
    /* Small icon in the middle of large image, scaled to fit container and UI scale */
    float icon_x, icon_y;
    const float icon_size = 16.0f / icon_aspect * UI_SCALE_FAC;
    float icon_opacity = 0.8f; /*bfa - changed from 0.3 to 0.8*/
    uchar icon_color[4] = {0, 0, 0, 255};
    if (rgb_to_grayscale(document_img_col) < 0.5f) {
      icon_color[0] = 255;
      icon_color[1] = 255;
      icon_color[2] = 255;
    }
    icon_x = xco + (ex / 2.0f) - (icon_size / 2.0f);
    /* bfa - changed mini icon position y from (ey / 2.0f) to (ey / 2.2f)*/
    icon_y = yco + (ey / 2.2f) - (icon_size * ((file->typeflag & FILE_TYPE_DIR) ? 0.78f : 0.75f));
    UI_icon_draw_ex(icon_x,
                    icon_y,
                    icon,
                    icon_aspect / UI_SCALE_FAC,
                    icon_opacity,
                    0.0f,
                    icon_color,
                    false,
                    UI_NO_ICON_OVERLAY_TEXT);
  }

  if (is_link || is_offline) {
    /* Icon at bottom to indicate it is a shortcut, link, alias, or offline. */
    float icon_x, icon_y;
    icon_x = xco + (2.0f * UI_SCALE_FAC);
    icon_y = yco + (2.0f * UI_SCALE_FAC);
    const int arrow = is_link ? ICON_LOOP_FORWARDS : ICON_URL;
    if (!is_icon) {
      /* At very bottom-left if preview style. */
      const uchar dark[4] = {0, 0, 0, 255};
      const uchar light[4] = {255, 255, 255, 255};
      UI_icon_draw_ex(icon_x + 1,
                      icon_y - 1,
                      arrow,
                      1.0f / UI_SCALE_FAC,
                      0.2f,
                      0.0f,
                      dark,
                      false,
                      UI_NO_ICON_OVERLAY_TEXT);
      UI_icon_draw_ex(icon_x,
                      icon_y,
                      arrow,
                      1.0f / UI_SCALE_FAC,
                      0.6f,
                      0.0f,
                      light,
                      false,
                      UI_NO_ICON_OVERLAY_TEXT);
    }
    else {
      /* Link to folder or non-previewed file. */
      uchar icon_color[4];
      UI_GetThemeColor4ubv(TH_BACK, icon_color);
      icon_x = xco + ((file->typeflag & FILE_TYPE_DIR) ? 0.14f : 0.23f) * scaledx;
      icon_y = yco + ((file->typeflag & FILE_TYPE_DIR) ? 0.24f : 0.14f) * scaledy;
      UI_icon_draw_ex(icon_x,
                      icon_y,
                      arrow,
                      icon_aspect / UI_SCALE_FAC * 1.8f,
                      0.3f,
                      0.0f,
                      icon_color,
                      false,
                      UI_NO_ICON_OVERLAY_TEXT);
    }
  }
  else if (icon && !is_icon && !(file->typeflag & FILE_TYPE_FTFONT)) {
    /* Smaller, fainter icon at bottom-left for preview image thumbnail, but not for fonts. */
    float icon_x, icon_y;
    const uchar dark[4] = {0, 0, 0, 255};
    const uchar light[4] = {255, 255, 255, 255};
    icon_x = xco + (2.0f * UI_SCALE_FAC);
    icon_y = yco + (2.0f * UI_SCALE_FAC);
    UI_icon_draw_ex(icon_x + 1,
                    icon_y - 1,
                    icon,
                    1.0f / UI_SCALE_FAC,
                    0.2f,
                    0.0f,
                    dark,
                    false,
                    UI_NO_ICON_OVERLAY_TEXT);
    UI_icon_draw_ex(icon_x,
                    icon_y,
                    icon,
                    1.0f / UI_SCALE_FAC,
                    0.6f,
                    0.0f,
                    light,
                    false,
                    UI_NO_ICON_OVERLAY_TEXT);
  }

  const bool is_current_main_data = filelist_file_get_id(file) != nullptr;
  if (is_current_main_data) {
    /* Smaller, fainter icon at the top-right indicating that the file represents data from the
     * current file (from current #Main in fact). */
    float icon_x, icon_y;
    const uchar light[4] = {255, 255, 255, 255};
    icon_x = xco + ex - UI_UNIT_X;
    icon_y = yco + ey - UI_UNIT_Y;
    UI_icon_draw_ex(icon_x,
                    icon_y,
                    ICON_BLENDER,
                    1.0f / UI_SCALE_FAC,
                    0.6f,
                    0.0f,
                    light,
                    false,
                    UI_NO_ICON_OVERLAY_TEXT);
  }

  /* Contrasting outline around some preview types. */
  if (show_outline) {
    GPUVertFormat *format = immVertexFormat();
    uint pos = GPU_vertformat_attr_add(format, "pos", GPU_COMP_F32, 2, GPU_FETCH_FLOAT);
    immBindBuiltinProgram(GPU_SHADER_3D_UNIFORM_COLOR);
    float border_color[4] = {1.0f, 1.0f, 1.0f, 0.4f};
    float bgcolor[4];
    UI_GetThemeColor4fv(TH_BACK, bgcolor);
    if (rgb_to_grayscale(bgcolor) > 0.5f) {
      border_color[0] = 0.0f;
      border_color[1] = 0.0f;
      border_color[2] = 0.0f;
    }
    immUniformColor4fv(border_color);
    imm_draw_box_wire_2d(pos, float(xco), float(yco), float(xco + ex), float(yco + ey));
    immUnbindProgram();
  }

  GPU_blend(GPU_BLEND_NONE);

  if (r_scale) {
    *r_scale = scale;
  }
}

static void renamebutton_cb(bContext *C, void * /*arg1*/, char *oldname)
{
  char newname[FILE_MAX + 12];
  char orgname[FILE_MAX + 12];
  char filename[FILE_MAX + 12];
  wmWindowManager *wm = CTX_wm_manager(C);
  wmWindow *win = CTX_wm_window(C);
  SpaceFile *sfile = (SpaceFile *)CTX_wm_space_data(C);
  ARegion *region = CTX_wm_region(C);
  FileSelectParams *params = ED_fileselect_get_active_params(sfile);

  BLI_path_join(orgname, sizeof(orgname), params->dir, oldname);
  STRNCPY(filename, params->renamefile);
  BLI_path_make_safe_filename(filename);
  BLI_path_join(newname, sizeof(newname), params->dir, filename);

  if (!STREQ(orgname, newname)) {
    if (!BLI_exists(newname)) {
      errno = 0;
      if ((BLI_rename(orgname, newname) != 0) || !BLI_exists(newname)) {
        WM_reportf(RPT_ERROR, "Could not rename: %s", errno ? strerror(errno) : "unknown error");
        WM_report_banner_show();
      }
      else {
        /* If rename is successful, scroll to newly renamed entry. */
        STRNCPY(params->renamefile, filename);
        file_params_invoke_rename_postscroll(wm, win, sfile);
      }

      /* to make sure we show what is on disk */
      ED_fileselect_clear(wm, sfile);
    }
    else {
      /* Renaming failed, reset the name for further renaming handling. */
      STRNCPY(params->renamefile, oldname);
    }

    ED_region_tag_redraw(region);
  }
}

static void draw_background(FileLayout *layout, View2D *v2d)
{
  const int item_height = layout->tile_h + (2 * layout->tile_border_y);
  int i;
  int sy;

  uint pos = GPU_vertformat_attr_add(immVertexFormat(), "pos", GPU_COMP_F32, 2, GPU_FETCH_FLOAT);
  immBindBuiltinProgram(GPU_SHADER_3D_UNIFORM_COLOR);
  float col_alternating[4];
  UI_GetThemeColor4fv(TH_ROW_ALTERNATE, col_alternating);
  immUniformThemeColorBlend(TH_BACK, TH_ROW_ALTERNATE, col_alternating[3]);

  /* alternating flat shade background */
  for (i = 2; (i <= layout->rows + 1); i += 2) {
    sy = int(v2d->cur.ymax) - layout->offset_top - i * item_height - layout->tile_border_y;

    /* Offset pattern slightly to add scroll effect. */
    sy += round_fl_to_int(item_height * (v2d->tot.ymax - v2d->cur.ymax) / item_height);

    immRectf(pos,
             v2d->cur.xmin,
             float(sy),
             v2d->cur.xmax,
             float(sy + layout->tile_h + 2 * layout->tile_border_y));
  }

  immUnbindProgram();
}

static void draw_dividers(FileLayout *layout, View2D *v2d)
{
  /* vertical column dividers */

  const int step = (layout->tile_w + 2 * layout->tile_border_x);

  uint vertex_len = 0;
  int sx = int(v2d->tot.xmin);
  while (sx < v2d->cur.xmax) {
    sx += step;
    vertex_len += 4; /* vertex_count = 2 points per line * 2 lines per divider */
  }

  if (vertex_len > 0) {
    int v1[2], v2[2];
    uchar col_hi[3], col_lo[3];

    UI_GetThemeColorShade3ubv(TH_BACK, 30, col_hi);
    UI_GetThemeColorShade3ubv(TH_BACK, -30, col_lo);

    v1[1] = v2d->cur.ymax - layout->tile_border_y;
    v2[1] = v2d->cur.ymin;

    GPUVertFormat *format = immVertexFormat();
    uint pos = GPU_vertformat_attr_add(format, "pos", GPU_COMP_I32, 2, GPU_FETCH_INT_TO_FLOAT);
    uint color = GPU_vertformat_attr_add(
        format, "color", GPU_COMP_U8, 3, GPU_FETCH_INT_TO_FLOAT_UNIT);

    immBindBuiltinProgram(GPU_SHADER_3D_FLAT_COLOR);
    immBegin(GPU_PRIM_LINES, vertex_len);

    sx = int(v2d->tot.xmin);
    while (sx < v2d->cur.xmax) {
      sx += step;

      v1[0] = v2[0] = sx;
      immAttrSkip(color);
      immVertex2iv(pos, v1);
      immAttr3ubv(color, col_lo);
      immVertex2iv(pos, v2);

      v1[0] = v2[0] = sx + 1;
      immAttrSkip(color);
      immVertex2iv(pos, v1);
      immAttr3ubv(color, col_hi);
      immVertex2iv(pos, v2);
    }

    immEnd();
    immUnbindProgram();
  }
}

static void draw_columnheader_background(const FileLayout *layout, const View2D *v2d)
{
  uint pos = GPU_vertformat_attr_add(immVertexFormat(), "pos", GPU_COMP_F32, 2, GPU_FETCH_FLOAT);

  immBindBuiltinProgram(GPU_SHADER_3D_UNIFORM_COLOR);
  immUniformThemeColorShade(TH_BACK, 11);

  immRectf(pos,
           v2d->cur.xmin,
           v2d->cur.ymax - layout->attribute_column_header_h,
           v2d->cur.xmax,
           v2d->cur.ymax);

  immUnbindProgram();
}

static void draw_columnheader_columns(const FileSelectParams *params,
                                      FileLayout *layout,
                                      const View2D *v2d,
                                      const uchar text_col[4])
{
  const float divider_pad = 0.2 * layout->attribute_column_header_h;
  int sx = v2d->cur.xmin, sy = v2d->cur.ymax;

  for (int column_type = 0; column_type < ATTRIBUTE_COLUMN_MAX; column_type++) {
    if (!file_attribute_column_type_enabled(params, FileAttributeColumnType(column_type))) {
      continue;
    }
    const FileAttributeColumn *column = &layout->attribute_columns[column_type];

    /* Active sort type triangle */
    if (params->sort == column->sort_type) {
      float tri_color[4];

      rgba_uchar_to_float(tri_color, text_col);
      UI_draw_icon_tri(sx + column->width - (0.3f * U.widget_unit) -
                           ATTRIBUTE_COLUMN_PADDING / 2.0f,
                       sy + (0.1f * U.widget_unit) - (layout->attribute_column_header_h / 2),
                       (params->flag & FILE_SORT_INVERT) ? 't' : 'v',
                       tri_color);
    }

    file_draw_string(sx + ATTRIBUTE_COLUMN_PADDING,
                     sy - layout->tile_border_y,
                     IFACE_(column->name),
                     column->width - 2 * ATTRIBUTE_COLUMN_PADDING,
                     layout->attribute_column_header_h - layout->tile_border_y,
                     UI_STYLE_TEXT_LEFT,
                     text_col);

    /* Separator line */
    if (column_type != COLUMN_NAME) {
      uint pos = GPU_vertformat_attr_add(
          immVertexFormat(), "pos", GPU_COMP_F32, 2, GPU_FETCH_FLOAT);

      immBindBuiltinProgram(GPU_SHADER_3D_UNIFORM_COLOR);
      immUniformThemeColorShade(TH_BACK, -10);
      immBegin(GPU_PRIM_LINES, 2);
      immVertex2f(pos, sx - 1, sy - divider_pad);
      immVertex2f(pos, sx - 1, sy - layout->attribute_column_header_h + divider_pad);
      immEnd();
      immUnbindProgram();
    }

    sx += column->width;
  }

  /* Vertical separator lines line */
  {
    uint pos = GPU_vertformat_attr_add(immVertexFormat(), "pos", GPU_COMP_F32, 2, GPU_FETCH_FLOAT);
    immBindBuiltinProgram(GPU_SHADER_3D_UNIFORM_COLOR);
    immUniformThemeColorShade(TH_BACK, -10);
    immBegin(GPU_PRIM_LINES, 4);
    immVertex2f(pos, v2d->cur.xmin, sy);
    immVertex2f(pos, v2d->cur.xmax, sy);
    immVertex2f(pos, v2d->cur.xmin, sy - layout->attribute_column_header_h);
    immVertex2f(pos, v2d->cur.xmax, sy - layout->attribute_column_header_h);
    immEnd();
    immUnbindProgram();
  }
}

/**
 * Updates the stat string stored in file->entry if necessary.
 */
static const char *filelist_get_details_column_string(
    FileAttributeColumnType column,
    /* Generated string will be cached in the file, so non-const. */
    FileDirEntry *file,
    const bool small_size,
    const bool update_stat_strings)
{
  switch (column) {
    case COLUMN_DATETIME:
      if (!(file->typeflag & FILE_TYPE_BLENDERLIB) && !FILENAME_IS_CURRPAR(file->relpath)) {
        if ((file->draw_data.datetime_str[0] == '\0') || update_stat_strings) {
          char date[FILELIST_DIRENTRY_DATE_LEN], time[FILELIST_DIRENTRY_TIME_LEN];
          bool is_today, is_yesterday;

          BLI_filelist_entry_datetime_to_string(
              nullptr, file->time, small_size, time, date, &is_today, &is_yesterday);

          if (is_today || is_yesterday) {
            STRNCPY(date, is_today ? N_("Today") : N_("Yesterday"));
          }
          SNPRINTF(file->draw_data.datetime_str, "%s %s", date, time);
        }

        return file->draw_data.datetime_str;
      }
      break;
    case COLUMN_SIZE:
      if ((file->typeflag & (FILE_TYPE_BLENDER | FILE_TYPE_BLENDER_BACKUP)) ||
          !(file->typeflag & (FILE_TYPE_DIR | FILE_TYPE_BLENDERLIB)))
      {
        if ((file->draw_data.size_str[0] == '\0') || update_stat_strings) {
          BLI_filelist_entry_size_to_string(
              nullptr, file->size, small_size, file->draw_data.size_str);
        }

        return file->draw_data.size_str;
      }
      break;
    default:
      break;
  }

  return nullptr;
}

static void draw_details_columns(const FileSelectParams *params,
                                 const FileLayout *layout,
                                 FileDirEntry *file,
                                 const rcti *tile_draw_rect,
                                 const uchar text_col[4])
{
  const bool small_size = SMALL_SIZE_CHECK(params->thumbnail_size);
  const bool update_stat_strings = small_size != SMALL_SIZE_CHECK(layout->curr_size);
  int sx = tile_draw_rect->xmin - layout->tile_border_x - (UI_UNIT_X * 0.1f);

  for (int column_type = 0; column_type < ATTRIBUTE_COLUMN_MAX; column_type++) {
    const FileAttributeColumn *column = &layout->attribute_columns[column_type];

    /* Name column is not a detail column (should already be drawn), always skip here. */
    if (column_type == COLUMN_NAME) {
      sx += column->width;
      continue;
    }
    if (!file_attribute_column_type_enabled(params, FileAttributeColumnType(column_type))) {
      continue;
    }

    const char *str = filelist_get_details_column_string(
        FileAttributeColumnType(column_type), file, small_size, update_stat_strings);

    if (str) {
      file_draw_string(sx + ATTRIBUTE_COLUMN_PADDING,
                       tile_draw_rect->ymax - layout->tile_border_y,
                       IFACE_(str),
                       column->width - 2 * ATTRIBUTE_COLUMN_PADDING,
                       layout->tile_h,
                       eFontStyle_Align(column->text_align),
                       text_col);
    }

    sx += column->width;
  }
}

static rcti tile_draw_rect_get(const View2D *v2d,
                               const FileLayout *layout,
                               const eFileDisplayType display,
                               const int file_idx,
                               const int padx)
{
  int tile_pos_x, tile_pos_y;
  ED_fileselect_layout_tilepos(layout, file_idx, &tile_pos_x, &tile_pos_y);
  tile_pos_x += int(v2d->tot.xmin);
  tile_pos_y = int(v2d->tot.ymax - tile_pos_y);

  rcti rect;
  rect.xmin = tile_pos_x + padx;
  rect.xmax = rect.xmin + (ELEM(display, FILE_VERTICALDISPLAY, FILE_HORIZONTALDISPLAY) ?
                               layout->tile_w - (2 * padx) :
                               layout->tile_w);
  rect.ymax = tile_pos_y;
  rect.ymin = rect.ymax - layout->tile_h - layout->tile_border_y;

  return rect;
}

void file_draw_list(const bContext *C, ARegion *region)
{
  wmWindowManager *wm = CTX_wm_manager(C);
  wmWindow *win = CTX_wm_window(C);
  SpaceFile *sfile = CTX_wm_space_file(C);
  FileSelectParams *params = ED_fileselect_get_active_params(sfile);
  FileLayout *layout = ED_fileselect_get_layout(sfile, region);
  View2D *v2d = &region->v2d;
  FileList *files = sfile->files;
  FileDirEntry *file;
  ImBuf *imb;
  uiBlock *block = UI_block_begin(C, region, __func__, UI_EMBOSS);
  int numfiles;
  int numfiles_layout;
  int offset;
  int column_width, textheight;
  int i;
  bool is_icon;
  eFontStyle_Align align;
  bool do_drag;
  uchar text_col[4];
  const bool draw_columnheader = (params->display == FILE_VERTICALDISPLAY);
  const float thumb_icon_aspect = MIN2(64.0f / float(params->thumbnail_size), 1.0f);

  numfiles = filelist_files_ensure(files);

  if (params->display != FILE_IMGDISPLAY) {
    draw_background(layout, v2d);
    draw_dividers(layout, v2d);
  }

  offset = ED_fileselect_layout_offset(
      layout, int(region->v2d.cur.xmin), int(-region->v2d.cur.ymax));
  if (offset < 0) {
    offset = 0;
  }

  numfiles_layout = ED_fileselect_layout_numfiles(layout, region);

  /* adjust, so the next row is already drawn when scrolling */
  if (layout->flag & FILE_LAYOUT_HOR) {
    numfiles_layout += layout->rows;
  }
  else {
    numfiles_layout += layout->flow_columns;
  }

  filelist_file_cache_slidingwindow_set(files, numfiles_layout);

  column_width = (FILE_IMGDISPLAY == params->display) ?
                     layout->tile_w :
                     round_fl_to_int(layout->attribute_columns[COLUMN_NAME].width);
  textheight = int(layout->textheight * 3.0 / 2.0 + 0.5);

  align = (FILE_IMGDISPLAY == params->display) ? UI_STYLE_TEXT_CENTER : UI_STYLE_TEXT_LEFT;

  if (numfiles > 0) {
    const bool success = filelist_file_cache_block(
        files, min_ii(offset + (numfiles_layout / 2), numfiles - 1));
    BLI_assert(success);
    UNUSED_VARS_NDEBUG(success);

    filelist_cache_previews_update(files);

    /* Handle preview timer here,
     * since it's filelist_file_cache_block() and filelist_cache_previews_update()
     * which controls previews task. */
    {
      const bool previews_running = filelist_cache_previews_running(files) &&
                                    !filelist_cache_previews_done(files);
      //          printf("%s: preview task: %d\n", __func__, previews_running);
      if (previews_running && !sfile->previews_timer) {
        sfile->previews_timer = WM_event_add_timer_notifier(
            wm, win, NC_SPACE | ND_SPACE_FILE_PREVIEW, 0.01);
      }
      if (!previews_running && sfile->previews_timer) {
        /* Preview is not running, no need to keep generating update events! */
        //              printf("%s: Inactive preview task, sleeping!\n", __func__);
        WM_event_remove_timer_notifier(wm, win, sfile->previews_timer);
        sfile->previews_timer = nullptr;
      }
    }
  }

  BLF_batch_draw_begin();

  UI_GetThemeColor4ubv(TH_TEXT, text_col);

  for (i = offset; (i < numfiles) && (i < offset + numfiles_layout); i++) {
    eDirEntry_SelectFlag file_selflag;
    const int padx = 0.1f * UI_UNIT_X;
    int icon_ofs = 0;

    const rcti tile_draw_rect = tile_draw_rect_get(
        v2d, layout, eFileDisplayType(params->display), i, padx);

    file = filelist_file(files, i);
    file_selflag = filelist_entry_select_get(sfile->files, file, CHECK_ALL);

    char path[FILE_MAX_LIBEXTRA];
    filelist_file_get_full_path(files, file, path);

    if (!(file_selflag & FILE_SEL_EDITING)) {
      if ((params->highlight_file == i) || (file_selflag & FILE_SEL_HIGHLIGHTED) ||
          (file_selflag & FILE_SEL_SELECTED))
      {
        int colorid = (file_selflag & FILE_SEL_SELECTED) ? TH_HILITE : TH_BACK;
        int shade = (params->highlight_file == i) || (file_selflag & FILE_SEL_HIGHLIGHTED) ? 35 :
                                                                                             0;
        BLI_assert(i == 0 || !FILENAME_IS_CURRPAR(file->relpath));

        rcti tile_bg_rect = tile_draw_rect;
        /* One pixel downwards, places it more in the center. */
        BLI_rcti_translate(&tile_bg_rect, 0, -U.pixelsize);
        draw_tile_background(&tile_bg_rect, colorid, shade);
      }
    }
    UI_draw_roundbox_corner_set(UI_CNR_NONE);

    /* don't drag parent or refresh items */
    do_drag = !FILENAME_IS_CURRPAR(file->relpath);
    const bool is_hidden = (file->attributes & FILE_ATTR_HIDDEN);
    const bool is_link = (file->attributes & FILE_ATTR_ANY_LINK);

    if (FILE_IMGDISPLAY == params->display) {
      const int icon = filelist_geticon(files, i, false);
      is_icon = 0;
      imb = filelist_getimage(files, i);
      if (!imb) {
        imb = filelist_geticon_image(files, i);
        is_icon = 1;
      }

      float scale = 0;
      file_draw_preview(file,
                        &tile_draw_rect,
                        thumb_icon_aspect,
                        imb,
                        icon,
                        layout,
                        is_icon,
                        is_hidden,
                        is_link,
                        /* Returns the scale which is needed below. */
                        &scale);
      if (do_drag) {
        file_add_preview_drag_but(
            sfile, block, layout, file, path, &tile_draw_rect, imb, icon, scale);
      }
    }
    else {
      const int icon = filelist_geticon(files, i, true);

      icon_ofs += ICON_DEFAULT_WIDTH_SCALE + 0.2f * UI_UNIT_X;

      /* Add dummy draggable button covering the icon and the label. */
      if (do_drag) {
        const uiStyle *style = UI_style_get();
        const int str_width = UI_fontstyle_string_width(&style->widget, file->name);
        const int drag_width = MIN2(str_width + icon_ofs, column_width - ATTRIBUTE_COLUMN_PADDING);
        if (drag_width > 0) {
          uiBut *drag_but = uiDefBut(block,
                                     UI_BTYPE_LABEL,
                                     0,
                                     "",
                                     tile_draw_rect.xmin,
                                     tile_draw_rect.ymin - 1,
                                     drag_width,
                                     layout->tile_h + layout->tile_border_y * 2,
                                     nullptr,
                                     0,
                                     0,
                                     0,
                                     0,
                                     0);
          UI_but_dragflag_enable(drag_but, UI_BUT_DRAG_FULL_BUT);
          file_but_enable_drag(drag_but, sfile, file, path, nullptr, icon, UI_SCALE_FAC);
        }
      }

      /* Add this after the fake draggable button, so the icon button tooltip is displayed. */
      uiBut *icon_but = file_add_icon_but(sfile,
                                          block,
                                          path,
                                          file,
                                          &tile_draw_rect,
                                          icon,
                                          ICON_DEFAULT_WIDTH_SCALE,
                                          ICON_DEFAULT_HEIGHT_SCALE,
                                          is_hidden);
      if (do_drag) {
        /* For some reason the dragging is unreliable for the icon button if we don't explicitly
         * enable dragging, even though the dummy drag button above covers the same area. */
        file_but_enable_drag(icon_but, sfile, file, path, nullptr, icon, UI_SCALE_FAC);
      }
    }

    if (file_selflag & FILE_SEL_EDITING) {
      const short width = (params->display == FILE_IMGDISPLAY) ?
                              column_width :
                              layout->attribute_columns[COLUMN_NAME].width -
                                  ATTRIBUTE_COLUMN_PADDING;

      uiBut *but = uiDefBut(block,
                            UI_BTYPE_TEXT,
                            1,
                            "",
                            tile_draw_rect.xmin + icon_ofs,
                            tile_draw_rect.ymin + layout->tile_border_y - 0.15f * UI_UNIT_X,
                            width - icon_ofs,
                            textheight,
                            params->renamefile,
                            1.0f,
                            float(sizeof(params->renamefile)),
                            0,
                            0,
                            "");
      UI_but_func_rename_set(but, renamebutton_cb, file);
      UI_but_flag_enable(but, UI_BUT_NO_UTF8); /* allow non utf8 names */
      UI_but_flag_disable(but, UI_BUT_UNDO);
      if (false == UI_but_active_only(C, region, block, but)) {
        /* Note that this is the only place where we can also handle a cancelled renaming. */

        file_params_rename_end(wm, win, sfile, file);

        /* After the rename button is removed, we need to make sure the view is redrawn once more,
         * in case selection changed. Usually UI code would trigger that redraw, but the rename
         * operator may have been called from a different region.
         * Tagging regions for redrawing while drawing is rightfully prevented. However, this
         * active button removing basically introduces handling logic to drawing code. So a
         * notifier should be an acceptable workaround. */
        WM_event_add_notifier_ex(wm, win, NC_SPACE | ND_SPACE_FILE_PARAMS, nullptr);

        file_selflag = filelist_entry_select_get(sfile->files, file, CHECK_ALL);
      }
    }

    /* file_selflag might have been modified by branch above. */
    if ((file_selflag & FILE_SEL_EDITING) == 0) {
      const int txpos = (params->display == FILE_IMGDISPLAY) ? tile_draw_rect.xmin :
                                                               tile_draw_rect.xmin + 1 + icon_ofs;
      const int typos = (params->display == FILE_IMGDISPLAY) ?
                            tile_draw_rect.ymin + layout->tile_border_y + layout->textheight :
                            tile_draw_rect.ymax - layout->tile_border_y;
      const int twidth = (params->display == FILE_IMGDISPLAY) ?
                             column_width :
                             column_width - 1 - icon_ofs - padx - layout->tile_border_x;
      file_draw_string(txpos, typos, file->name, float(twidth), textheight, align, text_col);
    }

    if (params->display != FILE_IMGDISPLAY) {
      draw_details_columns(params, layout, file, &tile_draw_rect, text_col);
    }
  }

  BLF_batch_draw_end();

  UI_block_end(C, block);
  UI_block_draw(C, block);

  /* Draw last, on top of file list. */
  if (draw_columnheader) {
    draw_columnheader_background(layout, v2d);
    draw_columnheader_columns(params, layout, v2d, text_col);
  }

  layout->curr_size = params->thumbnail_size;
}

static void file_draw_invalid_library_hint(const bContext *C,
                                           const SpaceFile *sfile,
                                           ARegion *region)
{
  const FileAssetSelectParams *asset_params = ED_fileselect_get_asset_params(sfile);

  char library_ui_path[PATH_MAX];
  file_path_to_ui_path(asset_params->base_params.dir, library_ui_path, sizeof(library_ui_path));

  uchar text_col[4];
  UI_GetThemeColor4ubv(TH_TEXT, text_col);

  const View2D *v2d = &region->v2d;
  const int pad = sfile->layout->tile_border_x;
  const int width = BLI_rctf_size_x(&v2d->tot) - (2 * pad);
  const int line_height = sfile->layout->textheight;
  int sx = v2d->tot.xmin + pad;
  /* For some reason no padding needed. */
  int sy = v2d->tot.ymax;

  {
    const char *message = TIP_("Path to asset library does not exist:");
    file_draw_string_multiline(sx, sy, message, width, line_height, text_col, nullptr, &sy);

    sy -= line_height;
    file_draw_string(sx, sy, library_ui_path, width, line_height, UI_STYLE_TEXT_LEFT, text_col);
  }

  /* Separate a bit further. */
  sy -= line_height * 2.2f;

  {
    UI_icon_draw(sx, sy - UI_UNIT_Y, ICON_INFO);

    const char *suggestion = TIP_(
        "Asset Libraries are local directories that can contain .blend files with assets inside.\n"
        "Manage Asset Libraries from the File Paths section in Preferences");
    file_draw_string_multiline(
        sx + UI_UNIT_X, sy, suggestion, width - UI_UNIT_X, line_height, text_col, nullptr, &sy);

    uiBlock *block = UI_block_begin(C, region, __func__, UI_EMBOSS);
    uiBut *but = uiDefIconTextButO(block,
                                   UI_BTYPE_BUT,
                                   "SCREEN_OT_userpref_show",
                                   WM_OP_INVOKE_DEFAULT,
                                   ICON_PREFERENCES,
                                   nullptr,
                                   sx + UI_UNIT_X,
                                   sy - line_height - UI_UNIT_Y * 1.2f,
                                   UI_UNIT_X * 8,
                                   UI_UNIT_Y,
                                   nullptr);
    PointerRNA *but_opptr = UI_but_operator_ptr_get(but);
    RNA_enum_set(but_opptr, "section", USER_SECTION_FILE_PATHS);

    UI_block_end(C, block);
    UI_block_draw(C, block);
  }
}

bool file_draw_hint_if_invalid(const bContext *C, const SpaceFile *sfile, ARegion *region)
{
  FileAssetSelectParams *asset_params = ED_fileselect_get_asset_params(sfile);
  /* Only for asset browser. */
  if (!ED_fileselect_is_asset_browser(sfile)) {
    return false;
  }
  /* Check if the library exists. */
  if ((asset_params->asset_library_ref.type == ASSET_LIBRARY_LOCAL) ||
      filelist_is_dir(sfile->files, asset_params->base_params.dir))
  {
    return false;
  }

  file_draw_invalid_library_hint(C, sfile, region);

  return true;
}<|MERGE_RESOLUTION|>--- conflicted
+++ resolved
@@ -158,23 +158,13 @@
     const int import_method = ED_fileselect_asset_import_method_get(sfile, file);
     BLI_assert(import_method > -1);
 
-<<<<<<< HEAD
-      AssetHandle asset{};
-      asset.file_data = file;
-
-      /* BFA - needed to set #use_instance from UI before executing the drop operator */
-      bool drop_collections_as_instances = true;
-      if (ED_fileselect_is_asset_browser(sfile) && file->asset) {
-        const FileAssetSelectParams *params = ED_fileselect_get_asset_params(sfile);
-        drop_collections_as_instances = params->drop_collections_as_instances;
-      }
-
-      UI_but_drag_set_asset(
-          but, &asset, BLI_strdup(blend_path), import_method, icon, preview_image, scale, drop_collections_as_instances);
-    }
-=======
-    UI_but_drag_set_asset(but, file->asset, import_method, icon, preview_image, scale);
->>>>>>> 0ec8599d
+    /* BFA - needed to set #use_instance from UI before executing the drop operator */
+    bool drop_collections_as_instances = true;
+    if (ED_fileselect_is_asset_browser(sfile) && file->asset) {
+      const FileAssetSelectParams *params = ED_fileselect_get_asset_params(sfile);
+      drop_collections_as_instances = params->drop_collections_as_instances;
+    }
+    UI_but_drag_set_asset(but, file->asset, import_method, icon, preview_image, scale, drop_collections_as_instances);
   }
   else if (preview_image) {
     UI_but_drag_set_image(but, path, icon, preview_image, scale);
