/*
 * This program is free software; you can redistribute it and/or
 * modify it under the terms of the GNU General Public License
 * as published by the Free Software Foundation; either version 2
 * of the License, or (at your option) any later version.
 *
 * This program is distributed in the hope that it will be useful,
 * but WITHOUT ANY WARRANTY; without even the implied warranty of
 * MERCHANTABILITY or FITNESS FOR A PARTICULAR PURPOSE.  See the
 * GNU General Public License for more details.
 *
 * You should have received a copy of the GNU General Public License
 * along with this program; if not, write to the Free Software Foundation,
 * Inc., 51 Franklin Street, Fifth Floor, Boston, MA 02110-1301, USA.
 *
 * The Original Code is Copyright (C) 2012 Blender Foundation.
 * All rights reserved.
 */

/** \file
 * \ingroup spclip
 */

#include "DNA_scene_types.h"

#include "BLI_utildefines.h"
#include "BLI_math.h"
#include "BLI_rect.h"

#include "BKE_context.h"
#include "BKE_tracking.h"

#include "WM_api.h"
#include "WM_types.h"

#include "ED_screen.h"
#include "ED_clip.h"

#include "UI_interface.h"

#include "RNA_access.h"
#include "RNA_define.h"

#include "UI_view2d.h"

#include "clip_intern.h"  // own include

static bool space_clip_dopesheet_poll(bContext *C)
{
  if (ED_space_clip_tracking_poll(C)) {
    SpaceClip *sc = CTX_wm_space_clip(C);

    if (sc->view == SC_VIEW_DOPESHEET) {
      ARegion *ar = CTX_wm_region(C);

      return ar->regiontype == RGN_TYPE_PREVIEW;
    }
  }

  return false;
}

/********************** select channel operator *********************/

static bool dopesheet_select_channel_poll(bContext *C)
{
  SpaceClip *sc = CTX_wm_space_clip(C);

  if (sc && sc->clip)
    return sc->view == SC_VIEW_DOPESHEET;

  return false;
}

static int dopesheet_select_channel_exec(bContext *C, wmOperator *op)
{
  SpaceClip *sc = CTX_wm_space_clip(C);
  MovieClip *clip = ED_space_clip_get_clip(sc);
  MovieTracking *tracking = &clip->tracking;
  MovieTrackingObject *object = BKE_tracking_object_get_active(tracking);
  MovieTrackingDopesheet *dopesheet = &tracking->dopesheet;
  MovieTrackingDopesheetChannel *channel;
  ListBase *tracksbase = BKE_tracking_object_get_tracks(tracking, object);
  float location[2];
  const bool extend = RNA_boolean_get(op->ptr, "extend");
  int current_channel_index = 0, channel_index;
  const bool show_selected_only = (dopesheet->flag & TRACKING_DOPE_SELECTED_ONLY) != 0;

  RNA_float_get_array(op->ptr, "location", location);
  channel_index = -(location[1] - (CHANNEL_FIRST + CHANNEL_HEIGHT_HALF)) / CHANNEL_STEP;

  for (channel = dopesheet->channels.first; channel; channel = channel->next) {
    MovieTrackingTrack *track = channel->track;

    if (current_channel_index == channel_index) {
      if (extend)
        track->flag ^= TRACK_DOPE_SEL;
      else
        track->flag |= TRACK_DOPE_SEL;

      if (track->flag & TRACK_DOPE_SEL) {
        tracking->act_track = track;
        BKE_tracking_track_select(tracksbase, track, TRACK_AREA_ALL, true);
      }
      else if (show_selected_only == false) {
        BKE_tracking_track_deselect(track, TRACK_AREA_ALL);
      }
    }
    else if (!extend)
      track->flag &= ~TRACK_DOPE_SEL;

    current_channel_index++;
  }

  WM_event_add_notifier(C, NC_GEOM | ND_SELECT, NULL);

  return OPERATOR_FINISHED;
}

static int dopesheet_select_channel_invoke(bContext *C, wmOperator *op, const wmEvent *event)
{
  ARegion *ar = CTX_wm_region(C);
  float location[2];

  UI_view2d_region_to_view(&ar->v2d, event->mval[0], event->mval[1], &location[0], &location[1]);
  RNA_float_set_array(op->ptr, "location", location);

  return dopesheet_select_channel_exec(C, op);
}

void CLIP_OT_dopesheet_select_channel(wmOperatorType *ot)
{
<<<<<<< HEAD
	/* identifiers */
	ot->name = "Select Channel";
	ot->description = "Select Channel\nSelect movie tracking channel";
	ot->idname = "CLIP_OT_dopesheet_select_channel";

	/* api callbacks */
	ot->invoke = dopesheet_select_channel_invoke;
	ot->exec = dopesheet_select_channel_exec;
	ot->poll = dopesheet_select_channel_poll;

	/* flags */
	ot->flag = OPTYPE_REGISTER | OPTYPE_UNDO;

	/* properties */
	RNA_def_float_vector(ot->srna, "location", 2, NULL, -FLT_MAX, FLT_MAX,
	                     "Location", "Mouse location to select channel", -100.0f, 100.0f);
	RNA_def_boolean(ot->srna, "extend", 0,
	                "Extend", "Extend selection rather than clearing the existing selection");
=======
  /* identifiers */
  ot->name = "Select Channel";
  ot->description = "Select movie tracking channel";
  ot->idname = "CLIP_OT_dopesheet_select_channel";

  /* api callbacks */
  ot->invoke = dopesheet_select_channel_invoke;
  ot->exec = dopesheet_select_channel_exec;
  ot->poll = dopesheet_select_channel_poll;

  /* flags */
  ot->flag = OPTYPE_REGISTER | OPTYPE_UNDO;

  /* properties */
  RNA_def_float_vector(ot->srna,
                       "location",
                       2,
                       NULL,
                       -FLT_MAX,
                       FLT_MAX,
                       "Location",
                       "Mouse location to select channel",
                       -100.0f,
                       100.0f);
  RNA_def_boolean(ot->srna,
                  "extend",
                  0,
                  "Extend",
                  "Extend selection rather than clearing the existing selection");
>>>>>>> 93c19a5a
}

/********************** View All operator *********************/

static int dopesheet_view_all_exec(bContext *C, wmOperator *UNUSED(op))
{
  SpaceClip *sc = CTX_wm_space_clip(C);
  ARegion *ar = CTX_wm_region(C);
  View2D *v2d = &ar->v2d;
  MovieClip *clip = ED_space_clip_get_clip(sc);
  MovieTracking *tracking = &clip->tracking;
  MovieTrackingDopesheet *dopesheet = &tracking->dopesheet;
  MovieTrackingDopesheetChannel *channel;
  int frame_min = INT_MAX, frame_max = INT_MIN;

  for (channel = dopesheet->channels.first; channel; channel = channel->next) {
    frame_min = min_ii(frame_min, channel->segments[0]);
    frame_max = max_ii(frame_max, channel->segments[channel->tot_segment]);
  }

  if (frame_min < frame_max) {
    float extra;

    v2d->cur.xmin = frame_min;
    v2d->cur.xmax = frame_max;

    /* we need an extra "buffer" factor on either side so that the endpoints are visible */
    extra = 0.01f * BLI_rctf_size_x(&v2d->cur);
    v2d->cur.xmin -= extra;
    v2d->cur.xmax += extra;

    ED_region_tag_redraw(ar);
  }

  return OPERATOR_FINISHED;
}

void CLIP_OT_dopesheet_view_all(wmOperatorType *ot)
{
<<<<<<< HEAD
	/* identifiers */
	ot->name = "View All";
	ot->description = "View All\nReset viewable area to show full keyframe range";
	ot->idname = "CLIP_OT_dopesheet_view_all";
=======
  /* identifiers */
  ot->name = "View All";
  ot->description = "Reset viewable area to show full keyframe range";
  ot->idname = "CLIP_OT_dopesheet_view_all";
>>>>>>> 93c19a5a

  /* api callbacks */
  ot->exec = dopesheet_view_all_exec;
  ot->poll = space_clip_dopesheet_poll;

  /* flags */
  ot->flag = OPTYPE_REGISTER | OPTYPE_UNDO;
}<|MERGE_RESOLUTION|>--- conflicted
+++ resolved
@@ -130,29 +130,9 @@
 
 void CLIP_OT_dopesheet_select_channel(wmOperatorType *ot)
 {
-<<<<<<< HEAD
-	/* identifiers */
-	ot->name = "Select Channel";
-	ot->description = "Select Channel\nSelect movie tracking channel";
-	ot->idname = "CLIP_OT_dopesheet_select_channel";
-
-	/* api callbacks */
-	ot->invoke = dopesheet_select_channel_invoke;
-	ot->exec = dopesheet_select_channel_exec;
-	ot->poll = dopesheet_select_channel_poll;
-
-	/* flags */
-	ot->flag = OPTYPE_REGISTER | OPTYPE_UNDO;
-
-	/* properties */
-	RNA_def_float_vector(ot->srna, "location", 2, NULL, -FLT_MAX, FLT_MAX,
-	                     "Location", "Mouse location to select channel", -100.0f, 100.0f);
-	RNA_def_boolean(ot->srna, "extend", 0,
-	                "Extend", "Extend selection rather than clearing the existing selection");
-=======
   /* identifiers */
   ot->name = "Select Channel";
-  ot->description = "Select movie tracking channel";
+  ot->description = "Select Channel\nSelect movie tracking channel";
   ot->idname = "CLIP_OT_dopesheet_select_channel";
 
   /* api callbacks */
@@ -179,7 +159,6 @@
                   0,
                   "Extend",
                   "Extend selection rather than clearing the existing selection");
->>>>>>> 93c19a5a
 }
 
 /********************** View All operator *********************/
@@ -219,17 +198,10 @@
 
 void CLIP_OT_dopesheet_view_all(wmOperatorType *ot)
 {
-<<<<<<< HEAD
-	/* identifiers */
-	ot->name = "View All";
-	ot->description = "View All\nReset viewable area to show full keyframe range";
-	ot->idname = "CLIP_OT_dopesheet_view_all";
-=======
   /* identifiers */
   ot->name = "View All";
-  ot->description = "Reset viewable area to show full keyframe range";
+  ot->description = "View All\nReset viewable area to show full keyframe range";
   ot->idname = "CLIP_OT_dopesheet_view_all";
->>>>>>> 93c19a5a
 
   /* api callbacks */
   ot->exec = dopesheet_view_all_exec;
