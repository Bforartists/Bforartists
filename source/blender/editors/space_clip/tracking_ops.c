--- conflicted
+++ resolved
@@ -123,17 +123,10 @@
 
 void CLIP_OT_add_marker(wmOperatorType *ot)
 {
-<<<<<<< HEAD
-	/* identifiers */
-	ot->name = "Add Marker";
-	ot->idname = "CLIP_OT_add_marker";
-	ot->description = "Add Marker\nPlace new marker at specified location";
-=======
   /* identifiers */
   ot->name = "Add Marker";
   ot->idname = "CLIP_OT_add_marker";
-  ot->description = "Place new marker at specified location";
->>>>>>> 93c19a5a
+  ot->description = "Add Marker\nPlace new marker at specified location";
 
   /* api callbacks */
   ot->invoke = add_marker_invoke;
@@ -203,17 +196,10 @@
 
 void CLIP_OT_add_marker_at_click(wmOperatorType *ot)
 {
-<<<<<<< HEAD
-	/* identifiers */
-	ot->name = "Add Marker at Click";
-	ot->idname = "CLIP_OT_add_marker_at_click";
-	ot->description = "Add Marker at Click\nPlace new marker at the desired (clicked) position";
-=======
   /* identifiers */
   ot->name = "Add Marker at Click";
   ot->idname = "CLIP_OT_add_marker_at_click";
-  ot->description = "Place new marker at the desired (clicked) position";
->>>>>>> 93c19a5a
+  ot->description = "Add Marker at Click\nPlace new marker at the desired (clicked) position";
 
   /* api callbacks */
   ot->invoke = add_marker_at_click_invoke;
@@ -265,17 +251,10 @@
 
 void CLIP_OT_delete_track(wmOperatorType *ot)
 {
-<<<<<<< HEAD
-	/* identifiers */
-	ot->name = "Delete Track";
-	ot->idname = "CLIP_OT_delete_track";
-	ot->description = "Delete Track\nDelete selected tracks";
-=======
   /* identifiers */
   ot->name = "Delete Track";
   ot->idname = "CLIP_OT_delete_track";
-  ot->description = "Delete selected tracks";
->>>>>>> 93c19a5a
+  ot->description = "Delete Track\nDelete selected tracks";
 
   /* api callbacks */
   ot->invoke = WM_operator_confirm;
@@ -346,27 +325,15 @@
 
 void CLIP_OT_delete_marker(wmOperatorType *ot)
 {
-<<<<<<< HEAD
-	/* identifiers */
-	ot->name = "Delete Marker";
-	ot->idname = "CLIP_OT_delete_marker";
-	ot->description = "Delete Marker\nDelete marker for current frame from selected tracks";
-
-	/* api callbacks */
-	/*ot->invoke = WM_operator_confirm;*/ /*bfa - turned the dialog off*/
-	ot->exec = delete_marker_exec;
-	ot->poll = ED_space_clip_tracking_poll;
-=======
   /* identifiers */
   ot->name = "Delete Marker";
   ot->idname = "CLIP_OT_delete_marker";
-  ot->description = "Delete marker for current frame from selected tracks";
+  ot->description = "Delete Marker\nDelete marker for current frame from selected tracks";
 
   /* api callbacks */
-  ot->invoke = WM_operator_confirm;
+  /*ot->invoke = WM_operator_confirm;*/ /*bfa - turned the dialog off*/
   ot->exec = delete_marker_exec;
   ot->poll = ED_space_clip_tracking_poll;
->>>>>>> 93c19a5a
 
   /* flags */
   ot->flag = OPTYPE_REGISTER | OPTYPE_UNDO;
@@ -1011,17 +978,10 @@
 
 void CLIP_OT_slide_marker(wmOperatorType *ot)
 {
-<<<<<<< HEAD
-	/* identifiers */
-	ot->name = "Slide Marker";
-	ot->description = "Slide Marker\nSlide marker areas";
-	ot->idname = "CLIP_OT_slide_marker";
-=======
   /* identifiers */
   ot->name = "Slide Marker";
-  ot->description = "Slide marker areas";
+  ot->description = "Slide Marker\nSlide marker areas";
   ot->idname = "CLIP_OT_slide_marker";
->>>>>>> 93c19a5a
 
   /* api callbacks */
   ot->poll = ED_space_clip_tracking_poll;
@@ -1078,30 +1038,6 @@
 
 void CLIP_OT_clear_track_path(wmOperatorType *ot)
 {
-<<<<<<< HEAD
-	static const EnumPropertyItem clear_path_actions[] = {
-		{TRACK_CLEAR_UPTO, "UPTO", 0, "Clear up-to", "Clear path up to current frame"},
-		{TRACK_CLEAR_REMAINED, "REMAINED", 0, "Clear remained", "Clear path at remaining frames (after current)"},
-		{TRACK_CLEAR_ALL, "ALL", 0, "Clear all", "Clear the whole path"},
-		{0, NULL, 0, NULL, NULL},
-	};
-
-	/* identifiers */
-	ot->name = "Clear Track Path";
-	ot->description = "Clear Track Path\nClear tracks after/before current position or clear the whole track";
-	ot->idname = "CLIP_OT_clear_track_path";
-
-	/* api callbacks */
-	ot->exec = clear_track_path_exec;
-	ot->poll = ED_space_clip_tracking_poll;
-
-	/* flags */
-	ot->flag = OPTYPE_REGISTER | OPTYPE_UNDO;
-
-	/* properties */
-	RNA_def_enum(ot->srna, "action", clear_path_actions, TRACK_CLEAR_REMAINED, "Action", "Clear action to execute");
-	RNA_def_boolean(ot->srna, "clear_active", 0, "Clear Active", "Clear active track only instead of all selected tracks");
-=======
   static const EnumPropertyItem clear_path_actions[] = {
       {TRACK_CLEAR_UPTO, "UPTO", 0, "Clear up-to", "Clear path up to current frame"},
       {TRACK_CLEAR_REMAINED,
@@ -1115,7 +1051,8 @@
 
   /* identifiers */
   ot->name = "Clear Track Path";
-  ot->description = "Clear tracks after/before current position or clear the whole track";
+  ot->description =
+      "Clear Track Path\nClear tracks after/before current position or clear the whole track";
   ot->idname = "CLIP_OT_clear_track_path";
 
   /* api callbacks */
@@ -1137,7 +1074,6 @@
                   0,
                   "Clear Active",
                   "Clear active track only instead of all selected tracks");
->>>>>>> 93c19a5a
 }
 
 /********************** disable markers operator *********************/
@@ -1190,17 +1126,10 @@
       {0, NULL, 0, NULL, NULL},
   };
 
-<<<<<<< HEAD
-	/* identifiers */
-	ot->name = "Disable Markers";
-	ot->description = "Disable Markers\nDisable/enable selected markers";
-	ot->idname = "CLIP_OT_disable_markers";
-=======
   /* identifiers */
   ot->name = "Disable Markers";
-  ot->description = "Disable/enable selected markers";
+  ot->description = "Disable Markers\nDisable/enable selected markers";
   ot->idname = "CLIP_OT_disable_markers";
->>>>>>> 93c19a5a
 
   /* api callbacks */
   ot->exec = disable_markers_exec;
@@ -1237,17 +1166,10 @@
 
 void CLIP_OT_set_center_principal(wmOperatorType *ot)
 {
-<<<<<<< HEAD
-	/* identifiers */
-	ot->name = "Set Principal to Center";
-	ot->description = "Set Principal to Center\nSet optical center to center of footage";
-	ot->idname = "CLIP_OT_set_center_principal";
-=======
   /* identifiers */
   ot->name = "Set Principal to Center";
-  ot->description = "Set optical center to center of footage";
+  ot->description = "Set Principal to Center\nSet optical center to center of footage";
   ot->idname = "CLIP_OT_set_center_principal";
->>>>>>> 93c19a5a
 
   /* api callbacks */
   ot->exec = set_center_principal_exec;
@@ -1315,17 +1237,10 @@
 
 void CLIP_OT_hide_tracks(wmOperatorType *ot)
 {
-<<<<<<< HEAD
-	/* identifiers */
-	ot->name = "Hide Tracks";
-	ot->description = "Hide Tracks\nHide selected tracks";
-	ot->idname = "CLIP_OT_hide_tracks";
-=======
   /* identifiers */
   ot->name = "Hide Tracks";
-  ot->description = "Hide selected tracks";
+  ot->description = "Hide Tracks\nHide selected tracks";
   ot->idname = "CLIP_OT_hide_tracks";
->>>>>>> 93c19a5a
 
   /* api callbacks */
   ot->exec = hide_tracks_exec;
@@ -1368,17 +1283,10 @@
 
 void CLIP_OT_hide_tracks_clear(wmOperatorType *ot)
 {
-<<<<<<< HEAD
-	/* identifiers */
-	ot->name = "Hide Tracks Clear";
-	ot->description = "Hide Tracks Clear\nClear hide selected tracks";
-	ot->idname = "CLIP_OT_hide_tracks_clear";
-=======
   /* identifiers */
   ot->name = "Hide Tracks Clear";
-  ot->description = "Clear hide selected tracks";
+  ot->description = "Hide Tracks Clear\nClear hide selected tracks";
   ot->idname = "CLIP_OT_hide_tracks_clear";
->>>>>>> 93c19a5a
 
   /* api callbacks */
   ot->exec = hide_tracks_clear_exec;
@@ -1461,17 +1369,10 @@
       {0, NULL, 0, NULL, NULL},
   };
 
-<<<<<<< HEAD
-	/* identifiers */
-	ot->name = "Jump to Frame";
-	ot->description = "Jump to Frame\nJump to special frame";
-	ot->idname = "CLIP_OT_frame_jump";
-=======
   /* identifiers */
   ot->name = "Jump to Frame";
-  ot->description = "Jump to special frame";
+  ot->description = "Jump to Frame\nJump to special frame";
   ot->idname = "CLIP_OT_frame_jump";
->>>>>>> 93c19a5a
 
   /* api callbacks */
   ot->exec = frame_jump_exec;
@@ -1566,17 +1467,10 @@
 
 void CLIP_OT_join_tracks(wmOperatorType *ot)
 {
-<<<<<<< HEAD
-	/* identifiers */
-	ot->name = "Join Tracks";
-	ot->description = "Join Tracks\nJoin selected tracks";
-	ot->idname = "CLIP_OT_join_tracks";
-=======
   /* identifiers */
   ot->name = "Join Tracks";
-  ot->description = "Join selected tracks";
+  ot->description = "Join Tracks\nJoin selected tracks";
   ot->idname = "CLIP_OT_join_tracks";
->>>>>>> 93c19a5a
 
   /* api callbacks */
   ot->exec = join_tracks_exec;
@@ -1632,17 +1526,10 @@
       {0, NULL, 0, NULL, NULL},
   };
 
-<<<<<<< HEAD
-	/* identifiers */
-	ot->name = "Lock Tracks";
-	ot->description = "Lock Tracks\nLock/unlock selected tracks";
-	ot->idname = "CLIP_OT_lock_tracks";
-=======
   /* identifiers */
   ot->name = "Lock Tracks";
-  ot->description = "Lock/unlock selected tracks";
+  ot->description = "Lock Tracks\nLock/unlock selected tracks";
   ot->idname = "CLIP_OT_lock_tracks";
->>>>>>> 93c19a5a
 
   /* api callbacks */
   ot->exec = lock_tracks_exec;
@@ -1691,17 +1578,10 @@
       {0, NULL, 0, NULL, NULL},
   };
 
-<<<<<<< HEAD
-	/* identifiers */
-	ot->name = "Set Solver Keyframe";
-	ot->description = "Set Solver Keyframe\nSet keyframe used by solver";
-	ot->idname = "CLIP_OT_set_solver_keyframe";
-=======
   /* identifiers */
   ot->name = "Set Solver Keyframe";
-  ot->description = "Set keyframe used by solver";
+  ot->description = "Set Solver Keyframe\nSet keyframe used by solver";
   ot->idname = "CLIP_OT_set_solver_keyframe";
->>>>>>> 93c19a5a
 
   /* api callbacks */
   ot->exec = set_solver_keyframe_exec;
@@ -1745,17 +1625,10 @@
 
 void CLIP_OT_track_copy_color(wmOperatorType *ot)
 {
-<<<<<<< HEAD
-	/* identifiers */
-	ot->name = "Copy Color";
-	ot->description = "Copy Color\nCopy color to all selected tracks";
-	ot->idname = "CLIP_OT_track_copy_color";
-=======
   /* identifiers */
   ot->name = "Copy Color";
-  ot->description = "Copy color to all selected tracks";
+  ot->description = "Copy Color\nCopy color to all selected tracks";
   ot->idname = "CLIP_OT_track_copy_color";
->>>>>>> 93c19a5a
 
   /* api callbacks */
   ot->exec = track_copy_color_exec;
@@ -1955,41 +1828,6 @@
 
 void CLIP_OT_clean_tracks(wmOperatorType *ot)
 {
-<<<<<<< HEAD
-	static const EnumPropertyItem actions_items[] = {
-		{TRACKING_CLEAN_SELECT, "SELECT", 0, "Select",
-		 "Select unclean tracks"},
-		{TRACKING_CLEAN_DELETE_TRACK, "DELETE_TRACK", 0, "Delete Track",
-		 "Delete unclean tracks"},
-		{TRACKING_CLEAN_DELETE_SEGMENT, "DELETE_SEGMENTS", 0, "Delete Segments",
-		 "Delete unclean segments of tracks"},
-		{0, NULL, 0, NULL, NULL},
-	};
-
-	/* identifiers */
-	ot->name = "Clean Tracks";
-	ot->description = "Clean Tracks\nClean tracks with high error values or few frames";
-	ot->idname = "CLIP_OT_clean_tracks";
-
-	/* api callbacks */
-	ot->exec = clean_tracks_exec;
-	ot->invoke = clean_tracks_invoke;
-	ot->poll = ED_space_clip_tracking_poll;
-
-	/* flags */
-	ot->flag = OPTYPE_REGISTER | OPTYPE_UNDO;
-
-	/* properties */
-	RNA_def_int(ot->srna, "frames", 0, 0, INT_MAX, "Tracked Frames",
-	            "Tracked Frames\nEffect on tracks which are tracked less than "
-	            "specified amount of frames",
-	            0, INT_MAX);
-	RNA_def_float(ot->srna, "error", 0.0f, 0.0f, FLT_MAX, "Reprojection Error",
-	              "Reprojection Error\nEffect on tracks which have got larger re-projection error",
-	              0.0f, 100.0f);
-	RNA_def_enum(ot->srna, "action", actions_items, 0, "Action",
-	             "Cleanup action to execute");
-=======
   static const EnumPropertyItem actions_items[] = {
       {TRACKING_CLEAN_SELECT, "SELECT", 0, "Select", "Select unclean tracks"},
       {TRACKING_CLEAN_DELETE_TRACK, "DELETE_TRACK", 0, "Delete Track", "Delete unclean tracks"},
@@ -2003,7 +1841,7 @@
 
   /* identifiers */
   ot->name = "Clean Tracks";
-  ot->description = "Clean tracks with high error values or few frames";
+  ot->description = "Clean Tracks\nClean tracks with high error values or few frames";
   ot->idname = "CLIP_OT_clean_tracks";
 
   /* api callbacks */
@@ -2021,7 +1859,7 @@
               0,
               INT_MAX,
               "Tracked Frames",
-              "Effect on tracks which are tracked less than "
+              "Tracked Frames\nEffect on tracks which are tracked less than "
               "specified amount of frames",
               0,
               INT_MAX);
@@ -2031,11 +1869,10 @@
                 0.0f,
                 FLT_MAX,
                 "Reprojection Error",
-                "Effect on tracks which have got larger re-projection error",
+                "Reprojection Error\nEffect on tracks which have got larger re-projection error",
                 0.0f,
                 100.0f);
   RNA_def_enum(ot->srna, "action", actions_items, 0, "Action", "Cleanup action to execute");
->>>>>>> 93c19a5a
 }
 
 /********************** add tracking object *********************/
@@ -2055,17 +1892,10 @@
 
 void CLIP_OT_tracking_object_new(wmOperatorType *ot)
 {
-<<<<<<< HEAD
-	/* identifiers */
-	ot->name = "Add Tracking Object";
-	ot->description = "Add Tracking Object\nAdd new object for tracking";
-	ot->idname = "CLIP_OT_tracking_object_new";
-=======
   /* identifiers */
   ot->name = "Add Tracking Object";
-  ot->description = "Add new object for tracking";
+  ot->description = "Add Tracking Object\nAdd new object for tracking";
   ot->idname = "CLIP_OT_tracking_object_new";
->>>>>>> 93c19a5a
 
   /* api callbacks */
   ot->exec = tracking_object_new_exec;
@@ -2100,17 +1930,10 @@
 
 void CLIP_OT_tracking_object_remove(wmOperatorType *ot)
 {
-<<<<<<< HEAD
-	/* identifiers */
-	ot->name = "Remove Tracking Object";
-	ot->description = "Remove Tracking Object\nRemove object for tracking";
-	ot->idname = "CLIP_OT_tracking_object_remove";
-=======
   /* identifiers */
   ot->name = "Remove Tracking Object";
-  ot->description = "Remove object for tracking";
+  ot->description = "Remove Tracking Object\nRemove object for tracking";
   ot->idname = "CLIP_OT_tracking_object_remove";
->>>>>>> 93c19a5a
 
   /* api callbacks */
   ot->exec = tracking_object_remove_exec;
@@ -2138,17 +1961,10 @@
 
 void CLIP_OT_copy_tracks(wmOperatorType *ot)
 {
-<<<<<<< HEAD
-	/* identifiers */
-	ot->name = "Copy Tracks";
-	ot->description = "Copy Tracks\nCopy selected tracks to clipboard";
-	ot->idname = "CLIP_OT_copy_tracks";
-=======
   /* identifiers */
   ot->name = "Copy Tracks";
-  ot->description = "Copy selected tracks to clipboard";
+  ot->description = "Copy Tracks\nCopy selected tracks to clipboard";
   ot->idname = "CLIP_OT_copy_tracks";
->>>>>>> 93c19a5a
 
   /* api callbacks */
   ot->exec = copy_tracks_exec;
@@ -2187,17 +2003,10 @@
 
 void CLIP_OT_paste_tracks(wmOperatorType *ot)
 {
-<<<<<<< HEAD
-	/* identifiers */
-	ot->name = "Paste Tracks";
-	ot->description = "Paste Tracks\nPaste tracks from clipboard";
-	ot->idname = "CLIP_OT_paste_tracks";
-=======
   /* identifiers */
   ot->name = "Paste Tracks";
-  ot->description = "Paste tracks from clipboard";
+  ot->description = "Paste Tracks\nPaste tracks from clipboard";
   ot->idname = "CLIP_OT_paste_tracks";
->>>>>>> 93c19a5a
 
   /* api callbacks */
   ot->exec = paste_tracks_exec;
@@ -2269,17 +2078,10 @@
 
 void CLIP_OT_keyframe_insert(wmOperatorType *ot)
 {
-<<<<<<< HEAD
-	/* identifiers */
-	ot->name = "Insert keyframe";
-	ot->description = "Insert keyframe\nInsert a keyframe to selected tracks at current frame";
-	ot->idname = "CLIP_OT_keyframe_insert";
-=======
   /* identifiers */
   ot->name = "Insert keyframe";
-  ot->description = "Insert a keyframe to selected tracks at current frame";
+  ot->description = "Insert keyframe\nInsert a keyframe to selected tracks at current frame";
   ot->idname = "CLIP_OT_keyframe_insert";
->>>>>>> 93c19a5a
 
   /* api callbacks */
   ot->poll = ED_space_clip_tracking_poll;
@@ -2299,17 +2101,10 @@
 
 void CLIP_OT_keyframe_delete(wmOperatorType *ot)
 {
-<<<<<<< HEAD
-	/* identifiers */
-	ot->name = "Delete keyframe";
-	ot->description = "Delete keyframe\nDelete a keyframe from selected tracks at current frame";
-	ot->idname = "CLIP_OT_keyframe_delete";
-=======
   /* identifiers */
   ot->name = "Delete keyframe";
-  ot->description = "Delete a keyframe from selected tracks at current frame";
+  ot->description = "Delete keyframe\nDelete a keyframe from selected tracks at current frame";
   ot->idname = "CLIP_OT_keyframe_delete";
->>>>>>> 93c19a5a
 
   /* api callbacks */
   ot->poll = ED_space_clip_tracking_poll;
