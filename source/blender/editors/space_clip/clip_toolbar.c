--- conflicted
+++ resolved
@@ -106,13 +106,8 @@
 void CLIP_OT_properties(wmOperatorType *ot)
 {
 	/* identifiers */
-<<<<<<< HEAD
-	ot->name = "Properties";
-	ot->description = "Properties\nToggle clip properties panel";
-=======
 	ot->name = "Toggle Sidebar";
-	ot->description = "Toggle the properties region visibility";
->>>>>>> 24888ec9
+	ot->description = "Toggle Sidebar\nToggle the properties region visibility";
 	ot->idname = "CLIP_OT_properties";
 
 	/* api callbacks */
@@ -175,13 +170,8 @@
 void CLIP_OT_tools(wmOperatorType *ot)
 {
 	/* identifiers */
-<<<<<<< HEAD
-	ot->name = "Tools";
-	ot->description = "Tools\nToggle clip tools panel";
-=======
 	ot->name = "Toggle Toolbar";
-	ot->description = "Toggle clip tools panel";
->>>>>>> 24888ec9
+	ot->description = "Toggle Toolbar\nToggle clip tools panel";
 	ot->idname = "CLIP_OT_tools";
 
 	/* api callbacks */
