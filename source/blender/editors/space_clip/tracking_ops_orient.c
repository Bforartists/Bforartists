--- conflicted
+++ resolved
@@ -232,27 +232,11 @@
 
 void CLIP_OT_set_origin(wmOperatorType *ot)
 {
-<<<<<<< HEAD
-	/* identifiers */
-	ot->name = "Set Origin";
-	ot->description = "Set Origin\nSet active marker as origin by moving camera (or its parent if present) in 3D space";
-	ot->idname = "CLIP_OT_set_origin";
-
-	/* api callbacks */
-	ot->exec = set_origin_exec;
-	ot->poll = set_orientation_poll;
-
-	/* flags */
-	ot->flag = OPTYPE_REGISTER | OPTYPE_UNDO;
-
-	/* properties */
-	RNA_def_boolean(ot->srna, "use_median", 0, "Use Median",
-	                "Set origin to median point of selected bundles");
-=======
   /* identifiers */
   ot->name = "Set Origin";
   ot->description =
-      "Set active marker as origin by moving camera (or its parent if present) in 3D space";
+      "Set Origin\nSet active marker as origin by moving camera (or its parent if present) in 3D "
+      "space";
   ot->idname = "CLIP_OT_set_origin";
 
   /* api callbacks */
@@ -265,7 +249,6 @@
   /* properties */
   RNA_def_boolean(
       ot->srna, "use_median", 0, "Use Median", "Set origin to median point of selected bundles");
->>>>>>> 93c19a5a
 }
 
 /********************** set floor operator *********************/
@@ -516,30 +499,6 @@
 
 void CLIP_OT_set_plane(wmOperatorType *ot)
 {
-<<<<<<< HEAD
-	static const EnumPropertyItem plane_items[] = {
-		{0, "FLOOR", 0, "Floor", "Set floor plane"},
-		{1, "WALL", 0, "Wall", "Set wall plane"},
-		{0, NULL, 0, NULL, NULL},
-	};
-
-	/* identifiers */
-	ot->name = "Set Plane";
-	ot->description = "Set plane based\nSet Plane based on 3 selected bundles by moving camera "
-	                  "(or its parent if present) in 3D space";
-	ot->idname = "CLIP_OT_set_plane";
-
-	/* api callbacks */
-	ot->exec = set_plane_exec;
-	ot->poll = set_orientation_poll;
-
-	/* flags */
-	ot->flag = OPTYPE_REGISTER | OPTYPE_UNDO;
-
-	/* properties */
-	RNA_def_enum(ot->srna, "plane", plane_items, 0, "Plane",
-	             "Plane to be used for orientation");
-=======
   static const EnumPropertyItem plane_items[] = {
       {0, "FLOOR", 0, "Floor", "Set floor plane"},
       {1, "WALL", 0, "Wall", "Set wall plane"},
@@ -549,7 +508,7 @@
   /* identifiers */
   ot->name = "Set Plane";
   ot->description =
-      "Set plane based on 3 selected bundles by moving camera "
+      "Set plane based\nSet Plane based on 3 selected bundles by moving camera "
       "(or its parent if present) in 3D space";
   ot->idname = "CLIP_OT_set_plane";
 
@@ -562,7 +521,6 @@
 
   /* properties */
   RNA_def_enum(ot->srna, "plane", plane_items, 0, "Plane", "Plane to be used for orientation");
->>>>>>> 93c19a5a
 }
 
 /********************** set axis operator *********************/
@@ -611,31 +569,6 @@
 
 void CLIP_OT_set_axis(wmOperatorType *ot)
 {
-<<<<<<< HEAD
-	static const EnumPropertyItem axis_actions[] = {
-		{0, "X", 0, "X", "Align bundle align X axis"},
-		{1, "Y", 0, "Y", "Align bundle align Y axis"},
-		{0, NULL, 0, NULL, NULL},
-	};
-
-	/* identifiers */
-	ot->name = "Set Axis";
-	ot->description = "Set Axis\nSet direction of scene axis rotating camera "
-	                  "(or its parent if present) and assume selected track "
-	                  "lies on real axis, joining it with the origin";
-	ot->idname = "CLIP_OT_set_axis";
-
-	/* api callbacks */
-	ot->exec = set_axis_exec;
-	ot->poll = set_orientation_poll;
-
-	/* flags */
-	ot->flag = OPTYPE_REGISTER | OPTYPE_UNDO;
-
-	/* properties */
-	RNA_def_enum(ot->srna, "axis", axis_actions, 0, "Axis",
-	             "Axis to use to align bundle along");
-=======
   static const EnumPropertyItem axis_actions[] = {
       {0, "X", 0, "X", "Align bundle align X axis"},
       {1, "Y", 0, "Y", "Align bundle align Y axis"},
@@ -645,7 +578,7 @@
   /* identifiers */
   ot->name = "Set Axis";
   ot->description =
-      "Set direction of scene axis rotating camera "
+      "Set Axis\nSet direction of scene axis rotating camera "
       "(or its parent if present) and assume selected track "
       "lies on real axis, joining it with the origin";
   ot->idname = "CLIP_OT_set_axis";
@@ -659,7 +592,6 @@
 
   /* properties */
   RNA_def_enum(ot->srna, "axis", axis_actions, 0, "Axis", "Axis to use to align bundle along");
->>>>>>> 93c19a5a
 }
 
 /********************** set scale operator *********************/
@@ -777,27 +709,9 @@
 
 void CLIP_OT_set_scale(wmOperatorType *ot)
 {
-<<<<<<< HEAD
-	/* identifiers */
-	ot->name = "Set Scale";
-	ot->description = "Set Scale\nSet scale of scene by scaling camera (or its parent if present)";
-	ot->idname = "CLIP_OT_set_scale";
-
-	/* api callbacks */
-	ot->exec = set_scale_exec;
-	ot->invoke = set_scale_invoke;
-	ot->poll = set_orientation_poll;
-
-	/* flags */
-	ot->flag = OPTYPE_REGISTER | OPTYPE_UNDO;
-
-	/* properties */
-	RNA_def_float(ot->srna, "distance", 0.0f, -FLT_MAX, FLT_MAX,
-	              "Distance", "Distance between selected tracks", -100.0f, 100.0f);
-=======
   /* identifiers */
   ot->name = "Set Scale";
-  ot->description = "Set scale of scene by scaling camera (or its parent if present)";
+  ot->description = "Set Scale\nSet scale of scene by scaling camera (or its parent if present)";
   ot->idname = "CLIP_OT_set_scale";
 
   /* api callbacks */
@@ -818,7 +732,6 @@
                 "Distance between selected tracks",
                 -100.0f,
                 100.0f);
->>>>>>> 93c19a5a
 }
 
 /********************** set solution scale operator *********************/
@@ -856,30 +769,10 @@
 
 void CLIP_OT_set_solution_scale(wmOperatorType *ot)
 {
-<<<<<<< HEAD
-	/* identifiers */
-	ot->name = "Set Solution Scale";
-	ot->description = "Set Solution Scale\nSet object solution scale using distance between "
-	                  "two selected tracks";
-	ot->idname = "CLIP_OT_set_solution_scale";
-
-	/* api callbacks */
-	ot->exec = set_solution_scale_exec;
-	ot->invoke = set_solution_scale_invoke;
-	ot->poll = set_solution_scale_poll;
-
-	/* flags */
-	ot->flag = OPTYPE_REGISTER | OPTYPE_UNDO;
-
-	/* properties */
-	RNA_def_float(ot->srna, "distance", 0.0f, -FLT_MAX, FLT_MAX,
-	              "Distance", "Distance between selected tracks",
-	              -100.0f, 100.0f);
-=======
   /* identifiers */
   ot->name = "Set Solution Scale";
   ot->description =
-      "Set object solution scale using distance between "
+      "Set Solution Scale\nSet object solution scale using distance between "
       "two selected tracks";
   ot->idname = "CLIP_OT_set_solution_scale";
 
@@ -901,7 +794,6 @@
                 "Distance between selected tracks",
                 -100.0f,
                 100.0f);
->>>>>>> 93c19a5a
 }
 
 /********************** apply solution scale operator *********************/
@@ -937,30 +829,10 @@
 
 void CLIP_OT_apply_solution_scale(wmOperatorType *ot)
 {
-<<<<<<< HEAD
-	/* identifiers */
-	ot->name = "Apply Solution Scale";
-	ot->description = "Apply Solution Scale\nApply scale on solution itself to make distance between "
-	                  "selected tracks equals to desired";
-	ot->idname = "CLIP_OT_apply_solution_scale";
-
-	/* api callbacks */
-	ot->exec = apply_solution_scale_exec;
-	ot->invoke = apply_solution_scale_invoke;
-	ot->poll = apply_solution_scale_poll;
-
-	/* flags */
-	ot->flag = OPTYPE_REGISTER | OPTYPE_UNDO;
-
-	/* properties */
-	RNA_def_float(ot->srna, "distance", 0.0f, -FLT_MAX, FLT_MAX,
-	              "Distance", "Distance between selected tracks",
-	              -100.0f, 100.0f);
-=======
   /* identifiers */
   ot->name = "Apply Solution Scale";
   ot->description =
-      "Apply scale on solution itself to make distance between "
+      "Apply Solution Scale\nApply scale on solution itself to make distance between "
       "selected tracks equals to desired";
   ot->idname = "CLIP_OT_apply_solution_scale";
 
@@ -982,5 +854,4 @@
                 "Distance between selected tracks",
                 -100.0f,
                 100.0f);
->>>>>>> 93c19a5a
 }