/* SPDX-License-Identifier: GPL-2.0-or-later
 * Copyright 2011 Blender Foundation. All rights reserved. */

/** \file
 * \ingroup spclip
 */

#include "DNA_movieclip_types.h"
#include "DNA_scene_types.h"

#include "BLI_math.h"
#include "BLI_utildefines.h"

#include "BKE_context.h"
#include "BKE_movieclip.h"
#include "BKE_tracking.h"

#include "ED_clip.h"
#include "ED_screen.h"

#include "GPU_immediate.h"
#include "GPU_immediate_util.h"
#include "GPU_matrix.h"
#include "GPU_state.h"

#include "WM_types.h"

#include "UI_interface.h"
#include "UI_resources.h"
#include "UI_view2d.h"

#include "clip_intern.h" /* own include */

typedef struct TrackMotionCurveUserData {
  SpaceClip *sc;
  MovieTrackingTrack *act_track;
  bool sel;
  float xscale, yscale, hsize;
  uint pos;
} TrackMotionCurveUserData;

static void tracking_segment_point_cb(void *userdata,
                                      MovieTrackingTrack *UNUSED(track),
                                      MovieTrackingMarker *UNUSED(marker),
                                      eClipCurveValueSource value_source,
                                      int scene_framenr,
                                      float val)
{
  TrackMotionCurveUserData *data = (TrackMotionCurveUserData *)userdata;

  if (!clip_graph_value_visible(data->sc, value_source)) {
    return;
  }

  immVertex2f(data->pos, scene_framenr, val);
}

static void tracking_segment_start_cb(void *userdata,
                                      MovieTrackingTrack *track,
                                      eClipCurveValueSource value_source,
                                      bool is_point)
{
  TrackMotionCurveUserData *data = (TrackMotionCurveUserData *)userdata;
  SpaceClip *sc = data->sc;
  float col[4] = {0.0f, 0.0f, 0.0f, 0.0f};

  if (!clip_graph_value_visible(sc, value_source)) {
    return;
  }

  switch (value_source) {
    case CLIP_VALUE_SOURCE_SPEED_X:
      col[0] = 1.0f;
      break;
    case CLIP_VALUE_SOURCE_SPEED_Y:
      col[1] = 1.0f;
      break;
    case CLIP_VALUE_SOURCE_REPROJECTION_ERROR:
      col[2] = 1.0f;
      break;
  }

  if (track == data->act_track) {
    col[3] = 1.0f;
    GPU_line_width(2.0f);
  }
  else {
    col[3] = 0.5f;
    GPU_line_width(1.0f);
  }

  immUniformColor4fv(col);

  if (is_point) {
    immBeginAtMost(GPU_PRIM_POINTS, 1);
  }
  else {
    /* Graph can be composed of smaller segments, if any marker is disabled */
    immBeginAtMost(GPU_PRIM_LINE_STRIP, track->markersnr);
  }
}

static void tracking_segment_end_cb(void *userdata, eClipCurveValueSource value_source)
{
  TrackMotionCurveUserData *data = (TrackMotionCurveUserData *)userdata;
  SpaceClip *sc = data->sc;
  if (!clip_graph_value_visible(sc, value_source)) {
    return;
  }
  immEnd();
}

static void tracking_segment_knot_cb(void *userdata,
                                     MovieTrackingTrack *track,
                                     MovieTrackingMarker *marker,
                                     eClipCurveValueSource value_source,
                                     int scene_framenr,
                                     float val)
{
  TrackMotionCurveUserData *data = (TrackMotionCurveUserData *)userdata;
  int sel = 0, sel_flag;

  if (track != data->act_track) {
    return;
  }
  if (!ELEM(value_source, CLIP_VALUE_SOURCE_SPEED_X, CLIP_VALUE_SOURCE_SPEED_Y)) {
    return;
  }

  sel_flag = value_source == CLIP_VALUE_SOURCE_SPEED_X ? MARKER_GRAPH_SEL_X : MARKER_GRAPH_SEL_Y;
  sel = (marker->flag & sel_flag) ? 1 : 0;

  if (sel == data->sel) {
    immUniformThemeColor(sel ? TH_HANDLE_VERTEX_SELECT : TH_HANDLE_VERTEX);

    GPU_matrix_push();
    GPU_matrix_translate_2f(scene_framenr, val);
    GPU_matrix_scale_2f(1.0f / data->xscale * data->hsize, 1.0f / data->yscale * data->hsize);

    imm_draw_circle_wire_2d(data->pos, 0, 0, 0.7, 8);

    GPU_matrix_pop();
  }
}

static void draw_tracks_motion_and_error_curves(View2D *v2d, SpaceClip *sc, uint pos)
{
  MovieClip *clip = ED_space_clip_get_clip(sc);
  MovieTracking *tracking = &clip->tracking;
  MovieTrackingTrack *act_track = BKE_tracking_track_get_active(tracking);
  const bool draw_knots = (sc->flag & SC_SHOW_GRAPH_TRACKS_MOTION) != 0;

  int width, height;
  BKE_movieclip_get_size(clip, &sc->user, &width, &height);
  if (!width || !height) {
    return;
  }

  TrackMotionCurveUserData userdata;
  userdata.sc = sc;
  userdata.hsize = UI_GetThemeValuef(TH_HANDLE_VERTEX_SIZE);
  userdata.sel = false;
  userdata.act_track = act_track;
  userdata.pos = pos;

  /* Non-selected knot handles. */
  if (draw_knots) {
    UI_view2d_scale_get(v2d, &userdata.xscale, &userdata.yscale);
    clip_graph_tracking_values_iterate(sc,
                                       (sc->flag & SC_SHOW_GRAPH_SEL_ONLY) != 0,
                                       (sc->flag & SC_SHOW_GRAPH_HIDDEN) != 0,
                                       &userdata,
                                       tracking_segment_knot_cb,
                                       NULL,
                                       NULL);
  }

  /* Draw graph lines. */
  GPU_blend(GPU_BLEND_ALPHA);
  clip_graph_tracking_values_iterate(sc,
                                     (sc->flag & SC_SHOW_GRAPH_SEL_ONLY) != 0,
                                     (sc->flag & SC_SHOW_GRAPH_HIDDEN) != 0,
                                     &userdata,
                                     tracking_segment_point_cb,
                                     tracking_segment_start_cb,
                                     tracking_segment_end_cb);
  GPU_blend(GPU_BLEND_NONE);

  /* Selected knot handles on top of curves. */
  if (draw_knots) {
    userdata.sel = true;
    clip_graph_tracking_values_iterate(sc,
                                       (sc->flag & SC_SHOW_GRAPH_SEL_ONLY) != 0,
                                       (sc->flag & SC_SHOW_GRAPH_HIDDEN) != 0,
                                       &userdata,
                                       tracking_segment_knot_cb,
                                       NULL,
                                       NULL);
  }
}

static void draw_frame_curves(SpaceClip *sc, uint pos)
{
  MovieClip *clip = ED_space_clip_get_clip(sc);
  MovieTracking *tracking = &clip->tracking;
  MovieTrackingReconstruction *reconstruction = BKE_tracking_get_active_reconstruction(tracking);

  int previous_frame;
  float previous_error;
  bool have_previous_point = false;

  /* Indicates whether immBegin() was called. */
  bool is_lines_segment_open = false;

<<<<<<< HEAD
/*bfa - motion tracking. changed the show frames color from dark blue to turquise*/
=======
  /*bfa - motion tracking. changed the show frames color from dark blue to turquise*/
>>>>>>> db9a6179
  immUniformColor3f(0.0f, 1.0f, 1.0f);

  for (int i = 0; i < reconstruction->camnr; i++) {
    MovieReconstructedCamera *camera = &reconstruction->cameras[i];

    const int current_frame = BKE_movieclip_remap_clip_to_scene_frame(clip, camera->framenr);
    const float current_error = camera->error;

    if (have_previous_point && current_frame != previous_frame + 1) {
      if (is_lines_segment_open) {
        immEnd();
        is_lines_segment_open = false;
      }
      have_previous_point = false;
    }

    if (have_previous_point) {
      if (!is_lines_segment_open) {
        immBeginAtMost(GPU_PRIM_LINE_STRIP, reconstruction->camnr);
        is_lines_segment_open = true;

        immVertex2f(pos, previous_frame, previous_error);
      }
      immVertex2f(pos, current_frame, current_error);
    }

    previous_frame = current_frame;
    previous_error = current_error;
    have_previous_point = true;
  }

  if (is_lines_segment_open) {
    immEnd();
  }
}

void clip_draw_graph(SpaceClip *sc, ARegion *region, Scene *scene)
{
  MovieClip *clip = ED_space_clip_get_clip(sc);
  View2D *v2d = &region->v2d;

  /* grid */
  UI_view2d_draw_lines_x__values(v2d);
  UI_view2d_draw_lines_y__values(v2d);

  if (clip) {
    uint pos = GPU_vertformat_attr_add(immVertexFormat(), "pos", GPU_COMP_F32, 2, GPU_FETCH_FLOAT);
    immBindBuiltinProgram(GPU_SHADER_2D_UNIFORM_COLOR);

    GPU_point_size(3.0f);

    if (sc->flag & (SC_SHOW_GRAPH_TRACKS_MOTION | SC_SHOW_GRAPH_TRACKS_ERROR)) {
      draw_tracks_motion_and_error_curves(v2d, sc, pos);
    }

    if (sc->flag & SC_SHOW_GRAPH_FRAMES) {
      draw_frame_curves(sc, pos);
    }

    immUnbindProgram();
  }

  /* frame range */
  clip_draw_sfra_efra(v2d, scene);
}<|MERGE_RESOLUTION|>--- conflicted
+++ resolved
@@ -212,11 +212,7 @@
   /* Indicates whether immBegin() was called. */
   bool is_lines_segment_open = false;
 
-<<<<<<< HEAD
-/*bfa - motion tracking. changed the show frames color from dark blue to turquise*/
-=======
   /*bfa - motion tracking. changed the show frames color from dark blue to turquise*/
->>>>>>> db9a6179
   immUniformColor3f(0.0f, 1.0f, 1.0f);
 
   for (int i = 0; i < reconstruction->camnr; i++) {
