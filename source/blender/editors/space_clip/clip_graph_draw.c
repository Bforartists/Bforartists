/*
 * This program is free software; you can redistribute it and/or
 * modify it under the terms of the GNU General Public License
 * as published by the Free Software Foundation; either version 2
 * of the License, or (at your option) any later version.
 *
 * This program is distributed in the hope that it will be useful,
 * but WITHOUT ANY WARRANTY; without even the implied warranty of
 * MERCHANTABILITY or FITNESS FOR A PARTICULAR PURPOSE.  See the
 * GNU General Public License for more details.
 *
 * You should have received a copy of the GNU General Public License
 * along with this program; if not, write to the Free Software Foundation,
 * Inc., 51 Franklin Street, Fifth Floor, Boston, MA 02110-1301, USA.
 *
 * The Original Code is Copyright (C) 2011 Blender Foundation.
 * All rights reserved.
 */

/** \file
 * \ingroup spclip
 */

#include "DNA_movieclip_types.h"
#include "DNA_scene_types.h"

#include "BLI_utildefines.h"
#include "BLI_math.h"

#include "BKE_context.h"
#include "BKE_movieclip.h"
#include "BKE_tracking.h"

#include "ED_screen.h"
#include "ED_clip.h"

#include "GPU_immediate.h"
#include "GPU_immediate_util.h"
#include "GPU_matrix.h"
#include "GPU_state.h"

#include "WM_types.h"

#include "UI_interface.h"
#include "UI_resources.h"
#include "UI_view2d.h"

#include "clip_intern.h"  // own include

typedef struct TrackMotionCurveUserData {
  MovieTrackingTrack *act_track;
  bool sel;
  float xscale, yscale, hsize;
  unsigned int pos;
} TrackMotionCurveUserData;

static void tracking_segment_point_cb(void *userdata,
                                      MovieTrackingTrack *UNUSED(track),
                                      MovieTrackingMarker *UNUSED(marker),
                                      int UNUSED(coord),
                                      int scene_framenr,
                                      float val)
{
  TrackMotionCurveUserData *data = (TrackMotionCurveUserData *)userdata;

  immVertex2f(data->pos, scene_framenr, val);
}

static void tracking_segment_start_cb(void *userdata,
                                      MovieTrackingTrack *track,
                                      int coord,
                                      bool is_point)
{
  TrackMotionCurveUserData *data = (TrackMotionCurveUserData *)userdata;
  float col[4] = {0.0f, 0.0f, 0.0f, 0.0f};

  col[coord] = 1.0f;

  if (track == data->act_track) {
    col[3] = 1.0f;
    GPU_line_width(2.0f);
  }
  else {
    col[3] = 0.5f;
    GPU_line_width(1.0f);
  }

  immUniformColor4fv(col);

  if (is_point) {
    immBeginAtMost(GPU_PRIM_POINTS, 1);
  }
  else {
    /* Graph can be composed of smaller segments, if any marker is disabled */
    immBeginAtMost(GPU_PRIM_LINE_STRIP, track->markersnr);
  }
}

static void tracking_segment_end_cb(void *UNUSED(userdata), int UNUSED(coord))
{
  immEnd();
}

static void tracking_segment_knot_cb(void *userdata,
                                     MovieTrackingTrack *track,
                                     MovieTrackingMarker *marker,
                                     int coord,
                                     int scene_framenr,
                                     float val)
{
  TrackMotionCurveUserData *data = (TrackMotionCurveUserData *)userdata;
  int sel = 0, sel_flag;

  if (track != data->act_track)
    return;

  sel_flag = coord == 0 ? MARKER_GRAPH_SEL_X : MARKER_GRAPH_SEL_Y;
  sel = (marker->flag & sel_flag) ? 1 : 0;

  if (sel == data->sel) {
    immUniformThemeColor(sel ? TH_HANDLE_VERTEX_SELECT : TH_HANDLE_VERTEX);

    GPU_matrix_push();
    GPU_matrix_translate_2f(scene_framenr, val);
    GPU_matrix_scale_2f(1.0f / data->xscale * data->hsize, 1.0f / data->yscale * data->hsize);

    imm_draw_circle_wire_2d(data->pos, 0, 0, 0.7, 8);

    GPU_matrix_pop();
  }
}

static void draw_tracks_motion_curves(View2D *v2d, SpaceClip *sc, unsigned int pos)
{
  MovieClip *clip = ED_space_clip_get_clip(sc);
  MovieTracking *tracking = &clip->tracking;
  MovieTrackingTrack *act_track = BKE_tracking_track_get_active(tracking);
  int width, height;
  TrackMotionCurveUserData userdata;

  BKE_movieclip_get_size(clip, &sc->user, &width, &height);

  if (!width || !height)
    return;

  /* non-selected knot handles */
  userdata.hsize = UI_GetThemeValuef(TH_HANDLE_VERTEX_SIZE);
  userdata.sel = false;
  userdata.act_track = act_track;
  userdata.pos = pos;
  UI_view2d_scale_get(v2d, &userdata.xscale, &userdata.yscale);
  clip_graph_tracking_values_iterate(sc,
                                     (sc->flag & SC_SHOW_GRAPH_SEL_ONLY) != 0,
                                     (sc->flag & SC_SHOW_GRAPH_HIDDEN) != 0,
                                     &userdata,
                                     tracking_segment_knot_cb,
                                     NULL,
                                     NULL);
  /* draw graph lines */
  GPU_blend(true);
  clip_graph_tracking_values_iterate(sc,
                                     (sc->flag & SC_SHOW_GRAPH_SEL_ONLY) != 0,
                                     (sc->flag & SC_SHOW_GRAPH_HIDDEN) != 0,
                                     &userdata,
                                     tracking_segment_point_cb,
                                     tracking_segment_start_cb,
                                     tracking_segment_end_cb);
  GPU_blend(false);

  /* selected knot handles on top of curves */
  userdata.sel = true;
  clip_graph_tracking_values_iterate(sc,
                                     (sc->flag & SC_SHOW_GRAPH_SEL_ONLY) != 0,
                                     (sc->flag & SC_SHOW_GRAPH_HIDDEN) != 0,
                                     &userdata,
                                     tracking_segment_knot_cb,
                                     NULL,
                                     NULL);
}

typedef struct TrackErrorCurveUserData {
  MovieClip *clip;
  MovieTracking *tracking;
  MovieTrackingObject *tracking_object;
  MovieTrackingTrack *active_track;
  bool matrix_initialized;
  int matrix_frame;
  float projection_matrix[4][4];
  int width, height;
  float aspy;
  unsigned int pos;
} TrackErrorCurveUserData;

static void tracking_error_segment_point_cb(void *userdata,
                                            MovieTrackingTrack *track,
                                            MovieTrackingMarker *marker,
                                            int coord,
                                            int scene_framenr,
                                            float UNUSED(value))
{
  if (coord == 1) {
    TrackErrorCurveUserData *data = (TrackErrorCurveUserData *)userdata;
    float reprojected_position[4], bundle_position[4], marker_position[2], delta[2];
    float reprojection_error;
    float weight = BKE_tracking_track_get_weight_for_marker(data->clip, track, marker);

    if (!data->matrix_initialized || data->matrix_frame != scene_framenr) {
      BKE_tracking_get_projection_matrix(data->tracking,
                                         data->tracking_object,
                                         scene_framenr,
                                         data->width,
                                         data->height,
                                         data->projection_matrix);
    }

    copy_v3_v3(bundle_position, track->bundle_pos);
    bundle_position[3] = 1;

    mul_v4_m4v4(reprojected_position, data->projection_matrix, bundle_position);
    reprojected_position[0] = (reprojected_position[0] / (reprojected_position[3] * 2.0f) + 0.5f) *
                              data->width;
    reprojected_position[1] = (reprojected_position[1] / (reprojected_position[3] * 2.0f) + 0.5f) *
                              data->height * data->aspy;

    BKE_tracking_distort_v2(data->tracking, reprojected_position, reprojected_position);

    marker_position[0] = (marker->pos[0] + track->offset[0]) * data->width;
    marker_position[1] = (marker->pos[1] + track->offset[1]) * data->height * data->aspy;

    sub_v2_v2v2(delta, reprojected_position, marker_position);
    reprojection_error = len_v2(delta) * weight;

    immVertex2f(data->pos, scene_framenr, reprojection_error);
  }
}

static void tracking_error_segment_start_cb(void *userdata,
                                            MovieTrackingTrack *track,
                                            int coord,
                                            bool is_point)
{
  if (coord == 1) {
    TrackErrorCurveUserData *data = (TrackErrorCurveUserData *)userdata;
    float col[4] = {0.0f, 0.0f, 1.0f, 1.0f};

    if (track == data->active_track) {
      col[3] = 1.0f;
      GPU_line_width(2.0f);
    }
    else {
      col[3] = 0.5f;
      GPU_line_width(1.0f);
    }

    immUniformColor4fv(col);

    if (is_point) { /* This probably never happens here, but just in case... */
      immBeginAtMost(GPU_PRIM_POINTS, 1);
    }
    else {
      /* Graph can be composed of smaller segments, if any marker is disabled */
      immBeginAtMost(GPU_PRIM_LINE_STRIP, track->markersnr);
    }
  }
}

static void tracking_error_segment_end_cb(void *UNUSED(userdata), int coord)
{
  if (coord == 1) {
    immEnd();
  }
}

static void draw_tracks_error_curves(SpaceClip *sc, unsigned int pos)
{
  MovieClip *clip = ED_space_clip_get_clip(sc);
  MovieTracking *tracking = &clip->tracking;
  TrackErrorCurveUserData data;

  data.clip = clip;
  data.tracking = tracking;
  data.tracking_object = BKE_tracking_object_get_active(tracking);
  data.active_track = BKE_tracking_track_get_active(tracking);
  data.matrix_initialized = false;
  data.pos = pos;
  BKE_movieclip_get_size(clip, &sc->user, &data.width, &data.height);
  data.aspy = 1.0f / tracking->camera.pixel_aspect;

  if (!data.width || !data.height) {
    return;
  }

  clip_graph_tracking_values_iterate(sc,
                                     (sc->flag & SC_SHOW_GRAPH_SEL_ONLY) != 0,
                                     (sc->flag & SC_SHOW_GRAPH_HIDDEN) != 0,
                                     &data,
                                     tracking_error_segment_point_cb,
                                     tracking_error_segment_start_cb,
                                     tracking_error_segment_end_cb);
}

static void draw_frame_curves(SpaceClip *sc, unsigned int pos)
{
  MovieClip *clip = ED_space_clip_get_clip(sc);
  MovieTracking *tracking = &clip->tracking;
  MovieTrackingReconstruction *reconstruction = BKE_tracking_get_active_reconstruction(tracking);
  int i, lines = 0, prevfra = 0;

<<<<<<< HEAD
	immUniformColor3f(0.0f, 1.0f, 1.0f); /*bfa - motion tracking. changed the show frames color from dark blue to turquise*/
=======
  immUniformColor3f(0.0f, 0.0f, 1.0f);
>>>>>>> 3ea04e77

  for (i = 0; i < reconstruction->camnr; i++) {
    MovieReconstructedCamera *camera = &reconstruction->cameras[i];
    int framenr;

    if (lines && camera->framenr != prevfra + 1) {
      immEnd();
      lines = 0;
    }

    if (!lines) {
      immBeginAtMost(GPU_PRIM_LINE_STRIP, reconstruction->camnr);
      lines = 1;
    }

    framenr = BKE_movieclip_remap_clip_to_scene_frame(clip, camera->framenr);
    immVertex2f(pos, framenr, camera->error);

    prevfra = camera->framenr;
  }

  if (lines) {
    immEnd();
  }
}

void clip_draw_graph(SpaceClip *sc, ARegion *ar, Scene *scene)
{
  MovieClip *clip = ED_space_clip_get_clip(sc);
  View2D *v2d = &ar->v2d;
  View2DGrid *grid;
  short unitx = V2D_UNIT_FRAMESCALE, unity = V2D_UNIT_VALUES;

  /* grid */
  grid = UI_view2d_grid_calc(
      scene, v2d, unitx, V2D_GRID_NOCLAMP, unity, V2D_GRID_NOCLAMP, ar->winx, ar->winy);
  UI_view2d_grid_draw(v2d, grid, V2D_GRIDLINES_ALL);
  UI_view2d_grid_free(grid);

  if (clip) {
    uint pos = GPU_vertformat_attr_add(immVertexFormat(), "pos", GPU_COMP_F32, 2, GPU_FETCH_FLOAT);
    immBindBuiltinProgram(GPU_SHADER_2D_UNIFORM_COLOR);

    GPU_point_size(3.0f);

    if (sc->flag & SC_SHOW_GRAPH_TRACKS_MOTION) {
      draw_tracks_motion_curves(v2d, sc, pos);
    }

    if (sc->flag & SC_SHOW_GRAPH_TRACKS_ERROR) {
      draw_tracks_error_curves(sc, pos);
    }

    if (sc->flag & SC_SHOW_GRAPH_FRAMES) {
      draw_frame_curves(sc, pos);
    }

    immUnbindProgram();
  }

  /* frame range */
  clip_draw_sfra_efra(v2d, scene);
}<|MERGE_RESOLUTION|>--- conflicted
+++ resolved
@@ -306,11 +306,10 @@
   MovieTrackingReconstruction *reconstruction = BKE_tracking_get_active_reconstruction(tracking);
   int i, lines = 0, prevfra = 0;
 
-<<<<<<< HEAD
-	immUniformColor3f(0.0f, 1.0f, 1.0f); /*bfa - motion tracking. changed the show frames color from dark blue to turquise*/
-=======
-  immUniformColor3f(0.0f, 0.0f, 1.0f);
->>>>>>> 3ea04e77
+  immUniformColor3f(
+      0.0f,
+      1.0f,
+      1.0f); /*bfa - motion tracking. changed the show frames color from dark blue to turquise*/
 
   for (i = 0; i < reconstruction->camnr; i++) {
     MovieReconstructedCamera *camera = &reconstruction->cameras[i];
