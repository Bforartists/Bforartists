/*
 * This program is free software; you can redistribute it and/or
 * modify it under the terms of the GNU General Public License
 * as published by the Free Software Foundation; either version 2
 * of the License, or (at your option) any later version.
 *
 * This program is distributed in the hope that it will be useful,
 * but WITHOUT ANY WARRANTY; without even the implied warranty of
 * MERCHANTABILITY or FITNESS FOR A PARTICULAR PURPOSE.  See the
 * GNU General Public License for more details.
 *
 * You should have received a copy of the GNU General Public License
 * along with this program; if not, write to the Free Software Foundation,
 * Inc., 51 Franklin Street, Fifth Floor, Boston, MA 02110-1301, USA.
 *
 * The Original Code is Copyright (C) 2016 Blender Foundation.
 * All rights reserved.
 */

/** \file
 * \ingroup spclip
 */

#include "MEM_guardedalloc.h"

#include "BLI_utildefines.h"
#include "BLI_math.h"

#include "BKE_main.h"
#include "BKE_context.h"
#include "BKE_movieclip.h"
#include "BKE_tracking.h"
#include "BKE_global.h"
#include "BKE_report.h"

#include "WM_api.h"
#include "WM_types.h"

#include "ED_screen.h"
#include "ED_clip.h"

#include "RNA_access.h"
#include "RNA_define.h"

#include "PIL_time.h"

#include "clip_intern.h"  // own include
#include "tracking_ops_intern.h"

/********************** Track operator *********************/

typedef struct TrackMarkersJob {
  struct AutoTrackContext *context; /* Tracking context */
  int sfra, efra, lastfra;          /* Start, end and recently tracked frames */
  int backwards;                    /* Backwards tracking flag */
  MovieClip *clip;                  /* Clip which is tracking */
  float delay;                      /* Delay in milliseconds to allow
                                     * tracking at fixed FPS */

  struct Main *main;
  struct Scene *scene;
  struct bScreen *screen;
} TrackMarkersJob;

static bool track_markers_testbreak(void)
{
  return G.is_break;
}

static int track_count_markers(SpaceClip *sc, MovieClip *clip, int framenr)
{
  int tot = 0;
  ListBase *tracksbase = BKE_tracking_get_active_tracks(&clip->tracking);
  for (MovieTrackingTrack *track = tracksbase->first; track != NULL; track = track->next) {
    bool selected = (sc != NULL) ? TRACK_VIEW_SELECTED(sc, track) : TRACK_SELECTED(track);
    if (selected && (track->flag & TRACK_LOCKED) == 0) {
      MovieTrackingMarker *marker = BKE_tracking_marker_get(track, framenr);
      if (!marker || (marker->flag & MARKER_DISABLED) == 0) {
        tot++;
      }
    }
  }
  return tot;
}

static void track_init_markers(SpaceClip *sc, MovieClip *clip, int framenr, int *frames_limit_r)
{
  ListBase *tracksbase = BKE_tracking_get_active_tracks(&clip->tracking);
  int frames_limit = 0;
  if (sc != NULL) {
    clip_tracking_clear_invisible_track_selection(sc, clip);
  }
  for (MovieTrackingTrack *track = tracksbase->first; track != NULL; track = track->next) {
    bool selected = (sc != NULL) ? TRACK_VIEW_SELECTED(sc, track) : TRACK_SELECTED(track);
    if (selected) {
      if ((track->flag & TRACK_HIDDEN) == 0 && (track->flag & TRACK_LOCKED) == 0) {
        BKE_tracking_marker_ensure(track, framenr);
        if (track->frames_limit) {
          if (frames_limit == 0) {
            frames_limit = track->frames_limit;
          }
          else {
            frames_limit = min_ii(frames_limit, (int)track->frames_limit);
          }
        }
      }
    }
  }
  *frames_limit_r = frames_limit;
}

static bool track_markers_check_direction(int backwards, int curfra, int efra)
{
  if (backwards) {
    if (curfra < efra) {
      return false;
    }
  }
  else {
    if (curfra > efra) {
      return false;
    }
  }

  return true;
}

static int track_markers_initjob(bContext *C, TrackMarkersJob *tmj, bool backwards, bool sequence)
{
  SpaceClip *sc = CTX_wm_space_clip(C);
  MovieClip *clip = ED_space_clip_get_clip(sc);
  Scene *scene = CTX_data_scene(C);
  MovieTrackingSettings *settings = &clip->tracking.settings;
  int frames_limit;
  int framenr = ED_space_clip_get_clip_frame_number(sc);

  track_init_markers(sc, clip, framenr, &frames_limit);

  tmj->sfra = framenr;
  tmj->clip = clip;
  tmj->backwards = backwards;

  if (sequence) {
    if (backwards) {
      tmj->efra = SFRA;
    }
    else {
      tmj->efra = EFRA;
    }
    tmj->efra = BKE_movieclip_remap_scene_to_clip_frame(clip, tmj->efra);
  }
  else {
    if (backwards) {
      tmj->efra = tmj->sfra - 1;
    }
    else {
      tmj->efra = tmj->sfra + 1;
    }
  }

  /* Limit frames to be tracked by user setting. */
  if (frames_limit) {
    if (backwards) {
      tmj->efra = MAX2(tmj->efra, tmj->sfra - frames_limit);
    }
    else {
      tmj->efra = MIN2(tmj->efra, tmj->sfra + frames_limit);
    }
  }

  if (settings->speed != TRACKING_SPEED_FASTEST) {
    tmj->delay = 1.0f / scene->r.frs_sec * 1000.0f;

    if (settings->speed == TRACKING_SPEED_HALF) {
      tmj->delay *= 2;
    }
    else if (settings->speed == TRACKING_SPEED_QUARTER) {
      tmj->delay *= 4;
    }
    else if (settings->speed == TRACKING_SPEED_DOUBLE) {
      tmj->delay /= 2;
    }
  }

  tmj->context = BKE_autotrack_context_new(clip, &sc->user, backwards, true);

  clip->tracking_context = tmj->context;

  tmj->lastfra = tmj->sfra;

  /* XXX: silly to store this, but this data is needed to update scene and
   *      movie-clip numbers when tracking is finished. This introduces
   *      better feedback for artists.
   *      Maybe there's another way to solve this problem, but can't think
   *      better way atm.
   *      Anyway, this way isn't more unstable as animation rendering
   *      animation which uses the same approach (except storing screen).
   */
  tmj->scene = scene;
  tmj->main = CTX_data_main(C);
  tmj->screen = CTX_wm_screen(C);

  return track_markers_check_direction(backwards, tmj->sfra, tmj->efra);
}

static void track_markers_startjob(void *tmv, short *stop, short *do_update, float *progress)
{
  TrackMarkersJob *tmj = (TrackMarkersJob *)tmv;
  int framenr = tmj->sfra;

  while (framenr != tmj->efra) {
    if (tmj->delay > 0) {
      /* Tracking should happen with fixed fps. Calculate time
       * using current timer value before tracking frame and after.
       *
       * Small (and maybe unneeded optimization): do not calculate
       * exec_time for "Fastest" tracking
       */

      double start_time = PIL_check_seconds_timer(), exec_time;

      if (!BKE_autotrack_context_step(tmj->context)) {
        break;
      }

      exec_time = PIL_check_seconds_timer() - start_time;
      if (tmj->delay > (float)exec_time) {
        PIL_sleep_ms(tmj->delay - (float)exec_time);
      }
    }
    else if (!BKE_autotrack_context_step(tmj->context)) {
      break;
    }

    *do_update = true;
    *progress = (float)(framenr - tmj->sfra) / (tmj->efra - tmj->sfra);

    if (tmj->backwards) {
      framenr--;
    }
    else {
      framenr++;
    }

    tmj->lastfra = framenr;

    if (*stop || track_markers_testbreak()) {
      break;
    }
  }
}

static void track_markers_updatejob(void *tmv)
{
  TrackMarkersJob *tmj = (TrackMarkersJob *)tmv;
  BKE_autotrack_context_sync(tmj->context);
}

static void track_markers_endjob(void *tmv)
{
  TrackMarkersJob *tmj = (TrackMarkersJob *)tmv;
  wmWindowManager *wm = tmj->main->wm.first;

  tmj->clip->tracking_context = NULL;
  tmj->scene->r.cfra = BKE_movieclip_remap_clip_to_scene_frame(tmj->clip, tmj->lastfra);
  if (wm != NULL) {
    // XXX: ...
    // ED_update_for_newframe(tmj->main, tmj->scene);
  }

  BKE_autotrack_context_sync(tmj->context);
  BKE_autotrack_context_finish(tmj->context);

  WM_main_add_notifier(NC_SCENE | ND_FRAME, tmj->scene);
}

static void track_markers_freejob(void *tmv)
{
  TrackMarkersJob *tmj = (TrackMarkersJob *)tmv;
  tmj->clip->tracking_context = NULL;
  BKE_autotrack_context_free(tmj->context);
  MEM_freeN(tmj);
}

static int track_markers(bContext *C, wmOperator *op, bool use_job)
{
  TrackMarkersJob *tmj;
  ScrArea *sa = CTX_wm_area(C);
  SpaceClip *sc = CTX_wm_space_clip(C);
  MovieClip *clip = ED_space_clip_get_clip(sc);
  wmJob *wm_job;
  bool backwards = RNA_boolean_get(op->ptr, "backwards");
  bool sequence = RNA_boolean_get(op->ptr, "sequence");
  int framenr = ED_space_clip_get_clip_frame_number(sc);

  if (WM_jobs_test(CTX_wm_manager(C), sa, WM_JOB_TYPE_ANY)) {
    /* Only one tracking is allowed at a time. */
    return OPERATOR_CANCELLED;
  }

  if (clip->tracking_context) {
    return OPERATOR_CANCELLED;
  }

  if (track_count_markers(sc, clip, framenr) == 0) {
    return OPERATOR_CANCELLED;
  }

  tmj = MEM_callocN(sizeof(TrackMarkersJob), "TrackMarkersJob data");
  if (!track_markers_initjob(C, tmj, backwards, sequence)) {
    track_markers_freejob(tmj);
    return OPERATOR_CANCELLED;
  }

  /* Setup job. */
  if (use_job && sequence) {
    wm_job = WM_jobs_get(CTX_wm_manager(C),
                         CTX_wm_window(C),
                         sa,
                         "Track Markers",
                         WM_JOB_PROGRESS,
                         WM_JOB_TYPE_CLIP_TRACK_MARKERS);
    WM_jobs_customdata_set(wm_job, tmj, track_markers_freejob);

    /* If there's delay set in tracking job, tracking should happen
     * with fixed FPS. To deal with editor refresh we have to synchronize
     * tracks from job and tracks in clip. Do this in timer callback
     * to prevent threading conflicts. */
    if (tmj->delay > 0) {
      WM_jobs_timer(wm_job, tmj->delay / 1000.0f, NC_MOVIECLIP | NA_EVALUATED, 0);
    }
    else {
      WM_jobs_timer(wm_job, 0.2, NC_MOVIECLIP | NA_EVALUATED, 0);
    }

    WM_jobs_callbacks(
        wm_job, track_markers_startjob, NULL, track_markers_updatejob, track_markers_endjob);

    G.is_break = false;

    WM_jobs_start(CTX_wm_manager(C), wm_job);
    WM_cursor_wait(0);

    /* Add modal handler for ESC. */
    WM_event_add_modal_handler(C, op);

    return OPERATOR_RUNNING_MODAL;
  }
  else {
    short stop = 0, do_update = 0;
    float progress = 0.0f;
    track_markers_startjob(tmj, &stop, &do_update, &progress);
    track_markers_endjob(tmj);
    track_markers_freejob(tmj);
    return OPERATOR_FINISHED;
  }
}

static int track_markers_exec(bContext *C, wmOperator *op)
{
  return track_markers(C, op, false);
}

static int track_markers_invoke(bContext *C, wmOperator *op, const wmEvent *UNUSED(event))
{
  return track_markers(C, op, true);
}

static int track_markers_modal(bContext *C, wmOperator *UNUSED(op), const wmEvent *event)
{
  /* No running tracking, remove handler and pass through. */
  if (0 == WM_jobs_test(CTX_wm_manager(C), CTX_wm_area(C), WM_JOB_TYPE_ANY)) {
    return OPERATOR_FINISHED | OPERATOR_PASS_THROUGH;
  }

  /* Running tracking. */
  switch (event->type) {
    case ESCKEY:
      return OPERATOR_RUNNING_MODAL;
  }

  return OPERATOR_PASS_THROUGH;
}

void CLIP_OT_track_markers(wmOperatorType *ot)
{
<<<<<<< HEAD
	/* identifiers */
	ot->name = "Track Markers";
	ot->description = "Track Markers\nTrack selected markers in chosen direction";
	ot->idname = "CLIP_OT_track_markers";

	/* api callbacks */
	ot->exec = track_markers_exec;
	ot->invoke = track_markers_invoke;
	ot->modal = track_markers_modal;
	ot->poll = ED_space_clip_tracking_poll;

	/* flags */
	ot->flag = OPTYPE_UNDO;

	/* properties */
	RNA_def_boolean(ot->srna, "backwards", 0, "Backwards",
	                "Do backwards tracking");
	RNA_def_boolean(ot->srna, "sequence", 0, "Track Sequence",
	                "Track marker during image sequence rather than "
	                "single image");
=======
  /* identifiers */
  ot->name = "Track Markers";
  ot->description = "Track selected markers";
  ot->idname = "CLIP_OT_track_markers";

  /* api callbacks */
  ot->exec = track_markers_exec;
  ot->invoke = track_markers_invoke;
  ot->modal = track_markers_modal;
  ot->poll = ED_space_clip_tracking_poll;

  /* flags */
  ot->flag = OPTYPE_UNDO;

  /* properties */
  RNA_def_boolean(ot->srna, "backwards", 0, "Backwards", "Do backwards tracking");
  RNA_def_boolean(ot->srna,
                  "sequence",
                  0,
                  "Track Sequence",
                  "Track marker during image sequence rather than "
                  "single image");
>>>>>>> 863eeca1
}

/********************** Refine track position operator *********************/

static int refine_marker_exec(bContext *C, wmOperator *op)
{
  SpaceClip *sc = CTX_wm_space_clip(C);
  MovieClip *clip = ED_space_clip_get_clip(sc);
  MovieTracking *tracking = &clip->tracking;
  ListBase *tracksbase = BKE_tracking_get_active_tracks(tracking);
  bool backwards = RNA_boolean_get(op->ptr, "backwards");
  int framenr = ED_space_clip_get_clip_frame_number(sc);

  for (MovieTrackingTrack *track = tracksbase->first; track != NULL; track = track->next) {
    if (TRACK_VIEW_SELECTED(sc, track)) {
      MovieTrackingMarker *marker = BKE_tracking_marker_get(track, framenr);
      BKE_tracking_refine_marker(clip, track, marker, backwards);
    }
  }

  WM_event_add_notifier(C, NC_MOVIECLIP | NA_EVALUATED, clip);

  return OPERATOR_FINISHED;
}

void CLIP_OT_refine_markers(wmOperatorType *ot)
{
<<<<<<< HEAD
	/* identifiers */
	ot->name = "Refine Markers";
	ot->description = "Refine Markers\nRefine selected markers positions "
	                  "by running the tracker from track's reference "
	                  "to current frame";
	ot->idname = "CLIP_OT_refine_markers";

	/* api callbacks */
	ot->exec = refine_marker_exec;
	ot->poll = ED_space_clip_tracking_poll;

	/* flags */
	ot->flag = OPTYPE_REGISTER | OPTYPE_UNDO;

	/* properties */
	RNA_def_boolean(ot->srna, "backwards", 0, "Backwards",
	                "Do backwards tracking");
=======
  /* identifiers */
  ot->name = "Refine Markers";
  ot->description =
      "Refine selected markers positions "
      "by running the tracker from track's reference "
      "to current frame";
  ot->idname = "CLIP_OT_refine_markers";

  /* api callbacks */
  ot->exec = refine_marker_exec;
  ot->poll = ED_space_clip_tracking_poll;

  /* flags */
  ot->flag = OPTYPE_REGISTER | OPTYPE_UNDO;

  /* properties */
  RNA_def_boolean(ot->srna, "backwards", 0, "Backwards", "Do backwards tracking");
>>>>>>> 863eeca1
}<|MERGE_RESOLUTION|>--- conflicted
+++ resolved
@@ -384,31 +384,9 @@
 
 void CLIP_OT_track_markers(wmOperatorType *ot)
 {
-<<<<<<< HEAD
-	/* identifiers */
-	ot->name = "Track Markers";
-	ot->description = "Track Markers\nTrack selected markers in chosen direction";
-	ot->idname = "CLIP_OT_track_markers";
-
-	/* api callbacks */
-	ot->exec = track_markers_exec;
-	ot->invoke = track_markers_invoke;
-	ot->modal = track_markers_modal;
-	ot->poll = ED_space_clip_tracking_poll;
-
-	/* flags */
-	ot->flag = OPTYPE_UNDO;
-
-	/* properties */
-	RNA_def_boolean(ot->srna, "backwards", 0, "Backwards",
-	                "Do backwards tracking");
-	RNA_def_boolean(ot->srna, "sequence", 0, "Track Sequence",
-	                "Track marker during image sequence rather than "
-	                "single image");
-=======
   /* identifiers */
   ot->name = "Track Markers";
-  ot->description = "Track selected markers";
+  ot->description = "Track Markers\nTrack selected markers in chosen direction";
   ot->idname = "CLIP_OT_track_markers";
 
   /* api callbacks */
@@ -428,7 +406,6 @@
                   "Track Sequence",
                   "Track marker during image sequence rather than "
                   "single image");
->>>>>>> 863eeca1
 }
 
 /********************** Refine track position operator *********************/
@@ -456,29 +433,10 @@
 
 void CLIP_OT_refine_markers(wmOperatorType *ot)
 {
-<<<<<<< HEAD
-	/* identifiers */
-	ot->name = "Refine Markers";
-	ot->description = "Refine Markers\nRefine selected markers positions "
-	                  "by running the tracker from track's reference "
-	                  "to current frame";
-	ot->idname = "CLIP_OT_refine_markers";
-
-	/* api callbacks */
-	ot->exec = refine_marker_exec;
-	ot->poll = ED_space_clip_tracking_poll;
-
-	/* flags */
-	ot->flag = OPTYPE_REGISTER | OPTYPE_UNDO;
-
-	/* properties */
-	RNA_def_boolean(ot->srna, "backwards", 0, "Backwards",
-	                "Do backwards tracking");
-=======
   /* identifiers */
   ot->name = "Refine Markers";
   ot->description =
-      "Refine selected markers positions "
+      "Refine Markers\nRefine selected markers positions "
       "by running the tracker from track's reference "
       "to current frame";
   ot->idname = "CLIP_OT_refine_markers";
@@ -492,5 +450,4 @@
 
   /* properties */
   RNA_def_boolean(ot->srna, "backwards", 0, "Backwards", "Do backwards tracking");
->>>>>>> 863eeca1
 }