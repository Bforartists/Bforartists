/*
 * ***** BEGIN GPL LICENSE BLOCK *****
 *
 * This program is free software; you can redistribute it and/or
 * modify it under the terms of the GNU General Public License
 * as published by the Free Software Foundation; either version 2
 * of the License, or (at your option) any later version.
 *
 * This program is distributed in the hope that it will be useful,
 * but WITHOUT ANY WARRANTY; without even the implied warranty of
 * MERCHANTABILITY or FITNESS FOR A PARTICULAR PURPOSE.  See the
 * GNU General Public License for more details.
 *
 * You should have received a copy of the GNU General Public License
 * along with this program; if not, write to the Free Software Foundation,
 * Inc., 51 Franklin Street, Fifth Floor, Boston, MA 02110-1301, USA.
 *
 * The Original Code is Copyright (C) 2011 Blender Foundation.
 * All rights reserved.
 *
 *
 * Contributor(s): Blender Foundation,
 *                 Sergey Sharybin
 *
 * ***** END GPL LICENSE BLOCK *****
 */

/** \file blender/editors/space_clip/clip_ops.c
 *  \ingroup spclip
 */

#include <errno.h>

#include "MEM_guardedalloc.h"

#include "DNA_userdef_types.h"
#include "DNA_scene_types.h"	/* min/max frames */

#include "BLI_utildefines.h"
#include "BLI_math.h"

#include "BKE_context.h"
#include "BKE_global.h"
#include "BKE_report.h"
#include "BKE_main.h"
#include "BKE_library.h"
#include "BKE_movieclip.h"
#include "BKE_sound.h"
#include "BKE_tracking.h"

#include "WM_api.h"
#include "WM_types.h"

#include "IMB_imbuf_types.h"
#include "IMB_imbuf.h"

#include "ED_screen.h"
#include "ED_clip.h"

#include "UI_interface.h"

#include "RNA_access.h"
#include "RNA_define.h"

#include "UI_view2d.h"

#include "clip_intern.h"	// own include

/******************** view navigation utilities *********************/

static void sclip_zoom_set(SpaceClip *sc, ARegion *ar, float zoom, float location[2])
{
	float oldzoom = sc->zoom;
	int width, height;

	sc->zoom = zoom;

	if (sc->zoom < 0.1f || sc->zoom > 4.0f) {
		/* check zoom limits */
		ED_space_clip_size(sc, &width, &height);

		width *= sc->zoom;
		height *= sc->zoom;

		if ((width < 4) && (height < 4))
			sc->zoom = oldzoom;
		else if ((ar->winrct.xmax - ar->winrct.xmin) <= sc->zoom)
			sc->zoom = oldzoom;
		else if ((ar->winrct.ymax - ar->winrct.ymin) <= sc->zoom)
			sc->zoom = oldzoom;
	}

	if ((U.uiflag & USER_ZOOM_TO_MOUSEPOS) && location) {
		ED_space_clip_size(sc, &width, &height);

		sc->xof += ((location[0] - 0.5f) * width - sc->xof) * (sc->zoom - oldzoom) / sc->zoom;
		sc->yof += ((location[1] - 0.5f) * height - sc->yof) * (sc->zoom - oldzoom) / sc->zoom;
	}
}

static void sclip_zoom_set_factor(SpaceClip *sc, ARegion *ar, float zoomfac, float location[2])
{
	sclip_zoom_set(sc, ar, sc->zoom*zoomfac, location);
}

static void sclip_zoom_set_factor_exec(bContext *C, wmEvent *event, float factor)
{
	SpaceClip *sc = CTX_wm_space_clip(C);
	ARegion *ar = CTX_wm_region(C);
	float location[2], *mpos = NULL;

	if (event) {
		ED_clip_mouse_pos(C, event, location);
		mpos = location;
	}

	sclip_zoom_set_factor(sc, ar, factor, mpos);

	ED_region_tag_redraw(CTX_wm_region(C));
}

/******************** open clip operator ********************/

static void clip_filesel(bContext *C, wmOperator *op, const char *path)
{
	RNA_string_set(op->ptr, "filepath", path);

	WM_event_add_fileselect(C, op);
}

static void open_init(bContext *C, wmOperator *op)
{
	PropertyPointerRNA *pprop;

	op->customdata = pprop = MEM_callocN(sizeof(PropertyPointerRNA), "OpenPropertyPointerRNA");
	uiIDContextProperty(C, &pprop->ptr, &pprop->prop);
}

static int open_cancel(bContext *UNUSED(C), wmOperator *op)
{
	MEM_freeN(op->customdata);
	op->customdata = NULL;

	return OPERATOR_CANCELLED;
}

static int open_exec(bContext *C, wmOperator *op)
{
	SpaceClip *sc = CTX_wm_space_clip(C);
	bScreen *screen = CTX_wm_screen(C);
	PropertyPointerRNA *pprop;
	PointerRNA idptr;
	MovieClip *clip = NULL;
	char str[FILE_MAX];

	RNA_string_get(op->ptr, "filepath", str);
	/* default to frame 1 if there's no scene in context */

	errno = 0;

	clip = BKE_movieclip_file_add(str);

	if (!clip) {
		if (op->customdata)
			MEM_freeN(op->customdata);

		BKE_reportf(op->reports, RPT_ERROR, "Can't read: \"%s\", %s.", str,
		            errno ? strerror(errno) : "Unsupported movie clip format");

		return OPERATOR_CANCELLED;
	}

	if (!op->customdata)
		open_init(C, op);

	/* hook into UI */
	pprop = op->customdata;

	if (pprop->prop) {
		/* when creating new ID blocks, use is already 1, but RNA
		 * pointer se also increases user, so this compensates it */
		clip->id.us--;

		RNA_id_pointer_create(&clip->id, &idptr);
		RNA_property_pointer_set(&pprop->ptr, pprop->prop, idptr);
		RNA_property_update(C, &pprop->ptr, pprop->prop);
	}
	else if (sc) {
		ED_space_clip_set(C, screen, sc, clip);
	}

	WM_event_add_notifier(C, NC_MOVIECLIP | NA_ADDED, clip);

	MEM_freeN(op->customdata);

	return OPERATOR_FINISHED;
}

static int open_invoke(bContext *C, wmOperator *op, wmEvent *UNUSED(event))
{
	SpaceClip *sc = CTX_wm_space_clip(C);
	char *path = U.textudir;
	MovieClip *clip = NULL;

	if (sc)
		clip = ED_space_clip(sc);

	if (clip)
		path = clip->name;

	if (!RNA_struct_property_is_set(op->ptr, "relative_path"))
		RNA_boolean_set(op->ptr, "relative_path", U.flag & USER_RELPATHS);

	if (RNA_struct_property_is_set(op->ptr, "filepath"))
		return open_exec(C, op);

	open_init(C, op);

	clip_filesel(C, op, path);

	return OPERATOR_RUNNING_MODAL;
}

void CLIP_OT_open(wmOperatorType *ot)
{
	/* identifiers */
	ot->name = "Open Clip";
	ot->description = "Load a sequence of frames or a movie file";
	ot->idname = "CLIP_OT_open";

	/* api callbacks */
	ot->exec = open_exec;
	ot->invoke = open_invoke;
	ot->cancel = open_cancel;

	/* flags */
	ot->flag = OPTYPE_REGISTER | OPTYPE_UNDO;

	/* properties */
	WM_operator_properties_filesel(ot, FOLDERFILE | IMAGEFILE | MOVIEFILE, FILE_SPECIAL, FILE_OPENFILE,
	                               WM_FILESEL_FILEPATH | WM_FILESEL_RELPATH, FILE_DEFAULTDISPLAY);
}

/******************* reload clip operator *********************/

static int reload_exec(bContext *C, wmOperator *UNUSED(op))
{
	MovieClip *clip = CTX_data_edit_movieclip(C);

	if (!clip)
		return OPERATOR_CANCELLED;

	BKE_movieclip_reload(clip);

	WM_event_add_notifier(C, NC_MOVIECLIP | NA_EDITED, clip);

	return OPERATOR_FINISHED;
}

void CLIP_OT_reload(wmOperatorType *ot)
{
	/* identifiers */
	ot->name = "Reload Clip";
	ot->description = "Reload clip";
	ot->idname = "CLIP_OT_reload";

	/* api callbacks */
	ot->exec = reload_exec;
}

/********************** view pan operator *********************/

typedef struct ViewPanData {
	float x, y;
	float xof, yof, xorig, yorig;
	int event_type;
	float *vec;
} ViewPanData;

static void view_pan_init(bContext *C, wmOperator *op, wmEvent *event)
{
	SpaceClip *sc = CTX_wm_space_clip(C);
	ViewPanData *vpd;

	op->customdata = vpd = MEM_callocN(sizeof(ViewPanData), "ClipViewPanData");
	WM_cursor_modal(CTX_wm_window(C), BC_NSEW_SCROLLCURSOR);

	vpd->x = event->x;
	vpd->y = event->y;

	if (sc->flag & SC_LOCK_SELECTION)
		vpd->vec= &sc->xlockof;
	else
		vpd->vec= &sc->xof;

	copy_v2_v2(&vpd->xof, vpd->vec);
	copy_v2_v2(&vpd->xorig, &vpd->xof);

	vpd->event_type= event->type;

	WM_event_add_modal_handler(C, op);
}

static void view_pan_exit(bContext *C, wmOperator *op, int cancel)
{
	ViewPanData *vpd = op->customdata;

	if (cancel) {
		copy_v2_v2(vpd->vec, &vpd->xorig);

		ED_region_tag_redraw(CTX_wm_region(C));
	}

	WM_cursor_restore(CTX_wm_window(C));
	MEM_freeN(op->customdata);
}

static int view_pan_exec(bContext *C, wmOperator *op)
{
	SpaceClip *sc = CTX_wm_space_clip(C);
	float offset[2];

	RNA_float_get_array(op->ptr, "offset", offset);

	if (sc->flag & SC_LOCK_SELECTION) {
		sc->xlockof += offset[0];
		sc->ylockof += offset[1];
	}
	else {
		sc->xof += offset[0];
		sc->yof += offset[1];
	}

	ED_region_tag_redraw(CTX_wm_region(C));

	return OPERATOR_FINISHED;
}

static int view_pan_invoke(bContext *C, wmOperator *op, wmEvent *event)
{
	if (event->type == MOUSEPAN) {
		SpaceClip *sc = CTX_wm_space_clip(C);
		float offset[2];

		offset[0] = (event->x - event->prevx) / sc->zoom;
		offset[1] = (event->y - event->prevy) / sc->zoom;

		RNA_float_set_array(op->ptr, "offset", offset);

		view_pan_exec(C, op);

		return OPERATOR_FINISHED;
	}
	else {
		view_pan_init(C, op, event);

		return OPERATOR_RUNNING_MODAL;
	}
}

static int view_pan_modal(bContext *C, wmOperator *op, wmEvent *event)
{
	SpaceClip *sc = CTX_wm_space_clip(C);
	ViewPanData *vpd = op->customdata;
	float offset[2];

	switch (event->type) {
		case MOUSEMOVE:
			copy_v2_v2(vpd->vec, &vpd->xorig);
			offset[0] = (vpd->x - event->x) / sc->zoom;
			offset[1] = (vpd->y - event->y) / sc->zoom;
			RNA_float_set_array(op->ptr, "offset", offset);
			view_pan_exec(C, op);
			break;
		case ESCKEY:
			view_pan_exit(C, op, 1);

			return OPERATOR_CANCELLED;
		case SPACEKEY:
			view_pan_exit(C, op, 0);

			return OPERATOR_FINISHED;
		default:
			if (event->type == vpd->event_type &&  event->val == KM_RELEASE) {
				view_pan_exit(C, op, 0);

				return OPERATOR_FINISHED;
			}
			break;
	}

	return OPERATOR_RUNNING_MODAL;
}

static int view_pan_cancel(bContext *C, wmOperator *op)
{
	view_pan_exit(C, op, 1);

	return OPERATOR_CANCELLED;
}

void CLIP_OT_view_pan(wmOperatorType *ot)
{
	/* identifiers */
	ot->name = "View Pan";
	ot->idname = "CLIP_OT_view_pan";

	/* api callbacks */
	ot->exec = view_pan_exec;
	ot->invoke = view_pan_invoke;
	ot->modal = view_pan_modal;
	ot->cancel = view_pan_cancel;
	ot->poll = ED_space_clip_poll;

	/* flags */
	ot->flag = OPTYPE_BLOCKING;

	/* properties */
	RNA_def_float_vector(ot->srna, "offset", 2, NULL, -FLT_MAX, FLT_MAX,
		"Offset", "Offset in floating point units, 1.0 is the width and height of the image", -FLT_MAX, FLT_MAX);
}

/********************** view zoom operator *********************/

typedef struct ViewZoomData {
	float x, y;
	float zoom;
	int event_type;
	float location[2];
} ViewZoomData;

static void view_zoom_init(bContext *C, wmOperator *op, wmEvent *event)
{
	SpaceClip *sc = CTX_wm_space_clip(C);
	ViewZoomData *vpd;

	op->customdata= vpd= MEM_callocN(sizeof(ViewZoomData), "ClipViewZoomData");
	WM_cursor_modal(CTX_wm_window(C), BC_NSEW_SCROLLCURSOR);

	vpd->x = event->x;
	vpd->y = event->y;
	vpd->zoom = sc->zoom;
	vpd->event_type = event->type;

	ED_clip_mouse_pos(C, event, vpd->location);

	WM_event_add_modal_handler(C, op);
}

static void view_zoom_exit(bContext *C, wmOperator *op, int cancel)
{
	SpaceClip *sc = CTX_wm_space_clip(C);
	ViewZoomData *vpd = op->customdata;

	if (cancel) {
		sc->zoom = vpd->zoom;
		ED_region_tag_redraw(CTX_wm_region(C));
	}

	WM_cursor_restore(CTX_wm_window(C));
	MEM_freeN(op->customdata);
}

static int view_zoom_exec(bContext *C, wmOperator *op)
{
	SpaceClip *sc = CTX_wm_space_clip(C);
	ARegion *ar = CTX_wm_region(C);

	sclip_zoom_set_factor(sc, ar, RNA_float_get(op->ptr, "factor"), NULL);

	ED_region_tag_redraw(CTX_wm_region(C));

	return OPERATOR_FINISHED;
}

static int view_zoom_invoke(bContext *C, wmOperator *op, wmEvent *event)
{
	if (event->type == MOUSEZOOM) {
		float factor;

		factor = 1.0f + (event->x - event->prevx + event->y - event->prevy) / 300.0f;
		RNA_float_set(op->ptr, "factor", factor);

		sclip_zoom_set_factor_exec(C, event, factor);

		return OPERATOR_FINISHED;
	}
	else {
		view_zoom_init(C, op, event);

		return OPERATOR_RUNNING_MODAL;
	}
}

static int view_zoom_modal(bContext *C, wmOperator *op, wmEvent *event)
{
	SpaceClip *sc = CTX_wm_space_clip(C);
	ARegion *ar = CTX_wm_region(C);
	ViewZoomData *vpd = op->customdata;
	float factor;

	switch (event->type) {
		case MOUSEMOVE:
			factor = 1.0f + (vpd->x - event->x + vpd->y - event->y) / 300.0f;
			RNA_float_set(op->ptr, "factor", factor);
			sclip_zoom_set(sc, ar, vpd->zoom * factor, vpd->location);
			ED_region_tag_redraw(CTX_wm_region(C));
			break;
		default:
			if (event->type == vpd->event_type && event->val == KM_RELEASE) {
				view_zoom_exit(C, op, 0);

				return OPERATOR_FINISHED;
			}
			break;
	}

	return OPERATOR_RUNNING_MODAL;
}

static int view_zoom_cancel(bContext *C, wmOperator *op)
{
	view_zoom_exit(C, op, 1);

	return OPERATOR_CANCELLED;
}

void CLIP_OT_view_zoom(wmOperatorType *ot)
{
	/* identifiers */
	ot->name = "View Zoom";
	ot->idname = "CLIP_OT_view_zoom";
<<<<<<< HEAD
=======
	ot->description = "Zoom in/out the view";
>>>>>>> d5b53420

	/* api callbacks */
	ot->exec = view_zoom_exec;
	ot->invoke = view_zoom_invoke;
	ot->modal = view_zoom_modal;
	ot->cancel = view_zoom_cancel;
	ot->poll = ED_space_clip_poll;

	/* flags */
	ot->flag = OPTYPE_BLOCKING | OPTYPE_GRAB_POINTER;

	/* properties */
	RNA_def_float(ot->srna, "factor", 0.0f, 0.0f, FLT_MAX,
		"Factor", "Zoom factor, values higher than 1.0 zoom in, lower values zoom out", -FLT_MAX, FLT_MAX);
}

/********************** view zoom in/out operator *********************/

static int view_zoom_in_exec(bContext *C, wmOperator *op)
{
	SpaceClip *sc = CTX_wm_space_clip(C);
	ARegion *ar = CTX_wm_region(C);
	float location[2];

	RNA_float_get_array(op->ptr, "location", location);

	sclip_zoom_set_factor(sc, ar, 1.25f, location);

	ED_region_tag_redraw(CTX_wm_region(C));

	return OPERATOR_FINISHED;
}

static int view_zoom_in_invoke(bContext *C, wmOperator *op, wmEvent *event)
{
	float location[2];

	ED_clip_mouse_pos(C, event, location);
	RNA_float_set_array(op->ptr, "location", location);

	return view_zoom_in_exec(C, op);
}

void CLIP_OT_view_zoom_in(wmOperatorType *ot)
{
	/* identifiers */
	ot->name = "View Zoom In";
	ot->idname = "CLIP_OT_view_zoom_in";

	/* api callbacks */
	ot->exec = view_zoom_in_exec;
	ot->invoke = view_zoom_in_invoke;
	ot->poll = ED_space_clip_poll;

	/* properties */
	RNA_def_float_vector(ot->srna, "location", 2, NULL, -FLT_MAX, FLT_MAX, "Location",
	                     "Cursor location in screen coordinates", -10.0f, 10.0f);
}

static int view_zoom_out_exec(bContext *C, wmOperator *op)
{
	SpaceClip *sc = CTX_wm_space_clip(C);
	ARegion *ar = CTX_wm_region(C);
	float location[2];

	RNA_float_get_array(op->ptr, "location", location);

	sclip_zoom_set_factor(sc, ar, 0.8f, location);

	ED_region_tag_redraw(CTX_wm_region(C));

	return OPERATOR_FINISHED;
}

static int view_zoom_out_invoke(bContext *C, wmOperator *op, wmEvent *event)
{
	float location[2];

	ED_clip_mouse_pos(C, event, location);
	RNA_float_set_array(op->ptr, "location", location);

	return view_zoom_out_exec(C, op);
}

void CLIP_OT_view_zoom_out(wmOperatorType *ot)
{
	/* identifiers */
	ot->name = "View Zoom Out";
	ot->idname = "CLIP_OT_view_zoom_out";

	/* api callbacks */
	ot->exec = view_zoom_out_exec;
	ot->invoke = view_zoom_out_invoke;
	ot->poll = ED_space_clip_poll;

	/* properties */
	RNA_def_float_vector(ot->srna, "location", 2, NULL, -FLT_MAX, FLT_MAX, "Location",
	                     "Cursor location in normalised (0.0-1.0) coordinates", -10.0f, 10.0f);
}

/********************** view zoom ratio operator *********************/

static int view_zoom_ratio_exec(bContext *C, wmOperator *op)
{
	SpaceClip *sc = CTX_wm_space_clip(C);
	ARegion *ar = CTX_wm_region(C);

	sclip_zoom_set(sc, ar, RNA_float_get(op->ptr, "ratio"), NULL);

	/* ensure pixel exact locations for draw */
	sc->xof= (int) sc->xof;
	sc->yof= (int) sc->yof;

	ED_region_tag_redraw(CTX_wm_region(C));

	return OPERATOR_FINISHED;
}

void CLIP_OT_view_zoom_ratio(wmOperatorType *ot)
{
	/* identifiers */
	ot->name = "View Zoom Ratio";
	ot->idname = "CLIP_OT_view_zoom_ratio";

	/* api callbacks */
	ot->exec = view_zoom_ratio_exec;
	ot->poll = ED_space_clip_poll;

	/* properties */
	RNA_def_float(ot->srna, "ratio", 0.0f, 0.0f, FLT_MAX,
		"Ratio", "Zoom ratio, 1.0 is 1:1, higher is zoomed in, lower is zoomed out", -FLT_MAX, FLT_MAX);
}

/********************** view all operator *********************/

static int view_all_exec(bContext *C, wmOperator *op)
{
	SpaceClip *sc;
	ARegion *ar;
	int w, h, width, height;
	float aspx, aspy;
	int fit_view= RNA_boolean_get(op->ptr, "fit_view");
	float zoomx, zoomy;

	/* retrieve state */
	sc = CTX_wm_space_clip(C);
	ar = CTX_wm_region(C);

	ED_space_clip_size(sc, &w, &h);
	ED_space_clip_aspect(sc, &aspx, &aspy);

	w = w * aspx;
	h = h * aspy;

	/* check if the image will fit in the image with zoom==1 */
	width = ar->winrct.xmax - ar->winrct.xmin + 1;
	height = ar->winrct.ymax - ar->winrct.ymin + 1;

	if (fit_view) {
		const int margin = 5; /* margin from border */

		zoomx= (float) width / (w + 2 * margin);
		zoomy= (float) height / (h + 2 * margin);

		sclip_zoom_set(sc, ar, MIN2(zoomx, zoomy), NULL);
	}
	else {
		if ((w >= width || h >= height) && (width > 0 && height > 0)) {
			zoomx= (float) width / w;
			zoomy= (float) height / h;

			/* find the zoom value that will fit the image in the image space */
			sclip_zoom_set(sc, ar, 1.0f/power_of_2(1/MIN2(zoomx, zoomy)), NULL);
		}
		else
			sclip_zoom_set(sc, ar, 1.0f, NULL);
	}

	sc->xof = sc->yof = 0.0f;

	ED_region_tag_redraw(CTX_wm_region(C));

	return OPERATOR_FINISHED;
}

void CLIP_OT_view_all(wmOperatorType *ot)
{
	/* identifiers */
	ot->name = "View All";
	ot->idname = "CLIP_OT_view_all";

	/* api callbacks */
	ot->exec = view_all_exec;
	ot->poll = ED_space_clip_poll;

	/* properties */
	RNA_def_boolean(ot->srna, "fit_view", 0, "Fit View", "Fit frame to the viewport");
}

/********************** view selected operator *********************/

static int view_selected_exec(bContext *C, wmOperator *UNUSED(op))
{
	SpaceClip *sc = CTX_wm_space_clip(C);
	ARegion *ar = CTX_wm_region(C);

	sc->xlockof = 0.0f;
	sc->ylockof = 0.0f;

	ED_clip_view_selection(sc, ar, 1);
	ED_region_tag_redraw(CTX_wm_region(C));

	return OPERATOR_FINISHED;
}

void CLIP_OT_view_selected(wmOperatorType *ot)
{
	/* identifiers */
	ot->name = "View Selected";
	ot->idname = "CLIP_OT_view_selected";

	/* api callbacks */
	ot->exec = view_selected_exec;
	ot->poll = ED_space_clip_poll;
}

/********************** change frame operator *********************/

static int change_frame_poll(bContext *C)
{
	/* prevent changes during render */
	if (G.rendering)
		return 0;

	return ED_space_clip_poll(C);
}

static void change_frame_apply(bContext *C, wmOperator *op)
{
	Scene *scene = CTX_data_scene(C);

	/* set the new frame number */
	CFRA = RNA_int_get(op->ptr, "frame");
	FRAMENUMBER_MIN_CLAMP(CFRA);
	SUBFRA = 0.0f;

	/* do updates */
	sound_seek_scene(CTX_data_main(C), CTX_data_scene(C));
	WM_event_add_notifier(C, NC_SCENE | ND_FRAME, scene);
}

static int change_frame_exec(bContext *C, wmOperator *op)
{
	change_frame_apply(C, op);

	return OPERATOR_FINISHED;
}

static int frame_from_event(bContext *C, wmEvent *event)
{
	ARegion *ar = CTX_wm_region(C);
	Scene *scene = CTX_data_scene(C);
	int framenr = 0;

	if (ar->regiontype == RGN_TYPE_WINDOW) {
		float sfra = SFRA, efra = EFRA, framelen = ar->winx / (efra - sfra + 1);

		framenr = sfra + event->mval[0] / framelen;
	}
	else {
		float viewx, viewy;

		UI_view2d_region_to_view(&ar->v2d, event->mval[0], event->mval[1], &viewx, &viewy);

		framenr= (int) floor(viewx + 0.5f);
	}

	return framenr;
}

static int change_frame_invoke(bContext *C, wmOperator *op, wmEvent *event)
{
	ARegion *ar = CTX_wm_region(C);

	if (ar->regiontype == RGN_TYPE_WINDOW) {
		if (event->mval[1] > 16)
			return OPERATOR_PASS_THROUGH;
	}

	RNA_int_set(op->ptr, "frame", frame_from_event(C, event));

	change_frame_apply(C, op);

	/* add temp handler */
	WM_event_add_modal_handler(C, op);

	return OPERATOR_RUNNING_MODAL;
}

static int change_frame_modal(bContext *C, wmOperator *op, wmEvent *event)
{
	switch (event->type) {
		case ESCKEY:
			return OPERATOR_FINISHED;

		case MOUSEMOVE:
			RNA_int_set(op->ptr, "frame", frame_from_event(C, event));
			change_frame_apply(C, op);
			break;

		case LEFTMOUSE:
		case RIGHTMOUSE:
			if (event->val == KM_RELEASE)
				return OPERATOR_FINISHED;
			break;
	}

	return OPERATOR_RUNNING_MODAL;
}

void CLIP_OT_change_frame(wmOperatorType *ot)
{
	/* identifiers */
	ot->name = "Change frame";
	ot->idname = "CLIP_OT_change_frame";
	ot->description = "Interactively change the current frame number";

	/* api callbacks */
	ot->exec = change_frame_exec;
	ot->invoke = change_frame_invoke;
	ot->modal = change_frame_modal;
	ot->poll = change_frame_poll;

	/* flags */
	ot->flag = OPTYPE_BLOCKING | OPTYPE_UNDO;

	/* rna */
	RNA_def_int(ot->srna, "frame", 0, MINAFRAME, MAXFRAME, "Frame", "", MINAFRAME, MAXFRAME);
}

/********************** rebuild proxies operator *********************/

typedef struct ProxyBuildJob {
	Scene *scene;
	struct Main *main;
	MovieClip *clip;
	int clip_flag, stop;
	struct IndexBuildContext *index_context;
} ProxyJob;

static void proxy_freejob(void *pjv)
{
	ProxyJob *pj= pjv;

	MEM_freeN(pj);
}

static int proxy_bitflag_to_array(int size_flag, int build_sizes[4], int undistort)
{
	int build_count = 0;
	int size_flags[2][4] = {{MCLIP_PROXY_SIZE_25,
	                         MCLIP_PROXY_SIZE_50,
	                         MCLIP_PROXY_SIZE_75,
	                         MCLIP_PROXY_SIZE_100},
	                        {MCLIP_PROXY_UNDISTORTED_SIZE_25,
	                         MCLIP_PROXY_UNDISTORTED_SIZE_50,
	                         MCLIP_PROXY_UNDISTORTED_SIZE_75,
	                         MCLIP_PROXY_UNDISTORTED_SIZE_100}};
	int size_nr = undistort ? 1 : 0;

	if (size_flag & size_flags[size_nr][0])
		build_sizes[build_count++] = MCLIP_PROXY_RENDER_SIZE_25;

	if (size_flag & size_flags[size_nr][1])
		build_sizes[build_count++] = MCLIP_PROXY_RENDER_SIZE_50;

	if (size_flag & size_flags[size_nr][2])
		build_sizes[build_count++] = MCLIP_PROXY_RENDER_SIZE_75;

	if (size_flag & size_flags[size_nr][3])
		build_sizes[build_count++] = MCLIP_PROXY_RENDER_SIZE_100;

	return build_count;
}

/* only this runs inside thread */
static void proxy_startjob(void *pjv, short *stop, short *do_update, float *progress)
{
	ProxyJob *pj = pjv;
	Scene *scene = pj->scene;
	MovieClip *clip = pj->clip;
	struct MovieDistortion *distortion = NULL;
	short size_flag;
	int cfra, sfra = SFRA, efra = EFRA;
	int build_sizes[4], build_count = 0;
	int build_undistort_sizes[4], build_undistort_count = 0;

	size_flag = clip->proxy.build_size_flag;

	build_count = proxy_bitflag_to_array(size_flag, build_sizes, 0);
	build_undistort_count = proxy_bitflag_to_array(size_flag, build_undistort_sizes, 1);

	if (clip->source == MCLIP_SRC_MOVIE) {
		if (pj->index_context)
			IMB_anim_index_rebuild(pj->index_context, stop, do_update, progress);

		if (!build_undistort_count) {
			if (*stop)
				pj->stop = 1;

			return;
		}
		else {
			sfra = 1;
			efra = IMB_anim_get_duration(clip->anim, IMB_TC_NONE);
		}
	}

	if (build_undistort_count)
		distortion = BKE_tracking_distortion_create();

	for (cfra = sfra; cfra <= efra; cfra++) {
		if (clip->source != MCLIP_SRC_MOVIE)
			BKE_movieclip_build_proxy_frame(clip, pj->clip_flag, NULL, cfra, build_sizes, build_count, 0);

		BKE_movieclip_build_proxy_frame(clip, pj->clip_flag, distortion, cfra,
		                                build_undistort_sizes, build_undistort_count, 1);

		if (*stop || G.afbreek)
			break;

		*do_update = TRUE;
		*progress= ((float) cfra) / (efra - sfra);
	}

	if (distortion)
		BKE_tracking_distortion_destroy(distortion);

	if (*stop)
		pj->stop = 1;
}

static void proxy_endjob(void *pjv)
{
	ProxyJob *pj = pjv;

	if (pj->clip->anim)
		IMB_close_anim_proxies(pj->clip->anim);

	if (pj->index_context)
		IMB_anim_index_rebuild_finish(pj->index_context, pj->stop);

	BKE_movieclip_reload(pj->clip);

	WM_main_add_notifier(NC_MOVIECLIP | ND_DISPLAY, pj->clip);
}

static int clip_rebuild_proxy_exec(bContext *C, wmOperator *UNUSED(op))
{
	wmJob * steve;
	ProxyJob *pj;
	Scene *scene = CTX_data_scene(C);
	ScrArea *sa = CTX_wm_area(C);
	SpaceClip *sc = CTX_wm_space_clip(C);
	MovieClip *clip = ED_space_clip(sc);

	if ((clip->flag & MCLIP_USE_PROXY) == 0)
		return OPERATOR_CANCELLED;

	steve = WM_jobs_get(CTX_wm_manager(C), CTX_wm_window(C), sa, "Building Proxies", WM_JOB_PROGRESS);

	pj = MEM_callocN(sizeof(ProxyJob), "proxy rebuild job");
	pj->scene = scene;
	pj->main = CTX_data_main(C);
	pj->clip = clip;
	pj->clip_flag = clip->flag & MCLIP_TIMECODE_FLAGS;

	if (clip->anim) {
		pj->index_context = IMB_anim_index_rebuild_context(clip->anim, clip->proxy.build_tc_flag,
					clip->proxy.build_size_flag, clip->proxy.quality);
	}

	WM_jobs_customdata(steve, pj, proxy_freejob);
	WM_jobs_timer(steve, 0.2, NC_MOVIECLIP | ND_DISPLAY, 0);
	WM_jobs_callbacks(steve, proxy_startjob, NULL, NULL, proxy_endjob);

	G.afbreek = 0;
	WM_jobs_start(CTX_wm_manager(C), steve);

	ED_area_tag_redraw(CTX_wm_area(C));

	return OPERATOR_FINISHED;
}

void CLIP_OT_rebuild_proxy(wmOperatorType *ot)
{
	/* identifiers */
	ot->name = "Rebuild Proxy and Timecode Indices";
	ot->idname = "CLIP_OT_rebuild_proxy";
	ot->description = "Rebuild all selected proxies and timecode indices in the background";

	/* api callbacks */
	ot->exec = clip_rebuild_proxy_exec;
	ot->poll = ED_space_clip_poll;

	/* flags */
	ot->flag = OPTYPE_REGISTER;
}

/********************** mode set operator *********************/

static int mode_set_exec(bContext *C, wmOperator *op)
{
	SpaceClip *sc = CTX_wm_space_clip(C);
	int mode = RNA_enum_get(op->ptr, "mode");
	int toggle = RNA_boolean_get(op->ptr, "toggle");

	if (sc->mode == mode) {
		if (toggle)
			sc->mode = SC_MODE_TRACKING;
	}
	else {
		sc->mode = mode;
	}

	WM_event_add_notifier(C, NC_SPACE | ND_SPACE_CLIP, NULL);

	return OPERATOR_FINISHED;
}

void CLIP_OT_mode_set(wmOperatorType *ot)
{
	static EnumPropertyItem mode_items[] = {
		{SC_MODE_TRACKING, "TRACKING", 0, "Tracking", "Show tracking and solving tools"},
		{SC_MODE_RECONSTRUCTION, "RECONSTRUCTION", 0, "Reconstruction", "Show tracking/reconstruction tools"},
		{SC_MODE_DISTORTION, "DISTORTION", 0, "Distortion", "Show distortion tools"},
		{0, NULL, 0, NULL, NULL}};


	/* identifiers */
	ot->name = "Set Clip Mode";
	ot->description = "Set the clip interaction mode";
	ot->idname = "CLIP_OT_mode_set";

	/* api callbacks */
	ot->exec = mode_set_exec;

	ot->poll = ED_space_clip_poll;

	/* properties */
	RNA_def_enum(ot->srna, "mode", mode_items, SC_MODE_TRACKING, "Mode", "");
	RNA_def_boolean(ot->srna, "toggle", 0, "Toggle", "");
}

/********************** macroses *********************/

void ED_operatormacros_clip(void)
{
	wmOperatorType *ot;
	wmOperatorTypeMacro *otmacro;

	ot = WM_operatortype_append_macro("CLIP_OT_add_marker_move", "Add Marker and Move",
	                                  "Add new marker and move it on movie", OPTYPE_UNDO | OPTYPE_REGISTER);
	WM_operatortype_macro_define(ot, "CLIP_OT_add_marker");
	otmacro = WM_operatortype_macro_define(ot, "TRANSFORM_OT_translate");
	RNA_struct_idprops_unset(otmacro->ptr, "release_confirm");

	ot = WM_operatortype_append_macro("CLIP_OT_add_marker_slide", "Add Marker and Slide",
	                                  "Add new marker and slide it with mouse until mouse button release",
	                                  OPTYPE_UNDO | OPTYPE_REGISTER);
	WM_operatortype_macro_define(ot, "CLIP_OT_add_marker");
	otmacro = WM_operatortype_macro_define(ot, "TRANSFORM_OT_translate");
	RNA_boolean_set(otmacro->ptr, "release_confirm", TRUE);
}<|MERGE_RESOLUTION|>--- conflicted
+++ resolved
@@ -530,10 +530,7 @@
 	/* identifiers */
 	ot->name = "View Zoom";
 	ot->idname = "CLIP_OT_view_zoom";
-<<<<<<< HEAD
-=======
 	ot->description = "Zoom in/out the view";
->>>>>>> d5b53420
 
 	/* api callbacks */
 	ot->exec = view_zoom_exec;
