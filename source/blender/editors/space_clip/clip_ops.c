--- conflicted
+++ resolved
@@ -533,11 +533,7 @@
                        -FLT_MAX,
                        FLT_MAX,
                        "Offset",
-<<<<<<< HEAD
-                       "Offset\nOffset in floating point units, 1.0 is the width and height of the image",
-=======
-                       "Offset in floating-point units, 1.0 is the width and height of the image",
->>>>>>> 7916c593
+                       "Offset\nOffset in floating-point units, 1.0 is the width and height of the image",
                        -FLT_MAX,
                        FLT_MAX);
 }
