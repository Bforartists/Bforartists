/*
 * ***** BEGIN GPL LICENSE BLOCK *****
 *
 * This program is free software; you can redistribute it and/or
 * modify it under the terms of the GNU General Public License
 * as published by the Free Software Foundation; either version 2
 * of the License, or (at your option) any later version.
 *
 * This program is distributed in the hope that it will be useful,
 * but WITHOUT ANY WARRANTY; without even the implied warranty of
 * MERCHANTABILITY or FITNESS FOR A PARTICULAR PURPOSE.  See the
 * GNU General Public License for more details.
 *
 * You should have received a copy of the GNU General Public License
 * along with this program; if not, write to the Free Software Foundation,
 * Inc., 51 Franklin Street, Fifth Floor, Boston, MA 02110-1301, USA.
 *
 * The Original Code is Copyright (C) 2011 Blender Foundation.
 * All rights reserved.
 *
 *
 * Contributor(s): Blender Foundation,
 *                 Sergey Sharybin
 *
 * ***** END GPL LICENSE BLOCK *****
 */

/** \file blender/editors/space_clip/clip_ops.c
 *  \ingroup spclip
 */

#include <errno.h>

#include "MEM_guardedalloc.h"

#include "DNA_userdef_types.h"
#include "DNA_scene_types.h"	/* min/max frames */

#include "BLI_utildefines.h"
#include "BLI_math.h"

#include "BKE_context.h"
#include "BKE_global.h"
#include "BKE_report.h"
#include "BKE_main.h"
#include "BKE_library.h"
#include "BKE_movieclip.h"
#include "BKE_sound.h"
#include "BKE_tracking.h"

#include "WM_api.h"
#include "WM_types.h"

#include "IMB_imbuf_types.h"
#include "IMB_imbuf.h"

#include "ED_screen.h"
#include "ED_clip.h"

#include "UI_interface.h"

#include "RNA_access.h"
#include "RNA_define.h"

#include "UI_view2d.h"

#include "clip_intern.h"	// own include

/******************** view navigation utilities *********************/

static void sclip_zoom_set(SpaceClip *sc, ARegion *ar, float zoom, float location[2])
{
	float oldzoom = sc->zoom;
	int width, height;

	sc->zoom = zoom;

	if (sc->zoom < 0.1f || sc->zoom > 4.0f) {
		/* check zoom limits */
		ED_space_clip_size(sc, &width, &height);

		width *= sc->zoom;
		height *= sc->zoom;

		if ((width < 4) && (height < 4))
			sc->zoom = oldzoom;
		else if ((ar->winrct.xmax - ar->winrct.xmin) <= sc->zoom)
			sc->zoom = oldzoom;
		else if ((ar->winrct.ymax - ar->winrct.ymin) <= sc->zoom)
			sc->zoom = oldzoom;
	}

	if ((U.uiflag & USER_ZOOM_TO_MOUSEPOS) && location) {
		ED_space_clip_size(sc, &width, &height);

		sc->xof += ((location[0] - 0.5f) * width - sc->xof) * (sc->zoom - oldzoom) / sc->zoom;
		sc->yof += ((location[1] - 0.5f) * height - sc->yof) * (sc->zoom - oldzoom) / sc->zoom;
	}
}

static void sclip_zoom_set_factor(SpaceClip *sc, ARegion *ar, float zoomfac, float location[2])
{
	sclip_zoom_set(sc, ar, sc->zoom*zoomfac, location);
}

static void sclip_zoom_set_factor_exec(bContext *C, wmEvent *event, float factor)
{
	SpaceClip *sc = CTX_wm_space_clip(C);
	ARegion *ar = CTX_wm_region(C);
	float location[2], *mpos = NULL;

	if (event) {
		ED_clip_mouse_pos(C, event, location);
		mpos = location;
	}

	sclip_zoom_set_factor(sc, ar, factor, mpos);

	ED_region_tag_redraw(CTX_wm_region(C));
}

/******************** open clip operator ********************/

static void clip_filesel(bContext *C, wmOperator *op, const char *path)
{
	RNA_string_set(op->ptr, "filepath", path);

	WM_event_add_fileselect(C, op);
}

static void open_init(bContext *C, wmOperator *op)
{
	PropertyPointerRNA *pprop;

	op->customdata = pprop = MEM_callocN(sizeof(PropertyPointerRNA), "OpenPropertyPointerRNA");
	uiIDContextProperty(C, &pprop->ptr, &pprop->prop);
}

static int open_cancel(bContext *UNUSED(C), wmOperator *op)
{
	MEM_freeN(op->customdata);
	op->customdata = NULL;

	return OPERATOR_CANCELLED;
}

static int open_exec(bContext *C, wmOperator *op)
{
	SpaceClip *sc = CTX_wm_space_clip(C);
	bScreen *screen = CTX_wm_screen(C);
	PropertyPointerRNA *pprop;
	PointerRNA idptr;
	MovieClip *clip = NULL;
	char str[FILE_MAX];

	RNA_string_get(op->ptr, "filepath", str);
	/* default to frame 1 if there's no scene in context */

	errno = 0;

	clip = BKE_movieclip_file_add(str);

	if (!clip) {
		if (op->customdata)
			MEM_freeN(op->customdata);

		BKE_reportf(op->reports, RPT_ERROR, "Can't read: \"%s\", %s.", str,
		            errno ? strerror(errno) : "Unsupported movie clip format");

		return OPERATOR_CANCELLED;
	}

	if (!op->customdata)
		open_init(C, op);

	/* hook into UI */
	pprop = op->customdata;

	if (pprop->prop) {
		/* when creating new ID blocks, use is already 1, but RNA
		 * pointer se also increases user, so this compensates it */
		clip->id.us--;

		RNA_id_pointer_create(&clip->id, &idptr);
		RNA_property_pointer_set(&pprop->ptr, pprop->prop, idptr);
		RNA_property_update(C, &pprop->ptr, pprop->prop);
	}
	else if (sc) {
		ED_space_clip_set(C, screen, sc, clip);
	}

	WM_event_add_notifier(C, NC_MOVIECLIP | NA_ADDED, clip);

	MEM_freeN(op->customdata);

	return OPERATOR_FINISHED;
}

static int open_invoke(bContext *C, wmOperator *op, wmEvent *UNUSED(event))
{
	SpaceClip *sc = CTX_wm_space_clip(C);
	char *path = U.textudir;
	MovieClip *clip = NULL;

	if (sc)
		clip = ED_space_clip(sc);

	if (clip)
		path = clip->name;

	if (!RNA_struct_property_is_set(op->ptr, "relative_path"))
		RNA_boolean_set(op->ptr, "relative_path", U.flag & USER_RELPATHS);

	if (RNA_struct_property_is_set(op->ptr, "filepath"))
		return open_exec(C, op);

	open_init(C, op);

	clip_filesel(C, op, path);

	return OPERATOR_RUNNING_MODAL;
}

void CLIP_OT_open(wmOperatorType *ot)
{
	/* identifiers */
	ot->name = "Open Clip";
	ot->description = "Load a sequence of frames or a movie file";
	ot->idname = "CLIP_OT_open";

	/* api callbacks */
	ot->exec = open_exec;
	ot->invoke = open_invoke;
	ot->cancel = open_cancel;

	/* flags */
	ot->flag = OPTYPE_REGISTER | OPTYPE_UNDO;

	/* properties */
	WM_operator_properties_filesel(ot, FOLDERFILE | IMAGEFILE | MOVIEFILE, FILE_SPECIAL, FILE_OPENFILE,
	                               WM_FILESEL_FILEPATH | WM_FILESEL_RELPATH, FILE_DEFAULTDISPLAY);
}

/******************* reload clip operator *********************/

static int reload_exec(bContext *C, wmOperator *UNUSED(op))
{
	MovieClip *clip = CTX_data_edit_movieclip(C);

	if (!clip)
		return OPERATOR_CANCELLED;

	BKE_movieclip_reload(clip);

	WM_event_add_notifier(C, NC_MOVIECLIP | NA_EDITED, clip);

	return OPERATOR_FINISHED;
}

void CLIP_OT_reload(wmOperatorType *ot)
{
	/* identifiers */
	ot->name = "Reload Clip";
	ot->description = "Reload clip";
	ot->idname = "CLIP_OT_reload";

	/* api callbacks */
	ot->exec = reload_exec;
}

/********************** view pan operator *********************/

typedef struct ViewPanData {
	float x, y;
	float xof, yof, xorig, yorig;
	int event_type;
	float *vec;
} ViewPanData;

static void view_pan_init(bContext *C, wmOperator *op, wmEvent *event)
{
	SpaceClip *sc = CTX_wm_space_clip(C);
	ViewPanData *vpd;

	op->customdata = vpd = MEM_callocN(sizeof(ViewPanData), "ClipViewPanData");
	WM_cursor_modal(CTX_wm_window(C), BC_NSEW_SCROLLCURSOR);

	vpd->x = event->x;
	vpd->y = event->y;

	if (sc->flag & SC_LOCK_SELECTION)
		vpd->vec= &sc->xlockof;
	else
		vpd->vec= &sc->xof;

	copy_v2_v2(&vpd->xof, vpd->vec);
	copy_v2_v2(&vpd->xorig, &vpd->xof);

	vpd->event_type= event->type;

	WM_event_add_modal_handler(C, op);
}

static void view_pan_exit(bContext *C, wmOperator *op, int cancel)
{
	ViewPanData *vpd = op->customdata;

	if (cancel) {
		copy_v2_v2(vpd->vec, &vpd->xorig);

		ED_region_tag_redraw(CTX_wm_region(C));
	}

	WM_cursor_restore(CTX_wm_window(C));
	MEM_freeN(op->customdata);
}

static int view_pan_exec(bContext *C, wmOperator *op)
{
	SpaceClip *sc = CTX_wm_space_clip(C);
	float offset[2];

	RNA_float_get_array(op->ptr, "offset", offset);

	if (sc->flag & SC_LOCK_SELECTION) {
		sc->xlockof += offset[0];
		sc->ylockof += offset[1];
	}
	else {
		sc->xof += offset[0];
		sc->yof += offset[1];
	}

	ED_region_tag_redraw(CTX_wm_region(C));

	return OPERATOR_FINISHED;
}

static int view_pan_invoke(bContext *C, wmOperator *op, wmEvent *event)
{
	if (event->type == MOUSEPAN) {
		SpaceClip *sc = CTX_wm_space_clip(C);
		float offset[2];

		offset[0] = (event->x - event->prevx) / sc->zoom;
		offset[1] = (event->y - event->prevy) / sc->zoom;

		RNA_float_set_array(op->ptr, "offset", offset);

		view_pan_exec(C, op);

		return OPERATOR_FINISHED;
	}
	else {
		view_pan_init(C, op, event);

		return OPERATOR_RUNNING_MODAL;
	}
}

static int view_pan_modal(bContext *C, wmOperator *op, wmEvent *event)
{
	SpaceClip *sc = CTX_wm_space_clip(C);
	ViewPanData *vpd = op->customdata;
	float offset[2];

	switch (event->type) {
		case MOUSEMOVE:
			copy_v2_v2(vpd->vec, &vpd->xorig);
			offset[0] = (vpd->x - event->x) / sc->zoom;
			offset[1] = (vpd->y - event->y) / sc->zoom;
			RNA_float_set_array(op->ptr, "offset", offset);
			view_pan_exec(C, op);
			break;
		case ESCKEY:
			view_pan_exit(C, op, 1);

			return OPERATOR_CANCELLED;
		case SPACEKEY:
			view_pan_exit(C, op, 0);

			return OPERATOR_FINISHED;
		default:
			if (event->type == vpd->event_type &&  event->val == KM_RELEASE) {
				view_pan_exit(C, op, 0);

				return OPERATOR_FINISHED;
			}
			break;
	}

	return OPERATOR_RUNNING_MODAL;
}

static int view_pan_cancel(bContext *C, wmOperator *op)
{
	view_pan_exit(C, op, 1);

	return OPERATOR_CANCELLED;
}

void CLIP_OT_view_pan(wmOperatorType *ot)
{
	/* identifiers */
	ot->name = "View Pan";
	ot->idname = "CLIP_OT_view_pan";

	/* api callbacks */
	ot->exec = view_pan_exec;
	ot->invoke = view_pan_invoke;
	ot->modal = view_pan_modal;
	ot->cancel = view_pan_cancel;
	ot->poll = ED_space_clip_poll;

	/* flags */
	ot->flag = OPTYPE_BLOCKING;

	/* properties */
	RNA_def_float_vector(ot->srna, "offset", 2, NULL, -FLT_MAX, FLT_MAX,
		"Offset", "Offset in floating point units, 1.0 is the width and height of the image", -FLT_MAX, FLT_MAX);
}

/********************** view zoom operator *********************/

typedef struct ViewZoomData {
	float x, y;
	float zoom;
	int event_type;
	float location[2];
} ViewZoomData;

static void view_zoom_init(bContext *C, wmOperator *op, wmEvent *event)
{
	SpaceClip *sc = CTX_wm_space_clip(C);
	ViewZoomData *vpd;

	op->customdata= vpd= MEM_callocN(sizeof(ViewZoomData), "ClipViewZoomData");
	WM_cursor_modal(CTX_wm_window(C), BC_NSEW_SCROLLCURSOR);

	vpd->x = event->x;
	vpd->y = event->y;
	vpd->zoom = sc->zoom;
	vpd->event_type = event->type;

	ED_clip_mouse_pos(C, event, vpd->location);

	WM_event_add_modal_handler(C, op);
}

static void view_zoom_exit(bContext *C, wmOperator *op, int cancel)
{
	SpaceClip *sc = CTX_wm_space_clip(C);
	ViewZoomData *vpd = op->customdata;

	if (cancel) {
		sc->zoom = vpd->zoom;
		ED_region_tag_redraw(CTX_wm_region(C));
	}

	WM_cursor_restore(CTX_wm_window(C));
	MEM_freeN(op->customdata);
}

static int view_zoom_exec(bContext *C, wmOperator *op)
{
	SpaceClip *sc = CTX_wm_space_clip(C);
	ARegion *ar = CTX_wm_region(C);

	sclip_zoom_set_factor(sc, ar, RNA_float_get(op->ptr, "factor"), NULL);

	ED_region_tag_redraw(CTX_wm_region(C));

	return OPERATOR_FINISHED;
}

static int view_zoom_invoke(bContext *C, wmOperator *op, wmEvent *event)
{
	if (event->type == MOUSEZOOM) {
		float factor;

		factor = 1.0f + (event->x - event->prevx + event->y - event->prevy) / 300.0f;
		RNA_float_set(op->ptr, "factor", factor);

		sclip_zoom_set_factor_exec(C, event, factor);

		return OPERATOR_FINISHED;
	}
	else {
		view_zoom_init(C, op, event);

		return OPERATOR_RUNNING_MODAL;
	}
}

static int view_zoom_modal(bContext *C, wmOperator *op, wmEvent *event)
{
	SpaceClip *sc = CTX_wm_space_clip(C);
	ARegion *ar = CTX_wm_region(C);
	ViewZoomData *vpd = op->customdata;
	float factor;

	switch (event->type) {
		case MOUSEMOVE:
			factor = 1.0f + (vpd->x - event->x + vpd->y - event->y) / 300.0f;
			RNA_float_set(op->ptr, "factor", factor);
			sclip_zoom_set(sc, ar, vpd->zoom * factor, vpd->location);
			ED_region_tag_redraw(CTX_wm_region(C));
			break;
		default:
			if (event->type == vpd->event_type && event->val == KM_RELEASE) {
				view_zoom_exit(C, op, 0);

				return OPERATOR_FINISHED;
			}
			break;
	}

	return OPERATOR_RUNNING_MODAL;
}

static int view_zoom_cancel(bContext *C, wmOperator *op)
{
	view_zoom_exit(C, op, 1);

	return OPERATOR_CANCELLED;
}

void CLIP_OT_view_zoom(wmOperatorType *ot)
{
	/* identifiers */
	ot->name = "View Zoom";
	ot->idname = "CLIP_OT_view_zoom";
<<<<<<< HEAD
=======
	ot->description = "Zoom in/out the view";
>>>>>>> 093bf5fe

	/* api callbacks */
	ot->exec = view_zoom_exec;
	ot->invoke = view_zoom_invoke;
	ot->modal = view_zoom_modal;
	ot->cancel = view_zoom_cancel;
	ot->poll = ED_space_clip_poll;

	/* flags */
	ot->flag = OPTYPE_BLOCKING | OPTYPE_GRAB_POINTER;

	/* properties */
	RNA_def_float(ot->srna, "factor", 0.0f, 0.0f, FLT_MAX,
		"Factor", "Zoom factor, values higher than 1.0 zoom in, lower values zoom out", -FLT_MAX, FLT_MAX);
}

/********************** view zoom in/out operator *********************/

static int view_zoom_in_exec(bContext *C, wmOperator *op)
{
	SpaceClip *sc = CTX_wm_space_clip(C);
	ARegion *ar = CTX_wm_region(C);
	float location[2];

	RNA_float_get_array(op->ptr, "location", location);

	sclip_zoom_set_factor(sc, ar, 1.25f, location);

	ED_region_tag_redraw(CTX_wm_region(C));

	return OPERATOR_FINISHED;
}

static int view_zoom_in_invoke(bContext *C, wmOperator *op, wmEvent *event)
{
	float location[2];

	ED_clip_mouse_pos(C, event, location);
	RNA_float_set_array(op->ptr, "location", location);

	return view_zoom_in_exec(C, op);
}

void CLIP_OT_view_zoom_in(wmOperatorType *ot)
{
	/* identifiers */
	ot->name = "View Zoom In";
	ot->idname = "CLIP_OT_view_zoom_in";

	/* api callbacks */
	ot->exec = view_zoom_in_exec;
	ot->invoke = view_zoom_in_invoke;
	ot->poll = ED_space_clip_poll;

	/* properties */
	RNA_def_float_vector(ot->srna, "location", 2, NULL, -FLT_MAX, FLT_MAX, "Location",
	                     "Cursor location in screen coordinates", -10.0f, 10.0f);
}

static int view_zoom_out_exec(bContext *C, wmOperator *op)
{
	SpaceClip *sc = CTX_wm_space_clip(C);
	ARegion *ar = CTX_wm_region(C);
	float location[2];

	RNA_float_get_array(op->ptr, "location", location);

	sclip_zoom_set_factor(sc, ar, 0.8f, location);

	ED_region_tag_redraw(CTX_wm_region(C));

	return OPERATOR_FINISHED;
}

static int view_zoom_out_invoke(bContext *C, wmOperator *op, wmEvent *event)
{
	float location[2];

	ED_clip_mouse_pos(C, event, location);
	RNA_float_set_array(op->ptr, "location", location);

	return view_zoom_out_exec(C, op);
}

void CLIP_OT_view_zoom_out(wmOperatorType *ot)
{
	/* identifiers */
	ot->name = "View Zoom Out";
	ot->idname = "CLIP_OT_view_zoom_out";

	/* api callbacks */
	ot->exec = view_zoom_out_exec;
	ot->invoke = view_zoom_out_invoke;
	ot->poll = ED_space_clip_poll;

	/* properties */
	RNA_def_float_vector(ot->srna, "location", 2, NULL, -FLT_MAX, FLT_MAX, "Location",
	                     "Cursor location in normalised (0.0-1.0) coordinates", -10.0f, 10.0f);
}

/********************** view zoom ratio operator *********************/

static int view_zoom_ratio_exec(bContext *C, wmOperator *op)
{
	SpaceClip *sc = CTX_wm_space_clip(C);
	ARegion *ar = CTX_wm_region(C);

	sclip_zoom_set(sc, ar, RNA_float_get(op->ptr, "ratio"), NULL);

	/* ensure pixel exact locations for draw */
	sc->xof= (int) sc->xof;
	sc->yof= (int) sc->yof;

	ED_region_tag_redraw(CTX_wm_region(C));

	return OPERATOR_FINISHED;
}

void CLIP_OT_view_zoom_ratio(wmOperatorType *ot)
{
	/* identifiers */
	ot->name = "View Zoom Ratio";
	ot->idname = "CLIP_OT_view_zoom_ratio";

	/* api callbacks */
	ot->exec = view_zoom_ratio_exec;
	ot->poll = ED_space_clip_poll;

	/* properties */
	RNA_def_float(ot->srna, "ratio", 0.0f, 0.0f, FLT_MAX,
		"Ratio", "Zoom ratio, 1.0 is 1:1, higher is zoomed in, lower is zoomed out", -FLT_MAX, FLT_MAX);
}

/********************** view all operator *********************/

static int view_all_exec(bContext *C, wmOperator *op)
{
	SpaceClip *sc;
	ARegion *ar;
	int w, h, width, height;
	float aspx, aspy;
	int fit_view= RNA_boolean_get(op->ptr, "fit_view");
	float zoomx, zoomy;

	/* retrieve state */
	sc = CTX_wm_space_clip(C);
	ar = CTX_wm_region(C);

	ED_space_clip_size(sc, &w, &h);
	ED_space_clip_aspect(sc, &aspx, &aspy);

	w = w * aspx;
	h = h * aspy;

	/* check if the image will fit in the image with zoom==1 */
	width = ar->winrct.xmax - ar->winrct.xmin + 1;
	height = ar->winrct.ymax - ar->winrct.ymin + 1;

	if (fit_view) {
		const int margin = 5; /* margin from border */

		zoomx= (float) width / (w + 2 * margin);
		zoomy= (float) height / (h + 2 * margin);

		sclip_zoom_set(sc, ar, MIN2(zoomx, zoomy), NULL);
	}
	else {
		if ((w >= width || h >= height) && (width > 0 && height > 0)) {
			zoomx= (float) width / w;
			zoomy= (float) height / h;

			/* find the zoom value that will fit the image in the image space */
			sclip_zoom_set(sc, ar, 1.0f/power_of_2(1/MIN2(zoomx, zoomy)), NULL);
		}
		else
			sclip_zoom_set(sc, ar, 1.0f, NULL);
	}

	sc->xof = sc->yof = 0.0f;

	ED_region_tag_redraw(CTX_wm_region(C));

	return OPERATOR_FINISHED;
}

void CLIP_OT_view_all(wmOperatorType *ot)
{
	/* identifiers */
	ot->name = "View All";
	ot->idname = "CLIP_OT_view_all";

	/* api callbacks */
	ot->exec = view_all_exec;
	ot->poll = ED_space_clip_poll;

	/* properties */
	RNA_def_boolean(ot->srna, "fit_view", 0, "Fit View", "Fit frame to the viewport");
}

/********************** view selected operator *********************/

static int view_selected_exec(bContext *C, wmOperator *UNUSED(op))
{
	SpaceClip *sc = CTX_wm_space_clip(C);
	ARegion *ar = CTX_wm_region(C);

	sc->xlockof = 0.0f;
	sc->ylockof = 0.0f;

	ED_clip_view_selection(sc, ar, 1);
	ED_region_tag_redraw(CTX_wm_region(C));

	return OPERATOR_FINISHED;
}

void CLIP_OT_view_selected(wmOperatorType *ot)
{
	/* identifiers */
	ot->name = "View Selected";
	ot->idname = "CLIP_OT_view_selected";

	/* api callbacks */
	ot->exec = view_selected_exec;
	ot->poll = ED_space_clip_poll;
}

/********************** change frame operator *********************/

static int change_frame_poll(bContext *C)
{
	/* prevent changes during render */
	if (G.rendering)
		return 0;

	return ED_space_clip_poll(C);
}

static void change_frame_apply(bContext *C, wmOperator *op)
{
	Scene *scene = CTX_data_scene(C);

	/* set the new frame number */
	CFRA = RNA_int_get(op->ptr, "frame");
	FRAMENUMBER_MIN_CLAMP(CFRA);
	SUBFRA = 0.0f;

	/* do updates */
	sound_seek_scene(CTX_data_main(C), CTX_data_scene(C));
	WM_event_add_notifier(C, NC_SCENE | ND_FRAME, scene);
}

static int change_frame_exec(bContext *C, wmOperator *op)
{
	change_frame_apply(C, op);

	return OPERATOR_FINISHED;
}

static int frame_from_event(bContext *C, wmEvent *event)
{
	ARegion *ar = CTX_wm_region(C);
	Scene *scene = CTX_data_scene(C);
	int framenr = 0;

	if (ar->regiontype == RGN_TYPE_WINDOW) {
		float sfra = SFRA, efra = EFRA, framelen = ar->winx / (efra - sfra + 1);

		framenr = sfra + event->mval[0] / framelen;
	}
	else {
		float viewx, viewy;

		UI_view2d_region_to_view(&ar->v2d, event->mval[0], event->mval[1], &viewx, &viewy);

		framenr= (int) floor(viewx + 0.5f);
	}

	return framenr;
}

static int change_frame_invoke(bContext *C, wmOperator *op, wmEvent *event)
{
	ARegion *ar = CTX_wm_region(C);

	if (ar->regiontype == RGN_TYPE_WINDOW) {
		if (event->mval[1] > 16)
			return OPERATOR_PASS_THROUGH;
	}

	RNA_int_set(op->ptr, "frame", frame_from_event(C, event));

	change_frame_apply(C, op);

	/* add temp handler */
	WM_event_add_modal_handler(C, op);

	return OPERATOR_RUNNING_MODAL;
}

static int change_frame_modal(bContext *C, wmOperator *op, wmEvent *event)
{
	switch (event->type) {
		case ESCKEY:
			return OPERATOR_FINISHED;

		case MOUSEMOVE:
			RNA_int_set(op->ptr, "frame", frame_from_event(C, event));
			change_frame_apply(C, op);
			break;

		case LEFTMOUSE:
		case RIGHTMOUSE:
			if (event->val == KM_RELEASE)
				return OPERATOR_FINISHED;
			break;
	}

	return OPERATOR_RUNNING_MODAL;
}

void CLIP_OT_change_frame(wmOperatorType *ot)
{
	/* identifiers */
	ot->name = "Change frame";
	ot->idname = "CLIP_OT_change_frame";
	ot->description = "Interactively change the current frame number";

	/* api callbacks */
	ot->exec = change_frame_exec;
	ot->invoke = change_frame_invoke;
	ot->modal = change_frame_modal;
	ot->poll = change_frame_poll;

	/* flags */
	ot->flag = OPTYPE_BLOCKING | OPTYPE_UNDO;

	/* rna */
	RNA_def_int(ot->srna, "frame", 0, MINAFRAME, MAXFRAME, "Frame", "", MINAFRAME, MAXFRAME);
}

/********************** rebuild proxies operator *********************/

typedef struct ProxyBuildJob {
	Scene *scene;
	struct Main *main;
	MovieClip *clip;
	int clip_flag, stop;
	struct IndexBuildContext *index_context;
} ProxyJob;

static void proxy_freejob(void *pjv)
{
	ProxyJob *pj= pjv;

	MEM_freeN(pj);
}

static int proxy_bitflag_to_array(int size_flag, int build_sizes[4], int undistort)
{
	int build_count = 0;
	int size_flags[2][4] = {{MCLIP_PROXY_SIZE_25,
	                         MCLIP_PROXY_SIZE_50,
	                         MCLIP_PROXY_SIZE_75,
	                         MCLIP_PROXY_SIZE_100},
	                        {MCLIP_PROXY_UNDISTORTED_SIZE_25,
	                         MCLIP_PROXY_UNDISTORTED_SIZE_50,
	                         MCLIP_PROXY_UNDISTORTED_SIZE_75,
	                         MCLIP_PROXY_UNDISTORTED_SIZE_100}};
	int size_nr = undistort ? 1 : 0;

	if (size_flag & size_flags[size_nr][0])
		build_sizes[build_count++] = MCLIP_PROXY_RENDER_SIZE_25;

	if (size_flag & size_flags[size_nr][1])
		build_sizes[build_count++] = MCLIP_PROXY_RENDER_SIZE_50;

	if (size_flag & size_flags[size_nr][2])
		build_sizes[build_count++] = MCLIP_PROXY_RENDER_SIZE_75;

	if (size_flag & size_flags[size_nr][3])
		build_sizes[build_count++] = MCLIP_PROXY_RENDER_SIZE_100;

	return build_count;
}

/* only this runs inside thread */
static void proxy_startjob(void *pjv, short *stop, short *do_update, float *progress)
{
	ProxyJob *pj = pjv;
	Scene *scene = pj->scene;
	MovieClip *clip = pj->clip;
	struct MovieDistortion *distortion = NULL;
	short size_flag;
	int cfra, sfra = SFRA, efra = EFRA;
	int build_sizes[4], build_count = 0;
	int build_undistort_sizes[4], build_undistort_count = 0;

	size_flag = clip->proxy.build_size_flag;

	build_count = proxy_bitflag_to_array(size_flag, build_sizes, 0);
	build_undistort_count = proxy_bitflag_to_array(size_flag, build_undistort_sizes, 1);

	if (clip->source == MCLIP_SRC_MOVIE) {
		if (pj->index_context)
			IMB_anim_index_rebuild(pj->index_context, stop, do_update, progress);

		if (!build_undistort_count) {
			if (*stop)
				pj->stop = 1;

			return;
		}
		else {
			sfra = 1;
			efra = IMB_anim_get_duration(clip->anim, IMB_TC_NONE);
		}
	}

	if (build_undistort_count)
		distortion = BKE_tracking_distortion_create();

	for (cfra = sfra; cfra <= efra; cfra++) {
		if (clip->source != MCLIP_SRC_MOVIE)
			BKE_movieclip_build_proxy_frame(clip, pj->clip_flag, NULL, cfra, build_sizes, build_count, 0);

		BKE_movieclip_build_proxy_frame(clip, pj->clip_flag, distortion, cfra,
		                                build_undistort_sizes, build_undistort_count, 1);

		if (*stop || G.afbreek)
			break;

		*do_update = TRUE;
		*progress= ((float) cfra) / (efra - sfra);
	}

	if (distortion)
		BKE_tracking_distortion_destroy(distortion);

	if (*stop)
		pj->stop = 1;
}

static void proxy_endjob(void *pjv)
{
	ProxyJob *pj = pjv;

	if (pj->clip->anim)
		IMB_close_anim_proxies(pj->clip->anim);

	if (pj->index_context)
		IMB_anim_index_rebuild_finish(pj->index_context, pj->stop);

	BKE_movieclip_reload(pj->clip);

	WM_main_add_notifier(NC_MOVIECLIP | ND_DISPLAY, pj->clip);
}

static int clip_rebuild_proxy_exec(bContext *C, wmOperator *UNUSED(op))
{
	wmJob * steve;
	ProxyJob *pj;
	Scene *scene = CTX_data_scene(C);
	ScrArea *sa = CTX_wm_area(C);
	SpaceClip *sc = CTX_wm_space_clip(C);
	MovieClip *clip = ED_space_clip(sc);

	if ((clip->flag & MCLIP_USE_PROXY) == 0)
		return OPERATOR_CANCELLED;

	steve = WM_jobs_get(CTX_wm_manager(C), CTX_wm_window(C), sa, "Building Proxies", WM_JOB_PROGRESS);

	pj = MEM_callocN(sizeof(ProxyJob), "proxy rebuild job");
	pj->scene = scene;
	pj->main = CTX_data_main(C);
	pj->clip = clip;
	pj->clip_flag = clip->flag & MCLIP_TIMECODE_FLAGS;

	if (clip->anim) {
		pj->index_context = IMB_anim_index_rebuild_context(clip->anim, clip->proxy.build_tc_flag,
					clip->proxy.build_size_flag, clip->proxy.quality);
	}

	WM_jobs_customdata(steve, pj, proxy_freejob);
	WM_jobs_timer(steve, 0.2, NC_MOVIECLIP | ND_DISPLAY, 0);
	WM_jobs_callbacks(steve, proxy_startjob, NULL, NULL, proxy_endjob);

	G.afbreek = 0;
	WM_jobs_start(CTX_wm_manager(C), steve);

	ED_area_tag_redraw(CTX_wm_area(C));

	return OPERATOR_FINISHED;
}

void CLIP_OT_rebuild_proxy(wmOperatorType *ot)
{
	/* identifiers */
	ot->name = "Rebuild Proxy and Timecode Indices";
	ot->idname = "CLIP_OT_rebuild_proxy";
	ot->description = "Rebuild all selected proxies and timecode indices in the background";

	/* api callbacks */
	ot->exec = clip_rebuild_proxy_exec;
	ot->poll = ED_space_clip_poll;

	/* flags */
	ot->flag = OPTYPE_REGISTER;
}

/********************** mode set operator *********************/

static int mode_set_exec(bContext *C, wmOperator *op)
{
	SpaceClip *sc = CTX_wm_space_clip(C);
	int mode = RNA_enum_get(op->ptr, "mode");
	int toggle = RNA_boolean_get(op->ptr, "toggle");

	if (sc->mode == mode) {
		if (toggle)
			sc->mode = SC_MODE_TRACKING;
	}
	else {
		sc->mode = mode;
	}

	WM_event_add_notifier(C, NC_SPACE | ND_SPACE_CLIP, NULL);

	return OPERATOR_FINISHED;
}

void CLIP_OT_mode_set(wmOperatorType *ot)
{
	static EnumPropertyItem mode_items[] = {
		{SC_MODE_TRACKING, "TRACKING", 0, "Tracking", "Show tracking and solving tools"},
		{SC_MODE_RECONSTRUCTION, "RECONSTRUCTION", 0, "Reconstruction", "Show tracking/reconstruction tools"},
		{SC_MODE_DISTORTION, "DISTORTION", 0, "Distortion", "Show distortion tools"},
		{0, NULL, 0, NULL, NULL}};


	/* identifiers */
	ot->name = "Set Clip Mode";
	ot->description = "Set the clip interaction mode";
	ot->idname = "CLIP_OT_mode_set";

	/* api callbacks */
	ot->exec = mode_set_exec;

	ot->poll = ED_space_clip_poll;

	/* properties */
	RNA_def_enum(ot->srna, "mode", mode_items, SC_MODE_TRACKING, "Mode", "");
	RNA_def_boolean(ot->srna, "toggle", 0, "Toggle", "");
}

/********************** macroses *********************/

void ED_operatormacros_clip(void)
{
	wmOperatorType *ot;
	wmOperatorTypeMacro *otmacro;

	ot = WM_operatortype_append_macro("CLIP_OT_add_marker_move", "Add Marker and Move",
	                                  "Add new marker and move it on movie", OPTYPE_UNDO | OPTYPE_REGISTER);
	WM_operatortype_macro_define(ot, "CLIP_OT_add_marker");
	otmacro = WM_operatortype_macro_define(ot, "TRANSFORM_OT_translate");
	RNA_struct_idprops_unset(otmacro->ptr, "release_confirm");

	ot = WM_operatortype_append_macro("CLIP_OT_add_marker_slide", "Add Marker and Slide",
	                                  "Add new marker and slide it with mouse until mouse button release",
	                                  OPTYPE_UNDO | OPTYPE_REGISTER);
	WM_operatortype_macro_define(ot, "CLIP_OT_add_marker");
	otmacro = WM_operatortype_macro_define(ot, "TRANSFORM_OT_translate");
	RNA_boolean_set(otmacro->ptr, "release_confirm", TRUE);
}<|MERGE_RESOLUTION|>--- conflicted
+++ resolved
@@ -530,10 +530,7 @@
 	/* identifiers */
 	ot->name = "View Zoom";
 	ot->idname = "CLIP_OT_view_zoom";
-<<<<<<< HEAD
-=======
 	ot->description = "Zoom in/out the view";
->>>>>>> 093bf5fe
 
 	/* api callbacks */
 	ot->exec = view_zoom_exec;
