/*
 * This program is free software; you can redistribute it and/or
 * modify it under the terms of the GNU General Public License
 * as published by the Free Software Foundation; either version 2
 * of the License, or (at your option) any later version.
 *
 * This program is distributed in the hope that it will be useful,
 * but WITHOUT ANY WARRANTY; without even the implied warranty of
 * MERCHANTABILITY or FITNESS FOR A PARTICULAR PURPOSE.  See the
 * GNU General Public License for more details.
 *
 * You should have received a copy of the GNU General Public License
 * along with this program; if not, write to the Free Software Foundation,
 * Inc., 51 Franklin Street, Fifth Floor, Boston, MA 02110-1301, USA.
 *
 * The Original Code is Copyright (C) 2011 Blender Foundation.
 * All rights reserved.
 */

/** \file
 * \ingroup spclip
 */

#include <errno.h>
#include <sys/types.h>
#include <fcntl.h>

#ifndef WIN32
#  include <unistd.h>
#else
#  include <io.h>
#endif

#include "MEM_guardedalloc.h"

#include "DNA_userdef_types.h"
#include "DNA_scene_types.h" /* min/max frames */

#include "BLI_utildefines.h"
#include "BLI_fileops.h"
#include "BLI_path_util.h"
#include "BLI_math.h"
#include "BLI_rect.h"
#include "BLI_task.h"
#include "BLI_string.h"

#include "BLT_translation.h"

#include "BKE_context.h"
#include "BKE_global.h"
#include "BKE_library.h"
#include "BKE_main.h"
#include "BKE_movieclip.h"
#include "BKE_report.h"
#include "BKE_sound.h"
#include "BKE_tracking.h"

#include "WM_api.h"
#include "WM_types.h"

#include "IMB_imbuf_types.h"
#include "IMB_imbuf.h"

#include "ED_screen.h"
#include "ED_clip.h"

#include "UI_interface.h"

#include "RNA_access.h"
#include "RNA_define.h"
#include "RNA_enum_types.h"

#include "UI_view2d.h"

#include "PIL_time.h"

#include "DEG_depsgraph_build.h"

#include "clip_intern.h"  // own include

/******************** view navigation utilities *********************/

static void sclip_zoom_set(const bContext *C, float zoom, float location[2])
{
  SpaceClip *sc = CTX_wm_space_clip(C);
  ARegion *ar = CTX_wm_region(C);

  float oldzoom = sc->zoom;
  int width, height;

  sc->zoom = zoom;

  if (sc->zoom < 0.1f || sc->zoom > 4.0f) {
    /* check zoom limits */
    ED_space_clip_get_size(sc, &width, &height);

    width *= sc->zoom;
    height *= sc->zoom;

    if ((width < 4) && (height < 4) && sc->zoom < oldzoom)
      sc->zoom = oldzoom;
    else if (BLI_rcti_size_x(&ar->winrct) <= sc->zoom)
      sc->zoom = oldzoom;
    else if (BLI_rcti_size_y(&ar->winrct) <= sc->zoom)
      sc->zoom = oldzoom;
  }

  if ((U.uiflag & USER_ZOOM_TO_MOUSEPOS) && location) {
    float aspx, aspy, w, h, dx, dy;

    ED_space_clip_get_size(sc, &width, &height);
    ED_space_clip_get_aspect(sc, &aspx, &aspy);

    w = width * aspx;
    h = height * aspy;

    dx = ((location[0] - 0.5f) * w - sc->xof) * (sc->zoom - oldzoom) / sc->zoom;
    dy = ((location[1] - 0.5f) * h - sc->yof) * (sc->zoom - oldzoom) / sc->zoom;

    if (sc->flag & SC_LOCK_SELECTION) {
      sc->xlockof += dx;
      sc->ylockof += dy;
    }
    else {
      sc->xof += dx;
      sc->yof += dy;
    }
  }
}

static void sclip_zoom_set_factor(const bContext *C, float zoomfac, float location[2])
{
  SpaceClip *sc = CTX_wm_space_clip(C);

  sclip_zoom_set(C, sc->zoom * zoomfac, location);
}

static void sclip_zoom_set_factor_exec(bContext *C, const wmEvent *event, float factor)
{
  ARegion *ar = CTX_wm_region(C);

  float location[2], *mpos = NULL;

  if (event) {
    SpaceClip *sc = CTX_wm_space_clip(C);

    ED_clip_mouse_pos(sc, ar, event->mval, location);
    mpos = location;
  }

  sclip_zoom_set_factor(C, factor, mpos);

  ED_region_tag_redraw(ar);
}

/******************** open clip operator ********************/

static void clip_filesel(bContext *C, wmOperator *op, const char *path)
{
  RNA_string_set(op->ptr, "directory", path);

  WM_event_add_fileselect(C, op);
}

static void open_init(bContext *C, wmOperator *op)
{
  PropertyPointerRNA *pprop;

  op->customdata = pprop = MEM_callocN(sizeof(PropertyPointerRNA), "OpenPropertyPointerRNA");
  UI_context_active_but_prop_get_templateID(C, &pprop->ptr, &pprop->prop);
}

static void open_cancel(bContext *UNUSED(C), wmOperator *op)
{
  MEM_freeN(op->customdata);
  op->customdata = NULL;
}

static int open_exec(bContext *C, wmOperator *op)
{
  SpaceClip *sc = CTX_wm_space_clip(C);
  bScreen *screen = CTX_wm_screen(C);
  Main *bmain = CTX_data_main(C);
  PropertyPointerRNA *pprop;
  PointerRNA idptr;
  MovieClip *clip = NULL;
  char str[FILE_MAX];

  if (RNA_collection_length(op->ptr, "files")) {
    PointerRNA fileptr;
    PropertyRNA *prop;
    char dir_only[FILE_MAX], file_only[FILE_MAX];
    bool relative = RNA_boolean_get(op->ptr, "relative_path");

    RNA_string_get(op->ptr, "directory", dir_only);
    if (relative) {
      BLI_path_rel(dir_only, CTX_data_main(C)->name);
    }

    prop = RNA_struct_find_property(op->ptr, "files");
    RNA_property_collection_lookup_int(op->ptr, prop, 0, &fileptr);
    RNA_string_get(&fileptr, "name", file_only);

    BLI_join_dirfile(str, sizeof(str), dir_only, file_only);
  }
  else {
    BKE_report(op->reports, RPT_ERROR, "No files selected to be opened");

    return OPERATOR_CANCELLED;
  }

  /* default to frame 1 if there's no scene in context */

  errno = 0;

  clip = BKE_movieclip_file_add_exists(bmain, str);

  if (!clip) {
    if (op->customdata)
      MEM_freeN(op->customdata);

    BKE_reportf(op->reports,
                RPT_ERROR,
                "Cannot read '%s': %s",
                str,
                errno ? strerror(errno) : TIP_("unsupported movie clip format"));

    return OPERATOR_CANCELLED;
  }

  if (!op->customdata)
    open_init(C, op);

  /* hook into UI */
  pprop = op->customdata;

  if (pprop->prop) {
    /* when creating new ID blocks, use is already 1, but RNA
     * pointer use also increases user, so this compensates it */
    id_us_min(&clip->id);

    RNA_id_pointer_create(&clip->id, &idptr);
    RNA_property_pointer_set(&pprop->ptr, pprop->prop, idptr);
    RNA_property_update(C, &pprop->ptr, pprop->prop);
  }
  else if (sc) {
    ED_space_clip_set_clip(C, screen, sc, clip);
  }

  WM_event_add_notifier(C, NC_MOVIECLIP | NA_ADDED, clip);

  DEG_relations_tag_update(bmain);
  MEM_freeN(op->customdata);

  return OPERATOR_FINISHED;
}

static int open_invoke(bContext *C, wmOperator *op, const wmEvent *UNUSED(event))
{
  SpaceClip *sc = CTX_wm_space_clip(C);
  char path[FILE_MAX];
  MovieClip *clip = NULL;

  if (sc)
    clip = ED_space_clip_get_clip(sc);

  if (clip) {
    BLI_strncpy(path, clip->name, sizeof(path));

    BLI_path_abs(path, CTX_data_main(C)->name);
    BLI_parent_dir(path);
  }
  else {
    BLI_strncpy(path, U.textudir, sizeof(path));
  }

  if (RNA_struct_property_is_set(op->ptr, "files"))
    return open_exec(C, op);

  if (!RNA_struct_property_is_set(op->ptr, "relative_path"))
    RNA_boolean_set(op->ptr, "relative_path", (U.flag & USER_RELPATHS) != 0);

  open_init(C, op);

  clip_filesel(C, op, path);

  return OPERATOR_RUNNING_MODAL;
}

void CLIP_OT_open(wmOperatorType *ot)
{
<<<<<<< HEAD
	/* identifiers */
	ot->name = "Open Clip";
	ot->description = "Open Clip\nLoad a sequence of frames or a movie file";
	ot->idname = "CLIP_OT_open";
=======
  /* identifiers */
  ot->name = "Open Clip";
  ot->description = "Load a sequence of frames or a movie file";
  ot->idname = "CLIP_OT_open";
>>>>>>> 38bd6dcc

  /* api callbacks */
  ot->exec = open_exec;
  ot->invoke = open_invoke;
  ot->cancel = open_cancel;

  /* flags */
  ot->flag = OPTYPE_REGISTER | OPTYPE_UNDO;

  /* properties */
  WM_operator_properties_filesel(ot,
                                 FILE_TYPE_FOLDER | FILE_TYPE_IMAGE | FILE_TYPE_MOVIE,
                                 FILE_SPECIAL,
                                 FILE_OPENFILE,
                                 WM_FILESEL_RELPATH | WM_FILESEL_FILES | WM_FILESEL_DIRECTORY,
                                 FILE_DEFAULTDISPLAY,
                                 FILE_SORT_ALPHA);
}

/******************* reload clip operator *********************/

static int reload_exec(bContext *C, wmOperator *UNUSED(op))
{
  MovieClip *clip = CTX_data_edit_movieclip(C);

  if (!clip)
    return OPERATOR_CANCELLED;

  WM_jobs_kill_type(CTX_wm_manager(C), NULL, WM_JOB_TYPE_CLIP_PREFETCH);
  BKE_movieclip_reload(CTX_data_main(C), clip);

  WM_event_add_notifier(C, NC_MOVIECLIP | NA_EDITED, clip);

  return OPERATOR_FINISHED;
}

void CLIP_OT_reload(wmOperatorType *ot)
{
<<<<<<< HEAD
	/* identifiers */
	ot->name = "Reload Clip";
	ot->description = "Reload Clip\nReload clip";
	ot->idname = "CLIP_OT_reload";
=======
  /* identifiers */
  ot->name = "Reload Clip";
  ot->description = "Reload clip";
  ot->idname = "CLIP_OT_reload";
>>>>>>> 38bd6dcc

  /* api callbacks */
  ot->exec = reload_exec;
}

/********************** view pan operator *********************/

typedef struct ViewPanData {
  float x, y;
  float xof, yof, xorig, yorig;
  int event_type;
  float *vec;
} ViewPanData;

static void view_pan_init(bContext *C, wmOperator *op, const wmEvent *event)
{
  SpaceClip *sc = CTX_wm_space_clip(C);
  ViewPanData *vpd;

  op->customdata = vpd = MEM_callocN(sizeof(ViewPanData), "ClipViewPanData");
  WM_cursor_modal_set(CTX_wm_window(C), BC_NSEW_SCROLLCURSOR);

  vpd->x = event->x;
  vpd->y = event->y;

  if (sc->flag & SC_LOCK_SELECTION)
    vpd->vec = &sc->xlockof;
  else
    vpd->vec = &sc->xof;

  copy_v2_v2(&vpd->xof, vpd->vec);
  copy_v2_v2(&vpd->xorig, &vpd->xof);

  vpd->event_type = event->type;

  WM_event_add_modal_handler(C, op);
}

static void view_pan_exit(bContext *C, wmOperator *op, bool cancel)
{
  ViewPanData *vpd = op->customdata;

  if (cancel) {
    copy_v2_v2(vpd->vec, &vpd->xorig);

    ED_region_tag_redraw(CTX_wm_region(C));
  }

  WM_cursor_modal_restore(CTX_wm_window(C));
  MEM_freeN(op->customdata);
}

static int view_pan_exec(bContext *C, wmOperator *op)
{
  SpaceClip *sc = CTX_wm_space_clip(C);
  float offset[2];

  RNA_float_get_array(op->ptr, "offset", offset);

  if (sc->flag & SC_LOCK_SELECTION) {
    sc->xlockof += offset[0];
    sc->ylockof += offset[1];
  }
  else {
    sc->xof += offset[0];
    sc->yof += offset[1];
  }

  ED_region_tag_redraw(CTX_wm_region(C));

  return OPERATOR_FINISHED;
}

static int view_pan_invoke(bContext *C, wmOperator *op, const wmEvent *event)
{
  if (event->type == MOUSEPAN) {
    SpaceClip *sc = CTX_wm_space_clip(C);
    float offset[2];

    offset[0] = (event->prevx - event->x) / sc->zoom;
    offset[1] = (event->prevy - event->y) / sc->zoom;

    RNA_float_set_array(op->ptr, "offset", offset);

    view_pan_exec(C, op);

    return OPERATOR_FINISHED;
  }
  else {
    view_pan_init(C, op, event);

    return OPERATOR_RUNNING_MODAL;
  }
}

static int view_pan_modal(bContext *C, wmOperator *op, const wmEvent *event)
{
  SpaceClip *sc = CTX_wm_space_clip(C);
  ViewPanData *vpd = op->customdata;
  float offset[2];

  switch (event->type) {
    case MOUSEMOVE:
      copy_v2_v2(vpd->vec, &vpd->xorig);
      offset[0] = (vpd->x - event->x) / sc->zoom;
      offset[1] = (vpd->y - event->y) / sc->zoom;
      RNA_float_set_array(op->ptr, "offset", offset);
      view_pan_exec(C, op);
      break;
    case ESCKEY:
      view_pan_exit(C, op, 1);

      return OPERATOR_CANCELLED;
    case SPACEKEY:
      view_pan_exit(C, op, 0);

      return OPERATOR_FINISHED;
    default:
      if (event->type == vpd->event_type && event->val == KM_RELEASE) {
        view_pan_exit(C, op, 0);

        return OPERATOR_FINISHED;
      }
      break;
  }

  return OPERATOR_RUNNING_MODAL;
}

static void view_pan_cancel(bContext *C, wmOperator *op)
{
  view_pan_exit(C, op, true);
}

void CLIP_OT_view_pan(wmOperatorType *ot)
{
<<<<<<< HEAD
	/* identifiers */
	ot->name = "Pan View";
	ot->idname = "CLIP_OT_view_pan";
	ot->description = "View Pan\nPan the view";

	/* api callbacks */
	ot->exec = view_pan_exec;
	ot->invoke = view_pan_invoke;
	ot->modal = view_pan_modal;
	ot->cancel = view_pan_cancel;
	ot->poll = ED_space_clip_view_clip_poll;

	/* flags */
	ot->flag = OPTYPE_BLOCKING | OPTYPE_GRAB_CURSOR;

	/* properties */
	RNA_def_float_vector(ot->srna, "offset", 2, NULL, -FLT_MAX, FLT_MAX,
	                     "Offset", "Offset\nOffset in floating point units, 1.0 is the width and height of the image", -FLT_MAX, FLT_MAX);
=======
  /* identifiers */
  ot->name = "Pan View";
  ot->idname = "CLIP_OT_view_pan";
  ot->description = "Pan the view";

  /* api callbacks */
  ot->exec = view_pan_exec;
  ot->invoke = view_pan_invoke;
  ot->modal = view_pan_modal;
  ot->cancel = view_pan_cancel;
  ot->poll = ED_space_clip_view_clip_poll;

  /* flags */
  ot->flag = OPTYPE_BLOCKING | OPTYPE_GRAB_CURSOR;

  /* properties */
  RNA_def_float_vector(ot->srna,
                       "offset",
                       2,
                       NULL,
                       -FLT_MAX,
                       FLT_MAX,
                       "Offset",
                       "Offset in floating point units, 1.0 is the width and height of the image",
                       -FLT_MAX,
                       FLT_MAX);
>>>>>>> 38bd6dcc
}

/********************** view zoom operator *********************/

typedef struct ViewZoomData {
  float x, y;
  float zoom;
  int event_type;
  float location[2];
  wmTimer *timer;
  double timer_lastdraw;
} ViewZoomData;

static void view_zoom_init(bContext *C, wmOperator *op, const wmEvent *event)
{
  SpaceClip *sc = CTX_wm_space_clip(C);
  ARegion *ar = CTX_wm_region(C);
  ViewZoomData *vpd;

  op->customdata = vpd = MEM_callocN(sizeof(ViewZoomData), "ClipViewZoomData");
  WM_cursor_modal_set(CTX_wm_window(C), BC_NSEW_SCROLLCURSOR);

  if (U.viewzoom == USER_ZOOM_CONT) {
    /* needs a timer to continue redrawing */
    vpd->timer = WM_event_add_timer(CTX_wm_manager(C), CTX_wm_window(C), TIMER, 0.01f);
    vpd->timer_lastdraw = PIL_check_seconds_timer();
  }

  vpd->x = event->x;
  vpd->y = event->y;
  vpd->zoom = sc->zoom;
  vpd->event_type = event->type;

  ED_clip_mouse_pos(sc, ar, event->mval, vpd->location);

  WM_event_add_modal_handler(C, op);
}

static void view_zoom_exit(bContext *C, wmOperator *op, bool cancel)
{
  SpaceClip *sc = CTX_wm_space_clip(C);
  ViewZoomData *vpd = op->customdata;

  if (cancel) {
    sc->zoom = vpd->zoom;
    ED_region_tag_redraw(CTX_wm_region(C));
  }

  if (vpd->timer) {
    WM_event_remove_timer(CTX_wm_manager(C), vpd->timer->win, vpd->timer);
  }

  WM_cursor_modal_restore(CTX_wm_window(C));
  MEM_freeN(op->customdata);
}

static int view_zoom_exec(bContext *C, wmOperator *op)
{
  sclip_zoom_set_factor(C, RNA_float_get(op->ptr, "factor"), NULL);

  ED_region_tag_redraw(CTX_wm_region(C));

  return OPERATOR_FINISHED;
}

static int view_zoom_invoke(bContext *C, wmOperator *op, const wmEvent *event)
{
  if (event->type == MOUSEZOOM || event->type == MOUSEPAN) {
    float delta, factor;

    delta = event->prevx - event->x + event->prevy - event->y;

    if (U.uiflag & USER_ZOOM_INVERT)
      delta *= -1;

    factor = 1.0f + delta / 300.0f;
    RNA_float_set(op->ptr, "factor", factor);

    sclip_zoom_set_factor_exec(C, event, factor);

    return OPERATOR_FINISHED;
  }
  else {
    view_zoom_init(C, op, event);

    return OPERATOR_RUNNING_MODAL;
  }
}

static void view_zoom_apply(bContext *C, ViewZoomData *vpd, wmOperator *op, const wmEvent *event)
{
  float factor;

  if (U.viewzoom == USER_ZOOM_CONT) {
    SpaceClip *sclip = CTX_wm_space_clip(C);
    double time = PIL_check_seconds_timer();
    float time_step = (float)(time - vpd->timer_lastdraw);
    float fac;
    float zfac;

    if (U.uiflag & USER_ZOOM_HORIZ) {
      fac = (float)(event->x - vpd->x);
    }
    else {
      fac = (float)(event->y - vpd->y);
    }

    if (U.uiflag & USER_ZOOM_INVERT) {
      fac = -fac;
    }

    zfac = 1.0f + ((fac / 20.0f) * time_step);
    vpd->timer_lastdraw = time;
    factor = (sclip->zoom * zfac) / vpd->zoom;
  }
  else {
    float delta = event->x - vpd->x + event->y - vpd->y;

    if (U.uiflag & USER_ZOOM_INVERT) {
      delta *= -1;
    }

    factor = 1.0f + delta / 300.0f;
  }

  RNA_float_set(op->ptr, "factor", factor);
  sclip_zoom_set(C, vpd->zoom * factor, vpd->location);
  ED_region_tag_redraw(CTX_wm_region(C));
}

static int view_zoom_modal(bContext *C, wmOperator *op, const wmEvent *event)
{
  ViewZoomData *vpd = op->customdata;
  switch (event->type) {
    case TIMER:
      if (event->customdata == vpd->timer) {
        view_zoom_apply(C, vpd, op, event);
      }
      break;
    case MOUSEMOVE:
      view_zoom_apply(C, vpd, op, event);
      break;
    default:
      if (event->type == vpd->event_type && event->val == KM_RELEASE) {
        view_zoom_exit(C, op, 0);

        return OPERATOR_FINISHED;
      }
      break;
  }

  return OPERATOR_RUNNING_MODAL;
}

static void view_zoom_cancel(bContext *C, wmOperator *op)
{
  view_zoom_exit(C, op, true);
}

void CLIP_OT_view_zoom(wmOperatorType *ot)
{
  PropertyRNA *prop;

<<<<<<< HEAD
	/* identifiers */
	ot->name = "View Zoom";
	ot->idname = "CLIP_OT_view_zoom";
	ot->description = "View Zoom\nZoom in/out the view";
=======
  /* identifiers */
  ot->name = "View Zoom";
  ot->idname = "CLIP_OT_view_zoom";
  ot->description = "Zoom in/out the view";
>>>>>>> 38bd6dcc

  /* api callbacks */
  ot->exec = view_zoom_exec;
  ot->invoke = view_zoom_invoke;
  ot->modal = view_zoom_modal;
  ot->cancel = view_zoom_cancel;
  ot->poll = ED_space_clip_view_clip_poll;

  /* flags */
  ot->flag = OPTYPE_BLOCKING | OPTYPE_GRAB_CURSOR;

  /* properties */
  prop = RNA_def_float(ot->srna,
                       "factor",
                       0.0f,
                       -FLT_MAX,
                       FLT_MAX,
                       "Factor",
                       "Zoom factor, values higher than 1.0 zoom in, lower values zoom out",
                       -FLT_MAX,
                       FLT_MAX);
  RNA_def_property_flag(prop, PROP_HIDDEN);
}

/********************** view zoom in/out operator *********************/

static int view_zoom_in_exec(bContext *C, wmOperator *op)
{
  float location[2];

  RNA_float_get_array(op->ptr, "location", location);

  sclip_zoom_set_factor(C, powf(2.0f, 1.0f / 3.0f), location);

  ED_region_tag_redraw(CTX_wm_region(C));

  return OPERATOR_FINISHED;
}

static int view_zoom_in_invoke(bContext *C, wmOperator *op, const wmEvent *event)
{
  SpaceClip *sc = CTX_wm_space_clip(C);
  ARegion *ar = CTX_wm_region(C);

  float location[2];

  ED_clip_mouse_pos(sc, ar, event->mval, location);
  RNA_float_set_array(op->ptr, "location", location);

  return view_zoom_in_exec(C, op);
}

void CLIP_OT_view_zoom_in(wmOperatorType *ot)
{
  PropertyRNA *prop;

<<<<<<< HEAD
	/* identifiers */
	ot->name = "View Zoom In";
	ot->idname = "CLIP_OT_view_zoom_in";
	ot->description = "View Zoom In\nZoom in the view";
=======
  /* identifiers */
  ot->name = "View Zoom In";
  ot->idname = "CLIP_OT_view_zoom_in";
  ot->description = "Zoom in the view";
>>>>>>> 38bd6dcc

  /* api callbacks */
  ot->exec = view_zoom_in_exec;
  ot->invoke = view_zoom_in_invoke;
  ot->poll = ED_space_clip_view_clip_poll;

  /* properties */
  prop = RNA_def_float_vector(ot->srna,
                              "location",
                              2,
                              NULL,
                              -FLT_MAX,
                              FLT_MAX,
                              "Location",
                              "Cursor location in screen coordinates",
                              -10.0f,
                              10.0f);
  RNA_def_property_flag(prop, PROP_HIDDEN);
}

static int view_zoom_out_exec(bContext *C, wmOperator *op)
{
  float location[2];

  RNA_float_get_array(op->ptr, "location", location);

  sclip_zoom_set_factor(C, powf(0.5f, 1.0f / 3.0f), location);

  ED_region_tag_redraw(CTX_wm_region(C));

  return OPERATOR_FINISHED;
}

static int view_zoom_out_invoke(bContext *C, wmOperator *op, const wmEvent *event)
{
  SpaceClip *sc = CTX_wm_space_clip(C);
  ARegion *ar = CTX_wm_region(C);

  float location[2];

  ED_clip_mouse_pos(sc, ar, event->mval, location);
  RNA_float_set_array(op->ptr, "location", location);

  return view_zoom_out_exec(C, op);
}

void CLIP_OT_view_zoom_out(wmOperatorType *ot)
{
  PropertyRNA *prop;

<<<<<<< HEAD
	/* identifiers */
	ot->name = "View Zoom Out";
	ot->idname = "CLIP_OT_view_zoom_out";
	ot->description = "View Zoom Out\nZoom out the view";
=======
  /* identifiers */
  ot->name = "View Zoom Out";
  ot->idname = "CLIP_OT_view_zoom_out";
  ot->description = "Zoom out the view";
>>>>>>> 38bd6dcc

  /* api callbacks */
  ot->exec = view_zoom_out_exec;
  ot->invoke = view_zoom_out_invoke;
  ot->poll = ED_space_clip_view_clip_poll;

  /* properties */
  prop = RNA_def_float_vector(ot->srna,
                              "location",
                              2,
                              NULL,
                              -FLT_MAX,
                              FLT_MAX,
                              "Location",
                              "Cursor location in normalized (0.0-1.0) coordinates",
                              -10.0f,
                              10.0f);
  RNA_def_property_flag(prop, PROP_HIDDEN);
}

/********************** view zoom ratio operator *********************/

static int view_zoom_ratio_exec(bContext *C, wmOperator *op)
{
  SpaceClip *sc = CTX_wm_space_clip(C);

  sclip_zoom_set(C, RNA_float_get(op->ptr, "ratio"), NULL);

  /* ensure pixel exact locations for draw */
  sc->xof = (int)sc->xof;
  sc->yof = (int)sc->yof;

  ED_region_tag_redraw(CTX_wm_region(C));

  return OPERATOR_FINISHED;
}

void CLIP_OT_view_zoom_ratio(wmOperatorType *ot)
{
<<<<<<< HEAD
	/* identifiers */
	ot->name = "View Zoom Ratio";
	ot->idname = "CLIP_OT_view_zoom_ratio";
	ot->description = "View Zoom Ratio\nSet the zoom ratio (based on clip size)";
=======
  /* identifiers */
  ot->name = "View Zoom Ratio";
  ot->idname = "CLIP_OT_view_zoom_ratio";
  ot->description = "Set the zoom ratio (based on clip size)";
>>>>>>> 38bd6dcc

  /* api callbacks */
  ot->exec = view_zoom_ratio_exec;
  ot->poll = ED_space_clip_view_clip_poll;

  /* properties */
  RNA_def_float(ot->srna,
                "ratio",
                0.0f,
                -FLT_MAX,
                FLT_MAX,
                "Ratio",
                "Zoom ratio, 1.0 is 1:1, higher is zoomed in, lower is zoomed out",
                -FLT_MAX,
                FLT_MAX);
}

/********************** view all operator *********************/

static int view_all_exec(bContext *C, wmOperator *op)
{
  SpaceClip *sc;
  ARegion *ar;
  int w, h, width, height;
  float aspx, aspy;
  bool fit_view = RNA_boolean_get(op->ptr, "fit_view");
  float zoomx, zoomy;

  /* retrieve state */
  sc = CTX_wm_space_clip(C);
  ar = CTX_wm_region(C);

  ED_space_clip_get_size(sc, &w, &h);
  ED_space_clip_get_aspect(sc, &aspx, &aspy);

  w = w * aspx;
  h = h * aspy;

  /* check if the image will fit in the image with zoom == 1 */
  width = BLI_rcti_size_x(&ar->winrct) + 1;
  height = BLI_rcti_size_y(&ar->winrct) + 1;

  if (fit_view) {
    const int margin = 5; /* margin from border */

    zoomx = (float)width / (w + 2 * margin);
    zoomy = (float)height / (h + 2 * margin);

    sclip_zoom_set(C, min_ff(zoomx, zoomy), NULL);
  }
  else {
    if ((w >= width || h >= height) && (width > 0 && height > 0)) {
      zoomx = (float)width / w;
      zoomy = (float)height / h;

      /* find the zoom value that will fit the image in the image space */
      sclip_zoom_set(C, 1.0f / power_of_2(1.0f / min_ff(zoomx, zoomy)), NULL);
    }
    else
      sclip_zoom_set(C, 1.0f, NULL);
  }

  sc->xof = sc->yof = 0.0f;

  ED_region_tag_redraw(ar);

  return OPERATOR_FINISHED;
}

void CLIP_OT_view_all(wmOperatorType *ot)
{
  PropertyRNA *prop;

<<<<<<< HEAD
	/* identifiers */
	ot->name = "View All";
	ot->idname = "CLIP_OT_view_all";
	ot->description = "View All\nView whole image with markers";
=======
  /* identifiers */
  ot->name = "View All";
  ot->idname = "CLIP_OT_view_all";
  ot->description = "View whole image with markers";
>>>>>>> 38bd6dcc

  /* api callbacks */
  ot->exec = view_all_exec;
  ot->poll = ED_space_clip_view_clip_poll;

<<<<<<< HEAD
	/* properties */
	prop = RNA_def_boolean(ot->srna, "fit_view", 0, "Fit View", "Fit View\nFit frame to the viewport");
	RNA_def_property_flag(prop, PROP_SKIP_SAVE);
=======
  /* properties */
  prop = RNA_def_boolean(ot->srna, "fit_view", 0, "Fit View", "Fit frame to the viewport");
  RNA_def_property_flag(prop, PROP_SKIP_SAVE);
>>>>>>> 38bd6dcc
}

/********************** view selected operator *********************/

static int view_selected_exec(bContext *C, wmOperator *UNUSED(op))
{
  SpaceClip *sc = CTX_wm_space_clip(C);
  ARegion *ar = CTX_wm_region(C);

  sc->xlockof = 0.0f;
  sc->ylockof = 0.0f;

  ED_clip_view_selection(C, ar, 1);
  ED_region_tag_redraw(ar);

  return OPERATOR_FINISHED;
}

void CLIP_OT_view_selected(wmOperatorType *ot)
{
<<<<<<< HEAD
	/* identifiers */
	ot->name = "View Selected";
	ot->idname = "CLIP_OT_view_selected";
	ot->description = "View Selected\nView all selected elements";
=======
  /* identifiers */
  ot->name = "View Selected";
  ot->idname = "CLIP_OT_view_selected";
  ot->description = "View all selected elements";
>>>>>>> 38bd6dcc

  /* api callbacks */
  ot->exec = view_selected_exec;
  ot->poll = ED_space_clip_view_clip_poll;
}

/********************** change frame operator *********************/

static bool change_frame_poll(bContext *C)
{
  /* prevent changes during render */
  if (G.is_rendering)
    return 0;

  return ED_space_clip_poll(C);
}

static void change_frame_apply(bContext *C, wmOperator *op)
{
  Scene *scene = CTX_data_scene(C);

  /* set the new frame number */
  CFRA = RNA_int_get(op->ptr, "frame");
  FRAMENUMBER_MIN_CLAMP(CFRA);
  SUBFRA = 0.0f;

  /* do updates */
  BKE_sound_seek_scene(CTX_data_main(C), scene);
  WM_event_add_notifier(C, NC_SCENE | ND_FRAME, scene);
}

static int change_frame_exec(bContext *C, wmOperator *op)
{
  change_frame_apply(C, op);

  return OPERATOR_FINISHED;
}

static int frame_from_event(bContext *C, const wmEvent *event)
{
  ARegion *ar = CTX_wm_region(C);
  Scene *scene = CTX_data_scene(C);
  int framenr = 0;

  if (ar->regiontype == RGN_TYPE_WINDOW) {
    float sfra = SFRA, efra = EFRA, framelen = ar->winx / (efra - sfra + 1);

    framenr = sfra + event->mval[0] / framelen;
  }
  else {
    float viewx, viewy;

    UI_view2d_region_to_view(&ar->v2d, event->mval[0], event->mval[1], &viewx, &viewy);

    framenr = round_fl_to_int(viewx);
  }

  return framenr;
}

static int change_frame_invoke(bContext *C, wmOperator *op, const wmEvent *event)
{
  ARegion *ar = CTX_wm_region(C);

  if (ar->regiontype == RGN_TYPE_WINDOW) {
    if (event->mval[1] > 16)
      return OPERATOR_PASS_THROUGH;
  }

  RNA_int_set(op->ptr, "frame", frame_from_event(C, event));

  change_frame_apply(C, op);

  /* add temp handler */
  WM_event_add_modal_handler(C, op);

  return OPERATOR_RUNNING_MODAL;
}

static int change_frame_modal(bContext *C, wmOperator *op, const wmEvent *event)
{
  switch (event->type) {
    case ESCKEY:
      return OPERATOR_FINISHED;

    case MOUSEMOVE:
      RNA_int_set(op->ptr, "frame", frame_from_event(C, event));
      change_frame_apply(C, op);
      break;

    case LEFTMOUSE:
    case RIGHTMOUSE:
      if (event->val == KM_RELEASE)
        return OPERATOR_FINISHED;
      break;
  }

  return OPERATOR_RUNNING_MODAL;
}

void CLIP_OT_change_frame(wmOperatorType *ot)
{
<<<<<<< HEAD
	/* identifiers */
	ot->name = "Change Frame";
	ot->idname = "CLIP_OT_change_frame";
	ot->description = "Change Frame\nInteractively change the current frame number";
=======
  /* identifiers */
  ot->name = "Change Frame";
  ot->idname = "CLIP_OT_change_frame";
  ot->description = "Interactively change the current frame number";
>>>>>>> 38bd6dcc

  /* api callbacks */
  ot->exec = change_frame_exec;
  ot->invoke = change_frame_invoke;
  ot->modal = change_frame_modal;
  ot->poll = change_frame_poll;

  /* flags */
  ot->flag = OPTYPE_BLOCKING | OPTYPE_UNDO;

  /* rna */
  RNA_def_int(ot->srna, "frame", 0, MINAFRAME, MAXFRAME, "Frame", "", MINAFRAME, MAXFRAME);
}

/********************** rebuild proxies operator *********************/

typedef struct ProxyBuildJob {
  Scene *scene;
  struct Main *main;
  MovieClip *clip;
  int clip_flag;
  bool stop;
  struct IndexBuildContext *index_context;
} ProxyJob;

static void proxy_freejob(void *pjv)
{
  ProxyJob *pj = pjv;

  MEM_freeN(pj);
}

static int proxy_bitflag_to_array(int size_flag, int build_sizes[4], int undistort)
{
  int build_count = 0;
  int size_flags[2][4] = {
      {MCLIP_PROXY_SIZE_25, MCLIP_PROXY_SIZE_50, MCLIP_PROXY_SIZE_75, MCLIP_PROXY_SIZE_100},
      {MCLIP_PROXY_UNDISTORTED_SIZE_25,
       MCLIP_PROXY_UNDISTORTED_SIZE_50,
       MCLIP_PROXY_UNDISTORTED_SIZE_75,
       MCLIP_PROXY_UNDISTORTED_SIZE_100}};
  int size_nr = undistort ? 1 : 0;

  if (size_flag & size_flags[size_nr][0])
    build_sizes[build_count++] = MCLIP_PROXY_RENDER_SIZE_25;

  if (size_flag & size_flags[size_nr][1])
    build_sizes[build_count++] = MCLIP_PROXY_RENDER_SIZE_50;

  if (size_flag & size_flags[size_nr][2])
    build_sizes[build_count++] = MCLIP_PROXY_RENDER_SIZE_75;

  if (size_flag & size_flags[size_nr][3])
    build_sizes[build_count++] = MCLIP_PROXY_RENDER_SIZE_100;

  return build_count;
}

/* simple case for movies -- handle frame-by-frame, do threading within single frame */
static void do_movie_proxy(void *pjv,
                           int *UNUSED(build_sizes),
                           int UNUSED(build_count),
                           int *build_undistort_sizes,
                           int build_undistort_count,
                           short *stop,
                           short *do_update,
                           float *progress)
{
  ProxyJob *pj = pjv;
  Scene *scene = pj->scene;
  MovieClip *clip = pj->clip;
  struct MovieDistortion *distortion = NULL;
  int cfra, sfra = SFRA, efra = EFRA;

  if (pj->index_context)
    IMB_anim_index_rebuild(pj->index_context, stop, do_update, progress);

  if (!build_undistort_count) {
    if (*stop)
      pj->stop = 1;

    return;
  }
  else {
    sfra = 1;
    efra = clip->len;
  }

  if (build_undistort_count) {
    int threads = BLI_system_thread_count();
    int width, height;

    BKE_movieclip_get_size(clip, NULL, &width, &height);

    distortion = BKE_tracking_distortion_new(&clip->tracking, width, height);
    BKE_tracking_distortion_set_threads(distortion, threads);
  }

  for (cfra = sfra; cfra <= efra; cfra++) {
    BKE_movieclip_build_proxy_frame(
        clip, pj->clip_flag, distortion, cfra, build_undistort_sizes, build_undistort_count, 1);

    if (*stop || G.is_break)
      break;

    *do_update = true;
    *progress = ((float)cfra - sfra) / (efra - sfra);
  }

  if (distortion)
    BKE_tracking_distortion_free(distortion);

  if (*stop)
    pj->stop = 1;
}

/* *****
 * special case for sequences -- handle different frames in different threads,
 * loading from disk happens in critical section, decoding frame happens from
 * thread for maximal speed
 */

typedef struct ProxyQueue {
  int cfra;
  int sfra;
  int efra;
  SpinLock spin;

  const short *stop;
  short *do_update;
  float *progress;
} ProxyQueue;

typedef struct ProxyThread {
  MovieClip *clip;
  struct MovieDistortion *distortion;
  int *build_sizes, build_count;
  int *build_undistort_sizes, build_undistort_count;
} ProxyThread;

static unsigned char *proxy_thread_next_frame(ProxyQueue *queue,
                                              MovieClip *clip,
                                              size_t *size_r,
                                              int *cfra_r)
{
  unsigned char *mem = NULL;

  BLI_spin_lock(&queue->spin);
  if (!*queue->stop && queue->cfra <= queue->efra) {
    MovieClipUser user = {0};
    char name[FILE_MAX];
    size_t size;
    int file;

    user.framenr = queue->cfra;

    BKE_movieclip_filename_for_frame(clip, &user, name);

    file = BLI_open(name, O_BINARY | O_RDONLY, 0);
    if (file < 0) {
      BLI_spin_unlock(&queue->spin);
      return NULL;
    }

    size = BLI_file_descriptor_size(file);
    if (size < 1) {
      close(file);
      BLI_spin_unlock(&queue->spin);
      return NULL;
    }

    mem = MEM_mallocN(size, "movieclip proxy memory file");

    if (read(file, mem, size) != size) {
      close(file);
      BLI_spin_unlock(&queue->spin);
      MEM_freeN(mem);
      return NULL;
    }

    *size_r = size;
    *cfra_r = queue->cfra;

    queue->cfra++;
    close(file);

    *queue->do_update = 1;
    *queue->progress = (float)(queue->cfra - queue->sfra) / (queue->efra - queue->sfra);
  }
  BLI_spin_unlock(&queue->spin);

  return mem;
}

static void proxy_task_func(TaskPool *__restrict pool, void *task_data, int UNUSED(threadid))
{
  ProxyThread *data = (ProxyThread *)task_data;
  ProxyQueue *queue = (ProxyQueue *)BLI_task_pool_userdata(pool);
  unsigned char *mem;
  size_t size;
  int cfra;

  while ((mem = proxy_thread_next_frame(queue, data->clip, &size, &cfra))) {
    ImBuf *ibuf;

    ibuf = IMB_ibImageFromMemory(mem,
                                 size,
                                 IB_rect | IB_multilayer | IB_alphamode_detect,
                                 data->clip->colorspace_settings.name,
                                 "proxy frame");

    BKE_movieclip_build_proxy_frame_for_ibuf(
        data->clip, ibuf, NULL, cfra, data->build_sizes, data->build_count, false);

    BKE_movieclip_build_proxy_frame_for_ibuf(data->clip,
                                             ibuf,
                                             data->distortion,
                                             cfra,
                                             data->build_undistort_sizes,
                                             data->build_undistort_count,
                                             true);

    IMB_freeImBuf(ibuf);

    MEM_freeN(mem);
  }
}

static void do_sequence_proxy(void *pjv,
                              int *build_sizes,
                              int build_count,
                              int *build_undistort_sizes,
                              int build_undistort_count,
                              short *stop,
                              short *do_update,
                              float *progress)
{
  ProxyJob *pj = pjv;
  MovieClip *clip = pj->clip;
  Scene *scene = pj->scene;
  TaskScheduler *task_scheduler = BLI_task_scheduler_get();
  TaskPool *task_pool;
  int sfra = SFRA, efra = EFRA;
  ProxyThread *handles;
  int i, tot_thread = BLI_task_scheduler_num_threads(task_scheduler);
  int width, height;
  ProxyQueue queue;

  if (build_undistort_count) {
    BKE_movieclip_get_size(clip, NULL, &width, &height);
  }

  BLI_spin_init(&queue.spin);

  queue.cfra = sfra;
  queue.sfra = sfra;
  queue.efra = efra;
  queue.stop = stop;
  queue.do_update = do_update;
  queue.progress = progress;

  task_pool = BLI_task_pool_create(task_scheduler, &queue);
  handles = MEM_callocN(sizeof(ProxyThread) * tot_thread, "proxy threaded handles");
  for (i = 0; i < tot_thread; i++) {
    ProxyThread *handle = &handles[i];

    handle->clip = clip;

    handle->build_count = build_count;
    handle->build_sizes = build_sizes;

    handle->build_undistort_count = build_undistort_count;
    handle->build_undistort_sizes = build_undistort_sizes;

    if (build_undistort_count) {
      handle->distortion = BKE_tracking_distortion_new(&clip->tracking, width, height);
    }

    BLI_task_pool_push(task_pool, proxy_task_func, handle, false, TASK_PRIORITY_LOW);
  }

  BLI_task_pool_work_and_wait(task_pool);
  BLI_task_pool_free(task_pool);

  if (build_undistort_count) {
    for (i = 0; i < tot_thread; i++) {
      ProxyThread *handle = &handles[i];
      BKE_tracking_distortion_free(handle->distortion);
    }
  }

  BLI_spin_end(&queue.spin);
  MEM_freeN(handles);
}

static void proxy_startjob(void *pjv, short *stop, short *do_update, float *progress)
{
  ProxyJob *pj = pjv;
  MovieClip *clip = pj->clip;

  short size_flag;
  int build_sizes[4], build_count = 0;
  int build_undistort_sizes[4], build_undistort_count = 0;

  size_flag = clip->proxy.build_size_flag;

  build_count = proxy_bitflag_to_array(size_flag, build_sizes, 0);
  build_undistort_count = proxy_bitflag_to_array(size_flag, build_undistort_sizes, 1);

  if (clip->source == MCLIP_SRC_MOVIE) {
    do_movie_proxy(pjv,
                   build_sizes,
                   build_count,
                   build_undistort_sizes,
                   build_undistort_count,
                   stop,
                   do_update,
                   progress);
  }
  else {
    do_sequence_proxy(pjv,
                      build_sizes,
                      build_count,
                      build_undistort_sizes,
                      build_undistort_count,
                      stop,
                      do_update,
                      progress);
  }
}

static void proxy_endjob(void *pjv)
{
  ProxyJob *pj = pjv;

  if (pj->clip->anim)
    IMB_close_anim_proxies(pj->clip->anim);

  if (pj->index_context)
    IMB_anim_index_rebuild_finish(pj->index_context, pj->stop);

  if (pj->clip->source == MCLIP_SRC_MOVIE) {
    /* Timecode might have changed, so do a full reload to deal with this. */
    BKE_movieclip_reload(pj->main, pj->clip);
  }
  else {
    /* For image sequences we'll preserve original cache. */
    BKE_movieclip_clear_proxy_cache(pj->clip);
  }

  WM_main_add_notifier(NC_MOVIECLIP | ND_DISPLAY, pj->clip);
}

static int clip_rebuild_proxy_exec(bContext *C, wmOperator *UNUSED(op))
{
  wmJob *wm_job;
  ProxyJob *pj;
  Scene *scene = CTX_data_scene(C);
  ScrArea *sa = CTX_wm_area(C);
  SpaceClip *sc = CTX_wm_space_clip(C);
  MovieClip *clip = ED_space_clip_get_clip(sc);

  if ((clip->flag & MCLIP_USE_PROXY) == 0)
    return OPERATOR_CANCELLED;

  wm_job = WM_jobs_get(CTX_wm_manager(C),
                       CTX_wm_window(C),
                       sa,
                       "Building Proxies",
                       WM_JOB_PROGRESS,
                       WM_JOB_TYPE_CLIP_BUILD_PROXY);

  pj = MEM_callocN(sizeof(ProxyJob), "proxy rebuild job");
  pj->scene = scene;
  pj->main = CTX_data_main(C);
  pj->clip = clip;
  pj->clip_flag = clip->flag & MCLIP_TIMECODE_FLAGS;

  if (clip->anim) {
    pj->index_context = IMB_anim_index_rebuild_context(clip->anim,
                                                       clip->proxy.build_tc_flag,
                                                       clip->proxy.build_size_flag,
                                                       clip->proxy.quality,
                                                       true,
                                                       NULL);
  }

  WM_jobs_customdata_set(wm_job, pj, proxy_freejob);
  WM_jobs_timer(wm_job, 0.2, NC_MOVIECLIP | ND_DISPLAY, 0);
  WM_jobs_callbacks(wm_job, proxy_startjob, NULL, NULL, proxy_endjob);

  G.is_break = false;
  WM_jobs_start(CTX_wm_manager(C), wm_job);

  ED_area_tag_redraw(sa);

  return OPERATOR_FINISHED;
}

void CLIP_OT_rebuild_proxy(wmOperatorType *ot)
{
<<<<<<< HEAD
	/* identifiers */
	ot->name = "Rebuild Proxy and Timecode Indices";
	ot->idname = "CLIP_OT_rebuild_proxy";
	ot->description = "Rebuild Proxy and Timecode Indices\nRebuild all selected proxies and timecode indices in the background";
=======
  /* identifiers */
  ot->name = "Rebuild Proxy and Timecode Indices";
  ot->idname = "CLIP_OT_rebuild_proxy";
  ot->description = "Rebuild all selected proxies and timecode indices in the background";
>>>>>>> 38bd6dcc

  /* api callbacks */
  ot->exec = clip_rebuild_proxy_exec;
  ot->poll = ED_space_clip_poll;

  /* flags */
  ot->flag = OPTYPE_REGISTER;
}

/********************** mode set operator *********************/

static int mode_set_exec(bContext *C, wmOperator *op)
{
  SpaceClip *sc = CTX_wm_space_clip(C);
  int mode = RNA_enum_get(op->ptr, "mode");

  sc->mode = mode;

  WM_event_add_notifier(C, NC_SPACE | ND_SPACE_CLIP, NULL);

  return OPERATOR_FINISHED;
}

void CLIP_OT_mode_set(wmOperatorType *ot)
{
<<<<<<< HEAD
	/* identifiers */
	ot->name = "Set Clip Mode";
	ot->description = "Set Clip Mode\nSet the clip interaction mode";
	ot->idname = "CLIP_OT_mode_set";
=======
  /* identifiers */
  ot->name = "Set Clip Mode";
  ot->description = "Set the clip interaction mode";
  ot->idname = "CLIP_OT_mode_set";
>>>>>>> 38bd6dcc

  /* api callbacks */
  ot->exec = mode_set_exec;

  ot->poll = ED_space_clip_poll;

  /* properties */
  RNA_def_enum(ot->srna, "mode", rna_enum_clip_editor_mode_items, SC_MODE_TRACKING, "Mode", "");
}

#ifdef WITH_INPUT_NDOF
/********************** NDOF operator *********************/

/* Combined pan/zoom from a 3D mouse device.
 * Z zooms, XY pans
 * "view" (not "paper") control -- user moves the viewpoint, not the image being viewed
 * that explains the negative signs in the code below
 */

static int clip_view_ndof_invoke(bContext *C, wmOperator *UNUSED(op), const wmEvent *event)
{
  if (event->type != NDOF_MOTION)
    return OPERATOR_CANCELLED;
  else {
    SpaceClip *sc = CTX_wm_space_clip(C);
    ARegion *ar = CTX_wm_region(C);
    float pan_vec[3];

    const wmNDOFMotionData *ndof = event->customdata;
    const float speed = NDOF_PIXELS_PER_SECOND;

    WM_event_ndof_pan_get(ndof, pan_vec, true);

    mul_v2_fl(pan_vec, (speed * ndof->dt) / sc->zoom);
    pan_vec[2] *= -ndof->dt;

    sclip_zoom_set_factor(C, 1.0f + pan_vec[2], NULL);
    sc->xof += pan_vec[0];
    sc->yof += pan_vec[1];

    ED_region_tag_redraw(ar);

    return OPERATOR_FINISHED;
  }
}

void CLIP_OT_view_ndof(wmOperatorType *ot)
{
<<<<<<< HEAD
	/* identifiers */
	ot->name = "NDOF Pan/Zoom";
	ot->idname = "CLIP_OT_view_ndof";
	ot->description = "NDOF Pan/Zoom\nUse a 3D mouse device to pan/zoom the view";
=======
  /* identifiers */
  ot->name = "NDOF Pan/Zoom";
  ot->idname = "CLIP_OT_view_ndof";
  ot->description = "Use a 3D mouse device to pan/zoom the view";
>>>>>>> 38bd6dcc

  /* api callbacks */
  ot->invoke = clip_view_ndof_invoke;
  ot->poll = ED_space_clip_view_clip_poll;
}
#endif /* WITH_INPUT_NDOF */

/********************** Prefetch operator *********************/

static int clip_prefetch_modal(bContext *C, wmOperator *UNUSED(op), const wmEvent *event)
{
  /* no running blender, remove handler and pass through */
  if (0 == WM_jobs_test(CTX_wm_manager(C), CTX_wm_area(C), WM_JOB_TYPE_CLIP_PREFETCH))
    return OPERATOR_FINISHED | OPERATOR_PASS_THROUGH;

  /* running render */
  switch (event->type) {
    case ESCKEY:
      return OPERATOR_RUNNING_MODAL;
  }

  return OPERATOR_PASS_THROUGH;
}

static int clip_prefetch_invoke(bContext *C, wmOperator *op, const wmEvent *UNUSED(_event))
{
  clip_start_prefetch_job(C);

  /* add modal handler for ESC */
  WM_event_add_modal_handler(C, op);

  return OPERATOR_RUNNING_MODAL;
}

void CLIP_OT_prefetch(wmOperatorType *ot)
{
<<<<<<< HEAD
	/* identifiers */
	ot->name = "Prefetch Frames";
	ot->idname = "CLIP_OT_prefetch";
	ot->description = "Prefetch Frames\nPrefetch frames from disk for faster playback/tracking";
=======
  /* identifiers */
  ot->name = "Prefetch Frames";
  ot->idname = "CLIP_OT_prefetch";
  ot->description = "Prefetch frames from disk for faster playback/tracking";
>>>>>>> 38bd6dcc

  /* api callbacks */
  ot->poll = ED_space_clip_view_clip_poll;
  ot->invoke = clip_prefetch_invoke;
  ot->modal = clip_prefetch_modal;
}

/********************** Set scene frames *********************/

static int clip_set_scene_frames_exec(bContext *C, wmOperator *UNUSED(op))
{
  MovieClip *clip = CTX_data_edit_movieclip(C);
  Scene *scene = CTX_data_scene(C);
  int clip_length;

  if (ELEM(NULL, scene, clip))
    return OPERATOR_CANCELLED;

  clip_length = BKE_movieclip_get_duration(clip);

  scene->r.sfra = clip->start_frame;
  scene->r.efra = scene->r.sfra + clip_length - 1;

  scene->r.efra = max_ii(scene->r.sfra, scene->r.efra);

  WM_event_add_notifier(C, NC_SCENE | ND_FRAME, scene);

  return OPERATOR_FINISHED;
}

void CLIP_OT_set_scene_frames(wmOperatorType *ot)
{
<<<<<<< HEAD
	/* identifiers */
	ot->name = "Set Scene Frames";
	ot->idname = "CLIP_OT_set_scene_frames";
	ot->description = "Set Scene Frames\nSet scene's start and end frame to match clip's start frame and length";
=======
  /* identifiers */
  ot->name = "Set Scene Frames";
  ot->idname = "CLIP_OT_set_scene_frames";
  ot->description = "Set scene's start and end frame to match clip's start frame and length";
>>>>>>> 38bd6dcc

  /* api callbacks */
  ot->poll = ED_space_clip_view_clip_poll;
  ot->exec = clip_set_scene_frames_exec;
}

/******************** set 3d cursor operator ********************/

static int clip_set_2d_cursor_exec(bContext *C, wmOperator *op)
{
  SpaceClip *sclip = CTX_wm_space_clip(C);
  bool show_cursor = false;

  show_cursor |= sclip->mode == SC_MODE_MASKEDIT;
  show_cursor |= sclip->around == V3D_AROUND_CURSOR;

  if (!show_cursor) {
    return OPERATOR_CANCELLED;
  }

  RNA_float_get_array(op->ptr, "location", sclip->cursor);

  WM_event_add_notifier(C, NC_SPACE | ND_SPACE_CLIP, NULL);

  return OPERATOR_FINISHED;
}

static int clip_set_2d_cursor_invoke(bContext *C, wmOperator *op, const wmEvent *event)
{
  ARegion *ar = CTX_wm_region(C);
  SpaceClip *sclip = CTX_wm_space_clip(C);
  float location[2];

  ED_clip_mouse_pos(sclip, ar, event->mval, location);
  RNA_float_set_array(op->ptr, "location", location);

  return clip_set_2d_cursor_exec(C, op);
}

void CLIP_OT_cursor_set(wmOperatorType *ot)
{
<<<<<<< HEAD
	/* identifiers */
	ot->name = "Set 2D Cursor";
	ot->description = "Set 2D Cursor\nSet 2D cursor location";
	ot->idname = "CLIP_OT_cursor_set";
=======
  /* identifiers */
  ot->name = "Set 2D Cursor";
  ot->description = "Set 2D cursor location";
  ot->idname = "CLIP_OT_cursor_set";
>>>>>>> 38bd6dcc

  /* api callbacks */
  ot->exec = clip_set_2d_cursor_exec;
  ot->invoke = clip_set_2d_cursor_invoke;
  ot->poll = ED_space_clip_poll;

  /* flags */
  ot->flag = OPTYPE_REGISTER | OPTYPE_UNDO;

  /* properties */
  RNA_def_float_vector(ot->srna,
                       "location",
                       2,
                       NULL,
                       -FLT_MAX,
                       FLT_MAX,
                       "Location",
                       "Cursor location in normalized clip coordinates",
                       -10.0f,
                       10.0f);
}

/********************** macros *********************/

void ED_operatormacros_clip(void)
{
<<<<<<< HEAD
	wmOperatorType *ot;
	wmOperatorTypeMacro *otmacro;

	ot = WM_operatortype_append_macro("CLIP_OT_add_marker_move", "Add Marker and Move",
	                                  "Add Marker and Move\nAdd new marker and move it on movie", OPTYPE_UNDO | OPTYPE_REGISTER);
	WM_operatortype_macro_define(ot, "CLIP_OT_add_marker");
	otmacro = WM_operatortype_macro_define(ot, "TRANSFORM_OT_translate");
	RNA_struct_idprops_unset(otmacro->ptr, "release_confirm");

	ot = WM_operatortype_append_macro("CLIP_OT_add_marker_slide", "Add Marker and Slide",
	                                  "Add Marker and Slide\nAdd new marker and slide it with mouse until mouse button release",
	                                  OPTYPE_UNDO | OPTYPE_REGISTER);
	WM_operatortype_macro_define(ot, "CLIP_OT_add_marker");
	otmacro = WM_operatortype_macro_define(ot, "TRANSFORM_OT_translate");
	RNA_boolean_set(otmacro->ptr, "release_confirm", true);
=======
  wmOperatorType *ot;
  wmOperatorTypeMacro *otmacro;

  ot = WM_operatortype_append_macro("CLIP_OT_add_marker_move",
                                    "Add Marker and Move",
                                    "Add new marker and move it on movie",
                                    OPTYPE_UNDO | OPTYPE_REGISTER);
  WM_operatortype_macro_define(ot, "CLIP_OT_add_marker");
  otmacro = WM_operatortype_macro_define(ot, "TRANSFORM_OT_translate");
  RNA_struct_idprops_unset(otmacro->ptr, "release_confirm");

  ot = WM_operatortype_append_macro(
      "CLIP_OT_add_marker_slide",
      "Add Marker and Slide",
      "Add new marker and slide it with mouse until mouse button release",
      OPTYPE_UNDO | OPTYPE_REGISTER);
  WM_operatortype_macro_define(ot, "CLIP_OT_add_marker");
  otmacro = WM_operatortype_macro_define(ot, "TRANSFORM_OT_translate");
  RNA_boolean_set(otmacro->ptr, "release_confirm", true);
>>>>>>> 38bd6dcc
}<|MERGE_RESOLUTION|>--- conflicted
+++ resolved
@@ -289,17 +289,10 @@
 
 void CLIP_OT_open(wmOperatorType *ot)
 {
-<<<<<<< HEAD
-	/* identifiers */
-	ot->name = "Open Clip";
-	ot->description = "Open Clip\nLoad a sequence of frames or a movie file";
-	ot->idname = "CLIP_OT_open";
-=======
   /* identifiers */
   ot->name = "Open Clip";
-  ot->description = "Load a sequence of frames or a movie file";
+  ot->description = "Open Clip\nLoad a sequence of frames or a movie file";
   ot->idname = "CLIP_OT_open";
->>>>>>> 38bd6dcc
 
   /* api callbacks */
   ot->exec = open_exec;
@@ -338,17 +331,10 @@
 
 void CLIP_OT_reload(wmOperatorType *ot)
 {
-<<<<<<< HEAD
-	/* identifiers */
-	ot->name = "Reload Clip";
-	ot->description = "Reload Clip\nReload clip";
-	ot->idname = "CLIP_OT_reload";
-=======
   /* identifiers */
   ot->name = "Reload Clip";
-  ot->description = "Reload clip";
+  ot->description = "Reload Clip\nReload clip";
   ot->idname = "CLIP_OT_reload";
->>>>>>> 38bd6dcc
 
   /* api callbacks */
   ot->exec = reload_exec;
@@ -485,30 +471,10 @@
 
 void CLIP_OT_view_pan(wmOperatorType *ot)
 {
-<<<<<<< HEAD
-	/* identifiers */
-	ot->name = "Pan View";
-	ot->idname = "CLIP_OT_view_pan";
-	ot->description = "View Pan\nPan the view";
-
-	/* api callbacks */
-	ot->exec = view_pan_exec;
-	ot->invoke = view_pan_invoke;
-	ot->modal = view_pan_modal;
-	ot->cancel = view_pan_cancel;
-	ot->poll = ED_space_clip_view_clip_poll;
-
-	/* flags */
-	ot->flag = OPTYPE_BLOCKING | OPTYPE_GRAB_CURSOR;
-
-	/* properties */
-	RNA_def_float_vector(ot->srna, "offset", 2, NULL, -FLT_MAX, FLT_MAX,
-	                     "Offset", "Offset\nOffset in floating point units, 1.0 is the width and height of the image", -FLT_MAX, FLT_MAX);
-=======
   /* identifiers */
   ot->name = "Pan View";
   ot->idname = "CLIP_OT_view_pan";
-  ot->description = "Pan the view";
+  ot->description = "View Pan\nPan the view";
 
   /* api callbacks */
   ot->exec = view_pan_exec;
@@ -521,17 +487,17 @@
   ot->flag = OPTYPE_BLOCKING | OPTYPE_GRAB_CURSOR;
 
   /* properties */
-  RNA_def_float_vector(ot->srna,
-                       "offset",
-                       2,
-                       NULL,
-                       -FLT_MAX,
-                       FLT_MAX,
-                       "Offset",
-                       "Offset in floating point units, 1.0 is the width and height of the image",
-                       -FLT_MAX,
-                       FLT_MAX);
->>>>>>> 38bd6dcc
+  RNA_def_float_vector(
+      ot->srna,
+      "offset",
+      2,
+      NULL,
+      -FLT_MAX,
+      FLT_MAX,
+      "Offset",
+      "Offset\nOffset in floating point units, 1.0 is the width and height of the image",
+      -FLT_MAX,
+      FLT_MAX);
 }
 
 /********************** view zoom operator *********************/
@@ -695,17 +661,10 @@
 {
   PropertyRNA *prop;
 
-<<<<<<< HEAD
-	/* identifiers */
-	ot->name = "View Zoom";
-	ot->idname = "CLIP_OT_view_zoom";
-	ot->description = "View Zoom\nZoom in/out the view";
-=======
   /* identifiers */
   ot->name = "View Zoom";
   ot->idname = "CLIP_OT_view_zoom";
-  ot->description = "Zoom in/out the view";
->>>>>>> 38bd6dcc
+  ot->description = "View Zoom\nZoom in/out the view";
 
   /* api callbacks */
   ot->exec = view_zoom_exec;
@@ -762,17 +721,10 @@
 {
   PropertyRNA *prop;
 
-<<<<<<< HEAD
-	/* identifiers */
-	ot->name = "View Zoom In";
-	ot->idname = "CLIP_OT_view_zoom_in";
-	ot->description = "View Zoom In\nZoom in the view";
-=======
   /* identifiers */
   ot->name = "View Zoom In";
   ot->idname = "CLIP_OT_view_zoom_in";
-  ot->description = "Zoom in the view";
->>>>>>> 38bd6dcc
+  ot->description = "View Zoom In\nZoom in the view";
 
   /* api callbacks */
   ot->exec = view_zoom_in_exec;
@@ -823,17 +775,10 @@
 {
   PropertyRNA *prop;
 
-<<<<<<< HEAD
-	/* identifiers */
-	ot->name = "View Zoom Out";
-	ot->idname = "CLIP_OT_view_zoom_out";
-	ot->description = "View Zoom Out\nZoom out the view";
-=======
   /* identifiers */
   ot->name = "View Zoom Out";
   ot->idname = "CLIP_OT_view_zoom_out";
-  ot->description = "Zoom out the view";
->>>>>>> 38bd6dcc
+  ot->description = "View Zoom Out\nZoom out the view";
 
   /* api callbacks */
   ot->exec = view_zoom_out_exec;
@@ -873,17 +818,10 @@
 
 void CLIP_OT_view_zoom_ratio(wmOperatorType *ot)
 {
-<<<<<<< HEAD
-	/* identifiers */
-	ot->name = "View Zoom Ratio";
-	ot->idname = "CLIP_OT_view_zoom_ratio";
-	ot->description = "View Zoom Ratio\nSet the zoom ratio (based on clip size)";
-=======
   /* identifiers */
   ot->name = "View Zoom Ratio";
   ot->idname = "CLIP_OT_view_zoom_ratio";
-  ot->description = "Set the zoom ratio (based on clip size)";
->>>>>>> 38bd6dcc
+  ot->description = "View Zoom Ratio\nSet the zoom ratio (based on clip size)";
 
   /* api callbacks */
   ot->exec = view_zoom_ratio_exec;
@@ -957,31 +895,19 @@
 {
   PropertyRNA *prop;
 
-<<<<<<< HEAD
-	/* identifiers */
-	ot->name = "View All";
-	ot->idname = "CLIP_OT_view_all";
-	ot->description = "View All\nView whole image with markers";
-=======
   /* identifiers */
   ot->name = "View All";
   ot->idname = "CLIP_OT_view_all";
-  ot->description = "View whole image with markers";
->>>>>>> 38bd6dcc
+  ot->description = "View All\nView whole image with markers";
 
   /* api callbacks */
   ot->exec = view_all_exec;
   ot->poll = ED_space_clip_view_clip_poll;
 
-<<<<<<< HEAD
-	/* properties */
-	prop = RNA_def_boolean(ot->srna, "fit_view", 0, "Fit View", "Fit View\nFit frame to the viewport");
-	RNA_def_property_flag(prop, PROP_SKIP_SAVE);
-=======
   /* properties */
-  prop = RNA_def_boolean(ot->srna, "fit_view", 0, "Fit View", "Fit frame to the viewport");
+  prop = RNA_def_boolean(
+      ot->srna, "fit_view", 0, "Fit View", "Fit View\nFit frame to the viewport");
   RNA_def_property_flag(prop, PROP_SKIP_SAVE);
->>>>>>> 38bd6dcc
 }
 
 /********************** view selected operator *********************/
@@ -1002,17 +928,10 @@
 
 void CLIP_OT_view_selected(wmOperatorType *ot)
 {
-<<<<<<< HEAD
-	/* identifiers */
-	ot->name = "View Selected";
-	ot->idname = "CLIP_OT_view_selected";
-	ot->description = "View Selected\nView all selected elements";
-=======
   /* identifiers */
   ot->name = "View Selected";
   ot->idname = "CLIP_OT_view_selected";
-  ot->description = "View all selected elements";
->>>>>>> 38bd6dcc
+  ot->description = "View Selected\nView all selected elements";
 
   /* api callbacks */
   ot->exec = view_selected_exec;
@@ -1115,17 +1034,10 @@
 
 void CLIP_OT_change_frame(wmOperatorType *ot)
 {
-<<<<<<< HEAD
-	/* identifiers */
-	ot->name = "Change Frame";
-	ot->idname = "CLIP_OT_change_frame";
-	ot->description = "Change Frame\nInteractively change the current frame number";
-=======
   /* identifiers */
   ot->name = "Change Frame";
   ot->idname = "CLIP_OT_change_frame";
-  ot->description = "Interactively change the current frame number";
->>>>>>> 38bd6dcc
+  ot->description = "Change Frame\nInteractively change the current frame number";
 
   /* api callbacks */
   ot->exec = change_frame_exec;
@@ -1527,17 +1439,12 @@
 
 void CLIP_OT_rebuild_proxy(wmOperatorType *ot)
 {
-<<<<<<< HEAD
-	/* identifiers */
-	ot->name = "Rebuild Proxy and Timecode Indices";
-	ot->idname = "CLIP_OT_rebuild_proxy";
-	ot->description = "Rebuild Proxy and Timecode Indices\nRebuild all selected proxies and timecode indices in the background";
-=======
   /* identifiers */
   ot->name = "Rebuild Proxy and Timecode Indices";
   ot->idname = "CLIP_OT_rebuild_proxy";
-  ot->description = "Rebuild all selected proxies and timecode indices in the background";
->>>>>>> 38bd6dcc
+  ot->description =
+      "Rebuild Proxy and Timecode Indices\nRebuild all selected proxies and timecode indices in "
+      "the background";
 
   /* api callbacks */
   ot->exec = clip_rebuild_proxy_exec;
@@ -1563,17 +1470,10 @@
 
 void CLIP_OT_mode_set(wmOperatorType *ot)
 {
-<<<<<<< HEAD
-	/* identifiers */
-	ot->name = "Set Clip Mode";
-	ot->description = "Set Clip Mode\nSet the clip interaction mode";
-	ot->idname = "CLIP_OT_mode_set";
-=======
   /* identifiers */
   ot->name = "Set Clip Mode";
-  ot->description = "Set the clip interaction mode";
+  ot->description = "Set Clip Mode\nSet the clip interaction mode";
   ot->idname = "CLIP_OT_mode_set";
->>>>>>> 38bd6dcc
 
   /* api callbacks */
   ot->exec = mode_set_exec;
@@ -1622,17 +1522,10 @@
 
 void CLIP_OT_view_ndof(wmOperatorType *ot)
 {
-<<<<<<< HEAD
-	/* identifiers */
-	ot->name = "NDOF Pan/Zoom";
-	ot->idname = "CLIP_OT_view_ndof";
-	ot->description = "NDOF Pan/Zoom\nUse a 3D mouse device to pan/zoom the view";
-=======
   /* identifiers */
   ot->name = "NDOF Pan/Zoom";
   ot->idname = "CLIP_OT_view_ndof";
-  ot->description = "Use a 3D mouse device to pan/zoom the view";
->>>>>>> 38bd6dcc
+  ot->description = "NDOF Pan/Zoom\nUse a 3D mouse device to pan/zoom the view";
 
   /* api callbacks */
   ot->invoke = clip_view_ndof_invoke;
@@ -1669,17 +1562,10 @@
 
 void CLIP_OT_prefetch(wmOperatorType *ot)
 {
-<<<<<<< HEAD
-	/* identifiers */
-	ot->name = "Prefetch Frames";
-	ot->idname = "CLIP_OT_prefetch";
-	ot->description = "Prefetch Frames\nPrefetch frames from disk for faster playback/tracking";
-=======
   /* identifiers */
   ot->name = "Prefetch Frames";
   ot->idname = "CLIP_OT_prefetch";
-  ot->description = "Prefetch frames from disk for faster playback/tracking";
->>>>>>> 38bd6dcc
+  ot->description = "Prefetch Frames\nPrefetch frames from disk for faster playback/tracking";
 
   /* api callbacks */
   ot->poll = ED_space_clip_view_clip_poll;
@@ -1712,17 +1598,11 @@
 
 void CLIP_OT_set_scene_frames(wmOperatorType *ot)
 {
-<<<<<<< HEAD
-	/* identifiers */
-	ot->name = "Set Scene Frames";
-	ot->idname = "CLIP_OT_set_scene_frames";
-	ot->description = "Set Scene Frames\nSet scene's start and end frame to match clip's start frame and length";
-=======
   /* identifiers */
   ot->name = "Set Scene Frames";
   ot->idname = "CLIP_OT_set_scene_frames";
-  ot->description = "Set scene's start and end frame to match clip's start frame and length";
->>>>>>> 38bd6dcc
+  ot->description =
+      "Set Scene Frames\nSet scene's start and end frame to match clip's start frame and length";
 
   /* api callbacks */
   ot->poll = ED_space_clip_view_clip_poll;
@@ -1764,17 +1644,10 @@
 
 void CLIP_OT_cursor_set(wmOperatorType *ot)
 {
-<<<<<<< HEAD
-	/* identifiers */
-	ot->name = "Set 2D Cursor";
-	ot->description = "Set 2D Cursor\nSet 2D cursor location";
-	ot->idname = "CLIP_OT_cursor_set";
-=======
   /* identifiers */
   ot->name = "Set 2D Cursor";
-  ot->description = "Set 2D cursor location";
+  ot->description = "Set 2D Cursor\nSet 2D cursor location";
   ot->idname = "CLIP_OT_cursor_set";
->>>>>>> 38bd6dcc
 
   /* api callbacks */
   ot->exec = clip_set_2d_cursor_exec;
@@ -1801,29 +1674,12 @@
 
 void ED_operatormacros_clip(void)
 {
-<<<<<<< HEAD
-	wmOperatorType *ot;
-	wmOperatorTypeMacro *otmacro;
-
-	ot = WM_operatortype_append_macro("CLIP_OT_add_marker_move", "Add Marker and Move",
-	                                  "Add Marker and Move\nAdd new marker and move it on movie", OPTYPE_UNDO | OPTYPE_REGISTER);
-	WM_operatortype_macro_define(ot, "CLIP_OT_add_marker");
-	otmacro = WM_operatortype_macro_define(ot, "TRANSFORM_OT_translate");
-	RNA_struct_idprops_unset(otmacro->ptr, "release_confirm");
-
-	ot = WM_operatortype_append_macro("CLIP_OT_add_marker_slide", "Add Marker and Slide",
-	                                  "Add Marker and Slide\nAdd new marker and slide it with mouse until mouse button release",
-	                                  OPTYPE_UNDO | OPTYPE_REGISTER);
-	WM_operatortype_macro_define(ot, "CLIP_OT_add_marker");
-	otmacro = WM_operatortype_macro_define(ot, "TRANSFORM_OT_translate");
-	RNA_boolean_set(otmacro->ptr, "release_confirm", true);
-=======
   wmOperatorType *ot;
   wmOperatorTypeMacro *otmacro;
 
   ot = WM_operatortype_append_macro("CLIP_OT_add_marker_move",
                                     "Add Marker and Move",
-                                    "Add new marker and move it on movie",
+                                    "Add Marker and Move\nAdd new marker and move it on movie",
                                     OPTYPE_UNDO | OPTYPE_REGISTER);
   WM_operatortype_macro_define(ot, "CLIP_OT_add_marker");
   otmacro = WM_operatortype_macro_define(ot, "TRANSFORM_OT_translate");
@@ -1832,10 +1688,9 @@
   ot = WM_operatortype_append_macro(
       "CLIP_OT_add_marker_slide",
       "Add Marker and Slide",
-      "Add new marker and slide it with mouse until mouse button release",
+      "Add Marker and Slide\nAdd new marker and slide it with mouse until mouse button release",
       OPTYPE_UNDO | OPTYPE_REGISTER);
   WM_operatortype_macro_define(ot, "CLIP_OT_add_marker");
   otmacro = WM_operatortype_macro_define(ot, "TRANSFORM_OT_translate");
   RNA_boolean_set(otmacro->ptr, "release_confirm", true);
->>>>>>> 38bd6dcc
 }