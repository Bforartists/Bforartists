--- conflicted
+++ resolved
@@ -145,13 +145,8 @@
   BKE_movieclip_get_cache_segments(clip, &sc->user, &totseg, &points);
   ED_region_cache_draw_cached_segments(region, totseg, points, sfra, efra);
 
-<<<<<<< HEAD
-  uint pos = GPU_vertformat_attr_add(immVertexFormat(), "pos", GPU_COMP_F32, 2, GPU_FETCH_FLOAT);
-  immBindBuiltinProgram(GPU_SHADER_3D_UNIFORM_COLOR);
-=======
   uint pos = GPU_vertformat_attr_add(
       immVertexFormat(), "pos", blender::gpu::VertAttrType::SFLOAT_32_32);
->>>>>>> 9a41dc73
 
   /* track */
   if (tracking_object->active_track || tracking_object->active_plane_track) {
@@ -247,12 +242,8 @@
   ED_region_cache_draw_curfra_label(
       sc->user.framenr, x + roundf(framelen / 2), 8.0f * UI_SCALE_FAC);
 
-<<<<<<< HEAD
-  pos = GPU_vertformat_attr_add(immVertexFormat(), "pos", GPU_COMP_F32, 2, GPU_FETCH_FLOAT);
-=======
   pos = GPU_vertformat_attr_add(
       immVertexFormat(), "pos", blender::gpu::VertAttrType::SFLOAT_32_32);
->>>>>>> 9a41dc73
   immBindBuiltinProgram(GPU_SHADER_3D_UNIFORM_COLOR);
 
   /* solver keyframes */
