--- conflicted
+++ resolved
@@ -517,16 +517,11 @@
                  0,
                  tip);
 
-<<<<<<< HEAD
     /* bfa - new expanded prop UI style */
     uiLayout *col, *row, *lcol, *vcol;  // label column, values column
 
     col = &layout->column(true);
-    uiLayoutSetActive(col, (cb->marker_flag & MARKER_DISABLED) == 0);
-=======
-    uiLayout *col = &layout->column(true);
     col->active_set((cb->marker_flag & MARKER_DISABLED) == 0);
->>>>>>> 9a41dc73
 
     col->label(IFACE_("Position"), ICON_NONE); 	/*bfa */
 
@@ -538,7 +533,7 @@
     layout->separator();
 
     lcol = &row->column(true);
-    uiLayoutSetUnitsX(lcol, .75);
+    lcol->ui_units_x_set(.75f);
     uiLayoutSetFixedSize(lcol, true);
     row->label(IFACE_("X"), ICON_NONE);
     row->label(IFACE_("Y"), ICON_NONE);
@@ -589,7 +584,7 @@
     layout->separator();
 
     lcol = &row->column(true);
-    uiLayoutSetUnitsX(lcol, .75);
+    lcol->ui_units_x_set(.75f);
     uiLayoutSetFixedSize(lcol, true);
     row->label(IFACE_("X"), ICON_NONE);
     row->label(IFACE_("Y"), ICON_NONE);
@@ -639,7 +634,7 @@
     layout->separator();
 
     lcol = &row->column(true);
-    uiLayoutSetUnitsX(lcol, 2.);
+    lcol->ui_units_x_set(2.f);
     uiLayoutSetFixedSize(lcol, true);
     row->label(IFACE_("Width"), ICON_NONE);
     row->label(IFACE_("Height"), ICON_NONE);
@@ -690,7 +685,7 @@
     layout->separator();
 
     lcol = &row->column(true);
-    uiLayoutSetUnitsX(lcol, .75);
+    lcol->ui_units_x_set(.75f);
     uiLayoutSetFixedSize(lcol, true);
     row->label(IFACE_("X"), ICON_NONE);
     row->label(IFACE_("Y"), ICON_NONE);
@@ -740,7 +735,7 @@
     layout->separator();
 
     lcol = &row->column(true);
-    uiLayoutSetUnitsX(lcol, 2.);
+    lcol->ui_units_x_set(2.f);
     uiLayoutSetFixedSize(lcol, true);
     row->label(IFACE_("Width"), ICON_NONE);
     row->label(IFACE_("Height"), ICON_NONE);
