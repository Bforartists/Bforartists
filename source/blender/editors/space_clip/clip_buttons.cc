/* SPDX-FileCopyrightText: 2011 Blender Authors
 *
 * SPDX-License-Identifier: GPL-2.0-or-later */

/** \file
 * \ingroup spclip
 */

#include <cstdio>
#include <cstring>

#include "MEM_guardedalloc.h"

#include "DNA_scene_types.h"
#include "DNA_screen_types.h"
#include "DNA_space_types.h"

#include "BLI_listbase.h"
#include "BLI_math_vector.h"
#include "BLI_path_utils.hh"
#include "BLI_string.h"
#include "BLI_string_utf8.h"
#include "BLI_utildefines.h"

#include "BLT_translation.hh"

#include "BKE_context.hh"
#include "BKE_movieclip.h"
#include "BKE_screen.hh"
#include "BKE_tracking.h"

#include "DEG_depsgraph.hh"

#include "ED_clip.hh"
#include "ED_screen.hh"

#include "UI_interface.hh"
#include "UI_interface_layout.hh"
#include "UI_resources.hh"

#include "RNA_access.hh"

#include "WM_api.hh"
#include "WM_types.hh"

#include "IMB_imbuf.hh"
#include "IMB_imbuf_types.hh"

#include "MOV_read.hh"

#include "clip_intern.hh" /* own include */

using blender::StringRefNull;

/* Panels */

static bool metadata_panel_context_poll(const bContext *C, PanelType * /*pt*/)
{
  return ED_space_clip_poll((bContext *)C);
}

static void metadata_panel_context_draw(const bContext *C, Panel *panel)
{
  SpaceClip *space_clip = CTX_wm_space_clip(C);
  /* NOTE: This might not be exactly the same image buffer as shown in the
   * clip editor itself, since that might be coming from proxy, or being
   * postprocessed (stabilized or undistorted).
   * Ideally we need to query metadata from an original image or movie without
   * reading actual pixels to speed up the process. */
  ImBuf *ibuf = ED_space_clip_get_buffer(space_clip);
  if (ibuf != nullptr) {
    ED_region_image_metadata_panel_draw(ibuf, panel->layout);
    IMB_freeImBuf(ibuf);
  }
}

void ED_clip_buttons_register(ARegionType *art)
{
  PanelType *pt;

  pt = MEM_callocN<PanelType>("spacetype clip panel metadata");
  STRNCPY_UTF8(pt->idname, "CLIP_PT_metadata");
  STRNCPY_UTF8(pt->label, N_("Metadata"));
  STRNCPY_UTF8(pt->category, "Footage");
  STRNCPY_UTF8(pt->translation_context, BLT_I18NCONTEXT_DEFAULT_BPYRNA);
  pt->poll = metadata_panel_context_poll;
  pt->draw = metadata_panel_context_draw;
  pt->flag |= PANEL_TYPE_DEFAULT_CLOSED;
  BLI_addtail(&art->paneltypes, pt);
}

/********************* MovieClip Template ************************/

void uiTemplateMovieClip(blender::ui::Layout *layout,
                         bContext *C,
                         PointerRNA *ptr,
                         const blender::StringRefNull propname,
                         bool compact)
{
  if (!ptr->data) {
    return;
  }

  PropertyRNA *prop = RNA_struct_find_property(ptr, propname.c_str());
  if (!prop) {
    printf("%s: property not found: %s.%s\n",
           __func__,
           RNA_struct_identifier(ptr->type),
           propname.c_str());
    return;
  }

  if (RNA_property_type(prop) != PROP_POINTER) {
    printf("%s: expected pointer property for %s.%s\n",
           __func__,
           RNA_struct_identifier(ptr->type),
           propname.c_str());
    return;
  }

  PointerRNA clipptr = RNA_property_pointer_get(ptr, prop);
  MovieClip *clip = static_cast<MovieClip *>(clipptr.data);

  layout->context_ptr_set("edit_movieclip", &clipptr);

  if (!compact) {
    uiTemplateID(layout, C, ptr, propname, nullptr, "CLIP_OT_open", nullptr);
  }

  if (clip) {
    blender::ui::Layout &row = layout->row(false);
    uiBlock *block = row.block();
    uiDefBut(block, ButType::Label, IFACE_("File Path:"), 0, 19, 145, 19, nullptr, 0, 0, "");

    blender::ui::Layout &file_row = layout->row(true);
    file_row.prop(&clipptr, "filepath", UI_ITEM_NONE, "", ICON_NONE);
    file_row.op("clip.reload", "", ICON_FILE_REFRESH);

    blender::ui::Layout &col = layout->column(true);
    col.separator();
    col.prop(&clipptr, "frame_start", UI_ITEM_NONE, IFACE_("Start Frame"), ICON_NONE);
    col.prop(&clipptr, "frame_offset", UI_ITEM_NONE, IFACE_("Frame Offset"), ICON_NONE);
    col.separator();
    uiTemplateColorspaceSettings(&col, &clipptr, "colorspace_settings");
  }
}

/********************* Track Template ************************/

void uiTemplateTrack(blender::ui::Layout *layout, PointerRNA *ptr, const StringRefNull propname)
{
  if (!ptr->data) {
    return;
  }

  PropertyRNA *prop = RNA_struct_find_property(ptr, propname.c_str());
  if (!prop) {
    printf("%s: property not found: %s.%s\n",
           __func__,
           RNA_struct_identifier(ptr->type),
           propname.c_str());
    return;
  }

  if (RNA_property_type(prop) != PROP_POINTER) {
    printf("%s: expected pointer property for %s.%s\n",
           __func__,
           RNA_struct_identifier(ptr->type),
           propname.c_str());
    return;
  }

  PointerRNA scopesptr = RNA_property_pointer_get(ptr, prop);
  MovieClipScopes *scopes = (MovieClipScopes *)scopesptr.data;

  if (scopes->track_preview_height < UI_UNIT_Y) {
    scopes->track_preview_height = UI_UNIT_Y;
  }
  else if (scopes->track_preview_height > UI_UNIT_Y * 20) {
    scopes->track_preview_height = UI_UNIT_Y * 20;
  }

  blender::ui::Layout &col = layout->column(true);
  uiBlock *block = col.block();

  uiDefBut(block,
           ButType::TrackPreview,
           "",
           0,
           0,
           UI_UNIT_X * 10,
           scopes->track_preview_height,
           scopes,
           0,
           0,
           "");

  /* Resize grip. */
  uiDefIconButI(block,
                ButType::Grip,
                ICON_GRIP,
                0,
                0,
                UI_UNIT_X * 10,
                short(UI_UNIT_Y * 0.8f),
                &scopes->track_preview_height,
                UI_UNIT_Y,
                UI_UNIT_Y * 20.0f,
                "");
}

/********************* Marker Template ************************/

#define B_MARKER_POS 3
#define B_MARKER_OFFSET 4
#define B_MARKER_PAT_DIM 5
#define B_MARKER_SEARCH_POS 6
#define B_MARKER_SEARCH_DIM 7
#define B_MARKER_FLAG 8

struct MarkerUpdateCb {
  /** compact mode */
  int compact;

  MovieClip *clip;
  /** user of clip */
  MovieClipUser *user;
  MovieTrackingTrack *track;
  MovieTrackingMarker *marker;

  /** current frame number */
  int framenr;
  /** position of marker in pixel coords */
  float marker_pos[2];
  /** position and dimensions of marker pattern in pixel coords */
  float marker_pat[2];
  /** offset of "parenting" point */
  float track_offset[2];
  /** position and dimensions of marker search in pixel coords */
  float marker_search_pos[2], marker_search[2];
  /** marker's flags */
  int marker_flag;
};

static void to_pixel_space(float r[2], const float a[2], int width, int height)
{
  copy_v2_v2(r, a);
  r[0] *= width;
  r[1] *= height;
}

static void marker_update_cb(bContext *C, void *arg_cb, void * /*arg*/)
{
  MarkerUpdateCb *cb = (MarkerUpdateCb *)arg_cb;

  if (!cb->compact) {
    return;
  }

  int clip_framenr = BKE_movieclip_remap_scene_to_clip_frame(cb->clip, cb->framenr);
  MovieTrackingMarker *marker = BKE_tracking_marker_ensure(cb->track, clip_framenr);
  marker->flag = cb->marker_flag;

  WM_event_add_notifier(C, NC_MOVIECLIP | NA_EDITED, nullptr);
}

static void marker_block_handler(bContext *C, void *arg_cb, int event)
{
  MarkerUpdateCb *cb = (MarkerUpdateCb *)arg_cb;
  int width, height;
  bool ok = false;

  BKE_movieclip_get_size(cb->clip, cb->user, &width, &height);

  int clip_framenr = BKE_movieclip_remap_scene_to_clip_frame(cb->clip, cb->framenr);
  MovieTrackingMarker *marker = BKE_tracking_marker_ensure(cb->track, clip_framenr);

  if (event == B_MARKER_POS) {
    marker->pos[0] = cb->marker_pos[0] / width;
    marker->pos[1] = cb->marker_pos[1] / height;

    /* to update position of "parented" objects */
    DEG_id_tag_update(&cb->clip->id, 0);
    WM_event_add_notifier(C, NC_SPACE | ND_SPACE_VIEW3D, nullptr);

    ok = true;
  }
  else if (event == B_MARKER_PAT_DIM) {
    float dim[2], pat_dim[2], pat_min[2], pat_max[2];

    BKE_tracking_marker_pattern_minmax(cb->marker, pat_min, pat_max);

    sub_v2_v2v2(pat_dim, pat_max, pat_min);

    dim[0] = cb->marker_pat[0] / width;
    dim[1] = cb->marker_pat[1] / height;

    float scale_x = dim[0] / pat_dim[0];
    float scale_y = dim[1] / pat_dim[1];

    for (int a = 0; a < 4; a++) {
      cb->marker->pattern_corners[a][0] *= scale_x;
      cb->marker->pattern_corners[a][1] *= scale_y;
    }

    BKE_tracking_marker_clamp_search_size(cb->marker);

    ok = true;
  }
  else if (event == B_MARKER_SEARCH_POS) {
    float delta[2], side[2];

    sub_v2_v2v2(side, cb->marker->search_max, cb->marker->search_min);
    mul_v2_fl(side, 0.5f);

    delta[0] = cb->marker_search_pos[0] / width;
    delta[1] = cb->marker_search_pos[1] / height;

    sub_v2_v2v2(cb->marker->search_min, delta, side);
    add_v2_v2v2(cb->marker->search_max, delta, side);

    BKE_tracking_marker_clamp_search_position(cb->marker);

    ok = true;
  }
  else if (event == B_MARKER_SEARCH_DIM) {
    float dim[2], search_dim[2];

    sub_v2_v2v2(search_dim, cb->marker->search_max, cb->marker->search_min);

    dim[0] = cb->marker_search[0] / width;
    dim[1] = cb->marker_search[1] / height;

    sub_v2_v2(dim, search_dim);
    mul_v2_fl(dim, 0.5f);

    cb->marker->search_min[0] -= dim[0];
    cb->marker->search_min[1] -= dim[1];

    cb->marker->search_max[0] += dim[0];
    cb->marker->search_max[1] += dim[1];

    BKE_tracking_marker_clamp_search_size(cb->marker);

    ok = true;
  }
  else if (event == B_MARKER_FLAG) {
    marker->flag = cb->marker_flag;

    ok = true;
  }
  else if (event == B_MARKER_OFFSET) {
    float offset[2], delta[2];

    offset[0] = cb->track_offset[0] / width;
    offset[1] = cb->track_offset[1] / height;

    sub_v2_v2v2(delta, offset, cb->track->offset);
    copy_v2_v2(cb->track->offset, offset);

    for (int i = 0; i < cb->track->markersnr; i++) {
      sub_v2_v2(cb->track->markers[i].pos, delta);
    }

    /* to update position of "parented" objects */
    DEG_id_tag_update(&cb->clip->id, 0);
    WM_event_add_notifier(C, NC_SPACE | ND_SPACE_VIEW3D, nullptr);

    ok = true;
  }

  if (ok) {
    WM_event_add_notifier(C, NC_MOVIECLIP | NA_EDITED, cb->clip);
  }
}

void uiTemplateMarker(blender::ui::Layout *layout,
                      PointerRNA *ptr,
                      const StringRefNull propname,
                      PointerRNA *userptr,
                      PointerRNA *trackptr,
                      bool compact)
{
  if (!ptr->data) {
    return;
  }

  PropertyRNA *prop = RNA_struct_find_property(ptr, propname.c_str());
  if (!prop) {
    printf("%s: property not found: %s.%s\n",
           __func__,
           RNA_struct_identifier(ptr->type),
           propname.c_str());
    return;
  }

  if (RNA_property_type(prop) != PROP_POINTER) {
    printf("%s: expected pointer property for %s.%s\n",
           __func__,
           RNA_struct_identifier(ptr->type),
           propname.c_str());
    return;
  }

  PointerRNA clipptr = RNA_property_pointer_get(ptr, prop);
  MovieClip *clip = (MovieClip *)clipptr.data;
  MovieClipUser *user = static_cast<MovieClipUser *>(userptr->data);
  MovieTrackingTrack *track = static_cast<MovieTrackingTrack *>(trackptr->data);

  int clip_framenr = BKE_movieclip_remap_scene_to_clip_frame(clip, user->framenr);
  MovieTrackingMarker *marker = BKE_tracking_marker_get(track, clip_framenr);

  MarkerUpdateCb *cb = MEM_callocN<MarkerUpdateCb>("uiTemplateMarker update_cb");
  cb->compact = compact;
  cb->clip = clip;
  cb->user = user;
  cb->track = track;
  cb->marker = marker;
  cb->marker_flag = marker->flag;
  cb->framenr = user->framenr;

  if (compact) {
    uiBlock *block = layout->block();

    blender::StringRef tip;
    if (cb->marker_flag & MARKER_DISABLED) {
      tip = TIP_("Marker is disabled at current frame");
    }
    else {
      tip = TIP_("Marker is enabled at current frame");
    }

    uiBut *bt = uiDefIconButBitI(block,
                                 ButType::ToggleN,
                                 MARKER_DISABLED,
                                 ICON_HIDE_OFF,
                                 0,
                                 0,
                                 UI_UNIT_X,
                                 UI_UNIT_Y,
                                 &cb->marker_flag,
                                 0,
                                 0,
                                 tip);
    UI_but_funcN_set(bt, marker_update_cb, cb, nullptr);
    UI_but_drawflag_enable(bt, UI_BUT_ICON_REVERSE);
  }
  else {
    int width, height;

    BKE_movieclip_get_size(clip, user, &width, &height);

    if (track->flag & TRACK_LOCKED) {
      layout->active_set(false);
      uiBlock *block = layout->absolute_block();
      uiDefBut(block,
               ButType::Label,
               IFACE_("Track is locked"),
               0,
               0,
               UI_UNIT_X * 15.0f,
               UI_UNIT_Y,
               nullptr,
               0,
               0,
               "");
      MEM_freeN(cb);
      return;
    }

    float pat_min[2], pat_max[2];
    float pat_dim[2], search_dim[2], search_pos[2];

    BKE_tracking_marker_pattern_minmax(marker, pat_min, pat_max);

    sub_v2_v2v2(pat_dim, pat_max, pat_min);
    sub_v2_v2v2(search_dim, marker->search_max, marker->search_min);

    add_v2_v2v2(search_pos, marker->search_max, marker->search_min);
    mul_v2_fl(search_pos, 0.5);

    to_pixel_space(cb->marker_pos, marker->pos, width, height);
    to_pixel_space(cb->marker_pat, pat_dim, width, height);
    to_pixel_space(cb->marker_search, search_dim, width, height);
    to_pixel_space(cb->marker_search_pos, search_pos, width, height);
    to_pixel_space(cb->track_offset, track->offset, width, height);

    cb->marker_flag = marker->flag;

    uiBlock *block = layout->absolute_block();
    UI_block_func_handle_set(block, marker_block_handler, cb);
    UI_block_funcN_set(block, marker_update_cb, cb, nullptr);

    blender::StringRef tip;
    int step = 100;
    int digits = 2;

    if (cb->marker_flag & MARKER_DISABLED) {
      tip = TIP_("Marker is disabled at current frame");
    }
    else {
      tip = TIP_("Marker is enabled at current frame");
    }

    uiBut *but = uiDefButBitI(block,
                              ButType::CheckboxN,
                              MARKER_DISABLED,
                              IFACE_("Enabled"),
                              0.5 * UI_UNIT_X,
                              9.5 * UI_UNIT_Y,
                              7.25 * UI_UNIT_X,
                              UI_UNIT_Y,
                              &cb->marker_flag,
                              0,
                              0,
                              tip);
    UI_but_retval_set(but, B_MARKER_FLAG);

<<<<<<< HEAD
    /* bfa - new expanded prop UI style */
    uiLayout *col, *row, *lcol, *vcol;  // label column, values column

    col = &layout->column(true);
    col->active_set((cb->marker_flag & MARKER_DISABLED) == 0);

    col->label(IFACE_("Position"), ICON_NONE); /*bfa */

    /*bfa */
    row = &col->row(true);

    /* indent */
    layout->separator();
    layout->separator();

    lcol = &row->column(true);
    lcol->ui_units_x_set(.75f);
    lcol->fixed_size_set(true);
    row->label(IFACE_("X"), ICON_NONE);
    row->label(IFACE_("Y"), ICON_NONE);

    vcol = &row->column(true);
    block = vcol->block();
    /*end bfa */
=======
    blender::ui::Layout &col = layout->column(true);
    col.active_set((cb->marker_flag & MARKER_DISABLED) == 0);

    block = col.absolute_block();
>>>>>>> fa2e2246
    UI_block_align_begin(block);

    /*bfa */
    uiBut *bt = uiDefButF(block,
                          ButType::Num,
                          "",
                          0.5 * UI_UNIT_X,
                          9 * UI_UNIT_Y,
                          7.25 * UI_UNIT_X,
                          UI_UNIT_Y,
                          &cb->marker_pos[0],
                          -10 * width,
                          10.0 * width,
                          TIP_("X-position of marker at frame in screen coordinates"));
    UI_but_retval_set(bt, B_MARKER_POS);
    UI_but_number_step_size_set(bt, step);
    UI_but_number_precision_set(bt, digits);
    /*bfa */
    bt = uiDefButF(block,
                   ButType::Num,
                   "",
                   8.25 * UI_UNIT_X,
                   9 * UI_UNIT_Y,
                   7.25 * UI_UNIT_X,
                   UI_UNIT_Y,
                   &cb->marker_pos[1],
                   -10 * height,
                   10.0 * height,
                   TIP_("Y-position of marker at frame in screen coordinates"));
    UI_but_retval_set(bt, B_MARKER_POS);
    UI_but_number_step_size_set(bt, step);
    UI_but_number_precision_set(bt, digits);

    /*bfa */
    layout->separator();
    col->label(IFACE_("Offset"), ICON_NONE);
    row = &col->row(true);

    /* indent */
    layout->separator();
    layout->separator();

    lcol = &row->column(true);
    lcol->ui_units_x_set(.75f);
    lcol->fixed_size_set(true);
    row->label(IFACE_("X"), ICON_NONE);
    row->label(IFACE_("Y"), ICON_NONE);

    vcol = &row->column(true);
    block = vcol->block();
    UI_block_align_begin(block);
    /*end bfa */

    /*bfa */
    bt = uiDefButF(block,
                   ButType::Num,
                   "",
                   0.5 * UI_UNIT_X,
                   7 * UI_UNIT_Y,
                   7.25 * UI_UNIT_X,
                   UI_UNIT_Y,
                   &cb->track_offset[0],
                   -10 * width,
                   10.0 * width,
                   TIP_("X-offset to parenting point"));
    UI_but_retval_set(bt, B_MARKER_OFFSET);
    UI_but_number_step_size_set(bt, step);
    UI_but_number_precision_set(bt, digits);
    /*bfa */
    bt = uiDefButF(block,
                   ButType::Num,
                   "",
                   8.25 * UI_UNIT_X,
                   7 * UI_UNIT_Y,
                   7.25 * UI_UNIT_X,
                   UI_UNIT_Y,
                   &cb->track_offset[1],
                   -10 * height,
                   10.0 * height,
                   TIP_("Y-offset to parenting point"));
    UI_but_retval_set(bt, B_MARKER_OFFSET);
    UI_but_number_step_size_set(bt, step);
    UI_but_number_precision_set(bt, digits);
    /*bfa */
    layout->separator();
    col->label(IFACE_("Pattern Area"), ICON_NONE);
    row = &col->row(true);

    /* indent */
    layout->separator();
    layout->separator();

    lcol = &row->column(true);
    lcol->ui_units_x_set(2.f);
    lcol->fixed_size_set(true);
    row->label(IFACE_("Width"), ICON_NONE);
    row->label(IFACE_("Height"), ICON_NONE);

    vcol = &row->column(true);
    block = vcol->block();
    UI_block_align_begin(block);
    /*end bfa */

    /*bfa */
    bt = uiDefButF(block,
                   ButType::Num,
                   "",
                   0.5 * UI_UNIT_X,
                   5 * UI_UNIT_Y,
                   15 * UI_UNIT_X,
                   UI_UNIT_Y,
                   &cb->marker_pat[0],
                   3.0f,
                   10.0 * width,
                   TIP_("Width of marker's pattern in screen coordinates"));
    UI_but_retval_set(bt, B_MARKER_PAT_DIM);
    UI_but_number_step_size_set(bt, step);
    UI_but_number_precision_set(bt, digits);
    /*bfa */
    bt = uiDefButF(block,
                   ButType::Num,
                   "",
                   0.5 * UI_UNIT_X,
                   4 * UI_UNIT_Y,
                   15 * UI_UNIT_X,
                   UI_UNIT_Y,
                   &cb->marker_pat[1],
                   3.0f,
                   10.0 * height,
                   TIP_("Height of marker's pattern in screen coordinates"));
    UI_but_retval_set(bt, B_MARKER_PAT_DIM);
    UI_but_number_step_size_set(bt, step);
    UI_but_number_precision_set(bt, digits);

    /*bfa */
    layout->separator();
    col->label(IFACE_("Search Area"), ICON_NONE);
    row = &col->row(true);

    /* indent */
    layout->separator();
    layout->separator();

    lcol = &row->column(true);
    lcol->ui_units_x_set(.75f);
    lcol->fixed_size_set(true);
    row->label(IFACE_("X"), ICON_NONE);
    row->label(IFACE_("Y"), ICON_NONE);

    vcol = &row->column(true);
    block = vcol->block();
    UI_block_align_begin(block);
    /*end bfa */

    /*bfa */
    bt = uiDefButF(block,
                   ButType::Num,
                   "",
                   0.5 * UI_UNIT_X,
                   2 * UI_UNIT_Y,
                   7.25 * UI_UNIT_X,
                   UI_UNIT_Y,
                   &cb->marker_search_pos[0],
                   -width,
                   width,
                   TIP_("X-position of search at frame relative to marker's position"));
    UI_but_retval_set(bt, B_MARKER_SEARCH_POS);
    UI_but_number_step_size_set(bt, step);
    UI_but_number_precision_set(bt, digits);
    /*bfa */
    bt = uiDefButF(block,
                   ButType::Num,
                   "",
                   8.25 * UI_UNIT_X,
                   2 * UI_UNIT_Y,
                   7.25 * UI_UNIT_X,
                   UI_UNIT_Y,
                   &cb->marker_search_pos[1],
                   -height,
                   height,
                   TIP_("Y-position of search at frame relative to marker's position"));
    UI_but_retval_set(bt, B_MARKER_SEARCH_POS);
    UI_but_number_step_size_set(bt, step);
    UI_but_number_precision_set(bt, digits);

    /*bfa -  left aligned*/
    layout->separator();
    row = &col->row(true);

    /* indent */
    layout->separator();
    layout->separator();

    lcol = &row->column(true);
    lcol->ui_units_x_set(2.f);
    lcol->fixed_size_set(true);
    row->label(IFACE_("Width"), ICON_NONE);
    row->label(IFACE_("Height"), ICON_NONE);

    vcol = &row->column(true);
    block = vcol->block();
    UI_block_align_begin(block);
    /*bfa end*/

    /*bfa */
    bt = uiDefButF(block,
                   ButType::Num,
                   "",
                   0.5 * UI_UNIT_X,
                   1 * UI_UNIT_Y,
                   15 * UI_UNIT_X,
                   UI_UNIT_Y,
                   &cb->marker_search[0],
                   3.0f,
                   10.0 * width,
                   TIP_("Width of marker's search in screen coordinates"));
    UI_but_retval_set(bt, B_MARKER_SEARCH_DIM);
    UI_but_number_step_size_set(bt, step);
    UI_but_number_precision_set(bt, digits);
    /*bfa */
    bt = uiDefButF(block,
                   ButType::Num,
                   "",
                   0.5 * UI_UNIT_X,
                   0 * UI_UNIT_Y,
                   15 * UI_UNIT_X,
                   UI_UNIT_Y,
                   &cb->marker_search[1],
                   3.0f,
                   10.0 * height,
                   TIP_("Height of marker's search in screen coordinates"));
    UI_but_retval_set(bt, B_MARKER_SEARCH_DIM);
    UI_but_number_step_size_set(bt, step);
    UI_but_number_precision_set(bt, digits);

    UI_block_align_end(block);
  }
}

/********************* Footage Information Template ************************/

void uiTemplateMovieclipInformation(blender::ui::Layout *layout,
                                    PointerRNA *ptr,
                                    const StringRefNull propname,
                                    PointerRNA *userptr)
{
  if (!ptr->data) {
    return;
  }

  PropertyRNA *prop = RNA_struct_find_property(ptr, propname.c_str());
  if (!prop) {
    printf("%s: property not found: %s.%s\n",
           __func__,
           RNA_struct_identifier(ptr->type),
           propname.c_str());
    return;
  }

  if (RNA_property_type(prop) != PROP_POINTER) {
    printf("%s: expected pointer property for %s.%s\n",
           __func__,
           RNA_struct_identifier(ptr->type),
           propname.c_str());
    return;
  }

  PointerRNA clipptr = RNA_property_pointer_get(ptr, prop);
  MovieClip *clip = static_cast<MovieClip *>(clipptr.data);
  MovieClipUser *user = static_cast<MovieClipUser *>(userptr->data);

  blender::ui::Layout &col = layout->column(false);
  col.alignment_set(blender::ui::LayoutAlign::Right);

  /* NOTE: Put the frame to cache. If the panel is drawn, the display will also be shown, as well
   * as metadata panel. So if the cache is skipped here it is not really a memory saver, but
   * skipping the cache could lead to a performance impact depending on the order in which panels
   * and the main area is drawn. Basically, if it is this template drawn first and then the main
   * area it will lead to frame read and processing happening twice. */
  ImBuf *ibuf = BKE_movieclip_get_ibuf_flag(clip, user, clip->flag, 0);

  int width, height;
  /* Display frame dimensions, channels number and buffer type. */
  BKE_movieclip_get_size(clip, user, &width, &height);

  char str[1024];
  size_t ofs = 0;
  ofs += BLI_snprintf_utf8_rlen(str + ofs, sizeof(str) - ofs, RPT_("%d x %d"), width, height);

  if (ibuf) {
    if (ibuf->float_buffer.data) {
      if (ibuf->channels != 4) {
        ofs += BLI_snprintf_utf8_rlen(
            str + ofs, sizeof(str) - ofs, RPT_(", %d float channel(s)"), ibuf->channels);
      }
      else if (ibuf->planes == R_IMF_PLANES_RGBA) {
        ofs += BLI_strncpy_utf8_rlen(str + ofs, RPT_(", RGBA float"), sizeof(str) - ofs);
      }
      else {
        ofs += BLI_strncpy_utf8_rlen(str + ofs, RPT_(", RGB float"), sizeof(str) - ofs);
      }
    }
    else {
      if (ibuf->planes == R_IMF_PLANES_RGBA) {
        ofs += BLI_strncpy_utf8_rlen(str + ofs, RPT_(", RGBA byte"), sizeof(str) - ofs);
      }
      else {
        ofs += BLI_strncpy_utf8_rlen(str + ofs, RPT_(", RGB byte"), sizeof(str) - ofs);
      }
    }

    if (clip->anim != nullptr) {
      float fps = MOV_get_fps(clip->anim);
      if (fps > 0.0f) {
        ofs += BLI_snprintf_utf8_rlen(str + ofs, sizeof(str) - ofs, RPT_(", %.2f fps"), fps);
      }
    }
  }
  else {
    ofs += BLI_strncpy_utf8_rlen(str + ofs, RPT_(", failed to load"), sizeof(str) - ofs);
  }
  UNUSED_VARS(ofs);

  col.label(str, ICON_NONE);

  /* Display current frame number. */
  int framenr = BKE_movieclip_remap_scene_to_clip_frame(clip, user->framenr);
  if (framenr <= clip->len) {
    SNPRINTF_UTF8(str, RPT_("Frame: %d / %d"), framenr, clip->len);
  }
  else {
    SNPRINTF_UTF8(str, RPT_("Frame: - / %d"), clip->len);
  }
  col.label(str, ICON_NONE);

  /* Display current file name if it's a sequence clip. */
  if (clip->source == MCLIP_SRC_SEQUENCE) {
    char filepath[FILE_MAX];
    const char *file;

    if (framenr <= clip->len) {
      BKE_movieclip_filepath_for_frame(clip, user, filepath);
      file = BLI_path_basename(filepath);
    }
    else {
      file = "-";
    }

    SNPRINTF(str, RPT_("File: %s"), file);

    col.label(str, ICON_NONE);
  }

  IMB_freeImBuf(ibuf);
}<|MERGE_RESOLUTION|>--- conflicted
+++ resolved
@@ -516,37 +516,28 @@
                               tip);
     UI_but_retval_set(but, B_MARKER_FLAG);
 
-<<<<<<< HEAD
     /* bfa - new expanded prop UI style */
-    uiLayout *col, *row, *lcol, *vcol;  // label column, values column
-
-    col = &layout->column(true);
-    col->active_set((cb->marker_flag & MARKER_DISABLED) == 0);
-
-    col->label(IFACE_("Position"), ICON_NONE); /*bfa */
-
-    /*bfa */
-    row = &col->row(true);
-
-    /* indent */
-    layout->separator();
-    layout->separator();
-
-    lcol = &row->column(true);
-    lcol->ui_units_x_set(.75f);
-    lcol->fixed_size_set(true);
-    row->label(IFACE_("X"), ICON_NONE);
-    row->label(IFACE_("Y"), ICON_NONE);
-
-    vcol = &row->column(true);
-    block = vcol->block();
-    /*end bfa */
-=======
     blender::ui::Layout &col = layout->column(true);
     col.active_set((cb->marker_flag & MARKER_DISABLED) == 0);
 
-    block = col.absolute_block();
->>>>>>> fa2e2246
+    col.label(IFACE_("Position"), ICON_NONE); /*bfa */
+
+    /*bfa */
+    blender::ui::Layout &row = col.row(true);
+
+    /* indent */
+    layout->separator();
+    layout->separator();
+
+    blender::ui::Layout &lcol = row.column(true);  // labels column
+    lcol.ui_units_x_set(.75f);
+    lcol.fixed_size_set(true);
+    row.label(IFACE_("X"), ICON_NONE);
+    row.label(IFACE_("Y"), ICON_NONE);
+
+    blender::ui::Layout &vcol = row.column(true);  // values column
+    block = vcol.block();
+    /*end bfa */
     UI_block_align_begin(block);
 
     /*bfa */
