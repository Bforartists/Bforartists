/* SPDX-License-Identifier: GPL-2.0-or-later
 * Copyright 2011 Blender Foundation. All rights reserved. */

/** \file
 * \ingroup spclip
 */

#include "MEM_guardedalloc.h"

#include "DNA_movieclip_types.h"
#include "DNA_scene_types.h"

#include "BLI_lasso_2d.h"
#include "BLI_listbase.h"
#include "BLI_math.h"
#include "BLI_rect.h"
#include "BLI_utildefines.h"

#include "BKE_context.h"
#include "BKE_tracking.h"

#include "WM_api.h"
#include "WM_types.h"

#include "ED_clip.h"
#include "ED_mask.h"
#include "ED_screen.h"
#include "ED_select_utils.h"

#include "RNA_access.h"
#include "RNA_define.h"

#include "UI_view2d.h"

#include "DEG_depsgraph.h"

#include "clip_intern.h"         /* own include */
#include "tracking_ops_intern.h" /* own include */

<<<<<<< HEAD
#include "BLI_string.h" /*bfa - needed for BLI_strdup */

static float dist_to_crns(const float co[2], const float pos[2], const float crns[4][2]);
=======
/* -------------------------------------------------------------------- */
/** \name Point track marker picking.
 * \{ */
>>>>>>> 9449d237

BLI_INLINE PointTrackPick point_track_pick_make_null(void)
{
  PointTrackPick pick = {NULL};

  pick.area = TRACK_AREA_NONE;
  pick.area_detail = TRACK_PICK_AREA_DETAIL_NONE;
  pick.corner_index = -1;
  pick.distance_px_squared = FLT_MAX;

  return pick;
}

static void slide_marker_tilt_slider_relative(const float pattern_corners[4][2], float r_slider[2])
{
  add_v2_v2v2(r_slider, pattern_corners[1], pattern_corners[2]);
}

static void slide_marker_tilt_slider(const float marker_pos[2],
                                     const float pattern_corners[4][2],
                                     float r_slider[2])
{
  slide_marker_tilt_slider_relative(pattern_corners, r_slider);
  add_v2_v2(r_slider, marker_pos);
}

static float mouse_to_slide_zone_distance_squared(const float co[2],
                                                  const float slide_zone[2],
                                                  int width,
                                                  int height)
{
  const float pixel_co[2] = {co[0] * width, co[1] * height},
              pixel_slide_zone[2] = {slide_zone[0] * width, slide_zone[1] * height};
  return square_f(pixel_co[0] - pixel_slide_zone[0]) + square_f(pixel_co[1] - pixel_slide_zone[1]);
}

static float mouse_to_search_corner_distance_squared(
    const MovieTrackingMarker *marker, const float co[2], int corner, int width, int height)
{
  float side_zone[2];
  if (corner == 0) {
    side_zone[0] = marker->pos[0] + marker->search_max[0];
    side_zone[1] = marker->pos[1] + marker->search_min[1];
  }
  else {
    side_zone[0] = marker->pos[0] + marker->search_min[0];
    side_zone[1] = marker->pos[1] + marker->search_max[1];
  }
  return mouse_to_slide_zone_distance_squared(co, side_zone, width, height);
}

static float mouse_to_closest_pattern_corner_distance_squared(
    const MovieTrackingMarker *marker, const float co[2], int width, int height, int *r_corner)
{
  float min_distance_squared = FLT_MAX;
  for (int i = 0; i < 4; i++) {
    float corner_co[2];
    add_v2_v2v2(corner_co, marker->pattern_corners[i], marker->pos);
    float distance_squared = mouse_to_slide_zone_distance_squared(co, corner_co, width, height);
    if (distance_squared < min_distance_squared) {
      min_distance_squared = distance_squared;
      *r_corner = i;
    }
  }
  return min_distance_squared;
}

static float mouse_to_offset_distance_squared(const MovieTrackingTrack *track,
                                              const MovieTrackingMarker *marker,
                                              const float co[2],
                                              int width,
                                              int height)
{
  float pos[2];
  add_v2_v2v2(pos, marker->pos, track->offset);
  return mouse_to_slide_zone_distance_squared(co, pos, width, height);
}

static float mouse_to_tilt_distance_squared(const MovieTrackingMarker *marker,
                                            const float co[2],
                                            int width,
                                            int height)
{
  float slider[2];
  slide_marker_tilt_slider(marker->pos, marker->pattern_corners, slider);
  return mouse_to_slide_zone_distance_squared(co, slider, width, height);
}

static float mouse_to_closest_corners_edge_distance_squared(const float co[2],
                                                            const float corners_offset[2],
                                                            const float corners[4][2],
                                                            int width,
                                                            int height)
{
  const float co_px[2] = {co[0] * width, co[1] * height};

  float prev_corner_co_px[2];
  add_v2_v2v2(prev_corner_co_px, corners_offset, corners[3]);
  prev_corner_co_px[0] *= width;
  prev_corner_co_px[1] *= height;

  float min_distance_squared = FLT_MAX;

  for (int i = 0; i < 4; ++i) {
    float corner_co_px[2];
    add_v2_v2v2(corner_co_px, corners_offset, corners[i]);
    corner_co_px[0] *= width;
    corner_co_px[1] *= height;

    const float distance_squared = dist_squared_to_line_segment_v2(
        co_px, corner_co_px, prev_corner_co_px);

    if (distance_squared < min_distance_squared) {
      min_distance_squared = distance_squared;
    }

    copy_v2_v2(prev_corner_co_px, corner_co_px);
  }

  return min_distance_squared;
}

static float mouse_to_closest_pattern_edge_distance_squared(const MovieTrackingMarker *marker,
                                                            const float co[2],
                                                            int width,
                                                            int height)
{
  return mouse_to_closest_corners_edge_distance_squared(
      co, marker->pos, marker->pattern_corners, width, height);
}

static float mouse_to_closest_search_edge_distance_squared(const MovieTrackingMarker *marker,
                                                           const float co[2],
                                                           int width,
                                                           int height)
{
  const float corners[4][2] = {
      {marker->search_min[0], marker->search_min[1]},
      {marker->search_max[0], marker->search_min[1]},
      {marker->search_max[0], marker->search_max[1]},
      {marker->search_min[0], marker->search_max[1]},
  };

  return mouse_to_closest_corners_edge_distance_squared(co, marker->pos, corners, width, height);
}

PointTrackPick ed_tracking_pick_point_track(const TrackPickOptions *options,
                                            bContext *C,
                                            const float co[2])
{
  SpaceClip *space_clip = CTX_wm_space_clip(C);

  int width, height;
  ED_space_clip_get_size(space_clip, &width, &height);
  if (width == 0 || height == 0) {
    return point_track_pick_make_null();
  }

  MovieClip *clip = ED_space_clip_get_clip(space_clip);
  MovieTrackingObject *tracking_object = BKE_tracking_object_get_active(&clip->tracking);

  const float distance_tolerance_px_squared = (12.0f * 12.0f) / space_clip->zoom;
  const bool are_disabled_markers_visible = (space_clip->flag & SC_HIDE_DISABLED) == 0;
  const int framenr = ED_space_clip_get_clip_frame_number(space_clip);

  PointTrackPick pick = point_track_pick_make_null();

  LISTBASE_FOREACH (MovieTrackingTrack *, track, &tracking_object->tracks) {
    const bool is_track_selected = TRACK_VIEW_SELECTED(space_clip, track);

    if (options->selected_only && !is_track_selected) {
      continue;
    }
    if (options->unlocked_only && (track->flag & TRACK_LOCKED)) {
      continue;
    }

    MovieTrackingMarker *marker = BKE_tracking_marker_get(track, framenr);
    const bool is_marker_enabled = ((marker->flag & MARKER_DISABLED) == 0);

    if (!is_marker_enabled) {
      if (options->enabled_only) {
        /* Disabled marker is requested to not be in the pick result, so skip it. */
        continue;
      }

      /* See whether the disabled marker is visible.
       *
       * If the clip editor is not hiding disabled markers, then all disabled markers are visible.
       * Otherwise only disabled marker of the active track is visible. */
      if (!are_disabled_markers_visible && track != tracking_object->active_track) {
        continue;
      }
    }

    float distance_squared;

    /* Initialize the current pick with the offset point of the track. */
    PointTrackPick current_pick = point_track_pick_make_null();
    current_pick.track = track;
    current_pick.marker = marker;
    current_pick.area = TRACK_AREA_POINT;
    current_pick.distance_px_squared = mouse_to_offset_distance_squared(
        track, marker, co, width, height);

    /* If search area is visible, check how close to its sliding zones mouse is.
     * NOTE: The search area is only visible for selected tracks. */
    if (is_track_selected && (space_clip->flag & SC_SHOW_MARKER_SEARCH)) {
      distance_squared = mouse_to_search_corner_distance_squared(marker, co, 1, width, height);
      if (distance_squared < current_pick.distance_px_squared) {
        current_pick.area = TRACK_AREA_SEARCH;
        current_pick.area_detail = TRACK_PICK_AREA_DETAIL_OFFSET;
        current_pick.distance_px_squared = distance_squared;
      }

      distance_squared = mouse_to_search_corner_distance_squared(marker, co, 0, width, height);
      if (distance_squared < current_pick.distance_px_squared) {
        current_pick.area = TRACK_AREA_SEARCH;
        current_pick.area_detail = TRACK_PICK_AREA_DETAIL_SIZE;
        current_pick.distance_px_squared = distance_squared;
      }
    }

    /* If pattern area is visible, check which corner is closest to the mouse. */
    if (space_clip->flag & SC_SHOW_MARKER_PATTERN) {
      int current_corner = -1;
      distance_squared = mouse_to_closest_pattern_corner_distance_squared(
          marker, co, width, height, &current_corner);
      if (distance_squared < current_pick.distance_px_squared) {
        current_pick.area = TRACK_AREA_PAT;
        current_pick.area_detail = TRACK_PICK_AREA_DETAIL_POSITION;
        current_pick.corner_index = current_corner;
        current_pick.distance_px_squared = distance_squared;
      }

      /* Here we also check whether the mouse is actually closer to the widget which controls scale
       * and tilt.
       * NOTE: The tilt contorl is only visible for selected tracks. */
      if (is_track_selected) {
        distance_squared = mouse_to_tilt_distance_squared(marker, co, width, height);
        if (distance_squared < current_pick.distance_px_squared) {
          current_pick.area = TRACK_AREA_PAT;
          current_pick.area_detail = TRACK_PICK_AREA_DETAIL_TILT_SIZE;
          current_pick.distance_px_squared = distance_squared;
        }
      }
    }

    /* Whenever a manipulation "widgets" are not within distance tolerance test the edges as well.
     * This allows to pick tracks by clicking on the pattern/search areas edges but prefer to use
     * more actionable "widget" for sliding. */
    if (current_pick.distance_px_squared > distance_tolerance_px_squared) {
      if (is_track_selected && (space_clip->flag & SC_SHOW_MARKER_SEARCH)) {
        distance_squared = mouse_to_closest_search_edge_distance_squared(
            marker, co, width, height);
        if (distance_squared < current_pick.distance_px_squared) {
          current_pick.area = TRACK_AREA_SEARCH;
          current_pick.area_detail = TRACK_PICK_AREA_DETAIL_EDGE;
          current_pick.distance_px_squared = distance_squared;
        }
      }

      if (space_clip->flag & SC_SHOW_MARKER_PATTERN) {
        distance_squared = mouse_to_closest_pattern_edge_distance_squared(
            marker, co, width, height);
        if (distance_squared < current_pick.distance_px_squared) {
          current_pick.area = TRACK_AREA_PAT;
          current_pick.area_detail = TRACK_PICK_AREA_DETAIL_EDGE;
          current_pick.distance_px_squared = distance_squared;
        }
      }
    }

    if (current_pick.distance_px_squared < pick.distance_px_squared) {
      pick = current_pick;
    }
  }

  if (pick.distance_px_squared > distance_tolerance_px_squared) {
    return point_track_pick_make_null();
  }

  return pick;
}

bool ed_tracking_point_track_pick_can_slide(const SpaceClip *space_clip,
                                            const PointTrackPick *pick)
{
  if (pick->track == NULL) {
    return false;
  }

  BLI_assert(pick->marker != NULL);

  if (!TRACK_VIEW_SELECTED(space_clip, pick->track)) {
    return false;
  }

  if (pick->track->flag & TRACK_LOCKED) {
    return false;
  }
  if (pick->marker->flag & MARKER_DISABLED) {
    return false;
  }

  return pick->area_detail != TRACK_PICK_AREA_DETAIL_EDGE;
}

/** \} */

/* -------------------------------------------------------------------- */
/** \name Plane track marker picking.
 * \{ */

BLI_INLINE PlaneTrackPick plane_track_pick_make_null(void)
{
  PlaneTrackPick result = {NULL};

  result.corner_index = -1;
  result.distance_px_squared = FLT_MAX;

  return result;
}

static float mouse_to_plane_slide_zone_distance_squared(const float co[2],
                                                        const float slide_zone[2],
                                                        int width,
                                                        int height)
{
  const float pixel_co[2] = {co[0] * width, co[1] * height};
  const float pixel_slide_zone[2] = {slide_zone[0] * width, slide_zone[1] * height};
  return square_f(pixel_co[0] - pixel_slide_zone[0]) + square_f(pixel_co[1] - pixel_slide_zone[1]);
}

PlaneTrackPick ed_tracking_pick_plane_track(const TrackPickOptions *options,
                                            bContext *C,
                                            const float co[2])
{
  SpaceClip *space_clip = CTX_wm_space_clip(C);

  int width, height;
  ED_space_clip_get_size(space_clip, &width, &height);
  if (width == 0 || height == 0) {
    return plane_track_pick_make_null();
  }

  MovieClip *clip = ED_space_clip_get_clip(space_clip);
  MovieTrackingObject *tracking_object = BKE_tracking_object_get_active(&clip->tracking);
  const int framenr = ED_space_clip_get_clip_frame_number(space_clip);

  const float distance_tolerance_px_squared = (12.0f * 12.0f) / space_clip->zoom;
  PlaneTrackPick pick = plane_track_pick_make_null();

  LISTBASE_FOREACH (MovieTrackingPlaneTrack *, plane_track, &tracking_object->plane_tracks) {
    if (options->selected_only && !PLANE_TRACK_VIEW_SELECTED(plane_track)) {
      continue;
    }

    MovieTrackingPlaneMarker *plane_marker = BKE_tracking_plane_marker_get(plane_track, framenr);

    PlaneTrackPick current_pick = plane_track_pick_make_null();
    current_pick.plane_track = plane_track;
    current_pick.plane_marker = plane_marker;

    for (int i = 0; i < 4; i++) {
      const float distance_squared = mouse_to_plane_slide_zone_distance_squared(
          co, plane_marker->corners[i], width, height);

      if (distance_squared < current_pick.distance_px_squared) {
        current_pick.corner_index = i;
        current_pick.distance_px_squared = distance_squared;
      }
    }

    if (current_pick.distance_px_squared > distance_tolerance_px_squared) {
      const float zero_offset[2] = {0.0f, 0.0f};
      const float distance_squared = mouse_to_closest_corners_edge_distance_squared(
          co, zero_offset, plane_marker->corners, width, height);
      if (distance_squared < current_pick.distance_px_squared) {
        current_pick.corner_index = -1;
        current_pick.distance_px_squared = distance_squared;
      }
    }

    if (current_pick.distance_px_squared < pick.distance_px_squared) {
      pick = current_pick;
    }
  }

  if (pick.distance_px_squared > distance_tolerance_px_squared) {
    return plane_track_pick_make_null();
  }

  return pick;
}

bool ed_tracking_plane_track_pick_can_slide(const PlaneTrackPick *pick)
{
  if (pick->plane_track == NULL) {
    return false;
  }

  BLI_assert(pick->plane_marker != NULL);

  if (!PLANE_TRACK_VIEW_SELECTED(pick->plane_track)) {
    return false;
  }

  return pick->corner_index != -1;
}

/** \} */

/* -------------------------------------------------------------------- */
/** \name Point closest to point or plane track.
 * \{ */

BLI_INLINE TrackingPick tracking_pick_make_null(void)
{
  TrackingPick result;

  result.point_track_pick = point_track_pick_make_null();
  result.plane_track_pick = plane_track_pick_make_null();

  return result;
}

static bool tracking_should_prefer_point_track(bContext *C,
                                               const PointTrackPick *point_track_pick,
                                               const PlaneTrackPick *plane_track_pick)
{
  /* Simple case: one of the pick results is empty, so prefer the other one. */
  if (point_track_pick->track == NULL) {
    return false;
  }
  if (plane_track_pick->plane_track == NULL) {
    return true;
  }

  SpaceClip *space_clip = CTX_wm_space_clip(C);

  /* If one of the picks can be slid prefer it. */
  const bool can_slide_point_track = ed_tracking_point_track_pick_can_slide(space_clip,
                                                                            point_track_pick);
  const bool can_slide_plane_track = ed_tracking_plane_track_pick_can_slide(plane_track_pick);
  if (can_slide_point_track && !can_slide_plane_track) {
    return true;
  }
  else if (!can_slide_point_track && can_slide_plane_track) {
    return false;
  }

  /* Prefer the closest pick. */
  if (point_track_pick->distance_px_squared > plane_track_pick->distance_px_squared) {
    return false;
  }
  return true;
}

TrackingPick ed_tracking_pick_closest(const TrackPickOptions *options,
                                      bContext *C,
                                      const float co[2])
{
  TrackingPick pick;

  pick.point_track_pick = ed_tracking_pick_point_track(options, C, co);
  pick.plane_track_pick = ed_tracking_pick_plane_track(options, C, co);

  if (tracking_should_prefer_point_track(C, &pick.point_track_pick, &pick.plane_track_pick)) {
    pick.plane_track_pick = plane_track_pick_make_null();
  }
  else {
    pick.point_track_pick = point_track_pick_make_null();
  }

  return pick;
}

/** \} */

/********************** mouse select operator *********************/

void ed_tracking_deselect_all_tracks(ListBase *tracks_base)
{
  MovieTrackingTrack *track;
  for (track = tracks_base->first; track != NULL; track = track->next) {
    BKE_tracking_track_flag_clear(track, TRACK_AREA_ALL, SELECT);
  }
}

void ed_tracking_deselect_all_plane_tracks(ListBase *plane_tracks_base)
{
  MovieTrackingPlaneTrack *plane_track;
  for (plane_track = plane_tracks_base->first; plane_track != NULL;
       plane_track = plane_track->next) {
    plane_track->flag &= ~SELECT;
  }
}

static bool select_poll(bContext *C)
{
  SpaceClip *sc = CTX_wm_space_clip(C);

  if (sc) {
    return sc->clip && sc->view == SC_VIEW_CLIP;
  }

  return false;
}

static int select_exec(bContext *C, wmOperator *op)
{
  SpaceClip *sc = CTX_wm_space_clip(C);
  MovieClip *clip = ED_space_clip_get_clip(sc);
  MovieTracking *tracking = &clip->tracking;
  MovieTrackingObject *tracking_object = BKE_tracking_object_get_active(tracking);
  const bool extend = RNA_boolean_get(op->ptr, "extend");
  const bool deselect_all = RNA_boolean_get(op->ptr, "deselect_all");

  float co[2];
  RNA_float_get_array(op->ptr, "location", co);

  const TrackPickOptions options = ed_tracking_pick_options_defaults();
  const TrackingPick pick = ed_tracking_pick_closest(&options, C, co);

  /* Special code which allows to slide a marker which belongs to currently selected but not yet
   * active track. If such track is found activate it and return pass-though so that marker slide
   * operator can be used immediately after.
   * This logic makes it convenient to slide markers when left mouse selection is used. Without it
   * selection will be lost which causes inconvenience for the VFX artist. */
  const bool activate_selected = !extend;
  if (activate_selected && ed_tracking_pick_can_slide(sc, &pick)) {
    if (pick.point_track_pick.track != NULL) {
      tracking_object->active_track = pick.point_track_pick.track;
      tracking_object->active_plane_track = NULL;
    }
    else {
      tracking_object->active_track = NULL;
      tracking_object->active_plane_track = pick.plane_track_pick.plane_track;
    }

    WM_event_add_notifier(C, NC_GEOM | ND_SELECT, NULL);
    DEG_id_tag_update(&clip->id, ID_RECALC_SELECT);

    return OPERATOR_PASS_THROUGH;
  }

  ClipViewLockState lock_state;
  ED_clip_view_lock_state_store(C, &lock_state);

  if (pick.point_track_pick.track != NULL) {
    if (!extend) {
      ed_tracking_deselect_all_plane_tracks(&tracking_object->plane_tracks);
    }

    MovieTrackingTrack *track = pick.point_track_pick.track;
    int area = pick.point_track_pick.area;

    if (!extend || !TRACK_VIEW_SELECTED(sc, track)) {
      area = TRACK_AREA_ALL;
    }

    if (extend && TRACK_AREA_SELECTED(track, area)) {
      if (track == tracking_object->active_track) {
        BKE_tracking_track_deselect(track, area);
      }
      else {
        tracking_object->active_track = track;
        tracking_object->active_plane_track = NULL;
      }
    }
    else {
      if (area == TRACK_AREA_POINT) {
        area = TRACK_AREA_ALL;
      }

      BKE_tracking_track_select(&tracking_object->tracks, track, area, extend);
      tracking_object->active_track = track;
      tracking_object->active_plane_track = NULL;
    }
  }
  else if (pick.plane_track_pick.plane_track != NULL) {
    if (!extend) {
      ed_tracking_deselect_all_tracks(&tracking_object->tracks);
    }

    MovieTrackingPlaneTrack *plane_track = pick.plane_track_pick.plane_track;

    if (PLANE_TRACK_VIEW_SELECTED(plane_track)) {
      if (extend) {
        plane_track->flag &= ~SELECT;
      }
    }
    else {
      plane_track->flag |= SELECT;
    }

    tracking_object->active_track = NULL;
    tracking_object->active_plane_track = plane_track;
  }
  else if (deselect_all) {
    ed_tracking_deselect_all_tracks(&tracking_object->tracks);
    ed_tracking_deselect_all_plane_tracks(&tracking_object->plane_tracks);
  }

  ED_clip_view_lock_state_restore_no_jump(C, &lock_state);

  BKE_tracking_dopesheet_tag_update(tracking);

  WM_event_add_notifier(C, NC_GEOM | ND_SELECT, NULL);
  DEG_id_tag_update(&clip->id, ID_RECALC_SELECT);

  /* This is a bit implicit, but when the selection operator is used from a LMB Add Marker and
   * tweak tool we do not want the pass-through here and only want selection to happen. This way
   * the selection operator will not fall-through to Add Marker operator. */
  if (activate_selected) {
    if (ed_tracking_pick_can_slide(sc, &pick)) {
      return OPERATOR_FINISHED | OPERATOR_PASS_THROUGH;
    }

    if (ed_tracking_pick_empty(&pick)) {
      /* When nothing was selected pass-though and allow Add Marker part of the keymap to add new
       * marker at the position. */
      return OPERATOR_FINISHED | OPERATOR_PASS_THROUGH;
    }

    return OPERATOR_FINISHED;
  }

  /* Pass-through + finished to allow tweak to transform. */
  return OPERATOR_FINISHED | OPERATOR_PASS_THROUGH;
}

static int select_invoke(bContext *C, wmOperator *op, const wmEvent *event)
{
  SpaceClip *sc = CTX_wm_space_clip(C);
  ARegion *region = CTX_wm_region(C);

  float co[2];
  ED_clip_mouse_pos(sc, region, event->mval, co);
  RNA_float_set_array(op->ptr, "location", co);

  return select_exec(C, op);
}

void CLIP_OT_select(wmOperatorType *ot)
{
  /* identifiers */
  ot->name = "Select";
  ot->description = "Select tracking markers";
  ot->idname = "CLIP_OT_select";

  /* api callbacks */
  ot->exec = select_exec;
  ot->invoke = select_invoke;
  ot->poll = select_poll;

  /* flags */
  ot->flag = OPTYPE_UNDO;

  /* properties */
  PropertyRNA *prop;
  prop = RNA_def_boolean(ot->srna,
                         "extend",
                         0,
                         "Extend",
                         "Extend selection rather than clearing the existing selection");
  RNA_def_property_flag(prop, PROP_SKIP_SAVE);
  prop = RNA_def_boolean(ot->srna,
                         "deselect_all",
                         false,
                         "Deselect On Nothing",
                         "Deselect all when nothing under the cursor");
  RNA_def_property_flag(prop, PROP_SKIP_SAVE);

  RNA_def_float_vector(
      ot->srna,
      "location",
      2,
      NULL,
      -FLT_MAX,
      FLT_MAX,
      "Location",
      "Mouse location in normalized coordinates, 0.0 to 1.0 is within the image bounds",
      -100.0f,
      100.0f);
}

bool ED_clip_can_select(bContext *C)
{
  /* To avoid conflicts with mask select deselect all in empty space. */
  return select_poll(C);
}

/********************** box select operator *********************/

static int box_select_exec(bContext *C, wmOperator *op)
{
  SpaceClip *sc = CTX_wm_space_clip(C);
  ARegion *region = CTX_wm_region(C);

  MovieClip *clip = ED_space_clip_get_clip(sc);
  const MovieTrackingObject *tracking_object = BKE_tracking_object_get_active(&clip->tracking);
  rcti rect;
  rctf rectf;
  bool changed = false;
  int framenr = ED_space_clip_get_clip_frame_number(sc);

  /* get rectangle from operator */
  WM_operator_properties_border_to_rcti(op, &rect);

  ED_clip_point_stable_pos(sc, region, rect.xmin, rect.ymin, &rectf.xmin, &rectf.ymin);
  ED_clip_point_stable_pos(sc, region, rect.xmax, rect.ymax, &rectf.xmax, &rectf.ymax);

  const eSelectOp sel_op = RNA_enum_get(op->ptr, "mode");
  const bool select = (sel_op != SEL_OP_SUB);
  if (SEL_OP_USE_PRE_DESELECT(sel_op)) {
    ED_clip_select_all(sc, SEL_DESELECT, NULL);
    changed = true;
  }

  /* do actual selection */
  LISTBASE_FOREACH (MovieTrackingTrack *, track, &tracking_object->tracks) {
    if (track->flag & TRACK_HIDDEN) {
      continue;
    }

    const MovieTrackingMarker *marker = BKE_tracking_marker_get(track, framenr);

    if (ED_space_clip_marker_is_visible(sc, tracking_object, track, marker)) {
      if (BLI_rctf_isect_pt_v(&rectf, marker->pos)) {
        if (select) {
          BKE_tracking_track_flag_set(track, TRACK_AREA_ALL, SELECT);
        }
        else {
          BKE_tracking_track_flag_clear(track, TRACK_AREA_ALL, SELECT);
        }
      }
      changed = true;
    }
  }

  LISTBASE_FOREACH (MovieTrackingPlaneTrack *, plane_track, &tracking_object->plane_tracks) {
    if (plane_track->flag & PLANE_TRACK_HIDDEN) {
      continue;
    }

    const MovieTrackingPlaneMarker *plane_marker = BKE_tracking_plane_marker_get(plane_track,
                                                                                 framenr);

    for (int i = 0; i < 4; i++) {
      if (BLI_rctf_isect_pt_v(&rectf, plane_marker->corners[i])) {
        if (select) {
          plane_track->flag |= SELECT;
        }
        else {
          plane_track->flag &= ~SELECT;
        }
      }
    }
    changed = true;
  }

  if (changed) {
    BKE_tracking_dopesheet_tag_update(&clip->tracking);

    WM_event_add_notifier(C, NC_GEOM | ND_SELECT, NULL);
    DEG_id_tag_update(&clip->id, ID_RECALC_SELECT);

    return OPERATOR_FINISHED;
  }

  return OPERATOR_CANCELLED;
}

void CLIP_OT_select_box(wmOperatorType *ot)
{
  /* identifiers */
  ot->name = "Box Select";
  ot->description = "Select markers using box selection";
  ot->idname = "CLIP_OT_select_box";

  /* api callbacks */
  ot->invoke = WM_gesture_box_invoke;
  ot->exec = box_select_exec;
  ot->modal = WM_gesture_box_modal;
  ot->poll = ED_space_clip_tracking_poll;

  /* flags */
  ot->flag = OPTYPE_UNDO;

  /* properties */
  WM_operator_properties_gesture_box(ot);
  WM_operator_properties_select_operation_simple(ot);
}

/********************** lasso select operator *********************/

static int do_lasso_select_marker(bContext *C,
                                  const int mcoords[][2],
                                  const int mcoords_len,
                                  bool select)
{
  SpaceClip *sc = CTX_wm_space_clip(C);
  ARegion *region = CTX_wm_region(C);

  MovieClip *clip = ED_space_clip_get_clip(sc);
  const MovieTrackingObject *tracking_object = BKE_tracking_object_get_active(&clip->tracking);
  rcti rect;
  bool changed = false;
  const int framenr = ED_space_clip_get_clip_frame_number(sc);

  /* get rectangle from operator */
  BLI_lasso_boundbox(&rect, mcoords, mcoords_len);

  /* do actual selection */
  LISTBASE_FOREACH (MovieTrackingTrack *, track, &tracking_object->tracks) {
    if (track->flag & TRACK_HIDDEN) {
      continue;
    }

    const MovieTrackingMarker *marker = BKE_tracking_marker_get(track, framenr);

    if (ED_space_clip_marker_is_visible(sc, tracking_object, track, marker)) {
      float screen_co[2];

      /* marker in screen coords */
      ED_clip_point_stable_pos__reverse(sc, region, marker->pos, screen_co);

      if (BLI_rcti_isect_pt(&rect, screen_co[0], screen_co[1]) &&
          BLI_lasso_is_point_inside(
              mcoords, mcoords_len, screen_co[0], screen_co[1], V2D_IS_CLIPPED)) {
        if (select) {
          BKE_tracking_track_flag_set(track, TRACK_AREA_ALL, SELECT);
        }
        else {
          BKE_tracking_track_flag_clear(track, TRACK_AREA_ALL, SELECT);
        }
      }

      changed = true;
    }
  }

  LISTBASE_FOREACH (MovieTrackingPlaneTrack *, plane_track, &tracking_object->plane_tracks) {
    if (plane_track->flag & PLANE_TRACK_HIDDEN) {
      continue;
    }

    const MovieTrackingPlaneMarker *plane_marker = BKE_tracking_plane_marker_get(plane_track,
                                                                                 framenr);

    for (int i = 0; i < 4; i++) {
      float screen_co[2];

      /* marker in screen coords */
      ED_clip_point_stable_pos__reverse(sc, region, plane_marker->corners[i], screen_co);

      if (BLI_rcti_isect_pt(&rect, screen_co[0], screen_co[1]) &&
          BLI_lasso_is_point_inside(
              mcoords, mcoords_len, screen_co[0], screen_co[1], V2D_IS_CLIPPED)) {
        if (select) {
          plane_track->flag |= SELECT;
        }
        else {
          plane_track->flag &= ~SELECT;
        }
      }
    }

    changed = true;
  }

  if (changed) {
    BKE_tracking_dopesheet_tag_update(&clip->tracking);

    WM_event_add_notifier(C, NC_GEOM | ND_SELECT, NULL);
    DEG_id_tag_update(&clip->id, ID_RECALC_SELECT);
  }

  return changed;
}

static int clip_lasso_select_exec(bContext *C, wmOperator *op)
{
  int mcoords_len;
  const int(*mcoords)[2] = WM_gesture_lasso_path_to_array(C, op, &mcoords_len);

  if (mcoords) {
    const eSelectOp sel_op = RNA_enum_get(op->ptr, "mode");
    const bool select = (sel_op != SEL_OP_SUB);
    if (SEL_OP_USE_PRE_DESELECT(sel_op)) {
      SpaceClip *sc = CTX_wm_space_clip(C);
      ED_clip_select_all(sc, SEL_DESELECT, NULL);
    }

    do_lasso_select_marker(C, mcoords, mcoords_len, select);

    MEM_freeN((void *)mcoords);

    return OPERATOR_FINISHED;
  }
  return OPERATOR_PASS_THROUGH;
}

void CLIP_OT_select_lasso(wmOperatorType *ot)
{
  /* identifiers */
  ot->name = "Lasso Select";
  ot->description = "Select markers using lasso selection";
  ot->idname = "CLIP_OT_select_lasso";

  /* api callbacks */
  ot->invoke = WM_gesture_lasso_invoke;
  ot->modal = WM_gesture_lasso_modal;
  ot->exec = clip_lasso_select_exec;
  ot->poll = ED_space_clip_tracking_poll;
  ot->cancel = WM_gesture_lasso_cancel;

  /* flags */
  ot->flag = OPTYPE_UNDO | OPTYPE_DEPENDS_ON_CURSOR;

  /* properties */
  WM_operator_properties_gesture_lasso(ot);
  WM_operator_properties_select_operation_simple(ot);
}

/********************** circle select operator *********************/

static int point_inside_ellipse(const float point[2],
                                const float offset[2],
                                const float ellipse[2])
{
  /* normalized ellipse: ell[0] = scaleX, ell[1] = scaleY */
  float x, y;

  x = (point[0] - offset[0]) * ellipse[0];
  y = (point[1] - offset[1]) * ellipse[1];

  return x * x + y * y < 1.0f;
}

static int marker_inside_ellipse(const MovieTrackingMarker *marker,
                                 const float offset[2],
                                 const float ellipse[2])
{
  return point_inside_ellipse(marker->pos, offset, ellipse);
}

static int circle_select_exec(bContext *C, wmOperator *op)
{
  SpaceClip *sc = CTX_wm_space_clip(C);
  ARegion *region = CTX_wm_region(C);

  MovieClip *clip = ED_space_clip_get_clip(sc);
  const MovieTrackingObject *tracking_object = BKE_tracking_object_get_active(&clip->tracking);
  int width, height;
  bool changed = false;
  float zoomx, zoomy, offset[2], ellipse[2];
  int framenr = ED_space_clip_get_clip_frame_number(sc);

  /* get operator properties */
  const int x = RNA_int_get(op->ptr, "x");
  const int y = RNA_int_get(op->ptr, "y");
  const int radius = RNA_int_get(op->ptr, "radius");

  const eSelectOp sel_op = ED_select_op_modal(RNA_enum_get(op->ptr, "mode"),
                                              WM_gesture_is_modal_first(op->customdata));
  const bool select = (sel_op != SEL_OP_SUB);
  if (SEL_OP_USE_PRE_DESELECT(sel_op)) {
    ED_clip_select_all(sc, SEL_DESELECT, NULL);
    changed = true;
  }

  /* compute ellipse and position in unified coordinates */
  ED_space_clip_get_size(sc, &width, &height);
  ED_space_clip_get_zoom(sc, region, &zoomx, &zoomy);

  ellipse[0] = width * zoomx / radius;
  ellipse[1] = height * zoomy / radius;

  ED_clip_point_stable_pos(sc, region, x, y, &offset[0], &offset[1]);

  /* do selection */
  LISTBASE_FOREACH (MovieTrackingTrack *, track, &tracking_object->tracks) {
    if (track->flag & TRACK_HIDDEN) {
      continue;
    }

    const MovieTrackingMarker *marker = BKE_tracking_marker_get(track, framenr);

    if (ED_space_clip_marker_is_visible(sc, tracking_object, track, marker) &&
        marker_inside_ellipse(marker, offset, ellipse)) {
      if (select) {
        BKE_tracking_track_flag_set(track, TRACK_AREA_ALL, SELECT);
      }
      else {
        BKE_tracking_track_flag_clear(track, TRACK_AREA_ALL, SELECT);
      }
      changed = true;
    }
  }

  LISTBASE_FOREACH (MovieTrackingPlaneTrack *, plane_track, &tracking_object->plane_tracks) {
    if (plane_track->flag & PLANE_TRACK_HIDDEN) {
      continue;
    }

    const MovieTrackingPlaneMarker *plane_marker = BKE_tracking_plane_marker_get(plane_track,
                                                                                 framenr);

    for (int i = 0; i < 4; i++) {
      if (point_inside_ellipse(plane_marker->corners[i], offset, ellipse)) {
        if (select) {
          plane_track->flag |= SELECT;
        }
        else {
          plane_track->flag &= ~SELECT;
        }
      }
    }

    changed = true;
  }

  if (changed) {
    BKE_tracking_dopesheet_tag_update(&clip->tracking);

    WM_event_add_notifier(C, NC_GEOM | ND_SELECT, NULL);
    DEG_id_tag_update(&clip->id, ID_RECALC_SELECT);

    return OPERATOR_FINISHED;
  }

  return OPERATOR_CANCELLED;
}

void CLIP_OT_select_circle(wmOperatorType *ot)
{
  /* identifiers */
  ot->name = "Circle Select";
  ot->description = "Select markers using circle selection";
  ot->idname = "CLIP_OT_select_circle";

  /* api callbacks */
  ot->invoke = WM_gesture_circle_invoke;
  ot->modal = WM_gesture_circle_modal;
  ot->exec = circle_select_exec;
  ot->poll = ED_space_clip_tracking_poll;
  ot->get_name = ED_select_circle_get_name;

  /* flags */
  ot->flag = OPTYPE_REGISTER | OPTYPE_UNDO;

  /* properties */
  WM_operator_properties_gesture_circle(ot);
  WM_operator_properties_select_operation_simple(ot);
}

/********************** select all operator *********************/

static int select_all_exec(bContext *C, wmOperator *op)
{
  SpaceClip *sc = CTX_wm_space_clip(C);
  MovieClip *clip = ED_space_clip_get_clip(sc);
  MovieTracking *tracking = &clip->tracking;

  const int action = RNA_enum_get(op->ptr, "action");

  ClipViewLockState lock_state;
  ED_clip_view_lock_state_store(C, &lock_state);

  bool has_selection = false;
  ED_clip_select_all(sc, action, &has_selection);

  if (has_selection) {
    ED_clip_view_lock_state_restore_no_jump(C, &lock_state);
  }

  BKE_tracking_dopesheet_tag_update(tracking);

  WM_event_add_notifier(C, NC_GEOM | ND_SELECT, NULL);
  DEG_id_tag_update(&clip->id, ID_RECALC_SELECT);

  return OPERATOR_FINISHED;
}

/*bfa - descriptions*/
static char *clip_ot_select_all_get_description(bContext *UNUSED(C),
                                                wmOperatorType *UNUSED(ot),
                                                PointerRNA *ptr)
{
  /*Select*/
  if (RNA_enum_get(ptr, "action") == SEL_SELECT) {
    return BLI_strdup("Select all tracking markers");
  }
  /*Deselect*/
  else if (RNA_enum_get(ptr, "action") == SEL_DESELECT) {
    return BLI_strdup("Deselect all tracking markers");
  }
  /*Invert*/
  else if (RNA_enum_get(ptr, "action") == SEL_INVERT) {
    return BLI_strdup("Inverts the current selection");
  }
  return NULL;
}

void CLIP_OT_select_all(wmOperatorType *ot)
{
  /* identifiers */
  ot->name = "(De)select All";
  ot->description = "Change selection of all tracking markers";
  ot->idname = "CLIP_OT_select_all";

  /* api callbacks */
  ot->exec = select_all_exec;
  ot->get_description = clip_ot_select_all_get_description; /*bfa - descriptions*/
  ot->poll = ED_space_clip_tracking_poll;

  /* flags */
  ot->flag = OPTYPE_REGISTER | OPTYPE_UNDO;

  WM_operator_properties_select_all(ot);
}

/********************** select grouped operator *********************/

static int select_grouped_exec(bContext *C, wmOperator *op)
{
  SpaceClip *sc = CTX_wm_space_clip(C);
  MovieClip *clip = ED_space_clip_get_clip(sc);
  const MovieTrackingObject *tracking_object = BKE_tracking_object_get_active(&clip->tracking);
  const int group = RNA_enum_get(op->ptr, "group");
  const int framenr = ED_space_clip_get_clip_frame_number(sc);

  LISTBASE_FOREACH (MovieTrackingTrack *, track, &tracking_object->tracks) {
    bool ok = false;

    MovieTrackingMarker *marker = BKE_tracking_marker_get(track, framenr);

    if (group == 0) { /* Keyframed */
      ok = marker->framenr == framenr && (marker->flag & MARKER_TRACKED) == 0;
    }
    else if (group == 1) { /* Estimated */
      ok = marker->framenr != framenr;
    }
    else if (group == 2) { /* tracked */
      ok = marker->framenr == framenr && (marker->flag & MARKER_TRACKED);
    }
    else if (group == 3) { /* locked */
      ok = track->flag & TRACK_LOCKED;
    }
    else if (group == 4) { /* disabled */
      ok = marker->flag & MARKER_DISABLED;
    }
    else if (group == 5) { /* color */
      const MovieTrackingTrack *act_track = tracking_object->active_track;

      if (act_track) {
        ok = (track->flag & TRACK_CUSTOMCOLOR) == (act_track->flag & TRACK_CUSTOMCOLOR);

        if (ok && track->flag & TRACK_CUSTOMCOLOR) {
          ok = equals_v3v3(track->color, act_track->color);
        }
      }
    }
    else if (group == 6) { /* failed */
      ok = (track->flag & TRACK_HAS_BUNDLE) == 0;
    }

    if (ok) {
      track->flag |= SELECT;
      if (sc->flag & SC_SHOW_MARKER_PATTERN) {
        track->pat_flag |= SELECT;
      }
      if (sc->flag & SC_SHOW_MARKER_SEARCH) {
        track->search_flag |= SELECT;
      }
    }
  }

  BKE_tracking_dopesheet_tag_update(&clip->tracking);

  WM_event_add_notifier(C, NC_MOVIECLIP | ND_DISPLAY, clip);
  DEG_id_tag_update(&clip->id, ID_RECALC_SELECT);

  return OPERATOR_FINISHED;
}

void CLIP_OT_select_grouped(wmOperatorType *ot)
{
  static const EnumPropertyItem select_group_items[] = {
      {0, "KEYFRAMED", 0, "Keyframed Tracks", "Select all keyframed tracks"},
      {1, "ESTIMATED", 0, "Estimated Tracks", "Select all estimated tracks"},
      {2, "TRACKED", 0, "Tracked Tracks", "Select all tracked tracks"},
      {3, "LOCKED", 0, "Locked Tracks", "Select all locked tracks"},
      {4, "DISABLED", 0, "Disabled Tracks", "Select all disabled tracks"},
      {5,
       "COLOR",
       0,
       "Tracks with Same Color",
       "Select all tracks with same color as active track"},
      {6, "FAILED", 0, "Failed Tracks", "Select all tracks which failed to be reconstructed"},
      {0, NULL, 0, NULL, NULL},
  };

  /* identifiers */
  ot->name = "Select Grouped";
  ot->description = "Select all tracks from specified group";
  ot->idname = "CLIP_OT_select_grouped";

  /* api callbacks */
  ot->exec = select_grouped_exec;
  ot->poll = ED_space_clip_tracking_poll;

  /* flags */
  ot->flag = OPTYPE_REGISTER | OPTYPE_UNDO;

  /* properties */
  RNA_def_enum(ot->srna,
               "group",
               select_group_items,
               TRACK_CLEAR_REMAINED,
               "Action",
               "Clear action to execute");
}<|MERGE_RESOLUTION|>--- conflicted
+++ resolved
@@ -37,15 +37,9 @@
 #include "clip_intern.h"         /* own include */
 #include "tracking_ops_intern.h" /* own include */
 
-<<<<<<< HEAD
 #include "BLI_string.h" /*bfa - needed for BLI_strdup */
 
 static float dist_to_crns(const float co[2], const float pos[2], const float crns[4][2]);
-=======
-/* -------------------------------------------------------------------- */
-/** \name Point track marker picking.
- * \{ */
->>>>>>> 9449d237
 
 BLI_INLINE PointTrackPick point_track_pick_make_null(void)
 {
