--- conflicted
+++ resolved
@@ -410,29 +410,9 @@
 
 void CLIP_OT_select(wmOperatorType *ot)
 {
-<<<<<<< HEAD
-	/* identifiers */
-	ot->name = "Select";
-	ot->description = "Select\nSelect tracking markers";
-	ot->idname = "CLIP_OT_select";
-
-	/* api callbacks */
-	ot->exec = select_exec;
-	ot->invoke = select_invoke;
-	ot->poll = select_poll;
-
-	/* flags */
-	ot->flag = OPTYPE_UNDO;
-
-	/* properties */
-	RNA_def_boolean(ot->srna, "extend", 0,
-	                "Extend", "Extend selection rather than clearing the existing selection");
-	RNA_def_float_vector(ot->srna, "location", 2, NULL, -FLT_MAX, FLT_MAX,
-	                     "Location", "Mouse location in normalized coordinates, 0.0 to 1.0 is within the image bounds", -100.0f, 100.0f);
-=======
   /* identifiers */
   ot->name = "Select";
-  ot->description = "Select tracking markers";
+  ot->description = "Select\nSelect tracking markers";
   ot->idname = "CLIP_OT_select";
 
   /* api callbacks */
@@ -460,7 +440,6 @@
       "Mouse location in normalized coordinates, 0.0 to 1.0 is within the image bounds",
       -100.0f,
       100.0f);
->>>>>>> d301d80d
 }
 
 /********************** box select operator *********************/
@@ -549,28 +528,9 @@
 
 void CLIP_OT_select_box(wmOperatorType *ot)
 {
-<<<<<<< HEAD
-	/* identifiers */
-	ot->name = "Box Select";
-	ot->description = "Box Select\nSelect markers using box selection";
-	ot->idname = "CLIP_OT_select_box";
-
-	/* api callbacks */
-	ot->invoke = WM_gesture_box_invoke;
-	ot->exec = box_select_exec;
-	ot->modal = WM_gesture_box_modal;
-	ot->poll = ED_space_clip_tracking_poll;
-
-	/* flags */
-	ot->flag = OPTYPE_UNDO;
-
-	/* properties */
-	WM_operator_properties_gesture_box(ot);
-	WM_operator_properties_select_operation_simple(ot);
-=======
   /* identifiers */
   ot->name = "Box Select";
-  ot->description = "Select markers using box selection";
+  ot->description = "Box Select\nSelect markers using box selection";
   ot->idname = "CLIP_OT_select_box";
 
   /* api callbacks */
@@ -585,7 +545,6 @@
   /* properties */
   WM_operator_properties_gesture_box(ot);
   WM_operator_properties_select_operation_simple(ot);
->>>>>>> d301d80d
 }
 
 /********************** lasso select operator *********************/
@@ -698,29 +657,9 @@
 
 void CLIP_OT_select_lasso(wmOperatorType *ot)
 {
-<<<<<<< HEAD
-	/* identifiers */
-	ot->name = "Lasso Select";
-	ot->description = "Lasso Select\nSelect markers using lasso selection";
-	ot->idname = "CLIP_OT_select_lasso";
-
-	/* api callbacks */
-	ot->invoke = WM_gesture_lasso_invoke;
-	ot->modal = WM_gesture_lasso_modal;
-	ot->exec = clip_lasso_select_exec;
-	ot->poll = ED_space_clip_tracking_poll;
-	ot->cancel = WM_gesture_lasso_cancel;
-
-	/* flags */
-	ot->flag = OPTYPE_UNDO;
-
-	/* properties */
-	WM_operator_properties_gesture_lasso(ot);
-	WM_operator_properties_select_operation_simple(ot);
-=======
   /* identifiers */
   ot->name = "Lasso Select";
-  ot->description = "Select markers using lasso selection";
+  ot->description = "Lasso Select\nSelect markers using lasso selection";
   ot->idname = "CLIP_OT_select_lasso";
 
   /* api callbacks */
@@ -736,7 +675,6 @@
   /* properties */
   WM_operator_properties_gesture_lasso(ot);
   WM_operator_properties_select_operation_simple(ot);
->>>>>>> d301d80d
 }
 
 /********************** circle select operator *********************/
@@ -849,28 +787,9 @@
 
 void CLIP_OT_select_circle(wmOperatorType *ot)
 {
-<<<<<<< HEAD
-	/* identifiers */
-	ot->name = "Circle Select";
-	ot->description = "Circle Select\nSelect markers using circle selection";
-	ot->idname = "CLIP_OT_select_circle";
-
-	/* api callbacks */
-	ot->invoke = WM_gesture_circle_invoke;
-	ot->modal = WM_gesture_circle_modal;
-	ot->exec = circle_select_exec;
-	ot->poll = ED_space_clip_tracking_poll;
-
-	/* flags */
-	ot->flag = OPTYPE_REGISTER | OPTYPE_UNDO;
-
-	/* properties */
-	WM_operator_properties_gesture_circle(ot);
-	WM_operator_properties_select_operation_simple(ot);
-=======
   /* identifiers */
   ot->name = "Circle Select";
-  ot->description = "Select markers using circle selection";
+  ot->description = "Circle Select\nSelect markers using circle selection";
   ot->idname = "CLIP_OT_select_circle";
 
   /* api callbacks */
@@ -885,7 +804,6 @@
   /* properties */
   WM_operator_properties_gesture_circle(ot);
   WM_operator_properties_select_operation_simple(ot);
->>>>>>> d301d80d
 }
 
 /********************** select all operator *********************/
@@ -915,17 +833,10 @@
 
 void CLIP_OT_select_all(wmOperatorType *ot)
 {
-<<<<<<< HEAD
-	/* identifiers */
-	ot->name = "(De)select All";
-	ot->description = "(De)select All\nChange selection of all tracking markers";
-	ot->idname = "CLIP_OT_select_all";
-=======
   /* identifiers */
   ot->name = "(De)select All";
-  ot->description = "Change selection of all tracking markers";
+  ot->description = "(De)select All\nChange selection of all tracking markers";
   ot->idname = "CLIP_OT_select_all";
->>>>>>> d301d80d
 
   /* api callbacks */
   ot->exec = select_all_exec;
@@ -1006,33 +917,6 @@
 
 void CLIP_OT_select_grouped(wmOperatorType *ot)
 {
-<<<<<<< HEAD
-	static const EnumPropertyItem select_group_items[] = {
-		{0, "KEYFRAMED", 0, "Keyframed tracks", "Select all keyframed tracks"},
-		{1, "ESTIMATED", 0, "Estimated tracks", "Select all estimated tracks"},
-		{2, "TRACKED", 0, "Tracked tracks", "Select all tracked tracks"},
-		{3, "LOCKED", 0, "Locked tracks", "Select all locked tracks"},
-		{4, "DISABLED", 0, "Disabled tracks", "Select all disabled tracks"},
-		{5, "COLOR", 0, "Tracks with same color", "Select all tracks with same color as active track"},
-		{6, "FAILED", 0, "Failed Tracks", "Select all tracks which failed to be reconstructed"},
-		{0, NULL, 0, NULL, NULL},
-	};
-
-	/* identifiers */
-	ot->name = "Select Grouped";
-	ot->description = "Select Grouped, Select all tracks from specified group";
-	ot->idname = "CLIP_OT_select_grouped";
-
-	/* api callbacks */
-	ot->exec = select_grouped_exec;
-	ot->poll = ED_space_clip_tracking_poll;
-
-	/* flags */
-	ot->flag = OPTYPE_REGISTER | OPTYPE_UNDO;
-
-	/* properties */
-	RNA_def_enum(ot->srna, "group", select_group_items, TRACK_CLEAR_REMAINED, "Action", "Clear action to execute");
-=======
   static const EnumPropertyItem select_group_items[] = {
       {0, "KEYFRAMED", 0, "Keyframed tracks", "Select all keyframed tracks"},
       {1, "ESTIMATED", 0, "Estimated tracks", "Select all estimated tracks"},
@@ -1050,7 +934,7 @@
 
   /* identifiers */
   ot->name = "Select Grouped";
-  ot->description = "Select all tracks from specified group";
+  ot->description = "Select Grouped, Select all tracks from specified group";
   ot->idname = "CLIP_OT_select_grouped";
 
   /* api callbacks */
@@ -1067,5 +951,4 @@
                TRACK_CLEAR_REMAINED,
                "Action",
                "Clear action to execute");
->>>>>>> d301d80d
 }