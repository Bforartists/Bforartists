--- conflicted
+++ resolved
@@ -253,24 +253,9 @@
 
 void CLIP_OT_solve_camera(wmOperatorType *ot)
 {
-<<<<<<< HEAD
-	/* identifiers */
-	ot->name = "Solve Camera";
-	ot->description = "Solve Camera\nSolve camera motion from tracks";
-	ot->idname = "CLIP_OT_solve_camera";
-
-	/* api callbacks */
-	ot->exec = solve_camera_exec;
-	ot->invoke = solve_camera_invoke;
-	ot->modal = solve_camera_modal;
-	ot->poll = ED_space_clip_tracking_poll;
-
-	/* flags */
-	ot->flag = OPTYPE_REGISTER | OPTYPE_UNDO;
-=======
   /* identifiers */
   ot->name = "Solve Camera";
-  ot->description = "Solve camera motion from tracks";
+  ot->description = "Solve Camera\nSolve camera motion from tracks";
   ot->idname = "CLIP_OT_solve_camera";
 
   /* api callbacks */
@@ -281,7 +266,6 @@
 
   /* flags */
   ot->flag = OPTYPE_REGISTER | OPTYPE_UNDO;
->>>>>>> c03ac674
 }
 
 /********************** clear solution operator *********************/
@@ -316,17 +300,10 @@
 
 void CLIP_OT_clear_solution(wmOperatorType *ot)
 {
-<<<<<<< HEAD
-	/* identifiers */
-	ot->name = "Clear Solution";
-	ot->description = "Clear Solution\nClear all calculated data";
-	ot->idname = "CLIP_OT_clear_solution";
-=======
   /* identifiers */
   ot->name = "Clear Solution";
-  ot->description = "Clear all calculated data";
+  ot->description = "Clear Solution\nClear all calculated data";
   ot->idname = "CLIP_OT_clear_solution";
->>>>>>> c03ac674
 
   /* api callbacks */
   ot->exec = clear_solution_exec;
