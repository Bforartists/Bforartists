--- conflicted
+++ resolved
@@ -316,11 +316,7 @@
   ot->description = "Delete marker for current frame from selected tracks";
 
   /* api callbacks */
-<<<<<<< HEAD
-  /*ot->invoke = WM_operator_confirm;*/ /*bfa - turned the dialog off*/
-=======
-  ot->invoke = WM_operator_confirm_or_exec;
->>>>>>> dce70309
+  /*ot->invoke = WM_operator_confirm_or_exec;*/ /*bfa - turned the dialog off*/
   ot->exec = delete_marker_exec;
   ot->poll = ED_space_clip_tracking_poll;
 
