--- conflicted
+++ resolved
@@ -399,15 +399,9 @@
 void CLIP_OT_graph_select_box(wmOperatorType *ot)
 {
 	/* identifiers */
-<<<<<<< HEAD
-	ot->name = "Border Select";
-	ot->description = "Border Select\nSelect curve points using border selection";
-	ot->idname = "CLIP_OT_graph_select_border";
-=======
 	ot->name = "Box Select";
 	ot->description = "Select curve points using box selection";
 	ot->idname = "CLIP_OT_graph_select_box";
->>>>>>> c4777d31
 
 	/* api callbacks */
 	ot->invoke = WM_gesture_box_invoke;
