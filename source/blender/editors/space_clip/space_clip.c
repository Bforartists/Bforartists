--- conflicted
+++ resolved
@@ -590,13 +590,8 @@
 static bool clip_drop_poll(bContext *UNUSED(C), wmDrag *drag, const wmEvent *UNUSED(event))
 {
   if (drag->type == WM_DRAG_PATH) {
-<<<<<<< HEAD
-    /* rule might not work? */
-    if (ELEM(drag->icon, 0, ICON_FILE_IMAGE, ICON_FILE_MOVIE, ICON_FILE)) {
-=======
     const eFileSel_File_Types file_type = WM_drag_get_path_file_type(drag);
     if (ELEM(file_type, 0, FILE_TYPE_IMAGE, FILE_TYPE_MOVIE)) {
->>>>>>> 857c2065
       return true;
     }
   }
