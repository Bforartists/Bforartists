/*
 * This program is free software; you can redistribute it and/or
 * modify it under the terms of the GNU General Public License
 * as published by the Free Software Foundation; either version 2
 * of the License, or (at your option) any later version.
 *
 * This program is distributed in the hope that it will be useful,
 * but WITHOUT ANY WARRANTY; without even the implied warranty of
 * MERCHANTABILITY or FITNESS FOR A PARTICULAR PURPOSE.  See the
 * GNU General Public License for more details.
 *
 * You should have received a copy of the GNU General Public License
 * along with this program; if not, write to the Free Software Foundation,
 * Inc., 51 Franklin Street, Fifth Floor, Boston, MA 02110-1301, USA.
 *
 * The Original Code is Copyright (C) 2011 Blender Foundation.
 * All rights reserved.
 */

/** \file
 * \ingroup spclip
 */

#include <string.h>
#include <stdio.h>

#include "MEM_guardedalloc.h"

#include "DNA_scene_types.h"
#include "DNA_screen_types.h"
#include "DNA_space_types.h"

#include "BLI_utildefines.h"
#include "BLI_listbase.h"
#include "BLI_math.h"
#include "BLI_path_util.h"
#include "BLI_string.h"

#include "BLT_translation.h"

#include "BKE_context.h"
#include "BKE_screen.h"
#include "BKE_movieclip.h"
#include "BKE_tracking.h"

#include "DEG_depsgraph.h"

#include "ED_clip.h"
#include "ED_gpencil.h"
#include "ED_screen.h"

#include "UI_interface.h"
#include "UI_resources.h"

#include "RNA_access.h"

#include "WM_api.h"
#include "WM_types.h"

#include "IMB_imbuf_types.h"
#include "IMB_imbuf.h"

#include "clip_intern.h" /* own include */

/* Panels */

static bool metadata_panel_context_poll(const bContext *C, PanelType *UNUSED(pt))
{
  return ED_space_clip_poll((bContext *)C);
}

static void metadata_panel_context_draw(const bContext *C, Panel *panel)
{
  SpaceClip *space_clip = CTX_wm_space_clip(C);
  /* NOTE: This might not be exactly the same image buffer as shown in the
   * clip editor itself, since that might be coming from proxy, or being
   * postprocessed (stabilized or undistored).
   * Ideally we need to query metadata from an original image or movie without
   * reading actual pixels to speed up the process. */
  ImBuf *ibuf = ED_space_clip_get_buffer(space_clip);
  if (ibuf != NULL) {
    ED_region_image_metadata_panel_draw(ibuf, panel->layout);
    IMB_freeImBuf(ibuf);
  }
}

void ED_clip_buttons_register(ARegionType *art)
{
  PanelType *pt;

  pt = MEM_callocN(sizeof(PanelType), "spacetype clip panel metadata");
  strcpy(pt->idname, "CLIP_PT_metadata");
  strcpy(pt->label, N_("Metadata"));
  strcpy(pt->category, "Footage");
  strcpy(pt->translation_context, BLT_I18NCONTEXT_DEFAULT_BPYRNA);
  pt->poll = metadata_panel_context_poll;
  pt->draw = metadata_panel_context_draw;
  pt->flag |= PNL_DEFAULT_CLOSED;
  BLI_addtail(&art->paneltypes, pt);
}

/********************* MovieClip Template ************************/

void uiTemplateMovieClip(
    uiLayout *layout, bContext *C, PointerRNA *ptr, const char *propname, bool compact)
{
  PropertyRNA *prop;
  PointerRNA clipptr;
  MovieClip *clip;
  uiLayout *row, *split;
  uiBlock *block;

  if (!ptr->data)
    return;

  prop = RNA_struct_find_property(ptr, propname);
  if (!prop) {
    printf(
        "%s: property not found: %s.%s\n", __func__, RNA_struct_identifier(ptr->type), propname);
    return;
  }

  if (RNA_property_type(prop) != PROP_POINTER) {
    printf("%s: expected pointer property for %s.%s\n",
           __func__,
           RNA_struct_identifier(ptr->type),
           propname);
    return;
  }

  clipptr = RNA_property_pointer_get(ptr, prop);
  clip = clipptr.data;

  uiLayoutSetContextPointer(layout, "edit_movieclip", &clipptr);

  if (!compact)
    uiTemplateID(
        layout, C, ptr, propname, NULL, "CLIP_OT_open", NULL, UI_TEMPLATE_ID_FILTER_ALL, false);

  if (clip) {
    uiLayout *col;

    row = uiLayoutRow(layout, false);
    block = uiLayoutGetBlock(row);
    uiDefBut(block, UI_BTYPE_LABEL, 0, IFACE_("File Path:"), 0, 19, 145, 19, NULL, 0, 0, 0, 0, "");

    row = uiLayoutRow(layout, false);
    split = uiLayoutSplit(row, 0.0f, false);
    row = uiLayoutRow(split, true);

    uiItemR(row, &clipptr, "filepath", 0, "", ICON_NONE);
    uiItemO(row, "", ICON_FILE_REFRESH, "clip.reload");

    col = uiLayoutColumn(layout, false);
    uiTemplateColorspaceSettings(col, &clipptr, "colorspace_settings");
  }
}

/********************* Track Template ************************/

void uiTemplateTrack(uiLayout *layout, PointerRNA *ptr, const char *propname)
{
  PropertyRNA *prop;
  PointerRNA scopesptr;
  uiBlock *block;
  uiLayout *col;
  MovieClipScopes *scopes;

  if (!ptr->data)
    return;

  prop = RNA_struct_find_property(ptr, propname);
  if (!prop) {
    printf(
        "%s: property not found: %s.%s\n", __func__, RNA_struct_identifier(ptr->type), propname);
    return;
  }

  if (RNA_property_type(prop) != PROP_POINTER) {
    printf("%s: expected pointer property for %s.%s\n",
           __func__,
           RNA_struct_identifier(ptr->type),
           propname);
    return;
  }

  scopesptr = RNA_property_pointer_get(ptr, prop);
  scopes = (MovieClipScopes *)scopesptr.data;

  if (scopes->track_preview_height < UI_UNIT_Y) {
    scopes->track_preview_height = UI_UNIT_Y;
  }
  else if (scopes->track_preview_height > UI_UNIT_Y * 20) {
    scopes->track_preview_height = UI_UNIT_Y * 20;
  }

  col = uiLayoutColumn(layout, true);
  block = uiLayoutGetBlock(col);

  uiDefBut(block,
           UI_BTYPE_TRACK_PREVIEW,
           0,
           "",
           0,
           0,
           UI_UNIT_X * 10,
           scopes->track_preview_height,
           scopes,
           0,
           0,
           0,
           0,
           "");

  /* Resize grip. */
  uiDefIconButI(block,
                UI_BTYPE_GRIP,
                0,
                ICON_GRIP,
                0,
                0,
                UI_UNIT_X * 10,
                (short)(UI_UNIT_Y * 0.8f),
                &scopes->track_preview_height,
                UI_UNIT_Y,
                UI_UNIT_Y * 20.0f,
                0.0f,
                0.0f,
                "");
}

/********************* Marker Template ************************/

#define B_MARKER_POS 3
#define B_MARKER_OFFSET 4
#define B_MARKER_PAT_DIM 5
#define B_MARKER_SEARCH_POS 6
#define B_MARKER_SEARCH_DIM 7
#define B_MARKER_FLAG 8

typedef struct {
  /** compact mode */
  int compact;

  MovieClip *clip;
  /** user of clip */
  MovieClipUser *user;
  MovieTrackingTrack *track;
  MovieTrackingMarker *marker;

  /** current frame number */
  int framenr;
  /** position of marker in pixel coords */
  float marker_pos[2];
  /** position and dimensions of marker pattern in pixel coords */
  float marker_pat[2];
  /** offset of "parenting" point */
  float track_offset[2];
  /** position and dimensions of marker search in pixel coords */
  float marker_search_pos[2], marker_search[2];
  /** marker's flags */
  int marker_flag;
} MarkerUpdateCb;

static void to_pixel_space(float r[2], float a[2], int width, int height)
{
  copy_v2_v2(r, a);
  r[0] *= width;
  r[1] *= height;
}

static void marker_update_cb(bContext *C, void *arg_cb, void *UNUSED(arg))
{
  MarkerUpdateCb *cb = (MarkerUpdateCb *)arg_cb;
  MovieTrackingMarker *marker;

  if (!cb->compact)
    return;

  marker = BKE_tracking_marker_ensure(cb->track, cb->framenr);

  marker->flag = cb->marker_flag;

  WM_event_add_notifier(C, NC_MOVIECLIP | NA_EDITED, NULL);
}

static void marker_block_handler(bContext *C, void *arg_cb, int event)
{
  MarkerUpdateCb *cb = (MarkerUpdateCb *)arg_cb;
  MovieTrackingMarker *marker;
  int width, height;
  bool ok = false;

  BKE_movieclip_get_size(cb->clip, cb->user, &width, &height);

  marker = BKE_tracking_marker_ensure(cb->track, cb->framenr);

  if (event == B_MARKER_POS) {
    marker->pos[0] = cb->marker_pos[0] / width;
    marker->pos[1] = cb->marker_pos[1] / height;

    /* to update position of "parented" objects */
    DEG_id_tag_update(&cb->clip->id, 0);
    WM_event_add_notifier(C, NC_SPACE | ND_SPACE_VIEW3D, NULL);

    ok = true;
  }
  else if (event == B_MARKER_PAT_DIM) {
    float dim[2], pat_dim[2], pat_min[2], pat_max[2];
    float scale_x, scale_y;
    int a;

    BKE_tracking_marker_pattern_minmax(cb->marker, pat_min, pat_max);

    sub_v2_v2v2(pat_dim, pat_max, pat_min);

    dim[0] = cb->marker_pat[0] / width;
    dim[1] = cb->marker_pat[1] / height;

    scale_x = dim[0] / pat_dim[0];
    scale_y = dim[1] / pat_dim[1];

    for (a = 0; a < 4; a++) {
      cb->marker->pattern_corners[a][0] *= scale_x;
      cb->marker->pattern_corners[a][1] *= scale_y;
    }

    BKE_tracking_marker_clamp(cb->marker, CLAMP_PAT_DIM);

    ok = true;
  }
  else if (event == B_MARKER_SEARCH_POS) {
    float delta[2], side[2];

    sub_v2_v2v2(side, cb->marker->search_max, cb->marker->search_min);
    mul_v2_fl(side, 0.5f);

    delta[0] = cb->marker_search_pos[0] / width;
    delta[1] = cb->marker_search_pos[1] / height;

    sub_v2_v2v2(cb->marker->search_min, delta, side);
    add_v2_v2v2(cb->marker->search_max, delta, side);

    BKE_tracking_marker_clamp(cb->marker, CLAMP_SEARCH_POS);

    ok = true;
  }
  else if (event == B_MARKER_SEARCH_DIM) {
    float dim[2], search_dim[2];

    sub_v2_v2v2(search_dim, cb->marker->search_max, cb->marker->search_min);

    dim[0] = cb->marker_search[0] / width;
    dim[1] = cb->marker_search[1] / height;

    sub_v2_v2(dim, search_dim);
    mul_v2_fl(dim, 0.5f);

    cb->marker->search_min[0] -= dim[0];
    cb->marker->search_min[1] -= dim[1];

    cb->marker->search_max[0] += dim[0];
    cb->marker->search_max[1] += dim[1];

    BKE_tracking_marker_clamp(cb->marker, CLAMP_SEARCH_DIM);

    ok = true;
  }
  else if (event == B_MARKER_FLAG) {
    marker->flag = cb->marker_flag;

    ok = true;
  }
  else if (event == B_MARKER_OFFSET) {
    float offset[2], delta[2];
    int i;

    offset[0] = cb->track_offset[0] / width;
    offset[1] = cb->track_offset[1] / height;

    sub_v2_v2v2(delta, offset, cb->track->offset);
    copy_v2_v2(cb->track->offset, offset);

    for (i = 0; i < cb->track->markersnr; i++)
      sub_v2_v2(cb->track->markers[i].pos, delta);

    /* to update position of "parented" objects */
    DEG_id_tag_update(&cb->clip->id, 0);
    WM_event_add_notifier(C, NC_SPACE | ND_SPACE_VIEW3D, NULL);

    ok = true;
  }

  if (ok)
    WM_event_add_notifier(C, NC_MOVIECLIP | NA_EDITED, cb->clip);
}

void uiTemplateMarker(uiLayout *layout,
                      PointerRNA *ptr,
                      const char *propname,
                      PointerRNA *userptr,
                      PointerRNA *trackptr,
                      bool compact)
{
<<<<<<< HEAD
	PropertyRNA *prop;
	uiBlock *block;
	uiBut *bt;
	PointerRNA clipptr;
	MovieClip *clip;
	MovieClipUser *user;
	MovieTrackingTrack *track;
	MovieTrackingMarker *marker;
	MarkerUpdateCb *cb;
	const char *tip;
	float pat_min[2], pat_max[2];

	if (!ptr->data)
		return;

	prop = RNA_struct_find_property(ptr, propname);
	if (!prop) {
		printf("%s: property not found: %s.%s\n",
		       __func__, RNA_struct_identifier(ptr->type), propname);
		return;
	}

	if (RNA_property_type(prop) != PROP_POINTER) {
		printf("%s: expected pointer property for %s.%s\n",
		       __func__, RNA_struct_identifier(ptr->type), propname);
		return;
	}

	clipptr = RNA_property_pointer_get(ptr, prop);
	clip = (MovieClip *)clipptr.data;
	user = userptr->data;
	track = trackptr->data;

	marker = BKE_tracking_marker_get(track, user->framenr);

	cb = MEM_callocN(sizeof(MarkerUpdateCb), "uiTemplateMarker update_cb");
	cb->compact = compact;
	cb->clip = clip;
	cb->user = user;
	cb->track = track;
	cb->marker = marker;
	cb->marker_flag = marker->flag;
	cb->framenr = user->framenr;

	if (compact) {
		block = uiLayoutGetBlock(layout);

		if (cb->marker_flag & MARKER_DISABLED)
			tip = TIP_("Disabled\nMarker is disabled at current frame");
		else
			tip = TIP_("Enabled\nMarker is enabled at current frame");

		bt = uiDefIconButBitI(block, UI_BTYPE_TOGGLE_N, MARKER_DISABLED, 0, ICON_HIDE_OFF, 0, 0, UI_UNIT_X, UI_UNIT_Y,
		                      &cb->marker_flag, 0, 0, 1, 0, tip);
		UI_but_funcN_set(bt, marker_update_cb, cb, NULL);
		UI_but_drawflag_enable(bt, UI_BUT_ICON_REVERSE);
	}
	else {
		int width, height, step, digits;
		float pat_dim[2], search_dim[2], search_pos[2];
		uiLayout *col;

		BKE_movieclip_get_size(clip, user, &width, &height);

		if (track->flag & TRACK_LOCKED) {
			uiLayoutSetActive(layout, false);
			block = uiLayoutAbsoluteBlock(layout);
			uiDefBut(block, UI_BTYPE_LABEL, 0, IFACE_("Track is locked"), 0, 0, UI_UNIT_X * 15.0f, UI_UNIT_Y, NULL, 0, 0, 0, 0, "");

			return;
		}

		step = 100;
		digits = 2;

		BKE_tracking_marker_pattern_minmax(marker, pat_min, pat_max);

		sub_v2_v2v2(pat_dim, pat_max, pat_min);
		sub_v2_v2v2(search_dim, marker->search_max, marker->search_min);

		add_v2_v2v2(search_pos, marker->search_max, marker->search_min);
		mul_v2_fl(search_pos, 0.5);

		to_pixel_space(cb->marker_pos, marker->pos, width, height);
		to_pixel_space(cb->marker_pat, pat_dim, width, height);
		to_pixel_space(cb->marker_search, search_dim, width, height);
		to_pixel_space(cb->marker_search_pos, search_pos, width, height);
		to_pixel_space(cb->track_offset, track->offset, width, height);

		cb->marker_flag = marker->flag;

		block = uiLayoutAbsoluteBlock(layout);
		UI_block_func_handle_set(block, marker_block_handler, cb);
		UI_block_funcN_set(block, marker_update_cb, cb, NULL);

		if (cb->marker_flag & MARKER_DISABLED)
			tip = TIP_("Disabled\nMarker is disabled at current frame");
		else
			tip = TIP_("Enabled\nMarker is enabled at current frame");

		uiDefButBitI(block, UI_BTYPE_CHECKBOX_N, MARKER_DISABLED, B_MARKER_FLAG, IFACE_("Enabled"), 0.5 * UI_UNIT_X, 9.5 * UI_UNIT_Y, 7.25 * UI_UNIT_X, UI_UNIT_Y,
		             &cb->marker_flag, 0, 0, 0, 0, tip);

		col = uiLayoutColumn(layout, true);
		uiLayoutSetActive(col, (cb->marker_flag & MARKER_DISABLED) == 0);

		block = uiLayoutAbsoluteBlock(col);
		UI_block_align_begin(block);

		uiDefBut(block, UI_BTYPE_LABEL, 0, IFACE_("Position:"), 0, 10 * UI_UNIT_Y, 15 * UI_UNIT_X, UI_UNIT_Y, NULL, 0, 0, 0, 0, "");
		uiDefButF(block, UI_BTYPE_NUM, B_MARKER_POS, IFACE_("X:"), 0.5 * UI_UNIT_X, 9 * UI_UNIT_Y, 7.25 * UI_UNIT_X, UI_UNIT_Y, &cb->marker_pos[0],
		          -10 * width, 10.0 * width, step, digits, TIP_("X-position of marker at frame in screen coordinates"));
		uiDefButF(block, UI_BTYPE_NUM, B_MARKER_POS, IFACE_("Y:"), 8.25 * UI_UNIT_X, 9 * UI_UNIT_Y, 7.25 * UI_UNIT_X, UI_UNIT_Y, &cb->marker_pos[1],
		          -10 * height, 10.0 * height, step, digits,
		          TIP_("Y-position of marker at frame in screen coordinates"));

		uiDefBut(block, UI_BTYPE_LABEL, 0, IFACE_("Offset:"), 0, 8 * UI_UNIT_Y, 15 * UI_UNIT_X, UI_UNIT_Y, NULL, 0, 0, 0, 0, "");
		uiDefButF(block, UI_BTYPE_NUM, B_MARKER_OFFSET, IFACE_("X:"), 0.5 * UI_UNIT_X, 7 * UI_UNIT_Y, 7.25 * UI_UNIT_X, UI_UNIT_Y, &cb->track_offset[0],
		          -10 * width, 10.0 * width, step, digits, TIP_("X-offset to parenting point"));
		uiDefButF(block, UI_BTYPE_NUM, B_MARKER_OFFSET, IFACE_("Y:"), 8.25 * UI_UNIT_X, 7 * UI_UNIT_Y, 7.25 * UI_UNIT_X, UI_UNIT_Y, &cb->track_offset[1],
		          -10 * height, 10.0 * height, step, digits, TIP_("Y-offset to parenting point"));

		uiDefBut(block, UI_BTYPE_LABEL, 0, IFACE_("Pattern Area:"), 0, 6 * UI_UNIT_Y, 15 * UI_UNIT_X, UI_UNIT_Y, NULL, 0, 0, 0, 0, "");
		uiDefButF(block, UI_BTYPE_NUM, B_MARKER_PAT_DIM, IFACE_("Width:"), 0.5 * UI_UNIT_X, 5 * UI_UNIT_Y, 15 * UI_UNIT_X, UI_UNIT_Y, &cb->marker_pat[0], 3.0f,
		          10.0 * width, step, digits, TIP_("Width of marker's pattern in screen coordinates"));
		uiDefButF(block, UI_BTYPE_NUM, B_MARKER_PAT_DIM, IFACE_("Height:"), 0.5 * UI_UNIT_X, 4 * UI_UNIT_Y, 15 * UI_UNIT_X, UI_UNIT_Y, &cb->marker_pat[1], 3.0f,
		          10.0 * height, step, digits, TIP_("Height of marker's pattern in screen coordinates"));

		uiDefBut(block, UI_BTYPE_LABEL, 0, IFACE_("Search Area:"), 0, 3 * UI_UNIT_Y, 15 * UI_UNIT_X, UI_UNIT_Y, NULL, 0, 0, 0, 0, "");
		uiDefButF(block, UI_BTYPE_NUM, B_MARKER_SEARCH_POS, IFACE_("X:"), 0.5 * UI_UNIT_X, 2 * UI_UNIT_Y, 7.25 * UI_UNIT_X, UI_UNIT_Y, &cb->marker_search_pos[0],
		          -width, width, step, digits, TIP_("X-position of search at frame relative to marker's position"));
		uiDefButF(block, UI_BTYPE_NUM, B_MARKER_SEARCH_POS, IFACE_("Y:"), 8.25 * UI_UNIT_X, 2 * UI_UNIT_Y, 7.25 * UI_UNIT_X, UI_UNIT_Y, &cb->marker_search_pos[1],
		          -height, height, step, digits, TIP_("Y-position of search at frame relative to marker's position"));
		uiDefButF(block, UI_BTYPE_NUM, B_MARKER_SEARCH_DIM, IFACE_("Width:"), 0.5 * UI_UNIT_X, 1 * UI_UNIT_Y, 15 * UI_UNIT_X, UI_UNIT_Y, &cb->marker_search[0], 3.0f,
		          10.0 * width, step, digits, TIP_("Width of marker's search in screen coordinates"));
		uiDefButF(block, UI_BTYPE_NUM, B_MARKER_SEARCH_DIM, IFACE_("Height:"), 0.5 * UI_UNIT_X, 0 * UI_UNIT_Y, 15 * UI_UNIT_X, UI_UNIT_Y, &cb->marker_search[1], 3.0f,
		          10.0 * height, step, digits, TIP_("Height of marker's search in screen coordinates"));

		UI_block_align_end(block);
	}
=======
  PropertyRNA *prop;
  uiBlock *block;
  uiBut *bt;
  PointerRNA clipptr;
  MovieClip *clip;
  MovieClipUser *user;
  MovieTrackingTrack *track;
  MovieTrackingMarker *marker;
  MarkerUpdateCb *cb;
  const char *tip;
  float pat_min[2], pat_max[2];

  if (!ptr->data)
    return;

  prop = RNA_struct_find_property(ptr, propname);
  if (!prop) {
    printf(
        "%s: property not found: %s.%s\n", __func__, RNA_struct_identifier(ptr->type), propname);
    return;
  }

  if (RNA_property_type(prop) != PROP_POINTER) {
    printf("%s: expected pointer property for %s.%s\n",
           __func__,
           RNA_struct_identifier(ptr->type),
           propname);
    return;
  }

  clipptr = RNA_property_pointer_get(ptr, prop);
  clip = (MovieClip *)clipptr.data;
  user = userptr->data;
  track = trackptr->data;

  marker = BKE_tracking_marker_get(track, user->framenr);

  cb = MEM_callocN(sizeof(MarkerUpdateCb), "uiTemplateMarker update_cb");
  cb->compact = compact;
  cb->clip = clip;
  cb->user = user;
  cb->track = track;
  cb->marker = marker;
  cb->marker_flag = marker->flag;
  cb->framenr = user->framenr;

  if (compact) {
    block = uiLayoutGetBlock(layout);

    if (cb->marker_flag & MARKER_DISABLED)
      tip = TIP_("Marker is disabled at current frame");
    else
      tip = TIP_("Marker is enabled at current frame");

    bt = uiDefIconButBitI(block,
                          UI_BTYPE_TOGGLE_N,
                          MARKER_DISABLED,
                          0,
                          ICON_HIDE_OFF,
                          0,
                          0,
                          UI_UNIT_X,
                          UI_UNIT_Y,
                          &cb->marker_flag,
                          0,
                          0,
                          1,
                          0,
                          tip);
    UI_but_funcN_set(bt, marker_update_cb, cb, NULL);
    UI_but_drawflag_enable(bt, UI_BUT_ICON_REVERSE);
  }
  else {
    int width, height, step, digits;
    float pat_dim[2], search_dim[2], search_pos[2];
    uiLayout *col;

    BKE_movieclip_get_size(clip, user, &width, &height);

    if (track->flag & TRACK_LOCKED) {
      uiLayoutSetActive(layout, false);
      block = uiLayoutAbsoluteBlock(layout);
      uiDefBut(block,
               UI_BTYPE_LABEL,
               0,
               IFACE_("Track is locked"),
               0,
               0,
               UI_UNIT_X * 15.0f,
               UI_UNIT_Y,
               NULL,
               0,
               0,
               0,
               0,
               "");

      return;
    }

    step = 100;
    digits = 2;

    BKE_tracking_marker_pattern_minmax(marker, pat_min, pat_max);

    sub_v2_v2v2(pat_dim, pat_max, pat_min);
    sub_v2_v2v2(search_dim, marker->search_max, marker->search_min);

    add_v2_v2v2(search_pos, marker->search_max, marker->search_min);
    mul_v2_fl(search_pos, 0.5);

    to_pixel_space(cb->marker_pos, marker->pos, width, height);
    to_pixel_space(cb->marker_pat, pat_dim, width, height);
    to_pixel_space(cb->marker_search, search_dim, width, height);
    to_pixel_space(cb->marker_search_pos, search_pos, width, height);
    to_pixel_space(cb->track_offset, track->offset, width, height);

    cb->marker_flag = marker->flag;

    block = uiLayoutAbsoluteBlock(layout);
    UI_block_func_handle_set(block, marker_block_handler, cb);
    UI_block_funcN_set(block, marker_update_cb, cb, NULL);

    if (cb->marker_flag & MARKER_DISABLED)
      tip = TIP_("Marker is disabled at current frame");
    else
      tip = TIP_("Marker is enabled at current frame");

    uiDefButBitI(block,
                 UI_BTYPE_CHECKBOX_N,
                 MARKER_DISABLED,
                 B_MARKER_FLAG,
                 IFACE_("Enabled"),
                 0.5 * UI_UNIT_X,
                 9.5 * UI_UNIT_Y,
                 7.25 * UI_UNIT_X,
                 UI_UNIT_Y,
                 &cb->marker_flag,
                 0,
                 0,
                 0,
                 0,
                 tip);

    col = uiLayoutColumn(layout, true);
    uiLayoutSetActive(col, (cb->marker_flag & MARKER_DISABLED) == 0);

    block = uiLayoutAbsoluteBlock(col);
    UI_block_align_begin(block);

    uiDefBut(block,
             UI_BTYPE_LABEL,
             0,
             IFACE_("Position:"),
             0,
             10 * UI_UNIT_Y,
             15 * UI_UNIT_X,
             UI_UNIT_Y,
             NULL,
             0,
             0,
             0,
             0,
             "");
    uiDefButF(block,
              UI_BTYPE_NUM,
              B_MARKER_POS,
              IFACE_("X:"),
              0.5 * UI_UNIT_X,
              9 * UI_UNIT_Y,
              7.25 * UI_UNIT_X,
              UI_UNIT_Y,
              &cb->marker_pos[0],
              -10 * width,
              10.0 * width,
              step,
              digits,
              TIP_("X-position of marker at frame in screen coordinates"));
    uiDefButF(block,
              UI_BTYPE_NUM,
              B_MARKER_POS,
              IFACE_("Y:"),
              8.25 * UI_UNIT_X,
              9 * UI_UNIT_Y,
              7.25 * UI_UNIT_X,
              UI_UNIT_Y,
              &cb->marker_pos[1],
              -10 * height,
              10.0 * height,
              step,
              digits,
              TIP_("Y-position of marker at frame in screen coordinates"));

    uiDefBut(block,
             UI_BTYPE_LABEL,
             0,
             IFACE_("Offset:"),
             0,
             8 * UI_UNIT_Y,
             15 * UI_UNIT_X,
             UI_UNIT_Y,
             NULL,
             0,
             0,
             0,
             0,
             "");
    uiDefButF(block,
              UI_BTYPE_NUM,
              B_MARKER_OFFSET,
              IFACE_("X:"),
              0.5 * UI_UNIT_X,
              7 * UI_UNIT_Y,
              7.25 * UI_UNIT_X,
              UI_UNIT_Y,
              &cb->track_offset[0],
              -10 * width,
              10.0 * width,
              step,
              digits,
              TIP_("X-offset to parenting point"));
    uiDefButF(block,
              UI_BTYPE_NUM,
              B_MARKER_OFFSET,
              IFACE_("Y:"),
              8.25 * UI_UNIT_X,
              7 * UI_UNIT_Y,
              7.25 * UI_UNIT_X,
              UI_UNIT_Y,
              &cb->track_offset[1],
              -10 * height,
              10.0 * height,
              step,
              digits,
              TIP_("Y-offset to parenting point"));

    uiDefBut(block,
             UI_BTYPE_LABEL,
             0,
             IFACE_("Pattern Area:"),
             0,
             6 * UI_UNIT_Y,
             15 * UI_UNIT_X,
             UI_UNIT_Y,
             NULL,
             0,
             0,
             0,
             0,
             "");
    uiDefButF(block,
              UI_BTYPE_NUM,
              B_MARKER_PAT_DIM,
              IFACE_("Width:"),
              0.5 * UI_UNIT_X,
              5 * UI_UNIT_Y,
              15 * UI_UNIT_X,
              UI_UNIT_Y,
              &cb->marker_pat[0],
              3.0f,
              10.0 * width,
              step,
              digits,
              TIP_("Width of marker's pattern in screen coordinates"));
    uiDefButF(block,
              UI_BTYPE_NUM,
              B_MARKER_PAT_DIM,
              IFACE_("Height:"),
              0.5 * UI_UNIT_X,
              4 * UI_UNIT_Y,
              15 * UI_UNIT_X,
              UI_UNIT_Y,
              &cb->marker_pat[1],
              3.0f,
              10.0 * height,
              step,
              digits,
              TIP_("Height of marker's pattern in screen coordinates"));

    uiDefBut(block,
             UI_BTYPE_LABEL,
             0,
             IFACE_("Search Area:"),
             0,
             3 * UI_UNIT_Y,
             15 * UI_UNIT_X,
             UI_UNIT_Y,
             NULL,
             0,
             0,
             0,
             0,
             "");
    uiDefButF(block,
              UI_BTYPE_NUM,
              B_MARKER_SEARCH_POS,
              IFACE_("X:"),
              0.5 * UI_UNIT_X,
              2 * UI_UNIT_Y,
              7.25 * UI_UNIT_X,
              UI_UNIT_Y,
              &cb->marker_search_pos[0],
              -width,
              width,
              step,
              digits,
              TIP_("X-position of search at frame relative to marker's position"));
    uiDefButF(block,
              UI_BTYPE_NUM,
              B_MARKER_SEARCH_POS,
              IFACE_("Y:"),
              8.25 * UI_UNIT_X,
              2 * UI_UNIT_Y,
              7.25 * UI_UNIT_X,
              UI_UNIT_Y,
              &cb->marker_search_pos[1],
              -height,
              height,
              step,
              digits,
              TIP_("Y-position of search at frame relative to marker's position"));
    uiDefButF(block,
              UI_BTYPE_NUM,
              B_MARKER_SEARCH_DIM,
              IFACE_("Width:"),
              0.5 * UI_UNIT_X,
              1 * UI_UNIT_Y,
              15 * UI_UNIT_X,
              UI_UNIT_Y,
              &cb->marker_search[0],
              3.0f,
              10.0 * width,
              step,
              digits,
              TIP_("Width of marker's search in screen coordinates"));
    uiDefButF(block,
              UI_BTYPE_NUM,
              B_MARKER_SEARCH_DIM,
              IFACE_("Height:"),
              0.5 * UI_UNIT_X,
              0 * UI_UNIT_Y,
              15 * UI_UNIT_X,
              UI_UNIT_Y,
              &cb->marker_search[1],
              3.0f,
              10.0 * height,
              step,
              digits,
              TIP_("Height of marker's search in screen coordinates"));

    UI_block_align_end(block);
  }
>>>>>>> 863eeca1
}

/********************* Footage Information Template ************************/

void uiTemplateMovieclipInformation(uiLayout *layout,
                                    PointerRNA *ptr,
                                    const char *propname,
                                    PointerRNA *userptr)
{
  PropertyRNA *prop;
  PointerRNA clipptr;
  MovieClip *clip;
  MovieClipUser *user;
  uiLayout *col;
  char str[1024];
  int width, height, framenr;
  ImBuf *ibuf;
  size_t ofs = 0;

  if (!ptr->data)
    return;

  prop = RNA_struct_find_property(ptr, propname);
  if (!prop) {
    printf(
        "%s: property not found: %s.%s\n", __func__, RNA_struct_identifier(ptr->type), propname);
    return;
  }

  if (RNA_property_type(prop) != PROP_POINTER) {
    printf("%s: expected pointer property for %s.%s\n",
           __func__,
           RNA_struct_identifier(ptr->type),
           propname);
    return;
  }

  clipptr = RNA_property_pointer_get(ptr, prop);
  clip = (MovieClip *)clipptr.data;
  user = userptr->data;

  col = uiLayoutColumn(layout, false);

  ibuf = BKE_movieclip_get_ibuf_flag(clip, user, clip->flag, MOVIECLIP_CACHE_SKIP);

  /* Display frame dimensions, channels number and byffer type. */
  BKE_movieclip_get_size(clip, user, &width, &height);
  ofs += BLI_snprintf(str + ofs, sizeof(str) - ofs, IFACE_("Size %d x %d"), width, height);

  if (ibuf) {
    if (ibuf->rect_float) {
      if (ibuf->channels != 4)
        ofs += BLI_snprintf(
            str + ofs, sizeof(str) - ofs, IFACE_(", %d float channel(s)"), ibuf->channels);
      else if (ibuf->planes == R_IMF_PLANES_RGBA)
        ofs += BLI_strncpy_rlen(str + ofs, IFACE_(", RGBA float"), sizeof(str) - ofs);
      else
        ofs += BLI_strncpy_rlen(str + ofs, IFACE_(", RGB float"), sizeof(str) - ofs);
    }
    else {
      if (ibuf->planes == R_IMF_PLANES_RGBA)
        ofs += BLI_strncpy_rlen(str + ofs, IFACE_(", RGBA byte"), sizeof(str) - ofs);
      else
        ofs += BLI_strncpy_rlen(str + ofs, IFACE_(", RGB byte"), sizeof(str) - ofs);
    }

    if (clip->anim != NULL) {
      short frs_sec;
      float frs_sec_base;
      if (IMB_anim_get_fps(clip->anim, &frs_sec, &frs_sec_base, true)) {
        ofs += BLI_snprintf(
            str + ofs, sizeof(str) - ofs, IFACE_(", %.2f fps"), (float)frs_sec / frs_sec_base);
      }
    }
  }
  else {
    ofs += BLI_strncpy_rlen(str + ofs, IFACE_(", failed to load"), sizeof(str) - ofs);
  }

  uiItemL(col, str, ICON_NONE);

  /* Display current frame number. */
  framenr = BKE_movieclip_remap_scene_to_clip_frame(clip, user->framenr);
  if (framenr <= clip->len)
    BLI_snprintf(str, sizeof(str), IFACE_("Frame: %d / %d"), framenr, clip->len);
  else
    BLI_snprintf(str, sizeof(str), IFACE_("Frame: - / %d"), clip->len);
  uiItemL(col, str, ICON_NONE);

  /* Display current file name if it's a sequence clip. */
  if (clip->source == MCLIP_SRC_SEQUENCE) {
    char filepath[FILE_MAX];
    const char *file;

    if (framenr <= clip->len) {
      BKE_movieclip_filename_for_frame(clip, user, filepath);
      file = BLI_last_slash(filepath);
    }
    else {
      file = "-";
    }

    BLI_snprintf(str, sizeof(str), IFACE_("File: %s"), file);

    uiItemL(col, str, ICON_NONE);
  }

  IMB_freeImBuf(ibuf);
}<|MERGE_RESOLUTION|>--- conflicted
+++ resolved
@@ -402,148 +402,6 @@
                       PointerRNA *trackptr,
                       bool compact)
 {
-<<<<<<< HEAD
-	PropertyRNA *prop;
-	uiBlock *block;
-	uiBut *bt;
-	PointerRNA clipptr;
-	MovieClip *clip;
-	MovieClipUser *user;
-	MovieTrackingTrack *track;
-	MovieTrackingMarker *marker;
-	MarkerUpdateCb *cb;
-	const char *tip;
-	float pat_min[2], pat_max[2];
-
-	if (!ptr->data)
-		return;
-
-	prop = RNA_struct_find_property(ptr, propname);
-	if (!prop) {
-		printf("%s: property not found: %s.%s\n",
-		       __func__, RNA_struct_identifier(ptr->type), propname);
-		return;
-	}
-
-	if (RNA_property_type(prop) != PROP_POINTER) {
-		printf("%s: expected pointer property for %s.%s\n",
-		       __func__, RNA_struct_identifier(ptr->type), propname);
-		return;
-	}
-
-	clipptr = RNA_property_pointer_get(ptr, prop);
-	clip = (MovieClip *)clipptr.data;
-	user = userptr->data;
-	track = trackptr->data;
-
-	marker = BKE_tracking_marker_get(track, user->framenr);
-
-	cb = MEM_callocN(sizeof(MarkerUpdateCb), "uiTemplateMarker update_cb");
-	cb->compact = compact;
-	cb->clip = clip;
-	cb->user = user;
-	cb->track = track;
-	cb->marker = marker;
-	cb->marker_flag = marker->flag;
-	cb->framenr = user->framenr;
-
-	if (compact) {
-		block = uiLayoutGetBlock(layout);
-
-		if (cb->marker_flag & MARKER_DISABLED)
-			tip = TIP_("Disabled\nMarker is disabled at current frame");
-		else
-			tip = TIP_("Enabled\nMarker is enabled at current frame");
-
-		bt = uiDefIconButBitI(block, UI_BTYPE_TOGGLE_N, MARKER_DISABLED, 0, ICON_HIDE_OFF, 0, 0, UI_UNIT_X, UI_UNIT_Y,
-		                      &cb->marker_flag, 0, 0, 1, 0, tip);
-		UI_but_funcN_set(bt, marker_update_cb, cb, NULL);
-		UI_but_drawflag_enable(bt, UI_BUT_ICON_REVERSE);
-	}
-	else {
-		int width, height, step, digits;
-		float pat_dim[2], search_dim[2], search_pos[2];
-		uiLayout *col;
-
-		BKE_movieclip_get_size(clip, user, &width, &height);
-
-		if (track->flag & TRACK_LOCKED) {
-			uiLayoutSetActive(layout, false);
-			block = uiLayoutAbsoluteBlock(layout);
-			uiDefBut(block, UI_BTYPE_LABEL, 0, IFACE_("Track is locked"), 0, 0, UI_UNIT_X * 15.0f, UI_UNIT_Y, NULL, 0, 0, 0, 0, "");
-
-			return;
-		}
-
-		step = 100;
-		digits = 2;
-
-		BKE_tracking_marker_pattern_minmax(marker, pat_min, pat_max);
-
-		sub_v2_v2v2(pat_dim, pat_max, pat_min);
-		sub_v2_v2v2(search_dim, marker->search_max, marker->search_min);
-
-		add_v2_v2v2(search_pos, marker->search_max, marker->search_min);
-		mul_v2_fl(search_pos, 0.5);
-
-		to_pixel_space(cb->marker_pos, marker->pos, width, height);
-		to_pixel_space(cb->marker_pat, pat_dim, width, height);
-		to_pixel_space(cb->marker_search, search_dim, width, height);
-		to_pixel_space(cb->marker_search_pos, search_pos, width, height);
-		to_pixel_space(cb->track_offset, track->offset, width, height);
-
-		cb->marker_flag = marker->flag;
-
-		block = uiLayoutAbsoluteBlock(layout);
-		UI_block_func_handle_set(block, marker_block_handler, cb);
-		UI_block_funcN_set(block, marker_update_cb, cb, NULL);
-
-		if (cb->marker_flag & MARKER_DISABLED)
-			tip = TIP_("Disabled\nMarker is disabled at current frame");
-		else
-			tip = TIP_("Enabled\nMarker is enabled at current frame");
-
-		uiDefButBitI(block, UI_BTYPE_CHECKBOX_N, MARKER_DISABLED, B_MARKER_FLAG, IFACE_("Enabled"), 0.5 * UI_UNIT_X, 9.5 * UI_UNIT_Y, 7.25 * UI_UNIT_X, UI_UNIT_Y,
-		             &cb->marker_flag, 0, 0, 0, 0, tip);
-
-		col = uiLayoutColumn(layout, true);
-		uiLayoutSetActive(col, (cb->marker_flag & MARKER_DISABLED) == 0);
-
-		block = uiLayoutAbsoluteBlock(col);
-		UI_block_align_begin(block);
-
-		uiDefBut(block, UI_BTYPE_LABEL, 0, IFACE_("Position:"), 0, 10 * UI_UNIT_Y, 15 * UI_UNIT_X, UI_UNIT_Y, NULL, 0, 0, 0, 0, "");
-		uiDefButF(block, UI_BTYPE_NUM, B_MARKER_POS, IFACE_("X:"), 0.5 * UI_UNIT_X, 9 * UI_UNIT_Y, 7.25 * UI_UNIT_X, UI_UNIT_Y, &cb->marker_pos[0],
-		          -10 * width, 10.0 * width, step, digits, TIP_("X-position of marker at frame in screen coordinates"));
-		uiDefButF(block, UI_BTYPE_NUM, B_MARKER_POS, IFACE_("Y:"), 8.25 * UI_UNIT_X, 9 * UI_UNIT_Y, 7.25 * UI_UNIT_X, UI_UNIT_Y, &cb->marker_pos[1],
-		          -10 * height, 10.0 * height, step, digits,
-		          TIP_("Y-position of marker at frame in screen coordinates"));
-
-		uiDefBut(block, UI_BTYPE_LABEL, 0, IFACE_("Offset:"), 0, 8 * UI_UNIT_Y, 15 * UI_UNIT_X, UI_UNIT_Y, NULL, 0, 0, 0, 0, "");
-		uiDefButF(block, UI_BTYPE_NUM, B_MARKER_OFFSET, IFACE_("X:"), 0.5 * UI_UNIT_X, 7 * UI_UNIT_Y, 7.25 * UI_UNIT_X, UI_UNIT_Y, &cb->track_offset[0],
-		          -10 * width, 10.0 * width, step, digits, TIP_("X-offset to parenting point"));
-		uiDefButF(block, UI_BTYPE_NUM, B_MARKER_OFFSET, IFACE_("Y:"), 8.25 * UI_UNIT_X, 7 * UI_UNIT_Y, 7.25 * UI_UNIT_X, UI_UNIT_Y, &cb->track_offset[1],
-		          -10 * height, 10.0 * height, step, digits, TIP_("Y-offset to parenting point"));
-
-		uiDefBut(block, UI_BTYPE_LABEL, 0, IFACE_("Pattern Area:"), 0, 6 * UI_UNIT_Y, 15 * UI_UNIT_X, UI_UNIT_Y, NULL, 0, 0, 0, 0, "");
-		uiDefButF(block, UI_BTYPE_NUM, B_MARKER_PAT_DIM, IFACE_("Width:"), 0.5 * UI_UNIT_X, 5 * UI_UNIT_Y, 15 * UI_UNIT_X, UI_UNIT_Y, &cb->marker_pat[0], 3.0f,
-		          10.0 * width, step, digits, TIP_("Width of marker's pattern in screen coordinates"));
-		uiDefButF(block, UI_BTYPE_NUM, B_MARKER_PAT_DIM, IFACE_("Height:"), 0.5 * UI_UNIT_X, 4 * UI_UNIT_Y, 15 * UI_UNIT_X, UI_UNIT_Y, &cb->marker_pat[1], 3.0f,
-		          10.0 * height, step, digits, TIP_("Height of marker's pattern in screen coordinates"));
-
-		uiDefBut(block, UI_BTYPE_LABEL, 0, IFACE_("Search Area:"), 0, 3 * UI_UNIT_Y, 15 * UI_UNIT_X, UI_UNIT_Y, NULL, 0, 0, 0, 0, "");
-		uiDefButF(block, UI_BTYPE_NUM, B_MARKER_SEARCH_POS, IFACE_("X:"), 0.5 * UI_UNIT_X, 2 * UI_UNIT_Y, 7.25 * UI_UNIT_X, UI_UNIT_Y, &cb->marker_search_pos[0],
-		          -width, width, step, digits, TIP_("X-position of search at frame relative to marker's position"));
-		uiDefButF(block, UI_BTYPE_NUM, B_MARKER_SEARCH_POS, IFACE_("Y:"), 8.25 * UI_UNIT_X, 2 * UI_UNIT_Y, 7.25 * UI_UNIT_X, UI_UNIT_Y, &cb->marker_search_pos[1],
-		          -height, height, step, digits, TIP_("Y-position of search at frame relative to marker's position"));
-		uiDefButF(block, UI_BTYPE_NUM, B_MARKER_SEARCH_DIM, IFACE_("Width:"), 0.5 * UI_UNIT_X, 1 * UI_UNIT_Y, 15 * UI_UNIT_X, UI_UNIT_Y, &cb->marker_search[0], 3.0f,
-		          10.0 * width, step, digits, TIP_("Width of marker's search in screen coordinates"));
-		uiDefButF(block, UI_BTYPE_NUM, B_MARKER_SEARCH_DIM, IFACE_("Height:"), 0.5 * UI_UNIT_X, 0 * UI_UNIT_Y, 15 * UI_UNIT_X, UI_UNIT_Y, &cb->marker_search[1], 3.0f,
-		          10.0 * height, step, digits, TIP_("Height of marker's search in screen coordinates"));
-
-		UI_block_align_end(block);
-	}
-=======
   PropertyRNA *prop;
   uiBlock *block;
   uiBut *bt;
@@ -594,9 +452,9 @@
     block = uiLayoutGetBlock(layout);
 
     if (cb->marker_flag & MARKER_DISABLED)
-      tip = TIP_("Marker is disabled at current frame");
+      tip = TIP_("Disabled\nMarker is disabled at current frame");
     else
-      tip = TIP_("Marker is enabled at current frame");
+      tip = TIP_("Enabled\nMarker is enabled at current frame");
 
     bt = uiDefIconButBitI(block,
                           UI_BTYPE_TOGGLE_N,
@@ -668,9 +526,9 @@
     UI_block_funcN_set(block, marker_update_cb, cb, NULL);
 
     if (cb->marker_flag & MARKER_DISABLED)
-      tip = TIP_("Marker is disabled at current frame");
+      tip = TIP_("Disabled\nMarker is disabled at current frame");
     else
-      tip = TIP_("Marker is enabled at current frame");
+      tip = TIP_("Enabled\nMarker is enabled at current frame");
 
     uiDefButBitI(block,
                  UI_BTYPE_CHECKBOX_N,
@@ -896,7 +754,6 @@
 
     UI_block_align_end(block);
   }
->>>>>>> 863eeca1
 }
 
 /********************* Footage Information Template ************************/
