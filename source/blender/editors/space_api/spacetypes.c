--- conflicted
+++ resolved
@@ -97,14 +97,10 @@
 	ED_spacetype_sequencer();
 	ED_spacetype_console();
 	ED_spacetype_userpref();
-<<<<<<< HEAD
-	ED_spacetype_toolbar();
-	ED_spacetype_clip();	
-=======
 	ED_spacetype_clip();
 	ED_spacetype_statusbar();
 	ED_spacetype_topbar();
->>>>>>> 285b06da
+	ED_spacetype_toolbar();
 //	...
 
 	/* register operator types for screen and all spaces */
