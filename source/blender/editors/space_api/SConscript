#!/usr/bin/python
Import ('env')

sources = env.Glob('*.c')

<<<<<<< HEAD
incs = '../include ../../blenlib ../../blenkernel ../../makesdna'
incs += ' ../../windowmanager ../../python ../../makesrna ../../bmesh'
=======
incs = '../include ../../blenlib ../../blenkernel ../../blenloader ../../makesdna'
incs += ' ../../windowmanager ../../python ../../makesrna'
>>>>>>> f4691c11
incs += ' #/intern/guardedalloc #/extern/glew/include'

defs = ''

env.BlenderLib ( 'bf_editors_space_api', sources, Split(incs), Split(defs), libtype=['core'], priority=[30] )<|MERGE_RESOLUTION|>--- conflicted
+++ resolved
@@ -3,13 +3,8 @@
 
 sources = env.Glob('*.c')
 
-<<<<<<< HEAD
-incs = '../include ../../blenlib ../../blenkernel ../../makesdna'
+incs = '../include ../../blenlib ../../blenkernel ../../blenloader ../../makesdna'
 incs += ' ../../windowmanager ../../python ../../makesrna ../../bmesh'
-=======
-incs = '../include ../../blenlib ../../blenkernel ../../blenloader ../../makesdna'
-incs += ' ../../windowmanager ../../python ../../makesrna'
->>>>>>> f4691c11
 incs += ' #/intern/guardedalloc #/extern/glew/include'
 
 defs = ''
