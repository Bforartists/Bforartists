/* SPDX-FileCopyrightText: 2009 Blender Authors, Joshua Leung.
 *
 * SPDX-License-Identifier: GPL-2.0-or-later */

/** \file
 * \ingroup edarmature
 *
 * Pose 'Sliding' Tools
 * ====================
 *
 * - Push & Relax, Breakdowner
 *
 *   These tools provide the animator with various capabilities
 *   for interactively controlling the spacing of poses, but also
 *   for 'pushing' and/or 'relaxing' extremes as they see fit.
 *
 * - Propagate
 *
 *   This tool copies elements of the selected pose to successive
 *   keyframes, allowing the animator to go back and modify the poses
 *   for some "static" pose controls, without having to repeatedly
 *   doing a "next paste" dance.
 *
 * - Pose Sculpting (TODO)
 *
 *   This is yet to be implemented, but the idea here is to use
 *   sculpting techniques to make it easier to pose rigs by allowing
 *   rigs to be manipulated using a familiar paint-based interface.
 */

#include "MEM_guardedalloc.h"

#include "BLI_blenlib.h"
#include "BLI_dlrbTree.h"
#include "BLI_math_rotation.h"

#include "BLT_translation.h"

#include "DNA_anim_types.h"
#include "DNA_armature_types.h"
#include "DNA_object_types.h"
#include "DNA_scene_types.h"
#include "DNA_vec_types.h"

#include "BKE_fcurve.h"
#include "BKE_nla.h"

#include "BKE_context.hh"
#include "BKE_layer.h"
#include "BKE_object.hh"
#include "BKE_report.h"
#include "BKE_scene.h"
#include "BKE_screen.hh"
#include "BKE_unit.hh"

#include "RNA_access.hh"
#include "RNA_define.hh"
#include "RNA_path.hh"
#include "RNA_prototypes.h"

#include "WM_api.hh"
#include "WM_types.hh"

#include "UI_interface.hh"
#include "UI_resources.hh"

#include "ED_armature.hh"
#include "ED_keyframes_edit.hh"
#include "ED_keyframes_keylist.hh"
#include "ED_markers.hh"
#include "ED_numinput.hh"
#include "ED_screen.hh"
#include "ED_space_api.hh"
#include "ED_util.hh"

#include "ANIM_fcurve.hh"

#include "GPU_immediate.h"
#include "GPU_immediate_util.h"
#include "GPU_matrix.h"
#include "GPU_state.h"

#include "armature_intern.h"

#include "BLF_api.h"

/* Pixel distance from 0% to 100%. */
#define SLIDE_PIXEL_DISTANCE (300 * U.pixelsize)
#define OVERSHOOT_RANGE_DELTA 0.2f

/* **************************************************** */
/* A) Push & Relax, Breakdowner */

/** Axis Locks. */
enum ePoseSlide_AxisLock {
  PS_LOCK_X = (1 << 0),
  PS_LOCK_Y = (1 << 1),
  PS_LOCK_Z = (1 << 2),
};

/** Pose Sliding Modes. */
enum ePoseSlide_Modes {
  /** Exaggerate the pose. */
  POSESLIDE_PUSH = 0,
  /** soften the pose. */
  POSESLIDE_RELAX,
  /** Slide between the endpoint poses, finding a 'soft' spot. */
  POSESLIDE_BREAKDOWN,
  POSESLIDE_BLEND_REST,
  POSESLIDE_BLEND,
};

/** Transforms/Channels to Affect. */
enum ePoseSlide_Channels {
  PS_TFM_ALL = 0, /* All transforms and properties */

  PS_TFM_LOC, /* Loc/Rot/Scale */
  PS_TFM_ROT,
  PS_TFM_SIZE,

  PS_TFM_BBONE_SHAPE, /* Bendy Bones */

  PS_TFM_PROPS, /* Custom Properties */
};

/** Temporary data shared between these operators. */
struct tPoseSlideOp {
  /** current scene */
  Scene *scene;
  /** area that we're operating in (needed for modal()) */
  ScrArea *area;
  /** Region we're operating in (needed for modal()). */
  ARegion *region;
  /** len of the PoseSlideObject array. */
  uint objects_len;

  /** links between posechannels and f-curves for all the pose objects. */
  ListBase pfLinks;
  /** binary tree for quicker searching for keyframes (when applicable) */
  AnimKeylist *keylist;

  /** current frame number - global time */
  int current_frame;

  /** frame before current frame (blend-from) - global time */
  int prev_frame;
  /** frame after current frame (blend-to)    - global time */
  int next_frame;

  /** Sliding Mode. */
  ePoseSlide_Modes mode;
  /** unused for now, but can later get used for storing runtime settings.... */
  short flag;

  /* Store overlay settings when invoking the operator. Bones will be temporarily hidden. */
  int overlay_flag;

  /** Which transforms/channels are affected. */
  ePoseSlide_Channels channels;
  /** Axis-limits for transforms. */
  ePoseSlide_AxisLock axislock;

  tSlider *slider;

  /** Numeric input. */
  NumInput num;

  struct tPoseSlideObject *ob_data_array;
};

struct tPoseSlideObject {
  /** Active object that Pose Info comes from. */
  Object *ob;
  /** `prev_frame`, but in local action time (for F-Curve look-ups to work). */
  float prev_frame;
  /** `next_frame`, but in local action time (for F-Curve look-ups to work). */
  float next_frame;
  bool valid;
};

/** Property enum for #ePoseSlide_Channels. */
static const EnumPropertyItem prop_channels_types[] = {
    {PS_TFM_ALL,
     "ALL",
     0,
     "All Properties",
     "All properties, including transforms, bendy bone shape, and custom properties"},
    {PS_TFM_LOC, "LOC", 0, "Location", "Location only"},
    {PS_TFM_ROT, "ROT", 0, "Rotation", "Rotation only"},
    {PS_TFM_SIZE, "SIZE", 0, "Scale", "Scale only"},
    {PS_TFM_BBONE_SHAPE, "BBONE", 0, "Bendy Bone", "Bendy Bone shape properties"},
    {PS_TFM_PROPS, "CUSTOM", 0, "Custom Properties", "Custom properties"},
    {0, nullptr, 0, nullptr, nullptr},
};

/* Property enum for ePoseSlide_AxisLock */
static const EnumPropertyItem prop_axis_lock_types[] = {
    {0, "FREE", 0, "Free", "All axes are affected"},
    {PS_LOCK_X, "X", 0, "X", "Only X-axis transforms are affected"},
    {PS_LOCK_Y, "Y", 0, "Y", "Only Y-axis transforms are affected"},
    {PS_LOCK_Z, "Z", 0, "Z", "Only Z-axis transforms are affected"}, /* TODO: Combinations? */
    {0, nullptr, 0, nullptr, nullptr},
};

/* ------------------------------------ */

/** Operator custom-data initialization. */
static int pose_slide_init(bContext *C, wmOperator *op, ePoseSlide_Modes mode)
{
  tPoseSlideOp *pso;

  /* Init slide-op data. */
  pso = static_cast<tPoseSlideOp *>(
      op->customdata = MEM_callocN(sizeof(tPoseSlideOp), "tPoseSlideOp"));

  /* Get info from context. */
  pso->scene = CTX_data_scene(C);
  pso->area = CTX_wm_area(C);     /* Only really needed when doing modal(). */
  pso->region = CTX_wm_region(C); /* Only really needed when doing modal(). */

  pso->current_frame = pso->scene->r.cfra;
  pso->mode = mode;

  /* Set range info from property values - these may get overridden for the invoke(). */
  pso->prev_frame = RNA_int_get(op->ptr, "prev_frame");
  pso->next_frame = RNA_int_get(op->ptr, "next_frame");

  /* Get the set of properties/axes that can be operated on. */
  pso->channels = ePoseSlide_Channels(RNA_enum_get(op->ptr, "channels"));
  pso->axislock = ePoseSlide_AxisLock(RNA_enum_get(op->ptr, "axis_lock"));

  pso->slider = ED_slider_create(C);
  ED_slider_factor_set(pso->slider, RNA_float_get(op->ptr, "factor"));

  /* For each Pose-Channel which gets affected, get the F-Curves for that channel
   * and set the relevant transform flags. */
  poseAnim_mapping_get(C, &pso->pfLinks);

  Object **objects = BKE_view_layer_array_from_objects_in_mode_unique_data(CTX_data_scene(C),
                                                                           CTX_data_view_layer(C),
                                                                           CTX_wm_view3d(C),
                                                                           &pso->objects_len,
                                                                           OB_MODE_POSE);
  pso->ob_data_array = static_cast<tPoseSlideObject *>(
      MEM_callocN(pso->objects_len * sizeof(tPoseSlideObject), "pose slide objects data"));

  for (uint ob_index = 0; ob_index < pso->objects_len; ob_index++) {
    tPoseSlideObject *ob_data = &pso->ob_data_array[ob_index];
    Object *ob_iter = poseAnim_object_get(objects[ob_index]);

    /* Ensure validity of the settings from the context. */
    if (ob_iter == nullptr) {
      continue;
    }

    ob_data->ob = ob_iter;
    ob_data->valid = true;

    /* Apply NLA mapping corrections so the frame look-ups work. */
    ob_data->prev_frame = BKE_nla_tweakedit_remap(
        ob_data->ob->adt, pso->prev_frame, NLATIME_CONVERT_UNMAP);
    ob_data->next_frame = BKE_nla_tweakedit_remap(
        ob_data->ob->adt, pso->next_frame, NLATIME_CONVERT_UNMAP);

    /* Set depsgraph flags. */
    /* Make sure the lock is set OK, unlock can be accidentally saved? */
    ob_data->ob->pose->flag |= POSE_LOCKED;
    ob_data->ob->pose->flag &= ~POSE_DO_UNLOCK;
  }
  MEM_freeN(objects);

  /* Do basic initialize of RB-BST used for finding keyframes, but leave the filling of it up
   * to the caller of this (usually only invoke() will do it, to make things more efficient). */
  pso->keylist = ED_keylist_create();

  /* Initialize numeric input. */
  initNumInput(&pso->num);
  pso->num.idx_max = 0;                /* One axis. */
  pso->num.unit_type[0] = B_UNIT_NONE; /* Percentages don't have any units. */

  /* Return status is whether we've got all the data we were requested to get. */
  return 1;
}

/**
 * Exiting the operator (free data).
 */
static void pose_slide_exit(bContext *C, wmOperator *op)
{
  tPoseSlideOp *pso = static_cast<tPoseSlideOp *>(op->customdata);

  ED_slider_destroy(C, pso->slider);

  /* Hide Bone Overlay. */
  if (pso->area) {
    View3D *v3d = static_cast<View3D *>(pso->area->spacedata.first);
    v3d->overlay.flag = pso->overlay_flag;
  }

  /* Free the temp pchan links and their data. */
  poseAnim_mapping_free(&pso->pfLinks);

  /* Free RB-BST for keyframes (if it contained data). */
  ED_keylist_free(pso->keylist);

  if (pso->ob_data_array != nullptr) {
    MEM_freeN(pso->ob_data_array);
  }

  /* Free data itself. */
  MEM_freeN(pso);

  /* Cleanup. */
  op->customdata = nullptr;
}

/* ------------------------------------ */

/**
 * Helper for apply() / reset() - refresh the data.
 */
static void pose_slide_refresh(bContext *C, tPoseSlideOp *pso)
{
  /* Wrapper around the generic version, allowing us to add some custom stuff later still. */
  for (uint ob_index = 0; ob_index < pso->objects_len; ob_index++) {
    tPoseSlideObject *ob_data = &pso->ob_data_array[ob_index];
    if (ob_data->valid) {
      poseAnim_mapping_refresh(C, pso->scene, ob_data->ob);
    }
  }
}

/**
 * Although this lookup is not ideal, we won't be dealing with a lot of objects at a given time.
 * But if it comes to that we can instead store prev/next frame in the #tPChanFCurveLink.
 */
static bool pose_frame_range_from_object_get(tPoseSlideOp *pso,
                                             Object *ob,
                                             float *prev_frame,
                                             float *next_frame)
{
  for (uint ob_index = 0; ob_index < pso->objects_len; ob_index++) {
    tPoseSlideObject *ob_data = &pso->ob_data_array[ob_index];
    Object *ob_iter = ob_data->ob;

    if (ob_iter == ob) {
      *prev_frame = ob_data->prev_frame;
      *next_frame = ob_data->next_frame;
      return true;
    }
  }
  *prev_frame = *next_frame = 0.0f;
  return false;
}

/**
 * Helper for apply() - perform sliding for some value.
 */
static void pose_slide_apply_val(tPoseSlideOp *pso, FCurve *fcu, Object *ob, float *val)
{
  float prev_frame, next_frame;
  float prev_weight, next_weight;
  pose_frame_range_from_object_get(pso, ob, &prev_frame, &next_frame);

  const float factor = ED_slider_factor_get(pso->slider);
  const float current_frame = float(pso->current_frame);

  /* Calculate the relative weights of the endpoints. */
  if (pso->mode == POSESLIDE_BREAKDOWN) {
    /* Get weights from the factor control. */
    next_weight = factor;
    prev_weight = 1.0f - next_weight;
  }
  else {
    /* - these weights are derived from the relative distance of these
     *   poses from the current frame
     * - they then get normalized so that they only sum up to 1
     */

    next_weight = current_frame - float(pso->prev_frame);
    prev_weight = float(pso->next_frame) - current_frame;

    const float total_weight = next_weight + prev_weight;
    next_weight = (next_weight / total_weight);
    prev_weight = (prev_weight / total_weight);
  }

  /* Get keyframe values for endpoint poses to blend with. */
  /* Previous/start. */
  const float prev_frame_y = evaluate_fcurve(fcu, prev_frame);
  const float next_frame_y = evaluate_fcurve(fcu, next_frame);

  /* Depending on the mode, calculate the new value. */
  switch (pso->mode) {
    case POSESLIDE_PUSH: /* Make the current pose more pronounced. */
    {
      /* Slide the pose away from the breakdown pose in the timeline */
      (*val) -= ((prev_frame_y * prev_weight) + (next_frame_y * next_weight) - (*val)) * factor;
      break;
    }
    case POSESLIDE_RELAX: /* Make the current pose more like its surrounding ones. */
    {
      /* Slide the pose towards the breakdown pose in the timeline */
      (*val) += ((prev_frame_y * prev_weight) + (next_frame_y * next_weight) - (*val)) * factor;
      break;
    }
    case POSESLIDE_BREAKDOWN: /* Make the current pose slide around between the endpoints. */
    {
      /* Perform simple linear interpolation. */
      (*val) = interpf(next_frame_y, prev_frame_y, factor);
      break;
    }
    case POSESLIDE_BLEND: /* Blend the current pose with the previous (<50%) or next key (>50%). */
    {
      const float current_frame_y = evaluate_fcurve(fcu, current_frame);
      /* Convert factor to absolute 0-1 range which is needed for `interpf`. */
      const float blend_factor = fabs((factor - 0.5f) * 2);

      if (factor < 0.5) {
        /* Blend to previous key. */
        (*val) = interpf(prev_frame_y, current_frame_y, blend_factor);
      }
      else {
        /* Blend to next key. */
        (*val) = interpf(next_frame_y, current_frame_y, blend_factor);
      }

      break;
    }
    /* Those are handled in pose_slide_rest_pose_apply. */
    case POSESLIDE_BLEND_REST: {
      break;
    }
  }
}

/**
 * Helper for apply() - perform sliding for some 3-element vector.
 */
static void pose_slide_apply_vec3(tPoseSlideOp *pso,
                                  tPChanFCurveLink *pfl,
                                  float vec[3],
                                  const char propName[])
{
  LinkData *ld = nullptr;
  char *path = nullptr;

  /* Get the path to use. */
  path = BLI_sprintfN("%s.%s", pfl->pchan_path, propName);

  /* Using this path, find each matching F-Curve for the variables we're interested in. */
  while ((ld = poseAnim_mapping_getNextFCurve(&pfl->fcurves, ld, path))) {
    FCurve *fcu = (FCurve *)ld->data;
    const int idx = fcu->array_index;
    const int lock = pso->axislock;

    /* Check if this F-Curve is ok given the current axis locks. */
    BLI_assert(fcu->array_index < 3);

    if ((lock == 0) || ((lock & PS_LOCK_X) && (idx == 0)) || ((lock & PS_LOCK_Y) && (idx == 1)) ||
        ((lock & PS_LOCK_Z) && (idx == 2)))
    {
      /* Just work on these channels one by one... there's no interaction between values. */
      pose_slide_apply_val(pso, fcu, pfl->ob, &vec[fcu->array_index]);
    }
  }

  /* Free the temp path we got. */
  MEM_freeN(path);
}

/**
 * Helper for apply() - perform sliding for custom properties or bbone properties.
 */
static void pose_slide_apply_props(tPoseSlideOp *pso,
                                   tPChanFCurveLink *pfl,
                                   const char prop_prefix[])
{
  int len = strlen(pfl->pchan_path);

  /* Setup pointer RNA for resolving paths. */
  PointerRNA ptr = RNA_pointer_create(nullptr, &RNA_PoseBone, pfl->pchan);

  /* - custom properties are just denoted using ["..."][etc.] after the end of the base path,
   *   so just check for opening pair after the end of the path
   * - bbone properties are similar, but they always start with a prefix "bbone_*",
   *   so a similar method should work here for those too
   */
  LISTBASE_FOREACH (LinkData *, ld, &pfl->fcurves) {
    FCurve *fcu = (FCurve *)ld->data;
    const char *bPtr, *pPtr;

    if (fcu->rna_path == nullptr) {
      continue;
    }

    /* Do we have a match?
     * - bPtr is the RNA Path with the standard part chopped off.
     * - pPtr is the chunk of the path which is left over.
     */
    bPtr = strstr(fcu->rna_path, pfl->pchan_path) + len;
    pPtr = strstr(bPtr, prop_prefix);

    if (pPtr) {
      /* Use RNA to try and get a handle on this property, then, assuming that it is just
       * numerical, try and grab the value as a float for temp editing before setting back. */
      PropertyRNA *prop = RNA_struct_find_property(&ptr, pPtr);

      if (prop) {
        switch (RNA_property_type(prop)) {
          /* Continuous values that can be smoothly interpolated. */
          case PROP_FLOAT: {
            const bool is_array = RNA_property_array_check(prop);
            float tval;
            if (is_array) {
              if (UNLIKELY(uint(fcu->array_index) >= RNA_property_array_length(&ptr, prop))) {
                break; /* Out of range, skip. */
              }
              tval = RNA_property_float_get_index(&ptr, prop, fcu->array_index);
            }
            else {
              tval = RNA_property_float_get(&ptr, prop);
            }

            pose_slide_apply_val(pso, fcu, pfl->ob, &tval);

            if (is_array) {
              RNA_property_float_set_index(&ptr, prop, fcu->array_index, tval);
            }
            else {
              RNA_property_float_set(&ptr, prop, tval);
            }
            break;
          }
          case PROP_INT: {
            const bool is_array = RNA_property_array_check(prop);
            float tval;
            if (is_array) {
              if (UNLIKELY(uint(fcu->array_index) >= RNA_property_array_length(&ptr, prop))) {
                break; /* Out of range, skip. */
              }
              tval = RNA_property_int_get_index(&ptr, prop, fcu->array_index);
            }
            else {
              tval = RNA_property_int_get(&ptr, prop);
            }

            pose_slide_apply_val(pso, fcu, pfl->ob, &tval);

            if (is_array) {
              RNA_property_int_set_index(&ptr, prop, fcu->array_index, tval);
            }
            else {
              RNA_property_int_set(&ptr, prop, tval);
            }
            break;
          }

          /* Values which can only take discrete values. */
          case PROP_BOOLEAN: {
            const bool is_array = RNA_property_array_check(prop);
            float tval;
            if (is_array) {
              if (UNLIKELY(uint(fcu->array_index) >= RNA_property_array_length(&ptr, prop))) {
                break; /* Out of range, skip. */
              }
              tval = RNA_property_boolean_get_index(&ptr, prop, fcu->array_index);
            }
            else {
              tval = RNA_property_boolean_get(&ptr, prop);
            }

            pose_slide_apply_val(pso, fcu, pfl->ob, &tval);

            /* XXX: do we need threshold clamping here? */
            if (is_array) {
              RNA_property_boolean_set_index(&ptr, prop, fcu->array_index, tval);
            }
            else {
              RNA_property_boolean_set(&ptr, prop, tval);
            }
            break;
          }
          case PROP_ENUM: {
            /* Don't handle this case - these don't usually represent interchangeable
             * set of values which should be interpolated between. */
            break;
          }

          default:
            /* Cannot handle. */
            // printf("Cannot Pose Slide non-numerical property\n");
            break;
        }
      }
    }
  }
}

/**
 * Helper for apply() - perform sliding for quaternion rotations (using quat blending).
 */
static void pose_slide_apply_quat(tPoseSlideOp *pso, tPChanFCurveLink *pfl)
{
  FCurve *fcu_w = nullptr, *fcu_x = nullptr, *fcu_y = nullptr, *fcu_z = nullptr;
  bPoseChannel *pchan = pfl->pchan;
  LinkData *ld = nullptr;
  char *path = nullptr;
  float prev_frame, next_frame;

  if (!pose_frame_range_from_object_get(pso, pfl->ob, &prev_frame, &next_frame)) {
    BLI_assert_msg(0, "Invalid pfl data");
    return;
  }

  /* Get the path to use - this should be quaternion rotations only (needs care). */
  path = BLI_sprintfN("%s.%s", pfl->pchan_path, "rotation_quaternion");

  /* Get the current frame number. */
  const float current_frame = float(pso->current_frame);
  const float factor = ED_slider_factor_get(pso->slider);

  /* Using this path, find each matching F-Curve for the variables we're interested in. */
  while ((ld = poseAnim_mapping_getNextFCurve(&pfl->fcurves, ld, path))) {
    FCurve *fcu = (FCurve *)ld->data;

    /* Assign this F-Curve to one of the relevant pointers. */
    switch (fcu->array_index) {
      case 3: /* z */
        fcu_z = fcu;
        break;
      case 2: /* y */
        fcu_y = fcu;
        break;
      case 1: /* x */
        fcu_x = fcu;
        break;
      case 0: /* w */
        fcu_w = fcu;
        break;
    }
  }

  /* Only if all channels exist, proceed. */
  if (fcu_w && fcu_x && fcu_y && fcu_z) {
    float quat_final[4];

    /* Perform blending. */
    if (ELEM(pso->mode, POSESLIDE_BREAKDOWN, POSESLIDE_PUSH, POSESLIDE_RELAX)) {
      float quat_prev[4], quat_next[4];

      quat_prev[0] = evaluate_fcurve(fcu_w, prev_frame);
      quat_prev[1] = evaluate_fcurve(fcu_x, prev_frame);
      quat_prev[2] = evaluate_fcurve(fcu_y, prev_frame);
      quat_prev[3] = evaluate_fcurve(fcu_z, prev_frame);

      quat_next[0] = evaluate_fcurve(fcu_w, next_frame);
      quat_next[1] = evaluate_fcurve(fcu_x, next_frame);
      quat_next[2] = evaluate_fcurve(fcu_y, next_frame);
      quat_next[3] = evaluate_fcurve(fcu_z, next_frame);

      normalize_qt(quat_prev);
      normalize_qt(quat_next);

      if (pso->mode == POSESLIDE_BREAKDOWN) {
        /* Just perform the interpolation between quat_prev and
         * quat_next using pso->factor as a guide. */
        interp_qt_qtqt(quat_final, quat_prev, quat_next, factor);
      }
      else {
        float quat_curr[4], quat_breakdown[4];

        normalize_qt_qt(quat_curr, pchan->quat);

        /* Compute breakdown based on actual frame range. */
        const float interp_factor = (current_frame - pso->prev_frame) /
                                    float(pso->next_frame - pso->prev_frame);

        interp_qt_qtqt(quat_breakdown, quat_prev, quat_next, interp_factor);

        if (pso->mode == POSESLIDE_PUSH) {
          interp_qt_qtqt(quat_final, quat_breakdown, quat_curr, 1.0f + factor);
        }
        else {
          BLI_assert(pso->mode == POSESLIDE_RELAX);
          interp_qt_qtqt(quat_final, quat_curr, quat_breakdown, factor);
        }
      }
    }
    else if (pso->mode == POSESLIDE_BLEND) {
      float quat_blend[4];
      float quat_curr[4];

      copy_qt_qt(quat_curr, pchan->quat);

      if (factor < 0.5) {
        quat_blend[0] = evaluate_fcurve(fcu_w, prev_frame);
        quat_blend[1] = evaluate_fcurve(fcu_x, prev_frame);
        quat_blend[2] = evaluate_fcurve(fcu_y, prev_frame);
        quat_blend[3] = evaluate_fcurve(fcu_z, prev_frame);
      }
      else {
        quat_blend[0] = evaluate_fcurve(fcu_w, next_frame);
        quat_blend[1] = evaluate_fcurve(fcu_x, next_frame);
        quat_blend[2] = evaluate_fcurve(fcu_y, next_frame);
        quat_blend[3] = evaluate_fcurve(fcu_z, next_frame);
      }

      normalize_qt(quat_blend);
      normalize_qt(quat_curr);

      const float blend_factor = fabs((factor - 0.5f) * 2);

      interp_qt_qtqt(quat_final, quat_curr, quat_blend, blend_factor);
    }

    /* Apply final to the pose bone, keeping compatible for similar keyframe positions. */
    quat_to_compatible_quat(pchan->quat, quat_final, pchan->quat);
  }

  /* Free the path now. */
  MEM_freeN(path);
}

static void pose_slide_rest_pose_apply_vec3(tPoseSlideOp *pso, float vec[3], float default_value)
{
  /* We only slide to the rest pose. So only use the default rest pose value. */
  const int lock = pso->axislock;
  const float factor = ED_slider_factor_get(pso->slider);
  for (int idx = 0; idx < 3; idx++) {
    if ((lock == 0) || ((lock & PS_LOCK_X) && (idx == 0)) || ((lock & PS_LOCK_Y) && (idx == 1)) ||
        ((lock & PS_LOCK_Z) && (idx == 2)))
    {
      float diff_val = default_value - vec[idx];
      vec[idx] += factor * diff_val;
    }
  }
}

static void pose_slide_rest_pose_apply_other_rot(tPoseSlideOp *pso, float vec[4], bool quat)
{
  /* We only slide to the rest pose. So only use the default rest pose value. */
  float default_values[] = {1.0f, 0.0f, 0.0f, 0.0f};
  if (!quat) {
    /* Axis Angle */
    default_values[0] = 0.0f;
    default_values[2] = 1.0f;
  }
  const float factor = ED_slider_factor_get(pso->slider);
  for (int idx = 0; idx < 4; idx++) {
    float diff_val = default_values[idx] - vec[idx];
    vec[idx] += factor * diff_val;
  }
}

/**
 * apply() - perform the pose sliding between the current pose and the rest pose.
 */
static void pose_slide_rest_pose_apply(bContext *C, tPoseSlideOp *pso)
{
  /* For each link, handle each set of transforms. */
  LISTBASE_FOREACH (tPChanFCurveLink *, pfl, &pso->pfLinks) {
    /* Valid transforms for each #bPoseChannel should have been noted already.
     * - Sliding the pose should be a straightforward exercise for location+rotation,
     *   but rotations get more complicated since we may want to use quaternion blending
     *   for quaternions instead.
     */
    bPoseChannel *pchan = pfl->pchan;

    if (ELEM(pso->channels, PS_TFM_ALL, PS_TFM_LOC) && (pchan->flag & POSE_LOC)) {
      /* Calculate these for the 'location' vector, and use location curves. */
      pose_slide_rest_pose_apply_vec3(pso, pchan->loc, 0.0f);
    }

    if (ELEM(pso->channels, PS_TFM_ALL, PS_TFM_SIZE) && (pchan->flag & POSE_SIZE)) {
      /* Calculate these for the 'scale' vector, and use scale curves. */
      pose_slide_rest_pose_apply_vec3(pso, pchan->size, 1.0f);
    }

    if (ELEM(pso->channels, PS_TFM_ALL, PS_TFM_ROT) && (pchan->flag & POSE_ROT)) {
      /* Everything depends on the rotation mode. */
      if (pchan->rotmode > 0) {
        /* Eulers - so calculate these for the 'eul' vector, and use euler_rotation curves. */
        pose_slide_rest_pose_apply_vec3(pso, pchan->eul, 0.0f);
      }
      else if (pchan->rotmode == ROT_MODE_AXISANGLE) {
        pose_slide_rest_pose_apply_other_rot(pso, pchan->quat, false);
      }
      else {
        /* Quaternions - use quaternion blending. */
        pose_slide_rest_pose_apply_other_rot(pso, pchan->quat, true);
      }
    }

    if (ELEM(pso->channels, PS_TFM_ALL, PS_TFM_BBONE_SHAPE) && (pchan->flag & POSE_BBONE_SHAPE)) {
      /* Bbone properties - they all start a "bbone_" prefix. */
      /* TODO: Not implemented. */
      // pose_slide_apply_props(pso, pfl, "bbone_");
    }

    if (ELEM(pso->channels, PS_TFM_ALL, PS_TFM_PROPS) && (pfl->oldprops)) {
      /* Not strictly a transform, but custom properties contribute
       * to the pose produced in many rigs (e.g. the facial rigs used in Sintel). */
      /* TODO: Not implemented. */
      // pose_slide_apply_props(pso, pfl, "[\"");
    }
  }

  /* Depsgraph updates + redraws. */
  pose_slide_refresh(C, pso);
}

/**
 * apply() - perform the pose sliding based on weighting various poses.
 */
static void pose_slide_apply(bContext *C, tPoseSlideOp *pso)
{
  /* Sanitize the frame ranges. */
  if (pso->prev_frame == pso->next_frame) {
    /* Move out one step either side. */
    pso->prev_frame--;
    pso->next_frame++;

    for (uint ob_index = 0; ob_index < pso->objects_len; ob_index++) {
      tPoseSlideObject *ob_data = &pso->ob_data_array[ob_index];

      if (!ob_data->valid) {
        continue;
      }

      /* Apply NLA mapping corrections so the frame look-ups work. */
      ob_data->prev_frame = BKE_nla_tweakedit_remap(
          ob_data->ob->adt, pso->prev_frame, NLATIME_CONVERT_UNMAP);
      ob_data->next_frame = BKE_nla_tweakedit_remap(
          ob_data->ob->adt, pso->next_frame, NLATIME_CONVERT_UNMAP);
    }
  }

  /* For each link, handle each set of transforms. */
  LISTBASE_FOREACH (tPChanFCurveLink *, pfl, &pso->pfLinks) {
    /* Valid transforms for each #bPoseChannel should have been noted already
     * - sliding the pose should be a straightforward exercise for location+rotation,
     *   but rotations get more complicated since we may want to use quaternion blending
     *   for quaternions instead...
     */
    bPoseChannel *pchan = pfl->pchan;

    if (ELEM(pso->channels, PS_TFM_ALL, PS_TFM_LOC) && (pchan->flag & POSE_LOC)) {
      /* Calculate these for the 'location' vector, and use location curves. */
      pose_slide_apply_vec3(pso, pfl, pchan->loc, "location");
    }

    if (ELEM(pso->channels, PS_TFM_ALL, PS_TFM_SIZE) && (pchan->flag & POSE_SIZE)) {
      /* Calculate these for the 'scale' vector, and use scale curves. */
      pose_slide_apply_vec3(pso, pfl, pchan->size, "scale");
    }

    if (ELEM(pso->channels, PS_TFM_ALL, PS_TFM_ROT) && (pchan->flag & POSE_ROT)) {
      /* Everything depends on the rotation mode. */
      if (pchan->rotmode > 0) {
        /* Eulers - so calculate these for the 'eul' vector, and use euler_rotation curves. */
        pose_slide_apply_vec3(pso, pfl, pchan->eul, "rotation_euler");
      }
      else if (pchan->rotmode == ROT_MODE_AXISANGLE) {
        /* TODO: need to figure out how to do this! */
      }
      else {
        /* Quaternions - use quaternion blending. */
        pose_slide_apply_quat(pso, pfl);
      }
    }

    if (ELEM(pso->channels, PS_TFM_ALL, PS_TFM_BBONE_SHAPE) && (pchan->flag & POSE_BBONE_SHAPE)) {
      /* Bbone properties - they all start a "bbone_" prefix. */
      pose_slide_apply_props(pso, pfl, "bbone_");
    }

    if (ELEM(pso->channels, PS_TFM_ALL, PS_TFM_PROPS) && (pfl->oldprops)) {
      /* Not strictly a transform, but custom properties contribute
       * to the pose produced in many rigs (e.g. the facial rigs used in Sintel). */
      pose_slide_apply_props(pso, pfl, "[\"");
    }
  }

  /* Depsgraph updates + redraws. */
  pose_slide_refresh(C, pso);
}

/**
 * Perform auto-key-framing after changes were made + confirmed.
 */
static void pose_slide_autoKeyframe(bContext *C, tPoseSlideOp *pso)
{
  /* Wrapper around the generic call. */
  poseAnim_mapping_autoKeyframe(C, pso->scene, &pso->pfLinks, float(pso->current_frame));
}

/**
 * Reset changes made to current pose.
 */
static void pose_slide_reset(tPoseSlideOp *pso)
{
  /* Wrapper around the generic call, so that custom stuff can be added later. */
  poseAnim_mapping_reset(&pso->pfLinks);
}

/* ------------------------------------ */

/**
 * Draw percentage indicator in status-bar.
 *
 * TODO: Include hints about locks here.
 */
static void pose_slide_draw_status(bContext *C, tPoseSlideOp *pso)
{
  char status_str[UI_MAX_DRAW_STR];
  char limits_str[UI_MAX_DRAW_STR];
  char axis_str[50];
  char mode_str[32];
  char slider_str[UI_MAX_DRAW_STR];
  char bone_vis_str[50];

  switch (pso->mode) {
    case POSESLIDE_PUSH:
      STRNCPY(mode_str, RPT_("Push Pose"));
      break;
    case POSESLIDE_RELAX:
      STRNCPY(mode_str, RPT_("Relax Pose"));
      break;
    case POSESLIDE_BREAKDOWN:
      STRNCPY(mode_str, RPT_("Breakdown"));
      break;
    case POSESLIDE_BLEND:
      STRNCPY(mode_str, RPT_("Blend to Neighbor"));
      break;

    default:
      /* Unknown. */
      STRNCPY(mode_str, RPT_("Sliding-Tool"));
      break;
  }

  switch (pso->axislock) {
    case PS_LOCK_X:
      STRNCPY(axis_str, RPT_("[X]/Y/Z axis only (X to clear)"));
      break;
    case PS_LOCK_Y:
      STRNCPY(axis_str, RPT_("X/[Y]/Z axis only (Y to clear)"));
      break;
    case PS_LOCK_Z:
      STRNCPY(axis_str, RPT_("X/Y/[Z] axis only (Z to clear)"));
      break;

    default:
      if (ELEM(pso->channels, PS_TFM_LOC, PS_TFM_ROT, PS_TFM_SIZE)) {
        STRNCPY(axis_str, RPT_("X/Y/Z = Axis Constraint"));
      }
      else {
        axis_str[0] = '\0';
      }
      break;
  }

  switch (pso->channels) {
    case PS_TFM_LOC:
<<<<<<< HEAD
      SNPRINTF(limits_str, TIP_("[W]/E/R/B/C - Location only (W to clear) | %s"), axis_str);
      break;
    case PS_TFM_ROT:
      SNPRINTF(limits_str, TIP_("W/[E]/R/B/C - Rotation only (E to clear) | %s"), axis_str);
      break;
    case PS_TFM_SIZE:
      SNPRINTF(limits_str, TIP_("W/E/[R]/B/C - Scale only (R to clear) | %s"), axis_str);
      break;
    case PS_TFM_BBONE_SHAPE:
      /*bfa - changed keys from grs to wer*/
      STRNCPY(limits_str, TIP_("W/E/R/[B]/C - Bendy Bone properties only (B to clear) | %s"));
      break;
    case PS_TFM_PROPS:
      STRNCPY(limits_str, TIP_("W/E/R/B/[C] - Custom Properties only (C to clear) | %s"));
      break;
    default:
      STRNCPY(limits_str, TIP_("W/E/R/B/C - Limit to Transform/Property Set"));
=======
      SNPRINTF(limits_str, RPT_("[G]/R/S/B/C - Location only (G to clear) | %s"), axis_str);
      break;
    case PS_TFM_ROT:
      SNPRINTF(limits_str, RPT_("G/[R]/S/B/C - Rotation only (R to clear) | %s"), axis_str);
      break;
    case PS_TFM_SIZE:
      SNPRINTF(limits_str, RPT_("G/R/[S]/B/C - Scale only (S to clear) | %s"), axis_str);
      break;
    case PS_TFM_BBONE_SHAPE:
      STRNCPY(limits_str, RPT_("G/R/S/[B]/C - Bendy Bone properties only (B to clear) | %s"));
      break;
    case PS_TFM_PROPS:
      STRNCPY(limits_str, RPT_("G/R/S/B/[C] - Custom Properties only (C to clear) | %s"));
      break;
    default:
      STRNCPY(limits_str, RPT_("G/R/S/B/C - Limit to Transform/Property Set"));
>>>>>>> d3bffe7d
      break;
  }

  STRNCPY(bone_vis_str, RPT_("[H] - Toggle bone visibility"));

  ED_slider_status_string_get(pso->slider, slider_str, sizeof(slider_str));

  if (hasNumInput(&pso->num)) {
    Scene *scene = pso->scene;
    char str_offs[NUM_STR_REP_LEN];

    outputNumInput(&pso->num, str_offs, &scene->unit);

    SNPRINTF(status_str, "%s: %s | %s", mode_str, str_offs, limits_str);
  }
  else {
    SNPRINTF(status_str, "%s: %s | %s | %s", mode_str, limits_str, slider_str, bone_vis_str);
  }

  ED_workspace_status_text(C, status_str);
  ED_area_status_text(pso->area, "");
}

/**
 * Common code for invoke() methods.
 */
static int pose_slide_invoke_common(bContext *C, wmOperator *op, const wmEvent *event)
{
  wmWindow *win = CTX_wm_window(C);

  tPoseSlideOp *pso = static_cast<tPoseSlideOp *>(op->customdata);

  ED_slider_init(pso->slider, event);

  /* For each link, add all its keyframes to the search tree. */
  LISTBASE_FOREACH (tPChanFCurveLink *, pfl, &pso->pfLinks) {
    /* Do this for each F-Curve. */
    LISTBASE_FOREACH (LinkData *, ld, &pfl->fcurves) {
      FCurve *fcu = (FCurve *)ld->data;
      fcurve_to_keylist(pfl->ob->adt, fcu, pso->keylist, 0, {-FLT_MAX, FLT_MAX});
    }
  }

  /* Cancel if no keyframes found. */
  ED_keylist_prepare_for_direct_access(pso->keylist);
  if (ED_keylist_is_empty(pso->keylist)) {
    BKE_report(op->reports, RPT_ERROR, "No keyframes to slide between");
    pose_slide_exit(C, op);
    return OPERATOR_CANCELLED;
  }

  float current_frame = float(pso->current_frame);

  /* Firstly, check if the current frame is a keyframe. */
  const ActKeyColumn *ak = ED_keylist_find_exact(pso->keylist, current_frame);

  if (ak == nullptr) {
    /* Current frame is not a keyframe, so search. */
    const ActKeyColumn *pk = ED_keylist_find_prev(pso->keylist, current_frame);
    const ActKeyColumn *nk = ED_keylist_find_next(pso->keylist, current_frame);

    /* New set the frames. */
    /* Previous frame. */
    pso->prev_frame = (pk) ? (pk->cfra) : (pso->current_frame - 1);
    RNA_int_set(op->ptr, "prev_frame", pso->prev_frame);
    /* Next frame. */
    pso->next_frame = (nk) ? (nk->cfra) : (pso->current_frame + 1);
    RNA_int_set(op->ptr, "next_frame", pso->next_frame);
  }
  else {
    /* Current frame itself is a keyframe, so just take keyframes on either side. */
    /* Previous frame. */
    pso->prev_frame = (ak->prev) ? (ak->prev->cfra) : (pso->current_frame - 1);
    RNA_int_set(op->ptr, "prev_frame", pso->prev_frame);
    /* Next frame. */
    pso->next_frame = (ak->next) ? (ak->next->cfra) : (pso->current_frame + 1);
    RNA_int_set(op->ptr, "next_frame", pso->next_frame);
  }

  /* Apply NLA mapping corrections so the frame look-ups work. */
  for (uint ob_index = 0; ob_index < pso->objects_len; ob_index++) {
    tPoseSlideObject *ob_data = &pso->ob_data_array[ob_index];
    if (ob_data->valid) {
      ob_data->prev_frame = BKE_nla_tweakedit_remap(
          ob_data->ob->adt, pso->prev_frame, NLATIME_CONVERT_UNMAP);
      ob_data->next_frame = BKE_nla_tweakedit_remap(
          ob_data->ob->adt, pso->next_frame, NLATIME_CONVERT_UNMAP);
    }
  }

  /* Initial apply for operator. */
  /* TODO: need to calculate factor for initial round too. */
  if (!ELEM(pso->mode, POSESLIDE_BLEND_REST)) {
    pose_slide_apply(C, pso);
  }
  else {
    pose_slide_rest_pose_apply(C, pso);
  }

  /* Depsgraph updates + redraws. */
  pose_slide_refresh(C, pso);

  /* Set cursor to indicate modal. */
  WM_cursor_modal_set(win, WM_CURSOR_EW_SCROLL);

  /* Header print. */
  pose_slide_draw_status(C, pso);

  /* Add a modal handler for this operator. */
  WM_event_add_modal_handler(C, op);

  /* Save current bone visibility. */
  View3D *v3d = static_cast<View3D *>(pso->area->spacedata.first);
  pso->overlay_flag = v3d->overlay.flag;

  return OPERATOR_RUNNING_MODAL;
}

/**
 * Handle an event to toggle channels mode.
 */
static void pose_slide_toggle_channels_mode(wmOperator *op,
                                            tPoseSlideOp *pso,
                                            ePoseSlide_Channels channel)
{
  /* Turn channel on or off? */
  if (pso->channels == channel) {
    /* Already limiting to transform only, so pressing this again turns it off */
    pso->channels = PS_TFM_ALL;
  }
  else {
    /* Only this set of channels */
    pso->channels = channel;
  }
  RNA_enum_set(op->ptr, "channels", pso->channels);

  /* Reset axis limits too for good measure */
  pso->axislock = ePoseSlide_AxisLock(0);
  RNA_enum_set(op->ptr, "axis_lock", pso->axislock);
}

/**
 * Handle an event to toggle axis locks - returns whether any change in state is needed.
 */
static bool pose_slide_toggle_axis_locks(wmOperator *op,
                                         tPoseSlideOp *pso,
                                         ePoseSlide_AxisLock axis)
{
  /* Axis can only be set when a transform is set - it doesn't make sense otherwise */
  if (ELEM(pso->channels, PS_TFM_ALL, PS_TFM_BBONE_SHAPE, PS_TFM_PROPS)) {
    pso->axislock = ePoseSlide_AxisLock(0);
    RNA_enum_set(op->ptr, "axis_lock", pso->axislock);
    return false;
  }

  /* Turn on or off? */
  if (pso->axislock == axis) {
    /* Already limiting on this axis, so turn off */
    pso->axislock = ePoseSlide_AxisLock(0);
  }
  else {
    /* Only this axis */
    pso->axislock = axis;
  }
  RNA_enum_set(op->ptr, "axis_lock", pso->axislock);

  /* Setting changed, so pose update is needed */
  return true;
}

/**
 * Operator `modal()` callback.
 */
static int pose_slide_modal(bContext *C, wmOperator *op, const wmEvent *event)
{
  tPoseSlideOp *pso = static_cast<tPoseSlideOp *>(op->customdata);
  wmWindow *win = CTX_wm_window(C);
  bool do_pose_update = false;

  const bool has_numinput = hasNumInput(&pso->num);

  do_pose_update = ED_slider_modal(pso->slider, event);

  switch (event->type) {
    case LEFTMOUSE: /* Confirm. */
    case EVT_RETKEY:
    case EVT_PADENTER: {
      if (event->val == KM_PRESS) {
        /* Return to normal cursor and header status. */
        ED_workspace_status_text(C, nullptr);
        ED_area_status_text(pso->area, nullptr);
        WM_cursor_modal_restore(win);

        /* Depsgraph updates + redraws. Redraw needed to remove UI. */
        pose_slide_refresh(C, pso);

        /* Insert keyframes as required. */
        pose_slide_autoKeyframe(C, pso);
        pose_slide_exit(C, op);

        /* Done! */
        return OPERATOR_FINISHED;
      }
      break;
    }

    case EVT_ESCKEY: /* Cancel. */
    case RIGHTMOUSE: {
      if (event->val == KM_PRESS) {
        /* Return to normal cursor and header status. */
        ED_workspace_status_text(C, nullptr);
        ED_area_status_text(pso->area, nullptr);
        WM_cursor_modal_restore(win);

        /* Reset transforms back to original state. */
        pose_slide_reset(pso);

        /* Depsgraph updates + redraws. */
        pose_slide_refresh(C, pso);

        /* Clean up temp data. */
        pose_slide_exit(C, op);

        /* Canceled! */
        return OPERATOR_CANCELLED;
      }
      break;
    }

    /* Factor Change... */
    case MOUSEMOVE: /* Calculate new position. */
    {
      /* Only handle mouse-move if not doing numinput. */
      if (has_numinput == false) {
        /* Update pose to reflect the new values (see below). */
        do_pose_update = true;
      }
      break;
    }
    default: {
      if ((event->val == KM_PRESS) && handleNumInput(C, &pso->num, event)) {
        float value;

        /* Grab percentage from numeric input, and store this new value for redo
         * NOTE: users see ints, while internally we use a 0-1 float
         */
        value = ED_slider_factor_get(pso->slider) * 100.0f;
        applyNumInput(&pso->num, &value);

        float factor = value / 100;
        ED_slider_factor_set(pso->slider, factor);
        RNA_float_set(op->ptr, "factor", ED_slider_factor_get(pso->slider));

        /* Update pose to reflect the new values (see below) */
        do_pose_update = true;
        break;
      }
      if (event->val == KM_PRESS) {
        switch (event->type) {
          /* Transform Channel Limits. */
          /* XXX: Replace these hard-coded hotkeys with a modal-map that can be customized. */
          case EVT_WKEY: /* Location */ /*bfa - changed keys from grs to wer*/
          {
            pose_slide_toggle_channels_mode(op, pso, PS_TFM_LOC);
            do_pose_update = true;
            break;
          }
          case EVT_EKEY: /* Rotation */ /*bfa - changed keys from grs to wer*/
          {
            pose_slide_toggle_channels_mode(op, pso, PS_TFM_ROT);
            do_pose_update = true;
            break;
          }
          case EVT_RKEY: /* Scale */ /*bfa - changed keys from grs to wer*/
          {
            pose_slide_toggle_channels_mode(op, pso, PS_TFM_SIZE);
            do_pose_update = true;
            break;
          }
          case EVT_BKEY: /* Bendy Bones */
          {
            pose_slide_toggle_channels_mode(op, pso, PS_TFM_BBONE_SHAPE);
            do_pose_update = true;
            break;
          }
          case EVT_CKEY: /* Custom Properties */
          {
            pose_slide_toggle_channels_mode(op, pso, PS_TFM_PROPS);
            do_pose_update = true;
            break;
          }

          /* Axis Locks */
          /* XXX: Hardcoded... */
          case EVT_XKEY: {
            if (pose_slide_toggle_axis_locks(op, pso, PS_LOCK_X)) {
              do_pose_update = true;
            }
            break;
          }
          case EVT_YKEY: {
            if (pose_slide_toggle_axis_locks(op, pso, PS_LOCK_Y)) {
              do_pose_update = true;
            }
            break;
          }
          case EVT_ZKEY: {
            if (pose_slide_toggle_axis_locks(op, pso, PS_LOCK_Z)) {
              do_pose_update = true;
            }
            break;
          }

          /* Toggle Bone visibility. */
          case EVT_HKEY: {
            View3D *v3d = static_cast<View3D *>(pso->area->spacedata.first);
            v3d->overlay.flag ^= V3D_OVERLAY_HIDE_BONES;
            ED_region_tag_redraw(pso->region);
          }

          default: /* Some other unhandled key... */
            break;
        }
      }
      else {
        /* Unhandled event - maybe it was some view manipulation? */
        /* Allow to pass through. */
        return OPERATOR_RUNNING_MODAL | OPERATOR_PASS_THROUGH;
      }
    }
  }

  /* Perform pose updates - in response to some user action
   * (e.g. pressing a key or moving the mouse). */
  if (do_pose_update) {
    RNA_float_set(op->ptr, "factor", ED_slider_factor_get(pso->slider));

    /* Update percentage indicator in header. */
    pose_slide_draw_status(C, pso);

    /* Reset transforms (to avoid accumulation errors). */
    pose_slide_reset(pso);

    /* Apply. */
    if (!ELEM(pso->mode, POSESLIDE_BLEND_REST)) {
      pose_slide_apply(C, pso);
    }
    else {
      pose_slide_rest_pose_apply(C, pso);
    }
  }

  /* Still running. */
  return OPERATOR_RUNNING_MODAL;
}

/**
 * Common code for cancel()
 */
static void pose_slide_cancel(bContext *C, wmOperator *op)
{
  /* Cleanup and done. */
  pose_slide_exit(C, op);
}

/**
 * Common code for exec() methods.
 */
static int pose_slide_exec_common(bContext *C, wmOperator *op, tPoseSlideOp *pso)
{
  /* Settings should have been set up ok for applying, so just apply! */
  if (!ELEM(pso->mode, POSESLIDE_BLEND_REST)) {
    pose_slide_apply(C, pso);
  }
  else {
    pose_slide_rest_pose_apply(C, pso);
  }

  /* Insert keyframes if needed. */
  pose_slide_autoKeyframe(C, pso);

  /* Cleanup and done. */
  pose_slide_exit(C, op);

  return OPERATOR_FINISHED;
}

/**
 * Common code for defining RNA properties.
 */
static void pose_slide_opdef_properties(wmOperatorType *ot)
{
  PropertyRNA *prop;

  prop = RNA_def_float_factor(ot->srna,
                              "factor",
                              0.5f,
                              0.0f,
                              1.0f,
                              "Factor",
                              "Weighting factor for which keyframe is favored more",
                              0.0,
                              1.0);
  RNA_def_property_flag(prop, PROP_SKIP_SAVE);

  prop = RNA_def_int(ot->srna,
                     "prev_frame",
                     0,
                     MINAFRAME,
                     MAXFRAME,
                     "Previous Keyframe",
                     "Frame number of keyframe immediately before the current frame",
                     0,
                     50);
  RNA_def_property_flag(prop, PROP_SKIP_SAVE);

  prop = RNA_def_int(ot->srna,
                     "next_frame",
                     0,
                     MINAFRAME,
                     MAXFRAME,
                     "Next Keyframe",
                     "Frame number of keyframe immediately after the current frame",
                     0,
                     50);
  RNA_def_property_flag(prop, PROP_SKIP_SAVE);

  prop = RNA_def_enum(ot->srna,
                      "channels",
                      prop_channels_types,
                      PS_TFM_ALL,
                      "Channels",
                      "Set of properties that are affected");
  RNA_def_property_flag(prop, PROP_SKIP_SAVE);
  prop = RNA_def_enum(ot->srna,
                      "axis_lock",
                      prop_axis_lock_types,
                      0,
                      "Axis Lock",
                      "Transform axis to restrict effects to");
  RNA_def_property_flag(prop, PROP_SKIP_SAVE);
}

/* ------------------------------------ */

/**
 * Operator `invoke()` callback for 'push from breakdown' mode.
 */
static int pose_slide_push_invoke(bContext *C, wmOperator *op, const wmEvent *event)
{
  /* Initialize data. */
  if (pose_slide_init(C, op, POSESLIDE_PUSH) == 0) {
    pose_slide_exit(C, op);
    return OPERATOR_CANCELLED;
  }

  /* Do common setup work. */
  return pose_slide_invoke_common(C, op, event);
}

/**
 * Operator `exec()` callback - for push.
 */
static int pose_slide_push_exec(bContext *C, wmOperator *op)
{
  tPoseSlideOp *pso;

  /* Initialize data (from RNA-props). */
  if (pose_slide_init(C, op, POSESLIDE_PUSH) == 0) {
    pose_slide_exit(C, op);
    return OPERATOR_CANCELLED;
  }

  pso = static_cast<tPoseSlideOp *>(op->customdata);

  /* Do common exec work. */
  return pose_slide_exec_common(C, op, pso);
}

void POSE_OT_push(wmOperatorType *ot)
{
  /* identifiers */
  ot->name = "Push Pose from Breakdown";
  ot->idname = "POSE_OT_push";
  ot->description = "Exaggerate the current pose in regards to the breakdown pose";

  /* callbacks */
  ot->exec = pose_slide_push_exec;
  ot->invoke = pose_slide_push_invoke;
  ot->modal = pose_slide_modal;
  ot->cancel = pose_slide_cancel;
  ot->poll = ED_operator_posemode;

  /* flags */
  ot->flag = OPTYPE_REGISTER | OPTYPE_UNDO | OPTYPE_BLOCKING | OPTYPE_GRAB_CURSOR_X;

  /* Properties */
  pose_slide_opdef_properties(ot);
}

/* ........................ */

/**
 * Invoke callback - for 'relax to breakdown' mode.
 */
static int pose_slide_relax_invoke(bContext *C, wmOperator *op, const wmEvent *event)
{
  /* Initialize data. */
  if (pose_slide_init(C, op, POSESLIDE_RELAX) == 0) {
    pose_slide_exit(C, op);
    return OPERATOR_CANCELLED;
  }

  /* Do common setup work. */
  return pose_slide_invoke_common(C, op, event);
}

/**
 * Operator exec() - for relax.
 */
static int pose_slide_relax_exec(bContext *C, wmOperator *op)
{
  tPoseSlideOp *pso;

  /* Initialize data (from RNA-props). */
  if (pose_slide_init(C, op, POSESLIDE_RELAX) == 0) {
    pose_slide_exit(C, op);
    return OPERATOR_CANCELLED;
  }

  pso = static_cast<tPoseSlideOp *>(op->customdata);

  /* Do common exec work. */
  return pose_slide_exec_common(C, op, pso);
}

void POSE_OT_relax(wmOperatorType *ot)
{
  /* identifiers */
  ot->name = "Relax Pose to Breakdown";
  ot->idname = "POSE_OT_relax";
  ot->description = "Make the current pose more similar to its breakdown pose";

  /* callbacks */
  ot->exec = pose_slide_relax_exec;
  ot->invoke = pose_slide_relax_invoke;
  ot->modal = pose_slide_modal;
  ot->cancel = pose_slide_cancel;
  ot->poll = ED_operator_posemode;

  /* flags */
  ot->flag = OPTYPE_REGISTER | OPTYPE_UNDO | OPTYPE_BLOCKING | OPTYPE_GRAB_CURSOR_X;

  /* Properties */
  pose_slide_opdef_properties(ot);
}

/* ........................ */
/**
 * Operator `invoke()` - for 'blend with rest pose' mode.
 */
static int pose_slide_blend_rest_invoke(bContext *C, wmOperator *op, const wmEvent *event)
{
  /* Initialize data. */
  if (pose_slide_init(C, op, POSESLIDE_BLEND_REST) == 0) {
    pose_slide_exit(C, op);
    return OPERATOR_CANCELLED;
  }

  tPoseSlideOp *pso = static_cast<tPoseSlideOp *>(op->customdata);
  ED_slider_factor_set(pso->slider, 0);
  ED_slider_factor_bounds_set(pso->slider, -1, 1);

  /* do common setup work */
  return pose_slide_invoke_common(C, op, event);
}

/**
 * Operator `exec()` - for push.
 */
static int pose_slide_blend_rest_exec(bContext *C, wmOperator *op)
{
  tPoseSlideOp *pso;

  /* Initialize data (from RNA-props). */
  if (pose_slide_init(C, op, POSESLIDE_BLEND_REST) == 0) {
    pose_slide_exit(C, op);
    return OPERATOR_CANCELLED;
  }

  pso = static_cast<tPoseSlideOp *>(op->customdata);

  /* Do common exec work. */
  return pose_slide_exec_common(C, op, pso);
}

void POSE_OT_blend_with_rest(wmOperatorType *ot)
{
  /* identifiers */
  ot->name = "Blend Pose with Rest Pose";
  ot->idname = "POSE_OT_blend_with_rest";
  ot->description = "Make the current pose more similar to, or further away from, the rest pose";

  /* callbacks */
  ot->exec = pose_slide_blend_rest_exec;
  ot->invoke = pose_slide_blend_rest_invoke;
  ot->modal = pose_slide_modal;
  ot->cancel = pose_slide_cancel;
  ot->poll = ED_operator_posemode;

  /* flags */
  ot->flag = OPTYPE_REGISTER | OPTYPE_UNDO | OPTYPE_BLOCKING | OPTYPE_GRAB_CURSOR_X;

  /* Properties */
  pose_slide_opdef_properties(ot);
}

/* ........................ */

/**
 * Operator `invoke()` - for 'breakdown' mode.
 */
static int pose_slide_breakdown_invoke(bContext *C, wmOperator *op, const wmEvent *event)
{
  /* Initialize data. */
  if (pose_slide_init(C, op, POSESLIDE_BREAKDOWN) == 0) {
    pose_slide_exit(C, op);
    return OPERATOR_CANCELLED;
  }

  /* Do common setup work. */
  return pose_slide_invoke_common(C, op, event);
}

/**
 * Operator exec() - for breakdown.
 */
static int pose_slide_breakdown_exec(bContext *C, wmOperator *op)
{
  tPoseSlideOp *pso;

  /* Initialize data (from RNA-props). */
  if (pose_slide_init(C, op, POSESLIDE_BREAKDOWN) == 0) {
    pose_slide_exit(C, op);
    return OPERATOR_CANCELLED;
  }

  pso = static_cast<tPoseSlideOp *>(op->customdata);

  /* Do common exec work. */
  return pose_slide_exec_common(C, op, pso);
}

void POSE_OT_breakdown(wmOperatorType *ot)
{
  /* identifiers */
  ot->name = "Pose Breakdowner";
  ot->idname = "POSE_OT_breakdown";
  ot->description = "Create a suitable breakdown pose on the current frame";

  /* callbacks */
  ot->exec = pose_slide_breakdown_exec;
  ot->invoke = pose_slide_breakdown_invoke;
  ot->modal = pose_slide_modal;
  ot->cancel = pose_slide_cancel;
  ot->poll = ED_operator_posemode;

  /* flags */
  ot->flag = OPTYPE_REGISTER | OPTYPE_UNDO | OPTYPE_BLOCKING | OPTYPE_GRAB_CURSOR_X;

  /* Properties */
  pose_slide_opdef_properties(ot);
}

/* ........................ */
static int pose_slide_blend_to_neighbors_invoke(bContext *C, wmOperator *op, const wmEvent *event)
{
  /* Initialize data. */
  if (pose_slide_init(C, op, POSESLIDE_BLEND) == 0) {
    pose_slide_exit(C, op);
    return OPERATOR_CANCELLED;
  }

  /* Do common setup work. */
  return pose_slide_invoke_common(C, op, event);
}

static int pose_slide_blend_to_neighbors_exec(bContext *C, wmOperator *op)
{
  tPoseSlideOp *pso;

  /* Initialize data (from RNA-props). */
  if (pose_slide_init(C, op, POSESLIDE_BLEND) == 0) {
    pose_slide_exit(C, op);
    return OPERATOR_CANCELLED;
  }

  pso = static_cast<tPoseSlideOp *>(op->customdata);

  /* Do common exec work. */
  return pose_slide_exec_common(C, op, pso);
}

void POSE_OT_blend_to_neighbors(wmOperatorType *ot)
{
  /* Identifiers. */
  ot->name = "Blend to Neighbor";
  ot->idname = "POSE_OT_blend_to_neighbor";
  ot->description = "Blend from current position to previous or next keyframe";

  /* Callbacks. */
  ot->exec = pose_slide_blend_to_neighbors_exec;
  ot->invoke = pose_slide_blend_to_neighbors_invoke;
  ot->modal = pose_slide_modal;
  ot->cancel = pose_slide_cancel;
  ot->poll = ED_operator_posemode;

  /* Flags. */
  ot->flag = OPTYPE_REGISTER | OPTYPE_UNDO | OPTYPE_BLOCKING | OPTYPE_GRAB_CURSOR_X;

  /* Properties. */
  pose_slide_opdef_properties(ot);
}

/* **************************************************** */
/* B) Pose Propagate */

/* "termination conditions" - i.e. when we stop */
enum ePosePropagate_Termination {
  /** Only do on the last keyframe. */
  POSE_PROPAGATE_LAST_KEY = 0,
  /** Stop after the next keyframe. */
  POSE_PROPAGATE_NEXT_KEY,
  /** Stop after the specified frame. */
  POSE_PROPAGATE_BEFORE_FRAME,
  /** Stop when we run out of keyframes. */
  POSE_PROPAGATE_BEFORE_END,

  /** Only do on keyframes that are selected. */
  POSE_PROPAGATE_SELECTED_KEYS,
  /** Only do on the frames where markers are selected. */
  POSE_PROPAGATE_SELECTED_MARKERS,
};

/* --------------------------------- */

struct FrameLink {
  FrameLink *next, *prev;
  float frame;
};

static void propagate_curve_values(ListBase /*tPChanFCurveLink*/ *pflinks,
                                   const float source_frame,
                                   ListBase /*FrameLink*/ *target_frames)
{
  using namespace blender::animrig;
  const KeyframeSettings settings = get_keyframe_settings(true);
  LISTBASE_FOREACH (tPChanFCurveLink *, pfl, pflinks) {
    LISTBASE_FOREACH (LinkData *, ld, &pfl->fcurves) {
      FCurve *fcu = (FCurve *)ld->data;
      const float current_fcu_value = evaluate_fcurve(fcu, source_frame);
      LISTBASE_FOREACH (FrameLink *, target_frame, target_frames) {
        insert_vert_fcurve(
            fcu, {target_frame->frame, current_fcu_value}, settings, INSERTKEY_NEEDED);
      }
    }
  }
}

static float find_next_key(ListBase *pflinks, const float start_frame)
{
  float target_frame = FLT_MAX;
  LISTBASE_FOREACH (tPChanFCurveLink *, pfl, pflinks) {
    LISTBASE_FOREACH (LinkData *, ld, &pfl->fcurves) {
      FCurve *fcu = (FCurve *)ld->data;
      bool replace;
      int current_frame_index = BKE_fcurve_bezt_binarysearch_index(
          fcu->bezt, start_frame, fcu->totvert, &replace);
      if (replace) {
        const int bezt_index = min_ii(current_frame_index + 1, fcu->totvert - 1);
        target_frame = min_ff(target_frame, fcu->bezt[bezt_index].vec[1][0]);
      }
      else {
        target_frame = min_ff(target_frame, fcu->bezt[current_frame_index].vec[1][0]);
      }
    }
  }

  return target_frame;
}

static float find_last_key(ListBase *pflinks)
{
  float target_frame = FLT_MIN;
  LISTBASE_FOREACH (tPChanFCurveLink *, pfl, pflinks) {
    LISTBASE_FOREACH (LinkData *, ld, &pfl->fcurves) {
      FCurve *fcu = (FCurve *)ld->data;
      target_frame = max_ff(target_frame, fcu->bezt[fcu->totvert - 1].vec[1][0]);
    }
  }

  return target_frame;
}

static void get_selected_marker_positions(Scene *scene, ListBase /*FrameLink*/ *target_frames)
{
  ListBase selected_markers = {nullptr, nullptr};
  ED_markers_make_cfra_list(&scene->markers, &selected_markers, SELECT);
  LISTBASE_FOREACH (CfraElem *, marker, &selected_markers) {
    FrameLink *link = static_cast<FrameLink *>(MEM_callocN(sizeof(FrameLink), "Marker Key Link"));
    link->frame = marker->cfra;
    BLI_addtail(target_frames, link);
  }
  BLI_freelistN(&selected_markers);
}

static void get_keyed_frames_in_range(ListBase *pflinks,
                                      const float start_frame,
                                      const float end_frame,
                                      ListBase /*FrameLink*/ *target_frames)
{
  AnimKeylist *keylist = ED_keylist_create();
  LISTBASE_FOREACH (tPChanFCurveLink *, pfl, pflinks) {
    LISTBASE_FOREACH (LinkData *, ld, &pfl->fcurves) {
      FCurve *fcu = (FCurve *)ld->data;
      fcurve_to_keylist(nullptr, fcu, keylist, 0, {start_frame, end_frame});
    }
  }
  LISTBASE_FOREACH (ActKeyColumn *, column, ED_keylist_listbase(keylist)) {
    if (column->cfra <= start_frame) {
      continue;
    }
    if (column->cfra > end_frame) {
      break;
    }
    FrameLink *link = static_cast<FrameLink *>(MEM_callocN(sizeof(FrameLink), "Marker Key Link"));
    link->frame = column->cfra;
    BLI_addtail(target_frames, link);
  }
  ED_keylist_free(keylist);
}

static void get_selected_frames(ListBase *pflinks, ListBase /*FrameLink*/ *target_frames)
{
  AnimKeylist *keylist = ED_keylist_create();
  LISTBASE_FOREACH (tPChanFCurveLink *, pfl, pflinks) {
    LISTBASE_FOREACH (LinkData *, ld, &pfl->fcurves) {
      FCurve *fcu = (FCurve *)ld->data;
      fcurve_to_keylist(nullptr, fcu, keylist, 0, {-FLT_MAX, FLT_MAX});
    }
  }
  LISTBASE_FOREACH (ActKeyColumn *, column, ED_keylist_listbase(keylist)) {
    if (!column->sel) {
      continue;
    }
    FrameLink *link = static_cast<FrameLink *>(MEM_callocN(sizeof(FrameLink), "Marker Key Link"));
    link->frame = column->cfra;
    BLI_addtail(target_frames, link);
  }
  ED_keylist_free(keylist);
}

/* --------------------------------- */

static int pose_propagate_exec(bContext *C, wmOperator *op)
{
  Scene *scene = CTX_data_scene(C);
  ViewLayer *view_layer = CTX_data_view_layer(C);
  View3D *v3d = CTX_wm_view3d(C);

  ListBase pflinks = {nullptr, nullptr};

  const int mode = RNA_enum_get(op->ptr, "mode");

  /* Isolate F-Curves related to the selected bones. */
  poseAnim_mapping_get(C, &pflinks);

  if (BLI_listbase_is_empty(&pflinks)) {
    /* There is a change the reason the list is empty is
     * that there is no valid object to propagate poses for.
     * This is very unlikely though, so we focus on the most likely issue. */
    BKE_report(op->reports, RPT_ERROR, "No keyframed poses to propagate to");
    return OPERATOR_CANCELLED;
  }

  const float end_frame = RNA_float_get(op->ptr, "end_frame");
  const float current_frame = BKE_scene_frame_get(scene);

  ListBase target_frames = {nullptr, nullptr};

  switch (mode) {
    case POSE_PROPAGATE_NEXT_KEY: {
      float target_frame = find_next_key(&pflinks, current_frame);
      FrameLink *link = static_cast<FrameLink *>(MEM_callocN(sizeof(FrameLink), "Next Key Link"));
      link->frame = target_frame;
      BLI_addtail(&target_frames, link);
      propagate_curve_values(&pflinks, current_frame, &target_frames);
      break;
    }

    case POSE_PROPAGATE_LAST_KEY: {
      float target_frame = find_last_key(&pflinks);
      FrameLink *link = static_cast<FrameLink *>(MEM_callocN(sizeof(FrameLink), "Last Key Link"));
      link->frame = target_frame;
      BLI_addtail(&target_frames, link);
      propagate_curve_values(&pflinks, current_frame, &target_frames);
      break;
    }

    case POSE_PROPAGATE_SELECTED_MARKERS: {
      get_selected_marker_positions(scene, &target_frames);
      propagate_curve_values(&pflinks, current_frame, &target_frames);
      break;
    }

    case POSE_PROPAGATE_BEFORE_END: {
      get_keyed_frames_in_range(&pflinks, current_frame, FLT_MAX, &target_frames);
      propagate_curve_values(&pflinks, current_frame, &target_frames);
      break;
    }
    case POSE_PROPAGATE_BEFORE_FRAME: {
      get_keyed_frames_in_range(&pflinks, current_frame, end_frame, &target_frames);
      propagate_curve_values(&pflinks, current_frame, &target_frames);
      break;
    }
    case POSE_PROPAGATE_SELECTED_KEYS: {
      get_selected_frames(&pflinks, &target_frames);
      propagate_curve_values(&pflinks, current_frame, &target_frames);
      break;
    }
  }

  BLI_freelistN(&target_frames);

  /* Free temp data. */
  poseAnim_mapping_free(&pflinks);

  /* Updates + notifiers. */
  FOREACH_OBJECT_IN_MODE_BEGIN (scene, view_layer, v3d, OB_ARMATURE, OB_MODE_POSE, ob) {
    poseAnim_mapping_refresh(C, scene, ob);
  }
  FOREACH_OBJECT_IN_MODE_END;

  return OPERATOR_FINISHED;
}

/* --------------------------------- */

void POSE_OT_propagate(wmOperatorType *ot)
{
  static const EnumPropertyItem terminate_items[] = {
      {POSE_PROPAGATE_NEXT_KEY,
       "NEXT_KEY",
       0,
       "To Next Keyframe",
       "Propagate pose to first keyframe following the current frame only"},
      {POSE_PROPAGATE_LAST_KEY,
       "LAST_KEY",
       0,
       "To Last Keyframe",
       "Propagate pose to the last keyframe only (i.e. making action cyclic)"},
      {POSE_PROPAGATE_BEFORE_FRAME,
       "BEFORE_FRAME",
       0,
       "Before Frame",
       "Propagate pose to all keyframes between current frame and 'Frame' property"},
      {POSE_PROPAGATE_BEFORE_END,
       "BEFORE_END",
       0,
       "Before Last Keyframe",
       "Propagate pose to all keyframes from current frame until no more are found"},
      {POSE_PROPAGATE_SELECTED_KEYS,
       "SELECTED_KEYS",
       0,
       "On Selected Keyframes",
       "Propagate pose to all selected keyframes"},
      {POSE_PROPAGATE_SELECTED_MARKERS,
       "SELECTED_MARKERS",
       0,
       "On Selected Markers",
       "Propagate pose to all keyframes occurring on frames with Scene Markers after the current "
       "frame"},
      {0, nullptr, 0, nullptr, nullptr},
  };

  /* identifiers */
  ot->name = "Propagate Pose";
  ot->idname = "POSE_OT_propagate";
  ot->description =
      "Copy selected aspects of the current pose to subsequent poses already keyframed";

  /* callbacks */
  ot->exec = pose_propagate_exec;
  ot->poll = ED_operator_posemode; /* XXX: needs selected bones! */

  /* flag */
  ot->flag = OPTYPE_REGISTER | OPTYPE_UNDO;

  /* properties */
  /* TODO: add "fade out" control for tapering off amount of propagation as time goes by? */
  ot->prop = RNA_def_enum(ot->srna,
                          "mode",
                          terminate_items,
                          POSE_PROPAGATE_NEXT_KEY,
                          "Terminate Mode",
                          "Method used to determine when to stop propagating pose to keyframes");
  RNA_def_float(ot->srna,
                "end_frame",
                250.0,
                FLT_MIN,
                FLT_MAX,
                "End Frame",
                "Frame to stop propagating frames to (for 'Before Frame' mode)",
                1.0,
                250.0);
}

/* **************************************************** */<|MERGE_RESOLUTION|>--- conflicted
+++ resolved
@@ -963,42 +963,23 @@
 
   switch (pso->channels) {
     case PS_TFM_LOC:
-<<<<<<< HEAD
-      SNPRINTF(limits_str, TIP_("[W]/E/R/B/C - Location only (W to clear) | %s"), axis_str);
+      SNPRINTF(limits_str, RPT_("[W]/E/R/B/C - Location only (W to clear) | %s"), axis_str);
       break;
     case PS_TFM_ROT:
-      SNPRINTF(limits_str, TIP_("W/[E]/R/B/C - Rotation only (E to clear) | %s"), axis_str);
+      SNPRINTF(limits_str, RPT_("W/[E]/R/B/C - Rotation only (E to clear) | %s"), axis_str);
       break;
     case PS_TFM_SIZE:
-      SNPRINTF(limits_str, TIP_("W/E/[R]/B/C - Scale only (R to clear) | %s"), axis_str);
+      SNPRINTF(limits_str, RPT_("W/E/[R]/B/C - Scale only (R to clear) | %s"), axis_str);
       break;
     case PS_TFM_BBONE_SHAPE:
       /*bfa - changed keys from grs to wer*/
-      STRNCPY(limits_str, TIP_("W/E/R/[B]/C - Bendy Bone properties only (B to clear) | %s"));
+      STRNCPY(limits_str, RPT_("W/E/R/[B]/C - Bendy Bone properties only (B to clear) | %s"));
       break;
     case PS_TFM_PROPS:
-      STRNCPY(limits_str, TIP_("W/E/R/B/[C] - Custom Properties only (C to clear) | %s"));
+      STRNCPY(limits_str, RPT_("W/E/R/B/[C] - Custom Properties only (C to clear) | %s"));
       break;
     default:
-      STRNCPY(limits_str, TIP_("W/E/R/B/C - Limit to Transform/Property Set"));
-=======
-      SNPRINTF(limits_str, RPT_("[G]/R/S/B/C - Location only (G to clear) | %s"), axis_str);
-      break;
-    case PS_TFM_ROT:
-      SNPRINTF(limits_str, RPT_("G/[R]/S/B/C - Rotation only (R to clear) | %s"), axis_str);
-      break;
-    case PS_TFM_SIZE:
-      SNPRINTF(limits_str, RPT_("G/R/[S]/B/C - Scale only (S to clear) | %s"), axis_str);
-      break;
-    case PS_TFM_BBONE_SHAPE:
-      STRNCPY(limits_str, RPT_("G/R/S/[B]/C - Bendy Bone properties only (B to clear) | %s"));
-      break;
-    case PS_TFM_PROPS:
-      STRNCPY(limits_str, RPT_("G/R/S/B/[C] - Custom Properties only (C to clear) | %s"));
-      break;
-    default:
-      STRNCPY(limits_str, RPT_("G/R/S/B/C - Limit to Transform/Property Set"));
->>>>>>> d3bffe7d
+      STRNCPY(limits_str, RPT_("W/E/R/B/C - Limit to Transform/Property Set"));
       break;
   }
 
