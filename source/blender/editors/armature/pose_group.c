--- conflicted
+++ resolved
@@ -73,17 +73,10 @@
 
 void POSE_OT_group_add(wmOperatorType *ot)
 {
-<<<<<<< HEAD
-	/* identifiers */
-	ot->name = "Add Bone Group";
-	ot->idname = "POSE_OT_group_add";
-	ot->description = "Add Bone Group\nAdd a new bone group";
-=======
   /* identifiers */
   ot->name = "Add Bone Group";
   ot->idname = "POSE_OT_group_add";
-  ot->description = "Add a new bone group";
->>>>>>> 3ea04e77
+  ot->description = "Add Bone Group\nAdd a new bone group";
 
   /* api callbacks */
   ot->exec = pose_group_add_exec;
@@ -113,17 +106,10 @@
 
 void POSE_OT_group_remove(wmOperatorType *ot)
 {
-<<<<<<< HEAD
-	/* identifiers */
-	ot->name = "Remove Bone Group";
-	ot->idname = "POSE_OT_group_remove";
-	ot->description = "Remove Bone Group\nRemove the active bone group";
-=======
   /* identifiers */
   ot->name = "Remove Bone Group";
   ot->idname = "POSE_OT_group_remove";
-  ot->description = "Remove the active bone group";
->>>>>>> 3ea04e77
+  ot->description = "Remove Bone Group\nRemove the active bone group";
 
   /* api callbacks */
   ot->exec = pose_group_remove_exec;
@@ -233,17 +219,10 @@
 
 void POSE_OT_group_assign(wmOperatorType *ot)
 {
-<<<<<<< HEAD
-	/* identifiers */
-	ot->name = "Add Selected to Bone Group";
-	ot->idname = "POSE_OT_group_assign";
-	ot->description = "Add Selected to Bone Group\nAdd selected bones to the chosen bone group";
-=======
   /* identifiers */
   ot->name = "Add Selected to Bone Group";
   ot->idname = "POSE_OT_group_assign";
-  ot->description = "Add selected bones to the chosen bone group";
->>>>>>> 3ea04e77
+  ot->description = "Add Selected to Bone Group\nAdd selected bones to the chosen bone group";
 
   /* api callbacks */
   ot->invoke = pose_groups_menu_invoke;
@@ -288,17 +267,10 @@
 
 void POSE_OT_group_unassign(wmOperatorType *ot)
 {
-<<<<<<< HEAD
-	/* identifiers */
-	ot->name = "Remove Selected from Bone Groups";
-	ot->idname = "POSE_OT_group_unassign";
-	ot->description = "Remove Selected from Bone Groups\nRemove selected bones from all bone groups";
-=======
   /* identifiers */
   ot->name = "Remove Selected from Bone Groups";
   ot->idname = "POSE_OT_group_unassign";
-  ot->description = "Remove selected bones from all bone groups";
->>>>>>> 3ea04e77
+  ot->description = "Remove Selected from Bone Groups\nRemove selected bones from all bone groups";
 
   /* api callbacks */
   ot->exec = pose_group_unassign_exec;
@@ -351,28 +323,6 @@
 
 void POSE_OT_group_move(wmOperatorType *ot)
 {
-<<<<<<< HEAD
-	static const EnumPropertyItem group_slot_move[] = {
-		{-1, "UP", 0, "Up", ""},
-		{1, "DOWN", 0, "Down", ""},
-		{0, NULL, 0, NULL, NULL},
-	};
-
-	/* identifiers */
-	ot->name = "Move Bone Group";
-	ot->idname = "POSE_OT_group_move";
-	ot->description = "Move Bone Group\nChange position of active Bone Group in list of Bone Groups";
-
-	/* api callbacks */
-	ot->exec = group_move_exec;
-	ot->poll = ED_operator_posemode_context;
-
-	/* flags */
-	ot->flag = OPTYPE_REGISTER | OPTYPE_UNDO;
-
-	RNA_def_enum(ot->srna, "direction", group_slot_move, 0, "Direction",
-	             "Direction to move the active Bone Group towards");
-=======
   static const EnumPropertyItem group_slot_move[] = {
       {-1, "UP", 0, "Up", ""},
       {1, "DOWN", 0, "Down", ""},
@@ -382,7 +332,7 @@
   /* identifiers */
   ot->name = "Move Bone Group";
   ot->idname = "POSE_OT_group_move";
-  ot->description = "Change position of active Bone Group in list of Bone Groups";
+  ot->description = "Move Bone Group\nChange position of active Bone Group in list of Bone Groups";
 
   /* api callbacks */
   ot->exec = group_move_exec;
@@ -397,7 +347,6 @@
                0,
                "Direction",
                "Direction to move the active Bone Group towards");
->>>>>>> 3ea04e77
 }
 
 /* bone group sort element */
@@ -470,17 +419,10 @@
 
 void POSE_OT_group_sort(wmOperatorType *ot)
 {
-<<<<<<< HEAD
-	/* identifiers */
-	ot->name = "Sort Bone Groups";
-	ot->idname = "POSE_OT_group_sort";
-	ot->description = "Sort Bone Groups\nSort Bone Groups by their names in ascending order";
-=======
   /* identifiers */
   ot->name = "Sort Bone Groups";
   ot->idname = "POSE_OT_group_sort";
-  ot->description = "Sort Bone Groups by their names in ascending order";
->>>>>>> 3ea04e77
+  ot->description = "Sort Bone Groups\nSort Bone Groups by their names in ascending order";
 
   /* api callbacks */
   ot->exec = group_sort_exec;
@@ -529,17 +471,10 @@
 
 void POSE_OT_group_select(wmOperatorType *ot)
 {
-<<<<<<< HEAD
-	/* identifiers */
-	ot->name = "Select Bones of Bone Group";
-	ot->idname = "POSE_OT_group_select";
-	ot->description = "Select Bones of Bone Group\nSelect bones in active Bone Group";
-=======
   /* identifiers */
   ot->name = "Select Bones of Bone Group";
   ot->idname = "POSE_OT_group_select";
-  ot->description = "Select bones in active Bone Group";
->>>>>>> 3ea04e77
+  ot->description = "Select Bones of Bone Group\nSelect bones in active Bone Group";
 
   /* api callbacks */
   ot->exec = pose_group_select_exec;
@@ -569,17 +504,10 @@
 
 void POSE_OT_group_deselect(wmOperatorType *ot)
 {
-<<<<<<< HEAD
-	/* identifiers */
-	ot->name = "Deselect Bone Group";
-	ot->idname = "POSE_OT_group_deselect";
-	ot->description = "Deselect Bone Group\nDeselect bones of active Bone Group";
-=======
   /* identifiers */
   ot->name = "Deselect Bone Group";
   ot->idname = "POSE_OT_group_deselect";
-  ot->description = "Deselect bones of active Bone Group";
->>>>>>> 3ea04e77
+  ot->description = "Deselect Bone Group\nDeselect bones of active Bone Group";
 
   /* api callbacks */
   ot->exec = pose_group_deselect_exec;
