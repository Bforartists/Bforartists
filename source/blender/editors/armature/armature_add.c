/*
 * ***** BEGIN GPL LICENSE BLOCK *****
 *
 * This program is free software; you can redistribute it and/or
 * modify it under the terms of the GNU General Public License
 * as published by the Free Software Foundation; either version 2
 * of the License, or (at your option) any later version.
 *
 * This program is distributed in the hope that it will be useful,
 * but WITHOUT ANY WARRANTY; without even the implied warranty of
 * MERCHANTABILITY or FITNESS FOR A PARTICULAR PURPOSE.  See the
 * GNU General Public License for more details.
 *
 * You should have received a copy of the GNU General Public License
 * along with this program; if not, write to the Free Software Foundation,
 * Inc., 51 Franklin Street, Fifth Floor, Boston, MA 02110-1301, USA.
 *
 * The Original Code is Copyright (C) 2001-2002 by NaN Holding BV.
 * All rights reserved.
 *
 * Contributor(s): Blender Foundation, 2002-2009 full recode.
 *
 * ***** END GPL LICENSE BLOCK *****
 *
 * Operators and API's for creating bones
 */

/** \file blender/editors/armature/armature_add.c
 *  \ingroup edarmature
 */

#include "DNA_armature_types.h"
#include "DNA_constraint_types.h"
#include "DNA_object_types.h"
#include "DNA_scene_types.h"

#include "MEM_guardedalloc.h"

#include "BLI_blenlib.h"
#include "BLI_math.h"
#include "BLI_ghash.h"
#include "BLI_string_utils.h"

#include "BKE_action.h"
#include "BKE_constraint.h"
#include "BKE_context.h"
#include "BKE_idprop.h"
#include "BKE_deform.h"

#include "RNA_access.h"
#include "RNA_define.h"

#include "WM_api.h"
#include "WM_types.h"

#include "ED_armature.h"
#include "ED_screen.h"
#include "ED_view3d.h"

#include "armature_intern.h"

/* *************** Adding stuff in editmode *************** */

/* default bone add, returns it selected, but without tail set */
/* XXX should be used everywhere, now it mallocs bones still locally in functions */
EditBone *ED_armature_ebone_add(bArmature *arm, const char *name)
{
	EditBone *bone = MEM_callocN(sizeof(EditBone), "eBone");

	BLI_strncpy(bone->name, name, sizeof(bone->name));
	ED_armature_ebone_unique_name(arm->edbo, bone->name, NULL);

	BLI_addtail(arm->edbo, bone);

	bone->flag |= BONE_TIPSEL;
	bone->weight = 1.0f;
	bone->dist = 0.25f;
	bone->xwidth = 0.1f;
	bone->zwidth = 0.1f;
	bone->rad_head = 0.10f;
	bone->rad_tail = 0.05f;
	bone->segments = 1;
	bone->layer = arm->layer;

	/* Bendy-Bone parameters */
	bone->roll1 = 0.0f;
	bone->roll2 = 0.0f;
	bone->curveInX = 0.0f;
	bone->curveInY = 0.0f;
	bone->curveOutX = 0.0f;
	bone->curveOutY = 0.0f;
	bone->ease1 = 1.0f;
	bone->ease2 = 1.0f;
	bone->scaleIn = 1.0f;
	bone->scaleOut = 1.0f;

	return bone;
}

EditBone *ED_armature_ebone_add_primitive(Object *obedit_arm, float length, bool view_aligned)
{
	bArmature *arm = obedit_arm->data;
	EditBone *bone;

	ED_armature_edit_deselect_all(obedit_arm);

	/* Create a bone */
	bone = ED_armature_ebone_add(arm, "Bone");

	arm->act_edbone = bone;

	zero_v3(bone->head);
	zero_v3(bone->tail);

	bone->tail[view_aligned ? 1 : 2] = length;

	return bone;
}


/* previously addvert_armature */
/* the ctrl-click method */
static int armature_click_extrude_exec(bContext *C, wmOperator *UNUSED(op))
{
	View3D *v3d;
	bArmature *arm;
	EditBone *ebone, *newbone, *flipbone;
	float mat[3][3], imat[3][3];
	const float *curs;
	int a, to_root = 0;
	Object *obedit;
	Scene *scene;

	scene = CTX_data_scene(C);
	v3d = CTX_wm_view3d(C);
	obedit = CTX_data_edit_object(C);
	arm = obedit->data;

	/* find the active or selected bone */
	for (ebone = arm->edbo->first; ebone; ebone = ebone->next) {
		if (EBONE_VISIBLE(arm, ebone)) {
			if (ebone->flag & BONE_TIPSEL || arm->act_edbone == ebone)
				break;
		}
	}

	if (ebone == NULL) {
		for (ebone = arm->edbo->first; ebone; ebone = ebone->next) {
			if (EBONE_VISIBLE(arm, ebone)) {
				if (ebone->flag & BONE_ROOTSEL || arm->act_edbone == ebone)
					break;
			}
		}
		if (ebone == NULL)
			return OPERATOR_CANCELLED;

		to_root = 1;
	}

	ED_armature_edit_deselect_all(obedit);

	/* we re-use code for mirror editing... */
	flipbone = NULL;
	if (arm->flag & ARM_MIRROR_EDIT)
		flipbone = ED_armature_ebone_get_mirrored(arm->edbo, ebone);

	for (a = 0; a < 2; a++) {
		if (a == 1) {
			if (flipbone == NULL)
				break;
			else {
				SWAP(EditBone *, flipbone, ebone);
			}
		}

		newbone = ED_armature_ebone_add(arm, ebone->name);
		arm->act_edbone = newbone;

		if (to_root) {
			copy_v3_v3(newbone->head, ebone->head);
			newbone->rad_head = ebone->rad_tail;
			newbone->parent = ebone->parent;
		}
		else {
			copy_v3_v3(newbone->head, ebone->tail);
			newbone->rad_head = ebone->rad_tail;
			newbone->parent = ebone;
			newbone->flag |= BONE_CONNECTED;
		}

		curs = ED_view3d_cursor3d_get(scene, v3d);
		copy_v3_v3(newbone->tail, curs);
		sub_v3_v3v3(newbone->tail, newbone->tail, obedit->obmat[3]);

		if (a == 1)
			newbone->tail[0] = -newbone->tail[0];

		copy_m3_m4(mat, obedit->obmat);
		invert_m3_m3(imat, mat);
		mul_m3_v3(imat, newbone->tail);

		newbone->length = len_v3v3(newbone->head, newbone->tail);
		newbone->rad_tail = newbone->length * 0.05f;
		newbone->dist = newbone->length * 0.25f;

	}

	ED_armature_edit_sync_selection(arm->edbo);

	WM_event_add_notifier(C, NC_OBJECT | ND_BONE_SELECT, obedit);

	return OPERATOR_FINISHED;
}

static int armature_click_extrude_invoke(bContext *C, wmOperator *op, const wmEvent *event)
{
	/* TODO most of this code is copied from set3dcursor_invoke,
	 * it would be better to reuse code in set3dcursor_invoke */

	/* temporarily change 3d cursor position */
	Scene *scene;
	ARegion *ar;
	View3D *v3d;
	float *fp, tvec[3], oldcurs[3], mval_f[2];
	int retv;

	scene = CTX_data_scene(C);
	ar = CTX_wm_region(C);
	v3d = CTX_wm_view3d(C);

	fp = ED_view3d_cursor3d_get(scene, v3d);

	copy_v3_v3(oldcurs, fp);

	VECCOPY2D(mval_f, event->mval);
	ED_view3d_win_to_3d(v3d, ar, fp, mval_f, tvec);
	copy_v3_v3(fp, tvec);

	/* extrude to the where new cursor is and store the operation result */
	retv = armature_click_extrude_exec(C, op);

	/* restore previous 3d cursor position */
	copy_v3_v3(fp, oldcurs);

	return retv;
}

void ARMATURE_OT_click_extrude(wmOperatorType *ot)
{
	/* identifiers */
	ot->name = "Click-Extrude";
	ot->idname = "ARMATURE_OT_click_extrude";
<<<<<<< HEAD
	ot->description = "Click-Extrude\nCreate a new bone going from the last selected joint to the mouse position";
	
=======
	ot->description = "Create a new bone going from the last selected joint to the mouse position";

>>>>>>> 56810e75
	/* api callbacks */
	ot->invoke = armature_click_extrude_invoke;
	ot->exec = armature_click_extrude_exec;
	ot->poll = ED_operator_editarmature;

	/* flags */
	ot->flag = OPTYPE_REGISTER | OPTYPE_UNDO;

	/* props */
}

/* adds an EditBone between the nominated locations (should be in the right space) */
EditBone *add_points_bone(Object *obedit, float head[3], float tail[3])
{
	EditBone *ebo;

	ebo = ED_armature_ebone_add(obedit->data, "Bone");

	copy_v3_v3(ebo->head, head);
	copy_v3_v3(ebo->tail, tail);

	return ebo;
}


static EditBone *get_named_editbone(ListBase *edbo, const char *name)
{
	EditBone  *eBone;

	if (name) {
		for (eBone = edbo->first; eBone; eBone = eBone->next) {
			if (STREQ(name, eBone->name))
				return eBone;
		}
	}

	return NULL;
}

/* Call this before doing any duplications
 * */
void preEditBoneDuplicate(ListBase *editbones)
{
	/* clear temp */
	ED_armature_ebone_listbase_temp_clear(editbones);
}

/**
 * Helper function for #postEditBoneDuplicate,
 * return the destination pchan from the original.
 */
static bPoseChannel *pchan_duplicate_map(const bPose *pose, GHash *name_map, bPoseChannel *pchan_src)
{
	bPoseChannel *pchan_dst = NULL;
	const char *name_src = pchan_src->name;
	const char *name_dst = BLI_ghash_lookup(name_map, name_src);
	if (name_dst) {
		pchan_dst = BKE_pose_channel_find_name(pose, name_dst);
	}

	if (pchan_dst == NULL) {
		pchan_dst = pchan_src;
	}

	return pchan_dst;
}

void postEditBoneDuplicate(struct ListBase *editbones, Object *ob)
{
	if (ob->pose == NULL) {
		return;
	}

	BKE_pose_channels_hash_free(ob->pose);
	BKE_pose_channels_hash_make(ob->pose);

	GHash *name_map = BLI_ghash_str_new(__func__);

	for (EditBone *ebone_src = editbones->first; ebone_src; ebone_src = ebone_src->next) {
		EditBone *ebone_dst = ebone_src->temp.ebone;
		if (!ebone_dst) {
			ebone_dst = ED_armature_ebone_get_mirrored(editbones, ebone_src);
		}
		if (ebone_dst) {
			BLI_ghash_insert(name_map, ebone_src->name, ebone_dst->name);
		}
	}

	for (EditBone *ebone_src = editbones->first; ebone_src; ebone_src = ebone_src->next) {
		EditBone *ebone_dst = ebone_src->temp.ebone;
		if (ebone_dst) {
			bPoseChannel *pchan_src = BKE_pose_channel_find_name(ob->pose, ebone_src->name);
			if (pchan_src) {
				bPoseChannel *pchan_dst = BKE_pose_channel_find_name(ob->pose, ebone_dst->name);
				if (pchan_dst) {
					if (pchan_src->custom_tx) {
						pchan_dst->custom_tx = pchan_duplicate_map(ob->pose, name_map, pchan_src->custom_tx);
					}
					if (pchan_src->bbone_prev) {
						pchan_dst->bbone_prev = pchan_duplicate_map(ob->pose, name_map, pchan_src->bbone_prev);
					}
					if (pchan_src->bbone_next) {
						pchan_dst->bbone_next = pchan_duplicate_map(ob->pose, name_map, pchan_src->bbone_next);
					}
				}
			}
		}
	}

	BLI_ghash_free(name_map, NULL, NULL);
}

/*
 * Note: When duplicating cross objects, editbones here is the list of bones
 * from the SOURCE object but ob is the DESTINATION object
 * */
void updateDuplicateSubtargetObjects(EditBone *dupBone, ListBase *editbones, Object *src_ob, Object *dst_ob)
{
	/* If an edit bone has been duplicated, lets
	 * update it's constraints if the subtarget
	 * they point to has also been duplicated
	 */
	EditBone     *oldtarget, *newtarget;
	bPoseChannel *pchan;
	bConstraint  *curcon;
	ListBase     *conlist;

	if ((pchan = BKE_pose_channel_verify(dst_ob->pose, dupBone->name))) {
		if ((conlist = &pchan->constraints)) {
			for (curcon = conlist->first; curcon; curcon = curcon->next) {
				/* does this constraint have a subtarget in
				 * this armature?
				 */
				const bConstraintTypeInfo *cti = BKE_constraint_typeinfo_get(curcon);
				ListBase targets = {NULL, NULL};
				bConstraintTarget *ct;

				if (cti && cti->get_constraint_targets) {
					cti->get_constraint_targets(curcon, &targets);

					for (ct = targets.first; ct; ct = ct->next) {
						if ((ct->tar == src_ob) && (ct->subtarget[0])) {
							ct->tar = dst_ob; /* update target */
							oldtarget = get_named_editbone(editbones, ct->subtarget);
							if (oldtarget) {
								/* was the subtarget bone duplicated too? If
								 * so, update the constraint to point at the
								 * duplicate of the old subtarget.
								 */
								if (oldtarget->temp.ebone) {
									newtarget = oldtarget->temp.ebone;
									BLI_strncpy(ct->subtarget, newtarget->name, sizeof(ct->subtarget));
								}
							}
						}
					}

					if (cti->flush_constraint_targets)
						cti->flush_constraint_targets(curcon, &targets, 0);
				}
			}
		}
	}
}

void updateDuplicateSubtarget(EditBone *dupBone, ListBase *editbones, Object *ob)
{
	updateDuplicateSubtargetObjects(dupBone, editbones, ob, ob);
}


EditBone *duplicateEditBoneObjects(EditBone *curBone, const char *name, ListBase *editbones,
                                   Object *src_ob, Object *dst_ob)
{
	EditBone *eBone = MEM_mallocN(sizeof(EditBone), "addup_editbone");

	/*	Copy data from old bone to new bone */
	memcpy(eBone, curBone, sizeof(EditBone));

	curBone->temp.ebone = eBone;
	eBone->temp.ebone = curBone;

	if (name != NULL) {
		BLI_strncpy(eBone->name, name, sizeof(eBone->name));
	}

	ED_armature_ebone_unique_name(editbones, eBone->name, NULL);
	BLI_addtail(editbones, eBone);

	/* copy the ID property */
	if (curBone->prop)
		eBone->prop = IDP_CopyProperty(curBone->prop);

	/* Lets duplicate the list of constraints that the
	 * current bone has.
	 */
	if (src_ob->pose) {
		bPoseChannel *chanold, *channew;

		chanold = BKE_pose_channel_verify(src_ob->pose, curBone->name);
		if (chanold) {
			/* WARNING: this creates a new posechannel, but there will not be an attached bone
			 *		yet as the new bones created here are still 'EditBones' not 'Bones'.
			 */
			channew = BKE_pose_channel_verify(dst_ob->pose, eBone->name);

			if (channew) {
				BKE_pose_channel_copy_data(channew, chanold);
			}
		}
	}

	return eBone;
}

EditBone *duplicateEditBone(EditBone *curBone, const char *name, ListBase *editbones, Object *ob)
{
	return duplicateEditBoneObjects(curBone, name, editbones, ob, ob);
}

static int armature_duplicate_selected_exec(bContext *C, wmOperator *op)
{
	bArmature *arm;
	EditBone *ebone_iter;
	EditBone *ebone_first_dupe = NULL;  /* The beginning of the duplicated bones in the edbo list */

	Object *obedit = CTX_data_edit_object(C);
	arm = obedit->data;

	/* cancel if nothing selected */
	if (CTX_DATA_COUNT(C, selected_bones) == 0)
		return OPERATOR_CANCELLED;

	const bool do_flip_names = RNA_boolean_get(op->ptr, "do_flip_names");

	ED_armature_edit_sync_selection(arm->edbo); // XXX why is this needed?

	preEditBoneDuplicate(arm->edbo);

	/* Select mirrored bones */
	if (arm->flag & ARM_MIRROR_EDIT) {
		for (ebone_iter = arm->edbo->first; ebone_iter; ebone_iter = ebone_iter->next) {
			if (EBONE_VISIBLE(arm, ebone_iter) &&
			    (ebone_iter->flag & BONE_SELECTED))
			{
				EditBone *ebone;

				ebone = ED_armature_ebone_get_mirrored(arm->edbo, ebone_iter);
				if (ebone) {
					ebone->flag |= BONE_SELECTED;
				}
			}
		}
	}


	/* Find the selected bones and duplicate them as needed */
	for (ebone_iter = arm->edbo->first; ebone_iter && ebone_iter != ebone_first_dupe; ebone_iter = ebone_iter->next) {
		if (EBONE_VISIBLE(arm, ebone_iter) &&
		    (ebone_iter->flag & BONE_SELECTED))
		{
			EditBone *ebone;
			char new_bone_name_buff[MAXBONENAME];
			char *new_bone_name = ebone_iter->name;

			if (do_flip_names) {
				BLI_string_flip_side_name(new_bone_name_buff, ebone_iter->name, false, sizeof(new_bone_name_buff));

				/* Only use flipped name if not yet in use. Otherwise we'd get again inconsistent namings
				 * (different numbers), better keep default behavior in this case. */
				if (ED_armature_ebone_find_name(arm->edbo, new_bone_name_buff) == NULL) {
					new_bone_name = new_bone_name_buff;
				}
			}

			ebone = duplicateEditBone(ebone_iter, new_bone_name, arm->edbo, obedit);

			if (!ebone_first_dupe) {
				ebone_first_dupe = ebone;
			}
		}
	}

	/* Run though the list and fix the pointers */
	for (ebone_iter = arm->edbo->first; ebone_iter && ebone_iter != ebone_first_dupe; ebone_iter = ebone_iter->next) {
		if (EBONE_VISIBLE(arm, ebone_iter) &&
		    (ebone_iter->flag & BONE_SELECTED))
		{
			EditBone *ebone = ebone_iter->temp.ebone;

			if (!ebone_iter->parent) {
				/* If this bone has no parent,
				 * Set the duplicate->parent to NULL
				 */
				ebone->parent = NULL;
			}
			else if (ebone_iter->parent->temp.ebone) {
				/* If this bone has a parent that was duplicated,
				 * Set the duplicate->parent to the curBone->parent->temp
				 */
				ebone->parent = ebone_iter->parent->temp.ebone;
			}
			else {
				/* If this bone has a parent that IS not selected,
				 * Set the duplicate->parent to the curBone->parent
				 */
				ebone->parent = (EditBone *) ebone_iter->parent;
				ebone->flag &= ~BONE_CONNECTED;
			}

			/* Lets try to fix any constraint subtargets that might
			 * have been duplicated
			 */
			updateDuplicateSubtarget(ebone, arm->edbo, obedit);
		}
	}

	/* correct the active bone */
	if (arm->act_edbone && arm->act_edbone->temp.ebone) {
		arm->act_edbone = arm->act_edbone->temp.ebone;
	}

	/* Deselect the old bones and select the new ones */
	for (ebone_iter = arm->edbo->first; ebone_iter && ebone_iter != ebone_first_dupe; ebone_iter = ebone_iter->next) {
		if (EBONE_VISIBLE(arm, ebone_iter)) {
			ebone_iter->flag &= ~(BONE_SELECTED | BONE_TIPSEL | BONE_ROOTSEL);
		}
	}

	postEditBoneDuplicate(arm->edbo, obedit);

	ED_armature_edit_validate_active(arm);

	WM_event_add_notifier(C, NC_OBJECT | ND_BONE_SELECT, obedit);

	return OPERATOR_FINISHED;
}


void ARMATURE_OT_duplicate(wmOperatorType *ot)
{
	/* identifiers */
	ot->name = "Duplicate Selected Bone(s)";
	ot->idname = "ARMATURE_OT_duplicate";
<<<<<<< HEAD
	ot->description = "Duplicate Selected Bone(s)\nMake copies of the selected bones within the same armature";
	
=======
	ot->description = "Make copies of the selected bones within the same armature";

>>>>>>> 56810e75
	/* api callbacks */
	ot->exec = armature_duplicate_selected_exec;
	ot->poll = ED_operator_editarmature;

	/* flags */
	ot->flag = OPTYPE_REGISTER | OPTYPE_UNDO;

	RNA_def_boolean(
	        ot->srna, "do_flip_names", false,
	        "Flip Names", "Try to flip names of the bones, if possible, instead of adding a number extension");
}

/**
 * near duplicate of #armature_duplicate_selected_exec,
 * except for parenting part (keep in sync)
 */
static int armature_symmetrize_exec(bContext *C, wmOperator *op)
{
	bArmature *arm;
	EditBone *ebone_iter;
	EditBone *ebone_first_dupe = NULL;  /* The beginning of the duplicated mirrored bones in the edbo list */

	Object *obedit = CTX_data_edit_object(C);
	const int direction = RNA_enum_get(op->ptr, "direction");
	const int axis = 0;

	arm = obedit->data;

	/* cancel if nothing selected */
	if (CTX_DATA_COUNT(C, selected_bones) == 0)
		return OPERATOR_CANCELLED;

	ED_armature_edit_sync_selection(arm->edbo); // XXX why is this needed?

	preEditBoneDuplicate(arm->edbo);

	/* Select mirrored bones */
	for (ebone_iter = arm->edbo->first; ebone_iter; ebone_iter = ebone_iter->next) {
		if (EBONE_VISIBLE(arm, ebone_iter) &&
		    (ebone_iter->flag & BONE_SELECTED))
		{
			char name_flip[MAXBONENAME];

			BLI_string_flip_side_name(name_flip, ebone_iter->name, false, sizeof(name_flip));

			if (STREQ(name_flip, ebone_iter->name)) {
				/* if the name matches, we don't have the potential to be mirrored, just skip */
				ebone_iter->flag &= ~(BONE_SELECTED | BONE_TIPSEL | BONE_ROOTSEL);
			}
			else {
				EditBone *ebone = ED_armature_ebone_find_name(arm->edbo, name_flip);

				if (ebone) {
					if ((ebone->flag & BONE_SELECTED) == 0) {
						/* simple case, we're selected, the other bone isn't! */
						ebone_iter->temp.ebone = ebone;
					}
					else {
						/* complicated - choose which direction to copy */
						float axis_delta;

						axis_delta = ebone->head[axis] - ebone_iter->head[axis];
						if (axis_delta == 0.0f) {
							axis_delta = ebone->tail[axis] - ebone_iter->tail[axis];
						}

						if (axis_delta == 0.0f) {
							/* both mirrored bones exist and point to eachother and overlap exactly.
							 *
							 * in this case theres no well defined solution, so de-select both and skip.
							 */
							ebone->flag      &= ~(BONE_SELECTED | BONE_TIPSEL | BONE_ROOTSEL);
							ebone_iter->flag &= ~(BONE_SELECTED | BONE_TIPSEL | BONE_ROOTSEL);
						}
						else {
							EditBone *ebone_src, *ebone_dst;
							if (((axis_delta < 0.0f) ? -1 : 1) == direction) {
								ebone_src = ebone;
								ebone_dst = ebone_iter;
							}
							else {
								ebone_src = ebone_iter;
								ebone_dst = ebone;
							}

							ebone_src->temp.ebone = ebone_dst;
							ebone_dst->flag &= ~(BONE_SELECTED | BONE_TIPSEL | BONE_ROOTSEL);
						}
					}
				}
			}
		}
	}

	/*	Find the selected bones and duplicate them as needed, with mirrored name */
	for (ebone_iter = arm->edbo->first; ebone_iter && ebone_iter != ebone_first_dupe; ebone_iter = ebone_iter->next) {
		if (EBONE_VISIBLE(arm, ebone_iter) &&
		    (ebone_iter->flag & BONE_SELECTED) &&
		    /* will be set if the mirror bone already exists (no need to make a new one) */
		    (ebone_iter->temp.ebone == NULL))
		{
			char name_flip[MAXBONENAME];

			BLI_string_flip_side_name(name_flip, ebone_iter->name, false, sizeof(name_flip));

			/* bones must have a side-suffix */
			if (!STREQ(name_flip, ebone_iter->name)) {
				EditBone *ebone;

				ebone = duplicateEditBone(ebone_iter, name_flip, arm->edbo, obedit);

				if (!ebone_first_dupe) {
					ebone_first_dupe = ebone;
				}
			}
		}
	}

	/*	Run through the list and fix the pointers */
	for (ebone_iter = arm->edbo->first; ebone_iter && ebone_iter != ebone_first_dupe; ebone_iter = ebone_iter->next) {
		if (ebone_iter->temp.ebone) {
			/* copy all flags except for ... */
			const int flag_copy = ((int)~0) & ~(BONE_SELECTED | BONE_ROOTSEL | BONE_TIPSEL);

			EditBone *ebone = ebone_iter->temp.ebone;

			/* copy flags incase bone is pre-existing data */
			ebone->flag = (ebone->flag & ~flag_copy) | (ebone_iter->flag & flag_copy);

			if (ebone_iter->parent == NULL) {
				/* If this bone has no parent,
				 * Set the duplicate->parent to NULL
				 */
				ebone->parent = NULL;
				ebone->flag &= ~BONE_CONNECTED;
			}
			else {
				/* the parent may have been duplicated, if not lookup the mirror parent */
				EditBone *ebone_parent =
				        (ebone_iter->parent->temp.ebone ?
				         ebone_iter->parent->temp.ebone : ED_armature_ebone_get_mirrored(arm->edbo, ebone_iter->parent));

				if (ebone_parent == NULL) {
					/* If the mirror lookup failed, (but the current bone has a parent)
					 * then we can assume the parent has no L/R but is a center bone.
					 * So just use the same parent for both.
					 */
					ebone_parent = ebone_iter->parent;
					ebone->flag &= ~BONE_CONNECTED;
				}

				ebone->parent = ebone_parent;
			}

			/* Lets try to fix any constraint subtargets that might
			 * have been duplicated
			 */
			updateDuplicateSubtarget(ebone, arm->edbo, obedit);
		}
	}

	ED_armature_edit_transform_mirror_update(obedit);

	/* Selected bones now have their 'temp' pointer set,
	 * so we don't need this anymore */

	/* Deselect the old bones and select the new ones */
	for (ebone_iter = arm->edbo->first; ebone_iter && ebone_iter != ebone_first_dupe; ebone_iter = ebone_iter->next) {
		if (EBONE_VISIBLE(arm, ebone_iter)) {
			ebone_iter->flag &= ~(BONE_SELECTED | BONE_TIPSEL | BONE_ROOTSEL);
		}
	}

	/* New bones will be selected, but some of the bones may already exist */
	for (ebone_iter = arm->edbo->first; ebone_iter && ebone_iter != ebone_first_dupe; ebone_iter = ebone_iter->next) {
		EditBone *ebone = ebone_iter->temp.ebone;
		if (ebone && EBONE_SELECTABLE(arm, ebone)) {
			ED_armature_ebone_select_set(ebone, true);
		}
	}

	/* correct the active bone */
	if (arm->act_edbone && arm->act_edbone->temp.ebone) {
		arm->act_edbone = arm->act_edbone->temp.ebone;
	}

	postEditBoneDuplicate(arm->edbo, obedit);

	ED_armature_edit_validate_active(arm);

	WM_event_add_notifier(C, NC_OBJECT | ND_BONE_SELECT, obedit);

	return OPERATOR_FINISHED;
}

/* following conventions from #MESH_OT_symmetrize */
void ARMATURE_OT_symmetrize(wmOperatorType *ot)
{
	/* subset of 'rna_enum_symmetrize_direction_items' */
	static const EnumPropertyItem arm_symmetrize_direction_items[] = {
		{-1, "NEGATIVE_X", 0, "-X to +X", ""},
		{+1, "POSITIVE_X", 0, "+X to -X", ""},
		{0, NULL, 0, NULL, NULL}
	};

	/* identifiers */
	ot->name = "Symmetrize";
	ot->idname = "ARMATURE_OT_symmetrize";
	ot->description = "Symmetrize\nEnforce symmetry, make copies of the selection or use existing";

	/* api callbacks */
	ot->exec = armature_symmetrize_exec;
	ot->poll = ED_operator_editarmature;

	/* flags */
	ot->flag = OPTYPE_REGISTER | OPTYPE_UNDO;

	ot->prop = RNA_def_enum(
	        ot->srna, "direction", arm_symmetrize_direction_items, -1,
	        "Direction", "Which sides to copy from and to (when both are selected)");
}

/* ------------------------------------------ */

/* previously extrude_armature */
/* context; editmode armature */
/* if forked && mirror-edit: makes two bones with flipped names */
static int armature_extrude_exec(bContext *C, wmOperator *op)
{
	Object *obedit;
	bArmature *arm;
	EditBone *newbone, *ebone, *flipbone, *first = NULL;
	int a, totbone = 0, do_extrude;
	bool forked = RNA_boolean_get(op->ptr, "forked");

	obedit = CTX_data_edit_object(C);
	arm = obedit->data;

	/* since we allow root extrude too, we have to make sure selection is OK */
	for (ebone = arm->edbo->first; ebone; ebone = ebone->next) {
		if (EBONE_VISIBLE(arm, ebone)) {
			if (ebone->flag & BONE_ROOTSEL) {
				if (ebone->parent && (ebone->flag & BONE_CONNECTED)) {
					if (ebone->parent->flag & BONE_TIPSEL)
						ebone->flag &= ~BONE_ROOTSEL;
				}
			}
		}
	}

	/* Duplicate the necessary bones */
	for (ebone = arm->edbo->first; ((ebone) && (ebone != first)); ebone = ebone->next) {
		if (EBONE_VISIBLE(arm, ebone)) {
			/* we extrude per definition the tip */
			do_extrude = false;
			if (ebone->flag & (BONE_TIPSEL | BONE_SELECTED)) {
				do_extrude = true;
			}
			else if (ebone->flag & BONE_ROOTSEL) {
				/* but, a bone with parent deselected we do the root... */
				if (ebone->parent && (ebone->parent->flag & BONE_TIPSEL)) {
					/* pass */
				}
				else {
					do_extrude = 2;
				}
			}

			if (do_extrude) {
				/* we re-use code for mirror editing... */
				flipbone = NULL;
				if (arm->flag & ARM_MIRROR_EDIT) {
					flipbone = ED_armature_ebone_get_mirrored(arm->edbo, ebone);
					if (flipbone) {
						forked = 0;  // we extrude 2 different bones
						if (flipbone->flag & (BONE_TIPSEL | BONE_ROOTSEL | BONE_SELECTED))
							/* don't want this bone to be selected... */
							flipbone->flag &= ~(BONE_TIPSEL | BONE_SELECTED | BONE_ROOTSEL);
					}
					if ((flipbone == NULL) && (forked))
						flipbone = ebone;
				}

				for (a = 0; a < 2; a++) {
					if (a == 1) {
						if (flipbone == NULL)
							break;
						else {
							SWAP(EditBone *, flipbone, ebone);
						}
					}

					totbone++;
					newbone = MEM_callocN(sizeof(EditBone), "extrudebone");

					if (do_extrude == true) {
						copy_v3_v3(newbone->head, ebone->tail);
						copy_v3_v3(newbone->tail, newbone->head);
						newbone->parent = ebone;

						newbone->flag = ebone->flag & (BONE_TIPSEL | BONE_RELATIVE_PARENTING);  // copies it, in case mirrored bone

						if (newbone->parent) newbone->flag |= BONE_CONNECTED;
					}
					else {
						copy_v3_v3(newbone->head, ebone->head);
						copy_v3_v3(newbone->tail, ebone->head);
						newbone->parent = ebone->parent;

						newbone->flag = BONE_TIPSEL;

						if (newbone->parent && (ebone->flag & BONE_CONNECTED)) {
							newbone->flag |= BONE_CONNECTED;
						}
					}

					newbone->weight = ebone->weight;
					newbone->dist = ebone->dist;
					newbone->xwidth = ebone->xwidth;
					newbone->zwidth = ebone->zwidth;
					newbone->rad_head = ebone->rad_tail; // don't copy entire bone...
					newbone->rad_tail = ebone->rad_tail;
					newbone->segments = 1;
					newbone->layer = ebone->layer;

					/* Bendy-Bone parameters */
					newbone->roll1 = ebone->roll1;
					newbone->roll2 = ebone->roll2;
					newbone->curveInX = ebone->curveInX;
					newbone->curveInY = ebone->curveInY;
					newbone->curveOutX = ebone->curveOutX;
					newbone->curveOutY = ebone->curveOutY;
					newbone->ease1 = ebone->ease1;
					newbone->ease2 = ebone->ease2;
					newbone->scaleIn = ebone->scaleIn;
					newbone->scaleOut = ebone->scaleOut;


					BLI_strncpy(newbone->name, ebone->name, sizeof(newbone->name));

					if (flipbone && forked) {   // only set if mirror edit
						if (strlen(newbone->name) < (MAXBONENAME - 2)) {
							if (a == 0) strcat(newbone->name, "_L");
							else strcat(newbone->name, "_R");
						}
					}
					ED_armature_ebone_unique_name(arm->edbo, newbone->name, NULL);

					/* Add the new bone to the list */
					BLI_addtail(arm->edbo, newbone);
					if (!first)
						first = newbone;

					/* restore ebone if we were flipping */
					if (a == 1 && flipbone)
						SWAP(EditBone *, flipbone, ebone);
				}
			}

			/* Deselect the old bone */
			ebone->flag &= ~(BONE_TIPSEL | BONE_SELECTED | BONE_ROOTSEL);
		}
	}
	/* if only one bone, make this one active */
	if (totbone == 1 && first) {
		arm->act_edbone = first;
	}
	else {
		arm->act_edbone = newbone;
	}

	if (totbone == 0) {
		return OPERATOR_CANCELLED;
	}

	/* Transform the endpoints */
	ED_armature_edit_sync_selection(arm->edbo);

	WM_event_add_notifier(C, NC_OBJECT | ND_BONE_SELECT, obedit);

	return OPERATOR_FINISHED;
}

void ARMATURE_OT_extrude(wmOperatorType *ot)
{
	/* identifiers */
	ot->name = "Extrude";
	ot->idname = "ARMATURE_OT_extrude";
<<<<<<< HEAD
	ot->description = "Extrude\nCreate new bones from the selected joints";
	
=======
	ot->description = "Create new bones from the selected joints";

>>>>>>> 56810e75
	/* api callbacks */
	ot->exec = armature_extrude_exec;
	ot->poll = ED_operator_editarmature;

	/* flags */
	ot->flag = OPTYPE_REGISTER | OPTYPE_UNDO;

	/* props */
	RNA_def_boolean(ot->srna, "forked", 0, "Forked", "");
}

/* ********************** Bone Add *************************************/

/*op makes a new bone and returns it with its tip selected */

static int armature_bone_primitive_add_exec(bContext *C, wmOperator *op)
{
	RegionView3D *rv3d = CTX_wm_region_view3d(C);
	Object *obedit = CTX_data_edit_object(C);
	EditBone *bone;
	float obmat[3][3], curs[3], viewmat[3][3], totmat[3][3], imat[3][3];
	char name[MAXBONENAME];

	RNA_string_get(op->ptr, "name", name);

	copy_v3_v3(curs, ED_view3d_cursor3d_get(CTX_data_scene(C), CTX_wm_view3d(C)));

	/* Get inverse point for head and orientation for tail */
	invert_m4_m4(obedit->imat, obedit->obmat);
	mul_m4_v3(obedit->imat, curs);

	if (rv3d && (U.flag & USER_ADD_VIEWALIGNED))
		copy_m3_m4(obmat, rv3d->viewmat);
	else unit_m3(obmat);

	copy_m3_m4(viewmat, obedit->obmat);
	mul_m3_m3m3(totmat, obmat, viewmat);
	invert_m3_m3(imat, totmat);

	ED_armature_edit_deselect_all(obedit);

	/*	Create a bone */
	bone = ED_armature_ebone_add(obedit->data, name);

	copy_v3_v3(bone->head, curs);

	if (rv3d && (U.flag & USER_ADD_VIEWALIGNED))
		add_v3_v3v3(bone->tail, bone->head, imat[1]);   // bone with unit length 1
	else
		add_v3_v3v3(bone->tail, bone->head, imat[2]);   // bone with unit length 1, pointing up Z

	/* note, notifier might evolve */
	WM_event_add_notifier(C, NC_OBJECT | ND_BONE_SELECT, obedit);

	return OPERATOR_FINISHED;
}

void ARMATURE_OT_bone_primitive_add(wmOperatorType *ot)
{
	/* identifiers */
	ot->name = "Add Bone";
	ot->idname = "ARMATURE_OT_bone_primitive_add";
<<<<<<< HEAD
	ot->description = "Add Bone\nAdd a new bone located at the 3D-Cursor";
	
=======
	ot->description = "Add a new bone located at the 3D-Cursor";

>>>>>>> 56810e75
	/* api callbacks */
	ot->exec = armature_bone_primitive_add_exec;
	ot->poll = ED_operator_editarmature;

	/* flags */
	ot->flag = OPTYPE_REGISTER | OPTYPE_UNDO;

	RNA_def_string(ot->srna, "name", "Bone", MAXBONENAME, "Name", "Name of the newly created bone");

}

/* ********************** Subdivide *******************************/

/* Subdivide Operators:
 * This group of operators all use the same 'exec' callback, but they are called
 * through several different operators - a combined menu (which just calls the exec in the
 * appropriate ways), and two separate ones.
 */

static int armature_subdivide_exec(bContext *C, wmOperator *op)
{
	Object *obedit = CTX_data_edit_object(C);
	bArmature *arm = obedit->data;
	EditBone *newbone, *tbone;
	int cuts, i;

	/* there may not be a number_cuts property defined (for 'simple' subdivide) */
	cuts = RNA_int_get(op->ptr, "number_cuts");

	/* loop over all editable bones */
	// XXX the old code did this in reverse order though!
	CTX_DATA_BEGIN(C, EditBone *, ebone, selected_editable_bones)
	{
		for (i = cuts + 1; i > 1; i--) {
			/* compute cut ratio first */
			float cutratio = 1.0f / (float)i;
			float cutratioI = 1.0f - cutratio;

			float val1[3];
			float val2[3];
			float val3[3];

			newbone = MEM_mallocN(sizeof(EditBone), "ebone subdiv");
			*newbone = *ebone;
			BLI_addtail(arm->edbo, newbone);

			/* calculate location of newbone->head */
			copy_v3_v3(val1, ebone->head);
			copy_v3_v3(val2, ebone->tail);
			copy_v3_v3(val3, newbone->head);

			val3[0] = val1[0] * cutratio + val2[0] * cutratioI;
			val3[1] = val1[1] * cutratio + val2[1] * cutratioI;
			val3[2] = val1[2] * cutratio + val2[2] * cutratioI;

			copy_v3_v3(newbone->head, val3);
			copy_v3_v3(newbone->tail, ebone->tail);
			copy_v3_v3(ebone->tail, newbone->head);

			newbone->rad_head = ((ebone->rad_head * cutratio) + (ebone->rad_tail * cutratioI));
			ebone->rad_tail = newbone->rad_head;

			newbone->flag |= BONE_CONNECTED;

			newbone->prop = NULL;

			ED_armature_ebone_unique_name(arm->edbo, newbone->name, NULL);

			/* correct parent bones */
			for (tbone = arm->edbo->first; tbone; tbone = tbone->next) {
				if (tbone->parent == ebone)
					tbone->parent = newbone;
			}
			newbone->parent = ebone;
		}
	}
	CTX_DATA_END;

	/* note, notifier might evolve */
	WM_event_add_notifier(C, NC_OBJECT | ND_BONE_SELECT, obedit);

	return OPERATOR_FINISHED;
}

void ARMATURE_OT_subdivide(wmOperatorType *ot)
{
	PropertyRNA *prop;

	/* identifiers */
	ot->name = "Subdivide Multi";
	ot->idname = "ARMATURE_OT_subdivide";
<<<<<<< HEAD
	ot->description = "Subdivide Multi\nBreak selected bones into chains of smaller bones";
	
=======
	ot->description = "Break selected bones into chains of smaller bones";

>>>>>>> 56810e75
	/* api callbacks */
	ot->exec = armature_subdivide_exec;
	ot->poll = ED_operator_editarmature;

	/* flags */
	ot->flag = OPTYPE_REGISTER | OPTYPE_UNDO;

	/* Properties */
	prop = RNA_def_int(ot->srna, "number_cuts", 1, 1, 1000, "Number of Cuts", "", 1, 10);
	/* avoid re-using last var because it can cause _very_ high poly meshes and annoy users (or worse crash) */
	RNA_def_property_flag(prop, PROP_SKIP_SAVE);
}<|MERGE_RESOLUTION|>--- conflicted
+++ resolved
@@ -250,13 +250,8 @@
 	/* identifiers */
 	ot->name = "Click-Extrude";
 	ot->idname = "ARMATURE_OT_click_extrude";
-<<<<<<< HEAD
 	ot->description = "Click-Extrude\nCreate a new bone going from the last selected joint to the mouse position";
-	
-=======
-	ot->description = "Create a new bone going from the last selected joint to the mouse position";
-
->>>>>>> 56810e75
+
 	/* api callbacks */
 	ot->invoke = armature_click_extrude_invoke;
 	ot->exec = armature_click_extrude_exec;
@@ -601,13 +596,8 @@
 	/* identifiers */
 	ot->name = "Duplicate Selected Bone(s)";
 	ot->idname = "ARMATURE_OT_duplicate";
-<<<<<<< HEAD
 	ot->description = "Duplicate Selected Bone(s)\nMake copies of the selected bones within the same armature";
-	
-=======
-	ot->description = "Make copies of the selected bones within the same armature";
-
->>>>>>> 56810e75
+
 	/* api callbacks */
 	ot->exec = armature_duplicate_selected_exec;
 	ot->poll = ED_operator_editarmature;
@@ -996,13 +986,8 @@
 	/* identifiers */
 	ot->name = "Extrude";
 	ot->idname = "ARMATURE_OT_extrude";
-<<<<<<< HEAD
 	ot->description = "Extrude\nCreate new bones from the selected joints";
-	
-=======
-	ot->description = "Create new bones from the selected joints";
-
->>>>>>> 56810e75
+
 	/* api callbacks */
 	ot->exec = armature_extrude_exec;
 	ot->poll = ED_operator_editarmature;
@@ -1065,13 +1050,8 @@
 	/* identifiers */
 	ot->name = "Add Bone";
 	ot->idname = "ARMATURE_OT_bone_primitive_add";
-<<<<<<< HEAD
 	ot->description = "Add Bone\nAdd a new bone located at the 3D-Cursor";
-	
-=======
-	ot->description = "Add a new bone located at the 3D-Cursor";
-
->>>>>>> 56810e75
+
 	/* api callbacks */
 	ot->exec = armature_bone_primitive_add_exec;
 	ot->poll = ED_operator_editarmature;
@@ -1163,13 +1143,8 @@
 	/* identifiers */
 	ot->name = "Subdivide Multi";
 	ot->idname = "ARMATURE_OT_subdivide";
-<<<<<<< HEAD
 	ot->description = "Subdivide Multi\nBreak selected bones into chains of smaller bones";
-	
-=======
-	ot->description = "Break selected bones into chains of smaller bones";
-
->>>>>>> 56810e75
+
 	/* api callbacks */
 	ot->exec = armature_subdivide_exec;
 	ot->poll = ED_operator_editarmature;
