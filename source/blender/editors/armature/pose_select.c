/*
 * This program is free software; you can redistribute it and/or
 * modify it under the terms of the GNU General Public License
 * as published by the Free Software Foundation; either version 2
 * of the License, or (at your option) any later version.
 *
 * This program is distributed in the hope that it will be useful,
 * but WITHOUT ANY WARRANTY; without even the implied warranty of
 * MERCHANTABILITY or FITNESS FOR A PARTICULAR PURPOSE.  See the
 * GNU General Public License for more details.
 *
 * You should have received a copy of the GNU General Public License
 * along with this program; if not, write to the Free Software Foundation,
 * Inc., 51 Franklin Street, Fifth Floor, Boston, MA 02110-1301, USA.
 *
 * The Original Code is Copyright (C) 2001-2002 by NaN Holding BV.
 * All rights reserved.
 */

/** \file
 * \ingroup edarmature
 */

#include <string.h>

#include "DNA_anim_types.h"
#include "DNA_armature_types.h"
#include "DNA_constraint_types.h"
#include "DNA_object_types.h"
#include "DNA_scene_types.h"

#include "MEM_guardedalloc.h"

#include "BLI_blenlib.h"

#include "BKE_action.h"
#include "BKE_armature.h"
#include "BKE_constraint.h"
#include "BKE_context.h"
#include "BKE_object.h"
#include "BKE_report.h"
#include "BKE_layer.h"

#include "DEG_depsgraph.h"

#include "RNA_access.h"
#include "RNA_define.h"

#include "WM_api.h"
#include "WM_types.h"

#include "ED_armature.h"
#include "ED_keyframing.h"
#include "ED_mesh.h"
#include "ED_object.h"
#include "ED_screen.h"
#include "ED_select_utils.h"
#include "ED_view3d.h"

#include "armature_intern.h"

/* utility macros for storing a temp int in the bone (selection flag) */
#define PBONE_PREV_FLAG_GET(pchan) ((void)0, (POINTER_AS_INT((pchan)->temp)))
#define PBONE_PREV_FLAG_SET(pchan, val) ((pchan)->temp = POINTER_FROM_INT(val))

/* ***************** Pose Select Utilities ********************* */

/* Note: SEL_TOGGLE is assumed to have already been handled! */
static void pose_do_bone_select(bPoseChannel *pchan, const int select_mode)
{
  /* select pchan only if selectable, but deselect works always */
  switch (select_mode) {
    case SEL_SELECT:
      if (!(pchan->bone->flag & BONE_UNSELECTABLE))
        pchan->bone->flag |= BONE_SELECTED;
      break;
    case SEL_DESELECT:
      pchan->bone->flag &= ~(BONE_SELECTED | BONE_TIPSEL | BONE_ROOTSEL);
      break;
    case SEL_INVERT:
      if (pchan->bone->flag & BONE_SELECTED) {
        pchan->bone->flag &= ~(BONE_SELECTED | BONE_TIPSEL | BONE_ROOTSEL);
      }
      else if (!(pchan->bone->flag & BONE_UNSELECTABLE)) {
        pchan->bone->flag |= BONE_SELECTED;
      }
      break;
  }
}

void ED_pose_bone_select_tag_update(Object *ob)
{
  BLI_assert(ob->type == OB_ARMATURE);
  bArmature *arm = ob->data;
  WM_main_add_notifier(NC_OBJECT | ND_BONE_SELECT, ob);
  WM_main_add_notifier(NC_GEOM | ND_DATA, ob);

  if (arm->flag & ARM_HAS_VIZ_DEPS) {
    /* mask modifier ('armature' mode), etc. */
    DEG_id_tag_update(&ob->id, ID_RECALC_GEOMETRY);
  }

  DEG_id_tag_update(&arm->id, ID_RECALC_SELECT);
}

/* Utility method for changing the selection status of a bone */
void ED_pose_bone_select(Object *ob, bPoseChannel *pchan, bool select)
{
  bArmature *arm;

  /* sanity checks */
  // XXX: actually, we can probably still get away with no object - at most we have no updates
  if (ELEM(NULL, ob, ob->pose, pchan, pchan->bone))
    return;

  arm = ob->data;

  /* can only change selection state if bone can be modified */
  if (PBONE_SELECTABLE(arm, pchan->bone)) {
    /* change selection state - activate too if selected */
    if (select) {
      pchan->bone->flag |= BONE_SELECTED;
      arm->act_bone = pchan->bone;
    }
    else {
      pchan->bone->flag &= ~BONE_SELECTED;
      arm->act_bone = NULL;
    }

    // TODO: select and activate corresponding vgroup?
    ED_pose_bone_select_tag_update(ob);
  }
}

/* called from editview.c, for mode-less pose selection */
/* assumes scene obact and basact is still on old situation */
bool ED_armature_pose_select_pick_with_buffer(ViewLayer *view_layer,
                                              View3D *v3d,
                                              Base *base,
                                              const unsigned int *buffer,
                                              short hits,
                                              bool extend,
                                              bool deselect,
                                              bool toggle,
                                              bool do_nearest)
{
  Object *ob = base->object;
  Bone *nearBone;

  if (!ob || !ob->pose)
    return 0;

  Object *ob_act = OBACT(view_layer);
  Object *obedit = OBEDIT_FROM_VIEW_LAYER(view_layer);

  /* Callers happen to already get the active base */
  Base *base_dummy = NULL;
  nearBone = get_bone_from_selectbuffer(
      &base, 1, obedit != NULL, buffer, hits, 1, do_nearest, &base_dummy);

  /* if the bone cannot be affected, don't do anything */
  if ((nearBone) && !(nearBone->flag & BONE_UNSELECTABLE)) {
    bArmature *arm = ob->data;

    /* since we do unified select, we don't shift+select a bone if the
     * armature object was not active yet.
     * note, special exception for armature mode so we can do multi-select
     * we could check for multi-select explicitly but think its fine to
     * always give predictable behavior in weight paint mode - campbell */
    if ((ob_act == NULL) || ((ob_act != ob) && (ob_act->mode & OB_MODE_WEIGHT_PAINT) == 0)) {
      /* when we are entering into posemode via toggle-select,
       * from another active object - always select the bone. */
      if (!extend && !deselect && toggle) {
        /* re-select below */
        nearBone->flag &= ~BONE_SELECTED;
      }
    }

    if (!extend && !deselect && !toggle) {
      {
        uint bases_len = 0;
        Base **bases = BKE_object_pose_base_array_get_unique(view_layer, v3d, &bases_len);
        ED_pose_deselect_all_multi_ex(bases, bases_len, SEL_DESELECT, true);
        MEM_freeN(bases);
      }
      nearBone->flag |= (BONE_SELECTED | BONE_TIPSEL | BONE_ROOTSEL);
      arm->act_bone = nearBone;
    }
    else {
      if (extend) {
        nearBone->flag |= (BONE_SELECTED | BONE_TIPSEL | BONE_ROOTSEL);
        arm->act_bone = nearBone;
      }
      else if (deselect) {
        nearBone->flag &= ~(BONE_SELECTED | BONE_TIPSEL | BONE_ROOTSEL);
      }
      else if (toggle) {
        if (nearBone->flag & BONE_SELECTED) {
          /* if not active, we make it active */
          if (nearBone != arm->act_bone) {
            arm->act_bone = nearBone;
          }
          else {
            nearBone->flag &= ~(BONE_SELECTED | BONE_TIPSEL | BONE_ROOTSEL);
          }
        }
        else {
          nearBone->flag |= (BONE_SELECTED | BONE_TIPSEL | BONE_ROOTSEL);
          arm->act_bone = nearBone;
        }
      }
    }

    if (ob_act) {
      /* in weightpaint we select the associated vertex group too */
      if (ob_act->mode & OB_MODE_WEIGHT_PAINT) {
        if (nearBone == arm->act_bone) {
          ED_vgroup_select_by_name(ob_act, nearBone->name);
          DEG_id_tag_update(&ob_act->id, ID_RECALC_GEOMETRY);
        }
      }
      /* if there are some dependencies for visualizing armature state
       * (e.g. Mask Modifier in 'Armature' mode), force update
       */
      else if (arm->flag & ARM_HAS_VIZ_DEPS) {
        /* NOTE: ob not ob_act here is intentional - it's the source of the
         *       bones being selected  [T37247]
         */
        DEG_id_tag_update(&ob->id, ID_RECALC_GEOMETRY);
      }

      /* tag armature for copy-on-write update (since act_bone is in armature not object) */
      DEG_id_tag_update(&arm->id, ID_RECALC_COPY_ON_WRITE);
    }
  }

  return nearBone != NULL;
}

/* 'select_mode' is usual SEL_SELECT/SEL_DESELECT/SEL_TOGGLE/SEL_INVERT.
 * When true, 'ignore_visibility' makes this func also affect invisible bones
 * (hidden or on hidden layers). */
bool ED_pose_deselect_all(Object *ob, int select_mode, const bool ignore_visibility)
{
  bArmature *arm = ob->data;
  bPoseChannel *pchan;

  /* we call this from outliner too */
  if (ob->pose == NULL) {
    return false;
  }

  /* Determine if we're selecting or deselecting */
  if (select_mode == SEL_TOGGLE) {
    select_mode = SEL_SELECT;
    for (pchan = ob->pose->chanbase.first; pchan; pchan = pchan->next) {
      if (ignore_visibility || PBONE_VISIBLE(arm, pchan->bone)) {
        if (pchan->bone->flag & BONE_SELECTED) {
          select_mode = SEL_DESELECT;
          break;
        }
      }
    }
  }

  /* Set the flags accordingly */
  bool changed = false;
  for (pchan = ob->pose->chanbase.first; pchan; pchan = pchan->next) {
    /* ignore the pchan if it isn't visible or if its selection cannot be changed */
    if (ignore_visibility || PBONE_VISIBLE(arm, pchan->bone)) {
      int flag_prev = pchan->bone->flag;
      pose_do_bone_select(pchan, select_mode);
      changed = (changed || flag_prev != pchan->bone->flag);
    }
  }
  return changed;
}

static bool ed_pose_is_any_selected(Object *ob, bool ignore_visibility)
{
  bArmature *arm = ob->data;
  for (bPoseChannel *pchan = ob->pose->chanbase.first; pchan; pchan = pchan->next) {
    if (ignore_visibility || PBONE_VISIBLE(arm, pchan->bone)) {
      if (pchan->bone->flag & BONE_SELECTED) {
        return true;
      }
    }
  }
  return false;
}

static bool ed_pose_is_any_selected_multi(Base **bases, uint bases_len, bool ignore_visibility)
{
  for (uint base_index = 0; base_index < bases_len; base_index++) {
    Object *ob_iter = bases[base_index]->object;
    if (ed_pose_is_any_selected(ob_iter, ignore_visibility)) {
      return true;
    }
  }
  return false;
}

bool ED_pose_deselect_all_multi_ex(Base **bases,
                                   uint bases_len,
                                   int select_mode,
                                   const bool ignore_visibility)
{
  if (select_mode == SEL_TOGGLE) {
    select_mode = ed_pose_is_any_selected_multi(bases, bases_len, ignore_visibility) ?
                      SEL_DESELECT :
                      SEL_SELECT;
  }

  bool changed_multi = false;
  for (uint base_index = 0; base_index < bases_len; base_index++) {
    Object *ob_iter = bases[base_index]->object;
    if (ED_pose_deselect_all(ob_iter, select_mode, ignore_visibility)) {
      ED_pose_bone_select_tag_update(ob_iter);
      changed_multi = true;
    }
  }
  return changed_multi;
}

bool ED_pose_deselect_all_multi(bContext *C, int select_mode, const bool ignore_visibility)
{
  ViewContext vc;
  ED_view3d_viewcontext_init(C, &vc);
  uint bases_len = 0;
  Base **bases = BKE_view_layer_array_from_bases_in_mode(vc.view_layer,
                                                         vc.v3d,
                                                         &bases_len,
                                                         {
                                                             .object_mode = OB_MODE_POSE,
                                                         });
  bool changed_multi = ED_pose_deselect_all_multi_ex(
      bases, bases_len, select_mode, ignore_visibility);
  MEM_freeN(bases);
  return changed_multi;
}

/* ***************** Selections ********************** */

static void selectconnected_posebonechildren(Object *ob, Bone *bone, int extend)
{
  Bone *curBone;

  /* stop when unconnected child is encountered, or when unselectable bone is encountered */
  if (!(bone->flag & BONE_CONNECTED) || (bone->flag & BONE_UNSELECTABLE))
    return;

  if (extend)
    bone->flag &= ~BONE_SELECTED;
  else
    bone->flag |= BONE_SELECTED;

  for (curBone = bone->childbase.first; curBone; curBone = curBone->next)
    selectconnected_posebonechildren(ob, curBone, extend);
}

/* within active object context */
/* previously known as "selectconnected_posearmature" */
static int pose_select_connected_invoke(bContext *C, wmOperator *op, const wmEvent *event)
{
  Bone *bone, *curBone, *next = NULL;
  const bool extend = RNA_boolean_get(op->ptr, "extend");

  view3d_operator_needs_opengl(C);

  Base *base = NULL;
  bone = get_nearest_bone(C, event->mval, !extend, &base);

  if (!bone)
    return OPERATOR_CANCELLED;

  /* Select parents */
  for (curBone = bone; curBone; curBone = next) {
    /* ignore bone if cannot be selected */
    if ((curBone->flag & BONE_UNSELECTABLE) == 0) {
      if (extend)
        curBone->flag &= ~BONE_SELECTED;
      else
        curBone->flag |= BONE_SELECTED;

      if (curBone->flag & BONE_CONNECTED)
        next = curBone->parent;
      else
        next = NULL;
    }
    else
      next = NULL;
  }

  /* Select children */
  for (curBone = bone->childbase.first; curBone; curBone = next)
    selectconnected_posebonechildren(base->object, curBone, extend);

  ED_pose_bone_select_tag_update(base->object);

  return OPERATOR_FINISHED;
}

static bool pose_select_linked_poll(bContext *C)
{
  return (ED_operator_view3d_active(C) && ED_operator_posemode(C));
}

void POSE_OT_select_linked(wmOperatorType *ot)
{
<<<<<<< HEAD
	/* identifiers */
	ot->name = "Select Connected";
	ot->idname = "POSE_OT_select_linked";
	ot->description = "Select Connected\nSelect bones that are connected with the bone under the mouse\nHOTKEY ONLY TOOL! Move the mouse over the armature, then press the hotkey";

	/* callbacks */
	/* leave 'exec' unset */
	ot->invoke = pose_select_connected_invoke;
	ot->poll = pose_select_linked_poll;

	/* flags */
	ot->flag = OPTYPE_REGISTER | OPTYPE_UNDO;

	/* props */
	RNA_def_boolean(ot->srna, "extend", false, "Extend", "Extend selection instead of deselecting everything first");
=======
  /* identifiers */
  ot->name = "Select Connected";
  ot->idname = "POSE_OT_select_linked";
  ot->description = "Select bones related to selected ones by parent/child relationships";

  /* callbacks */
  /* leave 'exec' unset */
  ot->invoke = pose_select_connected_invoke;
  ot->poll = pose_select_linked_poll;

  /* flags */
  ot->flag = OPTYPE_REGISTER | OPTYPE_UNDO;

  /* props */
  RNA_def_boolean(ot->srna,
                  "extend",
                  false,
                  "Extend",
                  "Extend selection instead of deselecting everything first");
>>>>>>> d301d80d
}

/* -------------------------------------- */

static int pose_de_select_all_exec(bContext *C, wmOperator *op)
{
  int action = RNA_enum_get(op->ptr, "action");

  Scene *scene = CTX_data_scene(C);
  int multipaint = scene->toolsettings->multipaint;

  if (action == SEL_TOGGLE) {
    action = CTX_DATA_COUNT(C, selected_pose_bones) ? SEL_DESELECT : SEL_SELECT;
  }

  Object *ob_prev = NULL;

  /*  Set the flags */
  CTX_DATA_BEGIN_WITH_ID (C, bPoseChannel *, pchan, visible_pose_bones, Object *, ob) {
    bArmature *arm = ob->data;
    pose_do_bone_select(pchan, action);

    if (ob_prev != ob) {
      /* weightpaint or mask modifiers need depsgraph updates */
      if (multipaint || (arm->flag & ARM_HAS_VIZ_DEPS)) {
        DEG_id_tag_update(&ob->id, ID_RECALC_GEOMETRY);
      }
      /* need to tag armature for cow updates, or else selection doesn't update */
      DEG_id_tag_update(&arm->id, ID_RECALC_COPY_ON_WRITE);
      ob_prev = ob;
    }
  }
  CTX_DATA_END;

  WM_event_add_notifier(C, NC_OBJECT | ND_BONE_SELECT, NULL);

  return OPERATOR_FINISHED;
}

void POSE_OT_select_all(wmOperatorType *ot)
{
<<<<<<< HEAD
	/* identifiers */
	ot->name = "(De)select All";
	ot->idname = "POSE_OT_select_all";
	ot->description = "(De)select All\nToggle selection status of all bones";
=======
  /* identifiers */
  ot->name = "(De)select All";
  ot->idname = "POSE_OT_select_all";
  ot->description = "Toggle selection status of all bones";
>>>>>>> d301d80d

  /* api callbacks */
  ot->exec = pose_de_select_all_exec;
  ot->poll = ED_operator_posemode;

  /* flags */
  ot->flag = OPTYPE_REGISTER | OPTYPE_UNDO;

  WM_operator_properties_select_all(ot);
}

/* -------------------------------------- */

static int pose_select_parent_exec(bContext *C, wmOperator *UNUSED(op))
{
  Object *ob = BKE_object_pose_armature_get(CTX_data_active_object(C));
  bArmature *arm = (bArmature *)ob->data;
  bPoseChannel *pchan, *parent;

  /* Determine if there is an active bone */
  pchan = CTX_data_active_pose_bone(C);
  if (pchan) {
    parent = pchan->parent;
    if ((parent) && !(parent->bone->flag & (BONE_HIDDEN_P | BONE_UNSELECTABLE))) {
      parent->bone->flag |= BONE_SELECTED;
      arm->act_bone = parent->bone;
    }
    else {
      return OPERATOR_CANCELLED;
    }
  }
  else {
    return OPERATOR_CANCELLED;
  }

  ED_pose_bone_select_tag_update(ob);
  return OPERATOR_FINISHED;
}

void POSE_OT_select_parent(wmOperatorType *ot)
{
<<<<<<< HEAD
	/* identifiers */
	ot->name = "Select Parent Bone";
	ot->idname = "POSE_OT_select_parent";
	ot->description = "Select Parent Bone\nSelect bones that are parents of the currently selected bones";
=======
  /* identifiers */
  ot->name = "Select Parent Bone";
  ot->idname = "POSE_OT_select_parent";
  ot->description = "Select bones that are parents of the currently selected bones";
>>>>>>> d301d80d

  /* api callbacks */
  ot->exec = pose_select_parent_exec;
  ot->poll = ED_operator_posemode;

  /* flags */
  ot->flag = OPTYPE_REGISTER | OPTYPE_UNDO;
}

/* -------------------------------------- */

static int pose_select_constraint_target_exec(bContext *C, wmOperator *UNUSED(op))
{
  bConstraint *con;
  int found = 0;

  CTX_DATA_BEGIN (C, bPoseChannel *, pchan, visible_pose_bones) {
    if (pchan->bone->flag & BONE_SELECTED) {
      for (con = pchan->constraints.first; con; con = con->next) {
        const bConstraintTypeInfo *cti = BKE_constraint_typeinfo_get(con);
        ListBase targets = {NULL, NULL};
        bConstraintTarget *ct;

        if (cti && cti->get_constraint_targets) {
          cti->get_constraint_targets(con, &targets);

          for (ct = targets.first; ct; ct = ct->next) {
            Object *ob = ct->tar;

            /* Any armature that is also in pose mode should be selected. */
            if ((ct->subtarget[0] != '\0') && (ob != NULL) && (ob->type == OB_ARMATURE) &&
                (ob->mode == OB_MODE_POSE)) {
              bPoseChannel *pchanc = BKE_pose_channel_find_name(ob->pose, ct->subtarget);
              if ((pchanc) && !(pchanc->bone->flag & BONE_UNSELECTABLE)) {
                pchanc->bone->flag |= BONE_SELECTED | BONE_TIPSEL | BONE_ROOTSEL;
                ED_pose_bone_select_tag_update(ob);
                found = 1;
              }
            }
          }

          if (cti->flush_constraint_targets)
            cti->flush_constraint_targets(con, &targets, 1);
        }
      }
    }
  }
  CTX_DATA_END;

  if (!found)
    return OPERATOR_CANCELLED;

  return OPERATOR_FINISHED;
}

void POSE_OT_select_constraint_target(wmOperatorType *ot)
{
<<<<<<< HEAD
	/* identifiers */
	ot->name = "Select Constraint Target";
	ot->idname = "POSE_OT_select_constraint_target";
	ot->description = "Select Constraint Target\nSelect bones used as targets for the currently selected bones";
=======
  /* identifiers */
  ot->name = "Select Constraint Target";
  ot->idname = "POSE_OT_select_constraint_target";
  ot->description = "Select bones used as targets for the currently selected bones";
>>>>>>> d301d80d

  /* api callbacks */
  ot->exec = pose_select_constraint_target_exec;
  ot->poll = ED_operator_posemode;

  /* flags */
  ot->flag = OPTYPE_REGISTER | OPTYPE_UNDO;
}

/* -------------------------------------- */

/* No need to convert to multi-objects. Just like we keep the non-active bones
 * selected we then keep the non-active objects untouched (selected/unselected). */
static int pose_select_hierarchy_exec(bContext *C, wmOperator *op)
{
  Object *ob = BKE_object_pose_armature_get(CTX_data_active_object(C));
  bArmature *arm = ob->data;
  bPoseChannel *pchan_act;
  int direction = RNA_enum_get(op->ptr, "direction");
  const bool add_to_sel = RNA_boolean_get(op->ptr, "extend");
  bool changed = false;

  pchan_act = BKE_pose_channel_active(ob);
  if (pchan_act == NULL) {
    return OPERATOR_CANCELLED;
  }

  if (direction == BONE_SELECT_PARENT) {
    if (pchan_act->parent) {
      Bone *bone_parent;
      bone_parent = pchan_act->parent->bone;

      if (PBONE_SELECTABLE(arm, bone_parent)) {
        if (!add_to_sel) {
          pchan_act->bone->flag &= ~BONE_SELECTED;
        }
        bone_parent->flag |= BONE_SELECTED;
        arm->act_bone = bone_parent;

        changed = true;
      }
    }
  }
  else { /* direction == BONE_SELECT_CHILD */
    bPoseChannel *pchan_iter;
    Bone *bone_child = NULL;
    int pass;

    /* first pass, only connected bones (the logical direct child) */
    for (pass = 0; pass < 2 && (bone_child == NULL); pass++) {
      for (pchan_iter = ob->pose->chanbase.first; pchan_iter; pchan_iter = pchan_iter->next) {
        /* possible we have multiple children, some invisible */
        if (PBONE_SELECTABLE(arm, pchan_iter->bone)) {
          if (pchan_iter->parent == pchan_act) {
            if ((pass == 1) || (pchan_iter->bone->flag & BONE_CONNECTED)) {
              bone_child = pchan_iter->bone;
              break;
            }
          }
        }
      }
    }

    if (bone_child) {
      arm->act_bone = bone_child;

      if (!add_to_sel) {
        pchan_act->bone->flag &= ~BONE_SELECTED;
      }
      bone_child->flag |= BONE_SELECTED;

      changed = true;
    }
  }

  if (changed == false) {
    return OPERATOR_CANCELLED;
  }

  ED_pose_bone_select_tag_update(ob);

  return OPERATOR_FINISHED;
}

void POSE_OT_select_hierarchy(wmOperatorType *ot)
{
<<<<<<< HEAD
	static const EnumPropertyItem direction_items[] = {
		{BONE_SELECT_PARENT, "PARENT", 0, "Select Parent", ""},
		{BONE_SELECT_CHILD, "CHILD", 0, "Select Child", ""},
		{0, NULL, 0, NULL, NULL},
	};

	/* identifiers */
	ot->name = "Select Hierarchy";
	ot->idname = "POSE_OT_select_hierarchy";
	ot->description = "Select Hierarchy\nSelect immediate parent/children of selected bones";

	/* api callbacks */
	ot->exec = pose_select_hierarchy_exec;
	ot->poll = ED_operator_posemode;

	/* flags */
	ot->flag = OPTYPE_REGISTER | OPTYPE_UNDO;

	/* props */
	ot->prop = RNA_def_enum(ot->srna, "direction", direction_items, BONE_SELECT_PARENT, "Direction", "");
	RNA_def_boolean(ot->srna, "extend", false, "Extend", "Extend the selection");
=======
  static const EnumPropertyItem direction_items[] = {
      {BONE_SELECT_PARENT, "PARENT", 0, "Select Parent", ""},
      {BONE_SELECT_CHILD, "CHILD", 0, "Select Child", ""},
      {0, NULL, 0, NULL, NULL},
  };

  /* identifiers */
  ot->name = "Select Hierarchy";
  ot->idname = "POSE_OT_select_hierarchy";
  ot->description = "Select immediate parent/children of selected bones";

  /* api callbacks */
  ot->exec = pose_select_hierarchy_exec;
  ot->poll = ED_operator_posemode;

  /* flags */
  ot->flag = OPTYPE_REGISTER | OPTYPE_UNDO;

  /* props */
  ot->prop = RNA_def_enum(
      ot->srna, "direction", direction_items, BONE_SELECT_PARENT, "Direction", "");
  RNA_def_boolean(ot->srna, "extend", false, "Extend", "Extend the selection");
>>>>>>> d301d80d
}

/* -------------------------------------- */

/* modes for select same */
typedef enum ePose_SelectSame_Mode {
  POSE_SEL_SAME_LAYER = 0,
  POSE_SEL_SAME_GROUP = 1,
  POSE_SEL_SAME_KEYINGSET = 2,
} ePose_SelectSame_Mode;

static bool pose_select_same_group(bContext *C, bool extend)
{
  ViewLayer *view_layer = CTX_data_view_layer(C);
  bool *group_flags_array;
  bool *group_flags = NULL;
  int groups_len = 0;
  bool changed = false, tagged = false;
  Object *ob_prev = NULL;
  uint ob_index;

  uint objects_len = 0;
  Object **objects = BKE_view_layer_array_from_objects_in_mode_unique_data(
      view_layer, CTX_wm_view3d(C), &objects_len, OB_MODE_POSE);
  for (ob_index = 0; ob_index < objects_len; ob_index++) {
    Object *ob = BKE_object_pose_armature_get(objects[ob_index]);
    bArmature *arm = (ob) ? ob->data : NULL;
    bPose *pose = (ob) ? ob->pose : NULL;

    /* Sanity checks. */
    if (ELEM(NULL, ob, pose, arm)) {
      continue;
    }

    ob->id.tag &= ~LIB_TAG_DOIT;
    groups_len = MAX2(groups_len, BLI_listbase_count(&pose->agroups));
  }

  /* Nothing to do here. */
  if (groups_len == 0) {
    MEM_freeN(objects);
    return false;
  }

  /* alloc a small array to keep track of the groups to use
   * - each cell stores on/off state for whether group should be used
   * - size is (groups_len + 1), since (index = 0) is used for no-group
   */
  groups_len++;
  group_flags_array = MEM_callocN(objects_len * groups_len * sizeof(bool),
                                  "pose_select_same_group");

  group_flags = NULL;
  ob_index = -1;
  ob_prev = NULL;
  CTX_DATA_BEGIN_WITH_ID (C, bPoseChannel *, pchan, visible_pose_bones, Object, *ob) {
    if (ob != ob_prev) {
      ob_index++;
      group_flags = group_flags_array + (ob_index * groups_len);
      ob_prev = ob;
    }

    /* keep track of group as group to use later? */
    if (pchan->bone->flag & BONE_SELECTED) {
      group_flags[pchan->agrp_index] = true;
      tagged = true;
    }

    /* deselect all bones before selecting new ones? */
    if ((extend == false) && (pchan->bone->flag & BONE_UNSELECTABLE) == 0) {
      pchan->bone->flag &= ~BONE_SELECTED;
    }
  }
  CTX_DATA_END;

  /* small optimization: only loop through bones a second time if there are any groups tagged */
  if (tagged) {
    group_flags = NULL;
    ob_index = -1;
    ob_prev = NULL;
    /* only if group matches (and is not selected or current bone) */
    CTX_DATA_BEGIN_WITH_ID (C, bPoseChannel *, pchan, visible_pose_bones, Object *, ob) {
      if (ob != ob_prev) {
        ob_index++;
        group_flags = group_flags_array + (ob_index * groups_len);
        ob_prev = ob;
      }

      if ((pchan->bone->flag & BONE_UNSELECTABLE) == 0) {
        /* check if the group used by this bone is counted */
        if (group_flags[pchan->agrp_index]) {
          pchan->bone->flag |= BONE_SELECTED;
          ob->id.tag |= LIB_TAG_DOIT;
        }
      }
    }
    CTX_DATA_END;
  }

  for (ob_index = 0; ob_index < objects_len; ob_index++) {
    Object *ob = objects[ob_index];
    if (ob->id.tag & LIB_TAG_DOIT) {
      ED_pose_bone_select_tag_update(ob);
      changed = true;
    }
  }

  /* Cleanup. */
  MEM_freeN(group_flags_array);
  MEM_freeN(objects);

  return changed;
}

static bool pose_select_same_layer(bContext *C, bool extend)
{
  ViewLayer *view_layer = CTX_data_view_layer(C);
  int *layers_array, *layers = NULL;
  Object *ob_prev = NULL;
  uint ob_index;
  bool changed = false;

  uint objects_len = 0;
  Object **objects = BKE_view_layer_array_from_objects_in_mode_unique_data(
      view_layer, CTX_wm_view3d(C), &objects_len, OB_MODE_POSE);
  for (ob_index = 0; ob_index < objects_len; ob_index++) {
    Object *ob = objects[ob_index];
    ob->id.tag &= ~LIB_TAG_DOIT;
  }

  layers_array = MEM_callocN(objects_len * sizeof(*layers_array), "pose_select_same_layer");

  /* Figure out what bones are selected. */
  layers = NULL;
  ob_prev = NULL;
  ob_index = -1;
  CTX_DATA_BEGIN_WITH_ID (C, bPoseChannel *, pchan, visible_pose_bones, Object *, ob) {
    if (ob != ob_prev) {
      layers = &layers_array[++ob_index];
      ob_prev = ob;
    }

    /* Keep track of layers to use later? */
    if (pchan->bone->flag & BONE_SELECTED)
      *layers |= pchan->bone->layer;

    /* Deselect all bones before selecting new ones? */
    if ((extend == false) && (pchan->bone->flag & BONE_UNSELECTABLE) == 0)
      pchan->bone->flag &= ~BONE_SELECTED;
  }
  CTX_DATA_END;

  bool any_layer = false;
  for (ob_index = 0; ob_index < objects_len; ob_index++) {
    if (layers_array[ob_index]) {
      any_layer = true;
      break;
    }
  }

  if (!any_layer) {
    goto cleanup;
  }

  /* Select bones that are on same layers as layers flag. */
  ob_prev = NULL;
  ob_index = -1;
  CTX_DATA_BEGIN_WITH_ID (C, bPoseChannel *, pchan, visible_pose_bones, Object *, ob) {
    if (ob != ob_prev) {
      layers = &layers_array[++ob_index];
      ob_prev = ob;
    }

    /* if bone is on a suitable layer, and the bone can have its selection changed, select it */
    if ((*layers & pchan->bone->layer) && (pchan->bone->flag & BONE_UNSELECTABLE) == 0) {
      pchan->bone->flag |= BONE_SELECTED;
      ob->id.tag |= LIB_TAG_DOIT;
    }
  }
  CTX_DATA_END;

  for (ob_index = 0; ob_index < objects_len; ob_index++) {
    Object *ob = objects[ob_index];
    if (ob->id.tag & LIB_TAG_DOIT) {
      ED_pose_bone_select_tag_update(ob);
      changed = true;
    }
  }

cleanup:
  /* Cleanup. */
  MEM_freeN(layers_array);
  MEM_freeN(objects);

  return changed;
}

static bool pose_select_same_keyingset(bContext *C, ReportList *reports, bool extend)
{
  ViewLayer *view_layer = CTX_data_view_layer(C);
  bool changed_multi = false;
  KeyingSet *ks = ANIM_scene_get_active_keyingset(CTX_data_scene(C));
  KS_Path *ksp;

  /* sanity checks: validate Keying Set and object */
  if (ks == NULL) {
    BKE_report(reports, RPT_ERROR, "No active Keying Set to use");
    return false;
  }
  else if (ANIM_validate_keyingset(C, NULL, ks) != 0) {
    if (ks->paths.first == NULL) {
      if ((ks->flag & KEYINGSET_ABSOLUTE) == 0) {
        BKE_report(reports,
                   RPT_ERROR,
                   "Use another Keying Set, as the active one depends on the currently "
                   "selected items or cannot find any targets due to unsuitable context");
      }
      else {
        BKE_report(reports, RPT_ERROR, "Keying Set does not contain any paths");
      }
    }
    return false;
  }

  /* if not extending selection, deselect all selected first */
  if (extend == false) {
    CTX_DATA_BEGIN (C, bPoseChannel *, pchan, visible_pose_bones) {
      if ((pchan->bone->flag & BONE_UNSELECTABLE) == 0)
        pchan->bone->flag &= ~BONE_SELECTED;
    }
    CTX_DATA_END;
  }

  uint objects_len = 0;
  Object **objects = BKE_view_layer_array_from_objects_in_mode_unique_data(
      view_layer, CTX_wm_view3d(C), &objects_len, OB_MODE_POSE);
  for (uint ob_index = 0; ob_index < objects_len; ob_index++) {
    Object *ob = BKE_object_pose_armature_get(objects[ob_index]);
    bArmature *arm = (ob) ? ob->data : NULL;
    bPose *pose = (ob) ? ob->pose : NULL;
    bool changed = false;

    /* Sanity checks. */
    if (ELEM(NULL, ob, pose, arm)) {
      continue;
    }

    /* iterate over elements in the Keying Set, setting selection depending on whether
     * that bone is visible or not...
     */
    for (ksp = ks->paths.first; ksp; ksp = ksp->next) {
      /* only items related to this object will be relevant */
      if ((ksp->id == &ob->id) && (ksp->rna_path != NULL)) {
        if (strstr(ksp->rna_path, "bones")) {
          char *boneName = BLI_str_quoted_substrN(ksp->rna_path, "bones[");

          if (boneName) {
            bPoseChannel *pchan = BKE_pose_channel_find_name(pose, boneName);

            if (pchan) {
              /* select if bone is visible and can be affected */
              if (PBONE_SELECTABLE(arm, pchan->bone)) {
                pchan->bone->flag |= BONE_SELECTED;
                changed = true;
              }
            }

            /* free temp memory */
            MEM_freeN(boneName);
          }
        }
      }
    }

    if (changed || !extend) {
      ED_pose_bone_select_tag_update(ob);
      changed_multi = true;
    }
  }
  MEM_freeN(objects);

  return changed_multi;
}

static int pose_select_grouped_exec(bContext *C, wmOperator *op)
{
  Object *ob = BKE_object_pose_armature_get(CTX_data_active_object(C));
  const ePose_SelectSame_Mode type = RNA_enum_get(op->ptr, "type");
  const bool extend = RNA_boolean_get(op->ptr, "extend");
  bool changed = false;

  /* sanity check */
  if (ob->pose == NULL)
    return OPERATOR_CANCELLED;

  /* selection types */
  switch (type) {
    case POSE_SEL_SAME_LAYER: /* layer */
      changed = pose_select_same_layer(C, extend);
      break;

    case POSE_SEL_SAME_GROUP: /* group */
      changed = pose_select_same_group(C, extend);
      break;

    case POSE_SEL_SAME_KEYINGSET: /* Keying Set */
      changed = pose_select_same_keyingset(C, op->reports, extend);
      break;

    default:
      printf("pose_select_grouped() - Unknown selection type %u\n", type);
      break;
  }

  /* report done status */
  if (changed)
    return OPERATOR_FINISHED;
  else
    return OPERATOR_CANCELLED;
}

void POSE_OT_select_grouped(wmOperatorType *ot)
{
<<<<<<< HEAD
	static const EnumPropertyItem prop_select_grouped_types[] = {
		{POSE_SEL_SAME_LAYER, "LAYER", 0, "Layer", "Shared layers"},
		{POSE_SEL_SAME_GROUP, "GROUP", 0, "Group", "Shared group"},
		{POSE_SEL_SAME_KEYINGSET, "KEYINGSET", 0, "Keying Set", "All bones affected by active Keying Set"},
		{0, NULL, 0, NULL, NULL},
	};

	/* identifiers */
	ot->name = "Select Grouped";
	ot->description = "Select Grouped, Select all visible bones grouped by similar properties";
	ot->idname = "POSE_OT_select_grouped";

	/* api callbacks */
	ot->invoke = WM_menu_invoke;
	ot->exec = pose_select_grouped_exec;
	ot->poll = ED_operator_posemode;

	/* flags */
	ot->flag = OPTYPE_REGISTER | OPTYPE_UNDO;

	/* properties */
	RNA_def_boolean(ot->srna, "extend", false, "Extend", "Extend selection instead of deselecting everything first");
	ot->prop = RNA_def_enum(ot->srna, "type", prop_select_grouped_types, 0, "Type", "");
=======
  static const EnumPropertyItem prop_select_grouped_types[] = {
      {POSE_SEL_SAME_LAYER, "LAYER", 0, "Layer", "Shared layers"},
      {POSE_SEL_SAME_GROUP, "GROUP", 0, "Group", "Shared group"},
      {POSE_SEL_SAME_KEYINGSET,
       "KEYINGSET",
       0,
       "Keying Set",
       "All bones affected by active Keying Set"},
      {0, NULL, 0, NULL, NULL},
  };

  /* identifiers */
  ot->name = "Select Grouped";
  ot->description = "Select all visible bones grouped by similar properties";
  ot->idname = "POSE_OT_select_grouped";

  /* api callbacks */
  ot->invoke = WM_menu_invoke;
  ot->exec = pose_select_grouped_exec;
  ot->poll = ED_operator_posemode;

  /* flags */
  ot->flag = OPTYPE_REGISTER | OPTYPE_UNDO;

  /* properties */
  RNA_def_boolean(ot->srna,
                  "extend",
                  false,
                  "Extend",
                  "Extend selection instead of deselecting everything first");
  ot->prop = RNA_def_enum(ot->srna, "type", prop_select_grouped_types, 0, "Type", "");
>>>>>>> d301d80d
}

/* -------------------------------------- */

/**
 * \note clone of #armature_select_mirror_exec keep in sync
 */
static int pose_select_mirror_exec(bContext *C, wmOperator *op)
{
  ViewLayer *view_layer = CTX_data_view_layer(C);
  Object *ob_active = CTX_data_active_object(C);

  const bool is_weight_paint = (ob_active->mode & OB_MODE_WEIGHT_PAINT) != 0;
  const bool active_only = RNA_boolean_get(op->ptr, "only_active");
  const bool extend = RNA_boolean_get(op->ptr, "extend");

  uint objects_len = 0;
  Object **objects = BKE_view_layer_array_from_objects_in_mode_unique_data(
      view_layer, CTX_wm_view3d(C), &objects_len, OB_MODE_POSE);
  for (uint ob_index = 0; ob_index < objects_len; ob_index++) {
    Object *ob = objects[ob_index];
    bArmature *arm = ob->data;
    bPoseChannel *pchan, *pchan_mirror_act = NULL;

    for (pchan = ob->pose->chanbase.first; pchan; pchan = pchan->next) {
      const int flag = (pchan->bone->flag & BONE_SELECTED);
      PBONE_PREV_FLAG_SET(pchan, flag);
    }

    for (pchan = ob->pose->chanbase.first; pchan; pchan = pchan->next) {
      if (PBONE_SELECTABLE(arm, pchan->bone)) {
        bPoseChannel *pchan_mirror;
        int flag_new = extend ? PBONE_PREV_FLAG_GET(pchan) : 0;

        if ((pchan_mirror = BKE_pose_channel_get_mirrored(ob->pose, pchan->name)) &&
            (PBONE_VISIBLE(arm, pchan_mirror->bone))) {
          const int flag_mirror = PBONE_PREV_FLAG_GET(pchan_mirror);
          flag_new |= flag_mirror;

          if (pchan->bone == arm->act_bone) {
            pchan_mirror_act = pchan_mirror;
          }

          /* Skip all but the active or its mirror. */
          if (active_only && !ELEM(arm->act_bone, pchan->bone, pchan_mirror->bone)) {
            continue;
          }
        }

        pchan->bone->flag = (pchan->bone->flag & ~(BONE_SELECTED | BONE_TIPSEL | BONE_ROOTSEL)) |
                            flag_new;
      }
    }

    if (pchan_mirror_act) {
      arm->act_bone = pchan_mirror_act->bone;

      /* In weightpaint we select the associated vertex group too. */
      if (is_weight_paint) {
        ED_vgroup_select_by_name(ob, pchan_mirror_act->name);
        DEG_id_tag_update(&ob->id, ID_RECALC_GEOMETRY);
      }
    }

    WM_event_add_notifier(C, NC_OBJECT | ND_BONE_SELECT, ob);

    /* Need to tag armature for cow updates, or else selection doesn't update. */
    DEG_id_tag_update(&arm->id, ID_RECALC_COPY_ON_WRITE);
  }
  MEM_freeN(objects);

  return OPERATOR_FINISHED;
}

void POSE_OT_select_mirror(wmOperatorType *ot)
{
<<<<<<< HEAD
	/* identifiers */
	ot->name = "Flip Active/Selected Bone";
	ot->idname = "POSE_OT_select_mirror";
	ot->description = "Flip Active/Selected Bone\nMirror the bone selection";

	/* api callbacks */
	ot->exec = pose_select_mirror_exec;
	ot->poll = ED_operator_posemode;

	/* flags */
	ot->flag = OPTYPE_REGISTER | OPTYPE_UNDO;

	/* properties */
	RNA_def_boolean(ot->srna, "only_active", false, "Active Only", "Only operate on the active bone");
	RNA_def_boolean(ot->srna, "extend", false, "Extend", "Extend the selection");
=======
  /* identifiers */
  ot->name = "Flip Active/Selected Bone";
  ot->idname = "POSE_OT_select_mirror";
  ot->description = "Mirror the bone selection";

  /* api callbacks */
  ot->exec = pose_select_mirror_exec;
  ot->poll = ED_operator_posemode;

  /* flags */
  ot->flag = OPTYPE_REGISTER | OPTYPE_UNDO;

  /* properties */
  RNA_def_boolean(
      ot->srna, "only_active", false, "Active Only", "Only operate on the active bone");
  RNA_def_boolean(ot->srna, "extend", false, "Extend", "Extend the selection");
>>>>>>> d301d80d
}<|MERGE_RESOLUTION|>--- conflicted
+++ resolved
@@ -407,27 +407,12 @@
 
 void POSE_OT_select_linked(wmOperatorType *ot)
 {
-<<<<<<< HEAD
-	/* identifiers */
-	ot->name = "Select Connected";
-	ot->idname = "POSE_OT_select_linked";
-	ot->description = "Select Connected\nSelect bones that are connected with the bone under the mouse\nHOTKEY ONLY TOOL! Move the mouse over the armature, then press the hotkey";
-
-	/* callbacks */
-	/* leave 'exec' unset */
-	ot->invoke = pose_select_connected_invoke;
-	ot->poll = pose_select_linked_poll;
-
-	/* flags */
-	ot->flag = OPTYPE_REGISTER | OPTYPE_UNDO;
-
-	/* props */
-	RNA_def_boolean(ot->srna, "extend", false, "Extend", "Extend selection instead of deselecting everything first");
-=======
   /* identifiers */
   ot->name = "Select Connected";
   ot->idname = "POSE_OT_select_linked";
-  ot->description = "Select bones related to selected ones by parent/child relationships";
+  ot->description =
+      "Select Connected\nSelect bones that are connected with the bone under the mouse\nHOTKEY "
+      "ONLY TOOL! Move the mouse over the armature, then press the hotkey";
 
   /* callbacks */
   /* leave 'exec' unset */
@@ -443,7 +428,6 @@
                   false,
                   "Extend",
                   "Extend selection instead of deselecting everything first");
->>>>>>> d301d80d
 }
 
 /* -------------------------------------- */
@@ -485,17 +469,10 @@
 
 void POSE_OT_select_all(wmOperatorType *ot)
 {
-<<<<<<< HEAD
-	/* identifiers */
-	ot->name = "(De)select All";
-	ot->idname = "POSE_OT_select_all";
-	ot->description = "(De)select All\nToggle selection status of all bones";
-=======
   /* identifiers */
   ot->name = "(De)select All";
   ot->idname = "POSE_OT_select_all";
-  ot->description = "Toggle selection status of all bones";
->>>>>>> d301d80d
+  ot->description = "(De)select All\nToggle selection status of all bones";
 
   /* api callbacks */
   ot->exec = pose_de_select_all_exec;
@@ -537,17 +514,11 @@
 
 void POSE_OT_select_parent(wmOperatorType *ot)
 {
-<<<<<<< HEAD
-	/* identifiers */
-	ot->name = "Select Parent Bone";
-	ot->idname = "POSE_OT_select_parent";
-	ot->description = "Select Parent Bone\nSelect bones that are parents of the currently selected bones";
-=======
   /* identifiers */
   ot->name = "Select Parent Bone";
   ot->idname = "POSE_OT_select_parent";
-  ot->description = "Select bones that are parents of the currently selected bones";
->>>>>>> d301d80d
+  ot->description =
+      "Select Parent Bone\nSelect bones that are parents of the currently selected bones";
 
   /* api callbacks */
   ot->exec = pose_select_parent_exec;
@@ -605,17 +576,11 @@
 
 void POSE_OT_select_constraint_target(wmOperatorType *ot)
 {
-<<<<<<< HEAD
-	/* identifiers */
-	ot->name = "Select Constraint Target";
-	ot->idname = "POSE_OT_select_constraint_target";
-	ot->description = "Select Constraint Target\nSelect bones used as targets for the currently selected bones";
-=======
   /* identifiers */
   ot->name = "Select Constraint Target";
   ot->idname = "POSE_OT_select_constraint_target";
-  ot->description = "Select bones used as targets for the currently selected bones";
->>>>>>> d301d80d
+  ot->description =
+      "Select Constraint Target\nSelect bones used as targets for the currently selected bones";
 
   /* api callbacks */
   ot->exec = pose_select_constraint_target_exec;
@@ -702,29 +667,6 @@
 
 void POSE_OT_select_hierarchy(wmOperatorType *ot)
 {
-<<<<<<< HEAD
-	static const EnumPropertyItem direction_items[] = {
-		{BONE_SELECT_PARENT, "PARENT", 0, "Select Parent", ""},
-		{BONE_SELECT_CHILD, "CHILD", 0, "Select Child", ""},
-		{0, NULL, 0, NULL, NULL},
-	};
-
-	/* identifiers */
-	ot->name = "Select Hierarchy";
-	ot->idname = "POSE_OT_select_hierarchy";
-	ot->description = "Select Hierarchy\nSelect immediate parent/children of selected bones";
-
-	/* api callbacks */
-	ot->exec = pose_select_hierarchy_exec;
-	ot->poll = ED_operator_posemode;
-
-	/* flags */
-	ot->flag = OPTYPE_REGISTER | OPTYPE_UNDO;
-
-	/* props */
-	ot->prop = RNA_def_enum(ot->srna, "direction", direction_items, BONE_SELECT_PARENT, "Direction", "");
-	RNA_def_boolean(ot->srna, "extend", false, "Extend", "Extend the selection");
-=======
   static const EnumPropertyItem direction_items[] = {
       {BONE_SELECT_PARENT, "PARENT", 0, "Select Parent", ""},
       {BONE_SELECT_CHILD, "CHILD", 0, "Select Child", ""},
@@ -734,7 +676,7 @@
   /* identifiers */
   ot->name = "Select Hierarchy";
   ot->idname = "POSE_OT_select_hierarchy";
-  ot->description = "Select immediate parent/children of selected bones";
+  ot->description = "Select Hierarchy\nSelect immediate parent/children of selected bones";
 
   /* api callbacks */
   ot->exec = pose_select_hierarchy_exec;
@@ -747,7 +689,6 @@
   ot->prop = RNA_def_enum(
       ot->srna, "direction", direction_items, BONE_SELECT_PARENT, "Direction", "");
   RNA_def_boolean(ot->srna, "extend", false, "Extend", "Extend the selection");
->>>>>>> d301d80d
 }
 
 /* -------------------------------------- */
@@ -1071,31 +1012,6 @@
 
 void POSE_OT_select_grouped(wmOperatorType *ot)
 {
-<<<<<<< HEAD
-	static const EnumPropertyItem prop_select_grouped_types[] = {
-		{POSE_SEL_SAME_LAYER, "LAYER", 0, "Layer", "Shared layers"},
-		{POSE_SEL_SAME_GROUP, "GROUP", 0, "Group", "Shared group"},
-		{POSE_SEL_SAME_KEYINGSET, "KEYINGSET", 0, "Keying Set", "All bones affected by active Keying Set"},
-		{0, NULL, 0, NULL, NULL},
-	};
-
-	/* identifiers */
-	ot->name = "Select Grouped";
-	ot->description = "Select Grouped, Select all visible bones grouped by similar properties";
-	ot->idname = "POSE_OT_select_grouped";
-
-	/* api callbacks */
-	ot->invoke = WM_menu_invoke;
-	ot->exec = pose_select_grouped_exec;
-	ot->poll = ED_operator_posemode;
-
-	/* flags */
-	ot->flag = OPTYPE_REGISTER | OPTYPE_UNDO;
-
-	/* properties */
-	RNA_def_boolean(ot->srna, "extend", false, "Extend", "Extend selection instead of deselecting everything first");
-	ot->prop = RNA_def_enum(ot->srna, "type", prop_select_grouped_types, 0, "Type", "");
-=======
   static const EnumPropertyItem prop_select_grouped_types[] = {
       {POSE_SEL_SAME_LAYER, "LAYER", 0, "Layer", "Shared layers"},
       {POSE_SEL_SAME_GROUP, "GROUP", 0, "Group", "Shared group"},
@@ -1109,7 +1025,7 @@
 
   /* identifiers */
   ot->name = "Select Grouped";
-  ot->description = "Select all visible bones grouped by similar properties";
+  ot->description = "Select Grouped, Select all visible bones grouped by similar properties";
   ot->idname = "POSE_OT_select_grouped";
 
   /* api callbacks */
@@ -1127,7 +1043,6 @@
                   "Extend",
                   "Extend selection instead of deselecting everything first");
   ot->prop = RNA_def_enum(ot->srna, "type", prop_select_grouped_types, 0, "Type", "");
->>>>>>> d301d80d
 }
 
 /* -------------------------------------- */
@@ -1204,27 +1119,10 @@
 
 void POSE_OT_select_mirror(wmOperatorType *ot)
 {
-<<<<<<< HEAD
-	/* identifiers */
-	ot->name = "Flip Active/Selected Bone";
-	ot->idname = "POSE_OT_select_mirror";
-	ot->description = "Flip Active/Selected Bone\nMirror the bone selection";
-
-	/* api callbacks */
-	ot->exec = pose_select_mirror_exec;
-	ot->poll = ED_operator_posemode;
-
-	/* flags */
-	ot->flag = OPTYPE_REGISTER | OPTYPE_UNDO;
-
-	/* properties */
-	RNA_def_boolean(ot->srna, "only_active", false, "Active Only", "Only operate on the active bone");
-	RNA_def_boolean(ot->srna, "extend", false, "Extend", "Extend the selection");
-=======
   /* identifiers */
   ot->name = "Flip Active/Selected Bone";
   ot->idname = "POSE_OT_select_mirror";
-  ot->description = "Mirror the bone selection";
+  ot->description = "Flip Active/Selected Bone\nMirror the bone selection";
 
   /* api callbacks */
   ot->exec = pose_select_mirror_exec;
@@ -1237,5 +1135,4 @@
   RNA_def_boolean(
       ot->srna, "only_active", false, "Active Only", "Only operate on the active bone");
   RNA_def_boolean(ot->srna, "extend", false, "Extend", "Extend the selection");
->>>>>>> d301d80d
 }