/*
 * ***** BEGIN GPL LICENSE BLOCK *****
 *
 * This program is free software; you can redistribute it and/or
 * modify it under the terms of the GNU General Public License
 * as published by the Free Software Foundation; either version 2
 * of the License, or (at your option) any later version.
 *
 * This program is distributed in the hope that it will be useful,
 * but WITHOUT ANY WARRANTY; without even the implied warranty of
 * MERCHANTABILITY or FITNESS FOR A PARTICULAR PURPOSE.  See the
 * GNU General Public License for more details.
 *
 * You should have received a copy of the GNU General Public License
 * along with this program; if not, write to the Free Software Foundation,
 * Inc., 51 Franklin Street, Fifth Floor, Boston, MA 02110-1301, USA.
 *
 * The Original Code is Copyright (C) 2001-2002 by NaN Holding BV.
 * All rights reserved.
 *
 * Contributor(s): Blender Foundation, 2002-2009 full recode.
 *
 * ***** END GPL LICENSE BLOCK *****
 */

/** \file blender/editors/armature/pose_select.c
 *  \ingroup edarmature
 */

#include <string.h>

#include "DNA_anim_types.h"
#include "DNA_armature_types.h"
#include "DNA_constraint_types.h"
#include "DNA_object_types.h"
#include "DNA_scene_types.h"

#include "MEM_guardedalloc.h"

#include "BLI_blenlib.h"

#include "BKE_action.h"
#include "BKE_armature.h"
#include "BKE_constraint.h"
#include "BKE_context.h"
#include "BKE_depsgraph.h"
#include "BKE_object.h"
#include "BKE_report.h"

#include "RNA_access.h"
#include "RNA_define.h"

#include "WM_api.h"
#include "WM_types.h"

#include "ED_armature.h"
#include "ED_keyframing.h"
#include "ED_mesh.h"
#include "ED_object.h"
#include "ED_screen.h"
#include "ED_view3d.h"

#include "armature_intern.h"

/* utility macros for storing a temp int in the bone (selection flag) */
#define PBONE_PREV_FLAG_GET(pchan) ((void)0, (GET_INT_FROM_POINTER((pchan)->temp)))
#define PBONE_PREV_FLAG_SET(pchan, val) ((pchan)->temp = SET_INT_IN_POINTER(val))


/* ***************** Pose Select Utilities ********************* */

/* Note: SEL_TOGGLE is assumed to have already been handled! */
static void pose_do_bone_select(bPoseChannel *pchan, const int select_mode)
{
	/* select pchan only if selectable, but deselect works always */
	switch (select_mode) {
		case SEL_SELECT:
			if (!(pchan->bone->flag & BONE_UNSELECTABLE))
				pchan->bone->flag |= BONE_SELECTED;
			break;
		case SEL_DESELECT:
			pchan->bone->flag &= ~(BONE_SELECTED | BONE_TIPSEL | BONE_ROOTSEL);
			break;
		case SEL_INVERT:
			if (pchan->bone->flag & BONE_SELECTED) {
				pchan->bone->flag &= ~(BONE_SELECTED | BONE_TIPSEL | BONE_ROOTSEL);
			}
			else if (!(pchan->bone->flag & BONE_UNSELECTABLE)) {
				pchan->bone->flag |= BONE_SELECTED;
			}
			break;
	}
}

/* Utility method for changing the selection status of a bone */
void ED_pose_bone_select(Object *ob, bPoseChannel *pchan, bool select)
{
	bArmature *arm;

	/* sanity checks */
	// XXX: actually, we can probably still get away with no object - at most we have no updates
	if (ELEM(NULL, ob, ob->pose, pchan, pchan->bone))
		return;

	arm = ob->data;

	/* can only change selection state if bone can be modified */
	if (PBONE_SELECTABLE(arm, pchan->bone)) {
		/* change selection state - activate too if selected */
		if (select) {
			pchan->bone->flag |= BONE_SELECTED;
			arm->act_bone = pchan->bone;
		}
		else {
			pchan->bone->flag &= ~BONE_SELECTED;
			arm->act_bone = NULL;
		}

		// TODO: select and activate corresponding vgroup?

		/* tag necessary depsgraph updates
		 * (see rna_Bone_select_update() in rna_armature.c for details)
		 */
		if (arm->flag & ARM_HAS_VIZ_DEPS) {
			DAG_id_tag_update(&ob->id, OB_RECALC_DATA);
		}

		/* send necessary notifiers */
		WM_main_add_notifier(NC_GEOM | ND_DATA, ob);
	}
}

/* called from editview.c, for mode-less pose selection */
/* assumes scene obact and basact is still on old situation */
bool ED_armature_pose_select_pick_with_buffer(
        Scene *scene, Base *base, const unsigned int *buffer, short hits,
        bool extend, bool deselect, bool toggle, bool do_nearest)
{
	Object *ob = base->object;
	Bone *nearBone;

	if (!ob || !ob->pose) return 0;

	nearBone = get_bone_from_selectbuffer(scene, base, buffer, hits, 1, do_nearest);

	/* if the bone cannot be affected, don't do anything */
	if ((nearBone) && !(nearBone->flag & BONE_UNSELECTABLE)) {
		Object *ob_act = OBACT;
		bArmature *arm = ob->data;

		/* since we do unified select, we don't shift+select a bone if the
		 * armature object was not active yet.
		 * note, special exception for armature mode so we can do multi-select
		 * we could check for multi-select explicitly but think its fine to
		 * always give predictable behavior in weight paint mode - campbell */
		if ((ob_act == NULL) || ((ob_act != ob) && (ob_act->mode & OB_MODE_WEIGHT_PAINT) == 0)) {
			/* when we are entering into posemode via toggle-select,
			 * from another active object - always select the bone. */
			if (!extend && !deselect && toggle) {
				/* re-select below */
				nearBone->flag &= ~BONE_SELECTED;
			}
		}

		if (!extend && !deselect && !toggle) {
			ED_pose_deselect_all(ob, SEL_DESELECT, true);
			nearBone->flag |= (BONE_SELECTED | BONE_TIPSEL | BONE_ROOTSEL);
			arm->act_bone = nearBone;
		}
		else {
			if (extend) {
				nearBone->flag |= (BONE_SELECTED | BONE_TIPSEL | BONE_ROOTSEL);
				arm->act_bone = nearBone;
			}
			else if (deselect) {
				nearBone->flag &= ~(BONE_SELECTED | BONE_TIPSEL | BONE_ROOTSEL);
			}
			else if (toggle) {
				if (nearBone->flag & BONE_SELECTED) {
					/* if not active, we make it active */
					if (nearBone != arm->act_bone) {
						arm->act_bone = nearBone;
					}
					else {
						nearBone->flag &= ~(BONE_SELECTED | BONE_TIPSEL | BONE_ROOTSEL);
					}
				}
				else {
					nearBone->flag |= (BONE_SELECTED | BONE_TIPSEL | BONE_ROOTSEL);
					arm->act_bone = nearBone;
				}
			}
		}

		if (ob_act) {
			/* in weightpaint we select the associated vertex group too */
			if (ob_act->mode & OB_MODE_WEIGHT_PAINT) {
				if (nearBone == arm->act_bone) {
					ED_vgroup_select_by_name(ob_act, nearBone->name);
					DAG_id_tag_update(&ob_act->id, OB_RECALC_DATA);
				}
			}
			/* if there are some dependencies for visualizing armature state
			 * (e.g. Mask Modifier in 'Armature' mode), force update
			 */
			else if (arm->flag & ARM_HAS_VIZ_DEPS) {
				/* NOTE: ob not ob_act here is intentional - it's the source of the
				 *       bones being selected  [T37247]
				 */
				DAG_id_tag_update(&ob->id, OB_RECALC_DATA);
			}
		}
	}

	return nearBone != NULL;
}

/* 'select_mode' is usual SEL_SELECT/SEL_DESELECT/SEL_TOGGLE/SEL_INVERT.
 * When true, 'ignore_visibility' makes this func also affect invisible bones (hidden or on hidden layers). */
void ED_pose_deselect_all(Object *ob, int select_mode, const bool ignore_visibility)
{
	bArmature *arm = ob->data;
	bPoseChannel *pchan;

	/* we call this from outliner too */
	if (ob->pose == NULL) {
		return;
	}

	/* Determine if we're selecting or deselecting */
	if (select_mode == SEL_TOGGLE) {
		select_mode = SEL_SELECT;
		for (pchan = ob->pose->chanbase.first; pchan; pchan = pchan->next) {
			if (ignore_visibility || PBONE_VISIBLE(arm, pchan->bone)) {
				if (pchan->bone->flag & BONE_SELECTED) {
					select_mode = SEL_DESELECT;
					break;
				}
			}
		}
	}

	/* Set the flags accordingly */
	for (pchan = ob->pose->chanbase.first; pchan; pchan = pchan->next) {
		/* ignore the pchan if it isn't visible or if its selection cannot be changed */
		if (ignore_visibility || PBONE_VISIBLE(arm, pchan->bone)) {
			pose_do_bone_select(pchan, select_mode);
		}
	}
}

/* ***************** Selections ********************** */

static void selectconnected_posebonechildren(Object *ob, Bone *bone, int extend)
{
	Bone *curBone;

	/* stop when unconnected child is encountered, or when unselectable bone is encountered */
	if (!(bone->flag & BONE_CONNECTED) || (bone->flag & BONE_UNSELECTABLE))
		return;

	/* XXX old cruft! use notifiers instead */
	//select_actionchannel_by_name (ob->action, bone->name, !(shift));

	if (extend)
		bone->flag &= ~BONE_SELECTED;
	else
		bone->flag |= BONE_SELECTED;

	for (curBone = bone->childbase.first; curBone; curBone = curBone->next)
		selectconnected_posebonechildren(ob, curBone, extend);
}

/* within active object context */
/* previously known as "selectconnected_posearmature" */
static int pose_select_connected_invoke(bContext *C, wmOperator *op, const wmEvent *event)
{
	Object *ob = BKE_object_pose_armature_get(CTX_data_active_object(C));
	bArmature *arm = (bArmature *)ob->data;
	Bone *bone, *curBone, *next = NULL;
	const bool extend = RNA_boolean_get(op->ptr, "extend");

	view3d_operator_needs_opengl(C);

	bone = get_nearest_bone(C, event->mval, !extend);

	if (!bone)
		return OPERATOR_CANCELLED;

	/* Select parents */
	for (curBone = bone; curBone; curBone = next) {
		/* ignore bone if cannot be selected */
		if ((curBone->flag & BONE_UNSELECTABLE) == 0) {
			if (extend)
				curBone->flag &= ~BONE_SELECTED;
			else
				curBone->flag |= BONE_SELECTED;

			if (curBone->flag & BONE_CONNECTED)
				next = curBone->parent;
			else
				next = NULL;
		}
		else
			next = NULL;
	}

	/* Select children */
	for (curBone = bone->childbase.first; curBone; curBone = next)
		selectconnected_posebonechildren(ob, curBone, extend);

	/* updates */
	WM_event_add_notifier(C, NC_OBJECT | ND_BONE_SELECT, ob);

	if (arm->flag & ARM_HAS_VIZ_DEPS) {
		/* mask modifier ('armature' mode), etc. */
		DAG_id_tag_update(&ob->id, OB_RECALC_DATA);
	}

	return OPERATOR_FINISHED;
}

static int pose_select_linked_poll(bContext *C)
{
	return (ED_operator_view3d_active(C) && ED_operator_posemode(C));
}

void POSE_OT_select_linked(wmOperatorType *ot)
{
	/* identifiers */
	ot->name = "Select Connected";
	ot->idname = "POSE_OT_select_linked";
<<<<<<< HEAD
	ot->description = "Select Connected\nSelect bones that are connected with the bone under the mouse\nHOTKEY ONLY TOOL! Move the mouse over the armature, then press the hotkey";
	
=======
	ot->description = "Select bones related to selected ones by parent/child relationships";

>>>>>>> 56810e75
	/* api callbacks */
	/* leave 'exec' unset */
	ot->invoke = pose_select_connected_invoke;
	ot->poll = pose_select_linked_poll;

	/* flags */
	ot->flag = OPTYPE_REGISTER | OPTYPE_UNDO;

	/* props */
	RNA_def_boolean(ot->srna, "extend", false, "Extend", "Extend selection instead of deselecting everything first");
}

/* -------------------------------------- */

static int pose_de_select_all_exec(bContext *C, wmOperator *op)
{
	int action = RNA_enum_get(op->ptr, "action");

	Scene *scene = CTX_data_scene(C);
	Object *ob = ED_object_context(C);
	bArmature *arm = ob->data;
	int multipaint = scene->toolsettings->multipaint;

	if (action == SEL_TOGGLE) {
		action = CTX_DATA_COUNT(C, selected_pose_bones) ? SEL_DESELECT : SEL_SELECT;
	}

	/*	Set the flags */
	CTX_DATA_BEGIN(C, bPoseChannel *, pchan, visible_pose_bones)
	{
		pose_do_bone_select(pchan, action);
	}
	CTX_DATA_END;

	WM_event_add_notifier(C, NC_OBJECT | ND_BONE_SELECT, NULL);

	/* weightpaint or mask modifiers need depsgraph updates */
	if (multipaint || (arm->flag & ARM_HAS_VIZ_DEPS)) {
		DAG_id_tag_update(&ob->id, OB_RECALC_DATA);
	}

	return OPERATOR_FINISHED;
}

void POSE_OT_select_all(wmOperatorType *ot)
{
	/* identifiers */
	ot->name = "(De)select All";
	ot->idname = "POSE_OT_select_all";
<<<<<<< HEAD
	ot->description = "(De)select All\nToggle selection status of all bones";
	
=======
	ot->description = "Toggle selection status of all bones";

>>>>>>> 56810e75
	/* api callbacks */
	ot->exec = pose_de_select_all_exec;
	ot->poll = ED_operator_posemode;

	/* flags */
	ot->flag = OPTYPE_REGISTER | OPTYPE_UNDO;

	WM_operator_properties_select_all(ot);
}

/* -------------------------------------- */

static int pose_select_parent_exec(bContext *C, wmOperator *UNUSED(op))
{
	Object *ob = BKE_object_pose_armature_get(CTX_data_active_object(C));
	bArmature *arm = (bArmature *)ob->data;
	bPoseChannel *pchan, *parent;

	/* Determine if there is an active bone */
	pchan = CTX_data_active_pose_bone(C);
	if (pchan) {
		parent = pchan->parent;
		if ((parent) && !(parent->bone->flag & (BONE_HIDDEN_P | BONE_UNSELECTABLE))) {
			parent->bone->flag |= BONE_SELECTED;
			arm->act_bone = parent->bone;
		}
		else {
			return OPERATOR_CANCELLED;
		}
	}
	else {
		return OPERATOR_CANCELLED;
	}

	/* updates */
	WM_event_add_notifier(C, NC_OBJECT | ND_BONE_SELECT, ob);

	if (arm->flag & ARM_HAS_VIZ_DEPS) {
		/* mask modifier ('armature' mode), etc. */
		DAG_id_tag_update(&ob->id, OB_RECALC_DATA);
	}

	return OPERATOR_FINISHED;
}

void POSE_OT_select_parent(wmOperatorType *ot)
{
	/* identifiers */
	ot->name = "Select Parent Bone";
	ot->idname = "POSE_OT_select_parent";
	ot->description = "Select Parent Bone\nSelect bones that are parents of the currently selected bones";

	/* api callbacks */
	ot->exec = pose_select_parent_exec;
	ot->poll = ED_operator_posemode;

	/* flags */
	ot->flag = OPTYPE_REGISTER | OPTYPE_UNDO;
}

/* -------------------------------------- */

static int pose_select_constraint_target_exec(bContext *C, wmOperator *UNUSED(op))
{
	Object *ob = BKE_object_pose_armature_get(CTX_data_active_object(C));
	bArmature *arm = (bArmature *)ob->data;
	bConstraint *con;
	int found = 0;

	CTX_DATA_BEGIN (C, bPoseChannel *, pchan, visible_pose_bones)
	{
		if (pchan->bone->flag & BONE_SELECTED) {
			for (con = pchan->constraints.first; con; con = con->next) {
				const bConstraintTypeInfo *cti = BKE_constraint_typeinfo_get(con);
				ListBase targets = {NULL, NULL};
				bConstraintTarget *ct;

				if (cti && cti->get_constraint_targets) {
					cti->get_constraint_targets(con, &targets);

					for (ct = targets.first; ct; ct = ct->next) {
						if ((ct->tar == ob) && (ct->subtarget[0])) {
							bPoseChannel *pchanc = BKE_pose_channel_find_name(ob->pose, ct->subtarget);
							if ((pchanc) && !(pchanc->bone->flag & BONE_UNSELECTABLE)) {
								pchanc->bone->flag |= BONE_SELECTED | BONE_TIPSEL | BONE_ROOTSEL;
								found = 1;
							}
						}
					}

					if (cti->flush_constraint_targets)
						cti->flush_constraint_targets(con, &targets, 1);
				}
			}
		}
	}
	CTX_DATA_END;

	if (!found)
		return OPERATOR_CANCELLED;

	/* updates */
	WM_event_add_notifier(C, NC_OBJECT | ND_BONE_SELECT, ob);

	if (arm->flag & ARM_HAS_VIZ_DEPS) {
		/* mask modifier ('armature' mode), etc. */
		DAG_id_tag_update(&ob->id, OB_RECALC_DATA);
	}

	return OPERATOR_FINISHED;
}

void POSE_OT_select_constraint_target(wmOperatorType *ot)
{
	/* identifiers */
	ot->name = "Select Constraint Target";
	ot->idname = "POSE_OT_select_constraint_target";
<<<<<<< HEAD
	ot->description = "Select Constraint Target\nSelect bones used as targets for the currently selected bones";
	
=======
	ot->description = "Select bones used as targets for the currently selected bones";

>>>>>>> 56810e75
	/* api callbacks */
	ot->exec = pose_select_constraint_target_exec;
	ot->poll = ED_operator_posemode;

	/* flags */
	ot->flag = OPTYPE_REGISTER | OPTYPE_UNDO;
}

/* -------------------------------------- */

static int pose_select_hierarchy_exec(bContext *C, wmOperator *op)
{
	Object *ob = BKE_object_pose_armature_get(CTX_data_active_object(C));
	bArmature *arm = ob->data;
	bPoseChannel *pchan_act;
	int direction = RNA_enum_get(op->ptr, "direction");
	const bool add_to_sel = RNA_boolean_get(op->ptr, "extend");
	bool changed = false;

	pchan_act = BKE_pose_channel_active(ob);
	if (pchan_act == NULL) {
		return OPERATOR_CANCELLED;
	}

	if (direction == BONE_SELECT_PARENT) {
		if (pchan_act->parent) {
			Bone *bone_parent;
			bone_parent = pchan_act->parent->bone;

			if (PBONE_SELECTABLE(arm, bone_parent)) {
				if (!add_to_sel) {
					pchan_act->bone->flag &= ~BONE_SELECTED;
				}
				bone_parent->flag |= BONE_SELECTED;
				arm->act_bone = bone_parent;

				changed = true;
			}
		}
	}
	else { /* direction == BONE_SELECT_CHILD */
		bPoseChannel *pchan_iter;
		Bone *bone_child = NULL;
		int pass;

		/* first pass, only connected bones (the logical direct child) */
		for (pass = 0; pass < 2 && (bone_child == NULL); pass++) {
			for (pchan_iter = ob->pose->chanbase.first; pchan_iter; pchan_iter = pchan_iter->next) {
				/* possible we have multiple children, some invisible */
				if (PBONE_SELECTABLE(arm, pchan_iter->bone)) {
					if (pchan_iter->parent == pchan_act) {
						if ((pass == 1) || (pchan_iter->bone->flag & BONE_CONNECTED)) {
							bone_child = pchan_iter->bone;
							break;
						}
					}
				}
			}
		}

		if (bone_child) {
			arm->act_bone = bone_child;

			if (!add_to_sel) {
				pchan_act->bone->flag &= ~BONE_SELECTED;
			}
			bone_child->flag |= BONE_SELECTED;

			changed = true;
		}
	}

	if (changed == false) {
		return OPERATOR_CANCELLED;
	}

	/* updates */
	WM_event_add_notifier(C, NC_OBJECT | ND_BONE_SELECT, ob);

	if (arm->flag & ARM_HAS_VIZ_DEPS) {
		/* mask modifier ('armature' mode), etc. */
		DAG_id_tag_update(&ob->id, OB_RECALC_DATA);
	}

	return OPERATOR_FINISHED;
}

void POSE_OT_select_hierarchy(wmOperatorType *ot)
{
	static const EnumPropertyItem direction_items[] = {
		{BONE_SELECT_PARENT, "PARENT", 0, "Select Parent", ""},
		{BONE_SELECT_CHILD, "CHILD", 0, "Select Child", ""},
		{0, NULL, 0, NULL, NULL}
	};

	/* identifiers */
	ot->name = "Select Hierarchy";
	ot->idname = "POSE_OT_select_hierarchy";
<<<<<<< HEAD
	ot->description = "Select Hierarchy\nSelect immediate parent/children of selected bones";
	
=======
	ot->description = "Select immediate parent/children of selected bones";

>>>>>>> 56810e75
	/* api callbacks */
	ot->exec = pose_select_hierarchy_exec;
	ot->poll = ED_operator_posemode;

	/* flags */
	ot->flag = OPTYPE_REGISTER | OPTYPE_UNDO;

	/* props */
	ot->prop = RNA_def_enum(ot->srna, "direction", direction_items, BONE_SELECT_PARENT, "Direction", "");
	RNA_def_boolean(ot->srna, "extend", false, "Extend", "Extend the selection");
}

/* -------------------------------------- */

/* modes for select same */
typedef enum ePose_SelectSame_Mode {
	POSE_SEL_SAME_LAYER      = 0,
	POSE_SEL_SAME_GROUP      = 1,
	POSE_SEL_SAME_KEYINGSET  = 2,
} ePose_SelectSame_Mode;

static bool pose_select_same_group(bContext *C, Object *ob, bool extend)
{
	bArmature *arm = (ob) ? ob->data : NULL;
	bPose *pose = (ob) ? ob->pose : NULL;
	char *group_flags;
	int numGroups = 0;
	bool changed = false, tagged = false;

	/* sanity checks */
	if (ELEM(NULL, ob, pose, arm))
		return 0;

	/* count the number of groups */
	numGroups = BLI_listbase_count(&pose->agroups);
	if (numGroups == 0)
		return 0;

	/* alloc a small array to keep track of the groups to use
	 *  - each cell stores on/off state for whether group should be used
	 *	- size is (numGroups + 1), since (index = 0) is used for no-group
	 */
	group_flags = MEM_callocN(numGroups + 1, "pose_select_same_group");

	CTX_DATA_BEGIN (C, bPoseChannel *, pchan, visible_pose_bones)
	{
		/* keep track of group as group to use later? */
		if (pchan->bone->flag & BONE_SELECTED) {
			group_flags[pchan->agrp_index] = 1;
			tagged = true;
		}

		/* deselect all bones before selecting new ones? */
		if ((extend == false) && (pchan->bone->flag & BONE_UNSELECTABLE) == 0)
			pchan->bone->flag &= ~BONE_SELECTED;
	}
	CTX_DATA_END;

	/* small optimization: only loop through bones a second time if there are any groups tagged */
	if (tagged) {
		/* only if group matches (and is not selected or current bone) */
		CTX_DATA_BEGIN (C, bPoseChannel *, pchan, visible_pose_bones)
		{
			if ((pchan->bone->flag & BONE_UNSELECTABLE) == 0) {
				/* check if the group used by this bone is counted */
				if (group_flags[pchan->agrp_index]) {
					pchan->bone->flag |= BONE_SELECTED;
					changed = true;
				}
			}
		}
		CTX_DATA_END;
	}

	/* free temp info */
	MEM_freeN(group_flags);

	return changed;
}

static bool pose_select_same_layer(bContext *C, Object *ob, bool extend)
{
	bPose *pose = (ob) ? ob->pose : NULL;
	bArmature *arm = (ob) ? ob->data : NULL;
	bool changed = false;
	int layers = 0;

	if (ELEM(NULL, ob, pose, arm))
		return 0;

	/* figure out what bones are selected */
	CTX_DATA_BEGIN (C, bPoseChannel *, pchan, visible_pose_bones)
	{
		/* keep track of layers to use later? */
		if (pchan->bone->flag & BONE_SELECTED)
			layers |= pchan->bone->layer;

		/* deselect all bones before selecting new ones? */
		if ((extend == false) && (pchan->bone->flag & BONE_UNSELECTABLE) == 0)
			pchan->bone->flag &= ~BONE_SELECTED;
	}
	CTX_DATA_END;
	if (layers == 0)
		return 0;

	/* select bones that are on same layers as layers flag */
	CTX_DATA_BEGIN (C, bPoseChannel *, pchan, visible_pose_bones)
	{
		/* if bone is on a suitable layer, and the bone can have its selection changed, select it */
		if ((layers & pchan->bone->layer) && (pchan->bone->flag & BONE_UNSELECTABLE) == 0) {
			pchan->bone->flag |= BONE_SELECTED;
			changed = true;
		}
	}
	CTX_DATA_END;

	return changed;
}

static bool pose_select_same_keyingset(bContext *C, ReportList *reports, Object *ob, bool extend)
{
	KeyingSet *ks = ANIM_scene_get_active_keyingset(CTX_data_scene(C));
	KS_Path *ksp;

	bArmature *arm = (ob) ? ob->data : NULL;
	bPose *pose = (ob) ? ob->pose : NULL;
	bool changed = false;

	/* sanity checks: validate Keying Set and object */
	if (ks == NULL) {
		BKE_report(reports, RPT_ERROR, "No active Keying Set to use");
		return false;
	}
	else if (ANIM_validate_keyingset(C, NULL, ks) != 0) {
		if (ks->paths.first == NULL) {
			if ((ks->flag & KEYINGSET_ABSOLUTE) == 0) {
				BKE_report(reports, RPT_ERROR,
				           "Use another Keying Set, as the active one depends on the currently "
				           "selected items or cannot find any targets due to unsuitable context");
			}
			else {
				BKE_report(reports, RPT_ERROR, "Keying Set does not contain any paths");
			}
		}
		return false;
	}

	if (ELEM(NULL, ob, pose, arm))
		return false;

	/* if not extending selection, deselect all selected first */
	if (extend == false) {
		CTX_DATA_BEGIN (C, bPoseChannel *, pchan, visible_pose_bones)
		{
			if ((pchan->bone->flag & BONE_UNSELECTABLE) == 0)
				pchan->bone->flag &= ~BONE_SELECTED;
		}
		CTX_DATA_END;
	}

	/* iterate over elements in the Keying Set, setting selection depending on whether
	 * that bone is visible or not...
	 */
	for (ksp = ks->paths.first; ksp; ksp = ksp->next) {
		/* only items related to this object will be relevant */
		if ((ksp->id == &ob->id) && (ksp->rna_path != NULL)) {
			if (strstr(ksp->rna_path, "bones")) {
				char *boneName = BLI_str_quoted_substrN(ksp->rna_path, "bones[");

				if (boneName) {
					bPoseChannel *pchan = BKE_pose_channel_find_name(pose, boneName);

					if (pchan) {
						/* select if bone is visible and can be affected */
						if (PBONE_SELECTABLE(arm, pchan->bone)) {
							pchan->bone->flag |= BONE_SELECTED;
							changed = true;
						}
					}

					/* free temp memory */
					MEM_freeN(boneName);
				}
			}
		}
	}

	return changed;
}

static int pose_select_grouped_exec(bContext *C, wmOperator *op)
{
	Object *ob = BKE_object_pose_armature_get(CTX_data_active_object(C));
	bArmature *arm = (bArmature *)ob->data;
	const ePose_SelectSame_Mode type = RNA_enum_get(op->ptr, "type");
	const bool extend = RNA_boolean_get(op->ptr, "extend");
	bool changed = false;

	/* sanity check */
	if (ob->pose == NULL)
		return OPERATOR_CANCELLED;

	/* selection types */
	switch (type) {
		case POSE_SEL_SAME_LAYER: /* layer */
			changed = pose_select_same_layer(C, ob, extend);
			break;

		case POSE_SEL_SAME_GROUP: /* group */
			changed = pose_select_same_group(C, ob, extend);
			break;

		case POSE_SEL_SAME_KEYINGSET: /* Keying Set */
			changed = pose_select_same_keyingset(C, op->reports, ob, extend);
			break;

		default:
			printf("pose_select_grouped() - Unknown selection type %u\n", type);
			break;
	}

	/* notifiers for updates */
	WM_event_add_notifier(C, NC_OBJECT | ND_POSE, ob);

	if (arm->flag & ARM_HAS_VIZ_DEPS) {
		/* mask modifier ('armature' mode), etc. */
		DAG_id_tag_update(&ob->id, OB_RECALC_DATA);
	}

	/* report done status */
	if (changed)
		return OPERATOR_FINISHED;
	else
		return OPERATOR_CANCELLED;
}

void POSE_OT_select_grouped(wmOperatorType *ot)
{
	static const EnumPropertyItem prop_select_grouped_types[] = {
		{POSE_SEL_SAME_LAYER, "LAYER", 0, "Layer", "Shared layers"},
		{POSE_SEL_SAME_GROUP, "GROUP", 0, "Group", "Shared group"},
		{POSE_SEL_SAME_KEYINGSET, "KEYINGSET", 0, "Keying Set", "All bones affected by active Keying Set"},
		{0, NULL, 0, NULL, NULL}
	};

	/* identifiers */
	ot->name = "Select Grouped";
	ot->description = "Select Grouped, Select all visible bones grouped by similar properties";
	ot->idname = "POSE_OT_select_grouped";

	/* api callbacks */
	ot->invoke = WM_menu_invoke;
	ot->exec = pose_select_grouped_exec;
	ot->poll = ED_operator_posemode;

	/* flags */
	ot->flag = OPTYPE_REGISTER | OPTYPE_UNDO;

	/* properties */
	RNA_def_boolean(ot->srna, "extend", false, "Extend", "Extend selection instead of deselecting everything first");
	ot->prop = RNA_def_enum(ot->srna, "type", prop_select_grouped_types, 0, "Type", "");
}

/* -------------------------------------- */

/**
 * \note clone of #armature_select_mirror_exec keep in sync
 */
static int pose_select_mirror_exec(bContext *C, wmOperator *op)
{
	Object *ob_act = CTX_data_active_object(C);
	Object *ob = BKE_object_pose_armature_get(ob_act);
	bArmature *arm;
	bPoseChannel *pchan, *pchan_mirror_act = NULL;
	const bool active_only = RNA_boolean_get(op->ptr, "only_active");
	const bool extend = RNA_boolean_get(op->ptr, "extend");

	if ((ob && (ob->mode & OB_MODE_POSE)) == 0) {
		return OPERATOR_CANCELLED;
	}

	arm = ob->data;

	for (pchan = ob->pose->chanbase.first; pchan; pchan = pchan->next) {
		const int flag = (pchan->bone->flag & BONE_SELECTED);
		PBONE_PREV_FLAG_SET(pchan, flag);
	}

	for (pchan = ob->pose->chanbase.first; pchan; pchan = pchan->next) {
		if (PBONE_SELECTABLE(arm, pchan->bone)) {
			bPoseChannel *pchan_mirror;
			int flag_new = extend ? PBONE_PREV_FLAG_GET(pchan) : 0;

			if ((pchan_mirror = BKE_pose_channel_get_mirrored(ob->pose, pchan->name)) &&
			    (PBONE_VISIBLE(arm, pchan_mirror->bone)))
			{
				const int flag_mirror = PBONE_PREV_FLAG_GET(pchan_mirror);
				flag_new |= flag_mirror;

				if (pchan->bone == arm->act_bone) {
					pchan_mirror_act = pchan_mirror;
				}

				/* skip all but the active or its mirror */
				if (active_only && !ELEM(arm->act_bone, pchan->bone, pchan_mirror->bone)) {
					continue;
				}
			}

			pchan->bone->flag = (pchan->bone->flag & ~(BONE_SELECTED | BONE_TIPSEL | BONE_ROOTSEL)) | flag_new;
		}
	}

	if (pchan_mirror_act) {
		arm->act_bone = pchan_mirror_act->bone;

		/* in weightpaint we select the associated vertex group too */
		if (ob_act->mode & OB_MODE_WEIGHT_PAINT) {
			ED_vgroup_select_by_name(ob_act, pchan_mirror_act->name);
			DAG_id_tag_update(&ob_act->id, OB_RECALC_DATA);
		}
	}

	WM_event_add_notifier(C, NC_OBJECT | ND_BONE_SELECT, ob);

	return OPERATOR_FINISHED;
}

void POSE_OT_select_mirror(wmOperatorType *ot)
{
	/* identifiers */
	ot->name = "Flip Active/Selected Bone";
	ot->idname = "POSE_OT_select_mirror";
<<<<<<< HEAD
	ot->description = "Flip Active/Selected Bone\nMirror the bone selection";
	
=======
	ot->description = "Mirror the bone selection";

>>>>>>> 56810e75
	/* api callbacks */
	ot->exec = pose_select_mirror_exec;
	ot->poll = ED_operator_posemode;

	/* flags */
	ot->flag = OPTYPE_REGISTER | OPTYPE_UNDO;

	/* properties */
	RNA_def_boolean(ot->srna, "only_active", false, "Active Only", "Only operate on the active bone");
	RNA_def_boolean(ot->srna, "extend", false, "Extend", "Extend the selection");
}
<|MERGE_RESOLUTION|>--- conflicted
+++ resolved
@@ -330,13 +330,8 @@
 	/* identifiers */
 	ot->name = "Select Connected";
 	ot->idname = "POSE_OT_select_linked";
-<<<<<<< HEAD
 	ot->description = "Select Connected\nSelect bones that are connected with the bone under the mouse\nHOTKEY ONLY TOOL! Move the mouse over the armature, then press the hotkey";
-	
-=======
-	ot->description = "Select bones related to selected ones by parent/child relationships";
-
->>>>>>> 56810e75
+
 	/* api callbacks */
 	/* leave 'exec' unset */
 	ot->invoke = pose_select_connected_invoke;
@@ -386,13 +381,8 @@
 	/* identifiers */
 	ot->name = "(De)select All";
 	ot->idname = "POSE_OT_select_all";
-<<<<<<< HEAD
 	ot->description = "(De)select All\nToggle selection status of all bones";
-	
-=======
-	ot->description = "Toggle selection status of all bones";
-
->>>>>>> 56810e75
+
 	/* api callbacks */
 	ot->exec = pose_de_select_all_exec;
 	ot->poll = ED_operator_posemode;
@@ -510,13 +500,8 @@
 	/* identifiers */
 	ot->name = "Select Constraint Target";
 	ot->idname = "POSE_OT_select_constraint_target";
-<<<<<<< HEAD
 	ot->description = "Select Constraint Target\nSelect bones used as targets for the currently selected bones";
-	
-=======
-	ot->description = "Select bones used as targets for the currently selected bones";
-
->>>>>>> 56810e75
+
 	/* api callbacks */
 	ot->exec = pose_select_constraint_target_exec;
 	ot->poll = ED_operator_posemode;
@@ -615,13 +600,8 @@
 	/* identifiers */
 	ot->name = "Select Hierarchy";
 	ot->idname = "POSE_OT_select_hierarchy";
-<<<<<<< HEAD
 	ot->description = "Select Hierarchy\nSelect immediate parent/children of selected bones";
-	
-=======
-	ot->description = "Select immediate parent/children of selected bones";
-
->>>>>>> 56810e75
+
 	/* api callbacks */
 	ot->exec = pose_select_hierarchy_exec;
 	ot->poll = ED_operator_posemode;
@@ -955,13 +935,8 @@
 	/* identifiers */
 	ot->name = "Flip Active/Selected Bone";
 	ot->idname = "POSE_OT_select_mirror";
-<<<<<<< HEAD
 	ot->description = "Flip Active/Selected Bone\nMirror the bone selection";
-	
-=======
-	ot->description = "Mirror the bone selection";
-
->>>>>>> 56810e75
+
 	/* api callbacks */
 	ot->exec = pose_select_mirror_exec;
 	ot->poll = ED_operator_posemode;
