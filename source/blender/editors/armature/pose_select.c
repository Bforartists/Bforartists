--- conflicted
+++ resolved
@@ -133,13 +133,8 @@
 
 /* called from editview.c, for mode-less pose selection */
 /* assumes scene obact and basact is still on old situation */
-<<<<<<< HEAD
-bool ED_do_pose_selectbuffer(
+bool ED_armature_pose_select_pick_with_buffer(
         ViewLayer *view_layer, Base *base, const unsigned int *buffer, short hits,
-=======
-bool ED_armature_pose_select_pick_with_buffer(
-        Scene *scene, Base *base, const unsigned int *buffer, short hits,
->>>>>>> c18ff71f
         bool extend, bool deselect, bool toggle, bool do_nearest)
 {
 	Object *ob = base->object;
