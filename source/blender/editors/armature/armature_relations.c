--- conflicted
+++ resolved
@@ -658,24 +658,10 @@
 
 void ARMATURE_OT_separate(wmOperatorType *ot)
 {
-<<<<<<< HEAD
-	/* identifiers */
-	ot->name = "Separate Bones";
-	ot->idname = "ARMATURE_OT_separate";
-	ot->description = "Separate Bones\nIsolate selected bones into a separate armature";
-
-	/* callbacks */
-	ot->invoke = WM_operator_confirm;
-	ot->exec = separate_armature_exec;
-	ot->poll = ED_operator_editarmature;
-
-	/* flags */
-	ot->flag = OPTYPE_REGISTER | OPTYPE_UNDO;
-=======
   /* identifiers */
   ot->name = "Separate Bones";
   ot->idname = "ARMATURE_OT_separate";
-  ot->description = "Isolate selected bones into a separate armature";
+  ot->description = "Separate Bones\nIsolate selected bones into a separate armature";
 
   /* callbacks */
   ot->invoke = WM_operator_confirm;
@@ -684,7 +670,6 @@
 
   /* flags */
   ot->flag = OPTYPE_REGISTER | OPTYPE_UNDO;
->>>>>>> 93c19a5a
 }
 
 /* ******************************************** Parenting ************************************************* */
@@ -753,15 +738,9 @@
 }
 
 static const EnumPropertyItem prop_editarm_make_parent_types[] = {
-<<<<<<< HEAD
-	{ARM_PAR_CONNECT, "CONNECTED", ICON_PARENT_BONE, "Connected", ""},
-	{ARM_PAR_OFFSET, "OFFSET", ICON_PARENT_BONE, "Keep Offset", ""},
-	{0, NULL, 0, NULL, NULL},
-=======
-    {ARM_PAR_CONNECT, "CONNECTED", 0, "Connected", ""},
-    {ARM_PAR_OFFSET, "OFFSET", 0, "Keep Offset", ""},
+    {ARM_PAR_CONNECT, "CONNECTED", ICON_PARENT_BONE, "Connected", ""},
+    {ARM_PAR_OFFSET, "OFFSET", ICON_PARENT_BONE, "Keep Offset", ""},
     {0, NULL, 0, NULL, NULL},
->>>>>>> 93c19a5a
 };
 
 static int armature_parent_set_exec(bContext *C, wmOperator *op)
@@ -862,17 +841,10 @@
 
 void ARMATURE_OT_parent_set(wmOperatorType *ot)
 {
-<<<<<<< HEAD
-	/* identifiers */
-	ot->name = "Make Parent";
-	ot->idname = "ARMATURE_OT_parent_set";
-	ot->description = "Make Parent, Set the active bone as the parent of the selected bones";
-=======
   /* identifiers */
   ot->name = "Make Parent";
   ot->idname = "ARMATURE_OT_parent_set";
-  ot->description = "Set the active bone as the parent of the selected bones";
->>>>>>> 93c19a5a
+  ot->description = "Make Parent, Set the active bone as the parent of the selected bones";
 
   /* api callbacks */
   ot->invoke = armature_parent_set_invoke;
@@ -945,27 +917,12 @@
 
 void ARMATURE_OT_parent_clear(wmOperatorType *ot)
 {
-<<<<<<< HEAD
-	/* identifiers */
-	ot->name = "Clear Parent";
-	ot->idname = "ARMATURE_OT_parent_clear";
-	ot->description = "Clear Parent, Remove the parent-child relationship between selected bones and their parents";
-
-	/* api callbacks */
-	ot->invoke = WM_menu_invoke;
-	ot->exec = armature_parent_clear_exec;
-	ot->poll = ED_operator_editarmature;
-
-	/* flags */
-	ot->flag = OPTYPE_REGISTER | OPTYPE_UNDO;
-
-	ot->prop = RNA_def_enum(ot->srna, "type", prop_editarm_clear_parent_types, 0, "ClearType", "What way to clear parenting");
-=======
   /* identifiers */
   ot->name = "Clear Parent";
   ot->idname = "ARMATURE_OT_parent_clear";
   ot->description =
-      "Remove the parent-child relationship between selected bones and their parents";
+      "Clear Parent, Remove the parent-child relationship between selected bones and their "
+      "parents";
 
   /* api callbacks */
   ot->invoke = WM_menu_invoke;
@@ -981,5 +938,4 @@
                           0,
                           "ClearType",
                           "What way to clear parenting");
->>>>>>> 93c19a5a
 }