/*
 * This program is free software; you can redistribute it and/or
 * modify it under the terms of the GNU General Public License
 * as published by the Free Software Foundation; either version 2
 * of the License, or (at your option) any later version.
 *
 * This program is distributed in the hope that it will be useful,
 * but WITHOUT ANY WARRANTY; without even the implied warranty of
 * MERCHANTABILITY or FITNESS FOR A PARTICULAR PURPOSE.  See the
 * GNU General Public License for more details.
 *
 * You should have received a copy of the GNU General Public License
 * along with this program; if not, write to the Free Software Foundation,
 * Inc., 51 Franklin Street, Fifth Floor, Boston, MA 02110-1301, USA.
 *
 * The Original Code is Copyright (C) 2001-2002 by NaN Holding BV.
 * All rights reserved.
 */

/** \file
 * \ingroup edarmature
 */

#include "DNA_anim_types.h"
#include "DNA_armature_types.h"
#include "DNA_object_types.h"
#include "DNA_scene_types.h"

#include "MEM_guardedalloc.h"

#include "BLI_blenlib.h"
#include "BLI_math.h"
#include "BLI_string_utils.h"

#include "BKE_action.h"
#include "BKE_animsys.h"
#include "BKE_appdir.h"
#include "BKE_armature.h"
#include "BKE_blender_copybuffer.h"
#include "BKE_context.h"
#include "BKE_deform.h"
#include "BKE_idprop.h"
#include "BKE_layer.h"
#include "BKE_main.h"
#include "BKE_object.h"
#include "BKE_report.h"

#include "DEG_depsgraph.h"
#include "DEG_depsgraph_query.h"

#include "RNA_access.h"
#include "RNA_define.h"

#include "WM_api.h"
#include "WM_types.h"

#include "ED_armature.h"
#include "ED_keyframing.h"
#include "ED_screen.h"
#include "ED_util.h"

#include "armature_intern.h"

/* ********************************************** */
/* Pose Apply */

/* helper for apply_armature_pose2bones - fixes parenting of objects
 * that are bone-parented to armature */
static void applyarmature_fix_boneparents(const bContext *C, Scene *scene, Object *armob)
{
  Depsgraph *depsgraph = CTX_data_depsgraph(C);
  Main *bmain = CTX_data_main(C);
  Object workob, *ob;

  /* go through all objects in database */
  for (ob = bmain->objects.first; ob; ob = ob->id.next) {
    /* if parent is bone in this armature, apply corrections */
    if ((ob->parent == armob) && (ob->partype == PARBONE)) {
      /* apply current transform from parent (not yet destroyed),
       * then calculate new parent inverse matrix
       */
      BKE_object_apply_mat4(ob, ob->obmat, false, false);

      BKE_object_workob_calc_parent(depsgraph, scene, ob, &workob);
      invert_m4_m4(ob->parentinv, workob.obmat);
    }
  }
}

/* set the current pose as the restpose */
static int apply_armature_pose2bones_exec(bContext *C, wmOperator *op)
{
  Main *bmain = CTX_data_main(C);
  Depsgraph *depsgraph = CTX_data_depsgraph(C);
  Scene *scene = CTX_data_scene(C);
  // must be active object, not edit-object
  Object *ob = BKE_object_pose_armature_get(CTX_data_active_object(C));
  const Object *ob_eval = DEG_get_evaluated_object(depsgraph, ob);
  bArmature *arm = BKE_armature_from_object(ob);
  bPose *pose;
  bPoseChannel *pchan;
  EditBone *curbone;

  /* don't check if editmode (should be done by caller) */
  if (ob->type != OB_ARMATURE)
    return OPERATOR_CANCELLED;
  if (BKE_object_obdata_is_libdata(ob)) {
    BKE_report(op->reports, RPT_ERROR, "Cannot apply pose to lib-linked armature");
    return OPERATOR_CANCELLED;
  }

  /* helpful warnings... */
  /* TODO: add warnings to be careful about actions, applying deforms first, etc. */
  if (ob->adt && ob->adt->action)
    BKE_report(op->reports,
               RPT_WARNING,
               "Actions on this armature will be destroyed by this new rest pose as the "
               "transforms stored are relative to the old rest pose");

  /* Get editbones of active armature to alter */
  ED_armature_to_edit(arm);

  /* get pose of active object and move it out of posemode */
  pose = ob->pose;

  for (pchan = pose->chanbase.first; pchan; pchan = pchan->next) {
    const bPoseChannel *pchan_eval = BKE_pose_channel_find_name(ob_eval->pose, pchan->name);
    curbone = ED_armature_ebone_find_name(arm->edbo, pchan->name);

    /* simply copy the head/tail values from pchan over to curbone */
    copy_v3_v3(curbone->head, pchan_eval->pose_head);
    copy_v3_v3(curbone->tail, pchan_eval->pose_tail);

    /* fix roll:
     * 1. find auto-calculated roll value for this bone now
     * 2. remove this from the 'visual' y-rotation
     */
    {
      float premat[3][3], imat[3][3], pmat[3][3], tmat[3][3];
      float delta[3], eul[3];

      /* obtain new auto y-rotation */
      sub_v3_v3v3(delta, curbone->tail, curbone->head);
      vec_roll_to_mat3(delta, 0.0f, premat);
      invert_m3_m3(imat, premat);

      /* get pchan 'visual' matrix */
      copy_m3_m4(pmat, pchan_eval->pose_mat);

      /* remove auto from visual and get euler rotation */
      mul_m3_m3m3(tmat, imat, pmat);
      mat3_to_eul(eul, tmat);

      /* just use this euler-y as new roll value */
      curbone->roll = eul[1];
    }

    /* combine pose and rest values for bendy bone settings,
     * then clear the pchan values (so we don't get a double-up)
     */
    if (pchan->bone->segments > 1) {
      /* combine rest/pose values  */
      curbone->curveInX += pchan_eval->curveInX;
      curbone->curveInY += pchan_eval->curveInY;
      curbone->curveOutX += pchan_eval->curveOutX;
      curbone->curveOutY += pchan_eval->curveOutY;
      curbone->roll1 += pchan_eval->roll1;
      curbone->roll2 += pchan_eval->roll2;
      curbone->ease1 += pchan_eval->ease1;
      curbone->ease2 += pchan_eval->ease2;
      curbone->scaleIn += pchan_eval->scaleIn;
      curbone->scaleOut += pchan_eval->scaleOut;

      /* reset pose values */
      pchan->curveInX = pchan->curveOutX = 0.0f;
      pchan->curveInY = pchan->curveOutY = 0.0f;
      pchan->roll1 = pchan->roll2 = 0.0f;
      pchan->ease1 = pchan->ease2 = 0.0f;
      pchan->scaleIn = pchan->scaleOut = 1.0f;
    }

    /* clear transform values for pchan */
    zero_v3(pchan->loc);
    zero_v3(pchan->eul);
    unit_qt(pchan->quat);
    unit_axis_angle(pchan->rotAxis, &pchan->rotAngle);
    pchan->size[0] = pchan->size[1] = pchan->size[2] = 1.0f;

    /* set anim lock */
    curbone->flag |= BONE_UNKEYED;
  }

  /* convert editbones back to bones, and then free the edit-data */
  ED_armature_from_edit(bmain, arm);
  ED_armature_edit_free(arm);

  /* flush positions of posebones */
  BKE_pose_where_is(depsgraph, scene, ob);

  /* fix parenting of objects which are bone-parented */
  applyarmature_fix_boneparents(C, scene, ob);

  /* note, notifier might evolve */
  WM_event_add_notifier(C, NC_OBJECT | ND_POSE, ob);
  DEG_id_tag_update(&ob->id, ID_RECALC_COPY_ON_WRITE);

  return OPERATOR_FINISHED;
}

void POSE_OT_armature_apply(wmOperatorType *ot)
{
<<<<<<< HEAD
	/* identifiers */
	ot->name = "Apply Pose as Rest Pose";
	ot->idname = "POSE_OT_armature_apply";
	ot->description = "Apply Pose as Rest Pose\nApply the current pose as the new rest pose";
=======
  /* identifiers */
  ot->name = "Apply Pose as Rest Pose";
  ot->idname = "POSE_OT_armature_apply";
  ot->description = "Apply the current pose as the new rest pose";
>>>>>>> 863eeca1

  /* callbacks */
  ot->exec = apply_armature_pose2bones_exec;
  ot->poll = ED_operator_posemode;

  /* flags */
  ot->flag = OPTYPE_REGISTER | OPTYPE_UNDO;
}

/* set the current pose as the restpose */
static int pose_visual_transform_apply_exec(bContext *C, wmOperator *UNUSED(op))
{
  ViewLayer *view_layer = CTX_data_view_layer(C);
  View3D *v3d = CTX_wm_view3d(C);
  Depsgraph *depsgraph = CTX_data_depsgraph(C);

  FOREACH_OBJECT_IN_MODE_BEGIN (view_layer, v3d, OB_ARMATURE, OB_MODE_POSE, ob) {
    /* loop over all selected pchans
     *
     * TODO, loop over children before parents if multiple bones
     * at once are to be predictable*/
    FOREACH_PCHAN_SELECTED_IN_OBJECT_BEGIN (ob, pchan) {
      const Object *ob_eval = DEG_get_evaluated_object(depsgraph, ob);
      bPoseChannel *pchan_eval = BKE_pose_channel_find_name(ob_eval->pose, pchan->name);
      float delta_mat[4][4];

      /* chan_mat already contains the delta transform from rest pose to pose-mode pose
       * as that is baked into there so that B-Bones will work. Once we've set this as the
       * new raw-transform components, don't recalc the poses yet, otherwise IK result will
       * change, thus changing the result we may be trying to record.
       */
      /* XXX For some reason, we can't use pchan->chan_mat here, gives odd rotation/offset (see T38251).
       *     Using pchan->pose_mat and bringing it back in bone space seems to work as expected!
       */
      BKE_armature_mat_pose_to_bone(pchan_eval, pchan_eval->pose_mat, delta_mat);

      BKE_pchan_apply_mat4(pchan, delta_mat, true);
    }
    FOREACH_PCHAN_SELECTED_IN_OBJECT_END;

    DEG_id_tag_update(&ob->id, ID_RECALC_GEOMETRY);

    /* note, notifier might evolve */
    WM_event_add_notifier(C, NC_OBJECT | ND_POSE, ob);
  }
  FOREACH_OBJECT_IN_MODE_END;

  return OPERATOR_FINISHED;
}

void POSE_OT_visual_transform_apply(wmOperatorType *ot)
{
<<<<<<< HEAD
	/* identifiers */
	ot->name = "Apply Visual Transform to Pose";
	ot->idname = "POSE_OT_visual_transform_apply";
	ot->description = "Apply Visual Transform to Pose\nApply final constrained position of pose bones to their transform";
=======
  /* identifiers */
  ot->name = "Apply Visual Transform to Pose";
  ot->idname = "POSE_OT_visual_transform_apply";
  ot->description = "Apply final constrained position of pose bones to their transform";
>>>>>>> 863eeca1

  /* callbacks */
  ot->exec = pose_visual_transform_apply_exec;
  ot->poll = ED_operator_posemode;

  /* flags */
  ot->flag = OPTYPE_REGISTER | OPTYPE_UNDO;
}

/* ********************************************** */
/* Copy/Paste */

/* This function is used to indicate that a bone is selected
 * and needs to be included in copy buffer (used to be for inserting keys)
 */
static void set_pose_keys(Object *ob)
{
  bArmature *arm = ob->data;
  bPoseChannel *chan;

  if (ob->pose) {
    for (chan = ob->pose->chanbase.first; chan; chan = chan->next) {
      Bone *bone = chan->bone;
      if ((bone) && (bone->flag & BONE_SELECTED) && (arm->layer & bone->layer))
        chan->flag |= POSE_KEY;
      else
        chan->flag &= ~POSE_KEY;
    }
  }
}

/**
 * Perform paste pose, for a single bone.
 *
 * \param ob: Object where bone to paste to lives
 * \param chan: Bone that pose to paste comes from
 * \param selOnly: Only paste on selected bones
 * \param flip: Flip on x-axis
 * \return Whether the bone that we pasted to if we succeeded
 */
static bPoseChannel *pose_bone_do_paste(Object *ob,
                                        bPoseChannel *chan,
                                        const bool selOnly,
                                        const bool flip)
{
  bPoseChannel *pchan;
  char name[MAXBONENAME];
  short paste_ok;

  /* get the name - if flipping, we must flip this first */
  if (flip)
    BLI_string_flip_side_name(name, chan->name, false, sizeof(name));
  else
    BLI_strncpy(name, chan->name, sizeof(name));

  /* only copy when:
   *  1) channel exists - poses are not meant to add random channels to anymore
   *  2) if selection-masking is on, channel is selected - only selected bones get pasted on, allowing making both sides symmetrical
   */
  pchan = BKE_pose_channel_find_name(ob->pose, name);

  if (selOnly)
    paste_ok = ((pchan) && (pchan->bone->flag & BONE_SELECTED));
  else
    paste_ok = (pchan != NULL);

  /* continue? */
  if (paste_ok) {
    /* only loc rot size
     * - only copies transform info for the pose
     */
    copy_v3_v3(pchan->loc, chan->loc);
    copy_v3_v3(pchan->size, chan->size);
    pchan->flag = chan->flag;

    /* check if rotation modes are compatible (i.e. do they need any conversions) */
    if (pchan->rotmode == chan->rotmode) {
      /* copy the type of rotation in use */
      if (pchan->rotmode > 0) {
        copy_v3_v3(pchan->eul, chan->eul);
      }
      else if (pchan->rotmode == ROT_MODE_AXISANGLE) {
        copy_v3_v3(pchan->rotAxis, chan->rotAxis);
        pchan->rotAngle = chan->rotAngle;
      }
      else {
        copy_qt_qt(pchan->quat, chan->quat);
      }
    }
    else if (pchan->rotmode > 0) {
      /* quat/axis-angle to euler */
      if (chan->rotmode == ROT_MODE_AXISANGLE)
        axis_angle_to_eulO(pchan->eul, pchan->rotmode, chan->rotAxis, chan->rotAngle);
      else
        quat_to_eulO(pchan->eul, pchan->rotmode, chan->quat);
    }
    else if (pchan->rotmode == ROT_MODE_AXISANGLE) {
      /* quat/euler to axis angle */
      if (chan->rotmode > 0)
        eulO_to_axis_angle(pchan->rotAxis, &pchan->rotAngle, chan->eul, chan->rotmode);
      else
        quat_to_axis_angle(pchan->rotAxis, &pchan->rotAngle, chan->quat);
    }
    else {
      /* euler/axis-angle to quat */
      if (chan->rotmode > 0)
        eulO_to_quat(pchan->quat, chan->eul, chan->rotmode);
      else
        axis_angle_to_quat(pchan->quat, chan->rotAxis, pchan->rotAngle);
    }

    /* B-Bone posing options should also be included... */
    pchan->curveInX = chan->curveInX;
    pchan->curveInY = chan->curveInY;
    pchan->curveOutX = chan->curveOutX;
    pchan->curveOutY = chan->curveOutY;

    pchan->roll1 = chan->roll1;
    pchan->roll2 = chan->roll2;
    pchan->ease1 = chan->ease1;
    pchan->ease2 = chan->ease2;
    pchan->scaleIn = chan->scaleIn;
    pchan->scaleOut = chan->scaleOut;

    /* paste flipped pose? */
    if (flip) {
      pchan->loc[0] *= -1;

      pchan->curveInX *= -1;
      pchan->curveOutX *= -1;
      pchan->roll1 *= -1;  // XXX?
      pchan->roll2 *= -1;  // XXX?

      /* has to be done as eulers... */
      if (pchan->rotmode > 0) {
        pchan->eul[1] *= -1;
        pchan->eul[2] *= -1;
      }
      else if (pchan->rotmode == ROT_MODE_AXISANGLE) {
        float eul[3];

        axis_angle_to_eulO(eul, EULER_ORDER_DEFAULT, pchan->rotAxis, pchan->rotAngle);
        eul[1] *= -1;
        eul[2] *= -1;
        eulO_to_axis_angle(pchan->rotAxis, &pchan->rotAngle, eul, EULER_ORDER_DEFAULT);
      }
      else {
        float eul[3];

        normalize_qt(pchan->quat);
        quat_to_eul(eul, pchan->quat);
        eul[1] *= -1;
        eul[2] *= -1;
        eul_to_quat(pchan->quat, eul);
      }
    }

    /* ID properties */
    if (chan->prop) {
      if (pchan->prop) {
        /* if we have existing properties on a bone, just copy over the values of
         * matching properties (i.e. ones which will have some impact) on to the
         * target instead of just blinding replacing all [
         */
        IDP_SyncGroupValues(pchan->prop, chan->prop);
      }
      else {
        /* no existing properties, so assume that we want copies too? */
        pchan->prop = IDP_CopyProperty(chan->prop);
      }
    }
  }

  /* return whether paste went ahead */
  return pchan;
}

/* ---- */

static int pose_copy_exec(bContext *C, wmOperator *op)
{
  Object *ob = BKE_object_pose_armature_get(CTX_data_active_object(C));
  char str[FILE_MAX];
  /* Sanity checking. */
  if (ELEM(NULL, ob, ob->pose)) {
    BKE_report(op->reports, RPT_ERROR, "No pose to copy");
    return OPERATOR_CANCELLED;
  }
  /* Sets chan->flag to POSE_KEY if bone selected. */
  set_pose_keys(ob);
  /* Construct a local bmain and only put object and it's data into it,
   * o this way we don't expand any other objects into the copy buffer
   * file.
   *
   * TODO(sergey): Find an easier way to tell copy buffer to only store
   * data we are actually interested in. Maybe pass it a flag to skip
   * any datablock expansion?
   */
  Main *temp_bmain = BKE_main_new();
  Object ob_copy = *ob;
  bArmature arm_copy = *((bArmature *)ob->data);
  ob_copy.data = &arm_copy;
  BLI_addtail(&temp_bmain->objects, &ob_copy);
  BLI_addtail(&temp_bmain->armatures, &arm_copy);
  /* begin copy buffer on a temp bmain. */
  BKE_copybuffer_begin(temp_bmain);
  /* Store the whole object to the copy buffer because pose can't be
   * existing on it's own.
   */
  BKE_copybuffer_tag_ID(&ob_copy.id);
  BLI_make_file_string("/", str, BKE_tempdir_base(), "copybuffer_pose.blend");
  BKE_copybuffer_save(temp_bmain, str, op->reports);
  /* We clear the lists so no datablocks gets freed,
   * This is required because objects in temp bmain shares same pointers
   * as the real ones.
   */
  BLI_listbase_clear(&temp_bmain->objects);
  BLI_listbase_clear(&temp_bmain->armatures);
  BKE_main_free(temp_bmain);
  /* We are all done! */
  BKE_report(op->reports, RPT_INFO, "Copied pose to buffer");
  return OPERATOR_FINISHED;
}

void POSE_OT_copy(wmOperatorType *ot)
{
<<<<<<< HEAD
	/* identifiers */
	ot->name = "Copy Pose";
	ot->idname = "POSE_OT_copy";
	ot->description = "Copy Pose\nCopies the current pose of the selected bones to copy/paste buffer";
=======
  /* identifiers */
  ot->name = "Copy Pose";
  ot->idname = "POSE_OT_copy";
  ot->description = "Copies the current pose of the selected bones to copy/paste buffer";
>>>>>>> 863eeca1

  /* api callbacks */
  ot->exec = pose_copy_exec;
  ot->poll = ED_operator_posemode;

  /* flag */
  ot->flag = OPTYPE_REGISTER;
}

/* ---- */

static int pose_paste_exec(bContext *C, wmOperator *op)
{
  Object *ob = BKE_object_pose_armature_get(CTX_data_active_object(C));
  Scene *scene = CTX_data_scene(C);
  bPoseChannel *chan;
  const bool flip = RNA_boolean_get(op->ptr, "flipped");
  bool selOnly = RNA_boolean_get(op->ptr, "selected_mask");

  /* Get KeyingSet to use. */
  KeyingSet *ks = ANIM_get_keyingset_for_autokeying(scene, ANIM_KS_WHOLE_CHARACTER_ID);

  /* Sanity checks. */
  if (ELEM(NULL, ob, ob->pose)) {
    return OPERATOR_CANCELLED;
  }

  /* Read copy buffer .blend file. */
  char str[FILE_MAX];
  Main *tmp_bmain = BKE_main_new();
  BLI_make_file_string("/", str, BKE_tempdir_base(), "copybuffer_pose.blend");
  if (!BKE_copybuffer_read(tmp_bmain, str, op->reports, FILTER_ID_OB)) {
    BKE_report(op->reports, RPT_ERROR, "Copy buffer is empty");
    BKE_main_free(tmp_bmain);
    return OPERATOR_CANCELLED;
  }
  /* Make sure data from this file is usable for pose paste. */
  if (BLI_listbase_count_at_most(&tmp_bmain->objects, 2) != 1) {
    BKE_report(op->reports, RPT_ERROR, "Copy buffer is not from pose mode");
    BKE_main_free(tmp_bmain);
    return OPERATOR_CANCELLED;
  }

  Object *object_from = tmp_bmain->objects.first;
  bPose *pose_from = object_from->pose;
  if (pose_from == NULL) {
    BKE_report(op->reports, RPT_ERROR, "Copy buffer has no pose");
    BKE_main_free(tmp_bmain);
    return OPERATOR_CANCELLED;
  }

  /* If selOnly option is enabled, if user hasn't selected any bones,
   * just go back to default behavior to be more in line with other
   * pose tools.
   */
  if (selOnly) {
    if (CTX_DATA_COUNT(C, selected_pose_bones) == 0) {
      selOnly = false;
    }
  }

  /* Safely merge all of the channels in the buffer pose into any
   * existing pose.
   */
  for (chan = pose_from->chanbase.first; chan; chan = chan->next) {
    if (chan->flag & POSE_KEY) {
      /* Try to perform paste on this bone. */
      bPoseChannel *pchan = pose_bone_do_paste(ob, chan, selOnly, flip);
      if (pchan != NULL) {
        /* Keyframing tagging for successful paste, */
        ED_autokeyframe_pchan(C, scene, ob, pchan, ks);
      }
    }
  }
  BKE_main_free(tmp_bmain);

  /* Update event for pose and deformation children. */
  DEG_id_tag_update(&ob->id, ID_RECALC_GEOMETRY);

  /* Recalculate paths if any of the bones have paths... */
  if ((ob->pose->avs.path_bakeflag & MOTIONPATH_BAKE_HAS_PATHS)) {
    ED_pose_recalculate_paths(C, scene, ob, false);
  }

  /* Notifiers for updates, */
  WM_event_add_notifier(C, NC_OBJECT | ND_POSE, ob);

  return OPERATOR_FINISHED;
}

void POSE_OT_paste(wmOperatorType *ot)
{
<<<<<<< HEAD
	PropertyRNA *prop;

	/* identifiers */
	ot->name = "Paste Pose";
	ot->idname = "POSE_OT_paste";
	ot->description = "Paste Pose\nPaste the stored pose on to the current pose";

	/* api callbacks */
	ot->exec = pose_paste_exec;
	ot->poll = ED_operator_posemode;

	/* flag */
	ot->flag = OPTYPE_REGISTER | OPTYPE_UNDO;

	/* properties */
	prop = RNA_def_boolean(ot->srna, "flipped", false, "Flipped on X-Axis", "Paste the stored pose flipped on to current pose");
	RNA_def_property_flag(prop, PROP_SKIP_SAVE);

	RNA_def_boolean(ot->srna, "selected_mask", false, "On Selected Only", "Only paste the stored pose on to selected bones in the current pose");
=======
  PropertyRNA *prop;

  /* identifiers */
  ot->name = "Paste Pose";
  ot->idname = "POSE_OT_paste";
  ot->description = "Paste the stored pose on to the current pose";

  /* api callbacks */
  ot->exec = pose_paste_exec;
  ot->poll = ED_operator_posemode;

  /* flag */
  ot->flag = OPTYPE_REGISTER | OPTYPE_UNDO;

  /* properties */
  prop = RNA_def_boolean(ot->srna,
                         "flipped",
                         false,
                         "Flipped on X-Axis",
                         "Paste the stored pose flipped on to current pose");
  RNA_def_property_flag(prop, PROP_SKIP_SAVE);

  RNA_def_boolean(ot->srna,
                  "selected_mask",
                  false,
                  "On Selected Only",
                  "Only paste the stored pose on to selected bones in the current pose");
>>>>>>> 863eeca1
}

/* ********************************************** */
/* Clear Pose Transforms */

/* clear scale of pose-channel */
static void pchan_clear_scale(bPoseChannel *pchan)
{
  if ((pchan->protectflag & OB_LOCK_SCALEX) == 0)
    pchan->size[0] = 1.0f;
  if ((pchan->protectflag & OB_LOCK_SCALEY) == 0)
    pchan->size[1] = 1.0f;
  if ((pchan->protectflag & OB_LOCK_SCALEZ) == 0)
    pchan->size[2] = 1.0f;

  pchan->ease1 = 0.0f;
  pchan->ease2 = 0.0f;
  pchan->scaleIn = 1.0f;
  pchan->scaleOut = 1.0f;
}

/* clear location of pose-channel */
static void pchan_clear_loc(bPoseChannel *pchan)
{
  if ((pchan->protectflag & OB_LOCK_LOCX) == 0)
    pchan->loc[0] = 0.0f;
  if ((pchan->protectflag & OB_LOCK_LOCY) == 0)
    pchan->loc[1] = 0.0f;
  if ((pchan->protectflag & OB_LOCK_LOCZ) == 0)
    pchan->loc[2] = 0.0f;
}

/* clear rotation of pose-channel */
static void pchan_clear_rot(bPoseChannel *pchan)
{
  if (pchan->protectflag & (OB_LOCK_ROTX | OB_LOCK_ROTY | OB_LOCK_ROTZ | OB_LOCK_ROTW)) {
    /* check if convert to eulers for locking... */
    if (pchan->protectflag & OB_LOCK_ROT4D) {
      /* perform clamping on a component by component basis */
      if (pchan->rotmode == ROT_MODE_AXISANGLE) {
        if ((pchan->protectflag & OB_LOCK_ROTW) == 0)
          pchan->rotAngle = 0.0f;
        if ((pchan->protectflag & OB_LOCK_ROTX) == 0)
          pchan->rotAxis[0] = 0.0f;
        if ((pchan->protectflag & OB_LOCK_ROTY) == 0)
          pchan->rotAxis[1] = 0.0f;
        if ((pchan->protectflag & OB_LOCK_ROTZ) == 0)
          pchan->rotAxis[2] = 0.0f;

        /* check validity of axis - axis should never be 0,0,0 (if so, then we make it rotate about y) */
        if (IS_EQF(pchan->rotAxis[0], pchan->rotAxis[1]) &&
            IS_EQF(pchan->rotAxis[1], pchan->rotAxis[2]))
          pchan->rotAxis[1] = 1.0f;
      }
      else if (pchan->rotmode == ROT_MODE_QUAT) {
        if ((pchan->protectflag & OB_LOCK_ROTW) == 0)
          pchan->quat[0] = 1.0f;
        if ((pchan->protectflag & OB_LOCK_ROTX) == 0)
          pchan->quat[1] = 0.0f;
        if ((pchan->protectflag & OB_LOCK_ROTY) == 0)
          pchan->quat[2] = 0.0f;
        if ((pchan->protectflag & OB_LOCK_ROTZ) == 0)
          pchan->quat[3] = 0.0f;
      }
      else {
        /* the flag may have been set for the other modes, so just ignore the extra flag... */
        if ((pchan->protectflag & OB_LOCK_ROTX) == 0)
          pchan->eul[0] = 0.0f;
        if ((pchan->protectflag & OB_LOCK_ROTY) == 0)
          pchan->eul[1] = 0.0f;
        if ((pchan->protectflag & OB_LOCK_ROTZ) == 0)
          pchan->eul[2] = 0.0f;
      }
    }
    else {
      /* perform clamping using euler form (3-components) */
      float eul[3], oldeul[3], quat1[4] = {0};
      float qlen = 0.0f;

      if (pchan->rotmode == ROT_MODE_QUAT) {
        qlen = normalize_qt_qt(quat1, pchan->quat);
        quat_to_eul(oldeul, quat1);
      }
      else if (pchan->rotmode == ROT_MODE_AXISANGLE) {
        axis_angle_to_eulO(oldeul, EULER_ORDER_DEFAULT, pchan->rotAxis, pchan->rotAngle);
      }
      else {
        copy_v3_v3(oldeul, pchan->eul);
      }

      eul[0] = eul[1] = eul[2] = 0.0f;

      if (pchan->protectflag & OB_LOCK_ROTX)
        eul[0] = oldeul[0];
      if (pchan->protectflag & OB_LOCK_ROTY)
        eul[1] = oldeul[1];
      if (pchan->protectflag & OB_LOCK_ROTZ)
        eul[2] = oldeul[2];

      if (pchan->rotmode == ROT_MODE_QUAT) {
        eul_to_quat(pchan->quat, eul);

        /* restore original quat size */
        mul_qt_fl(pchan->quat, qlen);

        /* quaternions flip w sign to accumulate rotations correctly */
        if ((quat1[0] < 0.0f && pchan->quat[0] > 0.0f) ||
            (quat1[0] > 0.0f && pchan->quat[0] < 0.0f)) {
          mul_qt_fl(pchan->quat, -1.0f);
        }
      }
      else if (pchan->rotmode == ROT_MODE_AXISANGLE) {
        eulO_to_axis_angle(pchan->rotAxis, &pchan->rotAngle, eul, EULER_ORDER_DEFAULT);
      }
      else {
        copy_v3_v3(pchan->eul, eul);
      }
    }
  } /* Duplicated in source/blender/editors/object/object_transform.c */
  else {
    if (pchan->rotmode == ROT_MODE_QUAT) {
      unit_qt(pchan->quat);
    }
    else if (pchan->rotmode == ROT_MODE_AXISANGLE) {
      /* by default, make rotation of 0 radians around y-axis (roll) */
      unit_axis_angle(pchan->rotAxis, &pchan->rotAngle);
    }
    else {
      zero_v3(pchan->eul);
    }
  }

  /* Clear also Bendy Bone stuff - Roll is obvious,
   * but Curve X/Y stuff is also kindof rotational in nature... */
  pchan->roll1 = 0.0f;
  pchan->roll2 = 0.0f;

  pchan->curveInX = 0.0f;
  pchan->curveInY = 0.0f;
  pchan->curveOutX = 0.0f;
  pchan->curveOutY = 0.0f;
}

/* clear loc/rot/scale of pose-channel */
static void pchan_clear_transforms(bPoseChannel *pchan)
{
  pchan_clear_loc(pchan);
  pchan_clear_rot(pchan);
  pchan_clear_scale(pchan);
}

/* --------------- */

/* generic exec for clear-pose operators */
static int pose_clear_transform_generic_exec(bContext *C,
                                             wmOperator *op,
                                             void (*clear_func)(bPoseChannel *),
                                             const char default_ksName[])
{
  Scene *scene = CTX_data_scene(C);
  bool changed_multi = false;

  /* sanity checks */
  if (ELEM(NULL, clear_func, default_ksName)) {
    BKE_report(op->reports,
               RPT_ERROR,
               "Programming error: missing clear transform function or keying set name");
    return OPERATOR_CANCELLED;
  }

  /* only clear relevant transforms for selected bones */
  ViewLayer *view_layer = CTX_data_view_layer(C);
  View3D *v3d = CTX_wm_view3d(C);
  FOREACH_OBJECT_IN_MODE_BEGIN (view_layer, v3d, OB_ARMATURE, OB_MODE_POSE, ob_iter) {
    Object *ob_eval = DEG_get_evaluated_object(
        CTX_data_depsgraph(C), ob_iter);  // XXX: UGLY HACK (for autokey + clear transforms)
    ListBase dsources = {NULL, NULL};
    bool changed = false;

    FOREACH_PCHAN_SELECTED_IN_OBJECT_BEGIN (ob_iter, pchan) {
      /* run provided clearing function */
      clear_func(pchan);
      changed = true;

      /* do auto-keyframing as appropriate */
      if (autokeyframe_cfra_can_key(scene, &ob_iter->id)) {
        /* clear any unkeyed tags */
        if (pchan->bone) {
          pchan->bone->flag &= ~BONE_UNKEYED;
        }
        /* tag for autokeying later */
        ANIM_relative_keyingset_add_source(&dsources, &ob_iter->id, &RNA_PoseBone, pchan);

#if 1 /* XXX: Ugly Hack - Run clearing function on evaluated copy of pchan */
        bPoseChannel *pchan_eval = BKE_pose_channel_find_name(ob_eval->pose, pchan->name);
        clear_func(pchan_eval);
#endif
      }
      else {
        /* add unkeyed tags */
        if (pchan->bone) {
          pchan->bone->flag |= BONE_UNKEYED;
        }
      }
    }
    FOREACH_PCHAN_SELECTED_IN_OBJECT_END;

    if (changed) {
      changed_multi = true;

      /* perform autokeying on the bones if needed */
      if (!BLI_listbase_is_empty(&dsources)) {
        /* get KeyingSet to use */
        KeyingSet *ks = ANIM_get_keyingset_for_autokeying(scene, default_ksName);

        /* insert keyframes */
        ANIM_apply_keyingset(C, &dsources, NULL, ks, MODIFYKEY_MODE_INSERT, (float)CFRA);

        /* now recalculate paths */
        if ((ob_iter->pose->avs.path_bakeflag & MOTIONPATH_BAKE_HAS_PATHS)) {
          ED_pose_recalculate_paths(C, scene, ob_iter, false);
        }

        BLI_freelistN(&dsources);
      }

      DEG_id_tag_update(&ob_iter->id, ID_RECALC_GEOMETRY);

      /* note, notifier might evolve */
      WM_event_add_notifier(C, NC_OBJECT | ND_TRANSFORM, ob_iter);
    }
  }
  FOREACH_OBJECT_IN_MODE_END;

  return changed_multi ? OPERATOR_FINISHED : OPERATOR_CANCELLED;
}

/* --------------- */

static int pose_clear_scale_exec(bContext *C, wmOperator *op)
{
  return pose_clear_transform_generic_exec(C, op, pchan_clear_scale, ANIM_KS_SCALING_ID);
}

void POSE_OT_scale_clear(wmOperatorType *ot)
{
<<<<<<< HEAD
	/* identifiers */
	ot->name = "Clear Pose Scale";
	ot->idname = "POSE_OT_scale_clear";
	ot->description = "Clear Pose Scale\nReset scaling of selected bones to their default values";
=======
  /* identifiers */
  ot->name = "Clear Pose Scale";
  ot->idname = "POSE_OT_scale_clear";
  ot->description = "Reset scaling of selected bones to their default values";
>>>>>>> 863eeca1

  /* api callbacks */
  ot->exec = pose_clear_scale_exec;
  ot->poll = ED_operator_posemode;

  /* flags */
  ot->flag = OPTYPE_REGISTER | OPTYPE_UNDO;
}

static int pose_clear_rot_exec(bContext *C, wmOperator *op)
{
  return pose_clear_transform_generic_exec(C, op, pchan_clear_rot, ANIM_KS_ROTATION_ID);
}

void POSE_OT_rot_clear(wmOperatorType *ot)
{
<<<<<<< HEAD
	/* identifiers */
	ot->name = "Clear Pose Rotation";
	ot->idname = "POSE_OT_rot_clear";
	ot->description = "Clear Pose Rotation\nReset rotations of selected bones to their default values";
=======
  /* identifiers */
  ot->name = "Clear Pose Rotation";
  ot->idname = "POSE_OT_rot_clear";
  ot->description = "Reset rotations of selected bones to their default values";
>>>>>>> 863eeca1

  /* api callbacks */
  ot->exec = pose_clear_rot_exec;
  ot->poll = ED_operator_posemode;

  /* flags */
  ot->flag = OPTYPE_REGISTER | OPTYPE_UNDO;
}

static int pose_clear_loc_exec(bContext *C, wmOperator *op)
{
  return pose_clear_transform_generic_exec(C, op, pchan_clear_loc, ANIM_KS_LOCATION_ID);
}

void POSE_OT_loc_clear(wmOperatorType *ot)
{
<<<<<<< HEAD
	/* identifiers */
	ot->name = "Clear Pose Location";
	ot->idname = "POSE_OT_loc_clear";
	ot->description = "Clear Pose Location\nReset locations of selected bones to their default values";
=======
  /* identifiers */
  ot->name = "Clear Pose Location";
  ot->idname = "POSE_OT_loc_clear";
  ot->description = "Reset locations of selected bones to their default values";
>>>>>>> 863eeca1

  /* api callbacks */
  ot->exec = pose_clear_loc_exec;
  ot->poll = ED_operator_posemode;

  /* flags */
  ot->flag = OPTYPE_REGISTER | OPTYPE_UNDO;
}

static int pose_clear_transforms_exec(bContext *C, wmOperator *op)
{
  return pose_clear_transform_generic_exec(
      C, op, pchan_clear_transforms, ANIM_KS_LOC_ROT_SCALE_ID);
}

void POSE_OT_transforms_clear(wmOperatorType *ot)
{
<<<<<<< HEAD
	/* identifiers */
	ot->name = "Clear Pose Transforms";
	ot->idname = "POSE_OT_transforms_clear";
	ot->description = "Clear Pose Transforms\nReset location, rotation, and scaling of selected bones to their default values";

	/* api callbacks */
	ot->exec = pose_clear_transforms_exec;
	ot->poll = ED_operator_posemode;

	/* flags */
	ot->flag = OPTYPE_REGISTER | OPTYPE_UNDO;
=======
  /* identifiers */
  ot->name = "Clear Pose Transforms";
  ot->idname = "POSE_OT_transforms_clear";
  ot->description =
      "Reset location, rotation, and scaling of selected bones to their default values";

  /* api callbacks */
  ot->exec = pose_clear_transforms_exec;
  ot->poll = ED_operator_posemode;

  /* flags */
  ot->flag = OPTYPE_REGISTER | OPTYPE_UNDO;
>>>>>>> 863eeca1
}

/* ********************************************** */
/* Clear User Transforms */

static int pose_clear_user_transforms_exec(bContext *C, wmOperator *op)
{
  ViewLayer *view_layer = CTX_data_view_layer(C);
  View3D *v3d = CTX_wm_view3d(C);
  Scene *scene = CTX_data_scene(C);
  float cframe = (float)CFRA;
  const bool only_select = RNA_boolean_get(op->ptr, "only_selected");

  FOREACH_OBJECT_IN_MODE_BEGIN (view_layer, v3d, OB_ARMATURE, OB_MODE_POSE, ob) {
    if ((ob->adt) && (ob->adt->action)) {
      /* XXX: this is just like this to avoid contaminating anything else;
       * just pose values should change, so this should be fine
       */
      bPose *dummyPose = NULL;
      Object workob = {{NULL}};
      bPoseChannel *pchan;

      /* execute animation step for current frame using a dummy copy of the pose */
      BKE_pose_copy_data(&dummyPose, ob->pose, 0);

      BLI_strncpy(workob.id.name, "OB<ClearTfmWorkOb>", sizeof(workob.id.name));
      workob.type = OB_ARMATURE;
      workob.data = ob->data;
      workob.adt = ob->adt;
      workob.pose = dummyPose;

      BKE_animsys_evaluate_animdata(NULL, scene, &workob.id, workob.adt, cframe, ADT_RECALC_ANIM);

      /* copy back values, but on selected bones only  */
      for (pchan = dummyPose->chanbase.first; pchan; pchan = pchan->next) {
        pose_bone_do_paste(ob, pchan, only_select, 0);
      }

      /* free temp data - free manually as was copied without constraints */
      for (pchan = dummyPose->chanbase.first; pchan; pchan = pchan->next) {
        if (pchan->prop) {
          IDP_FreeProperty(pchan->prop);
          MEM_freeN(pchan->prop);
        }
      }

      /* was copied without constraints */
      BLI_freelistN(&dummyPose->chanbase);
      MEM_freeN(dummyPose);
    }
    else {
      /* no animation, so just reset whole pose to rest pose
       * (cannot just restore for selected though)
       */
      BKE_pose_rest(ob->pose);
    }

    /* notifiers and updates */
    DEG_id_tag_update(&ob->id, ID_RECALC_GEOMETRY);
    WM_event_add_notifier(C, NC_OBJECT | ND_TRANSFORM, ob);
  }
  FOREACH_OBJECT_IN_MODE_END;

  return OPERATOR_FINISHED;
}

void POSE_OT_user_transforms_clear(wmOperatorType *ot)
{
<<<<<<< HEAD
	/* identifiers */
	ot->name = "Clear User Transforms";
	ot->idname = "POSE_OT_user_transforms_clear";
	ot->description = "Clear User Transforms\nReset pose on selected bones to keyframed state";
=======
  /* identifiers */
  ot->name = "Clear User Transforms";
  ot->idname = "POSE_OT_user_transforms_clear";
  ot->description = "Reset pose on selected bones to keyframed state";
>>>>>>> 863eeca1

  /* callbacks */
  ot->exec = pose_clear_user_transforms_exec;
  ot->poll = ED_operator_posemode;

  /* flags */
  ot->flag = OPTYPE_REGISTER | OPTYPE_UNDO;

  /* properties */
  RNA_def_boolean(ot->srna, "only_selected", true, "Only Selected", "Only visible/selected bones");
}<|MERGE_RESOLUTION|>--- conflicted
+++ resolved
@@ -209,17 +209,10 @@
 
 void POSE_OT_armature_apply(wmOperatorType *ot)
 {
-<<<<<<< HEAD
-	/* identifiers */
-	ot->name = "Apply Pose as Rest Pose";
-	ot->idname = "POSE_OT_armature_apply";
-	ot->description = "Apply Pose as Rest Pose\nApply the current pose as the new rest pose";
-=======
   /* identifiers */
   ot->name = "Apply Pose as Rest Pose";
   ot->idname = "POSE_OT_armature_apply";
-  ot->description = "Apply the current pose as the new rest pose";
->>>>>>> 863eeca1
+  ot->description = "Apply Pose as Rest Pose\nApply the current pose as the new rest pose";
 
   /* callbacks */
   ot->exec = apply_armature_pose2bones_exec;
@@ -272,17 +265,12 @@
 
 void POSE_OT_visual_transform_apply(wmOperatorType *ot)
 {
-<<<<<<< HEAD
-	/* identifiers */
-	ot->name = "Apply Visual Transform to Pose";
-	ot->idname = "POSE_OT_visual_transform_apply";
-	ot->description = "Apply Visual Transform to Pose\nApply final constrained position of pose bones to their transform";
-=======
   /* identifiers */
   ot->name = "Apply Visual Transform to Pose";
   ot->idname = "POSE_OT_visual_transform_apply";
-  ot->description = "Apply final constrained position of pose bones to their transform";
->>>>>>> 863eeca1
+  ot->description =
+      "Apply Visual Transform to Pose\nApply final constrained position of pose bones to their "
+      "transform";
 
   /* callbacks */
   ot->exec = pose_visual_transform_apply_exec;
@@ -509,17 +497,11 @@
 
 void POSE_OT_copy(wmOperatorType *ot)
 {
-<<<<<<< HEAD
-	/* identifiers */
-	ot->name = "Copy Pose";
-	ot->idname = "POSE_OT_copy";
-	ot->description = "Copy Pose\nCopies the current pose of the selected bones to copy/paste buffer";
-=======
   /* identifiers */
   ot->name = "Copy Pose";
   ot->idname = "POSE_OT_copy";
-  ot->description = "Copies the current pose of the selected bones to copy/paste buffer";
->>>>>>> 863eeca1
+  ot->description =
+      "Copy Pose\nCopies the current pose of the selected bones to copy/paste buffer";
 
   /* api callbacks */
   ot->exec = pose_copy_exec;
@@ -612,33 +594,12 @@
 
 void POSE_OT_paste(wmOperatorType *ot)
 {
-<<<<<<< HEAD
-	PropertyRNA *prop;
-
-	/* identifiers */
-	ot->name = "Paste Pose";
-	ot->idname = "POSE_OT_paste";
-	ot->description = "Paste Pose\nPaste the stored pose on to the current pose";
-
-	/* api callbacks */
-	ot->exec = pose_paste_exec;
-	ot->poll = ED_operator_posemode;
-
-	/* flag */
-	ot->flag = OPTYPE_REGISTER | OPTYPE_UNDO;
-
-	/* properties */
-	prop = RNA_def_boolean(ot->srna, "flipped", false, "Flipped on X-Axis", "Paste the stored pose flipped on to current pose");
-	RNA_def_property_flag(prop, PROP_SKIP_SAVE);
-
-	RNA_def_boolean(ot->srna, "selected_mask", false, "On Selected Only", "Only paste the stored pose on to selected bones in the current pose");
-=======
   PropertyRNA *prop;
 
   /* identifiers */
   ot->name = "Paste Pose";
   ot->idname = "POSE_OT_paste";
-  ot->description = "Paste the stored pose on to the current pose";
+  ot->description = "Paste Pose\nPaste the stored pose on to the current pose";
 
   /* api callbacks */
   ot->exec = pose_paste_exec;
@@ -660,7 +621,6 @@
                   false,
                   "On Selected Only",
                   "Only paste the stored pose on to selected bones in the current pose");
->>>>>>> 863eeca1
 }
 
 /* ********************************************** */
@@ -907,17 +867,10 @@
 
 void POSE_OT_scale_clear(wmOperatorType *ot)
 {
-<<<<<<< HEAD
-	/* identifiers */
-	ot->name = "Clear Pose Scale";
-	ot->idname = "POSE_OT_scale_clear";
-	ot->description = "Clear Pose Scale\nReset scaling of selected bones to their default values";
-=======
   /* identifiers */
   ot->name = "Clear Pose Scale";
   ot->idname = "POSE_OT_scale_clear";
-  ot->description = "Reset scaling of selected bones to their default values";
->>>>>>> 863eeca1
+  ot->description = "Clear Pose Scale\nReset scaling of selected bones to their default values";
 
   /* api callbacks */
   ot->exec = pose_clear_scale_exec;
@@ -934,17 +887,11 @@
 
 void POSE_OT_rot_clear(wmOperatorType *ot)
 {
-<<<<<<< HEAD
-	/* identifiers */
-	ot->name = "Clear Pose Rotation";
-	ot->idname = "POSE_OT_rot_clear";
-	ot->description = "Clear Pose Rotation\nReset rotations of selected bones to their default values";
-=======
   /* identifiers */
   ot->name = "Clear Pose Rotation";
   ot->idname = "POSE_OT_rot_clear";
-  ot->description = "Reset rotations of selected bones to their default values";
->>>>>>> 863eeca1
+  ot->description =
+      "Clear Pose Rotation\nReset rotations of selected bones to their default values";
 
   /* api callbacks */
   ot->exec = pose_clear_rot_exec;
@@ -961,17 +908,11 @@
 
 void POSE_OT_loc_clear(wmOperatorType *ot)
 {
-<<<<<<< HEAD
-	/* identifiers */
-	ot->name = "Clear Pose Location";
-	ot->idname = "POSE_OT_loc_clear";
-	ot->description = "Clear Pose Location\nReset locations of selected bones to their default values";
-=======
   /* identifiers */
   ot->name = "Clear Pose Location";
   ot->idname = "POSE_OT_loc_clear";
-  ot->description = "Reset locations of selected bones to their default values";
->>>>>>> 863eeca1
+  ot->description =
+      "Clear Pose Location\nReset locations of selected bones to their default values";
 
   /* api callbacks */
   ot->exec = pose_clear_loc_exec;
@@ -989,24 +930,12 @@
 
 void POSE_OT_transforms_clear(wmOperatorType *ot)
 {
-<<<<<<< HEAD
-	/* identifiers */
-	ot->name = "Clear Pose Transforms";
-	ot->idname = "POSE_OT_transforms_clear";
-	ot->description = "Clear Pose Transforms\nReset location, rotation, and scaling of selected bones to their default values";
-
-	/* api callbacks */
-	ot->exec = pose_clear_transforms_exec;
-	ot->poll = ED_operator_posemode;
-
-	/* flags */
-	ot->flag = OPTYPE_REGISTER | OPTYPE_UNDO;
-=======
   /* identifiers */
   ot->name = "Clear Pose Transforms";
   ot->idname = "POSE_OT_transforms_clear";
   ot->description =
-      "Reset location, rotation, and scaling of selected bones to their default values";
+      "Clear Pose Transforms\nReset location, rotation, and scaling of selected bones to their "
+      "default values";
 
   /* api callbacks */
   ot->exec = pose_clear_transforms_exec;
@@ -1014,7 +943,6 @@
 
   /* flags */
   ot->flag = OPTYPE_REGISTER | OPTYPE_UNDO;
->>>>>>> 863eeca1
 }
 
 /* ********************************************** */
@@ -1083,17 +1011,10 @@
 
 void POSE_OT_user_transforms_clear(wmOperatorType *ot)
 {
-<<<<<<< HEAD
-	/* identifiers */
-	ot->name = "Clear User Transforms";
-	ot->idname = "POSE_OT_user_transforms_clear";
-	ot->description = "Clear User Transforms\nReset pose on selected bones to keyframed state";
-=======
   /* identifiers */
   ot->name = "Clear User Transforms";
   ot->idname = "POSE_OT_user_transforms_clear";
-  ot->description = "Reset pose on selected bones to keyframed state";
->>>>>>> 863eeca1
+  ot->description = "Clear User Transforms\nReset pose on selected bones to keyframed state";
 
   /* callbacks */
   ot->exec = pose_clear_user_transforms_exec;
