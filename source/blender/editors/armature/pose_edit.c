/*
 * ***** BEGIN GPL LICENSE BLOCK *****
 *
 * This program is free software; you can redistribute it and/or
 * modify it under the terms of the GNU General Public License
 * as published by the Free Software Foundation; either version 2
 * of the License, or (at your option) any later version.
 *
 * This program is distributed in the hope that it will be useful,
 * but WITHOUT ANY WARRANTY; without even the implied warranty of
 * MERCHANTABILITY or FITNESS FOR A PARTICULAR PURPOSE.  See the
 * GNU General Public License for more details.
 *
 * You should have received a copy of the GNU General Public License
 * along with this program; if not, write to the Free Software Foundation,
 * Inc., 51 Franklin Street, Fifth Floor, Boston, MA 02110-1301, USA.
 *
 * The Original Code is Copyright (C) 2001-2002 by NaN Holding BV.
 * All rights reserved.
 *
 * Contributor(s): Ton Roosendaal, Blender Foundation '05, full recode.
 *                 Joshua Leung
 *                 Reevan McKay (original NaN code)
 *
 * ***** END GPL LICENSE BLOCK *****
 *
 * Pose Mode API's and Operators for Pose Mode armatures
 */

/** \file blender/editors/armature/pose_edit.c
 *  \ingroup edarmature
 */

#include "BLI_math.h"
#include "BLI_blenlib.h"

#include "DNA_anim_types.h"
#include "DNA_armature_types.h"
#include "DNA_scene_types.h"
#include "DNA_object_types.h"

#include "BKE_anim.h"
#include "BKE_armature.h"
#include "BKE_context.h"
#include "BKE_deform.h"
#include "BKE_depsgraph.h"
#include "BKE_main.h"
#include "BKE_object.h"
#include "BKE_report.h"

#include "RNA_access.h"
#include "RNA_define.h"
#include "RNA_enum_types.h"

#include "WM_api.h"
#include "WM_types.h"

#include "ED_armature.h"
#include "ED_keyframing.h"
#include "ED_screen.h"
#include "ED_object.h"

#include "UI_interface.h"

#include "armature_intern.h"

/* matches logic with ED_operator_posemode_context() */
Object *ED_pose_object_from_context(bContext *C)
{
	ScrArea *sa = CTX_wm_area(C);
	Object *ob;

	/* since this call may also be used from the buttons window, we need to check for where to get the object */
	if (sa && sa->spacetype == SPACE_BUTS) {
		ob = ED_object_context(C);
	}
	else {
		ob = BKE_object_pose_armature_get(CTX_data_active_object(C));
	}

	return ob;
}

/* This function is used to process the necessary updates for */
bool ED_object_posemode_enter_ex(Object *ob)
{
	BLI_assert(!ID_IS_LINKED(ob));
	bool ok = false;

	switch (ob->type) {
		case OB_ARMATURE:
			ob->restore_mode = ob->mode;
			ob->mode |= OB_MODE_POSE;
			ok = true;

			break;
		default:
			break;
	}

	return ok;
}
bool ED_object_posemode_enter(bContext *C, Object *ob)
{
	ReportList *reports = CTX_wm_reports(C);
	if (ID_IS_LINKED(ob)) {
		BKE_report(reports, RPT_WARNING, "Cannot pose libdata");
		return false;
	}
	bool ok = ED_object_posemode_enter_ex(ob);
	if (ok) {
		WM_event_add_notifier(C, NC_SCENE | ND_MODE | NS_MODE_POSE, NULL);
	}
	return ok;
}

bool ED_object_posemode_exit_ex(Object *ob)
{
	bool ok = false;
	if (ob) {
		ob->restore_mode = ob->mode;
		ob->mode &= ~OB_MODE_POSE;
		ok = true;
	}
	return ok;
}
bool ED_object_posemode_exit(bContext *C, Object *ob)
{
	bool ok = ED_object_posemode_exit_ex(ob);
	if (ok) {
		WM_event_add_notifier(C, NC_SCENE | ND_MODE | NS_MODE_OBJECT, NULL);
	}
	return ok;
}

/* if a selected or active bone is protected, throw error (oonly if warn == 1) and return 1 */
/* only_selected == 1: the active bone is allowed to be protected */
#if 0 /* UNUSED 2.5 */
static bool pose_has_protected_selected(Object *ob, short warn)
{
	/* check protection */
	if (ob->proxy) {
		bPoseChannel *pchan;
		bArmature *arm = ob->data;

		for (pchan = ob->pose->chanbase.first; pchan; pchan = pchan->next) {
			if (pchan->bone && (pchan->bone->layer & arm->layer)) {
				if (pchan->bone->layer & arm->layer_protected) {
					if (pchan->bone->flag & BONE_SELECTED)
						break;
				}
			}
		}
		if (pchan) {
			if (warn) error("Cannot change Proxy protected bones");
			return 1;
		}
	}
	return 0;
}
#endif

/* ********************************************** */
/* Motion Paths */

/* For the object with pose/action: update paths for those that have got them
 * This should selectively update paths that exist...
 *
 * To be called from various tools that do incremental updates
 */
void ED_pose_recalculate_paths(Scene *scene, Object *ob)
{
	ListBase targets = {NULL, NULL};

	/* set flag to force recalc, then grab the relevant bones to target */
	ob->pose->avs.recalc |= ANIMVIZ_RECALC_PATHS;
	animviz_get_object_motionpaths(ob, &targets);

	/* recalculate paths, then free */
	animviz_calc_motionpaths(scene, &targets);
	BLI_freelistN(&targets);
}


/* show popup to determine settings */
static int pose_calculate_paths_invoke(bContext *C, wmOperator *op, const wmEvent *UNUSED(event))
{
	Object *ob = BKE_object_pose_armature_get(CTX_data_active_object(C));

	if (ELEM(NULL, ob, ob->pose))
		return OPERATOR_CANCELLED;

	/* set default settings from existing/stored settings */
	{
		bAnimVizSettings *avs = &ob->pose->avs;
		PointerRNA avs_ptr;

		RNA_int_set(op->ptr, "start_frame", avs->path_sf);
		RNA_int_set(op->ptr, "end_frame", avs->path_ef);

		RNA_pointer_create(NULL, &RNA_AnimVizMotionPaths, avs, &avs_ptr);
		RNA_enum_set(op->ptr, "bake_location", RNA_enum_get(&avs_ptr, "bake_location"));
	}

	/* show popup dialog to allow editing of range... */
	// FIXME: hardcoded dimensions here are just arbitrary
	return WM_operator_props_dialog_popup(C, op, 10 * UI_UNIT_X, 10 * UI_UNIT_Y);
}

/* For the object with pose/action: create path curves for selected bones
 * This recalculates the WHOLE path within the pchan->pathsf and pchan->pathef range
 */
static int pose_calculate_paths_exec(bContext *C, wmOperator *op)
{
	Object *ob = BKE_object_pose_armature_get(CTX_data_active_object(C));
	Scene *scene = CTX_data_scene(C);

	if (ELEM(NULL, ob, ob->pose))
		return OPERATOR_CANCELLED;

	/* grab baking settings from operator settings */
	{
		bAnimVizSettings *avs = &ob->pose->avs;
		PointerRNA avs_ptr;

		avs->path_sf = RNA_int_get(op->ptr, "start_frame");
		avs->path_ef = RNA_int_get(op->ptr, "end_frame");

		RNA_pointer_create(NULL, &RNA_AnimVizMotionPaths, avs, &avs_ptr);
		RNA_enum_set(&avs_ptr, "bake_location", RNA_enum_get(op->ptr, "bake_location"));
	}

	/* set up path data for bones being calculated */
	CTX_DATA_BEGIN (C, bPoseChannel *, pchan, selected_pose_bones)
	{
		/* verify makes sure that the selected bone has a bone with the appropriate settings */
		animviz_verify_motionpaths(op->reports, scene, ob, pchan);
	}
	CTX_DATA_END;

	/* calculate the bones that now have motionpaths... */
	/* TODO: only make for the selected bones? */
	ED_pose_recalculate_paths(scene, ob);

	/* notifiers for updates */
	WM_event_add_notifier(C, NC_OBJECT | ND_POSE, ob);

	return OPERATOR_FINISHED;
}

void POSE_OT_paths_calculate(wmOperatorType *ot)
{
	/* identifiers */
	ot->name = "Calculate Bone Paths";
	ot->idname = "POSE_OT_paths_calculate";
<<<<<<< HEAD
	ot->description = "Calculate Bone Paths\nCalculate paths for the selected bones";
	
=======
	ot->description = "Calculate paths for the selected bones";

>>>>>>> ae01df57
	/* api callbacks */
	ot->invoke = pose_calculate_paths_invoke;
	ot->exec = pose_calculate_paths_exec;
	ot->poll = ED_operator_posemode_exclusive;

	/* flags */
	ot->flag = OPTYPE_REGISTER | OPTYPE_UNDO;

	/* properties */
	RNA_def_int(ot->srna, "start_frame", 1, MINAFRAME, MAXFRAME, "Start",
	            "First frame to calculate bone paths on", MINFRAME, MAXFRAME / 2.0);
	RNA_def_int(ot->srna, "end_frame", 250, MINAFRAME, MAXFRAME, "End",
	            "Last frame to calculate bone paths on", MINFRAME, MAXFRAME / 2.0);

	RNA_def_enum(ot->srna, "bake_location", rna_enum_motionpath_bake_location_items, 0,
	             "Bake Location",
	             "Which point on the bones is used when calculating paths");
}

/* --------- */

static int pose_update_paths_poll(bContext *C)
{
	if (ED_operator_posemode_exclusive(C)) {
		Object *ob = CTX_data_active_object(C);
		return (ob->pose->avs.path_bakeflag & MOTIONPATH_BAKE_HAS_PATHS) != 0;
	}

	return false;
}

static int pose_update_paths_exec(bContext *C, wmOperator *UNUSED(op))
{
	Object *ob = BKE_object_pose_armature_get(CTX_data_active_object(C));
	Scene *scene = CTX_data_scene(C);

	if (ELEM(NULL, ob, scene))
		return OPERATOR_CANCELLED;

	/* calculate the bones that now have motionpaths... */
	/* TODO: only make for the selected bones? */
	ED_pose_recalculate_paths(scene, ob);

	/* notifiers for updates */
	WM_event_add_notifier(C, NC_OBJECT | ND_POSE, ob);

	return OPERATOR_FINISHED;
}

void POSE_OT_paths_update(wmOperatorType *ot)
{
	/* identifiers */
	ot->name = "Update Bone Paths";
	ot->idname = "POSE_OT_paths_update";
<<<<<<< HEAD
	ot->description = "Update Bone Path\nRecalculate paths for bones that already have them";
	
=======
	ot->description = "Recalculate paths for bones that already have them";

>>>>>>> ae01df57
	/* api callbakcs */
	ot->exec = pose_update_paths_exec;
	ot->poll = pose_update_paths_poll;

	/* flags */
	ot->flag = OPTYPE_REGISTER | OPTYPE_UNDO;
}

/* --------- */

/* for the object with pose/action: clear path curves for selected bones only */
static void ED_pose_clear_paths(Object *ob, bool only_selected)
{
	bPoseChannel *pchan;
	bool skipped = false;

	if (ELEM(NULL, ob, ob->pose))
		return;

	/* free the motionpath blocks for all bones - This is easier for users to quickly clear all */
	for (pchan = ob->pose->chanbase.first; pchan; pchan = pchan->next) {
		if (pchan->mpath) {
			if ((only_selected == false) || ((pchan->bone) && (pchan->bone->flag & BONE_SELECTED))) {
				animviz_free_motionpath(pchan->mpath);
				pchan->mpath = NULL;
			}
			else {
				skipped = true;
			}
		}
	}

	/* if nothing was skipped, there should be no paths left! */
	if (skipped == false)
		ob->pose->avs.path_bakeflag &= ~MOTIONPATH_BAKE_HAS_PATHS;
}

/* operator callback - wrapper for the backend function  */
static int pose_clear_paths_exec(bContext *C, wmOperator *op)
{
	Object *ob = BKE_object_pose_armature_get(CTX_data_active_object(C));
	bool only_selected = RNA_boolean_get(op->ptr, "only_selected");

	/* only continue if there's an object */
	if (ELEM(NULL, ob, ob->pose))
		return OPERATOR_CANCELLED;

	/* use the backend function for this */
	ED_pose_clear_paths(ob, only_selected);

	/* notifiers for updates */
	WM_event_add_notifier(C, NC_OBJECT | ND_POSE, ob);

	return OPERATOR_FINISHED;
}

/* operator callback/wrapper */
static int pose_clear_paths_invoke(bContext *C, wmOperator *op, const wmEvent *evt)
{
	if ((evt->shift) && !RNA_struct_property_is_set(op->ptr, "only_selected")) {
		RNA_boolean_set(op->ptr, "only_selected", true);
	}
	return pose_clear_paths_exec(C, op);
}

void POSE_OT_paths_clear(wmOperatorType *ot)
{
	/* identifiers */
	ot->name = "Clear Bone Paths";
	ot->idname = "POSE_OT_paths_clear";
<<<<<<< HEAD
	ot->description = "Clear Bone Paths\nClear path caches for selected bones";
	
=======
	ot->description = "Clear path caches for all bones, hold Shift key for selected bones only";

>>>>>>> ae01df57
	/* api callbacks */
	ot->invoke = pose_clear_paths_invoke;
	ot->exec = pose_clear_paths_exec;
	ot->poll = ED_operator_posemode_exclusive;

	/* flags */
	ot->flag = OPTYPE_REGISTER | OPTYPE_UNDO;

	/* properties */
	ot->prop = RNA_def_boolean(ot->srna, "only_selected", false, "Only Selected",
	                           "Only clear paths from selected bones");
	RNA_def_property_flag(ot->prop, PROP_SKIP_SAVE);
}

/* ********************************************** */
#if 0 /* UNUSED 2.5 */
static void pose_copy_menu(Scene *scene)
{
	Object *obedit = scene->obedit; // XXX context
	Object *ob = OBACT;
	bArmature *arm;
	bPoseChannel *pchan, *pchanact;
	short nr = 0;
	int i = 0;

	/* paranoia checks */
	if (ELEM(NULL, ob, ob->pose)) return;
	if ((ob == obedit) || (ob->mode & OB_MODE_POSE) == 0) return;

	pchan = BKE_pose_channel_active(ob);

	if (pchan == NULL) return;
	pchanact = pchan;
	arm = ob->data;

	/* if proxy-protected bones selected, some things (such as locks + displays) shouldn't be changeable,
	 * but for constraints (just add local constraints)
	 */
	if (pose_has_protected_selected(ob, 0)) {
		i = BLI_listbase_count(&(pchanact->constraints)); /* if there are 24 or less, allow for the user to select constraints */
		if (i < 25)
			nr = pupmenu("Copy Pose Attributes %t|Local Location %x1|Local Rotation %x2|Local Size %x3|%l|Visual Location %x9|Visual Rotation %x10|Visual Size %x11|%l|Constraints (All) %x4|Constraints... %x5");
		else
			nr = pupmenu("Copy Pose Attributes %t|Local Location %x1|Local Rotation %x2|Local Size %x3|%l|Visual Location %x9|Visual Rotation %x10|Visual Size %x11|%l|Constraints (All) %x4");
	}
	else {
		i = BLI_listbase_count(&(pchanact->constraints)); /* if there are 24 or less, allow for the user to select constraints */
		if (i < 25)
			nr = pupmenu("Copy Pose Attributes %t|Local Location %x1|Local Rotation %x2|Local Size %x3|%l|Visual Location %x9|Visual Rotation %x10|Visual Size %x11|%l|Constraints (All) %x4|Constraints... %x5|%l|Transform Locks %x6|IK Limits %x7|Bone Shape %x8");
		else
			nr = pupmenu("Copy Pose Attributes %t|Local Location %x1|Local Rotation %x2|Local Size %x3|%l|Visual Location %x9|Visual Rotation %x10|Visual Size %x11|%l|Constraints (All) %x4|%l|Transform Locks %x6|IK Limits %x7|Bone Shape %x8");
	}

	if (nr <= 0)
		return;

	if (nr != 5) {
		for (pchan = ob->pose->chanbase.first; pchan; pchan = pchan->next) {
			if ((arm->layer & pchan->bone->layer) &&
			    (pchan->bone->flag & BONE_SELECTED) &&
			    (pchan != pchanact) )
			{
				switch (nr) {
					case 1: /* Local Location */
						copy_v3_v3(pchan->loc, pchanact->loc);
						break;
					case 2: /* Local Rotation */
						copy_qt_qt(pchan->quat, pchanact->quat);
						copy_v3_v3(pchan->eul, pchanact->eul);
						break;
					case 3: /* Local Size */
						copy_v3_v3(pchan->size, pchanact->size);
						break;
					case 4: /* All Constraints */
					{
						ListBase tmp_constraints = {NULL, NULL};

						/* copy constraints to tmpbase and apply 'local' tags before
						 * appending to list of constraints for this channel
						 */
						BKE_constraints_copy(&tmp_constraints, &pchanact->constraints, true);
						if ((ob->proxy) && (pchan->bone->layer & arm->layer_protected)) {
							bConstraint *con;

							/* add proxy-local tags */
							for (con = tmp_constraints.first; con; con = con->next)
								con->flag |= CONSTRAINT_PROXY_LOCAL;
						}
						BLI_movelisttolist(&pchan->constraints, &tmp_constraints);

						/* update flags (need to add here, not just copy) */
						pchan->constflag |= pchanact->constflag;

						if (ob->pose)
							BKE_pose_tag_recalc(bmain, ob->pose);
					}
					break;
					case 6: /* Transform Locks */
						pchan->protectflag = pchanact->protectflag;
						break;
					case 7: /* IK (DOF) settings */
					{
						pchan->ikflag = pchanact->ikflag;
						copy_v3_v3(pchan->limitmin, pchanact->limitmin);
						copy_v3_v3(pchan->limitmax, pchanact->limitmax);
						copy_v3_v3(pchan->stiffness, pchanact->stiffness);
						pchan->ikstretch = pchanact->ikstretch;
						pchan->ikrotweight = pchanact->ikrotweight;
						pchan->iklinweight = pchanact->iklinweight;
					}
					break;
					case 8: /* Custom Bone Shape */
						pchan->custom = pchanact->custom;
						if (pchan->custom) {
							id_us_plus(&pchan->custom->id);
						}
						break;
					case 9: /* Visual Location */
						BKE_armature_loc_pose_to_bone(pchan, pchanact->pose_mat[3], pchan->loc);
						break;
					case 10: /* Visual Rotation */
					{
						float delta_mat[4][4];

						BKE_armature_mat_pose_to_bone(pchan, pchanact->pose_mat, delta_mat);

						if (pchan->rotmode == ROT_MODE_AXISANGLE) {
							float tmp_quat[4];

							/* need to convert to quat first (in temp var)... */
							mat4_to_quat(tmp_quat, delta_mat);
							quat_to_axis_angle(pchan->rotAxis, &pchan->rotAngle, tmp_quat);
						}
						else if (pchan->rotmode == ROT_MODE_QUAT)
							mat4_to_quat(pchan->quat, delta_mat);
						else
							mat4_to_eulO(pchan->eul, pchan->rotmode, delta_mat);
					}
					break;
					case 11: /* Visual Size */
					{
						float delta_mat[4][4], size[4];

						BKE_armature_mat_pose_to_bone(pchan, pchanact->pose_mat, delta_mat);
						mat4_to_size(size, delta_mat);
						copy_v3_v3(pchan->size, size);
					}
				}
			}
		}
	}
	else { /* constraints, optional (note: max we can have is 24 constraints) */
		bConstraint *con, *con_back;
		int const_toggle[24] = {0}; /* XXX, initialize as 0 to quiet errors */
		ListBase const_copy = {NULL, NULL};

		BLI_duplicatelist(&const_copy, &(pchanact->constraints));

		/* build the puplist of constraints */
		for (con = pchanact->constraints.first, i = 0; con; con = con->next, i++) {
			const_toggle[i] = 1;
//			add_numbut(i, UI_BTYPE_TOGGLE|INT, con->name, 0, 0, &(const_toggle[i]), "");
		}

//		if (!do_clever_numbuts("Select Constraints", i, REDRAW)) {
//			BLI_freelistN(&const_copy);
//			return;
//		}

		/* now build a new listbase from the options selected */
		for (i = 0, con = const_copy.first; con; i++) {
			/* if not selected, free/remove it from the list */
			if (!const_toggle[i]) {
				con_back = con->next;
				BLI_freelinkN(&const_copy, con);
				con = con_back;
			}
			else
				con = con->next;
		}

		/* Copy the temo listbase to the selected posebones */
		for (pchan = ob->pose->chanbase.first; pchan; pchan = pchan->next) {
			if ((arm->layer & pchan->bone->layer) &&
			    (pchan->bone->flag & BONE_SELECTED) &&
			    (pchan != pchanact) )
			{
				ListBase tmp_constraints = {NULL, NULL};

				/* copy constraints to tmpbase and apply 'local' tags before
				 * appending to list of constraints for this channel
				 */
				BKE_constraints_copy(&tmp_constraints, &const_copy, true);
				if ((ob->proxy) && (pchan->bone->layer & arm->layer_protected)) {
					/* add proxy-local tags */
					for (con = tmp_constraints.first; con; con = con->next)
						con->flag |= CONSTRAINT_PROXY_LOCAL;
				}
				BLI_movelisttolist(&pchan->constraints, &tmp_constraints);

				/* update flags (need to add here, not just copy) */
				pchan->constflag |= pchanact->constflag;
			}
		}
		BLI_freelistN(&const_copy);
		BKE_pose_update_constraint_flags(ob->pose); /* we could work out the flags but its simpler to do this */

		if (ob->pose)
			BKE_pose_tag_recalc(bmain, ob->pose);
	}

	DAG_id_tag_update(&ob->id, OB_RECALC_DATA); // and all its relations

	BIF_undo_push("Copy Pose Attributes");

}
#endif

/* ********************************************** */

static int pose_flip_names_exec(bContext *C, wmOperator *op)
{
	Main *bmain = CTX_data_main(C);
	Object *ob = BKE_object_pose_armature_get(CTX_data_active_object(C));
	bArmature *arm;

	/* paranoia checks */
	if (ELEM(NULL, ob, ob->pose))
		return OPERATOR_CANCELLED;

	const bool do_strip_numbers = RNA_boolean_get(op->ptr, "do_strip_numbers");

	arm = ob->data;

	ListBase bones_names = {NULL};

	CTX_DATA_BEGIN (C, bPoseChannel *, pchan, selected_pose_bones)
	{
		BLI_addtail(&bones_names, BLI_genericNodeN(pchan->name));
	}
	CTX_DATA_END;

	ED_armature_bones_flip_names(bmain, arm, &bones_names, do_strip_numbers);

	BLI_freelistN(&bones_names);

	/* since we renamed stuff... */
	DAG_id_tag_update(&ob->id, OB_RECALC_DATA);

	/* note, notifier might evolve */
	WM_event_add_notifier(C, NC_OBJECT | ND_POSE, ob);

	return OPERATOR_FINISHED;
}

void POSE_OT_flip_names(wmOperatorType *ot)
{
	/* identifiers */
	ot->name = "Flip Names";
	ot->idname = "POSE_OT_flip_names";
<<<<<<< HEAD
	ot->description = "Flip Names\nFlips (and corrects) the axis suffixes of the names of selected bones";
	
=======
	ot->description = "Flips (and corrects) the axis suffixes of the names of selected bones";

>>>>>>> ae01df57
	/* api callbacks */
	ot->exec = pose_flip_names_exec;
	ot->poll = ED_operator_posemode_local;

	/* flags */
	ot->flag = OPTYPE_REGISTER | OPTYPE_UNDO;

	RNA_def_boolean(ot->srna, "do_strip_numbers", false, "Strip Numbers",
	                "Try to remove right-most dot-number from flipped names "
	                "(WARNING: may result in incoherent naming in some cases)");
}

/* ------------------ */

static int pose_autoside_names_exec(bContext *C, wmOperator *op)
{
	Main *bmain = CTX_data_main(C);
	Object *ob = BKE_object_pose_armature_get(CTX_data_active_object(C));
	bArmature *arm;
	char newname[MAXBONENAME];
	short axis = RNA_enum_get(op->ptr, "axis");

	/* paranoia checks */
	if (ELEM(NULL, ob, ob->pose))
		return OPERATOR_CANCELLED;
	arm = ob->data;

	/* loop through selected bones, auto-naming them */
	CTX_DATA_BEGIN (C, bPoseChannel *, pchan, selected_pose_bones)
	{
		BLI_strncpy(newname, pchan->name, sizeof(newname));
		if (bone_autoside_name(newname, 1, axis, pchan->bone->head[axis], pchan->bone->tail[axis]))
			ED_armature_bone_rename(bmain, arm, pchan->name, newname);
	}
	CTX_DATA_END;

	/* since we renamed stuff... */
	DAG_id_tag_update(&ob->id, OB_RECALC_DATA);

	/* note, notifier might evolve */
	WM_event_add_notifier(C, NC_OBJECT | ND_POSE, ob);

	return OPERATOR_FINISHED;
}

void POSE_OT_autoside_names(wmOperatorType *ot)
{
	static const EnumPropertyItem axis_items[] = {
		{0, "XAXIS", 0, "X-Axis", "Left/Right"},
		{1, "YAXIS", 0, "Y-Axis", "Front/Back"},
		{2, "ZAXIS", 0, "Z-Axis", "Top/Bottom"},
		{0, NULL, 0, NULL, NULL}
	};

	/* identifiers */
	ot->name = "AutoName by Axis";
	ot->idname = "POSE_OT_autoside_names";
<<<<<<< HEAD
	ot->description = "AutoName by Axis\nAutomatically renames the selected bones according to which side of the target axis they fall on";
	
=======
	ot->description = "Automatically renames the selected bones according to which side of the target axis they fall on";

>>>>>>> ae01df57
	/* api callbacks */
	ot->invoke = WM_menu_invoke;
	ot->exec = pose_autoside_names_exec;
	ot->poll = ED_operator_posemode;

	/* flags */
	ot->flag = OPTYPE_REGISTER | OPTYPE_UNDO;

	/* settings */
	ot->prop = RNA_def_enum(ot->srna, "axis", axis_items, 0, "Axis", "Axis tag names with");
}

/* ********************************************** */

static int pose_bone_rotmode_exec(bContext *C, wmOperator *op)
{
	Object *ob = CTX_data_active_object(C);
	int mode = RNA_enum_get(op->ptr, "type");

	/* set rotation mode of selected bones  */
	CTX_DATA_BEGIN (C, bPoseChannel *, pchan, selected_pose_bones)
	{
		pchan->rotmode = mode;
	}
	CTX_DATA_END;

	/* notifiers and updates */
	DAG_id_tag_update((ID *)ob, OB_RECALC_DATA);
	WM_event_add_notifier(C, NC_OBJECT | ND_TRANSFORM, ob);

	return OPERATOR_FINISHED;
}

void POSE_OT_rotation_mode_set(wmOperatorType *ot)
{
	/* identifiers */
	ot->name = "Set Rotation Mode";
	ot->idname = "POSE_OT_rotation_mode_set";
<<<<<<< HEAD
	ot->description = "Set Rotation Mode\nSet the rotation representation used by selected bones";
	
=======
	ot->description = "Set the rotation representation used by selected bones";

>>>>>>> ae01df57
	/* callbacks */
	ot->invoke = WM_menu_invoke;
	ot->exec = pose_bone_rotmode_exec;
	ot->poll = ED_operator_posemode;

	/* flags */
	ot->flag = OPTYPE_REGISTER | OPTYPE_UNDO;

	/* properties */
	ot->prop = RNA_def_enum(ot->srna, "type", rna_enum_posebone_rotmode_items, 0, "Rotation Mode", "");
}

/* ********************************************** */

static int armature_layers_poll(bContext *C)
{
	/* Armature layers operators can be used in posemode OR editmode for armatures */
	return ED_operator_posemode(C) || ED_operator_editarmature(C);
}

static bArmature *armature_layers_get_data(Object **ob)
{
	bArmature *arm = NULL;

	/* Sanity checking and handling of posemode. */
	if (*ob) {
		Object *tob = BKE_object_pose_armature_get(*ob);
		if (tob) {
			*ob = tob;
			arm = (*ob)->data;
		}
		else if ((*ob)->type == OB_ARMATURE) {
			arm = (*ob)->data;
		}
	}

	return arm;
}

/* Show all armature layers */

static int pose_armature_layers_showall_exec(bContext *C, wmOperator *op)
{
	Object *ob = CTX_data_active_object(C);
	bArmature *arm = armature_layers_get_data(&ob);
	PointerRNA ptr;
	int maxLayers = (RNA_boolean_get(op->ptr, "all")) ? 32 : 16;
	int layers[32] = {0}; /* hardcoded for now - we can only have 32 armature layers, so this should be fine... */
	int i;

	/* sanity checking */
	if (arm == NULL)
		return OPERATOR_CANCELLED;

	/* use RNA to set the layers
	 *  although it would be faster to just set directly using bitflags, we still
	 *	need to setup a RNA pointer so that we get the "update" callbacks for free...
	 */
	RNA_id_pointer_create(&arm->id, &ptr);

	for (i = 0; i < maxLayers; i++)
		layers[i] = 1;

	RNA_boolean_set_array(&ptr, "layers", layers);

	/* note, notifier might evolve */
	WM_event_add_notifier(C, NC_OBJECT | ND_POSE, ob);

	/* done */
	return OPERATOR_FINISHED;
}

void ARMATURE_OT_layers_show_all(wmOperatorType *ot)
{
	/* identifiers */
	ot->name = "Show All Layers";
	ot->idname = "ARMATURE_OT_layers_show_all";
<<<<<<< HEAD
	ot->description = "Show All Layers\nMake all armature layers visible";
	
=======
	ot->description = "Make all armature layers visible";

>>>>>>> ae01df57
	/* callbacks */
	ot->exec = pose_armature_layers_showall_exec;
	ot->poll = armature_layers_poll;

	/* flags */
	ot->flag = OPTYPE_REGISTER | OPTYPE_UNDO;

	/* properties */
	ot->prop = RNA_def_boolean(ot->srna, "all", 1, "All Layers", "Enable all layers or just the first 16 (top row)");
}

/* ------------------- */

/* Present a popup to get the layers that should be used */
static int armature_layers_invoke(bContext *C, wmOperator *op, const wmEvent *event)
{
	Object *ob = CTX_data_active_object(C);
	bArmature *arm = armature_layers_get_data(&ob);
	PointerRNA ptr;
	int layers[32]; /* hardcoded for now - we can only have 32 armature layers, so this should be fine... */

	/* sanity checking */
	if (arm == NULL)
		return OPERATOR_CANCELLED;

	/* get RNA pointer to armature data to use that to retrieve the layers as ints to init the operator */
	RNA_id_pointer_create((ID *)arm, &ptr);
	RNA_boolean_get_array(&ptr, "layers", layers);
	RNA_boolean_set_array(op->ptr, "layers", layers);

	/* part to sync with other similar operators... */
	return WM_operator_props_popup(C, op, event);
}

/* Set the visible layers for the active armature (edit and pose modes) */
static int armature_layers_exec(bContext *C, wmOperator *op)
{
	Object *ob = CTX_data_active_object(C);
	bArmature *arm = armature_layers_get_data(&ob);
	PointerRNA ptr;
	int layers[32]; /* hardcoded for now - we can only have 32 armature layers, so this should be fine... */

	if (arm == NULL) {
		return OPERATOR_CANCELLED;
	}

	/* get the values set in the operator properties */
	RNA_boolean_get_array(op->ptr, "layers", layers);

	/* get pointer for armature, and write data there... */
	RNA_id_pointer_create((ID *)arm, &ptr);
	RNA_boolean_set_array(&ptr, "layers", layers);

	/* note, notifier might evolve */
	WM_event_add_notifier(C, NC_OBJECT | ND_POSE, ob);

	return OPERATOR_FINISHED;
}

void ARMATURE_OT_armature_layers(wmOperatorType *ot)
{
	/* identifiers */
	ot->name = "Change Armature Layers";
	ot->idname = "ARMATURE_OT_armature_layers";
<<<<<<< HEAD
	ot->description = "Change Armature Layers\nChange the visible armature layers";
	
=======
	ot->description = "Change the visible armature layers";

>>>>>>> ae01df57
	/* callbacks */
	ot->invoke = armature_layers_invoke;
	ot->exec = armature_layers_exec;
	ot->poll = armature_layers_poll;

	/* flags */
	ot->flag = OPTYPE_REGISTER | OPTYPE_UNDO;

	/* properties */
	RNA_def_boolean_layer_member(ot->srna, "layers", 32, NULL, "Layer", "Armature layers to make visible");
}

/* ------------------- */

/* Present a popup to get the layers that should be used */
static int pose_bone_layers_invoke(bContext *C, wmOperator *op, const wmEvent *event)
{
	int layers[32]; /* hardcoded for now - we can only have 32 armature layers, so this should be fine... */

	/* get layers that are active already */
	CTX_DATA_BEGIN (C, bPoseChannel *, pchan, selected_pose_bones)
	{
		short bit;

		/* loop over the bits for this pchan's layers, adding layers where they're needed */
		for (bit = 0; bit < 32; bit++) {
			layers[bit] = (pchan->bone->layer & (1u << bit)) != 0;
		}
	}
	CTX_DATA_END;

	/* copy layers to operator */
	RNA_boolean_set_array(op->ptr, "layers", layers);

	/* part to sync with other similar operators... */
	return WM_operator_props_popup(C, op, event);
}

/* Set the visible layers for the active armature (edit and pose modes) */
static int pose_bone_layers_exec(bContext *C, wmOperator *op)
{
	Object *ob = BKE_object_pose_armature_get(CTX_data_active_object(C));
	PointerRNA ptr;
	int layers[32]; /* hardcoded for now - we can only have 32 armature layers, so this should be fine... */

	if (ob == NULL || ob->data == NULL) {
		return OPERATOR_CANCELLED;
	}

	/* get the values set in the operator properties */
	RNA_boolean_get_array(op->ptr, "layers", layers);

	/* set layers of pchans based on the values set in the operator props */
	CTX_DATA_BEGIN (C, bPoseChannel *, pchan, selected_pose_bones)
	{
		/* get pointer for pchan, and write flags this way */
		RNA_pointer_create((ID *)ob->data, &RNA_Bone, pchan->bone, &ptr);
		RNA_boolean_set_array(&ptr, "layers", layers);
	}
	CTX_DATA_END;

	/* note, notifier might evolve */
	WM_event_add_notifier(C, NC_OBJECT | ND_POSE, ob);

	return OPERATOR_FINISHED;
}

void POSE_OT_bone_layers(wmOperatorType *ot)
{
	/* identifiers */
	ot->name = "Change Bone Layers";
	ot->idname = "POSE_OT_bone_layers";
<<<<<<< HEAD
	ot->description = "Change Bone Layers\nChange the layers that the selected bones belong to";
	
=======
	ot->description = "Change the layers that the selected bones belong to";

>>>>>>> ae01df57
	/* callbacks */
	ot->invoke = pose_bone_layers_invoke;
	ot->exec = pose_bone_layers_exec;
	ot->poll = ED_operator_posemode_exclusive;

	/* flags */
	ot->flag = OPTYPE_REGISTER | OPTYPE_UNDO;

	/* properties */
	RNA_def_boolean_layer_member(ot->srna, "layers", 32, NULL, "Layer", "Armature layers that bone belongs to");
}

/* ------------------- */

/* Present a popup to get the layers that should be used */
static int armature_bone_layers_invoke(bContext *C, wmOperator *op, const wmEvent *event)
{
	int layers[32] = {0}; /* hardcoded for now - we can only have 32 armature layers, so this should be fine... */

	/* get layers that are active already */
	CTX_DATA_BEGIN (C, EditBone *, ebone, selected_editable_bones)
	{
		short bit;

		/* loop over the bits for this pchan's layers, adding layers where they're needed */
		for (bit = 0; bit < 32; bit++) {
			if (ebone->layer & (1u << bit)) {
				layers[bit] = 1;
			}
		}
	}
	CTX_DATA_END;

	/* copy layers to operator */
	RNA_boolean_set_array(op->ptr, "layers", layers);

	/* part to sync with other similar operators... */
	return WM_operator_props_popup(C, op, event);
}

/* Set the visible layers for the active armature (edit and pose modes) */
static int armature_bone_layers_exec(bContext *C, wmOperator *op)
{
	Object *ob = CTX_data_edit_object(C);
	bArmature *arm = (ob) ? ob->data : NULL;
	PointerRNA ptr;
	int layers[32]; /* hardcoded for now - we can only have 32 armature layers, so this should be fine... */

	/* get the values set in the operator properties */
	RNA_boolean_get_array(op->ptr, "layers", layers);

	/* set layers of pchans based on the values set in the operator props */
	CTX_DATA_BEGIN (C, EditBone *, ebone, selected_editable_bones)
	{
		/* get pointer for pchan, and write flags this way */
		RNA_pointer_create((ID *)arm, &RNA_EditBone, ebone, &ptr);
		RNA_boolean_set_array(&ptr, "layers", layers);
	}
	CTX_DATA_END;

	/* note, notifier might evolve */
	WM_event_add_notifier(C, NC_OBJECT | ND_POSE, ob);

	return OPERATOR_FINISHED;
}

void ARMATURE_OT_bone_layers(wmOperatorType *ot)
{
	/* identifiers */
	ot->name = "Change Bone Layers";
	ot->idname = "ARMATURE_OT_bone_layers";
<<<<<<< HEAD
	ot->description = "Change Bone Layers\nChange the layers that the selected bones belong to";
	
=======
	ot->description = "Change the layers that the selected bones belong to";

>>>>>>> ae01df57
	/* callbacks */
	ot->invoke = armature_bone_layers_invoke;
	ot->exec = armature_bone_layers_exec;
	ot->poll = ED_operator_editarmature;

	/* flags */
	ot->flag = OPTYPE_REGISTER | OPTYPE_UNDO;

	/* properties */
	RNA_def_boolean_layer_member(ot->srna, "layers", 32, NULL, "Layer", "Armature layers that bone belongs to");
}

/* ********************************************** */
/* Show/Hide Bones */

static int hide_selected_pose_bone_cb(Object *ob, Bone *bone, void *UNUSED(ptr))
{
	bArmature *arm = ob->data;

	if (arm->layer & bone->layer) {
		if (bone->flag & BONE_SELECTED) {
			bone->flag |= BONE_HIDDEN_P;
			bone->flag &= ~BONE_SELECTED;
			if (arm->act_bone == bone)
				arm->act_bone = NULL;
		}
	}
	return 0;
}

static int hide_unselected_pose_bone_cb(Object *ob, Bone *bone, void *UNUSED(ptr))
{
	bArmature *arm = ob->data;

	if (arm->layer & bone->layer) {
		/* hrm... typo here? */
		if ((bone->flag & BONE_SELECTED) == 0) {
			bone->flag |= BONE_HIDDEN_P;
			if (arm->act_bone == bone)
				arm->act_bone = NULL;
		}
	}
	return 0;
}

/* active object is armature in posemode, poll checked */
static int pose_hide_exec(bContext *C, wmOperator *op)
{
	Object *ob = BKE_object_pose_armature_get(CTX_data_active_object(C));
	bArmature *arm = ob->data;

	if (ob->proxy != NULL) {
		BKE_report(op->reports, RPT_INFO, "Undo of hiding can only be done with Reveal Selected");
	}

	if (RNA_boolean_get(op->ptr, "unselected"))
		bone_looper(ob, arm->bonebase.first, NULL, hide_unselected_pose_bone_cb);
	else
		bone_looper(ob, arm->bonebase.first, NULL, hide_selected_pose_bone_cb);

	/* note, notifier might evolve */
	WM_event_add_notifier(C, NC_OBJECT | ND_BONE_SELECT, ob);

	return OPERATOR_FINISHED;
}

void POSE_OT_hide(wmOperatorType *ot)
{
	/* identifiers */
	ot->name = "Hide Selected";
	ot->idname = "POSE_OT_hide";
<<<<<<< HEAD
	ot->description = "Hide Selected\nTag selected bones to not be visible in Pose Mode";
	
=======
	ot->description = "Tag selected bones to not be visible in Pose Mode";

>>>>>>> ae01df57
	/* api callbacks */
	ot->exec = pose_hide_exec;
	ot->poll = ED_operator_posemode;

	/* flags */
	ot->flag = OPTYPE_REGISTER | OPTYPE_UNDO;

	/* props */
	RNA_def_boolean(ot->srna, "unselected", 0, "Unselected", "");
}

static int show_pose_bone_cb(Object *ob, Bone *bone, void *data)
{
	const bool select = GET_INT_FROM_POINTER(data);

	bArmature *arm = ob->data;

	if (arm->layer & bone->layer) {
		if (bone->flag & BONE_HIDDEN_P) {
			if (!(bone->flag & BONE_UNSELECTABLE)) {
				SET_FLAG_FROM_TEST(bone->flag, select, BONE_SELECTED);
			}
			bone->flag &= ~BONE_HIDDEN_P;
		}
	}

	return 0;
}

/* active object is armature in posemode, poll checked */
static int pose_reveal_exec(bContext *C, wmOperator *op)
{
	Object *ob = BKE_object_pose_armature_get(CTX_data_active_object(C));
	bArmature *arm = ob->data;
	const bool select = RNA_boolean_get(op->ptr, "select");

	bone_looper(ob, arm->bonebase.first, SET_INT_IN_POINTER(select), show_pose_bone_cb);

	/* note, notifier might evolve */
	WM_event_add_notifier(C, NC_OBJECT | ND_BONE_SELECT, ob);

	return OPERATOR_FINISHED;
}

void POSE_OT_reveal(wmOperatorType *ot)
{
	/* identifiers */
	ot->name = "Reveal Selected";
	ot->idname = "POSE_OT_reveal";
<<<<<<< HEAD
	ot->description = "Reveal Selected\nUnhide all bones that have been tagged to be hidden in Pose Mode";
	
=======
	ot->description = "Reveal all bones hidden in Pose Mode";

>>>>>>> ae01df57
	/* api callbacks */
	ot->exec = pose_reveal_exec;
	ot->poll = ED_operator_posemode;

	/* flags */
	ot->flag = OPTYPE_REGISTER | OPTYPE_UNDO;

	RNA_def_boolean(ot->srna, "select", true, "Select", "");
}

/* ********************************************** */
/* Flip Quats */

static int pose_flip_quats_exec(bContext *C, wmOperator *UNUSED(op))
{
	Scene *scene = CTX_data_scene(C);
	Object *ob = BKE_object_pose_armature_get(CTX_data_active_object(C));
	KeyingSet *ks = ANIM_builtin_keyingset_get_named(NULL, ANIM_KS_LOC_ROT_SCALE_ID);

	/* loop through all selected pchans, flipping and keying (as needed) */
	CTX_DATA_BEGIN (C, bPoseChannel *, pchan, selected_pose_bones)
	{
		/* only if bone is using quaternion rotation */
		if (pchan->rotmode == ROT_MODE_QUAT) {
			/* quaternions have 720 degree range */
			negate_v4(pchan->quat);

			ED_autokeyframe_pchan(C, scene, ob, pchan, ks);
		}
	}
	CTX_DATA_END;

	/* notifiers and updates */
	DAG_id_tag_update(&ob->id, OB_RECALC_DATA);
	WM_event_add_notifier(C, NC_OBJECT | ND_TRANSFORM, ob);

	return OPERATOR_FINISHED;
}

void POSE_OT_quaternions_flip(wmOperatorType *ot)
{
	/* identifiers */
	ot->name = "Flip Quats";
	ot->idname = "POSE_OT_quaternions_flip";
<<<<<<< HEAD
	ot->description = "Flip Quats\nFlip quaternion values to achieve desired rotations, while maintaining the same orientations";
	
=======
	ot->description = "Flip quaternion values to achieve desired rotations, while maintaining the same orientations";

>>>>>>> ae01df57
	/* callbacks */
	ot->exec = pose_flip_quats_exec;
	ot->poll = ED_operator_posemode;

	/* flags */
	ot->flag = OPTYPE_REGISTER | OPTYPE_UNDO;
}
<|MERGE_RESOLUTION|>--- conflicted
+++ resolved
@@ -253,13 +253,8 @@
 	/* identifiers */
 	ot->name = "Calculate Bone Paths";
 	ot->idname = "POSE_OT_paths_calculate";
-<<<<<<< HEAD
 	ot->description = "Calculate Bone Paths\nCalculate paths for the selected bones";
-	
-=======
-	ot->description = "Calculate paths for the selected bones";
-
->>>>>>> ae01df57
+
 	/* api callbacks */
 	ot->invoke = pose_calculate_paths_invoke;
 	ot->exec = pose_calculate_paths_exec;
@@ -314,13 +309,8 @@
 	/* identifiers */
 	ot->name = "Update Bone Paths";
 	ot->idname = "POSE_OT_paths_update";
-<<<<<<< HEAD
 	ot->description = "Update Bone Path\nRecalculate paths for bones that already have them";
-	
-=======
-	ot->description = "Recalculate paths for bones that already have them";
-
->>>>>>> ae01df57
+
 	/* api callbakcs */
 	ot->exec = pose_update_paths_exec;
 	ot->poll = pose_update_paths_poll;
@@ -391,13 +381,8 @@
 	/* identifiers */
 	ot->name = "Clear Bone Paths";
 	ot->idname = "POSE_OT_paths_clear";
-<<<<<<< HEAD
 	ot->description = "Clear Bone Paths\nClear path caches for selected bones";
-	
-=======
-	ot->description = "Clear path caches for all bones, hold Shift key for selected bones only";
-
->>>>>>> ae01df57
+
 	/* api callbacks */
 	ot->invoke = pose_clear_paths_invoke;
 	ot->exec = pose_clear_paths_exec;
@@ -658,13 +643,8 @@
 	/* identifiers */
 	ot->name = "Flip Names";
 	ot->idname = "POSE_OT_flip_names";
-<<<<<<< HEAD
 	ot->description = "Flip Names\nFlips (and corrects) the axis suffixes of the names of selected bones";
-	
-=======
-	ot->description = "Flips (and corrects) the axis suffixes of the names of selected bones";
-
->>>>>>> ae01df57
+
 	/* api callbacks */
 	ot->exec = pose_flip_names_exec;
 	ot->poll = ED_operator_posemode_local;
@@ -722,13 +702,8 @@
 	/* identifiers */
 	ot->name = "AutoName by Axis";
 	ot->idname = "POSE_OT_autoside_names";
-<<<<<<< HEAD
 	ot->description = "AutoName by Axis\nAutomatically renames the selected bones according to which side of the target axis they fall on";
-	
-=======
-	ot->description = "Automatically renames the selected bones according to which side of the target axis they fall on";
-
->>>>>>> ae01df57
+
 	/* api callbacks */
 	ot->invoke = WM_menu_invoke;
 	ot->exec = pose_autoside_names_exec;
@@ -767,13 +742,8 @@
 	/* identifiers */
 	ot->name = "Set Rotation Mode";
 	ot->idname = "POSE_OT_rotation_mode_set";
-<<<<<<< HEAD
 	ot->description = "Set Rotation Mode\nSet the rotation representation used by selected bones";
-	
-=======
-	ot->description = "Set the rotation representation used by selected bones";
-
->>>>>>> ae01df57
+
 	/* callbacks */
 	ot->invoke = WM_menu_invoke;
 	ot->exec = pose_bone_rotmode_exec;
@@ -851,13 +821,8 @@
 	/* identifiers */
 	ot->name = "Show All Layers";
 	ot->idname = "ARMATURE_OT_layers_show_all";
-<<<<<<< HEAD
 	ot->description = "Show All Layers\nMake all armature layers visible";
-	
-=======
-	ot->description = "Make all armature layers visible";
-
->>>>>>> ae01df57
+
 	/* callbacks */
 	ot->exec = pose_armature_layers_showall_exec;
 	ot->poll = armature_layers_poll;
@@ -922,13 +887,8 @@
 	/* identifiers */
 	ot->name = "Change Armature Layers";
 	ot->idname = "ARMATURE_OT_armature_layers";
-<<<<<<< HEAD
 	ot->description = "Change Armature Layers\nChange the visible armature layers";
-	
-=======
-	ot->description = "Change the visible armature layers";
-
->>>>>>> ae01df57
+
 	/* callbacks */
 	ot->invoke = armature_layers_invoke;
 	ot->exec = armature_layers_exec;
@@ -1001,13 +961,8 @@
 	/* identifiers */
 	ot->name = "Change Bone Layers";
 	ot->idname = "POSE_OT_bone_layers";
-<<<<<<< HEAD
 	ot->description = "Change Bone Layers\nChange the layers that the selected bones belong to";
-	
-=======
-	ot->description = "Change the layers that the selected bones belong to";
-
->>>>>>> ae01df57
+
 	/* callbacks */
 	ot->invoke = pose_bone_layers_invoke;
 	ot->exec = pose_bone_layers_exec;
@@ -1079,13 +1034,8 @@
 	/* identifiers */
 	ot->name = "Change Bone Layers";
 	ot->idname = "ARMATURE_OT_bone_layers";
-<<<<<<< HEAD
 	ot->description = "Change Bone Layers\nChange the layers that the selected bones belong to";
-	
-=======
-	ot->description = "Change the layers that the selected bones belong to";
-
->>>>>>> ae01df57
+
 	/* callbacks */
 	ot->invoke = armature_bone_layers_invoke;
 	ot->exec = armature_bone_layers_exec;
@@ -1157,13 +1107,8 @@
 	/* identifiers */
 	ot->name = "Hide Selected";
 	ot->idname = "POSE_OT_hide";
-<<<<<<< HEAD
 	ot->description = "Hide Selected\nTag selected bones to not be visible in Pose Mode";
-	
-=======
-	ot->description = "Tag selected bones to not be visible in Pose Mode";
-
->>>>>>> ae01df57
+
 	/* api callbacks */
 	ot->exec = pose_hide_exec;
 	ot->poll = ED_operator_posemode;
@@ -1213,13 +1158,8 @@
 	/* identifiers */
 	ot->name = "Reveal Selected";
 	ot->idname = "POSE_OT_reveal";
-<<<<<<< HEAD
 	ot->description = "Reveal Selected\nUnhide all bones that have been tagged to be hidden in Pose Mode";
-	
-=======
-	ot->description = "Reveal all bones hidden in Pose Mode";
-
->>>>>>> ae01df57
+
 	/* api callbacks */
 	ot->exec = pose_reveal_exec;
 	ot->poll = ED_operator_posemode;
@@ -1264,13 +1204,8 @@
 	/* identifiers */
 	ot->name = "Flip Quats";
 	ot->idname = "POSE_OT_quaternions_flip";
-<<<<<<< HEAD
 	ot->description = "Flip Quats\nFlip quaternion values to achieve desired rotations, while maintaining the same orientations";
-	
-=======
-	ot->description = "Flip quaternion values to achieve desired rotations, while maintaining the same orientations";
-
->>>>>>> ae01df57
+
 	/* callbacks */
 	ot->exec = pose_flip_quats_exec;
 	ot->poll = ED_operator_posemode;
