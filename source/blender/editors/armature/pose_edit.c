--- conflicted
+++ resolved
@@ -923,11 +923,7 @@
 /* Present a popup to get the layers that should be used */
 static int pose_bone_layers_invoke(bContext *C, wmOperator *op, const wmEvent *event)
 {
-<<<<<<< HEAD
-	int layers[32] = {0}; /* hardcoded for now - we can only have 32 armature layers, so this should be fine... */
-=======
-	bool layers[32]; /* hardcoded for now - we can only have 32 armature layers, so this should be fine... */
->>>>>>> 7c387e51
+	bool layers[32] = {0}; /* hardcoded for now - we can only have 32 armature layers, so this should be fine... */
 
 	/* get layers that are active already */
 	CTX_DATA_BEGIN (C, bPoseChannel *, pchan, selected_pose_bones)
