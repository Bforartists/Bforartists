--- conflicted
+++ resolved
@@ -237,17 +237,10 @@
 
 void POSELIB_OT_new(wmOperatorType *ot)
 {
-<<<<<<< HEAD
-	/* identifiers */
-	ot->name = "New Pose Library";
-	ot->idname = "POSELIB_OT_new";
-	ot->description = "New Pose Library\nAdd New Pose Library to active Object";
-=======
   /* identifiers */
   ot->name = "New Pose Library";
   ot->idname = "POSELIB_OT_new";
-  ot->description = "Add New Pose Library to active Object";
->>>>>>> 93c19a5a
+  ot->description = "New Pose Library\nAdd New Pose Library to active Object";
 
   /* callbacks */
   ot->exec = poselib_new_exec;
@@ -279,17 +272,10 @@
 
 void POSELIB_OT_unlink(wmOperatorType *ot)
 {
-<<<<<<< HEAD
-	/* identifiers */
-	ot->name = "Unlink Pose Library";
-	ot->idname = "POSELIB_OT_unlink";
-	ot->description = "Unlink Pose Library\nRemove Pose Library from active Object";
-=======
   /* identifiers */
   ot->name = "Unlink Pose Library";
   ot->idname = "POSELIB_OT_unlink";
-  ot->description = "Remove Pose Library from active Object";
->>>>>>> 93c19a5a
+  ot->description = "Unlink Pose Library\nRemove Pose Library from active Object";
 
   /* callbacks */
   ot->exec = poselib_unlink_exec;
@@ -371,17 +357,10 @@
 
 void POSELIB_OT_action_sanitize(wmOperatorType *ot)
 {
-<<<<<<< HEAD
-	/* identifiers */
-	ot->name = "Sanitize Pose Library Action";
-	ot->idname = "POSELIB_OT_action_sanitize";
-	ot->description = "Sanitize Pose Library Action\nMake action suitable for use as a Pose Library";
-=======
   /* identifiers */
   ot->name = "Sanitize Pose Library Action";
   ot->idname = "POSELIB_OT_action_sanitize";
-  ot->description = "Make action suitable for use as a Pose Library";
->>>>>>> 93c19a5a
+  ot->description = "Sanitize Pose Library Action\nMake action suitable for use as a Pose Library";
 
   /* callbacks */
   ot->exec = poselib_sanitize_exec;
@@ -539,28 +518,10 @@
 
 void POSELIB_OT_pose_add(wmOperatorType *ot)
 {
-<<<<<<< HEAD
-	/* identifiers */
-	ot->name = "PoseLib Add Pose";
-	ot->idname = "POSELIB_OT_pose_add";
-	ot->description = "PoseLib Add Pose\nAdd the current Pose to the active Pose Library";
-
-	/* api callbacks */
-	ot->invoke = poselib_add_menu_invoke;
-	ot->exec = poselib_add_exec;
-	ot->poll = poselib_add_poll;
-
-	/* flags */
-	ot->flag = OPTYPE_REGISTER | OPTYPE_UNDO;
-
-	/* properties */
-	RNA_def_int(ot->srna, "frame", 1, 0, INT_MAX, "Frame", "Frame to store pose on", 0, INT_MAX);
-	RNA_def_string(ot->srna, "name", "Pose", 64, "Pose Name", "Name of newly added Pose");
-=======
   /* identifiers */
   ot->name = "PoseLib Add Pose";
   ot->idname = "POSELIB_OT_pose_add";
-  ot->description = "Add the current Pose to the active Pose Library";
+  ot->description = "PoseLib Add Pose\nAdd the current Pose to the active Pose Library";
 
   /* api callbacks */
   ot->invoke = poselib_add_menu_invoke;
@@ -573,7 +534,6 @@
   /* properties */
   RNA_def_int(ot->srna, "frame", 1, 0, INT_MAX, "Frame", "Frame to store pose on", 0, INT_MAX);
   RNA_def_string(ot->srna, "name", "Pose", 64, "Pose Name", "Name of newly added Pose");
->>>>>>> 93c19a5a
 }
 
 /* ----- */
@@ -676,34 +636,12 @@
 
 void POSELIB_OT_pose_remove(wmOperatorType *ot)
 {
-<<<<<<< HEAD
-	PropertyRNA *prop;
-
-	/* identifiers */
-	ot->name = "PoseLib Remove Pose";
-	ot->idname = "POSELIB_OT_pose_remove";
-	ot->description = "PoseLib Remove Pose\nRemove nth pose from the active Pose Library";
-
-	/* api callbacks */
-	ot->invoke = WM_menu_invoke;
-	ot->exec = poselib_remove_exec;
-	ot->poll = has_poselib_pose_data_for_editing_poll;
-
-	/* flags */
-	ot->flag = OPTYPE_REGISTER | OPTYPE_UNDO;
-
-	/* properties */
-	prop = RNA_def_enum(ot->srna, "pose", DummyRNA_NULL_items, 0, "Pose", "The pose to remove");
-	RNA_def_enum_funcs(prop, poselib_stored_pose_itemf);
-	RNA_def_property_flag(prop, PROP_ENUM_NO_TRANSLATE);
-	ot->prop = prop;
-=======
   PropertyRNA *prop;
 
   /* identifiers */
   ot->name = "PoseLib Remove Pose";
   ot->idname = "POSELIB_OT_pose_remove";
-  ot->description = "Remove nth pose from the active Pose Library";
+  ot->description = "PoseLib Remove Pose\nRemove nth pose from the active Pose Library";
 
   /* api callbacks */
   ot->invoke = WM_menu_invoke;
@@ -718,7 +656,6 @@
   RNA_def_enum_funcs(prop, poselib_stored_pose_itemf);
   RNA_def_property_flag(prop, PROP_ENUM_NO_TRANSLATE);
   ot->prop = prop;
->>>>>>> 93c19a5a
 }
 
 static int poselib_rename_invoke(bContext *C, wmOperator *op, const wmEvent *event)
@@ -788,36 +725,12 @@
 
 void POSELIB_OT_pose_rename(wmOperatorType *ot)
 {
-<<<<<<< HEAD
-	PropertyRNA *prop;
-
-	/* identifiers */
-	ot->name = "PoseLib Rename Pose";
-	ot->idname = "POSELIB_OT_pose_rename";
-	ot->description = "PoseLib Rename Pose\nRename specified pose from the active Pose Library";
-
-	/* api callbacks */
-	ot->invoke = poselib_rename_invoke;
-	ot->exec = poselib_rename_exec;
-	ot->poll = has_poselib_pose_data_for_editing_poll;
-
-	/* flags */
-	ot->flag = OPTYPE_REGISTER | OPTYPE_UNDO;
-
-	/* properties */
-	/* NOTE: name not pose is the operator's "main" property,
-	 * so that it will get activated in the popup for easy renaming */
-	ot->prop = RNA_def_string(ot->srna, "name", "RenamedPose", 64, "New Pose Name", "New name for pose");
-	prop = RNA_def_enum(ot->srna, "pose", DummyRNA_NULL_items, 0, "Pose", "The pose to rename");
-	RNA_def_enum_funcs(prop, poselib_stored_pose_itemf);
-	RNA_def_property_flag(prop, PROP_ENUM_NO_TRANSLATE);
-=======
   PropertyRNA *prop;
 
   /* identifiers */
   ot->name = "PoseLib Rename Pose";
   ot->idname = "POSELIB_OT_pose_rename";
-  ot->description = "Rename specified pose from the active Pose Library";
+  ot->description = "PoseLib Rename Pose\nRename specified pose from the active Pose Library";
 
   /* api callbacks */
   ot->invoke = poselib_rename_invoke;
@@ -835,7 +748,6 @@
   prop = RNA_def_enum(ot->srna, "pose", DummyRNA_NULL_items, 0, "Pose", "The pose to rename");
   RNA_def_enum_funcs(prop, poselib_stored_pose_itemf);
   RNA_def_property_flag(prop, PROP_ENUM_NO_TRANSLATE);
->>>>>>> 93c19a5a
 }
 
 static int poselib_move_exec(bContext *C, wmOperator *op)
@@ -1891,33 +1803,10 @@
 
 void POSELIB_OT_browse_interactive(wmOperatorType *ot)
 {
-<<<<<<< HEAD
-	/* identifiers */
-	ot->name = "PoseLib Browse Poses";
-	ot->idname = "POSELIB_OT_browse_interactive";
-	ot->description = "PoseLib Browse Poses\nInteractively browse poses in 3D-View";
-
-	/* callbacks */
-	ot->invoke = poselib_preview_invoke;
-	ot->modal = poselib_preview_modal;
-	ot->cancel = poselib_preview_cancel;
-	ot->exec = poselib_preview_exec;
-	ot->poll = has_poselib_pose_data_poll;
-
-	/* flags */
-	ot->flag = OPTYPE_REGISTER | OPTYPE_UNDO | OPTYPE_BLOCKING;
-
-	/* properties */
-	// TODO: make the pose_index into a proper enum instead of a cryptic int...
-	ot->prop = RNA_def_int(ot->srna, "pose_index", -1, -2, INT_MAX, "Pose", "Index of the pose to apply (-2 for no change to pose, -1 for poselib active pose)", 0, INT_MAX);
-
-	// XXX: percentage vs factor?
-	/* not used yet */
-=======
   /* identifiers */
   ot->name = "PoseLib Browse Poses";
   ot->idname = "POSELIB_OT_browse_interactive";
-  ot->description = "Interactively browse poses in 3D-View";
+  ot->description = "PoseLib Browse Poses\nInteractively browse poses in 3D-View";
 
   /* callbacks */
   ot->invoke = poselib_preview_invoke;
@@ -1944,7 +1833,6 @@
 
   // XXX: percentage vs factor?
   /* not used yet */
->>>>>>> 93c19a5a
 #if 0
   RNA_def_float_factor(ot->srna,
                        "blend_factor",
@@ -1960,27 +1848,10 @@
 
 void POSELIB_OT_apply_pose(wmOperatorType *ot)
 {
-<<<<<<< HEAD
-	/* identifiers */
-	ot->name = "Apply Pose Library Pose";
-	ot->idname = "POSELIB_OT_apply_pose";
-	ot->description = "Apply Pose Library Pose\nApply specified Pose Library pose to the rig";
-
-	/* callbacks */
-	ot->exec = poselib_preview_exec;
-	ot->poll = has_poselib_pose_data_poll;
-
-	/* flags */
-	ot->flag = OPTYPE_REGISTER | OPTYPE_UNDO;
-
-	/* properties */
-	/* TODO: make the pose_index into a proper enum instead of a cryptic int... */
-	ot->prop = RNA_def_int(ot->srna, "pose_index", -1, -2, INT_MAX, "Pose", "Index of the pose to apply (-2 for no change to pose, -1 for poselib active pose)", 0, INT_MAX);
-=======
   /* identifiers */
   ot->name = "Apply Pose Library Pose";
   ot->idname = "POSELIB_OT_apply_pose";
-  ot->description = "Apply specified Pose Library pose to the rig";
+  ot->description = "Apply Pose Library Pose\nApply specified Pose Library pose to the rig";
 
   /* callbacks */
   ot->exec = poselib_preview_exec;
@@ -2001,5 +1872,4 @@
       "Index of the pose to apply (-2 for no change to pose, -1 for poselib active pose)",
       0,
       INT_MAX);
->>>>>>> 93c19a5a
 }