/*
 * ***** BEGIN GPL LICENSE BLOCK *****
 *
 * This program is free software; you can redistribute it and/or
 * modify it under the terms of the GNU General Public License
 * as published by the Free Software Foundation; either version 2
 * of the License, or (at your option) any later version.
 *
 * This program is distributed in the hope that it will be useful,
 * but WITHOUT ANY WARRANTY; without even the implied warranty of
 * MERCHANTABILITY or FITNESS FOR A PARTICULAR PURPOSE.  See the
 * GNU General Public License for more details.
 *
 * You should have received a copy of the GNU General Public License
 * along with this program; if not, write to the Free Software Foundation,
 * Inc., 51 Franklin Street, Fifth Floor, Boston, MA 02110-1301, USA.
 *
 * The Original Code is Copyright (C) 2007, Blender Foundation
 * This is a new part of Blender
 *
 * Contributor(s): Joshua Leung
 *
 * ***** END GPL LICENSE BLOCK *****
 */

/** \file blender/editors/armature/pose_lib.c
 *  \ingroup edarmature
 */

#include <string.h>
#include <math.h>

#include "MEM_guardedalloc.h"

#include "BLI_blenlib.h"
#include "BLI_dlrbTree.h"
#include "BLI_string_utils.h"

#include "BLT_translation.h"

#include "DNA_anim_types.h"
#include "DNA_armature_types.h"
#include "DNA_object_types.h"
#include "DNA_scene_types.h"

#include "BKE_animsys.h"
#include "BKE_action.h"
#include "BKE_armature.h"
#include "BKE_depsgraph.h"
#include "BKE_global.h"
#include "BKE_idprop.h"
#include "BKE_main.h"
#include "BKE_library.h"
#include "BKE_object.h"

#include "BKE_context.h"
#include "BKE_report.h"

#include "RNA_access.h"
#include "RNA_define.h"
#include "RNA_enum_types.h"

#include "WM_api.h"
#include "WM_types.h"

#include "UI_interface.h"
#include "UI_resources.h"

#include "ED_anim_api.h"
#include "ED_armature.h"
#include "ED_keyframes_draw.h"
#include "ED_keyframing.h"
#include "ED_keyframes_edit.h"
#include "ED_screen.h"
#include "ED_object.h"

#include "armature_intern.h"

/* ******* XXX ********** */

static void action_set_activemarker(void *UNUSED(a), void *UNUSED(b), void *UNUSED(c)) {}

/* ************************************************************* */
/* == POSE-LIBRARY TOOL FOR BLENDER ==
 *
 * Overview:
 *  This tool allows animators to store a set of frequently used poses to dump into
 *  the active action to help in "budget" productions to quickly block out new actions.
 *  It acts as a kind of "glorified clipboard for poses", allowing for naming of poses.
 *
 * Features:
 *	- PoseLibs are simply normal Actions
 *	- Each "pose" is simply a set of keyframes that occur on a particular frame
 *		-> a set of TimeMarkers that belong to each Action, help 'label' where a 'pose' can be
 *		   found in the Action
 *	- The Scrollwheel or PageUp/Down buttons when used in a special mode or after pressing/holding
 *	  [a modifier] key, cycles through the poses available for the active pose's poselib, allowing the
 *	  animator to preview what action best suits that pose
 */
/* ************************************************************* */


/* gets the first available frame in poselib to store a pose on
 *	- frames start from 1, and a pose should occur on every frame... 0 is error!
 */
static int poselib_get_free_index(bAction *act)
{
	TimeMarker *marker;
	int low = 0, high = 0;
	bool changed = false;

	/* sanity checks */
	if (ELEM(NULL, act, act->markers.first)) return 1;

	/* As poses are not stored in chronological order, we must iterate over this list
	 * a few times until we don't make any new discoveries (mostly about the lower bound).
	 * Prevents problems with deleting then trying to add new poses [#27412]
	 */
	do {
		changed = false;

		for (marker = act->markers.first; marker; marker = marker->next) {
			/* only increase low if value is 1 greater than low, to find "gaps" where
			 * poses were removed from the poselib
			 */
			if (marker->frame == (low + 1)) {
				low++;
				changed = true;
			}

			/* value replaces high if it is the highest value encountered yet */
			if (marker->frame > high) {
				high = marker->frame;
				changed = true;
			}
		}
	} while (changed != 0);

	/* - if low is not equal to high, then low+1 is a gap
	 * - if low is equal to high, then high+1 is the next index (add at end)
	 */
	if (low < high)
		return (low + 1);
	else
		return (high + 1);
}

/* returns the active pose for a poselib */
static TimeMarker *poselib_get_active_pose(bAction *act)
{
	if ((act) && (act->active_marker))
		return BLI_findlink(&act->markers, act->active_marker - 1);
	else
		return NULL;
}

/* Get object that Pose Lib should be found on */
/* XXX C can be zero */
static Object *get_poselib_object(bContext *C)
{
	ScrArea *sa;

	/* sanity check */
	if (C == NULL)
		return NULL;

	sa = CTX_wm_area(C);

	if (sa && (sa->spacetype == SPACE_BUTS))
		return ED_object_context(C);
	else
		return BKE_object_pose_armature_get(CTX_data_active_object(C));
}

/* Poll callback for operators that require existing PoseLib data (with poses) to work */
static int has_poselib_pose_data_poll(bContext *C)
{
	Object *ob = get_poselib_object(C);
	return (ob && ob->poselib);
}

/* Poll callback for operators that require existing PoseLib data (with poses)
 * as they need to do some editing work on those poses (i.e. not on lib-linked actions)
 */
static int has_poselib_pose_data_for_editing_poll(bContext *C)
{
	Object *ob = get_poselib_object(C);
	return (ob && ob->poselib && !ID_IS_LINKED(ob->poselib));
}

/* ----------------------------------- */

/* Initialize a new poselib (whether it is needed or not) */
static bAction *poselib_init_new(Main *bmain, Object *ob)
{
	/* sanity checks - only for armatures */
	if (ELEM(NULL, ob, ob->pose))
		return NULL;

	/* init object's poselib action (unlink old one if there) */
	if (ob->poselib)
		id_us_min(&ob->poselib->id);

	ob->poselib = BKE_action_add(bmain, "PoseLib");
	ob->poselib->idroot = ID_OB;

	return ob->poselib;
}

/* Initialize a new poselib (checks if that needs to happen) */
static bAction *poselib_validate(Main *bmain, Object *ob)
{
	if (ELEM(NULL, ob, ob->pose))
		return NULL;
	else if (ob->poselib == NULL)
		return poselib_init_new(bmain, ob);
	else
		return ob->poselib;
}

/* ************************************************************* */
/* Pose Lib UI Operators */

static int poselib_new_exec(bContext *C, wmOperator *UNUSED(op))
{
	Main *bmain = CTX_data_main(C);
	Object *ob = get_poselib_object(C);

	/* sanity checks */
	if (ob == NULL)
		return OPERATOR_CANCELLED;

	/* new method here deals with the rest... */
	poselib_init_new(bmain, ob);

	/* notifier here might evolve? */
	WM_event_add_notifier(C, NC_OBJECT | ND_POSE, NULL);

	return OPERATOR_FINISHED;
}

void POSELIB_OT_new(wmOperatorType *ot)
{
	/* identifiers */
	ot->name = "New Pose Library";
	ot->idname = "POSELIB_OT_new";
<<<<<<< HEAD
	ot->description = "New Pose Library\nAdd New Pose Library to active Object";
	
=======
	ot->description = "Add New Pose Library to active Object";

>>>>>>> 56810e75
	/* callbacks */
	ot->exec = poselib_new_exec;
	ot->poll = ED_operator_posemode;

	/* flags */
	ot->flag = OPTYPE_REGISTER | OPTYPE_UNDO;
}

/* ------------------------------------------------ */

static int poselib_unlink_exec(bContext *C, wmOperator *UNUSED(op))
{
	Object *ob = get_poselib_object(C);

	/* sanity checks */
	if (ELEM(NULL, ob, ob->poselib))
		return OPERATOR_CANCELLED;

	/* there should be a poselib (we just checked above!), so just lower its user count and remove */
	id_us_min(&ob->poselib->id);
	ob->poselib = NULL;

	/* notifier here might evolve? */
	WM_event_add_notifier(C, NC_OBJECT | ND_POSE, NULL);

	return OPERATOR_FINISHED;
}

void POSELIB_OT_unlink(wmOperatorType *ot)
{
	/* identifiers */
	ot->name = "Unlink Pose Library";
	ot->idname = "POSELIB_OT_unlink";
<<<<<<< HEAD
	ot->description = "Unlink Pose Library\nRemove Pose Library from active Object";
	
=======
	ot->description = "Remove Pose Library from active Object";

>>>>>>> 56810e75
	/* callbacks */
	ot->exec = poselib_unlink_exec;
	ot->poll = has_poselib_pose_data_poll;

	/* flags */
	ot->flag = OPTYPE_REGISTER | OPTYPE_UNDO;
}

/* ************************************************************* */
/* Pose Editing Operators */

/* This tool automagically generates/validates poselib data so that it corresponds to the data
 * in the action. This is for use in making existing actions usable as poselibs.
 */
static int poselib_sanitize_exec(bContext *C, wmOperator *op)
{
	Object *ob = get_poselib_object(C);
	bAction *act = (ob) ? ob->poselib : NULL;
	DLRBT_Tree keys;
	ActKeyColumn *ak;
	TimeMarker *marker, *markern;

	/* validate action */
	if (act == NULL) {
		BKE_report(op->reports, RPT_WARNING, "No action to validate");
		return OPERATOR_CANCELLED;
	}

	/* determine which frames have keys */
	BLI_dlrbTree_init(&keys);
	action_to_keylist(NULL, act, &keys, NULL);
	BLI_dlrbTree_linkedlist_sync(&keys);

	/* for each key, make sure there is a corresponding pose */
	for (ak = keys.first; ak; ak = ak->next) {
		/* check if any pose matches this */
		/* TODO: don't go looking through the list like this every time... */
		for (marker = act->markers.first; marker; marker = marker->next) {
			if (IS_EQ((double)marker->frame, (double)ak->cfra)) {
				marker->flag = -1;
				break;
			}
		}

		/* add new if none found */
		if (marker == NULL) {
			/* add pose to poselib */
			marker = MEM_callocN(sizeof(TimeMarker), "ActionMarker");

			BLI_snprintf(marker->name, sizeof(marker->name), "F%d Pose", (int)ak->cfra);

			marker->frame = (int)ak->cfra;
			marker->flag = -1;

			BLI_addtail(&act->markers, marker);
		}
	}

	/* remove all untagged poses (unused), and remove all tags */
	for (marker = act->markers.first; marker; marker = markern) {
		markern = marker->next;

		if (marker->flag != -1)
			BLI_freelinkN(&act->markers, marker);
		else
			marker->flag = 0;
	}

	/* free temp memory */
	BLI_dlrbTree_free(&keys);

	/* send notifiers for this - using keyframe editing notifiers, since action
	 * may be being shown in anim editors as active action
	 */
	WM_event_add_notifier(C, NC_ANIMATION | ND_KEYFRAME | NA_EDITED, NULL);

	return OPERATOR_FINISHED;
}

void POSELIB_OT_action_sanitize(wmOperatorType *ot)
{
	/* identifiers */
	ot->name = "Sanitize Pose Library Action";
	ot->idname = "POSELIB_OT_action_sanitize";
<<<<<<< HEAD
	ot->description = "Sanitize Pose Library Action\nMake action suitable for use as a Pose Library";
	
=======
	ot->description = "Make action suitable for use as a Pose Library";

>>>>>>> 56810e75
	/* callbacks */
	ot->exec = poselib_sanitize_exec;
	ot->poll = has_poselib_pose_data_for_editing_poll;

	/* flags */
	ot->flag = OPTYPE_REGISTER | OPTYPE_UNDO;
}

/* ------------------------------------------ */

/* Poll callback for adding poses to a PoseLib */
static int poselib_add_poll(bContext *C)
{
	/* There are 2 cases we need to be careful with:
	 *  1) When this operator is invoked from a hotkey, there may be no PoseLib yet
	 *  2) If a PoseLib already exists, we can't edit the action if it is a lib-linked
	 *     actions, as data will be lost when saving the file
	 */
	if (ED_operator_posemode(C)) {
		Object *ob = get_poselib_object(C);
		if (ob) {
			if ((ob->poselib == NULL) || !ID_IS_LINKED(ob->poselib)) {
				return true;
			}
		}
	}
	return false;
}

static void poselib_add_menu_invoke__replacemenu(bContext *C, uiLayout *layout, void *UNUSED(arg))
{
	Object *ob = get_poselib_object(C);
	bAction *act = ob->poselib; /* never NULL */
	TimeMarker *marker;

	wmOperatorType *ot = WM_operatortype_find("POSELIB_OT_pose_add", 1);

	BLI_assert(ot != NULL);

	/* set the operator execution context correctly */
	uiLayoutSetOperatorContext(layout, WM_OP_EXEC_DEFAULT);

	/* add each marker to this menu */
	for (marker = act->markers.first; marker; marker = marker->next) {
		PointerRNA props_ptr;
		uiItemFullO_ptr(
		        layout, ot,
		        marker->name, ICON_ARMATURE_DATA, NULL,
		        WM_OP_EXEC_DEFAULT, 0, &props_ptr);
		RNA_int_set(&props_ptr, "frame", marker->frame);
		RNA_string_set(&props_ptr, "name", marker->name);
	}
}

static int poselib_add_menu_invoke(bContext *C, wmOperator *op, const wmEvent *UNUSED(event))
{
	Scene *scene = CTX_data_scene(C);
	Object *ob = get_poselib_object(C);
	bPose *pose = (ob) ? ob->pose : NULL;
	uiPopupMenu *pup;
	uiLayout *layout;

	/* sanity check */
	if (ELEM(NULL, ob, pose))
		return OPERATOR_CANCELLED;

	/* start building */
	pup = UI_popup_menu_begin(C, op->type->name, ICON_NONE);
	layout = UI_popup_menu_layout(pup);
	uiLayoutSetOperatorContext(layout, WM_OP_EXEC_DEFAULT);

	/* add new (adds to the first unoccupied frame) */
	uiItemIntO(layout, IFACE_("Add New"), ICON_NONE, "POSELIB_OT_pose_add", "frame", poselib_get_free_index(ob->poselib));

	/* check if we have any choices to add a new pose in any other way */
	if ((ob->poselib) && (ob->poselib->markers.first)) {
		/* add new (on current frame) */
		uiItemIntO(layout, IFACE_("Add New (Current Frame)"), ICON_NONE, "POSELIB_OT_pose_add", "frame", CFRA);

		/* replace existing - submenu */
		uiItemMenuF(layout, IFACE_("Replace Existing..."), 0, poselib_add_menu_invoke__replacemenu, NULL);
	}

	UI_popup_menu_end(C, pup);

	/* this operator is only for a menu, not used further */
	return OPERATOR_INTERFACE;
}


static int poselib_add_exec(bContext *C, wmOperator *op)
{
	Main *bmain = CTX_data_main(C);
	Object *ob = get_poselib_object(C);
	bAction *act = poselib_validate(bmain, ob);
	bPose *pose = (ob) ? ob->pose : NULL;
	TimeMarker *marker;
	KeyingSet *ks;
	int frame = RNA_int_get(op->ptr, "frame");
	char name[64];

	/* sanity check (invoke should have checked this anyway) */
	if (ELEM(NULL, ob, pose))
		return OPERATOR_CANCELLED;

	/* get name to give to pose */
	RNA_string_get(op->ptr, "name", name);

	/* add pose to poselib - replaces any existing pose there
	 *	- for the 'replace' option, this should end up finding the appropriate marker,
	 *	  so no new one will be added
	 */
	for (marker = act->markers.first; marker; marker = marker->next) {
		if (marker->frame == frame) {
			BLI_strncpy(marker->name, name, sizeof(marker->name));
			break;
		}
	}
	if (marker == NULL) {
		marker = MEM_callocN(sizeof(TimeMarker), "ActionMarker");

		BLI_strncpy(marker->name, name, sizeof(marker->name));
		marker->frame = frame;

		BLI_addtail(&act->markers, marker);
	}

	/* validate name */
	BLI_uniquename(&act->markers, marker, DATA_("Pose"), '.', offsetof(TimeMarker, name), sizeof(marker->name));

	/* use Keying Set to determine what to store for the pose */
	ks = ANIM_builtin_keyingset_get_named(NULL, ANIM_KS_WHOLE_CHARACTER_SELECTED_ID); /* this includes custom props :)*/
	ANIM_apply_keyingset(C, NULL, act, ks, MODIFYKEY_MODE_INSERT, (float)frame);

	/* store new 'active' pose number */
	act->active_marker = BLI_listbase_count(&act->markers);

	/* done */
	return OPERATOR_FINISHED;
}

void POSELIB_OT_pose_add(wmOperatorType *ot)
{
	/* identifiers */
	ot->name = "PoseLib Add Pose";
	ot->idname = "POSELIB_OT_pose_add";
<<<<<<< HEAD
	ot->description = "PoseLib Add Pose\nAdd the current Pose to the active Pose Library";
	
=======
	ot->description = "Add the current Pose to the active Pose Library";

>>>>>>> 56810e75
	/* api callbacks */
	ot->invoke = poselib_add_menu_invoke;
	ot->exec = poselib_add_exec;
	ot->poll = poselib_add_poll;

	/* flags */
	ot->flag = OPTYPE_REGISTER | OPTYPE_UNDO;

	/* properties */
	RNA_def_int(ot->srna, "frame", 1, 0, INT_MAX, "Frame", "Frame to store pose on", 0, INT_MAX);
	RNA_def_string(ot->srna, "name", "Pose", 64, "Pose Name", "Name of newly added Pose");
}

/* ----- */

/* can be called with C == NULL */
static const EnumPropertyItem *poselib_stored_pose_itemf(bContext *C, PointerRNA *UNUSED(ptr), PropertyRNA *UNUSED(prop), bool *r_free)
{
	Object *ob = get_poselib_object(C);
	bAction *act = (ob) ? ob->poselib : NULL;
	TimeMarker *marker;
	EnumPropertyItem *item = NULL, item_tmp = {0};
	int totitem = 0;
	int i = 0;

	if (C == NULL) {
		return DummyRNA_NULL_items;
	}

	/* check that the action exists */
	if (act) {
		/* add each marker to the list */
		for (marker = act->markers.first, i = 0; marker; marker = marker->next, i++) {
			item_tmp.identifier = item_tmp.name = marker->name;
			item_tmp.icon = ICON_ARMATURE_DATA;
			item_tmp.value = i;
			RNA_enum_item_add(&item, &totitem, &item_tmp);
		}
	}

	RNA_enum_item_end(&item, &totitem);
	*r_free = true;

	return item;
}

static int poselib_remove_exec(bContext *C, wmOperator *op)
{
	Object *ob = get_poselib_object(C);
	bAction *act = (ob) ? ob->poselib : NULL;
	TimeMarker *marker;
	int marker_index;
	FCurve *fcu;
	PropertyRNA *prop;

	/* check if valid poselib */
	if (act == NULL) {
		BKE_report(op->reports, RPT_ERROR, "Object does not have pose lib data");
		return OPERATOR_CANCELLED;
	}

	prop = RNA_struct_find_property(op->ptr, "pose");
	if (RNA_property_is_set(op->ptr, prop)) {
		marker_index = RNA_property_enum_get(op->ptr, prop);
	}
	else {
		marker_index = act->active_marker - 1;
	}

	/* get index (and pointer) of pose to remove */
	marker = BLI_findlink(&act->markers, marker_index);
	if (marker == NULL) {
		BKE_reportf(op->reports, RPT_ERROR, "Invalid pose specified %d", marker_index);
		return OPERATOR_CANCELLED;
	}

	/* remove relevant keyframes */
	for (fcu = act->curves.first; fcu; fcu = fcu->next) {
		BezTriple *bezt;
		unsigned int i;

		if (fcu->bezt) {
			for (i = 0, bezt = fcu->bezt; i < fcu->totvert; i++, bezt++) {
				/* check if remove */
				if (IS_EQF(bezt->vec[1][0], (float)marker->frame)) {
					delete_fcurve_key(fcu, i, 1);
					break;
				}
			}
		}
	}

	/* remove poselib from list */
	BLI_freelinkN(&act->markers, marker);

	/* fix active pose number */
	act->active_marker = 0;

	/* send notifiers for this - using keyframe editing notifiers, since action
	 * may be being shown in anim editors as active action
	 */
	WM_event_add_notifier(C, NC_ANIMATION | ND_KEYFRAME | NA_EDITED, NULL);

	/* done */
	return OPERATOR_FINISHED;
}

void POSELIB_OT_pose_remove(wmOperatorType *ot)
{
	PropertyRNA *prop;

	/* identifiers */
	ot->name = "PoseLib Remove Pose";
	ot->idname = "POSELIB_OT_pose_remove";
<<<<<<< HEAD
	ot->description = "PoseLib Remove Pose\nRemove nth pose from the active Pose Library";
	
=======
	ot->description = "Remove nth pose from the active Pose Library";

>>>>>>> 56810e75
	/* api callbacks */
	ot->invoke = WM_menu_invoke;
	ot->exec = poselib_remove_exec;
	ot->poll = has_poselib_pose_data_for_editing_poll;

	/* flags */
	ot->flag = OPTYPE_REGISTER | OPTYPE_UNDO;

	/* properties */
	prop = RNA_def_enum(ot->srna, "pose", DummyRNA_NULL_items, 0, "Pose", "The pose to remove");
	RNA_def_enum_funcs(prop, poselib_stored_pose_itemf);
	RNA_def_property_flag(prop, PROP_ENUM_NO_TRANSLATE);
	ot->prop = prop;
}

static int poselib_rename_invoke(bContext *C, wmOperator *op, const wmEvent *event)
{
	Object *ob = get_poselib_object(C);
	bAction *act = (ob) ? ob->poselib : NULL;
	TimeMarker *marker;

	/* check if valid poselib */
	if (act == NULL) {
		BKE_report(op->reports, RPT_ERROR, "Object does not have pose lib data");
		return OPERATOR_CANCELLED;
	}

	/* get index (and pointer) of pose to remove */
	marker = BLI_findlink(&act->markers, act->active_marker - 1);
	if (marker == NULL) {
		BKE_report(op->reports, RPT_ERROR, "Invalid index for pose");
		return OPERATOR_CANCELLED;
	}
	else {
		/* use the existing name of the marker as the name, and use the active marker as the one to rename */
		RNA_enum_set(op->ptr, "pose", act->active_marker - 1);
		RNA_string_set(op->ptr, "name", marker->name);
	}

	/* part to sync with other similar operators... */
	return WM_operator_props_popup_confirm(C, op, event);
}

static int poselib_rename_exec(bContext *C, wmOperator *op)
{
	Object *ob = BKE_object_pose_armature_get(CTX_data_active_object(C));
	bAction *act = (ob) ? ob->poselib : NULL;
	TimeMarker *marker;
	char newname[64];

	/* check if valid poselib */
	if (act == NULL) {
		BKE_report(op->reports, RPT_ERROR, "Object does not have pose lib data");
		return OPERATOR_CANCELLED;
	}

	/* get index (and pointer) of pose to remove */
	marker = BLI_findlink(&act->markers, RNA_enum_get(op->ptr, "pose"));
	if (marker == NULL) {
		BKE_report(op->reports, RPT_ERROR, "Invalid index for pose");
		return OPERATOR_CANCELLED;
	}

	/* get new name */
	RNA_string_get(op->ptr, "name", newname);

	/* copy name and validate it */
	BLI_strncpy(marker->name, newname, sizeof(marker->name));
	BLI_uniquename(&act->markers, marker, DATA_("Pose"), '.', offsetof(TimeMarker, name), sizeof(marker->name));

	/* send notifiers for this - using keyframe editing notifiers, since action
	 * may be being shown in anim editors as active action
	 */
	WM_event_add_notifier(C, NC_ANIMATION | ND_KEYFRAME | NA_EDITED, NULL);

	/* done */
	return OPERATOR_FINISHED;
}

void POSELIB_OT_pose_rename(wmOperatorType *ot)
{
	PropertyRNA *prop;

	/* identifiers */
	ot->name = "PoseLib Rename Pose";
	ot->idname = "POSELIB_OT_pose_rename";
<<<<<<< HEAD
	ot->description = "PoseLib Rename Pose\nRename specified pose from the active Pose Library";
	
=======
	ot->description = "Rename specified pose from the active Pose Library";

>>>>>>> 56810e75
	/* api callbacks */
	ot->invoke = poselib_rename_invoke;
	ot->exec = poselib_rename_exec;
	ot->poll = has_poselib_pose_data_for_editing_poll;

	/* flags */
	ot->flag = OPTYPE_REGISTER | OPTYPE_UNDO;

	/* properties */
	/* NOTE: name not pose is the operator's "main" property, so that it will get activated in the popup for easy renaming */
	ot->prop = RNA_def_string(ot->srna, "name", "RenamedPose", 64, "New Pose Name", "New name for pose");
	prop = RNA_def_enum(ot->srna, "pose", DummyRNA_NULL_items, 0, "Pose", "The pose to rename");
	RNA_def_enum_funcs(prop, poselib_stored_pose_itemf);
	RNA_def_property_flag(prop, PROP_ENUM_NO_TRANSLATE);
}

static int poselib_move_exec(bContext *C, wmOperator *op)
{
	Object *ob = get_poselib_object(C);
	bAction *act = (ob) ? ob->poselib : NULL;
	TimeMarker *marker;
	int marker_index;
	int dir;
	PropertyRNA *prop;

	/* check if valid poselib */
	if (act == NULL) {
		BKE_report(op->reports, RPT_ERROR, "Object does not have pose lib data");
		return OPERATOR_CANCELLED;
	}

	prop = RNA_struct_find_property(op->ptr, "pose");
	if (RNA_property_is_set(op->ptr, prop)) {
		marker_index = RNA_property_enum_get(op->ptr, prop);
	}
	else {
		marker_index = act->active_marker - 1;
	}

	/* get index (and pointer) of pose to remove */
	marker = BLI_findlink(&act->markers, marker_index);
	if (marker == NULL) {
		BKE_reportf(op->reports, RPT_ERROR, "Invalid pose specified %d", marker_index);
		return OPERATOR_CANCELLED;
	}

	dir = RNA_enum_get(op->ptr, "direction");

	/* move pose */
	if (BLI_listbase_link_move(&act->markers, marker, dir)) {
		act->active_marker = marker_index + dir + 1;

		/* send notifiers for this - using keyframe editing notifiers, since action
		 * may be being shown in anim editors as active action
		 */
		WM_event_add_notifier(C, NC_ANIMATION | ND_KEYFRAME | NA_EDITED, NULL);
	}
	else {
		return OPERATOR_CANCELLED;
	}

	/* done */
	return OPERATOR_FINISHED;
}

void POSELIB_OT_pose_move(wmOperatorType *ot)
{
	PropertyRNA *prop;
	static const EnumPropertyItem pose_lib_pose_move[] = {
		{-1, "UP", 0, "Up", ""},
		{1, "DOWN", 0, "Down", ""},
		{0, NULL, 0, NULL, NULL}
	};

	/* identifiers */
	ot->name = "PoseLib Move Pose";
	ot->idname = "POSELIB_OT_pose_move";
	ot->description = "Move the pose up or down in the active Pose Library";

	/* api callbacks */
	ot->invoke = WM_menu_invoke;
	ot->exec = poselib_move_exec;
	ot->poll = has_poselib_pose_data_for_editing_poll;

	/* flags */
	ot->flag = OPTYPE_REGISTER | OPTYPE_UNDO;

	/* properties */
	prop = RNA_def_enum(ot->srna, "pose", DummyRNA_NULL_items, 0, "Pose", "The pose to move");
	RNA_def_enum_funcs(prop, poselib_stored_pose_itemf);
	RNA_def_property_flag(prop, PROP_ENUM_NO_TRANSLATE);
	ot->prop = prop;

	RNA_def_enum(ot->srna, "direction", pose_lib_pose_move, 0, "Direction",
	             "Direction to move the chosen pose towards");
}



/* ************************************************************* */
/* Pose-Lib Browsing/Previewing Operator */

/* Simple struct for storing settings/data for use during PoseLib preview */
typedef struct tPoseLib_PreviewData {
	ListBase backups;       /* tPoseLib_Backup structs for restoring poses */
	ListBase searchp;       /* LinkData structs storing list of poses which match the current search-string */

	Scene *scene;           /* active scene */
	ScrArea *sa;            /* active area */

	PointerRNA rna_ptr;     /* RNA-Pointer to Object 'ob' */
	Object *ob;             /* object to work on */
	bArmature *arm;         /* object's armature data */
	bPose *pose;            /* object's pose */
	bAction *act;           /* poselib to use */
	TimeMarker *marker;     /* 'active' pose */

	int totcount;           /* total number of elements to work on */

	short state;            /* state of main loop */
	short redraw;           /* redraw/update settings during main loop */
	short flag;             /* flags for various settings */

	short search_cursor;    /* position of cursor in searchstr (cursor occurs before the item at the nominated index) */
	char searchstr[64];     /* (Part of) Name to search for to filter poses that get shown */
	char searchold[64];     /* Previously set searchstr (from last loop run), so that we can detected when to rebuild searchp */

	char headerstr[UI_MAX_DRAW_STR];    /* Info-text to print in header */
} tPoseLib_PreviewData;

/* defines for tPoseLib_PreviewData->state values */
enum {
	PL_PREVIEW_ERROR = -1,
	PL_PREVIEW_RUNNING,
	PL_PREVIEW_CONFIRM,
	PL_PREVIEW_CANCEL,
	PL_PREVIEW_RUNONCE
};

/* defines for tPoseLib_PreviewData->redraw values */
enum {
	PL_PREVIEW_NOREDRAW = 0,
	PL_PREVIEW_REDRAWALL,
	PL_PREVIEW_REDRAWHEADER,
};

/* defines for tPoseLib_PreviewData->flag values */
enum {
	PL_PREVIEW_FIRSTTIME    = (1 << 0),
	PL_PREVIEW_SHOWORIGINAL = (1 << 1),
	PL_PREVIEW_ANY_BONE_SELECTED = (1 << 2),
};

/* ---------------------------- */

/* simple struct for storing backup info */
typedef struct tPoseLib_Backup {
	struct tPoseLib_Backup *next, *prev;

	bPoseChannel *pchan;        /* pose channel backups are for */

	bPoseChannel olddata;       /* copy of pose channel's old data (at start) */
	IDProperty *oldprops;       /* copy (needs freeing) of pose channel's properties (at start) */
} tPoseLib_Backup;

/* Makes a copy of the current pose for restoration purposes - doesn't do constraints currently */
static void poselib_backup_posecopy(tPoseLib_PreviewData *pld)
{
	bActionGroup *agrp;
	bPoseChannel *pchan;
	bool selected = false;

	/* determine whether any bone is selected. */
	LISTBASE_FOREACH (bPoseChannel *, bchan, &pld->pose->chanbase) {
		selected = bchan->bone != NULL && bchan->bone->flag & BONE_SELECTED;
		if (selected) {
			pld->flag |= PL_PREVIEW_ANY_BONE_SELECTED;
			break;
		}
	}
	if (!selected) {
		pld->flag &= ~PL_PREVIEW_ANY_BONE_SELECTED;
	}

	/* for each posechannel that has an actionchannel in */
	for (agrp = pld->act->groups.first; agrp; agrp = agrp->next) {
		/* try to find posechannel */
		pchan = BKE_pose_channel_find_name(pld->pose, agrp->name);

		/* backup data if available */
		if (pchan) {
			tPoseLib_Backup *plb;

			/* store backup */
			plb = MEM_callocN(sizeof(tPoseLib_Backup), "tPoseLib_Backup");

			plb->pchan = pchan;
			memcpy(&plb->olddata, plb->pchan, sizeof(bPoseChannel));

			if (pchan->prop)
				plb->oldprops = IDP_CopyProperty(pchan->prop);

			BLI_addtail(&pld->backups, plb);

			/* mark as being affected */
			pld->totcount++;
		}
	}
}

/* Restores original pose */
static void poselib_backup_restore(tPoseLib_PreviewData *pld)
{
	tPoseLib_Backup *plb;

	for (plb = pld->backups.first; plb; plb = plb->next) {
		/* copy most of data straight back */
		memcpy(plb->pchan, &plb->olddata, sizeof(bPoseChannel));

		/* just overwrite values of properties from the stored copies (there should be some) */
		if (plb->oldprops)
			IDP_SyncGroupValues(plb->pchan->prop, plb->oldprops);

		/* TODO: constraints settings aren't restored yet, even though these could change (though not that likely) */
	}
}

/* Free list of backups, including any side data it may use */
static void poselib_backup_free_data(tPoseLib_PreviewData *pld)
{
	tPoseLib_Backup *plb, *plbn;

	for (plb = pld->backups.first; plb; plb = plbn) {
		plbn = plb->next;

		/* free custom data */
		if (plb->oldprops) {
			IDP_FreeProperty(plb->oldprops);
			MEM_freeN(plb->oldprops);
		}

		/* free backup element now */
		BLI_freelinkN(&pld->backups, plb);
	}
}

/* ---------------------------- */

/* Applies the appropriate stored pose from the pose-library to the current pose
 *	- assumes that a valid object, with a poselib has been supplied
 *	- gets the string to print in the header
 *  - this code is based on the code for extract_pose_from_action in blenkernel/action.c
 */
static void poselib_apply_pose(tPoseLib_PreviewData *pld)
{
	PointerRNA *ptr = &pld->rna_ptr;
	bArmature *arm = pld->arm;
	bPose *pose = pld->pose;
	bPoseChannel *pchan;
	bAction *act = pld->act;
	bActionGroup *agrp;

	KeyframeEditData ked = {{NULL}};
	KeyframeEditFunc group_ok_cb;
	int frame = 1;
	const bool any_bone_selected = pld->flag & PL_PREVIEW_ANY_BONE_SELECTED;

	/* get the frame */
	if (pld->marker)
		frame = pld->marker->frame;
	else
		return;


	/* init settings for testing groups for keyframes */
	group_ok_cb = ANIM_editkeyframes_ok(BEZT_OK_FRAMERANGE);
	ked.f1 = ((float)frame) - 0.5f;
	ked.f2 = ((float)frame) + 0.5f;

	/* start applying - only those channels which have a key at this point in time! */
	for (agrp = act->groups.first; agrp; agrp = agrp->next) {
		/* check if group has any keyframes */
		if (ANIM_animchanneldata_keyframes_loop(&ked, NULL, agrp, ALE_GROUP, NULL, group_ok_cb, NULL)) {
			/* has keyframe on this frame, so try to get a PoseChannel with this name */
			pchan = BKE_pose_channel_find_name(pose, agrp->name);

			if (pchan) {
				bool ok = 0;

				/* check if this bone should get any animation applied */
				if (!any_bone_selected) {
					/* if no bones are selected, then any bone is ok */
					ok = 1;
				}
				else if (pchan->bone) {
					/* only ok if bone is visible and selected */
					if ((pchan->bone->flag & BONE_SELECTED) &&
					    (pchan->bone->flag & BONE_HIDDEN_P) == 0 &&
					    (pchan->bone->layer & arm->layer))
					{
						ok = 1;
					}
				}

				if (ok)
					animsys_evaluate_action_group(ptr, act, agrp, NULL, (float)frame);
			}
		}
	}
}

/* Auto-keys/tags bones affected by the pose used from the poselib */
static void poselib_keytag_pose(bContext *C, Scene *scene, tPoseLib_PreviewData *pld)
{
	bPose *pose = pld->pose;
	bPoseChannel *pchan;
	bAction *act = pld->act;
	bActionGroup *agrp;

	KeyingSet *ks = ANIM_get_keyingset_for_autokeying(scene, ANIM_KS_WHOLE_CHARACTER_ID);
	ListBase dsources = {NULL, NULL};
	bool autokey = autokeyframe_cfra_can_key(scene, &pld->ob->id);
	const bool any_bone_selected = pld->flag & PL_PREVIEW_ANY_BONE_SELECTED;

	/* start tagging/keying */
	for (agrp = act->groups.first; agrp; agrp = agrp->next) {
		/* only for selected bones unless there aren't any selected, in which case all are included  */
		pchan = BKE_pose_channel_find_name(pose, agrp->name);

		if (pchan) {
			if (!any_bone_selected || ((pchan->bone) && (pchan->bone->flag & BONE_SELECTED))) {
				if (autokey) {
					/* add datasource override for the PoseChannel, to be used later */
					ANIM_relative_keyingset_add_source(&dsources, &pld->ob->id, &RNA_PoseBone, pchan);

					/* clear any unkeyed tags */
					if (pchan->bone)
						pchan->bone->flag &= ~BONE_UNKEYED;
				}
				else {
					/* add unkeyed tags */
					if (pchan->bone)
						pchan->bone->flag |= BONE_UNKEYED;
				}
			}
		}
	}

	/* perform actual auto-keying now */
	if (autokey) {
		/* insert keyframes for all relevant bones in one go */
		ANIM_apply_keyingset(C, &dsources, NULL, ks, MODIFYKEY_MODE_INSERT, (float)CFRA);
		BLI_freelistN(&dsources);
	}

	/* send notifiers for this */
	WM_event_add_notifier(C, NC_ANIMATION | ND_KEYFRAME | NA_EDITED, NULL);
}

/* Apply the relevant changes to the pose */
static void poselib_preview_apply(bContext *C, wmOperator *op)
{
	tPoseLib_PreviewData *pld = (tPoseLib_PreviewData *)op->customdata;

	/* only recalc pose (and its dependencies) if pose has changed */
	if (pld->redraw == PL_PREVIEW_REDRAWALL) {
		/* don't clear pose if firsttime */
		if ((pld->flag & PL_PREVIEW_FIRSTTIME) == 0)
			poselib_backup_restore(pld);
		else
			pld->flag &= ~PL_PREVIEW_FIRSTTIME;

		/* pose should be the right one to draw (unless we're temporarily not showing it) */
		if ((pld->flag & PL_PREVIEW_SHOWORIGINAL) == 0) {
			RNA_int_set(op->ptr, "pose_index", BLI_findindex(&pld->act->markers, pld->marker));
			poselib_apply_pose(pld);
		}
		else
			RNA_int_set(op->ptr, "pose_index", -2);  /* -2 means don't apply any pose */

		/* old optimize trick... this enforces to bypass the depgraph
		 *	- note: code copied from transform_generics.c -> recalcData()
		 */
		// FIXME: shouldn't this use the builtin stuff?
		if ((pld->arm->flag & ARM_DELAYDEFORM) == 0)
			DAG_id_tag_update(&pld->ob->id, OB_RECALC_DATA);  /* sets recalc flags */
		else
			BKE_pose_where_is(pld->scene, pld->ob);
	}

	/* do header print - if interactively previewing */
	if (pld->state == PL_PREVIEW_RUNNING) {
		if (pld->flag & PL_PREVIEW_SHOWORIGINAL) {
			BLI_strncpy(pld->headerstr,
			            IFACE_("PoseLib Previewing Pose: [Showing Original Pose] | Use Tab to start previewing poses again"),
			            sizeof(pld->headerstr));
			ED_area_headerprint(pld->sa, pld->headerstr);
		}
		else if (pld->searchstr[0]) {
			char tempstr[65];
			char markern[64];
			short index;

			/* get search-string */
			index = pld->search_cursor;

			if (index >= 0 && index < sizeof(tempstr) - 1) {
				memcpy(&tempstr[0], &pld->searchstr[0], index);
				tempstr[index] = '|';
				memcpy(&tempstr[index + 1], &pld->searchstr[index], (sizeof(tempstr) - 1) - index);
			}
			else {
				BLI_strncpy(tempstr, pld->searchstr, sizeof(tempstr));
			}

			/* get marker name */
			BLI_strncpy(markern, pld->marker ? pld->marker->name : "No Matches", sizeof(markern));

			BLI_snprintf(pld->headerstr, sizeof(pld->headerstr),
			             IFACE_("PoseLib Previewing Pose: Filter - [%s] | "
			                    "Current Pose - \"%s\"  | "
			                    "Use ScrollWheel or PageUp/Down to change"),
			             tempstr, markern);
			ED_area_headerprint(pld->sa, pld->headerstr);
		}
		else {
			BLI_snprintf(pld->headerstr, sizeof(pld->headerstr),
			             IFACE_("PoseLib Previewing Pose: \"%s\"  | "
			                    "Use ScrollWheel or PageUp/Down to change"),
			             pld->marker->name);
			ED_area_headerprint(pld->sa, pld->headerstr);
		}
	}

	/* request drawing of view + clear redraw flag */
	WM_event_add_notifier(C, NC_OBJECT | ND_POSE, pld->ob);
	pld->redraw = PL_PREVIEW_NOREDRAW;
}

/* ---------------------------- */

/* This helper function is called during poselib_preview_poses to find the
 * pose to preview next (after a change event)
 */
static void poselib_preview_get_next(tPoseLib_PreviewData *pld, int step)
{
	/* stop if not going anywhere, as we assume that there is a direction to move in */
	if (step == 0)
		return;

	/* search-string dictates a special approach */
	if (pld->searchstr[0]) {
		TimeMarker *marker;
		LinkData *ld, *ldn, *ldc;

		/* free and rebuild if needed (i.e. if search-str changed) */
		if (!STREQ(pld->searchstr, pld->searchold)) {
			/* free list of temporary search matches */
			BLI_freelistN(&pld->searchp);

			/* generate a new list of search matches */
			for (marker = pld->act->markers.first; marker; marker = marker->next) {
				/* does the name partially match?
				 *  - don't worry about case, to make it easier for users to quickly input a name (or
				 *	  part of one), which is the whole point of this feature
				 */
				if (BLI_strcasestr(marker->name, pld->searchstr)) {
					/* make link-data to store reference to it */
					ld = MEM_callocN(sizeof(LinkData), "PoseMatch");
					ld->data = marker;
					BLI_addtail(&pld->searchp, ld);
				}
			}

			/* set current marker to NULL (so that we start from first) */
			pld->marker = NULL;
		}

		/* check if any matches */
		if (BLI_listbase_is_empty(&pld->searchp)) {
			pld->marker = NULL;
			return;
		}

		/* find first match */
		for (ldc = pld->searchp.first; ldc; ldc = ldc->next) {
			if (ldc->data == pld->marker)
				break;
		}
		if (ldc == NULL)
			ldc = pld->searchp.first;

		/* Loop through the matches in a cyclic fashion, incrementing/decrementing step as appropriate
		 * until step == 0. At this point, marker should be the correct marker.
		 */
		if (step > 0) {
			for (ld = ldc; ld && step; ld = ldn, step--)
				ldn = (ld->next) ? ld->next : pld->searchp.first;
		}
		else {
			for (ld = ldc; ld && step; ld = ldn, step++)
				ldn = (ld->prev) ? ld->prev : pld->searchp.last;
		}

		/* set marker */
		if (ld)
			pld->marker = ld->data;
	}
	else {
		TimeMarker *marker, *next;

		/* if no marker, because we just ended searching, then set that to the start of the list */
		if (pld->marker == NULL)
			pld->marker = pld->act->markers.first;

		/* Loop through the markers in a cyclic fashion, incrementing/decrementing step as appropriate
		 * until step == 0. At this point, marker should be the correct marker.
		 */
		if (step > 0) {
			for (marker = pld->marker; marker && step; marker = next, step--)
				next = (marker->next) ? marker->next : pld->act->markers.first;
		}
		else {
			for (marker = pld->marker; marker && step; marker = next, step++)
				next = (marker->prev) ? marker->prev : pld->act->markers.last;
		}

		/* it should be fairly impossible for marker to be NULL */
		if (marker)
			pld->marker = marker;
	}
}

/* specially handle events for searching */
static void poselib_preview_handle_search(tPoseLib_PreviewData *pld, unsigned short event, char ascii)
{
	/* try doing some form of string manipulation first */
	switch (event) {
		case BACKSPACEKEY:
			if (pld->searchstr[0] && pld->search_cursor) {
				short len = strlen(pld->searchstr);
				short index = pld->search_cursor;
				short i;

				for (i = index; i <= len; i++)
					pld->searchstr[i - 1] = pld->searchstr[i];

				pld->search_cursor--;

				poselib_preview_get_next(pld, 1);
				pld->redraw = PL_PREVIEW_REDRAWALL;
				return;
			}
			break;

		case DELKEY:
			if (pld->searchstr[0] && pld->searchstr[1]) {
				short len = strlen(pld->searchstr);
				short index = pld->search_cursor;
				int i;

				if (index < len) {
					for (i = index; i < len; i++)
						pld->searchstr[i] = pld->searchstr[i + 1];

					poselib_preview_get_next(pld, 1);
					pld->redraw = PL_PREVIEW_REDRAWALL;
					return;
				}
			}
			break;
	}

	if (ascii) {
		/* character to add to the string */
		short index = pld->search_cursor;
		short len = (pld->searchstr[0]) ? strlen(pld->searchstr) : 0;
		short i;

		if (len) {
			for (i = len; i > index; i--)
				pld->searchstr[i] = pld->searchstr[i - 1];
		}
		else
			pld->searchstr[1] = 0;

		pld->searchstr[index] = ascii;
		pld->search_cursor++;

		poselib_preview_get_next(pld, 1);
		pld->redraw = PL_PREVIEW_REDRAWALL;
	}
}

/* handle events for poselib_preview_poses */
static int poselib_preview_handle_event(bContext *UNUSED(C), wmOperator *op, const wmEvent *event)
{
	tPoseLib_PreviewData *pld = op->customdata;
	int ret = OPERATOR_RUNNING_MODAL;

	/* only accept 'press' event, and ignore 'release', so that we don't get double actions */
	if (ELEM(event->val, KM_PRESS, KM_NOTHING) == 0) {
		//printf("PoseLib: skipping event with type '%s' and val %d\n", WM_key_event_string(event->type, false), event->val);
		return ret;
	}

	/* backup stuff that needs to occur before every operation
	 *	- make a copy of searchstr, so that we know if cache needs to be rebuilt
	 */
	BLI_strncpy(pld->searchold, pld->searchstr, sizeof(pld->searchold));

	/* if we're currently showing the original pose, only certain events are handled */
	if (pld->flag & PL_PREVIEW_SHOWORIGINAL) {
		switch (event->type) {
			/* exit - cancel */
			case ESCKEY:
			case RIGHTMOUSE:
				pld->state = PL_PREVIEW_CANCEL;
				break;

			/* exit - confirm */
			case LEFTMOUSE:
			case RETKEY:
			case PADENTER:
			case SPACEKEY:
				pld->state = PL_PREVIEW_CONFIRM;
				break;

			/* view manipulation */
			/* we add pass through here, so that the operators responsible for these can still run,
			 * even though we still maintain control (as RUNNING_MODAL flag is still set too)
			 */
			case PAD0: case PAD1: case PAD2: case PAD3: case PAD4:
			case PAD5: case PAD6: case PAD7: case PAD8: case PAD9:
			case PADPLUSKEY: case PADMINUS:
			case MIDDLEMOUSE: case MOUSEMOVE:
				//pld->redraw = PL_PREVIEW_REDRAWHEADER;
				ret = OPERATOR_PASS_THROUGH;
				break;

			/* quicky compare to original */
			case TABKEY:
				pld->flag &= ~PL_PREVIEW_SHOWORIGINAL;
				pld->redraw = PL_PREVIEW_REDRAWALL;
				break;
		}

		/* EXITS HERE... */
		return ret;
	}

	/* NORMAL EVENT HANDLING... */
	/* searching takes priority over normal activity */
	switch (event->type) {
		/* exit - cancel */
		case ESCKEY:
		case RIGHTMOUSE:
			pld->state = PL_PREVIEW_CANCEL;
			break;

		/* exit - confirm */
		case LEFTMOUSE:
		case RETKEY:
		case PADENTER:
		case SPACEKEY:
			pld->state = PL_PREVIEW_CONFIRM;
			break;

		/* toggle between original pose and poselib pose*/
		case TABKEY:
			pld->flag |= PL_PREVIEW_SHOWORIGINAL;
			pld->redraw = PL_PREVIEW_REDRAWALL;
			break;

		/* change to previous pose (cyclic) */
		case PAGEUPKEY:
		case WHEELUPMOUSE:
			poselib_preview_get_next(pld, -1);
			pld->redraw = PL_PREVIEW_REDRAWALL;
			break;

		/* change to next pose (cyclic) */
		case PAGEDOWNKEY:
		case WHEELDOWNMOUSE:
			poselib_preview_get_next(pld, 1);
			pld->redraw = PL_PREVIEW_REDRAWALL;
			break;

		/* jump 5 poses (cyclic, back) */
		case DOWNARROWKEY:
			poselib_preview_get_next(pld, -5);
			pld->redraw = PL_PREVIEW_REDRAWALL;
			break;

		/* jump 5 poses (cyclic, forward) */
		case UPARROWKEY:
			poselib_preview_get_next(pld, 5);
			pld->redraw = PL_PREVIEW_REDRAWALL;
			break;

		/* change to next pose or searching cursor control */
		case RIGHTARROWKEY:
			if (pld->searchstr[0]) {
				/* move text-cursor to the right */
				if (pld->search_cursor < strlen(pld->searchstr))
					pld->search_cursor++;
				pld->redraw = PL_PREVIEW_REDRAWHEADER;
			}
			else {
				/* change to next pose (cyclic) */
				poselib_preview_get_next(pld, 1);
				pld->redraw = PL_PREVIEW_REDRAWALL;
			}
			break;

		/* change to next pose or searching cursor control */
		case LEFTARROWKEY:
			if (pld->searchstr[0]) {
				/* move text-cursor to the left */
				if (pld->search_cursor)
					pld->search_cursor--;
				pld->redraw = PL_PREVIEW_REDRAWHEADER;
			}
			else {
				/* change to previous pose (cyclic) */
				poselib_preview_get_next(pld, -1);
				pld->redraw = PL_PREVIEW_REDRAWALL;
			}
			break;

		/* change to first pose or start of searching string */
		case HOMEKEY:
			if (pld->searchstr[0]) {
				pld->search_cursor = 0;
				pld->redraw = PL_PREVIEW_REDRAWHEADER;
			}
			else {
				/* change to first pose */
				pld->marker = pld->act->markers.first;
				pld->act->active_marker = 1;

				pld->redraw = PL_PREVIEW_REDRAWALL;
			}
			break;

		/* change to last pose or start of searching string */
		case ENDKEY:
			if (pld->searchstr[0]) {
				pld->search_cursor = strlen(pld->searchstr);
				pld->redraw = PL_PREVIEW_REDRAWHEADER;
			}
			else {
				/* change to last pose */
				pld->marker = pld->act->markers.last;
				pld->act->active_marker = BLI_listbase_count(&pld->act->markers);

				pld->redraw = PL_PREVIEW_REDRAWALL;
			}
			break;

		/* view manipulation */
		/* we add pass through here, so that the operators responsible for these can still run,
		 * even though we still maintain control (as RUNNING_MODAL flag is still set too)
		 */
		case MIDDLEMOUSE: case MOUSEMOVE:
			//pld->redraw = PL_PREVIEW_REDRAWHEADER;
			ret = OPERATOR_PASS_THROUGH;
			break;

		/* view manipulation, or searching */
		case PAD0: case PAD1: case PAD2: case PAD3: case PAD4:
		case PAD5: case PAD6: case PAD7: case PAD8: case PAD9:
		case PADPLUSKEY: case PADMINUS:
			if (pld->searchstr[0]) {
				/* searching... */
				poselib_preview_handle_search(pld, event->type, event->ascii);
			}
			else {
				/* view manipulation (see above) */
				//pld->redraw = PL_PREVIEW_REDRAWHEADER;
				ret = OPERATOR_PASS_THROUGH;
			}
			break;

		/* otherwise, assume that searching might be able to handle it */
		default:
			poselib_preview_handle_search(pld, event->type, event->ascii);
			break;
	}

	return ret;
}

/* ---------------------------- */

/* Init PoseLib Previewing data */
static void poselib_preview_init_data(bContext *C, wmOperator *op)
{
	tPoseLib_PreviewData *pld;
	Object *ob = get_poselib_object(C);
	int pose_index = RNA_int_get(op->ptr, "pose_index");

	/* set up preview state info */
	op->customdata = pld = MEM_callocN(sizeof(tPoseLib_PreviewData), "PoseLib Preview Data");

	/* get basic data */
	pld->ob = ob;
	pld->arm = (ob) ? (ob->data) : NULL;
	pld->pose = (ob) ? (ob->pose) : NULL;
	pld->act = (ob) ? (ob->poselib) : NULL;

	pld->scene = CTX_data_scene(C);
	pld->sa = CTX_wm_area(C);

	/* get starting pose based on RNA-props for this operator */
	if (pose_index == -1)
		pld->marker = poselib_get_active_pose(pld->act);
	else if (pose_index == -2)
		pld->flag |= PL_PREVIEW_SHOWORIGINAL;
	else
		pld->marker = (pld->act) ? BLI_findlink(&pld->act->markers, pose_index) : NULL;

	/* check if valid poselib */
	if (ELEM(NULL, pld->ob, pld->pose, pld->arm)) {
		BKE_report(op->reports, RPT_ERROR, "Pose lib is only for armatures in pose mode");
		pld->state = PL_PREVIEW_ERROR;
		return;
	}
	if (pld->act == NULL) {
		BKE_report(op->reports, RPT_ERROR, "Object does not have a valid pose lib");
		pld->state = PL_PREVIEW_ERROR;
		return;
	}
	if (pld->marker == NULL) {
		if (pld->act->markers.first) {
			/* just use first one then... */
			pld->marker = pld->act->markers.first;
			if (pose_index > -2)
				BKE_report(op->reports, RPT_WARNING, "Pose lib had no active pose");
		}
		else {
			BKE_report(op->reports, RPT_ERROR, "Pose lib has no poses to preview/apply");
			pld->state = PL_PREVIEW_ERROR;
			return;
		}
	}

	/* get ID pointer for applying poses */
	RNA_id_pointer_create(&ob->id, &pld->rna_ptr);

	/* make backups for restoring pose */
	poselib_backup_posecopy(pld);

	/* set flags for running */
	pld->state = PL_PREVIEW_RUNNING;
	pld->redraw = PL_PREVIEW_REDRAWALL;
	pld->flag |= PL_PREVIEW_FIRSTTIME;

	/* set depsgraph flags */
	/* make sure the lock is set OK, unlock can be accidentally saved? */
	pld->pose->flag |= POSE_LOCKED;
	pld->pose->flag &= ~POSE_DO_UNLOCK;

	/* clear strings + search */
	pld->headerstr[0] = pld->searchstr[0] = pld->searchold[0] = '\0';
	pld->search_cursor = 0;
}

/* After previewing poses */
static void poselib_preview_cleanup(bContext *C, wmOperator *op)
{
	tPoseLib_PreviewData *pld = (tPoseLib_PreviewData *)op->customdata;
	Scene *scene = pld->scene;
	Object *ob = pld->ob;
	bPose *pose = pld->pose;
	bArmature *arm = pld->arm;
	bAction *act = pld->act;
	TimeMarker *marker = pld->marker;

	/* redraw the header so that it doesn't show any of our stuff anymore */
	ED_area_headerprint(pld->sa, NULL);

	/* this signal does one recalc on pose, then unlocks, so ESC or edit will work */
	pose->flag |= POSE_DO_UNLOCK;

	/* clear pose if canceled */
	if (pld->state == PL_PREVIEW_CANCEL) {
		poselib_backup_restore(pld);

		/* old optimize trick... this enforces to bypass the depgraph
		 *	- note: code copied from transform_generics.c -> recalcData()
		 */
		if ((arm->flag & ARM_DELAYDEFORM) == 0)
			DAG_id_tag_update(&ob->id, OB_RECALC_DATA);  /* sets recalc flags */
		else
			BKE_pose_where_is(scene, ob);
	}
	else if (pld->state == PL_PREVIEW_CONFIRM) {
		/* tag poses as appropriate */
		poselib_keytag_pose(C, scene, pld);

		/* change active pose setting */
		act->active_marker = BLI_findindex(&act->markers, marker) + 1;
		action_set_activemarker(act, marker, NULL);

		/* Update event for pose and deformation children */
		DAG_id_tag_update(&ob->id, OB_RECALC_DATA);

		/* updates */
		if (IS_AUTOKEY_MODE(scene, NORMAL)) {
			//remake_action_ipos(ob->action);
		}
		else
			BKE_pose_where_is(scene, ob);
	}

	/* Request final redraw of the view. */
	WM_event_add_notifier(C, NC_OBJECT | ND_POSE, pld->ob);

	/* free memory used for backups and searching */
	poselib_backup_free_data(pld);
	BLI_freelistN(&pld->searchp);

	/* free temp data for operator */
	MEM_freeN(pld);
	op->customdata = NULL;
}

/* End previewing operation */
static int poselib_preview_exit(bContext *C, wmOperator *op)
{
	tPoseLib_PreviewData *pld = op->customdata;
	int exit_state = pld->state;

	/* finish up */
	poselib_preview_cleanup(C, op);

	if (ELEM(exit_state, PL_PREVIEW_CANCEL, PL_PREVIEW_ERROR))
		return OPERATOR_CANCELLED;
	else
		return OPERATOR_FINISHED;
}

/* Cancel previewing operation (called when exiting Blender) */
static void poselib_preview_cancel(bContext *C, wmOperator *op)
{
	poselib_preview_exit(C, op);
}

/* main modal status check */
static int poselib_preview_modal(bContext *C, wmOperator *op, const wmEvent *event)
{
	tPoseLib_PreviewData *pld = op->customdata;
	int ret;

	/* 1) check state to see if we're still running */
	if (pld->state != PL_PREVIEW_RUNNING)
		return poselib_preview_exit(C, op);

	/* 2) handle events */
	ret = poselib_preview_handle_event(C, op, event);

	/* 3) apply changes and redraw, otherwise, confirming goes wrong */
	if (pld->redraw)
		poselib_preview_apply(C, op);

	return ret;
}

/* Modal Operator init */
static int poselib_preview_invoke(bContext *C, wmOperator *op, const wmEvent *UNUSED(event))
{
	tPoseLib_PreviewData *pld;

	/* check if everything is ok, and init settings for modal operator */
	poselib_preview_init_data(C, op);
	pld = (tPoseLib_PreviewData *)op->customdata;

	if (pld->state == PL_PREVIEW_ERROR) {
		/* an error occurred, so free temp mem used */
		poselib_preview_cleanup(C, op);
		return OPERATOR_CANCELLED;
	}

	/* do initial apply to have something to look at */
	poselib_preview_apply(C, op);

	/* add temp handler if we're running as a modal operator */
	WM_event_add_modal_handler(C, op);

	return OPERATOR_RUNNING_MODAL;
}

/* Repeat operator */
static int poselib_preview_exec(bContext *C, wmOperator *op)
{
	tPoseLib_PreviewData *pld;

	/* check if everything is ok, and init settings for modal operator */
	poselib_preview_init_data(C, op);
	pld = (tPoseLib_PreviewData *)op->customdata;

	if (pld->state == PL_PREVIEW_ERROR) {
		/* an error occurred, so free temp mem used */
		poselib_preview_cleanup(C, op);
		return OPERATOR_CANCELLED;
	}

	/* the exec() callback is effectively a 'run-once' scenario, so set the state to that
	 * so that everything draws correctly
	 */
	pld->state = PL_PREVIEW_RUNONCE;

	/* apply the active pose */
	poselib_preview_apply(C, op);

	/* now, set the status to exit */
	pld->state = PL_PREVIEW_CONFIRM;

	/* cleanup */
	return poselib_preview_exit(C, op);
}

void POSELIB_OT_browse_interactive(wmOperatorType *ot)
{
	/* identifiers */
	ot->name = "PoseLib Browse Poses";
	ot->idname = "POSELIB_OT_browse_interactive";
<<<<<<< HEAD
	ot->description = "PoseLib Browse Poses\nInteractively browse poses in 3D-View";
	
=======
	ot->description = "Interactively browse poses in 3D-View";

>>>>>>> 56810e75
	/* callbacks */
	ot->invoke = poselib_preview_invoke;
	ot->modal = poselib_preview_modal;
	ot->cancel = poselib_preview_cancel;
	ot->exec = poselib_preview_exec;
	ot->poll = has_poselib_pose_data_poll;

	/* flags */
	ot->flag = OPTYPE_REGISTER | OPTYPE_UNDO | OPTYPE_BLOCKING;

	/* properties */
	// TODO: make the pose_index into a proper enum instead of a cryptic int...
	ot->prop = RNA_def_int(ot->srna, "pose_index", -1, -2, INT_MAX, "Pose", "Index of the pose to apply (-2 for no change to pose, -1 for poselib active pose)", 0, INT_MAX);

	// XXX: percentage vs factor?
	/* not used yet */
	/* RNA_def_float_factor(ot->srna, "blend_factor", 1.0f, 0.0f, 1.0f, "Blend Factor", "Amount that the pose is applied on top of the existing poses", 0.0f, 1.0f); */
}

void POSELIB_OT_apply_pose(wmOperatorType *ot)
{
	/* identifiers */
	ot->name = "Apply Pose Library Pose";
	ot->idname = "POSELIB_OT_apply_pose";
<<<<<<< HEAD
	ot->description = "Apply Pose Library Pose\nApply specified Pose Library pose to the rig";
	
=======
	ot->description = "Apply specified Pose Library pose to the rig";

>>>>>>> 56810e75
	/* callbacks */
	ot->exec = poselib_preview_exec;
	ot->poll = has_poselib_pose_data_poll;

	/* flags */
	ot->flag = OPTYPE_REGISTER | OPTYPE_UNDO;

	/* properties */
	/* TODO: make the pose_index into a proper enum instead of a cryptic int... */
	ot->prop = RNA_def_int(ot->srna, "pose_index", -1, -2, INT_MAX, "Pose", "Index of the pose to apply (-2 for no change to pose, -1 for poselib active pose)", 0, INT_MAX);
}<|MERGE_RESOLUTION|>--- conflicted
+++ resolved
@@ -244,13 +244,8 @@
 	/* identifiers */
 	ot->name = "New Pose Library";
 	ot->idname = "POSELIB_OT_new";
-<<<<<<< HEAD
 	ot->description = "New Pose Library\nAdd New Pose Library to active Object";
-	
-=======
-	ot->description = "Add New Pose Library to active Object";
-
->>>>>>> 56810e75
+
 	/* callbacks */
 	ot->exec = poselib_new_exec;
 	ot->poll = ED_operator_posemode;
@@ -284,13 +279,8 @@
 	/* identifiers */
 	ot->name = "Unlink Pose Library";
 	ot->idname = "POSELIB_OT_unlink";
-<<<<<<< HEAD
 	ot->description = "Unlink Pose Library\nRemove Pose Library from active Object";
-	
-=======
-	ot->description = "Remove Pose Library from active Object";
-
->>>>>>> 56810e75
+
 	/* callbacks */
 	ot->exec = poselib_unlink_exec;
 	ot->poll = has_poselib_pose_data_poll;
@@ -375,13 +365,8 @@
 	/* identifiers */
 	ot->name = "Sanitize Pose Library Action";
 	ot->idname = "POSELIB_OT_action_sanitize";
-<<<<<<< HEAD
 	ot->description = "Sanitize Pose Library Action\nMake action suitable for use as a Pose Library";
-	
-=======
-	ot->description = "Make action suitable for use as a Pose Library";
-
->>>>>>> 56810e75
+
 	/* callbacks */
 	ot->exec = poselib_sanitize_exec;
 	ot->poll = has_poselib_pose_data_for_editing_poll;
@@ -528,13 +513,8 @@
 	/* identifiers */
 	ot->name = "PoseLib Add Pose";
 	ot->idname = "POSELIB_OT_pose_add";
-<<<<<<< HEAD
 	ot->description = "PoseLib Add Pose\nAdd the current Pose to the active Pose Library";
-	
-=======
-	ot->description = "Add the current Pose to the active Pose Library";
-
->>>>>>> 56810e75
+
 	/* api callbacks */
 	ot->invoke = poselib_add_menu_invoke;
 	ot->exec = poselib_add_exec;
@@ -649,13 +629,8 @@
 	/* identifiers */
 	ot->name = "PoseLib Remove Pose";
 	ot->idname = "POSELIB_OT_pose_remove";
-<<<<<<< HEAD
 	ot->description = "PoseLib Remove Pose\nRemove nth pose from the active Pose Library";
-	
-=======
-	ot->description = "Remove nth pose from the active Pose Library";
-
->>>>>>> 56810e75
+
 	/* api callbacks */
 	ot->invoke = WM_menu_invoke;
 	ot->exec = poselib_remove_exec;
@@ -742,13 +717,8 @@
 	/* identifiers */
 	ot->name = "PoseLib Rename Pose";
 	ot->idname = "POSELIB_OT_pose_rename";
-<<<<<<< HEAD
 	ot->description = "PoseLib Rename Pose\nRename specified pose from the active Pose Library";
-	
-=======
-	ot->description = "Rename specified pose from the active Pose Library";
-
->>>>>>> 56810e75
+
 	/* api callbacks */
 	ot->invoke = poselib_rename_invoke;
 	ot->exec = poselib_rename_exec;
@@ -1777,13 +1747,8 @@
 	/* identifiers */
 	ot->name = "PoseLib Browse Poses";
 	ot->idname = "POSELIB_OT_browse_interactive";
-<<<<<<< HEAD
 	ot->description = "PoseLib Browse Poses\nInteractively browse poses in 3D-View";
-	
-=======
-	ot->description = "Interactively browse poses in 3D-View";
-
->>>>>>> 56810e75
+
 	/* callbacks */
 	ot->invoke = poselib_preview_invoke;
 	ot->modal = poselib_preview_modal;
@@ -1808,13 +1773,8 @@
 	/* identifiers */
 	ot->name = "Apply Pose Library Pose";
 	ot->idname = "POSELIB_OT_apply_pose";
-<<<<<<< HEAD
 	ot->description = "Apply Pose Library Pose\nApply specified Pose Library pose to the rig";
-	
-=======
-	ot->description = "Apply specified Pose Library pose to the rig";
-
->>>>>>> 56810e75
+
 	/* callbacks */
 	ot->exec = poselib_preview_exec;
 	ot->poll = has_poselib_pose_data_poll;
