--- conflicted
+++ resolved
@@ -981,25 +981,6 @@
 
   switch (pso->channels) {
     case PS_TFM_LOC:
-<<<<<<< HEAD
-      /*bfa - changed keys from grs to wer*/
-      BLI_snprintf(limits_str,
-                   sizeof(limits_str),
-                   TIP_("[W]/E/R/B/C - Location only (W to clear) | %s"),
-                   axis_str);
-      break;
-    case PS_TFM_ROT:
-      BLI_snprintf(limits_str,
-                   sizeof(limits_str),
-                   TIP_("W/[E]/R/B/C - Rotation only (E to clear) | %s"),
-                   axis_str);
-      break;
-    case PS_TFM_SIZE:
-      BLI_snprintf(limits_str,
-                   sizeof(limits_str),
-                   TIP_("W/E/[R]/B/C - Scale only (R to clear) | %s"),
-                   axis_str);
-=======
       SNPRINTF(limits_str, TIP_("[W]/E/R/B/C - Location only (W to clear) | %s"), axis_str);
       break;
     case PS_TFM_ROT:
@@ -1007,7 +988,6 @@
       break;
     case PS_TFM_SIZE:
       SNPRINTF(limits_str, TIP_("W/E/[R]/B/C - Scale only (R to clear) | %s"), axis_str);
->>>>>>> 0ba1fa4f
       break;
     case PS_TFM_BBONE_SHAPE:
       /*bfa - changed keys from grs to wer*/
