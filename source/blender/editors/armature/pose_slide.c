--- conflicted
+++ resolved
@@ -981,33 +981,13 @@
 
   switch (pso->channels) {
     case PS_TFM_LOC:
-<<<<<<< HEAD
-      /*bfa - changed keys from grs to wer*/
-      BLI_snprintf(limits_str,
-                   sizeof(limits_str),
-                   TIP_("[W]/E/R/B/C - Location only (W to clear) | %s"),
-                   axis_str);
+      SNPRINTF(limits_str, TIP_("[W]/E/R/B/C - Location only (W to clear) | %s"), axis_str);
       break;
     case PS_TFM_ROT:
-      BLI_snprintf(limits_str,
-                   sizeof(limits_str),
-                   TIP_("W/[E]/R/B/C - Rotation only (E to clear) | %s"),
-                   axis_str);
+      SNPRINTF(limits_str, TIP_("W/[E]/R/B/C - Rotation only (E to clear) | %s"), axis_str);
       break;
     case PS_TFM_SIZE:
-      BLI_snprintf(limits_str,
-                   sizeof(limits_str),
-                   TIP_("W/E/[R]/B/C - Scale only (R to clear) | %s"),
-                   axis_str);
-=======
-      SNPRINTF(limits_str, TIP_("[G]/R/S/B/C - Location only (G to clear) | %s"), axis_str);
-      break;
-    case PS_TFM_ROT:
-      SNPRINTF(limits_str, TIP_("G/[R]/S/B/C - Rotation only (R to clear) | %s"), axis_str);
-      break;
-    case PS_TFM_SIZE:
-      SNPRINTF(limits_str, TIP_("G/R/[S]/B/C - Scale only (S to clear) | %s"), axis_str);
->>>>>>> 3636e381
+      SNPRINTF(limits_str, TIP_("W/E/[R]/B/C - Scale only (R to clear) | %s"), axis_str);
       break;
     case PS_TFM_BBONE_SHAPE:
       /*bfa - changed keys from grs to wer*/
