/*
 * This program is free software; you can redistribute it and/or
 * modify it under the terms of the GNU General Public License
 * as published by the Free Software Foundation; either version 2
 * of the License, or (at your option) any later version.
 *
 * This program is distributed in the hope that it will be useful,
 * but WITHOUT ANY WARRANTY; without even the implied warranty of
 * MERCHANTABILITY or FITNESS FOR A PARTICULAR PURPOSE.  See the
 * GNU General Public License for more details.
 *
 * You should have received a copy of the GNU General Public License
 * along with this program; if not, write to the Free Software Foundation,
 * Inc., 51 Franklin Street, Fifth Floor, Boston, MA 02110-1301, USA.
 *
 * The Original Code is Copyright (C) 2009, Blender Foundation, Joshua Leung
 * This is a new part of Blender
 */

/** \file
 * \ingroup edarmature
 */

#include "MEM_guardedalloc.h"

#include "BLI_blenlib.h"
#include "BLI_dlrbTree.h"
#include "BLI_math.h"

#include "BLT_translation.h"

#include "DNA_anim_types.h"
#include "DNA_armature_types.h"
#include "DNA_object_types.h"
#include "DNA_scene_types.h"

#include "BKE_fcurve.h"
#include "BKE_nla.h"

#include "BKE_context.h"
#include "BKE_layer.h"
#include "BKE_object.h"
#include "BKE_report.h"
#include "BKE_unit.h"

#include "RNA_access.h"
#include "RNA_define.h"

#include "WM_api.h"
#include "WM_types.h"

#include "UI_interface.h"

#include "ED_armature.h"
#include "ED_keyframes_draw.h"
#include "ED_markers.h"
#include "ED_numinput.h"
#include "ED_screen.h"

#include "armature_intern.h"

/* **************************************************** */
/* == POSE 'SLIDING' TOOLS ==
 *
 * A) Push & Relax, Breakdowner
 * These tools provide the animator with various capabilities
 * for interactively controlling the spacing of poses, but also
 * for 'pushing' and/or 'relaxing' extremes as they see fit.
 *
 * B) Propagate
 * This tool copies elements of the selected pose to successive
 * keyframes, allowing the animator to go back and modify the poses
 * for some "static" pose controls, without having to repeatedly
 * doing a "next paste" dance.
 *
 * C) Pose Sculpting
 * This is yet to be implemented, but the idea here is to use
 * sculpting techniques to make it easier to pose rigs by allowing
 * rigs to be manipulated using a familiar paint-based interface.
 */
/* **************************************************** */
/* A) Push & Relax, Breakdowner */

/* Temporary data shared between these operators */
typedef struct tPoseSlideOp {
  /** current scene */
  Scene *scene;
  /** area that we're operating in (needed for modal()) */
  ScrArea *sa;
  /** region that we're operating in (needed for modal()) */
  ARegion *region;
  /** len of the PoseSlideObject array. */
  uint objects_len;

  /** links between posechannels and f-curves for all the pose objects. */
  ListBase pfLinks;
  /** binary tree for quicker searching for keyframes (when applicable) */
  DLRBT_Tree keys;

  /** current frame number - global time */
  int cframe;

  /** frame before current frame (blend-from) - global time */
  int prevFrame;
  /** frame after current frame (blend-to)    - global time */
  int nextFrame;

  /** sliding mode (ePoseSlide_Modes) */
  short mode;
  /** unused for now, but can later get used for storing runtime settings.... */
  short flag;

  /** which transforms/channels are affected (ePoseSlide_Channels) */
  short channels;
  /** axis-limits for transforms (ePoseSlide_AxisLock) */
  short axislock;

  /** 0-1 value for determining the influence of whatever is relevant */
  float percentage;

  /** numeric input */
  NumInput num;

  struct tPoseSlideObject *ob_data_array;
} tPoseSlideOp;

typedef struct tPoseSlideObject {
  Object *ob;       /* active object that Pose Info comes from */
  float prevFrameF; /* prevFrame, but in local action time (for F-Curve lookups to work) */
  float nextFrameF; /* nextFrame, but in local action time (for F-Curve lookups to work) */
  bool valid;
} tPoseSlideObject;

/* Pose Sliding Modes */
typedef enum ePoseSlide_Modes {
  POSESLIDE_PUSH = 0,  /* exaggerate the pose... */
  POSESLIDE_RELAX,     /* soften the pose... */
  POSESLIDE_BREAKDOWN, /* slide between the endpoint poses, finding a 'soft' spot */
  POSESLIDE_PUSH_REST,
  POSESLIDE_RELAX_REST,
} ePoseSlide_Modes;

/* Transforms/Channels to Affect */
typedef enum ePoseSlide_Channels {
  PS_TFM_ALL = 0, /* All transforms and properties */

  PS_TFM_LOC, /* Loc/Rot/Scale */
  PS_TFM_ROT,
  PS_TFM_SIZE,

  PS_TFM_BBONE_SHAPE, /* Bendy Bones */

  PS_TFM_PROPS, /* Custom Properties */
} ePoseSlide_Channels;

/* Property enum for ePoseSlide_Channels */
static const EnumPropertyItem prop_channels_types[] = {
    {PS_TFM_ALL,
     "ALL",
     0,
     "All Properties",
     "All properties, including transforms, bendy bone shape, and custom properties"},
    {PS_TFM_LOC, "LOC", 0, "Location", "Location only"},
    {PS_TFM_ROT, "ROT", 0, "Rotation", "Rotation only"},
    {PS_TFM_SIZE, "SIZE", 0, "Scale", "Scale only"},
    {PS_TFM_BBONE_SHAPE, "BBONE", 0, "Bendy Bone", "Bendy Bone shape properties"},
    {PS_TFM_PROPS, "CUSTOM", 0, "Custom Properties", "Custom properties"},
    {0, NULL, 0, NULL, NULL},
};

/* Axis Locks */
typedef enum ePoseSlide_AxisLock {
  PS_LOCK_X = (1 << 0),
  PS_LOCK_Y = (1 << 1),
  PS_LOCK_Z = (1 << 2),
} ePoseSlide_AxisLock;

/* Property enum for ePoseSlide_AxisLock */
static const EnumPropertyItem prop_axis_lock_types[] = {
    {0, "FREE", 0, "Free", "All axes are affected"},
    {PS_LOCK_X, "X", 0, "X", "Only X-axis transforms are affected"},
    {PS_LOCK_Y, "Y", 0, "Y", "Only Y-axis transforms are affected"},
    {PS_LOCK_Z, "Z", 0, "Z", "Only Z-axis transforms are affected"},
    /* TODO: Combinations? */
    {0, NULL, 0, NULL, NULL},
};

/* ------------------------------------ */

/* operator init */
static int pose_slide_init(bContext *C, wmOperator *op, ePoseSlide_Modes mode)
{
  tPoseSlideOp *pso;

  /* init slide-op data */
  pso = op->customdata = MEM_callocN(sizeof(tPoseSlideOp), "tPoseSlideOp");

  /* get info from context */
  pso->scene = CTX_data_scene(C);
  pso->sa = CTX_wm_area(C);       /* only really needed when doing modal() */
  pso->region = CTX_wm_region(C); /* only really needed when doing modal() */

  pso->cframe = pso->scene->r.cfra;
  pso->mode = mode;

  /* set range info from property values - these may get overridden for the invoke() */
  pso->percentage = RNA_float_get(op->ptr, "percentage");
  pso->prevFrame = RNA_int_get(op->ptr, "prev_frame");
  pso->nextFrame = RNA_int_get(op->ptr, "next_frame");

  /* get the set of properties/axes that can be operated on */
  pso->channels = RNA_enum_get(op->ptr, "channels");
  pso->axislock = RNA_enum_get(op->ptr, "axis_lock");

  /* for each Pose-Channel which gets affected, get the F-Curves for that channel
   * and set the relevant transform flags... */
  poseAnim_mapping_get(C, &pso->pfLinks);

  Object **objects = BKE_view_layer_array_from_objects_in_mode_unique_data(
      CTX_data_view_layer(C), CTX_wm_view3d(C), &pso->objects_len, OB_MODE_POSE);
  pso->ob_data_array = MEM_callocN(pso->objects_len * sizeof(tPoseSlideObject),
                                   "pose slide objects data");

  for (uint ob_index = 0; ob_index < pso->objects_len; ob_index++) {
    tPoseSlideObject *ob_data = &pso->ob_data_array[ob_index];
    Object *ob_iter = poseAnim_object_get(objects[ob_index]);

    /* Ensure validity of the settings from the context. */
    if (ob_iter == NULL) {
      continue;
    }

    ob_data->ob = ob_iter;
    ob_data->valid = true;

    /* apply NLA mapping corrections so the frame lookups work */
    ob_data->prevFrameF = BKE_nla_tweakedit_remap(
        ob_data->ob->adt, pso->prevFrame, NLATIME_CONVERT_UNMAP);
    ob_data->nextFrameF = BKE_nla_tweakedit_remap(
        ob_data->ob->adt, pso->nextFrame, NLATIME_CONVERT_UNMAP);

    /* set depsgraph flags */
    /* make sure the lock is set OK, unlock can be accidentally saved? */
    ob_data->ob->pose->flag |= POSE_LOCKED;
    ob_data->ob->pose->flag &= ~POSE_DO_UNLOCK;
  }
  MEM_freeN(objects);

  /* do basic initialize of RB-BST used for finding keyframes, but leave the filling of it up
   * to the caller of this (usually only invoke() will do it, to make things more efficient).
   */
  BLI_dlrbTree_init(&pso->keys);

  /* initialise numeric input */
  initNumInput(&pso->num);
  pso->num.idx_max = 0; /* one axis */
  pso->num.val_flag[0] |= NUM_NO_NEGATIVE;
  pso->num.unit_type[0] = B_UNIT_NONE; /* percentages don't have any units... */

  /* return status is whether we've got all the data we were requested to get */
  return 1;
}

/* exiting the operator - free data */
static void pose_slide_exit(wmOperator *op)
{
  tPoseSlideOp *pso = op->customdata;

  /* if data exists, clear its data and exit */
  if (pso) {
    /* free the temp pchan links and their data */
    poseAnim_mapping_free(&pso->pfLinks);

    /* free RB-BST for keyframes (if it contained data) */
    BLI_dlrbTree_free(&pso->keys);

    if (pso->ob_data_array != NULL) {
      MEM_freeN(pso->ob_data_array);
    }

    /* free data itself */
    MEM_freeN(pso);
  }

  /* cleanup */
  op->customdata = NULL;
}

/* ------------------------------------ */

/* helper for apply() / reset() - refresh the data */
static void pose_slide_refresh(bContext *C, tPoseSlideOp *pso)
{
  /* wrapper around the generic version, allowing us to add some custom stuff later still */
  for (uint ob_index = 0; ob_index < pso->objects_len; ob_index++) {
    tPoseSlideObject *ob_data = &pso->ob_data_array[ob_index];
    if (ob_data->valid) {
      poseAnim_mapping_refresh(C, pso->scene, ob_data->ob);
    }
  }
}

/**
 * Although this lookup is not ideal, we won't be dealing with a lot of objects at a given time.
 * But if it comes to that we can instead store prev/next frame in the #tPChanFCurveLink.
 */
static bool pose_frame_range_from_object_get(tPoseSlideOp *pso,
                                             Object *ob,
                                             float *prevFrameF,
                                             float *nextFrameF)
{
  for (uint ob_index = 0; ob_index < pso->objects_len; ob_index++) {
    tPoseSlideObject *ob_data = &pso->ob_data_array[ob_index];
    Object *ob_iter = ob_data->ob;

    if (ob_iter == ob) {
      *prevFrameF = ob_data->prevFrameF;
      *nextFrameF = ob_data->nextFrameF;
      return true;
    }
  }
  *prevFrameF = *nextFrameF = 0.0f;
  return false;
}

/* helper for apply() - perform sliding for some value */
static void pose_slide_apply_val(tPoseSlideOp *pso, FCurve *fcu, Object *ob, float *val)
{
  float prevFrameF, nextFrameF;
  float cframe = (float)pso->cframe;
  float sVal, eVal;
  float w1, w2;

  pose_frame_range_from_object_get(pso, ob, &prevFrameF, &nextFrameF);

  /* get keyframe values for endpoint poses to blend with */
  /* previous/start */
  sVal = evaluate_fcurve(fcu, prevFrameF);
  /* next/end */
  eVal = evaluate_fcurve(fcu, nextFrameF);

  /* calculate the relative weights of the endpoints */
  if (pso->mode == POSESLIDE_BREAKDOWN) {
    /* get weights from the percentage control */
    w1 = pso->percentage; /* this must come second */
    w2 = 1.0f - w1;       /* this must come first */
  }
  else {
    /* - these weights are derived from the relative distance of these
     *   poses from the current frame
     * - they then get normalized so that they only sum up to 1
     */
    float wtot;

    w1 = cframe - (float)pso->prevFrame;
    w2 = (float)pso->nextFrame - cframe;

    wtot = w1 + w2;
    w1 = (w1 / wtot);
    w2 = (w2 / wtot);
  }

  /* Depending on the mode, calculate the new value:
   * - In all of these, the start+end values are multiplied by w2 and w1 (respectively),
   *   since multiplication in another order would decrease
   *   the value the current frame is closer to.
   */
  switch (pso->mode) {
    case POSESLIDE_PUSH: /* make the current pose more pronounced */
    {
      /* Slide the pose away from the breakdown pose in the timeline */
      (*val) -= ((sVal * w2) + (eVal * w1) - (*val)) * pso->percentage;
      break;
    }
    case POSESLIDE_RELAX: /* make the current pose more like its surrounding ones */
    {
      /* Slide the pose towards the breakdown pose in the timeline */
      (*val) += ((sVal * w2) + (eVal * w1) - (*val)) * pso->percentage;
      break;
    }
    case POSESLIDE_BREAKDOWN: /* make the current pose slide around between the endpoints */
    {
      /* Perform simple linear interpolation -
       * coefficient for start must come from pso->percentage. */
      /* TODO: make this use some kind of spline interpolation instead? */
      (*val) = ((sVal * w2) + (eVal * w1));
      break;
    }
  }
}

/* helper for apply() - perform sliding for some 3-element vector */
static void pose_slide_apply_vec3(tPoseSlideOp *pso,
                                  tPChanFCurveLink *pfl,
                                  float vec[3],
                                  const char propName[])
{
  LinkData *ld = NULL;
  char *path = NULL;

  /* get the path to use... */
  path = BLI_sprintfN("%s.%s", pfl->pchan_path, propName);

  /* using this path, find each matching F-Curve for the variables we're interested in */
  while ((ld = poseAnim_mapping_getNextFCurve(&pfl->fcurves, ld, path))) {
    FCurve *fcu = (FCurve *)ld->data;
    const int idx = fcu->array_index;
    const int lock = pso->axislock;

    /* check if this F-Curve is ok given the current axis locks */
    BLI_assert(fcu->array_index < 3);

    if ((lock == 0) || ((lock & PS_LOCK_X) && (idx == 0)) || ((lock & PS_LOCK_Y) && (idx == 1)) ||
        ((lock & PS_LOCK_Z) && (idx == 2))) {
      /* just work on these channels one by one... there's no interaction between values */
      pose_slide_apply_val(pso, fcu, pfl->ob, &vec[fcu->array_index]);
    }
  }

  /* free the temp path we got */
  MEM_freeN(path);
}

/* helper for apply() - perform sliding for custom properties or bbone properties */
static void pose_slide_apply_props(tPoseSlideOp *pso,
                                   tPChanFCurveLink *pfl,
                                   const char prop_prefix[])
{
  PointerRNA ptr = {NULL};
  LinkData *ld;
  int len = strlen(pfl->pchan_path);

  /* setup pointer RNA for resolving paths */
  RNA_pointer_create(NULL, &RNA_PoseBone, pfl->pchan, &ptr);

  /* - custom properties are just denoted using ["..."][etc.] after the end of the base path,
   *   so just check for opening pair after the end of the path
   * - bbone properties are similar, but they always start with a prefix "bbone_*",
   *   so a similar method should work here for those too
   */
  for (ld = pfl->fcurves.first; ld; ld = ld->next) {
    FCurve *fcu = (FCurve *)ld->data;
    const char *bPtr, *pPtr;

    if (fcu->rna_path == NULL) {
      continue;
    }

    /* do we have a match?
     * - bPtr is the RNA Path with the standard part chopped off
     * - pPtr is the chunk of the path which is left over
     */
    bPtr = strstr(fcu->rna_path, pfl->pchan_path) + len;
    pPtr = strstr(bPtr, prop_prefix);

    if (pPtr) {
      /* use RNA to try and get a handle on this property, then, assuming that it is just
       * numerical, try and grab the value as a float for temp editing before setting back
       */
      PropertyRNA *prop = RNA_struct_find_property(&ptr, pPtr);

      if (prop) {
        switch (RNA_property_type(prop)) {
          /* continuous values that can be smoothly interpolated... */
          case PROP_FLOAT: {
            float tval = RNA_property_float_get(&ptr, prop);
            pose_slide_apply_val(pso, fcu, pfl->ob, &tval);
            RNA_property_float_set(&ptr, prop, tval);
            break;
          }
          case PROP_INT: {
            float tval = (float)RNA_property_int_get(&ptr, prop);
            pose_slide_apply_val(pso, fcu, pfl->ob, &tval);
            RNA_property_int_set(&ptr, prop, (int)tval);
            break;
          }

          /* values which can only take discrete values */
          case PROP_BOOLEAN: {
            float tval = (float)RNA_property_boolean_get(&ptr, prop);
            pose_slide_apply_val(pso, fcu, pfl->ob, &tval);
            RNA_property_boolean_set(
                &ptr, prop, (int)tval);  // XXX: do we need threshold clamping here?
            break;
          }
          case PROP_ENUM: {
            /* don't handle this case - these don't usually represent interchangeable
             * set of values which should be interpolated between
             */
            break;
          }

          default:
            /* cannot handle */
            // printf("Cannot Pose Slide non-numerical property\n");
            break;
        }
      }
    }
  }
}

/* helper for apply() - perform sliding for quaternion rotations (using quat blending) */
static void pose_slide_apply_quat(tPoseSlideOp *pso, tPChanFCurveLink *pfl)
{
  FCurve *fcu_w = NULL, *fcu_x = NULL, *fcu_y = NULL, *fcu_z = NULL;
  bPoseChannel *pchan = pfl->pchan;
  LinkData *ld = NULL;
  char *path = NULL;
  float cframe;
  float prevFrameF, nextFrameF;

  if (!pose_frame_range_from_object_get(pso, pfl->ob, &prevFrameF, &nextFrameF)) {
    BLI_assert(!"Invalid pfl data");
    return;
  }

  /* get the path to use - this should be quaternion rotations only (needs care) */
  path = BLI_sprintfN("%s.%s", pfl->pchan_path, "rotation_quaternion");

  /* get the current frame number */
  cframe = (float)pso->cframe;

  /* using this path, find each matching F-Curve for the variables we're interested in */
  while ((ld = poseAnim_mapping_getNextFCurve(&pfl->fcurves, ld, path))) {
    FCurve *fcu = (FCurve *)ld->data;

    /* assign this F-Curve to one of the relevant pointers... */
    switch (fcu->array_index) {
      case 3: /* z */
        fcu_z = fcu;
        break;
      case 2: /* y */
        fcu_y = fcu;
        break;
      case 1: /* x */
        fcu_x = fcu;
        break;
      case 0: /* w */
        fcu_w = fcu;
        break;
    }
  }

  /* only if all channels exist, proceed */
  if (fcu_w && fcu_x && fcu_y && fcu_z) {
    float quat_prev[4], quat_prev_orig[4];
    float quat_next[4], quat_next_orig[4];
    float quat_curr[4], quat_curr_orig[4];
    float quat_final[4];

    copy_qt_qt(quat_curr_orig, pchan->quat);

    /* get 2 quats */
    quat_prev_orig[0] = evaluate_fcurve(fcu_w, prevFrameF);
    quat_prev_orig[1] = evaluate_fcurve(fcu_x, prevFrameF);
    quat_prev_orig[2] = evaluate_fcurve(fcu_y, prevFrameF);
    quat_prev_orig[3] = evaluate_fcurve(fcu_z, prevFrameF);

    quat_next_orig[0] = evaluate_fcurve(fcu_w, nextFrameF);
    quat_next_orig[1] = evaluate_fcurve(fcu_x, nextFrameF);
    quat_next_orig[2] = evaluate_fcurve(fcu_y, nextFrameF);
    quat_next_orig[3] = evaluate_fcurve(fcu_z, nextFrameF);

    normalize_qt_qt(quat_prev, quat_prev_orig);
    normalize_qt_qt(quat_next, quat_next_orig);
    normalize_qt_qt(quat_curr, quat_curr_orig);

    /* perform blending */
    if (pso->mode == POSESLIDE_BREAKDOWN) {
      /* Just perform the interpolation between quat_prev and
       * quat_next using pso->percentage as a guide. */
      interp_qt_qtqt(quat_final, quat_prev, quat_next, pso->percentage);
    }
    else if (pso->mode == POSESLIDE_PUSH) {
      float quat_diff[4];

      /* calculate the delta transform from the previous to the current */
      /* TODO: investigate ways to favor one transform more? */
      sub_qt_qtqt(quat_diff, quat_curr, quat_prev);

      /* increase the original by the delta transform, by an amount determined by percentage */
      add_qt_qtqt(quat_final, quat_curr, quat_diff, pso->percentage);

      normalize_qt(quat_final);
    }
    else {
      BLI_assert(pso->mode == POSESLIDE_RELAX);
      float quat_interp[4], quat_final_prev[4];
      /* TODO: maybe a sensitivity ctrl on top of this is needed */
      int iters = (int)ceil(10.0f * pso->percentage);

      copy_qt_qt(quat_final, quat_curr);

      /* perform this blending several times until a satisfactory result is reached */
      while (iters-- > 0) {
        /* calculate the interpolation between the endpoints */
        interp_qt_qtqt(quat_interp,
                       quat_prev,
                       quat_next,
                       (cframe - pso->prevFrame) / (pso->nextFrame - pso->prevFrame));

        normalize_qt_qt(quat_final_prev, quat_final);

        /* tricky interpolations - blending between original and new */
        interp_qt_qtqt(quat_final, quat_final_prev, quat_interp, 1.0f / 6.0f);
      }
    }

    /* Apply final to the pose bone, keeping compatible for similar keyframe positions. */
    quat_to_compatible_quat(pchan->quat, quat_final, quat_curr_orig);
  }

  /* free the path now */
  MEM_freeN(path);
}

static void pose_slide_rest_pose_apply_vec3(tPoseSlideOp *pso, float vec[3], float default_value)
{
  /* We only slide to the rest pose. So only use the default rest pose value */
  const int lock = pso->axislock;
  for (int idx = 0; idx < 3; idx++) {
    if ((lock == 0) || ((lock & PS_LOCK_X) && (idx == 0)) || ((lock & PS_LOCK_Y) && (idx == 1)) ||
        ((lock & PS_LOCK_Z) && (idx == 2))) {
      float diff_val = default_value - vec[idx];
      if (pso->mode == POSESLIDE_RELAX_REST) {
        vec[idx] += pso->percentage * diff_val;
      }
      else {
        /* Push */
        vec[idx] -= pso->percentage * diff_val;
      }
    }
  }
}

static void pose_slide_rest_pose_apply_other_rot(tPoseSlideOp *pso, float vec[4], bool quat)
{
  /* We only slide to the rest pose. So only use the default rest pose value */
  float default_values[] = {1.0f, 0.0f, 0.0f, 0.0f};
  if (!quat) {
    /* Axis Angle */
    default_values[0] = 0.0f;
    default_values[2] = 1.0f;
  }
  for (int idx = 0; idx < 4; idx++) {
    float diff_val = default_values[idx] - vec[idx];
    if (pso->mode == POSESLIDE_RELAX_REST) {
      vec[idx] += pso->percentage * diff_val;
    }
    else {
      /* Push */
      vec[idx] -= pso->percentage * diff_val;
    }
  }
}

/* apply() - perform the pose sliding between the current pose and the rest pose */
static void pose_slide_rest_pose_apply(bContext *C, tPoseSlideOp *pso)
{
  tPChanFCurveLink *pfl;

  /* for each link, handle each set of transforms */
  for (pfl = pso->pfLinks.first; pfl; pfl = pfl->next) {
    /* valid transforms for each PoseChannel should have been noted already
     * - sliding the pose should be a straightforward exercise for location+rotation,
     *   but rotations get more complicated since we may want to use quaternion blending
     *   for quaternions instead...
     */
    bPoseChannel *pchan = pfl->pchan;

    if (ELEM(pso->channels, PS_TFM_ALL, PS_TFM_LOC) && (pchan->flag & POSE_LOC)) {
      /* calculate these for the 'location' vector, and use location curves */
      pose_slide_rest_pose_apply_vec3(pso, pchan->loc, 0.0f);
    }

    if (ELEM(pso->channels, PS_TFM_ALL, PS_TFM_SIZE) && (pchan->flag & POSE_SIZE)) {
      /* calculate these for the 'scale' vector, and use scale curves */
      pose_slide_rest_pose_apply_vec3(pso, pchan->size, 1.0f);
    }

    if (ELEM(pso->channels, PS_TFM_ALL, PS_TFM_ROT) && (pchan->flag & POSE_ROT)) {
      /* everything depends on the rotation mode */
      if (pchan->rotmode > 0) {
        /* eulers - so calculate these for the 'eul' vector, and use euler_rotation curves */
        pose_slide_rest_pose_apply_vec3(pso, pchan->eul, 0.0f);
      }
      else if (pchan->rotmode == ROT_MODE_AXISANGLE) {
        pose_slide_rest_pose_apply_other_rot(pso, pchan->quat, false);
      }
      else {
        /* quaternions - use quaternion blending */
        pose_slide_rest_pose_apply_other_rot(pso, pchan->quat, true);
      }
    }

    if (ELEM(pso->channels, PS_TFM_ALL, PS_TFM_BBONE_SHAPE) && (pchan->flag & POSE_BBONE_SHAPE)) {
      /* bbone properties - they all start a "bbone_" prefix */
      // TODO Not implemented
      // pose_slide_apply_props(pso, pfl, "bbone_");
    }

    if (ELEM(pso->channels, PS_TFM_ALL, PS_TFM_PROPS) && (pfl->oldprops)) {
      /* Not strictly a transform, but custom properties contribute
       * to the pose produced in many rigs (e.g. the facial rigs used in Sintel). */
      // TODO Not implemented
      // pose_slide_apply_props(pso, pfl, "[\""); /* dummy " for texteditor bugs */
    }
  }

  /* depsgraph updates + redraws */
  pose_slide_refresh(C, pso);
}

/* apply() - perform the pose sliding based on weighting various poses */
static void pose_slide_apply(bContext *C, tPoseSlideOp *pso)
{
  tPChanFCurveLink *pfl;

  /* sanitise the frame ranges */
  if (pso->prevFrame == pso->nextFrame) {
    /* move out one step either side */
    pso->prevFrame--;
    pso->nextFrame++;

    for (uint ob_index = 0; ob_index < pso->objects_len; ob_index++) {
      tPoseSlideObject *ob_data = &pso->ob_data_array[ob_index];

      if (!ob_data->valid) {
        continue;
      }

      /* apply NLA mapping corrections so the frame lookups work */
      ob_data->prevFrameF = BKE_nla_tweakedit_remap(
          ob_data->ob->adt, pso->prevFrame, NLATIME_CONVERT_UNMAP);
      ob_data->nextFrameF = BKE_nla_tweakedit_remap(
          ob_data->ob->adt, pso->nextFrame, NLATIME_CONVERT_UNMAP);
    }
  }

  /* for each link, handle each set of transforms */
  for (pfl = pso->pfLinks.first; pfl; pfl = pfl->next) {
    /* valid transforms for each PoseChannel should have been noted already
     * - sliding the pose should be a straightforward exercise for location+rotation,
     *   but rotations get more complicated since we may want to use quaternion blending
     *   for quaternions instead...
     */
    bPoseChannel *pchan = pfl->pchan;

    if (ELEM(pso->channels, PS_TFM_ALL, PS_TFM_LOC) && (pchan->flag & POSE_LOC)) {
      /* calculate these for the 'location' vector, and use location curves */
      pose_slide_apply_vec3(pso, pfl, pchan->loc, "location");
    }

    if (ELEM(pso->channels, PS_TFM_ALL, PS_TFM_SIZE) && (pchan->flag & POSE_SIZE)) {
      /* calculate these for the 'scale' vector, and use scale curves */
      pose_slide_apply_vec3(pso, pfl, pchan->size, "scale");
    }

    if (ELEM(pso->channels, PS_TFM_ALL, PS_TFM_ROT) && (pchan->flag & POSE_ROT)) {
      /* everything depends on the rotation mode */
      if (pchan->rotmode > 0) {
        /* eulers - so calculate these for the 'eul' vector, and use euler_rotation curves */
        pose_slide_apply_vec3(pso, pfl, pchan->eul, "rotation_euler");
      }
      else if (pchan->rotmode == ROT_MODE_AXISANGLE) {
        /* TODO: need to figure out how to do this! */
      }
      else {
        /* quaternions - use quaternion blending */
        pose_slide_apply_quat(pso, pfl);
      }
    }

    if (ELEM(pso->channels, PS_TFM_ALL, PS_TFM_BBONE_SHAPE) && (pchan->flag & POSE_BBONE_SHAPE)) {
      /* bbone properties - they all start a "bbone_" prefix */
      pose_slide_apply_props(pso, pfl, "bbone_");
    }

    if (ELEM(pso->channels, PS_TFM_ALL, PS_TFM_PROPS) && (pfl->oldprops)) {
      /* Not strictly a transform, but custom properties contribute
       * to the pose produced in many rigs (e.g. the facial rigs used in Sintel). */
      pose_slide_apply_props(pso, pfl, "[\""); /* dummy " for texteditor bugs */
    }
  }

  /* depsgraph updates + redraws */
  pose_slide_refresh(C, pso);
}

/* perform auto-key-framing after changes were made + confirmed */
static void pose_slide_autoKeyframe(bContext *C, tPoseSlideOp *pso)
{
  /* wrapper around the generic call */
  poseAnim_mapping_autoKeyframe(C, pso->scene, &pso->pfLinks, (float)pso->cframe);
}

/* reset changes made to current pose */
static void pose_slide_reset(tPoseSlideOp *pso)
{
  /* wrapper around the generic call, so that custom stuff can be added later */
  poseAnim_mapping_reset(&pso->pfLinks);
}

/* ------------------------------------ */

/* draw percentage indicator in header */
// TODO: Include hints about locks here...
static void pose_slide_draw_status(tPoseSlideOp *pso)
{
  char status_str[UI_MAX_DRAW_STR];
  char limits_str[UI_MAX_DRAW_STR];
  char axis_str[50];
  char mode_str[32];

  switch (pso->mode) {
    case POSESLIDE_PUSH:
      strcpy(mode_str, TIP_("Push Pose"));
      break;
    case POSESLIDE_RELAX:
      strcpy(mode_str, TIP_("Relax Pose"));
      break;
    case POSESLIDE_BREAKDOWN:
      strcpy(mode_str, TIP_("Breakdown"));
      break;

    default:
      /* unknown */
      strcpy(mode_str, TIP_("Sliding-Tool"));
      break;
  }

  switch (pso->axislock) {
    case PS_LOCK_X:
      BLI_strncpy(axis_str, TIP_("[X]/Y/Z axis only (X to clear)"), sizeof(axis_str));
      break;
    case PS_LOCK_Y:
      BLI_strncpy(axis_str, TIP_("X/[Y]/Z axis only (Y to clear)"), sizeof(axis_str));
      break;
    case PS_LOCK_Z:
      BLI_strncpy(axis_str, TIP_("X/Y/[Z] axis only (Z to clear)"), sizeof(axis_str));
      break;

    default:
      if (ELEM(pso->channels, PS_TFM_LOC, PS_TFM_ROT, PS_TFM_SIZE)) {
        BLI_strncpy(axis_str, TIP_("X/Y/Z = Axis Constraint"), sizeof(axis_str));
      }
      else {
        axis_str[0] = '\0';
      }
      break;
  }

  switch (pso->channels) {
    case PS_TFM_LOC:
      BLI_snprintf(limits_str,
                   sizeof(limits_str),
                   TIP_("[W]/E/R/B/C - Location only (W to clear) | %s"),
                   axis_str); /*bfa - changed keys from grs to wer*/
      break;
    case PS_TFM_ROT:
      BLI_snprintf(limits_str,
                   sizeof(limits_str),
                   TIP_("W/[E]/R/B/C - Rotation only (E to clear) | %s"),
                   axis_str); /*bfa - changed keys from grs to wer*/
      break;
    case PS_TFM_SIZE:
      BLI_snprintf(limits_str,
                   sizeof(limits_str),
                   TIP_("W/E/[R]/B/C - Scale only (R to clear) | %s"),
                   axis_str); /*bfa - changed keys from grs to wer*/
      break;
    case PS_TFM_BBONE_SHAPE:
      BLI_strncpy(limits_str,
                  TIP_("W/E/R/[B]/C - Bendy Bone properties only (B to clear) | %s"),
                  sizeof(limits_str));/*bfa - changed keys from grs to wer*/
      break;
    case PS_TFM_PROPS:
      BLI_strncpy(limits_str,
                  TIP_("W/E/R/B/[C] - Custom Properties only (C to clear) | %s"),
                  sizeof(limits_str)); /*bfa - changed keys from grs to wer*/
      break;
    default:
      BLI_strncpy(
          limits_str, TIP_("W/E/R/B/C - Limit to Transform/Property Set"), sizeof(limits_str));/*bfa - changed keys from grs to wer*/
      break;
  }

  if (hasNumInput(&pso->num)) {
    Scene *scene = pso->scene;
    char str_offs[NUM_STR_REP_LEN];

    outputNumInput(&pso->num, str_offs, &scene->unit);

    BLI_snprintf(
        status_str, sizeof(status_str), "%s: %s     |   %s", mode_str, str_offs, limits_str);
  }
  else {
    BLI_snprintf(status_str,
                 sizeof(status_str),
                 "%s: %d %%     |   %s",
                 mode_str,
                 (int)(pso->percentage * 100.0f),
                 limits_str);
  }

  ED_area_status_text(pso->sa, status_str);
}

/* common code for invoke() methods */
static int pose_slide_invoke_common(bContext *C, wmOperator *op, tPoseSlideOp *pso)
{
  tPChanFCurveLink *pfl;
  wmWindow *win = CTX_wm_window(C);

  /* for each link, add all its keyframes to the search tree */
  for (pfl = pso->pfLinks.first; pfl; pfl = pfl->next) {
    LinkData *ld;

    /* do this for each F-Curve */
    for (ld = pfl->fcurves.first; ld; ld = ld->next) {
      FCurve *fcu = (FCurve *)ld->data;
      fcurve_to_keylist(pfl->ob->adt, fcu, &pso->keys, 0);
    }
  }

  /* cancel if no keyframes found... */
  if (pso->keys.root) {
    ActKeyColumn *ak;
    float cframe = (float)pso->cframe;

    /* firstly, check if the current frame is a keyframe... */
    ak = (ActKeyColumn *)BLI_dlrbTree_search_exact(&pso->keys, compare_ak_cfraPtr, &cframe);

    if (ak == NULL) {
      /* current frame is not a keyframe, so search */
      ActKeyColumn *pk = (ActKeyColumn *)BLI_dlrbTree_search_prev(
          &pso->keys, compare_ak_cfraPtr, &cframe);
      ActKeyColumn *nk = (ActKeyColumn *)BLI_dlrbTree_search_next(
          &pso->keys, compare_ak_cfraPtr, &cframe);

      /* new set the frames */
      /* prev frame */
      pso->prevFrame = (pk) ? (pk->cfra) : (pso->cframe - 1);
      RNA_int_set(op->ptr, "prev_frame", pso->prevFrame);
      /* next frame */
      pso->nextFrame = (nk) ? (nk->cfra) : (pso->cframe + 1);
      RNA_int_set(op->ptr, "next_frame", pso->nextFrame);
    }
    else {
      /* current frame itself is a keyframe, so just take keyframes on either side */
      /* prev frame */
      pso->prevFrame = (ak->prev) ? (ak->prev->cfra) : (pso->cframe - 1);
      RNA_int_set(op->ptr, "prev_frame", pso->prevFrame);
      /* next frame */
      pso->nextFrame = (ak->next) ? (ak->next->cfra) : (pso->cframe + 1);
      RNA_int_set(op->ptr, "next_frame", pso->nextFrame);
    }

    /* apply NLA mapping corrections so the frame lookups work */
    for (uint ob_index = 0; ob_index < pso->objects_len; ob_index++) {
      tPoseSlideObject *ob_data = &pso->ob_data_array[ob_index];
      if (ob_data->valid) {
        ob_data->prevFrameF = BKE_nla_tweakedit_remap(
            ob_data->ob->adt, pso->prevFrame, NLATIME_CONVERT_UNMAP);
        ob_data->nextFrameF = BKE_nla_tweakedit_remap(
            ob_data->ob->adt, pso->nextFrame, NLATIME_CONVERT_UNMAP);
      }
    }
  }
  else {
    BKE_report(op->reports, RPT_ERROR, "No keyframes to slide between");
    pose_slide_exit(op);
    return OPERATOR_CANCELLED;
  }

  /* initial apply for operator... */
  /* TODO: need to calculate percentage for initial round too... */
  if (pso->mode != POSESLIDE_PUSH_REST && pso->mode != POSESLIDE_RELAX_REST) {
    pose_slide_apply(C, pso);
  }
  else {
    pose_slide_rest_pose_apply(C, pso);
  }

  /* depsgraph updates + redraws */
  pose_slide_refresh(C, pso);

  /* set cursor to indicate modal */
  WM_cursor_modal_set(win, WM_CURSOR_EW_SCROLL);

  /* header print */
  pose_slide_draw_status(pso);

  /* add a modal handler for this operator */
  WM_event_add_modal_handler(C, op);
  return OPERATOR_RUNNING_MODAL;
}

/* calculate percentage based on position of mouse (we only use x-axis for now.
 * since this is more convenient for users to do), and store new percentage value
 */
static void pose_slide_mouse_update_percentage(tPoseSlideOp *pso,
                                               wmOperator *op,
                                               const wmEvent *event)
{
  pso->percentage = (event->x - pso->region->winrct.xmin) / ((float)pso->region->winx);
  RNA_float_set(op->ptr, "percentage", pso->percentage);
}

/* handle an event to toggle channels mode */
static void pose_slide_toggle_channels_mode(wmOperator *op,
                                            tPoseSlideOp *pso,
                                            ePoseSlide_Channels channel)
{
  /* Turn channel on or off? */
  if (pso->channels == channel) {
    /* Already limiting to transform only, so pressing this again turns it off */
    pso->channels = PS_TFM_ALL;
  }
  else {
    /* Only this set of channels */
    pso->channels = channel;
  }
  RNA_enum_set(op->ptr, "channels", pso->channels);

  /* Reset axis limits too for good measure */
  pso->axislock = 0;
  RNA_enum_set(op->ptr, "axis_lock", pso->axislock);
}

/* handle an event to toggle axis locks - returns whether any change in state is needed */
static bool pose_slide_toggle_axis_locks(wmOperator *op,
                                         tPoseSlideOp *pso,
                                         ePoseSlide_AxisLock axis)
{
  /* Axis can only be set when a transform is set - it doesn't make sense otherwise */
  if (ELEM(pso->channels, PS_TFM_ALL, PS_TFM_BBONE_SHAPE, PS_TFM_PROPS)) {
    pso->axislock = 0;
    RNA_enum_set(op->ptr, "axis_lock", pso->axislock);
    return false;
  }

  /* Turn on or off? */
  if (pso->axislock == axis) {
    /* Already limiting on this axis, so turn off */
    pso->axislock = 0;
  }
  else {
    /* Only this axis */
    pso->axislock = axis;
  }
  RNA_enum_set(op->ptr, "axis_lock", pso->axislock);

  /* Setting changed, so pose update is needed */
  return true;
}

/* common code for modal() */
static int pose_slide_modal(bContext *C, wmOperator *op, const wmEvent *event)
{
  tPoseSlideOp *pso = op->customdata;
  wmWindow *win = CTX_wm_window(C);
  bool do_pose_update = false;

  const bool has_numinput = hasNumInput(&pso->num);

  switch (event->type) {
    case LEFTMOUSE: /* confirm */
    case EVT_RETKEY:
    case EVT_PADENTER: {
      if (event->val == KM_PRESS) {
        /* return to normal cursor and header status */
        ED_area_status_text(pso->sa, NULL);
        WM_cursor_modal_restore(win);

        /* insert keyframes as required... */
        pose_slide_autoKeyframe(C, pso);
        pose_slide_exit(op);

        /* done! */
        return OPERATOR_FINISHED;
      }
      break;
    }

    case EVT_ESCKEY: /* cancel */
    case RIGHTMOUSE: {
      if (event->val == KM_PRESS) {
        /* return to normal cursor and header status */
        ED_area_status_text(pso->sa, NULL);
        WM_cursor_modal_restore(win);

        /* reset transforms back to original state */
        pose_slide_reset(pso);

        /* depsgraph updates + redraws */
        pose_slide_refresh(C, pso);

        /* clean up temp data */
        pose_slide_exit(op);

        /* canceled! */
        return OPERATOR_CANCELLED;
      }
      break;
    }

    /* Percentage Change... */
    case MOUSEMOVE: /* calculate new position */
    {
      /* only handle mousemove if not doing numinput */
      if (has_numinput == false) {
        /* update percentage based on position of mouse */
        pose_slide_mouse_update_percentage(pso, op, event);

        /* update pose to reflect the new values (see below) */
        do_pose_update = true;
      }
      break;
    }
    default: {
      if ((event->val == KM_PRESS) && handleNumInput(C, &pso->num, event)) {
        float value;

        /* Grab percentage from numeric input, and store this new value for redo
         * NOTE: users see ints, while internally we use a 0-1 float
         */
        value = pso->percentage * 100.0f;
        applyNumInput(&pso->num, &value);

        pso->percentage = value / 100.0f;
        CLAMP(pso->percentage, 0.0f, 1.0f);
        RNA_float_set(op->ptr, "percentage", pso->percentage);

        /* Update pose to reflect the new values (see below) */
        do_pose_update = true;
        break;
      }
      else if (event->val == KM_PRESS) {
        switch (event->type) {
          /* Transform Channel Limits  */
          /* XXX: Replace these hardcoded hotkeys with a modalmap that can be customised */
<<<<<<< HEAD
          case WKEY: /* Location */ /*bfa - changed keys from grs to wer*/
=======
          case EVT_GKEY: /* Location */
>>>>>>> ad7bb8e4
          {
            pose_slide_toggle_channels_mode(op, pso, PS_TFM_LOC);
            do_pose_update = true;
            break;
          }
<<<<<<< HEAD
          case EKEY: /* Rotation */ /*bfa - changed keys from grs to wer*/
=======
          case EVT_RKEY: /* Rotation */
>>>>>>> ad7bb8e4
          {
            pose_slide_toggle_channels_mode(op, pso, PS_TFM_ROT);
            do_pose_update = true;
            break;
          }
<<<<<<< HEAD
          case RKEY: /* Scale */ /*bfa - changed keys from grs to wer*/
=======
          case EVT_SKEY: /* Scale */
>>>>>>> ad7bb8e4
          {
            pose_slide_toggle_channels_mode(op, pso, PS_TFM_SIZE);
            do_pose_update = true;
            break;
          }
          case EVT_BKEY: /* Bendy Bones */
          {
            pose_slide_toggle_channels_mode(op, pso, PS_TFM_BBONE_SHAPE);
            do_pose_update = true;
            break;
          }
          case EVT_CKEY: /* Custom Properties */
          {
            pose_slide_toggle_channels_mode(op, pso, PS_TFM_PROPS);
            do_pose_update = true;
            break;
          }

          /* Axis Locks */
          /* XXX: Hardcoded... */
          case EVT_XKEY: {
            if (pose_slide_toggle_axis_locks(op, pso, PS_LOCK_X)) {
              do_pose_update = true;
            }
            break;
          }
          case EVT_YKEY: {
            if (pose_slide_toggle_axis_locks(op, pso, PS_LOCK_Y)) {
              do_pose_update = true;
            }
            break;
          }
          case EVT_ZKEY: {
            if (pose_slide_toggle_axis_locks(op, pso, PS_LOCK_Z)) {
              do_pose_update = true;
            }
            break;
          }

          default: /* Some other unhandled key... */
            break;
        }
      }
      else {
        /* unhandled event - maybe it was some view manip? */
        /* allow to pass through */
        return OPERATOR_RUNNING_MODAL | OPERATOR_PASS_THROUGH;
      }
    }
  }

  /* Perform pose updates - in response to some user action
   * (e.g. pressing a key or moving the mouse). */
  if (do_pose_update) {
    /* update percentage indicator in header */
    pose_slide_draw_status(pso);

    /* reset transforms (to avoid accumulation errors) */
    pose_slide_reset(pso);

    /* apply... */
    if (pso->mode != POSESLIDE_PUSH_REST && pso->mode != POSESLIDE_RELAX_REST) {
      pose_slide_apply(C, pso);
    }
    else {
      pose_slide_rest_pose_apply(C, pso);
    }
  }

  /* still running... */
  return OPERATOR_RUNNING_MODAL;
}

/* common code for cancel() */
static void pose_slide_cancel(bContext *UNUSED(C), wmOperator *op)
{
  /* cleanup and done */
  pose_slide_exit(op);
}

/* common code for exec() methods */
static int pose_slide_exec_common(bContext *C, wmOperator *op, tPoseSlideOp *pso)
{
  /* settings should have been set up ok for applying, so just apply! */
  if (pso->mode != POSESLIDE_PUSH_REST && pso->mode != POSESLIDE_RELAX_REST) {
    pose_slide_apply(C, pso);
  }
  else {
    pose_slide_rest_pose_apply(C, pso);
  }

  /* insert keyframes if needed */
  pose_slide_autoKeyframe(C, pso);

  /* cleanup and done */
  pose_slide_exit(op);

  return OPERATOR_FINISHED;
}

/* common code for defining RNA properties */
/* TODO: Skip save on these? */
static void pose_slide_opdef_properties(wmOperatorType *ot)
{
  RNA_def_float_percentage(ot->srna,
                           "percentage",
                           0.5f,
                           0.0f,
                           1.0f,
                           "Percentage",
                           "Weighting factor for which keyframe is favored more",
                           0.0,
                           1.0);

  RNA_def_int(ot->srna,
              "prev_frame",
              0,
              MINAFRAME,
              MAXFRAME,
              "Previous Keyframe",
              "Frame number of keyframe immediately before the current frame",
              0,
              50);
  RNA_def_int(ot->srna,
              "next_frame",
              0,
              MINAFRAME,
              MAXFRAME,
              "Next Keyframe",
              "Frame number of keyframe immediately after the current frame",
              0,
              50);

  RNA_def_enum(ot->srna,
               "channels",
               prop_channels_types,
               PS_TFM_ALL,
               "Channels",
               "Set of properties that are affected");
  RNA_def_enum(ot->srna,
               "axis_lock",
               prop_axis_lock_types,
               0,
               "Axis Lock",
               "Transform axis to restrict effects to");
}

/* ------------------------------------ */

/* invoke() - for 'push from breakdown' mode */
static int pose_slide_push_invoke(bContext *C, wmOperator *op, const wmEvent *event)
{
  tPoseSlideOp *pso;

  /* initialize data  */
  if (pose_slide_init(C, op, POSESLIDE_PUSH) == 0) {
    pose_slide_exit(op);
    return OPERATOR_CANCELLED;
  }
  else {
    pso = op->customdata;
  }

  /* initialise percentage so that it won't pop on first mouse move */
  pose_slide_mouse_update_percentage(pso, op, event);

  /* do common setup work */
  return pose_slide_invoke_common(C, op, pso);
}

/* exec() - for push */
static int pose_slide_push_exec(bContext *C, wmOperator *op)
{
  tPoseSlideOp *pso;

  /* initialize data (from RNA-props) */
  if (pose_slide_init(C, op, POSESLIDE_PUSH) == 0) {
    pose_slide_exit(op);
    return OPERATOR_CANCELLED;
  }
  else {
    pso = op->customdata;
  }

  /* do common exec work */
  return pose_slide_exec_common(C, op, pso);
}

void POSE_OT_push(wmOperatorType *ot)
{
  /* identifiers */
  ot->name = "Push Pose from Breakdown";
  ot->idname = "POSE_OT_push";
  ot->description = "Exaggerate the current pose in regards to the breakdown pose";

  /* callbacks */
  ot->exec = pose_slide_push_exec;
  ot->invoke = pose_slide_push_invoke;
  ot->modal = pose_slide_modal;
  ot->cancel = pose_slide_cancel;
  ot->poll = ED_operator_posemode;

  /* flags */
  ot->flag = OPTYPE_REGISTER | OPTYPE_UNDO | OPTYPE_BLOCKING;

  /* Properties */
  pose_slide_opdef_properties(ot);
}

/* ........................ */

/* invoke() - for 'relax to breakdown' mode */
static int pose_slide_relax_invoke(bContext *C, wmOperator *op, const wmEvent *event)
{
  tPoseSlideOp *pso;

  /* initialize data  */
  if (pose_slide_init(C, op, POSESLIDE_RELAX) == 0) {
    pose_slide_exit(op);
    return OPERATOR_CANCELLED;
  }
  else {
    pso = op->customdata;
  }

  /* initialise percentage so that it won't pop on first mouse move */
  pose_slide_mouse_update_percentage(pso, op, event);

  /* do common setup work */
  return pose_slide_invoke_common(C, op, pso);
}

/* exec() - for relax */
static int pose_slide_relax_exec(bContext *C, wmOperator *op)
{
  tPoseSlideOp *pso;

  /* initialize data (from RNA-props) */
  if (pose_slide_init(C, op, POSESLIDE_RELAX) == 0) {
    pose_slide_exit(op);
    return OPERATOR_CANCELLED;
  }
  else {
    pso = op->customdata;
  }

  /* do common exec work */
  return pose_slide_exec_common(C, op, pso);
}

void POSE_OT_relax(wmOperatorType *ot)
{
  /* identifiers */
  ot->name = "Relax Pose to Breakdown";
  ot->idname = "POSE_OT_relax";
  ot->description = "Make the current pose more similar to its breakdown pose";

  /* callbacks */
  ot->exec = pose_slide_relax_exec;
  ot->invoke = pose_slide_relax_invoke;
  ot->modal = pose_slide_modal;
  ot->cancel = pose_slide_cancel;
  ot->poll = ED_operator_posemode;

  /* flags */
  ot->flag = OPTYPE_REGISTER | OPTYPE_UNDO | OPTYPE_BLOCKING;

  /* Properties */
  pose_slide_opdef_properties(ot);
}

/* ........................ */
/* invoke() - for 'push from rest pose' mode */
static int pose_slide_push_rest_invoke(bContext *C, wmOperator *op, const wmEvent *event)
{
  tPoseSlideOp *pso;

  /* initialize data  */
  if (pose_slide_init(C, op, POSESLIDE_PUSH_REST) == 0) {
    pose_slide_exit(op);
    return OPERATOR_CANCELLED;
  }
  else {
    pso = op->customdata;
  }

  /* initialise percentage so that it won't pop on first mouse move */
  pose_slide_mouse_update_percentage(pso, op, event);

  /* do common setup work */
  return pose_slide_invoke_common(C, op, pso);
}

/* exec() - for push */
static int pose_slide_push_rest_exec(bContext *C, wmOperator *op)
{
  tPoseSlideOp *pso;

  /* initialize data (from RNA-props) */
  if (pose_slide_init(C, op, POSESLIDE_PUSH_REST) == 0) {
    pose_slide_exit(op);
    return OPERATOR_CANCELLED;
  }
  else {
    pso = op->customdata;
  }

  /* do common exec work */
  return pose_slide_exec_common(C, op, pso);
}

void POSE_OT_push_rest(wmOperatorType *ot)
{
  /* identifiers */
  ot->name = "Push Pose from Rest Pose";
  ot->idname = "POSE_OT_push_rest";
  ot->description = "Push the current pose further away from the rest pose";

  /* callbacks */
  ot->exec = pose_slide_push_rest_exec;
  ot->invoke = pose_slide_push_rest_invoke;
  ot->modal = pose_slide_modal;
  ot->cancel = pose_slide_cancel;
  ot->poll = ED_operator_posemode;

  /* flags */
  ot->flag = OPTYPE_REGISTER | OPTYPE_UNDO | OPTYPE_BLOCKING;

  /* Properties */
  pose_slide_opdef_properties(ot);
}

/* ........................ */

/* invoke() - for 'relax' mode */
static int pose_slide_relax_rest_invoke(bContext *C, wmOperator *op, const wmEvent *event)
{
  tPoseSlideOp *pso;

  /* initialize data  */
  if (pose_slide_init(C, op, POSESLIDE_RELAX_REST) == 0) {
    pose_slide_exit(op);
    return OPERATOR_CANCELLED;
  }
  else {
    pso = op->customdata;
  }

  /* initialise percentage so that it won't pop on first mouse move */
  pose_slide_mouse_update_percentage(pso, op, event);

  /* do common setup work */
  return pose_slide_invoke_common(C, op, pso);
}

/* exec() - for relax */
static int pose_slide_relax_rest_exec(bContext *C, wmOperator *op)
{
  tPoseSlideOp *pso;

  /* initialize data (from RNA-props) */
  if (pose_slide_init(C, op, POSESLIDE_RELAX_REST) == 0) {
    pose_slide_exit(op);
    return OPERATOR_CANCELLED;
  }
  else {
    pso = op->customdata;
  }

  /* do common exec work */
  return pose_slide_exec_common(C, op, pso);
}

void POSE_OT_relax_rest(wmOperatorType *ot)
{
  /* identifiers */
  ot->name = "Relax Pose to Rest Pose";
  ot->idname = "POSE_OT_relax_rest";
  ot->description = "Make the current pose more similar to the rest pose";

  /* callbacks */
  ot->exec = pose_slide_relax_rest_exec;
  ot->invoke = pose_slide_relax_rest_invoke;
  ot->modal = pose_slide_modal;
  ot->cancel = pose_slide_cancel;
  ot->poll = ED_operator_posemode;

  /* flags */
  ot->flag = OPTYPE_REGISTER | OPTYPE_UNDO | OPTYPE_BLOCKING;

  /* Properties */
  pose_slide_opdef_properties(ot);
}

/* ........................ */

/* invoke() - for 'breakdown' mode */
static int pose_slide_breakdown_invoke(bContext *C, wmOperator *op, const wmEvent *event)
{
  tPoseSlideOp *pso;

  /* initialize data  */
  if (pose_slide_init(C, op, POSESLIDE_BREAKDOWN) == 0) {
    pose_slide_exit(op);
    return OPERATOR_CANCELLED;
  }
  else {
    pso = op->customdata;
  }

  /* initialise percentage so that it won't pop on first mouse move */
  pose_slide_mouse_update_percentage(pso, op, event);

  /* do common setup work */
  return pose_slide_invoke_common(C, op, pso);
}

/* exec() - for breakdown */
static int pose_slide_breakdown_exec(bContext *C, wmOperator *op)
{
  tPoseSlideOp *pso;

  /* initialize data (from RNA-props) */
  if (pose_slide_init(C, op, POSESLIDE_BREAKDOWN) == 0) {
    pose_slide_exit(op);
    return OPERATOR_CANCELLED;
  }
  else {
    pso = op->customdata;
  }

  /* do common exec work */
  return pose_slide_exec_common(C, op, pso);
}

void POSE_OT_breakdown(wmOperatorType *ot)
{
  /* identifiers */
  ot->name = "Pose Breakdowner";
  ot->idname = "POSE_OT_breakdown";
  ot->description = "Create a suitable breakdown pose on the current frame";

  /* callbacks */
  ot->exec = pose_slide_breakdown_exec;
  ot->invoke = pose_slide_breakdown_invoke;
  ot->modal = pose_slide_modal;
  ot->cancel = pose_slide_cancel;
  ot->poll = ED_operator_posemode;

  /* flags */
  ot->flag = OPTYPE_REGISTER | OPTYPE_UNDO | OPTYPE_BLOCKING;

  /* Properties */
  pose_slide_opdef_properties(ot);
}

/* **************************************************** */
/* B) Pose Propagate */

/* "termination conditions" - i.e. when we stop */
typedef enum ePosePropagate_Termination {
  /* stop after the current hold ends */
  POSE_PROPAGATE_SMART_HOLDS = 0,
  /* only do on the last keyframe */
  POSE_PROPAGATE_LAST_KEY,
  /* stop after the next keyframe */
  POSE_PROPAGATE_NEXT_KEY,
  /* stop after the specified frame */
  POSE_PROPAGATE_BEFORE_FRAME,
  /* stop when we run out of keyframes */
  POSE_PROPAGATE_BEFORE_END,

  /* only do on keyframes that are selected */
  POSE_PROPAGATE_SELECTED_KEYS,
  /* only do on the frames where markers are selected */
  POSE_PROPAGATE_SELECTED_MARKERS,
} ePosePropagate_Termination;

/* Termination data needed for some modes -
 * assumes only one of these entries will be needed at a time. */
typedef union tPosePropagate_ModeData {
  /* smart holds + before frame: frame number to stop on */
  float end_frame;

  /* selected markers: listbase for CfraElem's marking these frames */
  ListBase sel_markers;
} tPosePropagate_ModeData;

/* --------------------------------- */

/* get frame on which the "hold" for the bone ends
 * XXX: this may not really work that well if a bone moves on some channels and not others
 *      if this happens to be a major issue, scrap this, and just make this happen
 *      independently per F-Curve
 */
static float pose_propagate_get_boneHoldEndFrame(tPChanFCurveLink *pfl, float startFrame)
{
  DLRBT_Tree keys;

  Object *ob = pfl->ob;
  AnimData *adt = ob->adt;
  LinkData *ld;
  float endFrame = startFrame;

  /* set up optimized data-structures for searching for relevant keyframes + holds */
  BLI_dlrbTree_init(&keys);

  for (ld = pfl->fcurves.first; ld; ld = ld->next) {
    FCurve *fcu = (FCurve *)ld->data;
    fcurve_to_keylist(adt, fcu, &keys, 0);
  }

  /* find the long keyframe (i.e. hold), and hence obtain the endFrame value
   * - the best case would be one that starts on the frame itself
   */
  ActKeyColumn *ab = (ActKeyColumn *)BLI_dlrbTree_search_exact(
      &keys, compare_ak_cfraPtr, &startFrame);

  /* There are only two cases for no-exact match:
   *  1) the current frame is just before another key but not on a key itself
   *  2) the current frame is on a key, but that key doesn't link to the next
   *
   * If we've got the first case, then we can search for another block,
   * otherwise forget it, as we'd be overwriting some valid data.
   */
  if (ab == NULL) {
    /* we've got case 1, so try the one after */
    ab = (ActKeyColumn *)BLI_dlrbTree_search_next(&keys, compare_ak_cfraPtr, &startFrame);

    if ((actkeyblock_get_valid_hold(ab) & ACTKEYBLOCK_FLAG_STATIC_HOLD) == 0) {
      /* try the block before this frame then as last resort */
      ab = (ActKeyColumn *)BLI_dlrbTree_search_prev(&keys, compare_ak_cfraPtr, &startFrame);
    }
  }

  /* whatever happens, stop searching now... */
  if ((actkeyblock_get_valid_hold(ab) & ACTKEYBLOCK_FLAG_STATIC_HOLD) == 0) {
    /* restrict range to just the frame itself
     * i.e. everything is in motion, so no holds to safely overwrite
     */
    ab = NULL;
  }

  /* check if we can go any further than we've already gone */
  if (ab) {
    /* go to next if it is also valid and meets "extension" criteria */
    while (ab->next) {
      ActKeyColumn *abn = ab->next;

      /* must be valid */
      if ((actkeyblock_get_valid_hold(abn) & ACTKEYBLOCK_FLAG_STATIC_HOLD) == 0) {
        break;
      }
      /* should have the same number of curves */
      if (ab->totblock != abn->totblock) {
        break;
      }

      /* we can extend the bounds to the end of this "next" block now */
      ab = abn;
    }

    /* end frame can now take the value of the end of the block */
    endFrame = ab->next->cfra;
  }

  /* free temp memory */
  BLI_dlrbTree_free(&keys);

  /* return the end frame we've found */
  return endFrame;
}

/* get reference value from F-Curve using RNA */
static bool pose_propagate_get_refVal(Object *ob, FCurve *fcu, float *value)
{
  PointerRNA id_ptr, ptr;
  PropertyRNA *prop;
  bool found = false;

  /* base pointer is always the object -> id_ptr */
  RNA_id_pointer_create(&ob->id, &id_ptr);

  /* resolve the property... */
  if (RNA_path_resolve_property(&id_ptr, fcu->rna_path, &ptr, &prop)) {
    if (RNA_property_array_check(prop)) {
      /* array */
      if (fcu->array_index < RNA_property_array_length(&ptr, prop)) {
        found = true;
        switch (RNA_property_type(prop)) {
          case PROP_BOOLEAN:
            *value = (float)RNA_property_boolean_get_index(&ptr, prop, fcu->array_index);
            break;
          case PROP_INT:
            *value = (float)RNA_property_int_get_index(&ptr, prop, fcu->array_index);
            break;
          case PROP_FLOAT:
            *value = RNA_property_float_get_index(&ptr, prop, fcu->array_index);
            break;
          default:
            found = false;
            break;
        }
      }
    }
    else {
      /* not an array */
      found = true;
      switch (RNA_property_type(prop)) {
        case PROP_BOOLEAN:
          *value = (float)RNA_property_boolean_get(&ptr, prop);
          break;
        case PROP_INT:
          *value = (float)RNA_property_int_get(&ptr, prop);
          break;
        case PROP_ENUM:
          *value = (float)RNA_property_enum_get(&ptr, prop);
          break;
        case PROP_FLOAT:
          *value = RNA_property_float_get(&ptr, prop);
          break;
        default:
          found = false;
          break;
      }
    }
  }

  return found;
}

/* propagate just works along each F-Curve in turn */
static void pose_propagate_fcurve(
    wmOperator *op, Object *ob, FCurve *fcu, float startFrame, tPosePropagate_ModeData modeData)
{
  const int mode = RNA_enum_get(op->ptr, "mode");

  BezTriple *bezt;
  float refVal = 0.0f;
  bool keyExists;
  int i, match;
  short first = 1;

  /* skip if no keyframes to edit */
  if ((fcu->bezt == NULL) || (fcu->totvert < 2)) {
    return;
  }

  /* find the reference value from bones directly, which means that the user
   * doesn't need to firstly keyframe the pose (though this doesn't mean that
   * they can't either)
   */
  if (!pose_propagate_get_refVal(ob, fcu, &refVal)) {
    return;
  }

  /* find the first keyframe to start propagating from
   * - if there's a keyframe on the current frame, we probably want to save this value there too
   *   since it may be as of yet unkeyed
   * - if starting before the starting frame, don't touch the key, as it may have had some valid
   *   values
   * - if only doing selected keyframes, start from the first one
   */
  if (mode != POSE_PROPAGATE_SELECTED_KEYS) {
    match = binarysearch_bezt_index(fcu->bezt, startFrame, fcu->totvert, &keyExists);

    if (fcu->bezt[match].vec[1][0] < startFrame) {
      i = match + 1;
    }
    else {
      i = match;
    }
  }
  else {
    /* selected - start from first keyframe */
    i = 0;
  }

  for (bezt = &fcu->bezt[i]; i < fcu->totvert; i++, bezt++) {
    /* additional termination conditions based on the operator 'mode' property go here... */
    if (ELEM(mode, POSE_PROPAGATE_BEFORE_FRAME, POSE_PROPAGATE_SMART_HOLDS)) {
      /* stop if keyframe is outside the accepted range */
      if (bezt->vec[1][0] > modeData.end_frame) {
        break;
      }
    }
    else if (mode == POSE_PROPAGATE_NEXT_KEY) {
      /* stop after the first keyframe has been processed */
      if (first == 0) {
        break;
      }
    }
    else if (mode == POSE_PROPAGATE_LAST_KEY) {
      /* only affect this frame if it will be the last one */
      if (i != (fcu->totvert - 1)) {
        continue;
      }
    }
    else if (mode == POSE_PROPAGATE_SELECTED_MARKERS) {
      /* only allow if there's a marker on this frame */
      CfraElem *ce = NULL;

      /* stop on matching marker if there is one */
      for (ce = modeData.sel_markers.first; ce; ce = ce->next) {
        if (ce->cfra == round_fl_to_int(bezt->vec[1][0])) {
          break;
        }
      }

      /* skip this keyframe if no marker */
      if (ce == NULL) {
        continue;
      }
    }
    else if (mode == POSE_PROPAGATE_SELECTED_KEYS) {
      /* only allow if this keyframe is already selected - skip otherwise */
      if (BEZT_ISSEL_ANY(bezt) == 0) {
        continue;
      }
    }

    /* just flatten handles, since values will now be the same either side... */
    /* TODO: perhaps a fade-out modulation of the value is required here (optional once again)? */
    bezt->vec[0][1] = bezt->vec[1][1] = bezt->vec[2][1] = refVal;

    /* select keyframe to indicate that it's been changed */
    bezt->f2 |= SELECT;
    first = 0;
  }
}

/* --------------------------------- */

static int pose_propagate_exec(bContext *C, wmOperator *op)
{
  Scene *scene = CTX_data_scene(C);
  ViewLayer *view_layer = CTX_data_view_layer(C);
  View3D *v3d = CTX_wm_view3d(C);

  ListBase pflinks = {NULL, NULL};
  tPChanFCurveLink *pfl;

  tPosePropagate_ModeData modeData;
  const int mode = RNA_enum_get(op->ptr, "mode");

  /* isolate F-Curves related to the selected bones */
  poseAnim_mapping_get(C, &pflinks);

  if (BLI_listbase_is_empty(&pflinks)) {
    /* There is a change the reason the list is empty is
     * that there is no valid object to propagate poses for.
     * This is very unlikely though, so we focus on the most likely issue. */
    BKE_report(op->reports, RPT_ERROR, "No keyframed poses to propagate to");
    return OPERATOR_CANCELLED;
  }

  /* mode-specific data preprocessing (requiring no access to curves) */
  if (mode == POSE_PROPAGATE_SELECTED_MARKERS) {
    /* get a list of selected markers */
    ED_markers_make_cfra_list(&scene->markers, &modeData.sel_markers, SELECT);
  }
  else {
    /* assume everything else wants endFrame */
    modeData.end_frame = RNA_float_get(op->ptr, "end_frame");
  }

  /* for each bone, perform the copying required */
  for (pfl = pflinks.first; pfl; pfl = pfl->next) {
    LinkData *ld;

    /* mode-specific data preprocessing (requiring access to all curves) */
    if (mode == POSE_PROPAGATE_SMART_HOLDS) {
      /* we store in endFrame the end frame of the "long keyframe" (i.e. a held value) starting
       * from the keyframe that occurs after the current frame
       */
      modeData.end_frame = pose_propagate_get_boneHoldEndFrame(pfl, (float)CFRA);
    }

    /* go through propagating pose to keyframes, curve by curve */
    for (ld = pfl->fcurves.first; ld; ld = ld->next) {
      pose_propagate_fcurve(op, pfl->ob, (FCurve *)ld->data, (float)CFRA, modeData);
    }
  }

  /* free temp data */
  poseAnim_mapping_free(&pflinks);

  if (mode == POSE_PROPAGATE_SELECTED_MARKERS) {
    BLI_freelistN(&modeData.sel_markers);
  }

  /* updates + notifiers */
  FOREACH_OBJECT_IN_MODE_BEGIN (view_layer, v3d, OB_ARMATURE, OB_MODE_POSE, ob) {
    poseAnim_mapping_refresh(C, scene, ob);
  }
  FOREACH_OBJECT_IN_MODE_END;

  return OPERATOR_FINISHED;
}

/* --------------------------------- */

void POSE_OT_propagate(wmOperatorType *ot)
{
  static const EnumPropertyItem terminate_items[] = {
      {POSE_PROPAGATE_SMART_HOLDS,
       "WHILE_HELD",
       0,
       "While Held",
       "Propagate pose to all keyframes after current frame that don't change (Default behavior)"},
      {POSE_PROPAGATE_NEXT_KEY,
       "NEXT_KEY",
       0,
       "To Next Keyframe",
       "Propagate pose to first keyframe following the current frame only"},
      {POSE_PROPAGATE_LAST_KEY,
       "LAST_KEY",
       0,
       "To Last Keyframe",
       "Propagate pose to the last keyframe only (i.e. making action cyclic)"},
      {POSE_PROPAGATE_BEFORE_FRAME,
       "BEFORE_FRAME",
       0,
       "Before Frame",
       "Propagate pose to all keyframes between current frame and 'Frame' property"},
      {POSE_PROPAGATE_BEFORE_END,
       "BEFORE_END",
       0,
       "Before Last Keyframe",
       "Propagate pose to all keyframes from current frame until no more are found"},
      {POSE_PROPAGATE_SELECTED_KEYS,
       "SELECTED_KEYS",
       0,
       "On Selected Keyframes",
       "Propagate pose to all selected keyframes"},
      {POSE_PROPAGATE_SELECTED_MARKERS,
       "SELECTED_MARKERS",
       0,
       "On Selected Markers",
       "Propagate pose to all keyframes occurring on frames with Scene Markers after the current "
       "frame"},
      {0, NULL, 0, NULL, NULL},
  };

  /* identifiers */
  ot->name = "Propagate Pose";
  ot->idname = "POSE_OT_propagate";
  ot->description =
      "Copy selected aspects of the current pose to subsequent poses already keyframed";

  /* callbacks */
  ot->exec = pose_propagate_exec;
  ot->poll = ED_operator_posemode; /* XXX: needs selected bones! */

  /* flag */
  ot->flag = OPTYPE_REGISTER | OPTYPE_UNDO;

  /* properties */
  /* TODO: add "fade out" control for tapering off amount of propagation as time goes by? */
  ot->prop = RNA_def_enum(ot->srna,
                          "mode",
                          terminate_items,
                          POSE_PROPAGATE_SMART_HOLDS,
                          "Terminate Mode",
                          "Method used to determine when to stop propagating pose to keyframes");
  RNA_def_float(ot->srna,
                "end_frame",
                250.0,
                FLT_MIN,
                FLT_MAX,
                "End Frame",
                "Frame to stop propagating frames to (for 'Before Frame' mode)",
                1.0,
                250.0);
}

/* **************************************************** */<|MERGE_RESOLUTION|>--- conflicted
+++ resolved
@@ -877,12 +877,12 @@
       break;
     case PS_TFM_PROPS:
       BLI_strncpy(limits_str,
-                  TIP_("W/E/R/B/[C] - Custom Properties only (C to clear) | %s"),
-                  sizeof(limits_str)); /*bfa - changed keys from grs to wer*/
+                  TIP_("G/R/S/B/[C] - Custom Properties only (C to clear) | %s"),
+                  sizeof(limits_str));
       break;
     default:
       BLI_strncpy(
-          limits_str, TIP_("W/E/R/B/C - Limit to Transform/Property Set"), sizeof(limits_str));/*bfa - changed keys from grs to wer*/
+          limits_str, TIP_("G/R/S/B/C - Limit to Transform/Property Set"), sizeof(limits_str));
       break;
   }
 
@@ -1141,31 +1141,19 @@
         switch (event->type) {
           /* Transform Channel Limits  */
           /* XXX: Replace these hardcoded hotkeys with a modalmap that can be customised */
-<<<<<<< HEAD
-          case WKEY: /* Location */ /*bfa - changed keys from grs to wer*/
-=======
-          case EVT_GKEY: /* Location */
->>>>>>> ad7bb8e4
+          case EVT_WKEY: /* Location */ /*bfa - changed keys from grs to wer*/
           {
             pose_slide_toggle_channels_mode(op, pso, PS_TFM_LOC);
             do_pose_update = true;
             break;
           }
-<<<<<<< HEAD
-          case EKEY: /* Rotation */ /*bfa - changed keys from grs to wer*/
-=======
-          case EVT_RKEY: /* Rotation */
->>>>>>> ad7bb8e4
+          case EVT_EKEY: /* Rotation */ /*bfa - changed keys from grs to wer*/
           {
             pose_slide_toggle_channels_mode(op, pso, PS_TFM_ROT);
             do_pose_update = true;
             break;
           }
-<<<<<<< HEAD
-          case RKEY: /* Scale */ /*bfa - changed keys from grs to wer*/
-=======
-          case EVT_SKEY: /* Scale */
->>>>>>> ad7bb8e4
+          case EVT_RKEY: /* Scale */ /*bfa - changed keys from grs to wer*/
           {
             pose_slide_toggle_channels_mode(op, pso, PS_TFM_SIZE);
             do_pose_update = true;
