/*
 * This program is free software; you can redistribute it and/or
 * modify it under the terms of the GNU General Public License
 * as published by the Free Software Foundation; either version 2
 * of the License, or (at your option) any later version.
 *
 * This program is distributed in the hope that it will be useful,
 * but WITHOUT ANY WARRANTY; without even the implied warranty of
 * MERCHANTABILITY or FITNESS FOR A PARTICULAR PURPOSE.  See the
 * GNU General Public License for more details.
 *
 * You should have received a copy of the GNU General Public License
 * along with this program; if not, write to the Free Software Foundation,
 * Inc., 51 Franklin Street, Fifth Floor, Boston, MA 02110-1301, USA.
 *
 * The Original Code is Copyright (C) 2009, Blender Foundation, Joshua Leung
 * This is a new part of Blender
 */

/** \file
 * \ingroup edarmature
 */

#include "MEM_guardedalloc.h"

#include "BLI_math.h"
#include "BLI_blenlib.h"
#include "BLI_dlrbTree.h"

#include "BLT_translation.h"

#include "DNA_anim_types.h"
#include "DNA_armature_types.h"
#include "DNA_object_types.h"
#include "DNA_scene_types.h"

#include "BKE_fcurve.h"
#include "BKE_nla.h"

#include "BKE_context.h"
#include "BKE_layer.h"
#include "BKE_object.h"
#include "BKE_report.h"
#include "BKE_unit.h"

#include "RNA_access.h"
#include "RNA_define.h"

#include "WM_api.h"
#include "WM_types.h"

#include "UI_interface.h"

#include "ED_armature.h"
#include "ED_keyframes_draw.h"
#include "ED_markers.h"
#include "ED_numinput.h"
#include "ED_screen.h"

#include "armature_intern.h"

/* **************************************************** */
/* == POSE 'SLIDING' TOOLS ==
 *
 * A) Push & Relax, Breakdowner
 * These tools provide the animator with various capabilities
 * for interactively controlling the spacing of poses, but also
 * for 'pushing' and/or 'relaxing' extremes as they see fit.
 *
 * B) Propagate
 * This tool copies elements of the selected pose to successive
 * keyframes, allowing the animator to go back and modify the poses
 * for some "static" pose controls, without having to repeatedly
 * doing a "next paste" dance.
 *
 * C) Pose Sculpting
 * This is yet to be implemented, but the idea here is to use
 * sculpting techniques to make it easier to pose rigs by allowing
 * rigs to be manipulated using a familiar paint-based interface.
 */
/* **************************************************** */
/* A) Push & Relax, Breakdowner */

/* Temporary data shared between these operators */
typedef struct tPoseSlideOp {
  /** current scene */
  Scene *scene;
  /** area that we're operating in (needed for modal()) */
  ScrArea *sa;
  /** region that we're operating in (needed for modal()) */
  ARegion *ar;
  /** len of the PoseSlideObject array. */
  uint objects_len;

  /** links between posechannels and f-curves for all the pose objects. */
  ListBase pfLinks;
  /** binary tree for quicker searching for keyframes (when applicable) */
  DLRBT_Tree keys;

  /** current frame number - global time */
  int cframe;

  /** frame before current frame (blend-from) - global time */
  int prevFrame;
  /** frame after current frame (blend-to)    - global time */
  int nextFrame;

  /** sliding mode (ePoseSlide_Modes) */
  short mode;
  /** unused for now, but can later get used for storing runtime settings.... */
  short flag;

  /** which transforms/channels are affected (ePoseSlide_Channels) */
  short channels;
  /** axis-limits for transforms (ePoseSlide_AxisLock) */
  short axislock;

  /** 0-1 value for determining the influence of whatever is relevant */
  float percentage;

  /** numeric input */
  NumInput num;

  struct tPoseSlideObject *ob_data_array;
} tPoseSlideOp;

typedef struct tPoseSlideObject {
  Object *ob;       /* active object that Pose Info comes from */
  float prevFrameF; /* prevFrame, but in local action time (for F-Curve lookups to work) */
  float nextFrameF; /* nextFrame, but in local action time (for F-Curve lookups to work) */
  bool valid;
} tPoseSlideObject;

/* Pose Sliding Modes */
typedef enum ePoseSlide_Modes {
  POSESLIDE_PUSH = 0,  /* exaggerate the pose... */
  POSESLIDE_RELAX,     /* soften the pose... */
  POSESLIDE_BREAKDOWN, /* slide between the endpoint poses, finding a 'soft' spot */
  POSESLIDE_PUSH_REST,
  POSESLIDE_RELAX_REST,
} ePoseSlide_Modes;

/* Transforms/Channels to Affect */
typedef enum ePoseSlide_Channels {
  PS_TFM_ALL = 0, /* All transforms and properties */

  PS_TFM_LOC, /* Loc/Rot/Scale */
  PS_TFM_ROT,
  PS_TFM_SIZE,

  PS_TFM_BBONE_SHAPE, /* Bendy Bones */

  PS_TFM_PROPS, /* Custom Properties */
} ePoseSlide_Channels;

/* Property enum for ePoseSlide_Channels */
static const EnumPropertyItem prop_channels_types[] = {
    {PS_TFM_ALL,
     "ALL",
     0,
     "All Properties",
     "All properties, including transforms, bendy bone shape, and custom properties"},
    {PS_TFM_LOC, "LOC", 0, "Location", "Location only"},
    {PS_TFM_ROT, "ROT", 0, "Rotation", "Rotation only"},
    {PS_TFM_SIZE, "SIZE", 0, "Scale", "Scale only"},
    {PS_TFM_BBONE_SHAPE, "BBONE", 0, "Bendy Bone", "Bendy Bone shape properties"},
    {PS_TFM_PROPS, "CUSTOM", 0, "Custom Properties", "Custom properties"},
    {0, NULL, 0, NULL, NULL},
};

/* Axis Locks */
typedef enum ePoseSlide_AxisLock {
  PS_LOCK_X = (1 << 0),
  PS_LOCK_Y = (1 << 1),
  PS_LOCK_Z = (1 << 2),
} ePoseSlide_AxisLock;

/* Property enum for ePoseSlide_AxisLock */
static const EnumPropertyItem prop_axis_lock_types[] = {
    {0, "FREE", 0, "Free", "All axes are affected"},
    {PS_LOCK_X, "X", 0, "X", "Only X-axis transforms are affected"},
    {PS_LOCK_Y, "Y", 0, "Y", "Only Y-axis transforms are affected"},
    {PS_LOCK_Z, "Z", 0, "Z", "Only Z-axis transforms are affected"},
    /* TODO: Combinations? */
    {0, NULL, 0, NULL, NULL},
};

/* ------------------------------------ */

/* operator init */
static int pose_slide_init(bContext *C, wmOperator *op, ePoseSlide_Modes mode)
{
  tPoseSlideOp *pso;

  /* init slide-op data */
  pso = op->customdata = MEM_callocN(sizeof(tPoseSlideOp), "tPoseSlideOp");

  /* get info from context */
  pso->scene = CTX_data_scene(C);
  pso->sa = CTX_wm_area(C);   /* only really needed when doing modal() */
  pso->ar = CTX_wm_region(C); /* only really needed when doing modal() */

  pso->cframe = pso->scene->r.cfra;
  pso->mode = mode;

  /* set range info from property values - these may get overridden for the invoke() */
  pso->percentage = RNA_float_get(op->ptr, "percentage");
  pso->prevFrame = RNA_int_get(op->ptr, "prev_frame");
  pso->nextFrame = RNA_int_get(op->ptr, "next_frame");

  /* get the set of properties/axes that can be operated on */
  pso->channels = RNA_enum_get(op->ptr, "channels");
  pso->axislock = RNA_enum_get(op->ptr, "axis_lock");

  /* for each Pose-Channel which gets affected, get the F-Curves for that channel
   * and set the relevant transform flags... */
  poseAnim_mapping_get(C, &pso->pfLinks);

  Object **objects = BKE_view_layer_array_from_objects_in_mode_unique_data(
      CTX_data_view_layer(C), CTX_wm_view3d(C), &pso->objects_len, OB_MODE_POSE);
  pso->ob_data_array = MEM_callocN(pso->objects_len * sizeof(tPoseSlideObject),
                                   "pose slide objects data");

  for (uint ob_index = 0; ob_index < pso->objects_len; ob_index++) {
    tPoseSlideObject *ob_data = &pso->ob_data_array[ob_index];
    Object *ob_iter = poseAnim_object_get(objects[ob_index]);

    /* Ensure validity of the settings from the context. */
    if (ob_iter == NULL) {
      continue;
    }

    ob_data->ob = ob_iter;
    ob_data->valid = true;

    /* apply NLA mapping corrections so the frame lookups work */
    ob_data->prevFrameF = BKE_nla_tweakedit_remap(
        ob_data->ob->adt, pso->prevFrame, NLATIME_CONVERT_UNMAP);
    ob_data->nextFrameF = BKE_nla_tweakedit_remap(
        ob_data->ob->adt, pso->nextFrame, NLATIME_CONVERT_UNMAP);

    /* set depsgraph flags */
    /* make sure the lock is set OK, unlock can be accidentally saved? */
    ob_data->ob->pose->flag |= POSE_LOCKED;
    ob_data->ob->pose->flag &= ~POSE_DO_UNLOCK;
  }
  MEM_freeN(objects);

  /* do basic initialize of RB-BST used for finding keyframes, but leave the filling of it up
   * to the caller of this (usually only invoke() will do it, to make things more efficient).
   */
  BLI_dlrbTree_init(&pso->keys);

  /* initialise numeric input */
  initNumInput(&pso->num);
  pso->num.idx_max = 0; /* one axis */
  pso->num.val_flag[0] |= NUM_NO_NEGATIVE;
  pso->num.unit_type[0] = B_UNIT_NONE; /* percentages don't have any units... */

  /* return status is whether we've got all the data we were requested to get */
  return 1;
}

/* exiting the operator - free data */
static void pose_slide_exit(wmOperator *op)
{
  tPoseSlideOp *pso = op->customdata;

  /* if data exists, clear its data and exit */
  if (pso) {
    /* free the temp pchan links and their data */
    poseAnim_mapping_free(&pso->pfLinks);

    /* free RB-BST for keyframes (if it contained data) */
    BLI_dlrbTree_free(&pso->keys);

    if (pso->ob_data_array != NULL) {
      MEM_freeN(pso->ob_data_array);
    }

    /* free data itself */
    MEM_freeN(pso);
  }

  /* cleanup */
  op->customdata = NULL;
}

/* ------------------------------------ */

/* helper for apply() / reset() - refresh the data */
static void pose_slide_refresh(bContext *C, tPoseSlideOp *pso)
{
  /* wrapper around the generic version, allowing us to add some custom stuff later still */
  for (uint ob_index = 0; ob_index < pso->objects_len; ob_index++) {
    tPoseSlideObject *ob_data = &pso->ob_data_array[ob_index];
    if (ob_data->valid) {
      poseAnim_mapping_refresh(C, pso->scene, ob_data->ob);
    }
  }
}

/**
 * Although this lookup is not ideal, we won't be dealing with a lot of objects at a given time.
 * But if it comes to that we can instead store prev/next frame in the #tPChanFCurveLink.
 */
static bool pose_frame_range_from_object_get(tPoseSlideOp *pso,
                                             Object *ob,
                                             float *prevFrameF,
                                             float *nextFrameF)
{
  for (uint ob_index = 0; ob_index < pso->objects_len; ob_index++) {
    tPoseSlideObject *ob_data = &pso->ob_data_array[ob_index];
    Object *ob_iter = ob_data->ob;

    if (ob_iter == ob) {
      *prevFrameF = ob_data->prevFrameF;
      *nextFrameF = ob_data->nextFrameF;
      return true;
    }
  }
  *prevFrameF = *nextFrameF = 0.0f;
  return false;
}

/* helper for apply() - perform sliding for some value */
static void pose_slide_apply_val(tPoseSlideOp *pso, FCurve *fcu, Object *ob, float *val)
{
  float prevFrameF, nextFrameF;
  float cframe = (float)pso->cframe;
  float sVal, eVal;
  float w1, w2;

  pose_frame_range_from_object_get(pso, ob, &prevFrameF, &nextFrameF);

  /* get keyframe values for endpoint poses to blend with */
  /* previous/start */
  sVal = evaluate_fcurve(fcu, prevFrameF);
  /* next/end */
  eVal = evaluate_fcurve(fcu, nextFrameF);

  /* calculate the relative weights of the endpoints */
  if (pso->mode == POSESLIDE_BREAKDOWN) {
    /* get weights from the percentage control */
    w1 = pso->percentage; /* this must come second */
    w2 = 1.0f - w1;       /* this must come first */
  }
  else {
    /* - these weights are derived from the relative distance of these
     *   poses from the current frame
     * - they then get normalized so that they only sum up to 1
     */
    float wtot;

    w1 = cframe - (float)pso->prevFrame;
    w2 = (float)pso->nextFrame - cframe;

    wtot = w1 + w2;
    w1 = (w1 / wtot);
    w2 = (w2 / wtot);
  }

  /* Depending on the mode, calculate the new value:
   * - In all of these, the start+end values are multiplied by w2 and w1 (respectively),
   *   since multiplication in another order would decrease
   *   the value the current frame is closer to.
   */
  switch (pso->mode) {
    case POSESLIDE_PUSH: /* make the current pose more pronounced */
    {
      /* perform a weighted average here, favoring the middle pose
       * - numerator should be larger than denominator to 'expand' the result
       * - perform this weighting a number of times given by the percentage...
       */
      /* TODO: maybe a sensitivity ctrl on top of this is needed */
      int iters = (int)ceil(10.0f * pso->percentage);

      while (iters-- > 0) {
        (*val) = (-((sVal * w2) + (eVal * w1)) + ((*val) * 6.0f)) / 5.0f;
      }
      break;
    }
    case POSESLIDE_RELAX: /* make the current pose more like its surrounding ones */
    {
      /* perform a weighted average here, favoring the middle pose
       * - numerator should be smaller than denominator to 'relax' the result
       * - perform this weighting a number of times given by the percentage...
       */
      /* TODO: maybe a sensitivity ctrl on top of this is needed */
      int iters = (int)ceil(10.0f * pso->percentage);

      while (iters-- > 0) {
        (*val) = (((sVal * w2) + (eVal * w1)) + ((*val) * 5.0f)) / 6.0f;
      }
      break;
    }
    case POSESLIDE_BREAKDOWN: /* make the current pose slide around between the endpoints */
    {
      /* Perform simple linear interpolation -
       * coefficient for start must come from pso->percentage. */
      /* TODO: make this use some kind of spline interpolation instead? */
      (*val) = ((sVal * w2) + (eVal * w1));
      break;
    }
  }
}

/* helper for apply() - perform sliding for some 3-element vector */
static void pose_slide_apply_vec3(tPoseSlideOp *pso,
                                  tPChanFCurveLink *pfl,
                                  float vec[3],
                                  const char propName[])
{
  LinkData *ld = NULL;
  char *path = NULL;

  /* get the path to use... */
  path = BLI_sprintfN("%s.%s", pfl->pchan_path, propName);

  /* using this path, find each matching F-Curve for the variables we're interested in */
  while ((ld = poseAnim_mapping_getNextFCurve(&pfl->fcurves, ld, path))) {
    FCurve *fcu = (FCurve *)ld->data;
    const int idx = fcu->array_index;
    const int lock = pso->axislock;

    /* check if this F-Curve is ok given the current axis locks */
    BLI_assert(fcu->array_index < 3);

    if ((lock == 0) || ((lock & PS_LOCK_X) && (idx == 0)) || ((lock & PS_LOCK_Y) && (idx == 1)) ||
        ((lock & PS_LOCK_Z) && (idx == 2))) {
      /* just work on these channels one by one... there's no interaction between values */
      pose_slide_apply_val(pso, fcu, pfl->ob, &vec[fcu->array_index]);
    }
  }

  /* free the temp path we got */
  MEM_freeN(path);
}

/* helper for apply() - perform sliding for custom properties or bbone properties */
static void pose_slide_apply_props(tPoseSlideOp *pso,
                                   tPChanFCurveLink *pfl,
                                   const char prop_prefix[])
{
  PointerRNA ptr = {{NULL}};
  LinkData *ld;
  int len = strlen(pfl->pchan_path);

  /* setup pointer RNA for resolving paths */
  RNA_pointer_create(NULL, &RNA_PoseBone, pfl->pchan, &ptr);

  /* - custom properties are just denoted using ["..."][etc.] after the end of the base path,
   *   so just check for opening pair after the end of the path
   * - bbone properties are similar, but they always start with a prefix "bbone_*",
   *   so a similar method should work here for those too
   */
  for (ld = pfl->fcurves.first; ld; ld = ld->next) {
    FCurve *fcu = (FCurve *)ld->data;
    const char *bPtr, *pPtr;

    if (fcu->rna_path == NULL) {
      continue;
    }

    /* do we have a match?
     * - bPtr is the RNA Path with the standard part chopped off
     * - pPtr is the chunk of the path which is left over
     */
    bPtr = strstr(fcu->rna_path, pfl->pchan_path) + len;
    pPtr = strstr(bPtr, prop_prefix);

    if (pPtr) {
      /* use RNA to try and get a handle on this property, then, assuming that it is just
       * numerical, try and grab the value as a float for temp editing before setting back
       */
      PropertyRNA *prop = RNA_struct_find_property(&ptr, pPtr);

      if (prop) {
        switch (RNA_property_type(prop)) {
          /* continuous values that can be smoothly interpolated... */
          case PROP_FLOAT: {
            float tval = RNA_property_float_get(&ptr, prop);
            pose_slide_apply_val(pso, fcu, pfl->ob, &tval);
            RNA_property_float_set(&ptr, prop, tval);
            break;
          }
          case PROP_INT: {
            float tval = (float)RNA_property_int_get(&ptr, prop);
            pose_slide_apply_val(pso, fcu, pfl->ob, &tval);
            RNA_property_int_set(&ptr, prop, (int)tval);
            break;
          }

          /* values which can only take discrete values */
          case PROP_BOOLEAN: {
            float tval = (float)RNA_property_boolean_get(&ptr, prop);
            pose_slide_apply_val(pso, fcu, pfl->ob, &tval);
            RNA_property_boolean_set(
                &ptr, prop, (int)tval);  // XXX: do we need threshold clamping here?
            break;
          }
          case PROP_ENUM: {
            /* don't handle this case - these don't usually represent interchangeable
             * set of values which should be interpolated between
             */
            break;
          }

          default:
            /* cannot handle */
            // printf("Cannot Pose Slide non-numerical property\n");
            break;
        }
      }
    }
  }
}

/* helper for apply() - perform sliding for quaternion rotations (using quat blending) */
static void pose_slide_apply_quat(tPoseSlideOp *pso, tPChanFCurveLink *pfl)
{
  FCurve *fcu_w = NULL, *fcu_x = NULL, *fcu_y = NULL, *fcu_z = NULL;
  bPoseChannel *pchan = pfl->pchan;
  LinkData *ld = NULL;
  char *path = NULL;
  float cframe;
  float prevFrameF, nextFrameF;

  if (!pose_frame_range_from_object_get(pso, pfl->ob, &prevFrameF, &nextFrameF)) {
    BLI_assert(!"Invalid pfl data");
    return;
  }

  /* get the path to use - this should be quaternion rotations only (needs care) */
  path = BLI_sprintfN("%s.%s", pfl->pchan_path, "rotation_quaternion");

  /* get the current frame number */
  cframe = (float)pso->cframe;

  /* using this path, find each matching F-Curve for the variables we're interested in */
  while ((ld = poseAnim_mapping_getNextFCurve(&pfl->fcurves, ld, path))) {
    FCurve *fcu = (FCurve *)ld->data;

    /* assign this F-Curve to one of the relevant pointers... */
    switch (fcu->array_index) {
      case 3: /* z */
        fcu_z = fcu;
        break;
      case 2: /* y */
        fcu_y = fcu;
        break;
      case 1: /* x */
        fcu_x = fcu;
        break;
      case 0: /* w */
        fcu_w = fcu;
        break;
    }
  }

  /* only if all channels exist, proceed */
  if (fcu_w && fcu_x && fcu_y && fcu_z) {
    float quat_prev[4], quat_prev_orig[4];
    float quat_next[4], quat_next_orig[4];
    float quat_curr[4], quat_curr_orig[4];
    float quat_final[4];

    copy_qt_qt(quat_curr_orig, pchan->quat);

    /* get 2 quats */
    quat_prev_orig[0] = evaluate_fcurve(fcu_w, prevFrameF);
    quat_prev_orig[1] = evaluate_fcurve(fcu_x, prevFrameF);
    quat_prev_orig[2] = evaluate_fcurve(fcu_y, prevFrameF);
    quat_prev_orig[3] = evaluate_fcurve(fcu_z, prevFrameF);

    quat_next_orig[0] = evaluate_fcurve(fcu_w, nextFrameF);
    quat_next_orig[1] = evaluate_fcurve(fcu_x, nextFrameF);
    quat_next_orig[2] = evaluate_fcurve(fcu_y, nextFrameF);
    quat_next_orig[3] = evaluate_fcurve(fcu_z, nextFrameF);

    normalize_qt_qt(quat_prev, quat_prev_orig);
    normalize_qt_qt(quat_next, quat_next_orig);
    normalize_qt_qt(quat_curr, quat_curr_orig);

    /* perform blending */
    if (pso->mode == POSESLIDE_BREAKDOWN) {
      /* Just perform the interpol between quat_prev and
       * quat_next using pso->percentage as a guide. */
      interp_qt_qtqt(quat_final, quat_prev, quat_next, pso->percentage);
    }
    else if (pso->mode == POSESLIDE_PUSH) {
      float quat_diff[4];

      /* calculate the delta transform from the previous to the current */
      /* TODO: investigate ways to favour one transform more? */
      sub_qt_qtqt(quat_diff, quat_curr, quat_prev);

      /* increase the original by the delta transform, by an amount determined by percentage */
      add_qt_qtqt(quat_final, quat_curr, quat_diff, pso->percentage);

      normalize_qt(quat_final);
    }
    else {
      BLI_assert(pso->mode == POSESLIDE_RELAX);
      float quat_interp[4], quat_final_prev[4];
      /* TODO: maybe a sensitivity ctrl on top of this is needed */
      int iters = (int)ceil(10.0f * pso->percentage);

      copy_qt_qt(quat_final, quat_curr);

      /* perform this blending several times until a satisfactory result is reached */
      while (iters-- > 0) {
        /* calculate the interpolation between the endpoints */
        interp_qt_qtqt(quat_interp,
                       quat_prev,
                       quat_next,
                       (cframe - pso->prevFrame) / (pso->nextFrame - pso->prevFrame));

        normalize_qt_qt(quat_final_prev, quat_final);

        /* tricky interpolations - blending between original and new */
        interp_qt_qtqt(quat_final, quat_final_prev, quat_interp, 1.0f / 6.0f);
      }
    }

    /* Apply final to the pose bone, keeping compatible for similar keyframe positions. */
    quat_to_compatible_quat(pchan->quat, quat_final, quat_curr_orig);
  }

  /* free the path now */
  MEM_freeN(path);
}

static void pose_slide_rest_pose_apply_vec3(tPoseSlideOp *pso, float vec[3], float default_value)
{
  /* We only slide to the rest pose. So only use the default rest pose value */
  const int lock = pso->axislock;
  for (int idx = 0; idx < 3; idx++) {
    if ((lock == 0) || ((lock & PS_LOCK_X) && (idx == 0)) || ((lock & PS_LOCK_Y) && (idx == 1)) ||
        ((lock & PS_LOCK_Z) && (idx == 2))) {
      float diff_val = default_value - vec[idx];
      if (pso->mode == POSESLIDE_RELAX_REST) {
        vec[idx] += pso->percentage * diff_val;
      }
      else {
        /* Push */
        vec[idx] -= pso->percentage * diff_val;
      }
    }
  }
}

static void pose_slide_rest_pose_apply_other_rot(tPoseSlideOp *pso, float vec[4], bool quat)
{
  /* We only slide to the rest pose. So only use the default rest pose value */
  float default_values[] = {1.0f, 0.0f, 0.0f, 0.0f};
  if (!quat) {
    /* Axis Angle */
    default_values[0] = 0.0f;
    default_values[2] = 1.0f;
  }
  for (int idx = 0; idx < 4; idx++) {
    float diff_val = default_values[idx] - vec[idx];
    if (pso->mode == POSESLIDE_RELAX_REST) {
      vec[idx] += pso->percentage * diff_val;
    }
    else {
      /* Push */
      vec[idx] -= pso->percentage * diff_val;
    }
  }
}

/* apply() - perform the pose sliding between the current pose and the rest pose */
static void pose_slide_rest_pose_apply(bContext *C, tPoseSlideOp *pso)
{
  tPChanFCurveLink *pfl;

  /* for each link, handle each set of transforms */
  for (pfl = pso->pfLinks.first; pfl; pfl = pfl->next) {
    /* valid transforms for each PoseChannel should have been noted already
     * - sliding the pose should be a straightforward exercise for location+rotation,
     *   but rotations get more complicated since we may want to use quaternion blending
     *   for quaternions instead...
     */
    bPoseChannel *pchan = pfl->pchan;

    if (ELEM(pso->channels, PS_TFM_ALL, PS_TFM_LOC) && (pchan->flag & POSE_LOC)) {
      /* calculate these for the 'location' vector, and use location curves */
      pose_slide_rest_pose_apply_vec3(pso, pchan->loc, 0.0f);
    }

    if (ELEM(pso->channels, PS_TFM_ALL, PS_TFM_SIZE) && (pchan->flag & POSE_SIZE)) {
      /* calculate these for the 'scale' vector, and use scale curves */
      pose_slide_rest_pose_apply_vec3(pso, pchan->size, 1.0f);
    }

    if (ELEM(pso->channels, PS_TFM_ALL, PS_TFM_ROT) && (pchan->flag & POSE_ROT)) {
      /* everything depends on the rotation mode */
      if (pchan->rotmode > 0) {
        /* eulers - so calculate these for the 'eul' vector, and use euler_rotation curves */
        pose_slide_rest_pose_apply_vec3(pso, pchan->eul, 0.0f);
      }
      else if (pchan->rotmode == ROT_MODE_AXISANGLE) {
        pose_slide_rest_pose_apply_other_rot(pso, pchan->quat, false);
      }
      else {
        /* quaternions - use quaternion blending */
        pose_slide_rest_pose_apply_other_rot(pso, pchan->quat, true);
      }
    }

    if (ELEM(pso->channels, PS_TFM_ALL, PS_TFM_BBONE_SHAPE) && (pchan->flag & POSE_BBONE_SHAPE)) {
      /* bbone properties - they all start a "bbone_" prefix */
      // TODO Not implemented
      // pose_slide_apply_props(pso, pfl, "bbone_");
    }

    if (ELEM(pso->channels, PS_TFM_ALL, PS_TFM_PROPS) && (pfl->oldprops)) {
      /* Not strictly a transform, but custom properties contribute
       * to the pose produced in many rigs (e.g. the facial rigs used in Sintel). */
      // TODO Not implemented
      // pose_slide_apply_props(pso, pfl, "[\""); /* dummy " for texteditor bugs */
    }
  }

  /* depsgraph updates + redraws */
  pose_slide_refresh(C, pso);
}

/* apply() - perform the pose sliding based on weighting various poses */
static void pose_slide_apply(bContext *C, tPoseSlideOp *pso)
{
  tPChanFCurveLink *pfl;

  /* sanitise the frame ranges */
  if (pso->prevFrame == pso->nextFrame) {
    /* move out one step either side */
    pso->prevFrame--;
    pso->nextFrame++;

    for (uint ob_index = 0; ob_index < pso->objects_len; ob_index++) {
      tPoseSlideObject *ob_data = &pso->ob_data_array[ob_index];

      if (!ob_data->valid) {
        continue;
      }

      /* apply NLA mapping corrections so the frame lookups work */
      ob_data->prevFrameF = BKE_nla_tweakedit_remap(
          ob_data->ob->adt, pso->prevFrame, NLATIME_CONVERT_UNMAP);
      ob_data->nextFrameF = BKE_nla_tweakedit_remap(
          ob_data->ob->adt, pso->nextFrame, NLATIME_CONVERT_UNMAP);
    }
  }

  /* for each link, handle each set of transforms */
  for (pfl = pso->pfLinks.first; pfl; pfl = pfl->next) {
    /* valid transforms for each PoseChannel should have been noted already
     * - sliding the pose should be a straightforward exercise for location+rotation,
     *   but rotations get more complicated since we may want to use quaternion blending
     *   for quaternions instead...
     */
    bPoseChannel *pchan = pfl->pchan;

    if (ELEM(pso->channels, PS_TFM_ALL, PS_TFM_LOC) && (pchan->flag & POSE_LOC)) {
      /* calculate these for the 'location' vector, and use location curves */
      pose_slide_apply_vec3(pso, pfl, pchan->loc, "location");
    }

    if (ELEM(pso->channels, PS_TFM_ALL, PS_TFM_SIZE) && (pchan->flag & POSE_SIZE)) {
      /* calculate these for the 'scale' vector, and use scale curves */
      pose_slide_apply_vec3(pso, pfl, pchan->size, "scale");
    }

    if (ELEM(pso->channels, PS_TFM_ALL, PS_TFM_ROT) && (pchan->flag & POSE_ROT)) {
      /* everything depends on the rotation mode */
      if (pchan->rotmode > 0) {
        /* eulers - so calculate these for the 'eul' vector, and use euler_rotation curves */
        pose_slide_apply_vec3(pso, pfl, pchan->eul, "rotation_euler");
      }
      else if (pchan->rotmode == ROT_MODE_AXISANGLE) {
        /* TODO: need to figure out how to do this! */
      }
      else {
        /* quaternions - use quaternion blending */
        pose_slide_apply_quat(pso, pfl);
      }
    }

    if (ELEM(pso->channels, PS_TFM_ALL, PS_TFM_BBONE_SHAPE) && (pchan->flag & POSE_BBONE_SHAPE)) {
      /* bbone properties - they all start a "bbone_" prefix */
      pose_slide_apply_props(pso, pfl, "bbone_");
    }

    if (ELEM(pso->channels, PS_TFM_ALL, PS_TFM_PROPS) && (pfl->oldprops)) {
      /* Not strictly a transform, but custom properties contribute
       * to the pose produced in many rigs (e.g. the facial rigs used in Sintel). */
      pose_slide_apply_props(pso, pfl, "[\""); /* dummy " for texteditor bugs */
    }
  }

  /* depsgraph updates + redraws */
  pose_slide_refresh(C, pso);
}

/* perform auto-key-framing after changes were made + confirmed */
static void pose_slide_autoKeyframe(bContext *C, tPoseSlideOp *pso)
{
  /* wrapper around the generic call */
  poseAnim_mapping_autoKeyframe(C, pso->scene, &pso->pfLinks, (float)pso->cframe);
}

/* reset changes made to current pose */
static void pose_slide_reset(tPoseSlideOp *pso)
{
  /* wrapper around the generic call, so that custom stuff can be added later */
  poseAnim_mapping_reset(&pso->pfLinks);
}

/* ------------------------------------ */

/* draw percentage indicator in header */
// TODO: Include hints about locks here...
static void pose_slide_draw_status(tPoseSlideOp *pso)
{
  char status_str[UI_MAX_DRAW_STR];
  char limits_str[UI_MAX_DRAW_STR];
  char axis_str[50];
  char mode_str[32];

  switch (pso->mode) {
    case POSESLIDE_PUSH:
      strcpy(mode_str, TIP_("Push Pose"));
      break;
    case POSESLIDE_RELAX:
      strcpy(mode_str, TIP_("Relax Pose"));
      break;
    case POSESLIDE_BREAKDOWN:
      strcpy(mode_str, TIP_("Breakdown"));
      break;

    default:
      /* unknown */
      strcpy(mode_str, TIP_("Sliding-Tool"));
      break;
  }

  switch (pso->axislock) {
    case PS_LOCK_X:
      BLI_strncpy(axis_str, TIP_("[X]/Y/Z axis only (X to clear)"), sizeof(axis_str));
      break;
    case PS_LOCK_Y:
      BLI_strncpy(axis_str, TIP_("X/[Y]/Z axis only (Y to clear)"), sizeof(axis_str));
      break;
    case PS_LOCK_Z:
      BLI_strncpy(axis_str, TIP_("X/Y/[Z] axis only (Z to clear)"), sizeof(axis_str));
      break;

    default:
      if (ELEM(pso->channels, PS_TFM_LOC, PS_TFM_ROT, PS_TFM_SIZE)) {
        BLI_strncpy(axis_str, TIP_("X/Y/Z = Axis Constraint"), sizeof(axis_str));
      }
      else {
        axis_str[0] = '\0';
      }
      break;
  }

  switch (pso->channels) {
    case PS_TFM_LOC:
      BLI_snprintf(limits_str,
                   sizeof(limits_str),
<<<<<<< HEAD
                   "[W]/E/R/B/C - Location only (W to clear) | %s",
                   axis_str); /*bfa - changed keys from grs to wer*/
=======
                   TIP_("[G]/R/S/B/C - Location only (G to clear) | %s"),
                   axis_str);
>>>>>>> 21a42d8b
      break;
    case PS_TFM_ROT:
      BLI_snprintf(limits_str,
                   sizeof(limits_str),
<<<<<<< HEAD
                   "W/[E]/R/B/C - Rotation only (E to clear) | %s",
                   axis_str); /*bfa - changed keys from grs to wer*/
=======
                   TIP_("G/[R]/S/B/C - Rotation only (R to clear) | %s"),
                   axis_str);
>>>>>>> 21a42d8b
      break;
    case PS_TFM_SIZE:
      BLI_snprintf(limits_str,
                   sizeof(limits_str),
<<<<<<< HEAD
                   "W/E/[R]/B/C - Scale only (R to clear) | %s",
                   axis_str); /*bfa - changed keys from grs to wer*/
      break;
    case PS_TFM_BBONE_SHAPE:
      BLI_strncpy(limits_str,
                  "W/E/R/[B]/C - Bendy Bone properties only (B to clear) | %s",
                  sizeof(limits_str)); /*bfa - changed keys from grs to wer*/
      break;
    case PS_TFM_PROPS:
      BLI_strncpy(limits_str,
                  "W/E/R/B/[C] - Custom Properties only (C to clear) | %s",
                  sizeof(limits_str)); /*bfa - changed keys from grs to wer*/
      break;
    default:
      BLI_strncpy(limits_str,
                  "W/E/R/B/C - Limit to Transform/Property Set",
                  sizeof(limits_str)); /*bfa - changed keys from grs to wer*/
=======
                   TIP_("G/R/[S]/B/C - Scale only (S to clear) | %s"),
                   axis_str);
      break;
    case PS_TFM_BBONE_SHAPE:
      BLI_strncpy(limits_str,
                  TIP_("G/R/S/[B]/C - Bendy Bone properties only (B to clear) | %s"),
                  sizeof(limits_str));
      break;
    case PS_TFM_PROPS:
      BLI_strncpy(limits_str,
                  TIP_("G/R/S/B/[C] - Custom Properties only (C to clear) | %s"),
                  sizeof(limits_str));
      break;
    default:
      BLI_strncpy(
          limits_str, TIP_("G/R/S/B/C - Limit to Transform/Property Set"), sizeof(limits_str));
>>>>>>> 21a42d8b
      break;
  }

  if (hasNumInput(&pso->num)) {
    Scene *scene = pso->scene;
    char str_offs[NUM_STR_REP_LEN];

    outputNumInput(&pso->num, str_offs, &scene->unit);

    BLI_snprintf(
        status_str, sizeof(status_str), "%s: %s     |   %s", mode_str, str_offs, limits_str);
  }
  else {
    BLI_snprintf(status_str,
                 sizeof(status_str),
                 "%s: %d %%     |   %s",
                 mode_str,
                 (int)(pso->percentage * 100.0f),
                 limits_str);
  }

  ED_area_status_text(pso->sa, status_str);
}

/* common code for invoke() methods */
static int pose_slide_invoke_common(bContext *C, wmOperator *op, tPoseSlideOp *pso)
{
  tPChanFCurveLink *pfl;
  wmWindow *win = CTX_wm_window(C);

  /* for each link, add all its keyframes to the search tree */
  for (pfl = pso->pfLinks.first; pfl; pfl = pfl->next) {
    LinkData *ld;

    /* do this for each F-Curve */
    for (ld = pfl->fcurves.first; ld; ld = ld->next) {
      FCurve *fcu = (FCurve *)ld->data;
      fcurve_to_keylist(pfl->ob->adt, fcu, &pso->keys, 0);
    }
  }

  /* cancel if no keyframes found... */
  if (pso->keys.root) {
    ActKeyColumn *ak;
    float cframe = (float)pso->cframe;

    /* firstly, check if the current frame is a keyframe... */
    ak = (ActKeyColumn *)BLI_dlrbTree_search_exact(&pso->keys, compare_ak_cfraPtr, &cframe);

    if (ak == NULL) {
      /* current frame is not a keyframe, so search */
      ActKeyColumn *pk = (ActKeyColumn *)BLI_dlrbTree_search_prev(
          &pso->keys, compare_ak_cfraPtr, &cframe);
      ActKeyColumn *nk = (ActKeyColumn *)BLI_dlrbTree_search_next(
          &pso->keys, compare_ak_cfraPtr, &cframe);

      /* new set the frames */
      /* prev frame */
      pso->prevFrame = (pk) ? (pk->cfra) : (pso->cframe - 1);
      RNA_int_set(op->ptr, "prev_frame", pso->prevFrame);
      /* next frame */
      pso->nextFrame = (nk) ? (nk->cfra) : (pso->cframe + 1);
      RNA_int_set(op->ptr, "next_frame", pso->nextFrame);
    }
    else {
      /* current frame itself is a keyframe, so just take keyframes on either side */
      /* prev frame */
      pso->prevFrame = (ak->prev) ? (ak->prev->cfra) : (pso->cframe - 1);
      RNA_int_set(op->ptr, "prev_frame", pso->prevFrame);
      /* next frame */
      pso->nextFrame = (ak->next) ? (ak->next->cfra) : (pso->cframe + 1);
      RNA_int_set(op->ptr, "next_frame", pso->nextFrame);
    }

    /* apply NLA mapping corrections so the frame lookups work */
    for (uint ob_index = 0; ob_index < pso->objects_len; ob_index++) {
      tPoseSlideObject *ob_data = &pso->ob_data_array[ob_index];
      if (ob_data->valid) {
        ob_data->prevFrameF = BKE_nla_tweakedit_remap(
            ob_data->ob->adt, pso->prevFrame, NLATIME_CONVERT_UNMAP);
        ob_data->nextFrameF = BKE_nla_tweakedit_remap(
            ob_data->ob->adt, pso->nextFrame, NLATIME_CONVERT_UNMAP);
      }
    }
  }
  else {
    BKE_report(op->reports, RPT_ERROR, "No keyframes to slide between");
    pose_slide_exit(op);
    return OPERATOR_CANCELLED;
  }

  /* initial apply for operator... */
  /* TODO: need to calculate percentage for initial round too... */
  if (pso->mode != POSESLIDE_PUSH_REST && pso->mode != POSESLIDE_RELAX_REST) {
    pose_slide_apply(C, pso);
  }
  else {
    pose_slide_rest_pose_apply(C, pso);
  }

  /* depsgraph updates + redraws */
  pose_slide_refresh(C, pso);

  /* set cursor to indicate modal */
  WM_cursor_modal_set(win, BC_EW_SCROLLCURSOR);

  /* header print */
  pose_slide_draw_status(pso);

  /* add a modal handler for this operator */
  WM_event_add_modal_handler(C, op);
  return OPERATOR_RUNNING_MODAL;
}

/* calculate percentage based on position of mouse (we only use x-axis for now.
 * since this is more convenient for users to do), and store new percentage value
 */
static void pose_slide_mouse_update_percentage(tPoseSlideOp *pso,
                                               wmOperator *op,
                                               const wmEvent *event)
{
  pso->percentage = (event->x - pso->ar->winrct.xmin) / ((float)pso->ar->winx);
  RNA_float_set(op->ptr, "percentage", pso->percentage);
}

/* handle an event to toggle channels mode */
static void pose_slide_toggle_channels_mode(wmOperator *op,
                                            tPoseSlideOp *pso,
                                            ePoseSlide_Channels channel)
{
  /* Turn channel on or off? */
  if (pso->channels == channel) {
    /* Already limiting to transform only, so pressing this again turns it off */
    pso->channels = PS_TFM_ALL;
  }
  else {
    /* Only this set of channels */
    pso->channels = channel;
  }
  RNA_enum_set(op->ptr, "channels", pso->channels);

  /* Reset axis limits too for good measure */
  pso->axislock = 0;
  RNA_enum_set(op->ptr, "axis_lock", pso->axislock);
}

/* handle an event to toggle axis locks - returns whether any change in state is needed */
static bool pose_slide_toggle_axis_locks(wmOperator *op,
                                         tPoseSlideOp *pso,
                                         ePoseSlide_AxisLock axis)
{
  /* Axis can only be set when a transform is set - it doesn't make sense otherwise */
  if (ELEM(pso->channels, PS_TFM_ALL, PS_TFM_BBONE_SHAPE, PS_TFM_PROPS)) {
    pso->axislock = 0;
    RNA_enum_set(op->ptr, "axis_lock", pso->axislock);
    return false;
  }

  /* Turn on or off? */
  if (pso->axislock == axis) {
    /* Already limiting on this axis, so turn off */
    pso->axislock = 0;
  }
  else {
    /* Only this axis */
    pso->axislock = axis;
  }
  RNA_enum_set(op->ptr, "axis_lock", pso->axislock);

  /* Setting changed, so pose update is needed */
  return true;
}

/* common code for modal() */
static int pose_slide_modal(bContext *C, wmOperator *op, const wmEvent *event)
{
  tPoseSlideOp *pso = op->customdata;
  wmWindow *win = CTX_wm_window(C);
  bool do_pose_update = false;

  const bool has_numinput = hasNumInput(&pso->num);

  switch (event->type) {
    case LEFTMOUSE: /* confirm */
    case RETKEY:
    case PADENTER: {
      if (event->val == KM_PRESS) {
        /* return to normal cursor and header status */
        ED_area_status_text(pso->sa, NULL);
        WM_cursor_modal_restore(win);

        /* insert keyframes as required... */
        pose_slide_autoKeyframe(C, pso);
        pose_slide_exit(op);

        /* done! */
        return OPERATOR_FINISHED;
      }
      break;
    }

    case ESCKEY: /* cancel */
    case RIGHTMOUSE: {
      if (event->val == KM_PRESS) {
        /* return to normal cursor and header status */
        ED_area_status_text(pso->sa, NULL);
        WM_cursor_modal_restore(win);

        /* reset transforms back to original state */
        pose_slide_reset(pso);

        /* depsgraph updates + redraws */
        pose_slide_refresh(C, pso);

        /* clean up temp data */
        pose_slide_exit(op);

        /* canceled! */
        return OPERATOR_CANCELLED;
      }
      break;
    }

    /* Percentage Chane... */
    case MOUSEMOVE: /* calculate new position */
    {
      /* only handle mousemove if not doing numinput */
      if (has_numinput == false) {
        /* update percentage based on position of mouse */
        pose_slide_mouse_update_percentage(pso, op, event);

        /* update pose to reflect the new values (see below) */
        do_pose_update = true;
      }
      break;
    }
    default: {
      if ((event->val == KM_PRESS) && handleNumInput(C, &pso->num, event)) {
        float value;

        /* Grab percentage from numeric input, and store this new value for redo
         * NOTE: users see ints, while internally we use a 0-1 float
         */
        value = pso->percentage * 100.0f;
        applyNumInput(&pso->num, &value);

        pso->percentage = value / 100.0f;
        CLAMP(pso->percentage, 0.0f, 1.0f);
        RNA_float_set(op->ptr, "percentage", pso->percentage);

        /* Update pose to reflect the new values (see below) */
        do_pose_update = true;
        break;
      }
      else if (event->val == KM_PRESS) {
        switch (event->type) {
          /* Transform Channel Limits  */
          /* XXX: Replace these hardcoded hotkeys with a modalmap that can be customised */
          case WKEY: /* Location */ /*bfa - changed keys from grs to wer*/
          {
            pose_slide_toggle_channels_mode(op, pso, PS_TFM_LOC);
            do_pose_update = true;
            break;
          }
          case EKEY: /* Rotation */ /*bfa - changed keys from grs to wer*/
          {
            pose_slide_toggle_channels_mode(op, pso, PS_TFM_ROT);
            do_pose_update = true;
            break;
          }
          case RKEY: /* Scale */ /*bfa - changed keys from grs to wer*/
          {
            pose_slide_toggle_channels_mode(op, pso, PS_TFM_SIZE);
            do_pose_update = true;
            break;
          }
          case BKEY: /* Bendy Bones */
          {
            pose_slide_toggle_channels_mode(op, pso, PS_TFM_BBONE_SHAPE);
            do_pose_update = true;
            break;
          }
          case CKEY: /* Custom Properties */
          {
            pose_slide_toggle_channels_mode(op, pso, PS_TFM_PROPS);
            do_pose_update = true;
            break;
          }

          /* Axis Locks */
          /* XXX: Hardcoded... */
          case XKEY: {
            if (pose_slide_toggle_axis_locks(op, pso, PS_LOCK_X)) {
              do_pose_update = true;
            }
            break;
          }
          case YKEY: {
            if (pose_slide_toggle_axis_locks(op, pso, PS_LOCK_Y)) {
              do_pose_update = true;
            }
            break;
          }
          case ZKEY: {
            if (pose_slide_toggle_axis_locks(op, pso, PS_LOCK_Z)) {
              do_pose_update = true;
            }
            break;
          }

          default: /* Some other unhandled key... */
            break;
        }
      }
      else {
        /* unhandled event - maybe it was some view manip? */
        /* allow to pass through */
        return OPERATOR_RUNNING_MODAL | OPERATOR_PASS_THROUGH;
      }
    }
  }

  /* Perform pose updates - in response to some user action
   * (e.g. pressing a key or moving the mouse). */
  if (do_pose_update) {
    /* update percentage indicator in header */
    pose_slide_draw_status(pso);

    /* reset transforms (to avoid accumulation errors) */
    pose_slide_reset(pso);

    /* apply... */
    if (pso->mode != POSESLIDE_PUSH_REST && pso->mode != POSESLIDE_RELAX_REST) {
      pose_slide_apply(C, pso);
    }
    else {
      pose_slide_rest_pose_apply(C, pso);
    }
  }

  /* still running... */
  return OPERATOR_RUNNING_MODAL;
}

/* common code for cancel() */
static void pose_slide_cancel(bContext *UNUSED(C), wmOperator *op)
{
  /* cleanup and done */
  pose_slide_exit(op);
}

/* common code for exec() methods */
static int pose_slide_exec_common(bContext *C, wmOperator *op, tPoseSlideOp *pso)
{
  /* settings should have been set up ok for applying, so just apply! */
  if (pso->mode != POSESLIDE_PUSH_REST && pso->mode != POSESLIDE_RELAX_REST) {
    pose_slide_apply(C, pso);
  }
  else {
    pose_slide_rest_pose_apply(C, pso);
  }

  /* insert keyframes if needed */
  pose_slide_autoKeyframe(C, pso);

  /* cleanup and done */
  pose_slide_exit(op);

  return OPERATOR_FINISHED;
}

/* common code for defining RNA properties */
/* TODO: Skip save on these? */
static void pose_slide_opdef_properties(wmOperatorType *ot)
{
  RNA_def_float_percentage(ot->srna,
                           "percentage",
                           0.5f,
                           0.0f,
                           1.0f,
                           "Percentage",
                           "Weighting factor for which keyframe is favored more",
                           0.0,
                           1.0);

  RNA_def_int(ot->srna,
              "prev_frame",
              0,
              MINAFRAME,
              MAXFRAME,
              "Previous Keyframe",
              "Frame number of keyframe immediately before the current frame",
              0,
              50);
  RNA_def_int(ot->srna,
              "next_frame",
              0,
              MINAFRAME,
              MAXFRAME,
              "Next Keyframe",
              "Frame number of keyframe immediately after the current frame",
              0,
              50);

  RNA_def_enum(ot->srna,
               "channels",
               prop_channels_types,
               PS_TFM_ALL,
               "Channels",
               "Set of properties that are affected");
  RNA_def_enum(ot->srna,
               "axis_lock",
               prop_axis_lock_types,
               0,
               "Axis Lock",
               "Transform axis to restrict effects to");
}

/* ------------------------------------ */

/* invoke() - for 'push from breakdown' mode */
static int pose_slide_push_invoke(bContext *C, wmOperator *op, const wmEvent *event)
{
  tPoseSlideOp *pso;

  /* initialize data  */
  if (pose_slide_init(C, op, POSESLIDE_PUSH) == 0) {
    pose_slide_exit(op);
    return OPERATOR_CANCELLED;
  }
  else {
    pso = op->customdata;
  }

  /* initialise percentage so that it won't pop on first mouse move */
  pose_slide_mouse_update_percentage(pso, op, event);

  /* do common setup work */
  return pose_slide_invoke_common(C, op, pso);
}

/* exec() - for push */
static int pose_slide_push_exec(bContext *C, wmOperator *op)
{
  tPoseSlideOp *pso;

  /* initialize data (from RNA-props) */
  if (pose_slide_init(C, op, POSESLIDE_PUSH) == 0) {
    pose_slide_exit(op);
    return OPERATOR_CANCELLED;
  }
  else {
    pso = op->customdata;
  }

  /* do common exec work */
  return pose_slide_exec_common(C, op, pso);
}

void POSE_OT_push(wmOperatorType *ot)
{
  /* identifiers */
  ot->name = "Push Pose from Breakdown";
  ot->idname = "POSE_OT_push";
  ot->description = "Push Pose\nExaggerate the current pose";

  /* callbacks */
  ot->exec = pose_slide_push_exec;
  ot->invoke = pose_slide_push_invoke;
  ot->modal = pose_slide_modal;
  ot->cancel = pose_slide_cancel;
  ot->poll = ED_operator_posemode;

  /* flags */
  ot->flag = OPTYPE_REGISTER | OPTYPE_UNDO | OPTYPE_BLOCKING | OPTYPE_USE_EVAL_DATA;

  /* Properties */
  pose_slide_opdef_properties(ot);
}

/* ........................ */

/* invoke() - for 'relax to breakdown' mode */
static int pose_slide_relax_invoke(bContext *C, wmOperator *op, const wmEvent *event)
{
  tPoseSlideOp *pso;

  /* initialize data  */
  if (pose_slide_init(C, op, POSESLIDE_RELAX) == 0) {
    pose_slide_exit(op);
    return OPERATOR_CANCELLED;
  }
  else {
    pso = op->customdata;
  }

  /* initialise percentage so that it won't pop on first mouse move */
  pose_slide_mouse_update_percentage(pso, op, event);

  /* do common setup work */
  return pose_slide_invoke_common(C, op, pso);
}

/* exec() - for relax */
static int pose_slide_relax_exec(bContext *C, wmOperator *op)
{
  tPoseSlideOp *pso;

  /* initialize data (from RNA-props) */
  if (pose_slide_init(C, op, POSESLIDE_RELAX) == 0) {
    pose_slide_exit(op);
    return OPERATOR_CANCELLED;
  }
  else {
    pso = op->customdata;
  }

  /* do common exec work */
  return pose_slide_exec_common(C, op, pso);
}

void POSE_OT_relax(wmOperatorType *ot)
{
  /* identifiers */
  ot->name = "Relax Pose to Breakdown";
  ot->idname = "POSE_OT_relax";
  ot->description = "Relax Pose\nMake the current pose more similar to its surrounding ones";

  /* callbacks */
  ot->exec = pose_slide_relax_exec;
  ot->invoke = pose_slide_relax_invoke;
  ot->modal = pose_slide_modal;
  ot->cancel = pose_slide_cancel;
  ot->poll = ED_operator_posemode;

  /* flags */
  ot->flag = OPTYPE_REGISTER | OPTYPE_UNDO | OPTYPE_BLOCKING | OPTYPE_USE_EVAL_DATA;

  /* Properties */
  pose_slide_opdef_properties(ot);
}

/* ........................ */
/* invoke() - for 'push from rest pose' mode */
static int pose_slide_push_rest_invoke(bContext *C, wmOperator *op, const wmEvent *event)
{
  tPoseSlideOp *pso;

  /* initialize data  */
  if (pose_slide_init(C, op, POSESLIDE_PUSH_REST) == 0) {
    pose_slide_exit(op);
    return OPERATOR_CANCELLED;
  }
  else {
    pso = op->customdata;
  }

  /* initialise percentage so that it won't pop on first mouse move */
  pose_slide_mouse_update_percentage(pso, op, event);

  /* do common setup work */
  return pose_slide_invoke_common(C, op, pso);
}

/* exec() - for push */
static int pose_slide_push_rest_exec(bContext *C, wmOperator *op)
{
  tPoseSlideOp *pso;

  /* initialize data (from RNA-props) */
  if (pose_slide_init(C, op, POSESLIDE_PUSH_REST) == 0) {
    pose_slide_exit(op);
    return OPERATOR_CANCELLED;
  }
  else {
    pso = op->customdata;
  }

  /* do common exec work */
  return pose_slide_exec_common(C, op, pso);
}

void POSE_OT_push_rest(wmOperatorType *ot)
{
  /* identifiers */
  ot->name = "Push Pose from Rest Pose";
  ot->idname = "POSE_OT_push_rest";
  ot->description = "Push the current pose further away from the rest pose";

  /* callbacks */
  ot->exec = pose_slide_push_rest_exec;
  ot->invoke = pose_slide_push_rest_invoke;
  ot->modal = pose_slide_modal;
  ot->cancel = pose_slide_cancel;
  ot->poll = ED_operator_posemode;

  /* flags */
  ot->flag = OPTYPE_REGISTER | OPTYPE_UNDO | OPTYPE_BLOCKING | OPTYPE_USE_EVAL_DATA;

  /* Properties */
  pose_slide_opdef_properties(ot);
}

/* ........................ */

/* invoke() - for 'relax' mode */
static int pose_slide_relax_rest_invoke(bContext *C, wmOperator *op, const wmEvent *event)
{
  tPoseSlideOp *pso;

  /* initialize data  */
  if (pose_slide_init(C, op, POSESLIDE_RELAX_REST) == 0) {
    pose_slide_exit(op);
    return OPERATOR_CANCELLED;
  }
  else {
    pso = op->customdata;
  }

  /* initialise percentage so that it won't pop on first mouse move */
  pose_slide_mouse_update_percentage(pso, op, event);

  /* do common setup work */
  return pose_slide_invoke_common(C, op, pso);
}

/* exec() - for relax */
static int pose_slide_relax_rest_exec(bContext *C, wmOperator *op)
{
  tPoseSlideOp *pso;

  /* initialize data (from RNA-props) */
  if (pose_slide_init(C, op, POSESLIDE_RELAX_REST) == 0) {
    pose_slide_exit(op);
    return OPERATOR_CANCELLED;
  }
  else {
    pso = op->customdata;
  }

  /* do common exec work */
  return pose_slide_exec_common(C, op, pso);
}

void POSE_OT_relax_rest(wmOperatorType *ot)
{
  /* identifiers */
  ot->name = "Relax Pose to Rest Pose";
  ot->idname = "POSE_OT_relax_rest";
  ot->description = "Make the current pose more similar to the rest pose";

  /* callbacks */
  ot->exec = pose_slide_relax_rest_exec;
  ot->invoke = pose_slide_relax_rest_invoke;
  ot->modal = pose_slide_modal;
  ot->cancel = pose_slide_cancel;
  ot->poll = ED_operator_posemode;

  /* flags */
  ot->flag = OPTYPE_REGISTER | OPTYPE_UNDO | OPTYPE_BLOCKING | OPTYPE_USE_EVAL_DATA;

  /* Properties */
  pose_slide_opdef_properties(ot);
}

/* ........................ */

/* invoke() - for 'breakdown' mode */
static int pose_slide_breakdown_invoke(bContext *C, wmOperator *op, const wmEvent *event)
{
  tPoseSlideOp *pso;

  /* initialize data  */
  if (pose_slide_init(C, op, POSESLIDE_BREAKDOWN) == 0) {
    pose_slide_exit(op);
    return OPERATOR_CANCELLED;
  }
  else {
    pso = op->customdata;
  }

  /* initialise percentage so that it won't pop on first mouse move */
  pose_slide_mouse_update_percentage(pso, op, event);

  /* do common setup work */
  return pose_slide_invoke_common(C, op, pso);
}

/* exec() - for breakdown */
static int pose_slide_breakdown_exec(bContext *C, wmOperator *op)
{
  tPoseSlideOp *pso;

  /* initialize data (from RNA-props) */
  if (pose_slide_init(C, op, POSESLIDE_BREAKDOWN) == 0) {
    pose_slide_exit(op);
    return OPERATOR_CANCELLED;
  }
  else {
    pso = op->customdata;
  }

  /* do common exec work */
  return pose_slide_exec_common(C, op, pso);
}

void POSE_OT_breakdown(wmOperatorType *ot)
{
  /* identifiers */
  ot->name = "Pose Breakdowner";
  ot->idname = "POSE_OT_breakdown";
  ot->description = "Pose Breakdowner\nCreate a suitable breakdown pose on the current frame";

  /* callbacks */
  ot->exec = pose_slide_breakdown_exec;
  ot->invoke = pose_slide_breakdown_invoke;
  ot->modal = pose_slide_modal;
  ot->cancel = pose_slide_cancel;
  ot->poll = ED_operator_posemode;

  /* flags */
  ot->flag = OPTYPE_REGISTER | OPTYPE_UNDO | OPTYPE_BLOCKING | OPTYPE_USE_EVAL_DATA;

  /* Properties */
  pose_slide_opdef_properties(ot);
}

/* **************************************************** */
/* B) Pose Propagate */

/* "termination conditions" - i.e. when we stop */
typedef enum ePosePropagate_Termination {
  /* stop after the current hold ends */
  POSE_PROPAGATE_SMART_HOLDS = 0,
  /* only do on the last keyframe */
  POSE_PROPAGATE_LAST_KEY,
  /* stop after the next keyframe */
  POSE_PROPAGATE_NEXT_KEY,
  /* stop after the specified frame */
  POSE_PROPAGATE_BEFORE_FRAME,
  /* stop when we run out of keyframes */
  POSE_PROPAGATE_BEFORE_END,

  /* only do on keyframes that are selected */
  POSE_PROPAGATE_SELECTED_KEYS,
  /* only do on the frames where markers are selected */
  POSE_PROPAGATE_SELECTED_MARKERS,
} ePosePropagate_Termination;

/* Termination data needed for some modes -
 * assumes only one of these entries will be needed at a time. */
typedef union tPosePropagate_ModeData {
  /* smart holds + before frame: frame number to stop on */
  float end_frame;

  /* selected markers: listbase for CfraElem's marking these frames */
  ListBase sel_markers;
} tPosePropagate_ModeData;

/* --------------------------------- */

/* get frame on which the "hold" for the bone ends
 * XXX: this may not really work that well if a bone moves on some channels and not others
 *      if this happens to be a major issue, scrap this, and just make this happen
 *      independently per F-Curve
 */
static float pose_propagate_get_boneHoldEndFrame(tPChanFCurveLink *pfl, float startFrame)
{
  DLRBT_Tree keys;

  Object *ob = pfl->ob;
  AnimData *adt = ob->adt;
  LinkData *ld;
  float endFrame = startFrame;

  /* set up optimized data-structures for searching for relevant keyframes + holds */
  BLI_dlrbTree_init(&keys);

  for (ld = pfl->fcurves.first; ld; ld = ld->next) {
    FCurve *fcu = (FCurve *)ld->data;
    fcurve_to_keylist(adt, fcu, &keys, 0);
  }

  /* find the long keyframe (i.e. hold), and hence obtain the endFrame value
   * - the best case would be one that starts on the frame itself
   */
  ActKeyColumn *ab = (ActKeyColumn *)BLI_dlrbTree_search_exact(
      &keys, compare_ak_cfraPtr, &startFrame);

  /* There are only two cases for no-exact match:
   *  1) the current frame is just before another key but not on a key itself
   *  2) the current frame is on a key, but that key doesn't link to the next
   *
   * If we've got the first case, then we can search for another block,
   * otherwise forget it, as we'd be overwriting some valid data.
   */
  if (ab == NULL) {
    /* we've got case 1, so try the one after */
    ab = (ActKeyColumn *)BLI_dlrbTree_search_next(&keys, compare_ak_cfraPtr, &startFrame);

    if ((actkeyblock_get_valid_hold(ab) & ACTKEYBLOCK_FLAG_STATIC_HOLD) == 0) {
      /* try the block before this frame then as last resort */
      ab = (ActKeyColumn *)BLI_dlrbTree_search_prev(&keys, compare_ak_cfraPtr, &startFrame);
    }
  }

  /* whatever happens, stop searching now... */
  if ((actkeyblock_get_valid_hold(ab) & ACTKEYBLOCK_FLAG_STATIC_HOLD) == 0) {
    /* restrict range to just the frame itself
     * i.e. everything is in motion, so no holds to safely overwrite
     */
    ab = NULL;
  }

  /* check if we can go any further than we've already gone */
  if (ab) {
    /* go to next if it is also valid and meets "extension" criteria */
    while (ab->next) {
      ActKeyColumn *abn = ab->next;

      /* must be valid */
      if ((actkeyblock_get_valid_hold(abn) & ACTKEYBLOCK_FLAG_STATIC_HOLD) == 0) {
        break;
      }
      /* should have the same number of curves */
      if (ab->totblock != abn->totblock) {
        break;
      }

      /* we can extend the bounds to the end of this "next" block now */
      ab = abn;
    }

    /* end frame can now take the value of the end of the block */
    endFrame = ab->next->cfra;
  }

  /* free temp memory */
  BLI_dlrbTree_free(&keys);

  /* return the end frame we've found */
  return endFrame;
}

/* get reference value from F-Curve using RNA */
static bool pose_propagate_get_refVal(Object *ob, FCurve *fcu, float *value)
{
  PointerRNA id_ptr, ptr;
  PropertyRNA *prop;
  bool found = false;

  /* base pointer is always the object -> id_ptr */
  RNA_id_pointer_create(&ob->id, &id_ptr);

  /* resolve the property... */
  if (RNA_path_resolve_property(&id_ptr, fcu->rna_path, &ptr, &prop)) {
    if (RNA_property_array_check(prop)) {
      /* array */
      if (fcu->array_index < RNA_property_array_length(&ptr, prop)) {
        found = true;
        switch (RNA_property_type(prop)) {
          case PROP_BOOLEAN:
            *value = (float)RNA_property_boolean_get_index(&ptr, prop, fcu->array_index);
            break;
          case PROP_INT:
            *value = (float)RNA_property_int_get_index(&ptr, prop, fcu->array_index);
            break;
          case PROP_FLOAT:
            *value = RNA_property_float_get_index(&ptr, prop, fcu->array_index);
            break;
          default:
            found = false;
            break;
        }
      }
    }
    else {
      /* not an array */
      found = true;
      switch (RNA_property_type(prop)) {
        case PROP_BOOLEAN:
          *value = (float)RNA_property_boolean_get(&ptr, prop);
          break;
        case PROP_INT:
          *value = (float)RNA_property_int_get(&ptr, prop);
          break;
        case PROP_ENUM:
          *value = (float)RNA_property_enum_get(&ptr, prop);
          break;
        case PROP_FLOAT:
          *value = RNA_property_float_get(&ptr, prop);
          break;
        default:
          found = false;
          break;
      }
    }
  }

  return found;
}

/* propagate just works along each F-Curve in turn */
static void pose_propagate_fcurve(
    wmOperator *op, Object *ob, FCurve *fcu, float startFrame, tPosePropagate_ModeData modeData)
{
  const int mode = RNA_enum_get(op->ptr, "mode");

  BezTriple *bezt;
  float refVal = 0.0f;
  bool keyExists;
  int i, match;
  short first = 1;

  /* skip if no keyframes to edit */
  if ((fcu->bezt == NULL) || (fcu->totvert < 2)) {
    return;
  }

  /* find the reference value from bones directly, which means that the user
   * doesn't need to firstly keyframe the pose (though this doesn't mean that
   * they can't either)
   */
  if (!pose_propagate_get_refVal(ob, fcu, &refVal)) {
    return;
  }

  /* find the first keyframe to start propagating from
   * - if there's a keyframe on the current frame, we probably want to save this value there too
   *   since it may be as of yet unkeyed
   * - if starting before the starting frame, don't touch the key, as it may have had some valid
   *   values
   * - if only doing selected keyframes, start from the first one
   */
  if (mode != POSE_PROPAGATE_SELECTED_KEYS) {
    match = binarysearch_bezt_index(fcu->bezt, startFrame, fcu->totvert, &keyExists);

    if (fcu->bezt[match].vec[1][0] < startFrame) {
      i = match + 1;
    }
    else {
      i = match;
    }
  }
  else {
    /* selected - start from first keyframe */
    i = 0;
  }

  for (bezt = &fcu->bezt[i]; i < fcu->totvert; i++, bezt++) {
    /* additional termination conditions based on the operator 'mode' property go here... */
    if (ELEM(mode, POSE_PROPAGATE_BEFORE_FRAME, POSE_PROPAGATE_SMART_HOLDS)) {
      /* stop if keyframe is outside the accepted range */
      if (bezt->vec[1][0] > modeData.end_frame) {
        break;
      }
    }
    else if (mode == POSE_PROPAGATE_NEXT_KEY) {
      /* stop after the first keyframe has been processed */
      if (first == 0) {
        break;
      }
    }
    else if (mode == POSE_PROPAGATE_LAST_KEY) {
      /* only affect this frame if it will be the last one */
      if (i != (fcu->totvert - 1)) {
        continue;
      }
    }
    else if (mode == POSE_PROPAGATE_SELECTED_MARKERS) {
      /* only allow if there's a marker on this frame */
      CfraElem *ce = NULL;

      /* stop on matching marker if there is one */
      for (ce = modeData.sel_markers.first; ce; ce = ce->next) {
        if (ce->cfra == round_fl_to_int(bezt->vec[1][0])) {
          break;
        }
      }

      /* skip this keyframe if no marker */
      if (ce == NULL) {
        continue;
      }
    }
    else if (mode == POSE_PROPAGATE_SELECTED_KEYS) {
      /* only allow if this keyframe is already selected - skip otherwise */
      if (BEZT_ISSEL_ANY(bezt) == 0) {
        continue;
      }
    }

    /* just flatten handles, since values will now be the same either side... */
    /* TODO: perhaps a fade-out modulation of the value is required here (optional once again)? */
    bezt->vec[0][1] = bezt->vec[1][1] = bezt->vec[2][1] = refVal;

    /* select keyframe to indicate that it's been changed */
    bezt->f2 |= SELECT;
    first = 0;
  }
}

/* --------------------------------- */

static int pose_propagate_exec(bContext *C, wmOperator *op)
{
  Scene *scene = CTX_data_scene(C);
  ViewLayer *view_layer = CTX_data_view_layer(C);
  View3D *v3d = CTX_wm_view3d(C);

  ListBase pflinks = {NULL, NULL};
  tPChanFCurveLink *pfl;

  tPosePropagate_ModeData modeData;
  const int mode = RNA_enum_get(op->ptr, "mode");

  /* isolate F-Curves related to the selected bones */
  poseAnim_mapping_get(C, &pflinks);

  if (BLI_listbase_is_empty(&pflinks)) {
    /* There is a change the reason the list is empty is
     * that there is no valid object to propagate poses for.
     * This is very unlikely though, so we focus on the most likely issue. */
    BKE_report(op->reports, RPT_ERROR, "No keyframed poses to propagate to");
    return OPERATOR_CANCELLED;
  }

  /* mode-specific data preprocessing (requiring no access to curves) */
  if (mode == POSE_PROPAGATE_SELECTED_MARKERS) {
    /* get a list of selected markers */
    ED_markers_make_cfra_list(&scene->markers, &modeData.sel_markers, SELECT);
  }
  else {
    /* assume everything else wants endFrame */
    modeData.end_frame = RNA_float_get(op->ptr, "end_frame");
  }

  /* for each bone, perform the copying required */
  for (pfl = pflinks.first; pfl; pfl = pfl->next) {
    LinkData *ld;

    /* mode-specific data preprocessing (requiring access to all curves) */
    if (mode == POSE_PROPAGATE_SMART_HOLDS) {
      /* we store in endFrame the end frame of the "long keyframe" (i.e. a held value) starting
       * from the keyframe that occurs after the current frame
       */
      modeData.end_frame = pose_propagate_get_boneHoldEndFrame(pfl, (float)CFRA);
    }

    /* go through propagating pose to keyframes, curve by curve */
    for (ld = pfl->fcurves.first; ld; ld = ld->next) {
      pose_propagate_fcurve(op, pfl->ob, (FCurve *)ld->data, (float)CFRA, modeData);
    }
  }

  /* free temp data */
  poseAnim_mapping_free(&pflinks);

  if (mode == POSE_PROPAGATE_SELECTED_MARKERS) {
    BLI_freelistN(&modeData.sel_markers);
  }

  /* updates + notifiers */
  FOREACH_OBJECT_IN_MODE_BEGIN (view_layer, v3d, OB_ARMATURE, OB_MODE_POSE, ob) {
    poseAnim_mapping_refresh(C, scene, ob);
  }
  FOREACH_OBJECT_IN_MODE_END;

  return OPERATOR_FINISHED;
}

/* --------------------------------- */

void POSE_OT_propagate(wmOperatorType *ot)
{
  static const EnumPropertyItem terminate_items[] = {
      {POSE_PROPAGATE_SMART_HOLDS,
       "WHILE_HELD",
       0,
       "While Held",
       "Propagate pose to all keyframes after current frame that don't change (Default behavior)"},
      {POSE_PROPAGATE_NEXT_KEY,
       "NEXT_KEY",
       0,
       "To Next Keyframe",
       "Propagate pose to first keyframe following the current frame only"},
      {POSE_PROPAGATE_LAST_KEY,
       "LAST_KEY",
       0,
       "To Last Keyframe",
       "Propagate pose to the last keyframe only (i.e. making action cyclic)"},
      {POSE_PROPAGATE_BEFORE_FRAME,
       "BEFORE_FRAME",
       0,
       "Before Frame",
       "Propagate pose to all keyframes between current frame and 'Frame' property"},
      {POSE_PROPAGATE_BEFORE_END,
       "BEFORE_END",
       0,
       "Before Last Keyframe",
       "Propagate pose to all keyframes from current frame until no more are found"},
      {POSE_PROPAGATE_SELECTED_KEYS,
       "SELECTED_KEYS",
       0,
       "On Selected Keyframes",
       "Propagate pose to all selected keyframes"},
      {POSE_PROPAGATE_SELECTED_MARKERS,
       "SELECTED_MARKERS",
       0,
       "On Selected Markers",
       "Propagate pose to all keyframes occurring on frames with Scene Markers after the current "
       "frame"},
      {0, NULL, 0, NULL, NULL},
  };

  /* identifiers */
  ot->name = "Propagate Pose";
  ot->idname = "POSE_OT_propagate";
  ot->description =
      "Propagate Pose\nCopy selected aspects of the current pose to subsequent poses already "
      "keyframed";

  /* callbacks */
  ot->exec = pose_propagate_exec;
  ot->poll = ED_operator_posemode; /* XXX: needs selected bones! */

  /* flag */
  ot->flag = OPTYPE_REGISTER | OPTYPE_UNDO | OPTYPE_USE_EVAL_DATA;

  /* properties */
  /* TODO: add "fade out" control for tapering off amount of propagation as time goes by? */
  ot->prop = RNA_def_enum(ot->srna,
                          "mode",
                          terminate_items,
                          POSE_PROPAGATE_SMART_HOLDS,
                          "Terminate Mode",
                          "Method used to determine when to stop propagating pose to keyframes");
  RNA_def_float(ot->srna,
                "end_frame",
                250.0,
                FLT_MIN,
                FLT_MAX,
                "End Frame",
                "Frame to stop propagating frames to (for 'Before Frame' mode)",
                1.0,
                250.0);
}

/* **************************************************** */<|MERGE_RESOLUTION|>--- conflicted
+++ resolved
@@ -871,64 +871,34 @@
     case PS_TFM_LOC:
       BLI_snprintf(limits_str,
                    sizeof(limits_str),
-<<<<<<< HEAD
-                   "[W]/E/R/B/C - Location only (W to clear) | %s",
+                   TIP_("[W]/E/R/B/C - Location only (W to clear) | %s"),
                    axis_str); /*bfa - changed keys from grs to wer*/
-=======
-                   TIP_("[G]/R/S/B/C - Location only (G to clear) | %s"),
-                   axis_str);
->>>>>>> 21a42d8b
       break;
     case PS_TFM_ROT:
       BLI_snprintf(limits_str,
                    sizeof(limits_str),
-<<<<<<< HEAD
-                   "W/[E]/R/B/C - Rotation only (E to clear) | %s",
+                   TIP_("W/[E]/R/B/C - Rotation only (E to clear) | %s"),
                    axis_str); /*bfa - changed keys from grs to wer*/
-=======
-                   TIP_("G/[R]/S/B/C - Rotation only (R to clear) | %s"),
-                   axis_str);
->>>>>>> 21a42d8b
       break;
     case PS_TFM_SIZE:
       BLI_snprintf(limits_str,
                    sizeof(limits_str),
-<<<<<<< HEAD
-                   "W/E/[R]/B/C - Scale only (R to clear) | %s",
+                   TIP_("W/E/[R]/B/C - Scale only (R to clear) | %s"),
                    axis_str); /*bfa - changed keys from grs to wer*/
       break;
     case PS_TFM_BBONE_SHAPE:
       BLI_strncpy(limits_str,
-                  "W/E/R/[B]/C - Bendy Bone properties only (B to clear) | %s",
-                  sizeof(limits_str)); /*bfa - changed keys from grs to wer*/
+                  TIP_("W/E/R/[B]/C - Bendy Bone properties only (B to clear) | %s"),
+                  sizeof(limits_str));/*bfa - changed keys from grs to wer*/
       break;
     case PS_TFM_PROPS:
       BLI_strncpy(limits_str,
-                  "W/E/R/B/[C] - Custom Properties only (C to clear) | %s",
+                  TIP_("W/E/R/B/[C] - Custom Properties only (C to clear) | %s"),
                   sizeof(limits_str)); /*bfa - changed keys from grs to wer*/
       break;
     default:
-      BLI_strncpy(limits_str,
-                  "W/E/R/B/C - Limit to Transform/Property Set",
-                  sizeof(limits_str)); /*bfa - changed keys from grs to wer*/
-=======
-                   TIP_("G/R/[S]/B/C - Scale only (S to clear) | %s"),
-                   axis_str);
-      break;
-    case PS_TFM_BBONE_SHAPE:
-      BLI_strncpy(limits_str,
-                  TIP_("G/R/S/[B]/C - Bendy Bone properties only (B to clear) | %s"),
-                  sizeof(limits_str));
-      break;
-    case PS_TFM_PROPS:
-      BLI_strncpy(limits_str,
-                  TIP_("G/R/S/B/[C] - Custom Properties only (C to clear) | %s"),
-                  sizeof(limits_str));
-      break;
-    default:
       BLI_strncpy(
-          limits_str, TIP_("G/R/S/B/C - Limit to Transform/Property Set"), sizeof(limits_str));
->>>>>>> 21a42d8b
+          limits_str, TIP_("W/E/R/B/C - Limit to Transform/Property Set"), sizeof(limits_str));/*bfa - changed keys from grs to wer*/
       break;
   }
 
@@ -1393,7 +1363,7 @@
   /* identifiers */
   ot->name = "Push Pose from Breakdown";
   ot->idname = "POSE_OT_push";
-  ot->description = "Push Pose\nExaggerate the current pose";
+  ot->description = "Exaggerate the current pose in regards to the breakdown pose";
 
   /* callbacks */
   ot->exec = pose_slide_push_exec;
@@ -1455,7 +1425,7 @@
   /* identifiers */
   ot->name = "Relax Pose to Breakdown";
   ot->idname = "POSE_OT_relax";
-  ot->description = "Relax Pose\nMake the current pose more similar to its surrounding ones";
+  ot->description = "Relax Pose\nMake the current pose more similar to its breakdown pose";
 
   /* callbacks */
   ot->exec = pose_slide_relax_exec;
