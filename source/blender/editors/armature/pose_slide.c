--- conflicted
+++ resolved
@@ -1175,61 +1175,42 @@
 
   switch (pso->channels) {
     case PS_TFM_LOC:
+	/*bfa - changed keys from grs to wer*/
       BLI_snprintf(limits_str,
                    sizeof(limits_str),
                    TIP_("[W]/E/R/B/C - Location only (W to clear) | %s"),
-                   axis_str); /*bfa - changed keys from grs to wer*/
+                   axis_str);
       break;
     case PS_TFM_ROT:
       BLI_snprintf(limits_str,
                    sizeof(limits_str),
                    TIP_("W/[E]/R/B/C - Rotation only (E to clear) | %s"),
-                   axis_str); /*bfa - changed keys from grs to wer*/
+                   axis_str);
       break;
     case PS_TFM_SIZE:
       BLI_snprintf(limits_str,
                    sizeof(limits_str),
                    TIP_("W/E/[R]/B/C - Scale only (R to clear) | %s"),
-                   axis_str); /*bfa - changed keys from grs to wer*/
+                   axis_str);
       break;
     case PS_TFM_BBONE_SHAPE:
-<<<<<<< HEAD
-      BLI_strncpy(limits_str,
-                  TIP_("W/E/R/[B]/C - Bendy Bone properties only (B to clear) | %s"),
-                  sizeof(limits_str)); /*bfa - changed keys from grs to wer*/
+	/*bfa - changed keys from grs to wer*/
+      STRNCPY(limits_str, TIP_("W/E/R/[B]/C - Bendy Bone properties only (B to clear) | %s"));
       break;
     case PS_TFM_PROPS:
-      BLI_strncpy(limits_str,
-                  TIP_("W/E/R/B/[C] - Custom Properties only (C to clear) | %s"),
-                  sizeof(limits_str));
+      STRNCPY(limits_str, TIP_("W/E/R/B/[C] - Custom Properties only (C to clear) | %s"));
       break;
     default:
-      BLI_strncpy(
-          limits_str, TIP_("W/E/R/B/C - Limit to Transform/Property Set"), sizeof(limits_str));
-=======
-      STRNCPY(limits_str, TIP_("G/R/S/[B]/C - Bendy Bone properties only (B to clear) | %s"));
+      STRNCPY(
+          limits_str, TIP_("W/E/R/B/C - Limit to Transform/Property Set"));
       break;
-    case PS_TFM_PROPS:
-      STRNCPY(limits_str, TIP_("G/R/S/B/[C] - Custom Properties only (C to clear) | %s"));
-      break;
-    default:
-      STRNCPY(limits_str, TIP_("G/R/S/B/C - Limit to Transform/Property Set"));
->>>>>>> 822662f5
-      break;
   }
 
   if (pso->overshoot) {
-<<<<<<< HEAD
-    BLI_strncpy(overshoot_str, TIP_("[S] - Disable overshoot"), sizeof(overshoot_str));
-  }
-  else {
-    BLI_strncpy(overshoot_str, TIP_("S - Enable overshoot"), sizeof(overshoot_str));
-=======
     STRNCPY(overshoot_str, TIP_("[E] - Disable overshoot"));
   }
   else {
     STRNCPY(overshoot_str, TIP_("[E] - Enable overshoot"));
->>>>>>> 822662f5
   }
 
   if (pso->precision) {
@@ -1539,7 +1520,7 @@
       if (event->val == KM_PRESS) {
         switch (event->type) {
           /* Transform Channel Limits  */
-          /* XXX: Replace these hardcoded hotkeys with a modalmap that can be customized */
+          /* XXX: Replace these hard-coded hotkeys with a modal-map that can be customized. */
           case EVT_WKEY: /* Location */ /*bfa - changed keys from grs to wer*/
           {
             pose_slide_toggle_channels_mode(op, pso, PS_TFM_LOC);
