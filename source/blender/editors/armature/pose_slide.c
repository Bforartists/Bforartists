--- conflicted
+++ resolved
@@ -928,11 +928,7 @@
 
   switch (pso->channels) {
     case PS_TFM_LOC:
-<<<<<<< HEAD
-	/*bfa - changed keys from grs to wer*/
-=======
       /*bfa - changed keys from grs to wer*/
->>>>>>> ca1fc36b
       BLI_snprintf(limits_str,
                    sizeof(limits_str),
                    TIP_("[W]/E/R/B/C - Location only (W to clear) | %s"),
@@ -951,23 +947,14 @@
                    axis_str);
       break;
     case PS_TFM_BBONE_SHAPE:
-<<<<<<< HEAD
-	/*bfa - changed keys from grs to wer*/
-=======
       /*bfa - changed keys from grs to wer*/
->>>>>>> ca1fc36b
       STRNCPY(limits_str, TIP_("W/E/R/[B]/C - Bendy Bone properties only (B to clear) | %s"));
       break;
     case PS_TFM_PROPS:
       STRNCPY(limits_str, TIP_("W/E/R/B/[C] - Custom Properties only (C to clear) | %s"));
       break;
     default:
-<<<<<<< HEAD
-      STRNCPY(
-          limits_str, TIP_("W/E/R/B/C - Limit to Transform/Property Set"));
-=======
       STRNCPY(limits_str, TIP_("W/E/R/B/C - Limit to Transform/Property Set"));
->>>>>>> ca1fc36b
       break;
   }
 
