/* SPDX-License-Identifier: GPL-2.0-or-later
 * Copyright 2001-2002 NaN Holding BV. All rights reserved. */

/** \file
 * \ingroup edarmature
 * Armature EditMode tools - transforms, chain based editing, and other settings.
 */

#include "DNA_armature_types.h"
#include "DNA_constraint_types.h"
#include "DNA_object_types.h"
#include "DNA_scene_types.h"

#include "MEM_guardedalloc.h"

#include "BLT_translation.h"

#include "BLI_blenlib.h"
#include "BLI_ghash.h"
#include "BLI_math.h"

#include "BKE_action.h"
#include "BKE_armature.h"
#include "BKE_constraint.h"
#include "BKE_context.h"
#include "BKE_global.h"
#include "BKE_layer.h"
#include "BKE_main.h"
#include "BKE_object.h"
#include "BKE_report.h"

#include "RNA_access.h"
#include "RNA_define.h"

#include "WM_api.h"
#include "WM_types.h"

#include "ED_armature.h"
#include "ED_outliner.h"
#include "ED_screen.h"
#include "ED_view3d.h"

#include "DEG_depsgraph.h"

#include "armature_intern.h"

#include "BLI_string.h" /*bfa - needed for BLI_strdup */

/* -------------------------------------------------------------------- */
/** \name Object Tools Public API
 * \{ */

/* NOTE: these functions are exported to the Object module to be called from the tools there */

void ED_armature_edit_transform(bArmature *arm, const float mat[4][4], const bool do_props)
{
  EditBone *ebone;
  float scale = mat4_to_scale(mat); /* store the scale of the matrix here to use on envelopes */
  float mat3[3][3];

  copy_m3_m4(mat3, mat);
  normalize_m3(mat3);
  /* Do the rotations */
  for (ebone = arm->edbo->first; ebone; ebone = ebone->next) {
    float tmat[3][3];

    /* find the current bone's roll matrix */
    ED_armature_ebone_to_mat3(ebone, tmat);

    /* transform the roll matrix */
    mul_m3_m3m3(tmat, mat3, tmat);

    /* transform the bone */
    mul_m4_v3(mat, ebone->head);
    mul_m4_v3(mat, ebone->tail);

    /* apply the transformed roll back */
    mat3_to_vec_roll(tmat, NULL, &ebone->roll);

    if (do_props) {
      ebone->rad_head *= scale;
      ebone->rad_tail *= scale;
      ebone->dist *= scale;

      /* we could be smarter and scale by the matrix along the x & z axis */
      ebone->xwidth *= scale;
      ebone->zwidth *= scale;
    }
  }
}

void ED_armature_transform(bArmature *arm, const float mat[4][4], const bool do_props)
{
  if (arm->edbo) {
    ED_armature_edit_transform(arm, mat, do_props);
  }
  else {
    BKE_armature_transform(arm, mat, do_props);
  }
}

void ED_armature_origin_set(
    Main *bmain, Object *ob, const float cursor[3], int centermode, int around)
{
  const bool is_editmode = BKE_object_is_in_editmode(ob);
  EditBone *ebone;
  bArmature *arm = ob->data;
  float cent[3];

  /* Put the armature into edit-mode. */
  if (is_editmode == false) {
    ED_armature_to_edit(arm);
  }

  /* Find the center-point. */
  if (centermode == 2) {
    copy_v3_v3(cent, cursor);
    invert_m4_m4(ob->world_to_object, ob->object_to_world);
    mul_m4_v3(ob->world_to_object, cent);
  }
  else {
    if (around == V3D_AROUND_CENTER_BOUNDS) {
      float min[3], max[3];
      INIT_MINMAX(min, max);
      for (ebone = arm->edbo->first; ebone; ebone = ebone->next) {
        minmax_v3v3_v3(min, max, ebone->head);
        minmax_v3v3_v3(min, max, ebone->tail);
      }
      mid_v3_v3v3(cent, min, max);
    }
    else { /* #V3D_AROUND_CENTER_MEDIAN. */
      int total = 0;
      zero_v3(cent);
      for (ebone = arm->edbo->first; ebone; ebone = ebone->next) {
        total += 2;
        add_v3_v3(cent, ebone->head);
        add_v3_v3(cent, ebone->tail);
      }
      if (total) {
        mul_v3_fl(cent, 1.0f / (float)total);
      }
    }
  }

  /* Do the adjustments */
  for (ebone = arm->edbo->first; ebone; ebone = ebone->next) {
    sub_v3_v3(ebone->head, cent);
    sub_v3_v3(ebone->tail, cent);
  }

  /* Turn the list into an armature */
  if (is_editmode == false) {
    ED_armature_from_edit(bmain, arm);
    ED_armature_edit_free(arm);
  }

  /* Adjust object location for new center-point. */
  if (centermode && (is_editmode == false)) {
    mul_mat3_m4_v3(ob->object_to_world, cent); /* omit translation part */
    add_v3_v3(ob->loc, cent);
  }
}

/** \} */

/* -------------------------------------------------------------------- */
/** \name Bone Roll Calculate Operator
 * \{ */

float ED_armature_ebone_roll_to_vector(const EditBone *bone,
                                       const float align_axis[3],
                                       const bool axis_only)
{
  float mat[3][3], nor[3];
  float vec[3], align_axis_proj[3], roll = 0.0f;

  BLI_ASSERT_UNIT_V3(align_axis);

  sub_v3_v3v3(nor, bone->tail, bone->head);

  /* If tail == head or the bone is aligned with the axis... */
  if (normalize_v3(nor) <= FLT_EPSILON ||
      (fabsf(dot_v3v3(align_axis, nor)) >= (1.0f - FLT_EPSILON))) {
    return roll;
  }

  vec_roll_to_mat3_normalized(nor, 0.0f, mat);

  /* project the new_up_axis along the normal */
  project_v3_v3v3_normalized(vec, align_axis, nor);
  sub_v3_v3v3(align_axis_proj, align_axis, vec);

  if (axis_only) {
    if (angle_v3v3(align_axis_proj, mat[2]) > (float)(M_PI_2)) {
      negate_v3(align_axis_proj);
    }
  }

  roll = angle_v3v3(align_axis_proj, mat[2]);

  cross_v3_v3v3(vec, mat[2], align_axis_proj);

  if (dot_v3v3(vec, nor) < 0.0f) {
    return -roll;
  }
  return roll;
}

/* NOTE: ranges arithmetic is used below. */
typedef enum eCalcRollTypes {
  /* pos */
  CALC_ROLL_POS_X = 0,
  CALC_ROLL_POS_Y,
  CALC_ROLL_POS_Z,

  CALC_ROLL_TAN_POS_X,
  CALC_ROLL_TAN_POS_Z,

  /* neg */
  CALC_ROLL_NEG_X,
  CALC_ROLL_NEG_Y,
  CALC_ROLL_NEG_Z,

  CALC_ROLL_TAN_NEG_X,
  CALC_ROLL_TAN_NEG_Z,

  /* no sign */
  CALC_ROLL_ACTIVE,
  CALC_ROLL_VIEW,
  CALC_ROLL_CURSOR,
} eCalcRollTypes;

static const EnumPropertyItem prop_calc_roll_types[] = {
    RNA_ENUM_ITEM_HEADING(N_("Positive"), NULL),
    {CALC_ROLL_TAN_POS_X, "POS_X", 0, "Local +X Tangent", ""},
    {CALC_ROLL_TAN_POS_Z, "POS_Z", 0, "Local +Z Tangent", ""},

    {CALC_ROLL_POS_X, "GLOBAL_POS_X", 0, "Global +X Axis", ""},
    {CALC_ROLL_POS_Y, "GLOBAL_POS_Y", 0, "Global +Y Axis", ""},
    {CALC_ROLL_POS_Z, "GLOBAL_POS_Z", 0, "Global +Z Axis", ""},

    RNA_ENUM_ITEM_HEADING(N_("Negative"), NULL),
    {CALC_ROLL_TAN_NEG_X, "NEG_X", 0, "Local -X Tangent", ""},
    {CALC_ROLL_TAN_NEG_Z, "NEG_Z", 0, "Local -Z Tangent", ""},

    {CALC_ROLL_NEG_X, "GLOBAL_NEG_X", 0, "Global -X Axis", ""},
    {CALC_ROLL_NEG_Y, "GLOBAL_NEG_Y", 0, "Global -Y Axis", ""},
    {CALC_ROLL_NEG_Z, "GLOBAL_NEG_Z", 0, "Global -Z Axis", ""},

    RNA_ENUM_ITEM_HEADING(N_("Other"), NULL),
    {CALC_ROLL_ACTIVE, "ACTIVE", 0, "Active Bone", ""},
    {CALC_ROLL_VIEW, "VIEW", 0, "View Axis", ""},
    {CALC_ROLL_CURSOR, "CURSOR", 0, "Cursor", ""},
    {0, NULL, 0, NULL, NULL},
};

static int armature_calc_roll_exec(bContext *C, wmOperator *op)
{
  const Scene *scene = CTX_data_scene(C);
  ViewLayer *view_layer = CTX_data_view_layer(C);
  Object *ob_active = CTX_data_edit_object(C);
  int ret = OPERATOR_FINISHED;

  eCalcRollTypes type = RNA_enum_get(op->ptr, "type");
  const bool axis_only = RNA_boolean_get(op->ptr, "axis_only");
  /* axis_flip when matching the active bone never makes sense */
  bool axis_flip = ((type >= CALC_ROLL_ACTIVE)    ? RNA_boolean_get(op->ptr, "axis_flip") :
                    (type >= CALC_ROLL_TAN_NEG_X) ? true :
                                                    false);

  uint objects_len = 0;
  Object **objects = BKE_view_layer_array_from_objects_in_edit_mode_unique_data(
      scene, view_layer, CTX_wm_view3d(C), &objects_len);
  for (uint ob_index = 0; ob_index < objects_len; ob_index++) {
    Object *ob = objects[ob_index];
    bArmature *arm = ob->data;
    bool changed = false;

    float imat[3][3];
    EditBone *ebone;

    if ((type >= CALC_ROLL_NEG_X) && (type <= CALC_ROLL_TAN_NEG_Z)) {
      type -= (CALC_ROLL_ACTIVE - CALC_ROLL_NEG_X);
      axis_flip = true;
    }

    copy_m3_m4(imat, ob->object_to_world);
    invert_m3(imat);

    if (type == CALC_ROLL_CURSOR) { /* Cursor */
      float cursor_local[3];
      const View3DCursor *cursor = &scene->cursor;

      invert_m4_m4(ob->world_to_object, ob->object_to_world);
      copy_v3_v3(cursor_local, cursor->location);
      mul_m4_v3(ob->world_to_object, cursor_local);

      /* cursor */
      for (ebone = arm->edbo->first; ebone; ebone = ebone->next) {
        if (EBONE_VISIBLE(arm, ebone) && EBONE_EDITABLE(ebone)) {
          float cursor_rel[3];
          sub_v3_v3v3(cursor_rel, cursor_local, ebone->head);
          if (axis_flip) {
            negate_v3(cursor_rel);
          }
          if (normalize_v3(cursor_rel) != 0.0f) {
            ebone->roll = ED_armature_ebone_roll_to_vector(ebone, cursor_rel, axis_only);
            changed = true;
          }
        }
      }
    }
    else if (ELEM(type, CALC_ROLL_TAN_POS_X, CALC_ROLL_TAN_POS_Z)) {
      for (ebone = arm->edbo->first; ebone; ebone = ebone->next) {
        if (ebone->parent) {
          bool is_edit = (EBONE_VISIBLE(arm, ebone) && EBONE_EDITABLE(ebone));
          bool is_edit_parent = (EBONE_VISIBLE(arm, ebone->parent) &&
                                 EBONE_EDITABLE(ebone->parent));

          if (is_edit || is_edit_parent) {
            EditBone *ebone_other = ebone->parent;
            float dir_a[3];
            float dir_b[3];
            float vec[3];
            bool is_vec_zero;

            sub_v3_v3v3(dir_a, ebone->tail, ebone->head);
            normalize_v3(dir_a);

            /* find the first bone in the chain with a different direction */
            do {
              sub_v3_v3v3(dir_b, ebone_other->head, ebone_other->tail);
              normalize_v3(dir_b);

              if (type == CALC_ROLL_TAN_POS_Z) {
                cross_v3_v3v3(vec, dir_a, dir_b);
              }
              else {
                add_v3_v3v3(vec, dir_a, dir_b);
              }
            } while ((is_vec_zero = (normalize_v3(vec) < 0.00001f)) &&
                     (ebone_other = ebone_other->parent));

            if (!is_vec_zero) {
              if (axis_flip) {
                negate_v3(vec);
              }

              if (is_edit) {
                ebone->roll = ED_armature_ebone_roll_to_vector(ebone, vec, axis_only);
                changed = true;
              }

              /* parentless bones use cross product with child */
              if (is_edit_parent) {
                if (ebone->parent->parent == NULL) {
                  ebone->parent->roll = ED_armature_ebone_roll_to_vector(
                      ebone->parent, vec, axis_only);
                  changed = true;
                }
              }
            }
          }
        }
      }
    }
    else {
      float vec[3] = {0.0f, 0.0f, 0.0f};
      if (type == CALC_ROLL_VIEW) { /* View */
        RegionView3D *rv3d = CTX_wm_region_view3d(C);
        if (rv3d == NULL) {
          BKE_report(op->reports, RPT_ERROR, "No region view3d available");
          ret = OPERATOR_CANCELLED;
          goto cleanup;
        }

        copy_v3_v3(vec, rv3d->viewinv[2]);
        mul_m3_v3(imat, vec);
      }
      else if (type == CALC_ROLL_ACTIVE) {
        float mat[3][3];
        bArmature *arm_active = ob_active->data;
        ebone = (EditBone *)arm_active->act_edbone;
        if (ebone == NULL) {
          BKE_report(op->reports, RPT_ERROR, "No active bone set");
          ret = OPERATOR_CANCELLED;
          goto cleanup;
        }

        ED_armature_ebone_to_mat3(ebone, mat);
        copy_v3_v3(vec, mat[2]);
      }
      else if (type < 6) { /* NOTE: always true, check to quiet GCC12.2 `-Warray-bounds`. */
        /* Axis */
        if (type < 3) {
          vec[type] = 1.0f;
        }
        else {
          vec[type - 2] = -1.0f;
        }
        mul_m3_v3(imat, vec);
        normalize_v3(vec);
      }
      else {
        /* The previous block should handle all remaining cases. */
        BLI_assert_unreachable();
      }

      if (axis_flip) {
        negate_v3(vec);
      }

      for (ebone = arm->edbo->first; ebone; ebone = ebone->next) {
        if (EBONE_VISIBLE(arm, ebone) && EBONE_EDITABLE(ebone)) {
          /* roll func is a callback which assumes that all is well */
          ebone->roll = ED_armature_ebone_roll_to_vector(ebone, vec, axis_only);
          changed = true;
        }
      }
    }

    if (arm->flag & ARM_MIRROR_EDIT) {
      for (ebone = arm->edbo->first; ebone; ebone = ebone->next) {
        if ((EBONE_VISIBLE(arm, ebone) && EBONE_EDITABLE(ebone)) == 0) {
          EditBone *ebone_mirr = ED_armature_ebone_get_mirrored(arm->edbo, ebone);
          if (ebone_mirr && (EBONE_VISIBLE(arm, ebone_mirr) && EBONE_EDITABLE(ebone_mirr))) {
            ebone->roll = -ebone_mirr->roll;
          }
        }
      }
    }

    if (changed) {
      /* NOTE: notifier might evolve. */
      WM_event_add_notifier(C, NC_OBJECT | ND_BONE_SELECT, ob);
      DEG_id_tag_update(&arm->id, ID_RECALC_SELECT);
    }
  }

cleanup:
  MEM_freeN(objects);
  return ret;
}

void ARMATURE_OT_calculate_roll(wmOperatorType *ot)
{
  /* identifiers */
  ot->name = "Recalculate Roll";
  ot->idname = "ARMATURE_OT_calculate_roll";
  ot->description = "Automatically fix alignment of select bones' axes";

  /* api callbacks */
  ot->invoke = WM_menu_invoke;
  ot->exec = armature_calc_roll_exec;
  ot->poll = ED_operator_editarmature;

  /* flags */
  ot->flag = OPTYPE_REGISTER | OPTYPE_UNDO;

  /* properties */
  ot->prop = RNA_def_enum(ot->srna, "type", prop_calc_roll_types, CALC_ROLL_TAN_POS_X, "Type", "");
  RNA_def_boolean(ot->srna, "axis_flip", 0, "Flip Axis", "Negate the alignment axis");
  RNA_def_boolean(ot->srna,
                  "axis_only",
                  0,
                  "Shortest Rotation",
                  "Ignore the axis direction, use the shortest rotation to align");
}

static int armature_roll_clear_exec(bContext *C, wmOperator *op)
{
  const Scene *scene = CTX_data_scene(C);
  ViewLayer *view_layer = CTX_data_view_layer(C);
  const float roll = RNA_float_get(op->ptr, "roll");

  uint objects_len = 0;
  Object **objects = BKE_view_layer_array_from_objects_in_edit_mode_unique_data(
      scene, view_layer, CTX_wm_view3d(C), &objects_len);
  for (uint ob_index = 0; ob_index < objects_len; ob_index++) {
    Object *ob = objects[ob_index];
    bArmature *arm = ob->data;
    bool changed = false;

    LISTBASE_FOREACH (EditBone *, ebone, arm->edbo) {
      if (EBONE_VISIBLE(arm, ebone) && EBONE_EDITABLE(ebone)) {
        /* Roll func is a callback which assumes that all is well. */
        ebone->roll = roll;
        changed = true;
      }
    }

    if (arm->flag & ARM_MIRROR_EDIT) {
      LISTBASE_FOREACH (EditBone *, ebone, arm->edbo) {
        if ((EBONE_VISIBLE(arm, ebone) && EBONE_EDITABLE(ebone)) == 0) {
          EditBone *ebone_mirr = ED_armature_ebone_get_mirrored(arm->edbo, ebone);
          if (ebone_mirr && (EBONE_VISIBLE(arm, ebone_mirr) && EBONE_EDITABLE(ebone_mirr))) {
            ebone->roll = -ebone_mirr->roll;
            changed = true;
          }
        }
      }
    }

    if (changed) {
      /* NOTE: notifier might evolve. */
      WM_event_add_notifier(C, NC_OBJECT | ND_BONE_SELECT, ob);
      DEG_id_tag_update(&arm->id, ID_RECALC_SELECT);
    }
  }
  MEM_freeN(objects);

  return OPERATOR_FINISHED;
}

void ARMATURE_OT_roll_clear(wmOperatorType *ot)
{
  /* identifiers */
  ot->name = "Clear Roll";
  ot->idname = "ARMATURE_OT_roll_clear";
  ot->description = "Clear roll for selected bones";

  /* api callbacks */
  ot->exec = armature_roll_clear_exec;
  ot->poll = ED_operator_editarmature;

  /* flags */
  ot->flag = OPTYPE_REGISTER | OPTYPE_UNDO;

  RNA_def_float_rotation(ot->srna,
                         "roll",
                         0,
                         NULL,
                         DEG2RADF(-360.0f),
                         DEG2RADF(360.0f),
                         "Roll",
                         "",
                         DEG2RADF(-360.0f),
                         DEG2RADF(360.0f));
}

/** \} */

/* -------------------------------------------------------------------- */
/** \name Chain-Based Tool Utilities
 * \{ */

/* temporary data-structure for merge/fill bones */
typedef struct EditBonePoint {
  struct EditBonePoint *next, *prev;

  EditBone *head_owner; /* EditBone which uses this point as a 'head' point */
  EditBone *tail_owner; /* EditBone which uses this point as a 'tail' point */

  float vec[3]; /* the actual location of the point in local/EditMode space */
} EditBonePoint;

/* find chain-tips (i.e. bones without children) */
static void chains_find_tips(ListBase *edbo, ListBase *list)
{
  EditBone *curBone, *ebo;
  LinkData *ld;

  /* NOTE: this is potentially very slow ... there's got to be a better way. */
  for (curBone = edbo->first; curBone; curBone = curBone->next) {
    short stop = 0;

    /* is this bone contained within any existing chain? (skip if so) */
    for (ld = list->first; ld; ld = ld->next) {
      for (ebo = ld->data; ebo; ebo = ebo->parent) {
        if (ebo == curBone) {
          stop = 1;
          break;
        }
      }

      if (stop) {
        break;
      }
    }
    /* skip current bone if it is part of an existing chain */
    if (stop) {
      continue;
    }

    /* is any existing chain part of the chain formed by this bone? */
    stop = 0;
    for (ebo = curBone->parent; ebo; ebo = ebo->parent) {
      for (ld = list->first; ld; ld = ld->next) {
        if (ld->data == ebo) {
          ld->data = curBone;
          stop = 1;
          break;
        }
      }

      if (stop) {
        break;
      }
    }
    /* current bone has already been added to a chain? */
    if (stop) {
      continue;
    }

    /* add current bone to a new chain */
    ld = MEM_callocN(sizeof(LinkData), "BoneChain");
    ld->data = curBone;
    BLI_addtail(list, ld);
  }
}

/** \} */

/* -------------------------------------------------------------------- */
/** \name Fill Operator
 * \{ */

static void fill_add_joint(EditBone *ebo, short eb_tail, ListBase *points)
{
  EditBonePoint *ebp;
  float vec[3];
  short found = 0;

  if (eb_tail) {
    copy_v3_v3(vec, ebo->tail);
  }
  else {
    copy_v3_v3(vec, ebo->head);
  }

  for (ebp = points->first; ebp; ebp = ebp->next) {
    if (equals_v3v3(ebp->vec, vec)) {
      if (eb_tail) {
        if ((ebp->head_owner) && (ebp->head_owner->parent == ebo)) {
          /* so this bone's tail owner is this bone */
          ebp->tail_owner = ebo;
          found = 1;
          break;
        }
      }
      else {
        if ((ebp->tail_owner) && (ebo->parent == ebp->tail_owner)) {
          /* so this bone's head owner is this bone */
          ebp->head_owner = ebo;
          found = 1;
          break;
        }
      }
    }
  }

  /* allocate a new point if no existing point was related */
  if (found == 0) {
    ebp = MEM_callocN(sizeof(EditBonePoint), "EditBonePoint");

    if (eb_tail) {
      copy_v3_v3(ebp->vec, ebo->tail);
      ebp->tail_owner = ebo;
    }
    else {
      copy_v3_v3(ebp->vec, ebo->head);
      ebp->head_owner = ebo;
    }

    BLI_addtail(points, ebp);
  }
}

/* bone adding between selected joints */
static int armature_fill_bones_exec(bContext *C, wmOperator *op)
{
  Scene *scene = CTX_data_scene(C);
  View3D *v3d = CTX_wm_view3d(C);
  ListBase points = {NULL, NULL};
  EditBone *newbone = NULL;
  int count;
  bool mixed_object_error = false;

  /* loop over all bones, and only consider if visible */
  bArmature *arm = NULL;
  CTX_DATA_BEGIN_WITH_ID (C, EditBone *, ebone, visible_bones, bArmature *, arm_iter) {
    bool check = false;
    if (!(ebone->flag & BONE_CONNECTED) && (ebone->flag & BONE_ROOTSEL)) {
      fill_add_joint(ebone, 0, &points);
      check = true;
    }
    if (ebone->flag & BONE_TIPSEL) {
      fill_add_joint(ebone, 1, &points);
      check = true;
    }

    if (check) {
      if (arm && (arm != arm_iter)) {
        mixed_object_error = true;
      }
      arm = arm_iter;
    }
  }
  CTX_DATA_END;

  /* the number of joints determines how we fill:
   *  1) between joint and cursor (joint=head, cursor=tail)
   *  2) between the two joints (order is dependent on active-bone/hierarchy)
   *  3+) error (a smarter method involving finding chains needs to be worked out
   */
  count = BLI_listbase_count(&points);

  if (count == 0) {
    BKE_report(op->reports, RPT_ERROR, "No joints selected");
    return OPERATOR_CANCELLED;
  }

  if (mixed_object_error) {
    BKE_report(op->reports, RPT_ERROR, "Bones for different objects selected");
    BLI_freelistN(&points);
    return OPERATOR_CANCELLED;
  }

  Object *obedit = NULL;
  {
    ViewLayer *view_layer = CTX_data_view_layer(C);
    FOREACH_OBJECT_IN_EDIT_MODE_BEGIN (scene, view_layer, v3d, ob_iter) {
      if (ob_iter->data == arm) {
        obedit = ob_iter;
      }
    }
    FOREACH_OBJECT_IN_MODE_END;
  }
  BLI_assert(obedit != NULL);

  if (count == 1) {
    EditBonePoint *ebp;
    float curs[3];

    /* Get Points - selected joint */
    ebp = points.first;

    /* Get points - cursor (tail) */
    invert_m4_m4(obedit->world_to_object, obedit->object_to_world);
    mul_v3_m4v3(curs, obedit->world_to_object, scene->cursor.location);

    /* Create a bone */
    newbone = add_points_bone(obedit, ebp->vec, curs);
  }
  else if (count == 2) {
    EditBonePoint *ebp_a, *ebp_b;
    float head[3], tail[3];
    short headtail = 0;

    /* check that the points don't belong to the same bone */
    ebp_a = (EditBonePoint *)points.first;
    ebp_b = ebp_a->next;

    if (((ebp_a->head_owner == ebp_b->tail_owner) && (ebp_a->head_owner != NULL)) ||
        ((ebp_a->tail_owner == ebp_b->head_owner) && (ebp_a->tail_owner != NULL)))
    {
      BKE_report(op->reports, RPT_ERROR, "Same bone selected...");
      BLI_freelistN(&points);
      return OPERATOR_CANCELLED;
    }

    /* find which one should be the 'head' */
    if ((ebp_a->head_owner && ebp_b->head_owner) || (ebp_a->tail_owner && ebp_b->tail_owner)) {
      /* use active, nice predictable */
      if (arm->act_edbone && ELEM(arm->act_edbone, ebp_a->head_owner, ebp_a->tail_owner)) {
        headtail = 1;
      }
      else if (arm->act_edbone && ELEM(arm->act_edbone, ebp_b->head_owner, ebp_b->tail_owner)) {
        headtail = 2;
      }
      else {
        /* rule: whichever one is closer to 3d-cursor */
        float curs[3];
        float dist_sq_a, dist_sq_b;

        /* get cursor location */
        invert_m4_m4(obedit->world_to_object, obedit->object_to_world);
        mul_v3_m4v3(curs, obedit->world_to_object, scene->cursor.location);

        /* get distances */
        dist_sq_a = len_squared_v3v3(ebp_a->vec, curs);
        dist_sq_b = len_squared_v3v3(ebp_b->vec, curs);

        /* compare distances - closer one therefore acts as direction for bone to go */
        headtail = (dist_sq_a < dist_sq_b) ? 2 : 1;
      }
    }
    else if (ebp_a->head_owner) {
      headtail = 1;
    }
    else if (ebp_b->head_owner) {
      headtail = 2;
    }

    /* assign head/tail combinations */
    if (headtail == 2) {
      copy_v3_v3(head, ebp_a->vec);
      copy_v3_v3(tail, ebp_b->vec);
    }
    else if (headtail == 1) {
      copy_v3_v3(head, ebp_b->vec);
      copy_v3_v3(tail, ebp_a->vec);
    }

    /* add new bone and parent it to the appropriate end */
    if (headtail) {
      newbone = add_points_bone(obedit, head, tail);

      /* do parenting (will need to set connected flag too) */
      if (headtail == 2) {
        /* ebp tail or head - tail gets priority */
        if (ebp_a->tail_owner) {
          newbone->parent = ebp_a->tail_owner;
        }
        else {
          newbone->parent = ebp_a->head_owner;
        }
      }
      else {
        /* ebp_b tail or head - tail gets priority */
        if (ebp_b->tail_owner) {
          newbone->parent = ebp_b->tail_owner;
        }
        else {
          newbone->parent = ebp_b->head_owner;
        }
      }

      /* don't set for bone connecting two head points of bones */
      if (ebp_a->tail_owner || ebp_b->tail_owner) {
        newbone->flag |= BONE_CONNECTED;
      }
    }
  }
  else {
    BKE_reportf(op->reports, RPT_ERROR, "Too many points selected: %d", count);
    BLI_freelistN(&points);
    return OPERATOR_CANCELLED;
  }

  if (newbone) {
    ED_armature_edit_deselect_all(obedit);
    arm->act_edbone = newbone;
    newbone->flag |= BONE_TIPSEL;
  }

  /* updates */
  ED_armature_edit_refresh_layer_used(arm);
  WM_event_add_notifier(C, NC_OBJECT | ND_POSE, obedit);
  DEG_id_tag_update(&arm->id, ID_RECALC_COPY_ON_WRITE);

  /* free points */
  BLI_freelistN(&points);

  return OPERATOR_FINISHED;
}

void ARMATURE_OT_fill(wmOperatorType *ot)
{
  /* identifiers */
  ot->name = "Fill Between Joints";
  ot->idname = "ARMATURE_OT_fill";
  ot->description = "Add bone between selected joint(s) and/or 3D cursor";

  /* callbacks */
  ot->exec = armature_fill_bones_exec;
  ot->poll = ED_operator_editarmature;

  /* flags */
  ot->flag = OPTYPE_REGISTER | OPTYPE_UNDO;
}

/** \} */

/* -------------------------------------------------------------------- */
/** \name Switch Direction Operator
 *
 * Currently, this does not use context loops, as context loops do not make it
 * easy to retrieve any hierarchical/chain relationships which are necessary for
 * this to be done easily.
 * \{ */

/* helper to clear BONE_TRANSFORM flags */
static void armature_clear_swap_done_flags(bArmature *arm)
{
  EditBone *ebone;

  for (ebone = arm->edbo->first; ebone; ebone = ebone->next) {
    ebone->flag &= ~BONE_TRANSFORM;
  }
}

static int armature_switch_direction_exec(bContext *C, wmOperator *UNUSED(op))
{
  const Scene *scene = CTX_data_scene(C);
  ViewLayer *view_layer = CTX_data_view_layer(C);
  uint objects_len = 0;
  Object **objects = BKE_view_layer_array_from_objects_in_edit_mode_unique_data(
      scene, view_layer, CTX_wm_view3d(C), &objects_len);

  for (uint ob_index = 0; ob_index < objects_len; ob_index++) {
    Object *ob = objects[ob_index];
    bArmature *arm = ob->data;

    ListBase chains = {NULL, NULL};
    LinkData *chain;

    /* get chains of bones (ends on chains) */
    chains_find_tips(arm->edbo, &chains);
    if (BLI_listbase_is_empty(&chains)) {
      continue;
    }

    /* ensure that mirror bones will also be operated on */
    armature_tag_select_mirrored(arm);

    /* Clear BONE_TRANSFORM flags
     * - Used to prevent duplicate/canceling operations from occurring #34123.
     * - #BONE_DONE cannot be used here as that's already used for mirroring.
     */
    armature_clear_swap_done_flags(arm);

    /* loop over chains, only considering selected and visible bones */
    for (chain = chains.first; chain; chain = chain->next) {
      EditBone *ebo, *child = NULL, *parent = NULL;

      /* loop over bones in chain */
      for (ebo = chain->data; ebo; ebo = parent) {
        /* parent is this bone's original parent
         * - we store this, as the next bone that is checked is this one
         *   but the value of ebo->parent may change here...
         */
        parent = ebo->parent;

        /* skip bone if already handled, see #34123. */
        if ((ebo->flag & BONE_TRANSFORM) == 0) {
          /* only if selected and editable */
          if (EBONE_VISIBLE(arm, ebo) && EBONE_EDITABLE(ebo)) {
            /* swap head and tail coordinates */
            swap_v3_v3(ebo->head, ebo->tail);

            /* do parent swapping:
             * - use 'child' as new parent
             * - connected flag is only set if points are coincidental
             */
            ebo->parent = child;
            if ((child) && equals_v3v3(ebo->head, child->tail)) {
              ebo->flag |= BONE_CONNECTED;
            }
            else {
              ebo->flag &= ~BONE_CONNECTED;
            }

            /* get next bones
             * - child will become the new parent of next bone
             */
            child = ebo;
          }
          else {
            /* not swapping this bone, however, if its 'parent' got swapped, unparent us from it
             * as it will be facing in opposite direction
             */
            if ((parent) && (EBONE_VISIBLE(arm, parent) && EBONE_EDITABLE(parent))) {
              ebo->parent = NULL;
              ebo->flag &= ~BONE_CONNECTED;
            }

            /* get next bones
             * - child will become new parent of next bone (not swapping occurred,
             *   so set to NULL to prevent infinite-loop)
             */
            child = NULL;
          }

          /* tag as done (to prevent double-swaps) */
          ebo->flag |= BONE_TRANSFORM;
        }
      }
    }

    /* free chains */
    BLI_freelistN(&chains);

    /* clear temp flags */
    armature_clear_swap_done_flags(arm);
    armature_tag_unselect(arm);

    /* NOTE: notifier might evolve. */
    WM_event_add_notifier(C, NC_OBJECT | ND_BONE_SELECT, ob);
    DEG_id_tag_update(&arm->id, ID_RECALC_SELECT);
  }
  MEM_freeN(objects);

  return OPERATOR_FINISHED;
}

void ARMATURE_OT_switch_direction(wmOperatorType *ot)
{
  /* identifiers */
  ot->name = "Switch Direction";
  ot->idname = "ARMATURE_OT_switch_direction";
  ot->description = "Change the direction that a chain of bones points in (head and tail swap)";

  /* api callbacks */
  ot->exec = armature_switch_direction_exec;
  ot->poll = ED_operator_editarmature;

  /* flags */
  ot->flag = OPTYPE_REGISTER | OPTYPE_UNDO;
}

/** \} */

/* -------------------------------------------------------------------- */
/** \name Align Operator
 * \{ */

/* Helper to fix a ebone position if its parent has moved due to alignment. */
static void fix_connected_bone(EditBone *ebone)
{
  float diff[3];

  if (!(ebone->parent) || !(ebone->flag & BONE_CONNECTED) ||
      equals_v3v3(ebone->parent->tail, ebone->head))
  {
    return;
  }

  /* if the parent has moved we translate child's head and tail accordingly */
  sub_v3_v3v3(diff, ebone->parent->tail, ebone->head);
  add_v3_v3(ebone->head, diff);
  add_v3_v3(ebone->tail, diff);
}

/* helper to recursively find chains of connected bones starting at ebone and fix their position */
static void fix_editbone_connected_children(ListBase *edbo, EditBone *ebone)
{
  EditBone *selbone;

  for (selbone = edbo->first; selbone; selbone = selbone->next) {
    if ((selbone->parent) && (selbone->parent == ebone) && (selbone->flag & BONE_CONNECTED)) {
      fix_connected_bone(selbone);
      fix_editbone_connected_children(edbo, selbone);
    }
  }
}

static void bone_align_to_bone(ListBase *edbo, EditBone *selbone, EditBone *actbone)
{
  float selboneaxis[3], actboneaxis[3], length;

  sub_v3_v3v3(actboneaxis, actbone->tail, actbone->head);
  normalize_v3(actboneaxis);

  sub_v3_v3v3(selboneaxis, selbone->tail, selbone->head);
  length = len_v3(selboneaxis);

  mul_v3_fl(actboneaxis, length);
  add_v3_v3v3(selbone->tail, selbone->head, actboneaxis);
  selbone->roll = actbone->roll;

  /* If the bone being aligned has connected descendants they must be moved
   * according to their parent new position, otherwise they would be left
   * in an inconsistent state: connected but away from the parent. */
  fix_editbone_connected_children(edbo, selbone);
}

static int armature_align_bones_exec(bContext *C, wmOperator *op)
{
  Object *ob = CTX_data_edit_object(C);
  bArmature *arm = (bArmature *)ob->data;
  EditBone *actbone = CTX_data_active_bone(C);
  EditBone *actmirb = NULL;
  int num_selected_bones;

  /* there must be an active bone */
  if (actbone == NULL) {
    BKE_report(op->reports, RPT_ERROR, "Operation requires an active bone");
    return OPERATOR_CANCELLED;
  }

  if (arm->flag & ARM_MIRROR_EDIT) {
    /* For X-Axis Mirror Editing option, we may need a mirror copy of actbone
     * - if there's a mirrored copy of selbone, try to find a mirrored copy of actbone
     *   (i.e.  selbone="child.L" and actbone="parent.L", find "child.R" and "parent.R").
     *   This is useful for arm-chains, for example parenting lower arm to upper arm
     * - if there's no mirrored copy of actbone (i.e. actbone = "parent.C" or "parent")
     *   then just use actbone. Useful when doing upper arm to spine.
     */
    actmirb = ED_armature_ebone_get_mirrored(arm->edbo, actbone);
    if (actmirb == NULL) {
      actmirb = actbone;
    }
  }

  /* if there is only 1 selected bone, we assume that it is the active bone,
   * since a user will need to have clicked on a bone (thus selecting it) to make it active
   */
  num_selected_bones = CTX_DATA_COUNT(C, selected_editable_bones);
  if (num_selected_bones <= 1) {
    /* When only the active bone is selected, and it has a parent,
     * align it to the parent, as that is the only possible outcome.
     */
    if (actbone->parent) {
      bone_align_to_bone(arm->edbo, actbone, actbone->parent);

      if ((arm->flag & ARM_MIRROR_EDIT) && (actmirb->parent)) {
        bone_align_to_bone(arm->edbo, actmirb, actmirb->parent);
      }

      BKE_reportf(op->reports, RPT_INFO, "Aligned bone '%s' to parent", actbone->name);
    }
  }
  else {
    /* Align 'selected' bones to the active one
     * - the context iterator contains both selected bones and their mirrored copies,
     *   so we assume that unselected bones are mirrored copies of some selected bone
     * - since the active one (and/or its mirror) will also be selected, we also need
     *   to check that we are not trying to operate on them, since such an operation
     *   would cause errors
     */

    /* align selected bones to the active one */
    CTX_DATA_BEGIN (C, EditBone *, ebone, selected_editable_bones) {
      if (ELEM(ebone, actbone, actmirb) == 0) {
        if (ebone->flag & BONE_SELECTED) {
          bone_align_to_bone(arm->edbo, ebone, actbone);
        }
        else {
          bone_align_to_bone(arm->edbo, ebone, actmirb);
        }
      }
    }
    CTX_DATA_END;

    BKE_reportf(
        op->reports, RPT_INFO, "%d bones aligned to bone '%s'", num_selected_bones, actbone->name);
  }

  /* NOTE: notifier might evolve. */
  WM_event_add_notifier(C, NC_OBJECT | ND_BONE_SELECT, ob);
  DEG_id_tag_update(&arm->id, ID_RECALC_SELECT);

  return OPERATOR_FINISHED;
}

void ARMATURE_OT_align(wmOperatorType *ot)
{
  /* identifiers */
  ot->name = "Align Bones";
  ot->idname = "ARMATURE_OT_align";
  ot->description = "Align selected bones to the active bone (or to their parent)";

  /* api callbacks */
  ot->exec = armature_align_bones_exec;
  ot->poll = ED_operator_editarmature;

  /* flags */
  ot->flag = OPTYPE_REGISTER | OPTYPE_UNDO;
}

/** \} */

/* -------------------------------------------------------------------- */
/** \name Split Operator
 * \{ */

static int armature_split_exec(bContext *C, wmOperator *UNUSED(op))
{
  const Scene *scene = CTX_data_scene(C);
  ViewLayer *view_layer = CTX_data_view_layer(C);

  uint objects_len = 0;
  Object **objects = BKE_view_layer_array_from_objects_in_edit_mode_unique_data(
      scene, view_layer, CTX_wm_view3d(C), &objects_len);
  for (uint ob_index = 0; ob_index < objects_len; ob_index++) {
    Object *ob = objects[ob_index];
    bArmature *arm = ob->data;

    LISTBASE_FOREACH (EditBone *, bone, arm->edbo) {
      if (bone->parent && (bone->flag & BONE_SELECTED) != (bone->parent->flag & BONE_SELECTED)) {
        bone->parent = NULL;
        bone->flag &= ~BONE_CONNECTED;
      }
    }
    LISTBASE_FOREACH (EditBone *, bone, arm->edbo) {
      ED_armature_ebone_select_set(bone, (bone->flag & BONE_SELECTED) != 0);
    }

    WM_event_add_notifier(C, NC_OBJECT | ND_BONE_SELECT, ob);
    DEG_id_tag_update(&arm->id, ID_RECALC_SELECT);
  }

  MEM_freeN(objects);
  return OPERATOR_FINISHED;
}

void ARMATURE_OT_split(wmOperatorType *ot)
{
  /* identifiers */
  ot->name = "Split";
  ot->idname = "ARMATURE_OT_split";
  ot->description = "Split off selected bones from connected unselected bones";

  /* api callbacks */
  ot->exec = armature_split_exec;
  ot->poll = ED_operator_editarmature;

  /* flags */
  ot->flag = OPTYPE_REGISTER | OPTYPE_UNDO;
}

/** \} */

/* -------------------------------------------------------------------- */
/** \name Delete Operator
 * \{ */

static bool armature_delete_ebone_cb(const char *bone_name, void *arm_p)
{
  bArmature *arm = arm_p;
  EditBone *ebone;

  ebone = ED_armature_ebone_find_name(arm->edbo, bone_name);
  return (ebone && (ebone->flag & BONE_SELECTED) && (arm->layer & ebone->layer));
}

/* previously delete_armature */
/* only editmode! */
static int armature_delete_selected_exec(bContext *C, wmOperator *UNUSED(op))
{
  EditBone *curBone, *ebone_next;
  bool changed_multi = false;

  /* cancel if nothing selected */
  if (CTX_DATA_COUNT(C, selected_bones) == 0) {
    return OPERATOR_CANCELLED;
  }

  const Scene *scene = CTX_data_scene(C);
  ViewLayer *view_layer = CTX_data_view_layer(C);
  uint objects_len = 0;
  Object **objects = BKE_view_layer_array_from_objects_in_edit_mode_unique_data(
      scene, view_layer, CTX_wm_view3d(C), &objects_len);
  for (uint ob_index = 0; ob_index < objects_len; ob_index++) {
    Object *obedit = objects[ob_index];
    bArmature *arm = obedit->data;
    bool changed = false;

    armature_select_mirrored(arm);

    BKE_pose_channels_remove(obedit, armature_delete_ebone_cb, arm);

    for (curBone = arm->edbo->first; curBone; curBone = ebone_next) {
      ebone_next = curBone->next;
      if (arm->layer & curBone->layer) {
        if (curBone->flag & BONE_SELECTED) {
          if (curBone == arm->act_edbone) {
            arm->act_edbone = NULL;
          }
          ED_armature_ebone_remove(arm, curBone);
          changed = true;
        }
      }
    }

    if (changed) {
      changed_multi = true;

      ED_armature_edit_sync_selection(arm->edbo);
      ED_armature_edit_refresh_layer_used(arm);
      BKE_pose_tag_recalc(CTX_data_main(C), obedit->pose);
      WM_event_add_notifier(C, NC_OBJECT | ND_BONE_SELECT, obedit);
      DEG_id_tag_update(&arm->id, ID_RECALC_SELECT);
      ED_outliner_select_sync_from_edit_bone_tag(C);
    }
  }
  MEM_freeN(objects);

  if (!changed_multi) {
    return OPERATOR_CANCELLED;
  }

  return OPERATOR_FINISHED;
}

void ARMATURE_OT_delete(wmOperatorType *ot)
{
  /* identifiers */
  ot->name = "Delete Selected Bone(s)";
  ot->idname = "ARMATURE_OT_delete";
  ot->description = "Remove selected bones from the armature";

  /* api callbacks */
<<<<<<< HEAD
  // ot->invoke = WM_operator_confirm; // bfa - turned off confirm on delete
=======
  ot->invoke = WM_operator_confirm_or_exec;
>>>>>>> aaa57eae
  ot->exec = armature_delete_selected_exec;
  ot->poll = ED_operator_editarmature;

  /* flags */
  ot->flag = OPTYPE_REGISTER | OPTYPE_UNDO;
  WM_operator_properties_confirm_or_exec(ot);
}

static bool armature_dissolve_ebone_cb(const char *bone_name, void *arm_p)
{
  bArmature *arm = arm_p;
  EditBone *ebone;

  ebone = ED_armature_ebone_find_name(arm->edbo, bone_name);
  return (ebone && (ebone->flag & BONE_DONE));
}

static int armature_dissolve_selected_exec(bContext *C, wmOperator *UNUSED(op))
{
  const Scene *scene = CTX_data_scene(C);
  ViewLayer *view_layer = CTX_data_view_layer(C);
  EditBone *ebone, *ebone_next;
  bool changed_multi = false;

  uint objects_len = 0;
  Object **objects = BKE_view_layer_array_from_objects_in_edit_mode_unique_data(
      scene, view_layer, CTX_wm_view3d(C), &objects_len);
  for (uint ob_index = 0; ob_index < objects_len; ob_index++) {
    Object *obedit = objects[ob_index];
    bArmature *arm = obedit->data;
    bool changed = false;

    /* store for mirror */
    GHash *ebone_flag_orig = NULL;
    int ebone_num = 0;

    for (ebone = arm->edbo->first; ebone; ebone = ebone->next) {
      ebone->temp.p = NULL;
      ebone->flag &= ~BONE_DONE;
      ebone_num++;
    }

    if (arm->flag & ARM_MIRROR_EDIT) {
      GHashIterator gh_iter;

      ebone_flag_orig = BLI_ghash_ptr_new_ex(__func__, ebone_num);
      for (ebone = arm->edbo->first; ebone; ebone = ebone->next) {
        union {
          int flag;
          void *p;
        } val = {0};
        val.flag = ebone->flag;
        BLI_ghash_insert(ebone_flag_orig, ebone, val.p);
      }

      armature_select_mirrored_ex(arm, BONE_SELECTED | BONE_ROOTSEL | BONE_TIPSEL);

      GHASH_ITER (gh_iter, ebone_flag_orig) {
        union {
          int flag;
          void *p;
        } *val_p = (void *)BLI_ghashIterator_getValue_p(&gh_iter);
        ebone = BLI_ghashIterator_getKey(&gh_iter);
        val_p->flag = ebone->flag & ~val_p->flag;
      }
    }

    for (ebone = arm->edbo->first; ebone; ebone = ebone->next) {
      if (ebone->parent && ebone->flag & BONE_CONNECTED) {
        if (ebone->parent->temp.ebone == ebone->parent) {
          /* ignore */
        }
        else if (ebone->parent->temp.ebone) {
          /* set ignored */
          ebone->parent->temp.ebone = ebone->parent;
        }
        else {
          /* set child */
          ebone->parent->temp.ebone = ebone;
        }
      }
    }

    /* cleanup multiple used bones */
    for (ebone = arm->edbo->first; ebone; ebone = ebone->next) {
      if (ebone->temp.ebone == ebone) {
        ebone->temp.ebone = NULL;
      }
    }

    for (ebone = arm->edbo->first; ebone; ebone = ebone->next) {
      /* break connections for unseen bones */
      if (((arm->layer & ebone->layer) &&
           (ED_armature_ebone_selectflag_get(ebone) & (BONE_TIPSEL | BONE_SELECTED))) == 0)
      {
        ebone->temp.ebone = NULL;
      }

      if (((arm->layer & ebone->layer) &&
           (ED_armature_ebone_selectflag_get(ebone) & (BONE_ROOTSEL | BONE_SELECTED))) == 0)
      {
        if (ebone->parent && (ebone->flag & BONE_CONNECTED)) {
          ebone->parent->temp.ebone = NULL;
        }
      }
    }

    for (ebone = arm->edbo->first; ebone; ebone = ebone->next) {

      if (ebone->parent && (ebone->parent->temp.ebone == ebone)) {
        ebone->flag |= BONE_DONE;
      }
    }

    BKE_pose_channels_remove(obedit, armature_dissolve_ebone_cb, arm);

    for (ebone = arm->edbo->first; ebone; ebone = ebone_next) {
      ebone_next = ebone->next;

      if (ebone->flag & BONE_DONE) {
        copy_v3_v3(ebone->parent->tail, ebone->tail);
        ebone->parent->rad_tail = ebone->rad_tail;
        SET_FLAG_FROM_TEST(ebone->parent->flag, ebone->flag & BONE_TIPSEL, BONE_TIPSEL);

        ED_armature_ebone_remove_ex(arm, ebone, false);
        changed = true;
      }
    }

    if (changed) {
      for (ebone = arm->edbo->first; ebone; ebone = ebone->next) {
        if (ebone->parent && ebone->parent->temp.ebone && (ebone->flag & BONE_CONNECTED)) {
          ebone->rad_head = ebone->parent->rad_tail;
        }
      }

      if (arm->flag & ARM_MIRROR_EDIT) {
        for (ebone = arm->edbo->first; ebone; ebone = ebone->next) {
          union {
            int flag;
            void *p;
          } *val_p = (void *)BLI_ghash_lookup_p(ebone_flag_orig, ebone);
          if (val_p && val_p->flag) {
            ebone->flag &= ~val_p->flag;
          }
        }
      }
    }

    if (arm->flag & ARM_MIRROR_EDIT) {
      BLI_ghash_free(ebone_flag_orig, NULL, NULL);
    }

    if (changed) {
      changed_multi = true;
      ED_armature_edit_sync_selection(arm->edbo);
      ED_armature_edit_refresh_layer_used(arm);
      WM_event_add_notifier(C, NC_OBJECT | ND_BONE_SELECT, obedit);
      DEG_id_tag_update(&arm->id, ID_RECALC_SELECT);
      ED_outliner_select_sync_from_edit_bone_tag(C);
    }
  }
  MEM_freeN(objects);

  if (!changed_multi) {
    return OPERATOR_CANCELLED;
  }

  return OPERATOR_FINISHED;
}

void ARMATURE_OT_dissolve(wmOperatorType *ot)
{
  /* identifiers */
  ot->name = "Dissolve Selected Bone(s)";
  ot->idname = "ARMATURE_OT_dissolve";
  ot->description = "Dissolve selected bones from the armature";

  /* api callbacks */
  ot->exec = armature_dissolve_selected_exec;
  ot->poll = ED_operator_editarmature;

  /* flags */
  ot->flag = OPTYPE_REGISTER | OPTYPE_UNDO;
}

/** \} */

/* -------------------------------------------------------------------- */
/** \name Hide Operator
 * \{ */

static int armature_hide_exec(bContext *C, wmOperator *op)
{
  const Scene *scene = CTX_data_scene(C);
  ViewLayer *view_layer = CTX_data_view_layer(C);
  const int invert = RNA_boolean_get(op->ptr, "unselected") ? BONE_SELECTED : 0;

  /* cancel if nothing selected */
  if (CTX_DATA_COUNT(C, selected_bones) == 0) {
    return OPERATOR_CANCELLED;
  }

  uint objects_len = 0;
  Object **objects = BKE_view_layer_array_from_objects_in_edit_mode_unique_data(
      scene, view_layer, CTX_wm_view3d(C), &objects_len);
  for (uint ob_index = 0; ob_index < objects_len; ob_index++) {
    Object *obedit = objects[ob_index];
    bArmature *arm = obedit->data;
    bool changed = false;

    LISTBASE_FOREACH (EditBone *, ebone, arm->edbo) {
      if (EBONE_VISIBLE(arm, ebone)) {
        if ((ebone->flag & BONE_SELECTED) != invert) {
          ebone->flag &= ~(BONE_TIPSEL | BONE_SELECTED | BONE_ROOTSEL);
          ebone->flag |= BONE_HIDDEN_A;
          changed = true;
        }
      }
    }

    if (!changed) {
      continue;
    }
    ED_armature_edit_validate_active(arm);
    ED_armature_edit_sync_selection(arm->edbo);

    WM_event_add_notifier(C, NC_OBJECT | ND_BONE_SELECT, obedit);
    DEG_id_tag_update(&arm->id, ID_RECALC_SELECT);
  }
  MEM_freeN(objects);
  return OPERATOR_FINISHED;
}

/*bfa - descriptions*/
static char *armature_ot_hide_get_description(bContext *UNUSED(C),
                                              wmOperatorType *UNUSED(ot),
                                              PointerRNA *ptr)
{
  if (RNA_boolean_get(ptr, "unselected")) {
    return BLI_strdup("Hide unselected bones in Edit Mode");
  }
  return NULL;
}

void ARMATURE_OT_hide(wmOperatorType *ot)
{
  /* identifiers */
  ot->name = "Hide Selected";
  ot->idname = "ARMATURE_OT_hide";
  ot->description = "Hide selected bones in Edit Mode";

  /* api callbacks */
  ot->exec = armature_hide_exec;
  ot->get_description = armature_ot_hide_get_description; /*bfa - descriptions*/
  ot->poll = ED_operator_editarmature;

  /* flags */
  ot->flag = OPTYPE_REGISTER | OPTYPE_UNDO;

  /* props */
  RNA_def_boolean(ot->srna, "unselected", 0, "Unselected", "Hide unselected rather than selected");
}

/** \} */

/* -------------------------------------------------------------------- */
/** \name Reveal Operator
 * \{ */

static int armature_reveal_exec(bContext *C, wmOperator *op)
{
  const Scene *scene = CTX_data_scene(C);
  ViewLayer *view_layer = CTX_data_view_layer(C);
  const bool select = RNA_boolean_get(op->ptr, "select");
  uint objects_len = 0;
  Object **objects = BKE_view_layer_array_from_objects_in_edit_mode_unique_data(
      scene, view_layer, CTX_wm_view3d(C), &objects_len);
  for (uint ob_index = 0; ob_index < objects_len; ob_index++) {
    Object *obedit = objects[ob_index];
    bArmature *arm = obedit->data;
    bool changed = false;

    LISTBASE_FOREACH (EditBone *, ebone, arm->edbo) {
      if (arm->layer & ebone->layer) {
        if (ebone->flag & BONE_HIDDEN_A) {
          if (!(ebone->flag & BONE_UNSELECTABLE)) {
            SET_FLAG_FROM_TEST(ebone->flag, select, (BONE_TIPSEL | BONE_SELECTED | BONE_ROOTSEL));
          }
          ebone->flag &= ~BONE_HIDDEN_A;
          changed = true;
        }
      }
    }

    if (changed) {
      ED_armature_edit_validate_active(arm);
      ED_armature_edit_sync_selection(arm->edbo);

      WM_event_add_notifier(C, NC_OBJECT | ND_BONE_SELECT, obedit);
      DEG_id_tag_update(&arm->id, ID_RECALC_SELECT);
    }
  }
  MEM_freeN(objects);
  return OPERATOR_FINISHED;
}

void ARMATURE_OT_reveal(wmOperatorType *ot)
{
  /* identifiers */
  ot->name = "Reveal Hidden";
  ot->idname = "ARMATURE_OT_reveal";
  ot->description = "Reveal all bones hidden in Edit Mode";

  /* api callbacks */
  ot->exec = armature_reveal_exec;
  ot->poll = ED_operator_editarmature;

  /* flags */
  ot->flag = OPTYPE_REGISTER | OPTYPE_UNDO;

  RNA_def_boolean(ot->srna, "select", true, "Select", "");
}

/** \} */<|MERGE_RESOLUTION|>--- conflicted
+++ resolved
@@ -1292,11 +1292,7 @@
   ot->description = "Remove selected bones from the armature";
 
   /* api callbacks */
-<<<<<<< HEAD
-  // ot->invoke = WM_operator_confirm; // bfa - turned off confirm on delete
-=======
-  ot->invoke = WM_operator_confirm_or_exec;
->>>>>>> aaa57eae
+  // ot->invoke = WM_operator_confirm_or_exec; // bfa - turned off confirm on delete
   ot->exec = armature_delete_selected_exec;
   ot->poll = ED_operator_editarmature;
 
