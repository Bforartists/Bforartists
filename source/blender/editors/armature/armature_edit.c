/*
 * ***** BEGIN GPL LICENSE BLOCK *****
 *
 * This program is free software; you can redistribute it and/or
 * modify it under the terms of the GNU General Public License
 * as published by the Free Software Foundation; either version 2
 * of the License, or (at your option) any later version.
 *
 * This program is distributed in the hope that it will be useful,
 * but WITHOUT ANY WARRANTY; without even the implied warranty of
 * MERCHANTABILITY or FITNESS FOR A PARTICULAR PURPOSE.  See the
 * GNU General Public License for more details.
 *
 * You should have received a copy of the GNU General Public License
 * along with this program; if not, write to the Free Software Foundation,
 * Inc., 51 Franklin Street, Fifth Floor, Boston, MA 02110-1301, USA.
 *
 * The Original Code is Copyright (C) 2001-2002 by NaN Holding BV.
 * All rights reserved.
 *
 * Contributor(s): Blender Foundation, 2002-2009 full recode.
 *
 * ***** END GPL LICENSE BLOCK *****
 *
 * Armature EditMode tools - transforms, chain based editing, and other settings
 */

/** \file blender/editors/armature/armature_edit.c
 *  \ingroup edarmature
 */

#include <assert.h> 

#include "DNA_armature_types.h"
#include "DNA_constraint_types.h"
#include "DNA_object_types.h"
#include "DNA_scene_types.h"

#include "MEM_guardedalloc.h"

#include "BLT_translation.h"

#include "BLI_blenlib.h"
#include "BLI_math.h"
#include "BLI_ghash.h"

#include "BKE_action.h"
#include "BKE_armature.h"
#include "BKE_constraint.h"
#include "BKE_context.h"
#include "BKE_global.h"
#include "BKE_report.h"

#include "RNA_access.h"
#include "RNA_define.h"

#include "WM_api.h"
#include "WM_types.h"

#include "ED_armature.h"
#include "ED_screen.h"
#include "ED_view3d.h"

#include "armature_intern.h"

/* ************************** Object Tools Exports ******************************* */
/* NOTE: these functions are exported to the Object module to be called from the tools there */

void ED_armature_apply_transform(Object *ob, float mat[4][4], const bool do_props)
{
	bArmature *arm = ob->data;

	/* Put the armature into editmode */
	ED_armature_to_edit(arm);

	/* Transform the bones */
	ED_armature_transform_bones(arm, mat, do_props);

	/* Turn the list into an armature */
	ED_armature_from_edit(arm);
	ED_armature_edit_free(arm);
}

void ED_armature_transform_bones(struct bArmature *arm, float mat[4][4], const bool do_props)
{
	EditBone *ebone;
	float scale = mat4_to_scale(mat);   /* store the scale of the matrix here to use on envelopes */
	float mat3[3][3];

	copy_m3_m4(mat3, mat);
	normalize_m3(mat3);
	/* Do the rotations */
	for (ebone = arm->edbo->first; ebone; ebone = ebone->next) {
		float tmat[3][3];
		
		/* find the current bone's roll matrix */
		ED_armature_ebone_to_mat3(ebone, tmat);
		
		/* transform the roll matrix */
		mul_m3_m3m3(tmat, mat3, tmat);
		
		/* transform the bone */
		mul_m4_v3(mat, ebone->head);
		mul_m4_v3(mat, ebone->tail);

		/* apply the transformed roll back */
		mat3_to_vec_roll(tmat, NULL, &ebone->roll);
		
		if (do_props) {
			ebone->rad_head *= scale;
			ebone->rad_tail *= scale;
			ebone->dist     *= scale;

			/* we could be smarter and scale by the matrix along the x & z axis */
			ebone->xwidth   *= scale;
			ebone->zwidth   *= scale;
		}
	}
}

void ED_armature_transform(struct bArmature *arm, float mat[4][4], const bool do_props)
{
	if (arm->edbo) {
		ED_armature_transform_bones(arm, mat, do_props);
	}
	else {
		/* Put the armature into editmode */
		ED_armature_to_edit(arm);

		/* Transform the bones */
		ED_armature_transform_bones(arm, mat, do_props);

		/* Go back to object mode*/
		ED_armature_from_edit(arm);
		ED_armature_edit_free(arm);
	}
}

/* exported for use in editors/object/ */
/* 0 == do center, 1 == center new, 2 == center cursor */
void ED_armature_origin_set(Scene *scene, Object *ob, float cursor[3], int centermode, int around)
{
	Object *obedit = scene->obedit; // XXX get from context
	EditBone *ebone;
	bArmature *arm = ob->data;
	float cent[3];

	/* Put the armature into editmode */
	if (ob != obedit) {
		ED_armature_to_edit(arm);
		obedit = NULL; /* we cant use this so behave as if there is no obedit */
	}

	/* Find the centerpoint */
	if (centermode == 2) {
		copy_v3_v3(cent, cursor);
		invert_m4_m4(ob->imat, ob->obmat);
		mul_m4_v3(ob->imat, cent);
	}
	else {
		if (around == V3D_AROUND_CENTER_MEAN) {
			int total = 0;
			zero_v3(cent);
			for (ebone = arm->edbo->first; ebone; ebone = ebone->next) {
				total += 2;
				add_v3_v3(cent, ebone->head);
				add_v3_v3(cent, ebone->tail);
			}
			if (total) {
				mul_v3_fl(cent, 1.0f / (float)total);
			}
		}
		else {
			float min[3], max[3];
			INIT_MINMAX(min, max);
			for (ebone = arm->edbo->first; ebone; ebone = ebone->next) {
				minmax_v3v3_v3(min, max, ebone->head);
				minmax_v3v3_v3(min, max, ebone->tail);
			}
			mid_v3_v3v3(cent, min, max);
		}
	}
	
	/* Do the adjustments */
	for (ebone = arm->edbo->first; ebone; ebone = ebone->next) {
		sub_v3_v3(ebone->head, cent);
		sub_v3_v3(ebone->tail, cent);
	}
	
	/* Turn the list into an armature */
	if (obedit == NULL) {
		ED_armature_from_edit(arm);
		ED_armature_edit_free(arm);
	}

	/* Adjust object location for new centerpoint */
	if (centermode && obedit == NULL) {
		mul_mat3_m4_v3(ob->obmat, cent); /* omit translation part */
		add_v3_v3(ob->loc, cent);
	}
}

/* ********************************* Roll ******************************* */

/* adjust bone roll to align Z axis with vector
 * vec is in local space and is normalized
 */
float ED_rollBoneToVector(EditBone *bone, const float align_axis[3], const bool axis_only)
{
	float mat[3][3], nor[3];
	float vec[3], align_axis_proj[3], roll = 0.0f;

	BLI_ASSERT_UNIT_V3(align_axis);

	sub_v3_v3v3(nor, bone->tail, bone->head);

	/* If tail == head or the bone is aligned with the axis... */
	if (normalize_v3(nor) <= FLT_EPSILON || (fabsf(dot_v3v3(align_axis, nor)) >= (1.0f - FLT_EPSILON))) {
		return roll;
	}

	vec_roll_to_mat3_normalized(nor, 0.0f, mat);

	/* project the new_up_axis along the normal */
	project_v3_v3v3_normalized(vec, align_axis, nor);
	sub_v3_v3v3(align_axis_proj, align_axis, vec);

	if (axis_only) {
		if (angle_v3v3(align_axis_proj, mat[2]) > (float)(M_PI_2)) {
			negate_v3(align_axis_proj);
		}
	}

	roll = angle_v3v3(align_axis_proj, mat[2]);

	cross_v3_v3v3(vec, mat[2], align_axis_proj);

	if (dot_v3v3(vec, nor) < 0.0f) {
		return -roll;
	}
	return roll;
}

/* note, ranges arithmatic is used below */
typedef enum eCalcRollTypes {
	/* pos */
	CALC_ROLL_POS_X = 0,
	CALC_ROLL_POS_Y,
	CALC_ROLL_POS_Z,

	CALC_ROLL_TAN_POS_X,
	CALC_ROLL_TAN_POS_Z,

	/* neg */
	CALC_ROLL_NEG_X,
	CALC_ROLL_NEG_Y,
	CALC_ROLL_NEG_Z,

	CALC_ROLL_TAN_NEG_X,
	CALC_ROLL_TAN_NEG_Z,

	/* no sign */
	CALC_ROLL_ACTIVE,
	CALC_ROLL_VIEW,
	CALC_ROLL_CURSOR,
} eCalcRollTypes;

static const EnumPropertyItem prop_calc_roll_types[] = {
	{0, "", 0, N_("Positive"), ""},
	{CALC_ROLL_TAN_POS_X, "POS_X", 0, "Local +X Tangent", ""},
	{CALC_ROLL_TAN_POS_Z, "POS_Z", 0, "Local +Z Tangent", ""},

	{CALC_ROLL_POS_X, "GLOBAL_POS_X", 0, "Global +X Axis", ""},
	{CALC_ROLL_POS_Y, "GLOBAL_POS_Y", 0, "Global +Y Axis", ""},
	{CALC_ROLL_POS_Z, "GLOBAL_POS_Z", 0, "Global +Z Axis", ""},

	{0, "", 0, N_("Negative"), ""},

	{CALC_ROLL_TAN_NEG_X, "NEG_X", 0, "Local -X Tangent", ""},
	{CALC_ROLL_TAN_NEG_Z, "NEG_Z", 0, "Local -Z Tangent", ""},

	{CALC_ROLL_NEG_X, "GLOBAL_NEG_X", 0, "Global -X Axis", ""},
	{CALC_ROLL_NEG_Y, "GLOBAL_NEG_Y", 0, "Global -Y Axis", ""},
	{CALC_ROLL_NEG_Z, "GLOBAL_NEG_Z", 0, "Global -Z Axis", ""},

	{0, "", 0, N_("Other"), ""},
	{CALC_ROLL_ACTIVE, "ACTIVE", 0, "Active Bone", ""},
	{CALC_ROLL_VIEW, "VIEW", 0, "View Axis", ""},
	{CALC_ROLL_CURSOR, "CURSOR", 0, "Cursor", ""},
	{0, NULL, 0, NULL, NULL}
};


static int armature_calc_roll_exec(bContext *C, wmOperator *op) 
{
	Object *ob = CTX_data_edit_object(C);
	eCalcRollTypes type = RNA_enum_get(op->ptr, "type");
	const bool axis_only = RNA_boolean_get(op->ptr, "axis_only");
	/* axis_flip when matching the active bone never makes sense */
	bool axis_flip = ((type >= CALC_ROLL_ACTIVE) ? RNA_boolean_get(op->ptr, "axis_flip") :
	                  (type >= CALC_ROLL_TAN_NEG_X) ? true : false);

	float imat[3][3];

	bArmature *arm = ob->data;
	EditBone *ebone;

	if ((type >= CALC_ROLL_NEG_X) && (type <= CALC_ROLL_TAN_NEG_Z)) {
		type -= (CALC_ROLL_ACTIVE - CALC_ROLL_NEG_X);
		axis_flip = true;
	}

	copy_m3_m4(imat, ob->obmat);
	invert_m3(imat);

	if (type == CALC_ROLL_CURSOR) { /* Cursor */
		Scene *scene = CTX_data_scene(C);
		View3D *v3d = CTX_wm_view3d(C); /* can be NULL */
		float cursor_local[3];
		const float   *cursor = ED_view3d_cursor3d_get(scene, v3d);
		
		invert_m4_m4(ob->imat, ob->obmat);
		copy_v3_v3(cursor_local, cursor);
		mul_m4_v3(ob->imat, cursor_local);

		
		/* cursor */
		for (ebone = arm->edbo->first; ebone; ebone = ebone->next) {
			if (EBONE_VISIBLE(arm, ebone) && EBONE_EDITABLE(ebone)) {
				float cursor_rel[3];
				sub_v3_v3v3(cursor_rel, cursor_local, ebone->head);
				if (axis_flip) negate_v3(cursor_rel);
				if (normalize_v3(cursor_rel) != 0.0f) {
					ebone->roll = ED_rollBoneToVector(ebone, cursor_rel, axis_only);
				}
			}
		}
	}
	else if (ELEM(type, CALC_ROLL_TAN_POS_X, CALC_ROLL_TAN_POS_Z)) {
		for (ebone = arm->edbo->first; ebone; ebone = ebone->next) {
			if (ebone->parent) {
				bool is_edit        = (EBONE_VISIBLE(arm, ebone)         && EBONE_EDITABLE(ebone));
				bool is_edit_parent = (EBONE_VISIBLE(arm, ebone->parent) && EBONE_EDITABLE(ebone->parent));

				if (is_edit || is_edit_parent) {
					EditBone *ebone_other = ebone->parent;
					float dir_a[3];
					float dir_b[3];
					float vec[3];
					bool is_vec_zero;

					sub_v3_v3v3(dir_a, ebone->tail, ebone->head);
					normalize_v3(dir_a);

					/* find the first bone in the chane with a different direction */
					do {
						sub_v3_v3v3(dir_b, ebone_other->head, ebone_other->tail);
						normalize_v3(dir_b);

						if (type == CALC_ROLL_TAN_POS_Z) {
							cross_v3_v3v3(vec, dir_a, dir_b);
						}
						else {
							add_v3_v3v3(vec, dir_a, dir_b);
						}
					} while ((is_vec_zero = (normalize_v3(vec) < 0.00001f)) &&
					         (ebone_other = ebone_other->parent));

					if (!is_vec_zero) {
						if (axis_flip) negate_v3(vec);

						if (is_edit) {
							ebone->roll = ED_rollBoneToVector(ebone, vec, axis_only);
						}

						/* parentless bones use cross product with child */
						if (is_edit_parent) {
							if (ebone->parent->parent == NULL) {
								ebone->parent->roll = ED_rollBoneToVector(ebone->parent, vec, axis_only);
							}
						}
					}
				}
			}
		}
	}
	else {
		float vec[3] = {0.0f, 0.0f, 0.0f};
		if (type == CALC_ROLL_VIEW) { /* View */
			RegionView3D *rv3d = CTX_wm_region_view3d(C);
			if (rv3d == NULL) {
				BKE_report(op->reports, RPT_ERROR, "No region view3d available");
				return OPERATOR_CANCELLED;
			}
			
			copy_v3_v3(vec, rv3d->viewinv[2]);
			mul_m3_v3(imat, vec);
		}
		else if (type == CALC_ROLL_ACTIVE) {
			float mat[3][3];
			ebone = (EditBone *)arm->act_edbone;
			if (ebone == NULL) {
				BKE_report(op->reports, RPT_ERROR, "No active bone set");
				return OPERATOR_CANCELLED;
			}
			
			ED_armature_ebone_to_mat3(ebone, mat);
			copy_v3_v3(vec, mat[2]);
		}
		else { /* Axis */
			assert(type <= 5);
			if (type < 3) vec[type] = 1.0f;
			else vec[type - 2] = -1.0f;
			mul_m3_v3(imat, vec);
			normalize_v3(vec);
		}
		
		if (axis_flip) negate_v3(vec);
		
		for (ebone = arm->edbo->first; ebone; ebone = ebone->next) {
			if (EBONE_VISIBLE(arm, ebone) && EBONE_EDITABLE(ebone)) {
				/* roll func is a callback which assumes that all is well */
				ebone->roll = ED_rollBoneToVector(ebone, vec, axis_only);
			}
		}
	}
	
	if (arm->flag & ARM_MIRROR_EDIT) {
		for (ebone = arm->edbo->first; ebone; ebone = ebone->next) {
			if ((EBONE_VISIBLE(arm, ebone) && EBONE_EDITABLE(ebone)) == 0) {
				EditBone *ebone_mirr = ED_armature_bone_get_mirrored(arm->edbo, ebone);
				if (ebone_mirr && (EBONE_VISIBLE(arm, ebone_mirr) && EBONE_EDITABLE(ebone_mirr))) {
					ebone->roll = -ebone_mirr->roll;
				}
			}
		}
	}
	
	/* note, notifier might evolve */
	WM_event_add_notifier(C, NC_OBJECT | ND_BONE_SELECT, ob);
	
	return OPERATOR_FINISHED;
}

void ARMATURE_OT_calculate_roll(wmOperatorType *ot)
{
	/* identifiers */
	ot->name = "Recalculate Roll";
	ot->idname = "ARMATURE_OT_calculate_roll";
	ot->description = "Recalculate Roll\nAutomatically fix alignment of select bones' axes";
	
	/* api callbacks */
	ot->invoke = WM_menu_invoke;
	ot->exec = armature_calc_roll_exec;
	ot->poll = ED_operator_editarmature;
	
	/* flags */
	ot->flag = OPTYPE_REGISTER | OPTYPE_UNDO;

	/* properties */
	ot->prop = RNA_def_enum(ot->srna, "type", prop_calc_roll_types, CALC_ROLL_TAN_POS_X, "Type", "");
	RNA_def_boolean(ot->srna, "axis_flip", 0, "Flip Axis", "Negate the alignment axis");
	RNA_def_boolean(ot->srna, "axis_only", 0, "Shortest Rotation", "Ignore the axis direction, use the shortest rotation to align");
}

static int armature_roll_clear_exec(bContext *C, wmOperator *op)
{
	Object *ob = CTX_data_edit_object(C);

	bArmature *arm = ob->data;
	EditBone *ebone;

	const float roll = RNA_float_get(op->ptr, "roll");

	for (ebone = arm->edbo->first; ebone; ebone = ebone->next) {
		if (EBONE_VISIBLE(arm, ebone) && EBONE_EDITABLE(ebone)) {
			/* roll func is a callback which assumes that all is well */
			ebone->roll = roll;
		}
	}

	if (arm->flag & ARM_MIRROR_EDIT) {
		for (ebone = arm->edbo->first; ebone; ebone = ebone->next) {
			if ((EBONE_VISIBLE(arm, ebone) && EBONE_EDITABLE(ebone)) == 0) {
				EditBone *ebone_mirr = ED_armature_bone_get_mirrored(arm->edbo, ebone);
				if (ebone_mirr && (EBONE_VISIBLE(arm, ebone_mirr) && EBONE_EDITABLE(ebone_mirr))) {
					ebone->roll = -ebone_mirr->roll;
				}
			}
		}
	}

	/* note, notifier might evolve */
	WM_event_add_notifier(C, NC_OBJECT | ND_BONE_SELECT, ob);

	return OPERATOR_FINISHED;
}

void ARMATURE_OT_roll_clear(wmOperatorType *ot)
{
	/* identifiers */
	ot->name = "Clear Roll";
	ot->idname = "ARMATURE_OT_roll_clear";
	ot->description = "Clear roll for selected bones";

	/* api callbacks */
	ot->exec = armature_roll_clear_exec;
	ot->poll = ED_operator_editarmature;

	/* flags */
	ot->flag = OPTYPE_REGISTER | OPTYPE_UNDO;

	RNA_def_float_rotation(
	        ot->srna, "roll", 0, NULL, DEG2RADF(-360.0f), DEG2RADF(360.0f),
	        "Roll", "", DEG2RADF(-360.0f), DEG2RADF(360.0f));
}

/* ******************************** Chain-Based Tools ********************************* */

/* temporary data-structure for merge/fill bones */
typedef struct EditBonePoint {
	struct EditBonePoint *next, *prev;
	
	EditBone *head_owner;       /* EditBone which uses this point as a 'head' point */
	EditBone *tail_owner;       /* EditBone which uses this point as a 'tail' point */
	
	float vec[3];               /* the actual location of the point in local/EditMode space */
} EditBonePoint;

/* find chain-tips (i.e. bones without children) */
static void chains_find_tips(ListBase *edbo, ListBase *list)
{
	EditBone *curBone, *ebo;
	LinkData *ld;
	
	/* note: this is potentially very slow ... there's got to be a better way */
	for (curBone = edbo->first; curBone; curBone = curBone->next) {
		short stop = 0;
		
		/* is this bone contained within any existing chain? (skip if so) */
		for (ld = list->first; ld; ld = ld->next) {
			for (ebo = ld->data; ebo; ebo = ebo->parent) {
				if (ebo == curBone) {
					stop = 1;
					break;
				}
			}
			
			if (stop) break;
		}
		/* skip current bone if it is part of an existing chain */
		if (stop) continue;
		
		/* is any existing chain part of the chain formed by this bone? */
		stop = 0;
		for (ebo = curBone->parent; ebo; ebo = ebo->parent) {
			for (ld = list->first; ld; ld = ld->next) {
				if (ld->data == ebo) {
					ld->data = curBone;
					stop = 1;
					break;
				}
			}
			
			if (stop) break;
		}
		/* current bone has already been added to a chain? */
		if (stop) continue;
		
		/* add current bone to a new chain */
		ld = MEM_callocN(sizeof(LinkData), "BoneChain");
		ld->data = curBone;
		BLI_addtail(list, ld);
	}
}

/* --------------------- */

static void fill_add_joint(EditBone *ebo, short eb_tail, ListBase *points)
{
	EditBonePoint *ebp;
	float vec[3];
	short found = 0;
	
	if (eb_tail) {
		copy_v3_v3(vec, ebo->tail);
	}
	else {
		copy_v3_v3(vec, ebo->head);
	}
	
	for (ebp = points->first; ebp; ebp = ebp->next) {
		if (equals_v3v3(ebp->vec, vec)) {
			if (eb_tail) {
				if ((ebp->head_owner) && (ebp->head_owner->parent == ebo)) {
					/* so this bone's tail owner is this bone */
					ebp->tail_owner = ebo;
					found = 1;
					break;
				}
			}
			else {
				if ((ebp->tail_owner) && (ebo->parent == ebp->tail_owner)) {
					/* so this bone's head owner is this bone */
					ebp->head_owner = ebo;
					found = 1;
					break;
				}
			}
		}
	}
	
	/* allocate a new point if no existing point was related */
	if (found == 0) {
		ebp = MEM_callocN(sizeof(EditBonePoint), "EditBonePoint");
		
		if (eb_tail) {
			copy_v3_v3(ebp->vec, ebo->tail);
			ebp->tail_owner = ebo;
		}
		else {
			copy_v3_v3(ebp->vec, ebo->head);
			ebp->head_owner = ebo;
		}
		
		BLI_addtail(points, ebp);
	}
}

/* bone adding between selected joints */
static int armature_fill_bones_exec(bContext *C, wmOperator *op)
{
	Object *obedit = CTX_data_edit_object(C);
	bArmature *arm = (obedit) ? obedit->data : NULL;
	Scene *scene = CTX_data_scene(C);
	View3D *v3d = CTX_wm_view3d(C);
	ListBase points = {NULL, NULL};
	EditBone *newbone = NULL;
	int count;

	/* sanity checks */
	if (ELEM(NULL, obedit, arm))
		return OPERATOR_CANCELLED;

	/* loop over all bones, and only consider if visible */
	CTX_DATA_BEGIN(C, EditBone *, ebone, visible_bones)
	{
		if (!(ebone->flag & BONE_CONNECTED) && (ebone->flag & BONE_ROOTSEL))
			fill_add_joint(ebone, 0, &points);
		if (ebone->flag & BONE_TIPSEL) 
			fill_add_joint(ebone, 1, &points);
	}
	CTX_DATA_END;
	
	/* the number of joints determines how we fill:
	 *  1) between joint and cursor (joint=head, cursor=tail)
	 *  2) between the two joints (order is dependent on active-bone/hierarchy)
	 *  3+) error (a smarter method involving finding chains needs to be worked out
	 */
	count = BLI_listbase_count(&points);
	
	if (count == 0) {
		BKE_report(op->reports, RPT_ERROR, "No joints selected");
		return OPERATOR_CANCELLED;
	}
	else if (count == 1) {
		EditBonePoint *ebp;
		float curs[3];
		
		/* Get Points - selected joint */
		ebp = points.first;
		
		/* Get points - cursor (tail) */
		invert_m4_m4(obedit->imat, obedit->obmat);
		mul_v3_m4v3(curs, obedit->imat, ED_view3d_cursor3d_get(scene, v3d));
		
		/* Create a bone */
		newbone = add_points_bone(obedit, ebp->vec, curs);
	}
	else if (count == 2) {
		EditBonePoint *ebp_a, *ebp_b;
		float head[3], tail[3];
		short headtail = 0;
		
		/* check that the points don't belong to the same bone */
		ebp_a = (EditBonePoint *)points.first;
		ebp_b = ebp_a->next;
		
		if (((ebp_a->head_owner == ebp_b->tail_owner) && (ebp_a->head_owner != NULL)) ||
		    ((ebp_a->tail_owner == ebp_b->head_owner) && (ebp_a->tail_owner != NULL)))
		{
			BKE_report(op->reports, RPT_ERROR, "Same bone selected...");
			BLI_freelistN(&points);
			return OPERATOR_CANCELLED;
		}
		
		/* find which one should be the 'head' */
		if ((ebp_a->head_owner && ebp_b->head_owner) || (ebp_a->tail_owner && ebp_b->tail_owner)) {
			/* use active, nice predictable */
			if (arm->act_edbone && ELEM(arm->act_edbone, ebp_a->head_owner, ebp_a->tail_owner)) {
				headtail = 1;
			}
			else if (arm->act_edbone && ELEM(arm->act_edbone, ebp_b->head_owner, ebp_b->tail_owner)) {
				headtail = 2;
			}
			else {
				/* rule: whichever one is closer to 3d-cursor */
				float curs[3];
				float dist_sq_a, dist_sq_b;

				/* get cursor location */
				invert_m4_m4(obedit->imat, obedit->obmat);
				mul_v3_m4v3(curs, obedit->imat, ED_view3d_cursor3d_get(scene, v3d));

				/* get distances */
				dist_sq_a = len_squared_v3v3(ebp_a->vec, curs);
				dist_sq_b = len_squared_v3v3(ebp_b->vec, curs);

				/* compare distances - closer one therefore acts as direction for bone to go */
				headtail = (dist_sq_a < dist_sq_b) ? 2 : 1;
			}
		}
		else if (ebp_a->head_owner) {
			headtail = 1;
		}
		else if (ebp_b->head_owner) {
			headtail = 2;
		}
		
		/* assign head/tail combinations */
		if (headtail == 2) {
			copy_v3_v3(head, ebp_a->vec);
			copy_v3_v3(tail, ebp_b->vec);
		}
		else if (headtail == 1) {
			copy_v3_v3(head, ebp_b->vec);
			copy_v3_v3(tail, ebp_a->vec);
		}
		
		/* add new bone and parent it to the appropriate end */
		if (headtail) {
			newbone = add_points_bone(obedit, head, tail);
			
			/* do parenting (will need to set connected flag too) */
			if (headtail == 2) {
				/* ebp tail or head - tail gets priority */
				if (ebp_a->tail_owner)
					newbone->parent = ebp_a->tail_owner;
				else
					newbone->parent = ebp_a->head_owner;
			}
			else {
				/* ebp_b tail or head - tail gets priority */
				if (ebp_b->tail_owner)
					newbone->parent = ebp_b->tail_owner;
				else
					newbone->parent = ebp_b->head_owner;
			}

			/* don't set for bone connecting two head points of bones */
			if (ebp_a->tail_owner || ebp_b->tail_owner) {
				newbone->flag |= BONE_CONNECTED;
			}
		}
	}
	else {
		/* FIXME.. figure out a method for multiple bones */
		BKE_reportf(op->reports, RPT_ERROR, "Too many points selected: %d", count);
		BLI_freelistN(&points);
		return OPERATOR_CANCELLED;
	}

	if (newbone) {
		ED_armature_deselect_all(obedit);
		arm->act_edbone = newbone;
		newbone->flag |= BONE_TIPSEL;
	}
	
	/* updates */
	WM_event_add_notifier(C, NC_OBJECT | ND_POSE, obedit);
	
	/* free points */
	BLI_freelistN(&points);
	
	return OPERATOR_FINISHED;
}

void ARMATURE_OT_fill(wmOperatorType *ot)
{
	/* identifiers */
	ot->name = "Fill Between Joints";
	ot->idname = "ARMATURE_OT_fill";
	ot->description = "Fill Between Joints\nAdd bone between selected joint(s) and/or 3D-Cursor";
	
	/* callbacks */
	ot->exec = armature_fill_bones_exec;
	ot->poll = ED_operator_editarmature;
	
	/* flags */
	ot->flag = OPTYPE_REGISTER | OPTYPE_UNDO;
}

/* --------------------- */

/* this function merges between two bones, removes them and those in-between, 
 * and adjusts the parent relationships for those in-between
 */
static void bones_merge(Object *obedit, EditBone *start, EditBone *end, EditBone *endchild, ListBase *chains)
{
	bArmature *arm = obedit->data;
	EditBone *ebo, *ebone, *newbone;
	LinkData *chain;
	float head[3], tail[3];
	
	/* check if same bone */
	if (start == end) {
		if (G.debug & G_DEBUG) {
			printf("Error: same bone!\n");
			printf("\tstart = %s, end = %s\n", start->name, end->name);
		}
	}
	
	/* step 1: add a new bone
	 *	- head = head/tail of start (default head)
	 *	- tail = head/tail of end (default tail)
	 *	- parent = parent of start
	 */
	if ((start->flag & BONE_TIPSEL) && (start->flag & BONE_SELECTED) == 0) {
		copy_v3_v3(head, start->tail);
	}
	else {
		copy_v3_v3(head, start->head);
	}
	if ((end->flag & BONE_ROOTSEL) && (end->flag & BONE_SELECTED) == 0) {
		copy_v3_v3(tail, end->head);
	}
	else {
		copy_v3_v3(tail, end->tail);
	}
	newbone = add_points_bone(obedit, head, tail);
	newbone->parent = start->parent;

	/* TODO, copy more things to the new bone */
	newbone->flag = start->flag & (BONE_HINGE | BONE_NO_DEFORM | BONE_NO_SCALE |
	                               BONE_NO_CYCLICOFFSET | BONE_NO_LOCAL_LOCATION | BONE_DONE);
	
	/* step 2a: reparent any side chains which may be parented to any bone in the chain of bones to merge 
	 *	- potentially several tips for side chains leading to some tree exist...
	 */
	for (chain = chains->first; chain; chain = chain->next) {
		/* traverse down chain until we hit the bottom or if we run into the tip of the chain of bones we're 
		 * merging (need to stop in this case to avoid corrupting this chain too!) 
		 */
		for (ebone = chain->data; (ebone) && (ebone != end); ebone = ebone->parent) {
			short found = 0;
			
			/* check if this bone is parented to one in the merging chain
			 * ! WATCHIT: must only go check until end of checking chain
			 */
			for (ebo = end; (ebo) && (ebo != start->parent); ebo = ebo->parent) {
				/* side-chain found? --> remap parent to new bone, then we're done with this chain :) */
				if (ebone->parent == ebo) {
					ebone->parent = newbone;
					found = 1;
					break;
				}
			}
			
			/* carry on to the next tip now  */
			if (found) 
				break;
		}
	}
	
	/* step 2b: parent child of end to newbone (child from this chain) */
	if (endchild)
		endchild->parent = newbone;
	
	/* step 3: delete all bones between and including start and end */
	for (ebo = end; ebo; ebo = ebone) {
		ebone = (ebo == start) ? (NULL) : (ebo->parent);
		bone_free(arm, ebo);
	}
	
	newbone->flag |= (BONE_ROOTSEL | BONE_TIPSEL | BONE_SELECTED);
	ED_armature_sync_selection(arm->edbo);
}


static int armature_merge_exec(bContext *C, wmOperator *op)
{
	Object *obedit = CTX_data_edit_object(C);
	bArmature *arm = (obedit) ? obedit->data : NULL;
	short type = RNA_enum_get(op->ptr, "type");
	
	/* sanity checks */
	if (ELEM(NULL, obedit, arm))
		return OPERATOR_CANCELLED;
	
	/* for now, there's only really one type of merging that's performed... */
	if (type == 1) {
		/* go down chains, merging bones */
		ListBase chains = {NULL, NULL};
		LinkData *chain, *nchain;
		EditBone *ebo;
		
		armature_tag_select_mirrored(arm);
		
		/* get chains (ends on chains) */
		chains_find_tips(arm->edbo, &chains);
		if (BLI_listbase_is_empty(&chains)) return OPERATOR_CANCELLED;
		
		/* each 'chain' is the last bone in the chain (with no children) */
		for (chain = chains.first; chain; chain = nchain) {
			EditBone *bstart = NULL, *bend = NULL;
			EditBone *bchild = NULL, *child = NULL;
			
			/* temporarily remove chain from list of chains */
			nchain = chain->next;
			BLI_remlink(&chains, chain);
			
			/* only consider bones that are visible and selected */
			for (ebo = chain->data; ebo; child = ebo, ebo = ebo->parent) {
				/* check if visible + selected */
				if (EBONE_VISIBLE(arm, ebo) &&
				    ((ebo->flag & BONE_CONNECTED) || (ebo->parent == NULL)) &&
				    (ebo->flag & BONE_SELECTED) )
				{
					/* set either end or start (end gets priority, unless it is already set) */
					if (bend == NULL) {
						bend = ebo;
						bchild = child;
					}
					else 
						bstart = ebo;
				}
				else {
					/* chain is broken... merge any continous segments then clear */
					if (bstart && bend)
						bones_merge(obedit, bstart, bend, bchild, &chains);
					
					bstart = NULL;
					bend = NULL;
					bchild = NULL;
				}
			}
			
			/* merge from bstart to bend if something not merged */
			if (bstart && bend)
				bones_merge(obedit, bstart, bend, bchild, &chains);
			
			/* put back link */
			BLI_insertlinkbefore(&chains, nchain, chain);
		}
		
		armature_tag_unselect(arm);
		
		BLI_freelistN(&chains);
	}
	
	/* updates */
	ED_armature_sync_selection(arm->edbo);
	WM_event_add_notifier(C, NC_OBJECT | ND_POSE, obedit);
	
	return OPERATOR_FINISHED;
}

void ARMATURE_OT_merge(wmOperatorType *ot)
{
	static const EnumPropertyItem merge_types[] = {
		{1, "WITHIN_CHAIN", 0, "Within Chains", ""},
		{0, NULL, 0, NULL, NULL}
	};

	/* identifiers */
	ot->name = "Merge Bones";
	ot->idname = "ARMATURE_OT_merge";
	ot->description = "Merge Bones\nMerge continuous chains of selected bones";
	
	/* callbacks */
	ot->invoke = WM_menu_invoke;
	ot->exec = armature_merge_exec;
	ot->poll = ED_operator_editarmature;
	
	/* flags */
	ot->flag = OPTYPE_REGISTER | OPTYPE_UNDO;
	
	/* properties */
	ot->prop = RNA_def_enum(ot->srna, "type", merge_types, 0, "Type", "");
}

/* --------------------- */

/* Switch Direction operator:
 * Currently, this does not use context loops, as context loops do not make it
 * easy to retrieve any hierarchical/chain relationships which are necessary for
 * this to be done easily.
 */
 
/* helper to clear BONE_TRANSFORM flags */
static void armature_clear_swap_done_flags(bArmature *arm)
{
	EditBone *ebone;
	
	for (ebone = arm->edbo->first; ebone; ebone = ebone->next) {
		ebone->flag &= ~BONE_TRANSFORM;
	}
}

static int armature_switch_direction_exec(bContext *C, wmOperator *UNUSED(op)) 
{
	Object *ob = CTX_data_edit_object(C);
	bArmature *arm = (bArmature *)ob->data;
	ListBase chains = {NULL, NULL};
	LinkData *chain;
	
	/* get chains of bones (ends on chains) */
	chains_find_tips(arm->edbo, &chains);
	if (BLI_listbase_is_empty(&chains)) return OPERATOR_CANCELLED;
	
	/* ensure that mirror bones will also be operated on */
	armature_tag_select_mirrored(arm);
	
	/* clear BONE_TRANSFORM flags 
	 * - used to prevent duplicate/canceling operations from occurring [#34123]
	 * - BONE_DONE cannot be used here as that's already used for mirroring
	 */
	armature_clear_swap_done_flags(arm);
	
	/* loop over chains, only considering selected and visible bones */
	for (chain = chains.first; chain; chain = chain->next) {
		EditBone *ebo, *child = NULL, *parent = NULL;
		
		/* loop over bones in chain */
		for (ebo = chain->data; ebo; ebo = parent) {
			/* parent is this bone's original parent
			 *	- we store this, as the next bone that is checked is this one
			 *	  but the value of ebo->parent may change here...
			 */
			parent = ebo->parent;
			
			/* skip bone if already handled... [#34123] */
			if ((ebo->flag & BONE_TRANSFORM) == 0) {
				/* only if selected and editable */
				if (EBONE_VISIBLE(arm, ebo) && EBONE_EDITABLE(ebo)) {
					/* swap head and tail coordinates */
					swap_v3_v3(ebo->head, ebo->tail);
					
					/* do parent swapping:
					 *	- use 'child' as new parent
					 *	- connected flag is only set if points are coincidental
					 */
					ebo->parent = child;
					if ((child) && equals_v3v3(ebo->head, child->tail))
						ebo->flag |= BONE_CONNECTED;
					else
						ebo->flag &= ~BONE_CONNECTED;
					
					/* get next bones 
					 *	- child will become the new parent of next bone
					 */
					child = ebo;
				}
				else {
					/* not swapping this bone, however, if its 'parent' got swapped, unparent us from it 
					 * as it will be facing in opposite direction
					 */
					if ((parent) && (EBONE_VISIBLE(arm, parent) && EBONE_EDITABLE(parent))) {
						ebo->parent = NULL;
						ebo->flag &= ~BONE_CONNECTED;
					}
					
					/* get next bones
					 *	- child will become new parent of next bone (not swapping occurred, 
					 *	  so set to NULL to prevent infinite-loop)
					 */
					child = NULL;
				}
				
				/* tag as done (to prevent double-swaps) */
				ebo->flag |= BONE_TRANSFORM;
			}
		}
	}
	
	/* free chains */
	BLI_freelistN(&chains);
	
	/* clear temp flags */
	armature_clear_swap_done_flags(arm);
	armature_tag_unselect(arm);
	
	/* note, notifier might evolve */
	WM_event_add_notifier(C, NC_OBJECT | ND_BONE_SELECT, ob);
	
	return OPERATOR_FINISHED;
}

void ARMATURE_OT_switch_direction(wmOperatorType *ot)
{
	/* identifiers */
	ot->name = "Switch Direction";
	ot->idname = "ARMATURE_OT_switch_direction";
	ot->description = "Switch Direction\nChange the direction that a chain of bones points in (head <-> tail swap)";
	
	/* api callbacks */
	ot->exec = armature_switch_direction_exec;
	ot->poll = ED_operator_editarmature;
	
	/* flags */
	ot->flag = OPTYPE_REGISTER | OPTYPE_UNDO;
}

/* ********************************* Align ******************************* */

/* helper to fix a ebone position if its parent has moved due to alignment*/
static void fix_connected_bone(EditBone *ebone)
{
	float diff[3];
	
	if (!(ebone->parent) || !(ebone->flag & BONE_CONNECTED) || equals_v3v3(ebone->parent->tail, ebone->head))
		return;
	
	/* if the parent has moved we translate child's head and tail accordingly */
	sub_v3_v3v3(diff, ebone->parent->tail, ebone->head);
	add_v3_v3(ebone->head, diff);
	add_v3_v3(ebone->tail, diff);
}

/* helper to recursively find chains of connected bones starting at ebone and fix their position */
static void fix_editbone_connected_children(ListBase *edbo, EditBone *ebone)
{
	EditBone *selbone;
	
	for (selbone = edbo->first; selbone; selbone = selbone->next) {
		if ((selbone->parent) && (selbone->parent == ebone) && (selbone->flag & BONE_CONNECTED)) {
			fix_connected_bone(selbone);
			fix_editbone_connected_children(edbo, selbone);
		}
	}
}			

static void bone_align_to_bone(ListBase *edbo, EditBone *selbone, EditBone *actbone)
{
	float selboneaxis[3], actboneaxis[3], length;

	sub_v3_v3v3(actboneaxis, actbone->tail, actbone->head);
	normalize_v3(actboneaxis);

	sub_v3_v3v3(selboneaxis, selbone->tail, selbone->head);
	length =  len_v3(selboneaxis);

	mul_v3_fl(actboneaxis, length);
	add_v3_v3v3(selbone->tail, selbone->head, actboneaxis);
	selbone->roll = actbone->roll;
	
	/* if the bone being aligned has connected descendants they must be moved
	 * according to their parent new position, otherwise they would be left
	 * in an inconsistent state: connected but away from the parent*/
	fix_editbone_connected_children(edbo, selbone);
}

static int armature_align_bones_exec(bContext *C, wmOperator *op) 
{
	Object *ob = CTX_data_edit_object(C);
	bArmature *arm = (bArmature *)ob->data;
	EditBone *actbone = CTX_data_active_bone(C);
	EditBone *actmirb = NULL;
	int num_selected_bones;
	
	/* there must be an active bone */
	if (actbone == NULL) {
		BKE_report(op->reports, RPT_ERROR, "Operation requires an active bone");
		return OPERATOR_CANCELLED;
	}
	else if (arm->flag & ARM_MIRROR_EDIT) {
		/* For X-Axis Mirror Editing option, we may need a mirror copy of actbone
		 * - if there's a mirrored copy of selbone, try to find a mirrored copy of actbone 
		 *   (i.e.  selbone="child.L" and actbone="parent.L", find "child.R" and "parent.R").
		 *   This is useful for arm-chains, for example parenting lower arm to upper arm
		 * - if there's no mirrored copy of actbone (i.e. actbone = "parent.C" or "parent")
		 *   then just use actbone. Useful when doing upper arm to spine.
		 */
		actmirb = ED_armature_bone_get_mirrored(arm->edbo, actbone);
		if (actmirb == NULL) 
			actmirb = actbone;
	}
	
	/* if there is only 1 selected bone, we assume that that is the active bone, 
	 * since a user will need to have clicked on a bone (thus selecting it) to make it active
	 */
	num_selected_bones = CTX_DATA_COUNT(C, selected_editable_bones);
	if (num_selected_bones <= 1) {
		/* When only the active bone is selected, and it has a parent,
		 * align it to the parent, as that is the only possible outcome. 
		 */
		if (actbone->parent) {
			bone_align_to_bone(arm->edbo, actbone, actbone->parent);
			
			if ((arm->flag & ARM_MIRROR_EDIT) && (actmirb->parent))
				bone_align_to_bone(arm->edbo, actmirb, actmirb->parent);

			BKE_reportf(op->reports, RPT_INFO, "Aligned bone '%s' to parent", actbone->name);
		}
	}
	else {
		/* Align 'selected' bones to the active one
		 * - the context iterator contains both selected bones and their mirrored copies,
		 *   so we assume that unselected bones are mirrored copies of some selected bone
		 * - since the active one (and/or its mirror) will also be selected, we also need 
		 *   to check that we are not trying to operate on them, since such an operation
		 *   would cause errors
		 */
		
		/* align selected bones to the active one */
		CTX_DATA_BEGIN(C, EditBone *, ebone, selected_editable_bones)
		{
			if (ELEM(ebone, actbone, actmirb) == 0) {
				if (ebone->flag & BONE_SELECTED)
					bone_align_to_bone(arm->edbo, ebone, actbone);
				else
					bone_align_to_bone(arm->edbo, ebone, actmirb);
			}
		}
		CTX_DATA_END;

		BKE_reportf(op->reports, RPT_INFO, "%d bones aligned to bone '%s'", num_selected_bones, actbone->name);
	}

	/* note, notifier might evolve */
	WM_event_add_notifier(C, NC_OBJECT | ND_BONE_SELECT, ob);
	
	return OPERATOR_FINISHED;
}

void ARMATURE_OT_align(wmOperatorType *ot)
{
	/* identifiers */
	ot->name = "Align Bones";
	ot->idname = "ARMATURE_OT_align";
	ot->description = "Align Bones\nAlign selected bones to the active bone (or to their parent)";
	
	/* api callbacks */
	ot->exec = armature_align_bones_exec;
	ot->poll = ED_operator_editarmature;
	
	/* flags */
	ot->flag = OPTYPE_REGISTER | OPTYPE_UNDO;
}

/* ********************************* Split ******************************* */

static int armature_split_exec(bContext *C, wmOperator *UNUSED(op))
{
	Object *ob = CTX_data_edit_object(C);
	bArmature *arm = (bArmature *)ob->data;
	EditBone *bone;

	for (bone = arm->edbo->first; bone; bone = bone->next) {
		if (bone->parent && (bone->flag & BONE_SELECTED) != (bone->parent->flag & BONE_SELECTED)) {
			bone->parent = NULL;
			bone->flag &= ~BONE_CONNECTED;
		}
	}
	for (bone = arm->edbo->first; bone; bone = bone->next) {
		ED_armature_ebone_select_set(bone, (bone->flag & BONE_SELECTED) != 0);
	}

	WM_event_add_notifier(C, NC_OBJECT | ND_BONE_SELECT, ob);

	return OPERATOR_FINISHED;
}

void ARMATURE_OT_split(wmOperatorType *ot)
{
	/* identifiers */
	ot->name = "Split";
	ot->idname = "ARMATURE_OT_split";
	ot->description = "Split\nSplit off selected bones from connected unselected bones";

	/* api callbacks */
	ot->exec = armature_split_exec;
	ot->poll = ED_operator_editarmature;

	/* flags */
	ot->flag = OPTYPE_REGISTER | OPTYPE_UNDO;
}

/* ********************************* Delete ******************************* */

static bool armature_delete_ebone_cb(const char *bone_name, void *arm_p)
{
	bArmature *arm = arm_p;
	EditBone *ebone;

	ebone = ED_armature_bone_find_name(arm->edbo, bone_name);
	return (ebone && (ebone->flag & BONE_SELECTED) && (arm->layer & ebone->layer));
}

/* previously delete_armature */
/* only editmode! */
static int armature_delete_selected_exec(bContext *C, wmOperator *UNUSED(op))
{
	bArmature *arm;
	EditBone *curBone, *ebone_next;
	Object *obedit = CTX_data_edit_object(C); // XXX get from context
	bool changed = false;
	arm = obedit->data;

	/* cancel if nothing selected */
	if (CTX_DATA_COUNT(C, selected_bones) == 0)
		return OPERATOR_CANCELLED;
	
	armature_select_mirrored(arm);
	
	BKE_pose_channels_remove(obedit, armature_delete_ebone_cb, arm);

	for (curBone = arm->edbo->first; curBone; curBone = ebone_next) {
		ebone_next = curBone->next;
		if (arm->layer & curBone->layer) {
			if (curBone->flag & BONE_SELECTED) {
				if (curBone == arm->act_edbone) arm->act_edbone = NULL;
				ED_armature_edit_bone_remove(arm, curBone);
				changed = true;
			}
		}
	}
	
	if (!changed)
		return OPERATOR_CANCELLED;
	
	ED_armature_sync_selection(arm->edbo);
	BKE_pose_tag_recalc(CTX_data_main(C), obedit->pose);

	WM_event_add_notifier(C, NC_OBJECT | ND_BONE_SELECT, obedit);

	return OPERATOR_FINISHED;
}

void ARMATURE_OT_delete(wmOperatorType *ot)
{
	/* identifiers */
	ot->name = "Delete Selected Bone(s)";
	ot->idname = "ARMATURE_OT_delete";
	ot->description = "Delete Selected Bone(s)\nRemove selected bones from the armature";
	
	/* api callbacks */
	//ot->invoke = WM_operator_confirm; // bfa - turned off confirm on delete
	ot->exec = armature_delete_selected_exec;
	ot->poll = ED_operator_editarmature;
	
	/* flags */
	ot->flag = OPTYPE_REGISTER | OPTYPE_UNDO;
}

static bool armature_dissolve_ebone_cb(const char *bone_name, void *arm_p)
{
	bArmature *arm = arm_p;
	EditBone *ebone;

	ebone = ED_armature_bone_find_name(arm->edbo, bone_name);
	return (ebone && (ebone->flag & BONE_DONE));
}

static int armature_dissolve_selected_exec(bContext *C, wmOperator *UNUSED(op))
{
	bArmature *arm;
	EditBone *ebone, *ebone_next;
	Object *obedit = CTX_data_edit_object(C);
	bool changed = false;

	/* store for mirror */
	GHash *ebone_flag_orig = NULL;
	int ebone_num = 0;

	arm = obedit->data;

	for (ebone = arm->edbo->first; ebone; ebone = ebone->next) {
		ebone->temp.p = NULL;
		ebone->flag &= ~BONE_DONE;
		ebone_num++;
	}

	if (arm->flag & ARM_MIRROR_EDIT) {
		GHashIterator gh_iter;

		ebone_flag_orig = BLI_ghash_ptr_new_ex(__func__, ebone_num);
		for (ebone = arm->edbo->first; ebone; ebone = ebone->next) {
			union { int flag; void *p; } val = {0};
			val.flag = ebone->flag;
			BLI_ghash_insert(ebone_flag_orig, ebone, val.p);
		}

		armature_select_mirrored_ex(arm, BONE_SELECTED | BONE_ROOTSEL | BONE_TIPSEL);

		GHASH_ITER (gh_iter, ebone_flag_orig) {
			union { int flag; void *p; } *val_p = (void *)BLI_ghashIterator_getValue_p(&gh_iter);
			ebone = BLI_ghashIterator_getKey(&gh_iter);
			val_p->flag = ebone->flag & ~val_p->flag;
		}
	}

	for (ebone = arm->edbo->first; ebone; ebone = ebone->next) {
		if (ebone->parent && ebone->flag & BONE_CONNECTED) {
			if (ebone->parent->temp.ebone == ebone->parent) {
				/* ignore */
			}
			else if (ebone->parent->temp.ebone) {
				/* set ignored */
				ebone->parent->temp.ebone = ebone->parent;
			}
			else {
				/* set child */
				ebone->parent->temp.ebone = ebone;
			}
		}
	}

	/* cleanup multiple used bones */
	for (ebone = arm->edbo->first; ebone; ebone = ebone->next) {
		if (ebone->temp.ebone == ebone) {
			ebone->temp.ebone = NULL;
		}
	}

	for (ebone = arm->edbo->first; ebone; ebone = ebone->next) {
		/* break connections for unseen bones */
		if (((arm->layer & ebone->layer) &&
		     ((ED_armature_ebone_selectflag_get(ebone) & (BONE_TIPSEL | BONE_SELECTED)))) == 0)
		{
			ebone->temp.ebone = NULL;
		}

		if (((arm->layer & ebone->layer) &&
		    ((ED_armature_ebone_selectflag_get(ebone) & (BONE_ROOTSEL | BONE_SELECTED)))) == 0)
		{
			if (ebone->parent && (ebone->flag & BONE_CONNECTED)) {
				ebone->parent->temp.ebone = NULL;
			}

		}
	}

	for (ebone = arm->edbo->first; ebone; ebone = ebone->next) {

		if (ebone->parent &&
		    (ebone->parent->temp.ebone == ebone))
		{
			ebone->flag |= BONE_DONE;
		}
	}

	BKE_pose_channels_remove(obedit, armature_dissolve_ebone_cb, arm);

	for (ebone = arm->edbo->first; ebone; ebone = ebone_next) {
		ebone_next = ebone->next;

		if (ebone->flag & BONE_DONE) {
			copy_v3_v3(ebone->parent->tail, ebone->tail);
			ebone->parent->rad_tail = ebone->rad_tail;

			ED_armature_edit_bone_remove(arm, ebone);
			changed = true;
		}
	}

	if (changed) {
		for (ebone = arm->edbo->first; ebone; ebone = ebone->next) {
			if (ebone->parent &&
			    ebone->parent->temp.ebone &&
			    (ebone->flag & BONE_CONNECTED) == 0)
			{
				ebone->flag |= BONE_CONNECTED;
				ebone->rad_head = ebone->parent->rad_head;
			}
		}

		if (arm->flag & ARM_MIRROR_EDIT) {
			for (ebone = arm->edbo->first; ebone; ebone = ebone->next) {
				union { int flag; void *p; } *val_p = (void *)BLI_ghash_lookup_p(ebone_flag_orig, ebone);
				if (val_p && val_p->flag) {
					ebone->flag &= ~val_p->flag;
				}
			}
		}
	}

	if (arm->flag & ARM_MIRROR_EDIT) {
		BLI_ghash_free(ebone_flag_orig, NULL, NULL);
	}

	if (!changed) {
		return OPERATOR_CANCELLED;
	}

	ED_armature_sync_selection(arm->edbo);

	WM_event_add_notifier(C, NC_OBJECT | ND_BONE_SELECT, obedit);

	return OPERATOR_FINISHED;
}

void ARMATURE_OT_dissolve(wmOperatorType *ot)
{
	/* identifiers */
	ot->name = "Dissolve Selected Bone(s)";
	ot->idname = "ARMATURE_OT_dissolve";
	ot->description = "Dissolve Selected Bone(s)\nDissolve selected bones from the armature";

	/* api callbacks */
	ot->exec = armature_dissolve_selected_exec;
	ot->poll = ED_operator_editarmature;

	/* flags */
	ot->flag = OPTYPE_REGISTER | OPTYPE_UNDO;
}



/* ********************************* Show/Hide ******************************* */

static int armature_hide_exec(bContext *C, wmOperator *op)
{
	Object *obedit = CTX_data_edit_object(C);
	bArmature *arm = obedit->data;
	EditBone *ebone;
	const int invert = RNA_boolean_get(op->ptr, "unselected") ? BONE_SELECTED : 0;

	/* cancel if nothing selected */
	if (CTX_DATA_COUNT(C, selected_bones) == 0)
		return OPERATOR_CANCELLED;

	for (ebone = arm->edbo->first; ebone; ebone = ebone->next) {
		if (EBONE_VISIBLE(arm, ebone)) {
			if ((ebone->flag & BONE_SELECTED) != invert) {
				ebone->flag &= ~(BONE_TIPSEL | BONE_SELECTED | BONE_ROOTSEL);
				ebone->flag |= BONE_HIDDEN_A;
			}
		}
	}
	ED_armature_validate_active(arm);
	ED_armature_sync_selection(arm->edbo);

	WM_event_add_notifier(C, NC_OBJECT | ND_BONE_SELECT, obedit);

	return OPERATOR_FINISHED;
}

void ARMATURE_OT_hide(wmOperatorType *ot)
{
	/* identifiers */
	ot->name = "Hide Selected Bones";
	ot->idname = "ARMATURE_OT_hide";
	ot->description = "Hide Selected Bones\nTag selected bones to not be visible in Edit Mode";
	
	/* api callbacks */
	ot->exec = armature_hide_exec;
	ot->poll = ED_operator_editarmature;
	
	/* flags */
	ot->flag = OPTYPE_REGISTER | OPTYPE_UNDO;

	/* props */
	RNA_def_boolean(ot->srna, "unselected", 0, "Unselected", "Hide unselected rather than selected");
}

static int armature_reveal_exec(bContext *C, wmOperator *op)
{
	Object *obedit = CTX_data_edit_object(C);
	bArmature *arm = obedit->data;
	EditBone *ebone;
	const bool select = RNA_boolean_get(op->ptr, "select");
	
	for (ebone = arm->edbo->first; ebone; ebone = ebone->next) {
		if (arm->layer & ebone->layer) {
			if (ebone->flag & BONE_HIDDEN_A) {
				if (!(ebone->flag & BONE_UNSELECTABLE)) {
					SET_FLAG_FROM_TEST(ebone->flag, select, (BONE_TIPSEL | BONE_SELECTED | BONE_ROOTSEL));
				}
				ebone->flag &= ~BONE_HIDDEN_A;
			}
		}
	}
	ED_armature_validate_active(arm);
	ED_armature_sync_selection(arm->edbo);

	WM_event_add_notifier(C, NC_OBJECT | ND_BONE_SELECT, obedit);

	return OPERATOR_FINISHED;
}

void ARMATURE_OT_reveal(wmOperatorType *ot)
{
	/* identifiers */
	ot->name = "Reveal Bones";
	ot->idname = "ARMATURE_OT_reveal";
<<<<<<< HEAD
	ot->description = "Reveal Bones\nUnhide all bones that have been tagged to be hidden in Edit Mode";
=======
	ot->description = "Reveal all bones hidden in Edit Mode";
>>>>>>> 23252eec
	
	/* api callbacks */
	ot->exec = armature_reveal_exec;
	ot->poll = ED_operator_editarmature;
	
	/* flags */
	ot->flag = OPTYPE_REGISTER | OPTYPE_UNDO;

	RNA_def_boolean(ot->srna, "select", true, "Select", "");
}<|MERGE_RESOLUTION|>--- conflicted
+++ resolved
@@ -1594,11 +1594,7 @@
 	/* identifiers */
 	ot->name = "Reveal Bones";
 	ot->idname = "ARMATURE_OT_reveal";
-<<<<<<< HEAD
-	ot->description = "Reveal Bones\nUnhide all bones that have been tagged to be hidden in Edit Mode";
-=======
-	ot->description = "Reveal all bones hidden in Edit Mode";
->>>>>>> 23252eec
+	ot->description = "Reveal Bones\nReveal all bones hidden in Edit Mode";
 	
 	/* api callbacks */
 	ot->exec = armature_reveal_exec;
