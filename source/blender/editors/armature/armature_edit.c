/*
 * ***** BEGIN GPL LICENSE BLOCK *****
 *
 * This program is free software; you can redistribute it and/or
 * modify it under the terms of the GNU General Public License
 * as published by the Free Software Foundation; either version 2
 * of the License, or (at your option) any later version.
 *
 * This program is distributed in the hope that it will be useful,
 * but WITHOUT ANY WARRANTY; without even the implied warranty of
 * MERCHANTABILITY or FITNESS FOR A PARTICULAR PURPOSE.  See the
 * GNU General Public License for more details.
 *
 * You should have received a copy of the GNU General Public License
 * along with this program; if not, write to the Free Software Foundation,
 * Inc., 51 Franklin Street, Fifth Floor, Boston, MA 02110-1301, USA.
 *
 * The Original Code is Copyright (C) 2001-2002 by NaN Holding BV.
 * All rights reserved.
 *
 * Contributor(s): Blender Foundation, 2002-2009 full recode.
 *
 * ***** END GPL LICENSE BLOCK *****
 *
 * Armature EditMode tools - transforms, chain based editing, and other settings
 */

/** \file blender/editors/armature/armature_edit.c
 *  \ingroup edarmature
 */

#include <assert.h>

#include "DNA_armature_types.h"
#include "DNA_constraint_types.h"
#include "DNA_object_types.h"
#include "DNA_scene_types.h"

#include "MEM_guardedalloc.h"

#include "BLT_translation.h"

#include "BLI_blenlib.h"
#include "BLI_math.h"
#include "BLI_ghash.h"

#include "BKE_action.h"
#include "BKE_armature.h"
#include "BKE_constraint.h"
#include "BKE_context.h"
#include "BKE_global.h"
#include "BKE_main.h"
#include "BKE_report.h"

#include "RNA_access.h"
#include "RNA_define.h"

#include "WM_api.h"
#include "WM_types.h"

#include "ED_armature.h"
#include "ED_screen.h"
#include "ED_view3d.h"

#include "armature_intern.h"

/* ************************** Object Tools Exports ******************************* */
/* NOTE: these functions are exported to the Object module to be called from the tools there */

void ED_armature_transform_apply(Main *bmain, Object *ob, float mat[4][4], const bool do_props)
{
	bArmature *arm = ob->data;

	/* Put the armature into editmode */
	ED_armature_to_edit(arm);

	/* Transform the bones */
	ED_armature_transform_bones(arm, mat, do_props);

	/* Turn the list into an armature */
	ED_armature_from_edit(bmain, arm);
	ED_armature_edit_free(arm);
}

void ED_armature_transform_bones(struct bArmature *arm, float mat[4][4], const bool do_props)
{
	EditBone *ebone;
	float scale = mat4_to_scale(mat);   /* store the scale of the matrix here to use on envelopes */
	float mat3[3][3];

	copy_m3_m4(mat3, mat);
	normalize_m3(mat3);
	/* Do the rotations */
	for (ebone = arm->edbo->first; ebone; ebone = ebone->next) {
		float tmat[3][3];

		/* find the current bone's roll matrix */
		ED_armature_ebone_to_mat3(ebone, tmat);

		/* transform the roll matrix */
		mul_m3_m3m3(tmat, mat3, tmat);

		/* transform the bone */
		mul_m4_v3(mat, ebone->head);
		mul_m4_v3(mat, ebone->tail);

		/* apply the transformed roll back */
		mat3_to_vec_roll(tmat, NULL, &ebone->roll);

		if (do_props) {
			ebone->rad_head *= scale;
			ebone->rad_tail *= scale;
			ebone->dist     *= scale;

			/* we could be smarter and scale by the matrix along the x & z axis */
			ebone->xwidth   *= scale;
			ebone->zwidth   *= scale;
		}
	}
}

void ED_armature_transform(Main *bmain, bArmature *arm, float mat[4][4], const bool do_props)
{
	if (arm->edbo) {
		ED_armature_transform_bones(arm, mat, do_props);
	}
	else {
		/* Put the armature into editmode */
		ED_armature_to_edit(arm);

		/* Transform the bones */
		ED_armature_transform_bones(arm, mat, do_props);

		/* Go back to object mode*/
		ED_armature_from_edit(bmain, arm);
		ED_armature_edit_free(arm);
	}
}

/* exported for use in editors/object/ */
/* 0 == do center, 1 == center new, 2 == center cursor */
void ED_armature_origin_set(Main *bmain, Scene *scene, Object *ob, float cursor[3], int centermode, int around)
{
	Object *obedit = scene->obedit; // XXX get from context
	EditBone *ebone;
	bArmature *arm = ob->data;
	float cent[3];

	/* Put the armature into editmode */
	if (ob != obedit) {
		ED_armature_to_edit(arm);
		obedit = NULL; /* we cant use this so behave as if there is no obedit */
	}

	/* Find the centerpoint */
	if (centermode == 2) {
		copy_v3_v3(cent, cursor);
		invert_m4_m4(ob->imat, ob->obmat);
		mul_m4_v3(ob->imat, cent);
	}
	else {
		if (around == V3D_AROUND_CENTER_MEAN) {
			int total = 0;
			zero_v3(cent);
			for (ebone = arm->edbo->first; ebone; ebone = ebone->next) {
				total += 2;
				add_v3_v3(cent, ebone->head);
				add_v3_v3(cent, ebone->tail);
			}
			if (total) {
				mul_v3_fl(cent, 1.0f / (float)total);
			}
		}
		else {
			float min[3], max[3];
			INIT_MINMAX(min, max);
			for (ebone = arm->edbo->first; ebone; ebone = ebone->next) {
				minmax_v3v3_v3(min, max, ebone->head);
				minmax_v3v3_v3(min, max, ebone->tail);
			}
			mid_v3_v3v3(cent, min, max);
		}
	}

	/* Do the adjustments */
	for (ebone = arm->edbo->first; ebone; ebone = ebone->next) {
		sub_v3_v3(ebone->head, cent);
		sub_v3_v3(ebone->tail, cent);
	}

	/* Turn the list into an armature */
	if (obedit == NULL) {
		ED_armature_from_edit(bmain, arm);
		ED_armature_edit_free(arm);
	}

	/* Adjust object location for new centerpoint */
	if (centermode && obedit == NULL) {
		mul_mat3_m4_v3(ob->obmat, cent); /* omit translation part */
		add_v3_v3(ob->loc, cent);
	}
}

/* ********************************* Roll ******************************* */

/* adjust bone roll to align Z axis with vector
 * vec is in local space and is normalized
 */
float ED_armature_ebone_roll_to_vector(const EditBone *bone, const float align_axis[3], const bool axis_only)
{
	float mat[3][3], nor[3];
	float vec[3], align_axis_proj[3], roll = 0.0f;

	BLI_ASSERT_UNIT_V3(align_axis);

	sub_v3_v3v3(nor, bone->tail, bone->head);

	/* If tail == head or the bone is aligned with the axis... */
	if (normalize_v3(nor) <= FLT_EPSILON || (fabsf(dot_v3v3(align_axis, nor)) >= (1.0f - FLT_EPSILON))) {
		return roll;
	}

	vec_roll_to_mat3_normalized(nor, 0.0f, mat);

	/* project the new_up_axis along the normal */
	project_v3_v3v3_normalized(vec, align_axis, nor);
	sub_v3_v3v3(align_axis_proj, align_axis, vec);

	if (axis_only) {
		if (angle_v3v3(align_axis_proj, mat[2]) > (float)(M_PI_2)) {
			negate_v3(align_axis_proj);
		}
	}

	roll = angle_v3v3(align_axis_proj, mat[2]);

	cross_v3_v3v3(vec, mat[2], align_axis_proj);

	if (dot_v3v3(vec, nor) < 0.0f) {
		return -roll;
	}
	return roll;
}

/* note, ranges arithmatic is used below */
typedef enum eCalcRollTypes {
	/* pos */
	CALC_ROLL_POS_X = 0,
	CALC_ROLL_POS_Y,
	CALC_ROLL_POS_Z,

	CALC_ROLL_TAN_POS_X,
	CALC_ROLL_TAN_POS_Z,

	/* neg */
	CALC_ROLL_NEG_X,
	CALC_ROLL_NEG_Y,
	CALC_ROLL_NEG_Z,

	CALC_ROLL_TAN_NEG_X,
	CALC_ROLL_TAN_NEG_Z,

	/* no sign */
	CALC_ROLL_ACTIVE,
	CALC_ROLL_VIEW,
	CALC_ROLL_CURSOR,
} eCalcRollTypes;

static const EnumPropertyItem prop_calc_roll_types[] = {
	{0, "", 0, N_("Positive"), ""},
	{CALC_ROLL_TAN_POS_X, "POS_X", 0, "Local +X Tangent", ""},
	{CALC_ROLL_TAN_POS_Z, "POS_Z", 0, "Local +Z Tangent", ""},

	{CALC_ROLL_POS_X, "GLOBAL_POS_X", 0, "Global +X Axis", ""},
	{CALC_ROLL_POS_Y, "GLOBAL_POS_Y", 0, "Global +Y Axis", ""},
	{CALC_ROLL_POS_Z, "GLOBAL_POS_Z", 0, "Global +Z Axis", ""},

	{0, "", 0, N_("Negative"), ""},

	{CALC_ROLL_TAN_NEG_X, "NEG_X", 0, "Local -X Tangent", ""},
	{CALC_ROLL_TAN_NEG_Z, "NEG_Z", 0, "Local -Z Tangent", ""},

	{CALC_ROLL_NEG_X, "GLOBAL_NEG_X", 0, "Global -X Axis", ""},
	{CALC_ROLL_NEG_Y, "GLOBAL_NEG_Y", 0, "Global -Y Axis", ""},
	{CALC_ROLL_NEG_Z, "GLOBAL_NEG_Z", 0, "Global -Z Axis", ""},

	{0, "", 0, N_("Other"), ""},
	{CALC_ROLL_ACTIVE, "ACTIVE", 0, "Active Bone", ""},
	{CALC_ROLL_VIEW, "VIEW", 0, "View Axis", ""},
	{CALC_ROLL_CURSOR, "CURSOR", 0, "Cursor", ""},
	{0, NULL, 0, NULL, NULL}
};


static int armature_calc_roll_exec(bContext *C, wmOperator *op)
{
	Object *ob = CTX_data_edit_object(C);
	eCalcRollTypes type = RNA_enum_get(op->ptr, "type");
	const bool axis_only = RNA_boolean_get(op->ptr, "axis_only");
	/* axis_flip when matching the active bone never makes sense */
	bool axis_flip = ((type >= CALC_ROLL_ACTIVE) ? RNA_boolean_get(op->ptr, "axis_flip") :
	                  (type >= CALC_ROLL_TAN_NEG_X) ? true : false);

	float imat[3][3];

	bArmature *arm = ob->data;
	EditBone *ebone;

	if ((type >= CALC_ROLL_NEG_X) && (type <= CALC_ROLL_TAN_NEG_Z)) {
		type -= (CALC_ROLL_ACTIVE - CALC_ROLL_NEG_X);
		axis_flip = true;
	}

	copy_m3_m4(imat, ob->obmat);
	invert_m3(imat);

	if (type == CALC_ROLL_CURSOR) { /* Cursor */
		Scene *scene = CTX_data_scene(C);
		View3D *v3d = CTX_wm_view3d(C); /* can be NULL */
		float cursor_local[3];
		const float   *cursor = ED_view3d_cursor3d_get(scene, v3d);

		invert_m4_m4(ob->imat, ob->obmat);
		copy_v3_v3(cursor_local, cursor);
		mul_m4_v3(ob->imat, cursor_local);


		/* cursor */
		for (ebone = arm->edbo->first; ebone; ebone = ebone->next) {
			if (EBONE_VISIBLE(arm, ebone) && EBONE_EDITABLE(ebone)) {
				float cursor_rel[3];
				sub_v3_v3v3(cursor_rel, cursor_local, ebone->head);
				if (axis_flip) negate_v3(cursor_rel);
				if (normalize_v3(cursor_rel) != 0.0f) {
					ebone->roll = ED_armature_ebone_roll_to_vector(ebone, cursor_rel, axis_only);
				}
			}
		}
	}
	else if (ELEM(type, CALC_ROLL_TAN_POS_X, CALC_ROLL_TAN_POS_Z)) {
		for (ebone = arm->edbo->first; ebone; ebone = ebone->next) {
			if (ebone->parent) {
				bool is_edit        = (EBONE_VISIBLE(arm, ebone)         && EBONE_EDITABLE(ebone));
				bool is_edit_parent = (EBONE_VISIBLE(arm, ebone->parent) && EBONE_EDITABLE(ebone->parent));

				if (is_edit || is_edit_parent) {
					EditBone *ebone_other = ebone->parent;
					float dir_a[3];
					float dir_b[3];
					float vec[3];
					bool is_vec_zero;

					sub_v3_v3v3(dir_a, ebone->tail, ebone->head);
					normalize_v3(dir_a);

					/* find the first bone in the chane with a different direction */
					do {
						sub_v3_v3v3(dir_b, ebone_other->head, ebone_other->tail);
						normalize_v3(dir_b);

						if (type == CALC_ROLL_TAN_POS_Z) {
							cross_v3_v3v3(vec, dir_a, dir_b);
						}
						else {
							add_v3_v3v3(vec, dir_a, dir_b);
						}
					} while ((is_vec_zero = (normalize_v3(vec) < 0.00001f)) &&
					         (ebone_other = ebone_other->parent));

					if (!is_vec_zero) {
						if (axis_flip) negate_v3(vec);

						if (is_edit) {
							ebone->roll = ED_armature_ebone_roll_to_vector(ebone, vec, axis_only);
						}

						/* parentless bones use cross product with child */
						if (is_edit_parent) {
							if (ebone->parent->parent == NULL) {
								ebone->parent->roll = ED_armature_ebone_roll_to_vector(ebone->parent, vec, axis_only);
							}
						}
					}
				}
			}
		}
	}
	else {
		float vec[3] = {0.0f, 0.0f, 0.0f};
		if (type == CALC_ROLL_VIEW) { /* View */
			RegionView3D *rv3d = CTX_wm_region_view3d(C);
			if (rv3d == NULL) {
				BKE_report(op->reports, RPT_ERROR, "No region view3d available");
				return OPERATOR_CANCELLED;
			}

			copy_v3_v3(vec, rv3d->viewinv[2]);
			mul_m3_v3(imat, vec);
		}
		else if (type == CALC_ROLL_ACTIVE) {
			float mat[3][3];
			ebone = (EditBone *)arm->act_edbone;
			if (ebone == NULL) {
				BKE_report(op->reports, RPT_ERROR, "No active bone set");
				return OPERATOR_CANCELLED;
			}

			ED_armature_ebone_to_mat3(ebone, mat);
			copy_v3_v3(vec, mat[2]);
		}
		else { /* Axis */
			assert(type <= 5);
			if (type < 3) vec[type] = 1.0f;
			else vec[type - 2] = -1.0f;
			mul_m3_v3(imat, vec);
			normalize_v3(vec);
		}

		if (axis_flip) negate_v3(vec);

		for (ebone = arm->edbo->first; ebone; ebone = ebone->next) {
			if (EBONE_VISIBLE(arm, ebone) && EBONE_EDITABLE(ebone)) {
				/* roll func is a callback which assumes that all is well */
				ebone->roll = ED_armature_ebone_roll_to_vector(ebone, vec, axis_only);
			}
		}
	}

	if (arm->flag & ARM_MIRROR_EDIT) {
		for (ebone = arm->edbo->first; ebone; ebone = ebone->next) {
			if ((EBONE_VISIBLE(arm, ebone) && EBONE_EDITABLE(ebone)) == 0) {
				EditBone *ebone_mirr = ED_armature_ebone_get_mirrored(arm->edbo, ebone);
				if (ebone_mirr && (EBONE_VISIBLE(arm, ebone_mirr) && EBONE_EDITABLE(ebone_mirr))) {
					ebone->roll = -ebone_mirr->roll;
				}
			}
		}
	}

	/* note, notifier might evolve */
	WM_event_add_notifier(C, NC_OBJECT | ND_BONE_SELECT, ob);

	return OPERATOR_FINISHED;
}

void ARMATURE_OT_calculate_roll(wmOperatorType *ot)
{
	/* identifiers */
	ot->name = "Recalculate Roll";
	ot->idname = "ARMATURE_OT_calculate_roll";
<<<<<<< HEAD
	ot->description = "Recalculate Roll\nAutomatically fix alignment of select bones' axes";
	
=======
	ot->description = "Automatically fix alignment of select bones' axes";

>>>>>>> 0083dc89
	/* api callbacks */
	ot->invoke = WM_menu_invoke;
	ot->exec = armature_calc_roll_exec;
	ot->poll = ED_operator_editarmature;

	/* flags */
	ot->flag = OPTYPE_REGISTER | OPTYPE_UNDO;

	/* properties */
	ot->prop = RNA_def_enum(ot->srna, "type", prop_calc_roll_types, CALC_ROLL_TAN_POS_X, "Type", "");
	RNA_def_boolean(ot->srna, "axis_flip", 0, "Flip Axis", "Negate the alignment axis");
	RNA_def_boolean(ot->srna, "axis_only", 0, "Shortest Rotation", "Ignore the axis direction, use the shortest rotation to align");
}

static int armature_roll_clear_exec(bContext *C, wmOperator *op)
{
	Object *ob = CTX_data_edit_object(C);

	bArmature *arm = ob->data;
	EditBone *ebone;

	const float roll = RNA_float_get(op->ptr, "roll");

	for (ebone = arm->edbo->first; ebone; ebone = ebone->next) {
		if (EBONE_VISIBLE(arm, ebone) && EBONE_EDITABLE(ebone)) {
			/* roll func is a callback which assumes that all is well */
			ebone->roll = roll;
		}
	}

	if (arm->flag & ARM_MIRROR_EDIT) {
		for (ebone = arm->edbo->first; ebone; ebone = ebone->next) {
			if ((EBONE_VISIBLE(arm, ebone) && EBONE_EDITABLE(ebone)) == 0) {
				EditBone *ebone_mirr = ED_armature_ebone_get_mirrored(arm->edbo, ebone);
				if (ebone_mirr && (EBONE_VISIBLE(arm, ebone_mirr) && EBONE_EDITABLE(ebone_mirr))) {
					ebone->roll = -ebone_mirr->roll;
				}
			}
		}
	}

	/* note, notifier might evolve */
	WM_event_add_notifier(C, NC_OBJECT | ND_BONE_SELECT, ob);

	return OPERATOR_FINISHED;
}

void ARMATURE_OT_roll_clear(wmOperatorType *ot)
{
	/* identifiers */
	ot->name = "Clear Roll";
	ot->idname = "ARMATURE_OT_roll_clear";
	ot->description = "Clear roll for selected bones";

	/* api callbacks */
	ot->exec = armature_roll_clear_exec;
	ot->poll = ED_operator_editarmature;

	/* flags */
	ot->flag = OPTYPE_REGISTER | OPTYPE_UNDO;

	RNA_def_float_rotation(
	        ot->srna, "roll", 0, NULL, DEG2RADF(-360.0f), DEG2RADF(360.0f),
	        "Roll", "", DEG2RADF(-360.0f), DEG2RADF(360.0f));
}

/* ******************************** Chain-Based Tools ********************************* */

/* temporary data-structure for merge/fill bones */
typedef struct EditBonePoint {
	struct EditBonePoint *next, *prev;

	EditBone *head_owner;       /* EditBone which uses this point as a 'head' point */
	EditBone *tail_owner;       /* EditBone which uses this point as a 'tail' point */

	float vec[3];               /* the actual location of the point in local/EditMode space */
} EditBonePoint;

/* find chain-tips (i.e. bones without children) */
static void chains_find_tips(ListBase *edbo, ListBase *list)
{
	EditBone *curBone, *ebo;
	LinkData *ld;

	/* note: this is potentially very slow ... there's got to be a better way */
	for (curBone = edbo->first; curBone; curBone = curBone->next) {
		short stop = 0;

		/* is this bone contained within any existing chain? (skip if so) */
		for (ld = list->first; ld; ld = ld->next) {
			for (ebo = ld->data; ebo; ebo = ebo->parent) {
				if (ebo == curBone) {
					stop = 1;
					break;
				}
			}

			if (stop) break;
		}
		/* skip current bone if it is part of an existing chain */
		if (stop) continue;

		/* is any existing chain part of the chain formed by this bone? */
		stop = 0;
		for (ebo = curBone->parent; ebo; ebo = ebo->parent) {
			for (ld = list->first; ld; ld = ld->next) {
				if (ld->data == ebo) {
					ld->data = curBone;
					stop = 1;
					break;
				}
			}

			if (stop) break;
		}
		/* current bone has already been added to a chain? */
		if (stop) continue;

		/* add current bone to a new chain */
		ld = MEM_callocN(sizeof(LinkData), "BoneChain");
		ld->data = curBone;
		BLI_addtail(list, ld);
	}
}

/* --------------------- */

static void fill_add_joint(EditBone *ebo, short eb_tail, ListBase *points)
{
	EditBonePoint *ebp;
	float vec[3];
	short found = 0;

	if (eb_tail) {
		copy_v3_v3(vec, ebo->tail);
	}
	else {
		copy_v3_v3(vec, ebo->head);
	}

	for (ebp = points->first; ebp; ebp = ebp->next) {
		if (equals_v3v3(ebp->vec, vec)) {
			if (eb_tail) {
				if ((ebp->head_owner) && (ebp->head_owner->parent == ebo)) {
					/* so this bone's tail owner is this bone */
					ebp->tail_owner = ebo;
					found = 1;
					break;
				}
			}
			else {
				if ((ebp->tail_owner) && (ebo->parent == ebp->tail_owner)) {
					/* so this bone's head owner is this bone */
					ebp->head_owner = ebo;
					found = 1;
					break;
				}
			}
		}
	}

	/* allocate a new point if no existing point was related */
	if (found == 0) {
		ebp = MEM_callocN(sizeof(EditBonePoint), "EditBonePoint");

		if (eb_tail) {
			copy_v3_v3(ebp->vec, ebo->tail);
			ebp->tail_owner = ebo;
		}
		else {
			copy_v3_v3(ebp->vec, ebo->head);
			ebp->head_owner = ebo;
		}

		BLI_addtail(points, ebp);
	}
}

/* bone adding between selected joints */
static int armature_fill_bones_exec(bContext *C, wmOperator *op)
{
	Object *obedit = CTX_data_edit_object(C);
	bArmature *arm = (obedit) ? obedit->data : NULL;
	Scene *scene = CTX_data_scene(C);
	View3D *v3d = CTX_wm_view3d(C);
	ListBase points = {NULL, NULL};
	EditBone *newbone = NULL;
	int count;

	/* sanity checks */
	if (ELEM(NULL, obedit, arm))
		return OPERATOR_CANCELLED;

	/* loop over all bones, and only consider if visible */
	CTX_DATA_BEGIN(C, EditBone *, ebone, visible_bones)
	{
		if (!(ebone->flag & BONE_CONNECTED) && (ebone->flag & BONE_ROOTSEL))
			fill_add_joint(ebone, 0, &points);
		if (ebone->flag & BONE_TIPSEL)
			fill_add_joint(ebone, 1, &points);
	}
	CTX_DATA_END;

	/* the number of joints determines how we fill:
	 *  1) between joint and cursor (joint=head, cursor=tail)
	 *  2) between the two joints (order is dependent on active-bone/hierarchy)
	 *  3+) error (a smarter method involving finding chains needs to be worked out
	 */
	count = BLI_listbase_count(&points);

	if (count == 0) {
		BKE_report(op->reports, RPT_ERROR, "No joints selected");
		return OPERATOR_CANCELLED;
	}
	else if (count == 1) {
		EditBonePoint *ebp;
		float curs[3];

		/* Get Points - selected joint */
		ebp = points.first;

		/* Get points - cursor (tail) */
		invert_m4_m4(obedit->imat, obedit->obmat);
		mul_v3_m4v3(curs, obedit->imat, ED_view3d_cursor3d_get(scene, v3d));

		/* Create a bone */
		newbone = add_points_bone(obedit, ebp->vec, curs);
	}
	else if (count == 2) {
		EditBonePoint *ebp_a, *ebp_b;
		float head[3], tail[3];
		short headtail = 0;

		/* check that the points don't belong to the same bone */
		ebp_a = (EditBonePoint *)points.first;
		ebp_b = ebp_a->next;

		if (((ebp_a->head_owner == ebp_b->tail_owner) && (ebp_a->head_owner != NULL)) ||
		    ((ebp_a->tail_owner == ebp_b->head_owner) && (ebp_a->tail_owner != NULL)))
		{
			BKE_report(op->reports, RPT_ERROR, "Same bone selected...");
			BLI_freelistN(&points);
			return OPERATOR_CANCELLED;
		}

		/* find which one should be the 'head' */
		if ((ebp_a->head_owner && ebp_b->head_owner) || (ebp_a->tail_owner && ebp_b->tail_owner)) {
			/* use active, nice predictable */
			if (arm->act_edbone && ELEM(arm->act_edbone, ebp_a->head_owner, ebp_a->tail_owner)) {
				headtail = 1;
			}
			else if (arm->act_edbone && ELEM(arm->act_edbone, ebp_b->head_owner, ebp_b->tail_owner)) {
				headtail = 2;
			}
			else {
				/* rule: whichever one is closer to 3d-cursor */
				float curs[3];
				float dist_sq_a, dist_sq_b;

				/* get cursor location */
				invert_m4_m4(obedit->imat, obedit->obmat);
				mul_v3_m4v3(curs, obedit->imat, ED_view3d_cursor3d_get(scene, v3d));

				/* get distances */
				dist_sq_a = len_squared_v3v3(ebp_a->vec, curs);
				dist_sq_b = len_squared_v3v3(ebp_b->vec, curs);

				/* compare distances - closer one therefore acts as direction for bone to go */
				headtail = (dist_sq_a < dist_sq_b) ? 2 : 1;
			}
		}
		else if (ebp_a->head_owner) {
			headtail = 1;
		}
		else if (ebp_b->head_owner) {
			headtail = 2;
		}

		/* assign head/tail combinations */
		if (headtail == 2) {
			copy_v3_v3(head, ebp_a->vec);
			copy_v3_v3(tail, ebp_b->vec);
		}
		else if (headtail == 1) {
			copy_v3_v3(head, ebp_b->vec);
			copy_v3_v3(tail, ebp_a->vec);
		}

		/* add new bone and parent it to the appropriate end */
		if (headtail) {
			newbone = add_points_bone(obedit, head, tail);

			/* do parenting (will need to set connected flag too) */
			if (headtail == 2) {
				/* ebp tail or head - tail gets priority */
				if (ebp_a->tail_owner)
					newbone->parent = ebp_a->tail_owner;
				else
					newbone->parent = ebp_a->head_owner;
			}
			else {
				/* ebp_b tail or head - tail gets priority */
				if (ebp_b->tail_owner)
					newbone->parent = ebp_b->tail_owner;
				else
					newbone->parent = ebp_b->head_owner;
			}

			/* don't set for bone connecting two head points of bones */
			if (ebp_a->tail_owner || ebp_b->tail_owner) {
				newbone->flag |= BONE_CONNECTED;
			}
		}
	}
	else {
		/* FIXME.. figure out a method for multiple bones */
		BKE_reportf(op->reports, RPT_ERROR, "Too many points selected: %d", count);
		BLI_freelistN(&points);
		return OPERATOR_CANCELLED;
	}

	if (newbone) {
		ED_armature_edit_deselect_all(obedit);
		arm->act_edbone = newbone;
		newbone->flag |= BONE_TIPSEL;
	}

	/* updates */
	WM_event_add_notifier(C, NC_OBJECT | ND_POSE, obedit);

	/* free points */
	BLI_freelistN(&points);

	return OPERATOR_FINISHED;
}

void ARMATURE_OT_fill(wmOperatorType *ot)
{
	/* identifiers */
	ot->name = "Fill Between Joints";
	ot->idname = "ARMATURE_OT_fill";
<<<<<<< HEAD
	ot->description = "Fill Between Joints\nAdd bone between selected joint(s) and/or 3D-Cursor";
	
=======
	ot->description = "Add bone between selected joint(s) and/or 3D-Cursor";

>>>>>>> 0083dc89
	/* callbacks */
	ot->exec = armature_fill_bones_exec;
	ot->poll = ED_operator_editarmature;

	/* flags */
	ot->flag = OPTYPE_REGISTER | OPTYPE_UNDO;
}

/* --------------------- */

/* this function merges between two bones, removes them and those in-between,
 * and adjusts the parent relationships for those in-between
 */
static void bones_merge(Object *obedit, EditBone *start, EditBone *end, EditBone *endchild, ListBase *chains)
{
	bArmature *arm = obedit->data;
	EditBone *ebo, *ebone, *newbone;
	LinkData *chain;
	float head[3], tail[3];

	/* check if same bone */
	if (start == end) {
		if (G.debug & G_DEBUG) {
			printf("Error: same bone!\n");
			printf("\tstart = %s, end = %s\n", start->name, end->name);
		}
	}

	/* step 1: add a new bone
	 *	- head = head/tail of start (default head)
	 *	- tail = head/tail of end (default tail)
	 *	- parent = parent of start
	 */
	if ((start->flag & BONE_TIPSEL) && (start->flag & BONE_SELECTED) == 0) {
		copy_v3_v3(head, start->tail);
	}
	else {
		copy_v3_v3(head, start->head);
	}
	if ((end->flag & BONE_ROOTSEL) && (end->flag & BONE_SELECTED) == 0) {
		copy_v3_v3(tail, end->head);
	}
	else {
		copy_v3_v3(tail, end->tail);
	}
	newbone = add_points_bone(obedit, head, tail);
	newbone->parent = start->parent;

	/* TODO, copy more things to the new bone */
	newbone->flag = start->flag & (BONE_HINGE | BONE_NO_DEFORM | BONE_NO_SCALE |
	                               BONE_NO_CYCLICOFFSET | BONE_NO_LOCAL_LOCATION | BONE_DONE);

	/* step 2a: reparent any side chains which may be parented to any bone in the chain of bones to merge
	 *	- potentially several tips for side chains leading to some tree exist...
	 */
	for (chain = chains->first; chain; chain = chain->next) {
		/* traverse down chain until we hit the bottom or if we run into the tip of the chain of bones we're
		 * merging (need to stop in this case to avoid corrupting this chain too!)
		 */
		for (ebone = chain->data; (ebone) && (ebone != end); ebone = ebone->parent) {
			short found = 0;

			/* check if this bone is parented to one in the merging chain
			 * ! WATCHIT: must only go check until end of checking chain
			 */
			for (ebo = end; (ebo) && (ebo != start->parent); ebo = ebo->parent) {
				/* side-chain found? --> remap parent to new bone, then we're done with this chain :) */
				if (ebone->parent == ebo) {
					ebone->parent = newbone;
					found = 1;
					break;
				}
			}

			/* carry on to the next tip now  */
			if (found)
				break;
		}
	}

	/* step 2b: parent child of end to newbone (child from this chain) */
	if (endchild)
		endchild->parent = newbone;

	/* step 3: delete all bones between and including start and end */
	for (ebo = end; ebo; ebo = ebone) {
		ebone = (ebo == start) ? (NULL) : (ebo->parent);
		bone_free(arm, ebo);
	}

	newbone->flag |= (BONE_ROOTSEL | BONE_TIPSEL | BONE_SELECTED);
	ED_armature_edit_sync_selection(arm->edbo);
}


static int armature_merge_exec(bContext *C, wmOperator *op)
{
	Object *obedit = CTX_data_edit_object(C);
	bArmature *arm = (obedit) ? obedit->data : NULL;
	short type = RNA_enum_get(op->ptr, "type");

	/* sanity checks */
	if (ELEM(NULL, obedit, arm))
		return OPERATOR_CANCELLED;

	/* for now, there's only really one type of merging that's performed... */
	if (type == 1) {
		/* go down chains, merging bones */
		ListBase chains = {NULL, NULL};
		LinkData *chain, *nchain;
		EditBone *ebo;

		armature_tag_select_mirrored(arm);

		/* get chains (ends on chains) */
		chains_find_tips(arm->edbo, &chains);
		if (BLI_listbase_is_empty(&chains)) return OPERATOR_CANCELLED;

		/* each 'chain' is the last bone in the chain (with no children) */
		for (chain = chains.first; chain; chain = nchain) {
			EditBone *bstart = NULL, *bend = NULL;
			EditBone *bchild = NULL, *child = NULL;

			/* temporarily remove chain from list of chains */
			nchain = chain->next;
			BLI_remlink(&chains, chain);

			/* only consider bones that are visible and selected */
			for (ebo = chain->data; ebo; child = ebo, ebo = ebo->parent) {
				/* check if visible + selected */
				if (EBONE_VISIBLE(arm, ebo) &&
				    ((ebo->flag & BONE_CONNECTED) || (ebo->parent == NULL)) &&
				    (ebo->flag & BONE_SELECTED) )
				{
					/* set either end or start (end gets priority, unless it is already set) */
					if (bend == NULL) {
						bend = ebo;
						bchild = child;
					}
					else
						bstart = ebo;
				}
				else {
					/* chain is broken... merge any continous segments then clear */
					if (bstart && bend)
						bones_merge(obedit, bstart, bend, bchild, &chains);

					bstart = NULL;
					bend = NULL;
					bchild = NULL;
				}
			}

			/* merge from bstart to bend if something not merged */
			if (bstart && bend)
				bones_merge(obedit, bstart, bend, bchild, &chains);

			/* put back link */
			BLI_insertlinkbefore(&chains, nchain, chain);
		}

		armature_tag_unselect(arm);

		BLI_freelistN(&chains);
	}

	/* updates */
	ED_armature_edit_sync_selection(arm->edbo);
	WM_event_add_notifier(C, NC_OBJECT | ND_POSE, obedit);

	return OPERATOR_FINISHED;
}

void ARMATURE_OT_merge(wmOperatorType *ot)
{
	static const EnumPropertyItem merge_types[] = {
		{1, "WITHIN_CHAIN", 0, "Within Chains", ""},
		{0, NULL, 0, NULL, NULL}
	};

	/* identifiers */
	ot->name = "Merge Bones";
	ot->idname = "ARMATURE_OT_merge";
<<<<<<< HEAD
	ot->description = "Merge Bones\nMerge continuous chains of selected bones";
	
=======
	ot->description = "Merge continuous chains of selected bones";

>>>>>>> 0083dc89
	/* callbacks */
	ot->invoke = WM_menu_invoke;
	ot->exec = armature_merge_exec;
	ot->poll = ED_operator_editarmature;

	/* flags */
	ot->flag = OPTYPE_REGISTER | OPTYPE_UNDO;

	/* properties */
	ot->prop = RNA_def_enum(ot->srna, "type", merge_types, 0, "Type", "");
}

/* --------------------- */

/* Switch Direction operator:
 * Currently, this does not use context loops, as context loops do not make it
 * easy to retrieve any hierarchical/chain relationships which are necessary for
 * this to be done easily.
 */

/* helper to clear BONE_TRANSFORM flags */
static void armature_clear_swap_done_flags(bArmature *arm)
{
	EditBone *ebone;

	for (ebone = arm->edbo->first; ebone; ebone = ebone->next) {
		ebone->flag &= ~BONE_TRANSFORM;
	}
}

static int armature_switch_direction_exec(bContext *C, wmOperator *UNUSED(op))
{
	Object *ob = CTX_data_edit_object(C);
	bArmature *arm = (bArmature *)ob->data;
	ListBase chains = {NULL, NULL};
	LinkData *chain;

	/* get chains of bones (ends on chains) */
	chains_find_tips(arm->edbo, &chains);
	if (BLI_listbase_is_empty(&chains)) return OPERATOR_CANCELLED;

	/* ensure that mirror bones will also be operated on */
	armature_tag_select_mirrored(arm);

	/* clear BONE_TRANSFORM flags
	 * - used to prevent duplicate/canceling operations from occurring [#34123]
	 * - BONE_DONE cannot be used here as that's already used for mirroring
	 */
	armature_clear_swap_done_flags(arm);

	/* loop over chains, only considering selected and visible bones */
	for (chain = chains.first; chain; chain = chain->next) {
		EditBone *ebo, *child = NULL, *parent = NULL;

		/* loop over bones in chain */
		for (ebo = chain->data; ebo; ebo = parent) {
			/* parent is this bone's original parent
			 *	- we store this, as the next bone that is checked is this one
			 *	  but the value of ebo->parent may change here...
			 */
			parent = ebo->parent;

			/* skip bone if already handled... [#34123] */
			if ((ebo->flag & BONE_TRANSFORM) == 0) {
				/* only if selected and editable */
				if (EBONE_VISIBLE(arm, ebo) && EBONE_EDITABLE(ebo)) {
					/* swap head and tail coordinates */
					swap_v3_v3(ebo->head, ebo->tail);

					/* do parent swapping:
					 *	- use 'child' as new parent
					 *	- connected flag is only set if points are coincidental
					 */
					ebo->parent = child;
					if ((child) && equals_v3v3(ebo->head, child->tail))
						ebo->flag |= BONE_CONNECTED;
					else
						ebo->flag &= ~BONE_CONNECTED;

					/* get next bones
					 *	- child will become the new parent of next bone
					 */
					child = ebo;
				}
				else {
					/* not swapping this bone, however, if its 'parent' got swapped, unparent us from it
					 * as it will be facing in opposite direction
					 */
					if ((parent) && (EBONE_VISIBLE(arm, parent) && EBONE_EDITABLE(parent))) {
						ebo->parent = NULL;
						ebo->flag &= ~BONE_CONNECTED;
					}

					/* get next bones
					 *	- child will become new parent of next bone (not swapping occurred,
					 *	  so set to NULL to prevent infinite-loop)
					 */
					child = NULL;
				}

				/* tag as done (to prevent double-swaps) */
				ebo->flag |= BONE_TRANSFORM;
			}
		}
	}

	/* free chains */
	BLI_freelistN(&chains);

	/* clear temp flags */
	armature_clear_swap_done_flags(arm);
	armature_tag_unselect(arm);

	/* note, notifier might evolve */
	WM_event_add_notifier(C, NC_OBJECT | ND_BONE_SELECT, ob);

	return OPERATOR_FINISHED;
}

void ARMATURE_OT_switch_direction(wmOperatorType *ot)
{
	/* identifiers */
	ot->name = "Switch Direction";
	ot->idname = "ARMATURE_OT_switch_direction";
<<<<<<< HEAD
	ot->description = "Switch Direction\nChange the direction that a chain of bones points in (head <-> tail swap)";
	
=======
	ot->description = "Change the direction that a chain of bones points in (head <-> tail swap)";

>>>>>>> 0083dc89
	/* api callbacks */
	ot->exec = armature_switch_direction_exec;
	ot->poll = ED_operator_editarmature;

	/* flags */
	ot->flag = OPTYPE_REGISTER | OPTYPE_UNDO;
}

/* ********************************* Align ******************************* */

/* helper to fix a ebone position if its parent has moved due to alignment*/
static void fix_connected_bone(EditBone *ebone)
{
	float diff[3];

	if (!(ebone->parent) || !(ebone->flag & BONE_CONNECTED) || equals_v3v3(ebone->parent->tail, ebone->head))
		return;

	/* if the parent has moved we translate child's head and tail accordingly */
	sub_v3_v3v3(diff, ebone->parent->tail, ebone->head);
	add_v3_v3(ebone->head, diff);
	add_v3_v3(ebone->tail, diff);
}

/* helper to recursively find chains of connected bones starting at ebone and fix their position */
static void fix_editbone_connected_children(ListBase *edbo, EditBone *ebone)
{
	EditBone *selbone;

	for (selbone = edbo->first; selbone; selbone = selbone->next) {
		if ((selbone->parent) && (selbone->parent == ebone) && (selbone->flag & BONE_CONNECTED)) {
			fix_connected_bone(selbone);
			fix_editbone_connected_children(edbo, selbone);
		}
	}
}

static void bone_align_to_bone(ListBase *edbo, EditBone *selbone, EditBone *actbone)
{
	float selboneaxis[3], actboneaxis[3], length;

	sub_v3_v3v3(actboneaxis, actbone->tail, actbone->head);
	normalize_v3(actboneaxis);

	sub_v3_v3v3(selboneaxis, selbone->tail, selbone->head);
	length =  len_v3(selboneaxis);

	mul_v3_fl(actboneaxis, length);
	add_v3_v3v3(selbone->tail, selbone->head, actboneaxis);
	selbone->roll = actbone->roll;

	/* if the bone being aligned has connected descendants they must be moved
	 * according to their parent new position, otherwise they would be left
	 * in an inconsistent state: connected but away from the parent*/
	fix_editbone_connected_children(edbo, selbone);
}

static int armature_align_bones_exec(bContext *C, wmOperator *op)
{
	Object *ob = CTX_data_edit_object(C);
	bArmature *arm = (bArmature *)ob->data;
	EditBone *actbone = CTX_data_active_bone(C);
	EditBone *actmirb = NULL;
	int num_selected_bones;

	/* there must be an active bone */
	if (actbone == NULL) {
		BKE_report(op->reports, RPT_ERROR, "Operation requires an active bone");
		return OPERATOR_CANCELLED;
	}
	else if (arm->flag & ARM_MIRROR_EDIT) {
		/* For X-Axis Mirror Editing option, we may need a mirror copy of actbone
		 * - if there's a mirrored copy of selbone, try to find a mirrored copy of actbone
		 *   (i.e.  selbone="child.L" and actbone="parent.L", find "child.R" and "parent.R").
		 *   This is useful for arm-chains, for example parenting lower arm to upper arm
		 * - if there's no mirrored copy of actbone (i.e. actbone = "parent.C" or "parent")
		 *   then just use actbone. Useful when doing upper arm to spine.
		 */
		actmirb = ED_armature_ebone_get_mirrored(arm->edbo, actbone);
		if (actmirb == NULL)
			actmirb = actbone;
	}

	/* if there is only 1 selected bone, we assume that that is the active bone,
	 * since a user will need to have clicked on a bone (thus selecting it) to make it active
	 */
	num_selected_bones = CTX_DATA_COUNT(C, selected_editable_bones);
	if (num_selected_bones <= 1) {
		/* When only the active bone is selected, and it has a parent,
		 * align it to the parent, as that is the only possible outcome.
		 */
		if (actbone->parent) {
			bone_align_to_bone(arm->edbo, actbone, actbone->parent);

			if ((arm->flag & ARM_MIRROR_EDIT) && (actmirb->parent))
				bone_align_to_bone(arm->edbo, actmirb, actmirb->parent);

			BKE_reportf(op->reports, RPT_INFO, "Aligned bone '%s' to parent", actbone->name);
		}
	}
	else {
		/* Align 'selected' bones to the active one
		 * - the context iterator contains both selected bones and their mirrored copies,
		 *   so we assume that unselected bones are mirrored copies of some selected bone
		 * - since the active one (and/or its mirror) will also be selected, we also need
		 *   to check that we are not trying to operate on them, since such an operation
		 *   would cause errors
		 */

		/* align selected bones to the active one */
		CTX_DATA_BEGIN(C, EditBone *, ebone, selected_editable_bones)
		{
			if (ELEM(ebone, actbone, actmirb) == 0) {
				if (ebone->flag & BONE_SELECTED)
					bone_align_to_bone(arm->edbo, ebone, actbone);
				else
					bone_align_to_bone(arm->edbo, ebone, actmirb);
			}
		}
		CTX_DATA_END;

		BKE_reportf(op->reports, RPT_INFO, "%d bones aligned to bone '%s'", num_selected_bones, actbone->name);
	}

	/* note, notifier might evolve */
	WM_event_add_notifier(C, NC_OBJECT | ND_BONE_SELECT, ob);

	return OPERATOR_FINISHED;
}

void ARMATURE_OT_align(wmOperatorType *ot)
{
	/* identifiers */
	ot->name = "Align Bones";
	ot->idname = "ARMATURE_OT_align";
<<<<<<< HEAD
	ot->description = "Align Bones\nAlign selected bones to the active bone (or to their parent)";
	
=======
	ot->description = "Align selected bones to the active bone (or to their parent)";

>>>>>>> 0083dc89
	/* api callbacks */
	ot->exec = armature_align_bones_exec;
	ot->poll = ED_operator_editarmature;

	/* flags */
	ot->flag = OPTYPE_REGISTER | OPTYPE_UNDO;
}

/* ********************************* Split ******************************* */

static int armature_split_exec(bContext *C, wmOperator *UNUSED(op))
{
	Object *ob = CTX_data_edit_object(C);
	bArmature *arm = (bArmature *)ob->data;
	EditBone *bone;

	for (bone = arm->edbo->first; bone; bone = bone->next) {
		if (bone->parent && (bone->flag & BONE_SELECTED) != (bone->parent->flag & BONE_SELECTED)) {
			bone->parent = NULL;
			bone->flag &= ~BONE_CONNECTED;
		}
	}
	for (bone = arm->edbo->first; bone; bone = bone->next) {
		ED_armature_ebone_select_set(bone, (bone->flag & BONE_SELECTED) != 0);
	}

	WM_event_add_notifier(C, NC_OBJECT | ND_BONE_SELECT, ob);

	return OPERATOR_FINISHED;
}

void ARMATURE_OT_split(wmOperatorType *ot)
{
	/* identifiers */
	ot->name = "Split";
	ot->idname = "ARMATURE_OT_split";
	ot->description = "Split\nSplit off selected bones from connected unselected bones";

	/* api callbacks */
	ot->exec = armature_split_exec;
	ot->poll = ED_operator_editarmature;

	/* flags */
	ot->flag = OPTYPE_REGISTER | OPTYPE_UNDO;
}

/* ********************************* Delete ******************************* */

static bool armature_delete_ebone_cb(const char *bone_name, void *arm_p)
{
	bArmature *arm = arm_p;
	EditBone *ebone;

	ebone = ED_armature_ebone_find_name(arm->edbo, bone_name);
	return (ebone && (ebone->flag & BONE_SELECTED) && (arm->layer & ebone->layer));
}

/* previously delete_armature */
/* only editmode! */
static int armature_delete_selected_exec(bContext *C, wmOperator *UNUSED(op))
{
	bArmature *arm;
	EditBone *curBone, *ebone_next;
	Object *obedit = CTX_data_edit_object(C);
	bool changed = false;
	arm = obedit->data;

	/* cancel if nothing selected */
	if (CTX_DATA_COUNT(C, selected_bones) == 0)
		return OPERATOR_CANCELLED;

	armature_select_mirrored(arm);

	BKE_pose_channels_remove(obedit, armature_delete_ebone_cb, arm);

	for (curBone = arm->edbo->first; curBone; curBone = ebone_next) {
		ebone_next = curBone->next;
		if (arm->layer & curBone->layer) {
			if (curBone->flag & BONE_SELECTED) {
				if (curBone == arm->act_edbone) arm->act_edbone = NULL;
				ED_armature_ebone_remove(arm, curBone);
				changed = true;
			}
		}
	}

	if (!changed)
		return OPERATOR_CANCELLED;

	ED_armature_edit_sync_selection(arm->edbo);
	BKE_pose_tag_recalc(CTX_data_main(C), obedit->pose);

	WM_event_add_notifier(C, NC_OBJECT | ND_BONE_SELECT, obedit);

	return OPERATOR_FINISHED;
}

void ARMATURE_OT_delete(wmOperatorType *ot)
{
	/* identifiers */
	ot->name = "Delete Selected Bone(s)";
	ot->idname = "ARMATURE_OT_delete";
<<<<<<< HEAD
	ot->description = "Delete Selected Bone(s)\nRemove selected bones from the armature";
	
=======
	ot->description = "Remove selected bones from the armature";

>>>>>>> 0083dc89
	/* api callbacks */
	//ot->invoke = WM_operator_confirm; // bfa - turned off confirm on delete
	ot->exec = armature_delete_selected_exec;
	ot->poll = ED_operator_editarmature;

	/* flags */
	ot->flag = OPTYPE_REGISTER | OPTYPE_UNDO;
}

static bool armature_dissolve_ebone_cb(const char *bone_name, void *arm_p)
{
	bArmature *arm = arm_p;
	EditBone *ebone;

	ebone = ED_armature_ebone_find_name(arm->edbo, bone_name);
	return (ebone && (ebone->flag & BONE_DONE));
}

static int armature_dissolve_selected_exec(bContext *C, wmOperator *UNUSED(op))
{
	bArmature *arm;
	EditBone *ebone, *ebone_next;
	Object *obedit = CTX_data_edit_object(C);
	bool changed = false;

	/* store for mirror */
	GHash *ebone_flag_orig = NULL;
	int ebone_num = 0;

	arm = obedit->data;

	for (ebone = arm->edbo->first; ebone; ebone = ebone->next) {
		ebone->temp.p = NULL;
		ebone->flag &= ~BONE_DONE;
		ebone_num++;
	}

	if (arm->flag & ARM_MIRROR_EDIT) {
		GHashIterator gh_iter;

		ebone_flag_orig = BLI_ghash_ptr_new_ex(__func__, ebone_num);
		for (ebone = arm->edbo->first; ebone; ebone = ebone->next) {
			union { int flag; void *p; } val = {0};
			val.flag = ebone->flag;
			BLI_ghash_insert(ebone_flag_orig, ebone, val.p);
		}

		armature_select_mirrored_ex(arm, BONE_SELECTED | BONE_ROOTSEL | BONE_TIPSEL);

		GHASH_ITER (gh_iter, ebone_flag_orig) {
			union { int flag; void *p; } *val_p = (void *)BLI_ghashIterator_getValue_p(&gh_iter);
			ebone = BLI_ghashIterator_getKey(&gh_iter);
			val_p->flag = ebone->flag & ~val_p->flag;
		}
	}

	for (ebone = arm->edbo->first; ebone; ebone = ebone->next) {
		if (ebone->parent && ebone->flag & BONE_CONNECTED) {
			if (ebone->parent->temp.ebone == ebone->parent) {
				/* ignore */
			}
			else if (ebone->parent->temp.ebone) {
				/* set ignored */
				ebone->parent->temp.ebone = ebone->parent;
			}
			else {
				/* set child */
				ebone->parent->temp.ebone = ebone;
			}
		}
	}

	/* cleanup multiple used bones */
	for (ebone = arm->edbo->first; ebone; ebone = ebone->next) {
		if (ebone->temp.ebone == ebone) {
			ebone->temp.ebone = NULL;
		}
	}

	for (ebone = arm->edbo->first; ebone; ebone = ebone->next) {
		/* break connections for unseen bones */
		if (((arm->layer & ebone->layer) &&
		     ((ED_armature_ebone_selectflag_get(ebone) & (BONE_TIPSEL | BONE_SELECTED)))) == 0)
		{
			ebone->temp.ebone = NULL;
		}

		if (((arm->layer & ebone->layer) &&
		    ((ED_armature_ebone_selectflag_get(ebone) & (BONE_ROOTSEL | BONE_SELECTED)))) == 0)
		{
			if (ebone->parent && (ebone->flag & BONE_CONNECTED)) {
				ebone->parent->temp.ebone = NULL;
			}

		}
	}

	for (ebone = arm->edbo->first; ebone; ebone = ebone->next) {

		if (ebone->parent &&
		    (ebone->parent->temp.ebone == ebone))
		{
			ebone->flag |= BONE_DONE;
		}
	}

	BKE_pose_channels_remove(obedit, armature_dissolve_ebone_cb, arm);

	for (ebone = arm->edbo->first; ebone; ebone = ebone_next) {
		ebone_next = ebone->next;

		if (ebone->flag & BONE_DONE) {
			copy_v3_v3(ebone->parent->tail, ebone->tail);
			ebone->parent->rad_tail = ebone->rad_tail;
			SET_FLAG_FROM_TEST(ebone->parent->flag, ebone->flag & BONE_TIPSEL, BONE_TIPSEL);

			ED_armature_ebone_remove_ex(arm, ebone, false);
			changed = true;
		}
	}

	if (changed) {
		for (ebone = arm->edbo->first; ebone; ebone = ebone->next) {
			if (ebone->parent &&
			    ebone->parent->temp.ebone &&
			    (ebone->flag & BONE_CONNECTED))
			{
				ebone->rad_head = ebone->parent->rad_tail;
			}
		}

		if (arm->flag & ARM_MIRROR_EDIT) {
			for (ebone = arm->edbo->first; ebone; ebone = ebone->next) {
				union { int flag; void *p; } *val_p = (void *)BLI_ghash_lookup_p(ebone_flag_orig, ebone);
				if (val_p && val_p->flag) {
					ebone->flag &= ~val_p->flag;
				}
			}
		}
	}

	if (arm->flag & ARM_MIRROR_EDIT) {
		BLI_ghash_free(ebone_flag_orig, NULL, NULL);
	}

	if (!changed) {
		return OPERATOR_CANCELLED;
	}

	ED_armature_edit_sync_selection(arm->edbo);

	WM_event_add_notifier(C, NC_OBJECT | ND_BONE_SELECT, obedit);

	return OPERATOR_FINISHED;
}

void ARMATURE_OT_dissolve(wmOperatorType *ot)
{
	/* identifiers */
	ot->name = "Dissolve Selected Bone(s)";
	ot->idname = "ARMATURE_OT_dissolve";
	ot->description = "Dissolve Selected Bone(s)\nDissolve selected bones from the armature";

	/* api callbacks */
	ot->exec = armature_dissolve_selected_exec;
	ot->poll = ED_operator_editarmature;

	/* flags */
	ot->flag = OPTYPE_REGISTER | OPTYPE_UNDO;
}



/* ********************************* Show/Hide ******************************* */

static int armature_hide_exec(bContext *C, wmOperator *op)
{
	Object *obedit = CTX_data_edit_object(C);
	bArmature *arm = obedit->data;
	EditBone *ebone;
	const int invert = RNA_boolean_get(op->ptr, "unselected") ? BONE_SELECTED : 0;

	/* cancel if nothing selected */
	if (CTX_DATA_COUNT(C, selected_bones) == 0)
		return OPERATOR_CANCELLED;

	for (ebone = arm->edbo->first; ebone; ebone = ebone->next) {
		if (EBONE_VISIBLE(arm, ebone)) {
			if ((ebone->flag & BONE_SELECTED) != invert) {
				ebone->flag &= ~(BONE_TIPSEL | BONE_SELECTED | BONE_ROOTSEL);
				ebone->flag |= BONE_HIDDEN_A;
			}
		}
	}
	ED_armature_edit_validate_active(arm);
	ED_armature_edit_sync_selection(arm->edbo);

	WM_event_add_notifier(C, NC_OBJECT | ND_BONE_SELECT, obedit);

	return OPERATOR_FINISHED;
}

void ARMATURE_OT_hide(wmOperatorType *ot)
{
	/* identifiers */
	ot->name = "Hide Selected Bones";
	ot->idname = "ARMATURE_OT_hide";
<<<<<<< HEAD
	ot->description = "Hide Selected Bones\nTag selected bones to not be visible in Edit Mode";
	
=======
	ot->description = "Tag selected bones to not be visible in Edit Mode";

>>>>>>> 0083dc89
	/* api callbacks */
	ot->exec = armature_hide_exec;
	ot->poll = ED_operator_editarmature;

	/* flags */
	ot->flag = OPTYPE_REGISTER | OPTYPE_UNDO;

	/* props */
	RNA_def_boolean(ot->srna, "unselected", 0, "Unselected", "Hide unselected rather than selected");
}

static int armature_reveal_exec(bContext *C, wmOperator *op)
{
	Object *obedit = CTX_data_edit_object(C);
	bArmature *arm = obedit->data;
	EditBone *ebone;
	const bool select = RNA_boolean_get(op->ptr, "select");

	for (ebone = arm->edbo->first; ebone; ebone = ebone->next) {
		if (arm->layer & ebone->layer) {
			if (ebone->flag & BONE_HIDDEN_A) {
				if (!(ebone->flag & BONE_UNSELECTABLE)) {
					SET_FLAG_FROM_TEST(ebone->flag, select, (BONE_TIPSEL | BONE_SELECTED | BONE_ROOTSEL));
				}
				ebone->flag &= ~BONE_HIDDEN_A;
			}
		}
	}
	ED_armature_edit_validate_active(arm);
	ED_armature_edit_sync_selection(arm->edbo);

	WM_event_add_notifier(C, NC_OBJECT | ND_BONE_SELECT, obedit);

	return OPERATOR_FINISHED;
}

void ARMATURE_OT_reveal(wmOperatorType *ot)
{
	/* identifiers */
	ot->name = "Reveal Bones";
	ot->idname = "ARMATURE_OT_reveal";
<<<<<<< HEAD
	ot->description = "Reveal Bones\nReveal all bones hidden in Edit Mode";
	
=======
	ot->description = "Reveal all bones hidden in Edit Mode";

>>>>>>> 0083dc89
	/* api callbacks */
	ot->exec = armature_reveal_exec;
	ot->poll = ED_operator_editarmature;

	/* flags */
	ot->flag = OPTYPE_REGISTER | OPTYPE_UNDO;

	RNA_def_boolean(ot->srna, "select", true, "Select", "");
}<|MERGE_RESOLUTION|>--- conflicted
+++ resolved
@@ -448,13 +448,8 @@
 	/* identifiers */
 	ot->name = "Recalculate Roll";
 	ot->idname = "ARMATURE_OT_calculate_roll";
-<<<<<<< HEAD
 	ot->description = "Recalculate Roll\nAutomatically fix alignment of select bones' axes";
-	
-=======
-	ot->description = "Automatically fix alignment of select bones' axes";
-
->>>>>>> 0083dc89
+
 	/* api callbacks */
 	ot->invoke = WM_menu_invoke;
 	ot->exec = armature_calc_roll_exec;
@@ -796,13 +791,8 @@
 	/* identifiers */
 	ot->name = "Fill Between Joints";
 	ot->idname = "ARMATURE_OT_fill";
-<<<<<<< HEAD
 	ot->description = "Fill Between Joints\nAdd bone between selected joint(s) and/or 3D-Cursor";
-	
-=======
-	ot->description = "Add bone between selected joint(s) and/or 3D-Cursor";
-
->>>>>>> 0083dc89
+
 	/* callbacks */
 	ot->exec = armature_fill_bones_exec;
 	ot->poll = ED_operator_editarmature;
@@ -986,13 +976,8 @@
 	/* identifiers */
 	ot->name = "Merge Bones";
 	ot->idname = "ARMATURE_OT_merge";
-<<<<<<< HEAD
 	ot->description = "Merge Bones\nMerge continuous chains of selected bones";
-	
-=======
-	ot->description = "Merge continuous chains of selected bones";
-
->>>>>>> 0083dc89
+
 	/* callbacks */
 	ot->invoke = WM_menu_invoke;
 	ot->exec = armature_merge_exec;
@@ -1117,13 +1102,8 @@
 	/* identifiers */
 	ot->name = "Switch Direction";
 	ot->idname = "ARMATURE_OT_switch_direction";
-<<<<<<< HEAD
 	ot->description = "Switch Direction\nChange the direction that a chain of bones points in (head <-> tail swap)";
-	
-=======
-	ot->description = "Change the direction that a chain of bones points in (head <-> tail swap)";
-
->>>>>>> 0083dc89
+
 	/* api callbacks */
 	ot->exec = armature_switch_direction_exec;
 	ot->poll = ED_operator_editarmature;
@@ -1259,13 +1239,8 @@
 	/* identifiers */
 	ot->name = "Align Bones";
 	ot->idname = "ARMATURE_OT_align";
-<<<<<<< HEAD
 	ot->description = "Align Bones\nAlign selected bones to the active bone (or to their parent)";
-	
-=======
-	ot->description = "Align selected bones to the active bone (or to their parent)";
-
->>>>>>> 0083dc89
+
 	/* api callbacks */
 	ot->exec = armature_align_bones_exec;
 	ot->poll = ED_operator_editarmature;
@@ -1368,13 +1343,8 @@
 	/* identifiers */
 	ot->name = "Delete Selected Bone(s)";
 	ot->idname = "ARMATURE_OT_delete";
-<<<<<<< HEAD
 	ot->description = "Delete Selected Bone(s)\nRemove selected bones from the armature";
 	
-=======
-	ot->description = "Remove selected bones from the armature";
-
->>>>>>> 0083dc89
 	/* api callbacks */
 	//ot->invoke = WM_operator_confirm; // bfa - turned off confirm on delete
 	ot->exec = armature_delete_selected_exec;
@@ -1582,13 +1552,8 @@
 	/* identifiers */
 	ot->name = "Hide Selected Bones";
 	ot->idname = "ARMATURE_OT_hide";
-<<<<<<< HEAD
 	ot->description = "Hide Selected Bones\nTag selected bones to not be visible in Edit Mode";
-	
-=======
-	ot->description = "Tag selected bones to not be visible in Edit Mode";
-
->>>>>>> 0083dc89
+
 	/* api callbacks */
 	ot->exec = armature_hide_exec;
 	ot->poll = ED_operator_editarmature;
@@ -1630,13 +1595,8 @@
 	/* identifiers */
 	ot->name = "Reveal Bones";
 	ot->idname = "ARMATURE_OT_reveal";
-<<<<<<< HEAD
 	ot->description = "Reveal Bones\nReveal all bones hidden in Edit Mode";
-	
-=======
-	ot->description = "Reveal all bones hidden in Edit Mode";
-
->>>>>>> 0083dc89
+
 	/* api callbacks */
 	ot->exec = armature_reveal_exec;
 	ot->poll = ED_operator_editarmature;
