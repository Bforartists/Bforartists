--- conflicted
+++ resolved
@@ -468,29 +468,10 @@
 
 void ARMATURE_OT_calculate_roll(wmOperatorType *ot)
 {
-<<<<<<< HEAD
-	/* identifiers */
-	ot->name = "Recalculate Roll";
-	ot->idname = "ARMATURE_OT_calculate_roll";
-	ot->description = "Recalculate Roll\nAutomatically fix alignment of select bones' axes";
-
-	/* api callbacks */
-	ot->invoke = WM_menu_invoke;
-	ot->exec = armature_calc_roll_exec;
-	ot->poll = ED_operator_editarmature;
-
-	/* flags */
-	ot->flag = OPTYPE_REGISTER | OPTYPE_UNDO;
-
-	/* properties */
-	ot->prop = RNA_def_enum(ot->srna, "type", prop_calc_roll_types, CALC_ROLL_TAN_POS_X, "Type", "");
-	RNA_def_boolean(ot->srna, "axis_flip", 0, "Flip Axis", "Negate the alignment axis");
-	RNA_def_boolean(ot->srna, "axis_only", 0, "Shortest Rotation", "Ignore the axis direction, use the shortest rotation to align");
-=======
   /* identifiers */
   ot->name = "Recalculate Roll";
   ot->idname = "ARMATURE_OT_calculate_roll";
-  ot->description = "Automatically fix alignment of select bones' axes";
+  ot->description = "Recalculate Roll\nAutomatically fix alignment of select bones' axes";
 
   /* api callbacks */
   ot->invoke = WM_menu_invoke;
@@ -508,7 +489,6 @@
                   0,
                   "Shortest Rotation",
                   "Ignore the axis direction, use the shortest rotation to align");
->>>>>>> c03ac674
 }
 
 static int armature_roll_clear_exec(bContext *C, wmOperator *op)
@@ -879,17 +859,10 @@
 
 void ARMATURE_OT_fill(wmOperatorType *ot)
 {
-<<<<<<< HEAD
-	/* identifiers */
-	ot->name = "Fill Between Joints";
-	ot->idname = "ARMATURE_OT_fill";
-	ot->description = "Fill Between Joints\nAdd bone between selected joint(s) and/or 3D-Cursor";
-=======
   /* identifiers */
   ot->name = "Fill Between Joints";
   ot->idname = "ARMATURE_OT_fill";
-  ot->description = "Add bone between selected joint(s) and/or 3D-Cursor";
->>>>>>> c03ac674
+  ot->description = "Fill Between Joints\nAdd bone between selected joint(s) and/or 3D-Cursor";
 
   /* callbacks */
   ot->exec = armature_fill_bones_exec;
@@ -1071,28 +1044,6 @@
 
 void ARMATURE_OT_merge(wmOperatorType *ot)
 {
-<<<<<<< HEAD
-	static const EnumPropertyItem merge_types[] = {
-		{1, "WITHIN_CHAIN", 0, "Within Chains", ""},
-		{0, NULL, 0, NULL, NULL},
-	};
-
-	/* identifiers */
-	ot->name = "Merge Bones";
-	ot->idname = "ARMATURE_OT_merge";
-	ot->description = "Merge Bones\nMerge continuous chains of selected bones";
-
-	/* callbacks */
-	ot->invoke = WM_menu_invoke;
-	ot->exec = armature_merge_exec;
-	ot->poll = ED_operator_editarmature;
-
-	/* flags */
-	ot->flag = OPTYPE_REGISTER | OPTYPE_UNDO;
-
-	/* properties */
-	ot->prop = RNA_def_enum(ot->srna, "type", merge_types, 0, "Type", "");
-=======
   static const EnumPropertyItem merge_types[] = {
       {1, "WITHIN_CHAIN", 0, "Within Chains", ""},
       {0, NULL, 0, NULL, NULL},
@@ -1101,7 +1052,7 @@
   /* identifiers */
   ot->name = "Merge Bones";
   ot->idname = "ARMATURE_OT_merge";
-  ot->description = "Merge continuous chains of selected bones";
+  ot->description = "Merge Bones\nMerge continuous chains of selected bones";
 
   /* callbacks */
   ot->invoke = WM_menu_invoke;
@@ -1113,7 +1064,6 @@
 
   /* properties */
   ot->prop = RNA_def_enum(ot->srna, "type", merge_types, 0, "Type", "");
->>>>>>> c03ac674
 }
 
 /* --------------------- */
@@ -1236,17 +1186,12 @@
 
 void ARMATURE_OT_switch_direction(wmOperatorType *ot)
 {
-<<<<<<< HEAD
-	/* identifiers */
-	ot->name = "Switch Direction";
-	ot->idname = "ARMATURE_OT_switch_direction";
-	ot->description = "Switch Direction\nChange the direction that a chain of bones points in (head <-> tail swap)";
-=======
   /* identifiers */
   ot->name = "Switch Direction";
   ot->idname = "ARMATURE_OT_switch_direction";
-  ot->description = "Change the direction that a chain of bones points in (head <-> tail swap)";
->>>>>>> c03ac674
+  ot->description =
+      "Switch Direction\nChange the direction that a chain of bones points in (head <-> tail "
+      "swap)";
 
   /* api callbacks */
   ot->exec = armature_switch_direction_exec;
@@ -1381,17 +1326,10 @@
 
 void ARMATURE_OT_align(wmOperatorType *ot)
 {
-<<<<<<< HEAD
-	/* identifiers */
-	ot->name = "Align Bones";
-	ot->idname = "ARMATURE_OT_align";
-	ot->description = "Align Bones\nAlign selected bones to the active bone (or to their parent)";
-=======
   /* identifiers */
   ot->name = "Align Bones";
   ot->idname = "ARMATURE_OT_align";
-  ot->description = "Align selected bones to the active bone (or to their parent)";
->>>>>>> c03ac674
+  ot->description = "Align Bones\nAlign selected bones to the active bone (or to their parent)";
 
   /* api callbacks */
   ot->exec = armature_align_bones_exec;
@@ -1433,17 +1371,10 @@
 
 void ARMATURE_OT_split(wmOperatorType *ot)
 {
-<<<<<<< HEAD
-	/* identifiers */
-	ot->name = "Split";
-	ot->idname = "ARMATURE_OT_split";
-	ot->description = "Split\nSplit off selected bones from connected unselected bones";
-=======
   /* identifiers */
   ot->name = "Split";
   ot->idname = "ARMATURE_OT_split";
-  ot->description = "Split off selected bones from connected unselected bones";
->>>>>>> c03ac674
+  ot->description = "Split\nSplit off selected bones from connected unselected bones";
 
   /* api callbacks */
   ot->exec = armature_split_exec;
@@ -1520,33 +1451,18 @@
 
 void ARMATURE_OT_delete(wmOperatorType *ot)
 {
-<<<<<<< HEAD
-	/* identifiers */
-	ot->name = "Delete Selected Bone(s)";
-	ot->idname = "ARMATURE_OT_delete";
-	ot->description = "Delete Selected Bone(s)\nRemove selected bones from the armature";
-	
-	/* api callbacks */
-	//ot->invoke = WM_operator_confirm; // bfa - turned off confirm on delete
-	ot->exec = armature_delete_selected_exec;
-	ot->poll = ED_operator_editarmature;
-
-	/* flags */
-	ot->flag = OPTYPE_REGISTER | OPTYPE_UNDO;
-=======
   /* identifiers */
   ot->name = "Delete Selected Bone(s)";
   ot->idname = "ARMATURE_OT_delete";
-  ot->description = "Remove selected bones from the armature";
+  ot->description = "Delete Selected Bone(s)\nRemove selected bones from the armature";
 
   /* api callbacks */
-  ot->invoke = WM_operator_confirm;
+  //ot->invoke = WM_operator_confirm; // bfa - turned off confirm on delete
   ot->exec = armature_delete_selected_exec;
   ot->poll = ED_operator_editarmature;
 
   /* flags */
   ot->flag = OPTYPE_REGISTER | OPTYPE_UNDO;
->>>>>>> c03ac674
 }
 
 static bool armature_dissolve_ebone_cb(const char *bone_name, void *arm_p)
@@ -1708,17 +1624,10 @@
 
 void ARMATURE_OT_dissolve(wmOperatorType *ot)
 {
-<<<<<<< HEAD
-	/* identifiers */
-	ot->name = "Dissolve Selected Bone(s)";
-	ot->idname = "ARMATURE_OT_dissolve";
-	ot->description = "Dissolve Selected Bone(s)\nDissolve selected bones from the armature";
-=======
   /* identifiers */
   ot->name = "Dissolve Selected Bone(s)";
   ot->idname = "ARMATURE_OT_dissolve";
-  ot->description = "Dissolve selected bones from the armature";
->>>>>>> c03ac674
+  ot->description = "Dissolve Selected Bone(s)\nDissolve selected bones from the armature";
 
   /* api callbacks */
   ot->exec = armature_dissolve_selected_exec;
@@ -1771,17 +1680,10 @@
 
 void ARMATURE_OT_hide(wmOperatorType *ot)
 {
-<<<<<<< HEAD
-	/* identifiers */
-	ot->name = "Hide Selected";
-	ot->idname = "ARMATURE_OT_hide";
-	ot->description = "Hide Selected Bones\nTag selected bones to not be visible in Edit Mode";
-=======
   /* identifiers */
   ot->name = "Hide Selected";
   ot->idname = "ARMATURE_OT_hide";
-  ot->description = "Tag selected bones to not be visible in Edit Mode";
->>>>>>> c03ac674
+  ot->description = "Hide Selected Bones\nTag selected bones to not be visible in Edit Mode";
 
   /* api callbacks */
   ot->exec = armature_hide_exec;
@@ -1831,17 +1733,10 @@
 
 void ARMATURE_OT_reveal(wmOperatorType *ot)
 {
-<<<<<<< HEAD
-	/* identifiers */
-	ot->name = "Reveal Hidden";
-	ot->idname = "ARMATURE_OT_reveal";
-	ot->description = "Reveal Bones\nReveal all bones hidden in Edit Mode";
-=======
   /* identifiers */
   ot->name = "Reveal Hidden";
   ot->idname = "ARMATURE_OT_reveal";
-  ot->description = "Reveal all bones hidden in Edit Mode";
->>>>>>> c03ac674
+  ot->description = "Reveal Bones\nReveal all bones hidden in Edit Mode";
 
   /* api callbacks */
   ot->exec = armature_reveal_exec;
