--- conflicted
+++ resolved
@@ -920,19 +920,11 @@
 
   uiLayout *row_offset = uiLayoutRow(layout, false);
   uiLayoutSetEnabled(row_offset, enable_offset);
-<<<<<<< HEAD
   uiItemEnumO(row_offset, "ARMATURE_OT_parent_set", nullptr, ICON_PARENT_SET, "type", ARM_PAR_OFFSET);
 
   uiLayout *row_connect = uiLayoutRow(layout, false);
   uiLayoutSetEnabled(row_connect, enable_connect);
   uiItemEnumO(row_connect, "ARMATURE_OT_parent_set", nullptr, ICON_PARENT_BONE, "type", ARM_PAR_CONNECT);
-=======
-  uiItemEnumO(row_offset, "ARMATURE_OT_parent_set", nullptr, ICON_NONE, "type", ARM_PAR_OFFSET);
-
-  uiLayout *row_connect = uiLayoutRow(layout, false);
-  uiLayoutSetEnabled(row_connect, enable_connect);
-  uiItemEnumO(row_connect, "ARMATURE_OT_parent_set", nullptr, ICON_NONE, "type", ARM_PAR_CONNECT);
->>>>>>> 07b4d27c
 
   UI_popup_menu_end(C, pup);
 
@@ -1050,25 +1042,16 @@
 
   uiLayout *row_clear = uiLayoutRow(layout, false);
   uiLayoutSetEnabled(row_clear, enable_clear);
-<<<<<<< HEAD
   uiItemEnumO(row_clear, "ARMATURE_OT_parent_clear", nullptr, ICON_CLEAR, "type", ARM_PAR_CLEAR);
-
-  uiLayout *row_disconnect = uiLayoutRow(layout, false);
-  uiLayoutSetEnabled(row_disconnect, enable_disconnect);
-  uiItemEnumO(
-      row_disconnect, "ARMATURE_OT_parent_clear", nullptr, ICON_PARENT_CLEAR, "type", ARM_PAR_CLEAR_DISCONNECT);
-=======
-  uiItemEnumO(row_clear, "ARMATURE_OT_parent_clear", nullptr, ICON_NONE, "type", ARM_PAR_CLEAR);
 
   uiLayout *row_disconnect = uiLayoutRow(layout, false);
   uiLayoutSetEnabled(row_disconnect, enable_disconnect);
   uiItemEnumO(row_disconnect,
               "ARMATURE_OT_parent_clear",
               nullptr,
-              ICON_NONE,
+              ICON_PARENT_CLEAR,
               "type",
               ARM_PAR_CLEAR_DISCONNECT);
->>>>>>> 07b4d27c
 
   UI_popup_menu_end(C, pup);
 
