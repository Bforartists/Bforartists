--- conflicted
+++ resolved
@@ -1054,17 +1054,8 @@
                                                    const bool is_move_operation)
 {
   if (is_move_operation) {
-<<<<<<< HEAD
-    uiItemIntO(layout,
-               bcoll->name,
-               ICON_GROUP_BONE, /*BFA*/
-               "ARMATURE_OT_move_to_collection",
-               "collection_index",
-               bcoll_index);
-=======
-    PointerRNA op_ptr = layout->op("ARMATURE_OT_move_to_collection", bcoll->name, ICON_NONE);
+    PointerRNA op_ptr = layout->op("ARMATURE_OT_move_to_collection", bcoll->name, ICON_GROUP_BONE); /*BFA*/
     RNA_int_set(&op_ptr, "collection_index", bcoll_index);
->>>>>>> 8b918866
     return;
   }
 
@@ -1149,11 +1140,7 @@
 
     if (blender::animrig::bonecoll_has_children(bcoll)) {
       layout->menu_fn(bcoll->name,
-<<<<<<< HEAD
                       ICON_COLLECTION_BONE_ADD, /*BFA*/
-=======
-                      ICON_NONE,
->>>>>>> 8b918866
                       move_to_collection_menu_create,
                       menu_custom_data_encode(index, is_move_operation));
     }
