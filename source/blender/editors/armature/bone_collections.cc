--- conflicted
+++ resolved
@@ -1070,11 +1070,7 @@
   uiLayoutSetOperatorContext(layout, WM_OP_INVOKE_DEFAULT);
   uiItemIntO(layout,
              "New Bone Collection",
-<<<<<<< HEAD
-             ICON_ADD, /*BFA*/
-=======
              ICON_ADD,
->>>>>>> bc5c1cce
              is_move_operation ? "ARMATURE_OT_move_to_collection" :
                                  "ARMATURE_OT_assign_to_collection",
              "collection_index",
