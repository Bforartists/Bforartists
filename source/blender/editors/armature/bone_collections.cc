--- conflicted
+++ resolved
@@ -1030,30 +1030,10 @@
  * (Sybren) wanted to avoid. */
 static void *menu_custom_data_encode(const int bcoll_index, const bool is_move_operation)
 {
-<<<<<<< HEAD
-  EnumPropertyItem item_tmp = {0};
-  bArmature *arm = static_cast<bArmature *>(ob->data);
-
-  for (int bcoll_index = 0; bcoll_index < arm->collection_array_num; bcoll_index++) {
-    BoneCollection *bcoll = arm->collection_array[bcoll_index];
-    if (!ANIM_armature_bonecoll_is_editable(arm, bcoll)) {
-      /* Skip bone collections that cannot be assigned to because they're
-       * linked and thus uneditable. If there is a way to still show these, but in a disabled
-       * state, that would be preferred. */
-      continue;
-    }
-    item_tmp.identifier = bcoll->name;
-    item_tmp.name = bcoll->name;
-    item_tmp.icon = ICON_GROUP_BONE;
-    item_tmp.value = bcoll_index;
-    RNA_enum_item_add(item, totitem, &item_tmp);
-  }
-=======
   /* Add 1 to the index, so that it's never negative (it can be -1 to indicate 'all roots'). */
   const uintptr_t index_and_move_bit = ((bcoll_index + 1) << 1) | (is_move_operation << 0);
   return reinterpret_cast<void *>(index_and_move_bit);
 }
->>>>>>> 57cb0fbc
 
 /**
  * Decode the `void*` back into a bone collection index and a boolean `is_move_operation`.
@@ -1082,7 +1062,7 @@
   if (is_move_operation) {
     uiItemIntO(layout,
                bcoll->name,
-               ICON_NONE,
+               ICON_GROUP_BONE,
                "ARMATURE_OT_move_to_collection",
                "collection_index",
                bcoll_index);
@@ -1101,28 +1081,6 @@
   }
 }
 
-<<<<<<< HEAD
-  EnumPropertyItem *item = nullptr;
-  int totitem = 0;
-
-  /* New Collection. */
-  EnumPropertyItem item_tmp = {0};
-  item_tmp.identifier = "__NEW__";
-  item_tmp.name = CTX_IFACE_(BLT_I18NCONTEXT_OPERATOR_DEFAULT, "New Collection");
-  item_tmp.icon = ICON_ADD;
-  item_tmp.value = -1;
-  RNA_enum_item_add(&item, &totitem, &item_tmp);
-  RNA_enum_item_add_separator(&item, &totitem);
-  
-  switch (ob->mode) {
-    case OB_MODE_POSE: {
-      Object *obpose = ED_pose_object_from_context(C);
-      if (!obpose) {
-        return nullptr;
-      }
-      bone_collection_enum_itemf_for_object(obpose, &item, &totitem);
-      break;
-=======
 /**
  * Add menu items to the layout, for a set of bone collections.
  *
@@ -1181,21 +1139,16 @@
     if (blender::animrig::bonecoll_has_children(bcoll)) {
       uiItemMenuF(layout,
                   bcoll->name,
-                  ICON_NONE,
+                  ICON_ADD,
                   move_to_collection_menu_create,
                   menu_custom_data_encode(index, is_move_operation));
     }
     else {
       menu_add_item_for_move_assign_unassign(layout, arm, bcoll, index, is_move_operation);
->>>>>>> 57cb0fbc
     }
   }
 }
 
-<<<<<<< HEAD
-  RNA_enum_item_end(&item, &totitem);
-  *r_free = true;
-=======
 static int move_to_collection_regular_invoke(bContext *C, wmOperator *op)
 {
   const char *title = CTX_IFACE_(op->type->translation_context, op->type->name);
@@ -1206,7 +1159,6 @@
   move_to_collection_menu_create(C, layout, menu_custom_data_encode(-1, is_move_operation));
 
   UI_popup_menu_end(C, pup);
->>>>>>> 57cb0fbc
 
   return OPERATOR_INTERFACE;
 }
