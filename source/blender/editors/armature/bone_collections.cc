--- conflicted
+++ resolved
@@ -132,7 +132,9 @@
   ot->name = "Add Bone Collection";
   ot->idname = "ARMATURE_OT_collection_add";
   /* BFA - Tooltip*/
-  ot->description = "Add a new bone collection\nTo create a child collection, click and drag an existing collection onto a parent collection";
+  ot->description =
+      "Add a new bone collection\nTo create a child collection, click and drag an existing "
+      "collection onto a parent collection";
 
   /* API callbacks. */
   ot->exec = bone_collection_add_exec;
@@ -1066,7 +1068,8 @@
 
 static int icon_for_bone_collection(const bool collection_contains_active_bone)
 {
-  return collection_contains_active_bone ? ICON_COLLECTION_BONE_REMOVE : ICON_COLLECTION_BONE_ADD; /*BFA*/
+  return collection_contains_active_bone ? ICON_COLLECTION_BONE_REMOVE :
+                                           ICON_COLLECTION_BONE_ADD; /*BFA*/
 }
 
 static void menu_add_item_for_move_assign_unassign(blender::ui::Layout &layout,
@@ -1076,11 +1079,7 @@
                                                    const bool is_move_operation)
 {
   if (is_move_operation) {
-<<<<<<< HEAD
-    PointerRNA op_ptr = layout->op("ARMATURE_OT_move_to_collection", bcoll->name, ICON_GROUP_BONE); /*BFA*/
-=======
-    PointerRNA op_ptr = layout.op("ARMATURE_OT_move_to_collection", bcoll->name, ICON_NONE);
->>>>>>> 7c4620df
+    PointerRNA op_ptr = layout.op("ARMATURE_OT_move_to_collection", bcoll->name, ICON_GROUP_BONE);
     RNA_int_set(&op_ptr, "collection_index", bcoll_index);
     return;
   }
