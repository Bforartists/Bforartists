--- conflicted
+++ resolved
@@ -261,13 +261,8 @@
 	/* identifiers */
 	ot->name = "Select Connected";
 	ot->idname = "ARMATURE_OT_select_linked";
-<<<<<<< HEAD
 	ot->description = "Select Connected\nSelect bones that are connected with the bone under the mouse\nHOTKEY ONLY TOOL! Move the mouse over the armature, then press the hotkey";
-	
-=======
-	ot->description = "Select bones related to selected ones by parent/child relationships";
-
->>>>>>> f10d37f2
+
 	/* api callbacks */
 	/* leave 'exec' unset */
 	ot->invoke = armature_select_linked_invoke;
@@ -654,13 +649,8 @@
 	/* identifiers */
 	ot->name = "(De)select All";
 	ot->idname = "ARMATURE_OT_select_all";
-<<<<<<< HEAD
 	ot->description = "(De)select All\nToggle selection status of all bones";
-	
-=======
-	ot->description = "Toggle selection status of all bones";
-
->>>>>>> f10d37f2
+
 	/* api callbacks */
 	ot->exec = armature_de_select_all_exec;
 	ot->poll = ED_operator_editarmature;
@@ -1176,13 +1166,8 @@
 	/* identifiers */
 	ot->name = "Select Hierarchy";
 	ot->idname = "ARMATURE_OT_select_hierarchy";
-<<<<<<< HEAD
 	ot->description = "Select Hierarchy\nSelect immediate parent/children of selected bones";
-	
-=======
-	ot->description = "Select immediate parent/children of selected bones";
-
->>>>>>> f10d37f2
+
 	/* api callbacks */
 	ot->exec = armature_select_hierarchy_exec;
 	ot->poll = ED_operator_editarmature;
