--- conflicted
+++ resolved
@@ -361,17 +361,12 @@
 
 void ARMATURE_OT_select_linked(wmOperatorType *ot)
 {
-<<<<<<< HEAD
-	/* identifiers */
-	ot->name = "Select Connected";
-	ot->idname = "ARMATURE_OT_select_linked";
-	ot->description = "Select Connected\nSelect bones that are connected with the bone under the mouse\nHOTKEY ONLY TOOL! Move the mouse over the armature, then press the hotkey";
-=======
   /* identifiers */
   ot->name = "Select Connected";
   ot->idname = "ARMATURE_OT_select_linked";
-  ot->description = "Select bones related to selected ones by parent/child relationships";
->>>>>>> 863eeca1
+  ot->description =
+      "Select Connected\nSelect bones that are connected with the bone under the mouse\nHOTKEY "
+      "ONLY TOOL! Move the mouse over the armature, then press the hotkey";
 
   /* api callbacks */
   /* leave 'exec' unset */
@@ -414,7 +409,7 @@
   };
 
   /* find the bone after the current active bone, so as to bump up its chances in selection.
-   * this way overlapping bones will cycle selection state as with objects. */
+	 * this way overlapping bones will cycle selection state as with objects. */
   EditBone *ebone_next_act = ((bArmature *)vc->obedit->data)->act_edbone;
   {
     bArmature *arm = (bArmature *)vc->obedit->data;
@@ -1018,17 +1013,10 @@
 
 void ARMATURE_OT_select_all(wmOperatorType *ot)
 {
-<<<<<<< HEAD
-	/* identifiers */
-	ot->name = "(De)select All";
-	ot->idname = "ARMATURE_OT_select_all";
-	ot->description = "(De)select All\nToggle selection status of all bones";
-=======
   /* identifiers */
   ot->name = "(De)select All";
   ot->idname = "ARMATURE_OT_select_all";
-  ot->description = "Toggle selection status of all bones";
->>>>>>> 863eeca1
+  ot->description = "(De)select All\nToggle selection status of all bones";
 
   /* api callbacks */
   ot->exec = armature_de_select_all_exec;
@@ -1144,17 +1132,10 @@
 
 void ARMATURE_OT_select_more(wmOperatorType *ot)
 {
-<<<<<<< HEAD
-	/* identifiers */
-	ot->name = "Select More";
-	ot->idname = "ARMATURE_OT_select_more";
-	ot->description = "Select More\nSelect those bones connected to the initial selection";
-=======
   /* identifiers */
   ot->name = "Select More";
   ot->idname = "ARMATURE_OT_select_more";
-  ot->description = "Select those bones connected to the initial selection";
->>>>>>> 863eeca1
+  ot->description = "Select More\nSelect those bones connected to the initial selection";
 
   /* api callbacks */
   ot->exec = armature_de_select_more_exec;
@@ -1181,17 +1162,10 @@
 
 void ARMATURE_OT_select_less(wmOperatorType *ot)
 {
-<<<<<<< HEAD
-	/* identifiers */
-	ot->name = "Select Less";
-	ot->idname = "ARMATURE_OT_select_less";
-	ot->description = "Select Less\nDeselect those bones at the boundary of each selection region";
-=======
   /* identifiers */
   ot->name = "Select Less";
   ot->idname = "ARMATURE_OT_select_less";
-  ot->description = "Deselect those bones at the boundary of each selection region";
->>>>>>> 863eeca1
+  ot->description = "Select Less\nDeselect those bones at the boundary of each selection region";
 
   /* api callbacks */
   ot->exec = armature_de_select_less_exec;
@@ -1575,24 +1549,6 @@
 
 void ARMATURE_OT_select_similar(wmOperatorType *ot)
 {
-<<<<<<< HEAD
-	/* identifiers */
-	ot->name = "Select Similar";
-	ot->idname = "ARMATURE_OT_select_similar";
-
-	/* callback functions */
-	ot->invoke = WM_menu_invoke;
-	ot->exec = armature_select_similar_exec;
-	ot->poll = ED_operator_editarmature;
-	ot->description = "Select Similar\nSelect similar bones by property types";
-
-	/* flags */
-	ot->flag = OPTYPE_REGISTER | OPTYPE_UNDO;
-
-	/* properties */
-	ot->prop = RNA_def_enum(ot->srna, "type", prop_similar_types, SIMEDBONE_LENGTH, "Type", "");
-	RNA_def_float(ot->srna, "threshold", 0.1f, 0.0f, 1.0f, "Threshold", "", 0.0f, 1.0f);
-=======
   /* identifiers */
   ot->name = "Select Similar";
   ot->idname = "ARMATURE_OT_select_similar";
@@ -1601,7 +1557,7 @@
   ot->invoke = WM_menu_invoke;
   ot->exec = armature_select_similar_exec;
   ot->poll = ED_operator_editarmature;
-  ot->description = "Select similar bones by property types";
+  ot->description = "Select Similar\nSelect similar bones by property types";
 
   /* flags */
   ot->flag = OPTYPE_REGISTER | OPTYPE_UNDO;
@@ -1609,7 +1565,6 @@
   /* properties */
   ot->prop = RNA_def_enum(ot->srna, "type", prop_similar_types, SIMEDBONE_LENGTH, "Type", "");
   RNA_def_float(ot->srna, "threshold", 0.1f, 0.0f, 1.0f, "Threshold", "", 0.0f, 1.0f);
->>>>>>> 863eeca1
 }
 
 /* ********************* select hierarchy operator ************** */
@@ -1692,30 +1647,6 @@
 
 void ARMATURE_OT_select_hierarchy(wmOperatorType *ot)
 {
-<<<<<<< HEAD
-	static const EnumPropertyItem direction_items[] = {
-		{BONE_SELECT_PARENT, "PARENT", 0, "Select Parent", ""},
-		{BONE_SELECT_CHILD, "CHILD", 0, "Select Child", ""},
-		{0, NULL, 0, NULL, NULL},
-	};
-
-	/* identifiers */
-	ot->name = "Select Hierarchy";
-	ot->idname = "ARMATURE_OT_select_hierarchy";
-	ot->description = "Select Hierarchy\nSelect immediate parent/children of selected bones";
-
-	/* api callbacks */
-	ot->exec = armature_select_hierarchy_exec;
-	ot->poll = ED_operator_editarmature;
-
-	/* flags */
-	ot->flag = OPTYPE_REGISTER | OPTYPE_UNDO;
-
-	/* props */
-	RNA_def_enum(ot->srna, "direction", direction_items,
-	             BONE_SELECT_PARENT, "Direction", "");
-	RNA_def_boolean(ot->srna, "extend", false, "Extend", "Extend the selection");
-=======
   static const EnumPropertyItem direction_items[] = {
       {BONE_SELECT_PARENT, "PARENT", 0, "Select Parent", ""},
       {BONE_SELECT_CHILD, "CHILD", 0, "Select Child", ""},
@@ -1725,7 +1656,7 @@
   /* identifiers */
   ot->name = "Select Hierarchy";
   ot->idname = "ARMATURE_OT_select_hierarchy";
-  ot->description = "Select immediate parent/children of selected bones";
+  ot->description = "Select Hierarchy\nSelect immediate parent/children of selected bones";
 
   /* api callbacks */
   ot->exec = armature_select_hierarchy_exec;
@@ -1737,7 +1668,6 @@
   /* props */
   RNA_def_enum(ot->srna, "direction", direction_items, BONE_SELECT_PARENT, "Direction", "");
   RNA_def_boolean(ot->srna, "extend", false, "Extend", "Extend the selection");
->>>>>>> 863eeca1
 }
 
 /****************** Mirror Select ****************/
@@ -1804,27 +1734,10 @@
 
 void ARMATURE_OT_select_mirror(wmOperatorType *ot)
 {
-<<<<<<< HEAD
-	/* identifiers */
-	ot->name = "Flip Active/Selected Bone";
-	ot->idname = "ARMATURE_OT_select_mirror";
-	ot->description = "Flip Active/Selected Bone\nMirror the bone selection";
-
-	/* api callbacks */
-	ot->exec = armature_select_mirror_exec;
-	ot->poll = ED_operator_editarmature;
-
-	/* flags */
-	ot->flag = OPTYPE_REGISTER | OPTYPE_UNDO;
-
-	/* properties */
-	RNA_def_boolean(ot->srna, "only_active", false, "Active Only", "Only operate on the active bone");
-	RNA_def_boolean(ot->srna, "extend", false, "Extend", "Extend the selection");
-=======
   /* identifiers */
   ot->name = "Flip Active/Selected Bone";
   ot->idname = "ARMATURE_OT_select_mirror";
-  ot->description = "Mirror the bone selection";
+  ot->description = "Flip Active/Selected Bone\nMirror the bone selection";
 
   /* api callbacks */
   ot->exec = armature_select_mirror_exec;
@@ -1837,7 +1750,6 @@
   RNA_def_boolean(
       ot->srna, "only_active", false, "Active Only", "Only operate on the active bone");
   RNA_def_boolean(ot->srna, "extend", false, "Extend", "Extend the selection");
->>>>>>> 863eeca1
 }
 
 /****************** Select Path ****************/
@@ -1949,17 +1861,10 @@
 
 void ARMATURE_OT_shortest_path_pick(wmOperatorType *ot)
 {
-<<<<<<< HEAD
-	/* identifiers */
-	ot->name = "Pick Shortest Path";
-	ot->idname = "ARMATURE_OT_shortest_path_pick";
-	ot->description = "Pick Shortest Path\nSelect shortest path between two bones";
-=======
   /* identifiers */
   ot->name = "Pick Shortest Path";
   ot->idname = "ARMATURE_OT_shortest_path_pick";
-  ot->description = "Select shortest path between two bones";
->>>>>>> 863eeca1
+  ot->description = "Pick Shortest Path\nSelect shortest path between two bones";
 
   /* api callbacks */
   ot->invoke = armature_shortest_path_pick_invoke;
