--- conflicted
+++ resolved
@@ -53,16 +53,10 @@
 using blender::Span;
 using blender::Vector;
 
-<<<<<<< HEAD
 #include "UI_interface.hh" /*bfa - include UI stuff to get the icons in the grouped enum displayed*/
 #include "UI_resources.hh" /*bfa - include UI stuff to get the icons in the grouped enum displayed*/
 
-/* utility macros for storing a temp int in the bone (selection flag) */
-#define PBONE_PREV_FLAG_GET(pchan) ((void)0, POINTER_AS_INT((pchan)->temp))
-#define PBONE_PREV_FLAG_SET(pchan, val) ((pchan)->temp = POINTER_FROM_INT(val))
-
-=======
->>>>>>> 23ecec41
+
 /* ***************** Pose Select Utilities ********************* */
 
 /* NOTE: SEL_TOGGLE is assumed to have already been handled! */
