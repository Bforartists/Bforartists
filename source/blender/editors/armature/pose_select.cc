--- conflicted
+++ resolved
@@ -1090,23 +1090,9 @@
 {
   /*bfa - added icons. see header, includes. UI_interface.h and UI_resources.h*/
   static const EnumPropertyItem prop_select_grouped_types[] = {
-<<<<<<< HEAD
-      {POSE_SEL_SAME_COLLECTION, "COLLECTION", ICON_OUTLINER_COLLECTION, "Collection", "Same collections as the active bone"},
-      {POSE_SEL_SAME_COLOR, "COLOR", ICON_COLOR, "Color", "Same color as the active bone"},
-      {POSE_SEL_SAME_KEYINGSET, "KEYINGSET", ICON_KEYINGSET, "Keying Set",  "All bones affected by the active Keying Set"},
-=======
-      {int(SelectRelatedMode::SAME_COLLECTION),
-       "COLLECTION",
-       0,
-       "Collection",
-       "Same collections as the active bone"},
-      {int(SelectRelatedMode::SAME_COLOR), "COLOR", 0, "Color", "Same color as the active bone"},
-      {int(SelectRelatedMode::SAME_KEYINGSET),
-       "KEYINGSET",
-       0,
-       "Keying Set",
-       "All bones affected by active Keying Set"},
->>>>>>> 1e884c7d
+      {int(SelectRelatedMode::SAME_COLLECTION), "COLLECTION", ICON_OUTLINER_COLLECTION, "Collection", "Same collections as the active bone"},
+      {int(SelectRelatedMode::SAME_COLOR), "COLOR", ICON_COLOR, "Color", "Same color as the active bone"},
+      {int(SelectRelatedMode::SAME_KEYINGSET), "KEYINGSET", ICON_KEYINGSET, "Keying Set", "All bones affected by active Keying Set"},
       {0, nullptr, 0, nullptr, nullptr},
   };
 
