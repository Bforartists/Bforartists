--- conflicted
+++ resolved
@@ -151,67 +151,39 @@
 
 void ED_operatormacros_armature(void)
 {
-<<<<<<< HEAD
-	wmOperatorType *ot;
-	wmOperatorTypeMacro *otmacro;
-
-	ot = WM_operatortype_append_macro("ARMATURE_OT_duplicate_move", "Duplicate",
-	                                  "Duplicate\nMake copies of the selected bones within the same armature and move them",
-	                                  OPTYPE_UNDO | OPTYPE_REGISTER);
-	WM_operatortype_macro_define(ot, "ARMATURE_OT_duplicate");
-	otmacro = WM_operatortype_macro_define(ot, "TRANSFORM_OT_translate");
-	RNA_enum_set(otmacro->ptr, "proportional", 0);
-
-	ot = WM_operatortype_append_macro("ARMATURE_OT_extrude_move", "Extrude",
-	                                  "Extrude\nCreate new bones from the selected joints and move them",
-	                                  OPTYPE_UNDO | OPTYPE_REGISTER);
-	otmacro = WM_operatortype_macro_define(ot, "ARMATURE_OT_extrude");
-	RNA_boolean_set(otmacro->ptr, "forked", false);
-	otmacro = WM_operatortype_macro_define(ot, "TRANSFORM_OT_translate");
-	RNA_enum_set(otmacro->ptr, "proportional", 0);
-
-	/* XXX would it be nicer to just be able to have standard extrude_move, but set the forked property separate?
-	 * that would require fixing a properties bug 19733 */
-	ot = WM_operatortype_append_macro("ARMATURE_OT_extrude_forked", "Extrude Forked",
-	                                  "Extrude Forked\nCreate new bones from the selected joints and move them",
-	                                  OPTYPE_UNDO | OPTYPE_REGISTER);
-	otmacro = WM_operatortype_macro_define(ot, "ARMATURE_OT_extrude");
-	RNA_boolean_set(otmacro->ptr, "forked", true);
-	otmacro = WM_operatortype_macro_define(ot, "TRANSFORM_OT_translate");
-	RNA_enum_set(otmacro->ptr, "proportional", 0);
-=======
   wmOperatorType *ot;
   wmOperatorTypeMacro *otmacro;
 
   ot = WM_operatortype_append_macro(
       "ARMATURE_OT_duplicate_move",
       "Duplicate",
-      "Make copies of the selected bones within the same armature and move them",
+      "Duplicate\nMake copies of the selected bones within the same armature and move them",
       OPTYPE_UNDO | OPTYPE_REGISTER);
   WM_operatortype_macro_define(ot, "ARMATURE_OT_duplicate");
   otmacro = WM_operatortype_macro_define(ot, "TRANSFORM_OT_translate");
   RNA_enum_set(otmacro->ptr, "proportional", 0);
 
-  ot = WM_operatortype_append_macro("ARMATURE_OT_extrude_move",
-                                    "Extrude",
-                                    "Create new bones from the selected joints and move them",
-                                    OPTYPE_UNDO | OPTYPE_REGISTER);
+  ot = WM_operatortype_append_macro(
+      "ARMATURE_OT_extrude_move",
+      "Extrude",
+      "Extrude\nCreate new bones from the selected joints and move them",
+      OPTYPE_UNDO | OPTYPE_REGISTER);
   otmacro = WM_operatortype_macro_define(ot, "ARMATURE_OT_extrude");
   RNA_boolean_set(otmacro->ptr, "forked", false);
   otmacro = WM_operatortype_macro_define(ot, "TRANSFORM_OT_translate");
   RNA_enum_set(otmacro->ptr, "proportional", 0);
 
   /* XXX would it be nicer to just be able to have standard extrude_move, but set the forked property separate?
-   * that would require fixing a properties bug 19733 */
-  ot = WM_operatortype_append_macro("ARMATURE_OT_extrude_forked",
-                                    "Extrude Forked",
-                                    "Create new bones from the selected joints and move them",
-                                    OPTYPE_UNDO | OPTYPE_REGISTER);
+	 * that would require fixing a properties bug 19733 */
+  ot = WM_operatortype_append_macro(
+      "ARMATURE_OT_extrude_forked",
+      "Extrude Forked",
+      "Extrude Forked\nCreate new bones from the selected joints and move them",
+      OPTYPE_UNDO | OPTYPE_REGISTER);
   otmacro = WM_operatortype_macro_define(ot, "ARMATURE_OT_extrude");
   RNA_boolean_set(otmacro->ptr, "forked", true);
   otmacro = WM_operatortype_macro_define(ot, "TRANSFORM_OT_translate");
   RNA_enum_set(otmacro->ptr, "proportional", 0);
->>>>>>> d301d80d
 }
 
 void ED_keymap_armature(wmKeyConfig *keyconf)
