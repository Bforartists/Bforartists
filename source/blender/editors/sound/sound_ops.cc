/* SPDX-FileCopyrightText: 2007 Blender Authors
 *
 * SPDX-License-Identifier: GPL-2.0-or-later */

/** \file
 * \ingroup edsnd
 */

#include <cstddef>
#include <cstdlib>
#include <cstring>

#include "MEM_guardedalloc.h"

#include "BLI_path_utils.hh"
#include "BLI_string.h"
#include "BLI_utildefines.h"

#include "DNA_scene_types.h"
#include "DNA_sequence_types.h"
#include "DNA_sound_types.h"
#include "DNA_space_types.h"

#include "BKE_context.hh"
#include "BKE_fcurve.hh"
#include "BKE_global.hh"
#include "BKE_lib_id.hh"
#include "BKE_library.hh"
#include "BKE_main.hh"
#include "BKE_packedFile.hh"
#include "BKE_report.hh"
#include "BKE_scene.hh"
#include "BKE_sound.h"

#include "RNA_access.hh"
#include "RNA_define.hh"
#include "RNA_enum_types.hh"
#include "RNA_prototypes.hh"

#include "SEQ_iterator.hh"

#include "UI_interface.hh"

#include "WM_api.hh"
#include "WM_types.hh"

#ifdef WITH_AUDASPACE
#  include <AUD_Special.h>
#endif

#include "DEG_depsgraph_query.hh"

#include "ED_sound.hh"
#include "ED_util.hh"

/******************** open sound operator ********************/

static void sound_open_cancel(bContext * /*C*/, wmOperator *op)
{
  MEM_delete(static_cast<PropertyPointerRNA *>(op->customdata));
  op->customdata = nullptr;
}

static void sound_open_init(bContext *C, wmOperator *op)
{
  PropertyPointerRNA *pprop;

<<<<<<< HEAD
  op->customdata = pprop = MEM_new<PropertyPointerRNA>(__func__);
=======
  op->customdata = pprop = MEM_new<PropertyPointerRNA>("OpenPropertyPointerRNA");
>>>>>>> 5a8f0bbc
  UI_context_active_but_prop_get_templateID(C, &pprop->ptr, &pprop->prop);
}

#ifdef WITH_AUDASPACE
static int sound_open_exec(bContext *C, wmOperator *op)
{
  char filepath[FILE_MAX];
  bSound *sound;
  PropertyPointerRNA *pprop;
  Main *bmain = CTX_data_main(C);

  RNA_string_get(op->ptr, "filepath", filepath);
  sound = BKE_sound_new_file(bmain, filepath);

  if (!op->customdata) {
    sound_open_init(C, op);
  }

  if (RNA_boolean_get(op->ptr, "mono")) {
    sound->flags |= SOUND_FLAGS_MONO;
  }

  if (RNA_boolean_get(op->ptr, "cache")) {
    sound->flags |= SOUND_FLAGS_CACHING;
  }

  /* hook into UI */
  pprop = static_cast<PropertyPointerRNA *>(op->customdata);

  if (pprop->prop) {
    /* when creating new ID blocks, use is already 1, but RNA
     * pointer use also increases user, so this compensates it */
    id_us_min(&sound->id);

    PointerRNA idptr = RNA_id_pointer_create(&sound->id);
    RNA_property_pointer_set(&pprop->ptr, pprop->prop, idptr, nullptr);
    RNA_property_update(C, &pprop->ptr, pprop->prop);
  }

  DEG_relations_tag_update(bmain);

<<<<<<< HEAD
  MEM_delete(pprop);
=======
  MEM_delete(static_cast<PropertyPointerRNA *>(op->customdata));
>>>>>>> 5a8f0bbc
  return OPERATOR_FINISHED;
}

#else /* WITH_AUDASPACE */

static int sound_open_exec(bContext * /*C*/, wmOperator *op)
{
  BKE_report(op->reports, RPT_ERROR, "Compiled without sound support");

  return OPERATOR_CANCELLED;
}

#endif

static int sound_open_invoke(bContext *C, wmOperator *op, const wmEvent *event)
{
  if (RNA_struct_property_is_set(op->ptr, "filepath")) {
    return sound_open_exec(C, op);
  }

  sound_open_init(C, op);

  return WM_operator_filesel(C, op, event);
}

static void SOUND_OT_open(wmOperatorType *ot)
{
  /* identifiers */
  ot->name = "Open Sound";
  ot->description = "Load a sound file";
  ot->idname = "SOUND_OT_open";

  /* api callbacks */
  ot->exec = sound_open_exec;
  ot->invoke = sound_open_invoke;
  ot->cancel = sound_open_cancel;

  /* flags */
  ot->flag = OPTYPE_REGISTER | OPTYPE_UNDO;

  /* properties */
  WM_operator_properties_filesel(ot,
                                 FILE_TYPE_FOLDER | FILE_TYPE_SOUND | FILE_TYPE_MOVIE,
                                 FILE_SPECIAL,
                                 FILE_OPENFILE,
                                 WM_FILESEL_FILEPATH | WM_FILESEL_RELPATH,
                                 FILE_DEFAULTDISPLAY,
                                 FILE_SORT_DEFAULT);
  RNA_def_boolean(ot->srna, "cache", false, "Cache", "Cache the sound in memory");
  RNA_def_boolean(ot->srna, "mono", false, "Mono", "Merge all the sound's channels into one");
}

static void SOUND_OT_open_mono(wmOperatorType *ot)
{
  /* identifiers */
  ot->name = "Open Sound Mono";
  ot->description = "Load a sound file as mono";
  ot->idname = "SOUND_OT_open_mono";

  /* api callbacks */
  ot->exec = sound_open_exec;
  ot->invoke = sound_open_invoke;
  ot->cancel = sound_open_cancel;

  /* flags */
  ot->flag = OPTYPE_REGISTER | OPTYPE_UNDO;

  /* properties */
  WM_operator_properties_filesel(ot,
                                 FILE_TYPE_FOLDER | FILE_TYPE_SOUND | FILE_TYPE_MOVIE,
                                 FILE_SPECIAL,
                                 FILE_OPENFILE,
                                 WM_FILESEL_FILEPATH | WM_FILESEL_RELPATH,
                                 FILE_DEFAULTDISPLAY,
                                 FILE_SORT_DEFAULT);
  RNA_def_boolean(ot->srna, "cache", false, "Cache", "Cache the sound in memory");
  RNA_def_boolean(ot->srna, "mono", true, "Mono", "Mixdown the sound to mono");
}

/* ******************************************************* */

static void sound_update_animation_flags(Scene *scene);

static bool sound_update_animation_flags_fn(Strip *strip, void *user_data)
{
  const FCurve *fcu;
  Scene *scene = (Scene *)user_data;
  bool driven;

  fcu = id_data_find_fcurve(&scene->id, strip, &RNA_Strip, "volume", 0, &driven);
  if (fcu || driven) {
    strip->flag |= SEQ_AUDIO_VOLUME_ANIMATED;
  }
  else {
    strip->flag &= ~SEQ_AUDIO_VOLUME_ANIMATED;
  }

  fcu = id_data_find_fcurve(&scene->id, strip, &RNA_Strip, "pitch", 0, &driven);
  if (fcu || driven) {
    strip->flag |= SEQ_AUDIO_PITCH_ANIMATED;
  }
  else {
    strip->flag &= ~SEQ_AUDIO_PITCH_ANIMATED;
  }

  fcu = id_data_find_fcurve(&scene->id, strip, &RNA_Strip, "pan", 0, &driven);
  if (fcu || driven) {
    strip->flag |= SEQ_AUDIO_PAN_ANIMATED;
  }
  else {
    strip->flag &= ~SEQ_AUDIO_PAN_ANIMATED;
  }

  if (strip->type == STRIP_TYPE_SCENE) {
    /* TODO(sergey): For now we do manual recursion into the scene strips,
     * but perhaps it should be covered by recursive_apply?
     */
    sound_update_animation_flags(strip->scene);
  }

  return true;
}

static void sound_update_animation_flags(Scene *scene)
{
  const FCurve *fcu;
  bool driven;

  if (scene->id.tag & ID_TAG_DOIT) {
    return;
  }
  scene->id.tag |= ID_TAG_DOIT;

  if (scene->ed != nullptr) {
    SEQ_for_each_callback(&scene->ed->seqbase, sound_update_animation_flags_fn, scene);
  }

  fcu = id_data_find_fcurve(&scene->id, scene, &RNA_Scene, "audio_volume", 0, &driven);
  if (fcu || driven) {
    scene->audio.flag |= AUDIO_VOLUME_ANIMATED;
  }
  else {
    scene->audio.flag &= ~AUDIO_VOLUME_ANIMATED;
  }
}

static int sound_update_animation_flags_exec(bContext *C, wmOperator * /*op*/)
{
  Scene *scene = CTX_data_scene(C);

  BKE_main_id_tag_idcode(CTX_data_main(C), ID_SCE, ID_TAG_DOIT, false);
  sound_update_animation_flags(CTX_data_scene(C));
  DEG_id_tag_update(&scene->id, ID_RECALC_SEQUENCER_STRIPS);
  return OPERATOR_FINISHED;
}

static void SOUND_OT_update_animation_flags(wmOperatorType *ot)
{
  /*
   * This operator is needed to set a correct state of the sound animation
   * System. Unfortunately there's no really correct place to call the exec
   * function, that's why I made it an operator that's only visible in the
   * search menu. Apart from that the bake animation operator calls it too.
   */

  /* identifiers */
  ot->name = "Update Animation";
  ot->description = "Update animation flags";
  ot->idname = "SOUND_OT_update_animation_flags";

  /* api callbacks */
  ot->exec = sound_update_animation_flags_exec;

  /* flags */
  ot->flag = OPTYPE_REGISTER;
}

/* ******************************************************* */

static int sound_bake_animation_exec(bContext *C, wmOperator * /*op*/)
{
  Scene *scene = CTX_data_scene(C);
  /* NOTE: We will be forcefully evaluating dependency graph at every frame, so no need to ensure
   * current scene state is evaluated as it will be lost anyway. */
  Depsgraph *depsgraph = CTX_data_depsgraph_pointer(C);
  int oldfra = scene->r.cfra;
  int cfra;

  sound_update_animation_flags_exec(C, nullptr);

  for (cfra = (scene->r.sfra > 0) ? (scene->r.sfra - 1) : 0; cfra <= scene->r.efra + 1; cfra++) {
    scene->r.cfra = cfra;
    /* Make sure the camera is updated, since it will affect stereo/surround output. */
    BKE_scene_camera_switch_update(scene);
    BKE_scene_graph_update_for_newframe(depsgraph);
  }

  scene->r.cfra = oldfra;
  BKE_scene_graph_update_for_newframe(depsgraph);

  return OPERATOR_FINISHED;
}

static void SOUND_OT_bake_animation(wmOperatorType *ot)
{
  /* identifiers */
  ot->name = "Update Animation Cache";
  ot->description = "Update the audio animation cache";
  ot->idname = "SOUND_OT_bake_animation";

  /* api callbacks */
  ot->exec = sound_bake_animation_exec;

  /* flags */
  ot->flag = OPTYPE_REGISTER;
}

/******************** mixdown operator ********************/

static int sound_mixdown_exec(bContext *C, wmOperator *op)
{
#ifdef WITH_AUDASPACE
  char filepath[FILE_MAX];
  Depsgraph *depsgraph = CTX_data_ensure_evaluated_depsgraph(C);
  Scene *scene_eval = DEG_get_evaluated_scene(depsgraph);
  Main *bmain = CTX_data_main(C);
  int split;

  int bitrate, accuracy;
  AUD_DeviceSpecs specs;
  AUD_Container container;
  AUD_Codec codec;
  int result;
  char error_message[1024] = {'\0'};

  sound_bake_animation_exec(C, op);

  RNA_string_get(op->ptr, "filepath", filepath);
  bitrate = RNA_int_get(op->ptr, "bitrate") * 1000;
  accuracy = RNA_int_get(op->ptr, "accuracy");
  specs.format = AUD_SampleFormat(RNA_enum_get(op->ptr, "format"));
  container = AUD_Container(RNA_enum_get(op->ptr, "container"));
  codec = AUD_Codec(RNA_enum_get(op->ptr, "codec"));
  split = RNA_boolean_get(op->ptr, "split_channels");
  specs.channels = AUD_Channels(RNA_enum_get(op->ptr, "channels"));
  specs.rate = RNA_int_get(op->ptr, "mixrate");

  BLI_path_abs(filepath, BKE_main_blendfile_path(bmain));

  const double fps = double(scene_eval->r.frs_sec) / double(scene_eval->r.frs_sec_base);
  const int start_frame = scene_eval->r.sfra;
  const int end_frame = scene_eval->r.efra;

  if (split) {
    result = AUD_mixdown_per_channel(scene_eval->sound_scene,
                                     start_frame * specs.rate / fps,
                                     (end_frame - start_frame + 1) * specs.rate / fps,
                                     accuracy,
                                     filepath,
                                     specs,
                                     container,
                                     codec,
                                     bitrate,
                                     AUD_RESAMPLE_QUALITY_MEDIUM,
                                     nullptr,
                                     nullptr,
                                     error_message,
                                     sizeof(error_message));
  }
  else {
    result = AUD_mixdown(scene_eval->sound_scene,
                         start_frame * specs.rate / fps,
                         (end_frame - start_frame + 1) * specs.rate / fps,
                         accuracy,
                         filepath,
                         specs,
                         container,
                         codec,
                         bitrate,
                         AUD_RESAMPLE_QUALITY_MEDIUM,
                         nullptr,
                         nullptr,
                         error_message,
                         sizeof(error_message));
  }

  BKE_sound_reset_scene_specs(scene_eval);

  if (!result) {
    BKE_report(op->reports, RPT_ERROR, error_message);
    return OPERATOR_CANCELLED;
  }
#else  /* WITH_AUDASPACE */
  (void)C;
  (void)op;
#endif /* WITH_AUDASPACE */
  return OPERATOR_FINISHED;
}

#ifdef WITH_AUDASPACE
static const EnumPropertyItem container_items[] = {
#  ifdef WITH_FFMPEG
    {AUD_CONTAINER_AAC, "AAC", 0, "AAC", "Advanced Audio Coding"},
    {AUD_CONTAINER_AC3, "AC3", 0, "AC3", "Dolby Digital ATRAC 3"},
#  endif
    {AUD_CONTAINER_FLAC, "FLAC", 0, "FLAC", "Free Lossless Audio Codec"},
#  ifdef WITH_FFMPEG
    {AUD_CONTAINER_MATROSKA, "MATROSKA", 0, "MKV", "Matroska"},
    {AUD_CONTAINER_MP2, "MP2", 0, "MP2", "MPEG-1 Audio Layer II"},
    {AUD_CONTAINER_MP3, "MP3", 0, "MP3", "MPEG-2 Audio Layer III"},
#  endif
    {AUD_CONTAINER_OGG, "OGG", 0, "OGG", "Xiph.Org Ogg Container"},
    {AUD_CONTAINER_WAV, "WAV", 0, "WAV", "Waveform Audio File Format"},
    {0, nullptr, 0, nullptr, nullptr},
};

static const char *snd_ext_sound[] = {
    ".ac3",
    ".flac",
    ".mkv",
    ".mp2",
    ".mp3",
    ".ogg",
    ".wav",
    nullptr,
};

static bool sound_mixdown_check(bContext * /*C*/, wmOperator *op)
{
  AUD_Container container = AUD_Container(RNA_enum_get(op->ptr, "container"));

  const char *extension = nullptr;

  const EnumPropertyItem *item = container_items;
  while (item->identifier != nullptr) {
    if (item->value == container) {
      const char **ext = snd_ext_sound;
      while (*ext != nullptr) {
        if (STREQ(*ext + 1, item->name)) {
          extension = *ext;
          break;
        }

        ext++;
      }
    }
    item++;
  }

  if (extension) {
    PropertyRNA *prop;
    char filepath[FILE_MAX];

    int check;

    prop = RNA_struct_find_property(op->ptr, "filepath");
    RNA_property_string_get(op->ptr, prop, filepath);

    if (BLI_path_extension_check_array(filepath, snd_ext_sound)) {
      check = BLI_path_extension_replace(filepath, FILE_MAX, extension);
    }
    else {
      check = BLI_path_extension_ensure(filepath, FILE_MAX, extension);
    }

    if (!check) {
      return check;
    }

    RNA_property_string_set(op->ptr, prop, filepath);
    return true;
  }

  return false;
}

#endif /* WITH_AUDASPACE */

static int sound_mixdown_invoke(bContext *C, wmOperator *op, const wmEvent *event)
{
  if (RNA_struct_property_is_set(op->ptr, "filepath")) {
    return sound_mixdown_exec(C, op);
  }

  return WM_operator_filesel(C, op, event);
}

#ifdef WITH_AUDASPACE

static bool sound_mixdown_draw_check_prop(PointerRNA * /*ptr*/,
                                          PropertyRNA *prop,
                                          void * /*user_data*/)
{
  const char *prop_id = RNA_property_identifier(prop);
  return !STR_ELEM(prop_id, "filepath", "directory", "filename");
}

static void sound_mixdown_draw(bContext *C, wmOperator *op)
{
  static const EnumPropertyItem pcm_format_items[] = {
      {AUD_FORMAT_U8, "U8", 0, "U8", "8-bit unsigned"},
      {AUD_FORMAT_S16, "S16", 0, "S16", "16-bit signed"},
#  ifdef WITH_SNDFILE
      {AUD_FORMAT_S24, "S24", 0, "S24", "24-bit signed"},
#  endif
      {AUD_FORMAT_S32, "S32", 0, "S32", "32-bit signed"},
      {AUD_FORMAT_FLOAT32, "F32", 0, "F32", "32-bit floating-point"},
      {AUD_FORMAT_FLOAT64, "F64", 0, "F64", "64-bit floating-point"},
      {0, nullptr, 0, nullptr, nullptr},
  };

  static const EnumPropertyItem mp3_format_items[] = {
      {AUD_FORMAT_S16, "S16", 0, "S16", "16-bit signed"},
      {AUD_FORMAT_S32, "S32", 0, "S32", "32-bit signed"},
      {0, nullptr, 0, nullptr, nullptr},
  };

#  ifdef WITH_SNDFILE
  static const EnumPropertyItem flac_format_items[] = {
      {AUD_FORMAT_S16, "S16", 0, "S16", "16-bit signed"},
      {AUD_FORMAT_S24, "S24", 0, "S24", "24-bit signed"},
      {0, nullptr, 0, nullptr, nullptr},
  };
#  endif

  static const EnumPropertyItem all_codec_items[] = {
      {AUD_CODEC_AAC, "AAC", 0, "AAC", "Advanced Audio Coding"},
      {AUD_CODEC_AC3, "AC3", 0, "AC3", "Dolby Digital ATRAC 3"},
      {AUD_CODEC_FLAC, "FLAC", 0, "FLAC", "Free Lossless Audio Codec"},
      {AUD_CODEC_MP2, "MP2", 0, "MP2", "MPEG-1 Audio Layer II"},
      {AUD_CODEC_MP3, "MP3", 0, "MP3", "MPEG-2 Audio Layer III"},
      {AUD_CODEC_PCM, "PCM", 0, "PCM", "Pulse Code Modulation (RAW)"},
      {AUD_CODEC_OPUS, "OPUS", 0, "Opus", "Opus Interactive Audio Codec"},
      {AUD_CODEC_VORBIS, "VORBIS", 0, "Vorbis", "Xiph.Org Vorbis Codec"},
      {0, nullptr, 0, nullptr, nullptr},
  };

  static const EnumPropertyItem ogg_codec_items[] = {
      {AUD_CODEC_FLAC, "FLAC", 0, "FLAC", "Free Lossless Audio Codec"},
      {AUD_CODEC_OPUS, "OPUS", 0, "Opus", "Opus Interactive Audio Codec"},
      {AUD_CODEC_VORBIS, "VORBIS", 0, "Vorbis", "Xiph.Org Vorbis Codec"},
      {0, nullptr, 0, nullptr, nullptr},
  };

  uiLayout *layout = op->layout;
  wmWindowManager *wm = CTX_wm_manager(C);
  PropertyRNA *prop_format;
  PropertyRNA *prop_codec;
  PropertyRNA *prop_bitrate;

  uiLayoutSetPropSep(layout, true);
  uiLayoutSetPropDecorate(layout, false);

  AUD_Container container = AUD_Container(RNA_enum_get(op->ptr, "container"));
  AUD_Codec codec = AUD_Codec(RNA_enum_get(op->ptr, "codec"));

  prop_format = RNA_struct_find_property(op->ptr, "format");
  prop_codec = RNA_struct_find_property(op->ptr, "codec");
  prop_bitrate = RNA_struct_find_property(op->ptr, "bitrate");

  RNA_def_property_clear_flag(prop_bitrate, PROP_HIDDEN);
  RNA_def_property_flag(prop_codec, PROP_HIDDEN);
  RNA_def_property_flag(prop_format, PROP_HIDDEN);

  switch (container) {
    case AUD_CONTAINER_AAC:
      RNA_def_property_enum_items(prop_codec, all_codec_items);
      RNA_enum_set(op->ptr, "codec", AUD_CODEC_AAC);
      RNA_enum_set(op->ptr, "format", AUD_FORMAT_FLOAT32);
      break;
    case AUD_CONTAINER_AC3:
      RNA_def_property_enum_items(prop_codec, all_codec_items);
      RNA_enum_set(op->ptr, "codec", AUD_CODEC_AC3);
      RNA_enum_set(op->ptr, "format", AUD_FORMAT_FLOAT32);
      break;
    case AUD_CONTAINER_FLAC:
      RNA_def_property_flag(prop_bitrate, PROP_HIDDEN);
      RNA_def_property_enum_items(prop_codec, all_codec_items);
      RNA_enum_set(op->ptr, "codec", AUD_CODEC_FLAC);
#  ifdef WITH_SNDFILE
      RNA_def_property_clear_flag(prop_format, PROP_HIDDEN);
      RNA_def_property_enum_items(prop_format, flac_format_items);
#  else
      RNA_enum_set(op->ptr, "format", AUD_FORMAT_S16);
#  endif
      break;
    case AUD_CONTAINER_MATROSKA:
      RNA_def_property_clear_flag(prop_codec, PROP_HIDDEN);
      RNA_def_property_enum_items(prop_codec, all_codec_items);

      switch (codec) {
        case AUD_CODEC_AAC:
          RNA_enum_set(op->ptr, "format", AUD_FORMAT_S16);
          break;
        case AUD_CODEC_AC3:
          RNA_enum_set(op->ptr, "format", AUD_FORMAT_FLOAT32);
          break;
        case AUD_CODEC_FLAC:
          RNA_def_property_flag(prop_bitrate, PROP_HIDDEN);
          RNA_enum_set(op->ptr, "format", AUD_FORMAT_S16);
          break;
        case AUD_CODEC_MP2:
          RNA_enum_set(op->ptr, "format", AUD_FORMAT_S16);
          break;
        case AUD_CODEC_MP3:
          RNA_def_property_enum_items(prop_format, mp3_format_items);
          RNA_def_property_clear_flag(prop_format, PROP_HIDDEN);
          break;
        case AUD_CODEC_PCM:
          RNA_def_property_flag(prop_bitrate, PROP_HIDDEN);
          RNA_def_property_enum_items(prop_format, pcm_format_items);
          RNA_def_property_clear_flag(prop_format, PROP_HIDDEN);
          break;
        case AUD_CODEC_VORBIS:
          RNA_enum_set(op->ptr, "format", AUD_FORMAT_S16);
          break;
        default:
          break;
      }

      break;
    case AUD_CONTAINER_MP2:
      RNA_enum_set(op->ptr, "format", AUD_FORMAT_S16);
      RNA_enum_set(op->ptr, "codec", AUD_CODEC_MP2);
      RNA_def_property_enum_items(prop_codec, all_codec_items);
      break;
    case AUD_CONTAINER_MP3:
      RNA_def_property_clear_flag(prop_format, PROP_HIDDEN);
      RNA_def_property_enum_items(prop_format, mp3_format_items);
      RNA_def_property_enum_items(prop_codec, all_codec_items);
      RNA_enum_set(op->ptr, "codec", AUD_CODEC_MP3);
      break;
    case AUD_CONTAINER_OGG:
      RNA_def_property_clear_flag(prop_codec, PROP_HIDDEN);
      RNA_def_property_enum_items(prop_codec, ogg_codec_items);
      RNA_enum_set(op->ptr, "format", AUD_FORMAT_S16);
      break;
    case AUD_CONTAINER_WAV:
      RNA_def_property_flag(prop_bitrate, PROP_HIDDEN);
      RNA_def_property_clear_flag(prop_format, PROP_HIDDEN);
      RNA_def_property_enum_items(prop_format, pcm_format_items);
      RNA_def_property_enum_items(prop_codec, all_codec_items);
      RNA_enum_set(op->ptr, "codec", AUD_CODEC_PCM);
      break;
    default:
      break;
  }

  PointerRNA ptr = RNA_pointer_create_discrete(&wm->id, op->type->srna, op->properties);

  /* main draw call */
  uiDefAutoButsRNA(layout,
                   &ptr,
                   sound_mixdown_draw_check_prop,
                   nullptr,
                   nullptr,
                   UI_BUT_LABEL_ALIGN_NONE,
                   false);
}
#endif /* WITH_AUDASPACE */

static void SOUND_OT_mixdown(wmOperatorType *ot)
{
#ifdef WITH_AUDASPACE
  static const EnumPropertyItem format_items[] = {
      {AUD_FORMAT_U8, "U8", 0, "U8", "8-bit unsigned"},
      {AUD_FORMAT_S16, "S16", 0, "S16", "16-bit signed"},
      {AUD_FORMAT_S24, "S24", 0, "S24", "24-bit signed"},
      {AUD_FORMAT_S32, "S32", 0, "S32", "32-bit signed"},
      {AUD_FORMAT_FLOAT32, "F32", 0, "F32", "32-bit floating-point"},
      {AUD_FORMAT_FLOAT64, "F64", 0, "F64", "64-bit floating-point"},
      {0, nullptr, 0, nullptr, nullptr},
  };

  static const EnumPropertyItem codec_items[] = {
#  ifdef WITH_FFMPEG
      {AUD_CODEC_AAC, "AAC", 0, "AAC", "Advanced Audio Coding"},
      {AUD_CODEC_AC3, "AC3", 0, "AC3", "Dolby Digital ATRAC 3"},
#  endif
      {AUD_CODEC_FLAC, "FLAC", 0, "FLAC", "Free Lossless Audio Codec"},
#  ifdef WITH_FFMPEG
      {AUD_CODEC_MP2, "MP2", 0, "MP2", "MPEG-1 Audio Layer II"},
      {AUD_CODEC_MP3, "MP3", 0, "MP3", "MPEG-2 Audio Layer III"},
#  endif
      {AUD_CODEC_PCM, "PCM", 0, "PCM", "Pulse Code Modulation (RAW)"},
      {AUD_CODEC_VORBIS, "VORBIS", 0, "Vorbis", "Xiph.Org Vorbis Codec"},
      {0, nullptr, 0, nullptr, nullptr},
  };

  static const EnumPropertyItem channel_items[] = {
      {AUD_CHANNELS_MONO, "MONO", 0, "Mono", "Single audio channel"},
      {AUD_CHANNELS_STEREO, "STEREO", 0, "Stereo", "Stereo audio channels"},
      {AUD_CHANNELS_STEREO_LFE, "STEREO_LFE", 0, "Stereo LFE", "Stereo with LFE channel"},
      {AUD_CHANNELS_SURROUND4, "SURROUND4", 0, "4 Channels", "4 channel surround sound"},
      {AUD_CHANNELS_SURROUND5, "SURROUND5", 0, "5 Channels", "5 channel surround sound"},
      {AUD_CHANNELS_SURROUND51, "SURROUND51", 0, "5.1 Surround", "5.1 surround sound"},
      {AUD_CHANNELS_SURROUND61, "SURROUND61", 0, "6.1 Surround", "6.1 surround sound"},
      {AUD_CHANNELS_SURROUND71, "SURROUND71", 0, "7.1 Surround", "7.1 surround sound"},
      {0, nullptr, 0, nullptr, nullptr}};

#endif /* WITH_AUDASPACE */

  /* identifiers */
  ot->name = "Mixdown";
  ot->description = "Mix the scene's audio to a sound file";
  ot->idname = "SOUND_OT_mixdown";

  /* api callbacks */
  ot->exec = sound_mixdown_exec;
  ot->invoke = sound_mixdown_invoke;

#ifdef WITH_AUDASPACE
  ot->check = sound_mixdown_check;
  ot->ui = sound_mixdown_draw;
#endif
  /* flags */
  ot->flag = OPTYPE_REGISTER;

  /* properties */
  WM_operator_properties_filesel(ot,
                                 FILE_TYPE_FOLDER | FILE_TYPE_SOUND,
                                 FILE_SPECIAL,
                                 FILE_SAVE,
                                 WM_FILESEL_FILEPATH | WM_FILESEL_RELPATH | WM_FILESEL_SHOW_PROPS,
                                 FILE_DEFAULTDISPLAY,
                                 FILE_SORT_DEFAULT);
#ifdef WITH_AUDASPACE
  RNA_def_int(
      ot->srna,
      "accuracy",
      1024,
      1,
      16777216,
      "Accuracy",
      "Sample accuracy, important for animation data (the lower the value, the more accurate)",
      1,
      16777216);
  RNA_def_enum(
      ot->srna, "container", container_items, AUD_CONTAINER_FLAC, "Container", "File format");
  RNA_def_enum(ot->srna, "codec", codec_items, AUD_CODEC_FLAC, "Codec", "Audio Codec");
  RNA_def_enum(
      ot->srna, "channels", channel_items, AUD_CHANNELS_STEREO, "Channels", "Audio channel count");
  RNA_def_enum(ot->srna, "format", format_items, AUD_FORMAT_S16, "Format", "Sample format");
  RNA_def_int(ot->srna,
              "mixrate",
              48000,
              8000,
              192000,
              "Sample Rate",
              "Sample rate in samples/s",
              8000,
              192000);
  RNA_def_int(ot->srna, "bitrate", 192, 32, 512, "Bitrate", "Bitrate in kbit/s", 32, 512);
  RNA_def_boolean(ot->srna,
                  "split_channels",
                  false,
                  "Split channels",
                  "Each channel will be rendered into a mono file");
#endif /* WITH_AUDASPACE */
}

/* ******************************************************* */

static bool sound_poll(bContext *C)
{
  Editing *ed = CTX_data_scene(C)->ed;

  if (!ed || !ed->act_seq || ed->act_seq->type != STRIP_TYPE_SOUND_RAM) {
    return false;
  }

  return true;
}
/********************* pack operator *********************/

static int sound_pack_exec(bContext *C, wmOperator *op)
{
  Main *bmain = CTX_data_main(C);
  Editing *ed = CTX_data_scene(C)->ed;
  bSound *sound;

  if (!ed || !ed->act_seq || ed->act_seq->type != STRIP_TYPE_SOUND_RAM) {
    return OPERATOR_CANCELLED;
  }

  sound = ed->act_seq->sound;

  if (!sound || sound->packedfile) {
    return OPERATOR_CANCELLED;
  }

  sound->packedfile = BKE_packedfile_new(
      op->reports, sound->filepath, ID_BLEND_PATH(bmain, &sound->id));

  DEG_id_tag_update_ex(bmain, &sound->id, ID_RECALC_AUDIO);

  return OPERATOR_FINISHED;
}

static void SOUND_OT_pack(wmOperatorType *ot)
{
  /* identifiers */
  ot->name = "Pack Sound";
  ot->description = "Pack the sound into the current blend file";
  ot->idname = "SOUND_OT_pack";

  /* api callbacks */
  ot->exec = sound_pack_exec;
  ot->poll = sound_poll;

  /* flags */
  ot->flag = OPTYPE_REGISTER | OPTYPE_UNDO;
}

/********************* unpack operator *********************/

static int sound_unpack_exec(bContext *C, wmOperator *op)
{
  Main *bmain = CTX_data_main(C);
  int method = RNA_enum_get(op->ptr, "method");
  bSound *sound = nullptr;

  /* find the supplied image by name */
  if (RNA_struct_property_is_set(op->ptr, "id")) {
    char sndname[MAX_ID_NAME - 2];
    RNA_string_get(op->ptr, "id", sndname);
    sound = static_cast<bSound *>(BLI_findstring(&bmain->sounds, sndname, offsetof(ID, name) + 2));
  }

  if (!sound || !sound->packedfile) {
    return OPERATOR_CANCELLED;
  }

  if (!ID_IS_EDITABLE(&sound->id)) {
    BKE_report(op->reports, RPT_ERROR, "Sound is not editable");
    return OPERATOR_CANCELLED;
  }

  if (G.fileflags & G_FILE_AUTOPACK) {
    BKE_report(op->reports,
               RPT_WARNING,
               "AutoPack is enabled, so image will be packed again on file save");
  }

  BKE_packedfile_unpack_sound(bmain, op->reports, sound, ePF_FileStatus(method));

  return OPERATOR_FINISHED;
}

static int sound_unpack_invoke(bContext *C, wmOperator *op, const wmEvent * /*event*/)
{
  Editing *ed = CTX_data_scene(C)->ed;
  bSound *sound;

  if (RNA_struct_property_is_set(op->ptr, "id")) {
    return sound_unpack_exec(C, op);
  }

  if (!ed || !ed->act_seq || ed->act_seq->type != STRIP_TYPE_SOUND_RAM) {
    return OPERATOR_CANCELLED;
  }

  sound = ed->act_seq->sound;

  if (!sound || !sound->packedfile) {
    return OPERATOR_CANCELLED;
  }

  if (!ID_IS_EDITABLE(&sound->id)) {
    BKE_report(op->reports, RPT_ERROR, "Sound is not editable");
    return OPERATOR_CANCELLED;
  }

  if (G.fileflags & G_FILE_AUTOPACK) {
    BKE_report(op->reports,
               RPT_WARNING,
               "AutoPack is enabled, so image will be packed again on file save");
  }

  unpack_menu(
      C, "SOUND_OT_unpack", sound->id.name + 2, sound->filepath, "sounds", sound->packedfile);

  return OPERATOR_FINISHED;
}

static void SOUND_OT_unpack(wmOperatorType *ot)
{
  /* identifiers */
  ot->name = "Unpack Sound";
  ot->description = "Unpack the sound to the samples filename";
  ot->idname = "SOUND_OT_unpack";

  /* api callbacks */
  ot->exec = sound_unpack_exec;
  ot->invoke = sound_unpack_invoke;
  ot->poll = sound_poll;

  /* flags */
  ot->flag = OPTYPE_REGISTER | OPTYPE_UNDO;

  /* properties */
  RNA_def_enum(
      ot->srna, "method", rna_enum_unpack_method_items, PF_USE_LOCAL, "Method", "How to unpack");
  /* XXX: weak!, will fail with library, name collisions */
  RNA_def_string(
      ot->srna, "id", nullptr, MAX_ID_NAME - 2, "Sound Name", "Sound data-block name to unpack");
}

/* ******************************************************* */

void ED_operatortypes_sound()
{
  WM_operatortype_append(SOUND_OT_open);
  WM_operatortype_append(SOUND_OT_open_mono);
  WM_operatortype_append(SOUND_OT_mixdown);
  WM_operatortype_append(SOUND_OT_pack);
  WM_operatortype_append(SOUND_OT_unpack);
  WM_operatortype_append(SOUND_OT_update_animation_flags);
  WM_operatortype_append(SOUND_OT_bake_animation);
}<|MERGE_RESOLUTION|>--- conflicted
+++ resolved
@@ -65,11 +65,7 @@
 {
   PropertyPointerRNA *pprop;
 
-<<<<<<< HEAD
   op->customdata = pprop = MEM_new<PropertyPointerRNA>(__func__);
-=======
-  op->customdata = pprop = MEM_new<PropertyPointerRNA>("OpenPropertyPointerRNA");
->>>>>>> 5a8f0bbc
   UI_context_active_but_prop_get_templateID(C, &pprop->ptr, &pprop->prop);
 }
 
@@ -111,11 +107,7 @@
 
   DEG_relations_tag_update(bmain);
 
-<<<<<<< HEAD
   MEM_delete(pprop);
-=======
-  MEM_delete(static_cast<PropertyPointerRNA *>(op->customdata));
->>>>>>> 5a8f0bbc
   return OPERATOR_FINISHED;
 }
 
