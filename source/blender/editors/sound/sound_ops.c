/*
 * This program is free software; you can redistribute it and/or
 * modify it under the terms of the GNU General Public License
 * as published by the Free Software Foundation; either version 2
 * of the License, or (at your option) any later version.
 *
 * This program is distributed in the hope that it will be useful,
 * but WITHOUT ANY WARRANTY; without even the implied warranty of
 * MERCHANTABILITY or FITNESS FOR A PARTICULAR PURPOSE.  See the
 * GNU General Public License for more details.
 *
 * You should have received a copy of the GNU General Public License
 * along with this program; if not, write to the Free Software Foundation,
 * Inc., 51 Franklin Street, Fifth Floor, Boston, MA 02110-1301, USA.
 *
 * The Original Code is Copyright (C) 2007 Blender Foundation.
 * All rights reserved.
 */

/** \file
 * \ingroup edsnd
 */

#include <string.h>
#include <stdlib.h>
#include <stdio.h>
#include <stddef.h>

#include "MEM_guardedalloc.h"

#include "BLI_blenlib.h"
#include "BLI_utildefines.h"

#include "DNA_packedFile_types.h"
#include "DNA_scene_types.h"
#include "DNA_space_types.h"
#include "DNA_sequence_types.h"
#include "DNA_sound_types.h"
#include "DNA_userdef_types.h"

#include "BKE_context.h"
#include "BKE_fcurve.h"
#include "BKE_global.h"
#include "BKE_library.h"
#include "BKE_main.h"
#include "BKE_packedFile.h"
#include "BKE_report.h"
#include "BKE_scene.h"
#include "BKE_sequencer.h"
#include "BKE_sound.h"

#include "RNA_access.h"
#include "RNA_define.h"
#include "RNA_enum_types.h"

#include "UI_interface.h"

#include "WM_api.h"
#include "WM_types.h"

#ifdef WITH_AUDASPACE
#  include <AUD_Special.h>
#endif

#include "ED_sound.h"
#include "ED_util.h"

/******************** open sound operator ********************/

static void sound_open_cancel(bContext *UNUSED(C), wmOperator *op)
{
  MEM_freeN(op->customdata);
  op->customdata = NULL;
}

static void sound_open_init(bContext *C, wmOperator *op)
{
  PropertyPointerRNA *pprop;

  op->customdata = pprop = MEM_callocN(sizeof(PropertyPointerRNA), "OpenPropertyPointerRNA");
  UI_context_active_but_prop_get_templateID(C, &pprop->ptr, &pprop->prop);
}

#ifdef WITH_AUDASPACE
static int sound_open_exec(bContext *C, wmOperator *op)
{
  char path[FILE_MAX];
  bSound *sound;
  PropertyPointerRNA *pprop;
  PointerRNA idptr;
  AUD_SoundInfo info;
  Main *bmain = CTX_data_main(C);

  RNA_string_get(op->ptr, "filepath", path);
  sound = BKE_sound_new_file(bmain, path);

  if (!op->customdata)
    sound_open_init(C, op);

  if (sound->playback_handle == NULL) {
    if (op->customdata)
      MEM_freeN(op->customdata);
    BKE_id_free(bmain, sound);
    BKE_report(op->reports, RPT_ERROR, "Unsupported audio format");
    return OPERATOR_CANCELLED;
  }

  info = AUD_getInfo(sound->playback_handle);

  if (info.specs.channels == AUD_CHANNELS_INVALID) {
    BKE_id_free(bmain, sound);
    if (op->customdata)
      MEM_freeN(op->customdata);
    BKE_report(op->reports, RPT_ERROR, "Unsupported audio format");
    return OPERATOR_CANCELLED;
  }

  if (RNA_boolean_get(op->ptr, "mono")) {
    sound->flags |= SOUND_FLAGS_MONO;
    BKE_sound_load(bmain, sound);
  }

  if (RNA_boolean_get(op->ptr, "cache")) {
    BKE_sound_cache(sound);
  }

  /* hook into UI */
  pprop = op->customdata;

  if (pprop->prop) {
    /* when creating new ID blocks, use is already 1, but RNA
     * pointer use also increases user, so this compensates it */
    id_us_min(&sound->id);

    RNA_id_pointer_create(&sound->id, &idptr);
    RNA_property_pointer_set(&pprop->ptr, pprop->prop, idptr);
    RNA_property_update(C, &pprop->ptr, pprop->prop);
  }

  MEM_freeN(op->customdata);
  return OPERATOR_FINISHED;
}

#else  //WITH_AUDASPACE

static int sound_open_exec(bContext *UNUSED(C), wmOperator *op)
{
  BKE_report(op->reports, RPT_ERROR, "Compiled without sound support");

  return OPERATOR_CANCELLED;
}

#endif

static int sound_open_invoke(bContext *C, wmOperator *op, const wmEvent *event)
{
  if (RNA_struct_property_is_set(op->ptr, "filepath"))
    return sound_open_exec(C, op);

  sound_open_init(C, op);

  return WM_operator_filesel(C, op, event);
}

static void SOUND_OT_open(wmOperatorType *ot)
{
  /* identifiers */
  ot->name = "Open Sound";
  ot->description = "Load a sound file";
  ot->idname = "SOUND_OT_open";

  /* api callbacks */
  ot->exec = sound_open_exec;
  ot->invoke = sound_open_invoke;
  ot->cancel = sound_open_cancel;

  /* flags */
  ot->flag = OPTYPE_REGISTER | OPTYPE_UNDO;

  /* properties */
  WM_operator_properties_filesel(ot,
                                 FILE_TYPE_FOLDER | FILE_TYPE_SOUND | FILE_TYPE_MOVIE,
                                 FILE_SPECIAL,
                                 FILE_OPENFILE,
                                 WM_FILESEL_FILEPATH | WM_FILESEL_RELPATH,
                                 FILE_DEFAULTDISPLAY,
                                 FILE_SORT_ALPHA);
  RNA_def_boolean(ot->srna, "cache", false, "Cache", "Cache the sound in memory");
  RNA_def_boolean(ot->srna, "mono", false, "Mono", "Merge all the sound's channels into one");
}

static void SOUND_OT_open_mono(wmOperatorType *ot)
{
  /* identifiers */
  ot->name = "Open Sound Mono";
  ot->description = "Load a sound file as mono";
  ot->idname = "SOUND_OT_open_mono";

  /* api callbacks */
  ot->exec = sound_open_exec;
  ot->invoke = sound_open_invoke;
  ot->cancel = sound_open_cancel;

  /* flags */
  ot->flag = OPTYPE_REGISTER | OPTYPE_UNDO;

  /* properties */
  WM_operator_properties_filesel(ot,
                                 FILE_TYPE_FOLDER | FILE_TYPE_SOUND | FILE_TYPE_MOVIE,
                                 FILE_SPECIAL,
                                 FILE_OPENFILE,
                                 WM_FILESEL_FILEPATH | WM_FILESEL_RELPATH,
                                 FILE_DEFAULTDISPLAY,
                                 FILE_SORT_ALPHA);
  RNA_def_boolean(ot->srna, "cache", false, "Cache", "Cache the sound in memory");
  RNA_def_boolean(ot->srna, "mono", true, "Mono", "Mixdown the sound to mono");
}

/* ******************************************************* */

static void sound_update_animation_flags(Scene *scene);

static int sound_update_animation_flags_cb(Sequence *seq, void *user_data)
{
  struct FCurve *fcu;
  Scene *scene = (Scene *)user_data;
  bool driven;

  fcu = id_data_find_fcurve(&scene->id, seq, &RNA_Sequence, "volume", 0, &driven);
  if (fcu || driven)
    seq->flag |= SEQ_AUDIO_VOLUME_ANIMATED;
  else
    seq->flag &= ~SEQ_AUDIO_VOLUME_ANIMATED;

  fcu = id_data_find_fcurve(&scene->id, seq, &RNA_Sequence, "pitch", 0, &driven);
  if (fcu || driven)
    seq->flag |= SEQ_AUDIO_PITCH_ANIMATED;
  else
    seq->flag &= ~SEQ_AUDIO_PITCH_ANIMATED;

  fcu = id_data_find_fcurve(&scene->id, seq, &RNA_Sequence, "pan", 0, &driven);
  if (fcu || driven)
    seq->flag |= SEQ_AUDIO_PAN_ANIMATED;
  else
    seq->flag &= ~SEQ_AUDIO_PAN_ANIMATED;

  if (seq->type == SEQ_TYPE_SCENE) {
    /* TODO(sergey): For now we do manual recursion into the scene strips,
     * but perhaps it should be covered by recursive_apply?
     */
    sound_update_animation_flags(seq->scene);
  }

  return 0;
}

static void sound_update_animation_flags(Scene *scene)
{
  struct FCurve *fcu;
  bool driven;
  Sequence *seq;

  if (scene->id.tag & LIB_TAG_DOIT) {
    return;
  }
  scene->id.tag |= LIB_TAG_DOIT;

  SEQ_BEGIN (scene->ed, seq) {
    BKE_sequencer_recursive_apply(seq, sound_update_animation_flags_cb, scene);
  }
  SEQ_END;

  fcu = id_data_find_fcurve(&scene->id, scene, &RNA_Scene, "audio_volume", 0, &driven);
  if (fcu || driven)
    scene->audio.flag |= AUDIO_VOLUME_ANIMATED;
  else
    scene->audio.flag &= ~AUDIO_VOLUME_ANIMATED;
}

static int sound_update_animation_flags_exec(bContext *C, wmOperator *UNUSED(op))
{
  BKE_main_id_tag_idcode(CTX_data_main(C), ID_SCE, LIB_TAG_DOIT, false);
  sound_update_animation_flags(CTX_data_scene(C));
  return OPERATOR_FINISHED;
}

static void SOUND_OT_update_animation_flags(wmOperatorType *ot)
{
<<<<<<< HEAD
	/*
	 * This operator is needed to set a correct state of the sound animation
	 * System. Unfortunately there's no really correct place to call the exec
	 * function, that's why I made it an operator that's only visible in the
	 * search menu. Apart from that the bake animation operator calls it too.
	 */

	/* identifiers */
	ot->name = "Update Animation";
	ot->description = "Update Animation\nUpdate animation flags";
	ot->idname = "SOUND_OT_update_animation_flags";

	/* api callbacks */
	ot->exec = sound_update_animation_flags_exec;

	/* flags */
	ot->flag = OPTYPE_REGISTER;
=======
  /*
   * This operator is needed to set a correct state of the sound animation
   * System. Unfortunately there's no really correct place to call the exec
   * function, that's why I made it an operator that's only visible in the
   * search menu. Apart from that the bake animation operator calls it too.
   */

  /* identifiers */
  ot->name = "Update Animation";
  ot->description = "Update animation flags";
  ot->idname = "SOUND_OT_update_animation_flags";

  /* api callbacks */
  ot->exec = sound_update_animation_flags_exec;

  /* flags */
  ot->flag = OPTYPE_REGISTER;
>>>>>>> 3ea04e77
}

/* ******************************************************* */

static int sound_bake_animation_exec(bContext *C, wmOperator *UNUSED(op))
{
  Main *bmain = CTX_data_main(C);
  Scene *scene = CTX_data_scene(C);
  struct Depsgraph *depsgraph = CTX_data_depsgraph(C);
  int oldfra = scene->r.cfra;
  int cfra;

  sound_update_animation_flags_exec(C, NULL);

  for (cfra = (scene->r.sfra > 0) ? (scene->r.sfra - 1) : 0; cfra <= scene->r.efra + 1; cfra++) {
    scene->r.cfra = cfra;
    BKE_scene_graph_update_for_newframe(depsgraph, bmain);
  }

  scene->r.cfra = oldfra;
  BKE_scene_graph_update_for_newframe(depsgraph, bmain);

  return OPERATOR_FINISHED;
}

static void SOUND_OT_bake_animation(wmOperatorType *ot)
{
<<<<<<< HEAD
	/* identifiers */
	ot->name = "Update Animation Cache";
	ot->description = "Update Animation Cache\nUpdate the audio animation cache";
	ot->idname = "SOUND_OT_bake_animation";
=======
  /* identifiers */
  ot->name = "Update Animation Cache";
  ot->description = "Update the audio animation cache";
  ot->idname = "SOUND_OT_bake_animation";
>>>>>>> 3ea04e77

  /* api callbacks */
  ot->exec = sound_bake_animation_exec;

  /* flags */
  ot->flag = OPTYPE_REGISTER;
}

/******************** mixdown operator ********************/

static int sound_mixdown_exec(bContext *C, wmOperator *op)
{
#ifdef WITH_AUDASPACE
  char path[FILE_MAX];
  char filename[FILE_MAX];
  Scene *scene;
  Main *bmain;
  int split;

  int bitrate, accuracy;
  AUD_DeviceSpecs specs;
  AUD_Container container;
  AUD_Codec codec;
  const char *result;

  sound_bake_animation_exec(C, op);

  RNA_string_get(op->ptr, "filepath", path);
  bitrate = RNA_int_get(op->ptr, "bitrate") * 1000;
  accuracy = RNA_int_get(op->ptr, "accuracy");
  specs.format = RNA_enum_get(op->ptr, "format");
  container = RNA_enum_get(op->ptr, "container");
  codec = RNA_enum_get(op->ptr, "codec");
  split = RNA_boolean_get(op->ptr, "split_channels");
  scene = CTX_data_scene(C);
  bmain = CTX_data_main(C);
  specs.channels = scene->r.ffcodecdata.audio_channels;
  specs.rate = scene->r.ffcodecdata.audio_mixrate;

  BLI_strncpy(filename, path, sizeof(filename));
  BLI_path_abs(filename, BKE_main_blendfile_path(bmain));

  if (split)
    result = AUD_mixdown_per_channel(scene->sound_scene,
                                     SFRA * specs.rate / FPS,
                                     (EFRA - SFRA + 1) * specs.rate / FPS,
                                     accuracy,
                                     filename,
                                     specs,
                                     container,
                                     codec,
                                     bitrate);
  else
    result = AUD_mixdown(scene->sound_scene,
                         SFRA * specs.rate / FPS,
                         (EFRA - SFRA + 1) * specs.rate / FPS,
                         accuracy,
                         filename,
                         specs,
                         container,
                         codec,
                         bitrate);

  BKE_sound_reset_scene_specs(scene);

  if (result) {
    BKE_report(op->reports, RPT_ERROR, result);
    return OPERATOR_CANCELLED;
  }
#else   // WITH_AUDASPACE
  (void)C;
  (void)op;
#endif  // WITH_AUDASPACE
  return OPERATOR_FINISHED;
}

#ifdef WITH_AUDASPACE
static const EnumPropertyItem container_items[] = {
#  ifdef WITH_FFMPEG
    {AUD_CONTAINER_AC3, "AC3", 0, "ac3", "Dolby Digital ATRAC 3"},
#  endif
    {AUD_CONTAINER_FLAC, "FLAC", 0, "flac", "Free Lossless Audio Codec"},
#  ifdef WITH_FFMPEG
    {AUD_CONTAINER_MATROSKA, "MATROSKA", 0, "mkv", "Matroska"},
    {AUD_CONTAINER_MP2, "MP2", 0, "mp2", "MPEG-1 Audio Layer II"},
    {AUD_CONTAINER_MP3, "MP3", 0, "mp3", "MPEG-2 Audio Layer III"},
#  endif
    {AUD_CONTAINER_OGG, "OGG", 0, "ogg", "Xiph.Org Ogg Container"},
    {AUD_CONTAINER_WAV, "WAV", 0, "wav", "Waveform Audio File Format"},
    {0, NULL, 0, NULL, NULL},
};

static const char *snd_ext_sound[] = {
    ".ac3",
    ".flac",
    ".mkv",
    ".mp2",
    ".mp3",
    ".ogg",
    ".wav",
    NULL,
};

static bool sound_mixdown_check(bContext *UNUSED(C), wmOperator *op)
{
  AUD_Container container = RNA_enum_get(op->ptr, "container");

  const char *extension = NULL;

  const EnumPropertyItem *item = container_items;
  while (item->identifier != NULL) {
    if (item->value == container) {
      const char **ext = snd_ext_sound;
      while (*ext != NULL) {
        if (STREQ(*ext + 1, item->name)) {
          extension = *ext;
          break;
        }

        ext++;
      }
    }
    item++;
  }

  if (extension) {
    PropertyRNA *prop;
    char filepath[FILE_MAX];

    int check;

    prop = RNA_struct_find_property(op->ptr, "filepath");
    RNA_property_string_get(op->ptr, prop, filepath);

    if (BLI_path_extension_check_array(filepath, snd_ext_sound))
      check = BLI_path_extension_replace(filepath, FILE_MAX, extension);
    else
      check = BLI_path_extension_ensure(filepath, FILE_MAX, extension);

    if (!check)
      return check;

    RNA_property_string_set(op->ptr, prop, filepath);
    return true;
  }

  return false;
}

#endif  // WITH_AUDASPACE

static int sound_mixdown_invoke(bContext *C, wmOperator *op, const wmEvent *event)
{
  if (RNA_struct_property_is_set(op->ptr, "filepath"))
    return sound_mixdown_exec(C, op);

  return WM_operator_filesel(C, op, event);
}

#ifdef WITH_AUDASPACE

static bool sound_mixdown_draw_check_prop(PointerRNA *UNUSED(ptr),
                                          PropertyRNA *prop,
                                          void *UNUSED(user_data))
{
  const char *prop_id = RNA_property_identifier(prop);
  return !(STREQ(prop_id, "filepath") || STREQ(prop_id, "directory") ||
           STREQ(prop_id, "filename"));
}

static void sound_mixdown_draw(bContext *C, wmOperator *op)
{
  static const EnumPropertyItem pcm_format_items[] = {
      {AUD_FORMAT_U8, "U8", 0, "U8", "8 bit unsigned"},
      {AUD_FORMAT_S16, "S16", 0, "S16", "16 bit signed"},
#  ifdef WITH_SNDFILE
      {AUD_FORMAT_S24, "S24", 0, "S24", "24 bit signed"},
#  endif
      {AUD_FORMAT_S32, "S32", 0, "S32", "32 bit signed"},
      {AUD_FORMAT_FLOAT32, "F32", 0, "F32", "32 bit floating point"},
      {AUD_FORMAT_FLOAT64, "F64", 0, "F64", "64 bit floating point"},
      {0, NULL, 0, NULL, NULL},
  };

  static const EnumPropertyItem mp3_format_items[] = {
      {AUD_FORMAT_S16, "S16", 0, "S16", "16 bit signed"},
      {AUD_FORMAT_S32, "S32", 0, "S32", "32 bit signed"},
      {0, NULL, 0, NULL, NULL},
  };

#  ifdef WITH_SNDFILE
  static const EnumPropertyItem flac_format_items[] = {
      {AUD_FORMAT_S16, "S16", 0, "S16", "16 bit signed"},
      {AUD_FORMAT_S24, "S24", 0, "S24", "24 bit signed"},
      {0, NULL, 0, NULL, NULL},
  };
#  endif

  static const EnumPropertyItem all_codec_items[] = {
      {AUD_CODEC_AAC, "AAC", 0, "AAC", "Advanced Audio Coding"},
      {AUD_CODEC_AC3, "AC3", 0, "AC3", "Dolby Digital ATRAC 3"},
      {AUD_CODEC_FLAC, "FLAC", 0, "FLAC", "Free Lossless Audio Codec"},
      {AUD_CODEC_MP2, "MP2", 0, "MP2", "MPEG-1 Audio Layer II"},
      {AUD_CODEC_MP3, "MP3", 0, "MP3", "MPEG-2 Audio Layer III"},
      {AUD_CODEC_PCM, "PCM", 0, "PCM", "Pulse Code Modulation (RAW)"},
      {AUD_CODEC_VORBIS, "VORBIS", 0, "Vorbis", "Xiph.Org Vorbis Codec"},
      {0, NULL, 0, NULL, NULL},
  };

  static const EnumPropertyItem ogg_codec_items[] = {
      {AUD_CODEC_FLAC, "FLAC", 0, "FLAC", "Free Lossless Audio Codec"},
      {AUD_CODEC_VORBIS, "VORBIS", 0, "Vorbis", "Xiph.Org Vorbis Codec"},
      {0, NULL, 0, NULL, NULL},
  };

  uiLayout *layout = op->layout;
  wmWindowManager *wm = CTX_wm_manager(C);
  PointerRNA ptr;
  PropertyRNA *prop_format;
  PropertyRNA *prop_codec;
  PropertyRNA *prop_bitrate;

  AUD_Container container = RNA_enum_get(op->ptr, "container");
  AUD_Codec codec = RNA_enum_get(op->ptr, "codec");

  prop_format = RNA_struct_find_property(op->ptr, "format");
  prop_codec = RNA_struct_find_property(op->ptr, "codec");
  prop_bitrate = RNA_struct_find_property(op->ptr, "bitrate");

  RNA_def_property_clear_flag(prop_bitrate, PROP_HIDDEN);
  RNA_def_property_flag(prop_codec, PROP_HIDDEN);
  RNA_def_property_flag(prop_format, PROP_HIDDEN);

  switch (container) {
    case AUD_CONTAINER_AC3:
      RNA_def_property_enum_items(prop_codec, all_codec_items);
      RNA_enum_set(op->ptr, "codec", AUD_CODEC_AC3);
      RNA_enum_set(op->ptr, "format", AUD_FORMAT_FLOAT32);
      break;
    case AUD_CONTAINER_FLAC:
      RNA_def_property_flag(prop_bitrate, PROP_HIDDEN);
      RNA_def_property_enum_items(prop_codec, all_codec_items);
      RNA_enum_set(op->ptr, "codec", AUD_CODEC_FLAC);
#  ifdef WITH_SNDFILE
      RNA_def_property_clear_flag(prop_format, PROP_HIDDEN);
      RNA_def_property_enum_items(prop_format, flac_format_items);
#  else
      RNA_enum_set(op->ptr, "format", AUD_FORMAT_S16);
#  endif
      break;
    case AUD_CONTAINER_MATROSKA:
      RNA_def_property_clear_flag(prop_codec, PROP_HIDDEN);
      RNA_def_property_enum_items(prop_codec, all_codec_items);

      switch (codec) {
        case AUD_CODEC_AAC:
          RNA_enum_set(op->ptr, "format", AUD_FORMAT_S16);
          break;
        case AUD_CODEC_AC3:
          RNA_enum_set(op->ptr, "format", AUD_FORMAT_FLOAT32);
          break;
        case AUD_CODEC_FLAC:
          RNA_def_property_flag(prop_bitrate, PROP_HIDDEN);
          RNA_enum_set(op->ptr, "format", AUD_FORMAT_S16);
          break;
        case AUD_CODEC_MP2:
          RNA_enum_set(op->ptr, "format", AUD_FORMAT_S16);
          break;
        case AUD_CODEC_MP3:
          RNA_def_property_enum_items(prop_format, mp3_format_items);
          RNA_def_property_clear_flag(prop_format, PROP_HIDDEN);
          break;
        case AUD_CODEC_PCM:
          RNA_def_property_flag(prop_bitrate, PROP_HIDDEN);
          RNA_def_property_enum_items(prop_format, pcm_format_items);
          RNA_def_property_clear_flag(prop_format, PROP_HIDDEN);
          break;
        case AUD_CODEC_VORBIS:
          RNA_enum_set(op->ptr, "format", AUD_FORMAT_S16);
          break;
        default:
          break;
      }

      break;
    case AUD_CONTAINER_MP2:
      RNA_enum_set(op->ptr, "format", AUD_FORMAT_S16);
      RNA_enum_set(op->ptr, "codec", AUD_CODEC_MP2);
      RNA_def_property_enum_items(prop_codec, all_codec_items);
      break;
    case AUD_CONTAINER_MP3:
      RNA_def_property_clear_flag(prop_format, PROP_HIDDEN);
      RNA_def_property_enum_items(prop_format, mp3_format_items);
      RNA_def_property_enum_items(prop_codec, all_codec_items);
      RNA_enum_set(op->ptr, "codec", AUD_CODEC_MP3);
      break;
    case AUD_CONTAINER_OGG:
      RNA_def_property_clear_flag(prop_codec, PROP_HIDDEN);
      RNA_def_property_enum_items(prop_codec, ogg_codec_items);
      RNA_enum_set(op->ptr, "format", AUD_FORMAT_S16);
      break;
    case AUD_CONTAINER_WAV:
      RNA_def_property_flag(prop_bitrate, PROP_HIDDEN);
      RNA_def_property_clear_flag(prop_format, PROP_HIDDEN);
      RNA_def_property_enum_items(prop_format, pcm_format_items);
      RNA_def_property_enum_items(prop_codec, all_codec_items);
      RNA_enum_set(op->ptr, "codec", AUD_CODEC_PCM);
      break;
    default:
      break;
  }

  RNA_pointer_create(&wm->id, op->type->srna, op->properties, &ptr);

  /* main draw call */
  uiDefAutoButsRNA(
      layout, &ptr, sound_mixdown_draw_check_prop, NULL, NULL, UI_BUT_LABEL_ALIGN_NONE, false);
}
#endif  // WITH_AUDASPACE

static void SOUND_OT_mixdown(wmOperatorType *ot)
{
#ifdef WITH_AUDASPACE
<<<<<<< HEAD
	static const EnumPropertyItem format_items[] = {
		{AUD_FORMAT_U8, "U8", 0, "U8", "8 bit unsigned"},
		{AUD_FORMAT_S16, "S16", 0, "S16", "16 bit signed"},
		{AUD_FORMAT_S24, "S24", 0, "S24", "24 bit signed"},
		{AUD_FORMAT_S32, "S32", 0, "S32", "32 bit signed"},
		{AUD_FORMAT_FLOAT32, "F32", 0, "F32", "32 bit floating point"},
		{AUD_FORMAT_FLOAT64, "F64", 0, "F64", "64 bit floating point"},
		{0, NULL, 0, NULL, NULL},
	};

	static const EnumPropertyItem codec_items[] = {
#ifdef WITH_FFMPEG
		{AUD_CODEC_AAC, "AAC", 0, "AAC", "Advanced Audio Coding"},
		{AUD_CODEC_AC3, "AC3", 0, "AC3", "Dolby Digital ATRAC 3"},
#endif
		{AUD_CODEC_FLAC, "FLAC", 0, "FLAC", "Free Lossless Audio Codec"},
#ifdef WITH_FFMPEG
		{AUD_CODEC_MP2, "MP2", 0, "MP2", "MPEG-1 Audio Layer II"},
		{AUD_CODEC_MP3, "MP3", 0, "MP3", "MPEG-2 Audio Layer III"},
#endif
		{AUD_CODEC_PCM, "PCM", 0, "PCM", "Pulse Code Modulation (RAW)"},
		{AUD_CODEC_VORBIS, "VORBIS", 0, "Vorbis", "Xiph.Org Vorbis Codec"},
		{0, NULL, 0, NULL, NULL},
	};

#endif // WITH_AUDASPACE

	/* identifiers */
	ot->name = "Mixdown Audio";
	ot->description = "Mixdown Audio\nMixdown and export the scene's audio to a sound file";
	ot->idname = "SOUND_OT_mixdown";

	/* api callbacks */
	ot->exec = sound_mixdown_exec;
	ot->invoke = sound_mixdown_invoke;
=======
  static const EnumPropertyItem format_items[] = {
      {AUD_FORMAT_U8, "U8", 0, "U8", "8 bit unsigned"},
      {AUD_FORMAT_S16, "S16", 0, "S16", "16 bit signed"},
      {AUD_FORMAT_S24, "S24", 0, "S24", "24 bit signed"},
      {AUD_FORMAT_S32, "S32", 0, "S32", "32 bit signed"},
      {AUD_FORMAT_FLOAT32, "F32", 0, "F32", "32 bit floating point"},
      {AUD_FORMAT_FLOAT64, "F64", 0, "F64", "64 bit floating point"},
      {0, NULL, 0, NULL, NULL},
  };

  static const EnumPropertyItem codec_items[] = {
#  ifdef WITH_FFMPEG
      {AUD_CODEC_AAC, "AAC", 0, "AAC", "Advanced Audio Coding"},
      {AUD_CODEC_AC3, "AC3", 0, "AC3", "Dolby Digital ATRAC 3"},
#  endif
      {AUD_CODEC_FLAC, "FLAC", 0, "FLAC", "Free Lossless Audio Codec"},
#  ifdef WITH_FFMPEG
      {AUD_CODEC_MP2, "MP2", 0, "MP2", "MPEG-1 Audio Layer II"},
      {AUD_CODEC_MP3, "MP3", 0, "MP3", "MPEG-2 Audio Layer III"},
#  endif
      {AUD_CODEC_PCM, "PCM", 0, "PCM", "Pulse Code Modulation (RAW)"},
      {AUD_CODEC_VORBIS, "VORBIS", 0, "Vorbis", "Xiph.Org Vorbis Codec"},
      {0, NULL, 0, NULL, NULL},
  };

#endif  // WITH_AUDASPACE

  /* identifiers */
  ot->name = "Mixdown";
  ot->description = "Mix the scene's audio to a sound file";
  ot->idname = "SOUND_OT_mixdown";

  /* api callbacks */
  ot->exec = sound_mixdown_exec;
  ot->invoke = sound_mixdown_invoke;
>>>>>>> 3ea04e77

#ifdef WITH_AUDASPACE
  ot->check = sound_mixdown_check;
  ot->ui = sound_mixdown_draw;
#endif
  /* flags */
  ot->flag = OPTYPE_REGISTER;

  /* properties */
  WM_operator_properties_filesel(ot,
                                 FILE_TYPE_FOLDER | FILE_TYPE_SOUND,
                                 FILE_SPECIAL,
                                 FILE_SAVE,
                                 WM_FILESEL_FILEPATH | WM_FILESEL_RELPATH,
                                 FILE_DEFAULTDISPLAY,
                                 FILE_SORT_ALPHA);
#ifdef WITH_AUDASPACE
  RNA_def_int(
      ot->srna,
      "accuracy",
      1024,
      1,
      16777216,
      "Accuracy",
      "Sample accuracy, important for animation data (the lower the value, the more accurate)",
      1,
      16777216);
  RNA_def_enum(
      ot->srna, "container", container_items, AUD_CONTAINER_FLAC, "Container", "File format");
  RNA_def_enum(ot->srna, "codec", codec_items, AUD_CODEC_FLAC, "Codec", "Audio Codec");
  RNA_def_enum(ot->srna, "format", format_items, AUD_FORMAT_S16, "Format", "Sample format");
  RNA_def_int(ot->srna, "bitrate", 192, 32, 512, "Bitrate", "Bitrate in kbit/s", 32, 512);
  RNA_def_boolean(ot->srna,
                  "split_channels",
                  0,
                  "Split channels",
                  "Each channel will be rendered into a mono file");
#endif  // WITH_AUDASPACE
}

/* ******************************************************* */

static bool sound_poll(bContext *C)
{
  Editing *ed = CTX_data_scene(C)->ed;

  if (!ed || !ed->act_seq || ed->act_seq->type != SEQ_TYPE_SOUND_RAM)
    return 0;

  return 1;
}
/********************* pack operator *********************/

static int sound_pack_exec(bContext *C, wmOperator *op)
{
  Main *bmain = CTX_data_main(C);
  Editing *ed = CTX_data_scene(C)->ed;
  bSound *sound;

  if (!ed || !ed->act_seq || ed->act_seq->type != SEQ_TYPE_SOUND_RAM)
    return OPERATOR_CANCELLED;

  sound = ed->act_seq->sound;

  if (!sound || sound->packedfile)
    return OPERATOR_CANCELLED;

  sound->packedfile = newPackedFile(op->reports, sound->name, ID_BLEND_PATH(bmain, &sound->id));
  BKE_sound_load(bmain, sound);

  return OPERATOR_FINISHED;
}

static void SOUND_OT_pack(wmOperatorType *ot)
{
<<<<<<< HEAD
	/* identifiers */
	ot->name = "Pack Sound";
	ot->description = "Pack Sound\nPack the sound into the current blend file";
	ot->idname = "SOUND_OT_pack";
=======
  /* identifiers */
  ot->name = "Pack Sound";
  ot->description = "Pack the sound into the current blend file";
  ot->idname = "SOUND_OT_pack";
>>>>>>> 3ea04e77

  /* api callbacks */
  ot->exec = sound_pack_exec;
  ot->poll = sound_poll;

  /* flags */
  ot->flag = OPTYPE_REGISTER | OPTYPE_UNDO;
}

/********************* unpack operator *********************/

static int sound_unpack_exec(bContext *C, wmOperator *op)
{
  Main *bmain = CTX_data_main(C);
  int method = RNA_enum_get(op->ptr, "method");
  bSound *sound = NULL;

  /* find the suppplied image by name */
  if (RNA_struct_property_is_set(op->ptr, "id")) {
    char sndname[MAX_ID_NAME - 2];
    RNA_string_get(op->ptr, "id", sndname);
    sound = BLI_findstring(&bmain->sounds, sndname, offsetof(ID, name) + 2);
  }

  if (!sound || !sound->packedfile)
    return OPERATOR_CANCELLED;

  if (G.fileflags & G_FILE_AUTOPACK)
    BKE_report(op->reports,
               RPT_WARNING,
               "AutoPack is enabled, so image will be packed again on file save");

  unpackSound(bmain, op->reports, sound, method);

  return OPERATOR_FINISHED;
}

static int sound_unpack_invoke(bContext *C, wmOperator *op, const wmEvent *UNUSED(event))
{
  Editing *ed = CTX_data_scene(C)->ed;
  bSound *sound;

  if (RNA_struct_property_is_set(op->ptr, "id"))
    return sound_unpack_exec(C, op);

  if (!ed || !ed->act_seq || ed->act_seq->type != SEQ_TYPE_SOUND_RAM)
    return OPERATOR_CANCELLED;

  sound = ed->act_seq->sound;

  if (!sound || !sound->packedfile)
    return OPERATOR_CANCELLED;

  if (G.fileflags & G_FILE_AUTOPACK)
    BKE_report(op->reports,
               RPT_WARNING,
               "AutoPack is enabled, so image will be packed again on file save");

  unpack_menu(C, "SOUND_OT_unpack", sound->id.name + 2, sound->name, "sounds", sound->packedfile);

  return OPERATOR_FINISHED;
}

static void SOUND_OT_unpack(wmOperatorType *ot)
{
<<<<<<< HEAD
	/* identifiers */
	ot->name = "Unpack Sound";
	ot->description = "Unpack Sound\nUnpack the sound to the samples filename";
	ot->idname = "SOUND_OT_unpack";

	/* api callbacks */
	ot->exec = sound_unpack_exec;
	ot->invoke = sound_unpack_invoke;
	ot->poll = sound_poll;

	/* flags */
	ot->flag = OPTYPE_REGISTER | OPTYPE_UNDO;

	/* properties */
	RNA_def_enum(ot->srna, "method", rna_enum_unpack_method_items, PF_USE_LOCAL, "Method", "How to unpack");
	/* XXX, weark!, will fail with library, name collisions */
	RNA_def_string(ot->srna, "id", NULL, MAX_ID_NAME - 2, "Sound Name", "Sound data-block name to unpack");
=======
  /* identifiers */
  ot->name = "Unpack Sound";
  ot->description = "Unpack the sound to the samples filename";
  ot->idname = "SOUND_OT_unpack";

  /* api callbacks */
  ot->exec = sound_unpack_exec;
  ot->invoke = sound_unpack_invoke;
  ot->poll = sound_poll;

  /* flags */
  ot->flag = OPTYPE_REGISTER | OPTYPE_UNDO;

  /* properties */
  RNA_def_enum(
      ot->srna, "method", rna_enum_unpack_method_items, PF_USE_LOCAL, "Method", "How to unpack");
  /* XXX, weark!, will fail with library, name collisions */
  RNA_def_string(
      ot->srna, "id", NULL, MAX_ID_NAME - 2, "Sound Name", "Sound data-block name to unpack");
>>>>>>> 3ea04e77
}

/* ******************************************************* */

void ED_operatortypes_sound(void)
{
  WM_operatortype_append(SOUND_OT_open);
  WM_operatortype_append(SOUND_OT_open_mono);
  WM_operatortype_append(SOUND_OT_mixdown);
  WM_operatortype_append(SOUND_OT_pack);
  WM_operatortype_append(SOUND_OT_unpack);
  WM_operatortype_append(SOUND_OT_update_animation_flags);
  WM_operatortype_append(SOUND_OT_bake_animation);
}<|MERGE_RESOLUTION|>--- conflicted
+++ resolved
@@ -286,25 +286,6 @@
 
 static void SOUND_OT_update_animation_flags(wmOperatorType *ot)
 {
-<<<<<<< HEAD
-	/*
-	 * This operator is needed to set a correct state of the sound animation
-	 * System. Unfortunately there's no really correct place to call the exec
-	 * function, that's why I made it an operator that's only visible in the
-	 * search menu. Apart from that the bake animation operator calls it too.
-	 */
-
-	/* identifiers */
-	ot->name = "Update Animation";
-	ot->description = "Update Animation\nUpdate animation flags";
-	ot->idname = "SOUND_OT_update_animation_flags";
-
-	/* api callbacks */
-	ot->exec = sound_update_animation_flags_exec;
-
-	/* flags */
-	ot->flag = OPTYPE_REGISTER;
-=======
   /*
    * This operator is needed to set a correct state of the sound animation
    * System. Unfortunately there's no really correct place to call the exec
@@ -314,7 +295,7 @@
 
   /* identifiers */
   ot->name = "Update Animation";
-  ot->description = "Update animation flags";
+  ot->description = "Update Animation\nUpdate animation flags";
   ot->idname = "SOUND_OT_update_animation_flags";
 
   /* api callbacks */
@@ -322,7 +303,6 @@
 
   /* flags */
   ot->flag = OPTYPE_REGISTER;
->>>>>>> 3ea04e77
 }
 
 /* ******************************************************* */
@@ -350,17 +330,10 @@
 
 static void SOUND_OT_bake_animation(wmOperatorType *ot)
 {
-<<<<<<< HEAD
-	/* identifiers */
-	ot->name = "Update Animation Cache";
-	ot->description = "Update Animation Cache\nUpdate the audio animation cache";
-	ot->idname = "SOUND_OT_bake_animation";
-=======
   /* identifiers */
   ot->name = "Update Animation Cache";
-  ot->description = "Update the audio animation cache";
+  ot->description = "Update Animation Cache\nUpdate the audio animation cache";
   ot->idname = "SOUND_OT_bake_animation";
->>>>>>> 3ea04e77
 
   /* api callbacks */
   ot->exec = sound_bake_animation_exec;
@@ -684,43 +657,6 @@
 static void SOUND_OT_mixdown(wmOperatorType *ot)
 {
 #ifdef WITH_AUDASPACE
-<<<<<<< HEAD
-	static const EnumPropertyItem format_items[] = {
-		{AUD_FORMAT_U8, "U8", 0, "U8", "8 bit unsigned"},
-		{AUD_FORMAT_S16, "S16", 0, "S16", "16 bit signed"},
-		{AUD_FORMAT_S24, "S24", 0, "S24", "24 bit signed"},
-		{AUD_FORMAT_S32, "S32", 0, "S32", "32 bit signed"},
-		{AUD_FORMAT_FLOAT32, "F32", 0, "F32", "32 bit floating point"},
-		{AUD_FORMAT_FLOAT64, "F64", 0, "F64", "64 bit floating point"},
-		{0, NULL, 0, NULL, NULL},
-	};
-
-	static const EnumPropertyItem codec_items[] = {
-#ifdef WITH_FFMPEG
-		{AUD_CODEC_AAC, "AAC", 0, "AAC", "Advanced Audio Coding"},
-		{AUD_CODEC_AC3, "AC3", 0, "AC3", "Dolby Digital ATRAC 3"},
-#endif
-		{AUD_CODEC_FLAC, "FLAC", 0, "FLAC", "Free Lossless Audio Codec"},
-#ifdef WITH_FFMPEG
-		{AUD_CODEC_MP2, "MP2", 0, "MP2", "MPEG-1 Audio Layer II"},
-		{AUD_CODEC_MP3, "MP3", 0, "MP3", "MPEG-2 Audio Layer III"},
-#endif
-		{AUD_CODEC_PCM, "PCM", 0, "PCM", "Pulse Code Modulation (RAW)"},
-		{AUD_CODEC_VORBIS, "VORBIS", 0, "Vorbis", "Xiph.Org Vorbis Codec"},
-		{0, NULL, 0, NULL, NULL},
-	};
-
-#endif // WITH_AUDASPACE
-
-	/* identifiers */
-	ot->name = "Mixdown Audio";
-	ot->description = "Mixdown Audio\nMixdown and export the scene's audio to a sound file";
-	ot->idname = "SOUND_OT_mixdown";
-
-	/* api callbacks */
-	ot->exec = sound_mixdown_exec;
-	ot->invoke = sound_mixdown_invoke;
-=======
   static const EnumPropertyItem format_items[] = {
       {AUD_FORMAT_U8, "U8", 0, "U8", "8 bit unsigned"},
       {AUD_FORMAT_S16, "S16", 0, "S16", "16 bit signed"},
@@ -749,14 +685,13 @@
 #endif  // WITH_AUDASPACE
 
   /* identifiers */
-  ot->name = "Mixdown";
-  ot->description = "Mix the scene's audio to a sound file";
+  ot->name = "Mixdown Audio";
+  ot->description = "Mixdown Audio\nMixdown and export the scene's audio to a sound file";
   ot->idname = "SOUND_OT_mixdown";
 
   /* api callbacks */
   ot->exec = sound_mixdown_exec;
   ot->invoke = sound_mixdown_invoke;
->>>>>>> 3ea04e77
 
 #ifdef WITH_AUDASPACE
   ot->check = sound_mixdown_check;
@@ -832,17 +767,10 @@
 
 static void SOUND_OT_pack(wmOperatorType *ot)
 {
-<<<<<<< HEAD
-	/* identifiers */
-	ot->name = "Pack Sound";
-	ot->description = "Pack Sound\nPack the sound into the current blend file";
-	ot->idname = "SOUND_OT_pack";
-=======
   /* identifiers */
   ot->name = "Pack Sound";
-  ot->description = "Pack the sound into the current blend file";
+  ot->description = "Pack Sound\nPack the sound into the current blend file";
   ot->idname = "SOUND_OT_pack";
->>>>>>> 3ea04e77
 
   /* api callbacks */
   ot->exec = sound_pack_exec;
@@ -908,28 +836,9 @@
 
 static void SOUND_OT_unpack(wmOperatorType *ot)
 {
-<<<<<<< HEAD
-	/* identifiers */
-	ot->name = "Unpack Sound";
-	ot->description = "Unpack Sound\nUnpack the sound to the samples filename";
-	ot->idname = "SOUND_OT_unpack";
-
-	/* api callbacks */
-	ot->exec = sound_unpack_exec;
-	ot->invoke = sound_unpack_invoke;
-	ot->poll = sound_poll;
-
-	/* flags */
-	ot->flag = OPTYPE_REGISTER | OPTYPE_UNDO;
-
-	/* properties */
-	RNA_def_enum(ot->srna, "method", rna_enum_unpack_method_items, PF_USE_LOCAL, "Method", "How to unpack");
-	/* XXX, weark!, will fail with library, name collisions */
-	RNA_def_string(ot->srna, "id", NULL, MAX_ID_NAME - 2, "Sound Name", "Sound data-block name to unpack");
-=======
   /* identifiers */
   ot->name = "Unpack Sound";
-  ot->description = "Unpack the sound to the samples filename";
+  ot->description = "Unpack Sound\nUnpack the sound to the samples filename";
   ot->idname = "SOUND_OT_unpack";
 
   /* api callbacks */
@@ -946,7 +855,6 @@
   /* XXX, weark!, will fail with library, name collisions */
   RNA_def_string(
       ot->srna, "id", NULL, MAX_ID_NAME - 2, "Sound Name", "Sound data-block name to unpack");
->>>>>>> 3ea04e77
 }
 
 /* ******************************************************* */
