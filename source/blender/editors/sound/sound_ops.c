--- conflicted
+++ resolved
@@ -173,7 +173,7 @@
 {
 	/* identifiers */
 	ot->name = "Open Sound";
-	ot->description = "Open Sound\nLoad a sound file";
+	ot->description = "Load a sound file";
 	ot->idname = "SOUND_OT_open";
 
 	/* api callbacks */
@@ -196,7 +196,7 @@
 {
 	/* identifiers */
 	ot->name = "Open Sound Mono";
-	ot->description = "Open Sound Mono\nLoad a sound file as mono";
+	ot->description = "Load a sound file as mono";
 	ot->idname = "SOUND_OT_open_mono";
 
 	/* api callbacks */
@@ -295,7 +295,7 @@
 
 	/* identifiers */
 	ot->name = "Update Animation";
-	ot->description = "Update Animation\nUpdate animation flags";
+	ot->description = "Update animation flags";
 	ot->idname = "SOUND_OT_update_animation_flags";
 
 	/* api callbacks */
@@ -331,7 +331,7 @@
 {
 	/* identifiers */
 	ot->name = "Update Animation Cache";
-	ot->description = "Update Animation Cache\nUpdate the audio animation cache";
+	ot->description = "Update the audio animation cache";
 	ot->idname = "SOUND_OT_bake_animation";
 
 	/* api callbacks */
@@ -669,8 +669,8 @@
 #endif // WITH_AUDASPACE
 
 	/* identifiers */
-	ot->name = "Mixdown Audio";
-	ot->description = "Mixdown Audio\nMixdown and export the scene's audio to a sound file";
+	ot->name = "Mixdown";
+	ot->description = "Mixes the scene's audio to a sound file";
 	ot->idname = "SOUND_OT_mixdown";
 
 	/* api callbacks */
@@ -689,18 +689,14 @@
 	        ot, FILE_TYPE_FOLDER | FILE_TYPE_SOUND, FILE_SPECIAL, FILE_SAVE,
 	        WM_FILESEL_FILEPATH | WM_FILESEL_RELPATH, FILE_DEFAULTDISPLAY, FILE_SORT_ALPHA);
 #ifdef WITH_AUDASPACE
-<<<<<<< HEAD
-	RNA_def_int(ot->srna, "accuracy", 1024, 1, 16777216, "Accuracy", "Accuracy\nSample accuracy, important for animation data (the lower the value, the more accurate)", 1, 16777216);
-=======
 	RNA_def_int(ot->srna, "accuracy", 1024, 1, 16777216, "Accuracy",
 	            "Sample accuracy, important for animation data (the lower the value, the more accurate)",
 	            1, 16777216);
->>>>>>> ecd36afb
 	RNA_def_enum(ot->srna, "container", container_items, AUD_CONTAINER_FLAC, "Container", "File format");
 	RNA_def_enum(ot->srna, "codec", codec_items, AUD_CODEC_FLAC, "Codec", "Audio Codec");
 	RNA_def_enum(ot->srna, "format", format_items, AUD_FORMAT_S16, "Format", "Sample format");
 	RNA_def_int(ot->srna, "bitrate", 192, 32, 512, "Bitrate", "Bitrate in kbit/s", 32, 512);
-	RNA_def_boolean(ot->srna, "split_channels", 0, "Split channels", "Split channels\nEach channel will be rendered into a mono file");
+	RNA_def_boolean(ot->srna, "split_channels", 0, "Split channels", "Each channel will be rendered into a mono file");
 #endif // WITH_AUDASPACE
 }
 
@@ -741,7 +737,7 @@
 {
 	/* identifiers */
 	ot->name = "Pack Sound";
-	ot->description = "Pack Sound\nPack the sound into the current blend file";
+	ot->description = "Pack the sound into the current blend file";
 	ot->idname = "SOUND_OT_pack";
 
 	/* api callbacks */
@@ -806,7 +802,7 @@
 {
 	/* identifiers */
 	ot->name = "Unpack Sound";
-	ot->description = "Unpack Sound\nUnpack the sound to the samples filename";
+	ot->description = "Unpack the sound to the samples filename";
 	ot->idname = "SOUND_OT_unpack";
 
 	/* api callbacks */
@@ -818,13 +814,8 @@
 	ot->flag = OPTYPE_REGISTER | OPTYPE_UNDO;
 
 	/* properties */
-<<<<<<< HEAD
-	RNA_def_enum(ot->srna, "method", unpack_method_items, PF_USE_LOCAL, "Method", "How to unpack");
-	RNA_def_string(ot->srna, "id", NULL, MAX_ID_NAME - 2, "Sound Name", "Sound Name\nSound datablock name to unpack"); /* XXX, weark!, will fail with library, name collisions */
-=======
 	RNA_def_enum(ot->srna, "method", rna_enum_unpack_method_items, PF_USE_LOCAL, "Method", "How to unpack");
 	RNA_def_string(ot->srna, "id", NULL, MAX_ID_NAME - 2, "Sound Name", "Sound data-block name to unpack"); /* XXX, weark!, will fail with library, name collisions */
->>>>>>> ecd36afb
 }
 
 /* ******************************************************* */
