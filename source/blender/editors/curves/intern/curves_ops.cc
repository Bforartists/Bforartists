/* SPDX-License-Identifier: GPL-2.0-or-later */

/** \file
 * \ingroup edcurves
 */

#include <atomic>

#include "BLI_array_utils.hh"
#include "BLI_index_mask_ops.hh"
#include "BLI_utildefines.h"
#include "BLI_vector_set.hh"

#include "ED_curves.h"
#include "ED_object.h"
#include "ED_screen.h"
#include "ED_select_utils.h"

#include "WM_api.h"

#include "BKE_attribute_math.hh"
#include "BKE_bvhutils.h"
#include "BKE_context.h"
#include "BKE_curves.hh"
#include "BKE_geometry_set.hh"
#include "BKE_layer.h"
#include "BKE_lib_id.h"
#include "BKE_mesh.h"
#include "BKE_mesh_legacy_convert.h"
#include "BKE_mesh_runtime.h"
#include "BKE_object.h"
#include "BKE_paint.h"
#include "BKE_particle.h"
#include "BKE_report.h"

#include "DNA_mesh_types.h"
#include "DNA_meshdata_types.h"
#include "DNA_modifier_types.h"
#include "DNA_object_types.h"
#include "DNA_particle_types.h"
#include "DNA_scene_types.h"

#include "DEG_depsgraph.h"
#include "DEG_depsgraph_query.h"

#include "RNA_access.h"
#include "RNA_define.h"
#include "RNA_enum_types.h"
#include "RNA_prototypes.h"

#include "GEO_reverse_uv_sampler.hh"

/**
 * The code below uses a suffix naming convention to indicate the coordinate space:
 * `cu`: Local space of the curves object that is being edited.
 * `su`: Local space of the surface object.
 * `wo`: World space.
 * `ha`: Local space of an individual hair in the legacy hair system.
 */

namespace blender::ed::curves {

static bool object_has_editable_curves(const Main &bmain, const Object &object)
{
  if (object.type != OB_CURVES) {
    return false;
  }
  if (!ELEM(object.mode, OB_MODE_SCULPT_CURVES, OB_MODE_EDIT)) {
    return false;
  }
  if (!BKE_id_is_editable(&bmain, static_cast<const ID *>(object.data))) {
    return false;
  }
  return true;
}

VectorSet<Curves *> get_unique_editable_curves(const bContext &C)
{
  VectorSet<Curves *> unique_curves;

  const Main &bmain = *CTX_data_main(&C);

  Object *object = CTX_data_active_object(&C);
  if (object && object_has_editable_curves(bmain, *object)) {
    unique_curves.add_new(static_cast<Curves *>(object->data));
  }

  CTX_DATA_BEGIN (&C, Object *, object, selected_objects) {
    if (object_has_editable_curves(bmain, *object)) {
      unique_curves.add(static_cast<Curves *>(object->data));
    }
  }
  CTX_DATA_END;

  return unique_curves;
}

static bool curves_poll_impl(bContext *C, const bool check_editable, const bool check_surface)
{
  Object *object = CTX_data_active_object(C);
  if (object == nullptr || object->type != OB_CURVES) {
    return false;
  }
  if (check_editable) {
    if (!ED_operator_object_active_editable_ex(C, object)) {
      return false;
    }
  }
  if (check_surface) {
    Curves &curves = *static_cast<Curves *>(object->data);
    if (curves.surface == nullptr || curves.surface->type != OB_MESH) {
      CTX_wm_operator_poll_msg_set(C, "Curves must have a mesh surface object set");
      return false;
    }
  }
  return true;
}

bool editable_curves_with_surface_poll(bContext *C)
{
  return curves_poll_impl(C, true, true);
}

bool curves_with_surface_poll(bContext *C)
{
  return curves_poll_impl(C, false, true);
}

bool editable_curves_poll(bContext *C)
{
  return curves_poll_impl(C, false, false);
}

bool curves_poll(bContext *C)
{
  return curves_poll_impl(C, false, false);
}

using bke::CurvesGeometry;

namespace convert_to_particle_system {

static int find_mface_for_root_position(const Span<float3> positions,
                                        const MFace *mface,
                                        const Span<int> possible_mface_indices,
                                        const float3 &root_pos)
{
  BLI_assert(possible_mface_indices.size() >= 1);
  if (possible_mface_indices.size() == 1) {
    return possible_mface_indices.first();
  }
  /* Find the closest #MFace to #root_pos. */
  int mface_i;
  float best_distance_sq = FLT_MAX;
  for (const int possible_mface_i : possible_mface_indices) {
    const MFace &possible_mface = mface[possible_mface_i];
    {
      float3 point_in_triangle;
      closest_on_tri_to_point_v3(point_in_triangle,
                                 root_pos,
                                 positions[possible_mface.v1],
                                 positions[possible_mface.v2],
                                 positions[possible_mface.v3]);
      const float distance_sq = len_squared_v3v3(root_pos, point_in_triangle);
      if (distance_sq < best_distance_sq) {
        best_distance_sq = distance_sq;
        mface_i = possible_mface_i;
      }
    }
    /* Optionally check the second triangle if the #MFace is a quad. */
    if (possible_mface.v4) {
      float3 point_in_triangle;
      closest_on_tri_to_point_v3(point_in_triangle,
                                 root_pos,
                                 positions[possible_mface.v1],
                                 positions[possible_mface.v3],
                                 positions[possible_mface.v4]);
      const float distance_sq = len_squared_v3v3(root_pos, point_in_triangle);
      if (distance_sq < best_distance_sq) {
        best_distance_sq = distance_sq;
        mface_i = possible_mface_i;
      }
    }
  }
  return mface_i;
}

/**
 * \return Barycentric coordinates in the #MFace.
 */
static float4 compute_mface_weights_for_position(const Span<float3> positions,
                                                 const MFace &mface,
                                                 const float3 &position)
{
  float4 mface_weights;
  if (mface.v4) {
    float mface_positions_su[4][3];
    copy_v3_v3(mface_positions_su[0], positions[mface.v1]);
    copy_v3_v3(mface_positions_su[1], positions[mface.v2]);
    copy_v3_v3(mface_positions_su[2], positions[mface.v3]);
    copy_v3_v3(mface_positions_su[3], positions[mface.v4]);
    interp_weights_poly_v3(mface_weights, mface_positions_su, 4, position);
  }
  else {
    interp_weights_tri_v3(
        mface_weights, positions[mface.v1], positions[mface.v2], positions[mface.v3], position);
    mface_weights[3] = 0.0f;
  }
  return mface_weights;
}

static void try_convert_single_object(Object &curves_ob,
                                      Main &bmain,
                                      Scene &scene,
                                      bool *r_could_not_convert_some_curves)
{
  if (curves_ob.type != OB_CURVES) {
    return;
  }
  Curves &curves_id = *static_cast<Curves *>(curves_ob.data);
  CurvesGeometry &curves = CurvesGeometry::wrap(curves_id.geometry);
  if (curves_id.surface == nullptr) {
    return;
  }
  Object &surface_ob = *curves_id.surface;
  if (surface_ob.type != OB_MESH) {
    return;
  }
  Mesh &surface_me = *static_cast<Mesh *>(surface_ob.data);

  BVHTreeFromMesh surface_bvh;
  BKE_bvhtree_from_mesh_get(&surface_bvh, &surface_me, BVHTREE_FROM_LOOPTRI, 2);
  BLI_SCOPED_DEFER([&]() { free_bvhtree_from_mesh(&surface_bvh); });

  const Span<float3> positions_cu = curves.positions();
  const Span<MLoopTri> looptris = surface_me.looptris();

  if (looptris.is_empty()) {
    *r_could_not_convert_some_curves = true;
  }

  const int hair_num = curves.curves_num();
  if (hair_num == 0) {
    return;
  }

  ParticleSystem *particle_system = nullptr;
  LISTBASE_FOREACH (ParticleSystem *, psys, &surface_ob.particlesystem) {
    if (STREQ(psys->name, curves_ob.id.name + 2)) {
      particle_system = psys;
      break;
    }
  }
  if (particle_system == nullptr) {
    ParticleSystemModifierData &psmd = *reinterpret_cast<ParticleSystemModifierData *>(
        object_add_particle_system(&bmain, &scene, &surface_ob, curves_ob.id.name + 2));
    particle_system = psmd.psys;
    particle_system->part->draw_step = 3;
  }

  ParticleSettings &settings = *particle_system->part;

  psys_free_particles(particle_system);
  settings.type = PART_HAIR;
  settings.totpart = 0;
  psys_changed_type(&surface_ob, particle_system);

  MutableSpan<ParticleData> particles{
      static_cast<ParticleData *>(MEM_calloc_arrayN(hair_num, sizeof(ParticleData), __func__)),
      hair_num};

  /* The old hair system still uses #MFace, so make sure those are available on the mesh. */
  BKE_mesh_tessface_calc(&surface_me);

  /* Prepare utility data structure to map hair roots to #MFace's. */
  const Span<int> mface_to_poly_map{
      static_cast<const int *>(CustomData_get_layer(&surface_me.fdata, CD_ORIGINDEX)),
      surface_me.totface};
  Array<Vector<int>> poly_to_mface_map(surface_me.totpoly);
  for (const int mface_i : mface_to_poly_map.index_range()) {
    const int poly_i = mface_to_poly_map[mface_i];
    poly_to_mface_map[poly_i].append(mface_i);
  }

  /* Prepare transformation matrices. */
  const bke::CurvesSurfaceTransforms transforms{curves_ob, &surface_ob};

  const MFace *mfaces = (const MFace *)CustomData_get_layer(&surface_me.fdata, CD_MFACE);
  const Span<float3> positions = surface_me.vert_positions();

  for (const int new_hair_i : IndexRange(hair_num)) {
    const int curve_i = new_hair_i;
    const IndexRange points = curves.points_for_curve(curve_i);

    const float3 &root_pos_cu = positions_cu[points.first()];
    const float3 root_pos_su = transforms.curves_to_surface * root_pos_cu;

    BVHTreeNearest nearest;
    nearest.dist_sq = FLT_MAX;
    BLI_bvhtree_find_nearest(
        surface_bvh.tree, root_pos_su, &nearest, surface_bvh.nearest_callback, &surface_bvh);
    BLI_assert(nearest.index >= 0);

    const int looptri_i = nearest.index;
    const MLoopTri &looptri = looptris[looptri_i];
    const int poly_i = looptri.poly;

    const int mface_i = find_mface_for_root_position(
        positions, mfaces, poly_to_mface_map[poly_i], root_pos_su);
    const MFace &mface = mfaces[mface_i];

    const float4 mface_weights = compute_mface_weights_for_position(positions, mface, root_pos_su);

    ParticleData &particle = particles[new_hair_i];
    const int num_keys = points.size();
    MutableSpan<HairKey> hair_keys{
        static_cast<HairKey *>(MEM_calloc_arrayN(num_keys, sizeof(HairKey), __func__)), num_keys};

    particle.hair = hair_keys.data();
    particle.totkey = hair_keys.size();
    copy_v4_v4(particle.fuv, mface_weights);
    particle.num = mface_i;
    /* Not sure if there is a better way to initialize this. */
    particle.num_dmcache = DMCACHE_NOTFOUND;

    float4x4 hair_to_surface_mat;
    psys_mat_hair_to_object(
        &surface_ob, &surface_me, PART_FROM_FACE, &particle, hair_to_surface_mat.values);
    /* In theory, #psys_mat_hair_to_object should handle this, but it doesn't right now. */
    copy_v3_v3(hair_to_surface_mat.values[3], root_pos_su);
    const float4x4 surface_to_hair_mat = hair_to_surface_mat.inverted();

    for (const int key_i : hair_keys.index_range()) {
      const float3 &key_pos_cu = positions_cu[points[key_i]];
      const float3 key_pos_su = transforms.curves_to_surface * key_pos_cu;
      const float3 key_pos_ha = surface_to_hair_mat * key_pos_su;

      HairKey &key = hair_keys[key_i];
      copy_v3_v3(key.co, key_pos_ha);
      key.time = 100.0f * key_i / float(hair_keys.size() - 1);
    }
  }

  particle_system->particles = particles.data();
  particle_system->totpart = particles.size();
  particle_system->flag |= PSYS_EDITED;
  particle_system->recalc |= ID_RECALC_PSYS_RESET;

  DEG_id_tag_update(&surface_ob.id, ID_RECALC_GEOMETRY);
  DEG_id_tag_update(&settings.id, ID_RECALC_COPY_ON_WRITE);
}

static int curves_convert_to_particle_system_exec(bContext *C, wmOperator *op)
{
  Main &bmain = *CTX_data_main(C);
  Scene &scene = *CTX_data_scene(C);

  bool could_not_convert_some_curves = false;

  Object &active_object = *CTX_data_active_object(C);
  try_convert_single_object(active_object, bmain, scene, &could_not_convert_some_curves);

  CTX_DATA_BEGIN (C, Object *, curves_ob, selected_objects) {
    if (curves_ob != &active_object) {
      try_convert_single_object(*curves_ob, bmain, scene, &could_not_convert_some_curves);
    }
  }
  CTX_DATA_END;

  if (could_not_convert_some_curves) {
    BKE_report(op->reports,
               RPT_INFO,
               "Some curves could not be converted because they were not attached to the surface");
  }

  WM_main_add_notifier(NC_OBJECT | ND_PARTICLE | NA_EDITED, nullptr);

  return OPERATOR_FINISHED;
}

}  // namespace convert_to_particle_system

static void CURVES_OT_convert_to_particle_system(wmOperatorType *ot)
{
  ot->name = "Convert Curves to Particle System";
  ot->idname = "CURVES_OT_convert_to_particle_system";
  ot->description = "Add a new or update an existing hair particle system on the surface object";

  ot->poll = curves_with_surface_poll;
  ot->exec = convert_to_particle_system::curves_convert_to_particle_system_exec;

  ot->flag = OPTYPE_UNDO | OPTYPE_REGISTER;
}

namespace convert_from_particle_system {

static bke::CurvesGeometry particles_to_curves(Object &object, ParticleSystem &psys)
{
  ParticleSettings &settings = *psys.part;
  if (psys.part->type != PART_HAIR) {
    return {};
  }

  const bool transfer_parents = (settings.draw & PART_DRAW_PARENT) || settings.childtype == 0;

  const Span<ParticleCacheKey *> parents_cache{psys.pathcache, psys.totcached};
  const Span<ParticleCacheKey *> children_cache{psys.childcache, psys.totchildcache};

  int points_num = 0;
  Vector<int> curve_offsets;
  Vector<int> parents_to_transfer;
  Vector<int> children_to_transfer;
  if (transfer_parents) {
    for (const int parent_i : parents_cache.index_range()) {
      const int segments = parents_cache[parent_i]->segments;
      if (segments <= 0) {
        continue;
      }
      parents_to_transfer.append(parent_i);
      curve_offsets.append(points_num);
      points_num += segments + 1;
    }
  }
  for (const int child_i : children_cache.index_range()) {
    const int segments = children_cache[child_i]->segments;
    if (segments <= 0) {
      continue;
    }
    children_to_transfer.append(child_i);
    curve_offsets.append(points_num);
    points_num += segments + 1;
  }
  const int curves_num = parents_to_transfer.size() + children_to_transfer.size();
  curve_offsets.append(points_num);
  BLI_assert(curve_offsets.size() == curves_num + 1);
  bke::CurvesGeometry curves(points_num, curves_num);
  curves.offsets_for_write().copy_from(curve_offsets);

  const float4x4 object_to_world_mat = object.object_to_world;
  const float4x4 world_to_object_mat = object_to_world_mat.inverted();

  MutableSpan<float3> positions = curves.positions_for_write();

  const auto copy_hair_to_curves = [&](const Span<ParticleCacheKey *> hair_cache,
                                       const Span<int> indices_to_transfer,
                                       const int curve_index_offset) {
    threading::parallel_for(indices_to_transfer.index_range(), 256, [&](const IndexRange range) {
      for (const int i : range) {
        const int hair_i = indices_to_transfer[i];
        const int curve_i = i + curve_index_offset;
        const IndexRange points = curves.points_for_curve(curve_i);
        const Span<ParticleCacheKey> keys{hair_cache[hair_i], points.size()};
        for (const int key_i : keys.index_range()) {
          const float3 key_pos_wo = keys[key_i].co;
          positions[points[key_i]] = world_to_object_mat * key_pos_wo;
        }
      }
    });
  };

  if (transfer_parents) {
    copy_hair_to_curves(parents_cache, parents_to_transfer, 0);
  }
  copy_hair_to_curves(children_cache, children_to_transfer, parents_to_transfer.size());

  curves.update_curve_types();
  curves.tag_topology_changed();
  return curves;
}

static int curves_convert_from_particle_system_exec(bContext *C, wmOperator * /*op*/)
{
  Main &bmain = *CTX_data_main(C);
  Scene &scene = *CTX_data_scene(C);
  ViewLayer &view_layer = *CTX_data_view_layer(C);
  Depsgraph &depsgraph = *CTX_data_depsgraph_pointer(C);
  Object *ob_from_orig = ED_object_active_context(C);
  ParticleSystem *psys_orig = static_cast<ParticleSystem *>(
      CTX_data_pointer_get_type(C, "particle_system", &RNA_ParticleSystem).data);
  if (psys_orig == nullptr) {
    psys_orig = psys_get_current(ob_from_orig);
  }
  if (psys_orig == nullptr) {
    return OPERATOR_CANCELLED;
  }
  Object *ob_from_eval = DEG_get_evaluated_object(&depsgraph, ob_from_orig);
  ParticleSystem *psys_eval = nullptr;
  LISTBASE_FOREACH (ModifierData *, md, &ob_from_eval->modifiers) {
    if (md->type != eModifierType_ParticleSystem) {
      continue;
    }
    ParticleSystemModifierData *psmd = reinterpret_cast<ParticleSystemModifierData *>(md);
    if (!STREQ(psmd->psys->name, psys_orig->name)) {
      continue;
    }
    psys_eval = psmd->psys;
  }

  Object *ob_new = BKE_object_add(&bmain, &scene, &view_layer, OB_CURVES, psys_eval->name);
  Curves *curves_id = static_cast<Curves *>(ob_new->data);
  BKE_object_apply_mat4(ob_new, ob_from_orig->object_to_world, true, false);
  bke::CurvesGeometry::wrap(curves_id->geometry) = particles_to_curves(*ob_from_eval, *psys_eval);

  DEG_relations_tag_update(&bmain);
  WM_main_add_notifier(NC_OBJECT | ND_DRAW, nullptr);

  return OPERATOR_FINISHED;
}

static bool curves_convert_from_particle_system_poll(bContext *C)
{
  return ED_object_active_context(C) != nullptr;
}

}  // namespace convert_from_particle_system

static void CURVES_OT_convert_from_particle_system(wmOperatorType *ot)
{
  ot->name = "Convert Particle System to Curves";
  ot->idname = "CURVES_OT_convert_from_particle_system";
  ot->description = "Add a new curves object based on the current state of the particle system";

  ot->poll = convert_from_particle_system::curves_convert_from_particle_system_poll;
  ot->exec = convert_from_particle_system::curves_convert_from_particle_system_exec;

  ot->flag = OPTYPE_UNDO | OPTYPE_REGISTER;
}

namespace snap_curves_to_surface {

enum class AttachMode {
  Nearest,
  Deform,
};

static void snap_curves_to_surface_exec_object(Object &curves_ob,
                                               const Object &surface_ob,
                                               const AttachMode attach_mode,
                                               bool *r_invalid_uvs,
                                               bool *r_missing_uvs)
{
  Curves &curves_id = *static_cast<Curves *>(curves_ob.data);
  CurvesGeometry &curves = CurvesGeometry::wrap(curves_id.geometry);

  const Mesh &surface_mesh = *static_cast<const Mesh *>(surface_ob.data);
  const Span<float3> surface_positions = surface_mesh.vert_positions();
  const Span<MLoop> loops = surface_mesh.loops();
  const Span<MLoopTri> surface_looptris = surface_mesh.looptris();
  VArraySpan<float2> surface_uv_map;
  if (curves_id.surface_uv_map != nullptr) {
    const bke::AttributeAccessor surface_attributes = surface_mesh.attributes();
    surface_uv_map = surface_attributes
                         .lookup(curves_id.surface_uv_map, ATTR_DOMAIN_CORNER, CD_PROP_FLOAT2)
                         .typed<float2>();
  }

  MutableSpan<float3> positions_cu = curves.positions_for_write();
  MutableSpan<float2> surface_uv_coords = curves.surface_uv_coords_for_write();

  const bke::CurvesSurfaceTransforms transforms{curves_ob, &surface_ob};

  switch (attach_mode) {
    case AttachMode::Nearest: {
      BVHTreeFromMesh surface_bvh;
      BKE_bvhtree_from_mesh_get(&surface_bvh, &surface_mesh, BVHTREE_FROM_LOOPTRI, 2);
      BLI_SCOPED_DEFER([&]() { free_bvhtree_from_mesh(&surface_bvh); });

      threading::parallel_for(curves.curves_range(), 256, [&](const IndexRange curves_range) {
        for (const int curve_i : curves_range) {
          const IndexRange points = curves.points_for_curve(curve_i);
          const int first_point_i = points.first();
          const float3 old_first_point_pos_cu = positions_cu[first_point_i];
          const float3 old_first_point_pos_su = transforms.curves_to_surface *
                                                old_first_point_pos_cu;

          BVHTreeNearest nearest;
          nearest.index = -1;
          nearest.dist_sq = FLT_MAX;
          BLI_bvhtree_find_nearest(surface_bvh.tree,
                                   old_first_point_pos_su,
                                   &nearest,
                                   surface_bvh.nearest_callback,
                                   &surface_bvh);
          const int looptri_index = nearest.index;
          if (looptri_index == -1) {
            continue;
          }

          const float3 new_first_point_pos_su = nearest.co;
          const float3 new_first_point_pos_cu = transforms.surface_to_curves *
                                                new_first_point_pos_su;
          const float3 pos_diff_cu = new_first_point_pos_cu - old_first_point_pos_cu;

          for (float3 &pos_cu : positions_cu.slice(points)) {
            pos_cu += pos_diff_cu;
          }

          if (!surface_uv_map.is_empty()) {
            const MLoopTri &looptri = surface_looptris[looptri_index];
            const int corner0 = looptri.tri[0];
            const int corner1 = looptri.tri[1];
            const int corner2 = looptri.tri[2];
            const float2 &uv0 = surface_uv_map[corner0];
            const float2 &uv1 = surface_uv_map[corner1];
            const float2 &uv2 = surface_uv_map[corner2];
            const float3 &p0_su = surface_positions[loops[corner0].v];
            const float3 &p1_su = surface_positions[loops[corner1].v];
            const float3 &p2_su = surface_positions[loops[corner2].v];
            float3 bary_coords;
            interp_weights_tri_v3(bary_coords, p0_su, p1_su, p2_su, new_first_point_pos_su);
            const float2 uv = attribute_math::mix3(bary_coords, uv0, uv1, uv2);
            surface_uv_coords[curve_i] = uv;
          }
        }
      });
      break;
    }
    case AttachMode::Deform: {
      if (surface_uv_map.is_empty()) {
        *r_missing_uvs = true;
        break;
      }
      using geometry::ReverseUVSampler;
      ReverseUVSampler reverse_uv_sampler{surface_uv_map, surface_looptris};

      threading::parallel_for(curves.curves_range(), 256, [&](const IndexRange curves_range) {
        for (const int curve_i : curves_range) {
          const IndexRange points = curves.points_for_curve(curve_i);
          const int first_point_i = points.first();
          const float3 old_first_point_pos_cu = positions_cu[first_point_i];

          const float2 uv = surface_uv_coords[curve_i];
          ReverseUVSampler::Result lookup_result = reverse_uv_sampler.sample(uv);
          if (lookup_result.type != ReverseUVSampler::ResultType::Ok) {
            *r_invalid_uvs = true;
            continue;
          }

          const MLoopTri &looptri = surface_looptris[lookup_result.looptri_index];
          const float3 &bary_coords = lookup_result.bary_weights;

          const float3 &p0_su = surface_positions[loops[looptri.tri[0]].v];
          const float3 &p1_su = surface_positions[loops[looptri.tri[1]].v];
          const float3 &p2_su = surface_positions[loops[looptri.tri[2]].v];

          float3 new_first_point_pos_su;
          interp_v3_v3v3v3(new_first_point_pos_su, p0_su, p1_su, p2_su, bary_coords);
          const float3 new_first_point_pos_cu = transforms.surface_to_curves *
                                                new_first_point_pos_su;

          const float3 pos_diff_cu = new_first_point_pos_cu - old_first_point_pos_cu;
          for (float3 &pos_cu : positions_cu.slice(points)) {
            pos_cu += pos_diff_cu;
          }
        }
      });
      break;
    }
  }

  DEG_id_tag_update(&curves_id.id, ID_RECALC_GEOMETRY);
}

static int snap_curves_to_surface_exec(bContext *C, wmOperator *op)
{
  const AttachMode attach_mode = static_cast<AttachMode>(RNA_enum_get(op->ptr, "attach_mode"));

  bool found_invalid_uvs = false;
  bool found_missing_uvs = false;

  CTX_DATA_BEGIN (C, Object *, curves_ob, selected_objects) {
    if (curves_ob->type != OB_CURVES) {
      continue;
    }
    Curves &curves_id = *static_cast<Curves *>(curves_ob->data);
    if (curves_id.surface == nullptr) {
      continue;
    }
    if (curves_id.surface->type != OB_MESH) {
      continue;
    }
    snap_curves_to_surface_exec_object(
        *curves_ob, *curves_id.surface, attach_mode, &found_invalid_uvs, &found_missing_uvs);
  }
  CTX_DATA_END;

  if (found_missing_uvs) {
    BKE_report(op->reports,
               RPT_ERROR,
               "Curves do not have attachment information that can be used for deformation");
  }
  if (found_invalid_uvs) {
    BKE_report(op->reports, RPT_INFO, "Could not snap some curves to the surface");
  }

  /* Refresh the entire window to also clear eventual modifier and nodes editor warnings. */
  WM_event_add_notifier(C, NC_WINDOW, nullptr);

  return OPERATOR_FINISHED;
}

}  // namespace snap_curves_to_surface

static void CURVES_OT_snap_curves_to_surface(wmOperatorType *ot)
{
  using namespace snap_curves_to_surface;

  ot->name = "Snap Curves to Surface";
  ot->idname = "CURVES_OT_snap_curves_to_surface";
  ot->description = "Move curves so that the first point is exactly on the surface mesh";

  ot->poll = editable_curves_with_surface_poll;
  ot->exec = snap_curves_to_surface_exec;

  ot->flag = OPTYPE_UNDO | OPTYPE_REGISTER;

  static const EnumPropertyItem attach_mode_items[] = {
      {int(AttachMode::Nearest),
       "NEAREST",
       0,
       "Nearest",
       "Find the closest point on the surface for the root point of every curve and move the root "
       "there"},
      {int(AttachMode::Deform),
       "DEFORM",
       0,
       "Deform",
       "Re-attach curves to a deformed surface using the existing attachment information. This "
       "only works when the topology of the surface mesh has not changed"},
      {0, nullptr, 0, nullptr, nullptr},
  };

  RNA_def_enum(ot->srna,
               "attach_mode",
               attach_mode_items,
               int(AttachMode::Nearest),
               "Attach Mode",
               "How to find the point on the surface to attach to");
}

namespace set_selection_domain {

static int curves_set_selection_domain_exec(bContext *C, wmOperator *op)
{
  const eAttrDomain domain = eAttrDomain(RNA_enum_get(op->ptr, "domain"));

  for (Curves *curves_id : get_unique_editable_curves(*C)) {
    if (curves_id->selection_domain == domain) {
      continue;
    }

    curves_id->selection_domain = domain;

    CurvesGeometry &curves = CurvesGeometry::wrap(curves_id->geometry);
    bke::MutableAttributeAccessor attributes = curves.attributes_for_write();
    if (curves.points_num() == 0) {
      continue;
    }
    const GVArray src = attributes.lookup(".selection", domain);
    if (src.is_empty()) {
      continue;
    }

    const CPPType &type = src.type();
    void *dst = MEM_malloc_arrayN(attributes.domain_size(domain), type.size(), __func__);
    src.materialize(dst);

    attributes.remove(".selection");
    if (!attributes.add(".selection",
                        domain,
                        bke::cpp_type_to_custom_data_type(type),
                        bke::AttributeInitMoveArray(dst))) {
      MEM_freeN(dst);
    }

    /* Use #ID_RECALC_GEOMETRY instead of #ID_RECALC_SELECT because it is handled as a generic
     * attribute for now. */
    DEG_id_tag_update(&curves_id->id, ID_RECALC_GEOMETRY);
    WM_event_add_notifier(C, NC_GEOM | ND_DATA, curves_id);
  }

  WM_main_add_notifier(NC_SPACE | ND_SPACE_VIEW3D, nullptr);

  return OPERATOR_FINISHED;
}

}  // namespace set_selection_domain

static void CURVES_OT_set_selection_domain(wmOperatorType *ot)
{
  PropertyRNA *prop;

  ot->name = "Set Select Mode";
  ot->idname = __func__;
  ot->description = "Change the mode used for selection masking in curves sculpt mode";

  ot->exec = set_selection_domain::curves_set_selection_domain_exec;
  ot->poll = editable_curves_poll;

  ot->flag = OPTYPE_REGISTER | OPTYPE_UNDO;

  ot->prop = prop = RNA_def_enum(
      ot->srna, "domain", rna_enum_attribute_curves_domain_items, 0, "Domain", "");
  RNA_def_property_flag(prop, (PropertyFlag)(PROP_HIDDEN | PROP_SKIP_SAVE));
}

static bool contains(const VArray<bool> &varray, const bool value)
{
  const CommonVArrayInfo info = varray.common_info();
  if (info.type == CommonVArrayInfo::Type::Single) {
    return *static_cast<const bool *>(info.data) == value;
  }
  if (info.type == CommonVArrayInfo::Type::Span) {
    const Span<bool> span(static_cast<const bool *>(info.data), varray.size());
    return threading::parallel_reduce(
        span.index_range(),
        4096,
        false,
        [&](const IndexRange range, const bool init) {
          return init || span.slice(range).contains(value);
        },
        [&](const bool a, const bool b) { return a || b; });
  }
  return threading::parallel_reduce(
      varray.index_range(),
      2048,
      false,
      [&](const IndexRange range, const bool init) {
        if (init) {
          return init;
        }
        /* Alternatively, this could use #materialize to retrieve many values at once. */
        for (const int64_t i : range) {
          if (varray[i] == value) {
            return true;
          }
        }
        return false;
      },
      [&](const bool a, const bool b) { return a || b; });
}

bool has_anything_selected(const Curves &curves_id)
{
  const CurvesGeometry &curves = CurvesGeometry::wrap(curves_id.geometry);
  const VArray<bool> selection = curves.attributes().lookup<bool>(".selection");
  return !selection || contains(selection, true);
}

static bool has_anything_selected(const Span<Curves *> curves_ids)
{
  return std::any_of(curves_ids.begin(), curves_ids.end(), [](const Curves *curves_id) {
    return has_anything_selected(*curves_id);
  });
}

namespace select_all {

static void invert_selection(MutableSpan<float> selection)
{
  threading::parallel_for(selection.index_range(), 2048, [&](IndexRange range) {
    for (const int i : range) {
      selection[i] = 1.0f - selection[i];
    }
  });
}

static void invert_selection(GMutableSpan selection)
{
  if (selection.type().is<bool>()) {
    array_utils::invert_booleans(selection.typed<bool>());
  }
  else if (selection.type().is<float>()) {
    invert_selection(selection.typed<float>());
  }
}

static int select_all_exec(bContext *C, wmOperator *op)
{
  int action = RNA_enum_get(op->ptr, "action");

  VectorSet<Curves *> unique_curves = get_unique_editable_curves(*C);

  if (action == SEL_TOGGLE) {
    action = has_anything_selected(unique_curves) ? SEL_DESELECT : SEL_SELECT;
  }

  for (Curves *curves_id : unique_curves) {
    CurvesGeometry &curves = CurvesGeometry::wrap(curves_id->geometry);
    bke::MutableAttributeAccessor attributes = curves.attributes_for_write();
    if (action == SEL_SELECT) {
      /* As an optimization, just remove the selection attributes when everything is selected. */
      attributes.remove(".selection");
    }
    else if (!attributes.contains(".selection")) {
      BLI_assert(ELEM(action, SEL_INVERT, SEL_DESELECT));
      /* If the attribute doesn't exist and it's either deleted or inverted, create
       * it with nothing selected, since that means everything was selected before. */
      attributes.add(".selection",
                     eAttrDomain(curves_id->selection_domain),
                     CD_PROP_BOOL,
                     bke::AttributeInitDefaultValue());
    }
    else {
      bke::GSpanAttributeWriter selection = attributes.lookup_for_write_span(".selection");
      if (action == SEL_DESELECT) {
        fill_selection_false(selection.span);
      }
      else if (action == SEL_INVERT) {
        invert_selection(selection.span);
      }
      selection.finish();
    }

    /* Use #ID_RECALC_GEOMETRY instead of #ID_RECALC_SELECT because it is handled as a generic
     * attribute for now. */
    DEG_id_tag_update(&curves_id->id, ID_RECALC_GEOMETRY);
    WM_event_add_notifier(C, NC_GEOM | ND_DATA, curves_id);
  }

  return OPERATOR_FINISHED;
}

}  // namespace select_all

<<<<<<< HEAD
/*bfa - descriptions*/
static char *sculpt_curves_ot_select_all_get_description(struct bContext * /*C*/,
                                         struct wmOperatorType * /*op*/,
                                         struct PointerRNA *values)
{
  /*Select*/
  if (RNA_enum_get(values, "action") == SEL_SELECT) {
    return BLI_strdup("Select all control points");
  }
  /*Deselect*/
  else if (RNA_enum_get(values, "action") == SEL_DESELECT) {
    return BLI_strdup("Deselect all control points");
  }
  /*Invert*/
  else if (RNA_enum_get(values, "action") == SEL_INVERT) {
    return BLI_strdup("Inverts the current selection");
  }
  return NULL;
}

static void SCULPT_CURVES_OT_select_all(wmOperatorType *ot)
=======
static void CURVES_OT_select_all(wmOperatorType *ot)
>>>>>>> b1835cb5
{
  ot->name = "(De)select All";
  ot->idname = "CURVES_OT_select_all";
  ot->description = "(De)select all control points";

  ot->exec = select_all::select_all_exec;
  ot->get_description = sculpt_curves_ot_select_all_get_description; /*bfa - descriptions*/
  ot->poll = editable_curves_poll;

  ot->flag = OPTYPE_REGISTER | OPTYPE_UNDO;

  WM_operator_properties_select_all(ot);
}

namespace surface_set {

static bool surface_set_poll(bContext *C)
{
  const Object *object = CTX_data_active_object(C);
  if (object == nullptr) {
    return false;
  }
  if (object->type != OB_MESH) {
    return false;
  }
  return true;
}

static int surface_set_exec(bContext *C, wmOperator *op)
{
  Main *bmain = CTX_data_main(C);
  Scene *scene = CTX_data_scene(C);

  Object &new_surface_ob = *CTX_data_active_object(C);

  Mesh &new_surface_mesh = *static_cast<Mesh *>(new_surface_ob.data);
  const char *new_uv_map_name = CustomData_get_active_layer_name(&new_surface_mesh.ldata,
                                                                 CD_PROP_FLOAT2);

  CTX_DATA_BEGIN (C, Object *, selected_ob, selected_objects) {
    if (selected_ob->type != OB_CURVES) {
      continue;
    }
    Object &curves_ob = *selected_ob;
    Curves &curves_id = *static_cast<Curves *>(curves_ob.data);

    MEM_SAFE_FREE(curves_id.surface_uv_map);
    if (new_uv_map_name != nullptr) {
      curves_id.surface_uv_map = BLI_strdup(new_uv_map_name);
    }

    bool missing_uvs;
    bool invalid_uvs;
    snap_curves_to_surface::snap_curves_to_surface_exec_object(
        curves_ob,
        new_surface_ob,
        snap_curves_to_surface::AttachMode::Nearest,
        &invalid_uvs,
        &missing_uvs);

    /* Add deformation modifier if necessary. */
    blender::ed::curves::ensure_surface_deformation_node_exists(*C, curves_ob);

    curves_id.surface = &new_surface_ob;
    ED_object_parent_set(
        op->reports, C, scene, &curves_ob, &new_surface_ob, PAR_OBJECT, false, true, nullptr);

    DEG_id_tag_update(&curves_ob.id, ID_RECALC_TRANSFORM);
    WM_event_add_notifier(C, NC_GEOM | ND_DATA, &curves_id);
    WM_event_add_notifier(C, NC_NODE | NA_ADDED, nullptr);

    /* Required for deformation. */
    new_surface_ob.modifier_flag |= OB_MODIFIER_FLAG_ADD_REST_POSITION;
    DEG_id_tag_update(&new_surface_ob.id, ID_RECALC_GEOMETRY);
  }
  CTX_DATA_END;

  DEG_relations_tag_update(bmain);

  return OPERATOR_FINISHED;
}

}  // namespace surface_set

static void CURVES_OT_surface_set(wmOperatorType *ot)
{
  ot->name = "Set Curves Surface Object";
  ot->idname = __func__;
  ot->description =
      "Use the active object as surface for selected curves objects and set it as the parent";

  ot->exec = surface_set::surface_set_exec;
  ot->poll = surface_set::surface_set_poll;

  ot->flag = OPTYPE_REGISTER | OPTYPE_UNDO;
}

}  // namespace blender::ed::curves

void ED_operatortypes_curves()
{
  using namespace blender::ed::curves;
  WM_operatortype_append(CURVES_OT_convert_to_particle_system);
  WM_operatortype_append(CURVES_OT_convert_from_particle_system);
  WM_operatortype_append(CURVES_OT_snap_curves_to_surface);
  WM_operatortype_append(CURVES_OT_set_selection_domain);
  WM_operatortype_append(CURVES_OT_select_all);
  WM_operatortype_append(CURVES_OT_surface_set);
}<|MERGE_RESOLUTION|>--- conflicted
+++ resolved
@@ -923,9 +923,8 @@
 
 }  // namespace select_all
 
-<<<<<<< HEAD
 /*bfa - descriptions*/
-static char *sculpt_curves_ot_select_all_get_description(struct bContext * /*C*/,
+static char *curves_ot_select_all_get_description(struct bContext * /*C*/,
                                          struct wmOperatorType * /*op*/,
                                          struct PointerRNA *values)
 {
@@ -944,17 +943,14 @@
   return NULL;
 }
 
-static void SCULPT_CURVES_OT_select_all(wmOperatorType *ot)
-=======
 static void CURVES_OT_select_all(wmOperatorType *ot)
->>>>>>> b1835cb5
 {
   ot->name = "(De)select All";
   ot->idname = "CURVES_OT_select_all";
   ot->description = "(De)select all control points";
 
   ot->exec = select_all::select_all_exec;
-  ot->get_description = sculpt_curves_ot_select_all_get_description; /*bfa - descriptions*/
+  ot->get_description = curves_ot_select_all_get_description; /*bfa - descriptions*/
   ot->poll = editable_curves_poll;
 
   ot->flag = OPTYPE_REGISTER | OPTYPE_UNDO;
