--- conflicted
+++ resolved
@@ -859,6 +859,26 @@
   return OPERATOR_FINISHED;
 }
 
+/*bfa - descriptions*/
+static char *curves_ot_select_all_get_description(struct bContext * /*C*/,
+                                                  struct wmOperatorType * /*op*/,
+                                                  struct PointerRNA *values)
+{
+  /*Select*/
+  if (RNA_enum_get(values, "action") == SEL_SELECT) {
+    return BLI_strdup("Select all control points");
+  }
+  /*Deselect*/
+  else if (RNA_enum_get(values, "action") == SEL_DESELECT) {
+    return BLI_strdup("Deselect all control points");
+  }
+  /*Invert*/
+  else if (RNA_enum_get(values, "action") == SEL_INVERT) {
+    return BLI_strdup("Inverts the current selection");
+  }
+  return NULL;
+}
+
 static void CURVES_OT_select_all(wmOperatorType *ot)
 {
   ot->name = "(De)select All";
@@ -867,6 +887,7 @@
 
   ot->exec = select_all_exec;
   ot->poll = editable_curves_poll;
+  ot->get_description = curves_ot_select_all_get_description; /*bfa - descriptions*/
 
   ot->flag = OPTYPE_REGISTER | OPTYPE_UNDO;
 
@@ -964,46 +985,14 @@
   return OPERATOR_FINISHED;
 }
 
-<<<<<<< HEAD
-}  // namespace select_all
-
-/*bfa - descriptions*/
-static char *curves_ot_select_all_get_description(struct bContext * /*C*/,
-                                         struct wmOperatorType * /*op*/,
-                                         struct PointerRNA *values)
-{
-  /*Select*/
-  if (RNA_enum_get(values, "action") == SEL_SELECT) {
-    return BLI_strdup("Select all control points");
-  }
-  /*Deselect*/
-  else if (RNA_enum_get(values, "action") == SEL_DESELECT) {
-    return BLI_strdup("Deselect all control points");
-  }
-  /*Invert*/
-  else if (RNA_enum_get(values, "action") == SEL_INVERT) {
-    return BLI_strdup("Inverts the current selection");
-  }
-  return NULL;
-}
-
-static void CURVES_OT_select_all(wmOperatorType *ot)
-=======
 static void CURVES_OT_select_end(wmOperatorType *ot)
->>>>>>> f5c081da
 {
   ot->name = "Select End";
   ot->idname = __func__;
   ot->description = "Select end points of curves";
 
-<<<<<<< HEAD
-  ot->exec = select_all::select_all_exec;
-  ot->get_description = curves_ot_select_all_get_description; /*bfa - descriptions*/
-  ot->poll = editable_curves_poll;
-=======
   ot->exec = select_end_exec;
   ot->poll = select_end_poll;
->>>>>>> f5c081da
 
   ot->flag = OPTYPE_REGISTER | OPTYPE_UNDO;
 
