/* SPDX-License-Identifier: GPL-2.0-or-later */

/** \file
 * \ingroup edcurves
 */

#include <atomic>

#include "BLI_devirtualize_parameters.hh"
#include "BLI_utildefines.h"
#include "BLI_vector_set.hh"

#include "ED_curves.h"
#include "ED_object.h"
#include "ED_screen.h"
#include "ED_select_utils.h"

#include "WM_api.h"

#include "BKE_attribute_math.hh"
#include "BKE_bvhutils.h"
#include "BKE_context.h"
#include "BKE_curves.hh"
#include "BKE_geometry_set.hh"
#include "BKE_layer.h"
#include "BKE_lib_id.h"
#include "BKE_mesh.h"
#include "BKE_mesh_legacy_convert.h"
#include "BKE_mesh_runtime.h"
#include "BKE_object.h"
#include "BKE_paint.h"
#include "BKE_particle.h"
#include "BKE_report.h"

#include "DNA_mesh_types.h"
#include "DNA_meshdata_types.h"
#include "DNA_modifier_types.h"
#include "DNA_object_types.h"
#include "DNA_particle_types.h"
#include "DNA_scene_types.h"

#include "DEG_depsgraph.h"
#include "DEG_depsgraph_query.h"

#include "RNA_access.h"
#include "RNA_define.h"
#include "RNA_enum_types.h"
#include "RNA_prototypes.h"

#include "GEO_reverse_uv_sampler.hh"

/**
 * The code below uses a suffix naming convention to indicate the coordinate space:
 * `cu`: Local space of the curves object that is being edited.
 * `su`: Local space of the surface object.
 * `wo`: World space.
 * `ha`: Local space of an individual hair in the legacy hair system.
 */

namespace blender::ed::curves {

static bool object_has_editable_curves(const Main &bmain, const Object &object)
{
  if (object.type != OB_CURVES) {
    return false;
  }
  if (!ELEM(object.mode, OB_MODE_SCULPT_CURVES, OB_MODE_EDIT)) {
    return false;
  }
  if (!BKE_id_is_editable(&bmain, static_cast<const ID *>(object.data))) {
    return false;
  }
  return true;
}

VectorSet<Curves *> get_unique_editable_curves(const bContext &C)
{
  VectorSet<Curves *> unique_curves;

  const Main &bmain = *CTX_data_main(&C);

  Object *object = CTX_data_active_object(&C);
  if (object && object_has_editable_curves(bmain, *object)) {
    unique_curves.add_new(static_cast<Curves *>(object->data));
  }

  CTX_DATA_BEGIN (&C, Object *, object, selected_objects) {
    if (object_has_editable_curves(bmain, *object)) {
      unique_curves.add(static_cast<Curves *>(object->data));
    }
  }
  CTX_DATA_END;

  return unique_curves;
}

using bke::CurvesGeometry;

namespace convert_to_particle_system {

static int find_mface_for_root_position(const Mesh &mesh,
                                        const Span<int> possible_mface_indices,
                                        const float3 &root_pos)
{
  BLI_assert(possible_mface_indices.size() >= 1);
  if (possible_mface_indices.size() == 1) {
    return possible_mface_indices.first();
  }
  /* Find the closest #MFace to #root_pos. */
  int mface_i;
  float best_distance_sq = FLT_MAX;
  for (const int possible_mface_i : possible_mface_indices) {
    const MFace &possible_mface = mesh.mface[possible_mface_i];
    {
      float3 point_in_triangle;
      closest_on_tri_to_point_v3(point_in_triangle,
                                 root_pos,
                                 mesh.mvert[possible_mface.v1].co,
                                 mesh.mvert[possible_mface.v2].co,
                                 mesh.mvert[possible_mface.v3].co);
      const float distance_sq = len_squared_v3v3(root_pos, point_in_triangle);
      if (distance_sq < best_distance_sq) {
        best_distance_sq = distance_sq;
        mface_i = possible_mface_i;
      }
    }
    /* Optionally check the second triangle if the #MFace is a quad. */
    if (possible_mface.v4) {
      float3 point_in_triangle;
      closest_on_tri_to_point_v3(point_in_triangle,
                                 root_pos,
                                 mesh.mvert[possible_mface.v1].co,
                                 mesh.mvert[possible_mface.v3].co,
                                 mesh.mvert[possible_mface.v4].co);
      const float distance_sq = len_squared_v3v3(root_pos, point_in_triangle);
      if (distance_sq < best_distance_sq) {
        best_distance_sq = distance_sq;
        mface_i = possible_mface_i;
      }
    }
  }
  return mface_i;
}

/**
 * \return Barycentric coordinates in the #MFace.
 */
static float4 compute_mface_weights_for_position(const Mesh &mesh,
                                                 const MFace &mface,
                                                 const float3 &position)
{
  float4 mface_weights;
  if (mface.v4) {
    float mface_verts_su[4][3];
    copy_v3_v3(mface_verts_su[0], mesh.mvert[mface.v1].co);
    copy_v3_v3(mface_verts_su[1], mesh.mvert[mface.v2].co);
    copy_v3_v3(mface_verts_su[2], mesh.mvert[mface.v3].co);
    copy_v3_v3(mface_verts_su[3], mesh.mvert[mface.v4].co);
    interp_weights_poly_v3(mface_weights, mface_verts_su, 4, position);
  }
  else {
    interp_weights_tri_v3(mface_weights,
                          mesh.mvert[mface.v1].co,
                          mesh.mvert[mface.v2].co,
                          mesh.mvert[mface.v3].co,
                          position);
    mface_weights[3] = 0.0f;
  }
  return mface_weights;
}

static void try_convert_single_object(Object &curves_ob,
                                      Main &bmain,
                                      Scene &scene,
                                      bool *r_could_not_convert_some_curves)
{
  if (curves_ob.type != OB_CURVES) {
    return;
  }
  Curves &curves_id = *static_cast<Curves *>(curves_ob.data);
  CurvesGeometry &curves = CurvesGeometry::wrap(curves_id.geometry);
  if (curves_id.surface == nullptr) {
    return;
  }
  Object &surface_ob = *curves_id.surface;
  if (surface_ob.type != OB_MESH) {
    return;
  }
  Mesh &surface_me = *static_cast<Mesh *>(surface_ob.data);

  BVHTreeFromMesh surface_bvh;
  BKE_bvhtree_from_mesh_get(&surface_bvh, &surface_me, BVHTREE_FROM_LOOPTRI, 2);
  BLI_SCOPED_DEFER([&]() { free_bvhtree_from_mesh(&surface_bvh); });

  const Span<float3> positions_cu = curves.positions();
  const Span<MLoopTri> looptris{BKE_mesh_runtime_looptri_ensure(&surface_me),
                                BKE_mesh_runtime_looptri_len(&surface_me)};

  if (looptris.is_empty()) {
    *r_could_not_convert_some_curves = true;
  }

  const int hair_num = curves.curves_num();
  if (hair_num == 0) {
    return;
  }

  ParticleSystem *particle_system = nullptr;
  LISTBASE_FOREACH (ParticleSystem *, psys, &surface_ob.particlesystem) {
    if (STREQ(psys->name, curves_ob.id.name + 2)) {
      particle_system = psys;
      break;
    }
  }
  if (particle_system == nullptr) {
    ParticleSystemModifierData &psmd = *reinterpret_cast<ParticleSystemModifierData *>(
        object_add_particle_system(&bmain, &scene, &surface_ob, curves_ob.id.name + 2));
    particle_system = psmd.psys;
    particle_system->part->draw_step = 3;
  }

  ParticleSettings &settings = *particle_system->part;

  psys_free_particles(particle_system);
  settings.type = PART_HAIR;
  settings.totpart = 0;
  psys_changed_type(&surface_ob, particle_system);

  MutableSpan<ParticleData> particles{
      static_cast<ParticleData *>(MEM_calloc_arrayN(hair_num, sizeof(ParticleData), __func__)),
      hair_num};

  /* The old hair system still uses #MFace, so make sure those are available on the mesh. */
  BKE_mesh_tessface_calc(&surface_me);

  /* Prepare utility data structure to map hair roots to #MFace's. */
  const Span<int> mface_to_poly_map{
      static_cast<const int *>(CustomData_get_layer(&surface_me.fdata, CD_ORIGINDEX)),
      surface_me.totface};
  Array<Vector<int>> poly_to_mface_map(surface_me.totpoly);
  for (const int mface_i : mface_to_poly_map.index_range()) {
    const int poly_i = mface_to_poly_map[mface_i];
    poly_to_mface_map[poly_i].append(mface_i);
  }

  /* Prepare transformation matrices. */
  const bke::CurvesSurfaceTransforms transforms{curves_ob, &surface_ob};

  for (const int new_hair_i : IndexRange(hair_num)) {
    const int curve_i = new_hair_i;
    const IndexRange points = curves.points_for_curve(curve_i);

    const float3 &root_pos_cu = positions_cu[points.first()];
    const float3 root_pos_su = transforms.curves_to_surface * root_pos_cu;

    BVHTreeNearest nearest;
    nearest.dist_sq = FLT_MAX;
    BLI_bvhtree_find_nearest(
        surface_bvh.tree, root_pos_su, &nearest, surface_bvh.nearest_callback, &surface_bvh);
    BLI_assert(nearest.index >= 0);

    const int looptri_i = nearest.index;
    const MLoopTri &looptri = looptris[looptri_i];
    const int poly_i = looptri.poly;

    const int mface_i = find_mface_for_root_position(
        surface_me, poly_to_mface_map[poly_i], root_pos_su);
    const MFace &mface = surface_me.mface[mface_i];

    const float4 mface_weights = compute_mface_weights_for_position(
        surface_me, mface, root_pos_su);

    ParticleData &particle = particles[new_hair_i];
    const int num_keys = points.size();
    MutableSpan<HairKey> hair_keys{
        static_cast<HairKey *>(MEM_calloc_arrayN(num_keys, sizeof(HairKey), __func__)), num_keys};

    particle.hair = hair_keys.data();
    particle.totkey = hair_keys.size();
    copy_v4_v4(particle.fuv, mface_weights);
    particle.num = mface_i;
    /* Not sure if there is a better way to initialize this. */
    particle.num_dmcache = DMCACHE_NOTFOUND;

    float4x4 hair_to_surface_mat;
    psys_mat_hair_to_object(
        &surface_ob, &surface_me, PART_FROM_FACE, &particle, hair_to_surface_mat.values);
    /* In theory, #psys_mat_hair_to_object should handle this, but it doesn't right now. */
    copy_v3_v3(hair_to_surface_mat.values[3], root_pos_su);
    const float4x4 surface_to_hair_mat = hair_to_surface_mat.inverted();

    for (const int key_i : hair_keys.index_range()) {
      const float3 &key_pos_cu = positions_cu[points[key_i]];
      const float3 key_pos_su = transforms.curves_to_surface * key_pos_cu;
      const float3 key_pos_ha = surface_to_hair_mat * key_pos_su;

      HairKey &key = hair_keys[key_i];
      copy_v3_v3(key.co, key_pos_ha);
      key.time = 100.0f * key_i / (float)(hair_keys.size() - 1);
    }
  }

  particle_system->particles = particles.data();
  particle_system->totpart = particles.size();
  particle_system->flag |= PSYS_EDITED;
  particle_system->recalc |= ID_RECALC_PSYS_RESET;

  DEG_id_tag_update(&surface_ob.id, ID_RECALC_GEOMETRY);
  DEG_id_tag_update(&settings.id, ID_RECALC_COPY_ON_WRITE);
}

static int curves_convert_to_particle_system_exec(bContext *C, wmOperator *op)
{
  Main &bmain = *CTX_data_main(C);
  Scene &scene = *CTX_data_scene(C);

  bool could_not_convert_some_curves = false;

  Object &active_object = *CTX_data_active_object(C);
  try_convert_single_object(active_object, bmain, scene, &could_not_convert_some_curves);

  CTX_DATA_BEGIN (C, Object *, curves_ob, selected_objects) {
    if (curves_ob != &active_object) {
      try_convert_single_object(*curves_ob, bmain, scene, &could_not_convert_some_curves);
    }
  }
  CTX_DATA_END;

  if (could_not_convert_some_curves) {
    BKE_report(op->reports,
               RPT_INFO,
               "Some curves could not be converted because they were not attached to the surface");
  }

  WM_main_add_notifier(NC_OBJECT | ND_PARTICLE | NA_EDITED, nullptr);

  return OPERATOR_FINISHED;
}

static bool curves_convert_to_particle_system_poll(bContext *C)
{
  Object *ob = CTX_data_active_object(C);
  if (ob == nullptr || ob->type != OB_CURVES) {
    return false;
  }
  Curves &curves = *static_cast<Curves *>(ob->data);
  return curves.surface != nullptr;
}

}  // namespace convert_to_particle_system

static void CURVES_OT_convert_to_particle_system(wmOperatorType *ot)
{
  ot->name = "Convert Curves to Particle System";
  ot->idname = "CURVES_OT_convert_to_particle_system";
  ot->description = "Add a new or update an existing hair particle system on the surface object";

  ot->poll = convert_to_particle_system::curves_convert_to_particle_system_poll;
  ot->exec = convert_to_particle_system::curves_convert_to_particle_system_exec;

  ot->flag = OPTYPE_UNDO | OPTYPE_REGISTER;
}

namespace convert_from_particle_system {

static bke::CurvesGeometry particles_to_curves(Object &object, ParticleSystem &psys)
{
  ParticleSettings &settings = *psys.part;
  if (psys.part->type != PART_HAIR) {
    return {};
  }

  const bool transfer_parents = (settings.draw & PART_DRAW_PARENT) || settings.childtype == 0;

  const Span<ParticleCacheKey *> parents_cache{psys.pathcache, psys.totcached};
  const Span<ParticleCacheKey *> children_cache{psys.childcache, psys.totchildcache};

  int points_num = 0;
  Vector<int> curve_offsets;
  Vector<int> parents_to_transfer;
  Vector<int> children_to_transfer;
  if (transfer_parents) {
    for (const int parent_i : parents_cache.index_range()) {
      const int segments = parents_cache[parent_i]->segments;
      if (segments <= 0) {
        continue;
      }
      parents_to_transfer.append(parent_i);
      curve_offsets.append(points_num);
      points_num += segments + 1;
    }
  }
  for (const int child_i : children_cache.index_range()) {
    const int segments = children_cache[child_i]->segments;
    if (segments <= 0) {
      continue;
    }
    children_to_transfer.append(child_i);
    curve_offsets.append(points_num);
    points_num += segments + 1;
  }
  const int curves_num = parents_to_transfer.size() + children_to_transfer.size();
  curve_offsets.append(points_num);
  BLI_assert(curve_offsets.size() == curves_num + 1);
  bke::CurvesGeometry curves(points_num, curves_num);
  curves.offsets_for_write().copy_from(curve_offsets);

  const float4x4 object_to_world_mat = object.obmat;
  const float4x4 world_to_object_mat = object_to_world_mat.inverted();

  MutableSpan<float3> positions = curves.positions_for_write();

  const auto copy_hair_to_curves = [&](const Span<ParticleCacheKey *> hair_cache,
                                       const Span<int> indices_to_transfer,
                                       const int curve_index_offset) {
    threading::parallel_for(indices_to_transfer.index_range(), 256, [&](const IndexRange range) {
      for (const int i : range) {
        const int hair_i = indices_to_transfer[i];
        const int curve_i = i + curve_index_offset;
        const IndexRange points = curves.points_for_curve(curve_i);
        const Span<ParticleCacheKey> keys{hair_cache[hair_i], points.size()};
        for (const int key_i : keys.index_range()) {
          const float3 key_pos_wo = keys[key_i].co;
          positions[points[key_i]] = world_to_object_mat * key_pos_wo;
        }
      }
    });
  };

  if (transfer_parents) {
    copy_hair_to_curves(parents_cache, parents_to_transfer, 0);
  }
  copy_hair_to_curves(children_cache, children_to_transfer, parents_to_transfer.size());

  curves.update_curve_types();
  curves.tag_topology_changed();
  return curves;
}

static int curves_convert_from_particle_system_exec(bContext *C, wmOperator *UNUSED(op))
{
  Main &bmain = *CTX_data_main(C);
  ViewLayer &view_layer = *CTX_data_view_layer(C);
  Depsgraph &depsgraph = *CTX_data_depsgraph_pointer(C);
  Object *ob_from_orig = ED_object_active_context(C);
  ParticleSystem *psys_orig = static_cast<ParticleSystem *>(
      CTX_data_pointer_get_type(C, "particle_system", &RNA_ParticleSystem).data);
  if (psys_orig == nullptr) {
    psys_orig = psys_get_current(ob_from_orig);
  }
  if (psys_orig == nullptr) {
    return OPERATOR_CANCELLED;
  }
  Object *ob_from_eval = DEG_get_evaluated_object(&depsgraph, ob_from_orig);
  ParticleSystem *psys_eval = nullptr;
  LISTBASE_FOREACH (ModifierData *, md, &ob_from_eval->modifiers) {
    if (md->type != eModifierType_ParticleSystem) {
      continue;
    }
    ParticleSystemModifierData *psmd = reinterpret_cast<ParticleSystemModifierData *>(md);
    if (!STREQ(psmd->psys->name, psys_orig->name)) {
      continue;
    }
    psys_eval = psmd->psys;
  }

  Object *ob_new = BKE_object_add(&bmain, &view_layer, OB_CURVES, psys_eval->name);
  Curves *curves_id = static_cast<Curves *>(ob_new->data);
  BKE_object_apply_mat4(ob_new, ob_from_orig->obmat, true, false);
  bke::CurvesGeometry::wrap(curves_id->geometry) = particles_to_curves(*ob_from_eval, *psys_eval);

  DEG_relations_tag_update(&bmain);
  WM_main_add_notifier(NC_OBJECT | ND_DRAW, nullptr);

  return OPERATOR_FINISHED;
}

static bool curves_convert_from_particle_system_poll(bContext *C)
{
  return ED_object_active_context(C) != nullptr;
}

}  // namespace convert_from_particle_system

static void CURVES_OT_convert_from_particle_system(wmOperatorType *ot)
{
  ot->name = "Convert Particle System to Curves";
  ot->idname = "CURVES_OT_convert_from_particle_system";
  ot->description = "Add a new curves object based on the current state of the particle system";

  ot->poll = convert_from_particle_system::curves_convert_from_particle_system_poll;
  ot->exec = convert_from_particle_system::curves_convert_from_particle_system_exec;

  ot->flag = OPTYPE_UNDO | OPTYPE_REGISTER;
}

namespace snap_curves_to_surface {

enum class AttachMode {
  Nearest,
  Deform,
};

static bool snap_curves_to_surface_poll(bContext *C)
{
  Object *ob = CTX_data_active_object(C);
  if (ob == nullptr || ob->type != OB_CURVES) {
    return false;
  }
  if (!ED_operator_object_active_editable_ex(C, ob)) {
    return false;
  }
  Curves &curves = *static_cast<Curves *>(ob->data);
  if (curves.surface == nullptr) {
    return false;
  }
  return true;
}

static void snap_curves_to_surface_exec_object(Object &curves_ob,
                                               const Object &surface_ob,
                                               const AttachMode attach_mode,
                                               bool *r_invalid_uvs,
                                               bool *r_missing_uvs)
{
  Curves &curves_id = *static_cast<Curves *>(curves_ob.data);
  CurvesGeometry &curves = CurvesGeometry::wrap(curves_id.geometry);

  Mesh &surface_mesh = *static_cast<Mesh *>(surface_ob.data);

  VArraySpan<float2> surface_uv_map;
  if (curves_id.surface_uv_map != nullptr) {
    const bke::AttributeAccessor surface_attributes = bke::mesh_attributes(surface_mesh);
    surface_uv_map = surface_attributes
                         .lookup(curves_id.surface_uv_map, ATTR_DOMAIN_CORNER, CD_PROP_FLOAT2)
                         .typed<float2>();
  }

  MutableSpan<float3> positions_cu = curves.positions_for_write();
  MutableSpan<float2> surface_uv_coords = curves.surface_uv_coords_for_write();

  const Span<MLoopTri> surface_looptris = {BKE_mesh_runtime_looptri_ensure(&surface_mesh),
                                           BKE_mesh_runtime_looptri_len(&surface_mesh)};

  const bke::CurvesSurfaceTransforms transforms{curves_ob, &surface_ob};

  switch (attach_mode) {
    case AttachMode::Nearest: {
      BVHTreeFromMesh surface_bvh;
      BKE_bvhtree_from_mesh_get(&surface_bvh, &surface_mesh, BVHTREE_FROM_LOOPTRI, 2);
      BLI_SCOPED_DEFER([&]() { free_bvhtree_from_mesh(&surface_bvh); });

      threading::parallel_for(curves.curves_range(), 256, [&](const IndexRange curves_range) {
        for (const int curve_i : curves_range) {
          const IndexRange points = curves.points_for_curve(curve_i);
          const int first_point_i = points.first();
          const float3 old_first_point_pos_cu = positions_cu[first_point_i];
          const float3 old_first_point_pos_su = transforms.curves_to_surface *
                                                old_first_point_pos_cu;

          BVHTreeNearest nearest;
          nearest.index = -1;
          nearest.dist_sq = FLT_MAX;
          BLI_bvhtree_find_nearest(surface_bvh.tree,
                                   old_first_point_pos_su,
                                   &nearest,
                                   surface_bvh.nearest_callback,
                                   &surface_bvh);
          const int looptri_index = nearest.index;
          if (looptri_index == -1) {
            continue;
          }

          const float3 new_first_point_pos_su = nearest.co;
          const float3 new_first_point_pos_cu = transforms.surface_to_curves *
                                                new_first_point_pos_su;
          const float3 pos_diff_cu = new_first_point_pos_cu - old_first_point_pos_cu;

          for (float3 &pos_cu : positions_cu.slice(points)) {
            pos_cu += pos_diff_cu;
          }

          if (!surface_uv_map.is_empty()) {
            const MLoopTri &looptri = surface_looptris[looptri_index];
            const int corner0 = looptri.tri[0];
            const int corner1 = looptri.tri[1];
            const int corner2 = looptri.tri[2];
            const float2 &uv0 = surface_uv_map[corner0];
            const float2 &uv1 = surface_uv_map[corner1];
            const float2 &uv2 = surface_uv_map[corner2];
            const float3 &p0_su = surface_mesh.mvert[surface_mesh.mloop[corner0].v].co;
            const float3 &p1_su = surface_mesh.mvert[surface_mesh.mloop[corner1].v].co;
            const float3 &p2_su = surface_mesh.mvert[surface_mesh.mloop[corner2].v].co;
            float3 bary_coords;
            interp_weights_tri_v3(bary_coords, p0_su, p1_su, p2_su, new_first_point_pos_su);
            const float2 uv = attribute_math::mix3(bary_coords, uv0, uv1, uv2);
            surface_uv_coords[curve_i] = uv;
          }
        }
      });
      break;
    }
    case AttachMode::Deform: {
      if (surface_uv_map.is_empty()) {
        *r_missing_uvs = true;
        break;
      }
      using geometry::ReverseUVSampler;
      ReverseUVSampler reverse_uv_sampler{surface_uv_map, surface_looptris};

      threading::parallel_for(curves.curves_range(), 256, [&](const IndexRange curves_range) {
        for (const int curve_i : curves_range) {
          const IndexRange points = curves.points_for_curve(curve_i);
          const int first_point_i = points.first();
          const float3 old_first_point_pos_cu = positions_cu[first_point_i];

          const float2 uv = surface_uv_coords[curve_i];
          ReverseUVSampler::Result lookup_result = reverse_uv_sampler.sample(uv);
          if (lookup_result.type != ReverseUVSampler::ResultType::Ok) {
            *r_invalid_uvs = true;
            continue;
          }

          const MLoopTri &looptri = *lookup_result.looptri;
          const float3 &bary_coords = lookup_result.bary_weights;

          const float3 &p0_su = surface_mesh.mvert[surface_mesh.mloop[looptri.tri[0]].v].co;
          const float3 &p1_su = surface_mesh.mvert[surface_mesh.mloop[looptri.tri[1]].v].co;
          const float3 &p2_su = surface_mesh.mvert[surface_mesh.mloop[looptri.tri[2]].v].co;

          float3 new_first_point_pos_su;
          interp_v3_v3v3v3(new_first_point_pos_su, p0_su, p1_su, p2_su, bary_coords);
          const float3 new_first_point_pos_cu = transforms.surface_to_curves *
                                                new_first_point_pos_su;

          const float3 pos_diff_cu = new_first_point_pos_cu - old_first_point_pos_cu;
          for (float3 &pos_cu : positions_cu.slice(points)) {
            pos_cu += pos_diff_cu;
          }
        }
      });
      break;
    }
  }

  DEG_id_tag_update(&curves_id.id, ID_RECALC_GEOMETRY);
}

static int snap_curves_to_surface_exec(bContext *C, wmOperator *op)
{
  const AttachMode attach_mode = static_cast<AttachMode>(RNA_enum_get(op->ptr, "attach_mode"));

  bool found_invalid_uvs = false;
  bool found_missing_uvs = false;

  CTX_DATA_BEGIN (C, Object *, curves_ob, selected_objects) {
    if (curves_ob->type != OB_CURVES) {
      continue;
    }
    Curves &curves_id = *static_cast<Curves *>(curves_ob->data);
    if (curves_id.surface == nullptr) {
      continue;
    }
    if (curves_id.surface->type != OB_MESH) {
      continue;
    }
<<<<<<< HEAD
    Mesh &surface_mesh = *static_cast<Mesh *>(surface_ob.data);

    MeshComponent surface_mesh_component;
    surface_mesh_component.replace(&surface_mesh, GeometryOwnershipType::ReadOnly);

    VArraySpan<float2> surface_uv_map;
    if (curves_id.surface_uv_map != nullptr) {
      surface_uv_map = surface_mesh_component
                           .attribute_try_get_for_read(
                               curves_id.surface_uv_map, ATTR_DOMAIN_CORNER, CD_PROP_FLOAT2)
                           .typed<float2>();
    }

    MutableSpan<float3> positions_cu = curves.positions_for_write();
    MutableSpan<float2> surface_uv_coords = curves.surface_uv_coords_for_write();

    const Span<MLoopTri> surface_looptris = {BKE_mesh_runtime_looptri_ensure(&surface_mesh),
                                             BKE_mesh_runtime_looptri_len(&surface_mesh)};

    const float4x4 curves_to_world_mat = curves_ob->obmat;
    const float4x4 world_to_curves_mat = curves_to_world_mat.inverted();
    const float4x4 surface_to_world_mat = surface_ob.obmat;
    const float4x4 world_to_surface_mat = surface_to_world_mat.inverted();
    const float4x4 curves_to_surface_mat = world_to_surface_mat * curves_to_world_mat;
    const float4x4 surface_to_curves_mat = world_to_curves_mat * surface_to_world_mat;

    switch (attach_mode) {
      case AttachMode::Nearest: {
        BVHTreeFromMesh surface_bvh;
        BKE_bvhtree_from_mesh_get(&surface_bvh, &surface_mesh, BVHTREE_FROM_LOOPTRI, 2);
        BLI_SCOPED_DEFER([&]() { free_bvhtree_from_mesh(&surface_bvh); });

        threading::parallel_for(curves.curves_range(), 256, [&](const IndexRange curves_range) {
          for (const int curve_i : curves_range) {
            const IndexRange points = curves.points_for_curve(curve_i);
            const int first_point_i = points.first();
            const float3 old_first_point_pos_cu = positions_cu[first_point_i];
            const float3 old_first_point_pos_su = curves_to_surface_mat * old_first_point_pos_cu;

            BVHTreeNearest nearest;
            nearest.index = -1;
            nearest.dist_sq = FLT_MAX;
            BLI_bvhtree_find_nearest(surface_bvh.tree,
                                     old_first_point_pos_su,
                                     &nearest,
                                     surface_bvh.nearest_callback,
                                     &surface_bvh);
            const int looptri_index = nearest.index;
            if (looptri_index == -1) {
              continue;
            }

            const float3 new_first_point_pos_su = nearest.co;
            const float3 new_first_point_pos_cu = surface_to_curves_mat * new_first_point_pos_su;
            const float3 pos_diff_cu = new_first_point_pos_cu - old_first_point_pos_cu;

            for (float3 &pos_cu : positions_cu.slice(points)) {
              pos_cu += pos_diff_cu;
            }

            if (!surface_uv_map.is_empty()) {
              const MLoopTri &looptri = surface_looptris[looptri_index];
              const int corner0 = looptri.tri[0];
              const int corner1 = looptri.tri[1];
              const int corner2 = looptri.tri[2];
              const float2 &uv0 = surface_uv_map[corner0];
              const float2 &uv1 = surface_uv_map[corner1];
              const float2 &uv2 = surface_uv_map[corner2];
              const float3 &p0_su = surface_mesh.mvert[surface_mesh.mloop[corner0].v].co;
              const float3 &p1_su = surface_mesh.mvert[surface_mesh.mloop[corner1].v].co;
              const float3 &p2_su = surface_mesh.mvert[surface_mesh.mloop[corner2].v].co;
              float3 bary_coords;
              interp_weights_tri_v3(bary_coords, p0_su, p1_su, p2_su, new_first_point_pos_su);
              const float2 uv = attribute_math::mix3(bary_coords, uv0, uv1, uv2);
              surface_uv_coords[curve_i] = uv;
            }
          }
        });
        break;
      }
      case AttachMode::Deform: {
        if (surface_uv_map.is_empty()) {
          BKE_report(op->reports,
                     RPT_ERROR,
                     "Curves do not have attachment information that can be used for deformation");
          break;
        }
        using geometry::ReverseUVSampler;
        ReverseUVSampler reverse_uv_sampler{surface_uv_map, surface_looptris};

        threading::parallel_for(curves.curves_range(), 256, [&](const IndexRange curves_range) {
          for (const int curve_i : curves_range) {
            const IndexRange points = curves.points_for_curve(curve_i);
            const int first_point_i = points.first();
            const float3 old_first_point_pos_cu = positions_cu[first_point_i];

            const float2 uv = surface_uv_coords[curve_i];
            ReverseUVSampler::Result lookup_result = reverse_uv_sampler.sample(uv);
            if (lookup_result.type != ReverseUVSampler::ResultType::Ok) {
              found_invalid_uv = true;
              continue;
            }

            const MLoopTri &looptri = *lookup_result.looptri;
            const float3 &bary_coords = lookup_result.bary_weights;

            const float3 &p0_su = surface_mesh.mvert[surface_mesh.mloop[looptri.tri[0]].v].co;
            const float3 &p1_su = surface_mesh.mvert[surface_mesh.mloop[looptri.tri[1]].v].co;
            const float3 &p2_su = surface_mesh.mvert[surface_mesh.mloop[looptri.tri[2]].v].co;

            float3 new_first_point_pos_su;
            interp_v3_v3v3v3(new_first_point_pos_su, p0_su, p1_su, p2_su, bary_coords);
            const float3 new_first_point_pos_cu = surface_to_curves_mat * new_first_point_pos_su;

            const float3 pos_diff_cu = new_first_point_pos_cu - old_first_point_pos_cu;
            for (float3 &pos_cu : positions_cu.slice(points)) {
              pos_cu += pos_diff_cu;
            }
          }
        });
        break;
      }
    }

    DEG_id_tag_update(&curves_id.id, ID_RECALC_GEOMETRY);
=======
    snap_curves_to_surface_exec_object(
        *curves_ob, *curves_id.surface, attach_mode, &found_invalid_uvs, &found_missing_uvs);
>>>>>>> 1f63dc9d
  }
  CTX_DATA_END;

  if (found_missing_uvs) {
    BKE_report(op->reports,
               RPT_ERROR,
               "Curves do not have attachment information that can be used for deformation");
  }
  if (found_invalid_uvs) {
    BKE_report(op->reports, RPT_INFO, "Could not snap some curves to the surface");
  }

  /* Refresh the entire window to also clear eventual modifier and nodes editor warnings.*/
  WM_event_add_notifier(C, NC_WINDOW, nullptr);

  return OPERATOR_FINISHED;
}

}  // namespace snap_curves_to_surface

static void CURVES_OT_snap_curves_to_surface(wmOperatorType *ot)
{
  using namespace snap_curves_to_surface;

  ot->name = "Snap Curves to Surface";
  ot->idname = "CURVES_OT_snap_curves_to_surface";
  ot->description = "Move curves so that the first point is exactly on the surface mesh";

  ot->poll = snap_curves_to_surface_poll;
  ot->exec = snap_curves_to_surface_exec;

  ot->flag = OPTYPE_UNDO | OPTYPE_REGISTER;

  static const EnumPropertyItem attach_mode_items[] = {
      {static_cast<int>(AttachMode::Nearest),
       "NEAREST",
       0,
       "Nearest",
       "Find the closest point on the surface for the root point of every curve and move the root "
       "there"},
      {static_cast<int>(AttachMode::Deform),
       "DEFORM",
       0,
       "Deform",
       "Re-attach curves to a deformed surface using the existing attachment information. This "
       "only works when the topology of the surface mesh has not changed"},
      {0, nullptr, 0, nullptr, nullptr},
  };

  RNA_def_enum(ot->srna,
               "attach_mode",
               attach_mode_items,
               static_cast<int>(AttachMode::Nearest),
               "Attach Mode",
               "How to find the point on the surface to attach to");
}

bool selection_operator_poll(bContext *C)
{
  const Object *object = CTX_data_active_object(C);
  if (object == nullptr) {
    return false;
  }
  if (object->type != OB_CURVES) {
    return false;
  }
  if (!BKE_id_is_editable(CTX_data_main(C), static_cast<const ID *>(object->data))) {
    return false;
  }
  return true;
}

namespace set_selection_domain {

static int curves_set_selection_domain_exec(bContext *C, wmOperator *op)
{
  const eAttrDomain domain = eAttrDomain(RNA_enum_get(op->ptr, "domain"));

  for (Curves *curves_id : get_unique_editable_curves(*C)) {
    if (curves_id->selection_domain == domain && (curves_id->flag & CV_SCULPT_SELECTION_ENABLED)) {
      continue;
    }

    const eAttrDomain old_domain = eAttrDomain(curves_id->selection_domain);
    curves_id->selection_domain = domain;
    curves_id->flag |= CV_SCULPT_SELECTION_ENABLED;

    CurvesGeometry &curves = CurvesGeometry::wrap(curves_id->geometry);
    bke::MutableAttributeAccessor attributes = curves.attributes_for_write();

    if (old_domain == ATTR_DOMAIN_POINT && domain == ATTR_DOMAIN_CURVE) {
      VArray<float> curve_selection = curves.adapt_domain(
          curves.selection_point_float(), ATTR_DOMAIN_POINT, ATTR_DOMAIN_CURVE);
      curve_selection.materialize(curves.selection_curve_float_for_write());
      attributes.remove(".selection_point_float");
    }
    else if (old_domain == ATTR_DOMAIN_CURVE && domain == ATTR_DOMAIN_POINT) {
      VArray<float> point_selection = curves.adapt_domain(
          curves.selection_curve_float(), ATTR_DOMAIN_CURVE, ATTR_DOMAIN_POINT);
      point_selection.materialize(curves.selection_point_float_for_write());
      attributes.remove(".selection_curve_float");
    }

    /* Use #ID_RECALC_GEOMETRY instead of #ID_RECALC_SELECT because it is handled as a generic
     * attribute for now. */
    DEG_id_tag_update(&curves_id->id, ID_RECALC_GEOMETRY);
    WM_event_add_notifier(C, NC_GEOM | ND_DATA, curves_id);
  }

  WM_main_add_notifier(NC_SPACE | ND_SPACE_VIEW3D, nullptr);

  return OPERATOR_FINISHED;
}

}  // namespace set_selection_domain

static void CURVES_OT_set_selection_domain(wmOperatorType *ot)
{
  PropertyRNA *prop;

  ot->name = "Set Select Mode";
  ot->idname = __func__;
  ot->description = "Change the mode used for selection masking in curves sculpt mode";

  ot->exec = set_selection_domain::curves_set_selection_domain_exec;
  ot->poll = selection_operator_poll;

  ot->flag = OPTYPE_REGISTER | OPTYPE_UNDO;

  ot->prop = prop = RNA_def_enum(
      ot->srna, "domain", rna_enum_attribute_curves_domain_items, 0, "Domain", "");
  RNA_def_property_flag(prop, (PropertyFlag)(PROP_HIDDEN | PROP_SKIP_SAVE));
}

namespace disable_selection {

static int curves_disable_selection_exec(bContext *C, wmOperator *UNUSED(op))
{
  for (Curves *curves_id : get_unique_editable_curves(*C)) {
    curves_id->flag &= ~CV_SCULPT_SELECTION_ENABLED;

    /* Use #ID_RECALC_GEOMETRY instead of #ID_RECALC_SELECT because it is handled as a generic
     * attribute for now. */
    DEG_id_tag_update(&curves_id->id, ID_RECALC_GEOMETRY);
    WM_event_add_notifier(C, NC_GEOM | ND_DATA, curves_id);
  }

  WM_main_add_notifier(NC_SPACE | ND_SPACE_VIEW3D, nullptr);

  return OPERATOR_FINISHED;
}

}  // namespace disable_selection

static void CURVES_OT_disable_selection(wmOperatorType *ot)
{
  ot->name = "Disable Selection";
  ot->idname = __func__;
  ot->description = "Disable the drawing of influence of selection in sculpt mode";

  ot->exec = disable_selection::curves_disable_selection_exec;
  ot->poll = selection_operator_poll;

  ot->flag = OPTYPE_REGISTER | OPTYPE_UNDO;
}

static bool varray_contains_nonzero(const VArray<float> &data)
{
  bool contains_nonzero = false;
  devirtualize_varray(data, [&](const auto array) {
    for (const int i : data.index_range()) {
      if (array[i] != 0.0f) {
        contains_nonzero = true;
        break;
      }
    }
  });
  return contains_nonzero;
}

bool has_anything_selected(const Curves &curves_id)
{
  const CurvesGeometry &curves = CurvesGeometry::wrap(curves_id.geometry);
  switch (curves_id.selection_domain) {
    case ATTR_DOMAIN_POINT:
      return varray_contains_nonzero(curves.selection_point_float());
    case ATTR_DOMAIN_CURVE:
      return varray_contains_nonzero(curves.selection_curve_float());
  }
  BLI_assert_unreachable();
  return false;
}

static bool any_point_selected(const CurvesGeometry &curves)
{
  return varray_contains_nonzero(curves.selection_point_float());
}

static bool any_point_selected(const Span<Curves *> curves_ids)
{
  for (const Curves *curves_id : curves_ids) {
    if (any_point_selected(CurvesGeometry::wrap(curves_id->geometry))) {
      return true;
    }
  }
  return false;
}

namespace select_all {

static void invert_selection(MutableSpan<float> selection)
{
  threading::parallel_for(selection.index_range(), 2048, [&](IndexRange range) {
    for (const int i : range) {
      selection[i] = 1.0f - selection[i];
    }
  });
}

static int select_all_exec(bContext *C, wmOperator *op)
{
  int action = RNA_enum_get(op->ptr, "action");

  VectorSet<Curves *> unique_curves = get_unique_editable_curves(*C);

  if (action == SEL_TOGGLE) {
    action = any_point_selected(unique_curves) ? SEL_DESELECT : SEL_SELECT;
  }

  for (Curves *curves_id : unique_curves) {
    CurvesGeometry &curves = CurvesGeometry::wrap(curves_id->geometry);
    if (action == SEL_SELECT) {
      /* As an optimization, just remove the selection attributes when everything is selected. */
      bke::MutableAttributeAccessor attributes = curves.attributes_for_write();
      attributes.remove(".selection_point_float");
      attributes.remove(".selection_curve_float");
    }
    else {
      MutableSpan<float> selection = curves_id->selection_domain == ATTR_DOMAIN_POINT ?
                                         curves.selection_point_float_for_write() :
                                         curves.selection_curve_float_for_write();
      if (action == SEL_DESELECT) {
        selection.fill(0.0f);
      }
      else if (action == SEL_INVERT) {
        invert_selection(selection);
      }
    }

    /* Use #ID_RECALC_GEOMETRY instead of #ID_RECALC_SELECT because it is handled as a generic
     * attribute for now. */
    DEG_id_tag_update(&curves_id->id, ID_RECALC_GEOMETRY);
    WM_event_add_notifier(C, NC_GEOM | ND_DATA, curves_id);
  }

  return OPERATOR_FINISHED;
}

}  // namespace select_all

static void SCULPT_CURVES_OT_select_all(wmOperatorType *ot)
{
  ot->name = "(De)select All";
  ot->idname = __func__;
  ot->description = "(De)select all control points";

  ot->exec = select_all::select_all_exec;
  ot->poll = selection_operator_poll;

  ot->flag = OPTYPE_REGISTER | OPTYPE_UNDO;

  WM_operator_properties_select_all(ot);
}

namespace surface_set {

static bool surface_set_poll(bContext *C)
{
  const Object *object = CTX_data_active_object(C);
  if (object == nullptr) {
    return false;
  }
  if (object->type != OB_MESH) {
    return false;
  }
  return true;
}

static int surface_set_exec(bContext *C, wmOperator *op)
{
  Main *bmain = CTX_data_main(C);
  Scene *scene = CTX_data_scene(C);

  Object &new_surface_ob = *CTX_data_active_object(C);

  Mesh &new_surface_mesh = *static_cast<Mesh *>(new_surface_ob.data);
  const char *new_uv_map_name = CustomData_get_active_layer_name(&new_surface_mesh.ldata,
                                                                 CD_MLOOPUV);

  CTX_DATA_BEGIN (C, Object *, selected_ob, selected_objects) {
    if (selected_ob->type != OB_CURVES) {
      continue;
    }
    Object &curves_ob = *selected_ob;
    Curves &curves_id = *static_cast<Curves *>(curves_ob.data);

    MEM_SAFE_FREE(curves_id.surface_uv_map);
    if (new_uv_map_name != nullptr) {
      curves_id.surface_uv_map = BLI_strdup(new_uv_map_name);
    }

    bool missing_uvs;
    bool invalid_uvs;
    snap_curves_to_surface::snap_curves_to_surface_exec_object(
        curves_ob,
        new_surface_ob,
        snap_curves_to_surface::AttachMode::Nearest,
        &invalid_uvs,
        &missing_uvs);

    /* Add deformation modifier if necessary. */
    blender::ed::curves::ensure_surface_deformation_node_exists(*C, curves_ob);

    curves_id.surface = &new_surface_ob;
    ED_object_parent_set(
        op->reports, C, scene, &curves_ob, &new_surface_ob, PAR_OBJECT, false, true, nullptr);

    DEG_id_tag_update(&curves_ob.id, ID_RECALC_TRANSFORM);
    WM_event_add_notifier(C, NC_GEOM | ND_DATA, &curves_id);

    /* Required for deformation. */
    new_surface_ob.modifier_flag |= OB_MODIFIER_FLAG_ADD_REST_POSITION;
    DEG_id_tag_update(&new_surface_ob.id, ID_RECALC_GEOMETRY);
  }
  CTX_DATA_END;

  DEG_relations_tag_update(bmain);

  return OPERATOR_FINISHED;
}

}  // namespace surface_set

static void CURVES_OT_surface_set(wmOperatorType *ot)
{
  ot->name = "Set Curves Surface Object";
  ot->idname = __func__;
  ot->description =
      "Use the active object as surface for selected curves objects and set it as the parent";

  ot->exec = surface_set::surface_set_exec;
  ot->poll = surface_set::surface_set_poll;

  ot->flag = OPTYPE_REGISTER | OPTYPE_UNDO;
}

}  // namespace blender::ed::curves

void ED_operatortypes_curves()
{
  using namespace blender::ed::curves;
  WM_operatortype_append(CURVES_OT_convert_to_particle_system);
  WM_operatortype_append(CURVES_OT_convert_from_particle_system);
  WM_operatortype_append(CURVES_OT_snap_curves_to_surface);
  WM_operatortype_append(CURVES_OT_set_selection_domain);
  WM_operatortype_append(SCULPT_CURVES_OT_select_all);
  WM_operatortype_append(CURVES_OT_disable_selection);
  WM_operatortype_append(CURVES_OT_surface_set);
}<|MERGE_RESOLUTION|>--- conflicted
+++ resolved
@@ -664,136 +664,8 @@
     if (curves_id.surface->type != OB_MESH) {
       continue;
     }
-<<<<<<< HEAD
-    Mesh &surface_mesh = *static_cast<Mesh *>(surface_ob.data);
-
-    MeshComponent surface_mesh_component;
-    surface_mesh_component.replace(&surface_mesh, GeometryOwnershipType::ReadOnly);
-
-    VArraySpan<float2> surface_uv_map;
-    if (curves_id.surface_uv_map != nullptr) {
-      surface_uv_map = surface_mesh_component
-                           .attribute_try_get_for_read(
-                               curves_id.surface_uv_map, ATTR_DOMAIN_CORNER, CD_PROP_FLOAT2)
-                           .typed<float2>();
-    }
-
-    MutableSpan<float3> positions_cu = curves.positions_for_write();
-    MutableSpan<float2> surface_uv_coords = curves.surface_uv_coords_for_write();
-
-    const Span<MLoopTri> surface_looptris = {BKE_mesh_runtime_looptri_ensure(&surface_mesh),
-                                             BKE_mesh_runtime_looptri_len(&surface_mesh)};
-
-    const float4x4 curves_to_world_mat = curves_ob->obmat;
-    const float4x4 world_to_curves_mat = curves_to_world_mat.inverted();
-    const float4x4 surface_to_world_mat = surface_ob.obmat;
-    const float4x4 world_to_surface_mat = surface_to_world_mat.inverted();
-    const float4x4 curves_to_surface_mat = world_to_surface_mat * curves_to_world_mat;
-    const float4x4 surface_to_curves_mat = world_to_curves_mat * surface_to_world_mat;
-
-    switch (attach_mode) {
-      case AttachMode::Nearest: {
-        BVHTreeFromMesh surface_bvh;
-        BKE_bvhtree_from_mesh_get(&surface_bvh, &surface_mesh, BVHTREE_FROM_LOOPTRI, 2);
-        BLI_SCOPED_DEFER([&]() { free_bvhtree_from_mesh(&surface_bvh); });
-
-        threading::parallel_for(curves.curves_range(), 256, [&](const IndexRange curves_range) {
-          for (const int curve_i : curves_range) {
-            const IndexRange points = curves.points_for_curve(curve_i);
-            const int first_point_i = points.first();
-            const float3 old_first_point_pos_cu = positions_cu[first_point_i];
-            const float3 old_first_point_pos_su = curves_to_surface_mat * old_first_point_pos_cu;
-
-            BVHTreeNearest nearest;
-            nearest.index = -1;
-            nearest.dist_sq = FLT_MAX;
-            BLI_bvhtree_find_nearest(surface_bvh.tree,
-                                     old_first_point_pos_su,
-                                     &nearest,
-                                     surface_bvh.nearest_callback,
-                                     &surface_bvh);
-            const int looptri_index = nearest.index;
-            if (looptri_index == -1) {
-              continue;
-            }
-
-            const float3 new_first_point_pos_su = nearest.co;
-            const float3 new_first_point_pos_cu = surface_to_curves_mat * new_first_point_pos_su;
-            const float3 pos_diff_cu = new_first_point_pos_cu - old_first_point_pos_cu;
-
-            for (float3 &pos_cu : positions_cu.slice(points)) {
-              pos_cu += pos_diff_cu;
-            }
-
-            if (!surface_uv_map.is_empty()) {
-              const MLoopTri &looptri = surface_looptris[looptri_index];
-              const int corner0 = looptri.tri[0];
-              const int corner1 = looptri.tri[1];
-              const int corner2 = looptri.tri[2];
-              const float2 &uv0 = surface_uv_map[corner0];
-              const float2 &uv1 = surface_uv_map[corner1];
-              const float2 &uv2 = surface_uv_map[corner2];
-              const float3 &p0_su = surface_mesh.mvert[surface_mesh.mloop[corner0].v].co;
-              const float3 &p1_su = surface_mesh.mvert[surface_mesh.mloop[corner1].v].co;
-              const float3 &p2_su = surface_mesh.mvert[surface_mesh.mloop[corner2].v].co;
-              float3 bary_coords;
-              interp_weights_tri_v3(bary_coords, p0_su, p1_su, p2_su, new_first_point_pos_su);
-              const float2 uv = attribute_math::mix3(bary_coords, uv0, uv1, uv2);
-              surface_uv_coords[curve_i] = uv;
-            }
-          }
-        });
-        break;
-      }
-      case AttachMode::Deform: {
-        if (surface_uv_map.is_empty()) {
-          BKE_report(op->reports,
-                     RPT_ERROR,
-                     "Curves do not have attachment information that can be used for deformation");
-          break;
-        }
-        using geometry::ReverseUVSampler;
-        ReverseUVSampler reverse_uv_sampler{surface_uv_map, surface_looptris};
-
-        threading::parallel_for(curves.curves_range(), 256, [&](const IndexRange curves_range) {
-          for (const int curve_i : curves_range) {
-            const IndexRange points = curves.points_for_curve(curve_i);
-            const int first_point_i = points.first();
-            const float3 old_first_point_pos_cu = positions_cu[first_point_i];
-
-            const float2 uv = surface_uv_coords[curve_i];
-            ReverseUVSampler::Result lookup_result = reverse_uv_sampler.sample(uv);
-            if (lookup_result.type != ReverseUVSampler::ResultType::Ok) {
-              found_invalid_uv = true;
-              continue;
-            }
-
-            const MLoopTri &looptri = *lookup_result.looptri;
-            const float3 &bary_coords = lookup_result.bary_weights;
-
-            const float3 &p0_su = surface_mesh.mvert[surface_mesh.mloop[looptri.tri[0]].v].co;
-            const float3 &p1_su = surface_mesh.mvert[surface_mesh.mloop[looptri.tri[1]].v].co;
-            const float3 &p2_su = surface_mesh.mvert[surface_mesh.mloop[looptri.tri[2]].v].co;
-
-            float3 new_first_point_pos_su;
-            interp_v3_v3v3v3(new_first_point_pos_su, p0_su, p1_su, p2_su, bary_coords);
-            const float3 new_first_point_pos_cu = surface_to_curves_mat * new_first_point_pos_su;
-
-            const float3 pos_diff_cu = new_first_point_pos_cu - old_first_point_pos_cu;
-            for (float3 &pos_cu : positions_cu.slice(points)) {
-              pos_cu += pos_diff_cu;
-            }
-          }
-        });
-        break;
-      }
-    }
-
-    DEG_id_tag_update(&curves_id.id, ID_RECALC_GEOMETRY);
-=======
     snap_curves_to_surface_exec_object(
         *curves_ob, *curves_id.surface, attach_mode, &found_invalid_uvs, &found_missing_uvs);
->>>>>>> 1f63dc9d
   }
   CTX_DATA_END;
 
