--- conflicted
+++ resolved
@@ -505,88 +505,6 @@
 
 void nla_buttons_register(ARegionType *art)
 {
-<<<<<<< HEAD
-	PanelType *pt;
-
-	pt = MEM_callocN(sizeof(PanelType), "spacetype nla panel animdata");
-	strcpy(pt->idname, "NLA_PT_animdata");
-	strcpy(pt->label, N_("Animation Data"));
-	strcpy(pt->category, "Animations");
-	strcpy(pt->translation_context, BLT_I18NCONTEXT_DEFAULT_BPYRNA);
-	pt->draw = nla_panel_animdata;
-	pt->poll = nla_animdata_panel_poll;
-	pt->flag = PNL_DEFAULT_CLOSED;
-	BLI_addtail(&art->paneltypes, pt);
-
-	pt = MEM_callocN(sizeof(PanelType), "spacetype nla panel track");
-	strcpy(pt->idname, "NLA_PT_track");
-	strcpy(pt->label, N_("Active Track"));
-	strcpy(pt->category, "Animations");
-	strcpy(pt->translation_context, BLT_I18NCONTEXT_DEFAULT_BPYRNA);
-	pt->draw = nla_panel_track;
-	pt->poll = nla_track_panel_poll;
-	BLI_addtail(&art->paneltypes, pt);
-
-	pt = MEM_callocN(sizeof(PanelType), "spacetype nla panel properties");
-	strcpy(pt->idname, "NLA_PT_properties");
-	strcpy(pt->label, N_("Active Strip"));
-	strcpy(pt->category, "Animations");
-	strcpy(pt->translation_context, BLT_I18NCONTEXT_DEFAULT_BPYRNA);
-	pt->draw = nla_panel_properties;
-	pt->poll = nla_strip_panel_poll;
-	BLI_addtail(&art->paneltypes, pt);
-
-	pt = MEM_callocN(sizeof(PanelType), "spacetype nla panel properties");
-	strcpy(pt->idname, "NLA_PT_actionclip");
-	strcpy(pt->label, N_("Action Clip"));
-	strcpy(pt->category, "Animations");
-	strcpy(pt->translation_context, BLT_I18NCONTEXT_DEFAULT_BPYRNA);
-	pt->draw = nla_panel_actclip;
-	pt->poll = nla_strip_actclip_panel_poll;
-	BLI_addtail(&art->paneltypes, pt);
-
-	pt = MEM_callocN(sizeof(PanelType), "spacetype nla panel evaluation");
-	strcpy(pt->idname, "NLA_PT_evaluation");
-	strcpy(pt->label, N_("Evaluation"));
-	strcpy(pt->category, "Animations");
-	strcpy(pt->translation_context, BLT_I18NCONTEXT_DEFAULT_BPYRNA);
-	pt->draw = nla_panel_evaluation;
-	pt->poll = nla_strip_eval_panel_poll;
-	BLI_addtail(&art->paneltypes, pt);
-
-	pt = MEM_callocN(sizeof(PanelType), "spacetype nla panel modifiers");
-	strcpy(pt->idname, "NLA_PT_modifiers");
-	strcpy(pt->label, N_("Modifiers"));
-	strcpy(pt->category, "Modifiers");
-	strcpy(pt->translation_context, BLT_I18NCONTEXT_DEFAULT_BPYRNA);
-	pt->draw = nla_panel_modifiers;
-	pt->poll = nla_strip_eval_panel_poll;
-	BLI_addtail(&art->paneltypes, pt);
-}
-
-static int nla_properties_toggle_exec(bContext *C, wmOperator *UNUSED(op))
-{
-	ScrArea *sa = CTX_wm_area(C);
-	ARegion *ar = nla_has_buttons_region(sa);
-
-	if (ar)
-		ED_region_toggle_hidden(C, ar);
-
-	return OPERATOR_FINISHED;
-}
-
-void NLA_OT_properties(wmOperatorType *ot)
-{
-	ot->name = "Toggle Sidebar";
-	ot->idname = "NLA_OT_properties";
-	ot->description = "Properties\nToggle display properties panel";
-
-	ot->exec = nla_properties_toggle_exec;
-	ot->poll = ED_operator_nla_active;
-
-	/* flags */
-	ot->flag = 0;
-=======
   PanelType *pt;
 
   pt = MEM_callocN(sizeof(PanelType), "spacetype nla panel animdata");
@@ -643,5 +561,4 @@
   pt->draw = nla_panel_modifiers;
   pt->poll = nla_strip_eval_panel_poll;
   BLI_addtail(&art->paneltypes, pt);
->>>>>>> c03ac674
 }