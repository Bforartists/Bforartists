--- conflicted
+++ resolved
@@ -576,13 +576,8 @@
 {
 	ot->name = "Properties";
 	ot->idname = "NLA_OT_properties";
-<<<<<<< HEAD
 	ot->description = "Properties\nToggle display properties panel";
-	
-=======
-	ot->description = "Toggle the properties region visibility";
-
->>>>>>> ae01df57
+
 	ot->exec = nla_properties_toggle_exec;
 	ot->poll = ED_operator_nla_active;
 
