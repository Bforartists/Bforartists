/*
 * ***** BEGIN GPL LICENSE BLOCK *****
 *
 * This program is free software; you can redistribute it and/or
 * modify it under the terms of the GNU General Public License
 * as published by the Free Software Foundation; either version 2
 * of the License, or (at your option) any later version. 
 *
 * This program is distributed in the hope that it will be useful,
 * but WITHOUT ANY WARRANTY; without even the implied warranty of
 * MERCHANTABILITY or FITNESS FOR A PARTICULAR PURPOSE.  See the
 * GNU General Public License for more details.
 *
 * You should have received a copy of the GNU General Public License
 * along with this program; if not, write to the Free Software Foundation,
 * Inc., 51 Franklin Street, Fifth Floor, Boston, MA 02110-1301, USA.
 *
 * The Original Code is Copyright (C) 2009 Blender Foundation.
 * All rights reserved.
 *
 * 
 * Contributor(s): Blender Foundation, Joshua Leung
 *
 * ***** END GPL LICENSE BLOCK *****
 */

/** \file blender/editors/space_nla/nla_buttons.c
 *  \ingroup spnla
 */


#include <string.h>
#include <stdio.h>
#include <math.h>
#include <float.h>

#include "DNA_anim_types.h"

#include "BLI_utildefines.h"

#include "MEM_guardedalloc.h"

#include "BLI_blenlib.h"

#include "BLT_translation.h"

#include "BKE_nla.h"
#include "BKE_context.h"
#include "BKE_screen.h"


#include "WM_api.h"
#include "WM_types.h"

#include "RNA_access.h"

#include "ED_anim_api.h"
#include "ED_screen.h"

#include "UI_interface.h"
#include "UI_resources.h"

#include "nla_intern.h" // own include


/* ******************* nla editor space & buttons ************** */

/* -------------- */

static void do_nla_region_buttons(bContext *C, void *UNUSED(arg), int UNUSED(event))
{
	//Scene *scene = CTX_data_scene(C);
#if 0
	switch (event) {

	}
#endif
	/* default for now */
	WM_event_add_notifier(C, NC_OBJECT | ND_TRANSFORM, NULL);
	WM_event_add_notifier(C, NC_SCENE | ND_TRANSFORM, NULL);
}

bool nla_panel_context(const bContext *C, PointerRNA *adt_ptr, PointerRNA *nlt_ptr, PointerRNA *strip_ptr)
{
	bAnimContext ac;
	bAnimListElem *ale = NULL;
	ListBase anim_data = {NULL, NULL};
	short found = 0; /* not bool, since we need to indicate "found but not ideal" status */
	int filter;
	
	/* for now, only draw if we could init the anim-context info (necessary for all animation-related tools) 
	 * to work correctly is able to be correctly retrieved. There's no point showing empty panels?
	 */
	if (ANIM_animdata_get_context(C, &ac) == 0) 
		return false;
	
	/* extract list of active channel(s), of which we should only take the first one 
	 *	- we need the channels flag to get the active AnimData block when there are no NLA Tracks
	 */
	// XXX: double-check active!
	filter = (ANIMFILTER_DATA_VISIBLE | ANIMFILTER_LIST_VISIBLE | ANIMFILTER_ACTIVE | ANIMFILTER_LIST_CHANNELS);
	ANIM_animdata_filter(&ac, &anim_data, filter, ac.data, ac.datatype);
	
	for (ale = anim_data.first; ale; ale = ale->next) {
		switch (ale->type) {
			case ANIMTYPE_NLATRACK: /* NLA Track - The primary data type which should get caught */
			{
				NlaTrack *nlt = (NlaTrack *)ale->data;
				AnimData *adt = ale->adt;
				
				/* found it, now set the pointers */
				if (adt_ptr) {
					/* AnimData pointer */
					RNA_pointer_create(ale->id, &RNA_AnimData, adt, adt_ptr);
				}
				if (nlt_ptr) {
					/* NLA-Track pointer */
					RNA_pointer_create(ale->id, &RNA_NlaTrack, nlt, nlt_ptr);
				}
				if (strip_ptr) {
					/* NLA-Strip pointer */
					NlaStrip *strip = BKE_nlastrip_find_active(nlt);
					RNA_pointer_create(ale->id, &RNA_NlaStrip, strip, strip_ptr);
				}
				
				found = 1;
				break;
			}
			case ANIMTYPE_SCENE:    /* Top-Level Widgets doubling up as datablocks */
			case ANIMTYPE_OBJECT:
			case ANIMTYPE_DSMAT:    /* Datablock AnimData Expanders */
			case ANIMTYPE_DSLAM:
			case ANIMTYPE_DSCAM:
			case ANIMTYPE_DSCACHEFILE:
			case ANIMTYPE_DSCUR:
			case ANIMTYPE_DSSKEY:
			case ANIMTYPE_DSWOR:
			case ANIMTYPE_DSNTREE:
			case ANIMTYPE_DSPART:
			case ANIMTYPE_DSMBALL:
			case ANIMTYPE_DSARM:
			case ANIMTYPE_DSMESH:
			case ANIMTYPE_DSTEX:
			case ANIMTYPE_DSLAT:
			case ANIMTYPE_DSLINESTYLE:
			case ANIMTYPE_DSSPK:
			case ANIMTYPE_DSGPENCIL:
			{
				/* for these channels, we only do AnimData */
				if (ale->adt && adt_ptr) {
					ID *id;
					
					if ((ale->data == NULL) || (ale->type == ANIMTYPE_OBJECT)) {
						/* ale->data is not an ID block! */
						id = ale->id;
					}
					else {
						/* ale->data is always the proper ID block we need, but ale->id may not be (i.e. for textures) */
						id = (ID *)ale->data;
					}
					
					/* AnimData pointer */
					if (adt_ptr) {
						RNA_pointer_create(id, &RNA_AnimData, ale->adt, adt_ptr);
					}
					
					/* set found status to -1, since setting to 1 would break the loop 
					 * and potentially skip an active NLA-Track in some cases...
					 */
					found = -1;
				}
				break;
			}
		}
		
		if (found > 0)
			break;
	}
	
	/* free temp data */
	ANIM_animdata_freelist(&anim_data);
	
	return (found != 0);
}

#if 0
static int nla_panel_poll(const bContext *C, PanelType *pt)
{
	return nla_panel_context(C, NULL, NULL);
}
#endif

static int nla_animdata_panel_poll(const bContext *C, PanelType *UNUSED(pt))
{
	PointerRNA ptr;
	return (nla_panel_context(C, &ptr, NULL, NULL) && (ptr.data != NULL));
}

static int nla_track_panel_poll(const bContext *C, PanelType *UNUSED(pt))
{
	PointerRNA ptr;
	return (nla_panel_context(C, NULL, &ptr, NULL) && (ptr.data != NULL));
}

static int nla_strip_panel_poll(const bContext *C, PanelType *UNUSED(pt))
{
	PointerRNA ptr;
	return (nla_panel_context(C, NULL, NULL, &ptr) && (ptr.data != NULL));
}

static int nla_strip_actclip_panel_poll(const bContext *C, PanelType *UNUSED(pt))
{
	PointerRNA ptr;
	NlaStrip *strip;
	
	if (!nla_panel_context(C, NULL, NULL, &ptr))
		return 0;
	if (ptr.data == NULL)
		return 0;
	
	strip = ptr.data;
	return (strip->type == NLASTRIP_TYPE_CLIP);
}

static int nla_strip_eval_panel_poll(const bContext *C, PanelType *UNUSED(pt))
{
	PointerRNA ptr;
	NlaStrip *strip;
	
	if (!nla_panel_context(C, NULL, NULL, &ptr))
		return 0;
	if (ptr.data == NULL)
		return 0;
	
	strip = ptr.data;
	
	if (strip->type == NLASTRIP_TYPE_SOUND)
		return 0;
		
	return 1;
}

/* -------------- */

/* active AnimData */
static void nla_panel_animdata(const bContext *C, Panel *pa)
{
	PointerRNA adt_ptr;
	/* AnimData *adt; */
	uiLayout *layout = pa->layout;
	uiLayout *row;
	uiBlock *block;
	
	/* check context and also validity of pointer */
	if (!nla_panel_context(C, &adt_ptr, NULL, NULL))
		return;

	/* adt = adt_ptr.data; */
	
	block = uiLayoutGetBlock(layout);
	UI_block_func_handle_set(block, do_nla_region_buttons, NULL);
	
	/* AnimData Source Properties ----------------------------------- */
	
	/* icon + id-block name of block where AnimData came from to prevent 
	 * accidentally changing the properties of the wrong action
	 */
	if (adt_ptr.id.data) {
		ID *id = adt_ptr.id.data;
		PointerRNA id_ptr;
		
		RNA_id_pointer_create(id, &id_ptr);
		
		/* ID-block name > AnimData */
		row = uiLayoutRow(layout, true);
		uiLayoutSetAlignment(row, UI_LAYOUT_ALIGN_LEFT);
		
		uiItemL(row, id->name + 2, RNA_struct_ui_icon(id_ptr.type));  /* id-block (src) */
		uiItemL(row, "", VICO_SMALL_TRI_RIGHT_VEC);                   /* expander */
		uiItemL(row, IFACE_("Animation Data"), ICON_ANIM_DATA);       /* animdata */
		
		uiItemS(layout);
	}
	
	/* Active Action Properties ------------------------------------- */
	/* action */
	row = uiLayoutRow(layout, true);
	uiTemplateID(row, (bContext *)C, &adt_ptr, "action", "ACTION_OT_new", NULL, "NLA_OT_action_unlink");
	
	/* extrapolation */
	row = uiLayoutRow(layout, true);
	uiItemR(row, &adt_ptr, "action_extrapolation", 0, NULL, ICON_NONE);
	
	/* blending */
	row = uiLayoutRow(layout, true);
	uiItemR(row, &adt_ptr, "action_blend_type", 0, NULL, ICON_NONE);
		
	/* influence */
	row = uiLayoutRow(layout, true);
	uiItemR(row, &adt_ptr, "action_influence", 0, NULL, ICON_NONE);
}

/* active NLA-Track */
static void nla_panel_track(const bContext *C, Panel *pa)
{
	PointerRNA nlt_ptr;
	uiLayout *layout = pa->layout;
	uiLayout *row;
	uiBlock *block;
	
	/* check context and also validity of pointer */
	if (!nla_panel_context(C, NULL, &nlt_ptr, NULL))
		return;
	
	block = uiLayoutGetBlock(layout);
	UI_block_func_handle_set(block, do_nla_region_buttons, NULL);
	
	/* Info - Active NLA-Context:Track ----------------------  */
	row = uiLayoutRow(layout, true);
	uiItemR(row, &nlt_ptr, "name", 0, NULL, ICON_NLA);
}

/* generic settings for active NLA-Strip */
static void nla_panel_properties(const bContext *C, Panel *pa)
{
	PointerRNA strip_ptr;
	uiLayout *layout = pa->layout;
	uiLayout *column, *row, *sub;
	uiBlock *block;
	short showEvalProps = 1;
	
	if (!nla_panel_context(C, NULL, NULL, &strip_ptr))
		return;
	
	block = uiLayoutGetBlock(layout);
	UI_block_func_handle_set(block, do_nla_region_buttons, NULL);
	
	/* Strip Properties ------------------------------------- */
	/* strip type */
	row = uiLayoutColumn(layout, true);
	uiItemR(row, &strip_ptr, "name", 0, NULL, ICON_NLA);     // XXX icon?
	uiItemR(row, &strip_ptr, "type", 0, NULL, ICON_NONE);
	
	/* strip extents */
	column = uiLayoutColumn(layout, true);
	uiItemL(column, IFACE_("Strip Extents:"), ICON_NONE);
	uiItemR(column, &strip_ptr, "frame_start", 0, NULL, ICON_NONE);
	uiItemR(column, &strip_ptr, "frame_end", 0, NULL, ICON_NONE);
	
	/* Evaluation-Related Strip Properties ------------------ */
	
	/* sound properties strips don't have these settings */
	if (RNA_enum_get(&strip_ptr, "type") == NLASTRIP_TYPE_SOUND)
		showEvalProps = 0;
	
	/* only show if allowed to... */
	if (showEvalProps) {
		/* extrapolation */
		row = uiLayoutRow(layout, true);
		uiItemR(row, &strip_ptr, "extrapolation", 0, NULL, ICON_NONE);
		
		/* blending */
		row = uiLayoutRow(layout, true);
		uiItemR(row, &strip_ptr, "blend_type", 0, NULL, ICON_NONE);
			
		/* blend in/out + autoblending
		 *	- blend in/out can only be set when autoblending is off
		 */
		column = uiLayoutColumn(layout, true);
		uiLayoutSetActive(column, RNA_boolean_get(&strip_ptr, "use_animated_influence") == false);
		uiItemR(column, &strip_ptr, "use_auto_blend", 0, NULL, ICON_NONE);     // XXX as toggle?

		sub = uiLayoutColumn(column, true);
		uiLayoutSetActive(sub, RNA_boolean_get(&strip_ptr, "use_auto_blend") == false);
		uiItemR(sub, &strip_ptr, "blend_in", 0, NULL, ICON_NONE);
		uiItemR(sub, &strip_ptr, "blend_out", 0, NULL, ICON_NONE);
			
		/* settings */
		column = uiLayoutColumn(layout, true);
		uiLayoutSetActive(column, !(RNA_boolean_get(&strip_ptr, "use_animated_influence") || RNA_boolean_get(&strip_ptr, "use_animated_time")));
		uiItemL(column, IFACE_("Playback Settings:"), ICON_NONE);
		uiItemR(column, &strip_ptr, "mute", 0, NULL, ICON_NONE);
		uiItemR(column, &strip_ptr, "use_reverse", 0, NULL, ICON_NONE);
	}
}


/* action-clip only settings for active NLA-Strip */
static void nla_panel_actclip(const bContext *C, Panel *pa)
{
	PointerRNA strip_ptr;
	uiLayout *layout = pa->layout;
	uiLayout *column, *row;
	uiBlock *block;

	/* check context and also validity of pointer */
	if (!nla_panel_context(C, NULL, NULL, &strip_ptr))
		return;
	
	block = uiLayoutGetBlock(layout);
	UI_block_func_handle_set(block, do_nla_region_buttons, NULL);
		
	/* Strip Properties ------------------------------------- */
	/* action pointer */
	row = uiLayoutRow(layout, true);
	uiItemR(row, &strip_ptr, "action", 0, NULL, ICON_ACTION);
		
	/* action extents */
	// XXX custom names were used here (to avoid the prefixes)... probably not necessary in future?
	column = uiLayoutColumn(layout, true);
	uiItemL(column, IFACE_("Action Extents:"), ICON_NONE);
	uiItemR(column, &strip_ptr, "action_frame_start", 0, IFACE_("Start Frame"), ICON_NONE);
	uiItemR(column, &strip_ptr, "action_frame_end", 0, IFACE_("End Frame"), ICON_NONE);
	
	// XXX: this layout may actually be too abstract and confusing, and may be better using standard column layout
	row = uiLayoutRow(layout, false);
	uiItemR(row, &strip_ptr, "use_sync_length", 0, IFACE_("Sync Length"), ICON_NONE);
	uiItemO(row, IFACE_("Now"), ICON_FILE_REFRESH, "NLA_OT_action_sync_length");
		
	/* action usage */
	column = uiLayoutColumn(layout, true);
	uiLayoutSetActive(column, RNA_boolean_get(&strip_ptr, "use_animated_time") == false);
	uiItemL(column, IFACE_("Playback Settings:"), ICON_NONE);
	uiItemR(column, &strip_ptr, "scale", 0, NULL, ICON_NONE);
	uiItemR(column, &strip_ptr, "repeat", 0, NULL, ICON_NONE);
}

/* evaluation settings for active NLA-Strip */
static void nla_panel_evaluation(const bContext *C, Panel *pa)
{
	PointerRNA strip_ptr;
	uiLayout *layout = pa->layout;
	uiLayout *col, *sub;
	uiBlock *block;

	/* check context and also validity of pointer */
	if (!nla_panel_context(C, NULL, NULL, &strip_ptr))
		return;
		
	block = uiLayoutGetBlock(layout);
	UI_block_func_handle_set(block, do_nla_region_buttons, NULL);
		
	col = uiLayoutColumn(layout, true);
	uiItemR(col, &strip_ptr, "use_animated_influence", 0, NULL, ICON_NONE);
	
	sub = uiLayoutColumn(col, true);
	uiLayoutSetEnabled(sub, RNA_boolean_get(&strip_ptr, "use_animated_influence"));
	uiItemR(sub, &strip_ptr, "influence", 0, NULL, ICON_NONE);

	col = uiLayoutColumn(layout, true);
	sub = uiLayoutRow(col, false);
	uiItemR(sub, &strip_ptr, "use_animated_time", 0, NULL, ICON_NONE);
	uiItemR(sub, &strip_ptr, "use_animated_time_cyclic", 0, NULL, ICON_NONE);

	sub = uiLayoutRow(col, false);
	uiLayoutSetEnabled(sub, RNA_boolean_get(&strip_ptr, "use_animated_time"));
	uiItemR(sub, &strip_ptr, "strip_time", 0, NULL, ICON_NONE);
}

/* F-Modifiers for active NLA-Strip */
static void nla_panel_modifiers(const bContext *C, Panel *pa)
{
	PointerRNA strip_ptr;
	NlaStrip *strip;
	FModifier *fcm;
	uiLayout *col, *row;
	uiBlock *block;

	/* check context and also validity of pointer */
	if (!nla_panel_context(C, NULL, NULL, &strip_ptr))
		return;
	strip = strip_ptr.data;
		
	block = uiLayoutGetBlock(pa->layout);
	UI_block_func_handle_set(block, do_nla_region_buttons, NULL);
	
	/* 'add modifier' button at top of panel */
	{
		row = uiLayoutRow(pa->layout, false);
		block = uiLayoutGetBlock(row);
		
		// FIXME: we need to set the only-active property so that this will only add modifiers for the active strip (not all selected)
		uiItemMenuEnumO(row, (bContext *)C, "NLA_OT_fmodifier_add", "type", IFACE_("Add Modifier"), ICON_NONE);
		
		/* copy/paste (as sub-row) */
		row = uiLayoutRow(row, true);
		uiItemO(row, "", ICON_COPYDOWN, "NLA_OT_fmodifier_copy");
		uiItemO(row, "", ICON_PASTEDOWN, "NLA_OT_fmodifier_paste");
	}
	
	/* draw each modifier */
	for (fcm = strip->modifiers.first; fcm; fcm = fcm->next) {
		col = uiLayoutColumn(pa->layout, true);
		
		ANIM_uiTemplate_fmodifier_draw(col, strip_ptr.id.data, &strip->modifiers, fcm);
	}
}

/* ******************* general ******************************** */


void nla_buttons_register(ARegionType *art)
{
	PanelType *pt;

	pt = MEM_callocN(sizeof(PanelType), "spacetype nla panel animdata");
	strcpy(pt->idname, "NLA_PT_animdata");
	strcpy(pt->label, N_("Animation Data"));
	strcpy(pt->category, "Animations");
	strcpy(pt->translation_context, BLT_I18NCONTEXT_DEFAULT_BPYRNA);
	pt->draw = nla_panel_animdata;
	pt->poll = nla_animdata_panel_poll;
	pt->flag = PNL_DEFAULT_CLOSED;
	BLI_addtail(&art->paneltypes, pt);

	pt = MEM_callocN(sizeof(PanelType), "spacetype nla panel track");
	strcpy(pt->idname, "NLA_PT_track");
	strcpy(pt->label, N_("Active Track"));
	strcpy(pt->category, "Animations");
	strcpy(pt->translation_context, BLT_I18NCONTEXT_DEFAULT_BPYRNA);
	pt->draw = nla_panel_track;
	pt->poll = nla_track_panel_poll;
	BLI_addtail(&art->paneltypes, pt);

	pt = MEM_callocN(sizeof(PanelType), "spacetype nla panel properties");
	strcpy(pt->idname, "NLA_PT_properties");
	strcpy(pt->label, N_("Active Strip"));
	strcpy(pt->category, "Animations");
	strcpy(pt->translation_context, BLT_I18NCONTEXT_DEFAULT_BPYRNA);
	pt->draw = nla_panel_properties;
	pt->poll = nla_strip_panel_poll;
	BLI_addtail(&art->paneltypes, pt);

	pt = MEM_callocN(sizeof(PanelType), "spacetype nla panel properties");
	strcpy(pt->idname, "NLA_PT_actionclip");
	strcpy(pt->label, N_("Action Clip"));
	strcpy(pt->category, "Animations");
	strcpy(pt->translation_context, BLT_I18NCONTEXT_DEFAULT_BPYRNA);
	pt->draw = nla_panel_actclip;
	pt->poll = nla_strip_actclip_panel_poll;
	BLI_addtail(&art->paneltypes, pt);

	pt = MEM_callocN(sizeof(PanelType), "spacetype nla panel evaluation");
	strcpy(pt->idname, "NLA_PT_evaluation");
	strcpy(pt->label, N_("Evaluation"));
	strcpy(pt->category, "Animations");
	strcpy(pt->translation_context, BLT_I18NCONTEXT_DEFAULT_BPYRNA);
	pt->draw = nla_panel_evaluation;
	pt->poll = nla_strip_eval_panel_poll;
	BLI_addtail(&art->paneltypes, pt);

	pt = MEM_callocN(sizeof(PanelType), "spacetype nla panel modifiers");
	strcpy(pt->idname, "NLA_PT_modifiers");
	strcpy(pt->label, N_("Modifiers"));
  strcpy(pt->category, "Modifiers");
	strcpy(pt->translation_context, BLT_I18NCONTEXT_DEFAULT_BPYRNA);
	pt->draw = nla_panel_modifiers;
	pt->poll = nla_strip_eval_panel_poll;
	BLI_addtail(&art->paneltypes, pt);
}

static int nla_properties_toggle_exec(bContext *C, wmOperator *UNUSED(op))
{
	ScrArea *sa = CTX_wm_area(C);
	ARegion *ar = nla_has_buttons_region(sa);
	
	if (ar)
		ED_region_toggle_hidden(C, ar);

	return OPERATOR_FINISHED;
}

void NLA_OT_properties(wmOperatorType *ot)
{
	ot->name = "Properties";
	ot->idname = "NLA_OT_properties";
<<<<<<< HEAD
	ot->description = "Properties\nToggle display properties panel";
=======
	ot->description = "Toggle the properties region visibility";
>>>>>>> b76dbf5e
	
	ot->exec = nla_properties_toggle_exec;
	ot->poll = ED_operator_nla_active;

	/* flags */
	ot->flag = 0;
}<|MERGE_RESOLUTION|>--- conflicted
+++ resolved
@@ -574,11 +574,7 @@
 {
 	ot->name = "Properties";
 	ot->idname = "NLA_OT_properties";
-<<<<<<< HEAD
-	ot->description = "Properties\nToggle display properties panel";
-=======
 	ot->description = "Toggle the properties region visibility";
->>>>>>> b76dbf5e
 	
 	ot->exec = nla_properties_toggle_exec;
 	ot->poll = ED_operator_nla_active;
