--- conflicted
+++ resolved
@@ -697,19 +697,6 @@
     // printf("Add strip - actname = '%s'\n", actname);
     return OPERATOR_CANCELLED;
   }
-<<<<<<< HEAD
-  if (act->idroot == 0 && blender::animrig::legacy::action_treat_as_legacy(*act)) {
-    /* hopefully in this case (i.e. library of userless actions),
-     * the user knows what they're doing... */
-    BKE_reportf(op->reports,
-                RPT_WARNING,
-                "Action '%s' does not specify what data it can be used on "
-                "(try setting the 'ID Root Type' setting from the data editor "
-                "for this action to avoid future problems)", /* BFA */
-                act->id.name + 2);
-  }
-=======
->>>>>>> a8d2053b
 
   /* add tracks to empty but selected animdata blocks so that strips can be added to those directly
    * without having to manually add tracks first
