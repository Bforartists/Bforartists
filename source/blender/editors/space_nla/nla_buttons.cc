/* SPDX-FileCopyrightText: 2009 Blender Authors
 *
 * SPDX-License-Identifier: GPL-2.0-or-later */

/** \file
 * \ingroup spnla
 */

#include <cfloat>
#include <cstring>

#include "DNA_anim_types.h"

#include "MEM_guardedalloc.h"

#include "BLI_listbase.h"
#include "BLI_string.h"

#include "BLT_translation.hh"

#include "BKE_context.hh"
#include "BKE_fcurve.hh"
#include "BKE_nla.hh"
#include "BKE_screen.hh"

#include "WM_api.hh"
#include "WM_types.hh"

#include "RNA_access.hh"
#include "RNA_prototypes.hh"

#include "ANIM_action.hh"
#include "ANIM_action_legacy.hh"

#include "ED_anim_api.hh"

#include "UI_interface.hh"
#include "UI_interface_c.hh"
#include "UI_resources.hh"

#include "nla_intern.hh" /* own include */

using namespace blender;

/* ******************* nla editor space & buttons ************** */

/* -------------- */

static void do_nla_region_buttons(bContext *C, void * /*arg*/, int /*event*/)
{
  // Scene *scene = CTX_data_scene(C);
#if 0
  switch (event) {
    /* pass */
  }
#endif
  /* default for now */
  WM_event_add_notifier(C, NC_OBJECT | ND_TRANSFORM, nullptr);
  WM_event_add_notifier(C, NC_SCENE | ND_TRANSFORM, nullptr);
}

bool nla_panel_context(const bContext *C,
                       PointerRNA *adt_ptr,
                       PointerRNA *nlt_ptr,
                       PointerRNA *strip_ptr)
{
  bAnimContext ac;
  ListBase anim_data = {nullptr, nullptr};
  short found = 0; /* not bool, since we need to indicate "found but not ideal" status */

  /* For now, only draw if we could init the anim-context info
   * (necessary for all animation-related tools)
   * to work correctly is able to be correctly retrieved. There's no point showing empty panels? */
  if (ANIM_animdata_get_context(C, &ac) == 0) {
    return false;
  }

  /* extract list of active channel(s), of which we should only take the first one
   * - we need the channels flag to get the active AnimData block when there are no NLA Tracks
   */
  /* XXX: double-check active! */
  eAnimFilter_Flags filter = (ANIMFILTER_DATA_VISIBLE | ANIMFILTER_LIST_VISIBLE |
                              ANIMFILTER_ACTIVE | ANIMFILTER_LIST_CHANNELS |
                              ANIMFILTER_FCURVESONLY);
  ANIM_animdata_filter(&ac, &anim_data, filter, ac.data, eAnimCont_Types(ac.datatype));

  LISTBASE_FOREACH (bAnimListElem *, ale, &anim_data) {
    switch (ale->type) {
      case ANIMTYPE_NLATRACK: /* NLA Track - The primary data type which should get caught */
      {
        NlaTrack *nlt = static_cast<NlaTrack *>(ale->data);
        AnimData *adt = ale->adt;

        /* found it, now set the pointers */
        if (adt_ptr) {
          /* AnimData pointer */
          *adt_ptr = RNA_pointer_create_discrete(ale->id, &RNA_AnimData, adt);
        }
        if (nlt_ptr) {
          /* NLA-Track pointer */
          *nlt_ptr = RNA_pointer_create_discrete(ale->id, &RNA_NlaTrack, nlt);
        }
        if (strip_ptr) {
          /* NLA-Strip pointer */
          NlaStrip *strip = BKE_nlastrip_find_active(nlt);
          *strip_ptr = RNA_pointer_create_discrete(ale->id, &RNA_NlaStrip, strip);
        }

        found = 1;
        break;
      }
      case ANIMTYPE_SCENE: /* Top-Level Widgets doubling up as datablocks */
      case ANIMTYPE_OBJECT:
      case ANIMTYPE_DSMAT: /* Datablock AnimData Expanders */
      case ANIMTYPE_DSLAM:
      case ANIMTYPE_DSCAM:
      case ANIMTYPE_DSCACHEFILE:
      case ANIMTYPE_DSCUR:
      case ANIMTYPE_DSSKEY:
      case ANIMTYPE_DSWOR:
      case ANIMTYPE_DSNTREE:
      case ANIMTYPE_DSPART:
      case ANIMTYPE_DSMBALL:
      case ANIMTYPE_DSARM:
      case ANIMTYPE_DSMESH:
      case ANIMTYPE_DSTEX:
      case ANIMTYPE_DSLAT:
      case ANIMTYPE_DSLINESTYLE:
      case ANIMTYPE_DSSPK:
      case ANIMTYPE_DSGPENCIL:
      case ANIMTYPE_PALETTE:
      case ANIMTYPE_DSHAIR:
      case ANIMTYPE_DSPOINTCLOUD:
      case ANIMTYPE_DSVOLUME: {
        /* for these channels, we only do AnimData */
        if (ale->adt && adt_ptr) {
          ID *id;

          if ((ale->data == nullptr) || (ale->type == ANIMTYPE_OBJECT)) {
            /* ale->data is not an ID block! */
            id = ale->id;
          }
          else {
            /* ale->data is always the proper ID block we need,
             * but ale->id may not be (i.e. for textures) */
            id = static_cast<ID *>(ale->data);
          }

          /* AnimData pointer */
          if (adt_ptr) {
            *adt_ptr = RNA_pointer_create_discrete(id, &RNA_AnimData, ale->adt);
          }

          /* set found status to -1, since setting to 1 would break the loop
           * and potentially skip an active NLA-Track in some cases...
           */
          found = -1;
        }
        break;
      }
      /* Don't set a pointer for NLA Actions.
       * This will break the dependency graph for the context menu.
       */
      case ANIMTYPE_NLAACTION:
        break;

      case ANIMTYPE_NONE:
      case ANIMTYPE_ANIMDATA:
      case ANIMTYPE_SPECIALDATA__UNUSED:
      case ANIMTYPE_SUMMARY:
      case ANIMTYPE_GROUP:
      case ANIMTYPE_FCURVE:
      case ANIMTYPE_NLACONTROLS:
      case ANIMTYPE_NLACURVE:
      case ANIMTYPE_FILLACT_LAYERED:
      case ANIMTYPE_ACTION_SLOT:
      case ANIMTYPE_FILLACTD:
      case ANIMTYPE_FILLDRIVERS:
      case ANIMTYPE_DSMCLIP:
      case ANIMTYPE_SHAPEKEY:
      case ANIMTYPE_GPLAYER:
      case ANIMTYPE_GREASE_PENCIL_DATABLOCK:
      case ANIMTYPE_GREASE_PENCIL_LAYER_GROUP:
      case ANIMTYPE_GREASE_PENCIL_LAYER:
      case ANIMTYPE_MASKDATABLOCK:
      case ANIMTYPE_MASKLAYER:
      case ANIMTYPE_NUM_TYPES:
        break;
    }

    if (found > 0) {
      break;
    }
  }

  /* free temp data */
  ANIM_animdata_freelist(&anim_data);

  return (found != 0);
}

bool ANIM_nla_context_track_ptr(const bContext *C, PointerRNA *r_ptr)
{
  return nla_panel_context(C, nullptr, r_ptr, nullptr);
}

bool ANIM_nla_context_strip_ptr(const bContext *C, PointerRNA *r_ptr)
{
  return nla_panel_context(C, nullptr, nullptr, r_ptr);
}

NlaTrack *ANIM_nla_context_track(const bContext *C)
{
  PointerRNA track_ptr;
  if (!ANIM_nla_context_track_ptr(C, &track_ptr)) {
    return nullptr;
  }
  return static_cast<NlaTrack *>(track_ptr.data);
}

NlaStrip *ANIM_nla_context_strip(const bContext *C)
{
  PointerRNA strip_ptr;
  if (!ANIM_nla_context_strip_ptr(C, &strip_ptr)) {
    return nullptr;
  }
  return static_cast<NlaStrip *>(strip_ptr.data);
}

#if 0
static bool nla_panel_poll(const bContext *C, PanelType *pt)
{
  return nla_panel_context(C, nullptr, nullptr);
}
#endif

static bool nla_animdata_panel_poll(const bContext *C, PanelType * /*pt*/)
{
  PointerRNA ptr;
  PointerRNA strip_ptr;
  return (nla_panel_context(C, &ptr, nullptr, &strip_ptr) && (ptr.data != nullptr) &&
          (ptr.owner_id != strip_ptr.owner_id));
}

static bool nla_strip_panel_poll(const bContext *C, PanelType * /*pt*/)
{
  PointerRNA ptr;
  return (nla_panel_context(C, nullptr, nullptr, &ptr) && (ptr.data != nullptr));
}

static bool nla_strip_actclip_panel_poll(const bContext *C, PanelType * /*pt*/)
{
  PointerRNA ptr;

  if (!nla_panel_context(C, nullptr, nullptr, &ptr)) {
    return false;
  }
  if (ptr.data == nullptr) {
    return false;
  }

  NlaStrip *strip = static_cast<NlaStrip *>(ptr.data);
  return eNlaStrip_Type(strip->type) == NLASTRIP_TYPE_CLIP;
}

static bool nla_strip_eval_panel_poll(const bContext *C, PanelType * /*pt*/)
{
  PointerRNA ptr;

  if (!nla_panel_context(C, nullptr, nullptr, &ptr)) {
    return false;
  }
  if (ptr.data == nullptr) {
    return false;
  }

  NlaStrip *strip = static_cast<NlaStrip *>(ptr.data);

  if (strip->type == NLASTRIP_TYPE_SOUND) {
    return false;
  }

  return true;
}

/* -------------- */

/* active AnimData */
static void nla_panel_animdata(const bContext *C, Panel *panel)
{
  PointerRNA adt_ptr;
  PointerRNA strip_ptr;
  // AnimData *adt;
  uiLayout *layout = panel->layout;
  uiLayout *row;
  uiBlock *block;

  /* check context and also validity of pointer */
  if (!nla_panel_context(C, &adt_ptr, nullptr, &strip_ptr)) {
    return;
  }

  if (adt_ptr.owner_id == strip_ptr.owner_id) {
    return;
  }

  // adt = adt_ptr.data;

  block = uiLayoutGetBlock(layout);
  UI_block_func_handle_set(block, do_nla_region_buttons, nullptr);
  uiLayoutSetPropSep(layout, true);
  uiLayoutSetPropDecorate(layout, false);

  /* AnimData Source Properties ----------------------------------- */

  /* icon + id-block name of block where AnimData came from to prevent
   * accidentally changing the properties of the wrong action
   */
  if (adt_ptr.owner_id) {
    ID *id = adt_ptr.owner_id;
    PointerRNA id_ptr = RNA_id_pointer_create(id);

    /* ID-block name > AnimData */
    row = &layout->row(true);
    uiLayoutSetAlignment(row, UI_LAYOUT_ALIGN_LEFT);

    uiItemL(row, id->name + 2, RNA_struct_ui_icon(id_ptr.type)); /* id-block (src) */
    uiItemL(row, "", ICON_RIGHTARROW);                           /* expander */
    uiItemL(row, IFACE_("Animation Data"), ICON_ANIM_DATA);      /* animdata */

    uiItemS(layout);
  }

  /* Active Action Properties ------------------------------------- */
  /* action */
  uiLayout *col = &layout->column(true);
  uiTemplateID(col, C, &adt_ptr, "action", "ACTION_OT_new", nullptr, "NLA_OT_action_unlink");
  uiTemplateSearch(col,
                   C,
                   &adt_ptr,
                   "action_slot",
                   &adt_ptr,
                   "action_suitable_slots",
                   nullptr,
                   nullptr,
                   IFACE_("Slot"));

  /* extrapolation */
  row = &layout->row(true);
  uiItemR(row, &adt_ptr, "action_extrapolation", UI_ITEM_NONE, IFACE_("Extrapolation"), ICON_NONE);

  /* blending */
  row = &layout->row(true);
  uiItemR(row, &adt_ptr, "action_blend_type", UI_ITEM_NONE, IFACE_("Blending"), ICON_NONE);

  /* influence */
  row = &layout->row(true);
  uiItemR(row, &adt_ptr, "action_influence", UI_ITEM_NONE, IFACE_("Influence"), ICON_NONE);
}

/* generic settings for active NLA-Strip */
static void nla_panel_stripname(const bContext *C, Panel *panel)
{
  PointerRNA strip_ptr;
  uiLayout *layout = panel->layout;
  uiLayout *row;
  uiBlock *block;

  if (!nla_panel_context(C, nullptr, nullptr, &strip_ptr)) {
    return;
  }

  block = uiLayoutGetBlock(layout);
  UI_block_func_handle_set(block, do_nla_region_buttons, nullptr);

  /* Strip Properties ------------------------------------- */
  /* strip type */
  row = &layout->row(false);
  if (RNA_enum_get(&strip_ptr, "type") == NLASTRIP_TYPE_CLIP) {
    uiItemL(row, "", ICON_ANIM_DATA);
  }
  else if (RNA_enum_get(&strip_ptr, "type") == NLASTRIP_TYPE_TRANSITION) {
    uiItemL(row, "", ICON_ARROW_LEFTRIGHT);
  }
  else if (RNA_enum_get(&strip_ptr, "type") == NLASTRIP_TYPE_META) {
    uiItemL(row, "", ICON_SEQ_STRIP_META);
  }
  else if (RNA_enum_get(&strip_ptr, "type") == NLASTRIP_TYPE_SOUND) {
    uiItemL(row, "", ICON_SOUND);
  }

  uiItemR(row, &strip_ptr, "name", UI_ITEM_NONE, "", ICON_NLA);

  UI_block_emboss_set(block, blender::ui::EmbossType::NoneOrStatus);
  uiItemR(row, &strip_ptr, "mute", UI_ITEM_NONE, "", ICON_NONE);
  UI_block_emboss_set(block, blender::ui::EmbossType::Emboss);
}

/* generic settings for active NLA-Strip */
static void nla_panel_properties(const bContext *C, Panel *panel)
{
  PointerRNA strip_ptr;
  uiLayout *layout = panel->layout;
  uiLayout *column, *row;
  uiBlock *block;
  short showEvalProps = 1;

  if (!nla_panel_context(C, nullptr, nullptr, &strip_ptr)) {
    return;
  }

  block = uiLayoutGetBlock(layout);
  UI_block_func_handle_set(block, do_nla_region_buttons, nullptr);

  /* Strip Properties ------------------------------------- */
  /* strip type */

  uiLayoutSetPropSep(layout, true);
  uiLayoutSetPropDecorate(layout, false);

  /* strip extents */
  column = &layout->column(true);
  uiItemR(column, &strip_ptr, "frame_start_ui", UI_ITEM_NONE, IFACE_("Frame Start"), ICON_NONE);
  uiItemR(column, &strip_ptr, "frame_end_ui", UI_ITEM_NONE, IFACE_("End"), ICON_NONE);

  /* Evaluation-Related Strip Properties ------------------ */

  /* sound properties strips don't have these settings */
  if (RNA_enum_get(&strip_ptr, "type") == NLASTRIP_TYPE_SOUND) {
    showEvalProps = 0;
  }

  /* only show if allowed to... */
  if (showEvalProps) {
    /* extrapolation */
    column = &layout->column(false);
    uiItemR(column, &strip_ptr, "extrapolation", UI_ITEM_NONE, std::nullopt, ICON_NONE);
    uiItemR(column, &strip_ptr, "blend_type", UI_ITEM_NONE, std::nullopt, ICON_NONE);

    /* Blend in/out + auto-blending:
     * - blend in/out can only be set when auto-blending is off.
     */

    uiItemS(layout);

    column = &layout->column(true);
    uiLayoutSetActive(column, RNA_boolean_get(&strip_ptr, "use_auto_blend") == false);
    uiItemR(column, &strip_ptr, "blend_in", UI_ITEM_NONE, IFACE_("Blend In"), ICON_NONE);
    uiItemR(column, &strip_ptr, "blend_out", UI_ITEM_NONE, IFACE_("Out"), ICON_NONE);

    row = &column->row(true);
    uiLayoutSetActive(row, RNA_boolean_get(&strip_ptr, "use_animated_influence") == false);
    uiLayoutSetPropSep(row, false); /* bfa - use_property_split = false*/
    uiItemR(
        row, &strip_ptr, "use_auto_blend", UI_ITEM_NONE, std::nullopt, ICON_NONE); /* XXX as toggle? */

    /* settings */
<<<<<<< HEAD
    uiLayoutSetPropSep(layout, false);
    uiLayoutSetPropDecorate(layout, false);

    column = uiLayoutColumn(layout, true);          /* bfa - align probs left */
    uiItemL(column, IFACE_("Playback"), ICON_NONE); /* bfa - use label instead of heading */

    row = uiLayoutRow(column, false);
    uiItemS(row); /* bfa - separator */
=======
    column = &layout->column(true, IFACE_("Playback"));
    row = &column->row(true);
>>>>>>> 7a1cd05b
    uiLayoutSetActive(row,
                      !(RNA_boolean_get(&strip_ptr, "use_animated_influence") ||
                        RNA_boolean_get(&strip_ptr, "use_animated_time")));
    /* bfa */
    row = uiLayoutRow(column, false);
    uiItemS(row);
    uiItemR(row, &strip_ptr, "use_reverse", UI_ITEM_NONE, std::nullopt, ICON_NONE);

    row = uiLayoutRow(column, false);
    uiItemS(row);
    uiItemR(row, &strip_ptr, "use_animated_time_cyclic", UI_ITEM_NONE, std::nullopt, ICON_NONE);

    uiLayoutSetPropSep(layout, true);
    uiLayoutSetPropDecorate(layout, true);
  }
	  /* end bfa */
}

/* action-clip only settings for active NLA-Strip */
static void nla_panel_actclip(const bContext *C, Panel *panel)
{
  PointerRNA strip_ptr;
  uiLayout *layout = panel->layout;
  uiLayout *column, *row;
  uiBlock *block;

  /* check context and also validity of pointer */
  if (!nla_panel_context(C, nullptr, nullptr, &strip_ptr)) {
    return;
  }

  block = uiLayoutGetBlock(layout);
  UI_block_func_handle_set(block, do_nla_region_buttons, nullptr);
  uiLayoutSetPropSep(layout, true);
  uiLayoutSetPropDecorate(layout, true);

  /* Strip Properties ------------------------------------- */
  /* action pointer */
  column = &layout->column(true);
  uiItemR(column, &strip_ptr, "action", UI_ITEM_NONE, std::nullopt, ICON_ACTION);

  NlaStrip *strip = static_cast<NlaStrip *>(strip_ptr.data);
  if (strip->act) {
    BLI_assert(strip_ptr.owner_id);

    animrig::Action &action = strip->act->wrap();
    ID &animated_id = *strip_ptr.owner_id;
    if (!blender::animrig::legacy::action_treat_as_legacy(action)) {
      PointerRNA animated_id_ptr = RNA_id_pointer_create(&animated_id);
      uiLayoutSetContextPointer(column, "animated_id", &animated_id_ptr);
      uiLayoutSetContextPointer(column, "nla_strip", &strip_ptr);
      uiTemplateSearch(column,
                       C,
                       &strip_ptr,
                       "action_slot",
                       &strip_ptr,
                       "action_suitable_slots",
                       nullptr,
                       "anim.slot_unassign_from_nla_strip",
                       "Slot");
    }
  }

  /* action extents */
  column = &layout->column(true);
  uiItemR(
      column, &strip_ptr, "action_frame_start", UI_ITEM_NONE, IFACE_("Frame Start"), ICON_NONE);
  uiItemR(column, &strip_ptr, "action_frame_end", UI_ITEM_NONE, IFACE_("End"), ICON_NONE);

<<<<<<< HEAD
  row = uiLayoutRow(layout, false); /* bfa - align probs left nla action panel */
  uiLayoutSetPropSep(row, false);   /* bfa - use_property_split = False */
  uiItemR(row, &strip_ptr, "use_sync_length", UI_ITEM_NONE, IFACE_("Sync Length"), ICON_NONE);
=======
  row = &layout->row(false, IFACE_("Sync Length"));
  uiItemR(row, &strip_ptr, "use_sync_length", UI_ITEM_NONE, "", ICON_NONE);
>>>>>>> 7a1cd05b
  uiItemO(row, IFACE_("Now"), ICON_FILE_REFRESH, "NLA_OT_action_sync_length");
  uiLayoutSetPropSep(row, true); /* bfa - use_property_split = True */

  /* action usage */
  column = &layout->column(true);
  uiLayoutSetActive(column, RNA_boolean_get(&strip_ptr, "use_animated_time") == false);
  uiItemR(column, &strip_ptr, "scale", UI_ITEM_NONE, IFACE_("Playback Scale"), ICON_NONE);
  uiItemR(column, &strip_ptr, "repeat", UI_ITEM_NONE, std::nullopt, ICON_NONE);
}

/* evaluation settings for active NLA-Strip */
static void nla_panel_animated_influence_header(const bContext *C, Panel *panel)
{
  PointerRNA strip_ptr;
  uiLayout *layout = panel->layout;
  uiLayout *col;
  uiBlock *block;

  /* check context and also validity of pointer */
  if (!nla_panel_context(C, nullptr, nullptr, &strip_ptr)) {
    return;
  }

  block = uiLayoutGetBlock(layout);
  UI_block_func_handle_set(block, do_nla_region_buttons, nullptr);

  col = &layout->column(true);
  uiItemR(col, &strip_ptr, "use_animated_influence", UI_ITEM_NONE, "", ICON_NONE);
}

/* evaluation settings for active NLA-Strip */
static void nla_panel_evaluation(const bContext *C, Panel *panel)
{
  PointerRNA strip_ptr;
  uiLayout *layout = panel->layout;
  uiBlock *block;

  /* check context and also validity of pointer */
  if (!nla_panel_context(C, nullptr, nullptr, &strip_ptr)) {
    return;
  }

  block = uiLayoutGetBlock(layout);
  UI_block_func_handle_set(block, do_nla_region_buttons, nullptr);
  uiLayoutSetPropSep(layout, true);

  uiLayoutSetEnabled(layout, RNA_boolean_get(&strip_ptr, "use_animated_influence"));
  uiItemR(layout, &strip_ptr, "influence", UI_ITEM_NONE, std::nullopt, ICON_NONE);
}

static void nla_panel_animated_strip_time_header(const bContext *C, Panel *panel)
{
  PointerRNA strip_ptr;
  uiLayout *layout = panel->layout;
  uiLayout *col;
  uiBlock *block;

  /* check context and also validity of pointer */
  if (!nla_panel_context(C, nullptr, nullptr, &strip_ptr)) {
    return;
  }

  block = uiLayoutGetBlock(layout);
  UI_block_func_handle_set(block, do_nla_region_buttons, nullptr);

  col = &layout->column(true);
  uiItemR(col, &strip_ptr, "use_animated_time", UI_ITEM_NONE, "", ICON_NONE);
}

static void nla_panel_animated_strip_time(const bContext *C, Panel *panel)
{
  PointerRNA strip_ptr;
  uiLayout *layout = panel->layout;
  uiBlock *block;

  /* check context and also validity of pointer */
  if (!nla_panel_context(C, nullptr, nullptr, &strip_ptr)) {
    return;
  }

  block = uiLayoutGetBlock(layout);
  UI_block_func_handle_set(block, do_nla_region_buttons, nullptr);
  uiLayoutSetPropSep(layout, true);

  uiLayoutSetEnabled(layout, RNA_boolean_get(&strip_ptr, "use_animated_time"));
  uiItemR(layout, &strip_ptr, "strip_time", UI_ITEM_NONE, std::nullopt, ICON_NONE);
}

#define NLA_FMODIFIER_PANEL_PREFIX "NLA"

static void nla_fmodifier_panel_id(void *fcm_link, char *r_name)
{
  FModifier *fcm = static_cast<FModifier *>(fcm_link);
  eFModifier_Types type = eFModifier_Types(fcm->type);
  const FModifierTypeInfo *fmi = get_fmodifier_typeinfo(type);
  BLI_snprintf(r_name, BKE_ST_MAXNAME, "%s_PT_%s", NLA_FMODIFIER_PANEL_PREFIX, fmi->name);
}

/* F-Modifiers for active NLA-Strip */
static void nla_panel_modifiers(const bContext *C, Panel *panel)
{
  PointerRNA strip_ptr;
  uiLayout *row;
  uiBlock *block;

  /* check context and also validity of pointer */
  if (!nla_panel_context(C, nullptr, nullptr, &strip_ptr)) {
    return;
  }
  NlaStrip *strip = static_cast<NlaStrip *>(strip_ptr.data);

  block = uiLayoutGetBlock(panel->layout);
  UI_block_func_handle_set(block, do_nla_region_buttons, nullptr);

  /* 'add modifier' button at top of panel */
  {
    row = &panel->layout->row(false);
    block = uiLayoutGetBlock(row);

    /* FIXME: we need to set the only-active property so that this
     * will only add modifiers for the active strip (not all selected). */
    uiItemMenuEnumO(row, C, "NLA_OT_fmodifier_add", "type", IFACE_("Add Modifier"), ICON_NONE);

    /* copy/paste (as sub-row) */
    row = &row->row(true);
    uiItemO(row, "", ICON_COPYDOWN, "NLA_OT_fmodifier_copy");
    uiItemO(row, "", ICON_PASTEDOWN, "NLA_OT_fmodifier_paste");
  }

  ANIM_fmodifier_panels(C, strip_ptr.owner_id, &strip->modifiers, nla_fmodifier_panel_id);
}

/* ******************* general ******************************** */

void nla_buttons_register(ARegionType *art)
{
  PanelType *pt;

  pt = MEM_callocN<PanelType>("spacetype nla panel animdata");
  STRNCPY(pt->idname, "NLA_PT_animdata");
  STRNCPY(pt->label, N_("Animation Data"));
  STRNCPY(pt->category, "Edited Action");
  STRNCPY(pt->translation_context, BLT_I18NCONTEXT_DEFAULT_BPYRNA);
  pt->flag = PANEL_TYPE_NO_HEADER;
  pt->draw = nla_panel_animdata;
  pt->poll = nla_animdata_panel_poll;
  BLI_addtail(&art->paneltypes, pt);

  pt = MEM_callocN<PanelType>("spacetype nla panel properties");
  STRNCPY(pt->idname, "NLA_PT_stripname");
  STRNCPY(pt->label, N_("Active Strip Name"));
  STRNCPY(pt->category, "Strip");
  STRNCPY(pt->translation_context, BLT_I18NCONTEXT_DEFAULT_BPYRNA);
  pt->flag = PANEL_TYPE_NO_HEADER;
  pt->draw = nla_panel_stripname;
  pt->poll = nla_strip_panel_poll;
  BLI_addtail(&art->paneltypes, pt);

  PanelType *pt_properties = pt = MEM_callocN<PanelType>("spacetype nla panel properties");
  STRNCPY(pt->idname, "NLA_PT_properties");
  STRNCPY(pt->label, N_("Active Strip"));
  STRNCPY(pt->category, "Strip");
  STRNCPY(pt->translation_context, BLT_I18NCONTEXT_DEFAULT_BPYRNA);
  pt->draw = nla_panel_properties;
  pt->poll = nla_strip_panel_poll;
  BLI_addtail(&art->paneltypes, pt);

  pt = MEM_callocN<PanelType>("spacetype nla panel properties");
  STRNCPY(pt->idname, "NLA_PT_actionclip");
  STRNCPY(pt->label, N_("Action Clip"));
  STRNCPY(pt->category, "Strip");
  STRNCPY(pt->translation_context, BLT_I18NCONTEXT_DEFAULT_BPYRNA);
  pt->draw = nla_panel_actclip;
  pt->flag = PANEL_TYPE_DEFAULT_CLOSED;
  pt->poll = nla_strip_actclip_panel_poll;
  BLI_addtail(&art->paneltypes, pt);

  pt = MEM_callocN<PanelType>("spacetype nla panel evaluation");
  STRNCPY(pt->idname, "NLA_PT_evaluation");
  STRNCPY(pt->parent_id, "NLA_PT_properties");
  STRNCPY(pt->label, N_("Animated Influence"));
  STRNCPY(pt->category, "Strip");
  STRNCPY(pt->translation_context, BLT_I18NCONTEXT_DEFAULT_BPYRNA);
  pt->draw = nla_panel_evaluation;
  pt->draw_header = nla_panel_animated_influence_header;
  pt->parent = pt_properties;
  pt->flag = PANEL_TYPE_DEFAULT_CLOSED;
  pt->poll = nla_strip_eval_panel_poll;
  BLI_addtail(&pt_properties->children, BLI_genericNodeN(pt));
  BLI_addtail(&art->paneltypes, pt);

  pt = MEM_callocN<PanelType>("spacetype nla panel animated strip time");
  STRNCPY(pt->idname, "NLA_PT_animated_strip_time");
  STRNCPY(pt->parent_id, "NLA_PT_properties");
  STRNCPY(pt->label, N_("Animated Strip Time"));
  STRNCPY(pt->category, "Strip");
  STRNCPY(pt->translation_context, BLT_I18NCONTEXT_DEFAULT_BPYRNA);
  pt->draw = nla_panel_animated_strip_time;
  pt->draw_header = nla_panel_animated_strip_time_header;
  pt->parent = pt_properties;
  pt->flag = PANEL_TYPE_DEFAULT_CLOSED;
  pt->poll = nla_strip_eval_panel_poll;
  BLI_addtail(&pt_properties->children, BLI_genericNodeN(pt));
  BLI_addtail(&art->paneltypes, pt);

  pt = MEM_callocN<PanelType>("spacetype nla panel modifiers");
  STRNCPY(pt->idname, "NLA_PT_modifiers");
  STRNCPY(pt->label, N_("Modifiers"));
  STRNCPY(pt->category, "Modifiers");
  STRNCPY(pt->translation_context, BLT_I18NCONTEXT_DEFAULT_BPYRNA);
  pt->draw = nla_panel_modifiers;
  pt->poll = nla_strip_eval_panel_poll;
  pt->flag = PANEL_TYPE_NO_HEADER;
  BLI_addtail(&art->paneltypes, pt);

  ANIM_modifier_panels_register_graph_and_NLA(
      art, NLA_FMODIFIER_PANEL_PREFIX, nla_strip_eval_panel_poll);
}<|MERGE_RESOLUTION|>--- conflicted
+++ resolved
@@ -455,19 +455,14 @@
         row, &strip_ptr, "use_auto_blend", UI_ITEM_NONE, std::nullopt, ICON_NONE); /* XXX as toggle? */
 
     /* settings */
-<<<<<<< HEAD
     uiLayoutSetPropSep(layout, false);
     uiLayoutSetPropDecorate(layout, false);
 
-    column = uiLayoutColumn(layout, true);          /* bfa - align probs left */
+    column = &layout->column(true);          /* bfa - align probs left */
     uiItemL(column, IFACE_("Playback"), ICON_NONE); /* bfa - use label instead of heading */
 
-    row = uiLayoutRow(column, false);
+    row = &column->row(true);
     uiItemS(row); /* bfa - separator */
-=======
-    column = &layout->column(true, IFACE_("Playback"));
-    row = &column->row(true);
->>>>>>> 7a1cd05b
     uiLayoutSetActive(row,
                       !(RNA_boolean_get(&strip_ptr, "use_animated_influence") ||
                         RNA_boolean_get(&strip_ptr, "use_animated_time")));
@@ -537,14 +532,9 @@
       column, &strip_ptr, "action_frame_start", UI_ITEM_NONE, IFACE_("Frame Start"), ICON_NONE);
   uiItemR(column, &strip_ptr, "action_frame_end", UI_ITEM_NONE, IFACE_("End"), ICON_NONE);
 
-<<<<<<< HEAD
-  row = uiLayoutRow(layout, false); /* bfa - align probs left nla action panel */
+  row = &layout->row(false); /* bfa - align probs left nla action panel */
   uiLayoutSetPropSep(row, false);   /* bfa - use_property_split = False */
   uiItemR(row, &strip_ptr, "use_sync_length", UI_ITEM_NONE, IFACE_("Sync Length"), ICON_NONE);
-=======
-  row = &layout->row(false, IFACE_("Sync Length"));
-  uiItemR(row, &strip_ptr, "use_sync_length", UI_ITEM_NONE, "", ICON_NONE);
->>>>>>> 7a1cd05b
   uiItemO(row, IFACE_("Now"), ICON_FILE_REFRESH, "NLA_OT_action_sync_length");
   uiLayoutSetPropSep(row, true); /* bfa - use_property_split = True */
 
