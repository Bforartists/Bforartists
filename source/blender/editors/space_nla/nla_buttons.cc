--- conflicted
+++ resolved
@@ -377,11 +377,7 @@
   /* strip type */
   row = &layout->row(false);
   if (RNA_enum_get(&strip_ptr, "type") == NLASTRIP_TYPE_CLIP) {
-<<<<<<< HEAD
-    uiItemL(row, "", ICON_ANIM_DATA);
-=======
     row->label("", ICON_ANIM);
->>>>>>> 2ce54d10
   }
   else if (RNA_enum_get(&strip_ptr, "type") == NLASTRIP_TYPE_TRANSITION) {
     row->label("", ICON_ARROW_LEFTRIGHT);
@@ -454,44 +450,32 @@
 
     row = &column->row(true);
     uiLayoutSetActive(row, RNA_boolean_get(&strip_ptr, "use_animated_influence") == false);
-<<<<<<< HEAD
     uiLayoutSetPropSep(row, false); /* bfa - use_property_split = false*/
-    uiItemR(
-        row, &strip_ptr, "use_auto_blend", UI_ITEM_NONE, std::nullopt, ICON_NONE); /* XXX as toggle? */
-=======
-    row->prop(
-        &strip_ptr, "use_auto_blend", UI_ITEM_NONE, std::nullopt, ICON_NONE); /* XXX as toggle? */
->>>>>>> 2ce54d10
+    row->prop(&strip_ptr, "use_auto_blend", UI_ITEM_NONE, std::nullopt, ICON_NONE); /* XXX as toggle? */
 
     /* settings */
     uiLayoutSetPropSep(layout, false);
     uiLayoutSetPropDecorate(layout, false);
 
     column = &layout->column(true);          /* bfa - align probs left */
-    uiItemL(column, IFACE_("Playback"), ICON_NONE); /* bfa - use label instead of heading */
+    column->label(IFACE_("Playback"), ICON_NONE); /* bfa - use label instead of heading */
 
     row = &column->row(true);
     uiItemS(row); /* bfa - separator */
     uiLayoutSetActive(row,
                       !(RNA_boolean_get(&strip_ptr, "use_animated_influence") ||
                         RNA_boolean_get(&strip_ptr, "use_animated_time")));
-<<<<<<< HEAD
     /* bfa */
     row = &column->row(false);
     uiItemS(row);
-    uiItemR(row, &strip_ptr, "use_reverse", UI_ITEM_NONE, std::nullopt, ICON_NONE);
+    row->prop(&strip_ptr, "use_reverse", UI_ITEM_NONE, std::nullopt, ICON_NONE);
 
     row = &column->row(false);
     uiItemS(row);
-    uiItemR(row, &strip_ptr, "use_animated_time_cyclic", UI_ITEM_NONE, std::nullopt, ICON_NONE);
+    row->prop(&strip_ptr, "use_animated_time_cyclic", UI_ITEM_NONE, std::nullopt, ICON_NONE);
 
     uiLayoutSetPropSep(layout, true);
     uiLayoutSetPropDecorate(layout, true);
-=======
-    row->prop(&strip_ptr, "use_reverse", UI_ITEM_NONE, std::nullopt, ICON_NONE);
-
-    column->prop(&strip_ptr, "use_animated_time_cyclic", UI_ITEM_NONE, std::nullopt, ICON_NONE);
->>>>>>> 2ce54d10
   }
 	  /* end bfa */
 }
@@ -546,14 +530,9 @@
   column->prop(&strip_ptr, "action_frame_start", UI_ITEM_NONE, IFACE_("Frame Start"), ICON_NONE);
   column->prop(&strip_ptr, "action_frame_end", UI_ITEM_NONE, IFACE_("End"), ICON_NONE);
 
-<<<<<<< HEAD
   row = &layout->row(false); /* bfa - align probs left nla action panel */
   uiLayoutSetPropSep(row, false);   /* bfa - use_property_split = False */
-  uiItemR(row, &strip_ptr, "use_sync_length", UI_ITEM_NONE, IFACE_("Sync Length"), ICON_NONE);
-=======
-  row = &layout->row(false, IFACE_("Sync Length"));
-  row->prop(&strip_ptr, "use_sync_length", UI_ITEM_NONE, "", ICON_NONE);
->>>>>>> 2ce54d10
+  row->prop(&strip_ptr, "use_sync_length", UI_ITEM_NONE, IFACE_("Sync Length"), ICON_NONE);
   uiItemO(row, IFACE_("Now"), ICON_FILE_REFRESH, "NLA_OT_action_sync_length");
   uiLayoutSetPropSep(row, true); /* bfa - use_property_split = True */
 
