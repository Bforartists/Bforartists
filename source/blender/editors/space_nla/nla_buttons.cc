/* SPDX-FileCopyrightText: 2009 Blender Authors
 *
 * SPDX-License-Identifier: GPL-2.0-or-later */

/** \file
 * \ingroup spnla
 */

#include <cfloat>
#include <cstring>

#include "DNA_anim_types.h"

#include "MEM_guardedalloc.h"

#include "BLI_listbase.h"
#include "BLI_string.h"

#include "BLT_translation.hh"

#include "BKE_context.hh"
#include "BKE_fcurve.hh"
#include "BKE_nla.hh"
#include "BKE_screen.hh"

#include "WM_api.hh"
#include "WM_types.hh"

#include "RNA_access.hh"
#include "RNA_prototypes.hh"

#include "ANIM_action.hh"
#include "ANIM_action_legacy.hh"

#include "ED_anim_api.hh"

#include "UI_interface.hh"
#include "UI_interface_c.hh"
#include "UI_resources.hh"

#include "nla_intern.hh" /* own include */

using namespace blender;

/* ******************* nla editor space & buttons ************** */

/* -------------- */

static void do_nla_region_buttons(bContext *C, void * /*arg*/, int /*event*/)
{
  // Scene *scene = CTX_data_scene(C);
#if 0
  switch (event) {
    /* pass */
  }
#endif
  /* default for now */
  WM_event_add_notifier(C, NC_OBJECT | ND_TRANSFORM, nullptr);
  WM_event_add_notifier(C, NC_SCENE | ND_TRANSFORM, nullptr);
}

bool nla_panel_context(const bContext *C,
                       PointerRNA *adt_ptr,
                       PointerRNA *nlt_ptr,
                       PointerRNA *strip_ptr)
{
  bAnimContext ac;
  ListBase anim_data = {nullptr, nullptr};
  short found = 0; /* not bool, since we need to indicate "found but not ideal" status */

  /* For now, only draw if we could init the anim-context info
   * (necessary for all animation-related tools)
   * to work correctly is able to be correctly retrieved. There's no point showing empty panels? */
  if (ANIM_animdata_get_context(C, &ac) == 0) {
    return false;
  }

  /* extract list of active channel(s), of which we should only take the first one
   * - we need the channels flag to get the active AnimData block when there are no NLA Tracks
   */
  /* XXX: double-check active! */
  eAnimFilter_Flags filter = (ANIMFILTER_DATA_VISIBLE | ANIMFILTER_LIST_VISIBLE |
                              ANIMFILTER_ACTIVE | ANIMFILTER_LIST_CHANNELS |
                              ANIMFILTER_FCURVESONLY);
  ANIM_animdata_filter(&ac, &anim_data, filter, ac.data, eAnimCont_Types(ac.datatype));

  LISTBASE_FOREACH (bAnimListElem *, ale, &anim_data) {
    switch (ale->type) {
      case ANIMTYPE_NLATRACK: /* NLA Track - The primary data type which should get caught */
      {
        NlaTrack *nlt = static_cast<NlaTrack *>(ale->data);
        AnimData *adt = ale->adt;

        /* found it, now set the pointers */
        if (adt_ptr) {
          /* AnimData pointer */
          *adt_ptr = RNA_pointer_create_discrete(ale->id, &RNA_AnimData, adt);
        }
        if (nlt_ptr) {
          /* NLA-Track pointer */
          *nlt_ptr = RNA_pointer_create_discrete(ale->id, &RNA_NlaTrack, nlt);
        }
        if (strip_ptr) {
          /* NLA-Strip pointer */
          NlaStrip *strip = BKE_nlastrip_find_active(nlt);
          *strip_ptr = RNA_pointer_create_discrete(ale->id, &RNA_NlaStrip, strip);
        }

        found = 1;
        break;
      }
      case ANIMTYPE_SCENE: /* Top-Level Widgets doubling up as datablocks */
      case ANIMTYPE_OBJECT:
      case ANIMTYPE_DSMAT: /* Datablock AnimData Expanders */
      case ANIMTYPE_DSLAM:
      case ANIMTYPE_DSCAM:
      case ANIMTYPE_DSCACHEFILE:
      case ANIMTYPE_DSCUR:
      case ANIMTYPE_DSSKEY:
      case ANIMTYPE_DSWOR:
      case ANIMTYPE_DSNTREE:
      case ANIMTYPE_DSPART:
      case ANIMTYPE_DSMBALL:
      case ANIMTYPE_DSARM:
      case ANIMTYPE_DSMESH:
      case ANIMTYPE_DSTEX:
      case ANIMTYPE_DSLAT:
      case ANIMTYPE_DSLINESTYLE:
      case ANIMTYPE_DSSPK:
      case ANIMTYPE_DSGPENCIL:
      case ANIMTYPE_PALETTE:
      case ANIMTYPE_DSHAIR:
      case ANIMTYPE_DSPOINTCLOUD:
      case ANIMTYPE_DSVOLUME: {
        /* for these channels, we only do AnimData */
        if (ale->adt && adt_ptr) {
          ID *id;

          if ((ale->data == nullptr) || (ale->type == ANIMTYPE_OBJECT)) {
            /* ale->data is not an ID block! */
            id = ale->id;
          }
          else {
            /* ale->data is always the proper ID block we need,
             * but ale->id may not be (i.e. for textures) */
            id = static_cast<ID *>(ale->data);
          }

          /* AnimData pointer */
          if (adt_ptr) {
            *adt_ptr = RNA_pointer_create_discrete(id, &RNA_AnimData, ale->adt);
          }

          /* set found status to -1, since setting to 1 would break the loop
           * and potentially skip an active NLA-Track in some cases...
           */
          found = -1;
        }
        break;
      }
      /* Don't set a pointer for NLA Actions.
       * This will break the dependency graph for the context menu.
       */
      case ANIMTYPE_NLAACTION:
        break;

      case ANIMTYPE_NONE:
      case ANIMTYPE_ANIMDATA:
      case ANIMTYPE_SPECIALDATA__UNUSED:
      case ANIMTYPE_SUMMARY:
      case ANIMTYPE_GROUP:
      case ANIMTYPE_FCURVE:
      case ANIMTYPE_NLACONTROLS:
      case ANIMTYPE_NLACURVE:
      case ANIMTYPE_FILLACT_LAYERED:
      case ANIMTYPE_ACTION_SLOT:
      case ANIMTYPE_FILLACTD:
      case ANIMTYPE_FILLDRIVERS:
      case ANIMTYPE_DSMCLIP:
      case ANIMTYPE_SHAPEKEY:
      case ANIMTYPE_GPLAYER:
      case ANIMTYPE_GREASE_PENCIL_DATABLOCK:
      case ANIMTYPE_GREASE_PENCIL_LAYER_GROUP:
      case ANIMTYPE_GREASE_PENCIL_LAYER:
      case ANIMTYPE_MASKDATABLOCK:
      case ANIMTYPE_MASKLAYER:
      case ANIMTYPE_NUM_TYPES:
        break;
    }

    if (found > 0) {
      break;
    }
  }

  /* free temp data */
  ANIM_animdata_freelist(&anim_data);

  return (found != 0);
}

bool ANIM_nla_context_track_ptr(const bContext *C, PointerRNA *r_ptr)
{
  return nla_panel_context(C, nullptr, r_ptr, nullptr);
}

bool ANIM_nla_context_strip_ptr(const bContext *C, PointerRNA *r_ptr)
{
  return nla_panel_context(C, nullptr, nullptr, r_ptr);
}

NlaTrack *ANIM_nla_context_track(const bContext *C)
{
  PointerRNA track_ptr;
  if (!ANIM_nla_context_track_ptr(C, &track_ptr)) {
    return nullptr;
  }
  return static_cast<NlaTrack *>(track_ptr.data);
}

NlaStrip *ANIM_nla_context_strip(const bContext *C)
{
  PointerRNA strip_ptr;
  if (!ANIM_nla_context_strip_ptr(C, &strip_ptr)) {
    return nullptr;
  }
  return static_cast<NlaStrip *>(strip_ptr.data);
}

#if 0
static bool nla_panel_poll(const bContext *C, PanelType *pt)
{
  return nla_panel_context(C, nullptr, nullptr);
}
#endif

static bool nla_animdata_panel_poll(const bContext *C, PanelType * /*pt*/)
{
  PointerRNA ptr;
  PointerRNA strip_ptr;
  return (nla_panel_context(C, &ptr, nullptr, &strip_ptr) && (ptr.data != nullptr) &&
          (ptr.owner_id != strip_ptr.owner_id));
}

static bool nla_strip_panel_poll(const bContext *C, PanelType * /*pt*/)
{
  PointerRNA ptr;
  return (nla_panel_context(C, nullptr, nullptr, &ptr) && (ptr.data != nullptr));
}

static bool nla_strip_actclip_panel_poll(const bContext *C, PanelType * /*pt*/)
{
  PointerRNA ptr;

  if (!nla_panel_context(C, nullptr, nullptr, &ptr)) {
    return false;
  }
  if (ptr.data == nullptr) {
    return false;
  }

  NlaStrip *strip = static_cast<NlaStrip *>(ptr.data);
  return eNlaStrip_Type(strip->type) == NLASTRIP_TYPE_CLIP;
}

static bool nla_strip_eval_panel_poll(const bContext *C, PanelType * /*pt*/)
{
  PointerRNA ptr;

  if (!nla_panel_context(C, nullptr, nullptr, &ptr)) {
    return false;
  }
  if (ptr.data == nullptr) {
    return false;
  }

  NlaStrip *strip = static_cast<NlaStrip *>(ptr.data);

  if (strip->type == NLASTRIP_TYPE_SOUND) {
    return false;
  }

  return true;
}

/* -------------- */

/* active AnimData */
static void nla_panel_animdata(const bContext *C, Panel *panel)
{
  PointerRNA adt_ptr;
  PointerRNA strip_ptr;
  // AnimData *adt;
  uiLayout *layout = panel->layout;
  uiLayout *row;
  uiBlock *block;

  /* check context and also validity of pointer */
  if (!nla_panel_context(C, &adt_ptr, nullptr, &strip_ptr)) {
    return;
  }

  if (adt_ptr.owner_id == strip_ptr.owner_id) {
    return;
  }

  // adt = adt_ptr.data;

  block = uiLayoutGetBlock(layout);
  UI_block_func_handle_set(block, do_nla_region_buttons, nullptr);
  uiLayoutSetPropSep(layout, true);
  uiLayoutSetPropDecorate(layout, false);

  /* AnimData Source Properties ----------------------------------- */

  /* icon + id-block name of block where AnimData came from to prevent
   * accidentally changing the properties of the wrong action
   */
  if (adt_ptr.owner_id) {
    ID *id = adt_ptr.owner_id;
    PointerRNA id_ptr = RNA_id_pointer_create(id);

    /* ID-block name > AnimData */
    row = &layout->row(true);
    uiLayoutSetAlignment(row, UI_LAYOUT_ALIGN_LEFT);

    row->label(id->name + 2, RNA_struct_ui_icon(id_ptr.type)); /* id-block (src) */
    row->label("", ICON_RIGHTARROW);                           /* expander */
    row->label(IFACE_("Animation Data"), ICON_ANIM_DATA);      /* animdata */

    layout->separator();
  }

  /* Active Action Properties ------------------------------------- */
  /* action */
  uiLayout *col = &layout->column(true);
  uiTemplateID(col, C, &adt_ptr, "action", "ACTION_OT_new", nullptr, "NLA_OT_action_unlink");
  uiTemplateSearch(col,
                   C,
                   &adt_ptr,
                   "action_slot",
                   &adt_ptr,
                   "action_suitable_slots",
                   nullptr,
                   nullptr,
                   IFACE_("Slot"));

  /* extrapolation */
  row = &layout->row(true);
  row->prop(&adt_ptr, "action_extrapolation", UI_ITEM_NONE, IFACE_("Extrapolation"), ICON_NONE);

  /* blending */
  row = &layout->row(true);
  row->prop(&adt_ptr, "action_blend_type", UI_ITEM_NONE, IFACE_("Blending"), ICON_NONE);

  /* influence */
  row = &layout->row(true);
  row->prop(&adt_ptr, "action_influence", UI_ITEM_NONE, IFACE_("Influence"), ICON_NONE);
}

/* generic settings for active NLA-Strip */
static void nla_panel_stripname(const bContext *C, Panel *panel)
{
  PointerRNA strip_ptr;
  uiLayout *layout = panel->layout;
  uiLayout *row;
  uiBlock *block;

  if (!nla_panel_context(C, nullptr, nullptr, &strip_ptr)) {
    return;
  }

  block = uiLayoutGetBlock(layout);
  UI_block_func_handle_set(block, do_nla_region_buttons, nullptr);

  /* Strip Properties ------------------------------------- */
  /* strip type */
  row = &layout->row(false);
  if (RNA_enum_get(&strip_ptr, "type") == NLASTRIP_TYPE_CLIP) {
    row->label("", ICON_ANIM);
  }
  else if (RNA_enum_get(&strip_ptr, "type") == NLASTRIP_TYPE_TRANSITION) {
    row->label("", ICON_ARROW_LEFTRIGHT);
  }
  else if (RNA_enum_get(&strip_ptr, "type") == NLASTRIP_TYPE_META) {
    row->label("", ICON_SEQ_STRIP_META);
  }
  else if (RNA_enum_get(&strip_ptr, "type") == NLASTRIP_TYPE_SOUND) {
    row->label("", ICON_SOUND);
  }

  row->prop(&strip_ptr, "name", UI_ITEM_NONE, "", ICON_NLA);

  UI_block_emboss_set(block, blender::ui::EmbossType::NoneOrStatus);
  row->prop(&strip_ptr, "mute", UI_ITEM_NONE, "", ICON_NONE);
  UI_block_emboss_set(block, blender::ui::EmbossType::Emboss);
}

/* generic settings for active NLA-Strip */
static void nla_panel_properties(const bContext *C, Panel *panel)
{
  PointerRNA strip_ptr;
  uiLayout *layout = panel->layout;
  uiLayout *column, *row;
  uiBlock *block;
  short showEvalProps = 1;

  if (!nla_panel_context(C, nullptr, nullptr, &strip_ptr)) {
    return;
  }

  block = uiLayoutGetBlock(layout);
  UI_block_func_handle_set(block, do_nla_region_buttons, nullptr);

  /* Strip Properties ------------------------------------- */
  /* strip type */

  uiLayoutSetPropSep(layout, true);
  uiLayoutSetPropDecorate(layout, false);

  /* strip extents */
  column = &layout->column(true);
  column->prop(&strip_ptr, "frame_start_ui", UI_ITEM_NONE, IFACE_("Frame Start"), ICON_NONE);
  column->prop(&strip_ptr, "frame_end_ui", UI_ITEM_NONE, IFACE_("End"), ICON_NONE);

  /* Evaluation-Related Strip Properties ------------------ */

  /* sound properties strips don't have these settings */
  if (RNA_enum_get(&strip_ptr, "type") == NLASTRIP_TYPE_SOUND) {
    showEvalProps = 0;
  }

  /* only show if allowed to... */
  if (showEvalProps) {
    /* extrapolation */
    column = &layout->column(false);
    column->prop(&strip_ptr, "extrapolation", UI_ITEM_NONE, std::nullopt, ICON_NONE);
    column->prop(&strip_ptr, "blend_type", UI_ITEM_NONE, std::nullopt, ICON_NONE);

    /* Blend in/out + auto-blending:
     * - blend in/out can only be set when auto-blending is off.
     */

    layout->separator();

    column = &layout->column(true);
    column->active_set(RNA_boolean_get(&strip_ptr, "use_auto_blend") == false);
    column->prop(&strip_ptr, "blend_in", UI_ITEM_NONE, IFACE_("Blend In"), ICON_NONE);
    column->prop(&strip_ptr, "blend_out", UI_ITEM_NONE, IFACE_("Out"), ICON_NONE);

    row = &column->row(true);
<<<<<<< HEAD
    uiLayoutSetActive(row, RNA_boolean_get(&strip_ptr, "use_animated_influence") == false);
    uiLayoutSetPropSep(row, false); /* bfa - use_property_split = false*/
    row->prop(&strip_ptr, "use_auto_blend", UI_ITEM_NONE, std::nullopt, ICON_NONE); /* XXX as toggle? */
=======
    row->active_set(RNA_boolean_get(&strip_ptr, "use_animated_influence") == false);
    row->prop(
        &strip_ptr, "use_auto_blend", UI_ITEM_NONE, std::nullopt, ICON_NONE); /* XXX as toggle? */
>>>>>>> 9a41dc73

    /* settings */
    uiLayoutSetPropSep(layout, false);
    uiLayoutSetPropDecorate(layout, false);

    column = &layout->column(true);          /* bfa - align probs left */
    column->label(IFACE_("Playback"), ICON_NONE); /* bfa - use label instead of heading */

    row = &column->row(true);
<<<<<<< HEAD
    layout->separator();; /* bfa - separator */
    uiLayoutSetActive(row,
                      !(RNA_boolean_get(&strip_ptr, "use_animated_influence") ||
                        RNA_boolean_get(&strip_ptr, "use_animated_time")));
    /* bfa */
    row = &column->row(false);
    layout->separator();;
=======
    row->active_set(!(RNA_boolean_get(&strip_ptr, "use_animated_influence") ||
                      RNA_boolean_get(&strip_ptr, "use_animated_time")));
>>>>>>> 9a41dc73
    row->prop(&strip_ptr, "use_reverse", UI_ITEM_NONE, std::nullopt, ICON_NONE);

    row = &column->row(false);
    layout->separator();;
    row->prop(&strip_ptr, "use_animated_time_cyclic", UI_ITEM_NONE, std::nullopt, ICON_NONE);

    uiLayoutSetPropSep(layout, true);
    uiLayoutSetPropDecorate(layout, true);
  }
  /* end bfa */
}

/* action-clip only settings for active NLA-Strip */
static void nla_panel_actclip(const bContext *C, Panel *panel)
{
  PointerRNA strip_ptr;
  uiLayout *layout = panel->layout;
  uiLayout *column, *row;
  uiBlock *block;

  /* check context and also validity of pointer */
  if (!nla_panel_context(C, nullptr, nullptr, &strip_ptr)) {
    return;
  }

  block = uiLayoutGetBlock(layout);
  UI_block_func_handle_set(block, do_nla_region_buttons, nullptr);
  uiLayoutSetPropSep(layout, true);
  uiLayoutSetPropDecorate(layout, true);

  /* Strip Properties ------------------------------------- */
  /* action pointer */
  column = &layout->column(true);
  column->prop(&strip_ptr, "action", UI_ITEM_NONE, std::nullopt, ICON_ACTION);

  NlaStrip *strip = static_cast<NlaStrip *>(strip_ptr.data);
  if (strip->act) {
    BLI_assert(strip_ptr.owner_id);

    animrig::Action &action = strip->act->wrap();
    ID &animated_id = *strip_ptr.owner_id;
    if (!blender::animrig::legacy::action_treat_as_legacy(action)) {
      PointerRNA animated_id_ptr = RNA_id_pointer_create(&animated_id);
      uiLayoutSetContextPointer(column, "animated_id", &animated_id_ptr);
      uiLayoutSetContextPointer(column, "nla_strip", &strip_ptr);
      uiTemplateSearch(column,
                       C,
                       &strip_ptr,
                       "action_slot",
                       &strip_ptr,
                       "action_suitable_slots",
                       nullptr,
                       "anim.slot_unassign_from_nla_strip",
                       "Slot");
    }
  }

  /* action extents */
  column = &layout->column(true);
  column->prop(&strip_ptr, "action_frame_start", UI_ITEM_NONE, IFACE_("Frame Start"), ICON_NONE);
  column->prop(&strip_ptr, "action_frame_end", UI_ITEM_NONE, IFACE_("End"), ICON_NONE);

  row = &layout->row(false); /* bfa - align probs left nla action panel */
  uiLayoutSetPropSep(row, false);   /* bfa - use_property_split = False */
  row->prop(&strip_ptr, "use_sync_length", UI_ITEM_NONE, "", ICON_NONE);
<<<<<<< HEAD
  row->op("NLA_OT_action_sync_length", IFACE_("Now"), ICON_FILE_REFRESH); /*BFA*/
  uiLayoutSetPropSep(row, true); /* bfa - use_property_split = True */
=======
  row->op("NLA_OT_action_sync_length", IFACE_("Now"), ICON_FILE_REFRESH);
>>>>>>> 9a41dc73

  /* action usage */
  column = &layout->column(true);
  column->active_set(RNA_boolean_get(&strip_ptr, "use_animated_time") == false);
  column->prop(&strip_ptr, "scale", UI_ITEM_NONE, IFACE_("Playback Scale"), ICON_NONE);
  column->prop(&strip_ptr, "repeat", UI_ITEM_NONE, std::nullopt, ICON_NONE);
}

/* evaluation settings for active NLA-Strip */
static void nla_panel_animated_influence_header(const bContext *C, Panel *panel)
{
  PointerRNA strip_ptr;
  uiLayout *layout = panel->layout;
  uiLayout *col;
  uiBlock *block;

  /* check context and also validity of pointer */
  if (!nla_panel_context(C, nullptr, nullptr, &strip_ptr)) {
    return;
  }

  block = uiLayoutGetBlock(layout);
  UI_block_func_handle_set(block, do_nla_region_buttons, nullptr);

  col = &layout->column(true);
  col->prop(&strip_ptr, "use_animated_influence", UI_ITEM_NONE, "", ICON_NONE);
}

/* evaluation settings for active NLA-Strip */
static void nla_panel_evaluation(const bContext *C, Panel *panel)
{
  PointerRNA strip_ptr;
  uiLayout *layout = panel->layout;
  uiBlock *block;

  /* check context and also validity of pointer */
  if (!nla_panel_context(C, nullptr, nullptr, &strip_ptr)) {
    return;
  }

  block = uiLayoutGetBlock(layout);
  UI_block_func_handle_set(block, do_nla_region_buttons, nullptr);
  uiLayoutSetPropSep(layout, true);

  uiLayoutSetEnabled(layout, RNA_boolean_get(&strip_ptr, "use_animated_influence"));
  layout->prop(&strip_ptr, "influence", UI_ITEM_NONE, std::nullopt, ICON_NONE);
}

static void nla_panel_animated_strip_time_header(const bContext *C, Panel *panel)
{
  PointerRNA strip_ptr;
  uiLayout *layout = panel->layout;
  uiLayout *col;
  uiBlock *block;

  /* check context and also validity of pointer */
  if (!nla_panel_context(C, nullptr, nullptr, &strip_ptr)) {
    return;
  }

  block = uiLayoutGetBlock(layout);
  UI_block_func_handle_set(block, do_nla_region_buttons, nullptr);

  col = &layout->column(true);
  col->prop(&strip_ptr, "use_animated_time", UI_ITEM_NONE, "", ICON_NONE);
}

static void nla_panel_animated_strip_time(const bContext *C, Panel *panel)
{
  PointerRNA strip_ptr;
  uiLayout *layout = panel->layout;
  uiBlock *block;

  /* check context and also validity of pointer */
  if (!nla_panel_context(C, nullptr, nullptr, &strip_ptr)) {
    return;
  }

  block = uiLayoutGetBlock(layout);
  UI_block_func_handle_set(block, do_nla_region_buttons, nullptr);
  uiLayoutSetPropSep(layout, true);

  uiLayoutSetEnabled(layout, RNA_boolean_get(&strip_ptr, "use_animated_time"));
  layout->prop(&strip_ptr, "strip_time", UI_ITEM_NONE, std::nullopt, ICON_NONE);
}

#define NLA_FMODIFIER_PANEL_PREFIX "NLA"

static void nla_fmodifier_panel_id(void *fcm_link, char *r_name)
{
  FModifier *fcm = static_cast<FModifier *>(fcm_link);
  eFModifier_Types type = eFModifier_Types(fcm->type);
  const FModifierTypeInfo *fmi = get_fmodifier_typeinfo(type);
  BLI_snprintf(r_name, BKE_ST_MAXNAME, "%s_PT_%s", NLA_FMODIFIER_PANEL_PREFIX, fmi->name);
}

/* F-Modifiers for active NLA-Strip */
static void nla_panel_modifiers(const bContext *C, Panel *panel)
{
  PointerRNA strip_ptr;
  uiLayout *row;
  uiBlock *block;

  /* check context and also validity of pointer */
  if (!nla_panel_context(C, nullptr, nullptr, &strip_ptr)) {
    return;
  }
  NlaStrip *strip = static_cast<NlaStrip *>(strip_ptr.data);

  block = uiLayoutGetBlock(panel->layout);
  UI_block_func_handle_set(block, do_nla_region_buttons, nullptr);

  /* 'add modifier' button at top of panel */
  {
    row = &panel->layout->row(false);
    block = uiLayoutGetBlock(row);

    /* FIXME: we need to set the only-active property so that this
     * will only add modifiers for the active strip (not all selected). */
    uiItemMenuEnumO(row, C, "NLA_OT_fmodifier_add", "type", IFACE_("Add Modifier"), ICON_NONE);

    /* copy/paste (as sub-row) */
    row = &row->row(true);
    row->op("NLA_OT_fmodifier_copy", "", ICON_COPYDOWN);
    row->op("NLA_OT_fmodifier_paste", "", ICON_PASTEDOWN);
  }

  ANIM_fmodifier_panels(C, strip_ptr.owner_id, &strip->modifiers, nla_fmodifier_panel_id);
}

/* ******************* general ******************************** */

void nla_buttons_register(ARegionType *art)
{
  PanelType *pt;

  pt = MEM_callocN<PanelType>("spacetype nla panel animdata");
  STRNCPY(pt->idname, "NLA_PT_animdata");
  STRNCPY(pt->label, N_("Animation Data"));
  STRNCPY(pt->category, "Edited Action");
  STRNCPY(pt->translation_context, BLT_I18NCONTEXT_DEFAULT_BPYRNA);
  pt->flag = PANEL_TYPE_NO_HEADER;
  pt->draw = nla_panel_animdata;
  pt->poll = nla_animdata_panel_poll;
  BLI_addtail(&art->paneltypes, pt);

  pt = MEM_callocN<PanelType>("spacetype nla panel properties");
  STRNCPY(pt->idname, "NLA_PT_stripname");
  STRNCPY(pt->label, N_("Active Strip Name"));
  STRNCPY(pt->category, "Strip");
  STRNCPY(pt->translation_context, BLT_I18NCONTEXT_DEFAULT_BPYRNA);
  pt->flag = PANEL_TYPE_NO_HEADER;
  pt->draw = nla_panel_stripname;
  pt->poll = nla_strip_panel_poll;
  BLI_addtail(&art->paneltypes, pt);

  PanelType *pt_properties = pt = MEM_callocN<PanelType>("spacetype nla panel properties");
  STRNCPY(pt->idname, "NLA_PT_properties");
  STRNCPY(pt->label, N_("Active Strip"));
  STRNCPY(pt->category, "Strip");
  STRNCPY(pt->translation_context, BLT_I18NCONTEXT_DEFAULT_BPYRNA);
  pt->draw = nla_panel_properties;
  pt->poll = nla_strip_panel_poll;
  BLI_addtail(&art->paneltypes, pt);

  pt = MEM_callocN<PanelType>("spacetype nla panel properties");
  STRNCPY(pt->idname, "NLA_PT_actionclip");
  STRNCPY(pt->label, N_("Action Clip"));
  STRNCPY(pt->category, "Strip");
  STRNCPY(pt->translation_context, BLT_I18NCONTEXT_DEFAULT_BPYRNA);
  pt->draw = nla_panel_actclip;
  pt->flag = PANEL_TYPE_DEFAULT_CLOSED;
  pt->poll = nla_strip_actclip_panel_poll;
  BLI_addtail(&art->paneltypes, pt);

  pt = MEM_callocN<PanelType>("spacetype nla panel evaluation");
  STRNCPY(pt->idname, "NLA_PT_evaluation");
  STRNCPY(pt->parent_id, "NLA_PT_properties");
  STRNCPY(pt->label, N_("Animated Influence"));
  STRNCPY(pt->category, "Strip");
  STRNCPY(pt->translation_context, BLT_I18NCONTEXT_DEFAULT_BPYRNA);
  pt->draw = nla_panel_evaluation;
  pt->draw_header = nla_panel_animated_influence_header;
  pt->parent = pt_properties;
  pt->flag = PANEL_TYPE_DEFAULT_CLOSED;
  pt->poll = nla_strip_eval_panel_poll;
  BLI_addtail(&pt_properties->children, BLI_genericNodeN(pt));
  BLI_addtail(&art->paneltypes, pt);

  pt = MEM_callocN<PanelType>("spacetype nla panel animated strip time");
  STRNCPY(pt->idname, "NLA_PT_animated_strip_time");
  STRNCPY(pt->parent_id, "NLA_PT_properties");
  STRNCPY(pt->label, N_("Animated Strip Time"));
  STRNCPY(pt->category, "Strip");
  STRNCPY(pt->translation_context, BLT_I18NCONTEXT_DEFAULT_BPYRNA);
  pt->draw = nla_panel_animated_strip_time;
  pt->draw_header = nla_panel_animated_strip_time_header;
  pt->parent = pt_properties;
  pt->flag = PANEL_TYPE_DEFAULT_CLOSED;
  pt->poll = nla_strip_eval_panel_poll;
  BLI_addtail(&pt_properties->children, BLI_genericNodeN(pt));
  BLI_addtail(&art->paneltypes, pt);

  pt = MEM_callocN<PanelType>("spacetype nla panel modifiers");
  STRNCPY(pt->idname, "NLA_PT_modifiers");
  STRNCPY(pt->label, N_("Modifiers"));
  STRNCPY(pt->category, "Modifiers");
  STRNCPY(pt->translation_context, BLT_I18NCONTEXT_DEFAULT_BPYRNA);
  pt->draw = nla_panel_modifiers;
  pt->poll = nla_strip_eval_panel_poll;
  pt->flag = PANEL_TYPE_NO_HEADER;
  BLI_addtail(&art->paneltypes, pt);

  ANIM_modifier_panels_register_graph_and_NLA(
      art, NLA_FMODIFIER_PANEL_PREFIX, nla_strip_eval_panel_poll);
}<|MERGE_RESOLUTION|>--- conflicted
+++ resolved
@@ -449,15 +449,10 @@
     column->prop(&strip_ptr, "blend_out", UI_ITEM_NONE, IFACE_("Out"), ICON_NONE);
 
     row = &column->row(true);
-<<<<<<< HEAD
-    uiLayoutSetActive(row, RNA_boolean_get(&strip_ptr, "use_animated_influence") == false);
-    uiLayoutSetPropSep(row, false); /* bfa - use_property_split = false*/
-    row->prop(&strip_ptr, "use_auto_blend", UI_ITEM_NONE, std::nullopt, ICON_NONE); /* XXX as toggle? */
-=======
     row->active_set(RNA_boolean_get(&strip_ptr, "use_animated_influence") == false);
-    row->prop(
+    uiLayoutSetPropSep(row, false); /* bfa - use_property_split = false*/    
+row->prop(
         &strip_ptr, "use_auto_blend", UI_ITEM_NONE, std::nullopt, ICON_NONE); /* XXX as toggle? */
->>>>>>> 9a41dc73
 
     /* settings */
     uiLayoutSetPropSep(layout, false);
@@ -467,18 +462,13 @@
     column->label(IFACE_("Playback"), ICON_NONE); /* bfa - use label instead of heading */
 
     row = &column->row(true);
-<<<<<<< HEAD
     layout->separator();; /* bfa - separator */
-    uiLayoutSetActive(row,
+    row->active_set(
                       !(RNA_boolean_get(&strip_ptr, "use_animated_influence") ||
                         RNA_boolean_get(&strip_ptr, "use_animated_time")));
     /* bfa */
     row = &column->row(false);
     layout->separator();;
-=======
-    row->active_set(!(RNA_boolean_get(&strip_ptr, "use_animated_influence") ||
-                      RNA_boolean_get(&strip_ptr, "use_animated_time")));
->>>>>>> 9a41dc73
     row->prop(&strip_ptr, "use_reverse", UI_ITEM_NONE, std::nullopt, ICON_NONE);
 
     row = &column->row(false);
@@ -544,12 +534,8 @@
   row = &layout->row(false); /* bfa - align probs left nla action panel */
   uiLayoutSetPropSep(row, false);   /* bfa - use_property_split = False */
   row->prop(&strip_ptr, "use_sync_length", UI_ITEM_NONE, "", ICON_NONE);
-<<<<<<< HEAD
   row->op("NLA_OT_action_sync_length", IFACE_("Now"), ICON_FILE_REFRESH); /*BFA*/
   uiLayoutSetPropSep(row, true); /* bfa - use_property_split = True */
-=======
-  row->op("NLA_OT_action_sync_length", IFACE_("Now"), ICON_FILE_REFRESH);
->>>>>>> 9a41dc73
 
   /* action usage */
   column = &layout->column(true);
