--- conflicted
+++ resolved
@@ -427,13 +427,9 @@
 
     row = uiLayoutRow(column, true);
     uiLayoutSetActive(row, RNA_boolean_get(&strip_ptr, "use_animated_influence") == false);
-<<<<<<< HEAD
     uiLayoutSetPropSep(row, false); /* bfa - use_property_split = false*/
-    uiItemR(row, &strip_ptr, "use_auto_blend", 0, nullptr, ICON_NONE); /* XXX as toggle? */
-=======
     uiItemR(
         row, &strip_ptr, "use_auto_blend", UI_ITEM_NONE, nullptr, ICON_NONE); /* XXX as toggle? */
->>>>>>> ddad588c
 
     /* settings */
     uiLayoutSetPropSep(layout, false);
@@ -447,25 +443,19 @@
     uiLayoutSetActive(row,
                       !(RNA_boolean_get(&strip_ptr, "use_animated_influence") ||
                         RNA_boolean_get(&strip_ptr, "use_animated_time")));
-<<<<<<< HEAD
-        /* bfa */
+    /* bfa */
     row = uiLayoutRow(column, false);
     uiItemS(row);
-    uiItemR(row, &strip_ptr, "use_reverse", 0, nullptr, ICON_NONE);
+    uiItemR(row, &strip_ptr, "use_reverse", UI_ITEM_NONE, nullptr, ICON_NONE);
 
     row = uiLayoutRow(column, false);
     uiItemS(row);
-    uiItemR(row, &strip_ptr, "use_animated_time_cyclic", 0, nullptr, ICON_NONE);
+    uiItemR(row, &strip_ptr, "use_animated_time_cyclic", UI_ITEM_NONE, nullptr, ICON_NONE);
 
     uiLayoutSetPropSep(layout, true);
-    uiLayoutSetPropDecorate(layout, true);  }
-	/* end bfa */
-=======
-    uiItemR(row, &strip_ptr, "use_reverse", UI_ITEM_NONE, nullptr, ICON_NONE);
-
-    uiItemR(column, &strip_ptr, "use_animated_time_cyclic", UI_ITEM_NONE, nullptr, ICON_NONE);
-  }
->>>>>>> ddad588c
+    uiLayoutSetPropDecorate(layout, true);
+  }
+	  /* end bfa */
 }
 
 /* action-clip only settings for active NLA-Strip */
@@ -497,14 +487,9 @@
       column, &strip_ptr, "action_frame_start", UI_ITEM_NONE, IFACE_("Frame Start"), ICON_NONE);
   uiItemR(column, &strip_ptr, "action_frame_end", UI_ITEM_NONE, IFACE_("End"), ICON_NONE);
 
-<<<<<<< HEAD
   row = uiLayoutRow(layout, false); /* bfa - align probs left nla action panel */
   uiLayoutSetPropSep(row, false);   /* bfa - use_property_split = False */
-  uiItemR(row, &strip_ptr, "use_sync_length", 0, IFACE_("Sync Length"), ICON_NONE);
-=======
-  row = uiLayoutRowWithHeading(layout, false, IFACE_("Sync Length"));
-  uiItemR(row, &strip_ptr, "use_sync_length", UI_ITEM_NONE, "", ICON_NONE);
->>>>>>> ddad588c
+  uiItemR(row, &strip_ptr, "use_sync_length", UI_ITEM_NONE, IFACE_("Sync Length"), ICON_NONE);
   uiItemO(row, IFACE_("Now"), ICON_FILE_REFRESH, "NLA_OT_action_sync_length");
   uiLayoutSetPropSep(row, true); /* bfa - use_property_split = True */
 
