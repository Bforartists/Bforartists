/* SPDX-FileCopyrightText: 2009 Blender Authors
 *
 * SPDX-License-Identifier: GPL-2.0-or-later */

/** \file
 * \ingroup spnla
 */

#include <cfloat>
#include <cstring>

#include "DNA_anim_types.h"

#include "MEM_guardedalloc.h"

#include "BLI_listbase.h"
#include "BLI_string.h"

#include "BLT_translation.hh"

#include "BKE_context.hh"
#include "BKE_fcurve.hh"
#include "BKE_nla.hh"
#include "BKE_screen.hh"

#include "WM_api.hh"
#include "WM_types.hh"

#include "RNA_access.hh"
#include "RNA_prototypes.hh"

#include "ANIM_action.hh"
#include "ANIM_action_legacy.hh"

#include "ED_anim_api.hh"

#include "UI_interface.hh"
#include "UI_interface_c.hh"
#include "UI_resources.hh"

#include "nla_intern.hh" /* own include */

using namespace blender;

/* ******************* nla editor space & buttons ************** */

/* -------------- */

static void do_nla_region_buttons(bContext *C, void * /*arg*/, int /*event*/)
{
  // Scene *scene = CTX_data_scene(C);
#if 0
  switch (event) {
    /* pass */
  }
#endif
  /* default for now */
  WM_event_add_notifier(C, NC_OBJECT | ND_TRANSFORM, nullptr);
  WM_event_add_notifier(C, NC_SCENE | ND_TRANSFORM, nullptr);
}

bool nla_panel_context(const bContext *C,
                       PointerRNA *adt_ptr,
                       PointerRNA *nlt_ptr,
                       PointerRNA *strip_ptr)
{
  bAnimContext ac;
  ListBase anim_data = {nullptr, nullptr};
  short found = 0; /* not bool, since we need to indicate "found but not ideal" status */

  /* For now, only draw if we could init the anim-context info
   * (necessary for all animation-related tools)
   * to work correctly is able to be correctly retrieved. There's no point showing empty panels? */
  if (ANIM_animdata_get_context(C, &ac) == 0) {
    return false;
  }

  /* extract list of active channel(s), of which we should only take the first one
   * - we need the channels flag to get the active AnimData block when there are no NLA Tracks
   */
  /* XXX: double-check active! */
  eAnimFilter_Flags filter = (ANIMFILTER_DATA_VISIBLE | ANIMFILTER_LIST_VISIBLE |
                              ANIMFILTER_ACTIVE | ANIMFILTER_LIST_CHANNELS |
                              ANIMFILTER_FCURVESONLY);
  ANIM_animdata_filter(&ac, &anim_data, filter, ac.data, eAnimCont_Types(ac.datatype));

  LISTBASE_FOREACH (bAnimListElem *, ale, &anim_data) {
    switch (ale->type) {
      case ANIMTYPE_NLATRACK: /* NLA Track - The primary data type which should get caught */
      {
        NlaTrack *nlt = static_cast<NlaTrack *>(ale->data);
        AnimData *adt = ale->adt;

        /* found it, now set the pointers */
        if (adt_ptr) {
          /* AnimData pointer */
          *adt_ptr = RNA_pointer_create_discrete(ale->id, &RNA_AnimData, adt);
        }
        if (nlt_ptr) {
          /* NLA-Track pointer */
          *nlt_ptr = RNA_pointer_create_discrete(ale->id, &RNA_NlaTrack, nlt);
        }
        if (strip_ptr) {
          /* NLA-Strip pointer */
          NlaStrip *strip = BKE_nlastrip_find_active(nlt);
          *strip_ptr = RNA_pointer_create_discrete(ale->id, &RNA_NlaStrip, strip);
        }

        found = 1;
        break;
      }
      case ANIMTYPE_SCENE: /* Top-Level Widgets doubling up as datablocks */
      case ANIMTYPE_OBJECT:
      case ANIMTYPE_DSMAT: /* Datablock AnimData Expanders */
      case ANIMTYPE_DSLAM:
      case ANIMTYPE_DSCAM:
      case ANIMTYPE_DSCACHEFILE:
      case ANIMTYPE_DSCUR:
      case ANIMTYPE_DSSKEY:
      case ANIMTYPE_DSWOR:
      case ANIMTYPE_DSNTREE:
      case ANIMTYPE_DSPART:
      case ANIMTYPE_DSMBALL:
      case ANIMTYPE_DSARM:
      case ANIMTYPE_DSMESH:
      case ANIMTYPE_DSTEX:
      case ANIMTYPE_DSLAT:
      case ANIMTYPE_DSLINESTYLE:
      case ANIMTYPE_DSSPK:
      case ANIMTYPE_DSGPENCIL:
      case ANIMTYPE_PALETTE:
      case ANIMTYPE_DSHAIR:
      case ANIMTYPE_DSPOINTCLOUD:
      case ANIMTYPE_DSVOLUME: {
        /* for these channels, we only do AnimData */
        if (ale->adt && adt_ptr) {
          ID *id;

          if ((ale->data == nullptr) || (ale->type == ANIMTYPE_OBJECT)) {
            /* ale->data is not an ID block! */
            id = ale->id;
          }
          else {
            /* ale->data is always the proper ID block we need,
             * but ale->id may not be (i.e. for textures) */
            id = static_cast<ID *>(ale->data);
          }

          /* AnimData pointer */
          if (adt_ptr) {
            *adt_ptr = RNA_pointer_create_discrete(id, &RNA_AnimData, ale->adt);
          }

          /* set found status to -1, since setting to 1 would break the loop
           * and potentially skip an active NLA-Track in some cases...
           */
          found = -1;
        }
        break;
      }
      /* Don't set a pointer for NLA Actions.
       * This will break the dependency graph for the context menu.
       */
      case ANIMTYPE_NLAACTION:
        break;

      case ANIMTYPE_NONE:
      case ANIMTYPE_ANIMDATA:
      case ANIMTYPE_SPECIALDATA__UNUSED:
      case ANIMTYPE_SUMMARY:
      case ANIMTYPE_GROUP:
      case ANIMTYPE_FCURVE:
      case ANIMTYPE_NLACONTROLS:
      case ANIMTYPE_NLACURVE:
      case ANIMTYPE_FILLACT_LAYERED:
      case ANIMTYPE_ACTION_SLOT:
      case ANIMTYPE_FILLACTD:
      case ANIMTYPE_FILLDRIVERS:
      case ANIMTYPE_DSMCLIP:
      case ANIMTYPE_SHAPEKEY:
      case ANIMTYPE_GPLAYER:
      case ANIMTYPE_GREASE_PENCIL_DATABLOCK:
      case ANIMTYPE_GREASE_PENCIL_LAYER_GROUP:
      case ANIMTYPE_GREASE_PENCIL_LAYER:
      case ANIMTYPE_MASKDATABLOCK:
      case ANIMTYPE_MASKLAYER:
      case ANIMTYPE_NUM_TYPES:
        break;
    }

    if (found > 0) {
      break;
    }
  }

  /* free temp data */
  ANIM_animdata_freelist(&anim_data);

  return (found != 0);
}

bool ANIM_nla_context_track_ptr(const bContext *C, PointerRNA *r_ptr)
{
  return nla_panel_context(C, nullptr, r_ptr, nullptr);
}

bool ANIM_nla_context_strip_ptr(const bContext *C, PointerRNA *r_ptr)
{
  return nla_panel_context(C, nullptr, nullptr, r_ptr);
}

NlaTrack *ANIM_nla_context_track(const bContext *C)
{
  PointerRNA track_ptr;
  if (!ANIM_nla_context_track_ptr(C, &track_ptr)) {
    return nullptr;
  }
  return static_cast<NlaTrack *>(track_ptr.data);
}

NlaStrip *ANIM_nla_context_strip(const bContext *C)
{
  PointerRNA strip_ptr;
  if (!ANIM_nla_context_strip_ptr(C, &strip_ptr)) {
    return nullptr;
  }
  return static_cast<NlaStrip *>(strip_ptr.data);
}

#if 0
static bool nla_panel_poll(const bContext *C, PanelType *pt)
{
  return nla_panel_context(C, nullptr, nullptr);
}
#endif

static bool nla_animdata_panel_poll(const bContext *C, PanelType * /*pt*/)
{
  PointerRNA ptr;
  PointerRNA strip_ptr;
  return (nla_panel_context(C, &ptr, nullptr, &strip_ptr) && (ptr.data != nullptr) &&
          (ptr.owner_id != strip_ptr.owner_id));
}

static bool nla_strip_panel_poll(const bContext *C, PanelType * /*pt*/)
{
  PointerRNA ptr;
  return (nla_panel_context(C, nullptr, nullptr, &ptr) && (ptr.data != nullptr));
}

static bool nla_strip_actclip_panel_poll(const bContext *C, PanelType * /*pt*/)
{
  PointerRNA ptr;

  if (!nla_panel_context(C, nullptr, nullptr, &ptr)) {
    return false;
  }
  if (ptr.data == nullptr) {
    return false;
  }

  NlaStrip *strip = static_cast<NlaStrip *>(ptr.data);
  return eNlaStrip_Type(strip->type) == NLASTRIP_TYPE_CLIP;
}

static bool nla_strip_eval_panel_poll(const bContext *C, PanelType * /*pt*/)
{
  PointerRNA ptr;

  if (!nla_panel_context(C, nullptr, nullptr, &ptr)) {
    return false;
  }
  if (ptr.data == nullptr) {
    return false;
  }

  NlaStrip *strip = static_cast<NlaStrip *>(ptr.data);

  if (strip->type == NLASTRIP_TYPE_SOUND) {
    return false;
  }

  return true;
}

/* -------------- */

/* active AnimData */
static void nla_panel_animdata(const bContext *C, Panel *panel)
{
  PointerRNA adt_ptr;
  PointerRNA strip_ptr;
  // AnimData *adt;
  uiLayout *layout = panel->layout;
  uiLayout *row;
  uiBlock *block;

  /* check context and also validity of pointer */
  if (!nla_panel_context(C, &adt_ptr, nullptr, &strip_ptr)) {
    return;
  }

  if (adt_ptr.owner_id == strip_ptr.owner_id) {
    return;
  }

  // adt = adt_ptr.data;

  block = uiLayoutGetBlock(layout);
  UI_block_func_handle_set(block, do_nla_region_buttons, nullptr);
  uiLayoutSetPropSep(layout, true);
  uiLayoutSetPropDecorate(layout, false);

  /* AnimData Source Properties ----------------------------------- */

  /* icon + id-block name of block where AnimData came from to prevent
   * accidentally changing the properties of the wrong action
   */
  if (adt_ptr.owner_id) {
    ID *id = adt_ptr.owner_id;
    PointerRNA id_ptr = RNA_id_pointer_create(id);

    /* ID-block name > AnimData */
    row = &layout->row(true);
    uiLayoutSetAlignment(row, UI_LAYOUT_ALIGN_LEFT);

    row->label(id->name + 2, RNA_struct_ui_icon(id_ptr.type)); /* id-block (src) */
    row->label("", ICON_RIGHTARROW);                           /* expander */
    row->label(IFACE_("Animation Data"), ICON_ANIM_DATA);      /* animdata */

    layout->separator();
  }

  /* Active Action Properties ------------------------------------- */
  /* action */
  uiLayout *col = &layout->column(true);
  uiTemplateID(col, C, &adt_ptr, "action", "ACTION_OT_new", nullptr, "NLA_OT_action_unlink");
  uiTemplateSearch(col,
                   C,
                   &adt_ptr,
                   "action_slot",
                   &adt_ptr,
                   "action_suitable_slots",
                   nullptr,
                   nullptr,
                   IFACE_("Slot"));

  /* extrapolation */
  row = &layout->row(true);
  row->prop(&adt_ptr, "action_extrapolation", UI_ITEM_NONE, IFACE_("Extrapolation"), ICON_NONE);

  /* blending */
  row = &layout->row(true);
  row->prop(&adt_ptr, "action_blend_type", UI_ITEM_NONE, IFACE_("Blending"), ICON_NONE);

  /* influence */
  row = &layout->row(true);
  row->prop(&adt_ptr, "action_influence", UI_ITEM_NONE, IFACE_("Influence"), ICON_NONE);
}

/* generic settings for active NLA-Strip */
static void nla_panel_stripname(const bContext *C, Panel *panel)
{
  PointerRNA strip_ptr;
  uiLayout *layout = panel->layout;
  uiLayout *row;
  uiBlock *block;

  if (!nla_panel_context(C, nullptr, nullptr, &strip_ptr)) {
    return;
  }

  block = uiLayoutGetBlock(layout);
  UI_block_func_handle_set(block, do_nla_region_buttons, nullptr);

  /* Strip Properties ------------------------------------- */
  /* strip type */
  row = &layout->row(false);
  if (RNA_enum_get(&strip_ptr, "type") == NLASTRIP_TYPE_CLIP) {
    row->label("", ICON_ANIM);
  }
  else if (RNA_enum_get(&strip_ptr, "type") == NLASTRIP_TYPE_TRANSITION) {
    row->label("", ICON_ARROW_LEFTRIGHT);
  }
  else if (RNA_enum_get(&strip_ptr, "type") == NLASTRIP_TYPE_META) {
    row->label("", ICON_SEQ_STRIP_META);
  }
  else if (RNA_enum_get(&strip_ptr, "type") == NLASTRIP_TYPE_SOUND) {
    row->label("", ICON_SOUND);
  }

  row->prop(&strip_ptr, "name", UI_ITEM_NONE, "", ICON_NLA);

  UI_block_emboss_set(block, blender::ui::EmbossType::NoneOrStatus);
  row->prop(&strip_ptr, "mute", UI_ITEM_NONE, "", ICON_NONE);
  UI_block_emboss_set(block, blender::ui::EmbossType::Emboss);
}

/* generic settings for active NLA-Strip */
static void nla_panel_properties(const bContext *C, Panel *panel)
{
  PointerRNA strip_ptr;
  uiLayout *layout = panel->layout;
  uiLayout *column, *row;
  uiBlock *block;
  short showEvalProps = 1;

  if (!nla_panel_context(C, nullptr, nullptr, &strip_ptr)) {
    return;
  }

  block = uiLayoutGetBlock(layout);
  UI_block_func_handle_set(block, do_nla_region_buttons, nullptr);

  /* Strip Properties ------------------------------------- */
  /* strip type */

  uiLayoutSetPropSep(layout, true);
  uiLayoutSetPropDecorate(layout, false);

  /* strip extents */
  column = &layout->column(true);
  column->prop(&strip_ptr, "frame_start_ui", UI_ITEM_NONE, IFACE_("Frame Start"), ICON_NONE);
  column->prop(&strip_ptr, "frame_end_ui", UI_ITEM_NONE, IFACE_("End"), ICON_NONE);

  /* Evaluation-Related Strip Properties ------------------ */

  /* sound properties strips don't have these settings */
  if (RNA_enum_get(&strip_ptr, "type") == NLASTRIP_TYPE_SOUND) {
    showEvalProps = 0;
  }

  /* only show if allowed to... */
  if (showEvalProps) {
    /* extrapolation */
    column = &layout->column(false);
    column->prop(&strip_ptr, "extrapolation", UI_ITEM_NONE, std::nullopt, ICON_NONE);
    column->prop(&strip_ptr, "blend_type", UI_ITEM_NONE, std::nullopt, ICON_NONE);

    /* Blend in/out + auto-blending:
     * - blend in/out can only be set when auto-blending is off.
     */

    layout->separator();

    column = &layout->column(true);
    uiLayoutSetActive(column, RNA_boolean_get(&strip_ptr, "use_auto_blend") == false);
    column->prop(&strip_ptr, "blend_in", UI_ITEM_NONE, IFACE_("Blend In"), ICON_NONE);
    column->prop(&strip_ptr, "blend_out", UI_ITEM_NONE, IFACE_("Out"), ICON_NONE);

    row = &column->row(true);
    uiLayoutSetActive(row, RNA_boolean_get(&strip_ptr, "use_animated_influence") == false);
    uiLayoutSetPropSep(row, false); /* bfa - use_property_split = false*/
    row->prop(&strip_ptr, "use_auto_blend", UI_ITEM_NONE, std::nullopt, ICON_NONE); /* XXX as toggle? */

    /* settings */
    uiLayoutSetPropSep(layout, false);
    uiLayoutSetPropDecorate(layout, false);

    column = &layout->column(true);          /* bfa - align probs left */
    column->label(IFACE_("Playback"), ICON_NONE); /* bfa - use label instead of heading */

    row = &column->row(true);
    layout->separator();; /* bfa - separator */
    uiLayoutSetActive(row,
                      !(RNA_boolean_get(&strip_ptr, "use_animated_influence") ||
                        RNA_boolean_get(&strip_ptr, "use_animated_time")));
    /* bfa */
    row = &column->row(false);
    layout->separator();;
    row->prop(&strip_ptr, "use_reverse", UI_ITEM_NONE, std::nullopt, ICON_NONE);

    row = &column->row(false);
    layout->separator();;
    row->prop(&strip_ptr, "use_animated_time_cyclic", UI_ITEM_NONE, std::nullopt, ICON_NONE);

    uiLayoutSetPropSep(layout, true);
    uiLayoutSetPropDecorate(layout, true);
  }
	  /* end bfa */
}

/* action-clip only settings for active NLA-Strip */
static void nla_panel_actclip(const bContext *C, Panel *panel)
{
  PointerRNA strip_ptr;
  uiLayout *layout = panel->layout;
  uiLayout *column, *row;
  uiBlock *block;

  /* check context and also validity of pointer */
  if (!nla_panel_context(C, nullptr, nullptr, &strip_ptr)) {
    return;
  }

  block = uiLayoutGetBlock(layout);
  UI_block_func_handle_set(block, do_nla_region_buttons, nullptr);
  uiLayoutSetPropSep(layout, true);
  uiLayoutSetPropDecorate(layout, true);

  /* Strip Properties ------------------------------------- */
  /* action pointer */
  column = &layout->column(true);
  column->prop(&strip_ptr, "action", UI_ITEM_NONE, std::nullopt, ICON_ACTION);

  NlaStrip *strip = static_cast<NlaStrip *>(strip_ptr.data);
  if (strip->act) {
    BLI_assert(strip_ptr.owner_id);

    animrig::Action &action = strip->act->wrap();
    ID &animated_id = *strip_ptr.owner_id;
    if (!blender::animrig::legacy::action_treat_as_legacy(action)) {
      PointerRNA animated_id_ptr = RNA_id_pointer_create(&animated_id);
      uiLayoutSetContextPointer(column, "animated_id", &animated_id_ptr);
      uiLayoutSetContextPointer(column, "nla_strip", &strip_ptr);
      uiTemplateSearch(column,
                       C,
                       &strip_ptr,
                       "action_slot",
                       &strip_ptr,
                       "action_suitable_slots",
                       nullptr,
                       "anim.slot_unassign_from_nla_strip",
                       "Slot");
    }
  }

  /* action extents */
  column = &layout->column(true);
  column->prop(&strip_ptr, "action_frame_start", UI_ITEM_NONE, IFACE_("Frame Start"), ICON_NONE);
  column->prop(&strip_ptr, "action_frame_end", UI_ITEM_NONE, IFACE_("End"), ICON_NONE);

<<<<<<< HEAD
  row = &layout->row(false); /* bfa - align probs left nla action panel */
  uiLayoutSetPropSep(row, false);   /* bfa - use_property_split = False */
  row->prop(&strip_ptr, "use_sync_length", UI_ITEM_NONE, IFACE_("Sync Length"), ICON_NONE);
  row->op("NLA_OT_action_sync_length", "Now", ICON_FILE_REFRESH, WM_OP_INVOKE_DEFAULT, UI_ITEM_NONE); /*BFA*/
  uiLayoutSetPropSep(row, true); /* bfa - use_property_split = True */
=======
  row = &layout->row(false, IFACE_("Sync Length"));
  row->prop(&strip_ptr, "use_sync_length", UI_ITEM_NONE, "", ICON_NONE);
  row->op("NLA_OT_action_sync_length", IFACE_("Now"), ICON_FILE_REFRESH);
>>>>>>> f812af9b

  /* action usage */
  column = &layout->column(true);
  uiLayoutSetActive(column, RNA_boolean_get(&strip_ptr, "use_animated_time") == false);
  column->prop(&strip_ptr, "scale", UI_ITEM_NONE, IFACE_("Playback Scale"), ICON_NONE);
  column->prop(&strip_ptr, "repeat", UI_ITEM_NONE, std::nullopt, ICON_NONE);
}

/* evaluation settings for active NLA-Strip */
static void nla_panel_animated_influence_header(const bContext *C, Panel *panel)
{
  PointerRNA strip_ptr;
  uiLayout *layout = panel->layout;
  uiLayout *col;
  uiBlock *block;

  /* check context and also validity of pointer */
  if (!nla_panel_context(C, nullptr, nullptr, &strip_ptr)) {
    return;
  }

  block = uiLayoutGetBlock(layout);
  UI_block_func_handle_set(block, do_nla_region_buttons, nullptr);

  col = &layout->column(true);
  col->prop(&strip_ptr, "use_animated_influence", UI_ITEM_NONE, "", ICON_NONE);
}

/* evaluation settings for active NLA-Strip */
static void nla_panel_evaluation(const bContext *C, Panel *panel)
{
  PointerRNA strip_ptr;
  uiLayout *layout = panel->layout;
  uiBlock *block;

  /* check context and also validity of pointer */
  if (!nla_panel_context(C, nullptr, nullptr, &strip_ptr)) {
    return;
  }

  block = uiLayoutGetBlock(layout);
  UI_block_func_handle_set(block, do_nla_region_buttons, nullptr);
  uiLayoutSetPropSep(layout, true);

  uiLayoutSetEnabled(layout, RNA_boolean_get(&strip_ptr, "use_animated_influence"));
  layout->prop(&strip_ptr, "influence", UI_ITEM_NONE, std::nullopt, ICON_NONE);
}

static void nla_panel_animated_strip_time_header(const bContext *C, Panel *panel)
{
  PointerRNA strip_ptr;
  uiLayout *layout = panel->layout;
  uiLayout *col;
  uiBlock *block;

  /* check context and also validity of pointer */
  if (!nla_panel_context(C, nullptr, nullptr, &strip_ptr)) {
    return;
  }

  block = uiLayoutGetBlock(layout);
  UI_block_func_handle_set(block, do_nla_region_buttons, nullptr);

  col = &layout->column(true);
  col->prop(&strip_ptr, "use_animated_time", UI_ITEM_NONE, "", ICON_NONE);
}

static void nla_panel_animated_strip_time(const bContext *C, Panel *panel)
{
  PointerRNA strip_ptr;
  uiLayout *layout = panel->layout;
  uiBlock *block;

  /* check context and also validity of pointer */
  if (!nla_panel_context(C, nullptr, nullptr, &strip_ptr)) {
    return;
  }

  block = uiLayoutGetBlock(layout);
  UI_block_func_handle_set(block, do_nla_region_buttons, nullptr);
  uiLayoutSetPropSep(layout, true);

  uiLayoutSetEnabled(layout, RNA_boolean_get(&strip_ptr, "use_animated_time"));
  layout->prop(&strip_ptr, "strip_time", UI_ITEM_NONE, std::nullopt, ICON_NONE);
}

#define NLA_FMODIFIER_PANEL_PREFIX "NLA"

static void nla_fmodifier_panel_id(void *fcm_link, char *r_name)
{
  FModifier *fcm = static_cast<FModifier *>(fcm_link);
  eFModifier_Types type = eFModifier_Types(fcm->type);
  const FModifierTypeInfo *fmi = get_fmodifier_typeinfo(type);
  BLI_snprintf(r_name, BKE_ST_MAXNAME, "%s_PT_%s", NLA_FMODIFIER_PANEL_PREFIX, fmi->name);
}

/* F-Modifiers for active NLA-Strip */
static void nla_panel_modifiers(const bContext *C, Panel *panel)
{
  PointerRNA strip_ptr;
  uiLayout *row;
  uiBlock *block;

  /* check context and also validity of pointer */
  if (!nla_panel_context(C, nullptr, nullptr, &strip_ptr)) {
    return;
  }
  NlaStrip *strip = static_cast<NlaStrip *>(strip_ptr.data);

  block = uiLayoutGetBlock(panel->layout);
  UI_block_func_handle_set(block, do_nla_region_buttons, nullptr);

  /* 'add modifier' button at top of panel */
  {
    row = &panel->layout->row(false);
    block = uiLayoutGetBlock(row);

    /* FIXME: we need to set the only-active property so that this
     * will only add modifiers for the active strip (not all selected). */
    uiItemMenuEnumO(row, C, "NLA_OT_fmodifier_add", "type", IFACE_("Add Modifier"), ICON_NONE);

    /* copy/paste (as sub-row) */
    row = &row->row(true);
    row->op("NLA_OT_fmodifier_copy", "", ICON_COPYDOWN);
    row->op("NLA_OT_fmodifier_paste", "", ICON_PASTEDOWN);
  }

  ANIM_fmodifier_panels(C, strip_ptr.owner_id, &strip->modifiers, nla_fmodifier_panel_id);
}

/* ******************* general ******************************** */

void nla_buttons_register(ARegionType *art)
{
  PanelType *pt;

  pt = MEM_callocN<PanelType>("spacetype nla panel animdata");
  STRNCPY(pt->idname, "NLA_PT_animdata");
  STRNCPY(pt->label, N_("Animation Data"));
  STRNCPY(pt->category, "Edited Action");
  STRNCPY(pt->translation_context, BLT_I18NCONTEXT_DEFAULT_BPYRNA);
  pt->flag = PANEL_TYPE_NO_HEADER;
  pt->draw = nla_panel_animdata;
  pt->poll = nla_animdata_panel_poll;
  BLI_addtail(&art->paneltypes, pt);

  pt = MEM_callocN<PanelType>("spacetype nla panel properties");
  STRNCPY(pt->idname, "NLA_PT_stripname");
  STRNCPY(pt->label, N_("Active Strip Name"));
  STRNCPY(pt->category, "Strip");
  STRNCPY(pt->translation_context, BLT_I18NCONTEXT_DEFAULT_BPYRNA);
  pt->flag = PANEL_TYPE_NO_HEADER;
  pt->draw = nla_panel_stripname;
  pt->poll = nla_strip_panel_poll;
  BLI_addtail(&art->paneltypes, pt);

  PanelType *pt_properties = pt = MEM_callocN<PanelType>("spacetype nla panel properties");
  STRNCPY(pt->idname, "NLA_PT_properties");
  STRNCPY(pt->label, N_("Active Strip"));
  STRNCPY(pt->category, "Strip");
  STRNCPY(pt->translation_context, BLT_I18NCONTEXT_DEFAULT_BPYRNA);
  pt->draw = nla_panel_properties;
  pt->poll = nla_strip_panel_poll;
  BLI_addtail(&art->paneltypes, pt);

  pt = MEM_callocN<PanelType>("spacetype nla panel properties");
  STRNCPY(pt->idname, "NLA_PT_actionclip");
  STRNCPY(pt->label, N_("Action Clip"));
  STRNCPY(pt->category, "Strip");
  STRNCPY(pt->translation_context, BLT_I18NCONTEXT_DEFAULT_BPYRNA);
  pt->draw = nla_panel_actclip;
  pt->flag = PANEL_TYPE_DEFAULT_CLOSED;
  pt->poll = nla_strip_actclip_panel_poll;
  BLI_addtail(&art->paneltypes, pt);

  pt = MEM_callocN<PanelType>("spacetype nla panel evaluation");
  STRNCPY(pt->idname, "NLA_PT_evaluation");
  STRNCPY(pt->parent_id, "NLA_PT_properties");
  STRNCPY(pt->label, N_("Animated Influence"));
  STRNCPY(pt->category, "Strip");
  STRNCPY(pt->translation_context, BLT_I18NCONTEXT_DEFAULT_BPYRNA);
  pt->draw = nla_panel_evaluation;
  pt->draw_header = nla_panel_animated_influence_header;
  pt->parent = pt_properties;
  pt->flag = PANEL_TYPE_DEFAULT_CLOSED;
  pt->poll = nla_strip_eval_panel_poll;
  BLI_addtail(&pt_properties->children, BLI_genericNodeN(pt));
  BLI_addtail(&art->paneltypes, pt);

  pt = MEM_callocN<PanelType>("spacetype nla panel animated strip time");
  STRNCPY(pt->idname, "NLA_PT_animated_strip_time");
  STRNCPY(pt->parent_id, "NLA_PT_properties");
  STRNCPY(pt->label, N_("Animated Strip Time"));
  STRNCPY(pt->category, "Strip");
  STRNCPY(pt->translation_context, BLT_I18NCONTEXT_DEFAULT_BPYRNA);
  pt->draw = nla_panel_animated_strip_time;
  pt->draw_header = nla_panel_animated_strip_time_header;
  pt->parent = pt_properties;
  pt->flag = PANEL_TYPE_DEFAULT_CLOSED;
  pt->poll = nla_strip_eval_panel_poll;
  BLI_addtail(&pt_properties->children, BLI_genericNodeN(pt));
  BLI_addtail(&art->paneltypes, pt);

  pt = MEM_callocN<PanelType>("spacetype nla panel modifiers");
  STRNCPY(pt->idname, "NLA_PT_modifiers");
  STRNCPY(pt->label, N_("Modifiers"));
  STRNCPY(pt->category, "Modifiers");
  STRNCPY(pt->translation_context, BLT_I18NCONTEXT_DEFAULT_BPYRNA);
  pt->draw = nla_panel_modifiers;
  pt->poll = nla_strip_eval_panel_poll;
  pt->flag = PANEL_TYPE_NO_HEADER;
  BLI_addtail(&art->paneltypes, pt);

  ANIM_modifier_panels_register_graph_and_NLA(
      art, NLA_FMODIFIER_PANEL_PREFIX, nla_strip_eval_panel_poll);
}<|MERGE_RESOLUTION|>--- conflicted
+++ resolved
@@ -477,7 +477,7 @@
     uiLayoutSetPropSep(layout, true);
     uiLayoutSetPropDecorate(layout, true);
   }
-	  /* end bfa */
+  /* end bfa */
 }
 
 /* action-clip only settings for active NLA-Strip */
@@ -530,17 +530,11 @@
   column->prop(&strip_ptr, "action_frame_start", UI_ITEM_NONE, IFACE_("Frame Start"), ICON_NONE);
   column->prop(&strip_ptr, "action_frame_end", UI_ITEM_NONE, IFACE_("End"), ICON_NONE);
 
-<<<<<<< HEAD
   row = &layout->row(false); /* bfa - align probs left nla action panel */
   uiLayoutSetPropSep(row, false);   /* bfa - use_property_split = False */
-  row->prop(&strip_ptr, "use_sync_length", UI_ITEM_NONE, IFACE_("Sync Length"), ICON_NONE);
-  row->op("NLA_OT_action_sync_length", "Now", ICON_FILE_REFRESH, WM_OP_INVOKE_DEFAULT, UI_ITEM_NONE); /*BFA*/
+  row->prop(&strip_ptr, "use_sync_length", UI_ITEM_NONE, "", ICON_NONE);
+  row->op("NLA_OT_action_sync_length", IFACE_("Now"), ICON_FILE_REFRESH); /*BFA*/
   uiLayoutSetPropSep(row, true); /* bfa - use_property_split = True */
-=======
-  row = &layout->row(false, IFACE_("Sync Length"));
-  row->prop(&strip_ptr, "use_sync_length", UI_ITEM_NONE, "", ICON_NONE);
-  row->op("NLA_OT_action_sync_length", IFACE_("Now"), ICON_FILE_REFRESH);
->>>>>>> f812af9b
 
   /* action usage */
   column = &layout->column(true);
