/* SPDX-License-Identifier: GPL-2.0-or-later
 * Copyright 2008 Blender Foundation. All rights reserved. */

/** \file
 * \ingroup spnla
 */

#include <stdio.h>
#include <string.h>

#include "DNA_collection_types.h"
#include "DNA_scene_types.h"

#include "MEM_guardedalloc.h"

#include "BLI_blenlib.h"
#include "BLI_utildefines.h"

#include "BKE_context.h"
#include "BKE_lib_remap.h"
#include "BKE_screen.h"

#include "ED_anim_api.h"
#include "ED_markers.h"
#include "ED_screen.h"
#include "ED_space_api.h"
#include "ED_time_scrub_ui.h"

#include "WM_api.h"
#include "WM_message.h"
#include "WM_types.h"

#include "RNA_access.h"

#include "UI_interface.h"
#include "UI_resources.h"
#include "UI_view2d.h"

#include "nla_intern.h" /* own include */

/* ******************** default callbacks for nla space ***************** */

static SpaceLink *nla_create(const ScrArea *area, const Scene *scene)
{
  ARegion *region;
  SpaceNla *snla;

  snla = MEM_callocN(sizeof(SpaceNla), "initnla");
  snla->spacetype = SPACE_NLA;

  /* allocate DopeSheet data for NLA Editor */
  snla->ads = MEM_callocN(sizeof(bDopeSheet), "NlaEdit DopeSheet");
  snla->ads->source = (ID *)scene;

  /* set auto-snapping settings */
  snla->autosnap = SACTSNAP_FRAME;
  snla->flag = SNLA_SHOW_MARKERS;

  /* header */
  region = MEM_callocN(sizeof(ARegion), "header for nla");

  BLI_addtail(&snla->regionbase, region);
  region->regiontype = RGN_TYPE_HEADER;
  region->alignment = (U.uiflag & USER_HEADER_BOTTOM) ? RGN_ALIGN_BOTTOM : RGN_ALIGN_TOP;

  /* channel list region */
  region = MEM_callocN(sizeof(ARegion), "channel list for nla");
  BLI_addtail(&snla->regionbase, region);
  region->regiontype = RGN_TYPE_CHANNELS;
  region->alignment = RGN_ALIGN_LEFT;

  /* only need to set these settings since this will use the 'stack' configuration */
  region->v2d.scroll = V2D_SCROLL_BOTTOM;
  region->v2d.flag = V2D_VIEWSYNC_AREA_VERTICAL;

  /* ui buttons */
  region = MEM_callocN(sizeof(ARegion), "buttons region for nla");

  BLI_addtail(&snla->regionbase, region);
  region->regiontype = RGN_TYPE_UI;
  region->alignment = RGN_ALIGN_RIGHT;
<<<<<<< HEAD
  /*region->flag = RGN_FLAG_HIDDEN;*/ /*BFA-Hidden to show by default*/
=======
>>>>>>> 6749a4a8

  /* main region */
  region = MEM_callocN(sizeof(ARegion), "main region for nla");

  BLI_addtail(&snla->regionbase, region);
  region->regiontype = RGN_TYPE_WINDOW;

  region->v2d.tot.xmin = (float)(scene->r.sfra - 10);
  region->v2d.tot.ymin = (float)(-area->winy) / 3.0f;
  region->v2d.tot.xmax = (float)(scene->r.efra + 10);
  region->v2d.tot.ymax = 0.0f;

  region->v2d.cur = region->v2d.tot;

  region->v2d.min[0] = 0.0f;
  region->v2d.min[1] = 0.0f;

  region->v2d.max[0] = MAXFRAMEF;
  region->v2d.max[1] = 10000.0f;

  region->v2d.minzoom = 0.01f;
  region->v2d.maxzoom = 50;
  region->v2d.scroll = (V2D_SCROLL_BOTTOM | V2D_SCROLL_HORIZONTAL_HANDLES);
  region->v2d.scroll |= V2D_SCROLL_RIGHT;
  region->v2d.keepzoom = V2D_LOCKZOOM_Y;
  region->v2d.keepofs = V2D_KEEPOFS_Y;
  region->v2d.align = V2D_ALIGN_NO_POS_Y;
  region->v2d.flag = V2D_VIEWSYNC_AREA_VERTICAL;

  return (SpaceLink *)snla;
}

/* not spacelink itself */
static void nla_free(SpaceLink *sl)
{
  SpaceNla *snla = (SpaceNla *)sl;

  if (snla->ads) {
    BLI_freelistN(&snla->ads->chanbase);
    MEM_freeN(snla->ads);
  }
}

/* spacetype; init callback */
static void nla_init(struct wmWindowManager *wm, ScrArea *area)
{
  SpaceNla *snla = (SpaceNla *)area->spacedata.first;

  /* init dopesheet data if non-existent (i.e. for old files) */
  if (snla->ads == NULL) {
    snla->ads = MEM_callocN(sizeof(bDopeSheet), "NlaEdit DopeSheet");
    snla->ads->source = (wm->winactive) ? (ID *)WM_window_get_active_scene(wm->winactive) : NULL;
  }

  ED_area_tag_refresh(area);
}

static SpaceLink *nla_duplicate(SpaceLink *sl)
{
  SpaceNla *snlan = MEM_dupallocN(sl);

  /* clear or remove stuff from old */
  snlan->ads = MEM_dupallocN(snlan->ads);

  return (SpaceLink *)snlan;
}

/* add handlers, stuff you only do once or on area/region changes */
static void nla_channel_region_init(wmWindowManager *wm, ARegion *region)
{
  wmKeyMap *keymap;

  /* ensure the 2d view sync works - main region has bottom scroller */
  region->v2d.scroll = V2D_SCROLL_BOTTOM;

  UI_view2d_region_reinit(&region->v2d, V2D_COMMONVIEW_LIST, region->winx, region->winy);

  /* own keymap */
  /* own channels map first to override some channel keymaps */
  keymap = WM_keymap_ensure(wm->defaultconf, "NLA Channels", SPACE_NLA, 0);
  WM_event_add_keymap_handler_v2d_mask(&region->handlers, keymap);
  /* now generic channels map for everything else that can apply */
  keymap = WM_keymap_ensure(wm->defaultconf, "Animation Channels", 0, 0);
  WM_event_add_keymap_handler_v2d_mask(&region->handlers, keymap);

  keymap = WM_keymap_ensure(wm->defaultconf, "NLA Generic", SPACE_NLA, 0);
  WM_event_add_keymap_handler_v2d_mask(&region->handlers, keymap);
}

/* draw entirely, view changes should be handled here */
static void nla_channel_region_draw(const bContext *C, ARegion *region)
{
  bAnimContext ac;
  View2D *v2d = &region->v2d;

  /* clear and setup matrix */
  UI_ThemeClearColor(TH_BACK);

  UI_view2d_view_ortho(v2d);

  /* data */
  if (ANIM_animdata_get_context(C, &ac)) {
    draw_nla_channel_list(C, &ac, region);
  }

  /* channel filter next to scrubbing area */
  ED_time_scrub_channel_search_draw(C, region, ac.ads);

  /* reset view matrix */
  UI_view2d_view_restore(C);

  /* scrollers */
  UI_view2d_scrollers_draw(v2d, NULL);
}

/* add handlers, stuff you only do once or on area/region changes */
static void nla_main_region_init(wmWindowManager *wm, ARegion *region)
{
  wmKeyMap *keymap;

  UI_view2d_region_reinit(&region->v2d, V2D_COMMONVIEW_CUSTOM, region->winx, region->winy);

  /* own keymap */
  keymap = WM_keymap_ensure(wm->defaultconf, "NLA Editor", SPACE_NLA, 0);
  WM_event_add_keymap_handler_v2d_mask(&region->handlers, keymap);
  keymap = WM_keymap_ensure(wm->defaultconf, "NLA Generic", SPACE_NLA, 0);
  WM_event_add_keymap_handler(&region->handlers, keymap);
}

static void nla_main_region_draw(const bContext *C, ARegion *region)
{
  /* draw entirely, view changes should be handled here */
  SpaceNla *snla = CTX_wm_space_nla(C);
  Scene *scene = CTX_data_scene(C);
  bAnimContext ac;
  View2D *v2d = &region->v2d;

  /* clear and setup matrix */
  UI_ThemeClearColor(TH_BACK);

  UI_view2d_view_ortho(v2d);

  /* time grid */
  UI_view2d_draw_lines_x__discrete_frames_or_seconds(v2d, scene, snla->flag & SNLA_DRAWTIME, true);

  ED_region_draw_cb_draw(C, region, REGION_DRAW_PRE_VIEW);

  /* start and end frame */
  ANIM_draw_framerange(scene, v2d);

  /* data */
  if (ANIM_animdata_get_context(C, &ac)) {
    /* strips and backdrops */
    draw_nla_main_data(&ac, snla, region);

    /* Text draw cached, in pixel-space now. */
    UI_view2d_text_cache_draw(region);
  }

  /* markers */
  UI_view2d_view_orthoSpecial(region, v2d, 1);
  int marker_draw_flag = DRAW_MARKERS_MARGIN;
  if (snla->flag & SNLA_SHOW_MARKERS) {
    ED_markers_draw(C, marker_draw_flag);
  }

  /* preview range */
  UI_view2d_view_ortho(v2d);
  ANIM_draw_previewrange(C, v2d, 0);

  /* callback */
  UI_view2d_view_ortho(v2d);
  ED_region_draw_cb_draw(C, region, REGION_DRAW_POST_VIEW);

  /* reset view matrix */
  UI_view2d_view_restore(C);

  ED_time_scrub_draw(region, scene, snla->flag & SNLA_DRAWTIME, true);
}

static void nla_main_region_draw_overlay(const bContext *C, ARegion *region)
{
  /* draw entirely, view changes should be handled here */
  const SpaceNla *snla = CTX_wm_space_nla(C);
  const Scene *scene = CTX_data_scene(C);
  View2D *v2d = &region->v2d;

  /* scrubbing region */
  ED_time_scrub_draw_current_frame(region, scene, snla->flag & SNLA_DRAWTIME);

  /* scrollers */
  UI_view2d_scrollers_draw(v2d, NULL);
}

/* add handlers, stuff you only do once or on area/region changes */
static void nla_header_region_init(wmWindowManager *UNUSED(wm), ARegion *region)
{
  ED_region_header_init(region);
}

static void nla_header_region_draw(const bContext *C, ARegion *region)
{
  ED_region_header(C, region);
}

/* add handlers, stuff you only do once or on area/region changes */
static void nla_buttons_region_init(wmWindowManager *wm, ARegion *region)
{
  wmKeyMap *keymap;

  ED_region_panels_init(wm, region);

  keymap = WM_keymap_ensure(wm->defaultconf, "NLA Generic", SPACE_NLA, 0);
  WM_event_add_keymap_handler_v2d_mask(&region->handlers, keymap);
}

static void nla_buttons_region_draw(const bContext *C, ARegion *region)
{
  ED_region_panels(C, region);
}

static void nla_region_listener(const wmRegionListenerParams *params)
{
  ARegion *region = params->region;
  wmNotifier *wmn = params->notifier;

  /* context changes */
  switch (wmn->category) {
    case NC_ANIMATION:
      ED_region_tag_redraw(region);
      break;
    case NC_SCENE:
      switch (wmn->data) {
        case ND_OB_ACTIVE:
        case ND_FRAME:
        case ND_MARKERS:
        case ND_LAYER_CONTENT:
        case ND_OB_SELECT:
          ED_region_tag_redraw(region);
          break;
      }
      break;
    case NC_OBJECT:
      switch (wmn->data) {
        case ND_BONE_ACTIVE:
        case ND_BONE_SELECT:
        case ND_KEYS:
        case ND_DRAW:
          ED_region_tag_redraw(region);
          break;
      }
      break;
    default:
      if (wmn->data == ND_KEYS) {
        ED_region_tag_redraw(region);
      }
      break;
  }
}

static void nla_main_region_listener(const wmRegionListenerParams *params)
{
  ARegion *region = params->region;
  wmNotifier *wmn = params->notifier;

  /* context changes */
  switch (wmn->category) {
    case NC_ANIMATION:
      ED_region_tag_redraw(region);
      break;
    case NC_SCENE:
      switch (wmn->data) {
        case ND_RENDER_OPTIONS:
        case ND_OB_ACTIVE:
        case ND_FRAME:
        case ND_FRAME_RANGE:
        case ND_MARKERS:
        case ND_LAYER_CONTENT:
        case ND_OB_SELECT:
          ED_region_tag_redraw(region);
          break;
      }
      break;
    case NC_OBJECT:
      switch (wmn->data) {
        case ND_BONE_ACTIVE:
        case ND_BONE_SELECT:
        case ND_KEYS:
        case ND_TRANSFORM:
          ED_region_tag_redraw(region);
          break;
      }
      break;
    case NC_NODE:
      switch (wmn->action) {
        case NA_EDITED:
          ED_region_tag_redraw(region);
          break;
      }
      break;
    case NC_ID:
      if (wmn->action == NA_RENAME) {
        ED_region_tag_redraw(region);
      }
      break;
    case NC_SCREEN:
      if (ELEM(wmn->data, ND_LAYER)) {
        ED_region_tag_redraw(region);
      }
      break;
    default:
      if (wmn->data == ND_KEYS) {
        ED_region_tag_redraw(region);
      }
      break;
  }
}

static void nla_main_region_message_subscribe(const wmRegionMessageSubscribeParams *params)
{
  struct wmMsgBus *mbus = params->message_bus;
  Scene *scene = params->scene;
  bScreen *screen = params->screen;
  ScrArea *area = params->area;
  ARegion *region = params->region;

  PointerRNA ptr;
  RNA_pointer_create(&screen->id, &RNA_SpaceNLA, area->spacedata.first, &ptr);

  wmMsgSubscribeValue msg_sub_value_region_tag_redraw = {
      .owner = region,
      .user_data = region,
      .notify = ED_region_do_msg_notify_tag_redraw,
  };

  /* Timeline depends on scene properties. */
  {
    bool use_preview = (scene->r.flag & SCER_PRV_RANGE);
    const PropertyRNA *props[] = {
        use_preview ? &rna_Scene_frame_preview_start : &rna_Scene_frame_start,
        use_preview ? &rna_Scene_frame_preview_end : &rna_Scene_frame_end,
        &rna_Scene_use_preview_range,
        &rna_Scene_frame_current,
    };

    PointerRNA idptr;
    RNA_id_pointer_create(&scene->id, &idptr);

    for (int i = 0; i < ARRAY_SIZE(props); i++) {
      WM_msg_subscribe_rna(mbus, &idptr, props[i], &msg_sub_value_region_tag_redraw, __func__);
    }
  }
}

static void nla_channel_region_listener(const wmRegionListenerParams *params)
{
  ARegion *region = params->region;
  wmNotifier *wmn = params->notifier;

  /* context changes */
  switch (wmn->category) {
    case NC_ANIMATION:
      ED_region_tag_redraw(region);
      break;
    case NC_SCENE:
      switch (wmn->data) {
        case ND_OB_ACTIVE:
        case ND_LAYER_CONTENT:
        case ND_OB_SELECT:
          ED_region_tag_redraw(region);
          break;
      }
      break;
    case NC_OBJECT:
      switch (wmn->data) {
        case ND_BONE_ACTIVE:
        case ND_BONE_SELECT:
        case ND_KEYS:
        case ND_DRAW:
          ED_region_tag_redraw(region);
          break;
      }
      break;
    case NC_ID:
      if (wmn->action == NA_RENAME) {
        ED_region_tag_redraw(region);
      }
      break;
    default:
      if (wmn->data == ND_KEYS) {
        ED_region_tag_redraw(region);
      }
      break;
  }
}

static void nla_channel_region_message_subscribe(const wmRegionMessageSubscribeParams *params)
{
  struct wmMsgBus *mbus = params->message_bus;
  bScreen *screen = params->screen;
  ScrArea *area = params->area;
  ARegion *region = params->region;

  PointerRNA ptr;
  RNA_pointer_create(&screen->id, &RNA_SpaceNLA, area->spacedata.first, &ptr);

  wmMsgSubscribeValue msg_sub_value_region_tag_redraw = {
      .owner = region,
      .user_data = region,
      .notify = ED_region_do_msg_notify_tag_redraw,
  };

  /* All dopesheet filter settings, etc. affect the drawing of this editor,
   * so just whitelist the entire struct for updates
   */
  {
    wmMsgParams_RNA msg_key_params = {{0}};
    StructRNA *type_array[] = {
        &RNA_DopeSheet,
    };

    for (int i = 0; i < ARRAY_SIZE(type_array); i++) {
      msg_key_params.ptr.type = type_array[i];
      WM_msg_subscribe_rna_params(
          mbus, &msg_key_params, &msg_sub_value_region_tag_redraw, __func__);
    }
  }
}

/* editor level listener */
static void nla_listener(const wmSpaceTypeListenerParams *params)
{
  ScrArea *area = params->area;
  wmNotifier *wmn = params->notifier;

  /* context changes */
  switch (wmn->category) {
    case NC_ANIMATION:
      /* TODO: filter specific types of changes? */
      ED_area_tag_refresh(area);
      break;
    case NC_SCENE:
#if 0
      switch (wmn->data) {
        case ND_OB_ACTIVE:
        case ND_OB_SELECT:
          ED_area_tag_refresh(area);
          break;
      }
#endif
      ED_area_tag_refresh(area);
      break;
    case NC_OBJECT:
      switch (wmn->data) {
        case ND_TRANSFORM:
          /* do nothing */
          break;
        default:
          ED_area_tag_refresh(area);
          break;
      }
      break;
    case NC_SPACE:
      if (wmn->data == ND_SPACE_NLA) {
        ED_area_tag_redraw(area);
      }
      break;
  }
}

static void nla_id_remap(ScrArea *UNUSED(area),
                         SpaceLink *slink,
                         const struct IDRemapper *mappings)
{
  SpaceNla *snla = (SpaceNla *)slink;

  if (snla->ads == NULL) {
    return;
  }
  BKE_id_remapper_apply(mappings, (ID **)&snla->ads->filter_grp, ID_REMAP_APPLY_DEFAULT);
  BKE_id_remapper_apply(mappings, (ID **)&snla->ads->source, ID_REMAP_APPLY_DEFAULT);
}

void ED_spacetype_nla(void)
{
  SpaceType *st = MEM_callocN(sizeof(SpaceType), "spacetype nla");
  ARegionType *art;

  st->spaceid = SPACE_NLA;
  strncpy(st->name, "NLA", BKE_ST_MAXNAME);

  st->create = nla_create;
  st->free = nla_free;
  st->init = nla_init;
  st->duplicate = nla_duplicate;
  st->operatortypes = nla_operatortypes;
  st->listener = nla_listener;
  st->keymap = nla_keymap;
  st->id_remap = nla_id_remap;

  /* regions: main window */
  art = MEM_callocN(sizeof(ARegionType), "spacetype nla region");
  art->regionid = RGN_TYPE_WINDOW;
  art->init = nla_main_region_init;
  art->draw = nla_main_region_draw;
  art->draw_overlay = nla_main_region_draw_overlay;
  art->listener = nla_main_region_listener;
  art->message_subscribe = nla_main_region_message_subscribe;
  art->keymapflag = ED_KEYMAP_VIEW2D | ED_KEYMAP_ANIMATION | ED_KEYMAP_FRAMES;

  BLI_addhead(&st->regiontypes, art);

  /* regions: header */
  art = MEM_callocN(sizeof(ARegionType), "spacetype nla region");
  art->regionid = RGN_TYPE_HEADER;
  art->prefsizey = HEADERY;
  art->keymapflag = ED_KEYMAP_UI | ED_KEYMAP_VIEW2D | ED_KEYMAP_FRAMES | ED_KEYMAP_HEADER;

  art->init = nla_header_region_init;
  art->draw = nla_header_region_draw;

  BLI_addhead(&st->regiontypes, art);

  /* regions: channels */
  art = MEM_callocN(sizeof(ARegionType), "spacetype nla region");
  art->regionid = RGN_TYPE_CHANNELS;
  art->prefsizex = 200;
  art->keymapflag = ED_KEYMAP_UI | ED_KEYMAP_VIEW2D | ED_KEYMAP_FRAMES;

  art->init = nla_channel_region_init;
  art->draw = nla_channel_region_draw;
  art->listener = nla_channel_region_listener;
  art->message_subscribe = nla_channel_region_message_subscribe;

  BLI_addhead(&st->regiontypes, art);

  /* regions: UI buttons */
  art = MEM_callocN(sizeof(ARegionType), "spacetype nla region");
  art->regionid = RGN_TYPE_UI;
  art->prefsizex = UI_SIDEBAR_PANEL_WIDTH;
  art->keymapflag = ED_KEYMAP_UI;
  art->listener = nla_region_listener;
  art->init = nla_buttons_region_init;
  art->draw = nla_buttons_region_draw;

  BLI_addhead(&st->regiontypes, art);

  nla_buttons_register(art);

  BKE_spacetype_register(st);
}<|MERGE_RESOLUTION|>--- conflicted
+++ resolved
@@ -79,10 +79,6 @@
   BLI_addtail(&snla->regionbase, region);
   region->regiontype = RGN_TYPE_UI;
   region->alignment = RGN_ALIGN_RIGHT;
-<<<<<<< HEAD
-  /*region->flag = RGN_FLAG_HIDDEN;*/ /*BFA-Hidden to show by default*/
-=======
->>>>>>> 6749a4a8
 
   /* main region */
   region = MEM_callocN(sizeof(ARegion), "main region for nla");
