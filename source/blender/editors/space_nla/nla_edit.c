/*
 * This program is free software; you can redistribute it and/or
 * modify it under the terms of the GNU General Public License
 * as published by the Free Software Foundation; either version 2
 * of the License, or (at your option) any later version.
 *
 * This program is distributed in the hope that it will be useful,
 * but WITHOUT ANY WARRANTY; without even the implied warranty of
 * MERCHANTABILITY or FITNESS FOR A PARTICULAR PURPOSE.  See the
 * GNU General Public License for more details.
 *
 * You should have received a copy of the GNU General Public License
 * along with this program; if not, write to the Free Software Foundation,
 * Inc., 51 Franklin Street, Fifth Floor, Boston, MA 02110-1301, USA.
 *
 * The Original Code is Copyright (C) 2009 Blender Foundation, Joshua Leung
 * All rights reserved.
 */

/** \file
 * \ingroup spnla
 */

#include <string.h>
#include <stdio.h>
#include <math.h>

#include "DNA_anim_types.h"
#include "DNA_object_types.h"
#include "DNA_scene_types.h"

#include "MEM_guardedalloc.h"

#include "BLI_blenlib.h"
#include "BLI_math.h"
#include "BLI_utildefines.h"

#include "BLT_translation.h"

#include "BKE_action.h"
#include "BKE_context.h"
#include "BKE_fcurve.h"
#include "BKE_library.h"
#include "BKE_main.h"
#include "BKE_nla.h"
#include "BKE_report.h"
#include "BKE_screen.h"

#include "ED_anim_api.h"
#include "ED_keyframes_edit.h"
#include "ED_markers.h"
#include "ED_screen.h"
#include "ED_transform.h"

#include "RNA_access.h"
#include "RNA_define.h"
#include "RNA_enum_types.h"

#include "WM_api.h"
#include "WM_types.h"

#include "DEG_depsgraph_build.h"

#include "UI_interface.h"
#include "UI_resources.h"
#include "UI_view2d.h"

#include "nla_intern.h"   // own include
#include "nla_private.h"  // FIXME... maybe this shouldn't be included?

/* *********************************************** */
/* Utilities exported to other places... */

/* Perform validation for blending/extend settings */
void ED_nla_postop_refresh(bAnimContext *ac)
{
  ListBase anim_data = {NULL, NULL};
  bAnimListElem *ale;
  short filter = (ANIMFILTER_DATA_VISIBLE | ANIMFILTER_ANIMDATA | ANIMFILTER_FOREDIT);

  /* get blocks to work on */
  ANIM_animdata_filter(ac, &anim_data, filter, ac->data, ac->datatype);

  for (ale = anim_data.first; ale; ale = ale->next) {
    /* performing auto-blending, extend-mode validation, etc. */
    BKE_nla_validate_state(ale->data);

    ale->update |= ANIM_UPDATE_DEPS;
  }

  /* free temp memory */
  ANIM_animdata_update(ac, &anim_data);
  ANIM_animdata_freelist(&anim_data);
}

/* *********************************************** */
/* 'Special' Editing */

/* ******************** Tweak-Mode Operators ***************************** */
/* 'Tweak mode' allows the action referenced by the active NLA-strip to be edited
 * as if it were the normal Active-Action of its AnimData block.
 */

static int nlaedit_enable_tweakmode_exec(bContext *C, wmOperator *op)
{
  bAnimContext ac;

  ListBase anim_data = {NULL, NULL};
  bAnimListElem *ale;
  int filter;

  const bool do_solo = RNA_boolean_get(op->ptr, "isolate_action");
  bool ok = false;

  /* get editor data */
  if (ANIM_animdata_get_context(C, &ac) == 0)
    return OPERATOR_CANCELLED;

  /* get a list of the AnimData blocks being shown in the NLA */
  filter = (ANIMFILTER_DATA_VISIBLE | ANIMFILTER_ANIMDATA);
  ANIM_animdata_filter(&ac, &anim_data, filter, ac.data, ac.datatype);

  /* if no blocks, popup error? */
  if (BLI_listbase_is_empty(&anim_data)) {
    BKE_report(op->reports, RPT_ERROR, "No AnimData blocks to enter tweak mode for");
    return OPERATOR_CANCELLED;
  }

  /* for each AnimData block with NLA-data, try setting it in tweak-mode */
  for (ale = anim_data.first; ale; ale = ale->next) {
    AnimData *adt = ale->data;

    /* try entering tweakmode if valid */
    ok |= BKE_nla_tweakmode_enter(adt);

    /* mark the active track as being "solo"? */
    if (do_solo && adt->actstrip) {
      NlaTrack *nlt = BKE_nlatrack_find_tweaked(adt);

      if (nlt && !(nlt->flag & NLATRACK_SOLO)) {
        BKE_nlatrack_solo_toggle(adt, nlt);
      }
    }

    ale->update |= ANIM_UPDATE_DEPS;
  }

  /* free temp data */
  ANIM_animdata_update(&ac, &anim_data);
  ANIM_animdata_freelist(&anim_data);

  /* if we managed to enter tweakmode on at least one AnimData block,
   * set the flag for this in the active scene and send notifiers
   */
  if (ac.scene && ok) {
    /* set editing flag */
    ac.scene->flag |= SCE_NLA_EDIT_ON;

    /* set notifier that things have changed */
    WM_event_add_notifier(C, NC_ANIMATION | ND_NLA_ACTCHANGE, NULL);
  }
  else {
    BKE_report(op->reports, RPT_ERROR, "No active strip(s) to enter tweak mode on");
    return OPERATOR_CANCELLED;
  }

  /* done */
  return OPERATOR_FINISHED;
}

void NLA_OT_tweakmode_enter(wmOperatorType *ot)
{
<<<<<<< HEAD
	PropertyRNA *prop;

	/* identifiers */
	ot->name = "Enter Tweak Mode";
	ot->idname = "NLA_OT_tweakmode_enter";
	ot->description = "Enter Tweak Mode\nEnter tweaking mode for the action referenced by the active strip to edit its keyframes";

	/* api callbacks */
	ot->exec = nlaedit_enable_tweakmode_exec;
	ot->poll = nlaop_poll_tweakmode_off;

	/* flags */
	ot->flag = OPTYPE_REGISTER | OPTYPE_UNDO;

	/* properties */
	prop = RNA_def_boolean(ot->srna, "isolate_action", 0, "Isolate Action",
	                       "Enable 'solo' on the NLA Track containing the active strip, "
	                       "to edit it without seeing the effects of the NLA stack");
	RNA_def_property_flag(prop, PROP_SKIP_SAVE);
=======
  PropertyRNA *prop;

  /* identifiers */
  ot->name = "Enter Tweak Mode";
  ot->idname = "NLA_OT_tweakmode_enter";
  ot->description =
      "Enter tweaking mode for the action referenced by the active strip to edit its keyframes";

  /* api callbacks */
  ot->exec = nlaedit_enable_tweakmode_exec;
  ot->poll = nlaop_poll_tweakmode_off;

  /* flags */
  ot->flag = OPTYPE_REGISTER | OPTYPE_UNDO;

  /* properties */
  prop = RNA_def_boolean(ot->srna,
                         "isolate_action",
                         0,
                         "Isolate Action",
                         "Enable 'solo' on the NLA Track containing the active strip, "
                         "to edit it without seeing the effects of the NLA stack");
  RNA_def_property_flag(prop, PROP_SKIP_SAVE);
>>>>>>> 93c19a5a
}

/* ------------- */

/* NLA Editor internal API function for exiting tweakmode */
bool nlaedit_disable_tweakmode(bAnimContext *ac, bool do_solo)
{
  ListBase anim_data = {NULL, NULL};
  bAnimListElem *ale;
  int filter;

  /* get a list of the AnimData blocks being shown in the NLA */
  filter = (ANIMFILTER_DATA_VISIBLE | ANIMFILTER_ANIMDATA);
  ANIM_animdata_filter(ac, &anim_data, filter, ac->data, ac->datatype);

  /* if no blocks, popup error? */
  if (BLI_listbase_is_empty(&anim_data)) {
    BKE_report(ac->reports, RPT_ERROR, "No AnimData blocks in tweak mode to exit from");
    return false;
  }

  /* for each AnimData block with NLA-data, try exitting tweak-mode */
  for (ale = anim_data.first; ale; ale = ale->next) {
    AnimData *adt = ale->data;

    /* clear solo flags */
    if ((do_solo) & (adt->flag & ADT_NLA_SOLO_TRACK) && (adt->flag & ADT_NLA_EDIT_ON)) {
      BKE_nlatrack_solo_toggle(adt, NULL);
    }

    /* to be sure that we're doing everything right, just exit tweakmode... */
    BKE_nla_tweakmode_exit(adt);

    ale->update |= ANIM_UPDATE_DEPS;
  }

  /* free temp data */
  ANIM_animdata_update(ac, &anim_data);
  ANIM_animdata_freelist(&anim_data);

  /* if we managed to enter tweakmode on at least one AnimData block,
   * set the flag for this in the active scene and send notifiers
   */
  if (ac->scene) {
    /* clear editing flag */
    ac->scene->flag &= ~SCE_NLA_EDIT_ON;

    /* set notifier that things have changed */
    WM_main_add_notifier(NC_ANIMATION | ND_NLA_ACTCHANGE, NULL);
  }

  /* done */
  return true;
}

/* exit tweakmode operator callback */
static int nlaedit_disable_tweakmode_exec(bContext *C, wmOperator *op)
{
  bAnimContext ac;

  const bool do_solo = RNA_boolean_get(op->ptr, "isolate_action");
  bool ok = false;

  /* get editor data */
  if (ANIM_animdata_get_context(C, &ac) == 0)
    return OPERATOR_CANCELLED;

  /* perform operation */
  ok = nlaedit_disable_tweakmode(&ac, do_solo);

  /* success? */
  if (ok)
    return OPERATOR_FINISHED;
  else
    return OPERATOR_CANCELLED;
}

void NLA_OT_tweakmode_exit(wmOperatorType *ot)
{
<<<<<<< HEAD
	PropertyRNA *prop;

	/* identifiers */
	ot->name = "Exit Tweak Mode";
	ot->idname = "NLA_OT_tweakmode_exit";
	ot->description = "Exit Tweak Mode\nExit tweaking mode for the action referenced by the active strip";

	/* api callbacks */
	ot->exec = nlaedit_disable_tweakmode_exec;
	ot->poll = nlaop_poll_tweakmode_on;

	/* flags */
	ot->flag = OPTYPE_REGISTER | OPTYPE_UNDO;

	/* properties */
	prop = RNA_def_boolean(ot->srna, "isolate_action", 0, "Isolate Action",
	                       "Disable 'solo' on any of the NLA Tracks after exiting tweak mode "
	                       "to get things back to normal");
	RNA_def_property_flag(prop, PROP_SKIP_SAVE);
=======
  PropertyRNA *prop;

  /* identifiers */
  ot->name = "Exit Tweak Mode";
  ot->idname = "NLA_OT_tweakmode_exit";
  ot->description = "Exit tweaking mode for the action referenced by the active strip";

  /* api callbacks */
  ot->exec = nlaedit_disable_tweakmode_exec;
  ot->poll = nlaop_poll_tweakmode_on;

  /* flags */
  ot->flag = OPTYPE_REGISTER | OPTYPE_UNDO;

  /* properties */
  prop = RNA_def_boolean(ot->srna,
                         "isolate_action",
                         0,
                         "Isolate Action",
                         "Disable 'solo' on any of the NLA Tracks after exiting tweak mode "
                         "to get things back to normal");
  RNA_def_property_flag(prop, PROP_SKIP_SAVE);
>>>>>>> 93c19a5a
}

/* *********************************************** */
/* NLA Strips Range Stuff */

/* *************************** Calculate Range ************************** */

/* Get the min/max strip extents */
static void get_nlastrip_extents(bAnimContext *ac, float *min, float *max, const bool only_sel)
{
  ListBase anim_data = {NULL, NULL};
  bAnimListElem *ale;
  int filter;
  bool found_bounds = false;

  /* get data to filter */
  filter = (ANIMFILTER_DATA_VISIBLE | ANIMFILTER_LIST_VISIBLE | ANIMFILTER_NODUPLIS);
  ANIM_animdata_filter(ac, &anim_data, filter, ac->data, ac->datatype);

  /* set large values to try to override */
  *min = 999999999.0f;
  *max = -999999999.0f;

  /* check if any channels to set range with */
  if (anim_data.first) {
    /* go through channels, finding max extents */
    for (ale = anim_data.first; ale; ale = ale->next) {
      NlaTrack *nlt = (NlaTrack *)ale->data;
      NlaStrip *strip;

      for (strip = nlt->strips.first; strip; strip = strip->next) {
        /* only consider selected strips? */
        if ((only_sel == false) || (strip->flag & NLASTRIP_FLAG_SELECT)) {
          /* extend range if appropriate */
          *min = min_ff(*min, strip->start);
          *max = max_ff(*max, strip->end);

          found_bounds = true;
        }
      }
    }

    /* free memory */
    ANIM_animdata_freelist(&anim_data);
  }

  /* set default range if nothing happened */
  if (found_bounds == false) {
    if (ac->scene) {
      *min = (float)ac->scene->r.sfra;
      *max = (float)ac->scene->r.efra;
    }
    else {
      *min = -5;
      *max = 100;
    }
  }
}

/* ****************** Automatic Preview-Range Operator ****************** */

static int nlaedit_previewrange_exec(bContext *C, wmOperator *UNUSED(op))
{
  bAnimContext ac;
  Scene *scene;
  float min, max;

  /* get editor data */
  if (ANIM_animdata_get_context(C, &ac) == 0)
    return OPERATOR_CANCELLED;

  if (ac.scene == NULL)
    return OPERATOR_CANCELLED;
  else
    scene = ac.scene;

  /* set the range directly */
  get_nlastrip_extents(&ac, &min, &max, true);
  scene->r.flag |= SCER_PRV_RANGE;
  scene->r.psfra = round_fl_to_int(min);
  scene->r.pefra = round_fl_to_int(max);

  /* set notifier that things have changed */
  // XXX err... there's nothing for frame ranges yet, but this should do fine too
  WM_event_add_notifier(C, NC_SCENE | ND_FRAME, ac.scene);

  return OPERATOR_FINISHED;
}

void NLA_OT_previewrange_set(wmOperatorType *ot)
{
<<<<<<< HEAD
	/* identifiers */
	ot->name = "Auto-Set Preview Range";
	ot->idname = "NLA_OT_previewrange_set";
	ot->description = "Auto-Set Preview Range\nAutomatically set Preview Range based on range of keyframes";
=======
  /* identifiers */
  ot->name = "Auto-Set Preview Range";
  ot->idname = "NLA_OT_previewrange_set";
  ot->description = "Automatically set Preview Range based on range of keyframes";
>>>>>>> 93c19a5a

  /* api callbacks */
  ot->exec = nlaedit_previewrange_exec;
  ot->poll = ED_operator_nla_active;

  /* flags */
  ot->flag = OPTYPE_REGISTER | OPTYPE_UNDO;
}

/* ****************** View-All Operator ****************** */

/**
 * Find the extents of the active channel
 *
 * \param[out] min Bottom y-extent of channel
 * \param[out] max Top y-extent of channel
 * \return Success of finding a selected channel
 */
static bool nla_channels_get_selected_extents(bAnimContext *ac, float *min, float *max)
{
  ListBase anim_data = {NULL, NULL};
  bAnimListElem *ale;
  int filter;

  SpaceNla *snla = (SpaceNla *)ac->sl;
  const float half_height = NLACHANNEL_HEIGHT_HALF(snla);
  /* NOTE: not bool, since we want prioritise individual channels over expanders */
  short found = 0;
  float y;

  /* get all items - we need to do it this way */
  filter = (ANIMFILTER_DATA_VISIBLE | ANIMFILTER_LIST_VISIBLE | ANIMFILTER_LIST_CHANNELS);
  ANIM_animdata_filter(ac, &anim_data, filter, ac->data, ac->datatype);

  /* loop through all channels, finding the first one that's selected */
  y = (float)NLACHANNEL_FIRST;

  for (ale = anim_data.first; ale; ale = ale->next) {
    const bAnimChannelType *acf = ANIM_channel_get_typeinfo(ale);

    /* must be selected... */
    if (acf && acf->has_setting(ac, ale, ACHANNEL_SETTING_SELECT) &&
        ANIM_channel_setting_get(ac, ale, ACHANNEL_SETTING_SELECT)) {
      /* update best estimate */
      *min = (float)(y - half_height);
      *max = (float)(y + half_height);

      /* is this high enough priority yet? */
      found = acf->channel_role;

      /* only stop our search when we've found an actual channel
       * - datablock expanders get less priority so that we don't abort prematurely
       */
      if (found == ACHANNEL_ROLE_CHANNEL) {
        break;
      }
    }

    /* adjust y-position for next one */
    y -= NLACHANNEL_STEP(snla);
  }

  /* free all temp data */
  ANIM_animdata_freelist(&anim_data);

  return (found != 0);
}

static int nlaedit_viewall(bContext *C, const bool only_sel)
{
  bAnimContext ac;
  View2D *v2d;
  float extra;

  /* get editor data */
  if (ANIM_animdata_get_context(C, &ac) == 0)
    return OPERATOR_CANCELLED;
  v2d = &ac.ar->v2d;

  /* set the horizontal range, with an extra offset so that the extreme keys will be in view */
  get_nlastrip_extents(&ac, &v2d->cur.xmin, &v2d->cur.xmax, only_sel);

  extra = 0.1f * BLI_rctf_size_x(&v2d->cur);
  v2d->cur.xmin -= extra;
  v2d->cur.xmax += extra;

  /* set vertical range */
  if (only_sel == false) {
    /* view all -> the summary channel is usually the shows everything,
     * and resides right at the top... */
    v2d->cur.ymax = 0.0f;
    v2d->cur.ymin = (float)-BLI_rcti_size_y(&v2d->mask);
  }
  else {
    /* locate first selected channel (or the active one), and frame those */
    float ymin = v2d->cur.ymin;
    float ymax = v2d->cur.ymax;

    if (nla_channels_get_selected_extents(&ac, &ymin, &ymax)) {
      /* recenter the view so that this range is in the middle */
      float ymid = (ymax - ymin) / 2.0f + ymin;
      float x_center;

      UI_view2d_center_get(v2d, &x_center, NULL);
      UI_view2d_center_set(v2d, x_center, ymid);
    }
  }

  /* do View2D syncing */
  UI_view2d_sync(CTX_wm_screen(C), CTX_wm_area(C), v2d, V2D_LOCK_COPY);

  /* just redraw this view */
  ED_area_tag_redraw(CTX_wm_area(C));

  return OPERATOR_FINISHED;
}

/* ......... */

static int nlaedit_viewall_exec(bContext *C, wmOperator *UNUSED(op))
{
  /* whole range */
  return nlaedit_viewall(C, false);
}

static int nlaedit_viewsel_exec(bContext *C, wmOperator *UNUSED(op))
{
  /* only selected */
  return nlaedit_viewall(C, true);
}

void NLA_OT_view_all(wmOperatorType *ot)
{
<<<<<<< HEAD
	/* identifiers */
	ot->name = "View All";
	ot->idname = "NLA_OT_view_all";
	ot->description = "View All\nReset viewable area to show full strips range";
=======
  /* identifiers */
  ot->name = "View All";
  ot->idname = "NLA_OT_view_all";
  ot->description = "Reset viewable area to show full strips range";
>>>>>>> 93c19a5a

  /* api callbacks */
  ot->exec = nlaedit_viewall_exec;
  ot->poll = ED_operator_nla_active;

  /* flags */
  ot->flag = OPTYPE_REGISTER | OPTYPE_UNDO;
}

void NLA_OT_view_selected(wmOperatorType *ot)
{
<<<<<<< HEAD
	/* identifiers */
	ot->name = "View Selected";
	ot->idname = "NLA_OT_view_selected";
	ot->description = "View Selected\nReset viewable area to show selected strips range";
=======
  /* identifiers */
  ot->name = "View Selected";
  ot->idname = "NLA_OT_view_selected";
  ot->description = "Reset viewable area to show selected strips range";
>>>>>>> 93c19a5a

  /* api callbacks */
  ot->exec = nlaedit_viewsel_exec;
  ot->poll = ED_operator_nla_active;

  /* flags */
  ot->flag = OPTYPE_REGISTER | OPTYPE_UNDO;
}

/* *********************************************** */

static int nlaedit_viewframe_exec(bContext *C, wmOperator *op)
{
  const int smooth_viewtx = WM_operator_smooth_viewtx_get(op);
  ANIM_center_frame(C, smooth_viewtx);
  return OPERATOR_FINISHED;
}

void NLA_OT_view_frame(wmOperatorType *ot)
{
  /* identifiers */
  ot->name = "View Frame";
  ot->idname = "NLA_OT_view_frame";
  ot->description = "Reset viewable area to show range around current frame";

  /* api callbacks */
  ot->exec = nlaedit_viewframe_exec;
  ot->poll = ED_operator_nla_active;

  /* flags */
  ot->flag = OPTYPE_REGISTER | OPTYPE_UNDO;
}

/* *********************************************** */
/* NLA Editing Operations (Constructive/Destructive) */

/* ******************** Add Action-Clip Operator ***************************** */
/* Add a new Action-Clip strip to the active track
 * (or the active block if no space in the track) */

/* add the specified action as new strip */
static int nlaedit_add_actionclip_exec(bContext *C, wmOperator *op)
{
  bAnimContext ac;
  Scene *scene;

  ListBase anim_data = {NULL, NULL};
  bAnimListElem *ale;
  size_t items;
  int filter;

  bAction *act;

  float cfra;

  /* get editor data */
  if (ANIM_animdata_get_context(C, &ac) == 0)
    return OPERATOR_CANCELLED;

  scene = ac.scene;
  cfra = (float)CFRA;

  /* get action to use */
  act = BLI_findlink(&CTX_data_main(C)->actions, RNA_enum_get(op->ptr, "action"));

  if (act == NULL) {
    BKE_report(op->reports, RPT_ERROR, "No valid action to add");
    //printf("Add strip - actname = '%s'\n", actname);
    return OPERATOR_CANCELLED;
  }
  else if (act->idroot == 0) {
    /* hopefully in this case (i.e. library of userless actions),
     * the user knows what they're doing... */
    BKE_reportf(op->reports,
                RPT_WARNING,
                "Action '%s' does not specify what data-blocks it can be used on "
                "(try setting the 'ID Root Type' setting from the data-blocks editor "
                "for this action to avoid future problems)",
                act->id.name + 2);
  }

  /* add tracks to empty but selected animdata blocks so that strips can be added to those directly
   * without having to manually add tracks first
   */
  nlaedit_add_tracks_empty(&ac);

  /* get a list of the editable tracks being shown in the NLA
   * - this is limited to active ones for now, but could be expanded to
   */
  filter = (ANIMFILTER_DATA_VISIBLE | ANIMFILTER_ACTIVE | ANIMFILTER_FOREDIT);
  items = ANIM_animdata_filter(&ac, &anim_data, filter, ac.data, ac.datatype);

  if (items == 0) {
    BKE_report(op->reports,
               RPT_ERROR,
               "No active track(s) to add strip to, select an existing track or add one before "
               "trying again");
    return OPERATOR_CANCELLED;
  }

  /* for every active track,
   * try to add strip to free space in track or to the top of the stack if no space */
  for (ale = anim_data.first; ale; ale = ale->next) {
    NlaTrack *nlt = (NlaTrack *)ale->data;
    AnimData *adt = ale->adt;
    NlaStrip *strip = NULL;

    /* sanity check: only apply actions of the right type for this ID
     * NOTE: in the case that this hasn't been set, we've already warned the user about this already
     */
    if ((act->idroot) && (act->idroot != GS(ale->id->name))) {
      BKE_reportf(
          op->reports,
          RPT_ERROR,
          "Could not add action '%s' as it cannot be used relative to ID-blocks of type '%s'",
          act->id.name + 2,
          ale->id->name);
      continue;
    }

    /* create a new strip, and offset it to start on the current frame */
    strip = BKE_nlastrip_new(act);

    strip->end += (cfra - strip->start);
    strip->start = cfra;

    /* firstly try adding strip to our current track, but if that fails, add to a new track */
    if (BKE_nlatrack_add_strip(nlt, strip) == 0) {
      /* trying to add to the current failed (no space),
       * so add a new track to the stack, and add to that...
       */
      nlt = BKE_nlatrack_add(adt, NULL);
      BKE_nlatrack_add_strip(nlt, strip);
    }

    /* auto-name it */
    BKE_nlastrip_validate_name(adt, strip);
  }

  /* free temp data */
  ANIM_animdata_freelist(&anim_data);

  /* refresh auto strip properties */
  ED_nla_postop_refresh(&ac);

  DEG_relations_tag_update(ac.bmain);

  /* set notifier that things have changed */
  WM_event_add_notifier(C, NC_ANIMATION | ND_NLA | NA_EDITED, NULL);

  /* done */
  return OPERATOR_FINISHED;
}

void NLA_OT_actionclip_add(wmOperatorType *ot)
{
<<<<<<< HEAD
	PropertyRNA *prop;

	/* identifiers */
	ot->name = "Add Action Strip";
	ot->idname = "NLA_OT_actionclip_add";
	ot->description = "Add Action Strip\nAdd an Action-Clip strip (i.e. an NLA Strip referencing an Action) to the active track";

	/* api callbacks */
	ot->invoke = WM_enum_search_invoke;
	ot->exec = nlaedit_add_actionclip_exec;
	ot->poll = nlaop_poll_tweakmode_off;

	/* flags */
	ot->flag = OPTYPE_REGISTER | OPTYPE_UNDO;

	/* props */
	// TODO: this would be nicer as an ID-pointer...
	prop = RNA_def_enum(ot->srna, "action", DummyRNA_NULL_items, 0, "Action", "");
	RNA_def_enum_funcs(prop, RNA_action_itemf);
	RNA_def_property_flag(prop, PROP_ENUM_NO_TRANSLATE);
	ot->prop = prop;
=======
  PropertyRNA *prop;

  /* identifiers */
  ot->name = "Add Action Strip";
  ot->idname = "NLA_OT_actionclip_add";
  ot->description =
      "Add an Action-Clip strip (i.e. an NLA Strip referencing an Action) to the active track";

  /* api callbacks */
  ot->invoke = WM_enum_search_invoke;
  ot->exec = nlaedit_add_actionclip_exec;
  ot->poll = nlaop_poll_tweakmode_off;

  /* flags */
  ot->flag = OPTYPE_REGISTER | OPTYPE_UNDO;

  /* props */
  // TODO: this would be nicer as an ID-pointer...
  prop = RNA_def_enum(ot->srna, "action", DummyRNA_NULL_items, 0, "Action", "");
  RNA_def_enum_funcs(prop, RNA_action_itemf);
  RNA_def_property_flag(prop, PROP_ENUM_NO_TRANSLATE);
  ot->prop = prop;
>>>>>>> 93c19a5a
}

/* ******************** Add Transition Operator ***************************** */
/* Add a new transition strip between selected strips */

static int nlaedit_add_transition_exec(bContext *C, wmOperator *op)
{
  bAnimContext ac;

  ListBase anim_data = {NULL, NULL};
  bAnimListElem *ale;
  int filter;

  bool done = false;

  /* get editor data */
  if (ANIM_animdata_get_context(C, &ac) == 0)
    return OPERATOR_CANCELLED;

  /* get a list of the editable tracks being shown in the NLA */
  filter = (ANIMFILTER_DATA_VISIBLE | ANIMFILTER_LIST_VISIBLE | ANIMFILTER_FOREDIT);
  ANIM_animdata_filter(&ac, &anim_data, filter, ac.data, ac.datatype);

  /* for each track, find pairs of strips to add transitions to */
  for (ale = anim_data.first; ale; ale = ale->next) {
    NlaTrack *nlt = (NlaTrack *)ale->data;
    AnimData *adt = ale->adt;
    NlaStrip *s1, *s2;

    /* get initial pair of strips */
    if (ELEM(nlt->strips.first, NULL, nlt->strips.last))
      continue;
    s1 = nlt->strips.first;
    s2 = s1->next;

    /* loop over strips */
    for (; s1 && s2; s1 = s2, s2 = s2->next) {
      NlaStrip *strip;

      /* check if both are selected */
      if (ELEM(0, (s1->flag & NLASTRIP_FLAG_SELECT), (s2->flag & NLASTRIP_FLAG_SELECT)))
        continue;
      /* check if there's space between the two */
      if (IS_EQF(s1->end, s2->start))
        continue;
      /* make sure neither one is a transition
       * - although this is impossible to create with the standard tools,
       *   the user may have altered the settings
       */
      if (ELEM(NLASTRIP_TYPE_TRANSITION, s1->type, s2->type))
        continue;
      /* also make sure neither one is a soundclip */
      if (ELEM(NLASTRIP_TYPE_SOUND, s1->type, s2->type))
        continue;

      /* allocate new strip */
      strip = MEM_callocN(sizeof(NlaStrip), "NlaStrip");
      BLI_insertlinkafter(&nlt->strips, s1, strip);

      /* set the type */
      strip->type = NLASTRIP_TYPE_TRANSITION;

      /* generic settings
       * - selected flag to highlight this to the user
       * - auto-blends to ensure that blend in/out values are automatically
       *   determined by overlaps of strips
       */
      strip->flag = NLASTRIP_FLAG_SELECT | NLASTRIP_FLAG_AUTO_BLENDS;

      /* range is simply defined as the endpoints of the adjacent strips */
      strip->start = s1->end;
      strip->end = s2->start;

      /* scale and repeat aren't of any use, but shouldn't ever be 0 */
      strip->scale = 1.0f;
      strip->repeat = 1.0f;

      /* auto-name it */
      BKE_nlastrip_validate_name(adt, strip);

      /* make note of this */
      done = true;
    }
  }

  /* free temp data */
  ANIM_animdata_freelist(&anim_data);

  /* was anything added? */
  if (done) {
    /* refresh auto strip properties */
    ED_nla_postop_refresh(&ac);

    /* set notifier that things have changed */
    WM_event_add_notifier(C, NC_ANIMATION | ND_NLA | NA_EDITED, NULL);

    /* done */
    return OPERATOR_FINISHED;
  }
  else {
    BKE_report(op->reports,
               RPT_ERROR,
               "Needs at least a pair of adjacent selected strips with a gap between them");
    return OPERATOR_CANCELLED;
  }
}

void NLA_OT_transition_add(wmOperatorType *ot)
{
<<<<<<< HEAD
	/* identifiers */
	ot->name = "Add Transition";
	ot->idname = "NLA_OT_transition_add";
	ot->description = "Add Transition\nAdd a transition strip between two adjacent selected strips";
=======
  /* identifiers */
  ot->name = "Add Transition";
  ot->idname = "NLA_OT_transition_add";
  ot->description = "Add a transition strip between two adjacent selected strips";
>>>>>>> 93c19a5a

  /* api callbacks */
  ot->exec = nlaedit_add_transition_exec;
  ot->poll = nlaop_poll_tweakmode_off;

  /* flags */
  ot->flag = OPTYPE_REGISTER | OPTYPE_UNDO;
}

/* ******************** Add Sound Clip Operator ***************************** */
/* Add a new sound clip */

static int nlaedit_add_sound_exec(bContext *C, wmOperator *UNUSED(op))
{
  bAnimContext ac;

  ListBase anim_data = {NULL, NULL};
  bAnimListElem *ale;
  int filter;

  Scene *scene;
  int cfra;

  /* get editor data */
  if (ANIM_animdata_get_context(C, &ac) == 0)
    return OPERATOR_CANCELLED;

  scene = ac.scene;
  cfra = CFRA;

  /* get a list of the editable tracks being shown in the NLA */
  filter = (ANIMFILTER_DATA_VISIBLE | ANIMFILTER_LIST_VISIBLE | ANIMFILTER_SEL |
            ANIMFILTER_FOREDIT);
  ANIM_animdata_filter(&ac, &anim_data, filter, ac.data, ac.datatype);

  /* for each track, add sound clips if it belongs to a speaker */
  // TODO: what happens if there aren't any tracks... well that's a more general problem for later
  for (ale = anim_data.first; ale; ale = ale->next) {
    Object *ob = (Object *)ale->id; /* may not be object until we actually check! */

    AnimData *adt = ale->adt;
    NlaTrack *nlt = (NlaTrack *)ale->data;
    NlaStrip *strip;

    /* does this belong to speaker - assumed to live on Object level only */
    if ((GS(ale->id->name) != ID_OB) || (ob->type != OB_SPEAKER))
      continue;

    /* create a new strip, and offset it to start on the current frame */
    strip = BKE_nla_add_soundstrip(ac.scene, ob->data);

    strip->start += cfra;
    strip->end += cfra;

    /* firstly try adding strip to our current track, but if that fails, add to a new track */
    if (BKE_nlatrack_add_strip(nlt, strip) == 0) {
      /* trying to add to the current failed (no space),
       * so add a new track to the stack, and add to that...
       */
      nlt = BKE_nlatrack_add(adt, NULL);
      BKE_nlatrack_add_strip(nlt, strip);
    }

    /* auto-name it */
    BKE_nlastrip_validate_name(adt, strip);
  }

  /* free temp data */
  ANIM_animdata_freelist(&anim_data);

  /* refresh auto strip properties */
  ED_nla_postop_refresh(&ac);

  /* set notifier that things have changed */
  WM_event_add_notifier(C, NC_ANIMATION | ND_NLA | NA_EDITED, NULL);

  /* done */
  return OPERATOR_FINISHED;
}

void NLA_OT_soundclip_add(wmOperatorType *ot)
{
<<<<<<< HEAD
	/* identifiers */
	ot->name = "Add Sound Clip";
	ot->idname = "NLA_OT_soundclip_add";
	ot->description = "Add Sound Clip\nAdd a strip for controlling when speaker plays its sound clip";
=======
  /* identifiers */
  ot->name = "Add Sound Clip";
  ot->idname = "NLA_OT_soundclip_add";
  ot->description = "Add a strip for controlling when speaker plays its sound clip";
>>>>>>> 93c19a5a

  /* api callbacks */
  ot->exec = nlaedit_add_sound_exec;
  ot->poll = nlaop_poll_tweakmode_off;

  /* flags */
  ot->flag = OPTYPE_REGISTER | OPTYPE_UNDO;
}

/* ******************** Add Meta-Strip Operator ***************************** */
/* Add new meta-strips incorporating the selected strips */

/* add the specified action as new strip */
static int nlaedit_add_meta_exec(bContext *C, wmOperator *UNUSED(op))
{
  bAnimContext ac;

  ListBase anim_data = {NULL, NULL};
  bAnimListElem *ale;
  int filter;

  /* get editor data */
  if (ANIM_animdata_get_context(C, &ac) == 0)
    return OPERATOR_CANCELLED;

  /* get a list of the editable tracks being shown in the NLA */
  filter = (ANIMFILTER_DATA_VISIBLE | ANIMFILTER_LIST_VISIBLE | ANIMFILTER_FOREDIT);
  ANIM_animdata_filter(&ac, &anim_data, filter, ac.data, ac.datatype);

  /* for each track, find pairs of strips to add transitions to */
  for (ale = anim_data.first; ale; ale = ale->next) {
    NlaTrack *nlt = (NlaTrack *)ale->data;
    AnimData *adt = ale->adt;
    NlaStrip *strip;

    /* create meta-strips from the continuous chains of selected strips */
    BKE_nlastrips_make_metas(&nlt->strips, 0);

    /* name the metas */
    for (strip = nlt->strips.first; strip; strip = strip->next) {
      /* auto-name this strip if selected (that means it is a meta) */
      if (strip->flag & NLASTRIP_FLAG_SELECT)
        BKE_nlastrip_validate_name(adt, strip);
    }

    ale->update |= ANIM_UPDATE_DEPS;
  }

  /* free temp data */
  ANIM_animdata_update(&ac, &anim_data);
  ANIM_animdata_freelist(&anim_data);

  /* set notifier that things have changed */
  WM_event_add_notifier(C, NC_ANIMATION | ND_NLA | NA_EDITED, NULL);

  /* done */
  return OPERATOR_FINISHED;
}

void NLA_OT_meta_add(wmOperatorType *ot)
{
<<<<<<< HEAD
	/* identifiers */
	ot->name = "Add Meta-Strips";
	ot->idname = "NLA_OT_meta_add";
	ot->description = "Add Meta-Strips\nAdd new meta-strips incorporating the selected strips";
=======
  /* identifiers */
  ot->name = "Add Meta-Strips";
  ot->idname = "NLA_OT_meta_add";
  ot->description = "Add new meta-strips incorporating the selected strips";
>>>>>>> 93c19a5a

  /* api callbacks */
  ot->exec = nlaedit_add_meta_exec;
  ot->poll = nlaop_poll_tweakmode_off;

  /* flags */
  ot->flag = OPTYPE_REGISTER | OPTYPE_UNDO;
}

/* ******************** Remove Meta-Strip Operator ***************************** */
/* Separate out the strips held by the selected meta-strips */

static int nlaedit_remove_meta_exec(bContext *C, wmOperator *UNUSED(op))
{
  bAnimContext ac;

  ListBase anim_data = {NULL, NULL};
  bAnimListElem *ale;
  int filter;

  /* get editor data */
  if (ANIM_animdata_get_context(C, &ac) == 0)
    return OPERATOR_CANCELLED;

  /* get a list of the editable tracks being shown in the NLA */
  filter = (ANIMFILTER_DATA_VISIBLE | ANIMFILTER_LIST_VISIBLE | ANIMFILTER_FOREDIT);
  ANIM_animdata_filter(&ac, &anim_data, filter, ac.data, ac.datatype);

  /* for each track, find pairs of strips to add transitions to */
  for (ale = anim_data.first; ale; ale = ale->next) {
    NlaTrack *nlt = (NlaTrack *)ale->data;

    /* clear all selected meta-strips, regardless of whether they are temporary or not */
    BKE_nlastrips_clear_metas(&nlt->strips, 1, 0);

    ale->update |= ANIM_UPDATE_DEPS;
  }

  /* free temp data */
  ANIM_animdata_update(&ac, &anim_data);
  ANIM_animdata_freelist(&anim_data);

  /* set notifier that things have changed */
  WM_event_add_notifier(C, NC_ANIMATION | ND_NLA | NA_EDITED, NULL);

  /* done */
  return OPERATOR_FINISHED;
}

void NLA_OT_meta_remove(wmOperatorType *ot)
{
<<<<<<< HEAD
	/* identifiers */
	ot->name = "Remove Meta-Strips";
	ot->idname = "NLA_OT_meta_remove";
	ot->description = "Remove Meta-Strips\nSeparate out the strips held by the selected meta-strips";
=======
  /* identifiers */
  ot->name = "Remove Meta-Strips";
  ot->idname = "NLA_OT_meta_remove";
  ot->description = "Separate out the strips held by the selected meta-strips";
>>>>>>> 93c19a5a

  /* api callbacks */
  ot->exec = nlaedit_remove_meta_exec;
  ot->poll = nlaop_poll_tweakmode_off;

  /* flags */
  ot->flag = OPTYPE_REGISTER | OPTYPE_UNDO;
}

/* ******************** Duplicate Strips Operator ************************** */
/* Duplicates the selected NLA-Strips, putting them on new tracks above the one
 * the originals were housed in.
 */

static int nlaedit_duplicate_exec(bContext *C, wmOperator *op)
{
  bAnimContext ac;

  ListBase anim_data = {NULL, NULL};
  bAnimListElem *ale;
  int filter;

  bool linked = RNA_boolean_get(op->ptr, "linked");
  bool done = false;

  /* get editor data */
  if (ANIM_animdata_get_context(C, &ac) == 0)
    return OPERATOR_CANCELLED;

  /* get a list of editable tracks being shown in the NLA */
  filter = (ANIMFILTER_DATA_VISIBLE | ANIMFILTER_LIST_VISIBLE | ANIMFILTER_FOREDIT);
  ANIM_animdata_filter(&ac, &anim_data, filter, ac.data, ac.datatype);

  /* duplicate strips in tracks starting from the last one so that we're
   * less likely to duplicate strips we just duplicated...
   */
  for (ale = anim_data.last; ale; ale = ale->prev) {
    NlaTrack *nlt = (NlaTrack *)ale->data;
    AnimData *adt = ale->adt;
    NlaStrip *strip, *nstrip, *next;
    NlaTrack *track;

    for (strip = nlt->strips.first; strip; strip = next) {
      next = strip->next;

      /* if selected, split the strip at its midpoint */
      if (strip->flag & NLASTRIP_FLAG_SELECT) {
        /* make a copy (assume that this is possible) */
        nstrip = BKE_nlastrip_copy(ac.bmain, strip, linked, 0);

        /* in case there's no space in the track above,
         * or we haven't got a reference to it yet, try adding */
        if (BKE_nlatrack_add_strip(nlt->next, nstrip) == 0) {
          /* need to add a new track above the one above the current one
           * - if the current one is the last one, nlt->next will be NULL, which defaults to adding
           *   at the top of the stack anyway...
           */
          track = BKE_nlatrack_add(adt, nlt->next);
          BKE_nlatrack_add_strip(track, nstrip);
        }

        /* deselect the original and the active flag */
        strip->flag &= ~(NLASTRIP_FLAG_SELECT | NLASTRIP_FLAG_ACTIVE);

        /* auto-name newly created strip */
        BKE_nlastrip_validate_name(adt, nstrip);

        done = true;
      }
    }
  }

  /* free temp data */
  ANIM_animdata_freelist(&anim_data);

  if (done) {
    /* refresh auto strip properties */
    ED_nla_postop_refresh(&ac);

    if (!linked) {
      DEG_relations_tag_update(ac.bmain);
    }

    /* set notifier that things have changed */
    WM_event_add_notifier(C, NC_ANIMATION | ND_NLA | NA_EDITED, NULL);

    /* done */
    return OPERATOR_FINISHED;
  }
  else
    return OPERATOR_CANCELLED;
}

static int nlaedit_duplicate_invoke(bContext *C, wmOperator *op, const wmEvent *UNUSED(event))
{
  nlaedit_duplicate_exec(C, op);

  RNA_enum_set(op->ptr, "mode", TFM_TRANSLATION);
  WM_operator_name_call(C, "TRANSFORM_OT_transform", WM_OP_INVOKE_REGION_WIN, op->ptr);

  return OPERATOR_FINISHED;
}

void NLA_OT_duplicate(wmOperatorType *ot)
{
<<<<<<< HEAD
	/* identifiers */
	ot->name = "Duplicate Strips";
	ot->idname = "NLA_OT_duplicate";
	ot->description = "Duplicate Strips\nDuplicate selected NLA-Strips, adding the new strips in new tracks above the originals";

	/* api callbacks */
	ot->invoke = nlaedit_duplicate_invoke;
	ot->exec = nlaedit_duplicate_exec;
	ot->poll = nlaop_poll_tweakmode_off;

	/* flags */
	ot->flag = OPTYPE_REGISTER | OPTYPE_UNDO;

	/* own properties */
	ot->prop = RNA_def_boolean(ot->srna, "linked", false, "Linked", "When duplicating strips, assign new copies of the actions they use");

	/* to give to transform */
	RNA_def_enum(ot->srna, "mode", rna_enum_transform_mode_types, TFM_TRANSLATION, "Mode", "");
=======
  /* identifiers */
  ot->name = "Duplicate Strips";
  ot->idname = "NLA_OT_duplicate";
  ot->description =
      "Duplicate selected NLA-Strips, adding the new strips in new tracks above the originals";

  /* api callbacks */
  ot->invoke = nlaedit_duplicate_invoke;
  ot->exec = nlaedit_duplicate_exec;
  ot->poll = nlaop_poll_tweakmode_off;

  /* flags */
  ot->flag = OPTYPE_REGISTER | OPTYPE_UNDO;

  /* own properties */
  ot->prop = RNA_def_boolean(ot->srna,
                             "linked",
                             false,
                             "Linked",
                             "When duplicating strips, assign new copies of the actions they use");

  /* to give to transform */
  RNA_def_enum(ot->srna, "mode", rna_enum_transform_mode_types, TFM_TRANSLATION, "Mode", "");
>>>>>>> 93c19a5a
}

/* ******************** Delete Strips Operator ***************************** */
/* Deletes the selected NLA-Strips */

static int nlaedit_delete_exec(bContext *C, wmOperator *UNUSED(op))
{
  bAnimContext ac;

  ListBase anim_data = {NULL, NULL};
  bAnimListElem *ale;
  int filter;

  /* get editor data */
  if (ANIM_animdata_get_context(C, &ac) == 0)
    return OPERATOR_CANCELLED;

  /* get a list of the editable tracks being shown in the NLA */
  filter = (ANIMFILTER_DATA_VISIBLE | ANIMFILTER_LIST_VISIBLE | ANIMFILTER_FOREDIT);
  ANIM_animdata_filter(&ac, &anim_data, filter, ac.data, ac.datatype);

  /* for each NLA-Track, delete all selected strips */
  for (ale = anim_data.first; ale; ale = ale->next) {
    NlaTrack *nlt = (NlaTrack *)ale->data;
    NlaStrip *strip, *nstrip;

    for (strip = nlt->strips.first; strip; strip = nstrip) {
      nstrip = strip->next;

      /* if selected, delete */
      if (strip->flag & NLASTRIP_FLAG_SELECT) {
        /* if a strip either side of this was a transition, delete those too */
        if ((strip->prev) && (strip->prev->type == NLASTRIP_TYPE_TRANSITION))
          BKE_nlastrip_free(&nlt->strips, strip->prev, true);
        if ((nstrip) && (nstrip->type == NLASTRIP_TYPE_TRANSITION)) {
          nstrip = nstrip->next;
          BKE_nlastrip_free(&nlt->strips, strip->next, true);
        }

        /* finally, delete this strip */
        BKE_nlastrip_free(&nlt->strips, strip, true);
      }
    }
  }

  /* free temp data */
  ANIM_animdata_freelist(&anim_data);

  /* refresh auto strip properties */
  ED_nla_postop_refresh(&ac);

  DEG_relations_tag_update(ac.bmain);

  /* set notifier that things have changed */
  WM_event_add_notifier(C, NC_ANIMATION | ND_NLA | NA_EDITED, NULL);

  /* done */
  return OPERATOR_FINISHED;
}

void NLA_OT_delete(wmOperatorType *ot)
{
<<<<<<< HEAD
	/* identifiers */
	ot->name = "Delete Strips";
	ot->idname = "NLA_OT_delete";
	ot->description = "Delete Strips\nDelete selected strips";
=======
  /* identifiers */
  ot->name = "Delete Strips";
  ot->idname = "NLA_OT_delete";
  ot->description = "Delete selected strips";
>>>>>>> 93c19a5a

  /* api callbacks */
  ot->exec = nlaedit_delete_exec;
  ot->poll = nlaop_poll_tweakmode_off;

  /* flags */
  ot->flag = OPTYPE_REGISTER | OPTYPE_UNDO;
}

/* ******************** Split Strips Operator ***************************** */
/* Splits the selected NLA-Strips into two strips at the midpoint of the strip */
// TODO's?
//  - multiple splits
//  - variable-length splits?

/* split a given Action-Clip strip */
static void nlaedit_split_strip_actclip(
    Main *bmain, AnimData *adt, NlaTrack *nlt, NlaStrip *strip, float cfra)
{
  NlaStrip *nstrip;
  float splitframe, splitaframe;

  /* calculate the frames to do the splitting at
   * - use current frame if within extents of strip
   */
  if ((cfra > strip->start) && (cfra < strip->end)) {
    /* use the current frame */
    splitframe = cfra;
    splitaframe = nlastrip_get_frame(strip, cfra, NLATIME_CONVERT_UNMAP);
  }
  else {
    /* split in the middle */
    float len;

    /* strip extents */
    len = strip->end - strip->start;
    if (IS_EQF(len, 0.0f))
      return;
    else
      splitframe = strip->start + (len / 2.0f);

    /* action range */
    len = strip->actend - strip->actstart;
    if (IS_EQF(len, 0.0f))
      splitaframe = strip->actend;
    else
      splitaframe = strip->actstart + (len / 2.0f);
  }

  /* make a copy (assume that this is possible) and append
   * it immediately after the current strip
   */
  nstrip = BKE_nlastrip_copy(bmain, strip, true, 0);
  BLI_insertlinkafter(&nlt->strips, strip, nstrip);

  /* Set the endpoint of the first strip and the start of the new strip
   * to the split-frame values calculated above.
   */
  strip->end = splitframe;
  nstrip->start = splitframe;

  if ((splitaframe > strip->actstart) && (splitaframe < strip->actend)) {
    /* only do this if we're splitting down the middle...  */
    strip->actend = splitaframe;
    nstrip->actstart = splitaframe;
  }

  /* clear the active flag from the copy */
  nstrip->flag &= ~NLASTRIP_FLAG_ACTIVE;

  /* auto-name the new strip */
  BKE_nlastrip_validate_name(adt, nstrip);
}

/* split a given Meta strip */
static void nlaedit_split_strip_meta(NlaTrack *nlt, NlaStrip *strip)
{
  /* simply ungroup it for now...  */
  BKE_nlastrips_clear_metastrip(&nlt->strips, strip);
}

/* ----- */

static int nlaedit_split_exec(bContext *C, wmOperator *UNUSED(op))
{
  bAnimContext ac;

  ListBase anim_data = {NULL, NULL};
  bAnimListElem *ale;
  int filter;

  /* get editor data */
  if (ANIM_animdata_get_context(C, &ac) == 0)
    return OPERATOR_CANCELLED;

  /* get a list of editable tracks being shown in the NLA */
  filter = (ANIMFILTER_DATA_VISIBLE | ANIMFILTER_LIST_VISIBLE | ANIMFILTER_FOREDIT);
  ANIM_animdata_filter(&ac, &anim_data, filter, ac.data, ac.datatype);

  /* for each NLA-Track, split all selected strips into two strips */
  for (ale = anim_data.first; ale; ale = ale->next) {
    NlaTrack *nlt = (NlaTrack *)ale->data;
    AnimData *adt = ale->adt;
    NlaStrip *strip, *next;

    for (strip = nlt->strips.first; strip; strip = next) {
      next = strip->next;

      /* if selected, split the strip at its midpoint */
      if (strip->flag & NLASTRIP_FLAG_SELECT) {
        /* splitting method depends on the type of strip */
        switch (strip->type) {
          case NLASTRIP_TYPE_CLIP: /* action-clip */
            nlaedit_split_strip_actclip(ac.bmain, adt, nlt, strip, (float)ac.scene->r.cfra);
            break;

          case NLASTRIP_TYPE_META: /* meta-strips need special handling */
            nlaedit_split_strip_meta(nlt, strip);
            break;

          default: /* for things like Transitions, do not split! */
            break;
        }
      }
    }
  }

  /* free temp data */
  ANIM_animdata_freelist(&anim_data);

  /* refresh auto strip properties */
  ED_nla_postop_refresh(&ac);

  /* set notifier that things have changed */
  WM_event_add_notifier(C, NC_ANIMATION | ND_NLA | NA_EDITED, NULL);

  /* done */
  return OPERATOR_FINISHED;
}

void NLA_OT_split(wmOperatorType *ot)
{
<<<<<<< HEAD
	/* identifiers */
	ot->name = "Split Strips";
	ot->idname = "NLA_OT_split";
	ot->description = "Split Strips\nSplit selected strips at their midpoints";
=======
  /* identifiers */
  ot->name = "Split Strips";
  ot->idname = "NLA_OT_split";
  ot->description = "Split selected strips at their midpoints";
>>>>>>> 93c19a5a

  /* api callbacks */
  ot->exec = nlaedit_split_exec;
  ot->poll = nlaop_poll_tweakmode_off;

  /* flags */
  ot->flag = OPTYPE_REGISTER | OPTYPE_UNDO;
}

/* *********************************************** */
/* NLA Editing Operations (Modifying) */

/* ******************** Toggle Muting Operator ************************** */
/* Toggles whether strips are muted or not */

static int nlaedit_toggle_mute_exec(bContext *C, wmOperator *UNUSED(op))
{
  bAnimContext ac;

  ListBase anim_data = {NULL, NULL};
  bAnimListElem *ale;
  int filter;

  /* get editor data */
  if (ANIM_animdata_get_context(C, &ac) == 0)
    return OPERATOR_CANCELLED;

  /* get a list of the editable tracks being shown in the NLA */
  filter = (ANIMFILTER_DATA_VISIBLE | ANIMFILTER_LIST_VISIBLE | ANIMFILTER_FOREDIT);
  ANIM_animdata_filter(&ac, &anim_data, filter, ac.data, ac.datatype);

  /* go over all selected strips */
  for (ale = anim_data.first; ale; ale = ale->next) {
    NlaTrack *nlt = (NlaTrack *)ale->data;
    NlaStrip *strip;

    /* for every selected strip, toggle muting  */
    for (strip = nlt->strips.first; strip; strip = strip->next) {
      if (strip->flag & NLASTRIP_FLAG_SELECT) {
        /* just flip the mute flag for now */
        // TODO: have a pre-pass to check if mute all or unmute all?
        strip->flag ^= NLASTRIP_FLAG_MUTED;

        /* tag AnimData to get recalculated */
        ale->update |= ANIM_UPDATE_DEPS;
      }
    }
  }

  /* cleanup */
  ANIM_animdata_update(&ac, &anim_data);
  ANIM_animdata_freelist(&anim_data);

  /* set notifier that things have changed */
  WM_event_add_notifier(C, NC_ANIMATION | ND_NLA | NA_EDITED, NULL);

  /* done */
  return OPERATOR_FINISHED;
}

void NLA_OT_mute_toggle(wmOperatorType *ot)
{
<<<<<<< HEAD
	/* identifiers */
	ot->name = "Toggle Muting";
	ot->idname = "NLA_OT_mute_toggle";
	ot->description = "Toggle Muting\nMute or un-mute selected strips";
=======
  /* identifiers */
  ot->name = "Toggle Muting";
  ot->idname = "NLA_OT_mute_toggle";
  ot->description = "Mute or un-mute selected strips";
>>>>>>> 93c19a5a

  /* api callbacks */
  ot->exec = nlaedit_toggle_mute_exec;
  ot->poll = nlaop_poll_tweakmode_off;

  /* flags */
  ot->flag = OPTYPE_REGISTER | OPTYPE_UNDO;
}

/* ******************** Swap Strips Operator ************************** */
/* Tries to exchange strips within their owner tracks */

static int nlaedit_swap_exec(bContext *C, wmOperator *op)
{
  bAnimContext ac;

  ListBase anim_data = {NULL, NULL};
  bAnimListElem *ale;
  int filter;

  /* get editor data */
  if (ANIM_animdata_get_context(C, &ac) == 0)
    return OPERATOR_CANCELLED;

  /* get a list of the editable tracks being shown in the NLA */
  filter = (ANIMFILTER_DATA_VISIBLE | ANIMFILTER_LIST_VISIBLE | ANIMFILTER_FOREDIT);
  ANIM_animdata_filter(&ac, &anim_data, filter, ac.data, ac.datatype);

  /* consider each track in turn */
  for (ale = anim_data.first; ale; ale = ale->next) {
    NlaTrack *nlt = (NlaTrack *)ale->data;

    NlaStrip *strip, *stripN = NULL;
    NlaStrip *sa = NULL, *sb = NULL;

    /* make temporary metastrips so that entire islands of selections can be moved around */
    BKE_nlastrips_make_metas(&nlt->strips, 1);

    /* special case: if there is only 1 island (i.e. temp meta BUT NOT unselected/normal/normal-meta strips) left after this,
     * and this island has two strips inside it, then we should be able to just swap these still...
     */
    if (BLI_listbase_is_empty(&nlt->strips) == false) {
      NlaStrip *mstrip = (NlaStrip *)nlt->strips.first;

      if ((mstrip->flag & NLASTRIP_FLAG_TEMP_META) &&
          (BLI_listbase_count_at_most(&mstrip->strips, 3) == 2)) {
        /* remove this temp meta, so that we can see the strips inside */
        BKE_nlastrips_clear_metas(&nlt->strips, 0, 1);
      }
    }

    /* get two selected strips only (these will be metas due to prev step) to operate on
     * - only allow swapping 2, as with more the context becomes unclear
     */
    for (strip = nlt->strips.first; strip; strip = stripN) {
      stripN = strip->next;

      if (strip->flag & NLASTRIP_FLAG_SELECT) {
        /* first or second strip? */
        if (sa == NULL) {
          /* store as first */
          sa = strip;
        }
        else if (sb == NULL) {
          /* store as second */
          sb = strip;
        }
        else {
          /* too many selected */
          break;
        }
      }
    }

    if (strip) {
      /* too many selected warning */
      BKE_reportf(
          op->reports,
          RPT_WARNING,
          "Too many clusters of strips selected in NLA Track (%s): needs exactly 2 to be selected",
          nlt->name);
    }
    else if (sa == NULL) {
      /* no warning as this is just a common case,
       * and it may get annoying when doing multiple tracks */
    }
    else if (sb == NULL) {
      /* too few selected warning */
      BKE_reportf(
          op->reports,
          RPT_WARNING,
          "Too few clusters of strips selected in NLA Track (%s): needs exactly 2 to be selected",
          nlt->name);
    }
    else {
      float nsa[2], nsb[2];

      /* remove these strips from the track,
       * so that we can test if they can fit in the proposed places */
      BLI_remlink(&nlt->strips, sa);
      BLI_remlink(&nlt->strips, sb);

      /* calculate new extents for strips */
      /* a --> b */
      nsa[0] = sb->start;
      nsa[1] = sb->start + (sa->end - sa->start);
      /* b --> a */
      nsb[0] = sa->start;
      nsb[1] = sa->start + (sb->end - sb->start);

      /* check if the track has room for the strips to be swapped */
      if (BKE_nlastrips_has_space(&nlt->strips, nsa[0], nsa[1]) &&
          BKE_nlastrips_has_space(&nlt->strips, nsb[0], nsb[1])) {
        /* set new extents for strips then */
        sa->start = nsa[0];
        sa->end = nsa[1];
        BKE_nlameta_flush_transforms(sa);

        sb->start = nsb[0];
        sb->end = nsb[1];
        BKE_nlameta_flush_transforms(sb);
      }
      else {
        /* not enough room to swap, so show message */
        if ((sa->flag & NLASTRIP_FLAG_TEMP_META) || (sb->flag & NLASTRIP_FLAG_TEMP_META)) {
          BKE_report(
              op->reports,
              RPT_WARNING,
              "Cannot swap selected strips as they will not be able to fit in their new places");
        }
        else {
          BKE_reportf(op->reports,
                      RPT_WARNING,
                      "Cannot swap '%s' and '%s' as one or both will not be able to fit in their "
                      "new places",
                      sa->name,
                      sb->name);
        }
      }

      /* add strips back to track now */
      BKE_nlatrack_add_strip(nlt, sa);
      BKE_nlatrack_add_strip(nlt, sb);
    }

    /* clear (temp) metastrips */
    BKE_nlastrips_clear_metas(&nlt->strips, 0, 1);
  }

  /* free temp data */
  ANIM_animdata_freelist(&anim_data);

  /* refresh auto strip properties */
  ED_nla_postop_refresh(&ac);

  /* set notifier that things have changed */
  WM_event_add_notifier(C, NC_ANIMATION | ND_NLA | NA_EDITED, NULL);

  /* done */
  return OPERATOR_FINISHED;
}

void NLA_OT_swap(wmOperatorType *ot)
{
<<<<<<< HEAD
	/* identifiers */
	ot->name = "Swap Strips";
	ot->idname = "NLA_OT_swap";
	ot->description = "Swap Strips\nSwap order of selected strips within tracks";
=======
  /* identifiers */
  ot->name = "Swap Strips";
  ot->idname = "NLA_OT_swap";
  ot->description = "Swap order of selected strips within tracks";
>>>>>>> 93c19a5a

  /* api callbacks */
  ot->exec = nlaedit_swap_exec;
  ot->poll = nlaop_poll_tweakmode_off;

  /* flags */
  ot->flag = OPTYPE_REGISTER | OPTYPE_UNDO;
}

/* ******************** Move Strips Up Operator ************************** */
/* Tries to move the selected strips into the track above if possible. */

static int nlaedit_move_up_exec(bContext *C, wmOperator *UNUSED(op))
{
  bAnimContext ac;

  ListBase anim_data = {NULL, NULL};
  bAnimListElem *ale;
  int filter;

  /* get editor data */
  if (ANIM_animdata_get_context(C, &ac) == 0)
    return OPERATOR_CANCELLED;

  /* get a list of the editable tracks being shown in the NLA */
  filter = (ANIMFILTER_DATA_VISIBLE | ANIMFILTER_LIST_VISIBLE | ANIMFILTER_FOREDIT);
  ANIM_animdata_filter(&ac, &anim_data, filter, ac.data, ac.datatype);

  /* since we're potentially moving strips from lower tracks to higher tracks, we should
   * loop over the tracks in reverse order to avoid moving earlier strips up multiple tracks
   */
  for (ale = anim_data.last; ale; ale = ale->prev) {
    NlaTrack *nlt = (NlaTrack *)ale->data;
    NlaTrack *nltn = nlt->next;
    NlaStrip *strip, *stripn;

    /* if this track has no tracks after it, skip for now... */
    if (nltn == NULL)
      continue;

    /* for every selected strip, try to move */
    for (strip = nlt->strips.first; strip; strip = stripn) {
      stripn = strip->next;

      if (strip->flag & NLASTRIP_FLAG_SELECT) {
        /* check if the track above has room for this strip */
        if (BKE_nlatrack_has_space(nltn, strip->start, strip->end)) {
          /* remove from its current track, and add to the one above
           * (it 'should' work, so no need to worry) */
          BLI_remlink(&nlt->strips, strip);
          BKE_nlatrack_add_strip(nltn, strip);
        }
      }
    }
  }

  /* free temp data */
  ANIM_animdata_freelist(&anim_data);

  /* refresh auto strip properties */
  ED_nla_postop_refresh(&ac);

  /* set notifier that things have changed */
  WM_event_add_notifier(C, NC_ANIMATION | ND_NLA | NA_EDITED, NULL);

  /* done */
  return OPERATOR_FINISHED;
}

void NLA_OT_move_up(wmOperatorType *ot)
{
<<<<<<< HEAD
	/* identifiers */
	ot->name = "Move Strips Up";
	ot->idname = "NLA_OT_move_up";
	ot->description = "Move Strips Up\nMove selected strips up a track if there's room";
=======
  /* identifiers */
  ot->name = "Move Strips Up";
  ot->idname = "NLA_OT_move_up";
  ot->description = "Move selected strips up a track if there's room";
>>>>>>> 93c19a5a

  /* api callbacks */
  ot->exec = nlaedit_move_up_exec;
  ot->poll = nlaop_poll_tweakmode_off;

  /* flags */
  ot->flag = OPTYPE_REGISTER | OPTYPE_UNDO;
}

/* ******************** Move Strips Down Operator ************************** */
/* Tries to move the selected strips into the track above if possible. */

static int nlaedit_move_down_exec(bContext *C, wmOperator *UNUSED(op))
{
  bAnimContext ac;

  ListBase anim_data = {NULL, NULL};
  bAnimListElem *ale;
  int filter;

  /* get editor data */
  if (ANIM_animdata_get_context(C, &ac) == 0)
    return OPERATOR_CANCELLED;

  /* get a list of the editable tracks being shown in the NLA */
  filter = (ANIMFILTER_DATA_VISIBLE | ANIMFILTER_LIST_VISIBLE | ANIMFILTER_FOREDIT);
  ANIM_animdata_filter(&ac, &anim_data, filter, ac.data, ac.datatype);

  /* loop through the tracks in normal order, since we're pushing strips down,
   * strips won't get operated on twice
   */
  for (ale = anim_data.first; ale; ale = ale->next) {
    NlaTrack *nlt = (NlaTrack *)ale->data;
    NlaTrack *nltp = nlt->prev;
    NlaStrip *strip, *stripn;

    /* if this track has no tracks before it, skip for now... */
    if (nltp == NULL)
      continue;

    /* for every selected strip, try to move */
    for (strip = nlt->strips.first; strip; strip = stripn) {
      stripn = strip->next;

      if (strip->flag & NLASTRIP_FLAG_SELECT) {
        /* check if the track below has room for this strip */
        if (BKE_nlatrack_has_space(nltp, strip->start, strip->end)) {
          /* remove from its current track, and add to the one above
           * (it 'should' work, so no need to worry) */
          BLI_remlink(&nlt->strips, strip);
          BKE_nlatrack_add_strip(nltp, strip);
        }
      }
    }
  }

  /* free temp data */
  ANIM_animdata_freelist(&anim_data);

  /* refresh auto strip properties */
  ED_nla_postop_refresh(&ac);

  /* set notifier that things have changed */
  WM_event_add_notifier(C, NC_ANIMATION | ND_NLA | NA_EDITED, NULL);

  /* done */
  return OPERATOR_FINISHED;
}

void NLA_OT_move_down(wmOperatorType *ot)
{
<<<<<<< HEAD
	/* identifiers */
	ot->name = "Move Strips Down";
	ot->idname = "NLA_OT_move_down";
	ot->description = "Move Strips Down\nMove selected strips down a track if there's room";
=======
  /* identifiers */
  ot->name = "Move Strips Down";
  ot->idname = "NLA_OT_move_down";
  ot->description = "Move selected strips down a track if there's room";
>>>>>>> 93c19a5a

  /* api callbacks */
  ot->exec = nlaedit_move_down_exec;
  ot->poll = nlaop_poll_tweakmode_off;

  /* flags */
  ot->flag = OPTYPE_REGISTER | OPTYPE_UNDO;
}

/* ******************** Sync Action Length Operator ***************************** */
/* Recalculate the extents of the action ranges used for the selected strips  */

static int nlaedit_sync_actlen_exec(bContext *C, wmOperator *op)
{
  bAnimContext ac;

  ListBase anim_data = {NULL, NULL};
  bAnimListElem *ale;
  int filter;
  const bool active_only = RNA_boolean_get(op->ptr, "active");

  /* get editor data */
  if (ANIM_animdata_get_context(C, &ac) == 0)
    return OPERATOR_CANCELLED;

  /* get a list of the editable tracks being shown in the NLA */
  filter = (ANIMFILTER_DATA_VISIBLE | ANIMFILTER_LIST_VISIBLE | ANIMFILTER_FOREDIT);
  if (active_only)
    filter |= ANIMFILTER_ACTIVE;
  ANIM_animdata_filter(&ac, &anim_data, filter, ac.data, ac.datatype);

  /* for each NLA-Track, apply scale of all selected strips */
  for (ale = anim_data.first; ale; ale = ale->next) {
    NlaTrack *nlt = (NlaTrack *)ale->data;
    NlaStrip *strip;

    for (strip = nlt->strips.first; strip; strip = strip->next) {
      /* strip selection/active status check */
      if (active_only) {
        if ((strip->flag & NLASTRIP_FLAG_ACTIVE) == 0)
          continue;
      }
      else {
        if ((strip->flag & NLASTRIP_FLAG_SELECT) == 0)
          continue;
      }

      /* must be action-clip only (transitions don't have scale) */
      if (strip->type == NLASTRIP_TYPE_CLIP) {
        if (strip->act == NULL)
          continue;

        /* recalculate the length of the action */
        calc_action_range(strip->act, &strip->actstart, &strip->actend, 0);

        /* adjust the strip extents in response to this */
        BKE_nlastrip_recalculate_bounds(strip);

        ale->update |= ANIM_UPDATE_DEPS;
      }
    }
  }

  /* free temp data */
  ANIM_animdata_update(&ac, &anim_data);
  ANIM_animdata_freelist(&anim_data);

  /* set notifier that things have changed */
  WM_event_add_notifier(C, NC_ANIMATION | ND_NLA | NA_EDITED, NULL);

  /* done */
  return OPERATOR_FINISHED;
}

void NLA_OT_action_sync_length(wmOperatorType *ot)
{
<<<<<<< HEAD
	/* identifiers */
	ot->name = "Sync Action Length";
	ot->idname = "NLA_OT_action_sync_length";
	ot->description = "Sync Action Length\nSynchronize the length of the referenced Action with the length used in the strip";

	/* api callbacks */
	ot->exec = nlaedit_sync_actlen_exec;
	ot->poll = nlaop_poll_tweakmode_off;

	/* flags */
	ot->flag = OPTYPE_REGISTER | OPTYPE_UNDO;

	/* properties */
	ot->prop = RNA_def_boolean(ot->srna, "active", 1, "Active Strip Only", "Only sync the active length for the active strip");
=======
  /* identifiers */
  ot->name = "Sync Action Length";
  ot->idname = "NLA_OT_action_sync_length";
  ot->description =
      "Synchronize the length of the referenced Action with the length used in the strip";

  /* api callbacks */
  ot->exec = nlaedit_sync_actlen_exec;
  ot->poll = nlaop_poll_tweakmode_off;

  /* flags */
  ot->flag = OPTYPE_REGISTER | OPTYPE_UNDO;

  /* properties */
  ot->prop = RNA_def_boolean(ot->srna,
                             "active",
                             1,
                             "Active Strip Only",
                             "Only sync the active length for the active strip");
>>>>>>> 93c19a5a
}

/* ******************** Make Single User ********************************* */
/* Ensure that each strip has its own action */

static int nlaedit_make_single_user_exec(bContext *C, wmOperator *UNUSED(op))
{
  Main *bmain = CTX_data_main(C);
  bAnimContext ac;

  ListBase anim_data = {NULL, NULL};
  bAnimListElem *ale;
  int filter;
  bool copied = false;

  /* get editor data */
  if (ANIM_animdata_get_context(C, &ac) == 0)
    return OPERATOR_CANCELLED;

  /* get a list of the editable tracks being shown in the NLA */
  filter = (ANIMFILTER_DATA_VISIBLE | ANIMFILTER_LIST_VISIBLE | ANIMFILTER_FOREDIT);
  ANIM_animdata_filter(&ac, &anim_data, filter, ac.data, ac.datatype);

  /* Ensure that each action used only has a single user
   *   - This is done in reverse order so that the original strips are
   *     likely to still get to keep their action
   */
  for (ale = anim_data.last; ale; ale = ale->prev) {
    NlaTrack *nlt = (NlaTrack *)ale->data;
    NlaStrip *strip;

    for (strip = nlt->strips.last; strip; strip = strip->prev) {
      /* must be action-clip only (as only these have actions) */
      if ((strip->flag & NLASTRIP_FLAG_SELECT) && (strip->type == NLASTRIP_TYPE_CLIP)) {
        if (strip->act == NULL)
          continue;

        /* multi-user? */
        if (ID_REAL_USERS(strip->act) > 1) {
          /* make a new copy of the action for us to use (it will have 1 user already) */
          bAction *new_action = BKE_action_copy(bmain, strip->act);

          /* decrement user count of our existing action */
          id_us_min(&strip->act->id);

          /* switch to the new copy */
          strip->act = new_action;

          ale->update |= ANIM_UPDATE_DEPS;
          copied = true;
        }
      }
    }
  }

  /* free temp data */
  ANIM_animdata_update(&ac, &anim_data);
  ANIM_animdata_freelist(&anim_data);

  if (copied) {
    DEG_relations_tag_update(ac.bmain);
  }

  /* set notifier that things have changed */
  WM_event_add_notifier(C, NC_ANIMATION | ND_NLA | NA_EDITED, NULL);

  /* done */
  return OPERATOR_FINISHED;
}

void NLA_OT_make_single_user(wmOperatorType *ot)
{
<<<<<<< HEAD
	/* identifiers */
	ot->name = "Make Single User";
	ot->idname = "NLA_OT_make_single_user";
	ot->description = "Make Single User, Ensure that each action is only used once in the set of strips selected";

	/* api callbacks */
	ot->invoke = WM_operator_confirm;
	ot->exec = nlaedit_make_single_user_exec;
	ot->poll = nlaop_poll_tweakmode_off;

	/* flags */
	ot->flag = OPTYPE_REGISTER | OPTYPE_UNDO;
=======
  /* identifiers */
  ot->name = "Make Single User";
  ot->idname = "NLA_OT_make_single_user";
  ot->description = "Ensure that each action is only used once in the set of strips selected";

  /* api callbacks */
  ot->invoke = WM_operator_confirm;
  ot->exec = nlaedit_make_single_user_exec;
  ot->poll = nlaop_poll_tweakmode_off;

  /* flags */
  ot->flag = OPTYPE_REGISTER | OPTYPE_UNDO;
>>>>>>> 93c19a5a
}

/* ******************** Apply Scale Operator ***************************** */
/* Reset the scaling of the selected strips to 1.0f */

/* apply scaling to keyframe */
static short bezt_apply_nlamapping(KeyframeEditData *ked, BezTriple *bezt)
{
  /* NLA-strip which has this scaling is stored in ked->data */
  NlaStrip *strip = (NlaStrip *)ked->data;

  /* adjust all the times */
  bezt->vec[0][0] = nlastrip_get_frame(strip, bezt->vec[0][0], NLATIME_CONVERT_MAP);
  bezt->vec[1][0] = nlastrip_get_frame(strip, bezt->vec[1][0], NLATIME_CONVERT_MAP);
  bezt->vec[2][0] = nlastrip_get_frame(strip, bezt->vec[2][0], NLATIME_CONVERT_MAP);

  /* nothing to return or else we exit */
  return 0;
}

static int nlaedit_apply_scale_exec(bContext *C, wmOperator *UNUSED(op))
{
  Main *bmain = CTX_data_main(C);
  bAnimContext ac;

  ListBase anim_data = {NULL, NULL};
  bAnimListElem *ale;
  int filter;
  bool copied = false;

  KeyframeEditData ked = {{NULL}};

  /* get editor data */
  if (ANIM_animdata_get_context(C, &ac) == 0)
    return OPERATOR_CANCELLED;

  /* get a list of the editable tracks being shown in the NLA */
  filter = (ANIMFILTER_DATA_VISIBLE | ANIMFILTER_LIST_VISIBLE | ANIMFILTER_FOREDIT);
  ANIM_animdata_filter(&ac, &anim_data, filter, ac.data, ac.datatype);

  /* for each NLA-Track, apply scale of all selected strips */
  for (ale = anim_data.first; ale; ale = ale->next) {
    NlaTrack *nlt = (NlaTrack *)ale->data;
    NlaStrip *strip;

    for (strip = nlt->strips.first; strip; strip = strip->next) {
      /* strip must be selected, and must be action-clip only
       * (transitions don't have scale) */
      if ((strip->flag & NLASTRIP_FLAG_SELECT) && (strip->type == NLASTRIP_TYPE_CLIP)) {
        /* if the referenced action is used by other strips,
         * make this strip use its own copy */
        if (strip->act == NULL)
          continue;
        if (strip->act->id.us > 1) {
          /* make a copy of the Action to work on */
          bAction *act = BKE_action_copy(bmain, strip->act);

          /* set this as the new referenced action,
           * decrementing the users of the old one */
          id_us_min(&strip->act->id);
          strip->act = act;

          copied = true;
        }

        /* setup iterator, and iterate over all the keyframes in the action,
         * applying this scaling */
        ked.data = strip;
        ANIM_animchanneldata_keyframes_loop(
            &ked, ac.ads, strip->act, ALE_ACT, NULL, bezt_apply_nlamapping, calchandles_fcurve);

        /* clear scale of strip now that it has been applied,
         * and recalculate the extents of the action now that it has been scaled
         * but leave everything else alone
         */
        strip->scale = 1.0f;
        calc_action_range(strip->act, &strip->actstart, &strip->actend, 0);

        ale->update |= ANIM_UPDATE_DEPS;
      }
    }
  }

  /* free temp data */
  ANIM_animdata_update(&ac, &anim_data);
  ANIM_animdata_freelist(&anim_data);

  if (copied) {
    DEG_relations_tag_update(ac.bmain);
  }

  /* set notifier that things have changed */
  WM_event_add_notifier(C, NC_ANIMATION | ND_NLA | NA_EDITED, NULL);

  /* done */
  return OPERATOR_FINISHED;
}

void NLA_OT_apply_scale(wmOperatorType *ot)
{
<<<<<<< HEAD
	/* identifiers */
	ot->name = "Apply Scale";
	ot->idname = "NLA_OT_apply_scale";
	ot->description = "Apply Scale\nApply scaling of selected strips to their referenced Actions";
=======
  /* identifiers */
  ot->name = "Apply Scale";
  ot->idname = "NLA_OT_apply_scale";
  ot->description = "Apply scaling of selected strips to their referenced Actions";
>>>>>>> 93c19a5a

  /* api callbacks */
  ot->exec = nlaedit_apply_scale_exec;
  ot->poll = nlaop_poll_tweakmode_off;

  /* flags */
  ot->flag = OPTYPE_REGISTER | OPTYPE_UNDO;
}

/* ******************** Clear Scale Operator ***************************** */
/* Reset the scaling of the selected strips to 1.0f */

static int nlaedit_clear_scale_exec(bContext *C, wmOperator *UNUSED(op))
{
  bAnimContext ac;

  ListBase anim_data = {NULL, NULL};
  bAnimListElem *ale;
  int filter;

  /* get editor data */
  if (ANIM_animdata_get_context(C, &ac) == 0)
    return OPERATOR_CANCELLED;

  /* get a list of the editable tracks being shown in the NLA */
  filter = (ANIMFILTER_DATA_VISIBLE | ANIMFILTER_LIST_VISIBLE | ANIMFILTER_FOREDIT);
  ANIM_animdata_filter(&ac, &anim_data, filter, ac.data, ac.datatype);

  /* for each NLA-Track, reset scale of all selected strips */
  for (ale = anim_data.first; ale; ale = ale->next) {
    NlaTrack *nlt = (NlaTrack *)ale->data;
    NlaStrip *strip;

    for (strip = nlt->strips.first; strip; strip = strip->next) {
      /* strip must be selected, and must be action-clip only
       * (transitions don't have scale) */
      if ((strip->flag & NLASTRIP_FLAG_SELECT) && (strip->type == NLASTRIP_TYPE_CLIP)) {
        PointerRNA strip_ptr;

        RNA_pointer_create(NULL, &RNA_NlaStrip, strip, &strip_ptr);
        RNA_float_set(&strip_ptr, "scale", 1.0f);
      }
    }
  }

  /* free temp data */
  ANIM_animdata_freelist(&anim_data);

  /* refresh auto strip properties */
  ED_nla_postop_refresh(&ac);

  /* set notifier that things have changed */
  WM_event_add_notifier(C, NC_ANIMATION | ND_NLA | NA_EDITED, NULL);

  /* done */
  return OPERATOR_FINISHED;
}

void NLA_OT_clear_scale(wmOperatorType *ot)
{
<<<<<<< HEAD
	/* identifiers */
	ot->name = "Clear Scale";
	ot->idname = "NLA_OT_clear_scale";
	ot->description = "Clear Scale\nReset scaling of selected strips";
=======
  /* identifiers */
  ot->name = "Clear Scale";
  ot->idname = "NLA_OT_clear_scale";
  ot->description = "Reset scaling of selected strips";
>>>>>>> 93c19a5a

  /* api callbacks */
  ot->exec = nlaedit_clear_scale_exec;
  ot->poll = nlaop_poll_tweakmode_off;

  /* flags */
  ot->flag = OPTYPE_REGISTER | OPTYPE_UNDO;
}

/* ******************** Snap Strips Operator ************************** */
/* Moves the start-point of the selected strips to the specified places */

/* defines for snap keyframes tool */
static const EnumPropertyItem prop_nlaedit_snap_types[] = {
    {NLAEDIT_SNAP_CFRA, "CFRA", 0, "Current Frame", ""},
    {NLAEDIT_SNAP_NEAREST_FRAME, "NEAREST_FRAME", 0, "Nearest Frame", ""},  // XXX as single entry?
    // XXX as single entry?
    {NLAEDIT_SNAP_NEAREST_SECOND, "NEAREST_SECOND", 0, "Nearest Second", ""},
    {NLAEDIT_SNAP_NEAREST_MARKER, "NEAREST_MARKER", 0, "Nearest Marker", ""},
    {0, NULL, 0, NULL, NULL},
};

static int nlaedit_snap_exec(bContext *C, wmOperator *op)
{
  bAnimContext ac;

  ListBase anim_data = {NULL, NULL};
  bAnimListElem *ale;
  int filter;

  Scene *scene;
  int mode = RNA_enum_get(op->ptr, "type");
  float secf;

  /* get editor data */
  if (ANIM_animdata_get_context(C, &ac) == 0)
    return OPERATOR_CANCELLED;

  /* get a list of the editable tracks being shown in the NLA */
  filter = (ANIMFILTER_DATA_VISIBLE | ANIMFILTER_LIST_VISIBLE | ANIMFILTER_FOREDIT);
  ANIM_animdata_filter(&ac, &anim_data, filter, ac.data, ac.datatype);

  /* get some necessary vars */
  scene = ac.scene;
  secf = (float)FPS;

  /* since we may add tracks, perform this in reverse order */
  for (ale = anim_data.last; ale; ale = ale->prev) {
    ListBase tmp_strips = {NULL, NULL};
    AnimData *adt = ale->adt;
    NlaTrack *nlt = (NlaTrack *)ale->data;
    NlaStrip *strip, *stripn;
    NlaTrack *track;

    /* create meta-strips from the continuous chains of selected strips */
    BKE_nlastrips_make_metas(&nlt->strips, 1);

    /* apply the snapping to all the temp meta-strips, then put them in a separate list to be added
     * back to the original only if they still fit
     */
    for (strip = nlt->strips.first; strip; strip = stripn) {
      stripn = strip->next;

      if (strip->flag & NLASTRIP_FLAG_TEMP_META) {
        float start, end;

        /* get the existing end-points */
        start = strip->start;
        end = strip->end;

        /* calculate new start position based on snapping mode */
        switch (mode) {
          case NLAEDIT_SNAP_CFRA: /* to current frame */
            strip->start = (float)CFRA;
            break;
          case NLAEDIT_SNAP_NEAREST_FRAME: /* to nearest frame */
            strip->start = floorf(start + 0.5f);
            break;
          case NLAEDIT_SNAP_NEAREST_SECOND: /* to nearest second */
            strip->start = floorf(start / secf + 0.5f) * secf;
            break;
          case NLAEDIT_SNAP_NEAREST_MARKER: /* to nearest marker */
            strip->start = (float)ED_markers_find_nearest_marker_time(ac.markers, start);
            break;
          default: /* just in case... no snapping */
            strip->start = start;
            break;
        }

        /* get new endpoint based on start-point (and old length) */
        strip->end = strip->start + (end - start);

        /* apply transforms to meta-strip to its children */
        BKE_nlameta_flush_transforms(strip);

        /* remove strip from track, and add to the temp buffer */
        BLI_remlink(&nlt->strips, strip);
        BLI_addtail(&tmp_strips, strip);
      }
    }

    /* try adding each meta-strip back to the track one at a time, to make sure they'll fit */
    for (strip = tmp_strips.first; strip; strip = stripn) {
      stripn = strip->next;

      /* remove from temp-strips list */
      BLI_remlink(&tmp_strips, strip);

      /* in case there's no space in the current track, try adding */
      if (BKE_nlatrack_add_strip(nlt, strip) == 0) {
        /* need to add a new track above the current one */
        track = BKE_nlatrack_add(adt, nlt);
        BKE_nlatrack_add_strip(track, strip);

        /* clear temp meta-strips on this new track,
         * as we may not be able to get back to it */
        BKE_nlastrips_clear_metas(&track->strips, 0, 1);
      }
    }

    /* remove the meta-strips now that we're done */
    BKE_nlastrips_clear_metas(&nlt->strips, 0, 1);

    /* tag for recalculating the animation */
    ale->update |= ANIM_UPDATE_DEPS;
  }

  /* cleanup */
  ANIM_animdata_update(&ac, &anim_data);
  ANIM_animdata_freelist(&anim_data);

  /* refresh auto strip properties */
  ED_nla_postop_refresh(&ac);

  /* set notifier that things have changed */
  WM_event_add_notifier(C, NC_ANIMATION | ND_NLA | NA_EDITED, NULL);

  /* done */
  return OPERATOR_FINISHED;
}

void NLA_OT_snap(wmOperatorType *ot)
{
<<<<<<< HEAD
	/* identifiers */
	ot->name = "Snap Strips";
	ot->idname = "NLA_OT_snap";
	ot->description = "Snap Strips\nMove start of strips to specified time";
=======
  /* identifiers */
  ot->name = "Snap Strips";
  ot->idname = "NLA_OT_snap";
  ot->description = "Move start of strips to specified time";
>>>>>>> 93c19a5a

  /* api callbacks */
  ot->invoke = WM_menu_invoke;
  ot->exec = nlaedit_snap_exec;
  ot->poll = nlaop_poll_tweakmode_off;

  /* flags */
  ot->flag = OPTYPE_REGISTER | OPTYPE_UNDO;

  /* properties */
  ot->prop = RNA_def_enum(ot->srna, "type", prop_nlaedit_snap_types, 0, "Type", "");
}

/* *********************************************** */
/* NLA Modifiers */

/* ******************** Add F-Modifier Operator *********************** */

static const EnumPropertyItem *nla_fmodifier_itemf(bContext *C,
                                                   PointerRNA *UNUSED(ptr),
                                                   PropertyRNA *UNUSED(prop),
                                                   bool *r_free)
{
  EnumPropertyItem *item = NULL;
  int totitem = 0;
  int i = 0;

  if (C == NULL) {
    return rna_enum_fmodifier_type_items;
  }

  /* start from 1 to skip the 'Invalid' modifier type */
  for (i = 1; i < FMODIFIER_NUM_TYPES; i++) {
    const FModifierTypeInfo *fmi = get_fmodifier_typeinfo(i);
    int index;

    /* check if modifier is valid for this context */
    if (fmi == NULL)
      continue;
    if (i == FMODIFIER_TYPE_CYCLES) /* we already have repeat... */
      continue;

    index = RNA_enum_from_value(rna_enum_fmodifier_type_items, fmi->type);
    if (index != -1) { /* Not all types are implemented yet... */
      RNA_enum_item_add(&item, &totitem, &rna_enum_fmodifier_type_items[index]);
    }
  }

  RNA_enum_item_end(&item, &totitem);
  *r_free = true;

  return item;
}

static int nla_fmodifier_add_exec(bContext *C, wmOperator *op)
{
  bAnimContext ac;

  ListBase anim_data = {NULL, NULL};
  bAnimListElem *ale;
  int filter;

  FModifier *fcm;
  int type = RNA_enum_get(op->ptr, "type");
  const bool active_only = RNA_boolean_get(op->ptr, "only_active");

  /* get editor data */
  if (ANIM_animdata_get_context(C, &ac) == 0)
    return OPERATOR_CANCELLED;

  /* get a list of the editable tracks being shown in the NLA */
  filter = (ANIMFILTER_DATA_VISIBLE | ANIMFILTER_LIST_VISIBLE | ANIMFILTER_FOREDIT);
  ANIM_animdata_filter(&ac, &anim_data, filter, ac.data, ac.datatype);

  /* for each NLA-Track, add the specified modifier to all selected strips */
  for (ale = anim_data.first; ale; ale = ale->next) {
    NlaTrack *nlt = (NlaTrack *)ale->data;
    NlaStrip *strip;

    for (strip = nlt->strips.first; strip; strip = strip->next) {
      /* can F-Modifier be added to the current strip? */
      if (active_only) {
        /* if not active, cannot add since we're only adding to active strip */
        if ((strip->flag & NLASTRIP_FLAG_ACTIVE) == 0)
          continue;
      }
      else {
        /* strip must be selected, since we're not just doing active */
        if ((strip->flag & NLASTRIP_FLAG_SELECT) == 0)
          continue;
      }

      /* sound clips are not affected by FModifiers */
      if (strip->type == NLASTRIP_TYPE_SOUND)
        continue;

      /* add F-Modifier of specified type to selected, and make it the active one */
      fcm = add_fmodifier(&strip->modifiers, type, NULL);

      if (fcm) {
        set_active_fmodifier(&strip->modifiers, fcm);
        ale->update |= ANIM_UPDATE_DEPS;
      }
      else {
        BKE_reportf(op->reports,
                    RPT_ERROR,
                    "Modifier could not be added to (%s : %s) (see console for details)",
                    nlt->name,
                    strip->name);
      }
    }
  }

  /* free temp data */
  ANIM_animdata_update(&ac, &anim_data);
  ANIM_animdata_freelist(&anim_data);

  /* set notifier that things have changed */
  WM_event_add_notifier(C, NC_ANIMATION | ND_NLA | NA_EDITED, NULL);

  /* done */
  return OPERATOR_FINISHED;
}

void NLA_OT_fmodifier_add(wmOperatorType *ot)
{
<<<<<<< HEAD
	/* identifiers */
	ot->name = "Add F-Modifier";
	ot->idname = "NLA_OT_fmodifier_add";
	ot->description = "Add F-Modifier\nAdd a F-Modifier of the specified type to the selected NLA-Strips";

	/* api callbacks */
	ot->invoke = WM_menu_invoke;
	ot->exec = nla_fmodifier_add_exec;
	ot->poll = nlaop_poll_tweakmode_off;

	/* flags */
	ot->flag = OPTYPE_REGISTER | OPTYPE_UNDO;

	/* id-props */
	ot->prop = RNA_def_enum(ot->srna, "type", rna_enum_fmodifier_type_items, 0, "Type", "");
	RNA_def_enum_funcs(ot->prop, nla_fmodifier_itemf);

	RNA_def_boolean(ot->srna, "only_active", true, "Only Active", "Only add a F-Modifier of the specified type to the active strip");
=======
  /* identifiers */
  ot->name = "Add F-Modifier";
  ot->idname = "NLA_OT_fmodifier_add";
  ot->description = "Add F-Modifier to the active/selected NLA-Strips";

  /* api callbacks */
  ot->invoke = WM_menu_invoke;
  ot->exec = nla_fmodifier_add_exec;
  ot->poll = nlaop_poll_tweakmode_off;

  /* flags */
  ot->flag = OPTYPE_REGISTER | OPTYPE_UNDO;

  /* id-props */
  ot->prop = RNA_def_enum(ot->srna, "type", rna_enum_fmodifier_type_items, 0, "Type", "");
  RNA_def_enum_funcs(ot->prop, nla_fmodifier_itemf);

  RNA_def_boolean(ot->srna,
                  "only_active",
                  true,
                  "Only Active",
                  "Only add a F-Modifier of the specified type to the active strip");
>>>>>>> 93c19a5a
}

/* ******************** Copy F-Modifiers Operator *********************** */

static int nla_fmodifier_copy_exec(bContext *C, wmOperator *op)
{
  bAnimContext ac;
  ListBase anim_data = {NULL, NULL};
  bAnimListElem *ale;
  int filter;
  bool ok = false;

  /* get editor data */
  if (ANIM_animdata_get_context(C, &ac) == 0)
    return OPERATOR_CANCELLED;

  /* clear buffer first */
  ANIM_fmodifiers_copybuf_free();

  /* get a list of the editable tracks being shown in the NLA */
  filter = (ANIMFILTER_DATA_VISIBLE | ANIMFILTER_LIST_VISIBLE | ANIMFILTER_FOREDIT);
  ANIM_animdata_filter(&ac, &anim_data, filter, ac.data, ac.datatype);

  /* for each NLA-Track, add the specified modifier to all selected strips */
  for (ale = anim_data.first; ale; ale = ale->next) {
    NlaTrack *nlt = (NlaTrack *)ale->data;
    NlaStrip *strip;

    for (strip = nlt->strips.first; strip; strip = strip->next) {
      /* only add F-Modifier if on active strip? */
      if ((strip->flag & NLASTRIP_FLAG_ACTIVE) == 0)
        continue;

      // TODO: when 'active' vs 'all' boolean is added, change last param!
      ok |= ANIM_fmodifiers_copy_to_buf(&strip->modifiers, 0);
    }
  }

  /* free temp data */
  ANIM_animdata_freelist(&anim_data);

  /* successful or not? */
  if (ok == 0) {
    BKE_report(op->reports, RPT_ERROR, "No F-Modifiers available to be copied");
    return OPERATOR_CANCELLED;
  }
  else {
    /* no updates needed - copy is non-destructive operation */
    return OPERATOR_FINISHED;
  }
}

void NLA_OT_fmodifier_copy(wmOperatorType *ot)
{
<<<<<<< HEAD
	/* identifiers */
	ot->name = "Copy F-Modifiers";
	ot->idname = "NLA_OT_fmodifier_copy";
	ot->description = "Copy F-Modifiers\nCopy the F-Modifier(s) of the active NLA-Strip";
=======
  /* identifiers */
  ot->name = "Copy F-Modifiers";
  ot->idname = "NLA_OT_fmodifier_copy";
  ot->description = "Copy the F-Modifier(s) of the active NLA-Strip";
>>>>>>> 93c19a5a

  /* api callbacks */
  ot->exec = nla_fmodifier_copy_exec;
  ot->poll = nlaop_poll_tweakmode_off;

  /* flags */
  ot->flag = OPTYPE_REGISTER | OPTYPE_UNDO;

  /* id-props */
  //ot->prop = RNA_def_boolean(ot->srna, "all", 1, "All F-Modifiers", "Copy all the F-Modifiers, instead of just the active one");
}

/* ******************** Paste F-Modifiers Operator *********************** */

static int nla_fmodifier_paste_exec(bContext *C, wmOperator *op)
{
  bAnimContext ac;
  ListBase anim_data = {NULL, NULL};
  bAnimListElem *ale;
  int filter, ok = 0;

  const bool active_only = RNA_boolean_get(op->ptr, "only_active");
  const bool replace = RNA_boolean_get(op->ptr, "replace");

  /* get editor data */
  if (ANIM_animdata_get_context(C, &ac) == 0)
    return OPERATOR_CANCELLED;

  /* get a list of the editable tracks being shown in the NLA */
  filter = (ANIMFILTER_DATA_VISIBLE | ANIMFILTER_LIST_VISIBLE | ANIMFILTER_FOREDIT |
            ANIMFILTER_NODUPLIS);
  ANIM_animdata_filter(&ac, &anim_data, filter, ac.data, ac.datatype);

  /* for each NLA-Track, add the specified modifier to all selected strips */
  for (ale = anim_data.first; ale; ale = ale->next) {
    NlaTrack *nlt = (NlaTrack *)ale->data;
    NlaStrip *strip;

    for (strip = nlt->strips.first; strip; strip = strip->next) {
      /* can F-Modifier be added to the current strip? */
      if (active_only) {
        /* if not active, cannot add since we're only adding to active strip */
        if ((strip->flag & NLASTRIP_FLAG_ACTIVE) == 0)
          continue;
      }
      else {
        /* strip must be selected, since we're not just doing active */
        if ((strip->flag & NLASTRIP_FLAG_SELECT) == 0)
          continue;
      }

      /* paste FModifiers from buffer */
      ok += ANIM_fmodifiers_paste_from_buf(&strip->modifiers, replace, NULL);
      ale->update |= ANIM_UPDATE_DEPS;
    }
  }

  /* clean up */
  ANIM_animdata_update(&ac, &anim_data);
  ANIM_animdata_freelist(&anim_data);

  /* successful or not? */
  if (ok) {
    WM_event_add_notifier(C, NC_ANIMATION | ND_NLA | NA_EDITED, NULL);
    return OPERATOR_FINISHED;
  }
  else {
    BKE_report(op->reports, RPT_ERROR, "No F-Modifiers to paste");
    return OPERATOR_CANCELLED;
  }
}

void NLA_OT_fmodifier_paste(wmOperatorType *ot)
{
<<<<<<< HEAD
	/* identifiers */
	ot->name = "Paste F-Modifiers";
	ot->idname = "NLA_OT_fmodifier_paste";
	ot->description = "Paste F-Modifiers\nAdd copied F-Modifiers to the selected NLA-Strips";

	/* api callbacks */
	ot->exec = nla_fmodifier_paste_exec;
	ot->poll = nlaop_poll_tweakmode_off;

	/* flags */
	ot->flag = OPTYPE_REGISTER | OPTYPE_UNDO;

	/* properties */
	RNA_def_boolean(ot->srna, "only_active", true, "Only Active", "Only paste F-Modifiers on active strip");
	RNA_def_boolean(ot->srna, "replace", false, "Replace Existing",
	                "Replace existing F-Modifiers, instead of just appending to the end of the existing list");
=======
  /* identifiers */
  ot->name = "Paste F-Modifiers";
  ot->idname = "NLA_OT_fmodifier_paste";
  ot->description = "Add copied F-Modifiers to the selected NLA-Strips";

  /* api callbacks */
  ot->exec = nla_fmodifier_paste_exec;
  ot->poll = nlaop_poll_tweakmode_off;

  /* flags */
  ot->flag = OPTYPE_REGISTER | OPTYPE_UNDO;

  /* properties */
  RNA_def_boolean(
      ot->srna, "only_active", true, "Only Active", "Only paste F-Modifiers on active strip");
  RNA_def_boolean(
      ot->srna,
      "replace",
      false,
      "Replace Existing",
      "Replace existing F-Modifiers, instead of just appending to the end of the existing list");
>>>>>>> 93c19a5a
}

/* *********************************************** */<|MERGE_RESOLUTION|>--- conflicted
+++ resolved
@@ -170,34 +170,14 @@
 
 void NLA_OT_tweakmode_enter(wmOperatorType *ot)
 {
-<<<<<<< HEAD
-	PropertyRNA *prop;
-
-	/* identifiers */
-	ot->name = "Enter Tweak Mode";
-	ot->idname = "NLA_OT_tweakmode_enter";
-	ot->description = "Enter Tweak Mode\nEnter tweaking mode for the action referenced by the active strip to edit its keyframes";
-
-	/* api callbacks */
-	ot->exec = nlaedit_enable_tweakmode_exec;
-	ot->poll = nlaop_poll_tweakmode_off;
-
-	/* flags */
-	ot->flag = OPTYPE_REGISTER | OPTYPE_UNDO;
-
-	/* properties */
-	prop = RNA_def_boolean(ot->srna, "isolate_action", 0, "Isolate Action",
-	                       "Enable 'solo' on the NLA Track containing the active strip, "
-	                       "to edit it without seeing the effects of the NLA stack");
-	RNA_def_property_flag(prop, PROP_SKIP_SAVE);
-=======
   PropertyRNA *prop;
 
   /* identifiers */
   ot->name = "Enter Tweak Mode";
   ot->idname = "NLA_OT_tweakmode_enter";
   ot->description =
-      "Enter tweaking mode for the action referenced by the active strip to edit its keyframes";
+      "Enter Tweak Mode\nEnter tweaking mode for the action referenced by the active strip to "
+      "edit its keyframes";
 
   /* api callbacks */
   ot->exec = nlaedit_enable_tweakmode_exec;
@@ -214,7 +194,6 @@
                          "Enable 'solo' on the NLA Track containing the active strip, "
                          "to edit it without seeing the effects of the NLA stack");
   RNA_def_property_flag(prop, PROP_SKIP_SAVE);
->>>>>>> 93c19a5a
 }
 
 /* ------------- */
@@ -294,33 +273,13 @@
 
 void NLA_OT_tweakmode_exit(wmOperatorType *ot)
 {
-<<<<<<< HEAD
-	PropertyRNA *prop;
-
-	/* identifiers */
-	ot->name = "Exit Tweak Mode";
-	ot->idname = "NLA_OT_tweakmode_exit";
-	ot->description = "Exit Tweak Mode\nExit tweaking mode for the action referenced by the active strip";
-
-	/* api callbacks */
-	ot->exec = nlaedit_disable_tweakmode_exec;
-	ot->poll = nlaop_poll_tweakmode_on;
-
-	/* flags */
-	ot->flag = OPTYPE_REGISTER | OPTYPE_UNDO;
-
-	/* properties */
-	prop = RNA_def_boolean(ot->srna, "isolate_action", 0, "Isolate Action",
-	                       "Disable 'solo' on any of the NLA Tracks after exiting tweak mode "
-	                       "to get things back to normal");
-	RNA_def_property_flag(prop, PROP_SKIP_SAVE);
-=======
   PropertyRNA *prop;
 
   /* identifiers */
   ot->name = "Exit Tweak Mode";
   ot->idname = "NLA_OT_tweakmode_exit";
-  ot->description = "Exit tweaking mode for the action referenced by the active strip";
+  ot->description =
+      "Exit Tweak Mode\nExit tweaking mode for the action referenced by the active strip";
 
   /* api callbacks */
   ot->exec = nlaedit_disable_tweakmode_exec;
@@ -337,7 +296,6 @@
                          "Disable 'solo' on any of the NLA Tracks after exiting tweak mode "
                          "to get things back to normal");
   RNA_def_property_flag(prop, PROP_SKIP_SAVE);
->>>>>>> 93c19a5a
 }
 
 /* *********************************************** */
@@ -429,17 +387,11 @@
 
 void NLA_OT_previewrange_set(wmOperatorType *ot)
 {
-<<<<<<< HEAD
-	/* identifiers */
-	ot->name = "Auto-Set Preview Range";
-	ot->idname = "NLA_OT_previewrange_set";
-	ot->description = "Auto-Set Preview Range\nAutomatically set Preview Range based on range of keyframes";
-=======
   /* identifiers */
   ot->name = "Auto-Set Preview Range";
   ot->idname = "NLA_OT_previewrange_set";
-  ot->description = "Automatically set Preview Range based on range of keyframes";
->>>>>>> 93c19a5a
+  ot->description =
+      "Auto-Set Preview Range\nAutomatically set Preview Range based on range of keyframes";
 
   /* api callbacks */
   ot->exec = nlaedit_previewrange_exec;
@@ -573,17 +525,10 @@
 
 void NLA_OT_view_all(wmOperatorType *ot)
 {
-<<<<<<< HEAD
-	/* identifiers */
-	ot->name = "View All";
-	ot->idname = "NLA_OT_view_all";
-	ot->description = "View All\nReset viewable area to show full strips range";
-=======
   /* identifiers */
   ot->name = "View All";
   ot->idname = "NLA_OT_view_all";
-  ot->description = "Reset viewable area to show full strips range";
->>>>>>> 93c19a5a
+  ot->description = "View All\nReset viewable area to show full strips range";
 
   /* api callbacks */
   ot->exec = nlaedit_viewall_exec;
@@ -595,17 +540,10 @@
 
 void NLA_OT_view_selected(wmOperatorType *ot)
 {
-<<<<<<< HEAD
-	/* identifiers */
-	ot->name = "View Selected";
-	ot->idname = "NLA_OT_view_selected";
-	ot->description = "View Selected\nReset viewable area to show selected strips range";
-=======
   /* identifiers */
   ot->name = "View Selected";
   ot->idname = "NLA_OT_view_selected";
-  ot->description = "Reset viewable area to show selected strips range";
->>>>>>> 93c19a5a
+  ot->description = "View Selected\nReset viewable area to show selected strips range";
 
   /* api callbacks */
   ot->exec = nlaedit_viewsel_exec;
@@ -762,36 +700,14 @@
 
 void NLA_OT_actionclip_add(wmOperatorType *ot)
 {
-<<<<<<< HEAD
-	PropertyRNA *prop;
-
-	/* identifiers */
-	ot->name = "Add Action Strip";
-	ot->idname = "NLA_OT_actionclip_add";
-	ot->description = "Add Action Strip\nAdd an Action-Clip strip (i.e. an NLA Strip referencing an Action) to the active track";
-
-	/* api callbacks */
-	ot->invoke = WM_enum_search_invoke;
-	ot->exec = nlaedit_add_actionclip_exec;
-	ot->poll = nlaop_poll_tweakmode_off;
-
-	/* flags */
-	ot->flag = OPTYPE_REGISTER | OPTYPE_UNDO;
-
-	/* props */
-	// TODO: this would be nicer as an ID-pointer...
-	prop = RNA_def_enum(ot->srna, "action", DummyRNA_NULL_items, 0, "Action", "");
-	RNA_def_enum_funcs(prop, RNA_action_itemf);
-	RNA_def_property_flag(prop, PROP_ENUM_NO_TRANSLATE);
-	ot->prop = prop;
-=======
   PropertyRNA *prop;
 
   /* identifiers */
   ot->name = "Add Action Strip";
   ot->idname = "NLA_OT_actionclip_add";
   ot->description =
-      "Add an Action-Clip strip (i.e. an NLA Strip referencing an Action) to the active track";
+      "Add Action Strip\nAdd an Action-Clip strip (i.e. an NLA Strip referencing an Action) to "
+      "the active track";
 
   /* api callbacks */
   ot->invoke = WM_enum_search_invoke;
@@ -807,7 +723,6 @@
   RNA_def_enum_funcs(prop, RNA_action_itemf);
   RNA_def_property_flag(prop, PROP_ENUM_NO_TRANSLATE);
   ot->prop = prop;
->>>>>>> 93c19a5a
 }
 
 /* ******************** Add Transition Operator ***************************** */
@@ -917,17 +832,10 @@
 
 void NLA_OT_transition_add(wmOperatorType *ot)
 {
-<<<<<<< HEAD
-	/* identifiers */
-	ot->name = "Add Transition";
-	ot->idname = "NLA_OT_transition_add";
-	ot->description = "Add Transition\nAdd a transition strip between two adjacent selected strips";
-=======
   /* identifiers */
   ot->name = "Add Transition";
   ot->idname = "NLA_OT_transition_add";
   ot->description = "Add a transition strip between two adjacent selected strips";
->>>>>>> 93c19a5a
 
   /* api callbacks */
   ot->exec = nlaedit_add_transition_exec;
@@ -1010,17 +918,11 @@
 
 void NLA_OT_soundclip_add(wmOperatorType *ot)
 {
-<<<<<<< HEAD
-	/* identifiers */
-	ot->name = "Add Sound Clip";
-	ot->idname = "NLA_OT_soundclip_add";
-	ot->description = "Add Sound Clip\nAdd a strip for controlling when speaker plays its sound clip";
-=======
   /* identifiers */
   ot->name = "Add Sound Clip";
   ot->idname = "NLA_OT_soundclip_add";
-  ot->description = "Add a strip for controlling when speaker plays its sound clip";
->>>>>>> 93c19a5a
+  ot->description =
+      "Add Sound Clip\nAdd a strip for controlling when speaker plays its sound clip";
 
   /* api callbacks */
   ot->exec = nlaedit_add_sound_exec;
@@ -1082,17 +984,10 @@
 
 void NLA_OT_meta_add(wmOperatorType *ot)
 {
-<<<<<<< HEAD
-	/* identifiers */
-	ot->name = "Add Meta-Strips";
-	ot->idname = "NLA_OT_meta_add";
-	ot->description = "Add Meta-Strips\nAdd new meta-strips incorporating the selected strips";
-=======
   /* identifiers */
   ot->name = "Add Meta-Strips";
   ot->idname = "NLA_OT_meta_add";
-  ot->description = "Add new meta-strips incorporating the selected strips";
->>>>>>> 93c19a5a
+  ot->description = "Add Meta-Strips\nAdd new meta-strips incorporating the selected strips";
 
   /* api callbacks */
   ot->exec = nlaedit_add_meta_exec;
@@ -1144,17 +1039,10 @@
 
 void NLA_OT_meta_remove(wmOperatorType *ot)
 {
-<<<<<<< HEAD
-	/* identifiers */
-	ot->name = "Remove Meta-Strips";
-	ot->idname = "NLA_OT_meta_remove";
-	ot->description = "Remove Meta-Strips\nSeparate out the strips held by the selected meta-strips";
-=======
   /* identifiers */
   ot->name = "Remove Meta-Strips";
   ot->idname = "NLA_OT_meta_remove";
-  ot->description = "Separate out the strips held by the selected meta-strips";
->>>>>>> 93c19a5a
+  ot->description = "Remove Meta-Strips\nSeparate out the strips held by the selected meta-strips";
 
   /* api callbacks */
   ot->exec = nlaedit_remove_meta_exec;
@@ -1260,31 +1148,12 @@
 
 void NLA_OT_duplicate(wmOperatorType *ot)
 {
-<<<<<<< HEAD
-	/* identifiers */
-	ot->name = "Duplicate Strips";
-	ot->idname = "NLA_OT_duplicate";
-	ot->description = "Duplicate Strips\nDuplicate selected NLA-Strips, adding the new strips in new tracks above the originals";
-
-	/* api callbacks */
-	ot->invoke = nlaedit_duplicate_invoke;
-	ot->exec = nlaedit_duplicate_exec;
-	ot->poll = nlaop_poll_tweakmode_off;
-
-	/* flags */
-	ot->flag = OPTYPE_REGISTER | OPTYPE_UNDO;
-
-	/* own properties */
-	ot->prop = RNA_def_boolean(ot->srna, "linked", false, "Linked", "When duplicating strips, assign new copies of the actions they use");
-
-	/* to give to transform */
-	RNA_def_enum(ot->srna, "mode", rna_enum_transform_mode_types, TFM_TRANSLATION, "Mode", "");
-=======
   /* identifiers */
   ot->name = "Duplicate Strips";
   ot->idname = "NLA_OT_duplicate";
   ot->description =
-      "Duplicate selected NLA-Strips, adding the new strips in new tracks above the originals";
+      "Duplicate Strips\nDuplicate selected NLA-Strips, adding the new strips in new tracks above "
+      "the originals";
 
   /* api callbacks */
   ot->invoke = nlaedit_duplicate_invoke;
@@ -1303,7 +1172,6 @@
 
   /* to give to transform */
   RNA_def_enum(ot->srna, "mode", rna_enum_transform_mode_types, TFM_TRANSLATION, "Mode", "");
->>>>>>> 93c19a5a
 }
 
 /* ******************** Delete Strips Operator ***************************** */
@@ -1366,17 +1234,10 @@
 
 void NLA_OT_delete(wmOperatorType *ot)
 {
-<<<<<<< HEAD
-	/* identifiers */
-	ot->name = "Delete Strips";
-	ot->idname = "NLA_OT_delete";
-	ot->description = "Delete Strips\nDelete selected strips";
-=======
   /* identifiers */
   ot->name = "Delete Strips";
   ot->idname = "NLA_OT_delete";
-  ot->description = "Delete selected strips";
->>>>>>> 93c19a5a
+  ot->description = "Delete Strips\nDelete selected strips";
 
   /* api callbacks */
   ot->exec = nlaedit_delete_exec;
@@ -1519,17 +1380,10 @@
 
 void NLA_OT_split(wmOperatorType *ot)
 {
-<<<<<<< HEAD
-	/* identifiers */
-	ot->name = "Split Strips";
-	ot->idname = "NLA_OT_split";
-	ot->description = "Split Strips\nSplit selected strips at their midpoints";
-=======
   /* identifiers */
   ot->name = "Split Strips";
   ot->idname = "NLA_OT_split";
-  ot->description = "Split selected strips at their midpoints";
->>>>>>> 93c19a5a
+  ot->description = "Split Strips\nSplit selected strips at their midpoints";
 
   /* api callbacks */
   ot->exec = nlaedit_split_exec;
@@ -1592,17 +1446,10 @@
 
 void NLA_OT_mute_toggle(wmOperatorType *ot)
 {
-<<<<<<< HEAD
-	/* identifiers */
-	ot->name = "Toggle Muting";
-	ot->idname = "NLA_OT_mute_toggle";
-	ot->description = "Toggle Muting\nMute or un-mute selected strips";
-=======
   /* identifiers */
   ot->name = "Toggle Muting";
   ot->idname = "NLA_OT_mute_toggle";
-  ot->description = "Mute or un-mute selected strips";
->>>>>>> 93c19a5a
+  ot->description = "Toggle Muting\nMute or un-mute selected strips";
 
   /* api callbacks */
   ot->exec = nlaedit_toggle_mute_exec;
@@ -1767,17 +1614,10 @@
 
 void NLA_OT_swap(wmOperatorType *ot)
 {
-<<<<<<< HEAD
-	/* identifiers */
-	ot->name = "Swap Strips";
-	ot->idname = "NLA_OT_swap";
-	ot->description = "Swap Strips\nSwap order of selected strips within tracks";
-=======
   /* identifiers */
   ot->name = "Swap Strips";
   ot->idname = "NLA_OT_swap";
-  ot->description = "Swap order of selected strips within tracks";
->>>>>>> 93c19a5a
+  ot->description = "Swap Strips\nSwap order of selected strips within tracks";
 
   /* api callbacks */
   ot->exec = nlaedit_swap_exec;
@@ -1849,17 +1689,10 @@
 
 void NLA_OT_move_up(wmOperatorType *ot)
 {
-<<<<<<< HEAD
-	/* identifiers */
-	ot->name = "Move Strips Up";
-	ot->idname = "NLA_OT_move_up";
-	ot->description = "Move Strips Up\nMove selected strips up a track if there's room";
-=======
   /* identifiers */
   ot->name = "Move Strips Up";
   ot->idname = "NLA_OT_move_up";
-  ot->description = "Move selected strips up a track if there's room";
->>>>>>> 93c19a5a
+  ot->description = "Move Strips Up\nMove selected strips up a track if there's room";
 
   /* api callbacks */
   ot->exec = nlaedit_move_up_exec;
@@ -1931,17 +1764,10 @@
 
 void NLA_OT_move_down(wmOperatorType *ot)
 {
-<<<<<<< HEAD
-	/* identifiers */
-	ot->name = "Move Strips Down";
-	ot->idname = "NLA_OT_move_down";
-	ot->description = "Move Strips Down\nMove selected strips down a track if there's room";
-=======
   /* identifiers */
   ot->name = "Move Strips Down";
   ot->idname = "NLA_OT_move_down";
-  ot->description = "Move selected strips down a track if there's room";
->>>>>>> 93c19a5a
+  ot->description = "Move Strips Down\nMove selected strips down a track if there's room";
 
   /* api callbacks */
   ot->exec = nlaedit_move_down_exec;
@@ -2018,27 +1844,12 @@
 
 void NLA_OT_action_sync_length(wmOperatorType *ot)
 {
-<<<<<<< HEAD
-	/* identifiers */
-	ot->name = "Sync Action Length";
-	ot->idname = "NLA_OT_action_sync_length";
-	ot->description = "Sync Action Length\nSynchronize the length of the referenced Action with the length used in the strip";
-
-	/* api callbacks */
-	ot->exec = nlaedit_sync_actlen_exec;
-	ot->poll = nlaop_poll_tweakmode_off;
-
-	/* flags */
-	ot->flag = OPTYPE_REGISTER | OPTYPE_UNDO;
-
-	/* properties */
-	ot->prop = RNA_def_boolean(ot->srna, "active", 1, "Active Strip Only", "Only sync the active length for the active strip");
-=======
   /* identifiers */
   ot->name = "Sync Action Length";
   ot->idname = "NLA_OT_action_sync_length";
   ot->description =
-      "Synchronize the length of the referenced Action with the length used in the strip";
+      "Sync Action Length\nSynchronize the length of the referenced Action with the length used "
+      "in the strip";
 
   /* api callbacks */
   ot->exec = nlaedit_sync_actlen_exec;
@@ -2053,7 +1864,6 @@
                              1,
                              "Active Strip Only",
                              "Only sync the active length for the active strip");
->>>>>>> 93c19a5a
 }
 
 /* ******************** Make Single User ********************************* */
@@ -2126,24 +1936,11 @@
 
 void NLA_OT_make_single_user(wmOperatorType *ot)
 {
-<<<<<<< HEAD
-	/* identifiers */
-	ot->name = "Make Single User";
-	ot->idname = "NLA_OT_make_single_user";
-	ot->description = "Make Single User, Ensure that each action is only used once in the set of strips selected";
-
-	/* api callbacks */
-	ot->invoke = WM_operator_confirm;
-	ot->exec = nlaedit_make_single_user_exec;
-	ot->poll = nlaop_poll_tweakmode_off;
-
-	/* flags */
-	ot->flag = OPTYPE_REGISTER | OPTYPE_UNDO;
-=======
   /* identifiers */
   ot->name = "Make Single User";
   ot->idname = "NLA_OT_make_single_user";
-  ot->description = "Ensure that each action is only used once in the set of strips selected";
+  ot->description =
+      "Make Single User, Ensure that each action is only used once in the set of strips selected";
 
   /* api callbacks */
   ot->invoke = WM_operator_confirm;
@@ -2152,7 +1949,6 @@
 
   /* flags */
   ot->flag = OPTYPE_REGISTER | OPTYPE_UNDO;
->>>>>>> 93c19a5a
 }
 
 /* ******************** Apply Scale Operator ***************************** */
@@ -2253,17 +2049,10 @@
 
 void NLA_OT_apply_scale(wmOperatorType *ot)
 {
-<<<<<<< HEAD
-	/* identifiers */
-	ot->name = "Apply Scale";
-	ot->idname = "NLA_OT_apply_scale";
-	ot->description = "Apply Scale\nApply scaling of selected strips to their referenced Actions";
-=======
   /* identifiers */
   ot->name = "Apply Scale";
   ot->idname = "NLA_OT_apply_scale";
-  ot->description = "Apply scaling of selected strips to their referenced Actions";
->>>>>>> 93c19a5a
+  ot->description = "Apply Scale\nApply scaling of selected strips to their referenced Actions";
 
   /* api callbacks */
   ot->exec = nlaedit_apply_scale_exec;
@@ -2324,17 +2113,10 @@
 
 void NLA_OT_clear_scale(wmOperatorType *ot)
 {
-<<<<<<< HEAD
-	/* identifiers */
-	ot->name = "Clear Scale";
-	ot->idname = "NLA_OT_clear_scale";
-	ot->description = "Clear Scale\nReset scaling of selected strips";
-=======
   /* identifiers */
   ot->name = "Clear Scale";
   ot->idname = "NLA_OT_clear_scale";
-  ot->description = "Reset scaling of selected strips";
->>>>>>> 93c19a5a
+  ot->description = "Clear Scale\nReset scaling of selected strips";
 
   /* api callbacks */
   ot->exec = nlaedit_clear_scale_exec;
@@ -2478,17 +2260,10 @@
 
 void NLA_OT_snap(wmOperatorType *ot)
 {
-<<<<<<< HEAD
-	/* identifiers */
-	ot->name = "Snap Strips";
-	ot->idname = "NLA_OT_snap";
-	ot->description = "Snap Strips\nMove start of strips to specified time";
-=======
   /* identifiers */
   ot->name = "Snap Strips";
   ot->idname = "NLA_OT_snap";
-  ot->description = "Move start of strips to specified time";
->>>>>>> 93c19a5a
+  ot->description = "Snap Strips\nMove start of strips to specified time";
 
   /* api callbacks */
   ot->invoke = WM_menu_invoke;
@@ -2615,30 +2390,11 @@
 
 void NLA_OT_fmodifier_add(wmOperatorType *ot)
 {
-<<<<<<< HEAD
-	/* identifiers */
-	ot->name = "Add F-Modifier";
-	ot->idname = "NLA_OT_fmodifier_add";
-	ot->description = "Add F-Modifier\nAdd a F-Modifier of the specified type to the selected NLA-Strips";
-
-	/* api callbacks */
-	ot->invoke = WM_menu_invoke;
-	ot->exec = nla_fmodifier_add_exec;
-	ot->poll = nlaop_poll_tweakmode_off;
-
-	/* flags */
-	ot->flag = OPTYPE_REGISTER | OPTYPE_UNDO;
-
-	/* id-props */
-	ot->prop = RNA_def_enum(ot->srna, "type", rna_enum_fmodifier_type_items, 0, "Type", "");
-	RNA_def_enum_funcs(ot->prop, nla_fmodifier_itemf);
-
-	RNA_def_boolean(ot->srna, "only_active", true, "Only Active", "Only add a F-Modifier of the specified type to the active strip");
-=======
   /* identifiers */
   ot->name = "Add F-Modifier";
   ot->idname = "NLA_OT_fmodifier_add";
-  ot->description = "Add F-Modifier to the active/selected NLA-Strips";
+  ot->description =
+      "Add F-Modifier\nAdd a F-Modifier of the specified type to the selected NLA-Strips";
 
   /* api callbacks */
   ot->invoke = WM_menu_invoke;
@@ -2657,7 +2413,6 @@
                   true,
                   "Only Active",
                   "Only add a F-Modifier of the specified type to the active strip");
->>>>>>> 93c19a5a
 }
 
 /* ******************** Copy F-Modifiers Operator *********************** */
@@ -2712,17 +2467,10 @@
 
 void NLA_OT_fmodifier_copy(wmOperatorType *ot)
 {
-<<<<<<< HEAD
-	/* identifiers */
-	ot->name = "Copy F-Modifiers";
-	ot->idname = "NLA_OT_fmodifier_copy";
-	ot->description = "Copy F-Modifiers\nCopy the F-Modifier(s) of the active NLA-Strip";
-=======
   /* identifiers */
   ot->name = "Copy F-Modifiers";
   ot->idname = "NLA_OT_fmodifier_copy";
-  ot->description = "Copy the F-Modifier(s) of the active NLA-Strip";
->>>>>>> 93c19a5a
+  ot->description = "Copy F-Modifiers\nCopy the F-Modifier(s) of the active NLA-Strip";
 
   /* api callbacks */
   ot->exec = nla_fmodifier_copy_exec;
@@ -2797,28 +2545,10 @@
 
 void NLA_OT_fmodifier_paste(wmOperatorType *ot)
 {
-<<<<<<< HEAD
-	/* identifiers */
-	ot->name = "Paste F-Modifiers";
-	ot->idname = "NLA_OT_fmodifier_paste";
-	ot->description = "Paste F-Modifiers\nAdd copied F-Modifiers to the selected NLA-Strips";
-
-	/* api callbacks */
-	ot->exec = nla_fmodifier_paste_exec;
-	ot->poll = nlaop_poll_tweakmode_off;
-
-	/* flags */
-	ot->flag = OPTYPE_REGISTER | OPTYPE_UNDO;
-
-	/* properties */
-	RNA_def_boolean(ot->srna, "only_active", true, "Only Active", "Only paste F-Modifiers on active strip");
-	RNA_def_boolean(ot->srna, "replace", false, "Replace Existing",
-	                "Replace existing F-Modifiers, instead of just appending to the end of the existing list");
-=======
   /* identifiers */
   ot->name = "Paste F-Modifiers";
   ot->idname = "NLA_OT_fmodifier_paste";
-  ot->description = "Add copied F-Modifiers to the selected NLA-Strips";
+  ot->description = "Paste F-Modifiers\nAdd copied F-Modifiers to the selected NLA-Strips";
 
   /* api callbacks */
   ot->exec = nla_fmodifier_paste_exec;
@@ -2836,7 +2566,6 @@
       false,
       "Replace Existing",
       "Replace existing F-Modifiers, instead of just appending to the end of the existing list");
->>>>>>> 93c19a5a
 }
 
 /* *********************************************** */