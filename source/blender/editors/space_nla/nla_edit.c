--- conflicted
+++ resolved
@@ -180,12 +180,8 @@
   if (RNA_boolean_get(ptr, "use_upper_stack_evaluation")) {
     return BLI_strdup(
         "Enter tweak (Full Stack) mode to edit the keyframes of the action strips of this object"
-<<<<<<< HEAD
-        "\nAllows you to insert keyframes and preserve the pose that you visually keyed while upper strips are evaluating"
-=======
         "\nAllows you to insert keyframes and preserve the pose that you visually keyed while "
         "upper strips are evaluating"
->>>>>>> 412a47d4
         "\nSwitch to Dope Sheet editor to edit the keyframes "
         "\nWhen done switch back to NLA editor and leave tweak mode");
   }
