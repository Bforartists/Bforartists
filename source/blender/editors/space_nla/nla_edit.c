/*
 * This program is free software; you can redistribute it and/or
 * modify it under the terms of the GNU General Public License
 * as published by the Free Software Foundation; either version 2
 * of the License, or (at your option) any later version.
 *
 * This program is distributed in the hope that it will be useful,
 * but WITHOUT ANY WARRANTY; without even the implied warranty of
 * MERCHANTABILITY or FITNESS FOR A PARTICULAR PURPOSE.  See the
 * GNU General Public License for more details.
 *
 * You should have received a copy of the GNU General Public License
 * along with this program; if not, write to the Free Software Foundation,
 * Inc., 51 Franklin Street, Fifth Floor, Boston, MA 02110-1301, USA.
 *
 * The Original Code is Copyright (C) 2009 Blender Foundation, Joshua Leung
 * All rights reserved.
 */

/** \file
 * \ingroup spnla
 */

#include <math.h>
#include <stdio.h>
#include <string.h>

#include "DNA_anim_types.h"
#include "DNA_object_types.h"
#include "DNA_scene_types.h"

#include "MEM_guardedalloc.h"

#include "BLI_blenlib.h"
#include "BLI_math.h"
#include "BLI_utildefines.h"

#include "BLT_translation.h"

#include "BKE_action.h"
#include "BKE_context.h"
#include "BKE_fcurve.h"
#include "BKE_lib_id.h"
#include "BKE_main.h"
#include "BKE_nla.h"
#include "BKE_report.h"
#include "BKE_screen.h"

#include "ED_anim_api.h"
#include "ED_keyframes_edit.h"
#include "ED_markers.h"
#include "ED_screen.h"
#include "ED_transform.h"

#include "RNA_access.h"
#include "RNA_define.h"
#include "RNA_enum_types.h"

#include "WM_api.h"
#include "WM_types.h"

#include "DEG_depsgraph_build.h"

#include "UI_interface.h"
#include "UI_resources.h"
#include "UI_view2d.h"

#include "nla_intern.h"  /* own include */
#include "nla_private.h" /* FIXME... maybe this shouldn't be included? */

/* *********************************************** */
/* Utilities exported to other places... */

/* Perform validation for blending/extend settings */
void ED_nla_postop_refresh(bAnimContext *ac)
{
  ListBase anim_data = {NULL, NULL};
  bAnimListElem *ale;
  short filter = (ANIMFILTER_DATA_VISIBLE | ANIMFILTER_ANIMDATA | ANIMFILTER_FOREDIT);

  /* get blocks to work on */
  ANIM_animdata_filter(ac, &anim_data, filter, ac->data, ac->datatype);

  for (ale = anim_data.first; ale; ale = ale->next) {
    /* performing auto-blending, extend-mode validation, etc. */
    BKE_nla_validate_state(ale->data);

    ale->update |= ANIM_UPDATE_DEPS;
  }

  /* free temp memory */
  ANIM_animdata_update(ac, &anim_data);
  ANIM_animdata_freelist(&anim_data);
}

/* *********************************************** */
/* 'Special' Editing */

/* ******************** Tweak-Mode Operators ***************************** */
/* 'Tweak mode' allows the action referenced by the active NLA-strip to be edited
 * as if it were the normal Active-Action of its AnimData block.
 */

static int nlaedit_enable_tweakmode_exec(bContext *C, wmOperator *op)
{
  bAnimContext ac;

  ListBase anim_data = {NULL, NULL};
  bAnimListElem *ale;
  int filter;

  const bool do_solo = RNA_boolean_get(op->ptr, "isolate_action");
  bool ok = false;

  /* get editor data */
  if (ANIM_animdata_get_context(C, &ac) == 0) {
    return OPERATOR_CANCELLED;
  }

  /* get a list of the AnimData blocks being shown in the NLA */
  filter = (ANIMFILTER_DATA_VISIBLE | ANIMFILTER_ANIMDATA);
  ANIM_animdata_filter(&ac, &anim_data, filter, ac.data, ac.datatype);

  /* if no blocks, popup error? */
  if (BLI_listbase_is_empty(&anim_data)) {
    BKE_report(op->reports, RPT_ERROR, "No AnimData blocks to enter tweak mode for");
    return OPERATOR_CANCELLED;
  }

  /* for each AnimData block with NLA-data, try setting it in tweak-mode */
  for (ale = anim_data.first; ale; ale = ale->next) {
    AnimData *adt = ale->data;

    /* try entering tweakmode if valid */
    ok |= BKE_nla_tweakmode_enter(adt);

    /* mark the active track as being "solo"? */
    if (do_solo && adt->actstrip) {
      NlaTrack *nlt = BKE_nlatrack_find_tweaked(adt);

      if (nlt && !(nlt->flag & NLATRACK_SOLO)) {
        BKE_nlatrack_solo_toggle(adt, nlt);
      }
    }

    ale->update |= ANIM_UPDATE_DEPS;
  }

  /* free temp data */
  ANIM_animdata_update(&ac, &anim_data);
  ANIM_animdata_freelist(&anim_data);

  /* if we managed to enter tweakmode on at least one AnimData block,
   * set the flag for this in the active scene and send notifiers
   */
  if (ac.scene && ok) {
    /* set editing flag */
    ac.scene->flag |= SCE_NLA_EDIT_ON;

    /* set notifier that things have changed */
    WM_event_add_notifier(C, NC_ANIMATION | ND_NLA_ACTCHANGE, NULL);
  }
  else {
    BKE_report(op->reports, RPT_ERROR, "No active strip(s) to enter tweak mode on");
    return OPERATOR_CANCELLED;
  }

  /* done */
  return OPERATOR_FINISHED;
}

void NLA_OT_tweakmode_enter(wmOperatorType *ot)
{
  PropertyRNA *prop;

  /* identifiers */
  ot->name = "Enter Tweak Mode";
  ot->idname = "NLA_OT_tweakmode_enter";
  ot->description =
      "Enter tweaking mode for the action referenced by the active strip to edit its keyframes";

  /* api callbacks */
  ot->exec = nlaedit_enable_tweakmode_exec;
  ot->poll = nlaop_poll_tweakmode_off;

  /* flags */
  ot->flag = OPTYPE_REGISTER | OPTYPE_UNDO;

  /* properties */
  prop = RNA_def_boolean(ot->srna,
                         "isolate_action",
                         0,
                         "Isolate Action",
                         "Enable 'solo' on the NLA Track containing the active strip, "
                         "to edit it without seeing the effects of the NLA stack");
  RNA_def_property_flag(prop, PROP_SKIP_SAVE);
}

/* ------------- */

/* NLA Editor internal API function for exiting tweakmode */
bool nlaedit_disable_tweakmode(bAnimContext *ac, bool do_solo)
{
  ListBase anim_data = {NULL, NULL};
  bAnimListElem *ale;
  int filter;

  /* get a list of the AnimData blocks being shown in the NLA */
  filter = (ANIMFILTER_DATA_VISIBLE | ANIMFILTER_ANIMDATA);
  ANIM_animdata_filter(ac, &anim_data, filter, ac->data, ac->datatype);

  /* if no blocks, popup error? */
  if (BLI_listbase_is_empty(&anim_data)) {
    BKE_report(ac->reports, RPT_ERROR, "No AnimData blocks in tweak mode to exit from");
    return false;
  }

  /* for each AnimData block with NLA-data, try exitting tweak-mode */
  for (ale = anim_data.first; ale; ale = ale->next) {
    AnimData *adt = ale->data;

    /* clear solo flags */
    if ((do_solo) & (adt->flag & ADT_NLA_SOLO_TRACK) && (adt->flag & ADT_NLA_EDIT_ON)) {
      BKE_nlatrack_solo_toggle(adt, NULL);
    }

    /* to be sure that we're doing everything right, just exit tweakmode... */
    BKE_nla_tweakmode_exit(adt);

    ale->update |= ANIM_UPDATE_DEPS;
  }

  /* free temp data */
  ANIM_animdata_update(ac, &anim_data);
  ANIM_animdata_freelist(&anim_data);

  /* if we managed to enter tweakmode on at least one AnimData block,
   * set the flag for this in the active scene and send notifiers
   */
  if (ac->scene) {
    /* clear editing flag */
    ac->scene->flag &= ~SCE_NLA_EDIT_ON;

    /* set notifier that things have changed */
    WM_main_add_notifier(NC_ANIMATION | ND_NLA_ACTCHANGE, NULL);
  }

  /* done */
  return true;
}

/* exit tweakmode operator callback */
static int nlaedit_disable_tweakmode_exec(bContext *C, wmOperator *op)
{
  bAnimContext ac;

  const bool do_solo = RNA_boolean_get(op->ptr, "isolate_action");
  bool ok = false;

  /* get editor data */
  if (ANIM_animdata_get_context(C, &ac) == 0) {
    return OPERATOR_CANCELLED;
  }

  /* perform operation */
  ok = nlaedit_disable_tweakmode(&ac, do_solo);

  /* success? */
  if (ok) {
    return OPERATOR_FINISHED;
  }
  return OPERATOR_CANCELLED;
}

void NLA_OT_tweakmode_exit(wmOperatorType *ot)
{
  PropertyRNA *prop;

  /* identifiers */
  ot->name = "Exit Tweak Mode";
  ot->idname = "NLA_OT_tweakmode_exit";
  ot->description = "Exit tweaking mode for the action referenced by the active strip";

  /* api callbacks */
  ot->exec = nlaedit_disable_tweakmode_exec;
  ot->poll = nlaop_poll_tweakmode_on;

  /* flags */
  ot->flag = OPTYPE_REGISTER | OPTYPE_UNDO;

  /* properties */
  prop = RNA_def_boolean(ot->srna,
                         "isolate_action",
                         0,
                         "Isolate Action",
                         "Disable 'solo' on any of the NLA Tracks after exiting tweak mode "
                         "to get things back to normal");
  RNA_def_property_flag(prop, PROP_SKIP_SAVE);
}

/* *********************************************** */
/* NLA Strips Range Stuff */

/* *************************** Calculate Range ************************** */

/* Get the min/max strip extents */
static void get_nlastrip_extents(bAnimContext *ac, float *min, float *max, const bool only_sel)
{
  ListBase anim_data = {NULL, NULL};
  bAnimListElem *ale;
  int filter;
  bool found_bounds = false;

  /* get data to filter */
  filter = (ANIMFILTER_DATA_VISIBLE | ANIMFILTER_LIST_VISIBLE | ANIMFILTER_NODUPLIS);
  ANIM_animdata_filter(ac, &anim_data, filter, ac->data, ac->datatype);

  /* set large values to try to override */
  *min = 999999999.0f;
  *max = -999999999.0f;

  /* check if any channels to set range with */
  if (anim_data.first) {
    /* go through channels, finding max extents */
    for (ale = anim_data.first; ale; ale = ale->next) {
      NlaTrack *nlt = (NlaTrack *)ale->data;
      NlaStrip *strip;

      for (strip = nlt->strips.first; strip; strip = strip->next) {
        /* only consider selected strips? */
        if ((only_sel == false) || (strip->flag & NLASTRIP_FLAG_SELECT)) {
          /* extend range if appropriate */
          *min = min_ff(*min, strip->start);
          *max = max_ff(*max, strip->end);

          found_bounds = true;
        }
      }
    }

    /* free memory */
    ANIM_animdata_freelist(&anim_data);
  }

  /* set default range if nothing happened */
  if (found_bounds == false) {
    if (ac->scene) {
      *min = (float)ac->scene->r.sfra;
      *max = (float)ac->scene->r.efra;
    }
    else {
      *min = -5;
      *max = 100;
    }
  }
}

/* ****************** Automatic Preview-Range Operator ****************** */

static int nlaedit_previewrange_exec(bContext *C, wmOperator *UNUSED(op))
{
  bAnimContext ac;
  Scene *scene;
  float min, max;

  /* get editor data */
  if (ANIM_animdata_get_context(C, &ac) == 0) {
    return OPERATOR_CANCELLED;
  }

  if (ac.scene == NULL) {
    return OPERATOR_CANCELLED;
  }

  scene = ac.scene;

  /* set the range directly */
  get_nlastrip_extents(&ac, &min, &max, true);
  scene->r.flag |= SCER_PRV_RANGE;
  scene->r.psfra = round_fl_to_int(min);
  scene->r.pefra = round_fl_to_int(max);

  /* set notifier that things have changed */
  /* XXX err... there's nothing for frame ranges yet, but this should do fine too */
  WM_event_add_notifier(C, NC_SCENE | ND_FRAME, ac.scene);

  return OPERATOR_FINISHED;
}

void NLA_OT_previewrange_set(wmOperatorType *ot)
{
  /* identifiers */
  ot->name = "Auto-Set Preview Range";
  ot->idname = "NLA_OT_previewrange_set";
  ot->description = "Automatically set Preview Range based on range of keyframes";

  /* api callbacks */
  ot->exec = nlaedit_previewrange_exec;
  ot->poll = ED_operator_nla_active;

  /* flags */
  ot->flag = OPTYPE_REGISTER | OPTYPE_UNDO;
}

/* ****************** View-All Operator ****************** */

/**
 * Find the extents of the active channel
 *
 * \param[out] min: Bottom y-extent of channel.
 * \param[out] max: Top y-extent of channel.
 * \return Success of finding a selected channel
 */
static bool nla_channels_get_selected_extents(bAnimContext *ac, float *min, float *max)
{
  ListBase anim_data = {NULL, NULL};
  bAnimListElem *ale;
  int filter;

  SpaceNla *snla = (SpaceNla *)ac->sl;
  /* NOTE: not bool, since we want prioritise individual channels over expanders */
  short found = 0;

  /* get all items - we need to do it this way */
  filter = (ANIMFILTER_DATA_VISIBLE | ANIMFILTER_LIST_VISIBLE | ANIMFILTER_LIST_CHANNELS);
  ANIM_animdata_filter(ac, &anim_data, filter, ac->data, ac->datatype);

  /* loop through all channels, finding the first one that's selected */
  float ymax = NLACHANNEL_FIRST_TOP(ac);

  for (ale = anim_data.first; ale; ale = ale->next, ymax -= NLACHANNEL_STEP(snla)) {
    const bAnimChannelType *acf = ANIM_channel_get_typeinfo(ale);

    /* must be selected... */
    if (acf && acf->has_setting(ac, ale, ACHANNEL_SETTING_SELECT) &&
        ANIM_channel_setting_get(ac, ale, ACHANNEL_SETTING_SELECT)) {
      /* update best estimate */
      *min = ymax - NLACHANNEL_HEIGHT(snla);
      *max = ymax;

      /* is this high enough priority yet? */
      found = acf->channel_role;

      /* only stop our search when we've found an actual channel
       * - datablock expanders get less priority so that we don't abort prematurely
       */
      if (found == ACHANNEL_ROLE_CHANNEL) {
        break;
      }
    }
  }

  /* free all temp data */
  ANIM_animdata_freelist(&anim_data);

  return (found != 0);
}

static int nlaedit_viewall(bContext *C, const bool only_sel)
{
  bAnimContext ac;
  View2D *v2d;
  float extra;

  /* get editor data */
  if (ANIM_animdata_get_context(C, &ac) == 0) {
    return OPERATOR_CANCELLED;
  }
  v2d = &ac.region->v2d;

  /* set the horizontal range, with an extra offset so that the extreme keys will be in view */
  get_nlastrip_extents(&ac, &v2d->cur.xmin, &v2d->cur.xmax, only_sel);

  extra = 0.1f * BLI_rctf_size_x(&v2d->cur);
  v2d->cur.xmin -= extra;
  v2d->cur.xmax += extra;

  /* set vertical range */
  if (only_sel == false) {
    /* view all -> the summary channel is usually the shows everything,
     * and resides right at the top... */
    v2d->cur.ymax = 0.0f;
    v2d->cur.ymin = (float)-BLI_rcti_size_y(&v2d->mask);
  }
  else {
    /* locate first selected channel (or the active one), and frame those */
    float ymin = v2d->cur.ymin;
    float ymax = v2d->cur.ymax;

    if (nla_channels_get_selected_extents(&ac, &ymin, &ymax)) {
      /* recenter the view so that this range is in the middle */
      float ymid = (ymax - ymin) / 2.0f + ymin;
      float x_center;

      UI_view2d_center_get(v2d, &x_center, NULL);
      UI_view2d_center_set(v2d, x_center, ymid);
    }
  }

  /* do View2D syncing */
  UI_view2d_sync(CTX_wm_screen(C), CTX_wm_area(C), v2d, V2D_LOCK_COPY);

  /* just redraw this view */
  ED_area_tag_redraw(CTX_wm_area(C));

  return OPERATOR_FINISHED;
}

/* ......... */

static int nlaedit_viewall_exec(bContext *C, wmOperator *UNUSED(op))
{
  /* whole range */
  return nlaedit_viewall(C, false);
}

static int nlaedit_viewsel_exec(bContext *C, wmOperator *UNUSED(op))
{
  /* only selected */
  return nlaedit_viewall(C, true);
}

void NLA_OT_view_all(wmOperatorType *ot)
{
  /* identifiers */
  ot->name = "Frame All";
  ot->idname = "NLA_OT_view_all";
  ot->description = "Reset viewable area to show full strips range";

  /* api callbacks */
  ot->exec = nlaedit_viewall_exec;
  ot->poll = ED_operator_nla_active;

  /* flags */
  ot->flag = 0;
}

void NLA_OT_view_selected(wmOperatorType *ot)
{
  /* identifiers */
  ot->name = "Frame Selected";
  ot->idname = "NLA_OT_view_selected";
  ot->description = "Reset viewable area to show selected strips range";

  /* api callbacks */
  ot->exec = nlaedit_viewsel_exec;
  ot->poll = ED_operator_nla_active;

  /* flags */
  ot->flag = 0;
}

/* *********************************************** */

static int nlaedit_viewframe_exec(bContext *C, wmOperator *op)
{
  const int smooth_viewtx = WM_operator_smooth_viewtx_get(op);
  ANIM_center_frame(C, smooth_viewtx);
  return OPERATOR_FINISHED;
}

void NLA_OT_view_frame(wmOperatorType *ot)
{
  /* identifiers */
  ot->name = "Go to Current Frame";
  ot->idname = "NLA_OT_view_frame";
  ot->description = "Move the view to the current frame";

  /* api callbacks */
  ot->exec = nlaedit_viewframe_exec;
  ot->poll = ED_operator_nla_active;

  /* flags */
  ot->flag = 0;
}

/* *********************************************** */
/* NLA Editing Operations (Constructive/Destructive) */

/* ******************** Add Action-Clip Operator ***************************** */
/* Add a new Action-Clip strip to the active track
 * (or the active block if no space in the track) */

/* add the specified action as new strip */
static int nlaedit_add_actionclip_exec(bContext *C, wmOperator *op)
{
  Main *bmain = CTX_data_main(C);
  bAnimContext ac;
  Scene *scene;

  ListBase anim_data = {NULL, NULL};
  bAnimListElem *ale;
  size_t items;
  int filter;

  bAction *act;

  float cfra;

  /* get editor data */
  if (ANIM_animdata_get_context(C, &ac) == 0) {
    return OPERATOR_CANCELLED;
  }

  scene = ac.scene;
  cfra = (float)CFRA;

  /* get action to use */
  act = BLI_findlink(&bmain->actions, RNA_enum_get(op->ptr, "action"));

  if (act == NULL) {
    BKE_report(op->reports, RPT_ERROR, "No valid action to add");
    // printf("Add strip - actname = '%s'\n", actname);
    return OPERATOR_CANCELLED;
  }
  if (act->idroot == 0) {
    /* hopefully in this case (i.e. library of userless actions),
     * the user knows what they're doing... */
    BKE_reportf(op->reports,
                RPT_WARNING,
                "Action '%s' does not specify what data-blocks it can be used on "
                "(try setting the 'ID Root Type' setting from the data-blocks editor "
                "for this action to avoid future problems)",
                act->id.name + 2);
  }

  /* add tracks to empty but selected animdata blocks so that strips can be added to those directly
   * without having to manually add tracks first
   */
  nlaedit_add_tracks_empty(&ac);

  /* get a list of the editable tracks being shown in the NLA
   * - this is limited to active ones for now, but could be expanded to
   */
  filter = (ANIMFILTER_DATA_VISIBLE | ANIMFILTER_ACTIVE | ANIMFILTER_FOREDIT);
  items = ANIM_animdata_filter(&ac, &anim_data, filter, ac.data, ac.datatype);

  if (items == 0) {
    BKE_report(op->reports,
               RPT_ERROR,
               "No active track(s) to add strip to, select an existing track or add one before "
               "trying again");
    return OPERATOR_CANCELLED;
  }

  /* for every active track,
   * try to add strip to free space in track or to the top of the stack if no space */
  for (ale = anim_data.first; ale; ale = ale->next) {
    NlaTrack *nlt = (NlaTrack *)ale->data;
    AnimData *adt = ale->adt;
    NlaStrip *strip = NULL;

    /* Sanity check: only apply actions of the right type for this ID.
     * NOTE: in the case that this hasn't been set,
     * we've already warned the user about this already
     */
    if ((act->idroot) && (act->idroot != GS(ale->id->name))) {
      BKE_reportf(
          op->reports,
          RPT_ERROR,
          "Could not add action '%s' as it cannot be used relative to ID-blocks of type '%s'",
          act->id.name + 2,
          ale->id->name);
      continue;
    }

    /* create a new strip, and offset it to start on the current frame */
    strip = BKE_nlastrip_new(act);

    strip->end += (cfra - strip->start);
    strip->start = cfra;

    /* firstly try adding strip to our current track, but if that fails, add to a new track */
    if (BKE_nlatrack_add_strip(nlt, strip) == 0) {
      /* trying to add to the current failed (no space),
       * so add a new track to the stack, and add to that...
       */
      nlt = BKE_nlatrack_add(adt, NULL);
      BKE_nlatrack_add_strip(nlt, strip);
    }

    /* auto-name it */
    BKE_nlastrip_validate_name(adt, strip);
  }

  /* free temp data */
  ANIM_animdata_freelist(&anim_data);

  /* refresh auto strip properties */
  ED_nla_postop_refresh(&ac);

  DEG_relations_tag_update(ac.bmain);

  /* set notifier that things have changed */
  WM_event_add_notifier(C, NC_ANIMATION | ND_NLA | NA_EDITED, NULL);

  /* done */
  return OPERATOR_FINISHED;
}

void NLA_OT_actionclip_add(wmOperatorType *ot)
{
  PropertyRNA *prop;

  /* identifiers */
  ot->name = "Add Action Strip";
  ot->idname = "NLA_OT_actionclip_add";
  ot->description =
      "Add an Action-Clip strip (i.e. an NLA Strip referencing an Action) to the active track";

  /* api callbacks */
  ot->invoke = WM_enum_search_invoke;
  ot->exec = nlaedit_add_actionclip_exec;
  ot->poll = nlaop_poll_tweakmode_off;

  /* flags */
  ot->flag = OPTYPE_REGISTER | OPTYPE_UNDO;

  /* props */
  /* TODO: this would be nicer as an ID-pointer. */
  prop = RNA_def_enum(ot->srna, "action", DummyRNA_NULL_items, 0, "Action", "");
  RNA_def_enum_funcs(prop, RNA_action_itemf);
  RNA_def_property_flag(prop, PROP_ENUM_NO_TRANSLATE);
  ot->prop = prop;
}

/* ******************** Add Transition Operator ***************************** */
/* Add a new transition strip between selected strips */

static int nlaedit_add_transition_exec(bContext *C, wmOperator *op)
{
  bAnimContext ac;

  ListBase anim_data = {NULL, NULL};
  bAnimListElem *ale;
  int filter;

  bool done = false;

  /* get editor data */
  if (ANIM_animdata_get_context(C, &ac) == 0) {
    return OPERATOR_CANCELLED;
  }

  /* get a list of the editable tracks being shown in the NLA */
  filter = (ANIMFILTER_DATA_VISIBLE | ANIMFILTER_LIST_VISIBLE | ANIMFILTER_FOREDIT);
  ANIM_animdata_filter(&ac, &anim_data, filter, ac.data, ac.datatype);

  /* for each track, find pairs of strips to add transitions to */
  for (ale = anim_data.first; ale; ale = ale->next) {
    NlaTrack *nlt = (NlaTrack *)ale->data;
    AnimData *adt = ale->adt;
    NlaStrip *s1, *s2;

    /* get initial pair of strips */
    if (ELEM(nlt->strips.first, NULL, nlt->strips.last)) {
      continue;
    }
    s1 = nlt->strips.first;
    s2 = s1->next;

    /* loop over strips */
    for (; s1 && s2; s1 = s2, s2 = s2->next) {
      NlaStrip *strip;

      /* check if both are selected */
      if (ELEM(0, (s1->flag & NLASTRIP_FLAG_SELECT), (s2->flag & NLASTRIP_FLAG_SELECT))) {
        continue;
      }
      /* check if there's space between the two */
      if (IS_EQF(s1->end, s2->start)) {
        continue;
      }
      /* make sure neither one is a transition
       * - although this is impossible to create with the standard tools,
       *   the user may have altered the settings
       */
      if (ELEM(NLASTRIP_TYPE_TRANSITION, s1->type, s2->type)) {
        continue;
      }
      /* also make sure neither one is a soundclip */
      if (ELEM(NLASTRIP_TYPE_SOUND, s1->type, s2->type)) {
        continue;
      }

      /* allocate new strip */
      strip = MEM_callocN(sizeof(NlaStrip), "NlaStrip");
      BLI_insertlinkafter(&nlt->strips, s1, strip);

      /* set the type */
      strip->type = NLASTRIP_TYPE_TRANSITION;

      /* generic settings
       * - selected flag to highlight this to the user
       * - auto-blends to ensure that blend in/out values are automatically
       *   determined by overlaps of strips
       */
      strip->flag = NLASTRIP_FLAG_SELECT | NLASTRIP_FLAG_AUTO_BLENDS;

      /* range is simply defined as the endpoints of the adjacent strips */
      strip->start = s1->end;
      strip->end = s2->start;

      /* scale and repeat aren't of any use, but shouldn't ever be 0 */
      strip->scale = 1.0f;
      strip->repeat = 1.0f;

      /* auto-name it */
      BKE_nlastrip_validate_name(adt, strip);

      /* make note of this */
      done = true;
    }
  }

  /* free temp data */
  ANIM_animdata_freelist(&anim_data);

  /* was anything added? */
  if (done) {
    /* refresh auto strip properties */
    ED_nla_postop_refresh(&ac);

    /* set notifier that things have changed */
    WM_event_add_notifier(C, NC_ANIMATION | ND_NLA | NA_EDITED, NULL);

    /* done */
    return OPERATOR_FINISHED;
  }

  BKE_report(op->reports,
             RPT_ERROR,
             "Needs at least a pair of adjacent selected strips with a gap between them");
  return OPERATOR_CANCELLED;
}

void NLA_OT_transition_add(wmOperatorType *ot)
{
  /* identifiers */
  ot->name = "Add Transition";
  ot->idname = "NLA_OT_transition_add";
  ot->description = "Add a transition strip between two adjacent selected strips";

  /* api callbacks */
  ot->exec = nlaedit_add_transition_exec;
  ot->poll = nlaop_poll_tweakmode_off;

  /* flags */
  ot->flag = OPTYPE_REGISTER | OPTYPE_UNDO;
}

/* ******************** Add Sound Clip Operator ***************************** */
/* Add a new sound clip */

static int nlaedit_add_sound_exec(bContext *C, wmOperator *UNUSED(op))
{
  Main *bmain = CTX_data_main(C);
  bAnimContext ac;

  ListBase anim_data = {NULL, NULL};
  bAnimListElem *ale;
  int filter;

  Scene *scene;
  int cfra;

  /* get editor data */
  if (ANIM_animdata_get_context(C, &ac) == 0) {
    return OPERATOR_CANCELLED;
  }

  scene = ac.scene;
  cfra = CFRA;

  /* get a list of the editable tracks being shown in the NLA */
  filter = (ANIMFILTER_DATA_VISIBLE | ANIMFILTER_LIST_VISIBLE | ANIMFILTER_SEL |
            ANIMFILTER_FOREDIT);
  ANIM_animdata_filter(&ac, &anim_data, filter, ac.data, ac.datatype);

  /* for each track, add sound clips if it belongs to a speaker */
  /* TODO: what happens if there aren't any tracks,
   * well that's a more general problem for later. */
  for (ale = anim_data.first; ale; ale = ale->next) {
    Object *ob = (Object *)ale->id; /* may not be object until we actually check! */

    AnimData *adt = ale->adt;
    NlaTrack *nlt = (NlaTrack *)ale->data;
    NlaStrip *strip;

    /* does this belong to speaker - assumed to live on Object level only */
    if ((GS(ale->id->name) != ID_OB) || (ob->type != OB_SPEAKER)) {
      continue;
    }

    /* create a new strip, and offset it to start on the current frame */
    strip = BKE_nla_add_soundstrip(bmain, ac.scene, ob->data);

    strip->start += cfra;
    strip->end += cfra;

    /* firstly try adding strip to our current track, but if that fails, add to a new track */
    if (BKE_nlatrack_add_strip(nlt, strip) == 0) {
      /* trying to add to the current failed (no space),
       * so add a new track to the stack, and add to that...
       */
      nlt = BKE_nlatrack_add(adt, NULL);
      BKE_nlatrack_add_strip(nlt, strip);
    }

    /* auto-name it */
    BKE_nlastrip_validate_name(adt, strip);
  }

  /* free temp data */
  ANIM_animdata_freelist(&anim_data);

  /* refresh auto strip properties */
  ED_nla_postop_refresh(&ac);

  /* set notifier that things have changed */
  WM_event_add_notifier(C, NC_ANIMATION | ND_NLA | NA_EDITED, NULL);

  /* done */
  return OPERATOR_FINISHED;
}

void NLA_OT_soundclip_add(wmOperatorType *ot)
{
  /* identifiers */
  ot->name = "Add Sound Clip";
  ot->idname = "NLA_OT_soundclip_add";
  ot->description = "Add a strip for controlling when speaker plays its sound clip";

  /* api callbacks */
  ot->exec = nlaedit_add_sound_exec;
  ot->poll = nlaop_poll_tweakmode_off;

  /* flags */
  ot->flag = OPTYPE_REGISTER | OPTYPE_UNDO;
}

/* ******************** Add Meta-Strip Operator ***************************** */
/* Add new meta-strips incorporating the selected strips */

/* add the specified action as new strip */
static int nlaedit_add_meta_exec(bContext *C, wmOperator *UNUSED(op))
{
  bAnimContext ac;

  ListBase anim_data = {NULL, NULL};
  bAnimListElem *ale;
  int filter;

  /* get editor data */
  if (ANIM_animdata_get_context(C, &ac) == 0) {
    return OPERATOR_CANCELLED;
  }

  /* get a list of the editable tracks being shown in the NLA */
  filter = (ANIMFILTER_DATA_VISIBLE | ANIMFILTER_LIST_VISIBLE | ANIMFILTER_FOREDIT);
  ANIM_animdata_filter(&ac, &anim_data, filter, ac.data, ac.datatype);

  /* for each track, find pairs of strips to add transitions to */
  for (ale = anim_data.first; ale; ale = ale->next) {
    NlaTrack *nlt = (NlaTrack *)ale->data;
    AnimData *adt = ale->adt;
    NlaStrip *strip;

    /* create meta-strips from the continuous chains of selected strips */
    BKE_nlastrips_make_metas(&nlt->strips, 0);

    /* name the metas */
    for (strip = nlt->strips.first; strip; strip = strip->next) {
      /* auto-name this strip if selected (that means it is a meta) */
      if (strip->flag & NLASTRIP_FLAG_SELECT) {
        BKE_nlastrip_validate_name(adt, strip);
      }
    }

    ale->update |= ANIM_UPDATE_DEPS;
  }

  /* free temp data */
  ANIM_animdata_update(&ac, &anim_data);
  ANIM_animdata_freelist(&anim_data);

  /* set notifier that things have changed */
  WM_event_add_notifier(C, NC_ANIMATION | ND_NLA | NA_EDITED, NULL);

  /* done */
  return OPERATOR_FINISHED;
}

void NLA_OT_meta_add(wmOperatorType *ot)
{
  /* identifiers */
  ot->name = "Add Meta-Strips";
  ot->idname = "NLA_OT_meta_add";
  ot->description = "Add new meta-strips incorporating the selected strips";

  /* api callbacks */
  ot->exec = nlaedit_add_meta_exec;
  ot->poll = nlaop_poll_tweakmode_off;

  /* flags */
  ot->flag = OPTYPE_REGISTER | OPTYPE_UNDO;
}

/* ******************** Remove Meta-Strip Operator ***************************** */
/* Separate out the strips held by the selected meta-strips */

static int nlaedit_remove_meta_exec(bContext *C, wmOperator *UNUSED(op))
{
  bAnimContext ac;

  ListBase anim_data = {NULL, NULL};
  bAnimListElem *ale;
  int filter;

  /* get editor data */
  if (ANIM_animdata_get_context(C, &ac) == 0) {
    return OPERATOR_CANCELLED;
  }

  /* get a list of the editable tracks being shown in the NLA */
  filter = (ANIMFILTER_DATA_VISIBLE | ANIMFILTER_LIST_VISIBLE | ANIMFILTER_FOREDIT);
  ANIM_animdata_filter(&ac, &anim_data, filter, ac.data, ac.datatype);

  /* for each track, find pairs of strips to add transitions to */
  for (ale = anim_data.first; ale; ale = ale->next) {
    NlaTrack *nlt = (NlaTrack *)ale->data;

    /* clear all selected meta-strips, regardless of whether they are temporary or not */
    BKE_nlastrips_clear_metas(&nlt->strips, 1, 0);

    ale->update |= ANIM_UPDATE_DEPS;
  }

  /* free temp data */
  ANIM_animdata_update(&ac, &anim_data);
  ANIM_animdata_freelist(&anim_data);

  /* set notifier that things have changed */
  WM_event_add_notifier(C, NC_ANIMATION | ND_NLA | NA_EDITED, NULL);

  /* done */
  return OPERATOR_FINISHED;
}

void NLA_OT_meta_remove(wmOperatorType *ot)
{
  /* identifiers */
  ot->name = "Remove Meta-Strips";
  ot->idname = "NLA_OT_meta_remove";
  ot->description = "Separate out the strips held by the selected meta-strips";

  /* api callbacks */
  ot->exec = nlaedit_remove_meta_exec;
  ot->poll = nlaop_poll_tweakmode_off;

  /* flags */
  ot->flag = OPTYPE_REGISTER | OPTYPE_UNDO;
}

/* ******************** Duplicate Strips Operator ************************** */
/* Duplicates the selected NLA-Strips, putting them on new tracks above the one
 * the originals were housed in.
 */

static int nlaedit_duplicate_exec(bContext *C, wmOperator *op)
{
  bAnimContext ac;

  ListBase anim_data = {NULL, NULL};
  bAnimListElem *ale;
  int filter;

  bool linked = RNA_boolean_get(op->ptr, "linked");
  bool done = false;

  /* get editor data */
  if (ANIM_animdata_get_context(C, &ac) == 0) {
    return OPERATOR_CANCELLED;
  }

  /* get a list of editable tracks being shown in the NLA */
  filter = (ANIMFILTER_DATA_VISIBLE | ANIMFILTER_LIST_VISIBLE | ANIMFILTER_FOREDIT);
  ANIM_animdata_filter(&ac, &anim_data, filter, ac.data, ac.datatype);

  /* duplicate strips in tracks starting from the last one so that we're
   * less likely to duplicate strips we just duplicated...
   */
  for (ale = anim_data.last; ale; ale = ale->prev) {
    NlaTrack *nlt = (NlaTrack *)ale->data;
    AnimData *adt = ale->adt;
    NlaStrip *strip, *nstrip, *next;
    NlaTrack *track;

    for (strip = nlt->strips.first; strip; strip = next) {
      next = strip->next;

      /* if selected, split the strip at its midpoint */
      if (strip->flag & NLASTRIP_FLAG_SELECT) {
        /* make a copy (assume that this is possible) */
        nstrip = BKE_nlastrip_copy(ac.bmain, strip, linked, 0);

        /* in case there's no space in the track above,
         * or we haven't got a reference to it yet, try adding */
        if (BKE_nlatrack_add_strip(nlt->next, nstrip) == 0) {
          /* need to add a new track above the one above the current one
           * - if the current one is the last one, nlt->next will be NULL, which defaults to adding
           *   at the top of the stack anyway...
           */
          track = BKE_nlatrack_add(adt, nlt->next);
          BKE_nlatrack_add_strip(track, nstrip);
        }

        /* deselect the original and the active flag */
        strip->flag &= ~(NLASTRIP_FLAG_SELECT | NLASTRIP_FLAG_ACTIVE);

        /* auto-name newly created strip */
        BKE_nlastrip_validate_name(adt, nstrip);

        done = true;
      }
    }
  }

  /* free temp data */
  ANIM_animdata_freelist(&anim_data);

  if (done) {
    /* refresh auto strip properties */
    ED_nla_postop_refresh(&ac);

    if (!linked) {
      DEG_relations_tag_update(ac.bmain);
    }

    /* set notifier that things have changed */
    WM_event_add_notifier(C, NC_ANIMATION | ND_NLA | NA_EDITED, NULL);

    /* done */
    return OPERATOR_FINISHED;
  }

  return OPERATOR_CANCELLED;
}

static int nlaedit_duplicate_invoke(bContext *C, wmOperator *op, const wmEvent *UNUSED(event))
{
  nlaedit_duplicate_exec(C, op);

  RNA_enum_set(op->ptr, "mode", TFM_TRANSLATION);
  WM_operator_name_call(C, "TRANSFORM_OT_transform", WM_OP_INVOKE_REGION_WIN, op->ptr);

  return OPERATOR_FINISHED;
}

void NLA_OT_duplicate(wmOperatorType *ot)
{
  /* identifiers */
  ot->name = "Duplicate Strips";
  ot->idname = "NLA_OT_duplicate";
  ot->description =
      "Duplicate selected NLA-Strips, adding the new strips in new tracks above the originals";

  /* api callbacks */
  ot->invoke = nlaedit_duplicate_invoke;
  ot->exec = nlaedit_duplicate_exec;
  ot->poll = nlaop_poll_tweakmode_off;

  /* flags */
  ot->flag = OPTYPE_REGISTER | OPTYPE_UNDO;

  /* own properties */
  ot->prop = RNA_def_boolean(ot->srna,
                             "linked",
                             false,
                             "Linked",
                             "When duplicating strips, assign new copies of the actions they use");

  /* to give to transform */
  RNA_def_enum(ot->srna, "mode", rna_enum_transform_mode_types, TFM_TRANSLATION, "Mode", "");
}

/* ******************** Delete Strips Operator ***************************** */
/* Deletes the selected NLA-Strips */

static int nlaedit_delete_exec(bContext *C, wmOperator *UNUSED(op))
{
  bAnimContext ac;

  ListBase anim_data = {NULL, NULL};
  bAnimListElem *ale;
  int filter;

  /* get editor data */
  if (ANIM_animdata_get_context(C, &ac) == 0) {
    return OPERATOR_CANCELLED;
  }

  /* get a list of the editable tracks being shown in the NLA */
  filter = (ANIMFILTER_DATA_VISIBLE | ANIMFILTER_LIST_VISIBLE | ANIMFILTER_FOREDIT);
  ANIM_animdata_filter(&ac, &anim_data, filter, ac.data, ac.datatype);

  /* for each NLA-Track, delete all selected strips */
  for (ale = anim_data.first; ale; ale = ale->next) {
    NlaTrack *nlt = (NlaTrack *)ale->data;
    NlaStrip *strip, *nstrip;

    for (strip = nlt->strips.first; strip; strip = nstrip) {
      nstrip = strip->next;

      /* if selected, delete */
      if (strip->flag & NLASTRIP_FLAG_SELECT) {
        /* if a strip either side of this was a transition, delete those too */
        if ((strip->prev) && (strip->prev->type == NLASTRIP_TYPE_TRANSITION)) {
          BKE_nlastrip_free(&nlt->strips, strip->prev, true);
        }
        if ((nstrip) && (nstrip->type == NLASTRIP_TYPE_TRANSITION)) {
          nstrip = nstrip->next;
          BKE_nlastrip_free(&nlt->strips, strip->next, true);
        }

        /* finally, delete this strip */
        BKE_nlastrip_free(&nlt->strips, strip, true);
      }
    }
  }

  /* free temp data */
  ANIM_animdata_freelist(&anim_data);

  /* refresh auto strip properties */
  ED_nla_postop_refresh(&ac);

  DEG_relations_tag_update(ac.bmain);

  /* set notifier that things have changed */
  WM_event_add_notifier(C, NC_ANIMATION | ND_NLA | NA_EDITED, NULL);

  /* done */
  return OPERATOR_FINISHED;
}

void NLA_OT_delete(wmOperatorType *ot)
{
  /* identifiers */
  ot->name = "Delete Strips";
  ot->idname = "NLA_OT_delete";
  ot->description = "Delete selected strips";

  /* api callbacks */
  ot->exec = nlaedit_delete_exec;
  ot->poll = nlaop_poll_tweakmode_off;

  /* flags */
  ot->flag = OPTYPE_REGISTER | OPTYPE_UNDO;
}

/* ******************** Split Strips Operator ***************************** */
/* Splits the selected NLA-Strips into two strips at the midpoint of the strip */
/* TODO's?
 *  - multiple splits
 *  - variable-length splits? */

/* split a given Action-Clip strip */
static void nlaedit_split_strip_actclip(
    Main *bmain, AnimData *adt, NlaTrack *nlt, NlaStrip *strip, float cfra)
{
  NlaStrip *nstrip;
  float splitframe, splitaframe;

  /* calculate the frames to do the splitting at
   * - use current frame if within extents of strip
   */
  if ((cfra > strip->start) && (cfra < strip->end)) {
    /* use the current frame */
    splitframe = cfra;
    splitaframe = nlastrip_get_frame(strip, cfra, NLATIME_CONVERT_UNMAP);
  }
  else {
    /* split in the middle */
    float len;

    /* strip extents */
    len = strip->end - strip->start;
    if (IS_EQF(len, 0.0f)) {
      return;
    }

    splitframe = strip->start + (len / 2.0f);

    /* action range */
    len = strip->actend - strip->actstart;
    if (IS_EQF(len, 0.0f)) {
      splitaframe = strip->actend;
    }
    else {
      splitaframe = strip->actstart + (len / 2.0f);
    }
  }

  /* make a copy (assume that this is possible) and append
   * it immediately after the current strip
   */
  nstrip = BKE_nlastrip_copy(bmain, strip, true, 0);
  BLI_insertlinkafter(&nlt->strips, strip, nstrip);

  /* Set the endpoint of the first strip and the start of the new strip
   * to the split-frame values calculated above.
   */
  strip->end = splitframe;
  nstrip->start = splitframe;

  if ((splitaframe > strip->actstart) && (splitaframe < strip->actend)) {
    /* only do this if we're splitting down the middle...  */
    strip->actend = splitaframe;
    nstrip->actstart = splitaframe;
  }

  /* clear the active flag from the copy */
  nstrip->flag &= ~NLASTRIP_FLAG_ACTIVE;

  /* auto-name the new strip */
  BKE_nlastrip_validate_name(adt, nstrip);
}

/* split a given Meta strip */
static void nlaedit_split_strip_meta(NlaTrack *nlt, NlaStrip *strip)
{
  /* simply ungroup it for now...  */
  BKE_nlastrips_clear_metastrip(&nlt->strips, strip);
}

/* ----- */

static int nlaedit_split_exec(bContext *C, wmOperator *UNUSED(op))
{
  bAnimContext ac;

  ListBase anim_data = {NULL, NULL};
  bAnimListElem *ale;
  int filter;

  /* get editor data */
  if (ANIM_animdata_get_context(C, &ac) == 0) {
    return OPERATOR_CANCELLED;
  }

  /* get a list of editable tracks being shown in the NLA */
  filter = (ANIMFILTER_DATA_VISIBLE | ANIMFILTER_LIST_VISIBLE | ANIMFILTER_FOREDIT);
  ANIM_animdata_filter(&ac, &anim_data, filter, ac.data, ac.datatype);

  /* for each NLA-Track, split all selected strips into two strips */
  for (ale = anim_data.first; ale; ale = ale->next) {
    NlaTrack *nlt = (NlaTrack *)ale->data;
    AnimData *adt = ale->adt;
    NlaStrip *strip, *next;

    for (strip = nlt->strips.first; strip; strip = next) {
      next = strip->next;

      /* if selected, split the strip at its midpoint */
      if (strip->flag & NLASTRIP_FLAG_SELECT) {
        /* splitting method depends on the type of strip */
        switch (strip->type) {
          case NLASTRIP_TYPE_CLIP: /* action-clip */
            nlaedit_split_strip_actclip(ac.bmain, adt, nlt, strip, (float)ac.scene->r.cfra);
            break;

          case NLASTRIP_TYPE_META: /* meta-strips need special handling */
            nlaedit_split_strip_meta(nlt, strip);
            break;

          default: /* for things like Transitions, do not split! */
            break;
        }
      }
    }
  }

  /* free temp data */
  ANIM_animdata_freelist(&anim_data);

  /* refresh auto strip properties */
  ED_nla_postop_refresh(&ac);

  /* set notifier that things have changed */
  WM_event_add_notifier(C, NC_ANIMATION | ND_NLA | NA_EDITED, NULL);

  /* done */
  return OPERATOR_FINISHED;
}

void NLA_OT_split(wmOperatorType *ot)
{
  /* identifiers */
  ot->name = "Split Strips";
  ot->idname = "NLA_OT_split";
  ot->description = "Split selected strips at their midpoints";

  /* api callbacks */
  ot->exec = nlaedit_split_exec;
  ot->poll = nlaop_poll_tweakmode_off;

  /* flags */
  ot->flag = OPTYPE_REGISTER | OPTYPE_UNDO;
}

/* *********************************************** */
/* NLA Editing Operations (Modifying) */

/* ******************** Toggle Muting Operator ************************** */
/* Toggles whether strips are muted or not */

static int nlaedit_toggle_mute_exec(bContext *C, wmOperator *UNUSED(op))
{
  bAnimContext ac;

  ListBase anim_data = {NULL, NULL};
  bAnimListElem *ale;
  int filter;

  /* get editor data */
  if (ANIM_animdata_get_context(C, &ac) == 0) {
    return OPERATOR_CANCELLED;
  }

  /* get a list of the editable tracks being shown in the NLA */
  filter = (ANIMFILTER_DATA_VISIBLE | ANIMFILTER_LIST_VISIBLE | ANIMFILTER_FOREDIT);
  ANIM_animdata_filter(&ac, &anim_data, filter, ac.data, ac.datatype);

  /* go over all selected strips */
  for (ale = anim_data.first; ale; ale = ale->next) {
    NlaTrack *nlt = (NlaTrack *)ale->data;
    NlaStrip *strip;

    /* for every selected strip, toggle muting  */
    for (strip = nlt->strips.first; strip; strip = strip->next) {
      if (strip->flag & NLASTRIP_FLAG_SELECT) {
        /* just flip the mute flag for now */
        /* TODO: have a pre-pass to check if mute all or unmute all? */
        strip->flag ^= NLASTRIP_FLAG_MUTED;

        /* tag AnimData to get recalculated */
        ale->update |= ANIM_UPDATE_DEPS;
      }
    }
  }

  /* cleanup */
  ANIM_animdata_update(&ac, &anim_data);
  ANIM_animdata_freelist(&anim_data);

  /* set notifier that things have changed */
  WM_event_add_notifier(C, NC_ANIMATION | ND_NLA | NA_EDITED, NULL);

  /* done */
  return OPERATOR_FINISHED;
}

void NLA_OT_mute_toggle(wmOperatorType *ot)
{
  /* identifiers */
  ot->name = "Toggle Muting";
  ot->idname = "NLA_OT_mute_toggle";
  ot->description = "Mute or un-mute selected strips";

  /* api callbacks */
  ot->exec = nlaedit_toggle_mute_exec;
  ot->poll = nlaop_poll_tweakmode_off;

  /* flags */
  ot->flag = OPTYPE_REGISTER | OPTYPE_UNDO;
}

/* ******************** Swap Strips Operator ************************** */
/* Tries to exchange strips within their owner tracks */

static int nlaedit_swap_exec(bContext *C, wmOperator *op)
{
  bAnimContext ac;

  ListBase anim_data = {NULL, NULL};
  bAnimListElem *ale;
  int filter;

  /* get editor data */
  if (ANIM_animdata_get_context(C, &ac) == 0) {
    return OPERATOR_CANCELLED;
  }

  /* get a list of the editable tracks being shown in the NLA */
  filter = (ANIMFILTER_DATA_VISIBLE | ANIMFILTER_LIST_VISIBLE | ANIMFILTER_FOREDIT);
  ANIM_animdata_filter(&ac, &anim_data, filter, ac.data, ac.datatype);

  /* consider each track in turn */
  for (ale = anim_data.first; ale; ale = ale->next) {
    NlaTrack *nlt = (NlaTrack *)ale->data;

    NlaStrip *strip, *stripN = NULL;
    NlaStrip *area = NULL, *sb = NULL;

    /* make temporary metastrips so that entire islands of selections can be moved around */
    BKE_nlastrips_make_metas(&nlt->strips, 1);

    /* special case: if there is only 1 island
     * (i.e. temp meta BUT NOT unselected/normal/normal-meta strips) left after this,
     * and this island has two strips inside it, then we should be able to just swap these still...
     */
    if (BLI_listbase_is_empty(&nlt->strips) == false) {
      NlaStrip *mstrip = (NlaStrip *)nlt->strips.first;

      if ((mstrip->flag & NLASTRIP_FLAG_TEMP_META) &&
          (BLI_listbase_count_at_most(&mstrip->strips, 3) == 2)) {
        /* remove this temp meta, so that we can see the strips inside */
        BKE_nlastrips_clear_metas(&nlt->strips, 0, 1);
      }
    }

    /* get two selected strips only (these will be metas due to prev step) to operate on
     * - only allow swapping 2, as with more the context becomes unclear
     */
    for (strip = nlt->strips.first; strip; strip = stripN) {
      stripN = strip->next;

      if (strip->flag & NLASTRIP_FLAG_SELECT) {
        /* first or second strip? */
        if (area == NULL) {
          /* store as first */
          area = strip;
        }
        else if (sb == NULL) {
          /* store as second */
          sb = strip;
        }
        else {
          /* too many selected */
          break;
        }
      }
    }

    if (strip) {
      /* too many selected warning */
      BKE_reportf(
          op->reports,
          RPT_WARNING,
          "Too many clusters of strips selected in NLA Track (%s): needs exactly 2 to be selected",
          nlt->name);
    }
    else if (area == NULL) {
      /* no warning as this is just a common case,
       * and it may get annoying when doing multiple tracks */
    }
    else if (sb == NULL) {
      /* too few selected warning */
      BKE_reportf(
          op->reports,
          RPT_WARNING,
          "Too few clusters of strips selected in NLA Track (%s): needs exactly 2 to be selected",
          nlt->name);
    }
    else {
      float nsa[2], nsb[2];

      /* remove these strips from the track,
       * so that we can test if they can fit in the proposed places */
      BLI_remlink(&nlt->strips, area);
      BLI_remlink(&nlt->strips, sb);

      /* calculate new extents for strips */
      /* a --> b */
      nsa[0] = sb->start;
      nsa[1] = sb->start + (area->end - area->start);
      /* b --> a */
      nsb[0] = area->start;
      nsb[1] = area->start + (sb->end - sb->start);

      /* check if the track has room for the strips to be swapped */
      if (BKE_nlastrips_has_space(&nlt->strips, nsa[0], nsa[1]) &&
          BKE_nlastrips_has_space(&nlt->strips, nsb[0], nsb[1])) {
        /* set new extents for strips then */
        area->start = nsa[0];
        area->end = nsa[1];
        BKE_nlameta_flush_transforms(area);

        sb->start = nsb[0];
        sb->end = nsb[1];
        BKE_nlameta_flush_transforms(sb);
      }
      else {
        /* not enough room to swap, so show message */
        if ((area->flag & NLASTRIP_FLAG_TEMP_META) || (sb->flag & NLASTRIP_FLAG_TEMP_META)) {
          BKE_report(
              op->reports,
              RPT_WARNING,
              "Cannot swap selected strips as they will not be able to fit in their new places");
        }
        else {
          BKE_reportf(op->reports,
                      RPT_WARNING,
                      "Cannot swap '%s' and '%s' as one or both will not be able to fit in their "
                      "new places",
                      area->name,
                      sb->name);
        }
      }

      /* add strips back to track now */
      BKE_nlatrack_add_strip(nlt, area);
      BKE_nlatrack_add_strip(nlt, sb);
    }

    /* clear (temp) metastrips */
    BKE_nlastrips_clear_metas(&nlt->strips, 0, 1);
  }

  /* free temp data */
  ANIM_animdata_freelist(&anim_data);

  /* refresh auto strip properties */
  ED_nla_postop_refresh(&ac);

  /* set notifier that things have changed */
  WM_event_add_notifier(C, NC_ANIMATION | ND_NLA | NA_EDITED, NULL);

  /* done */
  return OPERATOR_FINISHED;
}

void NLA_OT_swap(wmOperatorType *ot)
{
  /* identifiers */
  ot->name = "Swap Strips";
  ot->idname = "NLA_OT_swap";
  ot->description = "Swap order of selected strips within tracks";

  /* api callbacks */
  ot->exec = nlaedit_swap_exec;
  ot->poll = nlaop_poll_tweakmode_off;

  /* flags */
  ot->flag = OPTYPE_REGISTER | OPTYPE_UNDO;
}

/* ******************** Move Strips Up Operator ************************** */
/* Tries to move the selected strips into the track above if possible. */

static int nlaedit_move_up_exec(bContext *C, wmOperator *UNUSED(op))
{
  bAnimContext ac;

  ListBase anim_data = {NULL, NULL};
  bAnimListElem *ale;
  int filter;

  /* get editor data */
  if (ANIM_animdata_get_context(C, &ac) == 0) {
    return OPERATOR_CANCELLED;
  }

  /* get a list of the editable tracks being shown in the NLA */
  filter = (ANIMFILTER_DATA_VISIBLE | ANIMFILTER_LIST_VISIBLE | ANIMFILTER_FOREDIT);
  ANIM_animdata_filter(&ac, &anim_data, filter, ac.data, ac.datatype);

  /* since we're potentially moving strips from lower tracks to higher tracks, we should
   * loop over the tracks in reverse order to avoid moving earlier strips up multiple tracks
   */
  for (ale = anim_data.last; ale; ale = ale->prev) {
    NlaTrack *nlt = (NlaTrack *)ale->data;
    NlaTrack *nltn = nlt->next;
    NlaStrip *strip, *stripn;

    /* if this track has no tracks after it, skip for now... */
    if (nltn == NULL) {
      continue;
    }

    /* for every selected strip, try to move */
    for (strip = nlt->strips.first; strip; strip = stripn) {
      stripn = strip->next;

      if (strip->flag & NLASTRIP_FLAG_SELECT) {
        /* check if the track above has room for this strip */
        if (BKE_nlatrack_has_space(nltn, strip->start, strip->end)) {
          /* remove from its current track, and add to the one above
           * (it 'should' work, so no need to worry) */
          BLI_remlink(&nlt->strips, strip);
          BKE_nlatrack_add_strip(nltn, strip);
        }
      }
    }
  }

  /* free temp data */
  ANIM_animdata_freelist(&anim_data);

  /* refresh auto strip properties */
  ED_nla_postop_refresh(&ac);

  /* set notifier that things have changed */
  WM_event_add_notifier(C, NC_ANIMATION | ND_NLA | NA_EDITED, NULL);

  /* done */
  return OPERATOR_FINISHED;
}

void NLA_OT_move_up(wmOperatorType *ot)
{
  /* identifiers */
  ot->name = "Move Strips Up";
  ot->idname = "NLA_OT_move_up";
  ot->description = "Move selected strips up a track if there's room";

  /* api callbacks */
  ot->exec = nlaedit_move_up_exec;
  ot->poll = nlaop_poll_tweakmode_off;

  /* flags */
  ot->flag = OPTYPE_REGISTER | OPTYPE_UNDO;
}

/* ******************** Move Strips Down Operator ************************** */
/* Tries to move the selected strips into the track above if possible. */

static int nlaedit_move_down_exec(bContext *C, wmOperator *UNUSED(op))
{
  bAnimContext ac;

  ListBase anim_data = {NULL, NULL};
  bAnimListElem *ale;
  int filter;

  /* get editor data */
  if (ANIM_animdata_get_context(C, &ac) == 0) {
    return OPERATOR_CANCELLED;
  }

  /* get a list of the editable tracks being shown in the NLA */
  filter = (ANIMFILTER_DATA_VISIBLE | ANIMFILTER_LIST_VISIBLE | ANIMFILTER_FOREDIT);
  ANIM_animdata_filter(&ac, &anim_data, filter, ac.data, ac.datatype);

  /* loop through the tracks in normal order, since we're pushing strips down,
   * strips won't get operated on twice
   */
  for (ale = anim_data.first; ale; ale = ale->next) {
    NlaTrack *nlt = (NlaTrack *)ale->data;
    NlaTrack *nltp = nlt->prev;
    NlaStrip *strip, *stripn;

    /* if this track has no tracks before it, skip for now... */
    if (nltp == NULL) {
      continue;
    }

    /* for every selected strip, try to move */
    for (strip = nlt->strips.first; strip; strip = stripn) {
      stripn = strip->next;

      if (strip->flag & NLASTRIP_FLAG_SELECT) {
        /* check if the track below has room for this strip */
        if (BKE_nlatrack_has_space(nltp, strip->start, strip->end)) {
          /* remove from its current track, and add to the one above
           * (it 'should' work, so no need to worry) */
          BLI_remlink(&nlt->strips, strip);
          BKE_nlatrack_add_strip(nltp, strip);
        }
      }
    }
  }

  /* free temp data */
  ANIM_animdata_freelist(&anim_data);

  /* refresh auto strip properties */
  ED_nla_postop_refresh(&ac);

  /* set notifier that things have changed */
  WM_event_add_notifier(C, NC_ANIMATION | ND_NLA | NA_EDITED, NULL);

  /* done */
  return OPERATOR_FINISHED;
}

void NLA_OT_move_down(wmOperatorType *ot)
{
  /* identifiers */
  ot->name = "Move Strips Down";
  ot->idname = "NLA_OT_move_down";
  ot->description = "Move selected strips down a track if there's room";

  /* api callbacks */
  ot->exec = nlaedit_move_down_exec;
  ot->poll = nlaop_poll_tweakmode_off;

  /* flags */
  ot->flag = OPTYPE_REGISTER | OPTYPE_UNDO;
}

/* ******************** Sync Action Length Operator ***************************** */
/* Recalculate the extents of the action ranges used for the selected strips  */

static int nlaedit_sync_actlen_exec(bContext *C, wmOperator *op)
{
  bAnimContext ac;

  ListBase anim_data = {NULL, NULL};
  bAnimListElem *ale;
  int filter;
  const bool active_only = RNA_boolean_get(op->ptr, "active");

  /* get editor data */
  if (ANIM_animdata_get_context(C, &ac) == 0) {
    return OPERATOR_CANCELLED;
  }

  /* get a list of the editable tracks being shown in the NLA */
  filter = (ANIMFILTER_DATA_VISIBLE | ANIMFILTER_LIST_VISIBLE | ANIMFILTER_FOREDIT);
  if (active_only) {
    filter |= ANIMFILTER_ACTIVE;
  }
  ANIM_animdata_filter(&ac, &anim_data, filter, ac.data, ac.datatype);

  /* for each NLA-Track, apply scale of all selected strips */
  for (ale = anim_data.first; ale; ale = ale->next) {
    NlaTrack *nlt = (NlaTrack *)ale->data;
    NlaStrip *strip;

    for (strip = nlt->strips.first; strip; strip = strip->next) {
      /* strip selection/active status check */
      if (active_only) {
        if ((strip->flag & NLASTRIP_FLAG_ACTIVE) == 0) {
          continue;
        }
      }
      else {
        if ((strip->flag & NLASTRIP_FLAG_SELECT) == 0) {
          continue;
        }
      }

      /* must be action-clip only (transitions don't have scale) */
      if (strip->type == NLASTRIP_TYPE_CLIP) {
        if (strip->act == NULL) {
          continue;
        }

        BKE_nlastrip_recalculate_bounds_sync_action(strip);

        ale->update |= ANIM_UPDATE_DEPS;
      }
    }
  }

  /* free temp data */
  ANIM_animdata_update(&ac, &anim_data);
  ANIM_animdata_freelist(&anim_data);

  /* set notifier that things have changed */
  WM_event_add_notifier(C, NC_ANIMATION | ND_NLA | NA_EDITED, NULL);

  /* done */
  return OPERATOR_FINISHED;
}

void NLA_OT_action_sync_length(wmOperatorType *ot)
{
  /* identifiers */
  ot->name = "Sync Action Length";
  ot->idname = "NLA_OT_action_sync_length";
  ot->description =
      "Synchronize the length of the referenced Action with the length used in the strip";

  /* api callbacks */
  ot->exec = nlaedit_sync_actlen_exec;
  ot->poll = nlaop_poll_tweakmode_off;

  /* flags */
  ot->flag = OPTYPE_REGISTER | OPTYPE_UNDO;

  /* properties */
  ot->prop = RNA_def_boolean(ot->srna,
                             "active",
                             1,
                             "Active Strip Only",
                             "Only sync the active length for the active strip");
}

/* ******************** Make Single User ********************************* */
/* Ensure that each strip has its own action */

static int nlaedit_make_single_user_exec(bContext *C, wmOperator *UNUSED(op))
{
  Main *bmain = CTX_data_main(C);
  bAnimContext ac;

  ListBase anim_data = {NULL, NULL};
  bAnimListElem *ale;
  int filter;
  bool copied = false;

  /* get editor data */
  if (ANIM_animdata_get_context(C, &ac) == 0) {
    return OPERATOR_CANCELLED;
  }

  /* get a list of the editable tracks being shown in the NLA */
  filter = (ANIMFILTER_DATA_VISIBLE | ANIMFILTER_LIST_VISIBLE | ANIMFILTER_FOREDIT);
  ANIM_animdata_filter(&ac, &anim_data, filter, ac.data, ac.datatype);

  /* Ensure that each action used only has a single user
   *   - This is done in reverse order so that the original strips are
   *     likely to still get to keep their action
   */
  for (ale = anim_data.last; ale; ale = ale->prev) {
    NlaTrack *nlt = (NlaTrack *)ale->data;
    NlaStrip *strip;

    for (strip = nlt->strips.last; strip; strip = strip->prev) {
      /* must be action-clip only (as only these have actions) */
      if ((strip->flag & NLASTRIP_FLAG_SELECT) && (strip->type == NLASTRIP_TYPE_CLIP)) {
        if (strip->act == NULL) {
          continue;
        }

        /* multi-user? */
        if (ID_REAL_USERS(strip->act) > 1) {
          /* make a new copy of the action for us to use (it will have 1 user already) */
          bAction *new_action = (bAction *)BKE_id_copy(bmain, &strip->act->id);

          /* decrement user count of our existing action */
          id_us_min(&strip->act->id);

          /* switch to the new copy */
          strip->act = new_action;

          ale->update |= ANIM_UPDATE_DEPS;
          copied = true;
        }
      }
    }
  }

  /* free temp data */
  ANIM_animdata_update(&ac, &anim_data);
  ANIM_animdata_freelist(&anim_data);

  if (copied) {
    DEG_relations_tag_update(ac.bmain);
  }

  /* set notifier that things have changed */
  WM_event_add_notifier(C, NC_ANIMATION | ND_NLA | NA_EDITED, NULL);

  /* done */
  return OPERATOR_FINISHED;
}

void NLA_OT_make_single_user(wmOperatorType *ot)
{
  /* identifiers */
  ot->name = "Make Single User";
  ot->idname = "NLA_OT_make_single_user";
  ot->description = "Ensure that each action is only used once in the set of strips selected";

  /* api callbacks */
  ot->invoke = WM_operator_confirm;
  ot->exec = nlaedit_make_single_user_exec;
  ot->poll = nlaop_poll_tweakmode_off;

  /* flags */
  ot->flag = OPTYPE_REGISTER | OPTYPE_UNDO;
}

/* ******************** Apply Scale Operator ***************************** */
/* Reset the scaling of the selected strips to 1.0f */

/* apply scaling to keyframe */
static short bezt_apply_nlamapping(KeyframeEditData *ked, BezTriple *bezt)
{
  /* NLA-strip which has this scaling is stored in ked->data */
  NlaStrip *strip = (NlaStrip *)ked->data;

  /* adjust all the times */
  bezt->vec[0][0] = nlastrip_get_frame(strip, bezt->vec[0][0], NLATIME_CONVERT_MAP);
  bezt->vec[1][0] = nlastrip_get_frame(strip, bezt->vec[1][0], NLATIME_CONVERT_MAP);
  bezt->vec[2][0] = nlastrip_get_frame(strip, bezt->vec[2][0], NLATIME_CONVERT_MAP);

  /* nothing to return or else we exit */
  return 0;
}

static int nlaedit_apply_scale_exec(bContext *C, wmOperator *UNUSED(op))
{
  Main *bmain = CTX_data_main(C);
  bAnimContext ac;

  ListBase anim_data = {NULL, NULL};
  bAnimListElem *ale;
  int filter;
  bool copied = false;

  KeyframeEditData ked = {{NULL}};

  /* get editor data */
  if (ANIM_animdata_get_context(C, &ac) == 0) {
    return OPERATOR_CANCELLED;
  }

  /* get a list of the editable tracks being shown in the NLA */
  filter = (ANIMFILTER_DATA_VISIBLE | ANIMFILTER_LIST_VISIBLE | ANIMFILTER_FOREDIT);
  ANIM_animdata_filter(&ac, &anim_data, filter, ac.data, ac.datatype);

  /* for each NLA-Track, apply scale of all selected strips */
  for (ale = anim_data.first; ale; ale = ale->next) {
    NlaTrack *nlt = (NlaTrack *)ale->data;
    NlaStrip *strip;

    for (strip = nlt->strips.first; strip; strip = strip->next) {
      /* strip must be selected, and must be action-clip only
       * (transitions don't have scale) */
      if ((strip->flag & NLASTRIP_FLAG_SELECT) && (strip->type == NLASTRIP_TYPE_CLIP)) {
        /* if the referenced action is used by other strips,
         * make this strip use its own copy */
        if (strip->act == NULL) {
          continue;
        }
        if (strip->act->id.us > 1) {
          /* make a copy of the Action to work on */
          bAction *act = (bAction *)BKE_id_copy(bmain, &strip->act->id);

          /* set this as the new referenced action,
           * decrementing the users of the old one */
          id_us_min(&strip->act->id);
          strip->act = act;

          copied = true;
        }

        /* setup iterator, and iterate over all the keyframes in the action,
         * applying this scaling */
        ked.data = strip;
        ANIM_animchanneldata_keyframes_loop(
            &ked, ac.ads, strip->act, ALE_ACT, NULL, bezt_apply_nlamapping, calchandles_fcurve);

        /* clear scale of strip now that it has been applied,
         * and recalculate the extents of the action now that it has been scaled
         * but leave everything else alone
         */
        strip->scale = 1.0f;
        calc_action_range(strip->act, &strip->actstart, &strip->actend, 0);

        ale->update |= ANIM_UPDATE_DEPS;
      }
    }
  }

  /* free temp data */
  ANIM_animdata_update(&ac, &anim_data);
  ANIM_animdata_freelist(&anim_data);

  if (copied) {
    DEG_relations_tag_update(ac.bmain);
  }

  /* set notifier that things have changed */
  WM_event_add_notifier(C, NC_ANIMATION | ND_NLA | NA_EDITED, NULL);

  /* done */
  return OPERATOR_FINISHED;
}

void NLA_OT_apply_scale(wmOperatorType *ot)
{
  /* identifiers */
  ot->name = "Apply Scale";
  ot->idname = "NLA_OT_apply_scale";
  ot->description = "Apply scaling of selected strips to their referenced Actions";

  /* api callbacks */
  ot->exec = nlaedit_apply_scale_exec;
  ot->poll = nlaop_poll_tweakmode_off;

  /* flags */
  ot->flag = OPTYPE_REGISTER | OPTYPE_UNDO;
}

/* ******************** Clear Scale Operator ***************************** */
/* Reset the scaling of the selected strips to 1.0f */

static int nlaedit_clear_scale_exec(bContext *C, wmOperator *UNUSED(op))
{
  bAnimContext ac;

  ListBase anim_data = {NULL, NULL};
  bAnimListElem *ale;
  int filter;

  /* get editor data */
  if (ANIM_animdata_get_context(C, &ac) == 0) {
    return OPERATOR_CANCELLED;
  }

  /* get a list of the editable tracks being shown in the NLA */
  filter = (ANIMFILTER_DATA_VISIBLE | ANIMFILTER_LIST_VISIBLE | ANIMFILTER_FOREDIT);
  ANIM_animdata_filter(&ac, &anim_data, filter, ac.data, ac.datatype);

  /* for each NLA-Track, reset scale of all selected strips */
  for (ale = anim_data.first; ale; ale = ale->next) {
    NlaTrack *nlt = (NlaTrack *)ale->data;
    NlaStrip *strip;

    for (strip = nlt->strips.first; strip; strip = strip->next) {
      /* strip must be selected, and must be action-clip only
       * (transitions don't have scale) */
      if ((strip->flag & NLASTRIP_FLAG_SELECT) && (strip->type == NLASTRIP_TYPE_CLIP)) {
        PointerRNA strip_ptr;

        RNA_pointer_create(NULL, &RNA_NlaStrip, strip, &strip_ptr);
        RNA_float_set(&strip_ptr, "scale", 1.0f);
      }
    }
  }

  /* free temp data */
  ANIM_animdata_freelist(&anim_data);

  /* refresh auto strip properties */
  ED_nla_postop_refresh(&ac);

  /* set notifier that things have changed */
  WM_event_add_notifier(C, NC_ANIMATION | ND_NLA | NA_EDITED, NULL);

  /* done */
  return OPERATOR_FINISHED;
}

void NLA_OT_clear_scale(wmOperatorType *ot)
{
  /* identifiers */
  ot->name = "Clear Scale";
  ot->idname = "NLA_OT_clear_scale";
  ot->description = "Reset scaling of selected strips";

  /* api callbacks */
  ot->exec = nlaedit_clear_scale_exec;
  ot->poll = nlaop_poll_tweakmode_off;

  /* flags */
  ot->flag = OPTYPE_REGISTER | OPTYPE_UNDO;
}

/* ******************** Snap Strips Operator ************************** */
/* Moves the start-point of the selected strips to the specified places */

/* defines for snap keyframes tool */
static const EnumPropertyItem prop_nlaedit_snap_types[] = {
<<<<<<< HEAD
    {NLAEDIT_SNAP_CFRA, "CFRA", ICON_SNAP_CURRENTFRAME, "Current Frame", ""},
    {NLAEDIT_SNAP_NEAREST_FRAME,
     /* XXX as single entry? */
     "NEAREST_FRAME", ICON_SNAP_NEARESTFRAME, "Nearest Frame",""},
    /* XXX as single entry? */
    {NLAEDIT_SNAP_NEAREST_SECOND, "NEAREST_SECOND", ICON_SNAP_NEARESTSECOND, "Nearest Second", ""},
    {NLAEDIT_SNAP_NEAREST_MARKER, "NEAREST_MARKER", ICON_SNAP_NEARESTMARKER, "Nearest Marker", ""
}
,
=======
    {NLAEDIT_SNAP_CFRA, "CFRA", 0, "Selection to Current Frame", ""},
    /* XXX as single entry? */
    {NLAEDIT_SNAP_NEAREST_FRAME, "NEAREST_FRAME", 0, "Selection to Nearest Frame", ""},
    /* XXX as single entry? */
    {NLAEDIT_SNAP_NEAREST_SECOND, "NEAREST_SECOND", 0, "Selection to Nearest Second", ""},
    {NLAEDIT_SNAP_NEAREST_MARKER, "NEAREST_MARKER", 0, "Selection to Nearest Marker", ""},
>>>>>>> abbe3cb3
    {0, NULL, 0, NULL, NULL},
};

static int nlaedit_snap_exec(bContext *C, wmOperator *op)
{
  bAnimContext ac;

  ListBase anim_data = {NULL, NULL};
  bAnimListElem *ale;
  int filter;

  Scene *scene;
  int mode = RNA_enum_get(op->ptr, "type");
  float secf;

  /* get editor data */
  if (ANIM_animdata_get_context(C, &ac) == 0) {
    return OPERATOR_CANCELLED;
  }

  /* get a list of the editable tracks being shown in the NLA */
  filter = (ANIMFILTER_DATA_VISIBLE | ANIMFILTER_LIST_VISIBLE | ANIMFILTER_FOREDIT);
  ANIM_animdata_filter(&ac, &anim_data, filter, ac.data, ac.datatype);

  /* get some necessary vars */
  scene = ac.scene;
  secf = (float)FPS;

  /* since we may add tracks, perform this in reverse order */
  for (ale = anim_data.last; ale; ale = ale->prev) {
    ListBase tmp_strips = {NULL, NULL};
    AnimData *adt = ale->adt;
    NlaTrack *nlt = (NlaTrack *)ale->data;
    NlaStrip *strip, *stripn;
    NlaTrack *track;

    /* create meta-strips from the continuous chains of selected strips */
    BKE_nlastrips_make_metas(&nlt->strips, 1);

    /* apply the snapping to all the temp meta-strips, then put them in a separate list to be added
     * back to the original only if they still fit
     */
    for (strip = nlt->strips.first; strip; strip = stripn) {
      stripn = strip->next;

      if (strip->flag & NLASTRIP_FLAG_TEMP_META) {
        float start, end;

        /* get the existing end-points */
        start = strip->start;
        end = strip->end;

        /* calculate new start position based on snapping mode */
        switch (mode) {
          case NLAEDIT_SNAP_CFRA: /* to current frame */
            strip->start = (float)CFRA;
            break;
          case NLAEDIT_SNAP_NEAREST_FRAME: /* to nearest frame */
            strip->start = floorf(start + 0.5f);
            break;
          case NLAEDIT_SNAP_NEAREST_SECOND: /* to nearest second */
            strip->start = floorf(start / secf + 0.5f) * secf;
            break;
          case NLAEDIT_SNAP_NEAREST_MARKER: /* to nearest marker */
            strip->start = (float)ED_markers_find_nearest_marker_time(ac.markers, start);
            break;
          default: /* just in case... no snapping */
            strip->start = start;
            break;
        }

        /* get new endpoint based on start-point (and old length) */
        strip->end = strip->start + (end - start);

        /* apply transforms to meta-strip to its children */
        BKE_nlameta_flush_transforms(strip);

        /* remove strip from track, and add to the temp buffer */
        BLI_remlink(&nlt->strips, strip);
        BLI_addtail(&tmp_strips, strip);
      }
    }

    /* try adding each meta-strip back to the track one at a time, to make sure they'll fit */
    for (strip = tmp_strips.first; strip; strip = stripn) {
      stripn = strip->next;

      /* remove from temp-strips list */
      BLI_remlink(&tmp_strips, strip);

      /* in case there's no space in the current track, try adding */
      if (BKE_nlatrack_add_strip(nlt, strip) == 0) {
        /* need to add a new track above the current one */
        track = BKE_nlatrack_add(adt, nlt);
        BKE_nlatrack_add_strip(track, strip);

        /* clear temp meta-strips on this new track,
         * as we may not be able to get back to it */
        BKE_nlastrips_clear_metas(&track->strips, 0, 1);
      }
    }

    /* remove the meta-strips now that we're done */
    BKE_nlastrips_clear_metas(&nlt->strips, 0, 1);

    /* tag for recalculating the animation */
    ale->update |= ANIM_UPDATE_DEPS;
  }

  /* cleanup */
  ANIM_animdata_update(&ac, &anim_data);
  ANIM_animdata_freelist(&anim_data);

  /* refresh auto strip properties */
  ED_nla_postop_refresh(&ac);

  /* set notifier that things have changed */
  WM_event_add_notifier(C, NC_ANIMATION | ND_NLA | NA_EDITED, NULL);

  /* done */
  return OPERATOR_FINISHED;
}

void NLA_OT_snap(wmOperatorType *ot)
{
  /* identifiers */
  ot->name = "Snap Strips";
  ot->idname = "NLA_OT_snap";
  ot->description = "Move start of strips to specified time";

  /* api callbacks */
  ot->invoke = WM_menu_invoke;
  ot->exec = nlaedit_snap_exec;
  ot->poll = nlaop_poll_tweakmode_off;

  /* flags */
  ot->flag = OPTYPE_REGISTER | OPTYPE_UNDO;

  /* properties */
  ot->prop = RNA_def_enum(ot->srna, "type", prop_nlaedit_snap_types, 0, "Type", "");
}

/* *********************************************** */
/* NLA Modifiers */

/* ******************** Add F-Modifier Operator *********************** */

static const EnumPropertyItem *nla_fmodifier_itemf(bContext *C,
                                                   PointerRNA *UNUSED(ptr),
                                                   PropertyRNA *UNUSED(prop),
                                                   bool *r_free)
{
  EnumPropertyItem *item = NULL;
  int totitem = 0;
  int i = 0;

  if (C == NULL) {
    return rna_enum_fmodifier_type_items;
  }

  /* start from 1 to skip the 'Invalid' modifier type */
  for (i = 1; i < FMODIFIER_NUM_TYPES; i++) {
    const FModifierTypeInfo *fmi = get_fmodifier_typeinfo(i);
    int index;

    /* check if modifier is valid for this context */
    if (fmi == NULL) {
      continue;
    }
    if (i == FMODIFIER_TYPE_CYCLES) { /* we already have repeat... */
      continue;
    }

    index = RNA_enum_from_value(rna_enum_fmodifier_type_items, fmi->type);
    if (index != -1) { /* Not all types are implemented yet... */
      RNA_enum_item_add(&item, &totitem, &rna_enum_fmodifier_type_items[index]);
    }
  }

  RNA_enum_item_end(&item, &totitem);
  *r_free = true;

  return item;
}

static int nla_fmodifier_add_exec(bContext *C, wmOperator *op)
{
  bAnimContext ac;

  ListBase anim_data = {NULL, NULL};
  bAnimListElem *ale;
  int filter;

  FModifier *fcm;
  int type = RNA_enum_get(op->ptr, "type");
  const bool active_only = RNA_boolean_get(op->ptr, "only_active");

  /* get editor data */
  if (ANIM_animdata_get_context(C, &ac) == 0) {
    return OPERATOR_CANCELLED;
  }

  /* get a list of the editable tracks being shown in the NLA */
  filter = (ANIMFILTER_DATA_VISIBLE | ANIMFILTER_LIST_VISIBLE | ANIMFILTER_FOREDIT);
  ANIM_animdata_filter(&ac, &anim_data, filter, ac.data, ac.datatype);

  /* for each NLA-Track, add the specified modifier to all selected strips */
  for (ale = anim_data.first; ale; ale = ale->next) {
    NlaTrack *nlt = (NlaTrack *)ale->data;
    NlaStrip *strip;

    for (strip = nlt->strips.first; strip; strip = strip->next) {
      /* can F-Modifier be added to the current strip? */
      if (active_only) {
        /* if not active, cannot add since we're only adding to active strip */
        if ((strip->flag & NLASTRIP_FLAG_ACTIVE) == 0) {
          continue;
        }
      }
      else {
        /* strip must be selected, since we're not just doing active */
        if ((strip->flag & NLASTRIP_FLAG_SELECT) == 0) {
          continue;
        }
      }

      /* sound clips are not affected by FModifiers */
      if (strip->type == NLASTRIP_TYPE_SOUND) {
        continue;
      }

      /* add F-Modifier of specified type to selected, and make it the active one */
      fcm = add_fmodifier(&strip->modifiers, type, NULL);

      if (fcm) {
        set_active_fmodifier(&strip->modifiers, fcm);
        ale->update |= ANIM_UPDATE_DEPS;
      }
      else {
        BKE_reportf(op->reports,
                    RPT_ERROR,
                    "Modifier could not be added to (%s : %s) (see console for details)",
                    nlt->name,
                    strip->name);
      }
    }
  }

  /* free temp data */
  ANIM_animdata_update(&ac, &anim_data);
  ANIM_animdata_freelist(&anim_data);

  /* set notifier that things have changed */
  WM_event_add_notifier(C, NC_ANIMATION | ND_NLA | NA_EDITED, NULL);

  /* done */
  return OPERATOR_FINISHED;
}

void NLA_OT_fmodifier_add(wmOperatorType *ot)
{
  /* identifiers */
  ot->name = "Add F-Modifier";
  ot->idname = "NLA_OT_fmodifier_add";
  ot->description = "Add F-Modifier to the active/selected NLA-Strips";

  /* api callbacks */
  ot->invoke = WM_menu_invoke;
  ot->exec = nla_fmodifier_add_exec;
  ot->poll = nlaop_poll_tweakmode_off;

  /* flags */
  ot->flag = OPTYPE_REGISTER | OPTYPE_UNDO;

  /* id-props */
  ot->prop = RNA_def_enum(ot->srna, "type", rna_enum_fmodifier_type_items, 0, "Type", "");
  RNA_def_property_translation_context(ot->prop, BLT_I18NCONTEXT_ID_ACTION);
  RNA_def_enum_funcs(ot->prop, nla_fmodifier_itemf);

  RNA_def_boolean(ot->srna,
                  "only_active",
                  true,
                  "Only Active",
                  "Only add a F-Modifier of the specified type to the active strip");
}

/* ******************** Copy F-Modifiers Operator *********************** */

static int nla_fmodifier_copy_exec(bContext *C, wmOperator *op)
{
  bAnimContext ac;
  ListBase anim_data = {NULL, NULL};
  bAnimListElem *ale;
  int filter;
  bool ok = false;

  /* get editor data */
  if (ANIM_animdata_get_context(C, &ac) == 0) {
    return OPERATOR_CANCELLED;
  }

  /* clear buffer first */
  ANIM_fmodifiers_copybuf_free();

  /* get a list of the editable tracks being shown in the NLA */
  filter = (ANIMFILTER_DATA_VISIBLE | ANIMFILTER_LIST_VISIBLE | ANIMFILTER_FOREDIT);
  ANIM_animdata_filter(&ac, &anim_data, filter, ac.data, ac.datatype);

  /* for each NLA-Track, add the specified modifier to all selected strips */
  for (ale = anim_data.first; ale; ale = ale->next) {
    NlaTrack *nlt = (NlaTrack *)ale->data;
    NlaStrip *strip;

    for (strip = nlt->strips.first; strip; strip = strip->next) {
      /* only add F-Modifier if on active strip? */
      if ((strip->flag & NLASTRIP_FLAG_ACTIVE) == 0) {
        continue;
      }

      /* TODO: when 'active' vs 'all' boolean is added, change last param! */
      ok |= ANIM_fmodifiers_copy_to_buf(&strip->modifiers, 0);
    }
  }

  /* free temp data */
  ANIM_animdata_freelist(&anim_data);

  /* successful or not? */
  if (ok == 0) {
    BKE_report(op->reports, RPT_ERROR, "No F-Modifiers available to be copied");
    return OPERATOR_CANCELLED;
  }

  /* no updates needed - copy is non-destructive operation */
  return OPERATOR_FINISHED;
}

void NLA_OT_fmodifier_copy(wmOperatorType *ot)
{
  /* identifiers */
  ot->name = "Copy F-Modifiers";
  ot->idname = "NLA_OT_fmodifier_copy";
  ot->description = "Copy the F-Modifier(s) of the active NLA-Strip";

  /* api callbacks */
  ot->exec = nla_fmodifier_copy_exec;
  ot->poll = nlaop_poll_tweakmode_off;

  /* flags */
  ot->flag = OPTYPE_REGISTER | OPTYPE_UNDO;

  /* id-props */
#if 0
  ot->prop = RNA_def_boolean(ot->srna,
                             "all",
                             1,
                             "All F-Modifiers",
                             "Copy all the F-Modifiers, instead of just the active one");
#endif
}

/* ******************** Paste F-Modifiers Operator *********************** */

static int nla_fmodifier_paste_exec(bContext *C, wmOperator *op)
{
  bAnimContext ac;
  ListBase anim_data = {NULL, NULL};
  bAnimListElem *ale;
  int filter, ok = 0;

  const bool active_only = RNA_boolean_get(op->ptr, "only_active");
  const bool replace = RNA_boolean_get(op->ptr, "replace");

  /* get editor data */
  if (ANIM_animdata_get_context(C, &ac) == 0) {
    return OPERATOR_CANCELLED;
  }

  /* get a list of the editable tracks being shown in the NLA */
  filter = (ANIMFILTER_DATA_VISIBLE | ANIMFILTER_LIST_VISIBLE | ANIMFILTER_FOREDIT |
            ANIMFILTER_NODUPLIS);
  ANIM_animdata_filter(&ac, &anim_data, filter, ac.data, ac.datatype);

  /* for each NLA-Track, add the specified modifier to all selected strips */
  for (ale = anim_data.first; ale; ale = ale->next) {
    NlaTrack *nlt = (NlaTrack *)ale->data;
    NlaStrip *strip;

    for (strip = nlt->strips.first; strip; strip = strip->next) {
      /* can F-Modifier be added to the current strip? */
      if (active_only) {
        /* if not active, cannot add since we're only adding to active strip */
        if ((strip->flag & NLASTRIP_FLAG_ACTIVE) == 0) {
          continue;
        }
      }
      else {
        /* strip must be selected, since we're not just doing active */
        if ((strip->flag & NLASTRIP_FLAG_SELECT) == 0) {
          continue;
        }
      }

      /* paste FModifiers from buffer */
      ok += ANIM_fmodifiers_paste_from_buf(&strip->modifiers, replace, NULL);
      ale->update |= ANIM_UPDATE_DEPS;
    }
  }

  /* clean up */
  ANIM_animdata_update(&ac, &anim_data);
  ANIM_animdata_freelist(&anim_data);

  /* successful or not? */
  if (ok) {
    WM_event_add_notifier(C, NC_ANIMATION | ND_NLA | NA_EDITED, NULL);
    return OPERATOR_FINISHED;
  }

  BKE_report(op->reports, RPT_ERROR, "No F-Modifiers to paste");
  return OPERATOR_CANCELLED;
}

void NLA_OT_fmodifier_paste(wmOperatorType *ot)
{
  /* identifiers */
  ot->name = "Paste F-Modifiers";
  ot->idname = "NLA_OT_fmodifier_paste";
  ot->description = "Add copied F-Modifiers to the selected NLA-Strips";

  /* api callbacks */
  ot->exec = nla_fmodifier_paste_exec;
  ot->poll = nlaop_poll_tweakmode_off;

  /* flags */
  ot->flag = OPTYPE_REGISTER | OPTYPE_UNDO;

  /* properties */
  RNA_def_boolean(
      ot->srna, "only_active", true, "Only Active", "Only paste F-Modifiers on active strip");
  RNA_def_boolean(
      ot->srna,
      "replace",
      false,
      "Replace Existing",
      "Replace existing F-Modifiers, instead of just appending to the end of the existing list");
}

/* *********************************************** */<|MERGE_RESOLUTION|>--- conflicted
+++ resolved
@@ -2158,24 +2158,12 @@
 
 /* defines for snap keyframes tool */
 static const EnumPropertyItem prop_nlaedit_snap_types[] = {
-<<<<<<< HEAD
-    {NLAEDIT_SNAP_CFRA, "CFRA", ICON_SNAP_CURRENTFRAME, "Current Frame", ""},
-    {NLAEDIT_SNAP_NEAREST_FRAME,
-     /* XXX as single entry? */
-     "NEAREST_FRAME", ICON_SNAP_NEARESTFRAME, "Nearest Frame",""},
+    {NLAEDIT_SNAP_CFRA, "CFRA", ICON_SNAP_CURRENTFRAME, "Selection to Current Frame", ""},
     /* XXX as single entry? */
-    {NLAEDIT_SNAP_NEAREST_SECOND, "NEAREST_SECOND", ICON_SNAP_NEARESTSECOND, "Nearest Second", ""},
-    {NLAEDIT_SNAP_NEAREST_MARKER, "NEAREST_MARKER", ICON_SNAP_NEARESTMARKER, "Nearest Marker", ""
-}
-,
-=======
-    {NLAEDIT_SNAP_CFRA, "CFRA", 0, "Selection to Current Frame", ""},
+    {NLAEDIT_SNAP_NEAREST_FRAME, "NEAREST_FRAME", ICON_SNAP_NEARESTFRAME, "Selection to Nearest Frame", ""},
     /* XXX as single entry? */
-    {NLAEDIT_SNAP_NEAREST_FRAME, "NEAREST_FRAME", 0, "Selection to Nearest Frame", ""},
-    /* XXX as single entry? */
-    {NLAEDIT_SNAP_NEAREST_SECOND, "NEAREST_SECOND", 0, "Selection to Nearest Second", ""},
-    {NLAEDIT_SNAP_NEAREST_MARKER, "NEAREST_MARKER", 0, "Selection to Nearest Marker", ""},
->>>>>>> abbe3cb3
+    {NLAEDIT_SNAP_NEAREST_SECOND, "NEAREST_SECOND", ICON_SNAP_NEARESTSECOND, "Selection to Nearest Second", ""},
+    {NLAEDIT_SNAP_NEAREST_MARKER, "NEAREST_MARKER", ICON_SNAP_NEARESTMARKER, "Selection to Nearest Marker", ""},
     {0, NULL, 0, NULL, NULL},
 };
 
