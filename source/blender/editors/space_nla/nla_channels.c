--- conflicted
+++ resolved
@@ -398,17 +398,10 @@
 {
   PropertyRNA *prop;
 
-<<<<<<< HEAD
-	/* identifiers */
-	ot->name = "Mouse Click on NLA Channels";
-	ot->idname = "NLA_OT_channels_click";
-	ot->description = "Mouse Click on NLA Channels\nHandle clicks to select NLA channels";
-=======
   /* identifiers */
   ot->name = "Mouse Click on NLA Channels";
   ot->idname = "NLA_OT_channels_click";
-  ot->description = "Handle clicks to select NLA channels";
->>>>>>> 93c19a5a
+  ot->description = "Mouse Click on NLA Channels\nHandle clicks to select NLA channels";
 
   /* api callbacks */
   ot->invoke = nlachannels_mouseclick_invoke;
@@ -519,29 +512,11 @@
 
 void NLA_OT_action_pushdown(wmOperatorType *ot)
 {
-<<<<<<< HEAD
-	/* identifiers */
-	ot->name = "Push Down Action";
-	ot->idname = "NLA_OT_action_pushdown";
-	ot->description = "Push Down Action\nPush action down onto the top of the NLA stack as a new strip";
-
-	/* callbacks */
-	ot->exec = nlachannels_pushdown_exec;
-	ot->poll = nlaop_poll_tweakmode_off;
-
-	/* flags */
-	ot->flag = OPTYPE_REGISTER | OPTYPE_UNDO;
-
-	/* properties */
-	ot->prop = RNA_def_int(ot->srna, "channel_index", -1, -1, INT_MAX, "Channel Index",
-	                       "Index of NLA action channel to perform pushdown operation on",
-	                       0, INT_MAX);
-	RNA_def_property_flag(ot->prop, PROP_SKIP_SAVE);
-=======
   /* identifiers */
   ot->name = "Push Down Action";
   ot->idname = "NLA_OT_action_pushdown";
-  ot->description = "Push action down onto the top of the NLA stack as a new strip";
+  ot->description =
+      "Push Down Action\nPush action down onto the top of the NLA stack as a new strip";
 
   /* callbacks */
   ot->exec = nlachannels_pushdown_exec;
@@ -561,7 +536,6 @@
                          0,
                          INT_MAX);
   RNA_def_property_flag(ot->prop, PROP_SKIP_SAVE);
->>>>>>> 93c19a5a
 }
 
 /* ******************** Action Unlink ******************************** */
@@ -609,30 +583,13 @@
 
 void NLA_OT_action_unlink(wmOperatorType *ot)
 {
-<<<<<<< HEAD
-	PropertyRNA *prop;
-
-	/* identifiers */
-	ot->name = "Unlink Action";
-	ot->idname = "NLA_OT_action_unlink";
-	ot->description = "Unlink Action\nUnlink this action from the active action slot (and/or exit Tweak Mode)";
-
-	/* callbacks */
-	ot->invoke = nla_action_unlink_invoke;
-	ot->exec = nla_action_unlink_exec;
-	ot->poll = nla_action_unlink_poll;
-
-	/* properties */
-	prop = RNA_def_boolean(ot->srna, "force_delete", false, "Force Delete",
-	                       "Clear Fake User and remove copy stashed in this datablock's NLA stack");
-	RNA_def_property_flag(prop, PROP_SKIP_SAVE);
-=======
   PropertyRNA *prop;
 
   /* identifiers */
   ot->name = "Unlink Action";
   ot->idname = "NLA_OT_action_unlink";
-  ot->description = "Unlink this action from the active action slot (and/or exit Tweak Mode)";
+  ot->description =
+      "Unlink Action\nUnlink this action from the active action slot (and/or exit Tweak Mode)";
 
   /* callbacks */
   ot->invoke = nla_action_unlink_invoke;
@@ -646,7 +603,6 @@
                          "Force Delete",
                          "Clear Fake User and remove copy stashed in this datablock's NLA stack");
   RNA_def_property_flag(prop, PROP_SKIP_SAVE);
->>>>>>> 93c19a5a
 }
 
 /* ******************** Add Tracks Operator ***************************** */
@@ -773,26 +729,10 @@
 
 void NLA_OT_tracks_add(wmOperatorType *ot)
 {
-<<<<<<< HEAD
-	/* identifiers */
-	ot->name = "Add Tracks";
-	ot->idname = "NLA_OT_tracks_add";
-	ot->description = "Add Tracks\nAdd NLA-Tracks above/after the selected tracks";
-
-	/* api callbacks */
-	ot->exec = nlaedit_add_tracks_exec;
-	ot->poll = nlaop_poll_tweakmode_off;
-
-	/* flags */
-	ot->flag = OPTYPE_REGISTER | OPTYPE_UNDO;
-
-	/* properties */
-	RNA_def_boolean(ot->srna, "above_selected", 0, "Above Selected", "Add a new NLA Track above every existing selected one");
-=======
   /* identifiers */
   ot->name = "Add Tracks";
   ot->idname = "NLA_OT_tracks_add";
-  ot->description = "Add NLA-Tracks above/after the selected tracks";
+  ot->description = "Add Tracks\nAdd NLA-Tracks above/after the selected tracks";
 
   /* api callbacks */
   ot->exec = nlaedit_add_tracks_exec;
@@ -807,7 +747,6 @@
                   0,
                   "Above Selected",
                   "Add a new NLA Track above every existing selected one");
->>>>>>> 93c19a5a
 }
 
 /* ******************** Delete Tracks Operator ***************************** */
@@ -863,17 +802,10 @@
 
 void NLA_OT_tracks_delete(wmOperatorType *ot)
 {
-<<<<<<< HEAD
-	/* identifiers */
-	ot->name = "Delete Tracks";
-	ot->idname = "NLA_OT_tracks_delete";
-	ot->description = "Delete Tracks\nDelete selected NLA-Tracks and the strips they contain";
-=======
   /* identifiers */
   ot->name = "Delete Tracks";
   ot->idname = "NLA_OT_tracks_delete";
-  ot->description = "Delete selected NLA-Tracks and the strips they contain";
->>>>>>> 93c19a5a
+  ot->description = "Delete Tracks\nDelete selected NLA-Tracks and the strips they contain";
 
   /* api callbacks */
   ot->exec = nlaedit_delete_tracks_exec;
@@ -925,17 +857,12 @@
 
 void NLA_OT_selected_objects_add(wmOperatorType *ot)
 {
-<<<<<<< HEAD
-	/* identifiers */
-	ot->name = "Include Selected Objects";
-	ot->idname = "NLA_OT_selected_objects_add";
-	ot->description = "Include Selected Objects\nMake selected objects appear in NLA Editor by adding Animation Data";
-=======
   /* identifiers */
   ot->name = "Include Selected Objects";
   ot->idname = "NLA_OT_selected_objects_add";
-  ot->description = "Make selected objects appear in NLA Editor by adding Animation Data";
->>>>>>> 93c19a5a
+  ot->description =
+      "Include Selected Objects\nMake selected objects appear in NLA Editor by adding Animation "
+      "Data";
 
   /* api callbacks */
   ot->exec = nlaedit_objects_add_exec;
