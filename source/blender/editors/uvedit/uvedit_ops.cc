/* SPDX-FileCopyrightText: 2001-2002 NaN Holding BV. All rights reserved.
 *
 * SPDX-License-Identifier: GPL-2.0-or-later */

/** \file
 * \ingroup eduv
 */

#include <cmath>
#include <cstdlib>
#include <cstring>

#include "MEM_guardedalloc.h"

#include "DNA_image_types.h"
#include "DNA_material_types.h"
#include "DNA_mesh_types.h"
#include "DNA_node_types.h"
#include "DNA_object_types.h"
#include "DNA_scene_types.h"
#include "DNA_space_types.h"

#include "BLI_bounds.hh"
#include "BLI_kdtree.h"
#include "BLI_math_base.hh"
#include "BLI_math_geom.h"
#include "BLI_math_vector.h"
#include "BLI_math_vector.hh"
#include "BLI_utildefines.h"

#include "BLT_translation.hh"

#include "BKE_context.hh"
#include "BKE_customdata.hh"
#include "BKE_editmesh.hh"
#include "BKE_layer.hh"
#include "BKE_main_invariants.hh"
#include "BKE_material.hh"
#include "BKE_mesh_mapping.hh"
#include "BKE_mesh_types.hh"
#include "BKE_node.hh"
#include "BKE_node_legacy_types.hh"

#include "DEG_depsgraph.hh"
#include "DEG_depsgraph_query.hh"

#include "ED_image.hh"
#include "ED_mesh.hh"
#include "ED_node.hh"
#include "ED_screen.hh"
#include "ED_uvedit.hh"

#include "RNA_access.hh"
#include "RNA_define.hh"

#include "WM_api.hh"
#include "WM_message.hh"
#include "WM_types.hh"

#include "UI_interface.hh"
#include "UI_interface_layout.hh"
#include "UI_resources.hh"
#include "UI_view2d.hh"

#include "uvedit_intern.hh"

using namespace blender;

/* -------------------------------------------------------------------- */
/** \name State Testing
 * \{ */

bool ED_uvedit_test(Object *obedit)
{
  BMEditMesh *em;
  int ret;

  if (!obedit) {
    return false;
  }

  if (obedit->type != OB_MESH) {
    return false;
  }

  em = BKE_editmesh_from_object(obedit);
  ret = EDBM_uv_check(em);

  return ret;
}

static int UNUSED_FUNCTION(ED_operator_uvmap_mesh)(bContext *C)
{
  Object *ob = CTX_data_active_object(C);

  if (ob && ob->type == OB_MESH) {
    Mesh *mesh = static_cast<Mesh *>(ob->data);

    if (CustomData_get_layer(&mesh->corner_data, CD_PROP_FLOAT2) != nullptr) {
      return 1;
    }
  }

  return 0;
}

/** \} */

/* -------------------------------------------------------------------- */
/** \name Object Active Image
 * \{ */

static bool is_image_texture_node(bNode *node)
{
  return ELEM(node->type_legacy, SH_NODE_TEX_IMAGE, SH_NODE_TEX_ENVIRONMENT);
}

bool ED_object_get_active_image(Object *ob,
                                int mat_nr,
                                Image **r_ima,
                                ImageUser **r_iuser,
                                const bNode **r_node,
                                const bNodeTree **r_ntree)
{
  Material *ma = DEG_is_evaluated(ob) ? BKE_object_material_get_eval(ob, mat_nr) :
                                        BKE_object_material_get(ob, mat_nr);
  bNodeTree *ntree = (ma && ma->use_nodes) ? ma->nodetree : nullptr;
  bNode *node = (ntree) ? bke::node_get_active_texture(*ntree) : nullptr;

  if (node && is_image_texture_node(node)) {
    if (r_ima) {
      *r_ima = (Image *)node->id;
    }
    if (r_iuser) {
      if (node->type_legacy == SH_NODE_TEX_IMAGE) {
        *r_iuser = &((NodeTexImage *)node->storage)->iuser;
      }
      else if (node->type_legacy == SH_NODE_TEX_ENVIRONMENT) {
        *r_iuser = &((NodeTexEnvironment *)node->storage)->iuser;
      }
      else {
        *r_iuser = nullptr;
      }
    }
    if (r_node) {
      *r_node = node;
    }
    if (r_ntree) {
      *r_ntree = ntree;
    }
    return true;
  }

  if (r_ima) {
    *r_ima = nullptr;
  }
  if (r_iuser) {
    *r_iuser = nullptr;
  }
  if (r_node) {
    *r_node = node;
  }
  if (r_ntree) {
    *r_ntree = ntree;
  }

  return false;
}

void ED_object_assign_active_image(Main *bmain, Object *ob, int mat_nr, Image *ima)
{
  Material *ma = BKE_object_material_get(ob, mat_nr);
  bNode *node = (ma && ma->use_nodes) ? bke::node_get_active_texture(*ma->nodetree) : nullptr;

  if (node && is_image_texture_node(node)) {
    node->id = &ima->id;
    BKE_main_ensure_invariants(*bmain, ma->nodetree->id);
  }
}

/** \} */

/* -------------------------------------------------------------------- */
/** \name Live Unwrap Utilities
 * \{ */

void uvedit_live_unwrap_update(SpaceImage *sima, Scene *scene, Object *obedit)
{
  if (sima && (sima->flag & SI_LIVE_UNWRAP)) {
    ED_uvedit_live_unwrap_begin(scene, obedit, nullptr);
    ED_uvedit_live_unwrap_re_solve();
    ED_uvedit_live_unwrap_end(false);
  }
}

/** \} */

/* -------------------------------------------------------------------- */
/** \name Geometric Utilities
 * \{ */

void ED_uvedit_foreach_uv(const Scene *scene,
                          BMesh *bm,
                          const bool skip_invisible,
                          const bool selected,
                          FunctionRef<void(float[2])> user_fn)
{
  /* Check selection for quick return. */
  const bool synced_selection = (scene->toolsettings->uv_flag & UV_FLAG_SYNC_SELECT) != 0;
  if (synced_selection && bm->totvertsel == (selected ? 0 : bm->totvert)) {
    return;
  }

  BMFace *efa;
  BMLoop *l;
  BMIter iter, liter;

  const BMUVOffsets offsets = BM_uv_map_offsets_get(bm);

  BM_ITER_MESH (efa, &iter, bm, BM_FACES_OF_MESH) {
    if (skip_invisible && !uvedit_face_visible_test(scene, efa)) {
      continue;
    }

    BM_ITER_ELEM (l, &liter, efa, BM_LOOPS_OF_FACE) {
      if (uvedit_uv_select_test(scene, l, offsets) == selected) {
        float *luv = BM_ELEM_CD_GET_FLOAT_P(l, offsets.uv);
        user_fn(luv);
      }
    }
  }
}

void ED_uvedit_foreach_uv_multi(const Scene *scene,
                                const Span<Object *> objects_edit,
                                const bool skip_invisible,
                                const bool skip_nonselected,
                                FunctionRef<void(float[2])> user_fn)
{
  for (Object *obedit : objects_edit) {
    BMEditMesh *em = BKE_editmesh_from_object(obedit);
    ED_uvedit_foreach_uv(scene, em->bm, skip_invisible, skip_nonselected, user_fn);
  }
}

bool ED_uvedit_minmax_multi(const Scene *scene,
                            const Span<Object *> objects_edit,
                            float r_min[2],
                            float r_max[2])
{
  bool changed = false;
  INIT_MINMAX2(r_min, r_max);
  ED_uvedit_foreach_uv_multi(scene, objects_edit, true, true, [&](float luv[2]) {
    minmax_v2v2_v2(r_min, r_max, luv);
    changed = true;
  });
  return changed;
}

void ED_uvedit_select_all(BMesh *bm)
{
  BMFace *efa;
  BMLoop *l;
  BMIter iter, liter;
  const BMUVOffsets offsets = BM_uv_map_offsets_get(bm);

  BM_ITER_MESH (efa, &iter, bm, BM_FACES_OF_MESH) {
    BM_ITER_ELEM (l, &liter, efa, BM_LOOPS_OF_FACE) {
      BM_ELEM_CD_SET_BOOL(l, offsets.select_vert, true);
      BM_ELEM_CD_SET_BOOL(l, offsets.select_edge, true);
    }
  }
}

static bool uvedit_median_multi(const Scene *scene, const Span<Object *> objects_edit, float co[2])
{
  uint sel = 0;
  zero_v2(co);

  ED_uvedit_foreach_uv_multi(scene, objects_edit, true, true, [&](float luv[2]) {
    add_v2_v2(co, luv);
    sel++;
  });

  mul_v2_fl(co, 1.0f / float(sel));

  return (sel != 0);
}

bool ED_uvedit_center_multi(const Scene *scene,
                            Span<Object *> objects_edit,
                            float cent[2],
                            char mode)
{
  bool changed = false;

  if (mode == V3D_AROUND_CENTER_BOUNDS) { /* bounding box */
    float min[2], max[2];
    if (ED_uvedit_minmax_multi(scene, objects_edit, min, max)) {
      mid_v2_v2v2(cent, min, max);
      changed = true;
    }
  }
  else {
    if (uvedit_median_multi(scene, objects_edit, cent)) {
      changed = true;
    }
  }

  return changed;
}

bool ED_uvedit_center_from_pivot_ex(const SpaceImage *sima,
                                    Scene *scene,
                                    ViewLayer *view_layer,
                                    float r_center[2],
                                    char mode,
                                    bool *r_has_select)
{
  bool changed = false;
  switch (mode) {
    case V3D_AROUND_CURSOR: {
      copy_v2_v2(r_center, sima->cursor);
      changed = true;
      if (r_has_select != nullptr) {
        Vector<Object *> objects =
            BKE_view_layer_array_from_objects_in_edit_mode_unique_data_with_uvs(
                scene, view_layer, nullptr);
        *r_has_select = uvedit_select_is_any_selected_multi(scene, objects);
      }
      break;
    }
    default: {
      Vector<Object *> objects =
          BKE_view_layer_array_from_objects_in_edit_mode_unique_data_with_uvs(
              scene, view_layer, nullptr);
      changed = ED_uvedit_center_multi(scene, objects, r_center, mode);
      if (r_has_select != nullptr) {
        *r_has_select = changed;
      }
      break;
    }
  }
  return changed;
}

/** \} */

/* -------------------------------------------------------------------- */
/** \name Weld Align Operator
 * \{ */

enum eUVWeldAlign {
  UV_STRAIGHTEN,
  UV_STRAIGHTEN_X,
  UV_STRAIGHTEN_Y,
  UV_ALIGN_AUTO,
  UV_ALIGN_X,
  UV_ALIGN_Y,
  UV_WELD,
};
enum class UVAlignPositionMode {
  Mean = 0,
  Min = 1,
  Max = 2,
};

static bool uvedit_uv_align_weld(Scene *scene,
                                 BMesh *bm,
                                 const eUVWeldAlign tool,
                                 const float cent[2])
{
  bool changed = false;

  ED_uvedit_foreach_uv(scene, bm, true, true, [&](float luv[2]) {
    if (ELEM(tool, UV_ALIGN_X, UV_WELD)) {
      if (luv[0] != cent[0]) {
        luv[0] = cent[0];
        changed = true;
      }
    }
    if (ELEM(tool, UV_ALIGN_Y, UV_WELD)) {
      if (luv[1] != cent[1]) {
        luv[1] = cent[1];
        changed = true;
      }
    }
  });

  return changed;
}

/** Bitwise-or together, then choose loop with highest value. */
enum eUVEndPointPrecedence {
  UVEP_INVALID = 0,
  UVEP_SELECTED = (1 << 0),
  UVEP_PINNED = (1 << 1), /* i.e. Pinned verts are preferred to selected. */
};
ENUM_OPERATORS(eUVEndPointPrecedence, UVEP_PINNED);

static eUVEndPointPrecedence uvedit_line_update_get_precedence(const bool pinned)
{
  eUVEndPointPrecedence precedence = UVEP_SELECTED;
  if (pinned) {
    precedence |= UVEP_PINNED;
  }
  return precedence;
}

/**
 * Helper to find two endpoints (`a` and `b`) which have higher precedence, and are far apart.
 * Note that is only a heuristic and won't always find the best two endpoints.
 */
static bool uvedit_line_update_endpoint(const float *luv,
                                        const bool pinned,
                                        float uv_a[2],
                                        eUVEndPointPrecedence *prec_a,
                                        float uv_b[2],
                                        eUVEndPointPrecedence *prec_b)
{
  eUVEndPointPrecedence flags = uvedit_line_update_get_precedence(pinned);

  float len_sq_a = len_squared_v2v2(uv_a, luv);
  float len_sq_b = len_squared_v2v2(uv_b, luv);

  /* Caching the value of `len_sq_ab` is unlikely to be faster than recalculating.
   * Profile before optimizing. */
  float len_sq_ab = len_squared_v2v2(uv_a, uv_b);

  if ((*prec_a < flags && 0.0f < len_sq_b) || (*prec_a == flags && len_sq_ab < len_sq_b)) {
    *prec_a = flags;
    copy_v2_v2(uv_a, luv);
    return true;
  }

  if ((*prec_b < flags && 0.0f < len_sq_a) || (*prec_b == flags && len_sq_ab < len_sq_a)) {
    *prec_b = flags;
    copy_v2_v2(uv_b, luv);
    return true;
  }

  return false;
}

/**
 * Find two end extreme points to specify a line, then straighten `len` elements
 * by moving UVs on the X-axis, Y-axis, or the closest point on the line segment.
 */
static bool uvedit_uv_straighten_elements(const UvElement *element,
                                          const int len,
                                          const BMUVOffsets &offsets,
                                          const eUVWeldAlign tool)
{
  float uv_start[2];
  float uv_end[2];
  eUVEndPointPrecedence prec_start = UVEP_INVALID;
  eUVEndPointPrecedence prec_end = UVEP_INVALID;

  /* Find start and end of line. */
  for (int i = 0; i < 10; i++) { /* Heuristic to prevent infinite loop. */
    bool update = false;
    for (int j = 0; j < len; j++) {
      float *luv = BM_ELEM_CD_GET_FLOAT_P(element[j].l, offsets.uv);
      bool pinned = BM_ELEM_CD_GET_BOOL(element[j].l, offsets.pin);
      update |= uvedit_line_update_endpoint(luv, pinned, uv_start, &prec_start, uv_end, &prec_end);
    }
    if (!update) {
      break;
    }
  }

  if (prec_start == UVEP_INVALID || prec_end == UVEP_INVALID) {
    return false; /* Unable to find two endpoints. */
  }

  float a = 0.0f; /* Similar to "slope". */
  eUVWeldAlign tool_local = tool;

  if (tool_local == UV_STRAIGHTEN_X) {
    if (uv_start[1] == uv_end[1]) {
      /* Caution, different behavior outside line segment. */
      tool_local = UV_STRAIGHTEN;
    }
    else {
      a = (uv_end[0] - uv_start[0]) / (uv_end[1] - uv_start[1]);
    }
  }
  else if (tool_local == UV_STRAIGHTEN_Y) {
    if (uv_start[0] == uv_end[0]) {
      /* Caution, different behavior outside line segment. */
      tool_local = UV_STRAIGHTEN;
    }
    else {
      a = (uv_end[1] - uv_start[1]) / (uv_end[0] - uv_start[0]);
    }
  }

  bool changed = false;
  for (int j = 0; j < len; j++) {
    float *luv = BM_ELEM_CD_GET_FLOAT_P(element[j].l, offsets.uv);
    /* Projection of point (x, y) over line (x1, y1, x2, y2) along X axis:
     * new_y = (y2 - y1) / (x2 - x1) * (x - x1) + y1
     * Maybe this should be a BLI func? Or is it already existing?
     * Could use interp_v2_v2v2, but not sure it's worth it here. */
    if (tool_local == UV_STRAIGHTEN_X) {
      luv[0] = a * (luv[1] - uv_start[1]) + uv_start[0];
    }
    else if (tool_local == UV_STRAIGHTEN_Y) {
      luv[1] = a * (luv[0] - uv_start[0]) + uv_start[1];
    }
    else {
      closest_to_line_segment_v2(luv, luv, uv_start, uv_end);
    }
    changed = true; /* TODO: Did the UV actually move? */
  }
  return changed;
}

/**
 * Group selected UVs into islands, then apply uvedit_uv_straighten_elements to each island.
 */
static bool uvedit_uv_straighten(Scene *scene, BMesh *bm, eUVWeldAlign tool)
{
  const BMUVOffsets offsets = BM_uv_map_offsets_get(bm);
  if (offsets.uv == -1) {
    return false;
  }

  UvElementMap *element_map = BM_uv_element_map_create(bm, scene, true, false, true, true);
  if (element_map == nullptr) {
    return false;
  }

  bool changed = false;
  for (int i = 0; i < element_map->total_islands; i++) {
    changed |= uvedit_uv_straighten_elements(element_map->storage + element_map->island_indices[i],
                                             element_map->island_total_uvs[i],
                                             offsets,
                                             tool);
  }

  BM_uv_element_map_free(element_map);
  return changed;
}
enum class UVAlignInitialPosition {
  BoundingBox = 0,
  UVTileGrid = 1,
  ActiveUDIM = 2,
  Cursor = 3,
};
enum class UVAlignIslandAxis {
  X = 0,
  Y = 1,
};
enum class UVAlignIslandMode {
  Max = 0,
  Min = 1,
  Center = 2,
  None = 3,
};
enum UVAlignIslandOrder {
  LargeToSmall = 0,
  SmallToLarge = 1,
  Fixed = 2,
};

struct UVAlignIslandBounds {
  Bounds<float2> bounds;
  int index;
};

/**
 * \param position: The position to begin placing islands on,
 * this is written to so multiple objects will placing non-overlapping islands.
 */
static bool uvedit_uv_islands_arrange(const Scene *scene,
                                      BMesh *bm,
                                      const UVAlignIslandAxis axis,
                                      const UVAlignIslandMode align,
                                      const UVAlignIslandOrder order,
                                      const float margin,
                                      float2 &position)
{
  bool changed = false;
  UvElementMap *element_map = BM_uv_element_map_create(bm, scene, true, false, true, true);
  if (element_map == nullptr) {
    return changed;
  }

  const BMUVOffsets offsets = BM_uv_map_offsets_get(bm);
  const int other_axis = (int(axis) + 1) % 2;
  Array<UVAlignIslandBounds> island_bounds_all(element_map->total_islands);
  for (int i = 0; i < element_map->total_islands; i++) {
    UvElement *element = element_map->storage + element_map->island_indices[i];
    UVAlignIslandBounds &island_bounds = island_bounds_all[i];
    INIT_MINMAX2(island_bounds.bounds.min, island_bounds.bounds.max);
    for (int j = 0; j < element_map->island_total_uvs[i]; j++) {
      float *luv = BM_ELEM_CD_GET_FLOAT_P(element[j].l, offsets.uv);
      minmax_v2v2_v2(island_bounds.bounds.min, island_bounds.bounds.max, luv);
    }
    island_bounds.index = i;
  }
  std::stable_sort(island_bounds_all.begin(),
                   island_bounds_all.end(),
                   [&order, &axis](const UVAlignIslandBounds &a, const UVAlignIslandBounds &b) {
                     if (order == UVAlignIslandOrder::Fixed) {
                       return a.bounds.min[int(axis)] < b.bounds.min[int(axis)];
                     }
                     const float area_a = (a.bounds.size()[0] * a.bounds.size()[1]);
                     const float area_b = (b.bounds.size()[0] * b.bounds.size()[1]);
                     return (order == UVAlignIslandOrder::LargeToSmall) ? (area_a >= area_b) :
                                                                          (area_a < area_b);
                   });

  for (const UVAlignIslandBounds &island_bounds : island_bounds_all) {
    UvElement *element = element_map->storage + element_map->island_indices[island_bounds.index];
    for (int j = 0; j < element_map->island_total_uvs[island_bounds.index]; j++) {
      float *luv = BM_ELEM_CD_GET_FLOAT_P(element[j].l, offsets.uv);
      if (align == UVAlignIslandMode::Min) {
        luv[other_axis] += position[other_axis] - island_bounds.bounds.min[other_axis];
      }
      else if (align == UVAlignIslandMode::Center) {
        luv[other_axis] += position[other_axis] - island_bounds.bounds.center()[other_axis];
      }
      else if (align == UVAlignIslandMode::Max) {
        luv[other_axis] += position[other_axis] - island_bounds.bounds.max[other_axis];
      }
      luv[int(axis)] += position[int(axis)] - island_bounds.bounds.min[int(axis)];
    }
    position[int(axis)] += island_bounds.bounds.size()[int(axis)] + margin;
    changed = true;
  }
  BM_uv_element_map_free(element_map);
  return changed;
}

static wmOperatorStatus uv_arrange_islands_exec(bContext *C, wmOperator *op)
{
  Scene *scene = CTX_data_scene(C);
  ViewLayer *view_layer = CTX_data_view_layer(C);
  SpaceImage *sima = CTX_wm_space_image(C);

  Vector<Object *> objects = BKE_view_layer_array_from_objects_in_edit_mode_unique_data_with_uvs(
      scene, view_layer, nullptr);

  const UVAlignInitialPosition initial_position = UVAlignInitialPosition(
      RNA_enum_get(op->ptr, "initial_position"));
  const UVAlignIslandAxis axis = UVAlignIslandAxis(RNA_enum_get(op->ptr, "axis"));
  const UVAlignIslandMode align = UVAlignIslandMode(RNA_enum_get(op->ptr, "align"));
  const UVAlignIslandOrder order = UVAlignIslandOrder(RNA_enum_get(op->ptr, "order"));
  const float margin = RNA_float_get(op->ptr, "margin");
  const int other_axis = (int(axis) + 1) % 2;

  float2 position = {0.0f, 0.0f};
  Bounds<float2> bounds = {{0.0f, 0.0f}, {1.0f, 1.0f}};
  if (initial_position == UVAlignInitialPosition::BoundingBox) {
    INIT_MINMAX2(bounds.min, bounds.max);
    for (Object *obedit : objects) {
      BMesh *bm = BKE_editmesh_from_object(obedit)->bm;
      ED_uvedit_foreach_uv(scene, bm, true, true, [&](float luv[2]) {
        minmax_v2v2_v2(bounds.min, bounds.max, luv);
      });
    }
  }
  else if (initial_position == UVAlignInitialPosition::ActiveUDIM) {
    if (sima && sima->image && (sima->image->source == IMA_SRC_TILED)) {
      const int tile_x = sima->image->active_tile_index % 10;
      const int tile_y = sima->image->active_tile_index / 10;
      bounds.min[0] = tile_x;
      bounds.min[1] = tile_y;
      bounds.max[0] = tile_x + 1.0f;
      bounds.max[1] = tile_y + 1.0f;
    }
  }
  else if (initial_position == UVAlignInitialPosition::UVTileGrid) {
    /* Leave the minimum at zero. */
    bounds.max[0] = sima->tile_grid_shape[0];
    bounds.max[1] = sima->tile_grid_shape[1];
  }
  else {
    if (sima) {
      position = sima->cursor;
    }
  }
  if (ELEM(initial_position,
           UVAlignInitialPosition::BoundingBox,
           UVAlignInitialPosition::ActiveUDIM,
           UVAlignInitialPosition::UVTileGrid))
  {
    if (align == UVAlignIslandMode::Min) {
      position[other_axis] = bounds.min[other_axis];
    }
    else if (align == UVAlignIslandMode::Center) {
      position[other_axis] = bounds.center()[other_axis];
    }
    else {
      position[other_axis] = bounds.max[other_axis];
    }
    position[int(axis)] = bounds.min[int(axis)];
  }
  for (Object *obedit : objects) {
    BMEditMesh *em = BKE_editmesh_from_object(obedit);

    if (em->bm->totvertsel == 0) {
      continue;
    }
    if (uvedit_uv_islands_arrange(scene, em->bm, axis, align, order, margin, position)) {
      uvedit_live_unwrap_update(sima, scene, obedit);
      DEG_id_tag_update(static_cast<ID *>(obedit->data), 0);
      WM_event_add_notifier(C, NC_GEOM | ND_DATA, obedit->data);
    }
  }
  return OPERATOR_FINISHED;
}

static void UV_OT_arrange_islands(wmOperatorType *ot)
{
  static const EnumPropertyItem initial_position_items[] = {
      {int(UVAlignInitialPosition::BoundingBox),
       "BOUNDING_BOX",
       0,
       "Bounding Box",
       "Initial alignment based on the islands bounding box"},
      {int(UVAlignInitialPosition::UVTileGrid),
       "UV_GRID",
       0,
       "UV Grid",
       "Initial alignment based on UV Tile Grid"},
      {int(UVAlignInitialPosition::ActiveUDIM),
       "ACTIVE_UDIM",
       0,
       "Active UDIM",
       "Initial alignment based on Active UDIM"},
      {int(UVAlignInitialPosition::Cursor),
       "CURSOR",
       0,
       "2D Cursor",
       "Initial alignment based on 2D cursor"},
      {0, nullptr, 0, nullptr, nullptr},

  };
  static const EnumPropertyItem axis_items[] = {
      {int(UVAlignIslandAxis::X), "X", 0, "X", "Align UV islands along the X axis"},
      {int(UVAlignIslandAxis::Y), "Y", 0, "Y", "Align UV islands along the Y axis"},
      {0, nullptr, 0, nullptr, nullptr},
  };
  static const EnumPropertyItem align_items[] = {
      {int(UVAlignIslandMode::Min), "MIN", 0, "Min", "Align the islands to the min of the island"},
      {int(UVAlignIslandMode::Max),
       "MAX",
       0,
       "Max",
       "Align the islands to the left side of the island"},
      {int(UVAlignIslandMode::Center),
       "CENTER",
       0,
       "Center",
       "Align the islands to the center of the largest island"},
      {int(UVAlignIslandMode::None), "NONE", 0, "None", "Preserve island alignment"},
      {0, nullptr, 0, nullptr, nullptr},
  };

  static const EnumPropertyItem sort_items[] = {
      {int(UVAlignIslandOrder::LargeToSmall),
       "LARGE_TO_SMALL",
       0,
       "Largest to Smallest",
       "Sort Islands from Largest to Smallest"},
      {int(UVAlignIslandOrder::SmallToLarge),
       "SMALL_TO_LARGE",
       0,
       "Smallest to Largest",
       "Sort Islands from Smallest to Largest"},
      {int(UVAlignIslandOrder::Fixed), "Fixed", 0, "Fixed", "Preserve island order"},
      {0, nullptr, 0, nullptr, nullptr},
  };
  /* identifiers */
  ot->name = "Arrange/Align Islands";
  ot->description = "Arrange selected UV islands on a line";
  ot->idname = "UV_OT_arrange_islands";
  ot->flag = OPTYPE_REGISTER | OPTYPE_UNDO;

  /* API callbacks. */
  ot->exec = uv_arrange_islands_exec;
  ot->poll = ED_operator_uvedit;

  /* properties */
  RNA_def_enum(ot->srna,
               "initial_position",
               initial_position_items,
               int(UVAlignInitialPosition::BoundingBox),
               "Initial Position",
               "Initial position to arrange islands from");
  RNA_def_enum(ot->srna,
               "axis",
               axis_items,
               int(UVAlignIslandAxis::Y),
               "Axis",
               "Axis to arrange UV islands on");
  RNA_def_enum(ot->srna,
               "align",
               align_items,
               int(UVAlignIslandMode::Min),
               "Align",
               "Location to align islands on");
  RNA_def_enum(ot->srna,
               "order",
               sort_items,
               int(UVAlignIslandOrder::LargeToSmall),
               "Order",
               "Order of islands");

  RNA_def_float(
      ot->srna, "margin", 0.05f, 0.0f, 1.0f, "Margin", "Space between islands", 0.0f, 1.0f);
}

static void uv_weld(bContext *C)
{
  Scene *scene = CTX_data_scene(C);
  ViewLayer *view_layer = CTX_data_view_layer(C);
  SpaceImage *sima = CTX_wm_space_image(C);
  float cent[2];

  Vector<Object *> objects = BKE_view_layer_array_from_objects_in_edit_mode_unique_data_with_uvs(
      scene, view_layer, nullptr);

  ED_uvedit_center_multi(scene, objects, cent, 0);

  for (Object *obedit : objects) {
    BMEditMesh *em = BKE_editmesh_from_object(obedit);
    bool changed = false;

    if (em->bm->totvertsel == 0) {
      continue;
    }

    changed |= uvedit_uv_align_weld(scene, em->bm, UV_WELD, cent);

    if (changed) {
      uvedit_live_unwrap_update(sima, scene, obedit);
      DEG_id_tag_update(static_cast<ID *>(obedit->data), 0);
      WM_event_add_notifier(C, NC_GEOM | ND_DATA, obedit->data);
    }
  }
}

static void uv_align(bContext *C, eUVWeldAlign tool, UVAlignPositionMode position_mode)
{
  Scene *scene = CTX_data_scene(C);
  ViewLayer *view_layer = CTX_data_view_layer(C);
  SpaceImage *sima = CTX_wm_space_image(C);
  float pos[2], min[2], max[2];
  const bool align_auto = (tool == UV_ALIGN_AUTO);
  INIT_MINMAX2(min, max);

  Vector<Object *> objects = BKE_view_layer_array_from_objects_in_edit_mode_unique_data_with_uvs(
      scene, view_layer, nullptr);

  if (tool == UV_ALIGN_AUTO) {
    ED_uvedit_foreach_uv_multi(
        scene, objects, true, true, [&](float luv[2]) { minmax_v2v2_v2(min, max, luv); });
    tool = (max[0] - min[0] >= max[1] - min[1]) ? UV_ALIGN_Y : UV_ALIGN_X;
  }

  if (!align_auto && ELEM(tool, UV_ALIGN_X, UV_ALIGN_Y) &&
      ELEM(position_mode, UVAlignPositionMode::Min, UVAlignPositionMode::Max))
  {
    ED_uvedit_minmax_multi(scene, objects, min, max);
    if (position_mode == UVAlignPositionMode::Min) {
      pos[0] = min[0];
      pos[1] = min[1];
    }
    else {
      pos[0] = max[0];
      pos[1] = max[1];
    }
  }
  else {
    ED_uvedit_center_multi(scene, objects, pos, V3D_AROUND_CENTER_MEDIAN);
  }

  for (Object *obedit : objects) {
    BMEditMesh *em = BKE_editmesh_from_object(obedit);
    bool changed = false;

    if (em->bm->totvertsel == 0) {
      continue;
    }

    if (ELEM(tool, UV_ALIGN_AUTO, UV_ALIGN_X, UV_ALIGN_Y)) {
      changed |= uvedit_uv_align_weld(scene, em->bm, tool, pos);
    }

    if (ELEM(tool, UV_STRAIGHTEN, UV_STRAIGHTEN_X, UV_STRAIGHTEN_Y)) {
      changed |= uvedit_uv_straighten(scene, em->bm, tool);
    }

    if (changed) {
      uvedit_live_unwrap_update(sima, scene, obedit);
      DEG_id_tag_update(static_cast<ID *>(obedit->data), 0);
      WM_event_add_notifier(C, NC_GEOM | ND_DATA, obedit->data);
    }
  }
}
static wmOperatorStatus uv_align_exec(bContext *C, wmOperator *op)
{
  uv_align(C,
           eUVWeldAlign(RNA_enum_get(op->ptr, "axis")),
           UVAlignPositionMode(RNA_enum_get(op->ptr, "position_mode")));

  return OPERATOR_FINISHED;
}

<<<<<<< HEAD
/*bfa-added icons to the enum*/
=======
static bool uv_align_poll_property(const bContext * /*C*/, wmOperator *op, const PropertyRNA *prop)
{
  const char *prop_id = RNA_property_identifier(prop);

  if (STREQ(prop_id, "position_mode")) {
    int axis = RNA_enum_get(op->ptr, "axis");
    if (!ELEM(axis, UV_ALIGN_X, UV_ALIGN_Y)) {
      return false;
    }
  }
  return true;
}
>>>>>>> 45dca5c9
static void UV_OT_align(wmOperatorType *ot)
{
  static const EnumPropertyItem axis_items[] = {
      {UV_STRAIGHTEN,
       "ALIGN_S",
       ICON_ALIGN,
       "Straighten",
       "Align UV vertices along the line defined by the endpoints"},
      {UV_STRAIGHTEN_X,
       "ALIGN_T",
       ICON_STRAIGHTEN_X,
       "Straighten X",
       "Align UV vertices, moving them horizontally to the line defined by the endpoints"},
      {UV_STRAIGHTEN_Y,
       "ALIGN_U",
       ICON_STRAIGHTEN_Y,
       "Straighten Y",
       "Align UV vertices, moving them vertically to the line defined by the endpoints"},
      {UV_ALIGN_AUTO,
       "ALIGN_AUTO",
       ICON_ALIGNAUTO,
       "Align Auto",
       "Automatically choose the direction on which there is most alignment already"},
      {UV_ALIGN_X, "ALIGN_X", ICON_ALIGNHORIZONTAL, "Align Vertically", "Align UV vertices on a vertical line"},
      {UV_ALIGN_Y, "ALIGN_Y", ICON_ALIGNVERTICAL, "Align Horizontally", "Align UV vertices on a horizontal line"},
      {0, nullptr, 0, nullptr, nullptr},
  };

  static const EnumPropertyItem position_mode_items[] = {
      {int(UVAlignPositionMode::Mean), "MEAN", 0, "Mean", "Align UVs along the mean position"},
      {int(UVAlignPositionMode::Min), "MIN", 0, "Minimum", "Align UVs along the minimum position"},
      {int(UVAlignPositionMode::Max), "MAX", 0, "Maximum", "Align UVs along the maximum position"},
      {0, nullptr, 0, nullptr, nullptr},
  };

  /* identifiers */
  ot->name = "Align";

  ot->description = "Aligns selected UV vertices on a line";
  ot->idname = "UV_OT_align";
  ot->flag = OPTYPE_REGISTER | OPTYPE_UNDO;

  /* API callbacks. */
  ot->exec = uv_align_exec;
  ot->poll = ED_operator_uvedit;

  ot->poll_property = uv_align_poll_property;

  /* properties */
  RNA_def_enum(
      ot->srna, "axis", axis_items, UV_ALIGN_AUTO, "Axis", "Axis to align UV locations on");
  RNA_def_enum(ot->srna,
               "position_mode",
               position_mode_items,
               int(UVAlignPositionMode::Mean),
               "Position Mode",
               "Method of calculating the alignment position");
}

/** \} */

/* -------------------------------------------------------------------- */
/** \name Remove Doubles Operator
 * \{ */

static wmOperatorStatus uv_remove_doubles_to_selected(bContext *C, wmOperator *op)
{
  Scene *scene = CTX_data_scene(C);
  ViewLayer *view_layer = CTX_data_view_layer(C);
  SpaceImage *sima = CTX_wm_space_image(C);

  const float threshold = RNA_float_get(op->ptr, "threshold");

  Vector<Object *> objects = BKE_view_layer_array_from_objects_in_edit_mode_unique_data_with_uvs(
      scene, view_layer, nullptr);

  bool *changed = MEM_calloc_arrayN<bool>(objects.size(), __func__);

  /* Maximum index of an objects[i]'s UVs in UV_arr.
   * It helps find which UV in *uv_map_arr belongs to which object. */
  uint *ob_uv_map_max_idx = MEM_calloc_arrayN<uint>(objects.size(), __func__);

  /* Calculate max possible number of kdtree nodes. */
  int uv_maxlen = 0;
  for (Object *obedit : objects) {
    BMEditMesh *em = BKE_editmesh_from_object(obedit);

    if (em->bm->totvertsel == 0) {
      continue;
    }

    uv_maxlen += em->bm->totloop;
  }

  KDTree_2d *tree = BLI_kdtree_2d_new(uv_maxlen);

  blender::Vector<int> duplicates;
  blender::Vector<float *> uv_map_arr;

  int uv_map_count = 0; /* Also used for *duplicates count. */

  for (const int ob_index : objects.index_range()) {
    Object *obedit = objects[ob_index];
    BMEditMesh *em = BKE_editmesh_from_object(obedit);
    ED_uvedit_foreach_uv(scene, em->bm, true, true, [&](float luv[2]) {
      BLI_kdtree_2d_insert(tree, uv_map_count, luv);
      duplicates.append(-1);
      uv_map_arr.append(luv);
      uv_map_count++;
    });

    ob_uv_map_max_idx[ob_index] = uv_map_count - 1;
  }

  BLI_kdtree_2d_balance(tree);
  int found_duplicates = BLI_kdtree_2d_calc_duplicates_fast(
      tree, threshold, false, duplicates.data());

  if (found_duplicates > 0) {
    /* Calculate average uv for duplicates. */
    int *uv_duplicate_count = MEM_calloc_arrayN<int>(uv_map_count, __func__);
    for (int i = 0; i < uv_map_count; i++) {
      if (duplicates[i] == -1) { /* If doesn't reference another */
        uv_duplicate_count[i]++; /* self */
        continue;
      }

      if (duplicates[i] != i) {
        /* If not self then accumulate uv for averaging.
         * Self uv is already present in accumulator */
        add_v2_v2(uv_map_arr[duplicates[i]], uv_map_arr[i]);
      }
      uv_duplicate_count[duplicates[i]]++;
    }

    for (int i = 0; i < uv_map_count; i++) {
      if (uv_duplicate_count[i] < 2) {
        continue;
      }

      mul_v2_fl(uv_map_arr[i], 1.0f / float(uv_duplicate_count[i]));
    }
    MEM_freeN(uv_duplicate_count);

    /* Update duplicated uvs. */
    uint ob_index = 0;
    for (int i = 0; i < uv_map_count; i++) {
      /* Make sure we know which object owns the uv_map at this index.
       * Remember that in some cases the object will have no loop uv,
       * thus we need the while loop, and not simply an if check. */
      while (ob_uv_map_max_idx[ob_index] < i) {
        ob_index++;
      }

      if (duplicates[i] == -1) {
        continue;
      }

      copy_v2_v2(uv_map_arr[i], uv_map_arr[duplicates[i]]);
      changed[ob_index] = true;
    }

    for (ob_index = 0; ob_index < objects.size(); ob_index++) {
      if (changed[ob_index]) {
        Object *obedit = objects[ob_index];
        uvedit_live_unwrap_update(sima, scene, obedit);
        DEG_id_tag_update(static_cast<ID *>(obedit->data), 0);
        WM_event_add_notifier(C, NC_GEOM | ND_DATA, obedit->data);
      }
    }
  }

  BLI_kdtree_2d_free(tree);
  MEM_freeN(changed);
  MEM_freeN(ob_uv_map_max_idx);

  return OPERATOR_FINISHED;
}

static wmOperatorStatus uv_remove_doubles_to_unselected(bContext *C, wmOperator *op)
{
  Scene *scene = CTX_data_scene(C);
  ViewLayer *view_layer = CTX_data_view_layer(C);
  SpaceImage *sima = CTX_wm_space_image(C);
  const float threshold = RNA_float_get(op->ptr, "threshold");

  Vector<Object *> objects = BKE_view_layer_array_from_objects_in_edit_mode_unique_data_with_uvs(
      scene, view_layer, nullptr);

  /* Calculate max possible number of kdtree nodes. */
  int uv_maxlen = 0;
  for (Object *obedit : objects) {
    BMEditMesh *em = BKE_editmesh_from_object(obedit);
    uv_maxlen += em->bm->totloop;
  }

  KDTree_2d *tree = BLI_kdtree_2d_new(uv_maxlen);

  blender::Vector<float *> uv_map_arr;

  int uv_map_count = 0;

  /* Add visible non-selected uvs to tree */
  ED_uvedit_foreach_uv_multi(scene, objects, true, false, [&](float luv[2]) {
    BLI_kdtree_2d_insert(tree, uv_map_count, luv);
    uv_map_arr.append(luv);
    uv_map_count++;
  });

  BLI_kdtree_2d_balance(tree);

  /* For each selected uv, find duplicate non selected uv. */
  for (Object *obedit : objects) {
    bool changed = false;
    BMEditMesh *em = BKE_editmesh_from_object(obedit);
    ED_uvedit_foreach_uv(scene, em->bm, true, true, [&](float luv[2]) {
      KDTreeNearest_2d nearest;
      const int i = BLI_kdtree_2d_find_nearest(tree, luv, &nearest);

      if (i != -1 && nearest.dist < threshold) {
        copy_v2_v2(luv, uv_map_arr[i]);
        changed = true;
      }
    });

    if (changed) {
      uvedit_live_unwrap_update(sima, scene, obedit);
      DEG_id_tag_update(static_cast<ID *>(obedit->data), 0);
      WM_event_add_notifier(C, NC_GEOM | ND_DATA, obedit->data);
    }
  }

  BLI_kdtree_2d_free(tree);

  return OPERATOR_FINISHED;
}

static wmOperatorStatus uv_remove_doubles_to_selected_shared_vertex(bContext *C, wmOperator *op)
{
  /* NOTE: The calculation for the center-point of loops belonging to a vertex will be skewed
   * if one UV coordinate holds more loops than the others. */

  Scene *scene = CTX_data_scene(C);
  SpaceImage *sima = CTX_wm_space_image(C);
  ViewLayer *view_layer = CTX_data_view_layer(C);
  Vector<Object *> objects = BKE_view_layer_array_from_objects_in_edit_mode_unique_data_with_uvs(
      scene, view_layer, nullptr);

  /* Only use the squared distance, to avoid a square-root. */
  const float threshold_sq = math::square(RNA_float_get(op->ptr, "threshold"));

  for (Object *obedit : objects) {
    BMEditMesh *em = BKE_editmesh_from_object(obedit);
    const BMUVOffsets offsets = BM_uv_map_offsets_get(em->bm);
    BMVert *v;
    BMLoop *l;
    BMIter viter, liter;

    /* The `changed` variable keeps track if any loops from the current object are merged. */
    blender::Vector<float *> uvs;
    uvs.reserve(32);
    bool changed = false;

    BM_ITER_MESH (v, &viter, em->bm, BM_VERTS_OF_MESH) {

      BLI_assert(uvs.size() == 0);
      BM_ITER_ELEM (l, &liter, v, BM_LOOPS_OF_VERT) {
        if (uvedit_uv_select_test(scene, l, offsets)) {
          uvs.append(BM_ELEM_CD_GET_FLOAT_P(l, offsets.uv));
        }
      }
      if (uvs.size() <= 1) {
        uvs.clear();
        continue;
      }

      while (uvs.size() > 1) {
        const int uvs_num = uvs.size();
        float2 uv_average = {0.0f, 0.0f};
        for (const float *luv : uvs) {
          uv_average += float2(luv);
        }
        uv_average /= uvs_num;

        /* Find the loop closest to the uv_average. This loop will be the base that all
         * other loop's distances are calculated from. */

        float dist_best_sq = math::distance_squared(uv_average, float2(uvs[0]));
        float *uv_ref = uvs[0];
        int uv_ref_index = 0;
        for (int i = 1; i < uvs_num; i++) {
          const float dist_test_sq = math::distance_squared(uv_average, float2(uvs[i]));
          if (dist_test_sq < dist_best_sq) {
            dist_best_sq = dist_test_sq;
            uv_ref = uvs[i];
            uv_ref_index = i;
          }
        }

        const int uvs_end = uvs_num - 1;
        std::swap(uvs[uv_ref_index], uvs[uvs_end]);

        /* Move all the UVs within threshold to the end of the array. Sum of all UV coordinates
         * within threshold is initialized with `uv_ref` coordinate data since while loop
         * ends once it hits `uv_ref` UV. */
        float2 uv_merged_average = {uv_ref[0], uv_ref[1]};
        int i = 0;
        int uvs_num_merged = 1;
        while (uvs[i] != uv_ref && i < uvs_num - uvs_num_merged) {
          const float dist_test_sq = len_squared_v2v2(uv_ref, uvs[i]);
          if (dist_test_sq < threshold_sq) {
            uv_merged_average += float2(uvs[i]);
            std::swap(uvs[i], uvs[uvs_end - uvs_num_merged]);
            uvs_num_merged++;
            if (dist_test_sq != 0.0f) {
              changed = true;
            }
          }
          else {
            i++;
          }
        }

        /* Recalculate `uv_average` so it only considers UV's that are being included in merge
         * operation. Then Shift all loops to that position. */
        if (uvs_num_merged > 1) {
          uv_merged_average /= uvs_num_merged;

          for (int j = uvs_num - uvs_num_merged; j < uvs_num; j++) {
            copy_v2_v2(uvs[j], uv_merged_average);
          }
        }

        uvs.resize(uvs_num - uvs_num_merged);
      }
      uvs.clear();
    }
    if (changed) {
      uvedit_live_unwrap_update(sima, scene, obedit);
      DEG_id_tag_update(static_cast<ID *>(obedit->data), 0);
      WM_event_add_notifier(C, NC_GEOM | ND_DATA, obedit->data);
    }
  }

  return OPERATOR_FINISHED;
}

static wmOperatorStatus uv_remove_doubles_exec(bContext *C, wmOperator *op)
{
  if (RNA_boolean_get(op->ptr, "use_unselected")) {
    return uv_remove_doubles_to_unselected(C, op);
  }
  if (RNA_boolean_get(op->ptr, "use_shared_vertex")) {
    return uv_remove_doubles_to_selected_shared_vertex(C, op);
  }
  return uv_remove_doubles_to_selected(C, op);
}

static void UV_OT_remove_doubles(wmOperatorType *ot)
{
  /* identifiers */
  ot->name = "Merge UVs by Distance";
  ot->description =
      "Selected UV vertices that are within a radius of each other are welded together";
  ot->idname = "UV_OT_remove_doubles";
  ot->flag = OPTYPE_REGISTER | OPTYPE_UNDO;

  /* API callbacks. */
  ot->exec = uv_remove_doubles_exec;
  ot->poll = ED_operator_uvedit;

  RNA_def_float(ot->srna,
                "threshold",
                0.02f,
                0.0f,
                10.0f,
                "Merge Distance",
                "Maximum distance between welded vertices",
                0.0f,
                1.0f);
  RNA_def_boolean(ot->srna,
                  "use_unselected",
                  false,
                  "Unselected",
                  "Merge selected to other unselected vertices");
  RNA_def_boolean(
      ot->srna, "use_shared_vertex", false, "Shared Vertex", "Weld UVs based on shared vertices");
}

/** \} */

/* -------------------------------------------------------------------- */
/** \name Weld Near Operator
 * \{ */

static wmOperatorStatus uv_weld_exec(bContext *C, wmOperator * /*op*/)
{
  uv_weld(C);

  return OPERATOR_FINISHED;
}

static void UV_OT_weld(wmOperatorType *ot)
{
  /* identifiers */
  ot->name = "Weld";
  ot->description = "Weld selected UV vertices together";
  ot->idname = "UV_OT_weld";
  ot->flag = OPTYPE_REGISTER | OPTYPE_UNDO;

  /* API callbacks. */
  ot->exec = uv_weld_exec;
  ot->poll = ED_operator_uvedit;
}

/** \} */

/* -------------------------------------------------------------------- */
/** \name Snap Cursor Operator
 * \{ */

static void uv_snap_to_pixel(float uvco[2], float w, float h)
{
  uvco[0] = roundf(uvco[0] * w) / w;
  uvco[1] = roundf(uvco[1] * h) / h;
}

static void uv_snap_cursor_to_pixels(SpaceImage *sima)
{
  int width = 0, height = 0;

  ED_space_image_get_size(sima, &width, &height);
  uv_snap_to_pixel(sima->cursor, width, height);
}

static bool uv_snap_cursor_to_selection(Scene *scene,
                                        Span<Object *> objects_edit,
                                        SpaceImage *sima)
{
  return ED_uvedit_center_multi(scene, objects_edit, sima->cursor, sima->around);
}

static void uv_snap_cursor_to_origin(float uvco[2])
{
  uvco[0] = 0;
  uvco[1] = 0;
}

static wmOperatorStatus uv_snap_cursor_exec(bContext *C, wmOperator *op)
{
  SpaceImage *sima = CTX_wm_space_image(C);

  bool changed = false;

  switch (RNA_enum_get(op->ptr, "target")) {
    case 0:
      uv_snap_cursor_to_pixels(sima);
      changed = true;
      break;
    case 1: {
      Scene *scene = CTX_data_scene(C);
      ViewLayer *view_layer = CTX_data_view_layer(C);

      Vector<Object *> objects =
          BKE_view_layer_array_from_objects_in_edit_mode_unique_data_with_uvs(
              scene, view_layer, nullptr);
      changed = uv_snap_cursor_to_selection(scene, objects, sima);
      break;
    }
    case 2:
      uv_snap_cursor_to_origin(sima->cursor);
      changed = true;
      break;
  }

  if (!changed) {
    return OPERATOR_CANCELLED;
  }

  WM_event_add_notifier(C, NC_SPACE | ND_SPACE_IMAGE, sima);

  return OPERATOR_FINISHED;
}

static void UV_OT_snap_cursor(wmOperatorType *ot)
{
  static const EnumPropertyItem target_items[] = {
      {0, "PIXELS", 0, "Pixels", ""},
      {1, "SELECTED", 0, "Selected", ""},
      {2, "ORIGIN", 0, "Origin", ""},
      {0, nullptr, 0, nullptr, nullptr},
  };

  /* identifiers */
  ot->name = "Snap Cursor";
  ot->description = "Snap cursor to target type";
  ot->idname = "UV_OT_snap_cursor";
  ot->flag = OPTYPE_REGISTER | OPTYPE_UNDO;

  /* API callbacks. */
  ot->exec = uv_snap_cursor_exec;
  ot->poll = ED_operator_uvedit_space_image; /* requires space image */

  /* properties */
  RNA_def_enum(
      ot->srna, "target", target_items, 0, "Target", "Target to snap the selected UVs to");
}

/** \} */

/* -------------------------------------------------------------------- */
/** \name Snap Selection Operator
 * \{ */

static bool uv_snap_uvs_to_cursor(Scene *scene, Object *obedit, const float cursor[2])
{
  BMEditMesh *em = BKE_editmesh_from_object(obedit);
  bool changed = false;

  ED_uvedit_foreach_uv(scene, em->bm, true, true, [&](float luv[2]) {
    copy_v2_v2(luv, cursor);
    changed = true;
  });

  return changed;
}

static bool uv_snap_uvs_offset(Scene *scene, Object *obedit, const float offset[2])
{
  BMEditMesh *em = BKE_editmesh_from_object(obedit);
  bool changed = false;

  ED_uvedit_foreach_uv(scene, em->bm, true, true, [&](float luv[2]) {
    add_v2_v2(luv, offset);
    changed = true;
  });

  return changed;
}

static bool uv_snap_uvs_to_adjacent_unselected(Scene *scene, Object *obedit)
{
  BMEditMesh *em = BKE_editmesh_from_object(obedit);
  BMesh *bm = em->bm;
  BMFace *f;
  BMLoop *l, *lsub;
  BMIter iter, liter, lsubiter;
  float *luv;
  bool changed = false;
  const BMUVOffsets offsets = BM_uv_map_offsets_get(em->bm);

  /* Index every vert that has a selected UV using it, but only once so as to
   * get unique indices and to count how much to `malloc`. */
  BM_ITER_MESH (f, &iter, bm, BM_FACES_OF_MESH) {
    if (uvedit_face_visible_test(scene, f)) {
      BM_elem_flag_enable(f, BM_ELEM_TAG);
      BM_ITER_ELEM (l, &liter, f, BM_LOOPS_OF_FACE) {
        BM_elem_flag_set(l, BM_ELEM_TAG, uvedit_uv_select_test(scene, l, offsets));
      }
    }
    else {
      BM_elem_flag_disable(f, BM_ELEM_TAG);
    }
  }

  BM_ITER_MESH (f, &iter, bm, BM_FACES_OF_MESH) {
    if (BM_elem_flag_test(f, BM_ELEM_TAG)) { /* Face: visible. */
      BM_ITER_ELEM (l, &liter, f, BM_LOOPS_OF_FACE) {
        if (BM_elem_flag_test(l, BM_ELEM_TAG)) { /* Loop: selected. */
          float uv[2] = {0.0f, 0.0f};
          int uv_tot = 0;

          BM_ITER_ELEM (lsub, &lsubiter, l->v, BM_LOOPS_OF_VERT) {
            if (BM_elem_flag_test(lsub->f, BM_ELEM_TAG) && /* Face: visible. */
                !BM_elem_flag_test(lsub, BM_ELEM_TAG))     /* Loop: unselected. */
            {
              luv = BM_ELEM_CD_GET_FLOAT_P(lsub, offsets.uv);
              add_v2_v2(uv, luv);
              uv_tot++;
            }
          }

          if (uv_tot) {
            luv = BM_ELEM_CD_GET_FLOAT_P(l, offsets.uv);
            mul_v2_v2fl(luv, uv, 1.0f / float(uv_tot));
            changed = true;
          }
        }
      }
    }
  }

  return changed;
}

static bool uv_snap_uvs_to_pixels(SpaceImage *sima, Scene *scene, Object *obedit)
{
  BMEditMesh *em = BKE_editmesh_from_object(obedit);
  int width = 0, height = 0;
  float w, h;
  bool changed = false;

  ED_space_image_get_size(sima, &width, &height);
  w = float(width);
  h = float(height);

  ED_uvedit_foreach_uv(scene, em->bm, true, true, [&](float luv[2]) {
    uv_snap_to_pixel(luv, w, h);
    changed = true;
  });

  return changed;
}

static wmOperatorStatus uv_snap_selection_exec(bContext *C, wmOperator *op)
{
  Scene *scene = CTX_data_scene(C);
  ViewLayer *view_layer = CTX_data_view_layer(C);
  SpaceImage *sima = CTX_wm_space_image(C);
  const int target = RNA_enum_get(op->ptr, "target");
  float offset[2] = {0};

  Vector<Object *> objects = BKE_view_layer_array_from_objects_in_edit_mode_unique_data_with_uvs(
      scene, view_layer, nullptr);

  if (target == 2) {
    float center[2];
    if (!ED_uvedit_center_multi(scene, objects, center, sima->around)) {
      return OPERATOR_CANCELLED;
    }
    sub_v2_v2v2(offset, sima->cursor, center);
  }

  bool changed_multi = false;
  for (Object *obedit : objects) {
    BMEditMesh *em = BKE_editmesh_from_object(obedit);

    if (em->bm->totvertsel == 0) {
      continue;
    }

    bool changed = false;
    switch (target) {
      case 0:
        changed = uv_snap_uvs_to_pixels(sima, scene, obedit);
        break;
      case 1:
        changed = uv_snap_uvs_to_cursor(scene, obedit, sima->cursor);
        break;
      case 2:
        changed = uv_snap_uvs_offset(scene, obedit, offset);
        break;
      case 3:
        changed = uv_snap_uvs_to_adjacent_unselected(scene, obedit);
        break;
    }

    if (changed) {
      changed_multi = true;
      uvedit_live_unwrap_update(sima, scene, obedit);
      DEG_id_tag_update(static_cast<ID *>(obedit->data), 0);
      WM_event_add_notifier(C, NC_GEOM | ND_DATA, obedit->data);
    }
  }

  return changed_multi ? OPERATOR_FINISHED : OPERATOR_CANCELLED;
}

static void UV_OT_snap_selected(wmOperatorType *ot)
{
  static const EnumPropertyItem target_items[] = {
      {0, "PIXELS", 0, "Pixels", ""},
      {1, "CURSOR", 0, "Cursor", ""},
      {2, "CURSOR_OFFSET", 0, "Cursor (Offset)", ""},
      {3, "ADJACENT_UNSELECTED", 0, "Adjacent Unselected", ""},
      {0, nullptr, 0, nullptr, nullptr},
  };

  /* identifiers */
  ot->name = "Snap Selection";
  ot->description = "Snap selected UV vertices to target type";
  ot->idname = "UV_OT_snap_selected";
  ot->flag = OPTYPE_REGISTER | OPTYPE_UNDO;

  /* API callbacks. */
  ot->exec = uv_snap_selection_exec;
  ot->poll = ED_operator_uvedit_space_image;

  /* properties */
  RNA_def_enum(
      ot->srna, "target", target_items, 0, "Target", "Target to snap the selected UVs to");
}

/** \} */

/* -------------------------------------------------------------------- */
/** \name Pin UVs Operator
 * \{ */

static wmOperatorStatus uv_pin_exec(bContext *C, wmOperator *op)
{
  Scene *scene = CTX_data_scene(C);
  ViewLayer *view_layer = CTX_data_view_layer(C);
  BMFace *efa;
  BMLoop *l;
  BMIter iter, liter;
  const ToolSettings *ts = scene->toolsettings;
  const bool clear = RNA_boolean_get(op->ptr, "clear");
  const bool invert = RNA_boolean_get(op->ptr, "invert");
  const bool synced_selection = (ts->uv_flag & UV_FLAG_SYNC_SELECT) != 0;

  Vector<Object *> objects = BKE_view_layer_array_from_objects_in_edit_mode_unique_data_with_uvs(
      scene, view_layer, nullptr);

  for (Object *obedit : objects) {
    BMEditMesh *em = BKE_editmesh_from_object(obedit);

    bool changed = false;

    const char *active_uv_name = CustomData_get_active_layer_name(&em->bm->ldata, CD_PROP_FLOAT2);
    if (em->bm->totvertsel == 0) {
      continue;
    }
    if (synced_selection) {
      /* Pass. */
    }
    else {
      if (!BM_uv_map_attr_vert_select_exists(em->bm, active_uv_name)) {
        continue;
      }
    }

    if (clear && !BM_uv_map_attr_pin_exists(em->bm, active_uv_name)) {
      continue;
    }

    BM_uv_map_attr_pin_ensure(em->bm, active_uv_name);
    const BMUVOffsets offsets = BM_uv_map_offsets_get(em->bm);

    BM_ITER_MESH (efa, &iter, em->bm, BM_FACES_OF_MESH) {
      if (!uvedit_face_visible_test(scene, efa)) {
        continue;
      }

      BM_ITER_ELEM (l, &liter, efa, BM_LOOPS_OF_FACE) {

        if (uvedit_uv_select_test(scene, l, offsets)) {
          changed = true;
          if (invert) {
            BM_ELEM_CD_SET_BOOL(l, offsets.pin, !BM_ELEM_CD_GET_BOOL(l, offsets.pin));
          }
          else {
            BM_ELEM_CD_SET_BOOL(l, offsets.pin, !clear);
          }
        }
      }
    }

    if (changed) {
      WM_event_add_notifier(C, NC_GEOM | ND_DATA, obedit->data);
      DEG_id_tag_update(static_cast<ID *>(obedit->data), ID_RECALC_SYNC_TO_EVAL);
    }
  }

  return OPERATOR_FINISHED;
}

static void UV_OT_pin(wmOperatorType *ot)
{
  PropertyRNA *prop;

  /* identifiers */
  ot->name = "Pin";
  ot->description =
      "Set/clear selected UV vertices as anchored between multiple unwrap operations";
  ot->idname = "UV_OT_pin";
  ot->flag = OPTYPE_REGISTER | OPTYPE_UNDO;

  /* API callbacks. */
  ot->exec = uv_pin_exec;
  ot->poll = ED_operator_uvedit;

  /* properties */
  prop = RNA_def_boolean(
      ot->srna, "clear", false, "Clear", "Clear pinning for the selection instead of setting it");
  RNA_def_property_flag(prop, PROP_SKIP_SAVE);
  prop = RNA_def_boolean(ot->srna,
                         "invert",
                         false,
                         "Invert",
                         "Invert pinning for the selection instead of setting it");
  RNA_def_property_flag(prop, PROP_SKIP_SAVE);
}

/** \} */

/* -------------------------------------------------------------------- */
/** \name Hide Operator
 * \{ */

/* check if we are selected or unselected based on 'bool_test' arg,
 * needed for select swap support */
#define UV_VERT_SEL_TEST(l, bool_test) (BM_ELEM_CD_GET_BOOL(l, offsets.select_vert) == bool_test)

#define UV_EDGE_SEL_TEST(l, bool_test) (BM_ELEM_CD_GET_BOOL(l, offsets.select_edge) == bool_test)

/* is every UV vert selected or unselected depending on bool_test */
static bool bm_face_is_all_uv_sel(BMFace *f, bool select_test, const BMUVOffsets &offsets)
{
  BMLoop *l_iter;
  BMLoop *l_first;

  l_iter = l_first = BM_FACE_FIRST_LOOP(f);
  do {
    if (!UV_EDGE_SEL_TEST(l_iter, select_test)) {
      return false;
    }
  } while ((l_iter = l_iter->next) != l_first);

  return true;
}

static wmOperatorStatus uv_hide_exec(bContext *C, wmOperator *op)
{
  ViewLayer *view_layer = CTX_data_view_layer(C);
  Scene *scene = CTX_data_scene(C);
  const ToolSettings *ts = scene->toolsettings;
  const bool swap = RNA_boolean_get(op->ptr, "unselected");
  const bool use_face_center = (ts->uv_selectmode == UV_SELECT_FACE);
  const bool use_select_linked = ED_uvedit_select_island_check(ts);

  Vector<Object *> objects = BKE_view_layer_array_from_objects_in_edit_mode_unique_data_with_uvs(
      scene, view_layer, nullptr);

  for (Object *ob : objects) {
    BMEditMesh *em = BKE_editmesh_from_object(ob);
    BMFace *efa;
    BMLoop *l;
    BMIter iter, liter;

    if (ts->uv_flag & UV_FLAG_SYNC_SELECT) {
      /* Pass. */
    }
    else {
      const char *active_uv_name = CustomData_get_active_layer_name(&em->bm->ldata,
                                                                    CD_PROP_FLOAT2);
      BM_uv_map_attr_vert_select_ensure(em->bm, active_uv_name);
      BM_uv_map_attr_edge_select_ensure(em->bm, active_uv_name);
    }
    const BMUVOffsets offsets = BM_uv_map_offsets_get(em->bm);

    if (ts->uv_flag & UV_FLAG_SYNC_SELECT) {
      if (EDBM_mesh_hide(em, swap)) {
        Mesh *mesh = static_cast<Mesh *>(ob->data);
        EDBMUpdate_Params params = {0};
        params.calc_looptris = true;
        params.calc_normals = false;
        params.is_destructive = false;
        EDBM_update(mesh, &params);
      }
      continue;
    }

    BM_ITER_MESH (efa, &iter, em->bm, BM_FACES_OF_MESH) {
      int hide = 0;

      if (!uvedit_face_visible_test(scene, efa)) {
        continue;
      }

      BM_ITER_ELEM (l, &liter, efa, BM_LOOPS_OF_FACE) {

        if (UV_VERT_SEL_TEST(l, !swap) || UV_EDGE_SEL_TEST(l, !swap)) {
          hide = 1;
          break;
        }
      }

      if (hide) {
        if (use_face_center) {
          if (em->selectmode == SCE_SELECT_FACE) {
            /* Deselect BMesh face if UV face is (de)selected depending on #swap. */
            if (bm_face_is_all_uv_sel(efa, !swap, offsets)) {
              BM_face_select_set(em->bm, efa, false);
            }
            uvedit_face_select_disable(scene, em->bm, efa, offsets);
          }
          else {
            if (bm_face_is_all_uv_sel(efa, true, offsets) == !swap) {
              BM_ITER_ELEM (l, &liter, efa, BM_LOOPS_OF_FACE) {
                /* For both cases rely on edge sel tests, since all vert sel tests are invalid in
                 * case of sticky selections. */
                if (UV_EDGE_SEL_TEST(l, !swap) && (em->selectmode == SCE_SELECT_EDGE)) {
                  BM_edge_select_set(em->bm, l->e, false);
                }
                else if (UV_EDGE_SEL_TEST(l, !swap) && (em->selectmode == SCE_SELECT_VERTEX)) {
                  BM_vert_select_set(em->bm, l->v, false);
                }
              }
            }
            if (!swap) {
              uvedit_face_select_disable(scene, em->bm, efa, offsets);
            }
          }
        }
        else if (em->selectmode == SCE_SELECT_FACE) {
          /* Deselect BMesh face depending on the type of UV selectmode and the type of UV element
           * being considered. */
          BM_ITER_ELEM (l, &liter, efa, BM_LOOPS_OF_FACE) {
            if (UV_EDGE_SEL_TEST(l, !swap) && (ts->uv_selectmode == UV_SELECT_EDGE)) {
              BM_face_select_set(em->bm, efa, false);
              break;
            }
            if (UV_VERT_SEL_TEST(l, !swap) && (ts->uv_selectmode == UV_SELECT_VERTEX)) {
              BM_face_select_set(em->bm, efa, false);
              break;
            }
            if (use_select_linked) {
              BM_face_select_set(em->bm, efa, false);
              break;
            }
          }
          uvedit_face_select_disable(scene, em->bm, efa, offsets);
        }
        else {
          BM_ITER_ELEM (l, &liter, efa, BM_LOOPS_OF_FACE) {
            if (UV_EDGE_SEL_TEST(l, !swap) && (ts->uv_selectmode == UV_SELECT_EDGE)) {
              if (em->selectmode == SCE_SELECT_EDGE) {
                BM_edge_select_set(em->bm, l->e, false);
              }
              else {
                BM_vert_select_set(em->bm, l->v, false);
                BM_vert_select_set(em->bm, l->next->v, false);
              }
            }
            else if (UV_VERT_SEL_TEST(l, !swap) && (ts->uv_selectmode != UV_SELECT_EDGE)) {
              if (em->selectmode == SCE_SELECT_EDGE) {
                BM_edge_select_set(em->bm, l->e, false);
              }
              else {
                BM_vert_select_set(em->bm, l->v, false);
              }
            }
          }
          if (!swap) {
            uvedit_face_select_disable(scene, em->bm, efa, offsets);
          }
        }
      }
    }

    /* Flush editmesh selections to ensure valid selection states. */
    if (em->selectmode != SCE_SELECT_FACE) {
      /* NOTE: Make sure correct flags are used. Previously this was done by passing
       * (SCE_SELECT_VERTEX | SCE_SELECT_EDGE), which doesn't work now that we support proper UV
       * edge selection. */

      BM_mesh_select_mode_flush(em->bm);
    }

    BM_select_history_validate(em->bm);

    DEG_id_tag_update(static_cast<ID *>(ob->data), ID_RECALC_SELECT);
    WM_event_add_notifier(C, NC_GEOM | ND_SELECT, ob->data);
  }

  return OPERATOR_FINISHED;
}

#undef UV_VERT_SEL_TEST
#undef UV_EDGE_SEL_TEST

static void UV_OT_hide(wmOperatorType *ot)
{
  /* identifiers */
  ot->name = "Hide Selected";
  ot->description = "Hide (un)selected UV vertices";
  ot->idname = "UV_OT_hide";
  ot->flag = OPTYPE_REGISTER | OPTYPE_UNDO;

  /* API callbacks. */
  ot->exec = uv_hide_exec;
  ot->poll = ED_operator_uvedit;

  /* props */
  RNA_def_boolean(
      ot->srna, "unselected", false, "Unselected", "Hide unselected rather than selected");
}

/** \} */

/* -------------------------------------------------------------------- */
/** \name Reveal Operator
 * \{ */

static wmOperatorStatus uv_reveal_exec(bContext *C, wmOperator *op)
{
  ViewLayer *view_layer = CTX_data_view_layer(C);
  Scene *scene = CTX_data_scene(C);
  const ToolSettings *ts = scene->toolsettings;

  const bool use_face_center = (ts->uv_selectmode == UV_SELECT_FACE);
  const bool select = RNA_boolean_get(op->ptr, "select");

  Vector<Object *> objects = BKE_view_layer_array_from_objects_in_edit_mode_unique_data_with_uvs(
      scene, view_layer, nullptr);

  for (Object *ob : objects) {
    BMEditMesh *em = BKE_editmesh_from_object(ob);
    BMFace *efa;
    BMLoop *l;
    BMIter iter, liter;

    if (ts->uv_flag & UV_FLAG_SYNC_SELECT) {
      /* Pass. */
    }
    else {
      const char *active_uv_name = CustomData_get_active_layer_name(&em->bm->ldata,
                                                                    CD_PROP_FLOAT2);
      BM_uv_map_attr_vert_select_ensure(em->bm, active_uv_name);
      BM_uv_map_attr_edge_select_ensure(em->bm, active_uv_name);
    }
    const BMUVOffsets offsets = BM_uv_map_offsets_get(em->bm);

    /* NOTE: Selecting faces is delayed so that it doesn't select verts/edges and confuse certain
     * UV selection checks.
     * This creates a temporary state which breaks certain UV selection functions that do face
     * visibility checks internally. Current implementation handles each case separately. */

    /* call the mesh function if we are in mesh sync sel */
    if (ts->uv_flag & UV_FLAG_SYNC_SELECT) {
      if (EDBM_mesh_reveal(em, select)) {
        Mesh *mesh = static_cast<Mesh *>(ob->data);
        EDBMUpdate_Params params = {0};
        params.calc_looptris = true;
        params.calc_normals = false;
        params.is_destructive = false;
        EDBM_update(mesh, &params);
      }
      continue;
    }

    /* NOTE(@sidd017): Supporting selections in all cases is quite difficult considering there are
     * at least 12 cases to look into (3 mesh select-modes + 4 uv select-modes + sticky modes).
     * For now we select all UV faces as sticky disabled to ensure proper UV selection states (vert
     * + edge flags) */
    if (use_face_center) {
      if (em->selectmode == SCE_SELECT_FACE) {
        BM_ITER_MESH (efa, &iter, em->bm, BM_FACES_OF_MESH) {
          BM_elem_flag_disable(efa, BM_ELEM_TAG);
          if (!BM_elem_flag_test(efa, BM_ELEM_HIDDEN) && !BM_elem_flag_test(efa, BM_ELEM_SELECT)) {
            BM_ITER_ELEM (l, &liter, efa, BM_LOOPS_OF_FACE) {
              BM_ELEM_CD_SET_BOOL(l, offsets.select_vert, select);
              BM_ELEM_CD_SET_BOOL(l, offsets.select_edge, select);
            }
            // BM_face_select_set(em->bm, efa, true);
            BM_elem_flag_enable(efa, BM_ELEM_TAG);
          }
        }
      }
      else {
        BM_ITER_MESH (efa, &iter, em->bm, BM_FACES_OF_MESH) {
          BM_elem_flag_disable(efa, BM_ELEM_TAG);
          if (!BM_elem_flag_test(efa, BM_ELEM_HIDDEN) && !BM_elem_flag_test(efa, BM_ELEM_SELECT)) {
            int totsel = 0;
            BM_ITER_ELEM (l, &liter, efa, BM_LOOPS_OF_FACE) {
              if (em->selectmode == SCE_SELECT_VERTEX) {
                totsel += BM_elem_flag_test(l->v, BM_ELEM_SELECT);
              }
              else if (em->selectmode == SCE_SELECT_EDGE) {
                totsel += BM_elem_flag_test(l->e, BM_ELEM_SELECT);
              }
            }

            if (!totsel) {
              BM_ITER_ELEM (l, &liter, efa, BM_LOOPS_OF_FACE) {

                BM_ELEM_CD_SET_BOOL(l, offsets.select_vert, select);
                BM_ELEM_CD_SET_BOOL(l, offsets.select_edge, select);
              }
            }
            // BM_face_select_set(em->bm, efa, true);
            BM_elem_flag_enable(efa, BM_ELEM_TAG);
          }
        }
      }
    }
    else if (em->selectmode == SCE_SELECT_FACE) {
      BM_ITER_MESH (efa, &iter, em->bm, BM_FACES_OF_MESH) {
        BM_elem_flag_disable(efa, BM_ELEM_TAG);
        if (!BM_elem_flag_test(efa, BM_ELEM_HIDDEN) && !BM_elem_flag_test(efa, BM_ELEM_SELECT)) {
          BM_ITER_ELEM (l, &liter, efa, BM_LOOPS_OF_FACE) {
            BM_ELEM_CD_SET_BOOL(l, offsets.select_vert, select);
            BM_ELEM_CD_SET_BOOL(l, offsets.select_edge, select);
          }
          // BM_face_select_set(em->bm, efa, true);
          BM_elem_flag_enable(efa, BM_ELEM_TAG);
        }
      }
    }
    else {
      BM_ITER_MESH (efa, &iter, em->bm, BM_FACES_OF_MESH) {
        BM_elem_flag_disable(efa, BM_ELEM_TAG);
        if (!BM_elem_flag_test(efa, BM_ELEM_HIDDEN) && !BM_elem_flag_test(efa, BM_ELEM_SELECT)) {
          BM_ITER_ELEM (l, &liter, efa, BM_LOOPS_OF_FACE) {
            BM_ELEM_CD_SET_BOOL(l, offsets.select_vert, select);
            BM_ELEM_CD_SET_BOOL(l, offsets.select_edge, select);
          }
          // BM_face_select_set(em->bm, efa, true);
          BM_elem_flag_enable(efa, BM_ELEM_TAG);
        }
      }
    }

    /* re-select tagged faces */
    BM_mesh_elem_hflag_enable_test(em->bm, BM_FACE, BM_ELEM_SELECT, true, false, BM_ELEM_TAG);

    DEG_id_tag_update(static_cast<ID *>(ob->data), ID_RECALC_SELECT);
    WM_event_add_notifier(C, NC_GEOM | ND_SELECT, ob->data);
  }

  return OPERATOR_FINISHED;
}

static void UV_OT_reveal(wmOperatorType *ot)
{
  /* identifiers */
  ot->name = "Reveal Hidden";
  ot->description = "Reveal all hidden UV vertices";
  ot->idname = "UV_OT_reveal";
  ot->flag = OPTYPE_REGISTER | OPTYPE_UNDO;

  /* API callbacks. */
  ot->exec = uv_reveal_exec;
  ot->poll = ED_operator_uvedit;

  RNA_def_boolean(ot->srna, "select", true, "Select", "");
}

/** \} */

/* -------------------------------------------------------------------- */
/** \name Set 2D Cursor Operator
 * \{ */

static wmOperatorStatus uv_set_2d_cursor_exec(bContext *C, wmOperator *op)
{
  SpaceImage *sima = CTX_wm_space_image(C);

  if (!sima) {
    return OPERATOR_CANCELLED;
  }

  RNA_float_get_array(op->ptr, "location", sima->cursor);

  {
    wmMsgBus *mbus = CTX_wm_message_bus(C);
    bScreen *screen = CTX_wm_screen(C);
    WM_msg_publish_rna_prop(mbus, &screen->id, sima, SpaceImageEditor, cursor_location);
  }

  WM_event_add_notifier(C, NC_SPACE | ND_SPACE_IMAGE, nullptr);

  /* Use pass-through to allow click-drag to transform the cursor. */
  return OPERATOR_FINISHED | OPERATOR_PASS_THROUGH;
}

static wmOperatorStatus uv_set_2d_cursor_invoke(bContext *C, wmOperator *op, const wmEvent *event)
{
  ARegion *region = CTX_wm_region(C);
  float location[2];

  if (region->regiontype == RGN_TYPE_WINDOW) {
    SpaceImage *sima = CTX_wm_space_image(C);
    if (sima && ED_space_image_show_cache_and_mval_over(sima, region, event->mval)) {
      return OPERATOR_PASS_THROUGH;
    }
  }

  UI_view2d_region_to_view(
      &region->v2d, event->mval[0], event->mval[1], &location[0], &location[1]);
  RNA_float_set_array(op->ptr, "location", location);

  return uv_set_2d_cursor_exec(C, op);
}

static void UV_OT_cursor_set(wmOperatorType *ot)
{
  /* identifiers */
  ot->name = "Set 2D Cursor";
  ot->description = "Set 2D cursor location\nHotkey Only Tool. Please use the hotkey in the 2D View";
  ot->idname = "UV_OT_cursor_set";

  /* API callbacks. */
  ot->exec = uv_set_2d_cursor_exec;
  ot->invoke = uv_set_2d_cursor_invoke;
  ot->poll = ED_space_image_cursor_poll;

  /* properties */
  RNA_def_float_vector(ot->srna,
                       "location",
                       2,
                       nullptr,
                       -FLT_MAX,
                       FLT_MAX,
                       "Location",
                       "Cursor location in normalized (0.0 to 1.0) coordinates",
                       -10.0f,
                       10.0f);
}

/** \} */

/* -------------------------------------------------------------------- */
/** \name Seam from UV Islands Operator
 * \{ */

static wmOperatorStatus uv_seams_from_islands_exec(bContext *C, wmOperator *op)
{
  Scene *scene = CTX_data_scene(C);
  ViewLayer *view_layer = CTX_data_view_layer(C);
  const bool mark_seams = RNA_boolean_get(op->ptr, "mark_seams");
  const bool mark_sharp = RNA_boolean_get(op->ptr, "mark_sharp");
  bool changed_multi = false;

  Vector<Object *> objects = BKE_view_layer_array_from_objects_in_edit_mode_unique_data_with_uvs(
      scene, view_layer, nullptr);

  for (Object *ob : objects) {
    Mesh *mesh = (Mesh *)ob->data;
    BMEditMesh *em = mesh->runtime->edit_mesh.get();
    BMesh *bm = em->bm;
    BMIter iter;

    if (!EDBM_uv_check(em)) {
      continue;
    }

    const BMUVOffsets offsets = BM_uv_map_offsets_get(em->bm);
    bool changed = false;

    BMFace *f;
    BM_ITER_MESH (f, &iter, bm, BM_FACES_OF_MESH) {
      if (!uvedit_face_visible_test(scene, f)) {
        continue;
      }

      BMLoop *l_iter;
      BMLoop *l_first;

      l_iter = l_first = BM_FACE_FIRST_LOOP(f);
      do {
        if (l_iter == l_iter->radial_next) {
          continue;
        }
        if (!uvedit_edge_select_test(scene, l_iter, offsets)) {
          continue;
        }

        bool mark = false;
        BMLoop *l_other = l_iter->radial_next;
        do {
          if (!BM_loop_uv_share_edge_check(l_iter, l_other, offsets.uv)) {
            mark = true;
            break;
          }
        } while ((l_other = l_other->radial_next) != l_iter);

        if (mark) {
          if (mark_seams) {
            BM_elem_flag_enable(l_iter->e, BM_ELEM_SEAM);
          }
          if (mark_sharp) {
            BM_elem_flag_disable(l_iter->e, BM_ELEM_SMOOTH);
          }
          changed = true;
        }
      } while ((l_iter = l_iter->next) != l_first);
    }

    if (changed) {
      changed_multi = true;
      DEG_id_tag_update(&mesh->id, 0);
      WM_event_add_notifier(C, NC_GEOM | ND_DATA, mesh);
    }
  }

  return changed_multi ? OPERATOR_FINISHED : OPERATOR_CANCELLED;
}

static void UV_OT_seams_from_islands(wmOperatorType *ot)
{
  /* identifiers */
  ot->name = "Seams from Islands";
  ot->description = "Set mesh seams according to island setup in the UV editor";
  ot->idname = "UV_OT_seams_from_islands";

  /* flags */
  ot->flag = OPTYPE_REGISTER | OPTYPE_UNDO;

  /* API callbacks. */
  ot->exec = uv_seams_from_islands_exec;
  ot->poll = ED_operator_uvedit;

  RNA_def_boolean(ot->srna, "mark_seams", true, "Mark Seams", "Mark boundary edges as seams");
  RNA_def_boolean(ot->srna, "mark_sharp", false, "Mark Sharp", "Mark boundary edges as sharp");
}

/** \} */

/* -------------------------------------------------------------------- */
/** \name Mark Seam Operator
 * \{ */

static wmOperatorStatus uv_mark_seam_exec(bContext *C, wmOperator *op)
{
  Scene *scene = CTX_data_scene(C);
  ViewLayer *view_layer = CTX_data_view_layer(C);
  const ToolSettings *ts = scene->toolsettings;

  BMFace *efa;
  BMLoop *loop;
  BMIter iter, liter;

  const bool flag_set = !RNA_boolean_get(op->ptr, "clear");
  const bool synced_selection = (ts->uv_flag & UV_FLAG_SYNC_SELECT) != 0;

  Vector<Object *> objects = BKE_view_layer_array_from_objects_in_edit_mode_unique_data_with_uvs(
      scene, view_layer, nullptr);

  bool changed = false;

  for (Object *ob : objects) {
    Mesh *mesh = (Mesh *)ob->data;
    BMEditMesh *em = mesh->runtime->edit_mesh.get();
    BMesh *bm = em->bm;

    if (synced_selection && (bm->totedgesel == 0)) {
      continue;
    }

    const BMUVOffsets offsets = BM_uv_map_offsets_get(em->bm);

    BM_ITER_MESH (efa, &iter, bm, BM_FACES_OF_MESH) {
      if (uvedit_face_visible_test(scene, efa)) {
        BM_ITER_ELEM (loop, &liter, efa, BM_LOOPS_OF_FACE) {
          if (uvedit_edge_select_test(scene, loop, offsets)) {
            BM_elem_flag_set(loop->e, BM_ELEM_SEAM, flag_set);
            changed = true;
          }
        }
      }
    }

    if (changed) {
      DEG_id_tag_update(&mesh->id, 0);
      WM_event_add_notifier(C, NC_GEOM | ND_DATA, mesh);
    }
  }

  if (changed) {
    ED_uvedit_live_unwrap(scene, objects);
  }

  return OPERATOR_FINISHED;
}

static wmOperatorStatus uv_mark_seam_invoke(bContext *C, wmOperator *op, const wmEvent * /*event*/)
{
  uiPopupMenu *pup;
  uiLayout *layout;

  if (RNA_struct_property_is_set(op->ptr, "clear")) {
    return uv_mark_seam_exec(C, op);
  }

  pup = UI_popup_menu_begin(C, IFACE_("Edges"), ICON_NONE);
  layout = UI_popup_menu_layout(pup);

  layout->operator_context_set(blender::wm::OpCallContext::ExecDefault);
  PointerRNA op_ptr = layout->op(
      op->type->idname, CTX_IFACE_(BLT_I18NCONTEXT_OPERATOR_DEFAULT, "Mark Seam"), ICON_NONE);
  RNA_boolean_set(&op_ptr, "clear", false);
  op_ptr = layout->op(
      op->type->idname, CTX_IFACE_(BLT_I18NCONTEXT_OPERATOR_DEFAULT, "Clear Seam"), ICON_NONE);
  RNA_boolean_set(&op_ptr, "clear", true);

  UI_popup_menu_end(C, pup);

  return OPERATOR_INTERFACE;
}

static void UV_OT_mark_seam(wmOperatorType *ot)
{
  /* identifiers */
  ot->name = "Mark Seam";
  ot->description = "Mark selected UV edges as seams";
  ot->idname = "UV_OT_mark_seam";

  /* flags */
  ot->flag = OPTYPE_REGISTER | OPTYPE_UNDO;

  /* API callbacks. */
  ot->exec = uv_mark_seam_exec;
  ot->invoke = uv_mark_seam_invoke;
  ot->poll = ED_operator_uvedit;

  RNA_def_boolean(ot->srna, "clear", false, "Clear Seams", "Clear instead of marking seams");
}

static bool uv_copy_mirrored_faces(BMesh *bm, int direction, int precision, int *r_double_warn)
{
  *r_double_warn = 0;
  const float precision_scale = powf(10.0f, precision);
  /* TODO: replace mirror look-ups with #EditMeshSymmetryHelper. */
  Map<float3, BMVert *> mirror_gt, mirror_lt;
  Map<BMVert *, BMVert *> vmap;

  BMVert *v;
  BMIter iter;
  BM_ITER_MESH (v, &iter, bm, BM_VERTS_OF_MESH) {
    float3 pos = math::round(float3(v->co) * precision_scale);
    if (pos.x >= 0.0f) {
      if (mirror_gt.contains(pos)) {
        (*r_double_warn)++;
      }
      mirror_gt.add(pos, v);
    }
    if (pos.x <= 0.0f) {
      if (mirror_lt.contains(pos)) {
        (*r_double_warn)++;
      }
      mirror_lt.add(pos, v);
    }
  }

  for (const auto &[pos, v] : mirror_gt.items()) {
    float3 mirror_pos = pos;
    mirror_pos[0] = -mirror_pos[0];
    BMVert *v_mirror = mirror_lt.lookup_default(mirror_pos, nullptr);
    if (v_mirror) {
      vmap.add(v, v_mirror);
    }
  }
  for (const auto &[pos, v] : mirror_lt.items()) {
    float3 mirror_pos = pos;
    mirror_pos[0] = -mirror_pos[0];
    BMVert *v_mirror = mirror_gt.lookup_default(mirror_pos, nullptr);
    if (v_mirror) {
      vmap.add(v, v_mirror);
    }
  }

  Map<Array<BMVert *>, BMFace *> sorted_verts_to_face;
  /* Maps faces to their corresponding mirrored face. */
  Map<BMFace *, BMFace *> face_map;

  BMFace *f;
  BMIter iter_face;
  BM_ITER_MESH (f, &iter_face, bm, BM_FACES_OF_MESH) {
    Array<BMVert *> sorted_verts(f->len);
    bool valid = true;
    int loop_index = 0;
    BMLoop *l;
    BMIter liter;
    BM_ITER_ELEM_INDEX (l, &liter, f, BM_LOOPS_OF_FACE, loop_index) {
      if (!vmap.contains(l->v)) {
        valid = false;
        break;
      }
      sorted_verts[loop_index] = l->v;
    }
    if (valid) {
      std::sort(sorted_verts.begin(), sorted_verts.end());
      sorted_verts_to_face.add(std::move(sorted_verts), f);
    }
  }

  for (const auto &[sorted_verts, f_dst] : sorted_verts_to_face.items()) {
    Array<BMVert *> mirror_verts(sorted_verts.size());
    for (int index = 0; index < sorted_verts.size(); index++) {
      mirror_verts[index] = vmap.lookup_default(sorted_verts[index], nullptr);
    }
    std::sort(mirror_verts.begin(), mirror_verts.end());
    BMFace *f_src = sorted_verts_to_face.lookup_default(mirror_verts, nullptr);
    if (f_src) {
      if (f_src != f_dst) {
        face_map.add(f_dst, f_src);
      }
    }
  }

  const int cd_loop_uv_offset = CustomData_get_offset(&bm->ldata, CD_PROP_FLOAT2);

  bool changed = false;
  for (const auto &[f_dst, f_src] : face_map.items()) {

    {
      float f_dst_center[3];
      BM_face_calc_center_median(f_dst, f_dst_center);
      if (direction ? (f_dst_center[0] > 0.0f) : (f_dst_center[0] < 0.0f)) {
        continue;
      }
    }

    BMIter liter;
    BMLoop *l_dst;

    BM_ITER_ELEM (l_dst, &liter, f_dst, BM_LOOPS_OF_FACE) {
      BMVert *v_src = vmap.lookup_default(l_dst->v, nullptr);
      if (!v_src) {
        continue;
      }

      BMLoop *l_src = BM_face_vert_share_loop(f_src, v_src);
      if (!l_src) {
        continue;
      }
      const float *uv_src = BM_ELEM_CD_GET_FLOAT_P(l_src, cd_loop_uv_offset);
      float *uv_dst = BM_ELEM_CD_GET_FLOAT_P(l_dst, cd_loop_uv_offset);

      uv_dst[0] = -(uv_src[0] - 0.5f) + 0.5f;
      uv_dst[1] = uv_src[1];
      changed = true;
    }
  }

  return changed;
}

static wmOperatorStatus uv_copy_mirrored_faces_exec(bContext *C, wmOperator *op)
{
  Scene *scene = CTX_data_scene(C);
  ViewLayer *view_layer = CTX_data_view_layer(C);
  Vector<Object *> objects = BKE_view_layer_array_from_objects_in_edit_mode_unique_data_with_uvs(
      scene, view_layer, nullptr);
  const int direction = RNA_enum_get(op->ptr, "direction");
  const int precision = RNA_int_get(op->ptr, "precision");

  int total_duplicates = 0;
  int meshes_with_duplicates = 0;

  for (Object *obedit : objects) {
    BMEditMesh *em = BKE_editmesh_from_object(obedit);

    int double_warn = 0;

    bool changed = uv_copy_mirrored_faces(em->bm, direction, precision, &double_warn);

    if (double_warn) {
      total_duplicates += double_warn;
      meshes_with_duplicates++;
    }

    if (changed) {
      DEG_id_tag_update(static_cast<ID *>(obedit->data), 0);
      WM_event_add_notifier(C, NC_GEOM | ND_DATA, obedit->data);
    }
  }

  if (total_duplicates) {
    BKE_reportf(op->reports,
                RPT_WARNING,
                "%d duplicates found in %d mesh(es), mirror may be incomplete",
                total_duplicates,
                meshes_with_duplicates);
  }

  return OPERATOR_FINISHED;
}
void UV_OT_copy_mirrored_faces(wmOperatorType *ot)
{
  static const EnumPropertyItem direction_items[] = {
      {0, "POSITIVE", 0, "Positive", ""},
      {1, "NEGATIVE", 0, "Negative", ""},
      {0, nullptr, 0, nullptr, nullptr},
  };

  ot->name = "Copy Mirrored UV Coords";
  ot->description = "Copy mirror UV coordinates on the X axis based on a mirrored mesh";
  ot->idname = "UV_OT_copy_mirrored_faces";

  ot->exec = uv_copy_mirrored_faces_exec;
  ot->poll = ED_operator_editmesh;

  ot->flag = OPTYPE_REGISTER | OPTYPE_UNDO;

  RNA_def_enum(ot->srna, "direction", direction_items, 0, "Axis Direction", "");
  RNA_def_int(ot->srna,
              "precision",
              3,
              1,
              16,
              "Precision",
              "Tolerance for finding vertex duplicates",
              1,
              16);
}

/** \} */

/* -------------------------------------------------------------------- */
/** \name Operator Registration & Keymap
 * \{ */

void ED_operatortypes_uvedit()
{
  /* `uvedit_select.cc` */
  WM_operatortype_append(UV_OT_select_all);
  WM_operatortype_append(UV_OT_select);
  WM_operatortype_append(UV_OT_select_loop);
  WM_operatortype_append(UV_OT_select_edge_ring);
  WM_operatortype_append(UV_OT_select_linked);
  WM_operatortype_append(UV_OT_select_linked_pick);
  WM_operatortype_append(UV_OT_select_split);
  WM_operatortype_append(UV_OT_select_pinned);
  WM_operatortype_append(UV_OT_select_box);
  WM_operatortype_append(UV_OT_select_lasso);
  WM_operatortype_append(UV_OT_select_similar);
  WM_operatortype_append(UV_OT_select_similar_bfa); /* bfa select similiar */
  WM_operatortype_append(UV_OT_select_circle);
  WM_operatortype_append(UV_OT_select_more);
  WM_operatortype_append(UV_OT_select_less);
  WM_operatortype_append(UV_OT_select_overlap);
  WM_operatortype_append(UV_OT_select_mode);

  WM_operatortype_append(UV_OT_snap_cursor);
  WM_operatortype_append(UV_OT_snap_selected);

  WM_operatortype_append(UV_OT_align);
  WM_operatortype_append(UV_OT_arrange_islands);

  WM_operatortype_append(UV_OT_rip);
  WM_operatortype_append(UV_OT_stitch);
  WM_operatortype_append(UV_OT_shortest_path_pick);
  WM_operatortype_append(UV_OT_shortest_path_select);

  WM_operatortype_append(UV_OT_seams_from_islands);
  WM_operatortype_append(UV_OT_mark_seam);
  WM_operatortype_append(UV_OT_weld);
  WM_operatortype_append(UV_OT_remove_doubles);
  WM_operatortype_append(UV_OT_pin);

  WM_operatortype_append(UV_OT_average_islands_scale);
  WM_operatortype_append(UV_OT_cube_project);
  WM_operatortype_append(UV_OT_cylinder_project);
  WM_operatortype_append(UV_OT_project_from_view);
  WM_operatortype_append(UV_OT_minimize_stretch);
  WM_operatortype_append(UV_OT_pack_islands);
  WM_operatortype_append(UV_OT_reset);
  WM_operatortype_append(UV_OT_sphere_project);
  WM_operatortype_append(UV_OT_unwrap);
  WM_operatortype_append(UV_OT_smart_project);

  WM_operatortype_append(UV_OT_reveal);
  WM_operatortype_append(UV_OT_hide);
  WM_operatortype_append(UV_OT_copy);
  WM_operatortype_append(UV_OT_paste);

  WM_operatortype_append(UV_OT_cursor_set);
  WM_operatortype_append(UV_OT_copy_mirrored_faces);
}

void ED_operatormacros_uvedit()
{
  wmOperatorType *ot;
  wmOperatorTypeMacro *otmacro;

  ot = WM_operatortype_append_macro("UV_OT_rip_move",
                                    "UV Rip Move",
                                    "Unstitch UVs and move the result",
                                    OPTYPE_UNDO | OPTYPE_REGISTER);
  WM_operatortype_macro_define(ot, "UV_OT_rip");
  otmacro = WM_operatortype_macro_define(ot, "TRANSFORM_OT_translate");
  RNA_boolean_set(otmacro->ptr, "use_proportional_edit", false);
  RNA_boolean_set(otmacro->ptr, "mirror", false);
}

void ED_keymap_uvedit(wmKeyConfig *keyconf)
{
  wmKeyMap *keymap;

  keymap = WM_keymap_ensure(keyconf, "UV Editor", SPACE_EMPTY, RGN_TYPE_WINDOW);
  keymap->poll = ED_operator_uvedit;
}

/** \} */<|MERGE_RESOLUTION|>--- conflicted
+++ resolved
@@ -911,9 +911,6 @@
   return OPERATOR_FINISHED;
 }
 
-<<<<<<< HEAD
-/*bfa-added icons to the enum*/
-=======
 static bool uv_align_poll_property(const bContext * /*C*/, wmOperator *op, const PropertyRNA *prop)
 {
   const char *prop_id = RNA_property_identifier(prop);
@@ -926,7 +923,8 @@
   }
   return true;
 }
->>>>>>> 45dca5c9
+
+/*bfa-added icons to the enum*/
 static void UV_OT_align(wmOperatorType *ot)
 {
   static const EnumPropertyItem axis_items[] = {
@@ -950,8 +948,16 @@
        ICON_ALIGNAUTO,
        "Align Auto",
        "Automatically choose the direction on which there is most alignment already"},
-      {UV_ALIGN_X, "ALIGN_X", ICON_ALIGNHORIZONTAL, "Align Vertically", "Align UV vertices on a vertical line"},
-      {UV_ALIGN_Y, "ALIGN_Y", ICON_ALIGNVERTICAL, "Align Horizontally", "Align UV vertices on a horizontal line"},
+      {UV_ALIGN_X,
+       "ALIGN_X",
+       ICON_ALIGNHORIZONTAL,
+       "Align Vertically",
+       "Align UV vertices on a vertical line"},
+      {UV_ALIGN_Y,
+       "ALIGN_Y",
+       ICON_ALIGNVERTICAL,
+       "Align Horizontally",
+       "Align UV vertices on a horizontal line"},
       {0, nullptr, 0, nullptr, nullptr},
   };
 
@@ -2117,7 +2123,8 @@
 {
   /* identifiers */
   ot->name = "Set 2D Cursor";
-  ot->description = "Set 2D cursor location\nHotkey Only Tool. Please use the hotkey in the 2D View";
+  ot->description =
+      "Set 2D cursor location\nHotkey Only Tool. Please use the hotkey in the 2D View";
   ot->idname = "UV_OT_cursor_set";
 
   /* API callbacks. */
