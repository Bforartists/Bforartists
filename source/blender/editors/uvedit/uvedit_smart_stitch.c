/*
 * This program is free software; you can redistribute it and/or
 * modify it under the terms of the GNU General Public License
 * as published by the Free Software Foundation; either version 2
 * of the License, or (at your option) any later version.
 *
 * This program is distributed in the hope that it will be useful,
 * but WITHOUT ANY WARRANTY; without even the implied warranty of
 * MERCHANTABILITY or FITNESS FOR A PARTICULAR PURPOSE.  See the
 * GNU General Public License for more details.
 *
 * You should have received a copy of the GNU General Public License
 * along with this program; if not, write to the Free Software Foundation,
 * Inc., 51 Franklin Street, Fifth Floor, Boston, MA 02110-1301, USA.
 *
 * The Original Code is Copyright (C) 2001-2002 by NaN Holding BV.
 * All rights reserved.
 */

/** \file
 * \ingroup eduv
 */

#include <stdlib.h>
#include <string.h>
#include <math.h>

#include "MEM_guardedalloc.h"

#include "DNA_object_types.h"
#include "DNA_meshdata_types.h"
#include "DNA_scene_types.h"

#include "BLI_utildefines.h"
#include "BLI_ghash.h"
#include "BLI_math.h"
#include "BLI_math_vector.h"
#include "BLI_string.h"

#include "BLT_translation.h"

#include "BKE_context.h"
#include "BKE_customdata.h"
#include "BKE_mesh_mapping.h"
#include "BKE_editmesh.h"
#include "BKE_layer.h"

#include "DEG_depsgraph.h"

#include "UI_interface.h"

#include "ED_mesh.h"
#include "ED_uvedit.h"
#include "ED_screen.h"
#include "ED_space_api.h"

#include "GPU_batch.h"
#include "GPU_state.h"

#include "RNA_access.h"
#include "RNA_define.h"

#include "WM_api.h"
#include "WM_types.h"

#include "UI_view2d.h"
#include "UI_resources.h"

#include "uvedit_intern.h"

/* ********************** smart stitch operator *********************** */

/* object that stores display data for previewing before confirming stitching */
typedef struct StitchPreviewer {
  /* here we'll store the preview triangle indices of the mesh */
  float *preview_polys;
  /* uvs per polygon. */
  unsigned int *uvs_per_polygon;
  /*number of preview polygons */
  unsigned int num_polys;
  /* preview data. These will be either the previewed vertices or edges
   * depending on stitch mode settings */
  float *preview_stitchable;
  float *preview_unstitchable;
  /* here we'll store the number of elements to be drawn */
  unsigned int num_stitchable;
  unsigned int num_unstitchable;
  unsigned int preview_uvs;
  /* ...and here we'll store the static island triangles */
  float *static_tris;
  unsigned int num_static_tris;
} StitchPreviewer;

struct IslandStitchData;

/**
 * This is a straightforward implementation, count the UVs in the island
 * that will move and take the mean displacement/rotation and apply it to all
 * elements of the island except from the stitchable.
 */
typedef struct IslandStitchData {
  /* rotation can be used only for edges, for vertices there is no such notion */
  float rotation;
  float rotation_neg;
  float translation[2];
  /* Used for rotation, the island will rotate around this point */
  float medianPoint[2];
  int numOfElements;
  int num_rot_elements;
  int num_rot_elements_neg;
  /* flag to remember if island has been added for preview */
  char addedForPreview;
  /* flag an island to be considered for determining static island */
  char stitchableCandidate;
  /* if edge rotation is used, flag so that vertex rotation is not used */
  bool use_edge_rotation;
} IslandStitchData;

/* just for averaging UVs */
typedef struct UVVertAverage {
  float uv[2];
  unsigned short count;
} UVVertAverage;

typedef struct UvEdge {
  /** index to uv buffer */
  unsigned int uv1;
  unsigned int uv2;
  /** general use flag
   * (Used to check if edge is boundary here, and propagates to adjacency elements) */
  unsigned char flag;
  /** element that guarantees element->face
   * has the edge on element->tfindex and element->tfindex+1 is the second uv */
  UvElement *element;
  /** next uv edge with the same exact vertices as this one.
   * Calculated at startup to save time */
  struct UvEdge *next;
  /** point to first of common edges. Needed for iteration */
  struct UvEdge *first;
} UvEdge;

/* stitch state object */
typedef struct StitchState {
  float aspect;
  /* object for editmesh */
  Object *obedit;
  /* editmesh, cached for use in modal handler */
  BMEditMesh *em;

  /* element map for getting info about uv connectivity */
  UvElementMap *element_map;
  /* edge container */
  UvEdge *uvedges;
  /* container of first of a group of coincident uvs, these will be operated upon */
  UvElement **uvs;
  /* maps uvelements to their first coincident uv */
  int *map;
  /* 2D normals per uv to calculate rotation for snapping */
  float *normals;
  /* edge storage */
  UvEdge *edges;
  /* hash for quick lookup of edges */
  GHash *edge_hash;
  /* which islands to stop at (to make active) when pressing 'I' */
  bool *island_is_stitchable;

  /* count of separate uvs and edges */
  int total_separate_edges;
  int total_separate_uvs;
  /* hold selection related information */
  void **selection_stack;
  int selection_size;

  /* store number of primitives per face so that we can allocate the active island buffer later */
  unsigned int *tris_per_island;
  /* preview data */
  StitchPreviewer *stitch_preview;
} StitchState;

/* Stitch state container. */
typedef struct StitchStateContainer {
  /* clear seams of stitched edges after stitch */
  bool clear_seams;
  /* use limit flag */
  bool use_limit;
  /* limit to operator, same as original operator */
  float limit_dist;
  /* snap uv islands together during stitching */
  bool snap_islands;
  /* stitch at midpoints or at islands */
  bool midpoints;
  /* vert or edge mode used for stitching */
  char mode;
  /* handle for drawing */
  void *draw_handle;
  /* island that stays in place */
  int static_island;

  /* Objects and states are aligned. */
  int objects_len;
  Object **objects;
  StitchState **states;

  int active_object_index;
} StitchStateContainer;

typedef struct PreviewPosition {
  int data_position;
  int polycount_position;
} PreviewPosition;
/*
 * defines for UvElement/UcEdge flags
 */
#define STITCH_SELECTED 1
#define STITCH_STITCHABLE 2
#define STITCH_PROCESSED 4
#define STITCH_BOUNDARY 8
#define STITCH_STITCHABLE_CANDIDATE 16

#define STITCH_NO_PREVIEW -1

enum StitchModes {
  STITCH_VERT,
  STITCH_EDGE,
};

/* UvElement identification. */
typedef struct UvElementID {
  int faceIndex;
  int elementIndex;
} UvElementID;

/* StitchState initializition. */
typedef struct StitchStateInit {
  int uv_selected_count;
  UvElementID *to_select;
} StitchStateInit;

/* constructor */
static StitchPreviewer *stitch_preview_init(void)
{
  StitchPreviewer *stitch_preview;

  stitch_preview = MEM_mallocN(sizeof(StitchPreviewer), "stitch_previewer");
  stitch_preview->preview_polys = NULL;
  stitch_preview->preview_stitchable = NULL;
  stitch_preview->preview_unstitchable = NULL;
  stitch_preview->uvs_per_polygon = NULL;

  stitch_preview->preview_uvs = 0;
  stitch_preview->num_polys = 0;
  stitch_preview->num_stitchable = 0;
  stitch_preview->num_unstitchable = 0;

  stitch_preview->static_tris = NULL;

  stitch_preview->num_static_tris = 0;

  return stitch_preview;
}

/* destructor...yeah this should be C++ :) */
static void stitch_preview_delete(StitchPreviewer *stitch_preview)
{
  if (stitch_preview) {
    if (stitch_preview->preview_polys) {
      MEM_freeN(stitch_preview->preview_polys);
      stitch_preview->preview_polys = NULL;
    }
    if (stitch_preview->uvs_per_polygon) {
      MEM_freeN(stitch_preview->uvs_per_polygon);
      stitch_preview->uvs_per_polygon = NULL;
    }
    if (stitch_preview->preview_stitchable) {
      MEM_freeN(stitch_preview->preview_stitchable);
      stitch_preview->preview_stitchable = NULL;
    }
    if (stitch_preview->preview_unstitchable) {
      MEM_freeN(stitch_preview->preview_unstitchable);
      stitch_preview->preview_unstitchable = NULL;
    }
    if (stitch_preview->static_tris) {
      MEM_freeN(stitch_preview->static_tris);
      stitch_preview->static_tris = NULL;
    }
    MEM_freeN(stitch_preview);
  }
}

/* This function updates the header of the UV editor when the stitch tool updates its settings */
static void stitch_update_header(StitchStateContainer *ssc, bContext *C)
{
  const char *str = IFACE_(
      "Mode(TAB) %s, "
      "(S)nap %s, "
      "(M)idpoints %s, "
      "(L)imit %.2f (Alt Wheel adjust) %s, "
      "Switch (I)sland, "
      "shift select vertices");

  char msg[UI_MAX_DRAW_STR];
  ScrArea *sa = CTX_wm_area(C);

  if (sa) {
    BLI_snprintf(msg,
                 sizeof(msg),
                 str,
                 ssc->mode == STITCH_VERT ? IFACE_("Vertex") : IFACE_("Edge"),
                 WM_bool_as_string(ssc->snap_islands),
                 WM_bool_as_string(ssc->midpoints),
                 ssc->limit_dist,
                 WM_bool_as_string(ssc->use_limit));

    ED_workspace_status_text(C, msg);
  }
}

static int getNumOfIslandUvs(UvElementMap *elementMap, int island)
{
  if (island == elementMap->totalIslands - 1) {
    return elementMap->totalUVs - elementMap->islandIndices[island];
  }
  else {
    return elementMap->islandIndices[island + 1] - elementMap->islandIndices[island];
  }
}

static void stitch_uv_rotate(float mat[2][2], float medianPoint[2], float uv[2], float aspect)
{
  float uv_rotation_result[2];

  uv[1] /= aspect;

  sub_v2_v2(uv, medianPoint);
  mul_v2_m2v2(uv_rotation_result, mat, uv);
  add_v2_v2v2(uv, uv_rotation_result, medianPoint);

  uv[1] *= aspect;
}

/* check if two uvelements are stitchable.
 * This should only operate on -different- separate UvElements */
static bool stitch_check_uvs_stitchable(UvElement *element,
                                        UvElement *element_iter,
                                        StitchStateContainer *ssc,
                                        StitchState *state)
{
  BMesh *bm = state->em->bm;
  float limit;

  if (element_iter == element) {
    return 0;
  }

  limit = ssc->limit_dist;

  if (ssc->use_limit) {
    MLoopUV *luv, *luv_iter;
    BMLoop *l;

    l = element->l;
    luv = CustomData_bmesh_get(&bm->ldata, l->head.data, CD_MLOOPUV);
    l = element_iter->l;
    luv_iter = CustomData_bmesh_get(&bm->ldata, l->head.data, CD_MLOOPUV);

    if (fabsf(luv->uv[0] - luv_iter->uv[0]) < limit &&
        fabsf(luv->uv[1] - luv_iter->uv[1]) < limit) {
      return 1;
    }
    else {
      return 0;
    }
  }
  else {
    return 1;
  }
}

static bool stitch_check_edges_stitchable(UvEdge *edge,
                                          UvEdge *edge_iter,
                                          StitchStateContainer *ssc,
                                          StitchState *state)
{
  BMesh *bm = state->em->bm;
  float limit;

  if (edge_iter == edge) {
    return 0;
  }

  limit = ssc->limit_dist;

  if (ssc->use_limit) {
    BMLoop *l;
    MLoopUV *luv_orig1, *luv_iter1;
    MLoopUV *luv_orig2, *luv_iter2;

    l = state->uvs[edge->uv1]->l;
    luv_orig1 = CustomData_bmesh_get(&bm->ldata, l->head.data, CD_MLOOPUV);
    l = state->uvs[edge_iter->uv1]->l;
    luv_iter1 = CustomData_bmesh_get(&bm->ldata, l->head.data, CD_MLOOPUV);

    l = state->uvs[edge->uv2]->l;
    luv_orig2 = CustomData_bmesh_get(&bm->ldata, l->head.data, CD_MLOOPUV);
    l = state->uvs[edge_iter->uv2]->l;
    luv_iter2 = CustomData_bmesh_get(&bm->ldata, l->head.data, CD_MLOOPUV);

    if (fabsf(luv_orig1->uv[0] - luv_iter1->uv[0]) < limit &&
        fabsf(luv_orig1->uv[1] - luv_iter1->uv[1]) < limit &&
        fabsf(luv_orig2->uv[0] - luv_iter2->uv[0]) < limit &&
        fabsf(luv_orig2->uv[1] - luv_iter2->uv[1]) < limit) {
      return 1;
    }
    else {
      return 0;
    }
  }
  else {
    return 1;
  }
}

static bool stitch_check_uvs_state_stitchable(UvElement *element,
                                              UvElement *element_iter,
                                              StitchStateContainer *ssc,
                                              StitchState *state)
{
  if ((ssc->snap_islands && element->island == element_iter->island) ||
      (!ssc->midpoints && element->island == element_iter->island)) {
    return 0;
  }

  return stitch_check_uvs_stitchable(element, element_iter, ssc, state);
}

static bool stitch_check_edges_state_stitchable(UvEdge *edge,
                                                UvEdge *edge_iter,
                                                StitchStateContainer *ssc,
                                                StitchState *state)
{
  if ((ssc->snap_islands && edge->element->island == edge_iter->element->island) ||
      (!ssc->midpoints && edge->element->island == edge_iter->element->island)) {
    return 0;
  }

  return stitch_check_edges_stitchable(edge, edge_iter, ssc, state);
}

/* calculate snapping for islands */
static void stitch_calculate_island_snapping(StitchState *state,
                                             PreviewPosition *preview_position,
                                             StitchPreviewer *preview,
                                             IslandStitchData *island_stitch_data,
                                             int final)
{
  BMesh *bm = state->em->bm;
  int i;
  UvElement *element;

  for (i = 0; i < state->element_map->totalIslands; i++) {
    if (island_stitch_data[i].addedForPreview) {
      int numOfIslandUVs = 0, j;
      int totelem = island_stitch_data[i].num_rot_elements_neg +
                    island_stitch_data[i].num_rot_elements;
      float rotation;
      float rotation_mat[2][2];

      /* check to avoid divide by 0 */
      if (island_stitch_data[i].num_rot_elements > 1)
        island_stitch_data[i].rotation /= island_stitch_data[i].num_rot_elements;

      if (island_stitch_data[i].num_rot_elements_neg > 1)
        island_stitch_data[i].rotation_neg /= island_stitch_data[i].num_rot_elements_neg;

      if (island_stitch_data[i].numOfElements > 1) {
        island_stitch_data[i].medianPoint[0] /= island_stitch_data[i].numOfElements;
        island_stitch_data[i].medianPoint[1] /= island_stitch_data[i].numOfElements;

        island_stitch_data[i].translation[0] /= island_stitch_data[i].numOfElements;
        island_stitch_data[i].translation[1] /= island_stitch_data[i].numOfElements;
      }

      island_stitch_data[i].medianPoint[1] /= state->aspect;
      if ((island_stitch_data[i].rotation + island_stitch_data[i].rotation_neg < (float)M_PI_2) ||
          island_stitch_data[i].num_rot_elements == 0 ||
          island_stitch_data[i].num_rot_elements_neg == 0) {
        rotation = (island_stitch_data[i].rotation * island_stitch_data[i].num_rot_elements -
                    island_stitch_data[i].rotation_neg *
                        island_stitch_data[i].num_rot_elements_neg) /
                   totelem;
      }
      else {
        rotation = (island_stitch_data[i].rotation * island_stitch_data[i].num_rot_elements +
                    (2.0f * (float)M_PI - island_stitch_data[i].rotation_neg) *
                        island_stitch_data[i].num_rot_elements_neg) /
                   totelem;
      }

      angle_to_mat2(rotation_mat, rotation);
      numOfIslandUVs = getNumOfIslandUvs(state->element_map, i);
      element = &state->element_map->buf[state->element_map->islandIndices[i]];
      for (j = 0; j < numOfIslandUVs; j++, element++) {
        /* stitchable uvs have already been processed, don't process */
        if (!(element->flag & STITCH_PROCESSED)) {
          MLoopUV *luv;
          BMLoop *l;

          l = element->l;
          luv = CustomData_bmesh_get(&bm->ldata, l->head.data, CD_MLOOPUV);

          if (final) {

            stitch_uv_rotate(
                rotation_mat, island_stitch_data[i].medianPoint, luv->uv, state->aspect);

            add_v2_v2(luv->uv, island_stitch_data[i].translation);
          }

          else {

            int face_preview_pos =
                preview_position[BM_elem_index_get(element->l->f)].data_position;

            stitch_uv_rotate(rotation_mat,
                             island_stitch_data[i].medianPoint,
                             preview->preview_polys + face_preview_pos +
                                 2 * element->loop_of_poly_index,
                             state->aspect);

            add_v2_v2(preview->preview_polys + face_preview_pos + 2 * element->loop_of_poly_index,
                      island_stitch_data[i].translation);
          }
        }
        /* cleanup */
        element->flag &= STITCH_SELECTED;
      }
    }
  }
}

static void stitch_island_calculate_edge_rotation(UvEdge *edge,
                                                  StitchStateContainer *ssc,
                                                  StitchState *state,
                                                  UVVertAverage *uv_average,
                                                  unsigned int *uvfinal_map,
                                                  IslandStitchData *island_stitch_data)
{
  BMesh *bm = state->em->bm;
  UvElement *element1, *element2;
  float uv1[2], uv2[2];
  float edgecos, edgesin;
  int index1, index2;
  float rotation;
  MLoopUV *luv1, *luv2;

  element1 = state->uvs[edge->uv1];
  element2 = state->uvs[edge->uv2];

  luv1 = CustomData_bmesh_get(&bm->ldata, element1->l->head.data, CD_MLOOPUV);
  luv2 = CustomData_bmesh_get(&bm->ldata, element2->l->head.data, CD_MLOOPUV);

  if (ssc->mode == STITCH_VERT) {
    index1 = uvfinal_map[element1 - state->element_map->buf];
    index2 = uvfinal_map[element2 - state->element_map->buf];
  }
  else {
    index1 = edge->uv1;
    index2 = edge->uv2;
  }
  /* the idea here is to take the directions of the edges and find the rotation between
   * final and initial direction. This, using inner and outer vector products,
   * gives the angle. Directions are differences so... */
  uv1[0] = luv2->uv[0] - luv1->uv[0];
  uv1[1] = luv2->uv[1] - luv1->uv[1];

  uv1[1] /= state->aspect;

  uv2[0] = uv_average[index2].uv[0] - uv_average[index1].uv[0];
  uv2[1] = uv_average[index2].uv[1] - uv_average[index1].uv[1];

  uv2[1] /= state->aspect;

  normalize_v2(uv1);
  normalize_v2(uv2);

  edgecos = dot_v2v2(uv1, uv2);
  edgesin = cross_v2v2(uv1, uv2);
  rotation = acosf(max_ff(-1.0f, min_ff(1.0f, edgecos)));

  if (edgesin > 0.0f) {
    island_stitch_data[element1->island].num_rot_elements++;
    island_stitch_data[element1->island].rotation += rotation;
  }
  else {
    island_stitch_data[element1->island].num_rot_elements_neg++;
    island_stitch_data[element1->island].rotation_neg += rotation;
  }
}

static void stitch_island_calculate_vert_rotation(UvElement *element,
                                                  StitchStateContainer *ssc,
                                                  StitchState *state,
                                                  IslandStitchData *island_stitch_data)
{
  float edgecos = 1.0f, edgesin = 0.0f;
  int index;
  UvElement *element_iter;
  float rotation = 0, rotation_neg = 0;
  int rot_elem = 0, rot_elem_neg = 0;
  BMLoop *l;

  if (element->island == ssc->static_island && !ssc->midpoints)
    return;

  l = element->l;

  index = BM_elem_index_get(l->v);

  element_iter = state->element_map->vert[index];

  for (; element_iter; element_iter = element_iter->next) {
    if (element_iter->separate &&
        stitch_check_uvs_state_stitchable(element, element_iter, ssc, state)) {
      int index_tmp1, index_tmp2;
      float normal[2];

      /* only calculate rotation against static island uv verts */
      if (!ssc->midpoints && element_iter->island != ssc->static_island)
        continue;

      index_tmp1 = element_iter - state->element_map->buf;
      index_tmp1 = state->map[index_tmp1];
      index_tmp2 = element - state->element_map->buf;
      index_tmp2 = state->map[index_tmp2];

      negate_v2_v2(normal, state->normals + index_tmp2 * 2);
      edgecos = dot_v2v2(normal, state->normals + index_tmp1 * 2);
      edgesin = cross_v2v2(normal, state->normals + index_tmp1 * 2);
      if (edgesin > 0.0f) {
        rotation += acosf(max_ff(-1.0f, min_ff(1.0f, edgecos)));
        rot_elem++;
      }
      else {
        rotation_neg += acosf(max_ff(-1.0f, min_ff(1.0f, edgecos)));
        rot_elem_neg++;
      }
    }
  }

  if (ssc->midpoints) {
    rotation /= 2.0f;
    rotation_neg /= 2.0f;
  }
  island_stitch_data[element->island].num_rot_elements += rot_elem;
  island_stitch_data[element->island].rotation += rotation;
  island_stitch_data[element->island].num_rot_elements_neg += rot_elem_neg;
  island_stitch_data[element->island].rotation_neg += rotation_neg;
}

static void state_delete(StitchState *state)
{
  if (state) {
    if (state->island_is_stitchable) {
      MEM_freeN(state->island_is_stitchable);
    }
    if (state->element_map) {
      BM_uv_element_map_free(state->element_map);
    }
    if (state->uvs) {
      MEM_freeN(state->uvs);
    }
    if (state->selection_stack) {
      MEM_freeN(state->selection_stack);
    }
    if (state->tris_per_island) {
      MEM_freeN(state->tris_per_island);
    }
    if (state->map) {
      MEM_freeN(state->map);
    }
    if (state->normals) {
      MEM_freeN(state->normals);
    }
    if (state->edges) {
      MEM_freeN(state->edges);
    }
    if (state->stitch_preview) {
      stitch_preview_delete(state->stitch_preview);
    }
    if (state->edge_hash) {
      BLI_ghash_free(state->edge_hash, NULL, NULL);
    }
    MEM_freeN(state);
  }
}

static void state_delete_all(StitchStateContainer *ssc)
{
  if (ssc) {
    for (uint ob_index = 0; ob_index < ssc->objects_len; ob_index++) {
      state_delete(ssc->states[ob_index]);
    }
    MEM_freeN(ssc->states);
    MEM_freeN(ssc->objects);
    MEM_freeN(ssc);
  }
}

static void stitch_uv_edge_generate_linked_edges(GHash *edge_hash, StitchState *state)
{
  UvEdge *edges = state->edges;
  const int *map = state->map;
  UvElementMap *element_map = state->element_map;
  UvElement *first_element = element_map->buf;
  int i;

  for (i = 0; i < state->total_separate_edges; i++) {
    UvEdge *edge = edges + i;

    if (edge->first)
      continue;

    /* only boundary edges can be stitched. Yes. Sorry about that :p */
    if (edge->flag & STITCH_BOUNDARY) {
      UvElement *element1 = state->uvs[edge->uv1];
      UvElement *element2 = state->uvs[edge->uv2];

      /* Now iterate through all faces and try to find edges sharing the same vertices */
      UvElement *iter1 = element_map->vert[BM_elem_index_get(element1->l->v)];
      UvEdge *last_set = edge;
      int elemindex2 = BM_elem_index_get(element2->l->v);

      edge->first = edge;

      for (; iter1; iter1 = iter1->next) {
        UvElement *iter2 = NULL;

        /* check to see if other vertex of edge belongs to same vertex as */
        if (BM_elem_index_get(iter1->l->next->v) == elemindex2)
          iter2 = BM_uv_element_get(element_map, iter1->l->f, iter1->l->next);
        else if (BM_elem_index_get(iter1->l->prev->v) == elemindex2)
          iter2 = BM_uv_element_get(element_map, iter1->l->f, iter1->l->prev);

        if (iter2) {
          int index1 = map[iter1 - first_element];
          int index2 = map[iter2 - first_element];
          UvEdge edgetmp;
          UvEdge *edge2, *eiter;
          bool valid = true;

          /* make sure the indices are well behaved */
          if (index1 > index2) {
            SWAP(int, index1, index2);
          }

          edgetmp.uv1 = index1;
          edgetmp.uv2 = index2;

          /* get the edge from the hash */
          edge2 = BLI_ghash_lookup(edge_hash, &edgetmp);

          /* more iteration to make sure non-manifold case is handled nicely */
          for (eiter = edge; eiter; eiter = eiter->next) {
            if (edge2 == eiter) {
              valid = false;
              break;
            }
          }

          if (valid) {
            /* here I am taking care of non manifold case, assuming more than two matching edges.
             * I am not too sure we want this though */
            last_set->next = edge2;
            last_set = edge2;
            /* set first, similarly to uv elements.
             * Now we can iterate among common edges easily */
            edge2->first = edge;
          }
        }
      }
    }
    else {
      /* so stitchability code works */
      edge->first = edge;
    }
  }
}

/* checks for remote uvs that may be stitched with a certain uv, flags them if stitchable. */
static void determine_uv_stitchability(UvElement *element,
                                       StitchStateContainer *ssc,
                                       StitchState *state,
                                       IslandStitchData *island_stitch_data)
{
  int vert_index;
  UvElement *element_iter;
  BMLoop *l;

  l = element->l;

  vert_index = BM_elem_index_get(l->v);
  element_iter = state->element_map->vert[vert_index];

  for (; element_iter; element_iter = element_iter->next) {
    if (element_iter->separate) {
      if (stitch_check_uvs_stitchable(element, element_iter, ssc, state)) {
        island_stitch_data[element_iter->island].stitchableCandidate = 1;
        island_stitch_data[element->island].stitchableCandidate = 1;
        element->flag |= STITCH_STITCHABLE_CANDIDATE;
      }
    }
  }
}

static void determine_uv_edge_stitchability(UvEdge *edge,
                                            StitchStateContainer *ssc,
                                            StitchState *state,
                                            IslandStitchData *island_stitch_data)
{
  UvEdge *edge_iter = edge->first;

  for (; edge_iter; edge_iter = edge_iter->next) {
    if (stitch_check_edges_stitchable(edge, edge_iter, ssc, state)) {
      island_stitch_data[edge_iter->element->island].stitchableCandidate = 1;
      island_stitch_data[edge->element->island].stitchableCandidate = 1;
      edge->flag |= STITCH_STITCHABLE_CANDIDATE;
    }
  }
}

/* set preview buffer position of UV face in editface->tmp.l */
static void stitch_set_face_preview_buffer_position(BMFace *efa,
                                                    StitchPreviewer *preview,
                                                    PreviewPosition *preview_position)
{
  int index = BM_elem_index_get(efa);

  if (preview_position[index].data_position == STITCH_NO_PREVIEW) {
    preview_position[index].data_position = preview->preview_uvs * 2;
    preview_position[index].polycount_position = preview->num_polys++;
    preview->preview_uvs += efa->len;
  }
}

/* setup face preview for all coincident uvs and their faces */
static void stitch_setup_face_preview_for_uv_group(UvElement *element,
                                                   StitchStateContainer *ssc,
                                                   StitchState *state,
                                                   IslandStitchData *island_stitch_data,
                                                   PreviewPosition *preview_position)
{
  StitchPreviewer *preview = state->stitch_preview;

  /* static island does not change so returning immediately */
  if (ssc->snap_islands && !ssc->midpoints && ssc->static_island == element->island)
    return;

  if (ssc->snap_islands) {
    island_stitch_data[element->island].addedForPreview = 1;
  }

  do {
    stitch_set_face_preview_buffer_position(element->l->f, preview, preview_position);
    element = element->next;
  } while (element && !element->separate);
}

/* checks if uvs are indeed stitchable and registers so that they can be shown in preview */
static void stitch_validate_uv_stitchability(UvElement *element,
                                             StitchStateContainer *ssc,
                                             StitchState *state,
                                             IslandStitchData *island_stitch_data,
                                             PreviewPosition *preview_position)
{
  StitchPreviewer *preview = state->stitch_preview;

  /* If not the active object, then it's unstitchable */
  if (ssc->states[ssc->active_object_index] != state) {
    preview->num_unstitchable++;
    return;
  }

  UvElement *element_iter;
  int vert_index;
  BMLoop *l;

  l = element->l;

  vert_index = BM_elem_index_get(l->v);

  element_iter = state->element_map->vert[vert_index];

  for (; element_iter; element_iter = element_iter->next) {
    if (element_iter->separate) {
      if (element_iter == element)
        continue;
      if (stitch_check_uvs_state_stitchable(element, element_iter, ssc, state)) {
        if ((element_iter->island == ssc->static_island) ||
            (element->island == ssc->static_island)) {
          element->flag |= STITCH_STITCHABLE;
          preview->num_stitchable++;
          stitch_setup_face_preview_for_uv_group(
              element, ssc, state, island_stitch_data, preview_position);
          return;
        }
      }
    }
  }

  /* this can happen if the uvs to be stitched are not on a stitchable island */
  if (!(element->flag & STITCH_STITCHABLE)) {
    preview->num_unstitchable++;
  }
}

static void stitch_validate_edge_stitchability(UvEdge *edge,
                                               StitchStateContainer *ssc,
                                               StitchState *state,
                                               IslandStitchData *island_stitch_data,
                                               PreviewPosition *preview_position)
{
  StitchPreviewer *preview = state->stitch_preview;

  /* If not the active object, then it's unstitchable */
  if (ssc->states[ssc->active_object_index] != state) {
    preview->num_unstitchable++;
    return;
  }

  UvEdge *edge_iter = edge->first;

  for (; edge_iter; edge_iter = edge_iter->next) {
    if (edge_iter == edge)
      continue;
    if (stitch_check_edges_state_stitchable(edge, edge_iter, ssc, state)) {
      if ((edge_iter->element->island == ssc->static_island) ||
          (edge->element->island == ssc->static_island)) {
        edge->flag |= STITCH_STITCHABLE;
        preview->num_stitchable++;
        stitch_setup_face_preview_for_uv_group(
            state->uvs[edge->uv1], ssc, state, island_stitch_data, preview_position);
        stitch_setup_face_preview_for_uv_group(
            state->uvs[edge->uv2], ssc, state, island_stitch_data, preview_position);
        return;
      }
    }
  }

  /* this can happen if the uvs to be stitched are not on a stitchable island */
  if (!(edge->flag & STITCH_STITCHABLE)) {
    preview->num_unstitchable++;
  }
}

static void stitch_propagate_uv_final_position(Scene *scene,
                                               UvElement *element,
                                               int index,
                                               PreviewPosition *preview_position,
                                               UVVertAverage *final_position,
                                               StitchStateContainer *ssc,
                                               StitchState *state,
                                               const bool final)
{
  BMesh *bm = state->em->bm;
  StitchPreviewer *preview = state->stitch_preview;

  const int cd_loop_uv_offset = CustomData_get_offset(&bm->ldata, CD_MLOOPUV);

  if (element->flag & STITCH_STITCHABLE) {
    UvElement *element_iter = element;
    /* propagate to coincident uvs */
    do {
      BMLoop *l;
      MLoopUV *luv;

      l = element_iter->l;
      luv = CustomData_bmesh_get(&bm->ldata, l->head.data, CD_MLOOPUV);

      element_iter->flag |= STITCH_PROCESSED;
      /* either flush to preview or to the MTFace, if final */
      if (final) {
        copy_v2_v2(luv->uv, final_position[index].uv);

        uvedit_uv_select_enable(state->em, scene, l, false, cd_loop_uv_offset);
      }
      else {
        int face_preview_pos =
            preview_position[BM_elem_index_get(element_iter->l->f)].data_position;
        if (face_preview_pos != STITCH_NO_PREVIEW) {
          copy_v2_v2(preview->preview_polys + face_preview_pos +
                         2 * element_iter->loop_of_poly_index,
                     final_position[index].uv);
        }
      }

      /* end of calculations, keep only the selection flag */
      if ((!ssc->snap_islands) ||
          ((!ssc->midpoints) && (element_iter->island == ssc->static_island))) {
        element_iter->flag &= STITCH_SELECTED;
      }

      element_iter = element_iter->next;
    } while (element_iter && !element_iter->separate);
  }
}

/* main processing function. It calculates preview and final positions. */
static int stitch_process_data(StitchStateContainer *ssc,
                               StitchState *state,
                               Scene *scene,
                               int final)
{
  int i;
  StitchPreviewer *preview;
  IslandStitchData *island_stitch_data = NULL;
  int previous_island = ssc->static_island;
  BMesh *bm = state->em->bm;
  BMFace *efa;
  BMIter iter;
  UVVertAverage *final_position = NULL;
  bool is_active_state = (state == ssc->states[ssc->active_object_index]);

  char stitch_midpoints = ssc->midpoints;
  /* used to map uv indices to uvaverage indices for selection */
  unsigned int *uvfinal_map = NULL;
  /* per face preview position in preview buffer */
  PreviewPosition *preview_position = NULL;

  /* cleanup previous preview */
  stitch_preview_delete(state->stitch_preview);
  preview = state->stitch_preview = stitch_preview_init();
  if (preview == NULL)
    return 0;

  preview_position = MEM_mallocN(bm->totface * sizeof(*preview_position),
                                 "stitch_face_preview_position");
  /* each face holds its position in the preview buffer in tmp. -1 is uninitialized */
  for (i = 0; i < bm->totface; i++) {
    preview_position[i].data_position = STITCH_NO_PREVIEW;
  }

  island_stitch_data = MEM_callocN(sizeof(*island_stitch_data) * state->element_map->totalIslands,
                                   "stitch_island_data");
  if (!island_stitch_data) {
    return 0;
  }

  /* store indices to editVerts and Faces. May be unneeded but ensuring anyway */
  BM_mesh_elem_index_ensure(bm, BM_VERT | BM_FACE);

  /****************************************
   * First determine stitchability of uvs *
   ****************************************/

  for (i = 0; i < state->selection_size; i++) {
    if (ssc->mode == STITCH_VERT) {
      UvElement *element = (UvElement *)state->selection_stack[i];
      determine_uv_stitchability(element, ssc, state, island_stitch_data);
    }
    else {
      UvEdge *edge = (UvEdge *)state->selection_stack[i];
      determine_uv_edge_stitchability(edge, ssc, state, island_stitch_data);
    }
  }

  /* remember stitchable candidates as places the 'I' button  */
  /* will stop at.                                            */
  for (int island_idx = 0; island_idx < state->element_map->totalIslands; island_idx++) {
    state->island_is_stitchable[island_idx] = island_stitch_data[island_idx].stitchableCandidate ?
                                                  true :
                                                  false;
  }

  if (is_active_state) {
    /* set static island to one that is added for preview */
    ssc->static_island %= state->element_map->totalIslands;
    while (!(island_stitch_data[ssc->static_island].stitchableCandidate)) {
      ssc->static_island++;
      ssc->static_island %= state->element_map->totalIslands;
      /* this is entirely possible if for example limit stitching
       * with no stitchable verts or no selection */
      if (ssc->static_island == previous_island) {
        break;
      }
    }
  }

  for (i = 0; i < state->selection_size; i++) {
    if (ssc->mode == STITCH_VERT) {
      UvElement *element = (UvElement *)state->selection_stack[i];
      if (element->flag & STITCH_STITCHABLE_CANDIDATE) {
        element->flag &= ~STITCH_STITCHABLE_CANDIDATE;
        stitch_validate_uv_stitchability(
            element, ssc, state, island_stitch_data, preview_position);
      }
      else {
        /* add to preview for unstitchable */
        preview->num_unstitchable++;
      }
    }
    else {
      UvEdge *edge = (UvEdge *)state->selection_stack[i];
      if (edge->flag & STITCH_STITCHABLE_CANDIDATE) {
        edge->flag &= ~STITCH_STITCHABLE_CANDIDATE;
        stitch_validate_edge_stitchability(edge, ssc, state, island_stitch_data, preview_position);
      }
      else {
        preview->num_unstitchable++;
      }
    }
  }

  /*********************************************************************
   * Setup the stitchable & unstitchable preview buffers and fill      *
   * them with the appropriate data                                    *
   *********************************************************************/
  if (!final) {
    BMLoop *l;
    MLoopUV *luv;
    int stitchBufferIndex = 0, unstitchBufferIndex = 0;
    int preview_size = (ssc->mode == STITCH_VERT) ? 2 : 4;
    /* initialize the preview buffers */
    preview->preview_stitchable = (float *)MEM_mallocN(
        preview->num_stitchable * sizeof(float) * preview_size, "stitch_preview_stitchable_data");
    preview->preview_unstitchable = (float *)MEM_mallocN(preview->num_unstitchable *
                                                             sizeof(float) * preview_size,
                                                         "stitch_preview_unstitchable_data");

    /* will cause cancel and freeing of all data structures so OK */
    if (!preview->preview_stitchable || !preview->preview_unstitchable) {
      return 0;
    }

    /* fill the appropriate preview buffers */
    if (ssc->mode == STITCH_VERT) {
      for (i = 0; i < state->total_separate_uvs; i++) {
        UvElement *element = (UvElement *)state->uvs[i];
        if (element->flag & STITCH_STITCHABLE) {
          l = element->l;
          luv = CustomData_bmesh_get(&bm->ldata, l->head.data, CD_MLOOPUV);

          copy_v2_v2(&preview->preview_stitchable[stitchBufferIndex * 2], luv->uv);

          stitchBufferIndex++;
        }
        else if (element->flag & STITCH_SELECTED) {
          l = element->l;
          luv = CustomData_bmesh_get(&bm->ldata, l->head.data, CD_MLOOPUV);

          copy_v2_v2(&preview->preview_unstitchable[unstitchBufferIndex * 2], luv->uv);
          unstitchBufferIndex++;
        }
      }
    }
    else {
      for (i = 0; i < state->total_separate_edges; i++) {
        UvEdge *edge = state->edges + i;
        UvElement *element1 = state->uvs[edge->uv1];
        UvElement *element2 = state->uvs[edge->uv2];

        if (edge->flag & STITCH_STITCHABLE) {
          l = element1->l;
          luv = CustomData_bmesh_get(&bm->ldata, l->head.data, CD_MLOOPUV);
          copy_v2_v2(&preview->preview_stitchable[stitchBufferIndex * 4], luv->uv);

          l = element2->l;
          luv = CustomData_bmesh_get(&bm->ldata, l->head.data, CD_MLOOPUV);
          copy_v2_v2(&preview->preview_stitchable[stitchBufferIndex * 4 + 2], luv->uv);

          stitchBufferIndex++;
          BLI_assert(stitchBufferIndex <= preview->num_stitchable);
        }
        else if (edge->flag & STITCH_SELECTED) {
          l = element1->l;
          luv = CustomData_bmesh_get(&bm->ldata, l->head.data, CD_MLOOPUV);
          copy_v2_v2(&preview->preview_unstitchable[unstitchBufferIndex * 4], luv->uv);

          l = element2->l;
          luv = CustomData_bmesh_get(&bm->ldata, l->head.data, CD_MLOOPUV);
          copy_v2_v2(&preview->preview_unstitchable[unstitchBufferIndex * 4 + 2], luv->uv);

          unstitchBufferIndex++;
          BLI_assert(unstitchBufferIndex <= preview->num_unstitchable);
        }
      }
    }
  }

  if (ssc->states[ssc->active_object_index] != state) {
    /* This is not the active object/state, exit here */
    MEM_freeN(island_stitch_data);
    MEM_freeN(preview_position);
    return 1;
  }

  /****************************************
   * Setup preview for stitchable islands *
   ****************************************/
  if (ssc->snap_islands) {
    for (i = 0; i < state->element_map->totalIslands; i++) {
      if (island_stitch_data[i].addedForPreview) {
        int numOfIslandUVs = 0, j;
        UvElement *element;
        numOfIslandUVs = getNumOfIslandUvs(state->element_map, i);
        element = &state->element_map->buf[state->element_map->islandIndices[i]];
        for (j = 0; j < numOfIslandUVs; j++, element++) {
          stitch_set_face_preview_buffer_position(element->l->f, preview, preview_position);
        }
      }
    }
  }

  /*********************************************************************
   * Setup the remaining preview buffers and fill them with the        *
   * appropriate data                                                  *
   *********************************************************************/
  if (!final) {
    BMIter liter;
    BMLoop *l;
    MLoopUV *luv;
    unsigned int buffer_index = 0;

    /* initialize the preview buffers */
    preview->preview_polys = MEM_mallocN(preview->preview_uvs * sizeof(float) * 2,
                                         "tri_uv_stitch_prev");
    preview->uvs_per_polygon = MEM_mallocN(preview->num_polys * sizeof(*preview->uvs_per_polygon),
                                           "tri_uv_stitch_prev");

    preview->static_tris = MEM_mallocN(state->tris_per_island[ssc->static_island] * sizeof(float) *
                                           6,
                                       "static_island_preview_tris");

    preview->num_static_tris = state->tris_per_island[ssc->static_island];
    /* will cause cancel and freeing of all data structures so OK */
    if (!preview->preview_polys) {
      return 0;
    }

    /* copy data from MLoopUVs to the preview display buffers */
    BM_ITER_MESH (efa, &iter, bm, BM_FACES_OF_MESH) {
      /* just to test if face was added for processing.
       * uvs of unselected vertices will return NULL */
      UvElement *element = BM_uv_element_get(state->element_map, efa, BM_FACE_FIRST_LOOP(efa));

      if (element) {
        int numoftris = efa->len - 2;
        int index = BM_elem_index_get(efa);
        int face_preview_pos = preview_position[index].data_position;
        if (face_preview_pos != STITCH_NO_PREVIEW) {
          preview->uvs_per_polygon[preview_position[index].polycount_position] = efa->len;
          BM_ITER_ELEM_INDEX (l, &liter, efa, BM_LOOPS_OF_FACE, i) {
            luv = CustomData_bmesh_get(&bm->ldata, l->head.data, CD_MLOOPUV);
            copy_v2_v2(preview->preview_polys + face_preview_pos + i * 2, luv->uv);
          }
        }

        /* if this is the static_island on the active object */
        if (element->island == ssc->static_island) {
          BMLoop *fl = BM_FACE_FIRST_LOOP(efa);
          MLoopUV *fuv = CustomData_bmesh_get(&bm->ldata, fl->head.data, CD_MLOOPUV);

          BM_ITER_ELEM_INDEX (l, &liter, efa, BM_LOOPS_OF_FACE, i) {
            if (i < numoftris) {
              /* using next since the first uv is already accounted for */
              BMLoop *lnext = l->next;
              MLoopUV *luvnext = CustomData_bmesh_get(
                  &bm->ldata, lnext->next->head.data, CD_MLOOPUV);
              luv = CustomData_bmesh_get(&bm->ldata, lnext->head.data, CD_MLOOPUV);

              memcpy(preview->static_tris + buffer_index, fuv->uv, 2 * sizeof(float));
              memcpy(preview->static_tris + buffer_index + 2, luv->uv, 2 * sizeof(float));
              memcpy(preview->static_tris + buffer_index + 4, luvnext->uv, 2 * sizeof(float));
              buffer_index += 6;
            }
            else {
              break;
            }
          }
        }
      }
    }
  }

  /******************************************************
   * Here we calculate the final coordinates of the uvs *
   ******************************************************/

  if (ssc->mode == STITCH_VERT) {
    final_position = MEM_callocN(state->selection_size * sizeof(*final_position),
                                 "stitch_uv_average");
    uvfinal_map = MEM_mallocN(state->element_map->totalUVs * sizeof(*uvfinal_map),
                              "stitch_uv_final_map");
  }
  else {
    final_position = MEM_callocN(state->total_separate_uvs * sizeof(*final_position),
                                 "stitch_uv_average");
  }

  /* first pass, calculate final position for stitchable uvs of the static island */
  for (i = 0; i < state->selection_size; i++) {
    if (ssc->mode == STITCH_VERT) {
      UvElement *element = state->selection_stack[i];

      if (element->flag & STITCH_STITCHABLE) {
        BMLoop *l;
        MLoopUV *luv;
        UvElement *element_iter;

        l = element->l;
        luv = CustomData_bmesh_get(&bm->ldata, l->head.data, CD_MLOOPUV);

        uvfinal_map[element - state->element_map->buf] = i;

        copy_v2_v2(final_position[i].uv, luv->uv);
        final_position[i].count = 1;

        if (ssc->snap_islands && element->island == ssc->static_island && !stitch_midpoints)
          continue;

        element_iter = state->element_map->vert[BM_elem_index_get(l->v)];

        for (; element_iter; element_iter = element_iter->next) {
          if (element_iter->separate) {
            if (stitch_check_uvs_state_stitchable(element, element_iter, ssc, state)) {
              l = element_iter->l;
              luv = CustomData_bmesh_get(&bm->ldata, l->head.data, CD_MLOOPUV);
              if (stitch_midpoints) {
                add_v2_v2(final_position[i].uv, luv->uv);
                final_position[i].count++;
              }
              else if (element_iter->island == ssc->static_island) {
                /* if multiple uvs on the static island exist,
                 * last checked remains. to disambiguate we need to limit or use
                 * edge stitch */
                copy_v2_v2(final_position[i].uv, luv->uv);
              }
            }
          }
        }
      }
      if (stitch_midpoints) {
        final_position[i].uv[0] /= final_position[i].count;
        final_position[i].uv[1] /= final_position[i].count;
      }
    }
    else {
      UvEdge *edge = state->selection_stack[i];

      if (edge->flag & STITCH_STITCHABLE) {
        MLoopUV *luv2, *luv1;
        BMLoop *l;
        UvEdge *edge_iter;

        l = state->uvs[edge->uv1]->l;
        luv1 = CustomData_bmesh_get(&bm->ldata, l->head.data, CD_MLOOPUV);
        l = state->uvs[edge->uv2]->l;
        luv2 = CustomData_bmesh_get(&bm->ldata, l->head.data, CD_MLOOPUV);

        copy_v2_v2(final_position[edge->uv1].uv, luv1->uv);
        copy_v2_v2(final_position[edge->uv2].uv, luv2->uv);
        final_position[edge->uv1].count = 1;
        final_position[edge->uv2].count = 1;

        state->uvs[edge->uv1]->flag |= STITCH_STITCHABLE;
        state->uvs[edge->uv2]->flag |= STITCH_STITCHABLE;

        if (ssc->snap_islands && edge->element->island == ssc->static_island && !stitch_midpoints)
          continue;

        for (edge_iter = edge->first; edge_iter; edge_iter = edge_iter->next) {
          if (stitch_check_edges_state_stitchable(edge, edge_iter, ssc, state)) {
            l = state->uvs[edge_iter->uv1]->l;
            luv1 = CustomData_bmesh_get(&bm->ldata, l->head.data, CD_MLOOPUV);
            l = state->uvs[edge_iter->uv2]->l;
            luv2 = CustomData_bmesh_get(&bm->ldata, l->head.data, CD_MLOOPUV);

            if (stitch_midpoints) {
              add_v2_v2(final_position[edge->uv1].uv, luv1->uv);
              final_position[edge->uv1].count++;
              add_v2_v2(final_position[edge->uv2].uv, luv2->uv);
              final_position[edge->uv2].count++;
            }
            else if (edge_iter->element->island == ssc->static_island) {
              copy_v2_v2(final_position[edge->uv1].uv, luv1->uv);
              copy_v2_v2(final_position[edge->uv2].uv, luv2->uv);
            }
          }
        }
      }
    }
  }

  /* take mean position here.
   * For edge case, this can't be done inside the loop for shared uvverts */
  if (ssc->mode == STITCH_EDGE && stitch_midpoints) {
    for (i = 0; i < state->total_separate_uvs; i++) {
      final_position[i].uv[0] /= final_position[i].count;
      final_position[i].uv[1] /= final_position[i].count;
    }
  }

  /* second pass, calculate island rotation and translation before modifying any uvs */
  if (ssc->snap_islands) {
    if (ssc->mode == STITCH_VERT) {
      for (i = 0; i < state->selection_size; i++) {
        UvElement *element = state->selection_stack[i];

        if (element->flag & STITCH_STITCHABLE) {
          BMLoop *l;
          MLoopUV *luv;

          l = element->l;
          luv = CustomData_bmesh_get(&bm->ldata, l->head.data, CD_MLOOPUV);

          /* accumulate each islands' translation from stitchable elements. it is important to do here
           * because in final pass MTFaces get modified and result is zero. */
          island_stitch_data[element->island].translation[0] += final_position[i].uv[0] -
                                                                luv->uv[0];
          island_stitch_data[element->island].translation[1] += final_position[i].uv[1] -
                                                                luv->uv[1];
          island_stitch_data[element->island].medianPoint[0] += luv->uv[0];
          island_stitch_data[element->island].medianPoint[1] += luv->uv[1];
          island_stitch_data[element->island].numOfElements++;
        }
      }

      /* only calculate rotation when an edge has been fully selected */
      for (i = 0; i < state->total_separate_edges; i++) {
        UvEdge *edge = state->edges + i;
        if ((edge->flag & STITCH_BOUNDARY) && (state->uvs[edge->uv1]->flag & STITCH_STITCHABLE) &&
            (state->uvs[edge->uv2]->flag & STITCH_STITCHABLE)) {
          stitch_island_calculate_edge_rotation(
              edge, ssc, state, final_position, uvfinal_map, island_stitch_data);
          island_stitch_data[state->uvs[edge->uv1]->island].use_edge_rotation = true;
        }
      }

      /* clear seams of stitched edges */
      if (final && ssc->clear_seams) {
        for (i = 0; i < state->total_separate_edges; i++) {
          UvEdge *edge = state->edges + i;
          if ((state->uvs[edge->uv1]->flag & STITCH_STITCHABLE) &&
              (state->uvs[edge->uv2]->flag & STITCH_STITCHABLE)) {
            BM_elem_flag_disable(edge->element->l->e, BM_ELEM_SEAM);
          }
        }
      }

      for (i = 0; i < state->selection_size; i++) {
        UvElement *element = state->selection_stack[i];
        if (!island_stitch_data[element->island].use_edge_rotation) {
          if (element->flag & STITCH_STITCHABLE) {
            stitch_island_calculate_vert_rotation(element, ssc, state, island_stitch_data);
          }
        }
      }
    }
    else {
      for (i = 0; i < state->total_separate_uvs; i++) {
        UvElement *element = state->uvs[i];

        if (element->flag & STITCH_STITCHABLE) {
          BMLoop *l;
          MLoopUV *luv;

          l = element->l;
          luv = CustomData_bmesh_get(&bm->ldata, l->head.data, CD_MLOOPUV);

          /* accumulate each islands' translation from stitchable elements. it is important to do here
           * because in final pass MTFaces get modified and result is zero. */
          island_stitch_data[element->island].translation[0] += final_position[i].uv[0] -
                                                                luv->uv[0];
          island_stitch_data[element->island].translation[1] += final_position[i].uv[1] -
                                                                luv->uv[1];
          island_stitch_data[element->island].medianPoint[0] += luv->uv[0];
          island_stitch_data[element->island].medianPoint[1] += luv->uv[1];
          island_stitch_data[element->island].numOfElements++;
        }
      }

      for (i = 0; i < state->selection_size; i++) {
        UvEdge *edge = state->selection_stack[i];

        if (edge->flag & STITCH_STITCHABLE) {
          stitch_island_calculate_edge_rotation(
              edge, ssc, state, final_position, NULL, island_stitch_data);
          island_stitch_data[state->uvs[edge->uv1]->island].use_edge_rotation = true;
        }
      }

      /* clear seams of stitched edges */
      if (final && ssc->clear_seams) {
        for (i = 0; i < state->selection_size; i++) {
          UvEdge *edge = state->selection_stack[i];
          if (edge->flag & STITCH_STITCHABLE) {
            BM_elem_flag_disable(edge->element->l->e, BM_ELEM_SEAM);
          }
        }
      }
    }
  }

  /* third pass, propagate changes to coincident uvs */
  for (i = 0; i < state->selection_size; i++) {
    if (ssc->mode == STITCH_VERT) {
      UvElement *element = state->selection_stack[i];

      stitch_propagate_uv_final_position(
          scene, element, i, preview_position, final_position, ssc, state, final);
    }
    else {
      UvEdge *edge = state->selection_stack[i];

      stitch_propagate_uv_final_position(scene,
                                         state->uvs[edge->uv1],
                                         edge->uv1,
                                         preview_position,
                                         final_position,
                                         ssc,
                                         state,
                                         final);
      stitch_propagate_uv_final_position(scene,
                                         state->uvs[edge->uv2],
                                         edge->uv2,
                                         preview_position,
                                         final_position,
                                         ssc,
                                         state,
                                         final);

      edge->flag &= (STITCH_SELECTED | STITCH_BOUNDARY);
    }
  }

  /* final pass, calculate Island translation/rotation if needed */
  if (ssc->snap_islands) {
    stitch_calculate_island_snapping(state, preview_position, preview, island_stitch_data, final);
  }

  MEM_freeN(final_position);
  if (ssc->mode == STITCH_VERT) {
    MEM_freeN(uvfinal_map);
  }
  MEM_freeN(island_stitch_data);
  MEM_freeN(preview_position);

  return 1;
}

static int stitch_process_data_all(StitchStateContainer *ssc, Scene *scene, int final)
{
  for (uint ob_index = 0; ob_index < ssc->objects_len; ob_index++) {
    if (!stitch_process_data(ssc, ssc->states[ob_index], scene, final)) {
      return 0;
    }
  }

  return 1;
}

/* Stitch hash initialization functions */
static unsigned int uv_edge_hash(const void *key)
{
  const UvEdge *edge = key;
  return (BLI_ghashutil_uinthash(edge->uv2) + BLI_ghashutil_uinthash(edge->uv1));
}

static bool uv_edge_compare(const void *a, const void *b)
{
  const UvEdge *edge1 = a;
  const UvEdge *edge2 = b;

  if ((edge1->uv1 == edge2->uv1) && (edge1->uv2 == edge2->uv2)) {
    return 0;
  }
  return 1;
}

/* select all common edges */
static void stitch_select_edge(UvEdge *edge, StitchState *state, int always_select)
{
  UvEdge *eiter;
  UvEdge **selection_stack = (UvEdge **)state->selection_stack;

  for (eiter = edge->first; eiter; eiter = eiter->next) {
    if (eiter->flag & STITCH_SELECTED) {
      int i;
      if (always_select)
        continue;

      eiter->flag &= ~STITCH_SELECTED;
      for (i = 0; i < state->selection_size; i++) {
        if (selection_stack[i] == eiter) {
          (state->selection_size)--;
          selection_stack[i] = selection_stack[state->selection_size];
          break;
        }
      }
    }
    else {
      eiter->flag |= STITCH_SELECTED;
      selection_stack[state->selection_size++] = eiter;
    }
  }
}

/* Select all common uvs */
static void stitch_select_uv(UvElement *element, StitchState *state, int always_select)
{
  BMLoop *l;
  UvElement *element_iter;
  UvElement **selection_stack = (UvElement **)state->selection_stack;

  l = element->l;

  element_iter = state->element_map->vert[BM_elem_index_get(l->v)];
  /* first deselect all common uvs */
  for (; element_iter; element_iter = element_iter->next) {
    if (element_iter->separate) {
      /* only separators go to selection */
      if (element_iter->flag & STITCH_SELECTED) {
        int i;
        if (always_select)
          continue;

        element_iter->flag &= ~STITCH_SELECTED;
        for (i = 0; i < state->selection_size; i++) {
          if (selection_stack[i] == element_iter) {
            (state->selection_size)--;
            selection_stack[i] = selection_stack[state->selection_size];
            break;
          }
        }
      }
      else {
        element_iter->flag |= STITCH_SELECTED;
        selection_stack[state->selection_size++] = element_iter;
      }
    }
  }
}

static void stitch_set_selection_mode(StitchState *state, const char from_stitch_mode)
{
  void **old_selection_stack = state->selection_stack;
  int old_selection_size = state->selection_size;
  state->selection_size = 0;

  if (from_stitch_mode == STITCH_VERT) {
    int i;
    state->selection_stack = MEM_mallocN(state->total_separate_edges *
                                             sizeof(*state->selection_stack),
                                         "stitch_new_edge_selection_stack");

    /* check if both elements of an edge are selected */
    for (i = 0; i < state->total_separate_edges; i++) {
      UvEdge *edge = state->edges + i;
      UvElement *element1 = state->uvs[edge->uv1];
      UvElement *element2 = state->uvs[edge->uv2];

      if ((element1->flag & STITCH_SELECTED) && (element2->flag & STITCH_SELECTED))
        stitch_select_edge(edge, state, true);
    }

    /* unselect selected uvelements */
    for (i = 0; i < old_selection_size; i++) {
      UvElement *element = old_selection_stack[i];

      element->flag &= ~STITCH_SELECTED;
    }
  }
  else {
    int i;
    state->selection_stack = MEM_mallocN(state->total_separate_uvs *
                                             sizeof(*state->selection_stack),
                                         "stitch_new_vert_selection_stack");

    for (i = 0; i < old_selection_size; i++) {
      UvEdge *edge = old_selection_stack[i];
      UvElement *element1 = state->uvs[edge->uv1];
      UvElement *element2 = state->uvs[edge->uv2];

      stitch_select_uv(element1, state, true);
      stitch_select_uv(element2, state, true);

      edge->flag &= ~STITCH_SELECTED;
    }
  }
  MEM_freeN(old_selection_stack);
}

static void stitch_switch_selection_mode_all(StitchStateContainer *ssc)
{
  for (uint ob_index = 0; ob_index < ssc->objects_len; ob_index++) {
    stitch_set_selection_mode(ssc->states[ob_index], ssc->mode);
  }

  if (ssc->mode == STITCH_VERT) {
    ssc->mode = STITCH_EDGE;
  }
  else {
    ssc->mode = STITCH_VERT;
  }
}

static void stitch_calculate_edge_normal(BMEditMesh *em, UvEdge *edge, float *normal, float aspect)
{
  BMLoop *l1 = edge->element->l;
  MLoopUV *luv1, *luv2;
  float tangent[2];

  luv1 = CustomData_bmesh_get(&em->bm->ldata, l1->head.data, CD_MLOOPUV);
  luv2 = CustomData_bmesh_get(&em->bm->ldata, l1->next->head.data, CD_MLOOPUV);

  sub_v2_v2v2(tangent, luv2->uv, luv1->uv);

  tangent[1] /= aspect;

  normal[0] = tangent[1];
  normal[1] = -tangent[0];

  normalize_v2(normal);
}

/**
 */
static void stitch_draw_vbo(GPUVertBuf *vbo, GPUPrimType prim_type, const float col[4])
{
  GPUBatch *batch = GPU_batch_create_ex(prim_type, vbo, NULL, GPU_BATCH_OWNS_VBO);
  GPU_batch_program_set_builtin(batch, GPU_SHADER_2D_UNIFORM_COLOR);
  GPU_batch_uniform_4fv(batch, "color", col);
  GPU_batch_draw(batch);
  GPU_batch_discard(batch);
}

/* TODO make things pretier : store batches inside StitchPreviewer instead of the bare verts pos */
static void stitch_draw(const bContext *UNUSED(C), ARegion *UNUSED(ar), void *arg)
{

  StitchStateContainer *ssc = (StitchStateContainer *)arg;

  for (uint ob_index = 0; ob_index < ssc->objects_len; ob_index++) {
    int j, index = 0;
    unsigned int num_line = 0, num_tri, tri_idx = 0, line_idx = 0;
    StitchState *state = ssc->states[ob_index];
    StitchPreviewer *stitch_preview = state->stitch_preview;
    GPUVertBuf *vbo, *vbo_line;
    float col[4];

    static GPUVertFormat format = {0};
    static unsigned int pos_id;
    if (format.attr_len == 0) {
      pos_id = GPU_vertformat_attr_add(&format, "pos", GPU_COMP_F32, 2, GPU_FETCH_FLOAT);
    }

    GPU_blend(true);

    /* Static Tris */
    if (stitch_preview->static_tris) {
      UI_GetThemeColor4fv(TH_STITCH_PREVIEW_ACTIVE, col);
      vbo = GPU_vertbuf_create_with_format(&format);
      GPU_vertbuf_data_alloc(vbo, stitch_preview->num_static_tris * 3);
      for (int i = 0; i < stitch_preview->num_static_tris * 3; i++) {
        GPU_vertbuf_attr_set(vbo, pos_id, i, &stitch_preview->static_tris[i * 2]);
      }
      stitch_draw_vbo(vbo, GPU_PRIM_TRIS, col);
    }

    /* Preview Polys */
    if (stitch_preview->preview_polys) {
      for (int i = 0; i < stitch_preview->num_polys; i++)
        num_line += stitch_preview->uvs_per_polygon[i];

      num_tri = num_line - 2 * stitch_preview->num_polys;

      /* we need to convert the polys into triangles / lines */
      vbo = GPU_vertbuf_create_with_format(&format);
      vbo_line = GPU_vertbuf_create_with_format(&format);

      GPU_vertbuf_data_alloc(vbo, num_tri * 3);
      GPU_vertbuf_data_alloc(vbo_line, num_line * 2);

      for (int i = 0; i < stitch_preview->num_polys; i++) {
        BLI_assert(stitch_preview->uvs_per_polygon[i] >= 3);

        /* Start line */
        GPU_vertbuf_attr_set(vbo_line, pos_id, line_idx++, &stitch_preview->preview_polys[index]);
        GPU_vertbuf_attr_set(
            vbo_line, pos_id, line_idx++, &stitch_preview->preview_polys[index + 2]);

        for (j = 1; j < stitch_preview->uvs_per_polygon[i] - 1; ++j) {
          GPU_vertbuf_attr_set(vbo, pos_id, tri_idx++, &stitch_preview->preview_polys[index]);
          GPU_vertbuf_attr_set(
              vbo, pos_id, tri_idx++, &stitch_preview->preview_polys[index + (j + 0) * 2]);
          GPU_vertbuf_attr_set(
              vbo, pos_id, tri_idx++, &stitch_preview->preview_polys[index + (j + 1) * 2]);

          GPU_vertbuf_attr_set(
              vbo_line, pos_id, line_idx++, &stitch_preview->preview_polys[index + (j + 0) * 2]);
          GPU_vertbuf_attr_set(
              vbo_line, pos_id, line_idx++, &stitch_preview->preview_polys[index + (j + 1) * 2]);
        }

        /* Closing line */
        GPU_vertbuf_attr_set(vbo_line, pos_id, line_idx++, &stitch_preview->preview_polys[index]);
        /* j = uvs_per_polygon[i] - 1*/
        GPU_vertbuf_attr_set(
            vbo_line, pos_id, line_idx++, &stitch_preview->preview_polys[index + j * 2]);

        index += stitch_preview->uvs_per_polygon[i] * 2;
      }

      UI_GetThemeColor4fv(TH_STITCH_PREVIEW_FACE, col);
      stitch_draw_vbo(vbo, GPU_PRIM_TRIS, col);
      UI_GetThemeColor4fv(TH_STITCH_PREVIEW_EDGE, col);
      stitch_draw_vbo(vbo_line, GPU_PRIM_LINES, col);
    }

    GPU_blend(false);

    /* draw stitch vert/lines preview */
    if (ssc->mode == STITCH_VERT) {
      GPU_point_size(UI_GetThemeValuef(TH_VERTEX_SIZE) * 2.0f);

      UI_GetThemeColor4fv(TH_STITCH_PREVIEW_STITCHABLE, col);
      vbo = GPU_vertbuf_create_with_format(&format);
      GPU_vertbuf_data_alloc(vbo, stitch_preview->num_stitchable);
      for (int i = 0; i < stitch_preview->num_stitchable; i++) {
        GPU_vertbuf_attr_set(vbo, pos_id, i, &stitch_preview->preview_stitchable[i * 2]);
      }
      stitch_draw_vbo(vbo, GPU_PRIM_POINTS, col);

      UI_GetThemeColor4fv(TH_STITCH_PREVIEW_UNSTITCHABLE, col);
      vbo = GPU_vertbuf_create_with_format(&format);
      GPU_vertbuf_data_alloc(vbo, stitch_preview->num_unstitchable);
      for (int i = 0; i < stitch_preview->num_unstitchable; i++) {
        GPU_vertbuf_attr_set(vbo, pos_id, i, &stitch_preview->preview_unstitchable[i * 2]);
      }
      stitch_draw_vbo(vbo, GPU_PRIM_POINTS, col);
    }
    else {
      UI_GetThemeColor4fv(TH_STITCH_PREVIEW_STITCHABLE, col);
      vbo = GPU_vertbuf_create_with_format(&format);
      GPU_vertbuf_data_alloc(vbo, stitch_preview->num_stitchable * 2);
      for (int i = 0; i < stitch_preview->num_stitchable * 2; i++) {
        GPU_vertbuf_attr_set(vbo, pos_id, i, &stitch_preview->preview_stitchable[i * 2]);
      }
      stitch_draw_vbo(vbo, GPU_PRIM_LINES, col);

      UI_GetThemeColor4fv(TH_STITCH_PREVIEW_UNSTITCHABLE, col);
      vbo = GPU_vertbuf_create_with_format(&format);
      GPU_vertbuf_data_alloc(vbo, stitch_preview->num_unstitchable * 2);
      for (int i = 0; i < stitch_preview->num_unstitchable * 2; i++) {
        GPU_vertbuf_attr_set(vbo, pos_id, i, &stitch_preview->preview_unstitchable[i * 2]);
      }
      stitch_draw_vbo(vbo, GPU_PRIM_LINES, col);
    }
  }
}

static UvEdge *uv_edge_get(BMLoop *l, StitchState *state)
{
  UvEdge tmp_edge;

  UvElement *element1 = BM_uv_element_get(state->element_map, l->f, l);
  UvElement *element2 = BM_uv_element_get(state->element_map, l->f, l->next);

  int uv1 = state->map[element1 - state->element_map->buf];
  int uv2 = state->map[element2 - state->element_map->buf];

  if (uv1 < uv2) {
    tmp_edge.uv1 = uv1;
    tmp_edge.uv2 = uv2;
  }
  else {
    tmp_edge.uv1 = uv2;
    tmp_edge.uv2 = uv1;
  }

  return BLI_ghash_lookup(state->edge_hash, &tmp_edge);
}

static StitchState *stitch_init(bContext *C,
                                wmOperator *op,
                                StitchStateContainer *ssc,
                                Object *obedit,
                                StitchStateInit *state_init)
{
  /* for fast edge lookup... */
  GHash *edge_hash;
  /* ...and actual edge storage */
  UvEdge *edges;
  int total_edges;
  /* maps uvelements to their first coincident uv */
  int *map;
  int counter = 0, i;
  BMFace *efa;
  BMLoop *l;
  BMIter iter, liter;
  GHashIterator gh_iter;
  UvEdge *all_edges;
  StitchState *state;
  Scene *scene = CTX_data_scene(C);
  ToolSettings *ts = scene->toolsettings;
  float aspx, aspy;

  BMEditMesh *em = BKE_editmesh_from_object(obedit);
  const int cd_loop_uv_offset = CustomData_get_offset(&em->bm->ldata, CD_MLOOPUV);

  state = MEM_callocN(sizeof(StitchState), "stitch state obj");

  /* initialize state */
  state->obedit = obedit;
  state->em = em;

  /* in uv synch selection, all uv's are visible */
  if (ts->uv_flag & UV_SYNC_SELECTION) {
    state->element_map = BM_uv_element_map_create(state->em->bm, false, true, true);
  }
  else {
    state->element_map = BM_uv_element_map_create(state->em->bm, true, true, true);
  }
  if (!state->element_map) {
    state_delete(state);
    return NULL;
  }

  ED_uvedit_get_aspect(scene, obedit, em->bm, &aspx, &aspy);
  state->aspect = aspx / aspy;

  /* Count 'unique' uvs */
  for (i = 0; i < state->element_map->totalUVs; i++) {
    if (state->element_map->buf[i].separate) {
      counter++;
    }
  }

  /* explicitly set preview to NULL,
   * to avoid deleting an invalid pointer on stitch_process_data */
  state->stitch_preview = NULL;
  /* Allocate the unique uv buffers */
  state->uvs = MEM_mallocN(sizeof(*state->uvs) * counter, "uv_stitch_unique_uvs");
  /* internal uvs need no normals but it is hard and slow to keep a map of
   * normals only for boundary uvs, so allocating for all uvs */
  state->normals = MEM_callocN(sizeof(*state->normals) * counter * 2, "uv_stitch_normals");
  state->total_separate_uvs = counter;
  state->map = map = MEM_mallocN(sizeof(*map) * state->element_map->totalUVs,
                                 "uv_stitch_unique_map");
  /* Allocate the edge stack */
  edge_hash = BLI_ghash_new(uv_edge_hash, uv_edge_compare, "stitch_edge_hash");
  all_edges = MEM_mallocN(sizeof(*all_edges) * state->element_map->totalUVs, "ssc_edges");

  if (!state->uvs || !map || !edge_hash || !all_edges) {
    state_delete(state);
    return NULL;
  }

  /* So that we can use this as index for the UvElements */
  counter = -1;
  /* initialize the unique UVs and map */
  for (i = 0; i < em->bm->totvert; i++) {
    UvElement *element = state->element_map->vert[i];
    for (; element; element = element->next) {
      if (element->separate) {
        counter++;
        state->uvs[counter] = element;
      }
      /* pointer arithmetic to the rescue, as always :)*/
      map[element - state->element_map->buf] = counter;
    }
  }

  counter = 0;
  /* Now, on to generate our uv connectivity data */
  BM_ITER_MESH (efa, &iter, em->bm, BM_FACES_OF_MESH) {
    if (!(ts->uv_flag & UV_SYNC_SELECTION) &&
        ((BM_elem_flag_test(efa, BM_ELEM_HIDDEN)) || !BM_elem_flag_test(efa, BM_ELEM_SELECT))) {
      continue;
    }

    BM_ITER_ELEM (l, &liter, efa, BM_LOOPS_OF_FACE) {
      UvElement *element = BM_uv_element_get(state->element_map, efa, l);
      int offset1, itmp1 = element - state->element_map->buf;
      int offset2,
          itmp2 = BM_uv_element_get(state->element_map, efa, l->next) - state->element_map->buf;
      UvEdge *edge;

      offset1 = map[itmp1];
      offset2 = map[itmp2];

      all_edges[counter].next = NULL;
      all_edges[counter].first = NULL;
      all_edges[counter].flag = 0;
      all_edges[counter].element = element;
      /* using an order policy, sort uvs according to address space. This avoids
       * Having two different UvEdges with the same uvs on different positions  */
      if (offset1 < offset2) {
        all_edges[counter].uv1 = offset1;
        all_edges[counter].uv2 = offset2;
      }
      else {
        all_edges[counter].uv1 = offset2;
        all_edges[counter].uv2 = offset1;
      }

      edge = BLI_ghash_lookup(edge_hash, &all_edges[counter]);
      if (edge) {
        edge->flag = 0;
      }
      else {
        BLI_ghash_insert(edge_hash, &all_edges[counter], &all_edges[counter]);
        all_edges[counter].flag = STITCH_BOUNDARY;
      }
      counter++;
    }
  }

  total_edges = BLI_ghash_len(edge_hash);
  state->edges = edges = MEM_mallocN(sizeof(*edges) * total_edges, "stitch_edges");

  /* I assume any system will be able to at least allocate an iterator :p */
  if (!edges) {
    state_delete(state);
    return NULL;
  }

  state->total_separate_edges = total_edges;

  /* fill the edges with data */
  i = 0;
  GHASH_ITER (gh_iter, edge_hash) {
    edges[i++] = *((UvEdge *)BLI_ghashIterator_getKey(&gh_iter));
  }

  /* cleanup temporary stuff */
  MEM_freeN(all_edges);

  BLI_ghash_free(edge_hash, NULL, NULL);

  /* refill an edge hash to create edge connnectivity data */
  state->edge_hash = edge_hash = BLI_ghash_new(uv_edge_hash, uv_edge_compare, "stitch_edge_hash");
  for (i = 0; i < total_edges; i++) {
    BLI_ghash_insert(edge_hash, edges + i, edges + i);
  }
  stitch_uv_edge_generate_linked_edges(edge_hash, state);

  /***** calculate 2D normals for boundary uvs *****/

  /* we use boundary edges to calculate 2D normals.
   * to disambiguate the direction of the normal, we also need
   * a point "inside" the island, that can be provided by
   * the winding of the polygon (assuming counter-clockwise flow). */

  for (i = 0; i < total_edges; i++) {
    UvEdge *edge = edges + i;
    float normal[2];
    if (edge->flag & STITCH_BOUNDARY) {
      stitch_calculate_edge_normal(em, edge, normal, state->aspect);

      add_v2_v2(state->normals + edge->uv1 * 2, normal);
      add_v2_v2(state->normals + edge->uv2 * 2, normal);

      normalize_v2(state->normals + edge->uv1 * 2);
      normalize_v2(state->normals + edge->uv2 * 2);
    }
  }

  /***** fill selection stack *******/

  state->selection_size = 0;

  /* Load old selection if redoing operator with different settings */
  if (state_init != NULL) {
    int faceIndex, elementIndex;
    UvElement *element;
    enum StitchModes stored_mode = RNA_enum_get(op->ptr, "stored_mode");

    BM_mesh_elem_table_ensure(em->bm, BM_FACE);

    int selected_count = state_init->uv_selected_count;

    if (stored_mode == STITCH_VERT) {
      state->selection_stack = MEM_mallocN(sizeof(*state->selection_stack) *
                                               state->total_separate_uvs,
                                           "uv_stitch_selection_stack");

      while (selected_count--) {
        faceIndex = state_init->to_select[selected_count].faceIndex;
        elementIndex = state_init->to_select[selected_count].elementIndex;
        efa = BM_face_at_index(em->bm, faceIndex);
        element = BM_uv_element_get(
            state->element_map, efa, BM_iter_at_index(NULL, BM_LOOPS_OF_FACE, efa, elementIndex));
        stitch_select_uv(element, state, 1);
      }
    }
    else {
      state->selection_stack = MEM_mallocN(sizeof(*state->selection_stack) *
                                               state->total_separate_edges,
                                           "uv_stitch_selection_stack");

      while (selected_count--) {
        UvEdge tmp_edge, *edge;
        int uv1, uv2;
        faceIndex = state_init->to_select[selected_count].faceIndex;
        elementIndex = state_init->to_select[selected_count].elementIndex;
        efa = BM_face_at_index(em->bm, faceIndex);
        element = BM_uv_element_get(
            state->element_map, efa, BM_iter_at_index(NULL, BM_LOOPS_OF_FACE, efa, elementIndex));
        uv1 = map[element - state->element_map->buf];

        element = BM_uv_element_get(
            state->element_map,
            efa,
            BM_iter_at_index(NULL, BM_LOOPS_OF_FACE, efa, (elementIndex + 1) % efa->len));
        uv2 = map[element - state->element_map->buf];

        if (uv1 < uv2) {
          tmp_edge.uv1 = uv1;
          tmp_edge.uv2 = uv2;
        }
        else {
          tmp_edge.uv1 = uv2;
          tmp_edge.uv2 = uv1;
        }

        edge = BLI_ghash_lookup(edge_hash, &tmp_edge);

        stitch_select_edge(edge, state, true);
      }
    }
    /* if user has switched the operator mode after operation, we need to convert
     * the stored format */
    if (ssc->mode != stored_mode) {
      stitch_set_selection_mode(state, stored_mode);
    }
  }
  else {
    if (ssc->mode == STITCH_VERT) {
      state->selection_stack = MEM_mallocN(sizeof(*state->selection_stack) *
                                               state->total_separate_uvs,
                                           "uv_stitch_selection_stack");

      BM_ITER_MESH (efa, &iter, em->bm, BM_FACES_OF_MESH) {
        BM_ITER_ELEM_INDEX (l, &liter, efa, BM_LOOPS_OF_FACE, i) {
          if (uvedit_uv_select_test(scene, l, cd_loop_uv_offset)) {
            UvElement *element = BM_uv_element_get(state->element_map, efa, l);
            if (element) {
              stitch_select_uv(element, state, 1);
            }
          }
        }
      }
    }
    else {
      state->selection_stack = MEM_mallocN(sizeof(*state->selection_stack) *
                                               state->total_separate_edges,
                                           "uv_stitch_selection_stack");

      BM_ITER_MESH (efa, &iter, em->bm, BM_FACES_OF_MESH) {
        if (!(ts->uv_flag & UV_SYNC_SELECTION) && ((BM_elem_flag_test(efa, BM_ELEM_HIDDEN)) ||
                                                   !BM_elem_flag_test(efa, BM_ELEM_SELECT))) {
          continue;
        }

        BM_ITER_ELEM (l, &liter, efa, BM_LOOPS_OF_FACE) {
          if (uvedit_edge_select_test(scene, l, cd_loop_uv_offset)) {
            UvEdge *edge = uv_edge_get(l, state);
            if (edge) {
              stitch_select_edge(edge, state, true);
            }
          }
        }
      }
    }
  }

  /***** initialize static island preview data *****/

  state->tris_per_island = MEM_mallocN(
      sizeof(*state->tris_per_island) * state->element_map->totalIslands, "stitch island tris");
  for (i = 0; i < state->element_map->totalIslands; i++) {
    state->tris_per_island[i] = 0;
  }

  BM_ITER_MESH (efa, &iter, em->bm, BM_FACES_OF_MESH) {
    UvElement *element = BM_uv_element_get(state->element_map, efa, BM_FACE_FIRST_LOOP(efa));

    if (element) {
      state->tris_per_island[element->island] += (efa->len > 2) ? efa->len - 2 : 0;
    }
  }

  state->island_is_stitchable = MEM_callocN(sizeof(bool) * state->element_map->totalIslands,
                                            "stitch I stops");
  if (!state->island_is_stitchable) {
    state_delete(state);
    return NULL;
  }

  if (!stitch_process_data(ssc, state, scene, false)) {
    state_delete(state);
    return NULL;
  }

  return state;
}

static bool goto_next_island(StitchStateContainer *ssc)
{
  StitchState *active_state = ssc->states[ssc->active_object_index];
  StitchState *original_active_state = active_state;

  int original_island = ssc->static_island;

  do {
    ssc->static_island++;
    if (ssc->static_island >= active_state->element_map->totalIslands) {
      /* go to next object */
      ssc->active_object_index++;
      ssc->active_object_index %= ssc->objects_len;

      active_state = ssc->states[ssc->active_object_index];
      ssc->static_island = 0;
    }

    if (active_state->island_is_stitchable[ssc->static_island]) {
      /* We're at an island to make active */
      return true;
    }
  } while (!(active_state == original_active_state && ssc->static_island == original_island));

  return false;
}

static int stitch_init_all(bContext *C, wmOperator *op)
{
  ARegion *ar = CTX_wm_region(C);
  if (!ar)
    return 0;

  Scene *scene = CTX_data_scene(C);
  ToolSettings *ts = scene->toolsettings;

  StitchStateContainer *ssc = MEM_callocN(sizeof(StitchStateContainer), "stitch collection");

  op->customdata = ssc;

  ssc->use_limit = RNA_boolean_get(op->ptr, "use_limit");
  ssc->limit_dist = RNA_float_get(op->ptr, "limit");
  ssc->snap_islands = RNA_boolean_get(op->ptr, "snap_islands");
  ssc->midpoints = RNA_boolean_get(op->ptr, "midpoint_snap");
  ssc->clear_seams = RNA_boolean_get(op->ptr, "clear_seams");
  ssc->active_object_index = RNA_int_get(op->ptr, "active_object_index");
  ssc->static_island = 0;

  if (RNA_struct_property_is_set(op->ptr, "mode")) {
    ssc->mode = RNA_enum_get(op->ptr, "mode");
  }
  else {
    if (ts->uv_flag & UV_SYNC_SELECTION) {
      if (ts->selectmode & SCE_SELECT_VERTEX)
        ssc->mode = STITCH_VERT;
      else
        ssc->mode = STITCH_EDGE;
    }
    else {
      if (ts->uv_selectmode & UV_SELECT_VERTEX) {
        ssc->mode = STITCH_VERT;
      }
      else {
        ssc->mode = STITCH_EDGE;
      }
    }
  }

  ssc->objects_len = 0;
  ssc->states = NULL;

  ViewLayer *view_layer = CTX_data_view_layer(C);
  View3D *v3d = CTX_wm_view3d(C);
  uint objects_len = 0;
  Object **objects = BKE_view_layer_array_from_objects_in_edit_mode_unique_data_with_uvs(
      view_layer, v3d, &objects_len);

  if (objects_len == 0) {
    MEM_freeN(objects);
    state_delete_all(ssc);
    return 0;
  }

  ssc->objects = MEM_callocN(sizeof(Object *) * objects_len, "Object *ssc->objects");
  ssc->states = MEM_callocN(sizeof(StitchState *) * objects_len, "StitchState");
  ssc->objects_len = 0;

  int *objs_selection_count = NULL;
  UvElementID *selected_uvs_arr = NULL;
  StitchStateInit *state_init = NULL;

  if (RNA_struct_property_is_set(op->ptr, "selection") &&
      RNA_struct_property_is_set(op->ptr, "objects_selection_count")) {
    /* Retrieve list of selected UVs, one list contains all selected UVs
     * for all objects. */

    objs_selection_count = MEM_mallocN(sizeof(int *) * objects_len, "objects_selection_count");
    RNA_int_get_array(op->ptr, "objects_selection_count", objs_selection_count);

    int total_selected = 0;
    for (uint ob_index = 0; ob_index < objects_len; ob_index++) {
      total_selected += objs_selection_count[ob_index];
    }

    selected_uvs_arr = MEM_callocN(sizeof(UvElementID) * total_selected, "selected_uvs_arr");
    int sel_idx = 0;
    RNA_BEGIN (op->ptr, itemptr, "selection") {
      BLI_assert(sel_idx < total_selected);
      selected_uvs_arr[sel_idx].faceIndex = RNA_int_get(&itemptr, "face_index");
      selected_uvs_arr[sel_idx].elementIndex = RNA_int_get(&itemptr, "element_index");
      sel_idx++;
    }
    RNA_END;

    RNA_collection_clear(op->ptr, "selection");

    state_init = MEM_callocN(sizeof(StitchStateInit), "UV_init_selected");
    state_init->to_select = selected_uvs_arr;
  }

  for (uint ob_index = 0; ob_index < objects_len; ob_index++) {
    Object *obedit = objects[ob_index];

    if (state_init != NULL) {
      state_init->uv_selected_count = objs_selection_count[ob_index];
    }

    StitchState *stitch_state_ob = stitch_init(C, op, ssc, obedit, state_init);

    if (state_init != NULL) {
      /* Move pointer to beginning of next object's data. */
      state_init->to_select += state_init->uv_selected_count;
    }

    if (stitch_state_ob) {
      ssc->objects[ssc->objects_len] = obedit;
      ssc->states[ssc->objects_len] = stitch_state_ob;
      ssc->objects_len++;
    }
  }

  MEM_freeN(objects);
  MEM_SAFE_FREE(selected_uvs_arr);
  MEM_SAFE_FREE(objs_selection_count);
  MEM_SAFE_FREE(state_init);

  if (ssc->objects_len == 0) {
    state_delete_all(ssc);
    return 0;
  }

  ssc->active_object_index %= ssc->objects_len;

  ssc->static_island = RNA_int_get(op->ptr, "static_island");

  StitchState *state = ssc->states[ssc->active_object_index];
  ssc->static_island %= state->element_map->totalIslands;

  /* If the initial active object doesn't have any stitchable islands */
  /* then no active island will be seen in the UI. Make sure we're on */
  /* a stitchable object and island.                                  */
  if (!state->island_is_stitchable[ssc->static_island]) {
    goto_next_island(ssc);
    state = ssc->states[ssc->active_object_index];
  }

  /* process active stitchobj again now that it can detect it's the active stitchobj */
  stitch_process_data(ssc, state, scene, false);

  stitch_update_header(ssc, C);

  ssc->draw_handle = ED_region_draw_cb_activate(ar->type, stitch_draw, ssc, REGION_DRAW_POST_VIEW);

  return 1;
}

static int stitch_invoke(bContext *C, wmOperator *op, const wmEvent *UNUSED(event))
{
  if (!stitch_init_all(C, op))
    return OPERATOR_CANCELLED;

  WM_event_add_modal_handler(C, op);

  Scene *scene = CTX_data_scene(C);
  ToolSettings *ts = scene->toolsettings;
  const bool synced_selection = (ts->uv_flag & UV_SYNC_SELECTION) != 0;

  StitchStateContainer *ssc = (StitchStateContainer *)op->customdata;

  for (uint ob_index = 0; ob_index < ssc->objects_len; ob_index++) {
    StitchState *state = ssc->states[ob_index];
    Object *obedit = state->obedit;
    BMEditMesh *em = BKE_editmesh_from_object(obedit);

    if (synced_selection && (em->bm->totvertsel == 0)) {
      continue;
    }

    WM_event_add_notifier(C, NC_GEOM | ND_DATA, obedit->data);
  }

  return OPERATOR_RUNNING_MODAL;
}

static void stitch_exit(bContext *C, wmOperator *op, int finished)
{
  Scene *scene = CTX_data_scene(C);
  SpaceImage *sima = CTX_wm_space_image(C);
  ScrArea *sa = CTX_wm_area(C);

  StitchStateContainer *ssc = (StitchStateContainer *)op->customdata;

  if (finished) {
    RNA_float_set(op->ptr, "limit", ssc->limit_dist);
    RNA_boolean_set(op->ptr, "use_limit", ssc->use_limit);
    RNA_boolean_set(op->ptr, "snap_islands", ssc->snap_islands);
    RNA_boolean_set(op->ptr, "midpoint_snap", ssc->midpoints);
    RNA_boolean_set(op->ptr, "clear_seams", ssc->clear_seams);
    RNA_enum_set(op->ptr, "mode", ssc->mode);
    RNA_enum_set(op->ptr, "stored_mode", ssc->mode);
    RNA_int_set(op->ptr, "active_object_index", ssc->active_object_index);

    RNA_int_set(op->ptr, "static_island", ssc->static_island);

    int *objs_selection_count = NULL;
    objs_selection_count = MEM_mallocN(sizeof(int *) * ssc->objects_len,
                                       "objects_selection_count");

    /* Store selection for re-execution of stitch
     * - Store all selected UVs in "selection"
     * - Store how many each object has in "objects_selection_count". */
    RNA_collection_clear(op->ptr, "selection");
    for (uint ob_index = 0; ob_index < ssc->objects_len; ob_index++) {
      StitchState *state = ssc->states[ob_index];
      Object *obedit = state->obedit;

      PointerRNA itemptr;
      for (int i = 0; i < state->selection_size; i++) {
        UvElement *element;

        if (ssc->mode == STITCH_VERT) {
          element = state->selection_stack[i];
        }
        else {
          element = ((UvEdge *)state->selection_stack[i])->element;
        }
        RNA_collection_add(op->ptr, "selection", &itemptr);

        RNA_int_set(&itemptr, "face_index", BM_elem_index_get(element->l->f));
        RNA_int_set(&itemptr, "element_index", element->loop_of_poly_index);
      }
      uvedit_live_unwrap_update(sima, scene, obedit);

      objs_selection_count[ob_index] = state->selection_size;
    }

    PropertyRNA *prop = RNA_struct_find_property(op->ptr, "objects_selection_count");
    RNA_def_property_array(prop, ssc->objects_len);
    RNA_int_set_array(op->ptr, "objects_selection_count", objs_selection_count);
    MEM_freeN(objs_selection_count);
  }

  if (sa)
    ED_workspace_status_text(C, NULL);

  ED_region_draw_cb_exit(CTX_wm_region(C)->type, ssc->draw_handle);

  ToolSettings *ts = scene->toolsettings;
  const bool synced_selection = (ts->uv_flag & UV_SYNC_SELECTION) != 0;

  for (uint ob_index = 0; ob_index < ssc->objects_len; ob_index++) {
    StitchState *state = ssc->states[ob_index];
    Object *obedit = state->obedit;
    BMEditMesh *em = BKE_editmesh_from_object(obedit);

    if (synced_selection && (em->bm->totvertsel == 0)) {
      continue;
    }

    DEG_id_tag_update(obedit->data, 0);
    WM_event_add_notifier(C, NC_GEOM | ND_DATA, obedit->data);
  }

  state_delete_all(ssc);

  op->customdata = NULL;
}

static void stitch_cancel(bContext *C, wmOperator *op)
{
  stitch_exit(C, op, 0);
}

static int stitch_exec(bContext *C, wmOperator *op)
{
  Scene *scene = CTX_data_scene(C);

  if (!stitch_init_all(C, op))
    return OPERATOR_CANCELLED;
  if (stitch_process_data_all((StitchStateContainer *)op->customdata, scene, 1)) {
    stitch_exit(C, op, 1);
    return OPERATOR_FINISHED;
  }
  else {
    stitch_cancel(C, op);
    return OPERATOR_CANCELLED;
  }
}

static StitchState *stitch_select(bContext *C,
                                  Scene *scene,
                                  const wmEvent *event,
                                  StitchStateContainer *ssc)
{
  /* add uv under mouse to processed uv's */
  float co[2];
  UvNearestHit hit = UV_NEAREST_HIT_INIT;
  ARegion *ar = CTX_wm_region(C);
  Image *ima = CTX_data_edit_image(C);

  UI_view2d_region_to_view(&ar->v2d, event->mval[0], event->mval[1], &co[0], &co[1]);

  if (ssc->mode == STITCH_VERT) {
    if (uv_find_nearest_vert_multi(scene, ima, ssc->objects, ssc->objects_len, co, 0.0f, &hit)) {
      /* Add vertex to selection, deselect all common uv's of vert other than selected and
       * update the preview. This behavior was decided so that you can do stuff like deselect
       * the opposite stitchable vertex and the initial still gets deselected */

      /* find StitchState from hit->ob */
      StitchState *state = NULL;
      for (uint ob_index = 0; ob_index < ssc->objects_len; ob_index++) {
        if (hit.ob == ssc->objects[ob_index]) {
          state = ssc->states[ob_index];
          break;
        }
      }

      /* This works due to setting of tmp in find nearest uv vert */
      UvElement *element = BM_uv_element_get(state->element_map, hit.efa, hit.l);
      stitch_select_uv(element, state, false);

      return state;
    }
  }
  else if (uv_find_nearest_edge_multi(scene, ima, ssc->objects, ssc->objects_len, co, &hit)) {
    /* find StitchState from hit->ob */
    StitchState *state = NULL;
    for (uint ob_index = 0; ob_index < ssc->objects_len; ob_index++) {
      if (hit.ob == ssc->objects[ob_index]) {
        state = ssc->states[ob_index];
        break;
      }
    }

    UvEdge *edge = uv_edge_get(hit.l, state);
    stitch_select_edge(edge, state, false);

    return state;
  }

  return NULL;
}

static int stitch_modal(bContext *C, wmOperator *op, const wmEvent *event)
{
  StitchStateContainer *ssc;
  Scene *scene = CTX_data_scene(C);

  ssc = op->customdata;
  StitchState *active_state = ssc->states[ssc->active_object_index];

  switch (event->type) {
    case MIDDLEMOUSE:
      return OPERATOR_PASS_THROUGH;

      /* Cancel */
    case ESCKEY:
      stitch_cancel(C, op);
      return OPERATOR_CANCELLED;

    case LEFTMOUSE:
    case PADENTER:
    case RETKEY:
      if (event->val == KM_PRESS) {
        if (stitch_process_data(ssc, active_state, scene, true)) {
          stitch_exit(C, op, 1);
          return OPERATOR_FINISHED;
        }
        else {
          stitch_cancel(C, op);
          return OPERATOR_CANCELLED;
        }
      }
      else {
        return OPERATOR_PASS_THROUGH;
      }
      /* Increase limit */
    case PADPLUSKEY:
    case WHEELUPMOUSE:
      if (event->val == KM_PRESS && event->alt) {
        ssc->limit_dist += 0.01f;
        if (!stitch_process_data(ssc, active_state, scene, false)) {
          stitch_cancel(C, op);
          return OPERATOR_CANCELLED;
        }
        break;
      }
      else {
        return OPERATOR_PASS_THROUGH;
      }
      /* Decrease limit */
    case PADMINUS:
    case WHEELDOWNMOUSE:
      if (event->val == KM_PRESS && event->alt) {
        ssc->limit_dist -= 0.01f;
        ssc->limit_dist = MAX2(0.01f, ssc->limit_dist);
        if (!stitch_process_data(ssc, active_state, scene, false)) {
          stitch_cancel(C, op);
          return OPERATOR_CANCELLED;
        }
        break;
      }
      else {
        return OPERATOR_PASS_THROUGH;
      }

      /* Use Limit (Default off) */
    case LKEY:
      if (event->val == KM_PRESS) {
        ssc->use_limit = !ssc->use_limit;
        if (!stitch_process_data(ssc, active_state, scene, false)) {
          stitch_cancel(C, op);
          return OPERATOR_CANCELLED;
        }
        break;
      }
      return OPERATOR_RUNNING_MODAL;

    case IKEY:
      if (event->val == KM_PRESS) {
        /* Move to next island and maybe next object */

        if (goto_next_island(ssc)) {
          StitchState *new_active_state = ssc->states[ssc->active_object_index];

          /* active_state is the original active state */
          if (active_state != new_active_state) {
            if (!stitch_process_data(ssc, active_state, scene, false)) {
              stitch_cancel(C, op);
              return OPERATOR_CANCELLED;
            }
          }

          if (!stitch_process_data(ssc, new_active_state, scene, false)) {
            stitch_cancel(C, op);
            return OPERATOR_CANCELLED;
          }
        }
        break;
      }
      return OPERATOR_RUNNING_MODAL;

    case MKEY:
      if (event->val == KM_PRESS) {
        ssc->midpoints = !ssc->midpoints;
        if (!stitch_process_data(ssc, active_state, scene, false)) {
          stitch_cancel(C, op);
          return OPERATOR_CANCELLED;
        }
      }
      break;

      /* Select geometry */
    case RIGHTMOUSE:
      if (!event->shift) {
        stitch_cancel(C, op);
        return OPERATOR_CANCELLED;
      }
      if (event->val == KM_PRESS) {
        StitchState *selected_state = stitch_select(C, scene, event, ssc);

        if (selected_state && !stitch_process_data(ssc, selected_state, scene, false)) {
          stitch_cancel(C, op);
          return OPERATOR_CANCELLED;
        }
        break;
      }
      return OPERATOR_RUNNING_MODAL;

      /* snap islands on/off */
    case SKEY:
      if (event->val == KM_PRESS) {
        ssc->snap_islands = !ssc->snap_islands;
        if (!stitch_process_data(ssc, active_state, scene, false)) {
          stitch_cancel(C, op);
          return OPERATOR_CANCELLED;
        }
        break;
      }
      else {
        return OPERATOR_RUNNING_MODAL;
      }

      /* switch between edge/vertex mode */
    case TABKEY:
      if (event->val == KM_PRESS) {
        stitch_switch_selection_mode_all(ssc);

        if (!stitch_process_data_all(ssc, scene, false)) {
          stitch_cancel(C, op);
          return OPERATOR_CANCELLED;
        }
      }
      break;

    default:
      return OPERATOR_RUNNING_MODAL;
  }

  /* if updated settings, renew feedback message */
  stitch_update_header(ssc, C);
  ED_region_tag_redraw(CTX_wm_region(C));

  return OPERATOR_RUNNING_MODAL;
}

void UV_OT_stitch(wmOperatorType *ot)
{
<<<<<<< HEAD
	PropertyRNA *prop;

	static const EnumPropertyItem stitch_modes[] = {
	    {STITCH_VERT, "VERTEX", 0, "Vertex", ""},
	    {STITCH_EDGE, "EDGE", 0, "Edge", ""},
	    {0, NULL, 0, NULL, NULL},
	};

	/* identifiers */
	ot->name = "Stitch";
	ot->description = "Stitch\nStitch selected UV vertices by proximity";
	ot->idname = "UV_OT_stitch";
	ot->flag = OPTYPE_REGISTER | OPTYPE_UNDO;

	/* api callbacks */
	ot->invoke = stitch_invoke;
	ot->modal = stitch_modal;
	ot->exec = stitch_exec;
	ot->cancel = stitch_cancel;
	ot->poll = ED_operator_uvedit;

	/* properties */
	RNA_def_boolean(ot->srna, "use_limit", 0, "Use Limit", "Stitch UVs within a specified limit distance");
	RNA_def_boolean(ot->srna, "snap_islands", 1, "Snap Islands",
	                "Snap islands together (on edge stitch mode, rotates the islands too)");

	RNA_def_float(ot->srna, "limit", 0.01f, 0.0f, FLT_MAX, "Limit",
	              "Limit distance in normalized coordinates", 0.0, FLT_MAX);
	RNA_def_int(ot->srna, "static_island", 0, 0, INT_MAX, "Static Island",
	            "Island that stays in place when stitching islands", 0, INT_MAX);
	RNA_def_int(ot->srna, "active_object_index", 0, 0, INT_MAX, "Active Object",
	            "Index of the active object", 0, INT_MAX);
	RNA_def_boolean(ot->srna, "midpoint_snap", 0, "Snap At Midpoint",
	                "UVs are stitched at midpoint instead of at static island");
	RNA_def_boolean(ot->srna, "clear_seams", 1, "Clear Seams",
	                "Clear seams of stitched edges");
	RNA_def_enum(ot->srna, "mode", stitch_modes, STITCH_VERT, "Operation Mode",
	             "Use vertex or edge stitching");
	prop = RNA_def_enum(ot->srna, "stored_mode", stitch_modes, STITCH_VERT, "Stored Operation Mode",
	                    "Use vertex or edge stitching");
	RNA_def_property_flag(prop, PROP_HIDDEN);
	prop = RNA_def_collection_runtime(ot->srna, "selection", &RNA_SelectedUvElement, "Selection", "");
	/* Selection should not be editable or viewed in toolbar */
	RNA_def_property_flag(prop, PROP_HIDDEN);

	/* test should not be editable or viewed in toolbar */
	prop = RNA_def_int_array(ot->srna, "objects_selection_count", 1, NULL, 0, INT_MAX, "Objects Selection Count",
	                         "", 0, INT_MAX);
	RNA_def_property_array(prop, 6);
	RNA_def_property_flag(prop, PROP_HIDDEN);
=======
  PropertyRNA *prop;

  static const EnumPropertyItem stitch_modes[] = {
      {STITCH_VERT, "VERTEX", 0, "Vertex", ""},
      {STITCH_EDGE, "EDGE", 0, "Edge", ""},
      {0, NULL, 0, NULL, NULL},
  };

  /* identifiers */
  ot->name = "Stitch";
  ot->description = "Stitch selected UV vertices by proximity";
  ot->idname = "UV_OT_stitch";
  ot->flag = OPTYPE_REGISTER | OPTYPE_UNDO;

  /* api callbacks */
  ot->invoke = stitch_invoke;
  ot->modal = stitch_modal;
  ot->exec = stitch_exec;
  ot->cancel = stitch_cancel;
  ot->poll = ED_operator_uvedit;

  /* properties */
  RNA_def_boolean(
      ot->srna, "use_limit", 0, "Use Limit", "Stitch UVs within a specified limit distance");
  RNA_def_boolean(ot->srna,
                  "snap_islands",
                  1,
                  "Snap Islands",
                  "Snap islands together (on edge stitch mode, rotates the islands too)");

  RNA_def_float(ot->srna,
                "limit",
                0.01f,
                0.0f,
                FLT_MAX,
                "Limit",
                "Limit distance in normalized coordinates",
                0.0,
                FLT_MAX);
  RNA_def_int(ot->srna,
              "static_island",
              0,
              0,
              INT_MAX,
              "Static Island",
              "Island that stays in place when stitching islands",
              0,
              INT_MAX);
  RNA_def_int(ot->srna,
              "active_object_index",
              0,
              0,
              INT_MAX,
              "Active Object",
              "Index of the active object",
              0,
              INT_MAX);
  RNA_def_boolean(ot->srna,
                  "midpoint_snap",
                  0,
                  "Snap At Midpoint",
                  "UVs are stitched at midpoint instead of at static island");
  RNA_def_boolean(ot->srna, "clear_seams", 1, "Clear Seams", "Clear seams of stitched edges");
  RNA_def_enum(ot->srna,
               "mode",
               stitch_modes,
               STITCH_VERT,
               "Operation Mode",
               "Use vertex or edge stitching");
  prop = RNA_def_enum(ot->srna,
                      "stored_mode",
                      stitch_modes,
                      STITCH_VERT,
                      "Stored Operation Mode",
                      "Use vertex or edge stitching");
  RNA_def_property_flag(prop, PROP_HIDDEN);
  prop = RNA_def_collection_runtime(
      ot->srna, "selection", &RNA_SelectedUvElement, "Selection", "");
  /* Selection should not be editable or viewed in toolbar */
  RNA_def_property_flag(prop, PROP_HIDDEN);

  /* test should not be editable or viewed in toolbar */
  prop = RNA_def_int_array(ot->srna,
                           "objects_selection_count",
                           1,
                           NULL,
                           0,
                           INT_MAX,
                           "Objects Selection Count",
                           "",
                           0,
                           INT_MAX);
  RNA_def_property_array(prop, 6);
  RNA_def_property_flag(prop, PROP_HIDDEN);
>>>>>>> 3ea04e77
}<|MERGE_RESOLUTION|>--- conflicted
+++ resolved
@@ -2733,58 +2733,6 @@
 
 void UV_OT_stitch(wmOperatorType *ot)
 {
-<<<<<<< HEAD
-	PropertyRNA *prop;
-
-	static const EnumPropertyItem stitch_modes[] = {
-	    {STITCH_VERT, "VERTEX", 0, "Vertex", ""},
-	    {STITCH_EDGE, "EDGE", 0, "Edge", ""},
-	    {0, NULL, 0, NULL, NULL},
-	};
-
-	/* identifiers */
-	ot->name = "Stitch";
-	ot->description = "Stitch\nStitch selected UV vertices by proximity";
-	ot->idname = "UV_OT_stitch";
-	ot->flag = OPTYPE_REGISTER | OPTYPE_UNDO;
-
-	/* api callbacks */
-	ot->invoke = stitch_invoke;
-	ot->modal = stitch_modal;
-	ot->exec = stitch_exec;
-	ot->cancel = stitch_cancel;
-	ot->poll = ED_operator_uvedit;
-
-	/* properties */
-	RNA_def_boolean(ot->srna, "use_limit", 0, "Use Limit", "Stitch UVs within a specified limit distance");
-	RNA_def_boolean(ot->srna, "snap_islands", 1, "Snap Islands",
-	                "Snap islands together (on edge stitch mode, rotates the islands too)");
-
-	RNA_def_float(ot->srna, "limit", 0.01f, 0.0f, FLT_MAX, "Limit",
-	              "Limit distance in normalized coordinates", 0.0, FLT_MAX);
-	RNA_def_int(ot->srna, "static_island", 0, 0, INT_MAX, "Static Island",
-	            "Island that stays in place when stitching islands", 0, INT_MAX);
-	RNA_def_int(ot->srna, "active_object_index", 0, 0, INT_MAX, "Active Object",
-	            "Index of the active object", 0, INT_MAX);
-	RNA_def_boolean(ot->srna, "midpoint_snap", 0, "Snap At Midpoint",
-	                "UVs are stitched at midpoint instead of at static island");
-	RNA_def_boolean(ot->srna, "clear_seams", 1, "Clear Seams",
-	                "Clear seams of stitched edges");
-	RNA_def_enum(ot->srna, "mode", stitch_modes, STITCH_VERT, "Operation Mode",
-	             "Use vertex or edge stitching");
-	prop = RNA_def_enum(ot->srna, "stored_mode", stitch_modes, STITCH_VERT, "Stored Operation Mode",
-	                    "Use vertex or edge stitching");
-	RNA_def_property_flag(prop, PROP_HIDDEN);
-	prop = RNA_def_collection_runtime(ot->srna, "selection", &RNA_SelectedUvElement, "Selection", "");
-	/* Selection should not be editable or viewed in toolbar */
-	RNA_def_property_flag(prop, PROP_HIDDEN);
-
-	/* test should not be editable or viewed in toolbar */
-	prop = RNA_def_int_array(ot->srna, "objects_selection_count", 1, NULL, 0, INT_MAX, "Objects Selection Count",
-	                         "", 0, INT_MAX);
-	RNA_def_property_array(prop, 6);
-	RNA_def_property_flag(prop, PROP_HIDDEN);
-=======
   PropertyRNA *prop;
 
   static const EnumPropertyItem stitch_modes[] = {
@@ -2795,7 +2743,7 @@
 
   /* identifiers */
   ot->name = "Stitch";
-  ot->description = "Stitch selected UV vertices by proximity";
+  ot->description = "Stitch\nStitch selected UV vertices by proximity";
   ot->idname = "UV_OT_stitch";
   ot->flag = OPTYPE_REGISTER | OPTYPE_UNDO;
 
@@ -2879,5 +2827,4 @@
                            INT_MAX);
   RNA_def_property_array(prop, 6);
   RNA_def_property_flag(prop, PROP_HIDDEN);
->>>>>>> 3ea04e77
 }