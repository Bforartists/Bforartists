/* SPDX-FileCopyrightText: 2001-2002 NaN Holding BV. All rights reserved.
 *
 * SPDX-License-Identifier: GPL-2.0-or-later */

/** \file
 * \ingroup eduv
 */

#include <cmath>
#include <cstdlib>
#include <cstring>

#include "MEM_guardedalloc.h"

#include "DNA_node_types.h"
#include "DNA_object_types.h"
#include "DNA_scene_types.h"
#include "DNA_space_types.h"

#include "BLI_hash.h"
#include "BLI_heap.h"
#include "BLI_kdopbvh.hh"
#include "BLI_kdtree.h"
#include "BLI_lasso_2d.hh"
#include "BLI_listbase.h"
#include "BLI_math_geom.h"
#include "BLI_math_matrix.h"
#include "BLI_math_vector.h"
#include "BLI_memarena.h"
#include "BLI_polyfill_2d.h"
#include "BLI_polyfill_2d_beautify.h"
#include "BLI_utildefines.h"
#include "BLI_vector_list.hh"

#include "BLT_translation.hh"

#include "BKE_context.hh"
#include "BKE_customdata.hh"
#include "BKE_editmesh.hh"
#include "BKE_layer.hh"
#include "BKE_material.hh"
#include "BKE_mesh.hh"
#include "BKE_mesh_mapping.hh"
#include "BKE_report.hh"

#include "DEG_depsgraph.hh"
#include "DEG_depsgraph_query.hh"

#include "ED_image.hh"
#include "ED_mesh.hh"
#include "ED_screen.hh"
#include "ED_select_utils.hh"
#include "ED_uvedit.hh"

#include "RNA_access.hh"
#include "RNA_define.hh"
#include "RNA_enum_types.hh"

#include "WM_api.hh"
#include "WM_types.hh"

#include "UI_view2d.hh"

#include "uvedit_intern.hh"

using blender::Array;
using blender::int2;
using blender::Span;
using blender::Vector;

<<<<<<< HEAD
#include "UI_interface.hh" /*bfa - include UI stuff to get the icons in the grouped enum displayed*/
#include "UI_resources.hh" /*bfa - include UI stuff to get the icons in the grouped enum displayed*/

static void uv_select_all_perform(const Scene *scene, Object *obedit, int action);

=======
>>>>>>> f2f84ef6
static void uv_select_all_perform_multi_ex(const Scene *scene,
                                           Span<Object *> objects,
                                           int action,
                                           const Object *ob_exclude);
static void uv_select_all_perform_multi(const Scene *scene, Span<Object *> objects, int action);

static void uv_select_flush_from_tag_face(const Scene *scene, Object *obedit, const bool select);
static void uv_select_flush_from_tag_loop(const Scene *scene, Object *obedit, const bool select);
static void uv_select_flush_from_loop_edge_flag(const Scene *scene, BMesh *bm);

static void uv_select_tag_update_for_object(Depsgraph *depsgraph,
                                            const ToolSettings *ts,
                                            Object *obedit);

enum eUVSelectSimilar {
  UV_SSIM_AREA_UV = 1000,
  UV_SSIM_AREA_3D,
  UV_SSIM_FACE,
  UV_SSIM_LENGTH_UV,
  UV_SSIM_LENGTH_3D,
  UV_SSIM_MATERIAL,
  UV_SSIM_OBJECT,
  UV_SSIM_PIN,
  UV_SSIM_SIDES,
  UV_SSIM_WINDING,
};

/* -------------------------------------------------------------------- */
/** \name Active Selection Tracking
 *
 * Currently we don't store loops in the selection history,
 * store face/edge/vert combinations (needed for UV path selection).
 * \{ */

void ED_uvedit_active_vert_loop_set(BMesh *bm, BMLoop *l)
{
  BM_select_history_clear(bm);
  BM_select_history_remove(bm, (BMElem *)l->f);
  BM_select_history_remove(bm, (BMElem *)l->v);
  BM_select_history_store_notest(bm, (BMElem *)l->f);
  BM_select_history_store_notest(bm, (BMElem *)l->v);
}

BMLoop *ED_uvedit_active_vert_loop_get(const ToolSettings *ts, BMesh *bm)
{
  BMEditSelection *ese = static_cast<BMEditSelection *>(bm->selected.last);
  if ((ts->uv_flag & UV_FLAG_SELECT_SYNC) && bm->uv_select_sync_valid) {
    if (ese && ese->htype == BM_VERT) {
      BMVert *v = (BMVert *)ese->ele;

      BMLoop *l;
      BMIter liter;

      /* Prioritize face, edge then vert selection.
       * This may be overkill, even so, be deterministic and favor loops connected to selection. */
      BMLoop *l_select_vert = nullptr;
      BMLoop *l_select_edge = nullptr;
      BMLoop *l_select_edge_pair = nullptr;
      BMLoop *l_select_face = nullptr;

      BM_ITER_ELEM (l, &liter, v, BM_LOOPS_OF_VERT) {
        if (BM_elem_flag_test(l->f, BM_ELEM_HIDDEN)) {
          continue;
        }
        if (BM_elem_flag_test(l, BM_ELEM_SELECT_UV)) {
          const bool select_edge_prev = BM_loop_edge_uvselect_test(l->prev);
          const bool select_edge_next = BM_loop_edge_uvselect_test(l);
          const bool select_face = BM_elem_flag_test(l->f, BM_ELEM_SELECT_UV);
          l_select_vert = l;
          if (select_edge_prev || select_edge_next) {
            l_select_edge_pair = l;
          }
          if (select_edge_prev && select_edge_next) {
            l_select_edge_pair = l;
          }
          if (select_face) {
            l_select_face = l;
          }
        }
      }
      if (l_select_face) {
        return l_select_face;
      }
      if (l_select_edge_pair) {
        return l_select_edge_pair;
      }
      if (l_select_edge) {
        return l_select_edge;
      }
      return l_select_vert;
    }
    return nullptr;
  }

  if (ese && ese->prev) {
    BMEditSelection *ese_prev = ese->prev;
    if ((ese->htype == BM_VERT) && (ese_prev->htype == BM_FACE)) {
      /* May be null. */
      return BM_face_vert_share_loop((BMFace *)ese_prev->ele, (BMVert *)ese->ele);
    }
  }
  return nullptr;
}

void ED_uvedit_active_edge_loop_set(BMesh *bm, BMLoop *l)
{
  BM_select_history_clear(bm);
  BM_select_history_remove(bm, (BMElem *)l->f);
  BM_select_history_remove(bm, (BMElem *)l->e);
  BM_select_history_store_notest(bm, (BMElem *)l->f);
  BM_select_history_store_notest(bm, (BMElem *)l->e);
}

BMLoop *ED_uvedit_active_edge_loop_get(const ToolSettings *ts, BMesh *bm)
{
  BMEditSelection *ese = static_cast<BMEditSelection *>(bm->selected.last);
  if ((ts->uv_flag & UV_FLAG_SELECT_SYNC) && bm->uv_select_sync_valid) {
    if (ese && ese->htype == BM_EDGE) {
      BMEdge *e = (BMEdge *)ese->ele;

      BMLoop *l;
      BMIter liter;

      /* Prioritize face then edge selection.
       * This may be overkill, even so, be deterministic and favor loops connected to selection. */
      BMLoop *l_select_vert = nullptr;
      BMLoop *l_select_face = nullptr;

      BM_ITER_ELEM (l, &liter, e, BM_LOOPS_OF_EDGE) {
        if (BM_elem_flag_test(l->f, BM_ELEM_HIDDEN)) {
          continue;
        }
        if (BM_elem_flag_test(l, BM_ELEM_SELECT_UV_EDGE)) {
          const bool select_face = BM_elem_flag_test(l->f, BM_ELEM_SELECT_UV);
          l_select_vert = l;
          if (select_face) {
            l_select_face = l;
          }
        }
      }

      if (l_select_face) {
        return l_select_face;
      }
      return l_select_vert;
    }
    return nullptr;
  }

  if (ese && ese->prev) {
    BMEditSelection *ese_prev = ese->prev;
    if ((ese->htype == BM_EDGE) && (ese_prev->htype == BM_FACE)) {
      /* May be null. */
      return BM_face_edge_share_loop((BMFace *)ese_prev->ele, (BMEdge *)ese->ele);
    }
  }
  return nullptr;
}

/** \} */

/* -------------------------------------------------------------------- */
/** \name Visibility and Selection Utilities
 * \{ */

bool ED_uvedit_sync_uvselect_ignore(const ToolSettings *ts)
{
  BLI_assert(ts->uv_flag & UV_FLAG_SELECT_SYNC);
  if (ts->uv_sticky == UV_STICKY_VERT) {
    /* In this case use the original mesh selection. */
    return true;
  }
  return false;
}

bool ED_uvedit_sync_uvselect_is_valid_or_ignore(const ToolSettings *ts, const BMesh *bm)
{
  return bm->uv_select_sync_valid || ED_uvedit_sync_uvselect_ignore(ts);
}

static void uvedit_sync_uvselect_flush_from_v3d(const ToolSettings *ts, BMesh *bm)
{
  BLI_assert(!bm->uv_select_sync_valid);

  /* Otherwise, ensure UV select is up to date. */
  switch (ts->uv_sticky) {
    case UV_STICKY_LOCATION: {
      const int cd_loop_uv_offset = CustomData_get_offset(&bm->ldata, CD_PROP_FLOAT2);
      BM_mesh_uvselect_sync_from_mesh_sticky_location(bm, cd_loop_uv_offset);
      break;
    }
    case UV_STICKY_DISABLE: {
      BM_mesh_uvselect_sync_from_mesh_sticky_disabled(bm);
      break;
    }
    case UV_STICKY_VERT: {
      BM_mesh_uvselect_sync_from_mesh_sticky_vert(bm);
      break;
    }
  }
}

void ED_uvedit_sync_uvselect_ensure_if_needed(const ToolSettings *ts, BMesh *bm)
{
  /* Select sync wont be needed when mode switching. */
  if (ED_uvedit_sync_uvselect_ignore(ts)) {
    bm->uv_select_sync_valid = false;
    return;
  }

  /* In most cases the caller will ensure this,
   * check here to allow for this to be called outside of the UV editor. */
  if (!CustomData_has_layer(&bm->ldata, CD_PROP_FLOAT2)) {
    bm->uv_select_sync_valid = false;
    return;
  }

  /* Select sync already calculated. */
  if (bm->uv_select_sync_valid) {
    return;
  }

  uvedit_sync_uvselect_flush_from_v3d(ts, bm);
}

char ED_uvedit_select_mode_get(const Scene *scene)
{
  const ToolSettings *ts = scene->toolsettings;
  char uv_selectmode = UV_SELECT_VERT;

  if (ts->uv_flag & UV_FLAG_SELECT_SYNC) {
    if (ts->selectmode & SCE_SELECT_VERTEX) {
      uv_selectmode = UV_SELECT_VERT;
    }
    else if (ts->selectmode & SCE_SELECT_EDGE) {
      uv_selectmode = UV_SELECT_EDGE;
    }
    else if (ts->selectmode & SCE_SELECT_FACE) {
      uv_selectmode = UV_SELECT_FACE;
    }
  }
  else {
    if (ts->uv_selectmode & UV_SELECT_VERT) {
      uv_selectmode = UV_SELECT_VERT;
    }
    else if (ts->uv_selectmode & UV_SELECT_EDGE) {
      uv_selectmode = UV_SELECT_EDGE;
    }
    else if (ts->uv_selectmode & UV_SELECT_FACE) {
      uv_selectmode = UV_SELECT_FACE;
    }
  }
  return uv_selectmode;
}

bool ED_uvedit_select_island_check(const ToolSettings *ts)
{
  if ((ts->uv_flag & UV_FLAG_SELECT_ISLAND) == 0) {
    return false;
  }

  /* NOTE: when "strict" only return true when it's possible to select an island in isolation.
   * At the moment none of the callers require this however it may be necessary to ignore the
   * "island" selection option for some operations in the future.
   * This could be exposed as an argument. */
  const bool strict = false;

  if (strict) {
    if (ts->uv_flag & UV_FLAG_SELECT_SYNC) {
      if (ts->selectmode & (SCE_SELECT_VERTEX | SCE_SELECT_EDGE)) {
        return false;
      }
    }
  }

  return true;
}

void ED_uvedit_select_sync_flush(const ToolSettings *ts, BMesh *bm, const bool select)
{
  /* bmesh API handles flushing but not on de-select */
  if (ts->uv_flag & UV_FLAG_SELECT_SYNC) {
    if (bm->uv_select_sync_valid) {
      BM_mesh_uvselect_mode_flush(bm);
      if (ts->uv_sticky == UV_STICKY_LOCATION) {
        const int cd_loop_uv_offset = CustomData_get_offset(&bm->ldata, CD_PROP_FLOAT2);
        BM_mesh_uvselect_flush_shared_only_select(bm, cd_loop_uv_offset);
      }
      BM_mesh_uvselect_sync_to_mesh(bm);
    }
    else {
      if (ts->selectmode != SCE_SELECT_FACE) {
        if (select == false) {
          BM_mesh_select_flush_from_verts(bm, false);
        }
        else {
          if (ts->selectmode & SCE_SELECT_VERTEX) {
            BM_mesh_select_flush_from_verts(bm, true);
          }
          else {
            /* Use instead of #BM_mesh_select_flush so selecting edges doesn't
             * flush vertex to face selection, see: #117320. */
            BM_mesh_select_mode_flush(bm);
          }
        }
      }
    }

    if (select == false) {
      BM_select_history_validate(bm);
    }
  }
}

static void uvedit_vertex_select_tagged(BMesh *bm, Scene *scene, bool select)
{
  BMFace *efa;
  BMLoop *l;
  BMIter iter, liter;

  BM_ITER_MESH (efa, &iter, bm, BM_FACES_OF_MESH) {
    BM_ITER_ELEM (l, &liter, efa, BM_LOOPS_OF_FACE) {
      if (BM_elem_flag_test(l->v, BM_ELEM_TAG)) {
        uvedit_uv_select_set(scene, bm, l, select);
      }
    }
  }
}

bool uvedit_face_visible_test_ex(const ToolSettings *ts, const BMFace *efa)
{
  if (ts->uv_flag & UV_FLAG_SELECT_SYNC) {
    return (BM_elem_flag_test(efa, BM_ELEM_HIDDEN) == 0);
  }
  return (BM_elem_flag_test(efa, BM_ELEM_HIDDEN) == 0 && BM_elem_flag_test(efa, BM_ELEM_SELECT));
}
bool uvedit_face_visible_test(const Scene *scene, const BMFace *efa)
{
  return uvedit_face_visible_test_ex(scene->toolsettings, efa);
}

bool uvedit_face_select_test_ex(const ToolSettings *ts, const BMesh *bm, const BMFace *efa)
{
  if (ts->uv_flag & UV_FLAG_SELECT_SYNC) {
    if (bm->uv_select_sync_valid == false || ED_uvedit_sync_uvselect_ignore(ts)) {
      return BM_elem_flag_test(efa, BM_ELEM_SELECT);
    }
    /* Caller checks for visibility. */
    BLI_assert(!BM_elem_flag_test(efa, BM_ELEM_HIDDEN));
    return BM_elem_flag_test(efa, BM_ELEM_SELECT_UV);
  }

  if (ts->uv_selectmode == UV_SELECT_FACE) {
    if (!BM_elem_flag_test(efa, BM_ELEM_SELECT_UV)) {
      return false;
    }
    return true;
  }
  const char hflag_test = (ts->uv_selectmode & UV_SELECT_VERT) ? BM_ELEM_SELECT_UV :
                                                                 BM_ELEM_SELECT_UV_EDGE;
  const BMLoop *l_first = BM_FACE_FIRST_LOOP(efa);
  const BMLoop *l_iter = l_first;
  do {
    if (!BM_elem_flag_test(l_iter, hflag_test)) {
      return false;
    }
  } while ((l_iter = l_iter->next) != l_first);
  return true;
}
bool uvedit_face_select_test(const Scene *scene, const BMesh *bm, const BMFace *efa)
{
  return uvedit_face_select_test_ex(scene->toolsettings, bm, efa);
}

void uvedit_face_select_set_with_sticky(
    const Scene *scene, BMesh *bm, BMFace *efa, const bool select, const BMUVOffsets &offsets)
{
  const ToolSettings *ts = scene->toolsettings;
  const char sticky = ts->uv_sticky;
  if (ts->uv_flag & UV_FLAG_SELECT_SYNC) {
    if (ED_uvedit_sync_uvselect_ignore(ts)) {
      uvedit_face_select_set(scene, bm, efa, select);
      return;
    }
    BLI_assert(ED_uvedit_sync_uvselect_is_valid_or_ignore(ts, bm));
  }
  if (!uvedit_face_visible_test(scene, efa)) {
    return;
  }
  /* NOTE: Previously face selections done in sticky vertex mode selected stray UV vertices
   * (not part of any face selections). This now uses the sticky location mode logic instead. */
  switch (sticky) {
    case UV_STICKY_DISABLE: {
      uvedit_face_select_set(scene, bm, efa, select);
      break;
    }
    default: {
      /* UV_STICKY_LOCATION and UV_STICKY_VERT modes. */
      uvedit_face_select_shared_vert(scene, bm, efa, select, offsets);
    }
  }
}

void uvedit_face_select_shared_vert(const Scene *scene,
                                    BMesh *bm,
                                    BMFace *efa,
                                    const bool select,

                                    const BMUVOffsets &offsets)
{
  const ToolSettings *ts = scene->toolsettings;
  BMLoop *l;
  BMIter liter;

  if (ts->uv_flag & UV_FLAG_SELECT_SYNC) {
    if (ts->uv_sticky == UV_STICKY_VERT) {
      BM_face_uvselect_set_noflush(bm, efa, select);
      return;
    }
    BLI_assert(ED_uvedit_sync_uvselect_is_valid_or_ignore(ts, bm));

    /* NOTE: the logic is different enough to split out,
     * mainly because it's possible to de-select a face but have all it's edges selected.
     *
     * NOTE: An alternative to this function would be to simply set the face selection
     * and flush the entire mesh afterwards, mentioning this because the checks here are
     * fairly involved. */

    if (ts->uv_sticky == UV_STICKY_DISABLE) {
      BM_face_uvselect_set_noflush(bm, efa, select);
      BM_ITER_ELEM (l, &liter, efa, BM_LOOPS_OF_FACE) {
        BM_loop_vert_uvselect_set_noflush(bm, l, select);
        BM_loop_edge_uvselect_set_noflush(bm, l, select);
      }
    }
    else if (ts->uv_sticky == UV_STICKY_LOCATION) {
      BM_face_uvselect_set_noflush(bm, efa, select);
      if (select) {
        BM_ITER_ELEM (l, &liter, efa, BM_LOOPS_OF_FACE) {
          BM_loop_vert_uvselect_set_shared(bm, l, true, offsets.uv);
          BM_loop_edge_uvselect_set_shared(bm, l, true, offsets.uv);
        }
      }
      else {
        BM_ITER_ELEM (l, &liter, efa, BM_LOOPS_OF_FACE) {
          if (!BM_loop_vert_uvselect_check_other_face(l, BM_ELEM_SELECT_UV, offsets.uv)) {
            BM_loop_vert_uvselect_set_shared(bm, l, false, offsets.uv);
          }
          if (!BM_loop_edge_uvselect_check_other_face(l, BM_ELEM_SELECT_UV, offsets.uv)) {
            BM_loop_edge_uvselect_set_shared(bm, l, false, offsets.uv);
          }
        }
      }
    }
    return;
  }

  uvedit_face_select_set_no_sync(ts, bm, efa, select);
  BM_ITER_ELEM (l, &liter, efa, BM_LOOPS_OF_FACE) {
    uvedit_edge_select_set_no_sync(ts, bm, l, select);

    if (select) {
      uvedit_uv_select_shared_vert(scene, bm, l, select, UV_STICKY_LOCATION, offsets);
    }
    else {
      if (!uvedit_vert_is_face_select_any_other(ts, bm, l, offsets)) {
        uvedit_uv_select_shared_vert(scene, bm, l, select, UV_STICKY_LOCATION, offsets);
      }
    }
  }
}

void uvedit_face_select_set(const Scene *scene, BMesh *bm, BMFace *efa, const bool select)
{
  if (select) {
    uvedit_face_select_enable(scene, bm, efa);
  }
  else {
    uvedit_face_select_disable(scene, bm, efa);
  }
}

void uvedit_face_select_enable(const Scene *scene, BMesh *bm, BMFace *efa)
{
  const ToolSettings *ts = scene->toolsettings;

  if (ts->uv_flag & UV_FLAG_SELECT_SYNC) {
    if (ED_uvedit_sync_uvselect_ignore(ts)) {
      BM_face_select_set(bm, efa, true);
    }
    else {
      BM_face_uvselect_set(bm, efa, true);
    }
  }
  else {
    BMLoop *l;
    BMIter liter;

    uvedit_face_select_set_no_sync(ts, bm, efa, true);
    BM_ITER_ELEM (l, &liter, efa, BM_LOOPS_OF_FACE) {
      uvedit_vert_select_set_no_sync(ts, bm, l, true);
      uvedit_edge_select_set_no_sync(ts, bm, l, true);
    }
  }
}

void uvedit_face_select_disable(const Scene *scene, BMesh *bm, BMFace *efa)
{
  const ToolSettings *ts = scene->toolsettings;

  if (ts->uv_flag & UV_FLAG_SELECT_SYNC) {
    if (ED_uvedit_sync_uvselect_ignore(ts)) {
      BM_face_select_set(bm, efa, false);
    }
    else {
      BM_face_uvselect_set(bm, efa, false);
    }
  }
  else {
    BMLoop *l;
    BMIter liter;

    uvedit_face_select_set_no_sync(ts, bm, efa, false);
    BM_ITER_ELEM (l, &liter, efa, BM_LOOPS_OF_FACE) {
      uvedit_vert_select_set_no_sync(ts, bm, l, false);
      uvedit_edge_select_set_no_sync(ts, bm, l, false);
    }
  }
}

bool uvedit_edge_select_test_ex(const ToolSettings *ts,
                                const BMesh *bm,
                                const BMLoop *l,
                                const BMUVOffsets &offsets)
{
  if (ts->uv_flag & UV_FLAG_SELECT_SYNC) {
    if ((bm->uv_select_sync_valid == false) && (ts->selectmode == SCE_SELECT_FACE)) {
      /* Face only is a special case that can respect sticky modes. */
      switch (ts->uv_sticky) {
        case UV_STICKY_LOCATION: {
          if (BM_elem_flag_test(l->f, BM_ELEM_SELECT)) {
            return true;
          }
          if (uvedit_edge_is_face_select_any_other(ts, bm, l, offsets)) {
            return true;
          }
          return false;
        }
        case UV_STICKY_DISABLE: {
          return BM_elem_flag_test_bool(l->f, BM_ELEM_SELECT);
        }
        default: {
          /* #UV_STICKY_VERT */
          return BM_elem_flag_test_bool(l->e, BM_ELEM_SELECT);
        }
      }
      BLI_assert_unreachable();
    }

    if (bm->uv_select_sync_valid == false || ED_uvedit_sync_uvselect_ignore(ts)) {
      if (ts->selectmode & SCE_SELECT_FACE) {
        return BM_elem_flag_test(l->f, BM_ELEM_SELECT);
      }
      if ((ts->selectmode & ~SCE_SELECT_FACE) == SCE_SELECT_EDGE) {
        return BM_elem_flag_test(l->e, BM_ELEM_SELECT);
      }
      return BM_elem_flag_test(l->v, BM_ELEM_SELECT) &&
             BM_elem_flag_test(l->next->v, BM_ELEM_SELECT);
    }

    return BM_elem_flag_test(l, BM_ELEM_SELECT_UV_EDGE);
  }

  if (ts->uv_selectmode & UV_SELECT_VERT) {
    return uvedit_vert_select_get_no_sync(ts, bm, l) &&
           uvedit_vert_select_get_no_sync(ts, bm, l->next);
  }
  return uvedit_edge_select_get_no_sync(ts, bm, l);
}

bool uvedit_edge_select_test(const Scene *scene,
                             const BMesh *bm,
                             const BMLoop *l,
                             const BMUVOffsets &offsets)
{
  return uvedit_edge_select_test_ex(scene->toolsettings, bm, l, offsets);
}

void uvedit_edge_select_set_with_sticky(const Scene *scene,
                                        BMesh *bm,
                                        BMLoop *l,
                                        const bool select,

                                        const BMUVOffsets &offsets)
{
  const ToolSettings *ts = scene->toolsettings;
  if (ts->uv_flag & UV_FLAG_SELECT_SYNC) {
    if (ED_uvedit_sync_uvselect_ignore(ts)) {
      uvedit_edge_select_set(scene, bm, l, select);
      return;
    }
    BLI_assert(ED_uvedit_sync_uvselect_is_valid_or_ignore(ts, bm));
  }

  const int sticky = ts->uv_sticky;
  switch (sticky) {
    case UV_STICKY_DISABLE: {
      if (uvedit_face_visible_test(scene, l->f)) {
        uvedit_edge_select_set(scene, bm, l, select);
      }
      break;
    }
    case UV_STICKY_VERT: {
      uvedit_edge_select_shared_vert(scene, bm, l, select, UV_STICKY_VERT, offsets);
      break;
    }
    default: {
      /* UV_STICKY_LOCATION (Fallback) */
      uvedit_edge_select_shared_vert(scene, bm, l, select, UV_STICKY_LOCATION, offsets);
      break;
    }
  }
}

static bool UNUSED_FUNCTION(bm_loop_select_vert_check_internal)(const Scene *scene,
                                                                BMesh *bm,
                                                                BMLoop *l)
{
  const ToolSettings *ts = scene->toolsettings;
  if (ts->uv_flag & UV_FLAG_SELECT_SYNC) {
    if (bm->uv_select_sync_valid == false || ED_uvedit_sync_uvselect_ignore(ts)) {
      /* Use mesh selection. */
      return BM_elem_flag_test_bool(l->v, BM_ELEM_SELECT);
    }
    /* Caller checks for visibility. */
    BLI_assert(!BM_elem_flag_test(l->f, BM_ELEM_HIDDEN));
    return BM_elem_flag_test_bool(l, BM_ELEM_SELECT_UV);
  }
  return uvedit_vert_select_get_no_sync(ts, bm, l);
}

static bool bm_loop_select_edge_check_internal(const Scene *scene, BMesh *bm, BMLoop *l)
{
  const ToolSettings *ts = scene->toolsettings;
  if (ts->uv_flag & UV_FLAG_SELECT_SYNC) {
    if (bm->uv_select_sync_valid == false || ED_uvedit_sync_uvselect_ignore(ts)) {
      /* Use mesh selection. */
      return BM_elem_flag_test_bool(l->e, BM_ELEM_SELECT);
    }
    /* Caller checks for visibility. */
    BLI_assert(!BM_elem_flag_test(l->f, BM_ELEM_HIDDEN));
    return BM_elem_flag_test_bool(l, BM_ELEM_SELECT_UV_EDGE);
  }
  return uvedit_edge_select_get_no_sync(ts, bm, l);
}

void uvedit_edge_select_shared_vert(const Scene *scene,
                                    BMesh *bm,
                                    BMLoop *l,
                                    const bool select,
                                    const int sticky_flag,
                                    const BMUVOffsets &offsets)
{
  BLI_assert(ELEM(sticky_flag, UV_STICKY_LOCATION, UV_STICKY_VERT));
  /* Set edge flags. Rely on this for face visibility checks */
  uvedit_edge_select_set_noflush(scene, bm, l, select, sticky_flag, offsets);

  /* Vert selections. */
  BMLoop *l_iter = l;
  do {
    if (select) {
      if (bm_loop_select_edge_check_internal(scene, bm, l_iter)) {
        uvedit_uv_select_shared_vert(scene, bm, l_iter, true, UV_STICKY_LOCATION, offsets);
        uvedit_uv_select_shared_vert(scene, bm, l_iter->next, true, UV_STICKY_LOCATION, offsets);
      }
    }
    else {
      if (!bm_loop_select_edge_check_internal(scene, bm, l_iter)) {
        if (!uvedit_vert_is_edge_select_any_other(scene->toolsettings, bm, l, offsets)) {
          uvedit_uv_select_shared_vert(scene, bm, l_iter, false, UV_STICKY_LOCATION, offsets);
        }
        if (!uvedit_vert_is_edge_select_any_other(scene->toolsettings, bm, l->next, offsets)) {
          uvedit_uv_select_shared_vert(
              scene, bm, l_iter->next, false, UV_STICKY_LOCATION, offsets);
        }
      }
    }
  } while (((l_iter = l_iter->radial_next) != l) && (sticky_flag != UV_STICKY_LOCATION));
}

void uvedit_edge_select_set_noflush(const Scene *scene,
                                    BMesh *bm,
                                    BMLoop *l,
                                    const bool select,
                                    const int sticky_flag,
                                    const BMUVOffsets &offsets)
{
  const ToolSettings *ts = scene->toolsettings;
  if ((ts->uv_flag & UV_FLAG_SELECT_SYNC) == 0) {
    BLI_assert(offsets.uv >= 0);
  }
  BMLoop *l_iter = l;
  do {
    if (uvedit_face_visible_test(scene, l_iter->f)) {
      if ((sticky_flag == UV_STICKY_VERT) || BM_loop_uv_share_edge_check(l, l_iter, offsets.uv)) {
        if (ts->uv_flag & UV_FLAG_SELECT_SYNC) {
          BM_loop_edge_uvselect_set_noflush(bm, l_iter, select);
        }
        else {
          uvedit_edge_select_set_no_sync(ts, bm, l, select);
        }
      }
    }
  } while (((l_iter = l_iter->radial_next) != l) && (sticky_flag != UV_STICKY_DISABLE));
}

void uvedit_edge_select_set(const Scene *scene, BMesh *bm, BMLoop *l, const bool select)
{
  if (select) {
    uvedit_edge_select_enable(scene, bm, l);
  }
  else {
    uvedit_edge_select_disable(scene, bm, l);
  }
}

void uvedit_edge_select_enable(const Scene *scene, BMesh *bm, BMLoop *l)

{
  const ToolSettings *ts = scene->toolsettings;
  if (ts->uv_flag & UV_FLAG_SELECT_SYNC) {
    if (ED_uvedit_sync_uvselect_ignore(ts)) {
      if (ts->selectmode & SCE_SELECT_FACE) {
        BM_face_select_set(bm, l->f, true);
      }
      else if (ts->selectmode & SCE_SELECT_EDGE) {
        BM_edge_select_set(bm, l->e, true);
      }
      else {
        BM_vert_select_set(bm, l->e->v1, true);
        BM_vert_select_set(bm, l->e->v2, true);
      }
    }
    else {
      BM_loop_edge_uvselect_set(bm, l, true);
    }
  }
  else {
    uvedit_vert_select_set_no_sync(ts, bm, l, true);
    uvedit_vert_select_set_no_sync(ts, bm, l->next, true);
    uvedit_edge_select_set_no_sync(ts, bm, l, true);
  }
}

void uvedit_edge_select_disable(const Scene *scene, BMesh *bm, BMLoop *l)
{
  const ToolSettings *ts = scene->toolsettings;

  if (ts->uv_flag & UV_FLAG_SELECT_SYNC) {
    if (ED_uvedit_sync_uvselect_ignore(ts)) {
      if (ts->selectmode & SCE_SELECT_FACE) {
        BM_face_select_set(bm, l->f, false);
      }
      else if (ts->selectmode & SCE_SELECT_EDGE) {
        BM_edge_select_set(bm, l->e, false);
      }
      else {
        BM_vert_select_set(bm, l->e->v1, false);
        BM_vert_select_set(bm, l->e->v2, false);
      }
    }
    else {
      BM_loop_edge_uvselect_set_noflush(bm, l, false);
      if ((ts->selectmode & SCE_SELECT_VERTEX) == 0) {
        /* Deselect UV vertex if not part of another edge selection */
        if (!BM_elem_flag_test(l->prev, BM_ELEM_SELECT_UV_EDGE)) {
          BM_loop_vert_uvselect_set_noflush(bm, l, false);
        }
        if (!BM_elem_flag_test(l->next, BM_ELEM_SELECT_UV_EDGE)) {
          BM_loop_vert_uvselect_set_noflush(bm, l->next, false);
        }
      }
      else {
        BM_loop_vert_uvselect_set_noflush(bm, l, false);
        BM_loop_vert_uvselect_set_noflush(bm, l->next, false);
      }
    }
  }
  else {
    uvedit_edge_select_set_no_sync(ts, bm, l, false);
    if ((ts->uv_selectmode & UV_SELECT_VERT) == 0) {
      /* Deselect UV vertex if not part of another edge selection */
      if (!uvedit_edge_select_get_no_sync(ts, bm, l->next)) {
        uvedit_vert_select_set_no_sync(ts, bm, l->next, false);
      }
      if (!uvedit_edge_select_get_no_sync(ts, bm, l->prev)) {
        uvedit_vert_select_set_no_sync(ts, bm, l, false);
      }
    }
    else {
      uvedit_vert_select_set_no_sync(ts, bm, l, false);
      uvedit_vert_select_set_no_sync(ts, bm, l->next, false);
    }
  }
}

bool uvedit_uv_select_test_ex(const ToolSettings *ts,
                              const BMesh *bm,
                              const BMLoop *l,
                              const BMUVOffsets &offsets)
{
  if (ts->uv_flag & UV_FLAG_SELECT_SYNC) {

    if ((bm->uv_select_sync_valid == false) && (ts->selectmode == SCE_SELECT_FACE)) {
      /* Face only is a special case that can respect sticky modes. */
      switch (ts->uv_sticky) {
        case UV_STICKY_LOCATION: {
          if (BM_elem_flag_test(l->f, BM_ELEM_SELECT)) {
            return true;
          }
          if (uvedit_vert_is_face_select_any_other(ts, bm, l, offsets)) {
            return true;
          }
          return false;
        }
        case UV_STICKY_DISABLE: {
          return BM_elem_flag_test_bool(l->f, BM_ELEM_SELECT);
        }
        default: {
          /* #UV_STICKY_VERT */
          return BM_elem_flag_test_bool(l->v, BM_ELEM_SELECT);
        }
      }
      BLI_assert_unreachable();
    }

    if (bm->uv_select_sync_valid) {
      /* Pass. */
    }
    else if ((ts->selectmode & ~SCE_SELECT_FACE) == SCE_SELECT_EDGE) {
      /* Edge/Face is a special case that can respect sticky modes. */
      switch (ts->uv_sticky) {
        case UV_STICKY_LOCATION: {
          if (BM_elem_flag_test(l->f, BM_ELEM_SELECT)) {
            return true;
          }
          if (uvedit_vert_is_edge_select_any_other(ts, bm, l, offsets)) {
            return true;
          }
          return false;
        }
        case UV_STICKY_DISABLE: {
          return BM_elem_flag_test(l->e, BM_ELEM_SELECT) ||
                 BM_elem_flag_test(l->prev->e, BM_ELEM_SELECT);
        }
        default: {
          /* #UV_STICKY_VERT */
          return BM_elem_flag_test_bool(l->v, BM_ELEM_SELECT);
        }
      }
      BLI_assert_unreachable();
    }

    if (bm->uv_select_sync_valid == false || ED_uvedit_sync_uvselect_ignore(ts)) {
      if (ts->selectmode & SCE_SELECT_FACE) {
        return BM_elem_flag_test_bool(l->f, BM_ELEM_SELECT);
      }
      if (ts->selectmode & SCE_SELECT_EDGE) {
        /* Are you looking for `uvedit_edge_select_test(...)` instead? */
      }
      return BM_elem_flag_test_bool(l->v, BM_ELEM_SELECT);
    }
    return BM_elem_flag_test_bool(l, BM_ELEM_SELECT_UV);
  }

  if (ts->selectmode & SCE_SELECT_FACE) {
    /* Are you looking for `uvedit_face_select_test(...)` instead? */
  }

  if (ts->selectmode & SCE_SELECT_EDGE) {
    /* Are you looking for `uvedit_edge_select_test(...)` instead? */
  }

  return uvedit_vert_select_get_no_sync(ts, bm, l);
}

bool uvedit_uv_select_test(const Scene *scene,
                           const BMesh *bm,
                           const BMLoop *l,
                           const BMUVOffsets &offsets)
{
  return uvedit_uv_select_test_ex(scene->toolsettings, bm, l, offsets);
}

void uvedit_uv_select_set_with_sticky(
    const Scene *scene, BMesh *bm, BMLoop *l, const bool select, const BMUVOffsets &offsets)
{
  const ToolSettings *ts = scene->toolsettings;
  if (ts->uv_flag & UV_FLAG_SELECT_SYNC) {
    if (ED_uvedit_sync_uvselect_ignore(ts)) {
      uvedit_uv_select_set(scene, bm, l, select);
      return;
    }
  }

  const int sticky = ts->uv_sticky;
  switch (sticky) {
    case UV_STICKY_DISABLE: {
      if (uvedit_face_visible_test(scene, l->f)) {
        uvedit_uv_select_set(scene, bm, l, select);
      }
      break;
    }
    case UV_STICKY_VERT: {
      uvedit_uv_select_shared_vert(scene, bm, l, select, UV_STICKY_VERT, offsets);
      break;
    }
    default: {
      /* UV_STICKY_LOCATION. */
      uvedit_uv_select_shared_vert(scene, bm, l, select, UV_STICKY_LOCATION, offsets);
      break;
    }
  }
}

void uvedit_uv_select_shared_vert(const Scene *scene,
                                  BMesh *bm,
                                  BMLoop *l,
                                  const bool select,
                                  const int sticky_flag,

                                  const BMUVOffsets &offsets)
{
  BLI_assert(ELEM(sticky_flag, UV_STICKY_LOCATION, UV_STICKY_VERT));
  BLI_assert(offsets.uv >= 0);

  BMEdge *e_first, *e_iter;
  e_first = e_iter = l->e;
  do {
    BMLoop *l_radial_iter = e_iter->l;
    if (!l_radial_iter) {
      continue; /* Skip wire edges with no loops. */
    }
    do {
      if (l_radial_iter->v == l->v) {
        if (uvedit_face_visible_test(scene, l_radial_iter->f)) {
          bool do_select = false;
          if (sticky_flag == UV_STICKY_VERT) {
            do_select = true;
          }
          else if (BM_loop_uv_share_vert_check(l, l_radial_iter, offsets.uv)) {
            do_select = true;
          }

          if (do_select) {
            uvedit_uv_select_set(scene, bm, l_radial_iter, select);
          }
        }
      }
    } while ((l_radial_iter = l_radial_iter->radial_next) != e_iter->l);
  } while ((e_iter = BM_DISK_EDGE_NEXT(e_iter, l->v)) != e_first);
}

void uvedit_uv_select_set(const Scene *scene, BMesh *bm, BMLoop *l, const bool select)
{
  if (select) {
    uvedit_uv_select_enable(scene, bm, l);
  }
  else {
    uvedit_uv_select_disable(scene, bm, l);
  }
}

void uvedit_uv_select_enable(const Scene *scene, BMesh *bm, BMLoop *l)
{
  const ToolSettings *ts = scene->toolsettings;

  if (ts->selectmode & SCE_SELECT_EDGE) {
    /* Are you looking for `uvedit_edge_select_set(...)` instead? */
  }

  if (ts->uv_flag & UV_FLAG_SELECT_SYNC) {
    if (ED_uvedit_sync_uvselect_ignore(ts)) {
      if (ts->selectmode & SCE_SELECT_FACE) {
        BM_face_select_set(bm, l->f, true);
      }
      else {
        BM_vert_select_set(bm, l->v, true);
      }
    }
    else {
      BM_loop_vert_uvselect_set_noflush(bm, l, true);
    }
  }
  else {
    uvedit_vert_select_set_no_sync(ts, bm, l, true);
  }
}

void uvedit_uv_select_disable(const Scene *scene, BMesh *bm, BMLoop *l)
{
  const ToolSettings *ts = scene->toolsettings;

  if (ts->uv_flag & UV_FLAG_SELECT_SYNC) {
    if (ED_uvedit_sync_uvselect_ignore(ts)) {
      if (ts->selectmode & SCE_SELECT_FACE) {
        BM_face_select_set(bm, l->f, false);
      }
      else {
        BM_vert_select_set(bm, l->v, false);
      }
    }
    else {
      BM_loop_vert_uvselect_set_noflush(bm, l, false);
    }
  }
  else {
    uvedit_vert_select_set_no_sync(ts, bm, l, false);
  }
}

static BMLoop *uvedit_loop_find_other_radial_loop_with_visible_face(const Scene *scene,
                                                                    BMLoop *l_src,
                                                                    const BMUVOffsets &offsets)
{
  BLI_assert(offsets.uv >= 0);
  BMLoop *l_other = nullptr;
  BMLoop *l_iter = l_src->radial_next;
  if (l_iter != l_src) {
    do {
      if (uvedit_face_visible_test(scene, l_iter->f) &&
          BM_loop_uv_share_edge_check(l_src, l_iter, offsets.uv))
      {
        /* Check UVs are contiguous. */
        if (l_other == nullptr) {
          l_other = l_iter;
        }
        else {
          /* Only use when there is a single alternative. */
          l_other = nullptr;
          break;
        }
      }
    } while ((l_iter = l_iter->radial_next) != l_src);
  }
  return l_other;
}

static BMLoop *uvedit_loop_find_other_boundary_loop_with_visible_face(const Scene *scene,
                                                                      BMLoop *l_edge,
                                                                      BMVert *v_pivot,
                                                                      const BMUVOffsets &offsets)
{
  BLI_assert(uvedit_loop_find_other_radial_loop_with_visible_face(scene, l_edge, offsets) ==
             nullptr);

  BMLoop *l_step = l_edge;
  l_step = (l_step->v == v_pivot) ? l_step->prev : l_step->next;
  BMLoop *l_step_last = nullptr;
  do {
    BLI_assert(BM_vert_in_edge(l_step->e, v_pivot));
    l_step_last = l_step;
    l_step = uvedit_loop_find_other_radial_loop_with_visible_face(scene, l_step, offsets);
    if (l_step) {
      l_step = (l_step->v == v_pivot) ? l_step->prev : l_step->next;
    }
  } while (l_step != nullptr);

  if (l_step_last != nullptr) {
    BLI_assert(uvedit_loop_find_other_radial_loop_with_visible_face(scene, l_step_last, offsets) ==
               nullptr);
  }

  return l_step_last;
}

/** \} */

/* -------------------------------------------------------------------- */
/** \name Low Level Selection API
 * \{ */

bool uvedit_loop_vert_select_get(const ToolSettings *ts, const BMesh *bm, const BMLoop *l)
{
  if (ts->uv_flag & UV_FLAG_SELECT_SYNC) {
    BLI_assert(bm->uv_select_sync_valid);
    UNUSED_VARS_NDEBUG(bm);
    return BM_elem_flag_test_bool(l, BM_ELEM_SELECT_UV);
  }
  return uvedit_vert_select_get_no_sync(ts, bm, l);
}

bool uvedit_loop_edge_select_get(const ToolSettings *ts, const BMesh *bm, const BMLoop *l)
{
  if (ts->uv_flag & UV_FLAG_SELECT_SYNC) {
    BLI_assert(bm->uv_select_sync_valid);
    UNUSED_VARS_NDEBUG(bm);
    /* Caller checks for visibility. */
    BLI_assert(!BM_elem_flag_test(l->f, BM_ELEM_HIDDEN));
    return BM_elem_flag_test_bool(l, BM_ELEM_SELECT_UV_EDGE);
  }
  return uvedit_edge_select_get_no_sync(ts, bm, l);
}

void uvedit_loop_vert_select_set(const ToolSettings *ts,
                                 const BMesh *bm,
                                 BMLoop *l,
                                 const bool select)
{
  if (ts->uv_flag & UV_FLAG_SELECT_SYNC) {
    BLI_assert(bm->uv_select_sync_valid);
    UNUSED_VARS_NDEBUG(bm);
    BM_elem_flag_set(l, BM_ELEM_SELECT_UV, select);
    return;
  }
  uvedit_vert_select_set_no_sync(ts, bm, l, select);
}

void uvedit_loop_edge_select_set(const ToolSettings *ts,
                                 const BMesh *bm,
                                 BMLoop *l,
                                 const bool select)
{
  if (ts->uv_flag & UV_FLAG_SELECT_SYNC) {
    BLI_assert(bm->uv_select_sync_valid);
    UNUSED_VARS_NDEBUG(bm);
    BM_elem_flag_set(l, BM_ELEM_SELECT_UV_EDGE, select);
    return;
  }
  uvedit_edge_select_set_no_sync(ts, bm, l, select);
}

/** \} */

/* -------------------------------------------------------------------- */
/** \name Find Nearest Elements
 * \{ */

UvNearestHit uv_nearest_hit_init_dist_px(const View2D *v2d, const float dist_px)
{
  UvNearestHit hit = {nullptr};
  hit.dist_sq = square_f(U.pixelsize * dist_px);
  hit.scale[0] = UI_view2d_scale_get_x(v2d);
  hit.scale[1] = UI_view2d_scale_get_y(v2d);
  return hit;
}

UvNearestHit uv_nearest_hit_init_max(const View2D *v2d)
{
  UvNearestHit hit = {nullptr};
  hit.dist_sq = FLT_MAX;
  hit.scale[0] = UI_view2d_scale_get_x(v2d);
  hit.scale[1] = UI_view2d_scale_get_y(v2d);
  return hit;
}

UvNearestHit uv_nearest_hit_init_max_default()
{
  UvNearestHit hit = {nullptr};
  hit.dist_sq = FLT_MAX;
  hit.scale[0] = 1.0f;
  hit.scale[1] = 1.0f;
  return hit;
}

bool uv_find_nearest_edge(
    Scene *scene, Object *obedit, const float co[2], const float penalty, UvNearestHit *hit)
{
  BLI_assert((hit->scale[0] > 0.0f) && (hit->scale[1] > 0.0f));
  BMesh *bm = BKE_editmesh_from_object(obedit)->bm;
  BMFace *efa;
  BMLoop *l;
  BMIter iter, liter;
  float *luv, *luv_next;
  int i;
  bool found = false;

  const BMUVOffsets offsets = BM_uv_map_offsets_get(bm);
  BLI_assert(offsets.uv >= 0);

  BM_mesh_elem_index_ensure(bm, BM_VERT);

  BM_ITER_MESH (efa, &iter, bm, BM_FACES_OF_MESH) {
    if (!uvedit_face_visible_test(scene, efa)) {
      continue;
    }
    BM_ITER_ELEM_INDEX (l, &liter, efa, BM_LOOPS_OF_FACE, i) {
      luv = BM_ELEM_CD_GET_FLOAT_P(l, offsets.uv);
      luv_next = BM_ELEM_CD_GET_FLOAT_P(l->next, offsets.uv);

      float delta[2];
      closest_to_line_segment_v2(delta, co, luv, luv_next);

      sub_v2_v2(delta, co);
      mul_v2_v2(delta, hit->scale);

      float dist_test_sq = len_squared_v2(delta);

      /* Ensures that successive selection attempts will select other edges sharing the same
       * UV coordinates as the previous selection. */
      if ((penalty != 0.0f) && uvedit_edge_select_test(scene, bm, l, offsets)) {
        dist_test_sq = square_f(sqrtf(dist_test_sq) + penalty);
      }
      if (dist_test_sq < hit->dist_sq) {
        hit->ob = obedit;
        hit->efa = efa;

        hit->l = l;

        hit->dist_sq = dist_test_sq;
        found = true;
      }
    }
  }
  return found;
}

bool uv_find_nearest_edge_multi(Scene *scene,
                                const Span<Object *> objects,
                                const float co[2],
                                const float penalty,
                                UvNearestHit *hit)
{
  bool found = false;
  for (Object *obedit : objects) {
    if (uv_find_nearest_edge(scene, obedit, co, penalty, hit)) {
      found = true;
    }
  }
  return found;
}

bool uv_find_nearest_face_ex(
    Scene *scene, Object *obedit, const float co[2], UvNearestHit *hit, const bool only_in_face)
{
  BLI_assert((hit->scale[0] > 0.0f) && (hit->scale[1] > 0.0f));
  BMesh *bm = BKE_editmesh_from_object(obedit)->bm;
  bool found = false;

  const int cd_loop_uv_offset = CustomData_get_offset(&bm->ldata, CD_PROP_FLOAT2);

  BMIter iter;
  BMFace *efa;

  BM_ITER_MESH (efa, &iter, bm, BM_FACES_OF_MESH) {
    if (!uvedit_face_visible_test(scene, efa)) {
      continue;
    }

    float cent[2];
    BM_face_uv_calc_center_median(efa, cd_loop_uv_offset, cent);

    float delta[2];
    sub_v2_v2v2(delta, co, cent);
    mul_v2_v2(delta, hit->scale);

    const float dist_test_sq = len_squared_v2(delta);

    if (dist_test_sq < hit->dist_sq) {

      if (only_in_face) {
        if (!BM_face_uv_point_inside_test(efa, co, cd_loop_uv_offset)) {
          continue;
        }
      }

      hit->ob = obedit;
      hit->efa = efa;
      hit->dist_sq = dist_test_sq;
      found = true;
    }
  }
  return found;
}

bool uv_find_nearest_face(Scene *scene, Object *obedit, const float co[2], UvNearestHit *hit)
{
  return uv_find_nearest_face_ex(scene, obedit, co, hit, false);
}

bool uv_find_nearest_face_multi_ex(Scene *scene,
                                   const Span<Object *> objects,
                                   const float co[2],
                                   UvNearestHit *hit,
                                   const bool only_in_face)
{
  bool found = false;
  for (Object *obedit : objects) {
    if (uv_find_nearest_face_ex(scene, obedit, co, hit, only_in_face)) {
      found = true;
    }
  }
  return found;
}

bool uv_find_nearest_face_multi(Scene *scene,
                                const Span<Object *> objects,
                                const float co[2],
                                UvNearestHit *hit)
{
  return uv_find_nearest_face_multi_ex(scene, objects, co, hit, false);
}

static bool uv_nearest_between(const BMLoop *l, const float co[2], const int cd_loop_uv_offset)
{
  const float *uv_prev = BM_ELEM_CD_GET_FLOAT_P(l->prev, cd_loop_uv_offset);
  const float *uv_curr = BM_ELEM_CD_GET_FLOAT_P(l, cd_loop_uv_offset);
  const float *uv_next = BM_ELEM_CD_GET_FLOAT_P(l->next, cd_loop_uv_offset);

  return ((line_point_side_v2(uv_prev, uv_curr, co) > 0.0f) &&
          (line_point_side_v2(uv_next, uv_curr, co) <= 0.0f));
}

bool uv_find_nearest_vert(
    Scene *scene, Object *obedit, float const co[2], const float penalty_dist, UvNearestHit *hit)
{
  BLI_assert((hit->scale[0] > 0.0f) && (hit->scale[1] > 0.0f));
  bool found = false;

  BMesh *bm = BKE_editmesh_from_object(obedit)->bm;
  BMFace *efa;
  BMIter iter;

  BM_mesh_elem_index_ensure(bm, BM_VERT);

  const BMUVOffsets offsets = BM_uv_map_offsets_get(bm);
  BLI_assert(offsets.uv >= 0);

  BM_ITER_MESH (efa, &iter, bm, BM_FACES_OF_MESH) {
    if (!uvedit_face_visible_test(scene, efa)) {
      continue;
    }

    BMIter liter;
    BMLoop *l;
    int i;
    BM_ITER_ELEM_INDEX (l, &liter, efa, BM_LOOPS_OF_FACE, i) {
      float *luv = BM_ELEM_CD_GET_FLOAT_P(l, offsets.uv);

      float delta[2];

      sub_v2_v2v2(delta, co, luv);
      mul_v2_v2(delta, hit->scale);

      float dist_test_sq = len_squared_v2(delta);

      /* Ensures that successive selection attempts will select other vertices sharing the same
       * UV coordinates */
      if ((penalty_dist != 0.0f) && uvedit_uv_select_test(scene, bm, l, offsets)) {
        dist_test_sq = square_f(sqrtf(dist_test_sq) + penalty_dist);
      }

      if (dist_test_sq <= hit->dist_sq) {
        if (dist_test_sq == hit->dist_sq) {
          if (!uv_nearest_between(l, co, offsets.uv)) {
            continue;
          }
        }

        hit->dist_sq = dist_test_sq;

        hit->ob = obedit;
        hit->efa = efa;
        hit->l = l;
        found = true;
      }
    }
  }

  return found;
}

bool uv_find_nearest_vert_multi(Scene *scene,
                                const Span<Object *> objects,
                                float const co[2],
                                const float penalty_dist,
                                UvNearestHit *hit)
{
  bool found = false;
  for (Object *obedit : objects) {
    if (uv_find_nearest_vert(scene, obedit, co, penalty_dist, hit)) {
      found = true;
    }
  }
  return found;
}

static bool uvedit_nearest_uv(const Scene *scene,
                              Object *obedit,
                              const float co[2],
                              const float scale[2],
                              const bool ignore_selected,
                              float *dist_sq,
                              float r_uv[2])
{
  BMesh *bm = BKE_editmesh_from_object(obedit)->bm;
  BMIter iter;
  BMFace *efa;
  const float *uv_best = nullptr;
  float dist_best = *dist_sq;
  const BMUVOffsets offsets = BM_uv_map_offsets_get(bm);
  BLI_assert(offsets.uv >= 0);
  BM_ITER_MESH (efa, &iter, bm, BM_FACES_OF_MESH) {
    if (!uvedit_face_visible_test(scene, efa)) {
      continue;
    }
    BMLoop *l_iter, *l_first;
    l_iter = l_first = BM_FACE_FIRST_LOOP(efa);
    do {
      if (ignore_selected && uvedit_uv_select_test(scene, bm, l_iter, offsets)) {
        continue;
      }

      const float *uv = BM_ELEM_CD_GET_FLOAT_P(l_iter, offsets.uv);
      float co_tmp[2];
      mul_v2_v2v2(co_tmp, scale, uv);
      const float dist_test = len_squared_v2v2(co, co_tmp);
      if (dist_best > dist_test) {
        dist_best = dist_test;
        uv_best = uv;
      }
    } while ((l_iter = l_iter->next) != l_first);
  }

  if (uv_best != nullptr) {
    copy_v2_v2(r_uv, uv_best);
    *dist_sq = dist_best;
    return true;
  }
  return false;
}

bool ED_uvedit_nearest_uv_multi(const View2D *v2d,
                                const Scene *scene,
                                const Span<Object *> objects,
                                const float mval_fl[2],
                                const bool ignore_selected,
                                float *dist_sq,
                                float r_uv[2])
{
  bool found = false;

  float scale[2], offset[2];
  UI_view2d_scale_get(v2d, &scale[0], &scale[1]);
  UI_view2d_view_to_region_fl(v2d, 0.0f, 0.0f, &offset[0], &offset[1]);

  float co[2];
  sub_v2_v2v2(co, mval_fl, offset);

  for (Object *obedit : objects) {
    if (uvedit_nearest_uv(scene, obedit, co, scale, ignore_selected, dist_sq, r_uv)) {
      found = true;
    }
  }
  return found;
}

/** \} */

/* -------------------------------------------------------------------- */
/** \name Find Nearest to Element
 *
 * These functions are quite specialized, useful when sync select is enabled
 * and we want to pick an active UV vertex/edge from the active element which may
 * have multiple UVs split out.
 * \{ */

BMLoop *uv_find_nearest_loop_from_vert(Scene *scene, Object *obedit, BMVert *v, const float co[2])
{
  BMesh *bm = BKE_editmesh_from_object(obedit)->bm;
  const int cd_loop_uv_offset = CustomData_get_offset(&bm->ldata, CD_PROP_FLOAT2);

  BMIter liter;
  BMLoop *l;
  BMLoop *l_found = nullptr;
  float dist_best_sq = FLT_MAX;

  BM_ITER_ELEM (l, &liter, v, BM_LOOPS_OF_VERT) {
    if (!uvedit_face_visible_test(scene, l->f)) {
      continue;
    }

    const float *luv = BM_ELEM_CD_GET_FLOAT_P(l, cd_loop_uv_offset);
    const float dist_test_sq = len_squared_v2v2(co, luv);
    if (dist_test_sq < dist_best_sq) {
      dist_best_sq = dist_test_sq;
      l_found = l;
    }
  }
  return l_found;
}

BMLoop *uv_find_nearest_loop_from_edge(Scene *scene, Object *obedit, BMEdge *e, const float co[2])
{
  BMesh *bm = BKE_editmesh_from_object(obedit)->bm;
  const int cd_loop_uv_offset = CustomData_get_offset(&bm->ldata, CD_PROP_FLOAT2);

  BMIter eiter;
  BMLoop *l;
  BMLoop *l_found = nullptr;
  float dist_best_sq = FLT_MAX;

  BM_ITER_ELEM (l, &eiter, e, BM_LOOPS_OF_EDGE) {
    if (!uvedit_face_visible_test(scene, l->f)) {
      continue;
    }
    const float *luv = BM_ELEM_CD_GET_FLOAT_P(l, cd_loop_uv_offset);
    const float *luv_next = BM_ELEM_CD_GET_FLOAT_P(l->next, cd_loop_uv_offset);
    const float dist_test_sq = dist_squared_to_line_segment_v2(co, luv, luv_next);
    if (dist_test_sq < dist_best_sq) {
      dist_best_sq = dist_test_sq;
      l_found = l;
    }
  }
  return l_found;
}

/** \} */

/* -------------------------------------------------------------------- */
/** \name Helper functions for UV selection.
 * \{ */

void uvedit_select_prepare_custom_data(const Scene *scene, BMesh *bm)
{
  const ToolSettings *ts = scene->toolsettings;
  BLI_assert((ts->uv_flag & UV_FLAG_SELECT_SYNC) == 0);
  UNUSED_VARS_NDEBUG(ts);
  const char *active_uv_name = CustomData_get_active_layer_name(&bm->ldata, CD_PROP_FLOAT2);
  BLI_assert(active_uv_name);
  UNUSED_VARS_NDEBUG(active_uv_name);
}

void uvedit_select_prepare_sync_select(const Scene *scene, BMesh *bm)
{
  ED_uvedit_sync_uvselect_ensure_if_needed(scene->toolsettings, bm);
}

/* We may want to use this eventually. */
void uvedit_select_prepare_UNUSED(const Scene *scene, BMesh *bm)
{
  const ToolSettings *ts = scene->toolsettings;
  if (ts->uv_flag & UV_FLAG_SELECT_SYNC) {
    uvedit_select_prepare_sync_select(scene, bm);
  }
  else {
    uvedit_select_prepare_custom_data(scene, bm);
  }
}

bool uvedit_vert_is_edge_select_any_other(const ToolSettings *ts,
                                          const BMesh *bm,
                                          const BMLoop *l,
                                          const BMUVOffsets &offsets)
{
  BLI_assert(offsets.uv >= 0);
  BMEdge *e_iter = l->e;
  do {
    BMLoop *l_radial_iter = e_iter->l;
    if (!l_radial_iter) {
      continue; /* Skip wire edges with no loops. */
    }
    do {
      if (!uvedit_face_visible_test_ex(ts, l_radial_iter->f)) {
        continue;
      }
      /* Use #l_other to check if the uvs are connected (share the same uv coordinates)
       * and #l_radial_iter for the actual edge selection test. */
      BMLoop *l_other = (l_radial_iter->v != l->v) ? l_radial_iter->next : l_radial_iter;
      if (BM_loop_uv_share_vert_check(l, l_other, offsets.uv) &&
          uvedit_edge_select_test_ex(ts, bm, l_radial_iter, offsets))
      {
        return true;
      }
    } while ((l_radial_iter = l_radial_iter->radial_next) != e_iter->l);
  } while ((e_iter = BM_DISK_EDGE_NEXT(e_iter, l->v)) != l->e);

  return false;
}

bool uvedit_edge_is_face_select_any_other(const ToolSettings *ts,
                                          const BMesh *bm,
                                          const BMLoop *l,
                                          const BMUVOffsets &offsets)
{
  BLI_assert(offsets.uv >= 0);
  BMLoop *l_radial_iter = l->radial_next;
  if (l_radial_iter == l) {
    return false;
  }
  do {
    if (!uvedit_face_visible_test_ex(ts, l_radial_iter->f)) {
      continue;
    }
    if (BM_loop_uv_share_edge_check(l, l_radial_iter, offsets.uv) &&
        uvedit_face_select_test_ex(ts, bm, l_radial_iter->f))
    {
      return true;
    }
  } while ((l_radial_iter = l_radial_iter->radial_next) != l);

  return false;
}

bool uvedit_vert_is_face_select_any_other(const ToolSettings *ts,
                                          const BMesh *bm,
                                          const BMLoop *l,
                                          const BMUVOffsets &offsets)
{
  BLI_assert(offsets.uv >= 0);
  BMIter liter;
  BMLoop *l_iter;
  BM_ITER_ELEM (l_iter, &liter, l->v, BM_LOOPS_OF_VERT) {
    if (!uvedit_face_visible_test_ex(ts, l_iter->f) || (l_iter->f == l->f)) {
      continue;
    }
    if (BM_loop_uv_share_vert_check(l, l_iter, offsets.uv) &&
        uvedit_face_select_test_ex(ts, bm, l_iter->f))
    {
      return true;
    }
  }
  return false;
}

bool uvedit_vert_is_all_other_faces_selected(const ToolSettings *ts,
                                             const BMesh *bm,
                                             const BMLoop *l,
                                             const BMUVOffsets &offsets)
{
  BLI_assert(offsets.uv >= 0);
  BMIter liter;
  BMLoop *l_iter;
  BM_ITER_ELEM (l_iter, &liter, l->v, BM_LOOPS_OF_VERT) {
    if ((l_iter->f == l->f) || !uvedit_face_visible_test_ex(ts, l_iter->f)) {
      continue;
    }
    if (BM_loop_uv_share_vert_check(l, l_iter, offsets.uv) &&
        !uvedit_face_select_test_ex(ts, bm, l_iter->f))
    {
      return false;
    }
  }
  return true;
}

static void bm_clear_uv_vert_selection(const Scene *scene, BMesh *bm)
{
  const ToolSettings *ts = scene->toolsettings;
  BMFace *efa;
  BMLoop *l;
  BMIter iter, liter;
  BM_ITER_MESH (efa, &iter, bm, BM_FACES_OF_MESH) {
    if (!uvedit_face_visible_test(scene, efa)) {
      continue;
    }
    BM_ITER_ELEM (l, &liter, efa, BM_LOOPS_OF_FACE) {
      uvedit_vert_select_set_no_sync(ts, bm, l, false);
    }
  }
}

/** \} */

/* -------------------------------------------------------------------- */
/** \name UV Selection Non-Sync API
 *
 * \note this is for non-sync selection,
 * where different rules apply and there is no expectation a selected UV
 * implies it's base mesh selection flag also be set.
 *
 * \{ */

bool uvedit_vert_select_get_no_sync(const ToolSettings *ts, const BMesh *bm, const BMLoop *l)
{
  BLI_assert(bm && (ts->uv_flag & UV_FLAG_SELECT_SYNC) == 0);
  UNUSED_VARS_NDEBUG(ts, bm);
  return BM_elem_flag_test_bool(l, BM_ELEM_SELECT_UV);
}
bool uvedit_edge_select_get_no_sync(const ToolSettings *ts, const BMesh *bm, const BMLoop *l)
{
  BLI_assert(bm && (ts->uv_flag & UV_FLAG_SELECT_SYNC) == 0);
  UNUSED_VARS_NDEBUG(ts, bm);
  return BM_elem_flag_test_bool(l, BM_ELEM_SELECT_UV_EDGE);
}
bool uvedit_face_select_get_no_sync(const ToolSettings *ts, const BMesh *bm, const BMFace *f)
{
  BLI_assert(bm && (ts->uv_flag & UV_FLAG_SELECT_SYNC) == 0);
  UNUSED_VARS_NDEBUG(ts, bm);
  return BM_elem_flag_test_bool(f, BM_ELEM_SELECT_UV);
}

void uvedit_vert_select_set_no_sync(const ToolSettings *ts,
                                    const BMesh *bm,
                                    BMLoop *l,
                                    bool select)
{
  BLI_assert(bm && (ts->uv_flag & UV_FLAG_SELECT_SYNC) == 0);
  BLI_assert(BM_elem_flag_test(l->f, BM_ELEM_HIDDEN) == 0);
  UNUSED_VARS_NDEBUG(ts, bm);
  BM_elem_flag_set(l, BM_ELEM_SELECT_UV, select);
}
void uvedit_edge_select_set_no_sync(const ToolSettings *ts,
                                    const BMesh *bm,
                                    BMLoop *l,
                                    bool select)
{
  BLI_assert(bm && (ts->uv_flag & UV_FLAG_SELECT_SYNC) == 0);
  BLI_assert(BM_elem_flag_test(l->f, BM_ELEM_HIDDEN) == 0);
  UNUSED_VARS_NDEBUG(ts, bm);
  BM_elem_flag_set(l, BM_ELEM_SELECT_UV_EDGE, select);
}

void uvedit_face_select_set_no_sync(const ToolSettings *ts,
                                    const BMesh *bm,
                                    BMFace *f,
                                    bool select)
{
  BLI_assert(bm && (ts->uv_flag & UV_FLAG_SELECT_SYNC) == 0);
  BLI_assert(BM_elem_flag_test(f, BM_ELEM_HIDDEN) == 0);
  UNUSED_VARS_NDEBUG(ts, bm);
  BM_elem_flag_set(f, BM_ELEM_SELECT_UV, select);
}

/** \} */

/* -------------------------------------------------------------------- */
/** \name UV Select Abstraction API
 *
 * This exists to support selecting UVs from the 3D viewport,
 * to abstract away details regarding which selections modes are enabled.
 * \{ */

namespace blender::ed::uv {

std::unique_ptr<UVSyncSelectFromMesh> UVSyncSelectFromMesh::create_if_needed(
    const ToolSettings &ts, BMesh &bm)
{
  if ((ts.uv_flag & UV_FLAG_SELECT_SYNC) == 0) {
    return nullptr;
  }
  if (ED_uvedit_sync_uvselect_ignore(&ts)) {
    return nullptr;
  }
  if (bm.uv_select_sync_valid == false) {
    return nullptr;
  }
  const int cd_loop_uv_offset = CustomData_get_active_layer(&bm.ldata, CD_PROP_FLOAT2);
  if (cd_loop_uv_offset == -1) {
    return nullptr;
  }
  return std::make_unique<UVSyncSelectFromMesh>(bm, ts.uv_sticky);
}

void UVSyncSelectFromMesh::apply()
{
  const int cd_loop_uv_offset = CustomData_get_active_layer(&bm_.ldata, CD_PROP_FLOAT2);
  BLI_assert(cd_loop_uv_offset != -1);

  const bool shared = uv_sticky_ == UV_STICKY_LOCATION;
  const BMUVSelectPickParams uv_pick_params = {
      /*cd_loop_uv_offset*/ cd_loop_uv_offset,
      /*shared*/ shared,
  };

  BM_mesh_uvselect_set_elem_from_mesh(
      &bm_, false, uv_pick_params, bm_verts_deselect_, bm_edges_deselect_, bm_faces_deselect_);

  BM_mesh_uvselect_set_elem_from_mesh(
      &bm_, true, uv_pick_params, bm_verts_select_, bm_edges_select_, bm_faces_select_);
}

/* Select. */

void UVSyncSelectFromMesh::vert_select_enable(BMVert *v)
{
  bm_verts_select_.append(v);
}
void UVSyncSelectFromMesh::edge_select_enable(BMEdge *f)
{
  bm_edges_select_.append(f);
}
void UVSyncSelectFromMesh::face_select_enable(BMFace *f)
{
  bm_faces_select_.append(f);
}

/* De-Select. */

void UVSyncSelectFromMesh::vert_select_disable(BMVert *v)
{
  bm_verts_deselect_.append(v);
}
void UVSyncSelectFromMesh::edge_select_disable(BMEdge *f)
{
  bm_edges_deselect_.append(f);
}
void UVSyncSelectFromMesh::face_select_disable(BMFace *f)
{
  bm_faces_deselect_.append(f);
}

/* Select set. */

void UVSyncSelectFromMesh::vert_select_set(BMVert *v, bool value)
{
  if (value) {
    bm_verts_select_.append(v);
  }
  else {
    bm_verts_deselect_.append(v);
  }
}
void UVSyncSelectFromMesh::edge_select_set(BMEdge *f, bool value)
{
  if (value) {
    bm_edges_select_.append(f);
  }
  else {
    bm_edges_deselect_.append(f);
  }
}
void UVSyncSelectFromMesh::face_select_set(BMFace *f, bool value)
{
  if (value) {
    bm_faces_select_.append(f);
  }
  else {
    bm_faces_deselect_.append(f);
  }
}

}  // namespace blender::ed::uv

/** \} */

/* -------------------------------------------------------------------- */
/** \name UV Select-Mode Flushing
 *
 * \{ */

void ED_uvedit_selectmode_flush(const Scene *scene, BMesh *bm)
{
  const ToolSettings *ts = scene->toolsettings;
  BLI_assert((ts->uv_flag & UV_FLAG_SELECT_SYNC) == 0);
  UNUSED_VARS_NDEBUG(ts);

  uvedit_select_prepare_custom_data(scene, bm);

  /* Vertex Mode only. */
  if (ts->uv_selectmode & UV_SELECT_VERT) {
    BMFace *efa;
    BMLoop *l;
    BMIter iter, liter;
    BM_ITER_MESH (efa, &iter, bm, BM_FACES_OF_MESH) {
      if (!uvedit_face_visible_test(scene, efa)) {
        continue;
      }
      bool select_all = true;
      BM_ITER_ELEM (l, &liter, efa, BM_LOOPS_OF_FACE) {
        bool edge_selected = uvedit_vert_select_get_no_sync(ts, bm, l) &&
                             uvedit_vert_select_get_no_sync(ts, bm, l->next);
        uvedit_edge_select_set_no_sync(ts, bm, l, edge_selected);
        if (!edge_selected) {
          select_all = false;
        }
      }
      uvedit_face_select_set_no_sync(ts, bm, efa, select_all);
    }
  }
  else if (ts->uv_selectmode & UV_SELECT_EDGE) {
    BMFace *efa;
    BMLoop *l;
    BMIter iter, liter;
    BM_ITER_MESH (efa, &iter, bm, BM_FACES_OF_MESH) {
      if (!uvedit_face_visible_test(scene, efa)) {
        continue;
      }
      bool select_all = true;
      BM_ITER_ELEM (l, &liter, efa, BM_LOOPS_OF_FACE) {
        if (!uvedit_edge_select_get_no_sync(ts, bm, l)) {
          select_all = false;
          break;
        }
      }
      uvedit_face_select_set_no_sync(ts, bm, efa, select_all);
    }
  }
}

/** \} */

/* -------------------------------------------------------------------- */
/** \name UV Flush selection (up/down)
 * \{ */

void uvedit_select_flush_from_verts(const Scene *scene, BMesh *bm, const bool select)
{
  const ToolSettings *ts = scene->toolsettings;
  BLI_assert((ts->uv_flag & UV_FLAG_SELECT_SYNC) == 0);
  UNUSED_VARS_NDEBUG(ts);
  uvedit_select_prepare_custom_data(scene, bm);

  if (select) {
    /* Careful when using this in face select mode.
     * For face selections with sticky mode enabled, this can create invalid selection states. */
    BMFace *efa;
    BMLoop *l;
    BMIter iter, liter;
    BM_ITER_MESH (efa, &iter, bm, BM_FACES_OF_MESH) {
      if (!uvedit_face_visible_test(scene, efa)) {
        continue;
      }
      bool select_all = true;
      BM_ITER_ELEM (l, &liter, efa, BM_LOOPS_OF_FACE) {
        if (uvedit_vert_select_get_no_sync(ts, bm, l) &&
            uvedit_vert_select_get_no_sync(ts, bm, l->next))
        {
          uvedit_edge_select_set_no_sync(ts, bm, l, true);
        }
        else {
          select_all = false;
        }
      }
      if (select_all) {
        uvedit_face_select_set_no_sync(ts, bm, efa, true);
      }
    }
  }
  else {
    BMFace *efa;
    BMLoop *l;
    BMIter iter, liter;
    BM_ITER_MESH (efa, &iter, bm, BM_FACES_OF_MESH) {
      if (!uvedit_face_visible_test(scene, efa)) {
        continue;
      }
      bool select_all = true;
      BM_ITER_ELEM (l, &liter, efa, BM_LOOPS_OF_FACE) {
        if (!uvedit_vert_select_get_no_sync(ts, bm, l) ||
            !uvedit_vert_select_get_no_sync(ts, bm, l->next))
        {
          uvedit_edge_select_set_no_sync(ts, bm, l, false);
          select_all = false;
        }
      }
      if (select_all == false) {
        uvedit_face_select_set_no_sync(ts, bm, efa, false);
      }
    }
  }
}

/** \} */

/* -------------------------------------------------------------------- */
/** \name Edge Loop Select
 * \{ */

/** Mode for selecting edge loops at boundaries. */
enum eUVEdgeLoopBoundaryMode {
  /** Delimit at face corners (don't walk over multiple edges in the same face). */
  UV_EDGE_LOOP_BOUNDARY_LOOP = 1,
  /** Don't delimit, walk over the all connected boundary loops. */
  UV_EDGE_LOOP_BOUNDARY_ALL = 2,
};

static BMLoop *bm_select_edgeloop_double_side_next(const Scene *scene,
                                                   BMLoop *l_step,
                                                   BMVert *v_from,
                                                   const BMUVOffsets &offsets)
{
  if (l_step->f->len == 4) {
    BMVert *v_from_next = BM_edge_other_vert(l_step->e, v_from);
    BMLoop *l_step_over = (v_from == l_step->v) ? l_step->next : l_step->prev;
    l_step_over = uvedit_loop_find_other_radial_loop_with_visible_face(
        scene, l_step_over, offsets);
    if (l_step_over) {
      return (l_step_over->v == v_from_next) ? l_step_over->prev : l_step_over->next;
    }
  }
  return nullptr;
}

static BMLoop *bm_select_edgeloop_single_side_next(const Scene *scene,
                                                   BMLoop *l_step,
                                                   BMVert *v_from,
                                                   const BMUVOffsets &offsets)
{
  BMVert *v_from_next = BM_edge_other_vert(l_step->e, v_from);
  return uvedit_loop_find_other_boundary_loop_with_visible_face(
      scene, l_step, v_from_next, offsets);
}

/* TODO(@ideasman42): support this in the BMesh API, as we have for clearing other types. */
static void bm_loop_tags_clear(BMesh *bm)
{
  BMIter iter;
  BMFace *f;
  BM_ITER_MESH (f, &iter, bm, BM_FACES_OF_MESH) {
    BMIter liter;
    BMLoop *l_iter;
    BM_ITER_ELEM (l_iter, &liter, f, BM_LOOPS_OF_FACE) {
      BM_elem_flag_disable(l_iter, BM_ELEM_TAG);
    }
  }
}

/**
 * Tag all loops which should be selected, the caller must select.
 */
static void uv_select_edgeloop_double_side_tag(const Scene *scene,
                                               BMesh *bm,
                                               BMLoop *l_init_pair[2],
                                               const BMUVOffsets &offsets)
{
  bm_loop_tags_clear(bm);

  for (int side = 0; side < 2; side++) {
    BMLoop *l_step_pair[2] = {l_init_pair[0], l_init_pair[1]};
    BMVert *v_from = side ? l_step_pair[0]->e->v1 : l_step_pair[0]->e->v2;
    /* Disable since we start from the same edge. */
    BM_elem_flag_disable(l_step_pair[0], BM_ELEM_TAG);
    BM_elem_flag_disable(l_step_pair[1], BM_ELEM_TAG);
    while ((l_step_pair[0] != nullptr) && (l_step_pair[1] != nullptr)) {
      if (!uvedit_face_visible_test(scene, l_step_pair[0]->f) ||
          !uvedit_face_visible_test(scene, l_step_pair[1]->f) ||
          /* Check loops have not diverged. */
          (uvedit_loop_find_other_radial_loop_with_visible_face(scene, l_step_pair[0], offsets) !=
           l_step_pair[1]))
      {
        break;
      }

      BLI_assert(l_step_pair[0]->e == l_step_pair[1]->e);

      BM_elem_flag_enable(l_step_pair[0], BM_ELEM_TAG);
      BM_elem_flag_enable(l_step_pair[1], BM_ELEM_TAG);

      BMVert *v_from_next = BM_edge_other_vert(l_step_pair[0]->e, v_from);
      /* Walk over both sides, ensure they keep on the same edge. */
      for (int i = 0; i < ARRAY_SIZE(l_step_pair); i++) {
        l_step_pair[i] = bm_select_edgeloop_double_side_next(
            scene, l_step_pair[i], v_from, offsets);
      }

      if ((l_step_pair[0] && BM_elem_flag_test(l_step_pair[0], BM_ELEM_TAG)) ||
          (l_step_pair[1] && BM_elem_flag_test(l_step_pair[1], BM_ELEM_TAG)))
      {
        break;
      }
      v_from = v_from_next;
    }
  }
}

/**
 * Tag all loops which should be selected, the caller must select.
 *
 * \param r_count_by_select: Count the number of unselected and selected loops,
 * this is needed to implement cycling between #eUVEdgeLoopBoundaryMode.
 */
static void uv_select_edgeloop_single_side_tag(const Scene *scene,
                                               BMesh *bm,
                                               BMLoop *l_init,
                                               const BMUVOffsets &offsets,
                                               enum eUVEdgeLoopBoundaryMode boundary_mode,
                                               int r_count_by_select[2])
{
  if (r_count_by_select) {
    r_count_by_select[0] = r_count_by_select[1] = 0;
  }

  bm_loop_tags_clear(bm);

  for (int side = 0; side < 2; side++) {
    BMLoop *l_step = l_init;
    BMVert *v_from = side ? l_step->e->v1 : l_step->e->v2;
    /* Disable since we start from the same edge. */
    BM_elem_flag_disable(l_step, BM_ELEM_TAG);
    while (l_step != nullptr) {

      if (!uvedit_face_visible_test(scene, l_step->f) ||
          /* Check the boundary is still a boundary. */
          (uvedit_loop_find_other_radial_loop_with_visible_face(scene, l_step, offsets) !=
           nullptr))
      {
        break;
      }

      if (r_count_by_select != nullptr) {
        r_count_by_select[uvedit_edge_select_test(scene, bm, l_step, offsets)] += 1;
        /* Early exit when mixed could be optional if needed. */
        if (r_count_by_select[0] && r_count_by_select[1]) {
          r_count_by_select[0] = r_count_by_select[1] = -1;
          break;
        }
      }

      BM_elem_flag_enable(l_step, BM_ELEM_TAG);

      BMVert *v_from_next = BM_edge_other_vert(l_step->e, v_from);
      BMFace *f_step_prev = l_step->f;

      l_step = bm_select_edgeloop_single_side_next(scene, l_step, v_from, offsets);

      if (l_step && BM_elem_flag_test(l_step, BM_ELEM_TAG)) {
        break;
      }
      if (boundary_mode == UV_EDGE_LOOP_BOUNDARY_LOOP) {
        /* Don't allow walking over the face. */
        if (f_step_prev == l_step->f) {
          break;
        }
      }
      v_from = v_from_next;
    }
  }
}

static int uv_select_edgeloop(Scene *scene, Object *obedit, UvNearestHit *hit, const bool extend)
{
  const ToolSettings *ts = scene->toolsettings;
  BMesh *bm = BKE_editmesh_from_object(obedit)->bm;
  bool select;

  /* NOTE: this is a special case, even when sync select is enabled,
   * the flags are used then flushed to the vertices.
   * So these need to be ensured even though the layers aren't used afterwards. */
  const BMUVOffsets offsets = BM_uv_map_offsets_get(bm);

  if (extend) {
    select = !uvedit_edge_select_test(scene, bm, hit->l, offsets);
  }
  else {
    select = true;
  }

  BMLoop *l_init_pair[2] = {
      hit->l,
      uvedit_loop_find_other_radial_loop_with_visible_face(scene, hit->l, offsets),
  };

  /* When selecting boundaries, support cycling between selection modes. */
  enum eUVEdgeLoopBoundaryMode boundary_mode = UV_EDGE_LOOP_BOUNDARY_LOOP;

  /* Tag all loops that are part of the edge loop (select after).
   * This is done so we can */
  if (l_init_pair[1] == nullptr) {
    int count_by_select[2];
    /* If the loops selected toggle the boundaries. */
    uv_select_edgeloop_single_side_tag(
        scene, bm, l_init_pair[0], offsets, boundary_mode, count_by_select);
    if (count_by_select[!select] == 0) {
      boundary_mode = UV_EDGE_LOOP_BOUNDARY_ALL;

      /* If the boundary is selected, toggle back to the loop. */
      uv_select_edgeloop_single_side_tag(
          scene, bm, l_init_pair[0], offsets, boundary_mode, count_by_select);
      if (count_by_select[!select] == 0) {
        boundary_mode = UV_EDGE_LOOP_BOUNDARY_LOOP;
      }
    }
  }

  if (l_init_pair[1] == nullptr) {
    uv_select_edgeloop_single_side_tag(scene, bm, l_init_pair[0], offsets, boundary_mode, nullptr);
  }
  else {
    uv_select_edgeloop_double_side_tag(scene, bm, l_init_pair, offsets);
  }

  /* Apply the selection. */
  if (!extend) {
    ED_uvedit_deselect_all(scene, obedit, SEL_DESELECT);
  }

  if (ts->uv_flag & UV_FLAG_SELECT_SYNC) {
    uvedit_select_prepare_sync_select(scene, bm);
  }

  /* Select all tagged loops. */
  {
    BMIter iter;
    BMFace *f;
    BM_ITER_MESH (f, &iter, bm, BM_FACES_OF_MESH) {
      BMIter liter;
      BMLoop *l_iter;
      BM_ITER_ELEM (l_iter, &liter, f, BM_LOOPS_OF_FACE) {
        if (BM_elem_flag_test(l_iter, BM_ELEM_TAG)) {
          if (ts->uv_flag & UV_FLAG_SELECT_SYNC) {
            uvedit_edge_select_set_with_sticky(scene, bm, l_iter, select, offsets);
          }
          else {
            if (ts->uv_selectmode == UV_SELECT_VERT) {
              uvedit_uv_select_set_with_sticky(scene, bm, l_iter, select, offsets);
              uvedit_uv_select_set_with_sticky(scene, bm, l_iter->next, select, offsets);
            }
            else {
              uvedit_edge_select_set_with_sticky(scene, bm, l_iter, select, offsets);
            }
          }
        }
      }
    }
  }

  return select ? 1 : -1;
}

/** \} */

/* -------------------------------------------------------------------- */
/** \name Face Loop Select
 * \{ */

static int uv_select_faceloop(Scene *scene, Object *obedit, UvNearestHit *hit, const bool extend)
{
  const ToolSettings *ts = scene->toolsettings;
  BMesh *bm = BKE_editmesh_from_object(obedit)->bm;
  bool select;

  if (!extend) {
    ED_uvedit_deselect_all(scene, obedit, SEL_DESELECT);
  }

  if (ts->uv_flag & UV_FLAG_SELECT_SYNC) {
    uvedit_select_prepare_sync_select(scene, bm);
  }
  else {
    uvedit_select_prepare_custom_data(scene, bm);
  }
  const BMUVOffsets offsets = BM_uv_map_offsets_get(bm);

  BM_mesh_elem_hflag_disable_all(bm, BM_FACE, BM_ELEM_TAG, false);

  if (extend) {
    select = !uvedit_face_select_test(scene, bm, hit->l->f);
  }
  else {
    select = true;
  }

  BMLoop *l_pair[2] = {
      hit->l,
      uvedit_loop_find_other_radial_loop_with_visible_face(scene, hit->l, offsets),
  };

  for (int side = 0; side < 2; side++) {
    BMLoop *l_step = l_pair[side];
    while (l_step) {
      if (!uvedit_face_visible_test(scene, l_step->f)) {
        break;
      }

      uvedit_face_select_set_with_sticky(scene, bm, l_step->f, select, offsets);

      BM_elem_flag_enable(l_step->f, BM_ELEM_TAG);
      if (l_step->f->len == 4) {
        BMLoop *l_step_opposite = l_step->next->next;
        l_step = uvedit_loop_find_other_radial_loop_with_visible_face(
            scene, l_step_opposite, offsets);
      }
      else {
        l_step = nullptr;
      }

      /* Break iteration when `l_step`:
       * - is the first loop where we started from.
       * - tagged using #BM_ELEM_TAG (meaning this loop has been visited in this iteration). */
      if (l_step && BM_elem_flag_test(l_step->f, BM_ELEM_TAG)) {
        break;
      }
    }
  }

  return (select) ? 1 : -1;
}

/** \} */

/* -------------------------------------------------------------------- */
/** \name Edge Ring Select
 * \{ */

static int uv_select_edgering(Scene *scene, Object *obedit, UvNearestHit *hit, const bool extend)
{
  const ToolSettings *ts = scene->toolsettings;
  BMesh *bm = BKE_editmesh_from_object(obedit)->bm;
  const bool use_face_select = (ts->uv_flag & UV_FLAG_SELECT_SYNC) ?
                                   (ts->selectmode & SCE_SELECT_FACE) :
                                   (ts->uv_selectmode & UV_SELECT_FACE);
  const bool use_vertex_select = (ts->uv_flag & UV_FLAG_SELECT_SYNC) ?
                                     (ts->selectmode & SCE_SELECT_VERTEX) :
                                     (ts->uv_selectmode & UV_SELECT_VERT);
  bool select;

  if (!extend) {
    ED_uvedit_deselect_all(scene, obedit, SEL_DESELECT);
  }

  if (ts->uv_flag & UV_FLAG_SELECT_SYNC) {
    uvedit_select_prepare_sync_select(scene, bm);
  }
  else {
    uvedit_select_prepare_custom_data(scene, bm);
  }
  const BMUVOffsets offsets = BM_uv_map_offsets_get(bm);

  BM_mesh_elem_hflag_disable_all(bm, BM_EDGE, BM_ELEM_TAG, false);

  if (extend) {
    select = !uvedit_edge_select_test(scene, bm, hit->l, offsets);
  }
  else {
    select = true;
  }

  BMLoop *l_pair[2] = {
      hit->l,
      uvedit_loop_find_other_radial_loop_with_visible_face(scene, hit->l, offsets),
  };

  for (int side = 0; side < 2; side++) {
    BMLoop *l_step = l_pair[side];
    /* Disable since we start from the same edge. */
    BM_elem_flag_disable(hit->l->e, BM_ELEM_TAG);
    while (l_step) {
      if (!uvedit_face_visible_test(scene, l_step->f)) {
        break;
      }

      if (use_face_select) {
        /* While selecting face loops is now done in a separate function #uv_select_faceloop(),
         * this check is still kept for edge ring selection, to keep it consistent with how edge
         * ring selection works in face mode in the 3D viewport. */
        uvedit_face_select_set_with_sticky(scene, bm, l_step->f, select, offsets);
      }
      else if (use_vertex_select) {
        uvedit_uv_select_set_with_sticky(scene, bm, l_step, select, offsets);
        uvedit_uv_select_set_with_sticky(scene, bm, l_step->next, select, offsets);
      }
      else {
        /* Edge select mode */
        uvedit_edge_select_set_with_sticky(scene, bm, l_step, select, offsets);
      }

      BM_elem_flag_enable(l_step->e, BM_ELEM_TAG);
      if (l_step->f->len == 4) {
        BMLoop *l_step_opposite = l_step->next->next;
        l_step = uvedit_loop_find_other_radial_loop_with_visible_face(
            scene, l_step_opposite, offsets);
        if (l_step == nullptr) {
          /* Ensure we touch the opposite edge if we can't walk over it. */
          l_step = l_step_opposite;
        }
      }
      else {
        l_step = nullptr;
      }

      /* Break iteration when `l_step`:
       * - Is the first loop where we started from.
       * - Tagged using #BM_ELEM_TAG (meaning this loop has been visited in this iteration).
       * - Has its corresponding UV edge selected/unselected based on #select. */
      if (l_step && BM_elem_flag_test(l_step->e, BM_ELEM_TAG)) {
        /* Previously this check was not done and this resulted in the final edge in the edge ring
         * cycle to be skipped during selection (caused by old sticky selection behavior). */
        if (select && uvedit_edge_select_test(scene, bm, l_step, offsets)) {
          break;
        }
        if (!select && !uvedit_edge_select_test(scene, bm, l_step, offsets)) {
          break;
        }
      }
    }
  }

  return (select) ? 1 : -1;
}

/** \} */

/* -------------------------------------------------------------------- */
/** \name Select Linked
 * \{ */

static void uv_select_linked_multi(Scene *scene,
                                   const Span<Object *> objects,
                                   UvNearestHit *hit,
                                   const bool extend,
                                   bool deselect,
                                   const bool toggle,
                                   const bool select_faces,
                                   const char hflag)
{
  if (select_faces) {
    BLI_assert(ELEM(hflag, BM_ELEM_SELECT, BM_ELEM_TAG));
  }
  else {
    /* Tagging could be supported for other elements but currently isn't needed. */
    BLI_assert(hflag == BM_ELEM_SELECT);
  }

  const ToolSettings *ts = scene->toolsettings;
  const bool uv_select_sync = (ts->uv_flag & UV_FLAG_SELECT_SYNC);

  /* loop over objects, or just use hit->ob */
  for (const int ob_index : objects.index_range()) {
    if (hit && ob_index != 0) {
      break;
    }
    Object *obedit = hit ? hit->ob : objects[ob_index];

    BMFace *efa;
    BMLoop *l;
    BMIter iter, liter;
    UvMapVert *vlist, *iterv, *startv;
    int i, stacksize = 0, *stack;
    uint a;
    char *flag;
    BMesh *bm = BKE_editmesh_from_object(obedit)->bm;

    if (uv_select_sync) {
      uvedit_select_prepare_sync_select(scene, bm);
    }
    else {
      uvedit_select_prepare_custom_data(scene, bm);
    }
    const BMUVOffsets offsets = BM_uv_map_offsets_get(bm);

    BM_mesh_elem_table_ensure(bm, BM_FACE); /* we can use this too */

    /* NOTE: we had 'use winding' so we don't consider overlapping islands as connected, see #44320
     * this made *every* projection split the island into front/back islands.
     * Keep 'use_winding' to false, see: #50970.
     *
     * Better solve this by having a delimit option for select-linked operator,
     * keeping island-select working as is. */
    UvVertMap *vmap = BM_uv_vert_map_create(bm, !uv_select_sync);
    if (vmap == nullptr) {
      continue;
    }

    stack = MEM_malloc_arrayN<int>(bm->totface + 1, "UvLinkStack");
    flag = MEM_calloc_arrayN<char>(bm->totface, "UvLinkFlag");

    if (hit == nullptr) {
      /* Use existing selection */
      BM_ITER_MESH_INDEX (efa, &iter, bm, BM_FACES_OF_MESH, a) {
        if (uvedit_face_visible_test(scene, efa)) {
          if (select_faces) {
            if (BM_elem_flag_test(efa, hflag)) {
              stack[stacksize] = a;
              stacksize++;
              flag[a] = 1;
            }
          }
          else {
            BM_ITER_ELEM (l, &liter, efa, BM_LOOPS_OF_FACE) {
              if (uvedit_uv_select_test(scene, bm, l, offsets)) {
                bool add_to_stack = true;
                if (uv_select_sync) {
                  /* Special case, vertex/edge & sync select being enabled.
                   *
                   * Without this, a second linked select will 'grow' each time as each new
                   * selection reaches the boundaries of islands that share vertices but not UVs.
                   *
                   * Rules applied here:
                   * - This loops face isn't selected.
                   * - The only other fully selected face is connected or,
                   * - There are no connected fully selected faces UV-connected to this loop.
                   */
                  BLI_assert(!select_faces);
                  if (uvedit_face_select_test(scene, bm, l->f)) {
                    /* pass */
                  }
                  else {
                    BMIter liter_other;
                    BMLoop *l_other;
                    BM_ITER_ELEM (l_other, &liter_other, l->v, BM_LOOPS_OF_VERT) {
                      if ((l != l_other) && !BM_loop_uv_share_vert_check(l, l_other, offsets.uv) &&
                          uvedit_face_select_test(scene, bm, l_other->f))
                      {
                        add_to_stack = false;
                        break;
                      }
                    }
                  }
                }

                if (add_to_stack) {
                  stack[stacksize] = a;
                  stacksize++;
                  flag[a] = 1;
                  break;
                }
              }
            }
          }
        }
      }
    }
    else {
      BM_ITER_MESH_INDEX (efa, &iter, bm, BM_FACES_OF_MESH, a) {
        if (efa == hit->efa) {
          stack[stacksize] = a;
          stacksize++;
          flag[a] = 1;
          break;
        }
      }
    }

    while (stacksize > 0) {

      stacksize--;
      a = stack[stacksize];

      efa = BM_face_at_index(bm, a);

      BM_ITER_ELEM_INDEX (l, &liter, efa, BM_LOOPS_OF_FACE, i) {

        /* make_uv_vert_map_EM sets verts tmp.l to the indices */
        vlist = BM_uv_vert_map_at_index(vmap, BM_elem_index_get(l->v));

        startv = vlist;

        for (iterv = vlist; iterv; iterv = iterv->next) {
          if (iterv->separate) {
            startv = iterv;
          }
          if (iterv->face_index == a) {
            break;
          }
        }

        for (iterv = startv; iterv; iterv = iterv->next) {
          if ((startv != iterv) && (iterv->separate)) {
            break;
          }
          if (!flag[iterv->face_index]) {
            flag[iterv->face_index] = 1;
            stack[stacksize] = iterv->face_index;
            stacksize++;
          }
        }
      }
    }

    /* Toggling - if any of the linked vertices is selected (and visible), we deselect. */
    if ((toggle == true) && (extend == false) && (deselect == false)) {
      BM_ITER_MESH_INDEX (efa, &iter, bm, BM_FACES_OF_MESH, a) {
        bool found_selected = false;
        if (!flag[a]) {
          continue;
        }

        if (select_faces) {
          if (!BM_elem_flag_test(efa, BM_ELEM_HIDDEN)) {
            if (BM_elem_flag_test(efa, hflag)) {
              found_selected = true;
            }
          }
        }
        else {
          BM_ITER_ELEM (l, &liter, efa, BM_LOOPS_OF_FACE) {
            if (uvedit_uv_select_test(scene, bm, l, offsets)) {
              found_selected = true;
              break;
            }
          }

          if (found_selected) {
            deselect = true;
            break;
          }
        }
      }
    }

#define SET_SELECTION(value) \
  if (select_faces) { \
    if (hflag == BM_ELEM_SELECT) { \
      BM_face_select_set(bm, efa, value); \
    } \
    else { \
      BM_elem_flag_set(efa, hflag, value); \
    } \
  } \
  else { \
    uvedit_face_select_set(scene, bm, efa, value); \
  } \
  (void)0

    /* When sync-select is enabled in vertex or edge selection modes,
     * selecting an islands faces may select vertices or edges on other UV islands.
     * In this case it's important perform selection in two passes,
     * otherwise the final vertex/edge selection around UV island boundaries
     * will contain a mixed selection depending on the order of faces. */
    const bool needs_multi_pass = uv_select_sync &&
                                  (scene->toolsettings->selectmode &
                                   (SCE_SELECT_VERTEX | SCE_SELECT_EDGE)) &&
                                  (deselect == false);
    const bool deselect_elem = !extend && !deselect && !toggle;

    if (needs_multi_pass == false) {
      BM_ITER_MESH_INDEX (efa, &iter, bm, BM_FACES_OF_MESH, a) {
        if (!flag[a]) {
          if (deselect_elem) {
            SET_SELECTION(false);
          }
          continue;
        }
        if (deselect) {
          SET_SELECTION(false);
        }
        else {
          SET_SELECTION(true);
        }
      }
    }
    else {
      /* The same as the previous block, just use multiple passes.
       * It just so happens that multi-pass is only needed when selecting (deselect==false). */
      BLI_assert(deselect == false);
      /* Pass 1 (de-select). */
      if (deselect_elem) {
        BM_ITER_MESH_INDEX (efa, &iter, bm, BM_FACES_OF_MESH, a) {
          if (!flag[a]) {
            SET_SELECTION(false);
          }
        }
      }
      /* Pass 2 (select). */
      BM_ITER_MESH_INDEX (efa, &iter, bm, BM_FACES_OF_MESH, a) {
        if (!flag[a]) {
          continue;
        }
        SET_SELECTION(true);
      }
    }

#undef SET_SELECTION

    MEM_freeN(stack);
    MEM_freeN(flag);
    BM_uv_vert_map_free(vmap);

    if (uv_select_sync) {
      if (ED_uvedit_sync_uvselect_ignore(ts)) {
        if (deselect) {
          BM_mesh_select_flush_from_verts(bm, false);
        }
        else {
          if (!select_faces) {
            BM_mesh_select_mode_flush(bm);
          }
        }
      }
      else {
        BLI_assert(ED_uvedit_sync_uvselect_is_valid_or_ignore(ts, bm));
        if (bm->uv_select_sync_valid) {
          if (deselect) {
            BM_mesh_uvselect_flush_from_faces_only_deselect(bm);
          }
          else {
            BM_mesh_uvselect_flush_from_faces_only_select(bm);
          }
          BM_mesh_uvselect_sync_to_mesh(bm);
        }
      }
    }
  }
}

/**
 * A wrapper for #uv_select_linked_multi that uses defaults for UV island selection.
 */
static void uv_select_linked_multi_for_select_island(Scene *scene,
                                                     const Span<Object *> objects,
                                                     Object *obedit,
                                                     BMFace *efa,
                                                     const bool deselect,
                                                     const bool select_faces,
                                                     const char hflag)
{
  const bool extend = true;
  const bool toggle = false;

  UvNearestHit hit = {};
  hit.ob = obedit;
  hit.efa = efa;
  uv_select_linked_multi(scene, objects, &hit, extend, deselect, toggle, select_faces, hflag);
}

const float *uvedit_first_selected_uv_from_vertex(Scene *scene,
                                                  const BMesh *bm,
                                                  BMVert *eve,
                                                  const BMUVOffsets &offsets)
{
  BMIter liter;
  BMLoop *l;

  BM_ITER_ELEM (l, &liter, eve, BM_LOOPS_OF_VERT) {
    if (!uvedit_face_visible_test(scene, l->f)) {
      continue;
    }

    if (uvedit_uv_select_test(scene, bm, l, offsets)) {
      float *luv = BM_ELEM_CD_GET_FLOAT_P(l, offsets.uv);
      return luv;
    }
  }

  return nullptr;
}

/** \} */

/* -------------------------------------------------------------------- */
/** \name Select More/Less Operator
 * \{ */

static wmOperatorStatus uv_select_more_less(bContext *C, const bool select)
{
  Scene *scene = CTX_data_scene(C);
  ViewLayer *view_layer = CTX_data_view_layer(C);

  BMFace *efa;
  BMLoop *l;
  BMIter iter, liter;
  const ToolSettings *ts = scene->toolsettings;

  Vector<Object *> objects = BKE_view_layer_array_from_objects_in_edit_mode_unique_data_with_uvs(
      scene, view_layer, nullptr);

  const bool is_uv_face_selectmode = (ts->uv_flag & UV_FLAG_SELECT_SYNC) ?
                                         (ts->selectmode == SCE_SELECT_FACE) :
                                         (ts->uv_selectmode == UV_SELECT_FACE);

  for (Object *obedit : objects) {
    BMesh *bm = BKE_editmesh_from_object(obedit)->bm;

    bool changed = false;

    if (ts->uv_flag & UV_FLAG_SELECT_SYNC) {
      uvedit_select_prepare_sync_select(scene, bm);
    }
    else {
      uvedit_select_prepare_custom_data(scene, bm);
    }
    const BMUVOffsets offsets = BM_uv_map_offsets_get(bm);

    if ((ts->uv_flag & UV_FLAG_SELECT_SYNC) && (bm->uv_select_sync_valid == false)) {
      BMEditMesh *em = BKE_editmesh_from_object(obedit);
      if (select) {
        EDBM_select_more(em, true);
      }
      else {
        EDBM_select_less(em, true);
      }

      DEG_id_tag_update(static_cast<ID *>(obedit->data), ID_RECALC_SELECT);
      WM_event_add_notifier(C, NC_GEOM | ND_SELECT, obedit->data);
      continue;
    }

    if (is_uv_face_selectmode) {

      /* clear tags */
      BM_mesh_elem_hflag_disable_all(bm, BM_FACE, BM_ELEM_TAG, false);

      /* mark loops to be selected */
      BM_ITER_MESH (efa, &iter, bm, BM_FACES_OF_MESH) {
        if (uvedit_face_visible_test(scene, efa)) {

          if (select) {
#define NEIGHBORING_FACE_IS_SEL 1
#define CURR_FACE_IS_UNSEL 2

            int sel_state = 0;

            BM_ITER_ELEM (l, &liter, efa, BM_LOOPS_OF_FACE) {
              if (uvedit_loop_vert_select_get(ts, bm, l)) {
                sel_state |= NEIGHBORING_FACE_IS_SEL;
              }
              else {
                sel_state |= CURR_FACE_IS_UNSEL;
              }

              if (!uvedit_loop_edge_select_get(ts, bm, l)) {
                sel_state |= CURR_FACE_IS_UNSEL;
              }

              /* If the current face is not selected and at least one neighboring face is
               * selected, then tag the current face to grow selection. */
              if (sel_state == (NEIGHBORING_FACE_IS_SEL | CURR_FACE_IS_UNSEL)) {
                BM_elem_flag_enable(efa, BM_ELEM_TAG);
                changed = true;
                break;
              }
            }

#undef NEIGHBORING_FACE_IS_SEL
#undef CURR_FACE_IS_UNSEL
          }
          else {
            if (!uvedit_face_select_test(scene, bm, efa)) {
              continue;
            }
            BM_ITER_ELEM (l, &liter, efa, BM_LOOPS_OF_FACE) {
              /* Deselect face when at least one of the surrounding faces is not selected */
              if (!uvedit_vert_is_all_other_faces_selected(ts, bm, l, offsets)) {
                BM_elem_flag_enable(efa, BM_ELEM_TAG);
                changed = true;
                break;
              }
            }
          }
        }
      }
    }
    else {

      /* clear tags */
      BM_ITER_MESH (efa, &iter, bm, BM_FACES_OF_MESH) {
        BM_ITER_ELEM (l, &liter, efa, BM_LOOPS_OF_FACE) {
          BM_elem_flag_disable(l, BM_ELEM_TAG);
        }
      }

      /* mark loops to be selected */
      BM_ITER_MESH (efa, &iter, bm, BM_FACES_OF_MESH) {
        if (uvedit_face_visible_test(scene, efa)) {
          BM_ITER_ELEM (l, &liter, efa, BM_LOOPS_OF_FACE) {

            if (uvedit_loop_vert_select_get(ts, bm, l) == select) {
              BM_elem_flag_enable(l->next, BM_ELEM_TAG);
              BM_elem_flag_enable(l->prev, BM_ELEM_TAG);
              changed = true;
            }
          }
        }
      }
    }

    if (changed) {
      if (is_uv_face_selectmode) {
        /* Select tagged faces. */
        uv_select_flush_from_tag_face(scene, obedit, select);
      }
      else {
        /* Select tagged loops. */
        uv_select_flush_from_tag_loop(scene, obedit, select);
        /* Set/unset edge flags based on selected verts. */
        if (ts->uv_flag & UV_FLAG_SELECT_SYNC) {
          /* Pass. */
        }
        else {
          uvedit_select_flush_from_verts(scene, bm, select);
        }
      }

      if (ts->uv_flag & UV_FLAG_SELECT_SYNC) {
        BLI_assert(bm->uv_select_sync_valid); /* Already handled. */
        if (select) {
          BM_mesh_uvselect_flush_from_loop_verts_only_select(bm);
        }
        else {
          BM_mesh_uvselect_flush_from_loop_verts_only_deselect(bm);
        }
        BM_mesh_uvselect_sync_to_mesh(bm);
      }

      DEG_id_tag_update(static_cast<ID *>(obedit->data), ID_RECALC_SELECT);
      WM_event_add_notifier(C, NC_GEOM | ND_SELECT, obedit->data);
    }
  }

  return OPERATOR_FINISHED;
}

static wmOperatorStatus uv_select_more_exec(bContext *C, wmOperator * /*op*/)
{
  return uv_select_more_less(C, true);
}

void UV_OT_select_more(wmOperatorType *ot)
{
  /* identifiers */
  ot->name = "Select More";
  ot->description = "Select more UV vertices connected to initial selection";
  ot->idname = "UV_OT_select_more";
  ot->flag = OPTYPE_REGISTER | OPTYPE_UNDO;

  /* API callbacks. */
  ot->exec = uv_select_more_exec;
  ot->poll = ED_operator_uvedit_space_image;
}

static wmOperatorStatus uv_select_less_exec(bContext *C, wmOperator * /*op*/)
{
  return uv_select_more_less(C, false);
}

void UV_OT_select_less(wmOperatorType *ot)
{
  /* identifiers */
  ot->name = "Select Less";
  ot->description = "Deselect UV vertices at the boundary of each selection region";
  ot->idname = "UV_OT_select_less";
  ot->flag = OPTYPE_REGISTER | OPTYPE_UNDO;

  /* API callbacks. */
  ot->exec = uv_select_less_exec;
  ot->poll = ED_operator_uvedit_space_image;
}

/** \} */

/* -------------------------------------------------------------------- */
/** \name (De)Select All Operator
 * \{ */

bool uvedit_select_is_any_selected(const Scene *scene, BMesh *bm)
{
  const ToolSettings *ts = scene->toolsettings;
  BMFace *efa;
  BMLoop *l;
  BMIter iter, liter;

  if (ts->uv_flag & UV_FLAG_SELECT_SYNC) {
    return (bm->totvertsel || bm->totedgesel || bm->totfacesel);
  }

  BM_ITER_MESH (efa, &iter, bm, BM_FACES_OF_MESH) {
    if (!uvedit_face_visible_test(scene, efa)) {
      continue;
    }
    BM_ITER_ELEM (l, &liter, efa, BM_LOOPS_OF_FACE) {
      if (uvedit_vert_select_get_no_sync(ts, bm, l)) {
        return true;
      }
    }
  }
  return false;
}

bool uvedit_select_is_any_selected_multi(const Scene *scene, const Span<Object *> objects)
{
  bool found = false;
  for (Object *obedit : objects) {
    BMesh *bm = BKE_editmesh_from_object(obedit)->bm;
    if (uvedit_select_is_any_selected(scene, bm)) {
      found = true;
      break;
    }
  }
  return found;
}

static void uv_select_all(const Scene *scene, BMEditMesh *em, bool select_all)
{
  const ToolSettings *ts = scene->toolsettings;
  BMesh *bm = em->bm;

  if (ts->uv_flag & UV_FLAG_SELECT_SYNC) {
    /* Clear all partial selection as there is no need for it. */
    bm->uv_select_sync_valid = false;

    if (select_all) {
      EDBM_flag_enable_all(em, BM_ELEM_SELECT);
    }
    else {
      EDBM_flag_disable_all(em, BM_ELEM_SELECT);
    }
    return;
  }

  BMFace *efa;
  BMLoop *l;
  BMIter iter, liter;

  uvedit_select_prepare_custom_data(scene, bm);

  BM_ITER_MESH (efa, &iter, bm, BM_FACES_OF_MESH) {
    if (!uvedit_face_visible_test(scene, efa)) {
      continue;
    }
    uvedit_face_select_set_no_sync(ts, bm, efa, select_all);
    BM_ITER_ELEM (l, &liter, efa, BM_LOOPS_OF_FACE) {
      uvedit_vert_select_set_no_sync(ts, bm, l, select_all);
      uvedit_edge_select_set_no_sync(ts, bm, l, select_all);
    }
  }
}

static void uv_select_toggle_all(const Scene *scene, BMEditMesh *em)
{
  bool select_any = uvedit_select_is_any_selected(scene, em->bm);
  uv_select_all(scene, em, !select_any);
}

static void uv_select_invert(const Scene *scene, BMEditMesh *em)
{
  const ToolSettings *ts = scene->toolsettings;
  BMesh *bm = em->bm;

  if (ts->uv_flag & UV_FLAG_SELECT_SYNC) {
    if (ED_uvedit_sync_uvselect_ignore(ts)) {
      bm->uv_select_sync_valid = false;
    }
    /* If selection wasn't synced, there is no need to sync.  */
    if (bm->uv_select_sync_valid == false) {
      EDBM_select_swap(em);
      EDBM_selectmode_flush(em);
      return;
    }

    /* Invert */
    BMIter iter;
    BMFace *efa;

    if (bm->selectmode & SCE_SELECT_VERTEX) {
      BM_ITER_MESH (efa, &iter, bm, BM_FACES_OF_MESH) {
        if (BM_elem_flag_test(efa, BM_ELEM_HIDDEN)) {
          continue;
        }
        BMIter liter;
        BMLoop *l;
        BM_ITER_ELEM (l, &liter, efa, BM_LOOPS_OF_FACE) {
          BM_loop_vert_uvselect_set_noflush(bm, l, !BM_elem_flag_test(l, BM_ELEM_SELECT_UV));
        }
      }
      /* Flush vertices to edges & faces. */
      BM_mesh_uvselect_mode_flush(bm);
    }
    else if (em->selectmode & SCE_SELECT_EDGE) {
      const BMUVOffsets offsets = BM_uv_map_offsets_get(bm);

      BM_ITER_MESH (efa, &iter, bm, BM_FACES_OF_MESH) {
        if (BM_elem_flag_test(efa, BM_ELEM_HIDDEN)) {
          continue;
        }
        BMIter liter;
        BMLoop *l;
        BM_ITER_ELEM (l, &liter, efa, BM_LOOPS_OF_FACE) {
          /* No need to flush edges, as they will all be flipped. */
          BM_loop_edge_uvselect_set_noflush(bm, l, !BM_elem_flag_test(l, BM_ELEM_SELECT_UV_EDGE));
          /* Flush back afterwards. */
          BM_loop_vert_uvselect_set_noflush(bm, l, false);
        }
      }
      BM_ITER_MESH (efa, &iter, bm, BM_FACES_OF_MESH) {
        if (BM_elem_flag_test(efa, BM_ELEM_HIDDEN)) {
          continue;
        }
        bool face_select = true;
        BMIter liter;
        BMLoop *l;
        BM_ITER_ELEM (l, &liter, efa, BM_LOOPS_OF_FACE) {
          if (BM_elem_flag_test(l, BM_ELEM_SELECT_UV_EDGE)) {
            if (ts->uv_sticky == UV_STICKY_LOCATION) {
              BM_loop_vert_uvselect_set_shared(bm, l, true, offsets.uv);
              BM_loop_vert_uvselect_set_shared(bm, l->next, true, offsets.uv);
            }
            else {
              BM_loop_vert_uvselect_set_noflush(bm, l, true);
              BM_loop_vert_uvselect_set_noflush(bm, l->next, true);
            }
          }
          else {
            face_select = false;
          }
        }
        BM_face_uvselect_set_noflush(bm, efa, face_select);
      }
      /* Edges are flushed to faces inline. */
    }
    else {
      BM_ITER_MESH (efa, &iter, bm, BM_FACES_OF_MESH) {
        if (BM_elem_flag_test(efa, BM_ELEM_HIDDEN)) {
          continue;
        }
        BM_face_uvselect_set(bm, efa, !BM_elem_flag_test(efa, BM_ELEM_SELECT_UV));
      }

      if (ts->uv_sticky == UV_STICKY_LOCATION) {
        const BMUVOffsets offsets = BM_uv_map_offsets_get(bm);
        BM_mesh_uvselect_flush_shared_only_select(bm, offsets.uv);
      }
    }

    /* NOTE: no need to run: #BM_mesh_uvselect_flush_shared_only_select
     * because inverting doesn't change the sticky state. */
    BM_mesh_uvselect_sync_to_mesh(bm);
    return;
  }

  uvedit_select_prepare_custom_data(scene, bm);
  BMFace *efa;
  BMLoop *l;
  BMIter iter, liter;
  char uv_selectmode = ts->uv_selectmode;
  BM_ITER_MESH (efa, &iter, bm, BM_FACES_OF_MESH) {
    if (!uvedit_face_visible_test(scene, efa)) {
      continue;
    }
    bool select_all = true;
    BM_ITER_ELEM (l, &liter, efa, BM_LOOPS_OF_FACE) {
      if (uv_selectmode & (UV_SELECT_EDGE | UV_SELECT_FACE)) {
        /* Use UV edge selection to find vertices and edges that must be selected. */
        bool es = !uvedit_edge_select_get_no_sync(ts, bm, l);
        uvedit_edge_select_set_no_sync(ts, bm, l, es);
        uvedit_vert_select_set_no_sync(ts, bm, l, false);
        if (es == false) {
          select_all = false;
        }
      }
      /* Use UV vertex selection to find vertices and edges that must be selected. */
      else {
        BLI_assert(uv_selectmode & UV_SELECT_VERT);
        bool vs = !uvedit_vert_select_get_no_sync(ts, bm, l);
        uvedit_vert_select_set_no_sync(ts, bm, l, vs);
        uvedit_edge_select_set_no_sync(ts, bm, l, false);
        if (vs == false) {
          select_all = false;
        }
      }
    }
    uvedit_face_select_set_no_sync(ts, bm, efa, select_all);
  }

  /* Flush based on uv vert/edge flags and current UV select mode */
  if (ELEM(uv_selectmode, UV_SELECT_EDGE, UV_SELECT_FACE)) {
    uv_select_flush_from_loop_edge_flag(scene, bm);
  }
  else {
    uvedit_select_flush_from_verts(scene, bm, true);
  }
}

void ED_uvedit_deselect_all(const Scene *scene, Object *obedit, int action)
{
  const ToolSettings *ts = scene->toolsettings;
  BMEditMesh *em = BKE_editmesh_from_object(obedit);

  /* In the case of where the selection is all or none, there is no need to hold
   * a separate state for UV's and the mesh. */
  if (ts->uv_flag & UV_FLAG_SELECT_SYNC) {
    if (em->bm->uv_select_sync_valid) {
      if (ELEM(action, SEL_SELECT, SEL_DESELECT)) {
        EDBM_uvselect_clear(em);
      }
    }
  }

  switch (action) {
    case SEL_TOGGLE: {
      uv_select_toggle_all(scene, em);
      break;
    }
    case SEL_SELECT: {
      uv_select_all(scene, em, true);
      break;
    }
    case SEL_DESELECT: {
      uv_select_all(scene, em, false);
      break;
    }
    case SEL_INVERT: {
      uv_select_invert(scene, em);
      break;
    }
  }
}

static void uv_select_all_perform_multi_ex(const Scene *scene,
                                           const Span<Object *> objects,
                                           int action,
                                           const Object *ob_exclude)
{
  if (action == SEL_TOGGLE) {
    action = uvedit_select_is_any_selected_multi(scene, objects) ? SEL_DESELECT : SEL_SELECT;
  }

  for (Object *obedit : objects) {
    if (ob_exclude && (obedit == ob_exclude)) {
      continue;
    }
    ED_uvedit_deselect_all(scene, obedit, action);
  }
}

static void uv_select_all_perform_multi(const Scene *scene, Span<Object *> objects, int action)
{
  uv_select_all_perform_multi_ex(scene, objects, action, nullptr);
}

static wmOperatorStatus uv_select_all_exec(bContext *C, wmOperator *op)
{
  Depsgraph *depsgraph = CTX_data_ensure_evaluated_depsgraph(C);
  Scene *scene = CTX_data_scene(C);
  const ToolSettings *ts = scene->toolsettings;
  ViewLayer *view_layer = CTX_data_view_layer(C);

  int action = RNA_enum_get(op->ptr, "action");

  Vector<Object *> objects = BKE_view_layer_array_from_objects_in_edit_mode_unique_data_with_uvs(
      scene, view_layer, nullptr);

  uv_select_all_perform_multi(scene, objects, action);

  for (Object *obedit : objects) {
    uv_select_tag_update_for_object(depsgraph, ts, obedit);
  }

  return OPERATOR_FINISHED;
}

/*bfa - descriptions*/
static std::string node_ot_select_all_get_description(bContext * /*C*/,
                                                      wmOperatorType * /*ot*/,
                                                      PointerRNA *ptr)
{
  /*Select*/
  if (RNA_enum_get(ptr, "action") == SEL_SELECT) {
    return "Select all UV vertices";
  }
  /*Deselect*/
  else if (RNA_enum_get(ptr, "action") == SEL_DESELECT) {
    return "Deselect all UV vertices";
  }
  /*Invert*/
  else if (RNA_enum_get(ptr, "action") == SEL_INVERT) {
    return "Inverts the current selection";
  }
  return "";
}

void UV_OT_select_all(wmOperatorType *ot)
{
  /* identifiers */
  ot->name = "(De)select All";
  ot->description = "Change selection of all UV vertices";
  ot->idname = "UV_OT_select_all";
  ot->flag = OPTYPE_REGISTER | OPTYPE_UNDO;

  /* API callbacks. */
  ot->exec = uv_select_all_exec;
  ot->get_description = node_ot_select_all_get_description; /*bfa - descriptions*/
  ot->poll = ED_operator_uvedit;

  WM_operator_properties_select_all(ot);
}

/** \} */

/* -------------------------------------------------------------------- */
/** \name Mouse Select Operator
 * \{ */

static bool uv_mouse_select_multi(bContext *C,
                                  const Span<Object *> objects,
                                  const float co[2],
                                  const SelectPick_Params &params)
{
  Depsgraph *depsgraph = CTX_data_ensure_evaluated_depsgraph(C);
  const ARegion *region = CTX_wm_region(C);
  Scene *scene = CTX_data_scene(C);
  const ToolSettings *ts = scene->toolsettings;
  UvNearestHit hit = region ? uv_nearest_hit_init_dist_px(&region->v2d, 75.0f) :
                              uv_nearest_hit_init_max_default();
  int selectmode, sticky;
  bool found_item = false;
  /* 0 == don't flush, 1 == sel, -1 == deselect;  only use when selection sync is enabled. */
  int flush = 0;
  const bool use_select_linked = ED_uvedit_select_island_check(ts);

  /* Penalty (in pixels) applied to elements that are already selected
   * so elements that aren't already selected are prioritized. */
  const float penalty_dist = 3.0f * U.pixelsize;

  /* retrieve operation mode */
  if (ts->uv_flag & UV_FLAG_SELECT_SYNC) {
    if (ts->selectmode & SCE_SELECT_FACE) {
      selectmode = UV_SELECT_FACE;
    }
    else if (ts->selectmode & SCE_SELECT_EDGE) {
      selectmode = UV_SELECT_EDGE;
    }
    else {
      selectmode = UV_SELECT_VERT;
    }

    sticky = UV_STICKY_DISABLE;
  }
  else {
    selectmode = ts->uv_selectmode;
    sticky = ts->uv_sticky;
  }

  /* find nearest element */
  if (use_select_linked) {
    found_item = uv_find_nearest_edge_multi(scene, objects, co, 0.0f, &hit);

    if (!found_item) {
      /* Without this, we can be within the face of an island but too far from an edge,
       * see face selection comment for details. */
      hit.dist_sq = FLT_MAX;
      found_item = uv_find_nearest_face_multi_ex(scene, objects, co, &hit, true);
    }
  }
  else if (selectmode == UV_SELECT_VERT) {
    /* find vertex */
    found_item = uv_find_nearest_vert_multi(scene, objects, co, penalty_dist, &hit);
    if (found_item) {
      if ((ts->uv_flag & UV_FLAG_SELECT_SYNC) == 0) {
        BMesh *bm = BKE_editmesh_from_object(hit.ob)->bm;
        ED_uvedit_active_vert_loop_set(bm, hit.l);
      }
    }
  }
  else if (selectmode == UV_SELECT_EDGE) {
    /* find edge */
    found_item = uv_find_nearest_edge_multi(scene, objects, co, penalty_dist, &hit);
    if (found_item) {
      if ((ts->uv_flag & UV_FLAG_SELECT_SYNC) == 0) {
        BMesh *bm = BKE_editmesh_from_object(hit.ob)->bm;
        ED_uvedit_active_edge_loop_set(bm, hit.l);
      }
    }
  }
  else if (selectmode == UV_SELECT_FACE) {
    /* find face */
    found_item = uv_find_nearest_face_multi(scene, objects, co, &hit);

    if (!found_item) {
      /* Fallback, perform a second pass without a limited threshold,
       * which succeeds as long as the cursor is inside the UV face.
       * Useful when zoomed in, to select faces with distant screen-space face centers. */
      hit.dist_sq = FLT_MAX;
      found_item = uv_find_nearest_face_multi_ex(scene, objects, co, &hit, true);
    }

    if (found_item) {
      BMesh *bm = BKE_editmesh_from_object(hit.ob)->bm;
      BM_mesh_active_face_set(bm, hit.efa);
    }
  }

  bool found = found_item;
  bool changed = false;

  bool is_selected = false;
  if (found) {
    Object *obedit = hit.ob;
    BMesh *bm = BKE_editmesh_from_object(obedit)->bm;
    if (ts->uv_flag & UV_FLAG_SELECT_SYNC) {
      /* Pass. */
    }
    else {
      uvedit_select_prepare_custom_data(scene, bm);
    }
    const BMUVOffsets offsets = BM_uv_map_offsets_get(bm);

    if (selectmode == UV_SELECT_FACE) {
      is_selected = uvedit_face_select_test(scene, bm, hit.efa);
    }
    else if (selectmode == UV_SELECT_EDGE) {
      is_selected = uvedit_edge_select_test(scene, bm, hit.l, offsets);
    }
    else {
      /* Vertex or island. For island (if we were using #uv_find_nearest_face_multi_ex, see above),
       * `hit.l` is null, use `hit.efa` instead. */
      if (hit.l != nullptr) {
        is_selected = uvedit_uv_select_test(scene, bm, hit.l, offsets);
      }
      else {
        is_selected = uvedit_face_select_test(scene, bm, hit.efa);
      }
    }
  }

  if (params.sel_op == SEL_OP_SET) {
    if ((found && params.select_passthrough) && is_selected) {
      found = false;
    }
    else if (found || params.deselect_all) {
      /* Deselect everything. */
      uv_select_all_perform_multi(scene, objects, SEL_DESELECT);
      for (Object *obedit : objects) {
        uv_select_tag_update_for_object(depsgraph, ts, obedit);
      }
      changed = true;
    }
  }

  if (found) {
    Object *obedit = hit.ob;
    BMesh *bm = BKE_editmesh_from_object(obedit)->bm;

    if (ts->uv_flag & UV_FLAG_SELECT_SYNC) {
      /* Pass. */
    }
    else {
      uvedit_select_prepare_custom_data(scene, bm);
    }
    const BMUVOffsets offsets = BM_uv_map_offsets_get(bm);
    BMElem *ele_active = nullptr;

    if (use_select_linked) {
      const bool extend = params.sel_op == SEL_OP_ADD;
      const bool deselect = params.sel_op == SEL_OP_SUB;
      const bool toggle = params.sel_op == SEL_OP_XOR;
      /* Current behavior of 'extend'
       * is actually toggling, so pass extend flag as 'toggle' here */
      uv_select_linked_multi(
          scene, objects, &hit, extend, deselect, toggle, false, BM_ELEM_SELECT);
      /* TODO: check if this actually changed. */
      changed = true;
    }
    else {
      BLI_assert(ELEM(selectmode, UV_SELECT_VERT, UV_SELECT_EDGE, UV_SELECT_FACE));
      bool select_value = false;
      switch (params.sel_op) {
        case SEL_OP_ADD: {
          select_value = true;
          break;
        }
        case SEL_OP_SUB: {
          select_value = false;
          break;
        }
        case SEL_OP_XOR: {
          select_value = !is_selected;
          break;
        }
        case SEL_OP_SET: {
          /* Deselect has already been performed. */
          select_value = true;
          break;
        }
        case SEL_OP_AND: {
          BLI_assert_unreachable(); /* Doesn't make sense for picking. */
          break;
        }
      }

      if (ts->uv_flag & UV_FLAG_SELECT_SYNC) {
        uvedit_select_prepare_sync_select(scene, bm);
      }

      if (selectmode == UV_SELECT_FACE) {
        uvedit_face_select_set_with_sticky(scene, bm, hit.efa, select_value, offsets);
        flush = 1;
      }
      else if (selectmode == UV_SELECT_EDGE) {
        uvedit_edge_select_set_with_sticky(scene, bm, hit.l, select_value, offsets);
        flush = 1;
      }
      else if (selectmode == UV_SELECT_VERT) {
        uvedit_uv_select_set_with_sticky(scene, bm, hit.l, select_value, offsets);
        flush = 1;
      }
      else {
        BLI_assert_unreachable();
      }

      /* De-selecting an edge may deselect a face too - validate. */
      if (ts->uv_flag & UV_FLAG_SELECT_SYNC) {
        if (select_value) {
          /* Postpone setting active until it's known if the underlying element is selected. */
          if (selectmode == UV_SELECT_FACE) {
            ele_active = (BMElem *)hit.efa;
          }
          else if (selectmode == UV_SELECT_EDGE) {
            ele_active = (BMElem *)hit.l->e;
          }
          else if (selectmode == UV_SELECT_VERT) {
            ele_active = (BMElem *)hit.l->v;
          }
        }
        else {
          BM_select_history_validate(bm);
        }
      }

      /* (de)select sticky UV nodes. */
      if (sticky != UV_STICKY_DISABLE) {
        flush = select_value ? 1 : -1;
      }

      changed = true;
    }

    if (ts->uv_flag & UV_FLAG_SELECT_SYNC) {
      if (flush != 0) {
        if (bm->uv_select_sync_valid) {
          /* TODO: the picking should edge deselection to faces for e.g. */

          /* NOTE: currently face selection handles all flushing itself.
           * Flushing face mode will dis-connect the shared vertices unless
           * shared locations are re-applied afterwards. */
          if (selectmode != UV_SELECT_FACE) {
            BM_mesh_uvselect_mode_flush(bm);
          }

          BM_mesh_uvselect_sync_to_mesh(bm);
        }
        else {
          BM_mesh_select_mode_flush(bm);
        }
      }

      if (ele_active) {
        if (BM_elem_flag_test(ele_active, BM_ELEM_SELECT)) {
          BM_select_history_store(bm, ele_active);
        }
      }
    }
    else {
      /* Setting the selection implies a single element, which doesn't need to be flushed. */
      if (params.sel_op != SEL_OP_SET) {
        ED_uvedit_selectmode_flush(scene, bm);
      }
    }
  }

  if (changed && found) {
    /* Only update the `hit` object as de-selecting all will have refreshed the others. */
    Object *obedit = hit.ob;
    uv_select_tag_update_for_object(depsgraph, ts, obedit);
  }

  return changed || found;
}
static bool uv_mouse_select(bContext *C, const float co[2], const SelectPick_Params &params)
{
  const Scene *scene = CTX_data_scene(C);
  ViewLayer *view_layer = CTX_data_view_layer(C);
  Vector<Object *> objects = BKE_view_layer_array_from_objects_in_edit_mode_unique_data_with_uvs(
      scene, view_layer, nullptr);
  bool changed = uv_mouse_select_multi(C, objects, co, params);
  return changed;
}

static wmOperatorStatus uv_select_exec(bContext *C, wmOperator *op)
{
  float co[2];

  RNA_float_get_array(op->ptr, "location", co);

  const SelectPick_Params params = ED_select_pick_params_from_operator(op->ptr);

  const bool changed = uv_mouse_select(C, co, params);

  if (changed) {
    return OPERATOR_FINISHED | OPERATOR_PASS_THROUGH;
  }
  return OPERATOR_CANCELLED | OPERATOR_PASS_THROUGH;
}

static wmOperatorStatus uv_select_invoke(bContext *C, wmOperator *op, const wmEvent *event)
{
  const ARegion *region = CTX_wm_region(C);
  float co[2];

  UI_view2d_region_to_view(&region->v2d, event->mval[0], event->mval[1], &co[0], &co[1]);
  RNA_float_set_array(op->ptr, "location", co);

  const wmOperatorStatus retval = uv_select_exec(C, op);

  return WM_operator_flag_only_pass_through_on_press(retval, event);
}

void UV_OT_select(wmOperatorType *ot)
{
  /* identifiers */
  ot->name = "Select";
  ot->description = "Select UV vertices";
  ot->idname = "UV_OT_select";
  ot->flag = OPTYPE_UNDO;

  /* API callbacks. */
  ot->exec = uv_select_exec;
  ot->invoke = uv_select_invoke;
  ot->poll = ED_operator_uvedit; /* requires space image */
  ot->get_name = ED_select_pick_get_name;

  /* properties */
  PropertyRNA *prop;

  WM_operator_properties_mouse_select(ot);

  prop = RNA_def_float_vector(
      ot->srna,
      "location",
      2,
      nullptr,
      -FLT_MAX,
      FLT_MAX,
      "Location",
      "Mouse location in normalized coordinates, 0.0 to 1.0 is within the image bounds",
      -100.0f,
      100.0f);
  RNA_def_property_flag(prop, PROP_SKIP_SAVE);
}

/** \} */

/* -------------------------------------------------------------------- */
/** \name Shared Edge Loop/Ring Select Operator Functions
 * \{ */

enum eUVLoopGenericType {
  UV_LOOP_SELECT = 1,
  UV_RING_SELECT = 2,
};

static wmOperatorStatus uv_mouse_select_loop_generic_multi(bContext *C,
                                                           const Span<Object *> objects,
                                                           const float co[2],
                                                           const bool extend,
                                                           enum eUVLoopGenericType loop_type)
{
  const ARegion *region = CTX_wm_region(C);
  Depsgraph *depsgraph = CTX_data_ensure_evaluated_depsgraph(C);
  Scene *scene = CTX_data_scene(C);
  const ToolSettings *ts = scene->toolsettings;
  UvNearestHit hit = region ? uv_nearest_hit_init_max(&region->v2d) :
                              uv_nearest_hit_init_max_default();
  bool found_item = false;
  /* 0 == don't flush, 1 == sel, -1 == deselect;  only use when selection sync is enabled. */
  int flush = 0;

  /* Find edge. */
  found_item = uv_find_nearest_edge_multi(scene, objects, co, 0.0f, &hit);
  if (!found_item) {
    return OPERATOR_CANCELLED;
  }

  Object *obedit = hit.ob;
  BMesh *bm = BKE_editmesh_from_object(obedit)->bm;

  /* Do selection. */
  if (!extend) {
    uv_select_all_perform_multi_ex(scene, objects, SEL_DESELECT, obedit);
  }

  if (loop_type == UV_LOOP_SELECT) {
    if (ED_uvedit_select_mode_get(scene) == UV_SELECT_FACE) {
      flush = uv_select_faceloop(scene, obedit, &hit, extend);
    }
    else {
      flush = uv_select_edgeloop(scene, obedit, &hit, extend);
    }
  }
  else if (loop_type == UV_RING_SELECT) {
    flush = uv_select_edgering(scene, obedit, &hit, extend);
  }
  else {
    BLI_assert_unreachable();
  }

  if (ts->uv_flag & UV_FLAG_SELECT_SYNC) {
    if (ED_uvedit_sync_uvselect_ignore(ts)) {
      if (flush != 0) {
        BM_mesh_select_flush_from_verts(bm, flush == 1 ? true : false);
      }
    }
    else {
      if (flush != 0) {
        ED_uvedit_select_sync_flush(ts, bm, flush == 1 ? true : false);
      }
    }
  }
  else {
    ED_uvedit_selectmode_flush(scene, bm);
  }

  for (Object *ob : objects) {
    uv_select_tag_update_for_object(depsgraph, ts, ob);
  }

  return OPERATOR_PASS_THROUGH | OPERATOR_FINISHED;
}
static wmOperatorStatus uv_mouse_select_loop_generic(bContext *C,
                                                     const float co[2],
                                                     const bool extend,
                                                     enum eUVLoopGenericType loop_type)
{
  const Scene *scene = CTX_data_scene(C);
  ViewLayer *view_layer = CTX_data_view_layer(C);
  Vector<Object *> objects = BKE_view_layer_array_from_objects_in_edit_mode_unique_data_with_uvs(
      scene, view_layer, nullptr);
  wmOperatorStatus ret = uv_mouse_select_loop_generic_multi(C, objects, co, extend, loop_type);
  return ret;
}

/** \} */

/* -------------------------------------------------------------------- */
/** \name Edge Loop Select Operator
 * \{ */

static wmOperatorStatus uv_select_loop_exec(bContext *C, wmOperator *op)
{
  float co[2];

  RNA_float_get_array(op->ptr, "location", co);
  const bool extend = RNA_boolean_get(op->ptr, "extend");

  return uv_mouse_select_loop_generic(C, co, extend, UV_LOOP_SELECT);
}

static wmOperatorStatus uv_select_loop_invoke(bContext *C, wmOperator *op, const wmEvent *event)
{
  const ARegion *region = CTX_wm_region(C);
  float co[2];

  UI_view2d_region_to_view(&region->v2d, event->mval[0], event->mval[1], &co[0], &co[1]);
  RNA_float_set_array(op->ptr, "location", co);

  const wmOperatorStatus retval = uv_select_loop_exec(C, op);

  return WM_operator_flag_only_pass_through_on_press(retval, event);
}

void UV_OT_select_loop(wmOperatorType *ot)
{
  /* identifiers */
  ot->name = "Loop Select";
  ot->description = "Select a loop of connected UV vertices";
  ot->idname = "UV_OT_select_loop";
  ot->flag = OPTYPE_UNDO;

  /* API callbacks. */
  ot->exec = uv_select_loop_exec;
  ot->invoke = uv_select_loop_invoke;
  ot->poll = ED_operator_uvedit; /* requires space image */

  /* properties */
  PropertyRNA *prop;
  prop = RNA_def_boolean(ot->srna,
                         "extend",
                         false,
                         "Extend",
                         "Extend selection rather than clearing the existing selection");
  RNA_def_property_flag(prop, PROP_SKIP_SAVE);
  prop = RNA_def_float_vector(
      ot->srna,
      "location",
      2,
      nullptr,
      -FLT_MAX,
      FLT_MAX,
      "Location",
      "Mouse location in normalized coordinates, 0.0 to 1.0 is within the image bounds",
      -100.0f,
      100.0f);
  RNA_def_property_flag(prop, PROP_SKIP_SAVE);
}

/** \} */

/* -------------------------------------------------------------------- */
/** \name Edge Ring Select Operator
 * \{ */

static wmOperatorStatus uv_select_edge_ring_exec(bContext *C, wmOperator *op)
{
  float co[2];
  RNA_float_get_array(op->ptr, "location", co);
  const bool extend = RNA_boolean_get(op->ptr, "extend");
  return uv_mouse_select_loop_generic(C, co, extend, UV_RING_SELECT);
}

static wmOperatorStatus uv_select_edge_ring_invoke(bContext *C,
                                                   wmOperator *op,
                                                   const wmEvent *event)
{
  const ARegion *region = CTX_wm_region(C);
  float co[2];

  UI_view2d_region_to_view(&region->v2d, event->mval[0], event->mval[1], &co[0], &co[1]);
  RNA_float_set_array(op->ptr, "location", co);

  const wmOperatorStatus retval = uv_select_edge_ring_exec(C, op);

  return WM_operator_flag_only_pass_through_on_press(retval, event);
}

void UV_OT_select_edge_ring(wmOperatorType *ot)
{
  /* identifiers */
  ot->name = "Edge Ring Select";
  ot->description = "Select an edge ring of connected UV vertices";
  ot->idname = "UV_OT_select_edge_ring";
  ot->flag = OPTYPE_UNDO;

  /* API callbacks. */
  ot->exec = uv_select_edge_ring_exec;
  ot->invoke = uv_select_edge_ring_invoke;
  ot->poll = ED_operator_uvedit; /* requires space image */

  /* properties */
  PropertyRNA *prop;
  prop = RNA_def_boolean(ot->srna,
                         "extend",
                         false,
                         "Extend",
                         "Extend selection rather than clearing the existing selection");
  RNA_def_property_flag(prop, PROP_SKIP_SAVE);
  prop = RNA_def_float_vector(
      ot->srna,
      "location",
      2,
      nullptr,
      -FLT_MAX,
      FLT_MAX,
      "Location",
      "Mouse location in normalized coordinates, 0.0 to 1.0 is within the image bounds",
      -100.0f,
      100.0f);
  RNA_def_property_flag(prop, PROP_SKIP_SAVE);
}

/** \} */

/* -------------------------------------------------------------------- */
/** \name Select Linked Operator
 * \{ */

static wmOperatorStatus uv_select_linked_internal(bContext *C,
                                                  wmOperator *op,
                                                  const wmEvent *event,
                                                  bool pick)
{
  const ARegion *region = CTX_wm_region(C);
  Scene *scene = CTX_data_scene(C);
  const ToolSettings *ts = scene->toolsettings;
  ViewLayer *view_layer = CTX_data_view_layer(C);
  bool extend = true;
  bool deselect = false;
  bool select_faces = (ts->uv_flag & UV_FLAG_SELECT_SYNC) && (ts->selectmode & SCE_SELECT_FACE) &&
                      (ts->uv_sticky == UV_STICKY_VERT);

  UvNearestHit hit = region ? uv_nearest_hit_init_max(&region->v2d) :
                              uv_nearest_hit_init_max_default();

  if (pick) {
    extend = RNA_boolean_get(op->ptr, "extend");
    deselect = RNA_boolean_get(op->ptr, "deselect");
  }

  Vector<Object *> objects = BKE_view_layer_array_from_objects_in_edit_mode_unique_data_with_uvs(
      scene, view_layer, nullptr);

  if (pick) {
    float co[2];

    if (event) {
      /* invoke */
      UI_view2d_region_to_view(&region->v2d, event->mval[0], event->mval[1], &co[0], &co[1]);
      RNA_float_set_array(op->ptr, "location", co);
    }
    else {
      /* exec */
      RNA_float_get_array(op->ptr, "location", co);
    }

    if (!uv_find_nearest_edge_multi(scene, objects, co, 0.0f, &hit)) {
      return OPERATOR_CANCELLED;
    }
  }

  if (!extend && !deselect) {
    uv_select_all_perform_multi(scene, objects, SEL_DESELECT);
  }

  uv_select_linked_multi(scene,
                         objects,
                         pick ? &hit : nullptr,
                         extend,
                         deselect,
                         false,
                         select_faces,
                         BM_ELEM_SELECT);

  if (pick) {
    DEG_id_tag_update(static_cast<ID *>(hit.ob->data), ID_RECALC_SYNC_TO_EVAL | ID_RECALC_SELECT);
    WM_event_add_notifier(C, NC_GEOM | ND_SELECT, hit.ob->data);
  }
  else {
    for (Object *obedit : objects) {
      DEG_id_tag_update(static_cast<ID *>(obedit->data),
                        ID_RECALC_SYNC_TO_EVAL | ID_RECALC_SELECT);
      WM_event_add_notifier(C, NC_GEOM | ND_SELECT, obedit->data);
    }
  }

  return OPERATOR_FINISHED;
}

static wmOperatorStatus uv_select_linked_exec(bContext *C, wmOperator *op)
{
  return uv_select_linked_internal(C, op, nullptr, false);
}

void UV_OT_select_linked(wmOperatorType *ot)
{
  /* identifiers */
  ot->name = "Select Linked";
  ot->description = "Select all UV vertices linked to the active UV map";
  ot->idname = "UV_OT_select_linked";

  /* API callbacks. */
  ot->exec = uv_select_linked_exec;
  ot->poll = ED_operator_uvedit; /* requires space image */

  /* flags */
  ot->flag = OPTYPE_REGISTER | OPTYPE_UNDO;
}

/** \} */

/* -------------------------------------------------------------------- */
/** \name Select Linked (Cursor Pick) Operator
 * \{ */

static wmOperatorStatus uv_select_linked_pick_invoke(bContext *C,
                                                     wmOperator *op,
                                                     const wmEvent *event)
{
  return uv_select_linked_internal(C, op, event, true);
}

static wmOperatorStatus uv_select_linked_pick_exec(bContext *C, wmOperator *op)
{
  return uv_select_linked_internal(C, op, nullptr, true);
}

void UV_OT_select_linked_pick(wmOperatorType *ot)
{
  /* identifiers */
  ot->name = "Select Linked Pick";
  ot->description = "Select all UV vertices linked under the mouse";
  ot->idname = "UV_OT_select_linked_pick";

  /* flags */
  ot->flag = OPTYPE_REGISTER | OPTYPE_UNDO;

  /* API callbacks. */
  ot->invoke = uv_select_linked_pick_invoke;
  ot->exec = uv_select_linked_pick_exec;
  ot->poll = ED_operator_uvedit; /* requires space image */

  /* properties */
  PropertyRNA *prop;
  prop = RNA_def_boolean(ot->srna,
                         "extend",
                         false,
                         "Extend",
                         "Extend selection rather than clearing the existing selection");
  RNA_def_property_flag(prop, PROP_SKIP_SAVE);
  prop = RNA_def_boolean(ot->srna,
                         "deselect",
                         false,
                         "Deselect",
                         "Deselect linked UV vertices rather than selecting them");
  RNA_def_property_flag(prop, PROP_SKIP_SAVE);
  prop = RNA_def_float_vector(
      ot->srna,
      "location",
      2,
      nullptr,
      -FLT_MAX,
      FLT_MAX,
      "Location",
      "Mouse location in normalized coordinates, 0.0 to 1.0 is within the image bounds",
      -100.0f,
      100.0f);
  RNA_def_property_flag(prop, PROP_SKIP_SAVE);
}

/** \} */

/* -------------------------------------------------------------------- */
/** \name Select Split Operator
 * \{ */

/**
 * NOTE(@ideasman42): This is based on similar use case to #MESH_OT_split(),
 * which has a similar effect but in this case they are not joined to begin with
 * (only having the behavior of being joined) so its best to call this #uv_select_split()
 * instead of just split(), but assigned to the same key as #MESH_OT_split.
 */
static wmOperatorStatus uv_select_split_exec(bContext *C, wmOperator *op)
{
  Depsgraph *depsgraph = CTX_data_ensure_evaluated_depsgraph(C);
  Scene *scene = CTX_data_scene(C);
  ViewLayer *view_layer = CTX_data_view_layer(C);
  const ToolSettings *ts = scene->toolsettings;

  BMFace *efa;
  BMLoop *l;
  BMIter iter, liter;

  if (ts->uv_flag & UV_FLAG_SELECT_SYNC) {
    /* Face selection. */
    if (ts->uv_sticky == UV_STICKY_VERT) {
      BKE_report(
          op->reports,
          RPT_ERROR,
          "Cannot split selection with \"Sync Select\" and \"Shared Vertex\" selection enabled");
      return OPERATOR_CANCELLED;
    }
  }

  bool changed_multi = false;

  Vector<Object *> objects = BKE_view_layer_array_from_objects_in_edit_mode_unique_data_with_uvs(
      scene, view_layer, nullptr);

  for (Object *obedit : objects) {
    BMesh *bm = BKE_editmesh_from_object(obedit)->bm;

    bool changed = false;

    if (ts->uv_flag & UV_FLAG_SELECT_SYNC) {
      uvedit_select_prepare_sync_select(scene, bm);
    }
    else {
      uvedit_select_prepare_custom_data(scene, bm);
    }

    BM_ITER_MESH (efa, &iter, bm, BM_FACES_OF_MESH) {
      bool is_sel = false;
      bool is_unsel = false;

      if (!uvedit_face_visible_test(scene, efa)) {
        continue;
      }

      /* are we all selected? */
      BM_ITER_ELEM (l, &liter, efa, BM_LOOPS_OF_FACE) {
        const bool select_vert = uvedit_loop_vert_select_get(ts, bm, l);
        const bool select_edge = uvedit_loop_edge_select_get(ts, bm, l);

        if (select_vert || select_edge) {
          is_sel = true;
        }
        if (!select_vert || !select_edge) {
          is_unsel = true;
        }

        /* we have mixed selection, bail out */
        if (is_sel && is_unsel) {
          break;
        }
      }

      if (is_sel && is_unsel) {
        /* No need to deselect the face (with sync-select) as it wont be selected,
         * since it already has a mixed selection. */
        BM_ITER_ELEM (l, &liter, efa, BM_LOOPS_OF_FACE) {
          uvedit_loop_vert_select_set(ts, bm, l, false);
          uvedit_loop_edge_select_set(ts, bm, l, false);
        }

        changed = true;
      }
    }

    if (changed) {
      changed_multi = true;
      WM_event_add_notifier(C, NC_SPACE | ND_SPACE_IMAGE, nullptr);
      uv_select_tag_update_for_object(depsgraph, ts, obedit);
    }
  }

  return changed_multi ? OPERATOR_FINISHED : OPERATOR_CANCELLED;
}

void UV_OT_select_split(wmOperatorType *ot)
{
  /* identifiers */
  ot->name = "Split Selection"; /*bfa - Split selection, not Select Split*/
  ot->description = "Splits the selected UV parts\nOnly entirely selected faces are split";
  ot->idname = "UV_OT_select_split";
  ot->flag = OPTYPE_REGISTER | OPTYPE_UNDO;

  /* API callbacks. */
  ot->exec = uv_select_split_exec;
  ot->poll = ED_operator_uvedit; /* requires space image */
}

static void uv_select_tag_update_for_object(Depsgraph *depsgraph,
                                            const ToolSettings *ts,
                                            Object *obedit)
{
  if (ts->uv_flag & UV_FLAG_SELECT_SYNC) {
    DEG_id_tag_update(static_cast<ID *>(obedit->data), ID_RECALC_SELECT);
    WM_main_add_notifier(NC_GEOM | ND_SELECT, obedit->data);
  }
  else {
    Object *obedit_eval = DEG_get_evaluated(depsgraph, obedit);
    BKE_mesh_batch_cache_dirty_tag(static_cast<Mesh *>(obedit_eval->data),
                                   BKE_MESH_BATCH_DIRTY_UVEDIT_SELECT);
    /* Only for region redraw. */
    WM_main_add_notifier(NC_GEOM | ND_SELECT, obedit->data);
  }
}

/** \} */

/* -------------------------------------------------------------------- */
/** \name Select/Tag Flushing Utils
 *
 * Utility functions to flush the uv-selection from tags.
 * \{ */

/**
 * helper function for #uv_select_flush_from_tag_loop and uv_select_flush_from_tag_face
 */
static void uvedit_uv_select_flush_from_tag_sticky_loc_internal(
    const Scene *scene, BMesh *bm, BMLoop *l, const bool select, const BMUVOffsets &offsets)
{
  uvedit_uv_select_set(scene, bm, l, select);

  BMVert *v = l->v;
  BLI_assert(v->e);
  const BMEdge *e_iter, *e_first;
  e_iter = e_first = v->e;
  do {
    if (e_iter->l == nullptr) {
      continue;
    }
    BMLoop *l_first = e_iter->l;
    BMLoop *l_iter = l_first;
    do {
      if (!(l_iter->v == v && l_iter != l)) {
        continue;
      }
      if (!uvedit_face_visible_test(scene, l_iter->f)) {
        continue;
      }
      if (BM_loop_uv_share_vert_check(l, l_iter, offsets.uv)) {
        uvedit_uv_select_set(scene, bm, l_iter, select);
      }
    } while ((l_iter = l_iter->radial_next) != l_first);
  } while ((e_iter = BM_DISK_EDGE_NEXT(e_iter, v)) != e_first);
}

/**
 * Flush the selection from face tags based on sticky and selection modes.
 *
 * needed because setting the selection of a face is done in a number of places but it also
 * needs to respect the sticky modes for the UV verts, so dealing with the sticky modes
 * is best done in a separate function.
 *
 * \note This function is very similar to #uv_select_flush_from_tag_loop,
 * be sure to update both upon changing.
 */
static void uv_select_flush_from_tag_face(const Scene *scene, Object *obedit, const bool select)
{
  /* Selecting UV Faces with some modes requires us to change
   * the selection in other faces (depending on the sticky mode).
   *
   * This only needs to be done when the Mesh is not used for
   * selection (so for sticky modes, vertex or location based). */

  const ToolSettings *ts = scene->toolsettings;
  BMesh *bm = BKE_editmesh_from_object(obedit)->bm;
  BMFace *efa;
  BMLoop *l;
  BMIter iter, liter;

  if (ts->uv_flag & UV_FLAG_SELECT_SYNC) {
    uvedit_select_prepare_sync_select(scene, bm);
  }
  else {
    uvedit_select_prepare_custom_data(scene, bm);
  }
  const BMUVOffsets offsets = BM_uv_map_offsets_get(bm);

  bool use_sticky = true;
  if (ts->uv_flag & UV_FLAG_SELECT_SYNC) {
    if (ED_uvedit_sync_uvselect_ignore(ts)) {
      /* Use the mesh selection directly. */
      use_sticky = false;
    }
  }
  if (ts->uv_sticky == UV_STICKY_DISABLE) {
    /* No need for sticky calculation when it's disabled. */
    use_sticky = false;
  }

  if (use_sticky) {
    BM_ITER_MESH (efa, &iter, bm, BM_FACES_OF_MESH) {
      if (!BM_elem_flag_test(efa, BM_ELEM_TAG)) {
        continue;
      }

      if (ts->uv_flag & UV_FLAG_SELECT_SYNC) {
        BM_face_uvselect_set_noflush(bm, efa, select);
      }
      else {
        uvedit_face_select_set_no_sync(ts, bm, efa, select);
      }

      BM_ITER_ELEM (l, &liter, efa, BM_LOOPS_OF_FACE) {
        uvedit_loop_edge_select_set(ts, bm, l, select);

        if (select) {
          uvedit_uv_select_flush_from_tag_sticky_loc_internal(scene, bm, l, select, offsets);
        }
        else {
          if (!uvedit_vert_is_face_select_any_other(ts, bm, l, offsets)) {
            uvedit_uv_select_flush_from_tag_sticky_loc_internal(scene, bm, l, select, offsets);
          }
        }
      }
    }
  }
  else {
    BM_ITER_MESH (efa, &iter, bm, BM_FACES_OF_MESH) {
      if (!BM_elem_flag_test(efa, BM_ELEM_TAG)) {
        continue;
      }
      uvedit_face_select_set(scene, bm, efa, select);
    }
  }
}

/**
 * Flush the selection from loop tags based on sticky and selection modes.
 *
 * needed because setting the selection of a face is done in a number of places but it also needs
 * to respect the sticky modes for the UV verts, so dealing with the sticky modes is best done
 * in a separate function.
 *
 * \note This function is very similar to #uv_select_flush_from_tag_face,
 * be sure to update both upon changing.
 */
static void uv_select_flush_from_tag_loop(const Scene *scene, Object *obedit, const bool select)
{
  /* Selecting UV Loops with some modes requires us to change
   * the selection in other faces (depending on the sticky mode).
   *
   * This only needs to be done when the Mesh is not used for
   * selection (so for sticky modes, vertex or location based). */

  const ToolSettings *ts = scene->toolsettings;
  BMesh *bm = BKE_editmesh_from_object(obedit)->bm;
  BMFace *efa;
  BMLoop *l;
  BMIter iter, liter;

  const bool use_mesh_select = (ts->uv_flag & UV_FLAG_SELECT_SYNC) &&
                               (bm->uv_select_sync_valid == false);

  if (ts->uv_flag & UV_FLAG_SELECT_SYNC) {
    uvedit_select_prepare_sync_select(scene, bm);
  }
  else {
    uvedit_select_prepare_custom_data(scene, bm);
  }
  const BMUVOffsets offsets = BM_uv_map_offsets_get(bm);

  if ((use_mesh_select == false) && ts->uv_sticky == UV_STICKY_VERT) {
    /* Tag all verts as untouched, then touch the ones that have a face center
     * in the loop and select all UVs that use a touched vert. */
    BM_mesh_elem_hflag_disable_all(bm, BM_VERT, BM_ELEM_TAG, false);

    BM_ITER_MESH (efa, &iter, bm, BM_FACES_OF_MESH) {
      BM_ITER_ELEM (l, &liter, efa, BM_LOOPS_OF_FACE) {
        if (BM_elem_flag_test(l, BM_ELEM_TAG)) {
          BM_elem_flag_enable(l->v, BM_ELEM_TAG);
        }
      }
    }

    /* now select tagged verts */
    BM_ITER_MESH (efa, &iter, bm, BM_FACES_OF_MESH) {
      bool tag_all = true;
      bool tag_any = false;
      BM_ITER_ELEM (l, &liter, efa, BM_LOOPS_OF_FACE) {
        if (BM_elem_flag_test(l->v, BM_ELEM_TAG)) {
          uvedit_uv_select_set(scene, bm, l, select);
          tag_any = true;
        }
        else {
          tag_all = false;
        }
      }
      if (select) {
        if (tag_all && uvedit_face_visible_test(scene, efa)) {
          uvedit_face_select_set_no_sync(ts, bm, efa, true);
        }
      }
      else {
        if (tag_any && uvedit_face_visible_test(scene, efa)) {
          uvedit_face_select_set_no_sync(ts, bm, efa, false);
        }
      }
    }
  }
  else if ((use_mesh_select == false) && (ts->uv_sticky == UV_STICKY_LOCATION)) {
    BM_ITER_MESH (efa, &iter, bm, BM_FACES_OF_MESH) {
      bool tag_all = true;
      bool tag_any = false;
      BM_ITER_ELEM (l, &liter, efa, BM_LOOPS_OF_FACE) {
        if (BM_elem_flag_test(l, BM_ELEM_TAG)) {
          uvedit_uv_select_flush_from_tag_sticky_loc_internal(scene, bm, l, select, offsets);
          tag_any = true;
        }
        else {
          tag_all = false;
        }
      }
      if (select) {
        if (tag_all && uvedit_face_visible_test(scene, efa)) {
          uvedit_face_select_set_no_sync(ts, bm, efa, true);
        }
      }
      else {
        if (tag_any && uvedit_face_visible_test(scene, efa)) {
          uvedit_face_select_set_no_sync(ts, bm, efa, false);
        }
      }
    }
  }
  else { /* UV_STICKY_DISABLE or ts->uv_flag & UV_FLAG_SELECT_SYNC */
    BM_ITER_MESH (efa, &iter, bm, BM_FACES_OF_MESH) {
      BM_ITER_ELEM (l, &liter, efa, BM_LOOPS_OF_FACE) {
        if (BM_elem_flag_test(l, BM_ELEM_TAG)) {
          uvedit_uv_select_set(scene, bm, l, select);
        }
      }
    }
  }
}

/**
 * Flush the selection from UV edges based on sticky modes.
 *
 * Useful when performing edge selections in different sticky modes, since setting the required
 * edge selection is done manually or using #uvedit_edge_select_set_noflush,
 * but dealing with sticky modes for vertex selections is best done in a separate function.
 *
 * \note Current behavior is selecting only; deselecting can be added but the behavior isn't
 * required anywhere.
 */
static void uv_select_flush_from_loop_edge_flag(const Scene *scene, BMesh *bm)
{
  const ToolSettings *ts = scene->toolsettings;
  BMFace *efa;
  BMLoop *l;
  BMIter iter, liter;

  if (ts->uv_flag & UV_FLAG_SELECT_SYNC) {
    uvedit_select_prepare_sync_select(scene, bm);
  }
  else {
    uvedit_select_prepare_custom_data(scene, bm);
  }
  const BMUVOffsets offsets = BM_uv_map_offsets_get(bm);

  bool use_sticky = true;
  if (ts->uv_flag & UV_FLAG_SELECT_SYNC) {
    if (ts->uv_sticky == UV_STICKY_VERT) {
      /* Use the mesh selection directly. */
      use_sticky = false;
    }
  }
  if (ts->uv_sticky == UV_STICKY_DISABLE) {
    /* No need for sticky calculation when it's disabled. */
    use_sticky = false;
  }

  if (use_sticky) {
    /* Use UV edge selection to identify which verts must to be selected */

    /* Clear UV vert flags */
    bm_clear_uv_vert_selection(scene, bm);

    BM_ITER_MESH (efa, &iter, bm, BM_FACES_OF_MESH) {
      if (!uvedit_face_visible_test(scene, efa)) {
        /* This visibility check could be removed? Simply relying on edge flags to ensure
         * visibility might be sufficient. */
        continue;
      }
      BM_ITER_ELEM (l, &liter, efa, BM_LOOPS_OF_FACE) {
        /* Select verts based on UV edge flag. */
        if (uvedit_edge_select_get_no_sync(ts, bm, l)) {
          uvedit_uv_select_flush_from_tag_sticky_loc_internal(scene, bm, l, true, offsets);
          uvedit_uv_select_flush_from_tag_sticky_loc_internal(scene, bm, l->next, true, offsets);
        }
      }
    }
  }
  else {
    if (ts->uv_flag & UV_FLAG_SELECT_SYNC) {
      BM_mesh_uvselect_flush_from_loop_edges(bm, false);
    }
    else {
      BM_ITER_MESH (efa, &iter, bm, BM_FACES_OF_MESH) {
        bool select_all = true;
        BM_ITER_ELEM (l, &liter, efa, BM_LOOPS_OF_FACE) {
          if (uvedit_edge_select_get_no_sync(ts, bm, l)) {
            uvedit_vert_select_set_no_sync(ts, bm, l, true);
            uvedit_vert_select_set_no_sync(ts, bm, l->next, true);
          }
          else if (!uvedit_edge_select_get_no_sync(ts, bm, l->prev)) {
            uvedit_vert_select_set_no_sync(ts, bm, l->next, false);
            select_all = false;
          }
        }
        uvedit_face_select_set_no_sync(ts, bm, efa, select_all);
      }
    }
  }
}

/** \} */

/* -------------------------------------------------------------------- */
/** \name Box Select Operator
 * \{ */

static wmOperatorStatus uv_box_select_exec(bContext *C, wmOperator *op)
{
  Depsgraph *depsgraph = CTX_data_ensure_evaluated_depsgraph(C);
  Scene *scene = CTX_data_scene(C);
  const ToolSettings *ts = scene->toolsettings;
  ViewLayer *view_layer = CTX_data_view_layer(C);
  const ARegion *region = CTX_wm_region(C);
  BMFace *efa;
  BMLoop *l;
  BMIter iter, liter;
  float *luv;
  rctf rectf;
  const bool use_face_center = ((ts->uv_flag & UV_FLAG_SELECT_SYNC) ?
                                    (ts->selectmode == SCE_SELECT_FACE) :
                                    (ts->uv_selectmode == UV_SELECT_FACE));
  const bool use_edge = ((ts->uv_flag & UV_FLAG_SELECT_SYNC) ?
                             (ts->selectmode == SCE_SELECT_EDGE) :
                             (ts->uv_selectmode == UV_SELECT_EDGE));
  const bool use_select_linked = ED_uvedit_select_island_check(ts);

  /* get rectangle from operator */
  WM_operator_properties_border_to_rctf(op, &rectf);
  UI_view2d_region_to_view_rctf(&region->v2d, &rectf, &rectf);

  const eSelectOp sel_op = eSelectOp(RNA_enum_get(op->ptr, "mode"));
  const bool select = (sel_op != SEL_OP_SUB);
  const bool use_pre_deselect = SEL_OP_USE_PRE_DESELECT(sel_op);

  const bool pinned = RNA_boolean_get(op->ptr, "pinned");

  bool changed_multi = false;

  Vector<Object *> objects = BKE_view_layer_array_from_objects_in_edit_mode_unique_data_with_uvs(
      scene, view_layer, nullptr);

  if (use_pre_deselect) {
    uv_select_all_perform_multi(scene, objects, SEL_DESELECT);
  }

  /* don't indent to avoid diff noise! */
  for (Object *obedit : objects) {
    BMesh *bm = BKE_editmesh_from_object(obedit)->bm;

    bool changed = false;

    if (ts->uv_flag & UV_FLAG_SELECT_SYNC) {
      /* NOTE: sync selection can't do pinned. */
      uvedit_select_prepare_sync_select(scene, bm);
    }
    else {
      uvedit_select_prepare_custom_data(scene, bm);
      if (pinned) {
        const char *active_uv_name = CustomData_get_active_layer_name(&bm->ldata, CD_PROP_FLOAT2);
        BM_uv_map_attr_pin_ensure_named(bm, active_uv_name);
      }
    }
    const BMUVOffsets offsets = BM_uv_map_offsets_get(bm);

    /* do actual selection */
    if (use_face_center && !pinned) {
      /* handle face selection mode */

      if (use_select_linked) {
        BM_mesh_elem_hflag_disable_all(bm, BM_FACE, BM_ELEM_TAG, false);
      }
      BM_ITER_MESH (efa, &iter, bm, BM_FACES_OF_MESH) {
        if (use_select_linked) {
          if (BM_elem_flag_test(efa, BM_ELEM_TAG)) {
            continue;
          }
        }
        else {
          BM_elem_flag_disable(efa, BM_ELEM_TAG);
        }

        bool has_selected = false;
        if (uvedit_face_visible_test(scene, efa)) {
          float cent[2];
          BM_face_uv_calc_center_median(efa, offsets.uv, cent);
          if (BLI_rctf_isect_pt_v(&rectf, cent)) {
            BM_elem_flag_enable(efa, BM_ELEM_TAG);
            has_selected = true;
            changed = true;
          }
        }
        if (has_selected && use_select_linked) {
          uv_select_linked_multi_for_select_island(
              scene, objects, obedit, efa, !select, true, BM_ELEM_TAG);
        }
      }

      /* (de)selects all tagged faces and deals with sticky modes */
      if (changed) {
        uv_select_flush_from_tag_face(scene, obedit, select);
      }
    }
    else if (use_edge && !pinned) {
      bool do_second_pass = true;
      BM_ITER_MESH (efa, &iter, bm, BM_FACES_OF_MESH) {
        if (!uvedit_face_visible_test(scene, efa)) {
          continue;
        }

        BMLoop *l_prev = BM_FACE_FIRST_LOOP(efa)->prev;
        float *luv_prev = BM_ELEM_CD_GET_FLOAT_P(l_prev, offsets.uv);

        bool has_selected = false;
        BM_ITER_ELEM (l, &liter, efa, BM_LOOPS_OF_FACE) {
          luv = BM_ELEM_CD_GET_FLOAT_P(l, offsets.uv);
          if (BLI_rctf_isect_pt_v(&rectf, luv) && BLI_rctf_isect_pt_v(&rectf, luv_prev)) {
            uvedit_edge_select_set_with_sticky(scene, bm, l_prev, select, offsets);
            do_second_pass = false;
            has_selected = true;
            changed = true;
          }
          l_prev = l;
          luv_prev = luv;
        }
        if (has_selected && use_select_linked) {
          uv_select_linked_multi_for_select_island(
              scene, objects, obedit, efa, !select, false, BM_ELEM_SELECT);
        }
      }
      /* Do a second pass if no complete edges could be selected.
       * This matches wire-frame edit-mesh selection in the 3D view. */
      if (do_second_pass) {
        /* Second pass to check if edges partially overlap with the selection area (box). */
        BM_ITER_MESH (efa, &iter, bm, BM_FACES_OF_MESH) {
          if (!uvedit_face_visible_test(scene, efa)) {
            continue;
          }
          BMLoop *l_prev = BM_FACE_FIRST_LOOP(efa)->prev;
          float *luv_prev = BM_ELEM_CD_GET_FLOAT_P(l_prev, offsets.uv);

          bool has_selected = false;
          BM_ITER_ELEM (l, &liter, efa, BM_LOOPS_OF_FACE) {
            luv = BM_ELEM_CD_GET_FLOAT_P(l, offsets.uv);
            if (BLI_rctf_isect_segment(&rectf, luv_prev, luv)) {
              uvedit_edge_select_set_with_sticky(scene, bm, l_prev, select, offsets);
              has_selected = true;
              changed = true;
            }
            l_prev = l;
            luv_prev = luv;
          }
          if (has_selected && use_select_linked) {
            uv_select_linked_multi_for_select_island(
                scene, objects, obedit, efa, !select, false, BM_ELEM_SELECT);
          }
        }
      }
    }
    else {
      /* other selection modes */
      changed = true;
      BM_mesh_elem_hflag_disable_all(bm, BM_VERT, BM_ELEM_TAG, false);

      BM_ITER_MESH (efa, &iter, bm, BM_FACES_OF_MESH) {
        if (!uvedit_face_visible_test(scene, efa)) {
          continue;
        }
        bool has_selected = false;
        BM_ITER_ELEM (l, &liter, efa, BM_LOOPS_OF_FACE) {
          luv = BM_ELEM_CD_GET_FLOAT_P(l, offsets.uv);
          if (select != uvedit_uv_select_test(scene, bm, l, offsets)) {
            if (!pinned || (ts->uv_flag & UV_FLAG_SELECT_SYNC)) {
              /* UV_FLAG_SELECT_SYNC - can't do pinned selection */
              if (BLI_rctf_isect_pt_v(&rectf, luv)) {
                uvedit_uv_select_set(scene, bm, l, select);
                BM_elem_flag_enable(l->v, BM_ELEM_TAG);
                has_selected = true;
              }
            }
            else if (pinned) {
              if (BM_ELEM_CD_GET_BOOL(l, offsets.pin) && BLI_rctf_isect_pt_v(&rectf, luv)) {
                uvedit_uv_select_set(scene, bm, l, select);
                BM_elem_flag_enable(l->v, BM_ELEM_TAG);
              }
            }
          }
        }
        if (has_selected && use_select_linked) {
          uv_select_linked_multi_for_select_island(
              scene, objects, obedit, efa, !select, false, BM_ELEM_SELECT);
        }
      }

      if (ts->uv_sticky == UV_STICKY_VERT) {
        uvedit_vertex_select_tagged(bm, scene, select);
      }
    }

    if (changed || use_pre_deselect) {
      changed_multi = true;
      if (ts->uv_flag & UV_FLAG_SELECT_SYNC) {
        ED_uvedit_select_sync_flush(ts, bm, select);
      }
      else {
        ED_uvedit_selectmode_flush(scene, bm);
      }
      uv_select_tag_update_for_object(depsgraph, ts, obedit);
    }
  }

  return changed_multi ? OPERATOR_FINISHED : OPERATOR_CANCELLED;
}

void UV_OT_select_box(wmOperatorType *ot)
{
  /* identifiers */
  ot->name = "Box Select";
  ot->description = "Select UV vertices using box selection";
  ot->idname = "UV_OT_select_box";

  /* API callbacks. */
  ot->invoke = WM_gesture_box_invoke;
  ot->exec = uv_box_select_exec;
  ot->modal = WM_gesture_box_modal;
  ot->poll = ED_operator_uvedit_space_image; /* requires space image */
  ot->cancel = WM_gesture_box_cancel;

  /* flags */
  ot->flag = OPTYPE_UNDO;

  /* properties */
  RNA_def_boolean(ot->srna, "pinned", false, "Pinned", "Border select pinned UVs only");

  WM_operator_properties_gesture_box(ot);
  WM_operator_properties_select_operation_simple(ot);
}

/** \} */

/* -------------------------------------------------------------------- */
/** \name Circle Select Operator
 * \{ */

static bool uv_circle_select_is_point_inside(const float uv[2],
                                             const float offset[2],
                                             const float ellipse[2])
{
  /* normalized ellipse: ell[0] = scaleX, ell[1] = scaleY */
  const float co[2] = {
      (uv[0] - offset[0]) * ellipse[0],
      (uv[1] - offset[1]) * ellipse[1],
  };
  return len_squared_v2(co) < 1.0f;
}

static bool uv_circle_select_is_edge_inside(const float uv_a[2],
                                            const float uv_b[2],
                                            const float offset[2],
                                            const float ellipse[2])
{
  /* normalized ellipse: ell[0] = scaleX, ell[1] = scaleY */
  const float co_a[2] = {
      (uv_a[0] - offset[0]) * ellipse[0],
      (uv_a[1] - offset[1]) * ellipse[1],
  };
  const float co_b[2] = {
      (uv_b[0] - offset[0]) * ellipse[0],
      (uv_b[1] - offset[1]) * ellipse[1],
  };
  const float co_zero[2] = {0.0f, 0.0f};
  return dist_squared_to_line_segment_v2(co_zero, co_a, co_b) < 1.0f;
}

static wmOperatorStatus uv_circle_select_exec(bContext *C, wmOperator *op)
{
  Depsgraph *depsgraph = CTX_data_ensure_evaluated_depsgraph(C);
  SpaceImage *sima = CTX_wm_space_image(C);
  Scene *scene = CTX_data_scene(C);
  ViewLayer *view_layer = CTX_data_view_layer(C);
  const ToolSettings *ts = scene->toolsettings;
  const ARegion *region = CTX_wm_region(C);
  BMFace *efa;
  BMLoop *l;
  BMIter iter, liter;
  float *luv;
  int x, y, radius, width, height;
  float zoomx, zoomy;
  float offset[2], ellipse[2];

  const bool use_face_center = ((ts->uv_flag & UV_FLAG_SELECT_SYNC) ?
                                    (ts->selectmode == SCE_SELECT_FACE) :
                                    (ts->uv_selectmode == UV_SELECT_FACE));
  const bool use_edge = ((ts->uv_flag & UV_FLAG_SELECT_SYNC) ?
                             (ts->selectmode == SCE_SELECT_EDGE) :
                             (ts->uv_selectmode == UV_SELECT_EDGE));
  const bool use_select_linked = ED_uvedit_select_island_check(ts);

  /* get operator properties */
  x = RNA_int_get(op->ptr, "x");
  y = RNA_int_get(op->ptr, "y");
  radius = RNA_int_get(op->ptr, "radius");

  /* compute ellipse size and location, not a circle since we deal
   * with non square image. ellipse is normalized, r = 1.0. */
  ED_space_image_get_size(sima, &width, &height);
  ED_space_image_get_zoom(sima, region, &zoomx, &zoomy);

  ellipse[0] = width * zoomx / radius;
  ellipse[1] = height * zoomy / radius;

  UI_view2d_region_to_view(&region->v2d, x, y, &offset[0], &offset[1]);

  bool changed_multi = false;

  Vector<Object *> objects = BKE_view_layer_array_from_objects_in_edit_mode_unique_data_with_uvs(
      scene, view_layer, nullptr);

  const eSelectOp sel_op = ED_select_op_modal(
      eSelectOp(RNA_enum_get(op->ptr, "mode")),
      WM_gesture_is_modal_first(static_cast<wmGesture *>(op->customdata)));
  const bool select = (sel_op != SEL_OP_SUB);
  const bool use_pre_deselect = SEL_OP_USE_PRE_DESELECT(sel_op);

  if (use_pre_deselect) {
    uv_select_all_perform_multi(scene, objects, SEL_DESELECT);
  }

  for (Object *obedit : objects) {
    BMesh *bm = BKE_editmesh_from_object(obedit)->bm;

    bool changed = false;

    if (ts->uv_flag & UV_FLAG_SELECT_SYNC) {
      uvedit_select_prepare_sync_select(scene, bm);
    }
    else {
      uvedit_select_prepare_custom_data(scene, bm);
    }
    const BMUVOffsets offsets = BM_uv_map_offsets_get(bm);

    /* do selection */
    if (use_face_center) {
      if (use_select_linked) {
        BM_mesh_elem_hflag_disable_all(bm, BM_FACE, BM_ELEM_TAG, false);
      }
      BM_ITER_MESH (efa, &iter, bm, BM_FACES_OF_MESH) {
        if (use_select_linked) {
          if (BM_elem_flag_test(efa, BM_ELEM_TAG)) {
            continue;
          }
        }
        else {
          BM_elem_flag_disable(efa, BM_ELEM_TAG);
          if (select == uvedit_face_select_test(scene, bm, efa)) {
            continue;
          }
        }

        bool has_selected = false;
        float cent[2];
        BM_face_uv_calc_center_median(efa, offsets.uv, cent);
        if (uv_circle_select_is_point_inside(cent, offset, ellipse)) {
          BM_elem_flag_enable(efa, BM_ELEM_TAG);
          has_selected = true;
          changed = true;
        }

        if (has_selected && use_select_linked) {
          uv_select_linked_multi_for_select_island(
              scene, objects, obedit, efa, !select, true, BM_ELEM_TAG);
        }
      }

      /* (de)selects all tagged faces and deals with sticky modes */
      if (changed) {
        uv_select_flush_from_tag_face(scene, obedit, select);
      }
    }
    else if (use_edge) {
      BM_ITER_MESH (efa, &iter, bm, BM_FACES_OF_MESH) {
        if (!uvedit_face_visible_test(scene, efa)) {
          continue;
        }

        BMLoop *l_prev = BM_FACE_FIRST_LOOP(efa)->prev;
        const float *luv_prev = BM_ELEM_CD_GET_FLOAT_P(l_prev, offsets.uv);

        bool has_selected = false;
        BM_ITER_ELEM (l, &liter, efa, BM_LOOPS_OF_FACE) {
          luv = BM_ELEM_CD_GET_FLOAT_P(l, offsets.uv);
          if (uv_circle_select_is_edge_inside(luv, luv_prev, offset, ellipse)) {
            uvedit_edge_select_set_with_sticky(scene, bm, l_prev, select, offsets);
            has_selected = true;
            changed = true;
          }
          l_prev = l;
          luv_prev = luv;
        }
        if (has_selected && use_select_linked) {
          uv_select_linked_multi_for_select_island(
              scene, objects, obedit, efa, !select, false, BM_ELEM_SELECT);
        }
      }
    }
    else {
      BM_mesh_elem_hflag_disable_all(bm, BM_VERT, BM_ELEM_TAG, false);

      BM_ITER_MESH (efa, &iter, bm, BM_FACES_OF_MESH) {
        if (!uvedit_face_visible_test(scene, efa)) {
          continue;
        }
        bool has_selected = false;
        BM_ITER_ELEM (l, &liter, efa, BM_LOOPS_OF_FACE) {
          if (select != uvedit_uv_select_test(scene, bm, l, offsets)) {
            luv = BM_ELEM_CD_GET_FLOAT_P(l, offsets.uv);
            if (uv_circle_select_is_point_inside(luv, offset, ellipse)) {
              changed = true;
              uvedit_uv_select_set(scene, bm, l, select);
              BM_elem_flag_enable(l->v, BM_ELEM_TAG);
              has_selected = true;
            }
          }
        }
        if (has_selected && use_select_linked) {
          uv_select_linked_multi_for_select_island(
              scene, objects, obedit, efa, !select, false, BM_ELEM_SELECT);
        }
      }

      if (ts->uv_sticky == UV_STICKY_VERT) {
        uvedit_vertex_select_tagged(bm, scene, select);
      }
    }

    if (changed || use_pre_deselect) {
      changed_multi = true;
      if (ts->uv_flag & UV_FLAG_SELECT_SYNC) {
        ED_uvedit_select_sync_flush(ts, bm, select);
      }
      else {
        ED_uvedit_selectmode_flush(scene, bm);
      }
      uv_select_tag_update_for_object(depsgraph, ts, obedit);
    }
  }

  return changed_multi ? OPERATOR_FINISHED : OPERATOR_CANCELLED;
}

void UV_OT_select_circle(wmOperatorType *ot)
{
  /* identifiers */
  ot->name = "Circle Select";
  ot->description = "Select UV vertices using circle selection";
  ot->idname = "UV_OT_select_circle";

  /* API callbacks. */
  ot->invoke = WM_gesture_circle_invoke;
  ot->modal = WM_gesture_circle_modal;
  ot->exec = uv_circle_select_exec;
  ot->poll = ED_operator_uvedit_space_image; /* requires space image */
  ot->cancel = WM_gesture_circle_cancel;
  ot->get_name = ED_select_circle_get_name;

  /* flags */
  ot->flag = OPTYPE_UNDO;

  /* properties */
  WM_operator_properties_gesture_circle(ot);
  WM_operator_properties_select_operation_simple(ot);
}

/** \} */

/* -------------------------------------------------------------------- */
/** \name Lasso Select Operator
 * \{ */

static bool do_lasso_select_mesh_uv_is_point_inside(const ARegion *region,
                                                    const rcti *clip_rect,
                                                    const Span<int2> mcoords,
                                                    const float co_test[2])
{
  int co_screen[2];
  if (UI_view2d_view_to_region_clip(
          &region->v2d, co_test[0], co_test[1], &co_screen[0], &co_screen[1]) &&
      BLI_rcti_isect_pt_v(clip_rect, co_screen) &&
      BLI_lasso_is_point_inside(mcoords, co_screen[0], co_screen[1], V2D_IS_CLIPPED))
  {
    return true;
  }
  return false;
}

static bool do_lasso_select_mesh_uv_is_edge_inside(const ARegion *region,
                                                   const rcti *clip_rect,
                                                   const Span<int2> mcoords,
                                                   const float co_test_a[2],
                                                   const float co_test_b[2])
{
  int co_screen_a[2], co_screen_b[2];
  if (UI_view2d_view_to_region_segment_clip(
          &region->v2d, co_test_a, co_test_b, co_screen_a, co_screen_b) &&
      BLI_rcti_isect_segment(clip_rect, co_screen_a, co_screen_b) &&
      BLI_lasso_is_edge_inside(
          mcoords, UNPACK2(co_screen_a), UNPACK2(co_screen_b), V2D_IS_CLIPPED))
  {
    return true;
  }
  return false;
}

static bool do_lasso_select_mesh_uv(bContext *C, const Span<int2> mcoords, const eSelectOp sel_op)
{
  Depsgraph *depsgraph = CTX_data_ensure_evaluated_depsgraph(C);
  const ARegion *region = CTX_wm_region(C);
  Scene *scene = CTX_data_scene(C);
  const ToolSettings *ts = scene->toolsettings;
  ViewLayer *view_layer = CTX_data_view_layer(C);
  const bool use_face_center = ((ts->uv_flag & UV_FLAG_SELECT_SYNC) ?
                                    (ts->selectmode == SCE_SELECT_FACE) :
                                    (ts->uv_selectmode == UV_SELECT_FACE));
  const bool use_edge = ((ts->uv_flag & UV_FLAG_SELECT_SYNC) ?
                             (ts->selectmode == SCE_SELECT_EDGE) :
                             (ts->uv_selectmode == UV_SELECT_EDGE));
  const bool use_select_linked = ED_uvedit_select_island_check(ts);

  const bool select = (sel_op != SEL_OP_SUB);
  const bool use_pre_deselect = SEL_OP_USE_PRE_DESELECT(sel_op);

  BMIter iter, liter;

  BMFace *efa;
  BMLoop *l;
  bool changed_multi = false;
  rcti rect;

  BLI_lasso_boundbox(&rect, mcoords);

  Vector<Object *> objects = BKE_view_layer_array_from_objects_in_edit_mode_unique_data_with_uvs(
      scene, view_layer, nullptr);

  if (use_pre_deselect) {
    uv_select_all_perform_multi(scene, objects, SEL_DESELECT);
  }

  for (Object *obedit : objects) {

    bool changed = false;

    BMesh *bm = BKE_editmesh_from_object(obedit)->bm;

    if (ts->uv_flag & UV_FLAG_SELECT_SYNC) {
      uvedit_select_prepare_sync_select(scene, bm);
    }
    else {
      uvedit_select_prepare_custom_data(scene, bm);
    }
    const BMUVOffsets offsets = BM_uv_map_offsets_get(bm);

    if (use_face_center) { /* Face Center Select. */
      if (use_select_linked) {
        BM_mesh_elem_hflag_disable_all(bm, BM_FACE, BM_ELEM_TAG, false);
      }
      BM_ITER_MESH (efa, &iter, bm, BM_FACES_OF_MESH) {
        if (use_select_linked) {
          if (BM_elem_flag_test(efa, BM_ELEM_TAG)) {
            continue;
          }
        }
        else {
          BM_elem_flag_disable(efa, BM_ELEM_TAG);
          if (select == uvedit_face_select_test(scene, bm, efa)) {
            continue;
          }
        }

        bool has_selected = false;
        float cent[2];
        BM_face_uv_calc_center_median(efa, offsets.uv, cent);
        if (do_lasso_select_mesh_uv_is_point_inside(region, &rect, mcoords, cent)) {
          BM_elem_flag_enable(efa, BM_ELEM_TAG);
          has_selected = true;
          changed = true;
        }

        if (has_selected && use_select_linked) {
          uv_select_linked_multi_for_select_island(
              scene, objects, obedit, efa, !select, true, BM_ELEM_TAG);
        }
      }

      /* (de)selects all tagged faces and deals with sticky modes */
      if (changed) {
        uv_select_flush_from_tag_face(scene, obedit, select);
      }
    }
    else if (use_edge) {
      bool do_second_pass = true;
      BM_ITER_MESH (efa, &iter, bm, BM_FACES_OF_MESH) {
        if (!uvedit_face_visible_test(scene, efa)) {
          continue;
        }

        bool has_selected = false;
        BMLoop *l_prev = BM_FACE_FIRST_LOOP(efa)->prev;
        float *luv_prev = BM_ELEM_CD_GET_FLOAT_P(l_prev, offsets.uv);
        BM_ITER_ELEM (l, &liter, efa, BM_LOOPS_OF_FACE) {
          float *luv = BM_ELEM_CD_GET_FLOAT_P(l, offsets.uv);
          if (do_lasso_select_mesh_uv_is_point_inside(region, &rect, mcoords, luv) &&
              do_lasso_select_mesh_uv_is_point_inside(region, &rect, mcoords, luv_prev))
          {
            uvedit_edge_select_set_with_sticky(scene, bm, l_prev, select, offsets);
            do_second_pass = false;
            has_selected = true;
            changed = true;
          }
          l_prev = l;
          luv_prev = luv;
        }
        if (has_selected && use_select_linked) {
          uv_select_linked_multi_for_select_island(
              scene, objects, obedit, efa, !select, false, BM_ELEM_SELECT);
        }
      }
      /* Do a second pass if no complete edges could be selected.
       * This matches wire-frame edit-mesh selection in the 3D view. */
      if (do_second_pass) {
        /* Second pass to check if edges partially overlap with the selection area (lasso). */
        BM_ITER_MESH (efa, &iter, bm, BM_FACES_OF_MESH) {
          if (!uvedit_face_visible_test(scene, efa)) {
            continue;
          }
          BMLoop *l_prev = BM_FACE_FIRST_LOOP(efa)->prev;
          float *luv_prev = BM_ELEM_CD_GET_FLOAT_P(l_prev, offsets.uv);

          bool has_selected = false;
          BM_ITER_ELEM (l, &liter, efa, BM_LOOPS_OF_FACE) {
            float *luv = BM_ELEM_CD_GET_FLOAT_P(l, offsets.uv);
            if (do_lasso_select_mesh_uv_is_edge_inside(region, &rect, mcoords, luv, luv_prev)) {
              uvedit_edge_select_set_with_sticky(scene, bm, l_prev, select, offsets);
              has_selected = true;
              changed = true;
            }
            l_prev = l;
            luv_prev = luv;
          }
          if (has_selected && use_select_linked) {
            uv_select_linked_multi_for_select_island(
                scene, objects, obedit, efa, !select, false, BM_ELEM_SELECT);
          }
        }
      }
    }
    else { /* Vert Selection. */
      BM_mesh_elem_hflag_disable_all(bm, BM_VERT, BM_ELEM_TAG, false);

      BM_ITER_MESH (efa, &iter, bm, BM_FACES_OF_MESH) {
        if (!uvedit_face_visible_test(scene, efa)) {
          continue;
        }
        bool has_selected = false;
        BM_ITER_ELEM (l, &liter, efa, BM_LOOPS_OF_FACE) {
          if (select != uvedit_uv_select_test(scene, bm, l, offsets)) {
            float *luv = BM_ELEM_CD_GET_FLOAT_P(l, offsets.uv);
            if (do_lasso_select_mesh_uv_is_point_inside(region, &rect, mcoords, luv)) {
              uvedit_uv_select_set(scene, bm, l, select);
              changed = true;
              BM_elem_flag_enable(l->v, BM_ELEM_TAG);
              has_selected = true;
            }
          }
        }
        if (has_selected && use_select_linked) {
          uv_select_linked_multi_for_select_island(
              scene, objects, obedit, efa, !select, false, BM_ELEM_SELECT);
        }
      }

      if (ts->uv_sticky == UV_STICKY_VERT) {
        uvedit_vertex_select_tagged(bm, scene, select);
      }
    }

    if (changed || use_pre_deselect) {
      changed_multi = true;
      if (ts->uv_flag & UV_FLAG_SELECT_SYNC) {
        ED_uvedit_select_sync_flush(ts, bm, select);
      }
      else {
        ED_uvedit_selectmode_flush(scene, bm);
      }
      uv_select_tag_update_for_object(depsgraph, ts, obedit);
    }
  }

  return changed_multi;
}

static wmOperatorStatus uv_lasso_select_exec(bContext *C, wmOperator *op)
{
  Array<int2> mcoords = WM_gesture_lasso_path_to_array(C, op);
  if (mcoords.is_empty()) {
    return OPERATOR_PASS_THROUGH;
  }

  const eSelectOp sel_op = eSelectOp(RNA_enum_get(op->ptr, "mode"));
  bool changed = do_lasso_select_mesh_uv(C, mcoords, sel_op);

  return changed ? OPERATOR_FINISHED : OPERATOR_CANCELLED;
}

void UV_OT_select_lasso(wmOperatorType *ot)
{
  ot->name = "Lasso Select UV";
  ot->description = "Select UVs using lasso selection";
  ot->idname = "UV_OT_select_lasso";

  ot->invoke = WM_gesture_lasso_invoke;
  ot->modal = WM_gesture_lasso_modal;
  ot->exec = uv_lasso_select_exec;
  ot->poll = ED_operator_uvedit_space_image;
  ot->cancel = WM_gesture_lasso_cancel;

  /* flags */
  ot->flag = OPTYPE_UNDO | OPTYPE_DEPENDS_ON_CURSOR;

  /* properties */
  WM_operator_properties_gesture_lasso(ot);
  WM_operator_properties_select_operation_simple(ot);
}

/** \} */

/* -------------------------------------------------------------------- */
/** \name Select Pinned UVs Operator
 * \{ */

static wmOperatorStatus uv_select_pinned_exec(bContext *C, wmOperator *op)
{
  Scene *scene = CTX_data_scene(C);
  const ToolSettings *ts = scene->toolsettings;

  /* Use this operator only in vertex mode, since it is not guaranteed that pinned vertices may
   * form higher selection states (like edges/faces/islands) in other modes. */
  if ((ts->uv_flag & UV_FLAG_SELECT_SYNC) == 0) {
    if (ts->uv_selectmode != UV_SELECT_VERT) {
      BKE_report(op->reports, RPT_ERROR, "Pinned vertices can be selected in Vertex Mode only");
      return OPERATOR_CANCELLED;
    }
  }

  Depsgraph *depsgraph = CTX_data_ensure_evaluated_depsgraph(C);
  ViewLayer *view_layer = CTX_data_view_layer(C);
  BMFace *efa;
  BMLoop *l;
  BMIter iter, liter;

  Vector<Object *> objects = BKE_view_layer_array_from_objects_in_edit_mode_unique_data_with_uvs(
      scene, view_layer, nullptr);

  for (Object *obedit : objects) {
    BMesh *bm = BKE_editmesh_from_object(obedit)->bm;

    const char *active_uv_name = CustomData_get_active_layer_name(&bm->ldata, CD_PROP_FLOAT2);
    if (!BM_uv_map_attr_pin_exists(bm, active_uv_name)) {
      continue;
    }

    bool changed = false;
    if (ts->uv_flag & UV_FLAG_SELECT_SYNC) {
      uvedit_select_prepare_sync_select(scene, bm);
    }
    else {
      uvedit_select_prepare_custom_data(scene, bm);
    }
    const BMUVOffsets offsets = BM_uv_map_offsets_get(bm);

    BM_ITER_MESH (efa, &iter, bm, BM_FACES_OF_MESH) {
      if (!uvedit_face_visible_test(scene, efa)) {
        continue;
      }

      BM_ITER_ELEM (l, &liter, efa, BM_LOOPS_OF_FACE) {

        if (BM_ELEM_CD_GET_BOOL(l, offsets.pin)) {
          uvedit_uv_select_enable(scene, bm, l);
          changed = true;
        }
      }
    }
    if (ts->uv_flag & UV_FLAG_SELECT_SYNC) {
      ED_uvedit_select_sync_flush(ts, bm, true);
    }
    else {
      ED_uvedit_selectmode_flush(scene, bm);
    }

    if (changed) {
      uv_select_tag_update_for_object(depsgraph, ts, obedit);
    }
  }

  return OPERATOR_FINISHED;
}

void UV_OT_select_pinned(wmOperatorType *ot)
{
  /* identifiers */
  ot->name = "Selected Pinned";
  ot->description = "Select all pinned UV vertices";
  ot->idname = "UV_OT_select_pinned";
  ot->flag = OPTYPE_REGISTER | OPTYPE_UNDO;

  /* API callbacks. */
  ot->exec = uv_select_pinned_exec;
  ot->poll = ED_operator_uvedit;
}

/** \} */

/* -------------------------------------------------------------------- */
/** \name Select Overlap Operator
 * \{ */

BLI_INLINE uint overlap_hash(const void *overlap_v)
{
  const BVHTreeOverlap *overlap = static_cast<const BVHTreeOverlap *>(overlap_v);

  /* Designed to treat (A,B) and (B,A) as the same. */
  int x = overlap->indexA;
  int y = overlap->indexB;
  if (x > y) {
    std::swap(x, y);
  }
  return BLI_hash_int_2d(x, y);
}

BLI_INLINE bool overlap_cmp(const void *a_v, const void *b_v)
{
  const BVHTreeOverlap *a = static_cast<const BVHTreeOverlap *>(a_v);
  const BVHTreeOverlap *b = static_cast<const BVHTreeOverlap *>(b_v);
  return !((a->indexA == b->indexA && a->indexB == b->indexB) ||
           (a->indexA == b->indexB && a->indexB == b->indexA));
}

struct UVOverlapData {
  int ob_index;
  int face_index;
  float tri[3][2];
};

/**
 * Specialized 2D triangle intersection for detecting UV overlap:
 *
 * \return
 * - false when single corners or edges touch (common for UV coordinates).
 * - true when all corners touch (an exactly overlapping triangle).
 */
static bool overlap_tri_tri_uv_test(const float t1[3][2],
                                    const float t2[3][2],
                                    const float endpoint_bias)
{
  float vi[2];

  /* Don't use 'isect_tri_tri_v2' here
   * because it's important to ignore overlap at end-points. */
  if (isect_seg_seg_v2_point_ex(t1[0], t1[1], t2[0], t2[1], endpoint_bias, vi) == 1 ||
      isect_seg_seg_v2_point_ex(t1[0], t1[1], t2[1], t2[2], endpoint_bias, vi) == 1 ||
      isect_seg_seg_v2_point_ex(t1[0], t1[1], t2[2], t2[0], endpoint_bias, vi) == 1 ||
      isect_seg_seg_v2_point_ex(t1[1], t1[2], t2[0], t2[1], endpoint_bias, vi) == 1 ||
      isect_seg_seg_v2_point_ex(t1[1], t1[2], t2[1], t2[2], endpoint_bias, vi) == 1 ||
      isect_seg_seg_v2_point_ex(t1[1], t1[2], t2[2], t2[0], endpoint_bias, vi) == 1 ||
      isect_seg_seg_v2_point_ex(t1[2], t1[0], t2[0], t2[1], endpoint_bias, vi) == 1 ||
      isect_seg_seg_v2_point_ex(t1[2], t1[0], t2[1], t2[2], endpoint_bias, vi) == 1)
  {
    return true;
  }

  /* When none of the segments intersect, checking if either of the triangles corners
   * is inside the others is almost always sufficient to test if the two triangles intersect.
   *
   * However, the `endpoint_bias` on segment intersections causes _exact_ overlapping
   * triangles not to be detected.
   *
   * Resolve this problem at the small cost of calculating the triangle center, see #85508. */
  mid_v2_v2v2v2(vi, UNPACK3(t1));
  if (isect_point_tri_v2(vi, UNPACK3(t2)) != 0) {
    return true;
  }
  mid_v2_v2v2v2(vi, UNPACK3(t2));
  if (isect_point_tri_v2(vi, UNPACK3(t1)) != 0) {
    return true;
  }

  return false;
}

static wmOperatorStatus uv_select_overlap(bContext *C, const bool extend)
{
  Depsgraph *depsgraph = CTX_data_ensure_evaluated_depsgraph(C);
  Scene *scene = CTX_data_scene(C);
  ViewLayer *view_layer = CTX_data_view_layer(C);

  Vector<Object *> objects = BKE_view_layer_array_from_objects_in_edit_mode_unique_data_with_uvs(
      scene, view_layer, nullptr);

  /* Calculate maximum number of tree nodes and prepare initial selection. */
  uint uv_tri_len = 0;
  for (Object *obedit : objects) {
    BMesh *bm = BKE_editmesh_from_object(obedit)->bm;

    BM_mesh_elem_table_ensure(bm, BM_FACE);
    BM_mesh_elem_index_ensure(bm, BM_VERT | BM_FACE);
    BM_mesh_elem_hflag_disable_all(bm, BM_FACE, BM_ELEM_TAG, false);
    if (!extend) {
      ED_uvedit_deselect_all(scene, obedit, SEL_DESELECT);
    }

    BMIter iter;
    BMFace *efa;
    BM_ITER_MESH (efa, &iter, bm, BM_FACES_OF_MESH) {
      if (!uvedit_face_visible_test_ex(scene->toolsettings, efa)) {
        continue;
      }
      uv_tri_len += efa->len - 2;
    }
  }

  UVOverlapData *overlap_data = MEM_malloc_arrayN<UVOverlapData>(uv_tri_len, "UvOverlapData");
  BVHTree *uv_tree = BLI_bvhtree_new(uv_tri_len, 0.0f, 4, 6);

  /* Use a global data index when inserting into the BVH. */
  int data_index = 0;

  int face_len_alloc = 3;
  float (*uv_verts)[2] = static_cast<float (*)[2]>(
      MEM_mallocN(sizeof(*uv_verts) * face_len_alloc, "UvOverlapCoords"));
  uint(*indices)[3] = static_cast<uint(*)[3]>(
      MEM_mallocN(sizeof(*indices) * (face_len_alloc - 2), "UvOverlapTris"));

  MemArena *arena = BLI_memarena_new(BLI_MEMARENA_STD_BUFSIZE, __func__);
  Heap *heap = BLI_heap_new_ex(BLI_POLYFILL_ALLOC_NGON_RESERVE);

  for (const int ob_index : objects.index_range()) {
    Object *obedit = objects[ob_index];
    BMesh *bm = BKE_editmesh_from_object(obedit)->bm;
    BMIter iter, liter;
    BMFace *efa;
    BMLoop *l;

    const int cd_loop_uv_offset = CustomData_get_offset(&bm->ldata, CD_PROP_FLOAT2);

    /* Triangulate each UV face and store it inside the BVH. */
    int face_index;
    BM_ITER_MESH_INDEX (efa, &iter, bm, BM_FACES_OF_MESH, face_index) {

      if (!uvedit_face_visible_test_ex(scene->toolsettings, efa)) {
        continue;
      }

      const uint face_len = efa->len;
      const uint tri_len = face_len - 2;

      if (face_len_alloc < face_len) {
        MEM_freeN(uv_verts);
        MEM_freeN(indices);
        uv_verts = static_cast<float (*)[2]>(
            MEM_mallocN(sizeof(*uv_verts) * face_len, "UvOverlapCoords"));
        indices = static_cast<uint(*)[3]>(
            MEM_mallocN(sizeof(*indices) * tri_len, "UvOverlapTris"));
        face_len_alloc = face_len;
      }

      int vert_index;
      BM_ITER_ELEM_INDEX (l, &liter, efa, BM_LOOPS_OF_FACE, vert_index) {
        float *luv = BM_ELEM_CD_GET_FLOAT_P(l, cd_loop_uv_offset);
        copy_v2_v2(uv_verts[vert_index], luv);
      }

      /* The UV coordinates winding could be positive of negative,
       * determine it automatically. */
      const int coords_sign = 0;
      BLI_polyfill_calc_arena(uv_verts, face_len, coords_sign, indices, arena);

      /* A beauty fill is necessary to remove degenerate triangles that may be produced from the
       * above poly-fill (see #103913), otherwise the overlap tests can fail. */
      BLI_polyfill_beautify(uv_verts, face_len, indices, arena, heap);

      for (int t = 0; t < tri_len; t++) {
        overlap_data[data_index].ob_index = ob_index;
        overlap_data[data_index].face_index = face_index;

        /* BVH needs 3D, overlap data uses 2D. */
        const float tri[3][3] = {
            {UNPACK2(uv_verts[indices[t][0]]), 0.0f},
            {UNPACK2(uv_verts[indices[t][1]]), 0.0f},
            {UNPACK2(uv_verts[indices[t][2]]), 0.0f},
        };

        copy_v2_v2(overlap_data[data_index].tri[0], tri[0]);
        copy_v2_v2(overlap_data[data_index].tri[1], tri[1]);
        copy_v2_v2(overlap_data[data_index].tri[2], tri[2]);

        BLI_bvhtree_insert(uv_tree, data_index, &tri[0][0], 3);
        data_index++;
      }

      BLI_memarena_clear(arena);
      BLI_heap_clear(heap, nullptr);
    }
  }
  BLI_assert(data_index == uv_tri_len);

  BLI_memarena_free(arena);
  BLI_heap_free(heap, nullptr);
  MEM_freeN(uv_verts);
  MEM_freeN(indices);

  BLI_bvhtree_balance(uv_tree);

  uint tree_overlap_len;
  BVHTreeOverlap *overlap = BLI_bvhtree_overlap_self(uv_tree, &tree_overlap_len, nullptr, nullptr);

  if (overlap != nullptr) {
    GSet *overlap_set = BLI_gset_new_ex(overlap_hash, overlap_cmp, __func__, tree_overlap_len);

    for (int i = 0; i < tree_overlap_len; i++) {
      /* Skip overlaps against yourself. */
      if (overlap[i].indexA == overlap[i].indexB) {
        continue;
      }

      /* Skip overlaps that have already been tested. */
      if (!BLI_gset_add(overlap_set, &overlap[i])) {
        continue;
      }

      const UVOverlapData *o_a = &overlap_data[overlap[i].indexA];
      const UVOverlapData *o_b = &overlap_data[overlap[i].indexB];
      Object *obedit_a = objects[o_a->ob_index];
      Object *obedit_b = objects[o_b->ob_index];
      BMesh *bm_a = BKE_editmesh_from_object(obedit_a)->bm;
      BMesh *bm_b = BKE_editmesh_from_object(obedit_b)->bm;
      BMFace *face_a = bm_a->ftable[o_a->face_index];
      BMFace *face_b = bm_b->ftable[o_b->face_index];

      if (scene->toolsettings->uv_flag & UV_FLAG_SELECT_SYNC) {
        /* Pass. */
      }
      /* Skip if both faces are already selected. */
      if (uvedit_face_select_test(scene, bm_a, face_a) &&
          uvedit_face_select_test(scene, bm_b, face_b))
      {
        continue;
      }

      /* Main tri-tri overlap test. */
      const float endpoint_bias = -1e-4f;
      if (overlap_tri_tri_uv_test(o_a->tri, o_b->tri, endpoint_bias)) {
        uvedit_face_select_enable(scene, bm_a, face_a);
        uvedit_face_select_enable(scene, bm_b, face_b);
      }
    }

    BLI_gset_free(overlap_set, nullptr);
    MEM_freeN(overlap);
  }

  for (Object *object : objects) {
    uv_select_tag_update_for_object(depsgraph, scene->toolsettings, object);
  }

  BLI_bvhtree_free(uv_tree);

  MEM_freeN(overlap_data);

  return OPERATOR_FINISHED;
}

static wmOperatorStatus uv_select_overlap_exec(bContext *C, wmOperator *op)
{
  bool extend = RNA_boolean_get(op->ptr, "extend");
  return uv_select_overlap(C, extend);
}

void UV_OT_select_overlap(wmOperatorType *ot)
{
  /* identifiers */
  ot->name = "Select Overlap";
  ot->description = "Select all UV faces which overlap each other";
  ot->idname = "UV_OT_select_overlap";
  ot->flag = OPTYPE_REGISTER | OPTYPE_UNDO;

  /* API callbacks. */
  ot->exec = uv_select_overlap_exec;
  ot->poll = ED_operator_uvedit;

  /* properties */
  RNA_def_boolean(ot->srna,
                  "extend",
                  false,
                  "Extend",
                  "Extend selection rather than clearing the existing selection");
}

/** \} */
/** \name Select Similar Operator
 * \{ */

static float get_uv_vert_needle(const eUVSelectSimilar type,
                                BMVert *vert,
                                const float ob_m3[3][3],
                                BMLoop *loop,
                                const BMUVOffsets &offsets)
{
  BLI_assert(offsets.pin >= 0);
  BLI_assert(offsets.uv >= 0);

  float result = 0.0f;
  switch (type) {
    case UV_SSIM_AREA_UV: {
      BMFace *f;
      BMIter iter;
      BM_ITER_ELEM (f, &iter, vert, BM_FACES_OF_VERT) {
        result += BM_face_calc_area_uv(f, offsets.uv);
      }
      break;
    }
    case UV_SSIM_AREA_3D: {
      BMFace *f;
      BMIter iter;
      BM_ITER_ELEM (f, &iter, vert, BM_FACES_OF_VERT) {
        result += BM_face_calc_area_with_mat3(f, ob_m3);
      }
      break;
    }
    case UV_SSIM_SIDES: {
      BMEdge *e;
      BMIter iter;
      BM_ITER_ELEM (e, &iter, vert, BM_EDGES_OF_VERT) {
        result += 1.0f;
      }
      break;
    }
    case UV_SSIM_PIN:
      return BM_ELEM_CD_GET_BOOL(loop, offsets.pin) ? 1.0f : 0.0f;
    default:
      BLI_assert_unreachable();
      return false;
  }

  return result;
}

static float get_uv_edge_needle(const eUVSelectSimilar type,
                                BMEdge *edge,
                                const float ob_m3[3][3],
                                BMLoop *loop_a,
                                BMLoop *loop_b,
                                const BMUVOffsets &offsets)
{
  BLI_assert(offsets.pin >= 0);
  BLI_assert(offsets.uv >= 0);
  float result = 0.0f;
  switch (type) {
    case UV_SSIM_AREA_UV: {
      BMFace *f;
      BMIter iter;
      BM_ITER_ELEM (f, &iter, edge, BM_FACES_OF_EDGE) {
        result += BM_face_calc_area_uv(f, offsets.uv);
      }
      break;
    }
    case UV_SSIM_AREA_3D: {
      BMFace *f;
      BMIter iter;
      BM_ITER_ELEM (f, &iter, edge, BM_FACES_OF_EDGE) {
        result += BM_face_calc_area_with_mat3(f, ob_m3);
      }
      break;
    }
    case UV_SSIM_LENGTH_UV: {
      float *luv_a = BM_ELEM_CD_GET_FLOAT_P(loop_a, offsets.uv);
      float *luv_b = BM_ELEM_CD_GET_FLOAT_P(loop_b, offsets.uv);
      return len_v2v2(luv_a, luv_b);
    }
    case UV_SSIM_LENGTH_3D:
      return len_v3v3(edge->v1->co, edge->v2->co);
    case UV_SSIM_SIDES: {
      BMEdge *e;
      BMIter iter;
      BM_ITER_ELEM (e, &iter, edge, BM_FACES_OF_EDGE) {
        result += 1.0f;
      }
      break;
    }
    case UV_SSIM_PIN: {
      if (BM_ELEM_CD_GET_BOOL(loop_a, offsets.pin)) {
        result += 1.0f;
      }
      if (BM_ELEM_CD_GET_BOOL(loop_b, offsets.pin)) {
        result += 1.0f;
      }
      break;
    }
    default:
      BLI_assert_unreachable();
      return false;
  }

  return result;
}

static float get_uv_face_needle(const eUVSelectSimilar type,
                                BMFace *face,
                                int ob_index,
                                const float ob_m3[3][3],
                                const BMUVOffsets &offsets)
{
  BLI_assert(offsets.pin >= 0);
  BLI_assert(offsets.uv >= 0);
  float result = 0.0f;
  switch (type) {
    case UV_SSIM_AREA_UV:
      return BM_face_calc_area_uv(face, offsets.uv);
    case UV_SSIM_AREA_3D:
      return BM_face_calc_area_with_mat3(face, ob_m3);
    case UV_SSIM_SIDES:
      return face->len;
    case UV_SSIM_OBJECT:
      return ob_index;
    case UV_SSIM_PIN: {
      BMLoop *l;
      BMIter liter;
      BM_ITER_ELEM (l, &liter, face, BM_LOOPS_OF_FACE) {
        if (BM_ELEM_CD_GET_BOOL(l, offsets.pin)) {
          result += 1.0f;
        }
      }
      break;
    }
    case UV_SSIM_MATERIAL:
      return face->mat_nr;
    case UV_SSIM_WINDING:
      return signum_i(BM_face_calc_area_uv_signed(face, offsets.uv));
    default:
      BLI_assert_unreachable();
      return false;
  }
  return result;
}

static float get_uv_island_needle(const eUVSelectSimilar type,
                                  const FaceIsland *island,
                                  const float ob_m3[3][3],
                                  const BMUVOffsets &offsets)

{
  BLI_assert(offsets.uv >= 0);
  float result = 0.0f;
  switch (type) {
    case UV_SSIM_AREA_UV:
      for (int i = 0; i < island->faces_len; i++) {
        result += BM_face_calc_area_uv(island->faces[i], offsets.uv);
      }
      break;
    case UV_SSIM_AREA_3D:
      for (int i = 0; i < island->faces_len; i++) {
        result += BM_face_calc_area_with_mat3(island->faces[i], ob_m3);
      }
      break;
    case UV_SSIM_FACE:
      return island->faces_len;
    default:
      BLI_assert_unreachable();
      return false;
  }
  return result;
}

static wmOperatorStatus uv_select_similar_vert_exec(bContext *C, wmOperator *op)
{
  Scene *scene = CTX_data_scene(C);
  ViewLayer *view_layer = CTX_data_view_layer(C);
  Depsgraph *depsgraph = CTX_data_ensure_evaluated_depsgraph(C);
  ToolSettings *ts = CTX_data_tool_settings(C);

  const eUVSelectSimilar type = eUVSelectSimilar(RNA_enum_get(op->ptr, "type"));
  const float threshold = RNA_float_get(op->ptr, "threshold");
  const eSimilarCmp compare = eSimilarCmp(RNA_enum_get(op->ptr, "compare"));

  Vector<Object *> objects = BKE_view_layer_array_from_objects_in_edit_mode_unique_data_with_uvs(
      scene, view_layer, nullptr);

  int max_verts_selected_all = 0;
  for (Object *ob : objects) {
    BMesh *bm = BKE_editmesh_from_object(ob)->bm;
    BMFace *face;
    BMIter iter;
    BM_ITER_MESH (face, &iter, bm, BM_FACES_OF_MESH) {
      if (!uvedit_face_visible_test(scene, face)) {
        continue;
      }
      max_verts_selected_all += face->len;
    }
    /* TODO: Get a tighter bounds */
  }

  int tree_index = 0;
  KDTree_1d *tree_1d = BLI_kdtree_1d_new(max_verts_selected_all);

  for (Object *ob : objects) {
    BMesh *bm = BKE_editmesh_from_object(ob)->bm;
    if (bm->totvertsel == 0) {
      continue;
    }

    const BMUVOffsets offsets = BM_uv_map_offsets_get(bm);
    float ob_m3[3][3];
    copy_m3_m4(ob_m3, ob->object_to_world().ptr());

    BMFace *face;
    BMIter iter;
    BM_ITER_MESH (face, &iter, bm, BM_FACES_OF_MESH) {
      if (!uvedit_face_visible_test(scene, face)) {
        continue;
      }
      BMLoop *l;
      BMIter liter;
      BM_ITER_ELEM (l, &liter, face, BM_LOOPS_OF_FACE) {
        if (!uvedit_uv_select_test(scene, bm, l, offsets)) {
          continue;
        }
        float needle = get_uv_vert_needle(type, l->v, ob_m3, l, offsets);
        BLI_kdtree_1d_insert(tree_1d, tree_index++, &needle);
      }
    }
  }

  if (tree_1d != nullptr) {
    BLI_kdtree_1d_deduplicate(tree_1d);
    BLI_kdtree_1d_balance(tree_1d);
  }

  for (Object *ob : objects) {
    BMesh *bm = BKE_editmesh_from_object(ob)->bm;
    if (bm->totvertsel == 0) {
      /* No selection means no visible UV's unless sync-select is enabled. */
      if (!(ts->uv_flag & UV_FLAG_SELECT_SYNC)) {
        continue;
      }
    }

    if (ts->uv_flag & UV_FLAG_SELECT_SYNC) {
      uvedit_select_prepare_sync_select(scene, bm);
    }

    bool changed = false;

    const BMUVOffsets offsets = BM_uv_map_offsets_get(bm);
    float ob_m3[3][3];
    copy_m3_m4(ob_m3, ob->object_to_world().ptr());

    BMFace *face;
    BMIter iter;
    BM_ITER_MESH (face, &iter, bm, BM_FACES_OF_MESH) {
      if (!uvedit_face_visible_test(scene, face)) {
        continue;
      }
      BMLoop *l;
      BMIter liter;
      BM_ITER_ELEM (l, &liter, face, BM_LOOPS_OF_FACE) {
        if (uvedit_uv_select_test(scene, bm, l, offsets)) {
          continue; /* Already selected. */
        }
        const float needle = get_uv_vert_needle(type, l->v, ob_m3, l, offsets);
        bool select = ED_select_similar_compare_float_tree(tree_1d, needle, threshold, compare);
        if (select) {
          uvedit_uv_select_set(scene, bm, l, select);
          changed = true;
        }
      }
    }
    if (changed) {
      if (ts->uv_flag & UV_FLAG_SELECT_SYNC) {
        if (bm->uv_select_sync_valid) {
          BM_mesh_uvselect_flush_from_loop_verts_only_select(bm);
          BM_mesh_uvselect_sync_to_mesh(bm);
        }
        else {
          BM_mesh_select_flush_from_verts(bm, true);
        }
      }
      else {
        uvedit_select_flush_from_verts(scene, bm, true);
      }
      uv_select_tag_update_for_object(depsgraph, ts, ob);
    }
  }

  BLI_kdtree_1d_free(tree_1d);
  return OPERATOR_FINISHED;
}

static wmOperatorStatus uv_select_similar_edge_exec(bContext *C, wmOperator *op)
{
  Scene *scene = CTX_data_scene(C);
  ViewLayer *view_layer = CTX_data_view_layer(C);
  Depsgraph *depsgraph = CTX_data_ensure_evaluated_depsgraph(C);
  ToolSettings *ts = CTX_data_tool_settings(C);

  const eUVSelectSimilar type = eUVSelectSimilar(RNA_enum_get(op->ptr, "type"));
  const float threshold = RNA_float_get(op->ptr, "threshold");
  const eSimilarCmp compare = eSimilarCmp(RNA_enum_get(op->ptr, "compare"));

  Vector<Object *> objects = BKE_view_layer_array_from_objects_in_edit_mode_unique_data_with_uvs(
      scene, view_layer, nullptr);

  int max_edges_selected_all = 0;
  for (Object *ob : objects) {
    BMesh *bm = BKE_editmesh_from_object(ob)->bm;
    BMFace *face;
    BMIter iter;
    BM_ITER_MESH (face, &iter, bm, BM_FACES_OF_MESH) {
      if (!uvedit_face_visible_test(scene, face)) {
        continue;
      }
      max_edges_selected_all += face->len;
    }
    /* TODO: Get a tighter bounds. */
  }

  int tree_index = 0;
  KDTree_1d *tree_1d = BLI_kdtree_1d_new(max_edges_selected_all);

  for (Object *ob : objects) {
    BMesh *bm = BKE_editmesh_from_object(ob)->bm;
    if (bm->totvertsel == 0) {
      continue;
    }

    const BMUVOffsets offsets = BM_uv_map_offsets_get(bm);
    float ob_m3[3][3];
    copy_m3_m4(ob_m3, ob->object_to_world().ptr());

    BMFace *face;
    BMIter iter;
    BM_ITER_MESH (face, &iter, bm, BM_FACES_OF_MESH) {
      if (!uvedit_face_visible_test(scene, face)) {
        continue;
      }
      BMLoop *l;
      BMIter liter;
      BM_ITER_ELEM (l, &liter, face, BM_LOOPS_OF_FACE) {
        if (!uvedit_edge_select_test(scene, bm, l, offsets)) {
          continue;
        }

        float needle = get_uv_edge_needle(type, l->e, ob_m3, l, l->next, offsets);
        if (tree_1d) {
          BLI_kdtree_1d_insert(tree_1d, tree_index++, &needle);
        }
      }
    }
  }

  if (tree_1d != nullptr) {
    BLI_kdtree_1d_deduplicate(tree_1d);
    BLI_kdtree_1d_balance(tree_1d);
  }

  for (Object *ob : objects) {
    BMesh *bm = BKE_editmesh_from_object(ob)->bm;
    if (bm->totvertsel == 0) {
      /* No selection means no visible UV's unless sync-select is enabled. */
      if (!(ts->uv_flag & UV_FLAG_SELECT_SYNC)) {
        continue;
      }
    }

    if (ts->uv_flag & UV_FLAG_SELECT_SYNC) {
      uvedit_select_prepare_sync_select(scene, bm);
    }

    bool changed = false;
    const BMUVOffsets offsets = BM_uv_map_offsets_get(bm);
    float ob_m3[3][3];
    copy_m3_m4(ob_m3, ob->object_to_world().ptr());

    BMFace *face;
    BMIter iter;
    BM_ITER_MESH (face, &iter, bm, BM_FACES_OF_MESH) {
      if (!uvedit_face_visible_test(scene, face)) {
        continue;
      }
      BMLoop *l;
      BMIter liter;
      BM_ITER_ELEM (l, &liter, face, BM_LOOPS_OF_FACE) {
        if (uvedit_edge_select_test(scene, bm, l, offsets)) {
          continue; /* Already selected. */
        }

        float needle = get_uv_edge_needle(type, l->e, ob_m3, l, l->next, offsets);
        bool select = ED_select_similar_compare_float_tree(tree_1d, needle, threshold, compare);
        if (select) {
          uvedit_edge_select_set(scene, bm, l, select);
          changed = true;
        }
      }
    }
    if (changed) {
      if (ts->uv_flag & UV_FLAG_SELECT_SYNC) {
        if (bm->uv_select_sync_valid) {
          BM_mesh_uvselect_flush_from_loop_verts_only_select(bm);
          BM_mesh_uvselect_sync_to_mesh(bm);
        }
        else {
          BM_mesh_select_flush_from_verts(bm, true);
        }
      }
      else {
        uvedit_select_flush_from_verts(scene, bm, true);
      }
      uv_select_tag_update_for_object(depsgraph, ts, ob);
    }
  }

  BLI_kdtree_1d_free(tree_1d);
  return OPERATOR_FINISHED;
}

static wmOperatorStatus uv_select_similar_face_exec(bContext *C, wmOperator *op)
{
  Scene *scene = CTX_data_scene(C);
  ViewLayer *view_layer = CTX_data_view_layer(C);
  Depsgraph *depsgraph = CTX_data_ensure_evaluated_depsgraph(C);
  ToolSettings *ts = CTX_data_tool_settings(C);

  const eUVSelectSimilar type = eUVSelectSimilar(RNA_enum_get(op->ptr, "type"));
  const float threshold = RNA_float_get(op->ptr, "threshold");
  const eSimilarCmp compare = eSimilarCmp(RNA_enum_get(op->ptr, "compare"));

  Vector<Object *> objects = BKE_view_layer_array_from_objects_in_edit_mode_unique_data_with_uvs(
      scene, view_layer, nullptr);

  int max_faces_selected_all = 0;
  for (Object *ob : objects) {
    BMesh *bm = BKE_editmesh_from_object(ob)->bm;
    max_faces_selected_all += bm->totfacesel;
    /* TODO: Get a tighter bounds */
  }

  int tree_index = 0;
  KDTree_1d *tree_1d = BLI_kdtree_1d_new(max_faces_selected_all);

  for (const int ob_index : objects.index_range()) {
    Object *ob = objects[ob_index];
    BMesh *bm = BKE_editmesh_from_object(ob)->bm;
    if (bm->totvertsel == 0) {
      continue;
    }

    float ob_m3[3][3];
    copy_m3_m4(ob_m3, ob->object_to_world().ptr());

    const BMUVOffsets offsets = BM_uv_map_offsets_get(bm);

    BMFace *face;
    BMIter iter;
    BM_ITER_MESH (face, &iter, bm, BM_FACES_OF_MESH) {
      if (!uvedit_face_visible_test(scene, face)) {
        continue;
      }
      if (!uvedit_face_select_test(scene, bm, face)) {
        continue;
      }

      float needle = get_uv_face_needle(type, face, ob_index, ob_m3, offsets);
      if (tree_1d) {
        BLI_kdtree_1d_insert(tree_1d, tree_index++, &needle);
      }
    }
  }

  if (tree_1d != nullptr) {
    BLI_kdtree_1d_deduplicate(tree_1d);
    BLI_kdtree_1d_balance(tree_1d);
  }

  for (const int ob_index : objects.index_range()) {
    Object *ob = objects[ob_index];
    BMesh *bm = BKE_editmesh_from_object(ob)->bm;
    if (bm->totvertsel == 0) {
      /* No selection means no visible UV's unless sync-select is enabled. */
      if (!(ts->uv_flag & UV_FLAG_SELECT_SYNC)) {
        continue;
      }
    }

    if (ts->uv_flag & UV_FLAG_SELECT_SYNC) {
      uvedit_select_prepare_sync_select(scene, bm);
    }

    bool changed = false;
    const BMUVOffsets offsets = BM_uv_map_offsets_get(bm);

    float ob_m3[3][3];
    copy_m3_m4(ob_m3, ob->object_to_world().ptr());

    BMFace *face;
    BMIter iter;
    BM_ITER_MESH (face, &iter, bm, BM_FACES_OF_MESH) {
      if (!uvedit_face_visible_test(scene, face)) {
        continue;
      }
      if (uvedit_face_select_test(scene, bm, face)) {
        continue;
      }

      float needle = get_uv_face_needle(type, face, ob_index, ob_m3, offsets);

      bool select = ED_select_similar_compare_float_tree(tree_1d, needle, threshold, compare);
      if (select) {
        uvedit_face_select_set(scene, bm, face, select);
        changed = true;
      }
    }
    if (changed) {
      if (ts->uv_flag & UV_FLAG_SELECT_SYNC) {
        if (bm->uv_select_sync_valid) {
          BM_mesh_uvselect_flush_from_loop_verts_only_select(bm);
          BM_mesh_uvselect_sync_to_mesh(bm);
        }
        else {
          BM_mesh_select_flush_from_verts(bm, true);
        }
      }
      else {
        uvedit_select_flush_from_verts(scene, bm, true);
      }
      uv_select_tag_update_for_object(depsgraph, ts, ob);
    }
  }

  BLI_kdtree_1d_free(tree_1d);
  return OPERATOR_FINISHED;
}

static bool uv_island_selected(const Scene *scene, const BMesh *bm, FaceIsland *island)
{
  BLI_assert(island && island->faces_len);
  return uvedit_face_select_test(scene, bm, island->faces[0]);
}

static wmOperatorStatus uv_select_similar_island_exec(bContext *C, wmOperator *op)
{
  Scene *scene = CTX_data_scene(C);
  ViewLayer *view_layer = CTX_data_view_layer(C);
  Depsgraph *depsgraph = CTX_data_ensure_evaluated_depsgraph(C);
  ToolSettings *ts = CTX_data_tool_settings(C);

  const eUVSelectSimilar type = eUVSelectSimilar(RNA_enum_get(op->ptr, "type"));
  const float threshold = RNA_float_get(op->ptr, "threshold");
  const eSimilarCmp compare = eSimilarCmp(RNA_enum_get(op->ptr, "compare"));

  Vector<Object *> objects = BKE_view_layer_array_from_objects_in_edit_mode_unique_data_with_uvs(
      scene, view_layer, nullptr);

  ListBase *island_list_ptr = MEM_calloc_arrayN<ListBase>(objects.size(), __func__);
  int island_list_len = 0;

  const bool face_selected = !(scene->toolsettings->uv_flag & UV_FLAG_SELECT_SYNC);

  for (const int ob_index : objects.index_range()) {
    Object *obedit = objects[ob_index];
    BMesh *bm = BKE_editmesh_from_object(obedit)->bm;
    const BMUVOffsets offsets = BM_uv_map_offsets_get(bm);
    float aspect_y = 1.0f; /* Placeholder value, aspect doesn't change connectivity. */
    island_list_len += bm_mesh_calc_uv_islands(
        scene, bm, &island_list_ptr[ob_index], face_selected, false, false, aspect_y, offsets);
  }

  FaceIsland **island_array = static_cast<FaceIsland **>(
      MEM_callocN(sizeof(*island_array) * island_list_len, __func__));

  int tree_index = 0;
  KDTree_1d *tree_1d = BLI_kdtree_1d_new(island_list_len);

  for (const int ob_index : objects.index_range()) {
    Object *obedit = objects[ob_index];
    BMesh *bm = BKE_editmesh_from_object(obedit)->bm;

    float ob_m3[3][3];
    copy_m3_m4(ob_m3, obedit->object_to_world().ptr());

    int index;
    LISTBASE_FOREACH_INDEX (FaceIsland *, island, &island_list_ptr[ob_index], index) {
      island_array[index] = island;
      if (!uv_island_selected(scene, bm, island)) {
        continue;
      }
      float needle = get_uv_island_needle(type, island, ob_m3, island->offsets);
      if (tree_1d) {
        BLI_kdtree_1d_insert(tree_1d, tree_index++, &needle);
      }
    }
  }

  if (tree_1d != nullptr) {
    BLI_kdtree_1d_deduplicate(tree_1d);
    BLI_kdtree_1d_balance(tree_1d);
  }

  int tot_island_index = 0;
  for (const int ob_index : objects.index_range()) {
    Object *obedit = objects[ob_index];
    BMesh *bm = BKE_editmesh_from_object(obedit)->bm;

    if (ts->uv_flag & UV_FLAG_SELECT_SYNC) {
      uvedit_select_prepare_sync_select(scene, bm);
    }

    float ob_m3[3][3];
    copy_m3_m4(ob_m3, obedit->object_to_world().ptr());

    bool changed = false;
    int index;
    LISTBASE_FOREACH_INDEX (FaceIsland *, island, &island_list_ptr[ob_index], index) {
      island_array[tot_island_index++] = island; /* To deallocate later. */
      if (uv_island_selected(scene, bm, island)) {
        continue;
      }
      float needle = get_uv_island_needle(type, island, ob_m3, island->offsets);
      bool select = ED_select_similar_compare_float_tree(tree_1d, needle, threshold, compare);
      if (!select) {
        continue;
      }
      for (int j = 0; j < island->faces_len; j++) {
        uvedit_face_select_set(scene, bm, island->faces[j], select);
      }
      changed = true;
    }

    if (changed) {
      if (ts->uv_flag & UV_FLAG_SELECT_SYNC) {
        if (bm->uv_select_sync_valid) {
          BM_mesh_uvselect_flush_from_loop_verts_only_select(bm);
          BM_mesh_uvselect_sync_to_mesh(bm);
        }
        else {
          BM_mesh_select_flush_from_verts(bm, true);
        }
      }
      else {
        uvedit_select_flush_from_verts(scene, bm, true);
      }
      uv_select_tag_update_for_object(depsgraph, ts, obedit);
    }
  }

  BLI_assert(tot_island_index == island_list_len);
  for (int i = 0; i < island_list_len; i++) {
    MEM_SAFE_FREE(island_array[i]->faces);
    MEM_SAFE_FREE(island_array[i]);
  }

  MEM_SAFE_FREE(island_array);
  MEM_SAFE_FREE(island_list_ptr);
  BLI_kdtree_1d_free(tree_1d);

  return OPERATOR_FINISHED;
}

/* Select similar UV faces/edges/verts based on current selection. */
static wmOperatorStatus uv_select_similar_exec(bContext *C, wmOperator *op)
{
  ToolSettings *ts = CTX_data_tool_settings(C);
  PropertyRNA *prop = RNA_struct_find_property(op->ptr, "threshold");
  const bool use_select_linked = ED_uvedit_select_island_check(ts);

  if (!RNA_property_is_set(op->ptr, prop)) {
    RNA_property_float_set(op->ptr, prop, ts->select_thresh);
  }
  else {
    ts->select_thresh = RNA_property_float_get(op->ptr, prop);
  }

  const int selectmode = (ts->uv_flag & UV_FLAG_SELECT_SYNC) ? ts->selectmode : ts->uv_selectmode;
  if (use_select_linked) {
    return uv_select_similar_island_exec(C, op);
  }
  if (selectmode & UV_SELECT_FACE) {
    return uv_select_similar_face_exec(C, op);
  }
  if (selectmode & UV_SELECT_EDGE) {
    return uv_select_similar_edge_exec(C, op);
  }
  /* #UV_SELECT_VERT */
  return uv_select_similar_vert_exec(C, op);
}

static EnumPropertyItem uv_select_similar_type_items[] = {
    {UV_SSIM_PIN, "PIN", 0, "Pinned", ""},
    {UV_SSIM_LENGTH_UV, "LENGTH", 0, "Length", "Edge length in UV space"},
    {UV_SSIM_LENGTH_3D, "LENGTH_3D", 0, "Length 3D", "Length of edge in 3D space"},
    {UV_SSIM_AREA_UV, "AREA", 0, "Area", "Face area in UV space"},
    {UV_SSIM_AREA_3D, "AREA_3D", 0, "Area 3D", "Area of face in 3D space"},
    {UV_SSIM_MATERIAL, "MATERIAL", 0, "Material", ""},
    {UV_SSIM_OBJECT, "OBJECT", 0, "Object", ""},
    {UV_SSIM_SIDES, "SIDES", 0, "Polygon Sides", ""},
    {UV_SSIM_WINDING,
     "WINDING",
     0,
     "Winding",
     "Face direction defined by (clockwise or anti-clockwise winding (facing up or facing down)"},
    {UV_SSIM_FACE, "FACE", 0, "Amount of Faces in Island", ""},
    {0}};

static EnumPropertyItem prop_similar_compare_types[] = {{SIM_CMP_EQ, "EQUAL", 0, "Equal", ""},
                                                        {SIM_CMP_GT, "GREATER", 0, "Greater", ""},
                                                        {SIM_CMP_LT, "LESS", 0, "Less", ""},
                                                        {0}};

static const EnumPropertyItem *uv_select_similar_type_itemf(bContext *C,
                                                            PointerRNA * /*ptr*/,
                                                            PropertyRNA * /*prop*/,
                                                            bool *r_free)
{
  EnumPropertyItem *item = nullptr;
  int totitem = 0;

  const ToolSettings *ts = CTX_data_tool_settings(C);
  if (ts) {
    const bool use_select_linked = ED_uvedit_select_island_check(ts);
    const int selectmode = (ts->uv_flag & UV_FLAG_SELECT_SYNC) ? ts->selectmode :
                                                                 ts->uv_selectmode;
    /* TODO: co-exist with selection modes. */
    if (use_select_linked) {
      RNA_enum_items_add_value(&item, &totitem, uv_select_similar_type_items, UV_SSIM_AREA_UV);
      RNA_enum_items_add_value(&item, &totitem, uv_select_similar_type_items, UV_SSIM_AREA_3D);
      RNA_enum_items_add_value(&item, &totitem, uv_select_similar_type_items, UV_SSIM_FACE);
    }
    else if (selectmode & UV_SELECT_FACE) {
      RNA_enum_items_add_value(&item, &totitem, uv_select_similar_type_items, UV_SSIM_AREA_UV);
      RNA_enum_items_add_value(&item, &totitem, uv_select_similar_type_items, UV_SSIM_AREA_3D);
      RNA_enum_items_add_value(&item, &totitem, uv_select_similar_type_items, UV_SSIM_MATERIAL);
      RNA_enum_items_add_value(&item, &totitem, uv_select_similar_type_items, UV_SSIM_OBJECT);
      RNA_enum_items_add_value(&item, &totitem, uv_select_similar_type_items, UV_SSIM_SIDES);
      RNA_enum_items_add_value(&item, &totitem, uv_select_similar_type_items, UV_SSIM_WINDING);
    }
    else if (selectmode & UV_SELECT_EDGE) {
      RNA_enum_items_add_value(&item, &totitem, uv_select_similar_type_items, UV_SSIM_LENGTH_UV);
      RNA_enum_items_add_value(&item, &totitem, uv_select_similar_type_items, UV_SSIM_LENGTH_3D);
      RNA_enum_items_add_value(&item, &totitem, uv_select_similar_type_items, UV_SSIM_PIN);
    }
    else {
      /* #UV_SELECT_VERT */
      RNA_enum_items_add_value(&item, &totitem, uv_select_similar_type_items, UV_SSIM_PIN);
    }
  }
  else {
    RNA_enum_items_add_value(&item, &totitem, uv_select_similar_type_items, UV_SSIM_PIN);
  }

  RNA_enum_item_end(&item, &totitem);
  *r_free = true;
  return item;
}

void UV_OT_select_similar(wmOperatorType *ot)
{
  /* identifiers */
  ot->name = "Select Similar";
  ot->description = "Select similar UVs by property types";
  ot->idname = "UV_OT_select_similar";

  /* API callbacks. */
  ot->invoke = WM_menu_invoke;
  ot->exec = uv_select_similar_exec;
  ot->poll = ED_operator_uvedit_space_image;

  /* flags */
  ot->flag = OPTYPE_REGISTER | OPTYPE_UNDO;

  /* properties */
  PropertyRNA *prop = ot->prop = RNA_def_enum(
      ot->srna, "type", uv_select_similar_type_items, SIMVERT_NORMAL, "Type", "");
  RNA_def_property_translation_context(prop, BLT_I18NCONTEXT_ID_MESH);
  RNA_def_enum_funcs(prop, uv_select_similar_type_itemf);
  RNA_def_enum(ot->srna, "compare", prop_similar_compare_types, SIM_CMP_EQ, "Compare", "");
  RNA_def_float(ot->srna, "threshold", 0.0f, 0.0f, 1.0f, "Threshold", "", 0.0f, 1.0f);
}

/* bfa start bfa select similiar operator */
void UV_OT_select_similar_bfa(wmOperatorType *ot)
{
  /* identifiers */
  ot->name = "Select Similar BFA";
  ot->description = "Select similar UVs by property types";
  ot->idname = "UV_OT_select_similar_bfa";

  /* API callbacks. */
  ot->invoke = WM_menu_invoke;
  ot->exec = uv_select_similar_exec;
  ot->poll = ED_operator_uvedit_space_image;

  /* flags */
  ot->flag = OPTYPE_REGISTER | OPTYPE_UNDO | OPTYPE_INTERNAL;

  /* properties */
  PropertyRNA *prop = ot->prop = RNA_def_enum(
      ot->srna, "type", uv_select_similar_type_items, SIMVERT_NORMAL, "Type", "");
  RNA_def_property_translation_context(prop, BLT_I18NCONTEXT_ID_MESH);
  RNA_def_enum(ot->srna, "compare", prop_similar_compare_types, SIM_CMP_EQ, "Compare", "");
  RNA_def_float(ot->srna, "threshold", 0.0f, 0.0f, 1.0f, "Threshold", "", 0.0f, 1.0f);
}
/* bfa end */

/** \} */

/* -------------------------------------------------------------------- */
/** \name Selected Elements as Arrays (Vertex, Edge & Faces)
 *
 * These functions return single elements per connected vertex/edge.
 * So an edge that has two connected edge loops only assigns one loop in the array.
 * \{ */

BMFace **ED_uvedit_selected_faces(const Scene *scene, BMesh *bm, int len_max, int *r_faces_len)
{
  CLAMP_MAX(len_max, bm->totface);
  int faces_len = 0;
  BMFace **faces = MEM_malloc_arrayN<BMFace *>(len_max, __func__);

  BMIter iter;
  BMFace *f;
  BM_ITER_MESH (f, &iter, bm, BM_FACES_OF_MESH) {
    if (uvedit_face_visible_test(scene, f)) {
      if (uvedit_face_select_test(scene, bm, f)) {
        faces[faces_len++] = f;
        if (faces_len == len_max) {
          goto finally;
        }
      }
    }
  }

finally:
  *r_faces_len = faces_len;
  if (faces_len != len_max) {
    faces = static_cast<BMFace **>(MEM_reallocN(faces, sizeof(*faces) * faces_len));
  }
  return faces;
}

BMLoop **ED_uvedit_selected_edges(const Scene *scene, BMesh *bm, int len_max, int *r_edges_len)
{
  const BMUVOffsets offsets = BM_uv_map_offsets_get(bm);
  BLI_assert(offsets.uv >= 0);

  CLAMP_MAX(len_max, bm->totloop);
  int edges_len = 0;
  BMLoop **edges = MEM_malloc_arrayN<BMLoop *>(len_max, __func__);

  BMIter iter;
  BMFace *f;

  /* Clear tag. */
  BM_ITER_MESH (f, &iter, bm, BM_FACES_OF_MESH) {
    BMIter liter;
    BMLoop *l_iter;
    BM_ITER_ELEM (l_iter, &liter, f, BM_LOOPS_OF_FACE) {
      BM_elem_flag_disable(l_iter, BM_ELEM_TAG);
    }
  }

  BM_ITER_MESH (f, &iter, bm, BM_FACES_OF_MESH) {
    if (uvedit_face_visible_test(scene, f)) {
      BMIter liter;
      BMLoop *l_iter;
      BM_ITER_ELEM (l_iter, &liter, f, BM_LOOPS_OF_FACE) {
        if (!BM_elem_flag_test(l_iter, BM_ELEM_TAG)) {
          if (uvedit_edge_select_test(scene, bm, l_iter, offsets)) {
            BM_elem_flag_enable(l_iter, BM_ELEM_TAG);

            edges[edges_len++] = l_iter;
            if (edges_len == len_max) {
              goto finally;
            }

            /* Tag other connected loops so we don't consider them separate edges. */
            if (l_iter != l_iter->radial_next) {
              BMLoop *l_radial_iter = l_iter->radial_next;
              do {
                if (BM_loop_uv_share_edge_check(l_iter, l_radial_iter, offsets.uv)) {
                  BM_elem_flag_enable(l_radial_iter, BM_ELEM_TAG);
                }
              } while ((l_radial_iter = l_radial_iter->radial_next) != l_iter);
            }
          }
        }
      }
    }
  }

finally:
  *r_edges_len = edges_len;
  if (edges_len != len_max) {
    edges = static_cast<BMLoop **>(MEM_reallocN(edges, sizeof(*edges) * edges_len));
  }
  return edges;
}

BMLoop **ED_uvedit_selected_verts(const Scene *scene, BMesh *bm, int len_max, int *r_verts_len)
{
  const ToolSettings *ts = scene->toolsettings;
  const BMUVOffsets offsets = BM_uv_map_offsets_get(bm);
  BLI_assert(offsets.uv >= 0);

  CLAMP_MAX(len_max, bm->totloop);
  int verts_len = 0;
  BMLoop **verts = MEM_malloc_arrayN<BMLoop *>(len_max, __func__);

  BMIter iter;
  BMFace *f;

  /* Clear tag. */
  BM_ITER_MESH (f, &iter, bm, BM_FACES_OF_MESH) {
    BMIter liter;
    BMLoop *l_iter;
    BM_ITER_ELEM (l_iter, &liter, f, BM_LOOPS_OF_FACE) {
      BM_elem_flag_disable(l_iter, BM_ELEM_TAG);
    }
  }

  BM_ITER_MESH (f, &iter, bm, BM_FACES_OF_MESH) {
    if (uvedit_face_visible_test(scene, f)) {
      BMIter liter;
      BMLoop *l_iter;
      BM_ITER_ELEM (l_iter, &liter, f, BM_LOOPS_OF_FACE) {
        if (!BM_elem_flag_test(l_iter, BM_ELEM_TAG)) {
          if (uvedit_vert_select_get_no_sync(ts, bm, l_iter)) {
            BM_elem_flag_enable(l_iter->v, BM_ELEM_TAG);

            verts[verts_len++] = l_iter;
            if (verts_len == len_max) {
              goto finally;
            }

            /* Tag other connected loops so we don't consider them separate vertices. */
            BMIter liter_disk;
            BMLoop *l_disk_iter;
            BM_ITER_ELEM (l_disk_iter, &liter_disk, l_iter->v, BM_LOOPS_OF_VERT) {
              if (BM_loop_uv_share_vert_check(l_iter, l_disk_iter, offsets.uv)) {
                BM_elem_flag_enable(l_disk_iter, BM_ELEM_TAG);
              }
            }
          }
        }
      }
    }
  }

finally:
  *r_verts_len = verts_len;
  if (verts_len != len_max) {
    verts = static_cast<BMLoop **>(MEM_reallocN(verts, sizeof(*verts) * verts_len));
  }
  return verts;
}

/** \} */

/* -------------------------------------------------------------------- */
/** \name Select Mode UV Vert/Edge/Face/Island Operator
 * \{ */

void ED_uvedit_selectmode_clean(const Scene *scene, Object *obedit)
{
  const ToolSettings *ts = scene->toolsettings;
  BLI_assert((ts->uv_flag & UV_FLAG_SELECT_SYNC) == 0);
  BMesh *bm = BKE_editmesh_from_object(obedit)->bm;
  char sticky = ts->uv_sticky;

  uvedit_select_prepare_custom_data(scene, bm);
  const BMUVOffsets offsets = BM_uv_map_offsets_get(bm);
  BMFace *efa;
  BMLoop *l;
  BMIter iter, liter;

  if (ts->uv_selectmode == UV_SELECT_VERT) {
    /* Vertex mode. */
    if (sticky != UV_STICKY_DISABLE) {
      bm_loop_tags_clear(bm);
      BM_ITER_MESH (efa, &iter, bm, BM_FACES_OF_MESH) {
        if (!uvedit_face_visible_test(scene, efa)) {
          continue;
        }
        BM_ITER_ELEM (l, &liter, efa, BM_LOOPS_OF_FACE) {
          if (uvedit_uv_select_test(scene, bm, l, offsets)) {
            BM_elem_flag_enable(l, BM_ELEM_TAG);
          }
        }
      }
      uv_select_flush_from_tag_loop(scene, obedit, true);
    }
  }

  else if (ts->uv_selectmode == UV_SELECT_EDGE) {
    /* Edge mode. */
    if (sticky != UV_STICKY_DISABLE) {
      BM_ITER_MESH (efa, &iter, bm, BM_FACES_OF_MESH) {
        if (!uvedit_face_visible_test(scene, efa)) {
          continue;
        }
        BM_ITER_ELEM (l, &liter, efa, BM_LOOPS_OF_FACE) {
          if (uvedit_edge_select_test(scene, bm, l, offsets)) {
            uvedit_edge_select_set_noflush(scene, bm, l, true, sticky, offsets);
          }
        }
      }
    }
    uv_select_flush_from_loop_edge_flag(scene, bm);
  }

  else if (ts->uv_selectmode == UV_SELECT_FACE) {
    /* Face mode. */
    BM_ITER_MESH (efa, &iter, bm, BM_FACES_OF_MESH) {
      BM_elem_flag_disable(efa, BM_ELEM_TAG);
      if (uvedit_face_visible_test(scene, efa)) {
        if (uvedit_face_select_test(scene, bm, efa)) {
          BM_elem_flag_enable(efa, BM_ELEM_TAG);
        }
        uvedit_face_select_set(scene, bm, efa, false);
      }
    }
    uv_select_flush_from_tag_face(scene, obedit, true);
  }

  ED_uvedit_selectmode_flush(scene, bm);
}
void ED_uvedit_selectmode_clean_multi(bContext *C)
{
  Scene *scene = CTX_data_scene(C);
  ToolSettings *ts = scene->toolsettings;
  ViewLayer *view_layer = CTX_data_view_layer(C);
  Depsgraph *depsgraph = CTX_data_ensure_evaluated_depsgraph(C);

  Vector<Object *> objects = BKE_view_layer_array_from_objects_in_edit_mode_unique_data_with_uvs(
      scene, view_layer, nullptr);
  for (Object *obedit : objects) {
    ED_uvedit_selectmode_clean(scene, obedit);

    uv_select_tag_update_for_object(depsgraph, ts, obedit);
  }
}

void ED_uvedit_sticky_selectmode_update(bContext *C)
{
  Scene *scene = CTX_data_scene(C);
  ToolSettings *ts = scene->toolsettings;
  if ((ts->uv_flag & UV_FLAG_SELECT_SYNC) == 0) {
    return;
  }
  /* Only for edge/face select modes. */
  if (ts->selectmode & SCE_SELECT_VERTEX) {
    return;
  }

  ViewLayer *view_layer = CTX_data_view_layer(C);
  Depsgraph *depsgraph = CTX_data_ensure_evaluated_depsgraph(C);
  Vector<Object *> objects = BKE_view_layer_array_from_objects_in_edit_mode_unique_data_with_uvs(
      scene, view_layer, nullptr);
  for (Object *obedit : objects) {
    uv_select_tag_update_for_object(depsgraph, ts, obedit);
  }
}

static wmOperatorStatus uv_select_mode_exec(bContext *C, wmOperator *op)
{
  Scene *scene = CTX_data_scene(C);
  ToolSettings *ts = scene->toolsettings;
  const char new_uv_selectmode = RNA_enum_get(op->ptr, "type");

  /* Early exit if no change in current selection mode */
  if (new_uv_selectmode == ts->uv_selectmode) {
    return OPERATOR_CANCELLED;
  }

  /* Set new UV select mode. */
  ts->uv_selectmode = new_uv_selectmode;

  /* Handle UV selection states according to new select mode and sticky mode. */
  ED_uvedit_selectmode_clean_multi(C);

  DEG_id_tag_update(&scene->id, ID_RECALC_SYNC_TO_EVAL | ID_RECALC_SELECT);
  WM_main_add_notifier(NC_SCENE | ND_TOOLSETTINGS, nullptr);

  return OPERATOR_FINISHED;
}

static wmOperatorStatus uv_select_mode_invoke(bContext *C,
                                              wmOperator *op,
                                              const wmEvent * /*event*/)
{
  const ToolSettings *ts = CTX_data_tool_settings(C);
  const SpaceImage *sima = CTX_wm_space_image(C);

  /* Could be removed? - Already done in poll callback. */
  if ((!sima) || (sima->mode != SI_MODE_UV)) {
    return OPERATOR_CANCELLED;
  }
  /* Pass through when UV sync selection is enabled.
   * Allow for mesh select-mode key-map. */
  if (ts->uv_flag & UV_FLAG_SELECT_SYNC) {
    return OPERATOR_PASS_THROUGH;
  }

  return uv_select_mode_exec(C, op);
}

void UV_OT_select_mode(wmOperatorType *ot)
{
  /* identifiers */
  ot->name = "UV Select Mode";
  ot->description = "Change UV selection mode";
  ot->idname = "UV_OT_select_mode";

  /* API callbacks. */
  ot->invoke = uv_select_mode_invoke;
  ot->exec = uv_select_mode_exec;
  ot->poll = ED_operator_uvedit_space_image;

  /* flags */
  ot->flag = OPTYPE_REGISTER | OPTYPE_UNDO;

  /* RNA props */
  PropertyRNA *prop;
  ot->prop = prop = RNA_def_enum(
      ot->srna, "type", rna_enum_mesh_select_mode_uv_items, 0, "Type", "");
  RNA_def_property_flag(prop, PROP_HIDDEN | PROP_SKIP_SAVE);
}

static wmOperatorStatus uv_custom_region_set_exec(bContext *C, wmOperator *op)
{
  const Scene *scene = CTX_data_scene(C);
  const ARegion *region = CTX_wm_region(C);
  ToolSettings *ts = scene->toolsettings;

  WM_operator_properties_border_to_rctf(op, &ts->uv_custom_region);
  UI_view2d_region_to_view_rctf(&region->v2d, &ts->uv_custom_region, &ts->uv_custom_region);
  ts->uv_flag |= UV_FLAG_CUSTOM_REGION;

  return OPERATOR_FINISHED;
}

void UV_OT_custom_region_set(wmOperatorType *ot)
{
  /* identifiers */
  ot->name = "Set User Region";
  ot->description = "Set the boundaries of the user region";
  ot->idname = "UV_OT_custom_region_set";

  /* API callbacks. */
  ot->invoke = WM_gesture_box_invoke;
  ot->exec = uv_custom_region_set_exec;
  ot->modal = WM_gesture_box_modal;
  ot->poll = ED_operator_uvedit_space_image;
  ot->cancel = WM_gesture_box_cancel;

  /* flags */
  ot->flag = OPTYPE_REGISTER | OPTYPE_UNDO;

  /* properties */
  WM_operator_properties_gesture_box(ot);
}

/** \} */<|MERGE_RESOLUTION|>--- conflicted
+++ resolved
@@ -68,14 +68,9 @@
 using blender::Span;
 using blender::Vector;
 
-<<<<<<< HEAD
 #include "UI_interface.hh" /*bfa - include UI stuff to get the icons in the grouped enum displayed*/
 #include "UI_resources.hh" /*bfa - include UI stuff to get the icons in the grouped enum displayed*/
 
-static void uv_select_all_perform(const Scene *scene, Object *obedit, int action);
-
-=======
->>>>>>> f2f84ef6
 static void uv_select_all_perform_multi_ex(const Scene *scene,
                                            Span<Object *> objects,
                                            int action,
