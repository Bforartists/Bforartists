--- conflicted
+++ resolved
@@ -5218,30 +5218,6 @@
   return uv_select_similar_vert_exec(C, op);
 }
 
-<<<<<<< HEAD
-static EnumPropertyItem prop_vert_similar_types[] = {
-    {UV_SSIM_PIN, "PIN", ICON_PINNED, "Pinned", ""}, {0}};
-
-static EnumPropertyItem prop_edge_similar_types[] = {
-    {UV_SSIM_LENGTH_UV, "LENGTH", ICON_PARTICLEBRUSH_LENGTH, "Length", ""},
-    {UV_SSIM_LENGTH_3D, "LENGTH_3D", ICON_PARTICLEBRUSH_LENGTH, "Length 3D", ""},
-    {UV_SSIM_PIN, "PIN", ICON_PINNED, "Pinned", ""},
-    {0}};
-
-static EnumPropertyItem prop_face_similar_types[] = {
-    {UV_SSIM_AREA_UV, "AREA", ICON_AREA, "Area", ""},
-    {UV_SSIM_AREA_3D, "AREA_3D", ICON_AREA, "Area 3D", ""},
-    {UV_SSIM_MATERIAL, "MATERIAL", ICON_MATERIAL_DATA, "Material", ""},
-    {UV_SSIM_OBJECT, "OBJECT", ICON_OBJECT_DATA, "Object", ""},
-    {UV_SSIM_SIDES, "SIDES", ICON_SELECT_FACES_BY_SIDE, "Polygon Sides", ""},
-    {UV_SSIM_WINDING, "WINDING", ICON_WINDING, "Winding", ""},
-    {0}};
-
-static EnumPropertyItem prop_island_similar_types[] = {
-    {UV_SSIM_AREA_UV, "AREA", ICON_AREA, "Area", ""},
-    {UV_SSIM_AREA_3D, "AREA_3D", ICON_AREA, "Area 3D", ""},
-    {UV_SSIM_FACE, "FACE", ICON_FACE_MAPS, "Amount of Faces in Island", ""},
-=======
 static EnumPropertyItem uv_select_similar_type_items[] = {
     {UV_SSIM_PIN, "PIN", 0, "Pinned", ""},
     {UV_SSIM_LENGTH_UV, "LENGTH", 0, "Length", ""},
@@ -5253,7 +5229,6 @@
     {UV_SSIM_SIDES, "SIDES", 0, "Polygon Sides", ""},
     {UV_SSIM_WINDING, "WINDING", 0, "Winding", ""},
     {UV_SSIM_FACE, "FACE", 0, "Amount of Faces in Island", ""},
->>>>>>> 47bc6b03
     {0}};
 
 static EnumPropertyItem prop_similar_compare_types[] = {{SIM_CMP_EQ, "EQUAL", 0, "Equal", ""},
