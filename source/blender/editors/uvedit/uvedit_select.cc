--- conflicted
+++ resolved
@@ -287,11 +287,7 @@
 {
   const ToolSettings *ts = scene->toolsettings;
   const char sticky = ts->uv_sticky;
-<<<<<<< HEAD
-  if (ts->uv_flag & UV_SYNC_SELECTION) {
-=======
   if (ts->uv_flag & UV_FLAG_SYNC_SELECT) {
->>>>>>> 9a41dc73
     uvedit_face_select_set(scene, bm, efa, select, offsets);
     return;
   }
@@ -445,11 +441,7 @@
     const Scene *scene, BMesh *bm, BMLoop *l, const bool select, const BMUVOffsets &offsets)
 {
   const ToolSettings *ts = scene->toolsettings;
-<<<<<<< HEAD
-  if (ts->uv_flag & UV_SYNC_SELECTION) {
-=======
   if (ts->uv_flag & UV_FLAG_SYNC_SELECT) {
->>>>>>> 9a41dc73
     uvedit_edge_select_set(scene, bm, l, select, offsets);
     return;
   }
@@ -687,11 +679,7 @@
     const Scene *scene, BMesh *bm, BMLoop *l, const bool select, const BMUVOffsets &offsets)
 {
   const ToolSettings *ts = scene->toolsettings;
-<<<<<<< HEAD
-  if (ts->uv_flag & UV_SYNC_SELECTION) {
-=======
   if (ts->uv_flag & UV_FLAG_SYNC_SELECT) {
->>>>>>> 9a41dc73
     uvedit_uv_select_set(scene, bm, l, select, offsets);
     return;
   }
@@ -2808,11 +2796,7 @@
       }
 
       /* De-selecting an edge may deselect a face too - validate. */
-<<<<<<< HEAD
-      if (ts->uv_flag & UV_SYNC_SELECTION) {
-=======
       if (ts->uv_flag & UV_FLAG_SYNC_SELECT) {
->>>>>>> 9a41dc73
         if (select_value) {
           BMElem *ele = nullptr;
           if (selectmode == UV_SELECT_FACE) {
@@ -3802,10 +3786,6 @@
           luv = BM_ELEM_CD_GET_FLOAT_P(l, offsets.uv);
           if (BLI_rctf_isect_pt_v(&rectf, luv) && BLI_rctf_isect_pt_v(&rectf, luv_prev)) {
             uvedit_edge_select_set_with_sticky(scene, bm, l_prev, select, offsets);
-<<<<<<< HEAD
-            changed = true;
-=======
->>>>>>> 9a41dc73
             do_second_pass = false;
             has_selected = true;
             changed = true;
@@ -3834,10 +3814,7 @@
             luv = BM_ELEM_CD_GET_FLOAT_P(l, offsets.uv);
             if (BLI_rctf_isect_segment(&rectf, luv_prev, luv)) {
               uvedit_edge_select_set_with_sticky(scene, bm, l_prev, select, offsets);
-<<<<<<< HEAD
-=======
               has_selected = true;
->>>>>>> 9a41dc73
               changed = true;
             }
             l_prev = l;
@@ -4084,10 +4061,7 @@
           luv = BM_ELEM_CD_GET_FLOAT_P(l, offsets.uv);
           if (uv_circle_select_is_edge_inside(luv, luv_prev, offset, ellipse)) {
             uvedit_edge_select_set_with_sticky(scene, bm, l_prev, select, offsets);
-<<<<<<< HEAD
-=======
             has_selected = true;
->>>>>>> 9a41dc73
             changed = true;
           }
           l_prev = l;
@@ -4336,10 +4310,7 @@
             float *luv = BM_ELEM_CD_GET_FLOAT_P(l, offsets.uv);
             if (do_lasso_select_mesh_uv_is_edge_inside(region, &rect, mcoords, luv, luv_prev)) {
               uvedit_edge_select_set_with_sticky(scene, bm, l_prev, select, offsets);
-<<<<<<< HEAD
-=======
               has_selected = true;
->>>>>>> 9a41dc73
               changed = true;
             }
             l_prev = l;
@@ -5055,11 +5026,7 @@
     BMesh *bm = BKE_editmesh_from_object(ob)->bm;
     if (bm->totvertsel == 0) {
       /* No selection means no visible UV's unless sync-select is enabled. */
-<<<<<<< HEAD
-      if (!(ts->uv_flag & UV_SYNC_SELECTION)) {
-=======
       if (!(ts->uv_flag & UV_FLAG_SYNC_SELECT)) {
->>>>>>> 9a41dc73
         continue;
       }
     }
@@ -5091,11 +5058,7 @@
       }
     }
     if (changed) {
-<<<<<<< HEAD
-      if (ts->uv_flag & UV_SYNC_SELECTION) {
-=======
       if (ts->uv_flag & UV_FLAG_SYNC_SELECT) {
->>>>>>> 9a41dc73
         BM_mesh_select_flush(bm);
       }
       else {
@@ -5180,11 +5143,7 @@
     BMesh *bm = BKE_editmesh_from_object(ob)->bm;
     if (bm->totvertsel == 0) {
       /* No selection means no visible UV's unless sync-select is enabled. */
-<<<<<<< HEAD
-      if (!(ts->uv_flag & UV_SYNC_SELECTION)) {
-=======
       if (!(ts->uv_flag & UV_FLAG_SYNC_SELECT)) {
->>>>>>> 9a41dc73
         continue;
       }
     }
@@ -5216,11 +5175,7 @@
       }
     }
     if (changed) {
-<<<<<<< HEAD
-      if (ts->uv_flag & UV_SYNC_SELECTION) {
-=======
       if (ts->uv_flag & UV_FLAG_SYNC_SELECT) {
->>>>>>> 9a41dc73
         BM_mesh_select_flush(bm);
       }
       else {
@@ -5297,11 +5252,7 @@
     BMesh *bm = BKE_editmesh_from_object(ob)->bm;
     if (bm->totvertsel == 0) {
       /* No selection means no visible UV's unless sync-select is enabled. */
-<<<<<<< HEAD
-      if (!(ts->uv_flag & UV_SYNC_SELECTION)) {
-=======
       if (!(ts->uv_flag & UV_FLAG_SYNC_SELECT)) {
->>>>>>> 9a41dc73
         continue;
       }
     }
@@ -5331,11 +5282,7 @@
       }
     }
     if (changed) {
-<<<<<<< HEAD
-      if (ts->uv_flag & UV_SYNC_SELECTION) {
-=======
       if (ts->uv_flag & UV_FLAG_SYNC_SELECT) {
->>>>>>> 9a41dc73
         BM_mesh_select_flush(bm);
       }
       else {
@@ -5438,11 +5385,7 @@
     }
 
     if (changed) {
-<<<<<<< HEAD
-      if (ts->uv_flag & UV_SYNC_SELECTION) {
-=======
       if (ts->uv_flag & UV_FLAG_SYNC_SELECT) {
->>>>>>> 9a41dc73
         BM_mesh_select_flush(bm);
       }
       else {
