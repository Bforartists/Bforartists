--- conflicted
+++ resolved
@@ -271,7 +271,7 @@
   blender::ui::Layout *layout = panel->layout;
   blender::ui::Layout *layout_split, *layout_sub;
 
-  uiLayout *col;
+  blender::ui::Layout *col;
   col = &layout->column(true);
 
   /* BFA - property label */
@@ -286,11 +286,7 @@
   layout_sub = &layout_split->column(true);
   layout_sub->fixed_size_set(true);
 
-<<<<<<< HEAD
-  block = layout_split->absolute_block();
-=======
-  block = panel->layout->absolute().block();
->>>>>>> 85504da2
+  block = layout_split->absolute().block();
   UI_block_func_handle_set(block, do_uvedit_vertex, nullptr);
 
   uvedit_vertex_buttons(C, block, layout_split);
