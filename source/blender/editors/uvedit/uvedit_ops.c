--- conflicted
+++ resolved
@@ -411,11 +411,7 @@
   return changed;
 }
 
-<<<<<<< HEAD
-/* Bitwise-or together, then choose MLoopUV with highest value. */
-=======
 /** Bitwise-or together, then choose #MLoopUV with highest value. */
->>>>>>> ebc25336
 typedef enum eUVEndPointPrecedence {
   UVEP_INVALID = 0,
   UVEP_SELECTED = (1 << 0),
@@ -431,12 +427,8 @@
   return precedence;
 }
 
-<<<<<<< HEAD
-/* Helper to find two endpoints (`a` and `b`) which have higher precedence, and are far apart.
-=======
 /**
  * Helper to find two endpoints (`a` and `b`) which have higher precedence, and are far apart.
->>>>>>> ebc25336
  * Note that is only a heuristic and won't always find the best two endpoints.
  */
 static bool uvedit_line_update_endpoint(const MLoopUV *luv,
@@ -451,11 +443,7 @@
   float len_sq_b = len_squared_v2v2(uv_b, luv->uv);
 
   /* Caching the value of `len_sq_ab` is unlikely to be faster than recalculating.
-<<<<<<< HEAD
-   * Profile before optmizing. */
-=======
    * Profile before optimizing. */
->>>>>>> ebc25336
   float len_sq_ab = len_squared_v2v2(uv_a, uv_b);
 
   if ((*prec_a < flags && 0.0f < len_sq_b) || (*prec_a == flags && len_sq_ab < len_sq_b)) {
@@ -473,12 +461,8 @@
   return false;
 }
 
-<<<<<<< HEAD
-/* Find two end extreme points to specify a line, then straighten `len` elements
-=======
 /**
  * Find two end extreme points to specify a line, then straighten `len` elements
->>>>>>> ebc25336
  * by moving UVs on the X-axis, Y-axis, or the closest point on the line segment.
  */
 static bool uvedit_uv_straighten_elements(const UvElement *element,
@@ -550,13 +534,9 @@
   return changed;
 }
 
-<<<<<<< HEAD
-/* Group selected UVs into islands, then apply uvedit_uv_straighten_elements to each island. */
-=======
 /**
  * Group selected UVs into islands, then apply uvedit_uv_straighten_elements to each island.
  */
->>>>>>> ebc25336
 static bool uvedit_uv_straighten(Scene *scene, BMesh *bm, eUVWeldAlign tool)
 {
   const int cd_loop_uv_offset = CustomData_get_offset(&bm->ldata, CD_MLOOPUV);
