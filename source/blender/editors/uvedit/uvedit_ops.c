/*
 * ***** BEGIN GPL LICENSE BLOCK *****
 *
 * This program is free software; you can redistribute it and/or
 * modify it under the terms of the GNU General Public License
 * as published by the Free Software Foundation; either version 2
 * of the License, or (at your option) any later version.
 *
 * This program is distributed in the hope that it will be useful,
 * but WITHOUT ANY WARRANTY; without even the implied warranty of
 * MERCHANTABILITY or FITNESS FOR A PARTICULAR PURPOSE.  See the
 * GNU General Public License for more details.
 *
 * You should have received a copy of the GNU General Public License
 * along with this program; if not, write to the Free Software Foundation,
 * Inc., 51 Franklin Street, Fifth Floor, Boston, MA 02110-1301, USA.
 *
 * The Original Code is Copyright (C) 2001-2002 by NaN Holding BV.
 * All rights reserved.
 *
 * The Original Code is: all of this file.
 *
 * Contributor(s): Antony Riakiotakis.
 *
 * ***** END GPL LICENSE BLOCK *****
 */

/** \file blender/editors/uvedit/uvedit_ops.c
 *  \ingroup eduv
 */


#include <stdlib.h>
#include <string.h>
#include <math.h>
#include <string.h>

#include "MEM_guardedalloc.h"

#include "DNA_object_types.h"
#include "DNA_material_types.h"
#include "DNA_mesh_types.h"
#include "DNA_meshdata_types.h"
#include "DNA_node_types.h"
#include "DNA_image_types.h"
#include "DNA_space_types.h"
#include "DNA_scene_types.h"

#include "BLI_utildefines.h"
#include "BLI_alloca.h"
#include "BLI_math.h"
#include "BLI_lasso_2d.h"
#include "BLI_blenlib.h"
#include "BLI_array.h"
#include "BLI_kdtree.h"

#include "BLT_translation.h"

#include "BKE_context.h"
#include "BKE_customdata.h"
#include "BKE_editmesh.h"
#include "BKE_image.h"
#include "BKE_layer.h"
#include "BKE_main.h"
#include "BKE_material.h"
#include "BKE_mesh.h"
#include "BKE_mesh_mapping.h"
#include "BKE_node.h"
#include "BKE_report.h"
#include "BKE_scene.h"

#include "DEG_depsgraph.h"
#include "DEG_depsgraph_query.h"

#include "ED_image.h"
#include "ED_mesh.h"
#include "ED_node.h"
#include "ED_uvedit.h"
#include "ED_object.h"
#include "ED_screen.h"
#include "ED_select_utils.h"
#include "ED_transform.h"

#include "RNA_access.h"
#include "RNA_define.h"
#include "RNA_enum_types.h"

#include "WM_api.h"
#include "WM_types.h"

#include "UI_interface.h"
#include "UI_resources.h"
#include "UI_view2d.h"

#include "uvedit_intern.h"

static bool uv_select_is_any_selected(Scene *scene, Image *ima, Object *obedit);
static bool uv_select_is_any_selected_multi(Scene *scene, Image *ima, Object **objects, const uint objects_len);
static void uv_select_all_perform(Scene *scene, Image *ima, Object *obedit, int action);
static void uv_select_all_perform_multi(Scene *scene, Image *ima, Object **objects, const uint objects_len, int action);
static void uv_select_flush_from_tag_face(SpaceImage *sima, Scene *scene, Object *obedit, const bool select);
static void uv_select_flush_from_tag_loop(SpaceImage *sima, Scene *scene, Object *obedit, const bool select);
static void uv_select_tag_update_for_object(Depsgraph *depsgraph, const ToolSettings *ts, Object *obedit);

/* -------------------------------------------------------------------- */
/** \name State Testing
 * \{ */

bool ED_uvedit_test(Object *obedit)
{
	BMEditMesh *em;
	int ret;

	if (!obedit)
		return 0;

	if (obedit->type != OB_MESH)
		return 0;

	em = BKE_editmesh_from_object(obedit);
	ret = EDBM_uv_check(em);

	return ret;
}

static bool ED_operator_uvedit_can_uv_sculpt(struct bContext *C)
{
	SpaceImage *sima = CTX_wm_space_image(C);
	ToolSettings *toolsettings = CTX_data_tool_settings(C);
	Object *obedit = CTX_data_edit_object(C);

	return ED_space_image_show_uvedit(sima, obedit) && !(toolsettings->use_uv_sculpt);
}

static int UNUSED_FUNCTION(ED_operator_uvmap_mesh) (bContext *C)
{
	Object *ob = CTX_data_active_object(C);

	if (ob && ob->type == OB_MESH) {
		Mesh *me = ob->data;

		if (CustomData_get_layer(&me->fdata, CD_MTFACE) != NULL)
			return 1;
	}

	return 0;
}

/** \} */

/* -------------------------------------------------------------------- */
/** \name Object Active Image
 * \{ */

static bool is_image_texture_node(bNode *node)
{
	return ELEM(node->type, SH_NODE_TEX_IMAGE, SH_NODE_TEX_ENVIRONMENT);
}

bool ED_object_get_active_image(
        Object *ob, int mat_nr,
        Image **r_ima, ImageUser **r_iuser, bNode **r_node, bNodeTree **r_ntree)
{
	Material *ma = give_current_material(ob, mat_nr);
	bNodeTree *ntree = (ma && ma->use_nodes) ? ma->nodetree : NULL;
	bNode *node = (ntree) ? nodeGetActiveTexture(ntree) : NULL;

	if (node && is_image_texture_node(node)) {
		if (r_ima) *r_ima = (Image *)node->id;
		if (r_iuser) *r_iuser = NULL;
		if (r_node) *r_node = node;
		if (r_ntree) *r_ntree = ntree;
		return true;
	}

	if (r_ima) *r_ima = NULL;
	if (r_iuser) *r_iuser = NULL;
	if (r_node) *r_node = node;
	if (r_ntree) *r_ntree = ntree;

	return false;
}

void ED_object_assign_active_image(Main *bmain, Object *ob, int mat_nr, Image *ima)
{
	Material *ma = give_current_material(ob, mat_nr);
	bNode *node = (ma && ma->use_nodes) ? nodeGetActiveTexture(ma->nodetree) : NULL;

	if (node && is_image_texture_node(node)) {
		node->id = &ima->id;
		ED_node_tag_update_nodetree(bmain, ma->nodetree, node);
	}
}

/** \} */

/* -------------------------------------------------------------------- */
/** \name Assign Image
 * \{ */

//#define USE_SWITCH_ASPECT

/** \} */

/* -------------------------------------------------------------------- */
/** \name Space Conversion
 * \{ */

static void uvedit_pixel_to_float(SpaceImage *sima, float *dist, float pixeldist)
{
	int width, height;

	if (sima) {
		ED_space_image_get_size(sima, &width, &height);
	}
	else {
		width =  IMG_SIZE_FALLBACK;
		height = IMG_SIZE_FALLBACK;
	}

	dist[0] = pixeldist / width;
	dist[1] = pixeldist / height;
}

/** \} */

/* -------------------------------------------------------------------- */
/** \name Visibility and Selection Utilities
 * \{ */

static void uvedit_vertex_select_tagged(BMEditMesh *em, Scene *scene, bool select, int cd_loop_uv_offset)
{
	BMFace *efa;
	BMLoop *l;
	BMIter iter, liter;

	BM_ITER_MESH (efa, &iter, em->bm, BM_FACES_OF_MESH) {
		BM_ITER_ELEM (l, &liter, efa, BM_LOOPS_OF_FACE) {
			if (BM_elem_flag_test(l->v, BM_ELEM_TAG)) {
				uvedit_uv_select_set(em, scene, l, select, false, cd_loop_uv_offset);
			}
		}
	}
}

bool uvedit_face_visible_nolocal(Scene *scene, BMFace *efa)
{
	ToolSettings *ts = scene->toolsettings;

	if (ts->uv_flag & UV_SYNC_SELECTION)
		return (BM_elem_flag_test(efa, BM_ELEM_HIDDEN) == 0);
	else
		return (BM_elem_flag_test(efa, BM_ELEM_HIDDEN) == 0 && BM_elem_flag_test(efa, BM_ELEM_SELECT));
}

bool uvedit_face_visible_test(Scene *scene, Object *obedit, Image *ima, BMFace *efa)
{
	ToolSettings *ts = scene->toolsettings;

	if (ts->uv_flag & UV_SHOW_SAME_IMAGE) {
		Image *face_image;
		ED_object_get_active_image(obedit, efa->mat_nr + 1, &face_image, NULL, NULL, NULL);
		return (face_image == ima) ? uvedit_face_visible_nolocal(scene, efa) : false;
	}
	else {
		return uvedit_face_visible_nolocal(scene, efa);
	}
}

bool uvedit_face_select_test(
        Scene *scene, BMFace *efa,
        const int cd_loop_uv_offset)
{
	ToolSettings *ts = scene->toolsettings;
	if (ts->uv_flag & UV_SYNC_SELECTION) {
		return (BM_elem_flag_test(efa, BM_ELEM_SELECT));
	}
	else {
		BMLoop *l;
		MLoopUV *luv;
		BMIter liter;

		BM_ITER_ELEM (l, &liter, efa, BM_LOOPS_OF_FACE) {
			luv = BM_ELEM_CD_GET_VOID_P(l, cd_loop_uv_offset);
			if (!(luv->flag & MLOOPUV_VERTSEL))
				return false;
		}

		return true;
	}
}

bool uvedit_face_select_set(
        struct Scene *scene, struct BMEditMesh *em, struct BMFace *efa, const bool select,
        const bool do_history, const int cd_loop_uv_offset)
{
	if (select) {
		return uvedit_face_select_enable(scene, em, efa, do_history, cd_loop_uv_offset);
	}
	else {
		return uvedit_face_select_disable(scene, em, efa, cd_loop_uv_offset);
	}
}

bool uvedit_face_select_enable(
        Scene *scene, BMEditMesh *em, BMFace *efa, const bool do_history,
        const int cd_loop_uv_offset)
{
	ToolSettings *ts = scene->toolsettings;

	if (ts->uv_flag & UV_SYNC_SELECTION) {
		BM_face_select_set(em->bm, efa, true);
		if (do_history) {
			BM_select_history_store(em->bm, (BMElem *)efa);
		}
	}
	else {
		BMLoop *l;
		MLoopUV *luv;
		BMIter liter;

		BM_ITER_ELEM (l, &liter, efa, BM_LOOPS_OF_FACE) {
			luv = BM_ELEM_CD_GET_VOID_P(l, cd_loop_uv_offset);
			luv->flag |= MLOOPUV_VERTSEL;
		}

		return true;
	}

	return false;
}

bool uvedit_face_select_disable(
        Scene *scene, BMEditMesh *em, BMFace *efa,
        const int cd_loop_uv_offset)
{
	ToolSettings *ts = scene->toolsettings;

	if (ts->uv_flag & UV_SYNC_SELECTION) {
		BM_face_select_set(em->bm, efa, false);
	}
	else {
		BMLoop *l;
		MLoopUV *luv;
		BMIter liter;

		BM_ITER_ELEM (l, &liter, efa, BM_LOOPS_OF_FACE) {
			luv = BM_ELEM_CD_GET_VOID_P(l, cd_loop_uv_offset);
			luv->flag &= ~MLOOPUV_VERTSEL;
		}

		return true;
	}

	return false;
}

bool uvedit_edge_select_test(
        Scene *scene, BMLoop *l,
        const int cd_loop_uv_offset)
{
	ToolSettings *ts = scene->toolsettings;

	if (ts->uv_flag & UV_SYNC_SELECTION) {
		if (ts->selectmode & SCE_SELECT_FACE) {
			return BM_elem_flag_test(l->f, BM_ELEM_SELECT);
		}
		else if (ts->selectmode == SCE_SELECT_EDGE) {
			return BM_elem_flag_test(l->e, BM_ELEM_SELECT);
		}
		else {
			return BM_elem_flag_test(l->v, BM_ELEM_SELECT) &&
			       BM_elem_flag_test(l->next->v, BM_ELEM_SELECT);
		}
	}
	else {
		MLoopUV *luv1, *luv2;

		luv1 = BM_ELEM_CD_GET_VOID_P(l, cd_loop_uv_offset);
		luv2 = BM_ELEM_CD_GET_VOID_P(l->next, cd_loop_uv_offset);

		return (luv1->flag & MLOOPUV_VERTSEL) && (luv2->flag & MLOOPUV_VERTSEL);
	}
}

void uvedit_edge_select_set(
        BMEditMesh *em, Scene *scene, BMLoop *l, const bool select,
        const bool do_history, const int cd_loop_uv_offset)

{
	if (select) {
		uvedit_edge_select_enable(em, scene, l, do_history, cd_loop_uv_offset);
	}
	else {
		uvedit_edge_select_disable(em, scene, l, cd_loop_uv_offset);
	}
}

void uvedit_edge_select_enable(
        BMEditMesh *em, Scene *scene, BMLoop *l, const bool do_history,
        const int cd_loop_uv_offset)

{
	ToolSettings *ts = scene->toolsettings;

	if (ts->uv_flag & UV_SYNC_SELECTION) {
		if (ts->selectmode & SCE_SELECT_FACE)
			BM_face_select_set(em->bm, l->f, true);
		else if (ts->selectmode & SCE_SELECT_EDGE)
			BM_edge_select_set(em->bm, l->e, true);
		else {
			BM_vert_select_set(em->bm, l->e->v1, true);
			BM_vert_select_set(em->bm, l->e->v2, true);
		}

		if (do_history) {
			BM_select_history_store(em->bm, (BMElem *)l->e);
		}
	}
	else {
		MLoopUV *luv1, *luv2;

		luv1 = BM_ELEM_CD_GET_VOID_P(l, cd_loop_uv_offset);
		luv2 = BM_ELEM_CD_GET_VOID_P(l->next, cd_loop_uv_offset);

		luv1->flag |= MLOOPUV_VERTSEL;
		luv2->flag |= MLOOPUV_VERTSEL;
	}
}

void uvedit_edge_select_disable(
        BMEditMesh *em, Scene *scene, BMLoop *l,
        const int cd_loop_uv_offset)

{
	ToolSettings *ts = scene->toolsettings;

	if (ts->uv_flag & UV_SYNC_SELECTION) {
		if (ts->selectmode & SCE_SELECT_FACE)
			BM_face_select_set(em->bm, l->f, false);
		else if (ts->selectmode & SCE_SELECT_EDGE)
			BM_edge_select_set(em->bm, l->e, false);
		else {
			BM_vert_select_set(em->bm, l->e->v1, false);
			BM_vert_select_set(em->bm, l->e->v2, false);
		}
	}
	else {
		MLoopUV *luv1, *luv2;

		luv1 = BM_ELEM_CD_GET_VOID_P(l, cd_loop_uv_offset);
		luv2 = BM_ELEM_CD_GET_VOID_P(l->next, cd_loop_uv_offset);

		luv1->flag &= ~MLOOPUV_VERTSEL;
		luv2->flag &= ~MLOOPUV_VERTSEL;
	}
}

bool uvedit_uv_select_test(
        Scene *scene, BMLoop *l,
        const int cd_loop_uv_offset)
{
	ToolSettings *ts = scene->toolsettings;

	if (ts->uv_flag & UV_SYNC_SELECTION) {
		if (ts->selectmode & SCE_SELECT_FACE)
			return BM_elem_flag_test_bool(l->f, BM_ELEM_SELECT);
		else
			return BM_elem_flag_test_bool(l->v, BM_ELEM_SELECT);
	}
	else {
		MLoopUV *luv = BM_ELEM_CD_GET_VOID_P(l, cd_loop_uv_offset);
		return (luv->flag & MLOOPUV_VERTSEL) != 0;
	}
}

void uvedit_uv_select_set(
        BMEditMesh *em, Scene *scene, BMLoop *l, const bool select,
        const bool do_history, const int cd_loop_uv_offset)
{
	if (select) {
		uvedit_uv_select_enable(em, scene, l, do_history, cd_loop_uv_offset);
	}
	else {
		uvedit_uv_select_disable(em, scene, l, cd_loop_uv_offset);
	}
}

void uvedit_uv_select_enable(
        BMEditMesh *em, Scene *scene, BMLoop *l,
        const bool do_history, const int cd_loop_uv_offset)
{
	ToolSettings *ts = scene->toolsettings;

	if (ts->uv_flag & UV_SYNC_SELECTION) {
		if (ts->selectmode & SCE_SELECT_FACE)
			BM_face_select_set(em->bm, l->f, true);
		else
			BM_vert_select_set(em->bm, l->v, true);

		if (do_history) {
			BM_select_history_remove(em->bm, (BMElem *)l->v);
		}
	}
	else {
		MLoopUV *luv = BM_ELEM_CD_GET_VOID_P(l, cd_loop_uv_offset);
		luv->flag |= MLOOPUV_VERTSEL;
	}
}

void uvedit_uv_select_disable(
        BMEditMesh *em, Scene *scene, BMLoop *l,
        const int cd_loop_uv_offset)
{
	ToolSettings *ts = scene->toolsettings;

	if (ts->uv_flag & UV_SYNC_SELECTION) {
		if (ts->selectmode & SCE_SELECT_FACE)
			BM_face_select_set(em->bm, l->f, false);
		else
			BM_vert_select_set(em->bm, l->v, false);
	}
	else {
		MLoopUV *luv = BM_ELEM_CD_GET_VOID_P(l, cd_loop_uv_offset);
		luv->flag &= ~MLOOPUV_VERTSEL;
	}
}

/** \} */

/* -------------------------------------------------------------------- */
/** \name Live Unwrap Utilities
 * \{ */

void uvedit_live_unwrap_update(SpaceImage *sima, Scene *scene, Object *obedit)
{
	if (sima && (sima->flag & SI_LIVE_UNWRAP)) {
		ED_uvedit_live_unwrap_begin(scene, obedit);
		ED_uvedit_live_unwrap_re_solve();
		ED_uvedit_live_unwrap_end(0);
	}
}

/** \} */

/* -------------------------------------------------------------------- */
/** \name Geometric Utilities
 * \{ */

void uv_poly_center(BMFace *f, float r_cent[2], const int cd_loop_uv_offset)
{
	BMLoop *l;
	MLoopUV *luv;
	BMIter liter;

	zero_v2(r_cent);

	BM_ITER_ELEM (l, &liter, f, BM_LOOPS_OF_FACE) {
		luv = BM_ELEM_CD_GET_VOID_P(l, cd_loop_uv_offset);
		add_v2_v2(r_cent, luv->uv);
	}

	mul_v2_fl(r_cent, 1.0f / (float)f->len);
}

void uv_poly_copy_aspect(float uv_orig[][2], float uv[][2], float aspx, float aspy, int len)
{
	int i;
	for (i = 0; i < len; i++) {
		uv[i][0] = uv_orig[i][0] * aspx;
		uv[i][1] = uv_orig[i][1] * aspy;
	}
}

bool ED_uvedit_minmax_multi(
        Scene *scene, Image *ima, Object **objects_edit, uint objects_len,
        float r_min[2], float r_max[2])
{
	bool changed = false;
	INIT_MINMAX2(r_min, r_max);

	for (uint ob_index = 0; ob_index < objects_len; ob_index++) {
		Object *obedit = objects_edit[ob_index];

		BMEditMesh *em = BKE_editmesh_from_object(obedit);
		BMFace *efa;
		BMLoop *l;
		BMIter iter, liter;
		MLoopUV *luv;

		const int cd_loop_uv_offset = CustomData_get_offset(&em->bm->ldata, CD_MLOOPUV);

		BM_ITER_MESH (efa, &iter, em->bm, BM_FACES_OF_MESH) {
			if (!uvedit_face_visible_test(scene, obedit, ima, efa))
				continue;

			BM_ITER_ELEM (l, &liter, efa, BM_LOOPS_OF_FACE) {
				if (uvedit_uv_select_test(scene, l, cd_loop_uv_offset)) {
					luv = BM_ELEM_CD_GET_VOID_P(l, cd_loop_uv_offset);
					minmax_v2v2_v2(r_min, r_max, luv->uv);
					changed = true;
				}
			}
		}
	}
	return changed;
}

bool ED_uvedit_minmax(Scene *scene, Image *ima, Object *obedit, float r_min[2], float r_max[2])
{
	return ED_uvedit_minmax_multi(scene, ima, &obedit, 1, r_min, r_max);
}

/* Be careful when using this, it bypasses all synchronization options */
void ED_uvedit_select_all(BMesh *bm)
{
	BMFace *efa;
	BMLoop *l;
	BMIter iter, liter;
	MLoopUV *luv;

	const int cd_loop_uv_offset  = CustomData_get_offset(&bm->ldata, CD_MLOOPUV);

	BM_ITER_MESH (efa, &iter, bm, BM_FACES_OF_MESH) {
		BM_ITER_ELEM (l, &liter, efa, BM_LOOPS_OF_FACE) {
			luv = BM_ELEM_CD_GET_VOID_P(l, cd_loop_uv_offset);
			luv->flag |= MLOOPUV_VERTSEL;
		}
	}
}

static bool ED_uvedit_median_multi(Scene *scene, Image *ima, Object **objects_edit, uint objects_len, float co[2])
{
	unsigned int sel = 0;
	zero_v2(co);

	for (uint ob_index = 0; ob_index < objects_len; ob_index++) {
		Object *obedit = objects_edit[ob_index];

		BMEditMesh *em = BKE_editmesh_from_object(obedit);
		BMFace *efa;
		BMLoop *l;
		BMIter iter, liter;
		MLoopUV *luv;

		const int cd_loop_uv_offset = CustomData_get_offset(&em->bm->ldata, CD_MLOOPUV);

		BM_ITER_MESH (efa, &iter, em->bm, BM_FACES_OF_MESH) {
			if (!uvedit_face_visible_test(scene, obedit, ima, efa))
				continue;

			BM_ITER_ELEM (l, &liter, efa, BM_LOOPS_OF_FACE) {
				luv = BM_ELEM_CD_GET_VOID_P(l, cd_loop_uv_offset);
				if (uvedit_uv_select_test(scene, l, cd_loop_uv_offset)) {
					add_v2_v2(co, luv->uv);
					sel++;
				}
			}
		}
	}

	mul_v2_fl(co, 1.0f / (float)sel);

	return (sel != 0);
}

static bool UNUSED_FUNCTION(ED_uvedit_median)(Scene *scene, Image *ima, Object *obedit, float co[2])
{
	return ED_uvedit_median_multi(scene, ima, &obedit, 1, co);
}

bool ED_uvedit_center_multi(Scene *scene, Image *ima, Object **objects_edit, uint objects_len, float cent[2], char mode)
{
	bool changed = false;

	if (mode == V3D_AROUND_CENTER_BOUNDS) {  /* bounding box */
		float min[2], max[2];
		if (ED_uvedit_minmax_multi(scene, ima, objects_edit, objects_len, min, max)) {
			mid_v2_v2v2(cent, min, max);
			changed = true;
		}
	}
	else {
		if (ED_uvedit_median_multi(scene, ima, objects_edit, objects_len, cent)) {
			changed = true;
		}
	}

	return changed;
}

bool ED_uvedit_center(Scene *scene, Image *ima, Object *obedit, float cent[2], char mode)
{
	return ED_uvedit_center_multi(scene, ima, &obedit, 1, cent, mode);
}

/** \} */

/* -------------------------------------------------------------------- */
/** \name Find Nearest Elements
 * \{ */

bool uv_find_nearest_edge(
        Scene *scene, Image *ima, Object *obedit, const float co[2],
        UvNearestHit *hit)
{
	BMEditMesh *em = BKE_editmesh_from_object(obedit);
	BMFace *efa;
	BMLoop *l;
	BMIter iter, liter;
	MLoopUV *luv, *luv_next;
	int i;
	bool found = false;

	const int cd_loop_uv_offset  = CustomData_get_offset(&em->bm->ldata, CD_MLOOPUV);

	BM_mesh_elem_index_ensure(em->bm, BM_VERT);

	BM_ITER_MESH (efa, &iter, em->bm, BM_FACES_OF_MESH) {
		if (!uvedit_face_visible_test(scene, obedit, ima, efa)) {
			continue;
		}
		BM_ITER_ELEM_INDEX (l, &liter, efa, BM_LOOPS_OF_FACE, i) {
			luv      = BM_ELEM_CD_GET_VOID_P(l, cd_loop_uv_offset);
			luv_next = BM_ELEM_CD_GET_VOID_P(l->next, cd_loop_uv_offset);

			const float dist_test_sq = dist_squared_to_line_segment_v2(co, luv->uv, luv_next->uv);

			if (dist_test_sq < hit->dist_sq) {
				hit->efa = efa;

				hit->l = l;
				hit->luv = luv;
				hit->luv_next = luv_next;
				hit->lindex = i;

				hit->dist_sq = dist_test_sq;
				found = true;
			}
		}
	}
	return found;
}

bool uv_find_nearest_edge_multi(
        Scene *scene, Image *ima, Object **objects, const uint objects_len,
        const float co[2], UvNearestHit *hit_final)
{
	bool found = false;
	for (uint ob_index = 0; ob_index < objects_len; ob_index++) {
		Object *obedit = objects[ob_index];
		if (uv_find_nearest_edge(scene, ima, obedit, co, hit_final)) {
			hit_final->ob = obedit;
			found = true;
		}
	}
	return found;
}

bool uv_find_nearest_face(
        Scene *scene, Image *ima, Object *obedit, const float co[2],
        UvNearestHit *hit_final)
{
	BMEditMesh *em = BKE_editmesh_from_object(obedit);
	bool found = false;

	const int cd_loop_uv_offset = CustomData_get_offset(&em->bm->ldata, CD_MLOOPUV);

	/* this will fill in hit.vert1 and hit.vert2 */
	float dist_sq_init = hit_final->dist_sq;
	UvNearestHit hit = *hit_final;
	if (uv_find_nearest_edge(scene, ima, obedit, co, &hit)) {
		hit.dist_sq = dist_sq_init;
		hit.l = NULL;
		hit.luv = hit.luv_next = NULL;

		BMIter iter;
		BMFace *efa;

		BM_ITER_MESH (efa, &iter, em->bm, BM_FACES_OF_MESH) {
			if (!uvedit_face_visible_test(scene, obedit, ima, efa)) {
				continue;
			}

			float cent[2];
			uv_poly_center(efa, cent, cd_loop_uv_offset);

			const float dist_test_sq = len_squared_v2v2(co, cent);

			if (dist_test_sq < hit.dist_sq) {
				hit.efa = efa;
				hit.dist_sq = dist_test_sq;
				found = true;
			}
		}
	}
	if (found) {
		*hit_final = hit;
	}
	return found;
}

bool uv_find_nearest_face_multi(
        Scene *scene, Image *ima, Object **objects, const uint objects_len,
        const float co[2], UvNearestHit *hit_final)
{
	bool found = false;
	for (uint ob_index = 0; ob_index < objects_len; ob_index++) {
		Object *obedit = objects[ob_index];
		if (uv_find_nearest_face(scene, ima, obedit, co, hit_final)) {
			hit_final->ob = obedit;
			found = true;
		}
	}
	return found;
}

static bool uv_nearest_between(
        const BMLoop *l, const float co[2],
        const int cd_loop_uv_offset)
{
	const float *uv_prev = ((MLoopUV *)BM_ELEM_CD_GET_VOID_P(l->prev, cd_loop_uv_offset))->uv;
	const float *uv_curr = ((MLoopUV *)BM_ELEM_CD_GET_VOID_P(l,       cd_loop_uv_offset))->uv;
	const float *uv_next = ((MLoopUV *)BM_ELEM_CD_GET_VOID_P(l->next, cd_loop_uv_offset))->uv;

	return ((line_point_side_v2(uv_prev, uv_curr, co) >  0.0f) &&
	        (line_point_side_v2(uv_next, uv_curr, co) <= 0.0f));
}

bool uv_find_nearest_vert(
        Scene *scene, Image *ima, Object *obedit,
        float const co[2], const float penalty_dist, UvNearestHit *hit_final)
{
	bool found = false;

	/* this will fill in hit.vert1 and hit.vert2 */
	float dist_sq_init = hit_final->dist_sq;
	UvNearestHit hit = *hit_final;
	if (uv_find_nearest_edge(scene, ima, obedit, co, &hit)) {
		hit.dist_sq = dist_sq_init;

		hit.l = NULL;
		hit.luv = hit.luv_next = NULL;

		BMEditMesh *em = BKE_editmesh_from_object(obedit);
		BMFace *efa;
		BMIter iter;

		BM_mesh_elem_index_ensure(em->bm, BM_VERT);

		const int cd_loop_uv_offset  = CustomData_get_offset(&em->bm->ldata, CD_MLOOPUV);

		BM_ITER_MESH (efa, &iter, em->bm, BM_FACES_OF_MESH) {
			if (!uvedit_face_visible_test(scene, obedit, ima, efa)) {
				continue;
			}

			BMIter liter;
			BMLoop *l;
			int i;
			BM_ITER_ELEM_INDEX (l, &liter, efa, BM_LOOPS_OF_FACE, i) {
				float dist_test_sq;
				MLoopUV *luv = BM_ELEM_CD_GET_VOID_P(l, cd_loop_uv_offset);
				if (penalty_dist != 0.0f && uvedit_uv_select_test(scene, l, cd_loop_uv_offset)) {
					dist_test_sq = len_v2v2(co, luv->uv) + penalty_dist;
					dist_test_sq = SQUARE(dist_test_sq);
				}
				else {
					dist_test_sq = len_squared_v2v2(co, luv->uv);
				}

				if (dist_test_sq <= hit.dist_sq) {
					if (dist_test_sq == hit.dist_sq) {
						if (!uv_nearest_between(l, co, cd_loop_uv_offset)) {
							continue;
						}
					}

					hit.dist_sq = dist_test_sq;

					hit.l = l;
					hit.luv = luv;
					hit.luv_next = BM_ELEM_CD_GET_VOID_P(l->next, cd_loop_uv_offset);
					hit.efa = efa;
					hit.lindex = i;
					found = true;
				}
			}
		}
	}

	if (found) {
		*hit_final = hit;
	}

	return found;
}

bool uv_find_nearest_vert_multi(
        Scene *scene, Image *ima, Object **objects, const uint objects_len,
        float const co[2], const float penalty_dist, UvNearestHit *hit_final)
{
	bool found = false;
	for (uint ob_index = 0; ob_index < objects_len; ob_index++) {
		Object *obedit = objects[ob_index];
		if (uv_find_nearest_vert(scene, ima, obedit, co, penalty_dist, hit_final)) {
			hit_final->ob = obedit;
			found = true;
		}
	}
	return found;
}

bool ED_uvedit_nearest_uv(
        Scene *scene, Object *obedit, Image *ima, const float co[2],
        float *dist_sq, float r_uv[2])
{
	BMEditMesh *em = BKE_editmesh_from_object(obedit);
	BMIter iter;
	BMFace *efa;
	const float *uv_best = NULL;
	float dist_best = *dist_sq;
	const int cd_loop_uv_offset = CustomData_get_offset(&em->bm->ldata, CD_MLOOPUV);
	BM_ITER_MESH (efa, &iter, em->bm, BM_FACES_OF_MESH) {
		if (!uvedit_face_visible_test(scene, obedit, ima, efa)) {
			continue;
		}
		BMLoop *l_iter, *l_first;
		l_iter = l_first = BM_FACE_FIRST_LOOP(efa);
		do {
			const float *uv = ((const MLoopUV *)BM_ELEM_CD_GET_VOID_P(l_iter, cd_loop_uv_offset))->uv;
			const float dist_test = len_squared_v2v2(co, uv);
			if (dist_best > dist_test) {
				dist_best = dist_test;
				uv_best = uv;
			}
		} while ((l_iter = l_iter->next) != l_first);
	}

	if (uv_best != NULL) {
		copy_v2_v2(r_uv, uv_best);
		*dist_sq = dist_best;
		return true;
	}
	else {
		return false;
	}
}

bool ED_uvedit_nearest_uv_multi(
        Scene *scene, Image *ima, Object **objects, const uint objects_len, const float co[2],
        float *dist_sq, float r_uv[2])
{
	bool found = false;
	for (uint ob_index = 0; ob_index < objects_len; ob_index++) {
		Object *obedit = objects[ob_index];
		if (ED_uvedit_nearest_uv(scene, obedit, ima, co, dist_sq, r_uv)) {
			found = true;
		}
	}
	return found;
}

/** \} */

/* -------------------------------------------------------------------- */
/** \name Loop Select
 * \{ */

static void uv_select_edgeloop_vertex_loop_flag(UvMapVert *first)
{
	UvMapVert *iterv;
	int count = 0;

	for (iterv = first; iterv; iterv = iterv->next) {
		if (iterv->separate && iterv != first)
			break;

		count++;
	}

	if (count < 5)
		first->flag = 1;
}

static UvMapVert *uv_select_edgeloop_vertex_map_get(UvVertMap *vmap, BMFace *efa, BMLoop *l)
{
	UvMapVert *iterv, *first;
	first = BM_uv_vert_map_at_index(vmap,  BM_elem_index_get(l->v));

	for (iterv = first; iterv; iterv = iterv->next) {
		if (iterv->separate)
			first = iterv;
		if (iterv->poly_index == BM_elem_index_get(efa))
			return first;
	}

	return NULL;
}

static bool uv_select_edgeloop_edge_tag_faces(BMEditMesh *em, UvMapVert *first1, UvMapVert *first2, int *totface)
{
	UvMapVert *iterv1, *iterv2;
	BMFace *efa;
	int tot = 0;

	/* count number of faces this edge has */
	for (iterv1 = first1; iterv1; iterv1 = iterv1->next) {
		if (iterv1->separate && iterv1 != first1)
			break;

		for (iterv2 = first2; iterv2; iterv2 = iterv2->next) {
			if (iterv2->separate && iterv2 != first2)
				break;

			if (iterv1->poly_index == iterv2->poly_index) {
				/* if face already tagged, don't do this edge */
				efa = BM_face_at_index(em->bm, iterv1->poly_index);
				if (BM_elem_flag_test(efa, BM_ELEM_TAG))
					return false;

				tot++;
				break;
			}
		}
	}

	if (*totface == 0) /* start edge */
		*totface = tot;
	else if (tot != *totface) /* check for same number of faces as start edge */
		return false;

	/* tag the faces */
	for (iterv1 = first1; iterv1; iterv1 = iterv1->next) {
		if (iterv1->separate && iterv1 != first1)
			break;

		for (iterv2 = first2; iterv2; iterv2 = iterv2->next) {
			if (iterv2->separate && iterv2 != first2)
				break;

			if (iterv1->poly_index == iterv2->poly_index) {
				efa = BM_face_at_index(em->bm, iterv1->poly_index);
				BM_elem_flag_enable(efa, BM_ELEM_TAG);
				break;
			}
		}
	}

	return true;
}

static int uv_select_edgeloop(
        Scene *scene, Image *ima, Object *obedit, UvNearestHit *hit,
        const float limit[2], const bool extend)
{
	BMEditMesh *em = BKE_editmesh_from_object(obedit);
	BMFace *efa;
	BMIter iter, liter;
	BMLoop *l;
	UvVertMap *vmap;
	UvMapVert *iterv_curr;
	UvMapVert *iterv_next;
	int starttotf;
	bool looking, select;

	const int cd_loop_uv_offset  = CustomData_get_offset(&em->bm->ldata, CD_MLOOPUV);

	/* setup */
	BM_mesh_elem_table_ensure(em->bm, BM_FACE);
	vmap = BM_uv_vert_map_create(em->bm, limit, false, false);

	BM_mesh_elem_index_ensure(em->bm, BM_VERT | BM_FACE);

	if (!extend) {
		uv_select_all_perform(scene, ima, obedit, SEL_DESELECT);
	}

	BM_mesh_elem_hflag_disable_all(em->bm, BM_FACE, BM_ELEM_TAG, false);

	/* set flags for first face and verts */
	iterv_curr = uv_select_edgeloop_vertex_map_get(vmap, hit->efa, hit->l);
	iterv_next = uv_select_edgeloop_vertex_map_get(vmap, hit->efa, hit->l->next);
	uv_select_edgeloop_vertex_loop_flag(iterv_curr);
	uv_select_edgeloop_vertex_loop_flag(iterv_next);

	starttotf = 0;
	uv_select_edgeloop_edge_tag_faces(em, iterv_curr, iterv_next, &starttotf);

	/* sorry, first edge isn't even ok */
	looking = !(iterv_curr->flag == 0 && iterv_next->flag == 0);

	/* iterate */
	while (looking) {
		looking = false;

		/* find correct valence edges which are not tagged yet, but connect to tagged one */

		BM_ITER_MESH (efa, &iter, em->bm, BM_FACES_OF_MESH) {
			if (!BM_elem_flag_test(efa, BM_ELEM_TAG) && uvedit_face_visible_test(scene, obedit, ima, efa)) {
				BM_ITER_ELEM (l, &liter, efa, BM_LOOPS_OF_FACE) {
					/* check face not hidden and not tagged */
					if (!(iterv_curr = uv_select_edgeloop_vertex_map_get(vmap, efa, l)))
						continue;
					if (!(iterv_next = uv_select_edgeloop_vertex_map_get(vmap, efa, l->next)))
						continue;

					/* check if vertex is tagged and has right valence */
					if (iterv_curr->flag || iterv_next->flag) {
						if (uv_select_edgeloop_edge_tag_faces(em, iterv_curr, iterv_next, &starttotf)) {
							looking = true;
							BM_elem_flag_enable(efa, BM_ELEM_TAG);

							uv_select_edgeloop_vertex_loop_flag(iterv_curr);
							uv_select_edgeloop_vertex_loop_flag(iterv_next);
							break;
						}
					}
				}
			}
		}
	}

	/* do the actual select/deselect */
	iterv_curr = uv_select_edgeloop_vertex_map_get(vmap, hit->efa, hit->l);
	iterv_next = uv_select_edgeloop_vertex_map_get(vmap, hit->efa, hit->l->next);
	iterv_curr->flag = 1;
	iterv_next->flag = 1;

	if (extend) {
		select = !(uvedit_uv_select_test(scene, hit->l, cd_loop_uv_offset));
	}
	else {
		select = true;
	}

	BM_ITER_MESH (efa, &iter, em->bm, BM_FACES_OF_MESH) {
		BM_ITER_ELEM (l, &liter, efa, BM_LOOPS_OF_FACE) {
			iterv_curr = uv_select_edgeloop_vertex_map_get(vmap, efa, l);

			if (iterv_curr->flag) {
				uvedit_uv_select_set(em, scene, l, select, false, cd_loop_uv_offset);
			}
		}
	}

	/* cleanup */
	BM_uv_vert_map_free(vmap);

	return (select) ? 1 : -1;
}

/** \} */

/* -------------------------------------------------------------------- */
/** \name Select Linked
 * \{ */

static void uv_select_linked_multi(
        Scene *scene, Image *ima, Object **objects, const uint objects_len, const float limit[2],
        UvNearestHit *hit_final, bool extend, bool deselect, bool toggle, bool select_faces)
{
	/* loop over objects, or just use hit_final->ob */
	for (uint ob_index = 0; ob_index < objects_len; ob_index++) {
		if (hit_final && ob_index != 0) {
			break;
		}
		Object *obedit = hit_final ? hit_final->ob : objects[ob_index];

		BMFace *efa;
		BMLoop *l;
		BMIter iter, liter;
		MLoopUV *luv;
		UvVertMap *vmap;
		UvMapVert *vlist, *iterv, *startv;
		int i, stacksize = 0, *stack;
		unsigned int a;
		char *flag;

		BMEditMesh *em = BKE_editmesh_from_object(obedit);
		const int cd_loop_uv_offset  = CustomData_get_offset(&em->bm->ldata, CD_MLOOPUV);

		BM_mesh_elem_table_ensure(em->bm, BM_FACE); /* we can use this too */

		/* Note, we had 'use winding' so we don't consider overlapping islands as connected, see T44320
		 * this made *every* projection split the island into front/back islands.
		 * Keep 'use_winding' to false, see: T50970.
		 *
		 * Better solve this by having a delimit option for select-linked operator,
		 * keeping island-select working as is. */
		vmap = BM_uv_vert_map_create(em->bm, limit, !select_faces, false);

		if (vmap == NULL)
			return;

		stack = MEM_mallocN(sizeof(*stack) * (em->bm->totface + 1), "UvLinkStack");
		flag = MEM_callocN(sizeof(*flag) * em->bm->totface, "UvLinkFlag");

		if (hit_final == NULL) {
			/* Use existing selection */
			BM_ITER_MESH_INDEX (efa, &iter, em->bm, BM_FACES_OF_MESH, a) {
				if (uvedit_face_visible_test(scene, obedit, ima, efa)) {
					if (select_faces) {
						if (BM_elem_flag_test(efa, BM_ELEM_SELECT)) {
							stack[stacksize] = a;
							stacksize++;
							flag[a] = 1;
						}
					}
					else {
						BM_ITER_ELEM (l, &liter, efa, BM_LOOPS_OF_FACE) {
							luv = BM_ELEM_CD_GET_VOID_P(l, cd_loop_uv_offset);

							if (luv->flag & MLOOPUV_VERTSEL) {
								stack[stacksize] = a;
								stacksize++;
								flag[a] = 1;

								break;
							}
						}
					}
				}
			}
		}
		else {
			BM_ITER_MESH_INDEX (efa, &iter, em->bm, BM_FACES_OF_MESH, a) {
				if (efa == hit_final->efa) {
					stack[stacksize] = a;
					stacksize++;
					flag[a] = 1;
					break;
				}
			}
		}

		while (stacksize > 0) {

			stacksize--;
			a = stack[stacksize];

			efa = BM_face_at_index(em->bm, a);

			BM_ITER_ELEM_INDEX (l, &liter, efa, BM_LOOPS_OF_FACE, i) {

				/* make_uv_vert_map_EM sets verts tmp.l to the indices */
				vlist = BM_uv_vert_map_at_index(vmap, BM_elem_index_get(l->v));

				startv = vlist;

				for (iterv = vlist; iterv; iterv = iterv->next) {
					if (iterv->separate)
						startv = iterv;
					if (iterv->poly_index == a)
						break;
				}

				for (iterv = startv; iterv; iterv = iterv->next) {
					if ((startv != iterv) && (iterv->separate))
						break;
					else if (!flag[iterv->poly_index]) {
						flag[iterv->poly_index] = 1;
						stack[stacksize] = iterv->poly_index;
						stacksize++;
					}

				}
			}
		}

		/* Toggling - if any of the linked vertices is selected (and visible), we deselect. */
		if ((toggle == true) && (extend == false) && (deselect == false)) {
			BM_ITER_MESH_INDEX (efa, &iter, em->bm, BM_FACES_OF_MESH, a) {
				bool found_selected = false;
				if (!flag[a]) {
					continue;
				}

				if (select_faces) {
					if (BM_elem_flag_test(efa, BM_ELEM_SELECT) && !BM_elem_flag_test(efa, BM_ELEM_HIDDEN)) {
						found_selected = true;
					}
				}
				else {
					BM_ITER_ELEM (l, &liter, efa, BM_LOOPS_OF_FACE) {
						luv = BM_ELEM_CD_GET_VOID_P(l, cd_loop_uv_offset);

						if (luv->flag & MLOOPUV_VERTSEL) {
							found_selected = true;
						}
					}

					if (found_selected) {
						deselect = true;
						break;
					}
				}
			}
		}

#define SET_SELECTION(value) \
		if (select_faces) { \
			BM_face_select_set(em->bm, efa, value); \
		} \
		else { \
			BM_ITER_ELEM (l, &liter, efa, BM_LOOPS_OF_FACE) { \
				luv = BM_ELEM_CD_GET_VOID_P(l, cd_loop_uv_offset); \
				luv->flag = (value) ? (luv->flag | MLOOPUV_VERTSEL) : (luv->flag & ~MLOOPUV_VERTSEL); \
			} \
		} (void)0

		BM_ITER_MESH_INDEX (efa, &iter, em->bm, BM_FACES_OF_MESH, a) {
			if (!flag[a]) {
				if (!extend && !deselect && !toggle) {
					SET_SELECTION(false);
				}
				continue;
			}

			if (!deselect) {
				SET_SELECTION(true);
			}
			else {
				SET_SELECTION(false);
			}
		}

#undef SET_SELECTION

		MEM_freeN(stack);
		MEM_freeN(flag);
		BM_uv_vert_map_free(vmap);
	}
}

/* WATCH IT: this returns first selected UV,
 * not ideal in many cases since there could be multiple */
static float *uv_sel_co_from_eve(Scene *scene, Object *obedit, Image *ima, BMEditMesh *em, BMVert *eve)
{
	BMIter liter;
	BMLoop *l;

	const int cd_loop_uv_offset  = CustomData_get_offset(&em->bm->ldata, CD_MLOOPUV);

	BM_ITER_ELEM (l, &liter, eve, BM_LOOPS_OF_VERT) {
		if (!uvedit_face_visible_test(scene, obedit, ima, l->f))
			continue;

		if (uvedit_uv_select_test(scene, l, cd_loop_uv_offset)) {
			MLoopUV *luv = BM_ELEM_CD_GET_VOID_P(l, cd_loop_uv_offset);
			return luv->uv;
		}
	}

	return NULL;
}

/** \} */

/* -------------------------------------------------------------------- */
/** \name Select More/Less Operator
 * \{ */

static int uv_select_more_less(bContext *C, const bool select)
{
	Scene *scene = CTX_data_scene(C);
	ViewLayer *view_layer = CTX_data_view_layer(C);
	Image *ima = CTX_data_edit_image(C);
	SpaceImage *sima = CTX_wm_space_image(C);

	BMFace *efa;
	BMLoop *l;
	BMIter iter, liter;
	ToolSettings *ts = scene->toolsettings;

	uint objects_len = 0;
	Object **objects = BKE_view_layer_array_from_objects_in_edit_mode_unique_data_with_uvs(view_layer, ((View3D *)NULL), &objects_len);

	for (uint ob_index = 0; ob_index < objects_len; ob_index++) {
		Object *obedit = objects[ob_index];
		BMEditMesh *em = BKE_editmesh_from_object(obedit);

		bool changed = false;

		const int cd_loop_uv_offset  = CustomData_get_offset(&em->bm->ldata, CD_MLOOPUV);

		if (ts->uv_flag & UV_SYNC_SELECTION) {
			if (select) {
				EDBM_select_more(em, true);
			}
			else {
				EDBM_select_less(em, true);
			}

			DEG_id_tag_update(obedit->data, DEG_TAG_SELECT_UPDATE);
			WM_event_add_notifier(C, NC_GEOM | ND_SELECT, obedit->data);
			continue;
		}

		if (ts->uv_selectmode == UV_SELECT_FACE) {

			/* clear tags */
			BM_mesh_elem_hflag_disable_all(em->bm, BM_FACE, BM_ELEM_TAG, false);

			/* mark loops to be selected */
			BM_ITER_MESH (efa, &iter, em->bm, BM_FACES_OF_MESH) {
				if (uvedit_face_visible_test(scene, obedit, ima, efa)) {

#define IS_SEL   1
#define IS_UNSEL 2

					int sel_state = 0;

					BM_ITER_ELEM (l, &liter, efa, BM_LOOPS_OF_FACE) {
						MLoopUV *luv = BM_ELEM_CD_GET_VOID_P(l, cd_loop_uv_offset);
						if (luv->flag & MLOOPUV_VERTSEL) {
							sel_state |= IS_SEL;
						}
						else {
							sel_state |= IS_UNSEL;
						}

						/* if we have a mixed selection, tag to grow it */
						if (sel_state == (IS_SEL | IS_UNSEL)) {
							BM_elem_flag_enable(efa, BM_ELEM_TAG);
							changed = true;
							break;
						}
					}

#undef IS_SEL
#undef IS_UNSEL

				}
			}
		}
		else {

			/* clear tags */
			BM_ITER_MESH (efa, &iter, em->bm, BM_FACES_OF_MESH) {
				BM_ITER_ELEM (l, &liter, efa, BM_LOOPS_OF_FACE) {
					BM_elem_flag_disable(l, BM_ELEM_TAG);
				}
			}

			/* mark loops to be selected */
			BM_ITER_MESH (efa, &iter, em->bm, BM_FACES_OF_MESH) {
				if (uvedit_face_visible_test(scene, obedit, ima, efa)) {
					BM_ITER_ELEM (l, &liter, efa, BM_LOOPS_OF_FACE) {

						MLoopUV *luv = BM_ELEM_CD_GET_VOID_P(l, cd_loop_uv_offset);

						if (((luv->flag & MLOOPUV_VERTSEL) != 0) == select) {
							BM_elem_flag_enable(l->next, BM_ELEM_TAG);
							BM_elem_flag_enable(l->prev, BM_ELEM_TAG);
							changed = true;
						}
					}
				}
			}
		}

		if (changed) {
			/* Select tagged loops. */
			uv_select_flush_from_tag_loop(sima, scene, obedit, select);
			DEG_id_tag_update(obedit->data, DEG_TAG_SELECT_UPDATE);
			WM_event_add_notifier(C, NC_GEOM | ND_SELECT, obedit->data);
		}
	}
	MEM_freeN(objects);

	return OPERATOR_FINISHED;
}

static int uv_select_more_exec(bContext *C, wmOperator *UNUSED(op))
{
	return uv_select_more_less(C, true);
}

static void UV_OT_select_more(wmOperatorType *ot)
{
	/* identifiers */
	ot->name = "Select More";
	ot->description = "Select More\nSelect more UV vertices connected to initial selection";
	ot->idname = "UV_OT_select_more";
	ot->flag = OPTYPE_REGISTER | OPTYPE_UNDO;

	/* api callbacks */
	ot->exec = uv_select_more_exec;
	ot->poll = ED_operator_uvedit_space_image;
}

static int uv_select_less_exec(bContext *C, wmOperator *UNUSED(op))
{
	return uv_select_more_less(C, false);
}

static void UV_OT_select_less(wmOperatorType *ot)
{
	/* identifiers */
	ot->name = "Select Less";
	ot->description = "Select Less\nDeselect UV vertices at the boundary of each selection region";
	ot->idname = "UV_OT_select_less";
	ot->flag = OPTYPE_REGISTER | OPTYPE_UNDO;

	/* api callbacks */
	ot->exec = uv_select_less_exec;
	ot->poll = ED_operator_uvedit_space_image;
}

/** \} */

/* -------------------------------------------------------------------- */
/** \name Weld Align Operator
 * \{ */

typedef enum eUVWeldAlign {
	UV_STRAIGHTEN,
	UV_STRAIGHTEN_X,
	UV_STRAIGHTEN_Y,
	UV_ALIGN_AUTO,
	UV_ALIGN_X,
	UV_ALIGN_Y,
	UV_WELD,
} eUVWeldAlign;

static void uv_weld_align(bContext *C, eUVWeldAlign tool)
{
	Scene *scene = CTX_data_scene(C);
	ViewLayer *view_layer = CTX_data_view_layer(C);
	SpaceImage *sima = CTX_wm_space_image(C);
	Image *ima = CTX_data_edit_image(C);
	ToolSettings *ts = scene->toolsettings;
	const bool synced_selection = (ts->uv_flag & UV_SYNC_SELECTION) != 0;
	float cent[2], min[2], max[2];

	INIT_MINMAX2(min, max);

	uint objects_len = 0;
	Object **objects = BKE_view_layer_array_from_objects_in_edit_mode_unique_data_with_uvs(view_layer, ((View3D *)NULL), &objects_len);

	if (tool == UV_ALIGN_AUTO) {
		for (uint ob_index = 0; ob_index < objects_len; ob_index++) {
			Object *obedit = objects[ob_index];
			BMEditMesh *em = BKE_editmesh_from_object(obedit);

			if (synced_selection && (em->bm->totvertsel == 0)) {
				continue;
			}

			const int cd_loop_uv_offset  = CustomData_get_offset(&em->bm->ldata, CD_MLOOPUV);

			BMIter iter, liter;
			BMFace *efa;
			BMLoop *l;

			BM_ITER_MESH (efa, &iter, em->bm, BM_FACES_OF_MESH) {
				if (!uvedit_face_visible_test(scene, obedit, ima, efa))
					continue;

				BM_ITER_ELEM (l, &liter, efa, BM_LOOPS_OF_FACE) {
					if (uvedit_uv_select_test(scene, l, cd_loop_uv_offset)) {
						MLoopUV *luv = BM_ELEM_CD_GET_VOID_P(l, cd_loop_uv_offset);
						minmax_v2v2_v2(min, max, luv->uv);
					}
				}
			}
		}
		tool = (max[0] - min[0] >= max[1] - min[1]) ? 'y' : 'x';
	}

	ED_uvedit_center_multi(scene, ima, objects, objects_len, cent, 0);

	for (uint ob_index = 0; ob_index < objects_len; ob_index++) {
		Object *obedit = objects[ob_index];
		BMEditMesh *em = BKE_editmesh_from_object(obedit);
		bool changed = false;

		if (synced_selection && (em->bm->totvertsel == 0)) {
			continue;
		}

		const int cd_loop_uv_offset  = CustomData_get_offset(&em->bm->ldata, CD_MLOOPUV);

		if (ELEM(tool, UV_ALIGN_X, UV_WELD)) {
			BMIter iter, liter;
			BMFace *efa;
			BMLoop *l;

			BM_ITER_MESH (efa, &iter, em->bm, BM_FACES_OF_MESH) {
				if (!uvedit_face_visible_test(scene, obedit, ima, efa))
					continue;

				BM_ITER_ELEM (l, &liter, efa, BM_LOOPS_OF_FACE) {
					if (uvedit_uv_select_test(scene, l, cd_loop_uv_offset)) {
						MLoopUV *luv = BM_ELEM_CD_GET_VOID_P(l, cd_loop_uv_offset);
						luv->uv[0] = cent[0];
						changed = true;
					}

				}
			}
		}

		if (ELEM(tool, UV_ALIGN_Y, UV_WELD)) {
			BMIter iter, liter;
			BMFace *efa;
			BMLoop *l;

			BM_ITER_MESH (efa, &iter, em->bm, BM_FACES_OF_MESH) {
				if (!uvedit_face_visible_test(scene, obedit, ima, efa))
					continue;

				BM_ITER_ELEM (l, &liter, efa, BM_LOOPS_OF_FACE) {
					if (uvedit_uv_select_test(scene, l, cd_loop_uv_offset)) {
						MLoopUV *luv = BM_ELEM_CD_GET_VOID_P(l, cd_loop_uv_offset);
						luv->uv[1] = cent[1];
						changed = true;
					}

				}
			}
		}

		if (ELEM(tool, UV_STRAIGHTEN, UV_STRAIGHTEN_X, UV_STRAIGHTEN_Y)) {
			BMEdge *eed;
			BMLoop *l;
			BMVert *eve;
			BMVert *eve_start;
			BMIter iter, liter, eiter;

			/* clear tag */
			BM_mesh_elem_hflag_disable_all(em->bm, BM_VERT, BM_ELEM_TAG, false);

			/* tag verts with a selected UV */
			BM_ITER_MESH (eve, &iter, em->bm, BM_VERTS_OF_MESH) {
				BM_ITER_ELEM (l, &liter, eve, BM_LOOPS_OF_VERT) {
					if (!uvedit_face_visible_test(scene, obedit, ima, l->f))
						continue;

					if (uvedit_uv_select_test(scene, l, cd_loop_uv_offset)) {
						BM_elem_flag_enable(eve, BM_ELEM_TAG);
						break;
					}
				}
			}

			/* flush vertex tags to edges */
			BM_ITER_MESH (eed, &iter, em->bm, BM_EDGES_OF_MESH) {
				BM_elem_flag_set(
				            eed, BM_ELEM_TAG,
				            (BM_elem_flag_test(eed->v1, BM_ELEM_TAG) &&
				             BM_elem_flag_test(eed->v2, BM_ELEM_TAG)));
			}

			/* find a vertex with only one tagged edge */
			eve_start = NULL;
			BM_ITER_MESH (eve, &iter, em->bm, BM_VERTS_OF_MESH) {
				int tot_eed_tag = 0;
				BM_ITER_ELEM (eed, &eiter, eve, BM_EDGES_OF_VERT) {
					if (BM_elem_flag_test(eed, BM_ELEM_TAG)) {
						tot_eed_tag++;
					}
				}

				if (tot_eed_tag == 1) {
					eve_start = eve;
					break;
				}
			}

			if (eve_start) {
				BMVert **eve_line = NULL;
				BMVert *eve_next = NULL;
				BLI_array_declare(eve_line);
				int i;

				eve = eve_start;

				/* walk over edges, building an array of verts in a line */
				while (eve) {
					BLI_array_append(eve_line, eve);
					/* don't touch again */
					BM_elem_flag_disable(eve, BM_ELEM_TAG);

					eve_next = NULL;

					/* find next eve */
					BM_ITER_ELEM (eed, &eiter, eve, BM_EDGES_OF_VERT) {
						if (BM_elem_flag_test(eed, BM_ELEM_TAG)) {
							BMVert *eve_other = BM_edge_other_vert(eed, eve);
							if (BM_elem_flag_test(eve_other, BM_ELEM_TAG)) {
								/* this is a tagged vert we didn't walk over yet, step onto it */
								eve_next = eve_other;
								break;
							}
						}
					}

					eve = eve_next;
				}

				/* now we have all verts, make into a line */
				if (BLI_array_len(eve_line) > 2) {

					/* we know the returns from these must be valid */
					const float *uv_start = uv_sel_co_from_eve(
					        scene, obedit, ima, em, eve_line[0]);
					const float *uv_end   = uv_sel_co_from_eve(
					        scene, obedit, ima, em, eve_line[BLI_array_len(eve_line) - 1]);
					/* For UV_STRAIGHTEN_X & UV_STRAIGHTEN_Y modes */
					float a = 0.0f;
					eUVWeldAlign tool_local = tool;

					if (tool_local == UV_STRAIGHTEN_X) {
						if (uv_start[1] == uv_end[1])
							tool_local = UV_STRAIGHTEN;
						else
							a = (uv_end[0] - uv_start[0]) / (uv_end[1] - uv_start[1]);
					}
					else if (tool_local == UV_STRAIGHTEN_Y) {
						if (uv_start[0] == uv_end[0])
							tool_local = UV_STRAIGHTEN;
						else
							a = (uv_end[1] - uv_start[1]) / (uv_end[0] - uv_start[0]);
					}

					/* go over all verts except for endpoints */
					for (i = 0; i < BLI_array_len(eve_line); i++) {
						BM_ITER_ELEM (l, &liter, eve_line[i], BM_LOOPS_OF_VERT) {
							if (!uvedit_face_visible_test(scene, obedit, ima, l->f))
								continue;

							if (uvedit_uv_select_test(scene, l, cd_loop_uv_offset)) {
								MLoopUV *luv = BM_ELEM_CD_GET_VOID_P(l, cd_loop_uv_offset);
								/* Projection of point (x, y) over line (x1, y1, x2, y2) along X axis:
								 * new_y = (y2 - y1) / (x2 - x1) * (x - x1) + y1
								 * Maybe this should be a BLI func? Or is it already existing?
								 * Could use interp_v2_v2v2, but not sure it's worth it here...*/
								if (tool_local == UV_STRAIGHTEN_X)
									luv->uv[0] = a * (luv->uv[1] - uv_start[1]) + uv_start[0];
								else if (tool_local == UV_STRAIGHTEN_Y)
									luv->uv[1] = a * (luv->uv[0] - uv_start[0]) + uv_start[1];
								else
									closest_to_line_segment_v2(luv->uv, luv->uv, uv_start, uv_end);
								changed = true;
							}
						}
					}
				}
				else {
					/* error - not a line, needs 3+ points  */
				}

				if (eve_line) {
					MEM_freeN(eve_line);
				}
			}
			else {
				/* error - cant find an endpoint */
			}
		}

		if (changed) {
			uvedit_live_unwrap_update(sima, scene, obedit);
			DEG_id_tag_update(obedit->data, 0);
			WM_event_add_notifier(C, NC_GEOM | ND_DATA, obedit->data);
		}
	}

	MEM_freeN(objects);
}

static int uv_align_exec(bContext *C, wmOperator *op)
{
	uv_weld_align(C, RNA_enum_get(op->ptr, "axis"));

	return OPERATOR_FINISHED;
}

static void UV_OT_align(wmOperatorType *ot)
{
	static const EnumPropertyItem axis_items[] = {
		{UV_STRAIGHTEN, "ALIGN_S", 0, "Straighten",
		 "Align UVs along the line defined by the endpoints"},
		{UV_STRAIGHTEN_X, "ALIGN_T", 0, "Straighten X",
		 "Align UVs along the line defined by the endpoints along the X axis"},
		{UV_STRAIGHTEN_Y, "ALIGN_U", 0, "Straighten Y",
		 "Align UVs along the line defined by the endpoints along the Y axis"},
		{UV_ALIGN_AUTO, "ALIGN_AUTO", 0, "Align Auto",
		 "Automatically choose the axis on which there is most alignment already"},
		{UV_ALIGN_X, "ALIGN_X", 0, "Align X", "Align UVs on X axis"},
		{UV_ALIGN_Y, "ALIGN_Y", 0, "Align Y", "Align UVs on Y axis"},
		{0, NULL, 0, NULL, NULL}};

	/* identifiers */
	ot->name = "Align";
	ot->description = "Align\nAlign selected UV vertices to an axis";
	ot->idname = "UV_OT_align";
	ot->flag = OPTYPE_REGISTER | OPTYPE_UNDO;

	/* api callbacks */
	ot->exec = uv_align_exec;
	ot->poll = ED_operator_uvedit;

	/* properties */
	RNA_def_enum(ot->srna, "axis", axis_items, UV_ALIGN_AUTO, "Axis", "Axis to align UV locations on");
}

/** \} */

/* -------------------------------------------------------------------- */
/** \name Remove Doubles Operator
 * \{ */

static int uv_remove_doubles_to_selected(bContext *C, wmOperator *op)
{
	Scene *scene = CTX_data_scene(C);
	ViewLayer *view_layer = CTX_data_view_layer(C);
	SpaceImage *sima = CTX_wm_space_image(C);
	Image *ima = CTX_data_edit_image(C);
	ToolSettings *ts = scene->toolsettings;

	const float threshold = RNA_float_get(op->ptr, "threshold");
	const bool synced_selection = (ts->uv_flag & UV_SYNC_SELECTION) != 0;

	uint objects_len = 0;
	Object **objects = BKE_view_layer_array_from_objects_in_edit_mode_unique_data_with_uvs(view_layer, ((View3D *)NULL), &objects_len);

	bool *changed = MEM_callocN(sizeof(bool) * objects_len, "uv_remove_doubles_selected.changed");

	/* Maximum index of an objects[i]'s MLoopUVs in MLoopUV_arr.
	 * It helps find which MLoopUV in *MLoopUV_arr belongs to which object. */
	uint *ob_mloopuv_max_idx = MEM_callocN(sizeof(uint) * objects_len,
	                                       "uv_remove_doubles_selected.ob_mloopuv_max_idx");

	/* Calculate max possible number of kdtree nodes. */
	int uv_maxlen = 0;
	for (uint ob_index = 0; ob_index < objects_len; ob_index++) {
		Object *obedit = objects[ob_index];
		BMEditMesh *em = BKE_editmesh_from_object(obedit);

		if (synced_selection && (em->bm->totvertsel == 0)) {
			continue;
		}

		uv_maxlen += em->bm->totloop;
	}

	KDTree *tree = BLI_kdtree_new(uv_maxlen);

	int *duplicates = NULL;
	BLI_array_declare(duplicates);

	MLoopUV **mloopuv_arr = NULL;
	BLI_array_declare(mloopuv_arr);

	int mloopuv_count = 0;  /* Also used for *duplicates count. */

	float uvw[3];
	for (uint ob_index = 0; ob_index < objects_len; ob_index++) {
		BMIter iter, liter;
		BMFace *efa;
		BMLoop *l;
		Object *obedit = objects[ob_index];
		BMEditMesh *em = BKE_editmesh_from_object(obedit);

		if (synced_selection && (em->bm->totvertsel == 0)) {
			continue;
		}

		const int cd_loop_uv_offset = CustomData_get_offset(&em->bm->ldata, CD_MLOOPUV);

		BM_ITER_MESH(efa, &iter, em->bm, BM_FACES_OF_MESH) {
			if (!uvedit_face_visible_test(scene, obedit, ima, efa)) {
				continue;
			}

			BM_ITER_ELEM(l, &liter, efa, BM_LOOPS_OF_FACE) {
				if (uvedit_uv_select_test(scene, l, cd_loop_uv_offset)) {
					MLoopUV *luv = BM_ELEM_CD_GET_VOID_P(l, cd_loop_uv_offset);
					copy_v3_fl3(uvw, luv->uv[0], luv->uv[1], 0.0f);
					BLI_kdtree_insert(tree, mloopuv_count, uvw);
					BLI_array_append(duplicates, -1);
					BLI_array_append(mloopuv_arr, luv);
					mloopuv_count++;
				}
			}
		}

		ob_mloopuv_max_idx[ob_index] = mloopuv_count - 1;
	}

	BLI_kdtree_balance(tree);
	int found_duplicates = BLI_kdtree_calc_duplicates_fast(tree, threshold, false, duplicates);

	if (found_duplicates > 0) {
		/* Calculate average uv for duplicates. */
		int *uv_duplicate_count = MEM_callocN(sizeof(int) * mloopuv_count,
		                                      "uv_remove_doubles_selected.uv_duplicate_count");
		for (int i = 0; i < mloopuv_count; i++) {
			if (duplicates[i] == -1) {		/* If doesn't reference another */
				uv_duplicate_count[i]++;	/* self */
				continue;
			}

			if (duplicates[i] != i) {
				/* If not self then accumulate uv for averaging.
				 * Self uv is already present in accumulator */
				add_v2_v2(mloopuv_arr[duplicates[i]]->uv, mloopuv_arr[i]->uv);
			}
			uv_duplicate_count[duplicates[i]]++;
		}

		for (int i = 0; i < mloopuv_count; i++) {
			if (uv_duplicate_count[i] < 2) {
				continue;
			}

			mul_v2_fl(mloopuv_arr[i]->uv, 1.0f / (float)uv_duplicate_count[i]);
		}
		MEM_freeN(uv_duplicate_count);

		/* Update duplicated uvs. */
		uint ob_index = 0;
		for (int i = 0; i < mloopuv_count; i++) {
			/* Make sure we know which object owns the MLoopUV at this index.
			 * Remember that in some cases the object will have no loop uv,
			 * thus we need the while loop, and not simply an if check. */
			while (ob_mloopuv_max_idx[ob_index] < i) {
				ob_index++;
			}

			if (duplicates[i] == -1) {
				continue;
			}

			copy_v2_v2(mloopuv_arr[i]->uv, mloopuv_arr[duplicates[i]]->uv);
			changed[ob_index] = true;
		}

		for (ob_index = 0; ob_index < objects_len; ob_index++) {
			if (changed[ob_index]) {
				Object *obedit = objects[ob_index];
				uvedit_live_unwrap_update(sima, scene, obedit);
				DEG_id_tag_update(obedit->data, 0);
				WM_event_add_notifier(C, NC_GEOM | ND_DATA, obedit->data);
			}
		}
	}

	BLI_kdtree_free(tree);
	BLI_array_free(mloopuv_arr);
	BLI_array_free(duplicates);
	MEM_freeN(changed);
	MEM_freeN(objects);
	MEM_freeN(ob_mloopuv_max_idx);

	return OPERATOR_FINISHED;
}

static int uv_remove_doubles_to_unselected(bContext *C, wmOperator *op)
{
	Scene *scene = CTX_data_scene(C);
	ViewLayer *view_layer = CTX_data_view_layer(C);
	SpaceImage *sima = CTX_wm_space_image(C);
	Image *ima = CTX_data_edit_image(C);
	ToolSettings *ts = scene->toolsettings;

	const float threshold = RNA_float_get(op->ptr, "threshold");
	const bool synced_selection = (ts->uv_flag & UV_SYNC_SELECTION) != 0;

	uint objects_len = 0;
	Object **objects = BKE_view_layer_array_from_objects_in_edit_mode_unique_data_with_uvs(view_layer, ((View3D *)NULL), &objects_len);

	/* Calculate max possible number of kdtree nodes. */
	int uv_maxlen = 0;
	for (uint ob_index = 0; ob_index < objects_len; ob_index++) {
		Object *obedit = objects[ob_index];
		BMEditMesh *em = BKE_editmesh_from_object(obedit);
		uv_maxlen += em->bm->totloop;
	}

	KDTree *tree = BLI_kdtree_new(uv_maxlen);

	MLoopUV **mloopuv_arr = NULL;
	BLI_array_declare(mloopuv_arr);

	int mloopuv_count = 0;

	float uvw[3];
	/* Add visible non-selected uvs to tree */
	for (uint ob_index = 0; ob_index < objects_len; ob_index++) {
		BMIter iter, liter;
		BMFace *efa;
		BMLoop *l;
		Object *obedit = objects[ob_index];
		BMEditMesh *em = BKE_editmesh_from_object(obedit);

		if (synced_selection && (em->bm->totvertsel == em->bm->totvert)) {
			continue;
		}

		const int cd_loop_uv_offset = CustomData_get_offset(&em->bm->ldata, CD_MLOOPUV);

		BM_ITER_MESH(efa, &iter, em->bm, BM_FACES_OF_MESH) {
			if (!uvedit_face_visible_test(scene, obedit, ima, efa)) {
				continue;
			}

			BM_ITER_ELEM(l, &liter, efa, BM_LOOPS_OF_FACE) {
				if (!uvedit_uv_select_test(scene, l, cd_loop_uv_offset)) {
					MLoopUV *luv = BM_ELEM_CD_GET_VOID_P(l, cd_loop_uv_offset);
					copy_v3_fl3(uvw, luv->uv[0], luv->uv[1], 0.0f);
					BLI_kdtree_insert(tree, mloopuv_count, uvw);
					BLI_array_append(mloopuv_arr, luv);
					mloopuv_count++;
				}
			}
		}
	}

	BLI_kdtree_balance(tree);

	/* For each selected uv, find duplicate non selected uv. */
	for (uint ob_index = 0; ob_index < objects_len; ob_index++) {
		BMIter iter, liter;
		BMFace *efa;
		BMLoop *l;
		bool changed = false;
		Object *obedit = objects[ob_index];
		BMEditMesh *em = BKE_editmesh_from_object(obedit);

		if (synced_selection && (em->bm->totvertsel == 0)) {
			continue;
		}

		const int cd_loop_uv_offset = CustomData_get_offset(&em->bm->ldata, CD_MLOOPUV);

		BM_ITER_MESH(efa, &iter, em->bm, BM_FACES_OF_MESH) {
			if (!uvedit_face_visible_test(scene, obedit, ima, efa)) {
				continue;
			}

			BM_ITER_ELEM(l, &liter, efa, BM_LOOPS_OF_FACE) {
				if (uvedit_uv_select_test(scene, l, cd_loop_uv_offset)) {
					MLoopUV *luv = BM_ELEM_CD_GET_VOID_P(l, cd_loop_uv_offset);
					copy_v3_fl3(uvw, luv->uv[0], luv->uv[1], 0.0f);

					KDTreeNearest nearest;
					const int i = BLI_kdtree_find_nearest(tree, uvw, &nearest);

					if (i != -1 && nearest.dist < threshold) {
						copy_v2_v2(luv->uv, mloopuv_arr[i]->uv);
						changed = true;
					}
				}
			}
		}

		if (changed) {
			uvedit_live_unwrap_update(sima, scene, obedit);
			DEG_id_tag_update(obedit->data, 0);
			WM_event_add_notifier(C, NC_GEOM | ND_DATA, obedit->data);
		}
	}

	BLI_kdtree_free(tree);
	BLI_array_free(mloopuv_arr);
	MEM_freeN(objects);

	return OPERATOR_FINISHED;
}

static int uv_remove_doubles_exec(bContext *C, wmOperator *op)
{
	if (RNA_boolean_get(op->ptr, "use_unselected")) {
		return uv_remove_doubles_to_unselected(C, op);
	}
	else {
		return uv_remove_doubles_to_selected(C, op);
	}
}

static void UV_OT_remove_doubles(wmOperatorType *ot)
{
	/* identifiers */
	ot->name = "Remove Doubles UV";
	ot->description = "Remove Doubles UV\nSelected UV vertices that are within a radius of each other are welded together";
	ot->idname = "UV_OT_remove_doubles";
	ot->flag = OPTYPE_REGISTER | OPTYPE_UNDO;

	/* api callbacks */
	ot->exec = uv_remove_doubles_exec;
	ot->poll = ED_operator_uvedit;

	RNA_def_float(ot->srna, "threshold", 0.02f, 0.0f, 10.0f,
	              "Merge Distance", "Maximum distance between welded vertices", 0.0f, 1.0f);
	RNA_def_boolean(ot->srna, "use_unselected", 0, "Unselected", "Merge selected to other unselected vertices");
}

/** \} */

/* -------------------------------------------------------------------- */
/** \name Weld Near Operator
 * \{ */

static int uv_weld_exec(bContext *C, wmOperator *UNUSED(op))
{
	uv_weld_align(C, UV_WELD);

	return OPERATOR_FINISHED;
}

static void UV_OT_weld(wmOperatorType *ot)
{
	/* identifiers */
	ot->name = "Weld";
	ot->description = "Weld\nWeld selected UV vertices together";
	ot->idname = "UV_OT_weld";
	ot->flag = OPTYPE_REGISTER | OPTYPE_UNDO;

	/* api callbacks */
	ot->exec = uv_weld_exec;
	ot->poll = ED_operator_uvedit;
}

/** \} */

/* -------------------------------------------------------------------- */
/** \name (De)Select All Operator
 * \{ */


static bool uv_select_is_any_selected(Scene *scene, Image *ima, Object *obedit)
{
	ToolSettings *ts = scene->toolsettings;
	BMEditMesh *em = BKE_editmesh_from_object(obedit);
	BMFace *efa;
	BMLoop *l;
	BMIter iter, liter;
	MLoopUV *luv;

	if (ts->uv_flag & UV_SYNC_SELECTION) {
		return (em->bm->totvertsel || em->bm->totedgesel || em->bm->totfacesel);
	}
	else {
		const int cd_loop_uv_offset  = CustomData_get_offset(&em->bm->ldata, CD_MLOOPUV);
		BM_ITER_MESH (efa, &iter, em->bm, BM_FACES_OF_MESH) {
			if (!uvedit_face_visible_test(scene, obedit, ima, efa)) {
				continue;
			}
			BM_ITER_ELEM (l, &liter, efa, BM_LOOPS_OF_FACE) {
				luv = BM_ELEM_CD_GET_VOID_P(l, cd_loop_uv_offset);
				if (luv->flag & MLOOPUV_VERTSEL) {
					return true;
				}
			}
		}
	}
	return false;
}

static bool uv_select_is_any_selected_multi(Scene *scene, Image *ima, Object **objects, const uint objects_len)
{
	bool found = false;
	for (uint ob_index = 0; ob_index < objects_len; ob_index++) {
		Object *obedit = objects[ob_index];
		if (uv_select_is_any_selected(scene, ima, obedit)) {
			found = true;
			break;
		}
	}
	return found;
}

static void uv_select_all_perform(Scene *scene, Image *ima, Object *obedit, int action)
{
	ToolSettings *ts = scene->toolsettings;
	BMEditMesh *em = BKE_editmesh_from_object(obedit);
	BMFace *efa;
	BMLoop *l;
	BMIter iter, liter;
	MLoopUV *luv;

	const int cd_loop_uv_offset  = CustomData_get_offset(&em->bm->ldata, CD_MLOOPUV);

	if (action == SEL_TOGGLE) {
		action = uv_select_is_any_selected(scene, ima, obedit) ? SEL_DESELECT : SEL_SELECT;
	}

	if (ts->uv_flag & UV_SYNC_SELECTION) {
		switch (action) {
			case SEL_TOGGLE:
				EDBM_select_toggle_all(em);
				break;
			case SEL_SELECT:
				EDBM_flag_enable_all(em, BM_ELEM_SELECT);
				break;
			case SEL_DESELECT:
				EDBM_flag_disable_all(em, BM_ELEM_SELECT);
				break;
			case SEL_INVERT:
				EDBM_select_swap(em);
				EDBM_selectmode_flush(em);
				break;
		}
	}
	else {
		BM_ITER_MESH (efa, &iter, em->bm, BM_FACES_OF_MESH) {
			if (!uvedit_face_visible_test(scene, obedit, ima, efa))
				continue;

			BM_ITER_ELEM (l, &liter, efa, BM_LOOPS_OF_FACE) {
				luv = BM_ELEM_CD_GET_VOID_P(l, cd_loop_uv_offset);

				switch (action) {
					case SEL_SELECT:
						luv->flag |= MLOOPUV_VERTSEL;
						break;
					case SEL_DESELECT:
						luv->flag &= ~MLOOPUV_VERTSEL;
						break;
					case SEL_INVERT:
						luv->flag ^= MLOOPUV_VERTSEL;
						break;
				}
			}
		}
	}
}

static void uv_select_all_perform_multi(
        Scene *scene, Image *ima, Object **objects, const uint objects_len, int action)
{
	if (action == SEL_TOGGLE) {
		action = uv_select_is_any_selected_multi(scene, ima, objects, objects_len) ? SEL_DESELECT : SEL_SELECT;
	}

	for (uint ob_index = 0; ob_index < objects_len; ob_index++) {
		Object *obedit = objects[ob_index];
		uv_select_all_perform(scene, ima, obedit, action);
	}
}

static int uv_select_all_exec(bContext *C, wmOperator *op)
{
	Depsgraph *depsgraph = CTX_data_depsgraph(C);
	Scene *scene = CTX_data_scene(C);
	ToolSettings *ts = scene->toolsettings;
	Image *ima = CTX_data_edit_image(C);
	ViewLayer *view_layer = CTX_data_view_layer(C);

	int action = RNA_enum_get(op->ptr, "action");

	uint objects_len = 0;
	Object **objects = BKE_view_layer_array_from_objects_in_edit_mode_unique_data_with_uvs(view_layer, ((View3D *)NULL), &objects_len);

	uv_select_all_perform_multi(scene, ima, objects, objects_len, action);

	for (uint ob_index = 0; ob_index < objects_len; ob_index++) {
		Object *obedit = objects[ob_index];
		uv_select_tag_update_for_object(depsgraph, ts, obedit);
	}

	MEM_freeN(objects);

	return OPERATOR_FINISHED;
}

static void UV_OT_select_all(wmOperatorType *ot)
{
	/* identifiers */
	ot->name = "(De)select All";
	ot->description = "(De)select All\nChange selection of all UV vertices";
	ot->idname = "UV_OT_select_all";
	ot->flag = OPTYPE_REGISTER | OPTYPE_UNDO;

	/* api callbacks */
	ot->exec = uv_select_all_exec;
	ot->poll = ED_operator_uvedit;

	WM_operator_properties_select_all(ot);
}

/** \} */

/* -------------------------------------------------------------------- */
/** \name Mouse Select Operator
 * \{ */

static bool uv_sticky_select(float *limit, int hitv[], int v, float *hituv[], float *uv, int sticky, int hitlen)
{
	int i;

	/* this function test if some vertex needs to selected
	 * in addition to the existing ones due to sticky select */
	if (sticky == SI_STICKY_DISABLE)
		return false;

	for (i = 0; i < hitlen; i++) {
		if (hitv[i] == v) {
			if (sticky == SI_STICKY_LOC) {
				if (fabsf(hituv[i][0] - uv[0]) < limit[0] && fabsf(hituv[i][1] - uv[1]) < limit[1])
					return true;
			}
			else if (sticky == SI_STICKY_VERTEX)
				return true;
		}
	}

	return false;
}

static int uv_mouse_select_multi(
        bContext *C, Object **objects, uint objects_len,
        const float co[2], bool extend, bool loop)
{
	Depsgraph *depsgraph = CTX_data_depsgraph(C);
	SpaceImage *sima = CTX_wm_space_image(C);
	Scene *scene = CTX_data_scene(C);
	ToolSettings *ts = scene->toolsettings;
	Image *ima = CTX_data_edit_image(C);
	BMFace *efa;
	BMLoop *l;
	BMIter iter, liter;
	MLoopUV *luv;
	UvNearestHit hit = UV_NEAREST_HIT_INIT;
	int i, selectmode, sticky, sync, *hitv = NULL;
	bool select = true;
	int flush = 0, hitlen = 0; /* 0 == don't flush, 1 == sel, -1 == desel;  only use when selection sync is enabled */
	float limit[2], **hituv = NULL;

	/* notice 'limit' is the same no matter the zoom level, since this is like
	 * remove doubles and could annoying if it joined points when zoomed out.
	 * 'penalty' is in screen pixel space otherwise zooming in on a uv-vert and
	 * shift-selecting can consider an adjacent point close enough to add to
	 * the selection rather than de-selecting the closest. */

	float penalty_dist;
	{
		float penalty[2];
		uvedit_pixel_to_float(sima, limit, 0.05f);
		uvedit_pixel_to_float(sima, penalty, 5.0f / (sima ? sima->zoom : 1.0f));
		penalty_dist = len_v2(penalty);
	}

	/* retrieve operation mode */
	if (ts->uv_flag & UV_SYNC_SELECTION) {
		sync = 1;

		if (ts->selectmode & SCE_SELECT_FACE)
			selectmode = UV_SELECT_FACE;
		else if (ts->selectmode & SCE_SELECT_EDGE)
			selectmode = UV_SELECT_EDGE;
		else
			selectmode = UV_SELECT_VERTEX;

		sticky = SI_STICKY_DISABLE;
	}
	else {
		sync = 0;
		selectmode = ts->uv_selectmode;
		sticky = (sima) ? sima->sticky : 1;
	}

	/* find nearest element */
	if (loop) {
		/* find edge */
		if (!uv_find_nearest_edge_multi(scene, ima, objects, objects_len, co, &hit)) {
			return OPERATOR_CANCELLED;
		}

		hitlen = 0;
	}
	else if (selectmode == UV_SELECT_VERTEX) {
		/* find vertex */
		if (!uv_find_nearest_vert_multi(scene, ima, objects, objects_len, co, penalty_dist, &hit)) {
			return OPERATOR_CANCELLED;
		}

		/* mark 1 vertex as being hit */
		hitv  = BLI_array_alloca(hitv,  hit.efa->len);
		hituv = BLI_array_alloca(hituv, hit.efa->len);
		copy_vn_i(hitv, hit.efa->len, 0xFFFFFFFF);

		hitv[hit.lindex] = BM_elem_index_get(hit.l->v);
		hituv[hit.lindex] = hit.luv->uv;

		hitlen = hit.efa->len;
	}
	else if (selectmode == UV_SELECT_EDGE) {
		/* find edge */
		if (!uv_find_nearest_edge_multi(scene, ima, objects, objects_len, co, &hit)) {
			return OPERATOR_CANCELLED;
		}

		/* mark 2 edge vertices as being hit */
		hitv  = BLI_array_alloca(hitv,  hit.efa->len);
		hituv = BLI_array_alloca(hituv, hit.efa->len);
		copy_vn_i(hitv, hit.efa->len, 0xFFFFFFFF);

		hitv[hit.lindex] = BM_elem_index_get(hit.l->v);
		hitv[(hit.lindex + 1) % hit.efa->len] = BM_elem_index_get(hit.l->next->v);
		hituv[hit.lindex] = hit.luv->uv;
		hituv[(hit.lindex + 1) % hit.efa->len] = hit.luv_next->uv;

		hitlen = hit.efa->len;
	}
	else if (selectmode == UV_SELECT_FACE) {
		/* find face */
		if (!uv_find_nearest_face_multi(scene, ima, objects, objects_len, co, &hit)) {
			return OPERATOR_CANCELLED;
		}

		BMEditMesh *em = BKE_editmesh_from_object(hit.ob);
		const int cd_loop_uv_offset = CustomData_get_offset(&em->bm->ldata, CD_MLOOPUV);

		/* make active */
		BM_mesh_active_face_set(em->bm, hit.efa);

		/* mark all face vertices as being hit */

		hitv  = BLI_array_alloca(hitv,  hit.efa->len);
		hituv = BLI_array_alloca(hituv, hit.efa->len);
		BM_ITER_ELEM_INDEX (l, &liter, hit.efa, BM_LOOPS_OF_FACE, i) {
			luv = BM_ELEM_CD_GET_VOID_P(l, cd_loop_uv_offset);
			hituv[i] = luv->uv;
			hitv[i] = BM_elem_index_get(l->v);
		}

		hitlen = hit.efa->len;
	}
	else if (selectmode == UV_SELECT_ISLAND) {
		if (!uv_find_nearest_edge_multi(scene, ima, objects, objects_len, co, &hit)) {
			return OPERATOR_CANCELLED;
		}

		hitlen = 0;
	}
	else {
		hitlen = 0;
		return OPERATOR_CANCELLED;
	}

	Object *obedit = hit.ob;
	BMEditMesh *em = BKE_editmesh_from_object(obedit);
	const int cd_loop_uv_offset = CustomData_get_offset(&em->bm->ldata, CD_MLOOPUV);

	/* do selection */
	if (loop) {
		if (!extend) {
			/* TODO(MULTI_EDIT): We only need to de-select non-active */
			uv_select_all_perform_multi(scene, ima, objects, objects_len, SEL_DESELECT);
		}
		flush = uv_select_edgeloop(scene, ima, obedit, &hit, limit, extend);
	}
	else if (selectmode == UV_SELECT_ISLAND) {
		if (!extend) {
			/* TODO(MULTI_EDIT): We only need to de-select non-active */
			uv_select_all_perform_multi(scene, ima, objects, objects_len, SEL_DESELECT);
		}
		/* Current behavior of 'extend' is actually toggling, so pass extend flag as 'toggle' here */
		uv_select_linked_multi(scene, ima, objects, objects_len, limit, &hit, false, false, extend, false);
	}
	else if (extend) {
		if (selectmode == UV_SELECT_VERTEX) {
			/* (de)select uv vertex */
			select = !uvedit_uv_select_test(scene, hit.l, cd_loop_uv_offset);
			uvedit_uv_select_set(em, scene, hit.l, select, true, cd_loop_uv_offset);
			flush = 1;
		}
		else if (selectmode == UV_SELECT_EDGE) {
			/* (de)select edge */
			select = !(uvedit_edge_select_test(scene, hit.l, cd_loop_uv_offset));
			uvedit_edge_select_set(em, scene, hit.l, select, true, cd_loop_uv_offset);
			flush = 1;
		}
		else if (selectmode == UV_SELECT_FACE) {
			/* (de)select face */
			select = !(uvedit_face_select_test(scene, hit.efa, cd_loop_uv_offset));
			uvedit_face_select_set(scene, em, hit.efa, select, true, cd_loop_uv_offset);
			flush = -1;
		}

		/* de-selecting an edge may deselect a face too - validate */
		if (sync) {
			if (select == false) {
				BM_select_history_validate(em->bm);
			}
		}

		/* (de)select sticky uv nodes */
		if (sticky != SI_STICKY_DISABLE) {

			BM_mesh_elem_index_ensure(em->bm, BM_VERT);

			BM_ITER_MESH (efa, &iter, em->bm, BM_FACES_OF_MESH) {
				if (!uvedit_face_visible_test(scene, obedit, ima, efa))
					continue;

				BM_ITER_ELEM (l, &liter, efa, BM_LOOPS_OF_FACE) {
					luv = BM_ELEM_CD_GET_VOID_P(l, cd_loop_uv_offset);
					if (uv_sticky_select(limit, hitv, BM_elem_index_get(l->v), hituv, luv->uv, sticky, hitlen))
						uvedit_uv_select_set(em, scene, l, select, false, cd_loop_uv_offset);
				}
			}

			flush = select ? 1 : -1;
		}
	}
	else {
		/* deselect all */
		uv_select_all_perform_multi(scene, ima, objects, objects_len, SEL_DESELECT);

		if (selectmode == UV_SELECT_VERTEX) {
			/* select vertex */
			uvedit_uv_select_enable(em, scene, hit.l, true, cd_loop_uv_offset);
			flush = 1;
		}
		else if (selectmode == UV_SELECT_EDGE) {
			/* select edge */
			uvedit_edge_select_enable(em, scene, hit.l, true, cd_loop_uv_offset);
			flush = 1;
		}
		else if (selectmode == UV_SELECT_FACE) {
			/* select face */
			uvedit_face_select_enable(scene, em, hit.efa, true, cd_loop_uv_offset);
		}

		/* select sticky uvs */
		if (sticky != SI_STICKY_DISABLE) {
			BM_ITER_MESH (efa, &iter, em->bm, BM_FACES_OF_MESH) {
				if (!uvedit_face_visible_test(scene, obedit, ima, efa))
					continue;

				BM_ITER_ELEM (l, &liter, efa, BM_LOOPS_OF_FACE) {
					if (sticky == SI_STICKY_DISABLE) continue;
					luv = BM_ELEM_CD_GET_VOID_P(l, cd_loop_uv_offset);

					if (uv_sticky_select(limit, hitv, BM_elem_index_get(l->v), hituv, luv->uv, sticky, hitlen))
						uvedit_uv_select_enable(em, scene, l, false, cd_loop_uv_offset);

					flush = 1;
				}
			}
		}
	}

	if (sync) {
		/* flush for mesh selection */

		/* before bmesh */
#if 0
		if (ts->selectmode != SCE_SELECT_FACE) {
			if (flush == 1) EDBM_select_flush(em);
			else if (flush == -1) EDBM_deselect_flush(em);
		}
#else
		if (flush != 0) {
			if (loop) {
				/* push vertex -> edge selection */
				if (select) {
					EDBM_select_flush(em);
				}
				else {
					EDBM_deselect_flush(em);
				}
			}
			else {
				EDBM_selectmode_flush(em);
			}
		}
#endif
	}

	for (uint ob_index = 0; ob_index < objects_len; ob_index++) {
		Object *obiter = objects[ob_index];
		uv_select_tag_update_for_object(depsgraph, ts, obiter);
	}

	return OPERATOR_PASS_THROUGH | OPERATOR_FINISHED;
}
static int uv_mouse_select(bContext *C, const float co[2], bool extend, bool loop)
{
	ViewLayer *view_layer = CTX_data_view_layer(C);
	uint objects_len = 0;
	Object **objects = BKE_view_layer_array_from_objects_in_edit_mode_unique_data_with_uvs(view_layer, ((View3D *)NULL), &objects_len);
	int ret = uv_mouse_select_multi(C, objects, objects_len, co, extend, loop);
	MEM_freeN(objects);
	return ret;
}

static int uv_select_exec(bContext *C, wmOperator *op)
{
	float co[2];
	bool extend, loop;

	RNA_float_get_array(op->ptr, "location", co);
	extend = RNA_boolean_get(op->ptr, "extend");
	loop = false;

	return uv_mouse_select(C, co, extend, loop);
}

static int uv_select_invoke(bContext *C, wmOperator *op, const wmEvent *event)
{
	ARegion *ar = CTX_wm_region(C);
	float co[2];

	UI_view2d_region_to_view(&ar->v2d, event->mval[0], event->mval[1], &co[0], &co[1]);
	RNA_float_set_array(op->ptr, "location", co);

	return uv_select_exec(C, op);
}

static void UV_OT_select(wmOperatorType *ot)
{
	/* identifiers */
	ot->name = "Select";
	ot->description = "Select\nSelect UV vertices";
	ot->idname = "UV_OT_select";
	ot->flag = OPTYPE_UNDO;

	/* api callbacks */
	ot->exec = uv_select_exec;
	ot->invoke = uv_select_invoke;
	ot->poll = ED_operator_uvedit; /* requires space image */;

	/* properties */
	RNA_def_boolean(ot->srna, "extend", 0,
	                "Extend", "Extend selection rather than clearing the existing selection");
	RNA_def_float_vector(ot->srna, "location", 2, NULL, -FLT_MAX, FLT_MAX,
	                     "Location", "Mouse location in normalized coordinates, 0.0 to 1.0 is within the image bounds", -100.0f, 100.0f);
}

/** \} */

/* -------------------------------------------------------------------- */
/** \name Loop Select Operator
 * \{ */

static int uv_select_loop_exec(bContext *C, wmOperator *op)
{
	float co[2];
	bool extend, loop;

	RNA_float_get_array(op->ptr, "location", co);
	extend = RNA_boolean_get(op->ptr, "extend");
	loop = true;

	return uv_mouse_select(C, co, extend, loop);
}

static int uv_select_loop_invoke(bContext *C, wmOperator *op, const wmEvent *event)
{
	ARegion *ar = CTX_wm_region(C);
	float co[2];

	UI_view2d_region_to_view(&ar->v2d, event->mval[0], event->mval[1], &co[0], &co[1]);
	RNA_float_set_array(op->ptr, "location", co);

	return uv_select_loop_exec(C, op);
}

static void UV_OT_select_loop(wmOperatorType *ot)
{
	/* identifiers */
	ot->name = "Loop Select";
	ot->description = "Loop Select\nSelect a loop of connected UV vertices";
	ot->idname = "UV_OT_select_loop";
	ot->flag = OPTYPE_UNDO;

	/* api callbacks */
	ot->exec = uv_select_loop_exec;
	ot->invoke = uv_select_loop_invoke;
	ot->poll = ED_operator_uvedit; /* requires space image */;

	/* properties */
	RNA_def_boolean(ot->srna, "extend", 0,
	                "Extend", "Extend selection rather than clearing the existing selection");
	RNA_def_float_vector(ot->srna, "location", 2, NULL, -FLT_MAX, FLT_MAX,
	                     "Location", "Mouse location in normalized coordinates, 0.0 to 1.0 is within the image bounds", -100.0f, 100.0f);
}

/** \} */

/* -------------------------------------------------------------------- */
/** \name Select Linked Operator
 * \{ */

static int uv_select_linked_internal(bContext *C, wmOperator *op, const wmEvent *event, int pick)
{
	SpaceImage *sima = CTX_wm_space_image(C);
	Scene *scene = CTX_data_scene(C);
	ToolSettings *ts = scene->toolsettings;
	ViewLayer *view_layer = CTX_data_view_layer(C);
	Image *ima = CTX_data_edit_image(C);
	float limit[2];
	int extend, deselect;
	bool select_faces = (ts->uv_flag & UV_SYNC_SELECTION) && (ts->selectmode & SCE_SELECT_FACE);

	UvNearestHit hit = UV_NEAREST_HIT_INIT;

	if ((ts->uv_flag & UV_SYNC_SELECTION) && !(ts->selectmode & SCE_SELECT_FACE)) {
		BKE_report(op->reports, RPT_ERROR, "Select linked only works in face select mode when sync selection is enabled");
		return OPERATOR_CANCELLED;
	}

	extend = RNA_boolean_get(op->ptr, "extend");
	deselect = RNA_boolean_get(op->ptr, "deselect");
	uvedit_pixel_to_float(sima, limit, 0.05f);

	uint objects_len = 0;
	Object **objects = BKE_view_layer_array_from_objects_in_edit_mode_unique_data_with_uvs(view_layer, ((View3D *)NULL), &objects_len);

	if (pick) {
		float co[2];

		if (event) {
			/* invoke */
			ARegion *ar = CTX_wm_region(C);

			UI_view2d_region_to_view(&ar->v2d, event->mval[0], event->mval[1], &co[0], &co[1]);
			RNA_float_set_array(op->ptr, "location", co);
		}
		else {
			/* exec */
			RNA_float_get_array(op->ptr, "location", co);
		}

		if (!uv_find_nearest_edge_multi(scene, ima, objects, objects_len, co, &hit)) {
			MEM_freeN(objects);
			return OPERATOR_CANCELLED;
		}
	}

	if (!extend) {
		uv_select_all_perform_multi(scene, ima, objects, objects_len, SEL_DESELECT);
	}

	uv_select_linked_multi(
	        scene, ima, objects, objects_len, limit, pick ? &hit : NULL,
	        extend, deselect, false, select_faces);

	/* weak!, but works */
	Object **objects_free = objects;
	if (pick) {
		objects = &hit.ob;
		objects_len = 1;
	}

	for (uint ob_index = 0; ob_index < objects_len; ob_index++) {
		Object *obedit = objects[ob_index];
		DEG_id_tag_update(obedit->data, DEG_TAG_COPY_ON_WRITE | DEG_TAG_SELECT_UPDATE);
		WM_event_add_notifier(C, NC_GEOM | ND_SELECT, obedit->data);
	}

	MEM_SAFE_FREE(objects_free);

	return OPERATOR_FINISHED;
}

static int uv_select_linked_exec(bContext *C, wmOperator *op)
{
	return uv_select_linked_internal(C, op, NULL, 0);
}

static void UV_OT_select_linked(wmOperatorType *ot)
{
	/* identifiers */
	ot->name = "Select Linked";
	ot->description = "Select Linked\nSelect all UV vertices linked to the active UV map";
	ot->idname = "UV_OT_select_linked";
	ot->flag = OPTYPE_REGISTER | OPTYPE_UNDO;

	/* api callbacks */
	ot->exec = uv_select_linked_exec;
	ot->poll = ED_operator_uvedit;    /* requires space image */

	/* properties */
	RNA_def_boolean(ot->srna, "extend", 0,
	                "Extend", "Extend selection rather than clearing the existing selection");
	RNA_def_boolean(ot->srna, "deselect", 0, "Deselect", "Deselect linked UV vertices rather than selecting them");
}

static int uv_select_linked_pick_invoke(bContext *C, wmOperator *op, const wmEvent *event)
{
	return uv_select_linked_internal(C, op, event, 1);
}

static int uv_select_linked_pick_exec(bContext *C, wmOperator *op)
{
	return uv_select_linked_internal(C, op, NULL, 1);
}

static void UV_OT_select_linked_pick(wmOperatorType *ot)
{
	/* identifiers */
	ot->name = "Select Linked Pick";
	ot->description = "Select Linked Pick\nSelect all UV vertices linked under the mouse\nHotkey only tool!";
	ot->idname = "UV_OT_select_linked_pick";
	ot->flag = OPTYPE_UNDO;

	/* api callbacks */
	ot->invoke = uv_select_linked_pick_invoke;
	ot->exec = uv_select_linked_pick_exec;
	ot->poll = ED_operator_uvedit; /* requires space image */;

	/* properties */
	RNA_def_boolean(ot->srna, "extend", 0,
	                "Extend", "Extend selection rather than clearing the existing selection");
	RNA_def_boolean(ot->srna, "deselect", 0, "Deselect", "Deselect linked UV vertices rather than selecting them");
	RNA_def_float_vector(ot->srna, "location", 2, NULL, -FLT_MAX, FLT_MAX,
	                     "Location", "Mouse location in normalized coordinates, 0.0 to 1.0 is within the image bounds", -100.0f, 100.0f);
}

/* note: this is based on similar use case to MESH_OT_split(), which has a similar effect
 * but in this case they are not joined to begin with (only having the behavior of being joined)
 * so its best to call this uv_select_split() instead of just split(), but assigned to the same key
 * as MESH_OT_split - Campbell */
static int uv_select_split_exec(bContext *C, wmOperator *op)
{
	Scene *scene = CTX_data_scene(C);
	ViewLayer *view_layer = CTX_data_view_layer(C);
	ToolSettings *ts = scene->toolsettings;
	Image *ima = CTX_data_edit_image(C);

	BMFace *efa;
	BMLoop *l;
	BMIter iter, liter;
	MLoopUV *luv;

	if (ts->uv_flag & UV_SYNC_SELECTION) {
		BKE_report(op->reports, RPT_ERROR, "Cannot split selection when sync selection is enabled");
		return OPERATOR_CANCELLED;
	}

	bool changed_multi = false;

	uint objects_len = 0;
	Object **objects = BKE_view_layer_array_from_objects_in_edit_mode_unique_data_with_uvs(view_layer, ((View3D *)NULL), &objects_len);

	for (uint ob_index = 0; ob_index < objects_len; ob_index++) {
		Object *obedit = objects[ob_index];
		BMesh *bm = BKE_editmesh_from_object(obedit)->bm;

		bool changed = false;

		const int cd_loop_uv_offset  = CustomData_get_offset(&bm->ldata, CD_MLOOPUV);

		BM_ITER_MESH (efa, &iter, bm, BM_FACES_OF_MESH) {
			bool is_sel = false;
			bool is_unsel = false;

			if (!uvedit_face_visible_test(scene, obedit, ima, efa)) {
				continue;
			}

			/* are we all selected? */
			BM_ITER_ELEM (l, &liter, efa, BM_LOOPS_OF_FACE) {
				luv = BM_ELEM_CD_GET_VOID_P(l, cd_loop_uv_offset);

				if (luv->flag & MLOOPUV_VERTSEL) {
					is_sel = true;
				}
				else {
					is_unsel = true;
				}

				/* we have mixed selection, bail out */
				if (is_sel && is_unsel) {
					break;
				}
			}

			if (is_sel && is_unsel) {
				BM_ITER_ELEM (l, &liter, efa, BM_LOOPS_OF_FACE) {
					luv = BM_ELEM_CD_GET_VOID_P(l, cd_loop_uv_offset);
					luv->flag &= ~MLOOPUV_VERTSEL;
				}

				changed = true;
			}
		}

		if (changed) {
			changed_multi = true;
			WM_event_add_notifier(C, NC_SPACE | ND_SPACE_IMAGE, NULL);
		}
	}
	MEM_freeN(objects);

	return changed_multi ? OPERATOR_FINISHED : OPERATOR_CANCELLED;
}


static void UV_OT_select_split(wmOperatorType *ot)
{
	/* identifiers */
	ot->name = "Select Split";
	ot->description = "Select Split\nSelect only entirely selected faces";
	ot->idname = "UV_OT_select_split";
	ot->flag = OPTYPE_REGISTER | OPTYPE_UNDO;

	/* api callbacks */
	ot->exec = uv_select_split_exec;
	ot->poll = ED_operator_uvedit; /* requires space image */;
}

static void uv_select_sync_flush(ToolSettings *ts, BMEditMesh *em, const short select)
{
	/* bmesh API handles flushing but not on de-select */
	if (ts->uv_flag & UV_SYNC_SELECTION) {
		if (ts->selectmode != SCE_SELECT_FACE) {
			if (select == false) {
				EDBM_deselect_flush(em);
			}
			else {
				EDBM_select_flush(em);
			}
		}

		if (select == false) {
			BM_select_history_validate(em->bm);
		}
	}
}

static void uv_select_tag_update_for_object(Depsgraph *depsgraph, const ToolSettings *ts, Object *obedit)
{
	if (ts->uv_flag & UV_SYNC_SELECTION) {
		DEG_id_tag_update(obedit->data, DEG_TAG_SELECT_UPDATE);
		WM_main_add_notifier(NC_GEOM | ND_SELECT, obedit->data);
	}
	else {
		Object *obedit_eval = DEG_get_evaluated_object(depsgraph, obedit);
		BKE_mesh_batch_cache_dirty_tag(obedit_eval->data, BKE_MESH_BATCH_DIRTY_UVEDIT_SELECT);
		/* Only for region redraw. */
		WM_main_add_notifier(NC_GEOM | ND_SELECT, obedit->data);
	}
}

/** \} */

/* -------------------------------------------------------------------- */
/** \name Select/Tag Flushing Utils
 *
 * Utility functions to flush the uv-selection from tags.
 * \{ */

/**
 * helper function for #uv_select_flush_from_tag_loop and uv_select_flush_from_tag_face
 */
static void uv_select_flush_from_tag_sticky_loc_internal(
        Scene *scene, BMEditMesh *em, UvVertMap *vmap,
        const unsigned int efa_index, BMLoop *l,
        const bool select, const int cd_loop_uv_offset)
{
	UvMapVert *start_vlist = NULL, *vlist_iter;
	BMFace *efa_vlist;

	uvedit_uv_select_set(em, scene, l, select, false, cd_loop_uv_offset);

	vlist_iter = BM_uv_vert_map_at_index(vmap, BM_elem_index_get(l->v));

	while (vlist_iter) {
		if (vlist_iter->separate)
			start_vlist = vlist_iter;

		if (efa_index == vlist_iter->poly_index)
			break;

		vlist_iter = vlist_iter->next;
	}

	vlist_iter = start_vlist;
	while (vlist_iter) {

		if (vlist_iter != start_vlist && vlist_iter->separate)
			break;

		if (efa_index != vlist_iter->poly_index) {
			BMLoop *l_other;
			efa_vlist = BM_face_at_index(em->bm, vlist_iter->poly_index);
			/* tf_vlist = BM_ELEM_CD_GET_VOID_P(efa_vlist, cd_poly_tex_offset); */ /* UNUSED */

			l_other = BM_iter_at_index(em->bm, BM_LOOPS_OF_FACE, efa_vlist, vlist_iter->loop_of_poly_index);

			uvedit_uv_select_set(em, scene, l_other, select, false, cd_loop_uv_offset);
		}
		vlist_iter = vlist_iter->next;
	}
}

/**
 * Flush the selection from face tags based on sticky and selection modes.
 *
 * needed because settings the selection a face is done in a number of places but it also needs to respect
 * the sticky modes for the UV verts, so dealing with the sticky modes is best done in a separate function.
 *
 * \note! This function is very similar to #uv_select_flush_from_tag_loop, be sure to update both upon changing.
 */
static void uv_select_flush_from_tag_face(SpaceImage *sima, Scene *scene, Object *obedit, const bool select)
{
	/* Selecting UV Faces with some modes requires us to change
	 * the selection in other faces (depending on the sticky mode).
	 *
	 * This only needs to be done when the Mesh is not used for
	 * selection (so for sticky modes, vertex or location based). */

	ToolSettings *ts = scene->toolsettings;
	BMEditMesh *em = BKE_editmesh_from_object(obedit);
	BMFace *efa;
	BMLoop *l;
	BMIter iter, liter;
	const int cd_loop_uv_offset = CustomData_get_offset(&em->bm->ldata, CD_MLOOPUV);

	if ((ts->uv_flag & UV_SYNC_SELECTION) == 0 && sima->sticky == SI_STICKY_VERTEX) {
		/* Tag all verts as untouched, then touch the ones that have a face center
		 * in the loop and select all MLoopUV's that use a touched vert. */
		BM_mesh_elem_hflag_disable_all(em->bm, BM_VERT, BM_ELEM_TAG, false);

		BM_ITER_MESH (efa, &iter, em->bm, BM_FACES_OF_MESH) {
			if (BM_elem_flag_test(efa, BM_ELEM_TAG)) {
				BM_ITER_ELEM (l, &liter, efa, BM_LOOPS_OF_FACE) {
					BM_elem_flag_enable(l->v, BM_ELEM_TAG);
				}
			}
		}

		/* now select tagged verts */
		BM_ITER_MESH (efa, &iter, em->bm, BM_FACES_OF_MESH) {
			/* tf = BM_ELEM_CD_GET_VOID_P(efa, cd_poly_tex_offset); */ /* UNUSED */

			BM_ITER_ELEM (l, &liter, efa, BM_LOOPS_OF_FACE) {
				if (BM_elem_flag_test(l->v, BM_ELEM_TAG)) {
					uvedit_uv_select_set(em, scene, l, select, false, cd_loop_uv_offset);
				}
			}
		}
	}
	else if ((ts->uv_flag & UV_SYNC_SELECTION) == 0 && sima->sticky == SI_STICKY_LOC) {
		struct UvVertMap *vmap;
		float limit[2];
		unsigned int efa_index;

		uvedit_pixel_to_float(sima, limit, 0.05);

		BM_mesh_elem_table_ensure(em->bm, BM_FACE);
		vmap = BM_uv_vert_map_create(em->bm, limit, false, false);
		if (vmap == NULL) {
			return;
		}

		BM_ITER_MESH_INDEX (efa, &iter, em->bm, BM_FACES_OF_MESH, efa_index) {
			if (BM_elem_flag_test(efa, BM_ELEM_TAG)) {
				/* tf = BM_ELEM_CD_GET_VOID_P(efa, cd_poly_tex_offset); */ /* UNUSED */

				BM_ITER_ELEM (l, &liter, efa, BM_LOOPS_OF_FACE) {
					uv_select_flush_from_tag_sticky_loc_internal(
					        scene, em, vmap, efa_index, l,
					        select, cd_loop_uv_offset);
				}
			}
		}
		BM_uv_vert_map_free(vmap);

	}
	else { /* SI_STICKY_DISABLE or ts->uv_flag & UV_SYNC_SELECTION */
		BM_ITER_MESH (efa, &iter, em->bm, BM_FACES_OF_MESH) {
			if (BM_elem_flag_test(efa, BM_ELEM_TAG)) {
				uvedit_face_select_set(scene, em, efa, select, false, cd_loop_uv_offset);
			}
		}
	}
}



/**
 * Flush the selection from loop tags based on sticky and selection modes.
 *
 * needed because settings the selection a face is done in a number of places but it also needs to respect
 * the sticky modes for the UV verts, so dealing with the sticky modes is best done in a separate function.
 *
 * \note! This function is very similar to #uv_select_flush_from_tag_loop, be sure to update both upon changing.
 */
static void uv_select_flush_from_tag_loop(SpaceImage *sima, Scene *scene, Object *obedit, const bool select)
{
	/* Selecting UV Loops with some modes requires us to change
	 * the selection in other faces (depending on the sticky mode).
	 *
	 * This only needs to be done when the Mesh is not used for
	 * selection (so for sticky modes, vertex or location based). */

	ToolSettings *ts = scene->toolsettings;
	BMEditMesh *em = BKE_editmesh_from_object(obedit);
	BMFace *efa;
	BMLoop *l;
	BMIter iter, liter;

	const int cd_loop_uv_offset = CustomData_get_offset(&em->bm->ldata, CD_MLOOPUV);


	if ((ts->uv_flag & UV_SYNC_SELECTION) == 0 && sima->sticky == SI_STICKY_VERTEX) {
		/* Tag all verts as untouched, then touch the ones that have a face center
		 * in the loop and select all MLoopUV's that use a touched vert. */
		BM_mesh_elem_hflag_disable_all(em->bm, BM_VERT, BM_ELEM_TAG, false);

		BM_ITER_MESH (efa, &iter, em->bm, BM_FACES_OF_MESH) {
			BM_ITER_ELEM (l, &liter, efa, BM_LOOPS_OF_FACE) {
				if (BM_elem_flag_test(l, BM_ELEM_TAG)) {
					BM_elem_flag_enable(l->v, BM_ELEM_TAG);
				}
			}
		}

		/* now select tagged verts */
		BM_ITER_MESH (efa, &iter, em->bm, BM_FACES_OF_MESH) {
			/* tf = BM_ELEM_CD_GET_VOID_P(efa, cd_poly_tex_offset); */ /* UNUSED */

			BM_ITER_ELEM (l, &liter, efa, BM_LOOPS_OF_FACE) {
				if (BM_elem_flag_test(l->v, BM_ELEM_TAG)) {
					uvedit_uv_select_set(em, scene, l, select, false, cd_loop_uv_offset);
				}
			}
		}
	}
	else if ((ts->uv_flag & UV_SYNC_SELECTION) == 0 && sima->sticky == SI_STICKY_LOC) {
		struct UvVertMap *vmap;
		float limit[2];
		unsigned int efa_index;

		uvedit_pixel_to_float(sima, limit, 0.05);

		BM_mesh_elem_table_ensure(em->bm, BM_FACE);
		vmap = BM_uv_vert_map_create(em->bm, limit, false, false);
		if (vmap == NULL) {
			return;
		}

		BM_ITER_MESH_INDEX (efa, &iter, em->bm, BM_FACES_OF_MESH, efa_index) {
			/* tf = BM_ELEM_CD_GET_VOID_P(efa, cd_poly_tex_offset); */ /* UNUSED */

			BM_ITER_ELEM (l, &liter, efa, BM_LOOPS_OF_FACE) {
				if (BM_elem_flag_test(l, BM_ELEM_TAG)) {
					uv_select_flush_from_tag_sticky_loc_internal(
					        scene, em, vmap, efa_index, l,
					        select, cd_loop_uv_offset);
				}
			}
		}
		BM_uv_vert_map_free(vmap);

	}
	else { /* SI_STICKY_DISABLE or ts->uv_flag & UV_SYNC_SELECTION */
		BM_ITER_MESH (efa, &iter, em->bm, BM_FACES_OF_MESH) {
			BM_ITER_ELEM (l, &liter, efa, BM_LOOPS_OF_FACE) {
				if (BM_elem_flag_test(l, BM_ELEM_TAG)) {
					uvedit_uv_select_set(em, scene, l, select, false, cd_loop_uv_offset);
				}
			}
		}
	}
}

/** \} */

/* -------------------------------------------------------------------- */
/** \name Box Select Operator
 * \{ */

static int uv_box_select_exec(bContext *C, wmOperator *op)
{
	Depsgraph *depsgraph = CTX_data_depsgraph(C);
	SpaceImage *sima = CTX_wm_space_image(C);
	Scene *scene = CTX_data_scene(C);
	ToolSettings *ts = scene->toolsettings;
	ViewLayer *view_layer = CTX_data_view_layer(C);
	Image *ima = CTX_data_edit_image(C);
	ARegion *ar = CTX_wm_region(C);
	BMFace *efa;
	BMLoop *l;
	BMIter iter, liter;
	MLoopUV *luv;
	rctf rectf;
	bool pinned;
	const bool use_face_center = (
	        (ts->uv_flag & UV_SYNC_SELECTION) ?
	        (ts->selectmode == SCE_SELECT_FACE) :
	        (ts->uv_selectmode == UV_SELECT_FACE));

	/* get rectangle from operator */
	WM_operator_properties_border_to_rctf(op, &rectf);
	UI_view2d_region_to_view_rctf(&ar->v2d, &rectf, &rectf);

	const eSelectOp sel_op = RNA_enum_get(op->ptr, "mode");
	const bool select = (sel_op != SEL_OP_SUB);

	pinned = RNA_boolean_get(op->ptr, "pinned");

	bool changed_multi = false;

	uint objects_len = 0;
	Object **objects = BKE_view_layer_array_from_objects_in_edit_mode_unique_data_with_uvs(view_layer, ((View3D *)NULL), &objects_len);

	if (SEL_OP_USE_PRE_DESELECT(sel_op)) {
		uv_select_all_perform_multi(scene, ima, objects, objects_len, SEL_DESELECT);
	}

	/* don't indent to avoid diff noise! */
	for (uint ob_index = 0; ob_index < objects_len; ob_index++) {
		Object *obedit = objects[ob_index];
		BMEditMesh *em = BKE_editmesh_from_object(obedit);

		bool changed = false;

		const int cd_loop_uv_offset  = CustomData_get_offset(&em->bm->ldata, CD_MLOOPUV);

		/* do actual selection */
		if (use_face_center && !pinned) {
			/* handle face selection mode */
			float cent[2];

			changed = false;

			BM_ITER_MESH (efa, &iter, em->bm, BM_FACES_OF_MESH) {
				/* assume not touched */
				BM_elem_flag_disable(efa, BM_ELEM_TAG);

				if (uvedit_face_visible_test(scene, obedit, ima, efa)) {
					uv_poly_center(efa, cent, cd_loop_uv_offset);
					if (BLI_rctf_isect_pt_v(&rectf, cent)) {
						BM_elem_flag_enable(efa, BM_ELEM_TAG);
						changed = true;
					}
				}
			}

			/* (de)selects all tagged faces and deals with sticky modes */
			if (changed) {
				uv_select_flush_from_tag_face(sima, scene, obedit, select);
			}
		}
		else {
			/* other selection modes */
			changed = true;
			BM_mesh_elem_hflag_disable_all(em->bm, BM_VERT, BM_ELEM_TAG, false);

			BM_ITER_MESH (efa, &iter, em->bm, BM_FACES_OF_MESH) {
				if (!uvedit_face_visible_test(scene, obedit, ima, efa))
					continue;
				BM_ITER_ELEM (l, &liter, efa, BM_LOOPS_OF_FACE) {
					luv = BM_ELEM_CD_GET_VOID_P(l, cd_loop_uv_offset);

					if (!pinned || (ts->uv_flag & UV_SYNC_SELECTION)) {

						/* UV_SYNC_SELECTION - can't do pinned selection */
						if (BLI_rctf_isect_pt_v(&rectf, luv->uv)) {
							uvedit_uv_select_set(em, scene, l, select, false, cd_loop_uv_offset);
							BM_elem_flag_enable(l->v, BM_ELEM_TAG);
						}
					}
					else if (pinned) {
						if ((luv->flag & MLOOPUV_PINNED) && BLI_rctf_isect_pt_v(&rectf, luv->uv)) {
							uvedit_uv_select_set(em, scene, l, select, false, cd_loop_uv_offset);
							BM_elem_flag_enable(l->v, BM_ELEM_TAG);
						}
					}
				}
			}

			if (sima->sticky == SI_STICKY_VERTEX) {
				uvedit_vertex_select_tagged(em, scene, select, cd_loop_uv_offset);
			}
		}

		if (changed) {
			changed_multi = true;

			uv_select_sync_flush(ts, em, select);
			uv_select_tag_update_for_object(depsgraph, ts, obedit);
		}
	}

	MEM_freeN(objects);

	return changed_multi ? OPERATOR_FINISHED : OPERATOR_CANCELLED;
}

static void UV_OT_select_box(wmOperatorType *ot)
{
	/* identifiers */
<<<<<<< HEAD
	ot->name = "Border Select / Pinned";
	ot->description = "Border Select / Pinned\nBorder Select select UV vertices using border selection\nBorder Select Pinned selects the pinned UV Vertices";
	ot->idname = "UV_OT_select_border";
=======
	ot->name = "Box Select";
	ot->description = "Select UV vertices using box selection";
	ot->idname = "UV_OT_select_box";
>>>>>>> 24888ec9

	/* api callbacks */
	ot->invoke = WM_gesture_box_invoke;
	ot->exec = uv_box_select_exec;
	ot->modal = WM_gesture_box_modal;
	ot->poll = ED_operator_uvedit_space_image; /* requires space image */;
	ot->cancel = WM_gesture_box_cancel;

	/* flags */
	ot->flag = OPTYPE_UNDO;

	/* properties */
	RNA_def_boolean(ot->srna, "pinned", 0, "Pinned", "Border select pinned UVs only");

	WM_operator_properties_gesture_box(ot);
	WM_operator_properties_select_operation_simple(ot);
}

/** \} */

/* -------------------------------------------------------------------- */
/** \name Circle Select Operator
 * \{ */

static int uv_inside_circle(const float uv[2], const float offset[2], const float ellipse[2])
{
	/* normalized ellipse: ell[0] = scaleX, ell[1] = scaleY */
	float x, y;
	x = (uv[0] - offset[0]) * ellipse[0];
	y = (uv[1] - offset[1]) * ellipse[1];
	return ((x * x + y * y) < 1.0f);
}

static int uv_circle_select_exec(bContext *C, wmOperator *op)
{
	Depsgraph *depsgraph = CTX_data_depsgraph(C);
	SpaceImage *sima = CTX_wm_space_image(C);
	Scene *scene = CTX_data_scene(C);
	ViewLayer *view_layer = CTX_data_view_layer(C);
	ToolSettings *ts = scene->toolsettings;
	ARegion *ar = CTX_wm_region(C);
	BMFace *efa;
	BMLoop *l;
	BMIter iter, liter;
	MLoopUV *luv;
	int x, y, radius, width, height;
	float zoomx, zoomy, offset[2], ellipse[2];
	const bool select = !RNA_boolean_get(op->ptr, "deselect");

	const bool use_face_center = (
	        (ts->uv_flag & UV_SYNC_SELECTION) ?
	        (ts->selectmode == SCE_SELECT_FACE) :
	        (ts->uv_selectmode == UV_SELECT_FACE));

	/* get operator properties */
	x = RNA_int_get(op->ptr, "x");
	y = RNA_int_get(op->ptr, "y");
	radius = RNA_int_get(op->ptr, "radius");

	/* compute ellipse size and location, not a circle since we deal
	 * with non square image. ellipse is normalized, r = 1.0. */
	ED_space_image_get_size(sima, &width, &height);
	ED_space_image_get_zoom(sima, ar, &zoomx, &zoomy);

	ellipse[0] = width * zoomx / radius;
	ellipse[1] = height * zoomy / radius;

	UI_view2d_region_to_view(&ar->v2d, x, y, &offset[0], &offset[1]);

	bool changed_multi = false;

	uint objects_len = 0;
	Object **objects = BKE_view_layer_array_from_objects_in_edit_mode_unique_data_with_uvs(view_layer, ((View3D *)NULL), &objects_len);

	for (uint ob_index = 0; ob_index < objects_len; ob_index++) {
		Object *obedit = objects[ob_index];
		BMEditMesh *em = BKE_editmesh_from_object(obedit);

		bool changed = false;

		const int cd_loop_uv_offset = CustomData_get_offset(&em->bm->ldata, CD_MLOOPUV);

		/* do selection */
		if (use_face_center) {
			changed = false;
			BM_ITER_MESH (efa, &iter, em->bm, BM_FACES_OF_MESH) {
				BM_elem_flag_disable(efa, BM_ELEM_TAG);
				/* assume not touched */
				if (select != uvedit_face_select_test(scene, efa, cd_loop_uv_offset)) {
					float cent[2];
					uv_poly_center(efa, cent, cd_loop_uv_offset);
					if (uv_inside_circle(cent, offset, ellipse)) {
						BM_elem_flag_enable(efa, BM_ELEM_TAG);
						changed = true;
					}
				}
			}

			/* (de)selects all tagged faces and deals with sticky modes */
			if (changed) {
				uv_select_flush_from_tag_face(sima, scene, obedit, select);
			}
		}
		else {
			BM_mesh_elem_hflag_disable_all(em->bm, BM_VERT, BM_ELEM_TAG, false);

			BM_ITER_MESH (efa, &iter, em->bm, BM_FACES_OF_MESH) {
				BM_ITER_ELEM (l, &liter, efa, BM_LOOPS_OF_FACE) {
					luv = BM_ELEM_CD_GET_VOID_P(l, cd_loop_uv_offset);
					if (uv_inside_circle(luv->uv, offset, ellipse)) {
						changed = true;
						uvedit_uv_select_set(em, scene, l, select, false, cd_loop_uv_offset);
						BM_elem_flag_enable(l->v, BM_ELEM_TAG);
					}
				}
			}

			if (sima->sticky == SI_STICKY_VERTEX) {
				uvedit_vertex_select_tagged(em, scene, select, cd_loop_uv_offset);
			}
		}

		if (changed) {
			changed_multi = true;

			uv_select_sync_flush(ts, em, select);
			uv_select_tag_update_for_object(depsgraph, ts, obedit);
		}
	}
	MEM_freeN(objects);

	return changed_multi ? OPERATOR_FINISHED : OPERATOR_CANCELLED;
}

static void UV_OT_select_circle(wmOperatorType *ot)
{
	/* identifiers */
	ot->name = "Circle Select";
<<<<<<< HEAD
	ot->description = "Circle Select\nSelect UV vertices using circle selection";
	ot->idname = "UV_OT_circle_select";
=======
	ot->description = "Select UV vertices using circle selection";
	ot->idname = "UV_OT_select_circle";
>>>>>>> 24888ec9

	/* api callbacks */
	ot->invoke = WM_gesture_circle_invoke;
	ot->modal = WM_gesture_circle_modal;
	ot->exec = uv_circle_select_exec;
	ot->poll = ED_operator_uvedit_space_image; /* requires space image */;
	ot->cancel = WM_gesture_circle_cancel;

	/* flags */
	ot->flag = OPTYPE_UNDO;

	/* properties */
	WM_operator_properties_gesture_circle_select(ot);
}

/** \} */

/* -------------------------------------------------------------------- */
/** \name Lasso Select Operator
 * \{ */

static bool do_lasso_select_mesh_uv(
        bContext *C, const int mcords[][2], short moves,
        const eSelectOp sel_op)
{
	Depsgraph *depsgraph = CTX_data_depsgraph(C);
	SpaceImage *sima = CTX_wm_space_image(C);
	Image *ima = CTX_data_edit_image(C);
	ARegion *ar = CTX_wm_region(C);
	Scene *scene = CTX_data_scene(C);
	ToolSettings *ts = scene->toolsettings;
	ViewLayer *view_layer = CTX_data_view_layer(C);
	const bool use_face_center = (
	        (ts->uv_flag & UV_SYNC_SELECTION) ?
	        (ts->selectmode == SCE_SELECT_FACE) :
	        (ts->uv_selectmode == UV_SELECT_FACE));
	const bool select = (sel_op != SEL_OP_SUB);

	BMIter iter, liter;

	BMFace *efa;
	BMLoop *l;
	int screen_uv[2];
	bool changed_multi = false;
	rcti rect;

	BLI_lasso_boundbox(&rect, mcords, moves);

	uint objects_len = 0;
	Object **objects = BKE_view_layer_array_from_objects_in_edit_mode_unique_data_with_uvs(view_layer, ((View3D *)NULL), &objects_len);

	if (SEL_OP_USE_PRE_DESELECT(sel_op)) {
		uv_select_all_perform_multi(scene, ima, objects, objects_len, SEL_DESELECT);
	}

	/* don't indent to avoid diff noise! */
	for (uint ob_index = 0; ob_index < objects_len; ob_index++) {
		Object *obedit = objects[ob_index];

		bool changed = false;

		BMEditMesh *em = BKE_editmesh_from_object(obedit);

		const int cd_loop_uv_offset  = CustomData_get_offset(&em->bm->ldata, CD_MLOOPUV);

		if (use_face_center) { /* Face Center Sel */
			BM_ITER_MESH (efa, &iter, em->bm, BM_FACES_OF_MESH) {
				BM_elem_flag_disable(efa, BM_ELEM_TAG);
				/* assume not touched */
				if (select != uvedit_face_select_test(scene, efa, cd_loop_uv_offset)) {
					float cent[2];
					uv_poly_center(efa, cent, cd_loop_uv_offset);

					if (UI_view2d_view_to_region_clip(&ar->v2d, cent[0], cent[1], &screen_uv[0], &screen_uv[1]) &&
					    BLI_rcti_isect_pt_v(&rect, screen_uv) &&
					    BLI_lasso_is_point_inside(mcords, moves, screen_uv[0], screen_uv[1], V2D_IS_CLIPPED))
					{
						BM_elem_flag_enable(efa, BM_ELEM_TAG);
						changed = true;
					}
				}
			}

			/* (de)selects all tagged faces and deals with sticky modes */
			if (changed) {
				uv_select_flush_from_tag_face(sima, scene, obedit, select);
			}
		}
		else { /* Vert Sel */
			BM_mesh_elem_hflag_disable_all(em->bm, BM_VERT, BM_ELEM_TAG, false);

			BM_ITER_MESH (efa, &iter, em->bm, BM_FACES_OF_MESH) {
				if (uvedit_face_visible_test(scene, obedit, ima, efa)) {
					BM_ITER_ELEM (l, &liter, efa, BM_LOOPS_OF_FACE) {
						if ((select) != (uvedit_uv_select_test(scene, l, cd_loop_uv_offset))) {
							MLoopUV *luv = BM_ELEM_CD_GET_VOID_P(l, cd_loop_uv_offset);
							if (UI_view2d_view_to_region_clip(
							            &ar->v2d,
							            luv->uv[0], luv->uv[1],
							            &screen_uv[0], &screen_uv[1]) &&
							    BLI_rcti_isect_pt_v(&rect, screen_uv) &&
							    BLI_lasso_is_point_inside(mcords, moves, screen_uv[0], screen_uv[1], V2D_IS_CLIPPED))
							{
								uvedit_uv_select_set(em, scene, l, select, false, cd_loop_uv_offset);
								changed = true;
								BM_elem_flag_enable(l->v, BM_ELEM_TAG);
							}
						}
					}
				}
			}

			if (sima->sticky == SI_STICKY_VERTEX) {
				uvedit_vertex_select_tagged(em, scene, select, cd_loop_uv_offset);
			}
		}

		if (changed) {
			changed_multi = true;

			uv_select_sync_flush(ts, em, select);
			uv_select_tag_update_for_object(depsgraph, ts, obedit);
		}
	}
	MEM_freeN(objects);

	return changed_multi;
}

static int uv_lasso_select_exec(bContext *C, wmOperator *op)
{
	int mcords_tot;
	const int (*mcords)[2] = WM_gesture_lasso_path_to_array(C, op, &mcords_tot);

	if (mcords) {
		const eSelectOp sel_op = RNA_enum_get(op->ptr, "mode");
		bool changed = do_lasso_select_mesh_uv(C, mcords, mcords_tot, sel_op);
		MEM_freeN((void *)mcords);

		return changed ? OPERATOR_FINISHED : OPERATOR_CANCELLED;
	}

	return OPERATOR_PASS_THROUGH;
}

static void UV_OT_select_lasso(wmOperatorType *ot)
{
	ot->name = "Lasso Select UV";
	ot->description = "Lasso Select UV\nSelect UVs using lasso selection";
	ot->idname = "UV_OT_select_lasso";

	ot->invoke = WM_gesture_lasso_invoke;
	ot->modal = WM_gesture_lasso_modal;
	ot->exec = uv_lasso_select_exec;
	ot->poll = ED_operator_uvedit_space_image;
	ot->cancel = WM_gesture_lasso_cancel;

	/* flags */
	ot->flag = OPTYPE_UNDO;

	/* properties */
	WM_operator_properties_gesture_lasso(ot);
	WM_operator_properties_select_operation_simple(ot);
}

/** \} */

/* -------------------------------------------------------------------- */
/** \name Snap Cursor Operator
 * \{ */

static void uv_snap_to_pixel(float uvco[2], float w, float h)
{
	uvco[0] = roundf(uvco[0] * w) / w;
	uvco[1] = roundf(uvco[1] * h) / h;
}

static void uv_snap_cursor_to_pixels(SpaceImage *sima)
{
	int width = 0, height = 0;

	ED_space_image_get_size(sima, &width, &height);
	uv_snap_to_pixel(sima->cursor, width, height);
}

static bool uv_snap_cursor_to_selection(
        Scene *scene, Image *ima, Object **objects_edit, uint objects_len, SpaceImage *sima)
{
	return ED_uvedit_center_multi(scene, ima, objects_edit, objects_len, sima->cursor, sima->around);
}

static int uv_snap_cursor_exec(bContext *C, wmOperator *op)
{
	SpaceImage *sima = CTX_wm_space_image(C);

	bool changed = false;

	switch (RNA_enum_get(op->ptr, "target")) {
		case 0:
			uv_snap_cursor_to_pixels(sima);
			changed = true;
			break;
		case 1:
		{
			Scene *scene = CTX_data_scene(C);
			Image *ima = CTX_data_edit_image(C);
			ViewLayer *view_layer = CTX_data_view_layer(C);

			uint objects_len = 0;
			Object **objects = BKE_view_layer_array_from_objects_in_edit_mode_unique_data_with_uvs(
			        view_layer, ((View3D *)NULL), &objects_len);
			changed = uv_snap_cursor_to_selection(scene, ima, objects, objects_len, sima);
			MEM_freeN(objects);
			break;
		}
	}

	if (!changed)
		return OPERATOR_CANCELLED;

	WM_event_add_notifier(C, NC_SPACE | ND_SPACE_IMAGE, sima);

	return OPERATOR_FINISHED;
}

static void UV_OT_snap_cursor(wmOperatorType *ot)
{
	static const EnumPropertyItem target_items[] = {
		{0, "PIXELS", 0, "Pixels", ""},
		{1, "SELECTED", 0, "Selected", ""},
		{0, NULL, 0, NULL, NULL}};

	/* identifiers */
	ot->name = "Snap Cursor";
	ot->description = "Snap Cursor\nSnap cursor to target type";
	ot->idname = "UV_OT_snap_cursor";
	ot->flag = OPTYPE_REGISTER | OPTYPE_UNDO;

	/* api callbacks */
	ot->exec = uv_snap_cursor_exec;
	ot->poll = ED_operator_uvedit_space_image; /* requires space image */;

	/* properties */
	RNA_def_enum(ot->srna, "target", target_items, 0, "Target", "Target to snap the selected UVs to");
}

/** \} */

/* -------------------------------------------------------------------- */
/** \name Snap Selection Operator
 * \{ */

static bool uv_snap_uvs_to_cursor(Scene *scene, Image *ima, Object *obedit, const float cursor[2])
{
	BMEditMesh *em = BKE_editmesh_from_object(obedit);
	BMFace *efa;
	BMLoop *l;
	BMIter iter, liter;
	MLoopUV *luv;
	bool changed = false;

	const int cd_loop_uv_offset  = CustomData_get_offset(&em->bm->ldata, CD_MLOOPUV);

	BM_ITER_MESH (efa, &iter, em->bm, BM_FACES_OF_MESH) {
		if (!uvedit_face_visible_test(scene, obedit, ima, efa))
			continue;

		BM_ITER_ELEM (l, &liter, efa, BM_LOOPS_OF_FACE) {
			if (uvedit_uv_select_test(scene, l, cd_loop_uv_offset)) {
				luv = BM_ELEM_CD_GET_VOID_P(l, cd_loop_uv_offset);
				copy_v2_v2(luv->uv, cursor);
				changed = true;
			}
		}
	}

	return changed;
}

static bool uv_snap_uvs_offset(Scene *scene, Image *ima, Object *obedit, const float offset[2])
{
	BMEditMesh *em = BKE_editmesh_from_object(obedit);
	BMFace *efa;
	BMLoop *l;
	BMIter iter, liter;
	MLoopUV *luv;
	bool changed = false;

	const int cd_loop_uv_offset  = CustomData_get_offset(&em->bm->ldata, CD_MLOOPUV);

	BM_ITER_MESH (efa, &iter, em->bm, BM_FACES_OF_MESH) {
		if (!uvedit_face_visible_test(scene, obedit, ima, efa))
			continue;

		BM_ITER_ELEM (l, &liter, efa, BM_LOOPS_OF_FACE) {
			if (uvedit_uv_select_test(scene, l, cd_loop_uv_offset)) {
				luv = BM_ELEM_CD_GET_VOID_P(l, cd_loop_uv_offset);
				add_v2_v2(luv->uv, offset);
				changed = true;
			}
		}
	}

	return changed;
}

static bool uv_snap_uvs_to_adjacent_unselected(Scene *scene, Image *ima, Object *obedit)
{
	BMEditMesh *em = BKE_editmesh_from_object(obedit);
	BMesh *bm = em->bm;
	BMFace *f;
	BMLoop *l, *lsub;
	BMIter iter, liter, lsubiter;
	MLoopUV *luv;
	bool changed = false;
	const int cd_loop_uv_offset  = CustomData_get_offset(&bm->ldata, CD_MLOOPUV);

	/* index every vert that has a selected UV using it, but only once so as to
	 * get unique indices and to count how much to malloc */
	BM_ITER_MESH (f, &iter, bm, BM_FACES_OF_MESH) {
		if (uvedit_face_visible_test(scene, obedit, ima, f)) {
			BM_elem_flag_enable(f, BM_ELEM_TAG);
			BM_ITER_ELEM (l, &liter, f, BM_LOOPS_OF_FACE) {
				BM_elem_flag_set(l, BM_ELEM_TAG, uvedit_uv_select_test(scene, l, cd_loop_uv_offset));
			}
		}
		else {
			BM_elem_flag_disable(f, BM_ELEM_TAG);
		}
	}

	BM_ITER_MESH (f, &iter, bm, BM_FACES_OF_MESH) {
		if (BM_elem_flag_test(f, BM_ELEM_TAG)) {           /* face: visible */
			BM_ITER_ELEM (l, &liter, f, BM_LOOPS_OF_FACE) {
				if (BM_elem_flag_test(l, BM_ELEM_TAG)) {   /* loop: selected*/
					float uv[2] = {0.0f, 0.0f};
					int uv_tot = 0;

					BM_ITER_ELEM (lsub, &lsubiter, l->v, BM_LOOPS_OF_VERT) {
						if (BM_elem_flag_test(lsub->f, BM_ELEM_TAG) && /* face: visible */
						    !BM_elem_flag_test(lsub, BM_ELEM_TAG))     /* loop: unselected  */
						{
							luv = BM_ELEM_CD_GET_VOID_P(lsub, cd_loop_uv_offset);
							add_v2_v2(uv, luv->uv);
							uv_tot++;
						}
					}

					if (uv_tot) {
						luv = BM_ELEM_CD_GET_VOID_P(l, cd_loop_uv_offset);
						mul_v2_v2fl(luv->uv, uv, 1.0f / (float)uv_tot);
						changed = true;
					}
				}
			}
		}
	}

	return changed;
}

static bool uv_snap_uvs_to_pixels(SpaceImage *sima, Scene *scene, Object *obedit)
{
	BMEditMesh *em = BKE_editmesh_from_object(obedit);
	Image *ima = sima->image;
	BMFace *efa;
	BMLoop *l;
	BMIter iter, liter;
	MLoopUV *luv;
	int width = 0, height = 0;
	float w, h;
	bool changed = false;

	const int cd_loop_uv_offset  = CustomData_get_offset(&em->bm->ldata, CD_MLOOPUV);

	ED_space_image_get_size(sima, &width, &height);
	w = (float)width;
	h = (float)height;

	BM_ITER_MESH (efa, &iter, em->bm, BM_FACES_OF_MESH) {
		if (!uvedit_face_visible_test(scene, obedit, ima, efa))
			continue;

		BM_ITER_ELEM (l, &liter, efa, BM_LOOPS_OF_FACE) {
			if (uvedit_uv_select_test(scene, l, cd_loop_uv_offset)) {
				luv = BM_ELEM_CD_GET_VOID_P(l, cd_loop_uv_offset);
				uv_snap_to_pixel(luv->uv, w, h);
			}
		}

		changed = true;
	}

	return changed;
}

static int uv_snap_selection_exec(bContext *C, wmOperator *op)
{
	Scene *scene = CTX_data_scene(C);
	ViewLayer *view_layer = CTX_data_view_layer(C);
	SpaceImage *sima = CTX_wm_space_image(C);
	Image *ima = CTX_data_edit_image(C);
	ToolSettings *ts = scene->toolsettings;
	const bool synced_selection = (ts->uv_flag & UV_SYNC_SELECTION) != 0;
	const int target = RNA_enum_get(op->ptr, "target");
	float offset[2] = {0};

	uint objects_len = 0;
	Object **objects = BKE_view_layer_array_from_objects_in_edit_mode_unique_data_with_uvs(view_layer, ((View3D *)NULL), &objects_len);

	if (target == 2) {
		float center[2];
		if (!ED_uvedit_center_multi(scene, ima, objects, objects_len, center, sima->around)) {
			MEM_freeN(objects);
			return OPERATOR_CANCELLED;
		}
		sub_v2_v2v2(offset, sima->cursor, center);
	}

	bool changed_multi = false;
	for (uint ob_index = 0; ob_index < objects_len; ob_index++) {
		Object *obedit = objects[ob_index];
		BMEditMesh *em = BKE_editmesh_from_object(obedit);

		if (synced_selection && (em->bm->totvertsel == 0)) {
			continue;
		}

		bool changed = false;
		switch (target) {
			case 0:
				changed = uv_snap_uvs_to_pixels(sima, scene, obedit);
				break;
			case 1:
				changed = uv_snap_uvs_to_cursor(scene, ima, obedit, sima->cursor);
				break;
			case 2:
				changed = uv_snap_uvs_offset(scene, ima, obedit, offset);
				break;
			case 3:
				changed = uv_snap_uvs_to_adjacent_unselected(scene, ima, obedit);
				break;
		}

		if (changed) {
			changed_multi = true;
			uvedit_live_unwrap_update(sima, scene, obedit);
			DEG_id_tag_update(obedit->data, 0);
			WM_event_add_notifier(C, NC_GEOM | ND_DATA, obedit->data);
		}
	}
	MEM_freeN(objects);

	return changed_multi ? OPERATOR_FINISHED : OPERATOR_CANCELLED;
}

static void UV_OT_snap_selected(wmOperatorType *ot)
{
	static const EnumPropertyItem target_items[] = {
		{0, "PIXELS", 0, "Pixels", ""},
		{1, "CURSOR", 0, "Cursor", ""},
		{2, "CURSOR_OFFSET", 0, "Cursor (Offset)", ""},
		{3, "ADJACENT_UNSELECTED", 0, "Adjacent Unselected", ""},
		{0, NULL, 0, NULL, NULL}};

	/* identifiers */
	ot->name = "Snap Selection";
	ot->description = "Snap Selection\nSnap selected UV vertices to target type";
	ot->idname = "UV_OT_snap_selected";
	ot->flag = OPTYPE_REGISTER | OPTYPE_UNDO;

	/* api callbacks */
	ot->exec = uv_snap_selection_exec;
	ot->poll = ED_operator_uvedit_space_image;

	/* properties */
	RNA_def_enum(ot->srna, "target", target_items, 0, "Target", "Target to snap the selected UVs to");
}

/** \} */

/* -------------------------------------------------------------------- */
/** \name Pin UV's Operator
 * \{ */

static int uv_pin_exec(bContext *C, wmOperator *op)
{
	Scene *scene = CTX_data_scene(C);
	ViewLayer *view_layer = CTX_data_view_layer(C);
	Image *ima = CTX_data_edit_image(C);
	BMFace *efa;
	BMLoop *l;
	BMIter iter, liter;
	MLoopUV *luv;
	ToolSettings *ts = scene->toolsettings;
	const bool clear = RNA_boolean_get(op->ptr, "clear");
	const bool synced_selection = (ts->uv_flag & UV_SYNC_SELECTION) != 0;

	uint objects_len = 0;
	Object **objects = BKE_view_layer_array_from_objects_in_edit_mode_unique_data_with_uvs(view_layer, ((View3D *)NULL), &objects_len);

	for (uint ob_index = 0; ob_index < objects_len; ob_index++) {
		Object *obedit = objects[ob_index];
		BMEditMesh *em = BKE_editmesh_from_object(obedit);

		bool changed = false;
		const int cd_loop_uv_offset  = CustomData_get_offset(&em->bm->ldata, CD_MLOOPUV);

		if (synced_selection && (em->bm->totvertsel == 0)) {
			continue;
		}

		BM_ITER_MESH (efa, &iter, em->bm, BM_FACES_OF_MESH) {
			if (!uvedit_face_visible_test(scene, obedit, ima, efa)) {
				continue;
			}

			BM_ITER_ELEM (l, &liter, efa, BM_LOOPS_OF_FACE) {
				luv = BM_ELEM_CD_GET_VOID_P(l, cd_loop_uv_offset);

				if (uvedit_uv_select_test(scene, l, cd_loop_uv_offset)) {
					changed = true;
					if (clear) {
						luv->flag &= ~MLOOPUV_PINNED;
					}
					else {
						luv->flag |= MLOOPUV_PINNED;
					}
				}
			}
		}

		if (changed) {
			WM_event_add_notifier(C, NC_GEOM | ND_DATA, obedit->data);
		}
	}
	MEM_freeN(objects);

	return OPERATOR_FINISHED;
}

static void UV_OT_pin(wmOperatorType *ot)
{
	/* identifiers */
	ot->name = "Pin";
	ot->description = "Pin\nSet/clear selected UV vertices as anchored between multiple unwrap operations";
	ot->idname = "UV_OT_pin";
	ot->flag = OPTYPE_REGISTER | OPTYPE_UNDO;

	/* api callbacks */
	ot->exec = uv_pin_exec;
	ot->poll = ED_operator_uvedit;

	/* properties */
	RNA_def_boolean(ot->srna, "clear", 0, "Clear", "Clear pinning for the selection instead of setting it");
}

/** \} */

/* -------------------------------------------------------------------- */
/** \name Select Pinned UV's Operator
 * \{ */

static int uv_select_pinned_exec(bContext *C, wmOperator *UNUSED(op))
{
	Depsgraph *depsgraph = CTX_data_depsgraph(C);
	Scene *scene = CTX_data_scene(C);
	ToolSettings *ts = scene->toolsettings;
	ViewLayer *view_layer = CTX_data_view_layer(C);
	Image *ima = CTX_data_edit_image(C);
	BMFace *efa;
	BMLoop *l;
	BMIter iter, liter;
	MLoopUV *luv;

	uint objects_len = 0;
	Object **objects = BKE_view_layer_array_from_objects_in_edit_mode_unique_data_with_uvs(view_layer, ((View3D *)NULL), &objects_len);

	for (uint ob_index = 0; ob_index < objects_len; ob_index++) {
		Object *obedit = objects[ob_index];
		BMEditMesh *em = BKE_editmesh_from_object(obedit);

		const int cd_loop_uv_offset  = CustomData_get_offset(&em->bm->ldata, CD_MLOOPUV);
		bool changed = false;

		BM_ITER_MESH (efa, &iter, em->bm, BM_FACES_OF_MESH) {
			if (!uvedit_face_visible_test(scene, obedit, ima, efa)) {
				continue;
			}

			BM_ITER_ELEM (l, &liter, efa, BM_LOOPS_OF_FACE) {
				luv = BM_ELEM_CD_GET_VOID_P(l, cd_loop_uv_offset);

				if (luv->flag & MLOOPUV_PINNED) {
					uvedit_uv_select_enable(em, scene, l, false, cd_loop_uv_offset);
					changed = true;
				}
			}
		}

		if (changed) {
			uv_select_tag_update_for_object(depsgraph, ts, obedit);
		}
	}
	MEM_freeN(objects);

	return OPERATOR_FINISHED;
}

static void UV_OT_select_pinned(wmOperatorType *ot)
{
	/* identifiers */
	ot->name = "Selected Pinned";
	ot->description = "Selected Pinned\nSelect all pinned UV vertices";
	ot->idname = "UV_OT_select_pinned";
	ot->flag = OPTYPE_REGISTER | OPTYPE_UNDO;

	/* api callbacks */
	ot->exec = uv_select_pinned_exec;
	ot->poll = ED_operator_uvedit;
}

/** \} */

/* -------------------------------------------------------------------- */
/** \name Hide Operator
 * \{ */

/* check if we are selected or unselected based on 'bool_test' arg,
 * needed for select swap support */
#define UV_SEL_TEST(luv, bool_test) ((((luv)->flag & MLOOPUV_VERTSEL) == MLOOPUV_VERTSEL) == bool_test)

/* is every UV vert selected or unselected depending on bool_test */
static bool bm_face_is_all_uv_sel(
        BMFace *f, bool select_test,
        const int cd_loop_uv_offset)
{
	BMLoop *l_iter;
	BMLoop *l_first;

	l_iter = l_first = BM_FACE_FIRST_LOOP(f);
	do {
		MLoopUV *luv = BM_ELEM_CD_GET_VOID_P(l_iter, cd_loop_uv_offset);
		if (!UV_SEL_TEST(luv, select_test)) {
			return false;
		}
	} while ((l_iter = l_iter->next) != l_first);

	return true;
}

static int uv_hide_exec(bContext *C, wmOperator *op)
{
	SpaceImage *sima = CTX_wm_space_image(C);
	Object *obedit = CTX_data_edit_object(C);
	Scene *scene = CTX_data_scene(C);
	ToolSettings *ts = scene->toolsettings;
	BMEditMesh *em = BKE_editmesh_from_object(obedit);
	BMFace *efa;
	BMLoop *l;
	BMIter iter, liter;
	MLoopUV *luv;
	const bool swap = RNA_boolean_get(op->ptr, "unselected");
	Image *ima = sima ? sima->image : NULL;
	const int use_face_center = (ts->uv_selectmode == UV_SELECT_FACE);

	const int cd_loop_uv_offset  = CustomData_get_offset(&em->bm->ldata, CD_MLOOPUV);

	if (ts->uv_flag & UV_SYNC_SELECTION) {
		EDBM_mesh_hide(em, swap);

		DEG_id_tag_update(obedit->data, DEG_TAG_SELECT_UPDATE);
		WM_event_add_notifier(C, NC_GEOM | ND_SELECT, obedit->data);

		return OPERATOR_FINISHED;
	}

	BM_ITER_MESH (efa, &iter, em->bm, BM_FACES_OF_MESH) {
		int hide = 0;

		if (!uvedit_face_visible_test(scene, obedit, ima, efa)) {
			continue;
		}

		BM_ITER_ELEM (l, &liter, efa, BM_LOOPS_OF_FACE) {
			luv = BM_ELEM_CD_GET_VOID_P(l, cd_loop_uv_offset);

			if (UV_SEL_TEST(luv, !swap)) {
				hide = 1;
				break;
			}
		}

		if (hide) {
			/* note, a special case for edges could be used,
			 * for now edges act like verts and get flushed */
			if (use_face_center) {
				if (em->selectmode == SCE_SELECT_FACE) {
					/* check that every UV is selected */
					if (bm_face_is_all_uv_sel(efa, true, cd_loop_uv_offset) == !swap) {
						BM_face_select_set(em->bm, efa, false);
					}
					uvedit_face_select_disable(scene, em, efa, cd_loop_uv_offset);
				}
				else {
					if (bm_face_is_all_uv_sel(efa, true, cd_loop_uv_offset) == !swap) {
						BM_ITER_ELEM (l, &liter, efa, BM_LOOPS_OF_FACE) {
							luv = BM_ELEM_CD_GET_VOID_P(l, cd_loop_uv_offset);
							if (UV_SEL_TEST(luv, !swap)) {
								BM_vert_select_set(em->bm, l->v, false);
							}
						}
					}
					if (!swap) uvedit_face_select_disable(scene, em, efa, cd_loop_uv_offset);
				}
			}
			else if (em->selectmode == SCE_SELECT_FACE) {
				/* check if a UV is de-selected */
				if (bm_face_is_all_uv_sel(efa, false, cd_loop_uv_offset) != !swap) {
					BM_face_select_set(em->bm, efa, false);
					uvedit_face_select_disable(scene, em, efa, cd_loop_uv_offset);
				}
			}
			else {
				BM_ITER_ELEM (l, &liter, efa, BM_LOOPS_OF_FACE) {
					luv = BM_ELEM_CD_GET_VOID_P(l, cd_loop_uv_offset);
					if (UV_SEL_TEST(luv, !swap)) {
						BM_vert_select_set(em->bm, l->v, false);
						if (!swap) luv->flag &= ~MLOOPUV_VERTSEL;
					}
				}
			}
		}
	}

	/* flush vertex selection changes */
	if (em->selectmode != SCE_SELECT_FACE)
		EDBM_selectmode_flush_ex(em, SCE_SELECT_VERTEX | SCE_SELECT_EDGE);

	BM_select_history_validate(em->bm);

	DEG_id_tag_update(obedit->data, DEG_TAG_SELECT_UPDATE);
	WM_event_add_notifier(C, NC_GEOM | ND_SELECT, obedit->data);

	return OPERATOR_FINISHED;
}

#undef UV_SEL_TEST

static void UV_OT_hide(wmOperatorType *ot)
{
	/* identifiers */
	ot->name = "Hide Selected";
	ot->description = "Hide Selected\nHide (un)selected UV vertices";
	ot->idname = "UV_OT_hide";
	ot->flag = OPTYPE_REGISTER | OPTYPE_UNDO;

	/* api callbacks */
	ot->exec = uv_hide_exec;
	ot->poll = ED_operator_uvedit;

	/* props */
	RNA_def_boolean(ot->srna, "unselected", 0, "Unselected", "Hide unselected rather than selected");
}

/** \} */

/* -------------------------------------------------------------------- */
/** \name Reveal Operator
 * \{ */

static int uv_reveal_exec(bContext *C, wmOperator *op)
{
	SpaceImage *sima = CTX_wm_space_image(C);
	Object *obedit = CTX_data_edit_object(C);
	Scene *scene = CTX_data_scene(C);
	ToolSettings *ts = scene->toolsettings;
	BMEditMesh *em = BKE_editmesh_from_object(obedit);
	BMFace *efa;
	BMLoop *l;
	BMIter iter, liter;
	MLoopUV *luv;
	const int use_face_center = (ts->uv_selectmode == UV_SELECT_FACE);
	const int stickymode = sima ? (sima->sticky != SI_STICKY_DISABLE) : 1;

	const int cd_loop_uv_offset  = CustomData_get_offset(&em->bm->ldata, CD_MLOOPUV);

	const bool select = RNA_boolean_get(op->ptr, "select");

	/* note on tagging, selecting faces needs to be delayed so it doesn't select the verts and
	 * confuse our checks on selected verts. */

	/* call the mesh function if we are in mesh sync sel */
	if (ts->uv_flag & UV_SYNC_SELECTION) {
		EDBM_mesh_reveal(em, select);
		DEG_id_tag_update(obedit->data, DEG_TAG_SELECT_UPDATE);
		WM_event_add_notifier(C, NC_GEOM | ND_SELECT, obedit->data);

		return OPERATOR_FINISHED;
	}
	if (use_face_center) {
		if (em->selectmode == SCE_SELECT_FACE) {
			BM_ITER_MESH (efa, &iter, em->bm, BM_FACES_OF_MESH) {
				BM_elem_flag_disable(efa, BM_ELEM_TAG);
				if (!BM_elem_flag_test(efa, BM_ELEM_HIDDEN) && !BM_elem_flag_test(efa, BM_ELEM_SELECT)) {
					BM_ITER_ELEM (l, &liter, efa, BM_LOOPS_OF_FACE) {
						luv = BM_ELEM_CD_GET_VOID_P(l, cd_loop_uv_offset);
						SET_FLAG_FROM_TEST(luv->flag, select, MLOOPUV_VERTSEL);
					}
					/* BM_face_select_set(em->bm, efa, true); */
					BM_elem_flag_enable(efa, BM_ELEM_TAG);
				}
			}
		}
		else {
			/* enable adjacent faces to have disconnected UV selections if sticky is disabled */
			if (!stickymode) {
				BM_ITER_MESH (efa, &iter, em->bm, BM_FACES_OF_MESH) {
					BM_elem_flag_disable(efa, BM_ELEM_TAG);
					if (!BM_elem_flag_test(efa, BM_ELEM_HIDDEN) && !BM_elem_flag_test(efa, BM_ELEM_SELECT)) {
						int totsel = 0;
						BM_ITER_ELEM (l, &liter, efa, BM_LOOPS_OF_FACE) {
							totsel += BM_elem_flag_test(l->v, BM_ELEM_SELECT);
						}

						if (!totsel) {
							BM_ITER_ELEM (l, &liter, efa, BM_LOOPS_OF_FACE) {
								luv = BM_ELEM_CD_GET_VOID_P(l, cd_loop_uv_offset);
								SET_FLAG_FROM_TEST(luv->flag, select, MLOOPUV_VERTSEL);
							}
							/* BM_face_select_set(em->bm, efa, true); */
							BM_elem_flag_enable(efa, BM_ELEM_TAG);
						}
					}
				}
			}
			else {
				BM_ITER_MESH (efa, &iter, em->bm, BM_FACES_OF_MESH) {
					BM_elem_flag_disable(efa, BM_ELEM_TAG);
					if (!BM_elem_flag_test(efa, BM_ELEM_HIDDEN) && !BM_elem_flag_test(efa, BM_ELEM_SELECT)) {
						BM_ITER_ELEM (l, &liter, efa, BM_LOOPS_OF_FACE) {
							if (BM_elem_flag_test(l->v, BM_ELEM_SELECT) == 0) {
								luv = BM_ELEM_CD_GET_VOID_P(l, cd_loop_uv_offset);
								SET_FLAG_FROM_TEST(luv->flag, select, MLOOPUV_VERTSEL);
							}
						}
						/* BM_face_select_set(em->bm, efa, true); */
						BM_elem_flag_enable(efa, BM_ELEM_TAG);
					}
				}
			}
		}
	}
	else if (em->selectmode == SCE_SELECT_FACE) {
		BM_ITER_MESH (efa, &iter, em->bm, BM_FACES_OF_MESH) {
			BM_elem_flag_disable(efa, BM_ELEM_TAG);
			if (!BM_elem_flag_test(efa, BM_ELEM_HIDDEN) && !BM_elem_flag_test(efa, BM_ELEM_SELECT)) {
				BM_ITER_ELEM (l, &liter, efa, BM_LOOPS_OF_FACE) {
					luv = BM_ELEM_CD_GET_VOID_P(l, cd_loop_uv_offset);
					SET_FLAG_FROM_TEST(luv->flag, select, MLOOPUV_VERTSEL);
				}
				/* BM_face_select_set(em->bm, efa, true); */
				BM_elem_flag_enable(efa, BM_ELEM_TAG);
			}
		}
	}
	else {
		BM_ITER_MESH (efa, &iter, em->bm, BM_FACES_OF_MESH) {
			BM_elem_flag_disable(efa, BM_ELEM_TAG);
			if (!BM_elem_flag_test(efa, BM_ELEM_HIDDEN) && !BM_elem_flag_test(efa, BM_ELEM_SELECT)) {
				BM_ITER_ELEM (l, &liter, efa, BM_LOOPS_OF_FACE) {
					if (BM_elem_flag_test(l->v, BM_ELEM_SELECT) == 0) {
						luv = BM_ELEM_CD_GET_VOID_P(l, cd_loop_uv_offset);
						SET_FLAG_FROM_TEST(luv->flag, select, MLOOPUV_VERTSEL);
					}
				}
				/* BM_face_select_set(em->bm, efa, true); */
				BM_elem_flag_enable(efa, BM_ELEM_TAG);
			}
		}
	}

	/* re-select tagged faces */
	BM_mesh_elem_hflag_enable_test(em->bm, BM_FACE, BM_ELEM_SELECT, true, false, BM_ELEM_TAG);

	DEG_id_tag_update(obedit->data, DEG_TAG_SELECT_UPDATE);
	WM_event_add_notifier(C, NC_GEOM | ND_SELECT, obedit->data);

	return OPERATOR_FINISHED;
}

static void UV_OT_reveal(wmOperatorType *ot)
{
	/* identifiers */
	ot->name = "Reveal Hidden";
	ot->description = "Reveal Hidden\nReveal all hidden UV vertices";
	ot->idname = "UV_OT_reveal";
	ot->flag = OPTYPE_REGISTER | OPTYPE_UNDO;

	/* api callbacks */
	ot->exec = uv_reveal_exec;
	ot->poll = ED_operator_uvedit;

	RNA_def_boolean(ot->srna, "select", true, "Select", "");
}

/** \} */

/* -------------------------------------------------------------------- */
/** \name Set 2D Cursor Operator
 * \{ */

static bool uv_set_2d_cursor_poll(bContext *C)
{
	return ED_operator_uvedit_space_image(C) ||
	       ED_space_image_maskedit_poll(C) ||
	       ED_space_image_paint_curve(C);
}

static int uv_set_2d_cursor_exec(bContext *C, wmOperator *op)
{
	SpaceImage *sima = CTX_wm_space_image(C);

	if (!sima)
		return OPERATOR_CANCELLED;

	RNA_float_get_array(op->ptr, "location", sima->cursor);

	WM_event_add_notifier(C, NC_SPACE | ND_SPACE_IMAGE, NULL);

	return OPERATOR_FINISHED;
}

static int uv_set_2d_cursor_invoke(bContext *C, wmOperator *op, const wmEvent *event)
{
	ARegion *ar = CTX_wm_region(C);
	float location[2];

	if (ar->regiontype == RGN_TYPE_WINDOW) {
		if (event->mval[1] <= 16) {
			SpaceImage *sima = CTX_wm_space_image(C);
			if (sima && ED_space_image_show_cache(sima)) {
				return OPERATOR_PASS_THROUGH;
			}
		}
	}

	UI_view2d_region_to_view(&ar->v2d, event->mval[0], event->mval[1], &location[0], &location[1]);
	RNA_float_set_array(op->ptr, "location", location);

	return uv_set_2d_cursor_exec(C, op);
}

static void UV_OT_cursor_set(wmOperatorType *ot)
{
	/* identifiers */
	ot->name = "Set 2D Cursor";
	ot->description = "Set 2D Cursor\nSet 2D cursor location";
	ot->idname = "UV_OT_cursor_set";

	/* api callbacks */
	ot->exec = uv_set_2d_cursor_exec;
	ot->invoke = uv_set_2d_cursor_invoke;
	ot->poll = uv_set_2d_cursor_poll;

	/* properties */
	RNA_def_float_vector(ot->srna, "location", 2, NULL, -FLT_MAX, FLT_MAX, "Location",
	                     "Cursor location in normalized (0.0-1.0) coordinates", -10.0f, 10.0f);
}

/** \} */

/* -------------------------------------------------------------------- */
/** \name Seam from UV Islands Operator
 * \{ */

static int uv_seams_from_islands_exec(bContext *C, wmOperator *op)
{
<<<<<<< HEAD
	/* identifiers */
	ot->name = "Set Tile";
	ot->description = "Set Tile\nSet UV image tile coordinates";
	ot->idname = "UV_OT_tile_set";

	/* api callbacks */
	ot->exec = set_tile_exec;
	ot->invoke = set_tile_invoke;
	ot->poll = ED_operator_image_active;
=======
	ViewLayer *view_layer = CTX_data_view_layer(C);
	int ret = OPERATOR_CANCELLED;
	const float limit[2] = {STD_UV_CONNECT_LIMIT, STD_UV_CONNECT_LIMIT};
	const bool mark_seams = RNA_boolean_get(op->ptr, "mark_seams");
	const bool mark_sharp = RNA_boolean_get(op->ptr, "mark_sharp");
>>>>>>> 24888ec9

	uint objects_len = 0;
	Object **objects = BKE_view_layer_array_from_objects_in_edit_mode_unique_data_with_uvs(view_layer, ((View3D *)NULL), &objects_len);

	for (uint ob_index = 0; ob_index < objects_len; ob_index++) {
		Object *ob = objects[ob_index];
		Mesh *me = (Mesh *)ob->data;
		BMEditMesh *em = me->edit_btmesh;
		BMesh *bm = em->bm;

		UvVertMap *vmap;
		BMEdge *editedge;
		BMIter iter;

		if (!EDBM_uv_check(em)) {
			continue;
		}
		ret = OPERATOR_FINISHED;

		/* This code sets editvert->tmp.l to the index. This will be useful later on. */
		BM_mesh_elem_table_ensure(bm, BM_FACE);
		vmap = BM_uv_vert_map_create(bm, limit, false, false);

		BM_ITER_MESH (editedge, &iter, bm, BM_EDGES_OF_MESH) {
			/* flags to determine if we uv is separated from first editface match */
			char separated1 = 0, separated2;
			/* set to denote edge must be flagged as seam */
			char faces_separated = 0;
			/* flag to keep track if uv1 is disconnected from first editface match */
			char v1coincident = 1;
			/* For use with v1coincident. v1coincident will change only if we've had commonFaces */
			int commonFaces = 0;

			BMFace *efa1, *efa2;

			UvMapVert *mv1, *mvinit1, *mv2, *mvinit2, *mviter;
			/* mv2cache stores the first of the list of coincident uv's for later comparison
			 * mv2sep holds the last separator and is copied to mv2cache when a hit is first found */
			UvMapVert *mv2cache = NULL, *mv2sep = NULL;

			mvinit1 = vmap->vert[BM_elem_index_get(editedge->v1)];
			if (mark_seams)
				BM_elem_flag_disable(editedge, BM_ELEM_SEAM);

			for (mv1 = mvinit1; mv1 && !faces_separated; mv1 = mv1->next) {
				if (mv1->separate && commonFaces)
					v1coincident = 0;

				separated2 = 0;
				efa1 = BM_face_at_index(bm, mv1->poly_index);
				mvinit2 = vmap->vert[BM_elem_index_get(editedge->v2)];

				for (mv2 = mvinit2; mv2; mv2 = mv2->next) {
					if (mv2->separate)
						mv2sep = mv2;

					efa2 = BM_face_at_index(bm, mv2->poly_index);
					if (efa1 == efa2) {
						/* if v1 is not coincident no point in comparing */
						if (v1coincident) {
							/* have we found previously anything? */
							if (mv2cache) {
								/* flag seam unless proved to be coincident with previous hit */
								separated2 = 1;
								for (mviter = mv2cache; mviter; mviter = mviter->next) {
									if (mviter->separate && mviter != mv2cache)
										break;
									/* coincident with previous hit, do not flag seam */
									if (mviter == mv2)
										separated2 = 0;
								}
							}
							/* First hit case, store the hit in the cache */
							else {
								mv2cache = mv2sep;
								commonFaces = 1;
							}
						}
						else
							separated1 = 1;

						if (separated1 || separated2) {
							faces_separated = 1;
							break;
						}
					}
				}
			}

			if (faces_separated) {
				if (mark_seams)
					BM_elem_flag_enable(editedge, BM_ELEM_SEAM);
				if (mark_sharp)
					BM_elem_flag_disable(editedge, BM_ELEM_SMOOTH);
			}
		}

		BM_uv_vert_map_free(vmap);

		DEG_id_tag_update(&me->id, 0);
		WM_event_add_notifier(C, NC_GEOM | ND_DATA, me);
	}
	MEM_freeN(objects);

	return ret;
}


static void UV_OT_seams_from_islands(wmOperatorType *ot)
{
	/* identifiers */
	ot->name = "Seams From Islands";
	ot->description = "Seams From Islands\nSet mesh seams according to island setup in the UV editor";
	ot->idname = "UV_OT_seams_from_islands";

	/* flags */
	ot->flag = OPTYPE_REGISTER | OPTYPE_UNDO;

	/* api callbacks */
	ot->exec = uv_seams_from_islands_exec;
	ot->poll = ED_operator_uvedit;

	RNA_def_boolean(ot->srna, "mark_seams", 1, "Mark Seams", "Mark boundary edges as seams");
	RNA_def_boolean(ot->srna, "mark_sharp", 0, "Mark Sharp", "Mark boundary edges as sharp");
}

/** \} */

/* -------------------------------------------------------------------- */
/** \name Mark Seam Operator
 * \{ */

static int uv_mark_seam_exec(bContext *C, wmOperator *op)
{
	Scene *scene = CTX_data_scene(C);
	ViewLayer *view_layer = CTX_data_view_layer(C);
	ToolSettings *ts = scene->toolsettings;

	BMFace *efa;
	BMLoop *loop;
	BMIter iter, liter;

	const bool flag_set = !RNA_boolean_get(op->ptr, "clear");
	const bool synced_selection = (ts->uv_flag & UV_SYNC_SELECTION) != 0;

	uint objects_len = 0;
	Object **objects = BKE_view_layer_array_from_objects_in_edit_mode_unique_data_with_uvs(view_layer, ((View3D *)NULL), &objects_len);

	for (uint ob_index = 0; ob_index < objects_len; ob_index++) {
		Object *ob = objects[ob_index];
		Mesh *me = (Mesh *)ob->data;
		BMEditMesh *em = me->edit_btmesh;
		BMesh *bm = em->bm;

		if (synced_selection && (bm->totedgesel == 0)) {
			continue;
		}

		const int cd_loop_uv_offset = CustomData_get_offset(&bm->ldata, CD_MLOOPUV);

		bool changed = false;

		BM_ITER_MESH (efa, &iter, bm, BM_FACES_OF_MESH) {
			BM_ITER_ELEM (loop, &liter, efa, BM_LOOPS_OF_FACE) {
				if (uvedit_edge_select_test(scene, loop, cd_loop_uv_offset)) {
					BM_elem_flag_set(loop->e, BM_ELEM_SEAM, flag_set);
					changed = true;
				}
			}
		}

		if (changed) {
			if (scene->toolsettings->edge_mode_live_unwrap) {
				ED_unwrap_lscm(scene, ob, false, false);
			}

			DEG_id_tag_update(&me->id, 0);
			WM_event_add_notifier(C, NC_GEOM | ND_DATA, me);
		}
	}
	MEM_freeN(objects);

	return OPERATOR_FINISHED;
}

static int uv_mark_seam_invoke(bContext *C, wmOperator *op, const wmEvent *UNUSED(event))
{
	uiPopupMenu *pup;
	uiLayout *layout;

	if (RNA_struct_property_is_set(op->ptr, "clear")) {
		return uv_mark_seam_exec(C, op);
	}

	pup = UI_popup_menu_begin(C, IFACE_("Edges"), ICON_NONE);
	layout = UI_popup_menu_layout(pup);

	uiLayoutSetOperatorContext(layout, WM_OP_EXEC_DEFAULT);
	uiItemBooleanO(layout, CTX_IFACE_(BLT_I18NCONTEXT_OPERATOR_DEFAULT, "Mark Seam"), ICON_NONE, op->type->idname, "clear", false);
	uiItemBooleanO(layout, CTX_IFACE_(BLT_I18NCONTEXT_OPERATOR_DEFAULT, "Clear Seam"), ICON_NONE, op->type->idname, "clear", true);

	UI_popup_menu_end(C, pup);

	return OPERATOR_INTERFACE;
}

static void UV_OT_mark_seam(wmOperatorType *ot)
{
	/* identifiers */
	ot->name = "Mark Seam";
	ot->description = "Mark Seam\nMark selected UV edges as seams";
	ot->idname = "UV_OT_mark_seam";

	/* flags */
	ot->flag = OPTYPE_REGISTER | OPTYPE_UNDO;

	/* api callbacks */
	ot->exec = uv_mark_seam_exec;
	ot->invoke = uv_mark_seam_invoke;
	ot->poll = ED_operator_uvedit;

	RNA_def_boolean(ot->srna, "clear", false, "Clear Seams", "Clear instead of marking seams");
}

/** \} */

/* -------------------------------------------------------------------- */
/** \name Operator Registration & Keymap
 * \{ */

void ED_operatortypes_uvedit(void)
{
	WM_operatortype_append(UV_OT_select_all);
	WM_operatortype_append(UV_OT_select);
	WM_operatortype_append(UV_OT_select_loop);
	WM_operatortype_append(UV_OT_select_linked);
	WM_operatortype_append(UV_OT_select_linked_pick);
	WM_operatortype_append(UV_OT_select_split);
	WM_operatortype_append(UV_OT_select_pinned);
	WM_operatortype_append(UV_OT_select_box);
	WM_operatortype_append(UV_OT_select_lasso);
	WM_operatortype_append(UV_OT_select_circle);
	WM_operatortype_append(UV_OT_select_more);
	WM_operatortype_append(UV_OT_select_less);

	WM_operatortype_append(UV_OT_snap_cursor);
	WM_operatortype_append(UV_OT_snap_selected);

	WM_operatortype_append(UV_OT_align);

	WM_operatortype_append(UV_OT_stitch);

	WM_operatortype_append(UV_OT_seams_from_islands);
	WM_operatortype_append(UV_OT_mark_seam);
	WM_operatortype_append(UV_OT_weld);
	WM_operatortype_append(UV_OT_remove_doubles);
	WM_operatortype_append(UV_OT_pin);

	WM_operatortype_append(UV_OT_average_islands_scale);
	WM_operatortype_append(UV_OT_cube_project);
	WM_operatortype_append(UV_OT_cylinder_project);
	WM_operatortype_append(UV_OT_project_from_view);
	WM_operatortype_append(UV_OT_minimize_stretch);
	WM_operatortype_append(UV_OT_pack_islands);
	WM_operatortype_append(UV_OT_reset);
	WM_operatortype_append(UV_OT_sphere_project);
	WM_operatortype_append(UV_OT_unwrap);

	WM_operatortype_append(UV_OT_reveal);
	WM_operatortype_append(UV_OT_hide);

	WM_operatortype_append(UV_OT_cursor_set);
}

void ED_keymap_uvedit(wmKeyConfig *keyconf)
{
	wmKeyMap *keymap;

	keymap = WM_keymap_ensure(keyconf, "UV Editor", 0, 0);
	keymap->poll = ED_operator_uvedit_can_uv_sculpt;
}

/** \} */<|MERGE_RESOLUTION|>--- conflicted
+++ resolved
@@ -3292,15 +3292,9 @@
 static void UV_OT_select_box(wmOperatorType *ot)
 {
 	/* identifiers */
-<<<<<<< HEAD
-	ot->name = "Border Select / Pinned";
-	ot->description = "Border Select / Pinned\nBorder Select select UV vertices using border selection\nBorder Select Pinned selects the pinned UV Vertices";
-	ot->idname = "UV_OT_select_border";
-=======
 	ot->name = "Box Select";
-	ot->description = "Select UV vertices using box selection";
+	ot->description = "Box Select\nSelect UV vertices using box selection";
 	ot->idname = "UV_OT_select_box";
->>>>>>> 24888ec9
 
 	/* api callbacks */
 	ot->invoke = WM_gesture_box_invoke;
@@ -3439,13 +3433,8 @@
 {
 	/* identifiers */
 	ot->name = "Circle Select";
-<<<<<<< HEAD
 	ot->description = "Circle Select\nSelect UV vertices using circle selection";
-	ot->idname = "UV_OT_circle_select";
-=======
-	ot->description = "Select UV vertices using circle selection";
 	ot->idname = "UV_OT_select_circle";
->>>>>>> 24888ec9
 
 	/* api callbacks */
 	ot->invoke = WM_gesture_circle_invoke;
@@ -4424,23 +4413,11 @@
 
 static int uv_seams_from_islands_exec(bContext *C, wmOperator *op)
 {
-<<<<<<< HEAD
-	/* identifiers */
-	ot->name = "Set Tile";
-	ot->description = "Set Tile\nSet UV image tile coordinates";
-	ot->idname = "UV_OT_tile_set";
-
-	/* api callbacks */
-	ot->exec = set_tile_exec;
-	ot->invoke = set_tile_invoke;
-	ot->poll = ED_operator_image_active;
-=======
 	ViewLayer *view_layer = CTX_data_view_layer(C);
 	int ret = OPERATOR_CANCELLED;
 	const float limit[2] = {STD_UV_CONNECT_LIMIT, STD_UV_CONNECT_LIMIT};
 	const bool mark_seams = RNA_boolean_get(op->ptr, "mark_seams");
 	const bool mark_sharp = RNA_boolean_get(op->ptr, "mark_sharp");
->>>>>>> 24888ec9
 
 	uint objects_len = 0;
 	Object **objects = BKE_view_layer_array_from_objects_in_edit_mode_unique_data_with_uvs(view_layer, ((View3D *)NULL), &objects_len);
