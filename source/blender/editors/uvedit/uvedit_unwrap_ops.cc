/* SPDX-FileCopyrightText: 2001-2002 NaN Holding BV. All rights reserved.
 *
 * SPDX-License-Identifier: GPL-2.0-or-later */

/** \file
 * \ingroup eduv
 */

#include <cmath>
#include <cstdlib>
#include <cstring>

#include "MEM_guardedalloc.h"

#include "DNA_defaults.h"
#include "DNA_meshdata_types.h"
#include "DNA_modifier_types.h"
#include "DNA_object_types.h"
#include "DNA_scene_types.h"

#include "BKE_global.hh"

#include "BLI_array.hh"
#include "BLI_linklist.h"
#include "BLI_listbase.h"
#include "BLI_math_geom.h"
#include "BLI_math_matrix.h"
#include "BLI_math_rotation.h"
#include "BLI_math_vector.h"
#include "BLI_memarena.h"
#include "BLI_string.h"
#include "BLI_time.h"
#include "BLI_utildefines.h"
#include "BLI_vector.hh"

#include "BLT_translation.hh"

#include "BKE_context.hh"
#include "BKE_customdata.hh"
#include "BKE_deform.hh"
#include "BKE_editmesh.hh"
#include "BKE_image.hh"
#include "BKE_layer.hh"
#include "BKE_lib_id.hh"
#include "BKE_main.hh"
#include "BKE_mesh.hh"
#include "BKE_object_types.hh"
#include "BKE_report.hh"
#include "BKE_subdiv.hh"
#include "BKE_subdiv_mesh.hh"
#include "BKE_subdiv_modifier.hh"
#include "BKE_uvproject.h"

#include "DEG_depsgraph.hh"

#include "GEO_uv_pack.hh"
#include "GEO_uv_parametrizer.hh"

#include "UI_interface_layout.hh"
#include "UI_resources.hh"

#include "ED_image.hh"
#include "ED_mesh.hh"
#include "ED_screen.hh"
#include "ED_undo.hh"
#include "ED_uvedit.hh"
#include "ED_view3d.hh"

#include "RNA_access.hh"
#include "RNA_define.hh"

#include "WM_api.hh"
#include "WM_types.hh"

#include "uvedit_intern.hh"

using blender::Span;
using blender::Vector;
using blender::geometry::ParamHandle;
using blender::geometry::ParamKey;
using blender::geometry::ParamSlimOptions;

/* -------------------------------------------------------------------- */
/** \name Utility Functions
 * \{ */

static bool uvedit_ensure_uvs(Object *obedit)
{
  if (ED_uvedit_test(obedit)) {
    return true;
  }

  BMEditMesh *em = BKE_editmesh_from_object(obedit);
  BMFace *efa;
  BMIter iter;

  if (em && em->bm->totface && !CustomData_has_layer(&em->bm->ldata, CD_PROP_FLOAT2)) {
    ED_mesh_uv_add(static_cast<Mesh *>(obedit->data), nullptr, true, true, nullptr);
  }

  /* Happens when there are no faces. */
  if (!ED_uvedit_test(obedit)) {
    return false;
  }

  const char *active_uv_name = CustomData_get_active_layer_name(&em->bm->ldata, CD_PROP_FLOAT2);
  BM_uv_map_attr_vert_select_ensure(em->bm, active_uv_name);
  BM_uv_map_attr_edge_select_ensure(em->bm, active_uv_name);
  const BMUVOffsets offsets = BM_uv_map_offsets_get(em->bm);

  /* select new UVs (ignore UV_FLAG_SYNC_SELECT in this case) */
  BM_ITER_MESH (efa, &iter, em->bm, BM_FACES_OF_MESH) {
    BMIter liter;
    BMLoop *l;

    BM_ITER_ELEM (l, &liter, efa, BM_LOOPS_OF_FACE) {
      BM_ELEM_CD_SET_BOOL(l, offsets.select_vert, true);
      BM_ELEM_CD_SET_BOOL(l, offsets.select_edge, true);
    }
  }

  return true;
}

/** \} */

/* -------------------------------------------------------------------- */
/** \name Shared Properties
 * \{ */

static void uv_map_operator_property_correct_aspect(wmOperatorType *ot)
{
  RNA_def_boolean(
      ot->srna,
      "correct_aspect",
      true,
      "Correct Aspect",
      "Map UVs taking aspect ratio of the image associated with the material into account");
}

/** \} */

/* -------------------------------------------------------------------- */
/** \name UDIM Access
 * \{ */

void blender::geometry::UVPackIsland_Params::setUDIMOffsetFromSpaceImage(const SpaceImage *sima)
{
  if (!sima) {
    return; /* Nothing to do. */
  }

  /* NOTE: Presently, when UDIM grid and tiled image are present together, only active tile for
   * the tiled image is considered. */
  const Image *image = sima->image;
  if (image && image->source == IMA_SRC_TILED) {
    ImageTile *active_tile = static_cast<ImageTile *>(
        BLI_findlink(&image->tiles, image->active_tile_index));
    if (active_tile) {
      udim_base_offset[0] = (active_tile->tile_number - 1001) % 10;
      udim_base_offset[1] = (active_tile->tile_number - 1001) / 10;
    }
    return;
  }

  /* TODO: Support storing an active UDIM when there are no tiles present.
   * Until then, use 2D cursor to find the active tile index for the UDIM grid. */
  if (uv_coords_isect_udim(sima->image, sima->tile_grid_shape, sima->cursor)) {
    udim_base_offset[0] = floorf(sima->cursor[0]);
    udim_base_offset[1] = floorf(sima->cursor[1]);
  }
}
/** \} */

bool blender::geometry::UVPackIsland_Params::isCancelled() const
{
  if (stop) {
    return *stop;
  }
  return false;
}

/* -------------------------------------------------------------------- */
/** \name Parametrizer Conversion
 * \{ */

struct UnwrapOptions {
  /** Connectivity based on UV coordinates instead of seams. */
  bool topology_from_uvs;
  /** Also use seams as well as UV coordinates (only valid when `topology_from_uvs` is enabled). */
  bool topology_from_uvs_use_seams;
  /** Only affect selected faces. */
  bool only_selected_faces;
  /**
   * Only affect selected UVs.
   * \note Disable this for operations that don't run in the image-window.
   * Unwrapping from the 3D view for example, where only 'only_selected_faces' should be used.
   */
  bool only_selected_uvs;
  /** Fill holes to better preserve shape. */
  bool fill_holes;
  /** Correct for mapped image texture aspect ratio. */
  bool correct_aspect;
  /** Treat unselected uvs as if they were pinned. */
  bool pin_unselected;

  int method;
  bool use_slim;
  bool use_abf;
  bool use_subsurf;
  bool use_weights;

  ParamSlimOptions slim;
  char weight_group[MAX_VGROUP_NAME];
};

void blender::geometry::UVPackIsland_Params::setFromUnwrapOptions(const UnwrapOptions &options)
{
  only_selected_uvs = options.only_selected_uvs;
  only_selected_faces = options.only_selected_faces;
  use_seams = !options.topology_from_uvs || options.topology_from_uvs_use_seams;
  correct_aspect = options.correct_aspect;
  pin_unselected = options.pin_unselected;
}

static void modifier_unwrap_state(Object *obedit,
                                  const UnwrapOptions *options,
                                  bool *r_use_subsurf)
{
  ModifierData *md;
  bool subsurf = options->use_subsurf;

  md = static_cast<ModifierData *>(obedit->modifiers.first);

  /* Subdivision-surface will take the modifier settings
   * only if modifier is first or right after mirror. */
  if (subsurf) {
    if (md && md->type == eModifierType_Subsurf) {
      const SubsurfModifierData &smd = *reinterpret_cast<const SubsurfModifierData *>(md);
      if (smd.levels > 0) {
        /* Skip all calculation for zero subdivision levels, similar to the way the modifier is
         * disabled in that case. */
        subsurf = true;
      }
      else {
        subsurf = false;
      }
    }
    else {
      subsurf = false;
    }
  }

  *r_use_subsurf = subsurf;
}

static UnwrapOptions unwrap_options_get(wmOperator *op, Object *ob, const ToolSettings *ts)
{
  UnwrapOptions options{};

  /* To be set by the upper layer */
  options.topology_from_uvs = false;
  options.topology_from_uvs_use_seams = false;
  options.only_selected_faces = false;
  options.only_selected_uvs = false;
  options.pin_unselected = false;

  options.slim.skip_init = false;

  if (ts) {
    options.method = ts->unwrapper;
    options.correct_aspect = (ts->uvcalc_flag & UVCALC_NO_ASPECT_CORRECT) == 0;
    options.fill_holes = (ts->uvcalc_flag & UVCALC_FILLHOLES) != 0;
    options.use_subsurf = (ts->uvcalc_flag & UVCALC_USESUBSURF) != 0;

    options.use_weights = ts->uvcalc_flag & UVCALC_UNWRAP_USE_WEIGHTS;
    STRNCPY(options.weight_group, ts->uvcalc_weight_group);
    options.slim.weight_influence = ts->uvcalc_weight_factor;

    options.slim.iterations = ts->uvcalc_iterations;
    options.slim.no_flip = ts->uvcalc_flag & UVCALC_UNWRAP_NO_FLIP;
  }
  else {
    options.method = RNA_enum_get(op->ptr, "method");
    options.correct_aspect = RNA_boolean_get(op->ptr, "correct_aspect");
    options.fill_holes = RNA_boolean_get(op->ptr, "fill_holes");
    options.use_subsurf = RNA_boolean_get(op->ptr, "use_subsurf_data");

    options.use_weights = RNA_boolean_get(op->ptr, "use_weights");
    RNA_string_get(op->ptr, "weight_group", options.weight_group);
    options.slim.weight_influence = RNA_float_get(op->ptr, "weight_factor");

    options.slim.iterations = RNA_int_get(op->ptr, "iterations");
    options.slim.no_flip = RNA_boolean_get(op->ptr, "no_flip");
  }

#ifndef WITH_UV_SLIM
  if (options.method == UVCALC_UNWRAP_METHOD_MINIMUM_STRETCH) {
    options.method = UVCALC_UNWRAP_METHOD_CONFORMAL;
    if (op) {
      BKE_report(op->reports, RPT_WARNING, "Built without SLIM, falling back to conformal method");
    }
  }
#endif /* !WITH_UV_SLIM */

  if (options.weight_group[0] == '\0' || options.use_weights == false) {
    options.slim.weight_influence = 0.0f;
  }

  options.use_abf = options.method == UVCALC_UNWRAP_METHOD_ANGLE;
  options.use_slim = options.method == UVCALC_UNWRAP_METHOD_MINIMUM_STRETCH;

  /* SLIM requires hole filling */
  if (options.use_slim) {
    options.fill_holes = true;
  }

  if (ob) {
    bool use_subsurf_final;
    modifier_unwrap_state(ob, &options, &use_subsurf_final);
    options.use_subsurf = use_subsurf_final;
  }

  return options;
}

/* Generic sync functions
 *
 * NOTE: these could be moved to a generic API.
 */

static bool rna_property_sync_flag(
    PointerRNA *ptr, const char *prop_name, char flag, bool flipped, char *value_p)
{
  if (PropertyRNA *prop = RNA_struct_find_property(ptr, prop_name)) {
    if (RNA_property_is_set(ptr, prop)) {
      if (RNA_property_boolean_get(ptr, prop) ^ flipped) {
        *value_p |= flag;
      }
      else {
        *value_p &= ~flag;
      }
      return true;
    }
    RNA_property_boolean_set(ptr, prop, ((*value_p & flag) > 0) ^ flipped);
    return false;
  }
  BLI_assert_unreachable();
  return false;
}

static bool rna_property_sync_enum(PointerRNA *ptr, const char *prop_name, int *value_p)
{
  if (PropertyRNA *prop = RNA_struct_find_property(ptr, prop_name)) {
    if (RNA_property_is_set(ptr, prop)) {
      *value_p = RNA_property_enum_get(ptr, prop);
      return true;
    }
    RNA_property_enum_set(ptr, prop, *value_p);
    return false;
  }
  BLI_assert_unreachable();
  return false;
}

static bool rna_property_sync_enum_char(PointerRNA *ptr, const char *prop_name, char *value_p)
{
  int value_i = *value_p;
  if (rna_property_sync_enum(ptr, prop_name, &value_i)) {
    *value_p = value_i;
    return true;
  }
  return false;
}

static bool rna_property_sync_int(PointerRNA *ptr, const char *prop_name, int *value_p)
{
  if (PropertyRNA *prop = RNA_struct_find_property(ptr, prop_name)) {
    if (RNA_property_is_set(ptr, prop)) {
      *value_p = RNA_property_int_get(ptr, prop);
      return true;
    }
    RNA_property_int_set(ptr, prop, *value_p);
    return false;
  }
  BLI_assert_unreachable();
  return false;
}

static bool rna_property_sync_float(PointerRNA *ptr, const char *prop_name, float *value_p)
{
  if (PropertyRNA *prop = RNA_struct_find_property(ptr, prop_name)) {
    if (RNA_property_is_set(ptr, prop)) {
      *value_p = RNA_property_float_get(ptr, prop);
      return true;
    }
    RNA_property_float_set(ptr, prop, *value_p);
    return false;
  }
  BLI_assert_unreachable();
  return false;
}

static bool rna_property_sync_string(PointerRNA *ptr, const char *prop_name, char value_p[])
{
  if (PropertyRNA *prop = RNA_struct_find_property(ptr, prop_name)) {
    if (RNA_property_is_set(ptr, prop)) {
      RNA_property_string_get(ptr, prop, value_p);
      return true;
    }
    RNA_property_string_set(ptr, prop, value_p);
    return false;
  }
  BLI_assert_unreachable();
  return false;
}

static void unwrap_options_sync_toolsettings(wmOperator *op, ToolSettings *ts)
{
  /* Remember last method for live unwrap. */
  rna_property_sync_enum_char(op->ptr, "method", &ts->unwrapper);

  /* Remember packing margin. */
  rna_property_sync_float(op->ptr, "margin", &ts->uvcalc_margin);

  rna_property_sync_int(op->ptr, "iterations", &ts->uvcalc_iterations);

  rna_property_sync_float(op->ptr, "weight_factor", &ts->uvcalc_weight_factor);

  rna_property_sync_string(op->ptr, "weight_group", ts->uvcalc_weight_group);

  rna_property_sync_flag(op->ptr, "fill_holes", UVCALC_FILLHOLES, false, &ts->uvcalc_flag);
  rna_property_sync_flag(
      op->ptr, "correct_aspect", UVCALC_NO_ASPECT_CORRECT, true, &ts->uvcalc_flag);
  rna_property_sync_flag(op->ptr, "use_subsurf_data", UVCALC_USESUBSURF, false, &ts->uvcalc_flag);
  rna_property_sync_flag(op->ptr, "no_flip", UVCALC_UNWRAP_NO_FLIP, false, &ts->uvcalc_flag);

  rna_property_sync_flag(
      op->ptr, "use_weights", UVCALC_UNWRAP_USE_WEIGHTS, false, &ts->uvcalc_flag);
}

static bool uvedit_have_selection(const Scene *scene, BMEditMesh *em, const UnwrapOptions *options)
{
  BMFace *efa;
  BMLoop *l;
  BMIter iter, liter;
  const BMUVOffsets offsets = BM_uv_map_offsets_get(em->bm);

  if (offsets.uv == -1) {
    return (em->bm->totfacesel != 0);
  }

  /* verify if we have any selected uv's before unwrapping,
   * so we can cancel the operator early */
  BM_ITER_MESH (efa, &iter, em->bm, BM_FACES_OF_MESH) {
    if (scene->toolsettings->uv_flag & UV_FLAG_SYNC_SELECT) {
      if (BM_elem_flag_test(efa, BM_ELEM_HIDDEN)) {
        continue;
      }
    }
    else if (!BM_elem_flag_test(efa, BM_ELEM_SELECT)) {
      continue;
    }

    BM_ITER_ELEM (l, &liter, efa, BM_LOOPS_OF_FACE) {
      if (uvedit_uv_select_test(scene, l, offsets)) {
        break;
      }
    }

    if (options->only_selected_uvs && !l) {
      continue;
    }

    return true;
  }

  return false;
}

static bool uvedit_have_selection_multi(const Scene *scene,
                                        const Span<Object *> objects,
                                        const UnwrapOptions *options)
{
  bool have_select = false;
  for (Object *obedit : objects) {
    BMEditMesh *em = BKE_editmesh_from_object(obedit);
    if (uvedit_have_selection(scene, em, options)) {
      have_select = true;
      break;
    }
  }
  return have_select;
}

void ED_uvedit_get_aspect_from_material(Object *ob,
                                        const int material_index,
                                        float *r_aspx,
                                        float *r_aspy)
{
  if (UNLIKELY(material_index < 0 || material_index >= ob->totcol)) {
    *r_aspx = 1.0f;
    *r_aspy = 1.0f;
    return;
  }
  Image *ima;
  ED_object_get_active_image(ob, material_index + 1, &ima, nullptr, nullptr, nullptr);
  ED_image_get_uv_aspect(ima, nullptr, r_aspx, r_aspy);
}

void ED_uvedit_get_aspect(Object *ob, float *r_aspx, float *r_aspy)
{
  BMEditMesh *em = BKE_editmesh_from_object(ob);
  BLI_assert(em != nullptr);
  bool sloppy = true;
  bool selected = false;
  BMFace *efa = BM_mesh_active_face_get(em->bm, sloppy, selected);
  if (!efa) {
    *r_aspx = 1.0f;
    *r_aspy = 1.0f;
    return;
  }

  ED_uvedit_get_aspect_from_material(ob, efa->mat_nr, r_aspx, r_aspy);
}

float ED_uvedit_get_aspect_y(Object *ob)
{
  float aspect[2];
  ED_uvedit_get_aspect(ob, &aspect[0], &aspect[1]);
  return aspect[0] / aspect[1];
}

static bool uvedit_is_face_affected(const Scene *scene,
                                    BMFace *efa,
                                    const UnwrapOptions *options,
                                    const BMUVOffsets &offsets)
{
  if (BM_elem_flag_test(efa, BM_ELEM_HIDDEN)) {
    return false;
  }

  if (options->only_selected_faces && !BM_elem_flag_test(efa, BM_ELEM_SELECT)) {
    return false;
  }

  if (options->only_selected_uvs) {
    BMLoop *l;
    BMIter iter;
    BM_ITER_ELEM (l, &iter, efa, BM_LOOPS_OF_FACE) {
      if (uvedit_uv_select_test(scene, l, offsets)) {
        return true;
      }
    }
    return false;
  }

  return true;
}

/* Prepare unique indices for each unique pinned UV, even if it shares a BMVert.
 */
static void uvedit_prepare_pinned_indices(ParamHandle *handle,
                                          const Scene *scene,
                                          BMFace *efa,
                                          const UnwrapOptions *options,
                                          const BMUVOffsets &offsets)
{
  BMIter liter;
  BMLoop *l;
  BM_ITER_ELEM (l, &liter, efa, BM_LOOPS_OF_FACE) {
    bool pin = BM_ELEM_CD_GET_BOOL(l, offsets.pin);
    if (options->pin_unselected && !pin) {
      pin = !uvedit_uv_select_test(scene, l, offsets);
    }
    if (pin) {
      int bmvertindex = BM_elem_index_get(l->v);
      const float *luv = BM_ELEM_CD_GET_FLOAT_P(l, offsets.uv);
      blender::geometry::uv_prepare_pin_index(handle, bmvertindex, luv);
    }
  }
}

static void construct_param_handle_face_add(ParamHandle *handle,
                                            const Scene *scene,
                                            BMFace *efa,
                                            blender::geometry::ParamKey face_index,
                                            const UnwrapOptions *options,
                                            const BMUVOffsets &offsets,
                                            const int cd_weight_offset,
                                            const int cd_weight_index)
{
  blender::Array<ParamKey, BM_DEFAULT_NGON_STACK_SIZE> vkeys(efa->len);
  blender::Array<bool, BM_DEFAULT_NGON_STACK_SIZE> pin(efa->len);
  blender::Array<bool, BM_DEFAULT_NGON_STACK_SIZE> select(efa->len);
  blender::Array<const float *, BM_DEFAULT_NGON_STACK_SIZE> co(efa->len);
  blender::Array<float *, BM_DEFAULT_NGON_STACK_SIZE> uv(efa->len);
  blender::Array<float, BM_DEFAULT_NGON_STACK_SIZE> weight(efa->len);

  int i;

  BMIter liter;
  BMLoop *l;

  /* let parametrizer split the ngon, it can make better decisions
   * about which split is best for unwrapping than poly-fill. */
  BM_ITER_ELEM_INDEX (l, &liter, efa, BM_LOOPS_OF_FACE, i) {
    float *luv = BM_ELEM_CD_GET_FLOAT_P(l, offsets.uv);

    vkeys[i] = blender::geometry::uv_find_pin_index(handle, BM_elem_index_get(l->v), luv);
    co[i] = l->v->co;
    uv[i] = luv;
    pin[i] = BM_ELEM_CD_GET_BOOL(l, offsets.pin);
    select[i] = uvedit_uv_select_test(scene, l, offsets);
    if (options->pin_unselected && !select[i]) {
      pin[i] = true;
    }

    /* Optional vertex group weighting. */
    if (cd_weight_offset >= 0 && cd_weight_index >= 0) {
      MDeformVert *dv = (MDeformVert *)BM_ELEM_CD_GET_VOID_P(l->v, cd_weight_offset);
      weight[i] = BKE_defvert_find_weight(dv, cd_weight_index);
    }
    else {
      weight[i] = 1.0f;
    }
  }

  blender::geometry::uv_parametrizer_face_add(handle,
                                              face_index,
                                              i,
                                              vkeys.data(),
                                              co.data(),
                                              uv.data(),
                                              weight.data(),
                                              pin.data(),
                                              select.data());
}

/* Set seams on UV Parametrizer based on options. */
static void construct_param_edge_set_seams(ParamHandle *handle,
                                           BMesh *bm,
                                           const UnwrapOptions *options)
{
  if (options->topology_from_uvs && !options->topology_from_uvs_use_seams) {
    return; /* Seams are not required with these options. */
  }

  const BMUVOffsets offsets = BM_uv_map_offsets_get(bm);
  if (offsets.uv == -1) {
    return; /* UVs aren't present on BMesh. Nothing to do. */
  }

  BMEdge *edge;
  BMIter iter;
  BM_ITER_MESH (edge, &iter, bm, BM_EDGES_OF_MESH) {
    if (!BM_elem_flag_test(edge, BM_ELEM_SEAM)) {
      continue; /* No seam on this edge, nothing to do. */
    }

    /* Pinned vertices might have more than one ParamKey per BMVert.
     * Check all the BM_LOOPS_OF_EDGE to find all the ParamKeys.
     */
    BMLoop *l;
    BMIter liter;
    BM_ITER_ELEM (l, &liter, edge, BM_LOOPS_OF_EDGE) {
      float *luv = BM_ELEM_CD_GET_FLOAT_P(l, offsets.uv);
      float *luv_next = BM_ELEM_CD_GET_FLOAT_P(l->next, offsets.uv);
      ParamKey vkeys[2];
      vkeys[0] = blender::geometry::uv_find_pin_index(handle, BM_elem_index_get(l->v), luv);
      vkeys[1] = blender::geometry::uv_find_pin_index(
          handle, BM_elem_index_get(l->next->v), luv_next);

      /* Set the seam. */
      blender::geometry::uv_parametrizer_edge_set_seam(handle, vkeys);
    }
  }
}

/*
 * Version of #construct_param_handle_multi with a separate BMesh parameter.
 */
static ParamHandle *construct_param_handle(const Scene *scene,
                                           Object *ob,
                                           BMesh *bm,
                                           const UnwrapOptions *options,
                                           int *r_count_failed = nullptr)
{
  BMFace *efa;
  BMIter iter;
  int i;

  ParamHandle *handle = new blender::geometry::ParamHandle();

  if (options->correct_aspect) {
    blender::geometry::uv_parametrizer_aspect_ratio(handle, ED_uvedit_get_aspect_y(ob));
  }

  /* we need the vert indices */
  BM_mesh_elem_index_ensure(bm, BM_VERT);

  const BMUVOffsets offsets = BM_uv_map_offsets_get(bm);
  const int cd_weight_offset = CustomData_get_offset(&bm->vdata, CD_MDEFORMVERT);
  const int cd_weight_index = BKE_object_defgroup_name_index(ob, options->weight_group);

  BM_ITER_MESH_INDEX (efa, &iter, bm, BM_FACES_OF_MESH, i) {
    if (uvedit_is_face_affected(scene, efa, options, offsets)) {
      uvedit_prepare_pinned_indices(handle, scene, efa, options, offsets);
    }
  }

  BM_ITER_MESH_INDEX (efa, &iter, bm, BM_FACES_OF_MESH, i) {
    if (uvedit_is_face_affected(scene, efa, options, offsets)) {
      construct_param_handle_face_add(
          handle, scene, efa, i, options, offsets, cd_weight_offset, cd_weight_index);
    }
  }

  construct_param_edge_set_seams(handle, bm, options);

  blender::geometry::uv_parametrizer_construct_end(
      handle, options->fill_holes, options->topology_from_uvs, r_count_failed);

  return handle;
}

/**
 * Version of #construct_param_handle that handles multiple objects.
 */
static ParamHandle *construct_param_handle_multi(const Scene *scene,
                                                 const Span<Object *> objects,
                                                 const UnwrapOptions *options)
{
  BMFace *efa;
  BMIter iter;
  int i;

  ParamHandle *handle = new blender::geometry::ParamHandle();

  if (options->correct_aspect) {
    Object *ob = objects[0];
    blender::geometry::uv_parametrizer_aspect_ratio(handle, ED_uvedit_get_aspect_y(ob));
  }

  /* we need the vert indices */
  EDBM_mesh_elem_index_ensure_multi(objects, BM_VERT);

  int offset = 0;

  for (Object *obedit : objects) {
    BMEditMesh *em = BKE_editmesh_from_object(obedit);
    BMesh *bm = em->bm;

    const BMUVOffsets offsets = BM_uv_map_offsets_get(em->bm);

    if (offsets.uv == -1) {
      continue;
    }

    const int cd_weight_offset = CustomData_get_offset(&bm->vdata, CD_MDEFORMVERT);
    const int cd_weight_index = BKE_object_defgroup_name_index(obedit, options->weight_group);

    BM_ITER_MESH_INDEX (efa, &iter, bm, BM_FACES_OF_MESH, i) {
      if (uvedit_is_face_affected(scene, efa, options, offsets)) {
        uvedit_prepare_pinned_indices(handle, scene, efa, options, offsets);
      }
    }

    BM_ITER_MESH_INDEX (efa, &iter, bm, BM_FACES_OF_MESH, i) {
      if (uvedit_is_face_affected(scene, efa, options, offsets)) {
        construct_param_handle_face_add(
            handle, scene, efa, i + offset, options, offsets, cd_weight_offset, cd_weight_index);
      }
    }

    construct_param_edge_set_seams(handle, bm, options);

    offset += bm->totface;
  }

  blender::geometry::uv_parametrizer_construct_end(
      handle, options->fill_holes, options->topology_from_uvs, nullptr);

  return handle;
}

static void texface_from_original_index(const Scene *scene,
                                        const BMUVOffsets &offsets,
                                        BMFace *efa,
                                        int index,
                                        float **r_uv,
                                        bool *r_pin,
                                        bool *r_select)
{
  BMLoop *l;
  BMIter liter;

  *r_uv = nullptr;
  *r_pin = false;
  *r_select = true;

  if (index == ORIGINDEX_NONE) {
    return;
  }

  BM_ITER_ELEM (l, &liter, efa, BM_LOOPS_OF_FACE) {
    if (BM_elem_index_get(l->v) == index) {
      float *luv = BM_ELEM_CD_GET_FLOAT_P(l, offsets.uv);
      *r_uv = luv;
      *r_pin = BM_ELEM_CD_GET_BOOL(l, offsets.pin);
      *r_select = uvedit_uv_select_test(scene, l, offsets);
      break;
    }
  }
}

static Mesh *subdivide_edit_mesh(const Object *object,
                                 const BMEditMesh *em,
                                 const SubsurfModifierData *smd)
{
  using namespace blender;
  Mesh *me_from_em = BKE_mesh_from_bmesh_for_eval_nomain(
      em->bm, nullptr, static_cast<const Mesh *>(object->data));
  BKE_mesh_ensure_default_orig_index_customdata(me_from_em);

  bke::subdiv::Settings settings = BKE_subsurf_modifier_settings_init(smd, false);
  /* A zero level must be prevented by #modifier_unwrap_state
   * since necessary data won't be available, see: #128958. */
  BLI_assert(settings.level > 0);

  /* Level 1 causes disconnected triangles, force level 2 to prevent this, see: #129503. */
  if (settings.level == 1) {
    settings.level = 2;
  }

  bke::subdiv::ToMeshSettings mesh_settings;
  mesh_settings.resolution = (1 << smd->levels) + 1;
  mesh_settings.use_optimal_display = (smd->flags & eSubsurfModifierFlag_ControlEdges);

  bke::subdiv::Subdiv *subdiv = bke::subdiv::new_from_mesh(&settings, me_from_em);
  if (!subdiv) {
    return nullptr;
  }
  Mesh *result = bke::subdiv::subdiv_to_mesh(subdiv, &mesh_settings, me_from_em);
  BKE_id_free(nullptr, me_from_em);
  bke::subdiv::free(subdiv);
  return result;
}

/**
 * Unwrap handle initialization for subsurf aware-unwrapper.
 * The many modifications required to make the original function(see above)
 * work justified the existence of a new function.
 */
static ParamHandle *construct_param_handle_subsurfed(const Scene *scene,
                                                     Object *ob,
                                                     BMEditMesh *em,
                                                     const UnwrapOptions *options,
                                                     int *r_count_failed = nullptr)
{
  /* pointers to modifier data for unwrap control */
  SubsurfModifierData *smd_real;
  /* Modifier initialization data, will control what type of subdivision will happen. */
  SubsurfModifierData smd = {{nullptr}};

  /* Holds a map to edit-faces for every subdivision-surface face.
   * These will be used to get hidden/ selected flags etc. */
  BMFace **faceMap;
  /* Similar to the above, we need a way to map edges to their original ones. */
  BMEdge **edgeMap;

  const BMUVOffsets offsets = BM_uv_map_offsets_get(em->bm);
  const int cd_weight_index = BKE_object_defgroup_name_index(ob, options->weight_group);

  ParamHandle *handle = new blender::geometry::ParamHandle();

  if (options->correct_aspect) {
    blender::geometry::uv_parametrizer_aspect_ratio(handle, ED_uvedit_get_aspect_y(ob));
  }

  /* number of subdivisions to perform */
  ModifierData *md = static_cast<ModifierData *>(ob->modifiers.first);
  smd_real = (SubsurfModifierData *)md;

  smd.levels = smd_real->levels;
  smd.subdivType = smd_real->subdivType;
  smd.flags = smd_real->flags;
  smd.quality = smd_real->quality;

  Mesh *subdiv_mesh = subdivide_edit_mesh(ob, em, &smd);

  const blender::Span<blender::float3> subsurf_positions = subdiv_mesh->vert_positions();
  const blender::Span<blender::int2> subsurf_edges = subdiv_mesh->edges();
  const blender::OffsetIndices subsurf_facess = subdiv_mesh->faces();
  const blender::Span<int> subsurf_corner_verts = subdiv_mesh->corner_verts();
  const blender::Span<MDeformVert> subsurf_deform_verts = subdiv_mesh->deform_verts();

  const int *origVertIndices = static_cast<const int *>(
      CustomData_get_layer(&subdiv_mesh->vert_data, CD_ORIGINDEX));
  const int *origEdgeIndices = static_cast<const int *>(
      CustomData_get_layer(&subdiv_mesh->edge_data, CD_ORIGINDEX));
  const int *origPolyIndices = static_cast<const int *>(
      CustomData_get_layer(&subdiv_mesh->face_data, CD_ORIGINDEX));

  faceMap = MEM_malloc_arrayN<BMFace *>(subdiv_mesh->faces_num, "unwrap_edit_face_map");

  BM_mesh_elem_index_ensure(em->bm, BM_VERT);
  BM_mesh_elem_table_ensure(em->bm, BM_EDGE | BM_FACE);

  /* map subsurfed faces to original editFaces */
  for (int i = 0; i < subdiv_mesh->faces_num; i++) {
    faceMap[i] = BM_face_at_index(em->bm, origPolyIndices[i]);
  }

  edgeMap = MEM_malloc_arrayN<BMEdge *>(subdiv_mesh->edges_num, "unwrap_edit_edge_map");

  /* map subsurfed edges to original editEdges */
  for (int i = 0; i < subdiv_mesh->edges_num; i++) {
    /* not all edges correspond to an old edge */
    edgeMap[i] = (origEdgeIndices[i] != ORIGINDEX_NONE) ?
                     BM_edge_at_index(em->bm, origEdgeIndices[i]) :
                     nullptr;
  }

  /* Prepare and feed faces to the solver. */
  for (const int i : subsurf_facess.index_range()) {
    ParamKey key, vkeys[4];
    bool pin[4], select[4];
    const float *co[4];
    float *uv[4];
    float weight[4];
    BMFace *origFace = faceMap[i];

    if (scene->toolsettings->uv_flag & UV_FLAG_SYNC_SELECT) {
      if (BM_elem_flag_test(origFace, BM_ELEM_HIDDEN)) {
        continue;
      }
    }
    else {
      if (BM_elem_flag_test(origFace, BM_ELEM_HIDDEN) ||
          (options->only_selected_faces && !BM_elem_flag_test(origFace, BM_ELEM_SELECT)))
      {
        continue;
      }
    }

    const blender::Span<int> poly_corner_verts = subsurf_corner_verts.slice(subsurf_facess[i]);

    /* We will not check for v4 here. Sub-surface faces always have 4 vertices. */
    BLI_assert(poly_corner_verts.size() == 4);
    key = (ParamKey)i;
    vkeys[0] = (ParamKey)poly_corner_verts[0];
    vkeys[1] = (ParamKey)poly_corner_verts[1];
    vkeys[2] = (ParamKey)poly_corner_verts[2];
    vkeys[3] = (ParamKey)poly_corner_verts[3];

    co[0] = subsurf_positions[poly_corner_verts[0]];
    co[1] = subsurf_positions[poly_corner_verts[1]];
    co[2] = subsurf_positions[poly_corner_verts[2]];
    co[3] = subsurf_positions[poly_corner_verts[3]];

    /* Optional vertex group weights. */
    if (cd_weight_index >= 0) {
      weight[0] = BKE_defvert_find_weight(&subsurf_deform_verts[poly_corner_verts[0]],
                                          cd_weight_index);
      weight[1] = BKE_defvert_find_weight(&subsurf_deform_verts[poly_corner_verts[1]],
                                          cd_weight_index);
      weight[2] = BKE_defvert_find_weight(&subsurf_deform_verts[poly_corner_verts[2]],
                                          cd_weight_index);
      weight[3] = BKE_defvert_find_weight(&subsurf_deform_verts[poly_corner_verts[3]],
                                          cd_weight_index);
    }
    else {
      weight[0] = 1.0f;
      weight[1] = 1.0f;
      weight[2] = 1.0f;
      weight[3] = 1.0f;
    }

    /* This is where all the magic is done.
     * If the vertex exists in the, we pass the original uv pointer to the solver, thus
     * flushing the solution to the edit mesh. */
    texface_from_original_index(scene,
                                offsets,
                                origFace,
                                origVertIndices[poly_corner_verts[0]],
                                &uv[0],
                                &pin[0],
                                &select[0]);
    texface_from_original_index(scene,
                                offsets,
                                origFace,
                                origVertIndices[poly_corner_verts[1]],
                                &uv[1],
                                &pin[1],
                                &select[1]);
    texface_from_original_index(scene,
                                offsets,
                                origFace,
                                origVertIndices[poly_corner_verts[2]],
                                &uv[2],
                                &pin[2],
                                &select[2]);
    texface_from_original_index(scene,
                                offsets,
                                origFace,
                                origVertIndices[poly_corner_verts[3]],
                                &uv[3],
                                &pin[3],
                                &select[3]);

    blender::geometry::uv_parametrizer_face_add(
        handle, key, 4, vkeys, co, uv, weight, pin, select);
  }

  /* These are calculated from original mesh too. */
  for (const int64_t i : subsurf_edges.index_range()) {
    if ((edgeMap[i] != nullptr) && BM_elem_flag_test(edgeMap[i], BM_ELEM_SEAM)) {
      const blender::int2 &edge = subsurf_edges[i];
      ParamKey vkeys[2];
      vkeys[0] = (ParamKey)edge[0];
      vkeys[1] = (ParamKey)edge[1];
      blender::geometry::uv_parametrizer_edge_set_seam(handle, vkeys);
    }
  }

  blender::geometry::uv_parametrizer_construct_end(
      handle, options->fill_holes, options->topology_from_uvs, r_count_failed);

  /* cleanup */
  MEM_freeN(faceMap);
  MEM_freeN(edgeMap);
  BKE_id_free(nullptr, subdiv_mesh);

  return handle;
}

/** \} */

/* -------------------------------------------------------------------- */
/** \name Minimize Stretch Operator
 * \{ */

struct MinStretch {
  const Scene *scene;
  Vector<Object *> objects_edit;
  ParamHandle *handle;
  float blend;
  double lasttime;
  int i, iterations;
  wmTimer *timer;
};

static bool minimize_stretch_init(bContext *C, wmOperator *op)
{
  const Scene *scene = CTX_data_scene(C);
  ViewLayer *view_layer = CTX_data_view_layer(C);

  UnwrapOptions options{};
  options.topology_from_uvs = true;
  options.fill_holes = RNA_boolean_get(op->ptr, "fill_holes");
  options.only_selected_faces = true;
  options.only_selected_uvs = true;
  options.correct_aspect = true;

  Vector<Object *> objects = BKE_view_layer_array_from_objects_in_edit_mode_unique_data_with_uvs(
      scene, view_layer, CTX_wm_view3d(C));

  if (!uvedit_have_selection_multi(scene, objects, &options)) {
    return false;
  }

  MinStretch *ms = MEM_new<MinStretch>(__func__);
  ms->scene = scene;
  ms->objects_edit = objects;
  ms->blend = RNA_float_get(op->ptr, "blend");
  ms->iterations = RNA_int_get(op->ptr, "iterations");
  ms->i = 0;
  ms->handle = construct_param_handle_multi(scene, objects, &options);
  ms->lasttime = BLI_time_now_seconds();

  blender::geometry::uv_parametrizer_stretch_begin(ms->handle);
  if (ms->blend != 0.0f) {
    blender::geometry::uv_parametrizer_stretch_blend(ms->handle, ms->blend);
  }

  op->customdata = ms;

  return true;
}

static void minimize_stretch_iteration(bContext *C, wmOperator *op, bool interactive)
{
  MinStretch *ms = static_cast<MinStretch *>(op->customdata);
  ScrArea *area = CTX_wm_area(C);
  const Scene *scene = CTX_data_scene(C);
  ToolSettings *ts = scene->toolsettings;
  const bool synced_selection = (ts->uv_flag & UV_FLAG_SYNC_SELECT) != 0;

  blender::geometry::uv_parametrizer_stretch_blend(ms->handle, ms->blend);
  blender::geometry::uv_parametrizer_stretch_iter(ms->handle);

  ms->i++;
  RNA_int_set(op->ptr, "iterations", ms->i);

  if (interactive && (BLI_time_now_seconds() - ms->lasttime > 0.5)) {
    char str[UI_MAX_DRAW_STR];

    blender::geometry::uv_parametrizer_flush(ms->handle);

    if (area) {
      SNPRINTF(str, IFACE_("Minimize Stretch. Blend %.2f"), ms->blend);
      ED_area_status_text(area, str);
      ED_workspace_status_text(C, IFACE_("Press + and -, or scroll wheel to set blending"));
    }

    ms->lasttime = BLI_time_now_seconds();

    for (Object *obedit : ms->objects_edit) {
      BMEditMesh *em = BKE_editmesh_from_object(obedit);

      if (synced_selection && (em->bm->totfacesel == 0)) {
        continue;
      }

      DEG_id_tag_update(static_cast<ID *>(obedit->data), ID_RECALC_GEOMETRY);
      WM_event_add_notifier(C, NC_GEOM | ND_DATA, obedit->data);
    }
  }
}

static void minimize_stretch_exit(bContext *C, wmOperator *op, bool cancel)
{
  MinStretch *ms = static_cast<MinStretch *>(op->customdata);
  ScrArea *area = CTX_wm_area(C);
  const Scene *scene = CTX_data_scene(C);
  ToolSettings *ts = scene->toolsettings;
  const bool synced_selection = (ts->uv_flag & UV_FLAG_SYNC_SELECT) != 0;

  ED_area_status_text(area, nullptr);
  ED_workspace_status_text(C, nullptr);

  if (ms->timer) {
    WM_event_timer_remove(CTX_wm_manager(C), CTX_wm_window(C), ms->timer);
  }

  if (cancel) {
    blender::geometry::uv_parametrizer_flush_restore(ms->handle);
  }
  else {
    blender::geometry::uv_parametrizer_flush(ms->handle);
  }

  blender::geometry::uv_parametrizer_stretch_end(ms->handle);
  delete (ms->handle);

  for (Object *obedit : ms->objects_edit) {
    BMEditMesh *em = BKE_editmesh_from_object(obedit);

    if (synced_selection && (em->bm->totfacesel == 0)) {
      continue;
    }

    DEG_id_tag_update(static_cast<ID *>(obedit->data), ID_RECALC_GEOMETRY);
    WM_event_add_notifier(C, NC_GEOM | ND_DATA, obedit->data);
  }

  MEM_delete(ms);
  op->customdata = nullptr;
}

static wmOperatorStatus minimize_stretch_exec(bContext *C, wmOperator *op)
{
  int i, iterations;

  if (!minimize_stretch_init(C, op)) {
    return OPERATOR_CANCELLED;
  }

  iterations = RNA_int_get(op->ptr, "iterations");
  for (i = 0; i < iterations; i++) {
    minimize_stretch_iteration(C, op, false);
  }
  minimize_stretch_exit(C, op, false);

  return OPERATOR_FINISHED;
}

static wmOperatorStatus minimize_stretch_invoke(bContext *C,
                                                wmOperator *op,
                                                const wmEvent * /*event*/)
{
  if (!minimize_stretch_init(C, op)) {
    return OPERATOR_CANCELLED;
  }

  minimize_stretch_iteration(C, op, true);

  MinStretch *ms = static_cast<MinStretch *>(op->customdata);
  WM_event_add_modal_handler(C, op);
  ms->timer = WM_event_timer_add(CTX_wm_manager(C), CTX_wm_window(C), TIMER, 0.01f);

  return OPERATOR_RUNNING_MODAL;
}

static wmOperatorStatus minimize_stretch_modal(bContext *C, wmOperator *op, const wmEvent *event)
{
  MinStretch *ms = static_cast<MinStretch *>(op->customdata);

  switch (event->type) {
    case EVT_ESCKEY:
    case RIGHTMOUSE:
      minimize_stretch_exit(C, op, true);
      return OPERATOR_CANCELLED;
    case EVT_RETKEY:
    case EVT_PADENTER:
    case LEFTMOUSE:
      minimize_stretch_exit(C, op, false);
      return OPERATOR_FINISHED;
    case EVT_PADPLUSKEY:
    case WHEELUPMOUSE:
      if (event->val == KM_PRESS) {
        if (ms->blend < 0.95f) {
          ms->blend += 0.1f;
          ms->lasttime = 0.0f;
          RNA_float_set(op->ptr, "blend", ms->blend);
          minimize_stretch_iteration(C, op, true);
        }
      }
      break;
    case EVT_PADMINUS:
    case WHEELDOWNMOUSE:
      if (event->val == KM_PRESS) {
        if (ms->blend > 0.05f) {
          ms->blend -= 0.1f;
          ms->lasttime = 0.0f;
          RNA_float_set(op->ptr, "blend", ms->blend);
          minimize_stretch_iteration(C, op, true);
        }
      }
      break;
    case TIMER:
      if (ms->timer == event->customdata) {
        double start = BLI_time_now_seconds();

        do {
          minimize_stretch_iteration(C, op, true);
        } while (BLI_time_now_seconds() - start < 0.01);
      }
      break;
    default: {
      break;
    }
  }

  if (ms->iterations && ms->i >= ms->iterations) {
    minimize_stretch_exit(C, op, false);
    return OPERATOR_FINISHED;
  }

  return OPERATOR_RUNNING_MODAL;
}

static void minimize_stretch_cancel(bContext *C, wmOperator *op)
{
  minimize_stretch_exit(C, op, true);
}

void UV_OT_minimize_stretch(wmOperatorType *ot)
{
  /* identifiers */
  ot->name = "Minimize Stretch";
  ot->idname = "UV_OT_minimize_stretch";
  ot->flag = OPTYPE_REGISTER | OPTYPE_UNDO | OPTYPE_GRAB_CURSOR_XY | OPTYPE_BLOCKING;
  ot->description = "Reduce UV stretching by relaxing angles";

  /* API callbacks. */
  ot->exec = minimize_stretch_exec;
  ot->invoke = minimize_stretch_invoke;
  ot->modal = minimize_stretch_modal;
  ot->cancel = minimize_stretch_cancel;
  ot->poll = ED_operator_uvedit;

  /* properties */
  RNA_def_boolean(ot->srna,
                  "fill_holes",
                  true,
                  "Fill Holes",
                  "Virtually fill holes in mesh before unwrapping, to better avoid overlaps and "
                  "preserve symmetry");
  RNA_def_float_factor(ot->srna,
                       "blend",
                       0.0f,
                       0.0f,
                       1.0f,
                       "Blend",
                       "Blend factor between stretch minimized and original",
                       0.0f,
                       1.0f);
  RNA_def_int(ot->srna,
              "iterations",
              0,
              0,
              INT_MAX,
              "Iterations",
              "Number of iterations to run, 0 is unlimited when run interactively",
              0,
              100);
}

/** \} */

static void island_uv_transform(FaceIsland *island,
                                const float matrix[2][2],    /* Scale and rotation. */
                                const float pre_translate[2] /* (pre) Translation. */
)
{
  /* Use a pre-transform to compute `A * (x+b)`
   *
   * \note Ordinarily, we'd use a post_transform like `A * x + b`
   * In general, post-transforms are easier to work with when using homogenous co-ordinates.
   *
   * When UV mapping into the unit square, post-transforms can lose precision on small islands.
   * Instead we're using a pre-transform to maintain precision.
   *
   * To convert post-transform to pre-transform, use `A * x + b == A * (x + c), c = A^-1 * b`
   */

  const int cd_loop_uv_offset = island->offsets.uv;
  const int faces_len = island->faces_len;
  for (int i = 0; i < faces_len; i++) {
    BMFace *f = island->faces[i];
    BMLoop *l;
    BMIter iter;
    BM_ITER_ELEM (l, &iter, f, BM_LOOPS_OF_FACE) {
      float *luv = BM_ELEM_CD_GET_FLOAT_P(l, cd_loop_uv_offset);
      blender::geometry::mul_v2_m2_add_v2v2(luv, matrix, luv, pre_translate);
    }
  }
}

/**
 * Calculates distance to nearest UDIM image tile in UV space and its UDIM tile number.
 */
static float uv_nearest_image_tile_distance(const Image *image,
                                            const float coords[2],
                                            float nearest_tile_co[2])
{
  BKE_image_find_nearest_tile_with_offset(image, coords, nearest_tile_co);

  /* Add 0.5 to get tile center coordinates. */
  float nearest_tile_center_co[2] = {nearest_tile_co[0], nearest_tile_co[1]};
  add_v2_fl(nearest_tile_center_co, 0.5f);

  return len_squared_v2v2(coords, nearest_tile_center_co);
}

/**
 * Calculates distance to nearest UDIM grid tile in UV space and its UDIM tile number.
 */
static float uv_nearest_grid_tile_distance(const int udim_grid[2],
                                           const float coords[2],
                                           float nearest_tile_co[2])
{
  const float coords_floor[2] = {floorf(coords[0]), floorf(coords[1])};

  if (coords[0] > udim_grid[0]) {
    nearest_tile_co[0] = udim_grid[0] - 1;
  }
  else if (coords[0] < 0) {
    nearest_tile_co[0] = 0;
  }
  else {
    nearest_tile_co[0] = coords_floor[0];
  }

  if (coords[1] > udim_grid[1]) {
    nearest_tile_co[1] = udim_grid[1] - 1;
  }
  else if (coords[1] < 0) {
    nearest_tile_co[1] = 0;
  }
  else {
    nearest_tile_co[1] = coords_floor[1];
  }

  /* Add 0.5 to get tile center coordinates. */
  float nearest_tile_center_co[2] = {nearest_tile_co[0], nearest_tile_co[1]};
  add_v2_fl(nearest_tile_center_co, 0.5f);

  return len_squared_v2v2(coords, nearest_tile_center_co);
}

static bool island_has_pins(const Scene *scene,
                            FaceIsland *island,
                            const blender::geometry::UVPackIsland_Params *params)
{
  const bool pin_unselected = params->pin_unselected;
  const bool only_selected_faces = params->only_selected_faces;
  BMLoop *l;
  BMIter iter;
  const int pin_offset = island->offsets.pin;
  for (int i = 0; i < island->faces_len; i++) {
    BMFace *efa = island->faces[i];
    if (pin_unselected && only_selected_faces && !BM_elem_flag_test(efa, BM_ELEM_SELECT)) {
      return true;
    }
    BM_ITER_ELEM (l, &iter, island->faces[i], BM_LOOPS_OF_FACE) {
      if (BM_ELEM_CD_GET_BOOL(l, pin_offset)) {
        return true;
      }
      if (pin_unselected && !uvedit_uv_select_test(scene, l, island->offsets)) {
        return true;
      }
    }
  }
  return false;
}

/**
 * Pack UV islands from multiple objects.
 *
 * \param scene: Scene containing the objects to be packed.
 * \param objects: Array of Objects to pack.
 * \param objects_len: Length of `objects` array.
 * \param bmesh_override: BMesh array aligned with `objects`.
 * Optional, when non-null this overrides object's BMesh.
 * This is needed to perform UV packing on objects that aren't in edit-mode.
 * \param udim_source_closest: UDIM source SpaceImage.
 * \param original_selection: Pack to original selection.
 * \param notify_wm: Notify the WM of any changes. (UI thread only.)
 * \param params: Parameters and options to pass to the packing engine.
 */
static void uvedit_pack_islands_multi(const Scene *scene,
                                      const Span<Object *> objects,
                                      BMesh **bmesh_override,
                                      const SpaceImage *udim_source_closest,
                                      const bool original_selection,
                                      const bool notify_wm,
                                      blender::geometry::UVPackIsland_Params *params)
{
  blender::Vector<FaceIsland *> island_vector;
  blender::Vector<bool> pinned_vector;

  for (const int ob_index : objects.index_range()) {
    Object *obedit = objects[ob_index];
    BMesh *bm = nullptr;
    if (bmesh_override) {
      /* NOTE: obedit is still required for aspect ratio and ID_RECALC_GEOMETRY. */
      bm = bmesh_override[ob_index];
    }
    else {
      BMEditMesh *em = BKE_editmesh_from_object(obedit);
      bm = em->bm;
    }
    BLI_assert(bm);

    const BMUVOffsets offsets = BM_uv_map_offsets_get(bm);
    if (offsets.uv == -1) {
      continue;
    }

    const float aspect_y = params->correct_aspect ? ED_uvedit_get_aspect_y(obedit) : 1.0f;

    bool only_selected_faces = params->only_selected_faces;
    bool only_selected_uvs = params->only_selected_uvs;
    const bool ignore_pinned = params->pin_method == ED_UVPACK_PIN_IGNORE;
    if (ignore_pinned && params->pin_unselected) {
      only_selected_faces = false;
      only_selected_uvs = false;
    }
    ListBase island_list = {nullptr};
    bm_mesh_calc_uv_islands(scene,
                            bm,
                            &island_list,
                            only_selected_faces,
                            only_selected_uvs,
                            params->use_seams,
                            aspect_y,
                            offsets);

    /* Remove from linked list and append to blender::Vector. */
    LISTBASE_FOREACH_MUTABLE (FaceIsland *, island, &island_list) {
      BLI_remlink(&island_list, island);
      const bool pinned = island_has_pins(scene, island, params);
      if (ignore_pinned && pinned) {
        MEM_freeN(island->faces);
        MEM_freeN(island);
        continue;
      }
      island_vector.append(island);
      pinned_vector.append(pinned);
    }
  }

  if (island_vector.is_empty()) {
    return;
  }

  /* Coordinates of bounding box containing all selected UVs. */
  float selection_min_co[2], selection_max_co[2];
  INIT_MINMAX2(selection_min_co, selection_max_co);

  for (int index = 0; index < island_vector.size(); index++) {
    FaceIsland *island = island_vector[index];

    for (int i = 0; i < island->faces_len; i++) {
      BMFace *f = island->faces[i];
      BM_face_uv_minmax(f, selection_min_co, selection_max_co, island->offsets.uv);
    }
  }

  /* Center of bounding box containing all selected UVs. */
  float selection_center[2];
  mid_v2_v2v2(selection_center, selection_min_co, selection_max_co);

  if (original_selection) {
    /* Protect against degenerate source AABB. */
    if ((selection_max_co[0] - selection_min_co[0]) * (selection_max_co[1] - selection_min_co[1]) >
        1e-40f)
    {
      copy_v2_v2(params->udim_base_offset, selection_min_co);
      params->target_extent = selection_max_co[1] - selection_min_co[1];
      params->target_aspect_y = (selection_max_co[0] - selection_min_co[0]) /
                                (selection_max_co[1] - selection_min_co[1]);
    }
  }

  MemArena *arena = BLI_memarena_new(BLI_MEMARENA_STD_BUFSIZE, __func__);
  Heap *heap = BLI_heap_new();

  blender::Vector<blender::geometry::PackIsland *> pack_island_vector;
  for (int i = 0; i < island_vector.size(); i++) {
    FaceIsland *face_island = island_vector[i];
    blender::geometry::PackIsland *pack_island = new blender::geometry::PackIsland();
    pack_island->caller_index = i;
    pack_island->aspect_y = face_island->aspect_y;
    pack_island->pinned = pinned_vector[i];
    pack_island_vector.append(pack_island);

    for (int i = 0; i < face_island->faces_len; i++) {
      BMFace *f = face_island->faces[i];

      /* Storage. */
      blender::Array<blender::float2> uvs(f->len);

      /* Obtain UVs of face. */
      BMLoop *l;
      BMIter iter;
      int j;
      BM_ITER_ELEM_INDEX (l, &iter, f, BM_LOOPS_OF_FACE, j) {
        copy_v2_v2(uvs[j], BM_ELEM_CD_GET_FLOAT_P(l, face_island->offsets.uv));
      }

      pack_island->add_polygon(uvs, arena, heap);

      BLI_memarena_clear(arena);
    }
  }
  BLI_heap_free(heap, nullptr);
  BLI_memarena_free(arena);

  const float scale = pack_islands(pack_island_vector, *params);
  const bool is_cancelled = params->isCancelled();

  float base_offset[2] = {0.0f, 0.0f};
  copy_v2_v2(base_offset, params->udim_base_offset);

  if (udim_source_closest) {
    const Image *image = udim_source_closest->image;
    const int *udim_grid = udim_source_closest->tile_grid_shape;
    /* Check if selection lies on a valid UDIM grid tile. */
    bool is_valid_udim = uv_coords_isect_udim(image, udim_grid, selection_center);
    if (is_valid_udim) {
      base_offset[0] = floorf(selection_center[0]);
      base_offset[1] = floorf(selection_center[1]);
    }
    /* If selection doesn't lie on any UDIM then find the closest UDIM grid or image tile. */
    else {
      float nearest_image_tile_co[2] = {FLT_MAX, FLT_MAX};
      float nearest_image_tile_dist = FLT_MAX, nearest_grid_tile_dist = FLT_MAX;
      if (image) {
        nearest_image_tile_dist = uv_nearest_image_tile_distance(
            image, selection_center, nearest_image_tile_co);
      }

      float nearest_grid_tile_co[2] = {0.0f, 0.0f};
      nearest_grid_tile_dist = uv_nearest_grid_tile_distance(
          udim_grid, selection_center, nearest_grid_tile_co);

      base_offset[0] = (nearest_image_tile_dist < nearest_grid_tile_dist) ?
                           nearest_image_tile_co[0] :
                           nearest_grid_tile_co[0];
      base_offset[1] = (nearest_image_tile_dist < nearest_grid_tile_dist) ?
                           nearest_image_tile_co[1] :
                           nearest_grid_tile_co[1];
    }
  }

  float matrix[2][2];
  float matrix_inverse[2][2];
  float pre_translate[2];
  for (const int64_t i : pack_island_vector.index_range()) {
    if (is_cancelled) {
      continue;
    }
    blender::geometry::PackIsland *pack_island = pack_island_vector[i];
    FaceIsland *island = island_vector[pack_island->caller_index];
    const float island_scale = pack_island->can_scale_(*params) ? scale : 1.0f;
    pack_island->build_transformation(island_scale, pack_island->angle, matrix);
    invert_m2_m2(matrix_inverse, matrix);

    /* Add base_offset, post transform. */
    mul_v2_m2v2(pre_translate, matrix_inverse, base_offset);

    /* Add pre-translation from #pack_islands. */
    pre_translate[0] += pack_island->pre_translate.x;
    pre_translate[1] += pack_island->pre_translate.y;

    /* Perform the transformation. */
    island_uv_transform(island, matrix, pre_translate);
  }

  for (const int64_t i : pack_island_vector.index_range()) {
    blender::geometry::PackIsland *pack_island = pack_island_vector[i];
    /* Cleanup memory. */
    pack_island_vector[i] = nullptr;
    delete pack_island;
  }

  if (notify_wm && !is_cancelled) {
    for (Object *obedit : objects) {
      DEG_id_tag_update(static_cast<ID *>(obedit->data), ID_RECALC_GEOMETRY);
      WM_main_add_notifier(NC_GEOM | ND_DATA, obedit->data);
    }
  }

  for (FaceIsland *island : island_vector) {
    MEM_freeN(island->faces);
    MEM_freeN(island);
  }
}

/* -------------------------------------------------------------------- */
/** \name Pack UV Islands Operator
 * \{ */

/* TODO: support this, interaction with the job-system needs to be handled carefully. */
// #define USE_INTERACTIVE_PACK

/* Packing targets. */
enum {
  PACK_UDIM_SRC_CLOSEST = 0,
  PACK_UDIM_SRC_ACTIVE,
  PACK_ORIGINAL_AABB,
};

struct UVPackIslandsData {
  wmWindowManager *wm;

  const Scene *scene;

  Vector<Object *> objects;
  const SpaceImage *sima;
  int udim_source;

  bContext *undo_context;
  const char *undo_str;
  bool use_job;

  blender::geometry::UVPackIsland_Params pack_island_params;
};

static void pack_islands_startjob(void *pidv, wmJobWorkerStatus *worker_status)
{
  worker_status->progress = 0.02f;

  UVPackIslandsData *pid = static_cast<UVPackIslandsData *>(pidv);

  pid->pack_island_params.stop = &worker_status->stop;
  pid->pack_island_params.do_update = &worker_status->do_update;
  pid->pack_island_params.progress = &worker_status->progress;

  uvedit_pack_islands_multi(pid->scene,
                            pid->objects,
                            nullptr,
                            (pid->udim_source == PACK_UDIM_SRC_CLOSEST) ? pid->sima : nullptr,
                            (pid->udim_source == PACK_ORIGINAL_AABB),
                            !pid->use_job,
                            &pid->pack_island_params);

  worker_status->progress = 0.99f;
  worker_status->do_update = true;
}

static void pack_islands_endjob(void *pidv)
{
  UVPackIslandsData *pid = static_cast<UVPackIslandsData *>(pidv);
  for (Object *obedit : pid->objects) {
    DEG_id_tag_update(static_cast<ID *>(obedit->data), ID_RECALC_GEOMETRY);
    WM_main_add_notifier(NC_GEOM | ND_DATA, obedit->data);
  }
  WM_main_add_notifier(NC_SPACE | ND_SPACE_IMAGE, nullptr);

  if (pid->undo_str) {
    ED_undo_push(pid->undo_context, pid->undo_str);
  }
}

static void pack_islands_freejob(void *pidv)
{
  WM_cursor_wait(false);
  UVPackIslandsData *pid = static_cast<UVPackIslandsData *>(pidv);
  WM_set_locked_interface(pid->wm, false);
  MEM_delete(pid);
}

static wmOperatorStatus pack_islands_exec(bContext *C, wmOperator *op)
{
  ViewLayer *view_layer = CTX_data_view_layer(C);
  const Scene *scene = CTX_data_scene(C);
  const SpaceImage *sima = CTX_wm_space_image(C);

  UnwrapOptions options = unwrap_options_get(op, nullptr, scene->toolsettings);
  options.topology_from_uvs = true;
  options.only_selected_faces = true;
  options.only_selected_uvs = true;
  options.fill_holes = false;
  options.correct_aspect = true;

  Vector<Object *> objects = BKE_view_layer_array_from_objects_in_edit_mode_unique_data_with_uvs(
      scene, view_layer, CTX_wm_view3d(C));

  /* Early exit in case no UVs are selected. */
  if (!uvedit_have_selection_multi(scene, objects, &options)) {
    return OPERATOR_CANCELLED;
  }

  /* RNA props */
  const int udim_source = RNA_enum_get(op->ptr, "udim_source");
  if (RNA_struct_property_is_set(op->ptr, "margin")) {
    scene->toolsettings->uvcalc_margin = RNA_float_get(op->ptr, "margin");
  }
  else {
    RNA_float_set(op->ptr, "margin", scene->toolsettings->uvcalc_margin);
  }

  UVPackIslandsData *pid = MEM_new<UVPackIslandsData>(__func__);
  pid->use_job = op->flag & OP_IS_INVOKE;
  pid->scene = scene;
  pid->objects = std::move(objects);
  pid->sima = sima;
  pid->udim_source = udim_source;
  pid->wm = CTX_wm_manager(C);

  blender::geometry::UVPackIsland_Params &pack_island_params = pid->pack_island_params;
  {
    /* Call default constructor and copy the defaults. */
    blender::geometry::UVPackIsland_Params default_params;
    pack_island_params = default_params;
  }

  pack_island_params.setFromUnwrapOptions(options);
  if (RNA_boolean_get(op->ptr, "rotate")) {
    pack_island_params.rotate_method = eUVPackIsland_RotationMethod(
        RNA_enum_get(op->ptr, "rotate_method"));
  }
  else {
    pack_island_params.rotate_method = ED_UVPACK_ROTATION_NONE;
  }
  pack_island_params.scale_to_fit = RNA_boolean_get(op->ptr, "scale");
  pack_island_params.merge_overlap = RNA_boolean_get(op->ptr, "merge_overlap");

  if (RNA_boolean_get(op->ptr, "pin")) {
    pack_island_params.pin_method = eUVPackIsland_PinMethod(RNA_enum_get(op->ptr, "pin_method"));
  }
  else {
    pack_island_params.pin_method = ED_UVPACK_PIN_NONE;
  }

  pack_island_params.margin_method = eUVPackIsland_MarginMethod(
      RNA_enum_get(op->ptr, "margin_method"));
  pack_island_params.margin = RNA_float_get(op->ptr, "margin");
  pack_island_params.shape_method = eUVPackIsland_ShapeMethod(
      RNA_enum_get(op->ptr, "shape_method"));

  if (udim_source == PACK_UDIM_SRC_ACTIVE) {
    pack_island_params.setUDIMOffsetFromSpaceImage(sima);
  }

  if (pid->use_job) {
    /* Setup job. */
    if (pid->wm->op_undo_depth == 0) {
      /* The job must do its own undo push. */
      pid->undo_context = C;
      pid->undo_str = op->type->name;
    }

    wmJob *wm_job = WM_jobs_get(
        pid->wm, CTX_wm_window(C), scene, "Packing UVs", WM_JOB_PROGRESS, WM_JOB_TYPE_UV_PACK);
    WM_jobs_customdata_set(wm_job, pid, pack_islands_freejob);
    WM_jobs_timer(wm_job, 0.1, 0, 0);
    WM_set_locked_interface(pid->wm, true);
    WM_jobs_callbacks(wm_job, pack_islands_startjob, nullptr, nullptr, pack_islands_endjob);

    WM_cursor_wait(true);
    G.is_break = false;
    WM_jobs_start(CTX_wm_manager(C), wm_job);
    return OPERATOR_FINISHED;
  }

  wmJobWorkerStatus worker_status = {};
  pack_islands_startjob(pid, &worker_status);
  pack_islands_endjob(pid);
  pack_islands_freejob(pid);

  return OPERATOR_FINISHED;
}

static const EnumPropertyItem pack_margin_method_items[] = {
    {ED_UVPACK_MARGIN_SCALED,
     "SCALED",
     0,
     "Scaled",
     "Use scale of existing UVs to multiply margin"},
    {ED_UVPACK_MARGIN_ADD, "ADD", 0, "Add", "Just add the margin, ignoring any UV scale"},
    {ED_UVPACK_MARGIN_FRACTION,
     "FRACTION",
     0,
     "Fraction",
     "Specify a precise fraction of final UV output"},
    {0, nullptr, 0, nullptr, nullptr},
};

static const EnumPropertyItem pack_rotate_method_items[] = {
    {ED_UVPACK_ROTATION_ANY, "ANY", 0, "Any", "Any angle is allowed for rotation"},
    {ED_UVPACK_ROTATION_CARDINAL,
     "CARDINAL",
     0,
     "Cardinal",
     "Only 90 degree rotations are allowed"},
    RNA_ENUM_ITEM_SEPR,

#define PACK_ROTATE_METHOD_AXIS_ALIGNED_OFFSET 3
    {ED_UVPACK_ROTATION_AXIS_ALIGNED,
     "AXIS_ALIGNED",
     0,
     "Axis-aligned",
     "Rotated to a minimal rectangle, either vertical or horizontal"},
    {ED_UVPACK_ROTATION_AXIS_ALIGNED_X,
     "AXIS_ALIGNED_X",
     0,
     "Axis-aligned (Horizontal)",
     "Rotate islands to be aligned horizontally"},
    {ED_UVPACK_ROTATION_AXIS_ALIGNED_Y,
     "AXIS_ALIGNED_Y",
     0,
     "Axis-aligned (Vertical)",
     "Rotate islands to be aligned vertically"},
    {0, nullptr, 0, nullptr, nullptr},
};

static const EnumPropertyItem pack_shape_method_items[] = {
    {ED_UVPACK_SHAPE_CONCAVE, "CONCAVE", 0, "Exact Shape (Concave)", "Uses exact geometry"},
    {ED_UVPACK_SHAPE_CONVEX, "CONVEX", 0, "Boundary Shape (Convex)", "Uses convex hull"},
    RNA_ENUM_ITEM_SEPR,
    {ED_UVPACK_SHAPE_AABB, "AABB", 0, "Bounding Box", "Uses bounding boxes"},
    {0, nullptr, 0, nullptr, nullptr},
};

/**
 * \note #ED_UVPACK_PIN_NONE is exposed as a boolean "pin".
 * \note #ED_UVPACK_PIN_IGNORE is intentionally not exposed as it is confusing from the UI level
 * (users can simply not select these islands).
 * The option is kept internally because it's used for live unwrap.
 */
static const EnumPropertyItem pinned_islands_method_items[] = {
    {ED_UVPACK_PIN_LOCK_SCALE, "SCALE", 0, "Scale", "Pinned islands won't rescale"},
    {ED_UVPACK_PIN_LOCK_ROTATION, "ROTATION", 0, "Rotation", "Pinned islands won't rotate"},
    {ED_UVPACK_PIN_LOCK_ROTATION_SCALE,
     "ROTATION_SCALE",
     0,
     "Rotation and Scale",
     "Pinned islands will translate only"},
    {ED_UVPACK_PIN_LOCK_ALL, "LOCKED", 0, "All", "Pinned islands are locked in place"},
    {0, nullptr, 0, nullptr, nullptr},
};

static void uv_pack_islands_ui(bContext * /*C*/, wmOperator *op)
{
  uiLayout *layout = op->layout;
<<<<<<< HEAD
  uiLayout *col, *row; /*bfa, added *col and *row*/

  uiLayoutSetPropSep(layout, true);
  uiLayoutSetPropDecorate(layout, false);
=======
  layout->use_property_split_set(true);
  layout->use_property_decorate_set(false);
>>>>>>> 2683c876
  layout->prop(op->ptr, "shape_method", UI_ITEM_NONE, std::nullopt, ICON_NONE);

  col = &layout->column(false); /*bfa -  added col*/
  uiLayoutSetPropSep(col, false);      /* bfa - use_property_split = False */
  col->prop(op->ptr, "scale", UI_ITEM_NONE, std::nullopt, ICON_NONE);
  {
    // ------------------ bfa new left aligned prop with triangle button

    /* NOTE: split amount here needs to be synced with normal labels */
    uiLayout *split = &layout->split(0.385f, true);

    /* FIRST PART ................................................ */
    row = &split->row(false);
    uiLayoutSetPropDecorate(row, false);
    uiLayoutSetPropSep(row, false); /* bfa - use_property_split = False */
    row->prop(op->ptr, "rotate", UI_ITEM_NONE, std::nullopt, ICON_NONE);

    /* SECOND PART ................................................ */
    row = &split->row(true);
    if (RNA_boolean_get(op->ptr, "rotate")) {
      row->label(TIP_(""), ICON_DISCLOSURE_TRI_DOWN);
    }
    else {
      row->label(TIP_(""), ICON_DISCLOSURE_TRI_RIGHT);
    }

    // ------------------------------- end bfa

    uiLayout *sub = &layout->row(true);
    if (RNA_boolean_get(op->ptr, "rotate")) {
      layout->separator(); /*bfa - separator*/
      layout->separator(); /*bfa - separator*/
      layout->separator(); /*bfa - separator*/
      sub->prop(op->ptr, "rotate_method", UI_ITEM_NONE, std::nullopt, ICON_NONE);
      layout->separator();
    }
  }
  layout->prop(op->ptr, "margin_method", UI_ITEM_NONE, std::nullopt, ICON_NONE);
  layout->prop(op->ptr, "margin", UI_ITEM_NONE, std::nullopt, ICON_NONE);
  uiLayout *sub = &layout->row(true);
  layout->separator(); /*bfa - separator*/
  layout->separator(); /*bfa - separator*/
  layout->separator(); /*bfa - separator*/
  sub->prop(op->ptr, "margin_method", UI_ITEM_NONE, std::nullopt, ICON_NONE);

  {
    // ------------------ bfa new left aligned prop with triangle button

    /* NOTE: split amount here needs to be synced with normal labels */
    uiLayout *split = &layout->split(0.385f, true);

    /* FIRST PART ................................................ */
    row = &split->row(false);
    uiLayoutSetPropDecorate(row, false);
    uiLayoutSetPropSep(row, false); /* bfa - use_property_split = False */
    row->prop(op->ptr, "pin", UI_ITEM_NONE, std::nullopt, ICON_NONE);

    /* SECOND PART ................................................ */
    row = &split->row(false);
    if (RNA_boolean_get(op->ptr, "pin")) {
      row->label(TIP_(""), ICON_DISCLOSURE_TRI_DOWN);
    }
    else {
      row->label(TIP_(""), ICON_DISCLOSURE_TRI_RIGHT);
    }

    // ------------------------------- end bfa

    uiLayout *sub = &layout->row(true);
    if (RNA_boolean_get(op->ptr, "pin")) {
      layout->separator(); /*bfa - separator*/
      layout->separator(); /*bfa - separator*/
      layout->separator(); /*bfa - separator*/
      sub->prop(op->ptr, "pin_method", UI_ITEM_NONE, IFACE_("Lock Method"), ICON_NONE);
      layout->separator();
    }
  }
  uiLayoutSetPropSep(layout, false); /* bfa - use_property_split = False */
  layout->prop(op->ptr, "merge_overlap", UI_ITEM_NONE, std::nullopt, ICON_NONE);
  uiLayoutSetPropSep(layout, true); /* bfa - use_property_split = true */
  layout->prop(op->ptr, "udim_source", UI_ITEM_NONE, std::nullopt, ICON_NONE);
  layout->separator();
}

static wmOperatorStatus uv_pack_islands_invoke(bContext *C, wmOperator *op, const wmEvent *event)
{
  return WM_operator_props_popup_confirm_ex(C, op, event, IFACE_("Pack Islands"), IFACE_("Pack"));
}

void UV_OT_pack_islands(wmOperatorType *ot)
{
  static const EnumPropertyItem pack_target[] = {
      {PACK_UDIM_SRC_CLOSEST, "CLOSEST_UDIM", 0, "Closest UDIM", "Pack islands to closest UDIM"},
      {PACK_UDIM_SRC_ACTIVE,
       "ACTIVE_UDIM",
       0,
       "Active UDIM",
       "Pack islands to active UDIM image tile or UDIM grid tile where 2D cursor is located"},
      {PACK_ORIGINAL_AABB,
       "ORIGINAL_AABB",
       0,
       "Original bounding box",
       "Pack to starting bounding box of islands"},
      {0, nullptr, 0, nullptr, nullptr},
  };
  /* identifiers */
  ot->name = "Pack Islands";
  ot->idname = "UV_OT_pack_islands";
  ot->description =
      "Transform all islands so that they fill up the UV/UDIM space as much as possible";

#ifdef USE_INTERACTIVE_PACK
  ot->flag = OPTYPE_REGISTER | OPTYPE_UNDO;
#else
  /* The operator will handle undo, so the job system can push() it after the job completes. */
  ot->flag = OPTYPE_REGISTER;
#endif

  /* API callbacks. */
  ot->exec = pack_islands_exec;

#ifdef USE_INTERACTIVE_PACK
  ot->invoke = WM_operator_props_popup_call;
#else
  ot->invoke = uv_pack_islands_invoke;
#endif
  ot->ui = uv_pack_islands_ui;
  ot->poll = ED_operator_uvedit;

  /* properties */
  RNA_def_enum(ot->srna, "udim_source", pack_target, PACK_UDIM_SRC_CLOSEST, "Pack to", "");
  RNA_def_boolean(ot->srna, "rotate", true, "Rotate", "Rotate islands to improve layout");
  RNA_def_enum(ot->srna,
               "rotate_method",
               pack_rotate_method_items,
               ED_UVPACK_ROTATION_ANY,
               "Rotation Method",
               "");
  RNA_def_boolean(ot->srna, "scale", true, "Scale", "Scale islands to fill unit square");
  RNA_def_boolean(
      ot->srna, "merge_overlap", false, "Merge Overlapping", "Overlapping islands stick together");
  RNA_def_enum(ot->srna,
               "margin_method",
               pack_margin_method_items,
               ED_UVPACK_MARGIN_SCALED,
               "Margin Method",
               "");
  RNA_def_float_factor(
      ot->srna, "margin", 0.001f, 0.0f, 1.0f, "Margin", "Space between islands", 0.0f, 1.0f);
  RNA_def_boolean(ot->srna,
                  "pin",
                  false,
                  "Lock Pinned Islands",
                  "Constrain islands containing any pinned UV's");
  RNA_def_enum(ot->srna,
               "pin_method",
               pinned_islands_method_items,
               ED_UVPACK_PIN_LOCK_ALL,
               "Pin Method",
               "");
  RNA_def_enum(ot->srna,
               "shape_method",
               pack_shape_method_items,
               ED_UVPACK_SHAPE_CONCAVE,
               "Shape Method",
               "");
}

/** \} */

/* -------------------------------------------------------------------- */
/** \name Average UV Islands Scale Operator
 * \{ */

static wmOperatorStatus average_islands_scale_exec(bContext *C, wmOperator *op)
{
  const Scene *scene = CTX_data_scene(C);
  ViewLayer *view_layer = CTX_data_view_layer(C);
  ToolSettings *ts = scene->toolsettings;
  const bool synced_selection = (ts->uv_flag & UV_FLAG_SYNC_SELECT) != 0;

  UnwrapOptions options = unwrap_options_get(nullptr, nullptr, ts);
  options.topology_from_uvs = true;
  options.only_selected_faces = true;
  options.only_selected_uvs = true;
  options.fill_holes = false;
  options.correct_aspect = true;

  Vector<Object *> objects = BKE_view_layer_array_from_objects_in_edit_mode_unique_data_with_uvs(
      scene, view_layer, CTX_wm_view3d(C));

  if (!uvedit_have_selection_multi(scene, objects, &options)) {
    return OPERATOR_CANCELLED;
  }

  /* RNA props */
  const bool scale_uv = RNA_boolean_get(op->ptr, "scale_uv");
  const bool shear = RNA_boolean_get(op->ptr, "shear");

  ParamHandle *handle = construct_param_handle_multi(scene, objects, &options);
  blender::geometry::uv_parametrizer_average(handle, false, scale_uv, shear);
  blender::geometry::uv_parametrizer_flush(handle);
  delete (handle);

  for (Object *obedit : objects) {
    BMEditMesh *em = BKE_editmesh_from_object(obedit);

    if (synced_selection && (em->bm->totvertsel == 0)) {
      continue;
    }

    DEG_id_tag_update(static_cast<ID *>(obedit->data), ID_RECALC_GEOMETRY);
    WM_event_add_notifier(C, NC_GEOM | ND_DATA, obedit->data);
  }
  return OPERATOR_FINISHED;
}

void UV_OT_average_islands_scale(wmOperatorType *ot)
{
  /* identifiers */
  ot->name = "Average Islands Scale";
  ot->idname = "UV_OT_average_islands_scale";
  ot->description = "Average the size of separate UV islands, based on their area in 3D space";

  ot->flag = OPTYPE_REGISTER | OPTYPE_UNDO;

  /* API callbacks. */
  ot->exec = average_islands_scale_exec;
  ot->poll = ED_operator_uvedit;

  /* properties */
  RNA_def_boolean(ot->srna, "scale_uv", false, "Non-Uniform", "Scale U and V independently");
  RNA_def_boolean(ot->srna, "shear", false, "Shear", "Reduce shear within islands");
}

/** \} */

/* -------------------------------------------------------------------- */
/** \name Live UV Unwrap
 * \{ */

static struct {
  ParamHandle **handles;
  uint len, len_alloc;
  wmTimer *timer;
} g_live_unwrap = {nullptr};

bool ED_uvedit_live_unwrap_timer_check(const wmTimer *timer)
{
  /* NOTE: don't validate the timer, assume the timer passed in is valid. */
  return g_live_unwrap.timer == timer;
}

/**
 * In practice the timer should practically always be valid.
 * Use this to prevent the unlikely case of a stale timer being set.
 *
 * Loading a new file while unwrapping is running could cause this for example.
 */
static bool uvedit_live_unwrap_timer_validate(const wmWindowManager *wm)
{
  if (g_live_unwrap.timer == nullptr) {
    return false;
  }
  if (BLI_findindex(&wm->timers, g_live_unwrap.timer) != -1) {
    return false;
  }
  g_live_unwrap.timer = nullptr;
  return true;
}

void ED_uvedit_live_unwrap_begin(Scene *scene, Object *obedit, wmWindow *win_modal)
{
  ParamHandle *handle = nullptr;
  BMEditMesh *em = BKE_editmesh_from_object(obedit);

  if (!ED_uvedit_test(obedit)) {
    return;
  }

  UnwrapOptions options = unwrap_options_get(nullptr, obedit, scene->toolsettings);
  options.topology_from_uvs = false;
  options.only_selected_faces = false;
  options.only_selected_uvs = false;

  if (options.use_subsurf) {
    handle = construct_param_handle_subsurfed(scene, obedit, em, &options, nullptr);
  }
  else {
    handle = construct_param_handle(scene, obedit, em->bm, &options, nullptr);
  }

  if (options.use_slim) {
    options.slim.no_flip = false;
    options.slim.skip_init = true;
    uv_parametrizer_slim_live_begin(handle, &options.slim);

    if (win_modal) {
      wmWindowManager *wm = static_cast<wmWindowManager *>(G_MAIN->wm.first);
      /* Clear in the unlikely event this is still set. */
      uvedit_live_unwrap_timer_validate(wm);
      BLI_assert(!g_live_unwrap.timer);
      g_live_unwrap.timer = WM_event_timer_add(wm, win_modal, TIMER, 0.01f);
    }
  }
  else {
    blender::geometry::uv_parametrizer_lscm_begin(handle, true, options.use_abf);
  }

  /* Create or increase size of g_live_unwrap.handles array */
  if (g_live_unwrap.handles == nullptr) {
    g_live_unwrap.len_alloc = 32;
    g_live_unwrap.handles = MEM_malloc_arrayN<ParamHandle *>(g_live_unwrap.len_alloc,
                                                             "uvedit_live_unwrap_liveHandles");
    g_live_unwrap.len = 0;
  }
  if (g_live_unwrap.len >= g_live_unwrap.len_alloc) {
    g_live_unwrap.len_alloc *= 2;
    g_live_unwrap.handles = static_cast<ParamHandle **>(
        MEM_reallocN(g_live_unwrap.handles, sizeof(ParamHandle *) * g_live_unwrap.len_alloc));
  }
  g_live_unwrap.handles[g_live_unwrap.len] = handle;
  g_live_unwrap.len++;
}

void ED_uvedit_live_unwrap_re_solve()
{
  if (g_live_unwrap.handles) {
    for (int i = 0; i < g_live_unwrap.len; i++) {
      if (uv_parametrizer_is_slim(g_live_unwrap.handles[i])) {
        uv_parametrizer_slim_live_solve_iteration(g_live_unwrap.handles[i]);
      }
      else {
        blender::geometry::uv_parametrizer_lscm_solve(g_live_unwrap.handles[i], nullptr, nullptr);
      }

      blender::geometry::uv_parametrizer_flush(g_live_unwrap.handles[i]);
    }
  }
}

void ED_uvedit_live_unwrap_end(const bool cancel)
{
  if (g_live_unwrap.timer) {
    wmWindowManager *wm = static_cast<wmWindowManager *>(G_MAIN->wm.first);
    uvedit_live_unwrap_timer_validate(wm);
    if (g_live_unwrap.timer) {
      wmWindow *win = g_live_unwrap.timer->win;
      WM_event_timer_remove(wm, win, g_live_unwrap.timer);
      g_live_unwrap.timer = nullptr;
    }
  }

  if (g_live_unwrap.handles) {
    for (int i = 0; i < g_live_unwrap.len; i++) {
      if (uv_parametrizer_is_slim(g_live_unwrap.handles[i])) {
        uv_parametrizer_slim_live_end(g_live_unwrap.handles[i]);
      }
      else {
        blender::geometry::uv_parametrizer_lscm_end(g_live_unwrap.handles[i]);
      }

      if (cancel) {
        blender::geometry::uv_parametrizer_flush_restore(g_live_unwrap.handles[i]);
      }
      delete (g_live_unwrap.handles[i]);
    }
    MEM_freeN(g_live_unwrap.handles);
    g_live_unwrap.handles = nullptr;
    g_live_unwrap.len = 0;
    g_live_unwrap.len_alloc = 0;
  }
}

/** \} */

/* -------------------------------------------------------------------- */
/** \name UV Map Common Transforms
 * \{ */

#define VIEW_ON_EQUATOR 0
#define VIEW_ON_POLES 1
#define ALIGN_TO_OBJECT 2

#define POLAR_ZX 0
#define POLAR_ZY 1

enum {
  PINCH = 0,
  FAN = 1,
};

static void uv_map_transform_calc_bounds(BMEditMesh *em, float r_min[3], float r_max[3])
{
  BMFace *efa;
  BMIter iter;
  INIT_MINMAX(r_min, r_max);
  BM_ITER_MESH (efa, &iter, em->bm, BM_FACES_OF_MESH) {
    if (BM_elem_flag_test(efa, BM_ELEM_SELECT)) {
      BM_face_calc_bounds_expand(efa, r_min, r_max);
    }
  }
}

static void uv_map_transform_calc_center_median(BMEditMesh *em, float r_center[3])
{
  BMFace *efa;
  BMIter iter;
  uint center_accum_num = 0;
  zero_v3(r_center);
  BM_ITER_MESH (efa, &iter, em->bm, BM_FACES_OF_MESH) {
    if (BM_elem_flag_test(efa, BM_ELEM_SELECT)) {
      float center[3];
      BM_face_calc_center_median(efa, center);
      add_v3_v3(r_center, center);
      center_accum_num += 1;
    }
  }
  mul_v3_fl(r_center, 1.0f / float(center_accum_num));
}

static void uv_map_transform_center(const Scene *scene,
                                    View3D *v3d,
                                    Object *ob,
                                    BMEditMesh *em,
                                    float r_center[3],
                                    float r_bounds[2][3])
{
  /* only operates on the edit object - this is all that's needed now */
  const int around = (v3d) ? scene->toolsettings->transform_pivot_point :
                             int(V3D_AROUND_CENTER_BOUNDS);

  float bounds[2][3];
  INIT_MINMAX(bounds[0], bounds[1]);
  bool is_minmax_set = false;

  switch (around) {
    case V3D_AROUND_CENTER_BOUNDS: /* bounding box center */
    {
      uv_map_transform_calc_bounds(em, bounds[0], bounds[1]);
      is_minmax_set = true;
      mid_v3_v3v3(r_center, bounds[0], bounds[1]);
      break;
    }
    case V3D_AROUND_CENTER_MEDIAN: {
      uv_map_transform_calc_center_median(em, r_center);
      break;
    }
    case V3D_AROUND_CURSOR: /* cursor center */
    {
      invert_m4_m4(ob->runtime->world_to_object.ptr(), ob->object_to_world().ptr());
      mul_v3_m4v3(r_center, ob->world_to_object().ptr(), scene->cursor.location);
      break;
    }
    case V3D_AROUND_ACTIVE: {
      BMEditSelection ese;
      if (BM_select_history_active_get(em->bm, &ese)) {
        BM_editselection_center(&ese, r_center);
        break;
      }
      ATTR_FALLTHROUGH;
    }
    case V3D_AROUND_LOCAL_ORIGINS: /* object center */
    default:
      zero_v3(r_center);
      break;
  }

  /* if this is passed, always set! */
  if (r_bounds) {
    if (!is_minmax_set) {
      uv_map_transform_calc_bounds(em, bounds[0], bounds[1]);
    }
    copy_v3_v3(r_bounds[0], bounds[0]);
    copy_v3_v3(r_bounds[1], bounds[1]);
  }
}

static void uv_map_rotation_matrix_ex(float result[4][4],
                                      RegionView3D *rv3d,
                                      Object *ob,
                                      float upangledeg,
                                      float sideangledeg,
                                      float radius,
                                      const float offset[4])
{
  float rotup[4][4], rotside[4][4], viewmatrix[4][4], rotobj[4][4];
  float sideangle = 0.0f, upangle = 0.0f;

  /* get rotation of the current view matrix */
  if (rv3d) {
    copy_m4_m4(viewmatrix, rv3d->viewmat);
  }
  else {
    unit_m4(viewmatrix);
  }

  /* but shifting */
  zero_v3(viewmatrix[3]);

  /* get rotation of the current object matrix */
  copy_m4_m4(rotobj, ob->object_to_world().ptr());
  zero_v3(rotobj[3]);

  /* but shifting */
  add_v4_v4(rotobj[3], offset);
  rotobj[3][3] = 0.0f;

  zero_m4(rotup);
  zero_m4(rotside);

  /* Compensate front/side.. against opengl x,y,z world definition.
   * This is "a sledgehammer to crack a nut" (overkill), a few plus minus 1 will do here.
   * I wanted to keep the reason here, so we're rotating. */
  sideangle = float(M_PI) * (sideangledeg + 180.0f) / 180.0f;
  rotside[0][0] = cosf(sideangle);
  rotside[0][1] = -sinf(sideangle);
  rotside[1][0] = sinf(sideangle);
  rotside[1][1] = cosf(sideangle);
  rotside[2][2] = 1.0f;

  upangle = float(M_PI) * upangledeg / 180.0f;
  rotup[1][1] = cosf(upangle) / radius;
  rotup[1][2] = -sinf(upangle) / radius;
  rotup[2][1] = sinf(upangle) / radius;
  rotup[2][2] = cosf(upangle) / radius;
  rotup[0][0] = 1.0f / radius;

  /* Calculate transforms. */
  mul_m4_series(result, rotup, rotside, viewmatrix, rotobj);
}

static void uv_map_transform(bContext *C, wmOperator *op, float rotmat[3][3])
{
  Object *obedit = CTX_data_edit_object(C);
  RegionView3D *rv3d = CTX_wm_region_view3d(C);

  const int align = RNA_enum_get(op->ptr, "align");
  const int direction = RNA_enum_get(op->ptr, "direction");
  const float radius = RNA_struct_find_property(op->ptr, "radius") ?
                           RNA_float_get(op->ptr, "radius") :
                           1.0f;

  /* Be compatible to the "old" sphere/cylinder mode. */
  if (direction == ALIGN_TO_OBJECT) {
    unit_m3(rotmat);

    if (align == POLAR_ZY) {
      rotmat[0][0] = 0.0f;
      rotmat[0][1] = 1.0f;
      rotmat[1][0] = -1.0f;
      rotmat[1][1] = 0.0f;
    }
    return;
  }

  const float up_angle_deg = (direction == VIEW_ON_EQUATOR) ? 90.0f : 0.0f;
  const float side_angle_deg = (align == POLAR_ZY) == (direction == VIEW_ON_EQUATOR) ? 90.0f :
                                                                                       0.0f;
  const float offset[4] = {0};
  float rotmat4[4][4];
  uv_map_rotation_matrix_ex(rotmat4, rv3d, obedit, up_angle_deg, side_angle_deg, radius, offset);
  copy_m3_m4(rotmat, rotmat4);
}

static void uv_transform_properties(wmOperatorType *ot, int radius)
{
  static const EnumPropertyItem direction_items[] = {
      {VIEW_ON_EQUATOR, "VIEW_ON_EQUATOR", 0, "View on Equator", "3D view is on the equator"},
      {VIEW_ON_POLES, "VIEW_ON_POLES", 0, "View on Poles", "3D view is on the poles"},
      {ALIGN_TO_OBJECT,
       "ALIGN_TO_OBJECT",
       0,
       "Align to Object",
       "Align according to object transform"},
      {0, nullptr, 0, nullptr, nullptr},
  };
  static const EnumPropertyItem align_items[] = {
      {POLAR_ZX, "POLAR_ZX", 0, "Polar ZX", "Polar 0 is X"},
      {POLAR_ZY, "POLAR_ZY", 0, "Polar ZY", "Polar 0 is Y"},
      {0, nullptr, 0, nullptr, nullptr},
  };

  static const EnumPropertyItem pole_items[] = {
      {PINCH, "PINCH", 0, "Pinch", "UVs are pinched at the poles"},
      {FAN, "FAN", 0, "Fan", "UVs are fanned at the poles"},
      {0, nullptr, 0, nullptr, nullptr},
  };

  RNA_def_enum(ot->srna,
               "direction",
               direction_items,
               VIEW_ON_EQUATOR,
               "Direction",
               "Direction of the sphere or cylinder");
  RNA_def_enum(ot->srna,
               "align",
               align_items,
               POLAR_ZX,
               "Align",
               "How to determine rotation around the pole");
  RNA_def_enum(ot->srna, "pole", pole_items, PINCH, "Pole", "How to handle faces at the poles");
  RNA_def_boolean(ot->srna,
                  "seam",
                  false,
                  "Preserve Seams",
                  "Separate projections by islands isolated by seams");

  if (radius) {
    RNA_def_float(ot->srna,
                  "radius",
                  1.0f,
                  0.0f,
                  FLT_MAX,
                  "Radius",
                  "Radius of the sphere or cylinder",
                  0.0001f,
                  100.0f);
  }
}

static void shrink_loop_uv_by_aspect_ratio(BMFace *efa,
                                           const int cd_loop_uv_offset,
                                           const float aspect_y)
{
  BLI_assert(aspect_y != 1.0f); /* Nothing to do, should be handled by caller. */
  BLI_assert(aspect_y > 0.0f);  /* Negative aspect ratios are not supported. */

  BMLoop *l;
  BMIter iter;
  BM_ITER_ELEM (l, &iter, efa, BM_LOOPS_OF_FACE) {
    float *luv = BM_ELEM_CD_GET_FLOAT_P(l, cd_loop_uv_offset);
    if (aspect_y > 1.0f) {
      /* Reduce round-off error, i.e. `u = (u - 0.5) / aspect_y + 0.5`. */
      luv[0] = luv[0] / aspect_y + (0.5f - 0.5f / aspect_y);
    }
    else {
      /* Reduce round-off error, i.e. `v = (v - 0.5) * aspect_y + 0.5`. */
      luv[1] = luv[1] * aspect_y + (0.5f - 0.5f * aspect_y);
    }
  }
}

static void correct_uv_aspect(Object *ob, BMEditMesh *em)
{
  const int cd_loop_uv_offset = CustomData_get_offset(&em->bm->ldata, CD_PROP_FLOAT2);
  const float aspect_y = ED_uvedit_get_aspect_y(ob);
  if (aspect_y == 1.0f) {
    /* Scaling by 1.0 has no effect. */
    return;
  }
  BMFace *efa;
  BMIter iter;
  BM_ITER_MESH (efa, &iter, em->bm, BM_FACES_OF_MESH) {
    if (BM_elem_flag_test(efa, BM_ELEM_SELECT)) {
      shrink_loop_uv_by_aspect_ratio(efa, cd_loop_uv_offset, aspect_y);
    }
  }
}

static void correct_uv_aspect_per_face(Object *ob, BMEditMesh *em)
{
  const int materials_num = ob->totcol;
  if (materials_num == 0) {
    /* Without any materials, there is no aspect_y information and nothing to do. */
    return;
  }

  blender::Array<float, 16> material_aspect_y(materials_num, -1);
  /* Lazily initialize aspect ratio for materials. */

  const int cd_loop_uv_offset = CustomData_get_offset(&em->bm->ldata, CD_PROP_FLOAT2);

  BMFace *efa;
  BMIter iter;
  BM_ITER_MESH (efa, &iter, em->bm, BM_FACES_OF_MESH) {
    if (!BM_elem_flag_test(efa, BM_ELEM_SELECT)) {
      continue;
    }

    const int material_index = efa->mat_nr;
    if (UNLIKELY(material_index < 0 || material_index >= materials_num)) {
      /* The index might be for a material slot which is not currently setup. */
      continue;
    }

    float aspect_y = material_aspect_y[material_index];
    if (aspect_y == -1.0f) {
      /* Lazily initialize aspect ratio for materials. */
      float aspx, aspy;
      ED_uvedit_get_aspect_from_material(ob, material_index, &aspx, &aspy);
      aspect_y = aspx / aspy;
      material_aspect_y[material_index] = aspect_y;
    }

    if (aspect_y == 1.0f) {
      /* Scaling by 1.0 has no effect. */
      continue;
    }
    shrink_loop_uv_by_aspect_ratio(efa, cd_loop_uv_offset, aspect_y);
  }
}

#undef VIEW_ON_EQUATOR
#undef VIEW_ON_POLES
#undef ALIGN_TO_OBJECT

#undef POLAR_ZX
#undef POLAR_ZY

/** \} */

/* -------------------------------------------------------------------- */
/** \name UV Map Clip & Correct
 * \{ */

static void uv_map_clip_correct_properties_ex(wmOperatorType *ot, bool clip_to_bounds)
{
  uv_map_operator_property_correct_aspect(ot);
  /* Optional, since not all unwrapping types need to be clipped. */
  if (clip_to_bounds) {
    RNA_def_boolean(ot->srna,
                    "clip_to_bounds",
                    false,
                    "Clip to Bounds",
                    "Clip UV coordinates to bounds after unwrapping");
  }
  RNA_def_boolean(ot->srna,
                  "scale_to_bounds",
                  false,
                  "Scale to Bounds",
                  "Scale UV coordinates to bounds after unwrapping");
}

static void uv_map_clip_correct_properties(wmOperatorType *ot)
{
  uv_map_clip_correct_properties_ex(ot, true);
}

/**
 * \param per_face_aspect: Calculate the aspect ratio per-face,
 * otherwise use a single aspect for all UVs based on the material of the active face.
 * TODO: using per-face aspect may split UV islands so more advanced UV projection methods
 * such as "Unwrap" & "Smart UV Projections" will need to handle aspect correction themselves.
 * For now keep using a single aspect for all faces in this case.
 */
static void uv_map_clip_correct(const Scene *scene,
                                const Span<Object *> objects,
                                wmOperator *op,
                                bool per_face_aspect,
                                bool only_selected_uvs)
{
  BMFace *efa;
  BMLoop *l;
  BMIter iter, liter;
  float dx, dy, min[2], max[2];
  const bool correct_aspect = RNA_boolean_get(op->ptr, "correct_aspect");
  const bool clip_to_bounds = (RNA_struct_find_property(op->ptr, "clip_to_bounds") &&
                               RNA_boolean_get(op->ptr, "clip_to_bounds"));
  const bool scale_to_bounds = RNA_boolean_get(op->ptr, "scale_to_bounds");

  INIT_MINMAX2(min, max);

  for (Object *ob : objects) {
    BMEditMesh *em = BKE_editmesh_from_object(ob);
    const BMUVOffsets offsets = BM_uv_map_offsets_get(em->bm);

    /* Correct for image aspect ratio. */
    if (correct_aspect) {
      if (per_face_aspect) {
        correct_uv_aspect_per_face(ob, em);
      }
      else {
        correct_uv_aspect(ob, em);
      }
    }

    if (scale_to_bounds) {
      /* find uv limits */
      BM_ITER_MESH (efa, &iter, em->bm, BM_FACES_OF_MESH) {
        if (!BM_elem_flag_test(efa, BM_ELEM_SELECT)) {
          continue;
        }

        if (only_selected_uvs && !uvedit_face_select_test(scene, efa, offsets)) {
          continue;
        }

        BM_ITER_ELEM (l, &liter, efa, BM_LOOPS_OF_FACE) {
          float *luv = BM_ELEM_CD_GET_FLOAT_P(l, offsets.uv);
          minmax_v2v2_v2(min, max, luv);
        }
      }
    }
    else if (clip_to_bounds) {
      /* clipping and wrapping */
      BM_ITER_MESH (efa, &iter, em->bm, BM_FACES_OF_MESH) {
        if (!BM_elem_flag_test(efa, BM_ELEM_SELECT)) {
          continue;
        }

        if (only_selected_uvs && !uvedit_face_select_test(scene, efa, offsets)) {
          continue;
        }

        BM_ITER_ELEM (l, &liter, efa, BM_LOOPS_OF_FACE) {
          float *luv = BM_ELEM_CD_GET_FLOAT_P(l, offsets.uv);
          clamp_v2(luv, 0.0f, 1.0f);
        }
      }
    }
  }

  if (scale_to_bounds) {
    /* rescale UV to be in 1/1 */
    dx = (max[0] - min[0]);
    dy = (max[1] - min[1]);

    if (dx > 0.0f) {
      dx = 1.0f / dx;
    }
    if (dy > 0.0f) {
      dy = 1.0f / dy;
    }

    if (dx == 1.0f && dy == 1.0f && min[0] == 0.0f && min[1] == 0.0f) {
      /* Scaling by 1.0, without translating, has no effect. */
      return;
    }

    for (Object *ob : objects) {
      BMEditMesh *em = BKE_editmesh_from_object(ob);
      const BMUVOffsets offsets = BM_uv_map_offsets_get(em->bm);

      BM_ITER_MESH (efa, &iter, em->bm, BM_FACES_OF_MESH) {
        if (!BM_elem_flag_test(efa, BM_ELEM_SELECT)) {
          continue;
        }

        if (only_selected_uvs && !uvedit_face_select_test(scene, efa, offsets)) {
          continue;
        }

        BM_ITER_ELEM (l, &liter, efa, BM_LOOPS_OF_FACE) {
          float *luv = BM_ELEM_CD_GET_FLOAT_P(l, offsets.uv);

          luv[0] = (luv[0] - min[0]) * dx;
          luv[1] = (luv[1] - min[1]) * dy;
        }
      }
    }
  }
}

/** \} */

/* -------------------------------------------------------------------- */
/** \name UV Unwrap Operator
 * \{ */

/* Assumes UV Map exists, doesn't run update functions. */
static void uvedit_unwrap(const Scene *scene,
                          Object *obedit,
                          const UnwrapOptions *options,
                          int *r_count_changed,
                          int *r_count_failed)
{
  BMEditMesh *em = BKE_editmesh_from_object(obedit);
  if (!CustomData_has_layer(&em->bm->ldata, CD_PROP_FLOAT2)) {
    return;
  }

  bool use_subsurf;
  modifier_unwrap_state(obedit, options, &use_subsurf);

  ParamHandle *handle;
  if (use_subsurf) {
    handle = construct_param_handle_subsurfed(scene, obedit, em, options, r_count_failed);
  }
  else {
    handle = construct_param_handle(scene, obedit, em->bm, options, r_count_failed);
  }

  if (options->use_slim) {
    uv_parametrizer_slim_solve(handle, &options->slim, r_count_changed, r_count_failed);
  }
  else {
    blender::geometry::uv_parametrizer_lscm_begin(handle, false, options->use_abf);
    blender::geometry::uv_parametrizer_lscm_solve(handle, r_count_changed, r_count_failed);
    blender::geometry::uv_parametrizer_lscm_end(handle);
  }

  blender::geometry::uv_parametrizer_average(handle, true, false, false);

  blender::geometry::uv_parametrizer_flush(handle);

  delete (handle);
}

static void uvedit_unwrap_multi(const Scene *scene,
                                const Span<Object *> objects,
                                const UnwrapOptions *options,
                                int *r_count_changed = nullptr,
                                int *r_count_failed = nullptr)
{
  for (Object *obedit : objects) {
    uvedit_unwrap(scene, obedit, options, r_count_changed, r_count_failed);
    DEG_id_tag_update(static_cast<ID *>(obedit->data), ID_RECALC_GEOMETRY);
    WM_main_add_notifier(NC_GEOM | ND_DATA, obedit->data);
  }
}

void ED_uvedit_live_unwrap(const Scene *scene, const Span<Object *> objects)
{
  if (scene->toolsettings->edge_mode_live_unwrap) {
    UnwrapOptions options = unwrap_options_get(nullptr, nullptr, scene->toolsettings);
    options.topology_from_uvs = false;
    options.only_selected_faces = false;
    options.only_selected_uvs = false;

    uvedit_unwrap_multi(scene, objects, &options, nullptr);

    blender::geometry::UVPackIsland_Params pack_island_params;
    pack_island_params.setFromUnwrapOptions(options);
    pack_island_params.rotate_method = ED_UVPACK_ROTATION_ANY;
    pack_island_params.pin_method = ED_UVPACK_PIN_IGNORE;
    pack_island_params.margin_method = ED_UVPACK_MARGIN_SCALED;
    pack_island_params.margin = scene->toolsettings->uvcalc_margin;

    uvedit_pack_islands_multi(scene, objects, nullptr, nullptr, false, true, &pack_island_params);
  }
}

enum {
  UNWRAP_ERROR_NONUNIFORM = (1 << 0),
  UNWRAP_ERROR_NEGATIVE = (1 << 1),
};

static wmOperatorStatus unwrap_exec(bContext *C, wmOperator *op)
{
  ViewLayer *view_layer = CTX_data_view_layer(C);
  const Scene *scene = CTX_data_scene(C);
  int reported_errors = 0;

  Vector<Object *> objects = BKE_view_layer_array_from_objects_in_edit_mode_unique_data(
      scene, view_layer, CTX_wm_view3d(C));

  unwrap_options_sync_toolsettings(op, scene->toolsettings);

  UnwrapOptions options = unwrap_options_get(op, nullptr, nullptr);
  options.topology_from_uvs = false;
  options.only_selected_faces = true;
  options.only_selected_uvs = false;

  /* We will report an error unless at least one object
   * has the subsurf modifier in the right place. */
  bool subsurf_error = options.use_subsurf;

  if (CTX_wm_space_image(C)) {
    /* Inside the UV Editor, only unwrap selected UVs. */
    options.only_selected_uvs = true;
    options.pin_unselected = true;
  }

  if (!uvedit_have_selection_multi(scene, objects, &options)) {
    return OPERATOR_CANCELLED;
  }

  /* add uvs if they don't exist yet */
  for (Object *obedit : objects) {
    float obsize[3];
    bool use_subsurf_final;

    if (!uvedit_ensure_uvs(obedit)) {
      continue;
    }

    if (subsurf_error) {
      /* Double up the check here but better keep uvedit_unwrap interface simple and not
       * pass operator for warning append. */
      modifier_unwrap_state(obedit, &options, &use_subsurf_final);
      if (use_subsurf_final) {
        subsurf_error = false;
      }
    }

    if (reported_errors & (UNWRAP_ERROR_NONUNIFORM | UNWRAP_ERROR_NEGATIVE)) {
      continue;
    }

    mat4_to_size(obsize, obedit->object_to_world().ptr());
    if (!(fabsf(obsize[0] - obsize[1]) < 1e-4f && fabsf(obsize[1] - obsize[2]) < 1e-4f)) {
      if ((reported_errors & UNWRAP_ERROR_NONUNIFORM) == 0) {
        BKE_report(op->reports,
                   RPT_INFO,
                   "Object has non-uniform scale, unwrap will operate on a non-scaled version of "
                   "the mesh");
        reported_errors |= UNWRAP_ERROR_NONUNIFORM;
      }
    }
    else if (is_negative_m4(obedit->object_to_world().ptr())) {
      if ((reported_errors & UNWRAP_ERROR_NEGATIVE) == 0) {
        BKE_report(
            op->reports,
            RPT_INFO,
            "Object has negative scale, unwrap will operate on a non-flipped version of the mesh");
        reported_errors |= UNWRAP_ERROR_NEGATIVE;
      }
    }
  }

  if (subsurf_error) {
    BKE_report(op->reports,
               RPT_INFO,
               "Subdivision Surface modifier needs to be first to work with unwrap");
  }

  /* execute unwrap */
  int count_changed = 0;
  int count_failed = 0;
  uvedit_unwrap_multi(scene, objects, &options, &count_changed, &count_failed);

  blender::geometry::UVPackIsland_Params pack_island_params;
  pack_island_params.setFromUnwrapOptions(options);
  pack_island_params.rotate_method = ED_UVPACK_ROTATION_ANY;
  pack_island_params.pin_method = ED_UVPACK_PIN_IGNORE;
  pack_island_params.margin_method = eUVPackIsland_MarginMethod(
      RNA_enum_get(op->ptr, "margin_method"));
  pack_island_params.margin = RNA_float_get(op->ptr, "margin");

  uvedit_pack_islands_multi(scene, objects, nullptr, nullptr, false, true, &pack_island_params);

  if (count_failed == 0 && count_changed == 0) {
    BKE_report(op->reports,
               RPT_WARNING,
               "Unwrap could not solve any island(s), edge seams may need to be added");
  }
  else if (count_failed) {
    BKE_reportf(op->reports,
                RPT_WARNING,
                "Unwrap failed to solve %d of %d island(s), edge seams may need to be added",
                count_failed,
                count_changed + count_failed);
  }

  return OPERATOR_FINISHED;
}

static void unwrap_draw(bContext * /*C*/, wmOperator *op)
{
  uiLayout *layout = op->layout;

  layout->use_property_split_set(true);
  layout->use_property_decorate_set(false);

  /* Main draw call */
  PointerRNA ptr = RNA_pointer_create_discrete(nullptr, op->type->srna, op->properties);

  uiLayout *col;

  col = &layout->column(true);
  col->prop(&ptr, "method", UI_ITEM_NONE, std::nullopt, ICON_NONE);
  bool is_slim = RNA_enum_get(op->ptr, "method") == UVCALC_UNWRAP_METHOD_MINIMUM_STRETCH;

  if (is_slim) {
    col->prop(&ptr, "iterations", UI_ITEM_NONE, std::nullopt, ICON_NONE);
    col->prop(&ptr, "no_flip", UI_ITEM_NONE, std::nullopt, ICON_NONE);

    col->separator();
    col->prop(&ptr, "use_weights", UI_ITEM_NONE, std::nullopt, ICON_NONE);

    if (RNA_boolean_get(op->ptr, "use_weights")) {
      col = &layout->column(true);
      col->prop(&ptr, "weight_group", UI_ITEM_NONE, std::nullopt, ICON_NONE);
      col->prop(&ptr, "weight_factor", UI_ITEM_NONE, std::nullopt, ICON_NONE);
    }
  }
  else {
    col->prop(&ptr, "fill_holes", UI_ITEM_NONE, std::nullopt, ICON_NONE);
  }

  col->separator();
  col->prop(&ptr, "use_subsurf_data", UI_ITEM_NONE, std::nullopt, ICON_NONE);

  col->separator();
  col->prop(&ptr, "correct_aspect", UI_ITEM_NONE, std::nullopt, ICON_NONE);
  col->prop(&ptr, "margin_method", UI_ITEM_NONE, std::nullopt, ICON_NONE);
  col->prop(&ptr, "margin", UI_ITEM_NONE, std::nullopt, ICON_NONE);
}

void UV_OT_unwrap(wmOperatorType *ot)
{
  const ToolSettings *tool_settings_default = DNA_struct_default_get(ToolSettings);

  static const EnumPropertyItem method_items[] = {
      /* BFA - Addeed icons*/
      {UVCALC_UNWRAP_METHOD_ANGLE, "ANGLE_BASED", ICON_UNWRAP_ABF, "Angle Based", ""},
      {UVCALC_UNWRAP_METHOD_CONFORMAL, "CONFORMAL", ICON_UNWRAP_LSCM, "Conformal", ""},
      {UVCALC_UNWRAP_METHOD_MINIMUM_STRETCH,
       "MINIMUM_STRETCH",
       ICON_UNWRAP_MINSTRETCH,
       "Minimum Stretch",
       ""},
      {0, nullptr, 0, nullptr, nullptr},
  };

  /* identifiers */
  ot->name = "Unwrap";
  ot->description = "Unwrap the mesh of the object being edited";
  ot->idname = "UV_OT_unwrap";
  ot->flag = OPTYPE_REGISTER | OPTYPE_UNDO;

  /* API callbacks. */
  ot->exec = unwrap_exec;
  ot->poll = ED_operator_uvmap;

  /* Only draw relevant ui elements */
  ot->ui = unwrap_draw;

  /* properties */
  ot->prop = RNA_def_enum(
      ot->srna,
      "method",
      method_items,
      tool_settings_default->unwrapper,
      "Method",
      "The method to unwrap the mesh"); /* BFA */
  RNA_def_boolean(ot->srna,
                  "fill_holes",
                  tool_settings_default->uvcalc_flag & UVCALC_FILLHOLES,
                  "Fill Holes",
                  "Virtually fill holes in mesh before unwrapping, to better avoid overlaps and "
                  "preserve symmetry");

  uv_map_operator_property_correct_aspect(ot);

  RNA_def_boolean(
      ot->srna,
      "use_subsurf_data",
      false,
      "Use Subdivision Surface",
      "Map UVs taking vertex position after Subdivision Surface modifier has been applied");
  RNA_def_enum(ot->srna,
               "margin_method",
               pack_margin_method_items,
               ED_UVPACK_MARGIN_SCALED,
               "Margin Method",
               "");
  /* bfa - change the defaults of uv margin */
  RNA_def_float_factor(
      ot->srna, "margin", 0.01f, 0.0f, 1.0f, "Margin", "Space between islands", 0.0f, 1.0f);

  /* SLIM only */
  RNA_def_boolean(ot->srna,
                  "no_flip",
                  tool_settings_default->uvcalc_flag & UVCALC_UNWRAP_NO_FLIP,
                  "No Flip",
                  "Prevent flipping UV's, "
                  "flipping may lower distortion depending on the position of pins");

  RNA_def_int(ot->srna,
              "iterations",
              tool_settings_default->uvcalc_iterations,
              0,
              10000,
              "Iterations",
              "Number of iterations when \"Minimum Stretch\" method is used",
              1,
              30);

  RNA_def_boolean(ot->srna,
                  "use_weights",
                  tool_settings_default->uvcalc_flag & UVCALC_UNWRAP_USE_WEIGHTS,
                  "Importance Weights",
                  "Whether to take into account per-vertex importance weights");
  RNA_def_string(ot->srna,
                 "weight_group",
                 tool_settings_default->uvcalc_weight_group,
                 MAX_ID_NAME,
                 "Weight Group",
                 "Vertex group name for importance weights (modulating the deform)");
  RNA_def_float(
      ot->srna,
      "weight_factor",
      tool_settings_default->uvcalc_weight_factor,
      -10000.0,
      10000.0,
      "Weight Factor",
      "How much influence the weightmap has for weighted parameterization, 0 being no influence",
      -10.0,
      10.0);
}

/** \} */

/* -------------------------------------------------------------------- */
/** \name Smart UV Project Operator
 * \{ */

/* Ignore all areas below this, as the UVs get zeroed. */
static const float smart_uv_project_area_ignore = 1e-12f;

struct ThickFace {
  float area;
  BMFace *efa;
};

static int smart_uv_project_thickface_area_cmp_fn(const void *tf_a_p, const void *tf_b_p)
{
  const ThickFace *tf_a = (ThickFace *)tf_a_p;
  const ThickFace *tf_b = (ThickFace *)tf_b_p;

  /* Ignore the area of small faces.
   * Also, order checks so `!isfinite(...)` values are counted as zero area. */
  if (!((tf_a->area > smart_uv_project_area_ignore) ||
        (tf_b->area > smart_uv_project_area_ignore)))
  {
    return 0;
  }

  if (tf_a->area < tf_b->area) {
    return 1;
  }
  if (tf_a->area > tf_b->area) {
    return -1;
  }
  return 0;
}

static blender::Vector<blender::float3> smart_uv_project_calculate_project_normals(
    const ThickFace *thick_faces,
    const uint thick_faces_len,
    BMesh *bm,
    const float project_angle_limit_half_cos,
    const float project_angle_limit_cos,
    const float area_weight)
{
  if (UNLIKELY(thick_faces_len == 0)) {
    return {};
  }

  const float *project_normal = thick_faces[0].efa->no;

  blender::Vector<const ThickFace *> project_thick_faces;
  blender::Vector<blender::float3> project_normal_array;

  BM_mesh_elem_hflag_disable_all(bm, BM_FACE, BM_ELEM_TAG, false);

  while (true) {
    for (int f_index = thick_faces_len - 1; f_index >= 0; f_index--) {
      if (BM_elem_flag_test(thick_faces[f_index].efa, BM_ELEM_TAG)) {
        continue;
      }

      if (dot_v3v3(thick_faces[f_index].efa->no, project_normal) > project_angle_limit_half_cos) {
        project_thick_faces.append(&thick_faces[f_index]);
        BM_elem_flag_set(thick_faces[f_index].efa, BM_ELEM_TAG, true);
      }
    }

    float average_normal[3] = {0.0f, 0.0f, 0.0f};

    if (area_weight <= 0.0f) {
      for (int f_proj_index = 0; f_proj_index < project_thick_faces.size(); f_proj_index++) {
        const ThickFace *tf = project_thick_faces[f_proj_index];
        add_v3_v3(average_normal, tf->efa->no);
      }
    }
    else if (area_weight >= 1.0f) {
      for (int f_proj_index = 0; f_proj_index < project_thick_faces.size(); f_proj_index++) {
        const ThickFace *tf = project_thick_faces[f_proj_index];
        madd_v3_v3fl(average_normal, tf->efa->no, tf->area);
      }
    }
    else {
      for (int f_proj_index = 0; f_proj_index < project_thick_faces.size(); f_proj_index++) {
        const ThickFace *tf = project_thick_faces[f_proj_index];
        const float area_blend = (tf->area * area_weight) + (1.0f - area_weight);
        madd_v3_v3fl(average_normal, tf->efa->no, area_blend);
      }
    }

    /* Avoid NAN. */
    if (normalize_v3(average_normal) != 0.0f) {
      project_normal_array.append(average_normal);
    }

    /* Find the most unique angle that points away from other normals. */
    float anble_best = 1.0f;
    uint angle_best_index = 0;

    for (int f_index = thick_faces_len - 1; f_index >= 0; f_index--) {
      if (BM_elem_flag_test(thick_faces[f_index].efa, BM_ELEM_TAG)) {
        continue;
      }

      float angle_test = -1.0f;
      for (int p_index = 0; p_index < project_normal_array.size(); p_index++) {
        angle_test = max_ff(angle_test,
                            dot_v3v3(project_normal_array[p_index], thick_faces[f_index].efa->no));
      }

      if (angle_test < anble_best) {
        anble_best = angle_test;
        angle_best_index = f_index;
      }
    }

    if (anble_best < project_angle_limit_cos) {
      project_normal = thick_faces[angle_best_index].efa->no;
      project_thick_faces.clear();
      project_thick_faces.append(&thick_faces[angle_best_index]);
      BM_elem_flag_enable(thick_faces[angle_best_index].efa, BM_ELEM_TAG);
    }
    else {
      if (project_normal_array.size() >= 1) {
        break;
      }
    }
  }

  BM_mesh_elem_hflag_disable_all(bm, BM_FACE, BM_ELEM_TAG, false);

  return project_normal_array;
}

static wmOperatorStatus smart_project_exec(bContext *C, wmOperator *op)
{
  Scene *scene = CTX_data_scene(C);
  ViewLayer *view_layer = CTX_data_view_layer(C);

  /* May be nullptr. */
  View3D *v3d = CTX_wm_view3d(C);

  bool only_selected_uvs = false;
  if (CTX_wm_space_image(C)) {
    /* Inside the UV Editor, only project selected UVs. */
    only_selected_uvs = true;
  }

  const float project_angle_limit = RNA_float_get(op->ptr, "angle_limit");
  const float island_margin = RNA_float_get(op->ptr, "island_margin");
  const float area_weight = RNA_float_get(op->ptr, "area_weight");

  const float project_angle_limit_cos = cosf(project_angle_limit);
  const float project_angle_limit_half_cos = cosf(project_angle_limit / 2);

  /* Memory arena for list links (cleared for each object). */
  MemArena *arena = BLI_memarena_new(BLI_MEMARENA_STD_BUFSIZE, __func__);

  Vector<Object *> objects = BKE_view_layer_array_from_objects_in_edit_mode_unique_data(
      scene, view_layer, v3d);

  Vector<Object *> objects_changed;

  BMFace *efa;
  BMIter iter;

  for (const int ob_index : objects.index_range()) {
    Object *obedit = objects[ob_index];
    BMEditMesh *em = BKE_editmesh_from_object(obedit);
    bool changed = false;

    if (!uvedit_ensure_uvs(obedit)) {
      continue;
    }

    const BMUVOffsets offsets = BM_uv_map_offsets_get(em->bm);
    BLI_assert(offsets.uv >= 0);
    ThickFace *thick_faces = MEM_malloc_arrayN<ThickFace>(em->bm->totface, __func__);

    uint thick_faces_len = 0;
    BM_ITER_MESH (efa, &iter, em->bm, BM_FACES_OF_MESH) {
      if (!BM_elem_flag_test(efa, BM_ELEM_SELECT)) {
        continue;
      }

      if (only_selected_uvs) {
        if (!uvedit_face_select_test(scene, efa, offsets)) {
          uvedit_face_select_disable(scene, em->bm, efa, offsets);
          continue;
        }
      }

      thick_faces[thick_faces_len].area = BM_face_calc_area(efa);
      thick_faces[thick_faces_len].efa = efa;
      thick_faces_len++;
    }

    qsort(thick_faces, thick_faces_len, sizeof(ThickFace), smart_uv_project_thickface_area_cmp_fn);

    /* Remove all zero area faces. */
    while ((thick_faces_len > 0) &&
           !(thick_faces[thick_faces_len - 1].area > smart_uv_project_area_ignore))
    {

      /* Zero UVs so they don't overlap with other faces being unwrapped. */
      BMIter liter;
      BMLoop *l;
      BM_ITER_ELEM (l, &liter, thick_faces[thick_faces_len - 1].efa, BM_LOOPS_OF_FACE) {
        float *luv = BM_ELEM_CD_GET_FLOAT_P(l, offsets.uv);
        zero_v2(luv);
        changed = true;
      }

      thick_faces_len -= 1;
    }

    blender::Vector<blender::float3> project_normal_array =
        smart_uv_project_calculate_project_normals(thick_faces,
                                                   thick_faces_len,
                                                   em->bm,
                                                   project_angle_limit_half_cos,
                                                   project_angle_limit_cos,
                                                   area_weight);

    if (project_normal_array.is_empty()) {
      MEM_freeN(thick_faces);
      continue;
    }

    /* After finding projection vectors, we find the uv positions. */
    LinkNode **thickface_project_groups = static_cast<LinkNode **>(
        MEM_callocN(sizeof(*thickface_project_groups) * project_normal_array.size(), __func__));

    BLI_memarena_clear(arena);

    for (int f_index = thick_faces_len - 1; f_index >= 0; f_index--) {
      const float *f_normal = thick_faces[f_index].efa->no;

      float angle_best = dot_v3v3(f_normal, project_normal_array[0]);
      uint angle_best_index = 0;

      for (int p_index = 1; p_index < project_normal_array.size(); p_index++) {
        const float angle_test = dot_v3v3(f_normal, project_normal_array[p_index]);
        if (angle_test > angle_best) {
          angle_best = angle_test;
          angle_best_index = p_index;
        }
      }

      BLI_linklist_prepend_arena(
          &thickface_project_groups[angle_best_index], &thick_faces[f_index], arena);
    }

    for (int p_index = 0; p_index < project_normal_array.size(); p_index++) {
      if (thickface_project_groups[p_index] == nullptr) {
        continue;
      }

      float axis_mat[3][3];
      axis_dominant_v3_to_m3(axis_mat, project_normal_array[p_index]);

      for (LinkNode *list = thickface_project_groups[p_index]; list; list = list->next) {
        ThickFace *tf = static_cast<ThickFace *>(list->link);
        BMIter liter;
        BMLoop *l;
        BM_ITER_ELEM (l, &liter, tf->efa, BM_LOOPS_OF_FACE) {
          float *luv = BM_ELEM_CD_GET_FLOAT_P(l, offsets.uv);
          mul_v2_m3v3(luv, axis_mat, l->v->co);
        }
        changed = true;
      }
    }

    MEM_freeN(thick_faces);

    /* No need to free the lists in 'thickface_project_groups' values as the 'arena' is used. */
    MEM_freeN(thickface_project_groups);

    if (changed) {
      objects_changed.append(obedit);
    }
  }

  BLI_memarena_free(arena);

  /* Pack islands & Stretch to UV bounds */
  if (!objects_changed.is_empty()) {

    scene->toolsettings->uvcalc_margin = island_margin;

    /* Depsgraph refresh functions are called here. */
    const bool correct_aspect = RNA_boolean_get(op->ptr, "correct_aspect");

    blender::geometry::UVPackIsland_Params params;
    params.rotate_method = eUVPackIsland_RotationMethod(RNA_enum_get(op->ptr, "rotate_method"));
    params.only_selected_uvs = only_selected_uvs;
    params.only_selected_faces = true;
    params.correct_aspect = correct_aspect;
    params.use_seams = true;
    params.margin_method = eUVPackIsland_MarginMethod(RNA_enum_get(op->ptr, "margin_method"));
    params.margin = RNA_float_get(op->ptr, "island_margin");

    uvedit_pack_islands_multi(scene, objects_changed, nullptr, nullptr, false, true, &params);

    /* #uvedit_pack_islands_multi only supports `per_face_aspect = false`. */
    const bool per_face_aspect = false;
    uv_map_clip_correct(scene, objects_changed, op, per_face_aspect, only_selected_uvs);
  }

  return OPERATOR_FINISHED;
}

static wmOperatorStatus smart_project_invoke(bContext *C, wmOperator *op, const wmEvent *event)
{
  return WM_operator_props_popup_confirm_ex(
      C, op, event, IFACE_("Smart UV Project"), IFACE_("Unwrap"));
}

void UV_OT_smart_project(wmOperatorType *ot)
{
  PropertyRNA *prop;

  /* identifiers */
  ot->name = "Smart UV Project";
  ot->idname = "UV_OT_smart_project";
  ot->description = "Projection unwraps the selected faces of mesh objects";

  ot->flag = OPTYPE_REGISTER | OPTYPE_UNDO;

  /* API callbacks. */
  ot->exec = smart_project_exec;
  ot->poll = ED_operator_uvmap;
  ot->invoke = smart_project_invoke;

  /* properties */
  prop = RNA_def_float_rotation(ot->srna,
                                "angle_limit",
                                0,
                                nullptr,
                                DEG2RADF(0.0f),
                                DEG2RADF(90.0f),
                                "Angle Limit",
                                "Lower for more projection groups, higher for less distortion",
                                DEG2RADF(0.0f),
                                DEG2RADF(89.0f));
  RNA_def_property_float_default(prop, DEG2RADF(66.0f));

  RNA_def_enum(ot->srna,
               "margin_method",
               pack_margin_method_items,
               ED_UVPACK_MARGIN_SCALED,
               "Margin Method",
               "");
  RNA_def_enum(ot->srna,
               "rotate_method",
               /* Only show aligned options as the rotation from a projection
                * generated from a direction vector isn't meaningful. */
               pack_rotate_method_items + PACK_ROTATE_METHOD_AXIS_ALIGNED_OFFSET,
               ED_UVPACK_ROTATION_AXIS_ALIGNED_Y,
               "Rotation Method",
               "");
  RNA_def_float(ot->srna,
                "island_margin",
                0.0f,
                0.0f,
                1.0f,
                "Island Margin",
                "Margin to reduce bleed from adjacent islands",
                0.0f,
                1.0f);
  RNA_def_float(ot->srna,
                "area_weight",
                0.0f,
                0.0f,
                1.0f,
                "Area Weight",
                "Weight projection's vector by faces with larger areas",
                0.0f,
                1.0f);

  uv_map_clip_correct_properties_ex(ot, false);
}

/** \} */

/* -------------------------------------------------------------------- */
/** \name Project UV From View Operator
 * \{ */

static wmOperatorStatus uv_from_view_exec(bContext *C, wmOperator *op);

static wmOperatorStatus uv_from_view_invoke(bContext *C, wmOperator *op, const wmEvent * /*event*/)
{
  View3D *v3d = CTX_wm_view3d(C);
  RegionView3D *rv3d = CTX_wm_region_view3d(C);
  const Camera *camera = ED_view3d_camera_data_get(v3d, rv3d);
  PropertyRNA *prop;

  prop = RNA_struct_find_property(op->ptr, "camera_bounds");
  if (!RNA_property_is_set(op->ptr, prop)) {
    RNA_property_boolean_set(op->ptr, prop, (camera != nullptr));
  }
  prop = RNA_struct_find_property(op->ptr, "correct_aspect");
  if (!RNA_property_is_set(op->ptr, prop)) {
    RNA_property_boolean_set(op->ptr, prop, (camera == nullptr));
  }

  return uv_from_view_exec(C, op);
}

static wmOperatorStatus uv_from_view_exec(bContext *C, wmOperator *op)
{
  ViewLayer *view_layer = CTX_data_view_layer(C);
  const Scene *scene = CTX_data_scene(C);
  ARegion *region = CTX_wm_region(C);
  View3D *v3d = CTX_wm_view3d(C);
  RegionView3D *rv3d = CTX_wm_region_view3d(C);
  const Camera *camera = ED_view3d_camera_data_get(v3d, rv3d);
  BMFace *efa;
  BMLoop *l;
  BMIter iter, liter;
  float rotmat[4][4];
  float objects_pos_offset[4];

  const bool use_orthographic = RNA_boolean_get(op->ptr, "orthographic");

  /* NOTE: objects that aren't touched are set to nullptr (to skip clipping). */
  Vector<Object *> objects = BKE_view_layer_array_from_objects_in_edit_mode_unique_data(
      scene, view_layer, v3d);

  if (use_orthographic) {
    /* Calculate average object position. */
    float objects_pos_avg[4] = {0};

    for (Object *object : objects) {
      add_v4_v4(objects_pos_avg, object->object_to_world().location());
    }

    mul_v4_fl(objects_pos_avg, 1.0f / objects.size());
    negate_v4_v4(objects_pos_offset, objects_pos_avg);
  }

  Vector<Object *> changed_objects;

  for (Object *obedit : objects) {
    BMEditMesh *em = BKE_editmesh_from_object(obedit);
    bool changed = false;

    /* add uvs if they don't exist yet */
    if (!uvedit_ensure_uvs(obedit)) {
      continue;
    }

    const int cd_loop_uv_offset = CustomData_get_offset(&em->bm->ldata, CD_PROP_FLOAT2);

    if (use_orthographic) {
      uv_map_rotation_matrix_ex(rotmat, rv3d, obedit, 90.0f, 0.0f, 1.0f, objects_pos_offset);

      BM_ITER_MESH (efa, &iter, em->bm, BM_FACES_OF_MESH) {
        if (!BM_elem_flag_test(efa, BM_ELEM_SELECT)) {
          continue;
        }

        BM_ITER_ELEM (l, &liter, efa, BM_LOOPS_OF_FACE) {
          float *luv = BM_ELEM_CD_GET_FLOAT_P(l, cd_loop_uv_offset);
          BKE_uvproject_from_view_ortho(luv, l->v->co, rotmat);
        }
        changed = true;
      }
    }
    else if (camera) {
      const bool camera_bounds = RNA_boolean_get(op->ptr, "camera_bounds");
      ProjCameraInfo *uci = BKE_uvproject_camera_info(
          v3d->camera,
          obedit->object_to_world().ptr(),
          camera_bounds ? (scene->r.xsch * scene->r.xasp) : 1.0f,
          camera_bounds ? (scene->r.ysch * scene->r.yasp) : 1.0f);

      if (uci) {
        BM_ITER_MESH (efa, &iter, em->bm, BM_FACES_OF_MESH) {
          if (!BM_elem_flag_test(efa, BM_ELEM_SELECT)) {
            continue;
          }

          BM_ITER_ELEM (l, &liter, efa, BM_LOOPS_OF_FACE) {
            float *luv = BM_ELEM_CD_GET_FLOAT_P(l, cd_loop_uv_offset);
            BKE_uvproject_from_camera(luv, l->v->co, uci);
          }
          changed = true;
        }

        BKE_uvproject_camera_info_free(uci);
      }
    }
    else {
      copy_m4_m4(rotmat, obedit->object_to_world().ptr());

      BM_ITER_MESH (efa, &iter, em->bm, BM_FACES_OF_MESH) {
        if (!BM_elem_flag_test(efa, BM_ELEM_SELECT)) {
          continue;
        }

        BM_ITER_ELEM (l, &liter, efa, BM_LOOPS_OF_FACE) {
          float *luv = BM_ELEM_CD_GET_FLOAT_P(l, cd_loop_uv_offset);
          BKE_uvproject_from_view(
              luv, l->v->co, rv3d->persmat, rotmat, region->winx, region->winy);
        }
        changed = true;
      }
    }

    if (changed) {
      changed_objects.append(obedit);
      DEG_id_tag_update(static_cast<ID *>(obedit->data), ID_RECALC_GEOMETRY);
      WM_event_add_notifier(C, NC_GEOM | ND_DATA, obedit->data);
    }
  }

  if (changed_objects.is_empty()) {
    return OPERATOR_CANCELLED;
  }

  const bool per_face_aspect = true;
  const bool only_selected_uvs = false;
  uv_map_clip_correct(scene, objects, op, per_face_aspect, only_selected_uvs);
  return OPERATOR_FINISHED;
}

static bool uv_from_view_poll(bContext *C)
{
  RegionView3D *rv3d = CTX_wm_region_view3d(C);

  if (!ED_operator_uvmap(C)) {
    return false;
  }

  return (rv3d != nullptr);
}

void UV_OT_project_from_view(wmOperatorType *ot)
{
  /* identifiers */
  ot->name = "Project from View";
  ot->idname = "UV_OT_project_from_view";
  ot->description = "Project the UV vertices of the mesh as seen in current 3D view";

  ot->flag = OPTYPE_REGISTER | OPTYPE_UNDO;

  /* API callbacks. */
  ot->invoke = uv_from_view_invoke;
  ot->exec = uv_from_view_exec;
  ot->poll = uv_from_view_poll;

  /* properties */
  RNA_def_boolean(ot->srna, "orthographic", false, "Orthographic", "Use orthographic projection");
  RNA_def_boolean(ot->srna,
                  "camera_bounds",
                  true,
                  "Camera Bounds",
                  "Map UVs to the camera region taking resolution and aspect into account");
  uv_map_clip_correct_properties(ot);
}

/** \} */

/* -------------------------------------------------------------------- */
/** \name Reset UV Operator
 * \{ */

static wmOperatorStatus reset_exec(bContext *C, wmOperator * /*op*/)
{
  const Scene *scene = CTX_data_scene(C);
  ViewLayer *view_layer = CTX_data_view_layer(C);
  View3D *v3d = CTX_wm_view3d(C);

  Vector<Object *> objects = BKE_view_layer_array_from_objects_in_edit_mode_unique_data(
      scene, view_layer, v3d);
  for (Object *obedit : objects) {
    Mesh *mesh = (Mesh *)obedit->data;
    BMEditMesh *em = BKE_editmesh_from_object(obedit);

    if (em->bm->totfacesel == 0) {
      continue;
    }

    /* add uvs if they don't exist yet */
    if (!uvedit_ensure_uvs(obedit)) {
      continue;
    }

    ED_mesh_uv_loop_reset(C, mesh);

    DEG_id_tag_update(static_cast<ID *>(obedit->data), ID_RECALC_GEOMETRY);
    WM_event_add_notifier(C, NC_GEOM | ND_DATA, obedit->data);
  }

  return OPERATOR_FINISHED;
}

void UV_OT_reset(wmOperatorType *ot)
{
  /* identifiers */
  ot->name = "Reset";
  ot->idname = "UV_OT_reset";
  ot->description = "Reset UV projection";

  ot->flag = OPTYPE_REGISTER | OPTYPE_UNDO;

  /* API callbacks. */
  ot->exec = reset_exec;
  ot->poll = ED_operator_uvmap;
}

/** \} */

/* -------------------------------------------------------------------- */
/** \name Sphere UV Project Operator
 * \{ */

static void uv_map_mirror(BMFace *efa,
                          const bool *regular,
                          const bool fan,
                          const int cd_loop_uv_offset)
{
  /* A heuristic to improve alignment of faces near the seam.
   * In simple terms, we're looking for faces which span more
   * than 0.5 units in the *u* coordinate.
   * If we find such a face, we try and improve the unwrapping
   * by adding (1.0, 0.0) onto some of the face's UVs.
   *
   * Note that this is only a heuristic. The property we're
   * attempting to maintain is that the winding of the face
   * in UV space corresponds with the handedness of the face
   * in 3D space w.r.t to the unwrapping. Even for triangles,
   * that property is somewhat complicated to evaluate. */

  float right_u = -1.0e30f;
  BMLoop *l;
  BMIter liter;
  blender::Array<float *, BM_DEFAULT_NGON_STACK_SIZE> uvs(efa->len);
  int j;
  BM_ITER_ELEM_INDEX (l, &liter, efa, BM_LOOPS_OF_FACE, j) {
    float *luv = BM_ELEM_CD_GET_FLOAT_P(l, cd_loop_uv_offset);
    uvs[j] = luv;
    if (luv[0] >= 1.0f) {
      luv[0] -= 1.0f;
    }
    right_u = max_ff(right_u, luv[0]);
  }

  float left_u = 1.0e30f;
  BM_ITER_ELEM (l, &liter, efa, BM_LOOPS_OF_FACE) {
    float *luv = BM_ELEM_CD_GET_FLOAT_P(l, cd_loop_uv_offset);
    if (right_u <= luv[0] + 0.5f) {
      left_u = min_ff(left_u, luv[0]);
    }
  }

  BM_ITER_ELEM (l, &liter, efa, BM_LOOPS_OF_FACE) {
    float *luv = BM_ELEM_CD_GET_FLOAT_P(l, cd_loop_uv_offset);
    if (luv[0] + 0.5f < right_u) {
      if (2 * luv[0] + 1.0f < left_u + right_u) {
        luv[0] += 1.0f;
      }
    }
  }
  if (!fan) {
    return;
  }

  /* Another heuristic, this time, we attempt to "fan"
   * the UVs of faces which pass through one of the poles
   * of the unwrapping. */

  /* Need to recompute min and max. */
  float minmax_u[2] = {1.0e30f, -1.0e30f};
  int pole_count = 0;
  for (int i = 0; i < efa->len; i++) {
    if (regular[i]) {
      minmax_u[0] = min_ff(minmax_u[0], uvs[i][0]);
      minmax_u[1] = max_ff(minmax_u[1], uvs[i][0]);
    }
    else {
      pole_count++;
    }
  }
  if (ELEM(pole_count, 0, efa->len)) {
    return;
  }
  for (int i = 0; i < efa->len; i++) {
    if (regular[i]) {
      continue;
    }
    float u = 0.0f;
    float sum = 0.0f;
    const int i_plus = (i + 1) % efa->len;
    const int i_minus = (i + efa->len - 1) % efa->len;
    if (regular[i_plus]) {
      u += uvs[i_plus][0];
      sum += 1.0f;
    }
    if (regular[i_minus]) {
      u += uvs[i_minus][0];
      sum += 1.0f;
    }
    if (sum == 0) {
      u += minmax_u[0] + minmax_u[1];
      sum += 2.0f;
    }
    uvs[i][0] = u / sum;
  }
}

/**
 * Store a face and it's current branch on the generalized atan2 function.
 *
 * In complex analysis, we can generalize the `arctangent` function
 * into a multi-valued function that is "almost everywhere continuous"
 * in the complex plane.
 *
 * The downside is that we need to keep track of which "branch" of the
 * multi-valued function we are currently on.
 *
 * \note Even though `atan2(a+bi, c+di)` is now (multiply) defined for all
 * complex inputs, we will only evaluate it with `b==0` and `d==0`.
 */
struct UV_FaceBranch {
  BMFace *efa;
  float branch;
};

/**
 * Compute the sphere projection for a BMFace using #map_to_sphere and store on BMLoops.
 *
 * Heuristics are used in #uv_map_mirror to improve winding.
 *
 * if `fan` is true, faces with UVs at the pole have corrections applied to fan the UVs.
 *
 * if `use_seams` is true, the unwrapping will flood fill across the mesh, using
 * seams to mark boundaries, and #BM_ELEM_TAG to prevent revisiting faces.
 */
static float uv_sphere_project(const Scene *scene,
                               BMesh *bm,
                               BMFace *efa_init,
                               const float center[3],
                               const float rotmat[3][3],
                               const bool fan,
                               const BMUVOffsets &offsets,
                               const bool only_selected_uvs,
                               const bool use_seams,
                               const float branch_init)
{
  float max_u = 0.0f;
  if (use_seams && BM_elem_flag_test(efa_init, BM_ELEM_TAG)) {
    return max_u;
  }

  /* Similar to #BM_mesh_calc_face_groups with added connectivity information. */
  blender::Vector<UV_FaceBranch> stack;
  stack.append({efa_init, branch_init});

  while (stack.size()) {
    UV_FaceBranch face_branch = stack.pop_last();
    BMFace *efa = face_branch.efa;

    if (use_seams) {
      if (BM_elem_flag_test(efa, BM_ELEM_TAG)) {
        continue; /* Faces might be in the stack more than once. */
      }

      BM_elem_flag_set(efa, BM_ELEM_TAG, true); /* Visited, don't consider again. */
    }

    if (!BM_elem_flag_test(efa, BM_ELEM_SELECT)) {
      continue; /* Unselected face, ignore. */
    }

    if (only_selected_uvs) {
      if (!uvedit_face_select_test(scene, efa, offsets)) {
        uvedit_face_select_disable(scene, bm, efa, offsets);
        continue; /* Unselected UV, ignore. */
      }
    }

    /* Remember which UVs are at the pole. */
    blender::Array<bool, BM_DEFAULT_NGON_STACK_SIZE> regular(efa->len);

    int i;
    BMLoop *l;
    BMIter iter;
    BM_ITER_ELEM_INDEX (l, &iter, efa, BM_LOOPS_OF_FACE, i) {
      float *luv = BM_ELEM_CD_GET_FLOAT_P(l, offsets.uv);
      float pv[3];
      sub_v3_v3v3(pv, l->v->co, center);
      mul_m3_v3(rotmat, pv);
      regular[i] = map_to_sphere(&luv[0], &luv[1], pv[0], pv[1], pv[2]);
      if (!use_seams) {
        continue; /* Nothing more to do. */
      }

      /* Move UV to correct branch. */
      luv[0] = luv[0] + ceilf(face_branch.branch - 0.5f - luv[0]);
      max_u = max_ff(max_u, luv[0]);

      BMEdge *edge = l->e;
      if (BM_elem_flag_test(edge, BM_ELEM_SEAM)) {
        continue; /* Stop flood fill at seams. */
      }

      /* Extend flood fill by pushing to stack. */
      BMFace *efa2;
      BMIter iter2;
      BM_ITER_ELEM (efa2, &iter2, edge, BM_FACES_OF_EDGE) {
        if (!BM_elem_flag_test(efa2, BM_ELEM_TAG)) {
          stack.append({efa2, luv[0]});
        }
      }
    }
    uv_map_mirror(efa, regular.data(), fan, offsets.uv);
  }

  return max_u;
}

static wmOperatorStatus sphere_project_exec(bContext *C, wmOperator *op)
{
  const Scene *scene = CTX_data_scene(C);
  View3D *v3d = CTX_wm_view3d(C);

  bool only_selected_uvs = false;
  if (CTX_wm_space_image(C)) {
    /* Inside the UV Editor, only project selected UVs. */
    only_selected_uvs = true;
  }

  ViewLayer *view_layer = CTX_data_view_layer(C);
  Vector<Object *> objects = BKE_view_layer_array_from_objects_in_edit_mode_unique_data(
      scene, view_layer, v3d);
  for (Object *obedit : objects) {
    BMEditMesh *em = BKE_editmesh_from_object(obedit);
    BMFace *efa;
    BMIter iter;

    if (em->bm->totfacesel == 0) {
      continue;
    }

    /* add uvs if they don't exist yet */
    if (!uvedit_ensure_uvs(obedit)) {
      continue;
    }

    const BMUVOffsets offsets = BM_uv_map_offsets_get(em->bm);
    float center[3], rotmat[3][3];

    uv_map_transform(C, op, rotmat);
    uv_map_transform_center(scene, v3d, obedit, em, center, nullptr);

    const bool fan = RNA_enum_get(op->ptr, "pole");
    const bool use_seams = RNA_boolean_get(op->ptr, "seam");

    if (use_seams) {
      BM_mesh_elem_hflag_disable_all(em->bm, BM_FACE, BM_ELEM_TAG, false);
    }

    float island_offset = 0.0f;
    BM_ITER_MESH (efa, &iter, em->bm, BM_FACES_OF_MESH) {
      const float max_u = uv_sphere_project(scene,
                                            em->bm,
                                            efa,
                                            center,
                                            rotmat,
                                            fan,
                                            offsets,
                                            only_selected_uvs,
                                            use_seams,
                                            island_offset + 0.5f);
      island_offset = ceilf(max_ff(max_u, island_offset));
    }

    const bool per_face_aspect = true;
    uv_map_clip_correct(scene, {obedit}, op, per_face_aspect, only_selected_uvs);

    DEG_id_tag_update(static_cast<ID *>(obedit->data), ID_RECALC_GEOMETRY);
    WM_event_add_notifier(C, NC_GEOM | ND_DATA, obedit->data);
  }

  return OPERATOR_FINISHED;
}

void UV_OT_sphere_project(wmOperatorType *ot)
{
  /* identifiers */
  ot->name = "Sphere Projection";
  ot->idname = "UV_OT_sphere_project";
  ot->description = "Project the UV vertices of the mesh over the curved surface of a sphere";

  ot->flag = OPTYPE_REGISTER | OPTYPE_UNDO;

  /* API callbacks. */
  ot->exec = sphere_project_exec;
  ot->poll = ED_operator_uvmap;

  /* properties */
  uv_transform_properties(ot, 0);
  uv_map_clip_correct_properties(ot);
}

/** \} */

/* -------------------------------------------------------------------- */
/** \name Cylinder UV Project Operator
 * \{ */

/* See #uv_sphere_project for description of parameters. */
static float uv_cylinder_project(const Scene *scene,
                                 BMesh *bm,
                                 BMFace *efa_init,
                                 const float center[3],
                                 const float rotmat[3][3],
                                 const bool fan,
                                 const BMUVOffsets &offsets,
                                 const bool only_selected_uvs,
                                 const bool use_seams,
                                 const float branch_init)
{
  float max_u = 0.0f;
  if (use_seams && BM_elem_flag_test(efa_init, BM_ELEM_TAG)) {
    return max_u;
  }

  /* Similar to BM_mesh_calc_face_groups with added connectivity information. */

  blender::Vector<UV_FaceBranch> stack;

  stack.append({efa_init, branch_init});

  while (stack.size()) {
    UV_FaceBranch face_branch = stack.pop_last();
    BMFace *efa = face_branch.efa;

    if (use_seams) {
      if (BM_elem_flag_test(efa, BM_ELEM_TAG)) {
        continue; /* Faces might be in the stack more than once. */
      }

      BM_elem_flag_set(efa, BM_ELEM_TAG, true); /* Visited, don't consider again. */
    }

    if (!BM_elem_flag_test(efa, BM_ELEM_SELECT)) {
      continue; /* Unselected face, ignore. */
    }

    if (only_selected_uvs) {
      if (!uvedit_face_select_test(scene, efa, offsets)) {
        uvedit_face_select_disable(scene, bm, efa, offsets);
        continue; /* Unselected UV, ignore. */
      }
    }

    /* Remember which UVs are at the pole. */
    blender::Array<bool, BM_DEFAULT_NGON_STACK_SIZE> regular(efa->len);

    int i;
    BMLoop *l;
    BMIter iter;
    BM_ITER_ELEM_INDEX (l, &iter, efa, BM_LOOPS_OF_FACE, i) {
      float *luv = BM_ELEM_CD_GET_FLOAT_P(l, offsets.uv);
      float pv[3];
      sub_v3_v3v3(pv, l->v->co, center);
      mul_m3_v3(rotmat, pv);
      regular[i] = map_to_tube(&luv[0], &luv[1], pv[0], pv[1], pv[2]);

      if (!use_seams) {
        continue; /* Nothing more to do. */
      }

      /* Move UV to correct branch. */
      luv[0] = luv[0] + ceilf(face_branch.branch - 0.5f - luv[0]);
      max_u = max_ff(max_u, luv[0]);

      BMEdge *edge = l->e;
      if (BM_elem_flag_test(edge, BM_ELEM_SEAM)) {
        continue; /* Stop flood fill at seams. */
      }

      /* Extend flood fill by pushing to stack. */
      BMFace *efa2;
      BMIter iter2;
      BM_ITER_ELEM (efa2, &iter2, edge, BM_FACES_OF_EDGE) {
        if (!BM_elem_flag_test(efa2, BM_ELEM_TAG)) {
          stack.append({efa2, luv[0]});
        }
      }
    }

    uv_map_mirror(efa, regular.data(), fan, offsets.uv);
  }

  return max_u;
}

static wmOperatorStatus cylinder_project_exec(bContext *C, wmOperator *op)
{
  const Scene *scene = CTX_data_scene(C);
  View3D *v3d = CTX_wm_view3d(C);

  bool only_selected_uvs = false;
  if (CTX_wm_space_image(C)) {
    /* Inside the UV Editor, only project selected UVs. */
    only_selected_uvs = true;
  }

  ViewLayer *view_layer = CTX_data_view_layer(C);
  Vector<Object *> objects = BKE_view_layer_array_from_objects_in_edit_mode_unique_data(
      scene, view_layer, v3d);
  for (Object *obedit : objects) {
    BMEditMesh *em = BKE_editmesh_from_object(obedit);
    BMFace *efa;
    BMIter iter;

    if (em->bm->totfacesel == 0) {
      continue;
    }

    /* add uvs if they don't exist yet */
    if (!uvedit_ensure_uvs(obedit)) {
      continue;
    }

    const BMUVOffsets offsets = BM_uv_map_offsets_get(em->bm);
    float center[3], rotmat[3][3];

    uv_map_transform(C, op, rotmat);
    uv_map_transform_center(scene, v3d, obedit, em, center, nullptr);

    const bool fan = RNA_enum_get(op->ptr, "pole");
    const bool use_seams = RNA_boolean_get(op->ptr, "seam");

    if (use_seams) {
      BM_mesh_elem_hflag_disable_all(em->bm, BM_FACE, BM_ELEM_TAG, false);
    }

    float island_offset = 0.0f;

    BM_ITER_MESH (efa, &iter, em->bm, BM_FACES_OF_MESH) {
      if (!BM_elem_flag_test(efa, BM_ELEM_SELECT)) {
        continue;
      }

      if (only_selected_uvs && !uvedit_face_select_test(scene, efa, offsets)) {
        uvedit_face_select_disable(scene, em->bm, efa, offsets);
        continue;
      }

      const float max_u = uv_cylinder_project(scene,
                                              em->bm,
                                              efa,
                                              center,
                                              rotmat,
                                              fan,
                                              offsets,
                                              only_selected_uvs,
                                              use_seams,
                                              island_offset + 0.5f);
      island_offset = ceilf(max_ff(max_u, island_offset));
    }

    const bool per_face_aspect = true;
    uv_map_clip_correct(scene, {obedit}, op, per_face_aspect, only_selected_uvs);

    DEG_id_tag_update(static_cast<ID *>(obedit->data), ID_RECALC_GEOMETRY);
    WM_event_add_notifier(C, NC_GEOM | ND_DATA, obedit->data);
  }

  return OPERATOR_FINISHED;
}

void UV_OT_cylinder_project(wmOperatorType *ot)
{
  /* identifiers */
  ot->name = "Cylinder Projection";
  ot->idname = "UV_OT_cylinder_project";
  ot->description = "Project the UV vertices of the mesh over the curved wall of a cylinder";

  ot->flag = OPTYPE_REGISTER | OPTYPE_UNDO;

  /* API callbacks. */
  ot->exec = cylinder_project_exec;
  ot->poll = ED_operator_uvmap;

  /* properties */
  uv_transform_properties(ot, 1);
  uv_map_clip_correct_properties(ot);
}

/** \} */

/* -------------------------------------------------------------------- */
/** \name Cube UV Project Operator
 * \{ */

static void uvedit_unwrap_cube_project(const Scene *scene,
                                       BMesh *bm,
                                       float cube_size,
                                       const bool use_select,
                                       const bool only_selected_uvs,
                                       const float center[3])
{
  BMFace *efa;
  BMLoop *l;
  BMIter iter, liter;
  float loc[3];
  int cox, coy;

  const BMUVOffsets offsets = BM_uv_map_offsets_get(bm);

  if (center) {
    copy_v3_v3(loc, center);
  }
  else {
    zero_v3(loc);
  }

  if (UNLIKELY(cube_size == 0.0f)) {
    cube_size = 1.0f;
  }

  /* choose x,y,z axis for projection depending on the largest normal
   * component, but clusters all together around the center of map. */

  BM_ITER_MESH (efa, &iter, bm, BM_FACES_OF_MESH) {
    if (use_select && !BM_elem_flag_test(efa, BM_ELEM_SELECT)) {
      continue;
    }
    if (only_selected_uvs && !uvedit_face_select_test(scene, efa, offsets)) {
      uvedit_face_select_disable(scene, bm, efa, offsets);
      continue;
    }

    axis_dominant_v3(&cox, &coy, efa->no);

    BM_ITER_ELEM (l, &liter, efa, BM_LOOPS_OF_FACE) {
      float *luv = BM_ELEM_CD_GET_FLOAT_P(l, offsets.uv);
      luv[0] = 0.5f + ((l->v->co[cox] - loc[cox]) / cube_size);
      luv[1] = 0.5f + ((l->v->co[coy] - loc[coy]) / cube_size);
    }
  }
}

static wmOperatorStatus cube_project_exec(bContext *C, wmOperator *op)
{
  const Scene *scene = CTX_data_scene(C);
  View3D *v3d = CTX_wm_view3d(C);

  bool only_selected_uvs = false;
  if (CTX_wm_space_image(C)) {
    /* Inside the UV Editor, only cube project selected UVs. */
    only_selected_uvs = true;
  }

  PropertyRNA *prop_cube_size = RNA_struct_find_property(op->ptr, "cube_size");
  const float cube_size_init = RNA_property_float_get(op->ptr, prop_cube_size);

  ViewLayer *view_layer = CTX_data_view_layer(C);
  Vector<Object *> objects = BKE_view_layer_array_from_objects_in_edit_mode_unique_data(
      scene, view_layer, v3d);
  for (const int ob_index : objects.index_range()) {
    Object *obedit = objects[ob_index];
    BMEditMesh *em = BKE_editmesh_from_object(obedit);

    if (em->bm->totfacesel == 0) {
      continue;
    }

    /* add uvs if they don't exist yet */
    if (!uvedit_ensure_uvs(obedit)) {
      continue;
    }

    float bounds[2][3];
    float(*bounds_buf)[3] = nullptr;

    if (!RNA_property_is_set(op->ptr, prop_cube_size)) {
      bounds_buf = bounds;
    }

    float center[3];
    uv_map_transform_center(scene, v3d, obedit, em, center, bounds_buf);

    /* calculate based on bounds */
    float cube_size = cube_size_init;
    if (bounds_buf) {
      float dims[3];
      sub_v3_v3v3(dims, bounds[1], bounds[0]);
      cube_size = max_fff(UNPACK3(dims));
      if (ob_index == 0) {
        /* This doesn't fit well with, multiple objects. */
        RNA_property_float_set(op->ptr, prop_cube_size, cube_size);
      }
    }

    uvedit_unwrap_cube_project(scene, em->bm, cube_size, true, only_selected_uvs, center);

    const bool per_face_aspect = true;
    uv_map_clip_correct(scene, {obedit}, op, per_face_aspect, only_selected_uvs);

    DEG_id_tag_update(static_cast<ID *>(obedit->data), ID_RECALC_GEOMETRY);
    WM_event_add_notifier(C, NC_GEOM | ND_DATA, obedit->data);
  }

  return OPERATOR_FINISHED;
}

void UV_OT_cube_project(wmOperatorType *ot)
{
  /* identifiers */
  ot->name = "Cube Projection";
  ot->idname = "UV_OT_cube_project";
  ot->description = "Project the UV vertices of the mesh over the six faces of a cube";

  ot->flag = OPTYPE_REGISTER | OPTYPE_UNDO;

  /* API callbacks. */
  ot->exec = cube_project_exec;
  ot->poll = ED_operator_uvmap;

  /* properties */
  RNA_def_float(ot->srna,
                "cube_size",
                1.0f,
                0.0f,
                FLT_MAX,
                "Cube Size",
                "Size of the cube to project on",
                0.001f,
                100.0f);
  uv_map_clip_correct_properties(ot);
}

/** \} */

/* -------------------------------------------------------------------- */
/** \name Simple UVs for Texture Painting
 * \{ */

void ED_uvedit_add_simple_uvs(Main *bmain, const Scene *scene, Object *ob)
{
  Mesh *mesh = static_cast<Mesh *>(ob->data);
  bool sync_selection = (scene->toolsettings->uv_flag & UV_FLAG_SYNC_SELECT) != 0;

  BMeshCreateParams create_params{};
  create_params.use_toolflags = false;
  BMesh *bm = BM_mesh_create(&bm_mesh_allocsize_default, &create_params);

  /* turn sync selection off,
   * since we are not in edit mode we need to ensure only the uv flags are tested */
  scene->toolsettings->uv_flag &= ~UV_FLAG_SYNC_SELECT;

  ED_mesh_uv_ensure(mesh, nullptr);

  BMeshFromMeshParams bm_from_me_params{};
  bm_from_me_params.calc_face_normal = true;
  bm_from_me_params.calc_vert_normal = true;
  BM_mesh_bm_from_me(bm, mesh, &bm_from_me_params);

  /* Select all UVs for cube_project. */
  ED_uvedit_select_all(bm);
  /* A cube size of 2.0 maps [-1..1] vertex coords to [0.0..1.0] in UV coords. */
  uvedit_unwrap_cube_project(scene, bm, 2.0, false, false, nullptr);

  /* Pack UVs. */
  blender::geometry::UVPackIsland_Params params;
  params.rotate_method = ED_UVPACK_ROTATION_ANY;
  params.only_selected_uvs = false;
  params.only_selected_faces = false;
  params.correct_aspect = false;
  params.use_seams = true;
  params.margin_method = ED_UVPACK_MARGIN_SCALED;
  params.margin = 0.01f; /* bfa - change the defaults of uv margin*/

  uvedit_pack_islands_multi(scene, {ob}, &bm, nullptr, false, true, &params);

  /* Write back from BMesh to Mesh. */
  BMeshToMeshParams bm_to_me_params{};
  BM_mesh_bm_to_me(bmain, bm, mesh, &bm_to_me_params);
  BM_mesh_free(bm);

  if (sync_selection) {
    scene->toolsettings->uv_flag |= UV_FLAG_SYNC_SELECT;
  }
}

/** \} */<|MERGE_RESOLUTION|>--- conflicted
+++ resolved
@@ -1889,19 +1889,14 @@
 static void uv_pack_islands_ui(bContext * /*C*/, wmOperator *op)
 {
   uiLayout *layout = op->layout;
-<<<<<<< HEAD
   uiLayout *col, *row; /*bfa, added *col and *row*/
 
-  uiLayoutSetPropSep(layout, true);
-  uiLayoutSetPropDecorate(layout, false);
-=======
-  layout->use_property_split_set(true);
-  layout->use_property_decorate_set(false);
->>>>>>> 2683c876
+  layout->use_property_decorate_set(true);
+ layout->use_property_decorate_set(false);
   layout->prop(op->ptr, "shape_method", UI_ITEM_NONE, std::nullopt, ICON_NONE);
 
   col = &layout->column(false); /*bfa -  added col*/
-  uiLayoutSetPropSep(col, false);      /* bfa - use_property_split = False */
+  col->use_property_split_set(false);      /* bfa - use_property_split = False */
   col->prop(op->ptr, "scale", UI_ITEM_NONE, std::nullopt, ICON_NONE);
   {
     // ------------------ bfa new left aligned prop with triangle button
@@ -1911,8 +1906,8 @@
 
     /* FIRST PART ................................................ */
     row = &split->row(false);
-    uiLayoutSetPropDecorate(row, false);
-    uiLayoutSetPropSep(row, false); /* bfa - use_property_split = False */
+    row->use_property_decorate_set(false);
+    row->use_property_split_set(false); /* bfa - use_property_split = False */
     row->prop(op->ptr, "rotate", UI_ITEM_NONE, std::nullopt, ICON_NONE);
 
     /* SECOND PART ................................................ */
@@ -1951,8 +1946,8 @@
 
     /* FIRST PART ................................................ */
     row = &split->row(false);
-    uiLayoutSetPropDecorate(row, false);
-    uiLayoutSetPropSep(row, false); /* bfa - use_property_split = False */
+    row->use_property_decorate_set(false);
+    row->use_property_split_set(false); /* bfa - use_property_split = False */
     row->prop(op->ptr, "pin", UI_ITEM_NONE, std::nullopt, ICON_NONE);
 
     /* SECOND PART ................................................ */
@@ -1975,9 +1970,9 @@
       layout->separator();
     }
   }
-  uiLayoutSetPropSep(layout, false); /* bfa - use_property_split = False */
+  layout->use_property_split_set(false); /* bfa - use_property_split = False */
   layout->prop(op->ptr, "merge_overlap", UI_ITEM_NONE, std::nullopt, ICON_NONE);
-  uiLayoutSetPropSep(layout, true); /* bfa - use_property_split = true */
+  layout->use_property_decorate_set(true); /* bfa - use_property_split = true */
   layout->prop(op->ptr, "udim_source", UI_ITEM_NONE, std::nullopt, ICON_NONE);
   layout->separator();
 }
