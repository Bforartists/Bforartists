/* SPDX-FileCopyrightText: 2001-2002 NaN Holding BV. All rights reserved.
 *
 * SPDX-License-Identifier: GPL-2.0-or-later */

/** \file
 * \ingroup eduv
 */

#include <cmath>
#include <cstdlib>
#include <cstring>

#include "MEM_guardedalloc.h"

#include "DNA_defaults.h"
#include "DNA_meshdata_types.h"
#include "DNA_modifier_types.h"
#include "DNA_object_types.h"
#include "DNA_scene_defaults.h"
#include "DNA_scene_types.h"

#include "BKE_global.hh"

#include "BLI_array.hh"
#include "BLI_linklist.h"
#include "BLI_listbase.h"
#include "BLI_math_geom.h"
#include "BLI_math_matrix.h"
#include "BLI_math_rotation.h"
#include "BLI_math_vector.h"
#include "BLI_memarena.h"
#include "BLI_string.h"
#include "BLI_time.h"
#include "BLI_utildefines.h"
#include "BLI_uvproject.h"
#include "BLI_vector.hh"

#include "BLT_translation.hh"

#include "BKE_context.hh"
#include "BKE_customdata.hh"
#include "BKE_deform.hh"
#include "BKE_editmesh.hh"
#include "BKE_global.hh"
#include "BKE_image.h"
#include "BKE_layer.hh"
#include "BKE_lib_id.hh"
#include "BKE_main.hh"
#include "BKE_mesh.hh"
#include "BKE_object_types.hh"
#include "BKE_report.hh"
#include "BKE_subdiv.hh"
#include "BKE_subdiv_mesh.hh"
#include "BKE_subdiv_modifier.hh"

#include "DEG_depsgraph.hh"

#include "GEO_uv_pack.hh"
#include "GEO_uv_parametrizer.hh"

#include "UI_interface.hh"
#include "UI_resources.hh"

#include "ED_image.hh"
#include "ED_mesh.hh"
#include "ED_screen.hh"
#include "ED_undo.hh"
#include "ED_uvedit.hh"
#include "ED_view3d.hh"

#include "RNA_access.hh"
#include "RNA_define.hh"

#include "WM_api.hh"
#include "WM_types.hh"

#include "uvedit_intern.hh"

using blender::Span;
using blender::Vector;
using blender::geometry::ParamHandle;
using blender::geometry::ParamKey;
using blender::geometry::ParamSlimOptions;

/* -------------------------------------------------------------------- */
/** \name Utility Functions
 * \{ */

static bool ED_uvedit_ensure_uvs(Object *obedit)
{
  if (ED_uvedit_test(obedit)) {
    return true;
  }

  BMEditMesh *em = BKE_editmesh_from_object(obedit);
  BMFace *efa;
  BMIter iter;

  if (em && em->bm->totface && !CustomData_has_layer(&em->bm->ldata, CD_PROP_FLOAT2)) {
    ED_mesh_uv_add(static_cast<Mesh *>(obedit->data), nullptr, true, true, nullptr);
  }

  /* Happens when there are no faces. */
  if (!ED_uvedit_test(obedit)) {
    return false;
  }

  const char *active_uv_name = CustomData_get_active_layer_name(&em->bm->ldata, CD_PROP_FLOAT2);
  BM_uv_map_ensure_vert_select_attr(em->bm, active_uv_name);
  BM_uv_map_ensure_edge_select_attr(em->bm, active_uv_name);
  const BMUVOffsets offsets = BM_uv_map_get_offsets(em->bm);

  /* select new UVs (ignore UV_SYNC_SELECTION in this case) */
  BM_ITER_MESH (efa, &iter, em->bm, BM_FACES_OF_MESH) {
    BMIter liter;
    BMLoop *l;

    BM_ITER_ELEM (l, &liter, efa, BM_LOOPS_OF_FACE) {
      BM_ELEM_CD_SET_BOOL(l, offsets.select_vert, true);
      BM_ELEM_CD_SET_BOOL(l, offsets.select_edge, true);
    }
  }

  return true;
}

/** \} */

/* -------------------------------------------------------------------- */
/** \name UDIM Access
 * \{ */

void blender::geometry::UVPackIsland_Params::setUDIMOffsetFromSpaceImage(const SpaceImage *sima)
{
  if (!sima) {
    return; /* Nothing to do. */
  }

  /* NOTE: Presently, when UDIM grid and tiled image are present together, only active tile for
   * the tiled image is considered. */
  const Image *image = sima->image;
  if (image && image->source == IMA_SRC_TILED) {
    ImageTile *active_tile = static_cast<ImageTile *>(
        BLI_findlink(&image->tiles, image->active_tile_index));
    if (active_tile) {
      udim_base_offset[0] = (active_tile->tile_number - 1001) % 10;
      udim_base_offset[1] = (active_tile->tile_number - 1001) / 10;
    }
    return;
  }

  /* TODO: Support storing an active UDIM when there are no tiles present.
   * Until then, use 2D cursor to find the active tile index for the UDIM grid. */
  if (uv_coords_isect_udim(sima->image, sima->tile_grid_shape, sima->cursor)) {
    udim_base_offset[0] = floorf(sima->cursor[0]);
    udim_base_offset[1] = floorf(sima->cursor[1]);
  }
}
/** \} */

bool blender::geometry::UVPackIsland_Params::isCancelled() const
{
  if (stop) {
    return *stop;
  }
  return false;
}

/* -------------------------------------------------------------------- */
/** \name Parametrizer Conversion
 * \{ */

struct UnwrapOptions {
  /** Connectivity based on UV coordinates instead of seams. */
  bool topology_from_uvs;
  /** Also use seams as well as UV coordinates (only valid when `topology_from_uvs` is enabled). */
  bool topology_from_uvs_use_seams;
  /** Only affect selected faces. */
  bool only_selected_faces;
  /**
   * Only affect selected UVs.
   * \note Disable this for operations that don't run in the image-window.
   * Unwrapping from the 3D view for example, where only 'only_selected_faces' should be used.
   */
  bool only_selected_uvs;
  /** Fill holes to better preserve shape. */
  bool fill_holes;
  /** Correct for mapped image texture aspect ratio. */
  bool correct_aspect;
  /** Treat unselected uvs as if they were pinned. */
  bool pin_unselected;

  int method;
  bool use_slim;
  bool use_abf;
  bool use_subsurf;
  bool use_weights;

  ParamSlimOptions slim;
  char weight_group[MAX_VGROUP_NAME];
};

void blender::geometry::UVPackIsland_Params::setFromUnwrapOptions(const UnwrapOptions &options)
{
  only_selected_uvs = options.only_selected_uvs;
  only_selected_faces = options.only_selected_faces;
  use_seams = !options.topology_from_uvs || options.topology_from_uvs_use_seams;
  correct_aspect = options.correct_aspect;
  pin_unselected = options.pin_unselected;
}

static void modifier_unwrap_state(Object *obedit,
                                  const UnwrapOptions *options,
                                  bool *r_use_subsurf)
{
  ModifierData *md;
  bool subsurf = options->use_subsurf;

  md = static_cast<ModifierData *>(obedit->modifiers.first);

  /* Subdivision-surface will take the modifier settings
   * only if modifier is first or right after mirror. */
  if (subsurf) {
    if (md && md->type == eModifierType_Subsurf) {
      subsurf = true;
    }
    else {
      subsurf = false;
    }
  }

  *r_use_subsurf = subsurf;
}

static UnwrapOptions unwrap_options_get(wmOperator *op, Object *ob, const ToolSettings *ts)
{
  UnwrapOptions options{};

  /* To be set by the upper layer */
  options.topology_from_uvs = false;
  options.topology_from_uvs_use_seams = false;
  options.only_selected_faces = false;
  options.only_selected_uvs = false;
  options.pin_unselected = false;

  options.slim.skip_init = false;

  if (ts) {
    options.method = ts->unwrapper;
    options.correct_aspect = (ts->uvcalc_flag & UVCALC_NO_ASPECT_CORRECT) == 0;
    options.fill_holes = (ts->uvcalc_flag & UVCALC_FILLHOLES) != 0;
    options.use_subsurf = (ts->uvcalc_flag & UVCALC_USESUBSURF) != 0;

    options.use_weights = ts->uvcalc_flag & UVCALC_UNWRAP_USE_WEIGHTS;
    STRNCPY(options.weight_group, ts->uvcalc_weight_group);
    options.slim.weight_influence = ts->uvcalc_weight_factor;

    options.slim.iterations = ts->uvcalc_iterations;
    options.slim.no_flip = ts->uvcalc_flag & UVCALC_UNWRAP_NO_FLIP;
  }
  else {
    options.method = RNA_enum_get(op->ptr, "method");
    options.correct_aspect = RNA_boolean_get(op->ptr, "correct_aspect");
    options.fill_holes = RNA_boolean_get(op->ptr, "fill_holes");
    options.use_subsurf = RNA_boolean_get(op->ptr, "use_subsurf_data");

    options.use_weights = RNA_boolean_get(op->ptr, "use_weights");
    RNA_string_get(op->ptr, "weight_group", options.weight_group);
    options.slim.weight_influence = RNA_float_get(op->ptr, "weight_factor");

    options.slim.iterations = RNA_int_get(op->ptr, "iterations");
    options.slim.no_flip = RNA_boolean_get(op->ptr, "no_flip");
  }

#ifndef WITH_UV_SLIM
  if (options.method == UVCALC_UNWRAP_METHOD_MINIMUM_STRETCH) {
    options.method = UVCALC_UNWRAP_METHOD_CONFORMAL;
    if (op) {
      BKE_report(op->reports, RPT_WARNING, "Built without SLIM, falling back to conformal method");
    }
  }
#endif /* !WITH_UV_SLIM */

  if (options.weight_group[0] == '\0' || options.use_weights == false) {
    options.slim.weight_influence = 0.0f;
  }

  options.use_abf = options.method == UVCALC_UNWRAP_METHOD_ANGLE;
  options.use_slim = options.method == UVCALC_UNWRAP_METHOD_MINIMUM_STRETCH;

  /* SLIM requires hole filling */
  if (options.use_slim) {
    options.fill_holes = true;
  }

  if (ob) {
    bool use_subsurf_final;
    modifier_unwrap_state(ob, &options, &use_subsurf_final);
    options.use_subsurf = use_subsurf_final;
  }

  return options;
}

/* Generic sync functions
 *
 * NOTE: these could be moved to a generic API.
 */

static bool rna_property_sync_flag(
    PointerRNA *ptr, const char *prop_name, char flag, bool flipped, char *value_p)
{
  if (PropertyRNA *prop = RNA_struct_find_property(ptr, prop_name)) {
    if (RNA_property_is_set(ptr, prop)) {
      if (RNA_property_boolean_get(ptr, prop) ^ flipped) {
        *value_p |= flag;
      }
      else {
        *value_p &= ~flag;
      }
      return true;
    }
    RNA_property_boolean_set(ptr, prop, ((*value_p & flag) > 0) ^ flipped);
    return false;
  }
  BLI_assert_unreachable();
  return false;
}

static bool rna_property_sync_enum(PointerRNA *ptr, const char *prop_name, int *value_p)
{
  if (PropertyRNA *prop = RNA_struct_find_property(ptr, prop_name)) {
    if (RNA_property_is_set(ptr, prop)) {
      *value_p = RNA_property_enum_get(ptr, prop);
      return true;
    }
    RNA_property_enum_set(ptr, prop, *value_p);
    return false;
  }
  BLI_assert_unreachable();
  return false;
}

static bool rna_property_sync_enum_char(PointerRNA *ptr, const char *prop_name, char *value_p)
{
  int value_i = *value_p;
  if (rna_property_sync_enum(ptr, prop_name, &value_i)) {
    *value_p = value_i;
    return true;
  }
  return false;
}

static bool rna_property_sync_int(PointerRNA *ptr, const char *prop_name, int *value_p)
{
  if (PropertyRNA *prop = RNA_struct_find_property(ptr, prop_name)) {
    if (RNA_property_is_set(ptr, prop)) {
      *value_p = RNA_property_int_get(ptr, prop);
      return true;
    }
    RNA_property_int_set(ptr, prop, *value_p);
    return false;
  }
  BLI_assert_unreachable();
  return false;
}

static bool rna_property_sync_float(PointerRNA *ptr, const char *prop_name, float *value_p)
{
  if (PropertyRNA *prop = RNA_struct_find_property(ptr, prop_name)) {
    if (RNA_property_is_set(ptr, prop)) {
      *value_p = RNA_property_float_get(ptr, prop);
      return true;
    }
    RNA_property_float_set(ptr, prop, *value_p);
    return false;
  }
  BLI_assert_unreachable();
  return false;
}

static bool rna_property_sync_string(PointerRNA *ptr, const char *prop_name, char value_p[])
{
  if (PropertyRNA *prop = RNA_struct_find_property(ptr, prop_name)) {
    if (RNA_property_is_set(ptr, prop)) {
      RNA_property_string_get(ptr, prop, value_p);
      return true;
    }
    RNA_property_string_set(ptr, prop, value_p);
    return false;
  }
  BLI_assert_unreachable();
  return false;
}

static void unwrap_options_sync_toolsettings(wmOperator *op, ToolSettings *ts)
{
  /* Remember last method for live unwrap. */
  rna_property_sync_enum_char(op->ptr, "method", &ts->unwrapper);

  /* Remember packing margin. */
  rna_property_sync_float(op->ptr, "margin", &ts->uvcalc_margin);

  rna_property_sync_int(op->ptr, "iterations", &ts->uvcalc_iterations);

  rna_property_sync_float(op->ptr, "weight_factor", &ts->uvcalc_weight_factor);

  rna_property_sync_string(op->ptr, "weight_group", ts->uvcalc_weight_group);

  rna_property_sync_flag(op->ptr, "fill_holes", UVCALC_FILLHOLES, false, &ts->uvcalc_flag);
  rna_property_sync_flag(
      op->ptr, "correct_aspect", UVCALC_NO_ASPECT_CORRECT, true, &ts->uvcalc_flag);
  rna_property_sync_flag(op->ptr, "use_subsurf_data", UVCALC_USESUBSURF, false, &ts->uvcalc_flag);
  rna_property_sync_flag(op->ptr, "no_flip", UVCALC_UNWRAP_NO_FLIP, false, &ts->uvcalc_flag);

  rna_property_sync_flag(
      op->ptr, "use_weights", UVCALC_UNWRAP_USE_WEIGHTS, false, &ts->uvcalc_flag);
}

static bool uvedit_have_selection(const Scene *scene, BMEditMesh *em, const UnwrapOptions *options)
{
  BMFace *efa;
  BMLoop *l;
  BMIter iter, liter;
  const BMUVOffsets offsets = BM_uv_map_get_offsets(em->bm);

  if (offsets.uv == -1) {
    return (em->bm->totfacesel != 0);
  }

  /* verify if we have any selected uv's before unwrapping,
   * so we can cancel the operator early */
  BM_ITER_MESH (efa, &iter, em->bm, BM_FACES_OF_MESH) {
    if (scene->toolsettings->uv_flag & UV_SYNC_SELECTION) {
      if (BM_elem_flag_test(efa, BM_ELEM_HIDDEN)) {
        continue;
      }
    }
    else if (!BM_elem_flag_test(efa, BM_ELEM_SELECT)) {
      continue;
    }

    BM_ITER_ELEM (l, &liter, efa, BM_LOOPS_OF_FACE) {
      if (uvedit_uv_select_test(scene, l, offsets)) {
        break;
      }
    }

    if (options->only_selected_uvs && !l) {
      continue;
    }

    return true;
  }

  return false;
}

static bool uvedit_have_selection_multi(const Scene *scene,
                                        const Span<Object *> objects,
                                        const UnwrapOptions *options)
{
  bool have_select = false;
  for (Object *obedit : objects) {
    BMEditMesh *em = BKE_editmesh_from_object(obedit);
    if (uvedit_have_selection(scene, em, options)) {
      have_select = true;
      break;
    }
  }
  return have_select;
}

void ED_uvedit_get_aspect_from_material(Object *ob,
                                        const int material_index,
                                        float *r_aspx,
                                        float *r_aspy)
{
  if (UNLIKELY(material_index < 0 || material_index >= ob->totcol)) {
    *r_aspx = 1.0f;
    *r_aspy = 1.0f;
    return;
  }
  Image *ima;
  ED_object_get_active_image(ob, material_index + 1, &ima, nullptr, nullptr, nullptr);
  ED_image_get_uv_aspect(ima, nullptr, r_aspx, r_aspy);
}

void ED_uvedit_get_aspect(Object *ob, float *r_aspx, float *r_aspy)
{
  BMEditMesh *em = BKE_editmesh_from_object(ob);
  BLI_assert(em != nullptr);
  bool sloppy = true;
  bool selected = false;
  BMFace *efa = BM_mesh_active_face_get(em->bm, sloppy, selected);
  if (!efa) {
    *r_aspx = 1.0f;
    *r_aspy = 1.0f;
    return;
  }

  ED_uvedit_get_aspect_from_material(ob, efa->mat_nr, r_aspx, r_aspy);
}

float ED_uvedit_get_aspect_y(Object *ob)
{
  float aspect[2];
  ED_uvedit_get_aspect(ob, &aspect[0], &aspect[1]);
  return aspect[0] / aspect[1];
}

static bool uvedit_is_face_affected(const Scene *scene,
                                    BMFace *efa,
                                    const UnwrapOptions *options,
                                    const BMUVOffsets offsets)
{
  if (BM_elem_flag_test(efa, BM_ELEM_HIDDEN)) {
    return false;
  }

  if (options->only_selected_faces && !BM_elem_flag_test(efa, BM_ELEM_SELECT)) {
    return false;
  }

  if (options->only_selected_uvs) {
    BMLoop *l;
    BMIter iter;
    BM_ITER_ELEM (l, &iter, efa, BM_LOOPS_OF_FACE) {
      if (uvedit_uv_select_test(scene, l, offsets)) {
        return true;
      }
    }
    return false;
  }

  return true;
}

/* Prepare unique indices for each unique pinned UV, even if it shares a BMVert.
 */
static void uvedit_prepare_pinned_indices(ParamHandle *handle,
                                          const Scene *scene,
                                          BMFace *efa,
                                          const UnwrapOptions *options,
                                          const BMUVOffsets offsets)
{
  BMIter liter;
  BMLoop *l;
  BM_ITER_ELEM (l, &liter, efa, BM_LOOPS_OF_FACE) {
    bool pin = BM_ELEM_CD_GET_BOOL(l, offsets.pin);
    if (options->pin_unselected && !pin) {
      pin = !uvedit_uv_select_test(scene, l, offsets);
    }
    if (pin) {
      int bmvertindex = BM_elem_index_get(l->v);
      const float *luv = BM_ELEM_CD_GET_FLOAT_P(l, offsets.uv);
      blender::geometry::uv_prepare_pin_index(handle, bmvertindex, luv);
    }
  }
}

static void construct_param_handle_face_add(ParamHandle *handle,
                                            const Scene *scene,
                                            BMFace *efa,
                                            blender::geometry::ParamKey face_index,
                                            const UnwrapOptions *options,
                                            const BMUVOffsets offsets,
                                            const int cd_weight_offset,
                                            const int cd_weight_index)
{
  blender::Array<ParamKey, BM_DEFAULT_NGON_STACK_SIZE> vkeys(efa->len);
  blender::Array<bool, BM_DEFAULT_NGON_STACK_SIZE> pin(efa->len);
  blender::Array<bool, BM_DEFAULT_NGON_STACK_SIZE> select(efa->len);
  blender::Array<const float *, BM_DEFAULT_NGON_STACK_SIZE> co(efa->len);
  blender::Array<float *, BM_DEFAULT_NGON_STACK_SIZE> uv(efa->len);
  blender::Array<float, BM_DEFAULT_NGON_STACK_SIZE> weight(efa->len);

  int i;

  BMIter liter;
  BMLoop *l;

  /* let parametrizer split the ngon, it can make better decisions
   * about which split is best for unwrapping than poly-fill. */
  BM_ITER_ELEM_INDEX (l, &liter, efa, BM_LOOPS_OF_FACE, i) {
    float *luv = BM_ELEM_CD_GET_FLOAT_P(l, offsets.uv);

    vkeys[i] = blender::geometry::uv_find_pin_index(handle, BM_elem_index_get(l->v), luv);
    co[i] = l->v->co;
    uv[i] = luv;
    pin[i] = BM_ELEM_CD_GET_BOOL(l, offsets.pin);
    select[i] = uvedit_uv_select_test(scene, l, offsets);
    if (options->pin_unselected && !select[i]) {
      pin[i] = true;
    }

    /* Optional vertex group weighting. */
    if (cd_weight_offset >= 0 && cd_weight_index >= 0) {
      MDeformVert *dv = (MDeformVert *)BM_ELEM_CD_GET_VOID_P(l->v, cd_weight_offset);
      weight[i] = BKE_defvert_find_weight(dv, cd_weight_index);
    }
    else {
      weight[i] = 1.0f;
    }
  }

  blender::geometry::uv_parametrizer_face_add(handle,
                                              face_index,
                                              i,
                                              vkeys.data(),
                                              co.data(),
                                              uv.data(),
                                              weight.data(),
                                              pin.data(),
                                              select.data());
}

/* Set seams on UV Parametrizer based on options. */
static void construct_param_edge_set_seams(ParamHandle *handle,
                                           BMesh *bm,
                                           const UnwrapOptions *options)
{
  if (options->topology_from_uvs && !options->topology_from_uvs_use_seams) {
    return; /* Seams are not required with these options. */
  }

  const BMUVOffsets offsets = BM_uv_map_get_offsets(bm);
  if (offsets.uv == -1) {
    return; /* UVs aren't present on BMesh. Nothing to do. */
  }

  BMEdge *edge;
  BMIter iter;
  BM_ITER_MESH (edge, &iter, bm, BM_EDGES_OF_MESH) {
    if (!BM_elem_flag_test(edge, BM_ELEM_SEAM)) {
      continue; /* No seam on this edge, nothing to do. */
    }

    /* Pinned vertices might have more than one ParamKey per BMVert.
     * Check all the BM_LOOPS_OF_EDGE to find all the ParamKeys.
     */
    BMLoop *l;
    BMIter liter;
    BM_ITER_ELEM (l, &liter, edge, BM_LOOPS_OF_EDGE) {
      float *luv = BM_ELEM_CD_GET_FLOAT_P(l, offsets.uv);
      float *luv_next = BM_ELEM_CD_GET_FLOAT_P(l->next, offsets.uv);
      ParamKey vkeys[2];
      vkeys[0] = blender::geometry::uv_find_pin_index(handle, BM_elem_index_get(l->v), luv);
      vkeys[1] = blender::geometry::uv_find_pin_index(
          handle, BM_elem_index_get(l->next->v), luv_next);

      /* Set the seam. */
      blender::geometry::uv_parametrizer_edge_set_seam(handle, vkeys);
    }
  }
}

/*
 * Version of #construct_param_handle_multi with a separate BMesh parameter.
 */
static ParamHandle *construct_param_handle(const Scene *scene,
                                           Object *ob,
                                           BMesh *bm,
                                           const UnwrapOptions *options,
                                           int *r_count_failed = nullptr)
{
  BMFace *efa;
  BMIter iter;
  int i;

  ParamHandle *handle = new blender::geometry::ParamHandle();

  if (options->correct_aspect) {
    blender::geometry::uv_parametrizer_aspect_ratio(handle, ED_uvedit_get_aspect_y(ob));
  }

  /* we need the vert indices */
  BM_mesh_elem_index_ensure(bm, BM_VERT);

  const BMUVOffsets offsets = BM_uv_map_get_offsets(bm);
  const int cd_weight_offset = CustomData_get_offset(&bm->vdata, CD_MDEFORMVERT);
  const int cd_weight_index = BKE_object_defgroup_name_index(ob, options->weight_group);

  BM_ITER_MESH_INDEX (efa, &iter, bm, BM_FACES_OF_MESH, i) {
    if (uvedit_is_face_affected(scene, efa, options, offsets)) {
      uvedit_prepare_pinned_indices(handle, scene, efa, options, offsets);
    }
  }

  BM_ITER_MESH_INDEX (efa, &iter, bm, BM_FACES_OF_MESH, i) {
    if (uvedit_is_face_affected(scene, efa, options, offsets)) {
      construct_param_handle_face_add(
          handle, scene, efa, i, options, offsets, cd_weight_offset, cd_weight_index);
    }
  }

  construct_param_edge_set_seams(handle, bm, options);

  blender::geometry::uv_parametrizer_construct_end(
      handle, options->fill_holes, options->topology_from_uvs, r_count_failed);

  return handle;
}

/**
 * Version of #construct_param_handle that handles multiple objects.
 */
static ParamHandle *construct_param_handle_multi(const Scene *scene,
                                                 const Span<Object *> objects,
                                                 const UnwrapOptions *options)
{
  BMFace *efa;
  BMIter iter;
  int i;

  ParamHandle *handle = new blender::geometry::ParamHandle();

  if (options->correct_aspect) {
    Object *ob = objects[0];
    blender::geometry::uv_parametrizer_aspect_ratio(handle, ED_uvedit_get_aspect_y(ob));
  }

  /* we need the vert indices */
  EDBM_mesh_elem_index_ensure_multi(objects, BM_VERT);

  int offset = 0;

  for (Object *obedit : objects) {
    BMEditMesh *em = BKE_editmesh_from_object(obedit);
    BMesh *bm = em->bm;

    const BMUVOffsets offsets = BM_uv_map_get_offsets(em->bm);

    if (offsets.uv == -1) {
      continue;
    }

    const int cd_weight_offset = CustomData_get_offset(&bm->vdata, CD_MDEFORMVERT);
    const int cd_weight_index = BKE_object_defgroup_name_index(obedit, options->weight_group);

    BM_ITER_MESH_INDEX (efa, &iter, bm, BM_FACES_OF_MESH, i) {
      if (uvedit_is_face_affected(scene, efa, options, offsets)) {
        uvedit_prepare_pinned_indices(handle, scene, efa, options, offsets);
      }
    }

    BM_ITER_MESH_INDEX (efa, &iter, bm, BM_FACES_OF_MESH, i) {
      if (uvedit_is_face_affected(scene, efa, options, offsets)) {
        construct_param_handle_face_add(
            handle, scene, efa, i + offset, options, offsets, cd_weight_offset, cd_weight_index);
      }
    }

    construct_param_edge_set_seams(handle, bm, options);

    offset += bm->totface;
  }

  blender::geometry::uv_parametrizer_construct_end(
      handle, options->fill_holes, options->topology_from_uvs, nullptr);

  return handle;
}

static void texface_from_original_index(const Scene *scene,
                                        const BMUVOffsets offsets,
                                        BMFace *efa,
                                        int index,
                                        float **r_uv,
                                        bool *r_pin,
                                        bool *r_select)
{
  BMLoop *l;
  BMIter liter;

  *r_uv = nullptr;
  *r_pin = false;
  *r_select = true;

  if (index == ORIGINDEX_NONE) {
    return;
  }

  BM_ITER_ELEM (l, &liter, efa, BM_LOOPS_OF_FACE) {
    if (BM_elem_index_get(l->v) == index) {
      float *luv = BM_ELEM_CD_GET_FLOAT_P(l, offsets.uv);
      *r_uv = luv;
      *r_pin = BM_ELEM_CD_GET_BOOL(l, offsets.pin);
      *r_select = uvedit_uv_select_test(scene, l, offsets);
      break;
    }
  }
}

static Mesh *subdivide_edit_mesh(const Object *object,
                                 const BMEditMesh *em,
                                 const SubsurfModifierData *smd)
{
  using namespace blender;
  Mesh *me_from_em = BKE_mesh_from_bmesh_for_eval_nomain(
      em->bm, nullptr, static_cast<const Mesh *>(object->data));
  BKE_mesh_ensure_default_orig_index_customdata(me_from_em);

  bke::subdiv::Settings settings = BKE_subsurf_modifier_settings_init(smd, false);
  if (settings.level == 1) {
    return me_from_em;
  }

  bke::subdiv::ToMeshSettings mesh_settings;
  mesh_settings.resolution = (1 << smd->levels) + 1;
  mesh_settings.use_optimal_display = (smd->flags & eSubsurfModifierFlag_ControlEdges);

  bke::subdiv::Subdiv *subdiv = bke::subdiv::new_from_mesh(&settings, me_from_em);
  Mesh *result = bke::subdiv::subdiv_to_mesh(subdiv, &mesh_settings, me_from_em);
  BKE_id_free(nullptr, me_from_em);
  bke::subdiv::free(subdiv);
  return result;
}

/**
 * Unwrap handle initialization for subsurf aware-unwrapper.
 * The many modifications required to make the original function(see above)
 * work justified the existence of a new function.
 */
static ParamHandle *construct_param_handle_subsurfed(const Scene *scene,
                                                     Object *ob,
                                                     BMEditMesh *em,
                                                     const UnwrapOptions *options,
                                                     int *r_count_failed = nullptr)
{
  /* pointers to modifier data for unwrap control */
  SubsurfModifierData *smd_real;
  /* Modifier initialization data, will control what type of subdivision will happen. */
  SubsurfModifierData smd = {{nullptr}};

  /* Holds a map to edit-faces for every subdivision-surface face.
   * These will be used to get hidden/ selected flags etc. */
  BMFace **faceMap;
  /* Similar to the above, we need a way to map edges to their original ones. */
  BMEdge **edgeMap;

  const BMUVOffsets offsets = BM_uv_map_get_offsets(em->bm);
  const int cd_weight_index = BKE_object_defgroup_name_index(ob, options->weight_group);

  ParamHandle *handle = new blender::geometry::ParamHandle();

  if (options->correct_aspect) {
    blender::geometry::uv_parametrizer_aspect_ratio(handle, ED_uvedit_get_aspect_y(ob));
  }

  /* number of subdivisions to perform */
  ModifierData *md = static_cast<ModifierData *>(ob->modifiers.first);
  smd_real = (SubsurfModifierData *)md;

  smd.levels = smd_real->levels;
  smd.subdivType = smd_real->subdivType;
  smd.flags = smd_real->flags;
  smd.quality = smd_real->quality;

  Mesh *subdiv_mesh = subdivide_edit_mesh(ob, em, &smd);

  const blender::Span<blender::float3> subsurf_positions = subdiv_mesh->vert_positions();
  const blender::Span<blender::int2> subsurf_edges = subdiv_mesh->edges();
  const blender::OffsetIndices subsurf_facess = subdiv_mesh->faces();
  const blender::Span<int> subsurf_corner_verts = subdiv_mesh->corner_verts();
  const blender::Span<MDeformVert> subsurf_deform_verts = subdiv_mesh->deform_verts();

  const int *origVertIndices = static_cast<const int *>(
      CustomData_get_layer(&subdiv_mesh->vert_data, CD_ORIGINDEX));
  const int *origEdgeIndices = static_cast<const int *>(
      CustomData_get_layer(&subdiv_mesh->edge_data, CD_ORIGINDEX));
  const int *origPolyIndices = static_cast<const int *>(
      CustomData_get_layer(&subdiv_mesh->face_data, CD_ORIGINDEX));

  faceMap = static_cast<BMFace **>(
      MEM_mallocN(subdiv_mesh->faces_num * sizeof(BMFace *), "unwrap_edit_face_map"));

  BM_mesh_elem_index_ensure(em->bm, BM_VERT);
  BM_mesh_elem_table_ensure(em->bm, BM_EDGE | BM_FACE);

  /* map subsurfed faces to original editFaces */
  for (int i = 0; i < subdiv_mesh->faces_num; i++) {
    faceMap[i] = BM_face_at_index(em->bm, origPolyIndices[i]);
  }

  edgeMap = static_cast<BMEdge **>(
      MEM_mallocN(subdiv_mesh->edges_num * sizeof(BMEdge *), "unwrap_edit_edge_map"));

  /* map subsurfed edges to original editEdges */
  for (int i = 0; i < subdiv_mesh->edges_num; i++) {
    /* not all edges correspond to an old edge */
    edgeMap[i] = (origEdgeIndices[i] != ORIGINDEX_NONE) ?
                     BM_edge_at_index(em->bm, origEdgeIndices[i]) :
                     nullptr;
  }

  /* Prepare and feed faces to the solver. */
  for (const int i : subsurf_facess.index_range()) {
    ParamKey key, vkeys[4];
    bool pin[4], select[4];
    const float *co[4];
    float *uv[4];
    float weight[4];
    BMFace *origFace = faceMap[i];

    if (scene->toolsettings->uv_flag & UV_SYNC_SELECTION) {
      if (BM_elem_flag_test(origFace, BM_ELEM_HIDDEN)) {
        continue;
      }
    }
    else {
      if (BM_elem_flag_test(origFace, BM_ELEM_HIDDEN) ||
          (options->only_selected_faces && !BM_elem_flag_test(origFace, BM_ELEM_SELECT)))
      {
        continue;
      }
    }

    const blender::Span<int> poly_corner_verts = subsurf_corner_verts.slice(subsurf_facess[i]);

    /* We will not check for v4 here. Sub-surface faces always have 4 vertices. */
    BLI_assert(poly_corner_verts.size() == 4);
    key = (ParamKey)i;
    vkeys[0] = (ParamKey)poly_corner_verts[0];
    vkeys[1] = (ParamKey)poly_corner_verts[1];
    vkeys[2] = (ParamKey)poly_corner_verts[2];
    vkeys[3] = (ParamKey)poly_corner_verts[3];

    co[0] = subsurf_positions[poly_corner_verts[0]];
    co[1] = subsurf_positions[poly_corner_verts[1]];
    co[2] = subsurf_positions[poly_corner_verts[2]];
    co[3] = subsurf_positions[poly_corner_verts[3]];

    /* Optional vertex group weights. */
    if (cd_weight_index >= 0) {
      weight[0] = BKE_defvert_find_weight(&subsurf_deform_verts[poly_corner_verts[0]],
                                          cd_weight_index);
      weight[1] = BKE_defvert_find_weight(&subsurf_deform_verts[poly_corner_verts[1]],
                                          cd_weight_index);
      weight[2] = BKE_defvert_find_weight(&subsurf_deform_verts[poly_corner_verts[2]],
                                          cd_weight_index);
      weight[3] = BKE_defvert_find_weight(&subsurf_deform_verts[poly_corner_verts[3]],
                                          cd_weight_index);
    }
    else {
      weight[0] = 1.0f;
      weight[1] = 1.0f;
      weight[2] = 1.0f;
      weight[3] = 1.0f;
    }

    /* This is where all the magic is done.
     * If the vertex exists in the, we pass the original uv pointer to the solver, thus
     * flushing the solution to the edit mesh. */
    texface_from_original_index(scene,
                                offsets,
                                origFace,
                                origVertIndices[poly_corner_verts[0]],
                                &uv[0],
                                &pin[0],
                                &select[0]);
    texface_from_original_index(scene,
                                offsets,
                                origFace,
                                origVertIndices[poly_corner_verts[1]],
                                &uv[1],
                                &pin[1],
                                &select[1]);
    texface_from_original_index(scene,
                                offsets,
                                origFace,
                                origVertIndices[poly_corner_verts[2]],
                                &uv[2],
                                &pin[2],
                                &select[2]);
    texface_from_original_index(scene,
                                offsets,
                                origFace,
                                origVertIndices[poly_corner_verts[3]],
                                &uv[3],
                                &pin[3],
                                &select[3]);

    blender::geometry::uv_parametrizer_face_add(
        handle, key, 4, vkeys, co, uv, weight, pin, select);
  }

  /* These are calculated from original mesh too. */
  for (const int64_t i : subsurf_edges.index_range()) {
    if ((edgeMap[i] != nullptr) && BM_elem_flag_test(edgeMap[i], BM_ELEM_SEAM)) {
      const blender::int2 &edge = subsurf_edges[i];
      ParamKey vkeys[2];
      vkeys[0] = (ParamKey)edge[0];
      vkeys[1] = (ParamKey)edge[1];
      blender::geometry::uv_parametrizer_edge_set_seam(handle, vkeys);
    }
  }

  blender::geometry::uv_parametrizer_construct_end(
      handle, options->fill_holes, options->topology_from_uvs, r_count_failed);

  /* cleanup */
  MEM_freeN(faceMap);
  MEM_freeN(edgeMap);
  BKE_id_free(nullptr, subdiv_mesh);

  return handle;
}

/** \} */

/* -------------------------------------------------------------------- */
/** \name Minimize Stretch Operator
 * \{ */

struct MinStretch {
  const Scene *scene;
  Vector<Object *> objects_edit;
  ParamHandle *handle;
  float blend;
  double lasttime;
  int i, iterations;
  wmTimer *timer;
};

static bool minimize_stretch_init(bContext *C, wmOperator *op)
{
  const Scene *scene = CTX_data_scene(C);
  ViewLayer *view_layer = CTX_data_view_layer(C);

  UnwrapOptions options{};
  options.topology_from_uvs = true;
  options.fill_holes = RNA_boolean_get(op->ptr, "fill_holes");
  options.only_selected_faces = true;
  options.only_selected_uvs = true;
  options.correct_aspect = true;

  Vector<Object *> objects = BKE_view_layer_array_from_objects_in_edit_mode_unique_data_with_uvs(
      scene, view_layer, CTX_wm_view3d(C));

  if (!uvedit_have_selection_multi(scene, objects, &options)) {
    return false;
  }

  MinStretch *ms = MEM_new<MinStretch>(__func__);
  ms->scene = scene;
  ms->objects_edit = objects;
  ms->blend = RNA_float_get(op->ptr, "blend");
  ms->iterations = RNA_int_get(op->ptr, "iterations");
  ms->i = 0;
  ms->handle = construct_param_handle_multi(scene, objects, &options);
  ms->lasttime = BLI_time_now_seconds();

  blender::geometry::uv_parametrizer_stretch_begin(ms->handle);
  if (ms->blend != 0.0f) {
    blender::geometry::uv_parametrizer_stretch_blend(ms->handle, ms->blend);
  }

  op->customdata = ms;

  return true;
}

static void minimize_stretch_iteration(bContext *C, wmOperator *op, bool interactive)
{
  MinStretch *ms = static_cast<MinStretch *>(op->customdata);
  ScrArea *area = CTX_wm_area(C);
  const Scene *scene = CTX_data_scene(C);
  ToolSettings *ts = scene->toolsettings;
  const bool synced_selection = (ts->uv_flag & UV_SYNC_SELECTION) != 0;

  blender::geometry::uv_parametrizer_stretch_blend(ms->handle, ms->blend);
  blender::geometry::uv_parametrizer_stretch_iter(ms->handle);

  ms->i++;
  RNA_int_set(op->ptr, "iterations", ms->i);

  if (interactive && (BLI_time_now_seconds() - ms->lasttime > 0.5)) {
    char str[UI_MAX_DRAW_STR];

    blender::geometry::uv_parametrizer_flush(ms->handle);

    if (area) {
      SNPRINTF(str, IFACE_("Minimize Stretch. Blend %.2f"), ms->blend);
      ED_area_status_text(area, str);
      ED_workspace_status_text(C, IFACE_("Press + and -, or scroll wheel to set blending"));
    }

    ms->lasttime = BLI_time_now_seconds();

    for (Object *obedit : ms->objects_edit) {
      BMEditMesh *em = BKE_editmesh_from_object(obedit);

      if (synced_selection && (em->bm->totfacesel == 0)) {
        continue;
      }

      DEG_id_tag_update(static_cast<ID *>(obedit->data), ID_RECALC_GEOMETRY);
      WM_event_add_notifier(C, NC_GEOM | ND_DATA, obedit->data);
    }
  }
}

static void minimize_stretch_exit(bContext *C, wmOperator *op, bool cancel)
{
  MinStretch *ms = static_cast<MinStretch *>(op->customdata);
  ScrArea *area = CTX_wm_area(C);
  const Scene *scene = CTX_data_scene(C);
  ToolSettings *ts = scene->toolsettings;
  const bool synced_selection = (ts->uv_flag & UV_SYNC_SELECTION) != 0;

  ED_area_status_text(area, nullptr);
  ED_workspace_status_text(C, nullptr);

  if (ms->timer) {
    WM_event_timer_remove(CTX_wm_manager(C), CTX_wm_window(C), ms->timer);
  }

  if (cancel) {
    blender::geometry::uv_parametrizer_flush_restore(ms->handle);
  }
  else {
    blender::geometry::uv_parametrizer_flush(ms->handle);
  }

  blender::geometry::uv_parametrizer_stretch_end(ms->handle);
  delete (ms->handle);

  for (Object *obedit : ms->objects_edit) {
    BMEditMesh *em = BKE_editmesh_from_object(obedit);

    if (synced_selection && (em->bm->totfacesel == 0)) {
      continue;
    }

    DEG_id_tag_update(static_cast<ID *>(obedit->data), ID_RECALC_GEOMETRY);
    WM_event_add_notifier(C, NC_GEOM | ND_DATA, obedit->data);
  }

  MEM_delete(ms);
  op->customdata = nullptr;
}

static int minimize_stretch_exec(bContext *C, wmOperator *op)
{
  int i, iterations;

  if (!minimize_stretch_init(C, op)) {
    return OPERATOR_CANCELLED;
  }

  iterations = RNA_int_get(op->ptr, "iterations");
  for (i = 0; i < iterations; i++) {
    minimize_stretch_iteration(C, op, false);
  }
  minimize_stretch_exit(C, op, false);

  return OPERATOR_FINISHED;
}

static int minimize_stretch_invoke(bContext *C, wmOperator *op, const wmEvent * /*event*/)
{
  if (!minimize_stretch_init(C, op)) {
    return OPERATOR_CANCELLED;
  }

  minimize_stretch_iteration(C, op, true);

  MinStretch *ms = static_cast<MinStretch *>(op->customdata);
  WM_event_add_modal_handler(C, op);
  ms->timer = WM_event_timer_add(CTX_wm_manager(C), CTX_wm_window(C), TIMER, 0.01f);

  return OPERATOR_RUNNING_MODAL;
}

static int minimize_stretch_modal(bContext *C, wmOperator *op, const wmEvent *event)
{
  MinStretch *ms = static_cast<MinStretch *>(op->customdata);

  switch (event->type) {
    case EVT_ESCKEY:
    case RIGHTMOUSE:
      minimize_stretch_exit(C, op, true);
      return OPERATOR_CANCELLED;
    case EVT_RETKEY:
    case EVT_PADENTER:
    case LEFTMOUSE:
      minimize_stretch_exit(C, op, false);
      return OPERATOR_FINISHED;
    case EVT_PADPLUSKEY:
    case WHEELUPMOUSE:
      if (event->val == KM_PRESS) {
        if (ms->blend < 0.95f) {
          ms->blend += 0.1f;
          ms->lasttime = 0.0f;
          RNA_float_set(op->ptr, "blend", ms->blend);
          minimize_stretch_iteration(C, op, true);
        }
      }
      break;
    case EVT_PADMINUS:
    case WHEELDOWNMOUSE:
      if (event->val == KM_PRESS) {
        if (ms->blend > 0.05f) {
          ms->blend -= 0.1f;
          ms->lasttime = 0.0f;
          RNA_float_set(op->ptr, "blend", ms->blend);
          minimize_stretch_iteration(C, op, true);
        }
      }
      break;
    case TIMER:
      if (ms->timer == event->customdata) {
        double start = BLI_time_now_seconds();

        do {
          minimize_stretch_iteration(C, op, true);
        } while (BLI_time_now_seconds() - start < 0.01);
      }
      break;
  }

  if (ms->iterations && ms->i >= ms->iterations) {
    minimize_stretch_exit(C, op, false);
    return OPERATOR_FINISHED;
  }

  return OPERATOR_RUNNING_MODAL;
}

static void minimize_stretch_cancel(bContext *C, wmOperator *op)
{
  minimize_stretch_exit(C, op, true);
}

void UV_OT_minimize_stretch(wmOperatorType *ot)
{
  /* identifiers */
  ot->name = "Minimize Stretch";
  ot->idname = "UV_OT_minimize_stretch";
  ot->flag = OPTYPE_REGISTER | OPTYPE_UNDO | OPTYPE_GRAB_CURSOR_XY | OPTYPE_BLOCKING;
  ot->description = "Reduce UV stretching by relaxing angles";

  /* api callbacks */
  ot->exec = minimize_stretch_exec;
  ot->invoke = minimize_stretch_invoke;
  ot->modal = minimize_stretch_modal;
  ot->cancel = minimize_stretch_cancel;
  ot->poll = ED_operator_uvedit;

  /* properties */
  RNA_def_boolean(ot->srna,
                  "fill_holes",
                  true,
                  "Fill Holes",
                  "Virtually fill holes in mesh before unwrapping, to better avoid overlaps and "
                  "preserve symmetry");
  RNA_def_float_factor(ot->srna,
                       "blend",
                       0.0f,
                       0.0f,
                       1.0f,
                       "Blend",
                       "Blend factor between stretch minimized and original",
                       0.0f,
                       1.0f);
  RNA_def_int(ot->srna,
              "iterations",
              0,
              0,
              INT_MAX,
              "Iterations",
              "Number of iterations to run, 0 is unlimited when run interactively",
              0,
              100);
}

/** \} */

static void island_uv_transform(FaceIsland *island,
                                const float matrix[2][2],    /* Scale and rotation. */
                                const float pre_translate[2] /* (pre) Translation. */
)
{
  /* Use a pre-transform to compute `A * (x+b)`
   *
   * \note Ordinarily, we'd use a post_transform like `A * x + b`
   * In general, post-transforms are easier to work with when using homogenous co-ordinates.
   *
   * When UV mapping into the unit square, post-transforms can lose precision on small islands.
   * Instead we're using a pre-transform to maintain precision.
   *
   * To convert post-transform to pre-transform, use `A * x + b == A * (x + c), c = A^-1 * b`
   */

  const int cd_loop_uv_offset = island->offsets.uv;
  const int faces_len = island->faces_len;
  for (int i = 0; i < faces_len; i++) {
    BMFace *f = island->faces[i];
    BMLoop *l;
    BMIter iter;
    BM_ITER_ELEM (l, &iter, f, BM_LOOPS_OF_FACE) {
      float *luv = BM_ELEM_CD_GET_FLOAT_P(l, cd_loop_uv_offset);
      blender::geometry::mul_v2_m2_add_v2v2(luv, matrix, luv, pre_translate);
    }
  }
}

/**
 * Calculates distance to nearest UDIM image tile in UV space and its UDIM tile number.
 */
static float uv_nearest_image_tile_distance(const Image *image,
                                            const float coords[2],
                                            float nearest_tile_co[2])
{
  BKE_image_find_nearest_tile_with_offset(image, coords, nearest_tile_co);

  /* Add 0.5 to get tile center coordinates. */
  float nearest_tile_center_co[2] = {nearest_tile_co[0], nearest_tile_co[1]};
  add_v2_fl(nearest_tile_center_co, 0.5f);

  return len_squared_v2v2(coords, nearest_tile_center_co);
}

/**
 * Calculates distance to nearest UDIM grid tile in UV space and its UDIM tile number.
 */
static float uv_nearest_grid_tile_distance(const int udim_grid[2],
                                           const float coords[2],
                                           float nearest_tile_co[2])
{
  const float coords_floor[2] = {floorf(coords[0]), floorf(coords[1])};

  if (coords[0] > udim_grid[0]) {
    nearest_tile_co[0] = udim_grid[0] - 1;
  }
  else if (coords[0] < 0) {
    nearest_tile_co[0] = 0;
  }
  else {
    nearest_tile_co[0] = coords_floor[0];
  }

  if (coords[1] > udim_grid[1]) {
    nearest_tile_co[1] = udim_grid[1] - 1;
  }
  else if (coords[1] < 0) {
    nearest_tile_co[1] = 0;
  }
  else {
    nearest_tile_co[1] = coords_floor[1];
  }

  /* Add 0.5 to get tile center coordinates. */
  float nearest_tile_center_co[2] = {nearest_tile_co[0], nearest_tile_co[1]};
  add_v2_fl(nearest_tile_center_co, 0.5f);

  return len_squared_v2v2(coords, nearest_tile_center_co);
}

static bool island_has_pins(const Scene *scene,
                            FaceIsland *island,
                            const blender::geometry::UVPackIsland_Params *params)
{
  const bool pin_unselected = params->pin_unselected;
  const bool only_selected_faces = params->only_selected_faces;
  BMLoop *l;
  BMIter iter;
  const int pin_offset = island->offsets.pin;
  for (int i = 0; i < island->faces_len; i++) {
    BMFace *efa = island->faces[i];
    if (pin_unselected && only_selected_faces && !BM_elem_flag_test(efa, BM_ELEM_SELECT)) {
      return true;
    }
    BM_ITER_ELEM (l, &iter, island->faces[i], BM_LOOPS_OF_FACE) {
      if (BM_ELEM_CD_GET_BOOL(l, pin_offset)) {
        return true;
      }
      if (pin_unselected && !uvedit_uv_select_test(scene, l, island->offsets)) {
        return true;
      }
    }
  }
  return false;
}

/**
 * Pack UV islands from multiple objects.
 *
 * \param scene: Scene containing the objects to be packed.
 * \param objects: Array of Objects to pack.
 * \param objects_len: Length of `objects` array.
 * \param bmesh_override: BMesh array aligned with `objects`.
 * Optional, when non-null this overrides object's BMesh.
 * This is needed to perform UV packing on objects that aren't in edit-mode.
 * \param udim_source_closest: UDIM source SpaceImage.
 * \param original_selection: Pack to original selection.
 * \param notify_wm: Notify the WM of any changes. (UI thread only.)
 * \param params: Parameters and options to pass to the packing engine.
 */
static void uvedit_pack_islands_multi(const Scene *scene,
                                      const Span<Object *> objects,
                                      BMesh **bmesh_override,
                                      const SpaceImage *udim_source_closest,
                                      const bool original_selection,
                                      const bool notify_wm,
                                      blender::geometry::UVPackIsland_Params *params)
{
  blender::Vector<FaceIsland *> island_vector;
  blender::Vector<bool> pinned_vector;

  for (const int ob_index : objects.index_range()) {
    Object *obedit = objects[ob_index];
    BMesh *bm = nullptr;
    if (bmesh_override) {
      /* NOTE: obedit is still required for aspect ratio and ID_RECALC_GEOMETRY. */
      bm = bmesh_override[ob_index];
    }
    else {
      BMEditMesh *em = BKE_editmesh_from_object(obedit);
      bm = em->bm;
    }
    BLI_assert(bm);

    const BMUVOffsets offsets = BM_uv_map_get_offsets(bm);
    if (offsets.uv == -1) {
      continue;
    }

    const float aspect_y = params->correct_aspect ? ED_uvedit_get_aspect_y(obedit) : 1.0f;

    bool only_selected_faces = params->only_selected_faces;
    bool only_selected_uvs = params->only_selected_uvs;
    const bool ignore_pinned = params->pin_method == ED_UVPACK_PIN_IGNORE;
    if (ignore_pinned && params->pin_unselected) {
      only_selected_faces = false;
      only_selected_uvs = false;
    }
    ListBase island_list = {nullptr};
    bm_mesh_calc_uv_islands(scene,
                            bm,
                            &island_list,
                            only_selected_faces,
                            only_selected_uvs,
                            params->use_seams,
                            aspect_y,
                            offsets);

    /* Remove from linked list and append to blender::Vector. */
    LISTBASE_FOREACH_MUTABLE (FaceIsland *, island, &island_list) {
      BLI_remlink(&island_list, island);
      const bool pinned = island_has_pins(scene, island, params);
      if (ignore_pinned && pinned) {
        MEM_freeN(island->faces);
        MEM_freeN(island);
        continue;
      }
      island_vector.append(island);
      pinned_vector.append(pinned);
    }
  }

  if (island_vector.is_empty()) {
    return;
  }

  /* Coordinates of bounding box containing all selected UVs. */
  float selection_min_co[2], selection_max_co[2];
  INIT_MINMAX2(selection_min_co, selection_max_co);

  for (int index = 0; index < island_vector.size(); index++) {
    FaceIsland *island = island_vector[index];

    for (int i = 0; i < island->faces_len; i++) {
      BMFace *f = island->faces[i];
      BM_face_uv_minmax(f, selection_min_co, selection_max_co, island->offsets.uv);
    }
  }

  /* Center of bounding box containing all selected UVs. */
  float selection_center[2];
  mid_v2_v2v2(selection_center, selection_min_co, selection_max_co);

  if (original_selection) {
    /* Protect against degenerate source AABB. */
    if ((selection_max_co[0] - selection_min_co[0]) * (selection_max_co[1] - selection_min_co[1]) >
        1e-40f)
    {
      copy_v2_v2(params->udim_base_offset, selection_min_co);
      params->target_extent = selection_max_co[1] - selection_min_co[1];
      params->target_aspect_y = (selection_max_co[0] - selection_min_co[0]) /
                                (selection_max_co[1] - selection_min_co[1]);
    }
  }

  MemArena *arena = BLI_memarena_new(BLI_MEMARENA_STD_BUFSIZE, __func__);
  Heap *heap = BLI_heap_new();

  blender::Vector<blender::geometry::PackIsland *> pack_island_vector;
  for (int i = 0; i < island_vector.size(); i++) {
    FaceIsland *face_island = island_vector[i];
    blender::geometry::PackIsland *pack_island = new blender::geometry::PackIsland();
    pack_island->caller_index = i;
    pack_island->aspect_y = face_island->aspect_y;
    pack_island->pinned = pinned_vector[i];
    pack_island_vector.append(pack_island);

    for (int i = 0; i < face_island->faces_len; i++) {
      BMFace *f = face_island->faces[i];

      /* Storage. */
      blender::Array<blender::float2> uvs(f->len);

      /* Obtain UVs of face. */
      BMLoop *l;
      BMIter iter;
      int j;
      BM_ITER_ELEM_INDEX (l, &iter, f, BM_LOOPS_OF_FACE, j) {
        copy_v2_v2(uvs[j], BM_ELEM_CD_GET_FLOAT_P(l, face_island->offsets.uv));
      }

      pack_island->add_polygon(uvs, arena, heap);

      BLI_memarena_clear(arena);
    }
  }
  BLI_heap_free(heap, nullptr);
  BLI_memarena_free(arena);

  const float scale = pack_islands(pack_island_vector, *params);
  const bool is_cancelled = params->isCancelled();

  float base_offset[2] = {0.0f, 0.0f};
  copy_v2_v2(base_offset, params->udim_base_offset);

  if (udim_source_closest) {
    const Image *image = udim_source_closest->image;
    const int *udim_grid = udim_source_closest->tile_grid_shape;
    /* Check if selection lies on a valid UDIM grid tile. */
    bool is_valid_udim = uv_coords_isect_udim(image, udim_grid, selection_center);
    if (is_valid_udim) {
      base_offset[0] = floorf(selection_center[0]);
      base_offset[1] = floorf(selection_center[1]);
    }
    /* If selection doesn't lie on any UDIM then find the closest UDIM grid or image tile. */
    else {
      float nearest_image_tile_co[2] = {FLT_MAX, FLT_MAX};
      float nearest_image_tile_dist = FLT_MAX, nearest_grid_tile_dist = FLT_MAX;
      if (image) {
        nearest_image_tile_dist = uv_nearest_image_tile_distance(
            image, selection_center, nearest_image_tile_co);
      }

      float nearest_grid_tile_co[2] = {0.0f, 0.0f};
      nearest_grid_tile_dist = uv_nearest_grid_tile_distance(
          udim_grid, selection_center, nearest_grid_tile_co);

      base_offset[0] = (nearest_image_tile_dist < nearest_grid_tile_dist) ?
                           nearest_image_tile_co[0] :
                           nearest_grid_tile_co[0];
      base_offset[1] = (nearest_image_tile_dist < nearest_grid_tile_dist) ?
                           nearest_image_tile_co[1] :
                           nearest_grid_tile_co[1];
    }
  }

  float matrix[2][2];
  float matrix_inverse[2][2];
  float pre_translate[2];
  for (const int64_t i : pack_island_vector.index_range()) {
    if (is_cancelled) {
      continue;
    }
    blender::geometry::PackIsland *pack_island = pack_island_vector[i];
    FaceIsland *island = island_vector[pack_island->caller_index];
    const float island_scale = pack_island->can_scale_(*params) ? scale : 1.0f;
    pack_island->build_transformation(island_scale, pack_island->angle, matrix);
    invert_m2_m2(matrix_inverse, matrix);

    /* Add base_offset, post transform. */
    mul_v2_m2v2(pre_translate, matrix_inverse, base_offset);

    /* Add pre-translation from #pack_islands. */
    pre_translate[0] += pack_island->pre_translate.x;
    pre_translate[1] += pack_island->pre_translate.y;

    /* Perform the transformation. */
    island_uv_transform(island, matrix, pre_translate);
  }

  for (const int64_t i : pack_island_vector.index_range()) {
    blender::geometry::PackIsland *pack_island = pack_island_vector[i];
    /* Cleanup memory. */
    pack_island_vector[i] = nullptr;
    delete pack_island;
  }

  if (notify_wm && !is_cancelled) {
    for (Object *obedit : objects) {
      DEG_id_tag_update(static_cast<ID *>(obedit->data), ID_RECALC_GEOMETRY);
      WM_main_add_notifier(NC_GEOM | ND_DATA, obedit->data);
    }
  }

  for (FaceIsland *island : island_vector) {
    MEM_freeN(island->faces);
    MEM_freeN(island);
  }
}

/* -------------------------------------------------------------------- */
/** \name Pack UV Islands Operator
 * \{ */

/* TODO: support this, interaction with the job-system needs to be handled carefully. */
// #define USE_INTERACTIVE_PACK

/* Packing targets. */
enum {
  PACK_UDIM_SRC_CLOSEST = 0,
  PACK_UDIM_SRC_ACTIVE,
  PACK_ORIGINAL_AABB,
};

struct UVPackIslandsData {
  wmWindowManager *wm;

  const Scene *scene;

  Vector<Object *> objects;
  const SpaceImage *sima;
  int udim_source;

  bContext *undo_context;
  const char *undo_str;
  bool use_job;

  blender::geometry::UVPackIsland_Params pack_island_params;
};

static void pack_islands_startjob(void *pidv, wmJobWorkerStatus *worker_status)
{
  worker_status->progress = 0.02f;

  UVPackIslandsData *pid = static_cast<UVPackIslandsData *>(pidv);

  pid->pack_island_params.stop = &worker_status->stop;
  pid->pack_island_params.do_update = &worker_status->do_update;
  pid->pack_island_params.progress = &worker_status->progress;

  uvedit_pack_islands_multi(pid->scene,
                            pid->objects,
                            nullptr,
                            (pid->udim_source == PACK_UDIM_SRC_CLOSEST) ? pid->sima : nullptr,
                            (pid->udim_source == PACK_ORIGINAL_AABB),
                            !pid->use_job,
                            &pid->pack_island_params);

  worker_status->progress = 0.99f;
  worker_status->do_update = true;
}

static void pack_islands_endjob(void *pidv)
{
  UVPackIslandsData *pid = static_cast<UVPackIslandsData *>(pidv);
  for (Object *obedit : pid->objects) {
    DEG_id_tag_update(static_cast<ID *>(obedit->data), ID_RECALC_GEOMETRY);
    WM_main_add_notifier(NC_GEOM | ND_DATA, obedit->data);
  }
  WM_main_add_notifier(NC_SPACE | ND_SPACE_IMAGE, nullptr);

  if (pid->undo_str) {
    ED_undo_push(pid->undo_context, pid->undo_str);
  }
}

static void pack_islands_freejob(void *pidv)
{
  WM_cursor_wait(false);
  UVPackIslandsData *pid = static_cast<UVPackIslandsData *>(pidv);
  WM_set_locked_interface(pid->wm, false);
  MEM_delete(pid);
}

static int pack_islands_exec(bContext *C, wmOperator *op)
{
  ViewLayer *view_layer = CTX_data_view_layer(C);
  const Scene *scene = CTX_data_scene(C);
  const SpaceImage *sima = CTX_wm_space_image(C);

  UnwrapOptions options = unwrap_options_get(op, nullptr, nullptr);
  options.topology_from_uvs = true;
  options.only_selected_faces = true;
  options.only_selected_uvs = true;
  options.fill_holes = false;
  options.correct_aspect = true;

  Vector<Object *> objects = BKE_view_layer_array_from_objects_in_edit_mode_unique_data_with_uvs(
      scene, view_layer, CTX_wm_view3d(C));

  /* Early exit in case no UVs are selected. */
  if (!uvedit_have_selection_multi(scene, objects, &options)) {
    return OPERATOR_CANCELLED;
  }

  /* RNA props */
  const int udim_source = RNA_enum_get(op->ptr, "udim_source");
  if (RNA_struct_property_is_set(op->ptr, "margin")) {
    scene->toolsettings->uvcalc_margin = RNA_float_get(op->ptr, "margin");
  }
  else {
    RNA_float_set(op->ptr, "margin", scene->toolsettings->uvcalc_margin);
  }

  UVPackIslandsData *pid = MEM_new<UVPackIslandsData>(__func__);
  pid->use_job = op->flag & OP_IS_INVOKE;
  pid->scene = scene;
  pid->objects = std::move(objects);
  pid->sima = sima;
  pid->udim_source = udim_source;
  pid->wm = CTX_wm_manager(C);

  blender::geometry::UVPackIsland_Params &pack_island_params = pid->pack_island_params;
  {
    /* Call default constructor and copy the defaults. */
    blender::geometry::UVPackIsland_Params default_params;
    pack_island_params = default_params;
  }

  pack_island_params.setFromUnwrapOptions(options);
  if (RNA_boolean_get(op->ptr, "rotate")) {
    pack_island_params.rotate_method = eUVPackIsland_RotationMethod(
        RNA_enum_get(op->ptr, "rotate_method"));
  }
  else {
    pack_island_params.rotate_method = ED_UVPACK_ROTATION_NONE;
  }
  pack_island_params.scale_to_fit = RNA_boolean_get(op->ptr, "scale");
  pack_island_params.merge_overlap = RNA_boolean_get(op->ptr, "merge_overlap");

  if (RNA_boolean_get(op->ptr, "pin")) {
    pack_island_params.pin_method = eUVPackIsland_PinMethod(RNA_enum_get(op->ptr, "pin_method"));
  }
  else {
    pack_island_params.pin_method = ED_UVPACK_PIN_NONE;
  }

  pack_island_params.margin_method = eUVPackIsland_MarginMethod(
      RNA_enum_get(op->ptr, "margin_method"));
  pack_island_params.margin = RNA_float_get(op->ptr, "margin");
  pack_island_params.shape_method = eUVPackIsland_ShapeMethod(
      RNA_enum_get(op->ptr, "shape_method"));

  if (udim_source == PACK_UDIM_SRC_ACTIVE) {
    pack_island_params.setUDIMOffsetFromSpaceImage(sima);
  }

  if (pid->use_job) {
    /* Setup job. */
    if (pid->wm->op_undo_depth == 0) {
      /* The job must do its own undo push. */
      pid->undo_context = C;
      pid->undo_str = op->type->name;
    }

    wmJob *wm_job = WM_jobs_get(
        pid->wm, CTX_wm_window(C), scene, "Packing UVs", WM_JOB_PROGRESS, WM_JOB_TYPE_UV_PACK);
    WM_jobs_customdata_set(wm_job, pid, pack_islands_freejob);
    WM_jobs_timer(wm_job, 0.1, 0, 0);
    WM_set_locked_interface(pid->wm, true);
    WM_jobs_callbacks(wm_job, pack_islands_startjob, nullptr, nullptr, pack_islands_endjob);

    WM_cursor_wait(true);
    G.is_break = false;
    WM_jobs_start(CTX_wm_manager(C), wm_job);
    return OPERATOR_FINISHED;
  }

  wmJobWorkerStatus worker_status = {};
  pack_islands_startjob(pid, &worker_status);
  pack_islands_endjob(pid);
  pack_islands_freejob(pid);

  return OPERATOR_FINISHED;
}

static const EnumPropertyItem pack_margin_method_items[] = {
    {ED_UVPACK_MARGIN_SCALED,
     "SCALED",
     0,
     "Scaled",
     "Use scale of existing UVs to multiply margin"},
    {ED_UVPACK_MARGIN_ADD, "ADD", 0, "Add", "Just add the margin, ignoring any UV scale"},
    {ED_UVPACK_MARGIN_FRACTION,
     "FRACTION",
     0,
     "Fraction",
     "Specify a precise fraction of final UV output"},
    {0, nullptr, 0, nullptr, nullptr},
};

static const EnumPropertyItem pack_rotate_method_items[] = {
    {ED_UVPACK_ROTATION_ANY, "ANY", 0, "Any", "Any angle is allowed for rotation"},
    {ED_UVPACK_ROTATION_CARDINAL,
     "CARDINAL",
     0,
     "Cardinal",
     "Only 90 degree rotations are allowed"},
    RNA_ENUM_ITEM_SEPR,

#define PACK_ROTATE_METHOD_AXIS_ALIGNED_OFFSET 3
    {ED_UVPACK_ROTATION_AXIS_ALIGNED,
     "AXIS_ALIGNED",
     0,
     "Axis-aligned",
     "Rotated to a minimal rectangle, either vertical or horizontal"},
    {ED_UVPACK_ROTATION_AXIS_ALIGNED_X,
     "AXIS_ALIGNED_X",
     0,
     "Axis-aligned (Horizontal)",
     "Rotate islands to be aligned horizontally"},
    {ED_UVPACK_ROTATION_AXIS_ALIGNED_Y,
     "AXIS_ALIGNED_Y",
     0,
     "Axis-aligned (Vertical)",
     "Rotate islands to be aligned vertically"},
    {0, nullptr, 0, nullptr, nullptr},
};

static const EnumPropertyItem pack_shape_method_items[] = {
    {ED_UVPACK_SHAPE_CONCAVE, "CONCAVE", 0, "Exact Shape (Concave)", "Uses exact geometry"},
    {ED_UVPACK_SHAPE_CONVEX, "CONVEX", 0, "Boundary Shape (Convex)", "Uses convex hull"},
    RNA_ENUM_ITEM_SEPR,
    {ED_UVPACK_SHAPE_AABB, "AABB", 0, "Bounding Box", "Uses bounding boxes"},
    {0, nullptr, 0, nullptr, nullptr},
};

/**
 * \note #ED_UVPACK_PIN_NONE is exposed as a boolean "pin".
 * \note #ED_UVPACK_PIN_IGNORE is intentionally not exposed as it is confusing from the UI level
 * (users can simply not select these islands).
 * The option is kept internally because it's used for live unwrap.
 */
static const EnumPropertyItem pinned_islands_method_items[] = {
    {ED_UVPACK_PIN_LOCK_SCALE, "SCALE", 0, "Scale", "Pinned islands won't rescale"},
    {ED_UVPACK_PIN_LOCK_ROTATION, "ROTATION", 0, "Rotation", "Pinned islands won't rotate"},
    {ED_UVPACK_PIN_LOCK_ROTATION_SCALE,
     "ROTATION_SCALE",
     0,
     "Rotation and Scale",
     "Pinned islands will translate only"},
    {ED_UVPACK_PIN_LOCK_ALL, "LOCKED", 0, "All", "Pinned islands are locked in place"},
    {0, nullptr, 0, nullptr, nullptr},
};

static void uv_pack_islands_ui(bContext * /*C*/, wmOperator *op)
{
  uiLayout *layout = op->layout;
  uiLayout *col, *row; /*bfa, added *col and *row*/

  uiLayoutSetPropSep(layout, true);
  uiLayoutSetPropDecorate(layout, false);
  uiItemR(layout, op->ptr, "shape_method", UI_ITEM_NONE, nullptr, ICON_NONE);

  col = uiLayoutColumn(layout, false); /*bfa -  added col*/
  uiLayoutSetPropSep(col, false);      /* bfa - use_property_split = False */
  uiItemR(col, op->ptr, "scale", UI_ITEM_NONE, nullptr, ICON_NONE);
  {
    // uiItemR(col, op->ptr, "rotate", UI_ITEM_NONE, nullptr, ICON_NONE);

    // ------------------ bfa new left aligned prop with triangle button

    /* NOTE: split amount here needs to be synced with normal labels */
    uiLayout *split = uiLayoutSplit(layout, 0.385f, true);

    /* FIRST PART ................................................ */
    row = uiLayoutRow(split, false);
    uiLayoutSetPropDecorate(row, false);
    uiLayoutSetPropSep(row, false); /* bfa - use_property_split = False */
    uiItemR(row, op->ptr, "rotate", UI_ITEM_NONE, nullptr, ICON_NONE);

    /* SECOND PART ................................................ */
    row = uiLayoutRow(split, false);
    if (RNA_boolean_get(op->ptr, "rotate")) {
      uiItemL(row, TIP_(""), ICON_DISCLOSURE_TRI_DOWN);
    }
    else {
      uiItemL(row, TIP_(""), ICON_DISCLOSURE_TRI_RIGHT);
    }

    // ------------------------------- end bfa

    uiLayout *sub = uiLayoutRow(layout, true);
    // uiLayoutSetActive(sub, RNA_boolean_get(op->ptr, "rotate"));
    if (RNA_boolean_get(op->ptr, "rotate")) {
      uiItemS(sub); /*bfa - separator*/
      uiItemS(sub); /*bfa - separator*/
      uiItemS(sub); /*bfa - separator*/
      uiItemR(sub, op->ptr, "rotate_method", UI_ITEM_NONE, nullptr, ICON_NONE);
      uiItemS(layout);
    }
  }
  uiItemR(layout, op->ptr, "margin", UI_ITEM_NONE, nullptr, ICON_NONE);
  uiLayout *sub = uiLayoutRow(layout, true);
  uiItemS(sub); /*bfa - separator*/
  uiItemS(sub); /*bfa - separator*/
  uiItemS(sub); /*bfa - separator*/
  uiItemR(sub, op->ptr, "margin_method", UI_ITEM_NONE, nullptr, ICON_NONE);

  {
    // uiItemR(col, op->ptr, "pin", UI_ITEM_NONE, nullptr, ICON_NONE);

    // ------------------ bfa new left aligned prop with triangle button

    /* NOTE: split amount here needs to be synced with normal labels */
    uiLayout *split = uiLayoutSplit(layout, 0.385f, true);

    /* FIRST PART ................................................ */
    row = uiLayoutRow(split, false);
    uiLayoutSetPropDecorate(row, false);
    uiLayoutSetPropSep(row, false); /* bfa - use_property_split = False */
    uiItemR(row, op->ptr, "pin", UI_ITEM_NONE, nullptr, ICON_NONE);

    /* SECOND PART ................................................ */
    row = uiLayoutRow(split, false);
    if (RNA_boolean_get(op->ptr, "pin")) {
      uiItemL(row, TIP_(""), ICON_DISCLOSURE_TRI_DOWN);
    }
    else {
      uiItemL(row, TIP_(""), ICON_DISCLOSURE_TRI_RIGHT);
    }

    // ------------------------------- end bfa

    uiLayout *sub = uiLayoutRow(layout, true);
    // uiLayoutSetActive(sub, RNA_boolean_get(op->ptr, "pin"));
    if (RNA_boolean_get(op->ptr, "pin")) {
      uiItemS(sub); /*bfa - separator*/
      uiItemS(sub); /*bfa - separator*/
      uiItemS(sub); /*bfa - separator*/
      uiItemR(sub, op->ptr, "pin_method", UI_ITEM_NONE, IFACE_("Lock Method"), ICON_NONE);
      uiItemS(layout);
    }
  }
  uiLayoutSetPropSep(layout, false); /* bfa - use_property_split = False */
  uiItemR(layout, op->ptr, "merge_overlap", UI_ITEM_NONE, nullptr, ICON_NONE);
  uiLayoutSetPropSep(layout, true); /* bfa - use_property_split = true */
  uiItemR(layout, op->ptr, "udim_source", UI_ITEM_NONE, nullptr, ICON_NONE);
  uiItemS(layout);
}

static int uv_pack_islands_invoke(bContext *C, wmOperator *op, const wmEvent *event)
{
  return WM_operator_props_popup_confirm_ex(C, op, event, IFACE_("Pack Islands"), IFACE_("Pack"));
}

void UV_OT_pack_islands(wmOperatorType *ot)
{
  static const EnumPropertyItem pack_target[] = {
      {PACK_UDIM_SRC_CLOSEST, "CLOSEST_UDIM", 0, "Closest UDIM", "Pack islands to closest UDIM"},
      {PACK_UDIM_SRC_ACTIVE,
       "ACTIVE_UDIM",
       0,
       "Active UDIM",
       "Pack islands to active UDIM image tile or UDIM grid tile where 2D cursor is located"},
      {PACK_ORIGINAL_AABB,
       "ORIGINAL_AABB",
       0,
       "Original bounding box",
       "Pack to starting bounding box of islands"},
      {0, nullptr, 0, nullptr, nullptr},
  };
  /* identifiers */
  ot->name = "Pack Islands";
  ot->idname = "UV_OT_pack_islands";
  ot->description =
      "Transform all islands so that they fill up the UV/UDIM space as much as possible";

#ifdef USE_INTERACTIVE_PACK
  ot->flag = OPTYPE_REGISTER | OPTYPE_UNDO;
#else
  /* The operator will handle undo, so the job system can push() it after the job completes. */
  ot->flag = OPTYPE_REGISTER;
#endif

  /* api callbacks */
  ot->exec = pack_islands_exec;

#ifdef USE_INTERACTIVE_PACK
  ot->invoke = WM_operator_props_popup_call;
#else
  ot->invoke = uv_pack_islands_invoke;
#endif
  ot->ui = uv_pack_islands_ui;
  ot->poll = ED_operator_uvedit;

  /* properties */
  RNA_def_enum(ot->srna, "udim_source", pack_target, PACK_UDIM_SRC_CLOSEST, "Pack to", "");
  RNA_def_boolean(ot->srna, "rotate", true, "Rotate", "Rotate islands to improve layout");
  RNA_def_enum(ot->srna,
               "rotate_method",
               pack_rotate_method_items,
               ED_UVPACK_ROTATION_ANY,
               "Rotation Method",
               "");
  RNA_def_boolean(ot->srna, "scale", true, "Scale", "Scale islands to fill unit square");
  RNA_def_boolean(
      ot->srna, "merge_overlap", false, "Merge Overlapping", "Overlapping islands stick together");
  RNA_def_enum(ot->srna,
               "margin_method",
               pack_margin_method_items,
               ED_UVPACK_MARGIN_SCALED,
               "Margin Method",
               "");
  RNA_def_float_factor(
      ot->srna, "margin", 0.001f, 0.0f, 1.0f, "Margin", "Space between islands", 0.0f, 1.0f);
  RNA_def_boolean(ot->srna,
                  "pin",
                  false,
                  "Lock Pinned Islands",
                  "Constrain islands containing any pinned UV's");
  RNA_def_enum(ot->srna,
               "pin_method",
               pinned_islands_method_items,
               ED_UVPACK_PIN_LOCK_ALL,
               "Pin Method",
               "");
  RNA_def_enum(ot->srna,
               "shape_method",
               pack_shape_method_items,
               ED_UVPACK_SHAPE_CONCAVE,
               "Shape Method",
               "");
}

/** \} */

/* -------------------------------------------------------------------- */
/** \name Average UV Islands Scale Operator
 * \{ */

static int average_islands_scale_exec(bContext *C, wmOperator *op)
{
  const Scene *scene = CTX_data_scene(C);
  ViewLayer *view_layer = CTX_data_view_layer(C);
  ToolSettings *ts = scene->toolsettings;
  const bool synced_selection = (ts->uv_flag & UV_SYNC_SELECTION) != 0;

  UnwrapOptions options = unwrap_options_get(nullptr, nullptr, ts);
  options.topology_from_uvs = true;
  options.only_selected_faces = true;
  options.only_selected_uvs = true;
  options.fill_holes = false;
  options.correct_aspect = true;

  Vector<Object *> objects = BKE_view_layer_array_from_objects_in_edit_mode_unique_data_with_uvs(
      scene, view_layer, CTX_wm_view3d(C));

  if (!uvedit_have_selection_multi(scene, objects, &options)) {
    return OPERATOR_CANCELLED;
  }

  /* RNA props */
  const bool scale_uv = RNA_boolean_get(op->ptr, "scale_uv");
  const bool shear = RNA_boolean_get(op->ptr, "shear");

  ParamHandle *handle = construct_param_handle_multi(scene, objects, &options);
  blender::geometry::uv_parametrizer_average(handle, false, scale_uv, shear);
  blender::geometry::uv_parametrizer_flush(handle);
  delete (handle);

  for (Object *obedit : objects) {
    BMEditMesh *em = BKE_editmesh_from_object(obedit);

    if (synced_selection && (em->bm->totvertsel == 0)) {
      continue;
    }

    DEG_id_tag_update(static_cast<ID *>(obedit->data), ID_RECALC_GEOMETRY);
    WM_event_add_notifier(C, NC_GEOM | ND_DATA, obedit->data);
  }
  return OPERATOR_FINISHED;
}

void UV_OT_average_islands_scale(wmOperatorType *ot)
{
  /* identifiers */
  ot->name = "Average Islands Scale";
  ot->idname = "UV_OT_average_islands_scale";
  ot->description = "Average the size of separate UV islands, based on their area in 3D space";

  ot->flag = OPTYPE_REGISTER | OPTYPE_UNDO;

  /* api callbacks */
  ot->exec = average_islands_scale_exec;
  ot->poll = ED_operator_uvedit;

  /* properties */
  RNA_def_boolean(ot->srna, "scale_uv", false, "Non-Uniform", "Scale U and V independently");
  RNA_def_boolean(ot->srna, "shear", false, "Shear", "Reduce shear within islands");
}

/** \} */

/* -------------------------------------------------------------------- */
/** \name Live UV Unwrap
 * \{ */

static struct {
  ParamHandle **handles;
  uint len, len_alloc;
  wmTimer *timer;
} g_live_unwrap = {nullptr};

bool ED_uvedit_live_unwrap_timer_check(const wmTimer *timer)
{
  /* NOTE: don't validate the timer, assume the timer passed in is valid. */
  return g_live_unwrap.timer == timer;
}

/**
 * In practice the timer should practically always be valid.
 * Use this to prevent the unlikely case of a stale timer being set.
 *
 * Loading a new file while unwrapping is running could cause this for example.
 */
static bool uvedit_live_unwrap_timer_validate(const wmWindowManager *wm)
{
  if (g_live_unwrap.timer == nullptr) {
    return false;
  }
  if (BLI_findindex(&wm->timers, g_live_unwrap.timer) != -1) {
    return false;
  }
  g_live_unwrap.timer = nullptr;
  return true;
}

void ED_uvedit_live_unwrap_begin(Scene *scene, Object *obedit, wmWindow *win_modal)
{
  ParamHandle *handle = nullptr;
  BMEditMesh *em = BKE_editmesh_from_object(obedit);

  if (!ED_uvedit_test(obedit)) {
    return;
  }

  UnwrapOptions options = unwrap_options_get(nullptr, obedit, scene->toolsettings);
  options.topology_from_uvs = false;
  options.only_selected_faces = false;
  options.only_selected_uvs = false;

  if (options.use_subsurf) {
    handle = construct_param_handle_subsurfed(scene, obedit, em, &options, nullptr);
  }
  else {
    handle = construct_param_handle(scene, obedit, em->bm, &options, nullptr);
  }

  if (options.use_slim) {
    options.slim.no_flip = false;
    options.slim.skip_init = true;
    uv_parametrizer_slim_live_begin(handle, &options.slim);

    if (win_modal) {
      wmWindowManager *wm = static_cast<wmWindowManager *>(G_MAIN->wm.first);
      /* Clear in the unlikely event this is still set. */
      uvedit_live_unwrap_timer_validate(wm);
      BLI_assert(!g_live_unwrap.timer);
      g_live_unwrap.timer = WM_event_timer_add(wm, win_modal, TIMER, 0.01f);
    }
  }
  else {
    blender::geometry::uv_parametrizer_lscm_begin(handle, true, options.use_abf);
  }

  /* Create or increase size of g_live_unwrap.handles array */
  if (g_live_unwrap.handles == nullptr) {
    g_live_unwrap.len_alloc = 32;
    g_live_unwrap.handles = static_cast<ParamHandle **>(MEM_mallocN(
        sizeof(ParamHandle *) * g_live_unwrap.len_alloc, "uvedit_live_unwrap_liveHandles"));
    g_live_unwrap.len = 0;
  }
  if (g_live_unwrap.len >= g_live_unwrap.len_alloc) {
    g_live_unwrap.len_alloc *= 2;
    g_live_unwrap.handles = static_cast<ParamHandle **>(
        MEM_reallocN(g_live_unwrap.handles, sizeof(ParamHandle *) * g_live_unwrap.len_alloc));
  }
  g_live_unwrap.handles[g_live_unwrap.len] = handle;
  g_live_unwrap.len++;
}

void ED_uvedit_live_unwrap_re_solve()
{
  if (g_live_unwrap.handles) {
    for (int i = 0; i < g_live_unwrap.len; i++) {
      if (uv_parametrizer_is_slim(g_live_unwrap.handles[i])) {
        uv_parametrizer_slim_live_solve_iteration(g_live_unwrap.handles[i]);
      }
      else {
        blender::geometry::uv_parametrizer_lscm_solve(g_live_unwrap.handles[i], nullptr, nullptr);
      }

      blender::geometry::uv_parametrizer_flush(g_live_unwrap.handles[i]);
    }
  }
}

void ED_uvedit_live_unwrap_end(const bool cancel)
{
  if (g_live_unwrap.timer) {
    wmWindowManager *wm = static_cast<wmWindowManager *>(G_MAIN->wm.first);
    uvedit_live_unwrap_timer_validate(wm);
    if (g_live_unwrap.timer) {
      wmWindow *win = g_live_unwrap.timer->win;
      WM_event_timer_remove(wm, win, g_live_unwrap.timer);
      g_live_unwrap.timer = nullptr;
    }
  }

  if (g_live_unwrap.handles) {
    for (int i = 0; i < g_live_unwrap.len; i++) {
      if (uv_parametrizer_is_slim(g_live_unwrap.handles[i])) {
        uv_parametrizer_slim_live_end(g_live_unwrap.handles[i]);
      }
      else {
        blender::geometry::uv_parametrizer_lscm_end(g_live_unwrap.handles[i]);
      }

      if (cancel) {
        blender::geometry::uv_parametrizer_flush_restore(g_live_unwrap.handles[i]);
      }
      delete (g_live_unwrap.handles[i]);
    }
    MEM_freeN(g_live_unwrap.handles);
    g_live_unwrap.handles = nullptr;
    g_live_unwrap.len = 0;
    g_live_unwrap.len_alloc = 0;
  }
}

/** \} */

/* -------------------------------------------------------------------- */
/** \name UV Map Common Transforms
 * \{ */

#define VIEW_ON_EQUATOR 0
#define VIEW_ON_POLES 1
#define ALIGN_TO_OBJECT 2

#define POLAR_ZX 0
#define POLAR_ZY 1

enum {
  PINCH = 0,
  FAN = 1,
};

static void uv_map_transform_calc_bounds(BMEditMesh *em, float r_min[3], float r_max[3])
{
  BMFace *efa;
  BMIter iter;
  INIT_MINMAX(r_min, r_max);
  BM_ITER_MESH (efa, &iter, em->bm, BM_FACES_OF_MESH) {
    if (BM_elem_flag_test(efa, BM_ELEM_SELECT)) {
      BM_face_calc_bounds_expand(efa, r_min, r_max);
    }
  }
}

static void uv_map_transform_calc_center_median(BMEditMesh *em, float r_center[3])
{
  BMFace *efa;
  BMIter iter;
  uint center_accum_num = 0;
  zero_v3(r_center);
  BM_ITER_MESH (efa, &iter, em->bm, BM_FACES_OF_MESH) {
    if (BM_elem_flag_test(efa, BM_ELEM_SELECT)) {
      float center[3];
      BM_face_calc_center_median(efa, center);
      add_v3_v3(r_center, center);
      center_accum_num += 1;
    }
  }
  mul_v3_fl(r_center, 1.0f / float(center_accum_num));
}

static void uv_map_transform_center(const Scene *scene,
                                    View3D *v3d,
                                    Object *ob,
                                    BMEditMesh *em,
                                    float r_center[3],
                                    float r_bounds[2][3])
{
  /* only operates on the edit object - this is all that's needed now */
  const int around = (v3d) ? scene->toolsettings->transform_pivot_point :
                             int(V3D_AROUND_CENTER_BOUNDS);

  float bounds[2][3];
  INIT_MINMAX(bounds[0], bounds[1]);
  bool is_minmax_set = false;

  switch (around) {
    case V3D_AROUND_CENTER_BOUNDS: /* bounding box center */
    {
      uv_map_transform_calc_bounds(em, bounds[0], bounds[1]);
      is_minmax_set = true;
      mid_v3_v3v3(r_center, bounds[0], bounds[1]);
      break;
    }
    case V3D_AROUND_CENTER_MEDIAN: {
      uv_map_transform_calc_center_median(em, r_center);
      break;
    }
    case V3D_AROUND_CURSOR: /* cursor center */
    {
      invert_m4_m4(ob->runtime->world_to_object.ptr(), ob->object_to_world().ptr());
      mul_v3_m4v3(r_center, ob->world_to_object().ptr(), scene->cursor.location);
      break;
    }
    case V3D_AROUND_ACTIVE: {
      BMEditSelection ese;
      if (BM_select_history_active_get(em->bm, &ese)) {
        BM_editselection_center(&ese, r_center);
        break;
      }
      ATTR_FALLTHROUGH;
    }
    case V3D_AROUND_LOCAL_ORIGINS: /* object center */
    default:
      zero_v3(r_center);
      break;
  }

  /* if this is passed, always set! */
  if (r_bounds) {
    if (!is_minmax_set) {
      uv_map_transform_calc_bounds(em, bounds[0], bounds[1]);
    }
    copy_v3_v3(r_bounds[0], bounds[0]);
    copy_v3_v3(r_bounds[1], bounds[1]);
  }
}

static void uv_map_rotation_matrix_ex(float result[4][4],
                                      RegionView3D *rv3d,
                                      Object *ob,
                                      float upangledeg,
                                      float sideangledeg,
                                      float radius,
                                      const float offset[4])
{
  float rotup[4][4], rotside[4][4], viewmatrix[4][4], rotobj[4][4];
  float sideangle = 0.0f, upangle = 0.0f;

  /* get rotation of the current view matrix */
  if (rv3d) {
    copy_m4_m4(viewmatrix, rv3d->viewmat);
  }
  else {
    unit_m4(viewmatrix);
  }

  /* but shifting */
  zero_v3(viewmatrix[3]);

  /* get rotation of the current object matrix */
  copy_m4_m4(rotobj, ob->object_to_world().ptr());
  zero_v3(rotobj[3]);

  /* but shifting */
  add_v4_v4(rotobj[3], offset);
  rotobj[3][3] = 0.0f;

  zero_m4(rotup);
  zero_m4(rotside);

  /* Compensate front/side.. against opengl x,y,z world definition.
   * This is "a sledgehammer to crack a nut" (overkill), a few plus minus 1 will do here.
   * I wanted to keep the reason here, so we're rotating. */
  sideangle = float(M_PI) * (sideangledeg + 180.0f) / 180.0f;
  rotside[0][0] = cosf(sideangle);
  rotside[0][1] = -sinf(sideangle);
  rotside[1][0] = sinf(sideangle);
  rotside[1][1] = cosf(sideangle);
  rotside[2][2] = 1.0f;

  upangle = float(M_PI) * upangledeg / 180.0f;
  rotup[1][1] = cosf(upangle) / radius;
  rotup[1][2] = -sinf(upangle) / radius;
  rotup[2][1] = sinf(upangle) / radius;
  rotup[2][2] = cosf(upangle) / radius;
  rotup[0][0] = 1.0f / radius;

  /* Calculate transforms. */
  mul_m4_series(result, rotup, rotside, viewmatrix, rotobj);
}

static void uv_map_transform(bContext *C, wmOperator *op, float rotmat[3][3])
{
  Object *obedit = CTX_data_edit_object(C);
  RegionView3D *rv3d = CTX_wm_region_view3d(C);

  const int align = RNA_enum_get(op->ptr, "align");
  const int direction = RNA_enum_get(op->ptr, "direction");
  const float radius = RNA_struct_find_property(op->ptr, "radius") ?
                           RNA_float_get(op->ptr, "radius") :
                           1.0f;

  /* Be compatible to the "old" sphere/cylinder mode. */
  if (direction == ALIGN_TO_OBJECT) {
    unit_m3(rotmat);

    if (align == POLAR_ZY) {
      rotmat[0][0] = 0.0f;
      rotmat[0][1] = 1.0f;
      rotmat[1][0] = -1.0f;
      rotmat[1][1] = 0.0f;
    }
    return;
  }

  const float up_angle_deg = (direction == VIEW_ON_EQUATOR) ? 90.0f : 0.0f;
  const float side_angle_deg = (align == POLAR_ZY) == (direction == VIEW_ON_EQUATOR) ? 90.0f :
                                                                                       0.0f;
  const float offset[4] = {0};
  float rotmat4[4][4];
  uv_map_rotation_matrix_ex(rotmat4, rv3d, obedit, up_angle_deg, side_angle_deg, radius, offset);
  copy_m3_m4(rotmat, rotmat4);
}

static void uv_transform_properties(wmOperatorType *ot, int radius)
{
  static const EnumPropertyItem direction_items[] = {
      {VIEW_ON_EQUATOR, "VIEW_ON_EQUATOR", 0, "View on Equator", "3D view is on the equator"},
      {VIEW_ON_POLES, "VIEW_ON_POLES", 0, "View on Poles", "3D view is on the poles"},
      {ALIGN_TO_OBJECT,
       "ALIGN_TO_OBJECT",
       0,
       "Align to Object",
       "Align according to object transform"},
      {0, nullptr, 0, nullptr, nullptr},
  };
  static const EnumPropertyItem align_items[] = {
      {POLAR_ZX, "POLAR_ZX", 0, "Polar ZX", "Polar 0 is X"},
      {POLAR_ZY, "POLAR_ZY", 0, "Polar ZY", "Polar 0 is Y"},
      {0, nullptr, 0, nullptr, nullptr},
  };

  static const EnumPropertyItem pole_items[] = {
      {PINCH, "PINCH", 0, "Pinch", "UVs are pinched at the poles"},
      {FAN, "FAN", 0, "Fan", "UVs are fanned at the poles"},
      {0, nullptr, 0, nullptr, nullptr},
  };

  RNA_def_enum(ot->srna,
               "direction",
               direction_items,
               VIEW_ON_EQUATOR,
               "Direction",
               "Direction of the sphere or cylinder");
  RNA_def_enum(ot->srna,
               "align",
               align_items,
               POLAR_ZX,
               "Align",
               "How to determine rotation around the pole");
  RNA_def_enum(ot->srna, "pole", pole_items, PINCH, "Pole", "How to handle faces at the poles");
  RNA_def_boolean(ot->srna,
                  "seam",
                  false,
                  "Preserve Seams",
                  "Separate projections by islands isolated by seams");

  if (radius) {
    RNA_def_float(ot->srna,
                  "radius",
                  1.0f,
                  0.0f,
                  FLT_MAX,
                  "Radius",
                  "Radius of the sphere or cylinder",
                  0.0001f,
                  100.0f);
  }
}

static void shrink_loop_uv_by_aspect_ratio(BMFace *efa,
                                           const int cd_loop_uv_offset,
                                           const float aspect_y)
{
  BLI_assert(aspect_y != 1.0f); /* Nothing to do, should be handled by caller. */
  BLI_assert(aspect_y > 0.0f);  /* Negative aspect ratios are not supported. */

  BMLoop *l;
  BMIter iter;
  BM_ITER_ELEM (l, &iter, efa, BM_LOOPS_OF_FACE) {
    float *luv = BM_ELEM_CD_GET_FLOAT_P(l, cd_loop_uv_offset);
    if (aspect_y > 1.0f) {
      /* Reduce round-off error, i.e. `u = (u - 0.5) / aspect_y + 0.5`. */
      luv[0] = luv[0] / aspect_y + (0.5f - 0.5f / aspect_y);
    }
    else {
      /* Reduce round-off error, i.e. `v = (v - 0.5) * aspect_y + 0.5`. */
      luv[1] = luv[1] * aspect_y + (0.5f - 0.5f * aspect_y);
    }
  }
}

static void correct_uv_aspect(Object *ob, BMEditMesh *em)
{
  const int cd_loop_uv_offset = CustomData_get_offset(&em->bm->ldata, CD_PROP_FLOAT2);
  const float aspect_y = ED_uvedit_get_aspect_y(ob);
  if (aspect_y == 1.0f) {
    /* Scaling by 1.0 has no effect. */
    return;
  }
  BMFace *efa;
  BMIter iter;
  BM_ITER_MESH (efa, &iter, em->bm, BM_FACES_OF_MESH) {
    if (BM_elem_flag_test(efa, BM_ELEM_SELECT)) {
      shrink_loop_uv_by_aspect_ratio(efa, cd_loop_uv_offset, aspect_y);
    }
  }
}

static void correct_uv_aspect_per_face(Object *ob, BMEditMesh *em)
{
  const int materials_num = ob->totcol;
  if (materials_num == 0) {
    /* Without any materials, there is no aspect_y information and nothing to do. */
    return;
  }

  blender::Array<float, 16> material_aspect_y(materials_num, -1);
  /* Lazily initialize aspect ratio for materials. */

  const int cd_loop_uv_offset = CustomData_get_offset(&em->bm->ldata, CD_PROP_FLOAT2);

  BMFace *efa;
  BMIter iter;
  BM_ITER_MESH (efa, &iter, em->bm, BM_FACES_OF_MESH) {
    if (!BM_elem_flag_test(efa, BM_ELEM_SELECT)) {
      continue;
    }

    const int material_index = efa->mat_nr;
    if (UNLIKELY(material_index < 0 || material_index >= materials_num)) {
      /* The index might be for a material slot which is not currently setup. */
      continue;
    }

    float aspect_y = material_aspect_y[material_index];
    if (aspect_y == -1.0f) {
      /* Lazily initialize aspect ratio for materials. */
      float aspx, aspy;
      ED_uvedit_get_aspect_from_material(ob, material_index, &aspx, &aspy);
      aspect_y = aspx / aspy;
      material_aspect_y[material_index] = aspect_y;
    }

    if (aspect_y == 1.0f) {
      /* Scaling by 1.0 has no effect. */
      continue;
    }
    shrink_loop_uv_by_aspect_ratio(efa, cd_loop_uv_offset, aspect_y);
  }
}

#undef VIEW_ON_EQUATOR
#undef VIEW_ON_POLES
#undef ALIGN_TO_OBJECT

#undef POLAR_ZX
#undef POLAR_ZY

/** \} */

/* -------------------------------------------------------------------- */
/** \name UV Map Clip & Correct
 * \{ */

static void uv_map_clip_correct_properties_ex(wmOperatorType *ot, bool clip_to_bounds)
{
  RNA_def_boolean(ot->srna,
                  "correct_aspect",
                  true,
                  "Correct Aspect",
                  "Map UVs taking image aspect ratio into account");
  /* Optional, since not all unwrapping types need to be clipped. */
  if (clip_to_bounds) {
    RNA_def_boolean(ot->srna,
                    "clip_to_bounds",
                    false,
                    "Clip to Bounds",
                    "Clip UV coordinates to bounds after unwrapping");
  }
  RNA_def_boolean(ot->srna,
                  "scale_to_bounds",
                  false,
                  "Scale to Bounds",
                  "Scale UV coordinates to bounds after unwrapping");
}

static void uv_map_clip_correct_properties(wmOperatorType *ot)
{
  uv_map_clip_correct_properties_ex(ot, true);
}

/**
 * \param per_face_aspect: Calculate the aspect ratio per-face,
 * otherwise use a single aspect for all UVs based on the material of the active face.
 * TODO: using per-face aspect may split UV islands so more advanced UV projection methods
 * such as "Unwrap" & "Smart UV Projections" will need to handle aspect correction themselves.
 * For now keep using a single aspect for all faces in this case.
 */
static void uv_map_clip_correct(const Scene *scene,
                                const Span<Object *> objects,
                                wmOperator *op,
                                bool per_face_aspect,
                                bool only_selected_uvs)
{
  BMFace *efa;
  BMLoop *l;
  BMIter iter, liter;
  float dx, dy, min[2], max[2];
  const bool correct_aspect = RNA_boolean_get(op->ptr, "correct_aspect");
  const bool clip_to_bounds = (RNA_struct_find_property(op->ptr, "clip_to_bounds") &&
                               RNA_boolean_get(op->ptr, "clip_to_bounds"));
  const bool scale_to_bounds = RNA_boolean_get(op->ptr, "scale_to_bounds");

  INIT_MINMAX2(min, max);

  for (Object *ob : objects) {
    BMEditMesh *em = BKE_editmesh_from_object(ob);
    const BMUVOffsets offsets = BM_uv_map_get_offsets(em->bm);

    /* Correct for image aspect ratio. */
    if (correct_aspect) {
      if (per_face_aspect) {
        correct_uv_aspect_per_face(ob, em);
      }
      else {
        correct_uv_aspect(ob, em);
      }
    }

    if (scale_to_bounds) {
      /* find uv limits */
      BM_ITER_MESH (efa, &iter, em->bm, BM_FACES_OF_MESH) {
        if (!BM_elem_flag_test(efa, BM_ELEM_SELECT)) {
          continue;
        }

        if (only_selected_uvs && !uvedit_face_select_test(scene, efa, offsets)) {
          continue;
        }

        BM_ITER_ELEM (l, &liter, efa, BM_LOOPS_OF_FACE) {
          float *luv = BM_ELEM_CD_GET_FLOAT_P(l, offsets.uv);
          minmax_v2v2_v2(min, max, luv);
        }
      }
    }
    else if (clip_to_bounds) {
      /* clipping and wrapping */
      BM_ITER_MESH (efa, &iter, em->bm, BM_FACES_OF_MESH) {
        if (!BM_elem_flag_test(efa, BM_ELEM_SELECT)) {
          continue;
        }

        if (only_selected_uvs && !uvedit_face_select_test(scene, efa, offsets)) {
          continue;
        }

        BM_ITER_ELEM (l, &liter, efa, BM_LOOPS_OF_FACE) {
          float *luv = BM_ELEM_CD_GET_FLOAT_P(l, offsets.uv);
          clamp_v2(luv, 0.0f, 1.0f);
        }
      }
    }
  }

  if (scale_to_bounds) {
    /* rescale UV to be in 1/1 */
    dx = (max[0] - min[0]);
    dy = (max[1] - min[1]);

    if (dx > 0.0f) {
      dx = 1.0f / dx;
    }
    if (dy > 0.0f) {
      dy = 1.0f / dy;
    }

    if (dx == 1.0f && dy == 1.0f && min[0] == 0.0f && min[1] == 0.0f) {
      /* Scaling by 1.0, without translating, has no effect. */
      return;
    }

    for (Object *ob : objects) {
      BMEditMesh *em = BKE_editmesh_from_object(ob);
      const BMUVOffsets offsets = BM_uv_map_get_offsets(em->bm);

      BM_ITER_MESH (efa, &iter, em->bm, BM_FACES_OF_MESH) {
        if (!BM_elem_flag_test(efa, BM_ELEM_SELECT)) {
          continue;
        }

        if (only_selected_uvs && !uvedit_face_select_test(scene, efa, offsets)) {
          continue;
        }

        BM_ITER_ELEM (l, &liter, efa, BM_LOOPS_OF_FACE) {
          float *luv = BM_ELEM_CD_GET_FLOAT_P(l, offsets.uv);

          luv[0] = (luv[0] - min[0]) * dx;
          luv[1] = (luv[1] - min[1]) * dy;
        }
      }
    }
  }
}

/** \} */

/* -------------------------------------------------------------------- */
/** \name UV Unwrap Operator
 * \{ */

/* Assumes UV Map exists, doesn't run update functions. */
static void uvedit_unwrap(const Scene *scene,
                          Object *obedit,
                          const UnwrapOptions *options,
                          int *r_count_changed,
                          int *r_count_failed)
{
  BMEditMesh *em = BKE_editmesh_from_object(obedit);
  if (!CustomData_has_layer(&em->bm->ldata, CD_PROP_FLOAT2)) {
    return;
  }

  bool use_subsurf;
  modifier_unwrap_state(obedit, options, &use_subsurf);

  ParamHandle *handle;
  if (use_subsurf) {
    handle = construct_param_handle_subsurfed(scene, obedit, em, options, r_count_failed);
  }
  else {
    handle = construct_param_handle(scene, obedit, em->bm, options, r_count_failed);
  }

  if (options->use_slim) {
    uv_parametrizer_slim_solve(handle, &options->slim, r_count_changed, r_count_failed);
  }
  else {
    blender::geometry::uv_parametrizer_lscm_begin(handle, false, options->use_abf);
    blender::geometry::uv_parametrizer_lscm_solve(handle, r_count_changed, r_count_failed);
    blender::geometry::uv_parametrizer_lscm_end(handle);
  }

  blender::geometry::uv_parametrizer_average(handle, true, false, false);

  blender::geometry::uv_parametrizer_flush(handle);

  delete (handle);
}

static void uvedit_unwrap_multi(const Scene *scene,
                                const Span<Object *> objects,
                                const UnwrapOptions *options,
                                int *r_count_changed = nullptr,
                                int *r_count_failed = nullptr)
{
  for (Object *obedit : objects) {
    uvedit_unwrap(scene, obedit, options, r_count_changed, r_count_failed);
    DEG_id_tag_update(static_cast<ID *>(obedit->data), ID_RECALC_GEOMETRY);
    WM_main_add_notifier(NC_GEOM | ND_DATA, obedit->data);
  }
}

void ED_uvedit_live_unwrap(const Scene *scene, const Span<Object *> objects)
{
  if (scene->toolsettings->edge_mode_live_unwrap) {
    UnwrapOptions options = unwrap_options_get(nullptr, nullptr, scene->toolsettings);
    options.topology_from_uvs = false;
    options.only_selected_faces = false;
    options.only_selected_uvs = false;
    options.fill_holes = (scene->toolsettings->uvcalc_flag & UVCALC_FILLHOLES) != 0;
    options.correct_aspect = (scene->toolsettings->uvcalc_flag & UVCALC_NO_ASPECT_CORRECT) == 0;
    uvedit_unwrap_multi(scene, objects, &options, nullptr);

    blender::geometry::UVPackIsland_Params pack_island_params;
    pack_island_params.setFromUnwrapOptions(options);
    pack_island_params.rotate_method = ED_UVPACK_ROTATION_ANY;
    pack_island_params.pin_method = ED_UVPACK_PIN_IGNORE;
    pack_island_params.margin_method = ED_UVPACK_MARGIN_SCALED;
    pack_island_params.margin = scene->toolsettings->uvcalc_margin;

    uvedit_pack_islands_multi(scene, objects, nullptr, nullptr, false, true, &pack_island_params);
  }
}

enum {
  UNWRAP_ERROR_NONUNIFORM = (1 << 0),
  UNWRAP_ERROR_NEGATIVE = (1 << 1),
};

static int unwrap_exec(bContext *C, wmOperator *op)
{
  ViewLayer *view_layer = CTX_data_view_layer(C);
  const Scene *scene = CTX_data_scene(C);
  int reported_errors = 0;

  Vector<Object *> objects = BKE_view_layer_array_from_objects_in_edit_mode_unique_data(
      scene, view_layer, CTX_wm_view3d(C));

  unwrap_options_sync_toolsettings(op, scene->toolsettings);

  UnwrapOptions options = unwrap_options_get(op, nullptr, nullptr);
  options.topology_from_uvs = false;
  options.only_selected_faces = true;
  options.only_selected_uvs = false;
  options.fill_holes = RNA_boolean_get(op->ptr, "fill_holes");
  options.correct_aspect = RNA_boolean_get(op->ptr, "correct_aspect");

  /* We will report an error unless at least one object
   * has the subsurf modifier in the right place. */
  bool subsurf_error = options.use_subsurf;

  if (CTX_wm_space_image(C)) {
    /* Inside the UV Editor, only unwrap selected UVs. */
    options.only_selected_uvs = true;
    options.pin_unselected = true;
  }

  if (!uvedit_have_selection_multi(scene, objects, &options)) {
    return OPERATOR_CANCELLED;
  }

  /* add uvs if they don't exist yet */
  for (Object *obedit : objects) {
    float obsize[3];
    bool use_subsurf_final;

    if (!ED_uvedit_ensure_uvs(obedit)) {
      continue;
    }

    if (subsurf_error) {
      /* Double up the check here but better keep uvedit_unwrap interface simple and not
       * pass operator for warning append. */
      modifier_unwrap_state(obedit, &options, &use_subsurf_final);
      if (use_subsurf_final) {
        subsurf_error = false;
      }
    }

    if (reported_errors & (UNWRAP_ERROR_NONUNIFORM | UNWRAP_ERROR_NEGATIVE)) {
      continue;
    }

    mat4_to_size(obsize, obedit->object_to_world().ptr());
    if (!(fabsf(obsize[0] - obsize[1]) < 1e-4f && fabsf(obsize[1] - obsize[2]) < 1e-4f)) {
      if ((reported_errors & UNWRAP_ERROR_NONUNIFORM) == 0) {
        BKE_report(op->reports,
                   RPT_INFO,
                   "Object has non-uniform scale, unwrap will operate on a non-scaled version of "
                   "the mesh");
        reported_errors |= UNWRAP_ERROR_NONUNIFORM;
      }
    }
    else if (is_negative_m4(obedit->object_to_world().ptr())) {
      if ((reported_errors & UNWRAP_ERROR_NEGATIVE) == 0) {
        BKE_report(
            op->reports,
            RPT_INFO,
            "Object has negative scale, unwrap will operate on a non-flipped version of the mesh");
        reported_errors |= UNWRAP_ERROR_NEGATIVE;
      }
    }
  }

  if (subsurf_error) {
    BKE_report(op->reports,
               RPT_INFO,
               "Subdivision Surface modifier needs to be first to work with unwrap");
  }

  /* execute unwrap */
  int count_changed = 0;
  int count_failed = 0;
  uvedit_unwrap_multi(scene, objects, &options, &count_changed, &count_failed);

  blender::geometry::UVPackIsland_Params pack_island_params;
  pack_island_params.setFromUnwrapOptions(options);
  pack_island_params.rotate_method = ED_UVPACK_ROTATION_ANY;
  pack_island_params.pin_method = ED_UVPACK_PIN_IGNORE;
  pack_island_params.margin_method = eUVPackIsland_MarginMethod(
      RNA_enum_get(op->ptr, "margin_method"));
  pack_island_params.margin = RNA_float_get(op->ptr, "margin");

  uvedit_pack_islands_multi(scene, objects, nullptr, nullptr, false, true, &pack_island_params);

  if (count_failed == 0 && count_changed == 0) {
    BKE_report(op->reports,
               RPT_WARNING,
               "Unwrap could not solve any island(s), edge seams may need to be added");
  }
  else if (count_failed) {
    BKE_reportf(op->reports,
                RPT_WARNING,
                "Unwrap failed to solve %d of %d island(s), edge seams may need to be added",
                count_failed,
                count_changed + count_failed);
  }

  return OPERATOR_FINISHED;
}

<<<<<<< HEAD
/*bfa - tool name*/
static std::string uv_ot_unwrap_get_name(wmOperatorType *ot, PointerRNA *ptr)
{
  if (RNA_boolean_get(ptr, "method")) {
    return CTX_IFACE_(ot->translation_context, "Unwrap Conformal");
  }
  return "";
}

/*bfa - descriptions*/
static std::string uv_ot_unwrap_get_description(bContext * /*C*/,
                                                wmOperatorType * /*ot*/,
                                                PointerRNA *ptr)
{
  if (RNA_boolean_get(ptr, "method")) {
    return "Unwrap Conformal unwraps the "
           "mesh with the method Least Square Conformal Mapping (LSCM)";
  }
  return "";
=======
static void unwrap_draw(bContext * /*C*/, wmOperator *op)
{
  uiLayout *layout = op->layout;

  uiLayoutSetPropSep(layout, true);
  uiLayoutSetPropDecorate(layout, false);

  /* Main draw call */
  PointerRNA ptr = RNA_pointer_create(nullptr, op->type->srna, op->properties);

  uiLayout *col;

  col = uiLayoutColumn(layout, true);
  uiItemR(col, &ptr, "method", UI_ITEM_NONE, nullptr, ICON_NONE);
  bool is_slim = RNA_enum_get(op->ptr, "method") == UVCALC_UNWRAP_METHOD_MINIMUM_STRETCH;

  if (is_slim) {
    uiItemR(col, &ptr, "iterations", UI_ITEM_NONE, nullptr, ICON_NONE);
    uiItemR(col, &ptr, "no_flip", UI_ITEM_NONE, nullptr, ICON_NONE);

    uiItemS(col);
    uiItemR(col, &ptr, "use_weights", UI_ITEM_NONE, nullptr, ICON_NONE);

    if (RNA_boolean_get(op->ptr, "use_weights")) {
      col = uiLayoutColumn(layout, true);
      uiItemR(col, &ptr, "weight_group", UI_ITEM_NONE, nullptr, ICON_NONE);
      uiItemR(col, &ptr, "weight_factor", UI_ITEM_NONE, nullptr, ICON_NONE);
    }
  }
  else {
    uiItemR(col, &ptr, "fill_holes", UI_ITEM_NONE, nullptr, ICON_NONE);
  }

  uiItemS(col);
  uiItemR(col, &ptr, "use_subsurf_data", UI_ITEM_NONE, nullptr, ICON_NONE);

  uiItemS(col);
  uiItemR(col, &ptr, "correct_aspect", UI_ITEM_NONE, nullptr, ICON_NONE);
  uiItemR(col, &ptr, "margin_method", UI_ITEM_NONE, nullptr, ICON_NONE);
  uiItemR(col, &ptr, "margin", UI_ITEM_NONE, nullptr, ICON_NONE);
>>>>>>> d09c7e53
}

void UV_OT_unwrap(wmOperatorType *ot)
{
  const ToolSettings *tool_settings_default = DNA_struct_default_get(ToolSettings);

  static const EnumPropertyItem method_items[] = {
      {UVCALC_UNWRAP_METHOD_ANGLE, "ANGLE_BASED", 0, "Angle Based", ""},
      {UVCALC_UNWRAP_METHOD_CONFORMAL, "CONFORMAL", 0, "Conformal", ""},
      {UVCALC_UNWRAP_METHOD_MINIMUM_STRETCH, "MINIMUM_STRETCH", 0, "Minimum Stretch", ""},
      {0, nullptr, 0, nullptr, nullptr},
  };

  /* identifiers */
  ot->name = "Unwrap ABF";
  ot->description = "ABF unwraps the mesh with the method Angle Based Flattening (ABF)";
  ot->idname = "UV_OT_unwrap";
  ot->flag = OPTYPE_REGISTER | OPTYPE_UNDO;

  /* api callbacks */
  ot->exec = unwrap_exec;
  ot->get_name = uv_ot_unwrap_get_name;               /*bfa - tool name*/
  ot->get_description = uv_ot_unwrap_get_description; /*bfa - descriptions*/
  ot->poll = ED_operator_uvmap;

  /* Only draw relevant ui elements */
  ot->ui = unwrap_draw;

  /* properties */
<<<<<<< HEAD
  RNA_def_enum(ot->srna, "method", method_items, 0, "Method", "Unwrapping method");
=======
  ot->prop = RNA_def_enum(
      ot->srna,
      "method",
      method_items,
      tool_settings_default->unwrapper,
      "Method",
      "Unwrapping method (Angle Based usually gives better results than Conformal, while "
      "being somewhat slower)");
>>>>>>> d09c7e53
  RNA_def_boolean(ot->srna,
                  "fill_holes",
                  tool_settings_default->uvcalc_flag & UVCALC_FILLHOLES,
                  "Fill Holes",
                  "Virtually fill holes in mesh before unwrapping, to better avoid overlaps and "
                  "preserve symmetry");
  RNA_def_boolean(ot->srna,
                  "correct_aspect",
                  !(tool_settings_default->uvcalc_flag & UVCALC_NO_ASPECT_CORRECT),
                  "Correct Aspect",
                  "Map UVs taking image aspect ratio into account");
  RNA_def_boolean(
      ot->srna,
      "use_subsurf_data",
      false,
      "Use Subdivision Surface",
      "Map UVs taking vertex position after Subdivision Surface modifier has been applied");
  RNA_def_enum(ot->srna,
               "margin_method",
               pack_margin_method_items,
               ED_UVPACK_MARGIN_SCALED,
               "Margin Method",
               "");
  /* bfa - change the defaults of uv margin */
  RNA_def_float_factor(
<<<<<<< HEAD
      ot->srna, "margin", 0.01f, 0.0f, 1.0f, "Margin", "Space between islands", 0.0f, 1.0f);
=======
      ot->srna, "margin", 0.001f, 0.0f, 1.0f, "Margin", "Space between islands", 0.0f, 1.0f);

  /* SLIM only */
  RNA_def_boolean(ot->srna,
                  "no_flip",
                  tool_settings_default->uvcalc_flag & UVCALC_UNWRAP_NO_FLIP,
                  "No Flip",
                  "Prevent flipping UV's, "
                  "flipping may lower distortion depending on the position of pins");

  RNA_def_int(ot->srna,
              "iterations",
              tool_settings_default->uvcalc_iterations,
              0,
              10000,
              "Iterations",
              "Number of iterations when \"Minimum Stretch\" method is used",
              1,
              30);

  RNA_def_boolean(ot->srna,
                  "use_weights",
                  tool_settings_default->uvcalc_flag & UVCALC_UNWRAP_USE_WEIGHTS,
                  "Importance Weights",
                  "Whether to take into account per-vertex importance weights");
  RNA_def_string(ot->srna,
                 "weight_group",
                 tool_settings_default->uvcalc_weight_group,
                 MAX_ID_NAME,
                 "Weight Group",
                 "Vertex group name for importance weights (modulating the deform)");
  RNA_def_float(
      ot->srna,
      "weight_factor",
      tool_settings_default->uvcalc_weight_factor,
      -10000.0,
      10000.0,
      "Weight Factor",
      "How much influence the weightmap has for weighted parameterization, 0 being no influence",
      -10.0,
      10.0);
>>>>>>> d09c7e53
}

/** \} */

/* -------------------------------------------------------------------- */
/** \name Smart UV Project Operator
 * \{ */

/* Ignore all areas below this, as the UVs get zeroed. */
static const float smart_uv_project_area_ignore = 1e-12f;

struct ThickFace {
  float area;
  BMFace *efa;
};

static int smart_uv_project_thickface_area_cmp_fn(const void *tf_a_p, const void *tf_b_p)
{
  const ThickFace *tf_a = (ThickFace *)tf_a_p;
  const ThickFace *tf_b = (ThickFace *)tf_b_p;

  /* Ignore the area of small faces.
   * Also, order checks so `!isfinite(...)` values are counted as zero area. */
  if (!((tf_a->area > smart_uv_project_area_ignore) ||
        (tf_b->area > smart_uv_project_area_ignore)))
  {
    return 0;
  }

  if (tf_a->area < tf_b->area) {
    return 1;
  }
  if (tf_a->area > tf_b->area) {
    return -1;
  }
  return 0;
}

static blender::Vector<blender::float3> smart_uv_project_calculate_project_normals(
    const ThickFace *thick_faces,
    const uint thick_faces_len,
    BMesh *bm,
    const float project_angle_limit_half_cos,
    const float project_angle_limit_cos,
    const float area_weight)
{
  if (UNLIKELY(thick_faces_len == 0)) {
    return {};
  }

  const float *project_normal = thick_faces[0].efa->no;

  blender::Vector<const ThickFace *> project_thick_faces;
  blender::Vector<blender::float3> project_normal_array;

  BM_mesh_elem_hflag_disable_all(bm, BM_FACE, BM_ELEM_TAG, false);

  while (true) {
    for (int f_index = thick_faces_len - 1; f_index >= 0; f_index--) {
      if (BM_elem_flag_test(thick_faces[f_index].efa, BM_ELEM_TAG)) {
        continue;
      }

      if (dot_v3v3(thick_faces[f_index].efa->no, project_normal) > project_angle_limit_half_cos) {
        project_thick_faces.append(&thick_faces[f_index]);
        BM_elem_flag_set(thick_faces[f_index].efa, BM_ELEM_TAG, true);
      }
    }

    float average_normal[3] = {0.0f, 0.0f, 0.0f};

    if (area_weight <= 0.0f) {
      for (int f_proj_index = 0; f_proj_index < project_thick_faces.size(); f_proj_index++) {
        const ThickFace *tf = project_thick_faces[f_proj_index];
        add_v3_v3(average_normal, tf->efa->no);
      }
    }
    else if (area_weight >= 1.0f) {
      for (int f_proj_index = 0; f_proj_index < project_thick_faces.size(); f_proj_index++) {
        const ThickFace *tf = project_thick_faces[f_proj_index];
        madd_v3_v3fl(average_normal, tf->efa->no, tf->area);
      }
    }
    else {
      for (int f_proj_index = 0; f_proj_index < project_thick_faces.size(); f_proj_index++) {
        const ThickFace *tf = project_thick_faces[f_proj_index];
        const float area_blend = (tf->area * area_weight) + (1.0f - area_weight);
        madd_v3_v3fl(average_normal, tf->efa->no, area_blend);
      }
    }

    /* Avoid NAN. */
    if (normalize_v3(average_normal) != 0.0f) {
      project_normal_array.append(average_normal);
    }

    /* Find the most unique angle that points away from other normals. */
    float anble_best = 1.0f;
    uint angle_best_index = 0;

    for (int f_index = thick_faces_len - 1; f_index >= 0; f_index--) {
      if (BM_elem_flag_test(thick_faces[f_index].efa, BM_ELEM_TAG)) {
        continue;
      }

      float angle_test = -1.0f;
      for (int p_index = 0; p_index < project_normal_array.size(); p_index++) {
        angle_test = max_ff(angle_test,
                            dot_v3v3(project_normal_array[p_index], thick_faces[f_index].efa->no));
      }

      if (angle_test < anble_best) {
        anble_best = angle_test;
        angle_best_index = f_index;
      }
    }

    if (anble_best < project_angle_limit_cos) {
      project_normal = thick_faces[angle_best_index].efa->no;
      project_thick_faces.clear();
      project_thick_faces.append(&thick_faces[angle_best_index]);
      BM_elem_flag_enable(thick_faces[angle_best_index].efa, BM_ELEM_TAG);
    }
    else {
      if (project_normal_array.size() >= 1) {
        break;
      }
    }
  }

  BM_mesh_elem_hflag_disable_all(bm, BM_FACE, BM_ELEM_TAG, false);

  return project_normal_array;
}

static int smart_project_exec(bContext *C, wmOperator *op)
{
  Scene *scene = CTX_data_scene(C);
  ViewLayer *view_layer = CTX_data_view_layer(C);

  /* May be nullptr. */
  View3D *v3d = CTX_wm_view3d(C);

  bool only_selected_uvs = false;
  if (CTX_wm_space_image(C)) {
    /* Inside the UV Editor, only project selected UVs. */
    only_selected_uvs = true;
  }

  const float project_angle_limit = RNA_float_get(op->ptr, "angle_limit");
  const float island_margin = RNA_float_get(op->ptr, "island_margin");
  const float area_weight = RNA_float_get(op->ptr, "area_weight");

  const float project_angle_limit_cos = cosf(project_angle_limit);
  const float project_angle_limit_half_cos = cosf(project_angle_limit / 2);

  /* Memory arena for list links (cleared for each object). */
  MemArena *arena = BLI_memarena_new(BLI_MEMARENA_STD_BUFSIZE, __func__);

  Vector<Object *> objects = BKE_view_layer_array_from_objects_in_edit_mode_unique_data(
      scene, view_layer, v3d);

  Vector<Object *> objects_changed;

  BMFace *efa;
  BMIter iter;

  for (const int ob_index : objects.index_range()) {
    Object *obedit = objects[ob_index];
    BMEditMesh *em = BKE_editmesh_from_object(obedit);
    bool changed = false;

    if (!ED_uvedit_ensure_uvs(obedit)) {
      continue;
    }

    const BMUVOffsets offsets = BM_uv_map_get_offsets(em->bm);
    BLI_assert(offsets.uv >= 0);
    ThickFace *thick_faces = static_cast<ThickFace *>(
        MEM_mallocN(sizeof(*thick_faces) * em->bm->totface, __func__));

    uint thick_faces_len = 0;
    BM_ITER_MESH (efa, &iter, em->bm, BM_FACES_OF_MESH) {
      if (!BM_elem_flag_test(efa, BM_ELEM_SELECT)) {
        continue;
      }

      if (only_selected_uvs) {
        if (!uvedit_face_select_test(scene, efa, offsets)) {
          uvedit_face_select_disable(scene, em->bm, efa, offsets);
          continue;
        }
      }

      thick_faces[thick_faces_len].area = BM_face_calc_area(efa);
      thick_faces[thick_faces_len].efa = efa;
      thick_faces_len++;
    }

    qsort(thick_faces, thick_faces_len, sizeof(ThickFace), smart_uv_project_thickface_area_cmp_fn);

    /* Remove all zero area faces. */
    while ((thick_faces_len > 0) &&
           !(thick_faces[thick_faces_len - 1].area > smart_uv_project_area_ignore))
    {

      /* Zero UVs so they don't overlap with other faces being unwrapped. */
      BMIter liter;
      BMLoop *l;
      BM_ITER_ELEM (l, &liter, thick_faces[thick_faces_len - 1].efa, BM_LOOPS_OF_FACE) {
        float *luv = BM_ELEM_CD_GET_FLOAT_P(l, offsets.uv);
        zero_v2(luv);
        changed = true;
      }

      thick_faces_len -= 1;
    }

    blender::Vector<blender::float3> project_normal_array =
        smart_uv_project_calculate_project_normals(thick_faces,
                                                   thick_faces_len,
                                                   em->bm,
                                                   project_angle_limit_half_cos,
                                                   project_angle_limit_cos,
                                                   area_weight);

    if (project_normal_array.is_empty()) {
      MEM_freeN(thick_faces);
      continue;
    }

    /* After finding projection vectors, we find the uv positions. */
    LinkNode **thickface_project_groups = static_cast<LinkNode **>(
        MEM_callocN(sizeof(*thickface_project_groups) * project_normal_array.size(), __func__));

    BLI_memarena_clear(arena);

    for (int f_index = thick_faces_len - 1; f_index >= 0; f_index--) {
      const float *f_normal = thick_faces[f_index].efa->no;

      float angle_best = dot_v3v3(f_normal, project_normal_array[0]);
      uint angle_best_index = 0;

      for (int p_index = 1; p_index < project_normal_array.size(); p_index++) {
        const float angle_test = dot_v3v3(f_normal, project_normal_array[p_index]);
        if (angle_test > angle_best) {
          angle_best = angle_test;
          angle_best_index = p_index;
        }
      }

      BLI_linklist_prepend_arena(
          &thickface_project_groups[angle_best_index], &thick_faces[f_index], arena);
    }

    for (int p_index = 0; p_index < project_normal_array.size(); p_index++) {
      if (thickface_project_groups[p_index] == nullptr) {
        continue;
      }

      float axis_mat[3][3];
      axis_dominant_v3_to_m3(axis_mat, project_normal_array[p_index]);

      for (LinkNode *list = thickface_project_groups[p_index]; list; list = list->next) {
        ThickFace *tf = static_cast<ThickFace *>(list->link);
        BMIter liter;
        BMLoop *l;
        BM_ITER_ELEM (l, &liter, tf->efa, BM_LOOPS_OF_FACE) {
          float *luv = BM_ELEM_CD_GET_FLOAT_P(l, offsets.uv);
          mul_v2_m3v3(luv, axis_mat, l->v->co);
        }
        changed = true;
      }
    }

    MEM_freeN(thick_faces);

    /* No need to free the lists in 'thickface_project_groups' values as the 'arena' is used. */
    MEM_freeN(thickface_project_groups);

    if (changed) {
      objects_changed.append(obedit);
    }
  }

  BLI_memarena_free(arena);

  /* Pack islands & Stretch to UV bounds */
  if (!objects_changed.is_empty()) {

    scene->toolsettings->uvcalc_margin = island_margin;

    /* Depsgraph refresh functions are called here. */
    const bool correct_aspect = RNA_boolean_get(op->ptr, "correct_aspect");

    blender::geometry::UVPackIsland_Params params;
    params.rotate_method = eUVPackIsland_RotationMethod(RNA_enum_get(op->ptr, "rotate_method"));
    params.only_selected_uvs = only_selected_uvs;
    params.only_selected_faces = true;
    params.correct_aspect = correct_aspect;
    params.use_seams = true;
    params.margin_method = eUVPackIsland_MarginMethod(RNA_enum_get(op->ptr, "margin_method"));
    params.margin = RNA_float_get(op->ptr, "island_margin");

    uvedit_pack_islands_multi(scene, objects_changed, nullptr, nullptr, false, true, &params);

    /* #uvedit_pack_islands_multi only supports `per_face_aspect = false`. */
    const bool per_face_aspect = false;
    uv_map_clip_correct(scene, objects_changed, op, per_face_aspect, only_selected_uvs);
  }

  return OPERATOR_FINISHED;
}

static int smart_project_invoke(bContext *C, wmOperator *op, const wmEvent *event)
{
  return WM_operator_props_popup_confirm_ex(
      C, op, event, IFACE_("Smart UV Project"), IFACE_("Unwrap"));
}

void UV_OT_smart_project(wmOperatorType *ot)
{
  PropertyRNA *prop;

  /* identifiers */
  ot->name = "Smart UV Project";
  ot->idname = "UV_OT_smart_project";
  ot->description = "Projection unwraps the selected faces of mesh objects";

  ot->flag = OPTYPE_REGISTER | OPTYPE_UNDO;

  /* api callbacks */
  ot->exec = smart_project_exec;
  ot->poll = ED_operator_uvmap;
  ot->invoke = smart_project_invoke;

  /* properties */
  prop = RNA_def_float_rotation(ot->srna,
                                "angle_limit",
                                0,
                                nullptr,
                                DEG2RADF(0.0f),
                                DEG2RADF(90.0f),
                                "Angle Limit",
                                "Lower for more projection groups, higher for less distortion",
                                DEG2RADF(0.0f),
                                DEG2RADF(89.0f));
  RNA_def_property_float_default(prop, DEG2RADF(66.0f));

  RNA_def_enum(ot->srna,
               "margin_method",
               pack_margin_method_items,
               ED_UVPACK_MARGIN_SCALED,
               "Margin Method",
               "");
  RNA_def_enum(ot->srna,
               "rotate_method",
               /* Only show aligned options as the rotation from a projection
                * generated from a direction vector isn't meaningful. */
               pack_rotate_method_items + PACK_ROTATE_METHOD_AXIS_ALIGNED_OFFSET,
               ED_UVPACK_ROTATION_AXIS_ALIGNED_Y,
               "Rotation Method",
               "");
  RNA_def_float(ot->srna,
                "island_margin",
                0.0f,
                0.0f,
                1.0f,
                "Island Margin",
                "Margin to reduce bleed from adjacent islands",
                0.0f,
                1.0f);
  RNA_def_float(ot->srna,
                "area_weight",
                0.0f,
                0.0f,
                1.0f,
                "Area Weight",
                "Weight projection's vector by faces with larger areas",
                0.0f,
                1.0f);

  uv_map_clip_correct_properties_ex(ot, false);
}

/** \} */

/* -------------------------------------------------------------------- */
/** \name Project UV From View Operator
 * \{ */

static int uv_from_view_exec(bContext *C, wmOperator *op);

static int uv_from_view_invoke(bContext *C, wmOperator *op, const wmEvent * /*event*/)
{
  View3D *v3d = CTX_wm_view3d(C);
  RegionView3D *rv3d = CTX_wm_region_view3d(C);
  const Camera *camera = ED_view3d_camera_data_get(v3d, rv3d);
  PropertyRNA *prop;

  prop = RNA_struct_find_property(op->ptr, "camera_bounds");
  if (!RNA_property_is_set(op->ptr, prop)) {
    RNA_property_boolean_set(op->ptr, prop, (camera != nullptr));
  }
  prop = RNA_struct_find_property(op->ptr, "correct_aspect");
  if (!RNA_property_is_set(op->ptr, prop)) {
    RNA_property_boolean_set(op->ptr, prop, (camera == nullptr));
  }

  return uv_from_view_exec(C, op);
}

static int uv_from_view_exec(bContext *C, wmOperator *op)
{
  ViewLayer *view_layer = CTX_data_view_layer(C);
  const Scene *scene = CTX_data_scene(C);
  ARegion *region = CTX_wm_region(C);
  View3D *v3d = CTX_wm_view3d(C);
  RegionView3D *rv3d = CTX_wm_region_view3d(C);
  const Camera *camera = ED_view3d_camera_data_get(v3d, rv3d);
  BMFace *efa;
  BMLoop *l;
  BMIter iter, liter;
  float rotmat[4][4];
  float objects_pos_offset[4];

  const bool use_orthographic = RNA_boolean_get(op->ptr, "orthographic");

  /* NOTE: objects that aren't touched are set to nullptr (to skip clipping). */
  Vector<Object *> objects = BKE_view_layer_array_from_objects_in_edit_mode_unique_data(
      scene, view_layer, v3d);

  if (use_orthographic) {
    /* Calculate average object position. */
    float objects_pos_avg[4] = {0};

    for (Object *object : objects) {
      add_v4_v4(objects_pos_avg, object->object_to_world().location());
    }

    mul_v4_fl(objects_pos_avg, 1.0f / objects.size());
    negate_v4_v4(objects_pos_offset, objects_pos_avg);
  }

  Vector<Object *> changed_objects;

  for (Object *obedit : objects) {
    BMEditMesh *em = BKE_editmesh_from_object(obedit);
    bool changed = false;

    /* add uvs if they don't exist yet */
    if (!ED_uvedit_ensure_uvs(obedit)) {
      continue;
    }

    const int cd_loop_uv_offset = CustomData_get_offset(&em->bm->ldata, CD_PROP_FLOAT2);

    if (use_orthographic) {
      uv_map_rotation_matrix_ex(rotmat, rv3d, obedit, 90.0f, 0.0f, 1.0f, objects_pos_offset);

      BM_ITER_MESH (efa, &iter, em->bm, BM_FACES_OF_MESH) {
        if (!BM_elem_flag_test(efa, BM_ELEM_SELECT)) {
          continue;
        }

        BM_ITER_ELEM (l, &liter, efa, BM_LOOPS_OF_FACE) {
          float *luv = BM_ELEM_CD_GET_FLOAT_P(l, cd_loop_uv_offset);
          BLI_uvproject_from_view_ortho(luv, l->v->co, rotmat);
        }
        changed = true;
      }
    }
    else if (camera) {
      const bool camera_bounds = RNA_boolean_get(op->ptr, "camera_bounds");
      ProjCameraInfo *uci = BLI_uvproject_camera_info(
          v3d->camera,
          obedit->object_to_world().ptr(),
          camera_bounds ? (scene->r.xsch * scene->r.xasp) : 1.0f,
          camera_bounds ? (scene->r.ysch * scene->r.yasp) : 1.0f);

      if (uci) {
        BM_ITER_MESH (efa, &iter, em->bm, BM_FACES_OF_MESH) {
          if (!BM_elem_flag_test(efa, BM_ELEM_SELECT)) {
            continue;
          }

          BM_ITER_ELEM (l, &liter, efa, BM_LOOPS_OF_FACE) {
            float *luv = BM_ELEM_CD_GET_FLOAT_P(l, cd_loop_uv_offset);
            BLI_uvproject_from_camera(luv, l->v->co, uci);
          }
          changed = true;
        }

        MEM_freeN(uci);
      }
    }
    else {
      copy_m4_m4(rotmat, obedit->object_to_world().ptr());

      BM_ITER_MESH (efa, &iter, em->bm, BM_FACES_OF_MESH) {
        if (!BM_elem_flag_test(efa, BM_ELEM_SELECT)) {
          continue;
        }

        BM_ITER_ELEM (l, &liter, efa, BM_LOOPS_OF_FACE) {
          float *luv = BM_ELEM_CD_GET_FLOAT_P(l, cd_loop_uv_offset);
          BLI_uvproject_from_view(
              luv, l->v->co, rv3d->persmat, rotmat, region->winx, region->winy);
        }
        changed = true;
      }
    }

    if (changed) {
      changed_objects.append(obedit);
      DEG_id_tag_update(static_cast<ID *>(obedit->data), ID_RECALC_GEOMETRY);
      WM_event_add_notifier(C, NC_GEOM | ND_DATA, obedit->data);
    }
  }

  if (changed_objects.is_empty()) {
    return OPERATOR_CANCELLED;
  }

  const bool per_face_aspect = true;
  const bool only_selected_uvs = false;
  uv_map_clip_correct(scene, objects, op, per_face_aspect, only_selected_uvs);
  return OPERATOR_FINISHED;
}

static bool uv_from_view_poll(bContext *C)
{
  RegionView3D *rv3d = CTX_wm_region_view3d(C);

  if (!ED_operator_uvmap(C)) {
    return false;
  }

  return (rv3d != nullptr);
}

void UV_OT_project_from_view(wmOperatorType *ot)
{
  /* identifiers */
  ot->name = "Project from View";
  ot->idname = "UV_OT_project_from_view";
  ot->description = "Project the UV vertices of the mesh as seen in current 3D view";

  ot->flag = OPTYPE_REGISTER | OPTYPE_UNDO;

  /* api callbacks */
  ot->invoke = uv_from_view_invoke;
  ot->exec = uv_from_view_exec;
  ot->poll = uv_from_view_poll;

  /* properties */
  RNA_def_boolean(ot->srna, "orthographic", false, "Orthographic", "Use orthographic projection");
  RNA_def_boolean(ot->srna,
                  "camera_bounds",
                  true,
                  "Camera Bounds",
                  "Map UVs to the camera region taking resolution and aspect into account");
  uv_map_clip_correct_properties(ot);
}

/** \} */

/* -------------------------------------------------------------------- */
/** \name Reset UV Operator
 * \{ */

static int reset_exec(bContext *C, wmOperator * /*op*/)
{
  const Scene *scene = CTX_data_scene(C);
  ViewLayer *view_layer = CTX_data_view_layer(C);
  View3D *v3d = CTX_wm_view3d(C);

  Vector<Object *> objects = BKE_view_layer_array_from_objects_in_edit_mode_unique_data(
      scene, view_layer, v3d);
  for (Object *obedit : objects) {
    Mesh *mesh = (Mesh *)obedit->data;
    BMEditMesh *em = BKE_editmesh_from_object(obedit);

    if (em->bm->totfacesel == 0) {
      continue;
    }

    /* add uvs if they don't exist yet */
    if (!ED_uvedit_ensure_uvs(obedit)) {
      continue;
    }

    ED_mesh_uv_loop_reset(C, mesh);

    DEG_id_tag_update(static_cast<ID *>(obedit->data), ID_RECALC_GEOMETRY);
    WM_event_add_notifier(C, NC_GEOM | ND_DATA, obedit->data);
  }

  return OPERATOR_FINISHED;
}

void UV_OT_reset(wmOperatorType *ot)
{
  /* identifiers */
  ot->name = "Reset";
  ot->idname = "UV_OT_reset";
  ot->description = "Reset UV projection";

  ot->flag = OPTYPE_REGISTER | OPTYPE_UNDO;

  /* api callbacks */
  ot->exec = reset_exec;
  ot->poll = ED_operator_uvmap;
}

/** \} */

/* -------------------------------------------------------------------- */
/** \name Sphere UV Project Operator
 * \{ */

static void uv_map_mirror(BMFace *efa,
                          const bool *regular,
                          const bool fan,
                          const int cd_loop_uv_offset)
{
  /* A heuristic to improve alignment of faces near the seam.
   * In simple terms, we're looking for faces which span more
   * than 0.5 units in the *u* coordinate.
   * If we find such a face, we try and improve the unwrapping
   * by adding (1.0, 0.0) onto some of the face's UVs.
   *
   * Note that this is only a heuristic. The property we're
   * attempting to maintain is that the winding of the face
   * in UV space corresponds with the handedness of the face
   * in 3D space w.r.t to the unwrapping. Even for triangles,
   * that property is somewhat complicated to evaluate. */

  float right_u = -1.0e30f;
  BMLoop *l;
  BMIter liter;
  blender::Array<float *, BM_DEFAULT_NGON_STACK_SIZE> uvs(efa->len);
  int j;
  BM_ITER_ELEM_INDEX (l, &liter, efa, BM_LOOPS_OF_FACE, j) {
    float *luv = BM_ELEM_CD_GET_FLOAT_P(l, cd_loop_uv_offset);
    uvs[j] = luv;
    if (luv[0] >= 1.0f) {
      luv[0] -= 1.0f;
    }
    right_u = max_ff(right_u, luv[0]);
  }

  float left_u = 1.0e30f;
  BM_ITER_ELEM (l, &liter, efa, BM_LOOPS_OF_FACE) {
    float *luv = BM_ELEM_CD_GET_FLOAT_P(l, cd_loop_uv_offset);
    if (right_u <= luv[0] + 0.5f) {
      left_u = min_ff(left_u, luv[0]);
    }
  }

  BM_ITER_ELEM (l, &liter, efa, BM_LOOPS_OF_FACE) {
    float *luv = BM_ELEM_CD_GET_FLOAT_P(l, cd_loop_uv_offset);
    if (luv[0] + 0.5f < right_u) {
      if (2 * luv[0] + 1.0f < left_u + right_u) {
        luv[0] += 1.0f;
      }
    }
  }
  if (!fan) {
    return;
  }

  /* Another heuristic, this time, we attempt to "fan"
   * the UVs of faces which pass through one of the poles
   * of the unwrapping. */

  /* Need to recompute min and max. */
  float minmax_u[2] = {1.0e30f, -1.0e30f};
  int pole_count = 0;
  for (int i = 0; i < efa->len; i++) {
    if (regular[i]) {
      minmax_u[0] = min_ff(minmax_u[0], uvs[i][0]);
      minmax_u[1] = max_ff(minmax_u[1], uvs[i][0]);
    }
    else {
      pole_count++;
    }
  }
  if (ELEM(pole_count, 0, efa->len)) {
    return;
  }
  for (int i = 0; i < efa->len; i++) {
    if (regular[i]) {
      continue;
    }
    float u = 0.0f;
    float sum = 0.0f;
    const int i_plus = (i + 1) % efa->len;
    const int i_minus = (i + efa->len - 1) % efa->len;
    if (regular[i_plus]) {
      u += uvs[i_plus][0];
      sum += 1.0f;
    }
    if (regular[i_minus]) {
      u += uvs[i_minus][0];
      sum += 1.0f;
    }
    if (sum == 0) {
      u += minmax_u[0] + minmax_u[1];
      sum += 2.0f;
    }
    uvs[i][0] = u / sum;
  }
}

/**
 * Store a face and it's current branch on the generalized atan2 function.
 *
 * In complex analysis, we can generalize the `arctangent` function
 * into a multi-valued function that is "almost everywhere continuous"
 * in the complex plane.
 *
 * The downside is that we need to keep track of which "branch" of the
 * multi-valued function we are currently on.
 *
 * \note Even though `atan2(a+bi, c+di)` is now (multiply) defined for all
 * complex inputs, we will only evaluate it with `b==0` and `d==0`.
 */
struct UV_FaceBranch {
  BMFace *efa;
  float branch;
};

/**
 * Compute the sphere projection for a BMFace using #map_to_sphere and store on BMLoops.
 *
 * Heuristics are used in #uv_map_mirror to improve winding.
 *
 * if `fan` is true, faces with UVs at the pole have corrections applied to fan the UVs.
 *
 * if `use_seams` is true, the unwrapping will flood fill across the mesh, using
 * seams to mark boundaries, and #BM_ELEM_TAG to prevent revisiting faces.
 */
static float uv_sphere_project(const Scene *scene,
                               BMesh *bm,
                               BMFace *efa_init,
                               const float center[3],
                               const float rotmat[3][3],
                               const bool fan,
                               const BMUVOffsets offsets,
                               const bool only_selected_uvs,
                               const bool use_seams,
                               const float branch_init)
{
  float max_u = 0.0f;
  if (use_seams && BM_elem_flag_test(efa_init, BM_ELEM_TAG)) {
    return max_u;
  }

  /* Similar to #BM_mesh_calc_face_groups with added connectivity information. */
  blender::Vector<UV_FaceBranch> stack;
  stack.append({efa_init, branch_init});

  while (stack.size()) {
    UV_FaceBranch face_branch = stack.pop_last();
    BMFace *efa = face_branch.efa;

    if (use_seams) {
      if (BM_elem_flag_test(efa, BM_ELEM_TAG)) {
        continue; /* Faces might be in the stack more than once. */
      }

      BM_elem_flag_set(efa, BM_ELEM_TAG, true); /* Visited, don't consider again. */
    }

    if (!BM_elem_flag_test(efa, BM_ELEM_SELECT)) {
      continue; /* Unselected face, ignore. */
    }

    if (only_selected_uvs) {
      if (!uvedit_face_select_test(scene, efa, offsets)) {
        uvedit_face_select_disable(scene, bm, efa, offsets);
        continue; /* Unselected UV, ignore. */
      }
    }

    /* Remember which UVs are at the pole. */
    blender::Array<bool, BM_DEFAULT_NGON_STACK_SIZE> regular(efa->len);

    int i;
    BMLoop *l;
    BMIter iter;
    BM_ITER_ELEM_INDEX (l, &iter, efa, BM_LOOPS_OF_FACE, i) {
      float *luv = BM_ELEM_CD_GET_FLOAT_P(l, offsets.uv);
      float pv[3];
      sub_v3_v3v3(pv, l->v->co, center);
      mul_m3_v3(rotmat, pv);
      regular[i] = map_to_sphere(&luv[0], &luv[1], pv[0], pv[1], pv[2]);
      if (!use_seams) {
        continue; /* Nothing more to do. */
      }

      /* Move UV to correct branch. */
      luv[0] = luv[0] + ceilf(face_branch.branch - 0.5f - luv[0]);
      max_u = max_ff(max_u, luv[0]);

      BMEdge *edge = l->e;
      if (BM_elem_flag_test(edge, BM_ELEM_SEAM)) {
        continue; /* Stop flood fill at seams. */
      }

      /* Extend flood fill by pushing to stack. */
      BMFace *efa2;
      BMIter iter2;
      BM_ITER_ELEM (efa2, &iter2, edge, BM_FACES_OF_EDGE) {
        if (!BM_elem_flag_test(efa2, BM_ELEM_TAG)) {
          stack.append({efa2, luv[0]});
        }
      }
    }
    uv_map_mirror(efa, regular.data(), fan, offsets.uv);
  }

  return max_u;
}

static int sphere_project_exec(bContext *C, wmOperator *op)
{
  const Scene *scene = CTX_data_scene(C);
  View3D *v3d = CTX_wm_view3d(C);

  bool only_selected_uvs = false;
  if (CTX_wm_space_image(C)) {
    /* Inside the UV Editor, only project selected UVs. */
    only_selected_uvs = true;
  }

  ViewLayer *view_layer = CTX_data_view_layer(C);
  Vector<Object *> objects = BKE_view_layer_array_from_objects_in_edit_mode_unique_data(
      scene, view_layer, v3d);
  for (Object *obedit : objects) {
    BMEditMesh *em = BKE_editmesh_from_object(obedit);
    BMFace *efa;
    BMIter iter;

    if (em->bm->totfacesel == 0) {
      continue;
    }

    /* add uvs if they don't exist yet */
    if (!ED_uvedit_ensure_uvs(obedit)) {
      continue;
    }

    const BMUVOffsets offsets = BM_uv_map_get_offsets(em->bm);
    float center[3], rotmat[3][3];

    uv_map_transform(C, op, rotmat);
    uv_map_transform_center(scene, v3d, obedit, em, center, nullptr);

    const bool fan = RNA_enum_get(op->ptr, "pole");
    const bool use_seams = RNA_boolean_get(op->ptr, "seam");

    if (use_seams) {
      BM_mesh_elem_hflag_disable_all(em->bm, BM_FACE, BM_ELEM_TAG, false);
    }

    float island_offset = 0.0f;
    BM_ITER_MESH (efa, &iter, em->bm, BM_FACES_OF_MESH) {
      const float max_u = uv_sphere_project(scene,
                                            em->bm,
                                            efa,
                                            center,
                                            rotmat,
                                            fan,
                                            offsets,
                                            only_selected_uvs,
                                            use_seams,
                                            island_offset + 0.5f);
      island_offset = ceilf(max_ff(max_u, island_offset));
    }

    const bool per_face_aspect = true;
    uv_map_clip_correct(scene, {obedit}, op, per_face_aspect, only_selected_uvs);

    DEG_id_tag_update(static_cast<ID *>(obedit->data), ID_RECALC_GEOMETRY);
    WM_event_add_notifier(C, NC_GEOM | ND_DATA, obedit->data);
  }

  return OPERATOR_FINISHED;
}

void UV_OT_sphere_project(wmOperatorType *ot)
{
  /* identifiers */
  ot->name = "Sphere Projection";
  ot->idname = "UV_OT_sphere_project";
  ot->description = "Project the UV vertices of the mesh over the curved surface of a sphere";

  ot->flag = OPTYPE_REGISTER | OPTYPE_UNDO;

  /* api callbacks */
  ot->exec = sphere_project_exec;
  ot->poll = ED_operator_uvmap;

  /* properties */
  uv_transform_properties(ot, 0);
  uv_map_clip_correct_properties(ot);
}

/** \} */

/* -------------------------------------------------------------------- */
/** \name Cylinder UV Project Operator
 * \{ */

/* See #uv_sphere_project for description of parameters. */
static float uv_cylinder_project(const Scene *scene,
                                 BMesh *bm,
                                 BMFace *efa_init,
                                 const float center[3],
                                 const float rotmat[3][3],
                                 const bool fan,
                                 const BMUVOffsets offsets,
                                 const bool only_selected_uvs,
                                 const bool use_seams,
                                 const float branch_init)
{
  float max_u = 0.0f;
  if (use_seams && BM_elem_flag_test(efa_init, BM_ELEM_TAG)) {
    return max_u;
  }

  /* Similar to BM_mesh_calc_face_groups with added connectivity information. */

  blender::Vector<UV_FaceBranch> stack;

  stack.append({efa_init, branch_init});

  while (stack.size()) {
    UV_FaceBranch face_branch = stack.pop_last();
    BMFace *efa = face_branch.efa;

    if (use_seams) {
      if (BM_elem_flag_test(efa, BM_ELEM_TAG)) {
        continue; /* Faces might be in the stack more than once. */
      }

      BM_elem_flag_set(efa, BM_ELEM_TAG, true); /* Visited, don't consider again. */
    }

    if (!BM_elem_flag_test(efa, BM_ELEM_SELECT)) {
      continue; /* Unselected face, ignore. */
    }

    if (only_selected_uvs) {
      if (!uvedit_face_select_test(scene, efa, offsets)) {
        uvedit_face_select_disable(scene, bm, efa, offsets);
        continue; /* Unselected UV, ignore. */
      }
    }

    /* Remember which UVs are at the pole. */
    blender::Array<bool, BM_DEFAULT_NGON_STACK_SIZE> regular(efa->len);

    int i;
    BMLoop *l;
    BMIter iter;
    BM_ITER_ELEM_INDEX (l, &iter, efa, BM_LOOPS_OF_FACE, i) {
      float *luv = BM_ELEM_CD_GET_FLOAT_P(l, offsets.uv);
      float pv[3];
      sub_v3_v3v3(pv, l->v->co, center);
      mul_m3_v3(rotmat, pv);
      regular[i] = map_to_tube(&luv[0], &luv[1], pv[0], pv[1], pv[2]);

      if (!use_seams) {
        continue; /* Nothing more to do. */
      }

      /* Move UV to correct branch. */
      luv[0] = luv[0] + ceilf(face_branch.branch - 0.5f - luv[0]);
      max_u = max_ff(max_u, luv[0]);

      BMEdge *edge = l->e;
      if (BM_elem_flag_test(edge, BM_ELEM_SEAM)) {
        continue; /* Stop flood fill at seams. */
      }

      /* Extend flood fill by pushing to stack. */
      BMFace *efa2;
      BMIter iter2;
      BM_ITER_ELEM (efa2, &iter2, edge, BM_FACES_OF_EDGE) {
        if (!BM_elem_flag_test(efa2, BM_ELEM_TAG)) {
          stack.append({efa2, luv[0]});
        }
      }
    }

    uv_map_mirror(efa, regular.data(), fan, offsets.uv);
  }

  return max_u;
}

static int cylinder_project_exec(bContext *C, wmOperator *op)
{
  const Scene *scene = CTX_data_scene(C);
  View3D *v3d = CTX_wm_view3d(C);

  bool only_selected_uvs = false;
  if (CTX_wm_space_image(C)) {
    /* Inside the UV Editor, only project selected UVs. */
    only_selected_uvs = true;
  }

  ViewLayer *view_layer = CTX_data_view_layer(C);
  Vector<Object *> objects = BKE_view_layer_array_from_objects_in_edit_mode_unique_data(
      scene, view_layer, v3d);
  for (Object *obedit : objects) {
    BMEditMesh *em = BKE_editmesh_from_object(obedit);
    BMFace *efa;
    BMIter iter;

    if (em->bm->totfacesel == 0) {
      continue;
    }

    /* add uvs if they don't exist yet */
    if (!ED_uvedit_ensure_uvs(obedit)) {
      continue;
    }

    const BMUVOffsets offsets = BM_uv_map_get_offsets(em->bm);
    float center[3], rotmat[3][3];

    uv_map_transform(C, op, rotmat);
    uv_map_transform_center(scene, v3d, obedit, em, center, nullptr);

    const bool fan = RNA_enum_get(op->ptr, "pole");
    const bool use_seams = RNA_boolean_get(op->ptr, "seam");

    if (use_seams) {
      BM_mesh_elem_hflag_disable_all(em->bm, BM_FACE, BM_ELEM_TAG, false);
    }

    float island_offset = 0.0f;

    BM_ITER_MESH (efa, &iter, em->bm, BM_FACES_OF_MESH) {
      if (!BM_elem_flag_test(efa, BM_ELEM_SELECT)) {
        continue;
      }

      if (only_selected_uvs && !uvedit_face_select_test(scene, efa, offsets)) {
        uvedit_face_select_disable(scene, em->bm, efa, offsets);
        continue;
      }

      const float max_u = uv_cylinder_project(scene,
                                              em->bm,
                                              efa,
                                              center,
                                              rotmat,
                                              fan,
                                              offsets,
                                              only_selected_uvs,
                                              use_seams,
                                              island_offset + 0.5f);
      island_offset = ceilf(max_ff(max_u, island_offset));
    }

    const bool per_face_aspect = true;
    uv_map_clip_correct(scene, {obedit}, op, per_face_aspect, only_selected_uvs);

    DEG_id_tag_update(static_cast<ID *>(obedit->data), ID_RECALC_GEOMETRY);
    WM_event_add_notifier(C, NC_GEOM | ND_DATA, obedit->data);
  }

  return OPERATOR_FINISHED;
}

void UV_OT_cylinder_project(wmOperatorType *ot)
{
  /* identifiers */
  ot->name = "Cylinder Projection";
  ot->idname = "UV_OT_cylinder_project";
  ot->description = "Project the UV vertices of the mesh over the curved wall of a cylinder";

  ot->flag = OPTYPE_REGISTER | OPTYPE_UNDO;

  /* api callbacks */
  ot->exec = cylinder_project_exec;
  ot->poll = ED_operator_uvmap;

  /* properties */
  uv_transform_properties(ot, 1);
  uv_map_clip_correct_properties(ot);
}

/** \} */

/* -------------------------------------------------------------------- */
/** \name Cube UV Project Operator
 * \{ */

static void uvedit_unwrap_cube_project(const Scene *scene,
                                       BMesh *bm,
                                       float cube_size,
                                       const bool use_select,
                                       const bool only_selected_uvs,
                                       const float center[3])
{
  BMFace *efa;
  BMLoop *l;
  BMIter iter, liter;
  float loc[3];
  int cox, coy;

  const BMUVOffsets offsets = BM_uv_map_get_offsets(bm);

  if (center) {
    copy_v3_v3(loc, center);
  }
  else {
    zero_v3(loc);
  }

  if (UNLIKELY(cube_size == 0.0f)) {
    cube_size = 1.0f;
  }

  /* choose x,y,z axis for projection depending on the largest normal
   * component, but clusters all together around the center of map. */

  BM_ITER_MESH (efa, &iter, bm, BM_FACES_OF_MESH) {
    if (use_select && !BM_elem_flag_test(efa, BM_ELEM_SELECT)) {
      continue;
    }
    if (only_selected_uvs && !uvedit_face_select_test(scene, efa, offsets)) {
      uvedit_face_select_disable(scene, bm, efa, offsets);
      continue;
    }

    axis_dominant_v3(&cox, &coy, efa->no);

    BM_ITER_ELEM (l, &liter, efa, BM_LOOPS_OF_FACE) {
      float *luv = BM_ELEM_CD_GET_FLOAT_P(l, offsets.uv);
      luv[0] = 0.5f + ((l->v->co[cox] - loc[cox]) / cube_size);
      luv[1] = 0.5f + ((l->v->co[coy] - loc[coy]) / cube_size);
    }
  }
}

static int cube_project_exec(bContext *C, wmOperator *op)
{
  const Scene *scene = CTX_data_scene(C);
  View3D *v3d = CTX_wm_view3d(C);

  bool only_selected_uvs = false;
  if (CTX_wm_space_image(C)) {
    /* Inside the UV Editor, only cube project selected UVs. */
    only_selected_uvs = true;
  }

  PropertyRNA *prop_cube_size = RNA_struct_find_property(op->ptr, "cube_size");
  const float cube_size_init = RNA_property_float_get(op->ptr, prop_cube_size);

  ViewLayer *view_layer = CTX_data_view_layer(C);
  Vector<Object *> objects = BKE_view_layer_array_from_objects_in_edit_mode_unique_data(
      scene, view_layer, v3d);
  for (const int ob_index : objects.index_range()) {
    Object *obedit = objects[ob_index];
    BMEditMesh *em = BKE_editmesh_from_object(obedit);

    if (em->bm->totfacesel == 0) {
      continue;
    }

    /* add uvs if they don't exist yet */
    if (!ED_uvedit_ensure_uvs(obedit)) {
      continue;
    }

    float bounds[2][3];
    float(*bounds_buf)[3] = nullptr;

    if (!RNA_property_is_set(op->ptr, prop_cube_size)) {
      bounds_buf = bounds;
    }

    float center[3];
    uv_map_transform_center(scene, v3d, obedit, em, center, bounds_buf);

    /* calculate based on bounds */
    float cube_size = cube_size_init;
    if (bounds_buf) {
      float dims[3];
      sub_v3_v3v3(dims, bounds[1], bounds[0]);
      cube_size = max_fff(UNPACK3(dims));
      if (ob_index == 0) {
        /* This doesn't fit well with, multiple objects. */
        RNA_property_float_set(op->ptr, prop_cube_size, cube_size);
      }
    }

    uvedit_unwrap_cube_project(scene, em->bm, cube_size, true, only_selected_uvs, center);

    const bool per_face_aspect = true;
    uv_map_clip_correct(scene, {obedit}, op, per_face_aspect, only_selected_uvs);

    DEG_id_tag_update(static_cast<ID *>(obedit->data), ID_RECALC_GEOMETRY);
    WM_event_add_notifier(C, NC_GEOM | ND_DATA, obedit->data);
  }

  return OPERATOR_FINISHED;
}

void UV_OT_cube_project(wmOperatorType *ot)
{
  /* identifiers */
  ot->name = "Cube Projection";
  ot->idname = "UV_OT_cube_project";
  ot->description = "Project the UV vertices of the mesh over the six faces of a cube";

  ot->flag = OPTYPE_REGISTER | OPTYPE_UNDO;

  /* api callbacks */
  ot->exec = cube_project_exec;
  ot->poll = ED_operator_uvmap;

  /* properties */
  RNA_def_float(ot->srna,
                "cube_size",
                1.0f,
                0.0f,
                FLT_MAX,
                "Cube Size",
                "Size of the cube to project on",
                0.001f,
                100.0f);
  uv_map_clip_correct_properties(ot);
}

/** \} */

/* -------------------------------------------------------------------- */
/** \name Simple UVs for Texture Painting
 * \{ */

void ED_uvedit_add_simple_uvs(Main *bmain, const Scene *scene, Object *ob)
{
  Mesh *mesh = static_cast<Mesh *>(ob->data);
  bool sync_selection = (scene->toolsettings->uv_flag & UV_SYNC_SELECTION) != 0;

  BMeshCreateParams create_params{};
  create_params.use_toolflags = false;
  BMesh *bm = BM_mesh_create(&bm_mesh_allocsize_default, &create_params);

  /* turn sync selection off,
   * since we are not in edit mode we need to ensure only the uv flags are tested */
  scene->toolsettings->uv_flag &= ~UV_SYNC_SELECTION;

  ED_mesh_uv_ensure(mesh, nullptr);

  BMeshFromMeshParams bm_from_me_params{};
  bm_from_me_params.calc_face_normal = true;
  bm_from_me_params.calc_vert_normal = true;
  BM_mesh_bm_from_me(bm, mesh, &bm_from_me_params);

  /* Select all UVs for cube_project. */
  ED_uvedit_select_all(bm);
  /* A cube size of 2.0 maps [-1..1] vertex coords to [0.0..1.0] in UV coords. */
  uvedit_unwrap_cube_project(scene, bm, 2.0, false, false, nullptr);

  /* Pack UVs. */
  blender::geometry::UVPackIsland_Params params;
  params.rotate_method = ED_UVPACK_ROTATION_ANY;
  params.only_selected_uvs = false;
  params.only_selected_faces = false;
  params.correct_aspect = false;
  params.use_seams = true;
  params.margin_method = ED_UVPACK_MARGIN_SCALED;
  params.margin = 0.01f; /* bfa - change the defaults of uv margin*/

  uvedit_pack_islands_multi(scene, {ob}, &bm, nullptr, false, true, &params);

  /* Write back from BMesh to Mesh. */
  BMeshToMeshParams bm_to_me_params{};
  BM_mesh_bm_to_me(bmain, bm, mesh, &bm_to_me_params);
  BM_mesh_free(bm);

  if (sync_selection) {
    scene->toolsettings->uv_flag |= UV_SYNC_SELECTION;
  }
}

/** \} */<|MERGE_RESOLUTION|>--- conflicted
+++ resolved
@@ -2920,27 +2920,28 @@
   return OPERATOR_FINISHED;
 }
 
-<<<<<<< HEAD
-/*bfa - tool name*/
-static std::string uv_ot_unwrap_get_name(wmOperatorType *ot, PointerRNA *ptr)
-{
-  if (RNA_boolean_get(ptr, "method")) {
-    return CTX_IFACE_(ot->translation_context, "Unwrap Conformal");
-  }
-  return "";
-}
+/*BFA - wip tool name*/
+//static std::string uv_ot_unwrap_get_name(wmOperatorType *ot, PointerRNA *ptr)
+//{
+//  if (RNA_boolean_get(ptr, "method")) {
+//    return CTX_IFACE_(ot->translation_context, "Unwrap Conformal");
+//  }
+//  return "";
+//}
 
 /*bfa - descriptions*/
-static std::string uv_ot_unwrap_get_description(bContext * /*C*/,
-                                                wmOperatorType * /*ot*/,
-                                                PointerRNA *ptr)
-{
-  if (RNA_boolean_get(ptr, "method")) {
-    return "Unwrap Conformal unwraps the "
-           "mesh with the method Least Square Conformal Mapping (LSCM)";
-  }
-  return "";
-=======
+//static std::string uv_ot_unwrap_get_description(bContext * /*C*/,
+//                                                wmOperatorType * /*ot*/,
+//                                                PointerRNA *ptr)
+//{
+//  if (RNA_boolean_get(ptr, "method")) {
+//    return "Unwrap Conformal unwraps the "
+//           "mesh with the method Least Square Conformal Mapping (LSCM)";
+//  }
+//  return "";
+//}
+
+
 static void unwrap_draw(bContext * /*C*/, wmOperator *op)
 {
   uiLayout *layout = op->layout;
@@ -2981,7 +2982,6 @@
   uiItemR(col, &ptr, "correct_aspect", UI_ITEM_NONE, nullptr, ICON_NONE);
   uiItemR(col, &ptr, "margin_method", UI_ITEM_NONE, nullptr, ICON_NONE);
   uiItemR(col, &ptr, "margin", UI_ITEM_NONE, nullptr, ICON_NONE);
->>>>>>> d09c7e53
 }
 
 void UV_OT_unwrap(wmOperatorType *ot)
@@ -2989,8 +2989,8 @@
   const ToolSettings *tool_settings_default = DNA_struct_default_get(ToolSettings);
 
   static const EnumPropertyItem method_items[] = {
-      {UVCALC_UNWRAP_METHOD_ANGLE, "ANGLE_BASED", 0, "Angle Based", ""},
-      {UVCALC_UNWRAP_METHOD_CONFORMAL, "CONFORMAL", 0, "Conformal", ""},
+      {UVCALC_UNWRAP_METHOD_ANGLE, "ANGLE_BASED", ICON_UNWRAP_ABF, "Angle Based", ""},
+      {UVCALC_UNWRAP_METHOD_CONFORMAL, "CONFORMAL", ICON_UNWRAP_LSCM, "Conformal", ""},
       {UVCALC_UNWRAP_METHOD_MINIMUM_STRETCH, "MINIMUM_STRETCH", 0, "Minimum Stretch", ""},
       {0, nullptr, 0, nullptr, nullptr},
   };
@@ -3003,17 +3003,14 @@
 
   /* api callbacks */
   ot->exec = unwrap_exec;
-  ot->get_name = uv_ot_unwrap_get_name;               /*bfa - tool name*/
-  ot->get_description = uv_ot_unwrap_get_description; /*bfa - descriptions*/
+  //ot->get_name = uv_ot_unwrap_get_name;               /*bfa - tool name*/
+  //ot->get_description = uv_ot_unwrap_get_description; /*bfa - descriptions*/
   ot->poll = ED_operator_uvmap;
 
   /* Only draw relevant ui elements */
   ot->ui = unwrap_draw;
 
   /* properties */
-<<<<<<< HEAD
-  RNA_def_enum(ot->srna, "method", method_items, 0, "Method", "Unwrapping method");
-=======
   ot->prop = RNA_def_enum(
       ot->srna,
       "method",
@@ -3022,7 +3019,6 @@
       "Method",
       "Unwrapping method (Angle Based usually gives better results than Conformal, while "
       "being somewhat slower)");
->>>>>>> d09c7e53
   RNA_def_boolean(ot->srna,
                   "fill_holes",
                   tool_settings_default->uvcalc_flag & UVCALC_FILLHOLES,
@@ -3048,10 +3044,7 @@
                "");
   /* bfa - change the defaults of uv margin */
   RNA_def_float_factor(
-<<<<<<< HEAD
       ot->srna, "margin", 0.01f, 0.0f, 1.0f, "Margin", "Space between islands", 0.0f, 1.0f);
-=======
-      ot->srna, "margin", 0.001f, 0.0f, 1.0f, "Margin", "Space between islands", 0.0f, 1.0f);
 
   /* SLIM only */
   RNA_def_boolean(ot->srna,
@@ -3092,7 +3085,6 @@
       "How much influence the weightmap has for weighted parameterization, 0 being no influence",
       -10.0,
       10.0);
->>>>>>> d09c7e53
 }
 
 /** \} */
