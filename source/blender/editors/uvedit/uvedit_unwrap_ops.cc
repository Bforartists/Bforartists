/* SPDX-FileCopyrightText: 2001-2002 NaN Holding BV. All rights reserved.
 *
 * SPDX-License-Identifier: GPL-2.0-or-later */

/** \file
 * \ingroup eduv
 */

#include <cmath>
#include <cstdlib>
#include <cstring>

#include "MEM_guardedalloc.h"

#include "DNA_defaults.h"
#include "DNA_meshdata_types.h"
#include "DNA_modifier_types.h"
#include "DNA_object_types.h"
#include "DNA_scene_types.h"

#include "BKE_global.hh"

#include "BLI_array.hh"
#include "BLI_linklist.h"
#include "BLI_listbase.h"
#include "BLI_math_geom.h"
#include "BLI_math_matrix.h"
#include "BLI_math_rotation.h"
#include "BLI_math_vector.h"
#include "BLI_memarena.h"
#include "BLI_string.h"
#include "BLI_time.h"
#include "BLI_utildefines.h"
#include "BLI_vector.hh"

#include "BLT_translation.hh"

#include "BKE_context.hh"
#include "BKE_customdata.hh"
#include "BKE_deform.hh"
#include "BKE_editmesh.hh"
#include "BKE_image.hh"
#include "BKE_layer.hh"
#include "BKE_lib_id.hh"
#include "BKE_main.hh"
#include "BKE_mesh.hh"
#include "BKE_object_types.hh"
#include "BKE_report.hh"
#include "BKE_subdiv.hh"
#include "BKE_subdiv_mesh.hh"
#include "BKE_subdiv_modifier.hh"
#include "BKE_uvproject.h"

#include "DEG_depsgraph.hh"

#include "GEO_uv_pack.hh"
#include "GEO_uv_parametrizer.hh"

#include "UI_interface.hh"
#include "UI_resources.hh"

#include "ED_image.hh"
#include "ED_mesh.hh"
#include "ED_screen.hh"
#include "ED_undo.hh"
#include "ED_uvedit.hh"
#include "ED_view3d.hh"

#include "RNA_access.hh"
#include "RNA_define.hh"

#include "WM_api.hh"
#include "WM_types.hh"

#include "uvedit_intern.hh"

using blender::Span;
using blender::Vector;
using blender::geometry::ParamHandle;
using blender::geometry::ParamKey;
using blender::geometry::ParamSlimOptions;

/* -------------------------------------------------------------------- */
/** \name Utility Functions
 * \{ */

static bool uvedit_ensure_uvs(Object *obedit)
{
  if (ED_uvedit_test(obedit)) {
    return true;
  }

  BMEditMesh *em = BKE_editmesh_from_object(obedit);
  BMFace *efa;
  BMIter iter;

  if (em && em->bm->totface && !CustomData_has_layer(&em->bm->ldata, CD_PROP_FLOAT2)) {
    ED_mesh_uv_add(static_cast<Mesh *>(obedit->data), nullptr, true, true, nullptr);
  }

  /* Happens when there are no faces. */
  if (!ED_uvedit_test(obedit)) {
    return false;
  }

  const char *active_uv_name = CustomData_get_active_layer_name(&em->bm->ldata, CD_PROP_FLOAT2);
  BM_uv_map_attr_vert_select_ensure(em->bm, active_uv_name);
  BM_uv_map_attr_edge_select_ensure(em->bm, active_uv_name);
  const BMUVOffsets offsets = BM_uv_map_offsets_get(em->bm);

  /* select new UVs (ignore UV_SYNC_SELECTION in this case) */
  BM_ITER_MESH (efa, &iter, em->bm, BM_FACES_OF_MESH) {
    BMIter liter;
    BMLoop *l;

    BM_ITER_ELEM (l, &liter, efa, BM_LOOPS_OF_FACE) {
      BM_ELEM_CD_SET_BOOL(l, offsets.select_vert, true);
      BM_ELEM_CD_SET_BOOL(l, offsets.select_edge, true);
    }
  }

  return true;
}

/** \} */

/* -------------------------------------------------------------------- */
/** \name Shared Properties
 * \{ */

static void uv_map_operator_property_correct_aspect(wmOperatorType *ot)
{
  RNA_def_boolean(
      ot->srna,
      "correct_aspect",
      true,
      "Correct Aspect",
      "Map UVs taking aspect ratio of the image associated with the material into account");
}

/** \} */

/* -------------------------------------------------------------------- */
/** \name UDIM Access
 * \{ */

void blender::geometry::UVPackIsland_Params::setUDIMOffsetFromSpaceImage(const SpaceImage *sima)
{
  if (!sima) {
    return; /* Nothing to do. */
  }

  /* NOTE: Presently, when UDIM grid and tiled image are present together, only active tile for
   * the tiled image is considered. */
  const Image *image = sima->image;
  if (image && image->source == IMA_SRC_TILED) {
    ImageTile *active_tile = static_cast<ImageTile *>(
        BLI_findlink(&image->tiles, image->active_tile_index));
    if (active_tile) {
      udim_base_offset[0] = (active_tile->tile_number - 1001) % 10;
      udim_base_offset[1] = (active_tile->tile_number - 1001) / 10;
    }
    return;
  }

  /* TODO: Support storing an active UDIM when there are no tiles present.
   * Until then, use 2D cursor to find the active tile index for the UDIM grid. */
  if (uv_coords_isect_udim(sima->image, sima->tile_grid_shape, sima->cursor)) {
    udim_base_offset[0] = floorf(sima->cursor[0]);
    udim_base_offset[1] = floorf(sima->cursor[1]);
  }
}
/** \} */

bool blender::geometry::UVPackIsland_Params::isCancelled() const
{
  if (stop) {
    return *stop;
  }
  return false;
}

/* -------------------------------------------------------------------- */
/** \name Parametrizer Conversion
 * \{ */

struct UnwrapOptions {
  /** Connectivity based on UV coordinates instead of seams. */
  bool topology_from_uvs;
  /** Also use seams as well as UV coordinates (only valid when `topology_from_uvs` is enabled). */
  bool topology_from_uvs_use_seams;
  /** Only affect selected faces. */
  bool only_selected_faces;
  /**
   * Only affect selected UVs.
   * \note Disable this for operations that don't run in the image-window.
   * Unwrapping from the 3D view for example, where only 'only_selected_faces' should be used.
   */
  bool only_selected_uvs;
  /** Fill holes to better preserve shape. */
  bool fill_holes;
  /** Correct for mapped image texture aspect ratio. */
  bool correct_aspect;
  /** Treat unselected uvs as if they were pinned. */
  bool pin_unselected;

  int method;
  bool use_slim;
  bool use_abf;
  bool use_subsurf;
  bool use_weights;

  ParamSlimOptions slim;
  char weight_group[MAX_VGROUP_NAME];
};

void blender::geometry::UVPackIsland_Params::setFromUnwrapOptions(const UnwrapOptions &options)
{
  only_selected_uvs = options.only_selected_uvs;
  only_selected_faces = options.only_selected_faces;
  use_seams = !options.topology_from_uvs || options.topology_from_uvs_use_seams;
  correct_aspect = options.correct_aspect;
  pin_unselected = options.pin_unselected;
}

static void modifier_unwrap_state(Object *obedit,
                                  const UnwrapOptions *options,
                                  bool *r_use_subsurf)
{
  ModifierData *md;
  bool subsurf = options->use_subsurf;

  md = static_cast<ModifierData *>(obedit->modifiers.first);

  /* Subdivision-surface will take the modifier settings
   * only if modifier is first or right after mirror. */
  if (subsurf) {
    if (md && md->type == eModifierType_Subsurf) {
      const SubsurfModifierData &smd = *reinterpret_cast<const SubsurfModifierData *>(md);
      if (smd.levels > 0) {
        /* Skip all calculation for zero subdivision levels, similar to the way the modifier is
         * disabled in that case. */
        subsurf = true;
      }
      else {
        subsurf = false;
      }
    }
    else {
      subsurf = false;
    }
  }

  *r_use_subsurf = subsurf;
}

static UnwrapOptions unwrap_options_get(wmOperator *op, Object *ob, const ToolSettings *ts)
{
  UnwrapOptions options{};

  /* To be set by the upper layer */
  options.topology_from_uvs = false;
  options.topology_from_uvs_use_seams = false;
  options.only_selected_faces = false;
  options.only_selected_uvs = false;
  options.pin_unselected = false;

  options.slim.skip_init = false;

  if (ts) {
    options.method = ts->unwrapper;
    options.correct_aspect = (ts->uvcalc_flag & UVCALC_NO_ASPECT_CORRECT) == 0;
    options.fill_holes = (ts->uvcalc_flag & UVCALC_FILLHOLES) != 0;
    options.use_subsurf = (ts->uvcalc_flag & UVCALC_USESUBSURF) != 0;

    options.use_weights = ts->uvcalc_flag & UVCALC_UNWRAP_USE_WEIGHTS;
    STRNCPY(options.weight_group, ts->uvcalc_weight_group);
    options.slim.weight_influence = ts->uvcalc_weight_factor;

    options.slim.iterations = ts->uvcalc_iterations;
    options.slim.no_flip = ts->uvcalc_flag & UVCALC_UNWRAP_NO_FLIP;
  }
  else {
    options.method = RNA_enum_get(op->ptr, "method");
    options.correct_aspect = RNA_boolean_get(op->ptr, "correct_aspect");
    options.fill_holes = RNA_boolean_get(op->ptr, "fill_holes");
    options.use_subsurf = RNA_boolean_get(op->ptr, "use_subsurf_data");

    options.use_weights = RNA_boolean_get(op->ptr, "use_weights");
    RNA_string_get(op->ptr, "weight_group", options.weight_group);
    options.slim.weight_influence = RNA_float_get(op->ptr, "weight_factor");

    options.slim.iterations = RNA_int_get(op->ptr, "iterations");
    options.slim.no_flip = RNA_boolean_get(op->ptr, "no_flip");
  }

#ifndef WITH_UV_SLIM
  if (options.method == UVCALC_UNWRAP_METHOD_MINIMUM_STRETCH) {
    options.method = UVCALC_UNWRAP_METHOD_CONFORMAL;
    if (op) {
      BKE_report(op->reports, RPT_WARNING, "Built without SLIM, falling back to conformal method");
    }
  }
#endif /* !WITH_UV_SLIM */

  if (options.weight_group[0] == '\0' || options.use_weights == false) {
    options.slim.weight_influence = 0.0f;
  }

  options.use_abf = options.method == UVCALC_UNWRAP_METHOD_ANGLE;
  options.use_slim = options.method == UVCALC_UNWRAP_METHOD_MINIMUM_STRETCH;

  /* SLIM requires hole filling */
  if (options.use_slim) {
    options.fill_holes = true;
  }

  if (ob) {
    bool use_subsurf_final;
    modifier_unwrap_state(ob, &options, &use_subsurf_final);
    options.use_subsurf = use_subsurf_final;
  }

  return options;
}

/* Generic sync functions
 *
 * NOTE: these could be moved to a generic API.
 */

static bool rna_property_sync_flag(
    PointerRNA *ptr, const char *prop_name, char flag, bool flipped, char *value_p)
{
  if (PropertyRNA *prop = RNA_struct_find_property(ptr, prop_name)) {
    if (RNA_property_is_set(ptr, prop)) {
      if (RNA_property_boolean_get(ptr, prop) ^ flipped) {
        *value_p |= flag;
      }
      else {
        *value_p &= ~flag;
      }
      return true;
    }
    RNA_property_boolean_set(ptr, prop, ((*value_p & flag) > 0) ^ flipped);
    return false;
  }
  BLI_assert_unreachable();
  return false;
}

static bool rna_property_sync_enum(PointerRNA *ptr, const char *prop_name, int *value_p)
{
  if (PropertyRNA *prop = RNA_struct_find_property(ptr, prop_name)) {
    if (RNA_property_is_set(ptr, prop)) {
      *value_p = RNA_property_enum_get(ptr, prop);
      return true;
    }
    RNA_property_enum_set(ptr, prop, *value_p);
    return false;
  }
  BLI_assert_unreachable();
  return false;
}

static bool rna_property_sync_enum_char(PointerRNA *ptr, const char *prop_name, char *value_p)
{
  int value_i = *value_p;
  if (rna_property_sync_enum(ptr, prop_name, &value_i)) {
    *value_p = value_i;
    return true;
  }
  return false;
}

static bool rna_property_sync_int(PointerRNA *ptr, const char *prop_name, int *value_p)
{
  if (PropertyRNA *prop = RNA_struct_find_property(ptr, prop_name)) {
    if (RNA_property_is_set(ptr, prop)) {
      *value_p = RNA_property_int_get(ptr, prop);
      return true;
    }
    RNA_property_int_set(ptr, prop, *value_p);
    return false;
  }
  BLI_assert_unreachable();
  return false;
}

static bool rna_property_sync_float(PointerRNA *ptr, const char *prop_name, float *value_p)
{
  if (PropertyRNA *prop = RNA_struct_find_property(ptr, prop_name)) {
    if (RNA_property_is_set(ptr, prop)) {
      *value_p = RNA_property_float_get(ptr, prop);
      return true;
    }
    RNA_property_float_set(ptr, prop, *value_p);
    return false;
  }
  BLI_assert_unreachable();
  return false;
}

static bool rna_property_sync_string(PointerRNA *ptr, const char *prop_name, char value_p[])
{
  if (PropertyRNA *prop = RNA_struct_find_property(ptr, prop_name)) {
    if (RNA_property_is_set(ptr, prop)) {
      RNA_property_string_get(ptr, prop, value_p);
      return true;
    }
    RNA_property_string_set(ptr, prop, value_p);
    return false;
  }
  BLI_assert_unreachable();
  return false;
}

static void unwrap_options_sync_toolsettings(wmOperator *op, ToolSettings *ts)
{
  /* Remember last method for live unwrap. */
  rna_property_sync_enum_char(op->ptr, "method", &ts->unwrapper);

  /* Remember packing margin. */
  rna_property_sync_float(op->ptr, "margin", &ts->uvcalc_margin);

  rna_property_sync_int(op->ptr, "iterations", &ts->uvcalc_iterations);

  rna_property_sync_float(op->ptr, "weight_factor", &ts->uvcalc_weight_factor);

  rna_property_sync_string(op->ptr, "weight_group", ts->uvcalc_weight_group);

  rna_property_sync_flag(op->ptr, "fill_holes", UVCALC_FILLHOLES, false, &ts->uvcalc_flag);
  rna_property_sync_flag(
      op->ptr, "correct_aspect", UVCALC_NO_ASPECT_CORRECT, true, &ts->uvcalc_flag);
  rna_property_sync_flag(op->ptr, "use_subsurf_data", UVCALC_USESUBSURF, false, &ts->uvcalc_flag);
  rna_property_sync_flag(op->ptr, "no_flip", UVCALC_UNWRAP_NO_FLIP, false, &ts->uvcalc_flag);

  rna_property_sync_flag(
      op->ptr, "use_weights", UVCALC_UNWRAP_USE_WEIGHTS, false, &ts->uvcalc_flag);
}

static bool uvedit_have_selection(const Scene *scene, BMEditMesh *em, const UnwrapOptions *options)
{
  BMFace *efa;
  BMLoop *l;
  BMIter iter, liter;
  const BMUVOffsets offsets = BM_uv_map_offsets_get(em->bm);

  if (offsets.uv == -1) {
    return (em->bm->totfacesel != 0);
  }

  /* verify if we have any selected uv's before unwrapping,
   * so we can cancel the operator early */
  BM_ITER_MESH (efa, &iter, em->bm, BM_FACES_OF_MESH) {
    if (scene->toolsettings->uv_flag & UV_SYNC_SELECTION) {
      if (BM_elem_flag_test(efa, BM_ELEM_HIDDEN)) {
        continue;
      }
    }
    else if (!BM_elem_flag_test(efa, BM_ELEM_SELECT)) {
      continue;
    }

    BM_ITER_ELEM (l, &liter, efa, BM_LOOPS_OF_FACE) {
      if (uvedit_uv_select_test(scene, l, offsets)) {
        break;
      }
    }

    if (options->only_selected_uvs && !l) {
      continue;
    }

    return true;
  }

  return false;
}

static bool uvedit_have_selection_multi(const Scene *scene,
                                        const Span<Object *> objects,
                                        const UnwrapOptions *options)
{
  bool have_select = false;
  for (Object *obedit : objects) {
    BMEditMesh *em = BKE_editmesh_from_object(obedit);
    if (uvedit_have_selection(scene, em, options)) {
      have_select = true;
      break;
    }
  }
  return have_select;
}

void ED_uvedit_get_aspect_from_material(Object *ob,
                                        const int material_index,
                                        float *r_aspx,
                                        float *r_aspy)
{
  if (UNLIKELY(material_index < 0 || material_index >= ob->totcol)) {
    *r_aspx = 1.0f;
    *r_aspy = 1.0f;
    return;
  }
  Image *ima;
  ED_object_get_active_image(ob, material_index + 1, &ima, nullptr, nullptr, nullptr);
  ED_image_get_uv_aspect(ima, nullptr, r_aspx, r_aspy);
}

void ED_uvedit_get_aspect(Object *ob, float *r_aspx, float *r_aspy)
{
  BMEditMesh *em = BKE_editmesh_from_object(ob);
  BLI_assert(em != nullptr);
  bool sloppy = true;
  bool selected = false;
  BMFace *efa = BM_mesh_active_face_get(em->bm, sloppy, selected);
  if (!efa) {
    *r_aspx = 1.0f;
    *r_aspy = 1.0f;
    return;
  }

  ED_uvedit_get_aspect_from_material(ob, efa->mat_nr, r_aspx, r_aspy);
}

float ED_uvedit_get_aspect_y(Object *ob)
{
  float aspect[2];
  ED_uvedit_get_aspect(ob, &aspect[0], &aspect[1]);
  return aspect[0] / aspect[1];
}

static bool uvedit_is_face_affected(const Scene *scene,
                                    BMFace *efa,
                                    const UnwrapOptions *options,
                                    const BMUVOffsets &offsets)
{
  if (BM_elem_flag_test(efa, BM_ELEM_HIDDEN)) {
    return false;
  }

  if (options->only_selected_faces && !BM_elem_flag_test(efa, BM_ELEM_SELECT)) {
    return false;
  }

  if (options->only_selected_uvs) {
    BMLoop *l;
    BMIter iter;
    BM_ITER_ELEM (l, &iter, efa, BM_LOOPS_OF_FACE) {
      if (uvedit_uv_select_test(scene, l, offsets)) {
        return true;
      }
    }
    return false;
  }

  return true;
}

/* Prepare unique indices for each unique pinned UV, even if it shares a BMVert.
 */
static void uvedit_prepare_pinned_indices(ParamHandle *handle,
                                          const Scene *scene,
                                          BMFace *efa,
                                          const UnwrapOptions *options,
                                          const BMUVOffsets &offsets)
{
  BMIter liter;
  BMLoop *l;
  BM_ITER_ELEM (l, &liter, efa, BM_LOOPS_OF_FACE) {
    bool pin = BM_ELEM_CD_GET_BOOL(l, offsets.pin);
    if (options->pin_unselected && !pin) {
      pin = !uvedit_uv_select_test(scene, l, offsets);
    }
    if (pin) {
      int bmvertindex = BM_elem_index_get(l->v);
      const float *luv = BM_ELEM_CD_GET_FLOAT_P(l, offsets.uv);
      blender::geometry::uv_prepare_pin_index(handle, bmvertindex, luv);
    }
  }
}

static void construct_param_handle_face_add(ParamHandle *handle,
                                            const Scene *scene,
                                            BMFace *efa,
                                            blender::geometry::ParamKey face_index,
                                            const UnwrapOptions *options,
                                            const BMUVOffsets &offsets,
                                            const int cd_weight_offset,
                                            const int cd_weight_index)
{
  blender::Array<ParamKey, BM_DEFAULT_NGON_STACK_SIZE> vkeys(efa->len);
  blender::Array<bool, BM_DEFAULT_NGON_STACK_SIZE> pin(efa->len);
  blender::Array<bool, BM_DEFAULT_NGON_STACK_SIZE> select(efa->len);
  blender::Array<const float *, BM_DEFAULT_NGON_STACK_SIZE> co(efa->len);
  blender::Array<float *, BM_DEFAULT_NGON_STACK_SIZE> uv(efa->len);
  blender::Array<float, BM_DEFAULT_NGON_STACK_SIZE> weight(efa->len);

  int i;

  BMIter liter;
  BMLoop *l;

  /* let parametrizer split the ngon, it can make better decisions
   * about which split is best for unwrapping than poly-fill. */
  BM_ITER_ELEM_INDEX (l, &liter, efa, BM_LOOPS_OF_FACE, i) {
    float *luv = BM_ELEM_CD_GET_FLOAT_P(l, offsets.uv);

    vkeys[i] = blender::geometry::uv_find_pin_index(handle, BM_elem_index_get(l->v), luv);
    co[i] = l->v->co;
    uv[i] = luv;
    pin[i] = BM_ELEM_CD_GET_BOOL(l, offsets.pin);
    select[i] = uvedit_uv_select_test(scene, l, offsets);
    if (options->pin_unselected && !select[i]) {
      pin[i] = true;
    }

    /* Optional vertex group weighting. */
    if (cd_weight_offset >= 0 && cd_weight_index >= 0) {
      MDeformVert *dv = (MDeformVert *)BM_ELEM_CD_GET_VOID_P(l->v, cd_weight_offset);
      weight[i] = BKE_defvert_find_weight(dv, cd_weight_index);
    }
    else {
      weight[i] = 1.0f;
    }
  }

  blender::geometry::uv_parametrizer_face_add(handle,
                                              face_index,
                                              i,
                                              vkeys.data(),
                                              co.data(),
                                              uv.data(),
                                              weight.data(),
                                              pin.data(),
                                              select.data());
}

/* Set seams on UV Parametrizer based on options. */
static void construct_param_edge_set_seams(ParamHandle *handle,
                                           BMesh *bm,
                                           const UnwrapOptions *options)
{
  if (options->topology_from_uvs && !options->topology_from_uvs_use_seams) {
    return; /* Seams are not required with these options. */
  }

  const BMUVOffsets offsets = BM_uv_map_offsets_get(bm);
  if (offsets.uv == -1) {
    return; /* UVs aren't present on BMesh. Nothing to do. */
  }

  BMEdge *edge;
  BMIter iter;
  BM_ITER_MESH (edge, &iter, bm, BM_EDGES_OF_MESH) {
    if (!BM_elem_flag_test(edge, BM_ELEM_SEAM)) {
      continue; /* No seam on this edge, nothing to do. */
    }

    /* Pinned vertices might have more than one ParamKey per BMVert.
     * Check all the BM_LOOPS_OF_EDGE to find all the ParamKeys.
     */
    BMLoop *l;
    BMIter liter;
    BM_ITER_ELEM (l, &liter, edge, BM_LOOPS_OF_EDGE) {
      float *luv = BM_ELEM_CD_GET_FLOAT_P(l, offsets.uv);
      float *luv_next = BM_ELEM_CD_GET_FLOAT_P(l->next, offsets.uv);
      ParamKey vkeys[2];
      vkeys[0] = blender::geometry::uv_find_pin_index(handle, BM_elem_index_get(l->v), luv);
      vkeys[1] = blender::geometry::uv_find_pin_index(
          handle, BM_elem_index_get(l->next->v), luv_next);

      /* Set the seam. */
      blender::geometry::uv_parametrizer_edge_set_seam(handle, vkeys);
    }
  }
}

/*
 * Version of #construct_param_handle_multi with a separate BMesh parameter.
 */
static ParamHandle *construct_param_handle(const Scene *scene,
                                           Object *ob,
                                           BMesh *bm,
                                           const UnwrapOptions *options,
                                           int *r_count_failed = nullptr)
{
  BMFace *efa;
  BMIter iter;
  int i;

  ParamHandle *handle = new blender::geometry::ParamHandle();

  if (options->correct_aspect) {
    blender::geometry::uv_parametrizer_aspect_ratio(handle, ED_uvedit_get_aspect_y(ob));
  }

  /* we need the vert indices */
  BM_mesh_elem_index_ensure(bm, BM_VERT);

  const BMUVOffsets offsets = BM_uv_map_offsets_get(bm);
  const int cd_weight_offset = CustomData_get_offset(&bm->vdata, CD_MDEFORMVERT);
  const int cd_weight_index = BKE_object_defgroup_name_index(ob, options->weight_group);

  BM_ITER_MESH_INDEX (efa, &iter, bm, BM_FACES_OF_MESH, i) {
    if (uvedit_is_face_affected(scene, efa, options, offsets)) {
      uvedit_prepare_pinned_indices(handle, scene, efa, options, offsets);
    }
  }

  BM_ITER_MESH_INDEX (efa, &iter, bm, BM_FACES_OF_MESH, i) {
    if (uvedit_is_face_affected(scene, efa, options, offsets)) {
      construct_param_handle_face_add(
          handle, scene, efa, i, options, offsets, cd_weight_offset, cd_weight_index);
    }
  }

  construct_param_edge_set_seams(handle, bm, options);

  blender::geometry::uv_parametrizer_construct_end(
      handle, options->fill_holes, options->topology_from_uvs, r_count_failed);

  return handle;
}

/**
 * Version of #construct_param_handle that handles multiple objects.
 */
static ParamHandle *construct_param_handle_multi(const Scene *scene,
                                                 const Span<Object *> objects,
                                                 const UnwrapOptions *options)
{
  BMFace *efa;
  BMIter iter;
  int i;

  ParamHandle *handle = new blender::geometry::ParamHandle();

  if (options->correct_aspect) {
    Object *ob = objects[0];
    blender::geometry::uv_parametrizer_aspect_ratio(handle, ED_uvedit_get_aspect_y(ob));
  }

  /* we need the vert indices */
  EDBM_mesh_elem_index_ensure_multi(objects, BM_VERT);

  int offset = 0;

  for (Object *obedit : objects) {
    BMEditMesh *em = BKE_editmesh_from_object(obedit);
    BMesh *bm = em->bm;

    const BMUVOffsets offsets = BM_uv_map_offsets_get(em->bm);

    if (offsets.uv == -1) {
      continue;
    }

    const int cd_weight_offset = CustomData_get_offset(&bm->vdata, CD_MDEFORMVERT);
    const int cd_weight_index = BKE_object_defgroup_name_index(obedit, options->weight_group);

    BM_ITER_MESH_INDEX (efa, &iter, bm, BM_FACES_OF_MESH, i) {
      if (uvedit_is_face_affected(scene, efa, options, offsets)) {
        uvedit_prepare_pinned_indices(handle, scene, efa, options, offsets);
      }
    }

    BM_ITER_MESH_INDEX (efa, &iter, bm, BM_FACES_OF_MESH, i) {
      if (uvedit_is_face_affected(scene, efa, options, offsets)) {
        construct_param_handle_face_add(
            handle, scene, efa, i + offset, options, offsets, cd_weight_offset, cd_weight_index);
      }
    }

    construct_param_edge_set_seams(handle, bm, options);

    offset += bm->totface;
  }

  blender::geometry::uv_parametrizer_construct_end(
      handle, options->fill_holes, options->topology_from_uvs, nullptr);

  return handle;
}

static void texface_from_original_index(const Scene *scene,
                                        const BMUVOffsets &offsets,
                                        BMFace *efa,
                                        int index,
                                        float **r_uv,
                                        bool *r_pin,
                                        bool *r_select)
{
  BMLoop *l;
  BMIter liter;

  *r_uv = nullptr;
  *r_pin = false;
  *r_select = true;

  if (index == ORIGINDEX_NONE) {
    return;
  }

  BM_ITER_ELEM (l, &liter, efa, BM_LOOPS_OF_FACE) {
    if (BM_elem_index_get(l->v) == index) {
      float *luv = BM_ELEM_CD_GET_FLOAT_P(l, offsets.uv);
      *r_uv = luv;
      *r_pin = BM_ELEM_CD_GET_BOOL(l, offsets.pin);
      *r_select = uvedit_uv_select_test(scene, l, offsets);
      break;
    }
  }
}

static Mesh *subdivide_edit_mesh(const Object *object,
                                 const BMEditMesh *em,
                                 const SubsurfModifierData *smd)
{
  using namespace blender;
  Mesh *me_from_em = BKE_mesh_from_bmesh_for_eval_nomain(
      em->bm, nullptr, static_cast<const Mesh *>(object->data));
  BKE_mesh_ensure_default_orig_index_customdata(me_from_em);

  bke::subdiv::Settings settings = BKE_subsurf_modifier_settings_init(smd, false);
  /* A zero level must be prevented by #modifier_unwrap_state
   * since necessary data won't be available, see: #128958. */
  BLI_assert(settings.level > 0);

  /* Level 1 causes disconnected triangles, force level 2 to prevent this, see: #129503. */
  if (settings.level == 1) {
    settings.level = 2;
  }

  bke::subdiv::ToMeshSettings mesh_settings;
  mesh_settings.resolution = (1 << smd->levels) + 1;
  mesh_settings.use_optimal_display = (smd->flags & eSubsurfModifierFlag_ControlEdges);

  bke::subdiv::Subdiv *subdiv = bke::subdiv::new_from_mesh(&settings, me_from_em);
  if (!subdiv) {
    return nullptr;
  }
  Mesh *result = bke::subdiv::subdiv_to_mesh(subdiv, &mesh_settings, me_from_em);
  BKE_id_free(nullptr, me_from_em);
  bke::subdiv::free(subdiv);
  return result;
}

/**
 * Unwrap handle initialization for subsurf aware-unwrapper.
 * The many modifications required to make the original function(see above)
 * work justified the existence of a new function.
 */
static ParamHandle *construct_param_handle_subsurfed(const Scene *scene,
                                                     Object *ob,
                                                     BMEditMesh *em,
                                                     const UnwrapOptions *options,
                                                     int *r_count_failed = nullptr)
{
  /* pointers to modifier data for unwrap control */
  SubsurfModifierData *smd_real;
  /* Modifier initialization data, will control what type of subdivision will happen. */
  SubsurfModifierData smd = {{nullptr}};

  /* Holds a map to edit-faces for every subdivision-surface face.
   * These will be used to get hidden/ selected flags etc. */
  BMFace **faceMap;
  /* Similar to the above, we need a way to map edges to their original ones. */
  BMEdge **edgeMap;

  const BMUVOffsets offsets = BM_uv_map_offsets_get(em->bm);
  const int cd_weight_index = BKE_object_defgroup_name_index(ob, options->weight_group);

  ParamHandle *handle = new blender::geometry::ParamHandle();

  if (options->correct_aspect) {
    blender::geometry::uv_parametrizer_aspect_ratio(handle, ED_uvedit_get_aspect_y(ob));
  }

  /* number of subdivisions to perform */
  ModifierData *md = static_cast<ModifierData *>(ob->modifiers.first);
  smd_real = (SubsurfModifierData *)md;

  smd.levels = smd_real->levels;
  smd.subdivType = smd_real->subdivType;
  smd.flags = smd_real->flags;
  smd.quality = smd_real->quality;

  Mesh *subdiv_mesh = subdivide_edit_mesh(ob, em, &smd);

  const blender::Span<blender::float3> subsurf_positions = subdiv_mesh->vert_positions();
  const blender::Span<blender::int2> subsurf_edges = subdiv_mesh->edges();
  const blender::OffsetIndices subsurf_facess = subdiv_mesh->faces();
  const blender::Span<int> subsurf_corner_verts = subdiv_mesh->corner_verts();
  const blender::Span<MDeformVert> subsurf_deform_verts = subdiv_mesh->deform_verts();

  const int *origVertIndices = static_cast<const int *>(
      CustomData_get_layer(&subdiv_mesh->vert_data, CD_ORIGINDEX));
  const int *origEdgeIndices = static_cast<const int *>(
      CustomData_get_layer(&subdiv_mesh->edge_data, CD_ORIGINDEX));
  const int *origPolyIndices = static_cast<const int *>(
      CustomData_get_layer(&subdiv_mesh->face_data, CD_ORIGINDEX));

  faceMap = MEM_malloc_arrayN<BMFace *>(subdiv_mesh->faces_num, "unwrap_edit_face_map");

  BM_mesh_elem_index_ensure(em->bm, BM_VERT);
  BM_mesh_elem_table_ensure(em->bm, BM_EDGE | BM_FACE);

  /* map subsurfed faces to original editFaces */
  for (int i = 0; i < subdiv_mesh->faces_num; i++) {
    faceMap[i] = BM_face_at_index(em->bm, origPolyIndices[i]);
  }

  edgeMap = MEM_malloc_arrayN<BMEdge *>(subdiv_mesh->edges_num, "unwrap_edit_edge_map");

  /* map subsurfed edges to original editEdges */
  for (int i = 0; i < subdiv_mesh->edges_num; i++) {
    /* not all edges correspond to an old edge */
    edgeMap[i] = (origEdgeIndices[i] != ORIGINDEX_NONE) ?
                     BM_edge_at_index(em->bm, origEdgeIndices[i]) :
                     nullptr;
  }

  /* Prepare and feed faces to the solver. */
  for (const int i : subsurf_facess.index_range()) {
    ParamKey key, vkeys[4];
    bool pin[4], select[4];
    const float *co[4];
    float *uv[4];
    float weight[4];
    BMFace *origFace = faceMap[i];

    if (scene->toolsettings->uv_flag & UV_SYNC_SELECTION) {
      if (BM_elem_flag_test(origFace, BM_ELEM_HIDDEN)) {
        continue;
      }
    }
    else {
      if (BM_elem_flag_test(origFace, BM_ELEM_HIDDEN) ||
          (options->only_selected_faces && !BM_elem_flag_test(origFace, BM_ELEM_SELECT)))
      {
        continue;
      }
    }

    const blender::Span<int> poly_corner_verts = subsurf_corner_verts.slice(subsurf_facess[i]);

    /* We will not check for v4 here. Sub-surface faces always have 4 vertices. */
    BLI_assert(poly_corner_verts.size() == 4);
    key = (ParamKey)i;
    vkeys[0] = (ParamKey)poly_corner_verts[0];
    vkeys[1] = (ParamKey)poly_corner_verts[1];
    vkeys[2] = (ParamKey)poly_corner_verts[2];
    vkeys[3] = (ParamKey)poly_corner_verts[3];

    co[0] = subsurf_positions[poly_corner_verts[0]];
    co[1] = subsurf_positions[poly_corner_verts[1]];
    co[2] = subsurf_positions[poly_corner_verts[2]];
    co[3] = subsurf_positions[poly_corner_verts[3]];

    /* Optional vertex group weights. */
    if (cd_weight_index >= 0) {
      weight[0] = BKE_defvert_find_weight(&subsurf_deform_verts[poly_corner_verts[0]],
                                          cd_weight_index);
      weight[1] = BKE_defvert_find_weight(&subsurf_deform_verts[poly_corner_verts[1]],
                                          cd_weight_index);
      weight[2] = BKE_defvert_find_weight(&subsurf_deform_verts[poly_corner_verts[2]],
                                          cd_weight_index);
      weight[3] = BKE_defvert_find_weight(&subsurf_deform_verts[poly_corner_verts[3]],
                                          cd_weight_index);
    }
    else {
      weight[0] = 1.0f;
      weight[1] = 1.0f;
      weight[2] = 1.0f;
      weight[3] = 1.0f;
    }

    /* This is where all the magic is done.
     * If the vertex exists in the, we pass the original uv pointer to the solver, thus
     * flushing the solution to the edit mesh. */
    texface_from_original_index(scene,
                                offsets,
                                origFace,
                                origVertIndices[poly_corner_verts[0]],
                                &uv[0],
                                &pin[0],
                                &select[0]);
    texface_from_original_index(scene,
                                offsets,
                                origFace,
                                origVertIndices[poly_corner_verts[1]],
                                &uv[1],
                                &pin[1],
                                &select[1]);
    texface_from_original_index(scene,
                                offsets,
                                origFace,
                                origVertIndices[poly_corner_verts[2]],
                                &uv[2],
                                &pin[2],
                                &select[2]);
    texface_from_original_index(scene,
                                offsets,
                                origFace,
                                origVertIndices[poly_corner_verts[3]],
                                &uv[3],
                                &pin[3],
                                &select[3]);

    blender::geometry::uv_parametrizer_face_add(
        handle, key, 4, vkeys, co, uv, weight, pin, select);
  }

  /* These are calculated from original mesh too. */
  for (const int64_t i : subsurf_edges.index_range()) {
    if ((edgeMap[i] != nullptr) && BM_elem_flag_test(edgeMap[i], BM_ELEM_SEAM)) {
      const blender::int2 &edge = subsurf_edges[i];
      ParamKey vkeys[2];
      vkeys[0] = (ParamKey)edge[0];
      vkeys[1] = (ParamKey)edge[1];
      blender::geometry::uv_parametrizer_edge_set_seam(handle, vkeys);
    }
  }

  blender::geometry::uv_parametrizer_construct_end(
      handle, options->fill_holes, options->topology_from_uvs, r_count_failed);

  /* cleanup */
  MEM_freeN(faceMap);
  MEM_freeN(edgeMap);
  BKE_id_free(nullptr, subdiv_mesh);

  return handle;
}

/** \} */

/* -------------------------------------------------------------------- */
/** \name Minimize Stretch Operator
 * \{ */

struct MinStretch {
  const Scene *scene;
  Vector<Object *> objects_edit;
  ParamHandle *handle;
  float blend;
  double lasttime;
  int i, iterations;
  wmTimer *timer;
};

static bool minimize_stretch_init(bContext *C, wmOperator *op)
{
  const Scene *scene = CTX_data_scene(C);
  ViewLayer *view_layer = CTX_data_view_layer(C);

  UnwrapOptions options{};
  options.topology_from_uvs = true;
  options.fill_holes = RNA_boolean_get(op->ptr, "fill_holes");
  options.only_selected_faces = true;
  options.only_selected_uvs = true;
  options.correct_aspect = true;

  Vector<Object *> objects = BKE_view_layer_array_from_objects_in_edit_mode_unique_data_with_uvs(
      scene, view_layer, CTX_wm_view3d(C));

  if (!uvedit_have_selection_multi(scene, objects, &options)) {
    return false;
  }

  MinStretch *ms = MEM_new<MinStretch>(__func__);
  ms->scene = scene;
  ms->objects_edit = objects;
  ms->blend = RNA_float_get(op->ptr, "blend");
  ms->iterations = RNA_int_get(op->ptr, "iterations");
  ms->i = 0;
  ms->handle = construct_param_handle_multi(scene, objects, &options);
  ms->lasttime = BLI_time_now_seconds();

  blender::geometry::uv_parametrizer_stretch_begin(ms->handle);
  if (ms->blend != 0.0f) {
    blender::geometry::uv_parametrizer_stretch_blend(ms->handle, ms->blend);
  }

  op->customdata = ms;

  return true;
}

static void minimize_stretch_iteration(bContext *C, wmOperator *op, bool interactive)
{
  MinStretch *ms = static_cast<MinStretch *>(op->customdata);
  ScrArea *area = CTX_wm_area(C);
  const Scene *scene = CTX_data_scene(C);
  ToolSettings *ts = scene->toolsettings;
  const bool synced_selection = (ts->uv_flag & UV_SYNC_SELECTION) != 0;

  blender::geometry::uv_parametrizer_stretch_blend(ms->handle, ms->blend);
  blender::geometry::uv_parametrizer_stretch_iter(ms->handle);

  ms->i++;
  RNA_int_set(op->ptr, "iterations", ms->i);

  if (interactive && (BLI_time_now_seconds() - ms->lasttime > 0.5)) {
    char str[UI_MAX_DRAW_STR];

    blender::geometry::uv_parametrizer_flush(ms->handle);

    if (area) {
      SNPRINTF(str, IFACE_("Minimize Stretch. Blend %.2f"), ms->blend);
      ED_area_status_text(area, str);
      ED_workspace_status_text(C, IFACE_("Press + and -, or scroll wheel to set blending"));
    }

    ms->lasttime = BLI_time_now_seconds();

    for (Object *obedit : ms->objects_edit) {
      BMEditMesh *em = BKE_editmesh_from_object(obedit);

      if (synced_selection && (em->bm->totfacesel == 0)) {
        continue;
      }

      DEG_id_tag_update(static_cast<ID *>(obedit->data), ID_RECALC_GEOMETRY);
      WM_event_add_notifier(C, NC_GEOM | ND_DATA, obedit->data);
    }
  }
}

static void minimize_stretch_exit(bContext *C, wmOperator *op, bool cancel)
{
  MinStretch *ms = static_cast<MinStretch *>(op->customdata);
  ScrArea *area = CTX_wm_area(C);
  const Scene *scene = CTX_data_scene(C);
  ToolSettings *ts = scene->toolsettings;
  const bool synced_selection = (ts->uv_flag & UV_SYNC_SELECTION) != 0;

  ED_area_status_text(area, nullptr);
  ED_workspace_status_text(C, nullptr);

  if (ms->timer) {
    WM_event_timer_remove(CTX_wm_manager(C), CTX_wm_window(C), ms->timer);
  }

  if (cancel) {
    blender::geometry::uv_parametrizer_flush_restore(ms->handle);
  }
  else {
    blender::geometry::uv_parametrizer_flush(ms->handle);
  }

  blender::geometry::uv_parametrizer_stretch_end(ms->handle);
  delete (ms->handle);

  for (Object *obedit : ms->objects_edit) {
    BMEditMesh *em = BKE_editmesh_from_object(obedit);

    if (synced_selection && (em->bm->totfacesel == 0)) {
      continue;
    }

    DEG_id_tag_update(static_cast<ID *>(obedit->data), ID_RECALC_GEOMETRY);
    WM_event_add_notifier(C, NC_GEOM | ND_DATA, obedit->data);
  }

  MEM_delete(ms);
  op->customdata = nullptr;
}

static wmOperatorStatus minimize_stretch_exec(bContext *C, wmOperator *op)
{
  int i, iterations;

  if (!minimize_stretch_init(C, op)) {
    return OPERATOR_CANCELLED;
  }

  iterations = RNA_int_get(op->ptr, "iterations");
  for (i = 0; i < iterations; i++) {
    minimize_stretch_iteration(C, op, false);
  }
  minimize_stretch_exit(C, op, false);

  return OPERATOR_FINISHED;
}

static wmOperatorStatus minimize_stretch_invoke(bContext *C,
                                                wmOperator *op,
                                                const wmEvent * /*event*/)
{
  if (!minimize_stretch_init(C, op)) {
    return OPERATOR_CANCELLED;
  }

  minimize_stretch_iteration(C, op, true);

  MinStretch *ms = static_cast<MinStretch *>(op->customdata);
  WM_event_add_modal_handler(C, op);
  ms->timer = WM_event_timer_add(CTX_wm_manager(C), CTX_wm_window(C), TIMER, 0.01f);

  return OPERATOR_RUNNING_MODAL;
}

static wmOperatorStatus minimize_stretch_modal(bContext *C, wmOperator *op, const wmEvent *event)
{
  MinStretch *ms = static_cast<MinStretch *>(op->customdata);

  switch (event->type) {
    case EVT_ESCKEY:
    case RIGHTMOUSE:
      minimize_stretch_exit(C, op, true);
      return OPERATOR_CANCELLED;
    case EVT_RETKEY:
    case EVT_PADENTER:
    case LEFTMOUSE:
      minimize_stretch_exit(C, op, false);
      return OPERATOR_FINISHED;
    case EVT_PADPLUSKEY:
    case WHEELUPMOUSE:
      if (event->val == KM_PRESS) {
        if (ms->blend < 0.95f) {
          ms->blend += 0.1f;
          ms->lasttime = 0.0f;
          RNA_float_set(op->ptr, "blend", ms->blend);
          minimize_stretch_iteration(C, op, true);
        }
      }
      break;
    case EVT_PADMINUS:
    case WHEELDOWNMOUSE:
      if (event->val == KM_PRESS) {
        if (ms->blend > 0.05f) {
          ms->blend -= 0.1f;
          ms->lasttime = 0.0f;
          RNA_float_set(op->ptr, "blend", ms->blend);
          minimize_stretch_iteration(C, op, true);
        }
      }
      break;
    case TIMER:
      if (ms->timer == event->customdata) {
        double start = BLI_time_now_seconds();

        do {
          minimize_stretch_iteration(C, op, true);
        } while (BLI_time_now_seconds() - start < 0.01);
      }
      break;
    default: {
      break;
    }
  }

  if (ms->iterations && ms->i >= ms->iterations) {
    minimize_stretch_exit(C, op, false);
    return OPERATOR_FINISHED;
  }

  return OPERATOR_RUNNING_MODAL;
}

static void minimize_stretch_cancel(bContext *C, wmOperator *op)
{
  minimize_stretch_exit(C, op, true);
}

void UV_OT_minimize_stretch(wmOperatorType *ot)
{
  /* identifiers */
  ot->name = "Minimize Stretch";
  ot->idname = "UV_OT_minimize_stretch";
  ot->flag = OPTYPE_REGISTER | OPTYPE_UNDO | OPTYPE_GRAB_CURSOR_XY | OPTYPE_BLOCKING;
  ot->description = "Reduce UV stretching by relaxing angles";

  /* api callbacks */
  ot->exec = minimize_stretch_exec;
  ot->invoke = minimize_stretch_invoke;
  ot->modal = minimize_stretch_modal;
  ot->cancel = minimize_stretch_cancel;
  ot->poll = ED_operator_uvedit;

  /* properties */
  RNA_def_boolean(ot->srna,
                  "fill_holes",
                  true,
                  "Fill Holes",
                  "Virtually fill holes in mesh before unwrapping, to better avoid overlaps and "
                  "preserve symmetry");
  RNA_def_float_factor(ot->srna,
                       "blend",
                       0.0f,
                       0.0f,
                       1.0f,
                       "Blend",
                       "Blend factor between stretch minimized and original",
                       0.0f,
                       1.0f);
  RNA_def_int(ot->srna,
              "iterations",
              0,
              0,
              INT_MAX,
              "Iterations",
              "Number of iterations to run, 0 is unlimited when run interactively",
              0,
              100);
}

/** \} */

static void island_uv_transform(FaceIsland *island,
                                const float matrix[2][2],    /* Scale and rotation. */
                                const float pre_translate[2] /* (pre) Translation. */
)
{
  /* Use a pre-transform to compute `A * (x+b)`
   *
   * \note Ordinarily, we'd use a post_transform like `A * x + b`
   * In general, post-transforms are easier to work with when using homogenous co-ordinates.
   *
   * When UV mapping into the unit square, post-transforms can lose precision on small islands.
   * Instead we're using a pre-transform to maintain precision.
   *
   * To convert post-transform to pre-transform, use `A * x + b == A * (x + c), c = A^-1 * b`
   */

  const int cd_loop_uv_offset = island->offsets.uv;
  const int faces_len = island->faces_len;
  for (int i = 0; i < faces_len; i++) {
    BMFace *f = island->faces[i];
    BMLoop *l;
    BMIter iter;
    BM_ITER_ELEM (l, &iter, f, BM_LOOPS_OF_FACE) {
      float *luv = BM_ELEM_CD_GET_FLOAT_P(l, cd_loop_uv_offset);
      blender::geometry::mul_v2_m2_add_v2v2(luv, matrix, luv, pre_translate);
    }
  }
}

/**
 * Calculates distance to nearest UDIM image tile in UV space and its UDIM tile number.
 */
static float uv_nearest_image_tile_distance(const Image *image,
                                            const float coords[2],
                                            float nearest_tile_co[2])
{
  BKE_image_find_nearest_tile_with_offset(image, coords, nearest_tile_co);

  /* Add 0.5 to get tile center coordinates. */
  float nearest_tile_center_co[2] = {nearest_tile_co[0], nearest_tile_co[1]};
  add_v2_fl(nearest_tile_center_co, 0.5f);

  return len_squared_v2v2(coords, nearest_tile_center_co);
}

/**
 * Calculates distance to nearest UDIM grid tile in UV space and its UDIM tile number.
 */
static float uv_nearest_grid_tile_distance(const int udim_grid[2],
                                           const float coords[2],
                                           float nearest_tile_co[2])
{
  const float coords_floor[2] = {floorf(coords[0]), floorf(coords[1])};

  if (coords[0] > udim_grid[0]) {
    nearest_tile_co[0] = udim_grid[0] - 1;
  }
  else if (coords[0] < 0) {
    nearest_tile_co[0] = 0;
  }
  else {
    nearest_tile_co[0] = coords_floor[0];
  }

  if (coords[1] > udim_grid[1]) {
    nearest_tile_co[1] = udim_grid[1] - 1;
  }
  else if (coords[1] < 0) {
    nearest_tile_co[1] = 0;
  }
  else {
    nearest_tile_co[1] = coords_floor[1];
  }

  /* Add 0.5 to get tile center coordinates. */
  float nearest_tile_center_co[2] = {nearest_tile_co[0], nearest_tile_co[1]};
  add_v2_fl(nearest_tile_center_co, 0.5f);

  return len_squared_v2v2(coords, nearest_tile_center_co);
}

static bool island_has_pins(const Scene *scene,
                            FaceIsland *island,
                            const blender::geometry::UVPackIsland_Params *params)
{
  const bool pin_unselected = params->pin_unselected;
  const bool only_selected_faces = params->only_selected_faces;
  BMLoop *l;
  BMIter iter;
  const int pin_offset = island->offsets.pin;
  for (int i = 0; i < island->faces_len; i++) {
    BMFace *efa = island->faces[i];
    if (pin_unselected && only_selected_faces && !BM_elem_flag_test(efa, BM_ELEM_SELECT)) {
      return true;
    }
    BM_ITER_ELEM (l, &iter, island->faces[i], BM_LOOPS_OF_FACE) {
      if (BM_ELEM_CD_GET_BOOL(l, pin_offset)) {
        return true;
      }
      if (pin_unselected && !uvedit_uv_select_test(scene, l, island->offsets)) {
        return true;
      }
    }
  }
  return false;
}

/**
 * Pack UV islands from multiple objects.
 *
 * \param scene: Scene containing the objects to be packed.
 * \param objects: Array of Objects to pack.
 * \param objects_len: Length of `objects` array.
 * \param bmesh_override: BMesh array aligned with `objects`.
 * Optional, when non-null this overrides object's BMesh.
 * This is needed to perform UV packing on objects that aren't in edit-mode.
 * \param udim_source_closest: UDIM source SpaceImage.
 * \param original_selection: Pack to original selection.
 * \param notify_wm: Notify the WM of any changes. (UI thread only.)
 * \param params: Parameters and options to pass to the packing engine.
 */
static void uvedit_pack_islands_multi(const Scene *scene,
                                      const Span<Object *> objects,
                                      BMesh **bmesh_override,
                                      const SpaceImage *udim_source_closest,
                                      const bool original_selection,
                                      const bool notify_wm,
                                      blender::geometry::UVPackIsland_Params *params)
{
  blender::Vector<FaceIsland *> island_vector;
  blender::Vector<bool> pinned_vector;

  for (const int ob_index : objects.index_range()) {
    Object *obedit = objects[ob_index];
    BMesh *bm = nullptr;
    if (bmesh_override) {
      /* NOTE: obedit is still required for aspect ratio and ID_RECALC_GEOMETRY. */
      bm = bmesh_override[ob_index];
    }
    else {
      BMEditMesh *em = BKE_editmesh_from_object(obedit);
      bm = em->bm;
    }
    BLI_assert(bm);

    const BMUVOffsets offsets = BM_uv_map_offsets_get(bm);
    if (offsets.uv == -1) {
      continue;
    }

    const float aspect_y = params->correct_aspect ? ED_uvedit_get_aspect_y(obedit) : 1.0f;

    bool only_selected_faces = params->only_selected_faces;
    bool only_selected_uvs = params->only_selected_uvs;
    const bool ignore_pinned = params->pin_method == ED_UVPACK_PIN_IGNORE;
    if (ignore_pinned && params->pin_unselected) {
      only_selected_faces = false;
      only_selected_uvs = false;
    }
    ListBase island_list = {nullptr};
    bm_mesh_calc_uv_islands(scene,
                            bm,
                            &island_list,
                            only_selected_faces,
                            only_selected_uvs,
                            params->use_seams,
                            aspect_y,
                            offsets);

    /* Remove from linked list and append to blender::Vector. */
    LISTBASE_FOREACH_MUTABLE (FaceIsland *, island, &island_list) {
      BLI_remlink(&island_list, island);
      const bool pinned = island_has_pins(scene, island, params);
      if (ignore_pinned && pinned) {
        MEM_freeN(island->faces);
        MEM_freeN(island);
        continue;
      }
      island_vector.append(island);
      pinned_vector.append(pinned);
    }
  }

  if (island_vector.is_empty()) {
    return;
  }

  /* Coordinates of bounding box containing all selected UVs. */
  float selection_min_co[2], selection_max_co[2];
  INIT_MINMAX2(selection_min_co, selection_max_co);

  for (int index = 0; index < island_vector.size(); index++) {
    FaceIsland *island = island_vector[index];

    for (int i = 0; i < island->faces_len; i++) {
      BMFace *f = island->faces[i];
      BM_face_uv_minmax(f, selection_min_co, selection_max_co, island->offsets.uv);
    }
  }

  /* Center of bounding box containing all selected UVs. */
  float selection_center[2];
  mid_v2_v2v2(selection_center, selection_min_co, selection_max_co);

  if (original_selection) {
    /* Protect against degenerate source AABB. */
    if ((selection_max_co[0] - selection_min_co[0]) * (selection_max_co[1] - selection_min_co[1]) >
        1e-40f)
    {
      copy_v2_v2(params->udim_base_offset, selection_min_co);
      params->target_extent = selection_max_co[1] - selection_min_co[1];
      params->target_aspect_y = (selection_max_co[0] - selection_min_co[0]) /
                                (selection_max_co[1] - selection_min_co[1]);
    }
  }

  MemArena *arena = BLI_memarena_new(BLI_MEMARENA_STD_BUFSIZE, __func__);
  Heap *heap = BLI_heap_new();

  blender::Vector<blender::geometry::PackIsland *> pack_island_vector;
  for (int i = 0; i < island_vector.size(); i++) {
    FaceIsland *face_island = island_vector[i];
    blender::geometry::PackIsland *pack_island = new blender::geometry::PackIsland();
    pack_island->caller_index = i;
    pack_island->aspect_y = face_island->aspect_y;
    pack_island->pinned = pinned_vector[i];
    pack_island_vector.append(pack_island);

    for (int i = 0; i < face_island->faces_len; i++) {
      BMFace *f = face_island->faces[i];

      /* Storage. */
      blender::Array<blender::float2> uvs(f->len);

      /* Obtain UVs of face. */
      BMLoop *l;
      BMIter iter;
      int j;
      BM_ITER_ELEM_INDEX (l, &iter, f, BM_LOOPS_OF_FACE, j) {
        copy_v2_v2(uvs[j], BM_ELEM_CD_GET_FLOAT_P(l, face_island->offsets.uv));
      }

      pack_island->add_polygon(uvs, arena, heap);

      BLI_memarena_clear(arena);
    }
  }
  BLI_heap_free(heap, nullptr);
  BLI_memarena_free(arena);

  const float scale = pack_islands(pack_island_vector, *params);
  const bool is_cancelled = params->isCancelled();

  float base_offset[2] = {0.0f, 0.0f};
  copy_v2_v2(base_offset, params->udim_base_offset);

  if (udim_source_closest) {
    const Image *image = udim_source_closest->image;
    const int *udim_grid = udim_source_closest->tile_grid_shape;
    /* Check if selection lies on a valid UDIM grid tile. */
    bool is_valid_udim = uv_coords_isect_udim(image, udim_grid, selection_center);
    if (is_valid_udim) {
      base_offset[0] = floorf(selection_center[0]);
      base_offset[1] = floorf(selection_center[1]);
    }
    /* If selection doesn't lie on any UDIM then find the closest UDIM grid or image tile. */
    else {
      float nearest_image_tile_co[2] = {FLT_MAX, FLT_MAX};
      float nearest_image_tile_dist = FLT_MAX, nearest_grid_tile_dist = FLT_MAX;
      if (image) {
        nearest_image_tile_dist = uv_nearest_image_tile_distance(
            image, selection_center, nearest_image_tile_co);
      }

      float nearest_grid_tile_co[2] = {0.0f, 0.0f};
      nearest_grid_tile_dist = uv_nearest_grid_tile_distance(
          udim_grid, selection_center, nearest_grid_tile_co);

      base_offset[0] = (nearest_image_tile_dist < nearest_grid_tile_dist) ?
                           nearest_image_tile_co[0] :
                           nearest_grid_tile_co[0];
      base_offset[1] = (nearest_image_tile_dist < nearest_grid_tile_dist) ?
                           nearest_image_tile_co[1] :
                           nearest_grid_tile_co[1];
    }
  }

  float matrix[2][2];
  float matrix_inverse[2][2];
  float pre_translate[2];
  for (const int64_t i : pack_island_vector.index_range()) {
    if (is_cancelled) {
      continue;
    }
    blender::geometry::PackIsland *pack_island = pack_island_vector[i];
    FaceIsland *island = island_vector[pack_island->caller_index];
    const float island_scale = pack_island->can_scale_(*params) ? scale : 1.0f;
    pack_island->build_transformation(island_scale, pack_island->angle, matrix);
    invert_m2_m2(matrix_inverse, matrix);

    /* Add base_offset, post transform. */
    mul_v2_m2v2(pre_translate, matrix_inverse, base_offset);

    /* Add pre-translation from #pack_islands. */
    pre_translate[0] += pack_island->pre_translate.x;
    pre_translate[1] += pack_island->pre_translate.y;

    /* Perform the transformation. */
    island_uv_transform(island, matrix, pre_translate);
  }

  for (const int64_t i : pack_island_vector.index_range()) {
    blender::geometry::PackIsland *pack_island = pack_island_vector[i];
    /* Cleanup memory. */
    pack_island_vector[i] = nullptr;
    delete pack_island;
  }

  if (notify_wm && !is_cancelled) {
    for (Object *obedit : objects) {
      DEG_id_tag_update(static_cast<ID *>(obedit->data), ID_RECALC_GEOMETRY);
      WM_main_add_notifier(NC_GEOM | ND_DATA, obedit->data);
    }
  }

  for (FaceIsland *island : island_vector) {
    MEM_freeN(island->faces);
    MEM_freeN(island);
  }
}

/* -------------------------------------------------------------------- */
/** \name Pack UV Islands Operator
 * \{ */

/* TODO: support this, interaction with the job-system needs to be handled carefully. */
// #define USE_INTERACTIVE_PACK

/* Packing targets. */
enum {
  PACK_UDIM_SRC_CLOSEST = 0,
  PACK_UDIM_SRC_ACTIVE,
  PACK_ORIGINAL_AABB,
};

struct UVPackIslandsData {
  wmWindowManager *wm;

  const Scene *scene;

  Vector<Object *> objects;
  const SpaceImage *sima;
  int udim_source;

  bContext *undo_context;
  const char *undo_str;
  bool use_job;

  blender::geometry::UVPackIsland_Params pack_island_params;
};

static void pack_islands_startjob(void *pidv, wmJobWorkerStatus *worker_status)
{
  worker_status->progress = 0.02f;

  UVPackIslandsData *pid = static_cast<UVPackIslandsData *>(pidv);

  pid->pack_island_params.stop = &worker_status->stop;
  pid->pack_island_params.do_update = &worker_status->do_update;
  pid->pack_island_params.progress = &worker_status->progress;

  uvedit_pack_islands_multi(pid->scene,
                            pid->objects,
                            nullptr,
                            (pid->udim_source == PACK_UDIM_SRC_CLOSEST) ? pid->sima : nullptr,
                            (pid->udim_source == PACK_ORIGINAL_AABB),
                            !pid->use_job,
                            &pid->pack_island_params);

  worker_status->progress = 0.99f;
  worker_status->do_update = true;
}

static void pack_islands_endjob(void *pidv)
{
  UVPackIslandsData *pid = static_cast<UVPackIslandsData *>(pidv);
  for (Object *obedit : pid->objects) {
    DEG_id_tag_update(static_cast<ID *>(obedit->data), ID_RECALC_GEOMETRY);
    WM_main_add_notifier(NC_GEOM | ND_DATA, obedit->data);
  }
  WM_main_add_notifier(NC_SPACE | ND_SPACE_IMAGE, nullptr);

  if (pid->undo_str) {
    ED_undo_push(pid->undo_context, pid->undo_str);
  }
}

static void pack_islands_freejob(void *pidv)
{
  WM_cursor_wait(false);
  UVPackIslandsData *pid = static_cast<UVPackIslandsData *>(pidv);
  WM_set_locked_interface(pid->wm, false);
  MEM_delete(pid);
}

static wmOperatorStatus pack_islands_exec(bContext *C, wmOperator *op)
{
  ViewLayer *view_layer = CTX_data_view_layer(C);
  const Scene *scene = CTX_data_scene(C);
  const SpaceImage *sima = CTX_wm_space_image(C);

  UnwrapOptions options = unwrap_options_get(op, nullptr, scene->toolsettings);
  options.topology_from_uvs = true;
  options.only_selected_faces = true;
  options.only_selected_uvs = true;
  options.fill_holes = false;
  options.correct_aspect = true;

  Vector<Object *> objects = BKE_view_layer_array_from_objects_in_edit_mode_unique_data_with_uvs(
      scene, view_layer, CTX_wm_view3d(C));

  /* Early exit in case no UVs are selected. */
  if (!uvedit_have_selection_multi(scene, objects, &options)) {
    return OPERATOR_CANCELLED;
  }

  /* RNA props */
  const int udim_source = RNA_enum_get(op->ptr, "udim_source");
  if (RNA_struct_property_is_set(op->ptr, "margin")) {
    scene->toolsettings->uvcalc_margin = RNA_float_get(op->ptr, "margin");
  }
  else {
    RNA_float_set(op->ptr, "margin", scene->toolsettings->uvcalc_margin);
  }

  UVPackIslandsData *pid = MEM_new<UVPackIslandsData>(__func__);
  pid->use_job = op->flag & OP_IS_INVOKE;
  pid->scene = scene;
  pid->objects = std::move(objects);
  pid->sima = sima;
  pid->udim_source = udim_source;
  pid->wm = CTX_wm_manager(C);

  blender::geometry::UVPackIsland_Params &pack_island_params = pid->pack_island_params;
  {
    /* Call default constructor and copy the defaults. */
    blender::geometry::UVPackIsland_Params default_params;
    pack_island_params = default_params;
  }

  pack_island_params.setFromUnwrapOptions(options);
  if (RNA_boolean_get(op->ptr, "rotate")) {
    pack_island_params.rotate_method = eUVPackIsland_RotationMethod(
        RNA_enum_get(op->ptr, "rotate_method"));
  }
  else {
    pack_island_params.rotate_method = ED_UVPACK_ROTATION_NONE;
  }
  pack_island_params.scale_to_fit = RNA_boolean_get(op->ptr, "scale");
  pack_island_params.merge_overlap = RNA_boolean_get(op->ptr, "merge_overlap");

  if (RNA_boolean_get(op->ptr, "pin")) {
    pack_island_params.pin_method = eUVPackIsland_PinMethod(RNA_enum_get(op->ptr, "pin_method"));
  }
  else {
    pack_island_params.pin_method = ED_UVPACK_PIN_NONE;
  }

  pack_island_params.margin_method = eUVPackIsland_MarginMethod(
      RNA_enum_get(op->ptr, "margin_method"));
  pack_island_params.margin = RNA_float_get(op->ptr, "margin");
  pack_island_params.shape_method = eUVPackIsland_ShapeMethod(
      RNA_enum_get(op->ptr, "shape_method"));

  if (udim_source == PACK_UDIM_SRC_ACTIVE) {
    pack_island_params.setUDIMOffsetFromSpaceImage(sima);
  }

  if (pid->use_job) {
    /* Setup job. */
    if (pid->wm->op_undo_depth == 0) {
      /* The job must do its own undo push. */
      pid->undo_context = C;
      pid->undo_str = op->type->name;
    }

    wmJob *wm_job = WM_jobs_get(
        pid->wm, CTX_wm_window(C), scene, "Packing UVs", WM_JOB_PROGRESS, WM_JOB_TYPE_UV_PACK);
    WM_jobs_customdata_set(wm_job, pid, pack_islands_freejob);
    WM_jobs_timer(wm_job, 0.1, 0, 0);
    WM_set_locked_interface(pid->wm, true);
    WM_jobs_callbacks(wm_job, pack_islands_startjob, nullptr, nullptr, pack_islands_endjob);

    WM_cursor_wait(true);
    G.is_break = false;
    WM_jobs_start(CTX_wm_manager(C), wm_job);
    return OPERATOR_FINISHED;
  }

  wmJobWorkerStatus worker_status = {};
  pack_islands_startjob(pid, &worker_status);
  pack_islands_endjob(pid);
  pack_islands_freejob(pid);

  return OPERATOR_FINISHED;
}

static const EnumPropertyItem pack_margin_method_items[] = {
    {ED_UVPACK_MARGIN_SCALED,
     "SCALED",
     0,
     "Scaled",
     "Use scale of existing UVs to multiply margin"},
    {ED_UVPACK_MARGIN_ADD, "ADD", 0, "Add", "Just add the margin, ignoring any UV scale"},
    {ED_UVPACK_MARGIN_FRACTION,
     "FRACTION",
     0,
     "Fraction",
     "Specify a precise fraction of final UV output"},
    {0, nullptr, 0, nullptr, nullptr},
};

static const EnumPropertyItem pack_rotate_method_items[] = {
    {ED_UVPACK_ROTATION_ANY, "ANY", 0, "Any", "Any angle is allowed for rotation"},
    {ED_UVPACK_ROTATION_CARDINAL,
     "CARDINAL",
     0,
     "Cardinal",
     "Only 90 degree rotations are allowed"},
    RNA_ENUM_ITEM_SEPR,

#define PACK_ROTATE_METHOD_AXIS_ALIGNED_OFFSET 3
    {ED_UVPACK_ROTATION_AXIS_ALIGNED,
     "AXIS_ALIGNED",
     0,
     "Axis-aligned",
     "Rotated to a minimal rectangle, either vertical or horizontal"},
    {ED_UVPACK_ROTATION_AXIS_ALIGNED_X,
     "AXIS_ALIGNED_X",
     0,
     "Axis-aligned (Horizontal)",
     "Rotate islands to be aligned horizontally"},
    {ED_UVPACK_ROTATION_AXIS_ALIGNED_Y,
     "AXIS_ALIGNED_Y",
     0,
     "Axis-aligned (Vertical)",
     "Rotate islands to be aligned vertically"},
    {0, nullptr, 0, nullptr, nullptr},
};

static const EnumPropertyItem pack_shape_method_items[] = {
    {ED_UVPACK_SHAPE_CONCAVE, "CONCAVE", 0, "Exact Shape (Concave)", "Uses exact geometry"},
    {ED_UVPACK_SHAPE_CONVEX, "CONVEX", 0, "Boundary Shape (Convex)", "Uses convex hull"},
    RNA_ENUM_ITEM_SEPR,
    {ED_UVPACK_SHAPE_AABB, "AABB", 0, "Bounding Box", "Uses bounding boxes"},
    {0, nullptr, 0, nullptr, nullptr},
};

/**
 * \note #ED_UVPACK_PIN_NONE is exposed as a boolean "pin".
 * \note #ED_UVPACK_PIN_IGNORE is intentionally not exposed as it is confusing from the UI level
 * (users can simply not select these islands).
 * The option is kept internally because it's used for live unwrap.
 */
static const EnumPropertyItem pinned_islands_method_items[] = {
    {ED_UVPACK_PIN_LOCK_SCALE, "SCALE", 0, "Scale", "Pinned islands won't rescale"},
    {ED_UVPACK_PIN_LOCK_ROTATION, "ROTATION", 0, "Rotation", "Pinned islands won't rotate"},
    {ED_UVPACK_PIN_LOCK_ROTATION_SCALE,
     "ROTATION_SCALE",
     0,
     "Rotation and Scale",
     "Pinned islands will translate only"},
    {ED_UVPACK_PIN_LOCK_ALL, "LOCKED", 0, "All", "Pinned islands are locked in place"},
    {0, nullptr, 0, nullptr, nullptr},
};

static void uv_pack_islands_ui(bContext * /*C*/, wmOperator *op)
{
  uiLayout *layout = op->layout;
  uiLayout *col, *row; /*bfa, added *col and *row*/

  uiLayoutSetPropSep(layout, true);
  uiLayoutSetPropDecorate(layout, false);
<<<<<<< HEAD
  uiItemR(layout, op->ptr, "shape_method", UI_ITEM_NONE, std::nullopt, ICON_NONE);

  col = &layout->column(false); /*bfa -  added col*/
  uiLayoutSetPropSep(col, false);      /* bfa - use_property_split = False */
  uiItemR(col, op->ptr, "scale", UI_ITEM_NONE, std::nullopt, ICON_NONE);
  {
    // uiItemR(col, op->ptr, "rotate", UI_ITEM_NONE, nullptr, ICON_NONE);

    // ------------------ bfa new left aligned prop with triangle button

    /* NOTE: split amount here needs to be synced with normal labels */
    uiLayout *split = uiLayoutSplit(layout, 0.385f, true);

    /* FIRST PART ................................................ */
    row = &split->row(false);
    uiLayoutSetPropDecorate(row, false);
    uiLayoutSetPropSep(row, false); /* bfa - use_property_split = False */
    uiItemR(row, op->ptr, "rotate", UI_ITEM_NONE, std::nullopt, ICON_NONE);

    /* SECOND PART ................................................ */
    row = &split->row(true);
    if (RNA_boolean_get(op->ptr, "rotate")) {
      uiItemL(row, TIP_(""), ICON_DISCLOSURE_TRI_DOWN);
    }
    else {
      uiItemL(row, TIP_(""), ICON_DISCLOSURE_TRI_RIGHT);
    }

    // ------------------------------- end bfa

    uiLayout *sub = &layout->row(true);
    // uiLayoutSetActive(sub, RNA_boolean_get(op->ptr, "rotate"));
    if (RNA_boolean_get(op->ptr, "rotate")) {
      uiItemS(sub); /*bfa - separator*/
      uiItemS(sub); /*bfa - separator*/
      uiItemS(sub); /*bfa - separator*/
      uiItemR(sub, op->ptr, "rotate_method", UI_ITEM_NONE, std::nullopt, ICON_NONE);
      uiItemS(layout);
    }
  }
  uiItemR(layout, op->ptr, "margin_method", UI_ITEM_NONE, std::nullopt, ICON_NONE);
  uiItemR(layout, op->ptr, "margin", UI_ITEM_NONE, std::nullopt, ICON_NONE);
  uiLayout *sub = &layout->row(true);
  uiItemS(sub); /*bfa - separator*/
  uiItemS(sub); /*bfa - separator*/
  uiItemS(sub); /*bfa - separator*/
  uiItemR(sub, op->ptr, "margin_method", UI_ITEM_NONE, std::nullopt, ICON_NONE);

  {
    // uiItemR(col, op->ptr, "pin", UI_ITEM_NONE, nullptr, ICON_NONE);

    // ------------------ bfa new left aligned prop with triangle button

    /* NOTE: split amount here needs to be synced with normal labels */
    uiLayout *split = uiLayoutSplit(layout, 0.385f, true);

    /* FIRST PART ................................................ */
    row = &split->row(false);
    uiLayoutSetPropDecorate(row, false);
    uiLayoutSetPropSep(row, false); /* bfa - use_property_split = False */
    uiItemR(row, op->ptr, "pin", UI_ITEM_NONE, std::nullopt, ICON_NONE);

    /* SECOND PART ................................................ */
    row = &split->row(false);
    if (RNA_boolean_get(op->ptr, "pin")) {
      uiItemL(row, TIP_(""), ICON_DISCLOSURE_TRI_DOWN);
    }
    else {
      uiItemL(row, TIP_(""), ICON_DISCLOSURE_TRI_RIGHT);
    }

    // ------------------------------- end bfa

    uiLayout *sub = &layout->row(true);
    // uiLayoutSetActive(sub, RNA_boolean_get(op->ptr, "pin"));
    if (RNA_boolean_get(op->ptr, "pin")) {
      uiItemS(sub); /*bfa - separator*/
      uiItemS(sub); /*bfa - separator*/
      uiItemS(sub); /*bfa - separator*/
      uiItemR(sub, op->ptr, "pin_method", UI_ITEM_NONE, IFACE_("Lock Method"), ICON_NONE);
      uiItemS(layout);
    }
  }
  uiLayoutSetPropSep(layout, false); /* bfa - use_property_split = False */
  uiItemR(layout, op->ptr, "merge_overlap", UI_ITEM_NONE, std::nullopt, ICON_NONE);
  uiLayoutSetPropSep(layout, true); /* bfa - use_property_split = true */
  uiItemR(layout, op->ptr, "udim_source", UI_ITEM_NONE, std::nullopt, ICON_NONE);
=======
  layout->prop(op->ptr, "shape_method", UI_ITEM_NONE, std::nullopt, ICON_NONE);
  layout->prop(op->ptr, "scale", UI_ITEM_NONE, std::nullopt, ICON_NONE);
  {
    layout->prop(op->ptr, "rotate", UI_ITEM_NONE, std::nullopt, ICON_NONE);
    uiLayout *sub = &layout->row(true);
    uiLayoutSetActive(sub, RNA_boolean_get(op->ptr, "rotate"));
    sub->prop(op->ptr, "rotate_method", UI_ITEM_NONE, std::nullopt, ICON_NONE);
    uiItemS(layout);
  }
  layout->prop(op->ptr, "margin_method", UI_ITEM_NONE, std::nullopt, ICON_NONE);
  layout->prop(op->ptr, "margin", UI_ITEM_NONE, std::nullopt, ICON_NONE);
  uiItemS(layout);
  {
    layout->prop(op->ptr, "pin", UI_ITEM_NONE, std::nullopt, ICON_NONE);
    uiLayout *sub = &layout->row(true);
    uiLayoutSetActive(sub, RNA_boolean_get(op->ptr, "pin"));
    sub->prop(op->ptr, "pin_method", UI_ITEM_NONE, IFACE_("Lock Method"), ICON_NONE);
    uiItemS(layout);
  }
  layout->prop(op->ptr, "merge_overlap", UI_ITEM_NONE, std::nullopt, ICON_NONE);
  layout->prop(op->ptr, "udim_source", UI_ITEM_NONE, std::nullopt, ICON_NONE);
>>>>>>> cb8c3a7e
  uiItemS(layout);
}

static wmOperatorStatus uv_pack_islands_invoke(bContext *C, wmOperator *op, const wmEvent *event)
{
  return WM_operator_props_popup_confirm_ex(C, op, event, IFACE_("Pack Islands"), IFACE_("Pack"));
}

void UV_OT_pack_islands(wmOperatorType *ot)
{
  static const EnumPropertyItem pack_target[] = {
      {PACK_UDIM_SRC_CLOSEST, "CLOSEST_UDIM", 0, "Closest UDIM", "Pack islands to closest UDIM"},
      {PACK_UDIM_SRC_ACTIVE,
       "ACTIVE_UDIM",
       0,
       "Active UDIM",
       "Pack islands to active UDIM image tile or UDIM grid tile where 2D cursor is located"},
      {PACK_ORIGINAL_AABB,
       "ORIGINAL_AABB",
       0,
       "Original bounding box",
       "Pack to starting bounding box of islands"},
      {0, nullptr, 0, nullptr, nullptr},
  };
  /* identifiers */
  ot->name = "Pack Islands";
  ot->idname = "UV_OT_pack_islands";
  ot->description =
      "Transform all islands so that they fill up the UV/UDIM space as much as possible";

#ifdef USE_INTERACTIVE_PACK
  ot->flag = OPTYPE_REGISTER | OPTYPE_UNDO;
#else
  /* The operator will handle undo, so the job system can push() it after the job completes. */
  ot->flag = OPTYPE_REGISTER;
#endif

  /* api callbacks */
  ot->exec = pack_islands_exec;

#ifdef USE_INTERACTIVE_PACK
  ot->invoke = WM_operator_props_popup_call;
#else
  ot->invoke = uv_pack_islands_invoke;
#endif
  ot->ui = uv_pack_islands_ui;
  ot->poll = ED_operator_uvedit;

  /* properties */
  RNA_def_enum(ot->srna, "udim_source", pack_target, PACK_UDIM_SRC_CLOSEST, "Pack to", "");
  RNA_def_boolean(ot->srna, "rotate", true, "Rotate", "Rotate islands to improve layout");
  RNA_def_enum(ot->srna,
               "rotate_method",
               pack_rotate_method_items,
               ED_UVPACK_ROTATION_ANY,
               "Rotation Method",
               "");
  RNA_def_boolean(ot->srna, "scale", true, "Scale", "Scale islands to fill unit square");
  RNA_def_boolean(
      ot->srna, "merge_overlap", false, "Merge Overlapping", "Overlapping islands stick together");
  RNA_def_enum(ot->srna,
               "margin_method",
               pack_margin_method_items,
               ED_UVPACK_MARGIN_SCALED,
               "Margin Method",
               "");
  RNA_def_float_factor(
      ot->srna, "margin", 0.001f, 0.0f, 1.0f, "Margin", "Space between islands", 0.0f, 1.0f);
  RNA_def_boolean(ot->srna,
                  "pin",
                  false,
                  "Lock Pinned Islands",
                  "Constrain islands containing any pinned UV's");
  RNA_def_enum(ot->srna,
               "pin_method",
               pinned_islands_method_items,
               ED_UVPACK_PIN_LOCK_ALL,
               "Pin Method",
               "");
  RNA_def_enum(ot->srna,
               "shape_method",
               pack_shape_method_items,
               ED_UVPACK_SHAPE_CONCAVE,
               "Shape Method",
               "");
}

/** \} */

/* -------------------------------------------------------------------- */
/** \name Average UV Islands Scale Operator
 * \{ */

static wmOperatorStatus average_islands_scale_exec(bContext *C, wmOperator *op)
{
  const Scene *scene = CTX_data_scene(C);
  ViewLayer *view_layer = CTX_data_view_layer(C);
  ToolSettings *ts = scene->toolsettings;
  const bool synced_selection = (ts->uv_flag & UV_SYNC_SELECTION) != 0;

  UnwrapOptions options = unwrap_options_get(nullptr, nullptr, ts);
  options.topology_from_uvs = true;
  options.only_selected_faces = true;
  options.only_selected_uvs = true;
  options.fill_holes = false;
  options.correct_aspect = true;

  Vector<Object *> objects = BKE_view_layer_array_from_objects_in_edit_mode_unique_data_with_uvs(
      scene, view_layer, CTX_wm_view3d(C));

  if (!uvedit_have_selection_multi(scene, objects, &options)) {
    return OPERATOR_CANCELLED;
  }

  /* RNA props */
  const bool scale_uv = RNA_boolean_get(op->ptr, "scale_uv");
  const bool shear = RNA_boolean_get(op->ptr, "shear");

  ParamHandle *handle = construct_param_handle_multi(scene, objects, &options);
  blender::geometry::uv_parametrizer_average(handle, false, scale_uv, shear);
  blender::geometry::uv_parametrizer_flush(handle);
  delete (handle);

  for (Object *obedit : objects) {
    BMEditMesh *em = BKE_editmesh_from_object(obedit);

    if (synced_selection && (em->bm->totvertsel == 0)) {
      continue;
    }

    DEG_id_tag_update(static_cast<ID *>(obedit->data), ID_RECALC_GEOMETRY);
    WM_event_add_notifier(C, NC_GEOM | ND_DATA, obedit->data);
  }
  return OPERATOR_FINISHED;
}

void UV_OT_average_islands_scale(wmOperatorType *ot)
{
  /* identifiers */
  ot->name = "Average Islands Scale";
  ot->idname = "UV_OT_average_islands_scale";
  ot->description = "Average the size of separate UV islands, based on their area in 3D space";

  ot->flag = OPTYPE_REGISTER | OPTYPE_UNDO;

  /* api callbacks */
  ot->exec = average_islands_scale_exec;
  ot->poll = ED_operator_uvedit;

  /* properties */
  RNA_def_boolean(ot->srna, "scale_uv", false, "Non-Uniform", "Scale U and V independently");
  RNA_def_boolean(ot->srna, "shear", false, "Shear", "Reduce shear within islands");
}

/** \} */

/* -------------------------------------------------------------------- */
/** \name Live UV Unwrap
 * \{ */

static struct {
  ParamHandle **handles;
  uint len, len_alloc;
  wmTimer *timer;
} g_live_unwrap = {nullptr};

bool ED_uvedit_live_unwrap_timer_check(const wmTimer *timer)
{
  /* NOTE: don't validate the timer, assume the timer passed in is valid. */
  return g_live_unwrap.timer == timer;
}

/**
 * In practice the timer should practically always be valid.
 * Use this to prevent the unlikely case of a stale timer being set.
 *
 * Loading a new file while unwrapping is running could cause this for example.
 */
static bool uvedit_live_unwrap_timer_validate(const wmWindowManager *wm)
{
  if (g_live_unwrap.timer == nullptr) {
    return false;
  }
  if (BLI_findindex(&wm->timers, g_live_unwrap.timer) != -1) {
    return false;
  }
  g_live_unwrap.timer = nullptr;
  return true;
}

void ED_uvedit_live_unwrap_begin(Scene *scene, Object *obedit, wmWindow *win_modal)
{
  ParamHandle *handle = nullptr;
  BMEditMesh *em = BKE_editmesh_from_object(obedit);

  if (!ED_uvedit_test(obedit)) {
    return;
  }

  UnwrapOptions options = unwrap_options_get(nullptr, obedit, scene->toolsettings);
  options.topology_from_uvs = false;
  options.only_selected_faces = false;
  options.only_selected_uvs = false;

  if (options.use_subsurf) {
    handle = construct_param_handle_subsurfed(scene, obedit, em, &options, nullptr);
  }
  else {
    handle = construct_param_handle(scene, obedit, em->bm, &options, nullptr);
  }

  if (options.use_slim) {
    options.slim.no_flip = false;
    options.slim.skip_init = true;
    uv_parametrizer_slim_live_begin(handle, &options.slim);

    if (win_modal) {
      wmWindowManager *wm = static_cast<wmWindowManager *>(G_MAIN->wm.first);
      /* Clear in the unlikely event this is still set. */
      uvedit_live_unwrap_timer_validate(wm);
      BLI_assert(!g_live_unwrap.timer);
      g_live_unwrap.timer = WM_event_timer_add(wm, win_modal, TIMER, 0.01f);
    }
  }
  else {
    blender::geometry::uv_parametrizer_lscm_begin(handle, true, options.use_abf);
  }

  /* Create or increase size of g_live_unwrap.handles array */
  if (g_live_unwrap.handles == nullptr) {
    g_live_unwrap.len_alloc = 32;
    g_live_unwrap.handles = MEM_malloc_arrayN<ParamHandle *>(g_live_unwrap.len_alloc,
                                                             "uvedit_live_unwrap_liveHandles");
    g_live_unwrap.len = 0;
  }
  if (g_live_unwrap.len >= g_live_unwrap.len_alloc) {
    g_live_unwrap.len_alloc *= 2;
    g_live_unwrap.handles = static_cast<ParamHandle **>(
        MEM_reallocN(g_live_unwrap.handles, sizeof(ParamHandle *) * g_live_unwrap.len_alloc));
  }
  g_live_unwrap.handles[g_live_unwrap.len] = handle;
  g_live_unwrap.len++;
}

void ED_uvedit_live_unwrap_re_solve()
{
  if (g_live_unwrap.handles) {
    for (int i = 0; i < g_live_unwrap.len; i++) {
      if (uv_parametrizer_is_slim(g_live_unwrap.handles[i])) {
        uv_parametrizer_slim_live_solve_iteration(g_live_unwrap.handles[i]);
      }
      else {
        blender::geometry::uv_parametrizer_lscm_solve(g_live_unwrap.handles[i], nullptr, nullptr);
      }

      blender::geometry::uv_parametrizer_flush(g_live_unwrap.handles[i]);
    }
  }
}

void ED_uvedit_live_unwrap_end(const bool cancel)
{
  if (g_live_unwrap.timer) {
    wmWindowManager *wm = static_cast<wmWindowManager *>(G_MAIN->wm.first);
    uvedit_live_unwrap_timer_validate(wm);
    if (g_live_unwrap.timer) {
      wmWindow *win = g_live_unwrap.timer->win;
      WM_event_timer_remove(wm, win, g_live_unwrap.timer);
      g_live_unwrap.timer = nullptr;
    }
  }

  if (g_live_unwrap.handles) {
    for (int i = 0; i < g_live_unwrap.len; i++) {
      if (uv_parametrizer_is_slim(g_live_unwrap.handles[i])) {
        uv_parametrizer_slim_live_end(g_live_unwrap.handles[i]);
      }
      else {
        blender::geometry::uv_parametrizer_lscm_end(g_live_unwrap.handles[i]);
      }

      if (cancel) {
        blender::geometry::uv_parametrizer_flush_restore(g_live_unwrap.handles[i]);
      }
      delete (g_live_unwrap.handles[i]);
    }
    MEM_freeN(g_live_unwrap.handles);
    g_live_unwrap.handles = nullptr;
    g_live_unwrap.len = 0;
    g_live_unwrap.len_alloc = 0;
  }
}

/** \} */

/* -------------------------------------------------------------------- */
/** \name UV Map Common Transforms
 * \{ */

#define VIEW_ON_EQUATOR 0
#define VIEW_ON_POLES 1
#define ALIGN_TO_OBJECT 2

#define POLAR_ZX 0
#define POLAR_ZY 1

enum {
  PINCH = 0,
  FAN = 1,
};

static void uv_map_transform_calc_bounds(BMEditMesh *em, float r_min[3], float r_max[3])
{
  BMFace *efa;
  BMIter iter;
  INIT_MINMAX(r_min, r_max);
  BM_ITER_MESH (efa, &iter, em->bm, BM_FACES_OF_MESH) {
    if (BM_elem_flag_test(efa, BM_ELEM_SELECT)) {
      BM_face_calc_bounds_expand(efa, r_min, r_max);
    }
  }
}

static void uv_map_transform_calc_center_median(BMEditMesh *em, float r_center[3])
{
  BMFace *efa;
  BMIter iter;
  uint center_accum_num = 0;
  zero_v3(r_center);
  BM_ITER_MESH (efa, &iter, em->bm, BM_FACES_OF_MESH) {
    if (BM_elem_flag_test(efa, BM_ELEM_SELECT)) {
      float center[3];
      BM_face_calc_center_median(efa, center);
      add_v3_v3(r_center, center);
      center_accum_num += 1;
    }
  }
  mul_v3_fl(r_center, 1.0f / float(center_accum_num));
}

static void uv_map_transform_center(const Scene *scene,
                                    View3D *v3d,
                                    Object *ob,
                                    BMEditMesh *em,
                                    float r_center[3],
                                    float r_bounds[2][3])
{
  /* only operates on the edit object - this is all that's needed now */
  const int around = (v3d) ? scene->toolsettings->transform_pivot_point :
                             int(V3D_AROUND_CENTER_BOUNDS);

  float bounds[2][3];
  INIT_MINMAX(bounds[0], bounds[1]);
  bool is_minmax_set = false;

  switch (around) {
    case V3D_AROUND_CENTER_BOUNDS: /* bounding box center */
    {
      uv_map_transform_calc_bounds(em, bounds[0], bounds[1]);
      is_minmax_set = true;
      mid_v3_v3v3(r_center, bounds[0], bounds[1]);
      break;
    }
    case V3D_AROUND_CENTER_MEDIAN: {
      uv_map_transform_calc_center_median(em, r_center);
      break;
    }
    case V3D_AROUND_CURSOR: /* cursor center */
    {
      invert_m4_m4(ob->runtime->world_to_object.ptr(), ob->object_to_world().ptr());
      mul_v3_m4v3(r_center, ob->world_to_object().ptr(), scene->cursor.location);
      break;
    }
    case V3D_AROUND_ACTIVE: {
      BMEditSelection ese;
      if (BM_select_history_active_get(em->bm, &ese)) {
        BM_editselection_center(&ese, r_center);
        break;
      }
      ATTR_FALLTHROUGH;
    }
    case V3D_AROUND_LOCAL_ORIGINS: /* object center */
    default:
      zero_v3(r_center);
      break;
  }

  /* if this is passed, always set! */
  if (r_bounds) {
    if (!is_minmax_set) {
      uv_map_transform_calc_bounds(em, bounds[0], bounds[1]);
    }
    copy_v3_v3(r_bounds[0], bounds[0]);
    copy_v3_v3(r_bounds[1], bounds[1]);
  }
}

static void uv_map_rotation_matrix_ex(float result[4][4],
                                      RegionView3D *rv3d,
                                      Object *ob,
                                      float upangledeg,
                                      float sideangledeg,
                                      float radius,
                                      const float offset[4])
{
  float rotup[4][4], rotside[4][4], viewmatrix[4][4], rotobj[4][4];
  float sideangle = 0.0f, upangle = 0.0f;

  /* get rotation of the current view matrix */
  if (rv3d) {
    copy_m4_m4(viewmatrix, rv3d->viewmat);
  }
  else {
    unit_m4(viewmatrix);
  }

  /* but shifting */
  zero_v3(viewmatrix[3]);

  /* get rotation of the current object matrix */
  copy_m4_m4(rotobj, ob->object_to_world().ptr());
  zero_v3(rotobj[3]);

  /* but shifting */
  add_v4_v4(rotobj[3], offset);
  rotobj[3][3] = 0.0f;

  zero_m4(rotup);
  zero_m4(rotside);

  /* Compensate front/side.. against opengl x,y,z world definition.
   * This is "a sledgehammer to crack a nut" (overkill), a few plus minus 1 will do here.
   * I wanted to keep the reason here, so we're rotating. */
  sideangle = float(M_PI) * (sideangledeg + 180.0f) / 180.0f;
  rotside[0][0] = cosf(sideangle);
  rotside[0][1] = -sinf(sideangle);
  rotside[1][0] = sinf(sideangle);
  rotside[1][1] = cosf(sideangle);
  rotside[2][2] = 1.0f;

  upangle = float(M_PI) * upangledeg / 180.0f;
  rotup[1][1] = cosf(upangle) / radius;
  rotup[1][2] = -sinf(upangle) / radius;
  rotup[2][1] = sinf(upangle) / radius;
  rotup[2][2] = cosf(upangle) / radius;
  rotup[0][0] = 1.0f / radius;

  /* Calculate transforms. */
  mul_m4_series(result, rotup, rotside, viewmatrix, rotobj);
}

static void uv_map_transform(bContext *C, wmOperator *op, float rotmat[3][3])
{
  Object *obedit = CTX_data_edit_object(C);
  RegionView3D *rv3d = CTX_wm_region_view3d(C);

  const int align = RNA_enum_get(op->ptr, "align");
  const int direction = RNA_enum_get(op->ptr, "direction");
  const float radius = RNA_struct_find_property(op->ptr, "radius") ?
                           RNA_float_get(op->ptr, "radius") :
                           1.0f;

  /* Be compatible to the "old" sphere/cylinder mode. */
  if (direction == ALIGN_TO_OBJECT) {
    unit_m3(rotmat);

    if (align == POLAR_ZY) {
      rotmat[0][0] = 0.0f;
      rotmat[0][1] = 1.0f;
      rotmat[1][0] = -1.0f;
      rotmat[1][1] = 0.0f;
    }
    return;
  }

  const float up_angle_deg = (direction == VIEW_ON_EQUATOR) ? 90.0f : 0.0f;
  const float side_angle_deg = (align == POLAR_ZY) == (direction == VIEW_ON_EQUATOR) ? 90.0f :
                                                                                       0.0f;
  const float offset[4] = {0};
  float rotmat4[4][4];
  uv_map_rotation_matrix_ex(rotmat4, rv3d, obedit, up_angle_deg, side_angle_deg, radius, offset);
  copy_m3_m4(rotmat, rotmat4);
}

static void uv_transform_properties(wmOperatorType *ot, int radius)
{
  static const EnumPropertyItem direction_items[] = {
      {VIEW_ON_EQUATOR, "VIEW_ON_EQUATOR", 0, "View on Equator", "3D view is on the equator"},
      {VIEW_ON_POLES, "VIEW_ON_POLES", 0, "View on Poles", "3D view is on the poles"},
      {ALIGN_TO_OBJECT,
       "ALIGN_TO_OBJECT",
       0,
       "Align to Object",
       "Align according to object transform"},
      {0, nullptr, 0, nullptr, nullptr},
  };
  static const EnumPropertyItem align_items[] = {
      {POLAR_ZX, "POLAR_ZX", 0, "Polar ZX", "Polar 0 is X"},
      {POLAR_ZY, "POLAR_ZY", 0, "Polar ZY", "Polar 0 is Y"},
      {0, nullptr, 0, nullptr, nullptr},
  };

  static const EnumPropertyItem pole_items[] = {
      {PINCH, "PINCH", 0, "Pinch", "UVs are pinched at the poles"},
      {FAN, "FAN", 0, "Fan", "UVs are fanned at the poles"},
      {0, nullptr, 0, nullptr, nullptr},
  };

  RNA_def_enum(ot->srna,
               "direction",
               direction_items,
               VIEW_ON_EQUATOR,
               "Direction",
               "Direction of the sphere or cylinder");
  RNA_def_enum(ot->srna,
               "align",
               align_items,
               POLAR_ZX,
               "Align",
               "How to determine rotation around the pole");
  RNA_def_enum(ot->srna, "pole", pole_items, PINCH, "Pole", "How to handle faces at the poles");
  RNA_def_boolean(ot->srna,
                  "seam",
                  false,
                  "Preserve Seams",
                  "Separate projections by islands isolated by seams");

  if (radius) {
    RNA_def_float(ot->srna,
                  "radius",
                  1.0f,
                  0.0f,
                  FLT_MAX,
                  "Radius",
                  "Radius of the sphere or cylinder",
                  0.0001f,
                  100.0f);
  }
}

static void shrink_loop_uv_by_aspect_ratio(BMFace *efa,
                                           const int cd_loop_uv_offset,
                                           const float aspect_y)
{
  BLI_assert(aspect_y != 1.0f); /* Nothing to do, should be handled by caller. */
  BLI_assert(aspect_y > 0.0f);  /* Negative aspect ratios are not supported. */

  BMLoop *l;
  BMIter iter;
  BM_ITER_ELEM (l, &iter, efa, BM_LOOPS_OF_FACE) {
    float *luv = BM_ELEM_CD_GET_FLOAT_P(l, cd_loop_uv_offset);
    if (aspect_y > 1.0f) {
      /* Reduce round-off error, i.e. `u = (u - 0.5) / aspect_y + 0.5`. */
      luv[0] = luv[0] / aspect_y + (0.5f - 0.5f / aspect_y);
    }
    else {
      /* Reduce round-off error, i.e. `v = (v - 0.5) * aspect_y + 0.5`. */
      luv[1] = luv[1] * aspect_y + (0.5f - 0.5f * aspect_y);
    }
  }
}

static void correct_uv_aspect(Object *ob, BMEditMesh *em)
{
  const int cd_loop_uv_offset = CustomData_get_offset(&em->bm->ldata, CD_PROP_FLOAT2);
  const float aspect_y = ED_uvedit_get_aspect_y(ob);
  if (aspect_y == 1.0f) {
    /* Scaling by 1.0 has no effect. */
    return;
  }
  BMFace *efa;
  BMIter iter;
  BM_ITER_MESH (efa, &iter, em->bm, BM_FACES_OF_MESH) {
    if (BM_elem_flag_test(efa, BM_ELEM_SELECT)) {
      shrink_loop_uv_by_aspect_ratio(efa, cd_loop_uv_offset, aspect_y);
    }
  }
}

static void correct_uv_aspect_per_face(Object *ob, BMEditMesh *em)
{
  const int materials_num = ob->totcol;
  if (materials_num == 0) {
    /* Without any materials, there is no aspect_y information and nothing to do. */
    return;
  }

  blender::Array<float, 16> material_aspect_y(materials_num, -1);
  /* Lazily initialize aspect ratio for materials. */

  const int cd_loop_uv_offset = CustomData_get_offset(&em->bm->ldata, CD_PROP_FLOAT2);

  BMFace *efa;
  BMIter iter;
  BM_ITER_MESH (efa, &iter, em->bm, BM_FACES_OF_MESH) {
    if (!BM_elem_flag_test(efa, BM_ELEM_SELECT)) {
      continue;
    }

    const int material_index = efa->mat_nr;
    if (UNLIKELY(material_index < 0 || material_index >= materials_num)) {
      /* The index might be for a material slot which is not currently setup. */
      continue;
    }

    float aspect_y = material_aspect_y[material_index];
    if (aspect_y == -1.0f) {
      /* Lazily initialize aspect ratio for materials. */
      float aspx, aspy;
      ED_uvedit_get_aspect_from_material(ob, material_index, &aspx, &aspy);
      aspect_y = aspx / aspy;
      material_aspect_y[material_index] = aspect_y;
    }

    if (aspect_y == 1.0f) {
      /* Scaling by 1.0 has no effect. */
      continue;
    }
    shrink_loop_uv_by_aspect_ratio(efa, cd_loop_uv_offset, aspect_y);
  }
}

#undef VIEW_ON_EQUATOR
#undef VIEW_ON_POLES
#undef ALIGN_TO_OBJECT

#undef POLAR_ZX
#undef POLAR_ZY

/** \} */

/* -------------------------------------------------------------------- */
/** \name UV Map Clip & Correct
 * \{ */

static void uv_map_clip_correct_properties_ex(wmOperatorType *ot, bool clip_to_bounds)
{
  uv_map_operator_property_correct_aspect(ot);
  /* Optional, since not all unwrapping types need to be clipped. */
  if (clip_to_bounds) {
    RNA_def_boolean(ot->srna,
                    "clip_to_bounds",
                    false,
                    "Clip to Bounds",
                    "Clip UV coordinates to bounds after unwrapping");
  }
  RNA_def_boolean(ot->srna,
                  "scale_to_bounds",
                  false,
                  "Scale to Bounds",
                  "Scale UV coordinates to bounds after unwrapping");
}

static void uv_map_clip_correct_properties(wmOperatorType *ot)
{
  uv_map_clip_correct_properties_ex(ot, true);
}

/**
 * \param per_face_aspect: Calculate the aspect ratio per-face,
 * otherwise use a single aspect for all UVs based on the material of the active face.
 * TODO: using per-face aspect may split UV islands so more advanced UV projection methods
 * such as "Unwrap" & "Smart UV Projections" will need to handle aspect correction themselves.
 * For now keep using a single aspect for all faces in this case.
 */
static void uv_map_clip_correct(const Scene *scene,
                                const Span<Object *> objects,
                                wmOperator *op,
                                bool per_face_aspect,
                                bool only_selected_uvs)
{
  BMFace *efa;
  BMLoop *l;
  BMIter iter, liter;
  float dx, dy, min[2], max[2];
  const bool correct_aspect = RNA_boolean_get(op->ptr, "correct_aspect");
  const bool clip_to_bounds = (RNA_struct_find_property(op->ptr, "clip_to_bounds") &&
                               RNA_boolean_get(op->ptr, "clip_to_bounds"));
  const bool scale_to_bounds = RNA_boolean_get(op->ptr, "scale_to_bounds");

  INIT_MINMAX2(min, max);

  for (Object *ob : objects) {
    BMEditMesh *em = BKE_editmesh_from_object(ob);
    const BMUVOffsets offsets = BM_uv_map_offsets_get(em->bm);

    /* Correct for image aspect ratio. */
    if (correct_aspect) {
      if (per_face_aspect) {
        correct_uv_aspect_per_face(ob, em);
      }
      else {
        correct_uv_aspect(ob, em);
      }
    }

    if (scale_to_bounds) {
      /* find uv limits */
      BM_ITER_MESH (efa, &iter, em->bm, BM_FACES_OF_MESH) {
        if (!BM_elem_flag_test(efa, BM_ELEM_SELECT)) {
          continue;
        }

        if (only_selected_uvs && !uvedit_face_select_test(scene, efa, offsets)) {
          continue;
        }

        BM_ITER_ELEM (l, &liter, efa, BM_LOOPS_OF_FACE) {
          float *luv = BM_ELEM_CD_GET_FLOAT_P(l, offsets.uv);
          minmax_v2v2_v2(min, max, luv);
        }
      }
    }
    else if (clip_to_bounds) {
      /* clipping and wrapping */
      BM_ITER_MESH (efa, &iter, em->bm, BM_FACES_OF_MESH) {
        if (!BM_elem_flag_test(efa, BM_ELEM_SELECT)) {
          continue;
        }

        if (only_selected_uvs && !uvedit_face_select_test(scene, efa, offsets)) {
          continue;
        }

        BM_ITER_ELEM (l, &liter, efa, BM_LOOPS_OF_FACE) {
          float *luv = BM_ELEM_CD_GET_FLOAT_P(l, offsets.uv);
          clamp_v2(luv, 0.0f, 1.0f);
        }
      }
    }
  }

  if (scale_to_bounds) {
    /* rescale UV to be in 1/1 */
    dx = (max[0] - min[0]);
    dy = (max[1] - min[1]);

    if (dx > 0.0f) {
      dx = 1.0f / dx;
    }
    if (dy > 0.0f) {
      dy = 1.0f / dy;
    }

    if (dx == 1.0f && dy == 1.0f && min[0] == 0.0f && min[1] == 0.0f) {
      /* Scaling by 1.0, without translating, has no effect. */
      return;
    }

    for (Object *ob : objects) {
      BMEditMesh *em = BKE_editmesh_from_object(ob);
      const BMUVOffsets offsets = BM_uv_map_offsets_get(em->bm);

      BM_ITER_MESH (efa, &iter, em->bm, BM_FACES_OF_MESH) {
        if (!BM_elem_flag_test(efa, BM_ELEM_SELECT)) {
          continue;
        }

        if (only_selected_uvs && !uvedit_face_select_test(scene, efa, offsets)) {
          continue;
        }

        BM_ITER_ELEM (l, &liter, efa, BM_LOOPS_OF_FACE) {
          float *luv = BM_ELEM_CD_GET_FLOAT_P(l, offsets.uv);

          luv[0] = (luv[0] - min[0]) * dx;
          luv[1] = (luv[1] - min[1]) * dy;
        }
      }
    }
  }
}

/** \} */

/* -------------------------------------------------------------------- */
/** \name UV Unwrap Operator
 * \{ */

/* Assumes UV Map exists, doesn't run update functions. */
static void uvedit_unwrap(const Scene *scene,
                          Object *obedit,
                          const UnwrapOptions *options,
                          int *r_count_changed,
                          int *r_count_failed)
{
  BMEditMesh *em = BKE_editmesh_from_object(obedit);
  if (!CustomData_has_layer(&em->bm->ldata, CD_PROP_FLOAT2)) {
    return;
  }

  bool use_subsurf;
  modifier_unwrap_state(obedit, options, &use_subsurf);

  ParamHandle *handle;
  if (use_subsurf) {
    handle = construct_param_handle_subsurfed(scene, obedit, em, options, r_count_failed);
  }
  else {
    handle = construct_param_handle(scene, obedit, em->bm, options, r_count_failed);
  }

  if (options->use_slim) {
    uv_parametrizer_slim_solve(handle, &options->slim, r_count_changed, r_count_failed);
  }
  else {
    blender::geometry::uv_parametrizer_lscm_begin(handle, false, options->use_abf);
    blender::geometry::uv_parametrizer_lscm_solve(handle, r_count_changed, r_count_failed);
    blender::geometry::uv_parametrizer_lscm_end(handle);
  }

  blender::geometry::uv_parametrizer_average(handle, true, false, false);

  blender::geometry::uv_parametrizer_flush(handle);

  delete (handle);
}

static void uvedit_unwrap_multi(const Scene *scene,
                                const Span<Object *> objects,
                                const UnwrapOptions *options,
                                int *r_count_changed = nullptr,
                                int *r_count_failed = nullptr)
{
  for (Object *obedit : objects) {
    uvedit_unwrap(scene, obedit, options, r_count_changed, r_count_failed);
    DEG_id_tag_update(static_cast<ID *>(obedit->data), ID_RECALC_GEOMETRY);
    WM_main_add_notifier(NC_GEOM | ND_DATA, obedit->data);
  }
}

void ED_uvedit_live_unwrap(const Scene *scene, const Span<Object *> objects)
{
  if (scene->toolsettings->edge_mode_live_unwrap) {
    UnwrapOptions options = unwrap_options_get(nullptr, nullptr, scene->toolsettings);
    options.topology_from_uvs = false;
    options.only_selected_faces = false;
    options.only_selected_uvs = false;

    uvedit_unwrap_multi(scene, objects, &options, nullptr);

    blender::geometry::UVPackIsland_Params pack_island_params;
    pack_island_params.setFromUnwrapOptions(options);
    pack_island_params.rotate_method = ED_UVPACK_ROTATION_ANY;
    pack_island_params.pin_method = ED_UVPACK_PIN_IGNORE;
    pack_island_params.margin_method = ED_UVPACK_MARGIN_SCALED;
    pack_island_params.margin = scene->toolsettings->uvcalc_margin;

    uvedit_pack_islands_multi(scene, objects, nullptr, nullptr, false, true, &pack_island_params);
  }
}

enum {
  UNWRAP_ERROR_NONUNIFORM = (1 << 0),
  UNWRAP_ERROR_NEGATIVE = (1 << 1),
};

static wmOperatorStatus unwrap_exec(bContext *C, wmOperator *op)
{
  ViewLayer *view_layer = CTX_data_view_layer(C);
  const Scene *scene = CTX_data_scene(C);
  int reported_errors = 0;

  Vector<Object *> objects = BKE_view_layer_array_from_objects_in_edit_mode_unique_data(
      scene, view_layer, CTX_wm_view3d(C));

  unwrap_options_sync_toolsettings(op, scene->toolsettings);

  UnwrapOptions options = unwrap_options_get(op, nullptr, nullptr);
  options.topology_from_uvs = false;
  options.only_selected_faces = true;
  options.only_selected_uvs = false;

  /* We will report an error unless at least one object
   * has the subsurf modifier in the right place. */
  bool subsurf_error = options.use_subsurf;

  if (CTX_wm_space_image(C)) {
    /* Inside the UV Editor, only unwrap selected UVs. */
    options.only_selected_uvs = true;
    options.pin_unselected = true;
  }

  if (!uvedit_have_selection_multi(scene, objects, &options)) {
    return OPERATOR_CANCELLED;
  }

  /* add uvs if they don't exist yet */
  for (Object *obedit : objects) {
    float obsize[3];
    bool use_subsurf_final;

    if (!uvedit_ensure_uvs(obedit)) {
      continue;
    }

    if (subsurf_error) {
      /* Double up the check here but better keep uvedit_unwrap interface simple and not
       * pass operator for warning append. */
      modifier_unwrap_state(obedit, &options, &use_subsurf_final);
      if (use_subsurf_final) {
        subsurf_error = false;
      }
    }

    if (reported_errors & (UNWRAP_ERROR_NONUNIFORM | UNWRAP_ERROR_NEGATIVE)) {
      continue;
    }

    mat4_to_size(obsize, obedit->object_to_world().ptr());
    if (!(fabsf(obsize[0] - obsize[1]) < 1e-4f && fabsf(obsize[1] - obsize[2]) < 1e-4f)) {
      if ((reported_errors & UNWRAP_ERROR_NONUNIFORM) == 0) {
        BKE_report(op->reports,
                   RPT_INFO,
                   "Object has non-uniform scale, unwrap will operate on a non-scaled version of "
                   "the mesh");
        reported_errors |= UNWRAP_ERROR_NONUNIFORM;
      }
    }
    else if (is_negative_m4(obedit->object_to_world().ptr())) {
      if ((reported_errors & UNWRAP_ERROR_NEGATIVE) == 0) {
        BKE_report(
            op->reports,
            RPT_INFO,
            "Object has negative scale, unwrap will operate on a non-flipped version of the mesh");
        reported_errors |= UNWRAP_ERROR_NEGATIVE;
      }
    }
  }

  if (subsurf_error) {
    BKE_report(op->reports,
               RPT_INFO,
               "Subdivision Surface modifier needs to be first to work with unwrap");
  }

  /* execute unwrap */
  int count_changed = 0;
  int count_failed = 0;
  uvedit_unwrap_multi(scene, objects, &options, &count_changed, &count_failed);

  blender::geometry::UVPackIsland_Params pack_island_params;
  pack_island_params.setFromUnwrapOptions(options);
  pack_island_params.rotate_method = ED_UVPACK_ROTATION_ANY;
  pack_island_params.pin_method = ED_UVPACK_PIN_IGNORE;
  pack_island_params.margin_method = eUVPackIsland_MarginMethod(
      RNA_enum_get(op->ptr, "margin_method"));
  pack_island_params.margin = RNA_float_get(op->ptr, "margin");

  uvedit_pack_islands_multi(scene, objects, nullptr, nullptr, false, true, &pack_island_params);

  if (count_failed == 0 && count_changed == 0) {
    BKE_report(op->reports,
               RPT_WARNING,
               "Unwrap could not solve any island(s), edge seams may need to be added");
  }
  else if (count_failed) {
    BKE_reportf(op->reports,
                RPT_WARNING,
                "Unwrap failed to solve %d of %d island(s), edge seams may need to be added",
                count_failed,
                count_changed + count_failed);
  }

  return OPERATOR_FINISHED;
}

static void unwrap_draw(bContext * /*C*/, wmOperator *op)
{
  uiLayout *layout = op->layout;

  uiLayoutSetPropSep(layout, true);
  uiLayoutSetPropDecorate(layout, false);

  /* Main draw call */
  PointerRNA ptr = RNA_pointer_create_discrete(nullptr, op->type->srna, op->properties);

  uiLayout *col;

  col = &layout->column(true);
  col->prop(&ptr, "method", UI_ITEM_NONE, std::nullopt, ICON_NONE);
  bool is_slim = RNA_enum_get(op->ptr, "method") == UVCALC_UNWRAP_METHOD_MINIMUM_STRETCH;

  if (is_slim) {
<<<<<<< HEAD
    uiItemR(col, &ptr, "iterations", UI_ITEM_NONE, std::nullopt, ICON_NONE);
    uiLayoutSetPropSep(col, false); /* bfa - float left */
    uiItemR(col, &ptr, "no_flip", UI_ITEM_NONE, std::nullopt, ICON_NONE);

    uiItemS(col);
    uiLayoutSetPropSep(col, false); /* bfa - float left */
    uiItemR(col, &ptr, "use_weights", UI_ITEM_NONE, std::nullopt, ICON_NONE);
=======
    col->prop(&ptr, "iterations", UI_ITEM_NONE, std::nullopt, ICON_NONE);
    col->prop(&ptr, "no_flip", UI_ITEM_NONE, std::nullopt, ICON_NONE);

    uiItemS(col);
    col->prop(&ptr, "use_weights", UI_ITEM_NONE, std::nullopt, ICON_NONE);

>>>>>>> cb8c3a7e
    if (RNA_boolean_get(op->ptr, "use_weights")) {
      col = &layout->column(true);
      col->prop(&ptr, "weight_group", UI_ITEM_NONE, std::nullopt, ICON_NONE);
      col->prop(&ptr, "weight_factor", UI_ITEM_NONE, std::nullopt, ICON_NONE);
    }
  }
  else {
<<<<<<< HEAD
    uiLayoutSetPropSep(col, false); /* bfa - float left */
    uiItemR(col, &ptr, "fill_holes", UI_ITEM_NONE, std::nullopt, ICON_NONE);
  }

  uiItemS(col);
  uiLayoutSetPropSep(col, false); /* bfa - float left */
  uiItemR(col, &ptr, "use_subsurf_data", UI_ITEM_NONE, std::nullopt, ICON_NONE);

  uiItemS(col);
  uiLayoutSetPropSep(col, false); /* bfa - float left */
  uiItemR(col, &ptr, "correct_aspect", UI_ITEM_NONE, std::nullopt, ICON_NONE);
  uiLayoutSetPropSep(col, true); /* bfa - float left */
  uiItemR(col, &ptr, "margin_method", UI_ITEM_NONE, std::nullopt, ICON_NONE);
  uiItemR(col, &ptr, "margin", UI_ITEM_NONE, std::nullopt, ICON_NONE);
=======
    col->prop(&ptr, "fill_holes", UI_ITEM_NONE, std::nullopt, ICON_NONE);
  }

  uiItemS(col);
  col->prop(&ptr, "use_subsurf_data", UI_ITEM_NONE, std::nullopt, ICON_NONE);

  uiItemS(col);
  col->prop(&ptr, "correct_aspect", UI_ITEM_NONE, std::nullopt, ICON_NONE);
  col->prop(&ptr, "margin_method", UI_ITEM_NONE, std::nullopt, ICON_NONE);
  col->prop(&ptr, "margin", UI_ITEM_NONE, std::nullopt, ICON_NONE);
>>>>>>> cb8c3a7e
}

void UV_OT_unwrap(wmOperatorType *ot)
{
  const ToolSettings *tool_settings_default = DNA_struct_default_get(ToolSettings);

  static const EnumPropertyItem method_items[] = {
      {UVCALC_UNWRAP_METHOD_ANGLE, "ANGLE_BASED", ICON_UNWRAP_ABF, "Angle Based", ""},
      {UVCALC_UNWRAP_METHOD_CONFORMAL, "CONFORMAL", ICON_UNWRAP_LSCM, "Conformal", ""},
      {UVCALC_UNWRAP_METHOD_MINIMUM_STRETCH,
       "MINIMUM_STRETCH",
       ICON_UNWRAP_MINSTRETCH,
       "Minimum Stretch",
       ""},
      {0, nullptr, 0, nullptr, nullptr},
  };

  /* identifiers */
  ot->name = "Unwrap";
  ot->description = "Unwrap the mesh with the following method";
  ot->idname = "UV_OT_unwrap";
  ot->flag = OPTYPE_REGISTER | OPTYPE_UNDO;

  /* api callbacks */
  ot->exec = unwrap_exec;
  ot->poll = ED_operator_uvmap;

  /* Only draw relevant ui elements */
  ot->ui = unwrap_draw;

  /* properties */
  ot->prop = RNA_def_enum(
      ot->srna,
      "method",
      method_items,
      tool_settings_default->unwrapper,
      "Method",
      "The method to unwrap the mesh");
  RNA_def_boolean(ot->srna,
                  "fill_holes",
                  tool_settings_default->uvcalc_flag & UVCALC_FILLHOLES,
                  "Fill Holes",
                  "Virtually fill holes in mesh before unwrapping, to better avoid overlaps and "
                  "preserve symmetry");

  uv_map_operator_property_correct_aspect(ot);

  RNA_def_boolean(
      ot->srna,
      "use_subsurf_data",
      false,
      "Use Subdivision Surface",
      "Map UVs taking vertex position after Subdivision Surface modifier has been applied");
  RNA_def_enum(ot->srna,
               "margin_method",
               pack_margin_method_items,
               ED_UVPACK_MARGIN_SCALED,
               "Margin Method",
               "");
  /* bfa - change the defaults of uv margin */
  RNA_def_float_factor(
      ot->srna, "margin", 0.01f, 0.0f, 1.0f, "Margin", "Space between islands", 0.0f, 1.0f);

  /* SLIM only */
  RNA_def_boolean(ot->srna,
                  "no_flip",
                  tool_settings_default->uvcalc_flag & UVCALC_UNWRAP_NO_FLIP,
                  "No Flip",
                  "Prevent flipping UV's, "
                  "flipping may lower distortion depending on the position of pins");

  RNA_def_int(ot->srna,
              "iterations",
              tool_settings_default->uvcalc_iterations,
              0,
              10000,
              "Iterations",
              "Number of iterations when \"Minimum Stretch\" method is used",
              1,
              30);

  RNA_def_boolean(ot->srna,
                  "use_weights",
                  tool_settings_default->uvcalc_flag & UVCALC_UNWRAP_USE_WEIGHTS,
                  "Importance Weights",
                  "Whether to take into account per-vertex importance weights");
  RNA_def_string(ot->srna,
                 "weight_group",
                 tool_settings_default->uvcalc_weight_group,
                 MAX_ID_NAME,
                 "Weight Group",
                 "Vertex group name for importance weights (modulating the deform)");
  RNA_def_float(
      ot->srna,
      "weight_factor",
      tool_settings_default->uvcalc_weight_factor,
      -10000.0,
      10000.0,
      "Weight Factor",
      "How much influence the weightmap has for weighted parameterization, 0 being no influence",
      -10.0,
      10.0);
}

/** \} */

/* -------------------------------------------------------------------- */
/** \name Smart UV Project Operator
 * \{ */

/* Ignore all areas below this, as the UVs get zeroed. */
static const float smart_uv_project_area_ignore = 1e-12f;

struct ThickFace {
  float area;
  BMFace *efa;
};

static int smart_uv_project_thickface_area_cmp_fn(const void *tf_a_p, const void *tf_b_p)
{
  const ThickFace *tf_a = (ThickFace *)tf_a_p;
  const ThickFace *tf_b = (ThickFace *)tf_b_p;

  /* Ignore the area of small faces.
   * Also, order checks so `!isfinite(...)` values are counted as zero area. */
  if (!((tf_a->area > smart_uv_project_area_ignore) ||
        (tf_b->area > smart_uv_project_area_ignore)))
  {
    return 0;
  }

  if (tf_a->area < tf_b->area) {
    return 1;
  }
  if (tf_a->area > tf_b->area) {
    return -1;
  }
  return 0;
}

static blender::Vector<blender::float3> smart_uv_project_calculate_project_normals(
    const ThickFace *thick_faces,
    const uint thick_faces_len,
    BMesh *bm,
    const float project_angle_limit_half_cos,
    const float project_angle_limit_cos,
    const float area_weight)
{
  if (UNLIKELY(thick_faces_len == 0)) {
    return {};
  }

  const float *project_normal = thick_faces[0].efa->no;

  blender::Vector<const ThickFace *> project_thick_faces;
  blender::Vector<blender::float3> project_normal_array;

  BM_mesh_elem_hflag_disable_all(bm, BM_FACE, BM_ELEM_TAG, false);

  while (true) {
    for (int f_index = thick_faces_len - 1; f_index >= 0; f_index--) {
      if (BM_elem_flag_test(thick_faces[f_index].efa, BM_ELEM_TAG)) {
        continue;
      }

      if (dot_v3v3(thick_faces[f_index].efa->no, project_normal) > project_angle_limit_half_cos) {
        project_thick_faces.append(&thick_faces[f_index]);
        BM_elem_flag_set(thick_faces[f_index].efa, BM_ELEM_TAG, true);
      }
    }

    float average_normal[3] = {0.0f, 0.0f, 0.0f};

    if (area_weight <= 0.0f) {
      for (int f_proj_index = 0; f_proj_index < project_thick_faces.size(); f_proj_index++) {
        const ThickFace *tf = project_thick_faces[f_proj_index];
        add_v3_v3(average_normal, tf->efa->no);
      }
    }
    else if (area_weight >= 1.0f) {
      for (int f_proj_index = 0; f_proj_index < project_thick_faces.size(); f_proj_index++) {
        const ThickFace *tf = project_thick_faces[f_proj_index];
        madd_v3_v3fl(average_normal, tf->efa->no, tf->area);
      }
    }
    else {
      for (int f_proj_index = 0; f_proj_index < project_thick_faces.size(); f_proj_index++) {
        const ThickFace *tf = project_thick_faces[f_proj_index];
        const float area_blend = (tf->area * area_weight) + (1.0f - area_weight);
        madd_v3_v3fl(average_normal, tf->efa->no, area_blend);
      }
    }

    /* Avoid NAN. */
    if (normalize_v3(average_normal) != 0.0f) {
      project_normal_array.append(average_normal);
    }

    /* Find the most unique angle that points away from other normals. */
    float anble_best = 1.0f;
    uint angle_best_index = 0;

    for (int f_index = thick_faces_len - 1; f_index >= 0; f_index--) {
      if (BM_elem_flag_test(thick_faces[f_index].efa, BM_ELEM_TAG)) {
        continue;
      }

      float angle_test = -1.0f;
      for (int p_index = 0; p_index < project_normal_array.size(); p_index++) {
        angle_test = max_ff(angle_test,
                            dot_v3v3(project_normal_array[p_index], thick_faces[f_index].efa->no));
      }

      if (angle_test < anble_best) {
        anble_best = angle_test;
        angle_best_index = f_index;
      }
    }

    if (anble_best < project_angle_limit_cos) {
      project_normal = thick_faces[angle_best_index].efa->no;
      project_thick_faces.clear();
      project_thick_faces.append(&thick_faces[angle_best_index]);
      BM_elem_flag_enable(thick_faces[angle_best_index].efa, BM_ELEM_TAG);
    }
    else {
      if (project_normal_array.size() >= 1) {
        break;
      }
    }
  }

  BM_mesh_elem_hflag_disable_all(bm, BM_FACE, BM_ELEM_TAG, false);

  return project_normal_array;
}

static wmOperatorStatus smart_project_exec(bContext *C, wmOperator *op)
{
  Scene *scene = CTX_data_scene(C);
  ViewLayer *view_layer = CTX_data_view_layer(C);

  /* May be nullptr. */
  View3D *v3d = CTX_wm_view3d(C);

  bool only_selected_uvs = false;
  if (CTX_wm_space_image(C)) {
    /* Inside the UV Editor, only project selected UVs. */
    only_selected_uvs = true;
  }

  const float project_angle_limit = RNA_float_get(op->ptr, "angle_limit");
  const float island_margin = RNA_float_get(op->ptr, "island_margin");
  const float area_weight = RNA_float_get(op->ptr, "area_weight");

  const float project_angle_limit_cos = cosf(project_angle_limit);
  const float project_angle_limit_half_cos = cosf(project_angle_limit / 2);

  /* Memory arena for list links (cleared for each object). */
  MemArena *arena = BLI_memarena_new(BLI_MEMARENA_STD_BUFSIZE, __func__);

  Vector<Object *> objects = BKE_view_layer_array_from_objects_in_edit_mode_unique_data(
      scene, view_layer, v3d);

  Vector<Object *> objects_changed;

  BMFace *efa;
  BMIter iter;

  for (const int ob_index : objects.index_range()) {
    Object *obedit = objects[ob_index];
    BMEditMesh *em = BKE_editmesh_from_object(obedit);
    bool changed = false;

    if (!uvedit_ensure_uvs(obedit)) {
      continue;
    }

    const BMUVOffsets offsets = BM_uv_map_offsets_get(em->bm);
    BLI_assert(offsets.uv >= 0);
    ThickFace *thick_faces = MEM_malloc_arrayN<ThickFace>(em->bm->totface, __func__);

    uint thick_faces_len = 0;
    BM_ITER_MESH (efa, &iter, em->bm, BM_FACES_OF_MESH) {
      if (!BM_elem_flag_test(efa, BM_ELEM_SELECT)) {
        continue;
      }

      if (only_selected_uvs) {
        if (!uvedit_face_select_test(scene, efa, offsets)) {
          uvedit_face_select_disable(scene, em->bm, efa, offsets);
          continue;
        }
      }

      thick_faces[thick_faces_len].area = BM_face_calc_area(efa);
      thick_faces[thick_faces_len].efa = efa;
      thick_faces_len++;
    }

    qsort(thick_faces, thick_faces_len, sizeof(ThickFace), smart_uv_project_thickface_area_cmp_fn);

    /* Remove all zero area faces. */
    while ((thick_faces_len > 0) &&
           !(thick_faces[thick_faces_len - 1].area > smart_uv_project_area_ignore))
    {

      /* Zero UVs so they don't overlap with other faces being unwrapped. */
      BMIter liter;
      BMLoop *l;
      BM_ITER_ELEM (l, &liter, thick_faces[thick_faces_len - 1].efa, BM_LOOPS_OF_FACE) {
        float *luv = BM_ELEM_CD_GET_FLOAT_P(l, offsets.uv);
        zero_v2(luv);
        changed = true;
      }

      thick_faces_len -= 1;
    }

    blender::Vector<blender::float3> project_normal_array =
        smart_uv_project_calculate_project_normals(thick_faces,
                                                   thick_faces_len,
                                                   em->bm,
                                                   project_angle_limit_half_cos,
                                                   project_angle_limit_cos,
                                                   area_weight);

    if (project_normal_array.is_empty()) {
      MEM_freeN(thick_faces);
      continue;
    }

    /* After finding projection vectors, we find the uv positions. */
    LinkNode **thickface_project_groups = static_cast<LinkNode **>(
        MEM_callocN(sizeof(*thickface_project_groups) * project_normal_array.size(), __func__));

    BLI_memarena_clear(arena);

    for (int f_index = thick_faces_len - 1; f_index >= 0; f_index--) {
      const float *f_normal = thick_faces[f_index].efa->no;

      float angle_best = dot_v3v3(f_normal, project_normal_array[0]);
      uint angle_best_index = 0;

      for (int p_index = 1; p_index < project_normal_array.size(); p_index++) {
        const float angle_test = dot_v3v3(f_normal, project_normal_array[p_index]);
        if (angle_test > angle_best) {
          angle_best = angle_test;
          angle_best_index = p_index;
        }
      }

      BLI_linklist_prepend_arena(
          &thickface_project_groups[angle_best_index], &thick_faces[f_index], arena);
    }

    for (int p_index = 0; p_index < project_normal_array.size(); p_index++) {
      if (thickface_project_groups[p_index] == nullptr) {
        continue;
      }

      float axis_mat[3][3];
      axis_dominant_v3_to_m3(axis_mat, project_normal_array[p_index]);

      for (LinkNode *list = thickface_project_groups[p_index]; list; list = list->next) {
        ThickFace *tf = static_cast<ThickFace *>(list->link);
        BMIter liter;
        BMLoop *l;
        BM_ITER_ELEM (l, &liter, tf->efa, BM_LOOPS_OF_FACE) {
          float *luv = BM_ELEM_CD_GET_FLOAT_P(l, offsets.uv);
          mul_v2_m3v3(luv, axis_mat, l->v->co);
        }
        changed = true;
      }
    }

    MEM_freeN(thick_faces);

    /* No need to free the lists in 'thickface_project_groups' values as the 'arena' is used. */
    MEM_freeN(thickface_project_groups);

    if (changed) {
      objects_changed.append(obedit);
    }
  }

  BLI_memarena_free(arena);

  /* Pack islands & Stretch to UV bounds */
  if (!objects_changed.is_empty()) {

    scene->toolsettings->uvcalc_margin = island_margin;

    /* Depsgraph refresh functions are called here. */
    const bool correct_aspect = RNA_boolean_get(op->ptr, "correct_aspect");

    blender::geometry::UVPackIsland_Params params;
    params.rotate_method = eUVPackIsland_RotationMethod(RNA_enum_get(op->ptr, "rotate_method"));
    params.only_selected_uvs = only_selected_uvs;
    params.only_selected_faces = true;
    params.correct_aspect = correct_aspect;
    params.use_seams = true;
    params.margin_method = eUVPackIsland_MarginMethod(RNA_enum_get(op->ptr, "margin_method"));
    params.margin = RNA_float_get(op->ptr, "island_margin");

    uvedit_pack_islands_multi(scene, objects_changed, nullptr, nullptr, false, true, &params);

    /* #uvedit_pack_islands_multi only supports `per_face_aspect = false`. */
    const bool per_face_aspect = false;
    uv_map_clip_correct(scene, objects_changed, op, per_face_aspect, only_selected_uvs);
  }

  return OPERATOR_FINISHED;
}

static wmOperatorStatus smart_project_invoke(bContext *C, wmOperator *op, const wmEvent *event)
{
  return WM_operator_props_popup_confirm_ex(
      C, op, event, IFACE_("Smart UV Project"), IFACE_("Unwrap"));
}

void UV_OT_smart_project(wmOperatorType *ot)
{
  PropertyRNA *prop;

  /* identifiers */
  ot->name = "Smart UV Project";
  ot->idname = "UV_OT_smart_project";
  ot->description = "Projection unwraps the selected faces of mesh objects";

  ot->flag = OPTYPE_REGISTER | OPTYPE_UNDO;

  /* api callbacks */
  ot->exec = smart_project_exec;
  ot->poll = ED_operator_uvmap;
  ot->invoke = smart_project_invoke;

  /* properties */
  prop = RNA_def_float_rotation(ot->srna,
                                "angle_limit",
                                0,
                                nullptr,
                                DEG2RADF(0.0f),
                                DEG2RADF(90.0f),
                                "Angle Limit",
                                "Lower for more projection groups, higher for less distortion",
                                DEG2RADF(0.0f),
                                DEG2RADF(89.0f));
  RNA_def_property_float_default(prop, DEG2RADF(66.0f));

  RNA_def_enum(ot->srna,
               "margin_method",
               pack_margin_method_items,
               ED_UVPACK_MARGIN_SCALED,
               "Margin Method",
               "");
  RNA_def_enum(ot->srna,
               "rotate_method",
               /* Only show aligned options as the rotation from a projection
                * generated from a direction vector isn't meaningful. */
               pack_rotate_method_items + PACK_ROTATE_METHOD_AXIS_ALIGNED_OFFSET,
               ED_UVPACK_ROTATION_AXIS_ALIGNED_Y,
               "Rotation Method",
               "");
  RNA_def_float(ot->srna,
                "island_margin",
                0.0f,
                0.0f,
                1.0f,
                "Island Margin",
                "Margin to reduce bleed from adjacent islands",
                0.0f,
                1.0f);
  RNA_def_float(ot->srna,
                "area_weight",
                0.0f,
                0.0f,
                1.0f,
                "Area Weight",
                "Weight projection's vector by faces with larger areas",
                0.0f,
                1.0f);

  uv_map_clip_correct_properties_ex(ot, false);
}

/** \} */

/* -------------------------------------------------------------------- */
/** \name Project UV From View Operator
 * \{ */

static wmOperatorStatus uv_from_view_exec(bContext *C, wmOperator *op);

static wmOperatorStatus uv_from_view_invoke(bContext *C, wmOperator *op, const wmEvent * /*event*/)
{
  View3D *v3d = CTX_wm_view3d(C);
  RegionView3D *rv3d = CTX_wm_region_view3d(C);
  const Camera *camera = ED_view3d_camera_data_get(v3d, rv3d);
  PropertyRNA *prop;

  prop = RNA_struct_find_property(op->ptr, "camera_bounds");
  if (!RNA_property_is_set(op->ptr, prop)) {
    RNA_property_boolean_set(op->ptr, prop, (camera != nullptr));
  }
  prop = RNA_struct_find_property(op->ptr, "correct_aspect");
  if (!RNA_property_is_set(op->ptr, prop)) {
    RNA_property_boolean_set(op->ptr, prop, (camera == nullptr));
  }

  return uv_from_view_exec(C, op);
}

static wmOperatorStatus uv_from_view_exec(bContext *C, wmOperator *op)
{
  ViewLayer *view_layer = CTX_data_view_layer(C);
  const Scene *scene = CTX_data_scene(C);
  ARegion *region = CTX_wm_region(C);
  View3D *v3d = CTX_wm_view3d(C);
  RegionView3D *rv3d = CTX_wm_region_view3d(C);
  const Camera *camera = ED_view3d_camera_data_get(v3d, rv3d);
  BMFace *efa;
  BMLoop *l;
  BMIter iter, liter;
  float rotmat[4][4];
  float objects_pos_offset[4];

  const bool use_orthographic = RNA_boolean_get(op->ptr, "orthographic");

  /* NOTE: objects that aren't touched are set to nullptr (to skip clipping). */
  Vector<Object *> objects = BKE_view_layer_array_from_objects_in_edit_mode_unique_data(
      scene, view_layer, v3d);

  if (use_orthographic) {
    /* Calculate average object position. */
    float objects_pos_avg[4] = {0};

    for (Object *object : objects) {
      add_v4_v4(objects_pos_avg, object->object_to_world().location());
    }

    mul_v4_fl(objects_pos_avg, 1.0f / objects.size());
    negate_v4_v4(objects_pos_offset, objects_pos_avg);
  }

  Vector<Object *> changed_objects;

  for (Object *obedit : objects) {
    BMEditMesh *em = BKE_editmesh_from_object(obedit);
    bool changed = false;

    /* add uvs if they don't exist yet */
    if (!uvedit_ensure_uvs(obedit)) {
      continue;
    }

    const int cd_loop_uv_offset = CustomData_get_offset(&em->bm->ldata, CD_PROP_FLOAT2);

    if (use_orthographic) {
      uv_map_rotation_matrix_ex(rotmat, rv3d, obedit, 90.0f, 0.0f, 1.0f, objects_pos_offset);

      BM_ITER_MESH (efa, &iter, em->bm, BM_FACES_OF_MESH) {
        if (!BM_elem_flag_test(efa, BM_ELEM_SELECT)) {
          continue;
        }

        BM_ITER_ELEM (l, &liter, efa, BM_LOOPS_OF_FACE) {
          float *luv = BM_ELEM_CD_GET_FLOAT_P(l, cd_loop_uv_offset);
          BKE_uvproject_from_view_ortho(luv, l->v->co, rotmat);
        }
        changed = true;
      }
    }
    else if (camera) {
      const bool camera_bounds = RNA_boolean_get(op->ptr, "camera_bounds");
      ProjCameraInfo *uci = BKE_uvproject_camera_info(
          v3d->camera,
          obedit->object_to_world().ptr(),
          camera_bounds ? (scene->r.xsch * scene->r.xasp) : 1.0f,
          camera_bounds ? (scene->r.ysch * scene->r.yasp) : 1.0f);

      if (uci) {
        BM_ITER_MESH (efa, &iter, em->bm, BM_FACES_OF_MESH) {
          if (!BM_elem_flag_test(efa, BM_ELEM_SELECT)) {
            continue;
          }

          BM_ITER_ELEM (l, &liter, efa, BM_LOOPS_OF_FACE) {
            float *luv = BM_ELEM_CD_GET_FLOAT_P(l, cd_loop_uv_offset);
            BKE_uvproject_from_camera(luv, l->v->co, uci);
          }
          changed = true;
        }

        BKE_uvproject_camera_info_free(uci);
      }
    }
    else {
      copy_m4_m4(rotmat, obedit->object_to_world().ptr());

      BM_ITER_MESH (efa, &iter, em->bm, BM_FACES_OF_MESH) {
        if (!BM_elem_flag_test(efa, BM_ELEM_SELECT)) {
          continue;
        }

        BM_ITER_ELEM (l, &liter, efa, BM_LOOPS_OF_FACE) {
          float *luv = BM_ELEM_CD_GET_FLOAT_P(l, cd_loop_uv_offset);
          BKE_uvproject_from_view(
              luv, l->v->co, rv3d->persmat, rotmat, region->winx, region->winy);
        }
        changed = true;
      }
    }

    if (changed) {
      changed_objects.append(obedit);
      DEG_id_tag_update(static_cast<ID *>(obedit->data), ID_RECALC_GEOMETRY);
      WM_event_add_notifier(C, NC_GEOM | ND_DATA, obedit->data);
    }
  }

  if (changed_objects.is_empty()) {
    return OPERATOR_CANCELLED;
  }

  const bool per_face_aspect = true;
  const bool only_selected_uvs = false;
  uv_map_clip_correct(scene, objects, op, per_face_aspect, only_selected_uvs);
  return OPERATOR_FINISHED;
}

static bool uv_from_view_poll(bContext *C)
{
  RegionView3D *rv3d = CTX_wm_region_view3d(C);

  if (!ED_operator_uvmap(C)) {
    return false;
  }

  return (rv3d != nullptr);
}

void UV_OT_project_from_view(wmOperatorType *ot)
{
  /* identifiers */
  ot->name = "Project from View";
  ot->idname = "UV_OT_project_from_view";
  ot->description = "Project the UV vertices of the mesh as seen in current 3D view";

  ot->flag = OPTYPE_REGISTER | OPTYPE_UNDO;

  /* api callbacks */
  ot->invoke = uv_from_view_invoke;
  ot->exec = uv_from_view_exec;
  ot->poll = uv_from_view_poll;

  /* properties */
  RNA_def_boolean(ot->srna, "orthographic", false, "Orthographic", "Use orthographic projection");
  RNA_def_boolean(ot->srna,
                  "camera_bounds",
                  true,
                  "Camera Bounds",
                  "Map UVs to the camera region taking resolution and aspect into account");
  uv_map_clip_correct_properties(ot);
}

/** \} */

/* -------------------------------------------------------------------- */
/** \name Reset UV Operator
 * \{ */

static wmOperatorStatus reset_exec(bContext *C, wmOperator * /*op*/)
{
  const Scene *scene = CTX_data_scene(C);
  ViewLayer *view_layer = CTX_data_view_layer(C);
  View3D *v3d = CTX_wm_view3d(C);

  Vector<Object *> objects = BKE_view_layer_array_from_objects_in_edit_mode_unique_data(
      scene, view_layer, v3d);
  for (Object *obedit : objects) {
    Mesh *mesh = (Mesh *)obedit->data;
    BMEditMesh *em = BKE_editmesh_from_object(obedit);

    if (em->bm->totfacesel == 0) {
      continue;
    }

    /* add uvs if they don't exist yet */
    if (!uvedit_ensure_uvs(obedit)) {
      continue;
    }

    ED_mesh_uv_loop_reset(C, mesh);

    DEG_id_tag_update(static_cast<ID *>(obedit->data), ID_RECALC_GEOMETRY);
    WM_event_add_notifier(C, NC_GEOM | ND_DATA, obedit->data);
  }

  return OPERATOR_FINISHED;
}

void UV_OT_reset(wmOperatorType *ot)
{
  /* identifiers */
  ot->name = "Reset";
  ot->idname = "UV_OT_reset";
  ot->description = "Reset UV projection";

  ot->flag = OPTYPE_REGISTER | OPTYPE_UNDO;

  /* api callbacks */
  ot->exec = reset_exec;
  ot->poll = ED_operator_uvmap;
}

/** \} */

/* -------------------------------------------------------------------- */
/** \name Sphere UV Project Operator
 * \{ */

static void uv_map_mirror(BMFace *efa,
                          const bool *regular,
                          const bool fan,
                          const int cd_loop_uv_offset)
{
  /* A heuristic to improve alignment of faces near the seam.
   * In simple terms, we're looking for faces which span more
   * than 0.5 units in the *u* coordinate.
   * If we find such a face, we try and improve the unwrapping
   * by adding (1.0, 0.0) onto some of the face's UVs.
   *
   * Note that this is only a heuristic. The property we're
   * attempting to maintain is that the winding of the face
   * in UV space corresponds with the handedness of the face
   * in 3D space w.r.t to the unwrapping. Even for triangles,
   * that property is somewhat complicated to evaluate. */

  float right_u = -1.0e30f;
  BMLoop *l;
  BMIter liter;
  blender::Array<float *, BM_DEFAULT_NGON_STACK_SIZE> uvs(efa->len);
  int j;
  BM_ITER_ELEM_INDEX (l, &liter, efa, BM_LOOPS_OF_FACE, j) {
    float *luv = BM_ELEM_CD_GET_FLOAT_P(l, cd_loop_uv_offset);
    uvs[j] = luv;
    if (luv[0] >= 1.0f) {
      luv[0] -= 1.0f;
    }
    right_u = max_ff(right_u, luv[0]);
  }

  float left_u = 1.0e30f;
  BM_ITER_ELEM (l, &liter, efa, BM_LOOPS_OF_FACE) {
    float *luv = BM_ELEM_CD_GET_FLOAT_P(l, cd_loop_uv_offset);
    if (right_u <= luv[0] + 0.5f) {
      left_u = min_ff(left_u, luv[0]);
    }
  }

  BM_ITER_ELEM (l, &liter, efa, BM_LOOPS_OF_FACE) {
    float *luv = BM_ELEM_CD_GET_FLOAT_P(l, cd_loop_uv_offset);
    if (luv[0] + 0.5f < right_u) {
      if (2 * luv[0] + 1.0f < left_u + right_u) {
        luv[0] += 1.0f;
      }
    }
  }
  if (!fan) {
    return;
  }

  /* Another heuristic, this time, we attempt to "fan"
   * the UVs of faces which pass through one of the poles
   * of the unwrapping. */

  /* Need to recompute min and max. */
  float minmax_u[2] = {1.0e30f, -1.0e30f};
  int pole_count = 0;
  for (int i = 0; i < efa->len; i++) {
    if (regular[i]) {
      minmax_u[0] = min_ff(minmax_u[0], uvs[i][0]);
      minmax_u[1] = max_ff(minmax_u[1], uvs[i][0]);
    }
    else {
      pole_count++;
    }
  }
  if (ELEM(pole_count, 0, efa->len)) {
    return;
  }
  for (int i = 0; i < efa->len; i++) {
    if (regular[i]) {
      continue;
    }
    float u = 0.0f;
    float sum = 0.0f;
    const int i_plus = (i + 1) % efa->len;
    const int i_minus = (i + efa->len - 1) % efa->len;
    if (regular[i_plus]) {
      u += uvs[i_plus][0];
      sum += 1.0f;
    }
    if (regular[i_minus]) {
      u += uvs[i_minus][0];
      sum += 1.0f;
    }
    if (sum == 0) {
      u += minmax_u[0] + minmax_u[1];
      sum += 2.0f;
    }
    uvs[i][0] = u / sum;
  }
}

/**
 * Store a face and it's current branch on the generalized atan2 function.
 *
 * In complex analysis, we can generalize the `arctangent` function
 * into a multi-valued function that is "almost everywhere continuous"
 * in the complex plane.
 *
 * The downside is that we need to keep track of which "branch" of the
 * multi-valued function we are currently on.
 *
 * \note Even though `atan2(a+bi, c+di)` is now (multiply) defined for all
 * complex inputs, we will only evaluate it with `b==0` and `d==0`.
 */
struct UV_FaceBranch {
  BMFace *efa;
  float branch;
};

/**
 * Compute the sphere projection for a BMFace using #map_to_sphere and store on BMLoops.
 *
 * Heuristics are used in #uv_map_mirror to improve winding.
 *
 * if `fan` is true, faces with UVs at the pole have corrections applied to fan the UVs.
 *
 * if `use_seams` is true, the unwrapping will flood fill across the mesh, using
 * seams to mark boundaries, and #BM_ELEM_TAG to prevent revisiting faces.
 */
static float uv_sphere_project(const Scene *scene,
                               BMesh *bm,
                               BMFace *efa_init,
                               const float center[3],
                               const float rotmat[3][3],
                               const bool fan,
                               const BMUVOffsets &offsets,
                               const bool only_selected_uvs,
                               const bool use_seams,
                               const float branch_init)
{
  float max_u = 0.0f;
  if (use_seams && BM_elem_flag_test(efa_init, BM_ELEM_TAG)) {
    return max_u;
  }

  /* Similar to #BM_mesh_calc_face_groups with added connectivity information. */
  blender::Vector<UV_FaceBranch> stack;
  stack.append({efa_init, branch_init});

  while (stack.size()) {
    UV_FaceBranch face_branch = stack.pop_last();
    BMFace *efa = face_branch.efa;

    if (use_seams) {
      if (BM_elem_flag_test(efa, BM_ELEM_TAG)) {
        continue; /* Faces might be in the stack more than once. */
      }

      BM_elem_flag_set(efa, BM_ELEM_TAG, true); /* Visited, don't consider again. */
    }

    if (!BM_elem_flag_test(efa, BM_ELEM_SELECT)) {
      continue; /* Unselected face, ignore. */
    }

    if (only_selected_uvs) {
      if (!uvedit_face_select_test(scene, efa, offsets)) {
        uvedit_face_select_disable(scene, bm, efa, offsets);
        continue; /* Unselected UV, ignore. */
      }
    }

    /* Remember which UVs are at the pole. */
    blender::Array<bool, BM_DEFAULT_NGON_STACK_SIZE> regular(efa->len);

    int i;
    BMLoop *l;
    BMIter iter;
    BM_ITER_ELEM_INDEX (l, &iter, efa, BM_LOOPS_OF_FACE, i) {
      float *luv = BM_ELEM_CD_GET_FLOAT_P(l, offsets.uv);
      float pv[3];
      sub_v3_v3v3(pv, l->v->co, center);
      mul_m3_v3(rotmat, pv);
      regular[i] = map_to_sphere(&luv[0], &luv[1], pv[0], pv[1], pv[2]);
      if (!use_seams) {
        continue; /* Nothing more to do. */
      }

      /* Move UV to correct branch. */
      luv[0] = luv[0] + ceilf(face_branch.branch - 0.5f - luv[0]);
      max_u = max_ff(max_u, luv[0]);

      BMEdge *edge = l->e;
      if (BM_elem_flag_test(edge, BM_ELEM_SEAM)) {
        continue; /* Stop flood fill at seams. */
      }

      /* Extend flood fill by pushing to stack. */
      BMFace *efa2;
      BMIter iter2;
      BM_ITER_ELEM (efa2, &iter2, edge, BM_FACES_OF_EDGE) {
        if (!BM_elem_flag_test(efa2, BM_ELEM_TAG)) {
          stack.append({efa2, luv[0]});
        }
      }
    }
    uv_map_mirror(efa, regular.data(), fan, offsets.uv);
  }

  return max_u;
}

static wmOperatorStatus sphere_project_exec(bContext *C, wmOperator *op)
{
  const Scene *scene = CTX_data_scene(C);
  View3D *v3d = CTX_wm_view3d(C);

  bool only_selected_uvs = false;
  if (CTX_wm_space_image(C)) {
    /* Inside the UV Editor, only project selected UVs. */
    only_selected_uvs = true;
  }

  ViewLayer *view_layer = CTX_data_view_layer(C);
  Vector<Object *> objects = BKE_view_layer_array_from_objects_in_edit_mode_unique_data(
      scene, view_layer, v3d);
  for (Object *obedit : objects) {
    BMEditMesh *em = BKE_editmesh_from_object(obedit);
    BMFace *efa;
    BMIter iter;

    if (em->bm->totfacesel == 0) {
      continue;
    }

    /* add uvs if they don't exist yet */
    if (!uvedit_ensure_uvs(obedit)) {
      continue;
    }

    const BMUVOffsets offsets = BM_uv_map_offsets_get(em->bm);
    float center[3], rotmat[3][3];

    uv_map_transform(C, op, rotmat);
    uv_map_transform_center(scene, v3d, obedit, em, center, nullptr);

    const bool fan = RNA_enum_get(op->ptr, "pole");
    const bool use_seams = RNA_boolean_get(op->ptr, "seam");

    if (use_seams) {
      BM_mesh_elem_hflag_disable_all(em->bm, BM_FACE, BM_ELEM_TAG, false);
    }

    float island_offset = 0.0f;
    BM_ITER_MESH (efa, &iter, em->bm, BM_FACES_OF_MESH) {
      const float max_u = uv_sphere_project(scene,
                                            em->bm,
                                            efa,
                                            center,
                                            rotmat,
                                            fan,
                                            offsets,
                                            only_selected_uvs,
                                            use_seams,
                                            island_offset + 0.5f);
      island_offset = ceilf(max_ff(max_u, island_offset));
    }

    const bool per_face_aspect = true;
    uv_map_clip_correct(scene, {obedit}, op, per_face_aspect, only_selected_uvs);

    DEG_id_tag_update(static_cast<ID *>(obedit->data), ID_RECALC_GEOMETRY);
    WM_event_add_notifier(C, NC_GEOM | ND_DATA, obedit->data);
  }

  return OPERATOR_FINISHED;
}

void UV_OT_sphere_project(wmOperatorType *ot)
{
  /* identifiers */
  ot->name = "Sphere Projection";
  ot->idname = "UV_OT_sphere_project";
  ot->description = "Project the UV vertices of the mesh over the curved surface of a sphere";

  ot->flag = OPTYPE_REGISTER | OPTYPE_UNDO;

  /* api callbacks */
  ot->exec = sphere_project_exec;
  ot->poll = ED_operator_uvmap;

  /* properties */
  uv_transform_properties(ot, 0);
  uv_map_clip_correct_properties(ot);
}

/** \} */

/* -------------------------------------------------------------------- */
/** \name Cylinder UV Project Operator
 * \{ */

/* See #uv_sphere_project for description of parameters. */
static float uv_cylinder_project(const Scene *scene,
                                 BMesh *bm,
                                 BMFace *efa_init,
                                 const float center[3],
                                 const float rotmat[3][3],
                                 const bool fan,
                                 const BMUVOffsets &offsets,
                                 const bool only_selected_uvs,
                                 const bool use_seams,
                                 const float branch_init)
{
  float max_u = 0.0f;
  if (use_seams && BM_elem_flag_test(efa_init, BM_ELEM_TAG)) {
    return max_u;
  }

  /* Similar to BM_mesh_calc_face_groups with added connectivity information. */

  blender::Vector<UV_FaceBranch> stack;

  stack.append({efa_init, branch_init});

  while (stack.size()) {
    UV_FaceBranch face_branch = stack.pop_last();
    BMFace *efa = face_branch.efa;

    if (use_seams) {
      if (BM_elem_flag_test(efa, BM_ELEM_TAG)) {
        continue; /* Faces might be in the stack more than once. */
      }

      BM_elem_flag_set(efa, BM_ELEM_TAG, true); /* Visited, don't consider again. */
    }

    if (!BM_elem_flag_test(efa, BM_ELEM_SELECT)) {
      continue; /* Unselected face, ignore. */
    }

    if (only_selected_uvs) {
      if (!uvedit_face_select_test(scene, efa, offsets)) {
        uvedit_face_select_disable(scene, bm, efa, offsets);
        continue; /* Unselected UV, ignore. */
      }
    }

    /* Remember which UVs are at the pole. */
    blender::Array<bool, BM_DEFAULT_NGON_STACK_SIZE> regular(efa->len);

    int i;
    BMLoop *l;
    BMIter iter;
    BM_ITER_ELEM_INDEX (l, &iter, efa, BM_LOOPS_OF_FACE, i) {
      float *luv = BM_ELEM_CD_GET_FLOAT_P(l, offsets.uv);
      float pv[3];
      sub_v3_v3v3(pv, l->v->co, center);
      mul_m3_v3(rotmat, pv);
      regular[i] = map_to_tube(&luv[0], &luv[1], pv[0], pv[1], pv[2]);

      if (!use_seams) {
        continue; /* Nothing more to do. */
      }

      /* Move UV to correct branch. */
      luv[0] = luv[0] + ceilf(face_branch.branch - 0.5f - luv[0]);
      max_u = max_ff(max_u, luv[0]);

      BMEdge *edge = l->e;
      if (BM_elem_flag_test(edge, BM_ELEM_SEAM)) {
        continue; /* Stop flood fill at seams. */
      }

      /* Extend flood fill by pushing to stack. */
      BMFace *efa2;
      BMIter iter2;
      BM_ITER_ELEM (efa2, &iter2, edge, BM_FACES_OF_EDGE) {
        if (!BM_elem_flag_test(efa2, BM_ELEM_TAG)) {
          stack.append({efa2, luv[0]});
        }
      }
    }

    uv_map_mirror(efa, regular.data(), fan, offsets.uv);
  }

  return max_u;
}

static wmOperatorStatus cylinder_project_exec(bContext *C, wmOperator *op)
{
  const Scene *scene = CTX_data_scene(C);
  View3D *v3d = CTX_wm_view3d(C);

  bool only_selected_uvs = false;
  if (CTX_wm_space_image(C)) {
    /* Inside the UV Editor, only project selected UVs. */
    only_selected_uvs = true;
  }

  ViewLayer *view_layer = CTX_data_view_layer(C);
  Vector<Object *> objects = BKE_view_layer_array_from_objects_in_edit_mode_unique_data(
      scene, view_layer, v3d);
  for (Object *obedit : objects) {
    BMEditMesh *em = BKE_editmesh_from_object(obedit);
    BMFace *efa;
    BMIter iter;

    if (em->bm->totfacesel == 0) {
      continue;
    }

    /* add uvs if they don't exist yet */
    if (!uvedit_ensure_uvs(obedit)) {
      continue;
    }

    const BMUVOffsets offsets = BM_uv_map_offsets_get(em->bm);
    float center[3], rotmat[3][3];

    uv_map_transform(C, op, rotmat);
    uv_map_transform_center(scene, v3d, obedit, em, center, nullptr);

    const bool fan = RNA_enum_get(op->ptr, "pole");
    const bool use_seams = RNA_boolean_get(op->ptr, "seam");

    if (use_seams) {
      BM_mesh_elem_hflag_disable_all(em->bm, BM_FACE, BM_ELEM_TAG, false);
    }

    float island_offset = 0.0f;

    BM_ITER_MESH (efa, &iter, em->bm, BM_FACES_OF_MESH) {
      if (!BM_elem_flag_test(efa, BM_ELEM_SELECT)) {
        continue;
      }

      if (only_selected_uvs && !uvedit_face_select_test(scene, efa, offsets)) {
        uvedit_face_select_disable(scene, em->bm, efa, offsets);
        continue;
      }

      const float max_u = uv_cylinder_project(scene,
                                              em->bm,
                                              efa,
                                              center,
                                              rotmat,
                                              fan,
                                              offsets,
                                              only_selected_uvs,
                                              use_seams,
                                              island_offset + 0.5f);
      island_offset = ceilf(max_ff(max_u, island_offset));
    }

    const bool per_face_aspect = true;
    uv_map_clip_correct(scene, {obedit}, op, per_face_aspect, only_selected_uvs);

    DEG_id_tag_update(static_cast<ID *>(obedit->data), ID_RECALC_GEOMETRY);
    WM_event_add_notifier(C, NC_GEOM | ND_DATA, obedit->data);
  }

  return OPERATOR_FINISHED;
}

void UV_OT_cylinder_project(wmOperatorType *ot)
{
  /* identifiers */
  ot->name = "Cylinder Projection";
  ot->idname = "UV_OT_cylinder_project";
  ot->description = "Project the UV vertices of the mesh over the curved wall of a cylinder";

  ot->flag = OPTYPE_REGISTER | OPTYPE_UNDO;

  /* api callbacks */
  ot->exec = cylinder_project_exec;
  ot->poll = ED_operator_uvmap;

  /* properties */
  uv_transform_properties(ot, 1);
  uv_map_clip_correct_properties(ot);
}

/** \} */

/* -------------------------------------------------------------------- */
/** \name Cube UV Project Operator
 * \{ */

static void uvedit_unwrap_cube_project(const Scene *scene,
                                       BMesh *bm,
                                       float cube_size,
                                       const bool use_select,
                                       const bool only_selected_uvs,
                                       const float center[3])
{
  BMFace *efa;
  BMLoop *l;
  BMIter iter, liter;
  float loc[3];
  int cox, coy;

  const BMUVOffsets offsets = BM_uv_map_offsets_get(bm);

  if (center) {
    copy_v3_v3(loc, center);
  }
  else {
    zero_v3(loc);
  }

  if (UNLIKELY(cube_size == 0.0f)) {
    cube_size = 1.0f;
  }

  /* choose x,y,z axis for projection depending on the largest normal
   * component, but clusters all together around the center of map. */

  BM_ITER_MESH (efa, &iter, bm, BM_FACES_OF_MESH) {
    if (use_select && !BM_elem_flag_test(efa, BM_ELEM_SELECT)) {
      continue;
    }
    if (only_selected_uvs && !uvedit_face_select_test(scene, efa, offsets)) {
      uvedit_face_select_disable(scene, bm, efa, offsets);
      continue;
    }

    axis_dominant_v3(&cox, &coy, efa->no);

    BM_ITER_ELEM (l, &liter, efa, BM_LOOPS_OF_FACE) {
      float *luv = BM_ELEM_CD_GET_FLOAT_P(l, offsets.uv);
      luv[0] = 0.5f + ((l->v->co[cox] - loc[cox]) / cube_size);
      luv[1] = 0.5f + ((l->v->co[coy] - loc[coy]) / cube_size);
    }
  }
}

static wmOperatorStatus cube_project_exec(bContext *C, wmOperator *op)
{
  const Scene *scene = CTX_data_scene(C);
  View3D *v3d = CTX_wm_view3d(C);

  bool only_selected_uvs = false;
  if (CTX_wm_space_image(C)) {
    /* Inside the UV Editor, only cube project selected UVs. */
    only_selected_uvs = true;
  }

  PropertyRNA *prop_cube_size = RNA_struct_find_property(op->ptr, "cube_size");
  const float cube_size_init = RNA_property_float_get(op->ptr, prop_cube_size);

  ViewLayer *view_layer = CTX_data_view_layer(C);
  Vector<Object *> objects = BKE_view_layer_array_from_objects_in_edit_mode_unique_data(
      scene, view_layer, v3d);
  for (const int ob_index : objects.index_range()) {
    Object *obedit = objects[ob_index];
    BMEditMesh *em = BKE_editmesh_from_object(obedit);

    if (em->bm->totfacesel == 0) {
      continue;
    }

    /* add uvs if they don't exist yet */
    if (!uvedit_ensure_uvs(obedit)) {
      continue;
    }

    float bounds[2][3];
    float(*bounds_buf)[3] = nullptr;

    if (!RNA_property_is_set(op->ptr, prop_cube_size)) {
      bounds_buf = bounds;
    }

    float center[3];
    uv_map_transform_center(scene, v3d, obedit, em, center, bounds_buf);

    /* calculate based on bounds */
    float cube_size = cube_size_init;
    if (bounds_buf) {
      float dims[3];
      sub_v3_v3v3(dims, bounds[1], bounds[0]);
      cube_size = max_fff(UNPACK3(dims));
      if (ob_index == 0) {
        /* This doesn't fit well with, multiple objects. */
        RNA_property_float_set(op->ptr, prop_cube_size, cube_size);
      }
    }

    uvedit_unwrap_cube_project(scene, em->bm, cube_size, true, only_selected_uvs, center);

    const bool per_face_aspect = true;
    uv_map_clip_correct(scene, {obedit}, op, per_face_aspect, only_selected_uvs);

    DEG_id_tag_update(static_cast<ID *>(obedit->data), ID_RECALC_GEOMETRY);
    WM_event_add_notifier(C, NC_GEOM | ND_DATA, obedit->data);
  }

  return OPERATOR_FINISHED;
}

void UV_OT_cube_project(wmOperatorType *ot)
{
  /* identifiers */
  ot->name = "Cube Projection";
  ot->idname = "UV_OT_cube_project";
  ot->description = "Project the UV vertices of the mesh over the six faces of a cube";

  ot->flag = OPTYPE_REGISTER | OPTYPE_UNDO;

  /* api callbacks */
  ot->exec = cube_project_exec;
  ot->poll = ED_operator_uvmap;

  /* properties */
  RNA_def_float(ot->srna,
                "cube_size",
                1.0f,
                0.0f,
                FLT_MAX,
                "Cube Size",
                "Size of the cube to project on",
                0.001f,
                100.0f);
  uv_map_clip_correct_properties(ot);
}

/** \} */

/* -------------------------------------------------------------------- */
/** \name Simple UVs for Texture Painting
 * \{ */

void ED_uvedit_add_simple_uvs(Main *bmain, const Scene *scene, Object *ob)
{
  Mesh *mesh = static_cast<Mesh *>(ob->data);
  bool sync_selection = (scene->toolsettings->uv_flag & UV_SYNC_SELECTION) != 0;

  BMeshCreateParams create_params{};
  create_params.use_toolflags = false;
  BMesh *bm = BM_mesh_create(&bm_mesh_allocsize_default, &create_params);

  /* turn sync selection off,
   * since we are not in edit mode we need to ensure only the uv flags are tested */
  scene->toolsettings->uv_flag &= ~UV_SYNC_SELECTION;

  ED_mesh_uv_ensure(mesh, nullptr);

  BMeshFromMeshParams bm_from_me_params{};
  bm_from_me_params.calc_face_normal = true;
  bm_from_me_params.calc_vert_normal = true;
  BM_mesh_bm_from_me(bm, mesh, &bm_from_me_params);

  /* Select all UVs for cube_project. */
  ED_uvedit_select_all(bm);
  /* A cube size of 2.0 maps [-1..1] vertex coords to [0.0..1.0] in UV coords. */
  uvedit_unwrap_cube_project(scene, bm, 2.0, false, false, nullptr);

  /* Pack UVs. */
  blender::geometry::UVPackIsland_Params params;
  params.rotate_method = ED_UVPACK_ROTATION_ANY;
  params.only_selected_uvs = false;
  params.only_selected_faces = false;
  params.correct_aspect = false;
  params.use_seams = true;
  params.margin_method = ED_UVPACK_MARGIN_SCALED;
  params.margin = 0.01f; /* bfa - change the defaults of uv margin*/

  uvedit_pack_islands_multi(scene, {ob}, &bm, nullptr, false, true, &params);

  /* Write back from BMesh to Mesh. */
  BMeshToMeshParams bm_to_me_params{};
  BM_mesh_bm_to_me(bmain, bm, mesh, &bm_to_me_params);
  BM_mesh_free(bm);

  if (sync_selection) {
    scene->toolsettings->uv_flag |= UV_SYNC_SELECTION;
  }
}

/** \} */<|MERGE_RESOLUTION|>--- conflicted
+++ resolved
@@ -1893,117 +1893,87 @@
 
   uiLayoutSetPropSep(layout, true);
   uiLayoutSetPropDecorate(layout, false);
-<<<<<<< HEAD
-  uiItemR(layout, op->ptr, "shape_method", UI_ITEM_NONE, std::nullopt, ICON_NONE);
+  layout->prop(op->ptr, "shape_method", UI_ITEM_NONE, std::nullopt, ICON_NONE);
 
   col = &layout->column(false); /*bfa -  added col*/
   uiLayoutSetPropSep(col, false);      /* bfa - use_property_split = False */
-  uiItemR(col, op->ptr, "scale", UI_ITEM_NONE, std::nullopt, ICON_NONE);
+  col->prop(op->ptr, "scale", UI_ITEM_NONE, std::nullopt, ICON_NONE);
   {
-    // uiItemR(col, op->ptr, "rotate", UI_ITEM_NONE, nullptr, ICON_NONE);
-
     // ------------------ bfa new left aligned prop with triangle button
 
     /* NOTE: split amount here needs to be synced with normal labels */
-    uiLayout *split = uiLayoutSplit(layout, 0.385f, true);
+    uiLayout *split = &layout->split(0.385f, true);
 
     /* FIRST PART ................................................ */
     row = &split->row(false);
     uiLayoutSetPropDecorate(row, false);
     uiLayoutSetPropSep(row, false); /* bfa - use_property_split = False */
-    uiItemR(row, op->ptr, "rotate", UI_ITEM_NONE, std::nullopt, ICON_NONE);
+    row->prop(op->ptr, "rotate", UI_ITEM_NONE, std::nullopt, ICON_NONE);
 
     /* SECOND PART ................................................ */
     row = &split->row(true);
     if (RNA_boolean_get(op->ptr, "rotate")) {
-      uiItemL(row, TIP_(""), ICON_DISCLOSURE_TRI_DOWN);
+      row->label(TIP_(""), ICON_DISCLOSURE_TRI_DOWN);
     }
     else {
-      uiItemL(row, TIP_(""), ICON_DISCLOSURE_TRI_RIGHT);
+      row->label(TIP_(""), ICON_DISCLOSURE_TRI_RIGHT);
     }
 
     // ------------------------------- end bfa
 
     uiLayout *sub = &layout->row(true);
-    // uiLayoutSetActive(sub, RNA_boolean_get(op->ptr, "rotate"));
     if (RNA_boolean_get(op->ptr, "rotate")) {
       uiItemS(sub); /*bfa - separator*/
       uiItemS(sub); /*bfa - separator*/
       uiItemS(sub); /*bfa - separator*/
-      uiItemR(sub, op->ptr, "rotate_method", UI_ITEM_NONE, std::nullopt, ICON_NONE);
+      sub->prop(op->ptr, "rotate_method", UI_ITEM_NONE, std::nullopt, ICON_NONE);
       uiItemS(layout);
     }
   }
-  uiItemR(layout, op->ptr, "margin_method", UI_ITEM_NONE, std::nullopt, ICON_NONE);
-  uiItemR(layout, op->ptr, "margin", UI_ITEM_NONE, std::nullopt, ICON_NONE);
+  layout->prop(op->ptr, "margin_method", UI_ITEM_NONE, std::nullopt, ICON_NONE);
+  layout->prop(op->ptr, "margin", UI_ITEM_NONE, std::nullopt, ICON_NONE);
   uiLayout *sub = &layout->row(true);
   uiItemS(sub); /*bfa - separator*/
   uiItemS(sub); /*bfa - separator*/
   uiItemS(sub); /*bfa - separator*/
-  uiItemR(sub, op->ptr, "margin_method", UI_ITEM_NONE, std::nullopt, ICON_NONE);
+  sub->prop(op->ptr, "margin_method", UI_ITEM_NONE, std::nullopt, ICON_NONE);
 
   {
-    // uiItemR(col, op->ptr, "pin", UI_ITEM_NONE, nullptr, ICON_NONE);
-
     // ------------------ bfa new left aligned prop with triangle button
 
     /* NOTE: split amount here needs to be synced with normal labels */
-    uiLayout *split = uiLayoutSplit(layout, 0.385f, true);
+    uiLayout *split = &layout->split(0.385f, true);
 
     /* FIRST PART ................................................ */
     row = &split->row(false);
     uiLayoutSetPropDecorate(row, false);
     uiLayoutSetPropSep(row, false); /* bfa - use_property_split = False */
-    uiItemR(row, op->ptr, "pin", UI_ITEM_NONE, std::nullopt, ICON_NONE);
+    row->prop(op->ptr, "pin", UI_ITEM_NONE, std::nullopt, ICON_NONE);
 
     /* SECOND PART ................................................ */
     row = &split->row(false);
     if (RNA_boolean_get(op->ptr, "pin")) {
-      uiItemL(row, TIP_(""), ICON_DISCLOSURE_TRI_DOWN);
+      row->label(TIP_(""), ICON_DISCLOSURE_TRI_DOWN);
     }
     else {
-      uiItemL(row, TIP_(""), ICON_DISCLOSURE_TRI_RIGHT);
+      row->label(TIP_(""), ICON_DISCLOSURE_TRI_RIGHT);
     }
 
     // ------------------------------- end bfa
 
     uiLayout *sub = &layout->row(true);
-    // uiLayoutSetActive(sub, RNA_boolean_get(op->ptr, "pin"));
     if (RNA_boolean_get(op->ptr, "pin")) {
       uiItemS(sub); /*bfa - separator*/
       uiItemS(sub); /*bfa - separator*/
       uiItemS(sub); /*bfa - separator*/
-      uiItemR(sub, op->ptr, "pin_method", UI_ITEM_NONE, IFACE_("Lock Method"), ICON_NONE);
+      sub->prop(op->ptr, "pin_method", UI_ITEM_NONE, IFACE_("Lock Method"), ICON_NONE);
       uiItemS(layout);
     }
   }
   uiLayoutSetPropSep(layout, false); /* bfa - use_property_split = False */
-  uiItemR(layout, op->ptr, "merge_overlap", UI_ITEM_NONE, std::nullopt, ICON_NONE);
+  layout->prop(op->ptr, "merge_overlap", UI_ITEM_NONE, std::nullopt, ICON_NONE);
   uiLayoutSetPropSep(layout, true); /* bfa - use_property_split = true */
-  uiItemR(layout, op->ptr, "udim_source", UI_ITEM_NONE, std::nullopt, ICON_NONE);
-=======
-  layout->prop(op->ptr, "shape_method", UI_ITEM_NONE, std::nullopt, ICON_NONE);
-  layout->prop(op->ptr, "scale", UI_ITEM_NONE, std::nullopt, ICON_NONE);
-  {
-    layout->prop(op->ptr, "rotate", UI_ITEM_NONE, std::nullopt, ICON_NONE);
-    uiLayout *sub = &layout->row(true);
-    uiLayoutSetActive(sub, RNA_boolean_get(op->ptr, "rotate"));
-    sub->prop(op->ptr, "rotate_method", UI_ITEM_NONE, std::nullopt, ICON_NONE);
-    uiItemS(layout);
-  }
-  layout->prop(op->ptr, "margin_method", UI_ITEM_NONE, std::nullopt, ICON_NONE);
-  layout->prop(op->ptr, "margin", UI_ITEM_NONE, std::nullopt, ICON_NONE);
-  uiItemS(layout);
-  {
-    layout->prop(op->ptr, "pin", UI_ITEM_NONE, std::nullopt, ICON_NONE);
-    uiLayout *sub = &layout->row(true);
-    uiLayoutSetActive(sub, RNA_boolean_get(op->ptr, "pin"));
-    sub->prop(op->ptr, "pin_method", UI_ITEM_NONE, IFACE_("Lock Method"), ICON_NONE);
-    uiItemS(layout);
-  }
-  layout->prop(op->ptr, "merge_overlap", UI_ITEM_NONE, std::nullopt, ICON_NONE);
   layout->prop(op->ptr, "udim_source", UI_ITEM_NONE, std::nullopt, ICON_NONE);
->>>>>>> cb8c3a7e
   uiItemS(layout);
 }
 
@@ -2988,22 +2958,11 @@
   bool is_slim = RNA_enum_get(op->ptr, "method") == UVCALC_UNWRAP_METHOD_MINIMUM_STRETCH;
 
   if (is_slim) {
-<<<<<<< HEAD
-    uiItemR(col, &ptr, "iterations", UI_ITEM_NONE, std::nullopt, ICON_NONE);
-    uiLayoutSetPropSep(col, false); /* bfa - float left */
-    uiItemR(col, &ptr, "no_flip", UI_ITEM_NONE, std::nullopt, ICON_NONE);
-
-    uiItemS(col);
-    uiLayoutSetPropSep(col, false); /* bfa - float left */
-    uiItemR(col, &ptr, "use_weights", UI_ITEM_NONE, std::nullopt, ICON_NONE);
-=======
     col->prop(&ptr, "iterations", UI_ITEM_NONE, std::nullopt, ICON_NONE);
     col->prop(&ptr, "no_flip", UI_ITEM_NONE, std::nullopt, ICON_NONE);
 
     uiItemS(col);
     col->prop(&ptr, "use_weights", UI_ITEM_NONE, std::nullopt, ICON_NONE);
-
->>>>>>> cb8c3a7e
     if (RNA_boolean_get(op->ptr, "use_weights")) {
       col = &layout->column(true);
       col->prop(&ptr, "weight_group", UI_ITEM_NONE, std::nullopt, ICON_NONE);
@@ -3011,22 +2970,6 @@
     }
   }
   else {
-<<<<<<< HEAD
-    uiLayoutSetPropSep(col, false); /* bfa - float left */
-    uiItemR(col, &ptr, "fill_holes", UI_ITEM_NONE, std::nullopt, ICON_NONE);
-  }
-
-  uiItemS(col);
-  uiLayoutSetPropSep(col, false); /* bfa - float left */
-  uiItemR(col, &ptr, "use_subsurf_data", UI_ITEM_NONE, std::nullopt, ICON_NONE);
-
-  uiItemS(col);
-  uiLayoutSetPropSep(col, false); /* bfa - float left */
-  uiItemR(col, &ptr, "correct_aspect", UI_ITEM_NONE, std::nullopt, ICON_NONE);
-  uiLayoutSetPropSep(col, true); /* bfa - float left */
-  uiItemR(col, &ptr, "margin_method", UI_ITEM_NONE, std::nullopt, ICON_NONE);
-  uiItemR(col, &ptr, "margin", UI_ITEM_NONE, std::nullopt, ICON_NONE);
-=======
     col->prop(&ptr, "fill_holes", UI_ITEM_NONE, std::nullopt, ICON_NONE);
   }
 
@@ -3037,7 +2980,6 @@
   col->prop(&ptr, "correct_aspect", UI_ITEM_NONE, std::nullopt, ICON_NONE);
   col->prop(&ptr, "margin_method", UI_ITEM_NONE, std::nullopt, ICON_NONE);
   col->prop(&ptr, "margin", UI_ITEM_NONE, std::nullopt, ICON_NONE);
->>>>>>> cb8c3a7e
 }
 
 void UV_OT_unwrap(wmOperatorType *ot)
