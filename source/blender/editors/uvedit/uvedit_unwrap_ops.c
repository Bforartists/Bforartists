--- conflicted
+++ resolved
@@ -889,13 +889,8 @@
   /* identifiers */
   ot->name = "Minimize Stretch";
   ot->idname = "UV_OT_minimize_stretch";
-<<<<<<< HEAD
-  ot->flag = OPTYPE_REGISTER | OPTYPE_UNDO | OPTYPE_GRAB_CURSOR | OPTYPE_BLOCKING;
+  ot->flag = OPTYPE_REGISTER | OPTYPE_UNDO | OPTYPE_GRAB_CURSOR_XY | OPTYPE_BLOCKING;
   ot->description = "Minimize Stretch\nReduce UV stretching by relaxing angles";
-=======
-  ot->flag = OPTYPE_REGISTER | OPTYPE_UNDO | OPTYPE_GRAB_CURSOR_XY | OPTYPE_BLOCKING;
-  ot->description = "Reduce UV stretching by relaxing angles";
->>>>>>> 0eb3a350
 
   /* api callbacks */
   ot->exec = minimize_stretch_exec;
@@ -1080,9 +1075,7 @@
   /* identifiers */
   ot->name = "Average Islands Scale";
   ot->idname = "UV_OT_average_islands_scale";
-  ot->description =
-      "Average Islands Scale\nAverage the size of separate UV islands, based on their area in 3D "
-      "space";
+  ot->description = "Islands Scale\nAverage the size of separate UV islands, based on their area in 3D space";
 
   ot->flag = OPTYPE_REGISTER | OPTYPE_UNDO;
 
