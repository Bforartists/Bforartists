/*
 * This program is free software; you can redistribute it and/or
 * modify it under the terms of the GNU General Public License
 * as published by the Free Software Foundation; either version 2
 * of the License, or (at your option) any later version.
 *
 * This program is distributed in the hope that it will be useful,
 * but WITHOUT ANY WARRANTY; without even the implied warranty of
 * MERCHANTABILITY or FITNESS FOR A PARTICULAR PURPOSE.  See the
 * GNU General Public License for more details.
 *
 * You should have received a copy of the GNU General Public License
 * along with this program; if not, write to the Free Software Foundation,
 * Inc., 51 Franklin Street, Fifth Floor, Boston, MA 02110-1301, USA.
 *
 * The Original Code is Copyright (C) 2001-2002 by NaN Holding BV.
 * All rights reserved.
 */

/** \file
 * \ingroup eduv
 */

#include <math.h>
#include <stdlib.h>
#include <string.h>

#include "MEM_guardedalloc.h"

#include "DNA_camera_types.h"
#include "DNA_mesh_types.h"
#include "DNA_meshdata_types.h"
#include "DNA_modifier_types.h"
#include "DNA_object_types.h"
#include "DNA_scene_types.h"

#include "BLI_alloca.h"
#include "BLI_array.h"
#include "BLI_linklist.h"
#include "BLI_math.h"
#include "BLI_memarena.h"
#include "BLI_string.h"
#include "BLI_utildefines.h"
#include "BLI_uvproject.h"

#include "BLT_translation.h"

#include "BKE_cdderivedmesh.h"
#include "BKE_context.h"
#include "BKE_customdata.h"
#include "BKE_editmesh.h"
#include "BKE_image.h"
#include "BKE_layer.h"
#include "BKE_lib_id.h"
#include "BKE_main.h"
#include "BKE_material.h"
#include "BKE_mesh.h"
#include "BKE_report.h"
#include "BKE_scene.h"
#include "BKE_subsurf.h"

#include "DEG_depsgraph.h"

#include "PIL_time.h"

#include "UI_interface.h"

#include "ED_image.h"
#include "ED_mesh.h"
#include "ED_screen.h"
#include "ED_uvedit.h"
#include "ED_view3d.h"

#include "RNA_access.h"
#include "RNA_define.h"

#include "WM_api.h"
#include "WM_types.h"

#include "uvedit_intern.h"
#include "uvedit_parametrizer.h"

/* -------------------------------------------------------------------- */
/** \name Utility Functions
 * \{ */

static void modifier_unwrap_state(Object *obedit, const Scene *scene, bool *r_use_subsurf)
{
  ModifierData *md;
  bool subsurf = (scene->toolsettings->uvcalc_flag & UVCALC_USESUBSURF) != 0;

  md = obedit->modifiers.first;

  /* subsurf will take the modifier settings only if modifier is first or right after mirror */
  if (subsurf) {
    if (md && md->type == eModifierType_Subsurf) {
      subsurf = true;
    }
    else {
      subsurf = false;
    }
  }

  *r_use_subsurf = subsurf;
}

static bool ED_uvedit_ensure_uvs(Object *obedit)
{
  if (ED_uvedit_test(obedit)) {
    return 1;
  }

  BMEditMesh *em = BKE_editmesh_from_object(obedit);
  BMFace *efa;
  BMIter iter;
  int cd_loop_uv_offset;

  if (em && em->bm->totface && !CustomData_has_layer(&em->bm->ldata, CD_MLOOPUV)) {
    ED_mesh_uv_texture_add(obedit->data, NULL, true, true);
  }

  /* Happens when there are no faces. */
  if (!ED_uvedit_test(obedit)) {
    return 0;
  }

  cd_loop_uv_offset = CustomData_get_offset(&em->bm->ldata, CD_MLOOPUV);

  /* select new UV's (ignore UV_SYNC_SELECTION in this case) */
  BM_ITER_MESH (efa, &iter, em->bm, BM_FACES_OF_MESH) {
    BMIter liter;
    BMLoop *l;

    BM_ITER_ELEM (l, &liter, efa, BM_LOOPS_OF_FACE) {
      MLoopUV *luv = BM_ELEM_CD_GET_VOID_P(l, cd_loop_uv_offset);
      luv->flag |= MLOOPUV_VERTSEL;
    }
  }

  return 1;
}

/** \} */

/* -------------------------------------------------------------------- */
/** \name Parametrizer Conversion
 * \{ */

typedef struct UnwrapOptions {
  /** Connectivity based on UV coordinates instead of seams. */
  bool topology_from_uvs;
  /** Also use seams as well as UV coordinates (only valid when `topology_from_uvs` is enabled). */
  bool topology_from_uvs_use_seams;
  /** Only affect selected faces. */
  bool only_selected_faces;
  /**
   * Only affect selected UV's.
   * \note Disable this for operations that don't run in the image-window.
   * Unwrapping from the 3D view for example, where only 'only_selected_faces' should be used.
   */
  bool only_selected_uvs;
  /** Fill holes to better preserve shape. */
  bool fill_holes;
  /** Correct for mapped image texture aspect ratio. */
  bool correct_aspect;
} UnwrapOptions;

typedef struct UnwrapResultInfo {
  int count_changed;
  int count_failed;
} UnwrapResultInfo;

static bool uvedit_have_selection(const Scene *scene, BMEditMesh *em, const UnwrapOptions *options)
{
  BMFace *efa;
  BMLoop *l;
  BMIter iter, liter;
  const int cd_loop_uv_offset = CustomData_get_offset(&em->bm->ldata, CD_MLOOPUV);

  if (cd_loop_uv_offset == -1) {
    return (em->bm->totfacesel != 0);
  }

  /* verify if we have any selected uv's before unwrapping,
   * so we can cancel the operator early */
  BM_ITER_MESH (efa, &iter, em->bm, BM_FACES_OF_MESH) {
    if (scene->toolsettings->uv_flag & UV_SYNC_SELECTION) {
      if (BM_elem_flag_test(efa, BM_ELEM_HIDDEN)) {
        continue;
      }
    }
    else if (!BM_elem_flag_test(efa, BM_ELEM_SELECT)) {
      continue;
    }

    BM_ITER_ELEM (l, &liter, efa, BM_LOOPS_OF_FACE) {
      if (uvedit_uv_select_test(scene, l, cd_loop_uv_offset)) {
        break;
      }
    }

    if (options->topology_from_uvs && !l) {
      continue;
    }

    return true;
  }

  return false;
}

static bool uvedit_have_selection_multi(const Scene *scene,
                                        Object **objects,
                                        const uint objects_len,
                                        const UnwrapOptions *options)
{
  bool have_select = false;
  for (uint ob_index = 0; ob_index < objects_len; ob_index++) {
    Object *obedit = objects[ob_index];
    BMEditMesh *em = BKE_editmesh_from_object(obedit);
    if (uvedit_have_selection(scene, em, options)) {
      have_select = true;
      break;
    }
  }
  return have_select;
}

void ED_uvedit_get_aspect(Object *ob, float *r_aspx, float *r_aspy)
{
  BMEditMesh *em = BKE_editmesh_from_object(ob);
  BLI_assert(em != NULL);
  bool sloppy = true;
  bool selected = false;
  BMFace *efa;
  Image *ima;

  efa = BM_mesh_active_face_get(em->bm, sloppy, selected);

  if (efa) {
    ED_object_get_active_image(ob, efa->mat_nr + 1, &ima, NULL, NULL, NULL);

    ED_image_get_uv_aspect(ima, NULL, r_aspx, r_aspy);
  }
  else {
    *r_aspx = 1.0f;
    *r_aspy = 1.0f;
  }
}

static void construct_param_handle_face_add(ParamHandle *handle,
                                            const Scene *scene,
                                            BMFace *efa,
                                            int face_index,
                                            const int cd_loop_uv_offset)
{
  ParamKey key;
  ParamKey *vkeys = BLI_array_alloca(vkeys, efa->len);
  ParamBool *pin = BLI_array_alloca(pin, efa->len);
  ParamBool *select = BLI_array_alloca(select, efa->len);
  float **co = BLI_array_alloca(co, efa->len);
  float **uv = BLI_array_alloca(uv, efa->len);
  int i;

  BMIter liter;
  BMLoop *l;

  key = (ParamKey)face_index;

  /* let parametrizer split the ngon, it can make better decisions
   * about which split is best for unwrapping than poly-fill. */
  BM_ITER_ELEM_INDEX (l, &liter, efa, BM_LOOPS_OF_FACE, i) {
    MLoopUV *luv = BM_ELEM_CD_GET_VOID_P(l, cd_loop_uv_offset);

    vkeys[i] = (ParamKey)BM_elem_index_get(l->v);
    co[i] = l->v->co;
    uv[i] = luv->uv;
    pin[i] = (luv->flag & MLOOPUV_PINNED) != 0;
    select[i] = uvedit_uv_select_test(scene, l, cd_loop_uv_offset);
  }

  param_face_add(handle, key, i, vkeys, co, uv, pin, select);
}

/* See: construct_param_handle_multi to handle multiple objects at once. */
static ParamHandle *construct_param_handle(const Scene *scene,
                                           Object *ob,
                                           BMesh *bm,
                                           const UnwrapOptions *options,
                                           UnwrapResultInfo *result_info)
{
  ParamHandle *handle;
  BMFace *efa;
  BMLoop *l;
  BMEdge *eed;
  BMIter iter, liter;
  int i;

  const int cd_loop_uv_offset = CustomData_get_offset(&bm->ldata, CD_MLOOPUV);

  handle = param_construct_begin();

  if (options->correct_aspect) {
    float aspx, aspy;

    ED_uvedit_get_aspect(ob, &aspx, &aspy);

    if (aspx != aspy) {
      param_aspect_ratio(handle, aspx, aspy);
    }
  }

  /* we need the vert indices */
  BM_mesh_elem_index_ensure(bm, BM_VERT);

  BM_ITER_MESH_INDEX (efa, &iter, bm, BM_FACES_OF_MESH, i) {

    if ((BM_elem_flag_test(efa, BM_ELEM_HIDDEN)) ||
        (options->only_selected_faces && BM_elem_flag_test(efa, BM_ELEM_SELECT) == 0)) {
      continue;
    }

    if (options->topology_from_uvs) {
      bool is_loopsel = false;

      BM_ITER_ELEM (l, &liter, efa, BM_LOOPS_OF_FACE) {
        if (options->only_selected_uvs &&
            (uvedit_uv_select_test(scene, l, cd_loop_uv_offset) == false)) {
          continue;
        }
        is_loopsel = true;
        break;
      }
      if (is_loopsel == false) {
        continue;
      }
    }

    construct_param_handle_face_add(handle, scene, efa, i, cd_loop_uv_offset);
  }

  if (!options->topology_from_uvs || options->topology_from_uvs_use_seams) {
    BM_ITER_MESH (eed, &iter, bm, BM_EDGES_OF_MESH) {
      if (BM_elem_flag_test(eed, BM_ELEM_SEAM)) {
        ParamKey vkeys[2];
        vkeys[0] = (ParamKey)BM_elem_index_get(eed->v1);
        vkeys[1] = (ParamKey)BM_elem_index_get(eed->v2);
        param_edge_set_seam(handle, vkeys);
      }
    }
  }

  param_construct_end(handle,
                      options->fill_holes,
                      options->topology_from_uvs,
                      result_info ? &result_info->count_failed : NULL);

  return handle;
}

/**
 * Version of #construct_param_handle_single that handles multiple objects.
 */
static ParamHandle *construct_param_handle_multi(const Scene *scene,
                                                 Object **objects,
                                                 const uint objects_len,
                                                 const UnwrapOptions *options,
                                                 int *count_fail)
{
  ParamHandle *handle;
  BMFace *efa;
  BMLoop *l;
  BMEdge *eed;
  BMIter iter, liter;
  int i;

  handle = param_construct_begin();

  if (options->correct_aspect) {
    Object *ob = objects[0];
    float aspx, aspy;

    ED_uvedit_get_aspect(ob, &aspx, &aspy);
    if (aspx != aspy) {
      param_aspect_ratio(handle, aspx, aspy);
    }
  }

  /* we need the vert indices */
  EDBM_mesh_elem_index_ensure_multi(objects, objects_len, BM_VERT);

  int offset = 0;

  for (uint ob_index = 0; ob_index < objects_len; ob_index++) {
    Object *obedit = objects[ob_index];
    BMEditMesh *em = BKE_editmesh_from_object(obedit);
    BMesh *bm = em->bm;

    const int cd_loop_uv_offset = CustomData_get_offset(&bm->ldata, CD_MLOOPUV);

    if (cd_loop_uv_offset == -1) {
      continue;
    }

    BM_ITER_MESH_INDEX (efa, &iter, bm, BM_FACES_OF_MESH, i) {

      if ((BM_elem_flag_test(efa, BM_ELEM_HIDDEN)) ||
          (options->only_selected_faces && BM_elem_flag_test(efa, BM_ELEM_SELECT) == 0)) {
        continue;
      }

      if (options->topology_from_uvs) {
        bool is_loopsel = false;

        BM_ITER_ELEM (l, &liter, efa, BM_LOOPS_OF_FACE) {
          if (options->only_selected_uvs &&
              (uvedit_uv_select_test(scene, l, cd_loop_uv_offset) == false)) {
            continue;
          }
          is_loopsel = true;
          break;
        }
        if (is_loopsel == false) {
          continue;
        }
      }

      construct_param_handle_face_add(handle, scene, efa, i + offset, cd_loop_uv_offset);
    }

    if (!options->topology_from_uvs || options->topology_from_uvs_use_seams) {
      BM_ITER_MESH (eed, &iter, bm, BM_EDGES_OF_MESH) {
        if (BM_elem_flag_test(eed, BM_ELEM_SEAM)) {
          ParamKey vkeys[2];
          vkeys[0] = (ParamKey)BM_elem_index_get(eed->v1);
          vkeys[1] = (ParamKey)BM_elem_index_get(eed->v2);
          param_edge_set_seam(handle, vkeys);
        }
      }
    }
    offset += bm->totface;
  }

  param_construct_end(handle, options->fill_holes, options->topology_from_uvs, count_fail);

  return handle;
}

static void texface_from_original_index(const Scene *scene,
                                        const int cd_loop_uv_offset,
                                        BMFace *efa,
                                        int index,
                                        float **r_uv,
                                        ParamBool *r_pin,
                                        ParamBool *r_select)
{
  BMLoop *l;
  BMIter liter;
  MLoopUV *luv;

  *r_uv = NULL;
  *r_pin = 0;
  *r_select = 1;

  if (index == ORIGINDEX_NONE) {
    return;
  }

  BM_ITER_ELEM (l, &liter, efa, BM_LOOPS_OF_FACE) {
    if (BM_elem_index_get(l->v) == index) {
      luv = BM_ELEM_CD_GET_VOID_P(l, cd_loop_uv_offset);
      *r_uv = luv->uv;
      *r_pin = (luv->flag & MLOOPUV_PINNED) ? 1 : 0;
      *r_select = uvedit_uv_select_test(scene, l, cd_loop_uv_offset);
      break;
    }
  }
}

/**
 * Unwrap handle initialization for subsurf aware-unwrapper.
 * The many modifications required to make the original function(see above)
 * work justified the existence of a new function.
 */
static ParamHandle *construct_param_handle_subsurfed(const Scene *scene,
                                                     Object *ob,
                                                     BMEditMesh *em,
                                                     const UnwrapOptions *options,
                                                     UnwrapResultInfo *result_info)
{
  ParamHandle *handle;
  /* index pointers */
  MPoly *mpoly;
  MLoop *mloop;
  MEdge *edge;
  int i;

  /* pointers to modifier data for unwrap control */
  ModifierData *md;
  SubsurfModifierData *smd_real;
  /* modifier initialization data, will  control what type of subdivision will happen*/
  SubsurfModifierData smd = {{NULL}};
  /* Used to hold subsurfed Mesh */
  DerivedMesh *derivedMesh, *initialDerived;
  /* holds original indices for subsurfed mesh */
  const int *origVertIndices, *origEdgeIndices, *origPolyIndices;
  /* Holds vertices of subsurfed mesh */
  MVert *subsurfedVerts;
  MEdge *subsurfedEdges;
  MPoly *subsurfedPolys;
  MLoop *subsurfedLoops;
  /* number of vertices and faces for subsurfed mesh*/
  int numOfEdges, numOfFaces;

  /* holds a map to editfaces for every subsurfed MFace.
   * These will be used to get hidden/ selected flags etc. */
  BMFace **faceMap;
  /* similar to the above, we need a way to map edges to their original ones */
  BMEdge **edgeMap;

  const int cd_loop_uv_offset = CustomData_get_offset(&em->bm->ldata, CD_MLOOPUV);

  handle = param_construct_begin();

  if (options->correct_aspect) {
    float aspx, aspy;

    ED_uvedit_get_aspect(ob, &aspx, &aspy);

    if (aspx != aspy) {
      param_aspect_ratio(handle, aspx, aspy);
    }
  }

  /* number of subdivisions to perform */
  md = ob->modifiers.first;
  smd_real = (SubsurfModifierData *)md;

  smd.levels = smd_real->levels;
  smd.subdivType = smd_real->subdivType;

  {
    Mesh *me_from_em = BKE_mesh_from_bmesh_for_eval_nomain(em->bm, NULL, ob->data);
    initialDerived = CDDM_from_mesh(me_from_em);
    derivedMesh = subsurf_make_derived_from_derived(
        initialDerived, &smd, scene, NULL, SUBSURF_IN_EDIT_MODE);

    initialDerived->release(initialDerived);
    BKE_id_free(NULL, me_from_em);
  }

  /* get the derived data */
  subsurfedVerts = derivedMesh->getVertArray(derivedMesh);
  subsurfedEdges = derivedMesh->getEdgeArray(derivedMesh);
  subsurfedPolys = derivedMesh->getPolyArray(derivedMesh);
  subsurfedLoops = derivedMesh->getLoopArray(derivedMesh);

  origVertIndices = derivedMesh->getVertDataArray(derivedMesh, CD_ORIGINDEX);
  origEdgeIndices = derivedMesh->getEdgeDataArray(derivedMesh, CD_ORIGINDEX);
  origPolyIndices = derivedMesh->getPolyDataArray(derivedMesh, CD_ORIGINDEX);

  numOfEdges = derivedMesh->getNumEdges(derivedMesh);
  numOfFaces = derivedMesh->getNumPolys(derivedMesh);

  faceMap = MEM_mallocN(numOfFaces * sizeof(BMFace *), "unwrap_edit_face_map");

  BM_mesh_elem_index_ensure(em->bm, BM_VERT);
  BM_mesh_elem_table_ensure(em->bm, BM_EDGE | BM_FACE);

  /* map subsurfed faces to original editFaces */
  for (i = 0; i < numOfFaces; i++) {
    faceMap[i] = BM_face_at_index(em->bm, origPolyIndices[i]);
  }

  edgeMap = MEM_mallocN(numOfEdges * sizeof(BMEdge *), "unwrap_edit_edge_map");

  /* map subsurfed edges to original editEdges */
  for (i = 0; i < numOfEdges; i++) {
    /* not all edges correspond to an old edge */
    edgeMap[i] = (origEdgeIndices[i] != ORIGINDEX_NONE) ?
                     BM_edge_at_index(em->bm, origEdgeIndices[i]) :
                     NULL;
  }

  /* Prepare and feed faces to the solver */
  for (i = 0, mpoly = subsurfedPolys; i < numOfFaces; i++, mpoly++) {
    ParamKey key, vkeys[4];
    ParamBool pin[4], select[4];
    float *co[4];
    float *uv[4];
    BMFace *origFace = faceMap[i];

    if (scene->toolsettings->uv_flag & UV_SYNC_SELECTION) {
      if (BM_elem_flag_test(origFace, BM_ELEM_HIDDEN)) {
        continue;
      }
    }
    else {
      if (BM_elem_flag_test(origFace, BM_ELEM_HIDDEN) ||
          (options->only_selected_faces && !BM_elem_flag_test(origFace, BM_ELEM_SELECT))) {
        continue;
      }
    }

    mloop = &subsurfedLoops[mpoly->loopstart];

    /* We will not check for v4 here. Subsurfed mfaces always have 4 vertices. */
    BLI_assert(mpoly->totloop == 4);
    key = (ParamKey)i;
    vkeys[0] = (ParamKey)mloop[0].v;
    vkeys[1] = (ParamKey)mloop[1].v;
    vkeys[2] = (ParamKey)mloop[2].v;
    vkeys[3] = (ParamKey)mloop[3].v;

    co[0] = subsurfedVerts[mloop[0].v].co;
    co[1] = subsurfedVerts[mloop[1].v].co;
    co[2] = subsurfedVerts[mloop[2].v].co;
    co[3] = subsurfedVerts[mloop[3].v].co;

    /* This is where all the magic is done.
     * If the vertex exists in the, we pass the original uv pointer to the solver, thus
     * flushing the solution to the edit mesh. */
    texface_from_original_index(scene,
                                cd_loop_uv_offset,
                                origFace,
                                origVertIndices[mloop[0].v],
                                &uv[0],
                                &pin[0],
                                &select[0]);
    texface_from_original_index(scene,
                                cd_loop_uv_offset,
                                origFace,
                                origVertIndices[mloop[1].v],
                                &uv[1],
                                &pin[1],
                                &select[1]);
    texface_from_original_index(scene,
                                cd_loop_uv_offset,
                                origFace,
                                origVertIndices[mloop[2].v],
                                &uv[2],
                                &pin[2],
                                &select[2]);
    texface_from_original_index(scene,
                                cd_loop_uv_offset,
                                origFace,
                                origVertIndices[mloop[3].v],
                                &uv[3],
                                &pin[3],
                                &select[3]);

    param_face_add(handle, key, 4, vkeys, co, uv, pin, select);
  }

  /* these are calculated from original mesh too */
  for (edge = subsurfedEdges, i = 0; i < numOfEdges; i++, edge++) {
    if ((edgeMap[i] != NULL) && BM_elem_flag_test(edgeMap[i], BM_ELEM_SEAM)) {
      ParamKey vkeys[2];
      vkeys[0] = (ParamKey)edge->v1;
      vkeys[1] = (ParamKey)edge->v2;
      param_edge_set_seam(handle, vkeys);
    }
  }

  param_construct_end(handle,
                      options->fill_holes,
                      options->topology_from_uvs,
                      result_info ? &result_info->count_failed : NULL);

  /* cleanup */
  MEM_freeN(faceMap);
  MEM_freeN(edgeMap);
  derivedMesh->release(derivedMesh);

  return handle;
}

/** \} */

/* -------------------------------------------------------------------- */
/** \name Minimize Stretch Operator
 * \{ */

typedef struct MinStretch {
  const Scene *scene;
  Object **objects_edit;
  uint objects_len;
  ParamHandle *handle;
  float blend;
  double lasttime;
  int i, iterations;
  wmTimer *timer;
} MinStretch;

static bool minimize_stretch_init(bContext *C, wmOperator *op)
{
  const Scene *scene = CTX_data_scene(C);
  ViewLayer *view_layer = CTX_data_view_layer(C);

  const UnwrapOptions options = {
      .topology_from_uvs = true,
      .fill_holes = RNA_boolean_get(op->ptr, "fill_holes"),
      .only_selected_faces = true,
      .only_selected_uvs = true,
      .correct_aspect = true,
  };

  uint objects_len = 0;
  Object **objects = BKE_view_layer_array_from_objects_in_edit_mode_unique_data_with_uvs(
      view_layer, CTX_wm_view3d(C), &objects_len);

  if (!uvedit_have_selection_multi(scene, objects, objects_len, &options)) {
    MEM_freeN(objects);
    return false;
  }

  MinStretch *ms = MEM_callocN(sizeof(MinStretch), "MinStretch");
  ms->scene = scene;
  ms->objects_edit = objects;
  ms->objects_len = objects_len;
  ms->blend = RNA_float_get(op->ptr, "blend");
  ms->iterations = RNA_int_get(op->ptr, "iterations");
  ms->i = 0;
  ms->handle = construct_param_handle_multi(scene, objects, objects_len, &options, NULL);
  ms->lasttime = PIL_check_seconds_timer();

  param_stretch_begin(ms->handle);
  if (ms->blend != 0.0f) {
    param_stretch_blend(ms->handle, ms->blend);
  }

  op->customdata = ms;

  return true;
}

static void minimize_stretch_iteration(bContext *C, wmOperator *op, bool interactive)
{
  MinStretch *ms = op->customdata;
  ScrArea *area = CTX_wm_area(C);
  const Scene *scene = CTX_data_scene(C);
  ToolSettings *ts = scene->toolsettings;
  const bool synced_selection = (ts->uv_flag & UV_SYNC_SELECTION) != 0;

  param_stretch_blend(ms->handle, ms->blend);
  param_stretch_iter(ms->handle);

  ms->i++;
  RNA_int_set(op->ptr, "iterations", ms->i);

  if (interactive && (PIL_check_seconds_timer() - ms->lasttime > 0.5)) {
    char str[UI_MAX_DRAW_STR];

    param_flush(ms->handle);

    if (area) {
      BLI_snprintf(str, sizeof(str), TIP_("Minimize Stretch. Blend %.2f"), ms->blend);
      ED_area_status_text(area, str);
      ED_workspace_status_text(C, TIP_("Press + and -, or scroll wheel to set blending"));
    }

    ms->lasttime = PIL_check_seconds_timer();

    for (uint ob_index = 0; ob_index < ms->objects_len; ob_index++) {
      Object *obedit = ms->objects_edit[ob_index];
      BMEditMesh *em = BKE_editmesh_from_object(obedit);

      if (synced_selection && (em->bm->totfacesel == 0)) {
        continue;
      }

      DEG_id_tag_update(obedit->data, ID_RECALC_GEOMETRY);
      WM_event_add_notifier(C, NC_GEOM | ND_DATA, obedit->data);
    }
  }
}

static void minimize_stretch_exit(bContext *C, wmOperator *op, bool cancel)
{
  MinStretch *ms = op->customdata;
  ScrArea *area = CTX_wm_area(C);
  const Scene *scene = CTX_data_scene(C);
  ToolSettings *ts = scene->toolsettings;
  const bool synced_selection = (ts->uv_flag & UV_SYNC_SELECTION) != 0;

  ED_area_status_text(area, NULL);
  ED_workspace_status_text(C, NULL);

  if (ms->timer) {
    WM_event_remove_timer(CTX_wm_manager(C), CTX_wm_window(C), ms->timer);
  }

  if (cancel) {
    param_flush_restore(ms->handle);
  }
  else {
    param_flush(ms->handle);
  }

  param_stretch_end(ms->handle);
  param_delete(ms->handle);

  for (uint ob_index = 0; ob_index < ms->objects_len; ob_index++) {
    Object *obedit = ms->objects_edit[ob_index];
    BMEditMesh *em = BKE_editmesh_from_object(obedit);

    if (synced_selection && (em->bm->totfacesel == 0)) {
      continue;
    }

    DEG_id_tag_update(obedit->data, ID_RECALC_GEOMETRY);
    WM_event_add_notifier(C, NC_GEOM | ND_DATA, obedit->data);
  }

  MEM_freeN(ms->objects_edit);
  MEM_freeN(ms);
  op->customdata = NULL;
}

static int minimize_stretch_exec(bContext *C, wmOperator *op)
{
  int i, iterations;

  if (!minimize_stretch_init(C, op)) {
    return OPERATOR_CANCELLED;
  }

  iterations = RNA_int_get(op->ptr, "iterations");
  for (i = 0; i < iterations; i++) {
    minimize_stretch_iteration(C, op, false);
  }
  minimize_stretch_exit(C, op, false);

  return OPERATOR_FINISHED;
}

static int minimize_stretch_invoke(bContext *C, wmOperator *op, const wmEvent *UNUSED(event))
{
  MinStretch *ms;

  if (!minimize_stretch_init(C, op)) {
    return OPERATOR_CANCELLED;
  }

  minimize_stretch_iteration(C, op, true);

  ms = op->customdata;
  WM_event_add_modal_handler(C, op);
  ms->timer = WM_event_add_timer(CTX_wm_manager(C), CTX_wm_window(C), TIMER, 0.01f);

  return OPERATOR_RUNNING_MODAL;
}

static int minimize_stretch_modal(bContext *C, wmOperator *op, const wmEvent *event)
{
  MinStretch *ms = op->customdata;

  switch (event->type) {
    case EVT_ESCKEY:
    case RIGHTMOUSE:
      minimize_stretch_exit(C, op, true);
      return OPERATOR_CANCELLED;
    case EVT_RETKEY:
    case EVT_PADENTER:
    case LEFTMOUSE:
      minimize_stretch_exit(C, op, false);
      return OPERATOR_FINISHED;
    case EVT_PADPLUSKEY:
    case WHEELUPMOUSE:
      if (event->val == KM_PRESS) {
        if (ms->blend < 0.95f) {
          ms->blend += 0.1f;
          ms->lasttime = 0.0f;
          RNA_float_set(op->ptr, "blend", ms->blend);
          minimize_stretch_iteration(C, op, true);
        }
      }
      break;
    case EVT_PADMINUS:
    case WHEELDOWNMOUSE:
      if (event->val == KM_PRESS) {
        if (ms->blend > 0.05f) {
          ms->blend -= 0.1f;
          ms->lasttime = 0.0f;
          RNA_float_set(op->ptr, "blend", ms->blend);
          minimize_stretch_iteration(C, op, true);
        }
      }
      break;
    case TIMER:
      if (ms->timer == event->customdata) {
        double start = PIL_check_seconds_timer();

        do {
          minimize_stretch_iteration(C, op, true);
        } while (PIL_check_seconds_timer() - start < 0.01);
      }
      break;
  }

  if (ms->iterations && ms->i >= ms->iterations) {
    minimize_stretch_exit(C, op, false);
    return OPERATOR_FINISHED;
  }

  return OPERATOR_RUNNING_MODAL;
}

static void minimize_stretch_cancel(bContext *C, wmOperator *op)
{
  minimize_stretch_exit(C, op, true);
}

void UV_OT_minimize_stretch(wmOperatorType *ot)
{
  /* identifiers */
  ot->name = "Minimize Stretch";
  ot->idname = "UV_OT_minimize_stretch";
  ot->flag = OPTYPE_REGISTER | OPTYPE_UNDO | OPTYPE_GRAB_CURSOR_XY | OPTYPE_BLOCKING;
  ot->description = "Reduce UV stretching by relaxing angles";

  /* api callbacks */
  ot->exec = minimize_stretch_exec;
  ot->invoke = minimize_stretch_invoke;
  ot->modal = minimize_stretch_modal;
  ot->cancel = minimize_stretch_cancel;
  ot->poll = ED_operator_uvedit;

  /* properties */
  RNA_def_boolean(ot->srna,
                  "fill_holes",
                  1,
                  "Fill Holes",
                  "Virtual fill holes in mesh before unwrapping, to better avoid overlaps and "
                  "preserve symmetry");
  RNA_def_float_factor(ot->srna,
                       "blend",
                       0.0f,
                       0.0f,
                       1.0f,
                       "Blend",
                       "Blend factor between stretch minimized and original",
                       0.0f,
                       1.0f);
  RNA_def_int(ot->srna,
              "iterations",
              0,
              0,
              INT_MAX,
              "Iterations",
              "Number of iterations to run, 0 is unlimited when run interactively",
              0,
              100);
}

/** \} */

/* -------------------------------------------------------------------- */
/** \name Pack UV Islands Operator
 * \{ */

static void uvedit_pack_islands(const Scene *scene, Object *ob, BMesh *bm)
{
  const UnwrapOptions options = {
      .topology_from_uvs = true,
      .only_selected_faces = false,
      .only_selected_uvs = true,
      .fill_holes = false,
      .correct_aspect = false,
  };

  bool rotate = true;
  bool ignore_pinned = false;

  ParamHandle *handle;
  handle = construct_param_handle(scene, ob, bm, &options, NULL);
  param_pack(handle, scene->toolsettings->uvcalc_margin, rotate, ignore_pinned);
  param_flush(handle);
  param_delete(handle);
}

/**
 * \warning Since this uses #ParamHandle it doesn't work with non-manifold meshes (see T82637).
 * Use #ED_uvedit_pack_islands_multi for a more general solution.
 *
 * TODO: remove this function, in favor of #ED_uvedit_pack_islands_multi.
 */
static void uvedit_pack_islands_multi(const Scene *scene,
                                      Object **objects,
                                      const uint objects_len,
                                      const UnwrapOptions *options,
                                      bool rotate,
                                      bool ignore_pinned)
{
  ParamHandle *handle;
  handle = construct_param_handle_multi(scene, objects, objects_len, options, NULL);
  param_pack(handle, scene->toolsettings->uvcalc_margin, rotate, ignore_pinned);
  param_flush(handle);
  param_delete(handle);

  for (uint ob_index = 0; ob_index < objects_len; ob_index++) {
    Object *obedit = objects[ob_index];
    DEG_id_tag_update(obedit->data, ID_RECALC_GEOMETRY);
    WM_main_add_notifier(NC_GEOM | ND_DATA, obedit->data);
  }
}

static int pack_islands_exec(bContext *C, wmOperator *op)
{
  ViewLayer *view_layer = CTX_data_view_layer(C);
  const Scene *scene = CTX_data_scene(C);

  const UnwrapOptions options = {
      .topology_from_uvs = true,
      .only_selected_faces = true,
      .only_selected_uvs = true,
      .fill_holes = false,
      .correct_aspect = true,
  };

  bool rotate = RNA_boolean_get(op->ptr, "rotate");

  uint objects_len = 0;
  Object **objects = BKE_view_layer_array_from_objects_in_edit_mode_unique_data_with_uvs(
      view_layer, CTX_wm_view3d(C), &objects_len);

  if (!uvedit_have_selection_multi(scene, objects, objects_len, &options)) {
    MEM_freeN(objects);
    return OPERATOR_CANCELLED;
  }

  if (RNA_struct_property_is_set(op->ptr, "margin")) {
    scene->toolsettings->uvcalc_margin = RNA_float_get(op->ptr, "margin");
  }
  else {
    RNA_float_set(op->ptr, "margin", scene->toolsettings->uvcalc_margin);
  }

  ED_uvedit_pack_islands_multi(scene,
                               objects,
                               objects_len,
                               &(struct UVPackIsland_Params){
                                   .rotate = rotate,
                                   .rotate_align_axis = -1,
                                   .only_selected_uvs = true,
                                   .only_selected_faces = true,
                                   .correct_aspect = true,
                               });

  MEM_freeN(objects);

  return OPERATOR_FINISHED;
}

void UV_OT_pack_islands(wmOperatorType *ot)
{
  /* identifiers */
  ot->name = "Pack Islands";
  ot->idname = "UV_OT_pack_islands";
  ot->description = "Transform all islands so that they fill up the UV space as much as possible";

  ot->flag = OPTYPE_REGISTER | OPTYPE_UNDO;

  /* api callbacks */
  ot->exec = pack_islands_exec;
  ot->poll = ED_operator_uvedit;

  /* properties */
  /* change the defaults for rotate and margin */
  RNA_def_boolean(ot->srna, "rotate", false, "Rotate", "Rotate islands for best fit");
  RNA_def_float_factor(
      ot->srna, "margin", 0.01f, 0.0f, 1.0f, "Margin", "Space between islands", 0.0f, 1.0f);
}

/** \} */

  /* -------------------------------------------------------------------- */
  /** \name Average UV Islands Scale Operator
   * \{ */

  static int average_islands_scale_exec(bContext * C, wmOperator * UNUSED(op))
  {
    const Scene *scene = CTX_data_scene(C);
    ViewLayer *view_layer = CTX_data_view_layer(C);
    ToolSettings *ts = scene->toolsettings;
    const bool synced_selection = (ts->uv_flag & UV_SYNC_SELECTION) != 0;

    const UnwrapOptions options = {
        .topology_from_uvs = true,
        .only_selected_faces = true,
        .only_selected_uvs = true,
        .fill_holes = false,
        .correct_aspect = true,
    };

    uint objects_len = 0;
    Object **objects = BKE_view_layer_array_from_objects_in_edit_mode_unique_data_with_uvs(
        view_layer, CTX_wm_view3d(C), &objects_len);

    if (!uvedit_have_selection_multi(scene, objects, objects_len, &options)) {
      MEM_freeN(objects);
      return OPERATOR_CANCELLED;
    }

<<<<<<< HEAD
    ParamHandle *handle = construct_param_handle_multi(scene, objects, objects_len, &options);
    param_average(handle, false);
    param_flush(handle);
    param_delete(handle);
=======
  ParamHandle *handle = construct_param_handle_multi(scene, objects, objects_len, &options, NULL);
  param_average(handle, false);
  param_flush(handle);
  param_delete(handle);
>>>>>>> afcfc6eb

    for (uint ob_index = 0; ob_index < objects_len; ob_index++) {
      Object *obedit = objects[ob_index];
      BMEditMesh *em = BKE_editmesh_from_object(obedit);

      if (synced_selection && (em->bm->totvertsel == 0)) {
        continue;
      }

      DEG_id_tag_update(obedit->data, ID_RECALC_GEOMETRY);
      WM_event_add_notifier(C, NC_GEOM | ND_DATA, obedit->data);
    }
    MEM_freeN(objects);
    return OPERATOR_FINISHED;
}

void UV_OT_average_islands_scale(wmOperatorType *ot)
{
  /* identifiers */
  ot->name = "Average Islands Scale";
  ot->idname = "UV_OT_average_islands_scale";
  ot->description = "Average the size of separate UV islands, based on their area in 3D space";

  ot->flag = OPTYPE_REGISTER | OPTYPE_UNDO;

  /* api callbacks */
  ot->exec = average_islands_scale_exec;
  ot->poll = ED_operator_uvedit;
}

/** \} */

/* -------------------------------------------------------------------- */
/** \name Live UV Unwrap
 * \{ */

static struct {
  ParamHandle **handles;
  uint len, len_alloc;
} g_live_unwrap = {NULL};

void ED_uvedit_live_unwrap_begin(Scene *scene, Object *obedit)
{
  ParamHandle *handle = NULL;
  BMEditMesh *em = BKE_editmesh_from_object(obedit);
  const bool abf = (scene->toolsettings->unwrapper == 0);
  bool use_subsurf;

  modifier_unwrap_state(obedit, scene, &use_subsurf);

  if (!ED_uvedit_test(obedit)) {
    return;
  }

  const UnwrapOptions options = {
      .topology_from_uvs = false,
      .only_selected_faces = false,
      .only_selected_uvs = true,
      .fill_holes = (scene->toolsettings->uvcalc_flag & UVCALC_FILLHOLES) != 0,
      .correct_aspect = (scene->toolsettings->uvcalc_flag & UVCALC_NO_ASPECT_CORRECT) == 0,
  };

  if (use_subsurf) {
    handle = construct_param_handle_subsurfed(scene, obedit, em, &options, NULL);
  }
  else {
    handle = construct_param_handle(scene, obedit, em->bm, &options, NULL);
  }

  param_lscm_begin(handle, PARAM_TRUE, abf);

  /* Create or increase size of g_live_unwrap.handles array */
  if (g_live_unwrap.handles == NULL) {
    g_live_unwrap.len_alloc = 32;
    g_live_unwrap.handles = MEM_mallocN(sizeof(ParamHandle *) * g_live_unwrap.len_alloc,
                                        "uvedit_live_unwrap_liveHandles");
    g_live_unwrap.len = 0;
  }
  if (g_live_unwrap.len >= g_live_unwrap.len_alloc) {
    g_live_unwrap.len_alloc *= 2;
    g_live_unwrap.handles = MEM_reallocN(g_live_unwrap.handles,
                                         sizeof(ParamHandle *) * g_live_unwrap.len_alloc);
  }
  g_live_unwrap.handles[g_live_unwrap.len] = handle;
  g_live_unwrap.len++;
}

void ED_uvedit_live_unwrap_re_solve(void)
{
  if (g_live_unwrap.handles) {
    for (int i = 0; i < g_live_unwrap.len; i++) {
      param_lscm_solve(g_live_unwrap.handles[i], NULL, NULL);
      param_flush(g_live_unwrap.handles[i]);
    }
  }
}

void ED_uvedit_live_unwrap_end(short cancel)
{
  if (g_live_unwrap.handles) {
    for (int i = 0; i < g_live_unwrap.len; i++) {
      param_lscm_end(g_live_unwrap.handles[i]);
      if (cancel) {
        param_flush_restore(g_live_unwrap.handles[i]);
      }
      param_delete(g_live_unwrap.handles[i]);
    }
    MEM_freeN(g_live_unwrap.handles);
    g_live_unwrap.handles = NULL;
    g_live_unwrap.len = 0;
    g_live_unwrap.len_alloc = 0;
  }
}

/** \} */

/* -------------------------------------------------------------------- */
/** \name UV Map Common Transforms
 * \{ */

#define VIEW_ON_EQUATOR 0
#define VIEW_ON_POLES 1
#define ALIGN_TO_OBJECT 2

#define POLAR_ZX 0
#define POLAR_ZY 1

static void uv_map_transform_calc_bounds(BMEditMesh *em, float r_min[3], float r_max[3])
{
  BMFace *efa;
  BMIter iter;
  INIT_MINMAX(r_min, r_max);
  BM_ITER_MESH (efa, &iter, em->bm, BM_FACES_OF_MESH) {
    if (BM_elem_flag_test(efa, BM_ELEM_SELECT)) {
      BM_face_calc_bounds_expand(efa, r_min, r_max);
    }
  }
}

static void uv_map_transform_calc_center_median(BMEditMesh *em, float r_center[3])
{
  BMFace *efa;
  BMIter iter;
  uint center_accum_num = 0;
  zero_v3(r_center);
  BM_ITER_MESH (efa, &iter, em->bm, BM_FACES_OF_MESH) {
    if (BM_elem_flag_test(efa, BM_ELEM_SELECT)) {
      float center[3];
      BM_face_calc_center_median(efa, center);
      add_v3_v3(r_center, center);
      center_accum_num += 1;
    }
  }
  mul_v3_fl(r_center, 1.0f / (float)center_accum_num);
}

static void uv_map_transform_center(const Scene *scene,
                                    View3D *v3d,
                                    Object *ob,
                                    BMEditMesh *em,
                                    float r_center[3],
                                    float r_bounds[2][3])
{
  /* only operates on the edit object - this is all that's needed now */
  const int around = (v3d) ? scene->toolsettings->transform_pivot_point : V3D_AROUND_CENTER_BOUNDS;

  float bounds[2][3];
  INIT_MINMAX(bounds[0], bounds[1]);
  bool is_minmax_set = false;

  switch (around) {
    case V3D_AROUND_CENTER_BOUNDS: /* bounding box center */
    {
      uv_map_transform_calc_bounds(em, bounds[0], bounds[1]);
      is_minmax_set = true;
      mid_v3_v3v3(r_center, bounds[0], bounds[1]);
      break;
    }
    case V3D_AROUND_CENTER_MEDIAN: {
      uv_map_transform_calc_center_median(em, r_center);
      break;
    }
    case V3D_AROUND_CURSOR: /* cursor center */
    {
      invert_m4_m4(ob->imat, ob->obmat);
      mul_v3_m4v3(r_center, ob->imat, scene->cursor.location);
      break;
    }
    case V3D_AROUND_ACTIVE: {
      BMEditSelection ese;
      if (BM_select_history_active_get(em->bm, &ese)) {
        BM_editselection_center(&ese, r_center);
        break;
      }
      ATTR_FALLTHROUGH;
    }
    case V3D_AROUND_LOCAL_ORIGINS: /* object center */
    default:
      zero_v3(r_center);
      break;
  }

  /* if this is passed, always set! */
  if (r_bounds) {
    if (!is_minmax_set) {
      uv_map_transform_calc_bounds(em, bounds[0], bounds[1]);
    }
    copy_v3_v3(r_bounds[0], bounds[0]);
    copy_v3_v3(r_bounds[1], bounds[1]);
  }
}

static void uv_map_rotation_matrix_ex(float result[4][4],
                                      RegionView3D *rv3d,
                                      Object *ob,
                                      float upangledeg,
                                      float sideangledeg,
                                      float radius,
                                      const float offset[4])
{
  float rotup[4][4], rotside[4][4], viewmatrix[4][4], rotobj[4][4];
  float sideangle = 0.0f, upangle = 0.0f;

  /* get rotation of the current view matrix */
  if (rv3d) {
    copy_m4_m4(viewmatrix, rv3d->viewmat);
  }
  else {
    unit_m4(viewmatrix);
  }

  /* but shifting */
  zero_v3(viewmatrix[3]);

  /* get rotation of the current object matrix */
  copy_m4_m4(rotobj, ob->obmat);
  zero_v3(rotobj[3]);

  /* but shifting */
  add_v4_v4(rotobj[3], offset);
  rotobj[3][3] = 0.0f;

  zero_m4(rotup);
  zero_m4(rotside);

  /* Compensate front/side.. against opengl x,y,z world definition.
   * This is "a sledgehammer to crack a nut" (overkill), a few plus minus 1 will do here.
   * I wanted to keep the reason here, so we're rotating. */
  sideangle = (float)M_PI * (sideangledeg + 180.0f) / 180.0f;
  rotside[0][0] = cosf(sideangle);
  rotside[0][1] = -sinf(sideangle);
  rotside[1][0] = sinf(sideangle);
  rotside[1][1] = cosf(sideangle);
  rotside[2][2] = 1.0f;

  upangle = (float)M_PI * upangledeg / 180.0f;
  rotup[1][1] = cosf(upangle) / radius;
  rotup[1][2] = -sinf(upangle) / radius;
  rotup[2][1] = sinf(upangle) / radius;
  rotup[2][2] = cosf(upangle) / radius;
  rotup[0][0] = 1.0f / radius;

  /* calculate transforms*/
  mul_m4_series(result, rotup, rotside, viewmatrix, rotobj);
}

static void uv_map_rotation_matrix(float result[4][4],
                                   RegionView3D *rv3d,
                                   Object *ob,
                                   float upangledeg,
                                   float sideangledeg,
                                   float radius)
{
  const float offset[4] = {0};
  uv_map_rotation_matrix_ex(result, rv3d, ob, upangledeg, sideangledeg, radius, offset);
}

static void uv_map_transform(bContext *C, wmOperator *op, float rotmat[4][4])
{
  /* context checks are messy here, making it work in both 3d view and uv editor */
  Object *obedit = CTX_data_edit_object(C);
  RegionView3D *rv3d = CTX_wm_region_view3d(C);
  /* common operator properties */
  int align = RNA_enum_get(op->ptr, "align");
  int direction = RNA_enum_get(op->ptr, "direction");
  float radius = RNA_struct_find_property(op->ptr, "radius") ? RNA_float_get(op->ptr, "radius") :
                                                               1.0f;
  float upangledeg, sideangledeg;

  if (direction == VIEW_ON_EQUATOR) {
    upangledeg = 90.0f;
    sideangledeg = 0.0f;
  }
  else {
    upangledeg = 0.0f;
    if (align == POLAR_ZY) {
      sideangledeg = 0.0f;
    }
    else {
      sideangledeg = 90.0f;
    }
  }

  /* be compatible to the "old" sphere/cylinder mode */
  if (direction == ALIGN_TO_OBJECT) {
    unit_m4(rotmat);
  }
  else {
    uv_map_rotation_matrix(rotmat, rv3d, obedit, upangledeg, sideangledeg, radius);
  }
}

static void uv_transform_properties(wmOperatorType *ot, int radius)
{
  static const EnumPropertyItem direction_items[] = {
      {VIEW_ON_EQUATOR, "VIEW_ON_EQUATOR", 0, "View on Equator", "3D view is on the equator"},
      {VIEW_ON_POLES, "VIEW_ON_POLES", 0, "View on Poles", "3D view is on the poles"},
      {ALIGN_TO_OBJECT,
       "ALIGN_TO_OBJECT",
       0,
       "Align to Object",
       "Align according to object transform"},
      {0, NULL, 0, NULL, NULL},
  };
  static const EnumPropertyItem align_items[] = {
      {POLAR_ZX, "POLAR_ZX", 0, "Polar ZX", "Polar 0 is X"},
      {POLAR_ZY, "POLAR_ZY", 0, "Polar ZY", "Polar 0 is Y"},
      {0, NULL, 0, NULL, NULL},
  };

  RNA_def_enum(ot->srna,
               "direction",
               direction_items,
               VIEW_ON_EQUATOR,
               "Direction",
               "Direction of the sphere or cylinder");
  RNA_def_enum(ot->srna,
               "align",
               align_items,
               VIEW_ON_EQUATOR,
               "Align",
               "How to determine rotation around the pole");
  if (radius) {
    RNA_def_float(ot->srna,
                  "radius",
                  1.0f,
                  0.0f,
                  FLT_MAX,
                  "Radius",
                  "Radius of the sphere or cylinder",
                  0.0001f,
                  100.0f);
  }
}

static void correct_uv_aspect(Object *ob, BMEditMesh *em)
{
  BMLoop *l;
  BMIter iter, liter;
  MLoopUV *luv;
  BMFace *efa;
  float scale, aspx, aspy;

  const int cd_loop_uv_offset = CustomData_get_offset(&em->bm->ldata, CD_MLOOPUV);

  ED_uvedit_get_aspect(ob, &aspx, &aspy);

  if (aspx == aspy) {
    return;
  }

  if (aspx > aspy) {
    scale = aspy / aspx;

    BM_ITER_MESH (efa, &iter, em->bm, BM_FACES_OF_MESH) {
      if (!BM_elem_flag_test(efa, BM_ELEM_SELECT)) {
        continue;
      }

      BM_ITER_ELEM (l, &liter, efa, BM_LOOPS_OF_FACE) {
        luv = BM_ELEM_CD_GET_VOID_P(l, cd_loop_uv_offset);
        luv->uv[0] = ((luv->uv[0] - 0.5f) * scale) + 0.5f;
      }
    }
  }
  else {
    scale = aspx / aspy;

    BM_ITER_MESH (efa, &iter, em->bm, BM_FACES_OF_MESH) {
      if (!BM_elem_flag_test(efa, BM_ELEM_SELECT)) {
        continue;
      }

      BM_ITER_ELEM (l, &liter, efa, BM_LOOPS_OF_FACE) {
        luv = BM_ELEM_CD_GET_VOID_P(l, cd_loop_uv_offset);
        luv->uv[1] = ((luv->uv[1] - 0.5f) * scale) + 0.5f;
      }
    }
  }
}

#undef VIEW_ON_EQUATOR
#undef VIEW_ON_POLES
#undef ALIGN_TO_OBJECT

#undef POLAR_ZX
#undef POLAR_ZY

/** \} */

/* -------------------------------------------------------------------- */
/** \name UV Map Clip & Correct
 * \{ */

static void uv_map_clip_correct_properties_ex(wmOperatorType *ot, bool clip_to_bounds)
{
  RNA_def_boolean(ot->srna,
                  "correct_aspect",
                  1,
                  "Correct Aspect",
                  "Map UVs taking image aspect ratio into account");
  /* Optional, since not all unwrapping types need to be clipped. */
  if (clip_to_bounds) {
    RNA_def_boolean(ot->srna,
                    "clip_to_bounds",
                    0,
                    "Clip to Bounds",
                    "Clip UV coordinates to bounds after unwrapping");
  }
  RNA_def_boolean(ot->srna,
                  "scale_to_bounds",
                  0,
                  "Scale to Bounds",
                  "Scale UV coordinates to bounds after unwrapping");
}

static void uv_map_clip_correct_properties(wmOperatorType *ot)
{
  uv_map_clip_correct_properties_ex(ot, true);
}

static void uv_map_clip_correct_multi(Object **objects, uint objects_len, wmOperator *op)
{
  BMFace *efa;
  BMLoop *l;
  BMIter iter, liter;
  MLoopUV *luv;
  float dx, dy, min[2], max[2];
  const bool correct_aspect = RNA_boolean_get(op->ptr, "correct_aspect");
  const bool clip_to_bounds = (RNA_struct_find_property(op->ptr, "clip_to_bounds") &&
                               RNA_boolean_get(op->ptr, "clip_to_bounds"));
  const bool scale_to_bounds = RNA_boolean_get(op->ptr, "scale_to_bounds");

  INIT_MINMAX2(min, max);

  for (uint ob_index = 0; ob_index < objects_len; ob_index++) {
    Object *ob = objects[ob_index];

    BMEditMesh *em = BKE_editmesh_from_object(ob);
    const int cd_loop_uv_offset = CustomData_get_offset(&em->bm->ldata, CD_MLOOPUV);

    /* correct for image aspect ratio */
    if (correct_aspect) {
      correct_uv_aspect(ob, em);
    }

    if (scale_to_bounds) {
      /* find uv limits */
      BM_ITER_MESH (efa, &iter, em->bm, BM_FACES_OF_MESH) {
        if (!BM_elem_flag_test(efa, BM_ELEM_SELECT)) {
          continue;
        }

        BM_ITER_ELEM (l, &liter, efa, BM_LOOPS_OF_FACE) {
          luv = BM_ELEM_CD_GET_VOID_P(l, cd_loop_uv_offset);
          minmax_v2v2_v2(min, max, luv->uv);
        }
      }
    }
    else if (clip_to_bounds) {
      /* clipping and wrapping */
      BM_ITER_MESH (efa, &iter, em->bm, BM_FACES_OF_MESH) {
        if (!BM_elem_flag_test(efa, BM_ELEM_SELECT)) {
          continue;
        }

        BM_ITER_ELEM (l, &liter, efa, BM_LOOPS_OF_FACE) {
          luv = BM_ELEM_CD_GET_VOID_P(l, cd_loop_uv_offset);
          clamp_v2(luv->uv, 0.0f, 1.0f);
        }
      }
    }
  }

  if (scale_to_bounds) {
    /* rescale UV to be in 1/1 */
    dx = (max[0] - min[0]);
    dy = (max[1] - min[1]);

    if (dx > 0.0f) {
      dx = 1.0f / dx;
    }
    if (dy > 0.0f) {
      dy = 1.0f / dy;
    }

    for (uint ob_index = 0; ob_index < objects_len; ob_index++) {
      Object *ob = objects[ob_index];

      BMEditMesh *em = BKE_editmesh_from_object(ob);
      const int cd_loop_uv_offset = CustomData_get_offset(&em->bm->ldata, CD_MLOOPUV);

      BM_ITER_MESH (efa, &iter, em->bm, BM_FACES_OF_MESH) {
        if (!BM_elem_flag_test(efa, BM_ELEM_SELECT)) {
          continue;
        }

        BM_ITER_ELEM (l, &liter, efa, BM_LOOPS_OF_FACE) {
          luv = BM_ELEM_CD_GET_VOID_P(l, cd_loop_uv_offset);

          luv->uv[0] = (luv->uv[0] - min[0]) * dx;
          luv->uv[1] = (luv->uv[1] - min[1]) * dy;
        }
      }
    }
  }
}

static void uv_map_clip_correct(Object *ob, wmOperator *op)
{
  uv_map_clip_correct_multi(&ob, 1, op);
}

/** \} */

/* -------------------------------------------------------------------- */
/** \name UV Unwrap Operator
 * \{ */

/* Assumes UV Map exists, doesn't run update funcs. */
static void uvedit_unwrap(const Scene *scene,
                          Object *obedit,
                          const UnwrapOptions *options,
                          UnwrapResultInfo *result_info)
{
  BMEditMesh *em = BKE_editmesh_from_object(obedit);
  if (!CustomData_has_layer(&em->bm->ldata, CD_MLOOPUV)) {
    return;
  }

  bool use_subsurf;
  modifier_unwrap_state(obedit, scene, &use_subsurf);

  ParamHandle *handle;
  if (use_subsurf) {
    handle = construct_param_handle_subsurfed(scene, obedit, em, options, result_info);
  }
  else {
    handle = construct_param_handle(scene, obedit, em->bm, options, result_info);
  }

  param_lscm_begin(handle, PARAM_FALSE, scene->toolsettings->unwrapper == 0);
  param_lscm_solve(handle,
                   result_info ? &result_info->count_changed : NULL,
                   result_info ? &result_info->count_failed : NULL);
  param_lscm_end(handle);

  param_average(handle, true);

  param_flush(handle);

  param_delete(handle);
}

static void uvedit_unwrap_multi(const Scene *scene,
                                Object **objects,
                                const int objects_len,
                                const UnwrapOptions *options,
                                UnwrapResultInfo *result_info)
{
  for (uint ob_index = 0; ob_index < objects_len; ob_index++) {
    Object *obedit = objects[ob_index];
    uvedit_unwrap(scene, obedit, options, result_info);
    DEG_id_tag_update(obedit->data, ID_RECALC_GEOMETRY);
    WM_main_add_notifier(NC_GEOM | ND_DATA, obedit->data);
  }
}

void ED_uvedit_live_unwrap(const Scene *scene, Object **objects, int objects_len)
{
  if (scene->toolsettings->edge_mode_live_unwrap) {
    const UnwrapOptions options = {
        .topology_from_uvs = false,
        .only_selected_faces = false,
        .only_selected_uvs = true,
        .fill_holes = (scene->toolsettings->uvcalc_flag & UVCALC_FILLHOLES) != 0,
        .correct_aspect = (scene->toolsettings->uvcalc_flag & UVCALC_NO_ASPECT_CORRECT) == 0,
    };

    bool rotate = true;
    bool ignore_pinned = true;

    uvedit_unwrap_multi(scene, objects, objects_len, &options, NULL);
    uvedit_pack_islands_multi(scene, objects, objects_len, &options, rotate, ignore_pinned);
  }
}

enum {
  UNWRAP_ERROR_NONUNIFORM = (1 << 0),
  UNWRAP_ERROR_NEGATIVE = (1 << 1),
};

static int unwrap_exec(bContext *C, wmOperator *op)
{
  ViewLayer *view_layer = CTX_data_view_layer(C);
  const Scene *scene = CTX_data_scene(C);
  int method = RNA_enum_get(op->ptr, "method");
  const bool use_subsurf = RNA_boolean_get(op->ptr, "use_subsurf_data");
  int reported_errors = 0;
  /* We will report an error unless at least one object
   * has the subsurf modifier in the right place. */
  bool subsurf_error = use_subsurf;

  uint objects_len = 0;
  Object **objects = BKE_view_layer_array_from_objects_in_edit_mode_unique_data(
      view_layer, CTX_wm_view3d(C), &objects_len);

  const UnwrapOptions options = {
      .topology_from_uvs = false,
      .only_selected_faces = true,
      .only_selected_uvs = true,
      .fill_holes = RNA_boolean_get(op->ptr, "fill_holes"),
      .correct_aspect = RNA_boolean_get(op->ptr, "correct_aspect"),
  };

  bool rotate = true;
  bool ignore_pinned = true;

  if (!uvedit_have_selection_multi(scene, objects, objects_len, &options)) {
    MEM_freeN(objects);
    return OPERATOR_CANCELLED;
  }

  /* add uvs if they don't exist yet */
  for (uint ob_index = 0; ob_index < objects_len; ob_index++) {
    Object *obedit = objects[ob_index];
    float obsize[3];
    bool use_subsurf_final;

    if (!ED_uvedit_ensure_uvs(obedit)) {
      continue;
    }

    if (subsurf_error) {
      /* Double up the check here but better keep uvedit_unwrap interface simple and not
       * pass operator for warning append. */
      modifier_unwrap_state(obedit, scene, &use_subsurf_final);
      if (use_subsurf_final) {
        subsurf_error = false;
      }
    }

    if (reported_errors & (UNWRAP_ERROR_NONUNIFORM | UNWRAP_ERROR_NEGATIVE)) {
      continue;
    }

    mat4_to_size(obsize, obedit->obmat);
    if (!(fabsf(obsize[0] - obsize[1]) < 1e-4f && fabsf(obsize[1] - obsize[2]) < 1e-4f)) {
      if ((reported_errors & UNWRAP_ERROR_NONUNIFORM) == 0) {
        BKE_report(op->reports,
                   RPT_INFO,
                   "Object has non-uniform scale, unwrap will operate on a non-scaled version of "
                   "the mesh");
        reported_errors |= UNWRAP_ERROR_NONUNIFORM;
      }
    }
    else if (is_negative_m4(obedit->obmat)) {
      if ((reported_errors & UNWRAP_ERROR_NEGATIVE) == 0) {
        BKE_report(
            op->reports,
            RPT_INFO,
            "Object has negative scale, unwrap will operate on a non-flipped version of the mesh");
        reported_errors |= UNWRAP_ERROR_NEGATIVE;
      }
    }
  }

  if (subsurf_error) {
    BKE_report(op->reports,
               RPT_INFO,
               "Subdivision Surface modifier needs to be first to work with unwrap");
  }

  /* remember last method for live unwrap */
  if (RNA_struct_property_is_set(op->ptr, "method")) {
    scene->toolsettings->unwrapper = method;
  }
  else {
    RNA_enum_set(op->ptr, "method", scene->toolsettings->unwrapper);
  }

  /* remember packing margin */
  if (RNA_struct_property_is_set(op->ptr, "margin")) {
    scene->toolsettings->uvcalc_margin = RNA_float_get(op->ptr, "margin");
  }
  else {
    RNA_float_set(op->ptr, "margin", scene->toolsettings->uvcalc_margin);
  }

  if (options.fill_holes) {
    scene->toolsettings->uvcalc_flag |= UVCALC_FILLHOLES;
  }
  else {
    scene->toolsettings->uvcalc_flag &= ~UVCALC_FILLHOLES;
  }

  if (options.correct_aspect) {
    scene->toolsettings->uvcalc_flag &= ~UVCALC_NO_ASPECT_CORRECT;
  }
  else {
    scene->toolsettings->uvcalc_flag |= UVCALC_NO_ASPECT_CORRECT;
  }

  if (use_subsurf) {
    scene->toolsettings->uvcalc_flag |= UVCALC_USESUBSURF;
  }
  else {
    scene->toolsettings->uvcalc_flag &= ~UVCALC_USESUBSURF;
  }

  /* execute unwrap */
  UnwrapResultInfo result_info = {
      .count_changed = 0,
      .count_failed = 0,
  };
  uvedit_unwrap_multi(scene, objects, objects_len, &options, &result_info);
  uvedit_pack_islands_multi(scene, objects, objects_len, &options, rotate, ignore_pinned);

  MEM_freeN(objects);

  if (result_info.count_failed == 0 && result_info.count_changed == 0) {
    BKE_report(op->reports,
               RPT_WARNING,
               "Unwrap could not solve any island(s), edge seams may need to be added");
  }
  else if (result_info.count_failed) {
    BKE_reportf(op->reports,
                RPT_WARNING,
                "Unwrap failed to solve %d of %d island(s), edge seams may need to be added",
                result_info.count_failed,
                result_info.count_changed + result_info.count_failed);
  }

  return OPERATOR_FINISHED;
}

void UV_OT_unwrap(wmOperatorType *ot)
{
  static const EnumPropertyItem method_items[] = {
      {0, "ANGLE_BASED", 0, "Angle Based", ""},
      {1, "CONFORMAL", 0, "Conformal", ""},
      {0, NULL, 0, NULL, NULL},
  };

  /* identifiers */
  ot->name = "Unwrap";
  ot->description =
      "Unwrap is an automated process to unfold your mesh along the marked seams\nUnwrap "
      "ABF unwraps the mesh with the method Angle Based Flattening (ABF)\nUnwrap LSCM unwraps the "
      "mesh with the method Least Square Conformal Mapping (LSCM)\n";
  ot->idname = "UV_OT_unwrap";
  ot->flag = OPTYPE_REGISTER | OPTYPE_UNDO;

  /* api callbacks */
  ot->exec = unwrap_exec;
  ot->poll = ED_operator_uvmap;

  /* properties */
  RNA_def_enum(ot->srna,
               "method",
               method_items,
               0,
               "Method",
               "Unwrapping method (Angle Based usually gives better results than Conformal, while "
               "being somewhat slower)");
  RNA_def_boolean(ot->srna,
                  "fill_holes",
                  1,
                  "Fill Holes",
                  "Virtual fill holes in mesh before unwrapping, to better avoid overlaps and "
                  "preserve symmetry");
  RNA_def_boolean(ot->srna,
                  "correct_aspect",
                  1,
                  "Correct Aspect",
                  "Map UVs taking image aspect ratio into account");
  RNA_def_boolean(
      ot->srna,
      "use_subsurf_data",
      0,
      "Use Subdivision Surface",
      "Map UVs taking vertex position after Subdivision Surface modifier has been applied");
  RNA_def_float_factor(ot->srna,
                       "margin",
                       0.01f,
                       0.0f,
                       1.0f,
                       "Margin",
                       "Space between islands",
                       0.0f,
                       1.0f); /* bfa - change the defaults of uv margin*/
}

/** \} */

/* -------------------------------------------------------------------- */
/** \name Smart UV Project Operator
 * \{ */

/* Ignore all areas below this, as the UV's get zeroed. */
static const float smart_uv_project_area_ignore = 1e-12f;

typedef struct ThickFace {
  float area;
  BMFace *efa;
} ThickFace;

static int smart_uv_project_thickface_area_cmp_fn(const void *tf_a_p, const void *tf_b_p)
{

  const ThickFace *tf_a = (ThickFace *)tf_a_p;
  const ThickFace *tf_b = (ThickFace *)tf_b_p;

  /* Ignore the area of small faces.
   * Also, order checks so `!isfinite(...)` values are counted as zero area. */
  if (!((tf_a->area > smart_uv_project_area_ignore) ||
        (tf_b->area > smart_uv_project_area_ignore))) {
    return 0;
  }

  if (tf_a->area < tf_b->area) {
    return 1;
  }
  if (tf_a->area > tf_b->area) {
    return -1;
  }
  return 0;
}

static uint smart_uv_project_calculate_project_normals(const ThickFace *thick_faces,
                                                       const uint thick_faces_len,
                                                       BMesh *bm,
                                                       const float project_angle_limit_half_cos,
                                                       const float project_angle_limit_cos,
                                                       const float area_weight,
                                                       float (**r_project_normal_array)[3])
{
  if (UNLIKELY(thick_faces_len == 0)) {
    *r_project_normal_array = NULL;
    return 0;
  }

  const float *project_normal = thick_faces[0].efa->no;

  const ThickFace **project_thick_faces = NULL;
  BLI_array_declare(project_thick_faces);

  float(*project_normal_array)[3] = NULL;
  BLI_array_declare(project_normal_array);

  BM_mesh_elem_hflag_disable_all(bm, BM_FACE, BM_ELEM_TAG, false);

  while (true) {
    for (int f_index = thick_faces_len - 1; f_index >= 0; f_index--) {
      if (BM_elem_flag_test(thick_faces[f_index].efa, BM_ELEM_TAG)) {
        continue;
      }

      if (dot_v3v3(thick_faces[f_index].efa->no, project_normal) > project_angle_limit_half_cos) {
        BLI_array_append(project_thick_faces, &thick_faces[f_index]);
        BM_elem_flag_set(thick_faces[f_index].efa, BM_ELEM_TAG, true);
      }
    }

    float average_normal[3] = {0.0f, 0.0f, 0.0f};

    if (area_weight <= 0.0f) {
      for (int f_proj_index = 0; f_proj_index < BLI_array_len(project_thick_faces);
           f_proj_index++) {
        const ThickFace *tf = project_thick_faces[f_proj_index];
        add_v3_v3(average_normal, tf->efa->no);
      }
    }
    else if (area_weight >= 1.0f) {
      for (int f_proj_index = 0; f_proj_index < BLI_array_len(project_thick_faces);
           f_proj_index++) {
        const ThickFace *tf = project_thick_faces[f_proj_index];
        madd_v3_v3fl(average_normal, tf->efa->no, tf->area);
      }
    }
    else {
      for (int f_proj_index = 0; f_proj_index < BLI_array_len(project_thick_faces);
           f_proj_index++) {
        const ThickFace *tf = project_thick_faces[f_proj_index];
        const float area_blend = (tf->area * area_weight) + (1.0f - area_weight);
        madd_v3_v3fl(average_normal, tf->efa->no, area_blend);
      }
    }

    /* Avoid NAN. */
    if (normalize_v3(average_normal) != 0.0f) {
      float(*normal)[3] = BLI_array_append_ret(project_normal_array);
      copy_v3_v3(*normal, average_normal);
    }

    /* Find the most unique angle that points away from other normals. */
    float anble_best = 1.0f;
    uint angle_best_index = 0;

    for (int f_index = thick_faces_len - 1; f_index >= 0; f_index--) {
      if (BM_elem_flag_test(thick_faces[f_index].efa, BM_ELEM_TAG)) {
        continue;
      }

      float angle_test = -1.0f;
      for (int p_index = 0; p_index < BLI_array_len(project_normal_array); p_index++) {
        angle_test = max_ff(angle_test,
                            dot_v3v3(project_normal_array[p_index], thick_faces[f_index].efa->no));
      }

      if (angle_test < anble_best) {
        anble_best = angle_test;
        angle_best_index = f_index;
      }
    }

    if (anble_best < project_angle_limit_cos) {
      project_normal = thick_faces[angle_best_index].efa->no;
      BLI_array_clear(project_thick_faces);
      BLI_array_append(project_thick_faces, &thick_faces[angle_best_index]);
      BM_elem_flag_enable(thick_faces[angle_best_index].efa, BM_ELEM_TAG);
    }
    else {
      if (BLI_array_len(project_normal_array) >= 1) {
        break;
      }
    }
  }

  BLI_array_free(project_thick_faces);
  BM_mesh_elem_hflag_disable_all(bm, BM_FACE, BM_ELEM_TAG, false);

  *r_project_normal_array = project_normal_array;
  return BLI_array_len(project_normal_array);
}

static int smart_project_exec(bContext *C, wmOperator *op)
{
  Scene *scene = CTX_data_scene(C);
  ViewLayer *view_layer = CTX_data_view_layer(C);

  /* May be NULL. */
  View3D *v3d = CTX_wm_view3d(C);

  const float project_angle_limit = RNA_float_get(op->ptr, "angle_limit");
  const float island_margin = RNA_float_get(op->ptr, "island_margin");
  const float area_weight = RNA_float_get(op->ptr, "area_weight");

  const float project_angle_limit_cos = cosf(project_angle_limit);
  const float project_angle_limit_half_cos = cosf(project_angle_limit / 2);

  /* Memory arena for list links (cleared for each object). */
  MemArena *arena = BLI_memarena_new(BLI_MEMARENA_STD_BUFSIZE, __func__);

  uint objects_len = 0;
  Object **objects = BKE_view_layer_array_from_objects_in_edit_mode_unique_data(
      view_layer, v3d, &objects_len);

  Object **objects_changed = MEM_mallocN(sizeof(*objects_changed) * objects_len, __func__);
  uint object_changed_len = 0;

  BMFace *efa;
  BMIter iter;
  uint ob_index;

  for (ob_index = 0; ob_index < objects_len; ob_index++) {
    Object *obedit = objects[ob_index];
    BMEditMesh *em = BKE_editmesh_from_object(obedit);
    bool changed = false;

    if (!ED_uvedit_ensure_uvs(obedit)) {
      continue;
    }

    const uint cd_loop_uv_offset = CustomData_get_offset(&em->bm->ldata, CD_MLOOPUV);
    ThickFace *thick_faces = MEM_mallocN(sizeof(*thick_faces) * em->bm->totface, __func__);

    uint thick_faces_len = 0;
    BM_ITER_MESH (efa, &iter, em->bm, BM_FACES_OF_MESH) {
      if (!BM_elem_flag_test(efa, BM_ELEM_SELECT)) {
        continue;
      }
      thick_faces[thick_faces_len].area = BM_face_calc_area(efa);
      thick_faces[thick_faces_len].efa = efa;
      thick_faces_len++;
    }

    qsort(thick_faces, thick_faces_len, sizeof(ThickFace), smart_uv_project_thickface_area_cmp_fn);

    /* Remove all zero area faces. */
    while ((thick_faces_len > 0) &&
           !(thick_faces[thick_faces_len - 1].area > smart_uv_project_area_ignore)) {

      /* Zero UV's so they don't overlap with other faces being unwrapped. */
      BMIter liter;
      BMLoop *l;
      BM_ITER_ELEM (l, &liter, thick_faces[thick_faces_len - 1].efa, BM_LOOPS_OF_FACE) {
        MLoopUV *luv = BM_ELEM_CD_GET_VOID_P(l, cd_loop_uv_offset);
        zero_v2(luv->uv);
        changed = true;
      }

      thick_faces_len -= 1;
    }

    float(*project_normal_array)[3] = NULL;
    int project_normals_len = smart_uv_project_calculate_project_normals(
        thick_faces,
        thick_faces_len,
        em->bm,
        project_angle_limit_half_cos,
        project_angle_limit_cos,
        area_weight,
        &project_normal_array);

    if (project_normals_len == 0) {
      MEM_freeN(thick_faces);
      BLI_assert(project_normal_array == NULL);
      continue;
    }

    /* After finding projection vectors, we find the uv positions. */
    LinkNode **thickface_project_groups = MEM_callocN(
        sizeof(*thickface_project_groups) * project_normals_len, __func__);

    BLI_memarena_clear(arena);

    for (int f_index = thick_faces_len - 1; f_index >= 0; f_index--) {
      const float *f_normal = thick_faces[f_index].efa->no;

      float angle_best = dot_v3v3(f_normal, project_normal_array[0]);
      uint angle_best_index = 0;

      for (int p_index = 1; p_index < project_normals_len; p_index++) {
        const float angle_test = dot_v3v3(f_normal, project_normal_array[p_index]);
        if (angle_test > angle_best) {
          angle_best = angle_test;
          angle_best_index = p_index;
        }
      }

      BLI_linklist_prepend_arena(
          &thickface_project_groups[angle_best_index], &thick_faces[f_index], arena);
    }

    for (int p_index = 0; p_index < project_normals_len; p_index++) {
      if (thickface_project_groups[p_index] == NULL) {
        continue;
      }

      float axis_mat[3][3];
      axis_dominant_v3_to_m3(axis_mat, project_normal_array[p_index]);

      for (LinkNode *list = thickface_project_groups[p_index]; list; list = list->next) {
        ThickFace *tf = list->link;
        BMIter liter;
        BMLoop *l;
        BM_ITER_ELEM (l, &liter, tf->efa, BM_LOOPS_OF_FACE) {
          MLoopUV *luv = BM_ELEM_CD_GET_VOID_P(l, cd_loop_uv_offset);
          mul_v2_m3v3(luv->uv, axis_mat, l->v->co);
        }
        changed = true;
      }
    }

    MEM_freeN(thick_faces);
    MEM_freeN(project_normal_array);

    /* No need to free the lists in 'thickface_project_groups' values as the 'arena' is used. */
    MEM_freeN(thickface_project_groups);

    if (changed) {
      objects_changed[object_changed_len] = objects[ob_index];
      object_changed_len += 1;
    }
  }

  BLI_memarena_free(arena);

  MEM_freeN(objects);

  /* Pack islands & Stretch to UV bounds */
  if (object_changed_len > 0) {

    scene->toolsettings->uvcalc_margin = island_margin;

    /* Depsgraph refresh functions are called here. */
    const bool correct_aspect = RNA_boolean_get(op->ptr, "correct_aspect");
    ED_uvedit_pack_islands_multi(scene,
                                 objects_changed,
                                 object_changed_len,
                                 &(struct UVPackIsland_Params){
                                     .rotate = true,
                                     /* We could make this optional. */
                                     .rotate_align_axis = 1,
                                     .only_selected_faces = true,
                                     .correct_aspect = correct_aspect,
                                     .use_seams = true,
                                 });

    uv_map_clip_correct_multi(objects_changed, object_changed_len, op);
  }

  MEM_freeN(objects_changed);

  return OPERATOR_FINISHED;
}

void UV_OT_smart_project(wmOperatorType *ot)
{
  PropertyRNA *prop;

  /* identifiers */
  ot->name = "Smart UV Project";
  ot->idname = "UV_OT_smart_project";
  ot->description = "Projection unwraps the selected faces of mesh objects";

  ot->flag = OPTYPE_REGISTER | OPTYPE_UNDO;

  /* api callbacks */
  ot->exec = smart_project_exec;
  ot->poll = ED_operator_uvmap;
  ot->invoke = WM_operator_props_popup_confirm;

  /* properties */
  prop = RNA_def_float_rotation(ot->srna,
                                "angle_limit",
                                0,
                                NULL,
                                DEG2RADF(0.0f),
                                DEG2RADF(90.0f),
                                "Angle Limit",
                                "Lower for more projection groups, higher for less distortion",
                                DEG2RADF(0.0f),
                                DEG2RADF(89.0f));
  RNA_def_property_float_default(prop, DEG2RADF(66.0f));

  RNA_def_float(ot->srna,
                "island_margin",
                0.0f,
                0.0f,
                1.0f,
                "Island Margin",
                "Margin to reduce bleed from adjacent islands",
                0.0f,
                1.0f);
  RNA_def_float(ot->srna,
                "area_weight",
                0.0f,
                0.0f,
                1.0f,
                "Area Weight",
                "Weight projection's vector by faces with larger areas",
                0.0f,
                1.0f);

  uv_map_clip_correct_properties_ex(ot, false);
}

/** \} */

/* -------------------------------------------------------------------- */
/** \name Project UV From View Operator
 * \{ */

static int uv_from_view_exec(bContext *C, wmOperator *op);

static int uv_from_view_invoke(bContext *C, wmOperator *op, const wmEvent *UNUSED(event))
{
  View3D *v3d = CTX_wm_view3d(C);
  RegionView3D *rv3d = CTX_wm_region_view3d(C);
  Camera *camera = ED_view3d_camera_data_get(v3d, rv3d);
  PropertyRNA *prop;

  prop = RNA_struct_find_property(op->ptr, "camera_bounds");
  if (!RNA_property_is_set(op->ptr, prop)) {
    RNA_property_boolean_set(op->ptr, prop, (camera != NULL));
  }
  prop = RNA_struct_find_property(op->ptr, "correct_aspect");
  if (!RNA_property_is_set(op->ptr, prop)) {
    RNA_property_boolean_set(op->ptr, prop, (camera == NULL));
  }

  return uv_from_view_exec(C, op);
}

static int uv_from_view_exec(bContext *C, wmOperator *op)
{
  ViewLayer *view_layer = CTX_data_view_layer(C);
  const Scene *scene = CTX_data_scene(C);
  ARegion *region = CTX_wm_region(C);
  View3D *v3d = CTX_wm_view3d(C);
  RegionView3D *rv3d = CTX_wm_region_view3d(C);
  Camera *camera = ED_view3d_camera_data_get(v3d, rv3d);
  BMFace *efa;
  BMLoop *l;
  BMIter iter, liter;
  MLoopUV *luv;
  float rotmat[4][4];
  float objects_pos_offset[4];
  bool changed_multi = false;

  const bool use_orthographic = RNA_boolean_get(op->ptr, "orthographic");

  /* Note: objects that aren't touched are set to NULL (to skip clipping). */
  uint objects_len = 0;
  Object **objects = BKE_view_layer_array_from_objects_in_edit_mode_unique_data(
      view_layer, v3d, &objects_len);

  if (use_orthographic) {
    /* Calculate average object position. */
    float objects_pos_avg[4] = {0};

    for (uint ob_index = 0; ob_index < objects_len; ob_index++) {
      add_v4_v4(objects_pos_avg, objects[ob_index]->obmat[3]);
    }

    mul_v4_fl(objects_pos_avg, 1.0f / objects_len);
    negate_v4_v4(objects_pos_offset, objects_pos_avg);
  }

  for (uint ob_index = 0; ob_index < objects_len; ob_index++) {
    Object *obedit = objects[ob_index];
    BMEditMesh *em = BKE_editmesh_from_object(obedit);
    bool changed = false;

    /* add uvs if they don't exist yet */
    if (!ED_uvedit_ensure_uvs(obedit)) {
      continue;
    }

    const int cd_loop_uv_offset = CustomData_get_offset(&em->bm->ldata, CD_MLOOPUV);

    if (use_orthographic) {
      uv_map_rotation_matrix_ex(rotmat, rv3d, obedit, 90.0f, 0.0f, 1.0f, objects_pos_offset);

      BM_ITER_MESH (efa, &iter, em->bm, BM_FACES_OF_MESH) {
        if (!BM_elem_flag_test(efa, BM_ELEM_SELECT)) {
          continue;
        }

        BM_ITER_ELEM (l, &liter, efa, BM_LOOPS_OF_FACE) {
          luv = BM_ELEM_CD_GET_VOID_P(l, cd_loop_uv_offset);
          BLI_uvproject_from_view_ortho(luv->uv, l->v->co, rotmat);
        }
        changed = true;
      }
    }
    else if (camera) {
      const bool camera_bounds = RNA_boolean_get(op->ptr, "camera_bounds");
      struct ProjCameraInfo *uci = BLI_uvproject_camera_info(
          v3d->camera,
          obedit->obmat,
          camera_bounds ? (scene->r.xsch * scene->r.xasp) : 1.0f,
          camera_bounds ? (scene->r.ysch * scene->r.yasp) : 1.0f);

      if (uci) {
        BM_ITER_MESH (efa, &iter, em->bm, BM_FACES_OF_MESH) {
          if (!BM_elem_flag_test(efa, BM_ELEM_SELECT)) {
            continue;
          }

          BM_ITER_ELEM (l, &liter, efa, BM_LOOPS_OF_FACE) {
            luv = BM_ELEM_CD_GET_VOID_P(l, cd_loop_uv_offset);
            BLI_uvproject_from_camera(luv->uv, l->v->co, uci);
          }
          changed = true;
        }

        MEM_freeN(uci);
      }
    }
    else {
      copy_m4_m4(rotmat, obedit->obmat);

      BM_ITER_MESH (efa, &iter, em->bm, BM_FACES_OF_MESH) {
        if (!BM_elem_flag_test(efa, BM_ELEM_SELECT)) {
          continue;
        }

        BM_ITER_ELEM (l, &liter, efa, BM_LOOPS_OF_FACE) {
          luv = BM_ELEM_CD_GET_VOID_P(l, cd_loop_uv_offset);
          BLI_uvproject_from_view(
              luv->uv, l->v->co, rv3d->persmat, rotmat, region->winx, region->winy);
        }
        changed = true;
      }
    }

    if (changed) {
      changed_multi = true;
      DEG_id_tag_update(obedit->data, ID_RECALC_GEOMETRY);
      WM_event_add_notifier(C, NC_GEOM | ND_DATA, obedit->data);
    }
    else {
      ARRAY_DELETE_REORDER_LAST(objects, ob_index, 1, objects_len);
      objects_len -= 1;
      ob_index -= 1;
    }
  }

  if (changed_multi) {
    uv_map_clip_correct_multi(objects, objects_len, op);
  }

  MEM_freeN(objects);

  if (changed_multi) {
    return OPERATOR_FINISHED;
  }
  return OPERATOR_CANCELLED;
}

static bool uv_from_view_poll(bContext *C)
{
  RegionView3D *rv3d = CTX_wm_region_view3d(C);

  if (!ED_operator_uvmap(C)) {
    return 0;
  }

  return (rv3d != NULL);
}

void UV_OT_project_from_view(wmOperatorType *ot)
{
  /* identifiers */
  ot->name = "Project from View";
  ot->idname = "UV_OT_project_from_view";
  ot->description = "Project the UV vertices of the mesh as seen in current 3D view";

  ot->flag = OPTYPE_REGISTER | OPTYPE_UNDO;

  /* api callbacks */
  ot->invoke = uv_from_view_invoke;
  ot->exec = uv_from_view_exec;
  ot->poll = uv_from_view_poll;

  /* properties */
  RNA_def_boolean(ot->srna, "orthographic", 0, "Orthographic", "Use orthographic projection");
  RNA_def_boolean(ot->srna,
                  "camera_bounds",
                  1,
                  "Camera Bounds",
                  "Map UVs to the camera region taking resolution and aspect into account");
  uv_map_clip_correct_properties(ot);
}

/** \} */

/* -------------------------------------------------------------------- */
/** \name Reset UV Operator
 * \{ */

static int reset_exec(bContext *C, wmOperator *UNUSED(op))
{
  ViewLayer *view_layer = CTX_data_view_layer(C);
  View3D *v3d = CTX_wm_view3d(C);

  uint objects_len = 0;
  Object **objects = BKE_view_layer_array_from_objects_in_edit_mode_unique_data(
      view_layer, v3d, &objects_len);
  for (uint ob_index = 0; ob_index < objects_len; ob_index++) {
    Object *obedit = objects[ob_index];
    Mesh *me = (Mesh *)obedit->data;
    BMEditMesh *em = BKE_editmesh_from_object(obedit);

    if (em->bm->totfacesel == 0) {
      continue;
    }

    /* add uvs if they don't exist yet */
    if (!ED_uvedit_ensure_uvs(obedit)) {
      continue;
    }

    ED_mesh_uv_loop_reset(C, me);

    DEG_id_tag_update(obedit->data, ID_RECALC_GEOMETRY);
    WM_event_add_notifier(C, NC_GEOM | ND_DATA, obedit->data);
  }
  MEM_freeN(objects);

  return OPERATOR_FINISHED;
}

void UV_OT_reset(wmOperatorType *ot)
{
  /* identifiers */
  ot->name = "Reset";
  ot->idname = "UV_OT_reset";
  ot->description = "Reset UV projection";

  ot->flag = OPTYPE_REGISTER | OPTYPE_UNDO;

  /* api callbacks */
  ot->exec = reset_exec;
  ot->poll = ED_operator_uvmap;
}

/** \} */

/* -------------------------------------------------------------------- */
/** \name Sphere UV Project Operator
 * \{ */

static void uv_sphere_project(float target[2],
                              const float source[3],
                              const float center[3],
                              const float rotmat[4][4])
{
  float pv[3];

  sub_v3_v3v3(pv, source, center);
  mul_m4_v3(rotmat, pv);

  map_to_sphere(&target[0], &target[1], pv[0], pv[1], pv[2]);

  /* split line is always zero */
  if (target[0] >= 1.0f) {
    target[0] -= 1.0f;
  }
}

static void uv_map_mirror(BMEditMesh *em, BMFace *efa)
{
  BMLoop *l;
  BMIter liter;
  MLoopUV *luv;
  float **uvs = BLI_array_alloca(uvs, efa->len);
  float dx;
  int i, mi;

  const int cd_loop_uv_offset = CustomData_get_offset(&em->bm->ldata, CD_MLOOPUV);

  BM_ITER_ELEM_INDEX (l, &liter, efa, BM_LOOPS_OF_FACE, i) {
    luv = BM_ELEM_CD_GET_VOID_P(l, cd_loop_uv_offset);
    uvs[i] = luv->uv;
  }

  mi = 0;
  for (i = 1; i < efa->len; i++) {
    if (uvs[i][0] > uvs[mi][0]) {
      mi = i;
    }
  }

  for (i = 0; i < efa->len; i++) {
    if (i != mi) {
      dx = uvs[mi][0] - uvs[i][0];
      if (dx > 0.5f) {
        uvs[i][0] += 1.0f;
      }
    }
  }
}

static int sphere_project_exec(bContext *C, wmOperator *op)
{
  const Scene *scene = CTX_data_scene(C);
  View3D *v3d = CTX_wm_view3d(C);

  ViewLayer *view_layer = CTX_data_view_layer(C);
  uint objects_len = 0;
  Object **objects = BKE_view_layer_array_from_objects_in_edit_mode_unique_data(
      view_layer, v3d, &objects_len);
  for (uint ob_index = 0; ob_index < objects_len; ob_index++) {
    Object *obedit = objects[ob_index];
    BMEditMesh *em = BKE_editmesh_from_object(obedit);
    BMFace *efa;
    BMLoop *l;
    BMIter iter, liter;
    MLoopUV *luv;

    if (em->bm->totfacesel == 0) {
      continue;
    }

    /* add uvs if they don't exist yet */
    if (!ED_uvedit_ensure_uvs(obedit)) {
      continue;
    }

    const int cd_loop_uv_offset = CustomData_get_offset(&em->bm->ldata, CD_MLOOPUV);
    float center[3], rotmat[4][4];

    uv_map_transform(C, op, rotmat);
    uv_map_transform_center(scene, v3d, obedit, em, center, NULL);

    BM_ITER_MESH (efa, &iter, em->bm, BM_FACES_OF_MESH) {
      if (!BM_elem_flag_test(efa, BM_ELEM_SELECT)) {
        continue;
      }

      BM_ITER_ELEM (l, &liter, efa, BM_LOOPS_OF_FACE) {
        luv = BM_ELEM_CD_GET_VOID_P(l, cd_loop_uv_offset);

        uv_sphere_project(luv->uv, l->v->co, center, rotmat);
      }

      uv_map_mirror(em, efa);
    }

    uv_map_clip_correct(obedit, op);

    DEG_id_tag_update(obedit->data, ID_RECALC_GEOMETRY);
    WM_event_add_notifier(C, NC_GEOM | ND_DATA, obedit->data);
  }
  MEM_freeN(objects);

  return OPERATOR_FINISHED;
}

void UV_OT_sphere_project(wmOperatorType *ot)
{
  /* identifiers */
  ot->name = "Sphere Projection";
  ot->idname = "UV_OT_sphere_project";
  ot->description = "Project the UV vertices of the mesh over the curved surface of a sphere";

  ot->flag = OPTYPE_REGISTER | OPTYPE_UNDO;

  /* api callbacks */
  ot->exec = sphere_project_exec;
  ot->poll = ED_operator_uvmap;

  /* properties */
  uv_transform_properties(ot, 0);
  uv_map_clip_correct_properties(ot);
}

/** \} */

/* -------------------------------------------------------------------- */
/** \name Cylinder UV Project Operator
 * \{ */

static void uv_cylinder_project(float target[2],
                                const float source[3],
                                const float center[3],
                                const float rotmat[4][4])
{
  float pv[3];

  sub_v3_v3v3(pv, source, center);
  mul_m4_v3(rotmat, pv);

  map_to_tube(&target[0], &target[1], pv[0], pv[1], pv[2]);

  /* split line is always zero */
  if (target[0] >= 1.0f) {
    target[0] -= 1.0f;
  }
}

static int cylinder_project_exec(bContext *C, wmOperator *op)
{
  const Scene *scene = CTX_data_scene(C);
  View3D *v3d = CTX_wm_view3d(C);

  ViewLayer *view_layer = CTX_data_view_layer(C);
  uint objects_len = 0;
  Object **objects = BKE_view_layer_array_from_objects_in_edit_mode_unique_data(
      view_layer, v3d, &objects_len);
  for (uint ob_index = 0; ob_index < objects_len; ob_index++) {
    Object *obedit = objects[ob_index];
    BMEditMesh *em = BKE_editmesh_from_object(obedit);
    BMFace *efa;
    BMLoop *l;
    BMIter iter, liter;
    MLoopUV *luv;

    if (em->bm->totfacesel == 0) {
      continue;
    }

    /* add uvs if they don't exist yet */
    if (!ED_uvedit_ensure_uvs(obedit)) {
      continue;
    }

    const int cd_loop_uv_offset = CustomData_get_offset(&em->bm->ldata, CD_MLOOPUV);
    float center[3], rotmat[4][4];

    uv_map_transform(C, op, rotmat);
    uv_map_transform_center(scene, v3d, obedit, em, center, NULL);

    BM_ITER_MESH (efa, &iter, em->bm, BM_FACES_OF_MESH) {
      if (!BM_elem_flag_test(efa, BM_ELEM_SELECT)) {
        continue;
      }

      BM_ITER_ELEM (l, &liter, efa, BM_LOOPS_OF_FACE) {
        luv = BM_ELEM_CD_GET_VOID_P(l, cd_loop_uv_offset);

        uv_cylinder_project(luv->uv, l->v->co, center, rotmat);
      }

      uv_map_mirror(em, efa);
    }

    uv_map_clip_correct(obedit, op);

    DEG_id_tag_update(obedit->data, ID_RECALC_GEOMETRY);
    WM_event_add_notifier(C, NC_GEOM | ND_DATA, obedit->data);
  }
  MEM_freeN(objects);

  return OPERATOR_FINISHED;
}

void UV_OT_cylinder_project(wmOperatorType *ot)
{
  /* identifiers */
  ot->name = "Cylinder Projection";
  ot->idname = "UV_OT_cylinder_project";
  ot->description = "Project the UV vertices of the mesh over the curved wall of a cylinder";

  ot->flag = OPTYPE_REGISTER | OPTYPE_UNDO;

  /* api callbacks */
  ot->exec = cylinder_project_exec;
  ot->poll = ED_operator_uvmap;

  /* properties */
  uv_transform_properties(ot, 1);
  uv_map_clip_correct_properties(ot);
}

/* -------------------------------------------------------------------- */
/** \name Cube UV Project Operator
 * \{ */

static void uvedit_unwrap_cube_project(BMesh *bm,
                                       float cube_size,
                                       bool use_select,
                                       const float center[3])
{
  BMFace *efa;
  BMLoop *l;
  BMIter iter, liter;
  MLoopUV *luv;
  float loc[3];
  int cox, coy;

  int cd_loop_uv_offset;

  cd_loop_uv_offset = CustomData_get_offset(&bm->ldata, CD_MLOOPUV);

  if (center) {
    copy_v3_v3(loc, center);
  }
  else {
    zero_v3(loc);
  }

  /* choose x,y,z axis for projection depending on the largest normal
   * component, but clusters all together around the center of map. */

  BM_ITER_MESH (efa, &iter, bm, BM_FACES_OF_MESH) {
    if (use_select && !BM_elem_flag_test(efa, BM_ELEM_SELECT)) {
      continue;
    }

    axis_dominant_v3(&cox, &coy, efa->no);

    BM_ITER_ELEM (l, &liter, efa, BM_LOOPS_OF_FACE) {
      luv = BM_ELEM_CD_GET_VOID_P(l, cd_loop_uv_offset);
      luv->uv[0] = 0.5f + 0.5f * cube_size * (l->v->co[cox] - loc[cox]);
      luv->uv[1] = 0.5f + 0.5f * cube_size * (l->v->co[coy] - loc[coy]);
    }
  }
}

static int cube_project_exec(bContext *C, wmOperator *op)
{
  const Scene *scene = CTX_data_scene(C);
  View3D *v3d = CTX_wm_view3d(C);

  PropertyRNA *prop_cube_size = RNA_struct_find_property(op->ptr, "cube_size");
  const float cube_size_init = RNA_property_float_get(op->ptr, prop_cube_size);

  ViewLayer *view_layer = CTX_data_view_layer(C);
  uint objects_len = 0;
  Object **objects = BKE_view_layer_array_from_objects_in_edit_mode_unique_data(
      view_layer, v3d, &objects_len);
  for (uint ob_index = 0; ob_index < objects_len; ob_index++) {
    Object *obedit = objects[ob_index];
    BMEditMesh *em = BKE_editmesh_from_object(obedit);

    if (em->bm->totfacesel == 0) {
      continue;
    }

    /* add uvs if they don't exist yet */
    if (!ED_uvedit_ensure_uvs(obedit)) {
      continue;
    }

    float bounds[2][3];
    float(*bounds_buf)[3] = NULL;

    if (!RNA_property_is_set(op->ptr, prop_cube_size)) {
      bounds_buf = bounds;
    }

    float center[3];
    uv_map_transform_center(scene, v3d, obedit, em, center, bounds_buf);

    /* calculate based on bounds */
    float cube_size = cube_size_init;
    if (bounds_buf) {
      float dims[3];
      sub_v3_v3v3(dims, bounds[1], bounds[0]);
      cube_size = max_fff(UNPACK3(dims));
      cube_size = cube_size ? 2.0f / cube_size : 1.0f;
      if (ob_index == 0) {
        /* This doesn't fit well with, multiple objects. */
        RNA_property_float_set(op->ptr, prop_cube_size, cube_size);
      }
    }

    uvedit_unwrap_cube_project(em->bm, cube_size, true, center);

    uv_map_clip_correct(obedit, op);

    DEG_id_tag_update(obedit->data, ID_RECALC_GEOMETRY);
    WM_event_add_notifier(C, NC_GEOM | ND_DATA, obedit->data);
  }
  MEM_freeN(objects);

  return OPERATOR_FINISHED;
}

void UV_OT_cube_project(wmOperatorType *ot)
{
  /* identifiers */
  ot->name = "Cube Projection";
  ot->idname = "UV_OT_cube_project";
  ot->description = "Project the UV vertices of the mesh over the six faces of a cube";

  ot->flag = OPTYPE_REGISTER | OPTYPE_UNDO;

  /* api callbacks */
  ot->exec = cube_project_exec;
  ot->poll = ED_operator_uvmap;

  /* properties */
  RNA_def_float(ot->srna,
                "cube_size",
                1.0f,
                0.0f,
                FLT_MAX,
                "Cube Size",
                "Size of the cube to project on",
                0.001f,
                100.0f);
  uv_map_clip_correct_properties(ot);
}

/** \} */

/* -------------------------------------------------------------------- */
/** \name Simple UVs for Texture Painting
 * \{ */

void ED_uvedit_add_simple_uvs(Main *bmain, const Scene *scene, Object *ob)
{
  Mesh *me = ob->data;
  bool sync_selection = (scene->toolsettings->uv_flag & UV_SYNC_SELECTION) != 0;

  BMesh *bm = BM_mesh_create(&bm_mesh_allocsize_default,
                             &((struct BMeshCreateParams){
                                 .use_toolflags = false,
                             }));

  /* turn sync selection off,
   * since we are not in edit mode we need to ensure only the uv flags are tested */
  scene->toolsettings->uv_flag &= ~UV_SYNC_SELECTION;

  ED_mesh_uv_texture_ensure(me, NULL);

  BM_mesh_bm_from_me(bm,
                     me,
                     (&(struct BMeshFromMeshParams){
                         .calc_face_normal = true,
                     }));
  /* select all uv loops first - pack parameters needs this to make sure charts are registered */
  ED_uvedit_select_all(bm);
  uvedit_unwrap_cube_project(bm, 1.0, false, NULL);
  /* set the margin really quickly before the packing operation*/
  scene->toolsettings->uvcalc_margin = 0.01f; /* bfa - change the defaults of uv margin*/
  uvedit_pack_islands(scene, ob, bm);
  BM_mesh_bm_to_me(bmain, bm, me, (&(struct BMeshToMeshParams){0}));
  BM_mesh_free(bm);

  if (sync_selection) {
    scene->toolsettings->uv_flag |= UV_SYNC_SELECTION;
  }
}

/** \} */<|MERGE_RESOLUTION|>--- conflicted
+++ resolved
@@ -1066,67 +1066,59 @@
   ot->poll = ED_operator_uvedit;
 
   /* properties */
-  /* change the defaults for rotate and margin */
-  RNA_def_boolean(ot->srna, "rotate", false, "Rotate", "Rotate islands for best fit");
+  RNA_def_boolean(ot->srna, "rotate", true, "Rotate", "Rotate islands for best fit");
   RNA_def_float_factor(
-      ot->srna, "margin", 0.01f, 0.0f, 1.0f, "Margin", "Space between islands", 0.0f, 1.0f);
+      ot->srna, "margin", 0.001f, 0.0f, 1.0f, "Margin", "Space between islands", 0.0f, 1.0f);
 }
 
 /** \} */
 
-  /* -------------------------------------------------------------------- */
-  /** \name Average UV Islands Scale Operator
-   * \{ */
-
-  static int average_islands_scale_exec(bContext * C, wmOperator * UNUSED(op))
-  {
-    const Scene *scene = CTX_data_scene(C);
-    ViewLayer *view_layer = CTX_data_view_layer(C);
-    ToolSettings *ts = scene->toolsettings;
-    const bool synced_selection = (ts->uv_flag & UV_SYNC_SELECTION) != 0;
-
-    const UnwrapOptions options = {
-        .topology_from_uvs = true,
-        .only_selected_faces = true,
-        .only_selected_uvs = true,
-        .fill_holes = false,
-        .correct_aspect = true,
-    };
-
-    uint objects_len = 0;
-    Object **objects = BKE_view_layer_array_from_objects_in_edit_mode_unique_data_with_uvs(
-        view_layer, CTX_wm_view3d(C), &objects_len);
-
-    if (!uvedit_have_selection_multi(scene, objects, objects_len, &options)) {
-      MEM_freeN(objects);
-      return OPERATOR_CANCELLED;
-    }
-
-<<<<<<< HEAD
-    ParamHandle *handle = construct_param_handle_multi(scene, objects, objects_len, &options);
-    param_average(handle, false);
-    param_flush(handle);
-    param_delete(handle);
-=======
+/* -------------------------------------------------------------------- */
+/** \name Average UV Islands Scale Operator
+ * \{ */
+
+static int average_islands_scale_exec(bContext *C, wmOperator *UNUSED(op))
+{
+  const Scene *scene = CTX_data_scene(C);
+  ViewLayer *view_layer = CTX_data_view_layer(C);
+  ToolSettings *ts = scene->toolsettings;
+  const bool synced_selection = (ts->uv_flag & UV_SYNC_SELECTION) != 0;
+
+  const UnwrapOptions options = {
+      .topology_from_uvs = true,
+      .only_selected_faces = true,
+      .only_selected_uvs = true,
+      .fill_holes = false,
+      .correct_aspect = true,
+  };
+
+  uint objects_len = 0;
+  Object **objects = BKE_view_layer_array_from_objects_in_edit_mode_unique_data_with_uvs(
+      view_layer, CTX_wm_view3d(C), &objects_len);
+
+  if (!uvedit_have_selection_multi(scene, objects, objects_len, &options)) {
+    MEM_freeN(objects);
+    return OPERATOR_CANCELLED;
+  }
+
   ParamHandle *handle = construct_param_handle_multi(scene, objects, objects_len, &options, NULL);
   param_average(handle, false);
   param_flush(handle);
   param_delete(handle);
->>>>>>> afcfc6eb
-
-    for (uint ob_index = 0; ob_index < objects_len; ob_index++) {
-      Object *obedit = objects[ob_index];
-      BMEditMesh *em = BKE_editmesh_from_object(obedit);
-
-      if (synced_selection && (em->bm->totvertsel == 0)) {
-        continue;
-      }
-
-      DEG_id_tag_update(obedit->data, ID_RECALC_GEOMETRY);
-      WM_event_add_notifier(C, NC_GEOM | ND_DATA, obedit->data);
-    }
-    MEM_freeN(objects);
-    return OPERATOR_FINISHED;
+
+  for (uint ob_index = 0; ob_index < objects_len; ob_index++) {
+    Object *obedit = objects[ob_index];
+    BMEditMesh *em = BKE_editmesh_from_object(obedit);
+
+    if (synced_selection && (em->bm->totvertsel == 0)) {
+      continue;
+    }
+
+    DEG_id_tag_update(obedit->data, ID_RECALC_GEOMETRY);
+    WM_event_add_notifier(C, NC_GEOM | ND_DATA, obedit->data);
+  }
+  MEM_freeN(objects);
+  return OPERATOR_FINISHED;
 }
 
 void UV_OT_average_islands_scale(wmOperatorType *ot)
@@ -1915,15 +1907,8 @@
       0,
       "Use Subdivision Surface",
       "Map UVs taking vertex position after Subdivision Surface modifier has been applied");
-  RNA_def_float_factor(ot->srna,
-                       "margin",
-                       0.01f,
-                       0.0f,
-                       1.0f,
-                       "Margin",
-                       "Space between islands",
-                       0.0f,
-                       1.0f); /* bfa - change the defaults of uv margin*/
+  RNA_def_float_factor(
+      ot->srna, "margin", 0.01f, 0.0f, 1.0f, "Margin", "Space between islands", 0.0f, 1.0f);/* bfa - change the defaults of uv margin*/
 }
 
 /** \} */
