/*
 * $Id$
 *
 * ***** BEGIN GPL LICENSE BLOCK *****
 *
 * This program is free software; you can redistribute it and/or
 * modify it under the terms of the GNU General Public License
 * as published by the Free Software Foundation; either version 2
 * of the License, or (at your option) any later version.
 *
 * This program is distributed in the hope that it will be useful,
 * but WITHOUT ANY WARRANTY; without even the implied warranty of
 * MERCHANTABILITY or FITNESS FOR A PARTICULAR PURPOSE.  See the
 * GNU General Public License for more details.
 *
 * You should have received a copy of the GNU General Public License
 * along with this program; if not, write to the Free Software Foundation,
 * Inc., 51 Franklin Street, Fifth Floor, Boston, MA 02110-1301, USA.
 *
 * The Original Code is Copyright (C) 2001-2002 by NaN Holding BV.
 * All rights reserved.
 *
 * The Original Code is: all of this file.
 *
 * Contributor(s): none yet.
 *
 * ***** END GPL LICENSE BLOCK *****
 */

/** \file blender/editors/uvedit/uvedit_unwrap_ops.c
 *  \ingroup eduv
 */


#include <string.h>
#include <stdlib.h>
#include <math.h>

#include "MEM_guardedalloc.h"

#include "DNA_camera_types.h"
#include "DNA_meshdata_types.h"
#include "DNA_object_types.h"
#include "DNA_scene_types.h"

#include "BLI_utildefines.h"
#include "BLI_math.h"
#include "BLI_edgehash.h"
#include "BLI_editVert.h"
#include "BLI_uvproject.h"
#include "BLI_utildefines.h"
#include "BLI_rand.h"

#include "BKE_context.h"
#include "BKE_customdata.h"
#include "BKE_depsgraph.h"
#include "BKE_image.h"
#include "BKE_mesh.h"
#include "BKE_tessmesh.h"

#include "BLI_math.h"
#include "BLI_edgehash.h"
#include "BLI_editVert.h"
#include "BLI_scanfill.h"
#include "BLI_array.h"
#include "BLI_uvproject.h"

#include "PIL_time.h"

#include "ED_image.h"
#include "ED_mesh.h"
#include "ED_screen.h"
#include "ED_uvedit.h"
#include "ED_view3d.h"

#include "RNA_access.h"
#include "RNA_define.h"


#include "WM_api.h"
#include "WM_types.h"

#include "uvedit_intern.h"
#include "uvedit_parametrizer.h"

static int ED_uvedit_ensure_uvs(bContext *C, Scene *scene, Object *obedit)
{
	BMEditMesh *em= ((Mesh*)obedit->data)->edit_btmesh;
	BMFace *efa;
	BMIter iter;
	Image *ima;
	bScreen *sc;
	ScrArea *sa;
	SpaceLink *slink;
	SpaceImage *sima;

	if(ED_uvedit_test(obedit)) {
		return 1;
	}

	if(em && em->bm->totface && !CustomData_has_layer(&em->bm->pdata, CD_MTEXPOLY)) {
		BM_add_data_layer(em->bm, &em->bm->pdata, CD_MTEXPOLY);
		BM_add_data_layer(em->bm, &em->bm->ldata, CD_MLOOPUV);
	}

	if(!ED_uvedit_test(obedit)) {
		return 0;
	}

	ima= CTX_data_edit_image(C);

	if(!ima) {
		/* no image in context in the 3d view, we find first image window .. */
		sc= CTX_wm_screen(C);

		for(sa=sc->areabase.first; sa; sa=sa->next) {
			slink= sa->spacedata.first;
			if(slink->spacetype == SPACE_IMAGE) {
				sima= (SpaceImage*)slink;

				ima= sima->image;
				if(ima) {
					if(ima->type==IMA_TYPE_R_RESULT || ima->type==IMA_TYPE_COMPOSITE)
						ima= NULL;
					else
						break;
				}
			}
		}
	}
	
	if(ima)
		ED_uvedit_assign_image(scene, obedit, ima, NULL);
	
	/* select new UV's */
	BM_ITER(efa, &iter, em->bm, BM_FACES_OF_MESH, NULL) {
		uvedit_face_select(scene, em, efa);
	}

	return 1;
}

/****************** Parametrizer Conversion ***************/

static int uvedit_have_selection(Scene *scene, BMEditMesh *em, short implicit)
{
	BMFace *efa;
	BMLoop *l;
	BMIter iter, liter;
	MTexPoly *tf;
	MLoopUV *luv;
	
	/* verify if we have any selected uv's before unwrapping,
	   so we can cancel the operator early */
	BM_ITER(efa, &iter, em->bm, BM_FACES_OF_MESH, NULL) {
		if(scene->toolsettings->uv_flag & UV_SYNC_SELECTION) {
			if(BM_TestHFlag(efa, BM_HIDDEN))
				continue;
		}
		else if(BM_TestHFlag(efa, BM_HIDDEN) || !BM_TestHFlag(efa, BM_SELECT))
			continue;
	
		BM_ITER(l, &liter, em->bm, BM_LOOPS_OF_FACE, efa) {
			luv = CustomData_bmesh_get(&em->bm->ldata, l->head.data, CD_MLOOPUV);
			if (!luv)
				return 1;
			
			if (uvedit_uv_selected(em, scene, l))
				break;
		}
		
		if (implicit && !l)
			continue;
		
		return 1;
	}

	return 0;
}

<<<<<<< HEAD
static ParamHandle *construct_param_handle(Scene *scene, BMEditMesh *em, 
				    short implicit, short fill, short sel, 
				    short correct_aspect)
=======
static ParamHandle *construct_param_handle(Scene *scene, EditMesh *em, short implicit,
                                           short fill, short sel, short correct_aspect)
>>>>>>> e848b32c
{
	ParamHandle *handle;
	BMFace *efa;
	BMLoop *l;
	BMEdge *eed;
	BMVert *ev;
	BMIter iter, liter;
	MTexPoly *tf;
	int a;
	
	handle = param_construct_begin();

	if(correct_aspect) {
		efa = BM_get_actFace(em->bm, 1);

		if(efa) {
			MTexPoly *tf= CustomData_bmesh_get(&em->bm->pdata, efa->head.data, CD_MTEXPOLY);
			float aspx, aspy;

			ED_image_uv_aspect(tf->tpage, &aspx, &aspy);
		
			if(aspx!=aspy)
				param_aspect_ratio(handle, aspx, aspy);
		}
	}
	
	/* we need the vert indices */
	a = 0;
	BM_ITER(ev, &iter, em->bm, BM_VERTS_OF_MESH, NULL) {
		BM_SetIndex(ev, a);
		a++;
	}
	
	BM_ITER(efa, &iter, em->bm, BM_FACES_OF_MESH, NULL) {
		EditVert *v, *lastv, *firstv;
		EditFace *sefa;
		ParamKey key, vkeys[4];
		ParamBool pin[4], select[4];
		BMLoop *ls[3];
		MLoopUV *luvs[3];
		float *co[4];
		float *uv[4];
		int lsel;

		if((BM_TestHFlag(efa, BM_HIDDEN)) || (sel && BM_TestHFlag(efa, BM_SELECT)==0))
			continue;

		tf= (MTexPoly *)CustomData_em_get(&em->bm->pdata, efa->head.data, CD_MTEXPOLY);
		lsel = 0;

		BM_ITER(l, &liter, em->bm, BM_LOOPS_OF_FACE, efa) {
			if (uvedit_uv_selected(em, scene, l)) {
				lsel = 1;
				break;
			}
		}

		if (implicit && !lsel)
			continue;

		key = (ParamKey)efa;

		/*scanfill time!*/
		BLI_begin_edgefill();
		
		firstv = lastv = NULL;
		BM_ITER(l, &liter, em->bm, BM_LOOPS_OF_FACE, efa) {
			int i;
			
			v = BLI_addfillvert(l->v->co);
			
			/*add small random offset*/
			for (i=0; i<3; i++) {
				v->co[i] += (BLI_drand()-0.5f)*FLT_EPSILON*50;
			}
			
			v->tmp.p = l;

			if (lastv) {
				BLI_addfilledge(lastv, v);
			}

			lastv = v;
			if (!firstv) 
				firstv = v;
		}

		BLI_addfilledge(firstv, v);
		
		/*mode 2 enables faster handling of tri/quads*/
		BLI_edgefill(2);
		for (sefa = fillfacebase.first; sefa; sefa=sefa->next) {
			ls[0] = sefa->v1->tmp.p;
			ls[1] = sefa->v2->tmp.p;
			ls[2] = sefa->v3->tmp.p;
			
			luvs[0] = CustomData_bmesh_get(&em->bm->ldata, ls[0]->head.data, CD_MLOOPUV);
			luvs[1] = CustomData_bmesh_get(&em->bm->ldata, ls[1]->head.data, CD_MLOOPUV);
			luvs[2] = CustomData_bmesh_get(&em->bm->ldata, ls[2]->head.data, CD_MLOOPUV);

			vkeys[0] = (ParamKey)BM_GetIndex(ls[0]->v);
			vkeys[1] = (ParamKey)BM_GetIndex(ls[1]->v);
			vkeys[2] = (ParamKey)BM_GetIndex(ls[2]->v);

			co[0] = ls[0]->v->co;
			co[1] = ls[1]->v->co;
			co[2] = ls[2]->v->co;

			uv[0] = luvs[0]->uv;
			uv[1] = luvs[1]->uv;
			uv[2] = luvs[2]->uv;

			pin[0] = (luvs[0]->flag & MLOOPUV_PINNED) != 0;
			pin[1] = (luvs[1]->flag & MLOOPUV_PINNED) != 0;
			pin[2] = (luvs[2]->flag & MLOOPUV_PINNED) != 0;

			select[0] = uvedit_uv_selected(em, scene, ls[0]) != 0;
			select[1] = uvedit_uv_selected(em, scene, ls[1]) != 0;
			select[2] = uvedit_uv_selected(em, scene, ls[2]) != 0;

			if (!p_face_exists(handle,vkeys,0,1,2))
					param_face_add(handle, key, 3, vkeys, co, uv, pin, select);
		}

		BLI_end_edgefill();
	}

	if(!implicit) {
		BM_ITER(eed, &iter, em->bm, BM_EDGES_OF_MESH, NULL) {
			if(BM_TestHFlag(eed, BM_SEAM)) {
				ParamKey vkeys[2];
				vkeys[0] = (ParamKey)BM_GetIndex(eed->v1);
				vkeys[1] = (ParamKey)BM_GetIndex(eed->v2);
				param_edge_set_seam(handle, vkeys);
			}
		}
	}

	param_construct_end(handle, fill, implicit);

	return handle;
}

/* ******************** Minimize Stretch operator **************** */

typedef struct MinStretch {
	Scene *scene;
	Object *obedit;
	BMEditMesh *em;
	ParamHandle *handle;
	float blend;
	double lasttime;
	int i, iterations;
	wmTimer *timer;
} MinStretch;

static int minimize_stretch_init(bContext *C, wmOperator *op)
{
	Scene *scene= CTX_data_scene(C);
	Object *obedit= CTX_data_edit_object(C);
	BMEditMesh *em= ((Mesh*)obedit->data)->edit_btmesh;
	MinStretch *ms;
	int fill_holes= RNA_boolean_get(op->ptr, "fill_holes");
	short implicit= 1;

	if(!uvedit_have_selection(scene, em, implicit)) {
		return 0;
	}

	ms= MEM_callocN(sizeof(MinStretch), "MinStretch");
	ms->scene= scene;
	ms->obedit= obedit;
	ms->em= em;
	ms->blend= RNA_float_get(op->ptr, "blend");
	ms->iterations= RNA_int_get(op->ptr, "iterations");
	ms->i= 0;
	ms->handle= construct_param_handle(scene, em, implicit, fill_holes, 1, 1);
	ms->lasttime= PIL_check_seconds_timer();

	param_stretch_begin(ms->handle);
	if(ms->blend != 0.0f)
		param_stretch_blend(ms->handle, ms->blend);

	op->customdata= ms;

	return 1;
}

static void minimize_stretch_iteration(bContext *C, wmOperator *op, int interactive)
{
	MinStretch *ms= op->customdata;
	ScrArea *sa= CTX_wm_area(C);

	param_stretch_blend(ms->handle, ms->blend);
	param_stretch_iter(ms->handle);

	ms->i++;
	RNA_int_set(op->ptr, "iterations", ms->i);

	if(interactive && (PIL_check_seconds_timer() - ms->lasttime > 0.5)) {
		char str[100];

		param_flush(ms->handle);

		if(sa) {
			sprintf(str, "Minimize Stretch. Blend %.2f", ms->blend);
			ED_area_headerprint(sa, str);
		}

		ms->lasttime = PIL_check_seconds_timer();

		DAG_id_tag_update(ms->obedit->data, 0);
		WM_event_add_notifier(C, NC_GEOM|ND_DATA, ms->obedit->data);
	}
}

static void minimize_stretch_exit(bContext *C, wmOperator *op, int cancel)
{
	MinStretch *ms= op->customdata;
	ScrArea *sa= CTX_wm_area(C);

	if(sa)
		ED_area_headerprint(sa, NULL);
	if(ms->timer)
		WM_event_remove_timer(CTX_wm_manager(C), CTX_wm_window(C), ms->timer);

	if(cancel)
		param_flush_restore(ms->handle);
	else
		param_flush(ms->handle);

	param_stretch_end(ms->handle);
	param_delete(ms->handle);

	DAG_id_tag_update(ms->obedit->data, 0);
	WM_event_add_notifier(C, NC_GEOM|ND_DATA, ms->obedit->data);

	MEM_freeN(ms);
	op->customdata= NULL;
}

static int minimize_stretch_exec(bContext *C, wmOperator *op)
{
	int i, iterations;

	if(!minimize_stretch_init(C, op))
		return OPERATOR_CANCELLED;

	iterations= RNA_int_get(op->ptr, "iterations");
	for(i=0; i<iterations; i++)
		minimize_stretch_iteration(C, op, 0);
	minimize_stretch_exit(C, op, 0);

	return OPERATOR_FINISHED;
}

static int minimize_stretch_invoke(bContext *C, wmOperator *op, wmEvent *UNUSED(event))
{
	MinStretch *ms;

	if(!minimize_stretch_init(C, op))
		return OPERATOR_CANCELLED;

	minimize_stretch_iteration(C, op, 1);

	ms= op->customdata;
	WM_event_add_modal_handler(C, op);
	ms->timer= WM_event_add_timer(CTX_wm_manager(C), CTX_wm_window(C), TIMER, 0.01f);

	return OPERATOR_RUNNING_MODAL;
}

static int minimize_stretch_modal(bContext *C, wmOperator *op, wmEvent *event)
{
	MinStretch *ms= op->customdata;

	switch(event->type) {
		case ESCKEY:
		case RIGHTMOUSE:
			minimize_stretch_exit(C, op, 1);
			return OPERATOR_CANCELLED;
		case RETKEY:
		case PADENTER:
		case LEFTMOUSE:
			minimize_stretch_exit(C, op, 0);
			return OPERATOR_FINISHED;
		case PADPLUSKEY:
		case WHEELUPMOUSE:
			if(ms->blend < 0.95f) {
				ms->blend += 0.1f;
				ms->lasttime= 0.0f;
				RNA_float_set(op->ptr, "blend", ms->blend);
				minimize_stretch_iteration(C, op, 1);
			}
			break;
		case PADMINUS:
		case WHEELDOWNMOUSE:
			if(ms->blend > 0.05f) {
				ms->blend -= 0.1f;
				ms->lasttime= 0.0f;
				RNA_float_set(op->ptr, "blend", ms->blend);
				minimize_stretch_iteration(C, op, 1);
			}
			break;
		case TIMER:
			if(ms->timer == event->customdata) {
				double start= PIL_check_seconds_timer();

				do {
					minimize_stretch_iteration(C, op, 1);
				} while(PIL_check_seconds_timer() - start < 0.01);
			}
			break;
	}

	if(ms->iterations && ms->i >= ms->iterations) {
		minimize_stretch_exit(C, op, 0);
		return OPERATOR_FINISHED;
	}

	return OPERATOR_RUNNING_MODAL;
}

static int minimize_stretch_cancel(bContext *C, wmOperator *op)
{
	minimize_stretch_exit(C, op, 1);

	return OPERATOR_CANCELLED;
}

void UV_OT_minimize_stretch(wmOperatorType *ot)
{
	/* identifiers */
	ot->name= "Minimize Stretch";
	ot->idname= "UV_OT_minimize_stretch";
	ot->flag= OPTYPE_REGISTER|OPTYPE_UNDO;
	ot->description="Reduce UV stretching by relaxing angles";
	
	/* api callbacks */
	ot->exec= minimize_stretch_exec;
	ot->invoke= minimize_stretch_invoke;
	ot->modal= minimize_stretch_modal;
	ot->cancel= minimize_stretch_cancel;
	ot->poll= ED_operator_uvedit;

	/* properties */
	RNA_def_boolean(ot->srna, "fill_holes", 1, "Fill Holes",
	                "Virtual fill holes in mesh before unwrapping, to better avoid overlaps and preserve symmetry");
	RNA_def_float_factor(ot->srna, "blend", 0.0f, 0.0f, 1.0f, "Blend",
	                     "Blend factor between stretch minimized and original", 0.0f, 1.0f);
	RNA_def_int(ot->srna, "iterations", 0, 0, INT_MAX, "Iterations",
	            "Number of iterations to run, 0 is unlimited when run interactively", 0, 100);
}

/* ******************** Pack Islands operator **************** */

static int pack_islands_exec(bContext *C, wmOperator *op)
{
	Scene *scene= CTX_data_scene(C);
	Object *obedit= CTX_data_edit_object(C);
	BMEditMesh *em= ((Mesh*)obedit->data)->edit_btmesh;
	ParamHandle *handle;
	short implicit= 1;

	if(!uvedit_have_selection(scene, em, implicit)) {
		return OPERATOR_CANCELLED;
	}

	if(RNA_property_is_set(op->ptr, "margin")) {
		scene->toolsettings->uvcalc_margin= RNA_float_get(op->ptr, "margin");
	}
	else {
		RNA_float_set(op->ptr, "margin", scene->toolsettings->uvcalc_margin);
	}

	handle = construct_param_handle(scene, em, implicit, 0, 1, 1);
	param_pack(handle, scene->toolsettings->uvcalc_margin);
	param_flush(handle);
	param_delete(handle);
	
	DAG_id_tag_update(obedit->data, 0);
	WM_event_add_notifier(C, NC_GEOM|ND_DATA, obedit->data);

	return OPERATOR_FINISHED;
}

void UV_OT_pack_islands(wmOperatorType *ot)
{
	/* identifiers */
	ot->name= "Pack Islands";
	ot->idname= "UV_OT_pack_islands";
	ot->flag= OPTYPE_REGISTER|OPTYPE_UNDO;
	
	/* api callbacks */
	ot->exec= pack_islands_exec;
	ot->poll= ED_operator_uvedit;

	/* properties */
	RNA_def_float_factor(ot->srna, "margin", 0.0f, 0.0f, 1.0f, "Margin",
	                     "Space between islands", 0.0f, 1.0f);
}

/* ******************** Average Islands Scale operator **************** */

static int average_islands_scale_exec(bContext *C, wmOperator *UNUSED(op))
{
	Scene *scene= CTX_data_scene(C);
	Object *obedit= CTX_data_edit_object(C);
	BMEditMesh *em= ((Mesh*)obedit->data)->edit_btmesh;
	ParamHandle *handle;
	short implicit= 1;

	if(!uvedit_have_selection(scene, em, implicit)) {
		return OPERATOR_CANCELLED;
	}

	handle= construct_param_handle(scene, em, implicit, 0, 1, 1);
	param_average(handle);
	param_flush(handle);
	param_delete(handle);
	
	DAG_id_tag_update(obedit->data, 0);
	WM_event_add_notifier(C, NC_GEOM|ND_DATA, obedit->data);

	return OPERATOR_FINISHED;
}

void UV_OT_average_islands_scale(wmOperatorType *ot)
{
	/* identifiers */
	ot->name= "Average Islands Scale";
	ot->idname= "UV_OT_average_islands_scale";
	ot->flag= OPTYPE_REGISTER|OPTYPE_UNDO;
	
	/* api callbacks */
	ot->exec= average_islands_scale_exec;
	ot->poll= ED_operator_uvedit;
}

/**************** Live Unwrap *****************/

static ParamHandle *liveHandle = NULL;

void ED_uvedit_live_unwrap_begin(Scene *scene, Object *obedit)
{
	BMEditMesh *em= ((Mesh*)obedit->data)->edit_btmesh;
	short abf = scene->toolsettings->unwrapper == 0;
	short fillholes = scene->toolsettings->uvcalc_flag & UVCALC_FILLHOLES;

	if(!ED_uvedit_test(obedit)) {
		return;
	}

	liveHandle = construct_param_handle(scene, em, 0, fillholes, 0, 1);

	param_lscm_begin(liveHandle, PARAM_TRUE, abf);
}

void ED_uvedit_live_unwrap_re_solve(void)
{
	if(liveHandle) {
		param_lscm_solve(liveHandle);
		param_flush(liveHandle);
	}
}
	
void ED_uvedit_live_unwrap_end(short cancel)
{
	if(liveHandle) {
		param_lscm_end(liveHandle);
		if(cancel)
			param_flush_restore(liveHandle);
		param_delete(liveHandle);
		liveHandle = NULL;
	}
}

/*************** UV Map Common Transforms *****************/

#define VIEW_ON_EQUATOR 0
#define VIEW_ON_POLES	1
#define ALIGN_TO_OBJECT	2

#define POLAR_ZX	0
#define POLAR_ZY	1

static void uv_map_transform_center(Scene *scene, View3D *v3d, float *result, 
				    Object *ob, BMEditMesh *em)
{
	BMFace *efa;
	BMLoop *l;
	BMIter iter, liter;
	float min[3], max[3], *cursx;
	int around= (v3d)? v3d->around: V3D_CENTER;

	/* only operates on the edit object - this is all that's needed now */

	switch(around)  {
		case V3D_CENTER: /* bounding box center */
			min[0]= min[1]= min[2]= 1e20f;
			max[0]= max[1]= max[2]= -1e20f; 
			
			BM_ITER(efa, &iter, em->bm, BM_FACES_OF_MESH, NULL)  {
				if(BM_TestHFlag(efa, BM_SELECT)) {
					BM_ITER(l, &liter, em->bm, BM_LOOPS_OF_FACE, efa) {
						DO_MINMAX(l->v->co, min, max);
					}
				}
			}
			mid_v3_v3v3(result, min, max);
			break;

		case V3D_CURSOR: /*cursor center*/ 
			cursx= give_cursor(scene, v3d);
			/* shift to objects world */
			result[0]= cursx[0]-ob->obmat[3][0];
			result[1]= cursx[1]-ob->obmat[3][1];
			result[2]= cursx[2]-ob->obmat[3][2];
			break;

		case V3D_LOCAL: /*object center*/
		case V3D_CENTROID: /* multiple objects centers, only one object here*/
		default:
			result[0]= result[1]= result[2]= 0.0;
			break;
	}
}

static void uv_map_rotation_matrix(float result[][4], RegionView3D *rv3d, Object *ob,
                                   float upangledeg, float sideangledeg, float radius)
{
	float rotup[4][4], rotside[4][4], viewmatrix[4][4], rotobj[4][4];
	float sideangle= 0.0f, upangle= 0.0f;
	int k;

	/* get rotation of the current view matrix */
	if(rv3d)
		copy_m4_m4(viewmatrix, rv3d->viewmat);
	else
		unit_m4(viewmatrix);

	/* but shifting */
	for(k=0; k<4; k++)
		viewmatrix[3][k] =0.0f;

	/* get rotation of the current object matrix */
	copy_m4_m4(rotobj,ob->obmat);

	/* but shifting */
	for(k=0; k<4; k++)
		rotobj[3][k] =0.0f;

	zero_m4(rotup);
	zero_m4(rotside);

	/* compensate front/side.. against opengl x,y,z world definition */
	/* this is "kanonen gegen spatzen", a few plus minus 1 will do here */
	/* i wanted to keep the reason here, so we're rotating*/
	sideangle= (float)M_PI*(sideangledeg + 180.0f)/180.0f;
	rotside[0][0]= (float)cos(sideangle);
	rotside[0][1]= -(float)sin(sideangle);
	rotside[1][0]= (float)sin(sideangle);
	rotside[1][1]= (float)cos(sideangle);
	rotside[2][2]= 1.0f;

	upangle= (float)M_PI*upangledeg/180.0f;
	rotup[1][1]= (float)cos(upangle)/radius;
	rotup[1][2]= -(float)sin(upangle)/radius;
	rotup[2][1]= (float)sin(upangle)/radius;
	rotup[2][2]= (float)cos(upangle)/radius;
	rotup[0][0]= (float)1.0f/radius;

	/* calculate transforms*/
	mul_serie_m4(result, rotup, rotside, viewmatrix, rotobj, NULL, NULL, NULL, NULL);
}

static void uv_map_transform(bContext *C, wmOperator *op, float center[3], float rotmat[4][4])
{
	/* context checks are messy here, making it work in both 3d view and uv editor */
	Scene *scene= CTX_data_scene(C);
	Object *obedit= CTX_data_edit_object(C);
	BMEditMesh *em= ((Mesh*)obedit->data)->edit_btmesh;
	View3D *v3d= CTX_wm_view3d(C);
	RegionView3D *rv3d= CTX_wm_region_view3d(C);
	/* common operator properties */
	int align= RNA_enum_get(op->ptr, "align");
	int direction= RNA_enum_get(op->ptr, "direction");
	float radius= RNA_struct_find_property(op->ptr, "radius")? RNA_float_get(op->ptr, "radius"): 1.0f;
	float upangledeg, sideangledeg;

	uv_map_transform_center(scene, v3d, center, obedit, em);

	if(direction == VIEW_ON_EQUATOR) {
		upangledeg= 90.0f;
		sideangledeg= 0.0f;
	}
	else {
		upangledeg= 0.0f;
		if(align == POLAR_ZY) sideangledeg= 0.0f;
		else sideangledeg= 90.0f;
	}

	/* be compatible to the "old" sphere/cylinder mode */
	if(direction == ALIGN_TO_OBJECT)
		unit_m4(rotmat);
	else 
		uv_map_rotation_matrix(rotmat, rv3d, obedit, upangledeg, sideangledeg, radius);

}

static void uv_transform_properties(wmOperatorType *ot, int radius)
{
	static EnumPropertyItem direction_items[]= {
		{VIEW_ON_EQUATOR, "VIEW_ON_EQUATOR", 0, "View on Equator", "3D view is on the equator"},
		{VIEW_ON_POLES, "VIEW_ON_POLES", 0, "View on Poles", "3D view is on the poles"},
		{ALIGN_TO_OBJECT, "ALIGN_TO_OBJECT", 0, "Align to Object", "Align according to object transform"},
		{0, NULL, 0, NULL, NULL}
	};
	static EnumPropertyItem align_items[]= {
		{POLAR_ZX, "POLAR_ZX", 0, "Polar ZX", "Polar 0 is X"},
		{POLAR_ZY, "POLAR_ZY", 0, "Polar ZY", "Polar 0 is Y"},
		{0, NULL, 0, NULL, NULL}
	};

	RNA_def_enum(ot->srna, "direction", direction_items, VIEW_ON_EQUATOR, "Direction",
	             "Direction of the sphere or cylinder");
	RNA_def_enum(ot->srna, "align", align_items, VIEW_ON_EQUATOR, "Align",
	             "How to determine rotation around the pole");
	if(radius)
		RNA_def_float(ot->srna, "radius", 1.0f, 0.0f, FLT_MAX, "Radius",
		              "Radius of the sphere or cylinder", 0.0001f, 100.0f);
}

static void correct_uv_aspect(BMEditMesh *em)
{
	BMFace *efa= BM_get_actFace(em->bm, 1);
	BMLoop *l;
	BMIter iter, liter;
	MTexPoly *tf;
	MLoopUV *luv;
	float scale, aspx= 1.0f, aspy=1.0f;
	
	if(efa) {
		tf= CustomData_bmesh_get(&em->bm->pdata, efa->head.data, CD_MTEXPOLY);
		ED_image_uv_aspect(tf->tpage, &aspx, &aspy);
	}
	
	if(aspx == aspy)
		return;
		
	if(aspx > aspy) {
		scale= aspy/aspx;

		BM_ITER(efa, &iter, em->bm, BM_FACES_OF_MESH, NULL) {
			tf = CustomData_bmesh_get(&em->bm->pdata, efa->head.data, CD_MTEXPOLY);
			if (!BM_TestHFlag(efa, BM_SELECT) || BM_TestHFlag(efa, BM_HIDDEN))
				continue;
			
			BM_ITER(l, &liter, em->bm, BM_LOOPS_OF_FACE, efa) {
				luv = CustomData_bmesh_get(&em->bm->ldata, l->head.data, CD_MLOOPUV);
				luv->uv[0] = ((luv->uv[0]-0.5)*scale)+0.5;
			}
		}
	}
	else {
		scale= aspx/aspy;

		BM_ITER(efa, &iter, em->bm, BM_FACES_OF_MESH, NULL) {
			tf = CustomData_bmesh_get(&em->bm->pdata, efa->head.data, CD_MTEXPOLY);
			if (!BM_TestHFlag(efa, BM_SELECT)||BM_TestHFlag(efa, BM_HIDDEN))
				continue;
			
			BM_ITER(l, &liter, em->bm, BM_LOOPS_OF_FACE, efa) {
				luv = CustomData_bmesh_get(&em->bm->ldata, l->head.data, CD_MLOOPUV);
				luv->uv[1] = ((luv->uv[1]-0.5)*scale)+0.5;
			}
		}
	}
}

/******************** Map Clip & Correct ******************/

static void uv_map_clip_correct_properties(wmOperatorType *ot)
{
	RNA_def_boolean(ot->srna, "correct_aspect", 1, "Correct Aspect",
	                "Map UV's taking image aspect ratio into account");
	RNA_def_boolean(ot->srna, "clip_to_bounds", 0, "Clip to Bounds",
	                "Clip UV coordinates to bounds after unwrapping");
	RNA_def_boolean(ot->srna, "scale_to_bounds", 0, "Scale to Bounds",
	                "Scale UV coordinates to bounds after unwrapping");
}

static void uv_map_clip_correct(BMEditMesh *em, wmOperator *op)
{
	BMFace *efa;
	BMLoop *l;
	BMIter iter, liter;
	MLoopUV *luv;
	float dx, dy, min[2], max[2];
	int correct_aspect= RNA_boolean_get(op->ptr, "correct_aspect");
	int clip_to_bounds= RNA_boolean_get(op->ptr, "clip_to_bounds");
	int scale_to_bounds= RNA_boolean_get(op->ptr, "scale_to_bounds");

	/* correct for image aspect ratio */
	if(correct_aspect)
		correct_uv_aspect(em);

	if(scale_to_bounds) {
		INIT_MINMAX2(min, max);
		
		BM_ITER(efa, &iter, em->bm, BM_FACES_OF_MESH, NULL) {
			if (!BM_TestHFlag(efa, BM_SELECT))
				continue;

			BM_ITER(l, &liter, em->bm, BM_LOOPS_OF_FACE, efa) {
				luv = CustomData_bmesh_get(&em->bm->ldata, l->head.data, CD_MLOOPUV);
				DO_MINMAX2(luv->uv, min, max);
			}
		}
		
		/* rescale UV to be in 1/1 */
		dx= (max[0]-min[0]);
		dy= (max[1]-min[1]);

		if(dx > 0.0f)
			dx= 1.0f/dx;
		if(dy > 0.0f)
			dy= 1.0f/dy;

		BM_ITER(efa, &iter, em->bm, BM_FACES_OF_MESH, NULL) {
			if (!BM_TestHFlag(efa, BM_SELECT))
				continue;

			BM_ITER(l, &liter, em->bm, BM_LOOPS_OF_FACE, efa) {
				luv = CustomData_bmesh_get(&em->bm->ldata, l->head.data, CD_MLOOPUV);
				
				luv->uv[0] = (luv->uv[0]-min[0])*dx;
				luv->uv[1] = (luv->uv[1]-min[1])*dy;
			}
		}
	}
	else if(clip_to_bounds) {
		/* clipping and wrapping */
		BM_ITER(efa, &iter, em->bm, BM_FACES_OF_MESH, NULL) {
			if (!BM_TestHFlag(efa, BM_SELECT))
				continue;

			BM_ITER(l, &liter, em->bm, BM_LOOPS_OF_FACE, efa) {
				luv = CustomData_bmesh_get(&em->bm->ldata, l->head.data, CD_MLOOPUV);
				CLAMP(luv->uv[0], 0.0f, 1.0f);
				CLAMP(luv->uv[1], 0.0f, 1.0f);
			}
		}
	}
}

/* ******************** Unwrap operator **************** */

/* assumes UV layer is checked, doesn't run update funcs */
void ED_unwrap_lscm(Scene *scene, Object *obedit, const short sel)
{
	BMEditMesh *em= ((Mesh*)obedit->data)->edit_btmesh;
	ParamHandle *handle;

	const short fill_holes= scene->toolsettings->uvcalc_flag & UVCALC_FILLHOLES;
	const short correct_aspect= !(scene->toolsettings->uvcalc_flag & UVCALC_NO_ASPECT_CORRECT);
	short implicit= 0;

	handle= construct_param_handle(scene, em, implicit, fill_holes, sel, correct_aspect);

	param_lscm_begin(handle, PARAM_FALSE, scene->toolsettings->unwrapper == 0);
	param_lscm_solve(handle);
	param_lscm_end(handle);

	param_pack(handle, scene->toolsettings->uvcalc_margin);

	param_flush(handle);

	param_delete(handle);
}

static int unwrap_exec(bContext *C, wmOperator *op)
{
	Scene *scene= CTX_data_scene(C);
	Object *obedit= CTX_data_edit_object(C);
	BMEditMesh *em= ((Mesh*)obedit->data)->edit_btmesh;
	int method = RNA_enum_get(op->ptr, "method");
	int fill_holes = RNA_boolean_get(op->ptr, "fill_holes");
	int correct_aspect = RNA_boolean_get(op->ptr, "correct_aspect");
	short implicit= 0;

	if(!uvedit_have_selection(scene, em, implicit)) {
		return 0;
	}
	
	/* add uvs if they don't exist yet */
	if(!ED_uvedit_ensure_uvs(C, scene, obedit)) {
		return OPERATOR_CANCELLED;
	}

	/* remember last method for live unwrap */
	scene->toolsettings->unwrapper = method;

	if(fill_holes)		scene->toolsettings->uvcalc_flag |=  UVCALC_FILLHOLES;
	else				scene->toolsettings->uvcalc_flag &= ~UVCALC_FILLHOLES;

	if(correct_aspect)	scene->toolsettings->uvcalc_flag &= ~UVCALC_NO_ASPECT_CORRECT;
	else				scene->toolsettings->uvcalc_flag |=  UVCALC_NO_ASPECT_CORRECT;

	/* execute unwrap */
	ED_unwrap_lscm(scene, obedit, TRUE);

	DAG_id_tag_update(obedit->data, 0);
	WM_event_add_notifier(C, NC_GEOM|ND_DATA, obedit->data);

	return OPERATOR_FINISHED;
}

void UV_OT_unwrap(wmOperatorType *ot)
{
	static EnumPropertyItem method_items[] = {
		{0, "ANGLE_BASED", 0, "Angle Based", ""},
		{1, "CONFORMAL", 0, "Conformal", ""},
		{0, NULL, 0, NULL, NULL}};

	/* identifiers */
	ot->name= "Unwrap";
	ot->description= "Unwrap the mesh of the object being edited";
	ot->idname= "UV_OT_unwrap";
	ot->flag= OPTYPE_REGISTER|OPTYPE_UNDO;
	
	/* api callbacks */
	ot->exec= unwrap_exec;
	ot->poll= ED_operator_uvmap;

	/* properties */
	RNA_def_enum(ot->srna, "method", method_items, 0, "Method",
	             "Unwrapping method. Angle Based usually gives better results than Conformal, while being somewhat slower");
	RNA_def_boolean(ot->srna, "fill_holes", 1, "Fill Holes",
	                "Virtual fill holes in mesh before unwrapping, to better avoid overlaps and preserve symmetry");
	RNA_def_boolean(ot->srna, "correct_aspect", 1, "Correct Aspect",
	                "Map UV's taking image aspect ratio into account");
}

/**************** Project From View operator **************/
static int uv_from_view_exec(bContext *C, wmOperator *op)
{
	Scene *scene= CTX_data_scene(C);
	Object *obedit= CTX_data_edit_object(C);
	Camera *camera= NULL;
	BMEditMesh *em= ((Mesh*)obedit->data)->edit_btmesh;
	ARegion *ar = CTX_wm_region(C);
	View3D *v3d= CTX_wm_view3d(C);
	RegionView3D *rv3d= CTX_wm_region_view3d(C);
	BMFace *efa;
	BMLoop *l;
	BMIter iter, liter;
	MLoopUV *luv;
	float rotmat[4][4];

	/* add uvs if they don't exist yet */
	if(!ED_uvedit_ensure_uvs(C, scene, obedit)) {
		return OPERATOR_CANCELLED;
	}

	/* establish the camera object, so we can default to view mapping if anything is wrong with it */
	if ((rv3d->persp==RV3D_CAMOB) && (v3d->camera) && (v3d->camera->type==OB_CAMERA)) {
		camera= v3d->camera->data;
	}

	if(RNA_boolean_get(op->ptr, "orthographic")) {
		uv_map_rotation_matrix(rotmat, rv3d, obedit, 90.0f, 0.0f, 1.0f);
		
		BM_ITER(efa, &iter, em->bm, BM_FACES_OF_MESH, NULL) {
			if (!BM_TestHFlag(efa, BM_SELECT))
				continue;

			BM_ITER(l, &liter, em->bm, BM_LOOPS_OF_FACE, efa) {
				luv = CustomData_bmesh_get(&em->bm->ldata, l->head.data, CD_MLOOPUV);
				project_from_view_ortho(luv->uv, l->v->co, rotmat);
			}
		}
	}
	else if (camera) {
		struct UvCameraInfo *uci= project_camera_info(v3d->camera, obedit->obmat, scene->r.xsch, scene->r.ysch);
		
		if(uci) {
			BM_ITER(efa, &iter, em->bm, BM_FACES_OF_MESH, NULL) {
				if (!BM_TestHFlag(efa, BM_SELECT))
					continue;

				BM_ITER(l, &liter, em->bm, BM_LOOPS_OF_FACE, efa) {
					luv = CustomData_bmesh_get(&em->bm->ldata, l->head.data, CD_MLOOPUV);
					project_from_camera(luv->uv, l->v->co, uci);
				}
			}
			
			MEM_freeN(uci);
		}
	}
	else {
		copy_m4_m4(rotmat, obedit->obmat);

		BM_ITER(efa, &iter, em->bm, BM_FACES_OF_MESH, NULL) {
			if (!BM_TestHFlag(efa, BM_SELECT))
				continue;

			BM_ITER(l, &liter, em->bm, BM_LOOPS_OF_FACE, efa) {
				luv = CustomData_bmesh_get(&em->bm->ldata, l->head.data, CD_MLOOPUV);
				project_from_view(luv->uv, l->v->co, rv3d->persmat, rotmat, ar->winx, ar->winy);
			}
		}
	}

	uv_map_clip_correct(em, op);

	DAG_id_tag_update(obedit->data, 0);
	WM_event_add_notifier(C, NC_GEOM|ND_DATA, obedit->data);

	return OPERATOR_FINISHED;
}

static int uv_from_view_poll(bContext *C)
{
	RegionView3D *rv3d= CTX_wm_region_view3d(C);

	if(!ED_operator_uvmap(C))
		return 0;

	return (rv3d != NULL);
}

void UV_OT_from_view(wmOperatorType *ot)
{
	/* identifiers */
	ot->name= "Project From View";
	ot->idname= "UV_OT_project_from_view";
	ot->flag= OPTYPE_REGISTER|OPTYPE_UNDO;
	
	/* api callbacks */
	ot->exec= uv_from_view_exec;
	ot->poll= uv_from_view_poll;

	/* properties */
	RNA_def_boolean(ot->srna, "orthographic", 0, "Orthographic", "Use orthographic projection");
	uv_map_clip_correct_properties(ot);
}

/********************** Reset operator ********************/

static int reset_exec(bContext *C, wmOperator *UNUSED(op))
{
	Scene *scene= CTX_data_scene(C);
	Object *obedit= CTX_data_edit_object(C);
	BMEditMesh *em= ((Mesh*)obedit->data)->edit_btmesh;
	BMFace *efa;
	BMLoop *l;
	BMIter iter, liter;
	MLoopUV *luv;
	BLI_array_declare(uvs);
	float **uvs = NULL;
	int i;

	/* add uvs if they don't exist yet */
	if(!ED_uvedit_ensure_uvs(C, scene, obedit)) {
		return OPERATOR_CANCELLED;
	}

	BM_ITER(efa, &iter, em->bm, BM_FACES_OF_MESH, NULL) {
		if (!BM_TestHFlag(efa, BM_SELECT))
			continue;
		
		BLI_array_empty(uvs);
		i = 0;
		BM_ITER(l, &liter, em->bm, BM_LOOPS_OF_FACE, efa) {
			luv = CustomData_bmesh_get(&em->bm->ldata, l->head.data, CD_MLOOPUV);
			BLI_array_growone(uvs);

			uvs[i++] = luv->uv;
		}

		if (i == 3) {
			uvs[0][0] = 0.0;
			uvs[0][1] = 0.0;
			
			uvs[1][0] = 1.0;
			uvs[1][1] = 0.0;

			uvs[2][0] = 1.0;
			uvs[2][1] = 1.0;
		} else if (i == 4) {
			uvs[0][0] = 0.0;
			uvs[0][1] = 0.0;
			
			uvs[1][0] = 1.0;
			uvs[1][1] = 0.0;

			uvs[2][0] = 1.0;
			uvs[2][1] = 1.0;

			uvs[3][0] = 0.0;
			uvs[3][1] = 1.0;
		  /*make sure we ignore 2-sided faces*/
		} else if (i > 2) {
			float fac = 0.0f, dfac = 1.0f / (float)efa->len;

			dfac *= M_PI*2;

			for (i=0; i<efa->len; i++) {
				uvs[i][0] = sin(fac);
				uvs[i][1] = cos(fac);

				fac += dfac;
			}
		}
	}

	DAG_id_tag_update(obedit->data, 0);
	WM_event_add_notifier(C, NC_GEOM|ND_DATA, obedit->data);
	
	BLI_array_free(uvs);

	return OPERATOR_FINISHED;
}

void UV_OT_reset(wmOperatorType *ot)
{
	/* identifiers */
	ot->name= "Reset";
	ot->idname= "UV_OT_reset";
	ot->flag= OPTYPE_REGISTER|OPTYPE_UNDO;
	
	/* api callbacks */
	ot->exec= reset_exec;
	ot->poll= ED_operator_uvmap;
}

/****************** Sphere Project operator ***************/

static void uv_sphere_project(float target[2], float source[3], float center[3], float rotmat[4][4])
{
	float pv[3];

	sub_v3_v3v3(pv, source, center);
	mul_m4_v3(rotmat, pv);

	map_to_sphere( &target[0], &target[1],pv[0], pv[1], pv[2]);

	/* split line is always zero */
	if(target[0] >= 1.0f)
		target[0] -= 1.0f;  
}

static void uv_map_mirror(BMEditMesh *em, BMFace *efa, MTexPoly *UNUSED(tf))
{
	BMLoop *l;
	BMIter liter;
	MLoopUV *luv;
	BLI_array_declare(uvs);
	float **uvs = NULL;
	float dx;
	int i, mi;

	i = 0;
	BM_ITER(l, &liter, em->bm, BM_LOOPS_OF_FACE, efa) {
		luv = CustomData_bmesh_get(&em->bm->ldata, l->head.data, CD_MLOOPUV);
		BLI_array_growone(uvs);

		uvs[i] = luv->uv;
		i++;
	}

	mi = 0;
	for(i=1; i<efa->len; i++)
		if(uvs[i][0] > uvs[mi][0])
			mi = i;

	for(i=0; i<efa->len; i++) {
		if(i != mi) {
			dx = uvs[mi][0] - uvs[i][0];
			if(dx > 0.5f) uvs[i][0] += 1.0f;
		} 
	} 

	BLI_array_free(uvs);
}

static int sphere_project_exec(bContext *C, wmOperator *op)
{
	Scene *scene= CTX_data_scene(C);
	Object *obedit= CTX_data_edit_object(C);
	BMEditMesh *em= ((Mesh*)obedit->data)->edit_btmesh;
	BMFace *efa;
	BMLoop *l;
	BMIter iter, liter;
	MTexPoly *tf;
	MLoopUV *luv;
	float center[3], rotmat[4][4];

	/* add uvs if they don't exist yet */
	if(!ED_uvedit_ensure_uvs(C, scene, obedit)) {
		return OPERATOR_CANCELLED;
	}

	uv_map_transform(C, op, center, rotmat);

	BM_ITER(efa, &iter, em->bm, BM_FACES_OF_MESH, NULL) {
		if (!BM_TestHFlag(efa, BM_SELECT))
			continue;

		BM_ITER(l, &liter, em->bm, BM_LOOPS_OF_FACE, efa) {
			luv = CustomData_bmesh_get(&em->bm->ldata, l->head.data, CD_MLOOPUV);

			uv_sphere_project(luv->uv, l->v->co, center, rotmat);
		}

		tf = CustomData_bmesh_get(&em->bm->pdata, efa->head.data, CD_MTEXPOLY);
		uv_map_mirror(em, efa, tf);
	}

	uv_map_clip_correct(em, op);

	DAG_id_tag_update(obedit->data, 0);
	WM_event_add_notifier(C, NC_GEOM|ND_DATA, obedit->data);

	return OPERATOR_FINISHED;
}

void UV_OT_sphere_project(wmOperatorType *ot)
{
	/* identifiers */
	ot->name= "Sphere Projection";
	ot->idname= "UV_OT_sphere_project";
	ot->flag= OPTYPE_REGISTER|OPTYPE_UNDO;
	
	/* api callbacks */
	ot->exec= sphere_project_exec;
	ot->poll= ED_operator_uvmap;

	/* properties */
	uv_transform_properties(ot, 0);
	uv_map_clip_correct_properties(ot);
}

/***************** Cylinder Project operator **************/

static void uv_cylinder_project(float target[2], float source[3], float center[3], float rotmat[4][4])
{
	float pv[3];

	sub_v3_v3v3(pv, source, center);
	mul_m4_v3(rotmat, pv);

	map_to_tube( &target[0], &target[1],pv[0], pv[1], pv[2]);

	/* split line is always zero */
	if(target[0] >= 1.0f)
		target[0] -= 1.0f;  
}

static int cylinder_project_exec(bContext *C, wmOperator *op)
{
	Scene *scene= CTX_data_scene(C);
	Object *obedit= CTX_data_edit_object(C);
	BMEditMesh *em= ((Mesh*)obedit->data)->edit_btmesh;
	BMFace *efa;
	BMLoop *l;
	BMIter iter, liter;
	MTexPoly *tf;
	MLoopUV *luv;
	float center[3], rotmat[4][4];

	/* add uvs if they don't exist yet */
	if(!ED_uvedit_ensure_uvs(C, scene, obedit)) {
		return OPERATOR_CANCELLED;
	}

	uv_map_transform(C, op, center, rotmat);

	BM_ITER(efa, &iter, em->bm, BM_FACES_OF_MESH, NULL) {
		tf = CustomData_bmesh_get(&em->bm->pdata, efa->head.data, CD_MTEXPOLY);
		if (!BM_TestHFlag(efa, BM_SELECT))
			continue;
		
		BM_ITER(l, &liter, em->bm, BM_LOOPS_OF_FACE, efa) {
			luv = CustomData_bmesh_get(&em->bm->ldata, l->head.data, CD_MLOOPUV);

			uv_cylinder_project(luv->uv, l->v->co, center, rotmat);
		}

		uv_map_mirror(em, efa, tf);
	}

	uv_map_clip_correct(em, op);

	DAG_id_tag_update(obedit->data, 0);
	WM_event_add_notifier(C, NC_GEOM|ND_DATA, obedit->data);

	return OPERATOR_FINISHED;
}

void UV_OT_cylinder_project(wmOperatorType *ot)
{
	/* identifiers */
	ot->name= "Cylinder Projection";
	ot->idname= "UV_OT_cylinder_project";
	ot->flag= OPTYPE_REGISTER|OPTYPE_UNDO;
	
	/* api callbacks */
	ot->exec= cylinder_project_exec;
	ot->poll= ED_operator_uvmap;

	/* properties */
	uv_transform_properties(ot, 1);
	uv_map_clip_correct_properties(ot);
}

/******************* Cube Project operator ****************/

static int cube_project_exec(bContext *C, wmOperator *op)
{
	Scene *scene= CTX_data_scene(C);
	Object *obedit= CTX_data_edit_object(C);
	BMEditMesh *em= ((Mesh*)obedit->data)->edit_btmesh;
	BMFace *efa;
	BMLoop *l;
	BMIter iter, liter;
	MTexPoly *tf;
	MLoopUV *luv;
	float no[3], cube_size, *loc, dx, dy;
	int cox, coy;

	/* add uvs if they don't exist yet */
	if(!ED_uvedit_ensure_uvs(C, scene, obedit)) {
		return OPERATOR_CANCELLED;
	}

	loc= obedit->obmat[3];
	cube_size= RNA_float_get(op->ptr, "cube_size");

	/* choose x,y,z axis for projection depending on the largest normal
	 * component, but clusters all together around the center of map. */

	BM_ITER(efa, &iter, em->bm, BM_FACES_OF_MESH, NULL) {
		int first=1;

		tf = CustomData_bmesh_get(&em->bm->pdata, efa->head.data, CD_MTEXPOLY);
		if (!BM_TestHFlag(efa, BM_SELECT))
			continue;
		
		VECCOPY(no, efa->no);

		no[0]= fabs(no[0]);
		no[1]= fabs(no[1]);
		no[2]= fabs(no[2]);
		
		cox=0; coy= 1;
		if(no[2]>=no[0] && no[2]>=no[1]);
		else if(no[1]>=no[0] && no[1]>=no[2]) coy= 2;
		else { cox= 1; coy= 2; }
		
		dx = dy = 0;
		BM_ITER(l, &liter, em->bm, BM_LOOPS_OF_FACE, efa) {
			luv = CustomData_bmesh_get(&em->bm->ldata, l->head.data, CD_MLOOPUV);

			luv->uv[0] = 0.5f+0.5f*cube_size*(loc[cox] + l->v->co[cox]);
			luv->uv[1] = 0.5f+0.5f*cube_size*(loc[coy] + l->v->co[coy]);
			
			if (first) {
				dx = floor(luv->uv[0]);
				dy = floor(luv->uv[1]);
				first = 0;
			}
			

			luv->uv[0] -= dx;
			luv->uv[1] -= dy;
		}
	}

	uv_map_clip_correct(em, op);

	DAG_id_tag_update(obedit->data, 0);
	WM_event_add_notifier(C, NC_GEOM|ND_DATA, obedit->data);

	return OPERATOR_FINISHED;
}

void UV_OT_cube_project(wmOperatorType *ot)
{
	/* identifiers */
	ot->name= "Cube Projection";
	ot->idname= "UV_OT_cube_project";
	ot->flag= OPTYPE_REGISTER|OPTYPE_UNDO;
	
	/* api callbacks */
	ot->exec= cube_project_exec;
	ot->poll= ED_operator_uvmap;

	/* properties */
	RNA_def_float(ot->srna, "cube_size", 1.0f, 0.0f, FLT_MAX, "Cube Size",
	              "Size of the cube to project on", 0.001f, 100.0f);
	uv_map_clip_correct_properties(ot);
}<|MERGE_RESOLUTION|>--- conflicted
+++ resolved
@@ -178,14 +178,9 @@
 	return 0;
 }
 
-<<<<<<< HEAD
 static ParamHandle *construct_param_handle(Scene *scene, BMEditMesh *em, 
 				    short implicit, short fill, short sel, 
 				    short correct_aspect)
-=======
-static ParamHandle *construct_param_handle(Scene *scene, EditMesh *em, short implicit,
-                                           short fill, short sel, short correct_aspect)
->>>>>>> e848b32c
 {
 	ParamHandle *handle;
 	BMFace *efa;
@@ -391,7 +386,7 @@
 		param_flush(ms->handle);
 
 		if(sa) {
-			sprintf(str, "Minimize Stretch. Blend %.2f", ms->blend);
+			sprintf(str, "Minimize Stretch. Blend %.2f.", ms->blend);
 			ED_area_headerprint(sa, str);
 		}
 
@@ -532,12 +527,9 @@
 	ot->poll= ED_operator_uvedit;
 
 	/* properties */
-	RNA_def_boolean(ot->srna, "fill_holes", 1, "Fill Holes",
-	                "Virtual fill holes in mesh before unwrapping, to better avoid overlaps and preserve symmetry");
-	RNA_def_float_factor(ot->srna, "blend", 0.0f, 0.0f, 1.0f, "Blend",
-	                     "Blend factor between stretch minimized and original", 0.0f, 1.0f);
-	RNA_def_int(ot->srna, "iterations", 0, 0, INT_MAX, "Iterations",
-	            "Number of iterations to run, 0 is unlimited when run interactively", 0, 100);
+	RNA_def_boolean(ot->srna, "fill_holes", 1, "Fill Holes", "Virtual fill holes in mesh before unwrapping, to better avoid overlaps and preserve symmetry");
+	RNA_def_float_factor(ot->srna, "blend", 0.0f, 0.0f, 1.0f, "Blend", "Blend factor between stretch minimized and original.", 0.0f, 1.0f);
+	RNA_def_int(ot->srna, "iterations", 0, 0, INT_MAX, "Iterations", "Number of iterations to run, 0 is unlimited when run interactively.", 0, 100);
 }
 
 /* ******************** Pack Islands operator **************** */
@@ -584,8 +576,7 @@
 	ot->poll= ED_operator_uvedit;
 
 	/* properties */
-	RNA_def_float_factor(ot->srna, "margin", 0.0f, 0.0f, 1.0f, "Margin",
-	                     "Space between islands", 0.0f, 1.0f);
+	RNA_def_float_factor(ot->srna, "margin", 0.0f, 0.0f, 1.0f, "Margin", "Space between islands", 0.0f, 1.0f);
 }
 
 /* ******************** Average Islands Scale operator **************** */
@@ -816,7 +807,7 @@
 	             "How to determine rotation around the pole");
 	if(radius)
 		RNA_def_float(ot->srna, "radius", 1.0f, 0.0f, FLT_MAX, "Radius",
-		              "Radius of the sphere or cylinder", 0.0001f, 100.0f);
+		              "Radius of the sphere or cylinder.", 0.0001f, 100.0f);
 }
 
 static void correct_uv_aspect(BMEditMesh *em)
@@ -1486,7 +1477,6 @@
 	ot->poll= ED_operator_uvmap;
 
 	/* properties */
-	RNA_def_float(ot->srna, "cube_size", 1.0f, 0.0f, FLT_MAX, "Cube Size",
-	              "Size of the cube to project on", 0.001f, 100.0f);
+	RNA_def_float(ot->srna, "cube_size", 1.0f, 0.0f, FLT_MAX, "Cube Size", "Size of the cube to project on.", 0.001f, 100.0f);
 	uv_map_clip_correct_properties(ot);
 }